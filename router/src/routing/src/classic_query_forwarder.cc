--- conflicted
+++ resolved
@@ -28,10 +28,7 @@
 #include <chrono>
 #include <limits>
 #include <memory>
-<<<<<<< HEAD
-=======
 #include <optional>
->>>>>>> 87307d4d
 #include <sstream>
 #include <system_error>
 #include <variant>
@@ -46,21 +43,14 @@
 #include "classic_connection_base.h"
 #include "classic_frame.h"
 #include "classic_lazy_connect.h"
-<<<<<<< HEAD
-#include "classic_query_sender.h"
-=======
 #include "classic_query_param.h"
 #include "classic_query_sender.h"
 #include "classic_quit_sender.h"
->>>>>>> 87307d4d
 #include "classic_session_tracker.h"
 #include "command_router_set.h"
 #include "harness_assert.h"
 #include "hexify.h"
-<<<<<<< HEAD
-=======
 #include "implicit_commit_parser.h"
->>>>>>> 87307d4d
 #include "my_sys.h"  // get_charset_by_name
 #include "mysql/harness/stdx/expected.h"
 #include "mysql/harness/tls_error.h"
@@ -69,17 +59,12 @@
 #include "mysqlrouter/classic_protocol_binary.h"
 #include "mysqlrouter/classic_protocol_codec_binary.h"
 #include "mysqlrouter/classic_protocol_codec_error.h"
-<<<<<<< HEAD
-#include "mysqlrouter/classic_protocol_message.h"
-#include "mysqlrouter/client_error_code.h"
-=======
 #include "mysqlrouter/classic_protocol_constants.h"
 #include "mysqlrouter/classic_protocol_message.h"
 #include "mysqlrouter/client_error_code.h"
 #include "mysqlrouter/connection_pool_component.h"
 #include "mysqlrouter/datatypes.h"
 #include "mysqlrouter/routing.h"
->>>>>>> 87307d4d
 #include "mysqlrouter/utils.h"  // to_string
 #include "show_warnings_parser.h"
 #include "sql/lex.h"
@@ -93,94 +78,11 @@
 
 #undef DEBUG_DUMP_TOKENS
 
-<<<<<<< HEAD
-static const auto forwarded_status_flags =
-    classic_protocol::status::in_transaction |
-    classic_protocol::status::in_transaction_readonly |
-    classic_protocol::status::autocommit;
-
-/**
- * format a timepoint as json-value (date-time format).
- */
-static std::string string_from_timepoint(
-    std::chrono::time_point<std::chrono::system_clock> tp) {
-  time_t cur = decltype(tp)::clock::to_time_t(tp);
-  struct tm cur_gmtime;
-#ifdef _WIN32
-  gmtime_s(&cur_gmtime, &cur);
-#else
-  gmtime_r(&cur, &cur_gmtime);
-#endif
-  auto usec = std::chrono::duration_cast<std::chrono::microseconds>(
-      tp - std::chrono::system_clock::from_time_t(cur));
-
-  return mysql_harness::utility::string_format(
-      "%04d-%02d-%02dT%02d:%02d:%02d.%06ldZ", cur_gmtime.tm_year + 1900,
-      cur_gmtime.tm_mon + 1, cur_gmtime.tm_mday, cur_gmtime.tm_hour,
-      cur_gmtime.tm_min, cur_gmtime.tm_sec,
-      // cast to long int as it is "longlong" on 32bit, and "long" on
-      // 64bit platforms, but we only have a range of 0-999
-      static_cast<long int>(usec.count()));
-}
-
-static bool ieq(const std::string_view &a, const std::string_view &b) {
-  return std::equal(a.begin(), a.end(), b.begin(), b.end(),
-                    [](char lhs, char rhs) {
-                      auto ascii_tolower = [](char c) {
-                        return c >= 'A' && c <= 'Z' ? c | 0x20 : c;
-                      };
-                      return ascii_tolower(lhs) == ascii_tolower(rhs);
-                    });
-}
-
-stdx::expected<Processor::Result, std::error_code> QueryForwarder::process() {
-  switch (stage()) {
-    case Stage::Command:
-      return command();
-    case Stage::Connect:
-      return connect();
-    case Stage::Connected:
-      return connected();
-    case Stage::Forward:
-      return forward();
-    case Stage::ForwardDone:
-      return forward_done();
-    case Stage::Response:
-      return response();
-    case Stage::ColumnCount:
-      return column_count();
-    case Stage::LoadData:
-      return load_data();
-    case Stage::Data:
-      return data();
-    case Stage::Column:
-      return column();
-    case Stage::ColumnEnd:
-      return column_end();
-    case Stage::RowOrEnd:
-      return row_or_end();
-    case Stage::Row:
-      return row();
-    case Stage::RowEnd:
-      return row_end();
-    case Stage::Ok:
-      return ok();
-    case Stage::Error:
-      return error();
-    case Stage::ResponseDone:
-      return response_done();
-    case Stage::SendQueued:
-      return send_queued();
-    case Stage::Done:
-      return Result::Done;
-  }
-=======
 namespace {
 const auto forwarded_status_flags =
     classic_protocol::status::in_transaction |
     classic_protocol::status::in_transaction_readonly |
     classic_protocol::status::autocommit;
->>>>>>> 87307d4d
 
 /**
  * format a timepoint as json-value (date-time format).
@@ -246,39 +148,6 @@
 }
 #endif
 
-<<<<<<< HEAD
-static std::ostream &operator<<(std::ostream &os,
-                                stdx::flags<StmtClassifier> flags) {
-  bool one{false};
-  if (flags & StmtClassifier::ForbiddenFunctionWithConnSharing) {
-    one = true;
-    os << "forbidden_function_with_connection_sharing";
-  }
-  if (flags & StmtClassifier::ForbiddenSetWithConnSharing) {
-    if (one) os << ",";
-    one = true;
-    os << "forbidden_set_with_connection_sharing";
-  }
-  if (flags & StmtClassifier::NoStateChangeIgnoreTracker) {
-    if (one) os << ",";
-    one = true;
-    os << "ignore_session_tracker_some_state_changed";
-  }
-  if (flags & StmtClassifier::StateChangeOnError) {
-    if (one) os << ",";
-    one = true;
-    os << "session_not_sharable_on_error";
-  }
-  if (flags & StmtClassifier::StateChangeOnSuccess) {
-    if (one) os << ",";
-    one = true;
-    os << "session_not_sharable_on_success";
-  }
-  if (flags & StmtClassifier::StateChangeOnTracker) {
-    if (one) os << ",";
-    one = true;
-    os << "accept_session_state_from_session_tracker";
-=======
 std::string to_string(stdx::flags<StmtClassifier> flags) {
   std::string out;
 
@@ -365,26 +234,6 @@
       }
 
       last_tkn = tkn;
-    }
->>>>>>> 87307d4d
-  }
-
-  return false;
-}
-
-static bool contains_multiple_statements(const std::string &stmt) {
-  MEM_ROOT mem_root;
-  THD session;
-  session.mem_root = &mem_root;
-
-  {
-    Parser_state parser_state;
-    parser_state.init(&session, stmt.data(), stmt.size());
-    session.m_parser_state = &parser_state;
-    SqlLexer lexer(&session);
-
-    for (auto tkn : lexer) {
-      if (tkn.id == ';') return true;
     }
   }
 
@@ -661,12 +510,7 @@
   return count;
 }
 
-<<<<<<< HEAD
-static uint64_t get_warning_count(
-    MysqlRoutingClassicConnectionBase *connection) {
-=======
 uint64_t get_warning_count(MysqlRoutingClassicConnectionBase *connection) {
->>>>>>> 87307d4d
   return connection->execution_context().diagnostics_area().warnings().size() +
          (connection->events().events().empty() ? 0 : 1);
 }
@@ -992,9 +836,8 @@
  private:
   const char *name_;
 };
-<<<<<<< HEAD
-
-static stdx::expected<void, std::error_code> execute_command_router_set_trace(
+
+stdx::expected<void, std::error_code> execute_command_router_set_trace(
     MysqlRoutingClassicConnectionBase *connection,
     const CommandRouterSet &cmd) {
   auto *socket_splicer = connection->socket_splicer();
@@ -1019,34 +862,6 @@
         return {};
       }
 
-=======
-
-stdx::expected<void, std::error_code> execute_command_router_set_trace(
-    MysqlRoutingClassicConnectionBase *connection,
-    const CommandRouterSet &cmd) {
-  auto *socket_splicer = connection->socket_splicer();
-  auto *src_channel = socket_splicer->client_channel();
-  auto *src_protocol = connection->client_protocol();
-
-  if (std::holds_alternative<int64_t>(cmd.value())) {
-    auto val = std::get<int64_t>(cmd.value());
-
-    switch (val) {
-      case 0:
-      case 1: {
-        connection->client_protocol()->trace_commands(val != 0);
-
-        auto send_res =
-            ClassicFrame::send_msg<classic_protocol::message::server::Ok>(
-                src_channel, src_protocol,
-                {0, 0, src_protocol->status_flags() & forwarded_status_flags,
-                 0});
-        if (!send_res) return stdx::make_unexpected(send_res.error());
-
-        return {};
-      }
-
->>>>>>> 87307d4d
       default: {
         auto send_res =
             ClassicFrame::send_msg<classic_protocol::message::server::Error>(
@@ -1074,26 +889,232 @@
   return {};
 }
 
-<<<<<<< HEAD
+stdx::expected<void, std::error_code> execute_command_router_set_access_mode(
+    MysqlRoutingClassicConnectionBase *connection,
+    const CommandRouterSet &cmd) {
+  auto *socket_splicer = connection->socket_splicer();
+  auto *src_channel = socket_splicer->client_channel();
+  auto *src_protocol = connection->client_protocol();
+
+  if (std::holds_alternative<std::string>(cmd.value())) {
+    auto v = std::get<std::string>(cmd.value());
+
+    auto from_string = [](const std::string_view &v)
+        -> stdx::expected<std::optional<ClassicProtocolState::AccessMode>,
+                          std::string> {
+      if (ieq(v, "read_write")) {
+        return ClassicProtocolState::AccessMode::ReadWrite;
+      } else if (ieq(v, "read_only")) {
+        return ClassicProtocolState::AccessMode::ReadOnly;
+      } else if (ieq(v, "auto")) {
+        return std::nullopt;
+      } else {
+        return stdx::make_unexpected(
+            "Expected 'read_write', 'read_only' or 'auto'");
+      }
+    };
+
+    const auto access_mode_res = from_string(v);
+    if (!access_mode_res) {
+      auto send_res =
+          ClassicFrame::send_msg<classic_protocol::message::server::Error>(
+              src_channel, src_protocol,
+              {1064,
+               "parse error in 'ROUTER SET access_mode = <...>'. " +
+                   access_mode_res.error(),
+               "42000"});
+      if (!send_res) return stdx::make_unexpected(send_res.error());
+
+      return {};
+    }
+
+    // transaction.
+    if (connection->trx_characteristics() &&
+        !connection->trx_characteristics()->characteristics().empty()) {
+      auto send_res =
+          ClassicFrame::send_msg<classic_protocol::message::server::Error>(
+              src_channel, src_protocol,
+              {1064,
+               "'ROUTER SET access_mode = <...>' not allowed while "
+               "transaction is active.",
+               "42000"});
+      if (!send_res) return stdx::make_unexpected(send_res.error());
+
+      return {};
+    }
+
+    // prepared statements, locked tables, ...
+    if (!connection->connection_sharing_allowed()) {
+      auto send_res =
+          ClassicFrame::send_msg<classic_protocol::message::server::Error>(
+              src_channel, src_protocol,
+              {1064,
+               "ROUTER SET access_mode = <...> not allowed while "
+               "connection-sharing is not possible.",
+               "42000"});
+      if (!send_res) return stdx::make_unexpected(send_res.error());
+
+      return {};
+    }
+
+    // config's access_mode MUST be 'auto'
+    if (connection->context().access_mode() != routing::AccessMode::kAuto) {
+      auto send_res =
+          ClassicFrame::send_msg<classic_protocol::message::server::Error>(
+              src_channel, src_protocol,
+              {1064,
+               "ROUTER SET access_mode = <...> not allowed if the "
+               "configuration variable 'access_mode' is not 'auto'",
+               "42000"});
+      if (!send_res) return stdx::make_unexpected(send_res.error());
+
+      return {};
+    }
+
+    src_protocol->access_mode(*access_mode_res);
+
+    auto send_res =
+        ClassicFrame::send_msg<classic_protocol::message::server::Ok>(
+            src_channel, src_protocol, {});
+    if (!send_res) return stdx::make_unexpected(send_res.error());
+
+    return {};
+  }
+
+  auto send_res =
+      ClassicFrame::send_msg<classic_protocol::message::server::Error>(
+          src_channel, src_protocol,
+          {1064,
+           "parse error in 'ROUTER SET access_mode = <...>'. Expected a string",
+           "42000"});
+  if (!send_res) return stdx::make_unexpected(send_res.error());
+
+  return {};
+}
+
+stdx::expected<void, std::error_code>
+execute_command_router_set_wait_for_my_writes(
+    MysqlRoutingClassicConnectionBase *connection,
+    const CommandRouterSet &cmd) {
+  auto *socket_splicer = connection->socket_splicer();
+  auto *src_channel = socket_splicer->client_channel();
+  auto *src_protocol = connection->client_protocol();
+
+  if (std::holds_alternative<int64_t>(cmd.value())) {
+    switch (auto val = std::get<int64_t>(cmd.value())) {
+      case 0:
+      case 1: {
+        connection->client_protocol()->wait_for_my_writes(val != 0);
+
+        auto send_res =
+            ClassicFrame::send_msg<classic_protocol::message::server::Ok>(
+                src_channel, src_protocol, {});
+        if (!send_res) return stdx::make_unexpected(send_res.error());
+
+        return {};
+      }
+      default: {
+        auto send_res =
+            ClassicFrame::send_msg<classic_protocol::message::server::Error>(
+                src_channel, src_protocol,
+                {1064,
+                 "parse error in 'ROUTER SET wait_for_my_writes = <...>'. "
+                 "Expected a number in the range 0..1 inclusive",
+                 "42000"});
+        if (!send_res) return stdx::make_unexpected(send_res.error());
+
+        return {};
+      }
+    }
+  }
+
+  auto send_res =
+      ClassicFrame::send_msg<classic_protocol::message::server::Error>(
+          src_channel, src_protocol,
+          {1064,
+           "parse error in 'ROUTER SET wait_for_my_writes = <...>'. "
+           "Expected a number",
+           "42000"});
+  if (!send_res) return stdx::make_unexpected(send_res.error());
+
+  return {};
+}
+
+stdx::expected<void, std::error_code>
+execute_command_router_set_wait_for_my_writes_timeout(
+    MysqlRoutingClassicConnectionBase *connection,
+    const CommandRouterSet &cmd) {
+  auto *socket_splicer = connection->socket_splicer();
+  auto *src_channel = socket_splicer->client_channel();
+  auto *src_protocol = connection->client_protocol();
+
+  if (std::holds_alternative<int64_t>(cmd.value())) {
+    auto val = std::get<int64_t>(cmd.value());
+
+    if (val < 0 || val > 3600) {
+      auto send_res = ClassicFrame::send_msg<
+          classic_protocol::message::server::Error>(
+          src_channel, src_protocol,
+          {1064,
+           "parse error in 'ROUTER SET wait_for_my_writes_timeout = <...>'. "
+           "Expected a number between 0 and 3600 inclusive",
+           "42000"});
+      if (!send_res) return stdx::make_unexpected(send_res.error());
+
+      return {};
+    }
+
+    connection->client_protocol()->wait_for_my_writes_timeout(
+        std::chrono::seconds(val));
+
+    auto send_res =
+        ClassicFrame::send_msg<classic_protocol::message::server::Ok>(
+            src_channel, src_protocol, {});
+    if (!send_res) return stdx::make_unexpected(send_res.error());
+
+    return {};
+  }
+
+  auto send_res =
+      ClassicFrame::send_msg<classic_protocol::message::server::Error>(
+          src_channel, src_protocol,
+          {1064,
+           "parse error in 'ROUTER SET wait_for_my_writes_timeout = <...>'. "
+           "Expected a number",
+           "42000"});
+  if (!send_res) return stdx::make_unexpected(send_res.error());
+
+  return {};
+}
+
 /*
  * ROUTER SET <key> = <value>
  *
  * @retval expected        done
  * @retval unexpected      fatal-error
  */
-static stdx::expected<void, std::error_code> execute_command_router_set(
-=======
-stdx::expected<void, std::error_code> execute_command_router_set_access_mode(
->>>>>>> 87307d4d
+stdx::expected<void, std::error_code> execute_command_router_set(
     MysqlRoutingClassicConnectionBase *connection,
     const CommandRouterSet &cmd) {
   auto *socket_splicer = connection->socket_splicer();
   auto *src_channel = socket_splicer->client_channel();
   auto *src_protocol = connection->client_protocol();
-<<<<<<< HEAD
 
   if (Name_string(cmd.name().c_str()).eq("trace")) {
     return execute_command_router_set_trace(connection, cmd);
+  }
+
+  if (Name_string(cmd.name().c_str()).eq("access_mode")) {
+    return execute_command_router_set_access_mode(connection, cmd);
+  }
+
+  if (Name_string(cmd.name().c_str()).eq("wait_for_my_writes")) {
+    return execute_command_router_set_wait_for_my_writes(connection, cmd);
+  }
+
+  if (Name_string(cmd.name().c_str()).eq("wait_for_my_writes_timeout")) {
+    return execute_command_router_set_wait_for_my_writes_timeout(connection,
+                                                                 cmd);
   }
 
   auto send_res =
@@ -1269,418 +1290,13 @@
     } else {
       // NUM is a number, it should always convert.
       harness_assert_this_should_not_execute();
-=======
-
-  if (std::holds_alternative<std::string>(cmd.value())) {
-    auto v = std::get<std::string>(cmd.value());
-
-    auto from_string = [](const std::string_view &v)
-        -> stdx::expected<std::optional<ClassicProtocolState::AccessMode>,
-                          std::string> {
-      if (ieq(v, "read_write")) {
-        return ClassicProtocolState::AccessMode::ReadWrite;
-      } else if (ieq(v, "read_only")) {
-        return ClassicProtocolState::AccessMode::ReadOnly;
-      } else if (ieq(v, "auto")) {
-        return std::nullopt;
-      } else {
-        return stdx::make_unexpected(
-            "Expected 'read_write', 'read_only' or 'auto'");
-      }
-    };
-
-    const auto access_mode_res = from_string(v);
-    if (!access_mode_res) {
-      auto send_res =
-          ClassicFrame::send_msg<classic_protocol::message::server::Error>(
-              src_channel, src_protocol,
-              {1064,
-               "parse error in 'ROUTER SET access_mode = <...>'. " +
-                   access_mode_res.error(),
-               "42000"});
-      if (!send_res) return stdx::make_unexpected(send_res.error());
-
-      return {};
-    }
-
-    // transaction.
-    if (connection->trx_characteristics() &&
-        !connection->trx_characteristics()->characteristics().empty()) {
-      auto send_res =
-          ClassicFrame::send_msg<classic_protocol::message::server::Error>(
-              src_channel, src_protocol,
-              {1064,
-               "'ROUTER SET access_mode = <...>' not allowed while "
-               "transaction is active.",
-               "42000"});
-      if (!send_res) return stdx::make_unexpected(send_res.error());
-
-      return {};
-    }
-
-    // prepared statements, locked tables, ...
-    if (!connection->connection_sharing_allowed()) {
-      auto send_res =
-          ClassicFrame::send_msg<classic_protocol::message::server::Error>(
-              src_channel, src_protocol,
-              {1064,
-               "ROUTER SET access_mode = <...> not allowed while "
-               "connection-sharing is not possible.",
-               "42000"});
-      if (!send_res) return stdx::make_unexpected(send_res.error());
-
-      return {};
-    }
-
-    // config's access_mode MUST be 'auto'
-    if (connection->context().access_mode() != routing::AccessMode::kAuto) {
-      auto send_res =
-          ClassicFrame::send_msg<classic_protocol::message::server::Error>(
-              src_channel, src_protocol,
-              {1064,
-               "ROUTER SET access_mode = <...> not allowed if the "
-               "configuration variable 'access_mode' is not 'auto'",
-               "42000"});
-      if (!send_res) return stdx::make_unexpected(send_res.error());
-
-      return {};
-    }
-
-    src_protocol->access_mode(*access_mode_res);
-
-    auto send_res =
-        ClassicFrame::send_msg<classic_protocol::message::server::Ok>(
-            src_channel, src_protocol, {});
-    if (!send_res) return stdx::make_unexpected(send_res.error());
-
-    return {};
-  }
-
-  auto send_res =
-      ClassicFrame::send_msg<classic_protocol::message::server::Error>(
-          src_channel, src_protocol,
-          {1064,
-           "parse error in 'ROUTER SET access_mode = <...>'. Expected a string",
-           "42000"});
-  if (!send_res) return stdx::make_unexpected(send_res.error());
-
-  return {};
-}
-
-stdx::expected<void, std::error_code>
-execute_command_router_set_wait_for_my_writes(
-    MysqlRoutingClassicConnectionBase *connection,
-    const CommandRouterSet &cmd) {
-  auto *socket_splicer = connection->socket_splicer();
-  auto *src_channel = socket_splicer->client_channel();
-  auto *src_protocol = connection->client_protocol();
-
-  if (std::holds_alternative<int64_t>(cmd.value())) {
-    switch (auto val = std::get<int64_t>(cmd.value())) {
-      case 0:
-      case 1: {
-        connection->client_protocol()->wait_for_my_writes(val != 0);
-
-        auto send_res =
-            ClassicFrame::send_msg<classic_protocol::message::server::Ok>(
-                src_channel, src_protocol, {});
-        if (!send_res) return stdx::make_unexpected(send_res.error());
-
-        return {};
-      }
-      default: {
-        auto send_res =
-            ClassicFrame::send_msg<classic_protocol::message::server::Error>(
-                src_channel, src_protocol,
-                {1064,
-                 "parse error in 'ROUTER SET wait_for_my_writes = <...>'. "
-                 "Expected a number in the range 0..1 inclusive",
-                 "42000"});
-        if (!send_res) return stdx::make_unexpected(send_res.error());
-
-        return {};
-      }
-    }
-  }
-
-  auto send_res =
-      ClassicFrame::send_msg<classic_protocol::message::server::Error>(
-          src_channel, src_protocol,
-          {1064,
-           "parse error in 'ROUTER SET wait_for_my_writes = <...>'. "
-           "Expected a number",
-           "42000"});
-  if (!send_res) return stdx::make_unexpected(send_res.error());
-
-  return {};
-}
-
-stdx::expected<void, std::error_code>
-execute_command_router_set_wait_for_my_writes_timeout(
-    MysqlRoutingClassicConnectionBase *connection,
-    const CommandRouterSet &cmd) {
-  auto *socket_splicer = connection->socket_splicer();
-  auto *src_channel = socket_splicer->client_channel();
-  auto *src_protocol = connection->client_protocol();
-
-  if (std::holds_alternative<int64_t>(cmd.value())) {
-    auto val = std::get<int64_t>(cmd.value());
-
-    if (val < 0 || val > 3600) {
-      auto send_res = ClassicFrame::send_msg<
-          classic_protocol::message::server::Error>(
-          src_channel, src_protocol,
-          {1064,
-           "parse error in 'ROUTER SET wait_for_my_writes_timeout = <...>'. "
-           "Expected a number between 0 and 3600 inclusive",
-           "42000"});
-      if (!send_res) return stdx::make_unexpected(send_res.error());
-
-      return {};
->>>>>>> 87307d4d
-    }
-  }
-
-<<<<<<< HEAD
+    }
+  }
+
   stdx::expected<CommandRouterSet::Value, std::string> value() {
     if (accept(TRUE_SYM)) return {std::in_place, true};
     if (accept(FALSE_SYM)) return {std::in_place, false};
 
-=======
-    connection->client_protocol()->wait_for_my_writes_timeout(
-        std::chrono::seconds(val));
-
-    auto send_res =
-        ClassicFrame::send_msg<classic_protocol::message::server::Ok>(
-            src_channel, src_protocol, {});
-    if (!send_res) return stdx::make_unexpected(send_res.error());
-
-    return {};
-  }
-
-  auto send_res =
-      ClassicFrame::send_msg<classic_protocol::message::server::Error>(
-          src_channel, src_protocol,
-          {1064,
-           "parse error in 'ROUTER SET wait_for_my_writes_timeout = <...>'. "
-           "Expected a number",
-           "42000"});
-  if (!send_res) return stdx::make_unexpected(send_res.error());
-
-  return {};
-}
-
-/*
- * ROUTER SET <key> = <value>
- *
- * @retval expected        done
- * @retval unexpected      fatal-error
- */
-stdx::expected<void, std::error_code> execute_command_router_set(
-    MysqlRoutingClassicConnectionBase *connection,
-    const CommandRouterSet &cmd) {
-  auto *socket_splicer = connection->socket_splicer();
-  auto *src_channel = socket_splicer->client_channel();
-  auto *src_protocol = connection->client_protocol();
-
-  if (Name_string(cmd.name().c_str()).eq("trace")) {
-    return execute_command_router_set_trace(connection, cmd);
-  }
-
-  if (Name_string(cmd.name().c_str()).eq("access_mode")) {
-    return execute_command_router_set_access_mode(connection, cmd);
-  }
-
-  if (Name_string(cmd.name().c_str()).eq("wait_for_my_writes")) {
-    return execute_command_router_set_wait_for_my_writes(connection, cmd);
-  }
-
-  if (Name_string(cmd.name().c_str()).eq("wait_for_my_writes_timeout")) {
-    return execute_command_router_set_wait_for_my_writes_timeout(connection,
-                                                                 cmd);
-  }
-
-  auto send_res =
-      ClassicFrame::send_msg<classic_protocol::message::server::Error>(
-          src_channel, src_protocol,
-          {ER_UNKNOWN_SYSTEM_VARIABLE,
-           "Unknown Router system variable '" + cmd.name() + "'", "HY000"});
-  if (!send_res) return stdx::make_unexpected(send_res.error());
-
-  return {};
-}
-
-class InterceptedStatementsParser : public ShowWarningsParser {
- public:
-  using ShowWarningsParser::ShowWarningsParser;
-
-  stdx::expected<std::variant<std::monostate, ShowWarningCount, ShowWarnings,
-                              CommandRouterSet>,
-                 std::string>
-  parse() {
-    if (accept(SHOW)) {
-      if (accept(WARNINGS)) {
-        stdx::expected<Limit, std::string> limit_res;
-
-        if (accept(LIMIT)) {  // optional limit
-          limit_res = limit();
-        }
-
-        if (accept(END_OF_INPUT)) {
-          if (limit_res) {
-            return {std::in_place,
-                    ShowWarnings{ShowWarnings::Verbosity::Warning,
-                                 limit_res->row_count, limit_res->offset}};
-          }
-
-          return {std::in_place,
-                  ShowWarnings{ShowWarnings::Verbosity::Warning}};
-        }
-
-        // unexpected input after SHOW WARNINGS [LIMIT ...]
-        return {};
-      } else if (accept(ERRORS)) {
-        stdx::expected<Limit, std::string> limit_res;
-
-        if (accept(LIMIT)) {
-          limit_res = limit();
-        }
-
-        if (accept(END_OF_INPUT)) {
-          if (limit_res) {
-            return {std::in_place,
-                    ShowWarnings{ShowWarnings::Verbosity::Error,
-                                 limit_res->row_count, limit_res->offset}};
-          }
-
-          return {std::in_place, ShowWarnings{ShowWarnings::Verbosity::Error}};
-        }
-
-        // unexpected input after SHOW ERRORS [LIMIT ...]
-        return {};
-      } else if (accept(COUNT_SYM) && accept('(') && accept('*') &&
-                 accept(')')) {
-        if (accept(WARNINGS)) {
-          if (accept(END_OF_INPUT)) {
-            return {std::in_place,
-                    ShowWarningCount{ShowWarnings::Verbosity::Warning,
-                                     ShowWarningCount::Scope::Session}};
-          }
-
-          // unexpected input after SHOW COUNT(*) WARNINGS
-          return {};
-        } else if (accept(ERRORS)) {
-          if (accept(END_OF_INPUT)) {
-            return {std::in_place,
-                    ShowWarningCount{ShowWarnings::Verbosity::Error,
-                                     ShowWarningCount::Scope::Session}};
-          }
-
-          // unexpected input after SHOW COUNT(*) ERRORS
-          return {};
-        }
-
-        // unexpected input after SHOW COUNT(*), expected WARNINGS|ERRORS.
-        return {};
-      } else {
-        // unexpected input after SHOW, expected WARNINGS|ERRORS|COUNT
-        return {};
-      }
-    } else if (accept(SELECT_SYM)) {
-      // match
-      //
-      // SELECT @@((LOCAL|SESSION).)?warning_count|error_count;
-      //
-      if (accept('@')) {
-        if (accept('@')) {
-          if (accept(SESSION_SYM)) {
-            if (accept('.')) {
-              auto ident_res = warning_count_ident();
-              if (ident_res && accept(END_OF_INPUT)) {
-                return {std::in_place,
-                        ShowWarningCount(*ident_res,
-                                         ShowWarningCount::Scope::Session)};
-              }
-            }
-          } else if (accept(LOCAL_SYM)) {
-            if (accept('.')) {
-              auto ident_res = warning_count_ident();
-              if (ident_res && accept(END_OF_INPUT)) {
-                return {std::in_place,
-                        ShowWarningCount(*ident_res,
-                                         ShowWarningCount::Scope::Local)};
-              }
-            }
-          } else {
-            auto ident_res = warning_count_ident();
-            if (ident_res && accept(END_OF_INPUT)) {
-              return {
-                  std::in_place,
-                  ShowWarningCount(*ident_res, ShowWarningCount::Scope::None)};
-            }
-          }
-        }
-      }
-    } else if (auto tkn = accept(IDENT)) {
-      if (ieq(tkn.text(), "router")) {       // ROUTER
-        if (accept(SET_SYM)) {               // SET
-          if (auto name_tkn = ident()) {     // <name>
-            if (accept(EQ)) {                // =
-              if (auto val = value()) {      // <value>
-                if (accept(END_OF_INPUT)) {  // $
-                  return {std::in_place,
-                          CommandRouterSet(name_tkn.text(), *val)};
-                } else {
-                  return stdx::make_unexpected(
-                      "ROUTER SET <name> = <value>. Extra data.");
-                }
-              } else {
-                return stdx::make_unexpected(
-                    "ROUTER SET <name> = expected <value>. " + error_);
-              }
-            } else {
-              return stdx::make_unexpected("ROUTER SET <name> expects =");
-            }
-          } else {
-            return stdx::make_unexpected("ROUTER SET expects <name>.");
-          }
-        } else {
-          return stdx::make_unexpected("ROUTER expects SET.");
-        }
-      }
-    }
-
-    // not matched.
-    return {};
-  }
-
- private:
-  // convert a NUM to a number
-  //
-  // NUM is a bare number.
-  //
-  // no leading minus or plus [both independent symbols '-' and '+']
-  // no 0x... [HEX_NUM],
-  // no 0b... [BIN_NUM],
-  // no (1.0) [DECIMAL_NUM]
-  template <class R>
-  static R sv_to_num(std::string_view s) {
-    R v{};
-
-    const auto conv_res = std::from_chars(s.data(), s.data() + s.size(), v);
-    if (conv_res.ec == std::errc{}) {
-      return v;
-    } else {
-      // NUM is a number, it should always convert.
-      harness_assert_this_should_not_execute();
-    }
-  }
-
-  stdx::expected<CommandRouterSet::Value, std::string> value() {
-    if (accept(TRUE_SYM)) return {std::in_place, true};
-    if (accept(FALSE_SYM)) return {std::in_place, false};
-
->>>>>>> 87307d4d
     if (accept('-')) {
       if (auto num_tkn = expect(NUM)) {
         auto num = sv_to_num<int64_t>(num_tkn.text());
@@ -1693,8 +1309,6 @@
       return {std::in_place, std::string(tkn.text())};
     } else {
       return stdx::make_unexpected("Expected <BOOL>, <NUM> or <STRING>");
-<<<<<<< HEAD
-=======
     }
 
     return stdx::make_unexpected(error_);
@@ -2966,30 +2580,9 @@
 
       stage(Stage::Done);
       return Result::SendToClient;
->>>>>>> 87307d4d
-    }
-
-    return stdx::make_unexpected(error_);
-  }
-};
-
-<<<<<<< HEAD
-static stdx::expected<std::variant<std::monostate, ShowWarningCount,
-                                   ShowWarnings, CommandRouterSet>,
-                      std::string>
-intercept_diagnostics_area_queries(std::string_view stmt) {
-  MEM_ROOT mem_root;
-  THD session;
-  session.mem_root = &mem_root;
-
-  {
-    Parser_state parser_state;
-    parser_state.init(&session, stmt.data(), stmt.size());
-    session.m_parser_state = &parser_state;
-    SqlLexer lexer{&session};
-
-    return InterceptedStatementsParser(lexer.begin(), lexer.end()).parse();
-=======
+    }
+  }
+
   trace_event_connect_and_forward_command_ =
       trace_connect_and_forward_command(trace_event_command_);
 
@@ -3071,1041 +2664,8 @@
     trace_event_forward_command_ =
         trace_forward_command(trace_event_connect_and_forward_command_);
     stage(Stage::Forward);
->>>>>>> 87307d4d
-  }
-
-  return Result::Again;
-}
-
-template <class T>
-static constexpr uint16_t binary_type() {
-  return classic_protocol::Codec<T>::type();
-}
-
-<<<<<<< HEAD
-namespace classic_protocol::borrowable::binary {
-template <bool Borrowed>
-std::ostream &operator<<(
-    std::ostream &os,
-    const classic_protocol::borrowable::binary::String<Borrowed> &v) {
-  os << std::quoted(v.value());
-  return os;
-=======
-  stage(Stage::Connected);
-  return mysql_reconnect_start(trace_event_connect_and_forward_command_);
->>>>>>> 87307d4d
-}
-
-template <bool Borrowed>
-std::ostream &operator<<(
-    std::ostream &os,
-    const classic_protocol::borrowable::binary::Json<Borrowed> &v) {
-  os << v.value();
-  return os;
-}
-
-template <bool Borrowed>
-std::ostream &operator<<(
-    std::ostream &os,
-    const classic_protocol::borrowable::binary::Varchar<Borrowed> &v) {
-  os << std::quoted(v.value());
-  return os;
-}
-
-template <bool Borrowed>
-std::ostream &operator<<(
-    std::ostream &os,
-    const classic_protocol::borrowable::binary::VarString<Borrowed> &v) {
-  os << std::quoted(v.value());
-  return os;
-}
-
-template <bool Borrowed>
-std::ostream &operator<<(
-    std::ostream &os,
-    const classic_protocol::borrowable::binary::Decimal<Borrowed> &v) {
-  os << v.value();
-  return os;
-}
-
-<<<<<<< HEAD
-template <bool Borrowed>
-std::ostream &operator<<(
-    std::ostream &os,
-    const classic_protocol::borrowable::binary::NewDecimal<Borrowed> &v) {
-  os << v.value();
-  return os;
-}
-=======
-    trace_span_end(trace_event_connect_and_forward_command_);
-    trace_command_end(trace_event_command_);
-
-    stage(Stage::Done);
-    return reconnect_send_error_msg(src_channel, src_protocol);
-  }
->>>>>>> 87307d4d
-
-std::ostream &operator<<(
-    std::ostream &os, const classic_protocol::borrowable::binary::Double &v) {
-  os << v.value();
-  return os;
-}
-
-std::ostream &operator<<(std::ostream &os,
-                         const classic_protocol::borrowable::binary::Float &v) {
-  os << v.value();
-  return os;
-}
-
-std::ostream &operator<<(std::ostream &os,
-                         const classic_protocol::borrowable::binary::Tiny &v) {
-  os << static_cast<unsigned int>(v.value());
-  return os;
-}
-
-std::ostream &operator<<(std::ostream &os,
-                         const classic_protocol::borrowable::binary::Int24 &v) {
-  os << v.value();
-  return os;
-}
-
-std::ostream &operator<<(std::ostream &os,
-                         const classic_protocol::borrowable::binary::Short &v) {
-  os << v.value();
-  return os;
-}
-
-std::ostream &operator<<(std::ostream &os,
-                         const classic_protocol::borrowable::binary::Long &v) {
-  os << v.value();
-  return os;
-}
-
-std::ostream &operator<<(
-    std::ostream &os, const classic_protocol::borrowable::binary::LongLong &v) {
-  os << v.value();
-  return os;
-}
-
-template <bool Borrowed>
-std::ostream &operator<<(
-    std::ostream &os,
-    const classic_protocol::borrowable::binary::TinyBlob<Borrowed> &v) {
-  os << std::quoted(v.value());
-  return os;
-}
-
-template <bool Borrowed>
-std::ostream &operator<<(
-    std::ostream &os,
-    const classic_protocol::borrowable::binary::Blob<Borrowed> &v) {
-  os << std::quoted(v.value());
-  return os;
-}
-
-template <bool Borrowed>
-std::ostream &operator<<(
-    std::ostream &os,
-    const classic_protocol::borrowable::binary::MediumBlob<Borrowed> &v) {
-  os << std::quoted(v.value());
-  return os;
-}
-
-template <bool Borrowed>
-std::ostream &operator<<(
-    std::ostream &os,
-    const classic_protocol::borrowable::binary::LongBlob<Borrowed> &v) {
-  os << std::quoted(v.value());
-  return os;
-}
-
-std::ostream &operator<<(
-    std::ostream &os,
-    const classic_protocol::borrowable::binary::DatetimeBase &v) {
-  std::ostringstream oss;
-
-  oss << std::setfill('0')  //
-      << std::setw(4) << v.year() << "-" << std::setw(2)
-      << static_cast<unsigned int>(v.month()) << "-" << std::setw(2)
-      << static_cast<unsigned int>(v.day());
-  if (v.hour() || v.minute() || v.second() || v.microsecond()) {
-    oss << " " << std::setw(2) << static_cast<unsigned int>(v.hour()) << ":"
-        << std::setw(2) << static_cast<unsigned int>(v.minute()) << ":"
-        << std::setw(2) << static_cast<unsigned int>(v.second());
-
-    if (v.microsecond()) {
-      oss << "." << std::setw(6) << v.microsecond();
-    }
-  }
-
-  os << oss.str();
-  return os;
-}
-
-std::ostream &operator<<(std::ostream &os,
-                         const classic_protocol::binary::Time &v) {
-  std::ostringstream oss;
-
-  oss << std::setfill('0')  //
-      << static_cast<unsigned int>(v.days()) << "d " << std::setw(2)
-      << static_cast<unsigned int>(v.hour()) << ":" << std::setw(2)
-      << static_cast<unsigned int>(v.minute()) << ":" << std::setw(2)
-      << static_cast<unsigned int>(v.second());
-
-  if (v.microsecond()) {
-    oss << "." << std::setw(6) << v.microsecond();
-  }
-
-  os << oss.str();
-  return os;
-}
-}  // namespace classic_protocol::borrowable::binary
-
-static stdx::expected<std::string, std::error_code> param_to_string(
-    const classic_protocol::message::client::Query::Param &p) {
-  enum class BinaryType {
-    Decimal = binary_type<classic_protocol::binary::Decimal>(),
-    NewDecimal = binary_type<classic_protocol::binary::NewDecimal>(),
-    Double = binary_type<classic_protocol::binary::Double>(),
-    Float = binary_type<classic_protocol::binary::Float>(),
-    LongLong = binary_type<classic_protocol::binary::LongLong>(),
-    Long = binary_type<classic_protocol::binary::Long>(),
-    Int24 = binary_type<classic_protocol::binary::Int24>(),
-    Short = binary_type<classic_protocol::binary::Short>(),
-    Tiny = binary_type<classic_protocol::binary::Tiny>(),
-    String = binary_type<classic_protocol::binary::String>(),
-    Varchar = binary_type<classic_protocol::binary::Varchar>(),
-    VarString = binary_type<classic_protocol::binary::VarString>(),
-    MediumBlob = binary_type<classic_protocol::binary::MediumBlob>(),
-    TinyBlob = binary_type<classic_protocol::binary::TinyBlob>(),
-    Blob = binary_type<classic_protocol::binary::Blob>(),
-    LongBlob = binary_type<classic_protocol::binary::LongBlob>(),
-    Json = binary_type<classic_protocol::binary::Json>(),
-    Date = binary_type<classic_protocol::binary::Date>(),
-    DateTime = binary_type<classic_protocol::binary::DateTime>(),
-    Timestamp = binary_type<classic_protocol::binary::Timestamp>(),
-    Time = binary_type<classic_protocol::binary::Time>(),
-  };
-
-  std::ostringstream oss;
-
-  auto type = p.type_and_flags & 0xff;
-
-  oss << "<" << type << "> ";
-
-  switch (BinaryType{type}) {
-    case BinaryType::Double: {
-      auto decode_res =
-          classic_protocol::decode<classic_protocol::binary::Double>(
-              net::buffer(*p.value), {});
-      if (!decode_res) return stdx::make_unexpected(decode_res.error());
-
-      oss << decode_res->second;
-      break;
-    }
-    case BinaryType::Float: {
-      auto decode_res =
-          classic_protocol::decode<classic_protocol::binary::Float>(
-              net::buffer(*p.value), {});
-      if (!decode_res) return stdx::make_unexpected(decode_res.error());
-
-      oss << decode_res->second;
-      break;
-    }
-    case BinaryType::Tiny: {
-      auto decode_res =
-          classic_protocol::decode<classic_protocol::binary::Tiny>(
-              net::buffer(*p.value), {});
-      if (!decode_res) return stdx::make_unexpected(decode_res.error());
-
-      oss << decode_res->second;
-      break;
-    }
-    case BinaryType::Short: {
-      auto decode_res =
-          classic_protocol::decode<classic_protocol::binary::Short>(
-              net::buffer(*p.value), {});
-      if (!decode_res) return stdx::make_unexpected(decode_res.error());
-
-      oss << decode_res->second;
-      break;
-    }
-    case BinaryType::Int24: {
-      auto decode_res =
-          classic_protocol::decode<classic_protocol::binary::Int24>(
-              net::buffer(*p.value), {});
-      if (!decode_res) return stdx::make_unexpected(decode_res.error());
-
-      oss << decode_res->second;
-      break;
-    }
-    case BinaryType::Long: {
-      auto decode_res =
-          classic_protocol::decode<classic_protocol::binary::Long>(
-              net::buffer(*p.value), {});
-      if (!decode_res) return stdx::make_unexpected(decode_res.error());
-
-      oss << decode_res->second;
-      break;
-    }
-    case BinaryType::LongLong: {
-      auto decode_res =
-          classic_protocol::decode<classic_protocol::binary::LongLong>(
-              net::buffer(*p.value), {});
-      if (!decode_res) return stdx::make_unexpected(decode_res.error());
-
-      oss << decode_res->second;
-      break;
-    }
-    case BinaryType::String: {
-      auto decode_res =
-          classic_protocol::decode<classic_protocol::binary::String>(
-              net::buffer(*p.value), {});
-      if (!decode_res) return stdx::make_unexpected(decode_res.error());
-
-      oss << decode_res->second;
-      break;
-    }
-    case BinaryType::VarString: {
-      auto decode_res =
-          classic_protocol::decode<classic_protocol::binary::VarString>(
-              net::buffer(*p.value), {});
-      if (!decode_res) return stdx::make_unexpected(decode_res.error());
-
-      oss << decode_res->second;
-      break;
-    }
-    case BinaryType::Varchar: {
-      auto decode_res =
-          classic_protocol::decode<classic_protocol::binary::Varchar>(
-              net::buffer(*p.value), {});
-      if (!decode_res) return stdx::make_unexpected(decode_res.error());
-
-      oss << decode_res->second;
-      break;
-    }
-    case BinaryType::Json: {
-      auto decode_res =
-          classic_protocol::decode<classic_protocol::binary::Json>(
-              net::buffer(*p.value), {});
-      if (!decode_res) return stdx::make_unexpected(decode_res.error());
-
-      oss << decode_res->second;
-      break;
-    }
-    case BinaryType::TinyBlob: {
-      auto decode_res =
-          classic_protocol::decode<classic_protocol::binary::TinyBlob>(
-              net::buffer(*p.value), {});
-      if (!decode_res) return stdx::make_unexpected(decode_res.error());
-
-      oss << decode_res->second;
-      break;
-    }
-    case BinaryType::MediumBlob: {
-      auto decode_res =
-          classic_protocol::decode<classic_protocol::binary::MediumBlob>(
-              net::buffer(*p.value), {});
-      if (!decode_res) return stdx::make_unexpected(decode_res.error());
-
-      oss << decode_res->second;
-      break;
-    }
-    case BinaryType::Blob: {
-      auto decode_res =
-          classic_protocol::decode<classic_protocol::binary::Blob>(
-              net::buffer(*p.value), {});
-      if (!decode_res) return stdx::make_unexpected(decode_res.error());
-
-      oss << decode_res->second;
-      break;
-    }
-    case BinaryType::LongBlob: {
-      auto decode_res =
-          classic_protocol::decode<classic_protocol::binary::LongBlob>(
-              net::buffer(*p.value), {});
-      if (!decode_res) return stdx::make_unexpected(decode_res.error());
-
-      oss << decode_res->second;
-      break;
-    }
-    case BinaryType::Date: {
-      auto decode_res =
-          classic_protocol::decode<classic_protocol::binary::Date>(
-              net::buffer(*p.value), {});
-      if (!decode_res) return stdx::make_unexpected(decode_res.error());
-
-      oss << decode_res->second;
-      break;
-    }
-    case BinaryType::DateTime: {
-      auto decode_res =
-          classic_protocol::decode<classic_protocol::binary::DateTime>(
-              net::buffer(*p.value), {});
-      if (!decode_res) return stdx::make_unexpected(decode_res.error());
-
-      oss << decode_res->second;
-      break;
-    }
-    case BinaryType::Timestamp: {
-      auto decode_res =
-          classic_protocol::decode<classic_protocol::binary::Timestamp>(
-              net::buffer(*p.value), {});
-      if (!decode_res) return stdx::make_unexpected(decode_res.error());
-
-      oss << decode_res->second;
-      break;
-    }
-    case BinaryType::Time: {
-      auto decode_res =
-          classic_protocol::decode<classic_protocol::binary::Time>(
-              net::buffer(*p.value), {});
-      if (!decode_res) return stdx::make_unexpected(decode_res.error());
-
-      oss << decode_res->second;
-      break;
-    }
-    case BinaryType::Decimal: {
-      auto decode_res =
-          classic_protocol::decode<classic_protocol::binary::Decimal>(
-              net::buffer(*p.value), {});
-      if (!decode_res) return stdx::make_unexpected(decode_res.error());
-
-      oss << decode_res->second;
-      break;
-    }
-    case BinaryType::NewDecimal: {
-      auto decode_res =
-          classic_protocol::decode<classic_protocol::binary::NewDecimal>(
-              net::buffer(*p.value), {});
-      if (!decode_res) return stdx::make_unexpected(decode_res.error());
-
-      oss << decode_res->second;
-      break;
-    }
-  }
-
-  return oss.str();
-}
-
-stdx::expected<uint64_t, std::error_code> param_to_number(
-    classic_protocol::message::client::Query::Param param) {
-  switch (param.type_and_flags & 0xff) {
-    case binary_type<classic_protocol::binary::Blob>():
-    case binary_type<classic_protocol::binary::TinyBlob>():
-    case binary_type<classic_protocol::binary::MediumBlob>():
-    case binary_type<classic_protocol::binary::LongBlob>():
-    case binary_type<classic_protocol::binary::Varchar>():
-    case binary_type<classic_protocol::binary::VarString>():
-    case binary_type<classic_protocol::binary::String>(): {
-      uint64_t val{};
-
-      auto str = *param.value;
-
-      auto conv_res = std::from_chars(str.data(), str.data() + str.size(), val);
-      if (conv_res.ec == std::errc{}) return val;
-
-      return stdx::make_unexpected(make_error_code(conv_res.ec));
-    }
-    case binary_type<classic_protocol::binary::Tiny>(): {
-      auto decode_res =
-          classic_protocol::Codec<classic_protocol::binary::Tiny>::decode(
-              net::buffer(*param.value), {});
-
-      if (!decode_res) return stdx::make_unexpected(decode_res.error());
-
-      return decode_res->second.value();
-    }
-    case binary_type<classic_protocol::binary::Short>(): {
-      auto decode_res =
-          classic_protocol::Codec<classic_protocol::binary::Short>::decode(
-              net::buffer(*param.value), {});
-
-      if (!decode_res) return stdx::make_unexpected(decode_res.error());
-
-      return decode_res->second.value();
-    }
-    case binary_type<classic_protocol::binary::Int24>(): {
-      auto decode_res =
-          classic_protocol::Codec<classic_protocol::binary::Int24>::decode(
-              net::buffer(*param.value), {});
-
-      if (!decode_res) return stdx::make_unexpected(decode_res.error());
-
-      return decode_res->second.value();
-    }
-    case binary_type<classic_protocol::binary::Long>(): {
-      auto decode_res =
-          classic_protocol::Codec<classic_protocol::binary::Long>::decode(
-              net::buffer(*param.value), {});
-
-      if (!decode_res) return stdx::make_unexpected(decode_res.error());
-
-      return decode_res->second.value();
-    }
-    case binary_type<classic_protocol::binary::LongLong>(): {
-      auto decode_res =
-          classic_protocol::Codec<classic_protocol::binary::LongLong>::decode(
-              net::buffer(*param.value), {});
-
-      if (!decode_res) return stdx::make_unexpected(decode_res.error());
-
-      return decode_res->second.value();
-    }
-  }
-
-  // all other types: fail.
-  return stdx::make_unexpected(make_error_code(std::errc::bad_message));
-}
-
-/*
- * fetch the warnings from the server and inject the trace.
- */
-class ForwardedShowWarningsHandler : public QuerySender::Handler {
- public:
-  explicit ForwardedShowWarningsHandler(
-      MysqlRoutingClassicConnectionBase *connection,
-      ShowWarnings::Verbosity verbosity)
-      : connection_(connection), verbosity_(verbosity) {}
-
-  void on_column_count(uint64_t count) override {
-    auto *socket_splicer = connection_->socket_splicer();
-    auto *dst_channel = socket_splicer->client_channel();
-    auto *dst_protocol = connection_->client_protocol();
-
-    // forward the message.
-    auto send_res =
-        ClassicFrame::send_msg<classic_protocol::message::server::ColumnCount>(
-            dst_channel, dst_protocol, {count});
-    if (!send_res) something_failed_ = true;
-
-    col_count_ = count;
-
-    if (col_count_ != 3) something_failed_ = true;
-  }
-
-  void on_column(
-      const classic_protocol::message::server::ColumnMeta &col) override {
-    auto *socket_splicer = connection_->socket_splicer();
-    auto *dst_channel = socket_splicer->client_channel();
-    auto *dst_protocol = connection_->client_protocol();
-
-    auto send_res = ClassicFrame::send_msg(dst_channel, dst_protocol, col);
-    if (!send_res) {
-      something_failed_ = true;
-    }
-
-    switch (col_cur_) {
-      case 0:
-        if (col.name() != "Level") {
-          something_failed_ = true;
-        }
-        break;
-      case 1:
-        if (col.name() != "Code") {
-          something_failed_ = true;
-        }
-        break;
-      case 2:
-        if (col.name() != "Message") {
-          something_failed_ = true;
-        }
-        break;
-      default:
-        something_failed_ = true;
-        break;
-    }
-
-    ++col_cur_;
-  }
-
-  void on_row(const classic_protocol::message::server::Row &msg) override {
-    auto *socket_splicer = connection_->socket_splicer();
-    auto *dst_channel = socket_splicer->client_channel();
-    auto *dst_protocol = connection_->client_protocol();
-
-    auto send_res = ClassicFrame::send_msg(dst_channel, dst_protocol, msg);
-    if (!send_res) something_failed_ = true;
-  }
-
-  // end of rows.
-  void on_row_end(const classic_protocol::message::server::Eof &msg) override {
-    auto *socket_splicer = connection_->socket_splicer();
-    auto *dst_channel = socket_splicer->client_channel();
-    auto *dst_protocol = connection_->client_protocol();
-
-    // inject the trace, if there are events and the user asked for WARNINGS.
-    if (!something_failed_ && !connection_->events().empty() &&
-        verbosity_ == ShowWarnings::Verbosity::Warning) {
-      const auto trace_res = trace_as_json(connection_->events());
-      if (trace_res) {
-        using msg_type = classic_protocol::message::server::Row;
-        const auto send_res = ClassicFrame::send_msg<msg_type>(
-            dst_channel, dst_protocol,
-            std::vector<msg_type::value_type>{
-                {"Note"}, {std::to_string(ER_ROUTER_TRACE)}, {*trace_res}});
-        if (!send_res) something_failed_ = true;
-      }
-    }
-
-    const auto send_res =
-        ClassicFrame::send_msg(dst_channel, dst_protocol, msg);
-    if (!send_res) something_failed_ = true;
-  }
-
-  void on_ok(const classic_protocol::message::server::Ok &msg) override {
-    auto *socket_splicer = connection_->socket_splicer();
-    auto *dst_channel = socket_splicer->client_channel();
-    auto *dst_protocol = connection_->client_protocol();
-
-    const auto send_res =
-        ClassicFrame::send_msg(dst_channel, dst_protocol, msg);
-    if (!send_res) something_failed_ = true;
-  }
-
-  void on_error(const classic_protocol::message::server::Error &msg) override {
-    auto *socket_splicer = connection_->socket_splicer();
-    auto *dst_channel = socket_splicer->client_channel();
-    auto *dst_protocol = connection_->client_protocol();
-
-    const auto send_res =
-        ClassicFrame::send_msg(dst_channel, dst_protocol, msg);
-    if (!send_res) something_failed_ = true;
-  }
-
- private:
-  uint64_t col_count_{};
-  uint64_t col_cur_{};
-  MysqlRoutingClassicConnectionBase *connection_;
-
-  bool something_failed_{false};
-
-  ShowWarnings::Verbosity verbosity_;
-};
-
-/*
- * fetch the warning count from the server and increment the warning-count.
- */
-class ForwardedShowWarningCountHandler : public QuerySender::Handler {
- public:
-  explicit ForwardedShowWarningCountHandler(
-      MysqlRoutingClassicConnectionBase *connection,
-      ShowWarnings::Verbosity verbosity)
-      : connection_(connection), verbosity_(verbosity) {}
-
-  void on_column_count(uint64_t count) override {
-    auto *socket_splicer = connection_->socket_splicer();
-    auto *dst_channel = socket_splicer->client_channel();
-    auto *dst_protocol = connection_->client_protocol();
-
-    // forward the message.
-    auto send_res =
-        ClassicFrame::send_msg<classic_protocol::message::server::ColumnCount>(
-            dst_channel, dst_protocol, {count});
-    if (!send_res) something_failed_ = true;
-
-    col_count_ = count;
-
-    if (col_count_ != 1) something_failed_ = true;
-  }
-
-  void on_column(
-      const classic_protocol::message::server::ColumnMeta &col) override {
-    auto *socket_splicer = connection_->socket_splicer();
-    auto *dst_channel = socket_splicer->client_channel();
-    auto *dst_protocol = connection_->client_protocol();
-
-    auto send_res = ClassicFrame::send_msg(dst_channel, dst_protocol, col);
-    if (!send_res) {
-      something_failed_ = true;
-    }
-  }
-
-  void on_row(const classic_protocol::message::server::Row &msg) override {
-    auto *socket_splicer = connection_->socket_splicer();
-    auto *dst_channel = socket_splicer->client_channel();
-    auto *dst_protocol = connection_->client_protocol();
-
-    // increment the warning count, if there are events and the user asked for
-    // WARNINGS.
-    if (!something_failed_ && !connection_->events().empty() &&
-        verbosity_ == ShowWarnings::Verbosity::Warning &&
-        msg.begin() != msg.end()) {
-      auto fld = *msg.begin();
-
-      if (fld.has_value()) {
-        // fld is a numeric string
-        //
-        // convert it to a number, increment it and convert it back to a string.
-        uint64_t warning_count;
-        const auto conv_res = std::from_chars(
-            fld->data(), fld->data() + fld->size(), warning_count);
-        if (conv_res.ec == std::errc{}) {
-          auto send_res =
-              ClassicFrame::send_msg<classic_protocol::message::server::Row>(
-                  dst_channel, dst_protocol,
-                  {{std::to_string(warning_count + 1)}});
-          if (!send_res) something_failed_ = true;
-
-          return;
-        }
-      }
-    }
-
-    auto send_res = ClassicFrame::send_msg(dst_channel, dst_protocol, msg);
-    if (!send_res) something_failed_ = true;
-  }
-
-  // end of rows.
-  void on_row_end(const classic_protocol::message::server::Eof &msg) override {
-    auto *socket_splicer = connection_->socket_splicer();
-    auto *dst_channel = socket_splicer->client_channel();
-    auto *dst_protocol = connection_->client_protocol();
-
-    const auto send_res =
-        ClassicFrame::send_msg(dst_channel, dst_protocol, msg);
-    if (!send_res) something_failed_ = true;
-  }
-
-  void on_ok(const classic_protocol::message::server::Ok &msg) override {
-    auto *socket_splicer = connection_->socket_splicer();
-    auto *dst_channel = socket_splicer->client_channel();
-    auto *dst_protocol = connection_->client_protocol();
-
-    const auto send_res =
-        ClassicFrame::send_msg(dst_channel, dst_protocol, msg);
-    if (!send_res) something_failed_ = true;
-  }
-
-  void on_error(const classic_protocol::message::server::Error &msg) override {
-    auto *socket_splicer = connection_->socket_splicer();
-    auto *dst_channel = socket_splicer->client_channel();
-    auto *dst_protocol = connection_->client_protocol();
-
-    const auto send_res =
-        ClassicFrame::send_msg(dst_channel, dst_protocol, msg);
-    if (!send_res) something_failed_ = true;
-  }
-
- private:
-  uint64_t col_count_{};
-  uint64_t col_cur_{};
-  MysqlRoutingClassicConnectionBase *connection_;
-
-  bool something_failed_{false};
-
-  ShowWarnings::Verbosity verbosity_;
-};
-
-stdx::expected<Processor::Result, std::error_code> QueryForwarder::command() {
-  auto *socket_splicer = connection()->socket_splicer();
-  auto *src_channel = socket_splicer->client_channel();
-  auto *src_protocol = connection()->client_protocol();
-
-  if (!connection()->connection_sharing_possible()) {
-    if (auto &tr = tracer()) {
-      tr.trace(Tracer::Event().stage("query::command"));
-    }
-  } else {
-    auto msg_res =
-        ClassicFrame::recv_msg<classic_protocol::message::client::Query>(
-            src_channel, src_protocol);
-    if (!msg_res) {
-      // all codec-errors should result in a Malformed Packet error..
-      if (msg_res.error().category() !=
-          make_error_code(classic_protocol::codec_errc::not_enough_input)
-              .category()) {
-        return recv_client_failed(msg_res.error());
-      }
-
-      discard_current_msg(src_channel, src_protocol);
-
-      auto send_msg =
-          ClassicFrame::send_msg<classic_protocol::message::server::Error>(
-              src_channel, src_protocol,
-              {ER_MALFORMED_PACKET, "Malformed communication packet", "HY000"});
-      if (!send_msg) send_client_failed(send_msg.error());
-
-      stage(Stage::Done);
-
-      return Result::SendToClient;
-    }
-
-    if (auto &tr = tracer()) {
-      std::ostringstream oss;
-
-      for (const auto &param : msg_res->values()) {
-        oss << "\n";
-        oss << "- " << param.name << ": ";
-
-        if (!param.value) {
-          oss << "NULL";
-        } else if (auto param_str = param_to_string(param)) {
-          oss << param_str.value();
-        }
-      }
-
-      tr.trace(Tracer::Event().stage(
-          "query::command: " + msg_res->statement().substr(0, 1024) +
-          oss.str()));
-    }
-
-    if (src_protocol->shared_capabilities().test(
-            classic_protocol::capabilities::pos::multi_statements) &&
-        contains_multiple_statements(msg_res->statement())) {
-      auto send_res = ClassicFrame::send_msg<
-          classic_protocol::message::server::Error>(
-          src_channel, src_protocol,
-          {ER_ROUTER_NOT_ALLOWED_WITH_CONNECTION_SHARING,
-           "Multi-Statements are forbidden if connection-sharing is enabled.",
-           "HY000"});
-      if (!send_res) return send_client_failed(send_res.error());
-
-      discard_current_msg(src_channel, src_protocol);
-
-      stage(Stage::Done);
-      return Result::SendToClient;
-    }
-
-    // the diagnostics-area is only maintained, if connection-sharing is
-    // allowed.
-    //
-    // Otherwise, all queries for the diagnostics area MUST go to the
-    // server.
-    const auto intercept_res =
-        intercept_diagnostics_area_queries(msg_res->statement());
-    if (intercept_res) {
-      if (std::holds_alternative<std::monostate>(*intercept_res)) {
-        // no match
-      } else if (std::holds_alternative<ShowWarnings>(*intercept_res)) {
-        auto cmd = std::get<ShowWarnings>(*intercept_res);
-
-        discard_current_msg(src_channel, src_protocol);
-
-        if (connection()->connection_sharing_allowed()) {
-          auto send_res = show_warnings(connection(), cmd.verbosity(),
-                                        cmd.row_count(), cmd.offset());
-          if (!send_res) return send_client_failed(send_res.error());
-
-          stage(Stage::Done);
-          return Result::SendToClient;
-        } else {
-          // send the message to the backend, and inject the trace if there is
-          // one.
-          stage(Stage::SendQueued);
-
-          connection()->push_processor(std::make_unique<QuerySender>(
-              connection(), msg_res->statement(),
-              std::make_unique<ForwardedShowWarningsHandler>(connection(),
-                                                             cmd.verbosity())));
-
-          return Result::Again;
-        }
-      } else if (std::holds_alternative<ShowWarningCount>(*intercept_res)) {
-        auto cmd = std::get<ShowWarningCount>(*intercept_res);
-
-        discard_current_msg(src_channel, src_protocol);
-
-        if (connection()->connection_sharing_allowed()) {
-          auto send_res =
-              show_warning_count(connection(), cmd.verbosity(), cmd.scope());
-          if (!send_res) return send_client_failed(send_res.error());
-
-          stage(Stage::Done);
-          return Result::SendToClient;
-        } else {
-          // send the message to the backend, and increment the warning count
-          // if there is a trace.
-          stage(Stage::SendQueued);
-
-          connection()->push_processor(std::make_unique<QuerySender>(
-              connection(), msg_res->statement(),
-              std::make_unique<ForwardedShowWarningCountHandler>(
-                  connection(), cmd.verbosity())));
-
-          return Result::Again;
-        }
-      } else if (std::holds_alternative<CommandRouterSet>(*intercept_res)) {
-        discard_current_msg(src_channel, src_protocol);
-
-        connection()->execution_context().diagnostics_area().warnings().clear();
-        connection()->events().clear();
-
-        auto cmd = std::get<CommandRouterSet>(*intercept_res);
-
-        auto set_res = execute_command_router_set(connection(), cmd);
-        if (!set_res) return send_client_failed(set_res.error());
-
-        stage(Stage::Done);
-        return Result::SendToClient;
-      }
-    } else {
-      discard_current_msg(src_channel, src_protocol);
-
-      auto send_res =
-          ClassicFrame::send_msg<classic_protocol::message::server::Error>(
-              src_channel, src_protocol,
-              {1064, intercept_res.error(), "42000"});
-      if (!send_res) return send_client_failed(send_res.error());
-
-      stage(Stage::Done);
-      return Result::SendToClient;
-    }
-
-    // not a SHOW WARNINGS or so, reset the warnings.
-    connection()->execution_context().diagnostics_area().warnings().clear();
-    connection()->events().clear();
-
-    auto collation_connection = connection()
-                                    ->execution_context()
-                                    .system_variables()
-                                    .get("collation_connection")
-                                    .value()
-                                    .value_or("utf8mb4");
-
-    const CHARSET_INFO *cs_collation_connection =
-        get_charset_by_name(collation_connection.c_str(), 0);
-
-    for (const auto &param : msg_res->values()) {
-      if (0 == my_strcasecmp(cs_collation_connection, param.name.c_str(),
-                             "router.trace")) {
-        if (param.value) {
-          auto val_res = param_to_number(param);
-          if (val_res) {
-            switch (*val_res) {
-              case 0:
-              case 1:
-                connection()->events().active(*val_res != 0);
-                break;
-              default:
-                discard_current_msg(src_channel, src_protocol);
-
-                auto send_res = ClassicFrame::send_msg<
-                    classic_protocol::message::server::Error>(
-                    src_channel, src_protocol,
-                    {1064, "Query attribute 'router.trace' requires 0 or 1",
-                     "42000"});
-                if (!send_res) return send_client_failed(send_res.error());
-
-                stage(Stage::Done);
-                return Result::SendToClient;
-            }
-          } else {
-            discard_current_msg(src_channel, src_protocol);
-
-            auto send_res = ClassicFrame::send_msg<
-                classic_protocol::message::server::Error>(
-                src_channel, src_protocol,
-                {1064, "Query attribute 'router.trace' requires a number",
-                 "42000"});
-            if (!send_res) return send_client_failed(send_res.error());
-
-            stage(Stage::Done);
-            return Result::SendToClient;
-          }
-        } else {
-          discard_current_msg(src_channel, src_protocol);
-
-          auto send_res =
-              ClassicFrame::send_msg<classic_protocol::message::server::Error>(
-                  src_channel, src_protocol,
-                  {1064, "router.trace requires a value", "42000"});
-          if (!send_res) return send_client_failed(send_res.error());
-
-          stage(Stage::Done);
-          return Result::SendToClient;
-        }
-      } else {
-        std::string param_prefix = param.name.substr(0, 7);
-        if (0 == my_strcasecmp(cs_collation_connection, param_prefix.c_str(),
-                               "router.")) {
-          // unknown router. query-attribute.
-          discard_current_msg(src_channel, src_protocol);
-
-          auto send_res =
-              ClassicFrame::send_msg<classic_protocol::message::server::Error>(
-                  src_channel, src_protocol,
-                  {1064, "Query attribute " + param.name + " is unknown",
-                   "42000"});
-          if (!send_res) return send_client_failed(send_res.error());
-
-          stage(Stage::Done);
-          return Result::SendToClient;
-        }
-      }
-    }
-
-    trace_event_command_ = trace_command(prefix());
-
-    stmt_classified_ = classify(msg_res->statement(), true);
-
-    if (auto &tr = tracer()) {
-      tr.trace(Tracer::Event().stage("query::classified: " +
-                                     mysqlrouter::to_string(stmt_classified_)));
-    }
-
-    if (auto *ev = trace_span(trace_event_command_, "mysql/query_classify")) {
-      ev->attrs.emplace_back("mysql.query.classification",
-                             mysqlrouter::to_string(stmt_classified_));
-    }
-
-    // SET session_track... is forbidden if router sets session-trackers on the
-    // server-side.
-    if ((stmt_classified_ & StmtClassifier::ForbiddenSetWithConnSharing) &&
-        connection()->connection_sharing_possible()) {
-      discard_current_msg(src_channel, src_protocol);
-
-      if (auto &tr = tracer()) {
-        tr.trace(Tracer::Event().stage("query::forbidden"));
-      }
-
-      auto send_res = ClassicFrame::send_msg<
-          classic_protocol::borrowed::message::server::Error>(
-          src_channel, src_protocol,
-          {ER_VARIABLE_NOT_SETTABLE_IN_TRANSACTION,
-           "The system variable cannot be set when connection sharing is "
-           "enabled",
-           "HY000"});
-      if (!send_res) return send_client_failed(send_res.error());
-
-      stage(Stage::Done);
-      return Result::SendToClient;
-    }
-
-    // functions are forbidden if the connection can be shared
-    // (e.g. config allows sharing and outside a transaction)
-    if ((stmt_classified_ & StmtClassifier::ForbiddenFunctionWithConnSharing) &&
-        connection()->connection_sharing_allowed()) {
-      discard_current_msg(src_channel, src_protocol);
-
-      if (auto &tr = tracer()) {
-        tr.trace(Tracer::Event().stage("query::forbidden"));
-      }
-      auto send_res = ClassicFrame::send_msg<
-          classic_protocol::borrowed::message::server::Error>(
-          src_channel, src_protocol,
-          {ER_NO_ACCESS_TO_NATIVE_FCT,
-           "Access to native function is rejected when connection sharing is "
-           "enabled",
-           "HY000"});
-      if (!send_res) return send_client_failed(send_res.error());
-
-      stage(Stage::Done);
-      return Result::SendToClient;
-    }
-  }
-
-  trace_event_connect_and_forward_command_ =
-      trace_connect_and_forward_command(trace_event_command_);
-
-  auto &server_conn = connection()->socket_splicer()->server_conn();
-  if (!server_conn.is_open()) {
-    stage(Stage::Connect);
-  } else {
-    trace_event_forward_command_ =
-        trace_forward_command(trace_event_connect_and_forward_command_);
-    stage(Stage::Forward);
-  }
+  }
+
   return Result::Again;
 }
 
@@ -4155,8 +2715,6 @@
   return Result::Again;
 }
 
-<<<<<<< HEAD
-=======
 bool has_non_router_attributes(
     const std::vector<classic_protocol::message::client::Query::Param>
         &params) {
@@ -4167,7 +2725,6 @@
   });
 }
 
->>>>>>> 87307d4d
 stdx::expected<Processor::Result, std::error_code> QueryForwarder::forward() {
   auto *socket_splicer = connection()->socket_splicer();
   auto *src_protocol = connection()->client_protocol();
@@ -4223,13 +2780,8 @@
     return Result::SendToClient;
   }
 
-<<<<<<< HEAD
-  // if the message contains attributes, error.
-  if (!msg_res->values().empty()) {
-=======
   // if the message contains non-"router." attributes, error.
   if (has_non_router_attributes(msg_res->values())) {
->>>>>>> 87307d4d
     discard_current_msg(src_channel, src_protocol);
 
     auto send_msg = ClassicFrame::send_msg<
@@ -4460,38 +3012,6 @@
     if (auto &tr = tracer()) {
       tr.trace(Tracer::Event().stage("query::more_resultsets"));
     }
-<<<<<<< HEAD
-
-    return forward_server_to_client(true);
-  }
-
-  if (auto *ev = trace_event_query_result_) {
-    ClassicFrame::trace_set_attributes(ev, src_protocol, msg);
-
-    trace_span_end(ev);
-  }
-
-  if (stmt_classified_ & StmtClassifier::StateChangeOnSuccess) {
-    connection()->some_state_changed(true);
-  }
-
-  if (msg.warning_count() > 0) {
-    connection()->diagnostic_area_changed(true);
-  }
-
-  stage(Stage::ResponseDone);  // once the message is forwarded, we are done.
-  if (!connection()->events().empty()) {
-    msg.warning_count(msg.warning_count() + 1);
-
-    auto send_res = ClassicFrame::send_msg<
-        classic_protocol::borrowed::message::server::Eof>(dst_channel,
-                                                          dst_protocol, msg);
-    if (!send_res) return stdx::make_unexpected(send_res.error());
-
-    // msg refers to src-channel's recv-buf. discard after send.
-    discard_current_msg(src_channel, src_protocol);
-
-=======
 
     if (!message_can_be_forwarded_as_is(src_protocol, dst_protocol, msg)) {
       auto send_res = ClassicFrame::send_msg(dst_channel, dst_protocol, msg);
@@ -4534,7 +3054,6 @@
     // msg refers to src-channel's recv-buf. discard after send.
     discard_current_msg(src_channel, src_protocol);
 
->>>>>>> 87307d4d
     return Result::SendToClient;
   }
 
@@ -4595,19 +3114,6 @@
   }
 
   stage(Stage::ResponseDone);  // once the message is forwarded, we are done.
-<<<<<<< HEAD
-  if (!connection()->events().empty()) {
-    msg.warning_count(msg.warning_count() + 1);
-
-    auto send_res = ClassicFrame::send_msg(dst_channel, dst_protocol, msg);
-    if (!send_res) return stdx::make_unexpected(send_res.error());
-
-    discard_current_msg(src_channel, src_protocol);
-
-    return Result::SendToClient;
-  }
-
-=======
 
   if (!connection()->events().empty()) {
     msg.warning_count(msg.warning_count() + 1);
@@ -4624,7 +3130,6 @@
     return Result::SendToClient;
   }
 
->>>>>>> 87307d4d
   // forward the message AS IS.
   return forward_server_to_client();
 }
