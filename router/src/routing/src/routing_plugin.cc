--- conflicted
+++ resolved
@@ -474,8 +474,6 @@
       }
 
       dest_tls_context->verify(config.dest_ssl_verify);
-<<<<<<< HEAD
-=======
 
       if (!config.dest_ssl_key.empty() && !config.dest_ssl_cert.empty()) {
         dest_tls_context->client_key_and_cert_file(config.dest_ssl_key,
@@ -488,7 +486,6 @@
             "setting server_ssl_key=" + config.dest_ssl_key +
                 " and server_ssl_cert=" + config.dest_ssl_cert + " failed");
       }
->>>>>>> 824e2b40
     }
 
     if (config.connection_sharing == 1) {
