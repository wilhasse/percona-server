/*
  Copyright (c) 2022, 2023, Oracle and/or its affiliates.

  This program is free software; you can redistribute it and/or modify
  it under the terms of the GNU General Public License, version 2.0,
  as published by the Free Software Foundation.

  This program is also distributed with certain software (including
  but not limited to OpenSSL) that is licensed under separate terms,
  as designated in a particular file or component or in included license
  documentation.  The authors of MySQL hereby grant you an additional
  permission to link the program and your derivative works with the
  separately licensed software that they have included with MySQL.

  This program is distributed in the hope that it will be useful,
  but WITHOUT ANY WARRANTY; without even the implied warranty of
  MERCHANTABILITY or FITNESS FOR A PARTICULAR PURPOSE.  See the
  GNU General Public License for more details.

  You should have received a copy of the GNU General Public License
  along with this program; if not, write to the Free Software
  Foundation, Inc., 51 Franklin St, Fifth Floor, Boston, MA  02110-1301  USA
*/

#include "classic_connect.h"

#include <chrono>
#include <memory>
#include <system_error>

#include "basic_protocol_splicer.h"
#include "classic_connection_base.h"
#include "classic_frame.h"
#include "mysql/harness/logging/logging.h"
#include "mysql/harness/net_ts/impl/poll.h"
#include "mysql/harness/net_ts/internet.h"
#include "mysql/harness/stdx/expected.h"
#include "mysql/harness/utility/string.h"  // join
#include "mysqlrouter/connection_pool_component.h"
#include "mysqlrouter/datatypes.h"
#include "mysqlrouter/routing.h"
#include "mysqlrouter/routing_component.h"
#include "mysqlrouter/utils.h"  // to_string
#include "processor.h"

IMPORT_LOG_FUNCTIONS()

// create a destination id that's understood by make_tcp_address()
static std::string destination_id_from_endpoint(
    const std::string &host_name, const std::string &service_name) {
  if (net::ip::make_address_v6(host_name.c_str())) {
    return "[" + host_name + "]:" + service_name;
  } else {
    return host_name + ":" + service_name;
  }
}

static std::string destination_id_from_endpoint(
    const net::ip::tcp::resolver::results_type::iterator::value_type
        &endpoint) {
  return destination_id_from_endpoint(endpoint.host_name(),
                                      endpoint.service_name());
}

stdx::expected<Processor::Result, std::error_code> ConnectProcessor::process() {
  switch (stage()) {
    case Stage::InitDestination:
      return init_destination();
    case Stage::Resolve:
      return resolve();
    case Stage::InitEndpoint:
      return init_endpoint();
    case Stage::FromPool:
      return from_pool();
    case Stage::NextEndpoint:
      return next_endpoint();
    case Stage::NextDestination:
      return next_destination();
    case Stage::InitConnect:
      return init_connect();
    case Stage::Connect:
      return connect();
    case Stage::ConnectFinish:
      return connect_finish();
    case Stage::Connected:
      return connected();
    case Stage::Error:
      return error();
    case Stage::Done:
      return Result::Done;
  }

  harness_assert_this_should_not_execute();
}

static MysqlRoutingClassicConnectionBase::ServerSideConnection
make_connection_from_pooled(PooledClassicConnection &&other) {
  return {std::move(other.connection()),
          nullptr,  // routing_conn
          other.ssl_mode(), Channel(std::move(other.ssl())),
          MysqlRoutingClassicConnectionBase::ServerSideConnection::
              protocol_state_type(other.server_capabilities(),
                                  other.client_capabilities(),
                                  other.server_greeting(), other.username(),
                                  other.schema(), other.attributes())};
}

// get the socket-error from a connection.
//
// error   if getting socket error failed.
// success if error could be fetched
static stdx::expected<std::error_code, std::error_code> sock_error_code(
    MysqlRoutingClassicConnectionBase::ServerSideConnection &conn) {
  auto *tcp_conn = dynamic_cast<TcpConnection *>(conn.connection().get());

  net::socket_base::error sock_err;
  const auto getopt_res = tcp_conn->get_option(sock_err);
  if (!getopt_res) return stdx::unexpected(getopt_res.error());

  if (sock_err.value() != 0) {
    return std::error_code {
      sock_err.value(),
#if defined(_WIN32)
          std::system_category()
#else
          std::generic_category()
#endif
    };
  }

  return {};
}

// skip destinations which don't matched the current expected server-mode.
static bool skip_destination(MysqlRoutingClassicConnectionBase *conn,
                             Destination *destination) {
  if (conn->context().access_mode() != routing::AccessMode::kAuto) return false;

  const auto conn_server_mode = conn->expected_server_mode();
  const auto dest_server_mode = destination->server_mode();

  return ((conn_server_mode == mysqlrouter::ServerMode::ReadOnly &&
           dest_server_mode == mysqlrouter::ServerMode::ReadWrite) ||
          (conn_server_mode == mysqlrouter::ServerMode::ReadWrite &&
           dest_server_mode == mysqlrouter::ServerMode::ReadOnly));
}

stdx::expected<Processor::Result, std::error_code>
ConnectProcessor::init_destination() {
  std::vector<std::string> dests;
  for (const auto &dest : destinations_) {
    dests.push_back(destination_id_from_endpoint(dest->hostname(),
                                                 std::to_string(dest->port())));
  }

  if (auto &tr = tracer()) {
    tr.trace(Tracer::Event().stage("connect::init_destination: " +
                                   mysql_harness::join(dests, ",")));
  }

<<<<<<< HEAD
  trace_event_connect_ =
      trace_span(parent_event_, "mysql/from_pool_or_connect");
  if (auto *ev = trace_event_connect_) {
    ev->attrs.emplace_back("mysql.remote.candidates",
                           mysql_harness::join(dests, ","));
  }

  // adjust the expected-server-mode depending if we have:
  //
  // - RW, RO
  // - only RW (multi-primary)
  // - only RO (replica of replicaset)
  if (connection()->context().access_mode() == routing::AccessMode::kAuto) {
    bool has_read_only{false};
    bool has_read_write{false};

    for (auto const &dest : destinations_) {
      if (dest->server_mode() == mysqlrouter::ServerMode::ReadOnly) {
        has_read_only = true;
      }
      if (dest->server_mode() == mysqlrouter::ServerMode::ReadWrite) {
        has_read_write = true;
      }
    }

    if (has_read_only && !has_read_write) {
      connection()->expected_server_mode(mysqlrouter::ServerMode::ReadOnly);
    } else if (!has_read_only && has_read_write) {
      connection()->expected_server_mode(mysqlrouter::ServerMode::ReadWrite);
    }
  }

  destinations_it_ = destinations_.begin();
=======
  // reset the error-code for this destination.
  destination_ec_.clear();
>>>>>>> 93abb73b

  all_quarantined_ = true;

<<<<<<< HEAD
    if (connection()->context().access_mode() == routing::AccessMode::kAuto) {
      if (skip_destination(connection(), destination.get())) {
        stage(Stage::NextDestination);

        return Result::Again;
      }
    }

    stage(is_destination_good(destination->hostname(), destination->port())
              ? Stage::Resolve
              : Stage::NextDestination);

    return Result::Again;
  } else {
    if (!last_ec_) {
=======
  destinations_it_ = destinations_.begin();
  if (destinations_it_ == destinations_.end()) {
    if (connect_errors_.empty()) {
>>>>>>> 93abb73b
      // no backends
      log_debug("init_destination(): the destinations list is empty");

      connect_errors_.emplace_back(
          "no destinations",
          make_error_code(DestinationsErrc::kNoDestinations));
    }

    stage(Stage::Error);
    return Result::Again;
  }

  const auto &destination = *destinations_it_;

  if (is_destination_good(destination->hostname(), destination->port())) {
    stage(Stage::Resolve);
  } else {
    connect_errors_.emplace_back(
        "connect(/* " + destination->hostname() + ":" +
            std::to_string(destination->port()) + " */)",
        make_error_code(DestinationsErrc::kQuarantined));

    stage(Stage::NextDestination);
  }

  return Result::Again;
}

stdx::expected<Processor::Result, std::error_code> ConnectProcessor::resolve() {
  if (auto &tr = tracer()) {
    tr.trace(Tracer::Event().stage("connect::resolve"));
  }

  const auto &destination = *destinations_it_;

  if (!destination->good()) {
    stage(Stage::NextDestination);

    return Result::Again;
  }

  if (!connection()->get_destination_id().empty()) {
    // already connected before. Make sure the same endpoint is connected.
    const auto dest_id = connection()->get_destination_id();

    if (auto &tr = tracer()) {
      tr.trace(Tracer::Event().stage("connect::sticky: " + dest_id));
    }

    if (dest_id !=
        destination_id_from_endpoint(destination->hostname(),
                                     std::to_string(destination->port()))) {
      stage(Stage::NextDestination);
      return Result::Again;
    }
  }

  auto started = std::chrono::steady_clock::now();

  const auto resolve_res = resolver_.resolve(
      destination->hostname(), std::to_string(destination->port()));

  if (!resolve_res) {
    const auto resolve_duration =
        std::chrono::duration_cast<std::chrono::milliseconds>(
            std::chrono::steady_clock::now() - started);
    connect_errors_.emplace_back(
        "resolve(" + destination->hostname() + ") failed after " +
            mysqlrouter::to_string(resolve_duration.count()) + "ms",
        resolve_res.error());

    log_debug("resolve(%s,%d) failed: %s:%s", destination->hostname().c_str(),
              destination->port(), resolve_res.error().category().name(),
              resolve_res.error().message().c_str());
    destination->connect_status(resolve_res.error());

    stage(Stage::NextDestination);
    return Result::Again;
  }

  endpoints_ = resolve_res.value();

#if 0
  std::cerr << __LINE__ << ": " << destination->hostname() << "\n";
  for (auto const &ep : endpoints_) {
    std::cerr << __LINE__ << ": .. " << ep.endpoint() << "\n";
  }
#endif

  stage(Stage::InitEndpoint);
  return Result::Again;
}

stdx::expected<Processor::Result, std::error_code>
ConnectProcessor::init_endpoint() {
  // trace(Tracer::Event().stage("connect::init_endpoint"));

  endpoints_it_ = endpoints_.begin();

  stage(Stage::InitConnect);
  return Result::Again;
}

stdx::expected<Processor::Result, std::error_code>
ConnectProcessor::init_connect() {
  // trace(Tracer::Event().stage("connect::init_connect"));

<<<<<<< HEAD
  auto *tcp_conn = dynamic_cast<TcpConnection *>(
      connection()->server_conn().connection().get());

  // close socket if it is already open
  if (tcp_conn != nullptr) (void)tcp_conn->close();
=======
  (void)connection()->socket_splicer()->server_conn().close();
>>>>>>> 93abb73b

  connection()->connect_error_code({});  // reset the connect-error-code.

  auto endpoint = *endpoints_it_;

  server_endpoint_ = endpoint.endpoint();

  stage(Stage::FromPool);
  return Result::Again;
}

stdx::expected<Processor::Result, std::error_code>
ConnectProcessor::from_pool() {
  auto &client_protocol = connection()->client_protocol();

  if (!client_protocol.client_greeting()) {
    // taking a connection from the pool requires that the client's greeting
    // must been received already.
    stage(Stage::Connect);
    return Result::Again;
  }

  trace_event_socket_from_pool_ =
      trace_span(trace_event_connect_, "mysql/from_pool");

  auto &pools = ConnectionPoolComponent::get_instance();

  if (auto pool = pools.get(ConnectionPoolComponent::default_pool_name())) {
    // pop the first connection from the pool that matches our requirements
    //
    // - endpoint
    // - capabilities

    auto client_caps = client_protocol.shared_capabilities();

    client_caps
        // connection specific.
        .reset(classic_protocol::capabilities::pos::ssl)
        .reset(classic_protocol::capabilities::pos::query_attributes)
        .reset(classic_protocol::capabilities::pos::compress)
        .reset(classic_protocol::capabilities::pos::compress_zstd)
        .reset(classic_protocol::capabilities::pos::session_track)
        .reset(classic_protocol::capabilities::pos::
                   text_result_with_session_tracking)
        // session specific capabilities which can be recovered by
        // set_server_option()
        .reset(classic_protocol::capabilities::pos::multi_statements);

    auto pool_res = pool->pop_if(
        [client_caps, ep = mysqlrouter::to_string(server_endpoint_),
         requires_tls = connection()->requires_tls(),
         requires_client_cert =
             connection()->requires_client_cert()](const auto &pooled_conn) {
          auto pooled_caps = pooled_conn.shared_capabilities();

          pooled_caps.reset(classic_protocol::capabilities::pos::ssl)
              .reset(classic_protocol::capabilities::pos::query_attributes)
              .reset(classic_protocol::capabilities::pos::compress)
              .reset(classic_protocol::capabilities::pos::compress_zstd)
              .reset(classic_protocol::capabilities::pos::session_track)
              .reset(classic_protocol::capabilities::pos::
                         text_result_with_session_tracking)
              .reset(classic_protocol::capabilities::pos::multi_statements);

          bool has_client_cert =
              pooled_conn.ssl() &&
              (SSL_get_certificate(pooled_conn.ssl().get()) != nullptr);

          return (pooled_conn.endpoint() == ep &&  //
                  client_caps == pooled_caps &&    //
                  (requires_tls == static_cast<bool>(pooled_conn.ssl())) &&
                  (requires_client_cert == has_client_cert));
        });

    if (pool_res) {
      // check if the socket is closed.
      std::array<net::impl::poll::poll_fd, 1> fds{
          {{pool_res->connection()->native_handle(), POLLIN, 0}}};
      auto poll_res = net::impl::poll::poll(fds.data(), fds.size(),
                                            std::chrono::milliseconds(0));
      if (!poll_res && poll_res.error() == std::errc::timed_out) {
        // nothing to read -> socket is still up.
        if (auto &tr = tracer()) {
          tr.trace(Tracer::Event().stage(
              "connect::from_pool: " +
              destination_id_from_endpoint(*endpoints_it_)));
        }

        // if the socket would be closed, recv() would return 0 for "eof".
        //
        // socket is still alive. good.
        connection()->server_conn() =
            make_connection_from_pooled(std::move(*pool_res));

        (void)connection()->server_conn().connection()->set_io_context(
            connection()->client_conn().connection()->io_ctx());

        // reset the seq-id of the server side as this is a new command.
        connection()->server_protocol().seq_id(0xff);

        if (connection()->expected_server_mode() ==
            mysqlrouter::ServerMode::Unavailable) {
          const auto *dest = destinations_it_->get();
          // before the first query, the server-mode is not set, remember it
          // now.
          connection()->expected_server_mode(dest->server_mode());
        }

        // set destination-id to get the "trace_set_connection_attributes"
        // right.
        connection()->destination_id(
            destination_id_from_endpoint(*endpoints_it_));

        if (auto *ev = trace_event_socket_from_pool_) {
          trace_set_connection_attributes(ev);
          trace_span_end(ev);
        }

        // update the msg-tracer callback to the new connection.
        if (auto *server_ssl = connection()->server_conn().channel().ssl()) {
          SSL_set_msg_callback_arg(server_ssl, connection());
        }

        stage(Stage::Connected);
        return Result::Again;
      }

      // socket is dead. try the next one.
      return Result::Again;
    }

    if (auto *ev = trace_event_socket_from_pool_) {
      ev->attrs.emplace_back("mysql.error_message", "no match");
      trace_span_end(ev, TraceEvent::StatusCode::kError);
    }

  } else {
    if (auto *ev = trace_event_socket_from_pool_) {
      ev->attrs.emplace_back("mysql.error_message", "no pool");
      trace_span_end(ev, TraceEvent::StatusCode::kError);
    }
  }

  stage(Stage::Connect);
  return Result::Again;
}

stdx::expected<Processor::Result, std::error_code> ConnectProcessor::connect() {
  if (auto &tr = tracer()) {
    tr.trace(Tracer::Event().stage("connect::connect: " +
                                   mysqlrouter::to_string(server_endpoint_)));
  }

  trace_event_socket_connect_ =
      trace_span(trace_event_connect_, "mysql/connect");

  if (auto *ev = trace_event_socket_connect_) {
    ev->attrs.emplace_back("net.peer.name", endpoints_it_->host_name());
    ev->attrs.emplace_back("net.peer.port", endpoints_it_->service_name());
  }

#if 0
  if (log_level_is_handled(mysql_harness::logging::LogLevel::kDebug)) {
    log_debug("trying %s", mysqlrouter::to_string(server_endpoint_).c_str());
  }
#endif

  const int socket_flags {
#if defined(SOCK_NONBLOCK)
    // linux|freebsd|sol11.4 allows to set NONBLOCK as part of the socket()
    // call to save the extra syscall
    SOCK_NONBLOCK
#endif
  };

  net::ip::tcp::socket server_sock(io_ctx_);

  auto open_res = server_sock.open(server_endpoint_.protocol(), socket_flags);
  if (!open_res) return stdx::unexpected(open_res.error());

  const auto non_block_res = server_sock.native_non_blocking(true);
  if (!non_block_res) return stdx::unexpected(non_block_res.error());

  server_sock.set_option(net::ip::tcp::no_delay{true});

#ifdef FUTURE_TASK_USE_SOURCE_ADDRESS
  /* set the source address to take a specific route.
   *
   *
   */

  // IP address of the interface we want to route-through.
  std::string src_addr_str;

  // src_addr_str = "192.168.178.78";

  if (!src_addr_str.empty()) {
    const auto src_addr_res = net::ip::make_address_v4(src_addr_str.c_str());
    if (!src_addr_res) return stdx::unexpected(src_addr_res.error());

#if defined(IP_BIND_ADDRESS_NO_PORT)
    // linux 4.2 introduced IP_BIND_ADDRESS_NO_PORT to delay assigning a
    // source-port until connect()
    net::socket_option::integer<IPPROTO_IP, IP_BIND_ADDRESS_NO_PORT> sockopt;

    const auto setsockopt_res = server_sock.set_option(sockopt);
    if (!setsockopt_res) {
      // if the glibc supports IP_BIND_ADDRESS_NO_PORT, but the kernel
      // doesn't: ignore it.
      if (setsockopt_res.error() !=
          make_error_code(std::errc::invalid_argument)) {
        log_warning(
            "%d: setsockopt(IPPROTO_IP, IP_BIND_ADDRESS_NO_PORT) "
            "failed: "
            "%s",
            __LINE__, setsockopt_res.error().message().c_str());
        return stdx::unexpected(setsockopt_res.error());
      }
    }
#endif

    const auto bind_res = server_sock.bind(net::ip::tcp::endpoint(
        src_addr_res.value_or(net::ip::address_v4{}), 0));
    if (!bind_res) return stdx::unexpected(bind_res.error());
  }
#endif

  connect_started_ = std::chrono::steady_clock::now();

  const auto connect_res = server_sock.connect(server_endpoint_);

  // don't assign the connection if disconnect is requested.
  //
  // assigning the connection would lead to a deadlock in start_acceptor()
  auto disconnected_requested =
      connection()->disconnect_request([this, &server_sock](bool req) {
        if (req) return true;

        connection()->server_conn().assign_connection(
            std::make_unique<TcpConnection>(std::move(server_sock),
                                            server_endpoint_));

        return false;
      });
  if (disconnected_requested) {
    connection()->connect_error_code(
        make_error_code(std::errc::operation_canceled));

    stage(Stage::Done);
    return Result::Again;
  }

  if (!connect_res) {
    const auto ec = connect_res.error();
    if (ec == make_error_condition(std::errc::operation_in_progress) ||
        ec == make_error_condition(std::errc::operation_would_block)) {
      // connect in progress, wait for completion.
      stage(Stage::ConnectFinish);

      if (auto &tr = tracer()) {
        tr.trace(Tracer::Event().stage("connect::wait"));
      }

      auto &timer = connection()->connect_timer();

      timer.expires_after(
          connection()->context().get_destination_connect_timeout());

      timer.async_wait([this](std::error_code ec) {
        if (ec) return;

        if (auto &tr = tracer()) {
          tr.trace(Tracer::Event().stage("connect::timed_out"));
        }

        auto &server_conn = connection()->server_conn();

        connection()->connect_error_code(make_error_code(std::errc::timed_out));

        (void)server_conn.cancel();
      });

      connection()->server_conn().async_wait_error(
          [conn = connection()](std::error_code ec) {
            if (ec) return;

            auto &server_conn = conn->server_conn();

            auto sock_ec_res = sock_error_code(server_conn);
            if (!sock_ec_res) {
              conn->connect_error_code(sock_ec_res.error());
            } else {
              conn->connect_error_code(sock_ec_res.value());
            }

            // cancel all the other waiters
            (void)server_conn.cancel();
          });

      return Result::SendableToServer;
    } else {
      log_debug("connect(%s, %d) failed: %s:%s",
                server_endpoint_.address().to_string().c_str(),
                server_endpoint_.port(), connect_res.error().category().name(),
                connect_res.error().message().c_str());
      connection()->connect_error_code(ec);

      stage(Stage::ConnectFinish);
      return Result::Again;
    }
  }

  stage(Stage::Connected);
  return Result::Again;
}

namespace {
std::string pretty_endpoint(const net::ip::tcp::endpoint &ep,
                            const std::string &hostname) {
  if (ep.address().to_string() == hostname) return mysqlrouter::to_string(ep);

  return mysqlrouter::to_string(ep) + " /* " + hostname + " */";
}
}  // namespace

stdx::expected<Processor::Result, std::error_code>
ConnectProcessor::connect_finish() {
  auto connect_duration = std::chrono::duration_cast<std::chrono::milliseconds>(
      std::chrono::steady_clock::now() - connect_started_);

  connection()->connect_timer().cancel();

  auto &server_conn = connection()->server_conn();

  // cancel all handlers.
  (void)server_conn.cancel();

  if (auto ec = connection()->connect_error_code()) {
    log_debug("connect(%s, %d) failed: %s:%s",
              server_endpoint_.address().to_string().c_str(),
              server_endpoint_.port(), ec.category().name(),
              ec.message().c_str());

    if (auto &tr = tracer()) {
      tr.trace(
          Tracer::Event().stage("connect::connect_finish: " + ec.message()));
    }

    connect_errors_.emplace_back(
        "connect(" +
            pretty_endpoint(server_endpoint_, (*destinations_it_)->hostname()) +
            ") failed after " +
            mysqlrouter::to_string(connect_duration.count()) + "ms",
        ec);

    destination_ec_ = ec;

    stage(Stage::NextEndpoint);
    return Result::Again;
  }

  auto sock_ec_res = sock_error_code(server_conn);
  if (!sock_ec_res) {
    auto ec = sock_ec_res.error();

    log_debug("connect(%s, %d) failed: %s:%s",
              server_endpoint_.address().to_string().c_str(),
              server_endpoint_.port(), ec.category().name(),
              ec.message().c_str());

    if (auto &tr = tracer()) {
      tr.trace(
          Tracer::Event().stage("connect::connect_finish: " + ec.message()));
    }

    connection()->connect_timer().expiry().time_since_epoch();

    connect_errors_.emplace_back(
        "connect(" +
            pretty_endpoint(server_endpoint_, (*destinations_it_)->hostname()) +
            ")::getsockopt()",
        ec);

    destination_ec_ = ec;

    stage(Stage::NextEndpoint);
    return Result::Again;
  }

  auto sock_ec = *sock_ec_res;

  if (sock_ec != std::error_code{}) {
    log_debug("connect(%s, %d) failed: %s:%s",
              server_endpoint_.address().to_string().c_str(),
              server_endpoint_.port(), sock_ec.category().name(),
              sock_ec.message().c_str());

    if (auto &tr = tracer()) {
      tr.trace(Tracer::Event().stage("connect::connect_finish: " +
                                     sock_ec.message()));
    }

    connect_errors_.emplace_back(
        "connect(" +
            pretty_endpoint(server_endpoint_, (*destinations_it_)->hostname()) +
            ") failed after " +
            mysqlrouter::to_string(connect_duration.count()) + "ms",
        sock_ec);

    destination_ec_ = sock_ec;

    stage(Stage::NextEndpoint);
    return Result::Again;
  }

  if (auto *ev = trace_event_socket_connect_) {
    trace_span_end(ev);
  }

  stage(Stage::Connected);
  return Result::Again;
}

stdx::expected<Processor::Result, std::error_code>
ConnectProcessor::next_endpoint() {
  (void)connection()->socket_splicer()->server_conn().close();

  if (auto &tr = tracer()) {
    tr.trace(Tracer::Event().stage("connect::next_endpoint"));
  }

  if (auto *ev = trace_event_socket_connect_) {
    ev->attrs.emplace_back("mysql.error_message", last_ec_.message());

    trace_span_end(ev);
  }

  std::advance(endpoints_it_, 1);

  if (endpoints_it_ != endpoints_.end()) {
    stage(Stage::InitConnect);
    return Result::Again;
  }

  // no more endpoints for this destination.

  auto &destination = *destinations_it_;

  // report back the connect status to the destination
  destination->connect_status(destination_ec_);

  if (destination_ec_) {
    auto hostname = destination->hostname();
    auto port = destination->port();

    auto &ctx = connection()->context();

    if (ctx.shared_quarantine().update({hostname, port}, false)) {
      log_debug("[%s] add destination '%s:%d' to quarantine",
                ctx.get_name().c_str(), hostname.c_str(), port);
    } else {
      // failed to connect, but not quarantined. Don't close the ports, yet.
      all_quarantined_ = false;
    }
  }

  stage(Stage::NextDestination);
  return Result::Again;
}

bool ConnectProcessor::is_destination_good(const std::string &hostname,
                                           uint16_t port) const {
  const auto &ctx = connection()->context();

  const auto is_quarantined =
      ctx.shared_quarantine().is_quarantined({hostname, port});
  if (is_quarantined) {
    log_debug("[%s] skip quarantined destination '%s:%d'",
              ctx.get_name().c_str(), hostname.c_str(), port);

    return false;
  }

  return true;
}

stdx::expected<Processor::Result, std::error_code>
ConnectProcessor::next_destination() {
  if (auto &tr = tracer()) {
    tr.trace(Tracer::Event().stage("connect::next_destination"));
  }
  do {
    std::advance(destinations_it_, 1);

    if (destinations_it_ == std::end(destinations_)) break;

    const auto &destination = *destinations_it_;

<<<<<<< HEAD
    // for read-only connections, skip the writable destinations,
    // for read-write connections, skip the read-only destinations.
    if (skip_destination(connection(), destination.get())) continue;

=======
>>>>>>> 93abb73b
    if (is_destination_good(destination->hostname(), destination->port())) {
      break;
    }

    connect_errors_.emplace_back(
        "connect(/* " + destination->hostname() + ":" +
            std::to_string(destination->port()) + " */)",
        make_error_code(DestinationsErrc::kQuarantined));
  } while (true);

  if (destinations_it_ != destinations_.end()) {
    // next destination
    stage(Stage::Resolve);
    return Result::Again;
  }

<<<<<<< HEAD
      stage(Stage::InitDestination);
      return Result::Again;
    } else if (connection()->context().access_mode() ==
                   routing::AccessMode::kAuto &&
               connection()->expected_server_mode() ==
                   mysqlrouter::ServerMode::ReadOnly) {
      // if we want a RO connections but there are only primaries, take a
      // primary.
      connection()->expected_server_mode(mysqlrouter::ServerMode::ReadWrite);
      stage(Stage::InitDestination);
      return Result::Again;
    } else {
      // we couldn't connect to any of the destinations. Give up.
      stage(Stage::Error);
      return Result::Again;
    }
=======
  // no more destinations.

  if (auto refresh_res =
          connection()->destinations()->refresh_destinations(destinations_)) {
    destinations_ = std::move(refresh_res.value());

    stage(Stage::InitDestination);
    return Result::Again;
>>>>>>> 93abb73b
  }

  connect_errors_.emplace_back(
      "end of destinations",
      make_error_code(DestinationsErrc::kNoDestinations));

  // we couldn't connect to any of the destinations. Give up.
  stage(Stage::Error);
  return Result::Again;
}

stdx::expected<Processor::Result, std::error_code>
ConnectProcessor::connected() {
  if (auto &tr = tracer()) {
    tr.trace(Tracer::Event().stage("connect::connected"));
  }

  if (auto *ev = trace_event_connect_) {
    trace_span_end(ev);
  }

  const auto *dest = destinations_it_->get();

  // remember the destination and its server-mode for connection-sharing.
  if (connection()->expected_server_mode() ==
      mysqlrouter::ServerMode::Unavailable) {
    // before the first query, the server-mode is not set, remember it now.
    connection()->expected_server_mode(dest->server_mode());
  }

  connection()->destination_id(destination_id_from_endpoint(*endpoints_it_));

  // mark destination as reachable.
  connection()->context().shared_quarantine().update(
      {dest->hostname(), dest->port()}, true);

  // back to the caller.
  stage(Stage::Done);
  return Result::Again;
}

stdx::expected<Processor::Result, std::error_code> ConnectProcessor::error() {
<<<<<<< HEAD
  auto *tcp_conn = dynamic_cast<TcpConnection *>(
      connection()->server_conn().connection().get());

  // close socket if it is already open
  if (tcp_conn != nullptr) (void)tcp_conn->close();
=======
  // close the socket if it is still open.
  (void)connection()->socket_splicer()->server_conn().close();
>>>>>>> 93abb73b

  if (auto &tr = tracer()) {
    tr.trace(Tracer::Event().stage("connect::error"));
  }

  const auto last_ec = connect_errors_.back().second;

  connection()->connect_error_code(last_ec);

  {
    std::string msg;
    for (auto [err, ec] : connect_errors_) {
      if (!msg.empty()) {
        msg += ", ";
      }
      msg += err;
      msg += ": ";
      msg += ec.message();
    }
    log_error("[%s] connecting to backend(s) for client from %s failed: %s",
              connection()->context().get_name().c_str(),
              connection()->get_client_address().c_str(), msg.c_str());
  }

<<<<<<< HEAD
  if (auto *ev = trace_event_connect_) {
    ev->attrs.emplace_back(
        "mysql.error_message",
        ec == DestinationsErrc::kNoDestinations ? "no backend" : ec.message());
    trace_span_end(ev);
  }

  if (ec == make_error_condition(std::errc::too_many_files_open) ||
      ec == make_error_condition(std::errc::too_many_files_open_in_system)) {
=======
  if (last_ec == make_error_condition(std::errc::too_many_files_open) ||
      last_ec ==
          make_error_condition(std::errc::too_many_files_open_in_system)) {
>>>>>>> 93abb73b
    // release file-descriptors on the connection pool when out-of-fds is
    // noticed.
    //
    // don't retry as router may run into an infinite loop.
    ConnectionPoolComponent::get_instance().clear();
  } else if (connection()->get_destination_id().empty() && all_quarantined_) {
    // fresh-connect == "destiantion-id is empty"

    // if there are no destinations for a fresh connect, close the
    // acceptor-ports
    if (auto &tr = tracer()) {
      tr.trace(Tracer::Event().stage("connect::error::all_down"));
    }
    // all backends are down.
    MySQLRoutingComponent::get_instance()
        .api(connection()->context().get_id())
        .stop_socket_acceptors();
  }

  connection()->client_greeting_sent(true);
  connection()->authenticated(false);

  stage(Stage::Done);

  on_error_({2003, "Can't connect to remote MySQL server", "HY000"});

  return Result::Again;
}<|MERGE_RESOLUTION|>--- conflicted
+++ resolved
@@ -158,13 +158,17 @@
                                    mysql_harness::join(dests, ",")));
   }
 
-<<<<<<< HEAD
   trace_event_connect_ =
       trace_span(parent_event_, "mysql/from_pool_or_connect");
   if (auto *ev = trace_event_connect_) {
     ev->attrs.emplace_back("mysql.remote.candidates",
                            mysql_harness::join(dests, ","));
   }
+
+  // reset the error-code for this destination.
+  destination_ec_.clear();
+
+  all_quarantined_ = true;
 
   // adjust the expected-server-mode depending if we have:
   //
@@ -192,34 +196,8 @@
   }
 
   destinations_it_ = destinations_.begin();
-=======
-  // reset the error-code for this destination.
-  destination_ec_.clear();
->>>>>>> 93abb73b
-
-  all_quarantined_ = true;
-
-<<<<<<< HEAD
-    if (connection()->context().access_mode() == routing::AccessMode::kAuto) {
-      if (skip_destination(connection(), destination.get())) {
-        stage(Stage::NextDestination);
-
-        return Result::Again;
-      }
-    }
-
-    stage(is_destination_good(destination->hostname(), destination->port())
-              ? Stage::Resolve
-              : Stage::NextDestination);
-
-    return Result::Again;
-  } else {
-    if (!last_ec_) {
-=======
-  destinations_it_ = destinations_.begin();
   if (destinations_it_ == destinations_.end()) {
     if (connect_errors_.empty()) {
->>>>>>> 93abb73b
       // no backends
       log_debug("init_destination(): the destinations list is empty");
 
@@ -233,6 +211,17 @@
   }
 
   const auto &destination = *destinations_it_;
+
+  if (connection()->context().access_mode() == routing::AccessMode::kAuto) {
+    if (skip_destination(connection(), destination.get())) {
+      connect_errors_.emplace_back(
+          "connect(/* " + destination->hostname() + " */)",
+          make_error_code(DestinationsErrc::kIgnored));
+
+      stage(Stage::NextDestination);
+      return Result::Again;
+    }
+  }
 
   if (is_destination_good(destination->hostname(), destination->port())) {
     stage(Stage::Resolve);
@@ -286,10 +275,10 @@
     const auto resolve_duration =
         std::chrono::duration_cast<std::chrono::milliseconds>(
             std::chrono::steady_clock::now() - started);
-    connect_errors_.emplace_back(
-        "resolve(" + destination->hostname() + ") failed after " +
-            mysqlrouter::to_string(resolve_duration.count()) + "ms",
-        resolve_res.error());
+    connect_errors_.emplace_back("resolve(" + destination->hostname() +
+                                     ") failed after " +
+                                     mysqlrouter::to_string(resolve_duration),
+                                 resolve_res.error());
 
     log_debug("resolve(%s,%d) failed: %s:%s", destination->hostname().c_str(),
               destination->port(), resolve_res.error().category().name(),
@@ -327,15 +316,7 @@
 ConnectProcessor::init_connect() {
   // trace(Tracer::Event().stage("connect::init_connect"));
 
-<<<<<<< HEAD
-  auto *tcp_conn = dynamic_cast<TcpConnection *>(
-      connection()->server_conn().connection().get());
-
-  // close socket if it is already open
-  if (tcp_conn != nullptr) (void)tcp_conn->close();
-=======
-  (void)connection()->socket_splicer()->server_conn().close();
->>>>>>> 93abb73b
+  (void)connection()->server_conn().close();
 
   connection()->connect_error_code({});  // reset the connect-error-code.
 
@@ -687,8 +668,7 @@
     connect_errors_.emplace_back(
         "connect(" +
             pretty_endpoint(server_endpoint_, (*destinations_it_)->hostname()) +
-            ") failed after " +
-            mysqlrouter::to_string(connect_duration.count()) + "ms",
+            ") failed after " + mysqlrouter::to_string(connect_duration),
         ec);
 
     destination_ec_ = ec;
@@ -741,8 +721,7 @@
     connect_errors_.emplace_back(
         "connect(" +
             pretty_endpoint(server_endpoint_, (*destinations_it_)->hostname()) +
-            ") failed after " +
-            mysqlrouter::to_string(connect_duration.count()) + "ms",
+            ") failed after " + mysqlrouter::to_string(connect_duration),
         sock_ec);
 
     destination_ec_ = sock_ec;
@@ -761,14 +740,17 @@
 
 stdx::expected<Processor::Result, std::error_code>
 ConnectProcessor::next_endpoint() {
-  (void)connection()->socket_splicer()->server_conn().close();
+  (void)connection()->server_conn().close();
 
   if (auto &tr = tracer()) {
     tr.trace(Tracer::Event().stage("connect::next_endpoint"));
   }
 
   if (auto *ev = trace_event_socket_connect_) {
-    ev->attrs.emplace_back("mysql.error_message", last_ec_.message());
+    auto last_ec = connect_errors_.empty() ? std::error_code{}
+                                           : connect_errors_.back().second;
+
+    ev->attrs.emplace_back("mysql.error_message", last_ec.message());
 
     trace_span_end(ev);
   }
@@ -834,13 +816,16 @@
 
     const auto &destination = *destinations_it_;
 
-<<<<<<< HEAD
     // for read-only connections, skip the writable destinations,
     // for read-write connections, skip the read-only destinations.
-    if (skip_destination(connection(), destination.get())) continue;
-
-=======
->>>>>>> 93abb73b
+    if (skip_destination(connection(), destination.get())) {
+      connect_errors_.emplace_back(
+          "connect(/* " + (*destinations_it_)->hostname() + " */)",
+          make_error_code(DestinationsErrc::kIgnored));
+
+      continue;
+    }
+
     if (is_destination_good(destination->hostname(), destination->port())) {
       break;
     }
@@ -857,24 +842,6 @@
     return Result::Again;
   }
 
-<<<<<<< HEAD
-      stage(Stage::InitDestination);
-      return Result::Again;
-    } else if (connection()->context().access_mode() ==
-                   routing::AccessMode::kAuto &&
-               connection()->expected_server_mode() ==
-                   mysqlrouter::ServerMode::ReadOnly) {
-      // if we want a RO connections but there are only primaries, take a
-      // primary.
-      connection()->expected_server_mode(mysqlrouter::ServerMode::ReadWrite);
-      stage(Stage::InitDestination);
-      return Result::Again;
-    } else {
-      // we couldn't connect to any of the destinations. Give up.
-      stage(Stage::Error);
-      return Result::Again;
-    }
-=======
   // no more destinations.
 
   if (auto refresh_res =
@@ -883,7 +850,15 @@
 
     stage(Stage::InitDestination);
     return Result::Again;
->>>>>>> 93abb73b
+  }
+
+  if (connection()->context().access_mode() == routing::AccessMode::kAuto &&
+      connection()->expected_server_mode() ==
+          mysqlrouter::ServerMode::ReadOnly) {
+    // if we want a RO connections but there are only primaries, take a primary.
+    connection()->expected_server_mode(mysqlrouter::ServerMode::ReadWrite);
+    stage(Stage::InitDestination);
+    return Result::Again;
   }
 
   connect_errors_.emplace_back(
@@ -926,16 +901,8 @@
 }
 
 stdx::expected<Processor::Result, std::error_code> ConnectProcessor::error() {
-<<<<<<< HEAD
-  auto *tcp_conn = dynamic_cast<TcpConnection *>(
-      connection()->server_conn().connection().get());
-
-  // close socket if it is already open
-  if (tcp_conn != nullptr) (void)tcp_conn->close();
-=======
   // close the socket if it is still open.
-  (void)connection()->socket_splicer()->server_conn().close();
->>>>>>> 93abb73b
+  (void)connection()->server_conn().close();
 
   if (auto &tr = tracer()) {
     tr.trace(Tracer::Event().stage("connect::error"));
@@ -960,28 +927,21 @@
               connection()->get_client_address().c_str(), msg.c_str());
   }
 
-<<<<<<< HEAD
   if (auto *ev = trace_event_connect_) {
-    ev->attrs.emplace_back(
-        "mysql.error_message",
-        ec == DestinationsErrc::kNoDestinations ? "no backend" : ec.message());
+    ev->attrs.emplace_back("mysql.error_message", last_ec.message());
     trace_span_end(ev);
   }
 
-  if (ec == make_error_condition(std::errc::too_many_files_open) ||
-      ec == make_error_condition(std::errc::too_many_files_open_in_system)) {
-=======
   if (last_ec == make_error_condition(std::errc::too_many_files_open) ||
       last_ec ==
           make_error_condition(std::errc::too_many_files_open_in_system)) {
->>>>>>> 93abb73b
     // release file-descriptors on the connection pool when out-of-fds is
     // noticed.
     //
     // don't retry as router may run into an infinite loop.
     ConnectionPoolComponent::get_instance().clear();
   } else if (connection()->get_destination_id().empty() && all_quarantined_) {
-    // fresh-connect == "destiantion-id is empty"
+    // fresh-connect == "destination-id is empty"
 
     // if there are no destinations for a fresh connect, close the
     // acceptor-ports
