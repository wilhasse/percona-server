/*
  Copyright (c) 2015, 2024, Oracle and/or its affiliates.

  This program is free software; you can redistribute it and/or modify
  it under the terms of the GNU General Public License, version 2.0,
  as published by the Free Software Foundation.

  This program is designed to work with certain software (including
  but not limited to OpenSSL) that is licensed under separate terms,
  as designated in a particular file or component or in included license
  documentation.  The authors of MySQL hereby grant you an additional
  permission to link the program and your derivative works with the
  separately licensed software that they have either included with
  the program or referenced in the documentation.

  This program is distributed in the hope that it will be useful,
  but WITHOUT ANY WARRANTY; without even the implied warranty of
  MERCHANTABILITY or FITNESS FOR A PARTICULAR PURPOSE.  See the
  GNU General Public License for more details.

  You should have received a copy of the GNU General Public License
  along with this program; if not, write to the Free Software
  Foundation, Inc., 51 Franklin St, Fifth Floor, Boston, MA  02110-1301  USA
*/

#include "mysql_routing.h"

#include <algorithm>
#include <array>
#include <chrono>
#include <memory>  // shared_ptr
#include <mutex>
#include <sstream>  // ostringstream
#include <stdexcept>
#include <system_error>  // error_code
#include <thread>
#include <type_traits>

#include <sys/types.h>

#ifndef _WIN32
#include <sys/stat.h>  // chmod
#endif

#include "classic_connection.h"
#include "connection.h"
#include "dest_first_available.h"
#include "dest_metadata_cache.h"
#include "dest_next_available.h"
#include "dest_round_robin.h"
#include "destination_ssl_context.h"
#include "hostname_validator.h"
#include "my_thread.h"                 // my_thread_self_setname
#include "mysql/harness/filesystem.h"  // make_file_private
#include "mysql/harness/loader.h"
#include "mysql/harness/logging/logging.h"
#include "mysql/harness/net_ts/executor.h"  // defer
#include "mysql/harness/net_ts/impl/resolver.h"
#include "mysql/harness/net_ts/impl/socket.h"
#include "mysql/harness/net_ts/impl/socket_constants.h"
#include "mysql/harness/net_ts/internet.h"
#include "mysql/harness/net_ts/io_context.h"
#include "mysql/harness/net_ts/local.h"
#include "mysql/harness/net_ts/timer.h"
#include "mysql/harness/plugin.h"
#include "mysql/harness/stdx/expected.h"
#include "mysql/harness/stdx/io/file_handle.h"
#include "mysql/harness/string_utils.h"  // trim
#include "mysql/harness/tls_server_context.h"
#include "mysql/harness/utility/string.h"  // string_format
#include "mysqlrouter/base_protocol.h"
#include "mysqlrouter/connection_pool_component.h"
#include "mysqlrouter/io_component.h"
#include "mysqlrouter/io_thread.h"
#include "mysqlrouter/metadata_cache.h"
#include "mysqlrouter/routing.h"
#include "mysqlrouter/ssl_mode.h"
#include "mysqlrouter/uri.h"
#include "mysqlrouter/utils.h"  // to_string
#include "plugin_config.h"
#include "protocol/protocol.h"
#include "scope_guard.h"
#include "tcp_address.h"
#include "x_connection.h"

using mysql_harness::utility::string_format;
using routing::RoutingStrategy;
IMPORT_LOG_FUNCTIONS()

using namespace std::chrono_literals;

static const int kListenQueueSize{1024};

/**
 * encode a initial error-msg into a buffer.
 *
 * Assumes that no capability exchange happened yet. For classic-protocol that
 * means Error messages will be encoded in 3.23 format.
 *
 * works for error-packets that are encoded by the Acceptor.
 */
static stdx::expected<size_t, std::error_code> encode_initial_error_packet(
    BaseProtocol::Type protocol, std::vector<uint8_t> &error_frame,
    uint32_t error_code, const std::string &msg, const std::string &sql_state) {
  if (protocol == BaseProtocol::Type::kClassicProtocol) {
    return MysqlRoutingClassicConnection::encode_error_packet(
        error_frame, 0, {}, error_code, msg, sql_state);
  } else {
    return MysqlRoutingXConnection::encode_error_packet(error_frame, error_code,
                                                        msg, sql_state);
  }
}

/**
 * a simple move-only type to track ownership.
 */
class Owner {
 public:
  Owner() = default;
  Owner(const Owner &) = delete;
  Owner &operator=(const Owner &) = delete;

  Owner(Owner &&rhs) : owns_{std::exchange(rhs.owns_, false)} {}
  Owner &operator=(Owner &&rhs) {
    owns_ = std::exchange(rhs.owns_, false);
    return *this;
  }
  ~Owner() = default;

  /**
   * release ownership.
   */
  void release() { owns_ = false; }

  /**
   * check if still owned.
   */
  operator bool() const { return owns_; }

 private:
  bool owns_{true};
};

template <class Protocol>
class Acceptor {
 public:
  using client_protocol_type = Protocol;
  using socket_type = typename client_protocol_type::socket;
  using acceptor_socket_type = typename client_protocol_type::acceptor;
  using acceptor_endpoint_type = typename client_protocol_type::endpoint;

  using server_protocol_type = net::ip::tcp;

  Acceptor(MySQLRouting *r, std::list<IoThread> &io_threads,
           acceptor_socket_type &acceptor_socket,
           const acceptor_endpoint_type &acceptor_endpoint,
           WaitableMonitor<Nothing> &waitable)
      : r_(r),
        io_threads_{io_threads},
        acceptor_socket_(acceptor_socket),
        acceptor_endpoint_{acceptor_endpoint},
        cur_io_thread_{io_threads_.begin()},
        waitable_{waitable},
        debug_is_logged_{
            log_level_is_handled(mysql_harness::logging::LogLevel::kDebug)} {}

  Acceptor(const Acceptor &) = delete;
  Acceptor(Acceptor &&) = default;

  Acceptor &operator=(const Acceptor &) = delete;
  Acceptor &operator=(Acceptor &&) = default;

  ~Acceptor() {
    if (last_one_) {
      // in case this is the last destructor, notify the waitable that we are
      // finished.
      waitable_.serialize_with_cv([this](auto &, auto &cv) {
        acceptor_socket_.close();
        cv.notify_all();
      });
    }
  }

  template <typename S>
  void graceful_shutdown(S &sock) {
    sock->shutdown(net::socket_base::shutdown_send);
    // we want to capture the socket shared_ptr by value to make sure it lives
    // when the async handler gets executed
    sock->async_wait(net::socket_base::wait_read,
                     [=](auto /*ec*/) { sock->close(); });
  }

  void operator()(std::error_code ec) {
    waitable_([this, ec](auto &) {
      if (ec) {
        // TODO(jkneschk): in case we get EMFILE or ENFILE
        //
        // we should continue to accept connections.
        if (ec != std::errc::operation_canceled) {
          log_error("[%s] Failed accepting connection: %s",
                    r_->get_context().get_name().c_str(), ec.message().c_str());
        }
        return;
      }

      auto &routing_component = MySQLRoutingComponent::get_instance();
      while (r_->is_running()) {
        typename client_protocol_type::endpoint client_endpoint;
        const int socket_flags {
#if defined(SOCK_NONBLOCK)
          // linux|freebsd|sol11.4 allows to set NONBLOCK as part of the
          // accept() call to safe the extra syscall
          SOCK_NONBLOCK
#endif
        };

        auto sock_res = acceptor_socket_.accept(cur_io_thread_->context(),
                                                client_endpoint, socket_flags);
        if (sock_res) {
          // for AF_UNIX we use the acceptor's endpoint
          if constexpr (std::is_same<Protocol, local::stream_protocol>::value) {
            client_endpoint = acceptor_endpoint_;
          }

          // round-robin the io-threads for each successfully accepted
          // connection
          cur_io_thread_ = std::next(cur_io_thread_);

          if (cur_io_thread_ == io_threads_.end()) {
            cur_io_thread_ = io_threads_.begin();
          }

          // accepted
          auto sock =
              std::make_shared<socket_type>(std::move(sock_res.value()));

#if 0 && defined(SO_INCOMING_CPU)
        // try to run the socket-io on the CPU which also handles the kernels
        // socket-RX queue
        net::socket_option::integer<SOL_SOCKET, SO_INCOMING_CPU>
            incoming_cpu_opt;
        const auto incoming_cpu_res = sock->get_option(incoming_cpu_opt);
        if (incoming_cpu_res) {
          auto affine_cpu = incoming_cpu_opt.value();
          if (affine_cpu >= 0) {
            // if we find a thread that is affine to the RX-queue's CPU, let
            // that io-thread handle it.
            //
            // the incoming CPU may be -1 in case of no affinity.
            for (auto &io_thread : io_threads_) {
              const auto affinity = io_thread.cpu_affinity();

              if (affinity.any() && affinity.test(affine_cpu)) {
                // replace the io-context of the socket
                sock =
                    std::make_shared<socket_type>(socket_type(io_thread.context(), 
                                client_endpoint.protocol(), sock->release().value()));
                break;
              }
            }
          }
        } else if (incoming_cpu_res.error() !=
                   make_error_code(std::errc::invalid_argument)) {
          // ignore there error case where SO_INCOMING_CPU is defined at
          // build-time, but not supported by the kernel at runtime.
          //
          // it was introduced with linux-3.19
          log_info("getsockopt(SOL_SOCKET, SO_INCOMING_CPU) failed: %s",
                   incoming_cpu_res.error().message().c_str());
        }
#endif

          if (debug_is_logged_) {
            if (std::is_same<client_protocol_type, net::ip::tcp>::value) {
              log_debug("[%s] fd=%d connection accepted at %s",
                        r_->get_context().get_name().c_str(),
                        sock->native_handle(),
                        r_->get_context().get_bind_address().str().c_str());
#ifdef NET_TS_HAS_UNIX_SOCKET
            } else if (std::is_same<client_protocol_type,
                                    local::stream_protocol>::value) {
#if 0 && !defined(_WIN32)
            // if the messages wouldn't be logged, don't get the peercreds
            pid_t peer_pid;
            uid_t peer_uid;

            // try to be helpful of who tried to connect to use and failed.
            // who == PID + UID
            //
            // if we can't get the PID, we'll just show a simpler errormsg

            if (0 == unix_getpeercred(*sock, peer_pid, peer_uid)) {
              log_debug(
                  "[%s] fd=%d connection accepted at %s from (pid=%d, uid=%d)",
                  r_->get_context().get_name().c_str(), sock->native_handle(),
                  r_->get_context().get_bind_named_socket().str().c_str(),
                  peer_pid, peer_uid);
            } else
            [[fallthrough]];
#endif
              log_debug(
                  "[%s] fd=%d connection accepted at %s",
                  r_->get_context().get_name().c_str(), sock->native_handle(),
                  r_->get_context().get_bind_named_socket().str().c_str());
#endif
            }
          }

          if (r_->get_context().blocked_endpoints().is_blocked(
                  client_endpoint)) {
            const std::string msg = "Too many connection errors from " +
                                    mysqlrouter::to_string(client_endpoint);

            std::vector<uint8_t> error_frame;
            const auto encode_res =
                encode_initial_error_packet(r_->get_context().get_protocol(),
                                            error_frame, 1129, msg, "HY000");

            if (!encode_res) {
              log_debug("[%s] fd=%d encode error: %s",
                        r_->get_context().get_name().c_str(),
                        sock->native_handle(),
                        encode_res.error().message().c_str());
            } else {
              auto write_res = net::write(*sock, net::buffer(error_frame));
              if (!write_res) {
                log_debug("[%s] fd=%d write error: %s",
                          r_->get_context().get_name().c_str(),
                          sock->native_handle(),
                          write_res.error().message().c_str());
              }
            }

            // log_info("%s", msg.c_str());
            graceful_shutdown(sock);
          } else {
            const auto current_total_connections =
                routing_component.current_total_connections();
            const auto max_total_connections =
                routing_component.max_total_connections();

            const bool max_route_connections_limit_reached =
                r_->get_max_connections() > 0 &&
                r_->get_context().info_active_routes_.load(
                    std::memory_order_relaxed) >= r_->get_max_connections();
            const bool max_total_connections_limit_reached =
                current_total_connections >= max_total_connections;

            if (max_route_connections_limit_reached ||
                max_total_connections_limit_reached) {
              std::vector<uint8_t> error_frame;
              const auto encode_res = encode_initial_error_packet(
                  r_->get_context().get_protocol(), error_frame, 1040,
                  "Too many connections to MySQL Router", "08004");

              if (!encode_res) {
                log_debug("[%s] fd=%d encode error: %s",
                          r_->get_context().get_name().c_str(),
                          sock->native_handle(),
                          encode_res.error().message().c_str());
              } else {
                auto write_res = net::write(*sock, net::buffer(error_frame));
                if (!write_res) {
                  log_debug("[%s] fd=%d write error: %s",
                            r_->get_context().get_name().c_str(),
                            sock->native_handle(),
                            write_res.error().message().c_str());
                }
              }
              graceful_shutdown(sock);
              if (max_route_connections_limit_reached) {
                log_warning(
                    "[%s] reached max active connections for route (%d max=%d)",
                    r_->get_context().get_name().c_str(),
                    r_->get_context().info_active_routes_.load(),
                    r_->get_max_connections());
              } else {
                log_warning("[%s] Total connections count=%" PRIu64
                            " exceeds [DEFAULT].max_total_connections=%" PRIu64,
                            r_->get_context().get_name().c_str(),
                            current_total_connections, max_total_connections);
              }
            } else {
              if (std::is_same_v<Protocol, net::ip::tcp>) {
                sock->set_option(net::ip::tcp::no_delay{true});
              }
              r_->create_connection<client_protocol_type>(std::move(*sock),
                                                          client_endpoint);
            }
          }
        } else if (sock_res.error() ==
                   make_error_condition(std::errc::operation_would_block)) {
          // nothing more to accept, wait for the next batch
          acceptor_socket_.async_wait(net::socket_base::wait_read,
                                      std::move(*this));
          break;
        } else if (sock_res.error() ==
                   make_error_condition(std::errc::bad_file_descriptor)) {
          // our socket got closed, leave the loop and exit the acceptor
          break;
        } else {
          // something unexpected happened, retry
          log_warning("accepting new connection failed at accept(): %s, %s",
                      mysqlrouter::to_string(sock_res.error()).c_str(),
                      sock_res.error().message().c_str());

          // in case of EMFILE|ENFILE we may want to use a timer to sleep
          // for a while before we start accepting again.

          acceptor_socket_.async_wait(net::socket_base::wait_read,
                                      std::move(*this));
          break;
        }
      }
    });
  }

 private:
  MySQLRouting *r_;

  std::list<IoThread> &io_threads_;

  acceptor_socket_type &acceptor_socket_;
  const acceptor_endpoint_type &acceptor_endpoint_;

  std::list<IoThread>::iterator cur_io_thread_;
  WaitableMonitor<Nothing> &waitable_;

  bool debug_is_logged_{};

  /*
   * used to close the socket in the last round of the acceptor:
   *
   * - async_wait(..., std::move(*this));
   *
   * will invoke the move-constructor and destroys the moved-from object,
   * which should be a no-op.
   *
   * In case the acceptor's operator() finishes without calling async_wait(),
   * it exits and it will be destroyed, and close its socket as it is the
   * last-one.
   */
  Owner last_one_;
};

AcceptingEndpointTcpSocket::AcceptingEndpointTcpSocket(
    net::io_context &io_ctx, const std::string &parent_routing_name,
    const std::string &address, uint16_t port)
    : AcceptingEndpoint(io_ctx, parent_routing_name),
      service_(io_ctx),
      address_(address),
      port_(port) {}

stdx::expected<void, std::error_code> AcceptingEndpointTcpSocket::setup() {
  net::ip::tcp::resolver resolver(io_ctx_);

  auto resolve_res = resolver.resolve(address_, std::to_string(port_));

  if (!resolve_res) {
    return stdx::unexpected(resolve_res.error());
  }

  net::ip::tcp::acceptor sock(io_ctx_);

  stdx::expected<void, std::error_code> last_res =
      stdx::unexpected(make_error_code(net::socket_errc::not_found));

  // Try to setup socket and bind
  for (auto const &addr : resolve_res.value()) {
    sock.close();

    last_res = sock.open(addr.endpoint().protocol());
    if (!last_res) {
      log_warning("[%s] failed to open socket for %s: %s",
                  parent_routing_name_.c_str(),
                  mysqlrouter::to_string(addr.endpoint()).c_str(),
                  last_res.error().message().c_str());
      continue;
    }

    last_res = sock.set_option(net::socket_base::reuse_address{true});
    if (!last_res) {
      log_warning("[%s] failed to set reuse_address socket option for %s: %s",
                  parent_routing_name_.c_str(),
                  mysqlrouter::to_string(addr.endpoint()).c_str(),
                  last_res.error().message().c_str());
      continue;
    }

    last_res = sock.bind(addr.endpoint());
    if (!last_res) {
      log_warning("[%s] failed to bind(%s): %s", parent_routing_name_.c_str(),
                  mysqlrouter::to_string(addr.endpoint()).c_str(),
                  last_res.error().message().c_str());
      continue;
    }

    last_res = sock.listen(kListenQueueSize);
    if (!last_res) {
      // bind() succeeded, but listen() failed: don't retry.
      return stdx::unexpected(last_res.error());
    }

    service_endpoint_ = addr.endpoint();
    service_ = std::move(sock);

    return {};
  }

  return stdx::unexpected(last_res.error());
}

stdx::expected<void, std::error_code> AcceptingEndpointTcpSocket::cancel() {
  return service_.cancel();
}

bool AcceptingEndpointTcpSocket::is_open() const { return service_.is_open(); }

void AcceptingEndpointTcpSocket::start(MySQLRouting *r,
                                       std::list<IoThread> &io_threads,
                                       WaitableMonitor<Nothing> &waitable) {
  if (service_.is_open()) {
    service_.native_non_blocking(true);
    service_.async_wait(net::socket_base::wait_read,
                        Acceptor<net::ip::tcp>(r, io_threads, service_,
                                               service_endpoint_, waitable));
  }
}

std::string AcceptingEndpointTcpSocket::name() {
  return address_ + ":" + std::to_string(port_);
}

#ifndef _WIN32
AcceptingEndpointUnixSocket::AcceptingEndpointUnixSocket(
    net::io_context &io_ctx, const std::string &parent_routing_name,
    const std::string &socket_name)
    : AcceptingEndpoint(io_ctx, parent_routing_name),
      service_(io_ctx),
      socket_name_(socket_name) {}

stdx::expected<void, std::error_code> AcceptingEndpointUnixSocket::setup() {
  local::stream_protocol::acceptor sock(io_ctx_);
  auto last_res = sock.open();
  if (!last_res) {
    return stdx::unexpected(last_res.error());
  }

  local::stream_protocol::endpoint ep(socket_name_);

  last_res = sock.bind(ep);
  if (!last_res) {
    if (last_res.error() != make_error_code(std::errc::address_in_use)) {
      return stdx::unexpected(last_res.error());
    }
    // file exists, try to connect to it to see if the socket is already in
    // use

    local::stream_protocol::socket client_sock(io_ctx_);
    auto connect_res = client_sock.connect(ep);
    if (connect_res) {
      log_error("Socket file %s already in use by another process",
                socket_name_.c_str());

      return stdx::unexpected(make_error_code(std::errc::already_connected));
    } else if (connect_res.error() ==
               make_error_code(std::errc::connection_refused)) {
      log_warning(
          "Socket file %s already exists, but seems to be unused. "
          "Deleting and retrying...",
          socket_name_.c_str());

      if (unlink(socket_name_.c_str()) == -1) {
        const auto ec = std::error_code{errno, std::generic_category()};
        if (ec != make_error_code(std::errc::no_such_file_or_directory)) {
          std::string errmsg = "Failed removing socket file " + socket_name_ +
                               " (" + ec.message() + " (" +
                               mysqlrouter::to_string(ec) + "))";

          log_warning("%s", errmsg.c_str());
          return stdx::unexpected(ec);
        }
      }

      last_res = sock.bind(ep);
      if (!last_res) {
        return stdx::unexpected(last_res.error());
      }
    } else {
      log_warning(
          "Checking if existing socket file %s is bound by another process "
          "failed: %s",
          socket_name_.c_str(), connect_res.error().message().c_str());

      return stdx::unexpected(connect_res.error());
    }
  }

  try {
    mysql_harness::make_file_public(socket_name_);
  } catch (const std::system_error &ec) {
    return stdx::unexpected(ec.code());
  } catch (const std::exception &e) {
    return stdx::unexpected(make_error_code(std::errc::invalid_argument));
  }

  last_res = sock.listen(kListenQueueSize);
  if (!last_res) {
    return stdx::unexpected(last_res.error());
  }

  service_ = std::move(sock);
  service_endpoint_ = ep;

  return {};
}

stdx::expected<void, std::error_code> AcceptingEndpointUnixSocket::cancel() {
  auto result = service_.cancel();

  if (unlink(socket_name_.c_str()) == -1) {
    const auto ec = std::error_code{errno, std::generic_category()};
    if (ec != make_error_code(std::errc::no_such_file_or_directory)) {
      log_warning("Failed removing socket file %s (%s %s)",
                  socket_name_.c_str(), ec.message().c_str(),
                  mysqlrouter::to_string(ec).c_str());
    }
  }

  return result;
}

bool AcceptingEndpointUnixSocket::is_open() const { return service_.is_open(); }

void AcceptingEndpointUnixSocket::start(MySQLRouting *r,
                                        std::list<IoThread> &io_threads,
                                        WaitableMonitor<Nothing> &waitable) {
  if (service_.is_open()) {
    service_.native_non_blocking(true);
    service_.async_wait(
        net::socket_base::wait_read,
        Acceptor<local::stream_protocol>(r, io_threads, service_,
                                         service_endpoint_, waitable));
  }
}

std::string AcceptingEndpointUnixSocket::name() { return socket_name_; }
#endif

///
/// class MySQLRouting
///

MySQLRouting::MySQLRouting(const RoutingConfig &routing_config,
                           net::io_context &io_ctx,
                           const std::string &route_name,
                           TlsServerContext *client_ssl_ctx,
                           DestinationTlsContext *dest_ssl_ctx)
    : context_(routing_config, route_name, client_ssl_ctx, dest_ssl_ctx),
      io_ctx_{io_ctx},
      routing_strategy_(routing_config.routing_strategy),
      access_mode_(routing_config.access_mode),
      max_connections_(set_max_connections(routing_config.max_connections)) {
  validate_destination_connect_timeout(
      std::chrono::milliseconds{routing_config.connect_timeout * 1000});

#ifdef _WIN32
  if (routing_config.named_socket.is_set()) {
    throw std::invalid_argument(
        "'socket' configuration item is not supported on Windows platform");
  }
#endif

  // This test is only a basic assertion.  Calling code is expected to check the
  // validity of these arguments more thoroughly. At the time of writing,
  // routing_plugin.cc : init() is one such place.
  if (!context_.get_bind_address().port() &&
      !routing_config.named_socket.is_set()) {
    throw std::invalid_argument(
        string_format("No valid address:port (%s:%d) or socket (%s) to bind to",
                      routing_config.bind_address.address().c_str(),
                      routing_config.bind_address.port(),
                      routing_config.named_socket.c_str()));
  }
}

void MySQLRouting::run(mysql_harness::PluginFuncEnv *env) {
  my_thread_self_setname(get_routing_thread_name(context_.get_name(), "RtM")
                             .c_str());  // "Rt main" would be too long
  if (context_.get_bind_address().port() > 0) {
    accepting_endpoints_.push_back(std::make_unique<AcceptingEndpointTcpSocket>(
        io_ctx_, context_.get_name(), context_.get_bind_address().address(),
        context_.get_bind_address().port()));
  }

#ifndef _WIN32
  if (context_.get_bind_named_socket().is_set()) {
    accepting_endpoints_.push_back(
        std::make_unique<AcceptingEndpointUnixSocket>(
            io_ctx_, context_.get_name(),
            context_.get_bind_named_socket().str()));
  }
#endif
  if (!accepting_endpoints_.empty()) {
    log_info("[%s] started: routing strategy = %s", context_.get_name().c_str(),
             get_routing_strategy_name(routing_strategy_).c_str());

    auto res = run_acceptor(env);
    if (!res) {
      clear_running(env);

      throw std::runtime_error(res.error());
    }
  }
}

void MySQLRouting::disconnect_all() {
  // close client<->server connections.
  connection_container_.disconnect_all();
}

namespace {
std::string get_accepting_endpoints_list(
    const std::vector<std::unique_ptr<AcceptingEndpoint>>
        &accepting_endpoints) {
  std::string result;
  for (const auto &ep : accepting_endpoints) {
    if (!result.empty()) {
      result += ", ";
    }
    result += ep->name();
  }

  return result;
}
}  // namespace

stdx::expected<void, std::string> MySQLRouting::run_acceptor(
    mysql_harness::PluginFuncEnv *env) {
  destination_->start(env);

  if (!mysql_harness::is_running(env)) {
    // if a shutdown-request is received while waiting for the destination to
    // start, just leave.

    log_info("[%s] stopped", context_.get_name().c_str());

    return {};
  }

  destination_->register_start_router_socket_acceptor(
      [this]() { return start_accepting_connections(); });
  destination_->register_stop_router_socket_acceptor(
      [this]() { stop_socket_acceptors(); });
  destination_->register_query_quarantined_destinations(
      [this](const mysql_harness::TCPAddress &addr) -> bool {
        return get_context().shared_quarantine().is_quarantined(addr);
      });
  destination_->register_md_refresh_callback(
      [this](const bool nodes_changed_on_md_refresh,
             const AllowedNodes &nodes) {
        get_context().shared_quarantine().refresh(
            get_context().get_id(), nodes_changed_on_md_refresh, nodes);
      });

<<<<<<< HEAD
  // make sure to stop the acceptors in case of possible exceptions, otherwise
  // we can deadlock the process
  Scope_guard stop_acceptors_guard([&]() { stop_socket_acceptors(); });

  if (!destinations()->empty() ||
      (routing_strategy_ == RoutingStrategy::kFirstAvailable &&
       is_destination_standalone_)) {
    // For standalone destination with first-available strategy we always try
    // to open a listening socket, even if there are no destinations.
    auto res = start_accepting_connections();
    // If the routing started at the exact moment as when the metadata had it
    // initial refresh then it may start the acceptors even if metadata do not
    // allow for it to happen, in that case we pass that information to the
    // destination, socket acceptor state should be handled basend on the
    // destination type.
    if (!is_destination_standalone_) destination_->handle_sockets_acceptors();
    // If we failed to start accepting connections on startup then router
    // should fail.
    if (!res) return stdx::unexpected(res.error());
  }
  mysql_harness::on_service_ready(env);

=======
>>>>>>> 05e4357f
  auto allowed_nodes_changed =
      [&](const AllowedNodes &existing_connections_nodes,
          const AllowedNodes &new_connection_nodes, const bool disconnect,
          const std::string &disconnect_reason) {
        if (disconnect) {
          // handle allowed nodes changed for existing connections
          const auto num_of_cons =
              connection_container_.disconnect(existing_connections_nodes);

          if (num_of_cons > 0) {
            std::string acceptors_str =
                get_accepting_endpoints_list(accepting_endpoints_);
            log_info(
                "Routing %s listening on '%s' got request to disconnect %u "
                "invalid connections: %s",
                context_.get_name().c_str(), acceptors_str.c_str(), num_of_cons,
                disconnect_reason.c_str());
          }
        }

        if (!is_running()) return;

        const bool any_acceptor_open = std::any_of(
            accepting_endpoints_.begin(), accepting_endpoints_.end(),
            [](const auto &ep) { return ep->is_open(); });
        const bool any_acceptor_closed = std::any_of(
            accepting_endpoints_.begin(), accepting_endpoints_.end(),
            [](const auto &ep) { return !ep->is_open(); });

        if (any_acceptor_open && new_connection_nodes.empty()) {
          stop_socket_acceptors();
        } else if (any_acceptor_closed && !new_connection_nodes.empty()) {
          if (!start_accepting_connections()) {
            // We could not start at least one of the acceptors. (e.g. the port
            // is used by other app). In that case we should retry on the next
            // md refresh with the latest instance information.
            destination_->handle_sockets_acceptors();
          }
        }
      };

  allowed_nodes_list_iterator_ =
      destination_->register_allowed_nodes_change_callback(
          allowed_nodes_changed);

<<<<<<< HEAD
=======
  // make sure to stop the acceptors in case of possible exceptions, otherwise
  // we can deadlock the process
  Scope_guard stop_acceptors_guard([&]() { stop_socket_acceptors(); });

  if (!destinations()->empty() ||
      (routing_strategy_ == RoutingStrategy::kFirstAvailable &&
       is_destination_standalone_)) {
    // For standalone destination with first-available strategy we always try
    // to open a listening socket, even if there are no destinations.
    auto res = start_accepting_connections();
    // If the routing started at the exact moment as when the metadata had it
    // initial refresh then it may start the acceptors even if metadata do not
    // allow for it to happen, in that case we pass that information to the
    // destination, socket acceptor state should be handled basend on the
    // destination type.
    if (!is_destination_standalone_) destination_->handle_sockets_acceptors();
    // If we failed to start accepting connections on startup then router
    // should fail.
    if (!res) return stdx::unexpected(res.error());
  }
  mysql_harness::on_service_ready(env);

>>>>>>> 05e4357f
  Scope_guard exit_guard([&]() {
    destination_->unregister_allowed_nodes_change_callback(
        allowed_nodes_list_iterator_);
    destination_->unregister_start_router_socket_acceptor();
    destination_->unregister_stop_router_socket_acceptor();
    destination_->unregister_query_quarantined_destinations();
    destination_->unregister_md_refresh_callback();
  });

  // wait for the signal to shutdown.
  mysql_harness::wait_for_stop(env, 0);
  is_running_ = false;
  get_context().shared_quarantine().stop();

  stop_acceptors_guard.commit();
  // routing is no longer running, lets close listening socket
  stop_socket_acceptors();

  // disconnect all connections
  disconnect_all();

  // wait until all connections are closed
  {
    std::unique_lock<std::mutex> lk(
        connection_container_.connection_removed_cond_m_);
    connection_container_.connection_removed_cond_.wait(
        lk, [&] { return connection_container_.empty(); });
  }

  log_info("[%s] stopped", context_.get_name().c_str());
  return {};
}

stdx::expected<void, std::string>
MySQLRouting::restart_accepting_connections() {
  const auto result = start_accepting_connections();

  // if we failed to restart the acceptor we keep retrying every 1 second if we
  // have standalone destination. For the metadata-cache destinations there is
  // another mechanism for that,` that uses metadata TTL as a trigger for that.
  if (is_destination_standalone_ && !result) {
    accept_port_reopen_retry_timer_.cancel();
    accept_port_reopen_retry_timer_.expires_after(1s);
    accept_port_reopen_retry_timer_.async_wait(
        [this](const std::error_code &ec) {
          if (ec && ec == std::errc::operation_canceled) {
            return;
          }
          restart_accepting_connections();
        });
  }

  return result;
}

stdx::expected<void, std::string> MySQLRouting::start_accepting_connections() {
  if (!is_running()) {
    return stdx::unexpected(std::string("Terminated"));
  }

  std::string error_msg;

  for (const auto &accepting_endpoint : accepting_endpoints_) {
    stdx::expected<void, std::error_code> setup_res;
    const bool acceptor_already_running = acceptor_waitable_.serialize_with_cv(
        [&accepting_endpoint, &setup_res](auto &, auto &) {
          if (!accepting_endpoint->is_open()) {
            setup_res = accepting_endpoint->setup();
            return false;
          }
          return true;
        });

    if (acceptor_already_running) continue;  // nothing to do for this acceptor
    if (!setup_res) {
      if (!error_msg.empty()) {
        error_msg += ", ";
      }
      error_msg += "Failed setting up acceptor on '" +
                   accepting_endpoint->name() +
                   "': " + setup_res.error().message();
      continue;
    }

    log_info("Start accepting connections for routing %s listening on '%s'",
             context_.get_name().c_str(), accepting_endpoint->name().c_str());

    // pass the io_threads to the acceptor to distribute new connections across
    // the threads
    auto &io_threads = IoComponent::get_instance().io_threads();

    accepting_endpoint->start(this, io_threads, acceptor_waitable_);
  }

  if (!error_msg.empty()) {
    return stdx::unexpected(error_msg);
  }

  return {};
}

void MySQLRouting::stop_socket_acceptors() {
  // When using a static routing with first-available policy we are never
  // supposed to shut down the accepting socket
  if (is_running() && is_destination_standalone_ &&
      routing_strategy_ == routing::RoutingStrategy::kFirstAvailable)
    return;

  for (const auto &accepting_endpoint : accepting_endpoints_) {
    if (accepting_endpoint->is_open()) {
      log_info("Stop accepting connections for routing %s listening on %s",
               context_.get_name().c_str(), accepting_endpoint->name().c_str());
    }
  }

  // 1. close and wait for acceptors to close
  // 2. cancel all connectors and wait for them to finish
  // 3. close all connections and wait for them to finish
  for (const auto &accepting_endpoint : accepting_endpoints_) {
    acceptor_waitable_.wait([&accepting_endpoint](auto &) {
      if (accepting_endpoint->is_open()) {
        accepting_endpoint->cancel();
        return false;
      }
      return true;
    });
  }
}

template <class ClientProtocol>
void MySQLRouting::create_connection(
    typename ClientProtocol::socket client_socket,
    const typename ClientProtocol::endpoint &client_endpoint) {
  auto remove_callback = [this](MySQLRoutingConnectionBase *connection) {
    connection->context().decrease_info_active_routes();

    auto &pool_comp = ConnectionPoolComponent::get_instance();
    auto pool = pool_comp.get(ConnectionPoolComponent::default_pool_name());

    if (pool) {
      // if the connection is in the pool, remove it from the pool.

      pool->discard_all_stashed(connection);
    }

    connection_container_.remove_connection(connection);
  };

  net::io_context &io_ctx = client_socket.get_executor().context();

  switch (context_.get_protocol()) {
    case BaseProtocol::Type::kClassicProtocol: {
      auto new_connection = MysqlRoutingClassicConnection::create(
          context_, destinations(),
          std::make_unique<BasicConnection<ClientProtocol>>(
              std::move(client_socket), client_endpoint),
          std::make_unique<RoutingConnection<ClientProtocol>>(client_endpoint),
          remove_callback);
      auto *new_conn_ptr = new_connection.get();

      connection_container_.add_connection(std::move(new_connection));

      // defer the call and accept the next connection.
      net::defer(io_ctx, [new_conn_ptr]() { new_conn_ptr->async_run(); });
    } break;
    case BaseProtocol::Type::kXProtocol: {
      auto new_connection = MysqlRoutingXConnection::create(
          context_, destinations(),
          std::make_unique<BasicConnection<ClientProtocol>>(
              std::move(client_socket), client_endpoint),
          std::make_unique<RoutingConnection<ClientProtocol>>(client_endpoint),
          remove_callback);
      auto *new_conn_ptr = new_connection.get();

      connection_container_.add_connection(std::move(new_connection));
      net::defer(io_ctx, [new_conn_ptr]() { new_conn_ptr->async_run(); });
    } break;
  }
}

// throws std::runtime_error
/*static*/
void MySQLRouting::set_unix_socket_permissions(const char *socket_file) {
#ifdef _WIN32  // Windows doesn't have Unix sockets
  UNREFERENCED_PARAMETER(socket_file);
#else
  // make sure the socket is accessible to all users
  // NOTE: According to man 7 unix, only r+w access is required to connect to
  // socket, and indeed
  //       setting permissions to rw-rw-rw- seems to work just fine on
  //       Ubuntu 14.04. However, for some reason bind() creates rwxr-xr-x by
  //       default on said system, and Server 5.7 uses rwxrwxrwx for its
  //       socket files. To be compliant with Server, we make our permissions
  //       rwxrwxrwx as well, but the x is probably not necessary.
  bool failed = chmod(socket_file, S_IRUSR | S_IRGRP | S_IROTH |      // read
                                       S_IWUSR | S_IWGRP | S_IWOTH |  // write
                                       S_IXUSR | S_IXGRP | S_IXOTH);  // execute
  if (failed) {
    const auto ec = std::error_code{errno, std::generic_category()};
    std::string msg =
        std::string("Failed setting file permissions on socket file '") +
        socket_file + "': " + ec.message();
    log_error("%s", msg.c_str());
    throw std::runtime_error(msg);
  }
#endif
}

void MySQLRouting::set_destinations_from_uri(const mysqlrouter::URI &uri) {
  if (uri.scheme == "metadata-cache") {
    // Syntax:
    // metadata_cache://[<metadata_cache_key(unused)>]/<replicaset_name>?role=PRIMARY|SECONDARY|PRIMARY_AND_SECONDARY
    //    std::string replicaset_name = kDefaultReplicaSetName;

    //    if (uri.path.size() > 0 && !uri.path[0].empty())
    //      replicaset_name = uri.path[0];

    destination_ = std::make_unique<DestMetadataCacheGroup>(
        io_ctx_, uri.host, routing_strategy_, uri.query,
        context_.get_protocol());
  } else {
    throw std::runtime_error(string_format(
        "Invalid URI scheme; expecting: 'metadata-cache' is: '%s'",
        uri.scheme.c_str()));
  }
}

namespace {

std::unique_ptr<RouteDestination> create_standalone_destination(
    net::io_context &io_ctx, const routing::RoutingStrategy strategy,
    const Protocol::Type protocol) {
  switch (strategy) {
    case RoutingStrategy::kFirstAvailable:
      return std::make_unique<DestFirstAvailable>(io_ctx, protocol);
    case RoutingStrategy::kNextAvailable:
      return std::make_unique<DestNextAvailable>(io_ctx, protocol);
    case RoutingStrategy::kRoundRobin:
      return std::make_unique<DestRoundRobin>(io_ctx, protocol);
    case RoutingStrategy::kUndefined:
    case RoutingStrategy::kRoundRobinWithFallback:;  // unsupported, fall
                                                     // through
  }

  throw std::runtime_error("Wrong routing strategy " +
                           std::to_string(static_cast<int>(strategy)));
}
}  // namespace

void MySQLRouting::set_destinations_from_csv(const std::string &csv) {
  std::stringstream ss(csv);
  std::string part;

  is_destination_standalone_ = true;
  destination_ = create_standalone_destination(io_ctx_, routing_strategy_,
                                               context_.get_protocol());

  // Fall back to comma separated list of MySQL servers
  //
  // dests = dest *["," dest]
  // dest = host [":" port]
  // host = hostname-or-address
  // port = NUM+
  //
  //
  //
  while (std::getline(ss, part, ',')) {
    mysql_harness::trim(part);

    auto make_res = mysql_harness::make_tcp_address(part);
    if (!make_res) {
      throw std::runtime_error(
          string_format("Destination address '%s' is invalid", part.c_str()));
    }

    auto addr = make_res.value();

    if (mysql_harness::is_valid_domainname(addr.address())) {
      if (addr.port() == 0) {
        addr.port(Protocol::get_default_port(context_.get_protocol()));
      }

      destination_->add(addr);
    } else {
      throw std::runtime_error(
          string_format("Destination address '%s' is invalid", part.c_str()));
    }
  }

  // Check whether bind address is part of list of destinations
  for (auto &it : *(destination_)) {
    if (it == context_.get_bind_address()) {
      throw std::runtime_error("Bind Address can not be part of destinations");
    }
  }

  if (destination_->size() == 0) {
    throw std::runtime_error("No destinations available");
  }
}

void MySQLRouting::validate_destination_connect_timeout(
    std::chrono::milliseconds timeout) {
  if (timeout <= std::chrono::milliseconds::zero()) {
    std::string error_msg("[" + context_.get_name() +
                          "] tried to set destination_connect_timeout using "
                          "invalid value, was " +
                          std::to_string(timeout.count()) + " ms");
    throw std::invalid_argument(error_msg);
  }
}

int MySQLRouting::set_max_connections(int maximum) {
  if (maximum < 0 || maximum > static_cast<int>(UINT16_MAX)) {
    auto err = string_format(
        "[%s] tried to set max_connections using invalid value, was '%d'",
        context_.get_name().c_str(), maximum);
    throw std::invalid_argument(err);
  }
  max_connections_ = maximum;
  return max_connections_;
}

routing::RoutingStrategy MySQLRouting::get_routing_strategy() const {
  return routing_strategy_;
}

std::vector<mysql_harness::TCPAddress> MySQLRouting::get_destinations() const {
  return destination_->get_destinations();
}

std::vector<MySQLRoutingAPI::ConnData> MySQLRouting::get_connections() {
  return connection_container_.get_all_connections_info();
}

MySQLRoutingConnectionBase *MySQLRouting::get_connection(
    const std::string &client_endpoint) {
  return connection_container_.get_connection(client_endpoint);
}

bool MySQLRouting::is_accepting_connections() const {
  return acceptor_waitable_.serialize_with_cv([this](auto &, auto &) {
    return std::any_of(accepting_endpoints_.begin(), accepting_endpoints_.end(),
                       [](const auto &ep) { return ep->is_open(); });
  });
}<|MERGE_RESOLUTION|>--- conflicted
+++ resolved
@@ -763,7 +763,51 @@
             get_context().get_id(), nodes_changed_on_md_refresh, nodes);
       });
 
-<<<<<<< HEAD
+  auto allowed_nodes_changed =
+      [&](const AllowedNodes &existing_connections_nodes,
+          const AllowedNodes &new_connection_nodes, const bool disconnect,
+          const std::string &disconnect_reason) {
+        if (disconnect) {
+          // handle allowed nodes changed for existing connections
+          const auto num_of_cons =
+              connection_container_.disconnect(existing_connections_nodes);
+
+          if (num_of_cons > 0) {
+            std::string acceptors_str =
+                get_accepting_endpoints_list(accepting_endpoints_);
+            log_info(
+                "Routing %s listening on '%s' got request to disconnect %u "
+                "invalid connections: %s",
+                context_.get_name().c_str(), acceptors_str.c_str(), num_of_cons,
+                disconnect_reason.c_str());
+          }
+        }
+
+        if (!is_running()) return;
+
+        const bool any_acceptor_open = std::any_of(
+            accepting_endpoints_.begin(), accepting_endpoints_.end(),
+            [](const auto &ep) { return ep->is_open(); });
+        const bool any_acceptor_closed = std::any_of(
+            accepting_endpoints_.begin(), accepting_endpoints_.end(),
+            [](const auto &ep) { return !ep->is_open(); });
+
+        if (any_acceptor_open && new_connection_nodes.empty()) {
+          stop_socket_acceptors();
+        } else if (any_acceptor_closed && !new_connection_nodes.empty()) {
+          if (!start_accepting_connections()) {
+            // We could not start at least one of the acceptors. (e.g. the port
+            // is used by other app). In that case we should retry on the next
+            // md refresh with the latest instance information.
+            destination_->handle_sockets_acceptors();
+          }
+        }
+      };
+
+  allowed_nodes_list_iterator_ =
+      destination_->register_allowed_nodes_change_callback(
+          allowed_nodes_changed);
+
   // make sure to stop the acceptors in case of possible exceptions, otherwise
   // we can deadlock the process
   Scope_guard stop_acceptors_guard([&]() { stop_socket_acceptors(); });
@@ -786,78 +830,6 @@
   }
   mysql_harness::on_service_ready(env);
 
-=======
->>>>>>> 05e4357f
-  auto allowed_nodes_changed =
-      [&](const AllowedNodes &existing_connections_nodes,
-          const AllowedNodes &new_connection_nodes, const bool disconnect,
-          const std::string &disconnect_reason) {
-        if (disconnect) {
-          // handle allowed nodes changed for existing connections
-          const auto num_of_cons =
-              connection_container_.disconnect(existing_connections_nodes);
-
-          if (num_of_cons > 0) {
-            std::string acceptors_str =
-                get_accepting_endpoints_list(accepting_endpoints_);
-            log_info(
-                "Routing %s listening on '%s' got request to disconnect %u "
-                "invalid connections: %s",
-                context_.get_name().c_str(), acceptors_str.c_str(), num_of_cons,
-                disconnect_reason.c_str());
-          }
-        }
-
-        if (!is_running()) return;
-
-        const bool any_acceptor_open = std::any_of(
-            accepting_endpoints_.begin(), accepting_endpoints_.end(),
-            [](const auto &ep) { return ep->is_open(); });
-        const bool any_acceptor_closed = std::any_of(
-            accepting_endpoints_.begin(), accepting_endpoints_.end(),
-            [](const auto &ep) { return !ep->is_open(); });
-
-        if (any_acceptor_open && new_connection_nodes.empty()) {
-          stop_socket_acceptors();
-        } else if (any_acceptor_closed && !new_connection_nodes.empty()) {
-          if (!start_accepting_connections()) {
-            // We could not start at least one of the acceptors. (e.g. the port
-            // is used by other app). In that case we should retry on the next
-            // md refresh with the latest instance information.
-            destination_->handle_sockets_acceptors();
-          }
-        }
-      };
-
-  allowed_nodes_list_iterator_ =
-      destination_->register_allowed_nodes_change_callback(
-          allowed_nodes_changed);
-
-<<<<<<< HEAD
-=======
-  // make sure to stop the acceptors in case of possible exceptions, otherwise
-  // we can deadlock the process
-  Scope_guard stop_acceptors_guard([&]() { stop_socket_acceptors(); });
-
-  if (!destinations()->empty() ||
-      (routing_strategy_ == RoutingStrategy::kFirstAvailable &&
-       is_destination_standalone_)) {
-    // For standalone destination with first-available strategy we always try
-    // to open a listening socket, even if there are no destinations.
-    auto res = start_accepting_connections();
-    // If the routing started at the exact moment as when the metadata had it
-    // initial refresh then it may start the acceptors even if metadata do not
-    // allow for it to happen, in that case we pass that information to the
-    // destination, socket acceptor state should be handled basend on the
-    // destination type.
-    if (!is_destination_standalone_) destination_->handle_sockets_acceptors();
-    // If we failed to start accepting connections on startup then router
-    // should fail.
-    if (!res) return stdx::unexpected(res.error());
-  }
-  mysql_harness::on_service_ready(env);
-
->>>>>>> 05e4357f
   Scope_guard exit_guard([&]() {
     destination_->unregister_allowed_nodes_change_callback(
         allowed_nodes_list_iterator_);
