# Copyright (c) 2015, 2024, Oracle and/or its affiliates.
#
# This program is free software; you can redistribute it and/or modify
# it under the terms of the GNU General Public License, version 2.0,
# as published by the Free Software Foundation.
#
# This program is designed to work with certain software (including
# but not limited to OpenSSL) that is licensed under separate terms,
# as designated in a particular file or component or in included license
# documentation.  The authors of MySQL hereby grant you an additional
# permission to link the program and your derivative works with the
# separately licensed software that they have either included with
# the program or referenced in the documentation.
#
# This program is distributed in the hope that it will be useful,
# but WITHOUT ANY WARRANTY; without even the implied warranty of
# MERCHANTABILITY or FITNESS FOR A PARTICULAR PURPOSE.  See the
# GNU General Public License for more details.
#
# You should have received a copy of the GNU General Public License
# along with this program; if not, write to the Free Software
# Foundation, Inc., 51 Franklin St, Fifth Floor, Boston, MA  02110-1301  USA

INCLUDE(GenerateExportHeader)

IF (NOT TARGET ext::libprotobuf-lite)
  MESSAGE(FATAL_ERROR "Routing plugin requires protobuf-lite library")
ENDIF()

ADD_LIBRARY(sql_lexer STATIC
  sql_lexer.cc
  ${CMAKE_SOURCE_DIR}/sql/sql_lex_hash.cc
  )
TARGET_INCLUDE_DIRECTORIES(sql_lexer
  PUBLIC ${CMAKE_CURRENT_SOURCE_DIR})
# generate sql_yacc.h
ADD_DEPENDENCIES(sql_lexer GenServerSource GenError)

ADD_LIBRARY(routing_frontend_lib STATIC
  routing.cc
)

TARGET_LINK_LIBRARIES(routing_frontend_lib
  PUBLIC
  harness_stdx)

TARGET_INCLUDE_DIRECTORIES(
  routing_frontend_lib
PRIVATE
  ${CMAKE_CURRENT_SOURCE_DIR}
PUBLIC
  ${CMAKE_CURRENT_SOURCE_DIR}/../include/
  ${CMAKE_CURRENT_BINARY_DIR}/../include/
  ${CMAKE_CURRENT_SOURCE_DIR}/../../router/include/
  ${CMAKE_CURRENT_BINARY_DIR}/../../router/include/
)

## routing_connections is used by "routing" and "connection_pool"
ADD_LIBRARY(routing_connections SHARED
  channel.cc
  )
TARGET_LINK_LIBRARIES(routing_connections
  PUBLIC
  harness_stdx
  harness_tls
  mysql_protocol
  )
TARGET_INCLUDE_DIRECTORIES(routing_connections
  PRIVATE
  ${CMAKE_CURRENT_SOURCE_DIR}
  PUBLIC
  ${CMAKE_CURRENT_SOURCE_DIR}/../include/
  ${CMAKE_CURRENT_BINARY_DIR}/../include/
  )
SET_TARGET_PROPERTIES(routing_connections PROPERTIES
  OUTPUT_NAME "mysqlrouter_routing_connections"
  SOVERSION 1
  RUNTIME_OUTPUT_DIRECTORY ${CMAKE_BINARY_DIR}/runtime_output_directory
  LIBRARY_OUTPUT_DIRECTORY ${CMAKE_BINARY_DIR}/library_output_directory)
INSTALL(TARGETS routing_connections
  RUNTIME DESTINATION ${ROUTER_INSTALL_BINDIR} COMPONENT Router
  ARCHIVE DESTINATION ${ROUTER_INSTALL_LIBDIR} COMPONENT Router
  LIBRARY DESTINATION ${ROUTER_INSTALL_LIBDIR} COMPONENT Router
  NAMELINK_SKIP
  )
ADD_INSTALL_RPATH_FOR_OPENSSL(routing_connections)
SET_PATH_TO_CUSTOM_SSL_FOR_APPLE(routing_connections)

GENERATE_EXPORT_HEADER(routing_connections
  EXPORT_FILE_NAME ${CMAKE_CURRENT_BINARY_DIR}/../include/mysqlrouter/routing_connections_export.h)

ADD_LIBRARY(routing_frontend_lib STATIC
  routing.cc
)

TARGET_LINK_LIBRARIES(routing_frontend_lib
  PUBLIC
  harness_stdx)

TARGET_INCLUDE_DIRECTORIES(
  routing_frontend_lib
PRIVATE
  ${CMAKE_CURRENT_SOURCE_DIR}
PUBLIC
  ${CMAKE_CURRENT_SOURCE_DIR}/../include/
  ${CMAKE_CURRENT_BINARY_DIR}/../include/
  ${CMAKE_CURRENT_SOURCE_DIR}/../../router/include/
  ${CMAKE_CURRENT_BINARY_DIR}/../../router/include/
)

## routing_connections is used by "routing" and "connection_pool"
ROUTER_ADD_SHARED_LIBRARY(routing_connections
  channel.cc

  OUTPUT_NAME "mysqlrouter_routing_connections"

  LINK_LIBRARIES
  PUBLIC
  harness_stdx
  harness_tls
  mysql_protocol
  )

ROUTER_ADD_SHARED_LIBRARY(routing
  mysql_routing.cc
  destination.cc
  destination_error.cc
  dest_metadata_cache.cc
  dest_first_available.cc
  dest_next_available.cc
  dest_round_robin.cc
  context.cc
  mysql_routing_common.cc
  connection_container.cc
  routing_component.cc
  destination_ssl_context.cc
  classic_connection_base.cc
  classic_connection.cc
  x_connection.cc
  connection.cc
  blocked_endpoints.cc

  await_client_or_server.cc
  forwarding_processor.cc
  processor.cc

  classic_auth.cc
  classic_auth_cleartext.cc
  classic_auth_caching_sha2.cc
  classic_auth_native.cc
  classic_auth_sha256_password.cc
  classic_command.cc
  classic_connect.cc
  classic_flow.cc
  classic_forwarder.cc
  classic_frame.cc
  classic_lazy_connect.cc

  classic_auth_cleartext_forwarder.cc
  classic_auth_caching_sha2_forwarder.cc
  classic_auth_forwarder.cc
  classic_auth_native_forwarder.cc
  classic_auth_sha256_password_forwarder.cc
  classic_binlog_dump_forwarder.cc
  classic_change_user_forwarder.cc
  classic_clone_forwarder.cc
  classic_debug_forwarder.cc
  classic_greeting_forwarder.cc
  classic_init_schema_forwarder.cc
  classic_kill_forwarder.cc
  classic_list_fields_forwarder.cc
  classic_ping_forwarder.cc
  classic_query_forwarder.cc
  classic_quit_forwarder.cc
  classic_register_replica_forwarder.cc
  classic_reload_forwarder.cc
  classic_reset_connection_forwarder.cc
  classic_set_option_forwarder.cc
  classic_statistics_forwarder.cc
  classic_stmt_close_forwarder.cc
  classic_stmt_execute_forwarder.cc
  classic_stmt_fetch_forwarder.cc
  classic_stmt_param_append_data_forwarder.cc
  classic_stmt_prepare_forwarder.cc
  classic_stmt_reset_forwarder.cc

  classic_auth_cleartext_sender.cc
  classic_auth_caching_sha2_sender.cc
  classic_auth_native_sender.cc
  classic_auth_sha256_password_sender.cc
  classic_change_user_sender.cc
  # classic_greeting_sender.cc
  classic_init_schema_sender.cc
  classic_query_sender.cc
  classic_quit_sender.cc
  classic_reset_connection_sender.cc
  classic_set_option_sender.cc

  classic_greeting_receiver.cc

  classic_query_param.cc
  classic_session_tracker.cc

  show_warnings_parser.cc
  sql_splitting_allowed.cc
  sql_value.cc
  start_transaction_parser.cc
  implicit_commit_parser.cc
  router_require.cc

  openssl_msg.cc
<<<<<<< HEAD
)
=======

  OUTPUT_NAME "mysqlrouter_routing"

  DEPENDENCIES GenLiteProtos
>>>>>>> 05e4357f

  LINK_LIBRARIES
  PUBLIC
  harness_stdx
  harness_tls
  mysql_protocol
<<<<<<< HEAD
  router_lib
=======
  router_utils
>>>>>>> 05e4357f
  routing_connections
  router_mysqlxmessages
  routing_frontend_lib
  ext::libprotobuf-lite
  metadata_cache
  connection_pool
  destination_status
  sql_lexer
  )

IF(SOLARIS)
  TARGET_LINK_LIBRARIES(routing
    PRIVATE -lnsl
    PRIVATE -lsocket)
ENDIF()

DOWNGRADE_STRINGOP_WARNINGS(routing)

TARGET_COMPILE_DEFINITIONS(routing PRIVATE
  MYSQL_ROUTER_LOG_DOMAIN="routing")

# The Plugin
add_harness_plugin(routing_plugin
 OUTPUT_NAME "routing"
 SOURCES
 routing_plugin.cc
 plugin_config.cc
 REQUIRES routing
 DESTINATION "${ROUTER_INSTALL_PLUGINDIR}"
 )
TARGET_LINK_LIBRARIES(routing_plugin PRIVATE extra::rapidjson)

GENERATE_EXPORT_HEADER(routing_plugin
  EXPORT_FILE_NAME ${CMAKE_CURRENT_BINARY_DIR}/../include/mysqlrouter/routing_plugin_export.h)<|MERGE_RESOLUTION|>--- conflicted
+++ resolved
@@ -35,59 +35,6 @@
   PUBLIC ${CMAKE_CURRENT_SOURCE_DIR})
 # generate sql_yacc.h
 ADD_DEPENDENCIES(sql_lexer GenServerSource GenError)
-
-ADD_LIBRARY(routing_frontend_lib STATIC
-  routing.cc
-)
-
-TARGET_LINK_LIBRARIES(routing_frontend_lib
-  PUBLIC
-  harness_stdx)
-
-TARGET_INCLUDE_DIRECTORIES(
-  routing_frontend_lib
-PRIVATE
-  ${CMAKE_CURRENT_SOURCE_DIR}
-PUBLIC
-  ${CMAKE_CURRENT_SOURCE_DIR}/../include/
-  ${CMAKE_CURRENT_BINARY_DIR}/../include/
-  ${CMAKE_CURRENT_SOURCE_DIR}/../../router/include/
-  ${CMAKE_CURRENT_BINARY_DIR}/../../router/include/
-)
-
-## routing_connections is used by "routing" and "connection_pool"
-ADD_LIBRARY(routing_connections SHARED
-  channel.cc
-  )
-TARGET_LINK_LIBRARIES(routing_connections
-  PUBLIC
-  harness_stdx
-  harness_tls
-  mysql_protocol
-  )
-TARGET_INCLUDE_DIRECTORIES(routing_connections
-  PRIVATE
-  ${CMAKE_CURRENT_SOURCE_DIR}
-  PUBLIC
-  ${CMAKE_CURRENT_SOURCE_DIR}/../include/
-  ${CMAKE_CURRENT_BINARY_DIR}/../include/
-  )
-SET_TARGET_PROPERTIES(routing_connections PROPERTIES
-  OUTPUT_NAME "mysqlrouter_routing_connections"
-  SOVERSION 1
-  RUNTIME_OUTPUT_DIRECTORY ${CMAKE_BINARY_DIR}/runtime_output_directory
-  LIBRARY_OUTPUT_DIRECTORY ${CMAKE_BINARY_DIR}/library_output_directory)
-INSTALL(TARGETS routing_connections
-  RUNTIME DESTINATION ${ROUTER_INSTALL_BINDIR} COMPONENT Router
-  ARCHIVE DESTINATION ${ROUTER_INSTALL_LIBDIR} COMPONENT Router
-  LIBRARY DESTINATION ${ROUTER_INSTALL_LIBDIR} COMPONENT Router
-  NAMELINK_SKIP
-  )
-ADD_INSTALL_RPATH_FOR_OPENSSL(routing_connections)
-SET_PATH_TO_CUSTOM_SSL_FOR_APPLE(routing_connections)
-
-GENERATE_EXPORT_HEADER(routing_connections
-  EXPORT_FILE_NAME ${CMAKE_CURRENT_BINARY_DIR}/../include/mysqlrouter/routing_connections_export.h)
 
 ADD_LIBRARY(routing_frontend_lib STATIC
   routing.cc
@@ -209,25 +156,17 @@
   router_require.cc
 
   openssl_msg.cc
-<<<<<<< HEAD
-)
-=======
 
   OUTPUT_NAME "mysqlrouter_routing"
 
   DEPENDENCIES GenLiteProtos
->>>>>>> 05e4357f
 
   LINK_LIBRARIES
   PUBLIC
   harness_stdx
   harness_tls
   mysql_protocol
-<<<<<<< HEAD
-  router_lib
-=======
   router_utils
->>>>>>> 05e4357f
   routing_connections
   router_mysqlxmessages
   routing_frontend_lib
