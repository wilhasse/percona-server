<<<<<<< HEAD
diff -Nur a/include/mysql_com.h b/include/mysql_com.h
--- a/include/mysql_com.h	2010-07-07 03:48:06.498972002 +0400
+++ b/include/mysql_com.h	2010-07-07 03:48:07.098972002 +0400
=======
diff -Nur 01/include/mysql_com.h 02/include/mysql_com.h
--- 01/include/mysql_com.h	2010-07-06 23:14:28.728972002 +0400
+++ 02/include/mysql_com.h	2010-07-06 23:14:52.838972002 +0400
>>>>>>> 61b54c5a
@@ -128,10 +128,11 @@
 #define REFRESH_FAST		32768	/* Intern flag */
 
 /* RESET (remove all queries) from query cache */
-#define REFRESH_QUERY_CACHE	65536
-#define REFRESH_QUERY_CACHE_FREE 0x20000L /* pack query cache */
-#define REFRESH_DES_KEY_FILE	0x40000L
-#define REFRESH_USER_RESOURCES	0x80000L
+#define REFRESH_QUERY_CACHE	     65536
+#define REFRESH_QUERY_CACHE_FREE    0x20000L /* pack query cache */
+#define REFRESH_DES_KEY_FILE	     0x40000L
+#define REFRESH_USER_RESOURCES	     0x80000L
+#define REFRESH_QUERY_RESPONSE_TIME 0x100000L /* response time distibution */
 
 #define CLIENT_LONG_PASSWORD	1	/* new more secure passwords */
 #define CLIENT_FOUND_ROWS	2	/* Found instead of affected rows */
<<<<<<< HEAD
diff -Nur a/mysql-test/r/information_schema_db.result b/mysql-test/r/information_schema_db.result
--- a/mysql-test/r/information_schema_db.result	2010-07-07 03:48:06.308972002 +0400
+++ b/mysql-test/r/information_schema_db.result	2010-07-07 03:48:07.098972002 +0400
=======
diff -Nur 01/mysql-test/r/information_schema_db.result 02/mysql-test/r/information_schema_db.result
--- 01/mysql-test/r/information_schema_db.result	2010-07-06 23:14:29.748972002 +0400
+++ 02/mysql-test/r/information_schema_db.result	2010-07-06 23:14:52.838972002 +0400
>>>>>>> 61b54c5a
@@ -25,6 +25,7 @@
 PROFILING
 REFERENTIAL_CONSTRAINTS
 ROUTINES
+QUERY_RESPONSE_TIME
 SCHEMATA
 SCHEMA_PRIVILEGES
 SESSION_STATUS
<<<<<<< HEAD
diff -Nur a/mysql-test/r/information_schema.result b/mysql-test/r/information_schema.result
--- a/mysql-test/r/information_schema.result	2010-07-07 03:48:06.298972002 +0400
+++ b/mysql-test/r/information_schema.result	2010-07-07 03:48:07.318972002 +0400
=======
diff -Nur 01/mysql-test/r/information_schema.result 02/mysql-test/r/information_schema.result
--- 01/mysql-test/r/information_schema.result	2010-07-06 23:14:29.748972002 +0400
+++ 02/mysql-test/r/information_schema.result	2010-07-06 23:14:52.838972002 +0400
>>>>>>> 61b54c5a
@@ -63,6 +63,7 @@
 PROFILING
 REFERENTIAL_CONSTRAINTS
 ROUTINES
+QUERY_RESPONSE_TIME
 SCHEMATA
 SCHEMA_PRIVILEGES
 SESSION_STATUS
@@ -907,7 +908,7 @@
 flush privileges;
 SELECT table_schema, count(*) FROM information_schema.TABLES WHERE table_schema IN ('mysql', 'INFORMATION_SCHEMA', 'test', 'mysqltest') AND table_name<>'ndb_binlog_index' AND table_name<>'ndb_apply_status' GROUP BY TABLE_SCHEMA;
 table_schema	count(*)
-information_schema	52
+information_schema	53
 mysql	22
 create table t1 (i int, j int);
 create trigger trg1 before insert on t1 for each row
@@ -1314,6 +1315,7 @@
 PROFILING	QUERY_ID
 REFERENTIAL_CONSTRAINTS	CONSTRAINT_SCHEMA
 ROUTINES	ROUTINE_SCHEMA
+QUERY_RESPONSE_TIME	time
 SCHEMATA	SCHEMA_NAME
 SCHEMA_PRIVILEGES	TABLE_SCHEMA
 SESSION_STATUS	VARIABLE_NAME
@@ -1381,6 +1383,7 @@
 PROFILING	QUERY_ID
 REFERENTIAL_CONSTRAINTS	CONSTRAINT_SCHEMA
 ROUTINES	ROUTINE_SCHEMA
+QUERY_RESPONSE_TIME	time
 SCHEMATA	SCHEMA_NAME
 SCHEMA_PRIVILEGES	TABLE_SCHEMA
 SESSION_STATUS	VARIABLE_NAME
@@ -1512,6 +1515,7 @@
 PLUGINS	information_schema.PLUGINS	1
 PROCESSLIST	information_schema.PROCESSLIST	1
 PROFILING	information_schema.PROFILING	1
+QUERY_RESPONSE_TIME	information_schema.QUERY_RESPONSE_TIME	1
 REFERENTIAL_CONSTRAINTS	information_schema.REFERENTIAL_CONSTRAINTS	1
 ROUTINES	information_schema.ROUTINES	1
 SCHEMATA	information_schema.SCHEMATA	1
<<<<<<< HEAD
diff -Nur a/mysql-test/r/mysqlshow.result b/mysql-test/r/mysqlshow.result
--- a/mysql-test/r/mysqlshow.result	2010-07-07 03:48:06.308972002 +0400
+++ b/mysql-test/r/mysqlshow.result	2010-07-07 03:48:07.388972002 +0400
=======
diff -Nur 01/mysql-test/r/mysqlshow.result 02/mysql-test/r/mysqlshow.result
--- 01/mysql-test/r/mysqlshow.result	2010-07-06 23:14:29.748972002 +0400
+++ 02/mysql-test/r/mysqlshow.result	2010-07-06 23:14:52.838972002 +0400
>>>>>>> 61b54c5a
@@ -99,6 +99,7 @@
 | PROFILING                             |
 | REFERENTIAL_CONSTRAINTS               |
 | ROUTINES                              |
+| QUERY_RESPONSE_TIME                   |
 | SCHEMATA                              |
 | SCHEMA_PRIVILEGES                     |
 | SESSION_STATUS                        |
@@ -156,6 +157,7 @@
 | PROFILING                             |
 | REFERENTIAL_CONSTRAINTS               |
 | ROUTINES                              |
+| QUERY_RESPONSE_TIME                   |
 | SCHEMATA                              |
 | SCHEMA_PRIVILEGES                     |
 | SESSION_STATUS                        |
<<<<<<< HEAD
diff -Nur a/patch_info/response-time-distribution.info b/patch_info/response-time-distribution.info
--- a/patch_info/response-time-distribution.info	1970-01-01 03:00:00.000000000 +0300
+++ b/patch_info/response-time-distribution.info	2010-07-07 03:48:07.438972002 +0400
=======
diff -Nur 01/patch_info/response-time-distribution.info 02/patch_info/response-time-distribution.info
--- 01/patch_info/response-time-distribution.info	1970-01-01 03:00:00.000000000 +0300
+++ 02/patch_info/response-time-distribution.info	2010-07-06 23:14:52.838972002 +0400
>>>>>>> 61b54c5a
@@ -0,0 +1,9 @@
+File=response-time-distribution.patch
+Name=Response time distribution
+Version=1.0
+Author=Percona <info@percona.com>
+License=GPL
+Comment=
+Changelog
+2010-07-02
+First version avaliable
\ В конце файла нет новой строки
<<<<<<< HEAD
diff -Nur a/sql/lex.h b/sql/lex.h
--- a/sql/lex.h	2010-07-07 03:48:06.518972002 +0400
+++ b/sql/lex.h	2010-07-07 03:48:07.738972002 +0400
=======
diff -Nur 01/sql/lex.h 02/sql/lex.h
--- 01/sql/lex.h	2010-07-06 23:14:28.728972002 +0400
+++ 02/sql/lex.h	2010-07-06 23:14:52.838972002 +0400
>>>>>>> 61b54c5a
@@ -415,6 +415,7 @@
   { "PURGE",		SYM(PURGE)},
   { "QUARTER",          SYM(QUARTER_SYM)},
   { "QUERY",		SYM(QUERY_SYM)},
+  { "QUERY_RESPONSE_TIME", SYM(QUERY_RESPONSE_TIME_SYM)},
   { "QUICK",	        SYM(QUICK)},
   { "RANGE",            SYM(RANGE_SYM)},
   { "READ",		SYM(READ_SYM)},
<<<<<<< HEAD
diff -Nur a/sql/Makefile.am b/sql/Makefile.am
--- a/sql/Makefile.am	2010-07-07 03:48:06.508972002 +0400
+++ b/sql/Makefile.am	2010-07-07 03:48:07.738972002 +0400
=======
diff -Nur 01/sql/Makefile.am 02/sql/Makefile.am
--- 01/sql/Makefile.am	2010-07-06 23:14:28.608972002 +0400
+++ 02/sql/Makefile.am	2010-07-06 23:14:52.838972002 +0400
>>>>>>> 61b54c5a
@@ -67,7 +67,7 @@
 			sql_repl.h slave.h rpl_filter.h rpl_injector.h \
 			log_event.h rpl_record.h \
 			log_event_old.h rpl_record_old.h \
-			sql_sort.h sql_cache.h set_var.h \
+			sql_sort.h sql_cache.h set_var.h query_response_time.h \
 			spatial.h gstream.h client_settings.h tzfile.h \
 			tztime.h my_decimal.h\
 			sp_head.h sp_pcontext.h sp_rcontext.h sp.h sp_cache.h \
@@ -90,7 +90,7 @@
 			sql_string.cc sql_manager.cc sql_map.cc \
 			mysqld.cc password.c hash_filo.cc hostname.cc \
 			sql_connect.cc scheduler.cc sql_parse.cc \
-			set_var.cc sql_yacc.yy \
+			set_var.cc query_response_time.cc sql_yacc.yy \
 			sql_base.cc table.cc sql_select.cc sql_insert.cc \
 			sql_profile.cc \
 			sql_prepare.cc sql_error.cc sql_locale.cc \
<<<<<<< HEAD
diff -Nur a/sql/Makefile.in b/sql/Makefile.in
--- a/sql/Makefile.in	2010-07-07 03:48:06.518972002 +0400
+++ b/sql/Makefile.in	2010-07-07 03:48:07.738972002 +0400
=======
diff -Nur 01/sql/Makefile.in 02/sql/Makefile.in
--- 01/sql/Makefile.in	2010-07-06 23:14:28.608972002 +0400
+++ 02/sql/Makefile.in	2010-07-06 23:14:52.838972002 +0400
>>>>>>> 61b54c5a
@@ -121,7 +121,7 @@
 	sql_string.$(OBJEXT) sql_manager.$(OBJEXT) sql_map.$(OBJEXT) \
 	mysqld.$(OBJEXT) password.$(OBJEXT) hash_filo.$(OBJEXT) \
 	hostname.$(OBJEXT) sql_connect.$(OBJEXT) scheduler.$(OBJEXT) \
-	sql_parse.$(OBJEXT) set_var.$(OBJEXT) sql_yacc.$(OBJEXT) \
+	sql_parse.$(OBJEXT) set_var.$(OBJEXT) query_response_time.${OBJEXT} sql_yacc.$(OBJEXT) \
 	sql_base.$(OBJEXT) table.$(OBJEXT) sql_select.$(OBJEXT) \
 	sql_insert.$(OBJEXT) sql_profile.$(OBJEXT) \
 	sql_prepare.$(OBJEXT) sql_error.$(OBJEXT) sql_locale.$(OBJEXT) \
@@ -563,7 +563,7 @@
 			sql_repl.h slave.h rpl_filter.h rpl_injector.h \
 			log_event.h rpl_record.h \
 			log_event_old.h rpl_record_old.h \
-			sql_sort.h sql_cache.h set_var.h \
+			sql_sort.h sql_cache.h set_var.h query_response_time.h \
 			spatial.h gstream.h client_settings.h tzfile.h \
 			tztime.h my_decimal.h\
 			sp_head.h sp_pcontext.h sp_rcontext.h sp.h sp_cache.h \
@@ -586,7 +586,7 @@
 			sql_string.cc sql_manager.cc sql_map.cc \
 			mysqld.cc password.c hash_filo.cc hostname.cc \
 			sql_connect.cc scheduler.cc sql_parse.cc \
-			set_var.cc sql_yacc.yy \
+			set_var.cc query_response_time.cc sql_yacc.yy \
 			sql_base.cc table.cc sql_select.cc sql_insert.cc \
 			sql_profile.cc \
 			sql_prepare.cc sql_error.cc sql_locale.cc \
@@ -829,6 +829,7 @@
 @AMDEP_TRUE@@am__include@ @am__quote@./$(DEPDIR)/password.Po@am__quote@
 @AMDEP_TRUE@@am__include@ @am__quote@./$(DEPDIR)/procedure.Po@am__quote@
 @AMDEP_TRUE@@am__include@ @am__quote@./$(DEPDIR)/protocol.Po@am__quote@
+@AMDEP_TRUE@@am__include@ @am__quote@./$(DEPDIR)/query_response_time.Po@am__quote@
 @AMDEP_TRUE@@am__include@ @am__quote@./$(DEPDIR)/records.Po@am__quote@
 @AMDEP_TRUE@@am__include@ @am__quote@./$(DEPDIR)/repl_failsafe.Po@am__quote@
 @AMDEP_TRUE@@am__include@ @am__quote@./$(DEPDIR)/rpl_filter.Po@am__quote@
<<<<<<< HEAD
diff -Nur a/sql/mysqld.cc b/sql/mysqld.cc
--- a/sql/mysqld.cc	2010-07-07 03:48:06.518972002 +0400
+++ b/sql/mysqld.cc	2010-07-07 03:48:07.738972002 +0400
=======
diff -Nur 01/sql/mysqld.cc 02/sql/mysqld.cc
--- 01/sql/mysqld.cc	2010-07-06 23:14:30.018972002 +0400
+++ 02/sql/mysqld.cc	2010-07-06 23:14:52.848972002 +0400
>>>>>>> 61b54c5a
@@ -32,6 +32,8 @@
 
 #include "rpl_injector.h"
 
+#include "query_response_time.h"
+
 #ifdef HAVE_SYS_PRCTL_H
 #include <sys/prctl.h>
 #endif
@@ -493,6 +495,8 @@
 my_bool opt_query_cache_strip_comments;
 my_bool opt_use_global_long_query_time= 0;
 my_bool opt_slow_query_log_microseconds_timestamp= 0;
+ulong   opt_query_response_time_range_base  = QUERY_RESPONSE_TIME_DEFAULT_BASE;
+my_bool opt_enable_query_response_time_stats= 0;
 my_bool lower_case_file_system= 0;
 my_bool opt_large_pages= 0;
 my_bool opt_myisam_use_mmap= 0;
@@ -1348,6 +1352,7 @@
   free_global_thread_stats();
   free_global_table_stats();
   free_global_index_stats();
+  query_response_time_free();
 #ifdef HAVE_REPLICATION
   end_slave_list();
 #endif
@@ -4034,6 +4039,7 @@
 
   init_global_table_stats();
   init_global_index_stats();
+  query_response_time_init();
 
   /* We have to initialize the storage engines before CSV logging */
   if (ha_init())
@@ -5834,6 +5840,8 @@
   OPT_USE_GLOBAL_LONG_QUERY_TIME,
   OPT_USE_GLOBAL_LOG_SLOW_CONTROL,
   OPT_SLOW_QUERY_LOG_MICROSECONDS_TIMESTAMP,
+  OPT_QUERY_RESPONSE_TIME_RANGE_BASE,
+  OPT_ENABLE_QUERY_RESPONSE_TIME_STATS,
   OPT_IGNORE_BUILTIN_INNODB,
   OPT_BINLOG_DIRECT_NON_TRANS_UPDATE,
   OPT_DEFAULT_CHARACTER_SET_OLD
@@ -6854,6 +6862,21 @@
    "Use microsecond time's precision in slow query log",
    (uchar**) &opt_slow_query_log_microseconds_timestamp, (uchar**) &opt_slow_query_log_microseconds_timestamp,
    0, GET_BOOL, NO_ARG, 0, 0, 1, 0, 1, 0},
+  {"query_response_time_range_base", OPT_QUERY_RESPONSE_TIME_RANGE_BASE,
+     "Select base of log for query_response_time ranges. WARNING: variable change affect only after flush",
+   (uchar**) &opt_query_response_time_range_base, (uchar**) &opt_query_response_time_range_base,
+   0, GET_ULONG, REQUIRED_ARG, 
+   /* def_value */  QUERY_RESPONSE_TIME_DEFAULT_BASE,
+   /* min_value */  2,
+   /* max_value */  QUERY_RESPONSE_TIME_MAXIMUM_BASE, 
+   /* sub_size */   0,
+   /* block_size */ 1,
+   /* app_type */ 0
+  },
+  {"enable_query_response_time_stats", OPT_ENABLE_QUERY_RESPONSE_TIME_STATS,
+   "Enable or disable query response time statisics collecting",
+   (uchar**) &opt_enable_query_response_time_stats, (uchar**) &opt_enable_query_response_time_stats,
+   0, GET_BOOL, NO_ARG, 0, 0, 1, 0, 1, 0},
   {"lower_case_table_names", OPT_LOWER_CASE_TABLE_NAMES,
    "If set to 1, table names are stored in lowercase on disk and table names "
    "will be case-insensitive.  Should be set to 2 if you are using a case-"
<<<<<<< HEAD
diff -Nur a/sql/mysql_priv.h b/sql/mysql_priv.h
--- a/sql/mysql_priv.h	2010-07-07 03:48:06.528972002 +0400
+++ b/sql/mysql_priv.h	2010-07-07 03:48:07.748972002 +0400
=======
diff -Nur 01/sql/mysql_priv.h 02/sql/mysql_priv.h
--- 01/sql/mysql_priv.h	2010-07-06 23:14:30.008972002 +0400
+++ 02/sql/mysql_priv.h	2010-07-06 23:14:52.858972002 +0400
>>>>>>> 61b54c5a
@@ -2133,6 +2133,8 @@
 extern my_bool opt_query_cache_strip_comments;
 extern my_bool opt_use_global_long_query_time;
 extern my_bool opt_slow_query_log_microseconds_timestamp;
+extern ulong   opt_query_response_time_range_base;
+extern my_bool opt_enable_query_response_time_stats;
 extern my_bool sp_automatic_privileges, opt_noacl;
 extern my_bool opt_old_style_user_limits, trust_function_creators;
 extern uint opt_crash_binlog_innodb;
<<<<<<< HEAD
diff -Nur a/sql/query_response_time.cc b/sql/query_response_time.cc
--- a/sql/query_response_time.cc	1970-01-01 03:00:00.000000000 +0300
+++ b/sql/query_response_time.cc	2010-07-07 03:48:07.748972002 +0400
@@ -0,0 +1,290 @@
=======
diff -Nur 01/sql/query_response_time.cc 02/sql/query_response_time.cc
--- 01/sql/query_response_time.cc	1970-01-01 03:00:00.000000000 +0300
+++ 02/sql/query_response_time.cc	2010-07-06 23:14:52.958972002 +0400
@@ -0,0 +1,291 @@
>>>>>>> 61b54c5a
+#include "my_global.h"
+#include "mysql_priv.h"
+#include "mysql_com.h"
+#include "rpl_tblmap.h"
+#include "my_atomic.h"
+#include "query_response_time.h"
+
+#define STRING_POSITIVE_POWER_LENGTH QUERY_RESPONSE_TIME_STRING_POSITIVE_POWER_LENGTH
+#define STRING_NEGATIVE_POWER_LENGTH 6
+#define MINIMUM_BASE 2
+#define MAXIMUM_BASE QUERY_RESPONSE_TIME_MAXIMUM_BASE
+#define POSITIVE_POWER_FILLER QUERY_RESPONSE_TIME_POSITIVE_POWER_FILLER
+#define NEGATIVE_POWER_FILLER QUERY_RESPONSE_TIME_NEGATIVE_POWER_FILLER
+#define STRING_OVERFLOW QUERY_RESPONSE_TIME_STRING_OVERFLOW
+#define TIME_OVERFLOW   QUERY_RESPONSE_TIME_TIME_OVERFLOW
+#define DEFAULT_BASE    QUERY_RESPONSE_TIME_DEFAULT_BASE
+
+#define do_xstr(s) do_str(s)
+#define do_str(s) #s
+#define do_format(filler,width) "%" filler width "llu"
+/*
+  Format strings for snprintf. Generate from:
+  POSITIVE_POWER_FILLER and STRING_POSITIVE_POWER_LENGTH
+  NEFATIVE_POWER_FILLER and STRING_NEGATIVE_POWER_LENGTH
+*/
+#define STRING_POSITIVE_POWER_FORMAT do_format(POSITIVE_POWER_FILLER,do_xstr(STRING_POSITIVE_POWER_LENGTH))
+#define STRING_NEGATIVE_POWER_FORMAT do_format(NEGATIVE_POWER_FILLER,do_xstr(STRING_NEGATIVE_POWER_LENGTH))
+#define STRING_FORMAT		      STRING_POSITIVE_POWER_FORMAT "." STRING_NEGATIVE_POWER_FORMAT
+
+
+#define STRING_LENGTH	QUERY_RESPONSE_TIME_STRING_LENGTH
+#define STRING_BUFFER_LENGTH	(STRING_LENGTH + 1 /* '\0' */)
+
+/*
+  Calculate length of "log linear"
+  1)
+  (MINIMUM_BASE ^ result) <= (10 ^ STRING_POWER_LENGTH) < (MINIMUM_BASE ^ (result + 1))
+
+  2)
+  (MINIMUM_BASE ^ result) <= (10 ^ STRING_POWER_LENGTH)
+  and
+  (MINIMUM_BASE ^ (result + 1)) > (10 ^ STRING_POWER_LENGTH)
+
+  3)
+  result     <= LOG(MINIMUM_BASE, 10 ^ STRING_POWER_LENGTH)= STRING_POWER_LENGTH * LOG(MINIMUM_BASE,10)
+  result + 1 >  LOG(MINIMUM_BASE, 10 ^ STRING_POWER_LENGTH)= STRING_POWER_LENGTH * LOG(MINIMUM_BASE,10)
+
+  4) STRING_POWER_LENGTH * LOG(MINIMUM_BASE,10) - 1 < result <= STRING_POWER_LENGTH * LOG(MINIMUM_BASE,10)
+
+  MINIMUM_BASE= 2 always, LOG(MINIMUM_BASE,10)= 3.3219280948873626, result= (int)3.3219280948873626 * STRING_POWER_LENGTH
+
+  Last counter always use for time overflow
+*/
+#define POSITIVE_POWER_COUNT ((int)(3.32192809 * STRING_POSITIVE_POWER_LENGTH))
+#define NEGATIVE_POWER_COUNT ((int)(3.32192809 * STRING_NEGATIVE_POWER_LENGTH))
+#define OVERALL_POWER_COUNT (NEGATIVE_POWER_COUNT + 1 + POSITIVE_POWER_COUNT)
+
+namespace query_response_time
+{
+
+class utility
+{
+public:
+  utility() : m_base(0)
+  {
+    const ulonglong million= 1000 * 1000;
+    m_max_dec_value= million;
+    for(int i= 0; STRING_POSITIVE_POWER_LENGTH > i; ++i)
+      m_max_dec_value *= 10;
+    setup(DEFAULT_BASE);
+  }
+public:
+  uint      base()            const { return m_base; }
+  uint      negative_count()  const { return m_negative_count; }
+  uint      positive_count()  const { return m_positive_count; }
+  uint      bound_count()     const { return m_bound_count; }
+  ulonglong max_dec_value()   const { return m_max_dec_value; }
+  ulonglong bound(uint index) const { return m_bound[ index ]; }
+public:
+  void setup(uint base)
+  {
+    if(base != m_base)
+    {
+      m_base= base;
+
+      const ulonglong million= 1000 * 1000;
+      ulonglong value= million;
+      m_negative_count= 0;
+      while(value > 0)
+      {
+	m_negative_count += 1;
+	value /= m_base;
+      }
+      m_negative_count -= 1;
+
+      value= million;
+      m_positive_count= 0;
+      while(value < m_max_dec_value)
+      {
+	m_positive_count += 1;
+	value *= m_base;
+      }
+      m_bound_count= m_negative_count + m_positive_count;
+
+      value= million;
+      for(int i= 0; i < m_negative_count; ++i)
+      {
+	value /= m_base;
+	m_bound[m_negative_count - i - 1]= value;
+      }
+      value= million;
+      for(int i= 0; i < m_positive_count;  ++i)
+      {
+	m_bound[m_negative_count + i]= value;
+	value *= m_base;
+      }
+    }
+  }
+private:
+  uint      m_base;
+  uint      m_negative_count;
+  uint      m_positive_count;
+  uint      m_bound_count;
+  ulonglong m_max_dec_value; /* for STRING_POSITIVE_POWER_LENGTH=7 is 10000000 */
+  ulonglong m_bound[OVERALL_POWER_COUNT];
+};
+
+class string_collector
+{
+private:
+  typedef char string_type[STRING_BUFFER_LENGTH];
+public:
+  string_collector(utility& u) : m_base(0), m_utility(0)
+  {
+    memset((char*)m_nothing,'X',STRING_BUFFER_LENGTH);
+    m_nothing[STRING_POSITIVE_POWER_LENGTH]= '.';
+    m_nothing[STRING_LENGTH]= '\0';
+    setup(u);
+  }
+public:
+  const char* string(uint index) const { return m_bound[ index ]; }
+public:
+  void setup(utility& u)
+  {
+    if(m_base != u.base())
+    {
+      m_utility= &u;
+      m_base= m_utility->base();
+      const ulonglong million= 1000 * 1000;
+      for(int i= 0; OVERALL_POWER_COUNT + 1 > i; ++i)
+      {
+	memcpy((char*)m_bound[i],(char*)m_nothing,STRING_BUFFER_LENGTH);
+      }
+
+      for(int i= 0, count= m_utility->bound_count(); i < count; ++i)
+      {
+	ulonglong value  = m_utility->bound(i);
+	char*     result = (char*)m_bound[i];
+        if(0 > snprintf(result,STRING_BUFFER_LENGTH,STRING_FORMAT,(value / million),(value % million)))
+        {
+	  // string overflow
+          memcpy(result,STRING_OVERFLOW,sizeof(STRING_OVERFLOW));
+        }
+      }
+      memcpy((char*)(m_bound[m_utility->bound_count()]),TIME_OVERFLOW,sizeof(TIME_OVERFLOW));
+    }
+  }
+private:
+  utility*    m_utility;
+  ulong       m_base;
+  string_type m_bound[OVERALL_POWER_COUNT + 1];
+  string_type m_nothing;
+};
+
+class time_collector
+{
+public:
+  time_collector(utility& u) : m_utility(&u)
+  {
+  }
+  uint32 count(uint index) { return m_count[index]; }
+public:
+  void flush()
+  {
+    memset(&m_count,0,sizeof(m_count));
+  }
+  void collect(ulonglong time)
+  {
+    int i= 0;
+    for(int count= m_utility->bound_count(); count > i; ++i)
+    {
+      if(m_utility->bound(i) > time)
+      {
+	my_atomic_add32((int32*)(&(m_count[i])),1);
+	break;
+      }
+    }
+  }
+private:
+  utility* m_utility;
+  ulong    m_base;
+  uint32   m_count[OVERALL_POWER_COUNT + 1];
+};
+
+class collector
+{
+public:
+  collector() : m_string(m_utility), m_time(m_utility)
+  {
+    m_utility.setup(DEFAULT_BASE);
+    m_string.setup(m_utility);
+    m_time.flush();
+  }
+public:
+  void flush()
+  {
+    m_utility.setup(opt_query_response_time_range_base);
+    m_string.setup(m_utility);
+    m_time.flush();
+  }
+  int fill(THD* thd, TABLE_LIST *tables, COND *cond)
+  {
+    DBUG_ENTER("fill_schema_query_response_time");
+    TABLE        *table= static_cast<TABLE*>(tables->table);
+    Field        **fields= table->field;
+    for(int i= 0, count= bound_count() + 1 /* with overflow */; count > i; ++i)
+    {
+      const char*  time= this->string(i);
+      const uint32 count= this->count(i);
+      fields[0]->store(time,strlen(time),system_charset_info);
+      fields[1]->store(count);
+      if (schema_table_store_record(thd, table))
+      {
+	DBUG_RETURN(1);
+      }
+    }
+    DBUG_RETURN(0);
+  }
+  void collect(ulonglong time)
+  {
+    m_time.collect(time);
+  }
+  uint bound_count() const
+  {
+    return m_utility.bound_count();
+  }
+  const char* string(uint index)
+  {
+    return m_string.string(index);
+  }
+  ulonglong count(uint index)
+  {
+    return m_time.count(index);
+  }
+public:
+  static collector* instance()
+  {
+    static collector v;
+    return &v;
+  }
+private:
+  utility          m_utility;
+  string_collector m_string;
+  time_collector   m_time;
+};
+
+} // namespace query_response_time
+
+void query_response_time_init()
+{
+  query_response_time::collector::instance();
+}
+
+void query_response_time_free()
+{
+  query_response_time::collector::instance()->flush();
+}
+
+void query_response_time_flush()
+{
+  query_response_time::collector::instance()->flush();
+}
+void query_response_time_collect(ulonglong query_time)
+{
+  query_response_time::collector::instance()->collect(query_time);
+}
+
+int query_response_time_fill(THD* thd, TABLE_LIST *tables, COND *cond)
+{
+  query_response_time::collector::instance()->fill(thd,tables,cond);
+}
<<<<<<< HEAD
diff -Nur a/sql/query_response_time.h b/sql/query_response_time.h
--- a/sql/query_response_time.h	1970-01-01 03:00:00.000000000 +0300
+++ b/sql/query_response_time.h	2010-07-07 03:48:07.748972002 +0400
=======
diff -Nur 01/sql/query_response_time.h 02/sql/query_response_time.h
--- 01/sql/query_response_time.h	1970-01-01 03:00:00.000000000 +0300
+++ 02/sql/query_response_time.h	2010-07-06 23:14:52.878972002 +0400
>>>>>>> 61b54c5a
@@ -0,0 +1,63 @@
+#ifndef QUERY_RESPONSE_TIME_H
+#define QUERY_RESPONSE_TIME_H
+
+/*
+  Settings for query response time
+*/
+
+/*
+  Maximum string length for (10 ^ (-1 * QUERY_RESPONSE_TIME_STRING_NEGATIVE_POWER_LENGTH)) in text representation.
+  Example: for 6 is 0.000001
+  Always 2
+
+  Maximum string length for (10 ^ (QUERY_RESPONSE_TIME_STRING_POSITIVE_POWER_LENGTH + 1) - 1) in text representation.
+  Example: for 7 is 9999999.0
+*/
+#define QUERY_RESPONSE_TIME_STRING_POSITIVE_POWER_LENGTH 7
+
+/*
+  Minimum base for log - ALWAYS 2
+  Maximum base for log:
+*/
+#define QUERY_RESPONSE_TIME_MAXIMUM_BASE 1000
+
+/*
+  Filler for whole number (positive power)
+  Example: for
+  QUERY_RESPONSE_TIME_POSITIVE_POWER_FILLER ' '
+  QUERY_RESPONSE_TIME_POSITIVE_POWER_LENGTH 7
+  and number 7234 result is:
+  '   7234'
+*/
+#define QUERY_RESPONSE_TIME_POSITIVE_POWER_FILLER " "
+/*
+  Filler for fractional number. Similiary to whole number
+*/
+#define QUERY_RESPONSE_TIME_NEGATIVE_POWER_FILLER "0"
+
+/*
+  Message if string overflow (string overflow - internal error, this string say about bug in QUERY_RESPONSE_TIME)
+*/
+#define QUERY_RESPONSE_TIME_STRING_OVERFLOW "TOO BIG STRING"
+
+/*
+  Message if time too big for statistic collecting (very long query)
+*/
+#define QUERY_RESPONSE_TIME_TIME_OVERFLOW "TOO LONG QUERY"
+
+#define QUERY_RESPONSE_TIME_DEFAULT_BASE 10
+
+#define QUERY_RESPONSE_TIME_STRING_LENGTH				\
+  max( (QUERY_RESPONSE_TIME_STRING_POSITIVE_POWER_LENGTH + 1 /* '.' */ + 2 /*QUERY_RESPONSE_TIME_STRING_NEGATIVE_POWER_LENGTH*/), \
+       max( (sizeof(QUERY_RESPONSE_TIME_TIME_OVERFLOW) - 1),		\
+	    (sizeof(QUERY_RESPONSE_TIME_STRING_OVERFLOW) - 1) ) )
+
+extern ST_SCHEMA_TABLE query_response_time_table;
+
+extern void query_response_time_init   ();
+extern void query_response_time_free   ();
+extern void query_response_time_flush  ();
+extern void query_response_time_collect(ulonglong query_time);
+extern int  query_response_time_fill   (THD* thd, TABLE_LIST *tables, COND *cond);
+
+#endif // QUERY_RESPONSE_TIME_H
<<<<<<< HEAD
diff -Nur a/sql/set_var.cc b/sql/set_var.cc
--- a/sql/set_var.cc	2010-07-07 03:48:06.508972002 +0400
+++ b/sql/set_var.cc	2010-07-07 03:48:07.758972002 +0400
=======
diff -Nur 01/sql/set_var.cc 02/sql/set_var.cc
--- 01/sql/set_var.cc	2010-07-06 23:14:30.008972002 +0400
+++ 02/sql/set_var.cc	2010-07-06 23:14:52.878972002 +0400
>>>>>>> 61b54c5a
@@ -995,6 +995,10 @@
 static sys_var_use_global_long_query_time sys_use_global_long_query_time;
 static sys_var_bool_ptr       sys_slow_query_log_microseconds_timestamp(&vars, "slow_query_log_microseconds_timestamp",
                                                        &opt_slow_query_log_microseconds_timestamp);
+static sys_var_bool_ptr       sys_enable_query_response_time_stats(&vars, "enable_query_response_time_stats",
+                                                       &opt_enable_query_response_time_stats);
+static sys_var_long_ptr       sys_query_response_time_range_base(&vars, "query_response_time_range_base",
+					               &opt_query_response_time_range_base);
 /* Synonym of "slow_query_log" for consistency with SHOW VARIABLES output */
 static sys_var_log_state sys_var_log_slow(&vars, "log_slow_queries",
                                           &opt_slow_log, QUERY_LOG_SLOW);
<<<<<<< HEAD
diff -Nur a/sql/sql_parse.cc b/sql/sql_parse.cc
--- a/sql/sql_parse.cc	2010-07-07 03:48:06.528972002 +0400
+++ b/sql/sql_parse.cc	2010-07-07 03:48:07.758972002 +0400
=======
diff -Nur 01/sql/sql_parse.cc 02/sql/sql_parse.cc
--- 01/sql/sql_parse.cc	2010-07-06 23:14:30.028972002 +0400
+++ 02/sql/sql_parse.cc	2010-07-06 23:14:52.888972002 +0400
>>>>>>> 61b54c5a
@@ -27,6 +27,7 @@
 #include "sp_cache.h"
 #include "events.h"
 #include "sql_trigger.h"
+#include "query_response_time.h"
 
 /**
   @defgroup Runtime_Environment Runtime Environment
@@ -1728,23 +1729,31 @@
     Do not log administrative statements unless the appropriate option is
     set.
   */
-  if (thd->enable_slow_log)
+  if (opt_enable_query_response_time_stats || thd->enable_slow_log)
   {
-    ulonglong end_utime_of_query= thd->current_utime();
-    thd_proc_info(thd, "logging slow query");
-
-    if (((end_utime_of_query - thd->utime_after_lock) >
-         thd->variables.long_query_time ||
-         ((thd->server_status &
-           (SERVER_QUERY_NO_INDEX_USED | SERVER_QUERY_NO_GOOD_INDEX_USED)) &&
-          opt_log_queries_not_using_indexes &&
-           !(sql_command_flags[thd->lex->sql_command] & CF_STATUS_COMMAND))) &&
-        thd->examined_row_count >= thd->variables.min_examined_row_limit)
+    ulonglong end_utime_of_query   = thd->current_utime();
+    ulonglong query_execution_time = end_utime_of_query - thd->utime_after_lock;
+    if(opt_enable_query_response_time_stats)
+    {
+      query_response_time_collect(query_execution_time);
+    }
+    if (thd->enable_slow_log)
     {
       thd_proc_info(thd, "logging slow query");
-      thd->status_var.long_query_count++;
-      slow_log_print(thd, thd->query(), thd->query_length(), 
-                     end_utime_of_query);
+
+      if ((query_execution_time >
+           thd->variables.long_query_time ||
+           ((thd->server_status &
+             (SERVER_QUERY_NO_INDEX_USED | SERVER_QUERY_NO_GOOD_INDEX_USED)) &&
+            opt_log_queries_not_using_indexes &&
+             !(sql_command_flags[thd->lex->sql_command] & CF_STATUS_COMMAND))) &&
+          thd->examined_row_count >= thd->variables.min_examined_row_limit)
+      {
+        thd_proc_info(thd, "logging slow query");
+        thd->status_var.long_query_count++;
+        slow_log_print(thd, thd->query(), thd->query_length(), 
+                       end_utime_of_query);
+      }
     }
   }
   DBUG_VOID_RETURN;
@@ -1869,6 +1878,7 @@
   case SCH_CHARSETS:
   case SCH_ENGINES:
   case SCH_COLLATIONS:
+  case SCH_QUERY_RESPONSE_TIME:
   case SCH_COLLATION_CHARACTER_SET_APPLICABILITY:
   case SCH_USER_PRIVILEGES:
   case SCH_SCHEMA_PRIVILEGES:
@@ -7161,6 +7171,10 @@
     init_global_index_stats();
     pthread_mutex_unlock(&LOCK_global_index_stats);
   }
+  if (options & REFRESH_QUERY_RESPONSE_TIME)
+  {
+    query_response_time_flush();
+  }
   if (options & (REFRESH_USER_STATS | REFRESH_CLIENT_STATS | REFRESH_THREAD_STATS))
   {
     pthread_mutex_lock(&LOCK_global_user_client_stats);
<<<<<<< HEAD
diff -Nur a/sql/sql_show.cc b/sql/sql_show.cc
--- a/sql/sql_show.cc	2010-07-07 03:48:06.518972002 +0400
+++ b/sql/sql_show.cc	2010-07-07 03:48:07.768972002 +0400
=======
diff -Nur 01/sql/sql_show.cc 02/sql/sql_show.cc
--- 01/sql/sql_show.cc	2010-07-06 23:14:28.868972002 +0400
+++ 02/sql/sql_show.cc	2010-07-06 23:14:52.968972002 +0400
>>>>>>> 61b54c5a
@@ -31,6 +31,7 @@
 #include "event_data_objects.h"
 #endif
 #include <my_dir.h>
+#include "query_response_time.h"
 #include "debug_sync.h"
 
 #define STR_OR_NIL(S) ((S) ? (S) : "<nil>")
@@ -7503,6 +7504,13 @@
 
 */
 
+ST_FIELD_INFO query_response_time_fields_info[] =
+  {
+    {"time",  QUERY_RESPONSE_TIME_STRING_LENGTH, MYSQL_TYPE_STRING,  0, 0,            "", SKIP_OPEN_TABLE },
+    {"count", MY_INT32_NUM_DECIMAL_DIGITS,       MYSQL_TYPE_LONG, 0, MY_I_S_UNSIGNED, "", SKIP_OPEN_TABLE },
+    {0,       0,                                 MYSQL_TYPE_STRING,  0, 0,             0, SKIP_OPEN_TABLE }
+  };
+
 ST_SCHEMA_TABLE schema_tables[]=
 {
   {"CHARACTER_SETS", charsets_fields_info, create_schema_table, 
@@ -7557,6 +7565,8 @@
    1, 9, 0, OPEN_TABLE_ONLY},
   {"ROUTINES", proc_fields_info, create_schema_table, 
    fill_schema_proc, make_proc_old_format, 0, -1, -1, 0, 0},
+  {"QUERY_RESPONSE_TIME", query_response_time_fields_info, create_schema_table, 
+   query_response_time_fill, make_old_format, 0, -1, -1, 0, 0},
   {"SCHEMATA", schema_fields_info, create_schema_table,
    fill_schema_schemata, make_schemata_old_format, 0, 1, -1, 0, 0},
   {"SCHEMA_PRIVILEGES", schema_privileges_fields_info, create_schema_table,
<<<<<<< HEAD
diff -Nur a/sql/sql_yacc.yy b/sql/sql_yacc.yy
--- a/sql/sql_yacc.yy	2010-07-07 03:48:06.518972002 +0400
+++ b/sql/sql_yacc.yy	2010-07-07 03:48:07.768972002 +0400
=======
diff -Nur 01/sql/sql_yacc.yy 02/sql/sql_yacc.yy
--- 01/sql/sql_yacc.yy	2010-07-06 23:14:28.878972002 +0400
+++ 02/sql/sql_yacc.yy	2010-07-06 23:14:52.938972002 +0400
>>>>>>> 61b54c5a
@@ -1080,6 +1080,7 @@
 %token  PURGE
 %token  QUARTER_SYM
 %token  QUERY_SYM
+%token  QUERY_RESPONSE_TIME_SYM
 %token  QUICK
 %token  RANGE_SYM                     /* SQL-2003-R */
 %token  READS_SYM                     /* SQL-2003-R */
@@ -10378,6 +10379,13 @@
            if (prepare_schema_table(YYTHD, lex, 0, SCH_INDEX_STATS))
              MYSQL_YYABORT;
           }
+        | QUERY_RESPONSE_TIME_SYM wild_and_where
+	  {
+           LEX *lex= Lex;
+           lex->sql_command= SQLCOM_SELECT;
+           if (prepare_schema_table(YYTHD, lex, 0, SCH_QUERY_RESPONSE_TIME))
+             MYSQL_YYABORT;	  
+	  }
         | CREATE PROCEDURE sp_name
           {
             LEX *lex= Lex;
@@ -10598,6 +10606,8 @@
           { Lex->type|= REFRESH_TABLE_STATS; }
         | INDEX_STATS_SYM
           { Lex->type|= REFRESH_INDEX_STATS; }
+        | QUERY_RESPONSE_TIME_SYM
+          { Lex->type|= REFRESH_QUERY_RESPONSE_TIME; }
         | MASTER_SYM
           { Lex->type|= REFRESH_MASTER; }
         | DES_KEY_FILE
@@ -11856,6 +11866,7 @@
         | PROFILES_SYM             {}
         | QUARTER_SYM              {}
         | QUERY_SYM                {}
+        | QUERY_RESPONSE_TIME_SYM  {}
         | QUICK                    {}
         | READ_ONLY_SYM            {}
         | REBUILD_SYM              {}
<<<<<<< HEAD
diff -Nur a/sql/table.h b/sql/table.h
--- a/sql/table.h	2010-07-07 03:48:06.518972002 +0400
+++ b/sql/table.h	2010-07-07 03:48:07.788972002 +0400
=======
diff -Nur 01/sql/table.h 02/sql/table.h
--- 01/sql/table.h	2010-07-06 23:14:28.898972002 +0400
+++ 02/sql/table.h	2010-07-06 23:14:52.948972002 +0400
>>>>>>> 61b54c5a
@@ -964,6 +964,7 @@
   SCH_PROFILES,
   SCH_REFERENTIAL_CONSTRAINTS,
   SCH_PROCEDURES,
+  SCH_QUERY_RESPONSE_TIME,
   SCH_SCHEMATA,
   SCH_SCHEMA_PRIVILEGES,
   SCH_SESSION_STATUS,<|MERGE_RESOLUTION|>--- conflicted
+++ resolved
@@ -1,12 +1,6 @@
-<<<<<<< HEAD
 diff -Nur a/include/mysql_com.h b/include/mysql_com.h
---- a/include/mysql_com.h	2010-07-07 03:48:06.498972002 +0400
-+++ b/include/mysql_com.h	2010-07-07 03:48:07.098972002 +0400
-=======
-diff -Nur 01/include/mysql_com.h 02/include/mysql_com.h
---- 01/include/mysql_com.h	2010-07-06 23:14:28.728972002 +0400
-+++ 02/include/mysql_com.h	2010-07-06 23:14:52.838972002 +0400
->>>>>>> 61b54c5a
+--- a/include/mysql_com.h	2010-07-07 05:50:02.258972002 +0400
++++ b/include/mysql_com.h	2010-07-07 05:50:03.078972001 +0400
 @@ -128,10 +128,11 @@
  #define REFRESH_FAST		32768	/* Intern flag */
  
@@ -23,15 +17,9 @@
  
  #define CLIENT_LONG_PASSWORD	1	/* new more secure passwords */
  #define CLIENT_FOUND_ROWS	2	/* Found instead of affected rows */
-<<<<<<< HEAD
 diff -Nur a/mysql-test/r/information_schema_db.result b/mysql-test/r/information_schema_db.result
---- a/mysql-test/r/information_schema_db.result	2010-07-07 03:48:06.308972002 +0400
-+++ b/mysql-test/r/information_schema_db.result	2010-07-07 03:48:07.098972002 +0400
-=======
-diff -Nur 01/mysql-test/r/information_schema_db.result 02/mysql-test/r/information_schema_db.result
---- 01/mysql-test/r/information_schema_db.result	2010-07-06 23:14:29.748972002 +0400
-+++ 02/mysql-test/r/information_schema_db.result	2010-07-06 23:14:52.838972002 +0400
->>>>>>> 61b54c5a
+--- a/mysql-test/r/information_schema_db.result	2010-07-07 05:50:01.968972002 +0400
++++ b/mysql-test/r/information_schema_db.result	2010-07-07 05:50:03.078972001 +0400
 @@ -25,6 +25,7 @@
  PROFILING
  REFERENTIAL_CONSTRAINTS
@@ -40,15 +28,9 @@
  SCHEMATA
  SCHEMA_PRIVILEGES
  SESSION_STATUS
-<<<<<<< HEAD
 diff -Nur a/mysql-test/r/information_schema.result b/mysql-test/r/information_schema.result
---- a/mysql-test/r/information_schema.result	2010-07-07 03:48:06.298972002 +0400
-+++ b/mysql-test/r/information_schema.result	2010-07-07 03:48:07.318972002 +0400
-=======
-diff -Nur 01/mysql-test/r/information_schema.result 02/mysql-test/r/information_schema.result
---- 01/mysql-test/r/information_schema.result	2010-07-06 23:14:29.748972002 +0400
-+++ 02/mysql-test/r/information_schema.result	2010-07-06 23:14:52.838972002 +0400
->>>>>>> 61b54c5a
+--- a/mysql-test/r/information_schema.result	2010-07-07 05:50:01.968972002 +0400
++++ b/mysql-test/r/information_schema.result	2010-07-07 05:50:03.148972001 +0400
 @@ -63,6 +63,7 @@
  PROFILING
  REFERENTIAL_CONSTRAINTS
@@ -90,15 +72,9 @@
  REFERENTIAL_CONSTRAINTS	information_schema.REFERENTIAL_CONSTRAINTS	1
  ROUTINES	information_schema.ROUTINES	1
  SCHEMATA	information_schema.SCHEMATA	1
-<<<<<<< HEAD
 diff -Nur a/mysql-test/r/mysqlshow.result b/mysql-test/r/mysqlshow.result
---- a/mysql-test/r/mysqlshow.result	2010-07-07 03:48:06.308972002 +0400
-+++ b/mysql-test/r/mysqlshow.result	2010-07-07 03:48:07.388972002 +0400
-=======
-diff -Nur 01/mysql-test/r/mysqlshow.result 02/mysql-test/r/mysqlshow.result
---- 01/mysql-test/r/mysqlshow.result	2010-07-06 23:14:29.748972002 +0400
-+++ 02/mysql-test/r/mysqlshow.result	2010-07-06 23:14:52.838972002 +0400
->>>>>>> 61b54c5a
+--- a/mysql-test/r/mysqlshow.result	2010-07-07 05:50:01.988972002 +0400
++++ b/mysql-test/r/mysqlshow.result	2010-07-07 05:50:03.148972001 +0400
 @@ -99,6 +99,7 @@
  | PROFILING                             |
  | REFERENTIAL_CONSTRAINTS               |
@@ -115,15 +91,9 @@
  | SCHEMATA                              |
  | SCHEMA_PRIVILEGES                     |
  | SESSION_STATUS                        |
-<<<<<<< HEAD
 diff -Nur a/patch_info/response-time-distribution.info b/patch_info/response-time-distribution.info
 --- a/patch_info/response-time-distribution.info	1970-01-01 03:00:00.000000000 +0300
-+++ b/patch_info/response-time-distribution.info	2010-07-07 03:48:07.438972002 +0400
-=======
-diff -Nur 01/patch_info/response-time-distribution.info 02/patch_info/response-time-distribution.info
---- 01/patch_info/response-time-distribution.info	1970-01-01 03:00:00.000000000 +0300
-+++ 02/patch_info/response-time-distribution.info	2010-07-06 23:14:52.838972002 +0400
->>>>>>> 61b54c5a
++++ b/patch_info/response-time-distribution.info	2010-07-07 05:50:03.188972001 +0400
 @@ -0,0 +1,9 @@
 +File=response-time-distribution.patch
 +Name=Response time distribution
@@ -135,15 +105,9 @@
 +2010-07-02
 +First version avaliable
 \ В конце файла нет новой строки
-<<<<<<< HEAD
 diff -Nur a/sql/lex.h b/sql/lex.h
---- a/sql/lex.h	2010-07-07 03:48:06.518972002 +0400
-+++ b/sql/lex.h	2010-07-07 03:48:07.738972002 +0400
-=======
-diff -Nur 01/sql/lex.h 02/sql/lex.h
---- 01/sql/lex.h	2010-07-06 23:14:28.728972002 +0400
-+++ 02/sql/lex.h	2010-07-06 23:14:52.838972002 +0400
->>>>>>> 61b54c5a
+--- a/sql/lex.h	2010-07-07 05:50:02.278972002 +0400
++++ b/sql/lex.h	2010-07-07 05:50:03.188972001 +0400
 @@ -415,6 +415,7 @@
    { "PURGE",		SYM(PURGE)},
    { "QUARTER",          SYM(QUARTER_SYM)},
@@ -152,15 +116,9 @@
    { "QUICK",	        SYM(QUICK)},
    { "RANGE",            SYM(RANGE_SYM)},
    { "READ",		SYM(READ_SYM)},
-<<<<<<< HEAD
 diff -Nur a/sql/Makefile.am b/sql/Makefile.am
---- a/sql/Makefile.am	2010-07-07 03:48:06.508972002 +0400
-+++ b/sql/Makefile.am	2010-07-07 03:48:07.738972002 +0400
-=======
-diff -Nur 01/sql/Makefile.am 02/sql/Makefile.am
---- 01/sql/Makefile.am	2010-07-06 23:14:28.608972002 +0400
-+++ 02/sql/Makefile.am	2010-07-06 23:14:52.838972002 +0400
->>>>>>> 61b54c5a
+--- a/sql/Makefile.am	2010-07-07 05:50:02.268972002 +0400
++++ b/sql/Makefile.am	2010-07-07 05:50:03.228972001 +0400
 @@ -67,7 +67,7 @@
  			sql_repl.h slave.h rpl_filter.h rpl_injector.h \
  			log_event.h rpl_record.h \
@@ -179,15 +137,9 @@
  			sql_base.cc table.cc sql_select.cc sql_insert.cc \
  			sql_profile.cc \
  			sql_prepare.cc sql_error.cc sql_locale.cc \
-<<<<<<< HEAD
 diff -Nur a/sql/Makefile.in b/sql/Makefile.in
---- a/sql/Makefile.in	2010-07-07 03:48:06.518972002 +0400
-+++ b/sql/Makefile.in	2010-07-07 03:48:07.738972002 +0400
-=======
-diff -Nur 01/sql/Makefile.in 02/sql/Makefile.in
---- 01/sql/Makefile.in	2010-07-06 23:14:28.608972002 +0400
-+++ 02/sql/Makefile.in	2010-07-06 23:14:52.838972002 +0400
->>>>>>> 61b54c5a
+--- a/sql/Makefile.in	2010-07-07 05:50:02.278972002 +0400
++++ b/sql/Makefile.in	2010-07-07 05:50:03.228972001 +0400
 @@ -121,7 +121,7 @@
  	sql_string.$(OBJEXT) sql_manager.$(OBJEXT) sql_map.$(OBJEXT) \
  	mysqld.$(OBJEXT) password.$(OBJEXT) hash_filo.$(OBJEXT) \
@@ -223,15 +175,9 @@
  @AMDEP_TRUE@@am__include@ @am__quote@./$(DEPDIR)/records.Po@am__quote@
  @AMDEP_TRUE@@am__include@ @am__quote@./$(DEPDIR)/repl_failsafe.Po@am__quote@
  @AMDEP_TRUE@@am__include@ @am__quote@./$(DEPDIR)/rpl_filter.Po@am__quote@
-<<<<<<< HEAD
 diff -Nur a/sql/mysqld.cc b/sql/mysqld.cc
---- a/sql/mysqld.cc	2010-07-07 03:48:06.518972002 +0400
-+++ b/sql/mysqld.cc	2010-07-07 03:48:07.738972002 +0400
-=======
-diff -Nur 01/sql/mysqld.cc 02/sql/mysqld.cc
---- 01/sql/mysqld.cc	2010-07-06 23:14:30.018972002 +0400
-+++ 02/sql/mysqld.cc	2010-07-06 23:14:52.848972002 +0400
->>>>>>> 61b54c5a
+--- a/sql/mysqld.cc	2010-07-07 05:50:02.278972002 +0400
++++ b/sql/mysqld.cc	2010-07-07 05:50:03.238972001 +0400
 @@ -32,6 +32,8 @@
  
  #include "rpl_injector.h"
@@ -297,15 +243,9 @@
    {"lower_case_table_names", OPT_LOWER_CASE_TABLE_NAMES,
     "If set to 1, table names are stored in lowercase on disk and table names "
     "will be case-insensitive.  Should be set to 2 if you are using a case-"
-<<<<<<< HEAD
 diff -Nur a/sql/mysql_priv.h b/sql/mysql_priv.h
---- a/sql/mysql_priv.h	2010-07-07 03:48:06.528972002 +0400
-+++ b/sql/mysql_priv.h	2010-07-07 03:48:07.748972002 +0400
-=======
-diff -Nur 01/sql/mysql_priv.h 02/sql/mysql_priv.h
---- 01/sql/mysql_priv.h	2010-07-06 23:14:30.008972002 +0400
-+++ 02/sql/mysql_priv.h	2010-07-06 23:14:52.858972002 +0400
->>>>>>> 61b54c5a
+--- a/sql/mysql_priv.h	2010-07-07 05:50:02.288972002 +0400
++++ b/sql/mysql_priv.h	2010-07-07 05:50:03.298972001 +0400
 @@ -2133,6 +2133,8 @@
  extern my_bool opt_query_cache_strip_comments;
  extern my_bool opt_use_global_long_query_time;
@@ -315,17 +255,10 @@
  extern my_bool sp_automatic_privileges, opt_noacl;
  extern my_bool opt_old_style_user_limits, trust_function_creators;
  extern uint opt_crash_binlog_innodb;
-<<<<<<< HEAD
 diff -Nur a/sql/query_response_time.cc b/sql/query_response_time.cc
 --- a/sql/query_response_time.cc	1970-01-01 03:00:00.000000000 +0300
-+++ b/sql/query_response_time.cc	2010-07-07 03:48:07.748972002 +0400
-@@ -0,0 +1,290 @@
-=======
-diff -Nur 01/sql/query_response_time.cc 02/sql/query_response_time.cc
---- 01/sql/query_response_time.cc	1970-01-01 03:00:00.000000000 +0300
-+++ 02/sql/query_response_time.cc	2010-07-06 23:14:52.958972002 +0400
++++ b/sql/query_response_time.cc	2010-07-07 05:50:03.668972001 +0400
 @@ -0,0 +1,291 @@
->>>>>>> 61b54c5a
 +#include "my_global.h"
 +#include "mysql_priv.h"
 +#include "mysql_com.h"
@@ -617,15 +550,9 @@
 +{
 +  query_response_time::collector::instance()->fill(thd,tables,cond);
 +}
-<<<<<<< HEAD
 diff -Nur a/sql/query_response_time.h b/sql/query_response_time.h
 --- a/sql/query_response_time.h	1970-01-01 03:00:00.000000000 +0300
-+++ b/sql/query_response_time.h	2010-07-07 03:48:07.748972002 +0400
-=======
-diff -Nur 01/sql/query_response_time.h 02/sql/query_response_time.h
---- 01/sql/query_response_time.h	1970-01-01 03:00:00.000000000 +0300
-+++ 02/sql/query_response_time.h	2010-07-06 23:14:52.878972002 +0400
->>>>>>> 61b54c5a
++++ b/sql/query_response_time.h	2010-07-07 05:50:03.348972001 +0400
 @@ -0,0 +1,63 @@
 +#ifndef QUERY_RESPONSE_TIME_H
 +#define QUERY_RESPONSE_TIME_H
@@ -690,15 +617,9 @@
 +extern int  query_response_time_fill   (THD* thd, TABLE_LIST *tables, COND *cond);
 +
 +#endif // QUERY_RESPONSE_TIME_H
-<<<<<<< HEAD
 diff -Nur a/sql/set_var.cc b/sql/set_var.cc
---- a/sql/set_var.cc	2010-07-07 03:48:06.508972002 +0400
-+++ b/sql/set_var.cc	2010-07-07 03:48:07.758972002 +0400
-=======
-diff -Nur 01/sql/set_var.cc 02/sql/set_var.cc
---- 01/sql/set_var.cc	2010-07-06 23:14:30.008972002 +0400
-+++ 02/sql/set_var.cc	2010-07-06 23:14:52.878972002 +0400
->>>>>>> 61b54c5a
+--- a/sql/set_var.cc	2010-07-07 05:50:02.268972002 +0400
++++ b/sql/set_var.cc	2010-07-07 05:50:03.418972001 +0400
 @@ -995,6 +995,10 @@
  static sys_var_use_global_long_query_time sys_use_global_long_query_time;
  static sys_var_bool_ptr       sys_slow_query_log_microseconds_timestamp(&vars, "slow_query_log_microseconds_timestamp",
@@ -710,15 +631,9 @@
  /* Synonym of "slow_query_log" for consistency with SHOW VARIABLES output */
  static sys_var_log_state sys_var_log_slow(&vars, "log_slow_queries",
                                            &opt_slow_log, QUERY_LOG_SLOW);
-<<<<<<< HEAD
 diff -Nur a/sql/sql_parse.cc b/sql/sql_parse.cc
---- a/sql/sql_parse.cc	2010-07-07 03:48:06.528972002 +0400
-+++ b/sql/sql_parse.cc	2010-07-07 03:48:07.758972002 +0400
-=======
-diff -Nur 01/sql/sql_parse.cc 02/sql/sql_parse.cc
---- 01/sql/sql_parse.cc	2010-07-06 23:14:30.028972002 +0400
-+++ 02/sql/sql_parse.cc	2010-07-06 23:14:52.888972002 +0400
->>>>>>> 61b54c5a
+--- a/sql/sql_parse.cc	2010-07-07 05:50:02.288972002 +0400
++++ b/sql/sql_parse.cc	2010-07-07 05:50:03.468972001 +0400
 @@ -27,6 +27,7 @@
  #include "sp_cache.h"
  #include "events.h"
@@ -792,15 +707,9 @@
    if (options & (REFRESH_USER_STATS | REFRESH_CLIENT_STATS | REFRESH_THREAD_STATS))
    {
      pthread_mutex_lock(&LOCK_global_user_client_stats);
-<<<<<<< HEAD
 diff -Nur a/sql/sql_show.cc b/sql/sql_show.cc
---- a/sql/sql_show.cc	2010-07-07 03:48:06.518972002 +0400
-+++ b/sql/sql_show.cc	2010-07-07 03:48:07.768972002 +0400
-=======
-diff -Nur 01/sql/sql_show.cc 02/sql/sql_show.cc
---- 01/sql/sql_show.cc	2010-07-06 23:14:28.868972002 +0400
-+++ 02/sql/sql_show.cc	2010-07-06 23:14:52.968972002 +0400
->>>>>>> 61b54c5a
+--- a/sql/sql_show.cc	2010-07-07 05:50:02.278972002 +0400
++++ b/sql/sql_show.cc	2010-07-07 05:50:03.668972001 +0400
 @@ -31,6 +31,7 @@
  #include "event_data_objects.h"
  #endif
@@ -832,15 +741,9 @@
    {"SCHEMATA", schema_fields_info, create_schema_table,
     fill_schema_schemata, make_schemata_old_format, 0, 1, -1, 0, 0},
    {"SCHEMA_PRIVILEGES", schema_privileges_fields_info, create_schema_table,
-<<<<<<< HEAD
 diff -Nur a/sql/sql_yacc.yy b/sql/sql_yacc.yy
---- a/sql/sql_yacc.yy	2010-07-07 03:48:06.518972002 +0400
-+++ b/sql/sql_yacc.yy	2010-07-07 03:48:07.768972002 +0400
-=======
-diff -Nur 01/sql/sql_yacc.yy 02/sql/sql_yacc.yy
---- 01/sql/sql_yacc.yy	2010-07-06 23:14:28.878972002 +0400
-+++ 02/sql/sql_yacc.yy	2010-07-06 23:14:52.938972002 +0400
->>>>>>> 61b54c5a
+--- a/sql/sql_yacc.yy	2010-07-07 05:50:02.278972002 +0400
++++ b/sql/sql_yacc.yy	2010-07-07 05:50:03.578972001 +0400
 @@ -1080,6 +1080,7 @@
  %token  PURGE
  %token  QUARTER_SYM
@@ -880,15 +783,9 @@
          | QUICK                    {}
          | READ_ONLY_SYM            {}
          | REBUILD_SYM              {}
-<<<<<<< HEAD
 diff -Nur a/sql/table.h b/sql/table.h
---- a/sql/table.h	2010-07-07 03:48:06.518972002 +0400
-+++ b/sql/table.h	2010-07-07 03:48:07.788972002 +0400
-=======
-diff -Nur 01/sql/table.h 02/sql/table.h
---- 01/sql/table.h	2010-07-06 23:14:28.898972002 +0400
-+++ 02/sql/table.h	2010-07-06 23:14:52.948972002 +0400
->>>>>>> 61b54c5a
+--- a/sql/table.h	2010-07-07 05:50:02.278972002 +0400
++++ b/sql/table.h	2010-07-07 05:50:03.618972001 +0400
 @@ -964,6 +964,7 @@
    SCH_PROFILES,
    SCH_REFERENTIAL_CONSTRAINTS,
