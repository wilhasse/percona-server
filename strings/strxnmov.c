--- conflicted
+++ resolved
@@ -8,22 +8,12 @@
    
    This library is distributed in the hope that it will be useful,
    but WITHOUT ANY WARRANTY; without even the implied warranty of
-<<<<<<< HEAD
    MERCHANTABILITY or FITNESS FOR A PARTICULAR PURPOSE.  See the
    GNU General Public License for more details.
 
    You should have received a copy of the GNU General Public License
    along with this program; if not, write to the Free Software
    Foundation, Inc., 51 Franklin St, Fifth Floor, Boston, MA 02110-1301  USA
-=======
-   MERCHANTABILITY or FITNESS FOR A PARTICULAR PURPOSE.  See the GNU
-   Library General Public License for more details.
-   
-   You should have received a copy of the GNU Library General Public
-   License along with this library; if not, write to the Free
-   Software Foundation, Inc., 51 Franklin St, Fifth Floor, Boston,
-   MA 02110-1301, USA
->>>>>>> 1400d7a2
 */
 
 /*  File   : strxnmov.c
