--- conflicted
+++ resolved
@@ -128,15 +128,9 @@
     {
       char *par = va_arg(ap, char *);
       DBUG_ASSERT(to <= end);
-<<<<<<< HEAD
-      if (to + width + 1 > end)
-        width= end - to - 1;  /* sign doesn't matter */
-      memmove(to, par, width);
-=======
       if (to + abs(width) + 1 > end)
         width= (uint) (end - to - 1);  /* sign doesn't matter */
       memmove(to, par, abs(width));
->>>>>>> bd2499de
       to+= width;
       continue;
     }
