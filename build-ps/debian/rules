--- conflicted
+++ resolved
@@ -63,9 +63,8 @@
 	if [ ! -d /proc/self ]; then echo "/proc IS NEEDED" 1>&2; exit 1; fi 
 endif
 
-<<<<<<< HEAD
 	[ ! -d python-for-subunit2junitxml ] || rm -rf python-for-subunit2junitxml
-=======
+
 ifeq ($(SKIP_DEBUG_BINARY),)
 	( test -d $(builddebug) || mkdir $(builddebug) ) && cd $(builddebug) && \
 	sh -c  'PATH=$${MYSQL_BUILD_PATH:-"/bin:/usr/bin"} \
@@ -78,6 +77,7 @@
 		-DMYSQL_UNIX_ADDR=/var/run/mysqld/mysqld.sock \
 		-DCMAKE_BUILD_TYPE=Debug \
 		-DWITH_LIBWRAP=ON \
+		-DWITH_ZLIB=system \
 		-DWITH_SSL=system \
 		-DCOMPILATION_COMMENT=$(COMPILATION_COMMENT_DEBUG) \
 		-DSYSTEM_TYPE="debian-linux-gnu" \
@@ -85,13 +85,13 @@
 		-DINSTALL_LIBDIR=lib/$(DEB_HOST_MULTIARCH) \
 		-DINSTALL_PLUGINDIR=lib/mysql/plugin/debug \
 		-DWITH_EMBEDDED_SERVER=OFF \
+		-DWITH_INNODB_MEMCACHED=ON \
 		-DWITH_ARCHIVE_STORAGE_ENGINE=ON \
 		-DWITH_BLACKHOLE_STORAGE_ENGINE=ON \
 		-DWITH_FEDERATED_STORAGE_ENGINE=ON \
 		-DWITH_PAM=ON \
 		-DWITH_EXTRA_CHARSETS=all ..'
 endif
->>>>>>> 33a888ae
 
 	( test -d $(builddir) || mkdir $(builddir) ) && cd $(builddir) && \
 	sh -c  'PATH=$${MYSQL_BUILD_PATH:-"/bin:/usr/bin"} \
@@ -132,15 +132,11 @@
 	--exclude=debian . \
 	--transform="s,^\./,percona-server-5.6/,"
 
-<<<<<<< HEAD
+ifeq ($(SKIP_DEBUG_BINARY),)
+	cd $(builddebug) && $(MAKE) -j$(NCPU)
+endif
+
 	cd $(builddir) && $(MAKE) -j$(NCPU) VERBOSE=1
-=======
-ifeq ($(SKIP_DEBUG_BINARY),)
-	cd $(builddebug) && $(MAKE) $(MAKE_JFLAG)
-endif
-
-	cd $(builddir) && $(MAKE) $(MAKE_JFLAG) VERBOSE=1
->>>>>>> 33a888ae
 
 ifeq ($(findstring nocheck,$(DEB_BUILD_OPTIONS)),)
 	# Don't know why the following is necessary...
