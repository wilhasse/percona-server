--- conflicted
+++ resolved
@@ -1,5 +1,20 @@
-<<<<<<< HEAD
-percona-server-5.6 (5.6.13-rel61.0) unstable; urgency=low
+percona-server-5.6 (5.6.16-rel64.2) unstable; urgency=low
+
+  * PT UDFs added
+  * Removed dependency on mysql-common
+  * Reverted changes to install_layout.cmake and fixes around that change
+
+ -- Alexey Bychko <alexey.bychko@percona.com>  Tue, 25 Mar 2014 13:51:05 +0200
+
+percona-server-5.6 (5.6.16-rel64.1) unstable; urgency=low
+
+  * Removed Pre-Depends:multiarch-support from libperconaserverclient
+  * Fixed search path for libraries
+  * Fixed installation failure if old paths
+
+ -- Alexey Bychko <alexey.bychko@percona.com>  Mon, 17 Mar 2014 13:24:05 +0200
+
+percona-server-5.6 (5.6.16-rel64.0) unstable; urgency=low
 
   * Updated package Uploaders.
   * Fixed control line length issues.
@@ -19,44 +34,6 @@
  -- George Lorch <george.lorch@percona.com>  Wed, 19 Feb 2014 15:22:30 -0700
 
 percona-server-5.6 (5.6.13-rel61.0) unstable; urgency=low
-=======
-percona-server-5.5 (5.5.36-rel34.2) unstable; urgency=low
-
-  * Release 5.5.36-34.2
-  * Added UDF and HandlerSocket
-  * Reverted change of location from /usr/share/percona-server to /usr/share/mysql
-
- -- Alexey Bychko <alexey.bychko@percona.com>  Tue, 25 Mar 2014 11:04:59 +0100
-
-percona-server-5.5 (5.5.36-rel34.1) unstable; urgency=low
-
-  * Release 5.5.36-34.1
-
- -- Alexey Bychko <alexey.bychko@percona.com>  Tue, 17 Mar 2014 10:57:09 +0100
-
-percona-server-5.5 (5.5.36-rel34.0) unstable; urgency=low
-
-  * Release 5.5.36-34.0
-  * Resolved: Multiple arch installation of libmysqlclient18 broken
-
- -- Alexey Bychko <alexey.bychko@percona.com>  Tue, 10 Mar 2014 10:44:46 +0100
-
-percona-server-5.5 (5.5.35-rel33.0) unstable; urgency=low
-
-  * Release 5.5.35-33.0
-
- -- Ignacio Nin <ignacio.nin@percona.com>  Fri, 20 Dec 2013 10:40:29 +0100
-
-percona-server-5.5 (5.5.34-rel32.0) unstable; urgency=low
-
-  * Release 5.5.34-32.0
-  * Resolved: apt-upgrading percona-server fails in post-installation
-  * Resolved: libmysqlclient18-dev doesn't provide libmysqlclient-dev
-
- -- Ignacio Nin <ignacio.nin@percona.com>  Mon, 28 Oct 2013 10:31:09 +0100
-
-percona-server-5.5 (5.5.33-rel31.1) unstable; urgency=low
->>>>>>> 9f5b4d42
 
   * Added --error-handler=: to dh_installinit in order to
     avoid an error when the server wouldn't start for any
