--- conflicted
+++ resolved
@@ -26,15 +26,8 @@
         - curl -sSL "http://apt.llvm.org/llvm-snapshot.gpg.key" | sudo -E apt-key add -;
         - echo "deb http://apt.llvm.org/$TRAVIS_DIST/ llvm-toolchain-$TRAVIS_DIST-10 main" | sudo tee -a /etc/apt/sources.list > /dev/null;
         - sudo -E apt-get -yq update >> ~/apt-get-update.log 2>&1;
-<<<<<<< HEAD
         - sudo -E apt-get -yq --no-install-suggests --no-install-recommends install diffstat clang-format-10 || travis_terminate 1
-        - wget https://llvm.org/svn/llvm-project/cfe/trunk/tools/clang-format/clang-format-diff.py || travis_terminate 1
-        - chmod a+x clang-format-diff.py
-        - git diff -U0 --no-color HEAD^1 *.c *.cc *.cpp *.h *.hpp *.i *.ic *.ih | ./clang-format-diff.py -binary=clang-format-10 -style=file -p1 >_GIT_DIFF
-=======
-        - sudo -E apt-get -yq --no-install-suggests --no-install-recommends install diffstat clang-format-5.0 || travis_terminate 1
-        - git diff -U0 --no-color HEAD^1 *.c *.cc *.cpp *.h *.hpp *.i *.ic *.ih | clang-format-diff-5.0 -style=file -p1 >_GIT_DIFF
->>>>>>> 1afdffaf
+        - git diff -U0 --no-color HEAD^1 *.c *.cc *.cpp *.h *.hpp *.i *.ic *.ih | clang-format-diff-10 -style=file -p1 >_GIT_DIFF
         - '[ ! -s _GIT_DIFF ] && { echo The last git commit is clang-formatted; travis_terminate 0; } || { diffstat _GIT_DIFF; echo; cat _GIT_DIFF; travis_terminate 1; }'
 
 
