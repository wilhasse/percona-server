--- conflicted
+++ resolved
@@ -128,11 +128,7 @@
   klass->m_class.m_timed = false;  /* N/A */
   klass->m_class.m_flags = PSI_FLAG_ONLY_GLOBAL_STAT;
   klass->m_class.m_volatility = PSI_VOLATILITY_PERMANENT;
-<<<<<<< HEAD
-  klass->m_class.m_documentation = (char *)documentation;
-=======
   klass->m_class.m_documentation = const_cast<char *>(documentation);
->>>>>>> 4869291f
   klass->m_class.m_event_name_index = 0;
   snprintf(klass->m_class.m_name, sizeof(klass->m_class.m_name), "%.*s",
            PFS_MAX_INFO_NAME_LENGTH - 1, name);
