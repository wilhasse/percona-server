--- conflicted
+++ resolved
@@ -122,19 +122,12 @@
     mysql_mutex_lock(&mi->rli->data_lock);
 
     if (mi->rli->slave_running) {
-<<<<<<< HEAD
-      PSI_thread *psi = thd_get_psi(mi->rli->info_thd);
-      if (psi != nullptr) {
-        row.thread_id = PSI_THREAD_CALL(get_thread_internal_id)(psi);
-      }
-=======
       PSI_thread *psi MY_ATTRIBUTE((unused)) = thd_get_psi(mi->rli->info_thd);
 #ifdef HAVE_PSI_THREAD_INTERFACE
       if (psi != nullptr) {
         row.thread_id = PSI_THREAD_CALL(get_thread_internal_id)(psi);
       }
 #endif /* HAVE_PSI_THREAD_INTERFACE */
->>>>>>> 4869291f
     }
 
     mysql_mutex_unlock(&mi->rli->data_lock);
@@ -281,20 +274,13 @@
   m_row.thread_id_is_null = true;
 
   if (mi->rli->slave_running) {
-<<<<<<< HEAD
-    PSI_thread *psi = thd_get_psi(mi->rli->info_thd);
-=======
     PSI_thread *psi MY_ATTRIBUTE((unused)) = thd_get_psi(mi->rli->info_thd);
 #ifdef HAVE_PSI_THREAD_INTERFACE
->>>>>>> 4869291f
     if (psi != nullptr) {
       m_row.thread_id = PSI_THREAD_CALL(get_thread_internal_id)(psi);
       m_row.thread_id_is_null = false;
     }
-<<<<<<< HEAD
-=======
 #endif /* HAVE_PSI_THREAD_INTERFACE */
->>>>>>> 4869291f
   }
 
   if (mi->rli->slave_running) {
@@ -311,11 +297,7 @@
 
   /** if error, set error message and timestamp */
   if (m_row.last_error_number) {
-<<<<<<< HEAD
-    char *temp_store = (char *)mi->rli->last_error().message;
-=======
     const char *temp_store = mi->rli->last_error().message;
->>>>>>> 4869291f
     m_row.last_error_message_length = strlen(temp_store);
     memcpy(m_row.last_error_message, temp_store,
            m_row.last_error_message_length);
