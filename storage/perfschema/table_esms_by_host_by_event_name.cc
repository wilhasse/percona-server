--- conflicted
+++ resolved
@@ -52,11 +52,7 @@
     /* Name */
     "events_statements_summary_by_host_by_event_name",
     /* Definition */
-<<<<<<< HEAD
-    "  HOST CHAR(60) collate utf8mb4_bin default null,\n"
-=======
     "  HOST CHAR(255) CHARACTER SET ASCII default null,\n"
->>>>>>> 4869291f
     "  EVENT_NAME VARCHAR(128) not null,\n"
     "  COUNT_STAR BIGINT unsigned not null,\n"
     "  SUM_TIMER_WAIT BIGINT unsigned not null,\n"
