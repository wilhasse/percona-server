/* Copyright (c) 2008, 2014, Oracle and/or its affiliates. All rights reserved.

  This program is free software; you can redistribute it and/or modify
  it under the terms of the GNU General Public License as published by
  the Free Software Foundation; version 2 of the License.

  This program is distributed in the hope that it will be useful,
  but WITHOUT ANY WARRANTY; without even the implied warranty of
  MERCHANTABILITY or FITNESS FOR A PARTICULAR PURPOSE.  See the
  GNU General Public License for more details.

  You should have received a copy of the GNU General Public License
  along with this program; if not, write to the Free Software Foundation,
  51 Franklin Street, Suite 500, Boston, MA 02110-1335 USA */

/**
  @file storage/perfschema/pfs.cc
  The performance schema implementation of all instruments.
*/
#include "my_global.h"
#include "thr_lock.h"
#include "mysql/psi/psi.h"
#include "mysql/psi/mysql_thread.h"
#include "my_pthread.h"
#include "sql_const.h"
#include "pfs.h"
#include "pfs_instr_class.h"
#include "pfs_instr.h"
#include "pfs_host.h"
#include "pfs_user.h"
#include "pfs_account.h"
#include "pfs_global.h"
#include "pfs_column_values.h"
#include "pfs_timer.h"
#include "pfs_events_waits.h"
#include "pfs_events_stages.h"
#include "pfs_events_statements.h"
#include "pfs_events_transactions.h"
#include "pfs_setup_actor.h"
#include "pfs_setup_object.h"
#include "sql_error.h"
#include "sp_head.h"
#include "mdl.h" /* mdl_key_init */
#include "pfs_digest.h"
#include "pfs_program.h"

/**
  @page PAGE_PERFORMANCE_SCHEMA The Performance Schema main page
  MySQL PERFORMANCE_SCHEMA implementation.

  @section INTRO Introduction
  The PERFORMANCE_SCHEMA is a way to introspect the internal execution of
  the server at runtime.
  The performance schema focuses primarily on performance data,
  as opposed to the INFORMATION_SCHEMA whose purpose is to inspect metadata.

  From a user point of view, the performance schema consists of:
  - a dedicated database schema, named PERFORMANCE_SCHEMA,
  - SQL tables, used to query the server internal state or change
  configuration settings.

  From an implementation point of view, the performance schema is a dedicated
  Storage Engine which exposes data collected by 'Instrumentation Points'
  placed in the server code.

  @section INTERFACES Multiple interfaces

  The performance schema exposes many different interfaces,
  for different components, and for different purposes.

  @subsection INT_INSTRUMENTING Instrumenting interface

  All the data representing the server internal state exposed
  in the performance schema must be first collected:
  this is the role of the instrumenting interface.
  The instrumenting interface is a coding interface provided
  by implementors (of the performance schema) to implementors
  (of the server or server components).

  This interface is available to:
  - C implementations
  - C++ implementations
  - the core SQL layer (/sql)
  - the mysys library (/mysys)
  - MySQL plugins, including storage engines,
  - third party plugins, including third party storage engines.

  For details, see the @ref PAGE_INSTRUMENTATION_INTERFACE
  "instrumentation interface page".

  @subsection INT_COMPILING Compiling interface

  The implementation of the performance schema can be enabled or disabled at
  build time, when building MySQL from the source code.

  When building with the performance schema code, some compilation flags
  are available to change the default values used in the code, if required.

  For more details, see:
  @verbatim ./configure --help @endverbatim

  To compile with the performance schema:
  @verbatim ./configure --with-perfschema @endverbatim

  The implementation of all the compiling options is located in
  @verbatim ./storage/perfschema/plug.in @endverbatim

  @subsection INT_STARTUP Server startup interface

  The server startup interface consists of the "./mysqld ..."
  command line used to start the server.
  When the performance schema is compiled in the server binary,
  extra command line options are available.

  These extra start options allow the DBA to:
  - enable or disable the performance schema
  - specify some sizing parameters.

  To see help for the performance schema startup options, see:
  @verbatim ./sql/mysqld --verbose --help  @endverbatim

  The implementation of all the startup options is located in
  @verbatim ./sql/mysqld.cc, my_long_options[] @endverbatim

  @subsection INT_BOOTSTRAP Server bootstrap interface

  The bootstrap interface is a private interface exposed by
  the performance schema, and used by the SQL layer.
  Its role is to advertise all the SQL tables natively
  supported by the performance schema to the SQL server.
  The code consists of creating MySQL tables for the
  performance schema itself, and is used in './mysql --bootstrap'
  mode when a server is installed.

  The implementation of the database creation script is located in
  @verbatim ./scripts/mysql_system_tables.sql @endverbatim

  @subsection INT_CONFIG Runtime configuration interface

  When the performance schema is used at runtime, various configuration
  parameters can be used to specify what kind of data is collected,
  what kind of aggregations are computed, what kind of timers are used,
  what events are timed, etc.

  For all these capabilities, not a single statement or special syntax
  was introduced in the parser.
  Instead of new SQL statements, the interface consists of DML
  (SELECT, INSERT, UPDATE, DELETE) against special "SETUP" tables.

  For example:
  @verbatim mysql> update performance_schema.SETUP_INSTRUMENTS
    set ENABLED='YES', TIMED='YES';
  Query OK, 234 rows affected (0.00 sec)
  Rows matched: 234  Changed: 234  Warnings: 0 @endverbatim

  @subsection INT_STATUS Internal audit interface

  The internal audit interface is provided to the DBA to inspect if the
  performance schema code itself is functioning properly.
  This interface is necessary because a failure caused while
  instrumenting code in the server should not cause failures in the
  MySQL server itself, so that the performance schema implementation
  never raises errors during runtime execution.

  This auditing interface consists of:
  @verbatim SHOW ENGINE PERFORMANCE_SCHEMA STATUS; @endverbatim
  It displays data related to the memory usage of the performance schema,
  as well as statistics about lost events, if any.

  The SHOW STATUS command is implemented in
  @verbatim ./storage/perfschema/pfs_engine_table.cc @endverbatim

  @subsection INT_QUERY Query interface

  The query interface is used to query the internal state of a running server.
  It is provided as SQL tables.

  For example:
  @verbatim mysql> select * from performance_schema.EVENTS_WAITS_CURRENT;
  @endverbatim

  @section DESIGN_PRINCIPLES Design principles

  @subsection PRINCIPLE_BEHAVIOR No behavior changes

  The primary goal of the performance schema is to measure (instrument) the
  execution of the server. A good measure should not cause any change
  in behavior.

  To achieve this, the overall design of the performance schema complies
  with the following very severe design constraints:

  The parser is unchanged. There are no new keywords, no new statements.
  This guarantees that existing applications will run the same way with or
  without the performance schema.

  All the instrumentation points return "void", there are no error codes.
  Even if the performance schema internally fails, execution of the server
  code will proceed.

  None of the instrumentation points allocate memory.
  All the memory used by the performance schema is pre-allocated at startup,
  and is considered "static" during the server life time.

  None of the instrumentation points use any pthread_mutex, pthread_rwlock,
  or pthread_cond (or platform equivalents).
  Executing the instrumentation point should not cause thread scheduling to
  change in the server.

  In other words, the implementation of the instrumentation points,
  including all the code called by the instrumentation points, is:
  - malloc free
  - mutex free
  - rwlock free

  TODO: All the code located in storage/perfschema is malloc free,
  but unfortunately the usage of LF_HASH introduces some memory allocation.
  This should be revised if possible, to use a lock-free,
  malloc-free hash code table.

  @subsection PRINCIPLE_PERFORMANCE No performance hit

  The instrumentation of the server should be as fast as possible.
  In cases when there are choices between:
  - doing some processing when recording the performance data
  in the instrumentation,
  - doing some processing when retrieving the performance data,

  priority is given in the design to make the instrumentation faster,
  pushing some complexity to data retrieval.

  As a result, some parts of the design, related to:
  - the setup code path,
  - the query code path,

  might appear to be sub-optimal.

  The criterion used here is to optimize primarily the critical path (data
  collection), possibly at the expense of non-critical code paths.

  @subsection PRINCIPLE_NOT_INTRUSIVE Unintrusive instrumentation

  For the performance schema in general to be successful, the barrier
  of entry for a developer should be low, so it's easy to instrument code.

  In particular, the instrumentation interface:
  - is available for C and C++ code (so it's a C interface),
  - does not require parameters that the calling code can't easily provide,
  - supports partial instrumentation (for example, instrumenting mutexes does
  not require that every mutex is instrumented)

  @subsection PRINCIPLE_EXTENDABLE Extendable instrumentation

  As the content of the performance schema improves,
  with more tables exposed and more data collected,
  the instrumentation interface will also be augmented
  to support instrumenting new concepts.
  Existing instrumentations should not be affected when additional
  instrumentation is made available, and making a new instrumentation
  available should not require existing instrumented code to support it.

  @subsection PRINCIPLE_VERSIONED Versioned instrumentation

  Given that the instrumentation offered by the performance schema will
  be augmented with time, when more features are implemented,
  the interface itself should be versioned, to keep compatibility
  with previous instrumented code.

  For example, after both plugin-A and plugin-B have been instrumented for
  mutexes, read write locks and conditions, using the instrumentation
  interface, we can anticipate that the instrumentation interface
  is expanded to support file based operations.

  Plugin-A, a file based storage engine, will most likely use the expanded
  interface and instrument its file usage, using the version 2
  interface, while Plugin-B, a network based storage engine, will not change
  its code and not release a new binary.

  When later the instrumentation interface is expanded to support network
  based operations (which will define interface version 3), the Plugin-B code
  can then be changed to make use of it.

  Note, this is just an example to illustrate the design concept here.
  Both mutexes and file instrumentation are already available
  since version 1 of the instrumentation interface.

  @subsection PRINCIPLE_DEPLOYMENT Easy deployment

  Internally, we might want every plugin implementation to upgrade the
  instrumented code to the latest available, but this will cause additional
  work and this is not practical if the code change is monolithic.

  Externally, for third party plugin implementors, asking implementors to
  always stay aligned to the latest instrumentation and make new releases,
  even when the change does not provide new functionality for them,
  is a bad idea.

  For example, requiring a network based engine to re-release because the
  instrumentation interface changed for file based operations, will create
  too many deployment issues.

  So, the performance schema implementation must support concurrently,
  in the same deployment, multiple versions of the instrumentation
  interface, and ensure binary compatibility with each version.

  In addition to this, the performance schema can be included or excluded
  from the server binary, using build time configuration options.

  Regardless, the following types of deployment are valid:
  - a server supporting the performance schema + a storage engine
  that is not instrumented
  - a server not supporting the performance schema + a storage engine
  that is instrumented
*/

/**
  @page PAGE_INSTRUMENTATION_INTERFACE Performance schema: instrumentation interface page.
  MySQL performance schema instrumentation interface.

  @section INTRO Introduction

  The instrumentation interface consist of two layers:
  - a raw ABI (Application Binary Interface) layer, that exposes the primitive
  instrumentation functions exported by the performance schema instrumentation
  - an API (Application Programing Interface) layer,
  that provides many helpers for a developer instrumenting some code,
  to make the instrumentation as easy as possible.

  The ABI layer consists of:
@code
#include "mysql/psi/psi.h"
@endcode

  The API layer consists of:
@code
#include "mysql/psi/mutex_mutex.h"
#include "mysql/psi/mutex_file.h"
@endcode

  The first helper is for mutexes, rwlocks and conditions,
  the second for file io.

  The API layer exposes C macros and typedefs which will expand:
  - either to non-instrumented code, when compiled without the performance
  schema instrumentation
  - or to instrumented code, that will issue the raw calls to the ABI layer
  so that the implementation can collect data.

  Note that all the names introduced (for example, @c mysql_mutex_lock) do not
  collide with any other namespace.
  In particular, the macro @c mysql_mutex_lock is on purpose not named
  @c pthread_mutex_lock.
  This is to:
  - avoid overloading @c pthread_mutex_lock with yet another macro,
  which is dangerous as it can affect user code and pollute
  the end-user namespace.
  - allow the developer instrumenting code to selectively instrument
  some code but not all.

  @section PRINCIPLES Design principles

  The ABI part is designed as a facade, that exposes basic primitives.
  The expectation is that each primitive will be very stable over time,
  but the list will constantly grow when more instruments are supported.
  To support binary compatibility with plugins compiled with a different
  version of the instrumentation, the ABI itself is versioned
  (see @c PSI_v1, @c PSI_v2).

  For a given instrumentation point in the API, the basic coding pattern
  used is:
  - (a) notify the performance schema of the operation
  about to be performed.
  - (b) execute the instrumented code.
  - (c) notify the performance schema that the operation
  is completed.

  An opaque "locker" pointer is returned by (a), that is given to (c).
  This pointer helps the implementation to keep context, for performances.

  The following code fragment is annotated to show how in detail this pattern
  in implemented, when the instrumentation is compiled in:

@verbatim
static inline int mysql_mutex_lock(
  mysql_mutex_t *that, myf flags, const char *src_file, uint src_line)
{
  int result;
  struct PSI_mutex_locker_state state;
  struct PSI_mutex_locker *locker= NULL;

  ............... (a)
  locker= PSI_MUTEX_CALL(start_mutex_wait)(&state, that->p_psi, PSI_MUTEX_LOCK,
                                           locker, src_file, src_line);

  ............... (b)
  result= pthread_mutex_lock(&that->m_mutex);

  ............... (c)
  PSI_MUTEX_CALL(end_mutex_wait)(locker, result);

  return result;
}
@endverbatim

  When the performance schema instrumentation is not compiled in,
  the code becomes simply a wrapper, expanded in line by the compiler:

@verbatim
static inline int mysql_mutex_lock(...)
{
  int result;

  ............... (b)
  result= pthread_mutex_lock(&that->m_mutex);

  return result;
}
@endverbatim

  When the performance schema instrumentation is compiled in,
  and when the code compiled is internal to the server implementation,
  PSI_MUTEX_CALL expands directly to functions calls in the performance schema,
  to make (a) and (c) calls as efficient as possible.

@verbatim
static inline int mysql_mutex_lock(...)
{
  int result;
  struct PSI_mutex_locker_state state;
  struct PSI_mutex_locker *locker= NULL;

  ............... (a)
  locker= pfs_start_mutex_wait_v1(&state, that->p_psi, PSI_MUTEX_LOCK,
                                  locker, src_file, src_line);

  ............... (b)
  result= pthread_mutex_lock(&that->m_mutex);

  ............... (c)
  pfs_end_mutex_wait_v1(locker, result);

  return result;
}
@endverbatim

  When the performance schema instrumentation is compiled in,
  and when the code compiled is external to the server implementation
  (typically, a dynamic plugin),
  PSI_MUTEX_CALL expands to dynamic calls to the underlying implementation,
  using the PSI_server entry point.
  This makes (a) and (c) slower, as a function pointer is used instead of a static call,
  but also independent of the implementation, for binary compatibility.

@verbatim
static inline int mysql_mutex_lock(...)
{
  int result;
  struct PSI_mutex_locker_state state;
  struct PSI_mutex_locker *locker= NULL;

  ............... (a)
  locker= PSI_server->start_mutex_wait(&state, that->p_psi, PSI_MUTEX_LOCK,
                                       locker, src_file, src_line);

  ............... (b)
  result= pthread_mutex_lock(&that->m_mutex);

  ............... (c)
  PSI_server->end_mutex_wait(locker, result);

  return result;
}
@endverbatim

*/

/**
  @page PAGE_AGGREGATES Performance schema: the aggregates page.
  Performance schema aggregates.

  @section INTRO Introduction

  Aggregates tables are tables that can be formally defined as
  SELECT ... from EVENTS_WAITS_HISTORY_INFINITE ... group by 'group clause'.

  Each group clause defines a different kind of aggregate, and corresponds to
  a different table exposed by the performance schema.

  Aggregates can be either:
  - computed on the fly,
  - computed on demand, based on other available data.

  'EVENTS_WAITS_HISTORY_INFINITE' is a table that does not exist,
  the best approximation is EVENTS_WAITS_HISTORY_LONG.
  Aggregates computed on the fly in fact are based on EVENTS_WAITS_CURRENT,
  while aggregates computed on demand are based on other
  EVENTS_WAITS_SUMMARY_BY_xxx tables.

  To better understand the implementation itself, a bit of math is
  required first, to understand the model behind the code:
  the code is deceptively simple, the real complexity resides
  in the flyweight of pointers between various performance schema buffers.

  @section DIMENSION Concept of dimension

  An event measured by the instrumentation has many attributes.
  An event is represented as a data point P(x1, x2, ..., xN),
  where each x_i coordinate represents a given attribute value.

  Examples of attributes are:
  - the time waited
  - the object waited on
  - the instrument waited on
  - the thread that waited
  - the operation performed
  - per object or per operation additional attributes, such as spins,
  number of bytes, etc.

  Computing an aggregate per thread is fundamentally different from
  computing an aggregate by instrument, so the "_BY_THREAD" and
  "_BY_EVENT_NAME" aggregates are different dimensions,
  operating on different x_i and x_j coordinates.
  These aggregates are "orthogonal".

  @section PROJECTION Concept of projection

  A given x_i attribute value can convey either just one basic information,
  such as a number of bytes, or can convey implied information,
  such as an object fully qualified name.

  For example, from the value "test.t1", the name of the object schema
  "test" can be separated from the object name "t1", so that now aggregates
  by object schema can be implemented.

  In math terms, that corresponds to defining a function:
  F_i (x): x --> y
  Applying this function to our point P gives another point P':

  F_i (P):
  P(x1, x2, ..., x{i-1}, x_i, x{i+1}, ..., x_N)
  --> P' (x1, x2, ..., x{i-1}, f_i(x_i), x{i+1}, ..., x_N)

  That function defines in fact an aggregate !
  In SQL terms, this aggregate would look like the following table:

@verbatim
  CREATE VIEW EVENTS_WAITS_SUMMARY_BY_Func_i AS
  SELECT col_1, col_2, ..., col_{i-1},
         Func_i(col_i),
         COUNT(col_i),
         MIN(col_i), AVG(col_i), MAX(col_i), -- if col_i is a numeric value
         col_{i+1}, ..., col_N
         FROM EVENTS_WAITS_HISTORY_INFINITE
         group by col_1, col_2, ..., col_{i-1}, col{i+1}, ..., col_N.
@endverbatim

  Note that not all columns have to be included,
  in particular some columns that are dependent on the x_i column should
  be removed, so that in practice, MySQL's aggregation method tends to
  remove many attributes at each aggregation steps.

  For example, when aggregating wait events by object instances,
  - the wait_time and number_of_bytes can be summed,
  and sum(wait_time) now becomes an object instance attribute.
  - the source, timer_start, timer_end columns are not in the
  _BY_INSTANCE table, because these attributes are only
  meaningful for a wait.

  @section COMPOSITION Concept of composition

  Now, the "test.t1" --> "test" example was purely theory,
  just to explain the concept, and does not lead very far.
  Let's look at a more interesting example of data that can be derived
  from the row event.

  An event creates a transient object, PFS_wait_locker, per operation.
  This object's life cycle is extremely short: it's created just
  before the start_wait() instrumentation call, and is destroyed in
  the end_wait() call.

  The wait locker itself contains a pointer to the object instance
  waited on.
  That allows to implement a wait_locker --> object instance projection,
  with m_target.
  The object instance life cycle depends on _init and _destroy calls
  from the code, such as mysql_mutex_init()
  and mysql_mutex_destroy() for a mutex.

  The object instance waited on contains a pointer to the object class,
  which is represented by the instrument name.
  That allows to implement an object instance --> object class projection.
  The object class life cycle is permanent, as instruments are loaded in
  the server and never removed.

  The object class is named in such a way
  (for example, "wait/sync/mutex/sql/LOCK_open",
  "wait/io/file/maria/data_file) that the component ("sql", "maria")
  that it belongs to can be inferred.
  That allows to implement an object class --> server component projection.

  Back to math again, we have, for example for mutexes:

  F1 (l) : PFS_wait_locker l --> PFS_mutex m = l->m_target.m_mutex

  F1_to_2 (m) : PFS_mutex m --> PFS_mutex_class i = m->m_class

  F2_to_3 (i) : PFS_mutex_class i --> const char *component =
                                        substring(i->m_name, ...)

  Per components aggregates are not implemented, this is just an illustration.

  F1 alone defines this aggregate:

  EVENTS_WAITS_HISTORY_INFINITE --> EVENTS_WAITS_SUMMARY_BY_INSTANCE
  (or MUTEX_INSTANCE)

  F1_to_2 alone could define this aggregate:

  EVENTS_WAITS_SUMMARY_BY_INSTANCE --> EVENTS_WAITS_SUMMARY_BY_EVENT_NAME

  Alternatively, using function composition, with
  F2 = F1_to_2 o F1, F2 defines:

  EVENTS_WAITS_HISTORY_INFINITE --> EVENTS_WAITS_SUMMARY_BY_EVENT_NAME

  Likewise, F_2_to_3 defines:

  EVENTS_WAITS_SUMMARY_BY_EVENT_NAME --> EVENTS_WAITS_SUMMARY_BY_COMPONENT

  and F3 = F_2_to_3 o F_1_to_2 o F1 defines:

  EVENTS_WAITS_HISTORY_INFINITE --> EVENTS_WAITS_SUMMARY_BY_COMPONENT

  What has all this to do with the code ?

  Functions (or aggregates) such as F_3 are not implemented as is.
  Instead, they are decomposed into F_2_to_3 o F_1_to_2 o F1,
  and each intermediate aggregate is stored into an internal buffer.
  This allows to support every F1, F2, F3 aggregates from shared
  internal buffers, where computation already performed to compute F2
  is reused when computing F3.

  @section OBJECT_GRAPH Object graph

  In terms of object instances, or records, pointers between
  different buffers define an object instance graph.

  For example, assuming the following scenario:
  - A mutex class "M" is instrumented, the instrument name
  is "wait/sync/mutex/sql/M"
  - This mutex instrument has been instantiated twice,
  mutex instances are noted M-1 and M-2
  - Threads T-A and T-B are locking mutex instance M-1
  - Threads T-C and T-D are locking mutex instance M-2

  The performance schema will record the following data:
  - EVENTS_WAITS_CURRENT has 4 rows, one for each mutex locker
  - EVENTS_WAITS_SUMMARY_BY_INSTANCE shows 2 rows, for M-1 and M-2
  - EVENTS_WAITS_SUMMARY_BY_EVENT_NAME shows 1 row, for M

  The graph of structures will look like:

@verbatim
  PFS_wait_locker (T-A, M-1) ----------
                                      |
                                      v
                                 PFS_mutex (M-1)
                                 - m_wait_stat    ------------
                                      ^                      |
                                      |                      |
  PFS_wait_locker (T-B, M-1) ----------                      |
                                                             v
                                                        PFS_mutex_class (M)
                                                        - m_wait_stat
  PFS_wait_locker (T-C, M-2) ----------                      ^
                                      |                      |
                                      v                      |
                                 PFS_mutex (M-2)             |
                                 - m_wait_stat    ------------
                                      ^
                                      |
  PFS_wait_locker (T-D, M-2) ----------

            ||                        ||                     ||
            ||                        ||                     ||
            vv                        vv                     vv

  EVENTS_WAITS_CURRENT ..._SUMMARY_BY_INSTANCE ..._SUMMARY_BY_EVENT_NAME
@endverbatim

  @section ON_THE_FLY On the fly aggregates

  'On the fly' aggregates are computed during the code execution.
  This is necessary because the data the aggregate is based on is volatile,
  and can not be kept indefinitely.

  With on the fly aggregates:
  - the writer thread does all the computation
  - the reader thread accesses the result directly

  This model is to be avoided if possible, due to the overhead
  caused when instrumenting code.

  @section HIGHER_LEVEL Higher level aggregates

  'Higher level' aggregates are implemented on demand only.
  The code executing a SELECT from the aggregate table is
  collecting data from multiple internal buffers to produce the result.

  With higher level aggregates:
  - the reader thread does all the computation
  - the writer thread has no overhead.

  @section MIXED Mixed level aggregates

  The 'Mixed' model is a compromise between 'On the fly' and 'Higher level'
  aggregates, for internal buffers that are not permanent.

  While an object is present in a buffer, the higher level model is used.
  When an object is about to be destroyed, statistics are saved into
  a 'parent' buffer with a longer life cycle, to follow the on the fly model.

  With mixed aggregates:
  - the reader thread does a lot of complex computation,
  - the writer thread has minimal overhead, on destroy events.

  @section IMPL_WAIT Implementation for waits aggregates

  For waits, the tables that contains aggregated wait data are:
  - EVENTS_WAITS_SUMMARY_BY_ACCOUNT_BY_EVENT_NAME
  - EVENTS_WAITS_SUMMARY_BY_HOST_BY_EVENT_NAME
  - EVENTS_WAITS_SUMMARY_BY_INSTANCE
  - EVENTS_WAITS_SUMMARY_BY_THREAD_BY_EVENT_NAME
  - EVENTS_WAITS_SUMMARY_BY_USER_BY_EVENT_NAME
  - EVENTS_WAITS_SUMMARY_GLOBAL_BY_EVENT_NAME
  - FILE_SUMMARY_BY_EVENT_NAME
  - FILE_SUMMARY_BY_INSTANCE
  - SOCKET_SUMMARY_BY_INSTANCE
  - SOCKET_SUMMARY_BY_EVENT_NAME
  - OBJECTS_SUMMARY_GLOBAL_BY_TYPE

  The instrumented code that generates waits events consist of:
  - mutexes (mysql_mutex_t)
  - rwlocks (mysql_rwlock_t)
  - conditions (mysql_cond_t)
  - file io (MYSQL_FILE)
  - socket io (MYSQL_SOCKET)
  - table io
  - table lock
  - idle

  The flow of data between aggregates tables varies for each instrumentation.

  @subsection IMPL_WAIT_MUTEX Mutex waits

@verbatim
  mutex_locker(T, M)
   |
   | [1]
   |
   |-> pfs_mutex(M)                           =====>> [B], [C]
   |    |
   |    | [2]
   |    |
   |    |-> pfs_mutex_class(M.class)          =====>> [C]
   |
   |-> pfs_thread(T).event_name(M)            =====>> [A], [D], [E], [F]
        |
        | [3]
        |
     3a |-> pfs_account(U, H).event_name(M)   =====>> [D], [E], [F]
        .    |
        .    | [4-RESET]
        .    |
     3b .....+-> pfs_user(U).event_name(M)    =====>> [E]
        .    |
     3c .....+-> pfs_host(H).event_name(M)    =====>> [F]
@endverbatim

  How to read this diagram:
  - events that occur during the instrumented code execution are noted with numbers,
  as in [1]. Code executed by these events has an impact on overhead.
  - events that occur during TRUNCATE TABLE operations are noted with numbers,
  followed by "-RESET", as in [4-RESET].
  Code executed by these events has no impact on overhead,
  since they are executed by independent monitoring sessions.
  - events that occur when a reader extracts data from a performance schema table
  are noted with letters, as in [A]. The name of the table involved,
  and the method that builds a row are documented. Code executed by these events
  has no impact on the instrumentation overhead. Note that the table
  implementation may pull data from different buffers.
  - nominal code paths are in plain lines. A "nominal" code path corresponds to
  cases where the performance schema buffers are sized so that no records are lost.
  - degenerated code paths are in dotted lines. A "degenerated" code path corresponds
  to edge cases where parent buffers are full, which forces the code to aggregate to
  grand parents directly.

  Implemented as:
  - [1] @c start_mutex_wait_v1(), @c end_mutex_wait_v1()
  - [2] @c destroy_mutex_v1()
  - [3] @c aggregate_thread_waits()
  - [4] @c PFS_account::aggregate_waits()
  - [A] EVENTS_WAITS_SUMMARY_BY_THREAD_BY_EVENT_NAME,
        @c table_ews_by_thread_by_event_name::make_row()
  - [B] EVENTS_WAITS_SUMMARY_BY_INSTANCE,
        @c table_events_waits_summary_by_instance::make_mutex_row()
  - [C] EVENTS_WAITS_SUMMARY_GLOBAL_BY_EVENT_NAME,
        @c table_ews_global_by_event_name::make_mutex_row()
  - [D] EVENTS_WAITS_SUMMARY_BY_ACCOUNT_BY_EVENT_NAME,
        @c table_ews_by_account_by_event_name::make_row()
  - [E] EVENTS_WAITS_SUMMARY_BY_USER_BY_EVENT_NAME,
        @c table_ews_by_user_by_event_name::make_row()
  - [F] EVENTS_WAITS_SUMMARY_BY_HOST_BY_EVENT_NAME,
        @c table_ews_by_host_by_event_name::make_row()

  Table EVENTS_WAITS_SUMMARY_BY_INSTANCE is a 'on the fly' aggregate,
  because the data is collected on the fly by (1) and stored into a buffer,
  pfs_mutex. The table implementation [B] simply reads the results directly
  from this buffer.

  Table EVENTS_WAITS_SUMMARY_GLOBAL_BY_EVENT_NAME is a 'mixed' aggregate,
  because some data is collected on the fly (1),
  some data is preserved with (2) at a later time in the life cycle,
  and two different buffers pfs_mutex and pfs_mutex_class are used to store the
  statistics collected. The table implementation [C] is more complex, since
  it reads from two buffers pfs_mutex and pfs_mutex_class.

  @subsection IMPL_WAIT_RWLOCK Rwlock waits

@verbatim
  rwlock_locker(T, R)
   |
   | [1]
   |
   |-> pfs_rwlock(R)                          =====>> [B], [C]
   |    |
   |    | [2]
   |    |
   |    |-> pfs_rwlock_class(R.class)         =====>> [C]
   |
   |-> pfs_thread(T).event_name(R)            =====>> [A]
        |
       ...
@endverbatim

  Implemented as:
  - [1] @c start_rwlock_rdwait_v1(), @c end_rwlock_rdwait_v1(), ...
  - [2] @c destroy_rwlock_v1()
  - [A] EVENTS_WAITS_SUMMARY_BY_THREAD_BY_EVENT_NAME,
        @c table_ews_by_thread_by_event_name::make_row()
  - [B] EVENTS_WAITS_SUMMARY_BY_INSTANCE,
        @c table_events_waits_summary_by_instance::make_rwlock_row()
  - [C] EVENTS_WAITS_SUMMARY_GLOBAL_BY_EVENT_NAME,
        @c table_ews_global_by_event_name::make_rwlock_row()

  @subsection IMPL_WAIT_COND Cond waits

@verbatim
  cond_locker(T, C)
   |
   | [1]
   |
   |-> pfs_cond(C)                            =====>> [B], [C]
   |    |
   |    | [2]
   |    |
   |    |-> pfs_cond_class(C.class)           =====>> [C]
   |
   |-> pfs_thread(T).event_name(C)            =====>> [A]
        |
       ...
@endverbatim

  Implemented as:
  - [1] @c start_cond_wait_v1(), @c end_cond_wait_v1()
  - [2] @c destroy_cond_v1()
  - [A] EVENTS_WAITS_SUMMARY_BY_THREAD_BY_EVENT_NAME,
        @c table_ews_by_thread_by_event_name::make_row()
  - [B] EVENTS_WAITS_SUMMARY_BY_INSTANCE,
        @c table_events_waits_summary_by_instance::make_cond_row()
  - [C] EVENTS_WAITS_SUMMARY_GLOBAL_BY_EVENT_NAME,
        @c table_ews_global_by_event_name::make_cond_row()

  @subsection IMPL_WAIT_FILE File waits

@verbatim
  file_locker(T, F)
   |
   | [1]
   |
   |-> pfs_file(F)                            =====>> [B], [C], [D], [E]
   |    |
   |    | [2]
   |    |
   |    |-> pfs_file_class(F.class)           =====>> [C], [D]
   |
   |-> pfs_thread(T).event_name(F)            =====>> [A]
        |
       ...
@endverbatim

  Implemented as:
  - [1] @c get_thread_file_name_locker_v1(), @c start_file_wait_v1(),
        @c end_file_wait_v1(), ...
  - [2] @c close_file_v1()
  - [A] EVENTS_WAITS_SUMMARY_BY_THREAD_BY_EVENT_NAME,
        @c table_ews_by_thread_by_event_name::make_row()
  - [B] EVENTS_WAITS_SUMMARY_BY_INSTANCE,
        @c table_events_waits_summary_by_instance::make_file_row()
  - [C] EVENTS_WAITS_SUMMARY_GLOBAL_BY_EVENT_NAME,
        @c table_ews_global_by_event_name::make_file_row()
  - [D] FILE_SUMMARY_BY_EVENT_NAME,
        @c table_file_summary_by_event_name::make_row()
  - [E] FILE_SUMMARY_BY_INSTANCE,
        @c table_file_summary_by_instance::make_row()

  @subsection IMPL_WAIT_SOCKET Socket waits

@verbatim
  socket_locker(T, S)
   |
   | [1]
   |
   |-> pfs_socket(S)                            =====>> [A], [B], [C], [D], [E]
        |
        | [2]
        |
        |-> pfs_socket_class(S.class)           =====>> [C], [D]
        |
        |-> pfs_thread(T).event_name(S)         =====>> [A]
        |
        | [3]
        |
     3a |-> pfs_account(U, H).event_name(S)     =====>> [F], [G], [H]
        .    |
        .    | [4-RESET]
        .    |
     3b .....+-> pfs_user(U).event_name(S)      =====>> [G]
        .    |
     3c .....+-> pfs_host(H).event_name(S)      =====>> [H]
@endverbatim

  Implemented as:
  - [1] @c start_socket_wait_v1(), @c end_socket_wait_v1().
  - [2] @c close_socket_v1()
  - [3] @c aggregate_thread_waits()
  - [4] @c PFS_account::aggregate_waits()
  - [5] @c PFS_host::aggregate_waits()
  - [A] EVENTS_WAITS_SUMMARY_BY_THREAD_BY_EVENT_NAME,
        @c table_ews_by_thread_by_event_name::make_row()
  - [B] EVENTS_WAITS_SUMMARY_BY_INSTANCE,
        @c table_events_waits_summary_by_instance::make_socket_row()
  - [C] EVENTS_WAITS_SUMMARY_GLOBAL_BY_EVENT_NAME,
        @c table_ews_global_by_event_name::make_socket_row()
  - [D] SOCKET_SUMMARY_BY_EVENT_NAME,
        @c table_socket_summary_by_event_name::make_row()
  - [E] SOCKET_SUMMARY_BY_INSTANCE,
        @c table_socket_summary_by_instance::make_row()
  - [F] EVENTS_WAITS_SUMMARY_BY_ACCOUNT_BY_EVENT_NAME,
        @c table_ews_by_account_by_event_name::make_row()
  - [G] EVENTS_WAITS_SUMMARY_BY_USER_BY_EVENT_NAME,
        @c table_ews_by_user_by_event_name::make_row()
  - [H] EVENTS_WAITS_SUMMARY_BY_HOST_BY_EVENT_NAME,
        @c table_ews_by_host_by_event_name::make_row()

  @subsection IMPL_WAIT_TABLE Table waits

@verbatim
  table_locker(Thread Th, Table Tb, Event = io or lock)
   |
   | [1]
   |
1a |-> pfs_table(Tb)                          =====>> [A], [B], [C]
   |    |
   |    | [2]
   |    |
   |    |-> pfs_table_share(Tb.share)         =====>> [B], [C]
   |         |
   |         | [3]
   |         |
   |         |-> global_table_io_stat         =====>> [C]
   |         |
   |         |-> global_table_lock_stat       =====>> [C]
   |
1b |-> pfs_thread(Th).event_name(E)           =====>> [D], [E], [F], [G]
   |    |
   |    | [ 4-RESET]
   |    |
   |    |-> pfs_account(U, H).event_name(E)   =====>> [E], [F], [G]
   |    .    |
   |    .    | [5-RESET]
   |    .    |
   |    .....+-> pfs_user(U).event_name(E)    =====>> [F]
   |    .    |
   |    .....+-> pfs_host(H).event_name(E)    =====>> [G]
   |
1c |-> pfs_thread(Th).waits_current(W)        =====>> [H]
   |
1d |-> pfs_thread(Th).waits_history(W)        =====>> [I]
   |
1e |-> waits_history_long(W)                  =====>> [J]
@endverbatim

  Implemented as:
  - [1] @c start_table_io_wait_v1(), @c end_table_io_wait_v1()
  - [2] @c close_table_v1()
  - [3] @c drop_table_share_v1()
  - [4] @c TRUNCATE TABLE EVENTS_WAITS_SUMMARY_BY_THREAD_BY_EVENT_NAME
  - [5] @c TRUNCATE TABLE EVENTS_WAITS_SUMMARY_BY_ACCOUNT_BY_EVENT_NAME
  - [A] EVENTS_WAITS_SUMMARY_BY_INSTANCE,
        @c table_events_waits_summary_by_instance::make_table_row()
  - [B] OBJECTS_SUMMARY_GLOBAL_BY_TYPE,
        @c table_os_global_by_type::make_row()
  - [C] EVENTS_WAITS_SUMMARY_GLOBAL_BY_EVENT_NAME,
        @c table_ews_global_by_event_name::make_table_io_row(),
        @c table_ews_global_by_event_name::make_table_lock_row()
  - [D] EVENTS_WAITS_SUMMARY_BY_THREAD_BY_EVENT_NAME,
        @c table_ews_by_thread_by_event_name::make_row()
  - [E] EVENTS_WAITS_SUMMARY_BY_ACCOUNT_BY_EVENT_NAME,
        @c table_ews_by_user_by_account_name::make_row()
  - [F] EVENTS_WAITS_SUMMARY_BY_USER_BY_EVENT_NAME,
        @c table_ews_by_user_by_event_name::make_row()
  - [G] EVENTS_WAITS_SUMMARY_BY_HOST_BY_EVENT_NAME,
        @c table_ews_by_host_by_event_name::make_row()
  - [H] EVENTS_WAITS_CURRENT,
        @c table_events_waits_common::make_row()
  - [I] EVENTS_WAITS_HISTORY,
        @c table_events_waits_common::make_row()
  - [J] EVENTS_WAITS_HISTORY_LONG,
        @c table_events_waits_common::make_row()

  @section IMPL_STAGE Implementation for stages aggregates

  For stages, the tables that contains aggregated data are:
  - EVENTS_STAGES_SUMMARY_BY_ACCOUNT_BY_EVENT_NAME
  - EVENTS_STAGES_SUMMARY_BY_HOST_BY_EVENT_NAME
  - EVENTS_STAGES_SUMMARY_BY_THREAD_BY_EVENT_NAME
  - EVENTS_STAGES_SUMMARY_BY_USER_BY_EVENT_NAME
  - EVENTS_STAGES_SUMMARY_GLOBAL_BY_EVENT_NAME

@verbatim
  start_stage(T, S)
   |
   | [1]
   |
1a |-> pfs_thread(T).event_name(S)            =====>> [A], [B], [C], [D], [E]
   |    |
   |    | [2]
   |    |
   | 2a |-> pfs_account(U, H).event_name(S)   =====>> [B], [C], [D], [E]
   |    .    |
   |    .    | [3-RESET]
   |    .    |
   | 2b .....+-> pfs_user(U).event_name(S)    =====>> [C]
   |    .    |
   | 2c .....+-> pfs_host(H).event_name(S)    =====>> [D], [E]
   |    .    .    |
   |    .    .    | [4-RESET]
   | 2d .    .    |
1b |----+----+----+-> pfs_stage_class(S)      =====>> [E]

@endverbatim

  Implemented as:
  - [1] @c start_stage_v1()
  - [2] @c delete_thread_v1(), @c aggregate_thread_stages()
  - [3] @c PFS_account::aggregate_stages()
  - [4] @c PFS_host::aggregate_stages()
  - [A] EVENTS_STAGES_SUMMARY_BY_THREAD_BY_EVENT_NAME,
        @c table_esgs_by_thread_by_event_name::make_row()
  - [B] EVENTS_STAGES_SUMMARY_BY_ACCOUNT_BY_EVENT_NAME,
        @c table_esgs_by_account_by_event_name::make_row()
  - [C] EVENTS_STAGES_SUMMARY_BY_USER_BY_EVENT_NAME,
        @c table_esgs_by_user_by_event_name::make_row()
  - [D] EVENTS_STAGES_SUMMARY_BY_HOST_BY_EVENT_NAME,
        @c table_esgs_by_host_by_event_name::make_row()
  - [E] EVENTS_STAGES_SUMMARY_GLOBAL_BY_EVENT_NAME,
        @c table_esgs_global_by_event_name::make_row()

@section IMPL_STATEMENT Implementation for statements consumers

  For statements, the tables that contains individual event data are:
  - EVENTS_STATEMENTS_CURRENT
  - EVENTS_STATEMENTS_HISTORY
  - EVENTS_STATEMENTS_HISTORY_LONG

  For statements, the tables that contains aggregated data are:
  - EVENTS_STATEMENTS_SUMMARY_BY_ACCOUNT_BY_EVENT_NAME
  - EVENTS_STATEMENTS_SUMMARY_BY_HOST_BY_EVENT_NAME
  - EVENTS_STATEMENTS_SUMMARY_BY_THREAD_BY_EVENT_NAME
  - EVENTS_STATEMENTS_SUMMARY_BY_USER_BY_EVENT_NAME
  - EVENTS_STATEMENTS_SUMMARY_GLOBAL_BY_EVENT_NAME
  - EVENTS_STATEMENTS_SUMMARY_BY_DIGEST

@verbatim
  statement_locker(T, S)
   |
   | [1]
   |
1a |-> pfs_thread(T).event_name(S)            =====>> [A], [B], [C], [D], [E]
   |    |
   |    | [2]
   |    |
   | 2a |-> pfs_account(U, H).event_name(S)   =====>> [B], [C], [D], [E]
   |    .    |
   |    .    | [3-RESET]
   |    .    |
   | 2b .....+-> pfs_user(U).event_name(S)    =====>> [C]
   |    .    |
   | 2c .....+-> pfs_host(H).event_name(S)    =====>> [D], [E]
   |    .    .    |
   |    .    .    | [4-RESET]
   | 2d .    .    |
1b |----+----+----+-> pfs_statement_class(S)  =====>> [E]
   |
1c |-> pfs_thread(T).statement_current(S)     =====>> [F]
   |
1d |-> pfs_thread(T).statement_history(S)     =====>> [G]
   |
1e |-> statement_history_long(S)              =====>> [H]
   |
1f |-> statement_digest(S)                    =====>> [I]

@endverbatim

  Implemented as:
  - [1] @c start_statement_v1(), end_statement_v1()
       (1a, 1b) is an aggregation by EVENT_NAME,
        (1c, 1d, 1e) is an aggregation by TIME,
        (1f) is an aggregation by DIGEST
        all of these are orthogonal,
        and implemented in end_statement_v1().
  - [2] @c delete_thread_v1(), @c aggregate_thread_statements()
  - [3] @c PFS_account::aggregate_statements()
  - [4] @c PFS_host::aggregate_statements()
  - [A] EVENTS_STATEMENTS_SUMMARY_BY_THREAD_BY_EVENT_NAME,
        @c table_esms_by_thread_by_event_name::make_row()
  - [B] EVENTS_STATEMENTS_SUMMARY_BY_ACCOUNT_BY_EVENT_NAME,
        @c table_esms_by_account_by_event_name::make_row()
  - [C] EVENTS_STATEMENTS_SUMMARY_BY_USER_BY_EVENT_NAME,
        @c table_esms_by_user_by_event_name::make_row()
  - [D] EVENTS_STATEMENTS_SUMMARY_BY_HOST_BY_EVENT_NAME,
        @c table_esms_by_host_by_event_name::make_row()
  - [E] EVENTS_STATEMENTS_SUMMARY_GLOBAL_BY_EVENT_NAME,
        @c table_esms_global_by_event_name::make_row()
  - [F] EVENTS_STATEMENTS_CURRENT,
        @c table_events_statements_current::rnd_next(),
        @c table_events_statements_common::make_row()
  - [G] EVENTS_STATEMENTS_HISTORY,
        @c table_events_statements_history::rnd_next(),
        @c table_events_statements_common::make_row()
  - [H] EVENTS_STATEMENTS_HISTORY_LONG,
        @c table_events_statements_history_long::rnd_next(),
        @c table_events_statements_common::make_row()
  - [I] EVENTS_STATEMENTS_SUMMARY_BY_DIGEST
        @c table_esms_by_digest::make_row()

@section IMPL_TRANSACTION Implementation for transactions consumers

  For transactions, the tables that contains individual event data are:
  - EVENTS_TRANSACTIONS_CURRENT
  - EVENTS_TRANSACTIONS_HISTORY
  - EVENTS_TRANSACTIONS_HISTORY_LONG

  For transactions, the tables that contains aggregated data are:
  - EVENTS_TRANSACTIONS_SUMMARY_BY_ACCOUNT_BY_EVENT_NAME
  - EVENTS_TRANSACTIONS_SUMMARY_BY_HOST_BY_EVENT_NAME
  - EVENTS_TRANSACTIONS_SUMMARY_BY_THREAD_BY_EVENT_NAME
  - EVENTS_TRANSACTIONS_SUMMARY_BY_USER_BY_EVENT_NAME
  - EVENTS_TRANSACTIONS_SUMMARY_GLOBAL_BY_EVENT_NAME

@verbatim
  transaction_locker(T, TX)
   |
   | [1]
   |
1a |-> pfs_thread(T).event_name(TX)              =====>> [A], [B], [C], [D], [E]
   |    |
   |    | [2]
   |    |
   | 2a |-> pfs_account(U, H).event_name(TX)     =====>> [B], [C], [D], [E]
   |    .    |
   |    .    | [3-RESET]
   |    .    |
   | 2b .....+-> pfs_user(U).event_name(TX)      =====>> [C]
   |    .    |
   | 2c .....+-> pfs_host(H).event_name(TX)      =====>> [D], [E]
   |    .    .    |
   |    .    .    | [4-RESET]
   | 2d .    .    |
1b |----+----+----+-> pfs_transaction_class(TX)  =====>> [E]
   |
1c |-> pfs_thread(T).transaction_current(TX)     =====>> [F]
   |
1d |-> pfs_thread(T).transaction_history(TX)     =====>> [G]
   |
1e |-> transaction_history_long(TX)              =====>> [H]

@endverbatim

  Implemented as:
  - [1] @c start_transaction_v1(), end_transaction_v1()
       (1a, 1b) is an aggregation by EVENT_NAME,
        (1c, 1d, 1e) is an aggregation by TIME,
        all of these are orthogonal,
        and implemented in end_transaction_v1().
  - [2] @c delete_thread_v1(), @c aggregate_thread_transactions()
  - [3] @c PFS_account::aggregate_transactions()
  - [4] @c PFS_host::aggregate_transactions()

  - [A] EVENTS_TRANSACTIONS_SUMMARY_BY_THREAD_BY_EVENT_NAME,
        @c table_ets_by_thread_by_event_name::make_row()
  - [B] EVENTS_TRANSACTIONS_SUMMARY_BY_ACCOUNT_BY_EVENT_NAME,
        @c table_ets_by_account_by_event_name::make_row()
  - [C] EVENTS_TRANSACTIONS_SUMMARY_BY_USER_BY_EVENT_NAME,
        @c table_ets_by_user_by_event_name::make_row()
  - [D] EVENTS_TRANSACTIONS_SUMMARY_BY_HOST_BY_EVENT_NAME,
        @c table_ets_by_host_by_event_name::make_row()
  - [E] EVENTS_TRANSACTIONS_SUMMARY_GLOBAL_BY_EVENT_NAME,
        @c table_ets_global_by_event_name::make_row()
  - [F] EVENTS_TRANSACTIONS_CURRENT,
        @c table_events_transactions_current::rnd_next(),
        @c table_events_transactions_common::make_row()
  - [G] EVENTS_TRANSACTIONS_HISTORY,
        @c table_events_transactions_history::rnd_next(),
        @c table_events_transactions_common::make_row()
  - [H] EVENTS_TRANSACTIONS_HISTORY_LONG,
        @c table_events_transactions_history_long::rnd_next(),
        @c table_events_transactions_common::make_row()

@section IMPL_MEMORY Implementation for memory instruments

  For memory, there are no tables that contains individual event data.

  For memory, the tables that contains aggregated data are:
  - MEMORY_SUMMARY_BY_ACCOUNT_BY_EVENT_NAME
  - MEMORY_SUMMARY_BY_HOST_BY_EVENT_NAME
  - MEMORY_SUMMARY_BY_THREAD_BY_EVENT_NAME
  - MEMORY_SUMMARY_BY_USER_BY_EVENT_NAME
  - MEMORY_SUMMARY_GLOBAL_BY_EVENT_NAME

@verbatim
  memory_event(T, S)
   |
   | [1]
   |
1a |-> pfs_thread(T).event_name(S)            =====>> [A], [B], [C], [D], [E]
   |    |
   |    | [2]
   |    |
1+ | 2a |-> pfs_account(U, H).event_name(S)   =====>> [B], [C], [D], [E]
   |    .    |
   |    .    | [3-RESET]
   |    .    |
1+ | 2b .....+-> pfs_user(U).event_name(S)    =====>> [C]
   |    .    |
1+ | 2c .....+-> pfs_host(H).event_name(S)    =====>> [D], [E]
   |    .    .    |
   |    .    .    | [4-RESET]
   | 2d .    .    |
1b |----+----+----+-> global.event_name(S)    =====>> [E]

@endverbatim

  Implemented as:
  - [1] @c pfs_memory_alloc_v1(),
        @c pfs_memory_realloc_v1(),
        @c pfs_memory_free_v1().
  - [1+] are overflows that can happen during [1a],
        implemented with @c carry_memory_stat_delta()
  - [2] @c delete_thread_v1(), @c aggregate_thread_memory()
  - [3] @c PFS_account::aggregate_memory()
  - [4] @c PFS_host::aggregate_memory()
  - [A] EVENTS_STATEMENTS_SUMMARY_BY_THREAD_BY_EVENT_NAME,
        @c table_mems_by_thread_by_event_name::make_row()
  - [B] EVENTS_STATEMENTS_SUMMARY_BY_ACCOUNT_BY_EVENT_NAME,
        @c table_mems_by_account_by_event_name::make_row()
  - [C] EVENTS_STATEMENTS_SUMMARY_BY_USER_BY_EVENT_NAME,
        @c table_mems_by_user_by_event_name::make_row()
  - [D] EVENTS_STATEMENTS_SUMMARY_BY_HOST_BY_EVENT_NAME,
        @c table_mems_by_host_by_event_name::make_row()
  - [E] EVENTS_STATEMENTS_SUMMARY_GLOBAL_BY_EVENT_NAME,
        @c table_mems_global_by_event_name::make_row()

*/

/**
  @defgroup Performance_schema Performance Schema
  The performance schema component.
  For details, see the
  @ref PAGE_PERFORMANCE_SCHEMA "performance schema main page".

  @defgroup Performance_schema_implementation Performance Schema Implementation
  @ingroup Performance_schema

  @defgroup Performance_schema_tables Performance Schema Tables
  @ingroup Performance_schema_implementation
*/

pthread_key(PFS_thread*, THR_PFS);
bool THR_PFS_initialized= false;

static inline PFS_thread*
my_pthread_get_THR_PFS()
{
  DBUG_ASSERT(THR_PFS_initialized);
  PFS_thread *thread= my_pthread_getspecific_ptr(PFS_thread*, THR_PFS);
  DBUG_ASSERT(thread == NULL || sanitize_thread(thread) != NULL);
  return thread;
}

static inline void
my_pthread_set_THR_PFS(PFS_thread *pfs)
{
  DBUG_ASSERT(THR_PFS_initialized);
  my_pthread_setspecific_ptr(THR_PFS, pfs);
}

/**
  Conversion map from PSI_mutex_operation to enum_operation_type.
  Indexed by enum PSI_mutex_operation.
*/
static enum_operation_type mutex_operation_map[]=
{
  OPERATION_TYPE_LOCK,
  OPERATION_TYPE_TRYLOCK
};

/**
  Conversion map from PSI_rwlock_operation to enum_operation_type.
  Indexed by enum PSI_rwlock_operation.
*/
static enum_operation_type rwlock_operation_map[]=
{
  OPERATION_TYPE_READLOCK,
  OPERATION_TYPE_WRITELOCK,
  OPERATION_TYPE_TRYREADLOCK,
  OPERATION_TYPE_TRYWRITELOCK
};

/**
  Conversion map from PSI_cond_operation to enum_operation_type.
  Indexed by enum PSI_cond_operation.
*/
static enum_operation_type cond_operation_map[]=
{
  OPERATION_TYPE_WAIT,
  OPERATION_TYPE_TIMEDWAIT
};

/**
  Conversion map from PSI_file_operation to enum_operation_type.
  Indexed by enum PSI_file_operation.
*/
static enum_operation_type file_operation_map[]=
{
  OPERATION_TYPE_FILECREATE,
  OPERATION_TYPE_FILECREATETMP,
  OPERATION_TYPE_FILEOPEN,
  OPERATION_TYPE_FILESTREAMOPEN,
  OPERATION_TYPE_FILECLOSE,
  OPERATION_TYPE_FILESTREAMCLOSE,
  OPERATION_TYPE_FILEREAD,
  OPERATION_TYPE_FILEWRITE,
  OPERATION_TYPE_FILESEEK,
  OPERATION_TYPE_FILETELL,
  OPERATION_TYPE_FILEFLUSH,
  OPERATION_TYPE_FILESTAT,
  OPERATION_TYPE_FILEFSTAT,
  OPERATION_TYPE_FILECHSIZE,
  OPERATION_TYPE_FILEDELETE,
  OPERATION_TYPE_FILERENAME,
  OPERATION_TYPE_FILESYNC
};

/**
  Conversion map from PSI_table_operation to enum_operation_type.
  Indexed by enum PSI_table_io_operation.
*/
static enum_operation_type table_io_operation_map[]=
{
  OPERATION_TYPE_TABLE_FETCH,
  OPERATION_TYPE_TABLE_WRITE_ROW,
  OPERATION_TYPE_TABLE_UPDATE_ROW,
  OPERATION_TYPE_TABLE_DELETE_ROW
};

/**
  Conversion map from enum PFS_TL_LOCK_TYPE to enum_operation_type.
  Indexed by enum PFS_TL_LOCK_TYPE.
*/
static enum_operation_type table_lock_operation_map[]=
{
  OPERATION_TYPE_TL_READ_NORMAL, /* PFS_TL_READ */
  OPERATION_TYPE_TL_READ_WITH_SHARED_LOCKS, /* PFS_TL_READ_WITH_SHARED_LOCKS */
  OPERATION_TYPE_TL_READ_HIGH_PRIORITY, /* PFS_TL_READ_HIGH_PRIORITY */
  OPERATION_TYPE_TL_READ_NO_INSERTS, /* PFS_TL_READ_NO_INSERT */
  OPERATION_TYPE_TL_WRITE_ALLOW_WRITE, /* PFS_TL_WRITE_ALLOW_WRITE */
  OPERATION_TYPE_TL_WRITE_CONCURRENT_INSERT, /* PFS_TL_WRITE_CONCURRENT_INSERT */
  OPERATION_TYPE_TL_WRITE_LOW_PRIORITY, /* PFS_TL_WRITE_LOW_PRIORITY */
  OPERATION_TYPE_TL_WRITE_NORMAL, /* PFS_TL_WRITE */
  OPERATION_TYPE_TL_READ_EXTERNAL, /* PFS_TL_READ_EXTERNAL */
  OPERATION_TYPE_TL_WRITE_EXTERNAL /* PFS_TL_WRITE_EXTERNAL */
};

/**
  Conversion map from PSI_socket_operation to enum_operation_type.
  Indexed by enum PSI_socket_operation.
*/
static enum_operation_type socket_operation_map[]=
{
  OPERATION_TYPE_SOCKETCREATE,
  OPERATION_TYPE_SOCKETCONNECT,
  OPERATION_TYPE_SOCKETBIND,
  OPERATION_TYPE_SOCKETCLOSE,
  OPERATION_TYPE_SOCKETSEND,
  OPERATION_TYPE_SOCKETRECV,
  OPERATION_TYPE_SOCKETSENDTO,
  OPERATION_TYPE_SOCKETRECVFROM,
  OPERATION_TYPE_SOCKETSENDMSG,
  OPERATION_TYPE_SOCKETRECVMSG,
  OPERATION_TYPE_SOCKETSEEK,
  OPERATION_TYPE_SOCKETOPT,
  OPERATION_TYPE_SOCKETSTAT,
  OPERATION_TYPE_SOCKETSHUTDOWN,
  OPERATION_TYPE_SOCKETSELECT
};

/**
  Build the prefix name of a class of instruments in a category.
  For example, this function builds the string 'wait/sync/mutex/sql/' from
  a prefix 'wait/sync/mutex' and a category 'sql'.
  This prefix is used later to build each instrument name, such as
  'wait/sync/mutex/sql/LOCK_open'.
  @param prefix               Prefix for this class of instruments
  @param category             Category name
  @param [out] output         Buffer of length PFS_MAX_INFO_NAME_LENGTH.
  @param [out] output_length  Length of the resulting output string.
  @return 0 for success, non zero for errors
*/
static int build_prefix(const LEX_STRING *prefix, const char *category,
                        char *output, size_t *output_length)
{
  size_t len= strlen(category);
  char *out_ptr= output;
  size_t prefix_length= prefix->length;

  if (unlikely((prefix_length + len + 1) >=
               PFS_MAX_FULL_PREFIX_NAME_LENGTH))
  {
    pfs_print_error("build_prefix: prefix+category is too long <%s> <%s>\n",
                    prefix->str, category);
    return 1;
  }

  if (unlikely(strchr(category, '/') != NULL))
  {
    pfs_print_error("build_prefix: invalid category <%s>\n",
                    category);
    return 1;
  }

  /* output = prefix + category + '/' */
  memcpy(out_ptr, prefix->str, prefix_length);
  out_ptr+= prefix_length;
  if (len > 0)
  {
    memcpy(out_ptr, category, len);
    out_ptr+= len;
    *out_ptr= '/';
    out_ptr++;
  }
  *output_length= int(out_ptr - output);

  return 0;
}

#define REGISTER_BODY_V1(KEY_T, PREFIX, REGISTER_FUNC)                      \
  KEY_T key;                                                                \
  char formatted_name[PFS_MAX_INFO_NAME_LENGTH];                            \
  size_t prefix_length;                                                     \
  size_t len;                                                               \
  size_t full_length;                                                       \
                                                                            \
  DBUG_ASSERT(category != NULL);                                            \
  DBUG_ASSERT(info != NULL);                                                \
  if (unlikely(build_prefix(&PREFIX, category,                              \
                   formatted_name, &prefix_length)) ||                      \
      ! pfs_initialized)                                                    \
  {                                                                         \
    for (; count>0; count--, info++)                                        \
      *(info->m_key)= 0;                                                    \
    return ;                                                                \
  }                                                                         \
                                                                            \
  for (; count>0; count--, info++)                                          \
  {                                                                         \
    DBUG_ASSERT(info->m_key != NULL);                                       \
    DBUG_ASSERT(info->m_name != NULL);                                      \
    len= strlen(info->m_name);                                              \
    full_length= prefix_length + len;                                       \
    if (likely(full_length <= PFS_MAX_INFO_NAME_LENGTH))                    \
    {                                                                       \
      memcpy(formatted_name + prefix_length, info->m_name, len);            \
      key= REGISTER_FUNC(formatted_name, (uint)full_length, info->m_flags); \
    }                                                                       \
    else                                                                    \
    {                                                                       \
      pfs_print_error("REGISTER_BODY_V1: name too long <%s> <%s>\n",        \
                      category, info->m_name);                              \
      key= 0;                                                               \
    }                                                                       \
                                                                            \
    *(info->m_key)= key;                                                    \
  }                                                                         \
  return;

/* Use C linkage for the interface functions. */

C_MODE_START

/**
  Implementation of the mutex instrumentation interface.
  @sa PSI_v1::register_mutex.
*/
void pfs_register_mutex_v1(const char *category,
                           PSI_mutex_info_v1 *info,
                           int count)
{
  REGISTER_BODY_V1(PSI_mutex_key,
                   mutex_instrument_prefix,
                   register_mutex_class)
}

/**
  Implementation of the rwlock instrumentation interface.
  @sa PSI_v1::register_rwlock.
*/
void pfs_register_rwlock_v1(const char *category,
                            PSI_rwlock_info_v1 *info,
                            int count)
{
  REGISTER_BODY_V1(PSI_rwlock_key,
                   rwlock_instrument_prefix,
                   register_rwlock_class)
}

/**
  Implementation of the cond instrumentation interface.
  @sa PSI_v1::register_cond.
*/
void pfs_register_cond_v1(const char *category,
                          PSI_cond_info_v1 *info,
                          int count)
{
  REGISTER_BODY_V1(PSI_cond_key,
                   cond_instrument_prefix,
                   register_cond_class)
}

/**
  Implementation of the thread instrumentation interface.
  @sa PSI_v1::register_thread.
*/
void pfs_register_thread_v1(const char *category,
                            PSI_thread_info_v1 *info,
                            int count)
{
  REGISTER_BODY_V1(PSI_thread_key,
                   thread_instrument_prefix,
                   register_thread_class)
}

/**
  Implementation of the file instrumentation interface.
  @sa PSI_v1::register_file.
*/
void pfs_register_file_v1(const char *category,
                          PSI_file_info_v1 *info,
                          int count)
{
  REGISTER_BODY_V1(PSI_file_key,
                   file_instrument_prefix,
                   register_file_class)
}

void pfs_register_stage_v1(const char *category,
                           PSI_stage_info_v1 **info_array,
                           int count)
{
  char formatted_name[PFS_MAX_INFO_NAME_LENGTH];
  size_t prefix_length;
  size_t len;
  size_t full_length;
  PSI_stage_info_v1 *info;

  DBUG_ASSERT(category != NULL);
  DBUG_ASSERT(info_array != NULL);
  if (unlikely(build_prefix(&stage_instrument_prefix, category,
               formatted_name, &prefix_length)) ||
      ! pfs_initialized)
  {
    for (; count>0; count--, info_array++)
      (*info_array)->m_key= 0;
    return ;
  }

  for (; count>0; count--, info_array++)
  {
    info= *info_array;
    DBUG_ASSERT(info != NULL);
    DBUG_ASSERT(info->m_name != NULL);
    len= strlen(info->m_name);
    full_length= prefix_length + len;
    if (likely(full_length <= PFS_MAX_INFO_NAME_LENGTH))
    {
      memcpy(formatted_name + prefix_length, info->m_name, len);
      info->m_key= register_stage_class(formatted_name,
                                        (uint)prefix_length,
                                        (uint)full_length,
                                        info->m_flags);
    }
    else
    {
      pfs_print_error("register_stage_v1: name too long <%s> <%s>\n",
                      category, info->m_name);
      info->m_key= 0;
    }
  }
  return;
}

void pfs_register_statement_v1(const char *category,
                               PSI_statement_info_v1 *info,
                               int count)
{
  char formatted_name[PFS_MAX_INFO_NAME_LENGTH];
  size_t prefix_length;
  size_t len;
  size_t full_length;

  DBUG_ASSERT(category != NULL);
  DBUG_ASSERT(info != NULL);
  if (unlikely(build_prefix(&statement_instrument_prefix,
                            category, formatted_name, &prefix_length)) ||
      ! pfs_initialized)
  {
    for (; count>0; count--, info++)
      info->m_key= 0;
    return ;
  }

  for (; count>0; count--, info++)
  {
    DBUG_ASSERT(info->m_name != NULL);
    len= strlen(info->m_name);
    full_length= prefix_length + len;
    if (likely(full_length <= PFS_MAX_INFO_NAME_LENGTH))
    {
      memcpy(formatted_name + prefix_length, info->m_name, len);
      info->m_key= register_statement_class(formatted_name, (uint)full_length, info->m_flags);
    }
    else
    {
      pfs_print_error("register_statement_v1: name too long <%s>\n",
                      info->m_name);
      info->m_key= 0;
    }
  }
  return;
}

void pfs_register_socket_v1(const char *category,
                            PSI_socket_info_v1 *info,
                            int count)
{
  REGISTER_BODY_V1(PSI_socket_key,
                   socket_instrument_prefix,
                   register_socket_class)
}

#define INIT_BODY_V1(T, KEY, ID)                                            \
  PFS_##T##_class *klass;                                                   \
  PFS_##T *pfs;                                                             \
  klass= find_##T##_class(KEY);                                             \
  if (unlikely(klass == NULL))                                              \
    return NULL;                                                            \
  if (! klass->m_enabled)                                                   \
    return NULL;                                                            \
  pfs= create_##T(klass, ID);                                               \
  return reinterpret_cast<PSI_##T *> (pfs)

/**
  Implementation of the mutex instrumentation interface.
  @sa PSI_v1::init_mutex.
*/
PSI_mutex*
pfs_init_mutex_v1(PSI_mutex_key key, const void *identity)
{
  INIT_BODY_V1(mutex, key, identity);
}

/**
  Implementation of the mutex instrumentation interface.
  @sa PSI_v1::destroy_mutex.
*/
void pfs_destroy_mutex_v1(PSI_mutex* mutex)
{
  PFS_mutex *pfs= reinterpret_cast<PFS_mutex*> (mutex);

  DBUG_ASSERT(pfs != NULL);

  destroy_mutex(pfs);
}

/**
  Implementation of the rwlock instrumentation interface.
  @sa PSI_v1::init_rwlock.
*/
PSI_rwlock*
pfs_init_rwlock_v1(PSI_rwlock_key key, const void *identity)
{
  INIT_BODY_V1(rwlock, key, identity);
}

/**
  Implementation of the rwlock instrumentation interface.
  @sa PSI_v1::destroy_rwlock.
*/
void pfs_destroy_rwlock_v1(PSI_rwlock* rwlock)
{
  PFS_rwlock *pfs= reinterpret_cast<PFS_rwlock*> (rwlock);

  DBUG_ASSERT(pfs != NULL);

  destroy_rwlock(pfs);
}

/**
  Implementation of the cond instrumentation interface.
  @sa PSI_v1::init_cond.
*/
PSI_cond*
pfs_init_cond_v1(PSI_cond_key key, const void *identity)
{
  INIT_BODY_V1(cond, key, identity);
}

/**
  Implementation of the cond instrumentation interface.
  @sa PSI_v1::destroy_cond.
*/
void pfs_destroy_cond_v1(PSI_cond* cond)
{
  PFS_cond *pfs= reinterpret_cast<PFS_cond*> (cond);

  DBUG_ASSERT(pfs != NULL);

  destroy_cond(pfs);
}

/**
  Implementation of the table instrumentation interface.
  @sa PSI_v1::get_table_share.
*/
PSI_table_share*
pfs_get_table_share_v1(my_bool temporary, TABLE_SHARE *share)
{
  /* Ignore temporary tables and views. */
  if (temporary || share->is_view)
    return NULL;
  /* An instrumented thread is required, for LF_PINS. */
  PFS_thread *pfs_thread= my_pthread_get_THR_PFS();
  if (unlikely(pfs_thread == NULL))
    return NULL;
  PFS_table_share* pfs_share;
  pfs_share= find_or_create_table_share(pfs_thread, temporary, share);
  return reinterpret_cast<PSI_table_share*> (pfs_share);
}

/**
  Implementation of the table instrumentation interface.
  @sa PSI_v1::release_table_share.
*/
void pfs_release_table_share_v1(PSI_table_share* share)
{
  PFS_table_share* pfs= reinterpret_cast<PFS_table_share*> (share);

  if (unlikely(pfs == NULL))
    return;

  release_table_share(pfs);
}

/**
  Implementation of the table instrumentation interface.
  @sa PSI_v1::drop_table_share.
*/
void
pfs_drop_table_share_v1(my_bool temporary,
                        const char *schema_name, int schema_name_length,
                        const char *table_name, int table_name_length)
{
  /* Ignore temporary tables. */
  if (temporary)
    return;
  PFS_thread *pfs_thread= my_pthread_get_THR_PFS();
  if (unlikely(pfs_thread == NULL))
    return;
  /* TODO: temporary tables */
  drop_table_share(pfs_thread, temporary, schema_name, schema_name_length,
                   table_name, table_name_length);
}

/**
  Implementation of the table instrumentation interface.
  @sa PSI_v1::open_table.
*/
PSI_table*
pfs_open_table_v1(PSI_table_share *share, const void *identity)
{
  PFS_table_share *pfs_table_share= reinterpret_cast<PFS_table_share*> (share);

  if (unlikely(pfs_table_share == NULL))
    return NULL;

  /* This object is not to be instrumented. */
  if (! pfs_table_share->m_enabled)
    return NULL;

  /* This object is instrumented, but all table instruments are disabled. */
  if (! global_table_io_class.m_enabled && ! global_table_lock_class.m_enabled)
    return NULL;

  /*
    When the performance schema is off, do not instrument anything.
    Table handles have short life cycle, instrumentation will happen
    again if needed during the next open().
  */
  if (! flag_global_instrumentation)
    return NULL;

  PFS_thread *thread= my_pthread_get_THR_PFS();
  if (unlikely(thread == NULL))
    return NULL;

  PFS_table *pfs_table= create_table(pfs_table_share, thread, identity);
  return reinterpret_cast<PSI_table *> (pfs_table);
}

/**
  Implementation of the table instrumentation interface.
  @sa PSI_v1::unbind_table.
*/
void pfs_unbind_table_v1(PSI_table *table)
{
  PFS_table *pfs= reinterpret_cast<PFS_table*> (table);
  if (likely(pfs != NULL))
  {
    pfs->m_thread_owner= NULL;
    pfs->m_owner_event_id= 0;
  }
}

/**
  Implementation of the table instrumentation interface.
  @sa PSI_v1::rebind_table.
*/
PSI_table *
pfs_rebind_table_v1(PSI_table_share *share, const void *identity, PSI_table *table)
{
  PFS_table *pfs= reinterpret_cast<PFS_table*> (table);
  if (likely(pfs != NULL))
  {
    DBUG_ASSERT(pfs->m_thread_owner == NULL);

    if (unlikely(! pfs->m_share->m_enabled))
    {
      destroy_table(pfs);
      return NULL;
    }

    if (unlikely(! global_table_io_class.m_enabled && ! global_table_lock_class.m_enabled))
    {
      destroy_table(pfs);
      return NULL;
    }

    if (unlikely(! flag_global_instrumentation))
    {
      destroy_table(pfs);
      return NULL;
    }

    /* The table handle was already instrumented, reuse it for this thread. */
    PFS_thread *thread= my_pthread_get_THR_PFS();
    pfs->m_thread_owner= thread;
    if (thread != NULL)
      pfs->m_owner_event_id= thread->m_event_id;
    else
      pfs->m_owner_event_id= 0;
    return table;
  }

  /* See open_table_v1() */

  PFS_table_share *pfs_table_share= reinterpret_cast<PFS_table_share*> (share);

  if (unlikely(pfs_table_share == NULL))
    return NULL;

  if (! pfs_table_share->m_enabled)
    return NULL;

  if (! global_table_io_class.m_enabled && ! global_table_lock_class.m_enabled)
    return NULL;

  if (! flag_global_instrumentation)
    return NULL;

<<<<<<< HEAD
  PFS_thread *thread= my_pthread_get_THR_PFS();
=======
  PFS_thread *thread= my_pthread_getspecific_ptr(PFS_thread*, THR_PFS);
  if (unlikely(thread == NULL))
    return NULL;

>>>>>>> 74572afb
  PFS_table *pfs_table= create_table(pfs_table_share, thread, identity);
  return reinterpret_cast<PSI_table *> (pfs_table);
}

/**
  Implementation of the table instrumentation interface.
  @sa PSI_v1::close_table.
*/
void pfs_close_table_v1(PSI_table *table)
{
  PFS_table *pfs= reinterpret_cast<PFS_table*> (table);
  if (unlikely(pfs == NULL))
    return;
  pfs->aggregate();
  destroy_table(pfs);
}

PSI_socket*
pfs_init_socket_v1(PSI_socket_key key, const my_socket *fd,
                   const struct sockaddr *addr, socklen_t addr_len)
{
  PFS_socket_class *klass;
  PFS_socket *pfs;
  klass= find_socket_class(key);
  if (unlikely(klass == NULL))
    return NULL;
  if (! klass->m_enabled)
    return NULL;
  pfs= create_socket(klass, fd, addr, addr_len);
  return reinterpret_cast<PSI_socket *> (pfs);
}

void pfs_destroy_socket_v1(PSI_socket *socket)
{
  PFS_socket *pfs= reinterpret_cast<PFS_socket*> (socket);

  DBUG_ASSERT(pfs != NULL);

  destroy_socket(pfs);
}

/**
  Implementation of the file instrumentation interface.
  @sa PSI_v1::create_file.
*/
void pfs_create_file_v1(PSI_file_key key, const char *name, File file)
{
  if (! flag_global_instrumentation)
    return;
  int index= (int) file;
  if (unlikely(index < 0))
    return;
  PFS_file_class *klass= find_file_class(key);
  if (unlikely(klass == NULL))
    return;
  if (! klass->m_enabled)
    return;

  /* A thread is needed for LF_PINS */
  PFS_thread *pfs_thread= my_pthread_get_THR_PFS();
  if (unlikely(pfs_thread == NULL))
    return;

  if (flag_thread_instrumentation && ! pfs_thread->m_enabled)
    return;

  /*
    We want this check after pfs_thread->m_enabled,
    to avoid reporting false loss.
  */
  if (unlikely(index >= file_handle_max))
  {
    file_handle_lost++;
    return;
  }

  uint len= (uint)strlen(name);
  PFS_file *pfs_file= find_or_create_file(pfs_thread, klass, name, len, true);

  file_handle_array[index]= pfs_file;
}

/**
  Arguments given from a parent to a child thread, packaged in one structure.
  This data is used when spawning a new instrumented thread.
  @sa pfs_spawn_thread.
*/
struct PFS_spawn_thread_arg
{
  ulonglong m_thread_internal_id;
  char m_username[USERNAME_LENGTH];
  uint m_username_length;
  char m_hostname[HOSTNAME_LENGTH];
  uint m_hostname_length;

  PSI_thread_key m_child_key;
  const void *m_child_identity;
  void *(*m_user_start_routine)(void*);
  void *m_user_arg;
};

void* pfs_spawn_thread(void *arg)
{
  PFS_spawn_thread_arg *typed_arg= (PFS_spawn_thread_arg*) arg;
  void *user_arg;
  void *(*user_start_routine)(void*);

  PFS_thread *pfs;

  /* First, attach instrumentation to this newly created pthread. */
  PFS_thread_class *klass= find_thread_class(typed_arg->m_child_key);
  if (likely(klass != NULL))
  {
    pfs= create_thread(klass, typed_arg->m_child_identity, 0);
    if (likely(pfs != NULL))
    {
      clear_thread_account(pfs);

      pfs->m_parent_thread_internal_id= typed_arg->m_thread_internal_id;

      memcpy(pfs->m_username, typed_arg->m_username, sizeof(pfs->m_username));
      pfs->m_username_length= typed_arg->m_username_length;

      memcpy(pfs->m_hostname, typed_arg->m_hostname, sizeof(pfs->m_hostname));
      pfs->m_hostname_length= typed_arg->m_hostname_length;

      set_thread_account(pfs);
    }
  }
  else
  {
    pfs= NULL;
  }
  my_pthread_set_THR_PFS(pfs);

  /*
    Secondly, free the memory allocated in spawn_thread_v1().
    It is preferable to do this before invoking the user
    routine, to avoid memory leaks at shutdown, in case
    the server exits without waiting for this thread.
  */
  user_start_routine= typed_arg->m_user_start_routine;
  user_arg= typed_arg->m_user_arg;
  my_free(typed_arg);

  /* Then, execute the user code for this thread. */
  (*user_start_routine)(user_arg);

  return NULL;
}

/**
  Implementation of the thread instrumentation interface.
  @sa PSI_v1::spawn_thread.
*/
int pfs_spawn_thread_v1(PSI_thread_key key,
                        pthread_t *thread, const pthread_attr_t *attr,
                        void *(*start_routine)(void*), void *arg)
{
  PFS_spawn_thread_arg *psi_arg;
  PFS_thread *parent;

  /* psi_arg can not be global, and can not be a local variable. */
  psi_arg= (PFS_spawn_thread_arg*) my_malloc(PSI_NOT_INSTRUMENTED,
                                             sizeof(PFS_spawn_thread_arg),
                                             MYF(MY_WME));
  if (unlikely(psi_arg == NULL))
    return EAGAIN;

  psi_arg->m_child_key= key;
  psi_arg->m_child_identity= (arg ? arg : thread);
  psi_arg->m_user_start_routine= start_routine;
  psi_arg->m_user_arg= arg;

  parent= my_pthread_get_THR_PFS();
  if (parent != NULL)
  {
    /*
      Make a copy of the parent attributes.
      This is required, because instrumentation for this thread (the parent)
      may be destroyed before the child thread instrumentation is created.
    */
    psi_arg->m_thread_internal_id= parent->m_thread_internal_id;

    memcpy(psi_arg->m_username, parent->m_username, sizeof(psi_arg->m_username));
    psi_arg->m_username_length= parent->m_username_length;

    memcpy(psi_arg->m_hostname, parent->m_hostname, sizeof(psi_arg->m_hostname));
    psi_arg->m_hostname_length= parent->m_hostname_length;
  }
  else
  {
    psi_arg->m_thread_internal_id= 0;
    psi_arg->m_username_length= 0;
    psi_arg->m_hostname_length= 0;
  }

  int result= pthread_create(thread, attr, pfs_spawn_thread, psi_arg);
  if (unlikely(result != 0))
    my_free(psi_arg);
  return result;
}

/**
  Implementation of the thread instrumentation interface.
  @sa PSI_v1::new_thread.
*/
PSI_thread*
pfs_new_thread_v1(PSI_thread_key key, const void *identity, ulonglong processlist_id)
{
  PFS_thread *pfs;

  PFS_thread_class *klass= find_thread_class(key);
  if (likely(klass != NULL))
    pfs= create_thread(klass, identity, processlist_id);
  else
    pfs= NULL;

  return reinterpret_cast<PSI_thread*> (pfs);
}

/**
  Implementation of the thread instrumentation interface.
  @sa PSI_v1::set_thread_id.
*/
void pfs_set_thread_id_v1(PSI_thread *thread, ulonglong processlist_id)
{
  PFS_thread *pfs= reinterpret_cast<PFS_thread*> (thread);
  if (unlikely(pfs == NULL))
    return;
  pfs->m_processlist_id= (ulong)processlist_id;
}

/**
  Implementation of the thread instrumentation interface.
  @sa PSI_v1::get_thread_id.
*/
PSI_thread*
pfs_get_thread_v1(void)
{
  PFS_thread *pfs= my_pthread_get_THR_PFS();
  return reinterpret_cast<PSI_thread*> (pfs);
}

/**
  Implementation of the thread instrumentation interface.
  @sa PSI_v1::set_thread_user.
*/
void pfs_set_thread_user_v1(const char *user, int user_len)
{
  pfs_dirty_state dirty_state;
  PFS_thread *pfs= my_pthread_get_THR_PFS();

  DBUG_ASSERT((user != NULL) || (user_len == 0));
  DBUG_ASSERT(user_len >= 0);
  DBUG_ASSERT((uint) user_len <= sizeof(pfs->m_username));

  if (unlikely(pfs == NULL))
    return;

  aggregate_thread(pfs, pfs->m_account, pfs->m_user, pfs->m_host);

  pfs->m_session_lock.allocated_to_dirty(& dirty_state);

  clear_thread_account(pfs);

  if (user_len > 0)
    memcpy(pfs->m_username, user, user_len);
  pfs->m_username_length= user_len;

  set_thread_account(pfs);

  bool enabled;
  if (pfs->m_account != NULL)
  {
    enabled= pfs->m_account->m_enabled;
  }
  else
  {
    if ((pfs->m_username_length > 0) && (pfs->m_hostname_length > 0))
    {
      lookup_setup_actor(pfs,
                         pfs->m_username, pfs->m_username_length,
                         pfs->m_hostname, pfs->m_hostname_length,
                         &enabled);
    }
    else
    {
      /* There is no setting for background threads */
      enabled= true;
    }
  }

  pfs->set_enabled(enabled);

  pfs->m_session_lock.dirty_to_allocated(& dirty_state);
}

/**
  Implementation of the thread instrumentation interface.
  @sa PSI_v1::set_thread_account.
*/
void pfs_set_thread_account_v1(const char *user, int user_len,
                               const char *host, int host_len)
{
  pfs_dirty_state dirty_state;
  PFS_thread *pfs= my_pthread_get_THR_PFS();

  DBUG_ASSERT((user != NULL) || (user_len == 0));
  DBUG_ASSERT(user_len >= 0);
  DBUG_ASSERT((uint) user_len <= sizeof(pfs->m_username));
  DBUG_ASSERT((host != NULL) || (host_len == 0));
  DBUG_ASSERT(host_len >= 0);
  DBUG_ASSERT((uint) host_len <= sizeof(pfs->m_hostname));

  if (unlikely(pfs == NULL))
    return;

  pfs->m_session_lock.allocated_to_dirty(& dirty_state);

  clear_thread_account(pfs);

  if (host_len > 0)
    memcpy(pfs->m_hostname, host, host_len);
  pfs->m_hostname_length= host_len;

  if (user_len > 0)
    memcpy(pfs->m_username, user, user_len);
  pfs->m_username_length= user_len;

  set_thread_account(pfs);

  bool enabled;
  if (pfs->m_account != NULL)
  {
    enabled= pfs->m_account->m_enabled;
  }
  else
  {
    if ((pfs->m_username_length > 0) && (pfs->m_hostname_length > 0))
    {
      lookup_setup_actor(pfs,
                         pfs->m_username, pfs->m_username_length,
                         pfs->m_hostname, pfs->m_hostname_length,
                         &enabled);
    }
    else
    {
      /* There is no setting for background threads */
      enabled= true;
    }
  }
  pfs->set_enabled(enabled);

  pfs->m_session_lock.dirty_to_allocated(& dirty_state);
}

/**
  Implementation of the thread instrumentation interface.
  @sa PSI_v1::set_thread_db.
*/
void pfs_set_thread_db_v1(const char* db, int db_len)
{
  PFS_thread *pfs= my_pthread_get_THR_PFS();

  DBUG_ASSERT((db != NULL) || (db_len == 0));
  DBUG_ASSERT(db_len >= 0);
  DBUG_ASSERT((uint) db_len <= sizeof(pfs->m_dbname));

  if (likely(pfs != NULL))
  {
    pfs_dirty_state dirty_state;
    pfs->m_stmt_lock.allocated_to_dirty(& dirty_state);
    if (db_len > 0)
      memcpy(pfs->m_dbname, db, db_len);
    pfs->m_dbname_length= db_len;
    pfs->m_stmt_lock.dirty_to_allocated(& dirty_state);
  }
}

/**
  Implementation of the thread instrumentation interface.
  @sa PSI_v1::set_thread_command.
*/
void pfs_set_thread_command_v1(int command)
{
  PFS_thread *pfs= my_pthread_get_THR_PFS();

  DBUG_ASSERT(command >= 0);
  DBUG_ASSERT(command <= (int) COM_END);

  if (likely(pfs != NULL))
  {
    pfs->m_command= command;
  }
}

/**
  Implementation of the thread instrumentation interface.
  @sa PSI_v1::set_thread_start_time.
*/
void pfs_set_thread_start_time_v1(time_t start_time)
{
  PFS_thread *pfs= my_pthread_get_THR_PFS();

  if (likely(pfs != NULL))
  {
    pfs->m_start_time= start_time;
  }
}

/**
  Implementation of the thread instrumentation interface.
  @sa PSI_v1::set_thread_state.
*/
void pfs_set_thread_state_v1(const char* state)
{
  /* DEPRECATED. */
}

/**
  Implementation of the thread instrumentation interface.
  @sa PSI_v1::set_thread_info.
*/
void pfs_set_thread_info_v1(const char* info, uint info_len)
{
  pfs_dirty_state dirty_state;
  PFS_thread *pfs= my_pthread_get_THR_PFS();

  DBUG_ASSERT((info != NULL) || (info_len == 0));

  if (likely(pfs != NULL))
  {
    if ((info != NULL) && (info_len > 0))
    {
      if (info_len > sizeof(pfs->m_processlist_info))
        info_len= sizeof(pfs->m_processlist_info);

      pfs->m_stmt_lock.allocated_to_dirty(& dirty_state);
      memcpy(pfs->m_processlist_info, info, info_len);
      pfs->m_processlist_info_length= info_len;
      pfs->m_stmt_lock.dirty_to_allocated(& dirty_state);
    }
    else
    {
      pfs->m_stmt_lock.allocated_to_dirty(& dirty_state);
      pfs->m_processlist_info_length= 0;
      pfs->m_stmt_lock.dirty_to_allocated(& dirty_state);
    }
  }
}

/**
  Implementation of the thread instrumentation interface.
  @sa PSI_v1::set_thread.
*/
void pfs_set_thread_v1(PSI_thread* thread)
{
  PFS_thread *pfs= reinterpret_cast<PFS_thread*> (thread);
  my_pthread_set_THR_PFS(pfs);
}

/**
  Implementation of the thread instrumentation interface.
  @sa PSI_v1::delete_current_thread.
*/
void pfs_delete_current_thread_v1(void)
{
  PFS_thread *thread= my_pthread_get_THR_PFS();
  if (thread != NULL)
  {
    aggregate_thread(thread, thread->m_account, thread->m_user, thread->m_host);
    my_pthread_setspecific_ptr(THR_PFS, NULL);
    destroy_thread(thread);
  }
}

/**
  Implementation of the thread instrumentation interface.
  @sa PSI_v1::delete_thread.
*/
void pfs_delete_thread_v1(PSI_thread *thread)
{
  PFS_thread *pfs= reinterpret_cast<PFS_thread*> (thread);

  if (pfs != NULL)
  {
    aggregate_thread(pfs, pfs->m_account, pfs->m_user, pfs->m_host);
    destroy_thread(pfs);
  }
}

/**
  Implementation of the mutex instrumentation interface.
  @sa PSI_v1::start_mutex_wait.
*/
PSI_mutex_locker*
pfs_start_mutex_wait_v1(PSI_mutex_locker_state *state,
                        PSI_mutex *mutex, PSI_mutex_operation op,
                        const char *src_file, uint src_line)
{
  PFS_mutex *pfs_mutex= reinterpret_cast<PFS_mutex*> (mutex);
  DBUG_ASSERT((int) op >= 0);
  DBUG_ASSERT((uint) op < array_elements(mutex_operation_map));
  DBUG_ASSERT(state != NULL);

  DBUG_ASSERT(pfs_mutex != NULL);
  DBUG_ASSERT(pfs_mutex->m_class != NULL);

  if (! pfs_mutex->m_enabled)
    return NULL;

  uint flags;
  ulonglong timer_start= 0;

  if (flag_thread_instrumentation)
  {
    PFS_thread *pfs_thread= my_pthread_get_THR_PFS();
    if (unlikely(pfs_thread == NULL))
      return NULL;
    if (! pfs_thread->m_enabled)
      return NULL;
    state->m_thread= reinterpret_cast<PSI_thread *> (pfs_thread);
    flags= STATE_FLAG_THREAD;

    if (pfs_mutex->m_timed)
    {
      timer_start= get_timer_raw_value_and_function(wait_timer, & state->m_timer);
      state->m_timer_start= timer_start;
      flags|= STATE_FLAG_TIMED;
    }

    if (flag_events_waits_current)
    {
      if (unlikely(pfs_thread->m_events_waits_current >=
                   & pfs_thread->m_events_waits_stack[WAIT_STACK_SIZE]))
      {
        locker_lost++;
        return NULL;
      }
      PFS_events_waits *wait= pfs_thread->m_events_waits_current;
      state->m_wait= wait;
      flags|= STATE_FLAG_EVENT;

      PFS_events_waits *parent_event= wait - 1;
      wait->m_event_type= EVENT_TYPE_WAIT;
      wait->m_nesting_event_id= parent_event->m_event_id;
      wait->m_nesting_event_type= parent_event->m_event_type;

      wait->m_thread_internal_id= pfs_thread->m_thread_internal_id;
      wait->m_class= pfs_mutex->m_class;
      wait->m_timer_start= timer_start;
      wait->m_timer_end= 0;
      wait->m_object_instance_addr= pfs_mutex->m_identity;
      wait->m_event_id= pfs_thread->m_event_id++;
      wait->m_end_event_id= 0;
      wait->m_operation= mutex_operation_map[(int) op];
      wait->m_source_file= src_file;
      wait->m_source_line= src_line;
      wait->m_wait_class= WAIT_CLASS_MUTEX;

      pfs_thread->m_events_waits_current++;
    }
  }
  else
  {
    if (pfs_mutex->m_timed)
    {
      timer_start= get_timer_raw_value_and_function(wait_timer, & state->m_timer);
      state->m_timer_start= timer_start;
      flags= STATE_FLAG_TIMED;
      state->m_thread= NULL;
    }
    else
    {
      /*
        Complete shortcut.
      */
      /* Aggregate to EVENTS_WAITS_SUMMARY_BY_INSTANCE (counted) */
      pfs_mutex->m_mutex_stat.m_wait_stat.aggregate_counted();
      return NULL;
    }
  }

  state->m_flags= flags;
  state->m_mutex= mutex;
  return reinterpret_cast<PSI_mutex_locker*> (state);
}

/**
  Implementation of the rwlock instrumentation interface.
  @sa PSI_v1::start_rwlock_rdwait
  @sa PSI_v1::start_rwlock_wrwait
*/
PSI_rwlock_locker*
pfs_start_rwlock_rdwait_v1(PSI_rwlock_locker_state *state,
                           PSI_rwlock *rwlock,
                           PSI_rwlock_operation op,
                           const char *src_file, uint src_line)
{
  PFS_rwlock *pfs_rwlock= reinterpret_cast<PFS_rwlock*> (rwlock);
  DBUG_ASSERT(static_cast<int> (op) >= 0);
  DBUG_ASSERT(static_cast<uint> (op) < array_elements(rwlock_operation_map));
  DBUG_ASSERT(state != NULL);
  DBUG_ASSERT(pfs_rwlock != NULL);
  DBUG_ASSERT(pfs_rwlock->m_class != NULL);

  if (! pfs_rwlock->m_enabled)
    return NULL;

  uint flags;
  ulonglong timer_start= 0;

  if (flag_thread_instrumentation)
  {
    PFS_thread *pfs_thread= my_pthread_get_THR_PFS();
    if (unlikely(pfs_thread == NULL))
      return NULL;
    if (! pfs_thread->m_enabled)
      return NULL;
    state->m_thread= reinterpret_cast<PSI_thread *> (pfs_thread);
    flags= STATE_FLAG_THREAD;

    if (pfs_rwlock->m_timed)
    {
      timer_start= get_timer_raw_value_and_function(wait_timer, & state->m_timer);
      state->m_timer_start= timer_start;
      flags|= STATE_FLAG_TIMED;
    }

    if (flag_events_waits_current)
    {
      if (unlikely(pfs_thread->m_events_waits_current >=
                   & pfs_thread->m_events_waits_stack[WAIT_STACK_SIZE]))
      {
        locker_lost++;
        return NULL;
      }
      PFS_events_waits *wait= pfs_thread->m_events_waits_current;
      state->m_wait= wait;
      flags|= STATE_FLAG_EVENT;

      PFS_events_waits *parent_event= wait - 1;
      wait->m_event_type= EVENT_TYPE_WAIT;
      wait->m_nesting_event_id= parent_event->m_event_id;
      wait->m_nesting_event_type= parent_event->m_event_type;

      wait->m_thread_internal_id= pfs_thread->m_thread_internal_id;
      wait->m_class= pfs_rwlock->m_class;
      wait->m_timer_start= timer_start;
      wait->m_timer_end= 0;
      wait->m_object_instance_addr= pfs_rwlock->m_identity;
      wait->m_event_id= pfs_thread->m_event_id++;
      wait->m_end_event_id= 0;
      wait->m_operation= rwlock_operation_map[static_cast<int> (op)];
      wait->m_source_file= src_file;
      wait->m_source_line= src_line;
      wait->m_wait_class= WAIT_CLASS_RWLOCK;

      pfs_thread->m_events_waits_current++;
    }
  }
  else
  {
    if (pfs_rwlock->m_timed)
    {
      timer_start= get_timer_raw_value_and_function(wait_timer, & state->m_timer);
      state->m_timer_start= timer_start;
      flags= STATE_FLAG_TIMED;
      state->m_thread= NULL;
    }
    else
    {
      /*
        Complete shortcut.
      */
      /* Aggregate to EVENTS_WAITS_SUMMARY_BY_INSTANCE (counted) */
      pfs_rwlock->m_rwlock_stat.m_wait_stat.aggregate_counted();
      return NULL;
    }
  }

  state->m_flags= flags;
  state->m_rwlock= rwlock;
  return reinterpret_cast<PSI_rwlock_locker*> (state);
}

PSI_rwlock_locker*
pfs_start_rwlock_wrwait_v1(PSI_rwlock_locker_state *state,
                           PSI_rwlock *rwlock,
                           PSI_rwlock_operation op,
                           const char *src_file, uint src_line)
{
  return pfs_start_rwlock_rdwait_v1(state, rwlock, op, src_file, src_line);
}

/**
  Implementation of the cond instrumentation interface.
  @sa PSI_v1::start_cond_wait.
*/
PSI_cond_locker*
pfs_start_cond_wait_v1(PSI_cond_locker_state *state,
                       PSI_cond *cond, PSI_mutex *mutex,
                       PSI_cond_operation op,
                       const char *src_file, uint src_line)
{
  /*
    Note about the unused PSI_mutex *mutex parameter:
    In the pthread library, a call to pthread_cond_wait()
    causes an unlock() + lock() on the mutex associated with the condition.
    This mutex operation is not instrumented, so the mutex will still
    appear as locked when a thread is waiting on a condition.
    This has no impact now, as unlock_mutex() is not recording events.
    When unlock_mutex() is implemented by later work logs,
    this parameter here will be used to adjust the mutex state,
    in start_cond_wait_v1() and end_cond_wait_v1().
  */
  PFS_cond *pfs_cond= reinterpret_cast<PFS_cond*> (cond);
  DBUG_ASSERT(static_cast<int> (op) >= 0);
  DBUG_ASSERT(static_cast<uint> (op) < array_elements(cond_operation_map));
  DBUG_ASSERT(state != NULL);
  DBUG_ASSERT(pfs_cond != NULL);
  DBUG_ASSERT(pfs_cond->m_class != NULL);

  if (! pfs_cond->m_enabled)
    return NULL;

  uint flags;
  ulonglong timer_start= 0;

  if (flag_thread_instrumentation)
  {
    PFS_thread *pfs_thread= my_pthread_get_THR_PFS();
    if (unlikely(pfs_thread == NULL))
      return NULL;
    if (! pfs_thread->m_enabled)
      return NULL;
    state->m_thread= reinterpret_cast<PSI_thread *> (pfs_thread);
    flags= STATE_FLAG_THREAD;

    if (pfs_cond->m_timed)
    {
      timer_start= get_timer_raw_value_and_function(wait_timer, & state->m_timer);
      state->m_timer_start= timer_start;
      flags|= STATE_FLAG_TIMED;
    }

    if (flag_events_waits_current)
    {
      if (unlikely(pfs_thread->m_events_waits_current >=
                   & pfs_thread->m_events_waits_stack[WAIT_STACK_SIZE]))
      {
        locker_lost++;
        return NULL;
      }
      PFS_events_waits *wait= pfs_thread->m_events_waits_current;
      state->m_wait= wait;
      flags|= STATE_FLAG_EVENT;

      PFS_events_waits *parent_event= wait - 1;
      wait->m_event_type= EVENT_TYPE_WAIT;
      wait->m_nesting_event_id= parent_event->m_event_id;
      wait->m_nesting_event_type= parent_event->m_event_type;

      wait->m_thread_internal_id= pfs_thread->m_thread_internal_id;
      wait->m_class= pfs_cond->m_class;
      wait->m_timer_start= timer_start;
      wait->m_timer_end= 0;
      wait->m_object_instance_addr= pfs_cond->m_identity;
      wait->m_event_id= pfs_thread->m_event_id++;
      wait->m_end_event_id= 0;
      wait->m_operation= cond_operation_map[static_cast<int> (op)];
      wait->m_source_file= src_file;
      wait->m_source_line= src_line;
      wait->m_wait_class= WAIT_CLASS_COND;

      pfs_thread->m_events_waits_current++;
    }
  }
  else
  {
    if (pfs_cond->m_timed)
    {
      timer_start= get_timer_raw_value_and_function(wait_timer, & state->m_timer);
      state->m_timer_start= timer_start;
      flags= STATE_FLAG_TIMED;
    }
    else
    {
      /*
        Complete shortcut.
      */
      /* Aggregate to EVENTS_WAITS_SUMMARY_BY_INSTANCE (counted) */
      pfs_cond->m_cond_stat.m_wait_stat.aggregate_counted();
      return NULL;
    }
  }

  state->m_flags= flags;
  state->m_cond= cond;
  state->m_mutex= mutex;
  return reinterpret_cast<PSI_cond_locker*> (state);
}

static inline PFS_TL_LOCK_TYPE lock_flags_to_lock_type(uint flags)
{
  enum thr_lock_type value= static_cast<enum thr_lock_type> (flags);

  switch (value)
  {
    case TL_READ:
      return PFS_TL_READ;
    case TL_READ_WITH_SHARED_LOCKS:
      return PFS_TL_READ_WITH_SHARED_LOCKS;
    case TL_READ_HIGH_PRIORITY:
      return PFS_TL_READ_HIGH_PRIORITY;
    case TL_READ_NO_INSERT:
      return PFS_TL_READ_NO_INSERT;
    case TL_WRITE_ALLOW_WRITE:
      return PFS_TL_WRITE_ALLOW_WRITE;
    case TL_WRITE_CONCURRENT_INSERT:
      return PFS_TL_WRITE_CONCURRENT_INSERT;
    case TL_WRITE_LOW_PRIORITY:
      return PFS_TL_WRITE_LOW_PRIORITY;
    case TL_WRITE:
      return PFS_TL_WRITE;

    case TL_WRITE_ONLY:
    case TL_IGNORE:
    case TL_UNLOCK:
    case TL_READ_DEFAULT:
    case TL_WRITE_DEFAULT:
    case TL_WRITE_CONCURRENT_DEFAULT:
    default:
      DBUG_ASSERT(false);
  }

  /* Dead code */
  return PFS_TL_READ;
}

static inline PFS_TL_LOCK_TYPE external_lock_flags_to_lock_type(uint flags)
{
  DBUG_ASSERT(flags == F_RDLCK || flags == F_WRLCK);
  return (flags == F_RDLCK ? PFS_TL_READ_EXTERNAL : PFS_TL_WRITE_EXTERNAL);
}

/**
  Implementation of the table instrumentation interface.
  @sa PSI_v1::start_table_io_wait_v1
*/
PSI_table_locker*
pfs_start_table_io_wait_v1(PSI_table_locker_state *state,
                           PSI_table *table,
                           PSI_table_io_operation op,
                           uint index,
                           const char *src_file, uint src_line)
{
  DBUG_ASSERT(static_cast<int> (op) >= 0);
  DBUG_ASSERT(static_cast<uint> (op) < array_elements(table_io_operation_map));
  DBUG_ASSERT(state != NULL);
  PFS_table *pfs_table= reinterpret_cast<PFS_table*> (table);
  DBUG_ASSERT(pfs_table != NULL);
  DBUG_ASSERT(pfs_table->m_share != NULL);

  if (! pfs_table->m_io_enabled)
    return NULL;

  PFS_thread *pfs_thread= pfs_table->m_thread_owner;

  DBUG_ASSERT(pfs_thread == my_pthread_get_THR_PFS());

  uint flags;
  ulonglong timer_start= 0;

  if (flag_thread_instrumentation)
  {
    if (pfs_thread == NULL)
      return NULL;
    if (! pfs_thread->m_enabled)
      return NULL;
    state->m_thread= reinterpret_cast<PSI_thread *> (pfs_thread);
    flags= STATE_FLAG_THREAD;

    if (pfs_table->m_io_timed)
    {
      timer_start= get_timer_raw_value_and_function(wait_timer, & state->m_timer);
      state->m_timer_start= timer_start;
      flags|= STATE_FLAG_TIMED;
    }

    if (flag_events_waits_current)
    {
      if (unlikely(pfs_thread->m_events_waits_current >=
                   & pfs_thread->m_events_waits_stack[WAIT_STACK_SIZE]))
      {
        locker_lost++;
        return NULL;
      }
      PFS_events_waits *wait= pfs_thread->m_events_waits_current;
      state->m_wait= wait;
      flags|= STATE_FLAG_EVENT;

      PFS_events_waits *parent_event= wait - 1;
      wait->m_event_type= EVENT_TYPE_WAIT;
      wait->m_nesting_event_id= parent_event->m_event_id;
      wait->m_nesting_event_type= parent_event->m_event_type;

      PFS_table_share *share= pfs_table->m_share;
      wait->m_thread_internal_id= pfs_thread->m_thread_internal_id;
      wait->m_class= &global_table_io_class;
      wait->m_timer_start= timer_start;
      wait->m_timer_end= 0;
      wait->m_object_instance_addr= pfs_table->m_identity;
      wait->m_event_id= pfs_thread->m_event_id++;
      wait->m_end_event_id= 0;
      wait->m_operation= table_io_operation_map[static_cast<int> (op)];
      wait->m_flags= 0;
      wait->m_object_type= share->get_object_type();
      wait->m_weak_table_share= share;
      wait->m_weak_version= share->get_version();
      wait->m_index= index;
      wait->m_source_file= src_file;
      wait->m_source_line= src_line;
      wait->m_wait_class= WAIT_CLASS_TABLE;

      pfs_thread->m_events_waits_current++;
    }
  }
  else
  {
    if (pfs_table->m_io_timed)
    {
      timer_start= get_timer_raw_value_and_function(wait_timer, & state->m_timer);
      state->m_timer_start= timer_start;
      flags= STATE_FLAG_TIMED;
    }
    else
    {
      /* TODO: consider a shortcut here */
      flags= 0;
    }
  }

  state->m_flags= flags;
  state->m_table= table;
  state->m_io_operation= op;
  state->m_index= index;
  return reinterpret_cast<PSI_table_locker*> (state);
}

/**
  Implementation of the table instrumentation interface.
  @sa PSI_v1::start_table_lock_wait.
*/
PSI_table_locker*
pfs_start_table_lock_wait_v1(PSI_table_locker_state *state,
                             PSI_table *table,
                             PSI_table_lock_operation op,
                             ulong op_flags,
                             const char *src_file, uint src_line)
{
  DBUG_ASSERT(state != NULL);
  DBUG_ASSERT((op == PSI_TABLE_LOCK) || (op == PSI_TABLE_EXTERNAL_LOCK));

  PFS_table *pfs_table= reinterpret_cast<PFS_table*> (table);

  DBUG_ASSERT(pfs_table != NULL);
  DBUG_ASSERT(pfs_table->m_share != NULL);

  if (! pfs_table->m_lock_enabled)
    return NULL;

  PFS_thread *pfs_thread= pfs_table->m_thread_owner;

  PFS_TL_LOCK_TYPE lock_type;

  switch (op)
  {
    case PSI_TABLE_LOCK:
      lock_type= lock_flags_to_lock_type(op_flags);
      pfs_table->m_internal_lock= lock_type;
      break;
    case PSI_TABLE_EXTERNAL_LOCK:
      /*
        See the handler::external_lock() API design,
        there is no handler::external_unlock().
      */
      if (op_flags == F_UNLCK)
      {
        pfs_table->m_external_lock= PFS_TL_NONE;
        return NULL;
      }
      lock_type= external_lock_flags_to_lock_type(op_flags);
      pfs_table->m_external_lock= lock_type;
      break;
    default:
      lock_type= PFS_TL_READ;
      DBUG_ASSERT(false);
  }

  DBUG_ASSERT((uint) lock_type < array_elements(table_lock_operation_map));

  uint flags;
  ulonglong timer_start= 0;

  if (flag_thread_instrumentation)
  {
    if (pfs_thread == NULL)
      return NULL;
    if (! pfs_thread->m_enabled)
      return NULL;
    state->m_thread= reinterpret_cast<PSI_thread *> (pfs_thread);
    flags= STATE_FLAG_THREAD;

    if (pfs_table->m_lock_timed)
    {
      timer_start= get_timer_raw_value_and_function(wait_timer, & state->m_timer);
      state->m_timer_start= timer_start;
      flags|= STATE_FLAG_TIMED;
    }

    if (flag_events_waits_current)
    {
      if (unlikely(pfs_thread->m_events_waits_current >=
                   & pfs_thread->m_events_waits_stack[WAIT_STACK_SIZE]))
      {
        locker_lost++;
        return NULL;
      }
      PFS_events_waits *wait= pfs_thread->m_events_waits_current;
      state->m_wait= wait;
      flags|= STATE_FLAG_EVENT;

      PFS_events_waits *parent_event= wait - 1;
      wait->m_event_type= EVENT_TYPE_WAIT;
      wait->m_nesting_event_id= parent_event->m_event_id;
      wait->m_nesting_event_type= parent_event->m_event_type;

      PFS_table_share *share= pfs_table->m_share;
      wait->m_thread_internal_id= pfs_thread->m_thread_internal_id;
      wait->m_class= &global_table_lock_class;
      wait->m_timer_start= timer_start;
      wait->m_timer_end= 0;
      wait->m_object_instance_addr= pfs_table->m_identity;
      wait->m_event_id= pfs_thread->m_event_id++;
      wait->m_end_event_id= 0;
      wait->m_operation= table_lock_operation_map[lock_type];
      wait->m_flags= 0;
      wait->m_object_type= share->get_object_type();
      wait->m_weak_table_share= share;
      wait->m_weak_version= share->get_version();
      wait->m_index= 0;
      wait->m_source_file= src_file;
      wait->m_source_line= src_line;
      wait->m_wait_class= WAIT_CLASS_TABLE;

      pfs_thread->m_events_waits_current++;
    }
  }
  else
  {
    if (pfs_table->m_lock_timed)
    {
      timer_start= get_timer_raw_value_and_function(wait_timer, & state->m_timer);
      state->m_timer_start= timer_start;
      flags= STATE_FLAG_TIMED;
    }
    else
    {
      /* TODO: consider a shortcut here */
      flags= 0;
    }
  }

  state->m_flags= flags;
  state->m_table= table;
  state->m_index= lock_type;
  return reinterpret_cast<PSI_table_locker*> (state);
}

/**
  Implementation of the file instrumentation interface.
  @sa PSI_v1::get_thread_file_name_locker.
*/
PSI_file_locker*
pfs_get_thread_file_name_locker_v1(PSI_file_locker_state *state,
                                   PSI_file_key key,
                                   PSI_file_operation op,
                                   const char *name, const void *identity)
{
  DBUG_ASSERT(static_cast<int> (op) >= 0);
  DBUG_ASSERT(static_cast<uint> (op) < array_elements(file_operation_map));
  DBUG_ASSERT(state != NULL);

  if (! flag_global_instrumentation)
    return NULL;
  PFS_file_class *klass= find_file_class(key);
  if (unlikely(klass == NULL))
    return NULL;
  if (! klass->m_enabled)
    return NULL;

  /* Needed for the LF_HASH */
  PFS_thread *pfs_thread= my_pthread_get_THR_PFS();
  if (unlikely(pfs_thread == NULL))
    return NULL;

  if (flag_thread_instrumentation && ! pfs_thread->m_enabled)
    return NULL;

  uint flags;

  state->m_thread= reinterpret_cast<PSI_thread *> (pfs_thread);
  flags= STATE_FLAG_THREAD;

  if (klass->m_timed)
    flags|= STATE_FLAG_TIMED;

  if (flag_events_waits_current)
  {
    if (unlikely(pfs_thread->m_events_waits_current >=
                 & pfs_thread->m_events_waits_stack[WAIT_STACK_SIZE]))
    {
      locker_lost++;
      return NULL;
    }
    PFS_events_waits *wait= pfs_thread->m_events_waits_current;
    state->m_wait= wait;
    flags|= STATE_FLAG_EVENT;

    PFS_events_waits *parent_event= wait - 1;
    wait->m_event_type= EVENT_TYPE_WAIT;
    wait->m_nesting_event_id= parent_event->m_event_id;
    wait->m_nesting_event_type= parent_event->m_event_type;

    wait->m_thread_internal_id= pfs_thread->m_thread_internal_id;
    wait->m_class= klass;
    wait->m_timer_start= 0;
    wait->m_timer_end= 0;
    wait->m_object_instance_addr= NULL;
    wait->m_weak_file= NULL;
    wait->m_weak_version= 0;
    wait->m_event_id= pfs_thread->m_event_id++;
    wait->m_end_event_id= 0;
    wait->m_operation= file_operation_map[static_cast<int> (op)];
    wait->m_wait_class= WAIT_CLASS_FILE;

    pfs_thread->m_events_waits_current++;
  }

  state->m_flags= flags;
  state->m_file= NULL;
  state->m_name= name;
  state->m_class= klass;
  state->m_operation= op;
  return reinterpret_cast<PSI_file_locker*> (state);
}

/**
  Implementation of the file instrumentation interface.
  @sa PSI_v1::get_thread_file_stream_locker.
*/
PSI_file_locker*
pfs_get_thread_file_stream_locker_v1(PSI_file_locker_state *state,
                                     PSI_file *file, PSI_file_operation op)
{
  PFS_file *pfs_file= reinterpret_cast<PFS_file*> (file);
  DBUG_ASSERT(static_cast<int> (op) >= 0);
  DBUG_ASSERT(static_cast<uint> (op) < array_elements(file_operation_map));
  DBUG_ASSERT(state != NULL);

  if (unlikely(pfs_file == NULL))
    return NULL;
  DBUG_ASSERT(pfs_file->m_class != NULL);
  PFS_file_class *klass= pfs_file->m_class;

  if (! pfs_file->m_enabled)
    return NULL;

  uint flags;

  if (flag_thread_instrumentation)
  {
    PFS_thread *pfs_thread= my_pthread_get_THR_PFS();
    if (unlikely(pfs_thread == NULL))
      return NULL;
    if (! pfs_thread->m_enabled)
      return NULL;
    state->m_thread= reinterpret_cast<PSI_thread *> (pfs_thread);
    flags= STATE_FLAG_THREAD;

    if (pfs_file->m_timed)
      flags|= STATE_FLAG_TIMED;

    if (flag_events_waits_current)
    {
      if (unlikely(pfs_thread->m_events_waits_current >=
                   & pfs_thread->m_events_waits_stack[WAIT_STACK_SIZE]))
      {
        locker_lost++;
        return NULL;
      }
      PFS_events_waits *wait= pfs_thread->m_events_waits_current;
      state->m_wait= wait;
      flags|= STATE_FLAG_EVENT;

      PFS_events_waits *parent_event= wait - 1;
      wait->m_event_type= EVENT_TYPE_WAIT;
      wait->m_nesting_event_id= parent_event->m_event_id;
      wait->m_nesting_event_type= parent_event->m_event_type;

      wait->m_thread_internal_id= pfs_thread->m_thread_internal_id;
      wait->m_class= klass;
      wait->m_timer_start= 0;
      wait->m_timer_end= 0;
      wait->m_object_instance_addr= pfs_file;
      wait->m_weak_file= pfs_file;
      wait->m_weak_version= pfs_file->get_version();
      wait->m_event_id= pfs_thread->m_event_id++;
      wait->m_end_event_id= 0;
      wait->m_operation= file_operation_map[static_cast<int> (op)];
      wait->m_wait_class= WAIT_CLASS_FILE;

      pfs_thread->m_events_waits_current++;
    }
  }
  else
  {
    state->m_thread= NULL;
    if (pfs_file->m_timed)
    {
      flags= STATE_FLAG_TIMED;
    }
    else
    {
      /* TODO: consider a shortcut. */
      flags= 0;
    }
  }

  state->m_flags= flags;
  state->m_file= reinterpret_cast<PSI_file*> (pfs_file);
  state->m_operation= op;
  state->m_name= NULL;
  state->m_class= klass;
  return reinterpret_cast<PSI_file_locker*> (state);
}

/**
  Implementation of the file instrumentation interface.
  @sa PSI_v1::get_thread_file_descriptor_locker.
*/
PSI_file_locker*
pfs_get_thread_file_descriptor_locker_v1(PSI_file_locker_state *state,
                                         File file, PSI_file_operation op)
{
  int index= static_cast<int> (file);
  DBUG_ASSERT(static_cast<int> (op) >= 0);
  DBUG_ASSERT(static_cast<uint> (op) < array_elements(file_operation_map));
  DBUG_ASSERT(state != NULL);

  if (unlikely((index < 0) || (index >= file_handle_max)))
    return NULL;

  PFS_file *pfs_file= file_handle_array[index];
  if (unlikely(pfs_file == NULL))
    return NULL;

  /*
    We are about to close a file by descriptor number,
    and the calling code still holds the descriptor.
    Cleanup the file descriptor <--> file instrument association.
    Remove the instrumentation *before* the close to avoid race
    conditions with another thread opening a file
    (that could be given the same descriptor).
  */
  if (op == PSI_FILE_CLOSE)
    file_handle_array[index]= NULL;

  if (! pfs_file->m_enabled)
    return NULL;

  DBUG_ASSERT(pfs_file->m_class != NULL);
  PFS_file_class *klass= pfs_file->m_class;

  uint flags;

  if (flag_thread_instrumentation)
  {
    PFS_thread *pfs_thread= my_pthread_get_THR_PFS();
    if (unlikely(pfs_thread == NULL))
      return NULL;
    if (! pfs_thread->m_enabled)
      return NULL;
    state->m_thread= reinterpret_cast<PSI_thread *> (pfs_thread);
    flags= STATE_FLAG_THREAD;

    if (pfs_file->m_timed)
      flags|= STATE_FLAG_TIMED;

    if (flag_events_waits_current)
    {
      if (unlikely(pfs_thread->m_events_waits_current >=
                   & pfs_thread->m_events_waits_stack[WAIT_STACK_SIZE]))
      {
        locker_lost++;
        return NULL;
      }
      PFS_events_waits *wait= pfs_thread->m_events_waits_current;
      state->m_wait= wait;
      flags|= STATE_FLAG_EVENT;

      PFS_events_waits *parent_event= wait - 1;
      wait->m_event_type= EVENT_TYPE_WAIT;
      wait->m_nesting_event_id= parent_event->m_event_id;
      wait->m_nesting_event_type= parent_event->m_event_type;

      wait->m_thread_internal_id= pfs_thread->m_thread_internal_id;
      wait->m_class= klass;
      wait->m_timer_start= 0;
      wait->m_timer_end= 0;
      wait->m_object_instance_addr= pfs_file;
      wait->m_weak_file= pfs_file;
      wait->m_weak_version= pfs_file->get_version();
      wait->m_event_id= pfs_thread->m_event_id++;
      wait->m_end_event_id= 0;
      wait->m_operation= file_operation_map[static_cast<int> (op)];
      wait->m_wait_class= WAIT_CLASS_FILE;

      pfs_thread->m_events_waits_current++;
    }
  }
  else
  {
    state->m_thread= NULL;
    if (pfs_file->m_timed)
    {
      flags= STATE_FLAG_TIMED;
    }
    else
    {
      /* TODO: consider a shortcut. */
      flags= 0;
    }
  }

  state->m_flags= flags;
  state->m_file= reinterpret_cast<PSI_file*> (pfs_file);
  state->m_operation= op;
  state->m_name= NULL;
  state->m_class= klass;
  return reinterpret_cast<PSI_file_locker*> (state);
}

/** Socket locker */

PSI_socket_locker*
pfs_start_socket_wait_v1(PSI_socket_locker_state *state,
                         PSI_socket *socket,
                         PSI_socket_operation op,
                         size_t count,
                         const char *src_file, uint src_line)
{
  DBUG_ASSERT(static_cast<int> (op) >= 0);
  DBUG_ASSERT(static_cast<uint> (op) < array_elements(socket_operation_map));
  DBUG_ASSERT(state != NULL);
  PFS_socket *pfs_socket= reinterpret_cast<PFS_socket*> (socket);

  DBUG_ASSERT(pfs_socket != NULL);
  DBUG_ASSERT(pfs_socket->m_class != NULL);

  if (!pfs_socket->m_enabled || pfs_socket->m_idle)
    return NULL;

  uint flags= 0;
  ulonglong timer_start= 0;

  if (flag_thread_instrumentation)
  {
    PFS_thread *pfs_thread= pfs_socket->m_thread_owner;

    if (unlikely(pfs_thread == NULL))
      return NULL;

    if (!pfs_thread->m_enabled)
      return NULL;

    state->m_thread= reinterpret_cast<PSI_thread *> (pfs_thread);
    flags= STATE_FLAG_THREAD;

    if (pfs_socket->m_timed)
    {
      timer_start= get_timer_raw_value_and_function(wait_timer, & state->m_timer);
      state->m_timer_start= timer_start;
      flags|= STATE_FLAG_TIMED;
    }

    if (flag_events_waits_current)
    {
      if (unlikely(pfs_thread->m_events_waits_current >=
                   & pfs_thread->m_events_waits_stack[WAIT_STACK_SIZE]))
      {
        locker_lost++;
        return NULL;
      }
      PFS_events_waits *wait= pfs_thread->m_events_waits_current;
      state->m_wait= wait;
      flags|= STATE_FLAG_EVENT;

      PFS_events_waits *parent_event= wait - 1;
      wait->m_event_type= EVENT_TYPE_WAIT;
      wait->m_nesting_event_id=   parent_event->m_event_id;
      wait->m_nesting_event_type= parent_event->m_event_type;
      wait->m_thread_internal_id= pfs_thread->m_thread_internal_id;
      wait->m_class=        pfs_socket->m_class;
      wait->m_timer_start=  timer_start;
      wait->m_timer_end=    0;
      wait->m_object_instance_addr= pfs_socket->m_identity;
      wait->m_weak_socket=  pfs_socket;
      wait->m_weak_version= pfs_socket->get_version();
      wait->m_event_id=     pfs_thread->m_event_id++;
      wait->m_end_event_id= 0;
      wait->m_operation=    socket_operation_map[static_cast<int>(op)];
      wait->m_source_file= src_file;
      wait->m_source_line= src_line;
      wait->m_number_of_bytes= count;
      wait->m_wait_class=   WAIT_CLASS_SOCKET;

      pfs_thread->m_events_waits_current++;
    }
  }
  else
  {
    if (pfs_socket->m_timed)
    {
      timer_start= get_timer_raw_value_and_function(wait_timer, & state->m_timer);
      state->m_timer_start= timer_start;
      flags= STATE_FLAG_TIMED;
    }
    else
    {
      /*
        Even if timing is disabled, end_socket_wait() still needs a locker to
        capture the number of bytes sent or received by the socket operation.
        For operations that do not have a byte count, then just increment the
        event counter and return a NULL locker.
      */
      switch (op)
      {
        case PSI_SOCKET_CONNECT:
        case PSI_SOCKET_CREATE:
        case PSI_SOCKET_BIND:
        case PSI_SOCKET_SEEK:
        case PSI_SOCKET_OPT:
        case PSI_SOCKET_STAT:
        case PSI_SOCKET_SHUTDOWN:
        case PSI_SOCKET_CLOSE:
        case PSI_SOCKET_SELECT:
          pfs_socket->m_socket_stat.m_io_stat.m_misc.aggregate_counted();
          return NULL;
        default:
          break;
      }
    }
  }

  state->m_flags= flags;
  state->m_socket= socket;
  state->m_operation= op;
  return reinterpret_cast<PSI_socket_locker*> (state);
}

/**
  Implementation of the mutex instrumentation interface.
  @sa PSI_v1::unlock_mutex.
*/
void pfs_unlock_mutex_v1(PSI_mutex *mutex)
{
  PFS_mutex *pfs_mutex= reinterpret_cast<PFS_mutex*> (mutex);

  DBUG_ASSERT(pfs_mutex != NULL);

  /*
    Note that this code is still protected by the instrumented mutex,
    and therefore is thread safe. See inline_mysql_mutex_unlock().
  */

  /* Always update the instrumented state */
  pfs_mutex->m_owner= NULL;
  pfs_mutex->m_last_locked= 0;

#ifdef LATER_WL2333
  /*
    See WL#2333: SHOW ENGINE ... LOCK STATUS.
    PFS_mutex::m_lock_stat is not exposed in user visible tables
    currently, so there is no point spending time computing it.
  */
  if (! pfs_mutex->m_enabled)
    return;

  if (! pfs_mutex->m_timed)
    return;

  ulonglong locked_time;
  locked_time= get_timer_pico_value(wait_timer) - pfs_mutex->m_last_locked;
  pfs_mutex->m_mutex_stat.m_lock_stat.aggregate_value(locked_time);
#endif
}

/**
  Implementation of the rwlock instrumentation interface.
  @sa PSI_v1::unlock_rwlock.
*/
void pfs_unlock_rwlock_v1(PSI_rwlock *rwlock)
{
  PFS_rwlock *pfs_rwlock= reinterpret_cast<PFS_rwlock*> (rwlock);
  DBUG_ASSERT(pfs_rwlock != NULL);
  DBUG_ASSERT(pfs_rwlock == sanitize_rwlock(pfs_rwlock));
  DBUG_ASSERT(pfs_rwlock->m_class != NULL);
  DBUG_ASSERT(pfs_rwlock->m_lock.is_populated());

  bool last_writer= false;
  bool last_reader= false;

  /*
    Note that this code is still protected by the instrumented rwlock,
    and therefore is:
    - thread safe for write locks
    - almost thread safe for read locks (pfs_rwlock->m_readers is unsafe).
    See inline_mysql_rwlock_unlock()
  */

  /* Always update the instrumented state */
  if (pfs_rwlock->m_writer != NULL)
  {
    /* Nominal case, a writer is unlocking. */
    last_writer= true;
    pfs_rwlock->m_writer= NULL;
    /* Reset the readers stats, they could be off */
    pfs_rwlock->m_readers= 0;
  }
  else if (likely(pfs_rwlock->m_readers > 0))
  {
    /* Nominal case, a reader is unlocking. */
    if (--(pfs_rwlock->m_readers) == 0)
      last_reader= true;
  }
  else
  {
    /*
      Edge case, we have no writer and no readers,
      on an unlock event.
      This is possible for:
      - partial instrumentation
      - instrumentation disabled at runtime,
        see when get_thread_rwlock_locker_v1() returns NULL
      No further action is taken here, the next
      write lock will put the statistics is a valid state.
    */
  }

#ifdef LATER_WL2333
  /* See WL#2333: SHOW ENGINE ... LOCK STATUS. */

  if (! pfs_rwlock->m_enabled)
    return;

  if (! pfs_rwlock->m_timed)
    return;

  ulonglong locked_time;
  if (last_writer)
  {
    locked_time= get_timer_pico_value(wait_timer) - pfs_rwlock->m_last_written;
    pfs_rwlock->m_rwlock_stat.m_write_lock_stat.aggregate_value(locked_time);
  }
  else if (last_reader)
  {
    locked_time= get_timer_pico_value(wait_timer) - pfs_rwlock->m_last_read;
    pfs_rwlock->m_rwlock_stat.m_read_lock_stat.aggregate_value(locked_time);
  }
#else
  (void) last_reader;
  (void) last_writer;
#endif
}

/**
  Implementation of the cond instrumentation interface.
  @sa PSI_v1::signal_cond.
*/
void pfs_signal_cond_v1(PSI_cond* cond)
{
  PFS_cond *pfs_cond= reinterpret_cast<PFS_cond*> (cond);

  DBUG_ASSERT(pfs_cond != NULL);

  pfs_cond->m_cond_stat.m_signal_count++;
}

/**
  Implementation of the cond instrumentation interface.
  @sa PSI_v1::broadcast_cond.
*/
void pfs_broadcast_cond_v1(PSI_cond* cond)
{
  PFS_cond *pfs_cond= reinterpret_cast<PFS_cond*> (cond);

  DBUG_ASSERT(pfs_cond != NULL);

  pfs_cond->m_cond_stat.m_broadcast_count++;
}

/**
  Implementation of the idle instrumentation interface.
  @sa PSI_v1::start_idle_wait.
*/
PSI_idle_locker*
pfs_start_idle_wait_v1(PSI_idle_locker_state* state, const char *src_file, uint src_line)
{
  DBUG_ASSERT(state != NULL);

  if (!flag_global_instrumentation)
    return NULL;

  if (!global_idle_class.m_enabled)
    return NULL;

  uint flags= 0;
  ulonglong timer_start= 0;

  if (flag_thread_instrumentation)
  {
    PFS_thread *pfs_thread= my_pthread_get_THR_PFS();
    if (unlikely(pfs_thread == NULL))
      return NULL;
    if (!pfs_thread->m_enabled)
      return NULL;
    state->m_thread= reinterpret_cast<PSI_thread *> (pfs_thread);
    flags= STATE_FLAG_THREAD;

    DBUG_ASSERT(pfs_thread->m_events_statements_count == 0);

    if (global_idle_class.m_timed)
    {
      timer_start= get_timer_raw_value_and_function(idle_timer, &state->m_timer);
      state->m_timer_start= timer_start;
      flags|= STATE_FLAG_TIMED;
    }

    if (flag_events_waits_current)
    {
      if (unlikely(pfs_thread->m_events_waits_current >=
                   & pfs_thread->m_events_waits_stack[WAIT_STACK_SIZE]))
      {
        locker_lost++;
        return NULL;
      }
      PFS_events_waits *wait= pfs_thread->m_events_waits_current;
      state->m_wait= wait;
      flags|= STATE_FLAG_EVENT;

      wait->m_event_type= EVENT_TYPE_WAIT;
      /*
        IDLE events are waits, but by definition we know that
        such waits happen outside of any STAGE and STATEMENT,
        so they have no parents.
      */
      wait->m_nesting_event_id= 0;
      /* no need to set wait->m_nesting_event_type */

      wait->m_thread_internal_id= pfs_thread->m_thread_internal_id;
      wait->m_class= &global_idle_class;
      wait->m_timer_start= timer_start;
      wait->m_timer_end= 0;
      wait->m_event_id= pfs_thread->m_event_id++;
      wait->m_end_event_id= 0;
      wait->m_operation= OPERATION_TYPE_IDLE;
      wait->m_source_file= src_file;
      wait->m_source_line= src_line;
      wait->m_wait_class= WAIT_CLASS_IDLE;

      pfs_thread->m_events_waits_current++;
    }
  }
  else
  {
    if (global_idle_class.m_timed)
    {
      timer_start= get_timer_raw_value_and_function(idle_timer, &state->m_timer);
      state->m_timer_start= timer_start;
      flags= STATE_FLAG_TIMED;
    }
  }

  state->m_flags= flags;
  return reinterpret_cast<PSI_idle_locker*> (state);
}

/**
  Implementation of the mutex instrumentation interface.
  @sa PSI_v1::end_idle_wait.
*/
void pfs_end_idle_wait_v1(PSI_idle_locker* locker)
{
  PSI_idle_locker_state *state= reinterpret_cast<PSI_idle_locker_state*> (locker);
  DBUG_ASSERT(state != NULL);
  ulonglong timer_end= 0;
  ulonglong wait_time= 0;

  uint flags= state->m_flags;

  if (flags & STATE_FLAG_TIMED)
  {
    timer_end= state->m_timer();
    wait_time= timer_end - state->m_timer_start;
  }

  if (flags & STATE_FLAG_THREAD)
  {
    PFS_thread *thread= reinterpret_cast<PFS_thread *> (state->m_thread);
    PFS_single_stat *event_name_array;
    event_name_array= thread->m_instr_class_waits_stats;

    if (flags & STATE_FLAG_TIMED)
    {
      /* Aggregate to EVENTS_WAITS_SUMMARY_BY_THREAD_BY_EVENT_NAME (timed) */
      event_name_array[GLOBAL_IDLE_EVENT_INDEX].aggregate_value(wait_time);
    }
    else
    {
      /* Aggregate to EVENTS_WAITS_SUMMARY_BY_THREAD_BY_EVENT_NAME (counted) */
      event_name_array[GLOBAL_IDLE_EVENT_INDEX].aggregate_counted();
    }

    if (flags & STATE_FLAG_EVENT)
    {
      PFS_events_waits *wait= reinterpret_cast<PFS_events_waits*> (state->m_wait);
      DBUG_ASSERT(wait != NULL);

      wait->m_timer_end= timer_end;
      wait->m_end_event_id= thread->m_event_id;
      if (flag_events_waits_history)
        insert_events_waits_history(thread, wait);
      if (flag_events_waits_history_long)
        insert_events_waits_history_long(wait);
      thread->m_events_waits_current--;
    }
  }

  if (flags & STATE_FLAG_TIMED)
  {
    /* Aggregate to EVENTS_WAITS_SUMMARY_GLOBAL_BY_EVENT_NAME (timed) */
    global_idle_stat.aggregate_value(wait_time);
  }
  else
  {
    /* Aggregate to EVENTS_WAITS_SUMMARY_GLOBAL_BY_EVENT_NAME (counted) */
    global_idle_stat.aggregate_counted();
  }
}

/**
  Implementation of the mutex instrumentation interface.
  @sa PSI_v1::end_mutex_wait.
*/
void pfs_end_mutex_wait_v1(PSI_mutex_locker* locker, int rc)
{
  PSI_mutex_locker_state *state= reinterpret_cast<PSI_mutex_locker_state*> (locker);
  DBUG_ASSERT(state != NULL);

  ulonglong timer_end= 0;
  ulonglong wait_time= 0;

  PFS_mutex *mutex= reinterpret_cast<PFS_mutex *> (state->m_mutex);
  DBUG_ASSERT(mutex != NULL);
  PFS_thread *thread= reinterpret_cast<PFS_thread *> (state->m_thread);

  uint flags= state->m_flags;

  if (flags & STATE_FLAG_TIMED)
  {
    timer_end= state->m_timer();
    wait_time= timer_end - state->m_timer_start;
    /* Aggregate to EVENTS_WAITS_SUMMARY_BY_INSTANCE (timed) */
    mutex->m_mutex_stat.m_wait_stat.aggregate_value(wait_time);
  }
  else
  {
    /* Aggregate to EVENTS_WAITS_SUMMARY_BY_INSTANCE (counted) */
    mutex->m_mutex_stat.m_wait_stat.aggregate_counted();
  }

  if (likely(rc == 0))
  {
    mutex->m_owner= thread;
    mutex->m_last_locked= timer_end;
  }

  if (flags & STATE_FLAG_THREAD)
  {
    PFS_single_stat *event_name_array;
    event_name_array= thread->m_instr_class_waits_stats;
    uint index= mutex->m_class->m_event_name_index;

    DBUG_ASSERT(index <= wait_class_max);
    DBUG_ASSERT(sanitize_thread(thread) != NULL);
    DBUG_ASSERT(event_name_array >= thread_instr_class_waits_array_start);
    DBUG_ASSERT(event_name_array < thread_instr_class_waits_array_end);

    if (flags & STATE_FLAG_TIMED)
    {
      /* Aggregate to EVENTS_WAITS_SUMMARY_BY_THREAD_BY_EVENT_NAME (timed) */
      event_name_array[index].aggregate_value(wait_time);
    }
    else
    {
      /* Aggregate to EVENTS_WAITS_SUMMARY_BY_THREAD_BY_EVENT_NAME (counted) */
      event_name_array[index].aggregate_counted();
    }

    if (flags & STATE_FLAG_EVENT)
    {
      PFS_events_waits *wait= reinterpret_cast<PFS_events_waits*> (state->m_wait);
      DBUG_ASSERT(wait != NULL);

      wait->m_timer_end= timer_end;
      wait->m_end_event_id= thread->m_event_id;
      if (flag_events_waits_history)
        insert_events_waits_history(thread, wait);
      if (flag_events_waits_history_long)
        insert_events_waits_history_long(wait);
      thread->m_events_waits_current--;
    }
  }
}

/**
  Implementation of the rwlock instrumentation interface.
  @sa PSI_v1::end_rwlock_rdwait.
*/
void pfs_end_rwlock_rdwait_v1(PSI_rwlock_locker* locker, int rc)
{
  PSI_rwlock_locker_state *state= reinterpret_cast<PSI_rwlock_locker_state*> (locker);
  DBUG_ASSERT(state != NULL);

  ulonglong timer_end= 0;
  ulonglong wait_time= 0;

  PFS_rwlock *rwlock= reinterpret_cast<PFS_rwlock *> (state->m_rwlock);
  DBUG_ASSERT(rwlock != NULL);

  if (state->m_flags & STATE_FLAG_TIMED)
  {
    timer_end= state->m_timer();
    wait_time= timer_end - state->m_timer_start;
    /* Aggregate to EVENTS_WAITS_SUMMARY_BY_INSTANCE (timed) */
    rwlock->m_rwlock_stat.m_wait_stat.aggregate_value(wait_time);
  }
  else
  {
    /* Aggregate to EVENTS_WAITS_SUMMARY_BY_INSTANCE (counted) */
    rwlock->m_rwlock_stat.m_wait_stat.aggregate_counted();
  }

  if (rc == 0)
  {
    /*
      Warning:
      Multiple threads can execute this section concurrently
      (since multiple readers can execute in parallel).
      The statistics generated are not safe, which is why they are
      just statistics, not facts.
    */
    if (rwlock->m_readers == 0)
      rwlock->m_last_read= timer_end;
    rwlock->m_writer= NULL;
    rwlock->m_readers++;
  }

  if (state->m_flags & STATE_FLAG_THREAD)
  {
    PFS_thread *thread= reinterpret_cast<PFS_thread *> (state->m_thread);
    DBUG_ASSERT(thread != NULL);

    PFS_single_stat *event_name_array;
    event_name_array= thread->m_instr_class_waits_stats;
    uint index= rwlock->m_class->m_event_name_index;

    if (state->m_flags & STATE_FLAG_TIMED)
    {
      /* Aggregate to EVENTS_WAITS_SUMMARY_BY_THREAD_BY_EVENT_NAME (timed) */
      event_name_array[index].aggregate_value(wait_time);
    }
    else
    {
      /* Aggregate to EVENTS_WAITS_SUMMARY_BY_THREAD_BY_EVENT_NAME (counted) */
      event_name_array[index].aggregate_counted();
    }

    if (state->m_flags & STATE_FLAG_EVENT)
    {
      PFS_events_waits *wait= reinterpret_cast<PFS_events_waits*> (state->m_wait);
      DBUG_ASSERT(wait != NULL);

      wait->m_timer_end= timer_end;
      wait->m_end_event_id= thread->m_event_id;
      if (flag_events_waits_history)
        insert_events_waits_history(thread, wait);
      if (flag_events_waits_history_long)
        insert_events_waits_history_long(wait);
      thread->m_events_waits_current--;
    }
  }
}

/**
  Implementation of the rwlock instrumentation interface.
  @sa PSI_v1::end_rwlock_wrwait.
*/
void pfs_end_rwlock_wrwait_v1(PSI_rwlock_locker* locker, int rc)
{
  PSI_rwlock_locker_state *state= reinterpret_cast<PSI_rwlock_locker_state*> (locker);
  DBUG_ASSERT(state != NULL);

  ulonglong timer_end= 0;
  ulonglong wait_time= 0;

  PFS_rwlock *rwlock= reinterpret_cast<PFS_rwlock *> (state->m_rwlock);
  DBUG_ASSERT(rwlock != NULL);
  PFS_thread *thread= reinterpret_cast<PFS_thread *> (state->m_thread);

  if (state->m_flags & STATE_FLAG_TIMED)
  {
    timer_end= state->m_timer();
    wait_time= timer_end - state->m_timer_start;
    /* Aggregate to EVENTS_WAITS_SUMMARY_BY_INSTANCE (timed) */
    rwlock->m_rwlock_stat.m_wait_stat.aggregate_value(wait_time);
  }
  else
  {
    /* Aggregate to EVENTS_WAITS_SUMMARY_BY_INSTANCE (counted) */
    rwlock->m_rwlock_stat.m_wait_stat.aggregate_counted();
  }

  if (likely(rc == 0))
  {
    /* Thread safe : we are protected by the instrumented rwlock */
    rwlock->m_writer= thread;
    rwlock->m_last_written= timer_end;
    /* Reset the readers stats, they could be off */
    rwlock->m_readers= 0;
    rwlock->m_last_read= 0;
  }

  if (state->m_flags & STATE_FLAG_THREAD)
  {
    PFS_single_stat *event_name_array;
    event_name_array= thread->m_instr_class_waits_stats;
    uint index= rwlock->m_class->m_event_name_index;

    if (state->m_flags & STATE_FLAG_TIMED)
    {
      /* Aggregate to EVENTS_WAITS_SUMMARY_BY_THREAD_BY_EVENT_NAME (timed) */
      event_name_array[index].aggregate_value(wait_time);
    }
    else
    {
      /* Aggregate to EVENTS_WAITS_SUMMARY_BY_THREAD_BY_EVENT_NAME (counted) */
      event_name_array[index].aggregate_counted();
    }

    if (state->m_flags & STATE_FLAG_EVENT)
    {
      PFS_events_waits *wait= reinterpret_cast<PFS_events_waits*> (state->m_wait);
      DBUG_ASSERT(wait != NULL);

      wait->m_timer_end= timer_end;
      wait->m_end_event_id= thread->m_event_id;
      if (flag_events_waits_history)
        insert_events_waits_history(thread, wait);
      if (flag_events_waits_history_long)
        insert_events_waits_history_long(wait);
      thread->m_events_waits_current--;
    }
  }
}

/**
  Implementation of the cond instrumentation interface.
  @sa PSI_v1::end_cond_wait.
*/
void pfs_end_cond_wait_v1(PSI_cond_locker* locker, int rc)
{
  PSI_cond_locker_state *state= reinterpret_cast<PSI_cond_locker_state*> (locker);
  DBUG_ASSERT(state != NULL);

  ulonglong timer_end= 0;
  ulonglong wait_time= 0;

  PFS_cond *cond= reinterpret_cast<PFS_cond *> (state->m_cond);
  /* PFS_mutex *mutex= reinterpret_cast<PFS_mutex *> (state->m_mutex); */

  if (state->m_flags & STATE_FLAG_TIMED)
  {
    timer_end= state->m_timer();
    wait_time= timer_end - state->m_timer_start;
    /* Aggregate to EVENTS_WAITS_SUMMARY_BY_INSTANCE (timed) */
    cond->m_cond_stat.m_wait_stat.aggregate_value(wait_time);
  }
  else
  {
    /* Aggregate to EVENTS_WAITS_SUMMARY_BY_INSTANCE (counted) */
    cond->m_cond_stat.m_wait_stat.aggregate_counted();
  }

  if (state->m_flags & STATE_FLAG_THREAD)
  {
    PFS_thread *thread= reinterpret_cast<PFS_thread *> (state->m_thread);
    DBUG_ASSERT(thread != NULL);

    PFS_single_stat *event_name_array;
    event_name_array= thread->m_instr_class_waits_stats;
    uint index= cond->m_class->m_event_name_index;

    if (state->m_flags & STATE_FLAG_TIMED)
    {
      /* Aggregate to EVENTS_WAITS_SUMMARY_BY_THREAD_BY_EVENT_NAME (timed) */
      event_name_array[index].aggregate_value(wait_time);
    }
    else
    {
      /* Aggregate to EVENTS_WAITS_SUMMARY_BY_THREAD_BY_EVENT_NAME (counted) */
      event_name_array[index].aggregate_counted();
    }

    if (state->m_flags & STATE_FLAG_EVENT)
    {
      PFS_events_waits *wait= reinterpret_cast<PFS_events_waits*> (state->m_wait);
      DBUG_ASSERT(wait != NULL);

      wait->m_timer_end= timer_end;
      wait->m_end_event_id= thread->m_event_id;
      if (flag_events_waits_history)
        insert_events_waits_history(thread, wait);
      if (flag_events_waits_history_long)
        insert_events_waits_history_long(wait);
      thread->m_events_waits_current--;
    }
  }
}

/**
  Implementation of the table instrumentation interface.
  @sa PSI_v1::end_table_io_wait.
*/
void pfs_end_table_io_wait_v1(PSI_table_locker* locker)
{
  PSI_table_locker_state *state= reinterpret_cast<PSI_table_locker_state*> (locker);
  DBUG_ASSERT(state != NULL);

  ulonglong timer_end= 0;
  ulonglong wait_time= 0;

  PFS_table *table= reinterpret_cast<PFS_table *> (state->m_table);
  DBUG_ASSERT(table != NULL);

  PFS_single_stat *stat;
  PFS_table_io_stat *table_io_stat;

  DBUG_ASSERT((state->m_index < table->m_share->m_key_count) ||
              (state->m_index == MAX_INDEXES));

  table_io_stat= & table->m_table_stat.m_index_stat[state->m_index];
  table_io_stat->m_has_data= true;

  switch (state->m_io_operation)
  {
  case PSI_TABLE_FETCH_ROW:
    stat= & table_io_stat->m_fetch;
    break;
  case PSI_TABLE_WRITE_ROW:
    stat= & table_io_stat->m_insert;
    break;
  case PSI_TABLE_UPDATE_ROW:
    stat= & table_io_stat->m_update;
    break;
  case PSI_TABLE_DELETE_ROW:
    stat= & table_io_stat->m_delete;
    break;
  default:
    DBUG_ASSERT(false);
    stat= NULL;
    break;
  }

  uint flags= state->m_flags;

  if (flags & STATE_FLAG_TIMED)
  {
    timer_end= state->m_timer();
    wait_time= timer_end - state->m_timer_start;
    stat->aggregate_value(wait_time);
  }
  else
  {
    stat->aggregate_counted();
  }

  if (flags & STATE_FLAG_THREAD)
  {
    PFS_thread *thread= reinterpret_cast<PFS_thread *> (state->m_thread);
    DBUG_ASSERT(thread != NULL);

    PFS_single_stat *event_name_array;
    event_name_array= thread->m_instr_class_waits_stats;

    /*
      Aggregate to EVENTS_WAITS_SUMMARY_BY_THREAD_BY_EVENT_NAME
      (for wait/io/table/sql/handler)
    */
    if (flags & STATE_FLAG_TIMED)
    {
      event_name_array[GLOBAL_TABLE_IO_EVENT_INDEX].aggregate_value(wait_time);
    }
    else
    {
      event_name_array[GLOBAL_TABLE_IO_EVENT_INDEX].aggregate_counted();
    }

    if (flags & STATE_FLAG_EVENT)
    {
      PFS_events_waits *wait= reinterpret_cast<PFS_events_waits*> (state->m_wait);
      DBUG_ASSERT(wait != NULL);

      wait->m_timer_end= timer_end;
      wait->m_end_event_id= thread->m_event_id;
      if (flag_events_waits_history)
        insert_events_waits_history(thread, wait);
      if (flag_events_waits_history_long)
        insert_events_waits_history_long(wait);
      thread->m_events_waits_current--;
    }
  }

  table->m_has_io_stats= true;
}

/**
  Implementation of the table instrumentation interface.
  @sa PSI_v1::end_table_lock_wait.
*/
void pfs_end_table_lock_wait_v1(PSI_table_locker* locker)
{
  PSI_table_locker_state *state= reinterpret_cast<PSI_table_locker_state*> (locker);
  DBUG_ASSERT(state != NULL);

  ulonglong timer_end= 0;
  ulonglong wait_time= 0;

  PFS_table *table= reinterpret_cast<PFS_table *> (state->m_table);
  DBUG_ASSERT(table != NULL);

  PFS_single_stat *stat= & table->m_table_stat.m_lock_stat.m_stat[state->m_index];

  uint flags= state->m_flags;

  if (flags & STATE_FLAG_TIMED)
  {
    timer_end= state->m_timer();
    wait_time= timer_end - state->m_timer_start;
    stat->aggregate_value(wait_time);
  }
  else
  {
    stat->aggregate_counted();
  }

  if (flags & STATE_FLAG_THREAD)
  {
    PFS_thread *thread= reinterpret_cast<PFS_thread *> (state->m_thread);
    DBUG_ASSERT(thread != NULL);

    PFS_single_stat *event_name_array;
    event_name_array= thread->m_instr_class_waits_stats;

    /*
      Aggregate to EVENTS_WAITS_SUMMARY_BY_THREAD_BY_EVENT_NAME
      (for wait/lock/table/sql/handler)
    */
    if (flags & STATE_FLAG_TIMED)
    {
      event_name_array[GLOBAL_TABLE_LOCK_EVENT_INDEX].aggregate_value(wait_time);
    }
    else
    {
      event_name_array[GLOBAL_TABLE_LOCK_EVENT_INDEX].aggregate_counted();
    }

    if (flags & STATE_FLAG_EVENT)
    {
      PFS_events_waits *wait= reinterpret_cast<PFS_events_waits*> (state->m_wait);
      DBUG_ASSERT(wait != NULL);

      wait->m_timer_end= timer_end;
      wait->m_end_event_id= thread->m_event_id;
      if (flag_events_waits_history)
        insert_events_waits_history(thread, wait);
      if (flag_events_waits_history_long)
        insert_events_waits_history_long(wait);
      thread->m_events_waits_current--;
    }
  }

  table->m_has_lock_stats= true;
}

void pfs_start_file_wait_v1(PSI_file_locker *locker,
                            size_t count,
                            const char *src_file,
                            uint src_line);

void pfs_end_file_wait_v1(PSI_file_locker *locker,
                          size_t count);

/**
  Implementation of the file instrumentation interface.
  @sa PSI_v1::start_file_open_wait.
*/
void pfs_start_file_open_wait_v1(PSI_file_locker *locker,
                                 const char *src_file,
                                 uint src_line)
{
  pfs_start_file_wait_v1(locker, 0, src_file, src_line);

  return;
}

/**
  Implementation of the file instrumentation interface.
  @sa PSI_v1::end_file_open_wait.
*/
PSI_file*
pfs_end_file_open_wait_v1(PSI_file_locker *locker,
                          void *result)
{
  PSI_file_locker_state *state= reinterpret_cast<PSI_file_locker_state*> (locker);
  DBUG_ASSERT(state != NULL);

  switch (state->m_operation)
  {
  case PSI_FILE_STAT:
    break;
  case PSI_FILE_STREAM_OPEN:
  case PSI_FILE_CREATE:
    if (result != NULL)
    {
      PFS_file_class *klass= reinterpret_cast<PFS_file_class*> (state->m_class);
      PFS_thread *thread= reinterpret_cast<PFS_thread*> (state->m_thread);
      const char *name= state->m_name;
      uint len= (uint)strlen(name);
      PFS_file *pfs_file= find_or_create_file(thread, klass, name, len, true);
      state->m_file= reinterpret_cast<PSI_file*> (pfs_file);
    }
    break;
  case PSI_FILE_OPEN:
  default:
    DBUG_ASSERT(false);
    break;
  }

  pfs_end_file_wait_v1(locker, 0);

  return state->m_file;
}

/**
  Implementation of the file instrumentation interface.
  @sa PSI_v1::end_file_open_wait_and_bind_to_descriptor.
*/
void pfs_end_file_open_wait_and_bind_to_descriptor_v1
  (PSI_file_locker *locker, File file)
{
  PFS_file *pfs_file= NULL;
  int index= (int) file;
  PSI_file_locker_state *state= reinterpret_cast<PSI_file_locker_state*> (locker);
  DBUG_ASSERT(state != NULL);

  if (index >= 0)
  {
    PFS_file_class *klass= reinterpret_cast<PFS_file_class*> (state->m_class);
    PFS_thread *thread= reinterpret_cast<PFS_thread*> (state->m_thread);
    const char *name= state->m_name;
    uint len= (uint)strlen(name);
    pfs_file= find_or_create_file(thread, klass, name, len, true);
    state->m_file= reinterpret_cast<PSI_file*> (pfs_file);
  }

  pfs_end_file_wait_v1(locker, 0);

  if (likely(index >= 0))
  {
    if (likely(index < file_handle_max))
      file_handle_array[index]= pfs_file;
    else
    {
      if (pfs_file != NULL)
        release_file(pfs_file);
      file_handle_lost++;
    }
  }
}

/**
  Implementation of the file instrumentation interface.
  @sa PSI_v1::start_file_wait.
*/
void pfs_start_file_wait_v1(PSI_file_locker *locker,
                            size_t count,
                            const char *src_file,
                            uint src_line)
{
  ulonglong timer_start= 0;
  PSI_file_locker_state *state= reinterpret_cast<PSI_file_locker_state*> (locker);
  DBUG_ASSERT(state != NULL);

  uint flags= state->m_flags;

  if (flags & STATE_FLAG_TIMED)
  {
    timer_start= get_timer_raw_value_and_function(wait_timer, & state->m_timer);
    state->m_timer_start= timer_start;
  }

  if (flags & STATE_FLAG_EVENT)
  {
    PFS_events_waits *wait= reinterpret_cast<PFS_events_waits*> (state->m_wait);
    DBUG_ASSERT(wait != NULL);

    wait->m_timer_start= timer_start;
    wait->m_source_file= src_file;
    wait->m_source_line= src_line;
    wait->m_number_of_bytes= count;
  }
}

/**
  Implementation of the file instrumentation interface.
  @sa PSI_v1::end_file_wait.
*/
void pfs_end_file_wait_v1(PSI_file_locker *locker,
                          size_t byte_count)
{
  PSI_file_locker_state *state= reinterpret_cast<PSI_file_locker_state*> (locker);
  DBUG_ASSERT(state != NULL);
  PFS_file *file= reinterpret_cast<PFS_file *> (state->m_file);
  PFS_file_class *klass= reinterpret_cast<PFS_file_class *> (state->m_class);
  PFS_thread *thread= reinterpret_cast<PFS_thread *> (state->m_thread);

  ulonglong timer_end= 0;
  ulonglong wait_time= 0;
  PFS_byte_stat *byte_stat;
  uint flags= state->m_flags;
  size_t bytes= ((int)byte_count > -1 ? byte_count : 0);

  PFS_file_stat *file_stat;

  if (file != NULL)
  {
    file_stat= & file->m_file_stat;
  }
  else
  {
    file_stat= & klass->m_file_stat;
  }

  switch (state->m_operation)
  {
    /* Group read operations */
    case PSI_FILE_READ:
      byte_stat= &file_stat->m_io_stat.m_read;
      break;
    /* Group write operations */
    case PSI_FILE_WRITE:
      byte_stat= &file_stat->m_io_stat.m_write;
      break;
    /* Group remaining operations as miscellaneous */
    case PSI_FILE_CREATE:
    case PSI_FILE_CREATE_TMP:
    case PSI_FILE_OPEN:
    case PSI_FILE_STREAM_OPEN:
    case PSI_FILE_STREAM_CLOSE:
    case PSI_FILE_SEEK:
    case PSI_FILE_TELL:
    case PSI_FILE_FLUSH:
    case PSI_FILE_FSTAT:
    case PSI_FILE_CHSIZE:
    case PSI_FILE_DELETE:
    case PSI_FILE_RENAME:
    case PSI_FILE_SYNC:
    case PSI_FILE_STAT:
    case PSI_FILE_CLOSE:
      byte_stat= &file_stat->m_io_stat.m_misc;
      break;
    default:
      DBUG_ASSERT(false);
      byte_stat= NULL;
      break;
  }

  /* Aggregation for EVENTS_WAITS_SUMMARY_BY_INSTANCE */
  if (flags & STATE_FLAG_TIMED)
  {
    timer_end= state->m_timer();
    wait_time= timer_end - state->m_timer_start;
    /* Aggregate to EVENTS_WAITS_SUMMARY_BY_INSTANCE (timed) */
    byte_stat->aggregate(wait_time, bytes);
  }
  else
  {
    /* Aggregate to EVENTS_WAITS_SUMMARY_BY_INSTANCE (counted) */
    byte_stat->aggregate_counted(bytes);
  }

  if (flags & STATE_FLAG_THREAD)
  {
    DBUG_ASSERT(thread != NULL);

    PFS_single_stat *event_name_array;
    event_name_array= thread->m_instr_class_waits_stats;
    uint index= klass->m_event_name_index;

    if (flags & STATE_FLAG_TIMED)
    {
      /* Aggregate to EVENTS_WAITS_SUMMARY_BY_THREAD_BY_EVENT_NAME (timed) */
      event_name_array[index].aggregate_value(wait_time);
    }
    else
    {
      /* Aggregate to EVENTS_WAITS_SUMMARY_BY_THREAD_BY_EVENT_NAME (counted) */
      event_name_array[index].aggregate_counted();
    }

    if (state->m_flags & STATE_FLAG_EVENT)
    {
      PFS_events_waits *wait= reinterpret_cast<PFS_events_waits*> (state->m_wait);
      DBUG_ASSERT(wait != NULL);

      wait->m_timer_end= timer_end;
      wait->m_number_of_bytes= bytes;
      wait->m_end_event_id= thread->m_event_id;
      wait->m_object_instance_addr= file;
      wait->m_weak_file= file;
      wait->m_weak_version= (file ? file->get_version() : 0);

      if (flag_events_waits_history)
        insert_events_waits_history(thread, wait);
      if (flag_events_waits_history_long)
        insert_events_waits_history_long(wait);
      thread->m_events_waits_current--;
    }
  }
}

/**
  Implementation of the file instrumentation interface.
  @sa PSI_v1::start_file_close_wait.
*/
void pfs_start_file_close_wait_v1(PSI_file_locker *locker,
                                  const char *src_file,
                                  uint src_line)
{
  PFS_thread *thread;
  const char *name;
  uint len;
  PFS_file *pfs_file;
  PSI_file_locker_state *state= reinterpret_cast<PSI_file_locker_state*> (locker);
  DBUG_ASSERT(state != NULL);

  switch (state->m_operation)
  {
  case PSI_FILE_DELETE:
    thread= reinterpret_cast<PFS_thread*> (state->m_thread);
    name= state->m_name;
    len= (uint)strlen(name);
    pfs_file= find_or_create_file(thread, NULL, name, len, false);
    state->m_file= reinterpret_cast<PSI_file*> (pfs_file);
    break;
  case PSI_FILE_STREAM_CLOSE:
  case PSI_FILE_CLOSE:
    break;
  default:
    DBUG_ASSERT(false);
    break;
  }

  pfs_start_file_wait_v1(locker, 0, src_file, src_line);

  return;
}

/**
  Implementation of the file instrumentation interface.
  @sa PSI_v1::end_file_close_wait.
*/
void pfs_end_file_close_wait_v1(PSI_file_locker *locker, int rc)
{
  PSI_file_locker_state *state= reinterpret_cast<PSI_file_locker_state*> (locker);
  DBUG_ASSERT(state != NULL);

  pfs_end_file_wait_v1(locker, 0);

  if (rc == 0)
  {
    PFS_thread *thread= reinterpret_cast<PFS_thread*> (state->m_thread);
    PFS_file *file= reinterpret_cast<PFS_file*> (state->m_file);

    /* Release or destroy the file if necessary */
    switch(state->m_operation)
    {
    case PSI_FILE_CLOSE:
    case PSI_FILE_STREAM_CLOSE:
      if (file != NULL)
        release_file(file);
      break;
    case PSI_FILE_DELETE:
      if (file != NULL)
        destroy_file(thread, file);
      break;
    default:
      DBUG_ASSERT(false);
      break;
    }
  }
  return;
}

void pfs_start_stage_v1(PSI_stage_key key, const char *src_file, int src_line)
{
  ulonglong timer_value= 0;

  PFS_thread *pfs_thread= my_pthread_get_THR_PFS();
  if (unlikely(pfs_thread == NULL))
    return;

  /* Always update column threads.processlist_state. */
  pfs_thread->m_stage= key;

  if (! flag_global_instrumentation)
    return;

  if (flag_thread_instrumentation && ! pfs_thread->m_enabled)
    return;

  PFS_events_stages *pfs= & pfs_thread->m_stage_current;
  PFS_events_waits *child_wait= & pfs_thread->m_events_waits_stack[0];
  PFS_events_statements *parent_statement= & pfs_thread->m_statement_stack[0];

  PFS_instr_class *old_class= pfs->m_class;
  if (old_class != NULL)
  {
    PFS_stage_stat *event_name_array;
    event_name_array= pfs_thread->m_instr_class_stages_stats;
    uint index= old_class->m_event_name_index;

    /* Finish old event */
    if (old_class->m_timed)
    {
      timer_value= get_timer_raw_value(stage_timer);;
      pfs->m_timer_end= timer_value;

      /* Aggregate to EVENTS_STAGES_SUMMARY_BY_THREAD_BY_EVENT_NAME (timed) */
      ulonglong stage_time= timer_value - pfs->m_timer_start;
      event_name_array[index].aggregate_value(stage_time);
    }
    else
    {
      /* Aggregate to EVENTS_STAGES_SUMMARY_BY_THREAD_BY_EVENT_NAME (counted) */
      event_name_array[index].aggregate_counted();
    }

    if (flag_events_stages_current)
    {
      pfs->m_end_event_id= pfs_thread->m_event_id;
      if (flag_events_stages_history)
        insert_events_stages_history(pfs_thread, pfs);
      if (flag_events_stages_history_long)
        insert_events_stages_history_long(pfs);
    }

    /* This stage event is now complete. */
    pfs->m_class= NULL;

    /* New waits will now be attached directly to the parent statement. */
    child_wait->m_event_id= parent_statement->m_event_id;
    child_wait->m_event_type= parent_statement->m_event_type;
    /* See below for new stages, that may overwrite this. */
  }

  /* Start new event */

  PFS_stage_class *new_klass= find_stage_class(key);
  if (unlikely(new_klass == NULL))
    return;

  if (! new_klass->m_enabled)
    return;

  pfs->m_class= new_klass;
  if (new_klass->m_timed)
  {
    /*
      Do not call the timer again if we have a
      TIMER_END for the previous stage already.
    */
    if (timer_value == 0)
      timer_value= get_timer_raw_value(stage_timer);
    pfs->m_timer_start= timer_value;
  }
  else
    pfs->m_timer_start= 0;
  pfs->m_timer_end= 0;

  if (flag_events_stages_current)
  {
    pfs->m_thread_internal_id= pfs_thread->m_thread_internal_id;
    pfs->m_event_id= pfs_thread->m_event_id++;
    pfs->m_end_event_id= 0;
    pfs->m_source_file= src_file;
    pfs->m_source_line= src_line;

    /* New wait events will have this new stage as parent. */
    child_wait->m_event_id= pfs->m_event_id;
    child_wait->m_event_type= EVENT_TYPE_STAGE;
  }
}

void pfs_end_stage_v1()
{
  ulonglong timer_value= 0;

  PFS_thread *pfs_thread= my_pthread_get_THR_PFS();
  if (unlikely(pfs_thread == NULL))
    return;

  pfs_thread->m_stage= 0;

  if (! flag_global_instrumentation)
    return;

  if (flag_thread_instrumentation && ! pfs_thread->m_enabled)
    return;

  PFS_events_stages *pfs= & pfs_thread->m_stage_current;

  PFS_instr_class *old_class= pfs->m_class;
  if (old_class != NULL)
  {
    PFS_stage_stat *event_name_array;
    event_name_array= pfs_thread->m_instr_class_stages_stats;
    uint index= old_class->m_event_name_index;

    /* Finish old event */
    if (old_class->m_timed)
    {
      timer_value= get_timer_raw_value(stage_timer);;
      pfs->m_timer_end= timer_value;

      /* Aggregate to EVENTS_STAGES_SUMMARY_BY_THREAD_BY_EVENT_NAME (timed) */
      ulonglong stage_time= timer_value - pfs->m_timer_start;
      event_name_array[index].aggregate_value(stage_time);
    }
    else
    {
      /* Aggregate to EVENTS_STAGES_SUMMARY_BY_THREAD_BY_EVENT_NAME (counted) */
      event_name_array[index].aggregate_counted();
    }

    if (flag_events_stages_current)
    {
      pfs->m_end_event_id= pfs_thread->m_event_id;
      if (flag_events_stages_history)
        insert_events_stages_history(pfs_thread, pfs);
      if (flag_events_stages_history_long)
        insert_events_stages_history_long(pfs);
    }

    /* New waits will now be attached directly to the parent statement. */
    PFS_events_waits *child_wait= & pfs_thread->m_events_waits_stack[0];
    PFS_events_statements *parent_statement= & pfs_thread->m_statement_stack[0];
    child_wait->m_event_id= parent_statement->m_event_id;
    child_wait->m_event_type= parent_statement->m_event_type;

    /* This stage is completed */
    pfs->m_class= NULL;
  }
}

PSI_statement_locker*
pfs_get_thread_statement_locker_v1(PSI_statement_locker_state *state,
                                   PSI_statement_key key,
                                   const void *charset, PSI_sp_share *sp_share)
{
  DBUG_ASSERT(state != NULL);
  if (! flag_global_instrumentation)
    return NULL;
  PFS_statement_class *klass= find_statement_class(key);
  if (unlikely(klass == NULL))
    return NULL;
  if (! klass->m_enabled)
    return NULL;

  uint flags;

  if (flag_thread_instrumentation)
  {
    PFS_thread *pfs_thread= my_pthread_get_THR_PFS();
    if (unlikely(pfs_thread == NULL))
      return NULL;
    if (! pfs_thread->m_enabled)
      return NULL;
    state->m_thread= reinterpret_cast<PSI_thread *> (pfs_thread);
    flags= STATE_FLAG_THREAD;

    if (klass->m_timed)
      flags|= STATE_FLAG_TIMED;

    if (flag_events_statements_current)
    {
      ulonglong event_id= pfs_thread->m_event_id++;

      if (pfs_thread->m_events_statements_count >= statement_stack_max)
      {
        nested_statement_lost++;
        return NULL;
      }

      pfs_dirty_state dirty_state;
      pfs_thread->m_stmt_lock.allocated_to_dirty(& dirty_state);
      PFS_events_statements *pfs= & pfs_thread->m_statement_stack[pfs_thread->m_events_statements_count];
      pfs->m_thread_internal_id= pfs_thread->m_thread_internal_id;
      pfs->m_event_id= event_id;
      pfs->m_event_type= EVENT_TYPE_STATEMENT;
      pfs->m_end_event_id= 0;
      pfs->m_class= klass;
      pfs->m_timer_start= 0;
      pfs->m_timer_end= 0;
      pfs->m_lock_time= 0;
      pfs->m_current_schema_name_length= 0;
      pfs->m_sqltext_length= 0;

      pfs->m_message_text[0]= '\0';
      pfs->m_sql_errno= 0;
      pfs->m_sqlstate[0]= '\0';
      pfs->m_error_count= 0;
      pfs->m_warning_count= 0;
      pfs->m_rows_affected= 0;

      pfs->m_rows_sent= 0;
      pfs->m_rows_examined= 0;
      pfs->m_created_tmp_disk_tables= 0;
      pfs->m_created_tmp_tables= 0;
      pfs->m_select_full_join= 0;
      pfs->m_select_full_range_join= 0;
      pfs->m_select_range= 0;
      pfs->m_select_range_check= 0;
      pfs->m_select_scan= 0;
      pfs->m_sort_merge_passes= 0;
      pfs->m_sort_range= 0;
      pfs->m_sort_rows= 0;
      pfs->m_sort_scan= 0;
      pfs->m_no_index_used= 0;
      pfs->m_no_good_index_used= 0;
      digest_reset(& pfs->m_digest_storage);

      /* New stages will have this statement as parent */
      PFS_events_stages *child_stage= & pfs_thread->m_stage_current;
      child_stage->m_nesting_event_id= event_id;
      child_stage->m_nesting_event_type= EVENT_TYPE_STATEMENT;

      /* New waits will have this statement as parent, if no stage is instrumented */
      PFS_events_waits *child_wait= & pfs_thread->m_events_waits_stack[0];
      child_wait->m_event_id= event_id;
      child_wait->m_event_type= EVENT_TYPE_STATEMENT;

      PFS_events_statements *parent_statement= NULL;
      PFS_events_transactions *parent_transaction= &pfs_thread->m_transaction_current;
      ulonglong parent_event= 0;
      enum_event_type parent_type= EVENT_TYPE_STATEMENT;
      uint parent_level= 0;

      if (pfs_thread->m_events_statements_count > 0)
      {
        parent_statement= pfs - 1;
        parent_event= parent_statement->m_event_id;
        parent_type=  parent_statement->m_event_type;
        parent_level= parent_statement->m_nesting_event_level + 1;
      }

      if (parent_transaction->m_state == TRANS_STATE_ACTIVE &&
          parent_transaction->m_event_id > parent_event)
      {
        parent_event= parent_transaction->m_event_id;
        parent_type=  parent_transaction->m_event_type;
      }

      pfs->m_nesting_event_id= parent_event;
      pfs->m_nesting_event_type= parent_type;
      pfs->m_nesting_event_level= parent_level;

      /* Set parent Stored Procedure information for this statement. */
      if(sp_share)
      {
        PFS_program *parent_sp= reinterpret_cast<PFS_program*>(sp_share);
        pfs->m_sp_type= parent_sp->m_type;
        memcpy(pfs->m_schema_name, parent_sp->m_schema_name,
               parent_sp->m_schema_name_length);
        pfs->m_schema_name_length= parent_sp->m_schema_name_length;
        memcpy(pfs->m_object_name, parent_sp->m_object_name,
               parent_sp->m_object_name_length);
        pfs->m_object_name_length= parent_sp->m_object_name_length;
      }
      else
      {
        pfs->m_sp_type= NO_OBJECT_TYPE;
        pfs->m_schema_name_length= 0;
        pfs->m_object_name_length= 0;
      }

      state->m_statement= pfs;
      flags|= STATE_FLAG_EVENT;

      pfs_thread->m_events_statements_count++;
      pfs_thread->m_stmt_lock.dirty_to_allocated(& dirty_state);
    }
  }
  else
  {
    if (klass->m_timed)
      flags= STATE_FLAG_TIMED;
    else
      flags= 0;
  }

  if (flag_statements_digest)
  {
    const CHARSET_INFO *cs= static_cast <const CHARSET_INFO*> (charset);
    flags|= STATE_FLAG_DIGEST;
    state->m_digest_state.m_last_id_index= 0;
    digest_reset(& state->m_digest_state.m_digest_storage);
    state->m_digest_state.m_digest_storage.m_charset_number= cs->number;
  }

  state->m_discarded= false;
  state->m_class= klass;
  state->m_flags= flags;

  state->m_lock_time= 0;
  state->m_rows_sent= 0;
  state->m_rows_examined= 0;
  state->m_created_tmp_disk_tables= 0;
  state->m_created_tmp_tables= 0;
  state->m_select_full_join= 0;
  state->m_select_full_range_join= 0;
  state->m_select_range= 0;
  state->m_select_range_check= 0;
  state->m_select_scan= 0;
  state->m_sort_merge_passes= 0;
  state->m_sort_range= 0;
  state->m_sort_rows= 0;
  state->m_sort_scan= 0;
  state->m_no_index_used= 0;
  state->m_no_good_index_used= 0;

  state->m_schema_name_length= 0;
  state->m_parent_sp_share= sp_share;

  return reinterpret_cast<PSI_statement_locker*> (state);
}

PSI_statement_locker*
pfs_refine_statement_v1(PSI_statement_locker *locker,
                        PSI_statement_key key)
{
  PSI_statement_locker_state *state= reinterpret_cast<PSI_statement_locker_state*> (locker);
  if (state == NULL)
    return NULL;
  DBUG_ASSERT(state->m_class != NULL);
  PFS_statement_class *klass;
  /* Only refine statements for mutable instrumentation */
  klass= reinterpret_cast<PFS_statement_class*> (state->m_class);
  DBUG_ASSERT(klass->is_mutable());
  klass= find_statement_class(key);

  uint flags= state->m_flags;

  if (unlikely(klass == NULL) || !klass->m_enabled)
  {
    /* pop statement stack */
    if (flags & STATE_FLAG_THREAD)
    {
      PFS_thread *pfs_thread= reinterpret_cast<PFS_thread *> (state->m_thread);
      DBUG_ASSERT(pfs_thread != NULL);
      if (pfs_thread->m_events_statements_count > 0)
        pfs_thread->m_events_statements_count--;
    }

    state->m_discarded= true;
    return NULL;
  }

  if ((flags & STATE_FLAG_TIMED) && ! klass->m_timed)
    flags= flags & ~STATE_FLAG_TIMED;

  if (flags & STATE_FLAG_EVENT)
  {
    PFS_events_statements *pfs= reinterpret_cast<PFS_events_statements*> (state->m_statement);
    DBUG_ASSERT(pfs != NULL);

    /* mutate EVENTS_STATEMENTS_CURRENT.EVENT_NAME */
    pfs->m_class= klass;
  }

  state->m_class= klass;
  state->m_flags= flags;
  return reinterpret_cast<PSI_statement_locker*> (state);
}

void pfs_start_statement_v1(PSI_statement_locker *locker,
                            const char *db, uint db_len,
                            const char *src_file, uint src_line)
{
  PSI_statement_locker_state *state= reinterpret_cast<PSI_statement_locker_state*> (locker);
  DBUG_ASSERT(state != NULL);

  uint flags= state->m_flags;
  ulonglong timer_start= 0;

  if (flags & STATE_FLAG_TIMED)
  {
    timer_start= get_timer_raw_value_and_function(statement_timer, & state->m_timer);
    state->m_timer_start= timer_start;
  }

  compile_time_assert(PSI_SCHEMA_NAME_LEN == NAME_LEN);
  DBUG_ASSERT(db_len <= sizeof(state->m_schema_name));

  if (db_len > 0)
    memcpy(state->m_schema_name, db, db_len);
  state->m_schema_name_length= db_len;

  if (flags & STATE_FLAG_EVENT)
  {
    PFS_events_statements *pfs= reinterpret_cast<PFS_events_statements*> (state->m_statement);
    DBUG_ASSERT(pfs != NULL);

    pfs->m_timer_start= timer_start;
    pfs->m_source_file= src_file;
    pfs->m_source_line= src_line;

    DBUG_ASSERT(db_len <= sizeof(pfs->m_current_schema_name));
    if (db_len > 0)
      memcpy(pfs->m_current_schema_name, db, db_len);
    pfs->m_current_schema_name_length= db_len;
  }
}

void pfs_set_statement_text_v1(PSI_statement_locker *locker,
                               const char *text, uint text_len)
{
  PSI_statement_locker_state *state= reinterpret_cast<PSI_statement_locker_state*> (locker);
  DBUG_ASSERT(state != NULL);

  if (state->m_discarded)
    return;

  if (state->m_flags & STATE_FLAG_EVENT)
  {
    PFS_events_statements *pfs= reinterpret_cast<PFS_events_statements*> (state->m_statement);
    DBUG_ASSERT(pfs != NULL);
    if (text_len > sizeof (pfs->m_sqltext))
      text_len= sizeof(pfs->m_sqltext);
    if (text_len)
      memcpy(pfs->m_sqltext, text, text_len);
    pfs->m_sqltext_length= text_len;
  }

  return;
}

#define SET_STATEMENT_ATTR_BODY(LOCKER, ATTR, VALUE)                    \
  PSI_statement_locker_state *state;                                    \
  state= reinterpret_cast<PSI_statement_locker_state*> (LOCKER);        \
  if (unlikely(state == NULL))                                          \
    return;                                                             \
  if (state->m_discarded)                                               \
    return;                                                             \
  state->ATTR= VALUE;                                                   \
  if (state->m_flags & STATE_FLAG_EVENT)                                \
  {                                                                     \
    PFS_events_statements *pfs;                                         \
    pfs= reinterpret_cast<PFS_events_statements*> (state->m_statement); \
    DBUG_ASSERT(pfs != NULL);                                           \
    pfs->ATTR= VALUE;                                                   \
  }                                                                     \
  return;

#define INC_STATEMENT_ATTR_BODY(LOCKER, ATTR, VALUE)                    \
  PSI_statement_locker_state *state;                                    \
  state= reinterpret_cast<PSI_statement_locker_state*> (LOCKER);        \
  if (unlikely(state == NULL))                                          \
    return;                                                             \
  if (state->m_discarded)                                               \
    return;                                                             \
  state->ATTR+= VALUE;                                                  \
  if (state->m_flags & STATE_FLAG_EVENT)                                \
  {                                                                     \
    PFS_events_statements *pfs;                                         \
    pfs= reinterpret_cast<PFS_events_statements*> (state->m_statement); \
    DBUG_ASSERT(pfs != NULL);                                           \
    pfs->ATTR+= VALUE;                                                  \
  }                                                                     \
  return;

void pfs_set_statement_lock_time_v1(PSI_statement_locker *locker,
                                    ulonglong count)
{
  SET_STATEMENT_ATTR_BODY(locker, m_lock_time, count);
}

void pfs_set_statement_rows_sent_v1(PSI_statement_locker *locker,
                                    ulonglong count)
{
  SET_STATEMENT_ATTR_BODY(locker, m_rows_sent, count);
}

void pfs_set_statement_rows_examined_v1(PSI_statement_locker *locker,
                                        ulonglong count)
{
  SET_STATEMENT_ATTR_BODY(locker, m_rows_examined, count);
}

void pfs_inc_statement_created_tmp_disk_tables_v1(PSI_statement_locker *locker,
                                                  ulong count)
{
  INC_STATEMENT_ATTR_BODY(locker, m_created_tmp_disk_tables, count);
}

void pfs_inc_statement_created_tmp_tables_v1(PSI_statement_locker *locker,
                                             ulong count)
{
  INC_STATEMENT_ATTR_BODY(locker, m_created_tmp_tables, count);
}

void pfs_inc_statement_select_full_join_v1(PSI_statement_locker *locker,
                                           ulong count)
{
  INC_STATEMENT_ATTR_BODY(locker, m_select_full_join, count);
}

void pfs_inc_statement_select_full_range_join_v1(PSI_statement_locker *locker,
                                                 ulong count)
{
  INC_STATEMENT_ATTR_BODY(locker, m_select_full_range_join, count);
}

void pfs_inc_statement_select_range_v1(PSI_statement_locker *locker,
                                       ulong count)
{
  INC_STATEMENT_ATTR_BODY(locker, m_select_range, count);
}

void pfs_inc_statement_select_range_check_v1(PSI_statement_locker *locker,
                                             ulong count)
{
  INC_STATEMENT_ATTR_BODY(locker, m_select_range_check, count);
}

void pfs_inc_statement_select_scan_v1(PSI_statement_locker *locker,
                                      ulong count)
{
  INC_STATEMENT_ATTR_BODY(locker, m_select_scan, count);
}

void pfs_inc_statement_sort_merge_passes_v1(PSI_statement_locker *locker,
                                            ulong count)
{
  INC_STATEMENT_ATTR_BODY(locker, m_sort_merge_passes, count);
}

void pfs_inc_statement_sort_range_v1(PSI_statement_locker *locker,
                                     ulong count)
{
  INC_STATEMENT_ATTR_BODY(locker, m_sort_range, count);
}

void pfs_inc_statement_sort_rows_v1(PSI_statement_locker *locker,
                                    ulong count)
{
  INC_STATEMENT_ATTR_BODY(locker, m_sort_rows, count);
}

void pfs_inc_statement_sort_scan_v1(PSI_statement_locker *locker,
                                    ulong count)
{
  INC_STATEMENT_ATTR_BODY(locker, m_sort_scan, count);
}

void pfs_set_statement_no_index_used_v1(PSI_statement_locker *locker)
{
  SET_STATEMENT_ATTR_BODY(locker, m_no_index_used, 1);
}

void pfs_set_statement_no_good_index_used_v1(PSI_statement_locker *locker)
{
  SET_STATEMENT_ATTR_BODY(locker, m_no_good_index_used, 1);
}

void pfs_end_statement_v1(PSI_statement_locker *locker, void *stmt_da)
{
  PSI_statement_locker_state *state= reinterpret_cast<PSI_statement_locker_state*> (locker);
  Diagnostics_area *da= reinterpret_cast<Diagnostics_area*> (stmt_da);
  DBUG_ASSERT(state != NULL);
  DBUG_ASSERT(da != NULL);

  if (state->m_discarded)
    return;

  PFS_statement_class *klass= reinterpret_cast<PFS_statement_class *> (state->m_class);
  DBUG_ASSERT(klass != NULL);

  ulonglong timer_end= 0;
  ulonglong wait_time= 0;
  uint flags= state->m_flags;

  if (flags & STATE_FLAG_TIMED)
  {
    timer_end= state->m_timer();
    wait_time= timer_end - state->m_timer_start;
  }

  PFS_statement_stat *event_name_array;
  uint index= klass->m_event_name_index;
  PFS_statement_stat *stat;

  /*
   Capture statement stats by digest.
  */
  PSI_digest_storage *digest_storage= NULL;
  PFS_statement_stat *digest_stat= NULL;
  PFS_program *pfs_program= NULL;

  if (flags & STATE_FLAG_THREAD)
  {
    PFS_thread *thread= reinterpret_cast<PFS_thread *> (state->m_thread);
    DBUG_ASSERT(thread != NULL);
    event_name_array= thread->m_instr_class_statements_stats;
    /* Aggregate to EVENTS_STATEMENTS_SUMMARY_BY_THREAD_BY_EVENT_NAME */
    stat= & event_name_array[index];

    if (flags & STATE_FLAG_DIGEST)
    {
      digest_storage= &state->m_digest_state.m_digest_storage;
      /* Populate PFS_statements_digest_stat with computed digest information.*/
      digest_stat= find_or_create_digest(thread, digest_storage,
                                         state->m_schema_name,
                                         state->m_schema_name_length);
    }

    if (flags & STATE_FLAG_EVENT)
    {
      PFS_events_statements *pfs= reinterpret_cast<PFS_events_statements*> (state->m_statement);
      DBUG_ASSERT(pfs != NULL);

      pfs_dirty_state dirty_state;
      thread->m_stmt_lock.allocated_to_dirty(& dirty_state);

      switch(da->status())
      {
        case Diagnostics_area::DA_EMPTY:
          break;
        case Diagnostics_area::DA_OK:
          memcpy(pfs->m_message_text, da->message_text(),
                 MYSQL_ERRMSG_SIZE);
          pfs->m_message_text[MYSQL_ERRMSG_SIZE]= 0;
          pfs->m_rows_affected= da->affected_rows();
          pfs->m_warning_count= da->last_statement_cond_count();
          memcpy(pfs->m_sqlstate, "00000", SQLSTATE_LENGTH);
          break;
        case Diagnostics_area::DA_EOF:
          pfs->m_warning_count= da->last_statement_cond_count();
          break;
        case Diagnostics_area::DA_ERROR:
          memcpy(pfs->m_message_text, da->message_text(),
                 MYSQL_ERRMSG_SIZE);
          pfs->m_message_text[MYSQL_ERRMSG_SIZE]= 0;
          pfs->m_sql_errno= da->mysql_errno();
          memcpy(pfs->m_sqlstate, da->returned_sqlstate(), SQLSTATE_LENGTH);
          break;
        case Diagnostics_area::DA_DISABLED:
          break;
      }

      pfs->m_timer_end= timer_end;
      pfs->m_end_event_id= thread->m_event_id;

      if (flags & STATE_FLAG_DIGEST)
      {
        /*
          The following columns in events_statement_current:
          - DIGEST,
          - DIGEST_TEXT
          are computed from the digest storage.
        */
        digest_copy(& pfs->m_digest_storage, digest_storage);
      }

      pfs_program= reinterpret_cast<PFS_program*>(state->m_parent_sp_share);

      if (flag_events_statements_history)
        insert_events_statements_history(thread, pfs);
      if (flag_events_statements_history_long)
        insert_events_statements_history_long(pfs);

      DBUG_ASSERT(thread->m_events_statements_count > 0);
      thread->m_events_statements_count--;
      thread->m_stmt_lock.dirty_to_allocated(& dirty_state);
    }
  }
  else
  {
    if (flags & STATE_FLAG_DIGEST)
    {
      PFS_thread *thread= my_pthread_get_THR_PFS();

      /* An instrumented thread is required, for LF_PINS. */
      if (thread != NULL)
      {
        /* Set digest stat. */
        digest_storage= &state->m_digest_state.m_digest_storage;
        /* Populate statements_digest_stat with computed digest information. */
        digest_stat= find_or_create_digest(thread, digest_storage,
                                           state->m_schema_name,
                                           state->m_schema_name_length);
      }
    }

    event_name_array= global_instr_class_statements_array;
    /* Aggregate to EVENTS_STATEMENTS_SUMMARY_GLOBAL_BY_EVENT_NAME */
    stat= & event_name_array[index];
  }

  if (flags & STATE_FLAG_TIMED)
  {
    /* Aggregate to EVENTS_STATEMENTS_SUMMARY_..._BY_EVENT_NAME (timed) */
    stat->aggregate_value(wait_time);
  }
  else
  {
    /* Aggregate to EVENTS_STATEMENTS_SUMMARY_..._BY_EVENT_NAME (counted) */
    stat->aggregate_counted();
  }

  stat->m_lock_time+= state->m_lock_time;
  stat->m_rows_sent+= state->m_rows_sent;
  stat->m_rows_examined+= state->m_rows_examined;
  stat->m_created_tmp_disk_tables+= state->m_created_tmp_disk_tables;
  stat->m_created_tmp_tables+= state->m_created_tmp_tables;
  stat->m_select_full_join+= state->m_select_full_join;
  stat->m_select_full_range_join+= state->m_select_full_range_join;
  stat->m_select_range+= state->m_select_range;
  stat->m_select_range_check+= state->m_select_range_check;
  stat->m_select_scan+= state->m_select_scan;
  stat->m_sort_merge_passes+= state->m_sort_merge_passes;
  stat->m_sort_range+= state->m_sort_range;
  stat->m_sort_rows+= state->m_sort_rows;
  stat->m_sort_scan+= state->m_sort_scan;
  stat->m_no_index_used+= state->m_no_index_used;
  stat->m_no_good_index_used+= state->m_no_good_index_used;

  if (digest_stat != NULL)
  {
    if (flags & STATE_FLAG_TIMED)
    {
      digest_stat->aggregate_value(wait_time);
    }
    else
    {
      digest_stat->aggregate_counted();
    }

    digest_stat->m_lock_time+= state->m_lock_time;
    digest_stat->m_rows_sent+= state->m_rows_sent;
    digest_stat->m_rows_examined+= state->m_rows_examined;
    digest_stat->m_created_tmp_disk_tables+= state->m_created_tmp_disk_tables;
    digest_stat->m_created_tmp_tables+= state->m_created_tmp_tables;
    digest_stat->m_select_full_join+= state->m_select_full_join;
    digest_stat->m_select_full_range_join+= state->m_select_full_range_join;
    digest_stat->m_select_range+= state->m_select_range;
    digest_stat->m_select_range_check+= state->m_select_range_check;
    digest_stat->m_select_scan+= state->m_select_scan;
    digest_stat->m_sort_merge_passes+= state->m_sort_merge_passes;
    digest_stat->m_sort_range+= state->m_sort_range;
    digest_stat->m_sort_rows+= state->m_sort_rows;
    digest_stat->m_sort_scan+= state->m_sort_scan;
    digest_stat->m_no_index_used+= state->m_no_index_used;
    digest_stat->m_no_good_index_used+= state->m_no_good_index_used;
  }

  if(pfs_program != NULL)
  {
    PFS_statement_stat *sub_stmt_stat= NULL;
    sub_stmt_stat= &pfs_program->m_stmt_stat;
    if(sub_stmt_stat != NULL)
    {
      if (flags & STATE_FLAG_TIMED)
      {
        sub_stmt_stat->aggregate_value(wait_time);
      }
      else
      {
        sub_stmt_stat->aggregate_counted();
      }

      sub_stmt_stat->m_lock_time+= state->m_lock_time;
      sub_stmt_stat->m_rows_sent+= state->m_rows_sent;
      sub_stmt_stat->m_rows_examined+= state->m_rows_examined;
      sub_stmt_stat->m_created_tmp_disk_tables+= state->m_created_tmp_disk_tables;
      sub_stmt_stat->m_created_tmp_tables+= state->m_created_tmp_tables;
      sub_stmt_stat->m_select_full_join+= state->m_select_full_join;
      sub_stmt_stat->m_select_full_range_join+= state->m_select_full_range_join;
      sub_stmt_stat->m_select_range+= state->m_select_range;
      sub_stmt_stat->m_select_range_check+= state->m_select_range_check;
      sub_stmt_stat->m_select_scan+= state->m_select_scan;
      sub_stmt_stat->m_sort_merge_passes+= state->m_sort_merge_passes;
      sub_stmt_stat->m_sort_range+= state->m_sort_range;
      sub_stmt_stat->m_sort_rows+= state->m_sort_rows;
      sub_stmt_stat->m_sort_scan+= state->m_sort_scan;
      sub_stmt_stat->m_no_index_used+= state->m_no_index_used;
      sub_stmt_stat->m_no_good_index_used+= state->m_no_good_index_used;
    }
  }

  PFS_statement_stat *sub_stmt_stat= NULL;
  if(pfs_program != NULL)
  {
    sub_stmt_stat= &pfs_program->m_stmt_stat;
  }
  switch (da->status())
  {
    case Diagnostics_area::DA_EMPTY:
      break;
    case Diagnostics_area::DA_OK:
      stat->m_rows_affected+= da->affected_rows();
      stat->m_warning_count+= da->last_statement_cond_count();
      if (digest_stat != NULL)
      {
        digest_stat->m_rows_affected+= da->affected_rows();
        digest_stat->m_warning_count+= da->last_statement_cond_count();
      }
      if(sub_stmt_stat != NULL)
      {
        sub_stmt_stat->m_rows_affected+= da->affected_rows();
        sub_stmt_stat->m_warning_count+= da->last_statement_cond_count();
      }
      break;
    case Diagnostics_area::DA_EOF:
      stat->m_warning_count+= da->last_statement_cond_count();
      if (digest_stat != NULL)
      {
        digest_stat->m_warning_count+= da->last_statement_cond_count();
      }
      if(sub_stmt_stat != NULL)
      {
        sub_stmt_stat->m_warning_count+= da->last_statement_cond_count();
      }
      break;
    case Diagnostics_area::DA_ERROR:
      stat->m_error_count++;
      if (digest_stat != NULL)
      {
        digest_stat->m_error_count++;
      }
      if(sub_stmt_stat != NULL)
      {
        sub_stmt_stat->m_error_count++;
      }
      break;
    case Diagnostics_area::DA_DISABLED:
      break;
  }
}

static inline enum_object_type sp_type_to_object_type(uint sp_type)
{
  enum enum_sp_type value= static_cast<enum enum_sp_type> (sp_type);

  switch (value)
  {
    case SP_TYPE_FUNCTION:
      return OBJECT_TYPE_FUNCTION;
    case SP_TYPE_PROCEDURE:
      return OBJECT_TYPE_PROCEDURE;
    case SP_TYPE_TRIGGER:
      return OBJECT_TYPE_TRIGGER;
    case SP_TYPE_EVENT:
      return OBJECT_TYPE_EVENT;
    default:
      DBUG_ASSERT(false);
      /* Dead code */
      return NO_OBJECT_TYPE;
  }
}

/**
  Implementation of the stored program instrumentation interface.
  @sa PSI_v1::get_sp_share.
*/
PSI_sp_share *pfs_get_sp_share_v1(uint sp_type,
                                  const char* schema_name,
                                  uint schema_name_length,
                                  const char* object_name,
                                  uint object_name_length)
{

  PFS_thread *pfs_thread= my_pthread_get_THR_PFS();
  if (unlikely(pfs_thread == NULL))
    return NULL;

  PFS_program *pfs_program;
  pfs_program= find_or_create_program(pfs_thread,
                                      sp_type_to_object_type(sp_type),
                                      object_name,
                                      object_name_length,
                                      schema_name,
                                      schema_name_length);

  return reinterpret_cast<PSI_sp_share *>(pfs_program);
}

void pfs_release_sp_share_v1(PSI_sp_share* sp_share)
{
  /* Unused */
  return;
}

PSI_sp_locker* pfs_start_sp_v1(PSI_sp_locker_state *state,
                               PSI_sp_share *sp_share)
{
  DBUG_ASSERT(state != NULL);
  if (! flag_global_instrumentation)
    return NULL;

  if (flag_thread_instrumentation)
  {
    PFS_thread *pfs_thread= my_pthread_get_THR_PFS();
    if (unlikely(pfs_thread == NULL))
      return NULL;
    if (! pfs_thread->m_enabled)
      return NULL;
  }

  /*
    sp share might be null in case when stat array is full and no new
    stored program stats are being inserted into it.
  */
  PFS_program *pfs_program= reinterpret_cast<PFS_program*>(sp_share);
  if (pfs_program == NULL || !pfs_program->m_enabled)
    return NULL;

  state->m_flags= 0;

  if(pfs_program->m_timed)
  {
    state->m_flags|= STATE_FLAG_TIMED;
    state->m_timer_start= get_timer_raw_value_and_function(statement_timer,
                                                  & state->m_timer);
  }

  state->m_sp_share= sp_share;

  return reinterpret_cast<PSI_sp_locker*> (state);
}

void pfs_end_sp_v1(PSI_sp_locker *locker)
{
  PSI_sp_locker_state *state= reinterpret_cast<PSI_sp_locker_state*> (locker);
  DBUG_ASSERT(state != NULL);

  ulonglong timer_end;
  ulonglong wait_time;

  PFS_program *pfs_program= reinterpret_cast<PFS_program *>(state->m_sp_share);
  PFS_sp_stat *stat= &pfs_program->m_sp_stat;

  if (state->m_flags & STATE_FLAG_TIMED)
  {
    timer_end= state->m_timer();
    wait_time= timer_end - state->m_timer_start;

    /* Now use this timer_end and wait_time for timing information. */
    stat->aggregate_value(wait_time);
  }
  else
  {
    stat->aggregate_counted();
  }
}

void pfs_drop_sp_v1(uint sp_type,
                    const char* schema_name,
                    uint schema_name_length,
                    const char* object_name,
                    uint object_name_length)
{
  PFS_thread *pfs_thread= my_pthread_get_THR_PFS();
  if (unlikely(pfs_thread == NULL))
    return;

  drop_program(pfs_thread,
               sp_type_to_object_type(sp_type),
               object_name, object_name_length,
               schema_name, schema_name_length);
}

PSI_transaction_locker*
pfs_get_thread_transaction_locker_v1(PSI_transaction_locker_state *state,
                                     const void *xid,
                                     const ulonglong *trxid,
                                     int isolation_level,
                                     my_bool read_only,
                                     my_bool autocommit)
{
  DBUG_ASSERT(state != NULL);

  if (!flag_global_instrumentation)
    return NULL;

  if (!global_transaction_class.m_enabled)
    return NULL;

  uint flags;

  if (flag_thread_instrumentation)
  {
    PFS_thread *pfs_thread= my_pthread_get_THR_PFS();
    if (unlikely(pfs_thread == NULL))
      return NULL;
    if (!pfs_thread->m_enabled)
      return NULL;
    state->m_thread= reinterpret_cast<PSI_thread *> (pfs_thread);
    flags= STATE_FLAG_THREAD;

    if (global_transaction_class.m_timed)
      flags|= STATE_FLAG_TIMED;

    if (flag_events_transactions_current)
    {
      ulonglong event_id= pfs_thread->m_event_id++;

      PFS_events_transactions *pfs= &pfs_thread->m_transaction_current;
      pfs->m_thread_internal_id = pfs_thread->m_thread_internal_id;
      pfs->m_event_id= event_id;
      pfs->m_event_type= EVENT_TYPE_TRANSACTION;
      pfs->m_end_event_id= 0;
      pfs->m_class= &global_transaction_class;
      pfs->m_timer_start= 0;
      pfs->m_timer_end= 0;
      if (xid != NULL)
        pfs->m_xid= *(PSI_xid *)xid;
      pfs->m_xa= false;
      pfs->m_xa_state= TRANS_STATE_XA_NOTR;
      pfs->m_trxid= (trxid == NULL) ? 0 : *trxid;
      pfs->m_isolation_level= (enum_isolation_level)isolation_level;
      pfs->m_read_only= read_only;
      pfs->m_autocommit= autocommit;
      pfs->m_savepoint_count= 0;
      pfs->m_rollback_to_savepoint_count= 0;
      pfs->m_release_savepoint_count= 0;

      uint statements_count= pfs_thread->m_events_statements_count;
      if (statements_count > 0)
      {
        PFS_events_statements *pfs_statement=
          &pfs_thread->m_statement_stack[statements_count - 1];
        pfs->m_nesting_event_id= pfs_statement->m_event_id;
        pfs->m_nesting_event_type= pfs_statement->m_event_type;
      }
      else
      {
        pfs->m_nesting_event_id= 0;
        /* pfs->m_nesting_event_type not used when m_nesting_event_id is 0 */
      }

      state->m_transaction= pfs;
      flags|= STATE_FLAG_EVENT;
    }
  }
  else
  {
    if (global_transaction_class.m_timed)
      flags= STATE_FLAG_TIMED;
    else
      flags= 0;
  }

  state->m_class= &global_transaction_class;
  state->m_flags= flags;
  state->m_autocommit= autocommit;
  state->m_read_only= read_only;
  state->m_savepoint_count= 0;
  state->m_rollback_to_savepoint_count= 0;
  state->m_release_savepoint_count= 0;

  return reinterpret_cast<PSI_transaction_locker*> (state);
}

void pfs_start_transaction_v1(PSI_transaction_locker *locker,
                              const char *src_file, uint src_line)
{
  PSI_transaction_locker_state *state= reinterpret_cast<PSI_transaction_locker_state*> (locker);
  DBUG_ASSERT(state != NULL);

  uint flags= state->m_flags;
  ulonglong timer_start= 0;

  if (flags & STATE_FLAG_TIMED)
  {
    timer_start= get_timer_raw_value_and_function(transaction_timer, &state->m_timer);
    state->m_timer_start= timer_start;
  }

  if (flags & STATE_FLAG_EVENT)
  {
    PFS_events_transactions *pfs= reinterpret_cast<PFS_events_transactions*> (state->m_transaction);
    DBUG_ASSERT(pfs != NULL);

    pfs->m_timer_start= timer_start;
    pfs->m_source_file= src_file;
    pfs->m_source_line= src_line;
    pfs->m_state= TRANS_STATE_ACTIVE;
    pfs->m_gtid_set= false;
    pfs->m_sid.clear();
    pfs->m_gtid_spec.clear();
  }
}

void pfs_set_transaction_gtid_v1(PSI_transaction_locker *locker,
                                 const void *sid,
                                 const void *gtid_spec)
{
  PSI_transaction_locker_state *state= reinterpret_cast<PSI_transaction_locker_state*> (locker);
  DBUG_ASSERT(state != NULL);
  DBUG_ASSERT(sid != NULL);
  DBUG_ASSERT(gtid_spec != NULL);

  if (state->m_flags & STATE_FLAG_EVENT)
  {
    PFS_events_transactions *pfs= reinterpret_cast<PFS_events_transactions*> (state->m_transaction);
    DBUG_ASSERT(pfs != NULL);
    pfs->m_sid= *(rpl_sid *)sid;
    pfs->m_gtid_spec= *(Gtid_specification *)gtid_spec;
    pfs->m_gtid_set= true;
  }
  return;
}

void pfs_set_transaction_xid_v1(PSI_transaction_locker *locker,
                                const void *xid,
                                int xa_state)
{
  PSI_transaction_locker_state *state= reinterpret_cast<PSI_transaction_locker_state*> (locker);
  DBUG_ASSERT(state != NULL);

  if (state->m_flags & STATE_FLAG_EVENT)
  {
    PFS_events_transactions *pfs= reinterpret_cast<PFS_events_transactions*> (state->m_transaction);
    DBUG_ASSERT(pfs != NULL);
    DBUG_ASSERT(xid != NULL);

    pfs->m_xid= *(PSI_xid *)xid;
    pfs->m_xa_state= (enum_xa_transaction_state)xa_state;
    pfs->m_xa= true;
  }
  return;
}

void pfs_set_transaction_xa_state_v1(PSI_transaction_locker *locker,
                                     int xa_state)
{
  PSI_transaction_locker_state *state= reinterpret_cast<PSI_transaction_locker_state*> (locker);
  DBUG_ASSERT(state != NULL);

  if (state->m_flags & STATE_FLAG_EVENT)
  {
    PFS_events_transactions *pfs= reinterpret_cast<PFS_events_transactions*> (state->m_transaction);
    DBUG_ASSERT(pfs != NULL);

    pfs->m_xa_state= (enum_xa_transaction_state)xa_state;
    pfs->m_xa= true;
  }
  return;
}

void pfs_set_transaction_trxid_v1(PSI_transaction_locker *locker,
                                  const ulonglong *trxid)
{
  DBUG_ASSERT(trxid != NULL);

  PSI_transaction_locker_state *state= reinterpret_cast<PSI_transaction_locker_state*> (locker);
  DBUG_ASSERT(state != NULL);

  if (state->m_flags & STATE_FLAG_EVENT)
  {
    PFS_events_transactions *pfs= reinterpret_cast<PFS_events_transactions*> (state->m_transaction);
    DBUG_ASSERT(pfs != NULL);

    if (pfs->m_trxid == 0)
      pfs->m_trxid= *trxid;
  }
}

#define INC_TRANSACTION_ATTR_BODY(LOCKER, ATTR, VALUE)                  \
  PSI_transaction_locker_state *state;                                  \
  state= reinterpret_cast<PSI_transaction_locker_state*> (LOCKER);      \
  if (unlikely(state == NULL))                                          \
    return;                                                             \
  state->ATTR+= VALUE;                                                  \
  if (state->m_flags & STATE_FLAG_EVENT)                                \
  {                                                                     \
    PFS_events_transactions *pfs;                                       \
    pfs= reinterpret_cast<PFS_events_transactions*> (state->m_transaction); \
    DBUG_ASSERT(pfs != NULL);                                           \
    pfs->ATTR+= VALUE;                                                  \
  }                                                                     \
  return;


void pfs_inc_transaction_savepoints_v1(PSI_transaction_locker *locker,
                                       ulong count)
{
  INC_TRANSACTION_ATTR_BODY(locker, m_savepoint_count, count);
}

void pfs_inc_transaction_rollback_to_savepoint_v1(PSI_transaction_locker *locker,
                                                  ulong count)
{
  INC_TRANSACTION_ATTR_BODY(locker, m_rollback_to_savepoint_count, count);
}

void pfs_inc_transaction_release_savepoint_v1(PSI_transaction_locker *locker,
                                              ulong count)
{
  INC_TRANSACTION_ATTR_BODY(locker, m_release_savepoint_count, count);
}

void pfs_end_transaction_v1(PSI_transaction_locker *locker, my_bool commit)
{
  PSI_transaction_locker_state *state= reinterpret_cast<PSI_transaction_locker_state*> (locker);
  DBUG_ASSERT(state != NULL);

  ulonglong timer_end= 0;
  ulonglong wait_time= 0;
  uint flags= state->m_flags;

  if (flags & STATE_FLAG_TIMED)
  {
    timer_end= state->m_timer();
    wait_time= timer_end - state->m_timer_start;
  }

  PFS_transaction_stat *stat;

  if (flags & STATE_FLAG_THREAD)
  {
    PFS_thread *pfs_thread= reinterpret_cast<PFS_thread *> (state->m_thread);
    DBUG_ASSERT(pfs_thread != NULL);

    /* Aggregate to EVENTS_TRANSACTIONS_SUMMARY_BY_THREAD_BY_EVENT_NAME */
    stat= &pfs_thread->m_instr_class_transactions_stats[GLOBAL_TRANSACTION_INDEX];

    if (flags & STATE_FLAG_EVENT)
    {
      PFS_events_transactions *pfs= reinterpret_cast<PFS_events_transactions*> (state->m_transaction);
      DBUG_ASSERT(pfs != NULL);

      /* events_transactions_current may have been cleared while the transaction was active */
      if (unlikely(pfs->m_class == NULL))
        return;

      pfs->m_timer_end= timer_end;
      pfs->m_end_event_id= pfs_thread->m_event_id;

      pfs->m_state= (commit ? TRANS_STATE_COMMITTED : TRANS_STATE_ROLLED_BACK);

      if (pfs->m_xa)
          pfs->m_xa_state= (commit ? TRANS_STATE_XA_COMMITTED : TRANS_STATE_XA_ROLLBACK_ONLY);

      if (flag_events_transactions_history)
        insert_events_transactions_history(pfs_thread, pfs);
      if (flag_events_transactions_history_long)
        insert_events_transactions_history_long(pfs);
    }
  }
  else
  {
    /* Aggregate to EVENTS_TRANSACTIONS_SUMMARY_GLOBAL_BY_EVENT_NAME */
    stat= &global_transaction_stat;
  }

  if (flags & STATE_FLAG_TIMED)
  {
    /* Aggregate to EVENTS_TRANSACTIONS_SUMMARY_..._BY_EVENT_NAME (timed) */
    if(state->m_read_only)
      stat->m_read_only_stat.aggregate_value(wait_time);
    else
      stat->m_read_write_stat.aggregate_value(wait_time);
  }
  else
  {
    /* Aggregate to EVENTS_TRANSACTIONS_SUMMARY_..._BY_EVENT_NAME (counted) */
    if(state->m_read_only)
      stat->m_read_only_stat.aggregate_counted();
    else
      stat->m_read_write_stat.aggregate_counted();
  }

  stat->m_savepoint_count+= state->m_savepoint_count;
  stat->m_rollback_to_savepoint_count+= state->m_rollback_to_savepoint_count;
  stat->m_release_savepoint_count+= state->m_release_savepoint_count;
}


/**
  Implementation of the socket instrumentation interface.
  @sa PSI_v1::end_socket_wait.
*/
void pfs_end_socket_wait_v1(PSI_socket_locker *locker, size_t byte_count)
{
  PSI_socket_locker_state *state= reinterpret_cast<PSI_socket_locker_state*> (locker);
  DBUG_ASSERT(state != NULL);

  PFS_socket *socket= reinterpret_cast<PFS_socket *>(state->m_socket);
  DBUG_ASSERT(socket != NULL);

  ulonglong timer_end= 0;
  ulonglong wait_time= 0;
  PFS_byte_stat *byte_stat;
  uint flags= state->m_flags;
  size_t bytes= ((int)byte_count > -1 ? byte_count : 0);

  switch (state->m_operation)
  {
    /* Group read operations */
    case PSI_SOCKET_RECV:
    case PSI_SOCKET_RECVFROM:
    case PSI_SOCKET_RECVMSG:
      byte_stat= &socket->m_socket_stat.m_io_stat.m_read;
      break;
    /* Group write operations */
    case PSI_SOCKET_SEND:
    case PSI_SOCKET_SENDTO:
    case PSI_SOCKET_SENDMSG:
      byte_stat= &socket->m_socket_stat.m_io_stat.m_write;
      break;
    /* Group remaining operations as miscellaneous */
    case PSI_SOCKET_CONNECT:
    case PSI_SOCKET_CREATE:
    case PSI_SOCKET_BIND:
    case PSI_SOCKET_SEEK:
    case PSI_SOCKET_OPT:
    case PSI_SOCKET_STAT:
    case PSI_SOCKET_SHUTDOWN:
    case PSI_SOCKET_SELECT:
    case PSI_SOCKET_CLOSE:
      byte_stat= &socket->m_socket_stat.m_io_stat.m_misc;
      break;
    default:
      DBUG_ASSERT(false);
      byte_stat= NULL;
      break;
  }

  /* Aggregation for EVENTS_WAITS_SUMMARY_BY_INSTANCE */
  if (flags & STATE_FLAG_TIMED)
  {
    timer_end= state->m_timer();
    wait_time= timer_end - state->m_timer_start;

    /* Aggregate to the socket instrument for now (timed) */
    byte_stat->aggregate(wait_time, bytes);
  }
  else
  {
    /* Aggregate to the socket instrument (event count and byte count) */
    byte_stat->aggregate_counted(bytes);
  }

  /* Aggregate to EVENTS_WAITS_HISTORY and EVENTS_WAITS_HISTORY_LONG */
  if (flags & STATE_FLAG_EVENT)
  {
    PFS_thread *thread= reinterpret_cast<PFS_thread *>(state->m_thread);
    DBUG_ASSERT(thread != NULL);
    PFS_events_waits *wait= reinterpret_cast<PFS_events_waits*> (state->m_wait);
    DBUG_ASSERT(wait != NULL);

    wait->m_timer_end= timer_end;
    wait->m_end_event_id= thread->m_event_id;
    wait->m_number_of_bytes= bytes;

    if (flag_events_waits_history)
      insert_events_waits_history(thread, wait);
    if (flag_events_waits_history_long)
      insert_events_waits_history_long(wait);
    thread->m_events_waits_current--;
  }
}

void pfs_set_socket_state_v1(PSI_socket *socket, PSI_socket_state state)
{
  DBUG_ASSERT((state == PSI_SOCKET_STATE_IDLE) || (state == PSI_SOCKET_STATE_ACTIVE));
  PFS_socket *pfs= reinterpret_cast<PFS_socket*>(socket);
  DBUG_ASSERT(pfs != NULL);
  DBUG_ASSERT(pfs->m_idle || (state == PSI_SOCKET_STATE_IDLE));
  DBUG_ASSERT(!pfs->m_idle || (state == PSI_SOCKET_STATE_ACTIVE));
  pfs->m_idle= (state == PSI_SOCKET_STATE_IDLE);
}

/**
  Set socket descriptor and address info.
*/
void pfs_set_socket_info_v1(PSI_socket *socket,
                            const my_socket *fd,
                            const struct sockaddr *addr,
                            socklen_t addr_len)
{
  PFS_socket *pfs= reinterpret_cast<PFS_socket*>(socket);
  DBUG_ASSERT(pfs != NULL);

  /** Set socket descriptor */
  if (fd != NULL)
    pfs->m_fd= (uint)*fd;

  /** Set raw socket address and length */
  if (likely(addr != NULL && addr_len > 0))
  {
    pfs->m_addr_len= addr_len;

    /** Restrict address length to size of struct */
    if (unlikely(pfs->m_addr_len > sizeof(sockaddr_storage)))
      pfs->m_addr_len= sizeof(struct sockaddr_storage);

    memcpy(&pfs->m_sock_addr, addr, pfs->m_addr_len);
  }
}

/**
  Implementation of the socket instrumentation interface.
  @sa PSI_v1::set_socket_info.
*/
void pfs_set_socket_thread_owner_v1(PSI_socket *socket)
{
  PFS_socket *pfs_socket= reinterpret_cast<PFS_socket*>(socket);
  DBUG_ASSERT(pfs_socket != NULL);
  pfs_socket->m_thread_owner= my_pthread_get_THR_PFS();
}

/**
  Implementation of the thread attribute connection interface
  @sa PSI_v1::set_thread_connect_attr.
*/
int pfs_set_thread_connect_attrs_v1(const char *buffer, uint length,
                                    const void *from_cs)
{
  PFS_thread *thd= my_pthread_get_THR_PFS();

  DBUG_ASSERT(buffer != NULL);

  if (likely(thd != NULL) && session_connect_attrs_size_per_thread > 0)
  {
    pfs_dirty_state dirty_state;
    const CHARSET_INFO *cs = static_cast<const CHARSET_INFO *> (from_cs);

    /* copy from the input buffer as much as we can fit */
    uint copy_size= (uint)(length < session_connect_attrs_size_per_thread ?
                           length : session_connect_attrs_size_per_thread);
    thd->m_session_lock.allocated_to_dirty(& dirty_state);
    memcpy(thd->m_session_connect_attrs, buffer, copy_size);
    thd->m_session_connect_attrs_length= copy_size;
    thd->m_session_connect_attrs_cs_number= cs->number;
    thd->m_session_lock.dirty_to_allocated(& dirty_state);

    if (copy_size == length)
      return 0;

    session_connect_attrs_lost++;
    return 1;
  }
  return 0;
}

void pfs_register_memory_v1(const char *category,
                               PSI_memory_info_v1 *info,
                               int count)
{
  REGISTER_BODY_V1(PSI_memory_key,
                   memory_instrument_prefix,
                   register_memory_class)
}

static PSI_memory_key pfs_memory_alloc_v1(PSI_memory_key key, size_t size)
{
  PFS_memory_class *klass= find_memory_class(key);
  if (klass == NULL)
    return PSI_NOT_INSTRUMENTED;

  PFS_memory_stat *event_name_array;
  PFS_memory_stat *stat;
  uint index= klass->m_event_name_index;
  PFS_memory_stat_delta delta_buffer;
  PFS_memory_stat_delta *delta;

  if (flag_thread_instrumentation)
  {
    PFS_thread *pfs_thread= my_pthread_getspecific_ptr(PFS_thread*, THR_PFS);
    if (unlikely(pfs_thread == NULL))
      return PSI_NOT_INSTRUMENTED;
    if (! pfs_thread->m_enabled)
      return PSI_NOT_INSTRUMENTED;

    /* Aggregate to MEMORY_SUMMARY_BY_THREAD_BY_EVENT_NAME */
    event_name_array= pfs_thread->m_instr_class_memory_stats;
    stat= & event_name_array[index];
    delta= stat->count_alloc(size, &delta_buffer);

    if (delta != NULL)
    {
      pfs_thread->carry_memory_stat_delta(delta, index);
    }
  }
  else
  {
    /* Aggregate to MEMORY_SUMMARY_GLOBAL_BY_EVENT_NAME */
    event_name_array= global_instr_class_memory_array;
    stat= & event_name_array[index];
    (void) stat->count_alloc(size, &delta_buffer);
  }

  return key;
}

static PSI_memory_key pfs_memory_realloc_v1(PSI_memory_key key, size_t old_size, size_t new_size)
{
  PFS_memory_class *klass= find_memory_class(key);
  if (klass == NULL)
    return PSI_NOT_INSTRUMENTED;

  PFS_memory_stat *event_name_array;
  PFS_memory_stat *stat;
  uint index= klass->m_event_name_index;
  PFS_memory_stat_delta delta_buffer;
  PFS_memory_stat_delta *delta;

  if (flag_thread_instrumentation)
  {
    PFS_thread *pfs_thread= my_pthread_getspecific_ptr(PFS_thread*, THR_PFS);
    if (likely(pfs_thread != NULL))
    {
      /* Aggregate to MEMORY_SUMMARY_BY_THREAD_BY_EVENT_NAME */
      event_name_array= pfs_thread->m_instr_class_memory_stats;
      stat= & event_name_array[index];

      if (klass->m_enabled)
      {
        delta= stat->count_realloc(old_size, new_size, &delta_buffer);
      }
      else
      {
        delta= stat->count_free(old_size, &delta_buffer);
        key= PSI_NOT_INSTRUMENTED;
      }

      if (delta != NULL)
      {
        pfs_thread->carry_memory_stat_delta(delta, index);
      }
      return key;
    }
  }

  /* Aggregate to MEMORY_SUMMARY_GLOBAL_BY_EVENT_NAME */
  event_name_array= global_instr_class_memory_array;
  stat= & event_name_array[index];

  if (klass->m_enabled)
  {
    (void) stat->count_realloc(old_size, new_size, &delta_buffer);
  }
  else
  {
    (void) stat->count_free(old_size, &delta_buffer);
    key= PSI_NOT_INSTRUMENTED;
  }

  return key;
}

static void pfs_memory_free_v1(PSI_memory_key key, size_t size)
{
  PFS_memory_class *klass= find_memory_class(key);
  if (klass == NULL)
    return;

  /*
    Do not check klass->m_enabled.
    If a memory alloc was instrumented,
    the corresponding free must be instrumented.
  */

  PFS_memory_stat *event_name_array;
  PFS_memory_stat *stat;
  uint index= klass->m_event_name_index;
  PFS_memory_stat_delta delta_buffer;
  PFS_memory_stat_delta *delta;

  if (flag_thread_instrumentation)
  {
    PFS_thread *pfs_thread= my_pthread_getspecific_ptr(PFS_thread*, THR_PFS);
    if (likely(pfs_thread != NULL))
    {
      /*
        Do not check pfs_thread->m_enabled.
        If a memory alloc was instrumented,
        the corresponding free must be instrumented.
      */
      /* Aggregate to MEMORY_SUMMARY_BY_THREAD_BY_EVENT_NAME */
      event_name_array= pfs_thread->m_instr_class_memory_stats;
      stat= & event_name_array[index];
      delta= stat->count_free(size, &delta_buffer);

      if (delta != NULL)
      {
        pfs_thread->carry_memory_stat_delta(delta, index);
      }
      return;
    }
  }

  /* Aggregate to MEMORY_SUMMARY_GLOBAL_BY_EVENT_NAME */
  event_name_array= global_instr_class_memory_array;
  if (event_name_array)
  {
    stat= & event_name_array[index];
    (void) stat->count_free(size, &delta_buffer);
  }
  return;
}

void pfs_unlock_table_v1(PSI_table *table)
{
  PFS_table *pfs_table= reinterpret_cast<PFS_table*> (table);

  DBUG_ASSERT(pfs_table != NULL);

  pfs_table->m_internal_lock= PFS_TL_NONE;
  return;
}

PSI_metadata_lock *
pfs_create_metadata_lock_v1(
  void *identity,
  const MDL_key *mdl_key,
  opaque_mdl_type mdl_type,
  opaque_mdl_duration mdl_duration,
  opaque_mdl_status mdl_status,
  const char *src_file,
  uint src_line)
{
  if (! flag_global_instrumentation)
    return NULL;

  if (! global_metadata_class.m_enabled)
    return NULL;

  PFS_thread *pfs_thread= my_pthread_getspecific_ptr(PFS_thread*, THR_PFS);
  if (pfs_thread == NULL)
    return NULL;

  PFS_metadata_lock *pfs;
  pfs= create_metadata_lock(identity, mdl_key,
                            mdl_type, mdl_duration, mdl_status,
                            src_file, src_line);

  if (pfs != NULL)
  {
    pfs->m_owner_thread_id= pfs_thread->m_thread_internal_id;
    pfs->m_owner_event_id= pfs_thread->m_event_id;
  }

  return reinterpret_cast<PSI_metadata_lock *> (pfs);
}

void
pfs_set_metadata_lock_status_v1(PSI_metadata_lock *lock, opaque_mdl_status mdl_status)
{
  PFS_metadata_lock *pfs= reinterpret_cast<PFS_metadata_lock*> (lock);
  DBUG_ASSERT(pfs != NULL);
  pfs->m_mdl_status= mdl_status;
}

void
pfs_destroy_metadata_lock_v1(PSI_metadata_lock *lock)
{
  PFS_metadata_lock *pfs= reinterpret_cast<PFS_metadata_lock*> (lock);
  DBUG_ASSERT(pfs != NULL);
  destroy_metadata_lock(pfs);
}

PSI_metadata_locker *
pfs_start_metadata_wait_v1(PSI_metadata_locker_state *state,
                           PSI_metadata_lock *lock,
                           const char *src_file,
                           uint src_line)
{
  PFS_metadata_lock *pfs_lock= reinterpret_cast<PFS_metadata_lock*> (lock);
  DBUG_ASSERT(state != NULL);
  DBUG_ASSERT(pfs_lock != NULL);

  if (! pfs_lock->m_enabled)
    return NULL;

  uint flags;
  ulonglong timer_start= 0;

  if (flag_thread_instrumentation)
  {
    PFS_thread *pfs_thread= my_pthread_getspecific_ptr(PFS_thread*, THR_PFS);
    if (unlikely(pfs_thread == NULL))
      return NULL;
    if (! pfs_thread->m_enabled)
      return NULL;
    state->m_thread= reinterpret_cast<PSI_thread *> (pfs_thread);
    flags= STATE_FLAG_THREAD;

    if (pfs_lock->m_timed)
    {
      timer_start= get_timer_raw_value_and_function(wait_timer, & state->m_timer);
      state->m_timer_start= timer_start;
      flags|= STATE_FLAG_TIMED;
    }

    if (flag_events_waits_current)
    {
      if (unlikely(pfs_thread->m_events_waits_current >=
                   & pfs_thread->m_events_waits_stack[WAIT_STACK_SIZE]))
      {
        locker_lost++;
        return NULL;
      }
      PFS_events_waits *wait= pfs_thread->m_events_waits_current;
      state->m_wait= wait;
      flags|= STATE_FLAG_EVENT;

      PFS_events_waits *parent_event= wait - 1;
      wait->m_event_type= EVENT_TYPE_WAIT;
      wait->m_nesting_event_id= parent_event->m_event_id;
      wait->m_nesting_event_type= parent_event->m_event_type;

      wait->m_thread_internal_id= pfs_thread->m_thread_internal_id;
      wait->m_class= &global_metadata_class;
      wait->m_timer_start= timer_start;
      wait->m_timer_end= 0;
      wait->m_object_instance_addr= pfs_lock->m_identity;
      wait->m_event_id= pfs_thread->m_event_id++;
      wait->m_end_event_id= 0;
      wait->m_weak_metadata_lock= pfs_lock;
      wait->m_weak_version= pfs_lock->get_version();
      wait->m_operation= OPERATION_TYPE_METADATA;
      wait->m_source_file= src_file;
      wait->m_source_line= src_line;
      wait->m_wait_class= WAIT_CLASS_METADATA;

      pfs_thread->m_events_waits_current++;
    }
  }
  else
  {
    if (pfs_lock->m_timed)
    {
      timer_start= get_timer_raw_value_and_function(wait_timer, & state->m_timer);
      state->m_timer_start= timer_start;
      flags= STATE_FLAG_TIMED;
      state->m_thread= NULL;
    }
    else
    {
      /*
        Complete shortcut.
      */
      /* Aggregate to EVENTS_WAITS_SUMMARY_GLOBAL_BY_EVENT_NAME (counted) */
      global_metadata_stat.aggregate_counted();
      return NULL;
    }
  }

  state->m_flags= flags;
  state->m_metadata_lock= lock;
  return reinterpret_cast<PSI_metadata_locker*> (state);
}

void
pfs_end_metadata_wait_v1(PSI_metadata_locker *locker,
                         int rc)
{
  PSI_metadata_locker_state *state= reinterpret_cast<PSI_metadata_locker_state*> (locker);
  DBUG_ASSERT(state != NULL);

  ulonglong timer_end= 0;
  ulonglong wait_time= 0;

  PFS_thread *thread= reinterpret_cast<PFS_thread *> (state->m_thread);

  uint flags= state->m_flags;

  if (flags & STATE_FLAG_TIMED)
  {
    timer_end= state->m_timer();
    wait_time= timer_end - state->m_timer_start;
  }

  if (flags & STATE_FLAG_THREAD)
  {
    PFS_single_stat *event_name_array;
    event_name_array= thread->m_instr_class_waits_stats;

    if (flags & STATE_FLAG_TIMED)
    {
      /* Aggregate to EVENTS_WAITS_SUMMARY_BY_THREAD_BY_EVENT_NAME (timed) */
      event_name_array[GLOBAL_METADATA_EVENT_INDEX].aggregate_value(wait_time);
    }
    else
    {
      /* Aggregate to EVENTS_WAITS_SUMMARY_BY_THREAD_BY_EVENT_NAME (counted) */
      event_name_array[GLOBAL_METADATA_EVENT_INDEX].aggregate_counted();
    }

    if (flags & STATE_FLAG_EVENT)
    {
      PFS_events_waits *wait= reinterpret_cast<PFS_events_waits*> (state->m_wait);
      DBUG_ASSERT(wait != NULL);

      wait->m_timer_end= timer_end;
      wait->m_end_event_id= thread->m_event_id;
      if (flag_events_waits_history)
        insert_events_waits_history(thread, wait);
      if (flag_events_waits_history_long)
        insert_events_waits_history_long(wait);
      thread->m_events_waits_current--;
    }
  }
  else
  {
    if (flags & STATE_FLAG_TIMED)
    {
      /* Aggregate to EVENTS_WAITS_SUMMARY_GLOBAL_BY_EVENT_NAME (timed) */
      global_metadata_stat.aggregate_value(wait_time);
    }
    else
    {
      /* Aggregate to EVENTS_WAITS_SUMMARY_GLOBAL_BY_EVENT_NAME (counted) */
      global_metadata_stat.aggregate_counted();
    }
  }
}

/**
  Implementation of the instrumentation interface.
  @sa PSI_v1.
*/
PSI_v1 PFS_v1=
{
  pfs_register_mutex_v1,
  pfs_register_rwlock_v1,
  pfs_register_cond_v1,
  pfs_register_thread_v1,
  pfs_register_file_v1,
  pfs_register_stage_v1,
  pfs_register_statement_v1,
  pfs_register_socket_v1,
  pfs_init_mutex_v1,
  pfs_destroy_mutex_v1,
  pfs_init_rwlock_v1,
  pfs_destroy_rwlock_v1,
  pfs_init_cond_v1,
  pfs_destroy_cond_v1,
  pfs_init_socket_v1,
  pfs_destroy_socket_v1,
  pfs_get_table_share_v1,
  pfs_release_table_share_v1,
  pfs_drop_table_share_v1,
  pfs_open_table_v1,
  pfs_unbind_table_v1,
  pfs_rebind_table_v1,
  pfs_close_table_v1,
  pfs_create_file_v1,
  pfs_spawn_thread_v1,
  pfs_new_thread_v1,
  pfs_set_thread_id_v1,
  pfs_get_thread_v1,
  pfs_set_thread_user_v1,
  pfs_set_thread_account_v1,
  pfs_set_thread_db_v1,
  pfs_set_thread_command_v1,
  pfs_set_thread_start_time_v1,
  pfs_set_thread_state_v1,
  pfs_set_thread_info_v1,
  pfs_set_thread_v1,
  pfs_delete_current_thread_v1,
  pfs_delete_thread_v1,
  pfs_get_thread_file_name_locker_v1,
  pfs_get_thread_file_stream_locker_v1,
  pfs_get_thread_file_descriptor_locker_v1,
  pfs_unlock_mutex_v1,
  pfs_unlock_rwlock_v1,
  pfs_signal_cond_v1,
  pfs_broadcast_cond_v1,
  pfs_start_idle_wait_v1,
  pfs_end_idle_wait_v1,
  pfs_start_mutex_wait_v1,
  pfs_end_mutex_wait_v1,
  pfs_start_rwlock_rdwait_v1,
  pfs_end_rwlock_rdwait_v1,
  pfs_start_rwlock_wrwait_v1,
  pfs_end_rwlock_wrwait_v1,
  pfs_start_cond_wait_v1,
  pfs_end_cond_wait_v1,
  pfs_start_table_io_wait_v1,
  pfs_end_table_io_wait_v1,
  pfs_start_table_lock_wait_v1,
  pfs_end_table_lock_wait_v1,
  pfs_start_file_open_wait_v1,
  pfs_end_file_open_wait_v1,
  pfs_end_file_open_wait_and_bind_to_descriptor_v1,
  pfs_start_file_wait_v1,
  pfs_end_file_wait_v1,
  pfs_start_file_close_wait_v1,
  pfs_end_file_close_wait_v1,
  pfs_start_stage_v1,
  pfs_end_stage_v1,
  pfs_get_thread_statement_locker_v1,
  pfs_refine_statement_v1,
  pfs_start_statement_v1,
  pfs_set_statement_text_v1,
  pfs_set_statement_lock_time_v1,
  pfs_set_statement_rows_sent_v1,
  pfs_set_statement_rows_examined_v1,
  pfs_inc_statement_created_tmp_disk_tables_v1,
  pfs_inc_statement_created_tmp_tables_v1,
  pfs_inc_statement_select_full_join_v1,
  pfs_inc_statement_select_full_range_join_v1,
  pfs_inc_statement_select_range_v1,
  pfs_inc_statement_select_range_check_v1,
  pfs_inc_statement_select_scan_v1,
  pfs_inc_statement_sort_merge_passes_v1,
  pfs_inc_statement_sort_range_v1,
  pfs_inc_statement_sort_rows_v1,
  pfs_inc_statement_sort_scan_v1,
  pfs_set_statement_no_index_used_v1,
  pfs_set_statement_no_good_index_used_v1,
  pfs_end_statement_v1,
  pfs_get_thread_transaction_locker_v1,
  pfs_start_transaction_v1,
  pfs_set_transaction_xid_v1,
  pfs_set_transaction_xa_state_v1,
  pfs_set_transaction_gtid_v1,
  pfs_set_transaction_trxid_v1,
  pfs_inc_transaction_savepoints_v1,
  pfs_inc_transaction_rollback_to_savepoint_v1,
  pfs_inc_transaction_release_savepoint_v1,
  pfs_end_transaction_v1,
  pfs_start_socket_wait_v1,
  pfs_end_socket_wait_v1,
  pfs_set_socket_state_v1,
  pfs_set_socket_info_v1,
  pfs_set_socket_thread_owner_v1,
  pfs_digest_start_v1,
  pfs_digest_add_token_v1,
  pfs_set_thread_connect_attrs_v1,
  pfs_start_sp_v1,
  pfs_end_sp_v1,
  pfs_drop_sp_v1,
  pfs_get_sp_share_v1,
  pfs_release_sp_share_v1,
  pfs_register_memory_v1,
  pfs_memory_alloc_v1,
  pfs_memory_realloc_v1,
  pfs_memory_free_v1,
  pfs_unlock_table_v1,
  pfs_create_metadata_lock_v1,
  pfs_set_metadata_lock_status_v1,
  pfs_destroy_metadata_lock_v1,
  pfs_start_metadata_wait_v1,
  pfs_end_metadata_wait_v1
};

static void* get_interface(int version)
{
  switch (version)
  {
  case PSI_VERSION_1:
    return &PFS_v1;
  default:
    return NULL;
  }
}

C_MODE_END

struct PSI_bootstrap PFS_bootstrap=
{
  get_interface
};<|MERGE_RESOLUTION|>--- conflicted
+++ resolved
@@ -1918,14 +1918,10 @@
   if (! flag_global_instrumentation)
     return NULL;
 
-<<<<<<< HEAD
   PFS_thread *thread= my_pthread_get_THR_PFS();
-=======
-  PFS_thread *thread= my_pthread_getspecific_ptr(PFS_thread*, THR_PFS);
   if (unlikely(thread == NULL))
     return NULL;
 
->>>>>>> 74572afb
   PFS_table *pfs_table= create_table(pfs_table_share, thread, identity);
   return reinterpret_cast<PSI_table *> (pfs_table);
 }
