/* Copyright (c) 2008, 2011, Oracle and/or its affiliates. All rights reserved.

  This program is free software; you can redistribute it and/or modify
  it under the terms of the GNU General Public License as published by
  the Free Software Foundation; version 2 of the License.

  This program is distributed in the hope that it will be useful,
  but WITHOUT ANY WARRANTY; without even the implied warranty of
  MERCHANTABILITY or FITNESS FOR A PARTICULAR PURPOSE.  See the
  GNU General Public License for more details.

  You should have received a copy of the GNU General Public License
  along with this program; if not, write to the Free Software Foundation,
  51 Franklin Street, Suite 500, Boston, MA 02110-1335 USA */

/**
  @file storage/perfschema/pfs.cc
  The performance schema implementation of all instruments.
*/

#include "my_global.h"
#include "thr_lock.h"
#include "mysql/psi/psi.h"
#include "mysql/psi/mysql_thread.h"
#include "my_pthread.h"
#include "sql_const.h"
#include "pfs.h"
#include "pfs_instr_class.h"
#include "pfs_instr.h"
#include "pfs_host.h"
#include "pfs_user.h"
#include "pfs_account.h"
#include "pfs_global.h"
#include "pfs_column_values.h"
#include "pfs_timer.h"
#include "pfs_events_waits.h"
#include "pfs_events_stages.h"
#include "pfs_events_statements.h"
#include "pfs_setup_actor.h"
#include "pfs_setup_object.h"
#include "sql_error.h"
#include "sp_head.h"
#include "my_md5.h"
#include "pfs_digest.h"

#include "sql/sql_yacc.h"
#include "sql/lex_symbol.h"

/**
  @page PAGE_PERFORMANCE_SCHEMA The Performance Schema main page
  MySQL PERFORMANCE_SCHEMA implementation.

  @section INTRO Introduction
  The PERFORMANCE_SCHEMA is a way to introspect the internal execution of
  the server at runtime.
  The performance schema focuses primarily on performance data,
  as opposed to the INFORMATION_SCHEMA whose purpose is to inspect metadata.

  From a user point of view, the performance schema consists of:
  - a dedicated database schema, named PERFORMANCE_SCHEMA,
  - SQL tables, used to query the server internal state or change
  configuration settings.

  From an implementation point of view, the performance schema is a dedicated
  Storage Engine which exposes data collected by 'Instrumentation Points'
  placed in the server code.

  @section INTERFACES Multiple interfaces

  The performance schema exposes many different interfaces,
  for different components, and for different purposes.

  @subsection INT_INSTRUMENTING Instrumenting interface

  All the data representing the server internal state exposed
  in the performance schema must be first collected:
  this is the role of the instrumenting interface.
  The instrumenting interface is a coding interface provided
  by implementors (of the performance schema) to implementors
  (of the server or server components).

  This interface is available to:
  - C implementations
  - C++ implementations
  - the core SQL layer (/sql)
  - the mysys library (/mysys)
  - MySQL plugins, including storage engines,
  - third party plugins, including third party storage engines.

  For details, see the @ref PAGE_INSTRUMENTATION_INTERFACE
  "instrumentation interface page".

  @subsection INT_COMPILING Compiling interface

  The implementation of the performance schema can be enabled or disabled at
  build time, when building MySQL from the source code.

  When building with the performance schema code, some compilation flags
  are available to change the default values used in the code, if required.

  For more details, see:
  @verbatim ./configure --help @endverbatim

  To compile with the performance schema:
  @verbatim ./configure --with-perfschema @endverbatim

  The implementation of all the compiling options is located in
  @verbatim ./storage/perfschema/plug.in @endverbatim

  @subsection INT_STARTUP Server startup interface

  The server startup interface consists of the "./mysqld ..."
  command line used to start the server.
  When the performance schema is compiled in the server binary,
  extra command line options are available.

  These extra start options allow the DBA to:
  - enable or disable the performance schema
  - specify some sizing parameters.

  To see help for the performance schema startup options, see:
  @verbatim ./sql/mysqld --verbose --help  @endverbatim

  The implementation of all the startup options is located in
  @verbatim ./sql/mysqld.cc, my_long_options[] @endverbatim

  @subsection INT_BOOTSTRAP Server bootstrap interface

  The bootstrap interface is a private interface exposed by
  the performance schema, and used by the SQL layer.
  Its role is to advertise all the SQL tables natively
  supported by the performance schema to the SQL server.
  The code consists of creating MySQL tables for the
  performance schema itself, and is used in './mysql --bootstrap'
  mode when a server is installed.

  The implementation of the database creation script is located in
  @verbatim ./scripts/mysql_system_tables.sql @endverbatim

  @subsection INT_CONFIG Runtime configuration interface

  When the performance schema is used at runtime, various configuration
  parameters can be used to specify what kind of data is collected,
  what kind of aggregations are computed, what kind of timers are used,
  what events are timed, etc.

  For all these capabilities, not a single statement or special syntax
  was introduced in the parser.
  Instead of new SQL statements, the interface consists of DML
  (SELECT, INSERT, UPDATE, DELETE) against special "SETUP" tables.

  For example:
  @verbatim mysql> update performance_schema.SETUP_INSTRUMENTS
    set ENABLED='YES', TIMED='YES';
  Query OK, 234 rows affected (0.00 sec)
  Rows matched: 234  Changed: 234  Warnings: 0 @endverbatim

  @subsection INT_STATUS Internal audit interface

  The internal audit interface is provided to the DBA to inspect if the
  performance schema code itself is functioning properly.
  This interface is necessary because a failure caused while
  instrumenting code in the server should not cause failures in the
  MySQL server itself, so that the performance schema implementation
  never raises errors during runtime execution.

  This auditing interface consists of:
  @verbatim SHOW ENGINE PERFORMANCE_SCHEMA STATUS; @endverbatim
  It displays data related to the memory usage of the performance schema,
  as well as statistics about lost events, if any.

  The SHOW STATUS command is implemented in
  @verbatim ./storage/perfschema/pfs_engine_table.cc @endverbatim

  @subsection INT_QUERY Query interface

  The query interface is used to query the internal state of a running server.
  It is provided as SQL tables.

  For example:
  @verbatim mysql> select * from performance_schema.EVENTS_WAITS_CURRENT;
  @endverbatim

  @section DESIGN_PRINCIPLES Design principles

  @subsection PRINCIPLE_BEHAVIOR No behavior changes

  The primary goal of the performance schema is to measure (instrument) the
  execution of the server. A good measure should not cause any change
  in behavior.

  To achieve this, the overall design of the performance schema complies
  with the following very severe design constraints:

  The parser is unchanged. There are no new keywords, no new statements.
  This guarantees that existing applications will run the same way with or
  without the performance schema.

  All the instrumentation points return "void", there are no error codes.
  Even if the performance schema internally fails, execution of the server
  code will proceed.

  None of the instrumentation points allocate memory.
  All the memory used by the performance schema is pre-allocated at startup,
  and is considered "static" during the server life time.

  None of the instrumentation points use any pthread_mutex, pthread_rwlock,
  or pthread_cond (or platform equivalents).
  Executing the instrumentation point should not cause thread scheduling to
  change in the server.

  In other words, the implementation of the instrumentation points,
  including all the code called by the instrumentation points, is:
  - malloc free
  - mutex free
  - rwlock free

  TODO: All the code located in storage/perfschema is malloc free,
  but unfortunately the usage of LF_HASH introduces some memory allocation.
  This should be revised if possible, to use a lock-free,
  malloc-free hash code table.

  @subsection PRINCIPLE_PERFORMANCE No performance hit

  The instrumentation of the server should be as fast as possible.
  In cases when there are choices between:
  - doing some processing when recording the performance data
  in the instrumentation,
  - doing some processing when retrieving the performance data,

  priority is given in the design to make the instrumentation faster,
  pushing some complexity to data retrieval.

  As a result, some parts of the design, related to:
  - the setup code path,
  - the query code path,

  might appear to be sub-optimal.

  The criterion used here is to optimize primarily the critical path (data
  collection), possibly at the expense of non-critical code paths.

  @subsection PRINCIPLE_NOT_INTRUSIVE Unintrusive instrumentation

  For the performance schema in general to be successful, the barrier
  of entry for a developer should be low, so it's easy to instrument code.

  In particular, the instrumentation interface:
  - is available for C and C++ code (so it's a C interface),
  - does not require parameters that the calling code can't easily provide,
  - supports partial instrumentation (for example, instrumenting mutexes does
  not require that every mutex is instrumented)

  @subsection PRINCIPLE_EXTENDABLE Extendable instrumentation

  As the content of the performance schema improves,
  with more tables exposed and more data collected,
  the instrumentation interface will also be augmented
  to support instrumenting new concepts.
  Existing instrumentations should not be affected when additional
  instrumentation is made available, and making a new instrumentation
  available should not require existing instrumented code to support it.

  @subsection PRINCIPLE_VERSIONED Versioned instrumentation

  Given that the instrumentation offered by the performance schema will
  be augmented with time, when more features are implemented,
  the interface itself should be versioned, to keep compatibility
  with previous instrumented code.

  For example, after both plugin-A and plugin-B have been instrumented for
  mutexes, read write locks and conditions, using the instrumentation
  interface, we can anticipate that the instrumentation interface
  is expanded to support file based operations.

  Plugin-A, a file based storage engine, will most likely use the expanded
  interface and instrument its file usage, using the version 2
  interface, while Plugin-B, a network based storage engine, will not change
  its code and not release a new binary.

  When later the instrumentation interface is expanded to support network
  based operations (which will define interface version 3), the Plugin-B code
  can then be changed to make use of it.

  Note, this is just an example to illustrate the design concept here.
  Both mutexes and file instrumentation are already available
  since version 1 of the instrumentation interface.

  @subsection PRINCIPLE_DEPLOYMENT Easy deployment

  Internally, we might want every plugin implementation to upgrade the
  instrumented code to the latest available, but this will cause additional
  work and this is not practical if the code change is monolithic.

  Externally, for third party plugin implementors, asking implementors to
  always stay aligned to the latest instrumentation and make new releases,
  even when the change does not provide new functionality for them,
  is a bad idea.

  For example, requiring a network based engine to re-release because the
  instrumentation interface changed for file based operations, will create
  too many deployment issues.

  So, the performance schema implementation must support concurrently,
  in the same deployment, multiple versions of the instrumentation
  interface, and ensure binary compatibility with each version.

  In addition to this, the performance schema can be included or excluded
  from the server binary, using build time configuration options.

  Regardless, the following types of deployment are valid:
  - a server supporting the performance schema + a storage engine
  that is not instrumented
  - a server not supporting the performance schema + a storage engine
  that is instrumented
*/

/**
  @page PAGE_INSTRUMENTATION_INTERFACE Performance schema: instrumentation interface page.
  MySQL performance schema instrumentation interface.

  @section INTRO Introduction

  The instrumentation interface consist of two layers:
  - a raw ABI (Application Binary Interface) layer, that exposes the primitive
  instrumentation functions exported by the performance schema instrumentation
  - an API (Application Programing Interface) layer,
  that provides many helpers for a developer instrumenting some code,
  to make the instrumentation as easy as possible.

  The ABI layer consists of:
@code
#include "mysql/psi/psi.h"
@endcode

  The API layer consists of:
@code
#include "mysql/psi/mutex_mutex.h"
#include "mysql/psi/mutex_file.h"
@endcode

  The first helper is for mutexes, rwlocks and conditions,
  the second for file io.

  The API layer exposes C macros and typedefs which will expand:
  - either to non-instrumented code, when compiled without the performance
  schema instrumentation
  - or to instrumented code, that will issue the raw calls to the ABI layer
  so that the implementation can collect data.

  Note that all the names introduced (for example, @c mysql_mutex_lock) do not
  collide with any other namespace.
  In particular, the macro @c mysql_mutex_lock is on purpose not named
  @c pthread_mutex_lock.
  This is to:
  - avoid overloading @c pthread_mutex_lock with yet another macro,
  which is dangerous as it can affect user code and pollute
  the end-user namespace.
  - allow the developer instrumenting code to selectively instrument
  some code but not all.

  @section PRINCIPLES Design principles

  The ABI part is designed as a facade, that exposes basic primitives.
  The expectation is that each primitive will be very stable over time,
  but the list will constantly grow when more instruments are supported.
  To support binary compatibility with plugins compiled with a different
  version of the instrumentation, the ABI itself is versioned
  (see @c PSI_v1, @c PSI_v2).

  For a given instrumentation point in the API, the basic coding pattern
  used is:
  - (a) If the performance schema is not initialized, do nothing
  - (b) If the object acted upon is not instrumented, do nothing
  - (c) otherwise, notify the performance schema of the operation
  about to be performed.

  The implementation of the instrumentation interface can:
  - decide that it is not interested by the event, and return NULL.
  In this context, 'interested' means whether the instrumentation for
  this object + event is turned on in the performance schema configuration
  (the SETUP_ tables).
  - decide that this event is to be instrumented.
  In this case, the instrumentation returns an opaque pointer,
  that acts as a listener.

  If a listener is returned, the instrumentation point then:
  - (d) invokes the "start" event method
  - (e) executes the instrumented code.
  - (f) invokes the "end" event method.

  If no listener is returned, only the instrumented code (e) is invoked.

  The following code fragment is annotated to show how in detail this pattern
  in implemented, when the instrumentation is compiled in:

@verbatim
static inline int mysql_mutex_lock(
  mysql_mutex_t *that, myf flags, const char *src_file, uint src_line)
{
  int result;
  struct PSI_mutex_locker *locker= NULL;

  ...... (a) .......... (b)
  if (PSI_server && that->m_psi)

  .......................... (c)
    if ((locker= PSI_server->get_thread_mutex_locker(that->m_psi,
                                                     PSI_MUTEX_LOCK)))

  ............... (d)
      PSI_server->start_mutex_wait(locker, src_file, src_line);

  ........ (e)
  result= pthread_mutex_lock(&that->m_mutex);

  if (locker)

  ............. (f)
    PSI_server->end_mutex_wait(locker, result);

  return result;
}
@endverbatim

  When the performance schema instrumentation is not compiled in,
  the code becomes simply a wrapper, expanded in line by the compiler:

@verbatim
static inline int mysql_mutex_lock(...)
{
  int result;

  ........ (e)
  result= pthread_mutex_lock(&that->m_mutex);

  return result;
}
@endverbatim
*/

/**
  @page PAGE_AGGREGATES Performance schema: the aggregates page.
  Performance schema aggregates.

  @section INTRO Introduction

  Aggregates tables are tables that can be formally defined as
  SELECT ... from EVENTS_WAITS_HISTORY_INFINITE ... group by 'group clause'.

  Each group clause defines a different kind of aggregate, and corresponds to
  a different table exposed by the performance schema.

  Aggregates can be either:
  - computed on the fly,
  - computed on demand, based on other available data.

  'EVENTS_WAITS_HISTORY_INFINITE' is a table that does not exist,
  the best approximation is EVENTS_WAITS_HISTORY_LONG.
  Aggregates computed on the fly in fact are based on EVENTS_WAITS_CURRENT,
  while aggregates computed on demand are based on other
  EVENTS_WAITS_SUMMARY_BY_xxx tables.

  To better understand the implementation itself, a bit of math is
  required first, to understand the model behind the code:
  the code is deceptively simple, the real complexity resides
  in the flyweight of pointers between various performance schema buffers.

  @section DIMENSION Concept of dimension

  An event measured by the instrumentation has many attributes.
  An event is represented as a data point P(x1, x2, ..., xN),
  where each x_i coordinate represents a given attribute value.

  Examples of attributes are:
  - the time waited
  - the object waited on
  - the instrument waited on
  - the thread that waited
  - the operation performed
  - per object or per operation additional attributes, such as spins,
  number of bytes, etc.

  Computing an aggregate per thread is fundamentally different from
  computing an aggregate by instrument, so the "_BY_THREAD" and
  "_BY_EVENT_NAME" aggregates are different dimensions,
  operating on different x_i and x_j coordinates.
  These aggregates are "orthogonal".

  @section PROJECTION Concept of projection

  A given x_i attribute value can convey either just one basic information,
  such as a number of bytes, or can convey implied information,
  such as an object fully qualified name.

  For example, from the value "test.t1", the name of the object schema
  "test" can be separated from the object name "t1", so that now aggregates
  by object schema can be implemented.

  In math terms, that corresponds to defining a function:
  F_i (x): x --> y
  Applying this function to our point P gives another point P':

  F_i (P):
  P(x1, x2, ..., x{i-1}, x_i, x{i+1}, ..., x_N)
  --> P' (x1, x2, ..., x{i-1}, f_i(x_i), x{i+1}, ..., x_N)

  That function defines in fact an aggregate !
  In SQL terms, this aggregate would look like the following table:

@verbatim
  CREATE VIEW EVENTS_WAITS_SUMMARY_BY_Func_i AS
  SELECT col_1, col_2, ..., col_{i-1},
         Func_i(col_i),
         COUNT(col_i),
         MIN(col_i), AVG(col_i), MAX(col_i), -- if col_i is a numeric value
         col_{i+1}, ..., col_N
         FROM EVENTS_WAITS_HISTORY_INFINITE
         group by col_1, col_2, ..., col_{i-1}, col{i+1}, ..., col_N.
@endverbatim

  Note that not all columns have to be included,
  in particular some columns that are dependent on the x_i column should
  be removed, so that in practice, MySQL's aggregation method tends to
  remove many attributes at each aggregation steps.

  For example, when aggregating wait events by object instances,
  - the wait_time and number_of_bytes can be summed,
  and sum(wait_time) now becomes an object instance attribute.
  - the source, timer_start, timer_end columns are not in the
  _BY_INSTANCE table, because these attributes are only
  meaningful for a wait.

  @section COMPOSITION Concept of composition

  Now, the "test.t1" --> "test" example was purely theory,
  just to explain the concept, and does not lead very far.
  Let's look at a more interesting example of data that can be derived
  from the row event.

  An event creates a transient object, PFS_wait_locker, per operation.
  This object's life cycle is extremely short: it's created just
  before the start_wait() instrumentation call, and is destroyed in
  the end_wait() call.

  The wait locker itself contains a pointer to the object instance
  waited on.
  That allows to implement a wait_locker --> object instance projection,
  with m_target.
  The object instance life cycle depends on _init and _destroy calls
  from the code, such as mysql_mutex_init()
  and mysql_mutex_destroy() for a mutex.

  The object instance waited on contains a pointer to the object class,
  which is represented by the instrument name.
  That allows to implement an object instance --> object class projection.
  The object class life cycle is permanent, as instruments are loaded in
  the server and never removed.

  The object class is named in such a way
  (for example, "wait/sync/mutex/sql/LOCK_open",
  "wait/io/file/maria/data_file) that the component ("sql", "maria")
  that it belongs to can be inferred.
  That allows to implement an object class --> server component projection.

  Back to math again, we have, for example for mutexes:

  F1 (l) : PFS_wait_locker l --> PFS_mutex m = l->m_target.m_mutex

  F1_to_2 (m) : PFS_mutex m --> PFS_mutex_class i = m->m_class

  F2_to_3 (i) : PFS_mutex_class i --> const char *component =
                                        substring(i->m_name, ...)

  Per components aggregates are not implemented, this is just an illustration.

  F1 alone defines this aggregate:

  EVENTS_WAITS_HISTORY_INFINITE --> EVENTS_WAITS_SUMMARY_BY_INSTANCE
  (or MUTEX_INSTANCE)

  F1_to_2 alone could define this aggregate:

  EVENTS_WAITS_SUMMARY_BY_INSTANCE --> EVENTS_WAITS_SUMMARY_BY_EVENT_NAME

  Alternatively, using function composition, with
  F2 = F1_to_2 o F1, F2 defines:

  EVENTS_WAITS_HISTORY_INFINITE --> EVENTS_WAITS_SUMMARY_BY_EVENT_NAME

  Likewise, F_2_to_3 defines:

  EVENTS_WAITS_SUMMARY_BY_EVENT_NAME --> EVENTS_WAITS_SUMMARY_BY_COMPONENT

  and F3 = F_2_to_3 o F_1_to_2 o F1 defines:

  EVENTS_WAITS_HISTORY_INFINITE --> EVENTS_WAITS_SUMMARY_BY_COMPONENT

  What has all this to do with the code ?

  Functions (or aggregates) such as F_3 are not implemented as is.
  Instead, they are decomposed into F_2_to_3 o F_1_to_2 o F1,
  and each intermediate aggregate is stored into an internal buffer.
  This allows to support every F1, F2, F3 aggregates from shared
  internal buffers, where computation already performed to compute F2
  is reused when computing F3.

  @section OBJECT_GRAPH Object graph

  In terms of object instances, or records, pointers between
  different buffers define an object instance graph.

  For example, assuming the following scenario:
  - A mutex class "M" is instrumented, the instrument name
  is "wait/sync/mutex/sql/M"
  - This mutex instrument has been instantiated twice,
  mutex instances are noted M-1 and M-2
  - Threads T-A and T-B are locking mutex instance M-1
  - Threads T-C and T-D are locking mutex instance M-2

  The performance schema will record the following data:
  - EVENTS_WAITS_CURRENT has 4 rows, one for each mutex locker
  - EVENTS_WAITS_SUMMARY_BY_INSTANCE shows 2 rows, for M-1 and M-2
  - EVENTS_WAITS_SUMMARY_BY_EVENT_NAME shows 1 row, for M

  The graph of structures will look like:

@verbatim
  PFS_wait_locker (T-A, M-1) ----------
                                      |
                                      v
                                 PFS_mutex (M-1)
                                 - m_wait_stat    ------------
                                      ^                      |
                                      |                      |
  PFS_wait_locker (T-B, M-1) ----------                      |
                                                             v
                                                        PFS_mutex_class (M)
                                                        - m_wait_stat
  PFS_wait_locker (T-C, M-2) ----------                      ^
                                      |                      |
                                      v                      |
                                 PFS_mutex (M-2)             |
                                 - m_wait_stat    ------------
                                      ^
                                      |
  PFS_wait_locker (T-D, M-2) ----------

            ||                        ||                     ||
            ||                        ||                     ||
            vv                        vv                     vv

  EVENTS_WAITS_CURRENT ..._SUMMARY_BY_INSTANCE ..._SUMMARY_BY_EVENT_NAME
@endverbatim

  @section ON_THE_FLY On the fly aggregates

  'On the fly' aggregates are computed during the code execution.
  This is necessary because the data the aggregate is based on is volatile,
  and can not be kept indefinitely.

  With on the fly aggregates:
  - the writer thread does all the computation
  - the reader thread accesses the result directly

  This model is to be avoided if possible, due to the overhead
  caused when instrumenting code.

  @section HIGHER_LEVEL Higher level aggregates

  'Higher level' aggregates are implemented on demand only.
  The code executing a SELECT from the aggregate table is
  collecting data from multiple internal buffers to produce the result.

  With higher level aggregates:
  - the reader thread does all the computation
  - the writer thread has no overhead.

  @section MIXED Mixed level aggregates

  The 'Mixed' model is a compromise between 'On the fly' and 'Higher level'
  aggregates, for internal buffers that are not permanent.

  While an object is present in a buffer, the higher level model is used.
  When an object is about to be destroyed, statistics are saved into
  a 'parent' buffer with a longer life cycle, to follow the on the fly model.

  With mixed aggregates:
  - the reader thread does a lot of complex computation,
  - the writer thread has minimal overhead, on destroy events.

  @section IMPL_WAIT Implementation for waits aggregates

  For waits, the tables that contains aggregated wait data are:
  - EVENTS_WAITS_SUMMARY_BY_ACCOUNT_BY_EVENT_NAME
  - EVENTS_WAITS_SUMMARY_BY_HOST_BY_EVENT_NAME
  - EVENTS_WAITS_SUMMARY_BY_INSTANCE
  - EVENTS_WAITS_SUMMARY_BY_THREAD_BY_EVENT_NAME
  - EVENTS_WAITS_SUMMARY_BY_USER_BY_EVENT_NAME
  - EVENTS_WAITS_SUMMARY_GLOBAL_BY_EVENT_NAME
  - FILE_SUMMARY_BY_EVENT_NAME
  - FILE_SUMMARY_BY_INSTANCE
  - SOCKET_SUMMARY_BY_INSTANCE
  - SOCKET_SUMMARY_BY_EVENT_NAME
  - OBJECTS_SUMMARY_GLOBAL_BY_TYPE

  The instrumented code that generates waits events consist of:
  - mutexes (mysql_mutex_t)
  - rwlocks (mysql_rwlock_t)
  - conditions (mysql_cond_t)
  - file io (MYSQL_FILE)
  - socket io (MYSQL_SOCKET)
  - table io
  - table lock

  The flow of data between aggregates tables varies for each instrumentation.

  @subsection IMPL_WAIT_MUTEX Mutex waits

@verbatim
  mutex_locker(T, M)
   |
   | [1]
   |
   |-> pfs_mutex(M)                           =====>> [B], [C]
   |    |
   |    | [2]
   |    |
   |    |-> pfs_mutex_class(M.class)          =====>> [C]
   |
   |-> pfs_thread(T).event_name(M)            =====>> [A], [D], [E], [F]
        |
        | [3]
        |
     3a |-> pfs_account(U, H).event_name(M)   =====>> [D], [E], [F]
        .    |
        .    | [4-RESET]
        .    |
     3b .....+-> pfs_user(U).event_name(M)    =====>> [E]
        .    |
     3c .....+-> pfs_host(H).event_name(M)    =====>> [F]
@endverbatim

  How to read this diagram:
  - events that occur during the instrumented code execution are noted with numbers,
  as in [1]. Code executed by these events has an impact on overhead.
  - events that occur during TRUNCATE TABLE operations are noted with numbers,
  followed by "-RESET", as in [4-RESET].
  Code executed by these events has no impact on overhead,
  since they are executed by independent monitoring sessions.
  - events that occur when a reader extracts data from a performance schema table
  are noted with letters, as in [A]. The name of the table involved,
  and the method that builds a row are documented. Code executed by these events
  has no impact on the instrumentation overhead. Note that the table
  implementation may pull data from different buffers.
  - nominal code paths are in plain lines. A "nominal" code path corresponds to
  cases where the performance schema buffers are sized so that no records are lost.
  - degenerated code paths are in dotted lines. A "degenerated" code path corresponds
  to edge cases where parent buffers are full, which forces the code to aggregate to
  grand parents directly.

  Implemented as:
  - [1] @c get_thread_mutex_locker_v1(), @c start_mutex_wait_v1(), @c end_mutex_wait_v1()
  - [2] @c destroy_mutex_v1()
  - [3] @c aggregate_thread_waits()
  - [4] @c PFS_account::aggregate_waits()
  - [A] EVENTS_WAITS_SUMMARY_BY_THREAD_BY_EVENT_NAME,
        @c table_ews_by_thread_by_event_name::make_row()
  - [B] EVENTS_WAITS_SUMMARY_BY_INSTANCE,
        @c table_events_waits_summary_by_instance::make_mutex_row()
  - [C] EVENTS_WAITS_SUMMARY_GLOBAL_BY_EVENT_NAME,
        @c table_ews_global_by_event_name::make_mutex_row()
  - [D] EVENTS_WAITS_SUMMARY_BY_ACCOUNT_BY_EVENT_NAME,
        @c table_ews_by_account_by_event_name::make_row()
  - [E] EVENTS_WAITS_SUMMARY_BY_USER_BY_EVENT_NAME,
        @c table_ews_by_user_by_event_name::make_row()
  - [F] EVENTS_WAITS_SUMMARY_BY_HOST_BY_EVENT_NAME,
        @c table_ews_by_host_by_event_name::make_row()

  Table EVENTS_WAITS_SUMMARY_BY_INSTANCE is a 'on the fly' aggregate,
  because the data is collected on the fly by (1) and stored into a buffer,
  pfs_mutex. The table implementation [B] simply reads the results directly
  from this buffer.

  Table EVENTS_WAITS_SUMMARY_GLOBAL_BY_EVENT_NAME is a 'mixed' aggregate,
  because some data is collected on the fly (1),
  some data is preserved with (2) at a later time in the life cycle,
  and two different buffers pfs_mutex and pfs_mutex_class are used to store the
  statistics collected. The table implementation [C] is more complex, since
  it reads from two buffers pfs_mutex and pfs_mutex_class.

  @subsection IMPL_WAIT_RWLOCK Rwlock waits

@verbatim
  rwlock_locker(T, R)
   |
   | [1]
   |
   |-> pfs_rwlock(R)                          =====>> [B], [C]
   |    |
   |    | [2]
   |    |
   |    |-> pfs_rwlock_class(R.class)         =====>> [C]
   |
   |-> pfs_thread(T).event_name(R)            =====>> [A]
        |
       ...
@endverbatim

  Implemented as:
  - [1] @c get_thread_rwlock_locker_v1(), @c start_rwlock_rdwait_v1(),
        @c end_rwlock_rdwait_v1(), ...
  - [2] @c destroy_rwlock_v1()
  - [A] EVENTS_WAITS_SUMMARY_BY_THREAD_BY_EVENT_NAME,
        @c table_ews_by_thread_by_event_name::make_row()
  - [B] EVENTS_WAITS_SUMMARY_BY_INSTANCE,
        @c table_events_waits_summary_by_instance::make_rwlock_row()
  - [C] EVENTS_WAITS_SUMMARY_GLOBAL_BY_EVENT_NAME,
        @c table_ews_global_by_event_name::make_rwlock_row()

  @subsection IMPL_WAIT_COND Cond waits

@verbatim
  cond_locker(T, C)
   |
   | [1]
   |
   |-> pfs_cond(C)                            =====>> [B], [C]
   |    |
   |    | [2]
   |    |
   |    |-> pfs_cond_class(C.class)           =====>> [C]
   |
   |-> pfs_thread(T).event_name(C)            =====>> [A]
        |
       ...
@endverbatim

  Implemented as:
  - [1] @c get_thread_cond_locker_v1(), @c start_cond_wait_v1(), @c end_cond_wait_v1()
  - [2] @c destroy_cond_v1()
  - [A] EVENTS_WAITS_SUMMARY_BY_THREAD_BY_EVENT_NAME,
        @c table_ews_by_thread_by_event_name::make_row()
  - [B] EVENTS_WAITS_SUMMARY_BY_INSTANCE,
        @c table_events_waits_summary_by_instance::make_cond_row()
  - [C] EVENTS_WAITS_SUMMARY_GLOBAL_BY_EVENT_NAME,
        @c table_ews_global_by_event_name::make_cond_row()

  @subsection IMPL_WAIT_FILE File waits

@verbatim
  file_locker(T, F)
   |
   | [1]
   |
   |-> pfs_file(F)                            =====>> [B], [C], [D], [E]
   |    |
   |    | [2]
   |    |
   |    |-> pfs_file_class(F.class)           =====>> [C], [D]
   |
   |-> pfs_thread(T).event_name(F)            =====>> [A]
        |
       ...
@endverbatim

  Implemented as:
  - [1] @c get_thread_file_name_locker_v1(), @c start_file_wait_v1(),
        @c end_file_wait_v1(), ...
  - [2] @c close_file_v1()
  - [A] EVENTS_WAITS_SUMMARY_BY_THREAD_BY_EVENT_NAME,
        @c table_ews_by_thread_by_event_name::make_row()
  - [B] EVENTS_WAITS_SUMMARY_BY_INSTANCE,
        @c table_events_waits_summary_by_instance::make_file_row()
  - [C] EVENTS_WAITS_SUMMARY_GLOBAL_BY_EVENT_NAME,
        @c table_ews_global_by_event_name::make_file_row()
  - [D] FILE_SUMMARY_BY_EVENT_NAME,
        @c table_file_summary_by_event_name::make_row()
  - [E] FILE_SUMMARY_BY_INSTANCE,
        @c table_file_summary_by_instance::make_row()

  @subsection IMPL_WAIT_SOCKET Socket waits

@verbatim
  socket_locker(T, F)
   |
   | [1]
   |
   |-> pfs_socket(F)                            =====>> [A], [B], [C], [D], [E]
        |
        | [2]
        |
        |-> pfs_socket_class(F.class)           =====>> [C], [D]
        |
        |-> pfs_thread(T).event_name(F)         =====>> [A]
        |
        ...
@endverbatim

  Implemented as:
  - [1] @c get_thread_socket_name_locker_v1(), @c start_socket_wait_v1(),
        @c end_socket_wait_v1(), ...
  - [2] @c close_socket_v1()
  - [A] EVENTS_WAITS_SUMMARY_BY_THREAD_BY_EVENT_NAME,
        @c table_ews_by_thread_by_event_name::make_row()
  - [B] EVENTS_WAITS_SUMMARY_BY_INSTANCE,
        @c table_events_waits_summary_by_instance::make_socket_row()
  - [C] EVENTS_WAITS_SUMMARY_GLOBAL_BY_EVENT_NAME,
        @c table_ews_global_by_event_name::make_socket_row()
  - [D] SOCKET_SUMMARY_BY_EVENT_NAME,
        @c table_socket_summary_by_event_name::make_row()
  - [E] SOCKET_SUMMARY_BY_INSTANCE,
        @c table_socket_summary_by_instance::make_row()

  @subsection IMPL_WAIT_TABLE Table waits

@verbatim
  table_locker(T, Tb)
   |
   | [1]
   |
   |-> pfs_table(Tb)                          =====>> [B], [C], [D]
        |
        | [2]
        |
        |-> pfs_table_share(Tb.share)         =====>> [C], [D]
        |
        |-> pfs_thread(T).event_name(Tb)      =====>> [A]
             |
            ...
@endverbatim

  Implemented as:
  - [1] @c get_thread_table_io_locker_v1(), @c start_table_io_wait_v1(), @c end_table_io_wait_v1()
  - [2] @c close_table_v1()
  - [A] EVENTS_WAITS_SUMMARY_BY_THREAD_BY_EVENT_NAME,
        @c table_ews_by_thread_by_event_name::make_row()
  - [B] EVENTS_WAITS_SUMMARY_BY_INSTANCE,
        @c table_events_waits_summary_by_instance::make_table_row()
  - [C] EVENTS_WAITS_SUMMARY_GLOBAL_BY_EVENT_NAME,
        @c table_ews_global_by_event_name::make_table_io_row(),
        @c table_ews_global_by_event_name::make_table_lock_row()
  - [D] OBJECTS_SUMMARY_GLOBAL_BY_TYPE,
        @c table_os_global_by_type::make_row()

  @section IMPL_STAGE Implementation for stages aggregates

  For stages, the tables that contains aggregated data are:
  - EVENTS_STAGES_SUMMARY_BY_ACCOUNT_BY_EVENT_NAME
  - EVENTS_STAGES_SUMMARY_BY_HOST_BY_EVENT_NAME
  - EVENTS_STAGES_SUMMARY_BY_THREAD_BY_EVENT_NAME
  - EVENTS_STAGES_SUMMARY_BY_USER_BY_EVENT_NAME
  - EVENTS_STAGES_SUMMARY_GLOBAL_BY_EVENT_NAME

@verbatim
  start_stage(T, S)
   |
   | [1]
   |
1a |-> pfs_thread(T).event_name(S)            =====>> [A], [B], [C], [D], [E]
   |    |
   |    | [2]
   |    |
   | 2a |-> pfs_account(U, H).event_name(S)   =====>> [B], [C], [D], [E]
   |    .    |
   |    .    | [3-RESET]
   |    .    |
   | 2b .....+-> pfs_user(U).event_name(S)    =====>> [C]
   |    .    |
   | 2c .....+-> pfs_host(H).event_name(S)    =====>> [D], [E]
   |    .    .    |
   |    .    .    | [4-RESET]
   | 2d .    .    |
1b |----+----+----+-> pfs_stage_class(S)      =====>> [E]

@endverbatim

  Implemented as:
  - [1] @c start_stage_v1()
  - [2] @c delete_thread_v1(), @c aggregate_thread_stages()
  - [3] @c PFS_account::aggregate_stages()
  - [4] @c PFS_host::aggregate_stages()
  - [A] EVENTS_STAGES_SUMMARY_BY_THREAD_BY_EVENT_NAME,
        @c table_esgs_by_thread_by_event_name::make_row()
  - [B] EVENTS_STAGES_SUMMARY_BY_ACCOUNT_BY_EVENT_NAME,
        @c table_esgs_by_account_by_event_name::make_row()
  - [C] EVENTS_STAGES_SUMMARY_BY_USER_BY_EVENT_NAME,
        @c table_esgs_by_user_by_event_name::make_row()
  - [D] EVENTS_STAGES_SUMMARY_BY_HOST_BY_EVENT_NAME,
        @c table_esgs_by_host_by_event_name::make_row()
  - [E] EVENTS_STAGES_SUMMARY_GLOBAL_BY_EVENT_NAME,
        @c table_esgs_global_by_event_name::make_row()

  @section IMPL_STATEMENT Implementation for statements aggregates

  For statements, the tables that contains aggregated data are:
  - EVENTS_STATEMENTS_SUMMARY_BY_ACCOUNT_BY_EVENT_NAME
  - EVENTS_STATEMENTS_SUMMARY_BY_HOST_BY_EVENT_NAME
  - EVENTS_STATEMENTS_SUMMARY_BY_THREAD_BY_EVENT_NAME
  - EVENTS_STATEMENTS_SUMMARY_BY_USER_BY_EVENT_NAME
  - EVENTS_STATEMENTS_SUMMARY_GLOBAL_BY_EVENT_NAME

@verbatim
  statement_locker(T, S)
   |
   | [1]
   |
1a |-> pfs_thread(T).event_name(S)            =====>> [A], [B], [C], [D], [E]
   |    |
   |    | [2]
   |    |
   | 2a |-> pfs_account(U, H).event_name(S)   =====>> [B], [C], [D], [E]
   |    .    |
   |    .    | [3-RESET]
   |    .    |
   | 2b .....+-> pfs_user(U).event_name(S)    =====>> [C]
   |    .    |
   | 2c .....+-> pfs_host(H).event_name(S)    =====>> [D], [E]
   |    .    .    |
   |    .    .    | [4-RESET]
   | 2d .    .    |
1b |----+----+----+-> pfs_stage_class(S)      =====>> [E]

@endverbatim

  Implemented as:
  - [1] @c start_statement_v1(), end_statement_v1()
  - [2] @c delete_thread_v1(), @c aggregate_thread_statements()
  - [3] @c PFS_account::aggregate_statements()
  - [4] @c PFS_host::aggregate_statements()
  - [A] EVENTS_STATEMENTS_SUMMARY_BY_THREAD_BY_EVENT_NAME,
        @c table_esms_by_thread_by_event_name::make_row()
  - [B] EVENTS_STATEMENTS_SUMMARY_BY_ACCOUNT_BY_EVENT_NAME,
        @c table_esms_by_account_by_event_name::make_row()
  - [C] EVENTS_STATEMENTS_SUMMARY_BY_USER_BY_EVENT_NAME,
        @c table_esms_by_user_by_event_name::make_row()
  - [D] EVENTS_STATEMENTS_SUMMARY_BY_HOST_BY_EVENT_NAME,
        @c table_esms_by_host_by_event_name::make_row()
  - [E] EVENTS_STATEMENTS_SUMMARY_GLOBAL_BY_EVENT_NAME,
        @c table_esms_global_by_event_name::make_row()
*/

/**
  @defgroup Performance_schema Performance Schema
  The performance schema component.
  For details, see the
  @ref PAGE_PERFORMANCE_SCHEMA "performance schema main page".

  @defgroup Performance_schema_implementation Performance Schema Implementation
  @ingroup Performance_schema

  @defgroup Performance_schema_tables Performance Schema Tables
  @ingroup Performance_schema_implementation
*/

/** TIMED bit in the state flags bitfield. */
#define STATE_FLAG_TIMED (1<<0)
/** THREAD bit in the state flags bitfield. */
#define STATE_FLAG_THREAD (1<<1)
/** EVENT bit in the state flags bitfield. */
#define STATE_FLAG_EVENT (1<<2)

pthread_key(PFS_thread*, THR_PFS);
bool THR_PFS_initialized= false;

/**
  Conversion map from PSI_mutex_operation to enum_operation_type.
  Indexed by enum PSI_mutex_operation.
*/
static enum_operation_type mutex_operation_map[]=
{
  OPERATION_TYPE_LOCK,
  OPERATION_TYPE_TRYLOCK
};

/**
  Conversion map from PSI_rwlock_operation to enum_operation_type.
  Indexed by enum PSI_rwlock_operation.
*/
static enum_operation_type rwlock_operation_map[]=
{
  OPERATION_TYPE_READLOCK,
  OPERATION_TYPE_WRITELOCK,
  OPERATION_TYPE_TRYREADLOCK,
  OPERATION_TYPE_TRYWRITELOCK
};

/**
  Conversion map from PSI_cond_operation to enum_operation_type.
  Indexed by enum PSI_cond_operation.
*/
static enum_operation_type cond_operation_map[]=
{
  OPERATION_TYPE_WAIT,
  OPERATION_TYPE_TIMEDWAIT
};

/**
  Conversion map from PSI_file_operation to enum_operation_type.
  Indexed by enum PSI_file_operation.
*/
static enum_operation_type file_operation_map[]=
{
  OPERATION_TYPE_FILECREATE,
  OPERATION_TYPE_FILECREATETMP,
  OPERATION_TYPE_FILEOPEN,
  OPERATION_TYPE_FILESTREAMOPEN,
  OPERATION_TYPE_FILECLOSE,
  OPERATION_TYPE_FILESTREAMCLOSE,
  OPERATION_TYPE_FILEREAD,
  OPERATION_TYPE_FILEWRITE,
  OPERATION_TYPE_FILESEEK,
  OPERATION_TYPE_FILETELL,
  OPERATION_TYPE_FILEFLUSH,
  OPERATION_TYPE_FILESTAT,
  OPERATION_TYPE_FILEFSTAT,
  OPERATION_TYPE_FILECHSIZE,
  OPERATION_TYPE_FILEDELETE,
  OPERATION_TYPE_FILERENAME,
  OPERATION_TYPE_FILESYNC
};

/**
  Conversion map from PSI_table_operation to enum_operation_type.
  Indexed by enum PSI_table_io_operation.
*/
static enum_operation_type table_io_operation_map[]=
{
  OPERATION_TYPE_TABLE_FETCH,
  OPERATION_TYPE_TABLE_WRITE_ROW,
  OPERATION_TYPE_TABLE_UPDATE_ROW,
  OPERATION_TYPE_TABLE_DELETE_ROW
};

/**
  Conversion map from enum PFS_TL_LOCK_TYPE to enum_operation_type.
  Indexed by enum PFS_TL_LOCK_TYPE.
*/
static enum_operation_type table_lock_operation_map[]=
{
  OPERATION_TYPE_TL_READ_NORMAL, /* PFS_TL_READ */
  OPERATION_TYPE_TL_READ_WITH_SHARED_LOCKS, /* PFS_TL_READ_WITH_SHARED_LOCKS */
  OPERATION_TYPE_TL_READ_HIGH_PRIORITY, /* PFS_TL_READ_HIGH_PRIORITY */
  OPERATION_TYPE_TL_READ_NO_INSERTS, /* PFS_TL_READ_NO_INSERT */
  OPERATION_TYPE_TL_WRITE_ALLOW_WRITE, /* PFS_TL_WRITE_ALLOW_WRITE */
  OPERATION_TYPE_TL_WRITE_CONCURRENT_INSERT, /* PFS_TL_WRITE_CONCURRENT_INSERT */
  OPERATION_TYPE_TL_WRITE_DELAYED, /* PFS_TL_WRITE_DELAYED */
  OPERATION_TYPE_TL_WRITE_LOW_PRIORITY, /* PFS_TL_WRITE_LOW_PRIORITY */
  OPERATION_TYPE_TL_WRITE_NORMAL, /* PFS_TL_WRITE */
  OPERATION_TYPE_TL_READ_EXTERNAL, /* PFS_TL_READ_EXTERNAL */
  OPERATION_TYPE_TL_WRITE_EXTERNAL /* PFS_TL_WRITE_EXTERNAL */
};

/**
  Conversion map from PSI_socket_operation to enum_operation_type.
  Indexed by enum PSI_socket_operation.
*/
static enum_operation_type socket_operation_map[]=
{
  OPERATION_TYPE_SOCKETCREATE,
  OPERATION_TYPE_SOCKETCONNECT,
  OPERATION_TYPE_SOCKETBIND,
  OPERATION_TYPE_SOCKETCLOSE,
  OPERATION_TYPE_SOCKETSEND,
  OPERATION_TYPE_SOCKETRECV,
  OPERATION_TYPE_SOCKETSENDTO,
  OPERATION_TYPE_SOCKETRECVFROM,
  OPERATION_TYPE_SOCKETSENDMSG,
  OPERATION_TYPE_SOCKETRECVMSG,
  OPERATION_TYPE_SOCKETSEEK,
  OPERATION_TYPE_SOCKETOPT,
  OPERATION_TYPE_SOCKETSTAT,
  OPERATION_TYPE_SOCKETSHUTDOWN,
  OPERATION_TYPE_SOCKETSELECT
};

/**
  Build the prefix name of a class of instruments in a category.
  For example, this function builds the string 'wait/sync/mutex/sql/' from
  a prefix 'wait/sync/mutex' and a category 'sql'.
  This prefix is used later to build each instrument name, such as
  'wait/sync/mutex/sql/LOCK_open'.
  @param prefix               Prefix for this class of instruments
  @param category             Category name
  @param [out] output         Buffer of length PFS_MAX_INFO_NAME_LENGTH.
  @param [out] output_length  Length of the resulting output string.
  @return 0 for success, non zero for errors
*/
static int build_prefix(const LEX_STRING *prefix, const char *category,
                        char *output, int *output_length)
{
  int len= strlen(category);
  char *out_ptr= output;
  int prefix_length= prefix->length;

  if (unlikely((prefix_length + len + 1) >=
               PFS_MAX_FULL_PREFIX_NAME_LENGTH))
  {
    pfs_print_error("build_prefix: prefix+category is too long <%s> <%s>\n",
                    prefix->str, category);
    return 1;
  }

  if (unlikely(strchr(category, '/') != NULL))
  {
    pfs_print_error("build_prefix: invalid category <%s>\n",
                    category);
    return 1;
  }

  /* output = prefix + category + '/' */
  memcpy(out_ptr, prefix->str, prefix_length);
  out_ptr+= prefix_length;
  memcpy(out_ptr, category, len);
  out_ptr+= len;
  *out_ptr= '/';
  out_ptr++;
  *output_length= out_ptr - output;

  return 0;
}

#define REGISTER_BODY_V1(KEY_T, PREFIX, REGISTER_FUNC)                \
  KEY_T key;                                                          \
  char formatted_name[PFS_MAX_INFO_NAME_LENGTH];                      \
  int prefix_length;                                                  \
  int len;                                                            \
  int full_length;                                                    \
                                                                      \
  DBUG_ASSERT(category != NULL);                                      \
  DBUG_ASSERT(info != NULL);                                          \
  if (unlikely(build_prefix(&PREFIX, category,                        \
                   formatted_name, &prefix_length)))                  \
  {                                                                   \
    for (; count>0; count--, info++)                                  \
      *(info->m_key)= 0;                                              \
    return ;                                                          \
  }                                                                   \
                                                                      \
  for (; count>0; count--, info++)                                    \
  {                                                                   \
    DBUG_ASSERT(info->m_key != NULL);                                 \
    DBUG_ASSERT(info->m_name != NULL);                                \
    len= strlen(info->m_name);                                        \
    full_length= prefix_length + len;                                 \
    if (likely(full_length <= PFS_MAX_INFO_NAME_LENGTH))              \
    {                                                                 \
      memcpy(formatted_name + prefix_length, info->m_name, len);      \
      key= REGISTER_FUNC(formatted_name, full_length, info->m_flags); \
    }                                                                 \
    else                                                              \
    {                                                                 \
      pfs_print_error("REGISTER_BODY_V1: name too long <%s> <%s>\n",  \
                      category, info->m_name);                        \
      key= 0;                                                         \
    }                                                                 \
                                                                      \
    *(info->m_key)= key;                                              \
  }                                                                   \
  return;

/* Use C linkage for the interface functions. */

C_MODE_START

/**
  Implementation of the mutex instrumentation interface.
  @sa PSI_v1::register_mutex.
*/
static void register_mutex_v1(const char *category,
                              PSI_mutex_info_v1 *info,
                              int count)
{
  REGISTER_BODY_V1(PSI_mutex_key,
                   mutex_instrument_prefix,
                   register_mutex_class)
}

/**
  Implementation of the rwlock instrumentation interface.
  @sa PSI_v1::register_rwlock.
*/
static void register_rwlock_v1(const char *category,
                               PSI_rwlock_info_v1 *info,
                               int count)
{
  REGISTER_BODY_V1(PSI_rwlock_key,
                   rwlock_instrument_prefix,
                   register_rwlock_class)
}

/**
  Implementation of the cond instrumentation interface.
  @sa PSI_v1::register_cond.
*/
static void register_cond_v1(const char *category,
                             PSI_cond_info_v1 *info,
                             int count)
{
  REGISTER_BODY_V1(PSI_cond_key,
                   cond_instrument_prefix,
                   register_cond_class)
}

/**
  Implementation of the thread instrumentation interface.
  @sa PSI_v1::register_thread.
*/
static void register_thread_v1(const char *category,
                               PSI_thread_info_v1 *info,
                               int count)
{
  REGISTER_BODY_V1(PSI_thread_key,
                   thread_instrument_prefix,
                   register_thread_class)
}

/**
  Implementation of the file instrumentation interface.
  @sa PSI_v1::register_file.
*/
static void register_file_v1(const char *category,
                             PSI_file_info_v1 *info,
                             int count)
{
  REGISTER_BODY_V1(PSI_file_key,
                   file_instrument_prefix,
                   register_file_class)
}

static void register_stage_v1(const char *category,
                              PSI_stage_info_v1 **info_array,
                              int count)
{
  char formatted_name[PFS_MAX_INFO_NAME_LENGTH];
  int prefix_length;
  int len;
  int full_length;
  PSI_stage_info_v1 *info;

  DBUG_ASSERT(category != NULL);
  DBUG_ASSERT(info_array != NULL);
  if (unlikely(build_prefix(&stage_instrument_prefix, category,
               formatted_name, &prefix_length)))
  {
    for (; count>0; count--, info_array++)
      (*info_array)->m_key= 0;
    return ;
  }

  for (; count>0; count--, info_array++)
  {
    info= *info_array;
    DBUG_ASSERT(info != NULL);
    DBUG_ASSERT(info->m_name != NULL);
    len= strlen(info->m_name);
    full_length= prefix_length + len;
    if (likely(full_length <= PFS_MAX_INFO_NAME_LENGTH))
    {
      memcpy(formatted_name + prefix_length, info->m_name, len);
      info->m_key= register_stage_class(formatted_name, full_length,
                                        info->m_flags);
    }
    else
    {
      pfs_print_error("register_stage_v1: name too long <%s> <%s>\n",
                      category, info->m_name);
      info->m_key= 0;
    }
  }
  return;
}

static void register_statement_v1(const char *category,
                                  PSI_statement_info_v1 *info,
                                  int count)
{
  char formatted_name[PFS_MAX_INFO_NAME_LENGTH];
  int prefix_length;
  int len;
  int full_length;

  DBUG_ASSERT(category != NULL);
  DBUG_ASSERT(info != NULL);
  if (unlikely(build_prefix(&statement_instrument_prefix,
                            category, formatted_name, &prefix_length)))
  {
    for (; count>0; count--, info++)
      info->m_key= 0;
    return ;
  }

  for (; count>0; count--, info++)
  {
    DBUG_ASSERT(info->m_name != NULL);
    len= strlen(info->m_name);
    full_length= prefix_length + len;
    if (likely(full_length <= PFS_MAX_INFO_NAME_LENGTH))
    {
      memcpy(formatted_name + prefix_length, info->m_name, len);
      info->m_key= register_statement_class(formatted_name, full_length, info->m_flags);
    }
    else
    {
      pfs_print_error("register_statement_v1: name too long <%s>\n",
                      info->m_name);
      info->m_key= 0;
    }
  }
  return;
}

static void register_socket_v1(const char *category,
                             PSI_socket_info_v1 *info,
                             int count)
{
  REGISTER_BODY_V1(PSI_socket_key,
                   socket_instrument_prefix,
                   register_socket_class)
}

#define INIT_BODY_V1(T, KEY, ID)                                            \
  PFS_##T##_class *klass;                                                   \
  PFS_##T *pfs;                                                             \
  klass= find_##T##_class(KEY);                                             \
  if (unlikely(klass == NULL))                                              \
    return NULL;                                                            \
  if (! klass->m_enabled)                                                   \
    return NULL;                                                            \
  pfs= create_##T(klass, ID);                                               \
  return reinterpret_cast<PSI_##T *> (pfs)

/**
  Implementation of the mutex instrumentation interface.
  @sa PSI_v1::init_mutex.
*/
static PSI_mutex*
init_mutex_v1(PSI_mutex_key key, const void *identity)
{
  INIT_BODY_V1(mutex, key, identity);
}

/**
  Implementation of the mutex instrumentation interface.
  @sa PSI_v1::destroy_mutex.
*/
static void destroy_mutex_v1(PSI_mutex* mutex)
{
  PFS_mutex *pfs= reinterpret_cast<PFS_mutex*> (mutex);

  if (unlikely(pfs == NULL))
    return;

  destroy_mutex(pfs);
}

/**
  Implementation of the rwlock instrumentation interface.
  @sa PSI_v1::init_rwlock.
*/
static PSI_rwlock*
init_rwlock_v1(PSI_rwlock_key key, const void *identity)
{
  INIT_BODY_V1(rwlock, key, identity);
}

/**
  Implementation of the rwlock instrumentation interface.
  @sa PSI_v1::destroy_rwlock.
*/
static void destroy_rwlock_v1(PSI_rwlock* rwlock)
{
  PFS_rwlock *pfs= reinterpret_cast<PFS_rwlock*> (rwlock);

  if (unlikely(pfs == NULL))
    return;

  destroy_rwlock(pfs);
}

/**
  Implementation of the cond instrumentation interface.
  @sa PSI_v1::init_cond.
*/
static PSI_cond*
init_cond_v1(PSI_cond_key key, const void *identity)
{
  INIT_BODY_V1(cond, key, identity);
}

/**
  Implementation of the cond instrumentation interface.
  @sa PSI_v1::destroy_cond.
*/
static void destroy_cond_v1(PSI_cond* cond)
{
  PFS_cond *pfs= reinterpret_cast<PFS_cond*> (cond);

  if (unlikely(pfs == NULL))
    return;

  destroy_cond(pfs);
}

/**
  Implementation of the table instrumentation interface.
  @sa PSI_v1::get_table_share.
*/
static PSI_table_share*
get_table_share_v1(my_bool temporary, TABLE_SHARE *share)
{
  /* An instrumented thread is required, for LF_PINS. */
  PFS_thread *pfs_thread= my_pthread_getspecific_ptr(PFS_thread*, THR_PFS);
  if (unlikely(pfs_thread == NULL))
    return NULL;
  PFS_table_share* pfs_share;
  pfs_share= find_or_create_table_share(pfs_thread, temporary, share);
  return reinterpret_cast<PSI_table_share*> (pfs_share);
}

/**
  Implementation of the table instrumentation interface.
  @sa PSI_v1::release_table_share.
*/
static void release_table_share_v1(PSI_table_share* share)
{
  PFS_table_share* pfs= reinterpret_cast<PFS_table_share*> (share);

  if (unlikely(pfs == NULL))
    return;

  release_table_share(pfs);
}

/**
  Implementation of the table instrumentation interface.
  @sa PSI_v1::drop_table_share.
*/
static void
drop_table_share_v1(const char *schema_name, int schema_name_length,
                    const char *table_name, int table_name_length)
{
  PFS_thread *pfs_thread= my_pthread_getspecific_ptr(PFS_thread*, THR_PFS);
  if (unlikely(pfs_thread == NULL))
    return;
  /* TODO: temporary tables */
  drop_table_share(pfs_thread, false, schema_name, schema_name_length,
                   table_name, table_name_length);
}

/**
  Implementation of the table instrumentation interface.
  @sa PSI_v1::open_table.
*/
static PSI_table*
open_table_v1(PSI_table_share *share, const void *identity)
{
  PFS_table_share *pfs_table_share= reinterpret_cast<PFS_table_share*> (share);

  if (unlikely(pfs_table_share == NULL))
    return NULL;

  PFS_thread *thread= my_pthread_getspecific_ptr(PFS_thread*, THR_PFS);
  if (unlikely(thread == NULL))
    return NULL;

  PFS_table *pfs_table= create_table(pfs_table_share, thread, identity);
  return reinterpret_cast<PSI_table *> (pfs_table);
}

/**
  Implementation of the table instrumentation interface.
  @sa PSI_v1::unbind_table.
*/
static void unbind_table_v1(PSI_table *table)
{
  PFS_table *pfs= reinterpret_cast<PFS_table*> (table);
  if (likely(pfs != NULL))
  {
    pfs->aggregate();
    pfs->m_thread_owner= NULL;
  }
}

/**
  Implementation of the table instrumentation interface.
  @sa PSI_v1::rebind_table.
*/
static void rebind_table_v1(PSI_table *table)
{
  PFS_table *pfs= reinterpret_cast<PFS_table*> (table);
  if (likely(pfs != NULL))
  {
    DBUG_ASSERT(pfs->m_thread_owner == NULL);

    pfs->m_thread_owner= my_pthread_getspecific_ptr(PFS_thread*, THR_PFS);
  }
}

/**
  Implementation of the table instrumentation interface.
  @sa PSI_v1::close_table.
*/
static void close_table_v1(PSI_table *table)
{
  PFS_table *pfs= reinterpret_cast<PFS_table*> (table);
  if (unlikely(pfs == NULL))
    return;
  pfs->aggregate();
  destroy_table(pfs);
}

static PSI_socket*
init_socket_v1(PSI_socket_key key, const my_socket *fd)
{
  INIT_BODY_V1(socket, key, fd);
}

static void destroy_socket_v1(PSI_socket *socket)
{
  PFS_socket *pfs= reinterpret_cast<PFS_socket*> (socket);

  if (unlikely(pfs == NULL))
    return;

  destroy_socket(pfs);
}

/**
  Implementation of the file instrumentation interface.
  @sa PSI_v1::create_file.
*/
static void create_file_v1(PSI_file_key key, const char *name, File file)
{
  if (! flag_global_instrumentation)
    return;
  int index= (int) file;
  if (unlikely(index < 0))
    return;
  PFS_file_class *klass= find_file_class(key);
  if (unlikely(klass == NULL))
    return;
  if (! klass->m_enabled)
    return;

  /* A thread is needed for LF_PINS */
  PFS_thread *pfs_thread= my_pthread_getspecific_ptr(PFS_thread*, THR_PFS);
  if (unlikely(pfs_thread == NULL))
    return;

  if (flag_thread_instrumentation && ! pfs_thread->m_enabled)
    return;

  /*
    We want this check after pfs_thread->m_enabled,
    to avoid reporting false loss.
  */
  if (unlikely(index >= file_handle_max))
  {
    file_handle_lost++;
    return;
  }

  uint len= strlen(name);
  PFS_file *pfs_file= find_or_create_file(pfs_thread, klass, name, len);

  file_handle_array[index]= pfs_file;
}

/**
  Arguments given from a parent to a child thread, packaged in one structure.
  This data is used when spawning a new instrumented thread.
  @sa pfs_spawn_thread.
*/
struct PFS_spawn_thread_arg
{
  PFS_thread *m_parent_thread;
  PSI_thread_key m_child_key;
  const void *m_child_identity;
  void *(*m_user_start_routine)(void*);
  void *m_user_arg;
};

void* pfs_spawn_thread(void *arg)
{
  PFS_spawn_thread_arg *typed_arg= (PFS_spawn_thread_arg*) arg;
  void *user_arg;
  void *(*user_start_routine)(void*);

  PFS_thread *pfs;

  /* First, attach instrumentation to this newly created pthread. */
  PFS_thread_class *klass= find_thread_class(typed_arg->m_child_key);
  if (likely(klass != NULL))
  {
    pfs= create_thread(klass, typed_arg->m_child_identity, 0);
    if (likely(pfs != NULL))
    {
      PFS_thread *parent= typed_arg->m_parent_thread;

      clear_thread_account(pfs);

      pfs->m_parent_thread_internal_id= parent->m_thread_internal_id;

      memcpy(pfs->m_username, parent->m_username, sizeof(pfs->m_username));
      pfs->m_username_length= parent->m_username_length;

      memcpy(pfs->m_hostname, parent->m_hostname, sizeof(pfs->m_hostname));
      pfs->m_hostname_length= parent->m_hostname_length;

      set_thread_account(pfs);
    }
  }
  else
  {
    pfs= NULL;
  }
  my_pthread_setspecific_ptr(THR_PFS, pfs);

  /*
    Secondly, free the memory allocated in spawn_thread_v1().
    It is preferable to do this before invoking the user
    routine, to avoid memory leaks at shutdown, in case
    the server exits without waiting for this thread.
  */
  user_start_routine= typed_arg->m_user_start_routine;
  user_arg= typed_arg->m_user_arg;
  my_free(typed_arg);

  /* Then, execute the user code for this thread. */
  (*user_start_routine)(user_arg);

  return NULL;
}

/**
  Implementation of the thread instrumentation interface.
  @sa PSI_v1::spawn_thread.
*/
static int spawn_thread_v1(PSI_thread_key key,
                           pthread_t *thread, const pthread_attr_t *attr,
                           void *(*start_routine)(void*), void *arg)
{
  PFS_spawn_thread_arg *psi_arg;

  /* psi_arg can not be global, and can not be a local variable. */
  psi_arg= (PFS_spawn_thread_arg*) my_malloc(sizeof(PFS_spawn_thread_arg),
                                             MYF(MY_WME));
  if (unlikely(psi_arg == NULL))
    return EAGAIN;

  psi_arg->m_parent_thread= my_pthread_getspecific_ptr(PFS_thread*, THR_PFS);
  psi_arg->m_child_key= key;
  psi_arg->m_child_identity= (arg ? arg : thread);
  psi_arg->m_user_start_routine= start_routine;
  psi_arg->m_user_arg= arg;

  int result= pthread_create(thread, attr, pfs_spawn_thread, psi_arg);
  if (unlikely(result != 0))
    my_free(psi_arg);
  return result;
}

/**
  Implementation of the thread instrumentation interface.
  @sa PSI_v1::new_thread.
*/
static PSI_thread*
new_thread_v1(PSI_thread_key key, const void *identity, ulong thread_id)
{
  PFS_thread *pfs;

  PFS_thread_class *klass= find_thread_class(key);
  if (likely(klass != NULL))
    pfs= create_thread(klass, identity, thread_id);
  else
    pfs= NULL;

  return reinterpret_cast<PSI_thread*> (pfs);
}

/**
  Implementation of the thread instrumentation interface.
  @sa PSI_v1::set_thread_id.
*/
static void set_thread_id_v1(PSI_thread *thread, unsigned long id)
{
  PFS_thread *pfs= reinterpret_cast<PFS_thread*> (thread);
  if (unlikely(pfs == NULL))
    return;
  pfs->m_thread_id= id;
}

/**
  Implementation of the thread instrumentation interface.
  @sa PSI_v1::get_thread_id.
*/
static PSI_thread*
get_thread_v1(void)
{
  PFS_thread *pfs= my_pthread_getspecific_ptr(PFS_thread*, THR_PFS);
  return reinterpret_cast<PSI_thread*> (pfs);
}

/**
  Implementation of the thread instrumentation interface.
  @sa PSI_v1::set_thread_user.
*/
static void set_thread_user_v1(const char *user, int user_len)
{
  PFS_thread *pfs= my_pthread_getspecific_ptr(PFS_thread*, THR_PFS);

  DBUG_ASSERT((user != NULL) || (user_len == 0));
  DBUG_ASSERT(user_len >= 0);
  DBUG_ASSERT((uint) user_len <= sizeof(pfs->m_username));

  if (unlikely(pfs == NULL))
    return;

  aggregate_thread(pfs);

  pfs->m_lock.allocated_to_dirty();

  clear_thread_account(pfs);

  if (user_len > 0)
    memcpy(pfs->m_username, user, user_len);
  pfs->m_username_length= user_len;

  set_thread_account(pfs);

  bool enabled= true;
  if (flag_thread_instrumentation)
  {
    if ((pfs->m_username_length > 0) && (pfs->m_hostname_length > 0))
    {
      /*
        TODO: performance improvement.
        Once performance_schema.USERS is exposed,
        we can use PFS_user::m_enabled instead of looking up
        SETUP_ACTORS every time.
      */
      lookup_setup_actor(pfs,
                         pfs->m_username, pfs->m_username_length,
                         pfs->m_hostname, pfs->m_hostname_length,
                         &enabled);
    }
  }

  pfs->m_enabled= enabled;

  pfs->m_lock.dirty_to_allocated();
}

/**
  Implementation of the thread instrumentation interface.
  @sa PSI_v1::set_thread_account.
*/
static void set_thread_account_v1(const char *user, int user_len,
                                    const char *host, int host_len)
{
  PFS_thread *pfs= my_pthread_getspecific_ptr(PFS_thread*, THR_PFS);

  DBUG_ASSERT((user != NULL) || (user_len == 0));
  DBUG_ASSERT(user_len >= 0);
  DBUG_ASSERT((uint) user_len <= sizeof(pfs->m_username));
  DBUG_ASSERT((host != NULL) || (host_len == 0));
  DBUG_ASSERT(host_len >= 0);
  DBUG_ASSERT((uint) host_len <= sizeof(pfs->m_hostname));

  if (unlikely(pfs == NULL))
    return;

  pfs->m_lock.allocated_to_dirty();

  clear_thread_account(pfs);

  if (host_len > 0)
    memcpy(pfs->m_hostname, host, host_len);
  pfs->m_hostname_length= host_len;

  if (user_len > 0)
    memcpy(pfs->m_username, user, user_len);
  pfs->m_username_length= user_len;

  set_thread_account(pfs);

  bool enabled= true;
  if (flag_thread_instrumentation)
  {
    if ((pfs->m_username_length > 0) && (pfs->m_hostname_length > 0))
    {
      /*
        TODO: performance improvement.
        Once performance_schema.USERS is exposed,
        we can use PFS_user::m_enabled instead of looking up
        SETUP_ACTORS every time.
      */
      lookup_setup_actor(pfs,
                         pfs->m_username, pfs->m_username_length,
                         pfs->m_hostname, pfs->m_hostname_length,
                         &enabled);
    }
  }
  pfs->m_enabled= enabled;

  pfs->m_lock.dirty_to_allocated();
}

/**
  Implementation of the thread instrumentation interface.
  @sa PSI_v1::set_thread_db.
*/
static void set_thread_db_v1(const char* db, int db_len)
{
  PFS_thread *pfs= my_pthread_getspecific_ptr(PFS_thread*, THR_PFS);

  DBUG_ASSERT((db != NULL) || (db_len == 0));
  DBUG_ASSERT(db_len >= 0);
  DBUG_ASSERT((uint) db_len <= sizeof(pfs->m_dbname));

  if (likely(pfs != NULL))
  {
    pfs->m_lock.allocated_to_dirty();
    if (db_len > 0)
      memcpy(pfs->m_dbname, db, db_len);
    pfs->m_dbname_length= db_len;
    pfs->m_lock.dirty_to_allocated();
  }
}

/**
  Implementation of the thread instrumentation interface.
  @sa PSI_v1::set_thread_command.
*/
static void set_thread_command_v1(int command)
{
  PFS_thread *pfs= my_pthread_getspecific_ptr(PFS_thread*, THR_PFS);

  DBUG_ASSERT(command >= 0);
  DBUG_ASSERT(command <= (int) COM_END);

  if (likely(pfs != NULL))
  {
    pfs->m_lock.allocated_to_dirty();
    pfs->m_command= command;
    pfs->m_lock.dirty_to_allocated();
  }
}

/**
  Implementation of the thread instrumentation interface.
  @sa PSI_v1::set_thread_start_time.
*/
static void set_thread_start_time_v1(time_t start_time)
{
  PFS_thread *pfs= my_pthread_getspecific_ptr(PFS_thread*, THR_PFS);

  if (likely(pfs != NULL))
  {
    pfs->m_lock.allocated_to_dirty();
    pfs->m_start_time= start_time;
    pfs->m_lock.dirty_to_allocated();
  }
}

/**
  Implementation of the thread instrumentation interface.
  @sa PSI_v1::set_thread_state.
*/
static void set_thread_state_v1(const char* state)
{
  PFS_thread *pfs= my_pthread_getspecific_ptr(PFS_thread*, THR_PFS);

  if (likely(pfs != NULL))
  {
    int state_len= state ? strlen(state) : 0;

    pfs->m_lock.allocated_to_dirty();
    pfs->m_processlist_state_ptr= state;
    pfs->m_processlist_state_length= state_len;
    pfs->m_lock.dirty_to_allocated();
  }
}

/**
  Implementation of the thread instrumentation interface.
  @sa PSI_v1::set_thread_info.
*/
static void set_thread_info_v1(const char* info, int info_len)
{
  PFS_thread *pfs= my_pthread_getspecific_ptr(PFS_thread*, THR_PFS);

  if (likely(pfs != NULL))
  {
    pfs->m_lock.allocated_to_dirty();
    pfs->m_processlist_info_ptr= info;
    pfs->m_processlist_info_length= info_len;
    pfs->m_lock.dirty_to_allocated();
  }
}

/**
  Implementation of the thread instrumentation interface.
  @sa PSI_v1::set_thread.
*/
static void set_thread_v1(PSI_thread* thread)
{
  PFS_thread *pfs= reinterpret_cast<PFS_thread*> (thread);
  my_pthread_setspecific_ptr(THR_PFS, pfs);
}

/**
  Implementation of the thread instrumentation interface.
  @sa PSI_v1::delete_current_thread.
*/
static void delete_current_thread_v1(void)
{
  PFS_thread *thread= my_pthread_getspecific_ptr(PFS_thread*, THR_PFS);
  if (thread != NULL)
  {
    aggregate_thread(thread);
    my_pthread_setspecific_ptr(THR_PFS, NULL);
    destroy_thread(thread);
  }
}

/**
  Implementation of the thread instrumentation interface.
  @sa PSI_v1::delete_thread.
*/
static void delete_thread_v1(PSI_thread *thread)
{
  PFS_thread *pfs= reinterpret_cast<PFS_thread*> (thread);

  if (pfs != NULL)
  {
    aggregate_thread(pfs);
    destroy_thread(pfs);
  }
}

/**
  Implementation of the mutex instrumentation interface.
  @sa PSI_v1::get_thread_mutex_locker.
*/
static PSI_mutex_locker*
get_thread_mutex_locker_v1(PSI_mutex_locker_state *state,
                           PSI_mutex *mutex, PSI_mutex_operation op)
{
  PFS_mutex *pfs_mutex= reinterpret_cast<PFS_mutex*> (mutex);
  DBUG_ASSERT((int) op >= 0);
  DBUG_ASSERT((uint) op < array_elements(mutex_operation_map));
  DBUG_ASSERT(state != NULL);

  if (unlikely(pfs_mutex == NULL))
    return NULL;

  DBUG_ASSERT(pfs_mutex->m_class != NULL);

  if (! pfs_mutex->m_enabled)
    return NULL;

  register uint flags;

  if (flag_thread_instrumentation)
  {
    PFS_thread *pfs_thread= my_pthread_getspecific_ptr(PFS_thread*, THR_PFS);
    if (unlikely(pfs_thread == NULL))
      return NULL;
    if (! pfs_thread->m_enabled)
      return NULL;
    state->m_thread= reinterpret_cast<PSI_thread *> (pfs_thread);
    flags= STATE_FLAG_THREAD;

    if (pfs_mutex->m_timed)
      flags|= STATE_FLAG_TIMED;

    if (flag_events_waits_current)
    {
      if (unlikely(pfs_thread->m_events_waits_count >= WAIT_STACK_SIZE))
      {
        locker_lost++;
        return NULL;
      }
      PFS_events_waits *wait= &pfs_thread->m_events_waits_stack[pfs_thread->m_events_waits_count];
      state->m_wait= wait;
      flags|= STATE_FLAG_EVENT;

      PFS_events_waits *parent_event= wait - 1;
      wait->m_event_type= EVENT_TYPE_WAIT;
      wait->m_nesting_event_id= parent_event->m_event_id;
      wait->m_nesting_event_type= parent_event->m_event_type;

      wait->m_thread= pfs_thread;
      wait->m_class= pfs_mutex->m_class;
      wait->m_timer_start= 0;
      wait->m_timer_end= 0;
      wait->m_object_instance_addr= pfs_mutex->m_identity;
      wait->m_event_id= pfs_thread->m_event_id++;
      wait->m_end_event_id= 0;
      wait->m_operation= mutex_operation_map[(int) op];
      wait->m_wait_class= WAIT_CLASS_MUTEX;

      pfs_thread->m_events_waits_count++;
    }
  }
  else
  {
    if (pfs_mutex->m_timed)
    {
      flags= STATE_FLAG_TIMED;
      state->m_thread= NULL;
    }
    else
    {
      /*
        Complete shortcut.
      */
      /* Aggregate to EVENTS_WAITS_SUMMARY_BY_INSTANCE (counted) */
      pfs_mutex->m_wait_stat.aggregate_counted();
      return NULL;
    }
  }

  state->m_flags= flags;
  state->m_mutex= mutex;
  return reinterpret_cast<PSI_mutex_locker*> (state);
}

/**
  Implementation of the rwlock instrumentation interface.
  @sa PSI_v1::get_thread_rwlock_locker.
*/
static PSI_rwlock_locker*
get_thread_rwlock_locker_v1(PSI_rwlock_locker_state *state,
                            PSI_rwlock *rwlock, PSI_rwlock_operation op)
{
  PFS_rwlock *pfs_rwlock= reinterpret_cast<PFS_rwlock*> (rwlock);
  DBUG_ASSERT(static_cast<int> (op) >= 0);
  DBUG_ASSERT(static_cast<uint> (op) < array_elements(rwlock_operation_map));
  DBUG_ASSERT(state != NULL);

  if (unlikely(pfs_rwlock == NULL))
    return NULL;

  DBUG_ASSERT(pfs_rwlock->m_class != NULL);

  if (! pfs_rwlock->m_enabled)
    return NULL;

  register uint flags;

  if (flag_thread_instrumentation)
  {
    PFS_thread *pfs_thread= my_pthread_getspecific_ptr(PFS_thread*, THR_PFS);
    if (unlikely(pfs_thread == NULL))
      return NULL;
    if (! pfs_thread->m_enabled)
      return NULL;
    state->m_thread= reinterpret_cast<PSI_thread *> (pfs_thread);
    flags= STATE_FLAG_THREAD;

    if (pfs_rwlock->m_timed)
      flags|= STATE_FLAG_TIMED;

    if (flag_events_waits_current)
    {
      if (unlikely(pfs_thread->m_events_waits_count >= WAIT_STACK_SIZE))
      {
        locker_lost++;
        return NULL;
      }
      PFS_events_waits *wait= &pfs_thread->m_events_waits_stack[pfs_thread->m_events_waits_count];
      state->m_wait= wait;
      flags|= STATE_FLAG_EVENT;

      PFS_events_waits *parent_event= wait - 1;
      wait->m_event_type= EVENT_TYPE_WAIT;
      wait->m_nesting_event_id= parent_event->m_event_id;
      wait->m_nesting_event_type= parent_event->m_event_type;

      wait->m_thread= pfs_thread;
      wait->m_class= pfs_rwlock->m_class;
      wait->m_timer_start= 0;
      wait->m_timer_end= 0;
      wait->m_object_instance_addr= pfs_rwlock->m_identity;
      wait->m_event_id= pfs_thread->m_event_id++;
      wait->m_end_event_id= 0;
      wait->m_operation= rwlock_operation_map[static_cast<int> (op)];
      wait->m_wait_class= WAIT_CLASS_RWLOCK;

      pfs_thread->m_events_waits_count++;
    }
  }
  else
  {
    if (pfs_rwlock->m_timed)
    {
      flags= STATE_FLAG_TIMED;
      state->m_thread= NULL;
    }
    else
    {
      /*
        Complete shortcut.
      */
      /* Aggregate to EVENTS_WAITS_SUMMARY_BY_INSTANCE (counted) */
      pfs_rwlock->m_wait_stat.aggregate_counted();
      return NULL;
    }
  }

  state->m_flags= flags;
  state->m_rwlock= rwlock;
  return reinterpret_cast<PSI_rwlock_locker*> (state);
}

/**
  Implementation of the cond instrumentation interface.
  @sa PSI_v1::get_thread_cond_locker.
*/
static PSI_cond_locker*
get_thread_cond_locker_v1(PSI_cond_locker_state *state,
                          PSI_cond *cond, PSI_mutex *mutex,
                          PSI_cond_operation op)
{
  /*
    Note about the unused PSI_mutex *mutex parameter:
    In the pthread library, a call to pthread_cond_wait()
    causes an unlock() + lock() on the mutex associated with the condition.
    This mutex operation is not instrumented, so the mutex will still
    appear as locked when a thread is waiting on a condition.
    This has no impact now, as unlock_mutex() is not recording events.
    When unlock_mutex() is implemented by later work logs,
    this parameter here will be used to adjust the mutex state,
    in start_cond_wait_v1() and end_cond_wait_v1().
  */
  PFS_cond *pfs_cond= reinterpret_cast<PFS_cond*> (cond);
  DBUG_ASSERT(static_cast<int> (op) >= 0);
  DBUG_ASSERT(static_cast<uint> (op) < array_elements(cond_operation_map));
  DBUG_ASSERT(state != NULL);

  if (unlikely(pfs_cond == NULL))
    return NULL;

  DBUG_ASSERT(pfs_cond->m_class != NULL);

  if (! pfs_cond->m_enabled)
    return NULL;

  register uint flags;

  if (pfs_cond->m_timed)
    state->m_flags= STATE_FLAG_TIMED;
  else
    state->m_flags= 0;

  if (flag_thread_instrumentation)
  {
    PFS_thread *pfs_thread= my_pthread_getspecific_ptr(PFS_thread*, THR_PFS);
    if (unlikely(pfs_thread == NULL))
      return NULL;
    if (! pfs_thread->m_enabled)
      return NULL;
    state->m_thread= reinterpret_cast<PSI_thread *> (pfs_thread);
    flags= STATE_FLAG_THREAD;

    if (pfs_cond->m_timed)
      flags|= STATE_FLAG_TIMED;

    if (flag_events_waits_current)
    {
      if (unlikely(pfs_thread->m_events_waits_count >= WAIT_STACK_SIZE))
      {
        locker_lost++;
        return NULL;
      }
      PFS_events_waits *wait= &pfs_thread->m_events_waits_stack[pfs_thread->m_events_waits_count];
      state->m_wait= wait;
      flags|= STATE_FLAG_EVENT;

      PFS_events_waits *parent_event= wait - 1;
      wait->m_event_type= EVENT_TYPE_WAIT;
      wait->m_nesting_event_id= parent_event->m_event_id;
      wait->m_nesting_event_type= parent_event->m_event_type;

      wait->m_thread= pfs_thread;
      wait->m_class= pfs_cond->m_class;
      wait->m_timer_start= 0;
      wait->m_timer_end= 0;
      wait->m_object_instance_addr= pfs_cond->m_identity;
      wait->m_event_id= pfs_thread->m_event_id++;
      wait->m_end_event_id= 0;
      wait->m_operation= cond_operation_map[static_cast<int> (op)];
      wait->m_wait_class= WAIT_CLASS_COND;

      pfs_thread->m_events_waits_count++;
    }
  }
  else
  {
    if (pfs_cond->m_timed)
      flags= STATE_FLAG_TIMED;
    else
    {
      /*
        Complete shortcut.
      */
      /* Aggregate to EVENTS_WAITS_SUMMARY_BY_INSTANCE (counted) */
      pfs_cond->m_wait_stat.aggregate_counted();
      return NULL;
    }
  }

  state->m_flags= flags;
  state->m_cond= cond;
  state->m_mutex= mutex;
  return reinterpret_cast<PSI_cond_locker*> (state);
}

static inline PFS_TL_LOCK_TYPE lock_flags_to_lock_type(uint flags)
{
  enum thr_lock_type value= static_cast<enum thr_lock_type> (flags);

  switch (value)
  {
    case TL_READ:
      return PFS_TL_READ;
    case TL_READ_WITH_SHARED_LOCKS:
      return PFS_TL_READ_WITH_SHARED_LOCKS;
    case TL_READ_HIGH_PRIORITY:
      return PFS_TL_READ_HIGH_PRIORITY;
    case TL_READ_NO_INSERT:
      return PFS_TL_READ_NO_INSERT;
    case TL_WRITE_ALLOW_WRITE:
      return PFS_TL_WRITE_ALLOW_WRITE;
    case TL_WRITE_CONCURRENT_INSERT:
      return PFS_TL_WRITE_CONCURRENT_INSERT;
    case TL_WRITE_DELAYED:
      return PFS_TL_WRITE_DELAYED;
    case TL_WRITE_LOW_PRIORITY:
      return PFS_TL_WRITE_LOW_PRIORITY;
    case TL_WRITE:
      return PFS_TL_WRITE;

    case TL_WRITE_ONLY:
    case TL_IGNORE:
    case TL_UNLOCK:
    case TL_READ_DEFAULT:
    case TL_WRITE_DEFAULT:
    default:
      DBUG_ASSERT(false);
  }

  /* Dead code */
  return PFS_TL_READ;
}

static inline PFS_TL_LOCK_TYPE external_lock_flags_to_lock_type(uint flags)
{
  DBUG_ASSERT(flags == F_RDLCK || flags == F_WRLCK);
  return (flags == F_RDLCK ? PFS_TL_READ_EXTERNAL : PFS_TL_WRITE_EXTERNAL);
}

/**
  Implementation of the table instrumentation interface.
  @sa PSI_v1::get_thread_table_io_locker.
*/
static PSI_table_locker*
get_thread_table_io_locker_v1(PSI_table_locker_state *state,
                              PSI_table *table, PSI_table_io_operation op, uint index)
{
  DBUG_ASSERT(static_cast<int> (op) >= 0);
  DBUG_ASSERT(static_cast<uint> (op) < array_elements(table_io_operation_map));
  DBUG_ASSERT(state != NULL);
  PFS_table *pfs_table= reinterpret_cast<PFS_table*> (table);

  if (unlikely(pfs_table == NULL))
    return NULL;

  DBUG_ASSERT(pfs_table->m_share != NULL);

  if (! pfs_table->m_io_enabled)
    return NULL;

  PFS_thread *pfs_thread= pfs_table->m_thread_owner;
  if (unlikely(pfs_thread == NULL))
    return NULL;

  DBUG_ASSERT(pfs_thread ==
              my_pthread_getspecific_ptr(PFS_thread*, THR_PFS));

  register uint flags;

  if (flag_thread_instrumentation)
  {
    if (! pfs_thread->m_enabled)
      return NULL;
    state->m_thread= reinterpret_cast<PSI_thread *> (pfs_thread);
    flags= STATE_FLAG_THREAD;

    if (pfs_table->m_io_timed)
      flags|= STATE_FLAG_TIMED;

    if (flag_events_waits_current)
    {
      if (unlikely(pfs_thread->m_events_waits_count >= WAIT_STACK_SIZE))
      {
        locker_lost++;
        return NULL;
      }
      PFS_events_waits *wait= &pfs_thread->m_events_waits_stack[pfs_thread->m_events_waits_count];
      state->m_wait= wait;
      flags|= STATE_FLAG_EVENT;

      PFS_events_waits *parent_event= wait - 1;
      wait->m_event_type= EVENT_TYPE_WAIT;
      wait->m_nesting_event_id= parent_event->m_event_id;
      wait->m_nesting_event_type= parent_event->m_event_type;

      PFS_table_share *share= pfs_table->m_share;
      wait->m_thread= pfs_thread;
      wait->m_class= &global_table_io_class;
      wait->m_timer_start= 0;
      wait->m_timer_end= 0;
      wait->m_object_instance_addr= pfs_table->m_identity;
      wait->m_event_id= pfs_thread->m_event_id++;
      wait->m_end_event_id= 0;
      wait->m_operation= table_io_operation_map[static_cast<int> (op)];
      wait->m_flags= 0;
      wait->m_object_type= share->get_object_type();
      wait->m_weak_table_share= share;
      wait->m_weak_version= share->get_version();
      wait->m_index= index;
      wait->m_wait_class= WAIT_CLASS_TABLE;

      pfs_thread->m_events_waits_count++;
    }
    /* TODO: consider a shortcut here */
  }
  else
  {
    if (pfs_table->m_io_timed)
    {
      flags= STATE_FLAG_TIMED;
    }
    else
    {
      /* TODO: consider a shortcut here */
      flags= 0;
    }
  }

  state->m_flags= flags;
  state->m_table= table;
  state->m_io_operation= op;
  state->m_index= index;
  return reinterpret_cast<PSI_table_locker*> (state);
}

/**
  Implementation of the table instrumentation interface.
  @sa PSI_v1::get_thread_table_lock_locker.
*/
static PSI_table_locker*
get_thread_table_lock_locker_v1(PSI_table_locker_state *state,
                                PSI_table *table, PSI_table_lock_operation op, ulong op_flags)
{
  DBUG_ASSERT(state != NULL);
  DBUG_ASSERT((op == PSI_TABLE_LOCK) || (op == PSI_TABLE_EXTERNAL_LOCK));

  PFS_table *pfs_table= reinterpret_cast<PFS_table*> (table);

  if (unlikely(pfs_table == NULL))
    return NULL;

  DBUG_ASSERT(pfs_table->m_share != NULL);

  if (! pfs_table->m_lock_enabled)
    return NULL;

  PFS_thread *pfs_thread= pfs_table->m_thread_owner;
  if (unlikely(pfs_thread == NULL))
    return NULL;

  DBUG_ASSERT(pfs_thread ==
              my_pthread_getspecific_ptr(PFS_thread*, THR_PFS));

  PFS_TL_LOCK_TYPE lock_type;

  switch (op)
  {
    case PSI_TABLE_LOCK:
      lock_type= lock_flags_to_lock_type(op_flags);
      break;
    case PSI_TABLE_EXTERNAL_LOCK:
      /*
        See the handler::external_lock() API design,
        there is no handler::external_unlock().
      */
      if (op_flags == F_UNLCK)
        return NULL;
      lock_type= external_lock_flags_to_lock_type(op_flags);
      break;
    default:
      lock_type= PFS_TL_READ;
      DBUG_ASSERT(false);
  }

  DBUG_ASSERT((uint) lock_type < array_elements(table_lock_operation_map));

  register uint flags;

  if (flag_thread_instrumentation)
  {
    if (! pfs_thread->m_enabled)
      return NULL;
    state->m_thread= reinterpret_cast<PSI_thread *> (pfs_thread);
    flags= STATE_FLAG_THREAD;

    if (pfs_table->m_lock_timed)
      flags|= STATE_FLAG_TIMED;

    if (flag_events_waits_current)
    {
      if (unlikely(pfs_thread->m_events_waits_count >= WAIT_STACK_SIZE))
      {
        locker_lost++;
        return NULL;
      }
      PFS_events_waits *wait= &pfs_thread->m_events_waits_stack[pfs_thread->m_events_waits_count];
      state->m_wait= wait;
      flags|= STATE_FLAG_EVENT;

      PFS_events_waits *parent_event= wait - 1;
      wait->m_event_type= EVENT_TYPE_WAIT;
      wait->m_nesting_event_id= parent_event->m_event_id;
      wait->m_nesting_event_type= parent_event->m_event_type;

      PFS_table_share *share= pfs_table->m_share;
      wait->m_thread= pfs_thread;
      wait->m_class= &global_table_lock_class;
      wait->m_timer_start= 0;
      wait->m_timer_end= 0;
      wait->m_object_instance_addr= pfs_table->m_identity;
      wait->m_event_id= pfs_thread->m_event_id++;
      wait->m_end_event_id= 0;
      wait->m_operation= table_lock_operation_map[lock_type];
      wait->m_flags= 0;
      wait->m_object_type= share->get_object_type();
      wait->m_weak_table_share= share;
      wait->m_weak_version= share->get_version();
      wait->m_index= 0;
      wait->m_wait_class= WAIT_CLASS_TABLE;

      pfs_thread->m_events_waits_count++;
    }
    /* TODO: consider a shortcut here */
  }
  else
  {
    if (pfs_table->m_lock_timed)
    {
      flags= STATE_FLAG_TIMED;
    }
    else
    {
      /* TODO: consider a shortcut here */
      flags= 0;
    }
  }

  state->m_flags= flags;
  state->m_table= table;
  state->m_index= lock_type;
  return reinterpret_cast<PSI_table_locker*> (state);
}

/**
  Implementation of the file instrumentation interface.
  @sa PSI_v1::get_thread_file_name_locker.
*/
static PSI_file_locker*
get_thread_file_name_locker_v1(PSI_file_locker_state *state,
                               PSI_file_key key,
                               PSI_file_operation op,
                               const char *name, const void *identity)
{
  DBUG_ASSERT(static_cast<int> (op) >= 0);
  DBUG_ASSERT(static_cast<uint> (op) < array_elements(file_operation_map));
  DBUG_ASSERT(state != NULL);

  if (! flag_global_instrumentation)
    return NULL;
  PFS_file_class *klass= find_file_class(key);
  if (unlikely(klass == NULL))
    return NULL;
  if (! klass->m_enabled)
    return NULL;

  /* Needed for the LF_HASH */
  PFS_thread *pfs_thread= my_pthread_getspecific_ptr(PFS_thread*, THR_PFS);
  if (unlikely(pfs_thread == NULL))
    return NULL;

  if (flag_thread_instrumentation && ! pfs_thread->m_enabled)
    return NULL;

  register uint flags;

  state->m_thread= reinterpret_cast<PSI_thread *> (pfs_thread);
  flags= STATE_FLAG_THREAD;

  if (klass->m_timed)
    flags|= STATE_FLAG_TIMED;

  uint len= strlen(name);
  PFS_file *pfs_file= find_or_create_file(pfs_thread, klass, name, len);
  if (unlikely(pfs_file == NULL))
    return NULL;

  if (flag_events_waits_current)
  {
    if (unlikely(pfs_thread->m_events_waits_count >= WAIT_STACK_SIZE))
    {
      locker_lost++;
      return NULL;
    }
    PFS_events_waits *wait= &pfs_thread->m_events_waits_stack[pfs_thread->m_events_waits_count];
    state->m_wait= wait;
    flags|= STATE_FLAG_EVENT;

    PFS_events_waits *parent_event= wait - 1;
    wait->m_event_type= EVENT_TYPE_WAIT;
    wait->m_nesting_event_id= parent_event->m_event_id;
    wait->m_nesting_event_type= parent_event->m_event_type;

    wait->m_thread= pfs_thread;
    wait->m_class= klass;
    wait->m_timer_start= 0;
    wait->m_timer_end= 0;
    wait->m_object_instance_addr= pfs_file;
    wait->m_weak_file= pfs_file;
    wait->m_weak_version= pfs_file->get_version();
    wait->m_event_id= pfs_thread->m_event_id++;
    wait->m_end_event_id= 0;
    wait->m_operation= file_operation_map[static_cast<int> (op)];
    wait->m_wait_class= WAIT_CLASS_FILE;

    pfs_thread->m_events_waits_count++;
  }

  state->m_flags= flags;
  state->m_file= reinterpret_cast<PSI_file*> (pfs_file);
  state->m_operation= op;
  return reinterpret_cast<PSI_file_locker*> (state);
}

/**
  Implementation of the file instrumentation interface.
  @sa PSI_v1::get_thread_file_stream_locker.
*/
static PSI_file_locker*
get_thread_file_stream_locker_v1(PSI_file_locker_state *state,
                                 PSI_file *file, PSI_file_operation op)
{
  PFS_file *pfs_file= reinterpret_cast<PFS_file*> (file);
  DBUG_ASSERT(static_cast<int> (op) >= 0);
  DBUG_ASSERT(static_cast<uint> (op) < array_elements(file_operation_map));
  DBUG_ASSERT(state != NULL);

  if (unlikely(pfs_file == NULL))
    return NULL;
  DBUG_ASSERT(pfs_file->m_class != NULL);

  if (! pfs_file->m_enabled)
    return NULL;

  register uint flags;

  if (flag_thread_instrumentation)
  {
    PFS_thread *pfs_thread= my_pthread_getspecific_ptr(PFS_thread*, THR_PFS);
    if (unlikely(pfs_thread == NULL))
      return NULL;
    if (! pfs_thread->m_enabled)
      return NULL;
    state->m_thread= reinterpret_cast<PSI_thread *> (pfs_thread);
    flags= STATE_FLAG_THREAD;

    if (pfs_file->m_timed)
      flags|= STATE_FLAG_TIMED;

    if (flag_events_waits_current)
    {
      if (unlikely(pfs_thread->m_events_waits_count >= WAIT_STACK_SIZE))
      {
        locker_lost++;
        return NULL;
      }
      PFS_events_waits *wait= &pfs_thread->m_events_waits_stack[pfs_thread->m_events_waits_count];
      state->m_wait= wait;
      flags|= STATE_FLAG_EVENT;

      PFS_events_waits *parent_event= wait - 1;
      wait->m_event_type= EVENT_TYPE_WAIT;
      wait->m_nesting_event_id= parent_event->m_event_id;
      wait->m_nesting_event_type= parent_event->m_event_type;

      wait->m_thread= pfs_thread;
      wait->m_class= pfs_file->m_class;
      wait->m_timer_start= 0;
      wait->m_timer_end= 0;
      wait->m_object_instance_addr= pfs_file;
      wait->m_weak_file= pfs_file;
      wait->m_weak_version= pfs_file->get_version();
      wait->m_event_id= pfs_thread->m_event_id++;
      wait->m_end_event_id= 0;
      wait->m_operation= file_operation_map[static_cast<int> (op)];
      wait->m_wait_class= WAIT_CLASS_FILE;

      pfs_thread->m_events_waits_count++;
    }
  }
  else
  {
    state->m_thread= NULL;
    if (pfs_file->m_timed)
    {
      flags= STATE_FLAG_TIMED;
    }
    else
    {
      /* TODO: consider a shortcut. */
      flags= 0;
    }
  }

  state->m_flags= flags;
  state->m_file= reinterpret_cast<PSI_file*> (pfs_file);
  state->m_operation= op;
  return reinterpret_cast<PSI_file_locker*> (state);
}

/**
  Implementation of the file instrumentation interface.
  @sa PSI_v1::get_thread_file_descriptor_locker.
*/
static PSI_file_locker*
get_thread_file_descriptor_locker_v1(PSI_file_locker_state *state,
                                     File file, PSI_file_operation op)
{
  int index= static_cast<int> (file);
  DBUG_ASSERT(static_cast<int> (op) >= 0);
  DBUG_ASSERT(static_cast<uint> (op) < array_elements(file_operation_map));
  DBUG_ASSERT(state != NULL);

  if (unlikely((index < 0) || (index >= file_handle_max)))
    return NULL;

  PFS_file *pfs_file= file_handle_array[index];
  if (unlikely(pfs_file == NULL))
    return NULL;

  /*
    We are about to close a file by descriptor number,
    and the calling code still holds the descriptor.
    Cleanup the file descriptor <--> file instrument association.
    Remove the instrumentation *before* the close to avoid race
    conditions with another thread opening a file
    (that could be given the same descriptor).
  */
  if (op == PSI_FILE_CLOSE)
    file_handle_array[index]= NULL;

  DBUG_ASSERT(pfs_file->m_class != NULL);
  if (! pfs_file->m_enabled)
    return NULL;

  register uint flags;

  if (flag_thread_instrumentation)
  {
    PFS_thread *pfs_thread= my_pthread_getspecific_ptr(PFS_thread*, THR_PFS);
    if (unlikely(pfs_thread == NULL))
      return NULL;
    if (! pfs_thread->m_enabled)
      return NULL;
    state->m_thread= reinterpret_cast<PSI_thread *> (pfs_thread);
    flags= STATE_FLAG_THREAD;

    if (pfs_file->m_timed)
      flags|= STATE_FLAG_TIMED;

    if (flag_events_waits_current)
    {
      if (unlikely(pfs_thread->m_events_waits_count >= WAIT_STACK_SIZE))
      {
        locker_lost++;
        return NULL;
      }
      PFS_events_waits *wait= &pfs_thread->m_events_waits_stack[pfs_thread->m_events_waits_count];
      state->m_wait= wait;
      flags|= STATE_FLAG_EVENT;

      PFS_events_waits *parent_event= wait - 1;
      wait->m_event_type= EVENT_TYPE_WAIT;
      wait->m_nesting_event_id= parent_event->m_event_id;
      wait->m_nesting_event_type= parent_event->m_event_type;

      wait->m_thread= pfs_thread;
      wait->m_class= pfs_file->m_class;
      wait->m_timer_start= 0;
      wait->m_timer_end= 0;
      wait->m_object_instance_addr= pfs_file;
      wait->m_weak_file= pfs_file;
      wait->m_weak_version= pfs_file->get_version();
      wait->m_event_id= pfs_thread->m_event_id++;
      wait->m_end_event_id= 0;
      wait->m_operation= file_operation_map[static_cast<int> (op)];
      wait->m_wait_class= WAIT_CLASS_FILE;

      pfs_thread->m_events_waits_count++;
    }
  }
  else
  {
    state->m_thread= NULL;
    if (pfs_file->m_timed)
    {
      flags= STATE_FLAG_TIMED;
    }
    else
    {
      /* TODO: consider a shortcut. */
      flags= 0;
    }
  }

  state->m_flags= flags;
  state->m_file= reinterpret_cast<PSI_file*> (pfs_file);
  state->m_operation= op;
  return reinterpret_cast<PSI_file_locker*> (state);
}

/** Socket locker */

static PSI_socket_locker*
get_thread_socket_locker_v1(PSI_socket_locker_state *state,
                            PSI_socket *socket, PSI_socket_operation op)
{
  DBUG_ASSERT(static_cast<int> (op) >= 0);
  DBUG_ASSERT(static_cast<uint> (op) < array_elements(socket_operation_map));
  DBUG_ASSERT(state != NULL);
  PFS_socket *pfs_socket= reinterpret_cast<PFS_socket*> (socket);

  if (unlikely(pfs_socket == NULL))
    return NULL;

  DBUG_ASSERT(pfs_socket->m_class != NULL);

  if (!pfs_socket->m_enabled || pfs_socket->m_idle)
    return NULL;

  register uint flags= 0;

  if (flag_thread_instrumentation)
  {
    PFS_thread *pfs_thread= pfs_socket->m_thread_owner;

    if (unlikely(pfs_thread == NULL))
      return NULL;

#ifdef LATER
    /*
      Needs refinement, because of KILL.
    */
    DBUG_ASSERT(pfs_thread ==
                my_pthread_getspecific_ptr(PFS_thread*, THR_PFS));
#endif

    if (!pfs_thread->m_enabled)
      return NULL;

    state->m_thread= reinterpret_cast<PSI_thread *> (pfs_thread);
    flags= STATE_FLAG_THREAD;

    if (pfs_socket->m_timed && !pfs_socket->m_idle)
      flags|= STATE_FLAG_TIMED;

    if (flag_events_waits_current)
    {
      if (unlikely(pfs_thread->m_events_waits_count >= WAIT_STACK_SIZE))
      {
        locker_lost++;
        return NULL;
      }
      PFS_events_waits *wait= &pfs_thread->m_events_waits_stack[pfs_thread->m_events_waits_count];
      state->m_wait= wait;
      flags|= STATE_FLAG_EVENT;

      PFS_events_waits *parent_event= wait - 1;
      wait->m_event_type= EVENT_TYPE_WAIT;
      wait->m_nesting_event_id=   parent_event->m_event_id;
      wait->m_nesting_event_type= parent_event->m_event_type;
      wait->m_thread=       pfs_thread;
      wait->m_class=        pfs_socket->m_class;
      wait->m_timer_start=  0;
      wait->m_timer_end=    0;
      wait->m_object_instance_addr= pfs_socket->m_identity;
      wait->m_weak_socket=  pfs_socket;
      wait->m_weak_version= pfs_socket->get_version();
      wait->m_event_id=     pfs_thread->m_event_id++;
      wait->m_end_event_id= 0;
      wait->m_operation=    socket_operation_map[static_cast<int>(op)];
      wait->m_wait_class=   WAIT_CLASS_SOCKET;

      pfs_thread->m_events_waits_count++;
    }
  }
  else
  {
    if (pfs_socket->m_timed)
    {
      flags= STATE_FLAG_TIMED;
    }
    else
    {
      /*
        Even if timing is disabled, end_socket_wait() still needs a locker to
        capture the number of bytes sent or received by the socket operation.
        For operations that do not have a byte count, then just increment the
        event counter and return a NULL locker.
      */
      switch (op)
      {
        case PSI_SOCKET_CONNECT:
        case PSI_SOCKET_CREATE:
        case PSI_SOCKET_BIND:
        case PSI_SOCKET_SEEK:
        case PSI_SOCKET_OPT:
        case PSI_SOCKET_STAT:
        case PSI_SOCKET_SHUTDOWN:
        case PSI_SOCKET_CLOSE:
        case PSI_SOCKET_SELECT:
          pfs_socket->m_socket_stat.m_io_stat.m_misc.aggregate_counted();
          return NULL;
        default:
          break;
      }
    }
  }

  state->m_flags= flags;
  state->m_socket= socket;
  state->m_operation= op;
  return reinterpret_cast<PSI_socket_locker*> (state);
}

/**
  Implementation of the mutex instrumentation interface.
  @sa PSI_v1::unlock_mutex.
*/
static void unlock_mutex_v1(PSI_mutex *mutex)
{
  PFS_mutex *pfs_mutex= reinterpret_cast<PFS_mutex*> (mutex);

  if (unlikely(pfs_mutex == NULL))
    return;

  /*
    Note that this code is still protected by the instrumented mutex,
    and therefore is thread safe. See inline_mysql_mutex_unlock().
  */

  /* Always update the instrumented state */
  pfs_mutex->m_owner= NULL;
  pfs_mutex->m_last_locked= 0;

#ifdef LATER_WL2333
  /*
    See WL#2333: SHOW ENGINE ... LOCK STATUS.
    PFS_mutex::m_lock_stat is not exposed in user visible tables
    currently, so there is no point spending time computing it.
  */
  PFS_thread *pfs_thread= reinterpret_cast<PFS_thread*> (thread);
  DBUG_ASSERT(pfs_thread != NULL);

  if (unlikely(! flag_events_waits_current))
    return;
  if (! pfs_mutex->m_class->m_enabled)
    return;
  if (! pfs_thread->m_enabled)
    return;

  if (pfs_mutex->m_class->m_timed)
  {
    ulonglong locked_time;
    locked_time= get_timer_pico_value(wait_timer) - pfs_mutex->m_last_locked;
    aggregate_single_stat_chain(&pfs_mutex->m_lock_stat, locked_time);
  }
#endif
}

/**
  Implementation of the rwlock instrumentation interface.
  @sa PSI_v1::unlock_rwlock.
*/
static void unlock_rwlock_v1(PSI_rwlock *rwlock)
{
  PFS_rwlock *pfs_rwlock= reinterpret_cast<PFS_rwlock*> (rwlock);

  if (unlikely(pfs_rwlock == NULL))
    return;

  DBUG_ASSERT(pfs_rwlock != NULL);
  bool last_writer= false;
  bool last_reader= false;

  /*
    Note that this code is still protected by the instrumented rwlock,
    and therefore is:
    - thread safe for write locks
    - almost thread safe for read locks (pfs_rwlock->m_readers is unsafe).
    See inline_mysql_rwlock_unlock()
  */

  /* Always update the instrumented state */
  if (pfs_rwlock->m_writer)
  {
    /* Nominal case, a writer is unlocking. */
    last_writer= true;
    pfs_rwlock->m_writer= NULL;
    /* Reset the readers stats, they could be off */
    pfs_rwlock->m_readers= 0;
  }
  else if (likely(pfs_rwlock->m_readers > 0))
  {
    /* Nominal case, a reader is unlocking. */
    if (--(pfs_rwlock->m_readers) == 0)
      last_reader= true;
  }
  else
  {
    /*
      Edge case, we have no writer and no readers,
      on an unlock event.
      This is possible for:
      - partial instrumentation
      - instrumentation disabled at runtime,
        see when get_thread_rwlock_locker_v1() returns NULL
      No further action is taken here, the next
      write lock will put the statistics is a valid state.
    */
  }

#ifdef LATER_WL2333
  /* See WL#2333: SHOW ENGINE ... LOCK STATUS. */
  PFS_thread *pfs_thread= reinterpret_cast<PFS_thread*> (thread);
  DBUG_ASSERT(pfs_thread != NULL);

  if (unlikely(! flag_events_waits_current))
    return;
  if (! pfs_rwlock->m_class->m_enabled)
    return;
  if (! pfs_thread->m_enabled)
    return;

  ulonglong locked_time;
  if (last_writer)
  {
    if (pfs_rwlock->m_class->m_timed)
    {
      locked_time= get_timer_pico_value(wait_timer) - pfs_rwlock->m_last_written;
      aggregate_single_stat_chain(&pfs_rwlock->m_write_lock_stat, locked_time);
    }
  }
  else if (last_reader)
  {
    if (pfs_rwlock->m_class->m_timed)
    {
      locked_time= get_timer_pico_value(wait_timer) - pfs_rwlock->m_last_read;
      aggregate_single_stat_chain(&pfs_rwlock->m_read_lock_stat, locked_time);
    }
  }
#else
  (void) last_reader;
  (void) last_writer;
#endif
}

/**
  Implementation of the cond instrumentation interface.
  @sa PSI_v1::signal_cond.
*/
static void signal_cond_v1(PSI_cond* cond)
{
  PFS_cond *pfs_cond= reinterpret_cast<PFS_cond*> (cond);

  if (unlikely(pfs_cond == NULL))
    return;

  pfs_cond->m_cond_stat.m_signal_count++;
}

/**
  Implementation of the cond instrumentation interface.
  @sa PSI_v1::broadcast_cond.
*/
static void broadcast_cond_v1(PSI_cond* cond)
{
  PFS_cond *pfs_cond= reinterpret_cast<PFS_cond*> (cond);

  if (unlikely(pfs_cond == NULL))
    return;

  pfs_cond->m_cond_stat.m_broadcast_count++;
}

/**
  Implementation of the idle instrumentation interface.
  @sa PSI_v1::start_idle_wait.
*/
static PSI_idle_locker*
start_idle_wait_v1(PSI_idle_locker_state* state, const char *src_file, uint src_line)
{
  DBUG_ASSERT(state != NULL);

  if (!flag_global_instrumentation)
    return NULL;

  if (!global_idle_class.m_enabled)
    return NULL;

  register uint flags= 0;
  ulonglong timer_start= 0;

  if (flag_thread_instrumentation)
  {
    PFS_thread *pfs_thread= my_pthread_getspecific_ptr(PFS_thread*, THR_PFS);
    if (unlikely(pfs_thread == NULL))
      return NULL;
    if (!pfs_thread->m_enabled)
      return NULL;
    state->m_thread= reinterpret_cast<PSI_thread *> (pfs_thread);
    flags= STATE_FLAG_THREAD;

    if (global_idle_class.m_timed)
    {
      timer_start= get_timer_raw_value_and_function(idle_timer, &state->m_timer);
      state->m_timer_start= timer_start;
      flags|= STATE_FLAG_TIMED;
    }

    if (flag_events_waits_current)
    {
      if (unlikely(pfs_thread->m_events_waits_count >= WAIT_STACK_SIZE))
      {
        locker_lost++;
        return NULL;
      }
      PFS_events_waits *wait= &pfs_thread->m_events_waits_stack[pfs_thread->m_events_waits_count];
      state->m_wait= wait;
      flags|= STATE_FLAG_EVENT;

      wait->m_event_type= EVENT_TYPE_WAIT;
      /*
        IDLE events are waits, but by definition we know that
        such waits happen outside of any STAGE and STATEMENT,
        so they have no parents.
      */
      wait->m_nesting_event_id= 0;
      /* no need to set wait->m_nesting_event_type */

      wait->m_thread= pfs_thread;
      wait->m_class= &global_idle_class;
      wait->m_timer_start= timer_start;
      wait->m_timer_end= 0;
      wait->m_event_id= pfs_thread->m_event_id++;
      wait->m_end_event_id= 0;
      wait->m_operation= OPERATION_TYPE_IDLE;
      wait->m_source_file= src_file;
      wait->m_source_line= src_line;
      wait->m_wait_class= WAIT_CLASS_IDLE;

      pfs_thread->m_events_waits_count++;
    }
  }
  else
  {
    if (global_idle_class.m_timed)
    {
      timer_start= get_timer_raw_value_and_function(idle_timer, &state->m_timer);
      state->m_timer_start= timer_start;
      flags= STATE_FLAG_TIMED;
    }
  }

  state->m_flags= flags;
  return reinterpret_cast<PSI_idle_locker*> (state);
}

/**
  Implementation of the mutex instrumentation interface.
  @sa PSI_v1::end_idle_wait.
*/
static void end_idle_wait_v1(PSI_idle_locker* locker)
{
  PSI_idle_locker_state *state= reinterpret_cast<PSI_idle_locker_state*> (locker);
  DBUG_ASSERT(state != NULL);
  ulonglong timer_end= 0;
  ulonglong wait_time= 0;

  register uint flags= state->m_flags;

  if (flags & STATE_FLAG_TIMED)
  {
    timer_end= state->m_timer();
    wait_time= timer_end - state->m_timer_start;
  }

  if (flags & STATE_FLAG_THREAD)
  {
    PFS_thread *thread= reinterpret_cast<PFS_thread *> (state->m_thread);
    PFS_single_stat *event_name_array;
    event_name_array= thread->m_instr_class_waits_stats;
    uint index= global_idle_class.m_event_name_index;

    if (flags & STATE_FLAG_TIMED)
    {
      /* Aggregate to EVENTS_WAITS_SUMMARY_BY_THREAD_BY_EVENT_NAME (timed) */
      event_name_array[index].aggregate_value(wait_time);
    }
    else
    {
      /* Aggregate to EVENTS_WAITS_SUMMARY_BY_THREAD_BY_EVENT_NAME (counted) */
      event_name_array[index].aggregate_counted();
    }

    if (flags & STATE_FLAG_EVENT)
    {
      PFS_events_waits *wait= reinterpret_cast<PFS_events_waits*> (state->m_wait);
      DBUG_ASSERT(wait != NULL);

      wait->m_timer_end= timer_end;
      wait->m_end_event_id= thread->m_event_id;
      if (flag_events_waits_history)
        insert_events_waits_history(thread, wait);
      if (flag_events_waits_history_long)
        insert_events_waits_history_long(wait);
      thread->m_events_waits_count--;
    }
  }
}

/**
  Implementation of the mutex instrumentation interface.
  @sa PSI_v1::start_mutex_wait.
*/
static void start_mutex_wait_v1(PSI_mutex_locker* locker,
                                const char *src_file, uint src_line)
{
  PSI_mutex_locker_state *state= reinterpret_cast<PSI_mutex_locker_state*> (locker);
  DBUG_ASSERT(state != NULL);

  register uint flags= state->m_flags;
  ulonglong timer_start= 0;

  if (flags & STATE_FLAG_TIMED)
  {
    timer_start= get_timer_raw_value_and_function(wait_timer, & state->m_timer);
    state->m_timer_start= timer_start;
  }

  if (flags & STATE_FLAG_EVENT)
  {
    PFS_events_waits *wait= reinterpret_cast<PFS_events_waits*> (state->m_wait);
    DBUG_ASSERT(wait != NULL);

    wait->m_timer_start= timer_start;
    wait->m_source_file= src_file;
    wait->m_source_line= src_line;
  }
}

/**
  Implementation of the mutex instrumentation interface.
  @sa PSI_v1::end_mutex_wait.
*/
static void end_mutex_wait_v1(PSI_mutex_locker* locker, int rc)
{
  PSI_mutex_locker_state *state= reinterpret_cast<PSI_mutex_locker_state*> (locker);
  DBUG_ASSERT(state != NULL);
  ulonglong timer_end= 0;
  ulonglong wait_time= 0;

  PFS_mutex *mutex= reinterpret_cast<PFS_mutex *> (state->m_mutex);
  DBUG_ASSERT(mutex != NULL);
  PFS_thread *thread= reinterpret_cast<PFS_thread *> (state->m_thread);

  register uint flags= state->m_flags;

  if (flags & STATE_FLAG_TIMED)
  {
    timer_end= state->m_timer();
    wait_time= timer_end - state->m_timer_start;
    /* Aggregate to EVENTS_WAITS_SUMMARY_BY_INSTANCE (timed) */
    mutex->m_wait_stat.aggregate_value(wait_time);
  }
  else
  {
    /* Aggregate to EVENTS_WAITS_SUMMARY_BY_INSTANCE (counted) */
    mutex->m_wait_stat.aggregate_counted();
  }

  if (likely(rc == 0))
  {
    mutex->m_owner= thread;
    mutex->m_last_locked= timer_end;
  }

  if (flags & STATE_FLAG_THREAD)
  {
    PFS_single_stat *event_name_array;
    event_name_array= thread->m_instr_class_waits_stats;
    uint index= mutex->m_class->m_event_name_index;

    if (flags & STATE_FLAG_TIMED)
    {
      /* Aggregate to EVENTS_WAITS_SUMMARY_BY_THREAD_BY_EVENT_NAME (timed) */
      event_name_array[index].aggregate_value(wait_time);
    }
    else
    {
      /* Aggregate to EVENTS_WAITS_SUMMARY_BY_THREAD_BY_EVENT_NAME (counted) */
      event_name_array[index].aggregate_counted();
    }

    if (flags & STATE_FLAG_EVENT)
    {
      PFS_events_waits *wait= reinterpret_cast<PFS_events_waits*> (state->m_wait);
      DBUG_ASSERT(wait != NULL);

      wait->m_timer_end= timer_end;
      wait->m_end_event_id= thread->m_event_id;
      if (flag_events_waits_history)
        insert_events_waits_history(thread, wait);
      if (flag_events_waits_history_long)
        insert_events_waits_history_long(wait);
      thread->m_events_waits_count--;
    }
  }
}

/**
  Implementation of the rwlock instrumentation interface.
  @sa PSI_v1::start_rwlock_rdwait.
*/
static void start_rwlock_rdwait_v1(PSI_rwlock_locker* locker,
                                   const char *src_file, uint src_line)
{
  ulonglong timer_start= 0;
  PSI_rwlock_locker_state *state= reinterpret_cast<PSI_rwlock_locker_state*> (locker);
  DBUG_ASSERT(state != NULL);

  if (state->m_flags & STATE_FLAG_TIMED)
  {
    timer_start= get_timer_raw_value_and_function(wait_timer, & state->m_timer);
    state->m_timer_start= timer_start;
  }

  if (state->m_flags & STATE_FLAG_EVENT)
  {
    PFS_events_waits *wait= reinterpret_cast<PFS_events_waits*> (state->m_wait);
    DBUG_ASSERT(wait != NULL);

    wait->m_timer_start= timer_start;
    wait->m_source_file= src_file;
    wait->m_source_line= src_line;
  }
}

/**
  Implementation of the rwlock instrumentation interface.
  @sa PSI_v1::end_rwlock_rdwait.
*/
static void end_rwlock_rdwait_v1(PSI_rwlock_locker* locker, int rc)
{
  PSI_rwlock_locker_state *state= reinterpret_cast<PSI_rwlock_locker_state*> (locker);
  DBUG_ASSERT(state != NULL);
  ulonglong timer_end= 0;
  ulonglong wait_time= 0;

  PFS_rwlock *rwlock= reinterpret_cast<PFS_rwlock *> (state->m_rwlock);

  if (state->m_flags & STATE_FLAG_TIMED)
  {
    timer_end= state->m_timer();
    wait_time= timer_end - state->m_timer_start;
    /* Aggregate to EVENTS_WAITS_SUMMARY_BY_INSTANCE (timed) */
    rwlock->m_wait_stat.aggregate_value(wait_time);
  }
  else
  {
    /* Aggregate to EVENTS_WAITS_SUMMARY_BY_INSTANCE (counted) */
    rwlock->m_wait_stat.aggregate_counted();
  }

  if (rc == 0)
  {
    /*
      Warning:
      Multiple threads can execute this section concurrently
      (since multiple readers can execute in parallel).
      The statistics generated are not safe, which is why they are
      just statistics, not facts.
    */
    if (rwlock->m_readers == 0)
      rwlock->m_last_read= timer_end;
    rwlock->m_writer= NULL;
    rwlock->m_readers++;
  }

  if (state->m_flags & STATE_FLAG_THREAD)
  {
    PFS_thread *thread= reinterpret_cast<PFS_thread *> (state->m_thread);
    DBUG_ASSERT(thread != NULL);

    PFS_single_stat *event_name_array;
    event_name_array= thread->m_instr_class_waits_stats;
    uint index= rwlock->m_class->m_event_name_index;

    if (state->m_flags & STATE_FLAG_TIMED)
    {
      /* Aggregate to EVENTS_WAITS_SUMMARY_BY_THREAD_BY_EVENT_NAME (timed) */
      event_name_array[index].aggregate_value(wait_time);
    }
    else
    {
      /* Aggregate to EVENTS_WAITS_SUMMARY_BY_THREAD_BY_EVENT_NAME (counted) */
      event_name_array[index].aggregate_counted();
    }

    if (state->m_flags & STATE_FLAG_EVENT)
    {
      PFS_events_waits *wait= reinterpret_cast<PFS_events_waits*> (state->m_wait);
      DBUG_ASSERT(wait != NULL);

      wait->m_timer_end= timer_end;
      wait->m_end_event_id= thread->m_event_id;
      if (flag_events_waits_history)
        insert_events_waits_history(thread, wait);
      if (flag_events_waits_history_long)
        insert_events_waits_history_long(wait);
      thread->m_events_waits_count--;
    }
  }
}

/**
  Implementation of the rwlock instrumentation interface.
  @sa PSI_v1::start_rwlock_wrwait.
*/
static void start_rwlock_wrwait_v1(PSI_rwlock_locker* locker,
                                   const char *src_file, uint src_line)
{
  ulonglong timer_start= 0;
  PSI_rwlock_locker_state *state= reinterpret_cast<PSI_rwlock_locker_state*> (locker);
  DBUG_ASSERT(state != NULL);

  if (state->m_flags & STATE_FLAG_TIMED)
  {
    timer_start= get_timer_raw_value_and_function(wait_timer, & state->m_timer);
    state->m_timer_start= timer_start;
  }

  if (state->m_flags & STATE_FLAG_EVENT)
  {
    PFS_events_waits *wait= reinterpret_cast<PFS_events_waits*> (state->m_wait);
    DBUG_ASSERT(wait != NULL);

    wait->m_timer_start= timer_start;
    wait->m_source_file= src_file;
    wait->m_source_line= src_line;
  }
}

/**
  Implementation of the rwlock instrumentation interface.
  @sa PSI_v1::end_rwlock_wrwait.
*/
static void end_rwlock_wrwait_v1(PSI_rwlock_locker* locker, int rc)
{
  PSI_rwlock_locker_state *state= reinterpret_cast<PSI_rwlock_locker_state*> (locker);
  DBUG_ASSERT(state != NULL);
  ulonglong timer_end= 0;
  ulonglong wait_time= 0;

  PFS_rwlock *rwlock= reinterpret_cast<PFS_rwlock *> (state->m_rwlock);
  PFS_thread *thread= reinterpret_cast<PFS_thread *> (state->m_thread);

  if (state->m_flags & STATE_FLAG_TIMED)
  {
    timer_end= state->m_timer();
    wait_time= timer_end - state->m_timer_start;
    /* Aggregate to EVENTS_WAITS_SUMMARY_BY_INSTANCE (timed) */
    rwlock->m_wait_stat.aggregate_value(wait_time);
  }
  else
  {
    /* Aggregate to EVENTS_WAITS_SUMMARY_BY_INSTANCE (counted) */
    rwlock->m_wait_stat.aggregate_counted();
  }

  if (likely(rc == 0))
  {
    /* Thread safe : we are protected by the instrumented rwlock */
    rwlock->m_writer= thread;
    rwlock->m_last_written= timer_end;
    /* Reset the readers stats, they could be off */
    rwlock->m_readers= 0;
    rwlock->m_last_read= 0;
  }

  if (state->m_flags & STATE_FLAG_THREAD)
  {
    PFS_single_stat *event_name_array;
    event_name_array= thread->m_instr_class_waits_stats;
    uint index= rwlock->m_class->m_event_name_index;

    if (state->m_flags & STATE_FLAG_TIMED)
    {
      /* Aggregate to EVENTS_WAITS_SUMMARY_BY_THREAD_BY_EVENT_NAME (timed) */
      event_name_array[index].aggregate_value(wait_time);
    }
    else
    {
      /* Aggregate to EVENTS_WAITS_SUMMARY_BY_THREAD_BY_EVENT_NAME (counted) */
      event_name_array[index].aggregate_counted();
    }

    if (state->m_flags & STATE_FLAG_EVENT)
    {
      PFS_events_waits *wait= reinterpret_cast<PFS_events_waits*> (state->m_wait);
      DBUG_ASSERT(wait != NULL);

      wait->m_timer_end= timer_end;
      wait->m_end_event_id= thread->m_event_id;
      if (flag_events_waits_history)
        insert_events_waits_history(thread, wait);
      if (flag_events_waits_history_long)
        insert_events_waits_history_long(wait);
      thread->m_events_waits_count--;
    }
  }
}

/**
  Implementation of the cond instrumentation interface.
  @sa PSI_v1::start_cond_wait.
*/
static void start_cond_wait_v1(PSI_cond_locker* locker,
                               const char *src_file, uint src_line)
{
  ulonglong timer_start= 0;
  PSI_cond_locker_state *state= reinterpret_cast<PSI_cond_locker_state*> (locker);
  DBUG_ASSERT(state != NULL);

  if (state->m_flags & STATE_FLAG_TIMED)
  {
    timer_start= get_timer_raw_value_and_function(wait_timer, & state->m_timer);
    state->m_timer_start= timer_start;
  }

  if (state->m_flags & STATE_FLAG_EVENT)
  {
    PFS_events_waits *wait= reinterpret_cast<PFS_events_waits*> (state->m_wait);
    DBUG_ASSERT(wait != NULL);

    wait->m_timer_start= timer_start;
    wait->m_source_file= src_file;
    wait->m_source_line= src_line;
  }
}

/**
  Implementation of the cond instrumentation interface.
  @sa PSI_v1::end_cond_wait.
*/
static void end_cond_wait_v1(PSI_cond_locker* locker, int rc)
{
  PSI_cond_locker_state *state= reinterpret_cast<PSI_cond_locker_state*> (locker);
  DBUG_ASSERT(state != NULL);
  ulonglong timer_end= 0;
  ulonglong wait_time= 0;

  PFS_cond *cond= reinterpret_cast<PFS_cond *> (state->m_cond);
  /* PFS_mutex *mutex= reinterpret_cast<PFS_mutex *> (state->m_mutex); */

  if (state->m_flags & STATE_FLAG_TIMED)
  {
    timer_end= state->m_timer();
    wait_time= timer_end - state->m_timer_start;
    /* Aggregate to EVENTS_WAITS_SUMMARY_BY_INSTANCE (timed) */
    cond->m_wait_stat.aggregate_value(wait_time);
  }
  else
  {
    /* Aggregate to EVENTS_WAITS_SUMMARY_BY_INSTANCE (counted) */
    cond->m_wait_stat.aggregate_counted();
  }

  if (state->m_flags & STATE_FLAG_THREAD)
  {
    PFS_thread *thread= reinterpret_cast<PFS_thread *> (state->m_thread);
    DBUG_ASSERT(thread != NULL);

    PFS_single_stat *event_name_array;
    event_name_array= thread->m_instr_class_waits_stats;
    uint index= cond->m_class->m_event_name_index;

    if (state->m_flags & STATE_FLAG_TIMED)
    {
      /* Aggregate to EVENTS_WAITS_SUMMARY_BY_THREAD_BY_EVENT_NAME (timed) */
      event_name_array[index].aggregate_value(wait_time);
    }
    else
    {
      /* Aggregate to EVENTS_WAITS_SUMMARY_BY_THREAD_BY_EVENT_NAME (counted) */
      event_name_array[index].aggregate_counted();
    }

    if (state->m_flags & STATE_FLAG_EVENT)
    {
      PFS_events_waits *wait= reinterpret_cast<PFS_events_waits*> (state->m_wait);
      DBUG_ASSERT(wait != NULL);

      wait->m_timer_end= timer_end;
      wait->m_end_event_id= thread->m_event_id;
      if (flag_events_waits_history)
        insert_events_waits_history(thread, wait);
      if (flag_events_waits_history_long)
        insert_events_waits_history_long(wait);
      thread->m_events_waits_count--;
    }
  }
}

/**
  Implementation of the table instrumentation interface.
  @sa PSI_v1::start_table_io_wait.
*/
static void start_table_io_wait_v1(PSI_table_locker* locker,
                                   const char *src_file, uint src_line)
{
  ulonglong timer_start= 0;
  PSI_table_locker_state *state= reinterpret_cast<PSI_table_locker_state*> (locker);
  DBUG_ASSERT(state != NULL);

  register uint flags= state->m_flags;

  if (flags & STATE_FLAG_TIMED)
  {
    timer_start= get_timer_raw_value_and_function(wait_timer, & state->m_timer);
    state->m_timer_start= timer_start;
  }

  if (flags & STATE_FLAG_EVENT)
  {
    PFS_events_waits *wait= reinterpret_cast<PFS_events_waits*> (state->m_wait);
    DBUG_ASSERT(wait != NULL);

    wait->m_timer_start= timer_start;
    wait->m_source_file= src_file;
    wait->m_source_line= src_line;
  }
}

/**
  Implementation of the table instrumentation interface.
  @sa PSI_v1::end_table_io_wait.
*/
static void end_table_io_wait_v1(PSI_table_locker* locker)
{
  PSI_table_locker_state *state= reinterpret_cast<PSI_table_locker_state*> (locker);
  DBUG_ASSERT(state != NULL);
  ulonglong timer_end= 0;
  ulonglong wait_time= 0;

  PFS_table *table= reinterpret_cast<PFS_table *> (state->m_table);
  DBUG_ASSERT(table != NULL);

  PFS_single_stat *stat;

  DBUG_ASSERT((state->m_index < table->m_share->m_key_count) ||
              (state->m_index == MAX_KEY));

  switch (state->m_io_operation)
  {
  case PSI_TABLE_FETCH_ROW:
    stat= & table->m_table_stat.m_index_stat[state->m_index].m_fetch;
    break;
  case PSI_TABLE_WRITE_ROW:
    stat= & table->m_table_stat.m_index_stat[state->m_index].m_insert;
    break;
  case PSI_TABLE_UPDATE_ROW:
    stat= & table->m_table_stat.m_index_stat[state->m_index].m_update;
    break;
  case PSI_TABLE_DELETE_ROW:
    stat= & table->m_table_stat.m_index_stat[state->m_index].m_delete;
    break;
  default:
    DBUG_ASSERT(false);
    stat= NULL;
    break;
  }

  register uint flags= state->m_flags;

  if (flags & STATE_FLAG_TIMED)
  {
    timer_end= state->m_timer();
    wait_time= timer_end - state->m_timer_start;
    stat->aggregate_value(wait_time);
  }
  else
  {
    stat->aggregate_counted();
  }

  if (flags & STATE_FLAG_EVENT)
  {
    DBUG_ASSERT(flags & STATE_FLAG_THREAD);
    PFS_thread *thread= reinterpret_cast<PFS_thread *> (state->m_thread);
    DBUG_ASSERT(thread != NULL);

    PFS_events_waits *wait= reinterpret_cast<PFS_events_waits*> (state->m_wait);
    DBUG_ASSERT(wait != NULL);

    wait->m_timer_end= timer_end;
    wait->m_end_event_id= thread->m_event_id;
    if (flag_events_waits_history)
      insert_events_waits_history(thread, wait);
    if (flag_events_waits_history_long)
      insert_events_waits_history_long(wait);
    thread->m_events_waits_count--;
  }

  table->m_has_io_stats= true;
}

/**
  Implementation of the table instrumentation interface.
  @sa PSI_v1::start_table_lock_wait.
*/
static void start_table_lock_wait_v1(PSI_table_locker* locker,
                                     const char *src_file, uint src_line)
{
  ulonglong timer_start= 0;
  PSI_table_locker_state *state= reinterpret_cast<PSI_table_locker_state*> (locker);
  DBUG_ASSERT(state != NULL);

  register uint flags= state->m_flags;

  if (flags & STATE_FLAG_TIMED)
  {
    timer_start= get_timer_raw_value_and_function(wait_timer, & state->m_timer);
    state->m_timer_start= timer_start;
  }

  if (flags & STATE_FLAG_EVENT)
  {
    PFS_events_waits *wait= reinterpret_cast<PFS_events_waits*> (state->m_wait);
    DBUG_ASSERT(wait != NULL);

    wait->m_timer_start= timer_start;
    wait->m_source_file= src_file;
    wait->m_source_line= src_line;
  }
}

/**
  Implementation of the table instrumentation interface.
  @sa PSI_v1::end_table_lock_wait.
*/
static void end_table_lock_wait_v1(PSI_table_locker* locker)
{
  PSI_table_locker_state *state= reinterpret_cast<PSI_table_locker_state*> (locker);
  DBUG_ASSERT(state != NULL);
  ulonglong timer_end= 0;
  ulonglong wait_time= 0;

  PFS_table *table= reinterpret_cast<PFS_table *> (state->m_table);
  DBUG_ASSERT(table != NULL);

  PFS_single_stat *stat= & table->m_table_stat.m_lock_stat.m_stat[state->m_index];

  register uint flags= state->m_flags;

  if (flags & STATE_FLAG_TIMED)
  {
    timer_end= state->m_timer();
    wait_time= timer_end - state->m_timer_start;
    stat->aggregate_value(wait_time);
  }
  else
  {
    stat->aggregate_counted();
  }

  if (flags & STATE_FLAG_EVENT)
  {
    DBUG_ASSERT(flags & STATE_FLAG_THREAD);
    PFS_thread *thread= reinterpret_cast<PFS_thread *> (state->m_thread);
    DBUG_ASSERT(thread != NULL);

    PFS_events_waits *wait= reinterpret_cast<PFS_events_waits*> (state->m_wait);
    DBUG_ASSERT(wait != NULL);

    wait->m_timer_end= timer_end;
    wait->m_end_event_id= thread->m_event_id;
    if (flag_events_waits_history)
      insert_events_waits_history(thread, wait);
    if (flag_events_waits_history_long)
      insert_events_waits_history_long(wait);
    thread->m_events_waits_count--;
  }

  table->m_has_lock_stats= true;
}

static void start_file_wait_v1(PSI_file_locker *locker,
                               size_t count,
                               const char *src_file,
                               uint src_line);

static void end_file_wait_v1(PSI_file_locker *locker,
                             size_t count);

/**
  Implementation of the file instrumentation interface.
  @sa PSI_v1::start_file_open_wait.
*/
static PSI_file* start_file_open_wait_v1(PSI_file_locker *locker,
                                         const char *src_file,
                                         uint src_line)
{
  PSI_file_locker_state *state= reinterpret_cast<PSI_file_locker_state*> (locker);
  DBUG_ASSERT(state != NULL);

  start_file_wait_v1(locker, 0, src_file, src_line);

  return state->m_file;
}

/**
  Implementation of the file instrumentation interface.
  @sa PSI_v1::end_file_open_wait.
*/
static void end_file_open_wait_v1(PSI_file_locker *locker)
{
  end_file_wait_v1(locker, 0);
}

/**
  Implementation of the file instrumentation interface.
  @sa PSI_v1::end_file_open_wait_and_bind_to_descriptor.
*/
static void end_file_open_wait_and_bind_to_descriptor_v1
  (PSI_file_locker *locker, File file)
{
  int index= (int) file;
  PSI_file_locker_state *state= reinterpret_cast<PSI_file_locker_state*> (locker);
  DBUG_ASSERT(state != NULL);

  end_file_wait_v1(locker, 0);

  PFS_file *pfs_file= reinterpret_cast<PFS_file*> (state->m_file);
  DBUG_ASSERT(pfs_file != NULL);

  if (likely(index >= 0))
  {
    if (likely(index < file_handle_max))
      file_handle_array[index]= pfs_file;
    else
      file_handle_lost++;
  }
  else
  {
    release_file(pfs_file);
  }
}

/**
  Implementation of the file instrumentation interface.
  @sa PSI_v1::start_file_wait.
*/
static void start_file_wait_v1(PSI_file_locker *locker,
                               size_t count,
                               const char *src_file,
                               uint src_line)
{
  ulonglong timer_start= 0;
  PSI_file_locker_state *state= reinterpret_cast<PSI_file_locker_state*> (locker);
  DBUG_ASSERT(state != NULL);

  register uint flags= state->m_flags;

  if (flags & STATE_FLAG_TIMED)
  {
    timer_start= get_timer_raw_value_and_function(wait_timer, & state->m_timer);
    state->m_timer_start= timer_start;
  }

  if (flags & STATE_FLAG_EVENT)
  {
    PFS_events_waits *wait= reinterpret_cast<PFS_events_waits*> (state->m_wait);
    DBUG_ASSERT(wait != NULL);

    wait->m_timer_start= timer_start;
    wait->m_source_file= src_file;
    wait->m_source_line= src_line;
    wait->m_number_of_bytes= count;
  }
}

/**
  Implementation of the file instrumentation interface.
  @sa PSI_v1::end_file_wait.
*/
static void end_file_wait_v1(PSI_file_locker *locker,
                             size_t byte_count)
{
  PSI_file_locker_state *state= reinterpret_cast<PSI_file_locker_state*> (locker);
  DBUG_ASSERT(state != NULL);
  PFS_file *file= reinterpret_cast<PFS_file *> (state->m_file);
  DBUG_ASSERT(file != NULL);
  PFS_thread *thread= reinterpret_cast<PFS_thread *> (state->m_thread);

  ulonglong timer_end= 0;
  ulonglong wait_time= 0;
  PFS_byte_stat *byte_stat;
  register uint flags= state->m_flags;
  size_t bytes= ((int)byte_count > -1 ? byte_count : 0);

  switch (state->m_operation)
  {
    /* Group read operations */
    case PSI_FILE_READ:
      byte_stat= &file->m_file_stat.m_io_stat.m_read;
      break;
    /* Group write operations */
    case PSI_FILE_WRITE:
      byte_stat= &file->m_file_stat.m_io_stat.m_write;
      break;
    /* Group remaining operations as miscellaneous */
    case PSI_FILE_CREATE:
    case PSI_FILE_CREATE_TMP:
    case PSI_FILE_OPEN:
    case PSI_FILE_STREAM_OPEN:
    case PSI_FILE_STREAM_CLOSE:
    case PSI_FILE_SEEK:
    case PSI_FILE_TELL:
    case PSI_FILE_FLUSH:
    case PSI_FILE_FSTAT:
    case PSI_FILE_CHSIZE:
    case PSI_FILE_DELETE:
    case PSI_FILE_RENAME:
    case PSI_FILE_SYNC:
    case PSI_FILE_STAT:
    case PSI_FILE_CLOSE:
      byte_stat= &file->m_file_stat.m_io_stat.m_misc;
      break;
    default:
      DBUG_ASSERT(false);
      byte_stat= NULL;
      break;
  }

  /* Aggregation for EVENTS_WAITS_SUMMARY_BY_INSTANCE */
  if (flags & STATE_FLAG_TIMED)
  {
    timer_end= state->m_timer();
    wait_time= timer_end - state->m_timer_start;
    /* Aggregate to EVENTS_WAITS_SUMMARY_BY_INSTANCE (timed) */
    byte_stat->aggregate(wait_time, bytes);
  }
  else
  {
    /* Aggregate to EVENTS_WAITS_SUMMARY_BY_INSTANCE (counted) */
    byte_stat->aggregate_counted(bytes);
  }

  if (flags & STATE_FLAG_THREAD)
  {
    DBUG_ASSERT(thread != NULL);

    PFS_single_stat *event_name_array;
    event_name_array= thread->m_instr_class_waits_stats;
    uint index= file->m_class->m_event_name_index;

    if (flags & STATE_FLAG_TIMED)
    {
      /* Aggregate to EVENTS_WAITS_SUMMARY_BY_THREAD_BY_EVENT_NAME (timed) */
      event_name_array[index].aggregate_value(wait_time);
    }
    else
    {
      /* Aggregate to EVENTS_WAITS_SUMMARY_BY_THREAD_BY_EVENT_NAME (counted) */
      event_name_array[index].aggregate_counted();
    }

    if (state->m_flags & STATE_FLAG_EVENT)
    {
      PFS_events_waits *wait= reinterpret_cast<PFS_events_waits*> (state->m_wait);
      DBUG_ASSERT(wait != NULL);

      wait->m_timer_end= timer_end;
      wait->m_number_of_bytes= bytes;
      wait->m_end_event_id= thread->m_event_id;

      if (flag_events_waits_history)
        insert_events_waits_history(thread, wait);
      if (flag_events_waits_history_long)
        insert_events_waits_history_long(wait);
      thread->m_events_waits_count--;
    }
  }

  /* Release or destroy the file if necessary */
  switch(state->m_operation)
  {
  case PSI_FILE_CLOSE:
  case PSI_FILE_STREAM_CLOSE:
  case PSI_FILE_STAT:
    release_file(file);
    break;
  case PSI_FILE_DELETE:
    DBUG_ASSERT(thread != NULL);
    destroy_file(thread, file);
    break;
  default:
    break;
  }
}


static void start_stage_v1(PSI_stage_key key, const char *src_file, int src_line)
{
  ulonglong timer_value= 0;

  if (! flag_global_instrumentation)
    return;

  PFS_thread *pfs_thread= my_pthread_getspecific_ptr(PFS_thread*, THR_PFS);
  if (unlikely(pfs_thread == NULL))
    return;

  if (flag_thread_instrumentation && ! pfs_thread->m_enabled)
    return;

  PFS_events_stages *pfs= & pfs_thread->m_stage_current;
  PFS_events_waits *child_wait= & pfs_thread->m_events_waits_stack[0];
  PFS_events_statements *parent_statement= & pfs_thread->m_statement_stack[0];

  PFS_instr_class *old_class= pfs->m_class;
  if (likely(old_class != NULL))
  {
    PFS_stage_stat *event_name_array;
    event_name_array= pfs_thread->m_instr_class_stages_stats;
    uint index= old_class->m_event_name_index;

    /* Finish old event */
    if (old_class->m_timed)
    {
      timer_value= get_timer_raw_value(stage_timer);;
      pfs->m_timer_end= timer_value;

      /* Aggregate to EVENTS_STAGES_SUMMARY_BY_THREAD_BY_EVENT_NAME (timed) */
      ulonglong stage_time= timer_value - pfs->m_timer_start;
      event_name_array[index].aggregate_value(stage_time);
    }
    else
    {
      /* Aggregate to EVENTS_STAGES_SUMMARY_BY_THREAD_BY_EVENT_NAME (counted) */
      event_name_array[index].aggregate_counted();
    }

    if (flag_events_stages_current)
    {
      pfs->m_end_event_id= pfs_thread->m_event_id;
      if (flag_events_stages_history)
        insert_events_stages_history(pfs_thread, pfs);
      if (flag_events_stages_history_long)
        insert_events_stages_history_long(pfs);
    }

    /* New waits will now be attached directly to the parent statement. */
    child_wait->m_event_id= parent_statement->m_event_id;
    child_wait->m_event_type= parent_statement->m_event_type;
    /* See below for new stages, that may overwrite this. */
  }

  /* Start new event */

  PFS_stage_class *new_klass= find_stage_class(key);
  pfs->m_class= new_klass;
  if (unlikely(new_klass == NULL))
    return;

  if (! new_klass->m_enabled)
    return;

  if (new_klass->m_timed)
  {
    /*
      Do not call the timer again if we have a
      TIMER_END for the previous stage already.
    */
    if (timer_value == 0)
      timer_value= get_timer_raw_value(stage_timer);
    pfs->m_timer_start= timer_value;
  }
  else
    pfs->m_timer_start= 0;
  pfs->m_timer_end= 0;

  if (flag_events_stages_current)
  {
    /* m_thread_internal_id is immutable and already set */
    DBUG_ASSERT(pfs->m_thread_internal_id == pfs_thread->m_thread_internal_id);
    pfs->m_event_id= pfs_thread->m_event_id++;
    pfs->m_end_event_id= 0;
    pfs->m_source_file= src_file;
    pfs->m_source_line= src_line;

    /* New wait events will have this new stage as parent. */
    child_wait->m_event_id= pfs->m_event_id;
    child_wait->m_event_type= EVENT_TYPE_STAGE;
  }
}

static void end_stage_v1()
{
  ulonglong timer_value= 0;

  if (! flag_global_instrumentation)
    return;

  PFS_thread *pfs_thread= my_pthread_getspecific_ptr(PFS_thread*, THR_PFS);
  if (unlikely(pfs_thread == NULL))
    return;

  if (flag_thread_instrumentation && ! pfs_thread->m_enabled)
    return;

  PFS_events_stages *pfs= & pfs_thread->m_stage_current;

  PFS_instr_class *old_class= pfs->m_class;
  if (likely(old_class != NULL))
  {
    PFS_stage_stat *event_name_array;
    event_name_array= pfs_thread->m_instr_class_stages_stats;
    uint index= old_class->m_event_name_index;

    /* Finish old event */
    if (old_class->m_timed)
    {
      timer_value= get_timer_raw_value(stage_timer);;
      pfs->m_timer_end= timer_value;

      /* Aggregate to EVENTS_STAGES_SUMMARY_BY_THREAD_BY_EVENT_NAME (timed) */
      ulonglong stage_time= timer_value - pfs->m_timer_start;
      event_name_array[index].aggregate_value(stage_time);
    }
    else
    {
      /* Aggregate to EVENTS_STAGES_SUMMARY_BY_THREAD_BY_EVENT_NAME (counted) */
      event_name_array[index].aggregate_counted();
    }

    if (flag_events_stages_current)
    {
      pfs->m_end_event_id= pfs_thread->m_event_id;
      if (flag_events_stages_history)
        insert_events_stages_history(pfs_thread, pfs);
      if (flag_events_stages_history_long)
        insert_events_stages_history_long(pfs);
    }

    /* New waits will now be attached directly to the parent statement. */
    PFS_events_waits *child_wait= & pfs_thread->m_events_waits_stack[0];
    PFS_events_statements *parent_statement= & pfs_thread->m_statement_stack[0];
    child_wait->m_event_id= parent_statement->m_event_id;
    child_wait->m_event_type= parent_statement->m_event_type;

    /* This stage is completed */
    pfs->m_class= NULL;
  }
}

static PSI_statement_locker*
get_thread_statement_locker_v1(PSI_statement_locker_state *state,
                               PSI_statement_key key)
{
  DBUG_ASSERT(state != NULL);
  if (! flag_global_instrumentation)
    return NULL;
  PFS_statement_class *klass= find_statement_class(key);
  if (unlikely(klass == NULL))
    return NULL;
  if (! klass->m_enabled)
    return NULL;

  register uint flags;

  if (flag_thread_instrumentation)
  {
    PFS_thread *pfs_thread= my_pthread_getspecific_ptr(PFS_thread*, THR_PFS);
    if (unlikely(pfs_thread == NULL))
      return NULL;
    if (! pfs_thread->m_enabled)
      return NULL;
    state->m_thread= reinterpret_cast<PSI_thread *> (pfs_thread);
    flags= STATE_FLAG_THREAD;

    if (klass->m_timed)
      flags|= STATE_FLAG_TIMED;

    if (flag_events_statements_current)
    {
      ulonglong event_id= pfs_thread->m_event_id++;

      if (pfs_thread->m_events_statements_count >= statement_stack_max)
      {
        return NULL;
      }

      PFS_events_statements *pfs= & pfs_thread->m_statement_stack[pfs_thread->m_events_statements_count];
      /* m_thread_internal_id is immutable and already set */
      DBUG_ASSERT(pfs->m_thread_internal_id == pfs_thread->m_thread_internal_id);
      pfs->m_event_id= event_id;
      pfs->m_end_event_id= 0;
      pfs->m_class= klass;
      pfs->m_timer_start= 0;
      pfs->m_timer_end= 0;
      pfs->m_lock_time= 0;
      pfs->m_current_schema_name_length= 0;
      pfs->m_sqltext_length= 0;

      pfs->m_message_text[0]= '\0';
      pfs->m_sql_errno= 0;
      pfs->m_sqlstate[0]= '\0';
      pfs->m_error_count= 0;
      pfs->m_warning_count= 0;
      pfs->m_rows_affected= 0;

      pfs->m_rows_sent= 0;
      pfs->m_rows_examined= 0;
      pfs->m_created_tmp_disk_tables= 0;
      pfs->m_created_tmp_tables= 0;
      pfs->m_select_full_join= 0;
      pfs->m_select_full_range_join= 0;
      pfs->m_select_range= 0;
      pfs->m_select_range_check= 0;
      pfs->m_select_scan= 0;
      pfs->m_sort_merge_passes= 0;
      pfs->m_sort_range= 0;
      pfs->m_sort_rows= 0;
      pfs->m_sort_scan= 0;
      pfs->m_no_index_used= 0;
      pfs->m_no_good_index_used= 0;

      /* New stages will have this statement as parent */
      PFS_events_stages *child_stage= & pfs_thread->m_stage_current;
      child_stage->m_nesting_event_id= event_id;
      child_stage->m_nesting_event_type= EVENT_TYPE_STATEMENT;

      /* New waits will have this statement as parent, if no stage is instrumented */
      PFS_events_waits *child_wait= & pfs_thread->m_events_waits_stack[0];
      child_wait->m_nesting_event_id= event_id;
      child_wait->m_nesting_event_type= EVENT_TYPE_STATEMENT;

      state->m_statement= pfs;
      flags|= STATE_FLAG_EVENT;

      pfs_thread->m_events_statements_count++;
    }
  }
  else
  {
    if (klass->m_timed)
      flags= STATE_FLAG_TIMED;
    else
      flags= 0;
  }

  state->m_discarded= false;
  state->m_class= klass;
  state->m_flags= flags;

  state->m_lock_time= 0;
  state->m_rows_sent= 0;
  state->m_rows_examined= 0;
  state->m_created_tmp_disk_tables= 0;
  state->m_created_tmp_tables= 0;
  state->m_select_full_join= 0;
  state->m_select_full_range_join= 0;
  state->m_select_range= 0;
  state->m_select_range_check= 0;
  state->m_select_scan= 0;
  state->m_sort_merge_passes= 0;
  state->m_sort_range= 0;
  state->m_sort_rows= 0;
  state->m_sort_scan= 0;
  state->m_no_index_used= 0;
  state->m_no_good_index_used= 0;

  return reinterpret_cast<PSI_statement_locker*> (state);
}

static PSI_statement_locker*
refine_statement_v1(PSI_statement_locker *locker,
                    PSI_statement_key key)
{
  PSI_statement_locker_state *state= reinterpret_cast<PSI_statement_locker_state*> (locker);
  if (state == NULL)
    return NULL;
  DBUG_ASSERT(state->m_class != NULL);
  PFS_statement_class *klass;
  /* Only refine statements for mutable instrumentation */
  klass= reinterpret_cast<PFS_statement_class*> (state->m_class);
  DBUG_ASSERT(klass->m_flags & PSI_FLAG_MUTABLE);
  klass= find_statement_class(key);
  if (unlikely(klass == NULL))
  {
    /* FIXME : pop statement stack */
    state->m_discarded= true;
    return NULL;
  }
  if (! klass->m_enabled)
  {
    /* FIXME : pop statement stack */
    state->m_discarded= true;
    return NULL;
  }

  register uint flags= state->m_flags;

  if ((flags & STATE_FLAG_TIMED) && ! klass->m_timed)
    flags= flags & ~STATE_FLAG_TIMED;

  if (flags & STATE_FLAG_EVENT)
  {
    PFS_events_statements *pfs= reinterpret_cast<PFS_events_statements*> (state->m_statement);
    DBUG_ASSERT(pfs != NULL);

    /* mutate EVENTS_STATEMENTS_CURRENT.EVENT_NAME */
    pfs->m_class= klass;
  }

  state->m_class= klass;
  state->m_flags= flags;
  return reinterpret_cast<PSI_statement_locker*> (state);
}

static void start_statement_v1(PSI_statement_locker *locker,
                               const char *db, uint db_len,
                               const char *src_file, uint src_line)
{
  PSI_statement_locker_state *state= reinterpret_cast<PSI_statement_locker_state*> (locker);
  DBUG_ASSERT(state != NULL);

  register uint flags= state->m_flags;
  ulonglong timer_start= 0;

  if (flags & STATE_FLAG_TIMED)
  {
    timer_start= get_timer_raw_value_and_function(statement_timer, & state->m_timer);
    state->m_timer_start= timer_start;
  }

  if (flags & STATE_FLAG_EVENT)
  {
    PFS_events_statements *pfs= reinterpret_cast<PFS_events_statements*> (state->m_statement);
    DBUG_ASSERT(pfs != NULL);

    pfs->m_timer_start= timer_start;
    pfs->m_source_file= src_file;
    pfs->m_source_line= src_line;

    DBUG_ASSERT(db_len <= sizeof(pfs->m_current_schema_name));
    if (db_len > 0)
      memcpy(pfs->m_current_schema_name, db, db_len);
    pfs->m_current_schema_name_length= db_len;
  }
}

static void set_statement_text_v1(PSI_statement_locker *locker,
                                  const char *text, uint text_len)
{
  PSI_statement_locker_state *state= reinterpret_cast<PSI_statement_locker_state*> (locker);
  DBUG_ASSERT(state != NULL);

  if (state->m_discarded)
    return;

  if (state->m_flags & STATE_FLAG_EVENT)
  {
    PFS_events_statements *pfs= reinterpret_cast<PFS_events_statements*> (state->m_statement);
    DBUG_ASSERT(pfs != NULL);
    if (text_len > sizeof (pfs->m_sqltext))
      text_len= sizeof(pfs->m_sqltext);
    if (text_len)
      memcpy(pfs->m_sqltext, text, text_len);
    pfs->m_sqltext_length= text_len;
  }

  return;
}

#define SET_STATEMENT_ATTR_BODY(LOCKER, ATTR, VALUE)                    \
  PSI_statement_locker_state *state;                                    \
  state= reinterpret_cast<PSI_statement_locker_state*> (LOCKER);        \
  if (unlikely(state == NULL))                                          \
    return;                                                             \
  if (state->m_discarded)                                               \
    return;                                                             \
  state->ATTR= VALUE;                                                   \
  if (state->m_flags & STATE_FLAG_EVENT)                                \
  {                                                                     \
    PFS_events_statements *pfs;                                         \
    pfs= reinterpret_cast<PFS_events_statements*> (state->m_statement); \
    DBUG_ASSERT(pfs != NULL);                                           \
    pfs->ATTR= VALUE;                                                   \
  }                                                                     \
  return;

#define INC_STATEMENT_ATTR_BODY(LOCKER, ATTR, VALUE)                    \
  PSI_statement_locker_state *state;                                    \
  state= reinterpret_cast<PSI_statement_locker_state*> (LOCKER);        \
  if (unlikely(state == NULL))                                          \
    return;                                                             \
  if (state->m_discarded)                                               \
    return;                                                             \
  state->ATTR+= VALUE;                                                  \
  if (state->m_flags & STATE_FLAG_EVENT)                                \
  {                                                                     \
    PFS_events_statements *pfs;                                         \
    pfs= reinterpret_cast<PFS_events_statements*> (state->m_statement); \
    DBUG_ASSERT(pfs != NULL);                                           \
    pfs->ATTR+= VALUE;                                                  \
  }                                                                     \
  return;

static void set_statement_lock_time_v1(PSI_statement_locker *locker,
                                       ulonglong count)
{
  SET_STATEMENT_ATTR_BODY(locker, m_lock_time, count);
}

static void set_statement_rows_sent_v1(PSI_statement_locker *locker,
                                       ulonglong count)
{
  SET_STATEMENT_ATTR_BODY(locker, m_rows_sent, count);
}

static void set_statement_rows_examined_v1(PSI_statement_locker *locker,
                                           ulonglong count)
{
  SET_STATEMENT_ATTR_BODY(locker, m_rows_examined, count);
}

static void inc_statement_created_tmp_disk_tables_v1(PSI_statement_locker *locker,
                                                    ulong count)
{
  INC_STATEMENT_ATTR_BODY(locker, m_created_tmp_disk_tables, count);
}

static void inc_statement_created_tmp_tables_v1(PSI_statement_locker *locker,
                                                ulong count)
{
  INC_STATEMENT_ATTR_BODY(locker, m_created_tmp_tables, count);
}

static void inc_statement_select_full_join_v1(PSI_statement_locker *locker,
                                              ulong count)
{
  INC_STATEMENT_ATTR_BODY(locker, m_select_full_join, count);
}

static void inc_statement_select_full_range_join_v1(PSI_statement_locker *locker,
                                                    ulong count)
{
  INC_STATEMENT_ATTR_BODY(locker, m_select_full_range_join, count);
}

static void inc_statement_select_range_v1(PSI_statement_locker *locker,
                                          ulong count)
{
  INC_STATEMENT_ATTR_BODY(locker, m_select_range, count);
}

static void inc_statement_select_range_check_v1(PSI_statement_locker *locker,
                                                ulong count)
{
  INC_STATEMENT_ATTR_BODY(locker, m_select_range_check, count);
}

static void inc_statement_select_scan_v1(PSI_statement_locker *locker,
                                         ulong count)
{
  INC_STATEMENT_ATTR_BODY(locker, m_select_scan, count);
}

static void inc_statement_sort_merge_passes_v1(PSI_statement_locker *locker,
                                               ulong count)
{
  INC_STATEMENT_ATTR_BODY(locker, m_sort_merge_passes, count);
}

static void inc_statement_sort_range_v1(PSI_statement_locker *locker,
                                        ulong count)
{
  INC_STATEMENT_ATTR_BODY(locker, m_sort_range, count);
}

static void inc_statement_sort_rows_v1(PSI_statement_locker *locker,
                                       ulong count)
{
  INC_STATEMENT_ATTR_BODY(locker, m_sort_rows, count);
}

static void inc_statement_sort_scan_v1(PSI_statement_locker *locker,
                                       ulong count)
{
  INC_STATEMENT_ATTR_BODY(locker, m_sort_scan, count);
}

static void set_statement_no_index_used_v1(PSI_statement_locker *locker)
{
  SET_STATEMENT_ATTR_BODY(locker, m_no_index_used, 1);
}

static void set_statement_no_good_index_used_v1(PSI_statement_locker *locker)
{
  SET_STATEMENT_ATTR_BODY(locker, m_no_good_index_used, 1);
}

static void end_statement_v1(PSI_statement_locker *locker, void *stmt_da)
{
  PSI_statement_locker_state *state= reinterpret_cast<PSI_statement_locker_state*> (locker);
  Diagnostics_area *da= reinterpret_cast<Diagnostics_area*> (stmt_da);
  DBUG_ASSERT(state != NULL);
  DBUG_ASSERT(da != NULL);

  if (state->m_discarded)
    return;

  PFS_statement_class *klass= reinterpret_cast<PFS_statement_class *> (state->m_class);
  DBUG_ASSERT(klass != NULL);

  ulonglong timer_end= 0;
  ulonglong wait_time= 0;
  register uint flags= state->m_flags;

  if (flags & STATE_FLAG_TIMED)
  {
    timer_end= state->m_timer();
    wait_time= timer_end - state->m_timer_start;
  }

  PFS_statement_stat *event_name_array;
  uint index= klass->m_event_name_index;
  PFS_statement_stat *stat;
  
  /*
   Capture statement stats by digest.
  */
  PFS_digest_storage *digest_storage;
  PFS_statement_stat *digest_stat;

  if (flags & STATE_FLAG_THREAD)
  {
    PFS_thread *thread= reinterpret_cast<PFS_thread *> (state->m_thread);
    DBUG_ASSERT(thread != NULL);
    event_name_array= thread->m_instr_class_statements_stats;
    /* Aggregate to EVENTS_STATEMENTS_SUMMARY_BY_THREAD_BY_EVENT_NAME */
    stat= & event_name_array[index];

    if (flags & STATE_FLAG_EVENT)
    {
      PFS_events_statements *pfs= reinterpret_cast<PFS_events_statements*> (state->m_statement);
      DBUG_ASSERT(pfs != NULL);

      switch(da->status())
      {
        case Diagnostics_area::DA_EMPTY:
          break;
        case Diagnostics_area::DA_OK:
          memcpy(pfs->m_message_text, da->message(), MYSQL_ERRMSG_SIZE);
          pfs->m_message_text[MYSQL_ERRMSG_SIZE]= 0;
          pfs->m_rows_affected= da->affected_rows();
          pfs->m_warning_count= da->statement_warn_count();
          memcpy(pfs->m_sqlstate, "00000", SQLSTATE_LENGTH);
          break;
        case Diagnostics_area::DA_EOF:
          pfs->m_warning_count= da->statement_warn_count();
          break;
        case Diagnostics_area::DA_ERROR:
          memcpy(pfs->m_message_text, da->message(), MYSQL_ERRMSG_SIZE);
          pfs->m_message_text[MYSQL_ERRMSG_SIZE]= 0;
          pfs->m_sql_errno= da->sql_errno();
          memcpy(pfs->m_sqlstate, da->get_sqlstate(), SQLSTATE_LENGTH);
          break;
        case Diagnostics_area::DA_DISABLED:
          break;
      }

      pfs->m_timer_end= timer_end;
<<<<<<< HEAD
  
      /*
        Set digest stat.
      */
      digest_storage= &pfs->m_digest_storage;
      //  Populate PFS_statements_digest_stat with computed digest information.
      pfs->statement_digest_stat_ptr= 
                         find_or_create_digest(thread, digest_storage);
/*
                                               digest_storage->m_digest_hash.m_md5,
                                               digest_storage->m_token_array,
                                               digest_storage->m_token_count,
                                               pfs->m_sqltext,
                                               pfs->m_sqltext_length);
*/
      digest_stat= &(pfs->statement_digest_stat_ptr->m_stat);

=======
      pfs->m_end_event_id= thread->m_event_id;
>>>>>>> 1dbbca34
      if (flag_events_statements_history)
        insert_events_statements_history(thread, pfs);
      if (flag_events_statements_history_long)
        insert_events_statements_history_long(pfs);

      DBUG_ASSERT(thread->m_events_statements_count > 0);
      thread->m_events_statements_count--;
    }
  }
  else
  {
    PFS_events_statements *pfs= reinterpret_cast<PFS_events_statements*> (state->m_statement);
    DBUG_ASSERT(pfs != NULL);

    /*
      Set digest stat.
    */
    digest_storage= &pfs->m_digest_storage;

    PFS_thread *pfs_thread= my_pthread_getspecific_ptr(PFS_thread*, THR_PFS);
    //  Populate PFS_statements_digest_stat with computed digest information.
    pfs->statement_digest_stat_ptr= 
                       find_or_create_digest(pfs_thread, digest_storage);
/*
                                             digest_storage->m_digest_hash.m_md5,
                                             digest_storage->m_token_array,
                                             digest_storage->m_token_count,
                                             pfs->m_sqltext,
                                             pfs->m_sqltext_length);
*/
    digest_stat= &(pfs->statement_digest_stat_ptr->m_stat);

    event_name_array= global_instr_class_statements_array;
    /* Aggregate to EVENTS_STATEMENTS_SUMMARY_GLOBAL_BY_EVENT_NAME */
    stat= & event_name_array[index];
  }

  if (flags & STATE_FLAG_TIMED)
  {
    /* Aggregate to EVENTS_STATEMENTS_SUMMARY_..._BY_EVENT_NAME (timed) */
    stat->aggregate_value(wait_time);
  }
  else
  {
    /* Aggregate to EVENTS_STATEMENTS_SUMMARY_..._BY_EVENT_NAME (counted) */
    stat->aggregate_counted();
  }

  stat->m_lock_time+= state->m_lock_time;
  stat->m_rows_sent+= state->m_rows_sent;
  stat->m_rows_examined+= state->m_rows_examined;
  stat->m_created_tmp_disk_tables+= state->m_created_tmp_disk_tables;
  stat->m_created_tmp_tables+= state->m_created_tmp_tables;
  stat->m_select_full_join+= state->m_select_full_join;
  stat->m_select_full_range_join+= state->m_select_full_range_join;
  stat->m_select_range+= state->m_select_range;
  stat->m_select_range_check+= state->m_select_range_check;
  stat->m_select_scan+= state->m_select_scan;
  stat->m_sort_merge_passes+= state->m_sort_merge_passes;
  stat->m_sort_range+= state->m_sort_range;
  stat->m_sort_rows+= state->m_sort_rows;
  stat->m_sort_scan+= state->m_sort_scan;
  stat->m_no_index_used+= state->m_no_index_used;
  stat->m_no_good_index_used+= state->m_no_good_index_used;

  if (flags & STATE_FLAG_TIMED)
  {
    digest_stat->aggregate_value(wait_time);
  }
  else
  {
    digest_stat->aggregate_counted();
  }

  digest_stat->m_lock_time+= state->m_lock_time;
  digest_stat->m_rows_sent+= state->m_rows_sent;
  digest_stat->m_rows_examined+= state->m_rows_examined;
  digest_stat->m_created_tmp_disk_tables+= state->m_created_tmp_disk_tables;
  digest_stat->m_created_tmp_tables+= state->m_created_tmp_tables;
  digest_stat->m_select_full_join+= state->m_select_full_join;
  digest_stat->m_select_full_range_join+= state->m_select_full_range_join;
  digest_stat->m_select_range+= state->m_select_range;
  digest_stat->m_select_range_check+= state->m_select_range_check;
  digest_stat->m_select_scan+= state->m_select_scan;
  digest_stat->m_sort_merge_passes+= state->m_sort_merge_passes;
  digest_stat->m_sort_range+= state->m_sort_range;
  digest_stat->m_sort_rows+= state->m_sort_rows;
  digest_stat->m_sort_scan+= state->m_sort_scan;
  digest_stat->m_no_index_used+= state->m_no_index_used;
  digest_stat->m_no_good_index_used+= state->m_no_good_index_used;

  switch(da->status())
  {
    case Diagnostics_area::DA_EMPTY:
      break;
    case Diagnostics_area::DA_OK:
      stat->m_rows_affected+= da->affected_rows();
      stat->m_warning_count+= da->statement_warn_count();
      break;
    case Diagnostics_area::DA_EOF:
      stat->m_warning_count+= da->statement_warn_count();
      break;
    case Diagnostics_area::DA_ERROR:
      stat->m_error_count++;
      break;
    case Diagnostics_area::DA_DISABLED:
      break;
  }
}

/** Socket operations */

static void start_socket_wait_v1(PSI_socket_locker *locker,
                                     size_t byte_count,
                                     const char *src_file,
                                     uint src_line);

static void end_socket_wait_v1(PSI_socket_locker *locker, size_t byte_count);

/**
  Implementation of the socket instrumentation interface.
  @sa PSI_v1::start_socket_wait.
*/
static void start_socket_wait_v1(PSI_socket_locker *locker,
                                 size_t byte_count,
                                 const char *src_file, uint src_line)
{
  PSI_socket_locker_state *state= reinterpret_cast<PSI_socket_locker_state*> (locker);
  DBUG_ASSERT(state != NULL);

  register uint flags= state->m_flags;
  ulonglong timer_start= 0;

  if (flags & STATE_FLAG_TIMED)
  {
    timer_start= get_timer_raw_value_and_function(wait_timer, &state->m_timer);
    state->m_timer_start= timer_start;
  }

  if (flags & STATE_FLAG_EVENT)
  {
    PFS_events_waits *wait= reinterpret_cast<PFS_events_waits*> (state->m_wait);
    DBUG_ASSERT(wait != NULL);

    wait->m_timer_start= timer_start;
    wait->m_source_file= src_file;
    wait->m_source_line= src_line;
    wait->m_number_of_bytes= byte_count;
  }
}

/**
  Implementation of the socket instrumentation interface.
  @sa PSI_v1::end_socket_wait.
*/
static void end_socket_wait_v1(PSI_socket_locker *locker, size_t byte_count)
{
  PSI_socket_locker_state *state= reinterpret_cast<PSI_socket_locker_state*> (locker);
  DBUG_ASSERT(state != NULL);
  PFS_socket *socket= reinterpret_cast<PFS_socket *>(state->m_socket);
  DBUG_ASSERT(socket != NULL);

  ulonglong timer_end= 0;
  ulonglong wait_time= 0;
  PFS_byte_stat *byte_stat;
  register uint flags= state->m_flags;
  size_t bytes= ((int)byte_count > -1 ? byte_count : 0);

  switch (state->m_operation)
  {
    /* Group read operations */
    case PSI_SOCKET_RECV:
    case PSI_SOCKET_RECVFROM:
    case PSI_SOCKET_RECVMSG:
      byte_stat= &socket->m_socket_stat.m_io_stat.m_read;
      break;
    /* Group write operations */
    case PSI_SOCKET_SEND:
    case PSI_SOCKET_SENDTO:
    case PSI_SOCKET_SENDMSG:
      byte_stat= &socket->m_socket_stat.m_io_stat.m_write;
      break;
    /* Group remaining operations as miscellaneous */
    case PSI_SOCKET_CONNECT:
    case PSI_SOCKET_CREATE:
    case PSI_SOCKET_BIND:
    case PSI_SOCKET_SEEK:
    case PSI_SOCKET_OPT:
    case PSI_SOCKET_STAT:
    case PSI_SOCKET_SHUTDOWN:
    case PSI_SOCKET_SELECT:
      byte_stat= &socket->m_socket_stat.m_io_stat.m_misc;
      break;
    case PSI_SOCKET_CLOSE:
      byte_stat= &socket->m_socket_stat.m_io_stat.m_misc;
      break;
    default:
      DBUG_ASSERT(false);
      byte_stat= NULL;
      break;
  }

  /* Aggregation for EVENTS_WAITS_SUMMARY_BY_INSTANCE */
  if (flags & STATE_FLAG_TIMED)
  {
    timer_end= state->m_timer();
    wait_time= timer_end - state->m_timer_start;

    /* Aggregate to the socket instrument for now (timed) */
    byte_stat->aggregate(wait_time, bytes);
  }
  else
  {
    /* Aggregate to the socket instrument (event count and byte count) */
    byte_stat->aggregate_counted(bytes);
  }

  /* Aggregate to EVENTS_WAITS_HISTORY and EVENTS_WAITS_HISTORY_LONG */
  if (flags & STATE_FLAG_EVENT)
  {
    PFS_thread *thread= reinterpret_cast<PFS_thread *>(state->m_thread);
    DBUG_ASSERT(thread != NULL);
    PFS_events_waits *wait= reinterpret_cast<PFS_events_waits*> (state->m_wait);
    DBUG_ASSERT(wait != NULL);

    wait->m_timer_end= timer_end;
    wait->m_end_event_id= thread->m_event_id;
    wait->m_number_of_bytes= bytes;

    if (flag_events_waits_history)
      insert_events_waits_history(thread, wait);
    if (flag_events_waits_history_long)
      insert_events_waits_history_long(wait);
    thread->m_events_waits_count--;
  }
}

static void set_socket_state_v1(PSI_socket *socket, PSI_socket_state state)
{
  DBUG_ASSERT((state == PSI_SOCKET_STATE_IDLE) || (state == PSI_SOCKET_STATE_ACTIVE));
  if (unlikely(socket == NULL))
    return;
  PFS_socket *pfs= reinterpret_cast<PFS_socket*>(socket);
  DBUG_ASSERT(pfs->m_idle || (state == PSI_SOCKET_STATE_IDLE));
  DBUG_ASSERT(!pfs->m_idle || (state == PSI_SOCKET_STATE_ACTIVE));
  pfs->m_idle= (state == PSI_SOCKET_STATE_IDLE);
}

/**
  Set socket descriptor and address info.
*/
static void set_socket_info_v1(PSI_socket *socket,
                               const my_socket *fd,
                               const struct sockaddr *addr,
                               socklen_t addr_len)
{
  if (unlikely(socket == NULL))
    return;

  PFS_socket *pfs= reinterpret_cast<PFS_socket*>(socket);

  /** Set socket descriptor */
  if (fd != NULL)
    pfs->m_fd= *fd;

  /** Set raw socket address and length */
  if (likely(addr != NULL && addr_len > 0))
  {
    pfs->m_addr_len= addr_len;

    /** Restrict address length to size of struct */
    if (unlikely(pfs->m_addr_len > sizeof(sockaddr_storage)))
      pfs->m_addr_len= sizeof(struct sockaddr_storage);

    memcpy(&pfs->m_sock_addr, addr, pfs->m_addr_len);
  }
}

/**
  Implementation of the socket instrumentation interface.
  @sa PSI_v1::set_socket_info.
*/
static void set_socket_thread_owner_v1(PSI_socket *socket)
{
  if (unlikely(socket == NULL))
    return;
  PFS_socket *pfs_socket= reinterpret_cast<PFS_socket*>(socket);
  pfs_socket->m_thread_owner= my_pthread_getspecific_ptr(PFS_thread*, THR_PFS);
}

static struct PSI_digest_locker* digest_start_v1(PSI_statement_locker *locker)
{
  PSI_statement_locker_state *statement_state;
  PSI_digest_locker_state    *state;
  PFS_events_statements      *pfs;
  PFS_digest_storage         *digest_storage;

  /* 
    If current statement is not instrumented
  */
  if(!locker || !(flag_thread_instrumentation && flag_events_statements_current))
  {
    return NULL;
  }

  /*
    Get statement locker state from statement locker
  */
  statement_state= reinterpret_cast<PSI_statement_locker_state*> (locker);
  DBUG_ASSERT(statement_state != NULL);
  
  /* 
    Get digest_locker_state from statement_locker_state.
  */
  state= &statement_state->m_digest_state;
  DBUG_ASSERT(state != NULL);
  
  /* 
    Take out thread specific statement record. And then digest
    storage information for this statement from it.
  */
  pfs= reinterpret_cast<PFS_events_statements*>(statement_state->m_statement);
  digest_storage= &pfs->m_digest_storage;

  /* 
    Initialize token array and token count to 0.
  */
  while(digest_storage->m_token_count)
    digest_storage->m_token_array[--digest_storage->m_token_count]= 0;
  
  /*
    Set digest_locker_state's statement info pointer.
  */
  state->m_statement= pfs;

  return reinterpret_cast<PSI_digest_locker*> (state);
}

static void digest_add_token_v1(PSI_digest_locker *locker, 
                                uint token, 
                                char *yytext, 
                                int yylen)
{
  PSI_digest_locker_state *state;
  PFS_events_statements   *pfs;
  PFS_digest_storage      *digest_storage;

  if(!locker)
    return;

  state= reinterpret_cast<PSI_digest_locker_state*> (locker);
  DBUG_ASSERT(state != NULL);

  pfs= reinterpret_cast<PFS_events_statements *>(state->m_statement);
  digest_storage= &pfs->m_digest_storage;

  /* 
   Token 403 is END_OF_INPUT. Once it is recieved, it means all token in 
   statement text are recieved.
  */
  if( token == 403 )
  {
    /* DIGEST_End */
    PSI_CALL(digest_end)(locker);
    return;
  }
  else if( digest_storage->m_token_count >= PFS_MAX_TOKEN_COUNT )
  {
    /* 
      If digest storage record is full, do nothing.
    */
    return;
  }
  else 
  {
    /*
      Add this token to digest storage.
    */
    digest_storage->m_token_array[digest_storage->m_token_count]= token;
    digest_storage->m_token_count++;
  }
}

static void digest_end_v1(PSI_digest_locker *locker)
{
  PSI_digest_locker_state *state;
  PFS_events_statements   *pfs;
  PFS_digest_storage      *digest_storage;

  if(!locker)
    return;

  state= reinterpret_cast<PSI_digest_locker_state*> (locker);
  DBUG_ASSERT(state != NULL);
  
  pfs= reinterpret_cast<PFS_events_statements *>(state->m_statement);
  digest_storage= &pfs->m_digest_storage;
  
  /* 
    Calculate MD5 Hash of the tokens recieved.
  */
  MY_MD5_HASH(digest_storage->m_digest_hash.m_md5, (unsigned char *)digest_storage->m_token_array,
              (uint) sizeof(digest_storage->m_token_array));

  /* 
     Not resetting digest_storage->m_token_count to 0 here as it will be done in 
     digest_start.
  */
}

/**
  Implementation of the instrumentation interface.
  @sa PSI_v1.
*/
PSI_v1 PFS_v1=
{
  register_mutex_v1,
  register_rwlock_v1,
  register_cond_v1,
  register_thread_v1,
  register_file_v1,
  register_stage_v1,
  register_statement_v1,
  register_socket_v1,
  init_mutex_v1,
  destroy_mutex_v1,
  init_rwlock_v1,
  destroy_rwlock_v1,
  init_cond_v1,
  destroy_cond_v1,
  init_socket_v1,
  destroy_socket_v1,
  get_table_share_v1,
  release_table_share_v1,
  drop_table_share_v1,
  open_table_v1,
  unbind_table_v1,
  rebind_table_v1,
  close_table_v1,
  create_file_v1,
  spawn_thread_v1,
  new_thread_v1,
  set_thread_id_v1,
  get_thread_v1,
  set_thread_user_v1,
  set_thread_account_v1,
  set_thread_db_v1,
  set_thread_command_v1,
  set_thread_start_time_v1,
  set_thread_state_v1,
  set_thread_info_v1,
  set_thread_v1,
  delete_current_thread_v1,
  delete_thread_v1,
  get_thread_mutex_locker_v1,
  get_thread_rwlock_locker_v1,
  get_thread_cond_locker_v1,
  get_thread_table_io_locker_v1,
  get_thread_table_lock_locker_v1,
  get_thread_file_name_locker_v1,
  get_thread_file_stream_locker_v1,
  get_thread_file_descriptor_locker_v1,
  get_thread_socket_locker_v1,
  unlock_mutex_v1,
  unlock_rwlock_v1,
  signal_cond_v1,
  broadcast_cond_v1,
  start_idle_wait_v1,
  end_idle_wait_v1,
  start_mutex_wait_v1,
  end_mutex_wait_v1,
  start_rwlock_rdwait_v1,
  end_rwlock_rdwait_v1,
  start_rwlock_wrwait_v1,
  end_rwlock_wrwait_v1,
  start_cond_wait_v1,
  end_cond_wait_v1,
  start_table_io_wait_v1,
  end_table_io_wait_v1,
  start_table_lock_wait_v1,
  end_table_lock_wait_v1,
  start_file_open_wait_v1,
  end_file_open_wait_v1,
  end_file_open_wait_and_bind_to_descriptor_v1,
  start_file_wait_v1,
  end_file_wait_v1,
  start_stage_v1,
  end_stage_v1,
  get_thread_statement_locker_v1,
  refine_statement_v1,
  start_statement_v1,
  set_statement_text_v1,
  set_statement_lock_time_v1,
  set_statement_rows_sent_v1,
  set_statement_rows_examined_v1,
  inc_statement_created_tmp_disk_tables_v1,
  inc_statement_created_tmp_tables_v1,
  inc_statement_select_full_join_v1,
  inc_statement_select_full_range_join_v1,
  inc_statement_select_range_v1,
  inc_statement_select_range_check_v1,
  inc_statement_select_scan_v1,
  inc_statement_sort_merge_passes_v1,
  inc_statement_sort_range_v1,
  inc_statement_sort_rows_v1,
  inc_statement_sort_scan_v1,
  set_statement_no_index_used_v1,
  set_statement_no_good_index_used_v1,
  end_statement_v1,
  start_socket_wait_v1,
  end_socket_wait_v1,
  set_socket_state_v1,
  set_socket_info_v1,
  set_socket_thread_owner_v1,
  digest_start_v1,
  digest_add_token_v1,
  digest_end_v1
};

static void* get_interface(int version)
{
  switch (version)
  {
  case PSI_VERSION_1:
    return &PFS_v1;
  default:
    return NULL;
  }
}

C_MODE_END

struct PSI_bootstrap PFS_bootstrap=
{
  get_interface
};<|MERGE_RESOLUTION|>--- conflicted
+++ resolved
@@ -17,7 +17,6 @@
   @file storage/perfschema/pfs.cc
   The performance schema implementation of all instruments.
 */
-
 #include "my_global.h"
 #include "thr_lock.h"
 #include "mysql/psi/psi.h"
@@ -42,9 +41,6 @@
 #include "sp_head.h"
 #include "my_md5.h"
 #include "pfs_digest.h"
-
-#include "sql/sql_yacc.h"
-#include "sql/lex_symbol.h"
 
 /**
   @page PAGE_PERFORMANCE_SCHEMA The Performance Schema main page
@@ -4045,7 +4041,6 @@
   }
 }
 
-
 static void start_stage_v1(PSI_stage_key key, const char *src_file, int src_line)
 {
   ulonglong timer_value= 0;
@@ -4619,7 +4614,7 @@
       }
 
       pfs->m_timer_end= timer_end;
-<<<<<<< HEAD
+      pfs->m_end_event_id= thread->m_event_id;
   
       /*
         Set digest stat.
@@ -4637,9 +4632,6 @@
 */
       digest_stat= &(pfs->statement_digest_stat_ptr->m_stat);
 
-=======
-      pfs->m_end_event_id= thread->m_event_id;
->>>>>>> 1dbbca34
       if (flag_events_statements_history)
         insert_events_statements_history(thread, pfs);
       if (flag_events_statements_history_long)
