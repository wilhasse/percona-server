/* Copyright (c) 2008, 2016, Oracle and/or its affiliates. All rights reserved.

  This program is free software; you can redistribute it and/or modify
  it under the terms of the GNU General Public License as published by
  the Free Software Foundation; version 2 of the License.

  This program is distributed in the hope that it will be useful,
  but WITHOUT ANY WARRANTY; without even the implied warranty of
  MERCHANTABILITY or FITNESS FOR A PARTICULAR PURPOSE.  See the
  GNU General Public License for more details.

  You should have received a copy of the GNU General Public License
  along with this program; if not, write to the Free Software Foundation,
  51 Franklin Street, Suite 500, Boston, MA 02110-1335 USA */

#include <my_global.h>
#include <my_thread.h>
#include <pfs_instr.h>
#include <pfs_stat.h>
#include <pfs_global.h>
#include <pfs_user.h>
#include <pfs_host.h>
#include <pfs_account.h>
#include <pfs_instr_class.h>
#include <pfs_buffer_container.h>
#include <tap.h>

#include "stub_pfs_global.h"
#include "stub_global_status_var.h"

#include <string.h> /* memset */

extern struct PSI_bootstrap PFS_bootstrap;

PSI_thread_key thread_key_1;
PSI_thread_info all_thread[]=
{
  {&thread_key_1, "T-1", 0}
};

/** Simulate initialize_performance_schema(). */

PSI * initialize_performance_schema_helper(PFS_global_param *param)
{
  PSI *psi;

  stub_alloc_always_fails= false;
  stub_alloc_fails_after_count= 1000;

  param->m_enabled= true;
  param->m_thread_class_sizing= 10;
  param->m_thread_sizing= 1000;

  pre_initialize_performance_schema();

  init_event_name_sizing(param);
  init_sync_class(param->m_mutex_class_sizing, param->m_rwlock_class_sizing, param->m_cond_class_sizing);
  init_thread_class(param->m_thread_class_sizing);
  init_table_share(param->m_table_share_sizing);
  init_table_share_lock_stat(param->m_table_lock_stat_sizing);
  init_table_share_index_stat(param->m_index_stat_sizing);
  init_file_class(param->m_file_class_sizing);
  init_stage_class(param->m_stage_class_sizing);
  init_statement_class(param->m_statement_class_sizing);
  init_socket_class(param->m_socket_class_sizing);
  init_memory_class(param->m_memory_class_sizing);
  init_instruments(param);
  init_events_waits_history_long(param->m_events_waits_history_long_sizing);
  init_events_stages_history_long(param->m_events_stages_history_long_sizing);
  init_events_statements_history_long(param->m_events_statements_history_long_sizing);
  init_events_transactions_history_long(param->m_events_transactions_history_long_sizing);
  init_file_hash(param);
  init_table_share_hash(param);
  init_setup_actor(param);
  init_setup_actor_hash(param);
  init_setup_object(param);
  init_setup_object_hash(param);
  init_host(param);
  init_host_hash(param);
  init_user(param);
  init_user_hash(param);
  init_account(param);
  init_account_hash(param);
  init_digest(param);
  init_digest_hash(param);
  init_program(param);
  init_program_hash(param);
  init_prepared_stmt(param);
  pfs_initialized= true;

  PSI_bootstrap *boot= &PFS_bootstrap;
  psi= (PSI *)boot->get_interface(PSI_VERSION_1);
  psi->register_thread("test", all_thread, 1);
  return (psi);
}

void test_oom()
{
  int rc;
  PSI *psi;
  PFS_global_param param;

  stub_alloc_always_fails= false;
  stub_alloc_fails_after_count= 1000;

  PFS_mutex_class dummy_mutex_class;
  PFS_rwlock_class dummy_rwlock_class;
  PFS_cond_class dummy_cond_class;
  PFS_thread_class dummy_thread_class;
  PFS_file_class dummy_file_class;
  PFS_socket_class dummy_socket_class;
  PFS_table_share dummy_table_share;
  PFS_mutex *mutex_1;
  PFS_mutex *mutex_2;
  PFS_rwlock *rwlock_1;
  PFS_rwlock *rwlock_2;
  PFS_cond *cond_1;
  PFS_cond *cond_2;
  PFS_thread *thread_1;
  PFS_thread *thread_2;
  PFS_file *file_1;
  PFS_file *file_2;
  PFS_socket *socket_1;
  PFS_socket *socket_2;
  PFS_table *table_1;
  PFS_table *table_2;

  memset(& param, 0xFF, sizeof(param));
  param.m_enabled= true;
  param.m_mutex_class_sizing= 1;
  param.m_rwlock_class_sizing= 1;
  param.m_cond_class_sizing= 1;
  param.m_thread_class_sizing= 1;
  param.m_table_share_sizing= 1;
  param.m_file_class_sizing= 1;
  param.m_socket_class_sizing= 1;
  param.m_mutex_sizing= 1;
  param.m_rwlock_sizing= 1;
  param.m_cond_sizing= 1;
  param.m_thread_sizing= 1;
  param.m_table_sizing= 1;
  param.m_file_sizing= 1;
  param.m_file_handle_sizing= 100;
  param.m_socket_sizing= 2;
  param.m_events_waits_history_sizing= 10;
  param.m_events_waits_history_long_sizing= 10000;
  param.m_setup_actor_sizing= 0;
  param.m_setup_object_sizing= 0;
  param.m_host_sizing= 0;
  param.m_user_sizing= 0;
  param.m_account_sizing= 0;
  param.m_stage_class_sizing= 0;
  param.m_events_stages_history_sizing= 0;
  param.m_events_stages_history_long_sizing= 0;
  param.m_statement_class_sizing= 0;
  param.m_events_statements_history_sizing= 0;
  param.m_events_statements_history_long_sizing= 0;
  param.m_events_transactions_history_sizing= 0;
  param.m_events_transactions_history_long_sizing= 0;
  param.m_digest_sizing= 0;
  param.m_session_connect_attrs_sizing= 0;
  param.m_program_sizing= 0;
  param.m_prepared_stmt_sizing= 0;
  param.m_statement_stack_sizing= 0;
  param.m_memory_class_sizing= 1;
  param.m_metadata_lock_sizing= 0;
  param.m_max_digest_length= 0;
  param.m_max_sql_text_length= 0;

  init_event_name_sizing(&param);
  rc= init_instruments(&param);
  ok(rc == 0, "instances init");

  dummy_mutex_class.m_event_name_index= 0;
  dummy_mutex_class.m_flags= 0;
  dummy_mutex_class.m_enabled= true;
  dummy_mutex_class.m_volatility= PSI_VOLATILITY_UNKNOWN;
  dummy_rwlock_class.m_event_name_index= 1;
  dummy_rwlock_class.m_flags= 0;
  dummy_rwlock_class.m_enabled= true;
  dummy_rwlock_class.m_volatility= PSI_VOLATILITY_UNKNOWN;
  dummy_cond_class.m_event_name_index= 2;
  dummy_cond_class.m_flags= 0;
  dummy_cond_class.m_enabled= true;
  dummy_cond_class.m_volatility = PSI_VOLATILITY_UNKNOWN;
  dummy_file_class.m_event_name_index= 3;
  dummy_file_class.m_flags= 0;
  dummy_file_class.m_enabled= true;
  dummy_file_class.m_volatility = PSI_VOLATILITY_UNKNOWN;
  dummy_socket_class.m_event_name_index= 4;
  dummy_socket_class.m_flags= 0;
  dummy_socket_class.m_enabled= true;
  dummy_socket_class.m_volatility = PSI_VOLATILITY_UNKNOWN;
  dummy_table_share.m_enabled= true;
  dummy_table_share.m_timed= true;

  /* Create mutex. */
  stub_alloc_always_fails= false;
  mutex_1= create_mutex(&dummy_mutex_class, NULL);
  ok(mutex_1 != NULL, "create mutex");
  destroy_mutex(mutex_1);
  cleanup_instruments();

  stub_alloc_always_fails= true;
  mutex_2= create_mutex(&dummy_mutex_class, NULL);
  ok(mutex_2 == NULL, "oom (create mutex)");

  /* Create rwlock. */
  stub_alloc_always_fails = false;
  rc = init_instruments(&param);
  ok(rc == 0, "instances init");
  rwlock_1= create_rwlock(&dummy_rwlock_class, NULL);
  ok(rwlock_1 != NULL, "create rwlock");
  destroy_rwlock(rwlock_1);
  cleanup_instruments();

  stub_alloc_always_fails= true;
  rwlock_2= create_rwlock(&dummy_rwlock_class, NULL);
  ok(rwlock_2 == NULL, "oom (create rwlock)");

  /* Create cond. */
  stub_alloc_always_fails = false;
  rc = init_instruments(&param);
  ok(rc == 0, "instances init");
  cond_1= create_cond(&dummy_cond_class, NULL);
  ok(cond_1 != NULL, "create cond");
  destroy_cond(cond_1);
  cleanup_instruments();

  stub_alloc_always_fails= true;
  cond_2= create_cond(&dummy_cond_class, NULL);
  ok(cond_2 == NULL, "oom (create cond)");

  /* Create file. */
  stub_alloc_always_fails = false;
  PFS_thread fake_thread;
  fake_thread.m_filename_hash_pins= NULL;
  init_file_hash(&param);
  rc = init_instruments(&param);
  ok(rc == 0, "instances init");

  stub_alloc_always_fails= false;
  file_1= find_or_create_file(&fake_thread, &dummy_file_class, "dummy", 5, true);
  ok(file_1 != NULL, "create file");
  release_file(file_1);
  cleanup_file_hash();
  cleanup_instruments();

  stub_alloc_always_fails= true;
  fake_thread.m_filename_hash_pins = NULL;
  init_file_hash(&param);
  file_2= find_or_create_file(&fake_thread, &dummy_file_class, "dummy", 5, true);
  ok(file_2 == NULL, "oom (create file)");
  cleanup_file_hash();

  /* Create socket. */
  stub_alloc_always_fails = false;
  rc = init_instruments(&param);
  ok(rc == 0, "instances init");
  socket_1= create_socket(&dummy_socket_class, NULL, NULL, 0);
  ok(socket_1 != NULL, "create socket");
  destroy_socket(socket_1);
  cleanup_instruments();

  stub_alloc_always_fails= true;
  socket_2= create_socket(&dummy_socket_class, NULL, NULL, 0);
  ok(socket_2 == NULL, "oom (create socket)");

  /* Create table. */
  stub_alloc_always_fails= false;
  rc = init_instruments(&param);
  table_1= create_table(&dummy_table_share, &fake_thread, NULL);
  ok(table_1 != NULL, "create table");
  destroy_table(table_1);
  cleanup_instruments();

  stub_alloc_always_fails= true;
  table_2= create_table(&dummy_table_share, &fake_thread, NULL);
  ok(table_2 == NULL, "oom (create table)");

  /* Create thread. */
  stub_alloc_always_fails= false;
  rc = init_instruments(&param);
  thread_1= create_thread(&dummy_thread_class, NULL, 0);
  ok(thread_1 != NULL, "create thread");
  destroy_thread(thread_1);
  cleanup_instruments();

  stub_alloc_always_fails= true;
  thread_2= create_thread(&dummy_thread_class, NULL, 0);
  ok(thread_2 == NULL, "oom (create thread)");

  PSI_thread *thread;

  /* Per thread wait. */
  memset(&param, 0, sizeof(param));
  param.m_mutex_class_sizing= 50;
  param.m_rwlock_class_sizing= 50;
  param.m_cond_class_sizing= 50;
  param.m_file_class_sizing= 50;
  param.m_socket_class_sizing= 0;
  psi= initialize_performance_schema_helper(&param);
  stub_alloc_fails_after_count= 2;
<<<<<<< HEAD
  thread= psi->new_thread(thread_key_1, NULL, 0);
  ok(thread == NULL, "oom (per thread wait)");
=======
  init_event_name_sizing(& param);
  rc= init_instruments(& param);
  ok(rc == 1, "oom (per thread wait)");
>>>>>>> be6b4cdc
  cleanup_instruments();

  /* Thread waits history sizing. */
  memset(&param, 0, sizeof(param));
  param.m_enabled= true;
  param.m_events_waits_history_sizing= 10;
  psi= initialize_performance_schema_helper(&param);
  stub_alloc_fails_after_count= 3;
  thread= psi->new_thread(thread_key_1, NULL, 0);
  ok(thread == NULL, "oom (thread waits history sizing)");
  cleanup_instruments();

  /* Per thread stages. */
  memset(&param, 0, sizeof(param));
  param.m_stage_class_sizing= 50;
  psi= initialize_performance_schema_helper(&param);
  stub_alloc_fails_after_count= 3;
  thread= psi->new_thread(thread_key_1, NULL, 0);
  ok(thread == NULL, "oom (per thread stages)");
  cleanup_instruments();
  cleanup_stage_class();

  /* Thread stages history sizing. */
  memset(&param, 0, sizeof(param));
  param.m_events_stages_history_sizing= 10;
  psi= initialize_performance_schema_helper(&param);
  stub_alloc_fails_after_count= 3;
  thread= psi->new_thread(thread_key_1, NULL, 0);
  ok(thread == NULL, "oom (thread stages history sizing)");
  cleanup_instruments();

  /* Per thread statements. */
  memset(&param, 0, sizeof(param));
  param.m_stage_class_sizing= 50;
  psi= initialize_performance_schema_helper(&param);
  init_statement_class(param.m_statement_class_sizing);
  stub_alloc_fails_after_count= 3;
  thread= psi->new_thread(thread_key_1, NULL, 0);
  ok(thread == NULL, "oom (per thread statements)");
  cleanup_instruments();
  cleanup_statement_class();

  /* Thread statements history sizing. */
  memset(&param, 0, sizeof(param));
  param.m_events_statements_history_sizing= 10;
  psi= initialize_performance_schema_helper(&param);
  stub_alloc_fails_after_count= 3;
  thread= psi->new_thread(thread_key_1, NULL, 0);
  ok(thread == NULL, "oom (thread statements history sizing)");
  cleanup_instruments();

  /* Per thread transactions. */
  memset(&param, 0, sizeof(param));
  psi= initialize_performance_schema_helper(&param);
  transaction_class_max= 1; // set by register_global_classes();
  stub_alloc_fails_after_count= 3;
  thread= psi->new_thread(thread_key_1, NULL, 0);
  ok(thread == NULL, "oom (per thread transactions)");
  transaction_class_max= 0;
  cleanup_instruments();

  /* Thread transactions history sizing. */
  memset(&param, 0, sizeof(param));
  param.m_events_transactions_history_sizing= 10;
  psi= initialize_performance_schema_helper(&param);
  stub_alloc_fails_after_count= 3;
  thread= psi->new_thread(thread_key_1, NULL, 0);
  ok(thread == NULL, "oom (thread transactions history sizing)");
  cleanup_instruments();

  /* Global stages. */
  memset(&param, 0, sizeof(param));
  param.m_enabled= true;
  param.m_mutex_class_sizing= 10;
  param.m_stage_class_sizing= 20;

  stub_alloc_fails_after_count= 2;
  init_event_name_sizing(&param);
  rc= init_stage_class(param.m_stage_class_sizing);
  ok(rc == 0, "init stage class");
  rc= init_instruments(& param);
  ok(rc == 1, "oom (global stages)");
  cleanup_instruments();
  cleanup_stage_class();

  /* Global statements. */
  memset(&param, 0, sizeof(param));
  param.m_enabled= true;
  param.m_mutex_class_sizing= 10;
  param.m_statement_class_sizing= 20;

  stub_alloc_fails_after_count= 2;
  init_event_name_sizing(&param);
  rc= init_statement_class(param.m_statement_class_sizing);
  ok(rc == 0, "init statement class");
  rc= init_instruments(&param);
  ok(rc == 1, "oom (global statements)");
  cleanup_instruments();
  cleanup_statement_class();

  /* Global memory. */
  memset(&param, 0, sizeof(param));
  param.m_enabled= true;
  param.m_mutex_class_sizing= 10;
  param.m_memory_class_sizing= 20;

  stub_alloc_fails_after_count= 2;
  init_event_name_sizing(&param);
  rc= init_memory_class(param.m_memory_class_sizing);
  ok(rc == 0, "init memory class");
  rc= init_instruments(& param);
  ok(rc == 1, "oom (global memory)");
  cleanup_instruments();
  cleanup_memory_class();
}

void do_all_tests()
{
  test_oom();
}

int main(int, char **)
{
  plan(33);
  MY_INIT("pfs_instr-oom-t");
  do_all_tests();
  return 0;
}
<|MERGE_RESOLUTION|>--- conflicted
+++ resolved
@@ -301,15 +301,12 @@
   param.m_socket_class_sizing= 0;
   psi= initialize_performance_schema_helper(&param);
   stub_alloc_fails_after_count= 2;
-<<<<<<< HEAD
   thread= psi->new_thread(thread_key_1, NULL, 0);
   ok(thread == NULL, "oom (per thread wait)");
-=======
-  init_event_name_sizing(& param);
-  rc= init_instruments(& param);
-  ok(rc == 1, "oom (per thread wait)");
->>>>>>> be6b4cdc
-  cleanup_instruments();
+  cleanup_instruments();
+  cleanup_file_class();
+  cleanup_sync_class();
+  cleanup_thread_class();
 
   /* Thread waits history sizing. */
   memset(&param, 0, sizeof(param));
@@ -320,6 +317,7 @@
   thread= psi->new_thread(thread_key_1, NULL, 0);
   ok(thread == NULL, "oom (thread waits history sizing)");
   cleanup_instruments();
+  cleanup_thread_class();
 
   /* Per thread stages. */
   memset(&param, 0, sizeof(param));
@@ -330,6 +328,7 @@
   ok(thread == NULL, "oom (per thread stages)");
   cleanup_instruments();
   cleanup_stage_class();
+  cleanup_thread_class();
 
   /* Thread stages history sizing. */
   memset(&param, 0, sizeof(param));
@@ -339,6 +338,7 @@
   thread= psi->new_thread(thread_key_1, NULL, 0);
   ok(thread == NULL, "oom (thread stages history sizing)");
   cleanup_instruments();
+  cleanup_thread_class();
 
   /* Per thread statements. */
   memset(&param, 0, sizeof(param));
@@ -350,6 +350,8 @@
   ok(thread == NULL, "oom (per thread statements)");
   cleanup_instruments();
   cleanup_statement_class();
+  cleanup_stage_class();
+  cleanup_thread_class();
 
   /* Thread statements history sizing. */
   memset(&param, 0, sizeof(param));
@@ -359,6 +361,7 @@
   thread= psi->new_thread(thread_key_1, NULL, 0);
   ok(thread == NULL, "oom (thread statements history sizing)");
   cleanup_instruments();
+  cleanup_thread_class();
 
   /* Per thread transactions. */
   memset(&param, 0, sizeof(param));
@@ -369,6 +372,7 @@
   ok(thread == NULL, "oom (per thread transactions)");
   transaction_class_max= 0;
   cleanup_instruments();
+  cleanup_thread_class();
 
   /* Thread transactions history sizing. */
   memset(&param, 0, sizeof(param));
