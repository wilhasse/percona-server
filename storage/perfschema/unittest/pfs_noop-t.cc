/* Copyright (c) 2013, 2019, Oracle and/or its affiliates. All rights reserved.

  This program is free software; you can redistribute it and/or modify
  it under the terms of the GNU General Public License, version 2.0,
  as published by the Free Software Foundation.

  This program is also distributed with certain software (including
  but not limited to OpenSSL) that is licensed under separate terms,
  as designated in a particular file or component or in included license
  documentation.  The authors of MySQL hereby grant you an additional
  permission to link the program and your derivative works with the
  separately licensed software that they have included with MySQL.

  This program is distributed in the hope that it will be useful,
  but WITHOUT ANY WARRANTY; without even the implied warranty of
  MERCHANTABILITY or FITNESS FOR A PARTICULAR PURPOSE.  See the
  GNU General Public License, version 2.0, for more details.

  You should have received a copy of the GNU General Public License
  along with this program; if not, write to the Free Software
  Foundation, Inc., 51 Franklin St, Fifth Floor, Boston, MA 02110-1301  USA */

#include "storage/perfschema/unittest/pfs_unit_test_conf.h"

#include <memory.h>
#include <string.h>

#include "my_thread.h"
#include "mysql/psi/psi_transaction.h"
#include "storage/perfschema/pfs_global.h"
#include "storage/perfschema/pfs_instr.h"
#include "storage/perfschema/pfs_instr_class.h"
#include "storage/perfschema/pfs_server.h"
#include "storage/perfschema/unittest/stub_pfs_defaults.h"
#include "storage/perfschema/unittest/stub_pfs_plugin_table.h"
#include "storage/perfschema/unittest/stub_print_error.h"
#include "unittest/mytap/tap.h"

static void test_noop() {
  PSI_mutex *mutex;
  PSI_rwlock *rwlock;
  PSI_cond *cond;
  PSI_socket *socket;
  PSI_table_share *table_share;
  PSI_table *table;
  PSI_file *file;
  PSI_thread *thread;
  PSI_file_locker *file_locker;
  PSI_idle_locker *idle_locker;
  PSI_mutex_locker *mutex_locker;
  PSI_rwlock_locker *rwlock_locker;
  PSI_cond_locker *cond_locker;
  PSI_table_locker *table_locker;
  PSI_statement_locker *statement_locker;
  PSI_transaction_locker *transaction_locker;
  PSI_socket_locker *socket_locker;
  PSI_digest_locker *digest_locker;
  PSI_sp_locker *sp_locker;
  PSI_sp_share *sp_share;
  PSI_memory_key memory_key;
  PSI_metadata_lock *metadata_lock;
  PSI_metadata_locker *metadata_locker;
  PSI_thread *owner;

  diag("test_noop");

  psi_mutex_service->register_mutex(NULL, NULL, 0);
  psi_rwlock_service->register_rwlock(NULL, NULL, 0);
  psi_cond_service->register_cond(NULL, NULL, 0);
  psi_thread_service->register_thread(NULL, NULL, 0);
  psi_file_service->register_file(NULL, NULL, 0);
  psi_stage_service->register_stage(NULL, NULL, 0);
  psi_statement_service->register_statement(NULL, NULL, 0);
  psi_socket_service->register_socket(NULL, NULL, 0);

  ok(true, "register");
  mutex = psi_mutex_service->init_mutex(1, NULL);
  ok(mutex == NULL, "no mutex");
  psi_mutex_service->destroy_mutex(NULL);
  rwlock = psi_rwlock_service->init_rwlock(1, NULL);
  ok(rwlock == NULL, "no rwlock");
  psi_rwlock_service->destroy_rwlock(NULL);
  cond = psi_cond_service->init_cond(1, NULL);
  ok(cond == NULL, "no cond");
  psi_cond_service->destroy_cond(NULL);
  socket = psi_socket_service->init_socket(1, NULL, NULL, 0);
  ok(socket == NULL, "no socket");
  psi_socket_service->destroy_socket(NULL);
  table_share = psi_table_service->get_table_share(false, NULL);
  ok(table_share == NULL, "no table_share");
  psi_table_service->release_table_share(NULL);
  psi_table_service->drop_table_share(false, NULL, 0, NULL, 0);
  table = psi_table_service->open_table(NULL, NULL);
  ok(table == NULL, "no table");
  psi_table_service->unbind_table(NULL);
  table = psi_table_service->rebind_table(NULL, NULL, NULL);
  ok(table == NULL, "no table");
  psi_table_service->close_table(NULL, NULL);
  psi_file_service->create_file(1, NULL, 2);
  /* TODO: spawn thread */
  thread = psi_thread_service->new_thread(1, NULL, 2);
  ok(thread == NULL, "no thread");
  psi_thread_service->set_thread_id(NULL, 1);
  thread = psi_thread_service->get_thread();
  ok(thread == NULL, "no thread");
  psi_thread_service->set_thread_user(NULL, 0);
  psi_thread_service->set_thread_account(NULL, 0, NULL, 0);
  psi_thread_service->set_thread_db(NULL, 0);
  psi_thread_service->set_thread_command(1);
  psi_thread_service->set_thread_start_time(1);
  psi_thread_service->set_thread_info(NULL, 0);
  psi_thread_service->set_thread(NULL);
  psi_thread_service->aggregate_thread_status(NULL);
  psi_thread_service->delete_current_thread();
  psi_thread_service->delete_thread(NULL);
  file_locker = psi_file_service->get_thread_file_name_locker(
      NULL, 1, PSI_FILE_OPEN, NULL, NULL);
  ok(file_locker == NULL, "no file_locker");
  file_locker = psi_file_service->get_thread_file_stream_locker(NULL, NULL,
                                                                PSI_FILE_OPEN);
  ok(file_locker == NULL, "no file_locker");
  file_locker = psi_file_service->get_thread_file_descriptor_locker(
      NULL, 0, PSI_FILE_OPEN);
  ok(file_locker == NULL, "no file_locker");
  psi_mutex_service->unlock_mutex(NULL);
<<<<<<< HEAD
  psi_rwlock_service->unlock_rwlock(NULL);
=======
  psi_rwlock_service->unlock_rwlock(NULL, PSI_RWLOCK_UNLOCK);
>>>>>>> 4869291f
  psi_cond_service->signal_cond(NULL);
  psi_cond_service->broadcast_cond(NULL);
  idle_locker = psi_idle_service->start_idle_wait(NULL, NULL, 0);
  ok(idle_locker == NULL, "no idle_locker");
  psi_idle_service->end_idle_wait(NULL);
  mutex_locker =
      psi_mutex_service->start_mutex_wait(NULL, NULL, PSI_MUTEX_LOCK, NULL, 0);
  ok(mutex_locker == NULL, "no mutex_locker");
  psi_mutex_service->end_mutex_wait(NULL, 0);
  rwlock_locker = psi_rwlock_service->start_rwlock_rdwait(
      NULL, NULL, PSI_RWLOCK_READLOCK, NULL, 0);
  ok(rwlock_locker == NULL, "no rwlock_locker");
  psi_rwlock_service->end_rwlock_rdwait(NULL, 0);
  rwlock_locker = psi_rwlock_service->start_rwlock_wrwait(
      NULL, NULL, PSI_RWLOCK_WRITELOCK, NULL, 0);
  ok(rwlock_locker == NULL, "no rwlock_locker");
  psi_rwlock_service->end_rwlock_wrwait(NULL, 0);
  cond_locker = psi_cond_service->start_cond_wait(NULL, NULL, NULL,
                                                  PSI_COND_WAIT, NULL, 0);
  ok(cond_locker == NULL, "no cond_locker");
  psi_cond_service->end_cond_wait(NULL, 0);
  table_locker = psi_table_service->start_table_io_wait(
      NULL, NULL, PSI_TABLE_FETCH_ROW, 0, NULL, 0);
  ok(table_locker == NULL, "no table_locker");
  psi_table_service->end_table_io_wait(NULL, 0);
  table_locker = psi_table_service->start_table_lock_wait(
      NULL, NULL, PSI_TABLE_LOCK, 0, NULL, 0);
  ok(table_locker == NULL, "no table_locker");
  psi_table_service->end_table_lock_wait(NULL);
  psi_file_service->start_file_open_wait(NULL, NULL, 0);
  file = psi_file_service->end_file_open_wait(NULL, NULL);
  ok(file == NULL, "no file");
  psi_file_service->end_file_open_wait_and_bind_to_descriptor(NULL, 0);
  psi_file_service->start_file_wait(NULL, 0, NULL, 0);
  psi_file_service->end_file_wait(NULL, 0);
  psi_file_service->start_file_close_wait(NULL, NULL, 0);
  psi_file_service->end_file_close_wait(NULL, 0);
  psi_file_service->end_file_rename_wait(NULL, NULL, NULL, 0);
  psi_stage_service->start_stage(1, NULL, 0);

  PSI_stage_progress *progress;
  progress = psi_stage_service->get_current_stage_progress();
  ok(progress == NULL, "no progress");

  psi_stage_service->end_stage();
  statement_locker =
      psi_statement_service->get_thread_statement_locker(NULL, 1, NULL, NULL);
  ok(statement_locker == NULL, "no statement_locker");
  statement_locker = psi_statement_service->refine_statement(NULL, 1);
  ok(statement_locker == NULL, "no statement_locker");
  psi_statement_service->start_statement(NULL, NULL, 0, NULL, 0);
  psi_statement_service->set_statement_text(NULL, NULL, 0);
  psi_statement_service->set_statement_lock_time(NULL, 0);
  psi_statement_service->set_statement_rows_sent(NULL, 0);
  psi_statement_service->set_statement_rows_examined(NULL, 0);
  psi_statement_service->inc_statement_created_tmp_disk_tables(NULL, 0);
  psi_statement_service->inc_statement_created_tmp_tables(NULL, 0);
  psi_statement_service->inc_statement_select_full_join(NULL, 0);
  psi_statement_service->inc_statement_select_full_range_join(NULL, 0);
  psi_statement_service->inc_statement_select_range(NULL, 0);
  psi_statement_service->inc_statement_select_range_check(NULL, 0);
  psi_statement_service->inc_statement_select_scan(NULL, 0);
  psi_statement_service->inc_statement_sort_merge_passes(NULL, 0);
  psi_statement_service->inc_statement_sort_range(NULL, 0);
  psi_statement_service->inc_statement_sort_rows(NULL, 0);
  psi_statement_service->inc_statement_sort_scan(NULL, 0);
  psi_statement_service->set_statement_no_index_used(NULL);
  psi_statement_service->set_statement_no_good_index_used(NULL);
  psi_statement_service->end_statement(NULL, NULL);
  socket_locker = psi_socket_service->start_socket_wait(
      NULL, NULL, PSI_SOCKET_SEND, 1, NULL, 0);
  ok(socket_locker == NULL, "no socket_locker");
  psi_socket_service->end_socket_wait(NULL, 0);
  psi_socket_service->set_socket_state(NULL, PSI_SOCKET_STATE_IDLE);
  psi_socket_service->set_socket_info(NULL, NULL, NULL, 0);
  psi_socket_service->set_socket_thread_owner(NULL);
  digest_locker = psi_statement_service->digest_start(NULL);
  ok(digest_locker == NULL, "no digest_locker");
  psi_statement_service->digest_end(NULL, NULL);
  sp_locker = psi_statement_service->start_sp(NULL, NULL);
  ok(sp_locker == NULL, "no sp_locker");
  psi_statement_service->end_sp(NULL);
  psi_statement_service->drop_sp(0, NULL, 0, NULL, 0);
  sp_share = psi_statement_service->get_sp_share(0, NULL, 0, NULL, 0);
  ok(sp_share == NULL, "no sp_share");
  psi_statement_service->release_sp_share(NULL);
  psi_memory_service->register_memory(NULL, NULL, 0);
  memory_key = psi_memory_service->memory_alloc(0, 0, &owner);
  ok(memory_key == PSI_NOT_INSTRUMENTED, "no memory_key");
  memory_key = psi_memory_service->memory_realloc(0, 0, 0, &owner);
  ok(memory_key == PSI_NOT_INSTRUMENTED, "no memory_key");
  psi_memory_service->memory_free(0, 0, NULL);
  psi_table_service->unlock_table(NULL);
  metadata_lock =
      psi_mdl_service->create_metadata_lock(NULL, NULL, 1, 2, 3, NULL, 0);
  ok(metadata_lock == NULL, "no metadata_lock");
  psi_mdl_service->set_metadata_lock_status(NULL, 0);
  psi_mdl_service->destroy_metadata_lock(NULL);
  metadata_locker = psi_mdl_service->start_metadata_wait(NULL, NULL, NULL, 0);
  ok(metadata_locker == NULL, "no metadata_locker");
  psi_mdl_service->end_metadata_wait(NULL, 0);

  transaction_locker = psi_transaction_service->get_thread_transaction_locker(
      NULL, NULL, NULL, 1, false, 1);
  ok(transaction_locker == NULL, "no transaction_locker");
  psi_transaction_service->start_transaction(NULL, NULL, 0);
  psi_transaction_service->end_transaction(NULL, true);

  psi_transaction_service->set_transaction_gtid(NULL, NULL, NULL);
  psi_transaction_service->set_transaction_trxid(NULL, NULL);
  psi_transaction_service->set_transaction_xa_state(NULL, 1);
  psi_transaction_service->set_transaction_xid(NULL, NULL, 1);
  psi_transaction_service->inc_transaction_release_savepoint(NULL, 1);
  psi_transaction_service->inc_transaction_rollback_to_savepoint(NULL, 1);
  psi_transaction_service->inc_transaction_savepoints(NULL, 1);

  psi_thread_service->set_thread_THD(NULL, NULL);

  psi_error_service->log_error(0, PSI_ERROR_OPERATION_RAISED);
  ok(true, "no error");

  ok(true, "all noop api called");
}

int main(int, char **) {
  plan(35);

  MY_INIT("pfs_noop-t");
  test_noop();
  my_end(0);
  return (exit_status());
}<|MERGE_RESOLUTION|>--- conflicted
+++ resolved
@@ -123,11 +123,7 @@
       NULL, 0, PSI_FILE_OPEN);
   ok(file_locker == NULL, "no file_locker");
   psi_mutex_service->unlock_mutex(NULL);
-<<<<<<< HEAD
-  psi_rwlock_service->unlock_rwlock(NULL);
-=======
   psi_rwlock_service->unlock_rwlock(NULL, PSI_RWLOCK_UNLOCK);
->>>>>>> 4869291f
   psi_cond_service->signal_cond(NULL);
   psi_cond_service->broadcast_cond(NULL);
   idle_locker = psi_idle_service->start_idle_wait(NULL, NULL, 0);
