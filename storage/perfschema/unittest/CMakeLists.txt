--- conflicted
+++ resolved
@@ -58,16 +58,6 @@
   LIST(APPEND MYSQLD_EXTRA_SOURCES ${CMAKE_BINARY_DIR}/sql/sql_builtin.cc)
 ENDIF()
 
-<<<<<<< HEAD
-# We need the server libs to test the blob parser.
-MYSQL_ADD_EXECUTABLE(pfs_connect_attr-t
-  pfs_connect_attr-t.cc
-  ADD_TEST pfs_connect_attr
-)
-
-ADD_DEPENDENCIES(pfs_connect_attr-t GenServerSource)
-=======
->>>>>>> 05e4357f
 # For static server_unittest_library we need to explicitly link in everything
 # referenced in sql/sql_builtin.cc
 IF(WITH_SHARED_UNITTEST_LIBRARY)
