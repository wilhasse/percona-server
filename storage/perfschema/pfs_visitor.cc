--- conflicted
+++ resolved
@@ -1199,16 +1199,10 @@
 
 void PFS_connection_status_visitor::visit_thread(PFS_thread *) {}
 
-<<<<<<< HEAD
 void PFS_connection_status_visitor::visit_THD(THD *thd) {
-  add_to_status(m_status_vars, &thd->status_var);
-=======
-void PFS_connection_status_visitor::visit_THD(THD *thd)
-{
   if (!thd->status_var_aggregated) {
-    add_to_status(m_status_vars, &thd->status_var, false);
-  }
->>>>>>> d379f1fc
+    add_to_status(m_status_vars, &thd->status_var);
+  }
 }
 
 PFS_instance_wait_visitor::PFS_instance_wait_visitor() {}
