--- conflicted
+++ resolved
@@ -135,12 +135,8 @@
   const char *well_formed_error_pos = NULL, *cannot_convert_error_pos = NULL,
              *from_end_pos = NULL;
 
-<<<<<<< HEAD
-  copy_length = data_length = net_field_length((uchar **)ptr);
-=======
   data_length =
       net_field_length(const_cast<uchar **>(pointer_cast<const uchar **>(ptr)));
->>>>>>> 4869291f
 
   /* we don't tolerate NULL as a length */
   if (data_length == NULL_LENGTH) {
