/* Copyright (c) 2010, 2019, Oracle and/or its affiliates. All rights reserved.

  This program is free software; you can redistribute it and/or modify
  it under the terms of the GNU General Public License, version 2.0,
  as published by the Free Software Foundation.

  This program is also distributed with certain software (including
  but not limited to OpenSSL) that is licensed under separate terms,
  as designated in a particular file or component or in included license
  documentation.  The authors of MySQL hereby grant you an additional
  permission to link the program and your derivative works with the
  separately licensed software that they have included with MySQL.

  This program is distributed in the hope that it will be useful,
  but WITHOUT ANY WARRANTY; without even the implied warranty of
  MERCHANTABILITY or FITNESS FOR A PARTICULAR PURPOSE.  See the
  GNU General Public License, version 2.0, for more details.

  You should have received a copy of the GNU General Public License
  along with this program; if not, write to the Free Software
  Foundation, Inc., 51 Franklin St, Fifth Floor, Boston, MA 02110-1301  USA
  */

/**
  @file storage/perfschema/pfs_host.cc
  Performance schema host (implementation).
*/

#include "storage/perfschema/pfs_host.h"

#include "my_compiler.h"
#include "my_dbug.h"
#include "my_sys.h"
#include "sql/mysqld.h"  // global_status_var
#include "storage/perfschema/pfs.h"
#include "storage/perfschema/pfs_buffer_container.h"
#include "storage/perfschema/pfs_global.h"
#include "storage/perfschema/pfs_instr.h"
#include "storage/perfschema/pfs_instr_class.h"
#include "storage/perfschema/pfs_setup_actor.h"
#include "storage/perfschema/pfs_stat.h"

/**
  @addtogroup performance_schema_buffers
  @{
*/

LF_HASH host_hash;
static bool host_hash_inited = false;

/**
  Initialize the host buffers.
  @param param                        sizing parameters
  @return 0 on success
*/
int init_host(const PFS_global_param *param) {
  if (global_host_container.init(param->m_host_sizing)) {
    return 1;
  }

  return 0;
}

/** Cleanup all the host buffers. */
void cleanup_host(void) { global_host_container.cleanup(); }

static const uchar *host_hash_get_key(const uchar *entry, size_t *length) {
  const PFS_host *const *typed_entry;
  const PFS_host *host;
  const void *result;
  typed_entry = reinterpret_cast<const PFS_host *const *>(entry);
  DBUG_ASSERT(typed_entry != NULL);
  host = *typed_entry;
  DBUG_ASSERT(host != NULL);
  *length = host->m_key.m_key_length;
  result = host->m_key.m_hash_key;
  return reinterpret_cast<const uchar *>(result);
}

/**
  Initialize the host hash.
  @return 0 on success
*/
int init_host_hash(const PFS_global_param *param) {
  if ((!host_hash_inited) && (param->m_host_sizing != 0)) {
    lf_hash_init(&host_hash, sizeof(PFS_host *), LF_HASH_UNIQUE, 0, 0,
                 host_hash_get_key, &my_charset_bin);
    host_hash_inited = true;
  }
  return 0;
}

/** Cleanup the host hash. */
void cleanup_host_hash(void) {
  if (host_hash_inited) {
    lf_hash_destroy(&host_hash);
    host_hash_inited = false;
  }
}

static LF_PINS *get_host_hash_pins(PFS_thread *thread) {
  if (unlikely(thread->m_host_hash_pins == NULL)) {
    if (!host_hash_inited) {
      return NULL;
    }
    thread->m_host_hash_pins = lf_hash_get_pins(&host_hash);
  }
  return thread->m_host_hash_pins;
}

static void set_host_key(PFS_host_key *key, const char *host,
                         uint host_length) {
  DBUG_ASSERT(host_length <= HOSTNAME_LENGTH);

  char *ptr = &key->m_hash_key[0];
  if (host_length > 0) {
    memcpy(ptr, host, host_length);
    ptr += host_length;
  }
  ptr[0] = 0;
  ptr++;
  key->m_key_length = ptr - &key->m_hash_key[0];
}

PFS_host *find_or_create_host(PFS_thread *thread, const char *hostname,
                              uint hostname_length) {
  LF_PINS *pins = get_host_hash_pins(thread);
  if (unlikely(pins == NULL)) {
    global_host_container.m_lost++;
    return NULL;
  }

  PFS_host_key key;
  set_host_key(&key, hostname, hostname_length);

  PFS_host **entry;
  PFS_host *pfs;
  uint retry_count = 0;
  const uint retry_max = 3;
  pfs_dirty_state dirty_state;

search:
  entry = reinterpret_cast<PFS_host **>(
      lf_hash_search(&host_hash, pins, key.m_hash_key, key.m_key_length));
  if (entry && (entry != MY_LF_ERRPTR)) {
    PFS_host *pfs;
    pfs = *entry;
    pfs->inc_refcount();
    lf_hash_search_unpin(pins);
    return pfs;
  }

  lf_hash_search_unpin(pins);

  pfs = global_host_container.allocate(&dirty_state);
  if (pfs != NULL) {
    pfs->m_key = key;
    if (hostname_length > 0) {
      pfs->m_hostname = &pfs->m_key.m_hash_key[0];
    } else {
      pfs->m_hostname = NULL;
    }
    pfs->m_hostname_length = hostname_length;

    pfs->init_refcount();
    pfs->reset_stats();
    pfs->m_disconnected_count = 0;

    int res;
    pfs->m_lock.dirty_to_allocated(&dirty_state);
    res = lf_hash_insert(&host_hash, pins, &pfs);
    if (likely(res == 0)) {
      return pfs;
    }

    global_host_container.deallocate(pfs);

    if (res > 0) {
      if (++retry_count > retry_max) {
        global_host_container.m_lost++;
        return NULL;
      }
      goto search;
    }

    global_host_container.m_lost++;
    return NULL;
  }

  return NULL;
}

void PFS_host::aggregate(bool alive) {
  aggregate_waits();
  aggregate_stages();
  aggregate_statements();
  aggregate_transactions();
  aggregate_errors();
  aggregate_memory(alive);
  aggregate_status();
  aggregate_stats();
}

void PFS_host::aggregate_waits() {
  /* No parent to aggregate to, clean the stats */
  reset_waits_stats();
}

void PFS_host::aggregate_stages() {
  if (read_instr_class_stages_stats() == NULL) {
    return;
  }

  /*
    Aggregate EVENTS_STAGES_SUMMARY_BY_HOST_BY_EVENT_NAME to:
    -  EVENTS_STAGES_SUMMARY_GLOBAL_BY_EVENT_NAME
  */
  aggregate_all_stages(write_instr_class_stages_stats(),
                       global_instr_class_stages_array);
}

void PFS_host::aggregate_statements() {
  if (read_instr_class_statements_stats() == NULL) {
    return;
  }

  /*
    Aggregate EVENTS_STATEMENTS_SUMMARY_BY_HOST_BY_EVENT_NAME to:
    -  EVENTS_STATEMENTS_SUMMARY_GLOBAL_BY_EVENT_NAME
  */
  aggregate_all_statements(write_instr_class_statements_stats(),
                           global_instr_class_statements_array);
}

void PFS_host::aggregate_transactions() {
  if (read_instr_class_transactions_stats() == NULL) {
    return;
  }

  /*
    Aggregate EVENTS_TRANSACTIONS_SUMMARY_BY_HOST_BY_EVENT_NAME to:
    -  EVENTS_TRANSACTIONS_SUMMARY_GLOBAL_BY_EVENT_NAME
  */
  aggregate_all_transactions(write_instr_class_transactions_stats(),
                             &global_transaction_stat);
}

void PFS_host::aggregate_errors() {
  if (read_instr_class_errors_stats() == NULL) {
    return;
  }

  /*
    Aggregate EVENTS_ERRORS_SUMMARY_BY_HOST_BY_ERROR to:
    -  EVENTS_ERRORS_SUMMARY_GLOBAL_BY_ERROR
  */
  aggregate_all_errors(write_instr_class_errors_stats(), &global_error_stat);
}

void PFS_host::aggregate_memory(bool alive) {
  if (read_instr_class_memory_stats() == NULL) {
    return;
  }

  /*
    Aggregate MEMORY_SUMMARY_BY_HOST_BY_EVENT_NAME to:
    - MEMORY_SUMMARY_GLOBAL_BY_EVENT_NAME
  */
  aggregate_all_memory(alive, write_instr_class_memory_stats(),
                       global_instr_class_memory_array);
}

void PFS_host::aggregate_status() {
<<<<<<< HEAD
  /*
    Aggregate STATUS_BY_HOST to:
    - GLOBAL_STATUS
  */
  m_status_stats.aggregate_to(&global_status_var, false);
=======
  /* No parent to aggregate to, clean the stats */
>>>>>>> 124c7ab1
  m_status_stats.reset();
}

void PFS_host::aggregate_stats() {
  /* No parent to aggregate to, clean the stats */
  m_disconnected_count = 0;
}

void PFS_host::release() { dec_refcount(); }

void PFS_host::rebase_memory_stats() {
  PFS_memory_shared_stat *stat = m_instr_class_memory_stats;
  PFS_memory_shared_stat *stat_last = stat + memory_class_max;
  for (; stat < stat_last; stat++) {
    stat->reset();
  }
}

void PFS_host::carry_memory_stat_delta(PFS_memory_stat_delta *delta,
                                       uint index) {
  PFS_memory_shared_stat *event_name_array;
  PFS_memory_shared_stat *stat;
  PFS_memory_stat_delta delta_buffer;
  PFS_memory_stat_delta *remaining_delta;

  event_name_array = write_instr_class_memory_stats();
  stat = &event_name_array[index];
  remaining_delta = stat->apply_delta(delta, &delta_buffer);

  if (remaining_delta != NULL) {
    carry_global_memory_stat_delta(remaining_delta, index);
  }
}

PFS_host *sanitize_host(PFS_host *unsafe) {
  return global_host_container.sanitize(unsafe);
}

static void purge_host(PFS_thread *thread, PFS_host *host) {
  LF_PINS *pins = get_host_hash_pins(thread);
  if (unlikely(pins == NULL)) {
    return;
  }

  PFS_host **entry;
  entry = reinterpret_cast<PFS_host **>(lf_hash_search(
      &host_hash, pins, host->m_key.m_hash_key, host->m_key.m_key_length));
  if (entry && (entry != MY_LF_ERRPTR)) {
    DBUG_ASSERT(*entry == host);
    if (host->get_refcount() == 0) {
      lf_hash_delete(&host_hash, pins, host->m_key.m_hash_key,
                     host->m_key.m_key_length);
      host->aggregate(false);
      global_host_container.deallocate(host);
    }
  }

  lf_hash_search_unpin(pins);
}

class Proc_purge_host : public PFS_buffer_processor<PFS_host> {
 public:
  Proc_purge_host(PFS_thread *thread) : m_thread(thread) {}

  virtual void operator()(PFS_host *pfs) {
    pfs->aggregate(true);
    if (pfs->get_refcount() == 0) {
      purge_host(m_thread, pfs);
    }
  }

 private:
  PFS_thread *m_thread;
};

/** Purge non connected hosts, reset stats of connected hosts. */
void purge_all_host(void) {
  PFS_thread *thread = PFS_thread::get_current_thread();
  if (unlikely(thread == NULL)) {
    return;
  }

  Proc_purge_host proc(thread);
  global_host_container.apply(proc);
}

/** @} */<|MERGE_RESOLUTION|>--- conflicted
+++ resolved
@@ -271,15 +271,7 @@
 }
 
 void PFS_host::aggregate_status() {
-<<<<<<< HEAD
-  /*
-    Aggregate STATUS_BY_HOST to:
-    - GLOBAL_STATUS
-  */
-  m_status_stats.aggregate_to(&global_status_var, false);
-=======
   /* No parent to aggregate to, clean the stats */
->>>>>>> 124c7ab1
   m_status_stats.reset();
 }
 
