--- conflicted
+++ resolved
@@ -348,26 +348,6 @@
                                         TABLE_SHARE *table,
                                         MEM_ROOT *mem_root);
 
-<<<<<<< HEAD
-=======
-/***********************************************************************
-This function checks each index name for a table against reserved
-system default primary index name 'GEN_CLUST_INDEX'. If a name matches,
-this function pushes an error message to the client, and returns true. */
-static
-bool
-innobase_index_name_is_reserved(
-/*============================*/
-					/* out: true if index name matches a
-					reserved name */
-	THD*		thd,		/* in/out: MySQL connection */
-	const TABLE*	form,		/* in: information on table
-					columns and indexes */
-	const char*	norm_name);	/* in: table name */
-
-static const char innobase_hton_name[]= "InnoDB";
-
->>>>>>> d0b1a646
 /* "GEN_CLUST_INDEX" is the name reserved for Innodb default
 system primary index. */
 static const char innobase_index_reserve_name[]= "GEN_CLUST_INDEX";
@@ -6808,65 +6788,11 @@
 
 	/* Create the table definition in InnoDB */
 
-	flags = form->s->row_type != ROW_TYPE_REDUNDANT ? DICT_TF_COMPACT : 0;
-
-	/* Look for a primary key */
-
-	primary_key_no= (form->s->primary_key != MAX_KEY ?
-			 (int) form->s->primary_key :
-			 -1);
-
-	/* Our function row_get_mysql_key_number_for_index assumes
-	the primary key is always number 0, if it exists */
-
-	DBUG_ASSERT(primary_key_no == -1 || primary_key_no == 0);
-
-	/* Check for name conflicts (with reserved name) for
-	any user indices to be created. */
-	if (innobase_index_name_is_reserved(thd, form, norm_name)) {
-		DBUG_RETURN(-1);
-	}
-
-	if (IS_MAGIC_TABLE_AND_USER_DENIED_ACCESS(norm_name, thd)) {
-		DBUG_RETURN(HA_ERR_GENERIC);
-	}
-
-	/* Get the transaction associated with the current thd, or create one
-	if not yet created */
-
-	parent_trx = check_trx_exists(thd);
-
-	/* In case MySQL calls this in the middle of a SELECT query, release
-	possible adaptive hash latch to avoid deadlocks of threads */
-
-	trx_search_latch_release_if_reserved(parent_trx);
-
-	trx = innobase_trx_allocate(thd);
-
-<<<<<<< HEAD
-	srv_lower_case_table_names = lower_case_table_names;
-
-	strcpy(name2, name);
-
-	normalize_table_name(norm_name, name2);
-
-=======
->>>>>>> d0b1a646
-	/* Latch the InnoDB data dictionary exclusively so that no deadlocks
-	or lock waits can happen in it during a table create operation.
-	Drop table etc. do this latching in row0mysql.c. */
-
-	row_mysql_lock_data_dictionary(trx);
-
-<<<<<<< HEAD
-	/* Create the table definition in InnoDB */
-
 	flags = 0;
 
 	/* Validate create options if innodb_strict_mode is set. */
 	if (!create_options_are_valid(thd, form, create_info)) {
-		error = ER_ILLEGAL_HA_CREATE_OPTION;
-		goto cleanup;
+		DBUG_RETURN(ER_ILLEGAL_HA_CREATE_OPTION);
 	}
 
 	if (create_info->key_block_size) {
@@ -7008,18 +6934,37 @@
 
 	/* Check for name conflicts (with reserved name) for
 	any user indices to be created. */
-	if (innobase_index_name_is_reserved(trx, form->key_info,
+	if (innobase_index_name_is_reserved(thd, form->key_info,
 					    form->s->keys)) {
-		error = -1;
-		goto cleanup;
+		DBUG_RETURN(-1);
+	}
+
+	if (IS_MAGIC_TABLE_AND_USER_DENIED_ACCESS(norm_name, thd)) {
+		DBUG_RETURN(HA_ERR_GENERIC);
 	}
 
 	if (create_info->options & HA_LEX_CREATE_TMP_TABLE) {
 		flags |= DICT_TF2_TEMPORARY << DICT_TF2_SHIFT;
 	}
 
-=======
->>>>>>> d0b1a646
+	/* Get the transaction associated with the current thd, or create one
+	if not yet created */
+
+	parent_trx = check_trx_exists(thd);
+
+	/* In case MySQL calls this in the middle of a SELECT query, release
+	possible adaptive hash latch to avoid deadlocks of threads */
+
+	trx_search_latch_release_if_reserved(parent_trx);
+
+	trx = innobase_trx_allocate(thd);
+
+	/* Latch the InnoDB data dictionary exclusively so that no deadlocks
+	or lock waits can happen in it during a table create operation.
+	Drop table etc. do this latching in row0mysql.c. */
+
+	row_mysql_lock_data_dictionary(trx);
+
 	error = create_table_def(trx, form, norm_name,
 		create_info->options & HA_LEX_CREATE_TMP_TABLE ? name2 : NULL,
 		flags);
@@ -7272,20 +7217,7 @@
 
 	trx_search_latch_release_if_reserved(parent_trx);
 
-<<<<<<< HEAD
 	trx = innobase_trx_allocate(thd);
-=======
-	trx = trx_allocate_for_mysql();
-
-	trx->mysql_thd = thd;
-	INNOBASE_COPY_STMT(thd, trx);
-
-	if (thd_test_options(thd, OPTION_NO_FOREIGN_KEY_CHECKS)) {
-		trx->check_foreigns = FALSE;
-	}
->>>>>>> d0b1a646
-
-	srv_lower_case_table_names = lower_case_table_names;
 
 	name_len = strlen(name);
 
@@ -7410,8 +7342,6 @@
 	char*	norm_to;
 	char*	norm_from;
 
-	srv_lower_case_table_names = lower_case_table_names;
-
 	// Magic number 64 arbitrary
 	norm_to = (char*) my_malloc(strlen(to) + 64, MYF(0));
 	norm_from = (char*) my_malloc(strlen(from) + 64, MYF(0));
@@ -7425,6 +7355,8 @@
 	if (lock_and_commit) {
 		row_mysql_lock_data_dictionary(trx);
 	}
+
+	srv_lower_case_table_names = lower_case_table_names;
 
 	error = row_rename_table_for_mysql(
 		norm_from, norm_to, trx, lock_and_commit);
@@ -7481,40 +7413,9 @@
 
 	trx_search_latch_release_if_reserved(parent_trx);
 
-<<<<<<< HEAD
 	trx = innobase_trx_allocate(thd);
 
 	error = innobase_rename_table(trx, from, to, TRUE);
-=======
-	trx = trx_allocate_for_mysql();
-	trx->mysql_thd = thd;
-	INNOBASE_COPY_STMT(thd, trx);
-
-	if (thd_test_options(thd, OPTION_NO_FOREIGN_KEY_CHECKS)) {
-		trx->check_foreigns = FALSE;
-	}
-
-	name_len1 = strlen(from);
-	name_len2 = strlen(to);
-
-	assert(name_len1 < 1000);
-	assert(name_len2 < 1000);
-
-	normalize_table_name(norm_from, from);
-	normalize_table_name(norm_to, to);
-
-	/* Rename the table in InnoDB */
-
-	srv_lower_case_table_names = lower_case_table_names;
-
-	error = row_rename_table_for_mysql(norm_from, norm_to, trx);
-
-	/* Flush the log to reduce probability that the .frm files and
-	the InnoDB data dictionary get out-of-sync if the user runs
-	with innodb_flush_log_at_trx_commit = 0 */
-
-	log_buffer_flush_to_disk();
->>>>>>> d0b1a646
 
 	/* Tell the InnoDB server that there might be work for
 	utility threads: */
@@ -11023,27 +10924,20 @@
   return 0;
 }
 
-/***********************************************************************
+/*********************************************************************//**
 This function checks each index name for a table against reserved
-system default primary index name 'GEN_CLUST_INDEX'. If a name matches,
-this function pushes an warning message to the client, and returns true. */
+system default primary index name 'GEN_CLUST_INDEX'. If a name
+matches, this function pushes an warning message to the client,
+and returns true.
+@return true if the index name matches the reserved name */
 extern "C" UNIV_INTERN
 bool
 innobase_index_name_is_reserved(
 /*============================*/
-					/* out: true if an index name
-					matches the reserved name */
-<<<<<<< HEAD
-	const trx_t*	trx,		/* in: InnoDB transaction handle */
-	const KEY*	key_info,	/* in: Indexes to be created */
-	ulint		num_of_keys)	/* in: Number of indexes to
+	THD*		thd,		/*!< in/out: MySQL connection */
+	const KEY*	key_info,	/*!< in: Indexes to be created */
+	ulint		num_of_keys)	/*!< in: Number of indexes to
 					be created. */
-=======
-	THD*		thd,		/* in/out: MySQL connection */
-	const TABLE*	form,		/* in: information on table
-					columns and indexes */
-	const char*	norm_name)	/* in: table name */
->>>>>>> d0b1a646
 {
 	const KEY*	key;
 	uint		key_num;	/* index number */
