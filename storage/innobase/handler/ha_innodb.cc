--- conflicted
+++ resolved
@@ -469,16 +469,10 @@
 						formal string goes */
 	const void*			save);	/*!< in: immediate result
 						from check function */
-<<<<<<< HEAD
-
-/** "GEN_CLUST_INDEX" is the name reserved for Innodb default
-system primary index. */
-static const char innobase_index_reserve_name[]= "GEN_CLUST_INDEX";
-=======
+
 /** "GEN_CLUST_INDEX" is the name reserved for InnoDB default
 system clustered index when there is no primary key. */
 const char innobase_index_reserve_name[] = "GEN_CLUST_INDEX";
->>>>>>> 3129a91b
 
 static const char innobase_hton_name[]= "InnoDB";
 
@@ -2677,13 +2671,8 @@
 	innobase_hton->release_temporary_latches =
 		innobase_release_temporary_latches;
 
-<<<<<<< HEAD
-	innobase_hton->alter_table_flags = innobase_alter_table_flags;
-
 	innobase_hton->data = &innodb_api_cb;
 
-=======
->>>>>>> 3129a91b
 	ut_a(DATA_MYSQL_TRUE_VARCHAR == (ulint)MYSQL_TYPE_VARCHAR);
 
 #ifndef DBUG_OFF
