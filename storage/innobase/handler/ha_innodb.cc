/*****************************************************************************

Copyright (c) 2000, 2013, Oracle and/or its affiliates. All rights reserved.
Copyright (c) 2008, 2009 Google Inc.
Copyright (c) 2009, Percona Inc.
Copyright (c) 2012, Facebook Inc.

Portions of this file contain modifications contributed and copyrighted by
Google, Inc. Those modifications are gratefully acknowledged and are described
briefly in the InnoDB documentation. The contributions by Google are
incorporated with their permission, and subject to the conditions contained in
the file COPYING.Google.

Portions of this file contain modifications contributed and copyrighted
by Percona Inc.. Those modifications are
gratefully acknowledged and are described briefly in the InnoDB
documentation. The contributions by Percona Inc. are incorporated with
their permission, and subject to the conditions contained in the file
COPYING.Percona.

This program is free software; you can redistribute it and/or modify it under
the terms of the GNU General Public License as published by the Free Software
Foundation; version 2 of the License.

This program is distributed in the hope that it will be useful, but WITHOUT
ANY WARRANTY; without even the implied warranty of MERCHANTABILITY or FITNESS
FOR A PARTICULAR PURPOSE. See the GNU General Public License for more details.

You should have received a copy of the GNU General Public License along with
this program; if not, write to the Free Software Foundation, Inc.,
51 Franklin Street, Suite 500, Boston, MA 02110-1335 USA

*****************************************************************************/

#include <sql_table.h>	// explain_filename, nz2, EXPLAIN_PARTITIONS_AS_COMMENT,
			// EXPLAIN_FILENAME_MAX_EXTRA_LENGTH

#include <sql_acl.h>	// PROCESS_ACL
#include <debug_sync.h> // DEBUG_SYNC
#include <my_base.h>	// HA_OPTION_*
#include <mysys_err.h>
#include <mysql/innodb_priv.h>

/** @file ha_innodb.cc */

/* Include necessary InnoDB headers */
#include "univ.i"
#include "buf0dump.h"
#include "buf0lru.h"
#include "buf0flu.h"
#include "buf0dblwr.h"
#include "btr0sea.h"
#include "os0file.h"
#include "os0thread.h"
#include "srv0srv.h"
#include "srv0start.h"
#include "srv0space.h"
#include "trx0roll.h"
#include "trx0trx.h"

#include "trx0sys.h"
#include "mtr0mtr.h"
#include "rem0types.h"
#include "row0ins.h"
#include "row0mysql.h"
#include "row0sel.h"
#include "row0upd.h"
#include "log0log.h"
#include "lock0lock.h"
#include "dict0crea.h"
#include "btr0cur.h"
#include "btr0btr.h"
#include "fsp0fsp.h"
#include "sync0sync.h"
#include "fil0fil.h"
#include "trx0xa.h"
#include "row0merge.h"
#include "dict0boot.h"
#include "dict0stats.h"
#include "dict0stats_bg.h"
#include "ha_prototypes.h"
#include "ut0mem.h"
#include "ibuf0ibuf.h"
#include "dict0dict.h"
#include "srv0mon.h"
#include "api0api.h"
#include "api0misc.h"
#include "pars0pars.h"
#include "fts0fts.h"
#include "fts0types.h"
#include "row0import.h"
#include "row0quiesce.h"
#ifdef UNIV_DEBUG
#include "trx0purge.h"
#endif /* UNIV_DEBUG */
#include "fts0priv.h"
#include "page0zip.h"

#include "ha_innodb.h"
#include "i_s.h"

# ifndef MYSQL_PLUGIN_IMPORT
#  define MYSQL_PLUGIN_IMPORT /* nothing */
# endif /* MYSQL_PLUGIN_IMPORT */

/** to protect innobase_open_files */
static mysql_mutex_t innobase_share_mutex;
/** to force correct commit order in binlog */
static ulong commit_threads = 0;
static mysql_mutex_t commit_threads_m;
static mysql_cond_t commit_cond;
static mysql_mutex_t commit_cond_m;
static bool innodb_inited = 0;

#define INSIDE_HA_INNOBASE_CC

#define EQ_CURRENT_THD(thd) ((thd) == current_thd)

static struct handlerton* innodb_hton_ptr;

static const long AUTOINC_OLD_STYLE_LOCKING = 0;
static const long AUTOINC_NEW_STYLE_LOCKING = 1;
static const long AUTOINC_NO_LOCKING = 2;

static long innobase_mirrored_log_groups;
static long innobase_log_buffer_size;
static long innobase_additional_mem_pool_size;
static long innobase_file_io_threads;
static long innobase_open_files;
static long innobase_autoinc_lock_mode;
static ulong innobase_commit_concurrency = 0;
static ulong innobase_read_io_threads;
static ulong innobase_write_io_threads;
static long innobase_buffer_pool_instances = 1;

static long long innobase_buffer_pool_size, innobase_log_file_size;

/** Percentage of the buffer pool to reserve for 'old' blocks.
Connected to buf_LRU_old_ratio. */
static uint innobase_old_blocks_pct;

/** Maximum on-disk size of change buffer in terms of percentage
of the buffer pool. */
static uint innobase_change_buffer_max_size = CHANGE_BUFFER_DEFAULT_SIZE;

static ulong innobase_compression_level = DEFAULT_COMPRESSION_LEVEL;

/* The default values for the following char* start-up parameters
are determined in innobase_init below: */

static char*	innobase_data_home_dir			= NULL;
static char*	innobase_data_file_path			= NULL;
static char*	innobase_temp_data_file_path		= NULL;
static char*	innobase_file_format_name		= NULL;
static char*	innobase_change_buffering		= NULL;
static char*	innobase_enable_monitor_counter		= NULL;
static char*	innobase_disable_monitor_counter	= NULL;
static char*	innobase_reset_monitor_counter		= NULL;
static char*	innobase_reset_all_monitor_counter	= NULL;

/* The highest file format being used in the database. The value can be
set by user, however, it will be adjusted to the newer file format if
a table of such format is created/opened. */
static char*	innobase_file_format_max		= NULL;

static char*	innobase_file_flush_method		= NULL;

/* This variable can be set in the server configure file, specifying
stopword table to be used */
static char*	innobase_server_stopword_table		= NULL;

/* Below we have boolean-valued start-up parameters, and their default
values */

static ulong	innobase_fast_shutdown			= 1;
static my_bool	innobase_file_format_check		= TRUE;
#ifdef UNIV_LOG_ARCHIVE
static my_bool	innobase_log_archive			= FALSE;
static char*	innobase_log_arch_dir			= NULL;
#endif /* UNIV_LOG_ARCHIVE */
static my_bool	innobase_use_doublewrite		= TRUE;
static my_bool	innobase_use_checksums			= TRUE;
static my_bool	innobase_locks_unsafe_for_binlog	= FALSE;
static my_bool	innobase_rollback_on_timeout		= FALSE;
static my_bool	innobase_create_status_file		= FALSE;
static my_bool	innobase_stats_on_metadata		= TRUE;
static my_bool	innobase_large_prefix			= FALSE;
static my_bool	innodb_optimize_fulltext_only		= FALSE;

static char*	innodb_version_str = (char*) INNODB_VERSION_STR;

static char*	fts_server_stopword_table		= NULL;

/** Possible values for system variable "innodb_stats_method". The values
are defined the same as its corresponding MyISAM system variable
"myisam_stats_method"(see "myisam_stats_method_names"), for better usability */
static const char* innodb_stats_method_names[] = {
	"nulls_equal",
	"nulls_unequal",
	"nulls_ignored",
	NullS
};

/** Used to define an enumerate type of the system variable innodb_stats_method.
This is the same as "myisam_stats_method_typelib" */
static TYPELIB innodb_stats_method_typelib = {
	array_elements(innodb_stats_method_names) - 1,
	"innodb_stats_method_typelib",
	innodb_stats_method_names,
	NULL
};

/** Possible values for system variable "innodb_checksum_algorithm". */
static const char* innodb_checksum_algorithm_names[] = {
	"crc32",
	"strict_crc32",
	"innodb",
	"strict_innodb",
	"none",
	"strict_none",
	NullS
};

/** Used to define an enumerate type of the system variable
innodb_checksum_algorithm. */
static TYPELIB innodb_checksum_algorithm_typelib = {
	array_elements(innodb_checksum_algorithm_names) - 1,
	"innodb_checksum_algorithm_typelib",
	innodb_checksum_algorithm_names,
	NULL
};

/* The following counter is used to convey information to InnoDB
about server activity: in selects it is not sensible to call
srv_active_wake_master_thread after each fetch or search, we only do
it every INNOBASE_WAKE_INTERVAL'th step. */

#define INNOBASE_WAKE_INTERVAL	32
static ulong	innobase_active_counter	= 0;

static hash_table_t*	innobase_open_tables;

/** Allowed values of innodb_change_buffering */
static const char* innobase_change_buffering_values[IBUF_USE_COUNT] = {
	"none",		/* IBUF_USE_NONE */
	"inserts",	/* IBUF_USE_INSERT */
	"deletes",	/* IBUF_USE_DELETE_MARK */
	"changes",	/* IBUF_USE_INSERT_DELETE_MARK */
	"purges",	/* IBUF_USE_DELETE */
	"all"		/* IBUF_USE_ALL */
};

/* Call back function array defined by MySQL and used to
retrieve FTS results. */
const struct _ft_vft ft_vft_result = {NULL,
				      innobase_fts_find_ranking,
				      innobase_fts_close_ranking,
				      innobase_fts_retrieve_ranking,
				      NULL};

const struct _ft_vft_ext ft_vft_ext_result = {innobase_fts_get_version,
					      innobase_fts_flags,
					      innobase_fts_retrieve_docid,
					      innobase_fts_count_matches};

#ifdef HAVE_PSI_INTERFACE
/* Keys to register pthread mutexes/cond in the current file with
performance schema */
static mysql_pfs_key_t	innobase_share_mutex_key;
static mysql_pfs_key_t	commit_threads_m_key;
static mysql_pfs_key_t	commit_cond_mutex_key;
static mysql_pfs_key_t	commit_cond_key;

static PSI_mutex_info	all_pthread_mutexes[] = {
	{&commit_threads_m_key, "commit_threads_m", 0},
	{&commit_cond_mutex_key, "commit_cond_mutex", 0},
	{&innobase_share_mutex_key, "innobase_share_mutex", 0}
};

static PSI_cond_info	all_innodb_conds[] = {
	{&commit_cond_key, "commit_cond", 0}
};

# ifdef UNIV_PFS_MUTEX
/* all_innodb_mutexes array contains mutexes that are
performance schema instrumented if "UNIV_PFS_MUTEX"
is defined */
static PSI_mutex_info all_innodb_mutexes[] = {
	{&autoinc_mutex_key, "autoinc_mutex", 0},
#  ifndef PFS_SKIP_BUFFER_MUTEX_RWLOCK
	{&buffer_block_mutex_key, "buffer_block_mutex", 0},
#  endif /* !PFS_SKIP_BUFFER_MUTEX_RWLOCK */
	{&buf_pool_mutex_key, "buf_pool_mutex", 0},
	{&buf_pool_zip_mutex_key, "buf_pool_zip_mutex", 0},
	{&cache_last_read_mutex_key, "cache_last_read_mutex", 0},
	{&dict_foreign_err_mutex_key, "dict_foreign_err_mutex", 0},
	{&dict_sys_mutex_key, "dict_sys_mutex", 0},
	{&dict_stats_recalc_pool_mutex_key, "dict_stats_recalc_pool_mutex_key", 0},
	{&file_format_max_mutex_key, "file_format_max_mutex", 0},
	{&fil_system_mutex_key, "fil_system_mutex", 0},
	{&flush_list_mutex_key, "flush_list_mutex", 0},
	{&fts_bg_threads_mutex_key, "fts_bg_threads_mutex", 0},
	{&fts_delete_mutex_key, "fts_delete_mutex", 0},
	{&fts_optimize_mutex_key, "fts_optimize_mutex", 0},
	{&fts_doc_id_mutex_key, "fts_doc_id_mutex", 0},
	{&log_flush_order_mutex_key, "log_flush_order_mutex", 0},
	{&hash_table_mutex_key, "hash_table_mutex", 0},
	{&ibuf_bitmap_mutex_key, "ibuf_bitmap_mutex", 0},
	{&ibuf_mutex_key, "ibuf_mutex", 0},
	{&ibuf_pessimistic_insert_mutex_key,
		 "ibuf_pessimistic_insert_mutex", 0},
#  ifndef HAVE_ATOMIC_BUILTINS
	{&server_mutex_key, "server_mutex", 0},
#  endif /* !HAVE_ATOMIC_BUILTINS */
	{&log_sys_mutex_key, "log_sys_mutex", 0},
#  ifdef UNIV_MEM_DEBUG
	{&mem_hash_mutex_key, "mem_hash_mutex", 0},
#  endif /* UNIV_MEM_DEBUG */
	{&mem_pool_mutex_key, "mem_pool_mutex", 0},
	{&mutex_list_mutex_key, "mutex_list_mutex", 0},
	{&page_zip_stat_per_index_mutex_key, "page_zip_stat_per_index_mutex", 0},
	{&purge_sys_bh_mutex_key, "purge_sys_bh_mutex", 0},
	{&recv_sys_mutex_key, "recv_sys_mutex", 0},
	{&recv_writer_mutex_key, "recv_writer_mutex", 0},
	{&rseg_mutex_key, "rseg_mutex", 0},
#  ifdef UNIV_SYNC_DEBUG
	{&rw_lock_debug_mutex_key, "rw_lock_debug_mutex", 0},
#  endif /* UNIV_SYNC_DEBUG */
	{&rw_lock_list_mutex_key, "rw_lock_list_mutex", 0},
	{&rw_lock_mutex_key, "rw_lock_mutex", 0},
	{&srv_dict_tmpfile_mutex_key, "srv_dict_tmpfile_mutex", 0},
	{&srv_innodb_monitor_mutex_key, "srv_innodb_monitor_mutex", 0},
	{&srv_misc_tmpfile_mutex_key, "srv_misc_tmpfile_mutex", 0},
	{&srv_monitor_file_mutex_key, "srv_monitor_file_mutex", 0},
#  ifdef UNIV_SYNC_DEBUG
	{&sync_thread_mutex_key, "sync_thread_mutex", 0},
#  endif /* UNIV_SYNC_DEBUG */
	{&buf_dblwr_mutex_key, "buf_dblwr_mutex", 0},
	{&trx_undo_mutex_key, "trx_undo_mutex", 0},
	{&srv_sys_mutex_key, "srv_sys_mutex", 0},
	{&lock_sys_mutex_key, "lock_mutex", 0},
	{&lock_sys_wait_mutex_key, "lock_wait_mutex", 0},
	{&trx_mutex_key, "trx_mutex", 0},
	{&srv_sys_tasks_mutex_key, "srv_threads_mutex", 0},
	/* mutex with os_fast_mutex_ interfaces */
#  ifndef PFS_SKIP_EVENT_MUTEX
	{&event_os_mutex_key, "event_os_mutex", 0},
#  endif /* PFS_SKIP_EVENT_MUTEX */
	{&os_mutex_key, "os_mutex", 0},
#ifndef HAVE_ATOMIC_BUILTINS
	{&srv_conc_mutex_key, "srv_conc_mutex", 0},
#endif /* !HAVE_ATOMIC_BUILTINS */
#ifndef HAVE_ATOMIC_BUILTINS_64
	{&monitor_mutex_key, "monitor_mutex", 0},
#endif /* !HAVE_ATOMIC_BUILTINS_64 */
	{&ut_list_mutex_key, "ut_list_mutex", 0},
	{&trx_sys_mutex_key, "trx_sys_mutex", 0},
	{&zip_pad_mutex_key, "zip_pad_mutex", 0},
};
# endif /* UNIV_PFS_MUTEX */

# ifdef UNIV_PFS_RWLOCK
/* all_innodb_rwlocks array contains rwlocks that are
performance schema instrumented if "UNIV_PFS_RWLOCK"
is defined */
static PSI_rwlock_info all_innodb_rwlocks[] = {
#  ifdef UNIV_LOG_ARCHIVE
	{&archive_lock_key, "archive_lock", 0},
#  endif /* UNIV_LOG_ARCHIVE */
	{&btr_search_latch_key, "btr_search_latch", 0},
#  ifndef PFS_SKIP_BUFFER_MUTEX_RWLOCK
	{&buf_block_lock_key, "buf_block_lock", 0},
#  endif /* !PFS_SKIP_BUFFER_MUTEX_RWLOCK */
#  ifdef UNIV_SYNC_DEBUG
	{&buf_block_debug_latch_key, "buf_block_debug_latch", 0},
#  endif /* UNIV_SYNC_DEBUG */
	{&dict_operation_lock_key, "dict_operation_lock", 0},
	{&fil_space_latch_key, "fil_space_latch", 0},
	{&checkpoint_lock_key, "checkpoint_lock", 0},
	{&fts_cache_rw_lock_key, "fts_cache_rw_lock", 0},
	{&fts_cache_init_rw_lock_key, "fts_cache_init_rw_lock", 0},
	{&trx_i_s_cache_lock_key, "trx_i_s_cache_lock", 0},
	{&trx_purge_latch_key, "trx_purge_latch", 0},
	{&index_tree_rw_lock_key, "index_tree_rw_lock", 0},
	{&index_online_log_key, "index_online_log", 0},
	{&dict_table_stats_latch_key, "dict_table_stats", 0},
	{&hash_table_rw_lock_key, "hash table locks", 0}
};
# endif /* UNIV_PFS_RWLOCK */

# ifdef UNIV_PFS_THREAD
/* all_innodb_threads array contains threads that are
performance schema instrumented if "UNIV_PFS_THREAD"
is defined */
static PSI_thread_info	all_innodb_threads[] = {
	{&trx_rollback_clean_thread_key, "trx_rollback_clean_thread", 0},
	{&io_ibuf_thread_key, "io_ibuf_thread", 0},
	{&io_log_thread_key, "io_log_thread", 0},
	{&io_read_thread_key, "io_read_thread", 0},
	{&io_write_thread_key, "io_write_thread", 0},
	{&io_handler_thread_key, "io_handler_thread", 0},
	{&srv_lock_timeout_thread_key, "srv_lock_timeout_thread", 0},
	{&srv_error_monitor_thread_key, "srv_error_monitor_thread", 0},
	{&srv_monitor_thread_key, "srv_monitor_thread", 0},
	{&srv_master_thread_key, "srv_master_thread", 0},
	{&srv_purge_thread_key, "srv_purge_thread", 0},
	{&buf_page_cleaner_thread_key, "page_cleaner_thread", 0},
	{&recv_writer_thread_key, "recovery writer thread", 0}
};
# endif /* UNIV_PFS_THREAD */

# ifdef UNIV_PFS_IO
/* all_innodb_files array contains the type of files that are
performance schema instrumented if "UNIV_PFS_IO" is defined */
static PSI_file_info	all_innodb_files[] = {
	{&innodb_file_data_key, "innodb_data_file", 0},
	{&innodb_file_log_key, "innodb_log_file", 0},
	{&innodb_file_temp_key, "innodb_temp_file", 0}
};
# endif /* UNIV_PFS_IO */
#endif /* HAVE_PSI_INTERFACE */

/** Always normalize table name to lower case on Windows */
#ifdef __WIN__
#define normalize_table_name(norm_name, name)           \
	normalize_table_name_low(norm_name, name, TRUE)
#else
#define normalize_table_name(norm_name, name)           \
	normalize_table_name_low(norm_name, name, FALSE)
#endif /* __WIN__ */

/** Set up InnoDB API callback function array */
ib_cb_t innodb_api_cb[] = {
	(ib_cb_t) ib_cursor_open_table,
	(ib_cb_t) ib_cursor_read_row,
	(ib_cb_t) ib_cursor_insert_row,
	(ib_cb_t) ib_cursor_delete_row,
	(ib_cb_t) ib_cursor_update_row,
	(ib_cb_t) ib_cursor_moveto,
	(ib_cb_t) ib_cursor_first,
	(ib_cb_t) ib_cursor_next,
	(ib_cb_t) ib_cursor_last,
	(ib_cb_t) ib_cursor_set_match_mode,
	(ib_cb_t) ib_sec_search_tuple_create,
	(ib_cb_t) ib_clust_read_tuple_create,
	(ib_cb_t) ib_tuple_delete,
	(ib_cb_t) ib_tuple_copy,
	(ib_cb_t) ib_tuple_read_u32,
	(ib_cb_t) ib_tuple_write_u32,
	(ib_cb_t) ib_tuple_read_u64,
	(ib_cb_t) ib_tuple_write_u64,
	(ib_cb_t) ib_tuple_read_i32,
	(ib_cb_t) ib_tuple_write_i32,
	(ib_cb_t) ib_tuple_read_i64,
	(ib_cb_t) ib_tuple_write_i64,
	(ib_cb_t) ib_tuple_get_n_cols,
	(ib_cb_t) ib_col_set_value,
	(ib_cb_t) ib_col_get_value,
	(ib_cb_t) ib_col_get_meta,
	(ib_cb_t) ib_trx_begin,
	(ib_cb_t) ib_trx_commit,
	(ib_cb_t) ib_trx_rollback,
	(ib_cb_t) ib_trx_start,
	(ib_cb_t) ib_trx_release,
	(ib_cb_t) ib_trx_state,
	(ib_cb_t) ib_cursor_lock,
	(ib_cb_t) ib_cursor_close,
	(ib_cb_t) ib_cursor_new_trx,
	(ib_cb_t) ib_cursor_reset,
	(ib_cb_t) ib_open_table_by_name,
	(ib_cb_t) ib_col_get_name,
	(ib_cb_t) ib_table_truncate,
	(ib_cb_t) ib_cursor_open_index_using_name,
	(ib_cb_t) ib_close_thd,
	(ib_cb_t) ib_cfg_get_cfg,
	(ib_cb_t) ib_cursor_set_cluster_access,
	(ib_cb_t) ib_cursor_commit_trx,
	(ib_cb_t) ib_cfg_trx_level,
	(ib_cb_t) ib_tuple_get_n_user_cols,
	(ib_cb_t) ib_cursor_set_lock_mode,
	(ib_cb_t) ib_cursor_clear_trx,
	(ib_cb_t) ib_get_idx_field_name,
	(ib_cb_t) ib_trx_get_start_time,
	(ib_cb_t) ib_cfg_bk_commit_interval
};

/*************************************************************//**
Check whether valid argument given to innodb_ft_*_stopword_table.
This function is registered as a callback with MySQL.
@return 0 for valid stopword table */
static
int
innodb_stopword_table_validate(
/*===========================*/
	THD*				thd,	/*!< in: thread handle */
	struct st_mysql_sys_var*	var,	/*!< in: pointer to system
						variable */
	void*				save,	/*!< out: immediate result
						for update function */
	struct st_mysql_value*		value);	/*!< in: incoming string */

/** "GEN_CLUST_INDEX" is the name reserved for InnoDB default
system clustered index when there is no primary key. */
const char innobase_index_reserve_name[] = "GEN_CLUST_INDEX";

static const char innobase_hton_name[]= "InnoDB";

static MYSQL_THDVAR_BOOL(support_xa, PLUGIN_VAR_OPCMDARG,
  "Enable InnoDB support for the XA two-phase commit",
  /* check_func */ NULL, /* update_func */ NULL,
  /* default */ TRUE);

static MYSQL_THDVAR_BOOL(table_locks, PLUGIN_VAR_OPCMDARG,
  "Enable InnoDB locking in LOCK TABLES",
  /* check_func */ NULL, /* update_func */ NULL,
  /* default */ TRUE);

static MYSQL_THDVAR_BOOL(strict_mode, PLUGIN_VAR_OPCMDARG,
  "Use strict mode when evaluating create options.",
  NULL, NULL, FALSE);

static MYSQL_THDVAR_BOOL(ft_enable_stopword, PLUGIN_VAR_OPCMDARG,
  "Create FTS index with stopword.",
  NULL, NULL,
  /* default */ TRUE);

static MYSQL_THDVAR_ULONG(lock_wait_timeout, PLUGIN_VAR_RQCMDARG,
  "Timeout in seconds an InnoDB transaction may wait for a lock before being rolled back. Values above 100000000 disable the timeout.",
  NULL, NULL, 50, 1, 1024 * 1024 * 1024, 0);

static MYSQL_THDVAR_STR(ft_user_stopword_table,
  PLUGIN_VAR_OPCMDARG|PLUGIN_VAR_MEMALLOC,
  "User supplied stopword table name, effective in the session level.",
  innodb_stopword_table_validate, NULL, NULL);

static SHOW_VAR innodb_status_variables[]= {
  {"buffer_pool_dump_status",
  (char*) &export_vars.innodb_buffer_pool_dump_status,	  SHOW_CHAR},
  {"buffer_pool_load_status",
  (char*) &export_vars.innodb_buffer_pool_load_status,	  SHOW_CHAR},
  {"buffer_pool_pages_data",
  (char*) &export_vars.innodb_buffer_pool_pages_data,	  SHOW_LONG},
  {"buffer_pool_bytes_data",
  (char*) &export_vars.innodb_buffer_pool_bytes_data,	  SHOW_LONG},
  {"buffer_pool_pages_dirty",
  (char*) &export_vars.innodb_buffer_pool_pages_dirty,	  SHOW_LONG},
  {"buffer_pool_bytes_dirty",
  (char*) &export_vars.innodb_buffer_pool_bytes_dirty,	  SHOW_LONG},
  {"buffer_pool_pages_flushed",
  (char*) &export_vars.innodb_buffer_pool_pages_flushed,  SHOW_LONG},
  {"buffer_pool_pages_free",
  (char*) &export_vars.innodb_buffer_pool_pages_free,	  SHOW_LONG},
#ifdef UNIV_DEBUG
  {"buffer_pool_pages_latched",
  (char*) &export_vars.innodb_buffer_pool_pages_latched,  SHOW_LONG},
#endif /* UNIV_DEBUG */
  {"buffer_pool_pages_misc",
  (char*) &export_vars.innodb_buffer_pool_pages_misc,	  SHOW_LONG},
  {"buffer_pool_pages_total",
  (char*) &export_vars.innodb_buffer_pool_pages_total,	  SHOW_LONG},
  {"buffer_pool_read_ahead_rnd",
  (char*) &export_vars.innodb_buffer_pool_read_ahead_rnd, SHOW_LONG},
  {"buffer_pool_read_ahead",
  (char*) &export_vars.innodb_buffer_pool_read_ahead,	  SHOW_LONG},
  {"buffer_pool_read_ahead_evicted",
  (char*) &export_vars.innodb_buffer_pool_read_ahead_evicted, SHOW_LONG},
  {"buffer_pool_read_requests",
  (char*) &export_vars.innodb_buffer_pool_read_requests,  SHOW_LONG},
  {"buffer_pool_reads",
  (char*) &export_vars.innodb_buffer_pool_reads,	  SHOW_LONG},
  {"buffer_pool_wait_free",
  (char*) &export_vars.innodb_buffer_pool_wait_free,	  SHOW_LONG},
  {"buffer_pool_write_requests",
  (char*) &export_vars.innodb_buffer_pool_write_requests, SHOW_LONG},
  {"data_fsyncs",
  (char*) &export_vars.innodb_data_fsyncs,		  SHOW_LONG},
  {"data_pending_fsyncs",
  (char*) &export_vars.innodb_data_pending_fsyncs,	  SHOW_LONG},
  {"data_pending_reads",
  (char*) &export_vars.innodb_data_pending_reads,	  SHOW_LONG},
  {"data_pending_writes",
  (char*) &export_vars.innodb_data_pending_writes,	  SHOW_LONG},
  {"data_read",
  (char*) &export_vars.innodb_data_read,		  SHOW_LONG},
  {"data_reads",
  (char*) &export_vars.innodb_data_reads,		  SHOW_LONG},
  {"data_writes",
  (char*) &export_vars.innodb_data_writes,		  SHOW_LONG},
  {"data_written",
  (char*) &export_vars.innodb_data_written,		  SHOW_LONG},
  {"dblwr_pages_written",
  (char*) &export_vars.innodb_dblwr_pages_written,	  SHOW_LONG},
  {"dblwr_writes",
  (char*) &export_vars.innodb_dblwr_writes,		  SHOW_LONG},
  {"have_atomic_builtins",
  (char*) &export_vars.innodb_have_atomic_builtins,	  SHOW_BOOL},
  {"log_waits",
  (char*) &export_vars.innodb_log_waits,		  SHOW_LONG},
  {"log_write_requests",
  (char*) &export_vars.innodb_log_write_requests,	  SHOW_LONG},
  {"log_writes",
  (char*) &export_vars.innodb_log_writes,		  SHOW_LONG},
  {"os_log_fsyncs",
  (char*) &export_vars.innodb_os_log_fsyncs,		  SHOW_LONG},
  {"os_log_pending_fsyncs",
  (char*) &export_vars.innodb_os_log_pending_fsyncs,	  SHOW_LONG},
  {"os_log_pending_writes",
  (char*) &export_vars.innodb_os_log_pending_writes,	  SHOW_LONG},
  {"os_log_written",
  (char*) &export_vars.innodb_os_log_written,		  SHOW_LONGLONG},
  {"page_size",
  (char*) &export_vars.innodb_page_size,		  SHOW_LONG},
  {"pages_created",
  (char*) &export_vars.innodb_pages_created,		  SHOW_LONG},
  {"pages_read",
  (char*) &export_vars.innodb_pages_read,		  SHOW_LONG},
  {"pages_written",
  (char*) &export_vars.innodb_pages_written,		  SHOW_LONG},
  {"row_lock_current_waits",
  (char*) &export_vars.innodb_row_lock_current_waits,	  SHOW_LONG},
  {"row_lock_time",
  (char*) &export_vars.innodb_row_lock_time,		  SHOW_LONGLONG},
  {"row_lock_time_avg",
  (char*) &export_vars.innodb_row_lock_time_avg,	  SHOW_LONG},
  {"row_lock_time_max",
  (char*) &export_vars.innodb_row_lock_time_max,	  SHOW_LONG},
  {"row_lock_waits",
  (char*) &export_vars.innodb_row_lock_waits,		  SHOW_LONG},
  {"rows_deleted",
  (char*) &export_vars.innodb_rows_deleted,		  SHOW_LONG},
  {"rows_inserted",
  (char*) &export_vars.innodb_rows_inserted,		  SHOW_LONG},
  {"rows_read",
  (char*) &export_vars.innodb_rows_read,		  SHOW_LONG},
  {"rows_updated",
  (char*) &export_vars.innodb_rows_updated,		  SHOW_LONG},
  {"num_open_files",
  (char*) &export_vars.innodb_num_open_files,		  SHOW_LONG},
  {"truncated_status_writes",
  (char*) &export_vars.innodb_truncated_status_writes,	  SHOW_LONG},
  {"available_undo_logs",
  (char*) &export_vars.innodb_available_undo_logs,        SHOW_LONG},
#ifdef UNIV_DEBUG
  {"purge_trx_id_age",
  (char*) &export_vars.innodb_purge_trx_id_age,           SHOW_LONG},
  {"purge_view_trx_id_age",
  (char*) &export_vars.innodb_purge_view_trx_id_age,      SHOW_LONG},
#endif /* UNIV_DEBUG */
  {NullS, NullS, SHOW_LONG}
};

/************************************************************************//**
Handling the shared INNOBASE_SHARE structure that is needed to provide table
locking. Register the table name if it doesn't exist in the hash table. */
static
INNOBASE_SHARE*
get_share(
/*======*/
	const char*	table_name);	/*!< in: table to lookup */

/************************************************************************//**
Free the shared object that was registered with get_share(). */
static
void
free_share(
/*=======*/
	INNOBASE_SHARE*	share);		/*!< in/own: share to free */

/*****************************************************************//**
Frees a possible InnoDB trx object associated with the current THD.
@return	0 or error number */
static
int
innobase_close_connection(
/*======================*/
	handlerton*	hton,		/*!< in/out: Innodb handlerton */
	THD*		thd);		/*!< in: MySQL thread handle for
					which to close the connection */

/*****************************************************************//**
Commits a transaction in an InnoDB database or marks an SQL statement
ended.
@return	0 */
static
int
innobase_commit(
/*============*/
	handlerton*	hton,		/*!< in/out: Innodb handlerton */
	THD*		thd,		/*!< in: MySQL thread handle of the
					user for whom the transaction should
					be committed */
	bool		commit_trx);	/*!< in: true - commit transaction
					false - the current SQL statement
					ended */

/*****************************************************************//**
Rolls back a transaction to a savepoint.
@return 0 if success, HA_ERR_NO_SAVEPOINT if no savepoint with the
given name */
static
int
innobase_rollback(
/*==============*/
	handlerton*	hton,		/*!< in/out: Innodb handlerton */
	THD*		thd,		/*!< in: handle to the MySQL thread
					of the user whose transaction should
					be rolled back */
	bool		rollback_trx);	/*!< in: TRUE - rollback entire
					transaction FALSE - rollback the current
					statement only */

/*****************************************************************//**
Rolls back a transaction to a savepoint.
@return 0 if success, HA_ERR_NO_SAVEPOINT if no savepoint with the
given name */
static
int
innobase_rollback_to_savepoint(
/*===========================*/
	handlerton*	hton,		/*!< in/out: InnoDB handlerton */
	THD*		thd,		/*!< in: handle to the MySQL thread of
					the user whose XA transaction should
					be rolled back to savepoint */
	void*		savepoint);	/*!< in: savepoint data */

/*****************************************************************//**
Sets a transaction savepoint.
@return	always 0, that is, always succeeds */
static
int
innobase_savepoint(
/*===============*/
	handlerton*	hton,		/*!< in/out: InnoDB handlerton */
	THD*		thd,		/*!< in: handle to the MySQL thread of
					the user's XA transaction for which
					we need to take a savepoint */
	void*		savepoint);	/*!< in: savepoint data */

/*****************************************************************//**
Release transaction savepoint name.
@return 0 if success, HA_ERR_NO_SAVEPOINT if no savepoint with the
given name */
static
int
innobase_release_savepoint(
/*=======================*/
	handlerton*	hton,		/*!< in/out: handlerton for Innodb */
	THD*		thd,		/*!< in: handle to the MySQL thread
					of the user whose transaction's
					savepoint should be released */
	void*		savepoint);	/*!< in: savepoint data */

/************************************************************************//**
Function for constructing an InnoDB table handler instance. */
static
handler*
innobase_create_handler(
/*====================*/
	handlerton*	hton,		/*!< in/out: handlerton for Innodb */
	TABLE_SHARE*	table,
	MEM_ROOT*	mem_root);

/** @brief Initialize the default value of innodb_commit_concurrency.

Once InnoDB is running, the innodb_commit_concurrency must not change
from zero to nonzero. (Bug #42101)

The initial default value is 0, and without this extra initialization,
SET GLOBAL innodb_commit_concurrency=DEFAULT would set the parameter
to 0, even if it was initially set to nonzero at the command line
or configuration file. */
static
void
innobase_commit_concurrency_init_default();
/*=======================================*/

/** @brief Initialize the default and max value of innodb_undo_logs.

Once InnoDB is running, the default value and the max value of
innodb_undo_logs must be equal to the available undo logs,
given by srv_available_undo_logs. */
static
void
innobase_undo_logs_init_default_max();
/*==================================*/

/************************************************************//**
Validate the file format name and return its corresponding id.
@return	valid file format id */
static
uint
innobase_file_format_name_lookup(
/*=============================*/
	const char*	format_name);	/*!< in: pointer to file format
					name */
/************************************************************//**
Validate the file format check config parameters, as a side effect it
sets the srv_max_file_format_at_startup variable.
@return	the format_id if valid config value, otherwise, return -1 */
static
int
innobase_file_format_validate_and_set(
/*==================================*/
	const char*	format_max);	/*!< in: parameter value */

/*******************************************************************//**
This function is used to prepare an X/Open XA distributed transaction.
@return	0 or error number */
static
int
innobase_xa_prepare(
/*================*/
	handlerton*	hton,		/*!< in: InnoDB handlerton */
	THD*		thd,		/*!< in: handle to the MySQL thread of
					the user whose XA transaction should
					be prepared */
	bool		all);		/*!< in: true - prepare transaction
					false - the current SQL statement
					ended */
/*******************************************************************//**
This function is used to recover X/Open XA distributed transactions.
@return	number of prepared transactions stored in xid_list */
static
int
innobase_xa_recover(
/*================*/
	handlerton*	hton,		/*!< in: InnoDB handlerton */
	XID*		xid_list,	/*!< in/out: prepared transactions */
	uint		len);		/*!< in: number of slots in xid_list */
/*******************************************************************//**
This function is used to commit one X/Open XA distributed transaction
which is in the prepared state
@return	0 or error number */
static
int
innobase_commit_by_xid(
/*===================*/
	handlerton*	hton,		/*!< in: InnoDB handlerton */
	XID*		xid);		/*!< in: X/Open XA transaction
					identification */
/*******************************************************************//**
This function is used to rollback one X/Open XA distributed transaction
which is in the prepared state
@return	0 or error number */
static
int
innobase_rollback_by_xid(
/*=====================*/
	handlerton*	hton,		/*!< in: InnoDB handlerton */
	XID*		xid);		/*!< in: X/Open XA transaction
					identification */
/*******************************************************************//**
Create a consistent view for a cursor based on current transaction
which is created if the corresponding MySQL thread still lacks one.
This consistent view is then used inside of MySQL when accessing records
using a cursor.
@return	pointer to cursor view or NULL */
static
void*
innobase_create_cursor_view(
/*========================*/
	handlerton*	hton,		/*!< in: innobase hton */
	THD*		thd);		/*!< in: user thread handle */
/*******************************************************************//**
Set the given consistent cursor view to a transaction which is created
if the corresponding MySQL thread still lacks one. If the given
consistent cursor view is NULL global read view of a transaction is
restored to a transaction read view. */
static
void
innobase_set_cursor_view(
/*=====================*/
	handlerton*	hton,		/*!< in: handlerton of Innodb */
	THD*		thd,		/*!< in: user thread handle */
	void*		curview);	/*!< in: Consistent cursor view to
					be set */
/*******************************************************************//**
Close the given consistent cursor view of a transaction and restore
global read view to a transaction read view. Transaction is created if the
corresponding MySQL thread still lacks one. */
static
void
innobase_close_cursor_view(
/*=======================*/
	handlerton*	hton,		/*!< in: handlerton of Innodb */
	THD*		thd,		/*!< in: user thread handle */
	void*		curview);	/*!< in: Consistent read view to be
					closed */
/*****************************************************************//**
Removes all tables in the named database inside InnoDB. */
static
void
innobase_drop_database(
/*===================*/
	handlerton*	hton,		/*!< in: handlerton of Innodb */
	char*		path);		/*!< in: database path; inside InnoDB
					the name of the last directory in
					the path is used as the database name:
					for example, in 'mysql/data/test' the
					database name is 'test' */
/*******************************************************************//**
Closes an InnoDB database. */
static
int
innobase_end(
/*=========*/
	handlerton*		hton,	/* in: Innodb handlerton */
	ha_panic_function	type);

/*****************************************************************//**
Creates an InnoDB transaction struct for the thd if it does not yet have one.
Starts a new InnoDB transaction if a transaction is not yet started. And
assigns a new snapshot for a consistent read if the transaction does not yet
have one.
@return	0 */
static
int
innobase_start_trx_and_assign_read_view(
/*====================================*/
	handlerton*	hton,		/* in: Innodb handlerton */
	THD*		thd);		/* in: MySQL thread handle of the
					user for whom the transaction should
					be committed */
/****************************************************************//**
Flushes InnoDB logs to disk and makes a checkpoint. Really, a commit flushes
the logs, and the name of this function should be innobase_checkpoint.
@return	TRUE if error */
static
bool
innobase_flush_logs(
/*================*/
	handlerton*	hton);		/*!< in: InnoDB handlerton */

/************************************************************************//**
Implements the SHOW ENGINE INNODB STATUS command. Sends the output of the
InnoDB Monitor to the client.
@return 0 on success */
static
int
innodb_show_status(
/*===============*/
	handlerton*	hton,		/*!< in: the innodb handlerton */
	THD*		thd,		/*!< in: the MySQL query thread of
					the caller */
	stat_print_fn*	stat_print);
/************************************************************************//**
Return 0 on success and non-zero on failure. Note: the bool return type
seems to be abused here, should be an int. */
static
bool
innobase_show_status(
/*=================*/
	handlerton*		hton,	/*!< in: the innodb handlerton */
	THD*			thd,	/*!< in: the MySQL query thread of
					the caller */
	stat_print_fn*		stat_print,
	enum ha_stat_type	stat_type);

/*****************************************************************//**
Commits a transaction in an InnoDB database. */
static
void
innobase_commit_low(
/*================*/
	trx_t*	trx);	/*!< in: transaction handle */

/****************************************************************//**
Parse and enable InnoDB monitor counters during server startup.
User can enable monitor counters/groups by specifying
"loose-innodb_monitor_enable = monitor_name1;monitor_name2..."
in server configuration file or at the command line. */
static
void
innodb_enable_monitor_at_startup(
/*=============================*/
	char*	str);	/*!< in: monitor counter enable list */

/*********************************************************************
Normalizes a table name string. A normalized name consists of the
database name catenated to '/' and table name. An example:
test/mytable. On Windows normalization puts both the database name and the
table name always to lower case if "set_lower_case" is set to TRUE. */
static
void
normalize_table_name_low(
/*=====================*/
	char*           norm_name,      /* out: normalized name as a
					null-terminated string */
	const char*     name,           /* in: table name string */
	ibool           set_lower_case); /* in: TRUE if we want to set
					 name to lower case */

/*************************************************************//**
Check for a valid value of innobase_commit_concurrency.
@return	0 for valid innodb_commit_concurrency */
static
int
innobase_commit_concurrency_validate(
/*=================================*/
	THD*				thd,	/*!< in: thread handle */
	struct st_mysql_sys_var*	var,	/*!< in: pointer to system
						variable */
	void*				save,	/*!< out: immediate result
						for update function */
	struct st_mysql_value*		value)	/*!< in: incoming string */
{
	long long	intbuf;
	ulong		commit_concurrency;

	DBUG_ENTER("innobase_commit_concurrency_validate");

	if (value->val_int(value, &intbuf)) {
		/* The value is NULL. That is invalid. */
		DBUG_RETURN(1);
	}

	*reinterpret_cast<ulong*>(save) = commit_concurrency
		= static_cast<ulong>(intbuf);

	/* Allow the value to be updated, as long as it remains zero
	or nonzero. */
	DBUG_RETURN(!(!commit_concurrency == !innobase_commit_concurrency));
}

/*******************************************************************//**
Function for constructing an InnoDB table handler instance. */
static
handler*
innobase_create_handler(
/*====================*/
	handlerton*	hton,	/*!< in: InnoDB handlerton */
	TABLE_SHARE*	table,
	MEM_ROOT*	mem_root)
{
	return(new (mem_root) ha_innobase(hton, table));
}

/* General functions */

/*************************************************************//**
Check that a page_size is correct for InnoDB.  If correct, set the
associated page_size_shift which is the power of 2 for this page size.
@return	an associated page_size_shift if valid, 0 if invalid. */
inline
int
innodb_page_size_validate(
/*======================*/
	ulong	page_size)		/*!< in: Page Size to evaluate */
{
	ulong		n;

	DBUG_ENTER("innodb_page_size_validate");

	for (n = UNIV_PAGE_SIZE_SHIFT_MIN;
	     n <= UNIV_PAGE_SIZE_SHIFT_MAX;
	     n++) {
		if (page_size == (ulong) (1 << n)) {
			DBUG_RETURN(n);
		}
	}

	DBUG_RETURN(0);
}

/******************************************************************//**
Returns true if the thread is the replication thread on the slave
server. Used in srv_conc_enter_innodb() to determine if the thread
should be allowed to enter InnoDB - the replication thread is treated
differently than other threads. Also used in
srv_conc_force_exit_innodb().
@return	true if thd is the replication thread */
UNIV_INTERN
ibool
thd_is_replication_slave_thread(
/*============================*/
	THD*	thd)	/*!< in: thread handle */
{
	return((ibool) thd_slave_thread(thd));
}

/******************************************************************//**
Gets information on the durability property requested by thread.
Used when writing either a prepare or commit record to the log
buffer. @return the durability property. */
UNIV_INTERN
enum durability_properties
thd_requested_durability(
/*=====================*/
	const THD* thd)	/*!< in: thread handle */
{
	return(thd_get_durability_property(thd));
}

/******************************************************************//**
Returns true if transaction should be flagged as read-only.
@return	true if the thd is marked as read-only */
UNIV_INTERN
ibool
thd_trx_is_read_only(
/*=================*/
	THD*	thd)	/*!< in: thread handle */
{
	return(thd != 0 && thd_tx_is_read_only(thd));
}

/******************************************************************//**
Check if the transaction is an auto-commit transaction. TRUE also
implies that it is a SELECT (read-only) transaction.
@return	true if the transaction is an auto commit read-only transaction. */
UNIV_INTERN
ibool
thd_trx_is_auto_commit(
/*===================*/
	THD*	thd)	/*!< in: thread handle, can be NULL */
{
	return(thd != NULL
	       && !thd_test_options(
		       thd,
		       OPTION_NOT_AUTOCOMMIT | OPTION_BEGIN)
	       && thd_is_select(thd));
}

/******************************************************************//**
Save some CPU by testing the value of srv_thread_concurrency in inline
functions. */
static inline
void
innobase_srv_conc_enter_innodb(
/*===========================*/
	trx_t*	trx)	/*!< in: transaction handle */
{
	if (srv_thread_concurrency) {
		if (trx->n_tickets_to_enter_innodb > 0) {

			/* If trx has 'free tickets' to enter the engine left,
			then use one such ticket */

			--trx->n_tickets_to_enter_innodb;

		} else if (trx->mysql_thd != NULL
			   && thd_is_replication_slave_thread(trx->mysql_thd)) {

			UT_WAIT_FOR(
				srv_conc_get_active_threads()
				< srv_thread_concurrency,
				srv_replication_delay * 1000);

		}  else {
			srv_conc_enter_innodb(trx);
		}
	}
}

/******************************************************************//**
Note that the thread wants to leave InnoDB only if it doesn't have
any spare tickets. */
static inline
void
innobase_srv_conc_exit_innodb(
/*==========================*/
	trx_t*	trx)	/*!< in: transaction handle */
{
#ifdef UNIV_SYNC_DEBUG
	ut_ad(!sync_thread_levels_nonempty_trx(trx->has_search_latch));
#endif /* UNIV_SYNC_DEBUG */

	/* This is to avoid making an unnecessary function call. */
	if (trx->declared_to_be_inside_innodb
	    && trx->n_tickets_to_enter_innodb == 0) {

		srv_conc_force_exit_innodb(trx);
	}
}

/******************************************************************//**
Force a thread to leave InnoDB even if it has spare tickets. */
static inline
void
innobase_srv_conc_force_exit_innodb(
/*================================*/
	trx_t*	trx)	/*!< in: transaction handle */
{
#ifdef UNIV_SYNC_DEBUG
	ut_ad(!sync_thread_levels_nonempty_trx(trx->has_search_latch));
#endif /* UNIV_SYNC_DEBUG */

	/* This is to avoid making an unnecessary function call. */
	if (trx->declared_to_be_inside_innodb) {
		srv_conc_force_exit_innodb(trx);
	}
}

/******************************************************************//**
Returns the NUL terminated value of glob_hostname.
@return	pointer to glob_hostname. */
UNIV_INTERN
const char*
server_get_hostname()
/*=================*/
{
	return(glob_hostname);
}

/******************************************************************//**
Returns true if the transaction this thread is processing has edited
non-transactional tables. Used by the deadlock detector when deciding
which transaction to rollback in case of a deadlock - we try to avoid
rolling back transactions that have edited non-transactional tables.
@return	true if non-transactional tables have been edited */
UNIV_INTERN
ibool
thd_has_edited_nontrans_tables(
/*===========================*/
	THD*	thd)	/*!< in: thread handle */
{
	return((ibool) thd_non_transactional_update(thd));
}

/******************************************************************//**
Returns true if the thread is executing a SELECT statement.
@return	true if thd is executing SELECT */
UNIV_INTERN
ibool
thd_is_select(
/*==========*/
	const THD*	thd)	/*!< in: thread handle */
{
	return(thd_sql_command(thd) == SQLCOM_SELECT);
}

/******************************************************************//**
Returns true if the thread supports XA,
global value of innodb_supports_xa if thd is NULL.
@return	true if thd has XA support */
UNIV_INTERN
ibool
thd_supports_xa(
/*============*/
	THD*	thd)	/*!< in: thread handle, or NULL to query
			the global innodb_supports_xa */
{
	return(THDVAR(thd, support_xa));
}

/******************************************************************//**
Returns the lock wait timeout for the current connection.
@return	the lock wait timeout, in seconds */
UNIV_INTERN
ulong
thd_lock_wait_timeout(
/*==================*/
	THD*	thd)	/*!< in: thread handle, or NULL to query
			the global innodb_lock_wait_timeout */
{
	/* According to <mysql/plugin.h>, passing thd == NULL
	returns the global value of the session variable. */
	return(THDVAR(thd, lock_wait_timeout));
}

/******************************************************************//**
Set the time waited for the lock for the current query. */
UNIV_INTERN
void
thd_set_lock_wait_time(
/*===================*/
	THD*	thd,	/*!< in/out: thread handle */
	ulint	value)	/*!< in: time waited for the lock */
{
	if (thd) {
		thd_storage_lock_wait(thd, value);
	}
}

/********************************************************************//**
Obtain the InnoDB transaction of a MySQL thread.
@return	reference to transaction pointer */
__attribute__((warn_unused_result, nonnull))
static inline
trx_t*&
thd_to_trx(
/*=======*/
	THD*	thd)	/*!< in: MySQL thread */
{
	return(*(trx_t**) thd_ha_data(thd, innodb_hton_ptr));
}

/********************************************************************//**
Call this function when mysqld passes control to the client. That is to
avoid deadlocks on the adaptive hash S-latch possibly held by thd. For more
documentation, see handler.cc.
@return	0 */
static
int
innobase_release_temporary_latches(
/*===============================*/
	handlerton*	hton,	/*!< in: handlerton */
	THD*		thd)	/*!< in: MySQL thread */
{
	DBUG_ASSERT(hton == innodb_hton_ptr);

	if (!innodb_inited) {

		return(0);
	}

	trx_t*	trx = thd_to_trx(thd);

	if (trx != NULL) {
		trx_search_latch_release_if_reserved(trx);
	}

	return(0);
}

/********************************************************************//**
Increments innobase_active_counter and every INNOBASE_WAKE_INTERVALth
time calls srv_active_wake_master_thread. This function should be used
when a single database operation may introduce a small need for
server utility activity, like checkpointing. */
static inline
void
innobase_active_small(void)
/*=======================*/
{
	innobase_active_counter++;

	if ((innobase_active_counter % INNOBASE_WAKE_INTERVAL) == 0) {
		srv_active_wake_master_thread();
	}
}

/********************************************************************//**
Converts an InnoDB error code to a MySQL error code and also tells to MySQL
about a possible transaction rollback inside InnoDB caused by a lock wait
timeout or a deadlock.
@return	MySQL error code */
static
int
convert_error_code_to_mysql(
/*========================*/
	dberr_t	error,	/*!< in: InnoDB error code */
	ulint	flags,  /*!< in: InnoDB table flags, or 0 */
	THD*	thd)	/*!< in: user thread handle or NULL */
{
	switch (error) {
	case DB_SUCCESS:
		return(0);

	case DB_INTERRUPTED:
		my_error(ER_QUERY_INTERRUPTED, MYF(0));
		/* fall through */

	case DB_FOREIGN_EXCEED_MAX_CASCADE:
		ut_ad(thd);
		push_warning_printf(thd, Sql_condition::SL_WARNING,
				    HA_ERR_ROW_IS_REFERENCED,
				    "InnoDB: Cannot delete/update "
				    "rows with cascading foreign key "
				    "constraints that exceed max "
				    "depth of %d. Please "
				    "drop extra constraints and try "
				    "again", DICT_FK_MAX_RECURSIVE_LOAD);

		/* fall through */

	case DB_ERROR:
	default:
		return(-1); /* unspecified error */

	case DB_DUPLICATE_KEY:
		/* Be cautious with returning this error, since
		mysql could re-enter the storage layer to get
		duplicated key info, the operation requires a
		valid table handle and/or transaction information,
		which might not always be available in the error
		handling stage. */
		return(HA_ERR_FOUND_DUPP_KEY);

	case DB_READ_ONLY:
		return(HA_ERR_TABLE_READONLY);

	case DB_FOREIGN_DUPLICATE_KEY:
		return(HA_ERR_FOREIGN_DUPLICATE_KEY);

	case DB_MISSING_HISTORY:
		return(HA_ERR_TABLE_DEF_CHANGED);

	case DB_RECORD_NOT_FOUND:
		return(HA_ERR_NO_ACTIVE_RECORD);

	case DB_DEADLOCK:
		/* Since we rolled back the whole transaction, we must
		tell it also to MySQL so that MySQL knows to empty the
		cached binlog for this transaction */

		if (thd) {
			thd_mark_transaction_to_rollback(thd, TRUE);
		}

		return(HA_ERR_LOCK_DEADLOCK);

	case DB_LOCK_WAIT_TIMEOUT:
		/* Starting from 5.0.13, we let MySQL just roll back the
		latest SQL statement in a lock wait timeout. Previously, we
		rolled back the whole transaction. */

		if (thd) {
			thd_mark_transaction_to_rollback(
				thd, (bool) row_rollback_on_timeout);
		}

		return(HA_ERR_LOCK_WAIT_TIMEOUT);

	case DB_NO_REFERENCED_ROW:
		return(HA_ERR_NO_REFERENCED_ROW);

	case DB_ROW_IS_REFERENCED:
		return(HA_ERR_ROW_IS_REFERENCED);

	case DB_CANNOT_ADD_CONSTRAINT:
	case DB_CHILD_NO_INDEX:
	case DB_PARENT_NO_INDEX:
		return(HA_ERR_CANNOT_ADD_FOREIGN);

	case DB_CANNOT_DROP_CONSTRAINT:

		return(HA_ERR_ROW_IS_REFERENCED); /* TODO: This is a bit
						misleading, a new MySQL error
						code should be introduced */

	case DB_CORRUPTION:
		return(HA_ERR_CRASHED);

	case DB_OUT_OF_FILE_SPACE:
		return(HA_ERR_RECORD_FILE_FULL);

	case DB_TABLE_IN_FK_CHECK:
		return(HA_ERR_TABLE_IN_FK_CHECK);

	case DB_TABLE_IS_BEING_USED:
		return(HA_ERR_WRONG_COMMAND);

	case DB_TABLESPACE_DELETED:
	case DB_TABLE_NOT_FOUND:
		return(HA_ERR_NO_SUCH_TABLE);

	case DB_TABLESPACE_NOT_FOUND:
		return(HA_ERR_NO_SUCH_TABLE);

	case DB_TOO_BIG_RECORD: {
		/* If prefix is true then a 768-byte prefix is stored
		locally for BLOB fields. Refer to dict_table_get_format() */
		bool prefix = (dict_tf_get_format(flags) == UNIV_FORMAT_A);
		my_printf_error(ER_TOO_BIG_ROWSIZE,
			"Row size too large (> %lu). Changing some columns "
			"to TEXT or BLOB %smay help. In current row "
			"format, BLOB prefix of %d bytes is stored inline.",
			MYF(0),
			page_get_free_space_of_empty(flags &
				DICT_TF_COMPACT) / 2,
			prefix ? "or using ROW_FORMAT=DYNAMIC "
			"or ROW_FORMAT=COMPRESSED ": "",
			prefix ? DICT_MAX_FIXED_COL_LEN : 0);
		return(HA_ERR_TO_BIG_ROW);
	}

	case DB_TOO_BIG_INDEX_COL:
		my_error(ER_INDEX_COLUMN_TOO_LONG, MYF(0),
			 DICT_MAX_FIELD_LEN_BY_FORMAT_FLAG(flags));
		return(HA_ERR_INDEX_COL_TOO_LONG);

	case DB_NO_SAVEPOINT:
		return(HA_ERR_NO_SAVEPOINT);

	case DB_LOCK_TABLE_FULL:
		/* Since we rolled back the whole transaction, we must
		tell it also to MySQL so that MySQL knows to empty the
		cached binlog for this transaction */

		if (thd) {
			thd_mark_transaction_to_rollback(thd, TRUE);
		}

		return(HA_ERR_LOCK_TABLE_FULL);

	case DB_FTS_INVALID_DOCID:
		return(HA_FTS_INVALID_DOCID);

	case DB_TOO_MANY_CONCURRENT_TRXS:
		return(HA_ERR_TOO_MANY_CONCURRENT_TRXS);
	case DB_UNSUPPORTED:
		return(HA_ERR_UNSUPPORTED);
	case DB_INDEX_CORRUPT:
		return(HA_ERR_INDEX_CORRUPT);
	case DB_UNDO_RECORD_TOO_BIG:
		return(HA_ERR_UNDO_REC_TOO_BIG);
	case DB_OUT_OF_MEMORY:
		return(HA_ERR_OUT_OF_MEM);
	case DB_TABLESPACE_EXISTS:
		return(HA_ERR_TABLESPACE_EXISTS);
	}
}

/*************************************************************//**
Prints info of a THD object (== user session thread) to the given file. */
UNIV_INTERN
void
innobase_mysql_print_thd(
/*=====================*/
	FILE*	f,		/*!< in: output stream */
	THD*	thd,		/*!< in: MySQL THD object */
	uint	max_query_len)	/*!< in: max query length to print, or 0 to
				use the default max length */
{
	char	buffer[1024];

	fputs(thd_security_context(thd, buffer, sizeof buffer,
				   max_query_len), f);
	putc('\n', f);
}

/******************************************************************//**
Get the error message format string.
@return the format string or 0 if not found. */
UNIV_INTERN
const char*
innobase_get_err_msg(
/*=================*/
	int	error_code)	/*!< in: MySQL error code */
{
	return(my_get_err_msg(error_code));
}

/******************************************************************//**
Get the variable length bounds of the given character set. */
UNIV_INTERN
void
innobase_get_cset_width(
/*====================*/
	ulint	cset,		/*!< in: MySQL charset-collation code */
	ulint*	mbminlen,	/*!< out: minimum length of a char (in bytes) */
	ulint*	mbmaxlen)	/*!< out: maximum length of a char (in bytes) */
{
	CHARSET_INFO*	cs;
	ut_ad(cset <= MAX_CHAR_COLL_NUM);
	ut_ad(mbminlen);
	ut_ad(mbmaxlen);

	cs = all_charsets[cset];
	if (cs) {
		*mbminlen = cs->mbminlen;
		*mbmaxlen = cs->mbmaxlen;
		ut_ad(*mbminlen < DATA_MBMAX);
		ut_ad(*mbmaxlen < DATA_MBMAX);
	} else {
		THD*	thd = current_thd;

		if (thd && thd_sql_command(thd) == SQLCOM_DROP_TABLE) {

			/* Fix bug#46256: allow tables to be dropped if the
			collation is not found, but issue a warning. */
			if ((log_warnings)
			    && (cset != 0)){

				sql_print_warning(
					"Unknown collation #%lu.", cset);
			}
		} else {

			ut_a(cset == 0);
		}

		*mbminlen = *mbmaxlen = 0;
	}
}

/******************************************************************//**
Converts an identifier to a table name. */
UNIV_INTERN
void
innobase_convert_from_table_id(
/*===========================*/
	struct charset_info_st*	cs,	/*!< in: the 'from' character set */
	char*			to,	/*!< out: converted identifier */
	const char*		from,	/*!< in: identifier to convert */
	ulint			len)	/*!< in: length of 'to', in bytes */
{
	uint	errors;

	strconvert(cs, from, &my_charset_filename, to, (uint) len, &errors);
}

/******************************************************************//**
Converts an identifier to UTF-8. */
UNIV_INTERN
void
innobase_convert_from_id(
/*=====================*/
	struct charset_info_st*	cs,	/*!< in: the 'from' character set */
	char*			to,	/*!< out: converted identifier */
	const char*		from,	/*!< in: identifier to convert */
	ulint			len)	/*!< in: length of 'to', in bytes */
{
	uint	errors;

	strconvert(cs, from, system_charset_info, to, (uint) len, &errors);
}

/******************************************************************//**
Compares NUL-terminated UTF-8 strings case insensitively.
@return	0 if a=b, <0 if a<b, >1 if a>b */
UNIV_INTERN
int
innobase_strcasecmp(
/*================*/
	const char*	a,	/*!< in: first string to compare */
	const char*	b)	/*!< in: second string to compare */
{
	if (!a) {
		if (!b) {
			return(0);
		} else {
			return(-1);
		}
	} else if (!b) {
		return(1);
	}

	return(my_strcasecmp(system_charset_info, a, b));
}

/******************************************************************//**
Compares NUL-terminated UTF-8 strings case insensitively. The
second string contains wildcards.
@return 0 if a match is found, 1 if not */
UNIV_INTERN
int
innobase_wildcasecmp(
/*=================*/
	const char*	a,	/*!< in: string to compare */
	const char*	b)	/*!< in: wildcard string to compare */
{
	return(wild_case_compare(system_charset_info, a, b));
}

/******************************************************************//**
Strip dir name from a full path name and return only the file name
@return file name or "null" if no file name */
UNIV_INTERN
const char*
innobase_basename(
/*==============*/
	const char*	path_name)	/*!< in: full path name */
{
	const char*	name = base_name(path_name);

	return((name) ? name : "null");
}

/******************************************************************//**
Makes all characters in a NUL-terminated UTF-8 string lower case. */
UNIV_INTERN
void
innobase_casedn_str(
/*================*/
	char*	a)	/*!< in/out: string to put in lower case */
{
	my_casedn_str(system_charset_info, a);
}

/**********************************************************************//**
Determines the connection character set.
@return	connection character set */
UNIV_INTERN
struct charset_info_st*
innobase_get_charset(
/*=================*/
	THD*	mysql_thd)	/*!< in: MySQL thread handle */
{
	return(thd_charset(mysql_thd));
}

/**********************************************************************//**
Determines the current SQL statement.
@return	SQL statement string */
UNIV_INTERN
const char*
innobase_get_stmt(
/*==============*/
	THD*	thd,		/*!< in: MySQL thread handle */
	size_t*	length)		/*!< out: length of the SQL statement */
{
	LEX_STRING* stmt;

	stmt = thd_query_string(thd);
	*length = stmt->length;
	return(stmt->str);
}

/**********************************************************************//**
Get the current setting of the table_def_size global parameter. We do
a dirty read because for one there is no synchronization object and
secondly there is little harm in doing so even if we get a torn read.
@return	value of table_def_size */
UNIV_INTERN
ulint
innobase_get_table_cache_size(void)
/*===============================*/
{
	return(table_def_size);
}

/**********************************************************************//**
Get the current setting of the lower_case_table_names global parameter from
mysqld.cc. We do a dirty read because for one there is no synchronization
object and secondly there is little harm in doing so even if we get a torn
read.
@return	value of lower_case_table_names */
UNIV_INTERN
ulint
innobase_get_lower_case_table_names(void)
/*=====================================*/
{
	return(lower_case_table_names);
}

/*********************************************************************//**
Creates a temporary file.
@return	temporary file descriptor, or < 0 on error */
UNIV_INTERN
int
innobase_mysql_tmpfile(void)
/*========================*/
{
	int	fd2 = -1;
	File	fd;

	DBUG_EXECUTE_IF(
		"innobase_tmpfile_creation_failure",
		return(-1);
	);

	fd = mysql_tmpfile("ib");

	if (fd >= 0) {
		/* Copy the file descriptor, so that the additional resources
		allocated by create_temp_file() can be freed by invoking
		my_close().

		Because the file descriptor returned by this function
		will be passed to fdopen(), it will be closed by invoking
		fclose(), which in turn will invoke close() instead of
		my_close(). */

#ifdef _WIN32
		/* Note that on Windows, the integer returned by mysql_tmpfile
		has no relation to C runtime file descriptor. Here, we need
		to call my_get_osfhandle to get the HANDLE and then convert it
		to C runtime filedescriptor. */
		{
			HANDLE hFile = my_get_osfhandle(fd);
			HANDLE hDup;
			BOOL bOK = DuplicateHandle(
					GetCurrentProcess(),
					hFile, GetCurrentProcess(),
					&hDup, 0, FALSE, DUPLICATE_SAME_ACCESS);
			if (bOK) {
				fd2 = _open_osfhandle((intptr_t) hDup, 0);
			} else {
				my_osmaperr(GetLastError());
				fd2 = -1;
			}
		}
#else
		fd2 = dup(fd);
#endif
		if (fd2 < 0) {
			char errbuf[MYSYS_STRERROR_SIZE];
			DBUG_PRINT("error",("Got error %d on dup",fd2));
			my_errno=errno;
			my_error(EE_OUT_OF_FILERESOURCES,
				 MYF(ME_BELL+ME_WAITTANG),
				 "ib*", my_errno,
				 my_strerror(errbuf, sizeof(errbuf), my_errno));
		}
		my_close(fd, MYF(MY_WME));
	}
	return(fd2);
}

/*********************************************************************//**
Wrapper around MySQL's copy_and_convert function.
@return	number of bytes copied to 'to' */
UNIV_INTERN
ulint
innobase_convert_string(
/*====================*/
	void*		to,		/*!< out: converted string */
	ulint		to_length,	/*!< in: number of bytes reserved
					for the converted string */
	CHARSET_INFO*	to_cs,		/*!< in: character set to convert to */
	const void*	from,		/*!< in: string to convert */
	ulint		from_length,	/*!< in: number of bytes to convert */
	CHARSET_INFO*	from_cs,	/*!< in: character set to convert
					from */
	uint*		errors)		/*!< out: number of errors encountered
					during the conversion */
{
	return(copy_and_convert(
			(char*) to, (uint32) to_length, to_cs,
			(const char*) from, (uint32) from_length, from_cs,
			errors));
}

/*******************************************************************//**
Formats the raw data in "data" (in InnoDB on-disk format) that is of
type DATA_(CHAR|VARCHAR|MYSQL|VARMYSQL) using "charset_coll" and writes
the result to "buf". The result is converted to "system_charset_info".
Not more than "buf_size" bytes are written to "buf".
The result is always NUL-terminated (provided buf_size > 0) and the
number of bytes that were written to "buf" is returned (including the
terminating NUL).
@return	number of bytes that were written */
UNIV_INTERN
ulint
innobase_raw_format(
/*================*/
	const char*	data,		/*!< in: raw data */
	ulint		data_len,	/*!< in: raw data length
					in bytes */
	ulint		charset_coll,	/*!< in: charset collation */
	char*		buf,		/*!< out: output buffer */
	ulint		buf_size)	/*!< in: output buffer size
					in bytes */
{
	/* XXX we use a hard limit instead of allocating
	but_size bytes from the heap */
	CHARSET_INFO*	data_cs;
	char		buf_tmp[8192];
	ulint		buf_tmp_used;
	uint		num_errors;

	data_cs = all_charsets[charset_coll];

	buf_tmp_used = innobase_convert_string(buf_tmp, sizeof(buf_tmp),
					       system_charset_info,
					       data, data_len, data_cs,
					       &num_errors);

	return(ut_str_sql_format(buf_tmp, buf_tmp_used, buf, buf_size));
}

/*********************************************************************//**
Compute the next autoinc value.

For MySQL replication the autoincrement values can be partitioned among
the nodes. The offset is the start or origin of the autoincrement value
for a particular node. For n nodes the increment will be n and the offset
will be in the interval [1, n]. The formula tries to allocate the next
value for a particular node.

Note: This function is also called with increment set to the number of
values we want to reserve for multi-value inserts e.g.,

	INSERT INTO T VALUES(), (), ();

innobase_next_autoinc() will be called with increment set to 3 where
autoinc_lock_mode != TRADITIONAL because we want to reserve 3 values for
the multi-value INSERT above.
@return	the next value */
UNIV_INTERN
ulonglong
innobase_next_autoinc(
/*==================*/
	ulonglong	current,	/*!< in: Current value */
	ulonglong	need,		/*!< in: count of values needed */
	ulonglong	step,		/*!< in: AUTOINC increment step */
	ulonglong	offset,		/*!< in: AUTOINC offset */
	ulonglong	max_value)	/*!< in: max value for type */
{
	ulonglong	next_value;
	ulonglong	block = need * step;

	/* Should never be 0. */
	ut_a(need > 0);
	ut_a(block > 0);
	ut_a(max_value > 0);

	/* According to MySQL documentation, if the offset is greater than
	the step then the offset is ignored. */
	if (offset > block) {
		offset = 0;
	}

	/* Check for overflow. Current can be > max_value if the value is
	in reality a negative value.The visual studio compilers converts
	large double values automatically into unsigned long long datatype
	maximum value */

	if (block >= max_value
	    || offset > max_value
	    || current >= max_value
	    || max_value - offset <= offset) {

		next_value = max_value;
	} else {
		ut_a(max_value > current);

		ulonglong	free = max_value - current;

		if (free < offset || free - offset <= block) {
			next_value = max_value;
		} else {
			next_value = 0;
		}
	}

	if (next_value == 0) {
		ulonglong	next;

		if (current > offset) {
			next = (current - offset) / step;
		} else {
			next = (offset - current) / step;
		}

		ut_a(max_value > next);
		next_value = next * step;
		/* Check for multiplication overflow. */
		ut_a(next_value >= next);
		ut_a(max_value > next_value);

		/* Check for overflow */
		if (max_value - next_value >= block) {

			next_value += block;

			if (max_value - next_value >= offset) {
				next_value += offset;
			} else {
				next_value = max_value;
			}
		} else {
			next_value = max_value;
		}
	}

	ut_a(next_value != 0);
	ut_a(next_value <= max_value);

	return(next_value);
}

/*********************************************************************//**
Initializes some fields in an InnoDB transaction object. */
static
void
innobase_trx_init(
/*==============*/
	THD*	thd,	/*!< in: user thread handle */
	trx_t*	trx)	/*!< in/out: InnoDB transaction handle */
{
	DBUG_ENTER("innobase_trx_init");
	DBUG_ASSERT(EQ_CURRENT_THD(thd));
	DBUG_ASSERT(thd == trx->mysql_thd);

	trx->check_foreigns = !thd_test_options(
		thd, OPTION_NO_FOREIGN_KEY_CHECKS);

	trx->check_unique_secondary = !thd_test_options(
		thd, OPTION_RELAXED_UNIQUE_CHECKS);

	DBUG_VOID_RETURN;
}

/*********************************************************************//**
Allocates an InnoDB transaction for a MySQL handler object for DML.
@return	InnoDB transaction handle */
UNIV_INTERN
trx_t*
innobase_trx_allocate(
/*==================*/
	THD*	thd)	/*!< in: user thread handle */
{
	trx_t*	trx;

	DBUG_ENTER("innobase_trx_allocate");
	DBUG_ASSERT(thd != NULL);
	DBUG_ASSERT(EQ_CURRENT_THD(thd));

	trx = trx_allocate_for_mysql();

	trx->mysql_thd = thd;

	innobase_trx_init(thd, trx);

	DBUG_RETURN(trx);
}

/*********************************************************************//**
Gets the InnoDB transaction handle for a MySQL handler object, creates
an InnoDB transaction struct if the corresponding MySQL thread struct still
lacks one.
@return	InnoDB transaction handle */
static inline
trx_t*
check_trx_exists(
/*=============*/
	THD*	thd)	/*!< in: user thread handle */
{
	trx_t*&	trx = thd_to_trx(thd);

	ut_ad(EQ_CURRENT_THD(thd));

	if (trx == NULL) {
		trx = innobase_trx_allocate(thd);
	} else if (UNIV_UNLIKELY(trx->magic_n != TRX_MAGIC_N)) {
		mem_analyze_corruption(trx);
		ut_error;
	}

	innobase_trx_init(thd, trx);

	return(trx);
}

/*********************************************************************//**
Note that a transaction has been registered with MySQL.
@return true if transaction is registered with MySQL 2PC coordinator */
static inline
bool
trx_is_registered_for_2pc(
/*=========================*/
	const trx_t*	trx)	/* in: transaction */
{
	return(trx->is_registered == 1);
}

/*********************************************************************//**
Note that a transaction has been registered with MySQL 2PC coordinator. */
static inline
void
trx_register_for_2pc(
/*==================*/
	trx_t*	trx)	/* in: transaction */
{
	trx->is_registered = 1;
	ut_ad(trx->owns_prepare_mutex == 0);
}

/*********************************************************************//**
Note that a transaction has been deregistered. */
static inline
void
trx_deregister_from_2pc(
/*====================*/
	trx_t*	trx)	/* in: transaction */
{
	trx->is_registered = 0;
	trx->owns_prepare_mutex = 0;
}


/*********************************************************************//**
Check if transaction is started.
@reutrn true if transaction is in state started */
static
bool
trx_is_started(
/*===========*/
	trx_t*	trx)	/* in: transaction */
{
	return(trx->state != TRX_STATE_NOT_STARTED);
}

/*********************************************************************//**
Copy table flags from MySQL's HA_CREATE_INFO into an InnoDB table object.
Those flags are stored in .frm file and end up in the MySQL table object,
but are frequently used inside InnoDB so we keep their copies into the
InnoDB table object. */
UNIV_INTERN
void
innobase_copy_frm_flags_from_create_info(
/*=====================================*/
	dict_table_t*	innodb_table,		/*!< in/out: InnoDB table */
	HA_CREATE_INFO*	create_info)		/*!< in: create info */
{
	ibool	ps_on;
	ibool	ps_off;

	if (dict_table_is_temporary(innodb_table) || srv_read_only_mode) {
		/* Temp tables do not use persistent stats. */
		ps_on = FALSE;
		ps_off = TRUE;
	} else {
		ps_on = create_info->table_options
			& HA_OPTION_STATS_PERSISTENT;
		ps_off = create_info->table_options
			& HA_OPTION_NO_STATS_PERSISTENT;
	}

	dict_stats_set_persistent(innodb_table, ps_on, ps_off);

	dict_stats_auto_recalc_set(
		innodb_table,
		create_info->stats_auto_recalc == HA_STATS_AUTO_RECALC_ON,
		create_info->stats_auto_recalc == HA_STATS_AUTO_RECALC_OFF);

	innodb_table->stats_sample_pages = create_info->stats_sample_pages;
}

/*********************************************************************//**
Copy table flags from MySQL's TABLE_SHARE into an InnoDB table object.
Those flags are stored in .frm file and end up in the MySQL table object,
but are frequently used inside InnoDB so we keep their copies into the
InnoDB table object. */
UNIV_INTERN
void
innobase_copy_frm_flags_from_table_share(
/*=====================================*/
	dict_table_t*	innodb_table,		/*!< in/out: InnoDB table */
	TABLE_SHARE*	table_share)		/*!< in: table share */
{
	ibool	ps_on;
	ibool	ps_off;

	if (dict_table_is_temporary(innodb_table) || srv_read_only_mode) {
		/* Temp tables do not use persistent stats */
		ps_on = FALSE;
		ps_off = TRUE;
	} else {
		ps_on = table_share->db_create_options
			& HA_OPTION_STATS_PERSISTENT;
		ps_off = table_share->db_create_options
			& HA_OPTION_NO_STATS_PERSISTENT;
	}

	dict_stats_set_persistent(innodb_table, ps_on, ps_off);

	dict_stats_auto_recalc_set(
		innodb_table,
		table_share->stats_auto_recalc == HA_STATS_AUTO_RECALC_ON,
		table_share->stats_auto_recalc == HA_STATS_AUTO_RECALC_OFF);

	innodb_table->stats_sample_pages = table_share->stats_sample_pages;
}

/*********************************************************************//**
Construct ha_innobase handler. */
UNIV_INTERN
ha_innobase::ha_innobase(
/*=====================*/
	handlerton*	hton,
	TABLE_SHARE*	table_arg)
	:handler(hton, table_arg),
	prebuilt(NULL),
	int_table_flags(HA_REC_NOT_IN_SEQ |
		  HA_NULL_IN_KEY |
		  HA_CAN_INDEX_BLOBS |
		  HA_CAN_SQL_HANDLER |
		  HA_PRIMARY_KEY_REQUIRED_FOR_POSITION |
		  HA_PRIMARY_KEY_IN_READ_INDEX |
		  HA_BINLOG_ROW_CAPABLE |
		  HA_CAN_GEOMETRY | HA_PARTIAL_COLUMN_READ |
		  HA_TABLE_SCAN_ON_INDEX | HA_CAN_FULLTEXT |
		  HA_CAN_FULLTEXT_EXT | HA_CAN_EXPORT),
	start_of_scan(0),
	num_write_row(0)
{}

/*********************************************************************//**
Destruct ha_innobase handler. */
UNIV_INTERN
ha_innobase::~ha_innobase()
/*======================*/
{
}

/*********************************************************************//**
Updates the user_thd field in a handle and also allocates a new InnoDB
transaction handle if needed, and updates the transaction fields in the
prebuilt struct. */
UNIV_INTERN inline
void
ha_innobase::update_thd(
/*====================*/
	THD*	thd)	/*!< in: thd to use the handle */
{
	trx_t*		trx;

	/* The table should have been opened in ha_innobase::open(). */
	DBUG_ASSERT(prebuilt->table->n_ref_count > 0);

	trx = check_trx_exists(thd);

	if (prebuilt->trx != trx) {

		row_update_prebuilt_trx(prebuilt, trx);
	}

	user_thd = thd;
}

/*********************************************************************//**
Updates the user_thd field in a handle and also allocates a new InnoDB
transaction handle if needed, and updates the transaction fields in the
prebuilt struct. */
UNIV_INTERN
void
ha_innobase::update_thd()
/*=====================*/
{
	THD*	thd = ha_thd();

	ut_ad(EQ_CURRENT_THD(thd));
	update_thd(thd);
}

/*********************************************************************//**
Registers an InnoDB transaction with the MySQL 2PC coordinator, so that
the MySQL XA code knows to call the InnoDB prepare and commit, or rollback
for the transaction. This MUST be called for every transaction for which
the user may call commit or rollback. Calling this several times to register
the same transaction is allowed, too. This function also registers the
current SQL statement. */
static inline
void
innobase_register_trx(
/*==================*/
	handlerton*	hton,	/* in: Innobase handlerton */
	THD*		thd,	/* in: MySQL thd (connection) object */
	trx_t*		trx)	/* in: transaction to register */
{
	trans_register_ha(thd, FALSE, hton);

	if (!trx_is_registered_for_2pc(trx)
	    && thd_test_options(thd, OPTION_NOT_AUTOCOMMIT | OPTION_BEGIN)) {

		trans_register_ha(thd, TRUE, hton);
	}

	trx_register_for_2pc(trx);
}

/*	BACKGROUND INFO: HOW THE MYSQL QUERY CACHE WORKS WITH INNODB
	------------------------------------------------------------

1) The use of the query cache for TBL is disabled when there is an
uncommitted change to TBL.

2) When a change to TBL commits, InnoDB stores the current value of
its global trx id counter, let us denote it by INV_TRX_ID, to the table object
in the InnoDB data dictionary, and does only allow such transactions whose
id <= INV_TRX_ID to use the query cache.

3) When InnoDB does an INSERT/DELETE/UPDATE to a table TBL, or an implicit
modification because an ON DELETE CASCADE, we invalidate the MySQL query cache
of TBL immediately.

How this is implemented inside InnoDB:

1) Since every modification always sets an IX type table lock on the InnoDB
table, it is easy to check if there can be uncommitted modifications for a
table: just check if there are locks in the lock list of the table.

2) When a transaction inside InnoDB commits, it reads the global trx id
counter and stores the value INV_TRX_ID to the tables on which it had a lock.

3) If there is an implicit table change from ON DELETE CASCADE or SET NULL,
InnoDB calls an invalidate method for the MySQL query cache for that table.

How this is implemented inside sql_cache.cc:

1) The query cache for an InnoDB table TBL is invalidated immediately at an
INSERT/UPDATE/DELETE, just like in the case of MyISAM. No need to delay
invalidation to the transaction commit.

2) To store or retrieve a value from the query cache of an InnoDB table TBL,
any query must first ask InnoDB's permission. We must pass the thd as a
parameter because InnoDB will look at the trx id, if any, associated with
that thd. Also the full_name which is used as key to search for the table
object. The full_name is a string containing the normalized path to the
table in the canonical format.

3) Use of the query cache for InnoDB tables is now allowed also when
AUTOCOMMIT==0 or we are inside BEGIN ... COMMIT. Thus transactions no longer
put restrictions on the use of the query cache.
*/

/******************************************************************//**
The MySQL query cache uses this to check from InnoDB if the query cache at
the moment is allowed to operate on an InnoDB table. The SQL query must
be a non-locking SELECT.

The query cache is allowed to operate on certain query only if this function
returns TRUE for all tables in the query.

If thd is not in the autocommit state, this function also starts a new
transaction for thd if there is no active trx yet, and assigns a consistent
read view to it if there is no read view yet.

Why a deadlock of threads is not possible: the query cache calls this function
at the start of a SELECT processing. Then the calling thread cannot be
holding any InnoDB semaphores. The calling thread is holding the
query cache mutex, and this function will reserve the InnoDB trx_sys->mutex.
Thus, the 'rank' in sync0sync.h of the MySQL query cache mutex is above
the InnoDB trx_sys->mutex.
@return TRUE if permitted, FALSE if not; note that the value FALSE
does not mean we should invalidate the query cache: invalidation is
called explicitly */
static
my_bool
innobase_query_caching_of_table_permitted(
/*======================================*/
	THD*	thd,		/*!< in: thd of the user who is trying to
				store a result to the query cache or
				retrieve it */
	char*	full_name,	/*!< in: normalized path to the table */
	uint	full_name_len,	/*!< in: length of the normalized path 
                                to the table */
	ulonglong *unused)	/*!< unused for this engine */
{
	ibool	is_autocommit;
	trx_t*	trx;
	char	norm_name[1000];

	ut_a(full_name_len < 999);

	trx = check_trx_exists(thd);

	if (trx->isolation_level == TRX_ISO_SERIALIZABLE) {
		/* In the SERIALIZABLE mode we add LOCK IN SHARE MODE to every
		plain SELECT if AUTOCOMMIT is not on. */

		return((my_bool)FALSE);
	}

	if (UNIV_UNLIKELY(trx->has_search_latch)) {
		sql_print_error("The calling thread is holding the adaptive "
				"search, latch though calling "
				"innobase_query_caching_of_table_permitted.");
		trx_print(stderr, trx, 1024);
	}

	trx_search_latch_release_if_reserved(trx);

	innobase_srv_conc_force_exit_innodb(trx);

	if (!thd_test_options(thd, OPTION_NOT_AUTOCOMMIT | OPTION_BEGIN)) {

		is_autocommit = TRUE;
	} else {
		is_autocommit = FALSE;

	}

	if (is_autocommit && trx->n_mysql_tables_in_use == 0) {
		/* We are going to retrieve the query result from the query
		cache. This cannot be a store operation to the query cache
		because then MySQL would have locks on tables already.

		TODO: if the user has used LOCK TABLES to lock the table,
		then we open a transaction in the call of row_.. below.
		That trx can stay open until UNLOCK TABLES. The same problem
		exists even if we do not use the query cache. MySQL should be
		modified so that it ALWAYS calls some cleanup function when
		the processing of a query ends!

		We can imagine we instantaneously serialize this consistent
		read trx to the current trx id counter. If trx2 would have
		changed the tables of a query result stored in the cache, and
		trx2 would have already committed, making the result obsolete,
		then trx2 would have already invalidated the cache. Thus we
		can trust the result in the cache is ok for this query. */

		return((my_bool)TRUE);
	}

	/* Normalize the table name to InnoDB format */
	normalize_table_name(norm_name, full_name);

	innobase_register_trx(innodb_hton_ptr, thd, trx);

	if (row_search_check_if_query_cache_permitted(trx, norm_name)) {

		/* printf("Query cache for %s permitted\n", norm_name); */

		return((my_bool)TRUE);
	}

	/* printf("Query cache for %s NOT permitted\n", norm_name); */

	return((my_bool)FALSE);
}

/*****************************************************************//**
Invalidates the MySQL query cache for the table. */
UNIV_INTERN
void
innobase_invalidate_query_cache(
/*============================*/
	trx_t*		trx,		/*!< in: transaction which
					modifies the table */
	const char*	full_name,	/*!< in: concatenation of
					database name, null char NUL,
					table name, null char NUL;
					NOTE that in Windows this is
					always in LOWER CASE! */
	ulint		full_name_len)	/*!< in: full name length where
					also the null chars count */
{
	/* Note that the sync0sync.h rank of the query cache mutex is just
	above the InnoDB trx_sys_t->lock. The caller of this function must
	not have latches of a lower rank. */

	/* Argument TRUE below means we are using transactions */
#ifdef HAVE_QUERY_CACHE
	mysql_query_cache_invalidate4(trx->mysql_thd,
				      full_name,
				      (uint32) full_name_len,
				      TRUE);
#endif
}

/*****************************************************************//**
Convert an SQL identifier to the MySQL system_charset_info (UTF-8)
and quote it if needed.
@return	pointer to the end of buf */
static
char*
innobase_convert_identifier(
/*========================*/
	char*		buf,	/*!< out: buffer for converted identifier */
	ulint		buflen,	/*!< in: length of buf, in bytes */
	const char*	id,	/*!< in: identifier to convert */
	ulint		idlen,	/*!< in: length of id, in bytes */
	THD*		thd,	/*!< in: MySQL connection thread, or NULL */
	ibool		file_id)/*!< in: TRUE=id is a table or database name;
				FALSE=id is an UTF-8 string */
{
	char nz[NAME_LEN + 1];
	char nz2[NAME_LEN + 1 + EXPLAIN_FILENAME_MAX_EXTRA_LENGTH];

	const char*	s	= id;
	int		q;

	if (file_id) {
		/* Decode the table name.  The MySQL function expects
		a NUL-terminated string.  The input and output strings
		buffers must not be shared. */

		if (UNIV_UNLIKELY(idlen > (sizeof nz) - 1)) {
			idlen = (sizeof nz) - 1;
		}

		memcpy(nz, id, idlen);
		nz[idlen] = 0;

		s = nz2;
		idlen = explain_filename(thd, nz, nz2, sizeof nz2,
					 EXPLAIN_PARTITIONS_AS_COMMENT);
		goto no_quote;
	}

	/* See if the identifier needs to be quoted. */
	if (UNIV_UNLIKELY(!thd)) {
		q = '"';
	} else {
		q = get_quote_char_for_identifier(thd, s, (int) idlen);
	}

	if (q == EOF) {
no_quote:
		if (UNIV_UNLIKELY(idlen > buflen)) {
			idlen = buflen;
		}
		memcpy(buf, s, idlen);
		return(buf + idlen);
	}

	/* Quote the identifier. */
	if (buflen < 2) {
		return(buf);
	}

	*buf++ = q;
	buflen--;

	for (; idlen; idlen--) {
		int	c = *s++;
		if (UNIV_UNLIKELY(c == q)) {
			if (UNIV_UNLIKELY(buflen < 3)) {
				break;
			}

			*buf++ = c;
			*buf++ = c;
			buflen -= 2;
		} else {
			if (UNIV_UNLIKELY(buflen < 2)) {
				break;
			}

			*buf++ = c;
			buflen--;
		}
	}

	*buf++ = q;
	return(buf);
}

/*****************************************************************//**
Convert a table or index name to the MySQL system_charset_info (UTF-8)
and quote it if needed.
@return	pointer to the end of buf */
UNIV_INTERN
char*
innobase_convert_name(
/*==================*/
	char*		buf,	/*!< out: buffer for converted identifier */
	ulint		buflen,	/*!< in: length of buf, in bytes */
	const char*	id,	/*!< in: identifier to convert */
	ulint		idlen,	/*!< in: length of id, in bytes */
	THD*		thd,	/*!< in: MySQL connection thread, or NULL */
	ibool		table_id)/*!< in: TRUE=id is a table or database name;
				FALSE=id is an index name */
{
	char*		s	= buf;
	const char*	bufend	= buf + buflen;

	if (table_id) {
		const char*	slash = (const char*) memchr(id, '/', idlen);
		if (!slash) {

			goto no_db_name;
		}

		/* Print the database name and table name separately. */
		s = innobase_convert_identifier(s, bufend - s, id, slash - id,
						thd, TRUE);
		if (UNIV_LIKELY(s < bufend)) {
			*s++ = '.';
			s = innobase_convert_identifier(s, bufend - s,
							slash + 1, idlen
							- (slash - id) - 1,
							thd, TRUE);
		}
	} else if (UNIV_UNLIKELY(*id == TEMP_INDEX_PREFIX)) {
		/* Temporary index name (smart ALTER TABLE) */
		const char temp_index_suffix[]= "--temporary--";

		s = innobase_convert_identifier(buf, buflen, id + 1, idlen - 1,
						thd, FALSE);
		if (s - buf + (sizeof temp_index_suffix - 1) < buflen) {
			memcpy(s, temp_index_suffix,
			       sizeof temp_index_suffix - 1);
			s += sizeof temp_index_suffix - 1;
		}
	} else {
no_db_name:
		s = innobase_convert_identifier(buf, buflen, id, idlen,
						thd, table_id);
	}

	return(s);
}

/*****************************************************************//**
A wrapper function of innobase_convert_name(), convert a table or
index name to the MySQL system_charset_info (UTF-8) and quote it if needed.
@return	pointer to the end of buf */
UNIV_INTERN
void
innobase_format_name(
/*==================*/
	char*		buf,	/*!< out: buffer for converted identifier */
	ulint		buflen,	/*!< in: length of buf, in bytes */
	const char*	name,	/*!< in: index or table name to format */
	ibool		is_index_name) /*!< in: index name */
{
	const char*     bufend;

	bufend = innobase_convert_name(buf, buflen, name, strlen(name),
				       NULL, !is_index_name);

	ut_ad((ulint) (bufend - buf) < buflen);

	buf[bufend - buf] = '\0';
}

/**********************************************************************//**
Determines if the currently running transaction has been interrupted.
@return	TRUE if interrupted */
UNIV_INTERN
ibool
trx_is_interrupted(
/*===============*/
	const trx_t*	trx)	/*!< in: transaction */
{
	return(trx && trx->mysql_thd && thd_killed(trx->mysql_thd));
}

/**********************************************************************//**
Determines if the currently running transaction is in strict mode.
@return	TRUE if strict */
UNIV_INTERN
ibool
trx_is_strict(
/*==========*/
	trx_t*	trx)	/*!< in: transaction */
{
	return(trx && trx->mysql_thd && THDVAR(trx->mysql_thd, strict_mode));
}

/**********************************************************************//**
Determines if the current MySQL thread is running in strict mode.
If thd==NULL, THDVAR returns the global value of innodb-strict-mode.
@return	TRUE if strict */
UNIV_INLINE
ibool
thd_is_strict(
/*==========*/
	THD*	thd)	/*!< in: MySQL thread descriptor */
{
	return(THDVAR(thd, strict_mode));
}

/**************************************************************//**
Resets some fields of a prebuilt struct. The template is used in fast
retrieval of just those column values MySQL needs in its processing. */
inline
void
ha_innobase::reset_template(void)
/*=============================*/
{
	ut_ad(prebuilt->magic_n == ROW_PREBUILT_ALLOCATED);
	ut_ad(prebuilt->magic_n2 == prebuilt->magic_n);

	prebuilt->keep_other_fields_on_keyread = 0;
	prebuilt->read_just_key = 0;
	prebuilt->in_fts_query = 0;
	/* Reset index condition pushdown state. */
	if (prebuilt->idx_cond) {
		prebuilt->idx_cond = NULL;
		prebuilt->idx_cond_n_cols = 0;
		/* Invalidate prebuilt->mysql_template
		in ha_innobase::write_row(). */
		prebuilt->template_type = ROW_MYSQL_NO_TEMPLATE;
	}
}

/*****************************************************************//**
Call this when you have opened a new table handle in HANDLER, before you
call index_read_idx() etc. Actually, we can let the cursor stay open even
over a transaction commit! Then you should call this before every operation,
fetch next etc. This function inits the necessary things even after a
transaction commit. */
UNIV_INTERN
void
ha_innobase::init_table_handle_for_HANDLER(void)
/*============================================*/
{
	/* If current thd does not yet have a trx struct, create one.
	If the current handle does not yet have a prebuilt struct, create
	one. Update the trx pointers in the prebuilt struct. Normally
	this operation is done in external_lock. */

	update_thd(ha_thd());

	/* Initialize the prebuilt struct much like it would be inited in
	external_lock */

	trx_search_latch_release_if_reserved(prebuilt->trx);

	innobase_srv_conc_force_exit_innodb(prebuilt->trx);

	/* If the transaction is not started yet, start it */

	trx_start_if_not_started_xa(prebuilt->trx);

	/* Assign a read view if the transaction does not have it yet */

	trx_assign_read_view(prebuilt->trx);

	innobase_register_trx(ht, user_thd, prebuilt->trx);

	/* We did the necessary inits in this function, no need to repeat them
	in row_search_for_mysql */

	prebuilt->sql_stat_start = FALSE;

	/* We let HANDLER always to do the reads as consistent reads, even
	if the trx isolation level would have been specified as SERIALIZABLE */

	prebuilt->select_lock_type = LOCK_NONE;
	prebuilt->stored_select_lock_type = LOCK_NONE;

	/* Always fetch all columns in the index record */

	prebuilt->hint_need_to_fetch_extra_cols = ROW_RETRIEVE_ALL_COLS;

	/* We want always to fetch all columns in the whole row? Or do
	we???? */

	prebuilt->used_in_HANDLER = TRUE;
	reset_template();
}

/*********************************************************************//**
Free tablespace resources allocated. */
static
void
innobase_space_shutdown()
/*=====================*/
{
	DBUG_ENTER("innobase_space_shutdown");

	srv_sys_space.shutdown();
	if (srv_tmp_space.get_sanity_check_status()) {
		srv_tmp_space.delete_files();
	}
	srv_tmp_space.shutdown();

	DBUG_VOID_RETURN;
}

/*********************************************************************//**
Free any resources that were allocated and return failure.
@return always return 1 */
static
int
innobase_init_abort()
/*=================*/
{
	DBUG_ENTER("innobase_init_abort");
	innobase_space_shutdown();
	DBUG_RETURN(1);
}

/*********************************************************************//**
Opens an InnoDB database.
@return	0 on success, 1 on failure */
static
int
innobase_init(
/*==========*/
	void	*p)	/*!< in: InnoDB handlerton */
{
	static char	current_dir[3];		/*!< Set if using current lib */
	int		err;
	char		*default_path;
	uint		format_id;
	ulong		num_pll_degree;

	DBUG_ENTER("innobase_init");
	handlerton *innobase_hton= (handlerton*) p;
	innodb_hton_ptr = innobase_hton;

	innobase_hton->state = SHOW_OPTION_YES;
	innobase_hton->db_type= DB_TYPE_INNODB;
	innobase_hton->savepoint_offset = sizeof(trx_named_savept_t);
	innobase_hton->close_connection = innobase_close_connection;
	innobase_hton->savepoint_set = innobase_savepoint;
	innobase_hton->savepoint_rollback = innobase_rollback_to_savepoint;
	innobase_hton->savepoint_release = innobase_release_savepoint;
	innobase_hton->commit = innobase_commit;
	innobase_hton->rollback = innobase_rollback;
	innobase_hton->prepare = innobase_xa_prepare;
	innobase_hton->recover = innobase_xa_recover;
	innobase_hton->commit_by_xid = innobase_commit_by_xid;
	innobase_hton->rollback_by_xid = innobase_rollback_by_xid;
	innobase_hton->create_cursor_read_view = innobase_create_cursor_view;
	innobase_hton->set_cursor_read_view = innobase_set_cursor_view;
	innobase_hton->close_cursor_read_view = innobase_close_cursor_view;
	innobase_hton->create = innobase_create_handler;
	innobase_hton->drop_database = innobase_drop_database;
	innobase_hton->panic = innobase_end;

	innobase_hton->start_consistent_snapshot =
		innobase_start_trx_and_assign_read_view;

	innobase_hton->flush_logs = innobase_flush_logs;
	innobase_hton->show_status = innobase_show_status;
	innobase_hton->flags = HTON_NO_FLAGS;

	innobase_hton->release_temporary_latches =
		innobase_release_temporary_latches;

	innobase_hton->data = &innodb_api_cb;

	ut_a(DATA_MYSQL_TRUE_VARCHAR == (ulint)MYSQL_TYPE_VARCHAR);

#ifndef DBUG_OFF
	static const char	test_filename[] = "-@";
	char			test_tablename[sizeof test_filename
				+ sizeof(srv_mysql50_table_name_prefix) - 1];
	if ((sizeof(test_tablename)) - 1
			!= filename_to_tablename(test_filename,
						 test_tablename,
						 sizeof(test_tablename), true)
			|| strncmp(test_tablename,
				   srv_mysql50_table_name_prefix,
				   sizeof(srv_mysql50_table_name_prefix) - 1)
			|| strcmp(test_tablename
				  + sizeof(srv_mysql50_table_name_prefix) - 1,
				  test_filename)) {

		sql_print_error("tablename encoding has been changed");
		DBUG_RETURN(innobase_init_abort());
	}
#endif /* DBUG_OFF */

	/* Check that values don't overflow on 32-bit systems. */
	if (sizeof(ulint) == 4) {
		if (innobase_buffer_pool_size > UINT_MAX32) {
			sql_print_error(
				"innobase_buffer_pool_size can't be over 4GB"
				" on 32-bit systems");

			DBUG_RETURN(innobase_init_abort());
		}
	}

	os_innodb_umask = (ulint) my_umask;

	/* First calculate the default path for innodb_data_home_dir etc.,
	in case the user has not given any value.

	Note that when using the embedded server, the datadirectory is not
	necessarily the current directory of this program. */

	if (mysqld_embedded) {
		default_path = mysql_real_data_home;
		fil_path_to_mysql_datadir = mysql_real_data_home;
	} else {
		/* It's better to use current lib, to keep paths short */
		current_dir[0] = FN_CURLIB;
		current_dir[1] = FN_LIBCHAR;
		current_dir[2] = 0;
		default_path = current_dir;
	}

	ut_a(default_path);

	/* Set InnoDB initialization parameters according to the values
	read from MySQL .cnf file */

	/* The default dir for data files is the datadir of MySQL */

	srv_data_home = innobase_data_home_dir
		? innobase_data_home_dir : default_path;

	/*--------------- Shared tablespaces -------------------------*/

	/* Set the default auto-extend-increment for temp-tablespace based
	on system-variable. */
	srv_tmp_space.set_autoextend_increment(
		srv_sys_space.get_autoextend_increment());

	/* Set default InnoDB temp data file size to 12 MB and let it be
	auto-extending. */
	if (!innobase_data_file_path) {
		innobase_data_file_path = (char*) "ibdata1:12M:autoextend";
	}

	srv_sys_space.set_space_id(TRX_SYS_SPACE);
	srv_sys_space.set_tablespace_path(srv_data_home);

	/* Supports raw devices */
	if (!srv_sys_space.parse(innobase_data_file_path, true)) {
		DBUG_RETURN(innobase_init_abort());
	}

	/* Set default InnoDB temp data file size to 12 MB and let it be
	auto-extending. */

	if (!innobase_temp_data_file_path) {
		innobase_temp_data_file_path = (char*) "ibtmp1:12M:autoextend";
	}

	/* We set the temporary tablspace id later, after recovery. */

	/* Doesn't support raw devices. */
	srv_tmp_space.set_tablespace_path(mysql_tmpdir_list.list[0]);
	if (!srv_tmp_space.parse(innobase_temp_data_file_path, false)) {
		DBUG_RETURN(innobase_init_abort());
	}

	/* Perform all sanity check before we take action of deleting files*/
	if (Tablespace::intersection(srv_sys_space, srv_tmp_space)) {
		sql_print_error("system shared and system temp"
				" tablespace file name seems to be same");
		DBUG_RETURN(innobase_init_abort());
	}

	srv_tmp_space.set_sanity_check_status(true);
	srv_sys_space.set_sanity_check_status(true);

	/* Delete the data files in the temporary tablespace. They are not
	required for recovery. */
	srv_tmp_space.delete_files();

	/* -------------- All log files ---------------------------*/

	/* The default dir for log files is the datadir of MySQL */

	if (!srv_log_group_home_dir) {
		srv_log_group_home_dir = default_path;
	}

#ifdef UNIV_LOG_ARCHIVE
	/* Since innodb_log_arch_dir has no relevance under MySQL,
	starting from 4.0.6 we always set it the same as
	innodb_log_group_home_dir: */

	innobase_log_arch_dir = innobase_log_group_home_dir;

	srv_arch_dir = innobase_log_arch_dir;
#endif /* UNIG_LOG_ARCHIVE */

	srv_normalize_path_for_win(srv_log_group_home_dir);

	if (strchr(srv_log_group_home_dir, ';')
	    || innobase_mirrored_log_groups != 1) {
		sql_print_error("syntax error in innodb_log_group_home_dir, "
				"or a wrong number of mirrored log groups");

		DBUG_RETURN(innobase_init_abort());
	}

	/* Validate the file format by animal name */
	if (innobase_file_format_name != NULL) {

		format_id = innobase_file_format_name_lookup(
			innobase_file_format_name);

		if (format_id > UNIV_FORMAT_MAX) {

			sql_print_error("InnoDB: wrong innodb_file_format.");

		DBUG_RETURN(innobase_init_abort());
		}
	} else {
		/* Set it to the default file format id. Though this
		should never happen. */
		format_id = 0;
	}

	srv_file_format = format_id;

	/* Given the type of innobase_file_format_name we have little
	choice but to cast away the constness from the returned name.
	innobase_file_format_name is used in the MySQL set variable
	interface and so can't be const. */

	innobase_file_format_name =
		(char*) trx_sys_file_format_id_to_name(format_id);

	/* Check innobase_file_format_check variable */
	if (!innobase_file_format_check) {

		/* Set the value to disable checking. */
		srv_max_file_format_at_startup = UNIV_FORMAT_MAX + 1;

	} else {

		/* Set the value to the lowest supported format. */
		srv_max_file_format_at_startup = UNIV_FORMAT_MIN;
	}

	/* Did the user specify a format name that we support?
	As a side effect it will update the variable
	srv_max_file_format_at_startup */
	if (innobase_file_format_validate_and_set(
			innobase_file_format_max) < 0) {

		sql_print_error("InnoDB: invalid "
				"innodb_file_format_max value: "
				"should be any value up to %s or its "
				"equivalent numeric id",
				trx_sys_file_format_id_to_name(
					UNIV_FORMAT_MAX));

		DBUG_RETURN(innobase_init_abort());
	}

	/* Remember stopword table name supplied at startup */
	if (innobase_server_stopword_table) {
		fts_server_stopword_table =
			my_strdup(innobase_server_stopword_table,  MYF(0));
	}

	if (innobase_change_buffering) {
		ulint	use;

		for (use = 0;
		     use < UT_ARR_SIZE(innobase_change_buffering_values);
		     use++) {
			if (!innobase_strcasecmp(
				    innobase_change_buffering,
				    innobase_change_buffering_values[use])) {
				ibuf_use = (ibuf_use_t) use;
				goto innobase_change_buffering_inited_ok;
			}
		}

		sql_print_error("InnoDB: invalid value "
				"innodb_change_buffering=%s",
				innobase_change_buffering);
		DBUG_RETURN(innobase_init_abort());
	}

innobase_change_buffering_inited_ok:
	ut_a((ulint) ibuf_use < UT_ARR_SIZE(innobase_change_buffering_values));
	innobase_change_buffering = (char*)
		innobase_change_buffering_values[ibuf_use];

	/* Check that interdependent parameters have sane values. */
	if (srv_max_buf_pool_modified_pct < srv_max_dirty_pages_pct_lwm) {
		sql_print_warning("InnoDB: innodb_max_dirty_pages_pct_lwm"
				  " cannot be set higher than"
				  " innodb_max_dirty_pages_pct.\n"
				  "InnoDB: Setting"
				  " innodb_max_dirty_pages_pct_lwm to %lu\n",
				  srv_max_buf_pool_modified_pct);

		srv_max_dirty_pages_pct_lwm = srv_max_buf_pool_modified_pct;
	}

	if (srv_max_io_capacity == SRV_MAX_IO_CAPACITY_DUMMY_DEFAULT) {

		if (srv_io_capacity >= SRV_MAX_IO_CAPACITY_LIMIT / 2) {
			/* Avoid overflow. */
			srv_max_io_capacity = SRV_MAX_IO_CAPACITY_LIMIT;
		} else {
			/* The user has not set the value. We should
			set it based on innodb_io_capacity. */
			srv_max_io_capacity =
				ut_max(2 * srv_io_capacity, 2000);
		}

	} else if (srv_max_io_capacity < srv_io_capacity) {
		sql_print_warning("InnoDB: innodb_io_capacity"
				  " cannot be set higher than"
				  " innodb_io_capacity_max.\n"
				  "InnoDB: Setting"
				  " innodb_io_capacity to %lu\n",
				  srv_max_io_capacity);

		srv_io_capacity = srv_max_io_capacity;
	}

	if (!is_filename_allowed(srv_buf_dump_filename,
				 strlen(srv_buf_dump_filename), FALSE)) {
		sql_print_error("InnoDB: innodb_buffer_pool_filename"
			" cannot have colon (:) in the file name.");
		DBUG_RETURN(innobase_init_abort());
	}

	/* --------------------------------------------------*/

	srv_file_flush_method_str = innobase_file_flush_method;

	srv_log_file_size = (ib_uint64_t) innobase_log_file_size;

#ifdef UNIV_LOG_ARCHIVE
	srv_log_archive_on = (ulint) innobase_log_archive;
#endif /* UNIV_LOG_ARCHIVE */

	/* Check that the value of system variable innodb_page_size was
	set correctly.  Its value was put into srv_page_size. If valid,
	return the associated srv_page_size_shift.*/
	srv_page_size_shift = innodb_page_size_validate(srv_page_size);
	if (!srv_page_size_shift) {
		sql_print_error("InnoDB: Invalid page size=%lu.\n",
				srv_page_size);
		DBUG_RETURN(innobase_init_abort());
	}

	if (UNIV_PAGE_SIZE_DEF != srv_page_size) {
		ib_logf(IB_LOG_LEVEL_WARN,
			"innodb-page-size has been changed "
			"from the default value %d to %lu.",
			UNIV_PAGE_SIZE_DEF, srv_page_size);
	}

	srv_log_buffer_size = (ulint) innobase_log_buffer_size;

	if (innobase_buffer_pool_instances == 0) {
		innobase_buffer_pool_instances = 8;

#if defined(__WIN__) && !defined(_WIN64)
		if (innobase_buffer_pool_size > 1331 * 1024 * 1024) {
			innobase_buffer_pool_instances
				= ut_min(MAX_BUFFER_POOLS,
					(long) (innobase_buffer_pool_size
					/ (128 * 1024 * 1024)));
		}
#endif /* defined(__WIN__) && !defined(_WIN64) */
	}

	srv_buf_pool_size = (ulint) innobase_buffer_pool_size;
	srv_buf_pool_instances = (ulint) innobase_buffer_pool_instances;

	srv_mem_pool_size = (ulint) innobase_additional_mem_pool_size;

	if (innobase_additional_mem_pool_size
	    != 8*1024*1024L /* the default */ ) {

		ib_logf(IB_LOG_LEVEL_WARN,
			"Using innodb_additional_mem_pool_size is DEPRECATED. "
			"This option may be removed in future releases, "
			"together with the option innodb_use_sys_malloc "
			"and with the InnoDB's internal memory "
			"allocator.");
	}

	if (!srv_use_sys_malloc ) {
		ib_logf(IB_LOG_LEVEL_WARN,
			"Setting innodb_use_sys_malloc to FALSE is DEPRECATED. "
			"This option may be removed in future releases, "
			"together with the InnoDB's internal memory "
			"allocator.");
	}

	srv_n_file_io_threads = (ulint) innobase_file_io_threads;
	srv_n_read_io_threads = (ulint) innobase_read_io_threads;
	srv_n_write_io_threads = (ulint) innobase_write_io_threads;

	srv_use_doublewrite_buf = (ibool) innobase_use_doublewrite;

	page_compression_level = (ulint) innobase_compression_level;

	if (!innobase_use_checksums) {
		ib_logf(IB_LOG_LEVEL_WARN,
			"Setting innodb_checksums to OFF is DEPRECATED. "
			"This option may be removed in future releases. "
			"You should set innodb_checksum_algorithm=NONE "
			"instead.");
		srv_checksum_algorithm = SRV_CHECKSUM_ALGORITHM_NONE;
	}

#ifdef HAVE_LARGE_PAGES
	if ((os_use_large_pages = (ibool) my_use_large_pages)) {
		os_large_page_size = (ulint) opt_large_page_size;
	}
#endif

	row_rollback_on_timeout = (ibool) innobase_rollback_on_timeout;

	srv_locks_unsafe_for_binlog = (ibool) innobase_locks_unsafe_for_binlog;
	if (innobase_locks_unsafe_for_binlog) {
		ib_logf(IB_LOG_LEVEL_WARN,
			"Using innodb_locks_unsafe_for_binlog is DEPRECATED. "
			"This option may be removed in future releases. "
			"Please use READ COMMITTED transaction isolation "
			"level instead, see " REFMAN "set-transaction.html.");
	}

	if (innobase_open_files < 10) {
		innobase_open_files = 300;
		if (srv_file_per_table && table_cache_size > 300) {
			innobase_open_files = table_cache_size;
		}
	}
	srv_max_n_open_files = (ulint) innobase_open_files;
	srv_innodb_status = (ibool) innobase_create_status_file;

	srv_print_verbose_log = mysqld_embedded ? 0 : 1;

	/* Round up fts_sort_pll_degree to nearest power of 2 number */
	for (num_pll_degree = 1;
	     num_pll_degree < fts_sort_pll_degree;
	     num_pll_degree <<= 1) {

		/* No op */
	}

	fts_sort_pll_degree = num_pll_degree;

	/* Store the default charset-collation number of this MySQL
	installation */

	data_mysql_default_charset_coll = (ulint) default_charset_info->number;

	ut_a(DATA_MYSQL_LATIN1_SWEDISH_CHARSET_COLL ==
					my_charset_latin1.number);
	ut_a(DATA_MYSQL_BINARY_CHARSET_COLL == my_charset_bin.number);

	/* Store the latin1_swedish_ci character ordering table to InnoDB. For
	non-latin1_swedish_ci charsets we use the MySQL comparison functions,
	and consequently we do not need to know the ordering internally in
	InnoDB. */

	ut_a(0 == strcmp(my_charset_latin1.name, "latin1_swedish_ci"));
	srv_latin1_ordering = my_charset_latin1.sort_order;

	innobase_commit_concurrency_init_default();

#ifdef HAVE_PSI_INTERFACE
	/* Register keys with MySQL performance schema */
	int	count;

	count = array_elements(all_pthread_mutexes);
 	mysql_mutex_register("innodb", all_pthread_mutexes, count);

# ifdef UNIV_PFS_MUTEX
	count = array_elements(all_innodb_mutexes);
	mysql_mutex_register("innodb", all_innodb_mutexes, count);
# endif /* UNIV_PFS_MUTEX */

# ifdef UNIV_PFS_RWLOCK
	count = array_elements(all_innodb_rwlocks);
	mysql_rwlock_register("innodb", all_innodb_rwlocks, count);
# endif /* UNIV_PFS_MUTEX */

# ifdef UNIV_PFS_THREAD
	count = array_elements(all_innodb_threads);
	mysql_thread_register("innodb", all_innodb_threads, count);
# endif /* UNIV_PFS_THREAD */

# ifdef UNIV_PFS_IO
	count = array_elements(all_innodb_files);
	mysql_file_register("innodb", all_innodb_files, count);
# endif /* UNIV_PFS_IO */

	count = array_elements(all_innodb_conds);
	mysql_cond_register("innodb", all_innodb_conds, count);
#endif /* HAVE_PSI_INTERFACE */

	/* Since we in this module access directly the fields of a trx
	struct, and due to different headers and flags it might happen that
	ib_mutex_t has a different size in this module and in InnoDB
	modules, we check at run time that the size is the same in
	these compilation modules. */

	err = innobase_start_or_create_for_mysql();

	if (err != DB_SUCCESS) {
		DBUG_RETURN(innobase_init_abort());
	}

	/* Adjust the innodb_undo_logs config object */
	innobase_undo_logs_init_default_max();

	innobase_old_blocks_pct = buf_LRU_old_ratio_update(
		innobase_old_blocks_pct, TRUE);

	ibuf_max_size_update(innobase_change_buffer_max_size);

	innobase_open_tables = hash_create(200);
	mysql_mutex_init(innobase_share_mutex_key,
			 &innobase_share_mutex,
			 MY_MUTEX_INIT_FAST);
	mysql_mutex_init(commit_threads_m_key,
			 &commit_threads_m, MY_MUTEX_INIT_FAST);
	mysql_mutex_init(commit_cond_mutex_key,
			 &commit_cond_m, MY_MUTEX_INIT_FAST);
	mysql_cond_init(commit_cond_key, &commit_cond, NULL);
	innodb_inited= 1;
#ifdef MYSQL_DYNAMIC_PLUGIN
	if (innobase_hton != p) {
		innobase_hton = reinterpret_cast<handlerton*>(p);
		*innobase_hton = *innodb_hton_ptr;
	}
#endif /* MYSQL_DYNAMIC_PLUGIN */

	/* Get the current high water mark format. */
	innobase_file_format_max = (char*) trx_sys_file_format_max_get();

	/* Currently, monitor counter information are not persistent. */
	memset(monitor_set_tbl, 0, sizeof monitor_set_tbl);

	memset(innodb_counter_value, 0, sizeof innodb_counter_value);

	/* Do this as late as possible so server is fully starts up,
	since  we might get some initial stats if user choose to turn
	on some counters from start up */
	if (innobase_enable_monitor_counter) {
		innodb_enable_monitor_at_startup(
			innobase_enable_monitor_counter);
	}

	/* Turn on monitor counters that are default on */
	srv_mon_default_on();

	DBUG_RETURN(0);
}

/*******************************************************************//**
Closes an InnoDB database.
@return	TRUE if error */
static
int
innobase_end(
/*=========*/
	handlerton*		hton,	/*!< in/out: InnoDB handlerton */
	ha_panic_function	type __attribute__((unused)))
					/*!< in: ha_panic() parameter */
{
	int	err= 0;

	DBUG_ENTER("innobase_end");
	DBUG_ASSERT(hton == innodb_hton_ptr);

	if (innodb_inited) {

		srv_fast_shutdown = (ulint) innobase_fast_shutdown;

		innodb_inited = 0;
		hash_table_free(innobase_open_tables);
		innobase_open_tables = NULL;

		if (innobase_shutdown_for_mysql() != DB_SUCCESS) {
			err = 1;
		}

		innobase_space_shutdown();

		mysql_mutex_destroy(&innobase_share_mutex);
		mysql_mutex_destroy(&commit_threads_m);
		mysql_mutex_destroy(&commit_cond_m);
		mysql_cond_destroy(&commit_cond);
	}

	DBUG_RETURN(err);
}

/****************************************************************//**
Flushes InnoDB logs to disk and makes a checkpoint. Really, a commit flushes
the logs, and the name of this function should be innobase_checkpoint.
@return	TRUE if error */
static
bool
innobase_flush_logs(
/*================*/
	handlerton*	hton)	/*!< in/out: InnoDB handlerton */
{
	bool	result = 0;

	DBUG_ENTER("innobase_flush_logs");
	DBUG_ASSERT(hton == innodb_hton_ptr);

	if (!srv_read_only_mode) {
		log_buffer_flush_to_disk();
	}

	DBUG_RETURN(result);
}

/*****************************************************************//**
Commits a transaction in an InnoDB database. */
static
void
innobase_commit_low(
/*================*/
	trx_t*	trx)	/*!< in: transaction handle */
{
	if (trx_is_started(trx)) {

		trx_commit_for_mysql(trx);
	}
}

/*****************************************************************//**
Creates an InnoDB transaction struct for the thd if it does not yet have one.
Starts a new InnoDB transaction if a transaction is not yet started. And
assigns a new snapshot for a consistent read if the transaction does not yet
have one.
@return	0 */
static
int
innobase_start_trx_and_assign_read_view(
/*====================================*/
	handlerton*	hton,	/*!< in: Innodb handlerton */
	THD*		thd)	/*!< in: MySQL thread handle of the user for
				whom the transaction should be committed */
{
	trx_t*	trx;

	DBUG_ENTER("innobase_start_trx_and_assign_read_view");
	DBUG_ASSERT(hton == innodb_hton_ptr);

	/* Create a new trx struct for thd, if it does not yet have one */

	trx = check_trx_exists(thd);

	/* This is just to play safe: release a possible FIFO ticket and
	search latch. Since we can potentially reserve the trx_sys->mutex,
	we have to release the search system latch first to obey the latching
	order. */

	trx_search_latch_release_if_reserved(trx);

	innobase_srv_conc_force_exit_innodb(trx);

	/* If the transaction is not started yet, start it */

	trx_start_if_not_started_xa(trx);

	/* Assign a read view if the transaction does not have it yet */

	trx_assign_read_view(trx);

	/* Set the MySQL flag to mark that there is an active transaction */

	innobase_register_trx(hton, current_thd, trx);

	DBUG_RETURN(0);
}

/*****************************************************************//**
Commits a transaction in an InnoDB database or marks an SQL statement
ended.
@return	0 */
static
int
innobase_commit(
/*============*/
	handlerton*	hton,		/*!< in: Innodb handlerton */
	THD*		thd,		/*!< in: MySQL thread handle of the
					user for whom the transaction should
					be committed */
	bool		commit_trx)	/*!< in: true - commit transaction
					false - the current SQL statement
					ended */
{
	trx_t*		trx;

	DBUG_ENTER("innobase_commit");
	DBUG_ASSERT(hton == innodb_hton_ptr);
	DBUG_PRINT("trans", ("ending transaction"));

	trx = check_trx_exists(thd);

	/* Since we will reserve the trx_sys->mutex, we have to release
	the search system latch first to obey the latching order. */

	if (trx->has_search_latch) {
		trx_search_latch_release_if_reserved(trx);
	}

	/* Transaction is deregistered only in a commit or a rollback. If
	it is deregistered we know there cannot be resources to be freed
	and we could return immediately.  For the time being, we play safe
	and do the cleanup though there should be nothing to clean up. */

	if (!trx_is_registered_for_2pc(trx) && trx_is_started(trx)) {

		sql_print_error("Transaction not registered for MySQL 2PC, "
				"but transaction is active");
	}

	if (commit_trx
	    || (!thd_test_options(thd, OPTION_NOT_AUTOCOMMIT | OPTION_BEGIN))) {

		/* We were instructed to commit the whole transaction, or
		this is an SQL statement end and autocommit is on */

		/* We need current binlog position for ibbackup to work. */
retry:
		if (innobase_commit_concurrency > 0) {
			mysql_mutex_lock(&commit_cond_m);
			commit_threads++;

			if (commit_threads > innobase_commit_concurrency) {
				commit_threads--;
				mysql_cond_wait(&commit_cond,
					&commit_cond_m);
				mysql_mutex_unlock(&commit_cond_m);
				goto retry;
			}
			else {
				mysql_mutex_unlock(&commit_cond_m);
			}
		}

		/* The following call read the binary log position of
		the transaction being committed.

                Binary logging of other engines is not relevant to
		InnoDB as all InnoDB requires is that committing
		InnoDB transactions appear in the same order in the
		MySQL binary log as they appear in InnoDB logs, which
		is guaranteed by the server.

                If the binary log is not enabled, or the transaction
                is not written to the binary log, the file name will
                be a NULL pointer. */
                unsigned long long pos;
                thd_binlog_pos(thd, &trx->mysql_log_file_name, &pos);
                trx->mysql_log_offset= static_cast<ib_int64_t>(pos);
		/* Don't do write + flush right now. For group commit
		to work we want to do the flush later. */
		trx->flush_log_later = TRUE;
		innobase_commit_low(trx);
		trx->flush_log_later = FALSE;

		if (innobase_commit_concurrency > 0) {
			mysql_mutex_lock(&commit_cond_m);
			commit_threads--;
			mysql_cond_signal(&commit_cond);
			mysql_mutex_unlock(&commit_cond_m);
		}

		trx_deregister_from_2pc(trx);

		/* Now do a write + flush of logs. */
		trx_commit_complete_for_mysql(trx);
	} else {
		/* We just mark the SQL statement ended and do not do a
		transaction commit */

		/* If we had reserved the auto-inc lock for some
		table in this SQL statement we release it now */

		lock_unlock_table_autoinc(trx);

		/* Store the current undo_no of the transaction so that we
		know where to roll back if we have to roll back the next
		SQL statement */

		trx_mark_sql_stat_end(trx);
	}

	trx->n_autoinc_rows = 0; /* Reset the number AUTO-INC rows required */

	/* This is a statement level variable. */
	trx->fts_next_doc_id = 0;

	innobase_srv_conc_force_exit_innodb(trx);

	/* Tell the InnoDB server that there might be work for utility
	threads: */
	srv_active_wake_master_thread();

	DBUG_RETURN(0);
}

/*****************************************************************//**
Rolls back a transaction or the latest SQL statement.
@return	0 or error number */
static
int
innobase_rollback(
/*==============*/
	handlerton*	hton,		/*!< in: Innodb handlerton */
	THD*		thd,		/*!< in: handle to the MySQL thread
					of the user whose transaction should
					be rolled back */
	bool		rollback_trx)	/*!< in: TRUE - rollback entire
					transaction FALSE - rollback the current
					statement only */
{
	dberr_t	error;
	trx_t*	trx;

	DBUG_ENTER("innobase_rollback");
	DBUG_ASSERT(hton == innodb_hton_ptr);
	DBUG_PRINT("trans", ("aborting transaction"));

	trx = check_trx_exists(thd);

	/* Release a possible FIFO ticket and search latch. Since we will
	reserve the trx_sys->mutex, we have to release the search system
	latch first to obey the latching order. */

	trx_search_latch_release_if_reserved(trx);

	innobase_srv_conc_force_exit_innodb(trx);

	trx->n_autoinc_rows = 0; /* Reset the number AUTO-INC rows required */

	/* If we had reserved the auto-inc lock for some table (if
	we come here to roll back the latest SQL statement) we
	release it now before a possibly lengthy rollback */

	lock_unlock_table_autoinc(trx);

	/* This is a statement level variable. */
	trx->fts_next_doc_id = 0;

	if (rollback_trx
	    || !thd_test_options(thd, OPTION_NOT_AUTOCOMMIT | OPTION_BEGIN)) {

		error = trx_rollback_for_mysql(trx);
		trx_deregister_from_2pc(trx);
	} else {
		error = trx_rollback_last_sql_stat_for_mysql(trx);
	}

	DBUG_RETURN(convert_error_code_to_mysql(error, 0, NULL));
}

/*****************************************************************//**
Rolls back a transaction
@return	0 or error number */
static
int
innobase_rollback_trx(
/*==================*/
	trx_t*	trx)	/*!< in: transaction */
{
	dberr_t	error = DB_SUCCESS;

	DBUG_ENTER("innobase_rollback_trx");
	DBUG_PRINT("trans", ("aborting transaction"));

	/* Release a possible FIFO ticket and search latch. Since we will
	reserve the trx_sys->mutex, we have to release the search system
	latch first to obey the latching order. */

	trx_search_latch_release_if_reserved(trx);

	innobase_srv_conc_force_exit_innodb(trx);

	/* If we had reserved the auto-inc lock for some table (if
	we come here to roll back the latest SQL statement) we
	release it now before a possibly lengthy rollback */

	lock_unlock_table_autoinc(trx);

	if (!trx->read_only) {
		error = trx_rollback_for_mysql(trx);
	}

	DBUG_RETURN(convert_error_code_to_mysql(error, 0, NULL));
}

/*****************************************************************//**
Rolls back a transaction to a savepoint.
@return 0 if success, HA_ERR_NO_SAVEPOINT if no savepoint with the
given name */
static
int
innobase_rollback_to_savepoint(
/*===========================*/
	handlerton*	hton,		/*!< in: Innodb handlerton */
	THD*		thd,		/*!< in: handle to the MySQL thread
					of the user whose transaction should
					be rolled back to savepoint */
	void*		savepoint)	/*!< in: savepoint data */
{
	ib_int64_t	mysql_binlog_cache_pos;
	dberr_t		error;
	trx_t*		trx;
	char		name[64];

	DBUG_ENTER("innobase_rollback_to_savepoint");
	DBUG_ASSERT(hton == innodb_hton_ptr);

	trx = check_trx_exists(thd);

	/* Release a possible FIFO ticket and search latch. Since we will
	reserve the trx_sys->mutex, we have to release the search system
	latch first to obey the latching order. */

	trx_search_latch_release_if_reserved(trx);

	innobase_srv_conc_force_exit_innodb(trx);

	/* TODO: use provided savepoint data area to store savepoint data */

	longlong2str((ulint) savepoint, name, 36);

	error = trx_rollback_to_savepoint_for_mysql(
		trx, name, &mysql_binlog_cache_pos);

	if (error == DB_SUCCESS && trx->fts_trx != NULL) {
		fts_savepoint_rollback(trx, name);
	}

	DBUG_RETURN(convert_error_code_to_mysql(error, 0, NULL));
}

/*****************************************************************//**
Release transaction savepoint name.
@return 0 if success, HA_ERR_NO_SAVEPOINT if no savepoint with the
given name */
static
int
innobase_release_savepoint(
/*=======================*/
	handlerton*	hton,		/*!< in: handlerton for Innodb */
	THD*		thd,		/*!< in: handle to the MySQL thread
					of the user whose transaction's
					savepoint should be released */
	void*		savepoint)	/*!< in: savepoint data */
{
	dberr_t		error;
	trx_t*		trx;
	char		name[64];

	DBUG_ENTER("innobase_release_savepoint");
	DBUG_ASSERT(hton == innodb_hton_ptr);

	trx = check_trx_exists(thd);

	/* TODO: use provided savepoint data area to store savepoint data */

	longlong2str((ulint) savepoint, name, 36);

	error = trx_release_savepoint_for_mysql(trx, name);

	if (error == DB_SUCCESS && trx->fts_trx != NULL) {
		fts_savepoint_release(trx, name);
	}

	DBUG_RETURN(convert_error_code_to_mysql(error, 0, NULL));
}

/*****************************************************************//**
Sets a transaction savepoint.
@return	always 0, that is, always succeeds */
static
int
innobase_savepoint(
/*===============*/
	handlerton*	hton,	/*!< in: handle to the Innodb handlerton */
	THD*	thd,		/*!< in: handle to the MySQL thread */
	void*	savepoint)	/*!< in: savepoint data */
{
	dberr_t	error;
	trx_t*	trx;

	DBUG_ENTER("innobase_savepoint");
	DBUG_ASSERT(hton == innodb_hton_ptr);

	/* In the autocommit mode there is no sense to set a savepoint
	(unless we are in sub-statement), so SQL layer ensures that
	this method is never called in such situation.  */

	trx = check_trx_exists(thd);

	/* Release a possible FIFO ticket and search latch. Since we will
	reserve the trx_sys->mutex, we have to release the search system
	latch first to obey the latching order. */

	trx_search_latch_release_if_reserved(trx);

	innobase_srv_conc_force_exit_innodb(trx);

	/* Cannot happen outside of transaction */
	DBUG_ASSERT(trx_is_registered_for_2pc(trx));

	/* TODO: use provided savepoint data area to store savepoint data */
	char name[64];
	longlong2str((ulint) savepoint,name,36);

	error = trx_savepoint_for_mysql(trx, name, (ib_int64_t)0);

	if (error == DB_SUCCESS && trx->fts_trx != NULL) {
		fts_savepoint_take(trx, trx->fts_trx, name);
	}

	DBUG_RETURN(convert_error_code_to_mysql(error, 0, NULL));
}

/*****************************************************************//**
Frees a possible InnoDB trx object associated with the current THD.
@return	0 or error number */
static
int
innobase_close_connection(
/*======================*/
	handlerton*	hton,	/*!< in: innobase handlerton */
	THD*		thd)	/*!< in: handle to the MySQL thread of the user
				whose resources should be free'd */
{
	trx_t*	trx;

	DBUG_ENTER("innobase_close_connection");
	DBUG_ASSERT(hton == innodb_hton_ptr);
	trx = thd_to_trx(thd);

	ut_a(trx);

	if (!trx_is_registered_for_2pc(trx) && trx_is_started(trx)) {

		sql_print_error("Transaction not registered for MySQL 2PC, "
				"but transaction is active");
	}

	if (trx_is_started(trx) && log_warnings) {

		sql_print_warning(
			"MySQL is closing a connection that has an active "
			"InnoDB transaction.  "TRX_ID_FMT" row modifications "
			"will roll back.",
			trx->undo_no);
	}

	innobase_rollback_trx(trx);

	trx_free_for_mysql(trx);

	DBUG_RETURN(0);
}

/*****************************************************************//**
Frees a possible InnoDB trx object associated with the current THD.
@return	0 or error number */
UNIV_INTERN
int
innobase_close_thd(
/*===============*/
	THD*		thd)	/*!< in: handle to the MySQL thread of the user
				whose resources should be free'd */
{
	trx_t*	trx = thd_to_trx(thd);

	if (!trx) {
		return(0);
	}

	return(innobase_close_connection(innodb_hton_ptr, thd));
}

/*************************************************************************//**
** InnoDB database tables
*****************************************************************************/

/****************************************************************//**
Get the record format from the data dictionary.
@return one of ROW_TYPE_REDUNDANT, ROW_TYPE_COMPACT,
ROW_TYPE_COMPRESSED, ROW_TYPE_DYNAMIC */
UNIV_INTERN
enum row_type
ha_innobase::get_row_type() const
/*=============================*/
{
	if (prebuilt && prebuilt->table) {
		const ulint	flags = prebuilt->table->flags;

		switch (dict_tf_get_rec_format(flags)) {
		case REC_FORMAT_REDUNDANT:
			return(ROW_TYPE_REDUNDANT);
		case REC_FORMAT_COMPACT:
			return(ROW_TYPE_COMPACT);
		case REC_FORMAT_COMPRESSED:
			return(ROW_TYPE_COMPRESSED);
		case REC_FORMAT_DYNAMIC:
			return(ROW_TYPE_DYNAMIC);
		}
	}
	ut_ad(0);
	return(ROW_TYPE_NOT_USED);
}



/****************************************************************//**
Get the table flags to use for the statement.
@return	table flags */
UNIV_INTERN
handler::Table_flags
ha_innobase::table_flags() const
/*============================*/
{
	/* Need to use tx_isolation here since table flags is (also)
	called before prebuilt is inited. */
	ulong const tx_isolation = thd_tx_isolation(ha_thd());

	if (tx_isolation <= ISO_READ_COMMITTED) {
		return(int_table_flags);
	}

	return(int_table_flags | HA_BINLOG_STMT_CAPABLE);
}

/****************************************************************//**
Gives the file extension of an InnoDB single-table tablespace. */
static const char* ha_innobase_exts[] = {
	".ibd",
	NullS
};

/****************************************************************//**
Returns the table type (storage engine name).
@return	table type */
UNIV_INTERN
const char*
ha_innobase::table_type() const
/*===========================*/
{
	return(innobase_hton_name);
}

/****************************************************************//**
Returns the index type.
@return index type */
UNIV_INTERN
const char*
ha_innobase::index_type(
/*====================*/
	uint	keynr)		/*!< : index number */
{
	dict_index_t*	index = innobase_get_index(keynr);

	if (index && index->type & DICT_FTS) {
		return("FULLTEXT");
	} else {
		return("BTREE");
	}
}

/****************************************************************//**
Returns the table file name extension.
@return	file extension string */
UNIV_INTERN
const char**
ha_innobase::bas_ext() const
/*========================*/
{
	return(ha_innobase_exts);
}

/****************************************************************//**
Returns the operations supported for indexes.
@return	flags of supported operations */
UNIV_INTERN
ulong
ha_innobase::index_flags(
/*=====================*/
	uint	key,
	uint,
	bool) const
{
	return((table_share->key_info[key].algorithm == HA_KEY_ALG_FULLTEXT)
		 ? 0
		 : (HA_READ_NEXT | HA_READ_PREV | HA_READ_ORDER
		  | HA_READ_RANGE | HA_KEYREAD_ONLY
		  | HA_DO_INDEX_COND_PUSHDOWN));
}

/****************************************************************//**
Returns the maximum number of keys.
@return	MAX_KEY */
UNIV_INTERN
uint
ha_innobase::max_supported_keys() const
/*===================================*/
{
	return(MAX_KEY);
}

/****************************************************************//**
Returns the maximum key length.
@return	maximum supported key length, in bytes */
UNIV_INTERN
uint
ha_innobase::max_supported_key_length() const
/*=========================================*/
{
	/* An InnoDB page must store >= 2 keys; a secondary key record
	must also contain the primary key value.  Therefore, if both
	the primary key and the secondary key are at this maximum length,
	it must be less than 1/4th of the free space on a page including
	record overhead.

	MySQL imposes its own limit to this number; MAX_KEY_LENGTH = 3072.

	For page sizes = 16k, InnoDB historically reported 3500 bytes here,
	But the MySQL limit of 3072 was always used through the handler
	interface. */

	switch (UNIV_PAGE_SIZE) {
	case 4096:
		return(768);
	case 8192:
		return(1536);
	default:
		return(3500);
	}
}

/****************************************************************//**
Returns the key map of keys that are usable for scanning.
@return	key_map_full */
UNIV_INTERN
const key_map*
ha_innobase::keys_to_use_for_scanning()
/*===================================*/
{
	return(&key_map_full);
}

/****************************************************************//**
Determines if table caching is supported.
@return	HA_CACHE_TBL_ASKTRANSACT */
UNIV_INTERN
uint8
ha_innobase::table_cache_type()
/*===========================*/
{
	return(HA_CACHE_TBL_ASKTRANSACT);
}

/****************************************************************//**
Determines if the primary key is clustered index.
@return	true */
UNIV_INTERN
bool
ha_innobase::primary_key_is_clustered()
/*===================================*/
{
	return(true);
}

/*****************************************************************//**
Normalizes a table name string. A normalized name consists of the
database name catenated to '/' and table name. Example: test/mytable.
On Windows normalization puts both the database name and the
table name always to lower case if "set_lower_case" is set to TRUE. */
static
void
normalize_table_name_low(
/*=====================*/
	char*		norm_name,	/*!< out: normalized name as a
					null-terminated string */
	const char*	name,		/*!< in: table name string */
	ibool		set_lower_case)	/*!< in: TRUE if we want to set name
					to lower case */
{
	char*	name_ptr;
	ulint	name_len;
	char*	db_ptr;
	ulint	db_len;
	char*	ptr;
	ulint	norm_len;

	/* Scan name from the end */

	ptr = strend(name) - 1;

	/* seek to the last path separator */
	while (ptr >= name && *ptr != '\\' && *ptr != '/') {
		ptr--;
	}

	name_ptr = ptr + 1;
	name_len = strlen(name_ptr);

	/* skip any number of path separators */
	while (ptr >= name && (*ptr == '\\' || *ptr == '/')) {
		ptr--;
	}

	DBUG_ASSERT(ptr >= name);

	/* seek to the last but one path separator or one char before
	the beginning of name */
	db_len = 0;
	while (ptr >= name && *ptr != '\\' && *ptr != '/') {
		ptr--;
		db_len++;
	}

	db_ptr = ptr + 1;

	norm_len = db_len + name_len + sizeof "/";
	ut_a(norm_len < FN_REFLEN - 1);

	memcpy(norm_name, db_ptr, db_len);

	norm_name[db_len] = '/';

	/* Copy the name and null-byte. */
	memcpy(norm_name + db_len + 1, name_ptr, name_len + 1);

	if (set_lower_case) {
		innobase_casedn_str(norm_name);
	}
}

#if !defined(DBUG_OFF)
/*********************************************************************
Test normalize_table_name_low(). */
static
void
test_normalize_table_name_low()
/*===========================*/
{
	char		norm_name[FN_REFLEN];
	const char*	test_data[][2] = {
		/* input, expected result */
		{"./mysqltest/t1", "mysqltest/t1"},
		{"./test/#sql-842b_2", "test/#sql-842b_2"},
		{"./test/#sql-85a3_10", "test/#sql-85a3_10"},
		{"./test/#sql2-842b-2", "test/#sql2-842b-2"},
		{"./test/bug29807", "test/bug29807"},
		{"./test/foo", "test/foo"},
		{"./test/innodb_bug52663", "test/innodb_bug52663"},
		{"./test/t", "test/t"},
		{"./test/t1", "test/t1"},
		{"./test/t10", "test/t10"},
		{"/a/b/db/table", "db/table"},
		{"/a/b/db///////table", "db/table"},
		{"/a/b////db///////table", "db/table"},
		{"/var/tmp/mysqld.1/#sql842b_2_10", "mysqld.1/#sql842b_2_10"},
		{"db/table", "db/table"},
		{"ddd/t", "ddd/t"},
		{"d/ttt", "d/ttt"},
		{"d/t", "d/t"},
		{".\\mysqltest\\t1", "mysqltest/t1"},
		{".\\test\\#sql-842b_2", "test/#sql-842b_2"},
		{".\\test\\#sql-85a3_10", "test/#sql-85a3_10"},
		{".\\test\\#sql2-842b-2", "test/#sql2-842b-2"},
		{".\\test\\bug29807", "test/bug29807"},
		{".\\test\\foo", "test/foo"},
		{".\\test\\innodb_bug52663", "test/innodb_bug52663"},
		{".\\test\\t", "test/t"},
		{".\\test\\t1", "test/t1"},
		{".\\test\\t10", "test/t10"},
		{"C:\\a\\b\\db\\table", "db/table"},
		{"C:\\a\\b\\db\\\\\\\\\\\\\\table", "db/table"},
		{"C:\\a\\b\\\\\\\\db\\\\\\\\\\\\\\table", "db/table"},
		{"C:\\var\\tmp\\mysqld.1\\#sql842b_2_10", "mysqld.1/#sql842b_2_10"},
		{"db\\table", "db/table"},
		{"ddd\\t", "ddd/t"},
		{"d\\ttt", "d/ttt"},
		{"d\\t", "d/t"},
	};

	for (size_t i = 0; i < UT_ARR_SIZE(test_data); i++) {
		printf("test_normalize_table_name_low(): "
		       "testing \"%s\", expected \"%s\"... ",
		       test_data[i][0], test_data[i][1]);

		normalize_table_name_low(norm_name, test_data[i][0], FALSE);

		if (strcmp(norm_name, test_data[i][1]) == 0) {
			printf("ok\n");
		} else {
			printf("got \"%s\"\n", norm_name);
			ut_error;
		}
	}
}

/*********************************************************************
Test ut_format_name(). */
static
void
test_ut_format_name()
/*=================*/
{
	char		buf[NAME_LEN * 3];

	struct {
		const char*	name;
		ibool		is_table;
		ulint		buf_size;
		const char*	expected;
	} test_data[] = {
		{"test/t1",	TRUE,	sizeof(buf),	"\"test\".\"t1\""},
		{"test/t1",	TRUE,	12,		"\"test\".\"t1\""},
		{"test/t1",	TRUE,	11,		"\"test\".\"t1"},
		{"test/t1",	TRUE,	10,		"\"test\".\"t"},
		{"test/t1",	TRUE,	9,		"\"test\".\""},
		{"test/t1",	TRUE,	8,		"\"test\"."},
		{"test/t1",	TRUE,	7,		"\"test\""},
		{"test/t1",	TRUE,	6,		"\"test"},
		{"test/t1",	TRUE,	5,		"\"tes"},
		{"test/t1",	TRUE,	4,		"\"te"},
		{"test/t1",	TRUE,	3,		"\"t"},
		{"test/t1",	TRUE,	2,		"\""},
		{"test/t1",	TRUE,	1,		""},
		{"test/t1",	TRUE,	0,		"BUF_NOT_CHANGED"},
		{"table",	TRUE,	sizeof(buf),	"\"table\""},
		{"ta'le",	TRUE,	sizeof(buf),	"\"ta'le\""},
		{"ta\"le",	TRUE,	sizeof(buf),	"\"ta\"\"le\""},
		{"ta`le",	TRUE,	sizeof(buf),	"\"ta`le\""},
		{"index",	FALSE,	sizeof(buf),	"\"index\""},
		{"ind/ex",	FALSE,	sizeof(buf),	"\"ind/ex\""},
	};

	for (size_t i = 0; i < UT_ARR_SIZE(test_data); i++) {

		memcpy(buf, "BUF_NOT_CHANGED", strlen("BUF_NOT_CHANGED") + 1);

		char*	ret;

		ret = ut_format_name(test_data[i].name,
				     test_data[i].is_table,
				     buf,
				     test_data[i].buf_size);

		ut_a(ret == buf);

		if (strcmp(buf, test_data[i].expected) == 0) {
			fprintf(stderr,
				"ut_format_name(%s, %s, buf, %lu), "
				"expected %s, OK\n",
				test_data[i].name,
				test_data[i].is_table ? "TRUE" : "FALSE",
				test_data[i].buf_size,
				test_data[i].expected);
		} else {
			fprintf(stderr,
				"ut_format_name(%s, %s, buf, %lu), "
				"expected %s, ERROR: got %s\n",
				test_data[i].name,
				test_data[i].is_table ? "TRUE" : "FALSE",
				test_data[i].buf_size,
				test_data[i].expected,
				buf);
			ut_error;
		}
	}
}
#endif /* !DBUG_OFF */

/********************************************************************//**
Get the upper limit of the MySQL integral and floating-point type.
@return maximum allowed value for the field */
UNIV_INTERN
ulonglong
innobase_get_int_col_max_value(
/*===========================*/
	const Field*	field)	/*!< in: MySQL field */
{
	ulonglong	max_value = 0;

	switch (field->key_type()) {
	/* TINY */
	case HA_KEYTYPE_BINARY:
		max_value = 0xFFULL;
		break;
	case HA_KEYTYPE_INT8:
		max_value = 0x7FULL;
		break;
	/* SHORT */
	case HA_KEYTYPE_USHORT_INT:
		max_value = 0xFFFFULL;
		break;
	case HA_KEYTYPE_SHORT_INT:
		max_value = 0x7FFFULL;
		break;
	/* MEDIUM */
	case HA_KEYTYPE_UINT24:
		max_value = 0xFFFFFFULL;
		break;
	case HA_KEYTYPE_INT24:
		max_value = 0x7FFFFFULL;
		break;
	/* LONG */
	case HA_KEYTYPE_ULONG_INT:
		max_value = 0xFFFFFFFFULL;
		break;
	case HA_KEYTYPE_LONG_INT:
		max_value = 0x7FFFFFFFULL;
		break;
	/* BIG */
	case HA_KEYTYPE_ULONGLONG:
		max_value = 0xFFFFFFFFFFFFFFFFULL;
		break;
	case HA_KEYTYPE_LONGLONG:
		max_value = 0x7FFFFFFFFFFFFFFFULL;
		break;
	case HA_KEYTYPE_FLOAT:
		/* We use the maximum as per IEEE754-2008 standard, 2^24 */
		max_value = 0x1000000ULL;
		break;
	case HA_KEYTYPE_DOUBLE:
		/* We use the maximum as per IEEE754-2008 standard, 2^53 */
		max_value = 0x20000000000000ULL;
		break;
	default:
		ut_error;
	}

	return(max_value);
}

/*******************************************************************//**
This function checks whether the index column information
is consistent between KEY info from mysql and that from innodb index.
@return TRUE if all column types match. */
static
ibool
innobase_match_index_columns(
/*=========================*/
	const KEY*		key_info,	/*!< in: Index info
						from mysql */
	const dict_index_t*	index_info)	/*!< in: Index info
						from Innodb */
{
	const KEY_PART_INFO*	key_part;
	const KEY_PART_INFO*	key_end;
	const dict_field_t*	innodb_idx_fld;
	const dict_field_t*	innodb_idx_fld_end;

	DBUG_ENTER("innobase_match_index_columns");

	/* Check whether user defined index column count matches */
	if (key_info->user_defined_key_parts !=
		index_info->n_user_defined_cols) {
		DBUG_RETURN(FALSE);
	}

	key_part = key_info->key_part;
	key_end = key_part + key_info->user_defined_key_parts;
	innodb_idx_fld = index_info->fields;
	innodb_idx_fld_end = index_info->fields + index_info->n_fields;

	/* Check each index column's datatype. We do not check
	column name because there exists case that index
	column name got modified in mysql but such change does not
	propagate to InnoDB.
	One hidden assumption here is that the index column sequences
	are matched up between those in mysql and Innodb. */
	for (; key_part != key_end; ++key_part) {
		ulint	col_type;
		ibool	is_unsigned;
		ulint	mtype = innodb_idx_fld->col->mtype;

		/* Need to translate to InnoDB column type before
		comparison. */
		col_type = get_innobase_type_from_mysql_type(&is_unsigned,
							     key_part->field);

		/* Ignore Innodb specific system columns. */
		while (mtype == DATA_SYS) {
			innodb_idx_fld++;

			if (innodb_idx_fld >= innodb_idx_fld_end) {
				DBUG_RETURN(FALSE);
			}
		}

		if (col_type != mtype) {
			/* Column Type mismatches */
			DBUG_RETURN(FALSE);
		}

		innodb_idx_fld++;
	}

	DBUG_RETURN(TRUE);
}

/*******************************************************************//**
This function builds a translation table in INNOBASE_SHARE
structure for fast index location with mysql array number from its
table->key_info structure. This also provides the necessary translation
between the key order in mysql key_info and Innodb ib_table->indexes if
they are not fully matched with each other.
Note we do not have any mutex protecting the translation table
building based on the assumption that there is no concurrent
index creation/drop and DMLs that requires index lookup. All table
handle will be closed before the index creation/drop.
@return TRUE if index translation table built successfully */
static
ibool
innobase_build_index_translation(
/*=============================*/
	const TABLE*		table,	/*!< in: table in MySQL data
					dictionary */
	dict_table_t*		ib_table,/*!< in: table in Innodb data
					dictionary */
	INNOBASE_SHARE*		share)	/*!< in/out: share structure
					where index translation table
					will be constructed in. */
{
	ulint		mysql_num_index;
	ulint		ib_num_index;
	dict_index_t**	index_mapping;
	ibool		ret = TRUE;

	DBUG_ENTER("innobase_build_index_translation");

	mutex_enter(&dict_sys->mutex);

	mysql_num_index = table->s->keys;
	ib_num_index = UT_LIST_GET_LEN(ib_table->indexes);

	index_mapping = share->idx_trans_tbl.index_mapping;

	/* If there exists inconsistency between MySQL and InnoDB dictionary
	(metadata) information, the number of index defined in MySQL
	could exceed that in InnoDB, do not build index translation
	table in such case */
	if (UNIV_UNLIKELY(ib_num_index < mysql_num_index)) {
		ret = FALSE;
		goto func_exit;
	}

	/* If index entry count is non-zero, nothing has
	changed since last update, directly return TRUE */
	if (share->idx_trans_tbl.index_count) {
		/* Index entry count should still match mysql_num_index */
		ut_a(share->idx_trans_tbl.index_count == mysql_num_index);
		goto func_exit;
	}

	/* The number of index increased, rebuild the mapping table */
	if (mysql_num_index > share->idx_trans_tbl.array_size) {
		index_mapping = (dict_index_t**) my_realloc(index_mapping,
							mysql_num_index *
							sizeof(*index_mapping),
							MYF(MY_ALLOW_ZERO_PTR));

		if (!index_mapping) {
			/* Report an error if index_mapping continues to be
			NULL and mysql_num_index is a non-zero value */
			sql_print_error("InnoDB: fail to allocate memory for "
					"index translation table. Number of "
					"Index:%lu, array size:%lu",
					mysql_num_index,
					share->idx_trans_tbl.array_size);
			ret = FALSE;
			goto func_exit;
		}

		share->idx_trans_tbl.array_size = mysql_num_index;
	}

	/* For each index in the mysql key_info array, fetch its
	corresponding InnoDB index pointer into index_mapping
	array. */
	for (ulint count = 0; count < mysql_num_index; count++) {

		/* Fetch index pointers into index_mapping according to mysql
		index sequence */
		index_mapping[count] = dict_table_get_index_on_name(
			ib_table, table->key_info[count].name);

		if (!index_mapping[count]) {
			sql_print_error("Cannot find index %s in InnoDB "
					"index dictionary.",
					table->key_info[count].name);
			ret = FALSE;
			goto func_exit;
		}

		/* Double check fetched index has the same
		column info as those in mysql key_info. */
		if (!innobase_match_index_columns(&table->key_info[count],
					          index_mapping[count])) {
			sql_print_error("Found index %s whose column info "
					"does not match that of MySQL.",
					table->key_info[count].name);
			ret = FALSE;
			goto func_exit;
		}
	}

	/* Successfully built the translation table */
	share->idx_trans_tbl.index_count = mysql_num_index;

func_exit:
	if (!ret) {
		/* Build translation table failed. */
		my_free(index_mapping);

		share->idx_trans_tbl.array_size = 0;
		share->idx_trans_tbl.index_count = 0;
		index_mapping = NULL;
	}

	share->idx_trans_tbl.index_mapping = index_mapping;

	mutex_exit(&dict_sys->mutex);

	DBUG_RETURN(ret);
}

/*******************************************************************//**
This function uses index translation table to quickly locate the
requested index structure.
Note we do not have mutex protection for the index translatoin table
access, it is based on the assumption that there is no concurrent
translation table rebuild (fter create/drop index) and DMLs that
require index lookup.
@return dict_index_t structure for requested index. NULL if
fail to locate the index structure. */
static
dict_index_t*
innobase_index_lookup(
/*==================*/
	INNOBASE_SHARE*	share,	/*!< in: share structure for index
				translation table. */
	uint		keynr)	/*!< in: index number for the requested
				index */
{
	if (!share->idx_trans_tbl.index_mapping
	    || keynr >= share->idx_trans_tbl.index_count) {
		return(NULL);
	}

	return(share->idx_trans_tbl.index_mapping[keynr]);
}

/************************************************************************
Set the autoinc column max value. This should only be called once from
ha_innobase::open(). Therefore there's no need for a covering lock. */
UNIV_INTERN
void
ha_innobase::innobase_initialize_autoinc()
/*======================================*/
{
	ulonglong	auto_inc;
	const Field*	field = table->found_next_number_field;

	if (field != NULL) {
		auto_inc = innobase_get_int_col_max_value(field);
	} else {
		/* We have no idea what's been passed in to us as the
		autoinc column. We set it to the 0, effectively disabling
		updates to the table. */
		auto_inc = 0;

		ut_print_timestamp(stderr);
		fprintf(stderr, "  InnoDB: Unable to determine the AUTOINC "
				"column name\n");
	}

	if (srv_force_recovery >= SRV_FORCE_NO_IBUF_MERGE) {
		/* If the recovery level is set so high that writes
		are disabled we force the AUTOINC counter to 0
		value effectively disabling writes to the table.
		Secondly, we avoid reading the table in case the read
		results in failure due to a corrupted table/index.

		We will not return an error to the client, so that the
		tables can be dumped with minimal hassle.  If an error
		were returned in this case, the first attempt to read
		the table would fail and subsequent SELECTs would succeed. */
		auto_inc = 0;
	} else if (field == NULL) {
		/* This is a far more serious error, best to avoid
		opening the table and return failure. */
		my_error(ER_AUTOINC_READ_FAILED, MYF(0));
	} else {
		dict_index_t*	index;
		const char*	col_name;
		ib_uint64_t	read_auto_inc;
		ulint		err;

		update_thd(ha_thd());

		ut_a(prebuilt->trx == thd_to_trx(user_thd));

		col_name = field->field_name;
		index = innobase_get_index(table->s->next_number_index);

		/* Execute SELECT MAX(col_name) FROM TABLE; */
		err = row_search_max_autoinc(index, col_name, &read_auto_inc);

		switch (err) {
		case DB_SUCCESS: {
			ulonglong	col_max_value;

			col_max_value = innobase_get_int_col_max_value(field);

			/* At the this stage we do not know the increment
			nor the offset, so use a default increment of 1. */

			auto_inc = innobase_next_autoinc(
				read_auto_inc, 1, 1, 0, col_max_value);

			break;
		}
		case DB_RECORD_NOT_FOUND:
			ut_print_timestamp(stderr);
			fprintf(stderr, "  InnoDB: MySQL and InnoDB data "
				"dictionaries are out of sync.\n"
				"InnoDB: Unable to find the AUTOINC column "
				"%s in the InnoDB table %s.\n"
				"InnoDB: We set the next AUTOINC column "
				"value to 0,\n"
				"InnoDB: in effect disabling the AUTOINC "
				"next value generation.\n"
				"InnoDB: You can either set the next "
				"AUTOINC value explicitly using ALTER TABLE\n"
				"InnoDB: or fix the data dictionary by "
				"recreating the table.\n",
				col_name, index->table->name);

			/* This will disable the AUTOINC generation. */
			auto_inc = 0;

			/* We want the open to succeed, so that the user can
			take corrective action. ie. reads should succeed but
			updates should fail. */
			err = DB_SUCCESS;
			break;
		default:
			/* row_search_max_autoinc() should only return
			one of DB_SUCCESS or DB_RECORD_NOT_FOUND. */
			ut_error;
		}
	}

	dict_table_autoinc_initialize(prebuilt->table, auto_inc);
}

/*****************************************************************//**
Creates and opens a handle to a table which already exists in an InnoDB
database.
@return	1 if error, 0 if success */
UNIV_INTERN
int
ha_innobase::open(
/*==============*/
	const char*	name,		/*!< in: table name */
	int		mode,		/*!< in: not used */
	uint		test_if_locked)	/*!< in: not used */
{
	dict_table_t*	ib_table;
	char		norm_name[FN_REFLEN];
	THD*		thd;
	ulint		retries = 0;
	char*		is_part = NULL;
	ibool		par_case_name_set = FALSE;
	char		par_case_name[FN_REFLEN];

	DBUG_ENTER("ha_innobase::open");

	UT_NOT_USED(mode);
	UT_NOT_USED(test_if_locked);

	thd = ha_thd();

	/* Under some cases MySQL seems to call this function while
	holding btr_search_latch. This breaks the latching order as
	we acquire dict_sys->mutex below and leads to a deadlock. */
	if (thd != NULL) {
		innobase_release_temporary_latches(ht, thd);
	}

	normalize_table_name(norm_name, name);

	user_thd = NULL;

	if (!(share=get_share(name))) {

		DBUG_RETURN(1);
	}

	/* Will be allocated if it is needed in ::update_row() */
	upd_buf = NULL;
	upd_buf_size = 0;

	/* We look for pattern #P# to see if the table is partitioned
	MySQL table. The retry logic for partitioned tables is a
	workaround for http://bugs.mysql.com/bug.php?id=33349. Look
	at support issue https://support.mysql.com/view.php?id=21080
	for more details. */
#ifdef __WIN__
	is_part = strstr(norm_name, "#p#");
#else
	is_part = strstr(norm_name, "#P#");
#endif /* __WIN__ */

retry:
	/* Get pointer to a table object in InnoDB dictionary cache */
	ib_table = dict_table_open_on_name(norm_name, FALSE, TRUE,
					   DICT_ERR_IGNORE_NONE);

	if (ib_table
	    && ((!DICT_TF2_FLAG_IS_SET(ib_table, DICT_TF2_FTS_HAS_DOC_ID)
		 && table->s->fields != dict_table_get_n_user_cols(ib_table))
		|| (DICT_TF2_FLAG_IS_SET(ib_table, DICT_TF2_FTS_HAS_DOC_ID)
		    && (table->s->fields
			!= dict_table_get_n_user_cols(ib_table) - 1)))) {
		ib_logf(IB_LOG_LEVEL_WARN,
			"table %s contains %lu user defined columns "
			"in InnoDB, but %lu columns in MySQL. Please "
			"check INFORMATION_SCHEMA.INNODB_SYS_COLUMNS and "
			REFMAN "innodb-troubleshooting.html "
			"for how to resolve it",
			norm_name, (ulong) dict_table_get_n_user_cols(ib_table),
			(ulong) table->s->fields);

		/* Mark this table as corrupted, so the drop table
		or force recovery can still use it, but not others. */
		ib_table->corrupted = true;
		dict_table_close(ib_table, FALSE, FALSE);
		ib_table = NULL;
		is_part = NULL;
	}

	if (NULL == ib_table) {
		if (is_part && retries < 10) {
			/* MySQL partition engine hard codes the file name
			separator as "#P#". The text case is fixed even if
			lower_case_table_names is set to 1 or 2. This is true
			for sub-partition names as well. InnoDB always
			normalises file names to lower case on Windows, this
			can potentially cause problems when copying/moving
			tables between platforms.

			1) If boot against an installation from Windows
			platform, then its partition table name could
			be in lower case in system tables. So we will
			need to check lower case name when load table.

			2) If we boot an installation from other case
			sensitive platform in Windows, we might need to
			check the existence of table name without lower
			case in the system table. */
			if (innobase_get_lower_case_table_names() == 1) {

				if (!par_case_name_set) {
#ifndef __WIN__
					/* Check for the table using lower
					case name, including the partition
					separator "P" */
					strcpy(par_case_name, norm_name);
					innobase_casedn_str(par_case_name);
#else
					/* On Windows platfrom, check
					whether there exists table name in
					system table whose name is
					not being normalized to lower case */
					normalize_table_name_low(
						par_case_name, name, FALSE);
#endif
					par_case_name_set = TRUE;
				}

				ib_table = dict_table_open_on_name(
					par_case_name, FALSE, TRUE,
					DICT_ERR_IGNORE_NONE);
			}

			if (!ib_table) {
				++retries;
				os_thread_sleep(100000);
				goto retry;
			} else {
#ifndef __WIN__
				sql_print_warning("Partition table %s opened "
						  "after converting to lower "
						  "case. The table may have "
						  "been moved from a case "
						  "in-sensitive file system. "
						  "Please recreate table in "
						  "the current file system\n",
						  norm_name);
#else
				sql_print_warning("Partition table %s opened "
						  "after skipping the step to "
						  "lower case the table name. "
						  "The table may have been "
						  "moved from a case sensitive "
						  "file system. Please "
						  "recreate table in the "
						  "current file system\n",
						  norm_name);
#endif
				goto table_opened;
			}
		}

		if (is_part) {
			sql_print_error("Failed to open table %s after "
					"%lu attempts.\n", norm_name,
					retries);
		}

		ib_logf(IB_LOG_LEVEL_WARN,
			"Cannot open table %s from the internal data "
			"dictionary of InnoDB though the .frm file "
			"for the table exists. See "
			REFMAN "innodb-troubleshooting.html for how "
			"you can resolve the problem.", norm_name);

		free_share(share);
		my_errno = ENOENT;

		DBUG_RETURN(HA_ERR_NO_SUCH_TABLE);
	}

table_opened:

	innobase_copy_frm_flags_from_table_share(ib_table, table->s);

	dict_stats_init(ib_table);

	MONITOR_INC(MONITOR_TABLE_OPEN);

	bool	no_tablespace;

	if (dict_table_is_discarded(ib_table)) {

		ib_senderrf(thd,
			IB_LOG_LEVEL_WARN, ER_TABLESPACE_DISCARDED,
			table->s->table_name.str);

		/* Allow an open because a proper DISCARD should have set
		all the flags and index root page numbers to FIL_NULL that
		should prevent any DML from running but it should allow DDL
		operations. */

		no_tablespace = false;

	} else if (ib_table->ibd_file_missing) {

		ib_senderrf(
			thd, IB_LOG_LEVEL_WARN,
			ER_TABLESPACE_MISSING, norm_name);

		/* This means we have no idea what happened to the tablespace
		file, best to play it safe. */

		no_tablespace = true;
	} else {
		no_tablespace = false;
	}

	if (!thd_tablespace_op(thd) && no_tablespace) {
		free_share(share);
		my_errno = ENOENT;

		dict_table_close(ib_table, FALSE, FALSE);

		DBUG_RETURN(HA_ERR_NO_SUCH_TABLE);
	}

	prebuilt = row_create_prebuilt(ib_table, table->s->reclength);

	prebuilt->default_rec = table->s->default_values;
	ut_ad(prebuilt->default_rec);

	/* Looks like MySQL-3.23 sometimes has primary key number != 0 */
	primary_key = table->s->primary_key;
	key_used_on_scan = primary_key;

	if (!innobase_build_index_translation(table, ib_table, share)) {
		  sql_print_error("Build InnoDB index translation table for"
				  " Table %s failed", name);
	}

	/* Allocate a buffer for a 'row reference'. A row reference is
	a string of bytes of length ref_length which uniquely specifies
	a row in our table. Note that MySQL may also compare two row
	references for equality by doing a simple memcmp on the strings
	of length ref_length! */

	if (!row_table_got_default_clust_index(ib_table)) {

		prebuilt->clust_index_was_generated = FALSE;

		if (UNIV_UNLIKELY(primary_key >= MAX_KEY)) {
			sql_print_error("Table %s has a primary key in "
					"InnoDB data dictionary, but not "
					"in MySQL!", name);

			/* This mismatch could cause further problems
			if not attended, bring this to the user's attention
			by printing a warning in addition to log a message
			in the errorlog */
			push_warning_printf(thd, Sql_condition::SL_WARNING,
					    ER_NO_SUCH_INDEX,
					    "InnoDB: Table %s has a "
					    "primary key in InnoDB data "
					    "dictionary, but not in "
					    "MySQL!", name);

			/* If primary_key >= MAX_KEY, its (primary_key)
			value could be out of bound if continue to index
			into key_info[] array. Find InnoDB primary index,
			and assign its key_length to ref_length.
			In addition, since MySQL indexes are sorted starting
			with primary index, unique index etc., initialize
			ref_length to the first index key length in
			case we fail to find InnoDB cluster index.

			Please note, this will not resolve the primary
			index mismatch problem, other side effects are
			possible if users continue to use the table.
			However, we allow this table to be opened so
			that user can adopt necessary measures for the
			mismatch while still being accessible to the table
			date. */
			if (!table->key_info) {
				ut_ad(!table->s->keys);
				ref_length = 0;
			} else {
				ref_length = table->key_info[0].key_length;
			}

			/* Find corresponding cluster index
			key length in MySQL's key_info[] array */
			for (ulint i = 0; i < table->s->keys; i++) {
				dict_index_t*	index;
				index = innobase_get_index(i);
				if (dict_index_is_clust(index)) {
					ref_length =
						 table->key_info[i].key_length;
				}
			}
		} else {
			/* MySQL allocates the buffer for ref.
			key_info->key_length includes space for all key
			columns + one byte for each column that may be
			NULL. ref_length must be as exact as possible to
			save space, because all row reference buffers are
			allocated based on ref_length. */

			ref_length = table->key_info[primary_key].key_length;
		}
	} else {
		if (primary_key != MAX_KEY) {
			sql_print_error(
				"Table %s has no primary key in InnoDB data "
				"dictionary, but has one in MySQL! If you "
				"created the table with a MySQL version < "
				"3.23.54 and did not define a primary key, "
				"but defined a unique key with all non-NULL "
				"columns, then MySQL internally treats that "
				"key as the primary key. You can fix this "
				"error by dump + DROP + CREATE + reimport "
				"of the table.", name);

			/* This mismatch could cause further problems
			if not attended, bring this to the user attention
			by printing a warning in addition to log a message
			in the errorlog */
			push_warning_printf(thd, Sql_condition::SL_WARNING,
					    ER_NO_SUCH_INDEX,
					    "InnoDB: Table %s has no "
					    "primary key in InnoDB data "
					    "dictionary, but has one in "
					    "MySQL!", name);
		}

		prebuilt->clust_index_was_generated = TRUE;

		ref_length = DATA_ROW_ID_LEN;

		/* If we automatically created the clustered index, then
		MySQL does not know about it, and MySQL must NOT be aware
		of the index used on scan, to make it avoid checking if we
		update the column of the index. That is why we assert below
		that key_used_on_scan is the undefined value MAX_KEY.
		The column is the row id in the automatical generation case,
		and it will never be updated anyway. */

		if (key_used_on_scan != MAX_KEY) {
			sql_print_warning(
				"Table %s key_used_on_scan is %lu even "
				"though there is no primary key inside "
				"InnoDB.", name, (ulong) key_used_on_scan);
		}
	}

	/* Index block size in InnoDB: used by MySQL in query optimization */
	stats.block_size = UNIV_PAGE_SIZE;

	/* Init table lock structure */
	thr_lock_data_init(&share->lock,&lock,(void*) 0);

	if (prebuilt->table) {
		/* We update the highest file format in the system table
		space, if this table has higher file format setting. */

		trx_sys_file_format_max_upgrade(
			(const char**) &innobase_file_format_max,
			dict_table_get_format(prebuilt->table));
	}

	/* Only if the table has an AUTOINC column. */
	if (prebuilt->table != NULL
	    && !prebuilt->table->ibd_file_missing
	    && table->found_next_number_field != NULL) {
		dict_table_autoinc_lock(prebuilt->table);

		/* Since a table can already be "open" in InnoDB's internal
		data dictionary, we only init the autoinc counter once, the
		first time the table is loaded. We can safely reuse the
		autoinc value from a previous MySQL open. */
		if (dict_table_autoinc_read(prebuilt->table) == 0) {

			innobase_initialize_autoinc();
		}

		dict_table_autoinc_unlock(prebuilt->table);
	}

	info(HA_STATUS_NO_LOCK | HA_STATUS_VARIABLE | HA_STATUS_CONST);

	DBUG_RETURN(0);
}

UNIV_INTERN
handler*
ha_innobase::clone(
/*===============*/
	const char*	name,		/*!< in: table name */
	MEM_ROOT*	mem_root)	/*!< in: memory context */
{
	ha_innobase* new_handler;

	DBUG_ENTER("ha_innobase::clone");

	new_handler = static_cast<ha_innobase*>(handler::clone(name,
							       mem_root));
	if (new_handler) {
		DBUG_ASSERT(new_handler->prebuilt != NULL);
		DBUG_ASSERT(new_handler->user_thd == user_thd);
		DBUG_ASSERT(new_handler->prebuilt->trx == prebuilt->trx);

		new_handler->prebuilt->select_lock_type
			= prebuilt->select_lock_type;
	}

	DBUG_RETURN(new_handler);
}

UNIV_INTERN
uint
ha_innobase::max_supported_key_part_length() const
/*==============================================*/
{
	/* A table format specific index column length check will be performed
	at ha_innobase::add_index() and row_create_index_for_mysql() */
	return(innobase_large_prefix
		? REC_VERSION_56_MAX_INDEX_COL_LEN
		: REC_ANTELOPE_MAX_INDEX_COL_LEN - 1);
}

/******************************************************************//**
Closes a handle to an InnoDB table.
@return	0 */
UNIV_INTERN
int
ha_innobase::close()
/*================*/
{
	THD*	thd;

	DBUG_ENTER("ha_innobase::close");

	thd = ha_thd();
	if (thd != NULL) {
		innobase_release_temporary_latches(ht, thd);
	}

	row_prebuilt_free(prebuilt, FALSE);

	if (upd_buf != NULL) {
		ut_ad(upd_buf_size != 0);
		my_free(upd_buf);
		upd_buf = NULL;
		upd_buf_size = 0;
	}

	free_share(share);

	MONITOR_INC(MONITOR_TABLE_CLOSE);

	/* Tell InnoDB server that there might be work for
	utility threads: */

	srv_active_wake_master_thread();

	DBUG_RETURN(0);
}

/* The following accessor functions should really be inside MySQL code! */

/**************************************************************//**
Gets field offset for a field in a table.
@return	offset */
static inline
uint
get_field_offset(
/*=============*/
	const TABLE*	table,	/*!< in: MySQL table object */
	const Field*	field)	/*!< in: MySQL field object */
{
	return((uint) (field->ptr - table->record[0]));
}

/*************************************************************//**
InnoDB uses this function to compare two data fields for which the data type
is such that we must use MySQL code to compare them. NOTE that the prototype
of this function is in rem0cmp.cc in InnoDB source code! If you change this
function, remember to update the prototype there!
@return	1, 0, -1, if a is greater, equal, less than b, respectively */
UNIV_INTERN
int
innobase_mysql_cmp(
/*===============*/
	int		mysql_type,	/*!< in: MySQL type */
	uint		charset_number,	/*!< in: number of the charset */
	const unsigned char* a,		/*!< in: data field */
	unsigned int	a_length,	/*!< in: data field length,
					not UNIV_SQL_NULL */
	const unsigned char* b,		/*!< in: data field */
	unsigned int	b_length)	/*!< in: data field length,
					not UNIV_SQL_NULL */
{
	CHARSET_INFO*		charset;
	enum_field_types	mysql_tp;
	int			ret;

	DBUG_ASSERT(a_length != UNIV_SQL_NULL);
	DBUG_ASSERT(b_length != UNIV_SQL_NULL);

	mysql_tp = (enum_field_types) mysql_type;

	switch (mysql_tp) {

	case MYSQL_TYPE_BIT:
	case MYSQL_TYPE_STRING:
	case MYSQL_TYPE_VAR_STRING:
	case MYSQL_TYPE_TINY_BLOB:
	case MYSQL_TYPE_MEDIUM_BLOB:
	case MYSQL_TYPE_BLOB:
	case MYSQL_TYPE_LONG_BLOB:
	case MYSQL_TYPE_VARCHAR:
		/* Use the charset number to pick the right charset struct for
		the comparison. Since the MySQL function get_charset may be
		slow before Bar removes the mutex operation there, we first
		look at 2 common charsets directly. */

		if (charset_number == default_charset_info->number) {
			charset = default_charset_info;
		} else if (charset_number == my_charset_latin1.number) {
			charset = &my_charset_latin1;
		} else {
			charset = get_charset(charset_number, MYF(MY_WME));

			if (charset == NULL) {
			  sql_print_error("InnoDB needs charset %lu for doing "
					  "a comparison, but MySQL cannot "
					  "find that charset.",
					  (ulong) charset_number);
				ut_a(0);
			}
		}

		/* Starting from 4.1.3, we use strnncollsp() in comparisons of
		non-latin1_swedish_ci strings. NOTE that the collation order
		changes then: 'b\0\0...' is ordered BEFORE 'b  ...'. Users
		having indexes on such data need to rebuild their tables! */

		ret = charset->coll->strnncollsp(
			charset, a, a_length, b, b_length, 0);

		if (ret < 0) {
			return(-1);
		} else if (ret > 0) {
			return(1);
		} else {
			return(0);
		}
	default:
		ut_error;
	}

	return(0);
}


/*************************************************************//**
Get the next token from the given string and store it in *token. */
UNIV_INTERN
CHARSET_INFO*
innobase_get_fts_charset(
/*=====================*/
	int		mysql_type,	/*!< in: MySQL type */
	uint		charset_number)	/*!< in: number of the charset */
{
	enum_field_types	mysql_tp;
	CHARSET_INFO*		charset;

	mysql_tp = (enum_field_types) mysql_type;

	switch (mysql_tp) {

	case MYSQL_TYPE_BIT:
	case MYSQL_TYPE_STRING:
	case MYSQL_TYPE_VAR_STRING:
	case MYSQL_TYPE_TINY_BLOB:
	case MYSQL_TYPE_MEDIUM_BLOB:
	case MYSQL_TYPE_BLOB:
	case MYSQL_TYPE_LONG_BLOB:
	case MYSQL_TYPE_VARCHAR:
		/* Use the charset number to pick the right charset struct for
		the comparison. Since the MySQL function get_charset may be
		slow before Bar removes the mutex operation there, we first
		look at 2 common charsets directly. */

		if (charset_number == default_charset_info->number) {
			charset = default_charset_info;
		} else if (charset_number == my_charset_latin1.number) {
			charset = &my_charset_latin1;
		} else {
			charset = get_charset(charset_number, MYF(MY_WME));

			if (charset == NULL) {
			  sql_print_error("InnoDB needs charset %lu for doing "
					  "a comparison, but MySQL cannot "
					  "find that charset.",
					  (ulong) charset_number);
				ut_a(0);
			}
		}
		break;
	default:
		ut_error;
	}

	return(charset);
}

/*************************************************************//**
InnoDB uses this function to compare two data fields for which the data type
is such that we must use MySQL code to compare them. NOTE that the prototype
of this function is in rem0cmp.c in InnoDB source code! If you change this
function, remember to update the prototype there!
@return	1, 0, -1, if a is greater, equal, less than b, respectively */
UNIV_INTERN
int
innobase_mysql_cmp_prefix(
/*======================*/
	int		mysql_type,	/*!< in: MySQL type */
	uint		charset_number,	/*!< in: number of the charset */
	const unsigned char* a,		/*!< in: data field */
	unsigned int	a_length,	/*!< in: data field length,
					not UNIV_SQL_NULL */
	const unsigned char* b,		/*!< in: data field */
	unsigned int	b_length)	/*!< in: data field length,
					not UNIV_SQL_NULL */
{
	CHARSET_INFO*		charset;
	int			result;

	charset = innobase_get_fts_charset(mysql_type, charset_number);

	result = ha_compare_text(charset, (uchar*) a, a_length,
				 (uchar*) b, b_length, 1, 0);

	return(result);
}
/******************************************************************//**
compare two character string according to their charset. */
UNIV_INTERN
int
innobase_fts_text_cmp(
/*==================*/
	const void*	cs,		/*!< in: Character set */
	const void*     p1,		/*!< in: key */
	const void*     p2)		/*!< in: node */
{
	const CHARSET_INFO*	charset = (const CHARSET_INFO*) cs;
	const fts_string_t*	s1 = (const fts_string_t*) p1;
	const fts_string_t*	s2 = (const fts_string_t*) p2;

	return(ha_compare_text(charset, s1->f_str, s1->f_len,
			       s2->f_str, s2->f_len, 0, 0));
}
/******************************************************************//**
compare two character string case insensitively according to their charset. */
UNIV_INTERN
int
innobase_fts_text_case_cmp(
/*=======================*/
	const void*	cs,		/*!< in: Character set */
	const void*     p1,		/*!< in: key */
	const void*     p2)		/*!< in: node */
{
	const CHARSET_INFO*	charset = (const CHARSET_INFO*) cs;
	const fts_string_t*	s1 = (const fts_string_t*) p1;
	const fts_string_t*	s2 = (const fts_string_t*) p2;
	ulint			newlen;

	my_casedn_str(charset, (char*) s2->f_str);

	newlen = strlen((const char*) s2->f_str);

	return(ha_compare_text(charset, s1->f_str, s1->f_len,
			       s2->f_str, newlen, 0, 0));
}
/******************************************************************//**
Get the first character's code position for FTS index partition. */
UNIV_INTERN
ulint
innobase_strnxfrm(
/*==============*/
	const CHARSET_INFO*
			cs,		/*!< in: Character set */
	const uchar*	str,		/*!< in: string */
	const ulint	len)		/*!< in: string length */
{
	uchar		mystr[2];
	ulint		value;

	if (!str || len == 0) {
		return(0);
	}

	my_strnxfrm(cs, (uchar*) mystr, 2, str, len);

	value = mach_read_from_2(mystr);

	if (value > 255) {
		value = value / 256;
	}

	return(value);
}

/******************************************************************//**
compare two character string according to their charset. */
UNIV_INTERN
int
innobase_fts_text_cmp_prefix(
/*=========================*/
	const void*	cs,		/*!< in: Character set */
	const void*	p1,		/*!< in: prefix key */
	const void*	p2)		/*!< in: value to compare */
{
	const CHARSET_INFO*	charset = (const CHARSET_INFO*) cs;
	const fts_string_t*	s1 = (const fts_string_t*) p1;
	const fts_string_t*	s2 = (const fts_string_t*) p2;
	int			result;

	result = ha_compare_text(charset, s2->f_str, s2->f_len,
				 s1->f_str, s1->f_len, 1, 0);

	/* We switched s1, s2 position in ha_compare_text. So we need
	to negate the result */
	return(-result);
}
/******************************************************************//**
compare two character string according to their charset. */
UNIV_INTERN
int
innobase_fts_string_cmp(
/*====================*/
	const void*	cs,		/*!< in: Character set */
	const void*     p1,		/*!< in: key */
	const void*     p2)		/*!< in: node */
{
	const CHARSET_INFO*	charset = (const CHARSET_INFO*) cs;
	uchar*			s1 = (uchar*) p1;
	uchar*			s2 = *(uchar**) p2;

	return(ha_compare_text(charset, s1, strlen((const char*) s1),
			       s2, strlen((const char*) s2), 0, 0));
}
/******************************************************************//**
Makes all characters in a string lower case. */
UNIV_INTERN
size_t
innobase_fts_casedn_str(
/*====================*/
	CHARSET_INFO*	cs,	/*!< in: Character set */
	char*		src,	/*!< in: string to put in lower case */
	size_t		src_len,/*!< in: input string length */
	char*		dst,	/*!< in: buffer for result string */
	size_t		dst_len)/*!< in: buffer size */
{
	if (cs->casedn_multiply == 1) {
		memcpy(dst, src, src_len);
		dst[src_len] = 0;
		my_casedn_str(cs, dst);

		return(strlen(dst));
	} else {
		return(cs->cset->casedn(cs, src, src_len, dst, dst_len));
	}
}

#define true_word_char(c, ch) ((c) & (_MY_U | _MY_L | _MY_NMR) || (ch) == '_')

#define misc_word_char(X)       0

/*************************************************************//**
Get the next token from the given string and store it in *token.
It is mostly copied from MyISAM's doc parsing function ft_simple_get_word()
@return length of string processed */
UNIV_INTERN
ulint
innobase_mysql_fts_get_token(
/*=========================*/
	CHARSET_INFO*	cs,		/*!< in: Character set */
	byte*           start,		/*!< in: start of text */
	byte*		end,		/*!< in: one character past end of
					text */
	fts_string_t*	token,		/*!< out: token's text */
	ulint*		offset)		/*!< out: offset to token,
					measured as characters from
					'start' */
{
	int		mbl;
	uchar*		doc = start;

	ut_a(cs);

	token->f_n_char = token->f_len = 0;

	do {
		for (;;) {

			if (doc >= end) {
				return(doc - start);
			}

			int	ctype;

			mbl = cs->cset->ctype(
				cs, &ctype, (uchar*) doc, (uchar*) end);

			if (true_word_char(ctype, *doc)) {
				break;
			}

			doc += mbl > 0 ? mbl : (mbl < 0 ? -mbl : 1);
		}

		ulint	mwc = 0;
		ulint	length = 0;

		token->f_str = doc;

		while (doc < end) {

			int	ctype;

			mbl = cs->cset->ctype(
				cs, &ctype, (uchar*) doc, (uchar*) end);

			if (true_word_char(ctype, *doc)) {
				mwc = 0;
			} else if (!misc_word_char(*doc) || mwc) {
				break;
			} else {
				++mwc;
			}

			++length;

			doc += mbl > 0 ? mbl : (mbl < 0 ? -mbl : 1);
		}

		token->f_len = (uint) (doc - token->f_str) - mwc;
		token->f_n_char = length;

		return(doc - start);

	} while (doc < end);

	token->f_str[token->f_len] = 0;

	return(doc - start);
}

/**************************************************************//**
Converts a MySQL type to an InnoDB type. Note that this function returns
the 'mtype' of InnoDB. InnoDB differentiates between MySQL's old <= 4.1
VARCHAR and the new true VARCHAR in >= 5.0.3 by the 'prtype'.
@return	DATA_BINARY, DATA_VARCHAR, ... */
UNIV_INTERN
ulint
get_innobase_type_from_mysql_type(
/*==============================*/
	ulint*		unsigned_flag,	/*!< out: DATA_UNSIGNED if an
					'unsigned type';
					at least ENUM and SET,
					and unsigned integer
					types are 'unsigned types' */
	const void*	f)		/*!< in: MySQL Field */
{
	const class Field* field = reinterpret_cast<const class Field*>(f);

	/* The following asserts try to check that the MySQL type code fits in
	8 bits: this is used in ibuf and also when DATA_NOT_NULL is ORed to
	the type */

	DBUG_ASSERT((ulint)MYSQL_TYPE_STRING < 256);
	DBUG_ASSERT((ulint)MYSQL_TYPE_VAR_STRING < 256);
	DBUG_ASSERT((ulint)MYSQL_TYPE_DOUBLE < 256);
	DBUG_ASSERT((ulint)MYSQL_TYPE_FLOAT < 256);
	DBUG_ASSERT((ulint)MYSQL_TYPE_DECIMAL < 256);

	if (field->flags & UNSIGNED_FLAG) {

		*unsigned_flag = DATA_UNSIGNED;
	} else {
		*unsigned_flag = 0;
	}

	if (field->real_type() == MYSQL_TYPE_ENUM
		|| field->real_type() == MYSQL_TYPE_SET) {

		/* MySQL has field->type() a string type for these, but the
		data is actually internally stored as an unsigned integer
		code! */

		*unsigned_flag = DATA_UNSIGNED; /* MySQL has its own unsigned
						flag set to zero, even though
						internally this is an unsigned
						integer type */
		return(DATA_INT);
	}

	switch (field->type()) {
		/* NOTE that we only allow string types in DATA_MYSQL and
		DATA_VARMYSQL */
	case MYSQL_TYPE_VAR_STRING:	/* old <= 4.1 VARCHAR */
	case MYSQL_TYPE_VARCHAR:	/* new >= 5.0.3 true VARCHAR */
		if (field->binary()) {
			return(DATA_BINARY);
		} else if (strcmp(field->charset()->name,
				  "latin1_swedish_ci") == 0) {
			return(DATA_VARCHAR);
		} else {
			return(DATA_VARMYSQL);
		}
	case MYSQL_TYPE_BIT:
	case MYSQL_TYPE_STRING: if (field->binary()) {

			return(DATA_FIXBINARY);
		} else if (strcmp(field->charset()->name,
				  "latin1_swedish_ci") == 0) {
			return(DATA_CHAR);
		} else {
			return(DATA_MYSQL);
		}
	case MYSQL_TYPE_NEWDECIMAL:
		return(DATA_FIXBINARY);
	case MYSQL_TYPE_LONG:
	case MYSQL_TYPE_LONGLONG:
	case MYSQL_TYPE_TINY:
	case MYSQL_TYPE_SHORT:
	case MYSQL_TYPE_INT24:
	case MYSQL_TYPE_DATE:
	case MYSQL_TYPE_YEAR:
	case MYSQL_TYPE_NEWDATE:
		return(DATA_INT);
	case MYSQL_TYPE_TIME:
	case MYSQL_TYPE_DATETIME:
	case MYSQL_TYPE_TIMESTAMP:
		switch (field->real_type()) {
		case MYSQL_TYPE_TIME:
		case MYSQL_TYPE_DATETIME:
		case MYSQL_TYPE_TIMESTAMP:
			return(DATA_INT);
		default: /* Fall through */
			DBUG_ASSERT((ulint)MYSQL_TYPE_DECIMAL < 256);
		case MYSQL_TYPE_TIME2:
		case MYSQL_TYPE_DATETIME2:
		case MYSQL_TYPE_TIMESTAMP2:
			return(DATA_FIXBINARY);
		}
	case MYSQL_TYPE_FLOAT:
		return(DATA_FLOAT);
	case MYSQL_TYPE_DOUBLE:
		return(DATA_DOUBLE);
	case MYSQL_TYPE_DECIMAL:
		return(DATA_DECIMAL);
	case MYSQL_TYPE_GEOMETRY:
	case MYSQL_TYPE_TINY_BLOB:
	case MYSQL_TYPE_MEDIUM_BLOB:
	case MYSQL_TYPE_BLOB:
	case MYSQL_TYPE_LONG_BLOB:
		return(DATA_BLOB);
	case MYSQL_TYPE_NULL:
		/* MySQL currently accepts "NULL" datatype, but will
		reject such datatype in the next release. We will cope
		with it and not trigger assertion failure in 5.1 */
		break;
	default:
		ut_error;
	}

	return(0);
}

/*******************************************************************//**
Writes an unsigned integer value < 64k to 2 bytes, in the little-endian
storage format. */
static inline
void
innobase_write_to_2_little_endian(
/*==============================*/
	byte*	buf,	/*!< in: where to store */
	ulint	val)	/*!< in: value to write, must be < 64k */
{
	ut_a(val < 256 * 256);

	buf[0] = (byte)(val & 0xFF);
	buf[1] = (byte)(val / 256);
}

/*******************************************************************//**
Reads an unsigned integer value < 64k from 2 bytes, in the little-endian
storage format.
@return	value */
static inline
uint
innobase_read_from_2_little_endian(
/*===============================*/
	const uchar*	buf)	/*!< in: from where to read */
{
	return((uint) ((ulint)(buf[0]) + 256 * ((ulint)(buf[1]))));
}

/*******************************************************************//**
Stores a key value for a row to a buffer.
@return	key value length as stored in buff */
UNIV_INTERN
uint
ha_innobase::store_key_val_for_row(
/*===============================*/
	uint		keynr,	/*!< in: key number */
	char*		buff,	/*!< in/out: buffer for the key value (in MySQL
				format) */
	uint		buff_len,/*!< in: buffer length */
	const uchar*	record)/*!< in: row in MySQL format */
{
	KEY*		key_info	= table->key_info + keynr;
	KEY_PART_INFO*	key_part	= key_info->key_part;
	KEY_PART_INFO*	end		=
		key_part + key_info->user_defined_key_parts;
	char*		buff_start	= buff;
	enum_field_types mysql_type;
	Field*		field;
	ibool		is_null;

	DBUG_ENTER("store_key_val_for_row");

	/* The format for storing a key field in MySQL is the following:

	1. If the column can be NULL, then in the first byte we put 1 if the
	field value is NULL, 0 otherwise.

	2. If the column is of a BLOB type (it must be a column prefix field
	in this case), then we put the length of the data in the field to the
	next 2 bytes, in the little-endian format. If the field is SQL NULL,
	then these 2 bytes are set to 0. Note that the length of data in the
	field is <= column prefix length.

	3. In a column prefix field, prefix_len next bytes are reserved for
	data. In a normal field the max field length next bytes are reserved
	for data. For a VARCHAR(n) the max field length is n. If the stored
	value is the SQL NULL then these data bytes are set to 0.

	4. We always use a 2 byte length for a true >= 5.0.3 VARCHAR. Note that
	in the MySQL row format, the length is stored in 1 or 2 bytes,
	depending on the maximum allowed length. But in the MySQL key value
	format, the length always takes 2 bytes.

	We have to zero-fill the buffer so that MySQL is able to use a
	simple memcmp to compare two key values to determine if they are
	equal. MySQL does this to compare contents of two 'ref' values. */

	memset(buff, 0, buff_len);

	for (; key_part != end; key_part++) {
		is_null = FALSE;

		if (key_part->null_bit) {
			if (record[key_part->null_offset]
						& key_part->null_bit) {
				*buff = 1;
				is_null = TRUE;
			} else {
				*buff = 0;
			}
			buff++;
		}

		field = key_part->field;
		mysql_type = field->type();

		if (mysql_type == MYSQL_TYPE_VARCHAR) {
						/* >= 5.0.3 true VARCHAR */
			ulint		lenlen;
			ulint		len;
			const byte*	data;
			ulint		key_len;
			ulint		true_len;
			const CHARSET_INFO* cs;
			int		error=0;

			key_len = key_part->length;

			if (is_null) {
				buff += key_len + 2;

				continue;
			}
			cs = field->charset();

			lenlen = (ulint)
				(((Field_varstring*) field)->length_bytes);

			data = row_mysql_read_true_varchar(&len,
				(byte*) (record
				+ (ulint) get_field_offset(table, field)),
				lenlen);

			true_len = len;

			/* For multi byte character sets we need to calculate
			the true length of the key */

			if (len > 0 && cs->mbmaxlen > 1) {
				true_len = (ulint) cs->cset->well_formed_len(cs,
						(const char*) data,
						(const char*) data + len,
						(uint) (key_len / cs->mbmaxlen),
						&error);
			}

			/* In a column prefix index, we may need to truncate
			the stored value: */

			if (true_len > key_len) {
				true_len = key_len;
			}

			/* The length in a key value is always stored in 2
			bytes */

			row_mysql_store_true_var_len((byte*) buff, true_len, 2);
			buff += 2;

			memcpy(buff, data, true_len);

			/* Note that we always reserve the maximum possible
			length of the true VARCHAR in the key value, though
			only len first bytes after the 2 length bytes contain
			actual data. The rest of the space was reset to zero
			in the memset() call above. */

			buff += key_len;

		} else if (mysql_type == MYSQL_TYPE_TINY_BLOB
			|| mysql_type == MYSQL_TYPE_MEDIUM_BLOB
			|| mysql_type == MYSQL_TYPE_BLOB
			|| mysql_type == MYSQL_TYPE_LONG_BLOB
			/* MYSQL_TYPE_GEOMETRY data is treated
			as BLOB data in innodb. */
			|| mysql_type == MYSQL_TYPE_GEOMETRY) {

			const CHARSET_INFO* cs;
			ulint		key_len;
			ulint		true_len;
			int		error=0;
			ulint		blob_len;
			const byte*	blob_data;

			ut_a(key_part->key_part_flag & HA_PART_KEY_SEG);

			key_len = key_part->length;

			if (is_null) {
				buff += key_len + 2;

				continue;
			}

			cs = field->charset();

			blob_data = row_mysql_read_blob_ref(&blob_len,
				(byte*) (record
				+ (ulint) get_field_offset(table, field)),
					(ulint) field->pack_length());

			true_len = blob_len;

			ut_a(get_field_offset(table, field)
				== key_part->offset);

			/* For multi byte character sets we need to calculate
			the true length of the key */

			if (blob_len > 0 && cs->mbmaxlen > 1) {
				true_len = (ulint) cs->cset->well_formed_len(cs,
						(const char*) blob_data,
						(const char*) blob_data
							+ blob_len,
						(uint) (key_len / cs->mbmaxlen),
						&error);
			}

			/* All indexes on BLOB and TEXT are column prefix
			indexes, and we may need to truncate the data to be
			stored in the key value: */

			if (true_len > key_len) {
				true_len = key_len;
			}

			/* MySQL reserves 2 bytes for the length and the
			storage of the number is little-endian */

			innobase_write_to_2_little_endian(
					(byte*) buff, true_len);
			buff += 2;

			memcpy(buff, blob_data, true_len);

			/* Note that we always reserve the maximum possible
			length of the BLOB prefix in the key value. */

			buff += key_len;
		} else {
			/* Here we handle all other data types except the
			true VARCHAR, BLOB and TEXT. Note that the column
			value we store may be also in a column prefix
			index. */

			const CHARSET_INFO*	cs = NULL;
			ulint			true_len;
			ulint			key_len;
			const uchar*		src_start;
			int			error=0;
			enum_field_types	real_type;

			key_len = key_part->length;

			if (is_null) {
				 buff += key_len;

				 continue;
			}

			src_start = record + key_part->offset;
			real_type = field->real_type();
			true_len = key_len;

			/* Character set for the field is defined only
			to fields whose type is string and real field
			type is not enum or set. For these fields check
			if character set is multi byte. */

			if (real_type != MYSQL_TYPE_ENUM
				&& real_type != MYSQL_TYPE_SET
				&& ( mysql_type == MYSQL_TYPE_VAR_STRING
					|| mysql_type == MYSQL_TYPE_STRING)) {

				cs = field->charset();

				/* For multi byte character sets we need to
				calculate the true length of the key */

				if (key_len > 0 && cs->mbmaxlen > 1) {

					true_len = (ulint)
						cs->cset->well_formed_len(cs,
							(const char*) src_start,
							(const char*) src_start
								+ key_len,
							(uint) (key_len
								/ cs->mbmaxlen),
							&error);
				}
			}

			memcpy(buff, src_start, true_len);
			buff += true_len;

			/* Pad the unused space with spaces. */

			if (true_len < key_len) {
				ulint	pad_len = key_len - true_len;
				ut_a(cs != NULL);
				ut_a(!(pad_len % cs->mbminlen));

				cs->cset->fill(cs, buff, pad_len,
					       0x20 /* space */);
				buff += pad_len;
			}
		}
	}

	ut_a(buff <= buff_start + buff_len);

	DBUG_RETURN((uint)(buff - buff_start));
}

/**************************************************************//**
Determines if a field is needed in a prebuilt struct 'template'.
@return field to use, or NULL if the field is not needed */
static
const Field*
build_template_needs_field(
/*=======================*/
	ibool		index_contains,	/*!< in:
					dict_index_contains_col_or_prefix(
					index, i) */
	ibool		read_just_key,	/*!< in: TRUE when MySQL calls
					ha_innobase::extra with the
					argument HA_EXTRA_KEYREAD; it is enough
					to read just columns defined in
					the index (i.e., no read of the
					clustered index record necessary) */
	ibool		fetch_all_in_key,
					/*!< in: true=fetch all fields in
					the index */
	ibool		fetch_primary_key_cols,
					/*!< in: true=fetch the
					primary key columns */
	dict_index_t*	index,		/*!< in: InnoDB index to use */
	const TABLE*	table,		/*!< in: MySQL table object */
	ulint		i)		/*!< in: field index in InnoDB table */
{
	const Field*	field	= table->field[i];

	ut_ad(index_contains == dict_index_contains_col_or_prefix(index, i));

	if (!index_contains) {
		if (read_just_key) {
			/* If this is a 'key read', we do not need
			columns that are not in the key */

			return(NULL);
		}
	} else if (fetch_all_in_key) {
		/* This field is needed in the query */

		return(field);
	}

	if (bitmap_is_set(table->read_set, i)
	    || bitmap_is_set(table->write_set, i)) {
		/* This field is needed in the query */

		return(field);
	}

	if (fetch_primary_key_cols
	    && dict_table_col_in_clustered_key(index->table, i)) {
		/* This field is needed in the query */

		return(field);
	}

	/* This field is not needed in the query, skip it */

	return(NULL);
}

/**************************************************************//**
Determines if a field is needed in a prebuilt struct 'template'.
@return whether the field is needed for index condition pushdown */
inline
bool
build_template_needs_field_in_icp(
/*==============================*/
	const dict_index_t*	index,	/*!< in: InnoDB index */
	const row_prebuilt_t*	prebuilt,/*!< in: row fetch template */
	bool			contains,/*!< in: whether the index contains
					column i */
	ulint			i)	/*!< in: column number */
{
	ut_ad(contains == dict_index_contains_col_or_prefix(index, i));

	return(index == prebuilt->index
	       ? contains
	       : dict_index_contains_col_or_prefix(prebuilt->index, i));
}

/**************************************************************//**
Adds a field to a prebuilt struct 'template'.
@return the field template */
static
mysql_row_templ_t*
build_template_field(
/*=================*/
	row_prebuilt_t*	prebuilt,	/*!< in/out: template */
	dict_index_t*	clust_index,	/*!< in: InnoDB clustered index */
	dict_index_t*	index,		/*!< in: InnoDB index to use */
	TABLE*		table,		/*!< in: MySQL table object */
	const Field*	field,		/*!< in: field in MySQL table */
	ulint		i)		/*!< in: field index in InnoDB table */
{
	mysql_row_templ_t*	templ;
	const dict_col_t*	col;

	ut_ad(field == table->field[i]);
	ut_ad(clust_index->table == index->table);

	col = dict_table_get_nth_col(index->table, i);

	templ = prebuilt->mysql_template + prebuilt->n_template++;
	UNIV_MEM_INVALID(templ, sizeof *templ);
	templ->col_no = i;
	templ->clust_rec_field_no = dict_col_get_clust_pos(col, clust_index);
	ut_a(templ->clust_rec_field_no != ULINT_UNDEFINED);

	if (dict_index_is_clust(index)) {
		templ->rec_field_no = templ->clust_rec_field_no;
	} else {
		templ->rec_field_no = dict_index_get_nth_col_pos(index, i);
	}

	if (field->real_maybe_null()) {
		templ->mysql_null_byte_offset =
			field->null_offset();

		templ->mysql_null_bit_mask = (ulint) field->null_bit;
	} else {
		templ->mysql_null_bit_mask = 0;
	}

	templ->mysql_col_offset = (ulint) get_field_offset(table, field);

	templ->mysql_col_len = (ulint) field->pack_length();
	templ->type = col->mtype;
	templ->mysql_type = (ulint) field->type();

	if (templ->mysql_type == DATA_MYSQL_TRUE_VARCHAR) {
		templ->mysql_length_bytes = (ulint)
			(((Field_varstring*) field)->length_bytes);
	}

	templ->charset = dtype_get_charset_coll(col->prtype);
	templ->mbminlen = dict_col_get_mbminlen(col);
	templ->mbmaxlen = dict_col_get_mbmaxlen(col);
	templ->is_unsigned = col->prtype & DATA_UNSIGNED;

	if (!dict_index_is_clust(index)
	    && templ->rec_field_no == ULINT_UNDEFINED) {
		prebuilt->need_to_access_clustered = TRUE;
	}

	if (prebuilt->mysql_prefix_len < templ->mysql_col_offset
	    + templ->mysql_col_len) {
		prebuilt->mysql_prefix_len = templ->mysql_col_offset
			+ templ->mysql_col_len;
	}

	if (templ->type == DATA_BLOB) {
		prebuilt->templ_contains_blob = TRUE;
	}

	return(templ);
}

/**************************************************************//**
Builds a 'template' to the prebuilt struct. The template is used in fast
retrieval of just those column values MySQL needs in its processing. */
UNIV_INTERN
void
ha_innobase::build_template(
/*========================*/
	bool		whole_row)	/*!< in: true=ROW_MYSQL_WHOLE_ROW,
					false=ROW_MYSQL_REC_FIELDS */
{
	dict_index_t*	index;
	dict_index_t*	clust_index;
	ulint		n_fields;
	ibool		fetch_all_in_key	= FALSE;
	ibool		fetch_primary_key_cols	= FALSE;
	ulint		i;

	if (prebuilt->select_lock_type == LOCK_X) {
		/* We always retrieve the whole clustered index record if we
		use exclusive row level locks, for example, if the read is
		done in an UPDATE statement. */

		whole_row = true;
	} else if (!whole_row) {
		if (prebuilt->hint_need_to_fetch_extra_cols
			== ROW_RETRIEVE_ALL_COLS) {

			/* We know we must at least fetch all columns in the
			key, or all columns in the table */

			if (prebuilt->read_just_key) {
				/* MySQL has instructed us that it is enough
				to fetch the columns in the key; looks like
				MySQL can set this flag also when there is
				only a prefix of the column in the key: in
				that case we retrieve the whole column from
				the clustered index */

				fetch_all_in_key = TRUE;
			} else {
				whole_row = true;
			}
		} else if (prebuilt->hint_need_to_fetch_extra_cols
			== ROW_RETRIEVE_PRIMARY_KEY) {
			/* We must at least fetch all primary key cols. Note
			that if the clustered index was internally generated
			by InnoDB on the row id (no primary key was
			defined), then row_search_for_mysql() will always
			retrieve the row id to a special buffer in the
			prebuilt struct. */

			fetch_primary_key_cols = TRUE;
		}
	}

	clust_index = dict_table_get_first_index(prebuilt->table);

	index = whole_row ? clust_index : prebuilt->index;

	prebuilt->need_to_access_clustered = (index == clust_index);

	/* Either prebuilt->index should be a secondary index, or it
	should be the clustered index. */
	ut_ad(dict_index_is_clust(index) == (index == clust_index));

	/* Below we check column by column if we need to access
	the clustered index. */

	n_fields = (ulint) table->s->fields; /* number of columns */

	if (!prebuilt->mysql_template) {
		prebuilt->mysql_template = (mysql_row_templ_t*)
			mem_alloc(n_fields * sizeof(mysql_row_templ_t));
	}

	prebuilt->template_type = whole_row
		? ROW_MYSQL_WHOLE_ROW : ROW_MYSQL_REC_FIELDS;
	prebuilt->null_bitmap_len = table->s->null_bytes;

	/* Prepare to build prebuilt->mysql_template[]. */
	prebuilt->templ_contains_blob = FALSE;
	prebuilt->mysql_prefix_len = 0;
	prebuilt->n_template = 0;
	prebuilt->idx_cond_n_cols = 0;

	/* Note that in InnoDB, i is the column number in the table.
	MySQL calls columns 'fields'. */

	if (active_index != MAX_KEY && active_index == pushed_idx_cond_keyno) {
		/* Push down an index condition or an end_range check. */
		for (i = 0; i < n_fields; i++) {
			const ibool		index_contains
				= dict_index_contains_col_or_prefix(index, i);

			/* Test if an end_range or an index condition
			refers to the field. Note that "index" and
			"index_contains" may refer to the clustered index.
			Index condition pushdown is relative to prebuilt->index
			(the index that is being looked up first). */

			/* When join_read_always_key() invokes this
			code via handler::ha_index_init() and
			ha_innobase::index_init(), end_range is not
			yet initialized. Because of that, we must
			always check for index_contains, instead of
			the subset
			field->part_of_key.is_set(active_index)
			which would be acceptable if end_range==NULL. */
			if (build_template_needs_field_in_icp(
				    index, prebuilt, index_contains, i)) {
				/* Needed in ICP */
				const Field*		field;
				mysql_row_templ_t*	templ;

				if (whole_row) {
					field = table->field[i];
				} else {
					field = build_template_needs_field(
						index_contains,
						prebuilt->read_just_key,
						fetch_all_in_key,
						fetch_primary_key_cols,
						index, table, i);
					if (!field) {
						continue;
					}
				}

				templ = build_template_field(
					prebuilt, clust_index, index,
					table, field, i);
				prebuilt->idx_cond_n_cols++;
				ut_ad(prebuilt->idx_cond_n_cols
				      == prebuilt->n_template);

				if (index == prebuilt->index) {
					templ->icp_rec_field_no
						= templ->rec_field_no;
				} else {
					templ->icp_rec_field_no
						= dict_index_get_nth_col_pos(
							prebuilt->index, i);
				}

				if (dict_index_is_clust(prebuilt->index)) {
					ut_ad(templ->icp_rec_field_no
					      != ULINT_UNDEFINED);
					/* If the primary key includes
					a column prefix, use it in
					index condition pushdown,
					because the condition is
					evaluated before fetching any
					off-page (externally stored)
					columns. */
					if (templ->icp_rec_field_no
					    < prebuilt->index->n_uniq) {
						/* This is a key column;
						all set. */
						continue;
					}
				} else if (templ->icp_rec_field_no
					   != ULINT_UNDEFINED) {
					continue;
				}

				/* This is a column prefix index.
				The column prefix can be used in
				an end_range comparison. */

				templ->icp_rec_field_no
					= dict_index_get_nth_col_or_prefix_pos(
						prebuilt->index, i, TRUE);
				ut_ad(templ->icp_rec_field_no
				      != ULINT_UNDEFINED);

				/* Index condition pushdown can be used on
				all columns of a secondary index, and on
				the PRIMARY KEY columns. On the clustered
				index, it must never be used on other than
				PRIMARY KEY columns, because those columns
				may be stored off-page, and we will not
				fetch externally stored columns before
				checking the index condition. */
				/* TODO: test the above with an assertion
				like this. Note that index conditions are
				currently pushed down as part of the
				"optimizer phase" while end_range is done
				as part of the execution phase. Therefore,
				we were unable to use an accurate condition
				for end_range in the "if" condition above,
				and the following assertion would fail.
				ut_ad(!dict_index_is_clust(prebuilt->index)
				      || templ->rec_field_no
				      < prebuilt->index->n_uniq);
				*/
			}
		}

		ut_ad(prebuilt->idx_cond_n_cols > 0);
		ut_ad(prebuilt->idx_cond_n_cols == prebuilt->n_template);

		/* Include the fields that are not needed in index condition
		pushdown. */
		for (i = 0; i < n_fields; i++) {
			const ibool		index_contains
				= dict_index_contains_col_or_prefix(index, i);

			if (!build_template_needs_field_in_icp(
				    index, prebuilt, index_contains, i)) {
				/* Not needed in ICP */
				const Field*	field;

				if (whole_row) {
					field = table->field[i];
				} else {
					field = build_template_needs_field(
						index_contains,
						prebuilt->read_just_key,
						fetch_all_in_key,
						fetch_primary_key_cols,
						index, table, i);
					if (!field) {
						continue;
					}
				}

				build_template_field(prebuilt,
						     clust_index, index,
						     table, field, i);
			}
		}

		prebuilt->idx_cond = this;
	} else {
		/* No index condition pushdown */
		prebuilt->idx_cond = NULL;

		for (i = 0; i < n_fields; i++) {
			const Field*	field;

			if (whole_row) {
				field = table->field[i];
			} else {
				field = build_template_needs_field(
					dict_index_contains_col_or_prefix(
						index, i),
					prebuilt->read_just_key,
					fetch_all_in_key,
					fetch_primary_key_cols,
					index, table, i);
				if (!field) {
					continue;
				}
			}

			build_template_field(prebuilt, clust_index, index,
					     table, field, i);
		}
	}

	if (index != clust_index && prebuilt->need_to_access_clustered) {
		/* Change rec_field_no's to correspond to the clustered index
		record */
		for (i = 0; i < prebuilt->n_template; i++) {

			mysql_row_templ_t*	templ
				= &prebuilt->mysql_template[i];

			templ->rec_field_no = templ->clust_rec_field_no;
		}
	}
}

/********************************************************************//**
This special handling is really to overcome the limitations of MySQL's
binlogging. We need to eliminate the non-determinism that will arise in
INSERT ... SELECT type of statements, since MySQL binlog only stores the
min value of the autoinc interval. Once that is fixed we can get rid of
the special lock handling.
@return	DB_SUCCESS if all OK else error code */
UNIV_INTERN
dberr_t
ha_innobase::innobase_lock_autoinc(void)
/*====================================*/
{
	dberr_t		error = DB_SUCCESS;

	ut_ad(!srv_read_only_mode);

	switch (innobase_autoinc_lock_mode) {
	case AUTOINC_NO_LOCKING:
		/* Acquire only the AUTOINC mutex. */
		dict_table_autoinc_lock(prebuilt->table);
		break;

	case AUTOINC_NEW_STYLE_LOCKING:
		/* For simple (single/multi) row INSERTs, we fallback to the
		old style only if another transaction has already acquired
		the AUTOINC lock on behalf of a LOAD FILE or INSERT ... SELECT
		etc. type of statement. */
		if (thd_sql_command(user_thd) == SQLCOM_INSERT
		    || thd_sql_command(user_thd) == SQLCOM_REPLACE) {
			dict_table_t*	ib_table = prebuilt->table;

			/* Acquire the AUTOINC mutex. */
			dict_table_autoinc_lock(ib_table);

			/* We need to check that another transaction isn't
			already holding the AUTOINC lock on the table. */
			if (ib_table->n_waiting_or_granted_auto_inc_locks) {
				/* Release the mutex to avoid deadlocks. */
				dict_table_autoinc_unlock(ib_table);
			} else {
				break;
			}
		}
		/* Fall through to old style locking. */

	case AUTOINC_OLD_STYLE_LOCKING:
		error = row_lock_table_autoinc_for_mysql(prebuilt);

		if (error == DB_SUCCESS) {

			/* Acquire the AUTOINC mutex. */
			dict_table_autoinc_lock(prebuilt->table);
		}
		break;

	default:
		ut_error;
	}

	return(error);
}

/********************************************************************//**
Reset the autoinc value in the table.
@return	DB_SUCCESS if all went well else error code */
UNIV_INTERN
dberr_t
ha_innobase::innobase_reset_autoinc(
/*================================*/
	ulonglong	autoinc)	/*!< in: value to store */
{
	dberr_t		error;

	error = innobase_lock_autoinc();

	if (error == DB_SUCCESS) {

		dict_table_autoinc_initialize(prebuilt->table, autoinc);

		dict_table_autoinc_unlock(prebuilt->table);
	}

	return(error);
}

/********************************************************************//**
Store the autoinc value in the table. The autoinc value is only set if
it's greater than the existing autoinc value in the table.
@return	DB_SUCCESS if all went well else error code */
UNIV_INTERN
dberr_t
ha_innobase::innobase_set_max_autoinc(
/*==================================*/
	ulonglong	auto_inc)	/*!< in: value to store */
{
	dberr_t		error;

	error = innobase_lock_autoinc();

	if (error == DB_SUCCESS) {

		dict_table_autoinc_update_if_greater(prebuilt->table, auto_inc);

		dict_table_autoinc_unlock(prebuilt->table);
	}

	return(error);
}

/********************************************************************//**
Stores a row in an InnoDB database, to the table specified in this
handle.
@return	error code */
UNIV_INTERN
int
ha_innobase::write_row(
/*===================*/
	uchar*	record)	/*!< in: a row in MySQL format */
{
	dberr_t		error;
	int		error_result= 0;
	ibool		auto_inc_used= FALSE;
	ulint		sql_command;
	trx_t*		trx = thd_to_trx(user_thd);

	DBUG_ENTER("ha_innobase::write_row");

	if (srv_read_only_mode) {
		ib_senderrf(ha_thd(), IB_LOG_LEVEL_WARN, ER_READ_ONLY_MODE);
		DBUG_RETURN(HA_ERR_TABLE_READONLY);
	} else if (prebuilt->trx != trx) {
		sql_print_error("The transaction object for the table handle "
				"is at %p, but for the current thread it is at "
				"%p",
				(const void*) prebuilt->trx, (const void*) trx);

		fputs("InnoDB: Dump of 200 bytes around prebuilt: ", stderr);
		ut_print_buf(stderr, ((const byte*) prebuilt) - 100, 200);
		fputs("\n"
			"InnoDB: Dump of 200 bytes around ha_data: ",
			stderr);
		ut_print_buf(stderr, ((const byte*) trx) - 100, 200);
		putc('\n', stderr);
		ut_error;
	} else if (!trx_is_started(trx)) {
		++trx->will_lock;
	}

	ha_statistic_increment(&SSV::ha_write_count);

	sql_command = thd_sql_command(user_thd);

	if ((sql_command == SQLCOM_ALTER_TABLE
	     || sql_command == SQLCOM_OPTIMIZE
	     || sql_command == SQLCOM_CREATE_INDEX
	     || sql_command == SQLCOM_DROP_INDEX)
	    && num_write_row >= 10000) {
		/* ALTER TABLE is COMMITted at every 10000 copied rows.
		The IX table lock for the original table has to be re-issued.
		As this method will be called on a temporary table where the
		contents of the original table is being copied to, it is
		a bit tricky to determine the source table.  The cursor
		position in the source table need not be adjusted after the
		intermediate COMMIT, since writes by other transactions are
		being blocked by a MySQL table lock TL_WRITE_ALLOW_READ. */

		dict_table_t*	src_table;
		enum lock_mode	mode;

		num_write_row = 0;

		/* Commit the transaction.  This will release the table
		locks, so they have to be acquired again. */

		/* Altering an InnoDB table */
		/* Get the source table. */
		src_table = lock_get_src_table(
				prebuilt->trx, prebuilt->table, &mode);
		if (!src_table) {
no_commit:
			/* Unknown situation: do not commit */
			/*
			ut_print_timestamp(stderr);
			fprintf(stderr,
				"  InnoDB: ALTER TABLE is holding lock"
				" on %lu tables!\n",
				prebuilt->trx->mysql_n_tables_locked);
			*/
			;
		} else if (src_table == prebuilt->table) {
			/* Source table is not in InnoDB format:
			no need to re-acquire locks on it. */

			/* Altering to InnoDB format */
			innobase_commit(ht, user_thd, 1);
			/* Note that this transaction is still active. */
			trx_register_for_2pc(prebuilt->trx);
			/* We will need an IX lock on the destination table. */
			prebuilt->sql_stat_start = TRUE;
		} else {
			/* Ensure that there are no other table locks than
			LOCK_IX and LOCK_AUTO_INC on the destination table. */

			if (!lock_is_table_exclusive(prebuilt->table,
							prebuilt->trx)) {
				goto no_commit;
			}

			/* Commit the transaction.  This will release the table
			locks, so they have to be acquired again. */
			innobase_commit(ht, user_thd, 1);
			/* Note that this transaction is still active. */
			trx_register_for_2pc(prebuilt->trx);
			/* Re-acquire the table lock on the source table. */
			row_lock_table_for_mysql(prebuilt, src_table, mode);
			/* We will need an IX lock on the destination table. */
			prebuilt->sql_stat_start = TRUE;
		}
	}

	num_write_row++;

	/* This is the case where the table has an auto-increment column */
	if (table->next_number_field && record == table->record[0]) {

		/* Reset the error code before calling
		innobase_get_auto_increment(). */
		prebuilt->autoinc_error = DB_SUCCESS;

		if ((error_result = update_auto_increment())) {
			/* We don't want to mask autoinc overflow errors. */

			/* Handle the case where the AUTOINC sub-system
			failed during initialization. */
			if (prebuilt->autoinc_error == DB_UNSUPPORTED) {
				error_result = ER_AUTOINC_READ_FAILED;
				/* Set the error message to report too. */
				my_error(ER_AUTOINC_READ_FAILED, MYF(0));
				goto func_exit;
			} else if (prebuilt->autoinc_error != DB_SUCCESS) {
				error = prebuilt->autoinc_error;
				goto report_error;
			}

			/* MySQL errors are passed straight back. */
			goto func_exit;
		}

		auto_inc_used = TRUE;
	}

	if (prebuilt->mysql_template == NULL
	    || prebuilt->template_type != ROW_MYSQL_WHOLE_ROW) {

		/* Build the template used in converting quickly between
		the two database formats */

		build_template(true);
	}

	innobase_srv_conc_enter_innodb(prebuilt->trx);

	error = row_insert_for_mysql((byte*) record, prebuilt);
	DEBUG_SYNC(user_thd, "ib_after_row_insert");

	/* Handle duplicate key errors */
	if (auto_inc_used) {
		ulonglong	auto_inc;
		ulonglong	col_max_value;

		/* Note the number of rows processed for this statement, used
		by get_auto_increment() to determine the number of AUTO-INC
		values to reserve. This is only useful for a mult-value INSERT
		and is a statement level counter.*/
		if (trx->n_autoinc_rows > 0) {
			--trx->n_autoinc_rows;
		}

		/* We need the upper limit of the col type to check for
		whether we update the table autoinc counter or not. */
		col_max_value = innobase_get_int_col_max_value(
			table->next_number_field);

		/* Get the value that MySQL attempted to store in the table.*/
		auto_inc = table->next_number_field->val_int();

		switch (error) {
		case DB_DUPLICATE_KEY:

			/* A REPLACE command and LOAD DATA INFILE REPLACE
			handle a duplicate key error themselves, but we
			must update the autoinc counter if we are performing
			those statements. */

			switch (sql_command) {
			case SQLCOM_LOAD:
				if (trx->duplicates) {

					goto set_max_autoinc;
				}
				break;

			case SQLCOM_REPLACE:
			case SQLCOM_INSERT_SELECT:
			case SQLCOM_REPLACE_SELECT:
				goto set_max_autoinc;

			default:
				break;
			}

			break;

		case DB_SUCCESS:
			/* If the actual value inserted is greater than
			the upper limit of the interval, then we try and
			update the table upper limit. Note: last_value
			will be 0 if get_auto_increment() was not called.*/

			if (auto_inc >= prebuilt->autoinc_last_value) {
set_max_autoinc:
				/* This should filter out the negative
				values set explicitly by the user. */
				if (auto_inc <= col_max_value) {
					ut_a(prebuilt->autoinc_increment > 0);

					ulonglong	offset;
					ulonglong	increment;
					dberr_t		err;

					offset = prebuilt->autoinc_offset;
					increment = prebuilt->autoinc_increment;

					auto_inc = innobase_next_autoinc(
						auto_inc,
						1, increment, offset,
						col_max_value);

					err = innobase_set_max_autoinc(
						auto_inc);

					if (err != DB_SUCCESS) {
						error = err;
					}
				}
			}
			break;
		default:
			break;
		}
	}

	innobase_srv_conc_exit_innodb(prebuilt->trx);

report_error:
	if (error == DB_TABLESPACE_DELETED) {
		ib_senderrf(
			trx->mysql_thd, IB_LOG_LEVEL_ERROR,
			ER_TABLESPACE_DISCARDED,
			table->s->table_name.str);
	}

	error_result = convert_error_code_to_mysql(error,
						   prebuilt->table->flags,
						   user_thd);

	if (error_result == HA_FTS_INVALID_DOCID) {
		my_error(HA_FTS_INVALID_DOCID, MYF(0));
	}

func_exit:
	innobase_active_small();

	DBUG_RETURN(error_result);
}

/**********************************************************************//**
Checks which fields have changed in a row and stores information
of them to an update vector.
@return	DB_SUCCESS or error code */
static
dberr_t
calc_row_difference(
/*================*/
	upd_t*		uvect,		/*!< in/out: update vector */
	uchar*		old_row,	/*!< in: old row in MySQL format */
	uchar*		new_row,	/*!< in: new row in MySQL format */
	TABLE*		table,		/*!< in: table in MySQL data
					dictionary */
	uchar*		upd_buff,	/*!< in: buffer to use */
	ulint		buff_len,	/*!< in: buffer length */
	row_prebuilt_t*	prebuilt,	/*!< in: InnoDB prebuilt struct */
	THD*		thd)		/*!< in: user thread */
{
	uchar*		original_upd_buff = upd_buff;
	Field*		field;
	enum_field_types field_mysql_type;
	uint		n_fields;
	ulint		o_len;
	ulint		n_len;
	ulint		col_pack_len;
	const byte*	new_mysql_row_col;
	const byte*	o_ptr;
	const byte*	n_ptr;
	byte*		buf;
	upd_field_t*	ufield;
	ulint		col_type;
	ulint		n_changed = 0;
	dfield_t	dfield;
	dict_index_t*	clust_index;
	uint		i;
	ibool		changes_fts_column = FALSE;
	ibool		changes_fts_doc_col = FALSE;
	trx_t*          trx = thd_to_trx(thd);
	doc_id_t	doc_id = FTS_NULL_DOC_ID;

	ut_ad(!srv_read_only_mode);

	n_fields = table->s->fields;
	clust_index = dict_table_get_first_index(prebuilt->table);

	/* We use upd_buff to convert changed fields */
	buf = (byte*) upd_buff;

	for (i = 0; i < n_fields; i++) {
		field = table->field[i];

		o_ptr = (const byte*) old_row + get_field_offset(table, field);
		n_ptr = (const byte*) new_row + get_field_offset(table, field);

		/* Use new_mysql_row_col and col_pack_len save the values */

		new_mysql_row_col = n_ptr;
		col_pack_len = field->pack_length();

		o_len = col_pack_len;
		n_len = col_pack_len;

		/* We use o_ptr and n_ptr to dig up the actual data for
		comparison. */

		field_mysql_type = field->type();

		col_type = prebuilt->table->cols[i].mtype;

		switch (col_type) {

		case DATA_BLOB:
			o_ptr = row_mysql_read_blob_ref(&o_len, o_ptr, o_len);
			n_ptr = row_mysql_read_blob_ref(&n_len, n_ptr, n_len);

			break;

		case DATA_VARCHAR:
		case DATA_BINARY:
		case DATA_VARMYSQL:
			if (field_mysql_type == MYSQL_TYPE_VARCHAR) {
				/* This is a >= 5.0.3 type true VARCHAR where
				the real payload data length is stored in
				1 or 2 bytes */

				o_ptr = row_mysql_read_true_varchar(
					&o_len, o_ptr,
					(ulint)
					(((Field_varstring*) field)->length_bytes));

				n_ptr = row_mysql_read_true_varchar(
					&n_len, n_ptr,
					(ulint)
					(((Field_varstring*) field)->length_bytes));
			}

			break;
		default:
			;
		}

		if (field_mysql_type == MYSQL_TYPE_LONGLONG
		    && prebuilt->table->fts
		    && innobase_strcasecmp(
			field->field_name, FTS_DOC_ID_COL_NAME) == 0) {
			doc_id = (doc_id_t) mach_read_from_n_little_endian(
				n_ptr, 8);
			if (doc_id == 0) {
				return(DB_FTS_INVALID_DOCID);
			}
		}


		if (field->real_maybe_null()) {
			if (field->is_null_in_record(old_row)) {
				o_len = UNIV_SQL_NULL;
			}

			if (field->is_null_in_record(new_row)) {
				n_len = UNIV_SQL_NULL;
			}
		}

		if (o_len != n_len || (o_len != UNIV_SQL_NULL &&
					0 != memcmp(o_ptr, n_ptr, o_len))) {
			/* The field has changed */

			ufield = uvect->fields + n_changed;
			UNIV_MEM_INVALID(ufield, sizeof *ufield);

			/* Let us use a dummy dfield to make the conversion
			from the MySQL column format to the InnoDB format */

			if (n_len != UNIV_SQL_NULL) {
				dict_col_copy_type(prebuilt->table->cols + i,
						   dfield_get_type(&dfield));

				buf = row_mysql_store_col_in_innobase_format(
					&dfield,
					(byte*) buf,
					TRUE,
					new_mysql_row_col,
					col_pack_len,
					dict_table_is_comp(prebuilt->table));
				dfield_copy(&ufield->new_val, &dfield);
			} else {
				dfield_set_null(&ufield->new_val);
			}

			ufield->exp = NULL;
			ufield->orig_len = 0;
			ufield->field_no = dict_col_get_clust_pos(
				&prebuilt->table->cols[i], clust_index);
			n_changed++;

			/* If an FTS indexed column was changed by this
			UPDATE then we need to inform the FTS sub-system.

			NOTE: Currently we re-index all FTS indexed columns
			even if only a subset of the FTS indexed columns
			have been updated. That is the reason we are
			checking only once here. Later we will need to
			note which columns have been updated and do
			selective processing. */
			if (prebuilt->table->fts != NULL) {
				ulint           offset;
				dict_table_t*   innodb_table;

				innodb_table = prebuilt->table;

				if (!changes_fts_column) {
					offset = row_upd_changes_fts_column(
						innodb_table, ufield);

					if (offset != ULINT_UNDEFINED) {
						changes_fts_column = TRUE;
					}
				}

				if (!changes_fts_doc_col) {
					changes_fts_doc_col =
					row_upd_changes_doc_id(
						innodb_table, ufield);
				}
			}
		}
	}

	/* If the update changes a column with an FTS index on it, we
	then add an update column node with a new document id to the
	other changes. We piggy back our changes on the normal UPDATE
	to reduce processing and IO overhead. */
	if (!prebuilt->table->fts) {
			trx->fts_next_doc_id = 0;
	} else if (changes_fts_column || changes_fts_doc_col) {
		dict_table_t*   innodb_table = prebuilt->table;

		ufield = uvect->fields + n_changed;

		if (!DICT_TF2_FLAG_IS_SET(
			innodb_table, DICT_TF2_FTS_HAS_DOC_ID)) {

			/* If Doc ID is managed by user, and if any
			FTS indexed column has been updated, its corresponding
			Doc ID must also be updated. Otherwise, return
			error */
			if (changes_fts_column && !changes_fts_doc_col) {
				ut_print_timestamp(stderr);
				fprintf(stderr, " InnoDB: A new Doc ID"
					" must be supplied while updating"
					" FTS indexed columns.\n");
				return(DB_FTS_INVALID_DOCID);
			}

			/* Doc ID must monotonically increase */
			ut_ad(innodb_table->fts->cache);
			if (doc_id < prebuilt->table->fts->cache->next_doc_id) {
				fprintf(stderr,
					"InnoDB: FTS Doc ID must be larger than"
					" "IB_ID_FMT" for table",
					innodb_table->fts->cache->next_doc_id
					- 1);
				ut_print_name(stderr, trx,
					      TRUE, innodb_table->name);
				putc('\n', stderr);

				return(DB_FTS_INVALID_DOCID);
			} else if ((doc_id
				    - prebuilt->table->fts->cache->next_doc_id)
				   >= FTS_DOC_ID_MAX_STEP) {
				fprintf(stderr,
					"InnoDB: Doc ID "UINT64PF" is too"
					" big. Its difference with largest"
					" Doc ID used "UINT64PF" cannot"
					" exceed or equal to %d\n",
					doc_id,
					prebuilt->table->fts->cache->next_doc_id - 1,
					FTS_DOC_ID_MAX_STEP);
			}


			trx->fts_next_doc_id = doc_id;
		} else {
			/* If the Doc ID is a hidden column, it can't be
			changed by user */
			ut_ad(!changes_fts_doc_col);

			/* Doc ID column is hidden, a new Doc ID will be
			generated by following fts_update_doc_id() call */
			trx->fts_next_doc_id = 0;
		}

		fts_update_doc_id(
			innodb_table, ufield, &trx->fts_next_doc_id);

		++n_changed;
	} else {
		/* We have a Doc ID column, but none of FTS indexed
		columns are touched, nor the Doc ID column, so set
		fts_next_doc_id to UINT64_UNDEFINED, which means do not
		update the Doc ID column */
		trx->fts_next_doc_id = UINT64_UNDEFINED;
	}

	uvect->n_fields = n_changed;
	uvect->info_bits = 0;

	ut_a(buf <= (byte*) original_upd_buff + buff_len);

	return(DB_SUCCESS);
}

/**********************************************************************//**
Updates a row given as a parameter to a new value. Note that we are given
whole rows, not just the fields which are updated: this incurs some
overhead for CPU when we check which fields are actually updated.
TODO: currently InnoDB does not prevent the 'Halloween problem':
in a searched update a single row can get updated several times
if its index columns are updated!
@return	error number or 0 */
UNIV_INTERN
int
ha_innobase::update_row(
/*====================*/
	const uchar*	old_row,	/*!< in: old row in MySQL format */
	uchar*		new_row)	/*!< in: new row in MySQL format */
{
	upd_t*		uvect;
	dberr_t		error;
	trx_t*		trx = thd_to_trx(user_thd);

	DBUG_ENTER("ha_innobase::update_row");

	ut_a(prebuilt->trx == trx);

	if (srv_read_only_mode) {
		ib_senderrf(ha_thd(), IB_LOG_LEVEL_WARN, ER_READ_ONLY_MODE);
		DBUG_RETURN(HA_ERR_TABLE_READONLY);
	} else if (!trx_is_started(trx)) {
		++trx->will_lock;
	}

	if (upd_buf == NULL) {
		ut_ad(upd_buf_size == 0);

		/* Create a buffer for packing the fields of a record. Why
		table->reclength did not work here? Obviously, because char
		fields when packed actually became 1 byte longer, when we also
		stored the string length as the first byte. */

		upd_buf_size = table->s->reclength + table->s->max_key_length
			+ MAX_REF_PARTS * 3;
		upd_buf = (uchar*) my_malloc(upd_buf_size, MYF(MY_WME));
		if (upd_buf == NULL) {
			upd_buf_size = 0;
			DBUG_RETURN(HA_ERR_OUT_OF_MEM);
		}
	}

	ha_statistic_increment(&SSV::ha_update_count);

	if (prebuilt->upd_node) {
		uvect = prebuilt->upd_node->update;
	} else {
		uvect = row_get_prebuilt_update_vector(prebuilt);
	}

	/* Build an update vector from the modified fields in the rows
	(uses upd_buf of the handle) */

	error = calc_row_difference(uvect, (uchar*) old_row, new_row, table,
				    upd_buf, upd_buf_size, prebuilt, user_thd);

	if (error != DB_SUCCESS) {
		goto func_exit;
	}

	/* This is not a delete */
	prebuilt->upd_node->is_delete = FALSE;

	ut_a(prebuilt->template_type == ROW_MYSQL_WHOLE_ROW);

	innobase_srv_conc_enter_innodb(trx);

	error = row_update_for_mysql((byte*) old_row, prebuilt);

	/* We need to do some special AUTOINC handling for the following case:

	INSERT INTO t (c1,c2) VALUES(x,y) ON DUPLICATE KEY UPDATE ...

	We need to use the AUTOINC counter that was actually used by
	MySQL in the UPDATE statement, which can be different from the
	value used in the INSERT statement.*/

	if (error == DB_SUCCESS
	    && table->next_number_field
	    && new_row == table->record[0]
	    && thd_sql_command(user_thd) == SQLCOM_INSERT
	    && trx->duplicates)  {

		ulonglong	auto_inc;
		ulonglong	col_max_value;

		auto_inc = table->next_number_field->val_int();

		/* We need the upper limit of the col type to check for
		whether we update the table autoinc counter or not. */
		col_max_value = innobase_get_int_col_max_value(
			table->next_number_field);

		if (auto_inc <= col_max_value && auto_inc != 0) {

			ulonglong	offset;
			ulonglong	increment;

			offset = prebuilt->autoinc_offset;
			increment = prebuilt->autoinc_increment;

			auto_inc = innobase_next_autoinc(
				auto_inc, 1, increment, offset, col_max_value);

			error = innobase_set_max_autoinc(auto_inc);
		}
	}

	innobase_srv_conc_exit_innodb(trx);

func_exit:
	int err = convert_error_code_to_mysql(error,
					    prebuilt->table->flags, user_thd);

	/* If success and no columns were updated. */
	if (err == 0 && uvect->n_fields == 0) {

		/* This is the same as success, but instructs
		MySQL that the row is not really updated and it
		should not increase the count of updated rows.
		This is fix for http://bugs.mysql.com/29157 */
		err = HA_ERR_RECORD_IS_THE_SAME;
	} else if (err == HA_FTS_INVALID_DOCID) {
		my_error(HA_FTS_INVALID_DOCID, MYF(0));
	}

	/* Tell InnoDB server that there might be work for
	utility threads: */

	innobase_active_small();

	DBUG_RETURN(err);
}

/**********************************************************************//**
Deletes a row given as the parameter.
@return	error number or 0 */
UNIV_INTERN
int
ha_innobase::delete_row(
/*====================*/
	const uchar*	record)	/*!< in: a row in MySQL format */
{
	dberr_t		error;
	trx_t*		trx = thd_to_trx(user_thd);

	DBUG_ENTER("ha_innobase::delete_row");

	ut_a(prebuilt->trx == trx);

	if (srv_read_only_mode) {
		ib_senderrf(ha_thd(), IB_LOG_LEVEL_WARN, ER_READ_ONLY_MODE);
		DBUG_RETURN(HA_ERR_TABLE_READONLY);
	} else if (!trx_is_started(trx)) {
		++trx->will_lock;
	}

	ha_statistic_increment(&SSV::ha_delete_count);

	if (!prebuilt->upd_node) {
		row_get_prebuilt_update_vector(prebuilt);
	}

	/* This is a delete */

	prebuilt->upd_node->is_delete = TRUE;

	innobase_srv_conc_enter_innodb(trx);

	error = row_update_for_mysql((byte*) record, prebuilt);

	innobase_srv_conc_exit_innodb(trx);

	/* Tell the InnoDB server that there might be work for
	utility threads: */

	innobase_active_small();

	DBUG_RETURN(convert_error_code_to_mysql(
			    error, prebuilt->table->flags, user_thd));
}

/**********************************************************************//**
Removes a new lock set on a row, if it was not read optimistically. This can
be called after a row has been read in the processing of an UPDATE or a DELETE
query, if the option innodb_locks_unsafe_for_binlog is set. */
UNIV_INTERN
void
ha_innobase::unlock_row(void)
/*=========================*/
{
	DBUG_ENTER("ha_innobase::unlock_row");

	/* Consistent read does not take any locks, thus there is
	nothing to unlock. */

	if (prebuilt->select_lock_type == LOCK_NONE) {
		DBUG_VOID_RETURN;
	}

	/* Ideally, this assert must be in the beginning of the function.
	But there are some calls to this function from the SQL layer when the
	transaction is in state TRX_STATE_NOT_STARTED.  The check on
	prebuilt->select_lock_type above gets around this issue. */
	ut_ad(trx_state_eq(prebuilt->trx, TRX_STATE_ACTIVE));

	switch (prebuilt->row_read_type) {
	case ROW_READ_WITH_LOCKS:
		if (!srv_locks_unsafe_for_binlog
		    && prebuilt->trx->isolation_level
		    > TRX_ISO_READ_COMMITTED) {
			break;
		}
		/* fall through */
	case ROW_READ_TRY_SEMI_CONSISTENT:
		row_unlock_for_mysql(prebuilt, FALSE);
		break;
	case ROW_READ_DID_SEMI_CONSISTENT:
		prebuilt->row_read_type = ROW_READ_TRY_SEMI_CONSISTENT;
		break;
	}

	DBUG_VOID_RETURN;
}

/* See handler.h and row0mysql.h for docs on this function. */
UNIV_INTERN
bool
ha_innobase::was_semi_consistent_read(void)
/*=======================================*/
{
	return(prebuilt->row_read_type == ROW_READ_DID_SEMI_CONSISTENT);
}

/* See handler.h and row0mysql.h for docs on this function. */
UNIV_INTERN
void
ha_innobase::try_semi_consistent_read(bool yes)
/*===========================================*/
{
	ut_a(prebuilt->trx == thd_to_trx(ha_thd()));

	/* Row read type is set to semi consistent read if this was
	requested by the MySQL and either innodb_locks_unsafe_for_binlog
	option is used or this session is using READ COMMITTED isolation
	level. */

	if (yes
	    && (srv_locks_unsafe_for_binlog
		|| prebuilt->trx->isolation_level <= TRX_ISO_READ_COMMITTED)) {
		prebuilt->row_read_type = ROW_READ_TRY_SEMI_CONSISTENT;
	} else {
		prebuilt->row_read_type = ROW_READ_WITH_LOCKS;
	}
}

/******************************************************************//**
Initializes a handle to use an index.
@return	0 or error number */
UNIV_INTERN
int
ha_innobase::index_init(
/*====================*/
	uint	keynr,	/*!< in: key (index) number */
	bool sorted)	/*!< in: 1 if result MUST be sorted according to index */
{
	DBUG_ENTER("index_init");

	DBUG_RETURN(change_active_index(keynr));
}

/******************************************************************//**
Currently does nothing.
@return	0 */
UNIV_INTERN
int
ha_innobase::index_end(void)
/*========================*/
{
	int	error	= 0;
	DBUG_ENTER("index_end");
	active_index = MAX_KEY;
	in_range_check_pushed_down = FALSE;
	ds_mrr.dsmrr_close();
	DBUG_RETURN(error);
}

/*********************************************************************//**
Converts a search mode flag understood by MySQL to a flag understood
by InnoDB. */
static inline
ulint
convert_search_mode_to_innobase(
/*============================*/
	enum ha_rkey_function	find_flag)
{
	switch (find_flag) {
	case HA_READ_KEY_EXACT:
		/* this does not require the index to be UNIQUE */
		return(PAGE_CUR_GE);
	case HA_READ_KEY_OR_NEXT:
		return(PAGE_CUR_GE);
	case HA_READ_KEY_OR_PREV:
		return(PAGE_CUR_LE);
	case HA_READ_AFTER_KEY:
		return(PAGE_CUR_G);
	case HA_READ_BEFORE_KEY:
		return(PAGE_CUR_L);
	case HA_READ_PREFIX:
		return(PAGE_CUR_GE);
	case HA_READ_PREFIX_LAST:
		return(PAGE_CUR_LE);
	case HA_READ_PREFIX_LAST_OR_PREV:
		return(PAGE_CUR_LE);
		/* In MySQL-4.0 HA_READ_PREFIX and HA_READ_PREFIX_LAST always
		pass a complete-field prefix of a key value as the search
		tuple. I.e., it is not allowed that the last field would
		just contain n first bytes of the full field value.
		MySQL uses a 'padding' trick to convert LIKE 'abc%'
		type queries so that it can use as a search tuple
		a complete-field-prefix of a key value. Thus, the InnoDB
		search mode PAGE_CUR_LE_OR_EXTENDS is never used.
		TODO: when/if MySQL starts to use also partial-field
		prefixes, we have to deal with stripping of spaces
		and comparison of non-latin1 char type fields in
		innobase_mysql_cmp() to get PAGE_CUR_LE_OR_EXTENDS to
		work correctly. */
	case HA_READ_MBR_CONTAIN:
	case HA_READ_MBR_INTERSECT:
	case HA_READ_MBR_WITHIN:
	case HA_READ_MBR_DISJOINT:
	case HA_READ_MBR_EQUAL:
		return(PAGE_CUR_UNSUPP);
	/* do not use "default:" in order to produce a gcc warning:
	enumeration value '...' not handled in switch
	(if -Wswitch or -Wall is used) */
	}

	my_error(ER_CHECK_NOT_IMPLEMENTED, MYF(0), "this functionality");

	return(PAGE_CUR_UNSUPP);
}

/*
   BACKGROUND INFO: HOW A SELECT SQL QUERY IS EXECUTED
   ---------------------------------------------------
The following does not cover all the details, but explains how we determine
the start of a new SQL statement, and what is associated with it.

For each table in the database the MySQL interpreter may have several
table handle instances in use, also in a single SQL query. For each table
handle instance there is an InnoDB  'prebuilt' struct which contains most
of the InnoDB data associated with this table handle instance.

  A) if the user has not explicitly set any MySQL table level locks:

  1) MySQL calls ::external_lock to set an 'intention' table level lock on
the table of the handle instance. There we set
prebuilt->sql_stat_start = TRUE. The flag sql_stat_start should be set
true if we are taking this table handle instance to use in a new SQL
statement issued by the user. We also increment trx->n_mysql_tables_in_use.

  2) If prebuilt->sql_stat_start == TRUE we 'pre-compile' the MySQL search
instructions to prebuilt->template of the table handle instance in
::index_read. The template is used to save CPU time in large joins.

  3) In row_search_for_mysql, if prebuilt->sql_stat_start is true, we
allocate a new consistent read view for the trx if it does not yet have one,
or in the case of a locking read, set an InnoDB 'intention' table level
lock on the table.

  4) We do the SELECT. MySQL may repeatedly call ::index_read for the
same table handle instance, if it is a join.

  5) When the SELECT ends, MySQL removes its intention table level locks
in ::external_lock. When trx->n_mysql_tables_in_use drops to zero,
 (a) we execute a COMMIT there if the autocommit is on,
 (b) we also release possible 'SQL statement level resources' InnoDB may
have for this SQL statement. The MySQL interpreter does NOT execute
autocommit for pure read transactions, though it should. That is why the
table handler in that case has to execute the COMMIT in ::external_lock.

  B) If the user has explicitly set MySQL table level locks, then MySQL
does NOT call ::external_lock at the start of the statement. To determine
when we are at the start of a new SQL statement we at the start of
::index_read also compare the query id to the latest query id where the
table handle instance was used. If it has changed, we know we are at the
start of a new SQL statement. Since the query id can theoretically
overwrap, we use this test only as a secondary way of determining the
start of a new SQL statement. */


/**********************************************************************//**
Positions an index cursor to the index specified in the handle. Fetches the
row if any.
@return	0, HA_ERR_KEY_NOT_FOUND, or error number */
UNIV_INTERN
int
ha_innobase::index_read(
/*====================*/
	uchar*		buf,		/*!< in/out: buffer for the returned
					row */
	const uchar*	key_ptr,	/*!< in: key value; if this is NULL
					we position the cursor at the
					start or end of index; this can
					also contain an InnoDB row id, in
					which case key_len is the InnoDB
					row id length; the key value can
					also be a prefix of a full key value,
					and the last column can be a prefix
					of a full column */
	uint			key_len,/*!< in: key value length */
	enum ha_rkey_function find_flag)/*!< in: search flags from my_base.h */
{
	ulint		mode;
	dict_index_t*	index;
	ulint		match_mode	= 0;
	int		error;
	dberr_t		ret;

	DBUG_ENTER("index_read");
	DEBUG_SYNC_C("ha_innobase_index_read_begin");

	ut_a(prebuilt->trx == thd_to_trx(user_thd));
	ut_ad(key_len != 0 || find_flag != HA_READ_KEY_EXACT);

	ha_statistic_increment(&SSV::ha_read_key_count);

	index = prebuilt->index;

	if (UNIV_UNLIKELY(index == NULL) || dict_index_is_corrupted(index)) {
		prebuilt->index_usable = FALSE;
		DBUG_RETURN(HA_ERR_CRASHED);
	}
	if (UNIV_UNLIKELY(!prebuilt->index_usable)) {
		DBUG_RETURN(dict_index_is_corrupted(index)
			    ? HA_ERR_INDEX_CORRUPT
			    : HA_ERR_TABLE_DEF_CHANGED);
	}

	if (index->type & DICT_FTS) {
		DBUG_RETURN(HA_ERR_KEY_NOT_FOUND);
	}

	/* Note that if the index for which the search template is built is not
	necessarily prebuilt->index, but can also be the clustered index */

	if (prebuilt->sql_stat_start) {
		build_template(false);
	}

	if (key_ptr) {
		/* Convert the search key value to InnoDB format into
		prebuilt->search_tuple */

		row_sel_convert_mysql_key_to_innobase(
			prebuilt->search_tuple,
			srch_key_val1, sizeof(srch_key_val1),
			index,
			(byte*) key_ptr,
			(ulint) key_len,
			prebuilt->trx);
		DBUG_ASSERT(prebuilt->search_tuple->n_fields > 0);
	} else {
		/* We position the cursor to the last or the first entry
		in the index */

		dtuple_set_n_fields(prebuilt->search_tuple, 0);
	}

	mode = convert_search_mode_to_innobase(find_flag);

	match_mode = 0;

	if (find_flag == HA_READ_KEY_EXACT) {

		match_mode = ROW_SEL_EXACT;

	} else if (find_flag == HA_READ_PREFIX
		   || find_flag == HA_READ_PREFIX_LAST) {

		match_mode = ROW_SEL_EXACT_PREFIX;
	}

	last_match_mode = (uint) match_mode;

	if (mode != PAGE_CUR_UNSUPP) {

		innobase_srv_conc_enter_innodb(prebuilt->trx);

		ret = row_search_for_mysql((byte*) buf, mode, prebuilt,
					   match_mode, 0);

		innobase_srv_conc_exit_innodb(prebuilt->trx);
	} else {

		ret = DB_UNSUPPORTED;
	}

	switch (ret) {
	case DB_SUCCESS:
		error = 0;
		table->status = 0;
		srv_stats.n_rows_read.add((size_t) prebuilt->trx->id, 1);
		break;
	case DB_RECORD_NOT_FOUND:
		error = HA_ERR_KEY_NOT_FOUND;
		table->status = STATUS_NOT_FOUND;
		break;
	case DB_END_OF_INDEX:
		error = HA_ERR_KEY_NOT_FOUND;
		table->status = STATUS_NOT_FOUND;
		break;
	case DB_TABLESPACE_DELETED:

		ib_senderrf(
			prebuilt->trx->mysql_thd, IB_LOG_LEVEL_ERROR,
			ER_TABLESPACE_DISCARDED,
			table->s->table_name.str);

		table->status = STATUS_NOT_FOUND;
		error = HA_ERR_NO_SUCH_TABLE;
		break;
	case DB_TABLESPACE_NOT_FOUND:

		ib_senderrf(
			prebuilt->trx->mysql_thd, IB_LOG_LEVEL_ERROR,
			ER_TABLESPACE_MISSING, MYF(0),
			table->s->table_name.str);

		table->status = STATUS_NOT_FOUND;
		error = HA_ERR_NO_SUCH_TABLE;
		break;
	default:
		error = convert_error_code_to_mysql(
			ret, prebuilt->table->flags, user_thd);

		table->status = STATUS_NOT_FOUND;
		break;
	}

	DBUG_RETURN(error);
}

/*******************************************************************//**
The following functions works like index_read, but it find the last
row with the current key value or prefix.
@return	0, HA_ERR_KEY_NOT_FOUND, or an error code */
UNIV_INTERN
int
ha_innobase::index_read_last(
/*=========================*/
	uchar*		buf,	/*!< out: fetched row */
	const uchar*	key_ptr,/*!< in: key value, or a prefix of a full
				key value */
	uint		key_len)/*!< in: length of the key val or prefix
				in bytes */
{
	return(index_read(buf, key_ptr, key_len, HA_READ_PREFIX_LAST));
}

/********************************************************************//**
Get the index for a handle. Does not change active index.
@return	NULL or index instance. */
UNIV_INTERN
dict_index_t*
ha_innobase::innobase_get_index(
/*============================*/
	uint		keynr)	/*!< in: use this index; MAX_KEY means always
				clustered index, even if it was internally
				generated by InnoDB */
{
	KEY*		key = 0;
	dict_index_t*	index = 0;

	DBUG_ENTER("innobase_get_index");

	if (keynr != MAX_KEY && table->s->keys > 0) {
		key = table->key_info + keynr;

		index = innobase_index_lookup(share, keynr);

		if (index) {
			ut_a(ut_strcmp(index->name, key->name) == 0);
		} else {
			/* Can't find index with keynr in the translation
			table. Only print message if the index translation
			table exists */
			if (share->idx_trans_tbl.index_mapping) {
				sql_print_warning("InnoDB could not find "
						  "index %s key no %u for "
						  "table %s through its "
						  "index translation table",
						  key ? key->name : "NULL",
						  keynr,
						  prebuilt->table->name);
			}

			index = dict_table_get_index_on_name(prebuilt->table,
							     key->name);
		}
	} else {
		index = dict_table_get_first_index(prebuilt->table);
	}

	if (!index) {
		sql_print_error(
			"Innodb could not find key n:o %u with name %s "
			"from dict cache for table %s",
			keynr, key ? key->name : "NULL",
			prebuilt->table->name);
	}

	DBUG_RETURN(index);
}

/********************************************************************//**
Changes the active index of a handle.
@return	0 or error code */
UNIV_INTERN
int
ha_innobase::change_active_index(
/*=============================*/
	uint	keynr)	/*!< in: use this index; MAX_KEY means always clustered
			index, even if it was internally generated by
			InnoDB */
{
	DBUG_ENTER("change_active_index");

	ut_ad(user_thd == ha_thd());
	ut_a(prebuilt->trx == thd_to_trx(user_thd));

	active_index = keynr;

	prebuilt->index = innobase_get_index(keynr);

	if (UNIV_UNLIKELY(!prebuilt->index)) {
		sql_print_warning("InnoDB: change_active_index(%u) failed",
				  keynr);
		prebuilt->index_usable = FALSE;
		DBUG_RETURN(1);
	}

	prebuilt->index_usable = row_merge_is_index_usable(prebuilt->trx,
							   prebuilt->index);

	if (UNIV_UNLIKELY(!prebuilt->index_usable)) {
		if (dict_index_is_corrupted(prebuilt->index)) {
			char index_name[MAX_FULL_NAME_LEN + 1];
			char table_name[MAX_FULL_NAME_LEN + 1];

			innobase_format_name(
				index_name, sizeof index_name,
				prebuilt->index->name, TRUE);

			innobase_format_name(
				table_name, sizeof table_name,
				prebuilt->index->table->name, FALSE);

			push_warning_printf(
				user_thd, Sql_condition::SL_WARNING,
				HA_ERR_INDEX_CORRUPT,
				"InnoDB: Index %s for table %s is"
				" marked as corrupted",
				index_name, table_name);
			DBUG_RETURN(HA_ERR_INDEX_CORRUPT);
		} else {
			push_warning_printf(
				user_thd, Sql_condition::SL_WARNING,
				HA_ERR_TABLE_DEF_CHANGED,
				"InnoDB: insufficient history for index %u",
				keynr);
		}

		/* The caller seems to ignore this.  Thus, we must check
		this again in row_search_for_mysql(). */
		DBUG_RETURN(HA_ERR_TABLE_DEF_CHANGED);
	}

	ut_a(prebuilt->search_tuple != 0);

	dtuple_set_n_fields(prebuilt->search_tuple, prebuilt->index->n_fields);

	dict_index_copy_types(prebuilt->search_tuple, prebuilt->index,
			      prebuilt->index->n_fields);

	/* MySQL changes the active index for a handle also during some
	queries, for example SELECT MAX(a), SUM(a) first retrieves the MAX()
	and then calculates the sum. Previously we played safe and used
	the flag ROW_MYSQL_WHOLE_ROW below, but that caused unnecessary
	copying. Starting from MySQL-4.1 we use a more efficient flag here. */

	build_template(false);

	DBUG_RETURN(0);
}

/**********************************************************************//**
Positions an index cursor to the index specified in keynr. Fetches the
row if any.
??? This is only used to read whole keys ???
@return	error number or 0 */
UNIV_INTERN
int
ha_innobase::index_read_idx(
/*========================*/
	uchar*		buf,		/*!< in/out: buffer for the returned
					row */
	uint		keynr,		/*!< in: use this index */
	const uchar*	key,		/*!< in: key value; if this is NULL
					we position the cursor at the
					start or end of index */
	uint		key_len,	/*!< in: key value length */
	enum ha_rkey_function find_flag)/*!< in: search flags from my_base.h */
{
	if (change_active_index(keynr)) {

		return(1);
	}

	return(index_read(buf, key, key_len, find_flag));
}

/***********************************************************************//**
Reads the next or previous row from a cursor, which must have previously been
positioned using index_read.
@return	0, HA_ERR_END_OF_FILE, or error number */
UNIV_INTERN
int
ha_innobase::general_fetch(
/*=======================*/
	uchar*	buf,		/*!< in/out: buffer for next row in MySQL
				format */
	uint	direction,	/*!< in: ROW_SEL_NEXT or ROW_SEL_PREV */
	uint	match_mode)	/*!< in: 0, ROW_SEL_EXACT, or
				ROW_SEL_EXACT_PREFIX */
{
	dberr_t	ret;
	int	error;

	DBUG_ENTER("general_fetch");

	ut_a(prebuilt->trx == thd_to_trx(user_thd));

	innobase_srv_conc_enter_innodb(prebuilt->trx);

	ret = row_search_for_mysql(
		(byte*) buf, 0, prebuilt, match_mode, direction);

	innobase_srv_conc_exit_innodb(prebuilt->trx);

	switch (ret) {
	case DB_SUCCESS:
		error = 0;
		table->status = 0;
		srv_stats.n_rows_read.add((size_t) prebuilt->trx->id, 1);
		break;
	case DB_RECORD_NOT_FOUND:
		error = HA_ERR_END_OF_FILE;
		table->status = STATUS_NOT_FOUND;
		break;
	case DB_END_OF_INDEX:
		error = HA_ERR_END_OF_FILE;
		table->status = STATUS_NOT_FOUND;
		break;
	case DB_TABLESPACE_DELETED:

		ib_senderrf(
			prebuilt->trx->mysql_thd, IB_LOG_LEVEL_ERROR,
			ER_TABLESPACE_DISCARDED,
			table->s->table_name.str);

		table->status = STATUS_NOT_FOUND;
		error = HA_ERR_NO_SUCH_TABLE;
		break;
	case DB_TABLESPACE_NOT_FOUND:

		ib_senderrf(
			prebuilt->trx->mysql_thd, IB_LOG_LEVEL_ERROR,
			ER_TABLESPACE_MISSING,
			table->s->table_name.str);

		table->status = STATUS_NOT_FOUND;
		error = HA_ERR_NO_SUCH_TABLE;
		break;
	default:
		error = convert_error_code_to_mysql(
			ret, prebuilt->table->flags, user_thd);

		table->status = STATUS_NOT_FOUND;
		break;
	}

	DBUG_RETURN(error);
}

/***********************************************************************//**
Reads the next row from a cursor, which must have previously been
positioned using index_read.
@return	0, HA_ERR_END_OF_FILE, or error number */
UNIV_INTERN
int
ha_innobase::index_next(
/*====================*/
	uchar*		buf)	/*!< in/out: buffer for next row in MySQL
				format */
{
	ha_statistic_increment(&SSV::ha_read_next_count);

	return(general_fetch(buf, ROW_SEL_NEXT, 0));
}

/*******************************************************************//**
Reads the next row matching to the key value given as the parameter.
@return	0, HA_ERR_END_OF_FILE, or error number */
UNIV_INTERN
int
ha_innobase::index_next_same(
/*=========================*/
	uchar*		buf,	/*!< in/out: buffer for the row */
	const uchar*	key,	/*!< in: key value */
	uint		keylen)	/*!< in: key value length */
{
	ha_statistic_increment(&SSV::ha_read_next_count);

	return(general_fetch(buf, ROW_SEL_NEXT, last_match_mode));
}

/***********************************************************************//**
Reads the previous row from a cursor, which must have previously been
positioned using index_read.
@return	0, HA_ERR_END_OF_FILE, or error number */
UNIV_INTERN
int
ha_innobase::index_prev(
/*====================*/
	uchar*	buf)	/*!< in/out: buffer for previous row in MySQL format */
{
	ha_statistic_increment(&SSV::ha_read_prev_count);

	return(general_fetch(buf, ROW_SEL_PREV, 0));
}

/********************************************************************//**
Positions a cursor on the first record in an index and reads the
corresponding row to buf.
@return	0, HA_ERR_END_OF_FILE, or error code */
UNIV_INTERN
int
ha_innobase::index_first(
/*=====================*/
	uchar*	buf)	/*!< in/out: buffer for the row */
{
	int	error;

	DBUG_ENTER("index_first");
	ha_statistic_increment(&SSV::ha_read_first_count);

	error = index_read(buf, NULL, 0, HA_READ_AFTER_KEY);

	/* MySQL does not seem to allow this to return HA_ERR_KEY_NOT_FOUND */

	if (error == HA_ERR_KEY_NOT_FOUND) {
		error = HA_ERR_END_OF_FILE;
	}

	DBUG_RETURN(error);
}

/********************************************************************//**
Positions a cursor on the last record in an index and reads the
corresponding row to buf.
@return	0, HA_ERR_END_OF_FILE, or error code */
UNIV_INTERN
int
ha_innobase::index_last(
/*====================*/
	uchar*	buf)	/*!< in/out: buffer for the row */
{
	int	error;

	DBUG_ENTER("index_last");
	ha_statistic_increment(&SSV::ha_read_last_count);

	error = index_read(buf, NULL, 0, HA_READ_BEFORE_KEY);

	/* MySQL does not seem to allow this to return HA_ERR_KEY_NOT_FOUND */

	if (error == HA_ERR_KEY_NOT_FOUND) {
		error = HA_ERR_END_OF_FILE;
	}

	DBUG_RETURN(error);
}

/****************************************************************//**
Initialize a table scan.
@return	0 or error number */
UNIV_INTERN
int
ha_innobase::rnd_init(
/*==================*/
	bool	scan)	/*!< in: TRUE if table/index scan FALSE otherwise */
{
	int	err;

	/* Store the active index value so that we can restore the original
	value after a scan */

	if (prebuilt->clust_index_was_generated) {
		err = change_active_index(MAX_KEY);
	} else {
		err = change_active_index(primary_key);
	}

	/* Don't use semi-consistent read in random row reads (by position).
	This means we must disable semi_consistent_read if scan is false */

	if (!scan) {
		try_semi_consistent_read(0);
	}

	start_of_scan = 1;

	return(err);
}

/*****************************************************************//**
Ends a table scan.
@return	0 or error number */
UNIV_INTERN
int
ha_innobase::rnd_end(void)
/*======================*/
{
	return(index_end());
}

/*****************************************************************//**
Reads the next row in a table scan (also used to read the FIRST row
in a table scan).
@return	0, HA_ERR_END_OF_FILE, or error number */
UNIV_INTERN
int
ha_innobase::rnd_next(
/*==================*/
	uchar*	buf)	/*!< in/out: returns the row in this buffer,
			in MySQL format */
{
	int	error;

	DBUG_ENTER("rnd_next");
	ha_statistic_increment(&SSV::ha_read_rnd_next_count);

	if (start_of_scan) {
		error = index_first(buf);

		if (error == HA_ERR_KEY_NOT_FOUND) {
			error = HA_ERR_END_OF_FILE;
		}

		start_of_scan = 0;
	} else {
		error = general_fetch(buf, ROW_SEL_NEXT, 0);
	}

	DBUG_RETURN(error);
}

/**********************************************************************//**
Fetches a row from the table based on a row reference.
@return	0, HA_ERR_KEY_NOT_FOUND, or error code */
UNIV_INTERN
int
ha_innobase::rnd_pos(
/*=================*/
	uchar*	buf,	/*!< in/out: buffer for the row */
	uchar*	pos)	/*!< in: primary key value of the row in the
			MySQL format, or the row id if the clustered
			index was internally generated by InnoDB; the
			length of data in pos has to be ref_length */
{
	int		error;
	DBUG_ENTER("rnd_pos");
	DBUG_DUMP("key", pos, ref_length);

	ha_statistic_increment(&SSV::ha_read_rnd_count);

	ut_a(prebuilt->trx == thd_to_trx(ha_thd()));

	/* Note that we assume the length of the row reference is fixed
	for the table, and it is == ref_length */

	error = index_read(buf, pos, ref_length, HA_READ_KEY_EXACT);

	if (error) {
		DBUG_PRINT("error", ("Got error: %d", error));
	}

	DBUG_RETURN(error);
}

/**********************************************************************//**
Initialize FT index scan
@return 0 or error number */
UNIV_INTERN
int
ha_innobase::ft_init()
/*==================*/
{
	DBUG_ENTER("ft_init");

	trx_t*	trx = check_trx_exists(ha_thd());

	/* FTS queries are not treated as autocommit non-locking selects.
	This is because the FTS implementation can acquire locks behind
	the scenes. This has not been verified but it is safer to treat
	them as regular read only transactions for now. */

	if (!trx_is_started(trx)) {
		++trx->will_lock;
	}

	DBUG_RETURN(rnd_init(false));
}

/**********************************************************************//**
Initialize FT index scan
@return FT_INFO structure if successful or NULL */
UNIV_INTERN
FT_INFO*
ha_innobase::ft_init_ext(
/*=====================*/
	uint			flags,	/* in: */
	uint			keynr,	/* in: */
	String*			key)	/* in: */
{
	trx_t*			trx;
	dict_table_t*		table;
	ulint			error;
	byte*			query = (byte*) key->ptr();
	ulint			query_len = key->length();
	const CHARSET_INFO*	char_set = key->charset();
	NEW_FT_INFO*		fts_hdl = NULL;
	dict_index_t*		index;
	fts_result_t*		result;
	char			buf_tmp[8192];
	ulint			buf_tmp_used;
	uint			num_errors;

	if (fts_enable_diag_print) {
		fprintf(stderr, "keynr=%u, '%.*s'\n",
			keynr, (int) key->length(), (byte*) key->ptr());

		if (flags & FT_BOOL) {
			fprintf(stderr, "BOOL search\n");
		} else {
			fprintf(stderr, "NL search\n");
		}
	}

	/* FIXME: utf32 and utf16 are not compatible with some
	string function used. So to convert them to uft8 before
	proceed. */
	if (strcmp(char_set->csname, "utf32") == 0
	    || strcmp(char_set->csname, "utf16") == 0) {
		buf_tmp_used = innobase_convert_string(
			buf_tmp, sizeof(buf_tmp) - 1,
			&my_charset_utf8_general_ci,
			query, query_len, (CHARSET_INFO*) char_set,
			&num_errors);

		query = (byte*) buf_tmp;
		query_len = buf_tmp_used;
		query[query_len] = 0;
	}

	trx = prebuilt->trx;

	/* FTS queries are not treated as autocommit non-locking selects.
	This is because the FTS implementation can acquire locks behind
	the scenes. This has not been verified but it is safer to treat
	them as regular read only transactions for now. */

	if (!trx_is_started(trx)) {
		++trx->will_lock;
	}

	table = prebuilt->table;

	/* Table does not have an FTS index */
	if (!table->fts || ib_vector_is_empty(table->fts->indexes)) {
		my_error(ER_TABLE_HAS_NO_FT, MYF(0));
		return(NULL);
	}

	if (keynr == NO_SUCH_KEY) {
		/* FIXME: Investigate the NO_SUCH_KEY usage */
		index = (dict_index_t*) ib_vector_getp(table->fts->indexes, 0);
	} else {
		index = innobase_get_index(keynr);
	}

	if (!index || index->type != DICT_FTS) {
		my_error(ER_TABLE_HAS_NO_FT, MYF(0));
		return(NULL);
	}

	if (!(table->fts->fts_status & ADDED_TABLE_SYNCED)) {
		fts_init_index(table, FALSE);

		table->fts->fts_status |= ADDED_TABLE_SYNCED;
	}

	error = fts_query(trx, index, flags, query, query_len, &result);

	// FIXME: Proper error handling and diagnostic
	if (error != DB_SUCCESS) {
		fprintf(stderr, "Error processing query\n");
	} else {
		/* Allocate FTS handler, and instantiate it before return */
		fts_hdl = (NEW_FT_INFO*) my_malloc(sizeof(NEW_FT_INFO),
						   MYF(0));

		fts_hdl->please = (struct _ft_vft*)(&ft_vft_result);
		fts_hdl->could_you = (struct _ft_vft_ext*)(&ft_vft_ext_result);
		fts_hdl->ft_prebuilt = prebuilt;
		fts_hdl->ft_result = result;

		/* FIXME: Re-evluate the condition when Bug 14469540
		is resolved */
		prebuilt->in_fts_query = true;
	}

	return((FT_INFO*) fts_hdl);
}

/*****************************************************************//**
Set up search tuple for a query through FTS_DOC_ID_INDEX on
supplied Doc ID. This is used by MySQL to retrieve the documents
once the search result (Doc IDs) is available */
static
void
innobase_fts_create_doc_id_key(
/*===========================*/
	dtuple_t*	tuple,		/* in/out: prebuilt->search_tuple */
	const dict_index_t*
			index,		/* in: index (FTS_DOC_ID_INDEX) */
	doc_id_t*	doc_id)		/* in/out: doc id to search, value
					could be changed to storage format
					used for search. */
{
	doc_id_t	temp_doc_id;
	dfield_t*	dfield = dtuple_get_nth_field(tuple, 0);

	ut_a(dict_index_get_n_unique(index) == 1);

	dtuple_set_n_fields(tuple, index->n_fields);
	dict_index_copy_types(tuple, index, index->n_fields);

#ifdef UNIV_DEBUG
	/* The unique Doc ID field should be an eight-bytes integer */
	dict_field_t*	field = dict_index_get_nth_field(index, 0);
        ut_a(field->col->mtype == DATA_INT);
	ut_ad(sizeof(*doc_id) == field->fixed_len);
	ut_ad(innobase_strcasecmp(index->name, FTS_DOC_ID_INDEX_NAME) == 0);
#endif /* UNIV_DEBUG */

	/* Convert to storage byte order */
	mach_write_to_8(reinterpret_cast<byte*>(&temp_doc_id), *doc_id);
	*doc_id = temp_doc_id;
	dfield_set_data(dfield, doc_id, sizeof(*doc_id));

        dtuple_set_n_fields_cmp(tuple, 1);

	for (ulint i = 1; i < index->n_fields; i++) {
		dfield = dtuple_get_nth_field(tuple, i);
		dfield_set_null(dfield);
	}
}

/**********************************************************************//**
Fetch next result from the FT result set
@return error code */
UNIV_INTERN
int
ha_innobase::ft_read(
/*=================*/
	uchar*		buf)		/*!< in/out: buf contain result row */
{
	fts_result_t*	result;
	int		error;
	row_prebuilt_t*	ft_prebuilt;

	ft_prebuilt = ((NEW_FT_INFO*) ft_handler)->ft_prebuilt;

	ut_a(ft_prebuilt == prebuilt);

	result = ((NEW_FT_INFO*) ft_handler)->ft_result;

	if (result->current == NULL) {
		/* This is the case where the FTS query did not
		contain and matching documents. */
		if (result->rankings_by_id != NULL) {
			/* Now that we have the complete result, we
			need to sort the document ids on their rank
			calculation. */

			fts_query_sort_result_on_rank(result);

			result->current = const_cast<ib_rbt_node_t*>(
				rbt_first(result->rankings_by_rank));
		} else {
			ut_a(result->current == NULL);
		}
	} else {
		result->current = const_cast<ib_rbt_node_t*>(
			rbt_next(result->rankings_by_rank, result->current));
	}

next_record:

	if (result->current != NULL) {
		dict_index_t*	index;
		dtuple_t*	tuple = prebuilt->search_tuple;
		doc_id_t	search_doc_id;

		/* If we only need information from result we can return
		   without fetching the table row */
		if (ft_prebuilt->read_just_key) {
			table->status= 0;
			return(0);
		}

		index = dict_table_get_index_on_name(
			prebuilt->table, FTS_DOC_ID_INDEX_NAME);

		/* Must find the index */
		ut_a(index);

		/* Switch to the FTS doc id index */
		prebuilt->index = index;

		fts_ranking_t*	ranking = rbt_value(
			fts_ranking_t, result->current);

		search_doc_id = ranking->doc_id;

		/* We pass a pointer of search_doc_id because it will be
		converted to storage byte order used in the search
		tuple. */
		innobase_fts_create_doc_id_key(tuple, index, &search_doc_id);

		innobase_srv_conc_enter_innodb(prebuilt->trx);

		dberr_t ret = row_search_for_mysql(
			(byte*) buf, PAGE_CUR_GE, prebuilt, ROW_SEL_EXACT, 0);

		innobase_srv_conc_exit_innodb(prebuilt->trx);

		switch (ret) {
		case DB_SUCCESS:
			error = 0;
			table->status = 0;
			break;
		case DB_RECORD_NOT_FOUND:
			result->current = const_cast<ib_rbt_node_t*>(
				rbt_next(result->rankings_by_rank,
					 result->current));

			if (!result->current) {
				/* exhaust the result set, should return
				HA_ERR_END_OF_FILE just like
				ha_innobase::general_fetch() and/or
				ha_innobase::index_first() etc. */
				error = HA_ERR_END_OF_FILE;
				table->status = STATUS_NOT_FOUND;
			} else {
				goto next_record;
			}
			break;
		case DB_END_OF_INDEX:
			error = HA_ERR_END_OF_FILE;
			table->status = STATUS_NOT_FOUND;
			break;
		case DB_TABLESPACE_DELETED:

			ib_senderrf(
				prebuilt->trx->mysql_thd, IB_LOG_LEVEL_ERROR,
				ER_TABLESPACE_DISCARDED,
				table->s->table_name.str);

			table->status = STATUS_NOT_FOUND;
			error = HA_ERR_NO_SUCH_TABLE;
			break;
		case DB_TABLESPACE_NOT_FOUND:

			ib_senderrf(
				prebuilt->trx->mysql_thd, IB_LOG_LEVEL_ERROR,
				ER_TABLESPACE_MISSING,
				table->s->table_name.str);

			table->status = STATUS_NOT_FOUND;
			error = HA_ERR_NO_SUCH_TABLE;
			break;
		default:
			error = convert_error_code_to_mysql(
				ret, 0, user_thd);

			table->status = STATUS_NOT_FOUND;
			break;
		}

		return(error);
	}

	return(HA_ERR_END_OF_FILE);
}

/*************************************************************************
*/

void
ha_innobase::ft_end()
{
	fprintf(stderr, "ft_end()\n");

	rnd_end();
}

/*********************************************************************//**
Stores a reference to the current row to 'ref' field of the handle. Note
that in the case where we have generated the clustered index for the
table, the function parameter is illogical: we MUST ASSUME that 'record'
is the current 'position' of the handle, because if row ref is actually
the row id internally generated in InnoDB, then 'record' does not contain
it. We just guess that the row id must be for the record where the handle
was positioned the last time. */
UNIV_INTERN
void
ha_innobase::position(
/*==================*/
	const uchar*	record)	/*!< in: row in MySQL format */
{
	uint		len;

	ut_a(prebuilt->trx == thd_to_trx(ha_thd()));

	if (prebuilt->clust_index_was_generated) {
		/* No primary key was defined for the table and we
		generated the clustered index from row id: the
		row reference will be the row id, not any key value
		that MySQL knows of */

		len = DATA_ROW_ID_LEN;

		memcpy(ref, prebuilt->row_id, len);
	} else {
		len = store_key_val_for_row(primary_key, (char*) ref,
							 ref_length, record);
	}

	/* We assume that the 'ref' value len is always fixed for the same
	table. */

	if (len != ref_length) {
		sql_print_error("Stored ref len is %lu, but table ref len is "
				"%lu", (ulong) len, (ulong) ref_length);
	}
}

/* limit innodb monitor access to users with PROCESS privilege.
See http://bugs.mysql.com/32710 for expl. why we choose PROCESS. */
#define IS_MAGIC_TABLE_AND_USER_DENIED_ACCESS(table_name, thd) \
	(row_is_magic_monitor_table(table_name) \
	 && check_global_access(thd, PROCESS_ACL))

/*****************************************************************//**
Check whether there exist a column named as "FTS_DOC_ID", which is
reserved for InnoDB FTS Doc ID
@return true if there exist a "FTS_DOC_ID" column */
static
bool
create_table_check_doc_id_col(
/*==========================*/
	trx_t*		trx,		/*!< in: InnoDB transaction handle */
	const TABLE*	form,		/*!< in: information on table
					columns and indexes */
	ulint*		doc_id_col)	/*!< out: Doc ID column number if
					there exist a FTS_DOC_ID column,
					ULINT_UNDEFINED if column is of the
					wrong type/name/size */
{
	for (ulint i = 0; i < form->s->fields; i++) {
		const Field*	field;
		ulint		col_type;
		ulint		col_len;
		ulint		unsigned_type;

		field = form->field[i];

		col_type = get_innobase_type_from_mysql_type(&unsigned_type,
							     field);

		col_len = field->pack_length();

		if (innobase_strcasecmp(field->field_name,
					FTS_DOC_ID_COL_NAME) == 0) {

			/* Note the name is case sensitive due to
			our internal query parser */
			if (col_type == DATA_INT
			    && !field->real_maybe_null()
			    && col_len == sizeof(doc_id_t)
			    && (strcmp(field->field_name,
				      FTS_DOC_ID_COL_NAME) == 0)) {
				*doc_id_col = i;
			} else {
				push_warning_printf(
					trx->mysql_thd,
					Sql_condition::SL_WARNING,
					ER_ILLEGAL_HA_CREATE_OPTION,
					"InnoDB: FTS_DOC_ID column must be "
					"of BIGINT NOT NULL type, and named "
					"in all capitalized characters");
				my_error(ER_WRONG_COLUMN_NAME, MYF(0),
					 field->field_name);
				*doc_id_col = ULINT_UNDEFINED;
			}

			return(true);
		}
	}

	return(false);
}

/*****************************************************************//**
Creates a table definition to an InnoDB database. */
static __attribute__((nonnull, warn_unused_result))
int
create_table_def(
/*=============*/
	trx_t*		trx,		/*!< in: InnoDB transaction handle */
	const TABLE*	form,		/*!< in: information on table
					columns and indexes */
	const char*	table_name,	/*!< in: table name */
	const char*	temp_path,	/*!< in: if this is a table explicitly
					created by the user with the
					TEMPORARY keyword, then this
					parameter is the dir path where the
					table should be placed if we create
					an .ibd file for it (no .ibd extension
					in the path, though). Otherwise this
					is a zero length-string */
	const char*	remote_path,	/*!< in: Remote path or zero length-string */
	ulint		flags,		/*!< in: table flags */
	ulint		flags2)		/*!< in: table flags2 */
{
	THD*		thd = trx->mysql_thd;
	dict_table_t*	table;
	ulint		n_cols;
	dberr_t		err;
	ulint		col_type;
	ulint		col_len;
	ulint		nulls_allowed;
	ulint		unsigned_type;
	ulint		binary_type;
	ulint		long_true_varchar;
	ulint		charset_no;
	ulint		i;
	ulint		doc_id_col = 0;
	ibool		has_doc_id_col = FALSE;
	mem_heap_t*	heap;

	DBUG_ENTER("create_table_def");
	DBUG_PRINT("enter", ("table_name: %s", table_name));

	DBUG_ASSERT(thd != NULL);

	/* MySQL does the name length check. But we do additional check
	on the name length here */
	if (strlen(table_name) > MAX_FULL_NAME_LEN) {
		push_warning_printf(
			thd, Sql_condition::SL_WARNING,
			ER_TABLE_NAME,
			"InnoDB: Table Name or Database Name is too long");

		DBUG_RETURN(ER_TABLE_NAME);
	}

	/* table_name must contain '/'. Later in the code we assert if it
	does not */
	if (strcmp(strchr(table_name, '/') + 1,
		   "innodb_table_monitor") == 0) {
		push_warning(
			thd, Sql_condition::SL_WARNING,
			HA_ERR_WRONG_COMMAND,
			DEPRECATED_MSG_INNODB_TABLE_MONITOR);
	}

	n_cols = form->s->fields;

	/* Check whether there already exists a FTS_DOC_ID column */
	if (create_table_check_doc_id_col(trx, form, &doc_id_col)){

		/* Raise error if the Doc ID column is of wrong type or name */
		if (doc_id_col == ULINT_UNDEFINED) {
			trx_commit_for_mysql(trx);

			err = DB_ERROR;
			goto error_ret;
		} else {
			has_doc_id_col = TRUE;
		}
	}

	/* We pass 0 as the space id, and determine at a lower level the space
	id where to store the table */

	if (flags2 & DICT_TF2_FTS) {
		/* Adjust for the FTS hidden field */
		if (!has_doc_id_col) {
			table = dict_mem_table_create(table_name, 0, n_cols + 1,
						      flags, flags2);

			/* Set the hidden doc_id column. */
			table->fts->doc_col = n_cols;
		} else {
			table = dict_mem_table_create(table_name, 0, n_cols,
						      flags, flags2);
			table->fts->doc_col = doc_id_col;
		}
	} else {
		table = dict_mem_table_create(table_name, 0, n_cols,
					      flags, flags2);
	}

	if (flags2 & DICT_TF2_TEMPORARY) {
		ut_a(strlen(temp_path));
		table->dir_path_of_temp_table =
			mem_heap_strdup(table->heap, temp_path);
	}

	if (DICT_TF_HAS_DATA_DIR(flags)) {
		ut_a(strlen(remote_path));
		table->data_dir_path = mem_heap_strdup(table->heap, remote_path);
	} else {
		table->data_dir_path = NULL;
	}
	heap = mem_heap_create(1000);

	for (i = 0; i < n_cols; i++) {
		Field*	field = form->field[i];

		col_type = get_innobase_type_from_mysql_type(&unsigned_type,
							     field);

		if (!col_type) {
			push_warning_printf(
				thd, Sql_condition::SL_WARNING,
				ER_CANT_CREATE_TABLE,
				"Error creating table '%s' with "
				"column '%s'. Please check its "
				"column type and try to re-create "
				"the table with an appropriate "
				"column type.",
				table->name, field->field_name);
			goto err_col;
		}

		nulls_allowed = field->real_maybe_null() ? 0 : DATA_NOT_NULL;
		binary_type = field->binary() ? DATA_BINARY_TYPE : 0;

		charset_no = 0;

		if (dtype_is_string_type(col_type)) {

			charset_no = (ulint) field->charset()->number;

			if (UNIV_UNLIKELY(charset_no > MAX_CHAR_COLL_NUM)) {
				/* in data0type.h we assume that the
				number fits in one byte in prtype */
				push_warning_printf(
					thd, Sql_condition::SL_WARNING,
					ER_CANT_CREATE_TABLE,
					"In InnoDB, charset-collation codes"
					" must be below 256."
					" Unsupported code %lu.",
					(ulong) charset_no);
				mem_heap_free(heap);
				DBUG_RETURN(ER_CANT_CREATE_TABLE);
			}
		}

		/* we assume in dtype_form_prtype() that this fits in
		two bytes */
		ut_a(field->type() <= MAX_CHAR_COLL_NUM);
		col_len = field->pack_length();

		/* The MySQL pack length contains 1 or 2 bytes length field
		for a true VARCHAR. Let us subtract that, so that the InnoDB
		column length in the InnoDB data dictionary is the real
		maximum byte length of the actual data. */

		long_true_varchar = 0;

		if (field->type() == MYSQL_TYPE_VARCHAR) {
			col_len -= ((Field_varstring*) field)->length_bytes;

			if (((Field_varstring*) field)->length_bytes == 2) {
				long_true_varchar = DATA_LONG_TRUE_VARCHAR;
			}
		}

		/* First check whether the column to be added has a
		system reserved name. */
		if (dict_col_name_is_reserved(field->field_name)){
			my_error(ER_WRONG_COLUMN_NAME, MYF(0),
				 field->field_name);
err_col:
			dict_mem_table_free(table);
			mem_heap_free(heap);
			trx_commit_for_mysql(trx);

			err = DB_ERROR;
			goto error_ret;
		}

		dict_mem_table_add_col(table, heap,
			field->field_name,
			col_type,
			dtype_form_prtype(
				(ulint) field->type()
				| nulls_allowed | unsigned_type
				| binary_type | long_true_varchar,
				charset_no),
			col_len);
	}

	/* Add the FTS doc_id hidden column. */
	if (flags2 & DICT_TF2_FTS && !has_doc_id_col) {
		fts_add_doc_id_column(table, heap);
	}

	/* If temp table, then we avoid creation of entries in SYSTEM TABLES
	to save on performance. This doesn't compromise on
	correctness as temp-table information is still maintained
	in memory and temp-table life-time doesn't go beyond server
	shut-down cycle. */
	if (!dict_table_is_temporary(table)) {
		err = row_create_table_for_mysql(table, trx, false);
	} else {
		/* Create tablespace if configured. */
		err = dict_build_tablespace(table, trx);
		if (err == DB_SUCCESS) {
			/* Temp-table are maintained in memory and so
			can_be_evicted is FALSE. */
			mem_heap_t* add_to_cache_heap = mem_heap_create(256);

			dict_table_add_to_cache(
				table, FALSE, add_to_cache_heap);

			mem_heap_free(add_to_cache_heap);
		}
	}

	mem_heap_free(heap);

	if (err == DB_DUPLICATE_KEY || err == DB_TABLESPACE_EXISTS) {
		char display_name[FN_REFLEN];
		char* buf_end = innobase_convert_identifier(
			display_name, sizeof(display_name) - 1,
			table_name, strlen(table_name),
			thd, TRUE);

		*buf_end = '\0';

		my_error(err == DB_DUPLICATE_KEY
			 ? ER_TABLE_EXISTS_ERROR
			 : ER_TABLESPACE_EXISTS, MYF(0), display_name);
	}

	if (err == DB_SUCCESS && (flags2 & DICT_TF2_FTS)) {
		fts_optimize_add_table(table);
	}

error_ret:
	DBUG_RETURN(convert_error_code_to_mysql(err, flags, thd));
}

/*****************************************************************//**
Creates an index in an InnoDB database. */
static
int
create_index(
/*=========*/
	trx_t*		trx,		/*!< in: InnoDB transaction handle */
	const TABLE*	form,		/*!< in: information on table
					columns and indexes */
	ulint		flags,		/*!< in: InnoDB table flags */
	const char*	table_name,	/*!< in: table name */
	uint		key_num)	/*!< in: index number */
{
	dict_index_t*	index;
	int		error;
	const KEY*	key;
	ulint		ind_type;
	ulint*		field_lengths;

	DBUG_ENTER("create_index");

	key = form->key_info + key_num;

	/* Assert that "GEN_CLUST_INDEX" cannot be used as non-primary index */
	ut_a(innobase_strcasecmp(key->name, innobase_index_reserve_name) != 0);

	if (key->flags & HA_FULLTEXT) {
		index = dict_mem_index_create(table_name, key->name, 0,
					      DICT_FTS,
					      key->user_defined_key_parts);

		for (ulint i = 0; i < key->user_defined_key_parts; i++) {
			KEY_PART_INFO*	key_part = key->key_part + i;
			dict_mem_index_add_field(
				index, key_part->field->field_name, 0);
		}

		DBUG_RETURN(convert_error_code_to_mysql(
				    row_create_index_for_mysql(
					    index, trx, NULL),
				    flags, NULL));

	}

	ind_type = 0;

	if (key_num == form->s->primary_key) {
		ind_type |= DICT_CLUSTERED;
	}

	if (key->flags & HA_NOSAME) {
		ind_type |= DICT_UNIQUE;
	}

	field_lengths = (ulint*) my_malloc(
		key->user_defined_key_parts * sizeof *
				field_lengths, MYF(MY_FAE));

	/* We pass 0 as the space id, and determine at a lower level the space
	id where to store the table */

	index = dict_mem_index_create(table_name, key->name, 0,
				      ind_type, key->user_defined_key_parts);

	for (ulint i = 0; i < key->user_defined_key_parts; i++) {
		KEY_PART_INFO*	key_part = key->key_part + i;
		ulint		prefix_len;
		ulint		col_type;
		ulint		is_unsigned;


		/* (The flag HA_PART_KEY_SEG denotes in MySQL a
		column prefix field in an index: we only store a
		specified number of first bytes of the column to
		the index field.) The flag does not seem to be
		properly set by MySQL. Let us fall back on testing
		the length of the key part versus the column. */

		Field*	field = NULL;

		for (ulint j = 0; j < form->s->fields; j++) {

			field = form->field[j];

			if (0 == innobase_strcasecmp(
				    field->field_name,
				    key_part->field->field_name)) {
				/* Found the corresponding column */

				goto found;
			}
		}

		ut_error;
found:
		col_type = get_innobase_type_from_mysql_type(
			&is_unsigned, key_part->field);

		if (DATA_BLOB == col_type
		    || (key_part->length < field->pack_length()
			&& field->type() != MYSQL_TYPE_VARCHAR)
		    || (field->type() == MYSQL_TYPE_VARCHAR
			&& key_part->length < field->pack_length()
			- ((Field_varstring*) field)->length_bytes)) {

			switch (col_type) {
			default:
				prefix_len = key_part->length;
				break;
			case DATA_INT:
			case DATA_FLOAT:
			case DATA_DOUBLE:
			case DATA_DECIMAL:
				sql_print_error(
					"MySQL is trying to create a column "
					"prefix index field, on an "
					"inappropriate data type. Table "
					"name %s, column name %s.",
					table_name,
					key_part->field->field_name);

				prefix_len = 0;
			}
		} else {
			prefix_len = 0;
		}

		field_lengths[i] = key_part->length;

		dict_mem_index_add_field(
			index, key_part->field->field_name, prefix_len);
	}

	ut_ad(key->flags & HA_FULLTEXT || !(index->type & DICT_FTS));

	/* Even though we've defined max_supported_key_part_length, we
	still do our own checking using field_lengths to be absolutely
	sure we don't create too long indexes. */

	error = convert_error_code_to_mysql(
		row_create_index_for_mysql(index, trx, field_lengths),
		flags, NULL);

	my_free(field_lengths);

	DBUG_RETURN(error);
}

/*****************************************************************//**
Creates an index to an InnoDB table when the user has defined no
primary index. */
static
int
create_clustered_index_when_no_primary(
/*===================================*/
	trx_t*		trx,		/*!< in: InnoDB transaction handle */
	ulint		flags,		/*!< in: InnoDB table flags */
	const char*	table_name)	/*!< in: table name */
{
	dict_index_t*	index;
	dberr_t		error;

	/* We pass 0 as the space id, and determine at a lower level the space
	id where to store the table */
	index = dict_mem_index_create(table_name,
				      innobase_index_reserve_name,
				      0, DICT_CLUSTERED, 0);

	error = row_create_index_for_mysql(index, trx, NULL);

	return(convert_error_code_to_mysql(error, flags, NULL));
}

/*****************************************************************//**
Return a display name for the row format
@return row format name */
UNIV_INTERN
const char*
get_row_format_name(
/*================*/
	enum row_type	row_format)		/*!< in: Row Format */
{
	switch (row_format) {
	case ROW_TYPE_COMPACT:
		return("COMPACT");
	case ROW_TYPE_COMPRESSED:
		return("COMPRESSED");
	case ROW_TYPE_DYNAMIC:
		return("DYNAMIC");
	case ROW_TYPE_REDUNDANT:
		return("REDUNDANT");
	case ROW_TYPE_DEFAULT:
		return("DEFAULT");
	case ROW_TYPE_FIXED:
		return("FIXED");
	case ROW_TYPE_PAGE:
	case ROW_TYPE_NOT_USED:
		break;
	}
	return("NOT USED");
}

/** If file-per-table is missing, issue warning and set ret false */
#define CHECK_ERROR_ROW_TYPE_NEEDS_FILE_PER_TABLE(use_tablespace)\
	if (!use_tablespace) {					\
		push_warning_printf(				\
			thd, Sql_condition::SL_WARNING,	\
			ER_ILLEGAL_HA_CREATE_OPTION,		\
			"InnoDB: ROW_FORMAT=%s requires"	\
			" innodb_file_per_table.",		\
			get_row_format_name(row_format));	\
		ret = "ROW_FORMAT";					\
	}

/** If file-format is Antelope, issue warning and set ret false */
#define CHECK_ERROR_ROW_TYPE_NEEDS_GT_ANTELOPE			\
	if (srv_file_format < UNIV_FORMAT_B) {		\
		push_warning_printf(				\
			thd, Sql_condition::SL_WARNING,	\
			ER_ILLEGAL_HA_CREATE_OPTION,		\
			"InnoDB: ROW_FORMAT=%s requires"	\
			" innodb_file_format > Antelope.",	\
			get_row_format_name(row_format));	\
		ret = "ROW_FORMAT";				\
	}


/*****************************************************************//**
Validates the create options. We may build on this function
in future. For now, it checks two specifiers:
KEY_BLOCK_SIZE and ROW_FORMAT
If innodb_strict_mode is not set then this function is a no-op
@return	NULL if valid, string if not. */
UNIV_INTERN
const char*
create_options_are_invalid(
/*=======================*/
	THD*		thd,		/*!< in: connection thread. */
	TABLE*		form,		/*!< in: information on table
					columns and indexes */
	HA_CREATE_INFO*	create_info,	/*!< in: create info. */
	bool		use_tablespace)	/*!< in: srv_file_per_table */
{
	ibool	kbs_specified	= FALSE;
	const char*	ret	= NULL;
	enum row_type	row_format	= form->s->row_type;

	ut_ad(thd != NULL);

	/* If innodb_strict_mode is not set don't do any validation. */
	if (!(THDVAR(thd, strict_mode))) {
		return(NULL);
	}

	ut_ad(form != NULL);
	ut_ad(create_info != NULL);

	/* First check if a non-zero KEY_BLOCK_SIZE was specified. */
	if (create_info->key_block_size) {
		kbs_specified = TRUE;
		switch (create_info->key_block_size) {
			ulint	kbs_max;
		case 1:
		case 2:
		case 4:
		case 8:
		case 16:
			/* Valid KEY_BLOCK_SIZE, check its dependencies. */
			if (!use_tablespace) {
				push_warning(
					thd, Sql_condition::SL_WARNING,
					ER_ILLEGAL_HA_CREATE_OPTION,
					"InnoDB: KEY_BLOCK_SIZE requires"
					" innodb_file_per_table.");
				ret = "KEY_BLOCK_SIZE";
			}
			if (srv_file_format < UNIV_FORMAT_B) {
				push_warning(
					thd, Sql_condition::SL_WARNING,
					ER_ILLEGAL_HA_CREATE_OPTION,
					"InnoDB: KEY_BLOCK_SIZE requires"
					" innodb_file_format > Antelope.");
				ret = "KEY_BLOCK_SIZE";
			}

			/* The maximum KEY_BLOCK_SIZE (KBS) is 16. But if
			UNIV_PAGE_SIZE is smaller than 16k, the maximum
			KBS is also smaller. */
			kbs_max = ut_min(
				1 << (UNIV_PAGE_SSIZE_MAX - 1),
				1 << (PAGE_ZIP_SSIZE_MAX - 1));
			if (create_info->key_block_size > kbs_max) {
				push_warning_printf(
					thd, Sql_condition::SL_WARNING,
					ER_ILLEGAL_HA_CREATE_OPTION,
					"InnoDB: KEY_BLOCK_SIZE=%ld"
					" cannot be larger than %ld.",
					create_info->key_block_size,
					kbs_max);
				ret = "KEY_BLOCK_SIZE";
			}
			break;
		default:
			push_warning_printf(
				thd, Sql_condition::SL_WARNING,
				ER_ILLEGAL_HA_CREATE_OPTION,
				"InnoDB: invalid KEY_BLOCK_SIZE = %lu."
				" Valid values are [1, 2, 4, 8, 16]",
				create_info->key_block_size);
			ret = "KEY_BLOCK_SIZE";
			break;
		}
	}

	/* Check for a valid Innodb ROW_FORMAT specifier and
	other incompatibilities. */
	switch (row_format) {
	case ROW_TYPE_COMPRESSED:
		CHECK_ERROR_ROW_TYPE_NEEDS_FILE_PER_TABLE(use_tablespace);
		CHECK_ERROR_ROW_TYPE_NEEDS_GT_ANTELOPE;
		break;
	case ROW_TYPE_DYNAMIC:
		if (!(create_info->options & HA_LEX_CREATE_TMP_TABLE)) {
			CHECK_ERROR_ROW_TYPE_NEEDS_FILE_PER_TABLE(
				use_tablespace);
		}
		CHECK_ERROR_ROW_TYPE_NEEDS_GT_ANTELOPE;
		/* fall through since dynamic also shuns KBS */
	case ROW_TYPE_COMPACT:
	case ROW_TYPE_REDUNDANT:
		if (kbs_specified) {
			push_warning_printf(
				thd, Sql_condition::SL_WARNING,
				ER_ILLEGAL_HA_CREATE_OPTION,
				"InnoDB: cannot specify ROW_FORMAT = %s"
				" with KEY_BLOCK_SIZE.",
				get_row_format_name(row_format));
			ret = "KEY_BLOCK_SIZE";
		}
		break;
	case ROW_TYPE_DEFAULT:
		break;
	case ROW_TYPE_FIXED:
	case ROW_TYPE_PAGE:
	case ROW_TYPE_NOT_USED:
		push_warning(
			thd, Sql_condition::SL_WARNING,
			ER_ILLEGAL_HA_CREATE_OPTION,		\
			"InnoDB: invalid ROW_FORMAT specifier.");
		ret = "ROW_TYPE";
		break;
	}

	/* Use DATA DIRECTORY only with file-per-table. */
	if (create_info->data_file_name && !use_tablespace) {
		push_warning(
			thd, Sql_condition::SL_WARNING,
			ER_ILLEGAL_HA_CREATE_OPTION,
			"InnoDB: DATA DIRECTORY requires"
			" innodb_file_per_table.");
		ret = "DATA DIRECTORY";
	}

	/* Do not use DATA DIRECTORY with TEMPORARY TABLE. */
	if (create_info->data_file_name
	    && create_info->options & HA_LEX_CREATE_TMP_TABLE) {
		push_warning(
			thd, Sql_condition::SL_WARNING,
			ER_ILLEGAL_HA_CREATE_OPTION,
			"InnoDB: DATA DIRECTORY cannot be used"
			" for TEMPORARY tables.");
		ret = "DATA DIRECTORY";
	}

	/* Do not allow INDEX_DIRECTORY */
	if (create_info->index_file_name) {
		push_warning_printf(
			thd, Sql_condition::SL_WARNING,
			ER_ILLEGAL_HA_CREATE_OPTION,
			"InnoDB: INDEX DIRECTORY is not supported");
		ret = "INDEX DIRECTORY";
	}

	return(ret);
}

/*****************************************************************//**
Update create_info.  Used in SHOW CREATE TABLE et al. */
UNIV_INTERN
void
ha_innobase::update_create_info(
/*============================*/
	HA_CREATE_INFO*	create_info)	/*!< in/out: create info */
{
	if (!(create_info->used_fields & HA_CREATE_USED_AUTO)) {
		ha_innobase::info(HA_STATUS_AUTO);
		create_info->auto_increment_value = stats.auto_increment_value;
	}

	/* Update the DATA DIRECTORY name from SYS_DATAFILES. */
	dict_get_and_save_data_dir_path(prebuilt->table, false);

	if (prebuilt->table->data_dir_path) {
		create_info->data_file_name = prebuilt->table->data_dir_path;
	}
}

/*****************************************************************//**
Initialize the table FTS stopword list
@return TRUE if success */
UNIV_INTERN
ibool
innobase_fts_load_stopword(
/*=======================*/
	dict_table_t*	table,	/*!< in: Table has the FTS */
	trx_t*		trx,	/*!< in: transaction */
	THD*		thd)	/*!< in: current thread */
{
	return(fts_load_stopword(table, trx,
				 fts_server_stopword_table,
				 THDVAR(thd, ft_user_stopword_table),
				 THDVAR(thd, ft_enable_stopword), FALSE));
}

/*****************************************************************//**
Parses the table name into normal name and either temp path or remote path
if needed.
@return	0 if successful, otherwise, error number */
UNIV_INTERN
int
ha_innobase::parse_table_name(
/*==========================*/
	const char*	name,		/*!< in/out: table name provided*/
	HA_CREATE_INFO*	create_info,	/*!< in: more information of the
					created table, contains also the
					create statement string */
	ulint		flags,		/*!< in: flags*/
	ulint		flags2,		/*!< in: flags2*/
	char*		norm_name,	/*!< out: normalized table name */
	char*		temp_path,	/*!< out: absolute path of table */
	char*		remote_path)	/*!< out: remote path of table */
{
	THD*		thd = ha_thd();
	bool		use_tablespace = flags2 & DICT_TF2_USE_TABLESPACE;
	DBUG_ENTER("ha_innobase::parse_table_name");

#ifdef __WIN__
	/* Names passed in from server are in two formats:
	1. <database_name>/<table_name>: for normal table creation
	2. full path: for temp table creation, or DATA DIRECTORY.

	When srv_file_per_table is on and mysqld_embedded is off,
	check for full path pattern, i.e.
	X:\dir\...,		X is a driver letter, or
	\\dir1\dir2\...,	UNC path
	returns error if it is in full path format, but not creating a temp.
	table. Currently InnoDB does not support symbolic link on Windows. */

	if (use_tablespace
	    && !mysqld_embedded
	    && !(create_info->options & HA_LEX_CREATE_TMP_TABLE)) {

		if ((name[1] == ':')
		    || (name[0] == '\\' && name[1] == '\\')) {
			sql_print_error("Cannot create table %s\n", name);
			DBUG_RETURN(HA_ERR_GENERIC);
		}
	}
#endif

	normalize_table_name(norm_name, name);
	temp_path[0] = '\0';
	remote_path[0] = '\0';

	/* A full path is used for TEMPORARY TABLE and DATA DIRECTORY.
	In the case of;
	  CREATE TEMPORARY TABLE ... DATA DIRECTORY={path} ... ;
	We ignore the DATA DIRECTORY. */
	if (create_info->options & HA_LEX_CREATE_TMP_TABLE) {
		strncpy(temp_path, name, FN_REFLEN - 1);
	}

	if (create_info->data_file_name) {
		bool ignore = false;

		/* Use DATA DIRECTORY only with file-per-table. */
		if (!use_tablespace) {
			push_warning(
				thd, Sql_condition::SL_WARNING,
				ER_ILLEGAL_HA_CREATE_OPTION,
				"InnoDB: DATA DIRECTORY requires"
				" innodb_file_per_table.");
			ignore = true;
		}

		/* Do not use DATA DIRECTORY with TEMPORARY TABLE. */
		if (create_info->options & HA_LEX_CREATE_TMP_TABLE) {
			push_warning(
				thd, Sql_condition::SL_WARNING,
				ER_ILLEGAL_HA_CREATE_OPTION,
				"InnoDB: DATA DIRECTORY cannot be"
				" used for TEMPORARY tables.");
			ignore = true;
		}

		if (ignore) {
			push_warning_printf(
				thd, Sql_condition::SL_WARNING,
				WARN_OPTION_IGNORED,
				ER_DEFAULT(WARN_OPTION_IGNORED),
				"DATA DIRECTORY");
		} else {
			strncpy(remote_path, create_info->data_file_name,
				FN_REFLEN - 1);
		}
	}

	if (create_info->index_file_name) {
		push_warning_printf(
			thd, Sql_condition::SL_WARNING,
			WARN_OPTION_IGNORED,
			ER_DEFAULT(WARN_OPTION_IGNORED),
			"INDEX DIRECTORY");
	}

	DBUG_RETURN(0);
}

/*****************************************************************//**
Determines InnoDB table flags.
@retval true if successful, false if error */
UNIV_INTERN
bool
innobase_table_flags(
/*=================*/
	const TABLE*		form,		/*!< in: table */
	const HA_CREATE_INFO*	create_info,	/*!< in: information
						on table columns and indexes */
	THD*			thd,		/*!< in: connection */
	bool			use_tablespace,	/*!< in: whether to create
						outside system tablespace */
	ulint*			flags,		/*!< out: DICT_TF flags */
	ulint*			flags2)		/*!< out: DICT_TF2 flags */
{
	DBUG_ENTER("innobase_table_flags");

	const char*	fts_doc_id_index_bad = NULL;
	bool		zip_allowed = true;
	ulint		zip_ssize = 0;
	enum row_type	row_format;
	rec_format_t	innodb_row_format = REC_FORMAT_COMPACT;
	bool		use_data_dir;

	/* Cache the value of innodb_file_format, in case it is
	modified by another thread while the table is being created. */
	const ulint	file_format_allowed = srv_file_format;

	*flags = 0;
	*flags2 = 0;

	/* Check if there are any FTS indexes defined on this table. */
	for (uint i = 0; i < form->s->keys; i++) {
		const KEY*	key = &form->key_info[i];

		if (key->flags & HA_FULLTEXT) {
			*flags2 |= DICT_TF2_FTS;

			/* We don't support FTS indexes in temporary
			tables. */
			if (create_info->options & HA_LEX_CREATE_TMP_TABLE) {

				my_error(ER_INNODB_NO_FT_TEMP_TABLE, MYF(0));
				DBUG_RETURN(false);
			}

			if (fts_doc_id_index_bad) {
				goto index_bad;
			}
		}

		if (innobase_strcasecmp(key->name, FTS_DOC_ID_INDEX_NAME)) {
			continue;
		}

		/* Do a pre-check on FTS DOC ID index */
		if (!(key->flags & HA_NOSAME)
		    || strcmp(key->name, FTS_DOC_ID_INDEX_NAME)
		    || strcmp(key->key_part[0].field->field_name,
			      FTS_DOC_ID_COL_NAME)) {
			fts_doc_id_index_bad = key->name;
		}

		if (fts_doc_id_index_bad && (*flags2 & DICT_TF2_FTS)) {
index_bad:
			my_error(ER_INNODB_FT_WRONG_DOCID_INDEX, MYF(0),
				 fts_doc_id_index_bad);
			DBUG_RETURN(false);
		}
	}

	if (create_info->key_block_size) {
		/* The requested compressed page size (key_block_size)
		is given in kilobytes. If it is a valid number, store
		that value as the number of log2 shifts from 512 in
		zip_ssize. Zero means it is not compressed. */
		ulint zssize;		/* Zip Shift Size */
		ulint kbsize;		/* Key Block Size */
		for (zssize = kbsize = 1;
		     zssize <= ut_min(UNIV_PAGE_SSIZE_MAX,
				      PAGE_ZIP_SSIZE_MAX);
		     zssize++, kbsize <<= 1) {
			if (kbsize == create_info->key_block_size) {
				zip_ssize = zssize;
				break;
			}
		}

		/* Make sure compressed row format is allowed. */
		if (!use_tablespace) {
			push_warning(
				thd, Sql_condition::SL_WARNING,
				ER_ILLEGAL_HA_CREATE_OPTION,
				"InnoDB: KEY_BLOCK_SIZE requires"
				" innodb_file_per_table.");
			zip_allowed = FALSE;
		}

		if (file_format_allowed < UNIV_FORMAT_B) {
			push_warning(
				thd, Sql_condition::SL_WARNING,
				ER_ILLEGAL_HA_CREATE_OPTION,
				"InnoDB: KEY_BLOCK_SIZE requires"
				" innodb_file_format > Antelope.");
			zip_allowed = FALSE;
		}

		if (!zip_allowed
		    || zssize > ut_min(UNIV_PAGE_SSIZE_MAX,
				       PAGE_ZIP_SSIZE_MAX)) {
			push_warning_printf(
				thd, Sql_condition::SL_WARNING,
				ER_ILLEGAL_HA_CREATE_OPTION,
				"InnoDB: ignoring KEY_BLOCK_SIZE=%lu.",
				create_info->key_block_size);
		}
	}

	row_format = form->s->row_type;

	if (zip_ssize && zip_allowed) {
		/* if ROW_FORMAT is set to default,
		automatically change it to COMPRESSED.*/
		if (row_format == ROW_TYPE_DEFAULT) {
			row_format = ROW_TYPE_COMPRESSED;
		} else if (row_format != ROW_TYPE_COMPRESSED) {
			/* ROW_FORMAT other than COMPRESSED
			ignores KEY_BLOCK_SIZE.  It does not
			make sense to reject conflicting
			KEY_BLOCK_SIZE and ROW_FORMAT, because
			such combinations can be obtained
			with ALTER TABLE anyway. */
			push_warning_printf(
				thd, Sql_condition::SL_WARNING,
				ER_ILLEGAL_HA_CREATE_OPTION,
				"InnoDB: ignoring KEY_BLOCK_SIZE=%lu"
				" unless ROW_FORMAT=COMPRESSED.",
				create_info->key_block_size);
			zip_allowed = FALSE;
		}
	} else {
		/* zip_ssize == 0 means no KEY_BLOCK_SIZE.*/
		if (row_format == ROW_TYPE_COMPRESSED && zip_allowed) {
			/* ROW_FORMAT=COMPRESSED without KEY_BLOCK_SIZE
			implies half the maximum KEY_BLOCK_SIZE(*1k) or
			UNIV_PAGE_SIZE, whichever is less. */
			zip_ssize = ut_min(UNIV_PAGE_SSIZE_MAX,
					   PAGE_ZIP_SSIZE_MAX) - 1;
		}
	}

	/* Validate the row format.  Correct it if necessary */
	bool is_temp = create_info->options & HA_LEX_CREATE_TMP_TABLE;
	switch (row_format) {
	case ROW_TYPE_REDUNDANT:
		innodb_row_format = REC_FORMAT_REDUNDANT;
		break;

	case ROW_TYPE_COMPRESSED:
	case ROW_TYPE_DYNAMIC:
		/* Check for use_tablespace only if
		row_format = compressed (temp + non_temp table)
		row_format = dynamic (non_temp table) */
		if ((!use_tablespace
		     && (row_format == ROW_TYPE_COMPRESSED
			 || (row_format == ROW_TYPE_DYNAMIC && !is_temp)))) {
			push_warning_printf(
				thd, Sql_condition::SL_WARNING,
				ER_ILLEGAL_HA_CREATE_OPTION,
				"InnoDB: ROW_FORMAT=%s requires"
				" innodb_file_per_table.",
				get_row_format_name(row_format));
		} else if (file_format_allowed == UNIV_FORMAT_A) {
			push_warning_printf(
				thd, Sql_condition::SL_WARNING,
				ER_ILLEGAL_HA_CREATE_OPTION,
				"InnoDB: ROW_FORMAT=%s requires"
				" innodb_file_format > Antelope.",
				get_row_format_name(row_format));
		} else {
			innodb_row_format = (row_format == ROW_TYPE_DYNAMIC
					     ? REC_FORMAT_DYNAMIC
					     : REC_FORMAT_COMPRESSED);
			break;
		}
		zip_allowed = FALSE;
		/* fall through to set row_format = COMPACT */
	case ROW_TYPE_NOT_USED:
	case ROW_TYPE_FIXED:
	case ROW_TYPE_PAGE:
		push_warning(
			thd, Sql_condition::SL_WARNING,
			ER_ILLEGAL_HA_CREATE_OPTION,
			"InnoDB: assuming ROW_FORMAT=COMPACT.");
	case ROW_TYPE_DEFAULT:
		/* If we fell through, set row format to Compact. */
		row_format = ROW_TYPE_COMPACT;
	case ROW_TYPE_COMPACT:
		break;
	}

	/* Set the table flags */
	if (!zip_allowed) {
		zip_ssize = 0;
	}

	use_data_dir = use_tablespace
		       && ((create_info->data_file_name != NULL)
		       && !(create_info->options & HA_LEX_CREATE_TMP_TABLE));

	dict_tf_set(flags, innodb_row_format, zip_ssize, use_data_dir);

	if (create_info->options & HA_LEX_CREATE_TMP_TABLE) {
		*flags2 |= DICT_TF2_TEMPORARY;
	}

	if (use_tablespace) {
		*flags2 |= DICT_TF2_USE_TABLESPACE;
	}

	DBUG_RETURN(true);
}

/*********************************************************************//**
Check if table is non-compressed temporary table.
@return true if non-compressed temporary table. */
UNIV_INLINE
bool
innobase_table_is_noncompressed_temporary(
/*======================================*/
	const HA_CREATE_INFO*	create_info,	/*!< in: more information of the
						created table, contains also the
						create statement string */
	const TABLE*		form,		/*!< in: information on table
						columns and indexes */
	bool			file_per_table)	/*!< in: reflect current
						file_per_table status */
{
	/* If you specify ROW_FORMAT=COMPRESSED but not KEY_BLOCK_SIZE,
	the default compressed page size of 8KB is used. Setting of 8K
	is done in innodb at latter stage during data validation.
	MySQL will continue to report key_block_size as 0 */
	bool is_compressed =
		(form->s->row_type == ROW_TYPE_COMPRESSED
		 || create_info->key_block_size > 0)
		&& (srv_file_format >= UNIV_FORMAT_B)
		&& file_per_table;

	bool is_temp = create_info->options & HA_LEX_CREATE_TMP_TABLE;

	return(is_temp && !is_compressed);
}


/*****************************************************************//**
Creates a new table to an InnoDB database.
@return	error number */
UNIV_INTERN
int
ha_innobase::create(
/*================*/
	const char*	name,		/*!< in: table name */
	TABLE*		form,		/*!< in: information on table
					columns and indexes */
	HA_CREATE_INFO*	create_info)	/*!< in: more information of the
					created table, contains also the
					create statement string */
{
	int		error;
	trx_t*		parent_trx;
	trx_t*		trx;
	int		primary_key_no;
	uint		i;
	char		norm_name[FN_REFLEN];	/* {database}/{tablename} */
	char		temp_path[FN_REFLEN];	/* absolute path of temp frm */
	char		remote_path[FN_REFLEN];	/* absolute path of table */
	THD*		thd = ha_thd();
	ib_int64_t	auto_inc_value;

	/* Cache the global variable "srv_file_per_table" to a local
	variable before using it. Note that "srv_file_per_table"
	is not under dict_sys mutex protection, and could be changed
	while creating the table. So we read the current value here
	and make all further decisions based on this. */
	bool		use_tablespace = srv_file_per_table;

	/* if table is non-compressed temp-table then ignore file-per-table */
	if (innobase_table_is_noncompressed_temporary(
		create_info, form, use_tablespace)) {
		use_tablespace = false;
	}

	/* Zip Shift Size - log2 - 9 of compressed page size,
	zero for uncompressed */
	ulint		flags;
	ulint		flags2;
	dict_table_t*	innobase_table = NULL;

	const char*	stmt;
	size_t		stmt_len;

	DBUG_ENTER("ha_innobase::create");

	DBUG_ASSERT(thd != NULL);
	DBUG_ASSERT(create_info != NULL);

	if (form->s->fields > REC_MAX_N_USER_FIELDS) {
		DBUG_RETURN(HA_ERR_TOO_MANY_FIELDS);
	} else if (srv_read_only_mode) {
		DBUG_RETURN(HA_ERR_TABLE_READONLY);
	}

	/* Create the table definition in InnoDB */

	/* Validate create options if innodb_strict_mode is set. */
	if (create_options_are_invalid(
			thd, form, create_info, use_tablespace)) {
		DBUG_RETURN(HA_WRONG_CREATE_OPTION);
	}

	if (!innobase_table_flags(form, create_info,
				  thd, use_tablespace,
				  &flags, &flags2)) {
		DBUG_RETURN(-1);
	}

	error = parse_table_name(name, create_info, flags, flags2,
				 norm_name, temp_path, remote_path);
	if (error) {
		DBUG_RETURN(error);
	}

	/* Look for a primary key */
	primary_key_no = (form->s->primary_key != MAX_KEY ?
			  (int) form->s->primary_key :
			  -1);

	/* Our function innobase_get_mysql_key_number_for_index assumes
	the primary key is always number 0, if it exists */
	ut_a(primary_key_no == -1 || primary_key_no == 0);

	/* Check for name conflicts (with reserved name) for
	any user indices to be created. */
	if (innobase_index_name_is_reserved(thd, form->key_info,
					    form->s->keys)) {
		DBUG_RETURN(-1);
	}

	if (IS_MAGIC_TABLE_AND_USER_DENIED_ACCESS(norm_name, thd)) {
		DBUG_RETURN(HA_ERR_GENERIC);
	}

	/* Get the transaction associated with the current thd, or create one
	if not yet created */

	parent_trx = check_trx_exists(thd);

	/* In case MySQL calls this in the middle of a SELECT query, release
	possible adaptive hash latch to avoid deadlocks of threads */

	trx_search_latch_release_if_reserved(parent_trx);

	trx = innobase_trx_allocate(thd);

	/* Latch the InnoDB data dictionary exclusively so that no deadlocks
	or lock waits can happen in it during a table create operation.
	Drop table etc. do this latching in row0mysql.cc. */

	row_mysql_lock_data_dictionary(trx);

	error = create_table_def(trx, form, norm_name, temp_path,
				 remote_path, flags, flags2);
	if (error) {
		goto cleanup;
	}

	/* Create the keys */

	if (form->s->keys == 0 || primary_key_no == -1) {
		/* Create an index which is used as the clustered index;
		order the rows by their row id which is internally generated
		by InnoDB */

		error = create_clustered_index_when_no_primary(
			trx, flags, norm_name);
		if (error) {
			goto cleanup;
		}
	}

	if (primary_key_no != -1) {
		/* In InnoDB the clustered index must always be created
		first */
		if ((error = create_index(trx, form, flags, norm_name,
					  (uint) primary_key_no))) {
			goto cleanup;
		}
	}

	/* Create the ancillary tables that are common to all FTS indexes on
	this table. */
	if (flags2 & DICT_TF2_FTS) {
		enum fts_doc_id_index_enum	ret;

		innobase_table = dict_table_open_on_name(
			norm_name, TRUE, FALSE, DICT_ERR_IGNORE_NONE);

		ut_a(innobase_table);

		/* Check whether there already exists FTS_DOC_ID_INDEX */
		ret = innobase_fts_check_doc_id_index_in_def(
			form->s->keys, form->s->key_info);

		switch (ret) {
		case FTS_INCORRECT_DOC_ID_INDEX:
			push_warning_printf(thd,
					    Sql_condition::SL_WARNING,
					    ER_WRONG_NAME_FOR_INDEX,
					    " InnoDB: Index name %s is reserved"
					    " for the unique index on"
					    " FTS_DOC_ID column for FTS"
					    " Document ID indexing"
					    " on table %s. Please check"
					    " the index definition to"
					    " make sure it is of correct"
					    " type\n",
					    FTS_DOC_ID_INDEX_NAME,
					    innobase_table->name);

			if (innobase_table->fts) {
				fts_free(innobase_table);
			}

			dict_table_close(innobase_table, TRUE, FALSE);
			my_error(ER_WRONG_NAME_FOR_INDEX, MYF(0),
				 FTS_DOC_ID_INDEX_NAME);
			error = -1;
			goto cleanup;
		case FTS_EXIST_DOC_ID_INDEX:
		case FTS_NOT_EXIST_DOC_ID_INDEX:
			break;
		}

		dberr_t	err = fts_create_common_tables(
			trx, innobase_table, norm_name,
			(ret == FTS_EXIST_DOC_ID_INDEX));

		error = convert_error_code_to_mysql(err, 0, NULL);

		dict_table_close(innobase_table, TRUE, FALSE);

		if (error) {
			goto cleanup;
		}
	}

	for (i = 0; i < form->s->keys; i++) {

		if (i != static_cast<uint>(primary_key_no)) {

			if ((error = create_index(trx, form, flags,
						  norm_name, i))) {
				goto cleanup;
			}
		}
	}

	stmt = innobase_get_stmt(thd, &stmt_len);

	if (stmt) {
		dberr_t	err = row_table_add_foreign_constraints(
			trx, stmt, stmt_len, norm_name,
			create_info->options & HA_LEX_CREATE_TMP_TABLE);

		switch (err) {

		case DB_PARENT_NO_INDEX:
			push_warning_printf(
				thd, Sql_condition::SL_WARNING,
				HA_ERR_CANNOT_ADD_FOREIGN,
				"Create table '%s' with foreign key constraint"
				" failed. There is no index in the referenced"
				" table where the referenced columns appear"
				" as the first columns.\n", norm_name);
			break;

		case DB_CHILD_NO_INDEX:
			push_warning_printf(
				thd, Sql_condition::SL_WARNING,
				HA_ERR_CANNOT_ADD_FOREIGN,
				"Create table '%s' with foreign key constraint"
				" failed. There is no index in the referencing"
				" table where referencing columns appear"
				" as the first columns.\n", norm_name);
			break;
		default:
			break;
		}

		error = convert_error_code_to_mysql(err, flags, NULL);

		if (error) {
			goto cleanup;
		}
	}
	/* Cache all the FTS indexes on this table in the FTS specific
	structure. They are used for FTS indexed column update handling. */
	if (flags2 & DICT_TF2_FTS) {
		fts_t*          fts = innobase_table->fts;

		ut_a(fts != NULL);

		dict_table_get_all_fts_indexes(innobase_table, fts->indexes);
	}

	innobase_commit_low(trx);

	row_mysql_unlock_data_dictionary(trx);

	/* Flush the log to reduce probability that the .frm files and
	the InnoDB data dictionary get out-of-sync if the user runs
	with innodb_flush_log_at_trx_commit = 0 */

	log_buffer_flush_to_disk();

	innobase_table = dict_table_open_on_name(
		norm_name, FALSE, FALSE, DICT_ERR_IGNORE_NONE);

	DBUG_ASSERT(innobase_table != 0);

	innobase_copy_frm_flags_from_create_info(innobase_table, create_info);

	dict_stats_update(innobase_table, DICT_STATS_EMPTY_TABLE);

	if (innobase_table) {
		/* We update the highest file format in the system table
		space, if this table has higher file format setting. */

		trx_sys_file_format_max_upgrade(
			(const char**) &innobase_file_format_max,
			dict_table_get_format(innobase_table));
	}

	/* Load server stopword into FTS cache */
	if (flags2 & DICT_TF2_FTS) {
		if (!innobase_fts_load_stopword(innobase_table, NULL, thd)) {
			dict_table_close(innobase_table, FALSE, FALSE);
			srv_active_wake_master_thread();
			trx_free_for_mysql(trx);
			DBUG_RETURN(-1);
		}
	}

	/* Note: We can't call update_thd() as prebuilt will not be
	setup at this stage and so we use thd. */

	/* We need to copy the AUTOINC value from the old table if
	this is an ALTER|OPTIMIZE TABLE or CREATE INDEX because CREATE INDEX
	does a table copy too. If query was one of :

		CREATE TABLE ...AUTO_INCREMENT = x; or
		ALTER TABLE...AUTO_INCREMENT = x;   or
		OPTIMIZE TABLE t; or
		CREATE INDEX x on t(...);

	Find out a table definition from the dictionary and get
	the current value of the auto increment field. Set a new
	value to the auto increment field if the value is greater
	than the maximum value in the column. */

	if (((create_info->used_fields & HA_CREATE_USED_AUTO)
	    || thd_sql_command(thd) == SQLCOM_ALTER_TABLE
	    || thd_sql_command(thd) == SQLCOM_OPTIMIZE
	    || thd_sql_command(thd) == SQLCOM_CREATE_INDEX)
	    && create_info->auto_increment_value > 0) {

		auto_inc_value = create_info->auto_increment_value;

		dict_table_autoinc_lock(innobase_table);
		dict_table_autoinc_initialize(innobase_table, auto_inc_value);
		dict_table_autoinc_unlock(innobase_table);
	}

	dict_table_close(innobase_table, FALSE, FALSE);

	/* Tell the InnoDB server that there might be work for
	utility threads: */

	srv_active_wake_master_thread();

	trx_free_for_mysql(trx);

	DBUG_RETURN(0);

cleanup:
	trx_rollback_for_mysql(trx);

	row_mysql_unlock_data_dictionary(trx);

	trx_free_for_mysql(trx);

	DBUG_RETURN(error);
}

/*****************************************************************//**
Discards or imports an InnoDB tablespace.
@return	0 == success, -1 == error */
UNIV_INTERN
int
ha_innobase::discard_or_import_tablespace(
/*======================================*/
	my_bool discard)	/*!< in: TRUE if discard, else import */
{
	dberr_t		err;
	dict_table_t*	dict_table;

	DBUG_ENTER("ha_innobase::discard_or_import_tablespace");

	ut_a(prebuilt->trx);
	ut_a(prebuilt->trx->magic_n == TRX_MAGIC_N);
	ut_a(prebuilt->trx == thd_to_trx(ha_thd()));

	if (srv_read_only_mode) {
		DBUG_RETURN(HA_ERR_TABLE_READONLY);
	}

	dict_table = prebuilt->table;

	if (dict_table_is_temporary(dict_table)) {

		ib_senderrf(
			prebuilt->trx->mysql_thd, IB_LOG_LEVEL_ERROR,
			ER_CANNOT_DISCARD_TEMPORARY_TABLE);

		DBUG_RETURN(HA_ERR_TABLE_NEEDS_UPGRADE);
	}

<<<<<<< HEAD
	if (dict_table->space == TRX_SYS_SPACE) {
=======
	if (dict_table->space == srv_sys_space.space_id()) {
>>>>>>> b74d92d3

		ib_senderrf(
			prebuilt->trx->mysql_thd, IB_LOG_LEVEL_ERROR,
			ER_TABLE_IN_SYSTEM_TABLESPACE,
			table->s->table_name.str);

		DBUG_RETURN(HA_ERR_TABLE_NEEDS_UPGRADE);
	}

	trx_start_if_not_started(prebuilt->trx);

	/* In case MySQL calls this in the middle of a SELECT query, release
	possible adaptive hash latch to avoid deadlocks of threads. */
	trx_search_latch_release_if_reserved(prebuilt->trx);

	/* Obtain an exclusive lock on the table. */
	err = row_mysql_lock_table(
		prebuilt->trx, dict_table, LOCK_X,
		discard ? "setting table lock for DISCARD TABLESPACE"
			: "setting table lock for IMPORT TABLESPACE");

	if (err != DB_SUCCESS) {
		/* unable to lock the table: do nothing */
	} else if (discard) {

		/* Discarding an already discarded tablespace should be an
		idempotent operation. Also, if the .ibd file is missing the
		user may want to set the DISCARD flag in order to IMPORT
		a new tablespace. */

		if (dict_table->ibd_file_missing) {
			ib_senderrf(
				prebuilt->trx->mysql_thd,
				IB_LOG_LEVEL_WARN, ER_TABLESPACE_MISSING,
				table->s->table_name.str);
		}

		err = row_discard_tablespace_for_mysql(
			dict_table->name, prebuilt->trx);

	} else if (!dict_table->ibd_file_missing) {
		/* Commit the transaction in order to
		release the table lock. */
		trx_commit_for_mysql(prebuilt->trx);

		ib_senderrf(
			prebuilt->trx->mysql_thd, IB_LOG_LEVEL_ERROR,
			ER_TABLESPACE_EXISTS, table->s->table_name.str);

		DBUG_RETURN(HA_ERR_TABLE_EXIST);
	} else {
		err = row_import_for_mysql(dict_table, prebuilt);

		if (err == DB_SUCCESS) {

			if (table->found_next_number_field) {
				dict_table_autoinc_lock(dict_table);
				innobase_initialize_autoinc();
				dict_table_autoinc_unlock(dict_table);
			}

			info(HA_STATUS_TIME
			     | HA_STATUS_CONST
			     | HA_STATUS_VARIABLE
			     | HA_STATUS_AUTO);
		}
	}

	/* Commit the transaction in order to release the table lock. */
	trx_commit_for_mysql(prebuilt->trx);

	DBUG_RETURN(convert_error_code_to_mysql(err, dict_table->flags, NULL));
}

/*****************************************************************//**
Deletes all rows of an InnoDB table.
@return	error number */
UNIV_INTERN
int
ha_innobase::truncate()
/*===================*/
{
	dberr_t		err;
	int		error;

	DBUG_ENTER("ha_innobase::truncate");

	if (srv_read_only_mode) {
		DBUG_RETURN(HA_ERR_TABLE_READONLY);
	}

	/* Get the transaction associated with the current thd, or create one
	if not yet created, and update prebuilt->trx */

	update_thd(ha_thd());

	if (!trx_is_started(prebuilt->trx)) {
		++prebuilt->trx->will_lock;
	}
	/* Truncate the table in InnoDB */

	err = row_truncate_table_for_mysql(prebuilt->table, prebuilt->trx);

	switch (err) {

	case DB_TABLESPACE_DELETED:
	case DB_TABLESPACE_NOT_FOUND:
		ib_senderrf(
			prebuilt->trx->mysql_thd, IB_LOG_LEVEL_ERROR,
			(err == DB_TABLESPACE_DELETED ?
			ER_TABLESPACE_DISCARDED : ER_TABLESPACE_MISSING),
			table->s->table_name.str);
		table->status = STATUS_NOT_FOUND;
		error = HA_ERR_NO_SUCH_TABLE;
		break;

	default:
		error = convert_error_code_to_mysql(
			err, prebuilt->table->flags,
			prebuilt->trx->mysql_thd);
		table->status = STATUS_NOT_FOUND;
		break;
	}
	DBUG_RETURN(error);
}

/*****************************************************************//**
Drops a table from an InnoDB database. Before calling this function,
MySQL calls innobase_commit to commit the transaction of the current user.
Then the current user cannot have locks set on the table. Drop table
operation inside InnoDB will remove all locks any user has on the table
inside InnoDB.
@return	error number */
UNIV_INTERN
int
ha_innobase::delete_table(
/*======================*/
	const char*	name)	/*!< in: table name */
{
	ulint	name_len;
	dberr_t	err;
	trx_t*	parent_trx;
	trx_t*	trx;
	THD*	thd = ha_thd();
	char	norm_name[FN_REFLEN];

	DBUG_ENTER("ha_innobase::delete_table");

	DBUG_EXECUTE_IF(
		"test_normalize_table_name_low",
		test_normalize_table_name_low();
	);
	DBUG_EXECUTE_IF(
		"test_ut_format_name",
		test_ut_format_name();
	);

	/* Strangely, MySQL passes the table name without the '.frm'
	extension, in contrast to ::create */
	normalize_table_name(norm_name, name);

	if (srv_read_only_mode) {
		DBUG_RETURN(HA_ERR_TABLE_READONLY);
	} else if (IS_MAGIC_TABLE_AND_USER_DENIED_ACCESS(norm_name, thd)) {
		DBUG_RETURN(HA_ERR_GENERIC);
	}

	parent_trx = check_trx_exists(thd);

	/* In case MySQL calls this in the middle of a SELECT query, release
	possible adaptive hash latch to avoid deadlocks of threads */

	trx_search_latch_release_if_reserved(parent_trx);

	trx = innobase_trx_allocate(thd);

	name_len = strlen(name);

	ut_a(name_len < 1000);

	/* Either the transaction is already flagged as a locking transaction
	or it hasn't been started yet. */

	ut_a(!trx_is_started(trx) || trx->will_lock > 0);

	/* We are doing a DDL operation. */
	++trx->will_lock;
	trx->ddl = true;

	/* Drop the table in InnoDB */
	err = row_drop_table_for_mysql(
		norm_name, trx, thd_sql_command(thd) == SQLCOM_DROP_DB);


	if (err == DB_TABLE_NOT_FOUND
	    && innobase_get_lower_case_table_names() == 1) {
		char*	is_part = NULL;
#ifdef __WIN__
		is_part = strstr(norm_name, "#p#");
#else
		is_part = strstr(norm_name, "#P#");
#endif /* __WIN__ */

		if (is_part) {
			char	par_case_name[FN_REFLEN];

#ifndef __WIN__
			/* Check for the table using lower
			case name, including the partition
			separator "P" */
			strcpy(par_case_name, norm_name);
			innobase_casedn_str(par_case_name);
#else
			/* On Windows platfrom, check
			whether there exists table name in
			system table whose name is
			not being normalized to lower case */
			normalize_table_name_low(
				par_case_name, name, FALSE);
#endif
			err = row_drop_table_for_mysql(
				par_case_name, trx,
				thd_sql_command(thd) == SQLCOM_DROP_DB);
		}
	}

	/* Flush the log to reduce probability that the .frm files and
	the InnoDB data dictionary get out-of-sync if the user runs
	with innodb_flush_log_at_trx_commit = 0 */

	log_buffer_flush_to_disk();

	/* Tell the InnoDB server that there might be work for
	utility threads: */

	srv_active_wake_master_thread();

	innobase_commit_low(trx);

	trx_free_for_mysql(trx);

	DBUG_RETURN(convert_error_code_to_mysql(err, 0, NULL));
}

/*****************************************************************//**
Removes all tables in the named database inside InnoDB. */
static
void
innobase_drop_database(
/*===================*/
	handlerton*	hton,	/*!< in: handlerton of Innodb */
	char*		path)	/*!< in: database path; inside InnoDB the name
				of the last directory in the path is used as
				the database name: for example, in
				'mysql/data/test' the database name is 'test' */
{
	ulint	len		= 0;
	trx_t*	trx;
	char*	ptr;
	char*	namebuf;
	THD*	thd		= current_thd;

	/* Get the transaction associated with the current thd, or create one
	if not yet created */

	DBUG_ASSERT(hton == innodb_hton_ptr);

	if (srv_read_only_mode) {
		return;
	}

	/* In the Windows plugin, thd = current_thd is always NULL */
	if (thd) {
		trx_t*	parent_trx = check_trx_exists(thd);

		/* In case MySQL calls this in the middle of a SELECT
		query, release possible adaptive hash latch to avoid
		deadlocks of threads */

		trx_search_latch_release_if_reserved(parent_trx);
	}

	ptr = strend(path) - 2;

	while (ptr >= path && *ptr != '\\' && *ptr != '/') {
		ptr--;
		len++;
	}

	ptr++;
	namebuf = (char*) my_malloc((uint) len + 2, MYF(0));

	memcpy(namebuf, ptr, len);
	namebuf[len] = '/';
	namebuf[len + 1] = '\0';
#ifdef	__WIN__
	innobase_casedn_str(namebuf);
#endif
	trx = innobase_trx_allocate(thd);

	/* Either the transaction is already flagged as a locking transaction
	or it hasn't been started yet. */

	ut_a(!trx_is_started(trx) || trx->will_lock > 0);

	/* We are doing a DDL operation. */
	++trx->will_lock;

	row_drop_database_for_mysql(namebuf, trx);

	my_free(namebuf);

	/* Flush the log to reduce probability that the .frm files and
	the InnoDB data dictionary get out-of-sync if the user runs
	with innodb_flush_log_at_trx_commit = 0 */

	log_buffer_flush_to_disk();

	/* Tell the InnoDB server that there might be work for
	utility threads: */

	srv_active_wake_master_thread();

	innobase_commit_low(trx);
	trx_free_for_mysql(trx);
}

/*********************************************************************//**
Renames an InnoDB table.
@return DB_SUCCESS or error code */
static __attribute__((nonnull, warn_unused_result))
dberr_t
innobase_rename_table(
/*==================*/
	trx_t*		trx,	/*!< in: transaction */
	const char*	from,	/*!< in: old name of the table */
	const char*	to)	/*!< in: new name of the table */
{
	dberr_t	error;
	char	norm_to[FN_REFLEN];
	char	norm_from[FN_REFLEN];

	DBUG_ENTER("innobase_rename_table");
	DBUG_ASSERT(trx_get_dict_operation(trx) == TRX_DICT_OP_INDEX);

	ut_ad(!srv_read_only_mode);

	normalize_table_name(norm_to, to);
	normalize_table_name(norm_from, from);

	DEBUG_SYNC_C("innodb_rename_table_ready");

	/* Serialize data dictionary operations with dictionary mutex:
	no deadlocks can occur then in these operations */

	row_mysql_lock_data_dictionary(trx);

	/* Transaction must be flagged as a locking transaction or it hasn't
	been started yet. */

	ut_a(trx->will_lock > 0);

	error = row_rename_table_for_mysql(
		norm_from, norm_to, trx, TRUE);

	if (error != DB_SUCCESS) {
		if (error == DB_TABLE_NOT_FOUND
		    && innobase_get_lower_case_table_names() == 1) {
			char*	is_part = NULL;
#ifdef __WIN__
			is_part = strstr(norm_from, "#p#");
#else
			is_part = strstr(norm_from, "#P#");
#endif /* __WIN__ */

			if (is_part) {
				char	par_case_name[FN_REFLEN];
#ifndef __WIN__
				/* Check for the table using lower
				case name, including the partition
				separator "P" */
				strcpy(par_case_name, norm_from);
				innobase_casedn_str(par_case_name);
#else
				/* On Windows platfrom, check
				whether there exists table name in
				system table whose name is
				not being normalized to lower case */
				normalize_table_name_low(
					par_case_name, from, FALSE);
#endif
				error = row_rename_table_for_mysql(
					par_case_name, norm_to, trx, TRUE);
			}
		}

		if (error != DB_SUCCESS) {
			if (!srv_read_only_mode) {
				FILE* ef = dict_foreign_err_file;

				fputs("InnoDB: Renaming table ", ef);
				ut_print_name(ef, trx, TRUE, norm_from);
				fputs(" to ", ef);
				ut_print_name(ef, trx, TRUE, norm_to);
				fputs(" failed!\n", ef);
			}
		} else {
#ifndef __WIN__
			sql_print_warning("Rename partition table %s "
					  "succeeds after converting to lower "
					  "case. The table may have "
					  "been moved from a case "
					  "in-sensitive file system.\n",
					  norm_from);
#else
			sql_print_warning("Rename partition table %s "
					  "succeeds after skipping the step to "
					  "lower case the table name. "
					  "The table may have been "
					  "moved from a case sensitive "
					  "file system.\n",
					  norm_from);
#endif /* __WIN__ */
		}
	}

	row_mysql_unlock_data_dictionary(trx);

	/* Flush the log to reduce probability that the .frm
	files and the InnoDB data dictionary get out-of-sync
	if the user runs with innodb_flush_log_at_trx_commit = 0 */

	log_buffer_flush_to_disk();

	DBUG_RETURN(error);
}

/*********************************************************************//**
Renames an InnoDB table.
@return	0 or error code */
UNIV_INTERN
int
ha_innobase::rename_table(
/*======================*/
	const char*	from,	/*!< in: old name of the table */
	const char*	to)	/*!< in: new name of the table */
{
	trx_t*	trx;
	dberr_t	error;
	trx_t*	parent_trx;
	THD*	thd		= ha_thd();

	DBUG_ENTER("ha_innobase::rename_table");

	if (srv_read_only_mode) {
		ib_senderrf(thd, IB_LOG_LEVEL_WARN, ER_READ_ONLY_MODE);
		DBUG_RETURN(HA_ERR_TABLE_READONLY);
	}

	/* Get the transaction associated with the current thd, or create one
	if not yet created */

	parent_trx = check_trx_exists(thd);

	/* In case MySQL calls this in the middle of a SELECT query, release
	possible adaptive hash latch to avoid deadlocks of threads */

	trx_search_latch_release_if_reserved(parent_trx);

	trx = innobase_trx_allocate(thd);

	/* We are doing a DDL operation. */
	++trx->will_lock;
	trx_set_dict_operation(trx, TRX_DICT_OP_INDEX);

	error = innobase_rename_table(trx, from, to);

	DEBUG_SYNC(thd, "after_innobase_rename_table");

	/* Tell the InnoDB server that there might be work for
	utility threads: */

	srv_active_wake_master_thread();

	innobase_commit_low(trx);
	trx_free_for_mysql(trx);

	if (error == DB_SUCCESS) {
		char	norm_from[MAX_FULL_NAME_LEN];
		char	norm_to[MAX_FULL_NAME_LEN];
		char	errstr[512];
		dberr_t	ret;

		normalize_table_name(norm_from, from);
		normalize_table_name(norm_to, to);

		ret = dict_stats_rename_table(norm_from, norm_to,
					      errstr, sizeof(errstr));

		if (ret != DB_SUCCESS) {
			ut_print_timestamp(stderr);
			fprintf(stderr, " InnoDB: %s\n", errstr);

			push_warning(thd, Sql_condition::SL_WARNING,
				     ER_LOCK_WAIT_TIMEOUT, errstr);
		}
	}

	/* Add a special case to handle the Duplicated Key error
	and return DB_ERROR instead.
	This is to avoid a possible SIGSEGV error from mysql error
	handling code. Currently, mysql handles the Duplicated Key
	error by re-entering the storage layer and getting dup key
	info by calling get_dup_key(). This operation requires a valid
	table handle ('row_prebuilt_t' structure) which could no
	longer be available in the error handling stage. The suggested
	solution is to report a 'table exists' error message (since
	the dup key error here is due to an existing table whose name
	is the one we are trying to rename to) and return the generic
	error code. */
	if (error == DB_DUPLICATE_KEY) {
		my_error(ER_TABLE_EXISTS_ERROR, MYF(0), to);

		error = DB_ERROR;
	}

	DBUG_RETURN(convert_error_code_to_mysql(error, 0, NULL));
}

/*********************************************************************//**
Estimates the number of index records in a range.
@return	estimated number of rows */
UNIV_INTERN
ha_rows
ha_innobase::records_in_range(
/*==========================*/
	uint			keynr,		/*!< in: index number */
	key_range		*min_key,	/*!< in: start key value of the
						range, may also be 0 */
	key_range		*max_key)	/*!< in: range end key val, may
						also be 0 */
{
	KEY*		key;
	dict_index_t*	index;
	dtuple_t*	range_start;
	dtuple_t*	range_end;
	ib_int64_t	n_rows;
	ulint		mode1;
	ulint		mode2;
	mem_heap_t*	heap;

	DBUG_ENTER("records_in_range");

	ut_a(prebuilt->trx == thd_to_trx(ha_thd()));

	prebuilt->trx->op_info = (char*)"estimating records in index range";

	/* In case MySQL calls this in the middle of a SELECT query, release
	possible adaptive hash latch to avoid deadlocks of threads */

	trx_search_latch_release_if_reserved(prebuilt->trx);

	active_index = keynr;

	key = table->key_info + active_index;

	index = innobase_get_index(keynr);

	/* There exists possibility of not being able to find requested
	index due to inconsistency between MySQL and InoDB dictionary info.
	Necessary message should have been printed in innobase_get_index() */
	if (UNIV_UNLIKELY(!index)) {
		n_rows = HA_POS_ERROR;
		goto func_exit;
	}
	if (dict_index_is_corrupted(index)) {
		n_rows = HA_ERR_INDEX_CORRUPT;
		goto func_exit;
	}
	if (UNIV_UNLIKELY(!row_merge_is_index_usable(prebuilt->trx, index))) {
		n_rows = HA_ERR_TABLE_DEF_CHANGED;
		goto func_exit;
	}

	heap = mem_heap_create(2 * (key->actual_key_parts * sizeof(dfield_t)
				    + sizeof(dtuple_t)));

	range_start = dtuple_create(heap, key->actual_key_parts);
	dict_index_copy_types(range_start, index, key->actual_key_parts);

	range_end = dtuple_create(heap, key->actual_key_parts);
	dict_index_copy_types(range_end, index, key->actual_key_parts);

	row_sel_convert_mysql_key_to_innobase(
				range_start,
				srch_key_val1, sizeof(srch_key_val1),
				index,
				(byte*) (min_key ? min_key->key :
					 (const uchar*) 0),
				(ulint) (min_key ? min_key->length : 0),
				prebuilt->trx);
	DBUG_ASSERT(min_key
		    ? range_start->n_fields > 0
		    : range_start->n_fields == 0);

	row_sel_convert_mysql_key_to_innobase(
				range_end,
				srch_key_val2, sizeof(srch_key_val2),
				index,
				(byte*) (max_key ? max_key->key :
					 (const uchar*) 0),
				(ulint) (max_key ? max_key->length : 0),
				prebuilt->trx);
	DBUG_ASSERT(max_key
		    ? range_end->n_fields > 0
		    : range_end->n_fields == 0);

	mode1 = convert_search_mode_to_innobase(min_key ? min_key->flag :
						HA_READ_KEY_EXACT);
	mode2 = convert_search_mode_to_innobase(max_key ? max_key->flag :
						HA_READ_KEY_EXACT);

	if (mode1 != PAGE_CUR_UNSUPP && mode2 != PAGE_CUR_UNSUPP) {

		n_rows = btr_estimate_n_rows_in_range(index, range_start,
						      mode1, range_end,
						      mode2);
	} else {

		n_rows = HA_POS_ERROR;
	}

	mem_heap_free(heap);

func_exit:

	prebuilt->trx->op_info = (char*)"";

	/* The MySQL optimizer seems to believe an estimate of 0 rows is
	always accurate and may return the result 'Empty set' based on that.
	The accuracy is not guaranteed, and even if it were, for a locking
	read we should anyway perform the search to set the next-key lock.
	Add 1 to the value to make sure MySQL does not make the assumption! */

	if (n_rows == 0) {
		n_rows = 1;
	}

	DBUG_RETURN((ha_rows) n_rows);
}

/*********************************************************************//**
Gives an UPPER BOUND to the number of rows in a table. This is used in
filesort.cc.
@return	upper bound of rows */
UNIV_INTERN
ha_rows
ha_innobase::estimate_rows_upper_bound()
/*====================================*/
{
	const dict_index_t*	index;
	ulonglong		estimate;
	ulonglong		local_data_file_length;
	ulint			stat_n_leaf_pages;

	DBUG_ENTER("estimate_rows_upper_bound");

	/* We do not know if MySQL can call this function before calling
	external_lock(). To be safe, update the thd of the current table
	handle. */

	update_thd(ha_thd());

	prebuilt->trx->op_info = "calculating upper bound for table rows";

	/* In case MySQL calls this in the middle of a SELECT query, release
	possible adaptive hash latch to avoid deadlocks of threads */

	trx_search_latch_release_if_reserved(prebuilt->trx);

	index = dict_table_get_first_index(prebuilt->table);

	stat_n_leaf_pages = index->stat_n_leaf_pages;

	ut_a(stat_n_leaf_pages > 0);

	local_data_file_length =
		((ulonglong) stat_n_leaf_pages) * UNIV_PAGE_SIZE;

	/* Calculate a minimum length for a clustered index record and from
	that an upper bound for the number of rows. Since we only calculate
	new statistics in row0mysql.cc when a table has grown by a threshold
	factor, we must add a safety factor 2 in front of the formula below. */

	estimate = 2 * local_data_file_length
		/ dict_index_calc_min_rec_len(index);

	prebuilt->trx->op_info = "";

	DBUG_RETURN((ha_rows) estimate);
}

/*********************************************************************//**
How many seeks it will take to read through the table. This is to be
comparable to the number returned by records_in_range so that we can
decide if we should scan the table or use keys.
@return	estimated time measured in disk seeks */
UNIV_INTERN
double
ha_innobase::scan_time()
/*====================*/
{
	/* Since MySQL seems to favor table scans too much over index
	searches, we pretend that a sequential read takes the same time
	as a random disk read, that is, we do not divide the following
	by 10, which would be physically realistic. */

	/* The locking below is disabled for performance reasons. Without
	it we could end up returning uninitialized value to the caller,
	which in the worst case could make some query plan go bogus or
	issue a Valgrind warning. */
#if 0
	/* avoid potential lock order violation with dict_table_stats_lock()
	below */
	update_thd(ha_thd());
	trx_search_latch_release_if_reserved(prebuilt->trx);
#endif

	ulint	stat_clustered_index_size;

#if 0
	dict_table_stats_lock(prebuilt->table, RW_S_LATCH);
#endif

	ut_a(prebuilt->table->stat_initialized);

	stat_clustered_index_size = prebuilt->table->stat_clustered_index_size;

#if 0
	dict_table_stats_unlock(prebuilt->table, RW_S_LATCH);
#endif

	return((double) stat_clustered_index_size);
}

/******************************************************************//**
Calculate the time it takes to read a set of ranges through an index
This enables us to optimise reads for clustered indexes.
@return	estimated time measured in disk seeks */
UNIV_INTERN
double
ha_innobase::read_time(
/*===================*/
	uint	index,	/*!< in: key number */
	uint	ranges,	/*!< in: how many ranges */
	ha_rows rows)	/*!< in: estimated number of rows in the ranges */
{
	ha_rows total_rows;
	double	time_for_scan;

	if (index != table->s->primary_key) {
		/* Not clustered */
		return(handler::read_time(index, ranges, rows));
	}

	if (rows <= 2) {

		return((double) rows);
	}

	/* Assume that the read time is proportional to the scan time for all
	rows + at most one seek per range. */

	time_for_scan = scan_time();

	if ((total_rows = estimate_rows_upper_bound()) < rows) {

		return(time_for_scan);
	}

	return(ranges + (double) rows / (double) total_rows * time_for_scan);
}

/******************************************************************//**
Return the size of the InnoDB memory buffer. */
UNIV_INTERN
longlong
ha_innobase::get_memory_buffer_size() const
/*=======================================*/
{
	return(innobase_buffer_pool_size);
}

/*********************************************************************//**
Calculates the key number used inside MySQL for an Innobase index. We will
first check the "index translation table" for a match of the index to get
the index number. If there does not exist an "index translation table",
or not able to find the index in the translation table, then we will fall back
to the traditional way of looping through dict_index_t list to find a
match. In this case, we have to take into account if we generated a
default clustered index for the table
@return the key number used inside MySQL */
static
int
innobase_get_mysql_key_number_for_index(
/*====================================*/
	INNOBASE_SHARE*		share,	/*!< in: share structure for index
					translation table. */
	const TABLE*		table,	/*!< in: table in MySQL data
					dictionary */
	dict_table_t*		ib_table,/*!< in: table in Innodb data
					dictionary */
	const dict_index_t*	index)	/*!< in: index */
{
	const dict_index_t*	ind;
	unsigned int		i;

 	ut_a(index);

	/* If index does not belong to the table object of share structure
	(ib_table comes from the share structure) search the index->table
	object instead */
	if (index->table != ib_table) {
		i = 0;
		ind = dict_table_get_first_index(index->table);

		while (index != ind) {
			ind = dict_table_get_next_index(ind);
			i++;
		}

		if (row_table_got_default_clust_index(index->table)) {
			ut_a(i > 0);
			i--;
		}

		return(i);
	}

	/* If index translation table exists, we will first check
	the index through index translation table for a match. */
	if (share->idx_trans_tbl.index_mapping) {
		for (i = 0; i < share->idx_trans_tbl.index_count; i++) {
			if (share->idx_trans_tbl.index_mapping[i] == index) {
				return(i);
			}
		}

		/* Print an error message if we cannot find the index
		in the "index translation table". */
		if (*index->name != TEMP_INDEX_PREFIX) {
			sql_print_error("Cannot find index %s in InnoDB index "
					"translation table.", index->name);
		}
	}

	/* If we do not have an "index translation table", or not able
	to find the index in the translation table, we'll directly find
	matching index with information from mysql TABLE structure and
	InnoDB dict_index_t list */
	for (i = 0; i < table->s->keys; i++) {
		ind = dict_table_get_index_on_name(
			ib_table, table->key_info[i].name);

		if (index == ind) {
			return(i);
		}
	}

	/* Loop through each index of the table and lock them */
	for (ind = dict_table_get_first_index(ib_table);
	     ind != NULL;
	     ind = dict_table_get_next_index(ind)) {
		if (index == ind) {
			/* Temp index is internal to InnoDB, that is
			not present in the MySQL index list, so no
			need to print such mismatch warning. */
			if (*(index->name) != TEMP_INDEX_PREFIX) {
				sql_print_warning(
					"Find index %s in InnoDB index list "
					"but not its MySQL index number "
					"It could be an InnoDB internal index.",
					index->name);
			}
			return(-1);
		}
	}

	ut_error;

	return(-1);
}

/*********************************************************************//**
Calculate Record Per Key value. Need to exclude the NULL value if
innodb_stats_method is set to "nulls_ignored"
@return estimated record per key value */
static
ha_rows
innodb_rec_per_key(
/*===============*/
	dict_index_t*	index,		/*!< in: dict_index_t structure */
	ulint		i,		/*!< in: the column we are
					calculating rec per key */
	ha_rows		records)	/*!< in: estimated total records */
{
	ha_rows		rec_per_key;
	ib_uint64_t	n_diff;

	ut_a(index->table->stat_initialized);

	ut_ad(i < dict_index_get_n_unique(index));

	n_diff = index->stat_n_diff_key_vals[i];

	if (n_diff == 0) {

		rec_per_key = records;
	} else if (srv_innodb_stats_method == SRV_STATS_NULLS_IGNORED) {
		ib_uint64_t	n_null;
		ib_uint64_t	n_non_null;

		n_non_null = index->stat_n_non_null_key_vals[i];

		/* In theory, index->stat_n_non_null_key_vals[i]
		should always be less than the number of records.
		Since this is statistics value, the value could
		have slight discrepancy. But we will make sure
		the number of null values is not a negative number. */
		if (records < n_non_null) {
			n_null = 0;
		} else {
			n_null = records - n_non_null;
		}

		/* If the number of NULL values is the same as or
		large than that of the distinct values, we could
		consider that the table consists mostly of NULL value.
		Set rec_per_key to 1. */
		if (n_diff <= n_null) {
			rec_per_key = 1;
		} else {
			/* Need to exclude rows with NULL values from
			rec_per_key calculation */
			rec_per_key = (ha_rows)
				((records - n_null) / (n_diff - n_null));
		}
	} else {
		DEBUG_SYNC_C("after_checking_for_0");
		rec_per_key = (ha_rows) (records / n_diff);
	}

	return(rec_per_key);
}

/*********************************************************************//**
Returns statistics information of the table to the MySQL interpreter,
in various fields of the handle object.
@return HA_ERR_* error code or 0 */
UNIV_INTERN
int
ha_innobase::info_low(
/*==================*/
	uint	flag,	/*!< in: what information is requested */
	bool	is_analyze)
{
	dict_table_t*	ib_table;
	ha_rows		rec_per_key;
	ib_uint64_t	n_rows;
	char		path[FN_REFLEN];
	os_file_stat_t	stat_info;

	DBUG_ENTER("info");

	/* If we are forcing recovery at a high level, we will suppress
	statistics calculation on tables, because that may crash the
	server if an index is badly corrupted. */

	/* We do not know if MySQL can call this function before calling
	external_lock(). To be safe, update the thd of the current table
	handle. */

	update_thd(ha_thd());

	/* In case MySQL calls this in the middle of a SELECT query, release
	possible adaptive hash latch to avoid deadlocks of threads */

	prebuilt->trx->op_info = (char*)"returning various info to MySQL";

	trx_search_latch_release_if_reserved(prebuilt->trx);

	ib_table = prebuilt->table;
	DBUG_ASSERT(ib_table->n_ref_count > 0);

	if (flag & HA_STATUS_TIME) {
		if (is_analyze || innobase_stats_on_metadata) {

			dict_stats_upd_option_t	opt;
			dberr_t			ret;

			prebuilt->trx->op_info = "updating table statistics";

			if (dict_stats_is_persistent_enabled(ib_table)) {

				ut_ad(!srv_read_only_mode);

				if (is_analyze) {
					opt = DICT_STATS_RECALC_PERSISTENT;
				} else {
					/* This is e.g. 'SHOW INDEXES', fetch
					the persistent stats from disk. */
					opt = DICT_STATS_FETCH_ONLY_IF_NOT_IN_MEMORY;
				}
			} else {
				opt = DICT_STATS_RECALC_TRANSIENT;
			}

			ut_ad(!mutex_own(&dict_sys->mutex));
			ret = dict_stats_update(ib_table, opt);

			if (ret != DB_SUCCESS) {
				prebuilt->trx->op_info = "";
				DBUG_RETURN(HA_ERR_GENERIC);
			}

			prebuilt->trx->op_info =
				"returning various info to MySQL";
		}

		my_snprintf(path, sizeof(path), "%s/%s%s",
			    mysql_data_home, ib_table->name, reg_ext);

		unpack_filename(path,path);

		/* Note that we do not know the access time of the table,
		nor the CHECK TABLE time, nor the UPDATE or INSERT time. */

		if (os_file_get_status(path, &stat_info, false) == DB_SUCCESS) {
			stats.create_time = (ulong) stat_info.ctime;
		}
	}

	if (flag & HA_STATUS_VARIABLE) {

		ulint	page_size;
		ulint	stat_clustered_index_size;
		ulint	stat_sum_of_other_index_sizes;

		if (!(flag & HA_STATUS_NO_LOCK)) {
			dict_table_stats_lock(ib_table, RW_S_LATCH);
		}

		ut_a(ib_table->stat_initialized);

		n_rows = ib_table->stat_n_rows;

		stat_clustered_index_size
			= ib_table->stat_clustered_index_size;

		stat_sum_of_other_index_sizes
			= ib_table->stat_sum_of_other_index_sizes;

		if (!(flag & HA_STATUS_NO_LOCK)) {
			dict_table_stats_unlock(ib_table, RW_S_LATCH);
		}

		/*
		The MySQL optimizer seems to assume in a left join that n_rows
		is an accurate estimate if it is zero. Of course, it is not,
		since we do not have any locks on the rows yet at this phase.
		Since SHOW TABLE STATUS seems to call this function with the
		HA_STATUS_TIME flag set, while the left join optimizer does not
		set that flag, we add one to a zero value if the flag is not
		set. That way SHOW TABLE STATUS will show the best estimate,
		while the optimizer never sees the table empty. */

		if (n_rows == 0 && !(flag & HA_STATUS_TIME)) {
			n_rows++;
		}

		/* Fix bug#40386: Not flushing query cache after truncate.
		n_rows can not be 0 unless the table is empty, set to 1
		instead. The original problem of bug#29507 is actually
		fixed in the server code. */
		if (thd_sql_command(user_thd) == SQLCOM_TRUNCATE) {

			n_rows = 1;

			/* We need to reset the prebuilt value too, otherwise
			checks for values greater than the last value written
			to the table will fail and the autoinc counter will
			not be updated. This will force write_row() into
			attempting an update of the table's AUTOINC counter. */

			prebuilt->autoinc_last_value = 0;
		}

		page_size = dict_table_zip_size(ib_table);
		if (page_size == 0) {
			page_size = UNIV_PAGE_SIZE;
		}

		stats.records = (ha_rows) n_rows;
		stats.deleted = 0;
		stats.data_file_length
			= ((ulonglong) stat_clustered_index_size)
			* page_size;
		stats.index_file_length
			= ((ulonglong) stat_sum_of_other_index_sizes)
			* page_size;

		/* Since fsp_get_available_space_in_free_extents() is
		acquiring latches inside InnoDB, we do not call it if we
		are asked by MySQL to avoid locking. Another reason to
		avoid the call is that it uses quite a lot of CPU.
		See Bug#38185. */
		if (flag & HA_STATUS_NO_LOCK
		    || !(flag & HA_STATUS_VARIABLE_EXTRA)) {
			/* We do not update delete_length if no
			locking is requested so the "old" value can
			remain. delete_length is initialized to 0 in
			the ha_statistics' constructor. Also we only
			need delete_length to be set when
			HA_STATUS_VARIABLE_EXTRA is set */
		} else if (UNIV_UNLIKELY
			   (srv_force_recovery >= SRV_FORCE_NO_IBUF_MERGE)) {
			/* Avoid accessing the tablespace if
			innodb_crash_recovery is set to a high value. */
			stats.delete_length = 0;
		} else {
			ullint	avail_space;

			avail_space = fsp_get_available_space_in_free_extents(
				ib_table->space);

			if (avail_space == ULLINT_UNDEFINED) {
				THD*	thd;
				char	errbuf[MYSYS_STRERROR_SIZE];

				thd = ha_thd();

				push_warning_printf(
					thd,
					Sql_condition::SL_WARNING,
					ER_CANT_GET_STAT,
					"InnoDB: Trying to get the free "
					"space for table %s but its "
					"tablespace has been discarded or "
					"the .ibd file is missing. Setting "
					"the free space to zero. "
					"(errno: %d - %s)",
					ib_table->name, errno,
					my_strerror(errbuf, sizeof(errbuf),
						    errno));

				stats.delete_length = 0;
			} else {
				stats.delete_length = avail_space * 1024;
			}
		}

		stats.check_time = 0;
		stats.mrr_length_per_rec = ref_length + sizeof(void*);

		if (stats.records == 0) {
			stats.mean_rec_length = 0;
		} else {
			stats.mean_rec_length = (ulong)
				(stats.data_file_length / stats.records);
		}
	}

	if (flag & HA_STATUS_CONST) {
		ulong	i;
		/* Verify the number of index in InnoDB and MySQL
		matches up. If prebuilt->clust_index_was_generated
		holds, InnoDB defines GEN_CLUST_INDEX internally */
		ulint	num_innodb_index = UT_LIST_GET_LEN(ib_table->indexes)
			- prebuilt->clust_index_was_generated;
		if (table->s->keys < num_innodb_index) {
			/* If there are too many indexes defined
			inside InnoDB, ignore those that are being
			created, because MySQL will only consider
			the fully built indexes here. */

			for (const dict_index_t* index
				     = UT_LIST_GET_FIRST(ib_table->indexes);
			     index != NULL;
			     index = UT_LIST_GET_NEXT(indexes, index)) {

				/* First, online index creation is
				completed inside InnoDB, and then
				MySQL attempts to upgrade the
				meta-data lock so that it can rebuild
				the .frm file. If we get here in that
				time frame, dict_index_is_online_ddl()
				would not hold and the index would
				still not be included in TABLE_SHARE. */
				if (*index->name == TEMP_INDEX_PREFIX) {
					num_innodb_index--;
				}
			}

			if (table->s->keys < num_innodb_index
			    && innobase_fts_check_doc_id_index(
				    ib_table, NULL, NULL)
			    == FTS_EXIST_DOC_ID_INDEX) {
				num_innodb_index--;
			}
		}

		if (table->s->keys != num_innodb_index) {
			sql_print_error("InnoDB: Table %s contains %lu "
					"indexes inside InnoDB, which "
					"is different from the number of "
					"indexes %u defined in the MySQL ",
					ib_table->name, num_innodb_index,
					table->s->keys);
		}

		if (!(flag & HA_STATUS_NO_LOCK)) {
			dict_table_stats_lock(ib_table, RW_S_LATCH);
		}

		ut_a(ib_table->stat_initialized);

		for (i = 0; i < table->s->keys; i++) {
			ulong	j;
			/* We could get index quickly through internal
			index mapping with the index translation table.
			The identity of index (match up index name with
			that of table->key_info[i]) is already verified in
			innobase_get_index().  */
			dict_index_t* index = innobase_get_index(i);

			if (index == NULL) {
				sql_print_error("Table %s contains fewer "
						"indexes inside InnoDB than "
						"are defined in the MySQL "
						".frm file. Have you mixed up "
						".frm files from different "
						"installations? See "
						REFMAN
						"innodb-troubleshooting.html\n",
						ib_table->name);
				break;
			}

			for (j = 0; j < table->key_info[i].actual_key_parts; j++) {

				if (table->key_info[i].flags & HA_FULLTEXT) {
					/* The whole concept has no validity
					for FTS indexes. */
					table->key_info[i].rec_per_key[j] = 1;
					continue;
				}

				if (j + 1 > index->n_uniq) {
					sql_print_error(
						"Index %s of %s has %lu columns"
					        " unique inside InnoDB, but "
						"MySQL is asking statistics for"
					        " %lu columns. Have you mixed "
						"up .frm files from different "
					       	"installations? "
						"See " REFMAN
						"innodb-troubleshooting.html\n",
						index->name,
						ib_table->name,
						(unsigned long)
						index->n_uniq, j + 1);
					break;
				}

				rec_per_key = innodb_rec_per_key(
					index, j, stats.records);

				/* Since MySQL seems to favor table scans
				too much over index searches, we pretend
				index selectivity is 2 times better than
				our estimate: */

				rec_per_key = rec_per_key / 2;

				if (rec_per_key == 0) {
					rec_per_key = 1;
				}

				table->key_info[i].rec_per_key[j] =
				  rec_per_key >= ~(ulong) 0 ? ~(ulong) 0 :
				  (ulong) rec_per_key;
			}
		}

		if (!(flag & HA_STATUS_NO_LOCK)) {
			dict_table_stats_unlock(ib_table, RW_S_LATCH);
		}
	}

	if (srv_force_recovery >= SRV_FORCE_NO_IBUF_MERGE) {

		goto func_exit;
	}

	if (flag & HA_STATUS_ERRKEY) {
		const dict_index_t*	err_index;

		ut_a(prebuilt->trx);
		ut_a(prebuilt->trx->magic_n == TRX_MAGIC_N);

		err_index = trx_get_error_info(prebuilt->trx);

		if (err_index) {
			errkey = innobase_get_mysql_key_number_for_index(
					share, table, ib_table, err_index);
		} else {
			errkey = (unsigned int) (
				(prebuilt->trx->error_key_num
				 == ULINT_UNDEFINED)
					? ~0
					: prebuilt->trx->error_key_num);
		}
	}

	if ((flag & HA_STATUS_AUTO) && table->found_next_number_field) {
		stats.auto_increment_value = innobase_peek_autoinc();
	}

func_exit:
	prebuilt->trx->op_info = (char*)"";

	DBUG_RETURN(0);
}

/*********************************************************************//**
Returns statistics information of the table to the MySQL interpreter,
in various fields of the handle object.
@return HA_ERR_* error code or 0 */
UNIV_INTERN
int
ha_innobase::info(
/*==============*/
	uint	flag)	/*!< in: what information is requested */
{
	return(this->info_low(flag, false /* not ANALYZE */));
}

/**********************************************************************//**
Updates index cardinalities of the table, based on random dives into
each index tree. This does NOT calculate exact statistics on the table.
@return	HA_ADMIN_* error code or HA_ADMIN_OK */
UNIV_INTERN
int
ha_innobase::analyze(
/*=================*/
	THD*		thd,		/*!< in: connection thread handle */
	HA_CHECK_OPT*	check_opt)	/*!< in: currently ignored */
{
	int	ret;

	/* Simply call this->info_low() with all the flags
	and request recalculation of the statistics */
	ret = this->info_low(
		HA_STATUS_TIME | HA_STATUS_CONST | HA_STATUS_VARIABLE,
		true /* this is ANALYZE */);

	if (ret != 0) {
		return(HA_ADMIN_FAILED);
	}

	return(HA_ADMIN_OK);
}

/**********************************************************************//**
This is mapped to "ALTER TABLE tablename ENGINE=InnoDB", which rebuilds
the table in MySQL. */
UNIV_INTERN
int
ha_innobase::optimize(
/*==================*/
	THD*		thd,		/*!< in: connection thread handle */
	HA_CHECK_OPT*	check_opt)	/*!< in: currently ignored */
{
	/*FTS-FIXME: Since MySQL doesn't support engine-specific commands,
	we have to hijack some existing command in order to be able to test
	the new admin commands added in InnoDB's FTS support. For now, we
	use MySQL's OPTIMIZE command, normally mapped to ALTER TABLE in
	InnoDB (so it recreates the table anew), and map it to OPTIMIZE.

	This works OK otherwise, but MySQL locks the entire table during
	calls to OPTIMIZE, which is undesirable. */

	if (innodb_optimize_fulltext_only) {
		if (prebuilt->table->fts && prebuilt->table->fts->cache) {
			fts_sync_table(prebuilt->table);
			fts_optimize_table(prebuilt->table);
		}
		return(HA_ADMIN_OK);
	} else {

		return(HA_ADMIN_TRY_ALTER);
	}
}

/*******************************************************************//**
Tries to check that an InnoDB table is not corrupted. If corruption is
noticed, prints to stderr information about it. In case of corruption
may also assert a failure and crash the server.
@return	HA_ADMIN_CORRUPT or HA_ADMIN_OK */
UNIV_INTERN
int
ha_innobase::check(
/*===============*/
	THD*		thd,		/*!< in: user thread handle */
	HA_CHECK_OPT*	check_opt)	/*!< in: check options, currently
					ignored */
{
	dict_index_t*	index;
	ulint		n_rows;
	ulint		n_rows_in_table	= ULINT_UNDEFINED;
	ibool		is_ok		= TRUE;
	ulint		old_isolation_level;
	ibool		table_corrupted;

	DBUG_ENTER("ha_innobase::check");
	DBUG_ASSERT(thd == ha_thd());
	ut_a(prebuilt->trx);
	ut_a(prebuilt->trx->magic_n == TRX_MAGIC_N);
	ut_a(prebuilt->trx == thd_to_trx(thd));

	if (prebuilt->mysql_template == NULL) {
		/* Build the template; we will use a dummy template
		in index scans done in checking */

		build_template(true);
	}

	if (dict_table_is_discarded(prebuilt->table)) {

		ib_senderrf(
			thd,
			IB_LOG_LEVEL_ERROR,
			ER_TABLESPACE_DISCARDED,
			table->s->table_name.str);

		DBUG_RETURN(HA_ADMIN_CORRUPT);

	} else if (prebuilt->table->ibd_file_missing) {

		ib_senderrf(
			thd, IB_LOG_LEVEL_ERROR,
			ER_TABLESPACE_MISSING,
			table->s->table_name.str);

		DBUG_RETURN(HA_ADMIN_CORRUPT);
	}

	prebuilt->trx->op_info = "checking table";

	old_isolation_level = prebuilt->trx->isolation_level;

	/* We must run the index record counts at an isolation level
	>= READ COMMITTED, because a dirty read can see a wrong number
	of records in some index; to play safe, we use always
	REPEATABLE READ here */

	prebuilt->trx->isolation_level = TRX_ISO_REPEATABLE_READ;

	/* Check whether the table is already marked as corrupted
	before running the check table */
	table_corrupted = prebuilt->table->corrupted;

	/* Reset table->corrupted bit so that check table can proceed to
	do additional check */
	prebuilt->table->corrupted = FALSE;

	/* Enlarge the fatal lock wait timeout during CHECK TABLE. */
	os_increment_counter_by_amount(
		server_mutex,
		srv_fatal_semaphore_wait_threshold,
		SRV_SEMAPHORE_WAIT_EXTENSION);

	for (index = dict_table_get_first_index(prebuilt->table);
	     index != NULL;
	     index = dict_table_get_next_index(index)) {
		char	index_name[MAX_FULL_NAME_LEN + 1];

		/* If this is an index being created or dropped, break */
		if (*index->name == TEMP_INDEX_PREFIX) {
			break;
		} else if (!btr_validate_index(index, prebuilt->trx)) {
			is_ok = FALSE;

			innobase_format_name(
				index_name, sizeof index_name,
				index->name, TRUE);

			push_warning_printf(thd, Sql_condition::SL_WARNING,
					    ER_NOT_KEYFILE,
					    "InnoDB: The B-tree of"
					    " index %s is corrupted.",
					    index_name);
			continue;
		}

		/* Instead of invoking change_active_index(), set up
		a dummy template for non-locking reads, disabling
		access to the clustered index. */
		prebuilt->index = index;

		prebuilt->index_usable = row_merge_is_index_usable(
			prebuilt->trx, prebuilt->index);

		if (UNIV_UNLIKELY(!prebuilt->index_usable)) {
			innobase_format_name(
				index_name, sizeof index_name,
				prebuilt->index->name, TRUE);

			if (dict_index_is_corrupted(prebuilt->index)) {
				push_warning_printf(
					user_thd,
					Sql_condition::SL_WARNING,
					HA_ERR_INDEX_CORRUPT,
					"InnoDB: Index %s is marked as"
					" corrupted",
					index_name);
				is_ok = FALSE;
			} else {
				push_warning_printf(
					thd,
					Sql_condition::SL_WARNING,
					HA_ERR_TABLE_DEF_CHANGED,
					"InnoDB: Insufficient history for"
					" index %s",
					index_name);
			}
			continue;
		}

		prebuilt->sql_stat_start = TRUE;
		prebuilt->template_type = ROW_MYSQL_DUMMY_TEMPLATE;
		prebuilt->n_template = 0;
		prebuilt->need_to_access_clustered = FALSE;

		dtuple_set_n_fields(prebuilt->search_tuple, 0);

		prebuilt->select_lock_type = LOCK_NONE;

		bool check_result = row_check_index_for_mysql(prebuilt, index, &n_rows);
		DBUG_EXECUTE_IF(
			"dict_set_index_corrupted",
			if (!(index->type & DICT_CLUSTERED)) {
				check_result = false;
			});

		if (!check_result) {
			innobase_format_name(
				index_name, sizeof index_name,
				index->name, TRUE);

			push_warning_printf(thd, Sql_condition::SL_WARNING,
					    ER_NOT_KEYFILE,
					    "InnoDB: The B-tree of"
					    " index %s is corrupted.",
					    index_name);
			is_ok = FALSE;
			dict_set_corrupted(
				index, prebuilt->trx, "CHECK TABLE");
		}

		if (thd_killed(user_thd)) {
			break;
		}

#if 0
		fprintf(stderr, "%lu entries in index %s\n", n_rows,
			index->name);
#endif

		if (index == dict_table_get_first_index(prebuilt->table)) {
			n_rows_in_table = n_rows;
		} else if (!(index->type & DICT_FTS)
			   && (n_rows != n_rows_in_table)) {
			push_warning_printf(thd, Sql_condition::SL_WARNING,
					    ER_NOT_KEYFILE,
					    "InnoDB: Index '%-.200s'"
					    " contains %lu entries,"
					    " should be %lu.",
					    index->name,
					    (ulong) n_rows,
					    (ulong) n_rows_in_table);
			is_ok = FALSE;
		}
	}

	if (table_corrupted) {
		/* If some previous operation has marked the table as
		corrupted in memory, and has not propagated such to
		clustered index, we will do so here */
		index = dict_table_get_first_index(prebuilt->table);

		if (!dict_index_is_corrupted(index)) {
			dict_set_corrupted(
				index, prebuilt->trx, "CHECK TABLE");
		}
		prebuilt->table->corrupted = TRUE;
	}

	/* Restore the original isolation level */
	prebuilt->trx->isolation_level = old_isolation_level;

	/* We validate also the whole adaptive hash index for all tables
	at every CHECK TABLE */

	if (!btr_search_validate()) {
		push_warning(thd, Sql_condition::SL_WARNING,
			     ER_NOT_KEYFILE,
			     "InnoDB: The adaptive hash index is corrupted.");
		is_ok = FALSE;
	}

	/* Restore the fatal lock wait timeout after CHECK TABLE. */
	os_decrement_counter_by_amount(
		server_mutex,
		srv_fatal_semaphore_wait_threshold,
		SRV_SEMAPHORE_WAIT_EXTENSION);

	prebuilt->trx->op_info = "";
	if (thd_killed(user_thd)) {
		my_error(ER_QUERY_INTERRUPTED, MYF(0));
	}

	DBUG_RETURN(is_ok ? HA_ADMIN_OK : HA_ADMIN_CORRUPT);
}

/*************************************************************//**
Adds information about free space in the InnoDB tablespace to a table comment
which is printed out when a user calls SHOW TABLE STATUS. Adds also info on
foreign keys.
@return	table comment + InnoDB free space + info on foreign keys */
UNIV_INTERN
char*
ha_innobase::update_table_comment(
/*==============================*/
	const char*	comment)/*!< in: table comment defined by user */
{
	uint	length = (uint) strlen(comment);
	char*	str;
	long	flen;

	/* We do not know if MySQL can call this function before calling
	external_lock(). To be safe, update the thd of the current table
	handle. */

	if (length > 64000 - 3) {
		return((char*) comment); /* string too long */
	}

	update_thd(ha_thd());

	prebuilt->trx->op_info = (char*)"returning table comment";

	/* In case MySQL calls this in the middle of a SELECT query, release
	possible adaptive hash latch to avoid deadlocks of threads */

	trx_search_latch_release_if_reserved(prebuilt->trx);
	str = NULL;

	/* output the data to a temporary file */

	if (!srv_read_only_mode) {

		mutex_enter(&srv_dict_tmpfile_mutex);

		rewind(srv_dict_tmpfile);

		fprintf(srv_dict_tmpfile, "InnoDB free: %llu kB",
			fsp_get_available_space_in_free_extents(
				prebuilt->table->space));

		dict_print_info_on_foreign_keys(
			FALSE, srv_dict_tmpfile, prebuilt->trx,
			prebuilt->table);

		flen = ftell(srv_dict_tmpfile);

		if (flen < 0) {
			flen = 0;
		} else if (length + flen + 3 > 64000) {
			flen = 64000 - 3 - length;
		}

		/* allocate buffer for the full string, and
		read the contents of the temporary file */

		str = (char*) my_malloc(length + flen + 3, MYF(0));

		if (str) {
			char* pos	= str + length;
			if (length) {
				memcpy(str, comment, length);
				*pos++ = ';';
				*pos++ = ' ';
			}
			rewind(srv_dict_tmpfile);
			flen = (uint) fread(pos, 1, flen, srv_dict_tmpfile);
			pos[flen] = 0;
		}

		mutex_exit(&srv_dict_tmpfile_mutex);
	}

	prebuilt->trx->op_info = (char*)"";

	return(str ? str : (char*) comment);
}

/*******************************************************************//**
Gets the foreign key create info for a table stored in InnoDB.
@return own: character string in the form which can be inserted to the
CREATE TABLE statement, MUST be freed with
ha_innobase::free_foreign_key_create_info */
UNIV_INTERN
char*
ha_innobase::get_foreign_key_create_info(void)
/*==========================================*/
{
	long	flen;
	char*	str	= 0;

	ut_a(prebuilt != NULL);

	/* We do not know if MySQL can call this function before calling
	external_lock(). To be safe, update the thd of the current table
	handle. */

	update_thd(ha_thd());

	prebuilt->trx->op_info = (char*)"getting info on foreign keys";

	/* In case MySQL calls this in the middle of a SELECT query,
	release possible adaptive hash latch to avoid
	deadlocks of threads */

	trx_search_latch_release_if_reserved(prebuilt->trx);

	if (!srv_read_only_mode) {
		mutex_enter(&srv_dict_tmpfile_mutex);
		rewind(srv_dict_tmpfile);

		/* Output the data to a temporary file */
		dict_print_info_on_foreign_keys(
			TRUE, srv_dict_tmpfile, prebuilt->trx,
			prebuilt->table);

		prebuilt->trx->op_info = (char*)"";

		flen = ftell(srv_dict_tmpfile);

		if (flen < 0) {
			flen = 0;
		}

		/* Allocate buffer for the string, and
		read the contents of the temporary file */

		str = (char*) my_malloc(flen + 1, MYF(0));

		if (str) {
			rewind(srv_dict_tmpfile);
			flen = (uint) fread(str, 1, flen, srv_dict_tmpfile);
			str[flen] = 0;
		}

		mutex_exit(&srv_dict_tmpfile_mutex);
	}

	return(str);
}


/***********************************************************************//**
Maps a InnoDB foreign key constraint to a equivalent MySQL foreign key info.
@return pointer to foreign key info */
static
FOREIGN_KEY_INFO*
get_foreign_key_info(
/*=================*/
	THD*			thd,		/*!< in: user thread handle */
	dict_foreign_t*		foreign)	/*!< in: foreign key constraint */
{
	FOREIGN_KEY_INFO	f_key_info;
	FOREIGN_KEY_INFO*	pf_key_info;
	uint			i = 0;
	ulint			len;
	char			tmp_buff[NAME_LEN+1];
	char			name_buff[NAME_LEN+1];
	const char*		ptr;
	LEX_STRING*		referenced_key_name;
	LEX_STRING*		name = NULL;

	ptr = dict_remove_db_name(foreign->id);
	f_key_info.foreign_id = thd_make_lex_string(thd, 0, ptr,
						    (uint) strlen(ptr), 1);

	/* Name format: database name, '/', table name, '\0' */

	/* Referenced (parent) database name */
	len = dict_get_db_name_len(foreign->referenced_table_name);
	ut_a(len < sizeof(tmp_buff));
	ut_memcpy(tmp_buff, foreign->referenced_table_name, len);
	tmp_buff[len] = 0;

	len = filename_to_tablename(tmp_buff, name_buff, sizeof(name_buff));
	f_key_info.referenced_db = thd_make_lex_string(thd, 0, name_buff, len, 1);

	/* Referenced (parent) table name */
	ptr = dict_remove_db_name(foreign->referenced_table_name);
	len = filename_to_tablename(ptr, name_buff, sizeof(name_buff));
	f_key_info.referenced_table = thd_make_lex_string(thd, 0, name_buff, len, 1);

	/* Dependent (child) database name */
	len = dict_get_db_name_len(foreign->foreign_table_name);
	ut_a(len < sizeof(tmp_buff));
	ut_memcpy(tmp_buff, foreign->foreign_table_name, len);
	tmp_buff[len] = 0;

	len = filename_to_tablename(tmp_buff, name_buff, sizeof(name_buff));
	f_key_info.foreign_db = thd_make_lex_string(thd, 0, name_buff, len, 1);

	/* Dependent (child) table name */
	ptr = dict_remove_db_name(foreign->foreign_table_name);
	len = filename_to_tablename(ptr, name_buff, sizeof(name_buff));
	f_key_info.foreign_table = thd_make_lex_string(thd, 0, name_buff, len, 1);

	do {
		ptr = foreign->foreign_col_names[i];
		name = thd_make_lex_string(thd, name, ptr,
					   (uint) strlen(ptr), 1);
		f_key_info.foreign_fields.push_back(name);
		ptr = foreign->referenced_col_names[i];
		name = thd_make_lex_string(thd, name, ptr,
					   (uint) strlen(ptr), 1);
		f_key_info.referenced_fields.push_back(name);
	} while (++i < foreign->n_fields);

	if (foreign->type & DICT_FOREIGN_ON_DELETE_CASCADE) {
		len = 7;
		ptr = "CASCADE";
	} else if (foreign->type & DICT_FOREIGN_ON_DELETE_SET_NULL) {
		len = 8;
		ptr = "SET NULL";
	} else if (foreign->type & DICT_FOREIGN_ON_DELETE_NO_ACTION) {
		len = 9;
		ptr = "NO ACTION";
	} else {
		len = 8;
		ptr = "RESTRICT";
	}

	f_key_info.delete_method = thd_make_lex_string(thd,
						       f_key_info.delete_method,
						       ptr, len, 1);

	if (foreign->type & DICT_FOREIGN_ON_UPDATE_CASCADE) {
		len = 7;
		ptr = "CASCADE";
	} else if (foreign->type & DICT_FOREIGN_ON_UPDATE_SET_NULL) {
		len = 8;
		ptr = "SET NULL";
	} else if (foreign->type & DICT_FOREIGN_ON_UPDATE_NO_ACTION) {
		len = 9;
		ptr = "NO ACTION";
	} else {
		len = 8;
		ptr = "RESTRICT";
	}

	f_key_info.update_method = thd_make_lex_string(thd,
						       f_key_info.update_method,
						       ptr, len, 1);

	if (foreign->referenced_index && foreign->referenced_index->name) {
		referenced_key_name = thd_make_lex_string(thd,
					f_key_info.referenced_key_name,
					foreign->referenced_index->name,
					 (uint) strlen(foreign->referenced_index->name),
					1);
	} else {
		referenced_key_name = NULL;
	}

	f_key_info.referenced_key_name = referenced_key_name;

	pf_key_info = (FOREIGN_KEY_INFO*) thd_memdup(thd, &f_key_info,
						      sizeof(FOREIGN_KEY_INFO));

	return(pf_key_info);
}

/*******************************************************************//**
Gets the list of foreign keys in this table.
@return always 0, that is, always succeeds */
UNIV_INTERN
int
ha_innobase::get_foreign_key_list(
/*==============================*/
	THD*			thd,		/*!< in: user thread handle */
	List<FOREIGN_KEY_INFO>*	f_key_list)	/*!< out: foreign key list */
{
	FOREIGN_KEY_INFO*	pf_key_info;
	dict_foreign_t*		foreign;

	ut_a(prebuilt != NULL);
	update_thd(ha_thd());

	prebuilt->trx->op_info = "getting list of foreign keys";

	trx_search_latch_release_if_reserved(prebuilt->trx);

	mutex_enter(&(dict_sys->mutex));

	for (foreign = UT_LIST_GET_FIRST(prebuilt->table->foreign_list);
	     foreign != NULL;
	     foreign = UT_LIST_GET_NEXT(foreign_list, foreign)) {
		pf_key_info = get_foreign_key_info(thd, foreign);
		if (pf_key_info) {
			f_key_list->push_back(pf_key_info);
		}
	}

	mutex_exit(&(dict_sys->mutex));

	prebuilt->trx->op_info = "";

	return(0);
}

/*******************************************************************//**
Gets the set of foreign keys where this table is the referenced table.
@return always 0, that is, always succeeds */
UNIV_INTERN
int
ha_innobase::get_parent_foreign_key_list(
/*=====================================*/
	THD*			thd,		/*!< in: user thread handle */
	List<FOREIGN_KEY_INFO>*	f_key_list)	/*!< out: foreign key list */
{
	FOREIGN_KEY_INFO*	pf_key_info;
	dict_foreign_t*		foreign;

	ut_a(prebuilt != NULL);
	update_thd(ha_thd());

	prebuilt->trx->op_info = "getting list of referencing foreign keys";

	trx_search_latch_release_if_reserved(prebuilt->trx);

	mutex_enter(&(dict_sys->mutex));

	for (foreign = UT_LIST_GET_FIRST(prebuilt->table->referenced_list);
	     foreign != NULL;
	     foreign = UT_LIST_GET_NEXT(referenced_list, foreign)) {
		pf_key_info = get_foreign_key_info(thd, foreign);
		if (pf_key_info) {
			f_key_list->push_back(pf_key_info);
		}
	}

	mutex_exit(&(dict_sys->mutex));

	prebuilt->trx->op_info = "";

	return(0);
}

/*****************************************************************//**
Checks if ALTER TABLE may change the storage engine of the table.
Changing storage engines is not allowed for tables for which there
are foreign key constraints (parent or child tables).
@return	TRUE if can switch engines */
UNIV_INTERN
bool
ha_innobase::can_switch_engines(void)
/*=================================*/
{
	bool	can_switch;

	DBUG_ENTER("ha_innobase::can_switch_engines");
	update_thd();

	prebuilt->trx->op_info =
			"determining if there are foreign key constraints";
	row_mysql_freeze_data_dictionary(prebuilt->trx);

	can_switch = !UT_LIST_GET_FIRST(prebuilt->table->referenced_list)
			&& !UT_LIST_GET_FIRST(prebuilt->table->foreign_list);

	row_mysql_unfreeze_data_dictionary(prebuilt->trx);
	prebuilt->trx->op_info = "";

	DBUG_RETURN(can_switch);
}

/*******************************************************************//**
Checks if a table is referenced by a foreign key. The MySQL manual states that
a REPLACE is either equivalent to an INSERT, or DELETE(s) + INSERT. Only a
delete is then allowed internally to resolve a duplicate key conflict in
REPLACE, not an update.
@return	> 0 if referenced by a FOREIGN KEY */
UNIV_INTERN
uint
ha_innobase::referenced_by_foreign_key(void)
/*========================================*/
{
	if (dict_table_is_referenced_by_foreign_key(prebuilt->table)) {

		return(1);
	}

	return(0);
}

/*******************************************************************//**
Frees the foreign key create info for a table stored in InnoDB, if it is
non-NULL. */
UNIV_INTERN
void
ha_innobase::free_foreign_key_create_info(
/*======================================*/
	char*	str)	/*!< in, own: create info string to free */
{
	if (str) {
		my_free(str);
	}
}

/*******************************************************************//**
Tells something additional to the handler about how to do things.
@return	0 or error number */
UNIV_INTERN
int
ha_innobase::extra(
/*===============*/
	enum ha_extra_function operation)
			   /*!< in: HA_EXTRA_FLUSH or some other flag */
{
	check_trx_exists(ha_thd());

	/* Warning: since it is not sure that MySQL calls external_lock
	before calling this function, the trx field in prebuilt can be
	obsolete! */

	switch (operation) {
	case HA_EXTRA_FLUSH:
		if (prebuilt->blob_heap) {
			row_mysql_prebuilt_free_blob_heap(prebuilt);
		}
		break;
	case HA_EXTRA_RESET_STATE:
		reset_template();
		thd_to_trx(ha_thd())->duplicates = 0;
		break;
	case HA_EXTRA_NO_KEYREAD:
		prebuilt->read_just_key = 0;
		break;
	case HA_EXTRA_KEYREAD:
		prebuilt->read_just_key = 1;
		break;
	case HA_EXTRA_KEYREAD_PRESERVE_FIELDS:
		prebuilt->keep_other_fields_on_keyread = 1;
		break;

		/* IMPORTANT: prebuilt->trx can be obsolete in
		this method, because it is not sure that MySQL
		calls external_lock before this method with the
		parameters below.  We must not invoke update_thd()
		either, because the calling threads may change.
		CAREFUL HERE, OR MEMORY CORRUPTION MAY OCCUR! */
	case HA_EXTRA_INSERT_WITH_UPDATE:
		thd_to_trx(ha_thd())->duplicates |= TRX_DUP_IGNORE;
		break;
	case HA_EXTRA_NO_IGNORE_DUP_KEY:
		thd_to_trx(ha_thd())->duplicates &= ~TRX_DUP_IGNORE;
		break;
	case HA_EXTRA_WRITE_CAN_REPLACE:
		thd_to_trx(ha_thd())->duplicates |= TRX_DUP_REPLACE;
		break;
	case HA_EXTRA_WRITE_CANNOT_REPLACE:
		thd_to_trx(ha_thd())->duplicates &= ~TRX_DUP_REPLACE;
		break;
	default:/* Do nothing */
		;
	}

	return(0);
}

/******************************************************************//**
*/
UNIV_INTERN
int
ha_innobase::reset()
/*================*/
{
	if (prebuilt->blob_heap) {
		row_mysql_prebuilt_free_blob_heap(prebuilt);
	}

	reset_template();
	ds_mrr.reset();

	/* TODO: This should really be reset in reset_template() but for now
	it's safer to do it explicitly here. */

	/* This is a statement level counter. */
	prebuilt->autoinc_last_value = 0;

	return(0);
}

/******************************************************************//**
MySQL calls this function at the start of each SQL statement inside LOCK
TABLES. Inside LOCK TABLES the ::external_lock method does not work to
mark SQL statement borders. Note also a special case: if a temporary table
is created inside LOCK TABLES, MySQL has not called external_lock() at all
on that table.
MySQL-5.0 also calls this before each statement in an execution of a stored
procedure. To make the execution more deterministic for binlogging, MySQL-5.0
locks all tables involved in a stored procedure with full explicit table
locks (thd_in_lock_tables(thd) holds in store_lock()) before executing the
procedure.
@return	0 or error code */
UNIV_INTERN
int
ha_innobase::start_stmt(
/*====================*/
	THD*		thd,	/*!< in: handle to the user thread */
	thr_lock_type	lock_type)
{
	trx_t*		trx;

	update_thd(thd);

	trx = prebuilt->trx;

	/* Here we release the search latch and the InnoDB thread FIFO ticket
	if they were reserved. They should have been released already at the
	end of the previous statement, but because inside LOCK TABLES the
	lock count method does not work to mark the end of a SELECT statement,
	that may not be the case. We MUST release the search latch before an
	INSERT, for example. */

	trx_search_latch_release_if_reserved(trx);

	innobase_srv_conc_force_exit_innodb(trx);

	/* Reset the AUTOINC statement level counter for multi-row INSERTs. */
	trx->n_autoinc_rows = 0;

	prebuilt->sql_stat_start = TRUE;
	prebuilt->hint_need_to_fetch_extra_cols = 0;
	reset_template();

	if (!prebuilt->mysql_has_locked) {
		/* This handle is for a temporary table created inside
		this same LOCK TABLES; since MySQL does NOT call external_lock
		in this case, we must use x-row locks inside InnoDB to be
		prepared for an update of a row */

		prebuilt->select_lock_type = LOCK_X;

	} else if (trx->isolation_level != TRX_ISO_SERIALIZABLE
		   && thd_sql_command(thd) == SQLCOM_SELECT
		   && lock_type == TL_READ) {

		/* For other than temporary tables, we obtain
		no lock for consistent read (plain SELECT). */

		prebuilt->select_lock_type = LOCK_NONE;
	} else {
		/* Not a consistent read: restore the
		select_lock_type value. The value of
		stored_select_lock_type was decided in:
		1) ::store_lock(),
		2) ::external_lock(),
		3) ::init_table_handle_for_HANDLER(), and
		4) ::transactional_table_lock(). */

		ut_a(prebuilt->stored_select_lock_type != LOCK_NONE_UNSET);
		prebuilt->select_lock_type = prebuilt->stored_select_lock_type;
	}

	*trx->detailed_error = 0;

	innobase_register_trx(ht, thd, trx);

	if (!trx_is_started(trx)) {
		++trx->will_lock;
	}

	return(0);
}

/******************************************************************//**
Maps a MySQL trx isolation level code to the InnoDB isolation level code
@return	InnoDB isolation level */
static inline
ulint
innobase_map_isolation_level(
/*=========================*/
	enum_tx_isolation	iso)	/*!< in: MySQL isolation level code */
{
	switch (iso) {
	case ISO_REPEATABLE_READ:	return(TRX_ISO_REPEATABLE_READ);
	case ISO_READ_COMMITTED:	return(TRX_ISO_READ_COMMITTED);
	case ISO_SERIALIZABLE:		return(TRX_ISO_SERIALIZABLE);
	case ISO_READ_UNCOMMITTED:	return(TRX_ISO_READ_UNCOMMITTED);
	}

	ut_error;

	return(0);
}

/******************************************************************//**
As MySQL will execute an external lock for every new table it uses when it
starts to process an SQL statement (an exception is when MySQL calls
start_stmt for the handle) we can use this function to store the pointer to
the THD in the handle. We will also use this function to communicate
to InnoDB that a new SQL statement has started and that we must store a
savepoint to our transaction handle, so that we are able to roll back
the SQL statement in case of an error.
@return	0 */
UNIV_INTERN
int
ha_innobase::external_lock(
/*=======================*/
	THD*	thd,		/*!< in: handle to the user thread */
	int	lock_type)	/*!< in: lock type */
{
	trx_t*		trx;

	DBUG_ENTER("ha_innobase::external_lock");
	DBUG_PRINT("enter",("lock_type: %d", lock_type));

	update_thd(thd);

	/* Statement based binlogging does not work in isolation level
	READ UNCOMMITTED and READ COMMITTED since the necessary
	locks cannot be taken. In this case, we print an
	informative error message and return with an error.
	Note: decide_logging_format would give the same error message,
	except it cannot give the extra details. */

	if (lock_type == F_WRLCK
	    && !(table_flags() & HA_BINLOG_STMT_CAPABLE)
	    && thd_binlog_format(thd) == BINLOG_FORMAT_STMT
	    && thd_binlog_filter_ok(thd)
	    && thd_sqlcom_can_generate_row_events(thd))
	{
		int skip = 0;
		/* used by test case */
		DBUG_EXECUTE_IF("no_innodb_binlog_errors", skip = 1;);
		if (!skip) {
			my_error(ER_BINLOG_STMT_MODE_AND_ROW_ENGINE, MYF(0),
			         " InnoDB is limited to row-logging when "
			         "transaction isolation level is "
			         "READ COMMITTED or READ UNCOMMITTED.");
			DBUG_RETURN(HA_ERR_LOGGING_IMPOSSIBLE);
		}
	}

	/* Check for UPDATEs in read-only mode. */
	if (srv_read_only_mode
	    && (thd_sql_command(thd) == SQLCOM_UPDATE
		|| thd_sql_command(thd) == SQLCOM_INSERT
		|| thd_sql_command(thd) == SQLCOM_REPLACE
		|| thd_sql_command(thd) == SQLCOM_DROP_TABLE
		|| thd_sql_command(thd) == SQLCOM_ALTER_TABLE
		|| thd_sql_command(thd) == SQLCOM_OPTIMIZE
		|| thd_sql_command(thd) == SQLCOM_CREATE_TABLE
		|| thd_sql_command(thd) == SQLCOM_CREATE_INDEX
		|| thd_sql_command(thd) == SQLCOM_DROP_INDEX
		|| thd_sql_command(thd) == SQLCOM_DELETE)) {

		ib_senderrf(thd, IB_LOG_LEVEL_WARN, ER_READ_ONLY_MODE);

		DBUG_RETURN(HA_ERR_TABLE_READONLY);
	}

	trx = prebuilt->trx;

	prebuilt->sql_stat_start = TRUE;
	prebuilt->hint_need_to_fetch_extra_cols = 0;

	reset_template();

	switch (prebuilt->table->quiesce) {
	case QUIESCE_START:
		/* Check for FLUSH TABLE t WITH READ LOCK; */
		if (!srv_read_only_mode
		    && thd_sql_command(thd) == SQLCOM_FLUSH
		    && lock_type == F_RDLCK) {

			row_quiesce_table_start(prebuilt->table, trx);

			/* Use the transaction instance to track UNLOCK
			TABLES. It can be done via START TRANSACTION; too
			implicitly. */

			++trx->flush_tables;
		}
		break;

	case QUIESCE_COMPLETE:
		/* Check for UNLOCK TABLES; implicit or explicit
		or trx interruption. */
		if (trx->flush_tables > 0
		    && (lock_type == F_UNLCK || trx_is_interrupted(trx))) {

			row_quiesce_table_complete(prebuilt->table, trx);

			ut_a(trx->flush_tables > 0);
			--trx->flush_tables;
		}

		break;

	case QUIESCE_NONE:
		break;
	}

	if (lock_type == F_WRLCK) {

		/* If this is a SELECT, then it is in UPDATE TABLE ...
		or SELECT ... FOR UPDATE */
		prebuilt->select_lock_type = LOCK_X;
		prebuilt->stored_select_lock_type = LOCK_X;
	}

	if (lock_type != F_UNLCK) {
		/* MySQL is setting a new table lock */

		*trx->detailed_error = 0;

		innobase_register_trx(ht, thd, trx);

		if (trx->isolation_level == TRX_ISO_SERIALIZABLE
		    && prebuilt->select_lock_type == LOCK_NONE
		    && thd_test_options(
			    thd, OPTION_NOT_AUTOCOMMIT | OPTION_BEGIN)) {

			/* To get serializable execution, we let InnoDB
			conceptually add 'LOCK IN SHARE MODE' to all SELECTs
			which otherwise would have been consistent reads. An
			exception is consistent reads in the AUTOCOMMIT=1 mode:
			we know that they are read-only transactions, and they
			can be serialized also if performed as consistent
			reads. */

			prebuilt->select_lock_type = LOCK_S;
			prebuilt->stored_select_lock_type = LOCK_S;
		}

		/* Starting from 4.1.9, no InnoDB table lock is taken in LOCK
		TABLES if AUTOCOMMIT=1. It does not make much sense to acquire
		an InnoDB table lock if it is released immediately at the end
		of LOCK TABLES, and InnoDB's table locks in that case cause
		VERY easily deadlocks.

		We do not set InnoDB table locks if user has not explicitly
		requested a table lock. Note that thd_in_lock_tables(thd)
		can hold in some cases, e.g., at the start of a stored
		procedure call (SQLCOM_CALL). */

		if (prebuilt->select_lock_type != LOCK_NONE) {

			if (thd_sql_command(thd) == SQLCOM_LOCK_TABLES
			    && THDVAR(thd, table_locks)
			    && thd_test_options(thd, OPTION_NOT_AUTOCOMMIT)
			    && thd_in_lock_tables(thd)) {

				dberr_t	error = row_lock_table_for_mysql(
					prebuilt, NULL, 0);

				if (error != DB_SUCCESS) {
					DBUG_RETURN(
						convert_error_code_to_mysql(
							error, 0, thd));
				}
			}

			trx->mysql_n_tables_locked++;
		}

		trx->n_mysql_tables_in_use++;
		prebuilt->mysql_has_locked = TRUE;

		if (!trx_is_started(trx)
		    && (prebuilt->select_lock_type != LOCK_NONE
			|| prebuilt->stored_select_lock_type != LOCK_NONE)) {

			++trx->will_lock;
		}

		DBUG_RETURN(0);
	}

	/* MySQL is releasing a table lock */

	trx->n_mysql_tables_in_use--;
	prebuilt->mysql_has_locked = FALSE;

	/* Release a possible FIFO ticket and search latch. Since we
	may reserve the trx_sys->mutex, we have to release the search
	system latch first to obey the latching order. */

	trx_search_latch_release_if_reserved(trx);

	innobase_srv_conc_force_exit_innodb(trx);

	/* If the MySQL lock count drops to zero we know that the current SQL
	statement has ended */

	if (trx->n_mysql_tables_in_use == 0) {

		trx->mysql_n_tables_locked = 0;
		prebuilt->used_in_HANDLER = FALSE;

		if (!thd_test_options(
				thd, OPTION_NOT_AUTOCOMMIT | OPTION_BEGIN)) {

			if (trx_is_started(trx)) {
				innobase_commit(ht, thd, TRUE);
			}

		} else if (trx->isolation_level <= TRX_ISO_READ_COMMITTED
			   && trx->global_read_view) {

			/* At low transaction isolation levels we let
			each consistent read set its own snapshot */

			read_view_close_for_mysql(trx);
		}
	}

	if (!trx_is_started(trx)
	    && (prebuilt->select_lock_type != LOCK_NONE
		|| prebuilt->stored_select_lock_type != LOCK_NONE)) {

		++trx->will_lock;
	}

	DBUG_RETURN(0);
}

/******************************************************************//**
With this function MySQL request a transactional lock to a table when
user issued query LOCK TABLES..WHERE ENGINE = InnoDB.
@return	error code */
UNIV_INTERN
int
ha_innobase::transactional_table_lock(
/*==================================*/
	THD*	thd,		/*!< in: handle to the user thread */
	int	lock_type)	/*!< in: lock type */
{
	trx_t*		trx;

	DBUG_ENTER("ha_innobase::transactional_table_lock");
	DBUG_PRINT("enter",("lock_type: %d", lock_type));

	/* We do not know if MySQL can call this function before calling
	external_lock(). To be safe, update the thd of the current table
	handle. */

	update_thd(thd);

	if (!thd_tablespace_op(thd)) {

		if (dict_table_is_discarded(prebuilt->table)) {

			ib_senderrf(
				thd, IB_LOG_LEVEL_ERROR,
				ER_TABLESPACE_DISCARDED,
				table->s->table_name.str);

		} else if (prebuilt->table->ibd_file_missing) {

			ib_senderrf(
				thd, IB_LOG_LEVEL_ERROR,
				ER_TABLESPACE_MISSING,
				table->s->table_name.str);
		}

		DBUG_RETURN(HA_ERR_CRASHED);
	}

	trx = prebuilt->trx;

	prebuilt->sql_stat_start = TRUE;
	prebuilt->hint_need_to_fetch_extra_cols = 0;

	reset_template();

	if (lock_type == F_WRLCK) {
		prebuilt->select_lock_type = LOCK_X;
		prebuilt->stored_select_lock_type = LOCK_X;
	} else if (lock_type == F_RDLCK) {
		prebuilt->select_lock_type = LOCK_S;
		prebuilt->stored_select_lock_type = LOCK_S;
	} else {
		ib_logf(IB_LOG_LEVEL_ERROR,
			"MySQL is trying to set transactional table lock "
			"with corrupted lock type to table %s, lock type "
			"%d does not exist.",
			table->s->table_name.str, lock_type);

		DBUG_RETURN(HA_ERR_CRASHED);
	}

	/* MySQL is setting a new transactional table lock */

	innobase_register_trx(ht, thd, trx);

	if (THDVAR(thd, table_locks) && thd_in_lock_tables(thd)) {
		dberr_t	error;

		error = row_lock_table_for_mysql(prebuilt, NULL, 0);

		if (error != DB_SUCCESS) {
			DBUG_RETURN(
				convert_error_code_to_mysql(
					error, prebuilt->table->flags, thd));
		}

		if (thd_test_options(
			thd, OPTION_NOT_AUTOCOMMIT | OPTION_BEGIN)) {

			/* Store the current undo_no of the transaction
			so that we know where to roll back if we have
			to roll back the next SQL statement */

			trx_mark_sql_stat_end(trx);
		}
	}

	DBUG_RETURN(0);
}

/************************************************************************//**
Here we export InnoDB status variables to MySQL. */
static
void
innodb_export_status()
/*==================*/
{
	if (innodb_inited) {
		srv_export_innodb_status();
	}
}

/************************************************************************//**
Implements the SHOW ENGINE INNODB STATUS command. Sends the output of the
InnoDB Monitor to the client.
@return 0 on success */
static
int
innodb_show_status(
/*===============*/
	handlerton*	hton,	/*!< in: the innodb handlerton */
	THD*		thd,	/*!< in: the MySQL query thread of the caller */
	stat_print_fn*	stat_print)
{
	trx_t*			trx;
	static const char	truncated_msg[] = "... truncated...\n";
	const long		MAX_STATUS_SIZE = 1048576;
	ulint			trx_list_start = ULINT_UNDEFINED;
	ulint			trx_list_end = ULINT_UNDEFINED;

	DBUG_ENTER("innodb_show_status");
	DBUG_ASSERT(hton == innodb_hton_ptr);

	/* We don't create the temp files or associated
	mutexes in read-only-mode */

	if (srv_read_only_mode) {
		DBUG_RETURN(0);
	}

	trx = check_trx_exists(thd);

	trx_search_latch_release_if_reserved(trx);

	innobase_srv_conc_force_exit_innodb(trx);

	/* We let the InnoDB Monitor to output at most MAX_STATUS_SIZE
	bytes of text. */

	char*	str;
	ssize_t	flen, usable_len;

	mutex_enter(&srv_monitor_file_mutex);
	rewind(srv_monitor_file);

	srv_printf_innodb_monitor(srv_monitor_file, FALSE,
				  &trx_list_start, &trx_list_end);

	os_file_set_eof(srv_monitor_file);

	if ((flen = ftell(srv_monitor_file)) < 0) {
		flen = 0;
	}

	if (flen > MAX_STATUS_SIZE) {
		usable_len = MAX_STATUS_SIZE;
		srv_truncated_status_writes++;
	} else {
		usable_len = flen;
	}

	/* allocate buffer for the string, and
	read the contents of the temporary file */

	if (!(str = (char*) my_malloc(usable_len + 1, MYF(0)))) {
		mutex_exit(&srv_monitor_file_mutex);
		DBUG_RETURN(1);
	}

	rewind(srv_monitor_file);

	if (flen < MAX_STATUS_SIZE) {
		/* Display the entire output. */
		flen = fread(str, 1, flen, srv_monitor_file);
	} else if (trx_list_end < (ulint) flen
		   && trx_list_start < trx_list_end
		   && trx_list_start + (flen - trx_list_end)
		   < MAX_STATUS_SIZE - sizeof truncated_msg - 1) {

		/* Omit the beginning of the list of active transactions. */
		ssize_t	len = fread(str, 1, trx_list_start, srv_monitor_file);

		memcpy(str + len, truncated_msg, sizeof truncated_msg - 1);
		len += sizeof truncated_msg - 1;
		usable_len = (MAX_STATUS_SIZE - 1) - len;
		fseek(srv_monitor_file, flen - usable_len, SEEK_SET);
		len += fread(str + len, 1, usable_len, srv_monitor_file);
		flen = len;
	} else {
		/* Omit the end of the output. */
		flen = fread(str, 1, MAX_STATUS_SIZE - 1, srv_monitor_file);
	}

	mutex_exit(&srv_monitor_file_mutex);

	stat_print(thd, innobase_hton_name, (uint) strlen(innobase_hton_name),
		   STRING_WITH_LEN(""), str, flen);

	my_free(str);

	DBUG_RETURN(0);
}

/************************************************************************//**
Implements the SHOW MUTEX STATUS command.
@return 0 on success. */
static
int
innodb_mutex_show_status(
/*=====================*/
	handlerton*	hton,		/*!< in: the innodb handlerton */
	THD*		thd,		/*!< in: the MySQL query thread of the
					caller */
	stat_print_fn*	stat_print)	/*!< in: function for printing
					statistics */
{
	char		buf1[IO_SIZE];
	char		buf2[IO_SIZE];
	ib_mutex_t*	mutex;
	rw_lock_t*	lock;
	ulint		block_mutex_oswait_count = 0;
	ulint		block_lock_oswait_count = 0;
	ib_mutex_t*	block_mutex = NULL;
	rw_lock_t*	block_lock = NULL;
#ifdef UNIV_DEBUG
	ulint		rw_lock_count= 0;
	ulint		rw_lock_count_spin_loop= 0;
	ulint		rw_lock_count_spin_rounds= 0;
	ulint		rw_lock_count_os_wait= 0;
	ulint		rw_lock_count_os_yield= 0;
	ulonglong	rw_lock_wait_time= 0;
#endif /* UNIV_DEBUG */
	uint		buf1len;
	uint		buf2len;
	uint		hton_name_len;

	hton_name_len = (uint) strlen(innobase_hton_name);

	DBUG_ENTER("innodb_mutex_show_status");
	DBUG_ASSERT(hton == innodb_hton_ptr);

	mutex_enter(&mutex_list_mutex);

	for (mutex = UT_LIST_GET_FIRST(mutex_list); mutex != NULL;
	     mutex = UT_LIST_GET_NEXT(list, mutex)) {
		if (mutex->count_os_wait == 0) {
			continue;
		}

		if (buf_pool_is_block_mutex(mutex)) {
			block_mutex = mutex;
			block_mutex_oswait_count += mutex->count_os_wait;
			continue;
		}

		buf1len= (uint) my_snprintf(buf1, sizeof(buf1), "%s:%lu",
				     innobase_basename(mutex->cfile_name),
				     (ulong) mutex->cline);
		buf2len= (uint) my_snprintf(buf2, sizeof(buf2), "os_waits=%lu",
				     (ulong) mutex->count_os_wait);

		if (stat_print(thd, innobase_hton_name,
			       hton_name_len, buf1, buf1len,
			       buf2, buf2len)) {
			mutex_exit(&mutex_list_mutex);
			DBUG_RETURN(1);
		}
	}

	if (block_mutex) {
		buf1len = (uint) my_snprintf(buf1, sizeof buf1,
					     "combined %s:%lu",
					     innobase_basename(
						block_mutex->cfile_name),
					     (ulong) block_mutex->cline);
		buf2len = (uint) my_snprintf(buf2, sizeof buf2,
					     "os_waits=%lu",
					     (ulong) block_mutex_oswait_count);

		if (stat_print(thd, innobase_hton_name,
			       hton_name_len, buf1, buf1len,
			       buf2, buf2len)) {
			mutex_exit(&mutex_list_mutex);
			DBUG_RETURN(1);
		}
	}

	mutex_exit(&mutex_list_mutex);

	mutex_enter(&rw_lock_list_mutex);

	for (lock = UT_LIST_GET_FIRST(rw_lock_list); lock != NULL;
	     lock = UT_LIST_GET_NEXT(list, lock)) {
		if (lock->count_os_wait == 0) {
			continue;
		}

		if (buf_pool_is_block_lock(lock)) {
			block_lock = lock;
			block_lock_oswait_count += lock->count_os_wait;
			continue;
		}

		buf1len = my_snprintf(buf1, sizeof buf1, "%s:%lu",
				     innobase_basename(lock->cfile_name),
				     (ulong) lock->cline);
		buf2len = my_snprintf(buf2, sizeof buf2, "os_waits=%lu",
				      (ulong) lock->count_os_wait);

		if (stat_print(thd, innobase_hton_name,
			       hton_name_len, buf1, buf1len,
			       buf2, buf2len)) {
			mutex_exit(&rw_lock_list_mutex);
			DBUG_RETURN(1);
		}
	}

	if (block_lock) {
		buf1len = (uint) my_snprintf(buf1, sizeof buf1,
					     "combined %s:%lu",
					     innobase_basename(
						block_lock->cfile_name),
					     (ulong) block_lock->cline);
		buf2len = (uint) my_snprintf(buf2, sizeof buf2,
					     "os_waits=%lu",
					     (ulong) block_lock_oswait_count);

		if (stat_print(thd, innobase_hton_name,
			       hton_name_len, buf1, buf1len,
			       buf2, buf2len)) {
			mutex_exit(&rw_lock_list_mutex);
			DBUG_RETURN(1);
		}
	}

	mutex_exit(&rw_lock_list_mutex);

#ifdef UNIV_DEBUG
	buf2len = my_snprintf(buf2, sizeof buf2,
			     "count=%lu, spin_waits=%lu, spin_rounds=%lu, "
			     "os_waits=%lu, os_yields=%lu, os_wait_times=%lu",
			      (ulong) rw_lock_count,
			      (ulong) rw_lock_count_spin_loop,
			      (ulong) rw_lock_count_spin_rounds,
			      (ulong) rw_lock_count_os_wait,
			      (ulong) rw_lock_count_os_yield,
			      (ulong) (rw_lock_wait_time / 1000));

	if (stat_print(thd, innobase_hton_name, hton_name_len,
			STRING_WITH_LEN("rw_lock_mutexes"), buf2, buf2len)) {
		DBUG_RETURN(1);
	}
#endif /* UNIV_DEBUG */

	/* Success */
	DBUG_RETURN(0);
}

/************************************************************************//**
Return 0 on success and non-zero on failure. Note: the bool return type
seems to be abused here, should be an int. */
static
bool
innobase_show_status(
/*=================*/
	handlerton*		hton,	/*!< in: the innodb handlerton */
	THD*			thd,	/*!< in: the MySQL query thread
					of the caller */
	stat_print_fn*		stat_print,
	enum ha_stat_type	stat_type)
{
	DBUG_ASSERT(hton == innodb_hton_ptr);

	switch (stat_type) {
	case HA_ENGINE_STATUS:
		/* Non-zero return value means there was an error. */
		return(innodb_show_status(hton, thd, stat_print) != 0);

	case HA_ENGINE_MUTEX:
		/* Non-zero return value means there was an error. */
		return(innodb_mutex_show_status(hton, thd, stat_print) != 0);

	case HA_ENGINE_LOGS:
		/* Not handled */
		break;
	}

	/* Success */
	return(false);
}

/************************************************************************//**
Handling the shared INNOBASE_SHARE structure that is needed to provide table
locking. Register the table name if it doesn't exist in the hash table. */
static
INNOBASE_SHARE*
get_share(
/*======*/
	const char*	table_name)
{
	INNOBASE_SHARE*	share;

	mysql_mutex_lock(&innobase_share_mutex);

	ulint	fold = ut_fold_string(table_name);

	HASH_SEARCH(table_name_hash, innobase_open_tables, fold,
		    INNOBASE_SHARE*, share,
		    ut_ad(share->use_count > 0),
		    !strcmp(share->table_name, table_name));

	if (!share) {

		uint length = (uint) strlen(table_name);

		/* TODO: invoke HASH_MIGRATE if innobase_open_tables
		grows too big */

		share = (INNOBASE_SHARE*) my_malloc(sizeof(*share)+length+1,
			MYF(MY_FAE | MY_ZEROFILL));

		share->table_name = (char*) memcpy(share + 1,
						   table_name, length + 1);

		HASH_INSERT(INNOBASE_SHARE, table_name_hash,
			    innobase_open_tables, fold, share);

		thr_lock_init(&share->lock);

		/* Index translation table initialization */
		share->idx_trans_tbl.index_mapping = NULL;
		share->idx_trans_tbl.index_count = 0;
		share->idx_trans_tbl.array_size = 0;
	}

	share->use_count++;
	mysql_mutex_unlock(&innobase_share_mutex);

	return(share);
}

/************************************************************************//**
Free the shared object that was registered with get_share(). */
static
void
free_share(
/*=======*/
	INNOBASE_SHARE*	share)	/*!< in/own: table share to free */
{
	mysql_mutex_lock(&innobase_share_mutex);

#ifdef UNIV_DEBUG
	INNOBASE_SHARE* share2;
	ulint	fold = ut_fold_string(share->table_name);

	HASH_SEARCH(table_name_hash, innobase_open_tables, fold,
		    INNOBASE_SHARE*, share2,
		    ut_ad(share->use_count > 0),
		    !strcmp(share->table_name, share2->table_name));

	ut_a(share2 == share);
#endif /* UNIV_DEBUG */

	if (!--share->use_count) {
		ulint	fold = ut_fold_string(share->table_name);

		HASH_DELETE(INNOBASE_SHARE, table_name_hash,
			    innobase_open_tables, fold, share);
		thr_lock_delete(&share->lock);

		/* Free any memory from index translation table */
		my_free(share->idx_trans_tbl.index_mapping);

		my_free(share);

		/* TODO: invoke HASH_MIGRATE if innobase_open_tables
		shrinks too much */
	}

	mysql_mutex_unlock(&innobase_share_mutex);
}

/*****************************************************************//**
Converts a MySQL table lock stored in the 'lock' field of the handle to
a proper type before storing pointer to the lock into an array of pointers.
MySQL also calls this if it wants to reset some table locks to a not-locked
state during the processing of an SQL query. An example is that during a
SELECT the read lock is released early on the 'const' tables where we only
fetch one row. MySQL does not call this when it releases all locks at the
end of an SQL statement.
@return	pointer to the next element in the 'to' array */
UNIV_INTERN
THR_LOCK_DATA**
ha_innobase::store_lock(
/*====================*/
	THD*			thd,		/*!< in: user thread handle */
	THR_LOCK_DATA**		to,		/*!< in: pointer to an array
						of pointers to lock structs;
						pointer to the 'lock' field
						of current handle is stored
						next to this array */
	enum thr_lock_type	lock_type)	/*!< in: lock type to store in
						'lock'; this may also be
						TL_IGNORE */
{
	trx_t*		trx;

	/* Note that trx in this function is NOT necessarily prebuilt->trx
	because we call update_thd() later, in ::external_lock()! Failure to
	understand this caused a serious memory corruption bug in 5.1.11. */

	trx = check_trx_exists(thd);

	/* NOTE: MySQL can call this function with lock 'type' TL_IGNORE!
	Be careful to ignore TL_IGNORE if we are going to do something with
	only 'real' locks! */

	/* If no MySQL table is in use, we need to set the isolation level
	of the transaction. */

	if (lock_type != TL_IGNORE
	    && trx->n_mysql_tables_in_use == 0) {
		trx->isolation_level = innobase_map_isolation_level(
			(enum_tx_isolation) thd_tx_isolation(thd));

		if (trx->isolation_level <= TRX_ISO_READ_COMMITTED
		    && trx->global_read_view) {

			/* At low transaction isolation levels we let
			each consistent read set its own snapshot */

			read_view_close_for_mysql(trx);
		}
	}

	DBUG_ASSERT(EQ_CURRENT_THD(thd));
	const bool in_lock_tables = thd_in_lock_tables(thd);
	const uint sql_command = thd_sql_command(thd);

	if (srv_read_only_mode
	    && (sql_command == SQLCOM_UPDATE
		|| sql_command == SQLCOM_INSERT
		|| sql_command == SQLCOM_REPLACE
		|| sql_command == SQLCOM_DROP_TABLE
		|| sql_command == SQLCOM_ALTER_TABLE
		|| sql_command == SQLCOM_OPTIMIZE
		|| sql_command == SQLCOM_CREATE_TABLE
		|| sql_command == SQLCOM_CREATE_INDEX
		|| sql_command == SQLCOM_DROP_INDEX
		|| sql_command == SQLCOM_DELETE)) {

		ib_senderrf(trx->mysql_thd,
			    IB_LOG_LEVEL_WARN, ER_READ_ONLY_MODE);

	} else if (sql_command == SQLCOM_FLUSH
		   && lock_type == TL_READ_NO_INSERT) {

		/* Check for FLUSH TABLES ... WITH READ LOCK */

		/* Note: This call can fail, but there is no way to return
		the error to the caller. We simply ignore it for now here
		and push the error code to the caller where the error is
		detected in the function. */

		dberr_t	err = row_quiesce_set_state(
			prebuilt->table, QUIESCE_START, trx);

		ut_a(err == DB_SUCCESS || err == DB_UNSUPPORTED);

		if (trx->isolation_level == TRX_ISO_SERIALIZABLE) {
			prebuilt->select_lock_type = LOCK_S;
			prebuilt->stored_select_lock_type = LOCK_S;
		} else {
			prebuilt->select_lock_type = LOCK_NONE;
			prebuilt->stored_select_lock_type = LOCK_NONE;
		}

	/* Check for DROP TABLE */
	} else if (sql_command == SQLCOM_DROP_TABLE) {

		/* MySQL calls this function in DROP TABLE though this table
		handle may belong to another thd that is running a query. Let
		us in that case skip any changes to the prebuilt struct. */

	/* Check for LOCK TABLE t1,...,tn WITH SHARED LOCKS */
	} else if ((lock_type == TL_READ && in_lock_tables)
		   || (lock_type == TL_READ_HIGH_PRIORITY && in_lock_tables)
		   || lock_type == TL_READ_WITH_SHARED_LOCKS
		   || lock_type == TL_READ_NO_INSERT
		   || (lock_type != TL_IGNORE
		       && sql_command != SQLCOM_SELECT)) {

		/* The OR cases above are in this order:
		1) MySQL is doing LOCK TABLES ... READ LOCAL, or we
		are processing a stored procedure or function, or
		2) (we do not know when TL_READ_HIGH_PRIORITY is used), or
		3) this is a SELECT ... IN SHARE MODE, or
		4) we are doing a complex SQL statement like
		INSERT INTO ... SELECT ... and the logical logging (MySQL
		binlog) requires the use of a locking read, or
		MySQL is doing LOCK TABLES ... READ.
		5) we let InnoDB do locking reads for all SQL statements that
		are not simple SELECTs; note that select_lock_type in this
		case may get strengthened in ::external_lock() to LOCK_X.
		Note that we MUST use a locking read in all data modifying
		SQL statements, because otherwise the execution would not be
		serializable, and also the results from the update could be
		unexpected if an obsolete consistent read view would be
		used. */

		/* Use consistent read for checksum table */

		if (sql_command == SQLCOM_CHECKSUM
		    || ((srv_locks_unsafe_for_binlog
			|| trx->isolation_level <= TRX_ISO_READ_COMMITTED)
			&& trx->isolation_level != TRX_ISO_SERIALIZABLE
			&& (lock_type == TL_READ
			    || lock_type == TL_READ_NO_INSERT)
			&& (sql_command == SQLCOM_INSERT_SELECT
			    || sql_command == SQLCOM_REPLACE_SELECT
			    || sql_command == SQLCOM_UPDATE
			    || sql_command == SQLCOM_CREATE_TABLE))) {

			/* If we either have innobase_locks_unsafe_for_binlog
			option set or this session is using READ COMMITTED
			isolation level and isolation level of the transaction
			is not set to serializable and MySQL is doing
			INSERT INTO...SELECT or REPLACE INTO...SELECT
			or UPDATE ... = (SELECT ...) or CREATE  ...
			SELECT... without FOR UPDATE or IN SHARE
			MODE in select, then we use consistent read
			for select. */

			prebuilt->select_lock_type = LOCK_NONE;
			prebuilt->stored_select_lock_type = LOCK_NONE;
		} else {
			prebuilt->select_lock_type = LOCK_S;
			prebuilt->stored_select_lock_type = LOCK_S;
		}

	} else if (lock_type != TL_IGNORE) {

		/* We set possible LOCK_X value in external_lock, not yet
		here even if this would be SELECT ... FOR UPDATE */

		prebuilt->select_lock_type = LOCK_NONE;
		prebuilt->stored_select_lock_type = LOCK_NONE;
	}

	if (lock_type != TL_IGNORE && lock.type == TL_UNLOCK) {

		/* Starting from 5.0.7, we weaken also the table locks
		set at the start of a MySQL stored procedure call, just like
		we weaken the locks set at the start of an SQL statement.
		MySQL does set in_lock_tables TRUE there, but in reality
		we do not need table locks to make the execution of a
		single transaction stored procedure call deterministic
		(if it does not use a consistent read). */

		if (lock_type == TL_READ
		    && sql_command == SQLCOM_LOCK_TABLES) {
			/* We come here if MySQL is processing LOCK TABLES
			... READ LOCAL. MyISAM under that table lock type
			reads the table as it was at the time the lock was
			granted (new inserts are allowed, but not seen by the
			reader). To get a similar effect on an InnoDB table,
			we must use LOCK TABLES ... READ. We convert the lock
			type here, so that for InnoDB, READ LOCAL is
			equivalent to READ. This will change the InnoDB
			behavior in mysqldump, so that dumps of InnoDB tables
			are consistent with dumps of MyISAM tables. */

			lock_type = TL_READ_NO_INSERT;
		}

		/* If we are not doing a LOCK TABLE, DISCARD/IMPORT
		TABLESPACE or TRUNCATE TABLE then allow multiple
		writers. Note that ALTER TABLE uses a TL_WRITE_ALLOW_READ
		< TL_WRITE_CONCURRENT_INSERT.

		We especially allow multiple writers if MySQL is at the
		start of a stored procedure call (SQLCOM_CALL) or a
		stored function call (MySQL does have in_lock_tables
		TRUE there). */

		if ((lock_type >= TL_WRITE_CONCURRENT_INSERT
		     && lock_type <= TL_WRITE)
		    && !(in_lock_tables
			 && sql_command == SQLCOM_LOCK_TABLES)
		    && !thd_tablespace_op(thd)
		    && sql_command != SQLCOM_TRUNCATE
		    && sql_command != SQLCOM_OPTIMIZE
		    && sql_command != SQLCOM_CREATE_TABLE) {

			lock_type = TL_WRITE_ALLOW_WRITE;
		}

		/* In queries of type INSERT INTO t1 SELECT ... FROM t2 ...
		MySQL would use the lock TL_READ_NO_INSERT on t2, and that
		would conflict with TL_WRITE_ALLOW_WRITE, blocking all inserts
		to t2. Convert the lock to a normal read lock to allow
		concurrent inserts to t2.

		We especially allow concurrent inserts if MySQL is at the
		start of a stored procedure call (SQLCOM_CALL)
		(MySQL does have thd_in_lock_tables() TRUE there). */

		if (lock_type == TL_READ_NO_INSERT
		    && sql_command != SQLCOM_LOCK_TABLES) {

			lock_type = TL_READ;
		}

		lock.type = lock_type;
	}

	*to++= &lock;

	if (!trx_is_started(trx)
	    && (prebuilt->select_lock_type != LOCK_NONE
	        || prebuilt->stored_select_lock_type != LOCK_NONE)) {

		++trx->will_lock;
	}

	return(to);
}

/*********************************************************************//**
Read the next autoinc value. Acquire the relevant locks before reading
the AUTOINC value. If SUCCESS then the table AUTOINC mutex will be locked
on return and all relevant locks acquired.
@return	DB_SUCCESS or error code */
UNIV_INTERN
dberr_t
ha_innobase::innobase_get_autoinc(
/*==============================*/
	ulonglong*	value)		/*!< out: autoinc value */
{
	*value = 0;

	prebuilt->autoinc_error = innobase_lock_autoinc();

	if (prebuilt->autoinc_error == DB_SUCCESS) {

		/* Determine the first value of the interval */
		*value = dict_table_autoinc_read(prebuilt->table);

		/* It should have been initialized during open. */
		if (*value == 0) {
			prebuilt->autoinc_error = DB_UNSUPPORTED;
			dict_table_autoinc_unlock(prebuilt->table);
		}
	}

	return(prebuilt->autoinc_error);
}

/*******************************************************************//**
This function reads the global auto-inc counter. It doesn't use the
AUTOINC lock even if the lock mode is set to TRADITIONAL.
@return	the autoinc value */
UNIV_INTERN
ulonglong
ha_innobase::innobase_peek_autoinc(void)
/*====================================*/
{
	ulonglong	auto_inc;
	dict_table_t*	innodb_table;

	ut_a(prebuilt != NULL);
	ut_a(prebuilt->table != NULL);

	innodb_table = prebuilt->table;

	dict_table_autoinc_lock(innodb_table);

	auto_inc = dict_table_autoinc_read(innodb_table);

	if (auto_inc == 0) {
		ut_print_timestamp(stderr);
		fprintf(stderr, "  InnoDB: AUTOINC next value generation "
			"is disabled for '%s'\n", innodb_table->name);
	}

	dict_table_autoinc_unlock(innodb_table);

	return(auto_inc);
}

/*********************************************************************//**
Returns the value of the auto-inc counter in *first_value and ~0 on failure. */
UNIV_INTERN
void
ha_innobase::get_auto_increment(
/*============================*/
	ulonglong	offset,			/*!< in: table autoinc offset */
	ulonglong	increment,		/*!< in: table autoinc
						increment */
	ulonglong	nb_desired_values,	/*!< in: number of values
						reqd */
	ulonglong*	first_value,		/*!< out: the autoinc value */
	ulonglong*	nb_reserved_values)	/*!< out: count of reserved
						values */
{
	trx_t*		trx;
	dberr_t		error;
	ulonglong	autoinc = 0;

	/* Prepare prebuilt->trx in the table handle */
	update_thd(ha_thd());

	error = innobase_get_autoinc(&autoinc);

	if (error != DB_SUCCESS) {
		*first_value = (~(ulonglong) 0);
		return;
	}

	/* This is a hack, since nb_desired_values seems to be accurate only
	for the first call to get_auto_increment() for multi-row INSERT and
	meaningless for other statements e.g, LOAD etc. Subsequent calls to
	this method for the same statement results in different values which
	don't make sense. Therefore we store the value the first time we are
	called and count down from that as rows are written (see write_row()).
	*/

	trx = prebuilt->trx;

	/* Note: We can't rely on *first_value since some MySQL engines,
	in particular the partition engine, don't initialize it to 0 when
	invoking this method. So we are not sure if it's guaranteed to
	be 0 or not. */

	/* We need the upper limit of the col type to check for
	whether we update the table autoinc counter or not. */
	ulonglong	col_max_value = innobase_get_int_col_max_value(
		table->next_number_field);

	/* Called for the first time ? */
	if (trx->n_autoinc_rows == 0) {

		trx->n_autoinc_rows = (ulint) nb_desired_values;

		/* It's possible for nb_desired_values to be 0:
		e.g., INSERT INTO T1(C) SELECT C FROM T2; */
		if (nb_desired_values == 0) {

			trx->n_autoinc_rows = 1;
		}

		set_if_bigger(*first_value, autoinc);
	/* Not in the middle of a mult-row INSERT. */
	} else if (prebuilt->autoinc_last_value == 0) {
		set_if_bigger(*first_value, autoinc);
	/* Check for -ve values. */
	} else if (*first_value > col_max_value && trx->n_autoinc_rows > 0) {
		/* Set to next logical value. */
		ut_a(autoinc > trx->n_autoinc_rows);
		*first_value = (autoinc - trx->n_autoinc_rows) - 1;
	}

	*nb_reserved_values = trx->n_autoinc_rows;

	/* With old style AUTOINC locking we only update the table's
	AUTOINC counter after attempting to insert the row. */
	if (innobase_autoinc_lock_mode != AUTOINC_OLD_STYLE_LOCKING) {
		ulonglong	current;
		ulonglong	next_value;

		current = *first_value > col_max_value ? autoinc : *first_value;

		/* Compute the last value in the interval */
		next_value = innobase_next_autoinc(
			current, *nb_reserved_values, increment, offset,
			col_max_value);

		prebuilt->autoinc_last_value = next_value;

		if (prebuilt->autoinc_last_value < *first_value) {
			*first_value = (~(ulonglong) 0);
		} else {
			/* Update the table autoinc variable */
			dict_table_autoinc_update_if_greater(
				prebuilt->table, prebuilt->autoinc_last_value);
		}
	} else {
		/* This will force write_row() into attempting an update
		of the table's AUTOINC counter. */
		prebuilt->autoinc_last_value = 0;
	}

	/* The increment to be used to increase the AUTOINC value, we use
	this in write_row() and update_row() to increase the autoinc counter
	for columns that are filled by the user. We need the offset and
	the increment. */
	prebuilt->autoinc_offset = offset;
	prebuilt->autoinc_increment = increment;

	dict_table_autoinc_unlock(prebuilt->table);
}

/*******************************************************************//**
Reset the auto-increment counter to the given value, i.e. the next row
inserted will get the given value. This is called e.g. after TRUNCATE
is emulated by doing a 'DELETE FROM t'. HA_ERR_WRONG_COMMAND is
returned by storage engines that don't support this operation.
@return	0 or error code */
UNIV_INTERN
int
ha_innobase::reset_auto_increment(
/*==============================*/
	ulonglong	value)		/*!< in: new value for table autoinc */
{
	DBUG_ENTER("ha_innobase::reset_auto_increment");

	dberr_t	error;

	update_thd(ha_thd());

	error = row_lock_table_autoinc_for_mysql(prebuilt);

	if (error != DB_SUCCESS) {
		DBUG_RETURN(convert_error_code_to_mysql(
				    error, prebuilt->table->flags, user_thd));
	}

	/* The next value can never be 0. */
	if (value == 0) {
		value = 1;
	}

	innobase_reset_autoinc(value);

	DBUG_RETURN(0);
}

/*******************************************************************//**
See comment in handler.cc */
UNIV_INTERN
bool
ha_innobase::get_error_message(
/*===========================*/
	int	error,
	String*	buf)
{
	trx_t*	trx = check_trx_exists(ha_thd());

	buf->copy(trx->detailed_error, (uint) strlen(trx->detailed_error),
		system_charset_info);

	return(FALSE);
}

/*******************************************************************//**
  Retrieves the names of the table and the key for which there was a
  duplicate entry in the case of HA_ERR_FOREIGN_DUPLICATE_KEY.

  If any of the names is not available, then this method will return
  false and will not change any of child_table_name or child_key_name.

  @param child_table_name[out]    Table name
  @param child_table_name_len[in] Table name buffer size
  @param child_key_name[out]      Key name
  @param child_key_name_len[in]   Key name buffer size

  @retval  true                  table and key names were available
                                 and were written into the corresponding
                                 out parameters.
  @retval  false                 table and key names were not available,
                                 the out parameters were not touched.
*/
bool
ha_innobase::get_foreign_dup_key(
/*=============================*/
	char*	child_table_name,
	uint	child_table_name_len,
	char*	child_key_name,
	uint	child_key_name_len)
{
	const dict_index_t*	err_index;

	ut_a(prebuilt->trx != NULL);
	ut_a(prebuilt->trx->magic_n == TRX_MAGIC_N);

	err_index = trx_get_error_info(prebuilt->trx);

	if (err_index == NULL) {
		return(false);
	}
	/* else */

	/* copy table name (and convert from filename-safe encoding to
	system_charset_info) */
	char*	p;
	p = strchr(err_index->table->name, '/');
	/* strip ".../" prefix if any */
	if (p != NULL) {
		p++;
	} else {
		p = err_index->table->name;
	}
	uint	len;
	len = filename_to_tablename(p, child_table_name, child_table_name_len);
	child_table_name[len] = '\0';

	/* copy index name */
	ut_snprintf(child_key_name, child_key_name_len, "%s", err_index->name);

	return(true);
}

/*******************************************************************//**
Compares two 'refs'. A 'ref' is the (internal) primary key value of the row.
If there is no explicitly declared non-null unique key or a primary key, then
InnoDB internally uses the row id as the primary key.
@return	< 0 if ref1 < ref2, 0 if equal, else > 0 */
UNIV_INTERN
int
ha_innobase::cmp_ref(
/*=================*/
	const uchar*	ref1,	/*!< in: an (internal) primary key value in the
				MySQL key value format */
	const uchar*	ref2)	/*!< in: an (internal) primary key value in the
				MySQL key value format */
{
	enum_field_types mysql_type;
	Field*		field;
	KEY_PART_INFO*	key_part;
	KEY_PART_INFO*	key_part_end;
	uint		len1;
	uint		len2;
	int		result;

	if (prebuilt->clust_index_was_generated) {
		/* The 'ref' is an InnoDB row id */

		return(memcmp(ref1, ref2, DATA_ROW_ID_LEN));
	}

	/* Do a type-aware comparison of primary key fields. PK fields
	are always NOT NULL, so no checks for NULL are performed. */

	key_part = table->key_info[table->s->primary_key].key_part;

	key_part_end = key_part
			+ table->key_info[table->s->primary_key].user_defined_key_parts;

	for (; key_part != key_part_end; ++key_part) {
		field = key_part->field;
		mysql_type = field->type();

		if (mysql_type == MYSQL_TYPE_TINY_BLOB
			|| mysql_type == MYSQL_TYPE_MEDIUM_BLOB
			|| mysql_type == MYSQL_TYPE_BLOB
			|| mysql_type == MYSQL_TYPE_LONG_BLOB) {

			/* In the MySQL key value format, a column prefix of
			a BLOB is preceded by a 2-byte length field */

			len1 = innobase_read_from_2_little_endian(ref1);
			len2 = innobase_read_from_2_little_endian(ref2);

			ref1 += 2;
			ref2 += 2;
			result = ((Field_blob*) field)->cmp(
				ref1, len1, ref2, len2);
		} else {
			result = field->key_cmp(ref1, ref2);
		}

		if (result) {

			return(result);
		}

		ref1 += key_part->store_length;
		ref2 += key_part->store_length;
	}

	return(0);
}

/*******************************************************************//**
Ask InnoDB if a query to a table can be cached.
@return	TRUE if query caching of the table is permitted */
UNIV_INTERN
my_bool
ha_innobase::register_query_cache_table(
/*====================================*/
	THD*		thd,		/*!< in: user thread handle */
	char*		table_key,	/*!< in: normalized path to the  
					table */
	uint		key_length,	/*!< in: length of the normalized
					path to the table */
	qc_engine_callback*
			call_back,	/*!< out: pointer to function for
					checking if query caching
					is permitted */
	ulonglong	*engine_data)	/*!< in/out: data to call_back */
{
	*call_back = innobase_query_caching_of_table_permitted;
	*engine_data = 0;
	return(innobase_query_caching_of_table_permitted(thd, table_key,
							 key_length,
							 engine_data));
}

/*******************************************************************//**
Get the bin log name. */
UNIV_INTERN
const char*
ha_innobase::get_mysql_bin_log_name()
/*=================================*/
{
	return(trx_sys_mysql_bin_log_name);
}

/*******************************************************************//**
Get the bin log offset (or file position). */
UNIV_INTERN
ulonglong
ha_innobase::get_mysql_bin_log_pos()
/*================================*/
{
	/* trx... is ib_int64_t, which is a typedef for a 64-bit integer
	(__int64 or longlong) so it's ok to cast it to ulonglong. */

	return(trx_sys_mysql_bin_log_pos);
}

/******************************************************************//**
This function is used to find the storage length in bytes of the first n
characters for prefix indexes using a multibyte character set. The function
finds charset information and returns length of prefix_len characters in the
index field in bytes.
@return	number of bytes occupied by the first n characters */
UNIV_INTERN
ulint
innobase_get_at_most_n_mbchars(
/*===========================*/
	ulint charset_id,	/*!< in: character set id */
	ulint prefix_len,	/*!< in: prefix length in bytes of the index
				(this has to be divided by mbmaxlen to get the
				number of CHARACTERS n in the prefix) */
	ulint data_len,		/*!< in: length of the string in bytes */
	const char* str)	/*!< in: character string */
{
	ulint char_length;	/*!< character length in bytes */
	ulint n_chars;		/*!< number of characters in prefix */
	CHARSET_INFO* charset;	/*!< charset used in the field */

	charset = get_charset((uint) charset_id, MYF(MY_WME));

	ut_ad(charset);
	ut_ad(charset->mbmaxlen);

	/* Calculate how many characters at most the prefix index contains */

	n_chars = prefix_len / charset->mbmaxlen;

	/* If the charset is multi-byte, then we must find the length of the
	first at most n chars in the string. If the string contains less
	characters than n, then we return the length to the end of the last
	character. */

	if (charset->mbmaxlen > 1) {
		/* my_charpos() returns the byte length of the first n_chars
		characters, or a value bigger than the length of str, if
		there were not enough full characters in str.

		Why does the code below work:
		Suppose that we are looking for n UTF-8 characters.

		1) If the string is long enough, then the prefix contains at
		least n complete UTF-8 characters + maybe some extra
		characters + an incomplete UTF-8 character. No problem in
		this case. The function returns the pointer to the
		end of the nth character.

		2) If the string is not long enough, then the string contains
		the complete value of a column, that is, only complete UTF-8
		characters, and we can store in the column prefix index the
		whole string. */

		char_length = my_charpos(charset, str,
						str + data_len, (int) n_chars);
		if (char_length > data_len) {
			char_length = data_len;
		}
	} else {
		if (data_len < prefix_len) {
			char_length = data_len;
		} else {
			char_length = prefix_len;
		}
	}

	return(char_length);
}

/*******************************************************************//**
This function is used to prepare an X/Open XA distributed transaction.
@return	0 or error number */
static
int
innobase_xa_prepare(
/*================*/
	handlerton*	hton,		/*!< in: InnoDB handlerton */
	THD*		thd,		/*!< in: handle to the MySQL thread of
					the user whose XA transaction should
					be prepared */
	bool		prepare_trx)	/*!< in: true - prepare transaction
					false - the current SQL statement
					ended */
{
	int		error = 0;
	trx_t*		trx = check_trx_exists(thd);

	DBUG_ASSERT(hton == innodb_hton_ptr);

	/* we use support_xa value as it was seen at transaction start
	time, not the current session variable value. Any possible changes
	to the session variable take effect only in the next transaction */
	if (!trx->support_xa) {

		return(0);
	}

	thd_get_xid(thd, (MYSQL_XID*) &trx->xid);

	/* Release a possible FIFO ticket and search latch. Since we will
	reserve the trx_sys->mutex, we have to release the search system
	latch first to obey the latching order. */

	trx_search_latch_release_if_reserved(trx);

	innobase_srv_conc_force_exit_innodb(trx);

	if (!trx_is_registered_for_2pc(trx) && trx_is_started(trx)) {

		sql_print_error("Transaction not registered for MySQL 2PC, "
				"but transaction is active");
	}

	if (prepare_trx
	    || (!thd_test_options(thd, OPTION_NOT_AUTOCOMMIT | OPTION_BEGIN))) {

		/* We were instructed to prepare the whole transaction, or
		this is an SQL statement end and autocommit is on */

		ut_ad(trx_is_registered_for_2pc(trx));

		trx_prepare_for_mysql(trx);

		error = 0;
	} else {
		/* We just mark the SQL statement ended and do not do a
		transaction prepare */

		/* If we had reserved the auto-inc lock for some
		table in this SQL statement we release it now */

		lock_unlock_table_autoinc(trx);

		/* Store the current undo_no of the transaction so that we
		know where to roll back if we have to roll back the next
		SQL statement */

		trx_mark_sql_stat_end(trx);
	}

	/* Tell the InnoDB server that there might be work for utility
	threads: */

	srv_active_wake_master_thread();

	if (thd_sql_command(thd) != SQLCOM_XA_PREPARE
	    && (prepare_trx
		|| !thd_test_options(
			thd, OPTION_NOT_AUTOCOMMIT | OPTION_BEGIN))) {

		/* For ibbackup to work the order of transactions in binlog
		and InnoDB must be the same. Consider the situation

		  thread1> prepare; write to binlog; ...
			  <context switch>
		  thread2> prepare; write to binlog; commit
		  thread1>			     ... commit

                The server guarantees that writes to the binary log
                and commits are in the same order, so we do not have
                to handle this case. */
	}

	return(error);
}

/*******************************************************************//**
This function is used to recover X/Open XA distributed transactions.
@return	number of prepared transactions stored in xid_list */
static
int
innobase_xa_recover(
/*================*/
	handlerton*	hton,	/*!< in: InnoDB handlerton */
	XID*		xid_list,/*!< in/out: prepared transactions */
	uint		len)	/*!< in: number of slots in xid_list */
{
	DBUG_ASSERT(hton == innodb_hton_ptr);

	if (len == 0 || xid_list == NULL) {

		return(0);
	}

	return(trx_recover_for_mysql(xid_list, len));
}

/*******************************************************************//**
This function is used to commit one X/Open XA distributed transaction
which is in the prepared state
@return	0 or error number */
static
int
innobase_commit_by_xid(
/*===================*/
	handlerton*	hton,
	XID*		xid)	/*!< in: X/Open XA transaction identification */
{
	trx_t*	trx;

	DBUG_ASSERT(hton == innodb_hton_ptr);

	trx = trx_get_trx_by_xid(xid);

	if (trx) {
		innobase_commit_low(trx);
		trx_free_for_background(trx);
		return(XA_OK);
	} else {
		return(XAER_NOTA);
	}
}

/*******************************************************************//**
This function is used to rollback one X/Open XA distributed transaction
which is in the prepared state
@return	0 or error number */
static
int
innobase_rollback_by_xid(
/*=====================*/
	handlerton*	hton,	/*!< in: InnoDB handlerton */
	XID*		xid)	/*!< in: X/Open XA transaction
				identification */
{
	trx_t*	trx;

	DBUG_ASSERT(hton == innodb_hton_ptr);

	trx = trx_get_trx_by_xid(xid);

	if (trx) {
		int	ret = innobase_rollback_trx(trx);
		trx_free_for_background(trx);
		return(ret);
	} else {
		return(XAER_NOTA);
	}
}

/*******************************************************************//**
Create a consistent view for a cursor based on current transaction
which is created if the corresponding MySQL thread still lacks one.
This consistent view is then used inside of MySQL when accessing records
using a cursor.
@return	pointer to cursor view or NULL */
static
void*
innobase_create_cursor_view(
/*========================*/
	handlerton*	hton,	/*!< in: innobase hton */
	THD*		thd)	/*!< in: user thread handle */
{
	DBUG_ASSERT(hton == innodb_hton_ptr);

	return(read_cursor_view_create_for_mysql(check_trx_exists(thd)));
}

/*******************************************************************//**
Close the given consistent cursor view of a transaction and restore
global read view to a transaction read view. Transaction is created if the
corresponding MySQL thread still lacks one. */
static
void
innobase_close_cursor_view(
/*=======================*/
	handlerton*	hton,	/*!< in: innobase hton */
	THD*		thd,	/*!< in: user thread handle */
	void*		curview)/*!< in: Consistent read view to be closed */
{
	DBUG_ASSERT(hton == innodb_hton_ptr);

	read_cursor_view_close_for_mysql(check_trx_exists(thd),
					 (cursor_view_t*) curview);
}

/*******************************************************************//**
Set the given consistent cursor view to a transaction which is created
if the corresponding MySQL thread still lacks one. If the given
consistent cursor view is NULL global read view of a transaction is
restored to a transaction read view. */
static
void
innobase_set_cursor_view(
/*=====================*/
	handlerton*	hton,	/*!< in: innobase hton */
	THD*		thd,	/*!< in: user thread handle */
	void*		curview)/*!< in: Consistent cursor view to be set */
{
	DBUG_ASSERT(hton == innodb_hton_ptr);

	read_cursor_set_for_mysql(check_trx_exists(thd),
				  (cursor_view_t*) curview);
}

/*******************************************************************//**
*/
UNIV_INTERN
bool
ha_innobase::check_if_incompatible_data(
/*====================================*/
	HA_CREATE_INFO*	info,
	uint		table_changes)
{
	innobase_copy_frm_flags_from_create_info(prebuilt->table, info);

	if (table_changes != IS_EQUAL_YES) {

		return(COMPATIBLE_DATA_NO);
	}

	/* Check that auto_increment value was not changed */
	if ((info->used_fields & HA_CREATE_USED_AUTO) &&
		info->auto_increment_value != 0) {

		return(COMPATIBLE_DATA_NO);
	}

	/* Check that row format didn't change */
	if ((info->used_fields & HA_CREATE_USED_ROW_FORMAT)
	    && info->row_type != get_row_type()) {

		return(COMPATIBLE_DATA_NO);
	}

	/* Specifying KEY_BLOCK_SIZE requests a rebuild of the table. */
	if (info->used_fields & HA_CREATE_USED_KEY_BLOCK_SIZE) {
		return(COMPATIBLE_DATA_NO);
	}

	return(COMPATIBLE_DATA_YES);
}

/****************************************************************//**
Update the system variable innodb_io_capacity_max using the "saved"
value. This function is registered as a callback with MySQL. */
static
void
innodb_io_capacity_max_update(
/*===========================*/
	THD*				thd,	/*!< in: thread handle */
	struct st_mysql_sys_var*	var,	/*!< in: pointer to
						system variable */
	void*				var_ptr,/*!< out: where the
						formal string goes */
	const void*			save)	/*!< in: immediate result
						from check function */
{
	ulong	in_val = *static_cast<const ulong*>(save);
	if (in_val < srv_io_capacity) {
		in_val = srv_io_capacity;
		push_warning_printf(thd, Sql_condition::SL_WARNING,
				    ER_WRONG_ARGUMENTS,
				    "innodb_io_capacity_max cannot be"
				    " set lower than innodb_io_capacity.");
		push_warning_printf(thd, Sql_condition::SL_WARNING,
				    ER_WRONG_ARGUMENTS,
				    "Setting innodb_io_capacity_max to %lu",
				    srv_io_capacity);
	}

	srv_max_io_capacity = in_val;
}

/****************************************************************//**
Update the system variable innodb_io_capacity using the "saved"
value. This function is registered as a callback with MySQL. */
static
void
innodb_io_capacity_update(
/*======================*/
	THD*				thd,	/*!< in: thread handle */
	struct st_mysql_sys_var*	var,	/*!< in: pointer to
						system variable */
	void*				var_ptr,/*!< out: where the
						formal string goes */
	const void*			save)	/*!< in: immediate result
						from check function */
{
	ulong	in_val = *static_cast<const ulong*>(save);
	if (in_val > srv_max_io_capacity) {
		in_val = srv_max_io_capacity;
		push_warning_printf(thd, Sql_condition::SL_WARNING,
				    ER_WRONG_ARGUMENTS,
				    "innodb_io_capacity cannot be set"
				    " higher than innodb_io_capacity_max.");
		push_warning_printf(thd, Sql_condition::SL_WARNING,
				    ER_WRONG_ARGUMENTS,
				    "Setting innodb_io_capacity to %lu",
				    srv_max_io_capacity);
	}

	srv_io_capacity = in_val;
}

/****************************************************************//**
Update the system variable innodb_max_dirty_pages_pct using the "saved"
value. This function is registered as a callback with MySQL. */
static
void
innodb_max_dirty_pages_pct_update(
/*==============================*/
	THD*				thd,	/*!< in: thread handle */
	struct st_mysql_sys_var*	var,	/*!< in: pointer to
						system variable */
	void*				var_ptr,/*!< out: where the
						formal string goes */
	const void*			save)	/*!< in: immediate result
						from check function */
{
	ulong	in_val = *static_cast<const ulong*>(save);
	if (in_val < srv_max_dirty_pages_pct_lwm) {
		push_warning_printf(thd, Sql_condition::SL_WARNING,
				    ER_WRONG_ARGUMENTS,
				    "innodb_max_dirty_pages_pct cannot be"
				    " set lower than"
				    " innodb_max_dirty_pages_pct_lwm.");
		push_warning_printf(thd, Sql_condition::SL_WARNING,
				    ER_WRONG_ARGUMENTS,
				    "Lowering"
				    " innodb_max_dirty_page_pct_lwm to %lu",
				    in_val);

		srv_max_dirty_pages_pct_lwm = in_val;
	}

	srv_max_buf_pool_modified_pct = in_val;
}

/****************************************************************//**
Update the system variable innodb_max_dirty_pages_pct_lwm using the
"saved" value. This function is registered as a callback with MySQL. */
static
void
innodb_max_dirty_pages_pct_lwm_update(
/*==================================*/
	THD*				thd,	/*!< in: thread handle */
	struct st_mysql_sys_var*	var,	/*!< in: pointer to
						system variable */
	void*				var_ptr,/*!< out: where the
						formal string goes */
	const void*			save)	/*!< in: immediate result
						from check function */
{
	ulong	in_val = *static_cast<const ulong*>(save);
	if (in_val > srv_max_buf_pool_modified_pct) {
		in_val = srv_max_buf_pool_modified_pct;
		push_warning_printf(thd, Sql_condition::SL_WARNING,
				    ER_WRONG_ARGUMENTS,
				    "innodb_max_dirty_pages_pct_lwm"
				    " cannot be set higher than"
				    " innodb_max_dirty_pages_pct.");
		push_warning_printf(thd, Sql_condition::SL_WARNING,
				    ER_WRONG_ARGUMENTS,
				    "Setting innodb_max_dirty_page_pct_lwm"
				    " to %lu",
				    in_val);
	}

	srv_max_dirty_pages_pct_lwm = in_val;
}

/************************************************************//**
Validate the file format name and return its corresponding id.
@return	valid file format id */
static
uint
innobase_file_format_name_lookup(
/*=============================*/
	const char*	format_name)	/*!< in: pointer to file format name */
{
	char*	endp;
	uint	format_id;

	ut_a(format_name != NULL);

	/* The format name can contain the format id itself instead of
	the name and we check for that. */
	format_id = (uint) strtoul(format_name, &endp, 10);

	/* Check for valid parse. */
	if (*endp == '\0' && *format_name != '\0') {

		if (format_id <= UNIV_FORMAT_MAX) {

			return(format_id);
		}
	} else {

		for (format_id = 0; format_id <= UNIV_FORMAT_MAX;
		     format_id++) {
			const char*	name;

			name = trx_sys_file_format_id_to_name(format_id);

			if (!innobase_strcasecmp(format_name, name)) {

				return(format_id);
			}
		}
	}

	return(UNIV_FORMAT_MAX + 1);
}

/************************************************************//**
Validate the file format check config parameters, as a side effect it
sets the srv_max_file_format_at_startup variable.
@return the format_id if valid config value, otherwise, return -1 */
static
int
innobase_file_format_validate_and_set(
/*==================================*/
	const char*	format_max)	/*!< in: parameter value */
{
	uint		format_id;

	format_id = innobase_file_format_name_lookup(format_max);

	if (format_id < UNIV_FORMAT_MAX + 1) {
		srv_max_file_format_at_startup = format_id;

		return((int) format_id);
	} else {
		return(-1);
	}
}

/*************************************************************//**
Check if it is a valid file format. This function is registered as
a callback with MySQL.
@return	0 for valid file format */
static
int
innodb_file_format_name_validate(
/*=============================*/
	THD*				thd,	/*!< in: thread handle */
	struct st_mysql_sys_var*	var,	/*!< in: pointer to system
						variable */
	void*				save,	/*!< out: immediate result
						for update function */
	struct st_mysql_value*		value)	/*!< in: incoming string */
{
	const char*	file_format_input;
	char		buff[STRING_BUFFER_USUAL_SIZE];
	int		len = sizeof(buff);

	ut_a(save != NULL);
	ut_a(value != NULL);

	file_format_input = value->val_str(value, buff, &len);

	if (file_format_input != NULL) {
		uint	format_id;

		format_id = innobase_file_format_name_lookup(
			file_format_input);

		if (format_id <= UNIV_FORMAT_MAX) {

			/* Save a pointer to the name in the
			'file_format_name_map' constant array. */
			*static_cast<const char**>(save) =
			    trx_sys_file_format_id_to_name(format_id);

			return(0);
		}
	}

	*static_cast<const char**>(save) = NULL;
	return(1);
}

/****************************************************************//**
Update the system variable innodb_file_format using the "saved"
value. This function is registered as a callback with MySQL. */
static
void
innodb_file_format_name_update(
/*===========================*/
	THD*				thd,		/*!< in: thread handle */
	struct st_mysql_sys_var*	var,		/*!< in: pointer to
							system variable */
	void*				var_ptr,	/*!< out: where the
							formal string goes */
	const void*			save)		/*!< in: immediate result
							from check function */
{
	const char* format_name;

	ut_a(var_ptr != NULL);
	ut_a(save != NULL);

	format_name = *static_cast<const char*const*>(save);

	if (format_name) {
		uint	format_id;

		format_id = innobase_file_format_name_lookup(format_name);

		if (format_id <= UNIV_FORMAT_MAX) {
			srv_file_format = format_id;
		}
	}

	*static_cast<const char**>(var_ptr)
		= trx_sys_file_format_id_to_name(srv_file_format);
}

/*************************************************************//**
Check if valid argument to innodb_file_format_max. This function
is registered as a callback with MySQL.
@return	0 for valid file format */
static
int
innodb_file_format_max_validate(
/*============================*/
	THD*				thd,	/*!< in: thread handle */
	struct st_mysql_sys_var*	var,	/*!< in: pointer to system
						variable */
	void*				save,	/*!< out: immediate result
						for update function */
	struct st_mysql_value*		value)	/*!< in: incoming string */
{
	const char*	file_format_input;
	char		buff[STRING_BUFFER_USUAL_SIZE];
	int		len = sizeof(buff);
	int		format_id;

	ut_a(save != NULL);
	ut_a(value != NULL);

	file_format_input = value->val_str(value, buff, &len);

	if (file_format_input != NULL) {

		format_id = innobase_file_format_validate_and_set(
			file_format_input);

		if (format_id >= 0) {
			/* Save a pointer to the name in the
			'file_format_name_map' constant array. */
			*static_cast<const char**>(save) =
			    trx_sys_file_format_id_to_name(
						(uint) format_id);

			return(0);

		} else {
			push_warning_printf(thd,
			  Sql_condition::SL_WARNING,
			  ER_WRONG_ARGUMENTS,
			  "InnoDB: invalid innodb_file_format_max "
			  "value; can be any format up to %s "
			  "or equivalent id of %d",
			  trx_sys_file_format_id_to_name(UNIV_FORMAT_MAX),
			  UNIV_FORMAT_MAX);
		}
	}

	*static_cast<const char**>(save) = NULL;
	return(1);
}

/****************************************************************//**
Update the system variable innodb_file_format_max using the "saved"
value. This function is registered as a callback with MySQL. */
static
void
innodb_file_format_max_update(
/*==========================*/
	THD*				thd,	/*!< in: thread handle */
	struct st_mysql_sys_var*	var,	/*!< in: pointer to
						system variable */
	void*				var_ptr,/*!< out: where the
						formal string goes */
	const void*			save)	/*!< in: immediate result
						from check function */
{
	const char*	format_name_in;
	const char**	format_name_out;
	uint		format_id;

	ut_a(save != NULL);
	ut_a(var_ptr != NULL);

	format_name_in = *static_cast<const char*const*>(save);

	if (!format_name_in) {

		return;
	}

	format_id = innobase_file_format_name_lookup(format_name_in);

	if (format_id > UNIV_FORMAT_MAX) {
		/* DEFAULT is "on", which is invalid at runtime. */
		push_warning_printf(thd, Sql_condition::SL_WARNING,
				    ER_WRONG_ARGUMENTS,
				    "Ignoring SET innodb_file_format=%s",
				    format_name_in);
		return;
	}

	format_name_out = static_cast<const char**>(var_ptr);

	/* Update the max format id in the system tablespace. */
	if (trx_sys_file_format_max_set(format_id, format_name_out)) {
		ut_print_timestamp(stderr);
		fprintf(stderr,
			" [Info] InnoDB: the file format in the system "
			"tablespace is now set to %s.\n", *format_name_out);
	}
}

/*************************************************************//**
Check whether valid argument given to innobase_*_stopword_table.
This function is registered as a callback with MySQL.
@return 0 for valid stopword table */
static
int
innodb_stopword_table_validate(
/*===========================*/
	THD*				thd,	/*!< in: thread handle */
	struct st_mysql_sys_var*	var,	/*!< in: pointer to system
						variable */
	void*				save,	/*!< out: immediate result
						for update function */
	struct st_mysql_value*		value)	/*!< in: incoming string */
{
	const char*	stopword_table_name;
	char		buff[STRING_BUFFER_USUAL_SIZE];
	int		len = sizeof(buff);
	trx_t*		trx;
	int		ret = 1;

	ut_a(save != NULL);
	ut_a(value != NULL);

	stopword_table_name = value->val_str(value, buff, &len);

	trx = check_trx_exists(thd);

	row_mysql_lock_data_dictionary(trx);

	/* Validate the stopword table's (if supplied) existence and
	of the right format */
	if (!stopword_table_name
	    || fts_valid_stopword_table(stopword_table_name)) {
		*static_cast<const char**>(save) = stopword_table_name;
		ret = 0;
	}

	row_mysql_unlock_data_dictionary(trx);

	return(ret);
}

/****************************************************************//**
Update global variable fts_server_stopword_table with the "saved"
stopword table name value. This function is registered as a callback
with MySQL. */
static
void
innodb_stopword_table_update(
/*=========================*/
	THD*				thd,	/*!< in: thread handle */
	struct st_mysql_sys_var*	var,	/*!< in: pointer to
						system variable */
	void*				var_ptr,/*!< out: where the
						formal string goes */
	const void*			save)	/*!< in: immediate result
						from check function */
{
	const char*	stopword_table_name;
	char*		old;

	ut_a(save != NULL);
	ut_a(var_ptr != NULL);

	stopword_table_name = *static_cast<const char*const*>(save);
	old = *(char**) var_ptr;

	if (stopword_table_name) {
		*(char**) var_ptr =  my_strdup(stopword_table_name,  MYF(0));
	} else {
		*(char**) var_ptr = NULL;
	}

	if (old) {
		my_free(old);
	}

	fts_server_stopword_table = *(char**) var_ptr;
}

/*************************************************************//**
Check whether valid argument given to "innodb_fts_internal_tbl_name"
This function is registered as a callback with MySQL.
@return 0 for valid stopword table */
static
int
innodb_internal_table_validate(
/*===========================*/
	THD*				thd,	/*!< in: thread handle */
	struct st_mysql_sys_var*	var,	/*!< in: pointer to system
						variable */
	void*				save,	/*!< out: immediate result
						for update function */
	struct st_mysql_value*		value)	/*!< in: incoming string */
{
	const char*	table_name;
	char		buff[STRING_BUFFER_USUAL_SIZE];
	int		len = sizeof(buff);
	int		ret = 1;
	dict_table_t*	user_table;

	ut_a(save != NULL);
	ut_a(value != NULL);

	table_name = value->val_str(value, buff, &len);

	if (!table_name) {
		*static_cast<const char**>(save) = NULL;
		return(0);
	}

	user_table = dict_table_open_on_name(
		table_name, FALSE, TRUE, DICT_ERR_IGNORE_NONE);

	if (user_table) {
		if (dict_table_has_fts_index(user_table)) {
			*static_cast<const char**>(save) = table_name;
			ret = 0;
		}

		dict_table_close(user_table, FALSE, TRUE);
	}

	return(ret);
}

/****************************************************************//**
Update global variable "fts_internal_tbl_name" with the "saved"
stopword table name value. This function is registered as a callback
with MySQL. */
static
void
innodb_internal_table_update(
/*=========================*/
	THD*				thd,	/*!< in: thread handle */
	struct st_mysql_sys_var*	var,	/*!< in: pointer to
						system variable */
	void*				var_ptr,/*!< out: where the
						formal string goes */
	const void*			save)	/*!< in: immediate result
						from check function */
{
	const char*	table_name;
	char*		old;

	ut_a(save != NULL);
	ut_a(var_ptr != NULL);

	table_name = *static_cast<const char*const*>(save);
	old = *(char**) var_ptr;

	if (table_name) {
		*(char**) var_ptr =  my_strdup(table_name,  MYF(0));
	} else {
		*(char**) var_ptr = NULL;
	}

	if (old) {
		my_free(old);
	}

	fts_internal_tbl_name = *(char**) var_ptr;
}

/****************************************************************//**
Update the system variable innodb_adaptive_hash_index using the "saved"
value. This function is registered as a callback with MySQL. */
static
void
innodb_adaptive_hash_index_update(
/*==============================*/
	THD*				thd,	/*!< in: thread handle */
	struct st_mysql_sys_var*	var,	/*!< in: pointer to
						system variable */
	void*				var_ptr,/*!< out: where the
						formal string goes */
	const void*			save)	/*!< in: immediate result
						from check function */
{
	if (*(my_bool*) save) {
		btr_search_enable();
	} else {
		btr_search_disable();
	}
}

/****************************************************************//**
Update the system variable innodb_cmp_per_index using the "saved"
value. This function is registered as a callback with MySQL. */
static
void
innodb_cmp_per_index_update(
/*========================*/
	THD*				thd,	/*!< in: thread handle */
	struct st_mysql_sys_var*	var,	/*!< in: pointer to
						system variable */
	void*				var_ptr,/*!< out: where the
						formal string goes */
	const void*			save)	/*!< in: immediate result
						from check function */
{
	/* Reset the stats whenever we enable the table
	INFORMATION_SCHEMA.innodb_cmp_per_index. */
	if (!srv_cmp_per_index_enabled && *(my_bool*) save) {
		page_zip_reset_stat_per_index();
	}

	srv_cmp_per_index_enabled = !!(*(my_bool*) save);
}

/****************************************************************//**
Update the system variable innodb_old_blocks_pct using the "saved"
value. This function is registered as a callback with MySQL. */
static
void
innodb_old_blocks_pct_update(
/*=========================*/
	THD*				thd,	/*!< in: thread handle */
	struct st_mysql_sys_var*	var,	/*!< in: pointer to
						system variable */
	void*				var_ptr,/*!< out: where the
						formal string goes */
	const void*			save)	/*!< in: immediate result
						from check function */
{
	innobase_old_blocks_pct = buf_LRU_old_ratio_update(
		*static_cast<const uint*>(save), TRUE);
}

/****************************************************************//**
Update the system variable innodb_old_blocks_pct using the "saved"
value. This function is registered as a callback with MySQL. */
static
void
innodb_change_buffer_max_size_update(
/*=================================*/
	THD*				thd,	/*!< in: thread handle */
	struct st_mysql_sys_var*	var,	/*!< in: pointer to
						system variable */
	void*				var_ptr,/*!< out: where the
						formal string goes */
	const void*			save)	/*!< in: immediate result
						from check function */
{
	innobase_change_buffer_max_size =
			(*static_cast<const uint*>(save));
	ibuf_max_size_update(innobase_change_buffer_max_size);
}


/*************************************************************//**
Find the corresponding ibuf_use_t value that indexes into
innobase_change_buffering_values[] array for the input
change buffering option name.
@return	corresponding IBUF_USE_* value for the input variable
name, or IBUF_USE_COUNT if not able to find a match */
static
ibuf_use_t
innodb_find_change_buffering_value(
/*===============================*/
	const char*	input_name)	/*!< in: input change buffering
					option name */
{
	ulint	use;

	for (use = 0; use < UT_ARR_SIZE(innobase_change_buffering_values);
	     use++) {
		/* found a match */
		if (!innobase_strcasecmp(
			input_name, innobase_change_buffering_values[use])) {
			return((ibuf_use_t) use);
		}
	}

	/* Did not find any match */
	return(IBUF_USE_COUNT);
}

/*************************************************************//**
Check if it is a valid value of innodb_change_buffering. This function is
registered as a callback with MySQL.
@return	0 for valid innodb_change_buffering */
static
int
innodb_change_buffering_validate(
/*=============================*/
	THD*				thd,	/*!< in: thread handle */
	struct st_mysql_sys_var*	var,	/*!< in: pointer to system
						variable */
	void*				save,	/*!< out: immediate result
						for update function */
	struct st_mysql_value*		value)	/*!< in: incoming string */
{
	const char*	change_buffering_input;
	char		buff[STRING_BUFFER_USUAL_SIZE];
	int		len = sizeof(buff);

	ut_a(save != NULL);
	ut_a(value != NULL);

	change_buffering_input = value->val_str(value, buff, &len);

	if (change_buffering_input != NULL) {
		ibuf_use_t	use;

		use = innodb_find_change_buffering_value(
			change_buffering_input);

		if (use != IBUF_USE_COUNT) {
			/* Find a matching change_buffering option value. */
			*static_cast<const char**>(save) =
				innobase_change_buffering_values[use];

			return(0);
		}
	}

	/* No corresponding change buffering option for user supplied
	"change_buffering_input" */
	return(1);
}

/****************************************************************//**
Update the system variable innodb_change_buffering using the "saved"
value. This function is registered as a callback with MySQL. */
static
void
innodb_change_buffering_update(
/*===========================*/
	THD*				thd,	/*!< in: thread handle */
	struct st_mysql_sys_var*	var,	/*!< in: pointer to
						system variable */
	void*				var_ptr,/*!< out: where the
						formal string goes */
	const void*			save)	/*!< in: immediate result
						from check function */
{
	ibuf_use_t	use;

	ut_a(var_ptr != NULL);
	ut_a(save != NULL);

	use = innodb_find_change_buffering_value(
		*static_cast<const char*const*>(save));

	ut_a(use < IBUF_USE_COUNT);

	ibuf_use = use;
	*static_cast<const char**>(var_ptr) =
		 *static_cast<const char*const*>(save);
}

/*************************************************************//**
Just emit a warning that the usage of the variable is deprecated.
@return	0 */
static
void
innodb_stats_sample_pages_update(
/*=============================*/
	THD*				thd,	/*!< in: thread handle */
	struct st_mysql_sys_var*	var,	/*!< in: pointer to
						system variable */
	void*				var_ptr,/*!< out: where the
						formal string goes */
	const void*			save)	/*!< in: immediate result
						from check function */
{
#define STATS_SAMPLE_PAGES_DEPRECATED_MSG \
	"Using innodb_stats_sample_pages is deprecated and " \
	"the variable may be removed in future releases. " \
	"Please use innodb_stats_transient_sample_pages " \
	"instead."

	push_warning(thd, Sql_condition::SL_WARNING,
		     HA_ERR_WRONG_COMMAND, STATS_SAMPLE_PAGES_DEPRECATED_MSG);

	ut_print_timestamp(stderr);
	fprintf(stderr,
		" InnoDB: Warning: %s\n",
		STATS_SAMPLE_PAGES_DEPRECATED_MSG);

	srv_stats_transient_sample_pages =
		*static_cast<const unsigned long long*>(save);
}

/****************************************************************//**
Update the monitor counter according to the "set_option",  turn
on/off or reset specified monitor counter. */
static
void
innodb_monitor_set_option(
/*======================*/
	const monitor_info_t* monitor_info,/*!< in: monitor info for the monitor
					to set */
	mon_option_t	set_option)	/*!< in: Turn on/off reset the
					counter */
{
	monitor_id_t	monitor_id = monitor_info->monitor_id;

	/* If module type is MONITOR_GROUP_MODULE, it cannot be
	turned on/off individually. It should never use this
	function to set options */
	ut_a(!(monitor_info->monitor_type & MONITOR_GROUP_MODULE));

	switch (set_option) {
	case MONITOR_TURN_ON:
		MONITOR_ON(monitor_id);
		MONITOR_INIT(monitor_id);
		MONITOR_SET_START(monitor_id);

		/* If the monitor to be turned on uses
		exisitng monitor counter (status variable),
		make special processing to remember existing
		counter value. */
		if (monitor_info->monitor_type
		    & MONITOR_EXISTING) {
			srv_mon_process_existing_counter(
				monitor_id, MONITOR_TURN_ON);
		}
		break;

	case MONITOR_TURN_OFF:
		if (monitor_info->monitor_type & MONITOR_EXISTING) {
			srv_mon_process_existing_counter(
				monitor_id, MONITOR_TURN_OFF);
		}

		MONITOR_OFF(monitor_id);
		MONITOR_SET_OFF(monitor_id);
		break;

	case MONITOR_RESET_VALUE:
		srv_mon_reset(monitor_id);
		break;

	case MONITOR_RESET_ALL_VALUE:
		srv_mon_reset_all(monitor_id);
		break;

	default:
		ut_error;
	}
}

/****************************************************************//**
Find matching InnoDB monitor counters and update their status
according to the "set_option",  turn on/off or reset specified
monitor counter. */
static
void
innodb_monitor_update_wildcard(
/*===========================*/
	const char*	name,		/*!< in: monitor name to match */
	mon_option_t	set_option)	/*!< in: the set option, whether
					to turn on/off or reset the counter */
{
	ut_a(name);

	for (ulint use = 0; use < NUM_MONITOR; use++) {
		ulint		type;
		monitor_id_t	monitor_id = static_cast<monitor_id_t>(use);
		monitor_info_t*	monitor_info;

		if (!innobase_wildcasecmp(
			srv_mon_get_name(monitor_id), name)) {
			monitor_info = srv_mon_get_info(monitor_id);

			type = monitor_info->monitor_type;

			/* If the monitor counter is of MONITOR_MODULE
			type, skip it. Except for those also marked with
			MONITOR_GROUP_MODULE flag, which can be turned
			on only as a module. */
			if (!(type & MONITOR_MODULE)
			     && !(type & MONITOR_GROUP_MODULE)) {
				innodb_monitor_set_option(monitor_info,
							  set_option);
			}

			/* Need to special handle counters marked with
			MONITOR_GROUP_MODULE, turn on the whole module if
			any one of it comes here. Currently, only
			"module_buf_page" is marked with MONITOR_GROUP_MODULE */
			if (type & MONITOR_GROUP_MODULE) {
				if ((monitor_id >= MONITOR_MODULE_BUF_PAGE)
				     && (monitor_id < MONITOR_MODULE_OS)) {
					if (set_option == MONITOR_TURN_ON
					    && MONITOR_IS_ON(
						MONITOR_MODULE_BUF_PAGE)) {
						continue;
					}

					srv_mon_set_module_control(
						MONITOR_MODULE_BUF_PAGE,
						set_option);
				} else {
					/* If new monitor is added with
					MONITOR_GROUP_MODULE, it needs
					to be added here. */
					ut_ad(0);
				}
			}
		}
	}
}

/*************************************************************//**
Given a configuration variable name, find corresponding monitor counter
and return its monitor ID if found.
@return	monitor ID if found, MONITOR_NO_MATCH if there is no match */
static
ulint
innodb_monitor_id_by_name_get(
/*==========================*/
	const char*	name)	/*!< in: monitor counter namer */
{
	ut_a(name);

	/* Search for wild character '%' in the name, if
	found, we treat it as a wildcard match. We do not search for
	single character wildcard '_' since our monitor names already contain
	such character. To avoid confusion, we request user must include
	at least one '%' character to activate the wildcard search. */
	if (strchr(name, '%')) {
		return(MONITOR_WILDCARD_MATCH);
	}

	/* Not wildcard match, check for an exact match */
	for (ulint i = 0; i < NUM_MONITOR; i++) {
		if (!innobase_strcasecmp(
			name, srv_mon_get_name(static_cast<monitor_id_t>(i)))) {
			return(i);
		}
	}

	return(MONITOR_NO_MATCH);
}
/*************************************************************//**
Validate that the passed in monitor name matches at least one
monitor counter name with wildcard compare.
@return	TRUE if at least one monitor name matches */
static
ibool
innodb_monitor_validate_wildcard_name(
/*==================================*/
	const char*	name)	/*!< in: monitor counter namer */
{
	for (ulint i = 0; i < NUM_MONITOR; i++) {
		if (!innobase_wildcasecmp(
			srv_mon_get_name(static_cast<monitor_id_t>(i)), name)) {
			return(TRUE);
		}
	}

	return(FALSE);
}
/*************************************************************//**
Validate the passed in monitor name, find and save the
corresponding monitor name in the function parameter "save".
@return	0 if monitor name is valid */
static
int
innodb_monitor_valid_byname(
/*========================*/
	void*			save,	/*!< out: immediate result
					for update function */
	const char*		name)	/*!< in: incoming monitor name */
{
	ulint		use;
	monitor_info_t*	monitor_info;

	if (!name) {
		return(1);
	}

	use = innodb_monitor_id_by_name_get(name);

	/* No monitor name matches, nor it is wildcard match */
	if (use == MONITOR_NO_MATCH) {
		return(1);
	}

	if (use < NUM_MONITOR) {
		monitor_info = srv_mon_get_info((monitor_id_t) use);

		/* If the monitor counter is marked with
		MONITOR_GROUP_MODULE flag, then this counter
		cannot be turned on/off individually, instead
		it shall be turned on/off as a group using
		its module name */
		if ((monitor_info->monitor_type & MONITOR_GROUP_MODULE)
		    && (!(monitor_info->monitor_type & MONITOR_MODULE))) {
			sql_print_warning(
				"Monitor counter '%s' cannot"
				" be turned on/off individually."
				" Please use its module name"
				" to turn on/off the counters"
				" in the module as a group.\n",
				name);

			return(1);
		}

	} else {
		ut_a(use == MONITOR_WILDCARD_MATCH);

		/* For wildcard match, if there is not a single monitor
		counter name that matches, treat it as an invalid
		value for the system configuration variables */
		if (!innodb_monitor_validate_wildcard_name(name)) {
			return(1);
		}
	}

	/* Save the configure name for innodb_monitor_update() */
	*static_cast<const char**>(save) = name;

	return(0);
}
/*************************************************************//**
Validate passed-in "value" is a valid monitor counter name.
This function is registered as a callback with MySQL.
@return	0 for valid name */
static
int
innodb_monitor_validate(
/*====================*/
	THD*				thd,	/*!< in: thread handle */
	struct st_mysql_sys_var*	var,	/*!< in: pointer to system
						variable */
	void*				save,	/*!< out: immediate result
						for update function */
	struct st_mysql_value*		value)	/*!< in: incoming string */
{
	const char*	name;
	char*		monitor_name;
	char		buff[STRING_BUFFER_USUAL_SIZE];
	int		len = sizeof(buff);
	int		ret;

	ut_a(save != NULL);
	ut_a(value != NULL);

	name = value->val_str(value, buff, &len);

	/* monitor_name could point to memory from MySQL
	or buff[]. Always dup the name to memory allocated
	by InnoDB, so we can access it in another callback
	function innodb_monitor_update() and free it appropriately */
	if (name) {
		monitor_name = my_strdup(name, MYF(0));
	} else {
		return(1);
	}

	ret = innodb_monitor_valid_byname(save, monitor_name);

	if (ret) {
		/* Validation failed */
		my_free(monitor_name);
	} else {
		/* monitor_name will be freed in separate callback function
		innodb_monitor_update(). Assert "save" point to
		the "monitor_name" variable */
		ut_ad(*static_cast<char**>(save) == monitor_name);
	}

	return(ret);
}

/****************************************************************//**
Update the system variable innodb_enable(disable/reset/reset_all)_monitor
according to the "set_option" and turn on/off or reset specified monitor
counter. */
static
void
innodb_monitor_update(
/*==================*/
	THD*			thd,		/*!< in: thread handle */
	void*			var_ptr,	/*!< out: where the
						formal string goes */
	const void*		save,		/*!< in: immediate result
						from check function */
	mon_option_t		set_option,	/*!< in: the set option,
						whether to turn on/off or
						reset the counter */
	ibool			free_mem)	/*!< in: whether we will
						need to free the memory */
{
	monitor_info_t*	monitor_info;
	ulint		monitor_id;
	ulint		err_monitor = 0;
	const char*	name;

	ut_a(save != NULL);

	name = *static_cast<const char*const*>(save);

	if (!name) {
		monitor_id = MONITOR_DEFAULT_START;
	} else {
		monitor_id = innodb_monitor_id_by_name_get(name);

		/* Double check we have a valid monitor ID */
		if (monitor_id == MONITOR_NO_MATCH) {
			return;
		}
	}

	if (monitor_id == MONITOR_DEFAULT_START) {
		/* If user set the variable to "default", we will
		print a message and make this set operation a "noop".
		The check is being made here is because "set default"
		does not go through validation function */
		if (thd) {
			push_warning_printf(
				thd, Sql_condition::SL_WARNING,
				ER_NO_DEFAULT,
				"Default value is not defined for "
				"this set option. Please specify "
				"correct counter or module name.");
		} else {
			sql_print_error(
				"Default value is not defined for "
				"this set option. Please specify "
				"correct counter or module name.\n");
		}

		if (var_ptr) {
			*(const char**) var_ptr = NULL;
		}
	} else if (monitor_id == MONITOR_WILDCARD_MATCH) {
		innodb_monitor_update_wildcard(name, set_option);
	} else {
		monitor_info = srv_mon_get_info(
			static_cast<monitor_id_t>(monitor_id));

		ut_a(monitor_info);

		/* If monitor is already truned on, someone could already
		collect monitor data, exit and ask user to turn off the
		monitor before turn it on again. */
		if (set_option == MONITOR_TURN_ON
		    && MONITOR_IS_ON(monitor_id)) {
			err_monitor = monitor_id;
			goto exit;
		}

		if (var_ptr) {
			*(const char**) var_ptr = monitor_info->monitor_name;
		}

		/* Depending on the monitor name is for a module or
		a counter, process counters in the whole module or
		individual counter. */
		if (monitor_info->monitor_type & MONITOR_MODULE) {
			srv_mon_set_module_control(
				static_cast<monitor_id_t>(monitor_id),
				set_option);
		} else {
			innodb_monitor_set_option(monitor_info, set_option);
		}
	}
exit:
	/* Only if we are trying to turn on a monitor that already
	been turned on, we will set err_monitor. Print related
	information */
	if (err_monitor) {
		sql_print_warning("Monitor %s is already enabled.",
				  srv_mon_get_name((monitor_id_t) err_monitor));
	}

	if (free_mem && name) {
		my_free((void*) name);
	}

	return;
}

#ifdef __WIN__
/*************************************************************//**
Validate if passed-in "value" is a valid value for
innodb_buffer_pool_filename. On Windows, file names with colon (:)
are not allowed.

@return	0 for valid name */
static
int
innodb_srv_buf_dump_filename_validate(
/*==================================*/
	THD*				thd,	/*!< in: thread handle */
	struct st_mysql_sys_var*	var,	/*!< in: pointer to system
						variable */
	void*				save,	/*!< out: immediate result
						for update function */
	struct st_mysql_value*		value)	/*!< in: incoming string */
{
	const char*	buf_name;
	char		buff[OS_FILE_MAX_PATH];
	int		len= sizeof(buff);

	ut_a(save != NULL);
	ut_a(value != NULL);

	buf_name = value->val_str(value, buff, &len);

	if (buf_name) {
		if (is_filename_allowed(buf_name, len, FALSE)){
			*static_cast<const char**>(save) = buf_name;
			return(0);
		} else {
			push_warning_printf(thd,
				Sql_condition::SL_WARNING,
				ER_WRONG_ARGUMENTS,
				"InnoDB: innodb_buffer_pool_filename "
				"cannot have colon (:) in the file name.");

		}
	}

	return(1);
}
#else /* __WIN__ */
# define innodb_srv_buf_dump_filename_validate NULL
#endif /* __WIN__ */

/****************************************************************//**
Update the system variable innodb_monitor_enable and enable
specified monitor counter.
This function is registered as a callback with MySQL. */
static
void
innodb_enable_monitor_update(
/*=========================*/
	THD*				thd,	/*!< in: thread handle */
	struct st_mysql_sys_var*	var,	/*!< in: pointer to
						system variable */
	void*				var_ptr,/*!< out: where the
						formal string goes */
	const void*			save)	/*!< in: immediate result
						from check function */
{
	innodb_monitor_update(thd, var_ptr, save, MONITOR_TURN_ON, TRUE);
}

/****************************************************************//**
Update the system variable innodb_monitor_disable and turn
off specified monitor counter. */
static
void
innodb_disable_monitor_update(
/*==========================*/
	THD*				thd,	/*!< in: thread handle */
	struct st_mysql_sys_var*	var,	/*!< in: pointer to
						system variable */
	void*				var_ptr,/*!< out: where the
						formal string goes */
	const void*			save)	/*!< in: immediate result
						from check function */
{
	innodb_monitor_update(thd, var_ptr, save, MONITOR_TURN_OFF, TRUE);
}

/****************************************************************//**
Update the system variable innodb_monitor_reset and reset
specified monitor counter(s).
This function is registered as a callback with MySQL. */
static
void
innodb_reset_monitor_update(
/*========================*/
	THD*				thd,	/*!< in: thread handle */
	struct st_mysql_sys_var*	var,	/*!< in: pointer to
						system variable */
	void*				var_ptr,/*!< out: where the
						formal string goes */
	const void*			save)	/*!< in: immediate result
						from check function */
{
	innodb_monitor_update(thd, var_ptr, save, MONITOR_RESET_VALUE, TRUE);
}

/****************************************************************//**
Update the system variable innodb_monitor_reset_all and reset
all value related monitor counter.
This function is registered as a callback with MySQL. */
static
void
innodb_reset_all_monitor_update(
/*============================*/
	THD*				thd,	/*!< in: thread handle */
	struct st_mysql_sys_var*	var,	/*!< in: pointer to
						system variable */
	void*				var_ptr,/*!< out: where the
						formal string goes */
	const void*			save)	/*!< in: immediate result
						from check function */
{
	innodb_monitor_update(thd, var_ptr, save, MONITOR_RESET_ALL_VALUE,
			      TRUE);
}

/****************************************************************//**
Update the system variable innodb_compression_level using the "saved"
value. This function is registered as a callback with MySQL. */
static
void
innodb_compression_level_update(
/*============================*/
	THD*				thd,	/*!< in: thread handle */
	struct st_mysql_sys_var*	var,	/*!< in: pointer to
						system variable */
	void*				var_ptr,/*!< out: where the
						formal string goes */
	const void*			save)	/*!< in: immediate result
						from check function */
{
	/* We have this call back just to avoid confusion between
	ulong and ulint datatypes. */
	innobase_compression_level =
			(*static_cast<const ulong*>(save));
	page_compression_level =
			(static_cast<const ulint>(innobase_compression_level));
}

/****************************************************************//**
Parse and enable InnoDB monitor counters during server startup.
User can list the monitor counters/groups to be enable by specifying
"loose-innodb_monitor_enable=monitor_name1;monitor_name2..."
in server configuration file or at the command line. The string
separate could be ";", "," or empty space. */
static
void
innodb_enable_monitor_at_startup(
/*=============================*/
	char*	str)	/*!< in/out: monitor counter enable list */
{
	static const char*	sep = " ;,";
	char*			last;

	ut_a(str);

	/* Walk through the string, and separate each monitor counter
	and/or counter group name, and calling innodb_monitor_update()
	if successfully updated. Please note that the "str" would be
	changed by strtok_r() as it walks through it. */
	for (char* option = strtok_r(str, sep, &last);
	     option;
	     option = strtok_r(NULL, sep, &last)) {
		ulint	ret;
		char*	option_name;

		ret = innodb_monitor_valid_byname(&option_name, option);

		/* The name is validated if ret == 0 */
		if (!ret) {
			innodb_monitor_update(NULL, NULL, &option,
					      MONITOR_TURN_ON, FALSE);
		} else {
			sql_print_warning("Invalid monitor counter"
					  " name: '%s'", option);
		}
	}
}

/****************************************************************//**
Callback function for accessing the InnoDB variables from MySQL:
SHOW VARIABLES. */
static
int
show_innodb_vars(
/*=============*/
	THD*		thd,
	SHOW_VAR*	var,
	char*		buff)
{
	innodb_export_status();
	var->type = SHOW_ARRAY;
	var->value = (char*) &innodb_status_variables;

	return(0);
}

/****************************************************************//**
This function checks each index name for a table against reserved
system default primary index name 'GEN_CLUST_INDEX'. If a name
matches, this function pushes an warning message to the client,
and returns true.
@return true if the index name matches the reserved name */
UNIV_INTERN
bool
innobase_index_name_is_reserved(
/*============================*/
	THD*		thd,		/*!< in/out: MySQL connection */
	const KEY*	key_info,	/*!< in: Indexes to be created */
	ulint		num_of_keys)	/*!< in: Number of indexes to
					be created. */
{
	const KEY*	key;
	uint		key_num;	/* index number */

	for (key_num = 0; key_num < num_of_keys; key_num++) {
		key = &key_info[key_num];

		if (innobase_strcasecmp(key->name,
					innobase_index_reserve_name) == 0) {
			/* Push warning to mysql */
			push_warning_printf(thd,
					    Sql_condition::SL_WARNING,
					    ER_WRONG_NAME_FOR_INDEX,
					    "Cannot Create Index with name "
					    "'%s'. The name is reserved "
					    "for the system default primary "
					    "index.",
					    innobase_index_reserve_name);

			my_error(ER_WRONG_NAME_FOR_INDEX, MYF(0),
				 innobase_index_reserve_name);

			return(true);
		}
	}

	return(false);
}

/***********************************************************************
Retrieve the FTS Relevance Ranking result for doc with doc_id
of prebuilt->fts_doc_id
@return the relevance ranking value */
UNIV_INTERN
float
innobase_fts_retrieve_ranking(
/*============================*/
		FT_INFO * fts_hdl)	/*!< in: FTS handler */
{
	row_prebuilt_t*	ft_prebuilt;
	fts_result_t*	result;

	result = ((NEW_FT_INFO*) fts_hdl)->ft_result;

	ft_prebuilt = ((NEW_FT_INFO*) fts_hdl)->ft_prebuilt;

	if (ft_prebuilt->read_just_key) {
		fts_ranking_t*  ranking =
			rbt_value(fts_ranking_t, result->current);
		return(ranking->rank);
	}

	/* Retrieve the ranking value for doc_id with value of
	prebuilt->fts_doc_id */
	return(fts_retrieve_ranking(result, ft_prebuilt->fts_doc_id));
}

/***********************************************************************
Free the memory for the FTS handler */
UNIV_INTERN
void
innobase_fts_close_ranking(
/*=======================*/
		FT_INFO * fts_hdl)
{
	fts_result_t*	result;

	((NEW_FT_INFO*) fts_hdl)->ft_prebuilt->in_fts_query = false;

	result = ((NEW_FT_INFO*) fts_hdl)->ft_result;

	fts_query_free_result(result);

	my_free((uchar*) fts_hdl);


	return;
}

/***********************************************************************
Find and Retrieve the FTS Relevance Ranking result for doc with doc_id
of prebuilt->fts_doc_id
@return the relevance ranking value */
UNIV_INTERN
float
innobase_fts_find_ranking(
/*======================*/
		FT_INFO*	fts_hdl,	/*!< in: FTS handler */
		uchar*		record,		/*!< in: Unused */
		uint		len)		/*!< in: Unused */
{
	row_prebuilt_t*	ft_prebuilt;
	fts_result_t*	result;

	ft_prebuilt = ((NEW_FT_INFO*) fts_hdl)->ft_prebuilt;
	result = ((NEW_FT_INFO*) fts_hdl)->ft_result;

	/* Retrieve the ranking value for doc_id with value of
	prebuilt->fts_doc_id */
	return(fts_retrieve_ranking(result, ft_prebuilt->fts_doc_id));
}

#ifdef UNIV_DEBUG
static my_bool	innodb_purge_run_now = TRUE;
static my_bool	innodb_purge_stop_now = TRUE;

/****************************************************************//**
Set the purge state to RUN. If purge is disabled then it
is a no-op. This function is registered as a callback with MySQL. */
static
void
purge_run_now_set(
/*==============*/
	THD*				thd	/*!< in: thread handle */
					__attribute__((unused)),
	struct st_mysql_sys_var*	var	/*!< in: pointer to system
						variable */
					__attribute__((unused)),
	void*				var_ptr	/*!< out: where the formal
						string goes */
					__attribute__((unused)),
	const void*			save)	/*!< in: immediate result from
						check function */
{
	if (*(my_bool*) save && trx_purge_state() != PURGE_STATE_DISABLED) {
		trx_purge_run();
	}
}

/****************************************************************//**
Set the purge state to STOP. If purge is disabled then it
is a no-op. This function is registered as a callback with MySQL. */
static
void
purge_stop_now_set(
/*===============*/
	THD*				thd	/*!< in: thread handle */
					__attribute__((unused)),
	struct st_mysql_sys_var*	var	/*!< in: pointer to system
						variable */
					__attribute__((unused)),
	void*				var_ptr	/*!< out: where the formal
						string goes */
					__attribute__((unused)),
	const void*			save)	/*!< in: immediate result from
						check function */
{
	if (*(my_bool*) save && trx_purge_state() != PURGE_STATE_DISABLED) {
		trx_purge_stop();
	}
}
#endif /* UNIV_DEBUG */

/***********************************************************************
@return version of the extended FTS API */
uint
innobase_fts_get_version()
/*======================*/
{
	/* Currently this doesn't make much sense as returning
	HA_CAN_FULLTEXT_EXT automatically mean this version is supported.
	This supposed to ease future extensions.  */
	return(2);
}

/***********************************************************************
@return Which part of the extended FTS API is supported */
ulonglong
innobase_fts_flags()
/*================*/
{
	return(FTS_ORDERED_RESULT | FTS_DOCID_IN_RESULT);
}


/***********************************************************************
Find and Retrieve the FTS doc_id for the current result row
@return the document ID */
ulonglong
innobase_fts_retrieve_docid(
/*========================*/
		FT_INFO_EXT * fts_hdl)	/*!< in: FTS handler */
{
	row_prebuilt_t* ft_prebuilt;
	fts_result_t*	result;

	ft_prebuilt = ((NEW_FT_INFO *)fts_hdl)->ft_prebuilt;
	result = ((NEW_FT_INFO *)fts_hdl)->ft_result;

	if (ft_prebuilt->read_just_key) {
		fts_ranking_t* ranking =
			rbt_value(fts_ranking_t, result->current);
		return(ranking->doc_id);
	}

	return(ft_prebuilt->fts_doc_id);
}

/***********************************************************************
Find and retrieve the size of the current result
@return number of matching rows */
ulonglong
innobase_fts_count_matches(
/*=======================*/
	FT_INFO_EXT* fts_hdl)	/*!< in: FTS handler */
{
	NEW_FT_INFO*	handle = (NEW_FT_INFO *) fts_hdl;

	if (handle->ft_result->rankings_by_id != 0) {
		return rbt_size(handle->ft_result->rankings_by_id);
	} else {
		return(0);
	}
}

/* These variables are never read by InnoDB or changed. They are a kind of
dummies that are needed by the MySQL infrastructure to call
buffer_pool_dump_now(), buffer_pool_load_now() and buffer_pool_load_abort()
by the user by doing:
  SET GLOBAL innodb_buffer_pool_dump_now=ON;
  SET GLOBAL innodb_buffer_pool_load_now=ON;
  SET GLOBAL innodb_buffer_pool_load_abort=ON;
Their values are read by MySQL and displayed to the user when the variables
are queried, e.g.:
  SELECT @@innodb_buffer_pool_dump_now;
  SELECT @@innodb_buffer_pool_load_now;
  SELECT @@innodb_buffer_pool_load_abort; */
static my_bool	innodb_buffer_pool_dump_now = FALSE;
static my_bool	innodb_buffer_pool_load_now = FALSE;
static my_bool	innodb_buffer_pool_load_abort = FALSE;

/****************************************************************//**
Trigger a dump of the buffer pool if innodb_buffer_pool_dump_now is set
to ON. This function is registered as a callback with MySQL. */
static
void
buffer_pool_dump_now(
/*=================*/
	THD*				thd	/*!< in: thread handle */
					__attribute__((unused)),
	struct st_mysql_sys_var*	var	/*!< in: pointer to system
						variable */
					__attribute__((unused)),
	void*				var_ptr	/*!< out: where the formal
						string goes */
					__attribute__((unused)),
	const void*			save)	/*!< in: immediate result from
						check function */
{
	if (*(my_bool*) save && !srv_read_only_mode) {
		buf_dump_start();
	}
}

/****************************************************************//**
Trigger a load of the buffer pool if innodb_buffer_pool_load_now is set
to ON. This function is registered as a callback with MySQL. */
static
void
buffer_pool_load_now(
/*=================*/
	THD*				thd	/*!< in: thread handle */
					__attribute__((unused)),
	struct st_mysql_sys_var*	var	/*!< in: pointer to system
						variable */
					__attribute__((unused)),
	void*				var_ptr	/*!< out: where the formal
						string goes */
					__attribute__((unused)),
	const void*			save)	/*!< in: immediate result from
						check function */
{
	if (*(my_bool*) save) {
		buf_load_start();
	}
}

/****************************************************************//**
Abort a load of the buffer pool if innodb_buffer_pool_load_abort
is set to ON. This function is registered as a callback with MySQL. */
static
void
buffer_pool_load_abort(
/*===================*/
	THD*				thd	/*!< in: thread handle */
					__attribute__((unused)),
	struct st_mysql_sys_var*	var	/*!< in: pointer to system
						variable */
					__attribute__((unused)),
	void*				var_ptr	/*!< out: where the formal
						string goes */
					__attribute__((unused)),
	const void*			save)	/*!< in: immediate result from
						check function */
{
	if (*(my_bool*) save) {
		buf_load_abort();
	}
}

static SHOW_VAR innodb_status_variables_export[]= {
	{"Innodb", (char*) &show_innodb_vars, SHOW_FUNC},
	{NullS, NullS, SHOW_LONG}
};

static struct st_mysql_storage_engine innobase_storage_engine=
{ MYSQL_HANDLERTON_INTERFACE_VERSION };

/* plugin options */

static MYSQL_SYSVAR_ENUM(checksum_algorithm, srv_checksum_algorithm,
  PLUGIN_VAR_RQCMDARG,
  "The algorithm InnoDB uses for page checksumming. Possible values are "
  "CRC32 (hardware accelerated if the CPU supports it) "
    "write crc32, allow any of the other checksums to match when reading; "
  "STRICT_CRC32 "
    "write crc32, do not allow other algorithms to match when reading; "
  "INNODB "
    "write a software calculated checksum, allow any other checksums "
    "to match when reading; "
  "STRICT_INNODB "
    "write a software calculated checksum, do not allow other algorithms "
    "to match when reading; "
  "NONE "
    "write a constant magic number, do not do any checksum verification "
    "when reading (same as innodb_checksums=OFF); "
  "STRICT_NONE "
    "write a constant magic number, do not allow values other than that "
    "magic number when reading; "
  "Files updated when this option is set to crc32 or strict_crc32 will "
  "not be readable by MySQL versions older than 5.6.3",
  NULL, NULL, SRV_CHECKSUM_ALGORITHM_INNODB,
  &innodb_checksum_algorithm_typelib);

static MYSQL_SYSVAR_BOOL(checksums, innobase_use_checksums,
  PLUGIN_VAR_NOCMDARG | PLUGIN_VAR_READONLY,
  "DEPRECATED. Use innodb_checksum_algorithm=NONE instead of setting "
  "this to OFF. "
  "Enable InnoDB checksums validation (enabled by default). "
  "Disable with --skip-innodb-checksums.",
  NULL, NULL, TRUE);

static MYSQL_SYSVAR_STR(data_home_dir, innobase_data_home_dir,
  PLUGIN_VAR_READONLY,
  "The common part for InnoDB table spaces.",
  NULL, NULL, NULL);

static MYSQL_SYSVAR_BOOL(doublewrite, innobase_use_doublewrite,
  PLUGIN_VAR_NOCMDARG | PLUGIN_VAR_READONLY,
  "Enable InnoDB doublewrite buffer (enabled by default). "
  "Disable with --skip-innodb-doublewrite.",
  NULL, NULL, TRUE);

static MYSQL_SYSVAR_ULONG(io_capacity, srv_io_capacity,
  PLUGIN_VAR_RQCMDARG,
  "Number of IOPs the server can do. Tunes the background IO rate",
  NULL, innodb_io_capacity_update, 200, 100, ~0UL, 0);

static MYSQL_SYSVAR_ULONG(io_capacity_max, srv_max_io_capacity,
  PLUGIN_VAR_RQCMDARG,
  "Limit to which innodb_io_capacity can be inflated.",
  NULL, innodb_io_capacity_max_update,
  SRV_MAX_IO_CAPACITY_DUMMY_DEFAULT, 100,
  SRV_MAX_IO_CAPACITY_LIMIT, 0);

#ifdef UNIV_DEBUG
static MYSQL_SYSVAR_BOOL(purge_run_now, innodb_purge_run_now,
  PLUGIN_VAR_OPCMDARG,
  "Set purge state to RUN",
  NULL, purge_run_now_set, FALSE);

static MYSQL_SYSVAR_BOOL(purge_stop_now, innodb_purge_stop_now,
  PLUGIN_VAR_OPCMDARG,
  "Set purge state to STOP",
  NULL, purge_stop_now_set, FALSE);
#endif /* UNIV_DEBUG */

static MYSQL_SYSVAR_ULONG(purge_batch_size, srv_purge_batch_size,
  PLUGIN_VAR_OPCMDARG,
  "Number of UNDO log pages to purge in one batch from the history list.",
  NULL, NULL,
  300,			/* Default setting */
  1,			/* Minimum value */
  5000, 0);		/* Maximum value */

static MYSQL_SYSVAR_ULONG(purge_threads, srv_n_purge_threads,
  PLUGIN_VAR_OPCMDARG | PLUGIN_VAR_READONLY,
  "Purge threads can be from 1 to 32. Default is 1.",
  NULL, NULL,
  1,			/* Default setting */
  1,			/* Minimum value */
  32, 0);		/* Maximum value */

static MYSQL_SYSVAR_ULONG(sync_array_size, srv_sync_array_size,
  PLUGIN_VAR_OPCMDARG | PLUGIN_VAR_READONLY,
  "Size of the mutex/lock wait array.",
  NULL, NULL,
  1,			/* Default setting */
  1,			/* Minimum value */
  1024, 0);		/* Maximum value */

static MYSQL_SYSVAR_ULONG(fast_shutdown, innobase_fast_shutdown,
  PLUGIN_VAR_OPCMDARG,
  "Speeds up the shutdown process of the InnoDB storage engine. Possible "
  "values are 0, 1 (faster) or 2 (fastest - crash-like).",
  NULL, NULL, 1, 0, 2, 0);

static MYSQL_SYSVAR_BOOL(file_per_table, srv_file_per_table,
  PLUGIN_VAR_NOCMDARG,
  "Stores each InnoDB table to an .ibd file in the database dir.",
  NULL, NULL, TRUE);

static MYSQL_SYSVAR_STR(file_format, innobase_file_format_name,
  PLUGIN_VAR_RQCMDARG,
  "File format to use for new tables in .ibd files.",
  innodb_file_format_name_validate,
  innodb_file_format_name_update, "Antelope");

/* "innobase_file_format_check" decides whether we would continue
booting the server if the file format stamped on the system
table space exceeds the maximum file format supported
by the server. Can be set during server startup at command
line or configure file, and a read only variable after
server startup */
static MYSQL_SYSVAR_BOOL(file_format_check, innobase_file_format_check,
  PLUGIN_VAR_NOCMDARG | PLUGIN_VAR_READONLY,
  "Whether to perform system file format check.",
  NULL, NULL, TRUE);

/* If a new file format is introduced, the file format
name needs to be updated accordingly. Please refer to
file_format_name_map[] defined in trx0sys.cc for the next
file format name. */
static MYSQL_SYSVAR_STR(file_format_max, innobase_file_format_max,
  PLUGIN_VAR_OPCMDARG,
  "The highest file format in the tablespace.",
  innodb_file_format_max_validate,
  innodb_file_format_max_update, "Antelope");

static MYSQL_SYSVAR_STR(ft_server_stopword_table, innobase_server_stopword_table,
  PLUGIN_VAR_OPCMDARG,
  "The user supplied stopword table name.",
  innodb_stopword_table_validate,
  innodb_stopword_table_update,
  NULL);

static MYSQL_SYSVAR_UINT(flush_log_at_timeout, srv_flush_log_at_timeout,
  PLUGIN_VAR_OPCMDARG,
  "Write and flush logs every (n) second.",
  NULL, NULL, 1, 0, 2700, 0);

static MYSQL_SYSVAR_ULONG(flush_log_at_trx_commit, srv_flush_log_at_trx_commit,
  PLUGIN_VAR_OPCMDARG,
  "Set to 0 (write and flush once per second),"
  " 1 (write and flush at each commit)"
  " or 2 (write at commit, flush once per second).",
  NULL, NULL, 1, 0, 2, 0);

static MYSQL_SYSVAR_STR(flush_method, innobase_file_flush_method,
  PLUGIN_VAR_RQCMDARG | PLUGIN_VAR_READONLY,
  "With which method to flush data.", NULL, NULL, NULL);

static MYSQL_SYSVAR_BOOL(large_prefix, innobase_large_prefix,
  PLUGIN_VAR_NOCMDARG,
  "Support large index prefix length of REC_VERSION_56_MAX_INDEX_COL_LEN (3072) bytes.",
  NULL, NULL, FALSE);

static MYSQL_SYSVAR_BOOL(force_load_corrupted, srv_load_corrupted,
  PLUGIN_VAR_NOCMDARG | PLUGIN_VAR_READONLY,
  "Force InnoDB to load metadata of corrupted table.",
  NULL, NULL, FALSE);

static MYSQL_SYSVAR_BOOL(locks_unsafe_for_binlog, innobase_locks_unsafe_for_binlog,
  PLUGIN_VAR_NOCMDARG | PLUGIN_VAR_READONLY,
  "DEPRECATED. This option may be removed in future releases. "
  "Please use READ COMMITTED transaction isolation level instead. "
  "Force InnoDB to not use next-key locking, to use only row-level locking.",
  NULL, NULL, FALSE);

#ifdef UNIV_LOG_ARCHIVE
static MYSQL_SYSVAR_STR(log_arch_dir, innobase_log_arch_dir,
  PLUGIN_VAR_RQCMDARG | PLUGIN_VAR_READONLY,
  "Where full logs should be archived.", NULL, NULL, NULL);

static MYSQL_SYSVAR_BOOL(log_archive, innobase_log_archive,
  PLUGIN_VAR_OPCMDARG | PLUGIN_VAR_READONLY,
  "Set to 1 if you want to have logs archived.", NULL, NULL, FALSE);
#endif /* UNIV_LOG_ARCHIVE */

static MYSQL_SYSVAR_STR(log_group_home_dir, srv_log_group_home_dir,
  PLUGIN_VAR_RQCMDARG | PLUGIN_VAR_READONLY,
  "Path to InnoDB log files.", NULL, NULL, NULL);

static MYSQL_SYSVAR_ULONG(max_dirty_pages_pct, srv_max_buf_pool_modified_pct,
  PLUGIN_VAR_RQCMDARG,
  "Percentage of dirty pages allowed in bufferpool.",
  NULL, innodb_max_dirty_pages_pct_update, 75, 0, 99, 0);

static MYSQL_SYSVAR_ULONG(max_dirty_pages_pct_lwm,
  srv_max_dirty_pages_pct_lwm,
  PLUGIN_VAR_RQCMDARG,
  "Percentage of dirty pages at which flushing kicks in.",
  NULL, innodb_max_dirty_pages_pct_lwm_update, 0, 0, 99, 0);

static MYSQL_SYSVAR_ULONG(adaptive_flushing_lwm,
  srv_adaptive_flushing_lwm,
  PLUGIN_VAR_RQCMDARG,
  "Percentage of log capacity below which no adaptive flushing happens.",
  NULL, NULL, 10, 0, 70, 0);

static MYSQL_SYSVAR_BOOL(adaptive_flushing, srv_adaptive_flushing,
  PLUGIN_VAR_NOCMDARG,
  "Attempt flushing dirty pages to avoid IO bursts at checkpoints.",
  NULL, NULL, TRUE);

static MYSQL_SYSVAR_ULONG(flushing_avg_loops,
  srv_flushing_avg_loops,
  PLUGIN_VAR_RQCMDARG,
  "Number of iterations over which the background flushing is averaged.",
  NULL, NULL, 30, 1, 1000, 0);

static MYSQL_SYSVAR_ULONG(max_purge_lag, srv_max_purge_lag,
  PLUGIN_VAR_RQCMDARG,
  "Desired maximum length of the purge queue (0 = no limit)",
  NULL, NULL, 0, 0, ~0UL, 0);

static MYSQL_SYSVAR_ULONG(max_purge_lag_delay, srv_max_purge_lag_delay,
   PLUGIN_VAR_RQCMDARG,
   "Maximum delay of user threads in micro-seconds",
   NULL, NULL,
   0L,			/* Default seting */
   0L,			/* Minimum value */
   10000000UL, 0);	/* Maximum value */

static MYSQL_SYSVAR_BOOL(rollback_on_timeout, innobase_rollback_on_timeout,
  PLUGIN_VAR_OPCMDARG | PLUGIN_VAR_READONLY,
  "Roll back the complete transaction on lock wait timeout, for 4.x compatibility (disabled by default)",
  NULL, NULL, FALSE);

static MYSQL_SYSVAR_BOOL(status_file, innobase_create_status_file,
  PLUGIN_VAR_OPCMDARG | PLUGIN_VAR_NOSYSVAR,
  "Enable SHOW ENGINE INNODB STATUS output in the innodb_status.<pid> file",
  NULL, NULL, FALSE);

static MYSQL_SYSVAR_BOOL(stats_on_metadata, innobase_stats_on_metadata,
  PLUGIN_VAR_OPCMDARG,
  "Enable statistics gathering for metadata commands such as "
  "SHOW TABLE STATUS for tables that use transient statistics (off by default)",
  NULL, NULL, FALSE);

static MYSQL_SYSVAR_ULONGLONG(stats_sample_pages, srv_stats_transient_sample_pages,
  PLUGIN_VAR_RQCMDARG,
  "Deprecated, use innodb_stats_transient_sample_pages instead",
  NULL, innodb_stats_sample_pages_update, 8, 1, ~0ULL, 0);

static MYSQL_SYSVAR_ULONGLONG(stats_transient_sample_pages,
  srv_stats_transient_sample_pages,
  PLUGIN_VAR_RQCMDARG,
  "The number of leaf index pages to sample when calculating transient "
  "statistics (if persistent statistics are not used, default 8)",
  NULL, NULL, 8, 1, ~0ULL, 0);

static MYSQL_SYSVAR_BOOL(stats_persistent, srv_stats_persistent,
  PLUGIN_VAR_OPCMDARG,
  "InnoDB persistent statistics enabled for all tables unless overridden "
  "at table level",
  NULL, NULL, TRUE);

static MYSQL_SYSVAR_BOOL(stats_auto_recalc, srv_stats_auto_recalc,
  PLUGIN_VAR_OPCMDARG,
  "InnoDB automatic recalculation of persistent statistics enabled for all "
  "tables unless overridden at table level (automatic recalculation is only "
  "done when InnoDB decides that the table has changed too much and needs a "
  "new statistics)",
  NULL, NULL, TRUE);

static MYSQL_SYSVAR_ULONGLONG(stats_persistent_sample_pages,
  srv_stats_persistent_sample_pages,
  PLUGIN_VAR_RQCMDARG,
  "The number of leaf index pages to sample when calculating persistent "
  "statistics (by ANALYZE, default 20)",
  NULL, NULL, 20, 1, ~0ULL, 0);

static MYSQL_SYSVAR_BOOL(adaptive_hash_index, btr_search_enabled,
  PLUGIN_VAR_OPCMDARG,
  "Enable InnoDB adaptive hash index (enabled by default).  "
  "Disable with --skip-innodb-adaptive-hash-index.",
  NULL, innodb_adaptive_hash_index_update, TRUE);

static MYSQL_SYSVAR_ULONG(replication_delay, srv_replication_delay,
  PLUGIN_VAR_RQCMDARG,
  "Replication thread delay (ms) on the slave server if "
  "innodb_thread_concurrency is reached (0 by default)",
  NULL, NULL, 0, 0, ~0UL, 0);

static MYSQL_SYSVAR_ULONG(compression_level, innobase_compression_level,
  PLUGIN_VAR_RQCMDARG,
  "Compression level used for compressed row format.  0 is no compression"
  ", 1 is fastest, 9 is best compression and default is 6.",
  NULL, innodb_compression_level_update,
  DEFAULT_COMPRESSION_LEVEL, 0, 9, 0);

static MYSQL_SYSVAR_LONG(additional_mem_pool_size, innobase_additional_mem_pool_size,
  PLUGIN_VAR_RQCMDARG | PLUGIN_VAR_READONLY,
  "DEPRECATED. This option may be removed in future releases, "
  "together with the option innodb_use_sys_malloc and with the InnoDB's "
  "internal memory allocator. "
  "Size of a memory pool InnoDB uses to store data dictionary information and other internal data structures.",
  NULL, NULL, 8*1024*1024L, 512*1024L, LONG_MAX, 1024);

static MYSQL_SYSVAR_ULONG(autoextend_increment,
  srv_sys_space.m_auto_extend_increment,
  PLUGIN_VAR_RQCMDARG,
  "Data file autoextend increment in megabytes",
  NULL, NULL, 64L, 1L, 1000L, 0);

static MYSQL_SYSVAR_LONGLONG(buffer_pool_size, innobase_buffer_pool_size,
  PLUGIN_VAR_RQCMDARG | PLUGIN_VAR_READONLY,
  "The size of the memory buffer InnoDB uses to cache data and indexes of its tables.",
  NULL, NULL, 128*1024*1024L, 5*1024*1024L, LONGLONG_MAX, 1024*1024L);

#if defined UNIV_DEBUG || defined UNIV_PERF_DEBUG
static MYSQL_SYSVAR_ULONG(page_hash_locks, srv_n_page_hash_locks,
  PLUGIN_VAR_OPCMDARG | PLUGIN_VAR_READONLY,
  "Number of rw_locks protecting buffer pool page_hash. Rounded up to the next power of 2",
  NULL, NULL, 16, 1, MAX_PAGE_HASH_LOCKS, 0);

static MYSQL_SYSVAR_ULONG(doublewrite_batch_size, srv_doublewrite_batch_size,
  PLUGIN_VAR_OPCMDARG | PLUGIN_VAR_READONLY,
  "Number of pages reserved in doublewrite buffer for batch flushing",
  NULL, NULL, 120, 1, 127, 0);
#endif /* defined UNIV_DEBUG || defined UNIV_PERF_DEBUG */

static MYSQL_SYSVAR_LONG(buffer_pool_instances, innobase_buffer_pool_instances,
  PLUGIN_VAR_RQCMDARG | PLUGIN_VAR_READONLY,
  "Number of buffer pool instances, set to higher value on high-end machines to increase scalability",
  NULL, NULL, 0L, 0L, MAX_BUFFER_POOLS, 1L);

static MYSQL_SYSVAR_STR(buffer_pool_filename, srv_buf_dump_filename,
  PLUGIN_VAR_RQCMDARG | PLUGIN_VAR_MEMALLOC,
  "Filename to/from which to dump/load the InnoDB buffer pool",
  innodb_srv_buf_dump_filename_validate, NULL, SRV_BUF_DUMP_FILENAME_DEFAULT);

static MYSQL_SYSVAR_BOOL(buffer_pool_dump_now, innodb_buffer_pool_dump_now,
  PLUGIN_VAR_RQCMDARG,
  "Trigger an immediate dump of the buffer pool into a file named @@innodb_buffer_pool_filename",
  NULL, buffer_pool_dump_now, FALSE);

static MYSQL_SYSVAR_BOOL(buffer_pool_dump_at_shutdown, srv_buffer_pool_dump_at_shutdown,
  PLUGIN_VAR_RQCMDARG,
  "Dump the buffer pool into a file named @@innodb_buffer_pool_filename",
  NULL, NULL, FALSE);

static MYSQL_SYSVAR_BOOL(buffer_pool_load_now, innodb_buffer_pool_load_now,
  PLUGIN_VAR_RQCMDARG,
  "Trigger an immediate load of the buffer pool from a file named @@innodb_buffer_pool_filename",
  NULL, buffer_pool_load_now, FALSE);

static MYSQL_SYSVAR_BOOL(buffer_pool_load_abort, innodb_buffer_pool_load_abort,
  PLUGIN_VAR_RQCMDARG,
  "Abort a currently running load of the buffer pool",
  NULL, buffer_pool_load_abort, FALSE);

/* there is no point in changing this during runtime, thus readonly */
static MYSQL_SYSVAR_BOOL(buffer_pool_load_at_startup, srv_buffer_pool_load_at_startup,
  PLUGIN_VAR_RQCMDARG | PLUGIN_VAR_READONLY,
  "Load the buffer pool from a file named @@innodb_buffer_pool_filename",
  NULL, NULL, FALSE);

static MYSQL_SYSVAR_ULONG(lru_scan_depth, srv_LRU_scan_depth,
  PLUGIN_VAR_RQCMDARG,
  "How deep to scan LRU to keep it clean",
  NULL, NULL, 1024, 100, ~0UL, 0);

static MYSQL_SYSVAR_ULONG(flush_neighbors, srv_flush_neighbors,
  PLUGIN_VAR_OPCMDARG,
  "Set to 0 (don't flush neighbors from buffer pool),"
  " 1 (flush contiguous neighbors from buffer pool)"
  " or 2 (flush neighbors from buffer pool),"
  " when flushing a block",
  NULL, NULL, 1, 0, 2, 0);

static MYSQL_SYSVAR_ULONG(commit_concurrency, innobase_commit_concurrency,
  PLUGIN_VAR_RQCMDARG,
  "Helps in performance tuning in heavily concurrent environments.",
  innobase_commit_concurrency_validate, NULL, 0, 0, 1000, 0);

static MYSQL_SYSVAR_ULONG(concurrency_tickets, srv_n_free_tickets_to_enter,
  PLUGIN_VAR_RQCMDARG,
  "Number of times a thread is allowed to enter InnoDB within the same SQL query after it has once got the ticket",
  NULL, NULL, 5000L, 1L, ~0UL, 0);

static MYSQL_SYSVAR_LONG(file_io_threads, innobase_file_io_threads,
  PLUGIN_VAR_RQCMDARG | PLUGIN_VAR_READONLY | PLUGIN_VAR_NOSYSVAR,
  "Number of file I/O threads in InnoDB.",
  NULL, NULL, 4, 4, 64, 0);

static MYSQL_SYSVAR_BOOL(ft_enable_diag_print, fts_enable_diag_print,
  PLUGIN_VAR_OPCMDARG,
  "Whether to enable additional FTS diagnostic printout ",
  NULL, NULL, FALSE);

static MYSQL_SYSVAR_BOOL(disable_sort_file_cache, srv_disable_sort_file_cache,
  PLUGIN_VAR_OPCMDARG,
  "Whether to disable OS system file cache for sort I/O",
  NULL, NULL, FALSE);

static MYSQL_SYSVAR_STR(ft_aux_table, fts_internal_tbl_name,
  PLUGIN_VAR_NOCMDARG,
  "FTS internal auxiliary table to be checked",
  innodb_internal_table_validate,
  innodb_internal_table_update, NULL);

static MYSQL_SYSVAR_ULONG(ft_cache_size, fts_max_cache_size,
  PLUGIN_VAR_RQCMDARG | PLUGIN_VAR_READONLY,
  "InnoDB Fulltext search cache size in bytes",
  NULL, NULL, 8000000, 1600000, 80000000, 0);

static MYSQL_SYSVAR_ULONG(ft_total_cache_size, fts_max_total_cache_size,
  PLUGIN_VAR_RQCMDARG | PLUGIN_VAR_READONLY,
  "Total memory allocated for InnoDB Fulltext Search cache",
  NULL, NULL, 640000000, 32000000, 1600000000, 0);

static MYSQL_SYSVAR_ULONG(ft_min_token_size, fts_min_token_size,
  PLUGIN_VAR_RQCMDARG | PLUGIN_VAR_READONLY,
  "InnoDB Fulltext search minimum token size in characters",
  NULL, NULL, 3, 0, 16, 0);

static MYSQL_SYSVAR_ULONG(ft_max_token_size, fts_max_token_size,
  PLUGIN_VAR_RQCMDARG | PLUGIN_VAR_READONLY,
  "InnoDB Fulltext search maximum token size in characters",
  NULL, NULL, HA_FT_MAXCHARLEN, 10, FTS_MAX_WORD_LEN , 0);

static MYSQL_SYSVAR_ULONG(ft_num_word_optimize, fts_num_word_optimize,
  PLUGIN_VAR_OPCMDARG,
  "InnoDB Fulltext search number of words to optimize for each optimize table call ",
  NULL, NULL, 2000, 1000, 10000, 0);

static MYSQL_SYSVAR_ULONG(ft_sort_pll_degree, fts_sort_pll_degree,
  PLUGIN_VAR_RQCMDARG | PLUGIN_VAR_READONLY,
  "InnoDB Fulltext search parallel sort degree, will round up to nearest power of 2 number",
  NULL, NULL, 2, 1, 16, 0);

static MYSQL_SYSVAR_ULONG(sort_buffer_size, srv_sort_buf_size,
  PLUGIN_VAR_RQCMDARG | PLUGIN_VAR_READONLY,
  "Memory buffer size for index creation",
  NULL, NULL, 1048576, 65536, 64<<20, 0);

static MYSQL_SYSVAR_ULONGLONG(online_alter_log_max_size, srv_online_max_size,
  PLUGIN_VAR_RQCMDARG,
  "Maximum modification log file size for online index creation",
  NULL, NULL, 128<<20, 65536, ~0ULL, 0);

static MYSQL_SYSVAR_BOOL(optimize_fulltext_only, innodb_optimize_fulltext_only,
  PLUGIN_VAR_NOCMDARG,
  "Only optimize the Fulltext index of the table",
  NULL, NULL, FALSE);

static MYSQL_SYSVAR_ULONG(read_io_threads, innobase_read_io_threads,
  PLUGIN_VAR_RQCMDARG | PLUGIN_VAR_READONLY,
  "Number of background read I/O threads in InnoDB.",
  NULL, NULL, 4, 1, 64, 0);

static MYSQL_SYSVAR_ULONG(write_io_threads, innobase_write_io_threads,
  PLUGIN_VAR_RQCMDARG | PLUGIN_VAR_READONLY,
  "Number of background write I/O threads in InnoDB.",
  NULL, NULL, 4, 1, 64, 0);

static MYSQL_SYSVAR_ULONG(force_recovery, srv_force_recovery,
  PLUGIN_VAR_RQCMDARG | PLUGIN_VAR_READONLY,
  "Helps to save your data in case the disk image of the database becomes corrupt.",
  NULL, NULL, 0, 0, 6, 0);

#ifndef DBUG_OFF
static MYSQL_SYSVAR_ULONG(force_recovery_crash, srv_force_recovery_crash,
  PLUGIN_VAR_RQCMDARG | PLUGIN_VAR_READONLY,
  "Kills the server during crash recovery.",
  NULL, NULL, 0, 0, 100, 0);
#endif /* !DBUG_OFF */

static MYSQL_SYSVAR_ULONG(page_size, srv_page_size,
  PLUGIN_VAR_OPCMDARG | PLUGIN_VAR_READONLY,
  "Page size to use for all InnoDB tablespaces.",
  NULL, NULL, UNIV_PAGE_SIZE_DEF,
  UNIV_PAGE_SIZE_MIN, UNIV_PAGE_SIZE_MAX, 0);

static MYSQL_SYSVAR_LONG(log_buffer_size, innobase_log_buffer_size,
  PLUGIN_VAR_RQCMDARG | PLUGIN_VAR_READONLY,
  "The size of the buffer which InnoDB uses to write log to the log files on disk.",
  NULL, NULL, 8*1024*1024L, 256*1024L, LONG_MAX, 1024);

static MYSQL_SYSVAR_LONGLONG(log_file_size, innobase_log_file_size,
  PLUGIN_VAR_RQCMDARG | PLUGIN_VAR_READONLY,
  "Size of each log file in a log group.",
  NULL, NULL, 48*1024*1024L, 1*1024*1024L, LONGLONG_MAX, 1024*1024L);

static MYSQL_SYSVAR_ULONG(log_files_in_group, srv_n_log_files,
  PLUGIN_VAR_RQCMDARG | PLUGIN_VAR_READONLY,
  "Number of log files in the log group. InnoDB writes to the files in a circular fashion.",
  NULL, NULL, 2, 2, SRV_N_LOG_FILES_MAX, 0);

static MYSQL_SYSVAR_LONG(mirrored_log_groups, innobase_mirrored_log_groups,
  PLUGIN_VAR_RQCMDARG | PLUGIN_VAR_READONLY,
  "Number of identical copies of log groups we keep for the database. Currently this should be set to 1.",
  NULL, NULL, 1, 1, 10, 0);

static MYSQL_SYSVAR_UINT(old_blocks_pct, innobase_old_blocks_pct,
  PLUGIN_VAR_RQCMDARG,
  "Percentage of the buffer pool to reserve for 'old' blocks.",
  NULL, innodb_old_blocks_pct_update, 100 * 3 / 8, 5, 95, 0);

static MYSQL_SYSVAR_UINT(old_blocks_time, buf_LRU_old_threshold_ms,
  PLUGIN_VAR_RQCMDARG,
  "Move blocks to the 'new' end of the buffer pool if the first access"
  " was at least this many milliseconds ago."
  " The timeout is disabled if 0.",
  NULL, NULL, 1000, 0, UINT_MAX32, 0);

static MYSQL_SYSVAR_LONG(open_files, innobase_open_files,
  PLUGIN_VAR_RQCMDARG | PLUGIN_VAR_READONLY,
  "How many files at the maximum InnoDB keeps open at the same time.",
  NULL, NULL, 0L, 0L, LONG_MAX, 0);

static MYSQL_SYSVAR_ULONG(sync_spin_loops, srv_n_spin_wait_rounds,
  PLUGIN_VAR_RQCMDARG,
  "Count of spin-loop rounds in InnoDB mutexes (30 by default)",
  NULL, NULL, 30L, 0L, ~0UL, 0);

static MYSQL_SYSVAR_ULONG(spin_wait_delay, srv_spin_wait_delay,
  PLUGIN_VAR_OPCMDARG,
  "Maximum delay between polling for a spin lock (6 by default)",
  NULL, NULL, 6L, 0L, ~0UL, 0);

static MYSQL_SYSVAR_ULONG(thread_concurrency, srv_thread_concurrency,
  PLUGIN_VAR_RQCMDARG,
  "Helps in performance tuning in heavily concurrent environments. Sets the maximum number of threads allowed inside InnoDB. Value 0 will disable the thread throttling.",
  NULL, NULL, 0, 0, 1000, 0);

#ifdef HAVE_ATOMIC_BUILTINS
static MYSQL_SYSVAR_ULONG(
  adaptive_max_sleep_delay, srv_adaptive_max_sleep_delay,
  PLUGIN_VAR_RQCMDARG,
  "The upper limit of the sleep delay in usec. Value of 0 disables it.",
  NULL, NULL,
  150000,			/* Default setting */
  0,				/* Minimum value */
  1000000, 0);			/* Maximum value */
#endif /* HAVE_ATOMIC_BUILTINS */

static MYSQL_SYSVAR_ULONG(thread_sleep_delay, srv_thread_sleep_delay,
  PLUGIN_VAR_RQCMDARG,
  "Time of innodb thread sleeping before joining InnoDB queue (usec). "
  "Value 0 disable a sleep",
  NULL, NULL,
  10000L,
  0L,
  ~0UL, 0);

static MYSQL_SYSVAR_STR(data_file_path, innobase_data_file_path,
  PLUGIN_VAR_RQCMDARG | PLUGIN_VAR_READONLY,
  "Path to individual files and their sizes.",
  NULL, NULL, NULL);

static MYSQL_SYSVAR_STR(temp_data_file_path, innobase_temp_data_file_path,
  PLUGIN_VAR_RQCMDARG | PLUGIN_VAR_READONLY,
  "Path to files and their sizes making temp-tablespace.",
  NULL, NULL, NULL);

static MYSQL_SYSVAR_STR(undo_directory, srv_undo_dir,
  PLUGIN_VAR_RQCMDARG | PLUGIN_VAR_READONLY,
  "Directory where undo tablespace files live, this path can be absolute.",
  NULL, NULL, ".");

static MYSQL_SYSVAR_ULONG(undo_tablespaces, srv_undo_tablespaces,
  PLUGIN_VAR_RQCMDARG | PLUGIN_VAR_READONLY,
  "Number of undo tablespaces to use. ",
  NULL, NULL,
  0L,			/* Default seting */
  0L,			/* Minimum value */
  126L, 0);		/* Maximum value */

static MYSQL_SYSVAR_ULONG(undo_logs, srv_undo_logs,
  PLUGIN_VAR_OPCMDARG,
  "Number of undo logs to use.",
  NULL, NULL,
  TRX_SYS_N_RSEGS,	/* Default setting */
  1,			/* Minimum value */
  TRX_SYS_N_RSEGS, 0);	/* Maximum value */

/* Alias for innodb_undo_logs, this config variable is deprecated. */
static MYSQL_SYSVAR_ULONG(rollback_segments, srv_undo_logs,
  PLUGIN_VAR_OPCMDARG,
  "Number of undo logs to use (deprecated).",
  NULL, NULL,
  TRX_SYS_N_RSEGS,	/* Default setting */
  1,			/* Minimum value */
  TRX_SYS_N_RSEGS, 0);	/* Maximum value */

static MYSQL_SYSVAR_LONG(autoinc_lock_mode, innobase_autoinc_lock_mode,
  PLUGIN_VAR_RQCMDARG | PLUGIN_VAR_READONLY,
  "The AUTOINC lock modes supported by InnoDB:               "
  "0 => Old style AUTOINC locking (for backward"
  " compatibility)                                           "
  "1 => New style AUTOINC locking                            "
  "2 => No AUTOINC locking (unsafe for SBR)",
  NULL, NULL,
  AUTOINC_NEW_STYLE_LOCKING,	/* Default setting */
  AUTOINC_OLD_STYLE_LOCKING,	/* Minimum value */
  AUTOINC_NO_LOCKING, 0);	/* Maximum value */

static MYSQL_SYSVAR_STR(version, innodb_version_str,
  PLUGIN_VAR_NOCMDOPT | PLUGIN_VAR_READONLY,
  "InnoDB version", NULL, NULL, INNODB_VERSION_STR);

static MYSQL_SYSVAR_BOOL(use_sys_malloc, srv_use_sys_malloc,
  PLUGIN_VAR_NOCMDARG | PLUGIN_VAR_READONLY,
  "DEPRECATED. This option may be removed in future releases, "
  "together with the InnoDB's internal memory allocator. "
  "Use OS memory allocator instead of InnoDB's internal memory allocator",
  NULL, NULL, TRUE);

static MYSQL_SYSVAR_BOOL(use_native_aio, srv_use_native_aio,
  PLUGIN_VAR_NOCMDARG | PLUGIN_VAR_READONLY,
  "Use native AIO if supported on this platform.",
  NULL, NULL, TRUE);

static MYSQL_SYSVAR_BOOL(api_enable_binlog, ib_binlog_enabled,
  PLUGIN_VAR_NOCMDARG | PLUGIN_VAR_READONLY,
  "Enable binlog for applications direct access InnoDB through InnoDB APIs",
  NULL, NULL, FALSE);

static MYSQL_SYSVAR_BOOL(api_enable_mdl, ib_mdl_enabled,
  PLUGIN_VAR_NOCMDARG | PLUGIN_VAR_READONLY,
  "Enable MDL for applications direct access InnoDB through InnoDB APIs",
  NULL, NULL, FALSE);

static MYSQL_SYSVAR_BOOL(api_disable_rowlock, ib_disable_row_lock,
  PLUGIN_VAR_NOCMDARG | PLUGIN_VAR_READONLY,
  "Disable row lock when direct access InnoDB through InnoDB APIs",
  NULL, NULL, FALSE);

static MYSQL_SYSVAR_ULONG(api_trx_level, ib_trx_level_setting,
  PLUGIN_VAR_OPCMDARG,
  "InnoDB API transaction isolation level",
  NULL, NULL,
  0,		/* Default setting */
  0,		/* Minimum value */
  3, 0);	/* Maximum value */

static MYSQL_SYSVAR_ULONG(api_bk_commit_interval, ib_bk_commit_interval,
  PLUGIN_VAR_OPCMDARG,
  "Background commit interval in seconds",
  NULL, NULL,
  5,		/* Default setting */
  1,		/* Minimum value */
  1024 * 1024 * 1024, 0);	/* Maximum value */

static MYSQL_SYSVAR_STR(change_buffering, innobase_change_buffering,
  PLUGIN_VAR_RQCMDARG,
  "Buffer changes to reduce random access: "
  "OFF, ON, inserting, deleting, changing, or purging.",
  innodb_change_buffering_validate,
  innodb_change_buffering_update, "all");

static MYSQL_SYSVAR_UINT(change_buffer_max_size,
  innobase_change_buffer_max_size,
  PLUGIN_VAR_RQCMDARG,
  "Maximum on-disk size of change buffer in terms of percentage"
  " of the buffer pool.",
  NULL, innodb_change_buffer_max_size_update,
  CHANGE_BUFFER_DEFAULT_SIZE, 0, 50, 0);

static MYSQL_SYSVAR_ENUM(stats_method, srv_innodb_stats_method,
   PLUGIN_VAR_RQCMDARG,
  "Specifies how InnoDB index statistics collection code should "
  "treat NULLs. Possible values are NULLS_EQUAL (default), "
  "NULLS_UNEQUAL and NULLS_IGNORED",
   NULL, NULL, SRV_STATS_NULLS_EQUAL, &innodb_stats_method_typelib);

#if defined UNIV_DEBUG || defined UNIV_IBUF_DEBUG
static MYSQL_SYSVAR_UINT(change_buffering_debug, ibuf_debug,
  PLUGIN_VAR_RQCMDARG,
  "Debug flags for InnoDB change buffering (0=none, 2=crash at merge)",
  NULL, NULL, 0, 0, 2, 0);

static MYSQL_SYSVAR_BOOL(disable_background_merge,
  srv_ibuf_disable_background_merge,
  PLUGIN_VAR_NOCMDARG | PLUGIN_VAR_RQCMDARG,
  "Disable change buffering merges by the master thread",
  NULL, NULL, FALSE);
#endif /* UNIV_DEBUG || UNIV_IBUF_DEBUG */

static MYSQL_SYSVAR_BOOL(random_read_ahead, srv_random_read_ahead,
  PLUGIN_VAR_NOCMDARG,
  "Whether to use read ahead for random access within an extent.",
  NULL, NULL, FALSE);

static MYSQL_SYSVAR_ULONG(read_ahead_threshold, srv_read_ahead_threshold,
  PLUGIN_VAR_RQCMDARG,
  "Number of pages that must be accessed sequentially for InnoDB to "
  "trigger a readahead.",
  NULL, NULL, 56, 0, 64, 0);

static MYSQL_SYSVAR_STR(monitor_enable, innobase_enable_monitor_counter,
  PLUGIN_VAR_RQCMDARG,
  "Turn on a monitor counter",
  innodb_monitor_validate,
  innodb_enable_monitor_update, NULL);

static MYSQL_SYSVAR_STR(monitor_disable, innobase_disable_monitor_counter,
  PLUGIN_VAR_RQCMDARG,
  "Turn off a monitor counter",
  innodb_monitor_validate,
  innodb_disable_monitor_update, NULL);

static MYSQL_SYSVAR_STR(monitor_reset, innobase_reset_monitor_counter,
  PLUGIN_VAR_RQCMDARG,
  "Reset a monitor counter",
  innodb_monitor_validate,
  innodb_reset_monitor_update, NULL);

static MYSQL_SYSVAR_STR(monitor_reset_all, innobase_reset_all_monitor_counter,
  PLUGIN_VAR_RQCMDARG,
  "Reset all values for a monitor counter",
  innodb_monitor_validate,
  innodb_reset_all_monitor_update, NULL);

static MYSQL_SYSVAR_BOOL(print_all_deadlocks, srv_print_all_deadlocks,
  PLUGIN_VAR_OPCMDARG,
  "Print all deadlocks to MySQL error log (off by default)",
  NULL, NULL, FALSE);

static MYSQL_SYSVAR_ULONG(compression_failure_threshold_pct,
  zip_failure_threshold_pct, PLUGIN_VAR_OPCMDARG,
  "If the compression failure rate of a table is greater than this number"
  " more padding is added to the pages to reduce the failures. A value of"
  " zero implies no padding",
  NULL, NULL, 5, 0, 100, 0);

static MYSQL_SYSVAR_ULONG(compression_pad_pct_max,
  zip_pad_max, PLUGIN_VAR_OPCMDARG,
  "Percentage of empty space on a data page that can be reserved"
  " to make the page compressible.",
  NULL, NULL, 50, 0, 75, 0);

static MYSQL_SYSVAR_BOOL(read_only, srv_read_only_mode,
  PLUGIN_VAR_OPCMDARG | PLUGIN_VAR_READONLY,
  "Start InnoDB in read only mode (off by default)",
  NULL, NULL, FALSE);

static MYSQL_SYSVAR_BOOL(cmp_per_index_enabled, srv_cmp_per_index_enabled,
  PLUGIN_VAR_OPCMDARG,
  "Enable INFORMATION_SCHEMA.innodb_cmp_per_index, "
  "may have negative impact on performance (off by default)",
  NULL, innodb_cmp_per_index_update, FALSE);

#ifdef UNIV_DEBUG
static MYSQL_SYSVAR_UINT(trx_rseg_n_slots_debug, trx_rseg_n_slots_debug,
  PLUGIN_VAR_RQCMDARG,
  "Debug flags for InnoDB to limit TRX_RSEG_N_SLOTS for trx_rsegf_undo_find_free()",
  NULL, NULL, 0, 0, 1024, 0);

static MYSQL_SYSVAR_UINT(limit_optimistic_insert_debug,
  btr_cur_limit_optimistic_insert_debug, PLUGIN_VAR_RQCMDARG,
  "Artificially limit the number of records per B-tree page (0=unlimited).",
  NULL, NULL, 0, 0, UINT_MAX32, 0);

static MYSQL_SYSVAR_BOOL(trx_purge_view_update_only_debug,
  srv_purge_view_update_only_debug, PLUGIN_VAR_NOCMDARG,
  "Pause actual purging any delete-marked records, but merely update the purge view. "
  "It is to create artificially the situation the purge view have been updated "
  "but the each purges were not done yet.",
  NULL, NULL, FALSE);
#endif /* UNIV_DEBUG */

static struct st_mysql_sys_var* innobase_system_variables[]= {
  MYSQL_SYSVAR(additional_mem_pool_size),
  MYSQL_SYSVAR(api_trx_level),
  MYSQL_SYSVAR(api_bk_commit_interval),
  MYSQL_SYSVAR(autoextend_increment),
  MYSQL_SYSVAR(buffer_pool_size),
  MYSQL_SYSVAR(buffer_pool_instances),
  MYSQL_SYSVAR(buffer_pool_filename),
  MYSQL_SYSVAR(buffer_pool_dump_now),
  MYSQL_SYSVAR(buffer_pool_dump_at_shutdown),
  MYSQL_SYSVAR(buffer_pool_load_now),
  MYSQL_SYSVAR(buffer_pool_load_abort),
  MYSQL_SYSVAR(buffer_pool_load_at_startup),
  MYSQL_SYSVAR(lru_scan_depth),
  MYSQL_SYSVAR(flush_neighbors),
  MYSQL_SYSVAR(checksum_algorithm),
  MYSQL_SYSVAR(checksums),
  MYSQL_SYSVAR(commit_concurrency),
  MYSQL_SYSVAR(concurrency_tickets),
  MYSQL_SYSVAR(compression_level),
  MYSQL_SYSVAR(data_file_path),
  MYSQL_SYSVAR(temp_data_file_path),
  MYSQL_SYSVAR(data_home_dir),
  MYSQL_SYSVAR(doublewrite),
  MYSQL_SYSVAR(api_enable_binlog),
  MYSQL_SYSVAR(api_enable_mdl),
  MYSQL_SYSVAR(api_disable_rowlock),
  MYSQL_SYSVAR(fast_shutdown),
  MYSQL_SYSVAR(file_io_threads),
  MYSQL_SYSVAR(read_io_threads),
  MYSQL_SYSVAR(write_io_threads),
  MYSQL_SYSVAR(file_per_table),
  MYSQL_SYSVAR(file_format),
  MYSQL_SYSVAR(file_format_check),
  MYSQL_SYSVAR(file_format_max),
  MYSQL_SYSVAR(flush_log_at_timeout),
  MYSQL_SYSVAR(flush_log_at_trx_commit),
  MYSQL_SYSVAR(flush_method),
  MYSQL_SYSVAR(force_recovery),
#ifndef DBUG_OFF
  MYSQL_SYSVAR(force_recovery_crash),
#endif /* !DBUG_OFF */
  MYSQL_SYSVAR(ft_cache_size),
  MYSQL_SYSVAR(ft_total_cache_size),
  MYSQL_SYSVAR(ft_enable_stopword),
  MYSQL_SYSVAR(ft_max_token_size),
  MYSQL_SYSVAR(ft_min_token_size),
  MYSQL_SYSVAR(ft_num_word_optimize),
  MYSQL_SYSVAR(ft_sort_pll_degree),
  MYSQL_SYSVAR(large_prefix),
  MYSQL_SYSVAR(force_load_corrupted),
  MYSQL_SYSVAR(locks_unsafe_for_binlog),
  MYSQL_SYSVAR(lock_wait_timeout),
#ifdef UNIV_LOG_ARCHIVE
  MYSQL_SYSVAR(log_arch_dir),
  MYSQL_SYSVAR(log_archive),
#endif /* UNIV_LOG_ARCHIVE */
  MYSQL_SYSVAR(page_size),
  MYSQL_SYSVAR(log_buffer_size),
  MYSQL_SYSVAR(log_file_size),
  MYSQL_SYSVAR(log_files_in_group),
  MYSQL_SYSVAR(log_group_home_dir),
  MYSQL_SYSVAR(max_dirty_pages_pct),
  MYSQL_SYSVAR(max_dirty_pages_pct_lwm),
  MYSQL_SYSVAR(adaptive_flushing_lwm),
  MYSQL_SYSVAR(adaptive_flushing),
  MYSQL_SYSVAR(flushing_avg_loops),
  MYSQL_SYSVAR(max_purge_lag),
  MYSQL_SYSVAR(max_purge_lag_delay),
  MYSQL_SYSVAR(mirrored_log_groups),
  MYSQL_SYSVAR(old_blocks_pct),
  MYSQL_SYSVAR(old_blocks_time),
  MYSQL_SYSVAR(open_files),
  MYSQL_SYSVAR(optimize_fulltext_only),
  MYSQL_SYSVAR(rollback_on_timeout),
  MYSQL_SYSVAR(ft_aux_table),
  MYSQL_SYSVAR(ft_enable_diag_print),
  MYSQL_SYSVAR(ft_server_stopword_table),
  MYSQL_SYSVAR(ft_user_stopword_table),
  MYSQL_SYSVAR(disable_sort_file_cache),
  MYSQL_SYSVAR(stats_on_metadata),
  MYSQL_SYSVAR(stats_sample_pages),
  MYSQL_SYSVAR(stats_transient_sample_pages),
  MYSQL_SYSVAR(stats_persistent),
  MYSQL_SYSVAR(stats_persistent_sample_pages),
  MYSQL_SYSVAR(stats_auto_recalc),
  MYSQL_SYSVAR(adaptive_hash_index),
  MYSQL_SYSVAR(stats_method),
  MYSQL_SYSVAR(replication_delay),
  MYSQL_SYSVAR(status_file),
  MYSQL_SYSVAR(strict_mode),
  MYSQL_SYSVAR(support_xa),
  MYSQL_SYSVAR(sort_buffer_size),
  MYSQL_SYSVAR(online_alter_log_max_size),
  MYSQL_SYSVAR(sync_spin_loops),
  MYSQL_SYSVAR(spin_wait_delay),
  MYSQL_SYSVAR(table_locks),
  MYSQL_SYSVAR(thread_concurrency),
#ifdef HAVE_ATOMIC_BUILTINS
  MYSQL_SYSVAR(adaptive_max_sleep_delay),
#endif /* HAVE_ATOMIC_BUILTINS */
  MYSQL_SYSVAR(thread_sleep_delay),
  MYSQL_SYSVAR(autoinc_lock_mode),
  MYSQL_SYSVAR(version),
  MYSQL_SYSVAR(use_sys_malloc),
  MYSQL_SYSVAR(use_native_aio),
  MYSQL_SYSVAR(change_buffering),
  MYSQL_SYSVAR(change_buffer_max_size),
#if defined UNIV_DEBUG || defined UNIV_IBUF_DEBUG
  MYSQL_SYSVAR(change_buffering_debug),
  MYSQL_SYSVAR(disable_background_merge),
#endif /* UNIV_DEBUG || UNIV_IBUF_DEBUG */
  MYSQL_SYSVAR(random_read_ahead),
  MYSQL_SYSVAR(read_ahead_threshold),
  MYSQL_SYSVAR(read_only),
  MYSQL_SYSVAR(io_capacity),
  MYSQL_SYSVAR(io_capacity_max),
  MYSQL_SYSVAR(monitor_enable),
  MYSQL_SYSVAR(monitor_disable),
  MYSQL_SYSVAR(monitor_reset),
  MYSQL_SYSVAR(monitor_reset_all),
  MYSQL_SYSVAR(purge_threads),
  MYSQL_SYSVAR(purge_batch_size),
#ifdef UNIV_DEBUG
  MYSQL_SYSVAR(purge_run_now),
  MYSQL_SYSVAR(purge_stop_now),
#endif /* UNIV_DEBUG */
#if defined UNIV_DEBUG || defined UNIV_PERF_DEBUG
  MYSQL_SYSVAR(page_hash_locks),
  MYSQL_SYSVAR(doublewrite_batch_size),
#endif /* defined UNIV_DEBUG || defined UNIV_PERF_DEBUG */
  MYSQL_SYSVAR(print_all_deadlocks),
  MYSQL_SYSVAR(cmp_per_index_enabled),
  MYSQL_SYSVAR(undo_logs),
  MYSQL_SYSVAR(rollback_segments),
  MYSQL_SYSVAR(undo_directory),
  MYSQL_SYSVAR(undo_tablespaces),
  MYSQL_SYSVAR(sync_array_size),
  MYSQL_SYSVAR(compression_failure_threshold_pct),
  MYSQL_SYSVAR(compression_pad_pct_max),
#ifdef UNIV_DEBUG
  MYSQL_SYSVAR(trx_rseg_n_slots_debug),
  MYSQL_SYSVAR(limit_optimistic_insert_debug),
  MYSQL_SYSVAR(trx_purge_view_update_only_debug),
#endif /* UNIV_DEBUG */
  NULL
};

mysql_declare_plugin(innobase)
{
  MYSQL_STORAGE_ENGINE_PLUGIN,
  &innobase_storage_engine,
  innobase_hton_name,
  plugin_author,
  "Supports transactions, row-level locking, and foreign keys",
  PLUGIN_LICENSE_GPL,
  innobase_init, /* Plugin Init */
  NULL, /* Plugin Deinit */
  INNODB_VERSION_SHORT,
  innodb_status_variables_export,/* status variables             */
  innobase_system_variables, /* system variables */
  NULL, /* reserved */
  0,    /* flags */
},
i_s_innodb_trx,
i_s_innodb_locks,
i_s_innodb_lock_waits,
i_s_innodb_cmp,
i_s_innodb_cmp_reset,
i_s_innodb_cmpmem,
i_s_innodb_cmpmem_reset,
i_s_innodb_cmp_per_index,
i_s_innodb_cmp_per_index_reset,
i_s_innodb_buffer_page,
i_s_innodb_buffer_page_lru,
i_s_innodb_buffer_stats,
i_s_innodb_temp_table_info,
i_s_innodb_metrics,
i_s_innodb_ft_default_stopword,
i_s_innodb_ft_inserted,
i_s_innodb_ft_deleted,
i_s_innodb_ft_being_deleted,
i_s_innodb_ft_config,
i_s_innodb_ft_index_cache,
i_s_innodb_ft_index_table,
i_s_innodb_sys_tables,
i_s_innodb_sys_tablestats,
i_s_innodb_sys_indexes,
i_s_innodb_sys_columns,
i_s_innodb_sys_fields,
i_s_innodb_sys_foreign,
i_s_innodb_sys_foreign_cols,
i_s_innodb_sys_tablespaces,
i_s_innodb_sys_datafiles

mysql_declare_plugin_end;

/** @brief Initialize the default value of innodb_commit_concurrency.

Once InnoDB is running, the innodb_commit_concurrency must not change
from zero to nonzero. (Bug #42101)

The initial default value is 0, and without this extra initialization,
SET GLOBAL innodb_commit_concurrency=DEFAULT would set the parameter
to 0, even if it was initially set to nonzero at the command line
or configuration file. */
static
void
innobase_commit_concurrency_init_default()
/*======================================*/
{
	MYSQL_SYSVAR_NAME(commit_concurrency).def_val
		= innobase_commit_concurrency;
}

/** @brief Initialize the default and max value of innodb_undo_logs.

Once InnoDB is running, the default value and the max value of
innodb_undo_logs must be equal to the available undo logs,
given by srv_available_undo_logs. */
static
void
innobase_undo_logs_init_default_max()
/*=================================*/
{
	MYSQL_SYSVAR_NAME(undo_logs).max_val
		= MYSQL_SYSVAR_NAME(undo_logs).def_val
		= srv_available_undo_logs;
}

#ifdef UNIV_COMPILE_TEST_FUNCS

struct innobase_convert_name_test_t {
	char*		buf;
	ulint		buflen;
	const char*	id;
	ulint		idlen;
	void*		thd;
	ibool		file_id;

	const char*	expected;
};

void
test_innobase_convert_name()
{
	char	buf[1024];
	ulint	i;

	innobase_convert_name_test_t test_input[] = {
		{buf, sizeof(buf), "abcd", 4, NULL, TRUE, "\"abcd\""},
		{buf, 7, "abcd", 4, NULL, TRUE, "\"abcd\""},
		{buf, 6, "abcd", 4, NULL, TRUE, "\"abcd\""},
		{buf, 5, "abcd", 4, NULL, TRUE, "\"abc\""},
		{buf, 4, "abcd", 4, NULL, TRUE, "\"ab\""},

		{buf, sizeof(buf), "ab@0060cd", 9, NULL, TRUE, "\"ab`cd\""},
		{buf, 9, "ab@0060cd", 9, NULL, TRUE, "\"ab`cd\""},
		{buf, 8, "ab@0060cd", 9, NULL, TRUE, "\"ab`cd\""},
		{buf, 7, "ab@0060cd", 9, NULL, TRUE, "\"ab`cd\""},
		{buf, 6, "ab@0060cd", 9, NULL, TRUE, "\"ab`c\""},
		{buf, 5, "ab@0060cd", 9, NULL, TRUE, "\"ab`\""},
		{buf, 4, "ab@0060cd", 9, NULL, TRUE, "\"ab\""},

		{buf, sizeof(buf), "ab\"cd", 5, NULL, TRUE,
			"\"#mysql50#ab\"\"cd\""},
		{buf, 17, "ab\"cd", 5, NULL, TRUE,
			"\"#mysql50#ab\"\"cd\""},
		{buf, 16, "ab\"cd", 5, NULL, TRUE,
			"\"#mysql50#ab\"\"c\""},
		{buf, 15, "ab\"cd", 5, NULL, TRUE,
			"\"#mysql50#ab\"\"\""},
		{buf, 14, "ab\"cd", 5, NULL, TRUE,
			"\"#mysql50#ab\""},
		{buf, 13, "ab\"cd", 5, NULL, TRUE,
			"\"#mysql50#ab\""},
		{buf, 12, "ab\"cd", 5, NULL, TRUE,
			"\"#mysql50#a\""},
		{buf, 11, "ab\"cd", 5, NULL, TRUE,
			"\"#mysql50#\""},
		{buf, 10, "ab\"cd", 5, NULL, TRUE,
			"\"#mysql50\""},

		{buf, sizeof(buf), "ab/cd", 5, NULL, TRUE, "\"ab\".\"cd\""},
		{buf, 9, "ab/cd", 5, NULL, TRUE, "\"ab\".\"cd\""},
		{buf, 8, "ab/cd", 5, NULL, TRUE, "\"ab\".\"c\""},
		{buf, 7, "ab/cd", 5, NULL, TRUE, "\"ab\".\"\""},
		{buf, 6, "ab/cd", 5, NULL, TRUE, "\"ab\"."},
		{buf, 5, "ab/cd", 5, NULL, TRUE, "\"ab\"."},
		{buf, 4, "ab/cd", 5, NULL, TRUE, "\"ab\""},
		{buf, 3, "ab/cd", 5, NULL, TRUE, "\"a\""},
		{buf, 2, "ab/cd", 5, NULL, TRUE, "\"\""},
		/* XXX probably "" is a better result in this case
		{buf, 1, "ab/cd", 5, NULL, TRUE, "."},
		*/
		{buf, 0, "ab/cd", 5, NULL, TRUE, ""},
	};

	for (i = 0; i < sizeof(test_input) / sizeof(test_input[0]); i++) {

		char*	end;
		ibool	ok = TRUE;
		size_t	res_len;

		fprintf(stderr, "TESTING %lu, %s, %lu, %s\n",
			test_input[i].buflen,
			test_input[i].id,
			test_input[i].idlen,
			test_input[i].expected);

		end = innobase_convert_name(
			test_input[i].buf,
			test_input[i].buflen,
			test_input[i].id,
			test_input[i].idlen,
			test_input[i].thd,
			test_input[i].file_id);

		res_len = (size_t) (end - test_input[i].buf);

		if (res_len != strlen(test_input[i].expected)) {

			fprintf(stderr, "unexpected len of the result: %u, "
				"expected: %u\n", (unsigned) res_len,
				(unsigned) strlen(test_input[i].expected));
			ok = FALSE;
		}

		if (memcmp(test_input[i].buf,
			   test_input[i].expected,
			   strlen(test_input[i].expected)) != 0
		    || !ok) {

			fprintf(stderr, "unexpected result: %.*s, "
				"expected: %s\n", (int) res_len,
				test_input[i].buf,
				test_input[i].expected);
			ok = FALSE;
		}

		if (ok) {
			fprintf(stderr, "OK: res: %.*s\n\n", (int) res_len,
				buf);
		} else {
			fprintf(stderr, "FAILED\n\n");
			return;
		}
	}
}

#endif /* UNIV_COMPILE_TEST_FUNCS */

/****************************************************************************
 * DS-MRR implementation
 ***************************************************************************/

/**
 * Multi Range Read interface, DS-MRR calls
 */

int
ha_innobase::multi_range_read_init(
	RANGE_SEQ_IF*	seq,
	void*		seq_init_param,
	uint		n_ranges,
	uint		mode,
	HANDLER_BUFFER*	buf)
{
	return(ds_mrr.dsmrr_init(this, seq, seq_init_param,
				 n_ranges, mode, buf));
}

int
ha_innobase::multi_range_read_next(
	char**		range_info)
{
	return(ds_mrr.dsmrr_next(range_info));
}

ha_rows
ha_innobase::multi_range_read_info_const(
	uint		keyno,
	RANGE_SEQ_IF*	seq,
	void*		seq_init_param,
	uint		n_ranges,
	uint*		bufsz,
	uint*		flags,
	Cost_estimate*	cost)
{
	/* See comments in ha_myisam::multi_range_read_info_const */
	ds_mrr.init(this, table);
	return(ds_mrr.dsmrr_info_const(keyno, seq, seq_init_param,
				       n_ranges, bufsz, flags, cost));
}

ha_rows
ha_innobase::multi_range_read_info(
	uint		keyno,
	uint		n_ranges,
	uint		keys,
	uint*		bufsz,
	uint*		flags,
	Cost_estimate*	cost)
{
	ds_mrr.init(this, table);
	return(ds_mrr.dsmrr_info(keyno, n_ranges, keys, bufsz, flags, cost));
}


/**
 * Index Condition Pushdown interface implementation
 */

/*************************************************************//**
InnoDB index push-down condition check
@return ICP_NO_MATCH, ICP_MATCH, or ICP_OUT_OF_RANGE */
UNIV_INTERN
enum icp_result
innobase_index_cond(
/*================*/
	void*	file)	/*!< in/out: pointer to ha_innobase */
{
	DBUG_ENTER("innobase_index_cond");

	ha_innobase*	h = reinterpret_cast<class ha_innobase*>(file);

	DBUG_ASSERT(h->pushed_idx_cond);
	DBUG_ASSERT(h->pushed_idx_cond_keyno != MAX_KEY);

	if (h->end_range && h->compare_key_icp(h->end_range) > 0) {

		/* caller should return HA_ERR_END_OF_FILE already */
		DBUG_RETURN(ICP_OUT_OF_RANGE);
	}

	DBUG_RETURN(h->pushed_idx_cond->val_int() ? ICP_MATCH : ICP_NO_MATCH);
}

/** Attempt to push down an index condition.
* @param[in] keyno	MySQL key number
* @param[in] idx_cond	Index condition to be checked
* @return Part of idx_cond which the handler will not evaluate
*/
UNIV_INTERN
class Item*
ha_innobase::idx_cond_push(
	uint		keyno,
	class Item*	idx_cond)
{
	DBUG_ENTER("ha_innobase::idx_cond_push");
	DBUG_ASSERT(keyno != MAX_KEY);
	DBUG_ASSERT(idx_cond != NULL);

	pushed_idx_cond = idx_cond;
	pushed_idx_cond_keyno = keyno;
	in_range_check_pushed_down = TRUE;
	/* We will evaluate the condition entirely */
	DBUG_RETURN(NULL);
}

/******************************************************************//**
Use this when the args are passed to the format string from
errmsg-utf8.txt directly as is.

Push a warning message to the client, it is a wrapper around:

void push_warning_printf(
	THD *thd, Sql_condition::enum_condition_level level,
	uint code, const char *format, ...);
*/
UNIV_INTERN
void
ib_senderrf(
/*========*/
	THD*		thd,		/*!< in/out: session */
	ib_log_level_t	level,		/*!< in: warning level */
	ib_uint32_t	code,		/*!< MySQL error code */
	...)				/*!< Args */
{
	char*		str;
	va_list         args;
	const char*	format = innobase_get_err_msg(code);

	/* If the caller wants to push a message to the client then
	the caller must pass a valid session handle. */

	ut_a(thd != 0);

	/* The error code must exist in the errmsg-utf8.txt file. */
	ut_a(format != 0);

	va_start(args, code);

#ifdef __WIN__
	int		size = _vscprintf(format, args) + 1;
	str = static_cast<char*>(malloc(size));
	str[size - 1] = 0x0;
	vsnprintf(str, size, format, args);
#elif HAVE_VASPRINTF
	(void) vasprintf(&str, format, args);
#else
	/* Use a fixed length string. */
	str = static_cast<char*>(malloc(BUFSIZ));
	my_vsnprintf(str, BUFSIZ, format, args);
#endif /* __WIN__ */

	Sql_condition::enum_severity_level	l;

	l = Sql_condition::SL_NOTE;

	switch(level) {
	case IB_LOG_LEVEL_INFO:
		break;
	case IB_LOG_LEVEL_WARN:
		l = Sql_condition::SL_WARNING;
		break;
	case IB_LOG_LEVEL_ERROR:
		/* We can't use push_warning_printf(), it is a hard error. */
		my_printf_error(code, "%s", MYF(0), str);
		break;
	case IB_LOG_LEVEL_FATAL:
		l = Sql_condition::SEVERITY_END;
		break;
	}

	if (level != IB_LOG_LEVEL_ERROR) {
		push_warning_printf(thd, l, code, "InnoDB: %s", str);
	}

	va_end(args);
	free(str);

	if (level == IB_LOG_LEVEL_FATAL) {
		ut_error;
	}
}

/******************************************************************//**
Use this when the args are first converted to a formatted string and then
passed to the format string from errmsg-utf8.txt. The error message format
must be: "Some string ... %s".

Push a warning message to the client, it is a wrapper around:

void push_warning_printf(
	THD *thd, Sql_condition::enum_condition_level level,
	uint code, const char *format, ...);
*/
UNIV_INTERN
void
ib_errf(
/*====*/
	THD*		thd,		/*!< in/out: session */
	ib_log_level_t	level,		/*!< in: warning level */
	ib_uint32_t	code,		/*!< MySQL error code */
	const char*	format,		/*!< printf format */
	...)				/*!< Args */
{
	char*		str;
	va_list         args;

	/* If the caller wants to push a message to the client then
	the caller must pass a valid session handle. */

	ut_a(thd != 0);
	ut_a(format != 0);

	va_start(args, format);

#ifdef __WIN__
	int		size = _vscprintf(format, args) + 1;
	str = static_cast<char*>(malloc(size));
	str[size - 1] = 0x0;
	vsnprintf(str, size, format, args);
#elif HAVE_VASPRINTF
	(void) vasprintf(&str, format, args);
#else
	/* Use a fixed length string. */
	str = static_cast<char*>(malloc(BUFSIZ));
	my_vsnprintf(str, BUFSIZ, format, args);
#endif /* __WIN__ */

	ib_senderrf(thd, level, code, str);

	va_end(args);
	free(str);
}

/******************************************************************//**
Write a message to the MySQL log, prefixed with "InnoDB: " */
UNIV_INTERN
void
ib_logf(
/*====*/
	ib_log_level_t	level,		/*!< in: warning level */
	const char*	format,		/*!< printf format */
	...)				/*!< Args */
{
	char*		str;
	va_list         args;

	va_start(args, format);

#ifdef __WIN__
	int		size = _vscprintf(format, args) + 1;
	str = static_cast<char*>(malloc(size));
	str[size - 1] = 0x0;
	vsnprintf(str, size, format, args);
#elif HAVE_VASPRINTF
	(void) vasprintf(&str, format, args);
#else
	/* Use a fixed length string. */
	str = static_cast<char*>(malloc(BUFSIZ));
	my_vsnprintf(str, BUFSIZ, format, args);
#endif /* __WIN__ */

	switch(level) {
	case IB_LOG_LEVEL_INFO:
		sql_print_information("InnoDB: %s", str);
		break;
	case IB_LOG_LEVEL_WARN:
		sql_print_warning("InnoDB: %s", str);
		break;
	case IB_LOG_LEVEL_ERROR:
		sql_print_error("InnoDB: %s", str);
		break;
	case IB_LOG_LEVEL_FATAL:
		sql_print_error("InnoDB: %s", str);
		break;
	}

	va_end(args);
	free(str);

	if (level == IB_LOG_LEVEL_FATAL) {
		ut_error;
	}
}<|MERGE_RESOLUTION|>--- conflicted
+++ resolved
@@ -8629,6 +8629,10 @@
 			dict_table_add_to_cache(
 				table, FALSE, add_to_cache_heap);
 
+			DBUG_EXECUTE_IF("ib_ddl_crash_during_create2",
+					DBUG_SUICIDE(););
+
+
 			mem_heap_free(add_to_cache_heap);
 		}
 	}
@@ -9823,12 +9827,7 @@
 		DBUG_RETURN(HA_ERR_TABLE_NEEDS_UPGRADE);
 	}
 
-<<<<<<< HEAD
-	if (dict_table->space == TRX_SYS_SPACE) {
-=======
 	if (dict_table->space == srv_sys_space.space_id()) {
->>>>>>> b74d92d3
-
 		ib_senderrf(
 			prebuilt->trx->mysql_thd, IB_LOG_LEVEL_ERROR,
 			ER_TABLE_IN_SYSTEM_TABLESPACE,
