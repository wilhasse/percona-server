--- conflicted
+++ resolved
@@ -3175,12 +3175,8 @@
 {
 	DBUG_ENTER("ha_innopart::truncate");
 	ut_ad(m_part_info->num_partitions_used() == m_tot_parts);
-<<<<<<< HEAD
 
 	DBUG_RETURN(truncate_partition_low(table_def));
-=======
-	return(truncate_partition_low(table_def));
->>>>>>> 7e114949
 }
 
 /** Delete all rows in the requested partitions.
@@ -3192,11 +3188,7 @@
 at statement commit time.
 @return	0 or error number. */
 int
-<<<<<<< HEAD
 ha_innopart::truncate_partition_low(dd::Table *dd_table)
-=======
-ha_innopart::truncate_partition_low(dd::Table *table_def)
->>>>>>> 7e114949
 {
 	int		error = 0;
 	const char*	table_name = table->s->normalized_path.str;
@@ -3313,7 +3305,6 @@
 		const char*	name = info->alias;
 
 		info->alias = NULL;
-<<<<<<< HEAD
 		info->min_rows = 0;
 
 		error = ha_innobase::delete_table_impl<dd::Partition>(
@@ -3321,13 +3312,6 @@
 		if (error == 0) {
 			error = ha_innobase::create_table_impl(
 				name, table, info, dd_part, file_per_table);
-=======
-		/* TODO: Add DDL_LOG here to avoid missing partitions on crash. */
-		error = ha_innobase::delete_table(name, NULL, SQLCOM_TRUNCATE);
-		if (error == 0) {
-			error = ha_innobase::create(name, table, info, NULL,
-					file_per_table);
->>>>>>> 7e114949
 		}
 
 		if (error != 0) {
@@ -3336,16 +3320,12 @@
 	}
 
 	mem_heap_free(heap);
-<<<<<<< HEAD
 	open(table_name, 0, 0, dd_table);
 
 	if (error == 0 && table->found_next_number_field) {
 		dd_set_autoinc(dd_table->se_private_data(), autoinc);
 	}
 
-=======
-	open(table_name, 0, 0, NULL);
->>>>>>> 7e114949
 	DBUG_RETURN(error);
 }
 
@@ -4457,8 +4437,8 @@
 	return(cmp);
 }
 
-<<<<<<< HEAD
-=======
+//TODO_MERGE
+#if 0
 /** Prepare for creating new partitions during ALTER TABLE ... PARTITION.
 @param[in]	num_partitions	Number of new partitions to be created.
 @param[in]	only_create	True if only creating the partition
@@ -4574,8 +4554,8 @@
 	m_new_partitions->set_from_prebuilt(m_prebuilt, new_part);
 	DBUG_RETURN(result);
 }
-
->>>>>>> 7e114949
+#endif
+
 /** Allocate the array to hold blob heaps for all partitions */
 mem_heap_t**
 ha_innopart::alloc_blob_heap_array()
