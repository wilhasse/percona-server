--- conflicted
+++ resolved
@@ -35,10 +35,7 @@
 #include "ha_innodb.h"
 #include "partitioning/partition_handler.h"
 #include "row0mysql.h"
-<<<<<<< HEAD
-=======
 #include "ut0bitset.h"
->>>>>>> 4869291f
 
 /* Forward declarations */
 class Altered_partitions;
@@ -56,57 +53,6 @@
     (HA_CAN_FULLTEXT | HA_CAN_FULLTEXT_EXT | HA_CAN_GEOMETRY |
      HA_DUPLICATE_POS | HA_READ_BEFORE_WRITE_REMOVAL);
 
-<<<<<<< HEAD
-/** A simple bitset wrapper class, whose size is dynamic */
-class Bitset {
- public:
-  /** Constructor */
-  Bitset() : m_bitset(nullptr), m_width(0) {}
-
-  /** Destructor */
-  ~Bitset() {}
-
-  /** Initialize the bitset with a byte array and width
-  @param[in]	bitset	byte array for this bitset
-  @param[in]	width	width of the byte array */
-  void init(byte *bitset, size_t width) {
-    m_bitset = bitset;
-    m_width = width;
-  }
-
-  /** Set the specified bit to the value 'bit'
-  @param[in]	pos	Specified bit
-  @param[in]	v	True or false */
-  void set(size_t pos, bool v = true) {
-    ut_ad(pos / 8 < m_width);
-    m_bitset[pos / 8] &= ~(0x1 << (pos & 0x7));
-    m_bitset[pos / 8] |= (static_cast<uint>(v) << (pos & 0x7));
-  }
-
-  /** Set all bits to true */
-  void set() { memset(m_bitset, 0xFF, m_width); }
-
-  /** Set all bits to false */
-  void reset() { memset(m_bitset, 0, m_width); }
-
-  /** Test if the specified bit is set or not
-  @param[in]	pos	The specified bit
-  @return True if this bit is set, otherwise false */
-  bool test(size_t pos) const {
-    ut_ad(pos / 8 < m_width);
-    return ((m_bitset[pos / 8] >> (pos & 0x7)) & 0x1);
-  }
-
- private:
-  /** Bitset bytes */
-  byte *m_bitset;
-
-  /** Bitset width in bytes */
-  size_t m_width;
-};
-
-=======
->>>>>>> 4869291f
 typedef Bitset Sql_stat_start_parts;
 
 /** InnoDB partition specific Handler_share. */
@@ -453,7 +399,6 @@
 
   int discard_or_import_tablespace(bool discard, dd::Table *table_def) override;
 
-<<<<<<< HEAD
   /** This function reads zip dict-related info from the base class.
   @param    thd          Thread handler
   @param    part_name    Must be always NULL.
@@ -461,8 +406,6 @@
   virtual void upgrade_update_field_with_zip_dict_info(
       THD *thd, const char *part_name) override;
 
-=======
->>>>>>> 4869291f
   /** Compare key and rowid.
   Helper function for sorting records in the priority queue.
   a/b points to table->record[0] rows which must have the
@@ -533,8 +476,6 @@
                           ulonglong nb_desired_values, ulonglong *first_value,
                           ulonglong *nb_reserved_values) override;
 
-<<<<<<< HEAD
-=======
   /* Get partition row type
   @param[in] partition_table partition table
   @param[in] part_id Id of partition for which row type to be retrieved
@@ -542,7 +483,6 @@
   enum row_type get_partition_row_type(const dd::Table *partition_table,
                                        uint part_id) override;
 
->>>>>>> 4869291f
   int cmp_ref(const uchar *ref1, const uchar *ref2) const override;
 
   int read_range_first(const key_range *start_key, const key_range *end_key,
@@ -623,11 +563,8 @@
     return (Partition_helper::ph_read_range_next());
   }
 
-<<<<<<< HEAD
   bool has_gap_locks() const noexcept override { return true; }
 
-=======
->>>>>>> 4869291f
   uint32 calculate_key_hash_value(Field **field_array) override {
     return (Partition_helper::ph_calculate_key_hash_value(field_array));
   }
@@ -670,51 +607,6 @@
   handler *get_handler() override { return (static_cast<handler *>(this)); }
   /** @} */
 
-<<<<<<< HEAD
-  /**
-  Initializes a parallel scan. It creates a parallel_scan_ctx that has to
-  be used across all parallel_scan methods. Also, gets the number of threads
-  that would be spawned for parallel scan.
-  @param[in, out]   parallel_scan_ctx a scan context created by this method
-                                      that has to be used in
-                                      pread_adapter_scan_parallel_load
-  @param[in, out]   num_threads       number of threads to be spawned
-
-  @return error code
-  @retval 0 on success
- */
-  virtual int pread_adapter_parallel_scan_start(void *&parallel_scan_ctx,
-                                                size_t &num_threads) override;
-
-  /** Run the parallel read of data.
-  @param[in]      parallel_scan_ctx a scan context created by
-                                    pread_adapter_scan_get_num_threads
-  @param[in]      thread_contexts   context for each of the spawned threads
-  @param[in]      load_init_fn      callback called by each parallel load
-                                    thread at the beginning of the parallel
-                                    load.
-  @param[in]      load_rows_fn      callback called by each parallel load
-                                    thread when processing of rows is
-                                    required.
-  @param[in]      load_end_fn       callback called by each parallel load
-                                    thread when processing of rows has ended.
-  @return error code
-  @retval 0 on success
-  */
-  int pread_adapter_parallel_scan_run(
-      void *parallel_scan_ctx, void **thread_contexts,
-      pread_adapter_pload_init_cbk load_init_fn,
-      pread_adapter_pload_row_cbk load_rows_fn,
-      pread_adapter_pload_end_cbk load_end_fn) override;
-
-  /** Run the parallel read of data.
-  @param[in]      parallel_scan_ctx a scan context created by
-                                    pread_adapter_scan_get_num_threads
-  @return error code
-  @retval 0 on success
-  */
-  int pread_adapter_parallel_scan_end(void *parallel_scan_ctx) override;
-=======
   /** Get number of threads that would be spawned for parallel read.
   @param[out]   scan_ctx        a scan context created by this method that is
                                 used in parallel_scan
@@ -745,7 +637,6 @@
   @retval 0 on success
   */
   int parallel_scan_end(void *parallel_scan_ctx) override;
->>>>>>> 4869291f
 
  private:
   /** Pointer to Ha_innopart_share on the TABLE_SHARE. */
@@ -1204,14 +1095,11 @@
 
   int records(ha_rows *num_rows) override;
 
-<<<<<<< HEAD
-=======
   int records_from_index(ha_rows *num_rows, uint) override {
     /* Force use of cluster index until we implement sec index parallel scan. */
     return ha_innopart::records(num_rows);
   }
 
->>>>>>> 4869291f
   int index_next(uchar *record) override {
     return (Partition_helper::ph_index_next(record));
   }
