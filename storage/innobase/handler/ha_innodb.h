/*****************************************************************************

Copyright (c) 2000, 2016, Oracle and/or its affiliates. All Rights Reserved.

This program is free software; you can redistribute it and/or modify it under
the terms of the GNU General Public License as published by the Free Software
Foundation; version 2 of the License.

This program is distributed in the hope that it will be useful, but WITHOUT
ANY WARRANTY; without even the implied warranty of MERCHANTABILITY or FITNESS
FOR A PARTICULAR PURPOSE. See the GNU General Public License for more details.

You should have received a copy of the GNU General Public License along with
this program; if not, write to the Free Software Foundation, Inc.,
51 Franklin Street, Suite 500, Boston, MA 02110-1335 USA

*****************************************************************************/

/* The InnoDB handler: the interface between MySQL and InnoDB. */

/** "GEN_CLUST_INDEX" is the name reserved for InnoDB default
system clustered index when there is no primary key. */
extern const char innobase_index_reserve_name[];

/* "innodb_file_per_table" tablespace name  is reserved by InnoDB in order
to explicitly create a file_per_table tablespace for the table. */
extern const char reserved_file_per_table_space_name[];

/* "innodb_system" tablespace name is reserved by InnoDB for the
system tablespace which uses space_id 0 and stores extra types of
system pages like UNDO and doublewrite. */
extern const char reserved_system_space_name[];

/* "innodb_temporary" tablespace name is reserved by InnoDB for the
predefined shared temporary tablespace. */
extern const char reserved_temporary_space_name[];

/* Structure defines translation table between mysql index and InnoDB
index structures */
struct innodb_idx_translate_t {

	ulint		index_count;	/*!< number of valid index entries
					in the index_mapping array */

	ulint		array_size;	/*!< array size of index_mapping */

	dict_index_t**	index_mapping;	/*!< index pointer array directly
					maps to index in InnoDB from MySQL
					array index */
};

/** InnoDB table share */
typedef struct st_innobase_share {
	const char*	table_name;	/*!< InnoDB table name */
	uint		use_count;	/*!< reference count,
					incremented in get_share()
					and decremented in
					free_share() */
	void*		table_name_hash;
					/*!< hash table chain node */
	innodb_idx_translate_t
			idx_trans_tbl;	/*!< index translation table between
					MySQL and InnoDB */
	dict_table_t*	ib_table;
} INNOBASE_SHARE;

/** Prebuilt structures in an InnoDB table handle used within MySQL */
struct row_prebuilt_t;

/** The class defining a handle to an InnoDB table */
class ha_innobase: public handler
{
public:
	ha_innobase(handlerton* hton, TABLE_SHARE* table_arg);
	~ha_innobase();

	/** Get the row type from the storage engine.  If this method returns
	ROW_TYPE_NOT_USED, the information in HA_CREATE_INFO should be used. */
	row_type get_row_type() const;

	const char* table_type() const;

	const char* index_type(uint key_number);

	const char** bas_ext() const;

	Table_flags table_flags() const;

	ulong index_flags(uint idx, uint part, bool all_parts) const;

	uint max_supported_keys() const;

	uint max_supported_key_length() const;

	uint max_supported_key_part_length() const;

	const key_map* keys_to_use_for_scanning();

	int open(const char *name, int mode, uint test_if_locked);

	/** Opens dictionary table object using table name. For partition, we need to
	try alternative lower/upper case names to support moving data files across
	platforms.
	@param[in]	table_name	name of the table/partition
	@param[in]	norm_name	normalized name of the table/partition
	@param[in]	is_partition	if this is a partition of a table
	@param[in]	ignore_err	error to ignore for loading dictionary object
	@return dictionary table object or NULL if not found */
	static dict_table_t* open_dict_table(
	const char*		table_name,
	const char*		norm_name,
	bool			is_partition,
	dict_err_ignore_t	ignore_err);

	handler* clone(const char *name, MEM_ROOT *mem_root);

	int close(void);

	double scan_time();

	double read_time(uint index, uint ranges, ha_rows rows);

	longlong get_memory_buffer_size() const;

	int write_row(uchar * buf);

	int update_row(const uchar * old_data, uchar * new_data);

	int delete_row(const uchar * buf);

	int delete_all_rows();

	bool was_semi_consistent_read();

	void try_semi_consistent_read(bool yes);

	void unlock_row();

	int index_init(uint index, bool sorted);

	int index_end();

	int index_read(
		uchar*			buf,
		const uchar*		key,
		uint			key_len,
		ha_rkey_function	find_flag);

	int index_read_last(uchar * buf, const uchar * key, uint key_len);

	int index_next(uchar * buf);

	int index_next_same(uchar * buf, const uchar *key, uint keylen);

	int index_prev(uchar * buf);

	int index_first(uchar * buf);

	int index_last(uchar * buf);

	int rnd_init(bool scan);

	int rnd_end();

	int rnd_next(uchar *buf);

	int rnd_pos(uchar * buf, uchar *pos);

	int ft_init();

	void ft_end();

	FT_INFO* ft_init_ext(uint flags, uint inx, String* key);

	FT_INFO* ft_init_ext_with_hints(
		uint			inx,
		String*			key,
		Ft_hints*		hints);

	int ft_read(uchar* buf);

	void position(const uchar *record);

	int info(uint);

	int enable_indexes(uint mode);

	int disable_indexes(uint mode);

	int analyze(THD* thd,HA_CHECK_OPT* check_opt);

	int optimize(THD* thd,HA_CHECK_OPT* check_opt);

	int discard_or_import_tablespace(my_bool discard);

	int extra(ha_extra_function operation);

	int reset();

	int external_lock(THD *thd, int lock_type);

	int start_stmt(THD *thd, thr_lock_type lock_type);

	void position(uchar *record);

	virtual int records(ha_rows* num_rows);

	ha_rows records_in_range(
		uint			inx,
		key_range*		min_key,
		key_range*		max_key);

	ha_rows estimate_rows_upper_bound();

	void update_create_info(HA_CREATE_INFO* create_info);

	int create(
		const char*		name,
		TABLE*			form,
		HA_CREATE_INFO*		create_info);

	int truncate();

	int delete_table(const char *name);

	int rename_table(const char* from, const char* to);

	int check(THD* thd, HA_CHECK_OPT* check_opt);

	char* get_foreign_key_create_info();

	int get_foreign_key_list(THD *thd, List<FOREIGN_KEY_INFO> *f_key_list);

	int get_parent_foreign_key_list(
		THD*			thd,
		List<FOREIGN_KEY_INFO>*	f_key_list);

	int get_cascade_foreign_key_table_list(
		THD*				thd,
		List<st_handler_tablename>*	fk_table_list);

	bool can_switch_engines();

	uint referenced_by_foreign_key();

	void free_foreign_key_create_info(char* str);

	uint lock_count(void) const;

	THR_LOCK_DATA** store_lock(
		THD*			thd,
		THR_LOCK_DATA**		to,
		thr_lock_type		lock_type);

	void init_table_handle_for_HANDLER();

        virtual void get_auto_increment(
		ulonglong		offset,
		ulonglong		increment,
		ulonglong		nb_desired_values,
		ulonglong*		first_value,
		ulonglong*		nb_reserved_values);

	virtual bool get_error_message(int error, String *buf);

	virtual bool get_foreign_dup_key(char*, uint, char*, uint);

	uint8 table_cache_type();

	/**
	Ask handler about permission to cache table during query registration
	*/
	my_bool register_query_cache_table(
		THD*			thd,
		char*			table_key,
		size_t			key_length,
		qc_engine_callback*	call_back,
		ulonglong*		engine_data);

	bool primary_key_is_clustered() const;

	int cmp_ref(const uchar* ref1, const uchar* ref2);

	/** On-line ALTER TABLE interface @see handler0alter.cc @{ */

	/** Check if InnoDB supports a particular alter table in-place
	@param altered_table TABLE object for new version of table.
	@param ha_alter_info Structure describing changes to be done
	by ALTER TABLE and holding data used during in-place alter.

	@retval HA_ALTER_INPLACE_NOT_SUPPORTED Not supported
	@retval HA_ALTER_INPLACE_NO_LOCK Supported
	@retval HA_ALTER_INPLACE_SHARED_LOCK_AFTER_PREPARE
		Supported, but requires lock during main phase and
		exclusive lock during prepare phase.
	@retval HA_ALTER_INPLACE_NO_LOCK_AFTER_PREPARE
		Supported, prepare phase requires exclusive lock.  */
	enum_alter_inplace_result check_if_supported_inplace_alter(
		TABLE*			altered_table,
		Alter_inplace_info*	ha_alter_info);

	/** Allows InnoDB to update internal structures with concurrent
	writes blocked (provided that check_if_supported_inplace_alter()
	did not return HA_ALTER_INPLACE_NO_LOCK).
	This will be invoked before inplace_alter_table().

	@param altered_table TABLE object for new version of table.
	@param ha_alter_info Structure describing changes to be done
	by ALTER TABLE and holding data used during in-place alter.

	@retval true Failure
	@retval false Success
	*/
	bool prepare_inplace_alter_table(
		TABLE*			altered_table,
		Alter_inplace_info*	ha_alter_info);

	/** Alter the table structure in-place with operations
	specified using HA_ALTER_FLAGS and Alter_inplace_information.
	The level of concurrency allowed during this operation depends
	on the return value from check_if_supported_inplace_alter().

	@param altered_table TABLE object for new version of table.
	@param ha_alter_info Structure describing changes to be done
	by ALTER TABLE and holding data used during in-place alter.

	@retval true Failure
	@retval false Success
	*/
	bool inplace_alter_table(
		TABLE*			altered_table,
		Alter_inplace_info*	ha_alter_info);

	/** Commit or rollback the changes made during
	prepare_inplace_alter_table() and inplace_alter_table() inside
	the storage engine. Note that the allowed level of concurrency
	during this operation will be the same as for
	inplace_alter_table() and thus might be higher than during
	prepare_inplace_alter_table(). (E.g concurrent writes were
	blocked during prepare, but might not be during commit).
	@param altered_table TABLE object for new version of table.
	@param ha_alter_info Structure describing changes to be done
	by ALTER TABLE and holding data used during in-place alter.
	@param commit true => Commit, false => Rollback.
	@retval true Failure
	@retval false Success
	*/
	bool commit_inplace_alter_table(
		TABLE*			altered_table,
		Alter_inplace_info*	ha_alter_info,
		bool			commit);
	/** @} */

	bool check_if_incompatible_data(
		HA_CREATE_INFO*		info,
		uint			table_changes);

	/** @name Multi Range Read interface @{ */

	/** Initialize multi range read @see DsMrr_impl::dsmrr_init
	@param seq
	@param seq_init_param
	@param n_ranges
	@param mode
	@param buf */
	int multi_range_read_init(
		RANGE_SEQ_IF*		seq,
		void*			seq_init_param,
		uint			n_ranges,
		uint			mode,
		HANDLER_BUFFER*		buf);

	/** Process next multi range read @see DsMrr_impl::dsmrr_next
	@param range_info */
	int multi_range_read_next(char** range_info);

	/** Initialize multi range read and get information.
	@see ha_myisam::multi_range_read_info_const
	@see DsMrr_impl::dsmrr_info_const
	@param keyno
	@param seq
	@param seq_init_param
	@param n_ranges
	@param bufsz
	@param flags
	@param cost */
	ha_rows multi_range_read_info_const(
		uint			keyno,
		RANGE_SEQ_IF*		seq,
		void*			seq_init_param,
		uint			n_ranges,
		uint*			bufsz,
		uint*			flags,
		Cost_estimate*		cost);

	/** Initialize multi range read and get information.
	@see DsMrr_impl::dsmrr_info
	@param keyno
	@param seq
	@param seq_init_param
	@param n_ranges
	@param bufsz
	@param flags
	@param cost */
	ha_rows multi_range_read_info(
		uint			keyno,
		uint			n_ranges,
		uint			keys,
		uint*			bufsz,
		uint*			flags,
		Cost_estimate*		cost);

	/** Attempt to push down an index condition.
	@param[in] keyno MySQL key number
	@param[in] idx_cond Index condition to be checked
	@return idx_cond if pushed; NULL if not pushed */
	Item* idx_cond_push(uint keyno, Item* idx_cond);
	/* @} */

private:
	void update_thd();

	int change_active_index(uint keynr);

	dberr_t innobase_lock_autoinc();

	ulonglong innobase_peek_autoinc();

	dberr_t innobase_set_max_autoinc(ulonglong auto_inc);

	dberr_t innobase_get_autoinc(ulonglong* value);

	void innobase_initialize_autoinc();

	/** Resets a query execution 'template'.
	@see build_template() */
	void reset_template();

	/** Write Row Interface optimized for Intrinsic table. */
	int intrinsic_table_write_row(uchar* record);

protected:
	void update_thd(THD* thd);

	int general_fetch(uchar* buf, uint direction, uint match_mode);

	virtual dict_index_t* innobase_get_index(uint keynr);

	/** Builds a 'template' to the prebuilt struct.

	The template is used in fast retrieval of just those column
	values MySQL needs in its processing.
	@param whole_row true if access is needed to a whole row,
	false if accessing individual fields is enough */
	void build_template(bool whole_row);

	virtual int info_low(uint, bool);

	/**
	MySQL calls this method at the end of each statement. This method
	exists for readability only, called from reset(). The name reset()
	doesn't give any clue that it is called at the end of a statement. */
	int end_stmt();


	/** The multi range read session object */
	DsMrr_impl		m_ds_mrr;

	/** Save CPU time with prebuilt/cached data structures */
	row_prebuilt_t*		m_prebuilt;

	/** prebuilt pointer for the right prebuilt. For native
	partitioning, points to the current partition prebuilt. */
	row_prebuilt_t**	m_prebuilt_ptr;

	/** Thread handle of the user currently using the handler;
	this is set in external_lock function */
	THD*			m_user_thd;

	/** information for MySQL table locking */
	INNOBASE_SHARE*		m_share;

	/** buffer used in updates */
	uchar*			m_upd_buf;

	/** the size of upd_buf in bytes */
	ulint			m_upd_buf_size;

	/** Flags that specificy the handler instance (table) capability. */
	Table_flags		m_int_table_flags;

	/** Index into the server's primkary keye meta-data table->key_info{} */
	uint			m_primary_key;

	/** this is set to 1 when we are starting a table scan but have
	not yet fetched any row, else false */
	bool			m_start_of_scan;

	/*!< match mode of the latest search: ROW_SEL_EXACT,
	ROW_SEL_EXACT_PREFIX, or undefined */
	uint			m_last_match_mode;

	/** number of write_row() calls */
	uint			m_num_write_row;

        /** If mysql has locked with external_lock() */
        bool                    m_mysql_has_locked;
};


/* Some accessor functions which the InnoDB plugin needs, but which
can not be added to mysql/plugin.h as part of the public interface;
the definitions are bracketed with #ifdef INNODB_COMPATIBILITY_HOOKS */

#ifndef INNODB_COMPATIBILITY_HOOKS
#error InnoDB needs MySQL to be built with #define INNODB_COMPATIBILITY_HOOKS
#endif

LEX_CSTRING thd_query_unsafe(MYSQL_THD thd);
size_t thd_query_safe(MYSQL_THD thd, char *buf, size_t buflen);

extern "C" {

CHARSET_INFO *thd_charset(MYSQL_THD thd);

/** Check if a user thread is a replication slave thread
@param thd user thread
@retval 0 the user thread is not a replication slave thread
@retval 1 the user thread is a replication slave thread */
int thd_slave_thread(const MYSQL_THD thd);

/** Check if a user thread is running a non-transactional update
@param thd user thread
@retval 0 the user thread is not running a non-transactional update
@retval 1 the user thread is running a non-transactional update */
int thd_non_transactional_update(const MYSQL_THD thd);

/** Get the user thread's binary logging format
@param thd user thread
@return Value to be used as index into the binlog_format_names array */
int thd_binlog_format(const MYSQL_THD thd);

/** Check if binary logging is filtered for thread's current db.
@param thd Thread handle
@retval 1 the query is not filtered, 0 otherwise. */
bool thd_binlog_filter_ok(const MYSQL_THD thd);

/** Check if the query may generate row changes which may end up in the binary.
@param thd Thread handle
@retval 1 the query may generate row changes, 0 otherwise.
*/
bool thd_sqlcom_can_generate_row_events(const MYSQL_THD thd);

/** Gets information on the durability property requested by a thread.
@param thd Thread handle
@return a durability property. */
durability_properties thd_get_durability_property(const MYSQL_THD thd);

/** Get the auto_increment_offset auto_increment_increment.
@param thd Thread object
@param off auto_increment_offset
@param inc auto_increment_increment */
void thd_get_autoinc(const MYSQL_THD thd, ulong* off, ulong* inc);

/** Is strict sql_mode set.
@param thd Thread object
@return True if sql_mode has strict mode (all or trans), false otherwise. */
bool thd_is_strict_mode(const MYSQL_THD thd);

/** Get the partition_info working copy.
@param	thd	Thread object.
@return	NULL or pointer to partition_info working copy. */
partition_info*
thd_get_work_part_info(
	THD*	thd);
} /* extern "C" */

struct trx_t;

extern const struct _ft_vft ft_vft_result;

/** Structure Returned by ha_innobase::ft_init_ext() */
typedef struct new_ft_info
{
	struct _ft_vft		*please;
	struct _ft_vft_ext	*could_you;
	row_prebuilt_t*		ft_prebuilt;
	fts_result_t*		ft_result;
} NEW_FT_INFO;

/**
Allocates an InnoDB transaction for a MySQL handler object.
@return InnoDB transaction handle */
trx_t*
innobase_trx_allocate(
	MYSQL_THD	thd);	/*!< in: user thread handle */

/** Match index columns between MySQL and InnoDB.
This function checks whether the index column information
is consistent between KEY info from mysql and that from innodb index.
@param[in]	key_info	Index info from mysql
@param[in]	index_info	Index info from InnoDB
@return true if all column types match. */
bool
innobase_match_index_columns(
	const KEY*		key_info,
	const dict_index_t*	index_info);

/*********************************************************************//**
This function checks each index name for a table against reserved
system default primary index name 'GEN_CLUST_INDEX'. If a name
matches, this function pushes an warning message to the client,
and returns true.
@return true if the index name matches the reserved name */
bool
innobase_index_name_is_reserved(
	THD*			thd,		/*!< in/out: MySQL connection */
	const KEY*		key_info,	/*!< in: Indexes to be
						created */
	ulint			num_of_keys)	/*!< in: Number of indexes to
						be created. */
	MY_ATTRIBUTE((warn_unused_result));

extern const char reserved_file_per_table_space_name[];

/** Check if the explicit tablespace targeted is file_per_table.
@param[in]	create_info	Metadata for the table to create.
@return true if the table is intended to use a file_per_table tablespace. */
UNIV_INLINE
bool
tablespace_is_file_per_table(
	const HA_CREATE_INFO*	create_info)
{
	return(create_info->tablespace != NULL
	       && (0 == strcmp(create_info->tablespace,
			       reserved_file_per_table_space_name)));
}

/** Check if table will be explicitly put in an existing shared general
or system tablespace.
@param[in]	create_info	Metadata for the table to create.
@return true if the table will use a shared general or system tablespace. */
UNIV_INLINE
bool
tablespace_is_shared_space(
const HA_CREATE_INFO*	create_info)
{
	return(create_info->tablespace != NULL
		&& create_info->tablespace[0] != '\0'
		&& (0 != strcmp(create_info->tablespace,
		reserved_file_per_table_space_name)));
}

/** Check if table will be explicitly put in a general tablespace.
@param[in]	create_info	Metadata for the table to create.
@return true if the table will use a general tablespace. */
UNIV_INLINE
bool
tablespace_is_general_space(
const HA_CREATE_INFO*	create_info)
{
	return(create_info->tablespace != NULL
		&& create_info->tablespace[0] != '\0'
		&& (0 != strcmp(create_info->tablespace,
				reserved_file_per_table_space_name))
		&& (0 != strcmp(create_info->tablespace,
				reserved_temporary_space_name))
		&& (0 != strcmp(create_info->tablespace,
				reserved_system_space_name)));
}

/** Parse hint for table and its indexes, and update the information
in dictionary.
@param[in]	thd		Connection thread
@param[in,out]	table		Target table
@param[in]	table_share	Table definition */
void
innobase_parse_hint_from_comment(
	THD*			thd,
	dict_table_t*		table,
	const TABLE_SHARE*	table_share);

/** Class for handling create table information. */
class create_table_info_t
{
public:
	/** Constructor.
	Used in two ways:
	- all but file_per_table is used, when creating the table.
	- all but name/path is used, when validating options and using flags. */
	create_table_info_t(
		THD*		thd,
		TABLE*		form,
		HA_CREATE_INFO*	create_info,
		char*		table_name,
		char*		temp_path,
		char*		remote_path,
		char*		tablespace)
	:m_thd(thd),
	m_form(form),
	m_create_info(create_info),
	m_table_name(table_name),
	m_temp_path(temp_path),
	m_remote_path(remote_path),
	m_tablespace(tablespace),
	m_innodb_file_per_table(srv_file_per_table)
	{}

	/** Initialize the object. */
	int initialize();

	/** Set m_tablespace_type. */
	void set_tablespace_type(bool table_being_altered_is_file_per_table);

	/** Create the internal innodb table. */
	int create_table();

	/** Update the internal data dictionary. */
	int create_table_update_dict();

	/** Validates the create options. Checks that the options
	KEY_BLOCK_SIZE, ROW_FORMAT, DATA DIRECTORY, TEMPORARY & TABLESPACE
	are compatible with each other and other settings.
	These CREATE OPTIONS are not validated here unless innodb_strict_mode
	is on. With strict mode, this function will report each problem it
	finds using a custom message with error code
	ER_ILLEGAL_HA_CREATE_OPTION, not its built-in message.
	@return NULL if valid, string name of bad option if not. */
	const char* create_options_are_invalid();

	/** Validate DATA DIRECTORY option. */
	bool create_option_data_directory_is_valid();

	/** Validate TABLESPACE option. */
	bool create_option_tablespace_is_valid();

	/** Validate COMPRESSION option. */
	bool create_option_compression_is_valid();

	/** Prepare to create a table. */
	int prepare_create_table(const char* name);

	void allocate_trx();

	/** Determines InnoDB table flags.
	If strict_mode=OFF, this will adjust the flags to what should be assumed.
	@retval true if successful, false if error */
	bool innobase_table_flags();

	/** Set flags and append '/' to remote path if necessary. */
	void set_remote_path_flags();

	/** Get table flags. */
	ulint flags() const
	{ return(m_flags); }

	/** Get table flags2. */
	ulint flags2() const
	{ return(m_flags2); }

	/** Get trx. */
	trx_t* trx() const
	{ return(m_trx); }

	/** Return table name. */
	const char* table_name() const
	{ return(m_table_name); }

	THD* thd() const
	{ return(m_thd); }

	inline bool is_intrinsic_temp_table() const
	{
		/* DICT_TF2_INTRINSIC implies DICT_TF2_TEMPORARY */
		ut_ad(!(m_flags2 & DICT_TF2_INTRINSIC)
		      || (m_flags2 & DICT_TF2_TEMPORARY));
		return((m_flags2 & DICT_TF2_INTRINSIC) != 0);
	}

	/** Normalizes a table name string.
	A normalized name consists of the database name catenated to '/' and
	table name. An example: test/mytable. On Windows normalization puts
	both the database name and the table name always to lower case if
	"set_lower_case" is set to true.
	@param[in,out]	norm_name	Buffer to return the normalized name in.
	@param[in]	name		Table name string.
	@param[in]	set_lower_case	True if we want to set name to lower
					case. */
	static void normalize_table_name_low(
		char*           norm_name,
		const char*     name,
		ibool           set_lower_case);

private:
	/** Parses the table name into normal name and either temp path or
	remote path if needed.*/
	int
	parse_table_name(
		const char*	name);

	/** Create the internal innodb table definition. */
	int create_table_def();

	/** Connection thread handle. */
	THD*		m_thd;

	/** InnoDB transaction handle. */
	trx_t*		m_trx;

	/** Information on table columns and indexes. */
	const TABLE*	m_form;

	/** Create options. */
	HA_CREATE_INFO*	m_create_info;

	/** Table name */
	char*		m_table_name;
	/** If this is a table explicitly created by the user with the
	TEMPORARY keyword, then this parameter is the dir path where the
	table should be placed if we create an .ibd file for it
	(no .ibd extension in the path, though).
	Otherwise this is a zero length-string */
	char*		m_temp_path;

	/** Remote path (DATA DIRECTORY) or zero length-string */
	char*		m_remote_path;

	/** Tablespace name or zero length-string. */
	char*		m_tablespace;

	/** Local copy of srv_file_per_table. */
	bool		m_innodb_file_per_table;

	/** Allow file_per_table for this table either because:
	1) the setting innodb_file_per_table=on,
	2) it was explicitly requested by tablespace=innodb_file_per_table.
	3) the table being altered is currently file_per_table */
	bool		m_allow_file_per_table;

	/** After all considerations, this shows whether we will actually
	create a table and tablespace using file-per-table. */
	bool		m_use_file_per_table;

	/** Using DATA DIRECTORY */
	bool		m_use_data_dir;

	/** Using a Shared General Tablespace */
	bool		m_use_shared_space;

	/** Table flags */
	ulint		m_flags;

	/** Table flags2 */
	ulint		m_flags2;
};

/**
Retrieve the FTS Relevance Ranking result for doc with doc_id
of prebuilt->fts_doc_id
@return the relevance ranking value */
float
innobase_fts_retrieve_ranking(
	FT_INFO*	fts_hdl);	/*!< in: FTS handler */

/**
Find and Retrieve the FTS Relevance Ranking result for doc with doc_id
of prebuilt->fts_doc_id
@return the relevance ranking value */
float
innobase_fts_find_ranking(
	FT_INFO*	fts_hdl,	/*!< in: FTS handler */
	uchar*		record,		/*!< in: Unused */
	uint		len);		/*!< in: Unused */

/**
Free the memory for the FTS handler */
void
innobase_fts_close_ranking(
	FT_INFO*	fts_hdl);	/*!< in: FTS handler */

/**
Initialize the table FTS stopword list
@return TRUE if success */
ibool
innobase_fts_load_stopword(
/*=======================*/
	dict_table_t*	table,		/*!< in: Table has the FTS */
	trx_t*		trx,		/*!< in: transaction */
	THD*		thd)		/*!< in: current thread */
	MY_ATTRIBUTE((warn_unused_result));

/** Some defines for innobase_fts_check_doc_id_index() return value */
enum fts_doc_id_index_enum {
	FTS_INCORRECT_DOC_ID_INDEX,
	FTS_EXIST_DOC_ID_INDEX,
	FTS_NOT_EXIST_DOC_ID_INDEX
};

/**
Check whether the table has a unique index with FTS_DOC_ID_INDEX_NAME
on the Doc ID column.
@return the status of the FTS_DOC_ID index */
fts_doc_id_index_enum
innobase_fts_check_doc_id_index(
	const dict_table_t*	table,		/*!< in: table definition */
	const TABLE*		altered_table,	/*!< in: MySQL table
						that is being altered */
	ulint*			fts_doc_col_no)	/*!< out: The column number for
						Doc ID */
	MY_ATTRIBUTE((warn_unused_result));

/**
Check whether the table has a unique index with FTS_DOC_ID_INDEX_NAME
on the Doc ID column in MySQL create index definition.
@return FTS_EXIST_DOC_ID_INDEX if there exists the FTS_DOC_ID index,
FTS_INCORRECT_DOC_ID_INDEX if the FTS_DOC_ID index is of wrong format */
fts_doc_id_index_enum
innobase_fts_check_doc_id_index_in_def(
	ulint		n_key,		/*!< in: Number of keys */
	const KEY*	key_info)	/*!< in: Key definitions */
	MY_ATTRIBUTE((warn_unused_result));

/**
@return version of the extended FTS API */
uint
innobase_fts_get_version();

/**
@return Which part of the extended FTS API is supported */
ulonglong
innobase_fts_flags();

/**
Find and Retrieve the FTS doc_id for the current result row
@return the document ID */
ulonglong
innobase_fts_retrieve_docid(
	FT_INFO_EXT*	fts_hdl);	/*!< in: FTS handler */

/**
Find and retrieve the size of the current result
@return number of matching rows */
ulonglong
innobase_fts_count_matches(
	FT_INFO_EXT*	fts_hdl);	/*!< in: FTS handler */

/**
Copy table flags from MySQL's HA_CREATE_INFO into an InnoDB table object.
Those flags are stored in .frm file and end up in the MySQL table object,
but are frequently used inside InnoDB so we keep their copies into the
InnoDB table object. */
void
innobase_copy_frm_flags_from_create_info(
	dict_table_t*		innodb_table,	/*!< in/out: InnoDB table */
	const HA_CREATE_INFO*	create_info);	/*!< in: create info */

/**
Copy table flags from MySQL's TABLE_SHARE into an InnoDB table object.
Those flags are stored in .frm file and end up in the MySQL table object,
but are frequently used inside InnoDB so we keep their copies into the
InnoDB table object. */
void
innobase_copy_frm_flags_from_table_share(
	dict_table_t*		innodb_table,	/*!< in/out: InnoDB table */
	const TABLE_SHARE*	table_share);	/*!< in: table share */

/** Set up base columns for virtual column
@param[in]	table	the InnoDB table
@param[in]	field	MySQL field
@param[in,out]	v_col	virtual column to be set up */
void
innodb_base_col_setup(
	dict_table_t*	table,
	const Field*	field,
	dict_v_col_t*	v_col);

/** Set up base columns for stored column
@param[in]	table	InnoDB table
@param[in]	field	MySQL field
@param[in,out]	s_col	stored column */
void
innodb_base_col_setup_for_stored(
	const dict_table_t*	table,
	const Field*		field,
	dict_s_col_t*		s_col);

/** whether this ia stored column */
#define innobase_is_s_fld(field) ((field)->gcol_info && (field)->stored_in_db)

/** whether this is a computed virtual column */
#define innobase_is_v_fld(field) ((field)->gcol_info && !(field)->stored_in_db)

/** Release temporary latches.
Call this function when mysqld passes control to the client. That is to
avoid deadlocks on the adaptive hash S-latch possibly held by thd. For more
documentation, see handler.cc.
@param[in]	hton	Handlerton.
@param[in]	thd	MySQL thread.
@return 0 */
int
innobase_release_temporary_latches(
	handlerton*	hton,
	THD*		thd);

/** Always normalize table name to lower case on Windows */
#ifdef _WIN32
#define normalize_table_name(norm_name, name)           \
	create_table_info_t::normalize_table_name_low(norm_name, name, TRUE)
#else
#define normalize_table_name(norm_name, name)           \
	create_table_info_t::normalize_table_name_low(norm_name, name, FALSE)
#endif /* _WIN32 */

/** Obtain the InnoDB transaction of a MySQL thread.
@param[in,out]	thd	MySQL thread handler.
@return reference to transaction pointer */
trx_t*& thd_to_trx(THD*	thd);

/** Converts an InnoDB error code to a MySQL error code.
Also tells to MySQL about a possible transaction rollback inside InnoDB caused
by a lock wait timeout or a deadlock.
@param[in]	error	InnoDB error code.
@param[in]	flags	InnoDB table flags or 0.
@param[in]	thd	MySQL thread or NULL.
@return MySQL error code */
int
convert_error_code_to_mysql(
	dberr_t	error,
	ulint	flags,
	THD*	thd);

/** Converts a search mode flag understood by MySQL to a flag understood
by InnoDB.
@param[in]	find_flag	MySQL search mode flag.
@return	InnoDB search mode flag. */
page_cur_mode_t
convert_search_mode_to_innobase(
	enum ha_rkey_function	find_flag);

/** Commits a transaction in an InnoDB database.
@param[in]	trx	Transaction handle. */
void
innobase_commit_low(
	trx_t*	trx);

extern my_bool	innobase_stats_on_metadata;

/** Calculate Record Per Key value.
Need to exclude the NULL value if innodb_stats_method is set to "nulls_ignored"
@param[in]	index	InnoDB index.
@param[in]	i	The column we are calculating rec per key.
@param[in]	records	Estimated total records.
@return estimated record per key value */
rec_per_key_t
innodb_rec_per_key(
	dict_index_t*	index,
	ulint		i,
	ha_rows		records);

/** Build template for the virtual columns and their base columns
@param[in]	table		MySQL TABLE
@param[in]	ib_table	InnoDB dict_table_t
@param[in,out]	s_templ		InnoDB template structure
@param[in]	add_v		new virtual columns added along with
				add index call
@param[in]	locked		true if innobase_share_mutex is held
@param[in]	share_tbl_name	original MySQL table name */
void
innobase_build_v_templ(
	const TABLE*		table,
	const dict_table_t*	ib_table,
	dict_vcol_templ_t*	s_templ,
	const dict_add_v_col_t*	add_v,
	bool			locked,
	const char*		share_tbl_name);

/** callback used by MySQL server layer to initialized
the table virtual columns' template
@param[in]	table		MySQL TABLE
@param[in,out]	ib_table	InnoDB dict_table_t */
void
innobase_build_v_templ_callback(
        const TABLE*	table,
        void*		ib_table);

/** Callback function definition, used by MySQL server layer to initialized
the table virtual columns' template */
<<<<<<< HEAD
typedef void (*my_gcolumn_templatecallback_t)(const TABLE*, void*);

/** Get the computed value by supplying the base column values.
@param[in,out]  table   the table whose virtual column template to be built */
void
innobase_init_vc_templ(
        dict_table_t*   table);

/*******************************************************************//**
This function builds a translation table in INNOBASE_SHARE
structure for fast index location with mysql array number from its
table->key_info structure. This also provides the necessary translation
between the key order in mysql key_info and InnoDB ib_table->indexes if
they are not fully matched with each other.
Note we do not have any mutex protecting the translation table
building based on the assumption that there is no concurrent
index creation/drop and DMLs that requires index lookup. All table
handle will be closed before the index creation/drop.
@return true if index translation table built successfully */
bool
innobase_build_index_translation(
/*=============================*/
	const TABLE*		table,	/*!< in: table in MySQL data
					dictionary */
	dict_table_t*		ib_table,/*!< in: table in InnoDB data
					 dictionary */
	INNOBASE_SHARE*		share);	/*!< in/out: share structure
					where index translation table
					will be constructed in. */
=======
typedef void (*my_gcolumn_templatecallback_t)(const TABLE*, void*);
>>>>>>> 1020e95b
<|MERGE_RESOLUTION|>--- conflicted
+++ resolved
@@ -1085,14 +1085,7 @@
 
 /** Callback function definition, used by MySQL server layer to initialized
 the table virtual columns' template */
-<<<<<<< HEAD
 typedef void (*my_gcolumn_templatecallback_t)(const TABLE*, void*);
-
-/** Get the computed value by supplying the base column values.
-@param[in,out]  table   the table whose virtual column template to be built */
-void
-innobase_init_vc_templ(
-        dict_table_t*   table);
 
 /*******************************************************************//**
 This function builds a translation table in INNOBASE_SHARE
@@ -1114,7 +1107,4 @@
 					 dictionary */
 	INNOBASE_SHARE*		share);	/*!< in/out: share structure
 					where index translation table
-					will be constructed in. */
-=======
-typedef void (*my_gcolumn_templatecallback_t)(const TABLE*, void*);
->>>>>>> 1020e95b
+					will be constructed in. */