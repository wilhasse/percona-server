--- conflicted
+++ resolved
@@ -477,7 +477,6 @@
 	const KEY*	key_info,	/*!< in: Indexes to be created */
 	ulint		num_of_keys)	/*!< in: Number of indexes to
 					be created. */
-<<<<<<< HEAD
 	__attribute__((nonnull, warn_unused_result));
 
 /*****************************************************************//**
@@ -643,7 +642,6 @@
 /*=====================================*/
 	dict_table_t*		innodb_table,	/*!< in/out: InnoDB table */
 	const TABLE_SHARE*	table_share);	/*!< in: table share */
-=======
 
 /*******************************************************************//**
 This function builds a translation table in INNOBASE_SHARE
@@ -666,5 +664,4 @@
 					  dictionary */
 	INNOBASE_SHARE*		share);	  /*!< in/out: share structure
 					  where index translation table
-					  will be constructed in. */
->>>>>>> e3228b66
+					  will be constructed in. */