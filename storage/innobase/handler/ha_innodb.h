/*****************************************************************************

Copyright (c) 2000, 2011, Oracle and/or its affiliates. All Rights Reserved.

This program is free software; you can redistribute it and/or modify it under
the terms of the GNU General Public License as published by the Free Software
Foundation; version 2 of the License.

This program is distributed in the hope that it will be useful, but WITHOUT
ANY WARRANTY; without even the implied warranty of MERCHANTABILITY or FITNESS
FOR A PARTICULAR PURPOSE. See the GNU General Public License for more details.

You should have received a copy of the GNU General Public License along with
this program; if not, write to the Free Software Foundation, Inc.,
51 Franklin Street, Suite 500, Boston, MA 02110-1335 USA

*****************************************************************************/

/*
  This file is based on ha_berkeley.h of MySQL distribution

  This file defines the Innodb handler: the interface between MySQL and
  Innodb
*/

#include "dict0stats.h"

/* Structure defines translation table between mysql index and innodb
index structures */
typedef struct innodb_idx_translate_struct {
	ulint		index_count;	/*!< number of valid index entries
					in the index_mapping array */
	ulint		array_size;	/*!< array size of index_mapping */
	dict_index_t**	index_mapping;	/*!< index pointer array directly
					maps to index in Innodb from MySQL
					array index */
} innodb_idx_translate_t;


/** InnoDB table share */
typedef struct st_innobase_share {
	THR_LOCK		lock;		/*!< MySQL lock protecting
						this structure */
	const char*		table_name;	/*!< InnoDB table name */
	uint			use_count;	/*!< reference count,
						incremented in get_share()
						and decremented in
						free_share() */
	void*			table_name_hash;/*!< hash table chain node */
	innodb_idx_translate_t	idx_trans_tbl;	/*!< index translation
						table between MySQL and
						Innodb */
} INNOBASE_SHARE;


/** InnoDB B-tree index */
struct dict_index_struct;
/** Prebuilt structures in an Innobase table handle used within MySQL */
struct row_prebuilt_struct;

/** InnoDB B-tree index */
typedef struct dict_index_struct dict_index_t;
/** Prebuilt structures in an Innobase table handle used within MySQL */
typedef struct row_prebuilt_struct row_prebuilt_t;

/** The class defining a handle to an Innodb table */
class ha_innobase: public handler
{
	row_prebuilt_t*	prebuilt;	/*!< prebuilt struct in InnoDB, used
					to save CPU time with prebuilt data
					structures*/
	THD*		user_thd;	/*!< the thread handle of the user
					currently using the handle; this is
					set in external_lock function */
	THR_LOCK_DATA	lock;
	INNOBASE_SHARE*	share;		/*!< information for MySQL
					table locking */

	uchar*		upd_buff;	/*!< buffer used in updates */
	uchar*		key_val_buff;	/*!< buffer used in converting
					search key values from MySQL format
					to Innodb format */
	ulong		upd_and_key_val_buff_len;
					/* the length of each of the previous
					two buffers */
	Table_flags	int_table_flags;
	uint		primary_key;
	ulong		start_of_scan;	/*!< this is set to 1 when we are
					starting a table scan but have not
					yet fetched any row, else 0 */
	uint		last_match_mode;/* match mode of the latest search:
					ROW_SEL_EXACT, ROW_SEL_EXACT_PREFIX,
					or undefined */
	uint		num_write_row;	/*!< number of write_row() calls */

	uint store_key_val_for_row(uint keynr, char* buff, uint buff_len,
                                   const uchar* record);
	inline void update_thd(THD* thd);
	void update_thd();
	int change_active_index(uint keynr);
	int general_fetch(uchar* buf, uint direction, uint match_mode);
	ulint innobase_lock_autoinc();
	ulonglong innobase_peek_autoinc();
	ulint innobase_set_max_autoinc(ulonglong auto_inc);
	ulint innobase_reset_autoinc(ulonglong auto_inc);
	ulint innobase_get_autoinc(ulonglong* value);
	ulint innobase_update_autoinc(ulonglong	auto_inc);
	void innobase_initialize_autoinc();
	dict_index_t* innobase_get_index(uint keynr);
	int info_low(uint flag, dict_stats_upd_option_t stats_upd_option);

	/* Init values for the class: */
 public:
	ha_innobase(handlerton *hton, TABLE_SHARE *table_arg);
	~ha_innobase();
	/*
	  Get the row type from the storage engine.  If this method returns
	  ROW_TYPE_NOT_USED, the information in HA_CREATE_INFO should be used.
	*/
	enum row_type get_row_type() const;

	const char* table_type() const;
	const char* index_type(uint key_number);
	const char** bas_ext() const;
	Table_flags table_flags() const;
	ulong index_flags(uint idx, uint part, bool all_parts) const;
	uint max_supported_keys() const;
	uint max_supported_key_length() const;
	uint max_supported_key_part_length() const;
	const key_map* keys_to_use_for_scanning();

	int open(const char *name, int mode, uint test_if_locked);
	int close(void);
	double scan_time();
	double read_time(uint index, uint ranges, ha_rows rows);

	int write_row(uchar * buf);
	int update_row(const uchar * old_data, uchar * new_data);
	int delete_row(const uchar * buf);
	bool was_semi_consistent_read();
	void try_semi_consistent_read(bool yes);
	void unlock_row();

	int index_init(uint index, bool sorted);
	int index_end();
	int index_read(uchar * buf, const uchar * key,
		uint key_len, enum ha_rkey_function find_flag);
	int index_read_idx(uchar * buf, uint index, const uchar * key,
			   uint key_len, enum ha_rkey_function find_flag);
	int index_read_last(uchar * buf, const uchar * key, uint key_len);
	int index_next(uchar * buf);
	int index_next_same(uchar * buf, const uchar *key, uint keylen);
	int index_prev(uchar * buf);
	int index_first(uchar * buf);
	int index_last(uchar * buf);

	int rnd_init(bool scan);
	int rnd_end();
	int rnd_next(uchar *buf);
	int rnd_pos(uchar * buf, uchar *pos);

	int ft_init();
	void ft_end();
	FT_INFO *ft_init_ext(uint flags, uint inx, String* key);
	int ft_read(uchar* buf);

	void position(const uchar *record);
	int info(uint);
	int analyze(THD* thd,HA_CHECK_OPT* check_opt);
	int optimize(THD* thd,HA_CHECK_OPT* check_opt);
	int discard_or_import_tablespace(my_bool discard);
	int extra(enum ha_extra_function operation);
	int reset();
	int external_lock(THD *thd, int lock_type);
	int transactional_table_lock(THD *thd, int lock_type);
	int start_stmt(THD *thd, thr_lock_type lock_type);
	void position(uchar *record);
	ha_rows records_in_range(uint inx, key_range *min_key, key_range
								*max_key);
	ha_rows estimate_rows_upper_bound();

	void update_create_info(HA_CREATE_INFO* create_info);
	int create(const char *name, register TABLE *form,
					HA_CREATE_INFO *create_info);
	int truncate();
	int delete_table(const char *name);
	int rename_table(const char* from, const char* to);
	int check(THD* thd, HA_CHECK_OPT* check_opt);
	char* update_table_comment(const char* comment);
	char* get_foreign_key_create_info();
	int get_foreign_key_list(THD *thd, List<FOREIGN_KEY_INFO> *f_key_list);
	int get_parent_foreign_key_list(THD *thd,
					List<FOREIGN_KEY_INFO> *f_key_list);
	bool can_switch_engines();
	uint referenced_by_foreign_key();
	void free_foreign_key_create_info(char* str);
	THR_LOCK_DATA **store_lock(THD *thd, THR_LOCK_DATA **to,
					enum thr_lock_type lock_type);
	void init_table_handle_for_HANDLER();
        virtual void get_auto_increment(ulonglong offset, ulonglong increment,
                                        ulonglong nb_desired_values,
                                        ulonglong *first_value,
                                        ulonglong *nb_reserved_values);
	int reset_auto_increment(ulonglong value);

	virtual bool get_error_message(int error, String *buf);

	uint8 table_cache_type();
	/*
	  ask handler about permission to cache table during query registration
	*/
	my_bool register_query_cache_table(THD *thd, char *table_key,
					   uint key_length,
					   qc_engine_callback *call_back,
					   ulonglong *engine_data);
	static const char *get_mysql_bin_log_name();
	static ulonglong get_mysql_bin_log_pos();
	bool primary_key_is_clustered();
	int cmp_ref(const uchar *ref1, const uchar *ref2);
	/** Fast index creation (smart ALTER TABLE) @see handler0alter.cc @{ */
	int add_index(TABLE *table_arg, KEY *key_info, uint num_of_keys,
		      handler_add_index **add);
	int final_add_index(handler_add_index *add, bool commit);
	int prepare_drop_index(TABLE *table_arg, uint *key_num,
			       uint num_of_keys);
	int final_drop_index(TABLE *table_arg);
	/** @} */
	bool check_if_incompatible_data(HA_CREATE_INFO *info,
					uint table_changes);
private:
	/** Builds a 'template' to the prebuilt struct.

	The template is used in fast retrieval of just those column
	values MySQL needs in its processing.
	@param whole_row true if access is needed to a whole row,
	false if accessing individual fields is enough */
	void build_template(bool whole_row);
	/** Resets a query execution 'template'.
	@see build_template() */
	inline void reset_template();

public:
	/** @name Multi Range Read interface @{ */
	/** Initialize multi range read @see DsMrr_impl::dsmrr_init
	* @param seq
	* @param seq_init_param
	* @param n_ranges
	* @param mode
	* @param buf
	*/
	int multi_range_read_init(RANGE_SEQ_IF* seq,
				  void* seq_init_param,
				  uint n_ranges, uint mode,
				  HANDLER_BUFFER* buf);
	/** Process next multi range read @see DsMrr_impl::dsmrr_next
	* @param range_info
	*/
	int multi_range_read_next(char** range_info);
	/** Initialize multi range read and get information.
	* @see ha_myisam::multi_range_read_info_const
	* @see DsMrr_impl::dsmrr_info_const
	* @param keyno
	* @param seq
	* @param seq_init_param
	* @param n_ranges
	* @param bufsz
	* @param flags
	* @param cost
	*/
	ha_rows multi_range_read_info_const(uint keyno, RANGE_SEQ_IF* seq,
					   void* seq_init_param,
					   uint n_ranges, uint* bufsz,
					   uint* flags, Cost_estimate* cost);
	/** Initialize multi range read and get information.
	* @see DsMrr_impl::dsmrr_info
	* @param keyno
	* @param seq
	* @param seq_init_param
	* @param n_ranges
	* @param bufsz
	* @param flags
	* @param cost
	*/
	ha_rows multi_range_read_info(uint keyno, uint n_ranges, uint keys,
				      uint* bufsz, uint* flags,
				      Cost_estimate* cost);

	/** Attempt to push down an index condition.
	* @param[in] keyno	MySQL key number
	* @param[in] idx_cond	Index condition to be checked
	* @return idx_cond if pushed; NULL if not pushed
	*/
	class Item* idx_cond_push(uint keyno, class Item* idx_cond);

private:
	/** The multi range read session object */
	DsMrr_impl ds_mrr;
	/* @} */
};

/* Some accessor functions which the InnoDB plugin needs, but which
can not be added to mysql/plugin.h as part of the public interface;
the definitions are bracketed with #ifdef INNODB_COMPATIBILITY_HOOKS */

#ifndef INNODB_COMPATIBILITY_HOOKS
#error InnoDB needs MySQL to be built with #define INNODB_COMPATIBILITY_HOOKS
#endif

LEX_STRING* thd_query_string(MYSQL_THD thd);

extern "C" {

struct charset_info_st *thd_charset(MYSQL_THD thd);

/** Get the file name of the MySQL binlog.
 * @return the name of the binlog file
 */
const char* mysql_bin_log_file_name(void);

/** Get the current position of the MySQL binlog.
 * @return byte offset from the beginning of the binlog
 */
ulonglong mysql_bin_log_file_pos(void);

/**
  Check if a user thread is a replication slave thread
  @param thd  user thread
  @retval 0 the user thread is not a replication slave thread
  @retval 1 the user thread is a replication slave thread
*/
int thd_slave_thread(const MYSQL_THD thd);

/**
  Check if a user thread is running a non-transactional update
  @param thd  user thread
  @retval 0 the user thread is not running a non-transactional update
  @retval 1 the user thread is running a non-transactional update
*/
int thd_non_transactional_update(const MYSQL_THD thd);

/**
  Get the user thread's binary logging format
  @param thd  user thread
  @return Value to be used as index into the binlog_format_names array
*/
int thd_binlog_format(const MYSQL_THD thd);

/**
  Mark transaction to rollback and mark error as fatal to a sub-statement.
  @param  thd   Thread handle
  @param  all   TRUE <=> rollback main transaction.
*/
void thd_mark_transaction_to_rollback(MYSQL_THD thd, bool all);

/**
  Check if binary logging is filtered for thread's current db.
  @param  thd   Thread handle
  @retval 1 the query is not filtered, 0 otherwise.
*/
bool thd_binlog_filter_ok(const MYSQL_THD thd);

/**
  Check if the query may generate row changes which
  may end up in the binary.
  @param  thd   Thread handle
  @return 1 the query may generate row changes, 0 otherwise.
*/
bool thd_sqlcom_can_generate_row_events(const MYSQL_THD thd);

} /* extern "C" */

typedef struct trx_struct trx_t;

<<<<<<< HEAD
extern const struct _ft_vft ft_vft_result;

/* Structure Returned by ha_innobase::ft_init_ext() */
typedef struct new_ft_info
{
	struct _ft_vft		*please;
	row_prebuilt_t*		ft_prebuilt;
	fts_result_t*		ft_result;
} NEW_FT_INFO;

=======
>>>>>>> af28e423
/********************************************************************//**
@file handler/ha_innodb.h
Converts an InnoDB error code to a MySQL error code and also tells to MySQL
about a possible transaction rollback inside InnoDB caused by a lock wait
timeout or a deadlock.
@return	MySQL error code */
int
convert_error_code_to_mysql(
/*========================*/
	int		error,	/*!< in: InnoDB error code */
	ulint		flags,	/*!< in: InnoDB table flags, or 0 */
	MYSQL_THD	thd);	/*!< in: user thread handle or NULL */

/*********************************************************************//**
Allocates an InnoDB transaction for a MySQL handler object.
@return	InnoDB transaction handle */
trx_t*
innobase_trx_allocate(
/*==================*/
	MYSQL_THD	thd);	/*!< in: user thread handle */


/*********************************************************************//**
This function checks each index name for a table against reserved
system default primary index name 'GEN_CLUST_INDEX'. If a name
matches, this function pushes an warning message to the client,
and returns true.
@return true if the index name matches the reserved name */
bool
innobase_index_name_is_reserved(
/*============================*/
	THD*		thd,		/*!< in/out: MySQL connection */
	const KEY*	key_info,	/*!< in: Indexes to be created */
	ulint		num_of_keys);	/*!< in: Number of indexes to
					be created. */
/*********************************************************************//**
Retrieve the FTS Relevance Ranking result for doc with doc_id
of prebuilt->fts_doc_id
@return the relevance ranking value */
extern "C"
float
innobase_fts_retrieve_ranking(
/*==========================*/
	FT_INFO*	fts_hdl);	/*!< in: FTS handler */

/*********************************************************************//**
Find and Retrieve the FTS Relevance Ranking result for doc with doc_id
of prebuilt->fts_doc_id
@return the relevance ranking value */
extern "C"
float
innobase_fts_find_ranking(
/*==========================*/
	FT_INFO*	fts_hdl,	/*!< in: FTS handler */
	uchar*		record,		/*!< in: Unused */
	uint		len);		/*!< in: Unused */
/*********************************************************************//**
Free the memory for the FTS handler */
extern "C"
void
innobase_fts_close_ranking(
/*==========================*/
	FT_INFO*	fts_hdl);	/*!< in: FTS handler */
/*********************************************************************//**
Free the memory for the FTS handler */
void
innobase_fts_close_ranking(
/*==========================*/
	FT_INFO*	fts_hdl);	/*!< in: FTS handler */
/*****************************************************************//**
Initialize the table FTS stopword list
@return TRUE is succeed */
extern "C"
ibool
innobase_fts_load_stopword(
/*=======================*/
	dict_table_t*	table,		/*!< in: Table has the FTS */
	trx_t*		trx,		/*!< in: transaction */
	THD*		thd);		/*!< in: current thread */

/** Some defines for innobase_fts_check_doc_id_index() return value */
#define	FTS_INCORRECT_DOC_ID_INDEX	1
#define	FTS_EXIST_DOC_ID_INDEX		2
#define	FTS_NOT_EXIST_DOC_ID_INDEX	3
/*******************************************************************//**
Check whether the table has a unique index with FTS_DOC_ID_INDEX_NAME 
on the Doc ID column.
@return TRUE if there exists the FTS_DOC_ID index */
extern "C"
ulint
innobase_fts_check_doc_id_index(
/*============================*/
	dict_table_t*	table,		/*!< in: table definition */
	ulint*		fts_doc_col_no);/*!< out: The column number for
					Doc ID */
<|MERGE_RESOLUTION|>--- conflicted
+++ resolved
@@ -371,7 +371,6 @@
 
 typedef struct trx_struct trx_t;
 
-<<<<<<< HEAD
 extern const struct _ft_vft ft_vft_result;
 
 /* Structure Returned by ha_innobase::ft_init_ext() */
@@ -382,8 +381,6 @@
 	fts_result_t*		ft_result;
 } NEW_FT_INFO;
 
-=======
->>>>>>> af28e423
 /********************************************************************//**
 @file handler/ha_innodb.h
 Converts an InnoDB error code to a MySQL error code and also tells to MySQL
