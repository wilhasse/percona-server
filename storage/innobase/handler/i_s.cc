--- conflicted
+++ resolved
@@ -32,25 +32,17 @@
 
 #include "storage/innobase/handler/i_s.h"
 
-<<<<<<< HEAD
-=======
-#include <item.h>
-#include <item_func.h>
-#include <item_sum.h>
-#include <item_cmpfunc.h>
-
-#include "ha_prototypes.h"
->>>>>>> 333b4508
 #include <field.h>
 #include <sql_acl.h>
 #include <sql_show.h>
 #include <sql_time.h>
-<<<<<<< HEAD
 #include <sys/types.h>
 #include <time.h>
-=======
-#include <debug_sync.h>
->>>>>>> 333b4508
+#include "sql/debug_sync.h"
+#include "sql/item.h"
+#include "sql/item_cmpfunc.h"
+#include "sql/item_func.h"
+#include "sql/item_sum.h"
 
 #include "auth_acls.h"
 #include "btr0btr.h"
@@ -65,7 +57,6 @@
 #include "dict0load.h"
 #include "dict0mem.h"
 #include "dict0types.h"
-<<<<<<< HEAD
 #include "fsp0sysspace.h"
 #include "fts0opt.h"
 #include "fts0priv.h"
@@ -73,25 +64,13 @@
 #include "fut0fut.h"
 #include "ha_prototypes.h"
 #include "ibuf0ibuf.h"
+#include "log0online.h"
 #include "my_dbug.h"
 #include "my_inttypes.h"
-=======
-#include "srv0start.h"
-#include "srv0srv.h"
-#include "trx0i_s.h"
-#include "trx0trx.h"
-#include "srv0mon.h"
-#include "fut0fut.h"
-#include "pars0pars.h"
-#include "fts0types.h"
-#include "fts0opt.h"
-#include "fts0priv.h"
-#include "log0online.h"
-#include "btr0btr.h"
->>>>>>> 333b4508
 #include "page0zip.h"
 #include "pars0pars.h"
 #include "srv0mon.h"
+#include "srv0srv.h"
 #include "srv0start.h"
 #include "trx0i_s.h"
 #include "trx0trx.h"
@@ -792,7 +771,6 @@
 }
 
 /* Fields of the dynamic table information_schema.innodb_cmp. */
-<<<<<<< HEAD
 static ST_FIELD_INFO i_s_cmp_fields_info[] = {
     {STRUCT_FLD(field_name, "page_size"), STRUCT_FLD(field_length, 5),
      STRUCT_FLD(field_type, MYSQL_TYPE_LONG), STRUCT_FLD(value, 0),
@@ -888,119 +866,6 @@
   }
 
   DBUG_RETURN(status);
-=======
-static ST_FIELD_INFO	i_s_cmp_fields_info[] =
-{
-	{STRUCT_FLD(field_name,		"page_size"),
-	 STRUCT_FLD(field_length,	5),
-	 STRUCT_FLD(field_type,		MYSQL_TYPE_LONG),
-	 STRUCT_FLD(value,		0),
-	 STRUCT_FLD(field_flags,	0),
-	 STRUCT_FLD(old_name,		"Compressed Page Size"),
-	 STRUCT_FLD(open_method,	SKIP_OPEN_TABLE)},
-
-	{STRUCT_FLD(field_name,		"compress_ops"),
-	 STRUCT_FLD(field_length,	MY_INT32_NUM_DECIMAL_DIGITS),
-	 STRUCT_FLD(field_type,		MYSQL_TYPE_LONG),
-	 STRUCT_FLD(value,		0),
-	 STRUCT_FLD(field_flags,	0),
-	 STRUCT_FLD(old_name,		"Total Number of Compressions"),
-	 STRUCT_FLD(open_method,	SKIP_OPEN_TABLE)},
-
-	{STRUCT_FLD(field_name,		"compress_ops_ok"),
-	 STRUCT_FLD(field_length,	MY_INT32_NUM_DECIMAL_DIGITS),
-	 STRUCT_FLD(field_type,		MYSQL_TYPE_LONG),
-	 STRUCT_FLD(value,		0),
-	 STRUCT_FLD(field_flags,	0),
-	 STRUCT_FLD(old_name,		"Total Number of"
-					" Successful Compressions"),
-	 STRUCT_FLD(open_method,	SKIP_OPEN_TABLE)},
-
-	{STRUCT_FLD(field_name,		"compress_time"),
-	 STRUCT_FLD(field_length,	MY_INT32_NUM_DECIMAL_DIGITS),
-	 STRUCT_FLD(field_type,		MYSQL_TYPE_LONG),
-	 STRUCT_FLD(value,		0),
-	 STRUCT_FLD(field_flags,	0),
-	 STRUCT_FLD(old_name,		"Total Duration of Compressions,"
-		    " in Seconds"),
-	 STRUCT_FLD(open_method,	SKIP_OPEN_TABLE)},
-
-	{STRUCT_FLD(field_name,		"uncompress_ops"),
-	 STRUCT_FLD(field_length,	MY_INT32_NUM_DECIMAL_DIGITS),
-	 STRUCT_FLD(field_type,		MYSQL_TYPE_LONG),
-	 STRUCT_FLD(value,		0),
-	 STRUCT_FLD(field_flags,	0),
-	 STRUCT_FLD(old_name,		"Total Number of Decompressions"),
-	 STRUCT_FLD(open_method,	SKIP_OPEN_TABLE)},
-
-	{STRUCT_FLD(field_name,		"uncompress_time"),
-	 STRUCT_FLD(field_length,	MY_INT32_NUM_DECIMAL_DIGITS),
-	 STRUCT_FLD(field_type,		MYSQL_TYPE_LONG),
-	 STRUCT_FLD(value,		0),
-	 STRUCT_FLD(field_flags,	0),
-	 STRUCT_FLD(old_name,		"Total Duration of Decompressions,"
-		    " in Seconds"),
-	 STRUCT_FLD(open_method,	SKIP_OPEN_TABLE)},
-
-	END_OF_ST_FIELD_INFO
-};
-
-
-/*******************************************************************//**
-Fill the dynamic table information_schema.innodb_cmp or
-innodb_cmp_reset.
-@return 0 on success, 1 on failure */
-static
-int
-i_s_cmp_fill_low(
-/*=============*/
-	THD*		thd,	/*!< in: thread */
-	TABLE_LIST*	tables,	/*!< in/out: tables to fill */
-	Item*		,	/*!< in: condition (ignored) */
-	ibool		reset)	/*!< in: TRUE=reset cumulated counts */
-{
-	TABLE*	table	= (TABLE*) tables->table;
-	int	status	= 0;
-
-	DBUG_ENTER("i_s_cmp_fill_low");
-
-	/* deny access to non-superusers */
-	if (check_global_access(thd, PROCESS_ACL)) {
-
-		DBUG_RETURN(0);
-	}
-
-	RETURN_IF_INNODB_NOT_STARTED(tables->schema_table_name);
-
-	for (uint i = 0; i < PAGE_ZIP_SSIZE_MAX; i++) {
-		page_zip_stat_t*	zip_stat = &page_zip_stat[i];
-
-		table->field[0]->store(UNIV_ZIP_SIZE_MIN << i);
-
-		/* The cumulated counts are not protected by any
-		mutex.  Thus, some operation in page0zip.cc could
-		increment a counter between the time we read it and
-		clear it.  We could introduce mutex protection, but it
-		could cause a measureable performance hit in
-		page0zip.cc. */
-		table->field[1]->store(zip_stat->compressed, true);
-		table->field[2]->store(zip_stat->compressed_ok, true);
-		table->field[3]->store(zip_stat->compressed_usec / 1000000, true);
-		table->field[4]->store(zip_stat->decompressed, true);
-		table->field[5]->store(zip_stat->decompressed_usec / 1000000, true);
-
-		if (reset) {
-			memset(static_cast<void*>(zip_stat), 0, sizeof *zip_stat);
-		}
-
-		if (schema_table_store_record(thd, table)) {
-			status = 1;
-			break;
-		}
-	}
-
-	DBUG_RETURN(status);
->>>>>>> 333b4508
 }
 
 /** Fill the dynamic table information_schema.innodb_cmp.
@@ -1559,14 +1424,8 @@
       zip_free_len_local[x] =
           (x < BUF_BUDDY_SIZES) ? UT_LIST_GET_LEN(buf_pool->zip_free[x]) : 0;
 
-<<<<<<< HEAD
       os_rmb;
       buddy_stat_local[x] = buf_pool->buddy_stat[x];
-=======
-		/* Save buddy stats for buffer pool in local variables. */
-		mutex_enter(&buf_pool->zip_free_mutex);
-		for (uint x = 0; x <= BUF_BUDDY_SIZES; x++) {
->>>>>>> 333b4508
 
       if (reset) {
         /* This is protected by buf_pool->mutex. */
@@ -1577,19 +1436,8 @@
 
     mutex_exit(&buf_pool->zip_free_mutex);
 
-<<<<<<< HEAD
     for (uint x = 0; x <= BUF_BUDDY_SIZES; x++) {
       buf_buddy_stat_t *buddy_stat;
-=======
-			if (reset) {
-				/* This is protected by
-				buf_pool->zip_free_mutex. */
-				buf_pool->buddy_stat[x].relocated = 0;
-				buf_pool->buddy_stat[x].relocated_usec = 0;
-			}
-		}
-		mutex_exit(&buf_pool->zip_free_mutex);
->>>>>>> 333b4508
 
       buddy_stat = &buddy_stat_local[x];
 
@@ -1600,22 +1448,11 @@
       table->field[4]->store(buddy_stat->relocated, true);
       table->field[5]->store(buddy_stat->relocated_usec / 1000000, true);
 
-<<<<<<< HEAD
       if (schema_table_store_record(thd, table)) {
         status = 1;
         break;
       }
     }
-=======
-			table->field[0]->store(BUF_BUDDY_LOW << x);
-			table->field[1]->store(i, true);
-			os_rmb;
-			table->field[2]->store(buddy_stat->used, true);
-			table->field[3]->store(zip_free_len_local[x], true);
-			table->field[4]->store(buddy_stat->relocated, true);
-			table->field[5]->store(
-				buddy_stat->relocated_usec / 1000000, true);
->>>>>>> 333b4508
 
     if (status) {
       break;
@@ -4505,25 +4342,13 @@
                                 out: structure filled with scanned
                                 info */
 {
-<<<<<<< HEAD
   BPageMutex *mutex = buf_page_get_mutex(bpage);
-=======
-	BPageMutex*	mutex = buf_page_get_mutex(bpage);
-
-	ut_ad(pool_id < MAX_BUFFER_POOLS);
->>>>>>> 333b4508
 
   ut_ad(pool_id < MAX_BUFFER_POOLS);
 
   page_info->pool_id = pool_id;
 
-<<<<<<< HEAD
   page_info->block_id = pos;
-=======
-	mutex_enter(mutex);
-
-	page_info->page_state = buf_page_get_state(bpage);
->>>>>>> 333b4508
 
   mutex_enter(mutex);
 
@@ -4554,20 +4379,7 @@
 
     page_info->io_fix = bpage->io_fix;
 
-<<<<<<< HEAD
     page_info->is_old = bpage->old;
-=======
-		switch (buf_page_get_io_fix(bpage)) {
-		case BUF_IO_NONE:
-		case BUF_IO_WRITE:
-		case BUF_IO_PIN:
-			break;
-		case BUF_IO_READ:
-			page_info->page_type = I_S_PAGE_TYPE_UNKNOWN;
-			mutex_exit(mutex);
-			return;
-		}
->>>>>>> 333b4508
 
     page_info->freed_page_clock = bpage->freed_page_clock;
 
@@ -4585,7 +4397,6 @@
     if (page_info->page_state == BUF_BLOCK_FILE_PAGE) {
       const buf_block_t *block;
 
-<<<<<<< HEAD
       block = reinterpret_cast<const buf_block_t *>(bpage);
       frame = block->frame;
       /* Note: this may be a false positive, that
@@ -4679,96 +4490,6 @@
   mem_heap_free(heap);
 
   DBUG_RETURN(status);
-=======
-		i_s_innodb_set_page_type(page_info, page_type, frame);
-	} else {
-		page_info->page_type = I_S_PAGE_TYPE_UNKNOWN;
-	}
-
-	mutex_exit(mutex);
-}
-
-/*******************************************************************//**
-This is the function that goes through each block of the buffer pool
-and fetch information to information schema tables: INNODB_BUFFER_PAGE.
-@return 0 on success, 1 on failure */
-static
-int
-i_s_innodb_fill_buffer_pool(
-/*========================*/
-	THD*			thd,		/*!< in: thread */
-	TABLE_LIST*		tables,		/*!< in/out: tables to fill */
-	buf_pool_t*		buf_pool,	/*!< in: buffer pool to scan */
-	const ulint		pool_id)	/*!< in: buffer pool id */
-{
-	int			status	= 0;
-	mem_heap_t*		heap;
-
-	DBUG_ENTER("i_s_innodb_fill_buffer_pool");
-
-	heap = mem_heap_create(10000);
-
-	/* Go through each chunk of buffer pool. Currently, we only
-	have one single chunk for each buffer pool */
-	for (ulint n = 0;
-	     n < ut_min(buf_pool->n_chunks, buf_pool->n_chunks_new); n++) {
-		const buf_block_t*	block;
-		ulint			n_blocks;
-		buf_page_info_t*	info_buffer;
-		ulint			num_page;
-		ulint			mem_size;
-		ulint			chunk_size;
-		ulint			num_to_process = 0;
-		ulint			block_id = 0;
-
-		/* Get buffer block of the nth chunk */
-		block = buf_get_nth_chunk_block(buf_pool, n, &chunk_size);
-		num_page = 0;
-
-		while (chunk_size > 0) {
-			/* we cache maximum MAX_BUF_INFO_CACHED number of
-			buffer page info */
-			num_to_process = ut_min(chunk_size,
-						MAX_BUF_INFO_CACHED);
-
-			mem_size = num_to_process * sizeof(buf_page_info_t);
-
-			/* For each chunk, we'll pre-allocate information
-			structures to cache the page information read from
-			the buffer pool */
-			info_buffer = (buf_page_info_t*) mem_heap_zalloc(
-				heap, mem_size);
-
-			/* GO through each block in the chunk */
-			for (n_blocks = num_to_process; n_blocks--; block++) {
-				i_s_innodb_buffer_page_get_info(
-					&block->page, pool_id, block_id,
-					info_buffer + num_page);
-				block_id++;
-				num_page++;
-			}
-
-			/* Fill in information schema table with information
-			just collected from the buffer chunk scan */
-			status = i_s_innodb_buffer_page_fill(
-				thd, tables, info_buffer,
-				num_page);
-
-			/* If something goes wrong, break and return */
-			if (status) {
-				break;
-			}
-
-			mem_heap_empty(heap);
-			chunk_size -= num_to_process;
-			num_page = 0;
-		}
-	}
-
-	mem_heap_free(heap);
-
-	DBUG_RETURN(status);
->>>>>>> 333b4508
 }
 
 /** Fill page information for pages in InnoDB buffer pool to the
@@ -5189,15 +4910,9 @@
 
   DBUG_ENTER("i_s_innodb_fill_buffer_lru");
 
-<<<<<<< HEAD
   /* Obtain buf_pool->LRU_list_mutex before allocate info_buffer, since
   UT_LIST_GET_LEN(buf_pool->LRU) could change */
   mutex_enter(&buf_pool->LRU_list_mutex);
-=======
-	/* Obtain buf_pool->LRU_list_mutex before allocate info_buffer, since
-	UT_LIST_GET_LEN(buf_pool->LRU) could change */
-	mutex_enter(&buf_pool->LRU_list_mutex);
->>>>>>> 333b4508
 
   lru_len = UT_LIST_GET_LEN(buf_pool->LRU);
 
@@ -5231,11 +4946,7 @@
   ut_ad(lru_pos == UT_LIST_GET_LEN(buf_pool->LRU));
 
 exit:
-<<<<<<< HEAD
   mutex_exit(&buf_pool->LRU_list_mutex);
-=======
-	mutex_exit(&buf_pool->LRU_list_mutex);
->>>>>>> 333b4508
 
   if (info_buffer) {
     status = i_s_innodb_buf_page_lru_fill(thd, tables, info_buffer, lru_len);
@@ -7147,50 +6858,39 @@
     /* void* */
     STRUCT_FLD(__reserved1, NULL),
 
-<<<<<<< HEAD
     /* Plugin flags */
     /* unsigned long */
     STRUCT_FLD(flags, 0UL),
 };
-=======
-static ST_FIELD_INFO	i_s_innodb_changed_pages_info[] =
-{
-	{STRUCT_FLD(field_name,		"space_id"),
-	 STRUCT_FLD(field_length,	MY_INT32_NUM_DECIMAL_DIGITS),
-	 STRUCT_FLD(field_type,		MYSQL_TYPE_LONG),
-	 STRUCT_FLD(value,		0),
-	 STRUCT_FLD(field_flags,	MY_I_S_UNSIGNED),
-	 STRUCT_FLD(old_name,		""),
-	 STRUCT_FLD(open_method,	SKIP_OPEN_TABLE)},
-
-	{STRUCT_FLD(field_name,		"page_id"),
-	 STRUCT_FLD(field_length,	MY_INT32_NUM_DECIMAL_DIGITS),
-	 STRUCT_FLD(field_type,		MYSQL_TYPE_LONG),
-	 STRUCT_FLD(value,		0),
-	 STRUCT_FLD(field_flags,	MY_I_S_UNSIGNED),
-	 STRUCT_FLD(old_name,		""),
-	 STRUCT_FLD(open_method,	SKIP_OPEN_TABLE)},
-
-	{STRUCT_FLD(field_name,		"start_lsn"),
-	 STRUCT_FLD(field_length,	MY_INT64_NUM_DECIMAL_DIGITS),
-	 STRUCT_FLD(field_type,		MYSQL_TYPE_LONGLONG),
-	 STRUCT_FLD(value,		0),
-	 STRUCT_FLD(field_flags,	MY_I_S_UNSIGNED),
-	 STRUCT_FLD(old_name,		""),
-	 STRUCT_FLD(open_method,	SKIP_OPEN_TABLE)},
-
-	{STRUCT_FLD(field_name,		"end_lsn"),
-	 STRUCT_FLD(field_length,	MY_INT64_NUM_DECIMAL_DIGITS),
-	 STRUCT_FLD(field_type,		MYSQL_TYPE_LONGLONG),
-	 STRUCT_FLD(value,		0),
-	 STRUCT_FLD(field_flags,	MY_I_S_UNSIGNED),
-	 STRUCT_FLD(old_name,		""),
-	 STRUCT_FLD(open_method,	SKIP_OPEN_TABLE)},
-
-	END_OF_ST_FIELD_INFO
-};
-
-/***********************************************************************
+
+static ST_FIELD_INFO i_s_innodb_changed_pages_info[] = {
+    {STRUCT_FLD(field_name, "space_id"),
+     STRUCT_FLD(field_length, MY_INT32_NUM_DECIMAL_DIGITS),
+     STRUCT_FLD(field_type, MYSQL_TYPE_LONG), STRUCT_FLD(value, 0),
+     STRUCT_FLD(field_flags, MY_I_S_UNSIGNED), STRUCT_FLD(old_name, ""),
+     STRUCT_FLD(open_method, SKIP_OPEN_TABLE)},
+
+    {STRUCT_FLD(field_name, "page_id"),
+     STRUCT_FLD(field_length, MY_INT32_NUM_DECIMAL_DIGITS),
+     STRUCT_FLD(field_type, MYSQL_TYPE_LONG), STRUCT_FLD(value, 0),
+     STRUCT_FLD(field_flags, MY_I_S_UNSIGNED), STRUCT_FLD(old_name, ""),
+     STRUCT_FLD(open_method, SKIP_OPEN_TABLE)},
+
+    {STRUCT_FLD(field_name, "start_lsn"),
+     STRUCT_FLD(field_length, MY_INT64_NUM_DECIMAL_DIGITS),
+     STRUCT_FLD(field_type, MYSQL_TYPE_LONGLONG), STRUCT_FLD(value, 0),
+     STRUCT_FLD(field_flags, MY_I_S_UNSIGNED), STRUCT_FLD(old_name, ""),
+     STRUCT_FLD(open_method, SKIP_OPEN_TABLE)},
+
+    {STRUCT_FLD(field_name, "end_lsn"),
+     STRUCT_FLD(field_length, MY_INT64_NUM_DECIMAL_DIGITS),
+     STRUCT_FLD(field_type, MYSQL_TYPE_LONGLONG), STRUCT_FLD(value, 0),
+     STRUCT_FLD(field_flags, MY_I_S_UNSIGNED), STRUCT_FLD(old_name, ""),
+     STRUCT_FLD(open_method, SKIP_OPEN_TABLE)},
+
+    END_OF_ST_FIELD_INFO};
+
+/**
   This function implements ICP for I_S.INNODB_CHANGED_PAGES by parsing a
   condition and getting lower and upper bounds for start and end LSNs if the
   condition corresponds to a certain pattern.
@@ -7238,400 +6938,217 @@
   Support for other functions (equal, NULL-safe equal, BETWEEN, IN, etc.) will
   be added on demand.
 
-*/
-static
-void
-limit_lsn_range_from_condition(
-/*===========================*/
-	TABLE*		table,		/*!<in: table */
-	Item*		cond,		/*!<in: condition */
-	ib_uint64_t*	start_lsn,	/*!<in/out: minumum LSN */
-	ib_uint64_t*	end_lsn)	/*!<in/out: maximum LSN */
-{
-	enum Item_func::Functype	func_type;
-
-	if (cond->type() != Item::COND_ITEM &&
-	    cond->type() != Item::FUNC_ITEM)
-		return;
-
-	func_type = ((Item_func*) cond)->functype();
-
-	switch (func_type)
-	{
-	case Item_func::COND_AND_FUNC:
-	{
-		List_iterator<Item>	li(*((Item_cond*) cond)
-					   ->argument_list());
-		Item			*item;
-
-		while ((item= li++)) {
-			limit_lsn_range_from_condition(table, item, start_lsn,
-						       end_lsn);
-		}
-		break;
-	}
-	case Item_func::LT_FUNC:
-	case Item_func::LE_FUNC:
-	case Item_func::GT_FUNC:
-	case Item_func::GE_FUNC:
-	{
-		Item		*left;
-		Item		*right;
-		Item_field	*item_field;
-		ib_uint64_t	tmp_result;
-		bool		is_end_lsn;
-
-		/* a <= b equals to b >= a that's why we just exchange "left"
-		and "right" in the case of ">" or ">=" function.  We don't
-		touch the operation itself.  */
-		if (((Item_func*) cond)->functype() == Item_func::LT_FUNC
-		    || ((Item_func*) cond)->functype() == Item_func::LE_FUNC) {
-			left = ((Item_func*) cond)->arguments()[0];
-			right = ((Item_func*) cond)->arguments()[1];
-		} else {
-			left = ((Item_func*) cond)->arguments()[1];
-			right = ((Item_func*) cond)->arguments()[0];
-		}
-
-		if (left->type() == Item::FIELD_ITEM) {
-			item_field = (Item_field *)left;
-		} else if (right->type() == Item::FIELD_ITEM) {
-			item_field = (Item_field *)right;
-		} else {
-			return;
-		}
-
-		/* Check if the current field belongs to our table */
-		if (table != item_field->field->table) {
-			return;
-		}
-
-		/* Check if the field is START_LSN or END_LSN */
-		/* END_LSN */
-		is_end_lsn = table->field[3]->eq(item_field->field);
-
-		if (/* START_LSN */ !table->field[2]->eq(item_field->field)
-		    && !is_end_lsn) {
-			return;
-		}
-
-		if (left->type() == Item::FIELD_ITEM
-		    && right->type() == Item::INT_ITEM) {
-
-			/* The case of start_lsn|end_lsn <|<= const, i.e. the
-			upper bound.  */
-
-			tmp_result = right->val_int();
-			if (((func_type == Item_func::LE_FUNC)
-			     || (func_type == Item_func::GE_FUNC))
-			    && (tmp_result != IB_UINT64_MAX)) {
-
-				tmp_result++;
-			}
-			if (tmp_result < *end_lsn) {
-				*end_lsn = tmp_result;
-			}
-
-		} else if (left->type() == Item::INT_ITEM
-			   && right->type() == Item::FIELD_ITEM) {
-
-			/* The case of const <|<= start_lsn|end_lsn, i.e. the
-			lower bound */
-
-			tmp_result = left->val_int();
-			if (is_end_lsn && tmp_result != 0) {
-				tmp_result--;
-			}
-			if (((func_type == Item_func::LT_FUNC)
-			     || (func_type == Item_func::GT_FUNC))
-			    && (tmp_result != IB_UINT64_MAX)) {
-
-				tmp_result++;
-			}
-			if (tmp_result > *start_lsn) {
-				*start_lsn = tmp_result;
-			}
-		}
-
-		break;
-	}
-	default:;
-	}
-}
-
-/***********************************************************************
-Fill the dynamic table information_schema.innodb_changed_pages.
+@param[in]	table		table
+@param[in]	cond		condition
+@param[out]	start_lsn	minimum LSN
+@param[out[	end_lsn		maximum LSN */
+static void limit_lsn_range_from_condition(TABLE *table, Item *cond,
+                                           lsn_t *start_lsn, lsn_t *end_lsn) {
+  if (cond->type() != Item::COND_ITEM && cond->type() != Item::FUNC_ITEM)
+    return;
+
+  const enum Item_func::Functype func_type = ((Item_func *)cond)->functype();
+
+  switch (func_type) {
+    case Item_func::COND_AND_FUNC: {
+      List_iterator<Item> li(*((Item_cond *)cond)->argument_list());
+      Item *item;
+
+      while ((item = li++)) {
+        limit_lsn_range_from_condition(table, item, start_lsn, end_lsn);
+      }
+      break;
+    }
+    case Item_func::LT_FUNC:
+    case Item_func::LE_FUNC:
+    case Item_func::GT_FUNC:
+    case Item_func::GE_FUNC: {
+      /* a <= b equals to b >= a that's why we just exchange "left"
+      and "right" in the case of ">" or ">=" function.  We don't
+      touch the operation itself.  */
+      Item *left;
+      Item *right;
+      if (((Item_func *)cond)->functype() == Item_func::LT_FUNC ||
+          ((Item_func *)cond)->functype() == Item_func::LE_FUNC) {
+        left = ((Item_func *)cond)->arguments()[0];
+        right = ((Item_func *)cond)->arguments()[1];
+      } else {
+        left = ((Item_func *)cond)->arguments()[1];
+        right = ((Item_func *)cond)->arguments()[0];
+      }
+
+      Item_field *item_field;
+      if (left->type() == Item::FIELD_ITEM) {
+        item_field = (Item_field *)left;
+      } else if (right->type() == Item::FIELD_ITEM) {
+        item_field = (Item_field *)right;
+      } else {
+        return;
+      }
+
+      /* Check if the current field belongs to our table */
+      if (table != item_field->field->table) {
+        return;
+      }
+
+      /* Check if the field is START_LSN or END_LSN */
+      /* END_LSN */
+      const bool is_end_lsn = table->field[3]->eq(item_field->field);
+
+      if (/* START_LSN */ !table->field[2]->eq(item_field->field) &&
+          !is_end_lsn) {
+        return;
+      }
+
+      ib_uint64_t tmp_result;
+      if (left->type() == Item::FIELD_ITEM && right->type() == Item::INT_ITEM) {
+        /* The case of start_lsn|end_lsn <|<= const, i.e. the
+        upper bound.  */
+
+        tmp_result = right->val_int();
+        if (((func_type == Item_func::LE_FUNC) ||
+             (func_type == Item_func::GE_FUNC)) &&
+            (tmp_result != IB_UINT64_MAX)) {
+          tmp_result++;
+        }
+        if (tmp_result < *end_lsn) {
+          *end_lsn = tmp_result;
+        }
+
+      } else if (left->type() == Item::INT_ITEM &&
+                 right->type() == Item::FIELD_ITEM) {
+        /* The case of const <|<= start_lsn|end_lsn, i.e. the
+        lower bound */
+
+        tmp_result = left->val_int();
+        if (is_end_lsn && tmp_result != 0) {
+          tmp_result--;
+        }
+        if (((func_type == Item_func::LT_FUNC) ||
+             (func_type == Item_func::GT_FUNC)) &&
+            (tmp_result != IB_UINT64_MAX)) {
+          tmp_result++;
+        }
+        if (tmp_result > *start_lsn) {
+          *start_lsn = tmp_result;
+        }
+      }
+
+      break;
+    }
+    default:;
+  }
+}
+
+/** Fill the dynamic table information_schema.innodb_changed_pages.
+@param[in]	thd	thread
+@param[in,out]	tables	tables to fill
+@param[in]	cond	condition
 @return 0 on success, 1 on failure */
-static
-int
-i_s_innodb_changed_pages_fill(
-/*==========================*/
-	THD*		thd,	/*!<in: thread */
-	TABLE_LIST*	tables,	/*!<in/out: tables to fill */
-	Item*		cond)	/*!<in: condition */
-{
-	TABLE*			table = (TABLE *) tables->table;
-	log_bitmap_iterator_t	i;
-	ib_uint64_t		output_rows_num = 0UL;
-	lsn_t			max_lsn = LSN_MAX;
-	lsn_t			min_lsn = 0ULL;
-	int			ret = 0;
-
-	DBUG_ENTER("i_s_innodb_changed_pages_fill");
-
-	/* deny access to non-superusers */
-	if (check_global_access(thd, PROCESS_ACL)) {
-
-		DBUG_RETURN(0);
-	}
-
-	if (cond) {
-		limit_lsn_range_from_condition(table, cond, &min_lsn,
-					       &max_lsn);
-	}
-	
-	/* If the log tracker is running and our max_lsn > current tracked LSN,
-	cap the max lsn so that we don't try to read any partial runs as the
-	tracked LSN advances. */
-	if (srv_track_changed_pages) {
-		ib_uint64_t		tracked_lsn = log_get_tracked_lsn();
-		if (max_lsn > tracked_lsn)
-			max_lsn = tracked_lsn;
-	}
-
-	if (!log_online_bitmap_iterator_init(&i, min_lsn, max_lsn)) {
-		my_error(ER_CANT_FIND_SYSTEM_REC, MYF(0));
-		DBUG_RETURN(1);
-	}
-
-	DEBUG_SYNC(thd, "i_s_innodb_changed_pages_range_ready");
-
-	while(log_online_bitmap_iterator_next(&i) &&
-	      (!srv_max_changed_pages ||
-	       output_rows_num < srv_max_changed_pages))
-	{
-		if (!LOG_BITMAP_ITERATOR_PAGE_CHANGED(i))
-			continue;
-
-		/* SPACE_ID */
-		table->field[0]->store(
-				       LOG_BITMAP_ITERATOR_SPACE_ID(i));
-		/* PAGE_ID */
-		table->field[1]->store(
-				       LOG_BITMAP_ITERATOR_PAGE_NUM(i));
-		/* START_LSN */
-		table->field[2]->store(
-				       LOG_BITMAP_ITERATOR_START_LSN(i), true);
-		/* END_LSN */
-		table->field[3]->store(
-				       LOG_BITMAP_ITERATOR_END_LSN(i), true);
-
-		/*
-		  I_S tables are in-memory tables. If bitmap file is big enough
-		  a lot of memory can be used to store the table. But the size
-		  of used memory can be diminished if we store only data which
-		  corresponds to some conditions (in WHERE sql clause). Here
-		  conditions are checked for the field values stored above.
-
-		  Conditions are checked twice. The first is here (during table
-		  generation) and the second during query execution. Maybe it
-		  makes sense to use some flag in THD object to avoid double
-		  checking.
-		*/
-		if (cond && !cond->val_int())
-			continue;
-
-		if (schema_table_store_record(thd, table))
-		{
-			log_online_bitmap_iterator_release(&i);
-			my_error(ER_CANT_FIND_SYSTEM_REC, MYF(0));
-			DBUG_RETURN(1);
-		}
-
-		++output_rows_num;
-	}
-
-	if (i.failed) {
-		my_error(ER_CANT_FIND_SYSTEM_REC, MYF(0));
-		ret = 1;
-	}
-
-	log_online_bitmap_iterator_release(&i);
-	DBUG_RETURN(ret);
-}
-
-static
-int
-i_s_innodb_changed_pages_init(
-/*==========================*/
-	void*	p)
-{
-	DBUG_ENTER("i_s_innodb_changed_pages_init");
-	ST_SCHEMA_TABLE* schema = (ST_SCHEMA_TABLE*) p;
-
-	schema->fields_info = i_s_innodb_changed_pages_info;
-	schema->fill_table = i_s_innodb_changed_pages_fill;
-
-	DBUG_RETURN(0);
-}
-
-struct st_mysql_plugin   i_s_innodb_changed_pages =
-{
-	STRUCT_FLD(type, MYSQL_INFORMATION_SCHEMA_PLUGIN),
-	STRUCT_FLD(info, &i_s_info),
-	STRUCT_FLD(name, "INNODB_CHANGED_PAGES"),
-	STRUCT_FLD(author, "Percona"),
-	STRUCT_FLD(descr, "InnoDB CHANGED_PAGES table"),
-	STRUCT_FLD(license, PLUGIN_LICENSE_GPL),
-	STRUCT_FLD(init, i_s_innodb_changed_pages_init),
-	STRUCT_FLD(deinit, i_s_common_deinit),
-	STRUCT_FLD(version, 0x0100 /* 1.0 */),
-	STRUCT_FLD(status_vars, NULL),
-	STRUCT_FLD(system_vars, NULL),
-	STRUCT_FLD(__reserved1, NULL),
-	STRUCT_FLD(flags, 0UL),
-};
-
-/** Fill handlerton based INFORMATION_SCHEMA.FILES table.
-@param[in,out]	thd	thread/connection descriptor
-@param[in,out]	tables	information schema tables to fill
-@retval 0 for success
-@retval HA_ERR_OUT_OF_MEM when running out of memory
-@return nonzero for failure */
-int
-i_s_files_table_fill(
-	THD*		thd,
-	TABLE_LIST*	tables)
-{
-	TABLE*			table_to_fill	= tables->table;
-	Field**			fields		= table_to_fill->field;
-	/* Use this class so that if the OK() macro returns,
-	fil_space_release() is called. */
-	FilSpace		space;
-
-	DBUG_ENTER("i_s_files_table_fill");
-
-	/* Gather information reportable to information_schema.files
-	for the first or next file in fil_system. */
-	for (const fil_node_t* node = fil_node_next(NULL);
-	     node != NULL;
-	     node = fil_node_next(node)) {
-		const char*	type = "TABLESPACE";
-		const char*	space_name;
-		/** Buffer to build file-per-table tablespace names.
-		Even though a space_id is often stored in a ulint, it cannot
-		be larger than 1<<32-1, which is 10 numeric characters. */
-		char		file_per_table_name[
-			sizeof("innodb_file_per_table_1234567890")];
-		uintmax_t	avail_space;
-		ulint		extent_pages;
-		ulint		extend_pages;
-
-		space = node->space;
-		fil_type_t	purpose = space()->purpose;
-
-		switch (purpose) {
-		case FIL_TYPE_LOG:
-			/* Do not report REDO LOGs to I_S.FILES */
-			space = NULL;
-			continue;
-		case FIL_TYPE_TABLESPACE:
-			if (srv_is_undo_tablespace(space()->id)) {
-				type = "UNDO LOG";
-				break;
-			} /* else fall through for TABLESPACE */
-		case FIL_TYPE_IMPORT:
-			/* 'IMPORTING'is a status. The type is TABLESPACE. */
-			break;
-		case FIL_TYPE_TEMPORARY:
-			type = "TEMPORARY";
-			break;
-		};
-
-		page_size_t	page_size(space()->flags);
-
-		/* Single-table tablespaces are assigned to a schema. */
-		if (!is_predefined_tablespace(space()->id)
-		    && !FSP_FLAGS_GET_SHARED(space()->flags)) {
-			/* Their names will be like "test/t1" */
-			ut_ad(NULL != strchr(space()->name, '/'));
-
-			/* File-per-table tablespace names are generated
-			internally and certain non-file-system-allowed
-			characters are expanded which can make the space
-			name too long. In order to avoid that problem,
-			use a modified tablespace name.
-			Since we are not returning dbname and tablename,
-			the user must match the space_id to i_s_table.space
-			in order find the single table that is in it or the
-			schema it belongs to. */
-			ut_snprintf(
-				file_per_table_name,
-				sizeof(file_per_table_name),
-				"innodb_file_per_table_" ULINTPF,
-				space()->id);
-			space_name = file_per_table_name;
-		} else {
-			/* Only file-per-table space names contain '/'.
-                        This is not file-per-table . */
-			ut_ad(NULL == strchr(space()->name, '/'));
-
-			space_name = space()->name;
-		}
-
-		init_fill_schema_files_row(table_to_fill);
-
-		OK(field_store_ulint(fields[IS_FILES_FILE_ID],
-				     space()->id));
-		OK(field_store_string(fields[IS_FILES_FILE_NAME],
-				      node->name));
-		OK(field_store_string(fields[IS_FILES_FILE_TYPE],
-				      type));
-		OK(field_store_string(fields[IS_FILES_TABLESPACE_NAME],
-				      space_name));
-		OK(field_store_string(fields[IS_FILES_ENGINE],
-				      "InnoDB"));
-		OK(field_store_ulint(fields[IS_FILES_FREE_EXTENTS],
-				     space()->free_len));
-
-		extent_pages = fsp_get_extent_size_in_pages(page_size);
-
-		OK(field_store_ulint(fields[IS_FILES_TOTAL_EXTENTS],
-				     space()->size_in_header / extent_pages));
-		OK(field_store_ulint(fields[IS_FILES_EXTENT_SIZE],
-				     extent_pages * page_size.physical()));
-		OK(field_store_ulint(fields[IS_FILES_INITIAL_SIZE],
-				     node->init_size * page_size.physical()));
-
-		if (node->max_size >= ULINT_MAX) {
-			fields[IS_FILES_MAXIMUM_SIZE]->set_null();
-		} else {
-			OK(field_store_ulint(fields[IS_FILES_MAXIMUM_SIZE],
-				node->max_size * page_size.physical()));
-		}
-		if (space()->id == srv_sys_space.space_id()) {
-			extend_pages = srv_sys_space.get_increment();
-		} else if (space()->id == srv_tmp_space.space_id()) {
-			extend_pages = srv_tmp_space.get_increment();
-		} else {
-			extend_pages = fsp_get_pages_to_extend_ibd(
-				page_size, node->size);
-		}
-
-		OK(field_store_ulint(fields[IS_FILES_AUTOEXTEND_SIZE],
-				     extend_pages * page_size.physical()));
-
-		avail_space = fsp_get_available_space_in_free_extents(space());
-		OK(field_store_ulint(fields[IS_FILES_DATA_FREE],
-				     static_cast<ulint>(avail_space * 1024)));
-		OK(field_store_string(fields[IS_FILES_STATUS],
-				      (purpose == FIL_TYPE_IMPORT)
-				      ? "IMPORTING" : "NORMAL"));
-
-		schema_table_store_record(thd, table_to_fill);
-		space = NULL;
-	}
-
-	DBUG_RETURN(0);
-}
->>>>>>> 333b4508
+static int i_s_innodb_changed_pages_fill(THD *thd, TABLE_LIST *tables,
+                                         Item *cond) {
+  DBUG_ENTER("i_s_innodb_changed_pages_fill");
+
+  /* deny access to non-superusers */
+  if (check_global_access(thd, PROCESS_ACL)) {
+    DBUG_RETURN(0);
+  }
+
+  TABLE *table = (TABLE *)tables->table;
+  lsn_t max_lsn = LSN_MAX;
+  lsn_t min_lsn = 0ULL;
+  if (cond) {
+    limit_lsn_range_from_condition(table, cond, &min_lsn, &max_lsn);
+  }
+
+  /* If the log tracker is running and our max_lsn > current tracked LSN,
+  cap the max lsn so that we don't try to read any partial runs as the
+  tracked LSN advances. */
+  if (srv_track_changed_pages) {
+    const lsn_t tracked_lsn = log_sys->tracked_lsn.load();
+    if (max_lsn > tracked_lsn) max_lsn = tracked_lsn;
+  }
+
+  log_bitmap_iterator_t i;
+  if (!log_online_bitmap_iterator_init(&i, min_lsn, max_lsn)) {
+    my_error(ER_CANT_FIND_SYSTEM_REC, MYF(0));
+    DBUG_RETURN(1);
+  }
+
+  DEBUG_SYNC(thd, "i_s_innodb_changed_pages_range_ready");
+
+  ib_uint64_t output_rows_num = 0UL;
+
+  while (log_online_bitmap_iterator_next(&i) &&
+         (!srv_max_changed_pages || output_rows_num < srv_max_changed_pages)) {
+    if (!LOG_BITMAP_ITERATOR_PAGE_CHANGED(i)) continue;
+
+    /* SPACE_ID */
+    table->field[0]->store(LOG_BITMAP_ITERATOR_SPACE_ID(i));
+    /* PAGE_ID */
+    table->field[1]->store(LOG_BITMAP_ITERATOR_PAGE_NUM(i));
+    /* START_LSN */
+    table->field[2]->store(LOG_BITMAP_ITERATOR_START_LSN(i), true);
+    /* END_LSN */
+    table->field[3]->store(LOG_BITMAP_ITERATOR_END_LSN(i), true);
+
+    /*
+      I_S tables are in-memory tables. If bitmap file is big enough
+      a lot of memory can be used to store the table. But the size
+      of used memory can be diminished if we store only data which
+      corresponds to some conditions (in WHERE sql clause). Here
+      conditions are checked for the field values stored above.
+
+      Conditions are checked twice. The first is here (during table
+      generation) and the second during query execution. Maybe it
+      makes sense to use some flag in THD object to avoid double
+      checking.
+    */
+    if (cond && !cond->val_int()) continue;
+
+    if (schema_table_store_record(thd, table)) {
+      log_online_bitmap_iterator_release(&i);
+      my_error(ER_CANT_FIND_SYSTEM_REC, MYF(0));
+      DBUG_RETURN(1);
+    }
+
+    ++output_rows_num;
+  }
+
+  int ret = 0;
+
+  if (i.failed) {
+    my_error(ER_CANT_FIND_SYSTEM_REC, MYF(0));
+    ret = 1;
+  }
+
+  log_online_bitmap_iterator_release(&i);
+  DBUG_RETURN(ret);
+}
+
+static int i_s_innodb_changed_pages_init(void *p) noexcept {
+  DBUG_ENTER("i_s_innodb_changed_pages_init");
+  ST_SCHEMA_TABLE *schema = (ST_SCHEMA_TABLE *)p;
+
+  schema->fields_info = i_s_innodb_changed_pages_info;
+  schema->fill_table = i_s_innodb_changed_pages_fill;
+
+  DBUG_RETURN(0);
+}
+
+struct st_mysql_plugin i_s_innodb_changed_pages = {
+    STRUCT_FLD(type, MYSQL_INFORMATION_SCHEMA_PLUGIN),
+    STRUCT_FLD(info, &i_s_info),
+    STRUCT_FLD(name, "INNODB_CHANGED_PAGES"),
+    STRUCT_FLD(author, "Percona"),
+    STRUCT_FLD(descr, "InnoDB CHANGED_PAGES table"),
+    STRUCT_FLD(license, PLUGIN_LICENSE_GPL),
+    STRUCT_FLD(init, i_s_innodb_changed_pages_init),
+    STRUCT_FLD(deinit, i_s_common_deinit),
+    nullptr,
+    STRUCT_FLD(version, 0x0100 /* 1.0 */),
+    STRUCT_FLD(status_vars, nullptr),
+    STRUCT_FLD(system_vars, nullptr),
+    STRUCT_FLD(__reserved1, nullptr),
+    STRUCT_FLD(flags, 0UL),
+};