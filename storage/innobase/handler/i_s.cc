--- conflicted
+++ resolved
@@ -2104,11 +2104,8 @@
 
 		buf_pool = buf_pool_from_array(i);
 
-<<<<<<< HEAD
+		/* Save buddy stats for buffer pool in local variables. */
 		mutex_enter(&buf_pool->zip_free_mutex);
-=======
-		/* Save buddy stats for buffer pool in local variables. */
-		buf_pool_mutex_enter(buf_pool);
 		for (uint x = 0; x <= BUF_BUDDY_SIZES; x++) {
 
 			zip_free_len_local[x] = (x < BUF_BUDDY_SIZES) ?
@@ -2117,13 +2114,13 @@
 			buddy_stat_local[x] = buf_pool->buddy_stat[x];
 
 			if (reset) {
-				/* This is protected by buf_pool->mutex. */
+				/* This is protected by
+				buf_pool->zip_free_mutex. */
 				buf_pool->buddy_stat[x].relocated = 0;
 				buf_pool->buddy_stat[x].relocated_usec = 0;
 			}
 		}
-		buf_pool_mutex_exit(buf_pool);
->>>>>>> d04d7a8f
+		mutex_exit(&buf_pool->zip_free_mutex);
 
 		for (uint x = 0; x <= BUF_BUDDY_SIZES; x++) {
 			buf_buddy_stat_t*	buddy_stat;
@@ -2142,27 +2139,12 @@
 			table->field[5]->store(
 				static_cast<double>(buddy_stat->relocated_usec / 1000000));
 
-<<<<<<< HEAD
-			if (reset) {
-				/* This is protected by
-				buf_pool->zip_free_mutex. */
-				buddy_stat->relocated = 0;
-				buddy_stat->relocated_usec = 0;
-			}
-
-=======
->>>>>>> d04d7a8f
 			if (schema_table_store_record(thd, table)) {
 				status = 1;
 				break;
 			}
 		}
 
-<<<<<<< HEAD
-		mutex_exit(&buf_pool->zip_free_mutex);
-
-=======
->>>>>>> d04d7a8f
 		if (status) {
 			break;
 		}
