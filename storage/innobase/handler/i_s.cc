/*****************************************************************************

Copyright (c) 2007, 2014, Oracle and/or its affiliates. All Rights Reserved.

This program is free software; you can redistribute it and/or modify it under
the terms of the GNU General Public License as published by the Free Software
Foundation; version 2 of the License.

This program is distributed in the hope that it will be useful, but WITHOUT
ANY WARRANTY; without even the implied warranty of MERCHANTABILITY or FITNESS
FOR A PARTICULAR PURPOSE. See the GNU General Public License for more details.

You should have received a copy of the GNU General Public License along with
this program; if not, write to the Free Software Foundation, Inc.,
51 Franklin Street, Suite 500, Boston, MA 02110-1335 USA

*****************************************************************************/

/**************************************************//**
@file handler/i_s.cc
InnoDB INFORMATION SCHEMA tables interface to MySQL.

Created July 18, 2007 Vasil Dimov
*******************************************************/

#include "ha_prototypes.h"
#include <sql_acl.h>
#include <sql_show.h>
#include <sql_time.h>

#include "i_s.h"
#include "btr0pcur.h"
#include "btr0types.h"
#include "dict0dict.h"
#include "dict0load.h"
#include "buf0buddy.h"
#include "buf0buf.h"
#include "ibuf0ibuf.h"
#include "dict0mem.h"
#include "dict0types.h"
#include "srv0start.h"
#include "trx0i_s.h"
#include "trx0trx.h"
#include "srv0mon.h"
#include "fut0fut.h"
#include "pars0pars.h"
#include "fts0types.h"
#include "fts0opt.h"
#include "fts0priv.h"
#include "btr0btr.h"
#include "page0zip.h"
#include "fsp0sysspace.h"

/** structure associates a name string with a file page type and/or buffer
page state. */
struct buf_page_desc_t{
	const char*	type_str;	/*!< String explain the page
					type/state */
	ulint		type_value;	/*!< Page type or page state */
};

/** Change buffer B-tree page */
#define	I_S_PAGE_TYPE_IBUF		(FIL_PAGE_TYPE_LAST + 1)

/** Any states greater than I_S_PAGE_TYPE_IBUF would be treated as
unknown. */
#define	I_S_PAGE_TYPE_UNKNOWN		(I_S_PAGE_TYPE_IBUF + 1)

/** We also define I_S_PAGE_TYPE_INDEX as the Index Page's position
in i_s_page_type[] array */
#define I_S_PAGE_TYPE_INDEX		1

/** Name string for File Page Types */
static buf_page_desc_t	i_s_page_type[] = {
	{"ALLOCATED", FIL_PAGE_TYPE_ALLOCATED},
	{"INDEX", FIL_PAGE_INDEX},
	{"UNDO_LOG", FIL_PAGE_UNDO_LOG},
	{"INODE", FIL_PAGE_INODE},
	{"IBUF_FREE_LIST", FIL_PAGE_IBUF_FREE_LIST},
	{"IBUF_BITMAP", FIL_PAGE_IBUF_BITMAP},
	{"SYSTEM", FIL_PAGE_TYPE_SYS},
	{"TRX_SYSTEM", FIL_PAGE_TYPE_TRX_SYS},
	{"FILE_SPACE_HEADER", FIL_PAGE_TYPE_FSP_HDR},
	{"EXTENT_DESCRIPTOR", FIL_PAGE_TYPE_XDES},
	{"BLOB", FIL_PAGE_TYPE_BLOB},
	{"COMPRESSED_BLOB", FIL_PAGE_TYPE_ZBLOB},
	{"COMPRESSED_BLOB2", FIL_PAGE_TYPE_ZBLOB2},
	{"IBUF_INDEX", I_S_PAGE_TYPE_IBUF},
	{"UNKNOWN", I_S_PAGE_TYPE_UNKNOWN}
};

/* Check if we can hold all page type in a 4 bit value */
#if I_S_PAGE_TYPE_UNKNOWN > 1<<4
# error "i_s_page_type[] is too large"
#endif

/** This structure defines information we will fetch from pages
currently cached in the buffer pool. It will be used to populate
table INFORMATION_SCHEMA.INNODB_BUFFER_PAGE */
struct buf_page_info_t{
	ulint		block_id;	/*!< Buffer Pool block ID */
	unsigned	space_id:32;	/*!< Tablespace ID */
	unsigned	page_num:32;	/*!< Page number/offset */
	unsigned	access_time:32;	/*!< Time of first access */
	unsigned	pool_id:MAX_BUFFER_POOLS_BITS;
					/*!< Buffer Pool ID. Must be less than
					MAX_BUFFER_POOLS */
	unsigned	flush_type:2;	/*!< Flush type */
	unsigned	io_fix:2;	/*!< type of pending I/O operation */
	unsigned	fix_count:19;	/*!< Count of how manyfold this block
					is bufferfixed */
	unsigned	hashed:1;	/*!< Whether hash index has been
					built on this page */
	unsigned	is_old:1;	/*!< TRUE if the block is in the old
					blocks in buf_pool->LRU_old */
	unsigned	freed_page_clock:31; /*!< the value of
					buf_pool->freed_page_clock */
	unsigned	zip_ssize:PAGE_ZIP_SSIZE_BITS;
					/*!< Compressed page size */
	unsigned	page_state:BUF_PAGE_STATE_BITS; /*!< Page state */
	unsigned	page_type:4;	/*!< Page type */
	unsigned	num_recs:UNIV_PAGE_SIZE_SHIFT_MAX-2;
					/*!< Number of records on Page */
	unsigned	data_size:UNIV_PAGE_SIZE_SHIFT_MAX;
					/*!< Sum of the sizes of the records */
	lsn_t		newest_mod;	/*!< Log sequence number of
					the youngest modification */
	lsn_t		oldest_mod;	/*!< Log sequence number of
					the oldest modification */
	index_id_t	index_id;	/*!< Index ID if a index page */
};

/** maximum number of buffer page info we would cache. */
#define MAX_BUF_INFO_CACHED		10000

#define OK(expr)		\
	if ((expr) != 0) {	\
		DBUG_RETURN(1);	\
	}

#define RETURN_IF_INNODB_NOT_STARTED(plugin_name)			\
do {									\
	if (!srv_was_started) {						\
		push_warning_printf(thd, Sql_condition::SL_WARNING,	\
				    ER_CANT_FIND_SYSTEM_REC,		\
				    "InnoDB: SELECTing from "		\
				    "INFORMATION_SCHEMA.%s but "	\
				    "the InnoDB storage engine "	\
				    "is not installed", plugin_name);	\
		DBUG_RETURN(0);						\
	}								\
} while (0)

#if !defined __STRICT_ANSI__ && defined __GNUC__ && (__GNUC__) > 2 &&	\
	!defined __clang__
#define STRUCT_FLD(name, value)	name: value
#else
#define STRUCT_FLD(name, value)	value
#endif

/* Don't use a static const variable here, as some C++ compilers (notably
HPUX aCC: HP ANSI C++ B3910B A.03.65) can't handle it. */
#define END_OF_ST_FIELD_INFO \
	{STRUCT_FLD(field_name,		NULL), \
	 STRUCT_FLD(field_length,	0), \
	 STRUCT_FLD(field_type,		MYSQL_TYPE_NULL), \
	 STRUCT_FLD(value,		0), \
	 STRUCT_FLD(field_flags,	0), \
	 STRUCT_FLD(old_name,		""), \
	 STRUCT_FLD(open_method,	SKIP_OPEN_TABLE)}

/*
Use the following types mapping:

C type	ST_FIELD_INFO::field_type
---------------------------------
long			MYSQL_TYPE_LONGLONG
(field_length=MY_INT64_NUM_DECIMAL_DIGITS)

long unsigned		MYSQL_TYPE_LONGLONG
(field_length=MY_INT64_NUM_DECIMAL_DIGITS, field_flags=MY_I_S_UNSIGNED)

char*			MYSQL_TYPE_STRING
(field_length=n)

float			MYSQL_TYPE_FLOAT
(field_length=0 is ignored)

void*			MYSQL_TYPE_LONGLONG
(field_length=MY_INT64_NUM_DECIMAL_DIGITS, field_flags=MY_I_S_UNSIGNED)

boolean (if else)	MYSQL_TYPE_LONG
(field_length=1)

time_t			MYSQL_TYPE_DATETIME
(field_length=0 ignored)
---------------------------------
*/

/*******************************************************************//**
Common function to fill any of the dynamic tables:
INFORMATION_SCHEMA.innodb_trx
INFORMATION_SCHEMA.innodb_locks
INFORMATION_SCHEMA.innodb_lock_waits
@return 0 on success */
static
int
trx_i_s_common_fill_table(
/*======================*/
	THD*		thd,	/*!< in: thread */
	TABLE_LIST*	tables,	/*!< in/out: tables to fill */
	Item*		);	/*!< in: condition (not used) */

/*******************************************************************//**
Unbind a dynamic INFORMATION_SCHEMA table.
@return 0 on success */
static
int
i_s_common_deinit(
/*==============*/
	void*	p);	/*!< in/out: table schema object */
/*******************************************************************//**
Auxiliary function to store time_t value in MYSQL_TYPE_DATETIME
field.
@return 0 on success */
static
int
field_store_time_t(
/*===============*/
	Field*	field,	/*!< in/out: target field for storage */
	time_t	time)	/*!< in: value to store */
{
	MYSQL_TIME	my_time;
	struct tm	tm_time;

	if (time) {
#if 0
		/* use this if you are sure that `variables' and `time_zone'
		are always initialized */
		thd->variables.time_zone->gmt_sec_to_TIME(
			&my_time, (my_time_t) time);
#else
		localtime_r(&time, &tm_time);
		localtime_to_TIME(&my_time, &tm_time);
		my_time.time_type = MYSQL_TIMESTAMP_DATETIME;
#endif
	} else {
		memset(&my_time, 0, sizeof(my_time));
	}

	return(field->store_time(&my_time, MYSQL_TIMESTAMP_DATETIME));
}

/*******************************************************************//**
Auxiliary function to store char* value in MYSQL_TYPE_STRING field.
@return 0 on success */
static
int
field_store_string(
/*===============*/
	Field*		field,	/*!< in/out: target field for storage */
	const char*	str)	/*!< in: NUL-terminated utf-8 string,
				or NULL */
{
	int	ret;

	if (str != NULL) {

		ret = field->store(str, static_cast<uint>(strlen(str)),
				   system_charset_info);
		field->set_notnull();
	} else {

		ret = 0; /* success */
		field->set_null();
	}

	return(ret);
}

/*******************************************************************//**
Store the name of an index in a MYSQL_TYPE_VARCHAR field.
Handles the names of incomplete secondary indexes.
@return 0 on success */
static
int
field_store_index_name(
/*===================*/
	Field*		field,		/*!< in/out: target field for
					storage */
	const char*	index_name)	/*!< in: NUL-terminated utf-8
					index name, possibly starting with
					TEMP_INDEX_PREFIX */
{
	int	ret;

	ut_ad(index_name != NULL);
	ut_ad(field->real_type() == MYSQL_TYPE_VARCHAR);

	/* Since TEMP_INDEX_PREFIX is not a valid UTF8, we need to convert
	it to something else. */
	if (index_name[0] == TEMP_INDEX_PREFIX) {
		char	buf[NAME_LEN + 1];
		buf[0] = '?';
		memcpy(buf + 1, index_name + 1, strlen(index_name));
		ret = field->store(
			buf, static_cast<uint>(strlen(buf)),
			system_charset_info);
	} else {
		ret = field->store(
			index_name, static_cast<uint>(strlen(index_name)),
			system_charset_info);
	}

	field->set_notnull();

	return(ret);
}

/*******************************************************************//**
Auxiliary function to store ulint value in MYSQL_TYPE_LONGLONG field.
If the value is ULINT_UNDEFINED then the field it set to NULL.
@return 0 on success */
static
int
field_store_ulint(
/*==============*/
	Field*	field,	/*!< in/out: target field for storage */
	ulint	n)	/*!< in: value to store */
{
	int	ret;

	if (n != ULINT_UNDEFINED) {

		ret = field->store(static_cast<double>(n));
		field->set_notnull();
	} else {

		ret = 0; /* success */
		field->set_null();
	}

	return(ret);
}

/* Fields of the dynamic table INFORMATION_SCHEMA.innodb_trx */
static ST_FIELD_INFO	innodb_trx_fields_info[] =
{
#define IDX_TRX_ID		0
	{STRUCT_FLD(field_name,		"trx_id"),
	 STRUCT_FLD(field_length,	TRX_ID_MAX_LEN + 1),
	 STRUCT_FLD(field_type,		MYSQL_TYPE_STRING),
	 STRUCT_FLD(value,		0),
	 STRUCT_FLD(field_flags,	0),
	 STRUCT_FLD(old_name,		""),
	 STRUCT_FLD(open_method,	SKIP_OPEN_TABLE)},

#define IDX_TRX_STATE		1
	{STRUCT_FLD(field_name,		"trx_state"),
	 STRUCT_FLD(field_length,	TRX_QUE_STATE_STR_MAX_LEN + 1),
	 STRUCT_FLD(field_type,		MYSQL_TYPE_STRING),
	 STRUCT_FLD(value,		0),
	 STRUCT_FLD(field_flags,	0),
	 STRUCT_FLD(old_name,		""),
	 STRUCT_FLD(open_method,	SKIP_OPEN_TABLE)},

#define IDX_TRX_STARTED		2
	{STRUCT_FLD(field_name,		"trx_started"),
	 STRUCT_FLD(field_length,	0),
	 STRUCT_FLD(field_type,		MYSQL_TYPE_DATETIME),
	 STRUCT_FLD(value,		0),
	 STRUCT_FLD(field_flags,	0),
	 STRUCT_FLD(old_name,		""),
	 STRUCT_FLD(open_method,	SKIP_OPEN_TABLE)},

#define IDX_TRX_REQUESTED_LOCK_ID	3
	{STRUCT_FLD(field_name,		"trx_requested_lock_id"),
	 STRUCT_FLD(field_length,	TRX_I_S_LOCK_ID_MAX_LEN + 1),
	 STRUCT_FLD(field_type,		MYSQL_TYPE_STRING),
	 STRUCT_FLD(value,		0),
	 STRUCT_FLD(field_flags,	MY_I_S_MAYBE_NULL),
	 STRUCT_FLD(old_name,		""),
	 STRUCT_FLD(open_method,	SKIP_OPEN_TABLE)},

#define IDX_TRX_WAIT_STARTED	4
	{STRUCT_FLD(field_name,		"trx_wait_started"),
	 STRUCT_FLD(field_length,	0),
	 STRUCT_FLD(field_type,		MYSQL_TYPE_DATETIME),
	 STRUCT_FLD(value,		0),
	 STRUCT_FLD(field_flags,	MY_I_S_MAYBE_NULL),
	 STRUCT_FLD(old_name,		""),
	 STRUCT_FLD(open_method,	SKIP_OPEN_TABLE)},

#define IDX_TRX_WEIGHT		5
	{STRUCT_FLD(field_name,		"trx_weight"),
	 STRUCT_FLD(field_length,	MY_INT64_NUM_DECIMAL_DIGITS),
	 STRUCT_FLD(field_type,		MYSQL_TYPE_LONGLONG),
	 STRUCT_FLD(value,		0),
	 STRUCT_FLD(field_flags,	MY_I_S_UNSIGNED),
	 STRUCT_FLD(old_name,		""),
	 STRUCT_FLD(open_method,	SKIP_OPEN_TABLE)},

#define IDX_TRX_MYSQL_THREAD_ID	6
	{STRUCT_FLD(field_name,		"trx_mysql_thread_id"),
	 STRUCT_FLD(field_length,	MY_INT64_NUM_DECIMAL_DIGITS),
	 STRUCT_FLD(field_type,		MYSQL_TYPE_LONGLONG),
	 STRUCT_FLD(value,		0),
	 STRUCT_FLD(field_flags,	MY_I_S_UNSIGNED),
	 STRUCT_FLD(old_name,		""),
	 STRUCT_FLD(open_method,	SKIP_OPEN_TABLE)},

#define IDX_TRX_QUERY		7
	{STRUCT_FLD(field_name,		"trx_query"),
	 STRUCT_FLD(field_length,	TRX_I_S_TRX_QUERY_MAX_LEN),
	 STRUCT_FLD(field_type,		MYSQL_TYPE_STRING),
	 STRUCT_FLD(value,		0),
	 STRUCT_FLD(field_flags,	MY_I_S_MAYBE_NULL),
	 STRUCT_FLD(old_name,		""),
	 STRUCT_FLD(open_method,	SKIP_OPEN_TABLE)},

#define IDX_TRX_OPERATION_STATE	8
	{STRUCT_FLD(field_name,		"trx_operation_state"),
	 STRUCT_FLD(field_length,	TRX_I_S_TRX_OP_STATE_MAX_LEN),
	 STRUCT_FLD(field_type,		MYSQL_TYPE_STRING),
	 STRUCT_FLD(value,		0),
	 STRUCT_FLD(field_flags,	MY_I_S_MAYBE_NULL),
	 STRUCT_FLD(old_name,		""),
	 STRUCT_FLD(open_method,	SKIP_OPEN_TABLE)},

#define IDX_TRX_TABLES_IN_USE	9
	{STRUCT_FLD(field_name,		"trx_tables_in_use"),
	 STRUCT_FLD(field_length,	MY_INT64_NUM_DECIMAL_DIGITS),
	 STRUCT_FLD(field_type,		MYSQL_TYPE_LONGLONG),
	 STRUCT_FLD(value,		0),
	 STRUCT_FLD(field_flags,	MY_I_S_UNSIGNED),
	 STRUCT_FLD(old_name,		""),
	 STRUCT_FLD(open_method,	SKIP_OPEN_TABLE)},

#define IDX_TRX_TABLES_LOCKED	10
	{STRUCT_FLD(field_name,		"trx_tables_locked"),
	 STRUCT_FLD(field_length,	MY_INT64_NUM_DECIMAL_DIGITS),
	 STRUCT_FLD(field_type,		MYSQL_TYPE_LONGLONG),
	 STRUCT_FLD(value,		0),
	 STRUCT_FLD(field_flags,	MY_I_S_UNSIGNED),
	 STRUCT_FLD(old_name,		""),
	 STRUCT_FLD(open_method,	SKIP_OPEN_TABLE)},

#define IDX_TRX_LOCK_STRUCTS	11
	{STRUCT_FLD(field_name,		"trx_lock_structs"),
	 STRUCT_FLD(field_length,	MY_INT64_NUM_DECIMAL_DIGITS),
	 STRUCT_FLD(field_type,		MYSQL_TYPE_LONGLONG),
	 STRUCT_FLD(value,		0),
	 STRUCT_FLD(field_flags,	MY_I_S_UNSIGNED),
	 STRUCT_FLD(old_name,		""),
	 STRUCT_FLD(open_method,	SKIP_OPEN_TABLE)},

#define IDX_TRX_LOCK_MEMORY_BYTES	12
	{STRUCT_FLD(field_name,		"trx_lock_memory_bytes"),
	 STRUCT_FLD(field_length,	MY_INT64_NUM_DECIMAL_DIGITS),
	 STRUCT_FLD(field_type,		MYSQL_TYPE_LONGLONG),
	 STRUCT_FLD(value,		0),
	 STRUCT_FLD(field_flags,	MY_I_S_UNSIGNED),
	 STRUCT_FLD(old_name,		""),
	 STRUCT_FLD(open_method,	SKIP_OPEN_TABLE)},

#define IDX_TRX_ROWS_LOCKED	13
	{STRUCT_FLD(field_name,		"trx_rows_locked"),
	 STRUCT_FLD(field_length,	MY_INT64_NUM_DECIMAL_DIGITS),
	 STRUCT_FLD(field_type,		MYSQL_TYPE_LONGLONG),
	 STRUCT_FLD(value,		0),
	 STRUCT_FLD(field_flags,	MY_I_S_UNSIGNED),
	 STRUCT_FLD(old_name,		""),
	 STRUCT_FLD(open_method,	SKIP_OPEN_TABLE)},

#define IDX_TRX_ROWS_MODIFIED		14
	{STRUCT_FLD(field_name,		"trx_rows_modified"),
	 STRUCT_FLD(field_length,	MY_INT64_NUM_DECIMAL_DIGITS),
	 STRUCT_FLD(field_type,		MYSQL_TYPE_LONGLONG),
	 STRUCT_FLD(value,		0),
	 STRUCT_FLD(field_flags,	MY_I_S_UNSIGNED),
	 STRUCT_FLD(old_name,		""),
	 STRUCT_FLD(open_method,	SKIP_OPEN_TABLE)},

#define IDX_TRX_CONNCURRENCY_TICKETS	15
	{STRUCT_FLD(field_name,		"trx_concurrency_tickets"),
	 STRUCT_FLD(field_length,	MY_INT64_NUM_DECIMAL_DIGITS),
	 STRUCT_FLD(field_type,		MYSQL_TYPE_LONGLONG),
	 STRUCT_FLD(value,		0),
	 STRUCT_FLD(field_flags,	MY_I_S_UNSIGNED),
	 STRUCT_FLD(old_name,		""),
	 STRUCT_FLD(open_method,	SKIP_OPEN_TABLE)},

#define IDX_TRX_ISOLATION_LEVEL	16
	{STRUCT_FLD(field_name,		"trx_isolation_level"),
	 STRUCT_FLD(field_length,	TRX_I_S_TRX_ISOLATION_LEVEL_MAX_LEN),
	 STRUCT_FLD(field_type,		MYSQL_TYPE_STRING),
	 STRUCT_FLD(value,		0),
	 STRUCT_FLD(field_flags,	0),
	 STRUCT_FLD(old_name,		""),
	 STRUCT_FLD(open_method,	SKIP_OPEN_TABLE)},

#define IDX_TRX_UNIQUE_CHECKS	17
	{STRUCT_FLD(field_name,		"trx_unique_checks"),
	 STRUCT_FLD(field_length,	1),
	 STRUCT_FLD(field_type,		MYSQL_TYPE_LONG),
	 STRUCT_FLD(value,		1),
	 STRUCT_FLD(field_flags,	0),
	 STRUCT_FLD(old_name,		""),
	 STRUCT_FLD(open_method,	SKIP_OPEN_TABLE)},

#define IDX_TRX_FOREIGN_KEY_CHECKS	18
	{STRUCT_FLD(field_name,		"trx_foreign_key_checks"),
	 STRUCT_FLD(field_length,	1),
	 STRUCT_FLD(field_type,		MYSQL_TYPE_LONG),
	 STRUCT_FLD(value,		1),
	 STRUCT_FLD(field_flags,	0),
	 STRUCT_FLD(old_name,		""),
	 STRUCT_FLD(open_method,	SKIP_OPEN_TABLE)},

#define IDX_TRX_LAST_FOREIGN_KEY_ERROR	19
	{STRUCT_FLD(field_name,		"trx_last_foreign_key_error"),
	 STRUCT_FLD(field_length,	TRX_I_S_TRX_FK_ERROR_MAX_LEN),
	 STRUCT_FLD(field_type,		MYSQL_TYPE_STRING),
	 STRUCT_FLD(value,		0),
	 STRUCT_FLD(field_flags,	MY_I_S_MAYBE_NULL),
	 STRUCT_FLD(old_name,		""),
	 STRUCT_FLD(open_method,	SKIP_OPEN_TABLE)},

#define IDX_TRX_ADAPTIVE_HASH_LATCHED	20
	{STRUCT_FLD(field_name,		"trx_adaptive_hash_latched"),
	 STRUCT_FLD(field_length,	1),
	 STRUCT_FLD(field_type,		MYSQL_TYPE_LONG),
	 STRUCT_FLD(value,		0),
	 STRUCT_FLD(field_flags,	0),
	 STRUCT_FLD(old_name,		""),
	 STRUCT_FLD(open_method,	SKIP_OPEN_TABLE)},

#define IDX_TRX_ADAPTIVE_HASH_TIMEOUT	21
	{STRUCT_FLD(field_name,		"trx_adaptive_hash_timeout"),
	 STRUCT_FLD(field_length,	MY_INT64_NUM_DECIMAL_DIGITS),
	 STRUCT_FLD(field_type,		MYSQL_TYPE_LONGLONG),
	 STRUCT_FLD(value,		0),
	 STRUCT_FLD(field_flags,	MY_I_S_UNSIGNED),
	 STRUCT_FLD(old_name,		""),
	 STRUCT_FLD(open_method,	SKIP_OPEN_TABLE)},

#define IDX_TRX_READ_ONLY		22
	{STRUCT_FLD(field_name,		"trx_is_read_only"),
	 STRUCT_FLD(field_length,	1),
	 STRUCT_FLD(field_type,		MYSQL_TYPE_LONG),
	 STRUCT_FLD(value,		0),
	 STRUCT_FLD(field_flags,	0),
	 STRUCT_FLD(old_name,		""),
	 STRUCT_FLD(open_method,	SKIP_OPEN_TABLE)},

#define IDX_TRX_AUTOCOMMIT_NON_LOCKING	23
	{STRUCT_FLD(field_name,		"trx_autocommit_non_locking"),
	 STRUCT_FLD(field_length,	1),
	 STRUCT_FLD(field_type,		MYSQL_TYPE_LONG),
	 STRUCT_FLD(value,		0),
	 STRUCT_FLD(field_flags,	0),
	 STRUCT_FLD(old_name,		""),
	 STRUCT_FLD(open_method,	SKIP_OPEN_TABLE)},

	END_OF_ST_FIELD_INFO
};

/*******************************************************************//**
Read data from cache buffer and fill the INFORMATION_SCHEMA.innodb_trx
table with it.
@return 0 on success */
static
int
fill_innodb_trx_from_cache(
/*=======================*/
	trx_i_s_cache_t*	cache,	/*!< in: cache to read from */
	THD*			thd,	/*!< in: used to call
					schema_table_store_record() */
	TABLE*			table)	/*!< in/out: fill this table */
{
	Field**	fields;
	ulint	rows_num;
	char	lock_id[TRX_I_S_LOCK_ID_MAX_LEN + 1];
	ulint	i;

	DBUG_ENTER("fill_innodb_trx_from_cache");

	fields = table->field;

	rows_num = trx_i_s_cache_get_rows_used(cache,
					       I_S_INNODB_TRX);

	for (i = 0; i < rows_num; i++) {

		i_s_trx_row_t*	row;
		char		trx_id[TRX_ID_MAX_LEN + 1];

		row = (i_s_trx_row_t*)
			trx_i_s_cache_get_nth_row(
				cache, I_S_INNODB_TRX, i);

		/* trx_id */
		ut_snprintf(trx_id, sizeof(trx_id), TRX_ID_FMT, row->trx_id);
		OK(field_store_string(fields[IDX_TRX_ID], trx_id));

		/* trx_state */
		OK(field_store_string(fields[IDX_TRX_STATE],
				      row->trx_state));

		/* trx_started */
		OK(field_store_time_t(fields[IDX_TRX_STARTED],
				      (time_t) row->trx_started));

		/* trx_requested_lock_id */
		/* trx_wait_started */
		if (row->trx_wait_started != 0) {

			OK(field_store_string(
				   fields[IDX_TRX_REQUESTED_LOCK_ID],
				   trx_i_s_create_lock_id(
					   row->requested_lock_row,
					   lock_id, sizeof(lock_id))));
			/* field_store_string() sets it no notnull */

			OK(field_store_time_t(
				   fields[IDX_TRX_WAIT_STARTED],
				   (time_t) row->trx_wait_started));
			fields[IDX_TRX_WAIT_STARTED]->set_notnull();
		} else {

			fields[IDX_TRX_REQUESTED_LOCK_ID]->set_null();
			fields[IDX_TRX_WAIT_STARTED]->set_null();
		}

		/* trx_weight */
		OK(fields[IDX_TRX_WEIGHT]->store((longlong) row->trx_weight,
						 true));

		/* trx_mysql_thread_id */
		OK(fields[IDX_TRX_MYSQL_THREAD_ID]->store(
			   static_cast<double>(row->trx_mysql_thread_id)));

		/* trx_query */
		if (row->trx_query) {
			/* store will do appropriate character set
			conversion check */
			fields[IDX_TRX_QUERY]->store(
				row->trx_query,
				static_cast<uint>(strlen(row->trx_query)),
				row->trx_query_cs);
			fields[IDX_TRX_QUERY]->set_notnull();
		} else {
			fields[IDX_TRX_QUERY]->set_null();
		}

		/* trx_operation_state */
		OK(field_store_string(fields[IDX_TRX_OPERATION_STATE],
				      row->trx_operation_state));

		/* trx_tables_in_use */
		OK(fields[IDX_TRX_TABLES_IN_USE]->store(
			   (longlong) row->trx_tables_in_use, true));

		/* trx_tables_locked */
		OK(fields[IDX_TRX_TABLES_LOCKED]->store(
			   (longlong) row->trx_tables_locked, true));

		/* trx_lock_structs */
		OK(fields[IDX_TRX_LOCK_STRUCTS]->store(
			   (longlong) row->trx_lock_structs, true));

		/* trx_lock_memory_bytes */
		OK(fields[IDX_TRX_LOCK_MEMORY_BYTES]->store(
			   (longlong) row->trx_lock_memory_bytes, true));

		/* trx_rows_locked */
		OK(fields[IDX_TRX_ROWS_LOCKED]->store(
			   (longlong) row->trx_rows_locked, true));

		/* trx_rows_modified */
		OK(fields[IDX_TRX_ROWS_MODIFIED]->store(
			   (longlong) row->trx_rows_modified, true));

		/* trx_concurrency_tickets */
		OK(fields[IDX_TRX_CONNCURRENCY_TICKETS]->store(
			   (longlong) row->trx_concurrency_tickets, true));

		/* trx_isolation_level */
		OK(field_store_string(fields[IDX_TRX_ISOLATION_LEVEL],
				      row->trx_isolation_level));

		/* trx_unique_checks */
		OK(fields[IDX_TRX_UNIQUE_CHECKS]->store(
			   static_cast<double>(row->trx_unique_checks)));

		/* trx_foreign_key_checks */
		OK(fields[IDX_TRX_FOREIGN_KEY_CHECKS]->store(
			   static_cast<double>(row->trx_foreign_key_checks)));

		/* trx_last_foreign_key_error */
		OK(field_store_string(fields[IDX_TRX_LAST_FOREIGN_KEY_ERROR],
				      row->trx_foreign_key_error));

		/* trx_adaptive_hash_latched */
		OK(fields[IDX_TRX_ADAPTIVE_HASH_LATCHED]->store(
			   static_cast<double>(row->trx_has_search_latch)));

		/* trx_adaptive_hash_timeout */
		OK(fields[IDX_TRX_ADAPTIVE_HASH_TIMEOUT]->store(
			   (longlong) row->trx_search_latch_timeout, true));

		/* trx_is_read_only*/
		OK(fields[IDX_TRX_READ_ONLY]->store(
				(longlong) row->trx_is_read_only, true));

		/* trx_is_autocommit_non_locking */
		OK(fields[IDX_TRX_AUTOCOMMIT_NON_LOCKING]->store(
				(longlong) row->trx_is_autocommit_non_locking,
				true));

		OK(schema_table_store_record(thd, table));
	}

	DBUG_RETURN(0);
}

/*******************************************************************//**
Bind the dynamic table INFORMATION_SCHEMA.innodb_trx
@return 0 on success */
static
int
innodb_trx_init(
/*============*/
	void*	p)	/*!< in/out: table schema object */
{
	ST_SCHEMA_TABLE*	schema;

	DBUG_ENTER("innodb_trx_init");

	schema = (ST_SCHEMA_TABLE*) p;

	schema->fields_info = innodb_trx_fields_info;
	schema->fill_table = trx_i_s_common_fill_table;

	DBUG_RETURN(0);
}

static struct st_mysql_information_schema	i_s_info =
{
	MYSQL_INFORMATION_SCHEMA_INTERFACE_VERSION
};

struct st_mysql_plugin	i_s_innodb_trx =
{
	/* the plugin type (a MYSQL_XXX_PLUGIN value) */
	/* int */
	STRUCT_FLD(type, MYSQL_INFORMATION_SCHEMA_PLUGIN),

	/* pointer to type-specific plugin descriptor */
	/* void* */
	STRUCT_FLD(info, &i_s_info),

	/* plugin name */
	/* const char* */
	STRUCT_FLD(name, "INNODB_TRX"),

	/* plugin author (for SHOW PLUGINS) */
	/* const char* */
	STRUCT_FLD(author, plugin_author),

	/* general descriptive text (for SHOW PLUGINS) */
	/* const char* */
	STRUCT_FLD(descr, "InnoDB transactions"),

	/* the plugin license (PLUGIN_LICENSE_XXX) */
	/* int */
	STRUCT_FLD(license, PLUGIN_LICENSE_GPL),

	/* the function to invoke when plugin is loaded */
	/* int (*)(void*); */
	STRUCT_FLD(init, innodb_trx_init),

	/* the function to invoke when plugin is unloaded */
	/* int (*)(void*); */
	STRUCT_FLD(deinit, i_s_common_deinit),

	/* plugin version (for SHOW PLUGINS) */
	/* unsigned int */
	STRUCT_FLD(version, INNODB_VERSION_SHORT),

	/* struct st_mysql_show_var* */
	STRUCT_FLD(status_vars, NULL),

	/* struct st_mysql_sys_var** */
	STRUCT_FLD(system_vars, NULL),

	/* reserved for dependency checking */
	/* void* */
	STRUCT_FLD(__reserved1, NULL),

	/* Plugin flags */
	/* unsigned long */
	STRUCT_FLD(flags, 0UL),
};

/* Fields of the dynamic table INFORMATION_SCHEMA.innodb_locks */
static ST_FIELD_INFO	innodb_locks_fields_info[] =
{
#define IDX_LOCK_ID		0
	{STRUCT_FLD(field_name,		"lock_id"),
	 STRUCT_FLD(field_length,	TRX_I_S_LOCK_ID_MAX_LEN + 1),
	 STRUCT_FLD(field_type,		MYSQL_TYPE_STRING),
	 STRUCT_FLD(value,		0),
	 STRUCT_FLD(field_flags,	0),
	 STRUCT_FLD(old_name,		""),
	 STRUCT_FLD(open_method,	SKIP_OPEN_TABLE)},

#define IDX_LOCK_TRX_ID		1
	{STRUCT_FLD(field_name,		"lock_trx_id"),
	 STRUCT_FLD(field_length,	TRX_ID_MAX_LEN + 1),
	 STRUCT_FLD(field_type,		MYSQL_TYPE_STRING),
	 STRUCT_FLD(value,		0),
	 STRUCT_FLD(field_flags,	0),
	 STRUCT_FLD(old_name,		""),
	 STRUCT_FLD(open_method,	SKIP_OPEN_TABLE)},

#define IDX_LOCK_MODE		2
	{STRUCT_FLD(field_name,		"lock_mode"),
	 /* S[,GAP] X[,GAP] IS[,GAP] IX[,GAP] AUTO_INC UNKNOWN */
	 STRUCT_FLD(field_length,	32),
	 STRUCT_FLD(field_type,		MYSQL_TYPE_STRING),
	 STRUCT_FLD(value,		0),
	 STRUCT_FLD(field_flags,	0),
	 STRUCT_FLD(old_name,		""),
	 STRUCT_FLD(open_method,	SKIP_OPEN_TABLE)},

#define IDX_LOCK_TYPE		3
	{STRUCT_FLD(field_name,		"lock_type"),
	 STRUCT_FLD(field_length,	32 /* RECORD|TABLE|UNKNOWN */),
	 STRUCT_FLD(field_type,		MYSQL_TYPE_STRING),
	 STRUCT_FLD(value,		0),
	 STRUCT_FLD(field_flags,	0),
	 STRUCT_FLD(old_name,		""),
	 STRUCT_FLD(open_method,	SKIP_OPEN_TABLE)},

#define IDX_LOCK_TABLE		4
	{STRUCT_FLD(field_name,		"lock_table"),
	 STRUCT_FLD(field_length,	1024),
	 STRUCT_FLD(field_type,		MYSQL_TYPE_STRING),
	 STRUCT_FLD(value,		0),
	 STRUCT_FLD(field_flags,	0),
	 STRUCT_FLD(old_name,		""),
	 STRUCT_FLD(open_method,	SKIP_OPEN_TABLE)},

#define IDX_LOCK_INDEX		5
	{STRUCT_FLD(field_name,		"lock_index"),
	 STRUCT_FLD(field_length,	1024),
	 STRUCT_FLD(field_type,		MYSQL_TYPE_STRING),
	 STRUCT_FLD(value,		0),
	 STRUCT_FLD(field_flags,	MY_I_S_MAYBE_NULL),
	 STRUCT_FLD(old_name,		""),
	 STRUCT_FLD(open_method,	SKIP_OPEN_TABLE)},

#define IDX_LOCK_SPACE		6
	{STRUCT_FLD(field_name,		"lock_space"),
	 STRUCT_FLD(field_length,	MY_INT64_NUM_DECIMAL_DIGITS),
	 STRUCT_FLD(field_type,		MYSQL_TYPE_LONGLONG),
	 STRUCT_FLD(value,		0),
	 STRUCT_FLD(field_flags,	MY_I_S_UNSIGNED | MY_I_S_MAYBE_NULL),
	 STRUCT_FLD(old_name,		""),
	 STRUCT_FLD(open_method,	SKIP_OPEN_TABLE)},

#define IDX_LOCK_PAGE		7
	{STRUCT_FLD(field_name,		"lock_page"),
	 STRUCT_FLD(field_length,	MY_INT64_NUM_DECIMAL_DIGITS),
	 STRUCT_FLD(field_type,		MYSQL_TYPE_LONGLONG),
	 STRUCT_FLD(value,		0),
	 STRUCT_FLD(field_flags,	MY_I_S_UNSIGNED | MY_I_S_MAYBE_NULL),
	 STRUCT_FLD(old_name,		""),
	 STRUCT_FLD(open_method,	SKIP_OPEN_TABLE)},

#define IDX_LOCK_REC		8
	{STRUCT_FLD(field_name,		"lock_rec"),
	 STRUCT_FLD(field_length,	MY_INT64_NUM_DECIMAL_DIGITS),
	 STRUCT_FLD(field_type,		MYSQL_TYPE_LONGLONG),
	 STRUCT_FLD(value,		0),
	 STRUCT_FLD(field_flags,	MY_I_S_UNSIGNED | MY_I_S_MAYBE_NULL),
	 STRUCT_FLD(old_name,		""),
	 STRUCT_FLD(open_method,	SKIP_OPEN_TABLE)},

#define IDX_LOCK_DATA		9
	{STRUCT_FLD(field_name,		"lock_data"),
	 STRUCT_FLD(field_length,	TRX_I_S_LOCK_DATA_MAX_LEN),
	 STRUCT_FLD(field_type,		MYSQL_TYPE_STRING),
	 STRUCT_FLD(value,		0),
	 STRUCT_FLD(field_flags,	MY_I_S_MAYBE_NULL),
	 STRUCT_FLD(old_name,		""),
	 STRUCT_FLD(open_method,	SKIP_OPEN_TABLE)},

	END_OF_ST_FIELD_INFO
};

/*******************************************************************//**
Read data from cache buffer and fill the INFORMATION_SCHEMA.innodb_locks
table with it.
@return 0 on success */
static
int
fill_innodb_locks_from_cache(
/*=========================*/
	trx_i_s_cache_t*	cache,	/*!< in: cache to read from */
	THD*			thd,	/*!< in: MySQL client connection */
	TABLE*			table)	/*!< in/out: fill this table */
{
	Field**	fields;
	ulint	rows_num;
	char	lock_id[TRX_I_S_LOCK_ID_MAX_LEN + 1];
	ulint	i;

	DBUG_ENTER("fill_innodb_locks_from_cache");

	fields = table->field;

	rows_num = trx_i_s_cache_get_rows_used(cache,
					       I_S_INNODB_LOCKS);

	for (i = 0; i < rows_num; i++) {

		i_s_locks_row_t*	row;
		char			buf[MAX_FULL_NAME_LEN + 1];
		const char*		bufend;

		char			lock_trx_id[TRX_ID_MAX_LEN + 1];

		row = (i_s_locks_row_t*)
			trx_i_s_cache_get_nth_row(
				cache, I_S_INNODB_LOCKS, i);

		/* lock_id */
		trx_i_s_create_lock_id(row, lock_id, sizeof(lock_id));
		OK(field_store_string(fields[IDX_LOCK_ID],
				      lock_id));

		/* lock_trx_id */
		ut_snprintf(lock_trx_id, sizeof(lock_trx_id),
			    TRX_ID_FMT, row->lock_trx_id);
		OK(field_store_string(fields[IDX_LOCK_TRX_ID], lock_trx_id));

		/* lock_mode */
		OK(field_store_string(fields[IDX_LOCK_MODE],
				      row->lock_mode));

		/* lock_type */
		OK(field_store_string(fields[IDX_LOCK_TYPE],
				      row->lock_type));

		/* lock_table */
		bufend = innobase_convert_name(buf, sizeof(buf),
					       row->lock_table,
					       strlen(row->lock_table),
					       thd, TRUE);
		OK(fields[IDX_LOCK_TABLE]->store(
			buf, static_cast<uint>(bufend - buf),
			system_charset_info));

		/* lock_index */
		if (row->lock_index != NULL) {
			OK(field_store_index_name(fields[IDX_LOCK_INDEX],
						  row->lock_index));
		} else {
			fields[IDX_LOCK_INDEX]->set_null();
		}

		/* lock_space */
		OK(field_store_ulint(fields[IDX_LOCK_SPACE],
				     row->lock_space));

		/* lock_page */
		OK(field_store_ulint(fields[IDX_LOCK_PAGE],
				     row->lock_page));

		/* lock_rec */
		OK(field_store_ulint(fields[IDX_LOCK_REC],
				     row->lock_rec));

		/* lock_data */
		OK(field_store_string(fields[IDX_LOCK_DATA],
				      row->lock_data));

		OK(schema_table_store_record(thd, table));
	}

	DBUG_RETURN(0);
}

/*******************************************************************//**
Bind the dynamic table INFORMATION_SCHEMA.innodb_locks
@return 0 on success */
static
int
innodb_locks_init(
/*==============*/
	void*	p)	/*!< in/out: table schema object */
{
	ST_SCHEMA_TABLE*	schema;

	DBUG_ENTER("innodb_locks_init");

	schema = (ST_SCHEMA_TABLE*) p;

	schema->fields_info = innodb_locks_fields_info;
	schema->fill_table = trx_i_s_common_fill_table;

	DBUG_RETURN(0);
}

struct st_mysql_plugin	i_s_innodb_locks =
{
	/* the plugin type (a MYSQL_XXX_PLUGIN value) */
	/* int */
	STRUCT_FLD(type, MYSQL_INFORMATION_SCHEMA_PLUGIN),

	/* pointer to type-specific plugin descriptor */
	/* void* */
	STRUCT_FLD(info, &i_s_info),

	/* plugin name */
	/* const char* */
	STRUCT_FLD(name, "INNODB_LOCKS"),

	/* plugin author (for SHOW PLUGINS) */
	/* const char* */
	STRUCT_FLD(author, plugin_author),

	/* general descriptive text (for SHOW PLUGINS) */
	/* const char* */
	STRUCT_FLD(descr, "InnoDB conflicting locks"),

	/* the plugin license (PLUGIN_LICENSE_XXX) */
	/* int */
	STRUCT_FLD(license, PLUGIN_LICENSE_GPL),

	/* the function to invoke when plugin is loaded */
	/* int (*)(void*); */
	STRUCT_FLD(init, innodb_locks_init),

	/* the function to invoke when plugin is unloaded */
	/* int (*)(void*); */
	STRUCT_FLD(deinit, i_s_common_deinit),

	/* plugin version (for SHOW PLUGINS) */
	/* unsigned int */
	STRUCT_FLD(version, INNODB_VERSION_SHORT),

	/* struct st_mysql_show_var* */
	STRUCT_FLD(status_vars, NULL),

	/* struct st_mysql_sys_var** */
	STRUCT_FLD(system_vars, NULL),

	/* reserved for dependency checking */
	/* void* */
	STRUCT_FLD(__reserved1, NULL),

	/* Plugin flags */
	/* unsigned long */
	STRUCT_FLD(flags, 0UL),
};

/* Fields of the dynamic table INFORMATION_SCHEMA.innodb_lock_waits */
static ST_FIELD_INFO	innodb_lock_waits_fields_info[] =
{
#define IDX_REQUESTING_TRX_ID	0
	{STRUCT_FLD(field_name,		"requesting_trx_id"),
	 STRUCT_FLD(field_length,	TRX_ID_MAX_LEN + 1),
	 STRUCT_FLD(field_type,		MYSQL_TYPE_STRING),
	 STRUCT_FLD(value,		0),
	 STRUCT_FLD(field_flags,	0),
	 STRUCT_FLD(old_name,		""),
	 STRUCT_FLD(open_method,	SKIP_OPEN_TABLE)},

#define IDX_REQUESTED_LOCK_ID	1
	{STRUCT_FLD(field_name,		"requested_lock_id"),
	 STRUCT_FLD(field_length,	TRX_I_S_LOCK_ID_MAX_LEN + 1),
	 STRUCT_FLD(field_type,		MYSQL_TYPE_STRING),
	 STRUCT_FLD(value,		0),
	 STRUCT_FLD(field_flags,	0),
	 STRUCT_FLD(old_name,		""),
	 STRUCT_FLD(open_method,	SKIP_OPEN_TABLE)},

#define IDX_BLOCKING_TRX_ID	2
	{STRUCT_FLD(field_name,		"blocking_trx_id"),
	 STRUCT_FLD(field_length,	TRX_ID_MAX_LEN + 1),
	 STRUCT_FLD(field_type,		MYSQL_TYPE_STRING),
	 STRUCT_FLD(value,		0),
	 STRUCT_FLD(field_flags,	0),
	 STRUCT_FLD(old_name,		""),
	 STRUCT_FLD(open_method,	SKIP_OPEN_TABLE)},

#define IDX_BLOCKING_LOCK_ID	3
	{STRUCT_FLD(field_name,		"blocking_lock_id"),
	 STRUCT_FLD(field_length,	TRX_I_S_LOCK_ID_MAX_LEN + 1),
	 STRUCT_FLD(field_type,		MYSQL_TYPE_STRING),
	 STRUCT_FLD(value,		0),
	 STRUCT_FLD(field_flags,	0),
	 STRUCT_FLD(old_name,		""),
	 STRUCT_FLD(open_method,	SKIP_OPEN_TABLE)},

	END_OF_ST_FIELD_INFO
};

/*******************************************************************//**
Read data from cache buffer and fill the
INFORMATION_SCHEMA.innodb_lock_waits table with it.
@return 0 on success */
static
int
fill_innodb_lock_waits_from_cache(
/*==============================*/
	trx_i_s_cache_t*	cache,	/*!< in: cache to read from */
	THD*			thd,	/*!< in: used to call
					schema_table_store_record() */
	TABLE*			table)	/*!< in/out: fill this table */
{
	Field**	fields;
	ulint	rows_num;
	char	requested_lock_id[TRX_I_S_LOCK_ID_MAX_LEN + 1];
	char	blocking_lock_id[TRX_I_S_LOCK_ID_MAX_LEN + 1];
	ulint	i;

	DBUG_ENTER("fill_innodb_lock_waits_from_cache");

	fields = table->field;

	rows_num = trx_i_s_cache_get_rows_used(cache,
					       I_S_INNODB_LOCK_WAITS);

	for (i = 0; i < rows_num; i++) {

		i_s_lock_waits_row_t*	row;

		char	requesting_trx_id[TRX_ID_MAX_LEN + 1];
		char	blocking_trx_id[TRX_ID_MAX_LEN + 1];

		row = (i_s_lock_waits_row_t*)
			trx_i_s_cache_get_nth_row(
				cache, I_S_INNODB_LOCK_WAITS, i);

		/* requesting_trx_id */
		ut_snprintf(requesting_trx_id, sizeof(requesting_trx_id),
			    TRX_ID_FMT, row->requested_lock_row->lock_trx_id);
		OK(field_store_string(fields[IDX_REQUESTING_TRX_ID],
				      requesting_trx_id));

		/* requested_lock_id */
		OK(field_store_string(
			   fields[IDX_REQUESTED_LOCK_ID],
			   trx_i_s_create_lock_id(
				   row->requested_lock_row,
				   requested_lock_id,
				   sizeof(requested_lock_id))));

		/* blocking_trx_id */
		ut_snprintf(blocking_trx_id, sizeof(blocking_trx_id),
			    TRX_ID_FMT, row->blocking_lock_row->lock_trx_id);
		OK(field_store_string(fields[IDX_BLOCKING_TRX_ID],
				      blocking_trx_id));

		/* blocking_lock_id */
		OK(field_store_string(
			   fields[IDX_BLOCKING_LOCK_ID],
			   trx_i_s_create_lock_id(
				   row->blocking_lock_row,
				   blocking_lock_id,
				   sizeof(blocking_lock_id))));

		OK(schema_table_store_record(thd, table));
	}

	DBUG_RETURN(0);
}

/*******************************************************************//**
Bind the dynamic table INFORMATION_SCHEMA.innodb_lock_waits
@return 0 on success */
static
int
innodb_lock_waits_init(
/*===================*/
	void*	p)	/*!< in/out: table schema object */
{
	ST_SCHEMA_TABLE*	schema;

	DBUG_ENTER("innodb_lock_waits_init");

	schema = (ST_SCHEMA_TABLE*) p;

	schema->fields_info = innodb_lock_waits_fields_info;
	schema->fill_table = trx_i_s_common_fill_table;

	DBUG_RETURN(0);
}

struct st_mysql_plugin	i_s_innodb_lock_waits =
{
	/* the plugin type (a MYSQL_XXX_PLUGIN value) */
	/* int */
	STRUCT_FLD(type, MYSQL_INFORMATION_SCHEMA_PLUGIN),

	/* pointer to type-specific plugin descriptor */
	/* void* */
	STRUCT_FLD(info, &i_s_info),

	/* plugin name */
	/* const char* */
	STRUCT_FLD(name, "INNODB_LOCK_WAITS"),

	/* plugin author (for SHOW PLUGINS) */
	/* const char* */
	STRUCT_FLD(author, plugin_author),

	/* general descriptive text (for SHOW PLUGINS) */
	/* const char* */
	STRUCT_FLD(descr, "InnoDB which lock is blocking which"),

	/* the plugin license (PLUGIN_LICENSE_XXX) */
	/* int */
	STRUCT_FLD(license, PLUGIN_LICENSE_GPL),

	/* the function to invoke when plugin is loaded */
	/* int (*)(void*); */
	STRUCT_FLD(init, innodb_lock_waits_init),

	/* the function to invoke when plugin is unloaded */
	/* int (*)(void*); */
	STRUCT_FLD(deinit, i_s_common_deinit),

	/* plugin version (for SHOW PLUGINS) */
	/* unsigned int */
	STRUCT_FLD(version, INNODB_VERSION_SHORT),

	/* struct st_mysql_show_var* */
	STRUCT_FLD(status_vars, NULL),

	/* struct st_mysql_sys_var** */
	STRUCT_FLD(system_vars, NULL),

	/* reserved for dependency checking */
	/* void* */
	STRUCT_FLD(__reserved1, NULL),

	/* Plugin flags */
	/* unsigned long */
	STRUCT_FLD(flags, 0UL),
};

/*******************************************************************//**
Common function to fill any of the dynamic tables:
INFORMATION_SCHEMA.innodb_trx
INFORMATION_SCHEMA.innodb_locks
INFORMATION_SCHEMA.innodb_lock_waits
@return 0 on success */
static
int
trx_i_s_common_fill_table(
/*======================*/
	THD*		thd,	/*!< in: thread */
	TABLE_LIST*	tables,	/*!< in/out: tables to fill */
	Item*		)	/*!< in: condition (not used) */
{
	const char*		table_name;
	int			ret;
	trx_i_s_cache_t*	cache;

	DBUG_ENTER("trx_i_s_common_fill_table");

	/* deny access to non-superusers */
	if (check_global_access(thd, PROCESS_ACL)) {

		DBUG_RETURN(0);
	}

	/* minimize the number of places where global variables are
	referenced */
	cache = trx_i_s_cache;

	/* which table we have to fill? */
	table_name = tables->schema_table_name;
	/* or table_name = tables->schema_table->table_name; */

	RETURN_IF_INNODB_NOT_STARTED(table_name);

	/* update the cache */
	trx_i_s_cache_start_write(cache);
	trx_i_s_possibly_fetch_data_into_cache(cache);
	trx_i_s_cache_end_write(cache);

	if (trx_i_s_cache_is_truncated(cache)) {

		ib_logf(IB_LOG_LEVEL_WARN,
			"Data in %s truncated due to memory limit of %d bytes",
			table_name, TRX_I_S_MEM_LIMIT);
	}

	ret = 0;

	trx_i_s_cache_start_read(cache);

	if (innobase_strcasecmp(table_name, "innodb_trx") == 0) {

		if (fill_innodb_trx_from_cache(
			cache, thd, tables->table) != 0) {

			ret = 1;
		}

	} else if (innobase_strcasecmp(table_name, "innodb_locks") == 0) {

		if (fill_innodb_locks_from_cache(
			cache, thd, tables->table) != 0) {

			ret = 1;
		}

	} else if (innobase_strcasecmp(table_name, "innodb_lock_waits") == 0) {

		if (fill_innodb_lock_waits_from_cache(
			cache, thd, tables->table) != 0) {

			ret = 1;
		}

	} else {
		ib_logf(IB_LOG_LEVEL_ERROR,
			"trx_i_s_common_fill_table() was"
			" called to fill unknown table: %s."
			" This function only knows how to fill"
			" innodb_trx, innodb_locks and"
			" innodb_lock_waits tables.", table_name);

		ret = 1;
	}

	trx_i_s_cache_end_read(cache);

#if 0
	DBUG_RETURN(ret);
#else
	/* if this function returns something else than 0 then a
	deadlock occurs between the mysqld server and mysql client,
	see http://bugs.mysql.com/29900 ; when that bug is resolved
	we can enable the DBUG_RETURN(ret) above */
	ret++;  // silence a gcc46 warning
	DBUG_RETURN(0);
#endif
}

/* Fields of the dynamic table information_schema.innodb_cmp. */
static ST_FIELD_INFO	i_s_cmp_fields_info[] =
{
	{STRUCT_FLD(field_name,		"page_size"),
	 STRUCT_FLD(field_length,	5),
	 STRUCT_FLD(field_type,		MYSQL_TYPE_LONG),
	 STRUCT_FLD(value,		0),
	 STRUCT_FLD(field_flags,	0),
	 STRUCT_FLD(old_name,		"Compressed Page Size"),
	 STRUCT_FLD(open_method,	SKIP_OPEN_TABLE)},

	{STRUCT_FLD(field_name,		"compress_ops"),
	 STRUCT_FLD(field_length,	MY_INT32_NUM_DECIMAL_DIGITS),
	 STRUCT_FLD(field_type,		MYSQL_TYPE_LONG),
	 STRUCT_FLD(value,		0),
	 STRUCT_FLD(field_flags,	0),
	 STRUCT_FLD(old_name,		"Total Number of Compressions"),
	 STRUCT_FLD(open_method,	SKIP_OPEN_TABLE)},

	{STRUCT_FLD(field_name,		"compress_ops_ok"),
	 STRUCT_FLD(field_length,	MY_INT32_NUM_DECIMAL_DIGITS),
	 STRUCT_FLD(field_type,		MYSQL_TYPE_LONG),
	 STRUCT_FLD(value,		0),
	 STRUCT_FLD(field_flags,	0),
	 STRUCT_FLD(old_name,		"Total Number of"
					" Successful Compressions"),
	 STRUCT_FLD(open_method,	SKIP_OPEN_TABLE)},

	{STRUCT_FLD(field_name,		"compress_time"),
	 STRUCT_FLD(field_length,	MY_INT32_NUM_DECIMAL_DIGITS),
	 STRUCT_FLD(field_type,		MYSQL_TYPE_LONG),
	 STRUCT_FLD(value,		0),
	 STRUCT_FLD(field_flags,	0),
	 STRUCT_FLD(old_name,		"Total Duration of Compressions,"
		    " in Seconds"),
	 STRUCT_FLD(open_method,	SKIP_OPEN_TABLE)},

	{STRUCT_FLD(field_name,		"uncompress_ops"),
	 STRUCT_FLD(field_length,	MY_INT32_NUM_DECIMAL_DIGITS),
	 STRUCT_FLD(field_type,		MYSQL_TYPE_LONG),
	 STRUCT_FLD(value,		0),
	 STRUCT_FLD(field_flags,	0),
	 STRUCT_FLD(old_name,		"Total Number of Decompressions"),
	 STRUCT_FLD(open_method,	SKIP_OPEN_TABLE)},

	{STRUCT_FLD(field_name,		"uncompress_time"),
	 STRUCT_FLD(field_length,	MY_INT32_NUM_DECIMAL_DIGITS),
	 STRUCT_FLD(field_type,		MYSQL_TYPE_LONG),
	 STRUCT_FLD(value,		0),
	 STRUCT_FLD(field_flags,	0),
	 STRUCT_FLD(old_name,		"Total Duration of Decompressions,"
		    " in Seconds"),
	 STRUCT_FLD(open_method,	SKIP_OPEN_TABLE)},

	END_OF_ST_FIELD_INFO
};


/*******************************************************************//**
Fill the dynamic table information_schema.innodb_cmp or
innodb_cmp_reset.
@return 0 on success, 1 on failure */
static
int
i_s_cmp_fill_low(
/*=============*/
	THD*		thd,	/*!< in: thread */
	TABLE_LIST*	tables,	/*!< in/out: tables to fill */
	Item*		,	/*!< in: condition (ignored) */
	ibool		reset)	/*!< in: TRUE=reset cumulated counts */
{
	TABLE*	table	= (TABLE*) tables->table;
	int	status	= 0;

	DBUG_ENTER("i_s_cmp_fill_low");

	/* deny access to non-superusers */
	if (check_global_access(thd, PROCESS_ACL)) {

		DBUG_RETURN(0);
	}

	RETURN_IF_INNODB_NOT_STARTED(tables->schema_table_name);

	for (uint i = 0; i < PAGE_ZIP_SSIZE_MAX; i++) {
		page_zip_stat_t*	zip_stat = &page_zip_stat[i];

		table->field[0]->store(UNIV_ZIP_SIZE_MIN << i);

		/* The cumulated counts are not protected by any
		mutex.  Thus, some operation in page0zip.cc could
		increment a counter between the time we read it and
		clear it.  We could introduce mutex protection, but it
		could cause a measureable performance hit in
		page0zip.cc. */
		table->field[1]->store(
			static_cast<double>(zip_stat->compressed));
		table->field[2]->store(
			static_cast<double>(zip_stat->compressed_ok));
		table->field[3]->store(
			static_cast<double>(zip_stat->compressed_usec / 1000000));
		table->field[4]->store(
			static_cast<double>(zip_stat->decompressed));
		table->field[5]->store(
			static_cast<double>(zip_stat->decompressed_usec / 1000000));

		if (reset) {
			memset(zip_stat, 0, sizeof *zip_stat);
		}

		if (schema_table_store_record(thd, table)) {
			status = 1;
			break;
		}
	}

	DBUG_RETURN(status);
}

/*******************************************************************//**
Fill the dynamic table information_schema.innodb_cmp.
@return 0 on success, 1 on failure */
static
int
i_s_cmp_fill(
/*=========*/
	THD*		thd,	/*!< in: thread */
	TABLE_LIST*	tables,	/*!< in/out: tables to fill */
	Item*		cond)	/*!< in: condition (ignored) */
{
	return(i_s_cmp_fill_low(thd, tables, cond, FALSE));
}

/*******************************************************************//**
Fill the dynamic table information_schema.innodb_cmp_reset.
@return 0 on success, 1 on failure */
static
int
i_s_cmp_reset_fill(
/*===============*/
	THD*		thd,	/*!< in: thread */
	TABLE_LIST*	tables,	/*!< in/out: tables to fill */
	Item*		cond)	/*!< in: condition (ignored) */
{
	return(i_s_cmp_fill_low(thd, tables, cond, TRUE));
}

/*******************************************************************//**
Bind the dynamic table information_schema.innodb_cmp.
@return 0 on success */
static
int
i_s_cmp_init(
/*=========*/
	void*	p)	/*!< in/out: table schema object */
{
	DBUG_ENTER("i_s_cmp_init");
	ST_SCHEMA_TABLE* schema = (ST_SCHEMA_TABLE*) p;

	schema->fields_info = i_s_cmp_fields_info;
	schema->fill_table = i_s_cmp_fill;

	DBUG_RETURN(0);
}

/*******************************************************************//**
Bind the dynamic table information_schema.innodb_cmp_reset.
@return 0 on success */
static
int
i_s_cmp_reset_init(
/*===============*/
	void*	p)	/*!< in/out: table schema object */
{
	DBUG_ENTER("i_s_cmp_reset_init");
	ST_SCHEMA_TABLE* schema = (ST_SCHEMA_TABLE*) p;

	schema->fields_info = i_s_cmp_fields_info;
	schema->fill_table = i_s_cmp_reset_fill;

	DBUG_RETURN(0);
}

struct st_mysql_plugin	i_s_innodb_cmp =
{
	/* the plugin type (a MYSQL_XXX_PLUGIN value) */
	/* int */
	STRUCT_FLD(type, MYSQL_INFORMATION_SCHEMA_PLUGIN),

	/* pointer to type-specific plugin descriptor */
	/* void* */
	STRUCT_FLD(info, &i_s_info),

	/* plugin name */
	/* const char* */
	STRUCT_FLD(name, "INNODB_CMP"),

	/* plugin author (for SHOW PLUGINS) */
	/* const char* */
	STRUCT_FLD(author, plugin_author),

	/* general descriptive text (for SHOW PLUGINS) */
	/* const char* */
	STRUCT_FLD(descr, "Statistics for the InnoDB compression"),

	/* the plugin license (PLUGIN_LICENSE_XXX) */
	/* int */
	STRUCT_FLD(license, PLUGIN_LICENSE_GPL),

	/* the function to invoke when plugin is loaded */
	/* int (*)(void*); */
	STRUCT_FLD(init, i_s_cmp_init),

	/* the function to invoke when plugin is unloaded */
	/* int (*)(void*); */
	STRUCT_FLD(deinit, i_s_common_deinit),

	/* plugin version (for SHOW PLUGINS) */
	/* unsigned int */
	STRUCT_FLD(version, INNODB_VERSION_SHORT),

	/* struct st_mysql_show_var* */
	STRUCT_FLD(status_vars, NULL),

	/* struct st_mysql_sys_var** */
	STRUCT_FLD(system_vars, NULL),

	/* reserved for dependency checking */
	/* void* */
	STRUCT_FLD(__reserved1, NULL),

	/* Plugin flags */
	/* unsigned long */
	STRUCT_FLD(flags, 0UL),
};

struct st_mysql_plugin	i_s_innodb_cmp_reset =
{
	/* the plugin type (a MYSQL_XXX_PLUGIN value) */
	/* int */
	STRUCT_FLD(type, MYSQL_INFORMATION_SCHEMA_PLUGIN),

	/* pointer to type-specific plugin descriptor */
	/* void* */
	STRUCT_FLD(info, &i_s_info),

	/* plugin name */
	/* const char* */
	STRUCT_FLD(name, "INNODB_CMP_RESET"),

	/* plugin author (for SHOW PLUGINS) */
	/* const char* */
	STRUCT_FLD(author, plugin_author),

	/* general descriptive text (for SHOW PLUGINS) */
	/* const char* */
	STRUCT_FLD(descr, "Statistics for the InnoDB compression;"
		   " reset cumulated counts"),

	/* the plugin license (PLUGIN_LICENSE_XXX) */
	/* int */
	STRUCT_FLD(license, PLUGIN_LICENSE_GPL),

	/* the function to invoke when plugin is loaded */
	/* int (*)(void*); */
	STRUCT_FLD(init, i_s_cmp_reset_init),

	/* the function to invoke when plugin is unloaded */
	/* int (*)(void*); */
	STRUCT_FLD(deinit, i_s_common_deinit),

	/* plugin version (for SHOW PLUGINS) */
	/* unsigned int */
	STRUCT_FLD(version, INNODB_VERSION_SHORT),

	/* struct st_mysql_show_var* */
	STRUCT_FLD(status_vars, NULL),

	/* struct st_mysql_sys_var** */
	STRUCT_FLD(system_vars, NULL),

	/* reserved for dependency checking */
	/* void* */
	STRUCT_FLD(__reserved1, NULL),

	/* Plugin flags */
	/* unsigned long */
	STRUCT_FLD(flags, 0UL),
};

/* Fields of the dynamic tables
information_schema.innodb_cmp_per_index and
information_schema.innodb_cmp_per_index_reset. */
static ST_FIELD_INFO	i_s_cmp_per_index_fields_info[] =
{
#define IDX_DATABASE_NAME	0
	{STRUCT_FLD(field_name,		"database_name"),
	 STRUCT_FLD(field_length,	192),
	 STRUCT_FLD(field_type,		MYSQL_TYPE_STRING),
	 STRUCT_FLD(value,		0),
	 STRUCT_FLD(field_flags,	0),
	 STRUCT_FLD(old_name,		""),
	 STRUCT_FLD(open_method,	SKIP_OPEN_TABLE)},

#define IDX_TABLE_NAME		1
	{STRUCT_FLD(field_name,		"table_name"),
	 STRUCT_FLD(field_length,	192),
	 STRUCT_FLD(field_type,		MYSQL_TYPE_STRING),
	 STRUCT_FLD(value,		0),
	 STRUCT_FLD(field_flags,	0),
	 STRUCT_FLD(old_name,		""),
	 STRUCT_FLD(open_method,	SKIP_OPEN_TABLE)},

#define IDX_INDEX_NAME		2
	{STRUCT_FLD(field_name,		"index_name"),
	 STRUCT_FLD(field_length,	192),
	 STRUCT_FLD(field_type,		MYSQL_TYPE_STRING),
	 STRUCT_FLD(value,		0),
	 STRUCT_FLD(field_flags,	0),
	 STRUCT_FLD(old_name,		""),
	 STRUCT_FLD(open_method,	SKIP_OPEN_TABLE)},

#define IDX_COMPRESS_OPS	3
	{STRUCT_FLD(field_name,		"compress_ops"),
	 STRUCT_FLD(field_length,	MY_INT32_NUM_DECIMAL_DIGITS),
	 STRUCT_FLD(field_type,		MYSQL_TYPE_LONG),
	 STRUCT_FLD(value,		0),
	 STRUCT_FLD(field_flags,	0),
	 STRUCT_FLD(old_name,		""),
	 STRUCT_FLD(open_method,	SKIP_OPEN_TABLE)},

#define IDX_COMPRESS_OPS_OK	4
	{STRUCT_FLD(field_name,		"compress_ops_ok"),
	 STRUCT_FLD(field_length,	MY_INT32_NUM_DECIMAL_DIGITS),
	 STRUCT_FLD(field_type,		MYSQL_TYPE_LONG),
	 STRUCT_FLD(value,		0),
	 STRUCT_FLD(field_flags,	0),
	 STRUCT_FLD(old_name,		""),
	 STRUCT_FLD(open_method,	SKIP_OPEN_TABLE)},

#define IDX_COMPRESS_TIME	5
	{STRUCT_FLD(field_name,		"compress_time"),
	 STRUCT_FLD(field_length,	MY_INT32_NUM_DECIMAL_DIGITS),
	 STRUCT_FLD(field_type,		MYSQL_TYPE_LONG),
	 STRUCT_FLD(value,		0),
	 STRUCT_FLD(field_flags,	0),
	 STRUCT_FLD(old_name,		""),
	 STRUCT_FLD(open_method,	SKIP_OPEN_TABLE)},

#define IDX_UNCOMPRESS_OPS	6
	{STRUCT_FLD(field_name,		"uncompress_ops"),
	 STRUCT_FLD(field_length,	MY_INT32_NUM_DECIMAL_DIGITS),
	 STRUCT_FLD(field_type,		MYSQL_TYPE_LONG),
	 STRUCT_FLD(value,		0),
	 STRUCT_FLD(field_flags,	0),
	 STRUCT_FLD(old_name,		""),
	 STRUCT_FLD(open_method,	SKIP_OPEN_TABLE)},

#define IDX_UNCOMPRESS_TIME	7
	{STRUCT_FLD(field_name,		"uncompress_time"),
	 STRUCT_FLD(field_length,	MY_INT32_NUM_DECIMAL_DIGITS),
	 STRUCT_FLD(field_type,		MYSQL_TYPE_LONG),
	 STRUCT_FLD(value,		0),
	 STRUCT_FLD(field_flags,	0),
	 STRUCT_FLD(old_name,		""),
	 STRUCT_FLD(open_method,	SKIP_OPEN_TABLE)},

	END_OF_ST_FIELD_INFO
};

/*******************************************************************//**
Fill the dynamic table
information_schema.innodb_cmp_per_index or
information_schema.innodb_cmp_per_index_reset.
@return 0 on success, 1 on failure */
static
int
i_s_cmp_per_index_fill_low(
/*=======================*/
	THD*		thd,	/*!< in: thread */
	TABLE_LIST*	tables,	/*!< in/out: tables to fill */
	Item*		,	/*!< in: condition (ignored) */
	ibool		reset)	/*!< in: TRUE=reset cumulated counts */
{
	TABLE*	table = tables->table;
	Field**	fields = table->field;
	int	status = 0;

	DBUG_ENTER("i_s_cmp_per_index_fill_low");

	/* deny access to non-superusers */
	if (check_global_access(thd, PROCESS_ACL)) {

		DBUG_RETURN(0);
	}

	RETURN_IF_INNODB_NOT_STARTED(tables->schema_table_name);

	/* Create a snapshot of the stats so we do not bump into lock
	order violations with dict_sys->mutex below. */
	mutex_enter(&page_zip_stat_per_index_mutex);
	page_zip_stat_per_index_t		snap (page_zip_stat_per_index);
	mutex_exit(&page_zip_stat_per_index_mutex);

	mutex_enter(&dict_sys->mutex);

	page_zip_stat_per_index_t::iterator	iter;
	ulint					i;

	for (iter = snap.begin(), i = 0; iter != snap.end(); iter++, i++) {

		char		name[192];
		dict_index_t*	index = dict_index_find_on_id_low(iter->first);

		if (index != NULL) {
			char	db_utf8[MAX_DB_UTF8_LEN];
			char	table_utf8[MAX_TABLE_UTF8_LEN];

			dict_fs2utf8(index->table_name,
				     db_utf8, sizeof(db_utf8),
				     table_utf8, sizeof(table_utf8));

			field_store_string(fields[IDX_DATABASE_NAME], db_utf8);
			field_store_string(fields[IDX_TABLE_NAME], table_utf8);
			field_store_index_name(fields[IDX_INDEX_NAME],
					       index->name);
		} else {
			/* index not found */
			ut_snprintf(name, sizeof(name),
				    "index_id:" IB_ID_FMT, iter->first);
			field_store_string(fields[IDX_DATABASE_NAME],
					   "unknown");
			field_store_string(fields[IDX_TABLE_NAME],
					   "unknown");
			field_store_string(fields[IDX_INDEX_NAME],
					   name);
		}

		fields[IDX_COMPRESS_OPS]->store(
			static_cast<double>(iter->second.compressed));

		fields[IDX_COMPRESS_OPS_OK]->store(
			static_cast<double>(iter->second.compressed_ok));

		fields[IDX_COMPRESS_TIME]->store(
			static_cast<double>(iter->second.compressed_usec / 1000000));

		fields[IDX_UNCOMPRESS_OPS]->store(
			static_cast<double>(iter->second.decompressed));

		fields[IDX_UNCOMPRESS_TIME]->store(
			static_cast<double>(iter->second.decompressed_usec / 1000000));

		if (schema_table_store_record(thd, table)) {
			status = 1;
			break;
		}

		/* Release and reacquire the dict mutex to allow other
		threads to proceed. This could eventually result in the
		contents of INFORMATION_SCHEMA.innodb_cmp_per_index being
		inconsistent, but it is an acceptable compromise. */
		if (i % 1000 == 0) {
			mutex_exit(&dict_sys->mutex);
			mutex_enter(&dict_sys->mutex);
		}
	}

	mutex_exit(&dict_sys->mutex);

	if (reset) {
		page_zip_reset_stat_per_index();
	}

	DBUG_RETURN(status);
}

/*******************************************************************//**
Fill the dynamic table information_schema.innodb_cmp_per_index.
@return 0 on success, 1 on failure */
static
int
i_s_cmp_per_index_fill(
/*===================*/
	THD*		thd,	/*!< in: thread */
	TABLE_LIST*	tables,	/*!< in/out: tables to fill */
	Item*		cond)	/*!< in: condition (ignored) */
{
	return(i_s_cmp_per_index_fill_low(thd, tables, cond, FALSE));
}

/*******************************************************************//**
Fill the dynamic table information_schema.innodb_cmp_per_index_reset.
@return 0 on success, 1 on failure */
static
int
i_s_cmp_per_index_reset_fill(
/*=========================*/
	THD*		thd,	/*!< in: thread */
	TABLE_LIST*	tables,	/*!< in/out: tables to fill */
	Item*		cond)	/*!< in: condition (ignored) */
{
	return(i_s_cmp_per_index_fill_low(thd, tables, cond, TRUE));
}

/*******************************************************************//**
Bind the dynamic table information_schema.innodb_cmp_per_index.
@return 0 on success */
static
int
i_s_cmp_per_index_init(
/*===================*/
	void*	p)	/*!< in/out: table schema object */
{
	DBUG_ENTER("i_s_cmp_init");
	ST_SCHEMA_TABLE* schema = (ST_SCHEMA_TABLE*) p;

	schema->fields_info = i_s_cmp_per_index_fields_info;
	schema->fill_table = i_s_cmp_per_index_fill;

	DBUG_RETURN(0);
}

/*******************************************************************//**
Bind the dynamic table information_schema.innodb_cmp_per_index_reset.
@return 0 on success */
static
int
i_s_cmp_per_index_reset_init(
/*=========================*/
	void*	p)	/*!< in/out: table schema object */
{
	DBUG_ENTER("i_s_cmp_reset_init");
	ST_SCHEMA_TABLE* schema = (ST_SCHEMA_TABLE*) p;

	schema->fields_info = i_s_cmp_per_index_fields_info;
	schema->fill_table = i_s_cmp_per_index_reset_fill;

	DBUG_RETURN(0);
}

struct st_mysql_plugin	i_s_innodb_cmp_per_index =
{
	/* the plugin type (a MYSQL_XXX_PLUGIN value) */
	/* int */
	STRUCT_FLD(type, MYSQL_INFORMATION_SCHEMA_PLUGIN),

	/* pointer to type-specific plugin descriptor */
	/* void* */
	STRUCT_FLD(info, &i_s_info),

	/* plugin name */
	/* const char* */
	STRUCT_FLD(name, "INNODB_CMP_PER_INDEX"),

	/* plugin author (for SHOW PLUGINS) */
	/* const char* */
	STRUCT_FLD(author, plugin_author),

	/* general descriptive text (for SHOW PLUGINS) */
	/* const char* */
	STRUCT_FLD(descr, "Statistics for the InnoDB compression (per index)"),

	/* the plugin license (PLUGIN_LICENSE_XXX) */
	/* int */
	STRUCT_FLD(license, PLUGIN_LICENSE_GPL),

	/* the function to invoke when plugin is loaded */
	/* int (*)(void*); */
	STRUCT_FLD(init, i_s_cmp_per_index_init),

	/* the function to invoke when plugin is unloaded */
	/* int (*)(void*); */
	STRUCT_FLD(deinit, i_s_common_deinit),

	/* plugin version (for SHOW PLUGINS) */
	/* unsigned int */
	STRUCT_FLD(version, INNODB_VERSION_SHORT),

	/* struct st_mysql_show_var* */
	STRUCT_FLD(status_vars, NULL),

	/* struct st_mysql_sys_var** */
	STRUCT_FLD(system_vars, NULL),

	/* reserved for dependency checking */
	/* void* */
	STRUCT_FLD(__reserved1, NULL),

	/* Plugin flags */
	/* unsigned long */
	STRUCT_FLD(flags, 0UL),
};

struct st_mysql_plugin	i_s_innodb_cmp_per_index_reset =
{
	/* the plugin type (a MYSQL_XXX_PLUGIN value) */
	/* int */
	STRUCT_FLD(type, MYSQL_INFORMATION_SCHEMA_PLUGIN),

	/* pointer to type-specific plugin descriptor */
	/* void* */
	STRUCT_FLD(info, &i_s_info),

	/* plugin name */
	/* const char* */
	STRUCT_FLD(name, "INNODB_CMP_PER_INDEX_RESET"),

	/* plugin author (for SHOW PLUGINS) */
	/* const char* */
	STRUCT_FLD(author, plugin_author),

	/* general descriptive text (for SHOW PLUGINS) */
	/* const char* */
	STRUCT_FLD(descr, "Statistics for the InnoDB compression (per index);"
		   " reset cumulated counts"),

	/* the plugin license (PLUGIN_LICENSE_XXX) */
	/* int */
	STRUCT_FLD(license, PLUGIN_LICENSE_GPL),

	/* the function to invoke when plugin is loaded */
	/* int (*)(void*); */
	STRUCT_FLD(init, i_s_cmp_per_index_reset_init),

	/* the function to invoke when plugin is unloaded */
	/* int (*)(void*); */
	STRUCT_FLD(deinit, i_s_common_deinit),

	/* plugin version (for SHOW PLUGINS) */
	/* unsigned int */
	STRUCT_FLD(version, INNODB_VERSION_SHORT),

	/* struct st_mysql_show_var* */
	STRUCT_FLD(status_vars, NULL),

	/* struct st_mysql_sys_var** */
	STRUCT_FLD(system_vars, NULL),

	/* reserved for dependency checking */
	/* void* */
	STRUCT_FLD(__reserved1, NULL),

	/* Plugin flags */
	/* unsigned long */
	STRUCT_FLD(flags, 0UL),
};

/* Fields of the dynamic table information_schema.innodb_cmpmem. */
static ST_FIELD_INFO	i_s_cmpmem_fields_info[] =
{
	{STRUCT_FLD(field_name,		"page_size"),
	 STRUCT_FLD(field_length,	5),
	 STRUCT_FLD(field_type,		MYSQL_TYPE_LONG),
	 STRUCT_FLD(value,		0),
	 STRUCT_FLD(field_flags,	0),
	 STRUCT_FLD(old_name,		"Buddy Block Size"),
	 STRUCT_FLD(open_method,	SKIP_OPEN_TABLE)},

	{STRUCT_FLD(field_name,		"buffer_pool_instance"),
	STRUCT_FLD(field_length,	MY_INT32_NUM_DECIMAL_DIGITS),
	STRUCT_FLD(field_type,		MYSQL_TYPE_LONG),
	STRUCT_FLD(value,		0),
	STRUCT_FLD(field_flags,		0),
	STRUCT_FLD(old_name,		"Buffer Pool Id"),
	STRUCT_FLD(open_method,		SKIP_OPEN_TABLE)},

	{STRUCT_FLD(field_name,		"pages_used"),
	 STRUCT_FLD(field_length,	MY_INT32_NUM_DECIMAL_DIGITS),
	 STRUCT_FLD(field_type,		MYSQL_TYPE_LONG),
	 STRUCT_FLD(value,		0),
	 STRUCT_FLD(field_flags,	0),
	 STRUCT_FLD(old_name,		"Currently in Use"),
	 STRUCT_FLD(open_method,	SKIP_OPEN_TABLE)},

	{STRUCT_FLD(field_name,		"pages_free"),
	 STRUCT_FLD(field_length,	MY_INT32_NUM_DECIMAL_DIGITS),
	 STRUCT_FLD(field_type,		MYSQL_TYPE_LONG),
	 STRUCT_FLD(value,		0),
	 STRUCT_FLD(field_flags,	0),
	 STRUCT_FLD(old_name,		"Currently Available"),
	 STRUCT_FLD(open_method,	SKIP_OPEN_TABLE)},

	{STRUCT_FLD(field_name,		"relocation_ops"),
	 STRUCT_FLD(field_length,	MY_INT64_NUM_DECIMAL_DIGITS),
	 STRUCT_FLD(field_type,		MYSQL_TYPE_LONGLONG),
	 STRUCT_FLD(value,		0),
	 STRUCT_FLD(field_flags,	0),
	 STRUCT_FLD(old_name,		"Total Number of Relocations"),
	 STRUCT_FLD(open_method,	SKIP_OPEN_TABLE)},

	{STRUCT_FLD(field_name,		"relocation_time"),
	 STRUCT_FLD(field_length,	MY_INT32_NUM_DECIMAL_DIGITS),
	 STRUCT_FLD(field_type,		MYSQL_TYPE_LONG),
	 STRUCT_FLD(value,		0),
	 STRUCT_FLD(field_flags,	0),
	 STRUCT_FLD(old_name,		"Total Duration of Relocations,"
					" in Seconds"),
	 STRUCT_FLD(open_method,	SKIP_OPEN_TABLE)},

	END_OF_ST_FIELD_INFO
};

/*******************************************************************//**
Fill the dynamic table information_schema.innodb_cmpmem or
innodb_cmpmem_reset.
@return 0 on success, 1 on failure */
static
int
i_s_cmpmem_fill_low(
/*================*/
	THD*		thd,	/*!< in: thread */
	TABLE_LIST*	tables,	/*!< in/out: tables to fill */
	Item*		,	/*!< in: condition (ignored) */
	ibool		reset)	/*!< in: TRUE=reset cumulated counts */
{
	int		status = 0;
	TABLE*	table	= (TABLE*) tables->table;

	DBUG_ENTER("i_s_cmpmem_fill_low");

	/* deny access to non-superusers */
	if (check_global_access(thd, PROCESS_ACL)) {

		DBUG_RETURN(0);
	}

	RETURN_IF_INNODB_NOT_STARTED(tables->schema_table_name);

	for (ulint i = 0; i < srv_buf_pool_instances; i++) {
		buf_pool_t*	buf_pool;

		status	= 0;

		buf_pool = buf_pool_from_array(i);

		buf_pool_mutex_enter(buf_pool);

		for (uint x = 0; x <= BUF_BUDDY_SIZES; x++) {
			buf_buddy_stat_t*	buddy_stat;

			buddy_stat = &buf_pool->buddy_stat[x];

			table->field[0]->store(BUF_BUDDY_LOW << x);
			table->field[1]->store(static_cast<double>(i));
			table->field[2]->store(static_cast<double>(
				buddy_stat->used));
			table->field[3]->store(static_cast<double>(
				(x < BUF_BUDDY_SIZES)
				? UT_LIST_GET_LEN(buf_pool->zip_free[x])
				: 0));
			table->field[4]->store(
				(longlong) buddy_stat->relocated, true);
			table->field[5]->store(
				static_cast<double>(buddy_stat->relocated_usec / 1000000));

			if (reset) {
				/* This is protected by buf_pool->mutex. */
				buddy_stat->relocated = 0;
				buddy_stat->relocated_usec = 0;
			}

			if (schema_table_store_record(thd, table)) {
				status = 1;
				break;
			}
		}

		buf_pool_mutex_exit(buf_pool);

		if (status) {
			break;
		}
	}

	DBUG_RETURN(status);
}

/*******************************************************************//**
Fill the dynamic table information_schema.innodb_cmpmem.
@return 0 on success, 1 on failure */
static
int
i_s_cmpmem_fill(
/*============*/
	THD*		thd,	/*!< in: thread */
	TABLE_LIST*	tables,	/*!< in/out: tables to fill */
	Item*		cond)	/*!< in: condition (ignored) */
{
	return(i_s_cmpmem_fill_low(thd, tables, cond, FALSE));
}

/*******************************************************************//**
Fill the dynamic table information_schema.innodb_cmpmem_reset.
@return 0 on success, 1 on failure */
static
int
i_s_cmpmem_reset_fill(
/*==================*/
	THD*		thd,	/*!< in: thread */
	TABLE_LIST*	tables,	/*!< in/out: tables to fill */
	Item*		cond)	/*!< in: condition (ignored) */
{
	return(i_s_cmpmem_fill_low(thd, tables, cond, TRUE));
}

/*******************************************************************//**
Bind the dynamic table information_schema.innodb_cmpmem.
@return 0 on success */
static
int
i_s_cmpmem_init(
/*============*/
	void*	p)	/*!< in/out: table schema object */
{
	DBUG_ENTER("i_s_cmpmem_init");
	ST_SCHEMA_TABLE* schema = (ST_SCHEMA_TABLE*) p;

	schema->fields_info = i_s_cmpmem_fields_info;
	schema->fill_table = i_s_cmpmem_fill;

	DBUG_RETURN(0);
}

/*******************************************************************//**
Bind the dynamic table information_schema.innodb_cmpmem_reset.
@return 0 on success */
static
int
i_s_cmpmem_reset_init(
/*==================*/
	void*	p)	/*!< in/out: table schema object */
{
	DBUG_ENTER("i_s_cmpmem_reset_init");
	ST_SCHEMA_TABLE* schema = (ST_SCHEMA_TABLE*) p;

	schema->fields_info = i_s_cmpmem_fields_info;
	schema->fill_table = i_s_cmpmem_reset_fill;

	DBUG_RETURN(0);
}

struct st_mysql_plugin	i_s_innodb_cmpmem =
{
	/* the plugin type (a MYSQL_XXX_PLUGIN value) */
	/* int */
	STRUCT_FLD(type, MYSQL_INFORMATION_SCHEMA_PLUGIN),

	/* pointer to type-specific plugin descriptor */
	/* void* */
	STRUCT_FLD(info, &i_s_info),

	/* plugin name */
	/* const char* */
	STRUCT_FLD(name, "INNODB_CMPMEM"),

	/* plugin author (for SHOW PLUGINS) */
	/* const char* */
	STRUCT_FLD(author, plugin_author),

	/* general descriptive text (for SHOW PLUGINS) */
	/* const char* */
	STRUCT_FLD(descr, "Statistics for the InnoDB compressed buffer pool"),

	/* the plugin license (PLUGIN_LICENSE_XXX) */
	/* int */
	STRUCT_FLD(license, PLUGIN_LICENSE_GPL),

	/* the function to invoke when plugin is loaded */
	/* int (*)(void*); */
	STRUCT_FLD(init, i_s_cmpmem_init),

	/* the function to invoke when plugin is unloaded */
	/* int (*)(void*); */
	STRUCT_FLD(deinit, i_s_common_deinit),

	/* plugin version (for SHOW PLUGINS) */
	/* unsigned int */
	STRUCT_FLD(version, INNODB_VERSION_SHORT),

	/* struct st_mysql_show_var* */
	STRUCT_FLD(status_vars, NULL),

	/* struct st_mysql_sys_var** */
	STRUCT_FLD(system_vars, NULL),

	/* reserved for dependency checking */
	/* void* */
	STRUCT_FLD(__reserved1, NULL),

	/* Plugin flags */
	/* unsigned long */
	STRUCT_FLD(flags, 0UL),
};

struct st_mysql_plugin	i_s_innodb_cmpmem_reset =
{
	/* the plugin type (a MYSQL_XXX_PLUGIN value) */
	/* int */
	STRUCT_FLD(type, MYSQL_INFORMATION_SCHEMA_PLUGIN),

	/* pointer to type-specific plugin descriptor */
	/* void* */
	STRUCT_FLD(info, &i_s_info),

	/* plugin name */
	/* const char* */
	STRUCT_FLD(name, "INNODB_CMPMEM_RESET"),

	/* plugin author (for SHOW PLUGINS) */
	/* const char* */
	STRUCT_FLD(author, plugin_author),

	/* general descriptive text (for SHOW PLUGINS) */
	/* const char* */
	STRUCT_FLD(descr, "Statistics for the InnoDB compressed buffer pool;"
		   " reset cumulated counts"),

	/* the plugin license (PLUGIN_LICENSE_XXX) */
	/* int */
	STRUCT_FLD(license, PLUGIN_LICENSE_GPL),

	/* the function to invoke when plugin is loaded */
	/* int (*)(void*); */
	STRUCT_FLD(init, i_s_cmpmem_reset_init),

	/* the function to invoke when plugin is unloaded */
	/* int (*)(void*); */
	STRUCT_FLD(deinit, i_s_common_deinit),

	/* plugin version (for SHOW PLUGINS) */
	/* unsigned int */
	STRUCT_FLD(version, INNODB_VERSION_SHORT),

	/* struct st_mysql_show_var* */
	STRUCT_FLD(status_vars, NULL),

	/* struct st_mysql_sys_var** */
	STRUCT_FLD(system_vars, NULL),

	/* reserved for dependency checking */
	/* void* */
	STRUCT_FLD(__reserved1, NULL),

	/* Plugin flags */
	/* unsigned long */
	STRUCT_FLD(flags, 0UL),
};

/* Fields of the dynamic table INFORMATION_SCHEMA.innodb_metrics */
static ST_FIELD_INFO	innodb_metrics_fields_info[] =
{
#define	METRIC_NAME		0
	{STRUCT_FLD(field_name,		"NAME"),
	 STRUCT_FLD(field_length,	NAME_LEN + 1),
	 STRUCT_FLD(field_type,		MYSQL_TYPE_STRING),
	 STRUCT_FLD(value,		0),
	 STRUCT_FLD(field_flags,	0),
	 STRUCT_FLD(old_name,		""),
	 STRUCT_FLD(open_method,	SKIP_OPEN_TABLE)},

#define	METRIC_SUBSYS		1
	{STRUCT_FLD(field_name,		"SUBSYSTEM"),
	 STRUCT_FLD(field_length,	NAME_LEN + 1),
	 STRUCT_FLD(field_type,		MYSQL_TYPE_STRING),
	 STRUCT_FLD(value,		0),
	 STRUCT_FLD(field_flags,	0),
	 STRUCT_FLD(old_name,		""),
	 STRUCT_FLD(open_method,	SKIP_OPEN_TABLE)},

#define	METRIC_VALUE_START	2
	{STRUCT_FLD(field_name,		"COUNT"),
	 STRUCT_FLD(field_length,	MY_INT64_NUM_DECIMAL_DIGITS),
	 STRUCT_FLD(field_type,		MYSQL_TYPE_LONGLONG),
	 STRUCT_FLD(value,		0),
	 STRUCT_FLD(field_flags,	0),
	 STRUCT_FLD(old_name,		""),
	 STRUCT_FLD(open_method,	SKIP_OPEN_TABLE)},

#define	METRIC_MAX_VALUE_START	3
	{STRUCT_FLD(field_name,		"MAX_COUNT"),
	 STRUCT_FLD(field_length,	MY_INT64_NUM_DECIMAL_DIGITS),
	 STRUCT_FLD(field_type,		MYSQL_TYPE_LONGLONG),
	 STRUCT_FLD(value,		0),
	 STRUCT_FLD(field_flags,	MY_I_S_MAYBE_NULL),
	 STRUCT_FLD(old_name,		""),
	 STRUCT_FLD(open_method,	SKIP_OPEN_TABLE)},

#define	METRIC_MIN_VALUE_START	4
	{STRUCT_FLD(field_name,		"MIN_COUNT"),
	 STRUCT_FLD(field_length,	MY_INT64_NUM_DECIMAL_DIGITS),
	 STRUCT_FLD(field_type,		MYSQL_TYPE_LONGLONG),
	 STRUCT_FLD(value,		0),
	 STRUCT_FLD(field_flags,	MY_I_S_MAYBE_NULL),
	 STRUCT_FLD(old_name,		""),
	 STRUCT_FLD(open_method,	SKIP_OPEN_TABLE)},

#define	METRIC_AVG_VALUE_START	5
	{STRUCT_FLD(field_name,		"AVG_COUNT"),
	 STRUCT_FLD(field_length,	MAX_FLOAT_STR_LENGTH),
	 STRUCT_FLD(field_type,		MYSQL_TYPE_FLOAT),
	 STRUCT_FLD(value,		0),
	 STRUCT_FLD(field_flags,	MY_I_S_MAYBE_NULL),
	 STRUCT_FLD(old_name,		""),
	 STRUCT_FLD(open_method,	SKIP_OPEN_TABLE)},

#define	METRIC_VALUE_RESET	6
	{STRUCT_FLD(field_name,		"COUNT_RESET"),
	 STRUCT_FLD(field_length,	MY_INT64_NUM_DECIMAL_DIGITS),
	 STRUCT_FLD(field_type,		MYSQL_TYPE_LONGLONG),
	 STRUCT_FLD(value,		0),
	 STRUCT_FLD(field_flags,	0),
	 STRUCT_FLD(old_name,		""),
	 STRUCT_FLD(open_method,	SKIP_OPEN_TABLE)},

#define	METRIC_MAX_VALUE_RESET	7
	{STRUCT_FLD(field_name,		"MAX_COUNT_RESET"),
	 STRUCT_FLD(field_length,	MY_INT64_NUM_DECIMAL_DIGITS),
	 STRUCT_FLD(field_type,		MYSQL_TYPE_LONGLONG),
	 STRUCT_FLD(value,		0),
	 STRUCT_FLD(field_flags,	MY_I_S_MAYBE_NULL),
	 STRUCT_FLD(old_name,		""),
	 STRUCT_FLD(open_method,	SKIP_OPEN_TABLE)},

#define	METRIC_MIN_VALUE_RESET	8
	{STRUCT_FLD(field_name,		"MIN_COUNT_RESET"),
	 STRUCT_FLD(field_length,	MY_INT64_NUM_DECIMAL_DIGITS),
	 STRUCT_FLD(field_type,		MYSQL_TYPE_LONGLONG),
	 STRUCT_FLD(value,		0),
	 STRUCT_FLD(field_flags,	MY_I_S_MAYBE_NULL),
	 STRUCT_FLD(old_name,		""),
	 STRUCT_FLD(open_method,	SKIP_OPEN_TABLE)},

#define	METRIC_AVG_VALUE_RESET	9
	{STRUCT_FLD(field_name,		"AVG_COUNT_RESET"),
	 STRUCT_FLD(field_length,	MAX_FLOAT_STR_LENGTH),
	 STRUCT_FLD(field_type,		MYSQL_TYPE_FLOAT),
	 STRUCT_FLD(value,		0),
	 STRUCT_FLD(field_flags,	MY_I_S_MAYBE_NULL),
	 STRUCT_FLD(old_name,		""),
	 STRUCT_FLD(open_method,	SKIP_OPEN_TABLE)},

#define	METRIC_START_TIME	10
	{STRUCT_FLD(field_name,		"TIME_ENABLED"),
	 STRUCT_FLD(field_length,	0),
	 STRUCT_FLD(field_type,		MYSQL_TYPE_DATETIME),
	 STRUCT_FLD(value,		0),
	 STRUCT_FLD(field_flags,	MY_I_S_MAYBE_NULL),
	 STRUCT_FLD(old_name,		""),
	 STRUCT_FLD(open_method,	SKIP_OPEN_TABLE)},

#define	METRIC_STOP_TIME	11
	{STRUCT_FLD(field_name,		"TIME_DISABLED"),
	 STRUCT_FLD(field_length,	0),
	 STRUCT_FLD(field_type,		MYSQL_TYPE_DATETIME),
	 STRUCT_FLD(value,		0),
	 STRUCT_FLD(field_flags,	MY_I_S_MAYBE_NULL),
	 STRUCT_FLD(old_name,		""),
	 STRUCT_FLD(open_method,	SKIP_OPEN_TABLE)},

#define	METRIC_TIME_ELAPSED	12
	{STRUCT_FLD(field_name,		"TIME_ELAPSED"),
	 STRUCT_FLD(field_length,	MY_INT64_NUM_DECIMAL_DIGITS),
	 STRUCT_FLD(field_type,		MYSQL_TYPE_LONGLONG),
	 STRUCT_FLD(value,		0),
	 STRUCT_FLD(field_flags,	MY_I_S_MAYBE_NULL),
	 STRUCT_FLD(old_name,		""),
	 STRUCT_FLD(open_method,	SKIP_OPEN_TABLE)},

#define	METRIC_RESET_TIME	13
	{STRUCT_FLD(field_name,		"TIME_RESET"),
	 STRUCT_FLD(field_length,	0),
	 STRUCT_FLD(field_type,		MYSQL_TYPE_DATETIME),
	 STRUCT_FLD(value,		0),
	 STRUCT_FLD(field_flags,	MY_I_S_MAYBE_NULL),
	 STRUCT_FLD(old_name,		""),
	 STRUCT_FLD(open_method,	SKIP_OPEN_TABLE)},

#define	METRIC_STATUS		14
	{STRUCT_FLD(field_name,		"STATUS"),
	 STRUCT_FLD(field_length,	NAME_LEN + 1),
	 STRUCT_FLD(field_type,		MYSQL_TYPE_STRING),
	 STRUCT_FLD(value,		0),
	 STRUCT_FLD(field_flags,	0),
	 STRUCT_FLD(old_name,		""),
	 STRUCT_FLD(open_method,	SKIP_OPEN_TABLE)},

#define	METRIC_TYPE		15
	{STRUCT_FLD(field_name,		"TYPE"),
	 STRUCT_FLD(field_length,	NAME_LEN + 1),
	 STRUCT_FLD(field_type,		MYSQL_TYPE_STRING),
	 STRUCT_FLD(value,		0),
	 STRUCT_FLD(field_flags,	0),
	 STRUCT_FLD(old_name,		""),
	 STRUCT_FLD(open_method,	SKIP_OPEN_TABLE)},

#define	METRIC_DESC		16
	{STRUCT_FLD(field_name,		"COMMENT"),
	 STRUCT_FLD(field_length,	NAME_LEN + 1),
	 STRUCT_FLD(field_type,		MYSQL_TYPE_STRING),
	 STRUCT_FLD(value,		0),
	 STRUCT_FLD(field_flags,	0),
	 STRUCT_FLD(old_name,		""),
	 STRUCT_FLD(open_method,	SKIP_OPEN_TABLE)},

	END_OF_ST_FIELD_INFO
};

/**********************************************************************//**
Fill the information schema metrics table.
@return 0 on success */
static
int
i_s_metrics_fill(
/*=============*/
	THD*		thd,		/*!< in: thread */
	TABLE*		table_to_fill)	/*!< in/out: fill this table */
{
	int		count;
	Field**		fields;
	double		time_diff = 0;
	monitor_info_t*	monitor_info;
	mon_type_t	min_val;
	mon_type_t	max_val;

	DBUG_ENTER("i_s_metrics_fill");
	fields = table_to_fill->field;

	for (count = 0; count < NUM_MONITOR; count++) {
		monitor_info = srv_mon_get_info((monitor_id_t) count);

		/* A good place to sanity check the Monitor ID */
		ut_a(count == monitor_info->monitor_id);

		/* If the item refers to a Module, nothing to fill,
		continue. */
		if ((monitor_info->monitor_type & MONITOR_MODULE)
		    || (monitor_info->monitor_type & MONITOR_HIDDEN)) {
			continue;
		}

		/* If this is an existing "status variable", and
		its corresponding counter is still on, we need
		to calculate the result from its corresponding
		counter. */
		if (monitor_info->monitor_type & MONITOR_EXISTING
		    && MONITOR_IS_ON(count)) {
			srv_mon_process_existing_counter((monitor_id_t) count,
							 MONITOR_GET_VALUE);
		}

		/* Fill in counter's basic information */
		OK(field_store_string(fields[METRIC_NAME],
				      monitor_info->monitor_name));

		OK(field_store_string(fields[METRIC_SUBSYS],
				      monitor_info->monitor_module));

		OK(field_store_string(fields[METRIC_DESC],
				      monitor_info->monitor_desc));

		/* Fill in counter values */
		OK(fields[METRIC_VALUE_RESET]->store(
			MONITOR_VALUE(count), FALSE));

		OK(fields[METRIC_VALUE_START]->store(
			MONITOR_VALUE_SINCE_START(count), FALSE));

		/* If the max value is MAX_RESERVED, counter max
		value has not been updated. Set the column value
		to NULL. */
		if (MONITOR_MAX_VALUE(count) == MAX_RESERVED
		    || MONITOR_MAX_MIN_NOT_INIT(count)) {
			fields[METRIC_MAX_VALUE_RESET]->set_null();
		} else {
			OK(fields[METRIC_MAX_VALUE_RESET]->store(
				MONITOR_MAX_VALUE(count), FALSE));
			fields[METRIC_MAX_VALUE_RESET]->set_notnull();
		}

		/* If the min value is MAX_RESERVED, counter min
		value has not been updated. Set the column value
		to NULL. */
		if (MONITOR_MIN_VALUE(count) == MIN_RESERVED
		    || MONITOR_MAX_MIN_NOT_INIT(count)) {
			fields[METRIC_MIN_VALUE_RESET]->set_null();
		} else {
			OK(fields[METRIC_MIN_VALUE_RESET]->store(
				MONITOR_MIN_VALUE(count), FALSE));
			fields[METRIC_MIN_VALUE_RESET]->set_notnull();
		}

		/* Calculate the max value since counter started */
		max_val = srv_mon_calc_max_since_start((monitor_id_t) count);

		if (max_val == MAX_RESERVED
		    || MONITOR_MAX_MIN_NOT_INIT(count)) {
			fields[METRIC_MAX_VALUE_START]->set_null();
		} else {
			OK(fields[METRIC_MAX_VALUE_START]->store(
				max_val, FALSE));
			fields[METRIC_MAX_VALUE_START]->set_notnull();
		}

		/* Calculate the min value since counter started */
		min_val = srv_mon_calc_min_since_start((monitor_id_t) count);

		if (min_val == MIN_RESERVED
		    || MONITOR_MAX_MIN_NOT_INIT(count)) {
			fields[METRIC_MIN_VALUE_START]->set_null();
		} else {
			OK(fields[METRIC_MIN_VALUE_START]->store(
				min_val, FALSE));

			fields[METRIC_MIN_VALUE_START]->set_notnull();
		}

		/* If monitor has been enabled (no matter it is disabled
		or not now), fill METRIC_START_TIME and METRIC_TIME_ELAPSED
		field */
		if (MONITOR_FIELD(count, mon_start_time)) {
			OK(field_store_time_t(fields[METRIC_START_TIME],
				(time_t)MONITOR_FIELD(count, mon_start_time)));
			fields[METRIC_START_TIME]->set_notnull();

			/* If monitor is enabled, the TIME_ELAPSED is the
			time difference between current and time when monitor
			is enabled. Otherwise, it is the time difference
			between time when monitor is enabled and time
			when it is disabled */
			if (MONITOR_IS_ON(count)) {
				time_diff = difftime(time(NULL),
					MONITOR_FIELD(count, mon_start_time));
			} else {
				time_diff =  difftime(
					MONITOR_FIELD(count, mon_stop_time),
					MONITOR_FIELD(count, mon_start_time));
			}

			OK(fields[METRIC_TIME_ELAPSED]->store(
				time_diff));
			fields[METRIC_TIME_ELAPSED]->set_notnull();
		} else {
			fields[METRIC_START_TIME]->set_null();
			fields[METRIC_TIME_ELAPSED]->set_null();
			time_diff = 0;
		}

		/* Unless MONITOR__NO_AVERAGE is marked, we will need
		to calculate the average value. If this is a monitor set
		owner marked by MONITOR_SET_OWNER, divide
		the value by another counter (number of calls) designated
		by monitor_info->monitor_related_id.
		Otherwise average the counter value by the time between the
		time that the counter is enabled and time it is disabled
		or time it is sampled. */
		if (!(monitor_info->monitor_type & MONITOR_NO_AVERAGE)
		    && (monitor_info->monitor_type & MONITOR_SET_OWNER)
		    && monitor_info->monitor_related_id) {
			mon_type_t	value_start
				 = MONITOR_VALUE_SINCE_START(
					monitor_info->monitor_related_id);

			if (value_start) {
				OK(fields[METRIC_AVG_VALUE_START]->store(
					MONITOR_VALUE_SINCE_START(count)
					/ value_start, FALSE));

				fields[METRIC_AVG_VALUE_START]->set_notnull();
			} else {
				fields[METRIC_AVG_VALUE_START]->set_null();
			}

			if (MONITOR_VALUE(monitor_info->monitor_related_id)) {
				OK(fields[METRIC_AVG_VALUE_RESET]->store(
					MONITOR_VALUE(count)
					/ MONITOR_VALUE(
					monitor_info->monitor_related_id),
					FALSE));
			} else {
				fields[METRIC_AVG_VALUE_RESET]->set_null();
			}
		} else if (!(monitor_info->monitor_type & MONITOR_NO_AVERAGE)
			   && !(monitor_info->monitor_type
				& MONITOR_DISPLAY_CURRENT)) {
			if (time_diff) {
				OK(fields[METRIC_AVG_VALUE_START]->store(
					(double) MONITOR_VALUE_SINCE_START(
						count) / time_diff));
				fields[METRIC_AVG_VALUE_START]->set_notnull();
			} else {
				fields[METRIC_AVG_VALUE_START]->set_null();
			}

			if (MONITOR_FIELD(count, mon_reset_time)) {
				/* calculate the time difference since last
				reset */
				if (MONITOR_IS_ON(count)) {
					time_diff = difftime(
						time(NULL), MONITOR_FIELD(
							count, mon_reset_time));
				} else {
					time_diff =  difftime(
					MONITOR_FIELD(count, mon_stop_time),
					MONITOR_FIELD(count, mon_reset_time));
				}
			} else {
				time_diff = 0;
			}

			if (time_diff) {
				OK(fields[METRIC_AVG_VALUE_RESET]->store(
					static_cast<double>(
						MONITOR_VALUE(count) / time_diff)));
				fields[METRIC_AVG_VALUE_RESET]->set_notnull();
			} else {
				fields[METRIC_AVG_VALUE_RESET]->set_null();
			}
		} else {
			fields[METRIC_AVG_VALUE_START]->set_null();
			fields[METRIC_AVG_VALUE_RESET]->set_null();
		}


		if (MONITOR_IS_ON(count)) {
			/* If monitor is on, the stop time will set to NULL */
			fields[METRIC_STOP_TIME]->set_null();

			/* Display latest Monitor Reset Time only if Monitor
			counter is on. */
			if (MONITOR_FIELD(count, mon_reset_time)) {
				OK(field_store_time_t(
					fields[METRIC_RESET_TIME],
					(time_t)MONITOR_FIELD(
						count, mon_reset_time)));
				fields[METRIC_RESET_TIME]->set_notnull();
			} else {
				fields[METRIC_RESET_TIME]->set_null();
			}

			/* Display the monitor status as "enabled" */
			OK(field_store_string(fields[METRIC_STATUS],
					      "enabled"));
		} else {
			if (MONITOR_FIELD(count, mon_stop_time)) {
				OK(field_store_time_t(fields[METRIC_STOP_TIME],
				(time_t)MONITOR_FIELD(count, mon_stop_time)));
				fields[METRIC_STOP_TIME]->set_notnull();
			} else {
				fields[METRIC_STOP_TIME]->set_null();
			}

			fields[METRIC_RESET_TIME]->set_null();

			OK(field_store_string(fields[METRIC_STATUS],
					      "disabled"));
		}

		if (monitor_info->monitor_type & MONITOR_DISPLAY_CURRENT) {
			OK(field_store_string(fields[METRIC_TYPE],
					      "value"));
		} else if (monitor_info->monitor_type & MONITOR_EXISTING) {
			OK(field_store_string(fields[METRIC_TYPE],
					      "status_counter"));
		} else if (monitor_info->monitor_type & MONITOR_SET_OWNER) {
			OK(field_store_string(fields[METRIC_TYPE],
					      "set_owner"));
		} else if ( monitor_info->monitor_type & MONITOR_SET_MEMBER) {
			OK(field_store_string(fields[METRIC_TYPE],
					      "set_member"));
		} else {
			OK(field_store_string(fields[METRIC_TYPE],
					      "counter"));
		}

		OK(schema_table_store_record(thd, table_to_fill));
	}

	DBUG_RETURN(0);
}

/*******************************************************************//**
Function to fill information schema metrics tables.
@return 0 on success */
static
int
i_s_metrics_fill_table(
/*===================*/
	THD*		thd,	/*!< in: thread */
	TABLE_LIST*	tables,	/*!< in/out: tables to fill */
	Item*		)	/*!< in: condition (not used) */
{
	DBUG_ENTER("i_s_metrics_fill_table");

	/* deny access to non-superusers */
	if (check_global_access(thd, PROCESS_ACL)) {
		DBUG_RETURN(0);
	}

	i_s_metrics_fill(thd, tables->table);

	DBUG_RETURN(0);
}
/*******************************************************************//**
Bind the dynamic table INFORMATION_SCHEMA.innodb_metrics
@return 0 on success */
static
int
innodb_metrics_init(
/*================*/
	void*	p)	/*!< in/out: table schema object */
{
	ST_SCHEMA_TABLE*	schema;

	DBUG_ENTER("innodb_metrics_init");

	schema = (ST_SCHEMA_TABLE*) p;

	schema->fields_info = innodb_metrics_fields_info;
	schema->fill_table = i_s_metrics_fill_table;

	DBUG_RETURN(0);
}

struct st_mysql_plugin	i_s_innodb_metrics =
{
	/* the plugin type (a MYSQL_XXX_PLUGIN value) */
	/* int */
	STRUCT_FLD(type, MYSQL_INFORMATION_SCHEMA_PLUGIN),

	/* pointer to type-specific plugin descriptor */
	/* void* */
	STRUCT_FLD(info, &i_s_info),

	/* plugin name */
	/* const char* */
	STRUCT_FLD(name, "INNODB_METRICS"),

	/* plugin author (for SHOW PLUGINS) */
	/* const char* */
	STRUCT_FLD(author, plugin_author),

	/* general descriptive text (for SHOW PLUGINS) */
	/* const char* */
	STRUCT_FLD(descr, "InnoDB Metrics Info"),

	/* the plugin license (PLUGIN_LICENSE_XXX) */
	/* int */
	STRUCT_FLD(license, PLUGIN_LICENSE_GPL),

	/* the function to invoke when plugin is loaded */
	/* int (*)(void*); */
	STRUCT_FLD(init, innodb_metrics_init),

	/* the function to invoke when plugin is unloaded */
	/* int (*)(void*); */
	STRUCT_FLD(deinit, i_s_common_deinit),

	/* plugin version (for SHOW PLUGINS) */
	/* unsigned int */
	STRUCT_FLD(version, INNODB_VERSION_SHORT),

	/* struct st_mysql_show_var* */
	STRUCT_FLD(status_vars, NULL),

	/* struct st_mysql_sys_var** */
	STRUCT_FLD(system_vars, NULL),

	/* reserved for dependency checking */
	/* void* */
	STRUCT_FLD(__reserved1, NULL),

	/* Plugin flags */
	/* unsigned long */
	STRUCT_FLD(flags, 0UL),
};
/* Fields of the dynamic table INFORMATION_SCHEMA.innodb_ft_default_stopword */
static ST_FIELD_INFO	i_s_stopword_fields_info[] =
{
#define STOPWORD_VALUE	0
	{STRUCT_FLD(field_name,		"value"),
	 STRUCT_FLD(field_length,	TRX_ID_MAX_LEN + 1),
	 STRUCT_FLD(field_type,		MYSQL_TYPE_STRING),
	 STRUCT_FLD(value,		0),
	 STRUCT_FLD(field_flags,	0),
	 STRUCT_FLD(old_name,		""),
	 STRUCT_FLD(open_method,	SKIP_OPEN_TABLE)},

	END_OF_ST_FIELD_INFO
};

/*******************************************************************//**
Fill the dynamic table information_schema.innodb_ft_default_stopword.
@return 0 on success, 1 on failure */
static
int
i_s_stopword_fill(
/*==============*/
	THD*		thd,	/*!< in: thread */
	TABLE_LIST*	tables,	/*!< in/out: tables to fill */
	Item*		)	/*!< in: condition (not used) */
{
	Field**	fields;
	ulint	i = 0;
	TABLE*	table = (TABLE*) tables->table;

	DBUG_ENTER("i_s_stopword_fill");

	fields = table->field;

	/* Fill with server default stopword list in array
	fts_default_stopword */
	while (fts_default_stopword[i]) {
		OK(field_store_string(fields[STOPWORD_VALUE],
				      fts_default_stopword[i]));

		OK(schema_table_store_record(thd, table));
		i++;
	}

	DBUG_RETURN(0);
}

/*******************************************************************//**
Bind the dynamic table information_schema.innodb_ft_default_stopword.
@return 0 on success */
static
int
i_s_stopword_init(
/*==============*/
	void*	p)	/*!< in/out: table schema object */
{
	DBUG_ENTER("i_s_stopword_init");
	ST_SCHEMA_TABLE* schema = (ST_SCHEMA_TABLE*) p;

	schema->fields_info = i_s_stopword_fields_info;
	schema->fill_table = i_s_stopword_fill;

	DBUG_RETURN(0);
}

struct st_mysql_plugin	i_s_innodb_ft_default_stopword =
{
	/* the plugin type (a MYSQL_XXX_PLUGIN value) */
	/* int */
	STRUCT_FLD(type, MYSQL_INFORMATION_SCHEMA_PLUGIN),

	/* pointer to type-specific plugin descriptor */
	/* void* */
	STRUCT_FLD(info, &i_s_stopword_fields_info),

	/* plugin name */
	/* const char* */
	STRUCT_FLD(name, "INNODB_FT_DEFAULT_STOPWORD"),

	/* plugin author (for SHOW PLUGINS) */
	/* const char* */
	STRUCT_FLD(author, plugin_author),

	/* general descriptive text (for SHOW PLUGINS) */
	/* const char* */
	STRUCT_FLD(descr, "Default stopword list for InnDB Full Text Search"),

	/* the plugin license (PLUGIN_LICENSE_XXX) */
	/* int */
	STRUCT_FLD(license, PLUGIN_LICENSE_GPL),

	/* the function to invoke when plugin is loaded */
	/* int (*)(void*); */
	STRUCT_FLD(init, i_s_stopword_init),

	/* the function to invoke when plugin is unloaded */
	/* int (*)(void*); */
	STRUCT_FLD(deinit, i_s_common_deinit),

	/* plugin version (for SHOW PLUGINS) */
	/* unsigned int */
	STRUCT_FLD(version, INNODB_VERSION_SHORT),

	/* struct st_mysql_show_var* */
	STRUCT_FLD(status_vars, NULL),

	/* struct st_mysql_sys_var** */
	STRUCT_FLD(system_vars, NULL),

	/* reserved for dependency checking */
	/* void* */
	STRUCT_FLD(__reserved1, NULL),

	/* Plugin flags */
	/* unsigned long */
	STRUCT_FLD(flags, 0UL),
};

/* Fields of the dynamic table INFORMATION_SCHEMA.INNODB_FT_DELETED
INFORMATION_SCHEMA.INNODB_FT_BEING_DELETED */
static ST_FIELD_INFO	i_s_fts_doc_fields_info[] =
{
#define	I_S_FTS_DOC_ID			0
	{STRUCT_FLD(field_name,		"DOC_ID"),
	 STRUCT_FLD(field_length,	MY_INT64_NUM_DECIMAL_DIGITS),
	 STRUCT_FLD(field_type,		MYSQL_TYPE_LONGLONG),
	 STRUCT_FLD(value,		0),
	 STRUCT_FLD(field_flags,	MY_I_S_UNSIGNED),
	 STRUCT_FLD(old_name,		""),
	 STRUCT_FLD(open_method,	SKIP_OPEN_TABLE)},

	END_OF_ST_FIELD_INFO
};

/*******************************************************************//**
Fill the dynamic table INFORMATION_SCHEMA.INNODB_FT_DELETED or
INFORMATION_SCHEMA.INNODB_FT_BEING_DELETED
@return 0 on success, 1 on failure */
static
int
i_s_fts_deleted_generic_fill(
/*=========================*/
	THD*		thd,		/*!< in: thread */
	TABLE_LIST*	tables,		/*!< in/out: tables to fill */
	ibool		being_deleted)	/*!< in: BEING_DELTED table */
{
	Field**			fields;
	TABLE*			table = (TABLE*) tables->table;
	trx_t*			trx;
	fts_table_t		fts_table;
	fts_doc_ids_t*		deleted;
	dict_table_t*		user_table;

	DBUG_ENTER("i_s_fts_deleted_generic_fill");

	/* deny access to non-superusers */
	if (check_global_access(thd, PROCESS_ACL)) {
		DBUG_RETURN(0);
	}

	if (!fts_internal_tbl_name) {
		DBUG_RETURN(0);
	}

	deleted = fts_doc_ids_create();

	user_table = dict_table_open_on_name(
		fts_internal_tbl_name, FALSE, FALSE, DICT_ERR_IGNORE_NONE);

	if (!user_table) {
		DBUG_RETURN(0);
	}

	trx = trx_allocate_for_background();
	trx->op_info = "Select for FTS DELETE TABLE";

	FTS_INIT_FTS_TABLE(&fts_table,
			   (being_deleted) ? "BEING_DELETED" : "DELETED",
			   FTS_COMMON_TABLE, user_table);

	fts_table_fetch_doc_ids(trx, &fts_table, deleted);

	fields = table->field;

	for (ulint j = 0; j < ib_vector_size(deleted->doc_ids); ++j) {
		doc_id_t	doc_id;

		doc_id = *(doc_id_t*) ib_vector_get_const(deleted->doc_ids, j);

		OK(fields[I_S_FTS_DOC_ID]->store((longlong) doc_id, true));

		OK(schema_table_store_record(thd, table));
	}

	trx_free_for_background(trx);

	fts_doc_ids_free(deleted);

	dict_table_close(user_table, FALSE, FALSE);

	DBUG_RETURN(0);
}

/*******************************************************************//**
Fill the dynamic table INFORMATION_SCHEMA.INNODB_FT_DELETED
@return 0 on success, 1 on failure */
static
int
i_s_fts_deleted_fill(
/*=================*/
	THD*		thd,	/*!< in: thread */
	TABLE_LIST*	tables,	/*!< in/out: tables to fill */
	Item*		)	/*!< in: condition (ignored) */
{
	DBUG_ENTER("i_s_fts_deleted_fill");

	DBUG_RETURN(i_s_fts_deleted_generic_fill(thd, tables, FALSE));
}

/*******************************************************************//**
Bind the dynamic table INFORMATION_SCHEMA.INNODB_FT_DELETED
@return 0 on success */
static
int
i_s_fts_deleted_init(
/*=================*/
	void*	p)	/*!< in/out: table schema object */
{
	DBUG_ENTER("i_s_fts_deleted_init");
	ST_SCHEMA_TABLE* schema = (ST_SCHEMA_TABLE*) p;

	schema->fields_info = i_s_fts_doc_fields_info;
	schema->fill_table = i_s_fts_deleted_fill;

	DBUG_RETURN(0);
}

struct st_mysql_plugin	i_s_innodb_ft_deleted =
{
	/* the plugin type (a MYSQL_XXX_PLUGIN value) */
	/* int */
	STRUCT_FLD(type, MYSQL_INFORMATION_SCHEMA_PLUGIN),

	/* pointer to type-specific plugin descriptor */
	/* void* */
	STRUCT_FLD(info, &i_s_fts_doc_fields_info),

	/* plugin name */
	/* const char* */
	STRUCT_FLD(name, "INNODB_FT_DELETED"),

	/* plugin author (for SHOW PLUGINS) */
	/* const char* */
	STRUCT_FLD(author, plugin_author),

	/* general descriptive text (for SHOW PLUGINS) */
	/* const char* */
	STRUCT_FLD(descr, "INNODB AUXILIARY FTS DELETED TABLE"),

	/* the plugin license (PLUGIN_LICENSE_XXX) */
	/* int */
	STRUCT_FLD(license, PLUGIN_LICENSE_GPL),

	/* the function to invoke when plugin is loaded */
	/* int (*)(void*); */
	STRUCT_FLD(init, i_s_fts_deleted_init),

	/* the function to invoke when plugin is unloaded */
	/* int (*)(void*); */
	STRUCT_FLD(deinit, i_s_common_deinit),

	/* plugin version (for SHOW PLUGINS) */
	/* unsigned int */
	STRUCT_FLD(version, INNODB_VERSION_SHORT),

	/* struct st_mysql_show_var* */
	STRUCT_FLD(status_vars, NULL),

	/* struct st_mysql_sys_var** */
	STRUCT_FLD(system_vars, NULL),

	/* reserved for dependency checking */
	/* void* */
	STRUCT_FLD(__reserved1, NULL),

	/* Plugin flags */
	/* unsigned long */
	STRUCT_FLD(flags, 0UL),
};

/*******************************************************************//**
Fill the dynamic table INFORMATION_SCHEMA.INNODB_FT_BEING_DELETED
@return 0 on success, 1 on failure */
static
int
i_s_fts_being_deleted_fill(
/*=======================*/
	THD*		thd,	/*!< in: thread */
	TABLE_LIST*	tables,	/*!< in/out: tables to fill */
	Item*		)	/*!< in: condition (ignored) */
{
	DBUG_ENTER("i_s_fts_being_deleted_fill");

	DBUG_RETURN(i_s_fts_deleted_generic_fill(thd, tables, TRUE));
}

/*******************************************************************//**
Bind the dynamic table INFORMATION_SCHEMA.INNODB_FT_BEING_DELETED
@return 0 on success */
static
int
i_s_fts_being_deleted_init(
/*=======================*/
	void*	p)	/*!< in/out: table schema object */
{
	DBUG_ENTER("i_s_fts_deleted_init");
	ST_SCHEMA_TABLE* schema = (ST_SCHEMA_TABLE*) p;

	schema->fields_info = i_s_fts_doc_fields_info;
	schema->fill_table = i_s_fts_being_deleted_fill;

	DBUG_RETURN(0);
}

struct st_mysql_plugin	i_s_innodb_ft_being_deleted =
{
	/* the plugin type (a MYSQL_XXX_PLUGIN value) */
	/* int */
	STRUCT_FLD(type, MYSQL_INFORMATION_SCHEMA_PLUGIN),

	/* pointer to type-specific plugin descriptor */
	/* void* */
	STRUCT_FLD(info, &i_s_fts_doc_fields_info),

	/* plugin name */
	/* const char* */
	STRUCT_FLD(name, "INNODB_FT_BEING_DELETED"),

	/* plugin author (for SHOW PLUGINS) */
	/* const char* */
	STRUCT_FLD(author, plugin_author),

	/* general descriptive text (for SHOW PLUGINS) */
	/* const char* */
	STRUCT_FLD(descr, "INNODB AUXILIARY FTS BEING DELETED TABLE"),

	/* the plugin license (PLUGIN_LICENSE_XXX) */
	/* int */
	STRUCT_FLD(license, PLUGIN_LICENSE_GPL),

	/* the function to invoke when plugin is loaded */
	/* int (*)(void*); */
	STRUCT_FLD(init, i_s_fts_being_deleted_init),

	/* the function to invoke when plugin is unloaded */
	/* int (*)(void*); */
	STRUCT_FLD(deinit, i_s_common_deinit),

	/* plugin version (for SHOW PLUGINS) */
	/* unsigned int */
	STRUCT_FLD(version, INNODB_VERSION_SHORT),

	/* struct st_mysql_show_var* */
	STRUCT_FLD(status_vars, NULL),

	/* struct st_mysql_sys_var** */
	STRUCT_FLD(system_vars, NULL),

	/* reserved for dependency checking */
	/* void* */
	STRUCT_FLD(__reserved1, NULL),

	/* Plugin flags */
	/* unsigned long */
	STRUCT_FLD(flags, 0UL),
};

/* Fields of the dynamic table INFORMATION_SCHEMA.INNODB_FT_INDEX_CACHED and
INFORMATION_SCHEMA.INNODB_FT_INDEX_TABLE */
static ST_FIELD_INFO	i_s_fts_index_fields_info[] =
{
#define	I_S_FTS_WORD			0
	{STRUCT_FLD(field_name,		"WORD"),
	 STRUCT_FLD(field_length,	FTS_MAX_WORD_LEN + 1),
	 STRUCT_FLD(field_type,		MYSQL_TYPE_STRING),
	 STRUCT_FLD(value,		0),
	 STRUCT_FLD(field_flags,	0),
	 STRUCT_FLD(old_name,		""),
	 STRUCT_FLD(open_method,	SKIP_OPEN_TABLE)},

#define	I_S_FTS_FIRST_DOC_ID		1
	{STRUCT_FLD(field_name,		"FIRST_DOC_ID"),
	 STRUCT_FLD(field_length,	MY_INT64_NUM_DECIMAL_DIGITS),
	 STRUCT_FLD(field_type,		MYSQL_TYPE_LONGLONG),
	 STRUCT_FLD(value,		0),
	 STRUCT_FLD(field_flags,	MY_I_S_UNSIGNED),
	 STRUCT_FLD(old_name,		""),
	 STRUCT_FLD(open_method,	SKIP_OPEN_TABLE)},

#define	I_S_FTS_LAST_DOC_ID		2
	{STRUCT_FLD(field_name,		"LAST_DOC_ID"),
	 STRUCT_FLD(field_length,	MY_INT64_NUM_DECIMAL_DIGITS),
	 STRUCT_FLD(field_type,		MYSQL_TYPE_LONGLONG),
	 STRUCT_FLD(value,		0),
	 STRUCT_FLD(field_flags,	MY_I_S_UNSIGNED),
	 STRUCT_FLD(old_name,		""),
	 STRUCT_FLD(open_method,	SKIP_OPEN_TABLE)},

#define	I_S_FTS_DOC_COUNT		3
	{STRUCT_FLD(field_name,		"DOC_COUNT"),
	 STRUCT_FLD(field_length,	MY_INT64_NUM_DECIMAL_DIGITS),
	 STRUCT_FLD(field_type,		MYSQL_TYPE_LONGLONG),
	 STRUCT_FLD(value,		0),
	 STRUCT_FLD(field_flags,	MY_I_S_UNSIGNED),
	 STRUCT_FLD(old_name,		""),
	 STRUCT_FLD(open_method,	SKIP_OPEN_TABLE)},

#define	I_S_FTS_ILIST_DOC_ID		4
	{STRUCT_FLD(field_name,		"DOC_ID"),
	 STRUCT_FLD(field_length,	MY_INT64_NUM_DECIMAL_DIGITS),
	 STRUCT_FLD(field_type,		MYSQL_TYPE_LONGLONG),
	 STRUCT_FLD(value,		0),
	 STRUCT_FLD(field_flags,	MY_I_S_UNSIGNED),
	 STRUCT_FLD(old_name,		""),
	 STRUCT_FLD(open_method,	SKIP_OPEN_TABLE)},

#define	I_S_FTS_ILIST_DOC_POS		5
	{STRUCT_FLD(field_name,		"POSITION"),
	 STRUCT_FLD(field_length,	MY_INT64_NUM_DECIMAL_DIGITS),
	 STRUCT_FLD(field_type,		MYSQL_TYPE_LONGLONG),
	 STRUCT_FLD(value,		0),
	 STRUCT_FLD(field_flags,	MY_I_S_UNSIGNED),
	 STRUCT_FLD(old_name,		""),
	 STRUCT_FLD(open_method,	SKIP_OPEN_TABLE)},

	END_OF_ST_FIELD_INFO
};

/*******************************************************************//**
Go through the Doc Node and its ilist, fill the dynamic table
INFORMATION_SCHEMA.INNODB_FT_INDEX_CACHED for one FTS index on the table.
@return 0 on success, 1 on failure */
static
int
i_s_fts_index_cache_fill_one_index(
/*===============================*/
	fts_index_cache_t*	index_cache,	/*!< in: FTS index cache */
	THD*			thd,		/*!< in: thread */
	TABLE_LIST*		tables)		/*!< in/out: tables to fill */
{
	TABLE*			table = (TABLE*) tables->table;
	Field**			fields;
	CHARSET_INFO*		index_charset;
	const ib_rbt_node_t*	rbt_node;
	fts_string_t		conv_str;
	uint			dummy_errors;
	char*			word_str;

	DBUG_ENTER("i_s_fts_index_cache_fill_one_index");

	fields = table->field;

	index_charset = index_cache->charset;
	conv_str.f_len = system_charset_info->mbmaxlen
		* FTS_MAX_WORD_LEN_IN_CHAR;
	conv_str.f_str = static_cast<byte*>(ut_malloc(conv_str.f_len));
	conv_str.f_n_char = 0;

	/* Go through each word in the index cache */
	for (rbt_node = rbt_first(index_cache->words);
	     rbt_node;
	     rbt_node = rbt_next(index_cache->words, rbt_node)) {
		doc_id_t	doc_id = 0;

		fts_tokenizer_word_t* word;

		word = rbt_value(fts_tokenizer_word_t, rbt_node);

		/* Convert word from index charset to system_charset_info */
		if (index_charset->cset != system_charset_info->cset) {
			conv_str.f_n_char = my_convert(
				reinterpret_cast<char*>(conv_str.f_str),
				static_cast<uint32>(conv_str.f_len),
				system_charset_info,
				reinterpret_cast<char*>(word->text.f_str),
				static_cast<uint32>(word->text.f_len),
				index_charset, &dummy_errors);
			ut_ad(conv_str.f_n_char <= conv_str.f_len);
			conv_str.f_str[conv_str.f_n_char] = 0;
			word_str = reinterpret_cast<char*>(conv_str.f_str);
		} else {
			word_str = reinterpret_cast<char*>(word->text.f_str);
		}

		/* Decrypt the ilist, and display Dod ID and word position */
		for (ulint i = 0; i < ib_vector_size(word->nodes); i++) {
			fts_node_t*	node;
			byte*		ptr;
			ulint		decoded = 0;

			node = static_cast<fts_node_t*> (ib_vector_get(
				word->nodes, i));

			ptr = node->ilist;

			while (decoded < node->ilist_size) {
				ulint	pos = fts_decode_vlc(&ptr);

				doc_id += pos;

				/* Get position info */
				while (*ptr) {
					pos = fts_decode_vlc(&ptr);

					OK(field_store_string(
						fields[I_S_FTS_WORD],
						word_str));

					OK(fields[I_S_FTS_FIRST_DOC_ID]->store(
						(longlong) node->first_doc_id,
						true));

					OK(fields[I_S_FTS_LAST_DOC_ID]->store(
						(longlong) node->last_doc_id,
						true));

					OK(fields[I_S_FTS_DOC_COUNT]->store(
						static_cast<double>(node->doc_count)));

					OK(fields[I_S_FTS_ILIST_DOC_ID]->store(
						(longlong) doc_id, true));

					OK(fields[I_S_FTS_ILIST_DOC_POS]->store(
						static_cast<double>(pos)));

					OK(schema_table_store_record(
						thd, table));
				}

				++ptr;

				decoded = ptr - (byte*) node->ilist;
			}
		}
	}

	ut_free(conv_str.f_str);

	DBUG_RETURN(0);
}
/*******************************************************************//**
Fill the dynamic table INFORMATION_SCHEMA.INNODB_FT_INDEX_CACHED
@return 0 on success, 1 on failure */
static
int
i_s_fts_index_cache_fill(
/*=====================*/
	THD*		thd,	/*!< in: thread */
	TABLE_LIST*	tables,	/*!< in/out: tables to fill */
	Item*		)	/*!< in: condition (ignored) */
{
	dict_table_t*		user_table;
	fts_cache_t*		cache;

	DBUG_ENTER("i_s_fts_index_cache_fill");

	/* deny access to non-superusers */
	if (check_global_access(thd, PROCESS_ACL)) {
		DBUG_RETURN(0);
	}

	if (!fts_internal_tbl_name) {
		DBUG_RETURN(0);
	}

	user_table = dict_table_open_on_name(
		fts_internal_tbl_name, FALSE, FALSE, DICT_ERR_IGNORE_NONE);

	if (!user_table) {
		DBUG_RETURN(0);
	}

	cache = user_table->fts->cache;

	ut_a(cache);

	for (ulint i = 0; i < ib_vector_size(cache->indexes); i++) {
		fts_index_cache_t*      index_cache;

		index_cache = static_cast<fts_index_cache_t*> (
			ib_vector_get(cache->indexes, i));

		i_s_fts_index_cache_fill_one_index(index_cache, thd, tables);
	}

	dict_table_close(user_table, FALSE, FALSE);

	DBUG_RETURN(0);
}

/*******************************************************************//**
Bind the dynamic table INFORMATION_SCHEMA.INNODB_FT_INDEX_CACHE
@return 0 on success */
static
int
i_s_fts_index_cache_init(
/*=====================*/
	void*	p)	/*!< in/out: table schema object */
{
	DBUG_ENTER("i_s_fts_index_cache_init");
	ST_SCHEMA_TABLE* schema = (ST_SCHEMA_TABLE*) p;

	schema->fields_info = i_s_fts_index_fields_info;
	schema->fill_table = i_s_fts_index_cache_fill;

	DBUG_RETURN(0);
}

struct st_mysql_plugin	i_s_innodb_ft_index_cache =
{
	/* the plugin type (a MYSQL_XXX_PLUGIN value) */
	/* int */
	STRUCT_FLD(type, MYSQL_INFORMATION_SCHEMA_PLUGIN),

	/* pointer to type-specific plugin descriptor */
	/* void* */
	STRUCT_FLD(info, &i_s_fts_index_fields_info),

	/* plugin name */
	/* const char* */
	STRUCT_FLD(name, "INNODB_FT_INDEX_CACHE"),

	/* plugin author (for SHOW PLUGINS) */
	/* const char* */
	STRUCT_FLD(author, plugin_author),

	/* general descriptive text (for SHOW PLUGINS) */
	/* const char* */
	STRUCT_FLD(descr, "INNODB AUXILIARY FTS INDEX CACHED"),

	/* the plugin license (PLUGIN_LICENSE_XXX) */
	/* int */
	STRUCT_FLD(license, PLUGIN_LICENSE_GPL),

	/* the function to invoke when plugin is loaded */
	/* int (*)(void*); */
	STRUCT_FLD(init, i_s_fts_index_cache_init),

	/* the function to invoke when plugin is unloaded */
	/* int (*)(void*); */
	STRUCT_FLD(deinit, i_s_common_deinit),

	/* plugin version (for SHOW PLUGINS) */
	/* unsigned int */
	STRUCT_FLD(version, INNODB_VERSION_SHORT),

	/* struct st_mysql_show_var* */
	STRUCT_FLD(status_vars, NULL),

	/* struct st_mysql_sys_var** */
	STRUCT_FLD(system_vars, NULL),

	/* reserved for dependency checking */
	/* void* */
	STRUCT_FLD(__reserved1, NULL),

	/* Plugin flags */
	/* unsigned long */
	STRUCT_FLD(flags, 0UL),
};

/*******************************************************************//**
Go through a FTS index auxiliary table, fetch its rows and fill
FTS word cache structure.
@return DB_SUCCESS on success, otherwise error code */
static
dberr_t
i_s_fts_index_table_fill_selected(
/*==============================*/
	dict_index_t*		index,		/*!< in: FTS index */
	ib_vector_t*		words,		/*!< in/out: vector to hold
						fetched words */
	ulint			selected,	/*!< in: selected FTS index */
	fts_string_t*		word)		/*!< in: word to select */
{
	pars_info_t*		info;
	fts_table_t		fts_table;
	trx_t*			trx;
	que_t*			graph;
	dberr_t			error;
	fts_fetch_t		fetch;
	char			table_name[MAX_FULL_NAME_LEN];

	info = pars_info_create();

	fetch.read_arg = words;
	fetch.read_record = fts_optimize_index_fetch_node;
	fetch.total_memory = 0;

	DBUG_EXECUTE_IF("fts_instrument_result_cache_limit",
	        fts_result_cache_limit = 8192;
	);

	trx = trx_allocate_for_background();

	trx->op_info = "fetching FTS index nodes";

	pars_info_bind_function(info, "my_func", fetch.read_record, &fetch);
	pars_info_bind_varchar_literal(info, "word", word->f_str, word->f_len);

	FTS_INIT_INDEX_TABLE(&fts_table, fts_get_suffix(selected),
			     FTS_INDEX_TABLE, index);
	fts_get_table_name(&fts_table, table_name);
	pars_info_bind_id(info, true, "table_name", table_name);

	graph = fts_parse_sql(
		&fts_table, info,
		"DECLARE FUNCTION my_func;\n"
		"DECLARE CURSOR c IS"
		" SELECT word, doc_count, first_doc_id, last_doc_id,"
		" ilist\n"
		" FROM $table_name WHERE word >= :word;\n"
		"BEGIN\n"
		"\n"
		"OPEN c;\n"
		"WHILE 1 = 1 LOOP\n"
		"  FETCH c INTO my_func();\n"
		"  IF c % NOTFOUND THEN\n"
		"    EXIT;\n"
		"  END IF;\n"
		"END LOOP;\n"
		"CLOSE c;");

	for (;;) {
		error = fts_eval_sql(trx, graph);

		if (error == DB_SUCCESS) {
			fts_sql_commit(trx);

			break;
		} else {
			fts_sql_rollback(trx);

			if (error == DB_LOCK_WAIT_TIMEOUT) {
				ib_logf(IB_LOG_LEVEL_WARN,
					"Lock wait timeout reading"
					" FTS index. Retrying!");

				trx->error_state = DB_SUCCESS;
			} else {
				ib_logf(IB_LOG_LEVEL_ERROR,
					"%d while reading FTS index.", error);
				break;
			}
		}
	}

	mutex_enter(&dict_sys->mutex);
	que_graph_free(graph);
	mutex_exit(&dict_sys->mutex);

	trx_free_for_background(trx);

	if (fetch.total_memory >= fts_result_cache_limit) {
		error = DB_FTS_EXCEED_RESULT_CACHE_LIMIT;
	}

	return(error);
}

/*******************************************************************//**
Free words. */
static
void
i_s_fts_index_table_free_one_fetch(
/*===============================*/
	ib_vector_t*		words)		/*!< in: words fetched */
{
	for (ulint i = 0; i < ib_vector_size(words); i++) {
		fts_word_t*	word;

		word = static_cast<fts_word_t*>(ib_vector_get(words, i));

		for (ulint j = 0; j < ib_vector_size(word->nodes); j++) {
			fts_node_t*     node;

			node = static_cast<fts_node_t*> (ib_vector_get(
				word->nodes, j));
			ut_free(node->ilist);
		}

		fts_word_free(word);
	}

	ib_vector_reset(words);
}

/*******************************************************************//**
Go through words, fill INFORMATION_SCHEMA.INNODB_FT_INDEX_TABLE.
@return	0 on success, 1 on failure */
static
int
i_s_fts_index_table_fill_one_fetch(
/*===============================*/
	CHARSET_INFO*		index_charset,	/*!< in: FTS index charset */
	THD*			thd,		/*!< in: thread */
	TABLE_LIST*		tables,		/*!< in/out: tables to fill */
	ib_vector_t*		words,		/*!< in: words fetched */
	fts_string_t*		conv_str,	/*!< in: string for conversion*/
	bool			has_more)	/*!< in: has more to fetch */
{
	TABLE*			table = (TABLE*) tables->table;
	Field**			fields;
	uint			dummy_errors;
	char*			word_str;
	ulint			words_size;
	int			ret = 0;

	DBUG_ENTER("i_s_fts_index_table_fill_one_fetch");

	fields = table->field;

	words_size = ib_vector_size(words);
	if (has_more) {
		/* the last word is not fetched completely. */
		ut_ad(words_size > 1);
		words_size -= 1;
	}

	/* Go through each word in the index cache */
	for (ulint i = 0; i < words_size; i++) {
		fts_word_t*	word;

		word = static_cast<fts_word_t*>(ib_vector_get(words, i));

		word->text.f_str[word->text.f_len] = 0;

		/* Convert word from index charset to system_charset_info */
		if (index_charset->cset != system_charset_info->cset) {
			conv_str->f_n_char = my_convert(
				reinterpret_cast<char*>(conv_str->f_str),
				static_cast<uint32>(conv_str->f_len),
				system_charset_info,
				reinterpret_cast<char*>(word->text.f_str),
				static_cast<uint32>(word->text.f_len),
				index_charset, &dummy_errors);
			ut_ad(conv_str->f_n_char <= conv_str->f_len);
			conv_str->f_str[conv_str->f_n_char] = 0;
			word_str = reinterpret_cast<char*>(conv_str->f_str);
		} else {
			word_str = reinterpret_cast<char*>(word->text.f_str);
		}

		/* Decrypt the ilist, and display Dod ID and word position */
		for (ulint i = 0; i < ib_vector_size(word->nodes); i++) {
			fts_node_t*	node;
			byte*		ptr;
			ulint		decoded = 0;
			doc_id_t	doc_id = 0;

			node = static_cast<fts_node_t*> (ib_vector_get(
				word->nodes, i));

			ptr = node->ilist;

			while (decoded < node->ilist_size) {
				ulint	pos = fts_decode_vlc(&ptr);

				doc_id += pos;

				/* Get position info */
				while (*ptr) {
					pos = fts_decode_vlc(&ptr);

					OK(field_store_string(
						fields[I_S_FTS_WORD],
						word_str));

					OK(fields[I_S_FTS_FIRST_DOC_ID]->store(
						longlong(node->first_doc_id), true));

					OK(fields[I_S_FTS_LAST_DOC_ID]->store(
						longlong(node->last_doc_id), true));

					OK(fields[I_S_FTS_DOC_COUNT]->store(
						static_cast<double>(node->doc_count)));

					OK(fields[I_S_FTS_ILIST_DOC_ID]->store(
						longlong(doc_id), true));

					OK(fields[I_S_FTS_ILIST_DOC_POS]->store(
						static_cast<double>(pos)));

					OK(schema_table_store_record(
						thd, table));
				}

				++ptr;

				decoded = ptr - (byte*) node->ilist;
			}
		}
	}

	i_s_fts_index_table_free_one_fetch(words);

	DBUG_RETURN(ret);
}

/*******************************************************************//**
Go through a FTS index and its auxiliary tables, fetch rows in each table
and fill INFORMATION_SCHEMA.INNODB_FT_INDEX_TABLE.
@return 0 on success, 1 on failure */
static
int
i_s_fts_index_table_fill_one_index(
/*===============================*/
	dict_index_t*		index,		/*!< in: FTS index */
	THD*			thd,		/*!< in: thread */
	TABLE_LIST*		tables)		/*!< in/out: tables to fill */
{
	ib_vector_t*		words;
	mem_heap_t*		heap;
	fts_string_t		word;
	CHARSET_INFO*		index_charset;
	fts_string_t		conv_str;
	dberr_t			error;
	int			ret = 0;

	DBUG_ENTER("i_s_fts_index_table_fill_one_index");
	DBUG_ASSERT(!dict_index_is_online_ddl(index));

	heap = mem_heap_create(1024);

	words = ib_vector_create(ib_heap_allocator_create(heap),
				 sizeof(fts_word_t), 256);

	word.f_str = NULL;
	word.f_len = 0;
	word.f_n_char = 0;

	index_charset = fts_index_get_charset(index);
	conv_str.f_len = system_charset_info->mbmaxlen
		* FTS_MAX_WORD_LEN_IN_CHAR;
	conv_str.f_str = static_cast<byte*>(ut_malloc(conv_str.f_len));
	conv_str.f_n_char = 0;

	/* Iterate through each auxiliary table as described in
	fts_index_selector */
	for (ulint selected = 0; fts_index_selector[selected].value;
	     selected++) {
		bool	has_more = false;

		do {
			/* Fetch from index */
			error = i_s_fts_index_table_fill_selected(
				index, words, selected, &word);

			if (error == DB_SUCCESS) {
				has_more = false;
			} else if (error == DB_FTS_EXCEED_RESULT_CACHE_LIMIT) {
				has_more = true;
			} else {
				i_s_fts_index_table_free_one_fetch(words);
				ret = 1;
				goto func_exit;
			}

			if (has_more) {
				fts_word_t*	last_word;

				/* Prepare start point for next fetch */
				last_word = static_cast<fts_word_t*>(ib_vector_last(words));
				ut_ad(last_word != NULL);
				fts_string_dup(&word, &last_word->text, heap);
			}

			/* Fill into tables */
			ret = i_s_fts_index_table_fill_one_fetch(
				index_charset, thd, tables, words, &conv_str, has_more);

			if (ret != 0) {
				i_s_fts_index_table_free_one_fetch(words);
				goto func_exit;
			}
		} while (has_more);
	}

func_exit:
	ut_free(conv_str.f_str);
	mem_heap_free(heap);

	DBUG_RETURN(ret);
}
/*******************************************************************//**
Fill the dynamic table INFORMATION_SCHEMA.INNODB_FT_INDEX_TABLE
@return 0 on success, 1 on failure */
static
int
i_s_fts_index_table_fill(
/*=====================*/
	THD*		thd,	/*!< in: thread */
	TABLE_LIST*	tables,	/*!< in/out: tables to fill */
	Item*		)	/*!< in: condition (ignored) */
{
	dict_table_t*		user_table;
	dict_index_t*		index;

	DBUG_ENTER("i_s_fts_index_table_fill");

	/* deny access to non-superusers */
	if (check_global_access(thd, PROCESS_ACL)) {
		DBUG_RETURN(0);
	}

	if (!fts_internal_tbl_name) {
		DBUG_RETURN(0);
	}

	user_table = dict_table_open_on_name(
		fts_internal_tbl_name, FALSE, FALSE, DICT_ERR_IGNORE_NONE);

	if (!user_table) {
		DBUG_RETURN(0);
	}

	for (index = dict_table_get_first_index(user_table);
	     index; index = dict_table_get_next_index(index)) {
		if (index->type & DICT_FTS) {
			i_s_fts_index_table_fill_one_index(index, thd, tables);
		}
	}

	dict_table_close(user_table, FALSE, FALSE);

	DBUG_RETURN(0);
}

/*******************************************************************//**
Bind the dynamic table INFORMATION_SCHEMA.INNODB_FT_INDEX_TABLE
@return 0 on success */
static
int
i_s_fts_index_table_init(
/*=====================*/
	void*	p)	/*!< in/out: table schema object */
{
	DBUG_ENTER("i_s_fts_index_table_init");
	ST_SCHEMA_TABLE* schema = (ST_SCHEMA_TABLE*) p;

	schema->fields_info = i_s_fts_index_fields_info;
	schema->fill_table = i_s_fts_index_table_fill;

	DBUG_RETURN(0);
}

struct st_mysql_plugin	i_s_innodb_ft_index_table =
{
	/* the plugin type (a MYSQL_XXX_PLUGIN value) */
	/* int */
	STRUCT_FLD(type, MYSQL_INFORMATION_SCHEMA_PLUGIN),

	/* pointer to type-specific plugin descriptor */
	/* void* */
	STRUCT_FLD(info, &i_s_fts_index_fields_info),

	/* plugin name */
	/* const char* */
	STRUCT_FLD(name, "INNODB_FT_INDEX_TABLE"),

	/* plugin author (for SHOW PLUGINS) */
	/* const char* */
	STRUCT_FLD(author, plugin_author),

	/* general descriptive text (for SHOW PLUGINS) */
	/* const char* */
	STRUCT_FLD(descr, "INNODB AUXILIARY FTS INDEX TABLE"),

	/* the plugin license (PLUGIN_LICENSE_XXX) */
	/* int */
	STRUCT_FLD(license, PLUGIN_LICENSE_GPL),

	/* the function to invoke when plugin is loaded */
	/* int (*)(void*); */
	STRUCT_FLD(init, i_s_fts_index_table_init),

	/* the function to invoke when plugin is unloaded */
	/* int (*)(void*); */
	STRUCT_FLD(deinit, i_s_common_deinit),

	/* plugin version (for SHOW PLUGINS) */
	/* unsigned int */
	STRUCT_FLD(version, INNODB_VERSION_SHORT),

	/* struct st_mysql_show_var* */
	STRUCT_FLD(status_vars, NULL),

	/* struct st_mysql_sys_var** */
	STRUCT_FLD(system_vars, NULL),

	/* reserved for dependency checking */
	/* void* */
	STRUCT_FLD(__reserved1, NULL),

	/* Plugin flags */
	/* unsigned long */
	STRUCT_FLD(flags, 0UL),
};

/* Fields of the dynamic table INFORMATION_SCHEMA.INNODB_FT_CONFIG */
static ST_FIELD_INFO	i_s_fts_config_fields_info[] =
{
#define	FTS_CONFIG_KEY			0
	{STRUCT_FLD(field_name,		"KEY"),
	 STRUCT_FLD(field_length,	NAME_LEN + 1),
	 STRUCT_FLD(field_type,		MYSQL_TYPE_STRING),
	 STRUCT_FLD(value,		0),
	 STRUCT_FLD(field_flags,	0),
	 STRUCT_FLD(old_name,		""),
	 STRUCT_FLD(open_method,	SKIP_OPEN_TABLE)},

#define	FTS_CONFIG_VALUE		1
	{STRUCT_FLD(field_name,		"VALUE"),
	 STRUCT_FLD(field_length,	NAME_LEN + 1),
	 STRUCT_FLD(field_type,		MYSQL_TYPE_STRING),
	 STRUCT_FLD(value,		0),
	 STRUCT_FLD(field_flags,	0),
	 STRUCT_FLD(old_name,		""),
	 STRUCT_FLD(open_method,	SKIP_OPEN_TABLE)},

	END_OF_ST_FIELD_INFO
};

static const char* fts_config_key[] = {
	FTS_OPTIMIZE_LIMIT_IN_SECS,
	FTS_SYNCED_DOC_ID,
	FTS_STOPWORD_TABLE_NAME,
	FTS_USE_STOPWORD,
        NULL
};

/*******************************************************************//**
Fill the dynamic table INFORMATION_SCHEMA.INNODB_FT_CONFIG
@return 0 on success, 1 on failure */
static
int
i_s_fts_config_fill(
/*================*/
	THD*		thd,		/*!< in: thread */
	TABLE_LIST*	tables,		/*!< in/out: tables to fill */
	Item*		)	/*!< in: condition (ignored) */
{
	Field**			fields;
	TABLE*			table = (TABLE*) tables->table;
	trx_t*			trx;
	fts_table_t		fts_table;
	dict_table_t*		user_table;
	ulint			i = 0;
	dict_index_t*		index = NULL;
	unsigned char		str[FTS_MAX_CONFIG_VALUE_LEN + 1];

	DBUG_ENTER("i_s_fts_config_fill");

	/* deny access to non-superusers */
	if (check_global_access(thd, PROCESS_ACL)) {
		DBUG_RETURN(0);
	}

	if (!fts_internal_tbl_name) {
		DBUG_RETURN(0);
	}

	fields = table->field;

	user_table = dict_table_open_on_name(
		fts_internal_tbl_name, FALSE, FALSE, DICT_ERR_IGNORE_NONE);

	if (!user_table) {
		DBUG_RETURN(0);
	}

	trx = trx_allocate_for_background();
	trx->op_info = "Select for FTS DELETE TABLE";

	FTS_INIT_FTS_TABLE(&fts_table, "CONFIG", FTS_COMMON_TABLE, user_table);

	if (!ib_vector_is_empty(user_table->fts->indexes)) {
		index = (dict_index_t*) ib_vector_getp_const(
				user_table->fts->indexes, 0);
		DBUG_ASSERT(!dict_index_is_online_ddl(index));
	}

	while (fts_config_key[i]) {
		fts_string_t	value;
		char*		key_name;
		ulint		allocated = FALSE;

		value.f_len = FTS_MAX_CONFIG_VALUE_LEN;

		value.f_str = str;

		if (index
		    && strcmp(fts_config_key[i], FTS_TOTAL_WORD_COUNT) == 0) {
			key_name = fts_config_create_index_param_name(
				fts_config_key[i], index);
			allocated = TRUE;
		} else {
			key_name = (char*) fts_config_key[i];
		}

		fts_config_get_value(trx, &fts_table, key_name, &value);

		if (allocated) {
			ut_free(key_name);
		}

		OK(field_store_string(
                        fields[FTS_CONFIG_KEY], fts_config_key[i]));

		OK(field_store_string(
                        fields[FTS_CONFIG_VALUE], (const char*) value.f_str));

		OK(schema_table_store_record(thd, table));

		i++;
	}

	fts_sql_commit(trx);

	trx_free_for_background(trx);

	dict_table_close(user_table, FALSE, FALSE);

	DBUG_RETURN(0);
}

/*******************************************************************//**
Bind the dynamic table INFORMATION_SCHEMA.INNODB_FT_CONFIG
@return 0 on success */
static
int
i_s_fts_config_init(
/*=================*/
	void*	p)	/*!< in/out: table schema object */
{
	DBUG_ENTER("i_s_fts_config_init");
	ST_SCHEMA_TABLE* schema = (ST_SCHEMA_TABLE*) p;

	schema->fields_info = i_s_fts_config_fields_info;
	schema->fill_table = i_s_fts_config_fill;

	DBUG_RETURN(0);
}

struct st_mysql_plugin	i_s_innodb_ft_config =
{
	/* the plugin type (a MYSQL_XXX_PLUGIN value) */
	/* int */
	STRUCT_FLD(type, MYSQL_INFORMATION_SCHEMA_PLUGIN),

	/* pointer to type-specific plugin descriptor */
	/* void* */
	STRUCT_FLD(info, &i_s_fts_config_fields_info),

	/* plugin name */
	/* const char* */
	STRUCT_FLD(name, "INNODB_FT_CONFIG"),

	/* plugin author (for SHOW PLUGINS) */
	/* const char* */
	STRUCT_FLD(author, plugin_author),

	/* general descriptive text (for SHOW PLUGINS) */
	/* const char* */
	STRUCT_FLD(descr, "INNODB AUXILIARY FTS CONFIG TABLE"),

	/* the plugin license (PLUGIN_LICENSE_XXX) */
	/* int */
	STRUCT_FLD(license, PLUGIN_LICENSE_GPL),

	/* the function to invoke when plugin is loaded */
	/* int (*)(void*); */
	STRUCT_FLD(init, i_s_fts_config_init),

	/* the function to invoke when plugin is unloaded */
	/* int (*)(void*); */
	STRUCT_FLD(deinit, i_s_common_deinit),

	/* plugin version (for SHOW PLUGINS) */
	/* unsigned int */
	STRUCT_FLD(version, INNODB_VERSION_SHORT),

	/* struct st_mysql_show_var* */
	STRUCT_FLD(status_vars, NULL),

	/* struct st_mysql_sys_var** */
	STRUCT_FLD(system_vars, NULL),

	/* reserved for dependency checking */
	/* void* */
	STRUCT_FLD(__reserved1, NULL),

	/* Plugin flags */
	/* unsigned long */
	STRUCT_FLD(flags, 0UL),
};

/* Fields of the dynamic table INNODB_TEMP_TABLE_INFO. */
static ST_FIELD_INFO	i_s_innodb_temp_table_info_fields_info[] =
{
#define IDX_TEMP_TABLE_ID		0
	{STRUCT_FLD(field_name,		"TABLE_ID"),
	 STRUCT_FLD(field_length,	MY_INT64_NUM_DECIMAL_DIGITS),
	 STRUCT_FLD(field_type,		MYSQL_TYPE_LONGLONG),
	 STRUCT_FLD(value,		0),
	 STRUCT_FLD(field_flags,	MY_I_S_UNSIGNED),
	 STRUCT_FLD(old_name,		""),
	 STRUCT_FLD(open_method,	SKIP_OPEN_TABLE)},

#define IDX_TEMP_TABLE_NAME		1
	{STRUCT_FLD(field_name,		"NAME"),
	 STRUCT_FLD(field_length,	MAX_TABLE_UTF8_LEN),
	 STRUCT_FLD(field_type,		MYSQL_TYPE_STRING),
	 STRUCT_FLD(value,		0),
	 STRUCT_FLD(field_flags,	MY_I_S_MAYBE_NULL),
	 STRUCT_FLD(old_name,		""),
	 STRUCT_FLD(open_method,	SKIP_OPEN_TABLE)},

#define IDX_TEMP_TABLE_N_COLS		2
	{STRUCT_FLD(field_name,		"N_COLS"),
	 STRUCT_FLD(field_length,	MY_INT32_NUM_DECIMAL_DIGITS),
	 STRUCT_FLD(field_type,		MYSQL_TYPE_LONG),
	 STRUCT_FLD(value,		0),
	 STRUCT_FLD(field_flags,	MY_I_S_UNSIGNED),
	 STRUCT_FLD(old_name,		""),
	 STRUCT_FLD(open_method,	SKIP_OPEN_TABLE)},

#define IDX_TEMP_TABLE_SPACE_ID		3
	{STRUCT_FLD(field_name,		"SPACE"),
	 STRUCT_FLD(field_length,	MY_INT32_NUM_DECIMAL_DIGITS),
	 STRUCT_FLD(field_type,		MYSQL_TYPE_LONG),
	 STRUCT_FLD(value,		0),
	 STRUCT_FLD(field_flags,	MY_I_S_UNSIGNED),
	 STRUCT_FLD(old_name,		""),
	 STRUCT_FLD(open_method,	SKIP_OPEN_TABLE)},

#define IDX_TEMP_TABLE_PTT		4
	{STRUCT_FLD(field_name,		"PER_TABLE_TABLESPACE"),
	 STRUCT_FLD(field_length,	64),
	 STRUCT_FLD(field_type,		MYSQL_TYPE_STRING),
	 STRUCT_FLD(value,		0),
	 STRUCT_FLD(field_flags,	MY_I_S_MAYBE_NULL),
	 STRUCT_FLD(old_name,		""),
	 STRUCT_FLD(open_method,	SKIP_OPEN_TABLE)},

#define IDX_TEMP_TABLE_IS_COMPRESSED	5
	{STRUCT_FLD(field_name,		"IS_COMPRESSED"),
	 STRUCT_FLD(field_length,	64),
	 STRUCT_FLD(field_type,		MYSQL_TYPE_STRING),
	 STRUCT_FLD(value,		0),
	 STRUCT_FLD(field_flags,	MY_I_S_MAYBE_NULL),
	 STRUCT_FLD(old_name,		""),
	 STRUCT_FLD(open_method,	SKIP_OPEN_TABLE)},
	END_OF_ST_FIELD_INFO
};

struct temp_table_info_t{
	table_id_t	m_table_id;
	char		m_table_name[MAX_TABLE_UTF8_LEN];
	unsigned	m_n_cols;
	unsigned	m_space_id;
	char		m_per_table_tablespace[64];
	char		m_is_compressed[64];
};

typedef std::vector<temp_table_info_t> temp_table_info_cache_t;

/*******************************************************************//**
Fill Information Schema table INNODB_TEMP_TABLE_INFO for a particular
temp-table
@return 0 on success, 1 on failure */
static
int
i_s_innodb_temp_table_info_fill(
/*=============================*/
	THD*				thd,		/*!< in: thread */
	TABLE_LIST*			tables,		/*!< in/out: tables
							to fill */
	const temp_table_info_t*	info)		/*!< in: temp-table
							information */
{
	TABLE*			table;
	Field**			fields;

	DBUG_ENTER("i_s_innodb_temp_table_info_fill");

	table = tables->table;

	fields = table->field;

	OK(fields[IDX_TEMP_TABLE_ID]->store((double) info->m_table_id));

	OK(field_store_string(fields[IDX_TEMP_TABLE_NAME], info->m_table_name));

	OK(fields[IDX_TEMP_TABLE_N_COLS]->store(info->m_n_cols));

	OK(fields[IDX_TEMP_TABLE_SPACE_ID]->store(info->m_space_id));

	OK(field_store_string(
		fields[IDX_TEMP_TABLE_PTT], info->m_per_table_tablespace));

	OK(field_store_string(
		fields[IDX_TEMP_TABLE_IS_COMPRESSED], info->m_is_compressed));

	DBUG_RETURN(schema_table_store_record(thd, table));
}

/*******************************************************************//**
Populate current table information to cache */
static
void
innodb_temp_table_populate_cache(
/*=============================*/
	const dict_table_t*	table,  /*! in: table */
	temp_table_info_t*	cache)  /*! in/out: populate data in this
					cache */
{
	cache->m_table_id = table->id;

	char	db_utf8[MAX_DB_UTF8_LEN];
	char	table_utf8[MAX_TABLE_UTF8_LEN];

	dict_fs2utf8(table->name,
		     db_utf8, sizeof(db_utf8),
		     table_utf8, sizeof(table_utf8));
	strcpy(cache->m_table_name, table_utf8);

	cache->m_n_cols = table->n_cols;

	cache->m_space_id = table->space;

	if (table->space == srv_tmp_space.space_id()) {
		strcpy(cache->m_per_table_tablespace, "FALSE");
	} else {
		strcpy(cache->m_per_table_tablespace, "TRUE");
	}

	if (dict_table_page_size(table).is_compressed()) {
		strcpy(cache->m_is_compressed, "TRUE");
	} else {
		strcpy(cache->m_is_compressed, "FALSE");
	}
}

/*******************************************************************//**
This function will iterate over all available table and will fill
stats for temp-tables to INNODB_TEMP_TABLE_INFO.
@return 0 on success, 1 on failure */
static
int
i_s_innodb_temp_table_info_fill_table(
/*===================================*/
	THD*		thd,		/*!< in: thread */
	TABLE_LIST*	tables,		/*!< in/out: tables to fill */
	Item*		)		/*!< in: condition (ignored) */
{
	int			status	= 0;
	dict_table_t*		table	= NULL;

	DBUG_ENTER("i_s_innodb_temp_table_info_fill_table");

	/* Only allow the PROCESS privilege holder to access the stats */
	if (check_global_access(thd, PROCESS_ACL)) {
		DBUG_RETURN(0);
	}

	/* First populate all temp-table info by acquiring dict_sys->mutex.
	Note: Scan is being done on NON-LRU list which mainly has system
	table entries and temp-table entries. This means 2 things: list
	is smaller so processing would be faster and most of the data
	is relevant */
	temp_table_info_cache_t all_temp_info_cache;
	all_temp_info_cache.reserve(UT_LIST_GET_LEN(dict_sys->table_non_LRU));

	mutex_enter(&dict_sys->mutex);
	for (table = UT_LIST_GET_FIRST(dict_sys->table_non_LRU);
	     table != NULL;
	     table = UT_LIST_GET_NEXT(table_LRU, table)) {

		if (!dict_table_is_temporary(table)) {
			continue;
		}

		temp_table_info_t current_temp_table_info;

		innodb_temp_table_populate_cache(
			table, &current_temp_table_info);

		all_temp_info_cache.push_back(current_temp_table_info);
	}
	mutex_exit(&dict_sys->mutex);

	/* Now populate the info to MySQL table */
	temp_table_info_cache_t::const_iterator end = all_temp_info_cache.end();
	for (temp_table_info_cache_t::const_iterator it
		= all_temp_info_cache.begin();
	     it != end;
	     it++) {
		status = i_s_innodb_temp_table_info_fill(thd, tables, &(*it));
		if (status) {
			break;
		}
	}

	DBUG_RETURN(status);
}

/*******************************************************************//**
Bind the dynamic table INFORMATION_SCHEMA.INNODB_TEMP_TABLE_INFO.
@return 0 on success, 1 on failure */
static
int
i_s_innodb_temp_table_info_init(
/*=============================*/
	void*	p)	/*!< in/out: table schema object */
{
	ST_SCHEMA_TABLE*	schema;

	DBUG_ENTER("i_s_innodb_temp_table_info_init");

	schema = reinterpret_cast<ST_SCHEMA_TABLE*>(p);

	schema->fields_info = i_s_innodb_temp_table_info_fields_info;
	schema->fill_table = i_s_innodb_temp_table_info_fill_table;

	DBUG_RETURN(0);
}

struct st_mysql_plugin	i_s_innodb_temp_table_info =
{
	/* the plugin type (a MYSQL_XXX_PLUGIN value) */
	/* int */
	STRUCT_FLD(type, MYSQL_INFORMATION_SCHEMA_PLUGIN),

	/* pointer to type-specific plugin descriptor */
	/* void* */
	STRUCT_FLD(info, &i_s_info),

	/* plugin name */
	/* const char* */
	STRUCT_FLD(name, "INNODB_TEMP_TABLE_INFO"),

	/* plugin author (for SHOW PLUGINS) */
	/* const char* */
	STRUCT_FLD(author, plugin_author),

	/* general descriptive text (for SHOW PLUGINS) */
	/* const char* */
	STRUCT_FLD(descr, "InnoDB Temp Table Stats"),

	/* the plugin license (PLUGIN_LICENSE_XXX) */
	/* int */
	STRUCT_FLD(license, PLUGIN_LICENSE_GPL),

	/* the function to invoke when plugin is loaded */
	/* int (*)(void*); */
	STRUCT_FLD(init, i_s_innodb_temp_table_info_init),

	/* the function to invoke when plugin is unloaded */
	/* int (*)(void*); */
	STRUCT_FLD(deinit, i_s_common_deinit),

	/* plugin version (for SHOW PLUGINS) */
	/* unsigned int */
	STRUCT_FLD(version, INNODB_VERSION_SHORT),

	/* struct st_mysql_show_var* */
	STRUCT_FLD(status_vars, NULL),

	/* struct st_mysql_sys_var** */
	STRUCT_FLD(system_vars, NULL),

	/* reserved for dependency checking */
	/* void* */
	STRUCT_FLD(__reserved1, NULL),

	/* Plugin flags */
	/* unsigned long */
	STRUCT_FLD(flags, 0UL),
};

/* Fields of the dynamic table INNODB_BUFFER_POOL_STATS. */
static ST_FIELD_INFO	i_s_innodb_buffer_stats_fields_info[] =
{
#define IDX_BUF_STATS_POOL_ID		0
	{STRUCT_FLD(field_name,		"POOL_ID"),
	 STRUCT_FLD(field_length,	MY_INT64_NUM_DECIMAL_DIGITS),
	 STRUCT_FLD(field_type,		MYSQL_TYPE_LONGLONG),
	 STRUCT_FLD(value,		0),
	 STRUCT_FLD(field_flags,	MY_I_S_UNSIGNED),
	 STRUCT_FLD(old_name,		""),
	 STRUCT_FLD(open_method,	SKIP_OPEN_TABLE)},

#define IDX_BUF_STATS_POOL_SIZE		1
	{STRUCT_FLD(field_name,		"POOL_SIZE"),
	 STRUCT_FLD(field_length,	MY_INT64_NUM_DECIMAL_DIGITS),
	 STRUCT_FLD(field_type,		MYSQL_TYPE_LONGLONG),
	 STRUCT_FLD(value,		0),
	 STRUCT_FLD(field_flags,	MY_I_S_UNSIGNED),
	 STRUCT_FLD(old_name,		""),
	 STRUCT_FLD(open_method,	SKIP_OPEN_TABLE)},

#define IDX_BUF_STATS_FREE_BUFFERS	2
	{STRUCT_FLD(field_name,		"FREE_BUFFERS"),
	 STRUCT_FLD(field_length,	MY_INT64_NUM_DECIMAL_DIGITS),
	 STRUCT_FLD(field_type,		MYSQL_TYPE_LONGLONG),
	 STRUCT_FLD(value,		0),
	 STRUCT_FLD(field_flags,	MY_I_S_UNSIGNED),
	 STRUCT_FLD(old_name,		""),
	 STRUCT_FLD(open_method,	SKIP_OPEN_TABLE)},

#define IDX_BUF_STATS_LRU_LEN		3
	{STRUCT_FLD(field_name,		"DATABASE_PAGES"),
	 STRUCT_FLD(field_length,	MY_INT64_NUM_DECIMAL_DIGITS),
	 STRUCT_FLD(field_type,		MYSQL_TYPE_LONGLONG),
	 STRUCT_FLD(value,		0),
	 STRUCT_FLD(field_flags,	MY_I_S_UNSIGNED),
	 STRUCT_FLD(old_name,		""),
	 STRUCT_FLD(open_method,	SKIP_OPEN_TABLE)},

#define IDX_BUF_STATS_OLD_LRU_LEN	4
	{STRUCT_FLD(field_name,		"OLD_DATABASE_PAGES"),
	 STRUCT_FLD(field_length,	MY_INT64_NUM_DECIMAL_DIGITS),
	 STRUCT_FLD(field_type,		MYSQL_TYPE_LONGLONG),
	 STRUCT_FLD(value,		0),
	 STRUCT_FLD(field_flags,	MY_I_S_UNSIGNED),
	 STRUCT_FLD(old_name,		""),
	 STRUCT_FLD(open_method,	SKIP_OPEN_TABLE)},

#define IDX_BUF_STATS_FLUSH_LIST_LEN	5
	{STRUCT_FLD(field_name,		"MODIFIED_DATABASE_PAGES"),
	 STRUCT_FLD(field_length,	MY_INT64_NUM_DECIMAL_DIGITS),
	 STRUCT_FLD(field_type,		MYSQL_TYPE_LONGLONG),
	 STRUCT_FLD(value,		0),
	 STRUCT_FLD(field_flags,	MY_I_S_UNSIGNED),
	 STRUCT_FLD(old_name,		""),
	 STRUCT_FLD(open_method,	SKIP_OPEN_TABLE)},

#define IDX_BUF_STATS_PENDING_ZIP	6
	{STRUCT_FLD(field_name,		"PENDING_DECOMPRESS"),
	 STRUCT_FLD(field_length,	MY_INT64_NUM_DECIMAL_DIGITS),
	 STRUCT_FLD(field_type,		MYSQL_TYPE_LONGLONG),
	 STRUCT_FLD(value,		0),
	 STRUCT_FLD(field_flags,	MY_I_S_UNSIGNED),
	 STRUCT_FLD(old_name,		""),
	 STRUCT_FLD(open_method,	SKIP_OPEN_TABLE)},

#define IDX_BUF_STATS_PENDING_READ	7
	{STRUCT_FLD(field_name,		"PENDING_READS"),
	 STRUCT_FLD(field_length,	MY_INT64_NUM_DECIMAL_DIGITS),
	 STRUCT_FLD(field_type,		MYSQL_TYPE_LONGLONG),
	 STRUCT_FLD(value,		0),
	 STRUCT_FLD(field_flags,	MY_I_S_UNSIGNED),
	 STRUCT_FLD(old_name,		""),
	 STRUCT_FLD(open_method,	SKIP_OPEN_TABLE)},

#define IDX_BUF_STATS_FLUSH_LRU		8
	{STRUCT_FLD(field_name,		"PENDING_FLUSH_LRU"),
	 STRUCT_FLD(field_length,	MY_INT64_NUM_DECIMAL_DIGITS),
	 STRUCT_FLD(field_type,		MYSQL_TYPE_LONGLONG),
	 STRUCT_FLD(value,		0),
	 STRUCT_FLD(field_flags,	MY_I_S_UNSIGNED),
	 STRUCT_FLD(old_name,		""),
	 STRUCT_FLD(open_method,	SKIP_OPEN_TABLE)},

#define IDX_BUF_STATS_FLUSH_LIST	9
	{STRUCT_FLD(field_name,		"PENDING_FLUSH_LIST"),
	 STRUCT_FLD(field_length,	MY_INT64_NUM_DECIMAL_DIGITS),
	 STRUCT_FLD(field_type,		MYSQL_TYPE_LONGLONG),
	 STRUCT_FLD(value,		0),
	 STRUCT_FLD(field_flags,	MY_I_S_UNSIGNED),
	 STRUCT_FLD(old_name,		""),
	 STRUCT_FLD(open_method,	SKIP_OPEN_TABLE)},

#define IDX_BUF_STATS_PAGE_YOUNG	10
	{STRUCT_FLD(field_name,		"PAGES_MADE_YOUNG"),
	 STRUCT_FLD(field_length,	MY_INT64_NUM_DECIMAL_DIGITS),
	 STRUCT_FLD(field_type,		MYSQL_TYPE_LONGLONG),
	 STRUCT_FLD(value,		0),
	 STRUCT_FLD(field_flags,	MY_I_S_UNSIGNED),
	 STRUCT_FLD(old_name,		""),
	 STRUCT_FLD(open_method,	SKIP_OPEN_TABLE)},

#define IDX_BUF_STATS_PAGE_NOT_YOUNG	11
	{STRUCT_FLD(field_name,		"PAGES_NOT_MADE_YOUNG"),
	 STRUCT_FLD(field_length,	MY_INT64_NUM_DECIMAL_DIGITS),
	 STRUCT_FLD(field_type,		MYSQL_TYPE_LONGLONG),
	 STRUCT_FLD(value,		0),
	 STRUCT_FLD(field_flags,	MY_I_S_UNSIGNED),
	 STRUCT_FLD(old_name,		""),
	 STRUCT_FLD(open_method,	SKIP_OPEN_TABLE)},

#define	IDX_BUF_STATS_PAGE_YOUNG_RATE	12
	{STRUCT_FLD(field_name,		"PAGES_MADE_YOUNG_RATE"),
	 STRUCT_FLD(field_length,	MAX_FLOAT_STR_LENGTH),
	 STRUCT_FLD(field_type,		MYSQL_TYPE_FLOAT),
	 STRUCT_FLD(value,		0),
	 STRUCT_FLD(field_flags,	0),
	 STRUCT_FLD(old_name,		""),
	 STRUCT_FLD(open_method,	SKIP_OPEN_TABLE)},

#define	IDX_BUF_STATS_PAGE_NOT_YOUNG_RATE 13
	{STRUCT_FLD(field_name,		"PAGES_MADE_NOT_YOUNG_RATE"),
	 STRUCT_FLD(field_length,	MAX_FLOAT_STR_LENGTH),
	 STRUCT_FLD(field_type,		MYSQL_TYPE_FLOAT),
	 STRUCT_FLD(value,		0),
	 STRUCT_FLD(field_flags,	0),
	 STRUCT_FLD(old_name,		""),
	 STRUCT_FLD(open_method,	SKIP_OPEN_TABLE)},

#define IDX_BUF_STATS_PAGE_READ		14
	{STRUCT_FLD(field_name,		"NUMBER_PAGES_READ"),
	 STRUCT_FLD(field_length,	MY_INT64_NUM_DECIMAL_DIGITS),
	 STRUCT_FLD(field_type,		MYSQL_TYPE_LONGLONG),
	 STRUCT_FLD(value,		0),
	 STRUCT_FLD(field_flags,	MY_I_S_UNSIGNED),
	 STRUCT_FLD(old_name,		""),
	 STRUCT_FLD(open_method,	SKIP_OPEN_TABLE)},

#define IDX_BUF_STATS_PAGE_CREATED	15
	{STRUCT_FLD(field_name,		"NUMBER_PAGES_CREATED"),
	 STRUCT_FLD(field_length,	MY_INT64_NUM_DECIMAL_DIGITS),
	 STRUCT_FLD(field_type,		MYSQL_TYPE_LONGLONG),
	 STRUCT_FLD(value,		0),
	 STRUCT_FLD(field_flags,	MY_I_S_UNSIGNED),
	 STRUCT_FLD(old_name,		""),
	 STRUCT_FLD(open_method,	SKIP_OPEN_TABLE)},

#define IDX_BUF_STATS_PAGE_WRITTEN	16
	{STRUCT_FLD(field_name,		"NUMBER_PAGES_WRITTEN"),
	 STRUCT_FLD(field_length,	MY_INT64_NUM_DECIMAL_DIGITS),
	 STRUCT_FLD(field_type,		MYSQL_TYPE_LONGLONG),
	 STRUCT_FLD(value,		0),
	 STRUCT_FLD(field_flags,	MY_I_S_UNSIGNED),
	 STRUCT_FLD(old_name,		""),
	 STRUCT_FLD(open_method,	SKIP_OPEN_TABLE)},

#define	IDX_BUF_STATS_PAGE_READ_RATE	17
	{STRUCT_FLD(field_name,		"PAGES_READ_RATE"),
	 STRUCT_FLD(field_length,	MAX_FLOAT_STR_LENGTH),
	 STRUCT_FLD(field_type,		MYSQL_TYPE_FLOAT),
	 STRUCT_FLD(value,		0),
	 STRUCT_FLD(field_flags,	0),
	 STRUCT_FLD(old_name,		""),
	 STRUCT_FLD(open_method,	SKIP_OPEN_TABLE)},

#define	IDX_BUF_STATS_PAGE_CREATE_RATE	18
	{STRUCT_FLD(field_name,		"PAGES_CREATE_RATE"),
	 STRUCT_FLD(field_length,	MAX_FLOAT_STR_LENGTH),
	 STRUCT_FLD(field_type,		MYSQL_TYPE_FLOAT),
	 STRUCT_FLD(value,		0),
	 STRUCT_FLD(field_flags,	0),
	 STRUCT_FLD(old_name,		""),
	 STRUCT_FLD(open_method,	SKIP_OPEN_TABLE)},

#define	IDX_BUF_STATS_PAGE_WRITTEN_RATE	19
	{STRUCT_FLD(field_name,		"PAGES_WRITTEN_RATE"),
	 STRUCT_FLD(field_length,	MAX_FLOAT_STR_LENGTH),
	 STRUCT_FLD(field_type,		MYSQL_TYPE_FLOAT),
	 STRUCT_FLD(value,		0),
	 STRUCT_FLD(field_flags,	0),
	 STRUCT_FLD(old_name,		""),
	 STRUCT_FLD(open_method,	SKIP_OPEN_TABLE)},

#define IDX_BUF_STATS_GET		20
	{STRUCT_FLD(field_name,		"NUMBER_PAGES_GET"),
	 STRUCT_FLD(field_length,	MY_INT64_NUM_DECIMAL_DIGITS),
	 STRUCT_FLD(field_type,		MYSQL_TYPE_LONGLONG),
	 STRUCT_FLD(value,		0),
	 STRUCT_FLD(field_flags,	MY_I_S_UNSIGNED),
	 STRUCT_FLD(old_name,		""),
	 STRUCT_FLD(open_method,	SKIP_OPEN_TABLE)},

#define IDX_BUF_STATS_HIT_RATE		21
	{STRUCT_FLD(field_name,		"HIT_RATE"),
	 STRUCT_FLD(field_length,	MY_INT64_NUM_DECIMAL_DIGITS),
	 STRUCT_FLD(field_type,		MYSQL_TYPE_LONGLONG),
	 STRUCT_FLD(value,		0),
	 STRUCT_FLD(field_flags,	MY_I_S_UNSIGNED),
	 STRUCT_FLD(old_name,		""),
	 STRUCT_FLD(open_method,	SKIP_OPEN_TABLE)},

#define IDX_BUF_STATS_MADE_YOUNG_PCT	22
	{STRUCT_FLD(field_name,		"YOUNG_MAKE_PER_THOUSAND_GETS"),
	 STRUCT_FLD(field_length,	MY_INT64_NUM_DECIMAL_DIGITS),
	 STRUCT_FLD(field_type,		MYSQL_TYPE_LONGLONG),
	 STRUCT_FLD(value,		0),
	 STRUCT_FLD(field_flags,	MY_I_S_UNSIGNED),
	 STRUCT_FLD(old_name,		""),
	 STRUCT_FLD(open_method,	SKIP_OPEN_TABLE)},

#define IDX_BUF_STATS_NOT_MADE_YOUNG_PCT 23
	{STRUCT_FLD(field_name,		"NOT_YOUNG_MAKE_PER_THOUSAND_GETS"),
	 STRUCT_FLD(field_length,	MY_INT64_NUM_DECIMAL_DIGITS),
	 STRUCT_FLD(field_type,		MYSQL_TYPE_LONGLONG),
	 STRUCT_FLD(value,		0),
	 STRUCT_FLD(field_flags,	MY_I_S_UNSIGNED),
	 STRUCT_FLD(old_name,		""),
	 STRUCT_FLD(open_method,	SKIP_OPEN_TABLE)},

#define IDX_BUF_STATS_READ_AHREAD	24
	{STRUCT_FLD(field_name,		"NUMBER_PAGES_READ_AHEAD"),
	 STRUCT_FLD(field_length,	MY_INT64_NUM_DECIMAL_DIGITS),
	 STRUCT_FLD(field_type,		MYSQL_TYPE_LONGLONG),
	 STRUCT_FLD(value,		0),
	 STRUCT_FLD(field_flags,	MY_I_S_UNSIGNED),
	 STRUCT_FLD(old_name,		""),
	 STRUCT_FLD(open_method,	SKIP_OPEN_TABLE)},

#define IDX_BUF_STATS_READ_AHEAD_EVICTED 25
	{STRUCT_FLD(field_name,		"NUMBER_READ_AHEAD_EVICTED"),
	 STRUCT_FLD(field_length,	MY_INT64_NUM_DECIMAL_DIGITS),
	 STRUCT_FLD(field_type,		MYSQL_TYPE_LONGLONG),
	 STRUCT_FLD(value,		0),
	 STRUCT_FLD(field_flags,	MY_I_S_UNSIGNED),
	 STRUCT_FLD(old_name,		""),
	 STRUCT_FLD(open_method,	SKIP_OPEN_TABLE)},

#define	IDX_BUF_STATS_READ_AHEAD_RATE	26
	{STRUCT_FLD(field_name,		"READ_AHEAD_RATE"),
	 STRUCT_FLD(field_length,	MAX_FLOAT_STR_LENGTH),
	 STRUCT_FLD(field_type,		MYSQL_TYPE_FLOAT),
	 STRUCT_FLD(value,		0),
	 STRUCT_FLD(field_flags,	0),
	 STRUCT_FLD(old_name,		""),
	 STRUCT_FLD(open_method,	SKIP_OPEN_TABLE)},

#define	IDX_BUF_STATS_READ_AHEAD_EVICT_RATE 27
	{STRUCT_FLD(field_name,		"READ_AHEAD_EVICTED_RATE"),
	 STRUCT_FLD(field_length,	MAX_FLOAT_STR_LENGTH),
	 STRUCT_FLD(field_type,		MYSQL_TYPE_FLOAT),
	 STRUCT_FLD(value,		0),
	 STRUCT_FLD(field_flags,	0),
	 STRUCT_FLD(old_name,		""),
	 STRUCT_FLD(open_method,	SKIP_OPEN_TABLE)},

#define IDX_BUF_STATS_LRU_IO_SUM	28
	{STRUCT_FLD(field_name,		"LRU_IO_TOTAL"),
	 STRUCT_FLD(field_length,	MY_INT64_NUM_DECIMAL_DIGITS),
	 STRUCT_FLD(field_type,		MYSQL_TYPE_LONGLONG),
	 STRUCT_FLD(value,		0),
	 STRUCT_FLD(field_flags,	MY_I_S_UNSIGNED),
	 STRUCT_FLD(old_name,		""),
	 STRUCT_FLD(open_method,	SKIP_OPEN_TABLE)},

#define IDX_BUF_STATS_LRU_IO_CUR	29
	{STRUCT_FLD(field_name,		"LRU_IO_CURRENT"),
	 STRUCT_FLD(field_length,	MY_INT64_NUM_DECIMAL_DIGITS),
	 STRUCT_FLD(field_type,		MYSQL_TYPE_LONGLONG),
	 STRUCT_FLD(value,		0),
	 STRUCT_FLD(field_flags,	MY_I_S_UNSIGNED),
	 STRUCT_FLD(old_name,		""),
	 STRUCT_FLD(open_method,	SKIP_OPEN_TABLE)},

#define IDX_BUF_STATS_UNZIP_SUM		30
	{STRUCT_FLD(field_name,		"UNCOMPRESS_TOTAL"),
	 STRUCT_FLD(field_length,	MY_INT64_NUM_DECIMAL_DIGITS),
	 STRUCT_FLD(field_type,		MYSQL_TYPE_LONGLONG),
	 STRUCT_FLD(value,		0),
	 STRUCT_FLD(field_flags,	MY_I_S_UNSIGNED),
	 STRUCT_FLD(old_name,		""),
	 STRUCT_FLD(open_method,	SKIP_OPEN_TABLE)},

#define IDX_BUF_STATS_UNZIP_CUR		31
	{STRUCT_FLD(field_name,		"UNCOMPRESS_CURRENT"),
	 STRUCT_FLD(field_length,	MY_INT64_NUM_DECIMAL_DIGITS),
	 STRUCT_FLD(field_type,		MYSQL_TYPE_LONGLONG),
	 STRUCT_FLD(value,		0),
	 STRUCT_FLD(field_flags,	MY_I_S_UNSIGNED),
	 STRUCT_FLD(old_name,		""),
	 STRUCT_FLD(open_method,	SKIP_OPEN_TABLE)},

	END_OF_ST_FIELD_INFO
};

/*******************************************************************//**
Fill Information Schema table INNODB_BUFFER_POOL_STATS for a particular
buffer pool
@return 0 on success, 1 on failure */
static
int
i_s_innodb_stats_fill(
/*==================*/
	THD*			thd,		/*!< in: thread */
	TABLE_LIST*		tables,		/*!< in/out: tables to fill */
	const buf_pool_info_t*	info)		/*!< in: buffer pool
						information */
{
	TABLE*			table;
	Field**			fields;

	DBUG_ENTER("i_s_innodb_stats_fill");

	table = tables->table;

	fields = table->field;

	OK(fields[IDX_BUF_STATS_POOL_ID]->store(
		static_cast<double>(info->pool_unique_id)));

	OK(fields[IDX_BUF_STATS_POOL_SIZE]->store(
		static_cast<double>(info->pool_size)));

	OK(fields[IDX_BUF_STATS_LRU_LEN]->store(
		static_cast<double>(info->lru_len)));

	OK(fields[IDX_BUF_STATS_OLD_LRU_LEN]->store(
		static_cast<double>(info->old_lru_len)));

	OK(fields[IDX_BUF_STATS_FREE_BUFFERS]->store(
		static_cast<double>(info->free_list_len)));

	OK(fields[IDX_BUF_STATS_FLUSH_LIST_LEN]->store(
		static_cast<double>(info->flush_list_len)));

	OK(fields[IDX_BUF_STATS_PENDING_ZIP]->store(
		static_cast<double>(info->n_pend_unzip)));

	OK(fields[IDX_BUF_STATS_PENDING_READ]->store(
		static_cast<double>(info->n_pend_reads)));

	OK(fields[IDX_BUF_STATS_FLUSH_LRU]->store(
		static_cast<double>(info->n_pending_flush_lru)));

	OK(fields[IDX_BUF_STATS_FLUSH_LIST]->store(
		static_cast<double>(info->n_pending_flush_list)));

	OK(fields[IDX_BUF_STATS_PAGE_YOUNG]->store(
		static_cast<double>(info->n_pages_made_young)));

	OK(fields[IDX_BUF_STATS_PAGE_NOT_YOUNG]->store(
		static_cast<double>(info->n_pages_not_made_young)));

	OK(fields[IDX_BUF_STATS_PAGE_YOUNG_RATE]->store(
		info->page_made_young_rate));

	OK(fields[IDX_BUF_STATS_PAGE_NOT_YOUNG_RATE]->store(
		info->page_not_made_young_rate));

	OK(fields[IDX_BUF_STATS_PAGE_READ]->store(
		static_cast<double>(info->n_pages_read)));

	OK(fields[IDX_BUF_STATS_PAGE_CREATED]->store(
		static_cast<double>(info->n_pages_created)));

	OK(fields[IDX_BUF_STATS_PAGE_WRITTEN]->store(
		static_cast<double>(info->n_pages_written)));

	OK(fields[IDX_BUF_STATS_GET]->store(
		static_cast<double>(info->n_page_gets)));

	OK(fields[IDX_BUF_STATS_PAGE_READ_RATE]->store(
		info->pages_read_rate));

	OK(fields[IDX_BUF_STATS_PAGE_CREATE_RATE]->store(
		info->pages_created_rate));

	OK(fields[IDX_BUF_STATS_PAGE_WRITTEN_RATE]->store(
		info->pages_written_rate));

	if (info->n_page_get_delta) {
		OK(fields[IDX_BUF_STATS_HIT_RATE]->store(
			static_cast<double>(
				1000 - (1000 * info->page_read_delta
				/ info->n_page_get_delta))));

		OK(fields[IDX_BUF_STATS_MADE_YOUNG_PCT]->store(
			static_cast<double>(
				1000 * info->young_making_delta
				/ info->n_page_get_delta)));

		OK(fields[IDX_BUF_STATS_NOT_MADE_YOUNG_PCT]->store(
			static_cast<double>(
				1000 * info->not_young_making_delta
				/ info->n_page_get_delta)));
	} else {
		OK(fields[IDX_BUF_STATS_HIT_RATE]->store(0));
		OK(fields[IDX_BUF_STATS_MADE_YOUNG_PCT]->store(0));
		OK(fields[IDX_BUF_STATS_NOT_MADE_YOUNG_PCT]->store(0));
	}

	OK(fields[IDX_BUF_STATS_READ_AHREAD]->store(
		static_cast<double>(info->n_ra_pages_read)));

	OK(fields[IDX_BUF_STATS_READ_AHEAD_EVICTED]->store(
		static_cast<double>(info->n_ra_pages_evicted)));

	OK(fields[IDX_BUF_STATS_READ_AHEAD_RATE]->store(
		info->pages_readahead_rate));

	OK(fields[IDX_BUF_STATS_READ_AHEAD_EVICT_RATE]->store(
		info->pages_evicted_rate));

	OK(fields[IDX_BUF_STATS_LRU_IO_SUM]->store(
		static_cast<double>(info->io_sum)));

	OK(fields[IDX_BUF_STATS_LRU_IO_CUR]->store(
		static_cast<double>(info->io_cur)));

	OK(fields[IDX_BUF_STATS_UNZIP_SUM]->store(
		static_cast<double>(info->unzip_sum)));

	OK(fields[IDX_BUF_STATS_UNZIP_CUR]->store(
		static_cast<double>(info->unzip_cur)));

	DBUG_RETURN(schema_table_store_record(thd, table));
}

/*******************************************************************//**
This is the function that loops through each buffer pool and fetch buffer
pool stats to information schema  table: I_S_INNODB_BUFFER_POOL_STATS
@return 0 on success, 1 on failure */
static
int
i_s_innodb_buffer_stats_fill_table(
/*===============================*/
	THD*		thd,		/*!< in: thread */
	TABLE_LIST*	tables,		/*!< in/out: tables to fill */
	Item*		)		/*!< in: condition (ignored) */
{
	int			status	= 0;
	buf_pool_info_t*	pool_info;

	DBUG_ENTER("i_s_innodb_buffer_fill_general");
	RETURN_IF_INNODB_NOT_STARTED(tables->schema_table_name);

	/* Only allow the PROCESS privilege holder to access the stats */
	if (check_global_access(thd, PROCESS_ACL)) {
		DBUG_RETURN(0);
	}

	pool_info = (buf_pool_info_t*) ut_zalloc(
		srv_buf_pool_instances *  sizeof *pool_info);

	/* Walk through each buffer pool */
	for (ulint i = 0; i < srv_buf_pool_instances; i++) {
		buf_pool_t*		buf_pool;

		buf_pool = buf_pool_from_array(i);

		/* Fetch individual buffer pool info */
		buf_stats_get_pool_info(buf_pool, i, pool_info);

		status = i_s_innodb_stats_fill(thd, tables, &pool_info[i]);

		/* If something goes wrong, break and return */
		if (status) {
			break;
		}
	}

	ut_free(pool_info);

	DBUG_RETURN(status);
}

/*******************************************************************//**
Bind the dynamic table INFORMATION_SCHEMA.INNODB_BUFFER_POOL_STATS.
@return 0 on success, 1 on failure */
static
int
i_s_innodb_buffer_pool_stats_init(
/*==============================*/
	void*	p)	/*!< in/out: table schema object */
{
	ST_SCHEMA_TABLE*	schema;

	DBUG_ENTER("i_s_innodb_buffer_pool_stats_init");

	schema = reinterpret_cast<ST_SCHEMA_TABLE*>(p);

	schema->fields_info = i_s_innodb_buffer_stats_fields_info;
	schema->fill_table = i_s_innodb_buffer_stats_fill_table;

	DBUG_RETURN(0);
}

struct st_mysql_plugin	i_s_innodb_buffer_stats =
{
	/* the plugin type (a MYSQL_XXX_PLUGIN value) */
	/* int */
	STRUCT_FLD(type, MYSQL_INFORMATION_SCHEMA_PLUGIN),

	/* pointer to type-specific plugin descriptor */
	/* void* */
	STRUCT_FLD(info, &i_s_info),

	/* plugin name */
	/* const char* */
	STRUCT_FLD(name, "INNODB_BUFFER_POOL_STATS"),

	/* plugin author (for SHOW PLUGINS) */
	/* const char* */
	STRUCT_FLD(author, plugin_author),

	/* general descriptive text (for SHOW PLUGINS) */
	/* const char* */
	STRUCT_FLD(descr, "InnoDB Buffer Pool Statistics Information "),

	/* the plugin license (PLUGIN_LICENSE_XXX) */
	/* int */
	STRUCT_FLD(license, PLUGIN_LICENSE_GPL),

	/* the function to invoke when plugin is loaded */
	/* int (*)(void*); */
	STRUCT_FLD(init, i_s_innodb_buffer_pool_stats_init),

	/* the function to invoke when plugin is unloaded */
	/* int (*)(void*); */
	STRUCT_FLD(deinit, i_s_common_deinit),

	/* plugin version (for SHOW PLUGINS) */
	/* unsigned int */
	STRUCT_FLD(version, INNODB_VERSION_SHORT),

	/* struct st_mysql_show_var* */
	STRUCT_FLD(status_vars, NULL),

	/* struct st_mysql_sys_var** */
	STRUCT_FLD(system_vars, NULL),

	/* reserved for dependency checking */
	/* void* */
	STRUCT_FLD(__reserved1, NULL),

	/* Plugin flags */
	/* unsigned long */
	STRUCT_FLD(flags, 0UL),
};

/* Fields of the dynamic table INNODB_BUFFER_POOL_PAGE. */
static ST_FIELD_INFO	i_s_innodb_buffer_page_fields_info[] =
{
#define IDX_BUFFER_POOL_ID		0
	{STRUCT_FLD(field_name,		"POOL_ID"),
	 STRUCT_FLD(field_length,	MY_INT64_NUM_DECIMAL_DIGITS),
	 STRUCT_FLD(field_type,		MYSQL_TYPE_LONGLONG),
	 STRUCT_FLD(value,		0),
	 STRUCT_FLD(field_flags,	MY_I_S_UNSIGNED),
	 STRUCT_FLD(old_name,		""),
	 STRUCT_FLD(open_method,	SKIP_OPEN_TABLE)},

#define IDX_BUFFER_BLOCK_ID		1
	{STRUCT_FLD(field_name,		"BLOCK_ID"),
	 STRUCT_FLD(field_length,	MY_INT64_NUM_DECIMAL_DIGITS),
	 STRUCT_FLD(field_type,		MYSQL_TYPE_LONGLONG),
	 STRUCT_FLD(value,		0),
	 STRUCT_FLD(field_flags,	MY_I_S_UNSIGNED),
	 STRUCT_FLD(old_name,		""),
	 STRUCT_FLD(open_method,	SKIP_OPEN_TABLE)},

#define IDX_BUFFER_PAGE_SPACE		2
	{STRUCT_FLD(field_name,		"SPACE"),
	 STRUCT_FLD(field_length,	MY_INT64_NUM_DECIMAL_DIGITS),
	 STRUCT_FLD(field_type,		MYSQL_TYPE_LONGLONG),
	 STRUCT_FLD(value,		0),
	 STRUCT_FLD(field_flags,	MY_I_S_UNSIGNED),
	 STRUCT_FLD(old_name,		""),
	 STRUCT_FLD(open_method,	SKIP_OPEN_TABLE)},

#define IDX_BUFFER_PAGE_NUM		3
	{STRUCT_FLD(field_name,		"PAGE_NUMBER"),
	 STRUCT_FLD(field_length,	MY_INT64_NUM_DECIMAL_DIGITS),
	 STRUCT_FLD(field_type,		MYSQL_TYPE_LONGLONG),
	 STRUCT_FLD(value,		0),
	 STRUCT_FLD(field_flags,	MY_I_S_UNSIGNED),
	 STRUCT_FLD(old_name,		""),
	 STRUCT_FLD(open_method,	SKIP_OPEN_TABLE)},

#define IDX_BUFFER_PAGE_TYPE		4
	{STRUCT_FLD(field_name,		"PAGE_TYPE"),
	 STRUCT_FLD(field_length,	64),
	 STRUCT_FLD(field_type,		MYSQL_TYPE_STRING),
	 STRUCT_FLD(value,		0),
	 STRUCT_FLD(field_flags,	MY_I_S_MAYBE_NULL),
	 STRUCT_FLD(old_name,		""),
	 STRUCT_FLD(open_method,	SKIP_OPEN_TABLE)},

#define IDX_BUFFER_PAGE_FLUSH_TYPE	5
	{STRUCT_FLD(field_name,		"FLUSH_TYPE"),
	 STRUCT_FLD(field_length,	MY_INT64_NUM_DECIMAL_DIGITS),
	 STRUCT_FLD(field_type,		MYSQL_TYPE_LONGLONG),
	 STRUCT_FLD(value,		0),
	 STRUCT_FLD(field_flags,	MY_I_S_UNSIGNED),
	 STRUCT_FLD(old_name,		""),
	 STRUCT_FLD(open_method,	SKIP_OPEN_TABLE)},

#define IDX_BUFFER_PAGE_FIX_COUNT	6
	{STRUCT_FLD(field_name,		"FIX_COUNT"),
	 STRUCT_FLD(field_length,	MY_INT64_NUM_DECIMAL_DIGITS),
	 STRUCT_FLD(field_type,		MYSQL_TYPE_LONGLONG),
	 STRUCT_FLD(value,		0),
	 STRUCT_FLD(field_flags,	MY_I_S_UNSIGNED),
	 STRUCT_FLD(old_name,		""),
	 STRUCT_FLD(open_method,	SKIP_OPEN_TABLE)},

#define IDX_BUFFER_PAGE_HASHED		7
	{STRUCT_FLD(field_name,		"IS_HASHED"),
	 STRUCT_FLD(field_length,	3),
	 STRUCT_FLD(field_type,		MYSQL_TYPE_STRING),
	 STRUCT_FLD(value,		0),
	 STRUCT_FLD(field_flags,	MY_I_S_MAYBE_NULL),
	 STRUCT_FLD(old_name,		""),
	 STRUCT_FLD(open_method,	SKIP_OPEN_TABLE)},

#define IDX_BUFFER_PAGE_NEWEST_MOD	8
	{STRUCT_FLD(field_name,		"NEWEST_MODIFICATION"),
	 STRUCT_FLD(field_length,	MY_INT64_NUM_DECIMAL_DIGITS),
	 STRUCT_FLD(field_type,		MYSQL_TYPE_LONGLONG),
	 STRUCT_FLD(value,		0),
	 STRUCT_FLD(field_flags,	MY_I_S_UNSIGNED),
	 STRUCT_FLD(old_name,		""),
	 STRUCT_FLD(open_method,	SKIP_OPEN_TABLE)},

#define IDX_BUFFER_PAGE_OLDEST_MOD	9
	{STRUCT_FLD(field_name,		"OLDEST_MODIFICATION"),
	 STRUCT_FLD(field_length,	MY_INT64_NUM_DECIMAL_DIGITS),
	 STRUCT_FLD(field_type,		MYSQL_TYPE_LONGLONG),
	 STRUCT_FLD(value,		0),
	 STRUCT_FLD(field_flags,	MY_I_S_UNSIGNED),
	 STRUCT_FLD(old_name,		""),
	 STRUCT_FLD(open_method,	SKIP_OPEN_TABLE)},

#define IDX_BUFFER_PAGE_ACCESS_TIME	10
	{STRUCT_FLD(field_name,		"ACCESS_TIME"),
	 STRUCT_FLD(field_length,	MY_INT64_NUM_DECIMAL_DIGITS),
	 STRUCT_FLD(field_type,		MYSQL_TYPE_LONGLONG),
	 STRUCT_FLD(value,		0),
	 STRUCT_FLD(field_flags,	MY_I_S_UNSIGNED),
	 STRUCT_FLD(old_name,		""),
	 STRUCT_FLD(open_method,	SKIP_OPEN_TABLE)},

#define IDX_BUFFER_PAGE_TABLE_NAME	11
	{STRUCT_FLD(field_name,		"TABLE_NAME"),
	 STRUCT_FLD(field_length,	1024),
	 STRUCT_FLD(field_type,		MYSQL_TYPE_STRING),
	 STRUCT_FLD(value,		0),
	 STRUCT_FLD(field_flags,	MY_I_S_MAYBE_NULL),
	 STRUCT_FLD(old_name,		""),
	 STRUCT_FLD(open_method,	SKIP_OPEN_TABLE)},

#define IDX_BUFFER_PAGE_INDEX_NAME	12
	{STRUCT_FLD(field_name,		"INDEX_NAME"),
	 STRUCT_FLD(field_length,	1024),
	 STRUCT_FLD(field_type,		MYSQL_TYPE_STRING),
	 STRUCT_FLD(value,		0),
	 STRUCT_FLD(field_flags,	MY_I_S_MAYBE_NULL),
	 STRUCT_FLD(old_name,		""),
	 STRUCT_FLD(open_method,	SKIP_OPEN_TABLE)},

#define IDX_BUFFER_PAGE_NUM_RECS	13
	{STRUCT_FLD(field_name,		"NUMBER_RECORDS"),
	 STRUCT_FLD(field_length,	MY_INT64_NUM_DECIMAL_DIGITS),
	 STRUCT_FLD(field_type,		MYSQL_TYPE_LONGLONG),
	 STRUCT_FLD(value,		0),
	 STRUCT_FLD(field_flags,	MY_I_S_UNSIGNED),
	 STRUCT_FLD(old_name,		""),
	 STRUCT_FLD(open_method,	SKIP_OPEN_TABLE)},

#define IDX_BUFFER_PAGE_DATA_SIZE	14
	{STRUCT_FLD(field_name,		"DATA_SIZE"),
	 STRUCT_FLD(field_length,	MY_INT64_NUM_DECIMAL_DIGITS),
	 STRUCT_FLD(field_type,		MYSQL_TYPE_LONGLONG),
	 STRUCT_FLD(value,		0),
	 STRUCT_FLD(field_flags,	MY_I_S_UNSIGNED),
	 STRUCT_FLD(old_name,		""),
	 STRUCT_FLD(open_method,	SKIP_OPEN_TABLE)},

#define IDX_BUFFER_PAGE_ZIP_SIZE	15
	{STRUCT_FLD(field_name,		"COMPRESSED_SIZE"),
	 STRUCT_FLD(field_length,	MY_INT64_NUM_DECIMAL_DIGITS),
	 STRUCT_FLD(field_type,		MYSQL_TYPE_LONGLONG),
	 STRUCT_FLD(value,		0),
	 STRUCT_FLD(field_flags,	MY_I_S_UNSIGNED),
	 STRUCT_FLD(old_name,		""),
	 STRUCT_FLD(open_method,	SKIP_OPEN_TABLE)},

#define IDX_BUFFER_PAGE_STATE		16
	{STRUCT_FLD(field_name,		"PAGE_STATE"),
	 STRUCT_FLD(field_length,	64),
	 STRUCT_FLD(field_type,		MYSQL_TYPE_STRING),
	 STRUCT_FLD(value,		0),
	 STRUCT_FLD(field_flags,	MY_I_S_MAYBE_NULL),
	 STRUCT_FLD(old_name,		""),
	 STRUCT_FLD(open_method,	SKIP_OPEN_TABLE)},

#define IDX_BUFFER_PAGE_IO_FIX		17
	{STRUCT_FLD(field_name,		"IO_FIX"),
	 STRUCT_FLD(field_length,	64),
	 STRUCT_FLD(field_type,		MYSQL_TYPE_STRING),
	 STRUCT_FLD(value,		0),
	 STRUCT_FLD(field_flags,	MY_I_S_MAYBE_NULL),
	 STRUCT_FLD(old_name,		""),
	 STRUCT_FLD(open_method,	SKIP_OPEN_TABLE)},

#define IDX_BUFFER_PAGE_IS_OLD		18
	{STRUCT_FLD(field_name,		"IS_OLD"),
	 STRUCT_FLD(field_length,	3),
	 STRUCT_FLD(field_type,		MYSQL_TYPE_STRING),
	 STRUCT_FLD(value,		0),
	 STRUCT_FLD(field_flags,	MY_I_S_MAYBE_NULL),
	 STRUCT_FLD(old_name,		""),
	 STRUCT_FLD(open_method,	SKIP_OPEN_TABLE)},

#define IDX_BUFFER_PAGE_FREE_CLOCK	19
	{STRUCT_FLD(field_name,		"FREE_PAGE_CLOCK"),
	 STRUCT_FLD(field_length,	MY_INT64_NUM_DECIMAL_DIGITS),
	 STRUCT_FLD(field_type,		MYSQL_TYPE_LONGLONG),
	 STRUCT_FLD(value,		0),
	 STRUCT_FLD(field_flags,	MY_I_S_UNSIGNED),
	 STRUCT_FLD(old_name,		""),
	 STRUCT_FLD(open_method,	SKIP_OPEN_TABLE)},

	END_OF_ST_FIELD_INFO
};

/*******************************************************************//**
Fill Information Schema table INNODB_BUFFER_PAGE with information
cached in the buf_page_info_t array
@return 0 on success, 1 on failure */
static
int
i_s_innodb_buffer_page_fill(
/*========================*/
	THD*			thd,		/*!< in: thread */
	TABLE_LIST*		tables,		/*!< in/out: tables to fill */
	const buf_page_info_t*	info_array,	/*!< in: array cached page
						info */
	ulint			num_page)	/*!< in: number of page info
						cached */
{
	TABLE*			table;
	Field**			fields;

	DBUG_ENTER("i_s_innodb_buffer_page_fill");

	table = tables->table;

	fields = table->field;

	/* Iterate through the cached array and fill the I_S table rows */
	for (ulint i = 0; i < num_page; i++) {
		const buf_page_info_t*	page_info;
		char			table_name[MAX_FULL_NAME_LEN + 1];
		const char*		table_name_end = NULL;
		const char*		state_str;
		enum buf_page_state	state;

		page_info = info_array + i;

		state_str = NULL;

		OK(fields[IDX_BUFFER_POOL_ID]->store(
			static_cast<double>(page_info->pool_id)));

		OK(fields[IDX_BUFFER_BLOCK_ID]->store(
			static_cast<double>(page_info->block_id)));

		OK(fields[IDX_BUFFER_PAGE_SPACE]->store(
			static_cast<double>(page_info->space_id)));

		OK(fields[IDX_BUFFER_PAGE_NUM]->store(
			static_cast<double>(page_info->page_num)));

		OK(field_store_string(
			fields[IDX_BUFFER_PAGE_TYPE],
			i_s_page_type[page_info->page_type].type_str));

		OK(fields[IDX_BUFFER_PAGE_FLUSH_TYPE]->store(
			page_info->flush_type));

		OK(fields[IDX_BUFFER_PAGE_FIX_COUNT]->store(
			page_info->fix_count));

		if (page_info->hashed) {
			OK(field_store_string(
				fields[IDX_BUFFER_PAGE_HASHED], "YES"));
		} else {
			OK(field_store_string(
				fields[IDX_BUFFER_PAGE_HASHED], "NO"));
		}

		OK(fields[IDX_BUFFER_PAGE_NEWEST_MOD]->store(
			(longlong) page_info->newest_mod, true));

		OK(fields[IDX_BUFFER_PAGE_OLDEST_MOD]->store(
			(longlong) page_info->oldest_mod, true));

		OK(fields[IDX_BUFFER_PAGE_ACCESS_TIME]->store(
			page_info->access_time));

		fields[IDX_BUFFER_PAGE_TABLE_NAME]->set_null();

		fields[IDX_BUFFER_PAGE_INDEX_NAME]->set_null();

		/* If this is an index page, fetch the index name
		and table name */
		if (page_info->page_type == I_S_PAGE_TYPE_INDEX) {
			const dict_index_t*	index;

			mutex_enter(&dict_sys->mutex);
			index = dict_index_get_if_in_cache_low(
				page_info->index_id);

			if (index) {

				table_name_end = innobase_convert_name(
					table_name, sizeof(table_name),
					index->table_name,
					strlen(index->table_name),
					thd, TRUE);

				OK(fields[IDX_BUFFER_PAGE_TABLE_NAME]->store(
					table_name,
					static_cast<uint>(table_name_end - table_name),
					system_charset_info));
				fields[IDX_BUFFER_PAGE_TABLE_NAME]->set_notnull();

				OK(field_store_index_name(
					fields[IDX_BUFFER_PAGE_INDEX_NAME],
					index->name));
			}

			mutex_exit(&dict_sys->mutex);
		}

		OK(fields[IDX_BUFFER_PAGE_NUM_RECS]->store(
			page_info->num_recs));

		OK(fields[IDX_BUFFER_PAGE_DATA_SIZE]->store(
			page_info->data_size));

		OK(fields[IDX_BUFFER_PAGE_ZIP_SIZE]->store(
			page_info->zip_ssize
			? (UNIV_ZIP_SIZE_MIN >> 1) << page_info->zip_ssize
			: 0));

#if BUF_PAGE_STATE_BITS > 3
# error "BUF_PAGE_STATE_BITS > 3, please ensure that all 1<<BUF_PAGE_STATE_BITS values are checked for"
#endif
		state = static_cast<enum buf_page_state>(page_info->page_state);

		switch (state) {
		/* First three states are for compression pages and
		are not states we would get as we scan pages through
		buffer blocks */
		case BUF_BLOCK_POOL_WATCH:
		case BUF_BLOCK_ZIP_PAGE:
		case BUF_BLOCK_ZIP_DIRTY:
			state_str = NULL;
			break;
		case BUF_BLOCK_NOT_USED:
			state_str = "NOT_USED";
			break;
		case BUF_BLOCK_READY_FOR_USE:
			state_str = "READY_FOR_USE";
			break;
		case BUF_BLOCK_FILE_PAGE:
			state_str = "FILE_PAGE";
			break;
		case BUF_BLOCK_MEMORY:
			state_str = "MEMORY";
			break;
		case BUF_BLOCK_REMOVE_HASH:
			state_str = "REMOVE_HASH";
			break;
		};

		OK(field_store_string(fields[IDX_BUFFER_PAGE_STATE],
				      state_str));

		switch (page_info->io_fix) {
		case BUF_IO_NONE:
			OK(field_store_string(fields[IDX_BUFFER_PAGE_IO_FIX],
					      "IO_NONE"));
			break;
		case BUF_IO_READ:
			OK(field_store_string(fields[IDX_BUFFER_PAGE_IO_FIX],
					      "IO_READ"));
			break;
		case BUF_IO_WRITE:
			OK(field_store_string(fields[IDX_BUFFER_PAGE_IO_FIX],
					      "IO_WRITE"));
			break;
		case BUF_IO_PIN:
			OK(field_store_string(fields[IDX_BUFFER_PAGE_IO_FIX],
					      "IO_PIN"));
			break;
		}

		OK(field_store_string(fields[IDX_BUFFER_PAGE_IS_OLD],
				      (page_info->is_old) ? "YES" : "NO"));

		OK(fields[IDX_BUFFER_PAGE_FREE_CLOCK]->store(
			page_info->freed_page_clock));

		if (schema_table_store_record(thd, table)) {
			DBUG_RETURN(1);
		}
	}

	DBUG_RETURN(0);
}

/*******************************************************************//**
Set appropriate page type to a buf_page_info_t structure */
static
void
i_s_innodb_set_page_type(
/*=====================*/
	buf_page_info_t*page_info,	/*!< in/out: structure to fill with
					scanned info */
	ulint		page_type,	/*!< in: page type */
	const byte*	frame)		/*!< in: buffer frame */
{
	if (page_type == FIL_PAGE_INDEX) {
		const page_t*	page = (const page_t*) frame;

		page_info->index_id = btr_page_get_index_id(page);

		/* FIL_PAGE_INDEX is a bit special, its value
		is defined as 17855, so we cannot use FIL_PAGE_INDEX
		to index into i_s_page_type[] array, its array index
		in the i_s_page_type[] array is I_S_PAGE_TYPE_INDEX
		(1) for index pages or I_S_PAGE_TYPE_IBUF for
		change buffer index pages */
		if (page_info->index_id
		    == static_cast<index_id_t>(DICT_IBUF_ID_MIN
					       + IBUF_SPACE_ID)) {
			page_info->page_type = I_S_PAGE_TYPE_IBUF;
		} else {
			page_info->page_type = I_S_PAGE_TYPE_INDEX;
		}

		page_info->data_size = (ulint)(page_header_get_field(
			page, PAGE_HEAP_TOP) - (page_is_comp(page)
						? PAGE_NEW_SUPREMUM_END
						: PAGE_OLD_SUPREMUM_END)
			- page_header_get_field(page, PAGE_GARBAGE));

		page_info->num_recs = page_get_n_recs(page);
	} else if (page_type > FIL_PAGE_TYPE_LAST) {
		/* Encountered an unknown page type */
		page_info->page_type = I_S_PAGE_TYPE_UNKNOWN;
	} else {
		/* Make sure we get the right index into the
		i_s_page_type[] array */
		ut_a(page_type == i_s_page_type[page_type].type_value);

		page_info->page_type = page_type;
	}

	if (page_info->page_type == FIL_PAGE_TYPE_ZBLOB
	    || page_info->page_type == FIL_PAGE_TYPE_ZBLOB2) {
		page_info->page_num = mach_read_from_4(
			frame + FIL_PAGE_OFFSET);
		page_info->space_id = mach_read_from_4(
			frame + FIL_PAGE_ARCH_LOG_NO_OR_SPACE_ID);
	}
}
/*******************************************************************//**
Scans pages in the buffer cache, and collect their general information
into the buf_page_info_t array which is zero-filled. So any fields
that are not initialized in the function will default to 0 */
static
void
i_s_innodb_buffer_page_get_info(
/*============================*/
	const buf_page_t*bpage,		/*!< in: buffer pool page to scan */
	ulint		pool_id,	/*!< in: buffer pool id */
	ulint		pos,		/*!< in: buffer block position in
					buffer pool or in the LRU list */
	buf_page_info_t*page_info)	/*!< in: zero filled info structure;
					out: structure filled with scanned
					info */
{
	ut_ad(pool_id < MAX_BUFFER_POOLS);

	page_info->pool_id = pool_id;

	page_info->block_id = pos;

	page_info->page_state = buf_page_get_state(bpage);

	/* Only fetch information for buffers that map to a tablespace,
	that is, buffer page with state BUF_BLOCK_ZIP_PAGE,
	BUF_BLOCK_ZIP_DIRTY or BUF_BLOCK_FILE_PAGE */
	if (buf_page_in_file(bpage)) {
		const byte*	frame;
		ulint		page_type;

		page_info->space_id = bpage->id.space();

		page_info->page_num = bpage->id.page_no();

		page_info->flush_type = bpage->flush_type;

		page_info->fix_count = bpage->buf_fix_count;

		page_info->newest_mod = bpage->newest_modification;

		page_info->oldest_mod = bpage->oldest_modification;

		page_info->access_time = bpage->access_time;

		page_info->zip_ssize = bpage->zip.ssize;

		page_info->io_fix = bpage->io_fix;

		page_info->is_old = bpage->old;

		page_info->freed_page_clock = bpage->freed_page_clock;

		switch (buf_page_get_io_fix(bpage)) {
		case BUF_IO_NONE:
		case BUF_IO_WRITE:
		case BUF_IO_PIN:
			break;
		case BUF_IO_READ:
			page_info->page_type = I_S_PAGE_TYPE_UNKNOWN;
			return;
		}

		if (page_info->page_state == BUF_BLOCK_FILE_PAGE) {
			const buf_block_t*block;

			block = reinterpret_cast<const buf_block_t*>(bpage);
			frame = block->frame;
			page_info->hashed = (block->index != NULL);
		} else {
			ut_ad(page_info->zip_ssize);
			frame = bpage->zip.data;
		}

		page_type = fil_page_get_type(frame);

		i_s_innodb_set_page_type(page_info, page_type, frame);
	} else {
		page_info->page_type = I_S_PAGE_TYPE_UNKNOWN;
	}
}

/*******************************************************************//**
This is the function that goes through each block of the buffer pool
and fetch information to information schema tables: INNODB_BUFFER_PAGE.
@return 0 on success, 1 on failure */
static
int
i_s_innodb_fill_buffer_pool(
/*========================*/
	THD*			thd,		/*!< in: thread */
	TABLE_LIST*		tables,		/*!< in/out: tables to fill */
	buf_pool_t*		buf_pool,	/*!< in: buffer pool to scan */
	const ulint		pool_id)	/*!< in: buffer pool id */
{
	int			status	= 0;
	mem_heap_t*		heap;

	DBUG_ENTER("i_s_innodb_fill_buffer_pool");

	heap = mem_heap_create(10000);

	/* Go through each chunk of buffer pool. Currently, we only
	have one single chunk for each buffer pool */
	for (ulint n = 0; n < buf_pool->n_chunks; n++) {
		const buf_block_t*	block;
		ulint			n_blocks;
		buf_page_info_t*	info_buffer;
		ulint			num_page;
		ulint			mem_size;
		ulint			chunk_size;
		ulint			num_to_process = 0;
		ulint			block_id = 0;

		/* Get buffer block of the nth chunk */
		block = buf_get_nth_chunk_block(buf_pool, n, &chunk_size);
		num_page = 0;

		while (chunk_size > 0) {
			/* we cache maximum MAX_BUF_INFO_CACHED number of
			buffer page info */
			num_to_process = ut_min(chunk_size,
						MAX_BUF_INFO_CACHED);

			mem_size = num_to_process * sizeof(buf_page_info_t);

			/* For each chunk, we'll pre-allocate information
			structures to cache the page information read from
			the buffer pool. Doing so before obtain any mutex */
			info_buffer = (buf_page_info_t*) mem_heap_zalloc(
				heap, mem_size);

			/* Obtain appropriate mutexes. Since this is diagnostic
			buffer pool info printout, we are not required to
			preserve the overall consistency, so we can
			release mutex periodically */
			buf_pool_mutex_enter(buf_pool);

			/* GO through each block in the chunk */
			for (n_blocks = num_to_process; n_blocks--; block++) {
				i_s_innodb_buffer_page_get_info(
					&block->page, pool_id, block_id,
					info_buffer + num_page);
				block_id++;
				num_page++;
			}

			buf_pool_mutex_exit(buf_pool);

			/* Fill in information schema table with information
			just collected from the buffer chunk scan */
			status = i_s_innodb_buffer_page_fill(
				thd, tables, info_buffer,
				num_page);

			/* If something goes wrong, break and return */
			if (status) {
				break;
			}

			mem_heap_empty(heap);
			chunk_size -= num_to_process;
			num_page = 0;
		}
	}

	mem_heap_free(heap);

	DBUG_RETURN(status);
}

/*******************************************************************//**
Fill page information for pages in InnoDB buffer pool to the
dynamic table INFORMATION_SCHEMA.INNODB_BUFFER_PAGE
@return 0 on success, 1 on failure */
static
int
i_s_innodb_buffer_page_fill_table(
/*==============================*/
	THD*		thd,		/*!< in: thread */
	TABLE_LIST*	tables,		/*!< in/out: tables to fill */
	Item*		)		/*!< in: condition (ignored) */
{
	int	status	= 0;

	DBUG_ENTER("i_s_innodb_buffer_page_fill_table");

	RETURN_IF_INNODB_NOT_STARTED(tables->schema_table_name);

	/* deny access to user without PROCESS privilege */
	if (check_global_access(thd, PROCESS_ACL)) {
		DBUG_RETURN(0);
	}

	/* Walk through each buffer pool */
	for (ulint i = 0; i < srv_buf_pool_instances; i++) {
		buf_pool_t*	buf_pool;

		buf_pool = buf_pool_from_array(i);

		/* Fetch information from pages in this buffer pool,
		and fill the corresponding I_S table */
		status = i_s_innodb_fill_buffer_pool(thd, tables, buf_pool, i);

		/* If something wrong, break and return */
		if (status) {
			break;
		}
	}

	DBUG_RETURN(status);
}

/*******************************************************************//**
Bind the dynamic table INFORMATION_SCHEMA.INNODB_BUFFER_PAGE.
@return 0 on success, 1 on failure */
static
int
i_s_innodb_buffer_page_init(
/*========================*/
	void*	p)	/*!< in/out: table schema object */
{
	ST_SCHEMA_TABLE*	schema;

	DBUG_ENTER("i_s_innodb_buffer_page_init");

	schema = reinterpret_cast<ST_SCHEMA_TABLE*>(p);

	schema->fields_info = i_s_innodb_buffer_page_fields_info;
	schema->fill_table = i_s_innodb_buffer_page_fill_table;

	DBUG_RETURN(0);
}

struct st_mysql_plugin	i_s_innodb_buffer_page =
{
	/* the plugin type (a MYSQL_XXX_PLUGIN value) */
	/* int */
	STRUCT_FLD(type, MYSQL_INFORMATION_SCHEMA_PLUGIN),

	/* pointer to type-specific plugin descriptor */
	/* void* */
	STRUCT_FLD(info, &i_s_info),

	/* plugin name */
	/* const char* */
	STRUCT_FLD(name, "INNODB_BUFFER_PAGE"),

	/* plugin author (for SHOW PLUGINS) */
	/* const char* */
	STRUCT_FLD(author, plugin_author),

	/* general descriptive text (for SHOW PLUGINS) */
	/* const char* */
	STRUCT_FLD(descr, "InnoDB Buffer Page Information"),

	/* the plugin license (PLUGIN_LICENSE_XXX) */
	/* int */
	STRUCT_FLD(license, PLUGIN_LICENSE_GPL),

	/* the function to invoke when plugin is loaded */
	/* int (*)(void*); */
	STRUCT_FLD(init, i_s_innodb_buffer_page_init),

	/* the function to invoke when plugin is unloaded */
	/* int (*)(void*); */
	STRUCT_FLD(deinit, i_s_common_deinit),

	/* plugin version (for SHOW PLUGINS) */
	/* unsigned int */
	STRUCT_FLD(version, INNODB_VERSION_SHORT),

	/* struct st_mysql_show_var* */
	STRUCT_FLD(status_vars, NULL),

	/* struct st_mysql_sys_var** */
	STRUCT_FLD(system_vars, NULL),

	/* reserved for dependency checking */
	/* void* */
	STRUCT_FLD(__reserved1, NULL),

	/* Plugin flags */
	/* unsigned long */
	STRUCT_FLD(flags, 0UL),
};

static ST_FIELD_INFO	i_s_innodb_buf_page_lru_fields_info[] =
{
#define IDX_BUF_LRU_POOL_ID		0
	{STRUCT_FLD(field_name,		"POOL_ID"),
	 STRUCT_FLD(field_length,	MY_INT64_NUM_DECIMAL_DIGITS),
	 STRUCT_FLD(field_type,		MYSQL_TYPE_LONGLONG),
	 STRUCT_FLD(value,		0),
	 STRUCT_FLD(field_flags,	MY_I_S_UNSIGNED),
	 STRUCT_FLD(old_name,		""),
	 STRUCT_FLD(open_method,	SKIP_OPEN_TABLE)},

#define IDX_BUF_LRU_POS			1
	{STRUCT_FLD(field_name,		"LRU_POSITION"),
	 STRUCT_FLD(field_length,	MY_INT64_NUM_DECIMAL_DIGITS),
	 STRUCT_FLD(field_type,		MYSQL_TYPE_LONGLONG),
	 STRUCT_FLD(value,		0),
	 STRUCT_FLD(field_flags,	MY_I_S_UNSIGNED),
	 STRUCT_FLD(old_name,		""),
	 STRUCT_FLD(open_method,	SKIP_OPEN_TABLE)},

#define IDX_BUF_LRU_PAGE_SPACE		2
	{STRUCT_FLD(field_name,		"SPACE"),
	 STRUCT_FLD(field_length,	MY_INT64_NUM_DECIMAL_DIGITS),
	 STRUCT_FLD(field_type,		MYSQL_TYPE_LONGLONG),
	 STRUCT_FLD(value,		0),
	 STRUCT_FLD(field_flags,	MY_I_S_UNSIGNED),
	 STRUCT_FLD(old_name,		""),
	 STRUCT_FLD(open_method,	SKIP_OPEN_TABLE)},

#define IDX_BUF_LRU_PAGE_NUM		3
	{STRUCT_FLD(field_name,		"PAGE_NUMBER"),
	 STRUCT_FLD(field_length,	MY_INT64_NUM_DECIMAL_DIGITS),
	 STRUCT_FLD(field_type,		MYSQL_TYPE_LONGLONG),
	 STRUCT_FLD(value,		0),
	 STRUCT_FLD(field_flags,	MY_I_S_UNSIGNED),
	 STRUCT_FLD(old_name,		""),
	 STRUCT_FLD(open_method,	SKIP_OPEN_TABLE)},

#define IDX_BUF_LRU_PAGE_TYPE		4
	{STRUCT_FLD(field_name,		"PAGE_TYPE"),
	 STRUCT_FLD(field_length,	64),
	 STRUCT_FLD(field_type,		MYSQL_TYPE_STRING),
	 STRUCT_FLD(value,		0),
	 STRUCT_FLD(field_flags,	MY_I_S_MAYBE_NULL),
	 STRUCT_FLD(old_name,		""),
	 STRUCT_FLD(open_method,	SKIP_OPEN_TABLE)},

#define IDX_BUF_LRU_PAGE_FLUSH_TYPE	5
	{STRUCT_FLD(field_name,		"FLUSH_TYPE"),
	 STRUCT_FLD(field_length,	MY_INT64_NUM_DECIMAL_DIGITS),
	 STRUCT_FLD(field_type,		MYSQL_TYPE_LONGLONG),
	 STRUCT_FLD(value,		0),
	 STRUCT_FLD(field_flags,	MY_I_S_UNSIGNED),
	 STRUCT_FLD(old_name,		""),
	 STRUCT_FLD(open_method,	SKIP_OPEN_TABLE)},

#define IDX_BUF_LRU_PAGE_FIX_COUNT	6
	{STRUCT_FLD(field_name,		"FIX_COUNT"),
	 STRUCT_FLD(field_length,	MY_INT64_NUM_DECIMAL_DIGITS),
	 STRUCT_FLD(field_type,		MYSQL_TYPE_LONGLONG),
	 STRUCT_FLD(value,		0),
	 STRUCT_FLD(field_flags,	MY_I_S_UNSIGNED),
	 STRUCT_FLD(old_name,		""),
	 STRUCT_FLD(open_method,	SKIP_OPEN_TABLE)},

#define IDX_BUF_LRU_PAGE_HASHED		7
	{STRUCT_FLD(field_name,		"IS_HASHED"),
	 STRUCT_FLD(field_length,	3),
	 STRUCT_FLD(field_type,		MYSQL_TYPE_STRING),
	 STRUCT_FLD(value,		0),
	 STRUCT_FLD(field_flags,	MY_I_S_MAYBE_NULL),
	 STRUCT_FLD(old_name,		""),
	 STRUCT_FLD(open_method,	SKIP_OPEN_TABLE)},

#define IDX_BUF_LRU_PAGE_NEWEST_MOD	8
	{STRUCT_FLD(field_name,		"NEWEST_MODIFICATION"),
	 STRUCT_FLD(field_length,	MY_INT64_NUM_DECIMAL_DIGITS),
	 STRUCT_FLD(field_type,		MYSQL_TYPE_LONGLONG),
	 STRUCT_FLD(value,		0),
	 STRUCT_FLD(field_flags,	MY_I_S_UNSIGNED),
	 STRUCT_FLD(old_name,		""),
	 STRUCT_FLD(open_method,	SKIP_OPEN_TABLE)},

#define IDX_BUF_LRU_PAGE_OLDEST_MOD	9
	{STRUCT_FLD(field_name,		"OLDEST_MODIFICATION"),
	 STRUCT_FLD(field_length,	MY_INT64_NUM_DECIMAL_DIGITS),
	 STRUCT_FLD(field_type,		MYSQL_TYPE_LONGLONG),
	 STRUCT_FLD(value,		0),
	 STRUCT_FLD(field_flags,	MY_I_S_UNSIGNED),
	 STRUCT_FLD(old_name,		""),
	 STRUCT_FLD(open_method,	SKIP_OPEN_TABLE)},

#define IDX_BUF_LRU_PAGE_ACCESS_TIME	10
	{STRUCT_FLD(field_name,		"ACCESS_TIME"),
	 STRUCT_FLD(field_length,	MY_INT64_NUM_DECIMAL_DIGITS),
	 STRUCT_FLD(field_type,		MYSQL_TYPE_LONGLONG),
	 STRUCT_FLD(value,		0),
	 STRUCT_FLD(field_flags,	MY_I_S_UNSIGNED),
	 STRUCT_FLD(old_name,		""),
	 STRUCT_FLD(open_method,	SKIP_OPEN_TABLE)},

#define IDX_BUF_LRU_PAGE_TABLE_NAME	11
	{STRUCT_FLD(field_name,		"TABLE_NAME"),
	 STRUCT_FLD(field_length,	1024),
	 STRUCT_FLD(field_type,		MYSQL_TYPE_STRING),
	 STRUCT_FLD(value,		0),
	 STRUCT_FLD(field_flags,	MY_I_S_MAYBE_NULL),
	 STRUCT_FLD(old_name,		""),
	 STRUCT_FLD(open_method,	SKIP_OPEN_TABLE)},

#define IDX_BUF_LRU_PAGE_INDEX_NAME	12
	{STRUCT_FLD(field_name,		"INDEX_NAME"),
	 STRUCT_FLD(field_length,	1024),
	 STRUCT_FLD(field_type,		MYSQL_TYPE_STRING),
	 STRUCT_FLD(value,		0),
	 STRUCT_FLD(field_flags,	MY_I_S_MAYBE_NULL),
	 STRUCT_FLD(old_name,		""),
	 STRUCT_FLD(open_method,	SKIP_OPEN_TABLE)},

#define IDX_BUF_LRU_PAGE_NUM_RECS	13
	{STRUCT_FLD(field_name,		"NUMBER_RECORDS"),
	 STRUCT_FLD(field_length,	MY_INT64_NUM_DECIMAL_DIGITS),
	 STRUCT_FLD(field_type,		MYSQL_TYPE_LONGLONG),
	 STRUCT_FLD(value,		0),
	 STRUCT_FLD(field_flags,	MY_I_S_UNSIGNED),
	 STRUCT_FLD(old_name,		""),
	 STRUCT_FLD(open_method,	SKIP_OPEN_TABLE)},

#define IDX_BUF_LRU_PAGE_DATA_SIZE	14
	{STRUCT_FLD(field_name,		"DATA_SIZE"),
	 STRUCT_FLD(field_length,	MY_INT64_NUM_DECIMAL_DIGITS),
	 STRUCT_FLD(field_type,		MYSQL_TYPE_LONGLONG),
	 STRUCT_FLD(value,		0),
	 STRUCT_FLD(field_flags,	MY_I_S_UNSIGNED),
	 STRUCT_FLD(old_name,		""),
	 STRUCT_FLD(open_method,	SKIP_OPEN_TABLE)},

#define IDX_BUF_LRU_PAGE_ZIP_SIZE	15
	{STRUCT_FLD(field_name,		"COMPRESSED_SIZE"),
	 STRUCT_FLD(field_length,	MY_INT64_NUM_DECIMAL_DIGITS),
	 STRUCT_FLD(field_type,		MYSQL_TYPE_LONGLONG),
	 STRUCT_FLD(value,		0),
	 STRUCT_FLD(field_flags,	MY_I_S_UNSIGNED),
	 STRUCT_FLD(old_name,		""),
	 STRUCT_FLD(open_method,	SKIP_OPEN_TABLE)},

#define IDX_BUF_LRU_PAGE_STATE		16
	{STRUCT_FLD(field_name,		"COMPRESSED"),
	 STRUCT_FLD(field_length,	3),
	 STRUCT_FLD(field_type,		MYSQL_TYPE_STRING),
	 STRUCT_FLD(value,		0),
	 STRUCT_FLD(field_flags,	MY_I_S_MAYBE_NULL),
	 STRUCT_FLD(old_name,		""),
	 STRUCT_FLD(open_method,	SKIP_OPEN_TABLE)},

#define IDX_BUF_LRU_PAGE_IO_FIX		17
	{STRUCT_FLD(field_name,		"IO_FIX"),
	 STRUCT_FLD(field_length,	64),
	 STRUCT_FLD(field_type,		MYSQL_TYPE_STRING),
	 STRUCT_FLD(value,		0),
	 STRUCT_FLD(field_flags,	MY_I_S_MAYBE_NULL),
	 STRUCT_FLD(old_name,		""),
	 STRUCT_FLD(open_method,	SKIP_OPEN_TABLE)},

#define IDX_BUF_LRU_PAGE_IS_OLD		18
	{STRUCT_FLD(field_name,		"IS_OLD"),
	 STRUCT_FLD(field_length,	3),
	 STRUCT_FLD(field_type,		MYSQL_TYPE_STRING),
	 STRUCT_FLD(value,		0),
	 STRUCT_FLD(field_flags,	MY_I_S_MAYBE_NULL),
	 STRUCT_FLD(old_name,		""),
	 STRUCT_FLD(open_method,	SKIP_OPEN_TABLE)},

#define IDX_BUF_LRU_PAGE_FREE_CLOCK	19
	{STRUCT_FLD(field_name,		"FREE_PAGE_CLOCK"),
	 STRUCT_FLD(field_length,	MY_INT64_NUM_DECIMAL_DIGITS),
	 STRUCT_FLD(field_type,		MYSQL_TYPE_LONGLONG),
	 STRUCT_FLD(value,		0),
	 STRUCT_FLD(field_flags,	MY_I_S_UNSIGNED),
	 STRUCT_FLD(old_name,		""),
	 STRUCT_FLD(open_method,	SKIP_OPEN_TABLE)},

	END_OF_ST_FIELD_INFO
};

/*******************************************************************//**
Fill Information Schema table INNODB_BUFFER_PAGE_LRU with information
cached in the buf_page_info_t array
@return 0 on success, 1 on failure */
static
int
i_s_innodb_buf_page_lru_fill(
/*=========================*/
	THD*			thd,		/*!< in: thread */
	TABLE_LIST*		tables,		/*!< in/out: tables to fill */
	const buf_page_info_t*	info_array,	/*!< in: array cached page
						info */
	ulint			num_page)	/*!< in: number of page info
						 cached */
{
	TABLE*			table;
	Field**			fields;
	mem_heap_t*		heap;

	DBUG_ENTER("i_s_innodb_buf_page_lru_fill");

	table = tables->table;

	fields = table->field;

	heap = mem_heap_create(1000);

	/* Iterate through the cached array and fill the I_S table rows */
	for (ulint i = 0; i < num_page; i++) {
		const buf_page_info_t*	page_info;
		char			table_name[MAX_FULL_NAME_LEN + 1];
		const char*		table_name_end = NULL;
		const char*		state_str;
		enum buf_page_state	state;

		state_str = NULL;

		page_info = info_array + i;

		OK(fields[IDX_BUF_LRU_POOL_ID]->store(
			static_cast<double>(page_info->pool_id)));

		OK(fields[IDX_BUF_LRU_POS]->store(
			static_cast<double>(page_info->block_id)));

		OK(fields[IDX_BUF_LRU_PAGE_SPACE]->store(
			static_cast<double>(page_info->space_id)));

		OK(fields[IDX_BUF_LRU_PAGE_NUM]->store(
			static_cast<double>(page_info->page_num)));

		OK(field_store_string(
			fields[IDX_BUF_LRU_PAGE_TYPE],
			i_s_page_type[page_info->page_type].type_str));

		OK(fields[IDX_BUF_LRU_PAGE_FLUSH_TYPE]->store(
			static_cast<double>(page_info->flush_type)));

		OK(fields[IDX_BUF_LRU_PAGE_FIX_COUNT]->store(
			static_cast<double>(page_info->fix_count)));

		if (page_info->hashed) {
			OK(field_store_string(
				fields[IDX_BUF_LRU_PAGE_HASHED], "YES"));
		} else {
			OK(field_store_string(
				fields[IDX_BUF_LRU_PAGE_HASHED], "NO"));
		}

		OK(fields[IDX_BUF_LRU_PAGE_NEWEST_MOD]->store(
			page_info->newest_mod, true));

		OK(fields[IDX_BUF_LRU_PAGE_OLDEST_MOD]->store(
			page_info->oldest_mod, true));

		OK(fields[IDX_BUF_LRU_PAGE_ACCESS_TIME]->store(
			page_info->access_time));

		fields[IDX_BUF_LRU_PAGE_TABLE_NAME]->set_null();

		fields[IDX_BUF_LRU_PAGE_INDEX_NAME]->set_null();

		/* If this is an index page, fetch the index name
		and table name */
		if (page_info->page_type == I_S_PAGE_TYPE_INDEX) {
			const dict_index_t*	index;

			mutex_enter(&dict_sys->mutex);
			index = dict_index_get_if_in_cache_low(
				page_info->index_id);

			if (index) {

				table_name_end = innobase_convert_name(
					table_name, sizeof(table_name),
					index->table_name,
					strlen(index->table_name),
					thd, TRUE);

				OK(fields[IDX_BUF_LRU_PAGE_TABLE_NAME]->store(
					table_name,
					static_cast<uint>(table_name_end - table_name),
					system_charset_info));
				fields[IDX_BUF_LRU_PAGE_TABLE_NAME]->set_notnull();

				OK(field_store_index_name(
					fields[IDX_BUF_LRU_PAGE_INDEX_NAME],
					index->name));
			}

			mutex_exit(&dict_sys->mutex);
		}

		OK(fields[IDX_BUF_LRU_PAGE_NUM_RECS]->store(
			page_info->num_recs));

		OK(fields[IDX_BUF_LRU_PAGE_DATA_SIZE]->store(
			page_info->data_size));

		OK(fields[IDX_BUF_LRU_PAGE_ZIP_SIZE]->store(
			page_info->zip_ssize ?
				 512 << page_info->zip_ssize : 0));

		state = static_cast<enum buf_page_state>(page_info->page_state);

		switch (state) {
		/* Compressed page */
		case BUF_BLOCK_ZIP_PAGE:
		case BUF_BLOCK_ZIP_DIRTY:
			state_str = "YES";
			break;
		/* Uncompressed page */
		case BUF_BLOCK_FILE_PAGE:
			state_str = "NO";
			break;
		/* We should not see following states */
		case BUF_BLOCK_POOL_WATCH:
		case BUF_BLOCK_READY_FOR_USE:
		case BUF_BLOCK_NOT_USED:
		case BUF_BLOCK_MEMORY:
		case BUF_BLOCK_REMOVE_HASH:
			state_str = NULL;
			break;
		};

		OK(field_store_string(fields[IDX_BUF_LRU_PAGE_STATE],
				      state_str));

		switch (page_info->io_fix) {
		case BUF_IO_NONE:
			OK(field_store_string(fields[IDX_BUF_LRU_PAGE_IO_FIX],
					      "IO_NONE"));
			break;
		case BUF_IO_READ:
			OK(field_store_string(fields[IDX_BUF_LRU_PAGE_IO_FIX],
					      "IO_READ"));
			break;
		case BUF_IO_WRITE:
			OK(field_store_string(fields[IDX_BUF_LRU_PAGE_IO_FIX],
					      "IO_WRITE"));
			break;
		}

		OK(field_store_string(fields[IDX_BUF_LRU_PAGE_IS_OLD],
				      (page_info->is_old) ? "YES" : "NO"));

		OK(fields[IDX_BUF_LRU_PAGE_FREE_CLOCK]->store(
			page_info->freed_page_clock));

		if (schema_table_store_record(thd, table)) {
			mem_heap_free(heap);
			DBUG_RETURN(1);
		}

		mem_heap_empty(heap);
	}

	mem_heap_free(heap);

	DBUG_RETURN(0);
}

/*******************************************************************//**
This is the function that goes through buffer pool's LRU list
and fetch information to INFORMATION_SCHEMA.INNODB_BUFFER_PAGE_LRU.
@return 0 on success, 1 on failure */
static
int
i_s_innodb_fill_buffer_lru(
/*=======================*/
	THD*			thd,		/*!< in: thread */
	TABLE_LIST*		tables,		/*!< in/out: tables to fill */
	buf_pool_t*		buf_pool,	/*!< in: buffer pool to scan */
	const ulint		pool_id)	/*!< in: buffer pool id */
{
	int			status = 0;
	buf_page_info_t*	info_buffer;
	ulint			lru_pos = 0;
	const buf_page_t*	bpage;
	ulint			lru_len;

	DBUG_ENTER("i_s_innodb_fill_buffer_lru");

	/* Obtain buf_pool mutex before allocate info_buffer, since
	UT_LIST_GET_LEN(buf_pool->LRU) could change */
	buf_pool_mutex_enter(buf_pool);

	lru_len = UT_LIST_GET_LEN(buf_pool->LRU);

	/* Print error message if malloc fail */
	info_buffer = (buf_page_info_t*) my_malloc(PSI_INSTRUMENT_ME,
		lru_len * sizeof *info_buffer, MYF(MY_WME));

	if (!info_buffer) {
		status = 1;
		goto exit;
	}

	memset(info_buffer, 0, lru_len * sizeof *info_buffer);

	/* Walk through Pool's LRU list and print the buffer page
	information */
	bpage = UT_LIST_GET_LAST(buf_pool->LRU);

	while (bpage != NULL) {
		/* Use the same function that collect buffer info for
		INNODB_BUFFER_PAGE to get buffer page info */
		i_s_innodb_buffer_page_get_info(bpage, pool_id, lru_pos,
						(info_buffer + lru_pos));

		bpage = UT_LIST_GET_PREV(LRU, bpage);

		lru_pos++;
	}

	ut_ad(lru_pos == lru_len);
	ut_ad(lru_pos == UT_LIST_GET_LEN(buf_pool->LRU));

exit:
	buf_pool_mutex_exit(buf_pool);

	if (info_buffer) {
		status = i_s_innodb_buf_page_lru_fill(
			thd, tables, info_buffer, lru_len);

		my_free(info_buffer);
	}

	DBUG_RETURN(status);
}

/*******************************************************************//**
Fill page information for pages in InnoDB buffer pool to the
dynamic table INFORMATION_SCHEMA.INNODB_BUFFER_PAGE_LRU
@return 0 on success, 1 on failure */
static
int
i_s_innodb_buf_page_lru_fill_table(
/*===============================*/
	THD*		thd,		/*!< in: thread */
	TABLE_LIST*	tables,		/*!< in/out: tables to fill */
	Item*		)		/*!< in: condition (ignored) */
{
	int	status	= 0;

	DBUG_ENTER("i_s_innodb_buf_page_lru_fill_table");

	RETURN_IF_INNODB_NOT_STARTED(tables->schema_table_name);

	/* deny access to any users that do not hold PROCESS_ACL */
	if (check_global_access(thd, PROCESS_ACL)) {
		DBUG_RETURN(0);
	}

	/* Walk through each buffer pool */
	for (ulint i = 0; i < srv_buf_pool_instances; i++) {
		buf_pool_t*	buf_pool;

		buf_pool = buf_pool_from_array(i);

		/* Fetch information from pages in this buffer pool's LRU list,
		and fill the corresponding I_S table */
		status = i_s_innodb_fill_buffer_lru(thd, tables, buf_pool, i);

		/* If something wrong, break and return */
		if (status) {
			break;
		}
	}

	DBUG_RETURN(status);
}

/*******************************************************************//**
Bind the dynamic table INFORMATION_SCHEMA.INNODB_BUFFER_PAGE_LRU.
@return 0 on success, 1 on failure */
static
int
i_s_innodb_buffer_page_lru_init(
/*============================*/
	void*	p)	/*!< in/out: table schema object */
{
	ST_SCHEMA_TABLE*	schema;

	DBUG_ENTER("i_s_innodb_buffer_page_lru_init");

	schema = reinterpret_cast<ST_SCHEMA_TABLE*>(p);

	schema->fields_info = i_s_innodb_buf_page_lru_fields_info;
	schema->fill_table = i_s_innodb_buf_page_lru_fill_table;

	DBUG_RETURN(0);
}

struct st_mysql_plugin	i_s_innodb_buffer_page_lru =
{
	/* the plugin type (a MYSQL_XXX_PLUGIN value) */
	/* int */
	STRUCT_FLD(type, MYSQL_INFORMATION_SCHEMA_PLUGIN),

	/* pointer to type-specific plugin descriptor */
	/* void* */
	STRUCT_FLD(info, &i_s_info),

	/* plugin name */
	/* const char* */
	STRUCT_FLD(name, "INNODB_BUFFER_PAGE_LRU"),

	/* plugin author (for SHOW PLUGINS) */
	/* const char* */
	STRUCT_FLD(author, plugin_author),

	/* general descriptive text (for SHOW PLUGINS) */
	/* const char* */
	STRUCT_FLD(descr, "InnoDB Buffer Page in LRU"),

	/* the plugin license (PLUGIN_LICENSE_XXX) */
	/* int */
	STRUCT_FLD(license, PLUGIN_LICENSE_GPL),

	/* the function to invoke when plugin is loaded */
	/* int (*)(void*); */
	STRUCT_FLD(init, i_s_innodb_buffer_page_lru_init),

	/* the function to invoke when plugin is unloaded */
	/* int (*)(void*); */
	STRUCT_FLD(deinit, i_s_common_deinit),

	/* plugin version (for SHOW PLUGINS) */
	/* unsigned int */
	STRUCT_FLD(version, INNODB_VERSION_SHORT),

	/* struct st_mysql_show_var* */
	STRUCT_FLD(status_vars, NULL),

	/* struct st_mysql_sys_var** */
	STRUCT_FLD(system_vars, NULL),

	/* reserved for dependency checking */
	/* void* */
	STRUCT_FLD(__reserved1, NULL),

	/* Plugin flags */
	/* unsigned long */
	STRUCT_FLD(flags, 0UL),
};

/*******************************************************************//**
Unbind a dynamic INFORMATION_SCHEMA table.
@return 0 on success */
static
int
i_s_common_deinit(
/*==============*/
	void*	p)	/*!< in/out: table schema object */
{
	DBUG_ENTER("i_s_common_deinit");

	/* Do nothing */

	DBUG_RETURN(0);
}

/**  SYS_TABLES  ***************************************************/
/* Fields of the dynamic table INFORMATION_SCHEMA.SYS_TABLES */
static ST_FIELD_INFO	innodb_sys_tables_fields_info[] =
{
#define SYS_TABLES_ID			0
	{STRUCT_FLD(field_name,		"TABLE_ID"),
	 STRUCT_FLD(field_length,	MY_INT64_NUM_DECIMAL_DIGITS),
	 STRUCT_FLD(field_type,		MYSQL_TYPE_LONGLONG),
	 STRUCT_FLD(value,		0),
	 STRUCT_FLD(field_flags,	MY_I_S_UNSIGNED),
	 STRUCT_FLD(old_name,		""),
	 STRUCT_FLD(open_method,	SKIP_OPEN_TABLE)},

#define SYS_TABLES_NAME			1
	{STRUCT_FLD(field_name,		"NAME"),
	 STRUCT_FLD(field_length,	MAX_FULL_NAME_LEN + 1),
	 STRUCT_FLD(field_type,		MYSQL_TYPE_STRING),
	 STRUCT_FLD(value,		0),
	 STRUCT_FLD(field_flags,	0),
	 STRUCT_FLD(old_name,		""),
	 STRUCT_FLD(open_method,	SKIP_OPEN_TABLE)},

#define SYS_TABLES_FLAG			2
	{STRUCT_FLD(field_name,		"FLAG"),
	 STRUCT_FLD(field_length,	MY_INT32_NUM_DECIMAL_DIGITS),
	 STRUCT_FLD(field_type,		MYSQL_TYPE_LONG),
	 STRUCT_FLD(value,		0),
	 STRUCT_FLD(field_flags,	0),
	 STRUCT_FLD(old_name,		""),
	 STRUCT_FLD(open_method,	SKIP_OPEN_TABLE)},

#define SYS_TABLES_NUM_COLUMN		3
	{STRUCT_FLD(field_name,		"N_COLS"),
	 STRUCT_FLD(field_length,	MY_INT32_NUM_DECIMAL_DIGITS),
	 STRUCT_FLD(field_type,		MYSQL_TYPE_LONG),
	 STRUCT_FLD(value,		0),
	 STRUCT_FLD(field_flags,	0),
	 STRUCT_FLD(old_name,		""),
	 STRUCT_FLD(open_method,	SKIP_OPEN_TABLE)},

#define SYS_TABLES_SPACE		4
	{STRUCT_FLD(field_name,		"SPACE"),
	 STRUCT_FLD(field_length,	MY_INT32_NUM_DECIMAL_DIGITS),
	 STRUCT_FLD(field_type,		MYSQL_TYPE_LONG),
	 STRUCT_FLD(value,		0),
	 STRUCT_FLD(field_flags,	0),
	 STRUCT_FLD(old_name,		""),
	 STRUCT_FLD(open_method,	SKIP_OPEN_TABLE)},

#define SYS_TABLES_FILE_FORMAT		5
	{STRUCT_FLD(field_name,		"FILE_FORMAT"),
	 STRUCT_FLD(field_length,	10),
	 STRUCT_FLD(field_type,		MYSQL_TYPE_STRING),
	 STRUCT_FLD(value,		0),
	 STRUCT_FLD(field_flags,	MY_I_S_MAYBE_NULL),
	 STRUCT_FLD(old_name,		""),
	 STRUCT_FLD(open_method,	SKIP_OPEN_TABLE)},

#define SYS_TABLES_ROW_FORMAT		6
	{STRUCT_FLD(field_name,		"ROW_FORMAT"),
	 STRUCT_FLD(field_length,	12),
	 STRUCT_FLD(field_type,		MYSQL_TYPE_STRING),
	 STRUCT_FLD(value,		0),
	 STRUCT_FLD(field_flags,	MY_I_S_MAYBE_NULL),
	 STRUCT_FLD(old_name,		""),
	 STRUCT_FLD(open_method,	SKIP_OPEN_TABLE)},

#define SYS_TABLES_ZIP_PAGE_SIZE	7
	{STRUCT_FLD(field_name,		"ZIP_PAGE_SIZE"),
	 STRUCT_FLD(field_length,	MY_INT32_NUM_DECIMAL_DIGITS),
	 STRUCT_FLD(field_type,		MYSQL_TYPE_LONG),
	 STRUCT_FLD(value,		0),
	 STRUCT_FLD(field_flags,	MY_I_S_UNSIGNED),
	 STRUCT_FLD(old_name,		""),
	 STRUCT_FLD(open_method,	SKIP_OPEN_TABLE)},

	END_OF_ST_FIELD_INFO
};

/**********************************************************************//**
Populate information_schema.innodb_sys_tables table with information
from SYS_TABLES.
@return 0 on success */
static
int
i_s_dict_fill_sys_tables(
/*=====================*/
	THD*		thd,		/*!< in: thread */
	dict_table_t*	table,		/*!< in: table */
	TABLE*		table_to_fill)	/*!< in/out: fill this table */
{
	Field**			fields;
	ulint			compact = DICT_TF_GET_COMPACT(table->flags);
	ulint			atomic_blobs = DICT_TF_HAS_ATOMIC_BLOBS(
								table->flags);
	const page_size_t&	page_size = dict_tf_get_page_size(table->flags);
	const char*		file_format;
	const char*		row_format;

	file_format = trx_sys_file_format_id_to_name(atomic_blobs);
	if (!compact) {
		row_format = "Redundant";
	} else if (!atomic_blobs) {
		row_format = "Compact";
	} else if (DICT_TF_GET_ZIP_SSIZE(table->flags)) {
		row_format = "Compressed";
	} else {
		row_format = "Dynamic";
	}

	DBUG_ENTER("i_s_dict_fill_sys_tables");

	fields = table_to_fill->field;

	OK(fields[SYS_TABLES_ID]->store(longlong(table->id), TRUE));

	OK(field_store_string(fields[SYS_TABLES_NAME], table->name));

	OK(fields[SYS_TABLES_FLAG]->store(table->flags));

	OK(fields[SYS_TABLES_NUM_COLUMN]->store(table->n_cols));

	OK(fields[SYS_TABLES_SPACE]->store(table->space));

	OK(field_store_string(fields[SYS_TABLES_FILE_FORMAT], file_format));

	OK(field_store_string(fields[SYS_TABLES_ROW_FORMAT], row_format));

<<<<<<< HEAD
	OK(fields[SYS_TABLES_ZIP_PAGE_SIZE]->store(static_cast<double>(
				page_size.is_compressed()
				? page_size.physical()
				: 0)));
=======
	OK(fields[SYS_TABLES_ZIP_PAGE_SIZE]->store(
		static_cast<double>(zip_size)));
>>>>>>> 7e29e3bc

	OK(schema_table_store_record(thd, table_to_fill));

	DBUG_RETURN(0);
}
/*******************************************************************//**
Function to go through each record in SYS_TABLES table, and fill the
information_schema.innodb_sys_tables table with related table information
@return 0 on success */
static
int
i_s_sys_tables_fill_table(
/*======================*/
	THD*		thd,	/*!< in: thread */
	TABLE_LIST*	tables,	/*!< in/out: tables to fill */
	Item*		)	/*!< in: condition (not used) */
{
	btr_pcur_t	pcur;
	const rec_t*	rec;
	mem_heap_t*	heap;
	mtr_t		mtr;

	DBUG_ENTER("i_s_sys_tables_fill_table");
	RETURN_IF_INNODB_NOT_STARTED(tables->schema_table_name);

	/* deny access to user without PROCESS_ACL privilege */
	if (check_global_access(thd, PROCESS_ACL)) {
		DBUG_RETURN(0);
	}

	heap = mem_heap_create(1000);
	mutex_enter(&(dict_sys->mutex));
	mtr_start(&mtr);

	rec = dict_startscan_system(&pcur, &mtr, SYS_TABLES);

	while (rec) {
		const char*	err_msg;
		dict_table_t*	table_rec;

		/* Create and populate a dict_table_t structure with
		information from SYS_TABLES row */
		err_msg = dict_process_sys_tables_rec_and_mtr_commit(
			heap, rec, &table_rec,
			DICT_TABLE_LOAD_FROM_RECORD, &mtr);

		mutex_exit(&dict_sys->mutex);

		if (!err_msg) {
			i_s_dict_fill_sys_tables(thd, table_rec, tables->table);
		} else {
			push_warning_printf(thd, Sql_condition::SL_WARNING,
					    ER_CANT_FIND_SYSTEM_REC, "%s",
					    err_msg);
		}

		/* Since dict_process_sys_tables_rec_and_mtr_commit()
		is called with DICT_TABLE_LOAD_FROM_RECORD, the table_rec
		is created in dict_process_sys_tables_rec(), we will
		need to free it */
		if (table_rec) {
			dict_mem_table_free(table_rec);
		}

		mem_heap_empty(heap);

		/* Get the next record */
		mutex_enter(&dict_sys->mutex);
		mtr_start(&mtr);
		rec = dict_getnext_system(&pcur, &mtr);
	}

	mtr_commit(&mtr);
	mutex_exit(&dict_sys->mutex);
	mem_heap_free(heap);

	DBUG_RETURN(0);
}

/*******************************************************************//**
Bind the dynamic table INFORMATION_SCHEMA.innodb_sys_tables
@return 0 on success */
static
int
innodb_sys_tables_init(
/*===================*/
	void*	p)	/*!< in/out: table schema object */
{
	ST_SCHEMA_TABLE*	schema;

	DBUG_ENTER("innodb_sys_tables_init");

	schema = (ST_SCHEMA_TABLE*) p;

	schema->fields_info = innodb_sys_tables_fields_info;
	schema->fill_table = i_s_sys_tables_fill_table;

	DBUG_RETURN(0);
}

struct st_mysql_plugin	i_s_innodb_sys_tables =
{
	/* the plugin type (a MYSQL_XXX_PLUGIN value) */
	/* int */
	STRUCT_FLD(type, MYSQL_INFORMATION_SCHEMA_PLUGIN),

	/* pointer to type-specific plugin descriptor */
	/* void* */
	STRUCT_FLD(info, &i_s_info),

	/* plugin name */
	/* const char* */
	STRUCT_FLD(name, "INNODB_SYS_TABLES"),

	/* plugin author (for SHOW PLUGINS) */
	/* const char* */
	STRUCT_FLD(author, plugin_author),

	/* general descriptive text (for SHOW PLUGINS) */
	/* const char* */
	STRUCT_FLD(descr, "InnoDB SYS_TABLES"),

	/* the plugin license (PLUGIN_LICENSE_XXX) */
	/* int */
	STRUCT_FLD(license, PLUGIN_LICENSE_GPL),

	/* the function to invoke when plugin is loaded */
	/* int (*)(void*); */
	STRUCT_FLD(init, innodb_sys_tables_init),

	/* the function to invoke when plugin is unloaded */
	/* int (*)(void*); */
	STRUCT_FLD(deinit, i_s_common_deinit),

	/* plugin version (for SHOW PLUGINS) */
	/* unsigned int */
	STRUCT_FLD(version, INNODB_VERSION_SHORT),

	/* struct st_mysql_show_var* */
	STRUCT_FLD(status_vars, NULL),

	/* struct st_mysql_sys_var** */
	STRUCT_FLD(system_vars, NULL),

	/* reserved for dependency checking */
	/* void* */
	STRUCT_FLD(__reserved1, NULL),

	/* Plugin flags */
	/* unsigned long */
	STRUCT_FLD(flags, 0UL),
};

/**  SYS_TABLESTATS  ***********************************************/
/* Fields of the dynamic table INFORMATION_SCHEMA.SYS_TABLESTATS */
static ST_FIELD_INFO	innodb_sys_tablestats_fields_info[] =
{
#define SYS_TABLESTATS_ID		0
	{STRUCT_FLD(field_name,		"TABLE_ID"),
	 STRUCT_FLD(field_length,	MY_INT64_NUM_DECIMAL_DIGITS),
	 STRUCT_FLD(field_type,		MYSQL_TYPE_LONGLONG),
	 STRUCT_FLD(value,		0),
	 STRUCT_FLD(field_flags,	MY_I_S_UNSIGNED),
	 STRUCT_FLD(old_name,		""),
	 STRUCT_FLD(open_method,	SKIP_OPEN_TABLE)},

#define SYS_TABLESTATS_NAME		1
	{STRUCT_FLD(field_name,		"NAME"),
	 STRUCT_FLD(field_length,	NAME_LEN + 1),
	 STRUCT_FLD(field_type,		MYSQL_TYPE_STRING),
	 STRUCT_FLD(value,		0),
	 STRUCT_FLD(field_flags,	0),
	 STRUCT_FLD(old_name,		""),
	 STRUCT_FLD(open_method,	SKIP_OPEN_TABLE)},

#define SYS_TABLESTATS_INIT		2
	{STRUCT_FLD(field_name,		"STATS_INITIALIZED"),
	 STRUCT_FLD(field_length,	NAME_LEN + 1),
	 STRUCT_FLD(field_type,		MYSQL_TYPE_STRING),
	 STRUCT_FLD(value,		0),
	 STRUCT_FLD(field_flags,	0),
	 STRUCT_FLD(old_name,		""),
	 STRUCT_FLD(open_method,	SKIP_OPEN_TABLE)},

#define SYS_TABLESTATS_NROW		3
	{STRUCT_FLD(field_name,		"NUM_ROWS"),
	 STRUCT_FLD(field_length,	MY_INT64_NUM_DECIMAL_DIGITS),
	 STRUCT_FLD(field_type,		MYSQL_TYPE_LONGLONG),
	 STRUCT_FLD(value,		0),
	 STRUCT_FLD(field_flags,	MY_I_S_UNSIGNED),
	 STRUCT_FLD(old_name,		""),
	 STRUCT_FLD(open_method,	SKIP_OPEN_TABLE)},

#define SYS_TABLESTATS_CLUST_SIZE	4
	{STRUCT_FLD(field_name,		"CLUST_INDEX_SIZE"),
	 STRUCT_FLD(field_length,	MY_INT64_NUM_DECIMAL_DIGITS),
	 STRUCT_FLD(field_type,		MYSQL_TYPE_LONGLONG),
	 STRUCT_FLD(value,		0),
	 STRUCT_FLD(field_flags,	MY_I_S_UNSIGNED),
	 STRUCT_FLD(old_name,		""),
	 STRUCT_FLD(open_method,	SKIP_OPEN_TABLE)},

#define SYS_TABLESTATS_INDEX_SIZE	5
	{STRUCT_FLD(field_name,		"OTHER_INDEX_SIZE"),
	 STRUCT_FLD(field_length,	MY_INT64_NUM_DECIMAL_DIGITS),
	 STRUCT_FLD(field_type,		MYSQL_TYPE_LONGLONG),
	 STRUCT_FLD(value,		0),
	 STRUCT_FLD(field_flags,	MY_I_S_UNSIGNED),
	 STRUCT_FLD(old_name,		""),
	 STRUCT_FLD(open_method,	SKIP_OPEN_TABLE)},

#define SYS_TABLESTATS_MODIFIED		6
	{STRUCT_FLD(field_name,		"MODIFIED_COUNTER"),
	 STRUCT_FLD(field_length,	MY_INT64_NUM_DECIMAL_DIGITS),
	 STRUCT_FLD(field_type,		MYSQL_TYPE_LONGLONG),
	 STRUCT_FLD(value,		0),
	 STRUCT_FLD(field_flags,	MY_I_S_UNSIGNED),
	 STRUCT_FLD(old_name,		""),
	 STRUCT_FLD(open_method,	SKIP_OPEN_TABLE)},

#define SYS_TABLESTATS_AUTONINC		7
	{STRUCT_FLD(field_name,		"AUTOINC"),
	 STRUCT_FLD(field_length,	MY_INT64_NUM_DECIMAL_DIGITS),
	 STRUCT_FLD(field_type,		MYSQL_TYPE_LONGLONG),
	 STRUCT_FLD(value,		0),
	 STRUCT_FLD(field_flags,	MY_I_S_UNSIGNED),
	 STRUCT_FLD(old_name,		""),
	 STRUCT_FLD(open_method,	SKIP_OPEN_TABLE)},

#define SYS_TABLESTATS_TABLE_REF_COUNT	8
	{STRUCT_FLD(field_name,		"REF_COUNT"),
	 STRUCT_FLD(field_length,	MY_INT32_NUM_DECIMAL_DIGITS),
	 STRUCT_FLD(field_type,		MYSQL_TYPE_LONG),
	 STRUCT_FLD(value,		0),
	 STRUCT_FLD(field_flags,	0),
	 STRUCT_FLD(old_name,		""),
	 STRUCT_FLD(open_method,	SKIP_OPEN_TABLE)},

	END_OF_ST_FIELD_INFO
};

/**********************************************************************//**
Populate information_schema.innodb_sys_tablestats table with information
from SYS_TABLES.
@return 0 on success */
static
int
i_s_dict_fill_sys_tablestats(
/*=========================*/
	THD*		thd,		/*!< in: thread */
	dict_table_t*	table,		/*!< in: table */
	TABLE*		table_to_fill)	/*!< in/out: fill this table */
{
	Field**		fields;

	DBUG_ENTER("i_s_dict_fill_sys_tablestats");

	fields = table_to_fill->field;

	OK(fields[SYS_TABLESTATS_ID]->store(longlong(table->id), TRUE));

	OK(field_store_string(fields[SYS_TABLESTATS_NAME], table->name));

	dict_table_stats_lock(table, RW_S_LATCH);

	if (table->stat_initialized) {
		OK(field_store_string(fields[SYS_TABLESTATS_INIT],
				      "Initialized"));

		OK(fields[SYS_TABLESTATS_NROW]->store(table->stat_n_rows,
						      TRUE));

		OK(fields[SYS_TABLESTATS_CLUST_SIZE]->store(
			static_cast<double>(table->stat_clustered_index_size)));

		OK(fields[SYS_TABLESTATS_INDEX_SIZE]->store(
			static_cast<double>(table->stat_sum_of_other_index_sizes)));

		OK(fields[SYS_TABLESTATS_MODIFIED]->store(
			static_cast<double>(table->stat_modified_counter)));
	} else {
		OK(field_store_string(fields[SYS_TABLESTATS_INIT],
				      "Uninitialized"));

		OK(fields[SYS_TABLESTATS_NROW]->store(0, TRUE));

		OK(fields[SYS_TABLESTATS_CLUST_SIZE]->store(0));

		OK(fields[SYS_TABLESTATS_INDEX_SIZE]->store(0));

		OK(fields[SYS_TABLESTATS_MODIFIED]->store(0));
	}

	dict_table_stats_unlock(table, RW_S_LATCH);

	OK(fields[SYS_TABLESTATS_AUTONINC]->store(table->autoinc, TRUE));

	OK(fields[SYS_TABLESTATS_TABLE_REF_COUNT]->store(
		static_cast<double>(table->n_ref_count)));

	OK(schema_table_store_record(thd, table_to_fill));

	DBUG_RETURN(0);
}

/*******************************************************************//**
Function to go through each record in SYS_TABLES table, and fill the
information_schema.innodb_sys_tablestats table with table statistics
related information
@return 0 on success */
static
int
i_s_sys_tables_fill_table_stats(
/*============================*/
	THD*		thd,	/*!< in: thread */
	TABLE_LIST*	tables,	/*!< in/out: tables to fill */
	Item*		)	/*!< in: condition (not used) */
{
	btr_pcur_t	pcur;
	const rec_t*	rec;
	mem_heap_t*	heap;
	mtr_t		mtr;

	DBUG_ENTER("i_s_sys_tables_fill_table_stats");
	RETURN_IF_INNODB_NOT_STARTED(tables->schema_table_name);

	/* deny access to user without PROCESS_ACL privilege */
	if (check_global_access(thd, PROCESS_ACL)) {
		DBUG_RETURN(0);
	}

	heap = mem_heap_create(1000);
	mutex_enter(&dict_sys->mutex);
	mtr_start(&mtr);

	rec = dict_startscan_system(&pcur, &mtr, SYS_TABLES);

	while (rec) {
		const char*	err_msg;
		dict_table_t*	table_rec;

		/* Fetch the dict_table_t structure corresponding to
		this SYS_TABLES record */
		err_msg = dict_process_sys_tables_rec_and_mtr_commit(
			heap, rec, &table_rec,
			DICT_TABLE_LOAD_FROM_CACHE, &mtr);

		mutex_exit(&dict_sys->mutex);

		if (!err_msg) {
			i_s_dict_fill_sys_tablestats(thd, table_rec,
						     tables->table);
		} else {
			push_warning_printf(thd, Sql_condition::SL_WARNING,
					    ER_CANT_FIND_SYSTEM_REC, "%s",
					    err_msg);
		}

		mem_heap_empty(heap);

		/* Get the next record */
		mutex_enter(&dict_sys->mutex);
		mtr_start(&mtr);
		rec = dict_getnext_system(&pcur, &mtr);
	}

	mtr_commit(&mtr);
	mutex_exit(&dict_sys->mutex);
	mem_heap_free(heap);

	DBUG_RETURN(0);
}

/*******************************************************************//**
Bind the dynamic table INFORMATION_SCHEMA.innodb_sys_tablestats
@return 0 on success */
static
int
innodb_sys_tablestats_init(
/*=======================*/
	void*	p)	/*!< in/out: table schema object */
{
	ST_SCHEMA_TABLE*	schema;

	DBUG_ENTER("innodb_sys_tablestats_init");

	schema = (ST_SCHEMA_TABLE*) p;

	schema->fields_info = innodb_sys_tablestats_fields_info;
	schema->fill_table = i_s_sys_tables_fill_table_stats;

	DBUG_RETURN(0);
}

struct st_mysql_plugin	i_s_innodb_sys_tablestats =
{
	/* the plugin type (a MYSQL_XXX_PLUGIN value) */
	/* int */
	STRUCT_FLD(type, MYSQL_INFORMATION_SCHEMA_PLUGIN),

	/* pointer to type-specific plugin descriptor */
	/* void* */
	STRUCT_FLD(info, &i_s_info),

	/* plugin name */
	/* const char* */
	STRUCT_FLD(name, "INNODB_SYS_TABLESTATS"),

	/* plugin author (for SHOW PLUGINS) */
	/* const char* */
	STRUCT_FLD(author, plugin_author),

	/* general descriptive text (for SHOW PLUGINS) */
	/* const char* */
	STRUCT_FLD(descr, "InnoDB SYS_TABLESTATS"),

	/* the plugin license (PLUGIN_LICENSE_XXX) */
	/* int */
	STRUCT_FLD(license, PLUGIN_LICENSE_GPL),

	/* the function to invoke when plugin is loaded */
	/* int (*)(void*); */
	STRUCT_FLD(init, innodb_sys_tablestats_init),

	/* the function to invoke when plugin is unloaded */
	/* int (*)(void*); */
	STRUCT_FLD(deinit, i_s_common_deinit),

	/* plugin version (for SHOW PLUGINS) */
	/* unsigned int */
	STRUCT_FLD(version, INNODB_VERSION_SHORT),

	/* struct st_mysql_show_var* */
	STRUCT_FLD(status_vars, NULL),

	/* struct st_mysql_sys_var** */
	STRUCT_FLD(system_vars, NULL),

	/* reserved for dependency checking */
	/* void* */
	STRUCT_FLD(__reserved1, NULL),

	/* Plugin flags */
	/* unsigned long */
	STRUCT_FLD(flags, 0UL),
};

/**  SYS_INDEXES  **************************************************/
/* Fields of the dynamic table INFORMATION_SCHEMA.SYS_INDEXES */
static ST_FIELD_INFO	innodb_sysindex_fields_info[] =
{
#define SYS_INDEX_ID		0
	{STRUCT_FLD(field_name,		"INDEX_ID"),
	 STRUCT_FLD(field_length,	MY_INT64_NUM_DECIMAL_DIGITS),
	 STRUCT_FLD(field_type,		MYSQL_TYPE_LONGLONG),
	 STRUCT_FLD(value,		0),
	 STRUCT_FLD(field_flags,	MY_I_S_UNSIGNED),
	 STRUCT_FLD(old_name,		""),
	 STRUCT_FLD(open_method,	SKIP_OPEN_TABLE)},

#define SYS_INDEX_NAME		1
	{STRUCT_FLD(field_name,		"NAME"),
	 STRUCT_FLD(field_length,	NAME_LEN + 1),
	 STRUCT_FLD(field_type,		MYSQL_TYPE_STRING),
	 STRUCT_FLD(value,		0),
	 STRUCT_FLD(field_flags,	0),
	 STRUCT_FLD(old_name,		""),
	 STRUCT_FLD(open_method,	SKIP_OPEN_TABLE)},

#define SYS_INDEX_TABLE_ID	2
	{STRUCT_FLD(field_name,		"TABLE_ID"),
	 STRUCT_FLD(field_length,	MY_INT64_NUM_DECIMAL_DIGITS),
	 STRUCT_FLD(field_type,		MYSQL_TYPE_LONGLONG),
	 STRUCT_FLD(value,		0),
	 STRUCT_FLD(field_flags,	MY_I_S_UNSIGNED),
	 STRUCT_FLD(old_name,		""),
	 STRUCT_FLD(open_method,	SKIP_OPEN_TABLE)},

#define SYS_INDEX_TYPE		3
	{STRUCT_FLD(field_name,		"TYPE"),
	 STRUCT_FLD(field_length,	MY_INT32_NUM_DECIMAL_DIGITS),
	 STRUCT_FLD(field_type,		MYSQL_TYPE_LONG),
	 STRUCT_FLD(value,		0),
	 STRUCT_FLD(field_flags,	0),
	 STRUCT_FLD(old_name,		""),
	 STRUCT_FLD(open_method,	SKIP_OPEN_TABLE)},

#define SYS_INDEX_NUM_FIELDS	4
	{STRUCT_FLD(field_name,		"N_FIELDS"),
	 STRUCT_FLD(field_length,	MY_INT32_NUM_DECIMAL_DIGITS),
	 STRUCT_FLD(field_type,		MYSQL_TYPE_LONG),
	 STRUCT_FLD(value,		0),
	 STRUCT_FLD(field_flags,	0),
	 STRUCT_FLD(old_name,		""),
	 STRUCT_FLD(open_method,	SKIP_OPEN_TABLE)},

#define SYS_INDEX_PAGE_NO	5
	{STRUCT_FLD(field_name,		"PAGE_NO"),
	 STRUCT_FLD(field_length,	MY_INT32_NUM_DECIMAL_DIGITS),
	 STRUCT_FLD(field_type,		MYSQL_TYPE_LONG),
	 STRUCT_FLD(value,		0),
	 STRUCT_FLD(field_flags,	0),
	 STRUCT_FLD(old_name,		""),
	 STRUCT_FLD(open_method,	SKIP_OPEN_TABLE)},

#define SYS_INDEX_SPACE		6
	{STRUCT_FLD(field_name,		"SPACE"),
	 STRUCT_FLD(field_length,	MY_INT32_NUM_DECIMAL_DIGITS),
	 STRUCT_FLD(field_type,		MYSQL_TYPE_LONG),
	 STRUCT_FLD(value,		0),
	 STRUCT_FLD(field_flags,	0),
	 STRUCT_FLD(old_name,		""),
	 STRUCT_FLD(open_method,	SKIP_OPEN_TABLE)},

	END_OF_ST_FIELD_INFO
};

/**********************************************************************//**
Function to populate the information_schema.innodb_sys_indexes table with
collected index information
@return 0 on success */
static
int
i_s_dict_fill_sys_indexes(
/*======================*/
	THD*		thd,		/*!< in: thread */
	table_id_t	table_id,	/*!< in: table id */
	dict_index_t*	index,		/*!< in: populated dict_index_t
					struct with index info */
	TABLE*		table_to_fill)	/*!< in/out: fill this table */
{
	Field**		fields;

	DBUG_ENTER("i_s_dict_fill_sys_indexes");

	fields = table_to_fill->field;

	OK(field_store_index_name(fields[SYS_INDEX_NAME], index->name));

	OK(fields[SYS_INDEX_ID]->store(longlong(index->id), TRUE));

	OK(fields[SYS_INDEX_TABLE_ID]->store(longlong(table_id), TRUE));

	OK(fields[SYS_INDEX_TYPE]->store(index->type));

	OK(fields[SYS_INDEX_NUM_FIELDS]->store(index->n_fields));

	/* FIL_NULL is ULINT32_UNDEFINED */
	if (index->page == FIL_NULL) {
		OK(fields[SYS_INDEX_PAGE_NO]->store(-1));
	} else {
		OK(fields[SYS_INDEX_PAGE_NO]->store(index->page));
	}

	OK(fields[SYS_INDEX_SPACE]->store(index->space));

	OK(schema_table_store_record(thd, table_to_fill));

	DBUG_RETURN(0);
}
/*******************************************************************//**
Function to go through each record in SYS_INDEXES table, and fill the
information_schema.innodb_sys_indexes table with related index information
@return 0 on success */
static
int
i_s_sys_indexes_fill_table(
/*=======================*/
	THD*		thd,	/*!< in: thread */
	TABLE_LIST*	tables,	/*!< in/out: tables to fill */
	Item*		)	/*!< in: condition (not used) */
{
	btr_pcur_t		pcur;
	const rec_t*		rec;
	mem_heap_t*		heap;
	mtr_t			mtr;

	DBUG_ENTER("i_s_sys_indexes_fill_table");
	RETURN_IF_INNODB_NOT_STARTED(tables->schema_table_name);

	/* deny access to user without PROCESS_ACL privilege */
	if (check_global_access(thd, PROCESS_ACL)) {
		DBUG_RETURN(0);
	}

	heap = mem_heap_create(1000);
	mutex_enter(&dict_sys->mutex);
	mtr_start(&mtr);

	/* Start scan the SYS_INDEXES table */
	rec = dict_startscan_system(&pcur, &mtr, SYS_INDEXES);

	/* Process each record in the table */
	while (rec) {
		const char*	err_msg;
		table_id_t	table_id;
		dict_index_t	index_rec;

		/* Populate a dict_index_t structure with information from
		a SYS_INDEXES row */
		err_msg = dict_process_sys_indexes_rec(heap, rec, &index_rec,
						       &table_id);

		mtr_commit(&mtr);
		mutex_exit(&dict_sys->mutex);

		if (!err_msg) {
			i_s_dict_fill_sys_indexes(thd, table_id, &index_rec,
						 tables->table);
		} else {
			push_warning_printf(thd, Sql_condition::SL_WARNING,
					    ER_CANT_FIND_SYSTEM_REC, "%s",
					    err_msg);
		}

		mem_heap_empty(heap);

		/* Get the next record */
		mutex_enter(&dict_sys->mutex);
		mtr_start(&mtr);
		rec = dict_getnext_system(&pcur, &mtr);
	}

	mtr_commit(&mtr);
	mutex_exit(&dict_sys->mutex);
	mem_heap_free(heap);

	DBUG_RETURN(0);
}
/*******************************************************************//**
Bind the dynamic table INFORMATION_SCHEMA.innodb_sys_indexes
@return 0 on success */
static
int
innodb_sys_indexes_init(
/*====================*/
	void*	p)	/*!< in/out: table schema object */
{
	ST_SCHEMA_TABLE*	schema;

	DBUG_ENTER("innodb_sys_indexes_init");

	schema = (ST_SCHEMA_TABLE*) p;

	schema->fields_info = innodb_sysindex_fields_info;
	schema->fill_table = i_s_sys_indexes_fill_table;

	DBUG_RETURN(0);
}

struct st_mysql_plugin	i_s_innodb_sys_indexes =
{
	/* the plugin type (a MYSQL_XXX_PLUGIN value) */
	/* int */
	STRUCT_FLD(type, MYSQL_INFORMATION_SCHEMA_PLUGIN),

	/* pointer to type-specific plugin descriptor */
	/* void* */
	STRUCT_FLD(info, &i_s_info),

	/* plugin name */
	/* const char* */
	STRUCT_FLD(name, "INNODB_SYS_INDEXES"),

	/* plugin author (for SHOW PLUGINS) */
	/* const char* */
	STRUCT_FLD(author, plugin_author),

	/* general descriptive text (for SHOW PLUGINS) */
	/* const char* */
	STRUCT_FLD(descr, "InnoDB SYS_INDEXES"),

	/* the plugin license (PLUGIN_LICENSE_XXX) */
	/* int */
	STRUCT_FLD(license, PLUGIN_LICENSE_GPL),

	/* the function to invoke when plugin is loaded */
	/* int (*)(void*); */
	STRUCT_FLD(init, innodb_sys_indexes_init),

	/* the function to invoke when plugin is unloaded */
	/* int (*)(void*); */
	STRUCT_FLD(deinit, i_s_common_deinit),

	/* plugin version (for SHOW PLUGINS) */
	/* unsigned int */
	STRUCT_FLD(version, INNODB_VERSION_SHORT),

	/* struct st_mysql_show_var* */
	STRUCT_FLD(status_vars, NULL),

	/* struct st_mysql_sys_var** */
	STRUCT_FLD(system_vars, NULL),

	/* reserved for dependency checking */
	/* void* */
	STRUCT_FLD(__reserved1, NULL),

	/* Plugin flags */
	/* unsigned long */
	STRUCT_FLD(flags, 0UL),
};

/**  SYS_COLUMNS  **************************************************/
/* Fields of the dynamic table INFORMATION_SCHEMA.INNODB_SYS_COLUMNS */
static ST_FIELD_INFO	innodb_sys_columns_fields_info[] =
{
#define SYS_COLUMN_TABLE_ID		0
	{STRUCT_FLD(field_name,		"TABLE_ID"),
	 STRUCT_FLD(field_length,	MY_INT64_NUM_DECIMAL_DIGITS),
	 STRUCT_FLD(field_type,		MYSQL_TYPE_LONGLONG),
	 STRUCT_FLD(value,		0),
	 STRUCT_FLD(field_flags,	MY_I_S_UNSIGNED),
	 STRUCT_FLD(old_name,		""),
	 STRUCT_FLD(open_method,	SKIP_OPEN_TABLE)},

#define SYS_COLUMN_NAME		1
	{STRUCT_FLD(field_name,		"NAME"),
	 STRUCT_FLD(field_length,	NAME_LEN + 1),
	 STRUCT_FLD(field_type,		MYSQL_TYPE_STRING),
	 STRUCT_FLD(value,		0),
	 STRUCT_FLD(field_flags,	0),
	 STRUCT_FLD(old_name,		""),
	 STRUCT_FLD(open_method,	SKIP_OPEN_TABLE)},

#define SYS_COLUMN_POSITION	2
	{STRUCT_FLD(field_name,		"POS"),
	 STRUCT_FLD(field_length,	MY_INT64_NUM_DECIMAL_DIGITS),
	 STRUCT_FLD(field_type,		MYSQL_TYPE_LONGLONG),
	 STRUCT_FLD(value,		0),
	 STRUCT_FLD(field_flags,	MY_I_S_UNSIGNED),
	 STRUCT_FLD(old_name,		""),
	 STRUCT_FLD(open_method,	SKIP_OPEN_TABLE)},

#define SYS_COLUMN_MTYPE		3
	{STRUCT_FLD(field_name,		"MTYPE"),
	 STRUCT_FLD(field_length,	MY_INT32_NUM_DECIMAL_DIGITS),
	 STRUCT_FLD(field_type,		MYSQL_TYPE_LONG),
	 STRUCT_FLD(value,		0),
	 STRUCT_FLD(field_flags,	0),
	 STRUCT_FLD(old_name,		""),
	 STRUCT_FLD(open_method,	SKIP_OPEN_TABLE)},

#define SYS_COLUMN__PRTYPE	4
	{STRUCT_FLD(field_name,		"PRTYPE"),
	 STRUCT_FLD(field_length,	MY_INT32_NUM_DECIMAL_DIGITS),
	 STRUCT_FLD(field_type,		MYSQL_TYPE_LONG),
	 STRUCT_FLD(value,		0),
	 STRUCT_FLD(field_flags,	0),
	 STRUCT_FLD(old_name,		""),
	 STRUCT_FLD(open_method,	SKIP_OPEN_TABLE)},

#define SYS_COLUMN_COLUMN_LEN	5
	{STRUCT_FLD(field_name,		"LEN"),
	 STRUCT_FLD(field_length,	MY_INT32_NUM_DECIMAL_DIGITS),
	 STRUCT_FLD(field_type,		MYSQL_TYPE_LONG),
	 STRUCT_FLD(value,		0),
	 STRUCT_FLD(field_flags,	0),
	 STRUCT_FLD(old_name,		""),
	 STRUCT_FLD(open_method,	SKIP_OPEN_TABLE)},

	END_OF_ST_FIELD_INFO
};

/**********************************************************************//**
Function to populate the information_schema.innodb_sys_columns with
related column information
@return 0 on success */
static
int
i_s_dict_fill_sys_columns(
/*======================*/
	THD*		thd,		/*!< in: thread */
	table_id_t	table_id,	/*!< in: table ID */
	const char*	col_name,	/*!< in: column name */
	dict_col_t*	column,		/*!< in: dict_col_t struct holding
					more column information */
	TABLE*		table_to_fill)	/*!< in/out: fill this table */
{
	Field**		fields;

	DBUG_ENTER("i_s_dict_fill_sys_columns");

	fields = table_to_fill->field;

	OK(fields[SYS_COLUMN_TABLE_ID]->store((longlong) table_id, TRUE));

	OK(field_store_string(fields[SYS_COLUMN_NAME], col_name));

	OK(fields[SYS_COLUMN_POSITION]->store(column->ind));

	OK(fields[SYS_COLUMN_MTYPE]->store(column->mtype));

	OK(fields[SYS_COLUMN__PRTYPE]->store(column->prtype));

	OK(fields[SYS_COLUMN_COLUMN_LEN]->store(column->len));

	OK(schema_table_store_record(thd, table_to_fill));

	DBUG_RETURN(0);
}
/*******************************************************************//**
Function to fill information_schema.innodb_sys_columns with information
collected by scanning SYS_COLUMNS table.
@return 0 on success */
static
int
i_s_sys_columns_fill_table(
/*=======================*/
	THD*		thd,	/*!< in: thread */
	TABLE_LIST*	tables,	/*!< in/out: tables to fill */
	Item*		)	/*!< in: condition (not used) */
{
	btr_pcur_t	pcur;
	const rec_t*	rec;
	const char*	col_name;
	mem_heap_t*	heap;
	mtr_t		mtr;

	DBUG_ENTER("i_s_sys_columns_fill_table");
	RETURN_IF_INNODB_NOT_STARTED(tables->schema_table_name);

	/* deny access to user without PROCESS_ACL privilege */
	if (check_global_access(thd, PROCESS_ACL)) {
		DBUG_RETURN(0);
	}

	heap = mem_heap_create(1000);
	mutex_enter(&dict_sys->mutex);
	mtr_start(&mtr);

	rec = dict_startscan_system(&pcur, &mtr, SYS_COLUMNS);

	while (rec) {
		const char*	err_msg;
		dict_col_t	column_rec;
		table_id_t	table_id;

		/* populate a dict_col_t structure with information from
		a SYS_COLUMNS row */
		err_msg = dict_process_sys_columns_rec(heap, rec, &column_rec,
						       &table_id, &col_name);

		mtr_commit(&mtr);
		mutex_exit(&dict_sys->mutex);

		if (!err_msg) {
			i_s_dict_fill_sys_columns(thd, table_id, col_name,
						 &column_rec,
						 tables->table);
		} else {
			push_warning_printf(thd, Sql_condition::SL_WARNING,
					    ER_CANT_FIND_SYSTEM_REC, "%s",
					    err_msg);
		}

		mem_heap_empty(heap);

		/* Get the next record */
		mutex_enter(&dict_sys->mutex);
		mtr_start(&mtr);
		rec = dict_getnext_system(&pcur, &mtr);
	}

	mtr_commit(&mtr);
	mutex_exit(&dict_sys->mutex);
	mem_heap_free(heap);

	DBUG_RETURN(0);
}
/*******************************************************************//**
Bind the dynamic table INFORMATION_SCHEMA.innodb_sys_columns
@return 0 on success */
static
int
innodb_sys_columns_init(
/*====================*/
	void*	p)	/*!< in/out: table schema object */
{
	ST_SCHEMA_TABLE*	schema;

	DBUG_ENTER("innodb_sys_columns_init");

	schema = (ST_SCHEMA_TABLE*) p;

	schema->fields_info = innodb_sys_columns_fields_info;
	schema->fill_table = i_s_sys_columns_fill_table;

	DBUG_RETURN(0);
}

struct st_mysql_plugin	i_s_innodb_sys_columns =
{
	/* the plugin type (a MYSQL_XXX_PLUGIN value) */
	/* int */
	STRUCT_FLD(type, MYSQL_INFORMATION_SCHEMA_PLUGIN),

	/* pointer to type-specific plugin descriptor */
	/* void* */
	STRUCT_FLD(info, &i_s_info),

	/* plugin name */
	/* const char* */
	STRUCT_FLD(name, "INNODB_SYS_COLUMNS"),

	/* plugin author (for SHOW PLUGINS) */
	/* const char* */
	STRUCT_FLD(author, plugin_author),

	/* general descriptive text (for SHOW PLUGINS) */
	/* const char* */
	STRUCT_FLD(descr, "InnoDB SYS_COLUMNS"),

	/* the plugin license (PLUGIN_LICENSE_XXX) */
	/* int */
	STRUCT_FLD(license, PLUGIN_LICENSE_GPL),

	/* the function to invoke when plugin is loaded */
	/* int (*)(void*); */
	STRUCT_FLD(init, innodb_sys_columns_init),

	/* the function to invoke when plugin is unloaded */
	/* int (*)(void*); */
	STRUCT_FLD(deinit, i_s_common_deinit),

	/* plugin version (for SHOW PLUGINS) */
	/* unsigned int */
	STRUCT_FLD(version, INNODB_VERSION_SHORT),

	/* struct st_mysql_show_var* */
	STRUCT_FLD(status_vars, NULL),

	/* struct st_mysql_sys_var** */
	STRUCT_FLD(system_vars, NULL),

	/* reserved for dependency checking */
	/* void* */
	STRUCT_FLD(__reserved1, NULL),

	/* Plugin flags */
	/* unsigned long */
	STRUCT_FLD(flags, 0UL),
};

/**  SYS_FIELDS  ***************************************************/
/* Fields of the dynamic table INFORMATION_SCHEMA.INNODB_SYS_FIELDS */
static ST_FIELD_INFO	innodb_sys_fields_fields_info[] =
{
#define SYS_FIELD_INDEX_ID	0
	{STRUCT_FLD(field_name,		"INDEX_ID"),
	 STRUCT_FLD(field_length,	MY_INT64_NUM_DECIMAL_DIGITS),
	 STRUCT_FLD(field_type,		MYSQL_TYPE_LONGLONG),
	 STRUCT_FLD(value,		0),
	 STRUCT_FLD(field_flags,	MY_I_S_UNSIGNED),
	 STRUCT_FLD(old_name,		""),
	 STRUCT_FLD(open_method,	SKIP_OPEN_TABLE)},

#define SYS_FIELD_NAME		1
	{STRUCT_FLD(field_name,		"NAME"),
	 STRUCT_FLD(field_length,	NAME_LEN + 1),
	 STRUCT_FLD(field_type,		MYSQL_TYPE_STRING),
	 STRUCT_FLD(value,		0),
	 STRUCT_FLD(field_flags,	0),
	 STRUCT_FLD(old_name,		""),
	 STRUCT_FLD(open_method,	SKIP_OPEN_TABLE)},

#define SYS_FIELD_POS		2
	{STRUCT_FLD(field_name,		"POS"),
	 STRUCT_FLD(field_length,	MY_INT32_NUM_DECIMAL_DIGITS),
	 STRUCT_FLD(field_type,		MYSQL_TYPE_LONG),
	 STRUCT_FLD(value,		0),
	 STRUCT_FLD(field_flags,	MY_I_S_UNSIGNED),
	 STRUCT_FLD(old_name,		""),
	 STRUCT_FLD(open_method,	SKIP_OPEN_TABLE)},

	END_OF_ST_FIELD_INFO
};

/**********************************************************************//**
Function to fill information_schema.innodb_sys_fields with information
collected by scanning SYS_FIELDS table.
@return 0 on success */
static
int
i_s_dict_fill_sys_fields(
/*=====================*/
	THD*		thd,		/*!< in: thread */
	index_id_t	index_id,	/*!< in: index id for the field */
	dict_field_t*	field,		/*!< in: table */
	ulint		pos,		/*!< in: Field position */
	TABLE*		table_to_fill)	/*!< in/out: fill this table */
{
	Field**		fields;

	DBUG_ENTER("i_s_dict_fill_sys_fields");

	fields = table_to_fill->field;

	OK(fields[SYS_FIELD_INDEX_ID]->store((longlong) index_id, TRUE));

	OK(field_store_string(fields[SYS_FIELD_NAME], field->name));

	OK(fields[SYS_FIELD_POS]->store(static_cast<double>(pos)));

	OK(schema_table_store_record(thd, table_to_fill));

	DBUG_RETURN(0);
}
/*******************************************************************//**
Function to go through each record in SYS_FIELDS table, and fill the
information_schema.innodb_sys_fields table with related index field
information
@return 0 on success */
static
int
i_s_sys_fields_fill_table(
/*======================*/
	THD*		thd,	/*!< in: thread */
	TABLE_LIST*	tables,	/*!< in/out: tables to fill */
	Item*		)	/*!< in: condition (not used) */
{
	btr_pcur_t	pcur;
	const rec_t*	rec;
	mem_heap_t*	heap;
	index_id_t	last_id;
	mtr_t		mtr;

	DBUG_ENTER("i_s_sys_fields_fill_table");
	RETURN_IF_INNODB_NOT_STARTED(tables->schema_table_name);

	/* deny access to user without PROCESS_ACL privilege */
	if (check_global_access(thd, PROCESS_ACL)) {

		DBUG_RETURN(0);
	}

	heap = mem_heap_create(1000);
	mutex_enter(&dict_sys->mutex);
	mtr_start(&mtr);

	/* will save last index id so that we know whether we move to
	the next index. This is used to calculate prefix length */
	last_id = 0;

	rec = dict_startscan_system(&pcur, &mtr, SYS_FIELDS);

	while (rec) {
		ulint		pos;
		const char*	err_msg;
		index_id_t	index_id;
		dict_field_t	field_rec;

		/* Populate a dict_field_t structure with information from
		a SYS_FIELDS row */
		err_msg = dict_process_sys_fields_rec(heap, rec, &field_rec,
						      &pos, &index_id, last_id);

		mtr_commit(&mtr);
		mutex_exit(&dict_sys->mutex);

		if (!err_msg) {
			i_s_dict_fill_sys_fields(thd, index_id, &field_rec,
						 pos, tables->table);
			last_id = index_id;
		} else {
			push_warning_printf(thd, Sql_condition::SL_WARNING,
					    ER_CANT_FIND_SYSTEM_REC, "%s",
					    err_msg);
		}

		mem_heap_empty(heap);

		/* Get the next record */
		mutex_enter(&dict_sys->mutex);
		mtr_start(&mtr);
		rec = dict_getnext_system(&pcur, &mtr);
	}

	mtr_commit(&mtr);
	mutex_exit(&dict_sys->mutex);
	mem_heap_free(heap);

	DBUG_RETURN(0);
}
/*******************************************************************//**
Bind the dynamic table INFORMATION_SCHEMA.innodb_sys_fields
@return 0 on success */
static
int
innodb_sys_fields_init(
/*===================*/
	void*   p)	/*!< in/out: table schema object */
{
	ST_SCHEMA_TABLE*	schema;

	DBUG_ENTER("innodb_sys_field_init");

	schema = (ST_SCHEMA_TABLE*) p;

	schema->fields_info = innodb_sys_fields_fields_info;
	schema->fill_table = i_s_sys_fields_fill_table;

	DBUG_RETURN(0);
}

struct st_mysql_plugin	i_s_innodb_sys_fields =
{
	/* the plugin type (a MYSQL_XXX_PLUGIN value) */
	/* int */
	STRUCT_FLD(type, MYSQL_INFORMATION_SCHEMA_PLUGIN),

	/* pointer to type-specific plugin descriptor */
	/* void* */
	STRUCT_FLD(info, &i_s_info),

	/* plugin name */
	/* const char* */
	STRUCT_FLD(name, "INNODB_SYS_FIELDS"),

	/* plugin author (for SHOW PLUGINS) */
	/* const char* */
	STRUCT_FLD(author, plugin_author),

	/* general descriptive text (for SHOW PLUGINS) */
	/* const char* */
	STRUCT_FLD(descr, "InnoDB SYS_FIELDS"),

	/* the plugin license (PLUGIN_LICENSE_XXX) */
	/* int */
	STRUCT_FLD(license, PLUGIN_LICENSE_GPL),

	/* the function to invoke when plugin is loaded */
	/* int (*)(void*); */
	STRUCT_FLD(init, innodb_sys_fields_init),

	/* the function to invoke when plugin is unloaded */
	/* int (*)(void*); */
	STRUCT_FLD(deinit, i_s_common_deinit),

	/* plugin version (for SHOW PLUGINS) */
	/* unsigned int */
	STRUCT_FLD(version, INNODB_VERSION_SHORT),

	/* struct st_mysql_show_var* */
	STRUCT_FLD(status_vars, NULL),

	/* struct st_mysql_sys_var** */
	STRUCT_FLD(system_vars, NULL),

	/* reserved for dependency checking */
	/* void* */
	STRUCT_FLD(__reserved1, NULL),

	/* Plugin flags */
	/* unsigned long */
	STRUCT_FLD(flags, 0UL),
};

/**  SYS_FOREIGN        ********************************************/
/* Fields of the dynamic table INFORMATION_SCHEMA.INNODB_SYS_FOREIGN */
static ST_FIELD_INFO	innodb_sys_foreign_fields_info[] =
{
#define SYS_FOREIGN_ID		0
	{STRUCT_FLD(field_name,		"ID"),
	 STRUCT_FLD(field_length,	NAME_LEN + 1),
	 STRUCT_FLD(field_type,		MYSQL_TYPE_STRING),
	 STRUCT_FLD(value,		0),
	 STRUCT_FLD(field_flags,	0),
	 STRUCT_FLD(old_name,		""),
	 STRUCT_FLD(open_method,	SKIP_OPEN_TABLE)},

#define SYS_FOREIGN_FOR_NAME	1
	{STRUCT_FLD(field_name,		"FOR_NAME"),
	 STRUCT_FLD(field_length,	NAME_LEN + 1),
	 STRUCT_FLD(field_type,		MYSQL_TYPE_STRING),
	 STRUCT_FLD(value,		0),
	 STRUCT_FLD(field_flags,	0),
	 STRUCT_FLD(old_name,		""),
	 STRUCT_FLD(open_method,	SKIP_OPEN_TABLE)},

#define SYS_FOREIGN_REF_NAME	2
	{STRUCT_FLD(field_name,		"REF_NAME"),
	 STRUCT_FLD(field_length,	NAME_LEN + 1),
	 STRUCT_FLD(field_type,		MYSQL_TYPE_STRING),
	 STRUCT_FLD(value,		0),
	 STRUCT_FLD(field_flags,	0),
	 STRUCT_FLD(old_name,		""),
	 STRUCT_FLD(open_method,	SKIP_OPEN_TABLE)},

#define SYS_FOREIGN_NUM_COL	3
	{STRUCT_FLD(field_name,		"N_COLS"),
	 STRUCT_FLD(field_length,	MY_INT32_NUM_DECIMAL_DIGITS),
	 STRUCT_FLD(field_type,		MYSQL_TYPE_LONG),
	 STRUCT_FLD(value,		0),
	 STRUCT_FLD(field_flags,	MY_I_S_UNSIGNED),
	 STRUCT_FLD(old_name,		""),
	 STRUCT_FLD(open_method,	SKIP_OPEN_TABLE)},

#define SYS_FOREIGN_TYPE	4
	{STRUCT_FLD(field_name,		"TYPE"),
	 STRUCT_FLD(field_length,	MY_INT32_NUM_DECIMAL_DIGITS),
	 STRUCT_FLD(field_type,		MYSQL_TYPE_LONG),
	 STRUCT_FLD(value,		0),
	 STRUCT_FLD(field_flags,	MY_I_S_UNSIGNED),
	 STRUCT_FLD(old_name,		""),
	 STRUCT_FLD(open_method,	SKIP_OPEN_TABLE)},

	END_OF_ST_FIELD_INFO
};

/**********************************************************************//**
Function to fill information_schema.innodb_sys_foreign with information
collected by scanning SYS_FOREIGN table.
@return 0 on success */
static
int
i_s_dict_fill_sys_foreign(
/*======================*/
	THD*		thd,		/*!< in: thread */
	dict_foreign_t*	foreign,	/*!< in: table */
	TABLE*		table_to_fill)	/*!< in/out: fill this table */
{
	Field**		fields;

	DBUG_ENTER("i_s_dict_fill_sys_foreign");

	fields = table_to_fill->field;

	OK(field_store_string(fields[SYS_FOREIGN_ID], foreign->id));

	OK(field_store_string(fields[SYS_FOREIGN_FOR_NAME],
			      foreign->foreign_table_name));

	OK(field_store_string(fields[SYS_FOREIGN_REF_NAME],
			      foreign->referenced_table_name));

	OK(fields[SYS_FOREIGN_NUM_COL]->store(foreign->n_fields));

	OK(fields[SYS_FOREIGN_TYPE]->store(foreign->type));

	OK(schema_table_store_record(thd, table_to_fill));

	DBUG_RETURN(0);
}

/*******************************************************************//**
Function to populate INFORMATION_SCHEMA.innodb_sys_foreign table. Loop
through each record in SYS_FOREIGN, and extract the foreign key
information.
@return 0 on success */
static
int
i_s_sys_foreign_fill_table(
/*=======================*/
	THD*		thd,	/*!< in: thread */
	TABLE_LIST*	tables,	/*!< in/out: tables to fill */
	Item*		)	/*!< in: condition (not used) */
{
	btr_pcur_t	pcur;
	const rec_t*	rec;
	mem_heap_t*	heap;
	mtr_t		mtr;

	DBUG_ENTER("i_s_sys_foreign_fill_table");
	RETURN_IF_INNODB_NOT_STARTED(tables->schema_table_name);

	/* deny access to user without PROCESS_ACL privilege */
	if (check_global_access(thd, PROCESS_ACL)) {

		DBUG_RETURN(0);
	}

	heap = mem_heap_create(1000);
	mutex_enter(&dict_sys->mutex);
	mtr_start(&mtr);

	rec = dict_startscan_system(&pcur, &mtr, SYS_FOREIGN);

	while (rec) {
		const char*	err_msg;
		dict_foreign_t	foreign_rec;

		/* Populate a dict_foreign_t structure with information from
		a SYS_FOREIGN row */
		err_msg = dict_process_sys_foreign_rec(heap, rec, &foreign_rec);

		mtr_commit(&mtr);
		mutex_exit(&dict_sys->mutex);

		if (!err_msg) {
			i_s_dict_fill_sys_foreign(thd, &foreign_rec,
						 tables->table);
		} else {
			push_warning_printf(thd, Sql_condition::SL_WARNING,
					    ER_CANT_FIND_SYSTEM_REC, "%s",
					    err_msg);
		}

		mem_heap_empty(heap);

		/* Get the next record */
		mtr_start(&mtr);
		mutex_enter(&dict_sys->mutex);
		rec = dict_getnext_system(&pcur, &mtr);
	}

	mtr_commit(&mtr);
	mutex_exit(&dict_sys->mutex);
	mem_heap_free(heap);

	DBUG_RETURN(0);
}

/*******************************************************************//**
Bind the dynamic table INFORMATION_SCHEMA.innodb_sys_foreign
@return 0 on success */
static
int
innodb_sys_foreign_init(
/*====================*/
	void*   p)	/*!< in/out: table schema object */
{
	ST_SCHEMA_TABLE*	schema;

	DBUG_ENTER("innodb_sys_foreign_init");

	schema = (ST_SCHEMA_TABLE*) p;

	schema->fields_info = innodb_sys_foreign_fields_info;
	schema->fill_table = i_s_sys_foreign_fill_table;

	DBUG_RETURN(0);
}

struct st_mysql_plugin	i_s_innodb_sys_foreign =
{
	/* the plugin type (a MYSQL_XXX_PLUGIN value) */
	/* int */
	STRUCT_FLD(type, MYSQL_INFORMATION_SCHEMA_PLUGIN),

	/* pointer to type-specific plugin descriptor */
	/* void* */
	STRUCT_FLD(info, &i_s_info),

	/* plugin name */
	/* const char* */
	STRUCT_FLD(name, "INNODB_SYS_FOREIGN"),

	/* plugin author (for SHOW PLUGINS) */
	/* const char* */
	STRUCT_FLD(author, plugin_author),

	/* general descriptive text (for SHOW PLUGINS) */
	/* const char* */
	STRUCT_FLD(descr, "InnoDB SYS_FOREIGN"),

	/* the plugin license (PLUGIN_LICENSE_XXX) */
	/* int */
	STRUCT_FLD(license, PLUGIN_LICENSE_GPL),

	/* the function to invoke when plugin is loaded */
	/* int (*)(void*); */
	STRUCT_FLD(init, innodb_sys_foreign_init),

	/* the function to invoke when plugin is unloaded */
	/* int (*)(void*); */
	STRUCT_FLD(deinit, i_s_common_deinit),

	/* plugin version (for SHOW PLUGINS) */
	/* unsigned int */
	STRUCT_FLD(version, INNODB_VERSION_SHORT),

	/* struct st_mysql_show_var* */
	STRUCT_FLD(status_vars, NULL),

	/* struct st_mysql_sys_var** */
	STRUCT_FLD(system_vars, NULL),

	/* reserved for dependency checking */
	/* void* */
	STRUCT_FLD(__reserved1, NULL),

	/* Plugin flags */
	/* unsigned long */
	STRUCT_FLD(flags, 0UL),
};

/**  SYS_FOREIGN_COLS   ********************************************/
/* Fields of the dynamic table INFORMATION_SCHEMA.INNODB_SYS_FOREIGN_COLS */
static ST_FIELD_INFO	innodb_sys_foreign_cols_fields_info[] =
{
#define SYS_FOREIGN_COL_ID		0
	{STRUCT_FLD(field_name,		"ID"),
	 STRUCT_FLD(field_length,	NAME_LEN + 1),
	 STRUCT_FLD(field_type,		MYSQL_TYPE_STRING),
	 STRUCT_FLD(value,		0),
	 STRUCT_FLD(field_flags,	0),
	 STRUCT_FLD(old_name,		""),
	 STRUCT_FLD(open_method,	SKIP_OPEN_TABLE)},

#define SYS_FOREIGN_COL_FOR_NAME	1
	{STRUCT_FLD(field_name,		"FOR_COL_NAME"),
	 STRUCT_FLD(field_length,	NAME_LEN + 1),
	 STRUCT_FLD(field_type,		MYSQL_TYPE_STRING),
	 STRUCT_FLD(value,		0),
	 STRUCT_FLD(field_flags,	0),
	 STRUCT_FLD(old_name,		""),
	 STRUCT_FLD(open_method,	SKIP_OPEN_TABLE)},

#define SYS_FOREIGN_COL_REF_NAME	2
	{STRUCT_FLD(field_name,		"REF_COL_NAME"),
	 STRUCT_FLD(field_length,	NAME_LEN + 1),
	 STRUCT_FLD(field_type,		MYSQL_TYPE_STRING),
	 STRUCT_FLD(value,		0),
	 STRUCT_FLD(field_flags,	0),
	 STRUCT_FLD(old_name,		""),
	 STRUCT_FLD(open_method,	SKIP_OPEN_TABLE)},

#define SYS_FOREIGN_COL_POS		3
	{STRUCT_FLD(field_name,		"POS"),
	 STRUCT_FLD(field_length,	MY_INT32_NUM_DECIMAL_DIGITS),
	 STRUCT_FLD(field_type,		MYSQL_TYPE_LONG),
	 STRUCT_FLD(value,		0),
	 STRUCT_FLD(field_flags,	MY_I_S_UNSIGNED),
	 STRUCT_FLD(old_name,		""),
	 STRUCT_FLD(open_method,	SKIP_OPEN_TABLE)},

	END_OF_ST_FIELD_INFO
};

/**********************************************************************//**
Function to fill information_schema.innodb_sys_foreign_cols with information
collected by scanning SYS_FOREIGN_COLS table.
@return 0 on success */
static
int
i_s_dict_fill_sys_foreign_cols(
/*==========================*/
	THD*		thd,		/*!< in: thread */
	const char*	name,		/*!< in: foreign key constraint name */
	const char*	for_col_name,	/*!< in: referencing column name*/
	const char*	ref_col_name,	/*!< in: referenced column
					name */
	ulint		pos,		/*!< in: column position */
	TABLE*		table_to_fill)	/*!< in/out: fill this table */
{
	Field**		fields;

	DBUG_ENTER("i_s_dict_fill_sys_foreign_cols");

	fields = table_to_fill->field;

	OK(field_store_string(fields[SYS_FOREIGN_COL_ID], name));

	OK(field_store_string(fields[SYS_FOREIGN_COL_FOR_NAME], for_col_name));

	OK(field_store_string(fields[SYS_FOREIGN_COL_REF_NAME], ref_col_name));

	OK(fields[SYS_FOREIGN_COL_POS]->store(static_cast<double>(pos)));

	OK(schema_table_store_record(thd, table_to_fill));

	DBUG_RETURN(0);
}
/*******************************************************************//**
Function to populate INFORMATION_SCHEMA.innodb_sys_foreign_cols table. Loop
through each record in SYS_FOREIGN_COLS, and extract the foreign key column
information and fill the INFORMATION_SCHEMA.innodb_sys_foreign_cols table.
@return 0 on success */
static
int
i_s_sys_foreign_cols_fill_table(
/*============================*/
	THD*		thd,	/*!< in: thread */
	TABLE_LIST*	tables,	/*!< in/out: tables to fill */
	Item*		)	/*!< in: condition (not used) */
{
	btr_pcur_t	pcur;
	const rec_t*	rec;
	mem_heap_t*	heap;
	mtr_t		mtr;

	DBUG_ENTER("i_s_sys_foreign_cols_fill_table");
	RETURN_IF_INNODB_NOT_STARTED(tables->schema_table_name);

	/* deny access to user without PROCESS_ACL privilege */
	if (check_global_access(thd, PROCESS_ACL)) {
		DBUG_RETURN(0);
	}

	heap = mem_heap_create(1000);
	mutex_enter(&dict_sys->mutex);
	mtr_start(&mtr);

	rec = dict_startscan_system(&pcur, &mtr, SYS_FOREIGN_COLS);

	while (rec) {
		const char*	err_msg;
		const char*	name;
		const char*	for_col_name;
		const char*	ref_col_name;
		ulint		pos;

		/* Extract necessary information from a SYS_FOREIGN_COLS row */
		err_msg = dict_process_sys_foreign_col_rec(
			heap, rec, &name, &for_col_name, &ref_col_name, &pos);

		mtr_commit(&mtr);
		mutex_exit(&dict_sys->mutex);

		if (!err_msg) {
			i_s_dict_fill_sys_foreign_cols(
				thd, name, for_col_name, ref_col_name, pos,
				tables->table);
		} else {
			push_warning_printf(thd, Sql_condition::SL_WARNING,
					    ER_CANT_FIND_SYSTEM_REC, "%s",
					    err_msg);
		}

		mem_heap_empty(heap);

		/* Get the next record */
		mutex_enter(&dict_sys->mutex);
		mtr_start(&mtr);
		rec = dict_getnext_system(&pcur, &mtr);
	}

	mtr_commit(&mtr);
	mutex_exit(&dict_sys->mutex);
	mem_heap_free(heap);

	DBUG_RETURN(0);
}
/*******************************************************************//**
Bind the dynamic table INFORMATION_SCHEMA.innodb_sys_foreign_cols
@return 0 on success */
static
int
innodb_sys_foreign_cols_init(
/*========================*/
	void*	p)	/*!< in/out: table schema object */
{
	ST_SCHEMA_TABLE*	schema;

	DBUG_ENTER("innodb_sys_foreign_cols_init");

	schema = (ST_SCHEMA_TABLE*) p;

	schema->fields_info = innodb_sys_foreign_cols_fields_info;
	schema->fill_table = i_s_sys_foreign_cols_fill_table;

	DBUG_RETURN(0);
}

struct st_mysql_plugin	i_s_innodb_sys_foreign_cols =
{
	/* the plugin type (a MYSQL_XXX_PLUGIN value) */
	/* int */
	STRUCT_FLD(type, MYSQL_INFORMATION_SCHEMA_PLUGIN),

	/* pointer to type-specific plugin descriptor */
	/* void* */
	STRUCT_FLD(info, &i_s_info),

	/* plugin name */
	/* const char* */
	STRUCT_FLD(name, "INNODB_SYS_FOREIGN_COLS"),

	/* plugin author (for SHOW PLUGINS) */
	/* const char* */
	STRUCT_FLD(author, plugin_author),

	/* general descriptive text (for SHOW PLUGINS) */
	/* const char* */
	STRUCT_FLD(descr, "InnoDB SYS_FOREIGN_COLS"),

	/* the plugin license (PLUGIN_LICENSE_XXX) */
	/* int */
	STRUCT_FLD(license, PLUGIN_LICENSE_GPL),

	/* the function to invoke when plugin is loaded */
	/* int (*)(void*); */
	STRUCT_FLD(init, innodb_sys_foreign_cols_init),

	/* the function to invoke when plugin is unloaded */
	/* int (*)(void*); */
	STRUCT_FLD(deinit, i_s_common_deinit),

	/* plugin version (for SHOW PLUGINS) */
	/* unsigned int */
	STRUCT_FLD(version, INNODB_VERSION_SHORT),

	/* struct st_mysql_show_var* */
	STRUCT_FLD(status_vars, NULL),

	/* struct st_mysql_sys_var** */
	STRUCT_FLD(system_vars, NULL),

	/* reserved for dependency checking */
	/* void* */
	STRUCT_FLD(__reserved1, NULL),

	/* Plugin flags */
	/* unsigned long */
	STRUCT_FLD(flags, 0UL),
};

/**  SYS_TABLESPACES    ********************************************/
/* Fields of the dynamic table INFORMATION_SCHEMA.INNODB_SYS_TABLESPACES */
static ST_FIELD_INFO	innodb_sys_tablespaces_fields_info[] =
{
#define SYS_TABLESPACES_SPACE		0
	{STRUCT_FLD(field_name,		"SPACE"),
	 STRUCT_FLD(field_length,	MY_INT32_NUM_DECIMAL_DIGITS),
	 STRUCT_FLD(field_type,		MYSQL_TYPE_LONG),
	 STRUCT_FLD(value,		0),
	 STRUCT_FLD(field_flags,	MY_I_S_UNSIGNED),
	 STRUCT_FLD(old_name,		""),
	 STRUCT_FLD(open_method,	SKIP_OPEN_TABLE)},

#define SYS_TABLESPACES_NAME		1
	{STRUCT_FLD(field_name,		"NAME"),
	 STRUCT_FLD(field_length,	MAX_FULL_NAME_LEN + 1),
	 STRUCT_FLD(field_type,		MYSQL_TYPE_STRING),
	 STRUCT_FLD(value,		0),
	 STRUCT_FLD(field_flags,	0),
	 STRUCT_FLD(old_name,		""),
	 STRUCT_FLD(open_method,	SKIP_OPEN_TABLE)},

#define SYS_TABLESPACES_FLAGS		2
	{STRUCT_FLD(field_name,		"FLAG"),
	 STRUCT_FLD(field_length,	MY_INT32_NUM_DECIMAL_DIGITS),
	 STRUCT_FLD(field_type,		MYSQL_TYPE_LONG),
	 STRUCT_FLD(value,		0),
	 STRUCT_FLD(field_flags,	MY_I_S_UNSIGNED),
	 STRUCT_FLD(old_name,		""),
	 STRUCT_FLD(open_method,	SKIP_OPEN_TABLE)},

#define SYS_TABLESPACES_FILE_FORMAT	3
	{STRUCT_FLD(field_name,		"FILE_FORMAT"),
	 STRUCT_FLD(field_length,	10),
	 STRUCT_FLD(field_type,		MYSQL_TYPE_STRING),
	 STRUCT_FLD(value,		0),
	 STRUCT_FLD(field_flags,	MY_I_S_MAYBE_NULL),
	 STRUCT_FLD(old_name,		""),
	 STRUCT_FLD(open_method,	SKIP_OPEN_TABLE)},

#define SYS_TABLESPACES_ROW_FORMAT	4
	{STRUCT_FLD(field_name,		"ROW_FORMAT"),
	 STRUCT_FLD(field_length,	22),
	 STRUCT_FLD(field_type,		MYSQL_TYPE_STRING),
	 STRUCT_FLD(value,		0),
	 STRUCT_FLD(field_flags,	MY_I_S_MAYBE_NULL),
	 STRUCT_FLD(old_name,		""),
	 STRUCT_FLD(open_method,	SKIP_OPEN_TABLE)},

#define SYS_TABLESPACES_PAGE_SIZE	5
	{STRUCT_FLD(field_name,		"PAGE_SIZE"),
	 STRUCT_FLD(field_length,	MY_INT32_NUM_DECIMAL_DIGITS),
	 STRUCT_FLD(field_type,		MYSQL_TYPE_LONG),
	 STRUCT_FLD(value,		0),
	 STRUCT_FLD(field_flags,	MY_I_S_UNSIGNED),
	 STRUCT_FLD(old_name,		""),
	 STRUCT_FLD(open_method,	SKIP_OPEN_TABLE)},

#define SYS_TABLESPACES_ZIP_PAGE_SIZE	6
	{STRUCT_FLD(field_name,		"ZIP_PAGE_SIZE"),
	 STRUCT_FLD(field_length,	MY_INT32_NUM_DECIMAL_DIGITS),
	 STRUCT_FLD(field_type,		MYSQL_TYPE_LONG),
	 STRUCT_FLD(value,		0),
	 STRUCT_FLD(field_flags,	MY_I_S_UNSIGNED),
	 STRUCT_FLD(old_name,		""),
	 STRUCT_FLD(open_method,	SKIP_OPEN_TABLE)},

	END_OF_ST_FIELD_INFO

};

/**********************************************************************//**
Function to fill INFORMATION_SCHEMA.INNODB_SYS_TABLESPACES with information
collected by scanning SYS_TABLESPACESS table.
@return 0 on success */
static
int
i_s_dict_fill_sys_tablespaces(
/*==========================*/
	THD*		thd,		/*!< in: thread */
	ulint		space,		/*!< in: space ID */
	const char*	name,		/*!< in: tablespace name */
	ulint		flags,		/*!< in: tablespace flags */
	TABLE*		table_to_fill)	/*!< in/out: fill this table */
{
	Field**			fields;
	ulint			atomic_blobs = FSP_FLAGS_HAS_ATOMIC_BLOBS(flags);
	const page_size_t	page_size(flags);
	const char*		file_format;
	const char*		row_format;

	DBUG_ENTER("i_s_dict_fill_sys_tablespaces");

	file_format = trx_sys_file_format_id_to_name(atomic_blobs);
	if (!atomic_blobs) {
		row_format = "Compact or Redundant";
	} else if DICT_TF_GET_ZIP_SSIZE(flags) {
		row_format = "Compressed";
	} else {
		row_format = "Dynamic";
	}

	fields = table_to_fill->field;

	OK(fields[SYS_TABLESPACES_SPACE]->store(
		static_cast<double>(space)));

	OK(field_store_string(fields[SYS_TABLESPACES_NAME], name));

	OK(fields[SYS_TABLESPACES_FLAGS]->store(
		static_cast<double>(flags)));

	OK(field_store_string(fields[SYS_TABLESPACES_FILE_FORMAT],
			      file_format));

	OK(field_store_string(fields[SYS_TABLESPACES_ROW_FORMAT],
			      row_format));

	OK(fields[SYS_TABLESPACES_PAGE_SIZE]->store(
<<<<<<< HEAD
			(double) univ_page_size.physical()));

	OK(fields[SYS_TABLESPACES_ZIP_PAGE_SIZE]->store(static_cast<double>(
				page_size.is_compressed()
				? page_size.physical()
				: 0)));
=======
		static_cast<double>(page_size)));

	OK(fields[SYS_TABLESPACES_ZIP_PAGE_SIZE]->store(
		static_cast<double>(zip_size)));
>>>>>>> 7e29e3bc

	OK(schema_table_store_record(thd, table_to_fill));

	DBUG_RETURN(0);
}
/*******************************************************************//**
Function to populate INFORMATION_SCHEMA.INNODB_SYS_TABLESPACES table.
Loop through each record in SYS_TABLESPACES, and extract the column
information and fill the INFORMATION_SCHEMA.INNODB_SYS_TABLESPACES table.
@return 0 on success */
static
int
i_s_sys_tablespaces_fill_table(
/*===========================*/
	THD*		thd,	/*!< in: thread */
	TABLE_LIST*	tables,	/*!< in/out: tables to fill */
	Item*		)	/*!< in: condition (not used) */
{
	btr_pcur_t	pcur;
	const rec_t*	rec;
	mem_heap_t*	heap;
	mtr_t		mtr;

	DBUG_ENTER("i_s_sys_tablespaces_fill_table");
	RETURN_IF_INNODB_NOT_STARTED(tables->schema_table_name);

	/* deny access to user without PROCESS_ACL privilege */
	if (check_global_access(thd, PROCESS_ACL)) {
		DBUG_RETURN(0);
	}

	heap = mem_heap_create(1000);
	mutex_enter(&dict_sys->mutex);
	mtr_start(&mtr);

	rec = dict_startscan_system(&pcur, &mtr, SYS_TABLESPACES);

	while (rec) {
		const char*	err_msg;
		ulint		space;
		const char*	name;
		ulint		flags;

		/* Extract necessary information from a SYS_TABLESPACES row */
		err_msg = dict_process_sys_tablespaces(
			heap, rec, &space, &name, &flags);

		mtr_commit(&mtr);
		mutex_exit(&dict_sys->mutex);

		if (!err_msg) {
			i_s_dict_fill_sys_tablespaces(
				thd, space, name, flags,
				tables->table);
		} else {
			push_warning_printf(thd, Sql_condition::SL_WARNING,
					    ER_CANT_FIND_SYSTEM_REC, "%s",
					    err_msg);
		}

		mem_heap_empty(heap);

		/* Get the next record */
		mutex_enter(&dict_sys->mutex);
		mtr_start(&mtr);
		rec = dict_getnext_system(&pcur, &mtr);
	}

	mtr_commit(&mtr);
	mutex_exit(&dict_sys->mutex);
	mem_heap_free(heap);

	DBUG_RETURN(0);
}
/*******************************************************************//**
Bind the dynamic table INFORMATION_SCHEMA.INNODB_SYS_TABLESPACES
@return 0 on success */
static
int
innodb_sys_tablespaces_init(
/*========================*/
	void*	p)	/*!< in/out: table schema object */
{
	ST_SCHEMA_TABLE*	schema;

	DBUG_ENTER("innodb_sys_tablespaces_init");

	schema = (ST_SCHEMA_TABLE*) p;

	schema->fields_info = innodb_sys_tablespaces_fields_info;
	schema->fill_table = i_s_sys_tablespaces_fill_table;

	DBUG_RETURN(0);
}

struct st_mysql_plugin	i_s_innodb_sys_tablespaces =
{
	/* the plugin type (a MYSQL_XXX_PLUGIN value) */
	/* int */
	STRUCT_FLD(type, MYSQL_INFORMATION_SCHEMA_PLUGIN),

	/* pointer to type-specific plugin descriptor */
	/* void* */
	STRUCT_FLD(info, &i_s_info),

	/* plugin name */
	/* const char* */
	STRUCT_FLD(name, "INNODB_SYS_TABLESPACES"),

	/* plugin author (for SHOW PLUGINS) */
	/* const char* */
	STRUCT_FLD(author, plugin_author),

	/* general descriptive text (for SHOW PLUGINS) */
	/* const char* */
	STRUCT_FLD(descr, "InnoDB SYS_TABLESPACES"),

	/* the plugin license (PLUGIN_LICENSE_XXX) */
	/* int */
	STRUCT_FLD(license, PLUGIN_LICENSE_GPL),

	/* the function to invoke when plugin is loaded */
	/* int (*)(void*); */
	STRUCT_FLD(init, innodb_sys_tablespaces_init),

	/* the function to invoke when plugin is unloaded */
	/* int (*)(void*); */
	STRUCT_FLD(deinit, i_s_common_deinit),

	/* plugin version (for SHOW PLUGINS) */
	/* unsigned int */
	STRUCT_FLD(version, INNODB_VERSION_SHORT),

	/* struct st_mysql_show_var* */
	STRUCT_FLD(status_vars, NULL),

	/* struct st_mysql_sys_var** */
	STRUCT_FLD(system_vars, NULL),

	/* reserved for dependency checking */
	/* void* */
	STRUCT_FLD(__reserved1, NULL),

	/* Plugin flags */
	/* unsigned long */
	STRUCT_FLD(flags, 0UL),
};

/**  SYS_DATAFILES  ************************************************/
/* Fields of the dynamic table INFORMATION_SCHEMA.INNODB_SYS_DATAFILES */
static ST_FIELD_INFO	innodb_sys_datafiles_fields_info[] =
{
#define SYS_DATAFILES_SPACE		0
	{STRUCT_FLD(field_name,		"SPACE"),
	 STRUCT_FLD(field_length,	MY_INT32_NUM_DECIMAL_DIGITS),
	 STRUCT_FLD(field_type,		MYSQL_TYPE_LONG),
	 STRUCT_FLD(value,		0),
	 STRUCT_FLD(field_flags,	MY_I_S_UNSIGNED),
	 STRUCT_FLD(old_name,		""),
	 STRUCT_FLD(open_method,	SKIP_OPEN_TABLE)},

#define SYS_DATAFILES_PATH		1
	{STRUCT_FLD(field_name,		"PATH"),
	 STRUCT_FLD(field_length,	OS_FILE_MAX_PATH),
	 STRUCT_FLD(field_type,		MYSQL_TYPE_STRING),
	 STRUCT_FLD(value,		0),
	 STRUCT_FLD(field_flags,	0),
	 STRUCT_FLD(old_name,		""),
	 STRUCT_FLD(open_method,	SKIP_OPEN_TABLE)},

	END_OF_ST_FIELD_INFO
};

/**********************************************************************//**
Function to fill INFORMATION_SCHEMA.INNODB_SYS_DATAFILES with information
collected by scanning SYS_DATAFILESS table.
@return 0 on success */
static
int
i_s_dict_fill_sys_datafiles(
/*========================*/
	THD*		thd,		/*!< in: thread */
	ulint		space,		/*!< in: space ID */
	const char*	path,		/*!< in: absolute path */
	TABLE*		table_to_fill)	/*!< in/out: fill this table */
{
	Field**		fields;

	DBUG_ENTER("i_s_dict_fill_sys_datafiles");

	fields = table_to_fill->field;

	OK(field_store_ulint(fields[SYS_DATAFILES_SPACE], space));

	OK(field_store_string(fields[SYS_DATAFILES_PATH], path));

	OK(schema_table_store_record(thd, table_to_fill));

	DBUG_RETURN(0);
}
/*******************************************************************//**
Function to populate INFORMATION_SCHEMA.INNODB_SYS_DATAFILES table.
Loop through each record in SYS_DATAFILES, and extract the column
information and fill the INFORMATION_SCHEMA.INNODB_SYS_DATAFILES table.
@return 0 on success */
static
int
i_s_sys_datafiles_fill_table(
/*=========================*/
	THD*		thd,	/*!< in: thread */
	TABLE_LIST*	tables,	/*!< in/out: tables to fill */
	Item*		)	/*!< in: condition (not used) */
{
	btr_pcur_t	pcur;
	const rec_t*	rec;
	mem_heap_t*	heap;
	mtr_t		mtr;

	DBUG_ENTER("i_s_sys_datafiles_fill_table");
	RETURN_IF_INNODB_NOT_STARTED(tables->schema_table_name);

	/* deny access to user without PROCESS_ACL privilege */
	if (check_global_access(thd, PROCESS_ACL)) {
		DBUG_RETURN(0);
	}

	heap = mem_heap_create(1000);
	mutex_enter(&dict_sys->mutex);
	mtr_start(&mtr);

	rec = dict_startscan_system(&pcur, &mtr, SYS_DATAFILES);

	while (rec) {
		const char*	err_msg;
		ulint		space;
		const char*	path;

		/* Extract necessary information from a SYS_DATAFILES row */
		err_msg = dict_process_sys_datafiles(
			heap, rec, &space, &path);

		mtr_commit(&mtr);
		mutex_exit(&dict_sys->mutex);

		if (!err_msg) {
			i_s_dict_fill_sys_datafiles(
				thd, space, path, tables->table);
		} else {
			push_warning_printf(thd, Sql_condition::SL_WARNING,
					    ER_CANT_FIND_SYSTEM_REC, "%s",
					    err_msg);
		}

		mem_heap_empty(heap);

		/* Get the next record */
		mutex_enter(&dict_sys->mutex);
		mtr_start(&mtr);
		rec = dict_getnext_system(&pcur, &mtr);
	}

	mtr_commit(&mtr);
	mutex_exit(&dict_sys->mutex);
	mem_heap_free(heap);

	DBUG_RETURN(0);
}
/*******************************************************************//**
Bind the dynamic table INFORMATION_SCHEMA.INNODB_SYS_DATAFILES
@return 0 on success */
static
int
innodb_sys_datafiles_init(
/*======================*/
	void*	p)	/*!< in/out: table schema object */
{
	ST_SCHEMA_TABLE*	schema;

	DBUG_ENTER("innodb_sys_datafiles_init");

	schema = (ST_SCHEMA_TABLE*) p;

	schema->fields_info = innodb_sys_datafiles_fields_info;
	schema->fill_table = i_s_sys_datafiles_fill_table;

	DBUG_RETURN(0);
}

struct st_mysql_plugin	i_s_innodb_sys_datafiles =
{
	/* the plugin type (a MYSQL_XXX_PLUGIN value) */
	/* int */
	STRUCT_FLD(type, MYSQL_INFORMATION_SCHEMA_PLUGIN),

	/* pointer to type-specific plugin descriptor */
	/* void* */
	STRUCT_FLD(info, &i_s_info),

	/* plugin name */
	/* const char* */
	STRUCT_FLD(name, "INNODB_SYS_DATAFILES"),

	/* plugin author (for SHOW PLUGINS) */
	/* const char* */
	STRUCT_FLD(author, plugin_author),

	/* general descriptive text (for SHOW PLUGINS) */
	/* const char* */
	STRUCT_FLD(descr, "InnoDB SYS_DATAFILES"),

	/* the plugin license (PLUGIN_LICENSE_XXX) */
	/* int */
	STRUCT_FLD(license, PLUGIN_LICENSE_GPL),

	/* the function to invoke when plugin is loaded */
	/* int (*)(void*); */
	STRUCT_FLD(init, innodb_sys_datafiles_init),

	/* the function to invoke when plugin is unloaded */
	/* int (*)(void*); */
	STRUCT_FLD(deinit, i_s_common_deinit),

	/* plugin version (for SHOW PLUGINS) */
	/* unsigned int */
	STRUCT_FLD(version, INNODB_VERSION_SHORT),

	/* struct st_mysql_show_var* */
	STRUCT_FLD(status_vars, NULL),

	/* struct st_mysql_sys_var** */
	STRUCT_FLD(system_vars, NULL),

	/* reserved for dependency checking */
	/* void* */
	STRUCT_FLD(__reserved1, NULL),

	/* Plugin flags */
	/* unsigned long */
	STRUCT_FLD(flags, 0UL),
};<|MERGE_RESOLUTION|>--- conflicted
+++ resolved
@@ -6384,15 +6384,10 @@
 
 	OK(field_store_string(fields[SYS_TABLES_ROW_FORMAT], row_format));
 
-<<<<<<< HEAD
 	OK(fields[SYS_TABLES_ZIP_PAGE_SIZE]->store(static_cast<double>(
 				page_size.is_compressed()
 				? page_size.physical()
 				: 0)));
-=======
-	OK(fields[SYS_TABLES_ZIP_PAGE_SIZE]->store(
-		static_cast<double>(zip_size)));
->>>>>>> 7e29e3bc
 
 	OK(schema_table_store_record(thd, table_to_fill));
 
@@ -8120,19 +8115,12 @@
 			      row_format));
 
 	OK(fields[SYS_TABLESPACES_PAGE_SIZE]->store(
-<<<<<<< HEAD
-			(double) univ_page_size.physical()));
+			static_cast<double>(univ_page_size.physical())));
 
 	OK(fields[SYS_TABLESPACES_ZIP_PAGE_SIZE]->store(static_cast<double>(
 				page_size.is_compressed()
 				? page_size.physical()
 				: 0)));
-=======
-		static_cast<double>(page_size)));
-
-	OK(fields[SYS_TABLESPACES_ZIP_PAGE_SIZE]->store(
-		static_cast<double>(zip_size)));
->>>>>>> 7e29e3bc
 
 	OK(schema_table_store_record(thd, table_to_fill));
 
