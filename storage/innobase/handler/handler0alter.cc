--- conflicted
+++ resolved
@@ -4143,17 +4143,6 @@
 		if (heap) {
 			ha_alter_info->handler_ctx
 				= new ha_innobase_inplace_ctx(
-<<<<<<< HEAD
-						prebuilt,
-						drop_index, n_drop_index,
-						rename_index, n_rename_index,
-						drop_fk, n_drop_fk,
-						add_fk, n_add_fk,
-						ha_alter_info->online,
-						heap, indexed_table,
-						col_names, ULINT_UNDEFINED, 0,
-						0);
-=======
 					m_prebuilt,
 					drop_index, n_drop_index,
 					rename_index, n_rename_index,
@@ -4162,7 +4151,6 @@
 					ha_alter_info->online,
 					heap, indexed_table,
 					col_names, ULINT_UNDEFINED, 0, 0);
->>>>>>> f3bf9a83
 		}
 
 func_exit:
