--- conflicted
+++ resolved
@@ -564,7 +564,6 @@
 while prepare_inplace_alter_table() is executing)
 */
 
-<<<<<<< HEAD
 enum_alter_inplace_result ha_innobase::check_if_supported_inplace_alter(
     TABLE *altered_table, Alter_inplace_info *ha_alter_info) {
   DBUG_ENTER("check_if_supported_inplace_alter");
@@ -591,11 +590,11 @@
 
   /* We don't support change encryption attribute with
   inplace algorithm. */
-  char *old_encryption = this->table->s->encrypt_type.str;
+  const bool currently_encrypted =
+      m_prebuilt->table->flags2 & DICT_TF2_ENCRYPTION;
   char *new_encryption = altered_table->s->encrypt_type.str;
 
-  if (Encryption::is_none(old_encryption) !=
-      Encryption::is_none(new_encryption)) {
+  if (currently_encrypted == Encryption::is_none(new_encryption)) {
     ha_alter_info->unsupported_reason =
         innobase_get_err_msg(ER_UNSUPPORTED_ALTER_ENCRYPTION_INPLACE);
     DBUG_RETURN(HA_ALTER_INPLACE_NOT_SUPPORTED);
@@ -1059,380 +1058,6 @@
   }
 
   DBUG_RETURN(res);
-=======
-enum_alter_inplace_result
-ha_innobase::check_if_supported_inplace_alter(
-/*==========================================*/
-	TABLE*			altered_table,
-	Alter_inplace_info*	ha_alter_info)
-{
-	DBUG_ENTER("check_if_supported_inplace_alter");
-
-	if (high_level_read_only
-	    || srv_sys_space.created_new_raw()
-	    || srv_force_recovery) {
-		ha_alter_info->unsupported_reason = (srv_force_recovery)?
-			innobase_get_err_msg(ER_INNODB_FORCED_RECOVERY):
-			innobase_get_err_msg(ER_READ_ONLY_MODE);
-
-		DBUG_RETURN(HA_ALTER_INPLACE_NOT_SUPPORTED);
-	}
-
-	if (altered_table->s->fields > REC_MAX_N_USER_FIELDS) {
-		/* Deny the inplace ALTER TABLE. MySQL will try to
-		re-create the table and ha_innobase::create() will
-		return an error too. This is how we effectively
-		deny adding too many columns to a table. */
-		ha_alter_info->unsupported_reason =
-			innobase_get_err_msg(ER_TOO_MANY_FIELDS);
-		DBUG_RETURN(HA_ALTER_INPLACE_NOT_SUPPORTED);
-	}
-
-	/* We don't support change encryption attribute with
-	inplace algorithm. */
-	const bool currently_encrypted =
-		m_prebuilt->table->flags2 & DICT_TF2_ENCRYPTION;
-	char*	new_encryption = altered_table->s->encrypt_type.str;
-
-	if (currently_encrypted == Encryption::is_none(new_encryption)) {
-		ha_alter_info->unsupported_reason =
-			innobase_get_err_msg(
-				ER_UNSUPPORTED_ALTER_ENCRYPTION_INPLACE);
-		DBUG_RETURN(HA_ALTER_INPLACE_NOT_SUPPORTED);
-	}
-
-	update_thd();
-	trx_search_latch_release_if_reserved(m_prebuilt->trx);
-
-	if (ha_alter_info->handler_flags
-	    & ~(INNOBASE_INPLACE_IGNORE
-		| INNOBASE_ALTER_NOREBUILD
-		| INNOBASE_ALTER_REBUILD)) {
-
-		if (ha_alter_info->handler_flags
-		    & Alter_inplace_info::ALTER_STORED_COLUMN_TYPE) {
-			ha_alter_info->unsupported_reason = innobase_get_err_msg(
-				ER_ALTER_OPERATION_NOT_SUPPORTED_REASON_COLUMN_TYPE);
-		}
-		DBUG_RETURN(HA_ALTER_INPLACE_NOT_SUPPORTED);
-	}
-
-	/* Only support online add foreign key constraint when
-	check_foreigns is turned off */
-	if ((ha_alter_info->handler_flags & Alter_inplace_info::ADD_FOREIGN_KEY)
-	    && m_prebuilt->trx->check_foreigns) {
-		ha_alter_info->unsupported_reason = innobase_get_err_msg(
-			ER_ALTER_OPERATION_NOT_SUPPORTED_REASON_FK_CHECK);
-		DBUG_RETURN(HA_ALTER_INPLACE_NOT_SUPPORTED);
-	}
-
-	if (altered_table->file->ht != ht) {
-		/* Non-native partitioning table engine. No longer supported,
-		due to implementation of native InnoDB partitioning. */
-		DBUG_RETURN(HA_ALTER_INPLACE_NOT_SUPPORTED);
-	}
-
-	if (!(ha_alter_info->handler_flags & ~INNOBASE_INPLACE_IGNORE)) {
-		DBUG_RETURN(HA_ALTER_INPLACE_NO_LOCK);
-	}
-
-	/* Only support NULL -> NOT NULL change if strict table sql_mode
-	is set. Fall back to COPY for conversion if not strict tables.
-	In-Place will fail with an error when trying to convert
-	NULL to a NOT NULL value. */
-	if ((ha_alter_info->handler_flags
-	     & Alter_inplace_info::ALTER_COLUMN_NOT_NULLABLE)
-	    && !thd_is_strict_mode(m_user_thd)) {
-		ha_alter_info->unsupported_reason = innobase_get_err_msg(
-			ER_ALTER_OPERATION_NOT_SUPPORTED_REASON_NOT_NULL);
-		DBUG_RETURN(HA_ALTER_INPLACE_NOT_SUPPORTED);
-	}
-
-	/* DROP PRIMARY KEY is only allowed in combination with ADD
-	PRIMARY KEY. */
-	if ((ha_alter_info->handler_flags
-	     & (Alter_inplace_info::ADD_PK_INDEX
-		| Alter_inplace_info::DROP_PK_INDEX))
-	    == Alter_inplace_info::DROP_PK_INDEX) {
-		ha_alter_info->unsupported_reason = innobase_get_err_msg(
-			ER_ALTER_OPERATION_NOT_SUPPORTED_REASON_NOPK);
-		DBUG_RETURN(HA_ALTER_INPLACE_NOT_SUPPORTED);
-	}
-
-	/* If a column change from NOT NULL to NULL,
-	and there's a implict pk on this column. the
-	table should be rebuild. The change should
-	only go through the "Copy" method. */
-	if ((ha_alter_info->handler_flags
-	     & Alter_inplace_info::ALTER_COLUMN_NULLABLE)) {
-		const uint my_primary_key = altered_table->s->primary_key;
-
-		/* See if MYSQL table has no pk but we do. */
-		if (UNIV_UNLIKELY(my_primary_key >= MAX_KEY)
-		    && !row_table_got_default_clust_index(m_prebuilt->table)) {
-			ha_alter_info->unsupported_reason = innobase_get_err_msg(
-				ER_PRIMARY_CANT_HAVE_NULL);
-			DBUG_RETURN(HA_ALTER_INPLACE_NOT_SUPPORTED);
-		}
-	}
-
-	bool	add_drop_v_cols = false;
-
-	/* If there is add or drop virtual columns, we will support operations
-	with these 2 options alone with inplace interface for now */
-	if (ha_alter_info->handler_flags
-	    & (Alter_inplace_info::ADD_VIRTUAL_COLUMN
-	       | Alter_inplace_info::DROP_VIRTUAL_COLUMN
-	       | Alter_inplace_info::ALTER_VIRTUAL_COLUMN_ORDER)) {
-		ulonglong	flags = ha_alter_info->handler_flags;
-
-		/* TODO: uncomment the flags below, once we start to
-		support them */
-		flags &= ~(Alter_inplace_info::ADD_VIRTUAL_COLUMN
-			   | Alter_inplace_info::DROP_VIRTUAL_COLUMN
-			   | Alter_inplace_info::ALTER_VIRTUAL_COLUMN_ORDER
-			   | Alter_inplace_info::ALTER_VIRTUAL_GCOL_EXPR
-			   /*
-			   | Alter_inplace_info::ALTER_STORED_COLUMN_ORDER
-			   | Alter_inplace_info::ADD_STORED_BASE_COLUMN
-			   | Alter_inplace_info::DROP_STORED_COLUMN
-			   | Alter_inplace_info::ALTER_STORED_COLUMN_ORDER
-			   | Alter_inplace_info::ADD_UNIQUE_INDEX
-			   */
-			   | Alter_inplace_info::ADD_INDEX
-			   | Alter_inplace_info::DROP_INDEX);
-
-		if (flags != 0
-		    || (altered_table->s->partition_info_str
-			&& altered_table->s->partition_info_str_len)
-		    || (!check_v_col_in_order(
-			this->table, altered_table, ha_alter_info))) {
-			ha_alter_info->unsupported_reason =
-				innobase_get_err_msg(
-				ER_UNSUPPORTED_ALTER_INPLACE_ON_VIRTUAL_COLUMN);
-			DBUG_RETURN(HA_ALTER_INPLACE_NOT_SUPPORTED);
-		}
-
-		add_drop_v_cols = true;
-	}
-
-	/* We should be able to do the operation in-place.
-	See if we can do it online (LOCK=NONE). */
-	bool	online = true;
-
-	List_iterator_fast<Create_field> cf_it(
-		ha_alter_info->alter_info->create_list);
-
-	/* Fix the key parts. */
-	for (KEY* new_key = ha_alter_info->key_info_buffer;
-	     new_key < ha_alter_info->key_info_buffer
-		     + ha_alter_info->key_count;
-	     new_key++) {
-
-		/* Do not support adding/droping a vritual column, while
-		there is a table rebuild caused by adding a new FTS_DOC_ID */
-		if ((new_key->flags & HA_FULLTEXT) && add_drop_v_cols
-		    && !DICT_TF2_FLAG_IS_SET(m_prebuilt->table,
-					     DICT_TF2_FTS_HAS_DOC_ID)) {
-			ha_alter_info->unsupported_reason =
-				innobase_get_err_msg(
-				ER_UNSUPPORTED_ALTER_INPLACE_ON_VIRTUAL_COLUMN);
-			DBUG_RETURN(HA_ALTER_INPLACE_NOT_SUPPORTED);
-		}
-
-		for (KEY_PART_INFO* key_part = new_key->key_part;
-		     key_part < new_key->key_part + new_key->user_defined_key_parts;
-		     key_part++) {
-			const Create_field*	new_field;
-
-			DBUG_ASSERT(key_part->fieldnr
-				    < altered_table->s->fields);
-
-			cf_it.rewind();
-			for (uint fieldnr = 0; (new_field = cf_it++);
-			     fieldnr++) {
-				if (fieldnr == key_part->fieldnr) {
-					break;
-				}
-			}
-
-			DBUG_ASSERT(new_field);
-
-			key_part->field = altered_table->field[
-				key_part->fieldnr];
-			/* In some special cases InnoDB emits "false"
-			duplicate key errors with NULL key values. Let
-			us play safe and ensure that we can correctly
-			print key values even in such cases. */
-			key_part->null_offset = key_part->field->null_offset();
-			key_part->null_bit = key_part->field->null_bit;
-
-			if (new_field->field) {
-				/* This is an existing column. */
-				continue;
-			}
-
-			/* This is an added column. */
-			DBUG_ASSERT(ha_alter_info->handler_flags
-				    & Alter_inplace_info::ADD_COLUMN);
-
-			/* We cannot replace a hidden FTS_DOC_ID
-			with a user-visible FTS_DOC_ID. */
-			if (m_prebuilt->table->fts
-			    && innobase_fulltext_exist(altered_table)
-			    && !my_strcasecmp(
-				    system_charset_info,
-				    key_part->field->field_name,
-				    FTS_DOC_ID_COL_NAME)) {
-				ha_alter_info->unsupported_reason = innobase_get_err_msg(
-					ER_ALTER_OPERATION_NOT_SUPPORTED_REASON_HIDDEN_FTS);
-				DBUG_RETURN(HA_ALTER_INPLACE_NOT_SUPPORTED);
-			}
-
-			DBUG_ASSERT((MTYP_TYPENR(key_part->field->unireg_check)
-				     == Field::NEXT_NUMBER)
-				    == !!(key_part->field->flags
-					  & AUTO_INCREMENT_FLAG));
-
-			if (key_part->field->flags & AUTO_INCREMENT_FLAG) {
-				/* We cannot assign an AUTO_INCREMENT
-				column values during online ALTER. */
-				DBUG_ASSERT(key_part->field == altered_table
-					    -> found_next_number_field);
-				ha_alter_info->unsupported_reason = innobase_get_err_msg(
-					ER_ALTER_OPERATION_NOT_SUPPORTED_REASON_AUTOINC);
-				online = false;
-			}
-
-			if (key_part->field->is_virtual_gcol()) {
-				/* Do not support adding index on newly added
-				virtual column, while there is also a drop
-				virtual column in the same clause */
-				if (ha_alter_info->handler_flags
-				    & Alter_inplace_info::DROP_VIRTUAL_COLUMN) {
-					ha_alter_info->unsupported_reason =
-						innobase_get_err_msg(
-							ER_UNSUPPORTED_ALTER_INPLACE_ON_VIRTUAL_COLUMN);
-
-					DBUG_RETURN(HA_ALTER_INPLACE_NOT_SUPPORTED);
-				}
-
-				ha_alter_info->unsupported_reason =
-					innobase_get_err_msg(
-						ER_UNSUPPORTED_ALTER_ONLINE_ON_VIRTUAL_COLUMN);
-				online = false;
-			}
-		}
-	}
-
-	DBUG_ASSERT(!m_prebuilt->table->fts || m_prebuilt->table->fts->doc_col
-		    <= table->s->fields);
-	DBUG_ASSERT(!m_prebuilt->table->fts || m_prebuilt->table->fts->doc_col
-		    < dict_table_get_n_user_cols(m_prebuilt->table));
-
-	if (ha_alter_info->handler_flags
-	    & Alter_inplace_info::ADD_SPATIAL_INDEX) {
-		ha_alter_info->unsupported_reason = innobase_get_err_msg(
-			ER_ALTER_OPERATION_NOT_SUPPORTED_REASON_GIS);
-		online = false;
-	}
-
-	if (m_prebuilt->table->fts
-	    && innobase_fulltext_exist(altered_table)) {
-		/* FULLTEXT indexes are supposed to remain. */
-		/* Disallow DROP INDEX FTS_DOC_ID_INDEX */
-
-		for (uint i = 0; i < ha_alter_info->index_drop_count; i++) {
-			if (!my_strcasecmp(
-				    system_charset_info,
-				    ha_alter_info->index_drop_buffer[i]->name,
-				    FTS_DOC_ID_INDEX_NAME)) {
-				ha_alter_info->unsupported_reason = innobase_get_err_msg(
-					ER_ALTER_OPERATION_NOT_SUPPORTED_REASON_CHANGE_FTS);
-				DBUG_RETURN(HA_ALTER_INPLACE_NOT_SUPPORTED);
-			}
-		}
-
-		/* InnoDB can have a hidden FTS_DOC_ID_INDEX on a
-		visible FTS_DOC_ID column as well. Prevent dropping or
-		renaming the FTS_DOC_ID. */
-
-		for (Field** fp = table->field; *fp; fp++) {
-			if (!((*fp)->flags
-			      & (FIELD_IS_RENAMED | FIELD_IS_DROPPED))) {
-				continue;
-			}
-
-			if (!my_strcasecmp(
-				    system_charset_info,
-				    (*fp)->field_name,
-				    FTS_DOC_ID_COL_NAME)) {
-				ha_alter_info->unsupported_reason = innobase_get_err_msg(
-					ER_ALTER_OPERATION_NOT_SUPPORTED_REASON_CHANGE_FTS);
-				DBUG_RETURN(HA_ALTER_INPLACE_NOT_SUPPORTED);
-			}
-		}
-	}
-
-	m_prebuilt->trx->will_lock++;
-
-	if (!online) {
-		/* We already determined that only a non-locking
-		operation is possible. */
-	} else if (((ha_alter_info->handler_flags
-		     & Alter_inplace_info::ADD_PK_INDEX)
-		    || innobase_need_rebuild(ha_alter_info))
-		   && (innobase_fulltext_exist(altered_table)
-		       || innobase_spatial_exist(altered_table))) {
-		/* Refuse to rebuild the table online, if
-		FULLTEXT OR SPATIAL indexes are to survive the rebuild. */
-		online = false;
-		/* If the table already contains fulltext indexes,
-		refuse to rebuild the table natively altogether. */
-		if (m_prebuilt->table->fts) {
-			ha_alter_info->unsupported_reason = innobase_get_err_msg(
-				ER_INNODB_FT_LIMIT);
-			DBUG_RETURN(HA_ALTER_INPLACE_NOT_SUPPORTED);
-		}
-
-		if (innobase_spatial_exist(altered_table)) {
-			ha_alter_info->unsupported_reason =
-				innobase_get_err_msg(
-				ER_ALTER_OPERATION_NOT_SUPPORTED_REASON_GIS);
-		} else {
-			ha_alter_info->unsupported_reason =
-				innobase_get_err_msg(
-				ER_ALTER_OPERATION_NOT_SUPPORTED_REASON_FTS);
-		}
-	} else if ((ha_alter_info->handler_flags
-		    & Alter_inplace_info::ADD_INDEX)) {
-		/* Building a full-text index requires a lock.
-		We could do without a lock if the table already contains
-		an FTS_DOC_ID column, but in that case we would have
-		to apply the modification log to the full-text indexes. */
-
-		for (uint i = 0; i < ha_alter_info->index_add_count; i++) {
-			const KEY* key =
-				&ha_alter_info->key_info_buffer[
-					ha_alter_info->index_add_buffer[i]];
-			if (key->flags & HA_FULLTEXT) {
-				DBUG_ASSERT(!(key->flags & HA_KEYFLAG_MASK
-					      & ~(HA_FULLTEXT
-						  | HA_PACK_KEY
-						  | HA_GENERATED_KEY
-						  | HA_BINARY_PACK_KEY)));
-				ha_alter_info->unsupported_reason = innobase_get_err_msg(
-					ER_ALTER_OPERATION_NOT_SUPPORTED_REASON_FTS);
-				online = false;
-				break;
-			}
-		}
-	}
-
-	DBUG_RETURN(online
-		    ? HA_ALTER_INPLACE_NO_LOCK_AFTER_PREPARE
-		    : HA_ALTER_INPLACE_SHARED_LOCK_AFTER_PREPARE);
->>>>>>> 333b4508
 }
 
 /** Initialize the dict_foreign_t structure with supplied info
@@ -2067,12 +1692,7 @@
 
     field->reset();
 
-<<<<<<< HEAD
-    ipos = index->get_col_pos(i, true, false);
-=======
-		ipos = dict_index_get_nth_col_or_prefix_pos(
-			index, i, true, false, NULL);
->>>>>>> 333b4508
+    ipos = index->get_col_pos(i, true, false, nullptr);
 
     if (ipos == ULINT_UNDEFINED || rec_offs_nth_extern(offsets, ipos)) {
     null_field:
@@ -2100,7 +1720,6 @@
     const dict_index_t *index, /*!< in: InnoDB index */
     const dfield_t *fields)    /*!< in: InnoDB index fields */
 {
-<<<<<<< HEAD
   uint n_fields = table->s->fields;
   ulint num_v = 0;
 
@@ -2123,7 +1742,7 @@
       col_n = i - num_v;
     }
 
-    ipos = index->get_col_pos(col_n, true, innobase_is_v_fld(field));
+    ipos = index->get_col_pos(col_n, true, innobase_is_v_fld(field), nullptr);
 
     if (ipos == ULINT_UNDEFINED || dfield_is_ext(&fields[ipos]) ||
         dfield_is_null(&fields[ipos])) {
@@ -2138,50 +1757,6 @@
                             dfield_get_len(df), field);
     }
   }
-=======
-	uint	n_fields	= table->s->fields;
-	ulint	num_v = 0;
-
-	ut_ad(n_fields == dict_table_get_n_user_cols(index->table)
-	      + dict_table_get_n_v_cols(index->table)
-	      - !!(DICT_TF2_FLAG_IS_SET(index->table,
-					DICT_TF2_FTS_HAS_DOC_ID)));
-
-	for (uint i = 0; i < n_fields; i++) {
-		Field*		field	= table->field[i];
-		ulint		ipos;
-		ulint		col_n;
-
-		field->reset();
-
-		if (innobase_is_v_fld(field)) {
-			col_n = num_v;
-			num_v++;
-		} else {
-			col_n = i - num_v;
-		}
-
-		ipos = dict_index_get_nth_col_or_prefix_pos(
-			index, col_n, true, innobase_is_v_fld(field), NULL);
-
-		if (ipos == ULINT_UNDEFINED
-		    || dfield_is_ext(&fields[ipos])
-		    || dfield_is_null(&fields[ipos])) {
-
-			field->set_null();
-		} else {
-			field->set_notnull();
-
-			const dfield_t*	df	= &fields[ipos];
-
-			innobase_col_to_mysql(
-				dict_field_get_col(
-					dict_index_get_nth_field(index, ipos)),
-				static_cast<const uchar*>(dfield_get_data(df)),
-				dfield_get_len(df), field);
-		}
-	}
->>>>>>> 333b4508
 }
 
 /** Copies an InnoDB row to table->record[0]. */
@@ -3130,7 +2705,6 @@
 @retval true Not allowed (will call my_error())
 @retval false Allowed
 */
-<<<<<<< HEAD
 static MY_ATTRIBUTE((warn_unused_result)) bool innobase_check_foreigns(
     Alter_inplace_info *ha_alter_info, const TABLE *altered_table,
     const TABLE *old_table, const dict_table_t *user_table,
@@ -3159,68 +2733,6 @@
   }
 
   return (false);
-=======
-static MY_ATTRIBUTE((warn_unused_result))
-bool
-innobase_check_foreigns(
-/*====================*/
-	Alter_inplace_info*	ha_alter_info,
-	const TABLE*		altered_table,
-	const TABLE*		old_table,
-	const dict_table_t*	user_table,
-	dict_foreign_t**	drop_fk,
-	ulint			n_drop_fk)
-{
-	List_iterator_fast<Create_field> cf_it(
-		ha_alter_info->alter_info->create_list);
-
-	for (Field** fp = old_table->field; *fp; fp++) {
-		cf_it.rewind();
-		const Create_field* new_field;
-
-		ut_ad(!(*fp)->real_maybe_null()
-		      == !!((*fp)->flags & NOT_NULL_FLAG));
-
-		while ((new_field = cf_it++)) {
-			if (new_field->field == *fp) {
-				break;
-			}
-		}
-
-		if (!new_field || (new_field->flags & NOT_NULL_FLAG)) {
-			if (innobase_check_foreigns_low(
-				    user_table, drop_fk, n_drop_fk,
-				    (*fp)->field_name, !new_field)) {
-				return(true);
-			}
-		}
-	}
-
-	return(false);
-}
-
-/** Get the default POINT value in MySQL format
-@param[in]	heap	memory heap where allocated
-@param[in]	length	length of MySQL format
-@return mysql format data */
-static
-const byte*
-innobase_build_default_mysql_point(
-	mem_heap_t*	heap,
-	ulint		length)
-{
-	byte*	buf	= static_cast<byte*>(mem_heap_alloc(
-				heap, DATA_POINT_LEN + length));
-
-	byte*	wkb	= buf + length;
-
-	ulint   len = get_wkb_of_default_point(SPDIMS, wkb, DATA_POINT_LEN);
-	ut_ad(len == DATA_POINT_LEN);
-
-	row_mysql_store_blob_ref(buf, length, wkb, len, false, 0, 0, 0);
-
-	return(buf);
->>>>>>> 333b4508
 }
 
 /** Convert a default value for ADD COLUMN.
@@ -3229,31 +2741,13 @@
 @param dfield InnoDB data field to copy to
 @param field MySQL value for the column
 @param comp nonzero if in compact format */
-<<<<<<< HEAD
 static void innobase_build_col_map_add(mem_heap_t *heap, dfield_t *dfield,
-                                       const Field *field, ulint comp) {
+                                       const Field *field, ulint comp,
+                                       row_prebuilt_t *prebuilt) {
   if (field->is_real_null()) {
     dfield_set_null(dfield);
     return;
   }
-=======
-static
-void
-innobase_build_col_map_add(
-/*=======================*/
-	mem_heap_t*	heap,
-	dfield_t*	dfield,
-	const Field*	field,
-	ulint		comp,
-	row_prebuilt_t*	prebuilt)
-{
-	if (field->is_real_null()) {
-		dfield_set_null(dfield);
-		return;
-	}
-
-	ulint	size	= field->pack_length();
->>>>>>> 333b4508
 
   ulint size = field->pack_length();
 
@@ -3261,19 +2755,11 @@
 
   const byte *mysql_data = field->ptr;
 
-<<<<<<< HEAD
-  row_mysql_store_col_in_innobase_format(dfield, buf, true, mysql_data, size,
-                                         comp);
-=======
-		mysql_data = innobase_build_default_mysql_point(heap, size);
-	}
-
-	row_mysql_store_col_in_innobase_format(
-		dfield, buf, true, mysql_data, size, comp,
-		field->column_format() == COLUMN_FORMAT_TYPE_COMPRESSED,
-		reinterpret_cast<const byte*>(field->zip_dict_data.str),
-		field->zip_dict_data.length, prebuilt);
->>>>>>> 333b4508
+  row_mysql_store_col_in_innobase_format(
+      dfield, buf, true, mysql_data, size, comp,
+      field->column_format() == COLUMN_FORMAT_TYPE_COMPRESSED,
+      reinterpret_cast<const byte *>(field->zip_dict_data.str),
+      field->zip_dict_data.length, prebuilt);
 }
 
 /** Construct the translation table for reordering, dropping or
@@ -3288,11 +2774,11 @@
 @param heap Memory heap where allocated
 @return array of integers, mapping column numbers in the table
 to column numbers in altered_table */
-<<<<<<< HEAD
 static MY_ATTRIBUTE((warn_unused_result)) const ulint *innobase_build_col_map(
     Alter_inplace_info *ha_alter_info, const TABLE *altered_table,
     const TABLE *table, const dict_table_t *new_table,
-    const dict_table_t *old_table, dtuple_t *add_cols, mem_heap_t *heap) {
+    const dict_table_t *old_table, dtuple_t *add_cols, mem_heap_t *heap,
+    row_prebuilt_t *prebuilt) {
   DBUG_ENTER("innobase_build_col_map");
   DBUG_ASSERT(altered_table != table);
   DBUG_ASSERT(new_table != old_table);
@@ -3352,7 +2838,7 @@
     ut_ad(!is_v);
     innobase_build_col_map_add(heap, dtuple_get_nth_field(add_cols, i),
                                altered_table->field[i + num_v],
-                               dict_table_is_comp(new_table));
+                               dict_table_is_comp(new_table), prebuilt);
   found_col:
     if (is_v) {
       num_v++;
@@ -3393,142 +2879,6 @@
   }
 
   DBUG_RETURN(col_map);
-=======
-static MY_ATTRIBUTE((warn_unused_result))
-const ulint*
-innobase_build_col_map(
-/*===================*/
-	Alter_inplace_info*	ha_alter_info,
-	const TABLE*		altered_table,
-	const TABLE*		table,
-	const dict_table_t*	new_table,
-	const dict_table_t*	old_table,
-	dtuple_t*		add_cols,
-	mem_heap_t*		heap,
-	row_prebuilt_t*		prebuilt)
-{
-	DBUG_ENTER("innobase_build_col_map");
-	DBUG_ASSERT(altered_table != table);
-	DBUG_ASSERT(new_table != old_table);
-	DBUG_ASSERT(dict_table_get_n_cols(new_table)
-		    + dict_table_get_n_v_cols(new_table)
-		    >= altered_table->s->fields + DATA_N_SYS_COLS);
-	DBUG_ASSERT(dict_table_get_n_cols(old_table)
-		    + dict_table_get_n_v_cols(old_table)
-		    >= table->s->fields + DATA_N_SYS_COLS);
-	DBUG_ASSERT(!!add_cols == !!(ha_alter_info->handler_flags
-				     & Alter_inplace_info::ADD_COLUMN));
-	DBUG_ASSERT(!add_cols || dtuple_get_n_fields(add_cols)
-		    == dict_table_get_n_cols(new_table));
-
-	ulint*	col_map = static_cast<ulint*>(
-		mem_heap_alloc(
-			heap, (old_table->n_cols + old_table->n_v_cols)
-			* sizeof *col_map));
-
-	List_iterator_fast<Create_field> cf_it(
-		ha_alter_info->alter_info->create_list);
-	uint	i = 0;
-	uint	num_v = 0;
-
-	/* Any dropped columns will map to ULINT_UNDEFINED. */
-	for (uint old_i = 0; old_i + DATA_N_SYS_COLS < old_table->n_cols;
-	     old_i++) {
-		col_map[old_i] = ULINT_UNDEFINED;
-	}
-
-	for (uint old_i = 0; old_i < old_table->n_v_cols; old_i++) {
-		col_map[old_i + old_table->n_cols] = ULINT_UNDEFINED;
-	}
-
-	while (const Create_field* new_field = cf_it++) {
-		bool	is_v = false;
-
-		if (innobase_is_v_fld(new_field)) {
-			is_v = true;
-		}
-
-		ulint	num_old_v = 0;
-
-		for (uint old_i = 0; table->field[old_i]; old_i++) {
-			const Field* field = table->field[old_i];
-			if (innobase_is_v_fld(field)) {
-				if (is_v && new_field->field == field) {
-					col_map[old_table->n_cols + num_v]
-						= num_old_v;
-					num_old_v++;
-					goto found_col;
-				}
-				num_old_v++;
-				continue;
-			}
-
-			if (new_field->field == field) {
-				col_map[old_i - num_old_v] = i;
-				goto found_col;
-			}
-		}
-
-		ut_ad(!is_v);
-		innobase_build_col_map_add(
-			heap, dtuple_get_nth_field(add_cols, i),
-			altered_table->field[i + num_v],
-			dict_table_is_comp(new_table), prebuilt);
-found_col:
-		if (is_v) {
-			num_v++;
-		} else {
-			i++;
-		}
-	}
-
-	DBUG_ASSERT(i == altered_table->s->fields - num_v);
-
-	i = table->s->fields - old_table->n_v_cols;
-
-	/* Add the InnoDB hidden FTS_DOC_ID column, if any. */
-	if (i + DATA_N_SYS_COLS < old_table->n_cols) {
-		/* There should be exactly one extra field,
-		the FTS_DOC_ID. */
-		DBUG_ASSERT(DICT_TF2_FLAG_IS_SET(old_table,
-						 DICT_TF2_FTS_HAS_DOC_ID));
-		DBUG_ASSERT(i + DATA_N_SYS_COLS + 1 == old_table->n_cols);
-		DBUG_ASSERT(!strcmp(dict_table_get_col_name(
-					    old_table, i),
-				    FTS_DOC_ID_COL_NAME));
-		if (altered_table->s->fields + DATA_N_SYS_COLS
-		    - new_table->n_v_cols
-		    < new_table->n_cols) {
-			DBUG_ASSERT(DICT_TF2_FLAG_IS_SET(
-					    new_table,
-					    DICT_TF2_FTS_HAS_DOC_ID));
-			DBUG_ASSERT(altered_table->s->fields
-				    + DATA_N_SYS_COLS + 1
-				    == static_cast<ulint>(
-					new_table->n_cols
-					+ new_table->n_v_cols));
-			col_map[i] = altered_table->s->fields
-				     - new_table->n_v_cols;
-		} else {
-			DBUG_ASSERT(!DICT_TF2_FLAG_IS_SET(
-					    new_table,
-					    DICT_TF2_FTS_HAS_DOC_ID));
-			col_map[i] = ULINT_UNDEFINED;
-		}
-
-		i++;
-	} else {
-		DBUG_ASSERT(!DICT_TF2_FLAG_IS_SET(
-				    old_table,
-				    DICT_TF2_FTS_HAS_DOC_ID));
-	}
-
-	for (; i < old_table->n_cols; i++) {
-		col_map[i] = i + new_table->n_cols - old_table->n_cols;
-	}
-
-	DBUG_RETURN(col_map);
->>>>>>> 333b4508
 }
 
 /** Drop newly create FTS index related auxiliary table during
@@ -4363,7 +3713,7 @@
     Alter_inplace_info *ha_alter_info, const TABLE *altered_table,
     const TABLE *old_table, const Table *old_dd_tab, Table *new_dd_tab,
     const char *table_name, ulint flags, ulint flags2, ulint fts_doc_id_col,
-    bool add_fts_doc_id, bool add_fts_doc_id_idx) {
+    bool add_fts_doc_id, bool add_fts_doc_id_idx, row_prebuilt_t *prebuilt) {
   bool dict_locked = false;
   ulint *add_key_nums;     /* MySQL key numbers */
   index_def_t *index_defs; /* index definitions */
@@ -4380,6 +3730,10 @@
   bool build_fts_common = false;
 
   ha_innobase_inplace_ctx *ctx;
+  // Percona commented out until zip dictionary reimplementation in the new DD
+#if 0
+  zip_dict_id_container_t	zip_dict_ids;
+#endif
 
   DBUG_ENTER("prepare_inplace_alter_table_dict");
 
@@ -4542,6 +3896,17 @@
     dtuple_t *add_cols;
     space_id_t space_id = 0;
     ulint z = 0;
+    // Percona commented out until zip dict reimplementation in the new DD
+#if 0
+    const char*	err_zip_dict_name = 0;
+
+		if (!innobase_check_zip_dicts(altered_table, zip_dict_ids,
+			ctx->trx, &err_zip_dict_name)) {
+			my_error(ER_COMPRESSION_DICTIONARY_DOES_NOT_EXIST,
+				MYF(0), err_zip_dict_name);
+			goto new_clustered_failed;
+		}
+#endif
 
     if (innobase_check_foreigns(ha_alter_info, altered_table, old_table,
                                 user_table, ctx->drop_fk,
@@ -4667,6 +4032,9 @@
         }
       }
 
+      if (field->column_format() == COLUMN_FORMAT_TYPE_COMPRESSED)
+        field_type |= DATA_COMPRESSED;
+
       if (col_type == DATA_POINT) {
         /* DATA_POINT should be of fixed length,
         instead of the pack_length(blob length). */
@@ -4726,7 +4094,8 @@
 
     if (!(ctx->new_table->flags2 & DICT_TF2_USE_FILE_PER_TABLE) &&
         ha_alter_info->create_info->encrypt_type.length > 0 &&
-        !Encryption::is_none(encrypt)) {
+        !Encryption::is_none(encrypt) &&
+        !DICT_TF2_FLAG_SET(ctx->old_table, DICT_TF2_ENCRYPTION)) {
       dict_mem_table_free(ctx->new_table);
       my_error(ER_TABLESPACE_CANNOT_ENCRYPT, MYF(0));
       goto new_clustered_failed;
@@ -4820,9 +4189,9 @@
       add_cols = NULL;
     }
 
-    ctx->col_map =
-        innobase_build_col_map(ha_alter_info, altered_table, old_table,
-                               ctx->new_table, user_table, add_cols, ctx->heap);
+    ctx->col_map = innobase_build_col_map(ha_alter_info, altered_table,
+                                          old_table, ctx->new_table, user_table,
+                                          add_cols, ctx->heap, prebuilt);
     ctx->add_cols = add_cols;
   } else {
     DBUG_ASSERT(!innobase_need_rebuild(ha_alter_info));
@@ -5026,6 +4395,16 @@
 
   DBUG_ASSERT(error == DB_SUCCESS);
 
+  // Percona commented out until zip dictionary reimplementation in new DD
+#if 0
+  /* Adding compression dictionary <-> compressed table column links
+  to the SYS_ZIP_DICT_COLS table. */
+  if (!zip_dict_ids.empty())
+    innobase_create_zip_dict_references(altered_table,
+					ctx->trx->table_id, zip_dict_ids,
+					ctx->trx);
+#endif
+
   if (build_fts_common || fts_index) {
     fts_freeze_aux_tables(ctx->new_table);
   }
@@ -5054,6 +4433,8 @@
       }
     }
   }
+
+  DBUG_EXECUTE_IF("crash_innodb_add_index_after", DBUG_SUICIDE(););
 
 error_handling:
 
@@ -5263,1139 +4644,6 @@
   DBUG_VOID_RETURN;
 }
 
-<<<<<<< HEAD
-=======
-@param ha_alter_info Data used during in-place alter
-@param altered_table MySQL table that is being altered
-@param old_table MySQL table as it is before the ALTER operation
-@param table_name Table name in MySQL
-@param flags Table and tablespace flags
-@param flags2 Additional table flags
-@param fts_doc_id_col The column number of FTS_DOC_ID
-@param add_fts_doc_id Flag: add column FTS_DOC_ID?
-@param add_fts_doc_id_idx Flag: add index FTS_DOC_ID_INDEX (FTS_DOC_ID)?
-
-@retval true Failure
-@retval false Success
-*/
-static MY_ATTRIBUTE((warn_unused_result))
-bool
-prepare_inplace_alter_table_dict(
-/*=============================*/
-	Alter_inplace_info*	ha_alter_info,
-	const TABLE*		altered_table,
-	const TABLE*		old_table,
-	const char*		table_name,
-	ulint			flags,
-	ulint			flags2,
-	ulint			fts_doc_id_col,
-	bool			add_fts_doc_id,
-	bool			add_fts_doc_id_idx,
-	row_prebuilt_t* 	prebuilt)
-{
-	bool			dict_locked	= false;
-	ulint*			add_key_nums;	/* MySQL key numbers */
-	index_def_t*		index_defs;	/* index definitions */
-	dict_table_t*		user_table;
-	dict_index_t*		fts_index	= NULL;
-	ulint			new_clustered	= 0;
-	dberr_t			error;
-	const char*		punch_hole_warning = NULL;
-	ulint			num_fts_index;
-	dict_add_v_col_t*	add_v = NULL;
-	ha_innobase_inplace_ctx*ctx;
-	zip_dict_id_container_t	zip_dict_ids;
-
-	DBUG_ENTER("prepare_inplace_alter_table_dict");
-
-	ctx = static_cast<ha_innobase_inplace_ctx*>
-		(ha_alter_info->handler_ctx);
-
-	DBUG_ASSERT((ctx->add_autoinc != ULINT_UNDEFINED)
-		    == (ctx->sequence.m_max_value > 0));
-	DBUG_ASSERT(!ctx->num_to_drop_index == !ctx->drop_index);
-	DBUG_ASSERT(!ctx->num_to_drop_fk == !ctx->drop_fk);
-	DBUG_ASSERT(!add_fts_doc_id || add_fts_doc_id_idx);
-	DBUG_ASSERT(!add_fts_doc_id_idx
-		    || innobase_fulltext_exist(altered_table));
-	DBUG_ASSERT(!ctx->add_cols);
-	DBUG_ASSERT(!ctx->add_index);
-	DBUG_ASSERT(!ctx->add_key_numbers);
-	DBUG_ASSERT(!ctx->num_to_add_index);
-
-	user_table = ctx->new_table;
-
-	trx_start_if_not_started_xa(ctx->prebuilt->trx, true);
-
-	if (ha_alter_info->handler_flags
-	    & Alter_inplace_info::DROP_VIRTUAL_COLUMN) {
-		if (prepare_inplace_drop_virtual(
-			    ha_alter_info, altered_table, old_table)) {
-			DBUG_RETURN(true);
-		}
-	}
-
-	if (ha_alter_info->handler_flags
-	    & Alter_inplace_info::ADD_VIRTUAL_COLUMN) {
-		if (prepare_inplace_add_virtual(
-			    ha_alter_info, altered_table, old_table)) {
-			DBUG_RETURN(true);
-		}
-
-		/* Need information for newly added virtual columns
-		for create index */
-		if (ha_alter_info->handler_flags
-		    & Alter_inplace_info::ADD_INDEX) {
-			add_v = static_cast<dict_add_v_col_t*>(
-				mem_heap_alloc(ctx->heap, sizeof *add_v));
-			add_v->n_v_col = ctx->num_to_add_vcol;
-			add_v->v_col = ctx->add_vcol;
-			add_v->v_col_name = ctx->add_vcol_name;
-		}
-	}
-
-	/* There should be no order change for virtual columns coming in
-	here */
-	ut_ad(check_v_col_in_order(old_table, altered_table, ha_alter_info));
-
-	/* Create a background transaction for the operations on
-	the data dictionary tables. */
-	ctx->trx = innobase_trx_allocate(ctx->prebuilt->trx->mysql_thd);
-
-	trx_start_for_ddl(ctx->trx, TRX_DICT_OP_INDEX);
-
-	/* Create table containing all indexes to be built in this
-	ALTER TABLE ADD INDEX so that they are in the correct order
-	in the table. */
-
-	ctx->num_to_add_index = ha_alter_info->index_add_count;
-
-	ut_ad(ctx->prebuilt->trx->mysql_thd !=NULL);
-
-	const char*	path = thd_innodb_tmpdir(
-		ctx->prebuilt->trx->mysql_thd);
-
-	index_defs = innobase_create_key_defs(
-		ctx->heap, ha_alter_info, altered_table, ctx->num_to_add_index,
-		num_fts_index,
-		row_table_got_default_clust_index(ctx->new_table),
-		fts_doc_id_col, add_fts_doc_id, add_fts_doc_id_idx);
-
-	new_clustered = DICT_CLUSTERED & index_defs[0].ind_type;
-
-	if (num_fts_index > 1) {
-		my_error(ER_INNODB_FT_LIMIT, MYF(0));
-		goto error_handled;
-	}
-
-	if (!ctx->online) {
-		/* This is not an online operation (LOCK=NONE). */
-	} else if (ctx->add_autoinc == ULINT_UNDEFINED
-		   && num_fts_index == 0
-		   && (!innobase_need_rebuild(ha_alter_info)
-		       || !innobase_fulltext_exist(altered_table))) {
-		/* InnoDB can perform an online operation (LOCK=NONE). */
-	} else {
-		/* This should have been blocked in
-		check_if_supported_inplace_alter(). */
-		ut_ad(0);
-		my_error(ER_NOT_SUPPORTED_YET, MYF(0),
-			 thd_query_unsafe(ctx->prebuilt->trx->mysql_thd).str);
-		goto error_handled;
-	}
-
-	/* The primary index would be rebuilt if a FTS Doc ID
-	column is to be added, and the primary index definition
-	is just copied from old table and stored in indexdefs[0] */
-	DBUG_ASSERT(!add_fts_doc_id || new_clustered);
-	DBUG_ASSERT(!!new_clustered ==
-		    (innobase_need_rebuild(ha_alter_info)
-		     || add_fts_doc_id));
-
-	/* Allocate memory for dictionary index definitions */
-
-	ctx->add_index = static_cast<dict_index_t**>(
-		mem_heap_alloc(ctx->heap, ctx->num_to_add_index
-			       * sizeof *ctx->add_index));
-	ctx->add_key_numbers = add_key_nums = static_cast<ulint*>(
-		mem_heap_alloc(ctx->heap, ctx->num_to_add_index
-			       * sizeof *ctx->add_key_numbers));
-
-	/* This transaction should be dictionary operation, so that
-	the data dictionary will be locked during crash recovery. */
-
-	ut_ad(ctx->trx->dict_operation == TRX_DICT_OP_INDEX);
-
-	/* Acquire a lock on the table before creating any indexes. */
-
-	if (ctx->online) {
-		error = DB_SUCCESS;
-	} else {
-		error = row_merge_lock_table(
-			ctx->prebuilt->trx, ctx->new_table, LOCK_S);
-
-		if (error != DB_SUCCESS) {
-
-			goto error_handling;
-		}
-	}
-
-	/* Latch the InnoDB data dictionary exclusively so that no deadlocks
-	or lock waits can happen in it during an index create operation. */
-
-	row_mysql_lock_data_dictionary(ctx->trx);
-	dict_locked = true;
-
-	/* Wait for background stats processing to stop using the table that
-	we are going to alter. We know bg stats will not start using it again
-	until we are holding the data dict locked and we are holding it here
-	at least until checking ut_ad(user_table->n_ref_count == 1) below.
-	XXX what may happen if bg stats opens the table after we
-	have unlocked data dictionary below? */
-	dict_stats_wait_bg_to_stop_using_table(user_table, ctx->trx);
-
-	online_retry_drop_indexes_low(ctx->new_table, ctx->trx);
-
-	ut_d(dict_table_check_for_dup_indexes(
-		     ctx->new_table, CHECK_ABORTED_OK));
-
-	/* If a new clustered index is defined for the table we need
-	to rebuild the table with a temporary name. */
-
-	if (new_clustered) {
-		const char*	new_table_name
-			= dict_mem_create_temporary_tablename(
-				ctx->heap,
-				ctx->new_table->name.m_name,
-				ctx->new_table->id);
-		ulint		n_cols = 0;
-		ulint		n_v_cols = 0;
-		dtuple_t*	add_cols;
-		ulint		space_id = 0;
-		ulint		z = 0;
-		const char*	err_zip_dict_name = 0;
-
-		if (!innobase_check_zip_dicts(altered_table, zip_dict_ids,
-			ctx->trx, &err_zip_dict_name)) {
-			my_error(ER_COMPRESSION_DICTIONARY_DOES_NOT_EXIST,
-				MYF(0), err_zip_dict_name);
-			goto new_clustered_failed;
-		}
-
-		if (innobase_check_foreigns(
-			    ha_alter_info, altered_table, old_table,
-			    user_table, ctx->drop_fk, ctx->num_to_drop_fk)) {
-			goto new_clustered_failed;
-		}
-
-		for (uint i = 0; i < altered_table->s->fields; i++) {
-			const Field*	field = altered_table->field[i];
-
-			if (innobase_is_v_fld(field)) {
-				n_v_cols++;
-			} else {
-				n_cols++;
-			}
-		}
-
-		ut_ad(n_cols + n_v_cols == altered_table->s->fields);
-
-		if (add_fts_doc_id) {
-			n_cols++;
-			DBUG_ASSERT(flags2 & DICT_TF2_FTS);
-			DBUG_ASSERT(add_fts_doc_id_idx);
-			flags2 |= DICT_TF2_FTS_ADD_DOC_ID
-				| DICT_TF2_FTS_HAS_DOC_ID
-				| DICT_TF2_FTS;
-		}
-
-		DBUG_ASSERT(!add_fts_doc_id_idx || (flags2 & DICT_TF2_FTS));
-
-		/* Create the table. */
-		trx_set_dict_operation(ctx->trx, TRX_DICT_OP_TABLE);
-
-		if (dict_table_get_low(new_table_name)) {
-			my_error(ER_TABLE_EXISTS_ERROR, MYF(0),
-				 new_table_name);
-			goto new_clustered_failed;
-		}
-
-		/* Use the old tablespace unless the tablespace
-		is changing. */
-		if (DICT_TF_HAS_SHARED_SPACE(user_table->flags)
-		    && (ha_alter_info->create_info->tablespace == NULL
-			|| (0 == strcmp(ha_alter_info->create_info->tablespace,
-				    user_table->tablespace)))) {
-			space_id = user_table->space;
-		} else if (tablespace_is_shared_space(
-				ha_alter_info->create_info)) {
-			space_id = fil_space_get_id_by_name(
-				ha_alter_info->create_info->tablespace);
-			ut_a(space_id != ULINT_UNDEFINED);
-		}
-
-		/* The initial space id 0 may be overridden later if this
-		table is going to be a file_per_table tablespace. */
-		ctx->new_table = dict_mem_table_create(
-			new_table_name, space_id, n_cols + n_v_cols, n_v_cols,
-			flags, flags2);
-		/* The rebuilt indexed_table will use the renamed
-		column names. */
-		ctx->col_names = NULL;
-
-		if (DICT_TF_HAS_DATA_DIR(flags)) {
-			ctx->new_table->data_dir_path =
-				mem_heap_strdup(ctx->new_table->heap,
-				user_table->data_dir_path);
-		}
-
-		for (uint i = 0; i < altered_table->s->fields; i++) {
-			const Field*	field = altered_table->field[i];
-			ulint		is_unsigned;
-			ulint		field_type
-				= (ulint) field->type();
-			ulint		col_type
-				= get_innobase_type_from_mysql_type(
-					&is_unsigned, field);
-			ulint		charset_no;
-			ulint		col_len;
-			bool		is_virtual = innobase_is_v_fld(field);
-
-			/* we assume in dtype_form_prtype() that this
-			fits in two bytes */
-			ut_a(field_type <= MAX_CHAR_COLL_NUM);
-
-			if (!field->real_maybe_null()) {
-				field_type |= DATA_NOT_NULL;
-			}
-
-			if (field->binary()) {
-				field_type |= DATA_BINARY_TYPE;
-			}
-
-			if (is_unsigned) {
-				field_type |= DATA_UNSIGNED;
-			}
-
-			if (dtype_is_string_type(col_type)) {
-				charset_no = (ulint) field->charset()->number;
-
-				if (charset_no > MAX_CHAR_COLL_NUM) {
-					dict_mem_table_free(
-						ctx->new_table);
-					my_error(ER_WRONG_KEY_COLUMN, MYF(0),
-						 field->field_name);
-					goto new_clustered_failed;
-				}
-			} else {
-				charset_no = 0;
-			}
-
-			col_len = field->pack_length();
-
-			/* The MySQL pack length contains 1 or 2 bytes
-			length field for a true VARCHAR. Let us
-			subtract that, so that the InnoDB column
-			length in the InnoDB data dictionary is the
-			real maximum byte length of the actual data. */
-
-			if (field->type() == MYSQL_TYPE_VARCHAR) {
-				uint32	length_bytes
-					= static_cast<const Field_varstring*>(
-						field)->length_bytes;
-
-				col_len -= length_bytes;
-
-				if (length_bytes == 2) {
-					field_type |= DATA_LONG_TRUE_VARCHAR;
-				}
-			}
-
-			if (field->column_format() ==
-				COLUMN_FORMAT_TYPE_COMPRESSED) {
-				field_type |= DATA_COMPRESSED;
-			}
-
-			if (col_type == DATA_POINT) {
-				/* DATA_POINT should be of fixed length,
-				instead of the pack_length(blob length). */
-				col_len = DATA_POINT_LEN;
-			}
-
-			if (dict_col_name_is_reserved(field->field_name)) {
-				dict_mem_table_free(ctx->new_table);
-				my_error(ER_WRONG_COLUMN_NAME, MYF(0),
-					 field->field_name);
-				goto new_clustered_failed;
-			}
-
-			if (is_virtual) {
-				dict_mem_table_add_v_col(
-					ctx->new_table, ctx->heap,
-					field->field_name,
-					col_type,
-					dtype_form_prtype(
-						field_type, charset_no)
-					| DATA_VIRTUAL,
-					col_len, i,
-					field->gcol_info->non_virtual_base_columns());
-			} else {
-				dict_mem_table_add_col(
-					ctx->new_table, ctx->heap,
-					field->field_name,
-					col_type,
-					dtype_form_prtype(
-						field_type, charset_no),
-					col_len);
-			}
-		}
-
-		if (n_v_cols) {
-			for (uint i = 0; i < altered_table->s->fields; i++) {
-				dict_v_col_t*	v_col;
-				const Field*	field = altered_table->field[i];
-
-				if (!innobase_is_v_fld(field)) {
-					continue;
-				}
-				v_col = dict_table_get_nth_v_col(
-					ctx->new_table, z);
-				z++;
-				innodb_base_col_setup(
-					ctx->new_table, field, v_col);
-			}
-		}
-
-		if (add_fts_doc_id) {
-			fts_add_doc_id_column(ctx->new_table, ctx->heap);
-			ctx->new_table->fts->doc_col = fts_doc_id_col;
-			ut_ad(fts_doc_id_col
-			      == altered_table->s->fields - n_v_cols);
-		} else if (ctx->new_table->fts) {
-			ctx->new_table->fts->doc_col = fts_doc_id_col;
-		}
-
-		const char*	compression;
-
-		compression = ha_alter_info->create_info->compress.str;
-
-		if (Compression::validate(compression) != DB_SUCCESS) {
-			compression = NULL;
-		}
-
-		const char* encrypt;
-		encrypt	= ha_alter_info->create_info->encrypt_type.str;
-
-		if (!(ctx->new_table->flags2 & DICT_TF2_USE_FILE_PER_TABLE)
-		    && ha_alter_info->create_info->encrypt_type.length > 0
-		    && !Encryption::is_none(encrypt)
-		    && !DICT_TF2_FLAG_SET(ctx->old_table,
-					  DICT_TF2_ENCRYPTION)) {
-
-			dict_mem_table_free( ctx->new_table);
-			my_error(ER_TABLESPACE_CANNOT_ENCRYPT, MYF(0));
-			goto new_clustered_failed;
-		} else if (!Encryption::is_none(encrypt)) {
-			/* Set the encryption flag. */
-			byte*			master_key = NULL;
-			ulint			master_key_id;
-			Encryption::Version	version;
-
-			/* Check if keyring is ready. */
-			Encryption::get_master_key(&master_key_id,
-						   &master_key,
-						   &version);
-
-			if (master_key == NULL) {
-				dict_mem_table_free(ctx->new_table);
-				my_error(ER_CANNOT_FIND_KEY_IN_KEYRING,
-					 MYF(0));
-				goto new_clustered_failed;
-			} else {
-				my_free(master_key);
-				DICT_TF2_FLAG_SET(ctx->new_table,
-						  DICT_TF2_ENCRYPTION);
-			}
-		}
-
-		error = row_create_table_for_mysql(
-			ctx->new_table, compression, ctx->trx, false);
-
-		punch_hole_warning =
-			(error == DB_IO_NO_PUNCH_HOLE_FS)
-			? "Punch hole is not supported by the file system"
-			: "Page Compression is not supported for this"
-			  " tablespace";
-
-		switch (error) {
-			dict_table_t*	temp_table;
-		case DB_IO_NO_PUNCH_HOLE_FS:
-		case DB_IO_NO_PUNCH_HOLE_TABLESPACE:
-
-			push_warning_printf(
-				ctx->prebuilt->trx->mysql_thd,
-				Sql_condition::SL_WARNING,
-				HA_ERR_UNSUPPORTED,
-				"%s. Compression disabled for '%s'",
-				punch_hole_warning,
-				ctx->old_table->name.m_name);
-
-			error = DB_SUCCESS;
-			// Fall through.
-
-		case DB_SUCCESS:
-			/* We need to bump up the table ref count and
-			before we can use it we need to open the
-			table. The new_table must be in the data
-			dictionary cache, because we are still holding
-			the dict_sys->mutex. */
-			ut_ad(mutex_own(&dict_sys->mutex));
-			temp_table = dict_table_open_on_name(
-				ctx->new_table->name.m_name, TRUE, FALSE,
-				DICT_ERR_IGNORE_NONE);
-			ut_a(ctx->new_table == temp_table);
-			/* n_ref_count must be 1, because purge cannot
-			be executing on this very table as we are
-			holding dict_operation_lock X-latch. */
-			DBUG_ASSERT(ctx->new_table->get_ref_count() == 1);
-			break;
-		case DB_TABLESPACE_EXISTS:
-			my_error(ER_TABLESPACE_EXISTS, MYF(0),
-				 new_table_name);
-			goto new_clustered_failed;
-		case DB_DUPLICATE_KEY:
-			my_error(HA_ERR_TABLE_EXIST, MYF(0),
-				 altered_table->s->table_name.str);
-			goto new_clustered_failed;
-		case DB_UNSUPPORTED:
-			my_error(ER_UNSUPPORTED_EXTENSION, MYF(0),
-				 ctx->new_table->name.m_name);
-			goto new_clustered_failed;
-		default:
-			my_error_innodb(error, table_name, flags);
-new_clustered_failed:
-			DBUG_ASSERT(ctx->trx != ctx->prebuilt->trx);
-			trx_rollback_to_savepoint(ctx->trx, NULL);
-
-			ut_ad(user_table->get_ref_count() == 1);
-
-			online_retry_drop_indexes_with_trx(
-				user_table, ctx->trx);
-			goto err_exit;
-		}
-
-		if (ha_alter_info->handler_flags
-		    & Alter_inplace_info::ADD_COLUMN) {
-			add_cols = dtuple_create_with_vcol(
-				ctx->heap,
-				dict_table_get_n_cols(ctx->new_table),
-				dict_table_get_n_v_cols(ctx->new_table));
-
-			dict_table_copy_types(add_cols, ctx->new_table);
-		} else {
-			add_cols = NULL;
-		}
-
-		ctx->col_map = innobase_build_col_map(
-			ha_alter_info, altered_table, old_table,
-			ctx->new_table, user_table,
-			add_cols, ctx->heap, prebuilt);
-		ctx->add_cols = add_cols;
-	} else {
-		DBUG_ASSERT(!innobase_need_rebuild(ha_alter_info));
-		DBUG_ASSERT(old_table->s->primary_key
-			    == altered_table->s->primary_key);
-
-		for (dict_index_t* index
-			     = dict_table_get_first_index(user_table);
-		     index != NULL;
-		     index = dict_table_get_next_index(index)) {
-			if (!index->to_be_dropped
-			    && dict_index_is_corrupted(index)) {
-				my_error(ER_CHECK_NO_SUCH_TABLE, MYF(0));
-				goto error_handled;
-			}
-		}
-
-		if (!ctx->new_table->fts
-		    && innobase_fulltext_exist(altered_table)) {
-			ctx->new_table->fts = fts_create(
-				ctx->new_table);
-			ctx->new_table->fts->doc_col = fts_doc_id_col;
-		}
-
-		/* Check if we need to update mtypes of legacy GIS columns.
-		This check is only needed when we don't have to rebuild
-		the table, since rebuild would update all mtypes for GIS
-		columns */
-		error = innobase_check_gis_columns(
-			ha_alter_info, ctx->new_table, ctx->trx);
-		if (error != DB_SUCCESS) {
-			ut_ad(error == DB_ERROR);
-			error = DB_UNSUPPORTED;
-			goto error_handling;
-		}
-	}
-
-	/* Assign table_id, so that no table id of
-	fts_create_index_tables() will be written to the undo logs. */
-	DBUG_ASSERT(ctx->new_table->id != 0);
-	ctx->trx->table_id = ctx->new_table->id;
-
-	/* Create the indexes in SYS_INDEXES and load into dictionary. */
-
-	for (ulint a = 0; a < ctx->num_to_add_index; a++) {
-
-		if (index_defs[a].ind_type & DICT_VIRTUAL
-		    && ctx->num_to_drop_vcol > 0 && !new_clustered) {
-			innodb_v_adjust_idx_col(ha_alter_info, old_table,
-						ctx->num_to_drop_vcol,
-						&index_defs[a]);
-		}
-
-		ctx->add_index[a] = row_merge_create_index(
-			ctx->trx, ctx->new_table,
-			&index_defs[a], add_v);
-
-		add_key_nums[a] = index_defs[a].key_number;
-
-		if (!ctx->add_index[a]) {
-			error = ctx->trx->error_state;
-			DBUG_ASSERT(error != DB_SUCCESS);
-			goto error_handling;
-		}
-
-		DBUG_ASSERT(ctx->add_index[a]->is_committed()
-			    == !!new_clustered);
-
-		if (ctx->add_index[a]->type & DICT_FTS) {
-			DBUG_ASSERT(num_fts_index);
-			DBUG_ASSERT(!fts_index);
-			DBUG_ASSERT(ctx->add_index[a]->type == DICT_FTS);
-			fts_index = ctx->add_index[a];
-		}
-
-		/* If only online ALTER TABLE operations have been
-		requested, allocate a modification log. If the table
-		will be locked anyway, the modification
-		log is unnecessary. When rebuilding the table
-		(new_clustered), we will allocate the log for the
-		clustered index of the old table, later. */
-		if (new_clustered
-		    || !ctx->online
-		    || user_table->ibd_file_missing
-		    || dict_table_is_discarded(user_table)) {
-			/* No need to allocate a modification log. */
-			ut_ad(!ctx->add_index[a]->online_log);
-		} else if (ctx->add_index[a]->type & DICT_FTS) {
-			/* Fulltext indexes are not covered
-			by a modification log. */
-		} else {
-			DBUG_EXECUTE_IF("innodb_OOM_prepare_inplace_alter",
-					error = DB_OUT_OF_MEMORY;
-					goto error_handling;);
-			rw_lock_x_lock(&ctx->add_index[a]->lock);
-			bool ok = row_log_allocate(ctx->add_index[a],
-						   NULL, true, NULL, NULL,
-						   path);
-			rw_lock_x_unlock(&ctx->add_index[a]->lock);
-
-			if (!ok) {
-				error = DB_OUT_OF_MEMORY;
-				goto error_handling;
-			}
-		}
-	}
-
-	ut_ad(new_clustered == ctx->need_rebuild());
-
-	DBUG_EXECUTE_IF("innodb_OOM_prepare_inplace_alter",
-			error = DB_OUT_OF_MEMORY;
-			goto error_handling;);
-
-	if (new_clustered) {
-		dict_index_t*	clust_index = dict_table_get_first_index(
-			user_table);
-		dict_index_t*	new_clust_index = dict_table_get_first_index(
-			ctx->new_table);
-		ctx->skip_pk_sort = innobase_pk_order_preserved(
-			ctx->col_map, clust_index, new_clust_index);
-
-		DBUG_EXECUTE_IF("innodb_alter_table_pk_assert_no_sort",
-			DBUG_ASSERT(ctx->skip_pk_sort););
-
-		if (ctx->online) {
-			/* Allocate a log for online table rebuild. */
-			rw_lock_x_lock(&clust_index->lock);
-			bool ok = row_log_allocate(
-				clust_index, ctx->new_table,
-				!(ha_alter_info->handler_flags
-				  & Alter_inplace_info::ADD_PK_INDEX),
-				ctx->add_cols, ctx->col_map, path);
-			rw_lock_x_unlock(&clust_index->lock);
-
-			if (!ok) {
-				error = DB_OUT_OF_MEMORY;
-				goto error_handling;
-			}
-		}
-	}
-
-	if (ctx->online) {
-		/* Assign a consistent read view for
-		row_merge_read_clustered_index(). */
-		trx_assign_read_view(ctx->prebuilt->trx);
-	}
-
-	if (fts_index) {
-		/* Ensure that the dictionary operation mode will
-		not change while creating the auxiliary tables. */
-		trx_dict_op_t	op = trx_get_dict_operation(ctx->trx);
-
-#ifdef UNIV_DEBUG
-		switch (op) {
-		case TRX_DICT_OP_NONE:
-			break;
-		case TRX_DICT_OP_TABLE:
-		case TRX_DICT_OP_INDEX:
-			goto op_ok;
-		}
-		ut_error;
-op_ok:
-#endif /* UNIV_DEBUG */
-		ut_ad(ctx->trx->dict_operation_lock_mode == RW_X_LATCH);
-		ut_ad(mutex_own(&dict_sys->mutex));
-		ut_ad(rw_lock_own(dict_operation_lock, RW_LOCK_X));
-
-		DICT_TF2_FLAG_SET(ctx->new_table, DICT_TF2_FTS);
-		if (new_clustered) {
-			/* For !new_clustered, this will be set at
-			commit_cache_norebuild(). */
-			ctx->new_table->fts_doc_id_index
-				= dict_table_get_index_on_name(
-					ctx->new_table, FTS_DOC_ID_INDEX_NAME);
-			DBUG_ASSERT(ctx->new_table->fts_doc_id_index != NULL);
-		}
-
-		/* This function will commit the transaction and reset
-		the trx_t::dict_operation flag on success. */
-
-		error = fts_create_index_tables(ctx->trx, fts_index);
-
-		DBUG_EXECUTE_IF("innodb_test_fail_after_fts_index_table",
-				error = DB_LOCK_WAIT_TIMEOUT;
-				goto error_handling;);
-
-		if (error != DB_SUCCESS) {
-			goto error_handling;
-		}
-
-		trx_start_for_ddl(ctx->trx, op);
-
-		if (!ctx->new_table->fts
-		    || ib_vector_size(ctx->new_table->fts->indexes) == 0) {
-			error = fts_create_common_tables(
-				ctx->trx, ctx->new_table,
-				user_table->name.m_name, TRUE);
-
-			DBUG_EXECUTE_IF(
-				"innodb_test_fail_after_fts_common_table",
-				error = DB_LOCK_WAIT_TIMEOUT;);
-
-			if (error != DB_SUCCESS) {
-				goto error_handling;
-			}
-
-			ctx->new_table->fts->fts_status
-				|= TABLE_DICT_LOCKED;
-
-			error = innobase_fts_load_stopword(
-				ctx->new_table, ctx->trx,
-				ctx->prebuilt->trx->mysql_thd)
-				? DB_SUCCESS : DB_ERROR;
-			ctx->new_table->fts->fts_status
-				&= ~TABLE_DICT_LOCKED;
-
-			if (error != DB_SUCCESS) {
-				goto error_handling;
-			}
-		}
-
-		ut_ad(trx_get_dict_operation(ctx->trx) == op);
-	}
-
-	DBUG_ASSERT(error == DB_SUCCESS);
-
-	/*
-	Adding compression dictionary <-> compressed table column links
-	to the SYS_ZIP_DICT_COLS table.
-	*/
-	if (!zip_dict_ids.empty()) {
-		innobase_create_zip_dict_references(altered_table,
-			ctx->trx->table_id, zip_dict_ids, ctx->trx);
-	}
-
-	/* Commit the data dictionary transaction in order to release
-	the table locks on the system tables.  This means that if
-	MySQL crashes while creating a new primary key inside
-	row_merge_build_indexes(), ctx->new_table will not be dropped
-	by trx_rollback_active().  It will have to be recovered or
-	dropped by the database administrator. */
-	trx_commit_for_mysql(ctx->trx);
-
-	row_mysql_unlock_data_dictionary(ctx->trx);
-	dict_locked = false;
-
-	ut_a(ctx->trx->lock.n_active_thrs == 0);
-
-	DBUG_EXECUTE_IF("crash_innodb_add_index_after", DBUG_SUICIDE(););
-
-error_handling:
-	/* After an error, remove all those index definitions from the
-	dictionary which were defined. */
-
-	switch (error) {
-	case DB_SUCCESS:
-		ut_a(!dict_locked);
-
-		ut_d(mutex_enter(&dict_sys->mutex));
-		ut_d(dict_table_check_for_dup_indexes(
-			     user_table, CHECK_PARTIAL_OK));
-		ut_d(mutex_exit(&dict_sys->mutex));
-		DBUG_RETURN(false);
-	case DB_TABLESPACE_EXISTS:
-		my_error(ER_TABLESPACE_EXISTS, MYF(0), "(unknown)");
-		break;
-	case DB_DUPLICATE_KEY:
-		my_error(ER_DUP_KEY, MYF(0), "SYS_INDEXES");
-		break;
-	case DB_UNSUPPORTED:
-		my_error(ER_TABLE_CANT_HANDLE_SPKEYS, MYF(0), "SYS_COLUMNS");
-		break;
-	default:
-		my_error_innodb(error, table_name, user_table->flags);
-	}
-
-error_handled:
-
-	ctx->prebuilt->trx->error_info = NULL;
-	ctx->trx->error_state = DB_SUCCESS;
-
-	if (!dict_locked) {
-		row_mysql_lock_data_dictionary(ctx->trx);
-	}
-
-	if (new_clustered) {
-		if (ctx->need_rebuild()) {
-
-			if (DICT_TF2_FLAG_IS_SET(
-				    ctx->new_table, DICT_TF2_FTS)) {
-				innobase_drop_fts_index_table(
-					ctx->new_table, ctx->trx);
-			}
-
-			dict_table_close_and_drop(ctx->trx, ctx->new_table);
-
-			/* Free the log for online table rebuild, if
-			one was allocated. */
-
-			dict_index_t* clust_index = dict_table_get_first_index(
-				user_table);
-
-			rw_lock_x_lock(&clust_index->lock);
-
-			if (clust_index->online_log) {
-				ut_ad(ctx->online);
-				row_log_abort_sec(clust_index);
-				clust_index->online_status
-					= ONLINE_INDEX_COMPLETE;
-			}
-
-			rw_lock_x_unlock(&clust_index->lock);
-		}
-
-		trx_commit_for_mysql(ctx->trx);
-		/* n_ref_count must be 1, because purge cannot
-		be executing on this very table as we are
-		holding dict_operation_lock X-latch. */
-		DBUG_ASSERT(user_table->get_ref_count() == 1 || ctx->online);
-
-		online_retry_drop_indexes_with_trx(user_table, ctx->trx);
-	} else {
-		ut_ad(!ctx->need_rebuild());
-		row_merge_drop_indexes(ctx->trx, user_table, TRUE);
-		trx_commit_for_mysql(ctx->trx);
-	}
-
-	ut_d(dict_table_check_for_dup_indexes(user_table, CHECK_ALL_COMPLETE));
-	ut_ad(!user_table->drop_aborted);
-
-err_exit:
-#ifdef UNIV_DEBUG
-	/* Clear the to_be_dropped flag in the data dictionary cache. */
-	for (ulint i = 0; i < ctx->num_to_drop_index; i++) {
-		DBUG_ASSERT(ctx->drop_index[i]->is_committed());
-		DBUG_ASSERT(ctx->drop_index[i]->to_be_dropped);
-		ctx->drop_index[i]->to_be_dropped = 0;
-	}
-#endif /* UNIV_DEBUG */
-
-	row_mysql_unlock_data_dictionary(ctx->trx);
-
-	trx_free_for_mysql(ctx->trx);
-	trx_commit_for_mysql(ctx->prebuilt->trx);
-
-	delete ctx;
-	ha_alter_info->handler_ctx = NULL;
-
-	DBUG_RETURN(true);
-}
-
-/* Check whether an index is needed for the foreign key constraint.
-If so, if it is dropped, is there an equivalent index can play its role.
-@return true if the index is needed and can't be dropped */
-static MY_ATTRIBUTE((warn_unused_result))
-bool
-innobase_check_foreign_key_index(
-/*=============================*/
-	Alter_inplace_info*	ha_alter_info,	/*!< in: Structure describing
-						changes to be done by ALTER
-						TABLE */
-	dict_index_t*		index,		/*!< in: index to check */
-	dict_table_t*		indexed_table,	/*!< in: table that owns the
-						foreign keys */
-	const char**		col_names,	/*!< in: column names, or NULL
-						for indexed_table->col_names */
-	trx_t*			trx,		/*!< in/out: transaction */
-	dict_foreign_t**	drop_fk,	/*!< in: Foreign key constraints
-						to drop */
-	ulint			n_drop_fk)	/*!< in: Number of foreign keys
-						to drop */
-{
-	ut_ad(index != NULL);
-	ut_ad(indexed_table != NULL);
-
-	const dict_foreign_set*	fks = &indexed_table->referenced_set;
-
-	/* Check for all FK references from other tables to the index. */
-	for (dict_foreign_set::const_iterator it = fks->begin();
-	     it != fks->end(); ++it) {
-
-		dict_foreign_t*	foreign = *it;
-		if (foreign->referenced_index != index) {
-			continue;
-		}
-		ut_ad(indexed_table == foreign->referenced_table);
-
-		if (NULL == dict_foreign_find_index(
-			    indexed_table, col_names,
-			    foreign->referenced_col_names,
-			    foreign->n_fields, index,
-			    /*check_charsets=*/TRUE,
-			    /*check_null=*/FALSE)
-		    && NULL == innobase_find_equiv_index(
-			    foreign->referenced_col_names,
-			    foreign->n_fields,
-			    ha_alter_info->key_info_buffer,
-			    ha_alter_info->index_add_buffer,
-			    ha_alter_info->index_add_count)) {
-
-			/* Index cannot be dropped. */
-			trx->error_info = index;
-			return(true);
-		}
-	}
-
-	fks = &indexed_table->foreign_set;
-
-	/* Check for all FK references in current table using the index. */
-	for (dict_foreign_set::const_iterator it = fks->begin();
-	     it != fks->end(); ++it) {
-
-		dict_foreign_t*	foreign = *it;
-		if (foreign->foreign_index != index) {
-			continue;
-		}
-
-		ut_ad(indexed_table == foreign->foreign_table);
-
-		if (!innobase_dropping_foreign(
-			    foreign, drop_fk, n_drop_fk)
-		    && NULL == dict_foreign_find_index(
-			    indexed_table, col_names,
-			    foreign->foreign_col_names,
-			    foreign->n_fields, index,
-			    /*check_charsets=*/TRUE,
-			    /*check_null=*/FALSE)
-		    && NULL == innobase_find_equiv_index(
-			    foreign->foreign_col_names,
-			    foreign->n_fields,
-			    ha_alter_info->key_info_buffer,
-			    ha_alter_info->index_add_buffer,
-			    ha_alter_info->index_add_count)) {
-
-			/* Index cannot be dropped. */
-			trx->error_info = index;
-			return(true);
-		}
-	}
-
-	return(false);
-}
-
-/**
-Rename a given index in the InnoDB data dictionary.
-
-@param index index to rename
-@param new_name new name of the index
-@param[in,out] trx dict transaction to use, not going to be committed here
-
-@retval true Failure
-@retval false Success */
-static MY_ATTRIBUTE((warn_unused_result))
-bool
-rename_index_in_data_dictionary(
-/*============================*/
-	const dict_index_t*	index,
-	const char*		new_name,
-	trx_t*			trx)
-{
-	DBUG_ENTER("rename_index_in_data_dictionary");
-
-	ut_ad(mutex_own(&dict_sys->mutex));
-	ut_ad(rw_lock_own(dict_operation_lock, RW_LOCK_X));
-	ut_ad(trx->dict_operation_lock_mode == RW_X_LATCH);
-
-	pars_info_t*	pinfo;
-	dberr_t		err;
-
-	pinfo = pars_info_create();
-
-	pars_info_add_ull_literal(pinfo, "table_id", index->table->id);
-	pars_info_add_ull_literal(pinfo, "index_id", index->id);
-	pars_info_add_str_literal(pinfo, "new_name", new_name);
-
-	trx->op_info = "Renaming an index in SYS_INDEXES";
-
-	DBUG_EXECUTE_IF(
-		"ib_rename_index_fail1",
-		DBUG_SET("+d,innodb_report_deadlock");
-	);
-
-	err = que_eval_sql(
-		pinfo,
-		"PROCEDURE RENAME_INDEX_IN_SYS_INDEXES () IS\n"
-		"BEGIN\n"
-		"UPDATE SYS_INDEXES SET\n"
-		"NAME = :new_name\n"
-		"WHERE\n"
-		"ID = :index_id AND\n"
-		"TABLE_ID = :table_id;\n"
-		"END;\n",
-		FALSE, trx); /* pinfo is freed by que_eval_sql() */
-
-	DBUG_EXECUTE_IF(
-		"ib_rename_index_fail1",
-		DBUG_SET("-d,innodb_report_deadlock");
-	);
-
-	trx->op_info = "";
-
-	if (err != DB_SUCCESS) {
-		my_error_innodb(err, index->table->name.m_name, 0);
-		DBUG_RETURN(true);
-	}
-
-	DBUG_RETURN(false);
-}
-
-/**
-Rename all indexes in data dictionary of a given table that are
-specified in ha_alter_info.
-
-@param ctx alter context, used to fetch the list of indexes to
-rename
-@param ha_alter_info fetch the new names from here
-@param[in,out] trx dict transaction to use, not going to be committed here
-
-@retval true Failure
-@retval false Success */
-static MY_ATTRIBUTE((warn_unused_result))
-bool
-rename_indexes_in_data_dictionary(
-/*==============================*/
-	const ha_innobase_inplace_ctx*	ctx,
-	const Alter_inplace_info*	ha_alter_info,
-	trx_t*				trx)
-{
-	DBUG_ENTER("rename_indexes_in_data_dictionary");
-
-	ut_ad(ctx->num_to_rename == ha_alter_info->index_rename_count);
-
-	for (ulint i = 0; i < ctx->num_to_rename; i++) {
-		KEY_PAIR*	pair = &ha_alter_info->index_rename_buffer[i];
-		dict_index_t*	index;
-
-		index = ctx->rename[i];
-
-		ut_ad(strcmp(index->name, pair->old_key->name) == 0);
-
-		if (rename_index_in_data_dictionary(index,
-						    pair->new_key->name,
-						    trx)) {
-			/* failed */
-			DBUG_RETURN(true);
-		}
-	}
-
-	DBUG_RETURN(false);
-}
-
-/**
-Rename a given index in the InnoDB data dictionary cache.
-
-@param[in,out] index index to rename
-@param new_name new index name
-*/
-static
-void
-rename_index_in_cache(
-/*==================*/
-	dict_index_t*	index,
-	const char*	new_name)
-{
-	DBUG_ENTER("rename_index_in_cache");
-
-	ut_ad(mutex_own(&dict_sys->mutex));
-	ut_ad(rw_lock_own(dict_operation_lock, RW_LOCK_X));
-
-	size_t	old_name_len = strlen(index->name);
-	size_t	new_name_len = strlen(new_name);
-
-	if (old_name_len >= new_name_len) {
-		/* reuse the old buffer for the name if it is large enough */
-		memcpy(const_cast<char*>(index->name()), new_name,
-		       new_name_len + 1);
-	} else {
-		/* Free the old chunk of memory if it is at the topmost
-		place in the heap, otherwise the old chunk will be freed
-		when the index is evicted from the cache. This code will
-		kick-in in a repeated ALTER sequences where the old name is
-		alternately longer/shorter than the new name:
-		1. ALTER TABLE t RENAME INDEX a TO aa;
-		2. ALTER TABLE t RENAME INDEX aa TO a;
-		3. go to 1. */
-		index->name = mem_heap_strdup_replace(
-			index->heap,
-			/* Presumed topmost element of the heap: */
-			index->name, old_name_len + 1,
-			new_name);
-	}
-
-	DBUG_VOID_RETURN;
-}
-
->>>>>>> 333b4508
 /**
 Rename all indexes in data dictionary cache of a given table that are
 specified in ha_alter_info.
@@ -6473,7 +4721,6 @@
   }
 }
 
-<<<<<<< HEAD
 /** Implementation of prepare_inplace_alter_table()
 @tparam		Table		dd::Table or dd::Partition
 @param[in]	altered_table	TABLE object for new version of table.
@@ -6511,6 +4758,7 @@
   bool add_fts_idx = false;
   dict_s_col_list *s_cols = NULL;
   mem_heap_t *s_heap = NULL;
+  ulint encrypt_flag = 0;
 
   DBUG_ENTER("ha_innobase::prepare_inplace_alter_table_impl");
   DBUG_ASSERT(!ha_alter_info->handler_ctx);
@@ -6518,57 +4766,6 @@
   DBUG_ASSERT(!srv_read_only_mode);
 
   MONITOR_ATOMIC_INC(MONITOR_PENDING_ALTER_TABLE);
-=======
-
-/** Allows InnoDB to update internal structures with concurrent
-writes blocked (provided that check_if_supported_inplace_alter()
-did not return HA_ALTER_INPLACE_NO_LOCK).
-This will be invoked before inplace_alter_table().
-
-@param altered_table TABLE object for new version of table.
-@param ha_alter_info Structure describing changes to be done
-by ALTER TABLE and holding data used during in-place alter.
-
-@retval true Failure
-@retval false Success
-*/
-
-bool
-ha_innobase::prepare_inplace_alter_table(
-/*=====================================*/
-	TABLE*			altered_table,
-	Alter_inplace_info*	ha_alter_info)
-{
-	dict_index_t**	drop_index;	/*!< Index to be dropped */
-	ulint		n_drop_index;	/*!< Number of indexes to drop */
-	dict_index_t**	rename_index;	/*!< Indexes to be dropped */
-	ulint		n_rename_index;	/*!< Number of indexes to rename */
-	dict_foreign_t**drop_fk;	/*!< Foreign key constraints to drop */
-	ulint		n_drop_fk;	/*!< Number of foreign keys to drop */
-	dict_foreign_t**add_fk = NULL;	/*!< Foreign key constraints to drop */
-	ulint		n_add_fk;	/*!< Number of foreign keys to drop */
-	dict_table_t*	indexed_table;	/*!< Table where indexes are created */
-	mem_heap_t*	heap;
-	const char**	col_names;
-	int		error;
-	ulint		max_col_len;
-	ulint		add_autoinc_col_no	= ULINT_UNDEFINED;
-	ulonglong	autoinc_col_max_value	= 0;
-	ulint		fts_doc_col_no		= ULINT_UNDEFINED;
-	bool		add_fts_doc_id		= false;
-	bool		add_fts_doc_id_idx	= false;
-	bool		add_fts_idx		= false;
-	dict_s_col_list*s_cols			= NULL;
-	mem_heap_t*	s_heap			= NULL;
-	ulint		encrypt_flag		= 0;
-
-	DBUG_ENTER("prepare_inplace_alter_table");
-	DBUG_ASSERT(!ha_alter_info->handler_ctx);
-	DBUG_ASSERT(ha_alter_info->create_info);
-	DBUG_ASSERT(!srv_read_only_mode);
-
-	MONITOR_ATOMIC_INC(MONITOR_PENDING_ALTER_TABLE);
->>>>>>> 333b4508
 
 #ifdef UNIV_DEBUG
   for (dict_index_t *index = m_prebuilt->table->first_index(); index;
@@ -6624,7 +4821,6 @@
   ut_ad(1 == in_system_space + is_file_per_table + in_general_space);
 #endif /* UNIV_DEBUG */
 
-<<<<<<< HEAD
   create_table_info_t info(m_user_thd, altered_table,
                            ha_alter_info->create_info, NULL, NULL, NULL,
                            is_file_per_table, false, 0, 0);
@@ -6717,6 +4913,26 @@
 
   if (!info.innobase_table_flags()) {
     goto err_exit_no_heap;
+  }
+
+  /* create_table_info_t::innobase_table_flags does not set encryption
+  flags. There are places where it is done afterwards, there are places
+  where it isn't done. We need to inspect all code paths and check if
+  encryption flag can be set in one place. */
+  if (!Encryption::is_none(ha_alter_info->create_info->encrypt_type.str)) {
+    /* Set the encryption flag. */
+    byte *master_key = nullptr;
+    ulint master_key_id;
+
+    /* Check if keyring is ready. */
+    Encryption::get_master_key(&master_key_id, &master_key);
+
+    if (master_key == nullptr) {
+      goto err_exit_no_heap;
+    } else {
+      my_free(master_key);
+      encrypt_flag = DICT_TF2_ENCRYPTION;
+    }
   }
 
   max_col_len = DICT_MAX_FIELD_LEN_BY_FORMAT_FLAG(info.flags());
@@ -7156,659 +5372,8 @@
 
   DBUG_RETURN(prepare_inplace_alter_table_dict(
       ha_alter_info, altered_table, table, old_dd_tab, new_dd_tab,
-      table_share->table_name.str, info.flags(), info.flags2(), fts_doc_col_no,
-      add_fts_doc_id, add_fts_doc_id_idx));
-=======
-	create_table_info_t	info(m_user_thd,
-				     altered_table,
-				     ha_alter_info->create_info,
-				     NULL,
-				     NULL,
-				     NULL,
-				     NULL);
-
-	info.set_tablespace_type(is_file_per_table);
-
-	if (ha_alter_info->handler_flags
-	    & Alter_inplace_info::CHANGE_CREATE_OPTION) {
-		const char* invalid_opt = info.create_options_are_invalid();
-		if (invalid_opt) {
-			my_error(ER_ILLEGAL_HA_CREATE_OPTION, MYF(0),
-				 table_type(), invalid_opt);
-			goto err_exit_no_heap;
-		}
-	}
-
-	/* Check if any index name is reserved. */
-	if (innobase_index_name_is_reserved(
-		    m_user_thd,
-		    ha_alter_info->key_info_buffer,
-		    ha_alter_info->key_count)) {
-err_exit_no_heap:
-		DBUG_ASSERT(m_prebuilt->trx->dict_operation_lock_mode == 0);
-		if (ha_alter_info->handler_flags & ~INNOBASE_INPLACE_IGNORE) {
-
-			online_retry_drop_indexes(
-				m_prebuilt->table, m_user_thd);
-		}
-		DBUG_RETURN(true);
-	}
-
-	indexed_table = m_prebuilt->table;
-
-	/* Check that index keys are sensible */
-	error = innobase_check_index_keys(ha_alter_info, indexed_table);
-
-	if (error) {
-		goto err_exit_no_heap;
-	}
-
-	/* Prohibit renaming a column to something that the table
-	already contains. */
-	if (ha_alter_info->handler_flags
-	    & Alter_inplace_info::ALTER_COLUMN_NAME) {
-		List_iterator_fast<Create_field> cf_it(
-			ha_alter_info->alter_info->create_list);
-
-		for (Field** fp = table->field; *fp; fp++) {
-			if (!((*fp)->flags & FIELD_IS_RENAMED)) {
-				continue;
-			}
-
-			const char* name = 0;
-
-			cf_it.rewind();
-			while (Create_field* cf = cf_it++) {
-				if (cf->field == *fp) {
-					name = cf->field_name;
-					goto check_if_ok_to_rename;
-				}
-			}
-
-			ut_error;
-check_if_ok_to_rename:
-			/* Prohibit renaming a column from FTS_DOC_ID
-			if full-text indexes exist. */
-			if (!my_strcasecmp(system_charset_info,
-					   (*fp)->field_name,
-					   FTS_DOC_ID_COL_NAME)
-			    && innobase_fulltext_exist(altered_table)) {
-				my_error(ER_INNODB_FT_WRONG_DOCID_COLUMN,
-					 MYF(0), name);
-				goto err_exit_no_heap;
-			}
-
-			/* Prohibit renaming a column to an internal column. */
-			const char*	s = m_prebuilt->table->col_names;
-			unsigned j;
-			/* Skip user columns.
-			MySQL should have checked these already.
-			We want to allow renaming of c1 to c2, c2 to c1. */
-			for (j = 0; j < table->s->fields; j++) {
-				if (!innobase_is_v_fld(table->field[j])) {
-					s += strlen(s) + 1;
-				}
-			}
-
-			for (; j < m_prebuilt->table->n_def; j++) {
-				if (!my_strcasecmp(
-					    system_charset_info, name, s)) {
-					my_error(ER_WRONG_COLUMN_NAME, MYF(0),
-						 s);
-					goto err_exit_no_heap;
-				}
-
-				s += strlen(s) + 1;
-			}
-		}
-	}
-
-	if (!info.innobase_table_flags()) {
-		goto err_exit_no_heap;
-	}
-
-	/* create_table_info_t::innobase_table_flags does not set encryption
-	flags. There are places where it is done afterwards, there are places
-	where it isn't done. We need to inspect all code paths and check if
-	encryption flag can be set in one place. */
-	if (!Encryption::is_none(
-		ha_alter_info->create_info->encrypt_type.str)) {
-
-		/* Set the encryption flag. */
-		byte*			master_key = NULL;
-		ulint			master_key_id;
-		Encryption::Version	version;
-
-		/* Check if keyring is ready. */
-		Encryption::get_master_key(&master_key_id,
-					   &master_key,
-					   &version);
-
-		if (master_key == NULL) {
-			goto err_exit_no_heap;
-		} else {
-			my_free(master_key);
-			encrypt_flag = DICT_TF2_ENCRYPTION;
-		}
-	}
-
-	max_col_len = DICT_MAX_FIELD_LEN_BY_FORMAT_FLAG(info.flags());
-
-	/* Check each index's column length to make sure they do not
-	exceed limit */
-	for (ulint i = 0; i < ha_alter_info->index_add_count; i++) {
-		const KEY* key = &ha_alter_info->key_info_buffer[
-			ha_alter_info->index_add_buffer[i]];
-
-		if (key->flags & HA_FULLTEXT) {
-			/* The column length does not matter for
-			fulltext search indexes. But, UNIQUE
-			fulltext indexes are not supported. */
-			DBUG_ASSERT(!(key->flags & HA_NOSAME));
-			DBUG_ASSERT(!(key->flags & HA_KEYFLAG_MASK
-				      & ~(HA_FULLTEXT
-					  | HA_PACK_KEY
-					  | HA_BINARY_PACK_KEY)));
-			add_fts_idx = true;
-			continue;
-		}
-
-		if (innobase_check_column_length(max_col_len, key)) {
-			my_error(ER_INDEX_COLUMN_TOO_LONG, MYF(0),
-				 max_col_len);
-			goto err_exit_no_heap;
-		}
-	}
-
-	/* We won't be allowed to add fts index to a table with
-	fts indexes already but without AUX_HEX_NAME set.
-	This means the aux tables of the table failed to
-	rename to hex format but new created aux tables
-	shall be in hex format, which is contradictory. */
-	if (!DICT_TF2_FLAG_IS_SET(indexed_table, DICT_TF2_FTS_AUX_HEX_NAME)
-	    && indexed_table->fts != NULL && add_fts_idx) {
-		my_error(ER_INNODB_FT_AUX_NOT_HEX_ID, MYF(0));
-		goto err_exit_no_heap;
-	}
-
-	/* Check existing index definitions for too-long column
-	prefixes as well, in case max_col_len shrunk. */
-	for (const dict_index_t* index
-		     = dict_table_get_first_index(indexed_table);
-	     index;
-	     index = dict_table_get_next_index(index)) {
-		if (index->type & DICT_FTS) {
-			DBUG_ASSERT(index->type == DICT_FTS
-				    || (index->type & DICT_CORRUPT));
-
-			/* We need to drop any corrupted fts indexes
-			before we add a new fts index. */
-			if (add_fts_idx && index->type & DICT_CORRUPT) {
-				ib_errf(m_user_thd, IB_LOG_LEVEL_ERROR,
-					ER_INNODB_INDEX_CORRUPT,
-					"Fulltext index '%s' is corrupt. "
-					"you should drop this index first.",
-					index->name());
-
-				goto err_exit_no_heap;
-			}
-
-			continue;
-		}
-
-		for (ulint i = 0; i < dict_index_get_n_fields(index); i++) {
-			const dict_field_t* field
-				= dict_index_get_nth_field(index, i);
-			if (field->prefix_len > max_col_len) {
-				my_error(ER_INDEX_COLUMN_TOO_LONG, MYF(0),
-					 max_col_len);
-				goto err_exit_no_heap;
-			}
-		}
-	}
-
-	n_drop_index = 0;
-	n_drop_fk = 0;
-
-	if (ha_alter_info->handler_flags
-	    & (INNOBASE_ALTER_NOREBUILD | INNOBASE_ALTER_REBUILD)) {
-		heap = mem_heap_create(1024);
-
-		if (ha_alter_info->handler_flags
-		    & Alter_inplace_info::ALTER_COLUMN_NAME) {
-			col_names = innobase_get_col_names(
-				ha_alter_info, altered_table, table,
-				indexed_table, heap);
-		} else {
-			col_names = NULL;
-		}
-	} else {
-		heap = NULL;
-		col_names = NULL;
-	}
-
-	if (ha_alter_info->handler_flags
-	    & Alter_inplace_info::DROP_FOREIGN_KEY) {
-		DBUG_ASSERT(ha_alter_info->alter_info->drop_list.elements > 0);
-
-		drop_fk = static_cast<dict_foreign_t**>(
-			mem_heap_alloc(
-				heap,
-				ha_alter_info->alter_info->drop_list.elements
-				* sizeof(dict_foreign_t*)));
-
-		List_iterator<Alter_drop> drop_it(
-			ha_alter_info->alter_info->drop_list);
-
-		while (Alter_drop* drop = drop_it++) {
-			if (drop->type != Alter_drop::FOREIGN_KEY) {
-				continue;
-			}
-
-			for (dict_foreign_set::iterator it
-				= m_prebuilt->table->foreign_set.begin();
-			     it != m_prebuilt->table->foreign_set.end();
-			     ++it) {
-
-				dict_foreign_t*	foreign = *it;
-				const char* fid = strchr(foreign->id, '/');
-
-				DBUG_ASSERT(fid);
-				/* If no database/ prefix was present in
-				the FOREIGN KEY constraint name, compare
-				to the full constraint name. */
-				fid = fid ? fid + 1 : foreign->id;
-
-				if (!my_strcasecmp(system_charset_info,
-						   fid, drop->name)) {
-					drop_fk[n_drop_fk++] = foreign;
-					goto found_fk;
-				}
-			}
-
-			my_error(ER_CANT_DROP_FIELD_OR_KEY, MYF(0),
-				 drop->name);
-			goto err_exit;
-found_fk:
-			continue;
-		}
-
-		DBUG_ASSERT(n_drop_fk > 0);
-
-		DBUG_ASSERT(n_drop_fk
-			    == ha_alter_info->alter_info->drop_list.elements);
-	} else {
-		drop_fk = NULL;
-	}
-
-	if (ha_alter_info->index_drop_count) {
-		dict_index_t*	drop_primary = NULL;
-
-		DBUG_ASSERT(ha_alter_info->handler_flags
-			    & (Alter_inplace_info::DROP_INDEX
-			       | Alter_inplace_info::DROP_UNIQUE_INDEX
-			       | Alter_inplace_info::DROP_PK_INDEX));
-		/* Check which indexes to drop. */
-		drop_index = static_cast<dict_index_t**>(
-			mem_heap_alloc(
-				heap, (ha_alter_info->index_drop_count + 1)
-				* sizeof *drop_index));
-
-		for (uint i = 0; i < ha_alter_info->index_drop_count; i++) {
-			const KEY*	key
-				= ha_alter_info->index_drop_buffer[i];
-			dict_index_t*	index
-				= dict_table_get_index_on_name(
-					indexed_table, key->name);
-
-			if (!index) {
-				push_warning_printf(
-					m_user_thd,
-					Sql_condition::SL_WARNING,
-					HA_ERR_WRONG_INDEX,
-					"InnoDB could not find key"
-					" with name %s", key->name);
-			} else {
-				ut_ad(!index->to_be_dropped);
-				if (!dict_index_is_clust(index)) {
-					drop_index[n_drop_index++] = index;
-				} else {
-					drop_primary = index;
-				}
-			}
-		}
-
-		/* If all FULLTEXT indexes were removed, drop an
-		internal FTS_DOC_ID_INDEX as well, unless it exists in
-		the table. */
-
-		if (innobase_fulltext_exist(table)
-		    && !innobase_fulltext_exist(altered_table)
-		    && !DICT_TF2_FLAG_IS_SET(
-			indexed_table, DICT_TF2_FTS_HAS_DOC_ID)) {
-			dict_index_t*	fts_doc_index
-				= indexed_table->fts_doc_id_index;
-			ut_ad(fts_doc_index);
-
-			// Add some fault tolerance for non-debug builds.
-			if (fts_doc_index == NULL) {
-				goto check_if_can_drop_indexes;
-			}
-
-			DBUG_ASSERT(!fts_doc_index->to_be_dropped);
-
-			for (uint i = 0; i < table->s->keys; i++) {
-				if (!my_strcasecmp(
-					    system_charset_info,
-					    FTS_DOC_ID_INDEX_NAME,
-					    table->key_info[i].name)) {
-					/* The index exists in the MySQL
-					data dictionary. Do not drop it,
-					even though it is no longer needed
-					by InnoDB fulltext search. */
-					goto check_if_can_drop_indexes;
-				}
-			}
-
-			drop_index[n_drop_index++] = fts_doc_index;
-		}
-
-check_if_can_drop_indexes:
-		/* Check if the indexes can be dropped. */
-
-		/* Prevent a race condition between DROP INDEX and
-		CREATE TABLE adding FOREIGN KEY constraints. */
-		row_mysql_lock_data_dictionary(m_prebuilt->trx);
-
-		if (!n_drop_index) {
-			drop_index = NULL;
-		} else {
-			/* Flag all indexes that are to be dropped. */
-			for (ulint i = 0; i < n_drop_index; i++) {
-				ut_ad(!drop_index[i]->to_be_dropped);
-				drop_index[i]->to_be_dropped = 1;
-			}
-		}
-
-		for (uint i = 0; i < n_drop_index; i++) {
-			dict_index_t*	index = drop_index[i];
-
-			if (innobase_check_foreign_key_index(
-				ha_alter_info, index,
-				indexed_table, col_names,
-				m_prebuilt->trx, drop_fk, n_drop_fk)) {
-				row_mysql_unlock_data_dictionary(
-					m_prebuilt->trx);
-				m_prebuilt->trx->error_info = index;
-				print_error(HA_ERR_DROP_INDEX_FK,
-					    MYF(0));
-				goto err_exit;
-			}
-		}
-
-		/* If a primary index is dropped, need to check
-		any depending foreign constraints get affected */
-		if (drop_primary
-		    && innobase_check_foreign_key_index(
-			    ha_alter_info, drop_primary,
-			    indexed_table, col_names,
-			    m_prebuilt->trx, drop_fk, n_drop_fk)) {
-			row_mysql_unlock_data_dictionary(m_prebuilt->trx);
-			print_error(HA_ERR_DROP_INDEX_FK, MYF(0));
-			goto err_exit;
-		}
-
-		row_mysql_unlock_data_dictionary(m_prebuilt->trx);
-	} else {
-		drop_index = NULL;
-	}
-
-	n_rename_index = ha_alter_info->index_rename_count;
-	rename_index = NULL;
-
-	/* Create a list of dict_index_t objects that are to be renamed,
-	also checking for requests to rename nonexistent indexes. If
-	the table is going to be rebuilt (new_clustered == true in
-	prepare_inplace_alter_table_dict()), then this can be skipped,
-	but we don't for simplicity (we have not determined the value of
-	new_clustered yet). */
-	if (n_rename_index > 0) {
-		rename_index = static_cast<dict_index_t**>(
-			mem_heap_alloc(
-				heap,
-				n_rename_index * sizeof(*rename_index)));
-		for (ulint i = 0; i < n_rename_index; i++) {
-			dict_index_t*	index;
-			const char*	old_name = ha_alter_info
-				->index_rename_buffer[i].old_key->name;
-
-			index = dict_table_get_index_on_name(indexed_table,
-							     old_name);
-
-			if (index == NULL) {
-				my_error(ER_KEY_DOES_NOT_EXITS, MYF(0),
-					 old_name,
-					 m_prebuilt->table->name.m_name);
-				goto err_exit;
-			}
-
-			rename_index[i] = index;
-		}
-	}
-
-	n_add_fk = 0;
-
-	if (ha_alter_info->handler_flags
-	    & Alter_inplace_info::ADD_FOREIGN_KEY) {
-		ut_ad(!m_prebuilt->trx->check_foreigns);
-
-		alter_fill_stored_column(altered_table, m_prebuilt->table,
-					 &s_cols, &s_heap);
-
-		add_fk = static_cast<dict_foreign_t**>(
-			mem_heap_zalloc(
-				heap,
-				ha_alter_info->alter_info->key_list.elements
-				* sizeof(dict_foreign_t*)));
-
-		if (!innobase_get_foreign_key_info(
-			    ha_alter_info, table_share,
-			    m_prebuilt->table, col_names,
-			    drop_index, n_drop_index,
-			    add_fk, &n_add_fk, m_prebuilt->trx, s_cols)) {
-err_exit:
-			if (n_drop_index) {
-				row_mysql_lock_data_dictionary(m_prebuilt->trx);
-
-				/* Clear the to_be_dropped flags, which might
-				have been set at this point. */
-				for (ulint i = 0; i < n_drop_index; i++) {
-					ut_ad(drop_index[i]->is_committed());
-					drop_index[i]->to_be_dropped = 0;
-				}
-
-				row_mysql_unlock_data_dictionary(
-					m_prebuilt->trx);
-			}
-
-			if (heap) {
-				mem_heap_free(heap);
-			}
-
-			if (s_cols != NULL) {
-				UT_DELETE(s_cols);
-				mem_heap_free(s_heap);
-			}
-
-			goto err_exit_no_heap;
-		}
-
-		if (s_cols != NULL) {
-			UT_DELETE(s_cols);
-			mem_heap_free(s_heap);
-		}
-	}
-
-	if (!(ha_alter_info->handler_flags & INNOBASE_ALTER_DATA)
-	    || ((ha_alter_info->handler_flags & ~INNOBASE_INPLACE_IGNORE)
-		== Alter_inplace_info::CHANGE_CREATE_OPTION
-		&& !innobase_need_rebuild(ha_alter_info))) {
-
-		if (heap) {
-			ha_alter_info->handler_ctx
-				= new ha_innobase_inplace_ctx(
-					(*m_prebuilt_ptr),
-					drop_index, n_drop_index,
-					rename_index, n_rename_index,
-					drop_fk, n_drop_fk,
-					add_fk, n_add_fk,
-					ha_alter_info->online,
-					heap, indexed_table,
-					col_names, ULINT_UNDEFINED, 0, 0, 0);
-		}
-
-		DBUG_ASSERT(m_prebuilt->trx->dict_operation_lock_mode == 0);
-		if (ha_alter_info->handler_flags & ~INNOBASE_INPLACE_IGNORE) {
-
-			online_retry_drop_indexes(
-				m_prebuilt->table, m_user_thd);
-
-		}
-
-		if ((ha_alter_info->handler_flags
-		     & Alter_inplace_info::DROP_VIRTUAL_COLUMN)
-		    && prepare_inplace_drop_virtual(
-			    ha_alter_info, altered_table, table)) {
-			DBUG_RETURN(true);
-		}
-
-		if ((ha_alter_info->handler_flags
-		     & Alter_inplace_info::ADD_VIRTUAL_COLUMN)
-		    && prepare_inplace_add_virtual(
-			    ha_alter_info, altered_table, table)) {
-			DBUG_RETURN(true);
-		}
-
-		DBUG_RETURN(false);
-	}
-
-	/* If we are to build a full-text search index, check whether
-	the table already has a DOC ID column.  If not, we will need to
-	add a Doc ID hidden column and rebuild the primary index */
-	if (innobase_fulltext_exist(altered_table)) {
-		ulint	doc_col_no;
-		ulint	num_v = 0;
-
-		if (!innobase_fts_check_doc_id_col(
-			    m_prebuilt->table,
-			    altered_table, &fts_doc_col_no, &num_v)) {
-
-			fts_doc_col_no = altered_table->s->fields - num_v;
-			add_fts_doc_id = true;
-			add_fts_doc_id_idx = true;
-
-			push_warning_printf(
-				m_user_thd,
-				Sql_condition::SL_WARNING,
-				HA_ERR_WRONG_INDEX,
-				"InnoDB rebuilding table to add"
-				" column " FTS_DOC_ID_COL_NAME);
-		} else if (fts_doc_col_no == ULINT_UNDEFINED) {
-			goto err_exit;
-		}
-
-		switch (innobase_fts_check_doc_id_index(
-				m_prebuilt->table, altered_table,
-				&doc_col_no)) {
-		case FTS_NOT_EXIST_DOC_ID_INDEX:
-			add_fts_doc_id_idx = true;
-			break;
-		case FTS_INCORRECT_DOC_ID_INDEX:
-			my_error(ER_INNODB_FT_WRONG_DOCID_INDEX, MYF(0),
-				 FTS_DOC_ID_INDEX_NAME);
-			goto err_exit;
-		case FTS_EXIST_DOC_ID_INDEX:
-			DBUG_ASSERT(
-				doc_col_no == fts_doc_col_no
-				|| doc_col_no == ULINT_UNDEFINED
-				|| (ha_alter_info->handler_flags
-				    & (Alter_inplace_info::ALTER_STORED_COLUMN_ORDER
-				       | Alter_inplace_info::DROP_STORED_COLUMN
-				       | Alter_inplace_info::ADD_STORED_BASE_COLUMN)));
-		}
-	}
-
-	/* See if an AUTO_INCREMENT column was added. */
-	uint	i = 0;
-	ulint	num_v = 0;
-	List_iterator_fast<Create_field> cf_it(
-		ha_alter_info->alter_info->create_list);
-	while (const Create_field* new_field = cf_it++) {
-		const Field*	field;
-
-		DBUG_ASSERT(i < altered_table->s->fields);
-
-		for (uint old_i = 0; table->field[old_i]; old_i++) {
-			if (new_field->field == table->field[old_i]) {
-				goto found_col;
-			}
-		}
-
-		/* This is an added column. */
-		DBUG_ASSERT(!new_field->field);
-		DBUG_ASSERT(ha_alter_info->handler_flags
-			    & Alter_inplace_info::ADD_COLUMN);
-
-		field = altered_table->field[i];
-
-		DBUG_ASSERT((MTYP_TYPENR(field->unireg_check)
-			     == Field::NEXT_NUMBER)
-			    == !!(field->flags & AUTO_INCREMENT_FLAG));
-
-		if (field->flags & AUTO_INCREMENT_FLAG) {
-			if (add_autoinc_col_no != ULINT_UNDEFINED) {
-				/* This should have been blocked earlier. */
-				ut_ad(0);
-				my_error(ER_WRONG_AUTO_KEY, MYF(0));
-				goto err_exit;
-			}
-
-			/* Get the col no of the old table non-virtual column array */
-			add_autoinc_col_no = i - num_v;
-
-			autoinc_col_max_value =
-				field->get_max_int_value();
-		}
-found_col:
-		if (innobase_is_v_fld(new_field)) {
-			++num_v;
-		}
-
-		i++;
-	}
-
-	DBUG_ASSERT(heap);
-	DBUG_ASSERT(m_user_thd == m_prebuilt->trx->mysql_thd);
-	DBUG_ASSERT(!ha_alter_info->handler_ctx);
-
-	ha_alter_info->handler_ctx = new ha_innobase_inplace_ctx(
-		(*m_prebuilt_ptr),
-		drop_index, n_drop_index,
-		rename_index, n_rename_index,
-		drop_fk, n_drop_fk, add_fk, n_add_fk,
-		ha_alter_info->online,
-		heap, m_prebuilt->table, col_names,
-		add_autoinc_col_no,
-		ha_alter_info->create_info->auto_increment_value,
-		autoinc_col_max_value, 0);
-
-	DBUG_RETURN(prepare_inplace_alter_table_dict(
-			    ha_alter_info, altered_table, table,
-			    table_share->table_name.str,
-			    info.flags(), info.flags2() | encrypt_flag,
-			    fts_doc_col_no, add_fts_doc_id,
-			    add_fts_doc_id_idx, m_prebuilt));
->>>>>>> 333b4508
+      table_share->table_name.str, info.flags(), info.flags2() | encrypt_flag,
+      fts_doc_col_no, add_fts_doc_id, add_fts_doc_id_idx, m_prebuilt));
 }
 
 /** Check that the column is part of a virtual index(index contains
@@ -8013,140 +5578,10 @@
       m_prebuilt->trx, m_prebuilt->table, ctx->new_table, ctx->online,
       ctx->add_index, ctx->add_key_numbers, ctx->num_to_add_index,
       altered_table, ctx->add_cols, ctx->col_map, ctx->add_autoinc,
-      ctx->sequence, ctx->skip_pk_sort, ctx->m_stage, add_v, eval_table);
-
-<<<<<<< HEAD
+      ctx->sequence, ctx->skip_pk_sort, ctx->m_stage, add_v, eval_table,
+      m_prebuilt);
+
 #ifdef UNIV_DEBUG
-=======
-bool
-ha_innobase::inplace_alter_table(
-/*=============================*/
-	TABLE*			altered_table,
-	Alter_inplace_info*	ha_alter_info)
-{
-	dberr_t			error;
-	dict_add_v_col_t*	add_v = NULL;
-	dict_vcol_templ_t*	s_templ = NULL;
-	dict_vcol_templ_t*	old_templ = NULL;
-	struct TABLE*		eval_table = altered_table;
-	bool			rebuild_templ = false;
-	DBUG_ENTER("inplace_alter_table");
-	DBUG_ASSERT(!srv_read_only_mode);
-
-	ut_ad(!rw_lock_own(dict_operation_lock, RW_LOCK_X));
-	ut_ad(!rw_lock_own(dict_operation_lock, RW_LOCK_S));
-
-	DEBUG_SYNC(m_user_thd, "innodb_inplace_alter_table_enter");
-
-	if (!(ha_alter_info->handler_flags & INNOBASE_ALTER_DATA)) {
-ok_exit:
-		DEBUG_SYNC(m_user_thd, "innodb_after_inplace_alter_table");
-		DBUG_RETURN(false);
-	}
-
-	if ((ha_alter_info->handler_flags & ~INNOBASE_INPLACE_IGNORE)
-	    == Alter_inplace_info::CHANGE_CREATE_OPTION
-	    && !innobase_need_rebuild(ha_alter_info)) {
-		goto ok_exit;
-	}
-
-	ha_innobase_inplace_ctx*	ctx
-		= static_cast<ha_innobase_inplace_ctx*>
-		(ha_alter_info->handler_ctx);
-
-	DBUG_ASSERT(ctx);
-	DBUG_ASSERT(ctx->trx);
-	DBUG_ASSERT(ctx->prebuilt == m_prebuilt);
-
-	dict_index_t*	pk = dict_table_get_first_index(m_prebuilt->table);
-	ut_ad(pk != NULL);
-
-	/* For partitioned tables this could be already allocated from a
-	previous partition invocation. For normal tables this is NULL. */
-	UT_DELETE(ctx->m_stage);
-
-	ctx->m_stage = UT_NEW_NOKEY(ut_stage_alter_t(pk));
-
-	if (m_prebuilt->table->ibd_file_missing
-	    || dict_table_is_discarded(m_prebuilt->table)) {
-		goto all_done;
-	}
-
-	/* If we are doing a table rebuilding or having added virtual
-	columns in the same clause, we will need to build a table template
-	that carries translation information between MySQL TABLE and InnoDB
-	table, which indicates the virtual columns and their base columns
-	info. This is used to do the computation callback, so that the
-	data in base columns can be extracted send to server.
-	If the Column length changes and it is a part of virtual
-	index then we need to rebuild the template. */
-	rebuild_templ
-	     = ctx->need_rebuild()
-	       || ((ha_alter_info->handler_flags
-		& Alter_inplace_info::ALTER_COLUMN_EQUAL_PACK_LENGTH)
-		&& alter_templ_needs_rebuild(
-		   altered_table, ha_alter_info, ctx->new_table));
-
-	if ((ctx->new_table->n_v_cols > 0) && rebuild_templ) {
-		/* Save the templ if isn't NULL so as to restore the
-		original state in case of alter operation failures. */
-		if (ctx->new_table->vc_templ != NULL && !ctx->need_rebuild()) {
-			old_templ = ctx->new_table->vc_templ;
-		}
-		s_templ = UT_NEW_NOKEY(dict_vcol_templ_t());
-		s_templ->vtempl = NULL;
-
-		innobase_build_v_templ(
-			altered_table, ctx->new_table, s_templ,
-			NULL, false, NULL);
-
-		ctx->new_table->vc_templ = s_templ;
-	} else if (ctx->num_to_add_vcol > 0 && ctx->num_to_drop_vcol == 0) {
-		/* if there is ongoing drop virtual column, then we disallow
-		inplace add index on newly added virtual column, so it does
-		not need to come in here to rebuild template with add_v.
-		Please also see the assertion in innodb_v_adjust_idx_col() */
-
-		s_templ = UT_NEW_NOKEY(dict_vcol_templ_t());
-
-		add_v = static_cast<dict_add_v_col_t*>(
-			mem_heap_alloc(ctx->heap, sizeof *add_v));
-		add_v->n_v_col = ctx->num_to_add_vcol;
-		add_v->v_col = ctx->add_vcol;
-		add_v->v_col_name = ctx->add_vcol_name;
-
-		s_templ->vtempl = NULL;
-
-		innobase_build_v_templ(
-			altered_table, ctx->new_table, s_templ,
-			add_v, false, NULL);
-		old_templ = ctx->new_table->vc_templ;
-		ctx->new_table->vc_templ = s_templ;
-	}
-
-	/* Drop virtual column without rebuild will keep dict table
-	unchanged, we use old table to evaluate virtual column value
-	in innobase_get_computed_value(). */
-	if (!ctx->need_rebuild() && ctx->num_to_drop_vcol > 0) {
-		eval_table = table;
-	}
-
-	/* Read the clustered index of the table and build
-	indexes based on this information using temporary
-	files and merge sort. */
-	DBUG_EXECUTE_IF("innodb_OOM_inplace_alter",
-			error = DB_OUT_OF_MEMORY; goto oom;);
-	error = row_merge_build_indexes(
-		m_prebuilt->trx,
-		m_prebuilt->table, ctx->new_table,
-		ctx->online,
-		ctx->add_index, ctx->add_key_numbers, ctx->num_to_add_index,
-		altered_table, ctx->add_cols, ctx->col_map,
-		ctx->add_autoinc, ctx->sequence, ctx->skip_pk_sort,
-		ctx->m_stage, add_v, eval_table, m_prebuilt);
-
-#ifndef DBUG_OFF
->>>>>>> 333b4508
 oom:
 #endif /* UNIV_DEBUG */
   if (error == DB_SUCCESS && ctx->online && ctx->need_rebuild()) {
@@ -8900,16 +6335,10 @@
   error = dict_table_rename_in_cache(ctx->old_table, ctx->tmp_name, FALSE);
   ut_a(error == DB_SUCCESS);
 
-<<<<<<< HEAD
+  DEBUG_SYNC_C("commit_cache_rebuild_middle");
+
   error = dict_table_rename_in_cache(ctx->new_table, old_name, FALSE);
   ut_a(error == DB_SUCCESS);
-=======
-	DEBUG_SYNC_C("commit_cache_rebuild_middle");
-
-	error = dict_table_rename_in_cache(
-		ctx->new_table, old_name, FALSE);
-	ut_a(error == DB_SUCCESS);
->>>>>>> 333b4508
 
   DBUG_VOID_RETURN;
 }
@@ -9767,6 +7196,21 @@
   }
 
   DBUG_EXECUTE_IF("ib_ddl_crash_before_update_stats", DBUG_SUICIDE(););
+
+  /* Rebuild index translation table now for temporary tables if we are
+  restoring secondary keys, as ha_innobase::open will not be called for
+  the next access.  */
+  if (DICT_TF2_FLAG_IS_SET(ctx0->new_table, DICT_TF2_TEMPORARY) &&
+      ctx0->num_to_add_index) {
+    ut_ad(!ctx0->num_to_drop_index);
+    ut_ad(!ctx0->num_to_rename);
+    ut_ad(!ctx0->num_to_drop_fk);
+    if (!innobase_build_index_translation(altered_table, ctx0->new_table,
+                                          m_share)) {
+      MONITOR_ATOMIC_DEC(MONITOR_PENDING_ALTER_TABLE);
+      DBUG_RETURN(true);
+    }
+  }
 
   /* TODO: The following code could be executed
   while allowing concurrent access to the table
@@ -10172,141 +7616,6 @@
   ut_a(slash != nullptr);
   *slash = '/';
 #endif
-<<<<<<< HEAD
-=======
-		if (new_clustered) {
-			/* Since the table has been rebuilt, we remove
-			all persistent statistics corresponding to the
-			old copy of the table (which was renamed to
-			ctx->tmp_name). */
-
-			char	errstr[1024];
-
-			DBUG_ASSERT(0 == strcmp(ctx->old_table->name.m_name,
-						ctx->tmp_name));
-
-			DBUG_EXECUTE_IF(
-				"ib_rename_index_fail3",
-				DBUG_SET("+d,innodb_report_deadlock");
-			);
-
-			if (dict_stats_drop_table(
-				    ctx->new_table->name.m_name,
-				    errstr, sizeof(errstr))
-			    != DB_SUCCESS) {
-				push_warning_printf(
-					m_user_thd,
-					Sql_condition::SL_WARNING,
-					ER_ALTER_INFO,
-					"Deleting persistent statistics"
-					" for rebuilt table '%s' in"
-					" InnoDB failed: %s",
-					table->s->table_name.str,
-					errstr);
-			}
-
-			DBUG_EXECUTE_IF(
-				"ib_rename_index_fail3",
-				DBUG_SET("-d,innodb_report_deadlock");
-			);
-
-			DBUG_EXECUTE_IF("ib_ddl_crash_before_commit",
-					DBUG_SUICIDE(););
-
-			ut_ad(m_prebuilt != ctx->prebuilt
-			      || ctx == ctx0);
-			bool update_own_prebuilt =
-				(m_prebuilt == ctx->prebuilt);
-			trx_t* const	user_trx = m_prebuilt->trx;
-
-			row_prebuilt_free(ctx->prebuilt, TRUE);
-
-			/* Drop the copy of the old table, which was
-			renamed to ctx->tmp_name at the atomic DDL
-			transaction commit.  If the system crashes
-			before this is completed, some orphan tables
-			with ctx->tmp_name may be recovered. */
-			trx_start_for_ddl(trx, TRX_DICT_OP_TABLE);
-			row_merge_drop_table(trx, ctx->old_table);
-			trx_commit_for_mysql(trx);
-
-			/* Rebuild the prebuilt object. */
-			ctx->prebuilt = row_create_prebuilt(
-				ctx->new_table, altered_table->s->reclength);
-			if (update_own_prebuilt) {
-				m_prebuilt = ctx->prebuilt;
-			}
-			trx_start_if_not_started(user_trx, true);
-			user_trx->will_lock++;
-			m_prebuilt->trx = user_trx;
-		}
-		DBUG_INJECT_CRASH("ib_commit_inplace_crash",
-				  crash_inject_count++);
-	}
-
-	row_mysql_unlock_data_dictionary(trx);
-	trx_free_for_mysql(trx);
-
-	/* Rebuild index translation table now for temporary tables if we are
-	restoring secondary keys, as ha_innobase::open will not be called for
-	the next access.  */
-	if (DICT_TF2_FLAG_IS_SET(ctx0->new_table, DICT_TF2_TEMPORARY)
-	    && ctx0->num_to_add_index) {
-		ut_ad(!ctx0->num_to_drop_index);
-		ut_ad(!ctx0->num_to_rename);
-		ut_ad(!ctx0->num_to_drop_fk);
-		if (!innobase_build_index_translation(altered_table,
-						      ctx0->new_table,
-						      m_share)) {
-			MONITOR_ATOMIC_DEC(MONITOR_PENDING_ALTER_TABLE);
-			DBUG_RETURN(true);
-		}
-	}
-
-	/* TODO: The following code could be executed
-	while allowing concurrent access to the table
-	(MDL downgrade). */
-
-	if (new_clustered) {
-		for (inplace_alter_handler_ctx** pctx = ctx_array;
-		     *pctx; pctx++) {
-			ha_innobase_inplace_ctx*	ctx
-				= static_cast<ha_innobase_inplace_ctx*>
-				(*pctx);
-			DBUG_ASSERT(ctx->need_rebuild());
-
-			alter_stats_rebuild(
-				ctx->new_table, table->s->table_name.str,
-				m_user_thd);
-			DBUG_INJECT_CRASH("ib_commit_inplace_crash",
-					  crash_inject_count++);
-		}
-	} else {
-		for (inplace_alter_handler_ctx** pctx = ctx_array;
-		     *pctx; pctx++) {
-			ha_innobase_inplace_ctx*	ctx
-				= static_cast<ha_innobase_inplace_ctx*>
-				(*pctx);
-			DBUG_ASSERT(!ctx->need_rebuild());
-
-			alter_stats_norebuild(
-				ha_alter_info, ctx, altered_table,
-				table->s->table_name.str, m_user_thd);
-			DBUG_INJECT_CRASH("ib_commit_inplace_crash",
-					  crash_inject_count++);
-		}
-	}
-
-	/* We don't support compression for the system tablespace nor
-	the temporary tablespace. Only because they are shared tablespaces.
-	There is no other technical reason. */
-
-	innobase_parse_hint_from_comment(
-		m_user_thd, m_prebuilt->table, altered_table->s);
-
-	/* TODO: Also perform DROP TABLE and DROP INDEX after
-	the MDL downgrade. */
->>>>>>> 333b4508
 
   len += strlen(table_name);
   ut_ad(len < FN_REFLEN);
