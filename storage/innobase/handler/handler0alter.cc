/*****************************************************************************

Copyright (c) 2005, 2023, Oracle and/or its affiliates.

This program is free software; you can redistribute it and/or modify it under
the terms of the GNU General Public License, version 2.0, as published by the
Free Software Foundation.

This program is also distributed with certain software (including but not
limited to OpenSSL) that is licensed under separate terms, as designated in a
particular file or component or in included license documentation. The authors
of MySQL hereby grant you an additional permission to link the program and
your derivative works with the separately licensed software that they have
included with MySQL.

This program is distributed in the hope that it will be useful, but WITHOUT
ANY WARRANTY; without even the implied warranty of MERCHANTABILITY or FITNESS
FOR A PARTICULAR PURPOSE. See the GNU General Public License, version 2.0,
for more details.

You should have received a copy of the GNU General Public License along with
this program; if not, write to the Free Software Foundation, Inc.,
51 Franklin St, Fifth Floor, Boston, MA 02110-1301  USA

*****************************************************************************/

/** @file handler/handler0alter.cc
 Smart ALTER TABLE
 *******************************************************/

#include <algorithm>
<<<<<<< HEAD
=======
#include <bit>
>>>>>>> 824e2b40

/* Include necessary SQL headers */
#include <assert.h>
#include <current_thd.h>
#include <debug_sync.h>
#include <key_spec.h>
#include <log.h>
#include <mysql/plugin.h>
#include <sql_class.h>
#include <sql_lex.h>
#include <sql_table.h>
#include <sql_thd_internal_api.h>
#include <sys/types.h>
#include "ha_prototypes.h"

#include "db0err.h"
#include "dd/cache/dictionary_client.h"
#include "dd/dd.h"
#include "dd/dictionary.h"
#include "dd/impl/properties_impl.h"
#include "dd/impl/types/column_impl.h"
#include "dd/properties.h"
#include "dd/types/column.h"
#include "dd/types/column_type_element.h"
#include "dd/types/index.h"
#include "dd/types/index_element.h"
#include "dd/types/partition.h"
#include "dd/types/partition_index.h"
#include "dd/types/table.h"
#include "dd/types/tablespace_file.h"
#include "dd_table_share.h"

#include "btr0sea.h"
#include "ddl0bulk.h"
#include "dict0crea.h"
#include "dict0dd.h"
#include "dict0dict.h"
#include "dict0inst.h"  //Instant DDL
#include "dict0priv.h"
#include "dict0stats.h"
#include "dict0stats_bg.h"
#include "fsp0sysspace.h"
#include "fts0plugin.h"
#include "fts0priv.h"
#include "ha_innodb.h"
#include "ha_innopart.h"
#include "ha_prototypes.h"
#include "handler0alter.h"
#include "lex_string.h"
#include "log0buf.h"
#include "log0chkp.h"

#include "log0ddl.h"
#include "my_dbug.h"
#include "my_io.h"
#include "mysql/strings/m_ctype.h"

#include "clone0api.h"
#include "ddl0ddl.h"
#include "dict0dd.h"
#include "fts0plugin.h"
#include "fts0priv.h"
#include "handler0alter.h"
#include "lock0lock.h"
#include "mysqld_error.h"
#include "pars0pars.h"
#include "partition_info.h"
#include "rem0types.h"
#include "row0ins.h"
#include "row0log.h"
#include "row0sel.h"
#include "sql/create_field.h"
#include "srv0mon.h"
#include "trx0roll.h"
#include "trx0trx.h"
#include "ut0new.h"
#include "ut0stage.h"

/* For supporting Native InnoDB Partitioning. */
#include "ha_innopart.h"
#include "partition_info.h"

/** Function to convert the Instant_Type to a comparable int */
inline uint16_t instant_type_to_int(Instant_Type type) {
  return (static_cast<typename std::underlying_type<Log_Type>::type>(type));
}

/** Operations for creating secondary indexes (no rebuild needed) */
static const Alter_inplace_info::HA_ALTER_FLAGS INNOBASE_ONLINE_CREATE =
    Alter_inplace_info::ADD_INDEX | Alter_inplace_info::ADD_UNIQUE_INDEX |
    Alter_inplace_info::ADD_SPATIAL_INDEX;

/** Operations for rebuilding a table in place */
static const Alter_inplace_info::HA_ALTER_FLAGS INNOBASE_ALTER_REBUILD =
    Alter_inplace_info::ADD_PK_INDEX | Alter_inplace_info::DROP_PK_INDEX |
    Alter_inplace_info::CHANGE_CREATE_OPTION
    /* CHANGE_CREATE_OPTION needs to check innobase_need_rebuild() */
    | Alter_inplace_info::ALTER_COLUMN_NULLABLE |
    Alter_inplace_info::ALTER_COLUMN_NOT_NULLABLE |
    Alter_inplace_info::ALTER_STORED_COLUMN_ORDER |
    Alter_inplace_info::DROP_STORED_COLUMN |
    Alter_inplace_info::ADD_STORED_BASE_COLUMN
    /* ADD_STORED_BASE_COLUMN needs to check innobase_need_rebuild() */
    | Alter_inplace_info::RECREATE_TABLE;

/** Operations that require changes to data */
static const Alter_inplace_info::HA_ALTER_FLAGS INNOBASE_ALTER_DATA =
    INNOBASE_ONLINE_CREATE | INNOBASE_ALTER_REBUILD;

/** Operations for altering a table that InnoDB does not care about */
static const Alter_inplace_info::HA_ALTER_FLAGS INNOBASE_INPLACE_IGNORE =
    Alter_inplace_info::ALTER_COLUMN_DEFAULT |
    Alter_inplace_info::ALTER_COLUMN_COLUMN_FORMAT |
    Alter_inplace_info::ALTER_COLUMN_STORAGE_TYPE |
    Alter_inplace_info::ALTER_RENAME | Alter_inplace_info::CHANGE_INDEX_OPTION |
    Alter_inplace_info::ADD_CHECK_CONSTRAINT |
    Alter_inplace_info::DROP_CHECK_CONSTRAINT |
    Alter_inplace_info::SUSPEND_CHECK_CONSTRAINT |
    Alter_inplace_info::ALTER_COLUMN_VISIBILITY;

/** Operation allowed with ALGORITHM=INSTANT */
static const Alter_inplace_info::HA_ALTER_FLAGS INNOBASE_INSTANT_ALLOWED =
    Alter_inplace_info::ALTER_COLUMN_NAME |
    Alter_inplace_info::ADD_VIRTUAL_COLUMN |
    Alter_inplace_info::DROP_VIRTUAL_COLUMN |
    Alter_inplace_info::ALTER_VIRTUAL_COLUMN_ORDER |
    Alter_inplace_info::ADD_STORED_BASE_COLUMN |
    Alter_inplace_info::ALTER_STORED_COLUMN_ORDER |
    Alter_inplace_info::DROP_STORED_COLUMN;

/** Operations on foreign key definitions (changing the schema only) */
static const Alter_inplace_info::HA_ALTER_FLAGS INNOBASE_FOREIGN_OPERATIONS =
    Alter_inplace_info::DROP_FOREIGN_KEY | Alter_inplace_info::ADD_FOREIGN_KEY;

/** Operations that InnoDB cares about and can perform without rebuild */
static const Alter_inplace_info::HA_ALTER_FLAGS INNOBASE_ALTER_NOREBUILD =
    INNOBASE_ONLINE_CREATE | INNOBASE_FOREIGN_OPERATIONS |
    Alter_inplace_info::DROP_INDEX | Alter_inplace_info::DROP_UNIQUE_INDEX |
    Alter_inplace_info::RENAME_INDEX | Alter_inplace_info::ALTER_COLUMN_NAME |
    Alter_inplace_info::ALTER_COLUMN_EQUAL_PACK_LENGTH |
    Alter_inplace_info::ALTER_INDEX_COMMENT |
    Alter_inplace_info::ADD_VIRTUAL_COLUMN |
    Alter_inplace_info::DROP_VIRTUAL_COLUMN |
    Alter_inplace_info::ALTER_VIRTUAL_COLUMN_ORDER |
    Alter_inplace_info::ALTER_COLUMN_INDEX_LENGTH;

struct ha_innobase_inplace_ctx : public inplace_alter_handler_ctx {
  /** Dummy query graph */
  que_thr_t *thr;
  /** The prebuilt struct of the creating instance */
  row_prebuilt_t *prebuilt;
  /** InnoDB indexes being created */
  dict_index_t **add_index;
  /** MySQL key numbers for the InnoDB indexes that are being created */
  const ulint *add_key_numbers;
  /** number of InnoDB indexes being created */
  ulint num_to_add_index;
  /** InnoDB indexes being dropped */
  dict_index_t **drop_index;
  /** number of InnoDB indexes being dropped */
  const ulint num_to_drop_index;
  /** InnoDB indexes being renamed */
  dict_index_t **rename;
  /** number of InnoDB indexes being renamed */
  const ulint num_to_rename;
  /** InnoDB foreign key constraints being dropped */
  dict_foreign_t **drop_fk;
  /** number of InnoDB foreign key constraints being dropped */
  const ulint num_to_drop_fk;
  /** InnoDB foreign key constraints being added */
  dict_foreign_t **add_fk;
  /** number of InnoDB foreign key constraints being dropped */
  const ulint num_to_add_fk;
  /** whether to create the indexes online */
  bool online;
  /** memory heap */
  mem_heap_t *heap;
  /** dictionary transaction */
  trx_t *trx;
  /** original table (if rebuilt, differs from indexed_table) */
  dict_table_t *old_table;
  /** table where the indexes are being created or dropped */
  dict_table_t *new_table;
  /** mapping of old column numbers to new ones, or NULL */
  const ulint *col_map;
  /** new column names, or NULL if nothing was renamed */
  const char **col_names;
  /** added AUTO_INCREMENT column position, or ULINT_UNDEFINED */
  const ulint add_autoinc;
  /** default values of ADD COLUMN, or NULL */
  const dtuple_t *add_cols;
  /** autoinc sequence to use */
  ddl::Sequence sequence;
  /** maximum auto-increment value */
  ulonglong max_autoinc;
  /** temporary table name to use for old table when renaming tables */
  const char *tmp_name;
  /** whether the order of the clustered index is unchanged */
  bool skip_pk_sort;
  /** virtual columns to be added */
  dict_v_col_t *add_vcol;
  const char **add_vcol_name;
  /** virtual columns to be dropped */
  dict_v_col_t *drop_vcol;
  const char **drop_vcol_name;
  /** ALTER TABLE stage progress recorder */
  Alter_stage *m_stage;
  /** FTS AUX Tables to drop */
  aux_name_vec_t *fts_drop_aux_vec;

  ha_innobase_inplace_ctx(row_prebuilt_t *prebuilt_arg, dict_index_t **drop_arg,
                          ulint num_to_drop_arg, dict_index_t **rename_arg,
                          ulint num_to_rename_arg, dict_foreign_t **drop_fk_arg,
                          ulint num_to_drop_fk_arg, dict_foreign_t **add_fk_arg,
                          ulint num_to_add_fk_arg, bool online_arg,
                          mem_heap_t *heap_arg, dict_table_t *new_table_arg,
                          const char **col_names_arg, ulint add_autoinc_arg,
                          ulonglong autoinc_col_min_value_arg,
                          ulonglong autoinc_col_max_value_arg)
      : inplace_alter_handler_ctx(),
        prebuilt(prebuilt_arg),
        add_index(nullptr),
        add_key_numbers(nullptr),
        num_to_add_index(0),
        drop_index(drop_arg),
        num_to_drop_index(num_to_drop_arg),
        rename(rename_arg),
        num_to_rename(num_to_rename_arg),
        drop_fk(drop_fk_arg),
        num_to_drop_fk(num_to_drop_fk_arg),
        add_fk(add_fk_arg),
        num_to_add_fk(num_to_add_fk_arg),
        online(online_arg),
        heap(heap_arg),
        trx(nullptr),
        old_table(prebuilt_arg->table),
        new_table(new_table_arg),
        col_map(nullptr),
        col_names(col_names_arg),
        add_autoinc(add_autoinc_arg),
        add_cols(nullptr),
        sequence(prebuilt->trx->mysql_thd, autoinc_col_min_value_arg,
                 autoinc_col_max_value_arg),
        max_autoinc(0),
        tmp_name(nullptr),
        skip_pk_sort(false),
        add_vcol(nullptr),
        add_vcol_name(nullptr),
        drop_vcol(nullptr),
        drop_vcol_name(nullptr),
        m_stage(nullptr),
        fts_drop_aux_vec(nullptr) {
#ifdef UNIV_DEBUG
    for (ulint i = 0; i < num_to_add_index; i++) {
      ut_ad(!add_index[i]->to_be_dropped);
    }
    for (ulint i = 0; i < num_to_drop_index; i++) {
      ut_ad(drop_index[i]->to_be_dropped);
    }
#endif /* UNIV_DEBUG */

    thr = pars_complete_graph_for_exec(nullptr, prebuilt->trx, heap, prebuilt);
  }

  ~ha_innobase_inplace_ctx() override {
    if (fts_drop_aux_vec != nullptr) {
      fts_free_aux_names(fts_drop_aux_vec);
      delete fts_drop_aux_vec;
    }
    ut::delete_(m_stage);
    mem_heap_free(heap);
  }

  /** Determine if the table will be rebuilt.
  @return whether the table will be rebuilt */
  bool need_rebuild() const { return (old_table != new_table); }

  /** Set shared data between the passed in handler context
  and current context.
  @param[in] ctx        handler context */
  void set_shared_data(const inplace_alter_handler_ctx *ctx) override {
    ut_ad(ctx != nullptr);
    if (add_autoinc == ULINT_UNDEFINED) {
      return;
    }
    const ha_innobase_inplace_ctx *ha_ctx =
        static_cast<const ha_innobase_inplace_ctx *>(ctx);

    /* In InnoDB table, if it's adding AUTOINC column,
    the sequence value should be shared among contexts */
    ut_ad(ha_ctx->add_autoinc != ULINT_UNDEFINED);
    sequence = ha_ctx->sequence;
  }

 private:
  // Disable copying
  ha_innobase_inplace_ctx(const ha_innobase_inplace_ctx &);
  ha_innobase_inplace_ctx &operator=(const ha_innobase_inplace_ctx &);
};

/** Structure to remember table information for updating DD */
struct alter_table_old_info_t {
  /** Constructor */
  alter_table_old_info_t() : m_discarded(), m_fts_doc_id(), m_rebuild() {}

  /** If old table is discarded one */
  bool m_discarded;

  /** If old table has FTS DOC ID */
  bool m_fts_doc_id;

  /** If this ATLER TABLE requires rebuild */
  bool m_rebuild;

  /** Update the old table information
  @param[in]    old_table       Old InnoDB table object
  @param[in]    rebuild         True if rebuild is necessary */
  void update(const dict_table_t *old_table, bool rebuild) {
    m_discarded = dict_table_is_discarded(old_table);
    m_fts_doc_id = DICT_TF2_FLAG_IS_SET(old_table, DICT_TF2_FTS_HAS_DOC_ID);
    m_rebuild = rebuild;
  }
};

/* Report an InnoDB error to the client by invoking my_error(). */
static UNIV_COLD void my_error_innodb(
    dberr_t error,     /*!< in: InnoDB error code */
    const char *table, /*!< in: table name */
    uint32_t flags)    /*!< in: table flags */
{
  switch (error) {
    case DB_MISSING_HISTORY:
      my_error(ER_TABLE_DEF_CHANGED, MYF(0));
      break;
    case DB_RECORD_NOT_FOUND:
      my_error(ER_KEY_NOT_FOUND, MYF(0), table);
      break;
    case DB_DEADLOCK:
      my_error(ER_LOCK_DEADLOCK, MYF(0));
      break;
    case DB_LOCK_WAIT_TIMEOUT:
      my_error(ER_LOCK_WAIT_TIMEOUT, MYF(0));
      break;
    case DB_INTERRUPTED:
      my_error(ER_QUERY_INTERRUPTED, MYF(0));
      break;
    case DB_OUT_OF_MEMORY:
      my_error(ER_OUT_OF_RESOURCES, MYF(0));
      break;
    case DB_OUT_OF_FILE_SPACE:
      my_error(ER_RECORD_FILE_FULL, MYF(0), table);
      break;
    case DB_OUT_OF_DISK_SPACE:
      my_error(ER_DISK_FULL_NOWAIT, MYF(0), table);
      break;
    case DB_TEMP_FILE_WRITE_FAIL:
      my_error(ER_TEMP_FILE_WRITE_FAILURE, MYF(0));
      break;
    case DB_TOO_BIG_INDEX_COL:
      my_error(ER_INDEX_COLUMN_TOO_LONG, MYF(0),
               DICT_MAX_FIELD_LEN_BY_FORMAT_FLAG(flags));
      break;
    case DB_TOO_MANY_CONCURRENT_TRXS:
      my_error(ER_TOO_MANY_CONCURRENT_TRXS, MYF(0));
      break;
    case DB_LOCK_TABLE_FULL:
      my_error(ER_LOCK_TABLE_FULL, MYF(0));
      break;
    case DB_UNDO_RECORD_TOO_BIG:
      my_error(ER_UNDO_RECORD_TOO_BIG, MYF(0));
      break;
    case DB_CORRUPTION:
      my_error(ER_NOT_KEYFILE, MYF(0), table);
      break;
    case DB_TOO_BIG_RECORD:
      /* We limit max record size to 16k for 64k page size. */
      my_error(ER_TOO_BIG_ROWSIZE, MYF(0),
               srv_page_size == UNIV_PAGE_SIZE_MAX
                   ? REC_MAX_DATA_SIZE - 1
                   : page_get_free_space_of_empty(flags & DICT_TF_COMPACT) / 2);
      break;
    case DB_INVALID_NULL:
      /* TODO: report the row, as we do for DB_DUPLICATE_KEY */
      my_error(ER_INVALID_USE_OF_NULL, MYF(0));
      break;
    case DB_CANT_CREATE_GEOMETRY_OBJECT:
      my_error(ER_CANT_CREATE_GEOMETRY_OBJECT, MYF(0));
      break;
    case DB_TABLESPACE_EXISTS:
      my_error(ER_TABLESPACE_EXISTS, MYF(0), table);
      break;

#ifdef UNIV_DEBUG
    case DB_SUCCESS:
    case DB_DUPLICATE_KEY:
    case DB_ONLINE_LOG_TOO_BIG:
      /* These codes should not be passed here. */
      ut_error;
#endif /* UNIV_DEBUG */
    default:
      my_error(ER_GET_ERRNO, MYF(0), error, "InnoDB error");
      break;
  }
}

/** Determine if fulltext indexes exist in a given table.
@param table MySQL table
@return whether fulltext indexes exist on the table */
static bool innobase_fulltext_exist(const TABLE *table) {
  for (uint i = 0; i < table->s->keys; i++) {
    if (table->key_info[i].flags & HA_FULLTEXT) {
      return (true);
    }
  }

  return (false);
}

/** Determine if spatial indexes exist in a given table.
@param table MySQL table
@return whether spatial indexes exist on the table */
static bool innobase_spatial_exist(const TABLE *table) {
  for (uint i = 0; i < table->s->keys; i++) {
    if (table->key_info[i].flags & HA_SPATIAL) {
      return (true);
    }
  }

  return (false);
}

/** Get col in new table def of renamed column.
@param[in]      ha_alter_info   inplace alter info
@param[in]      old_dd_column   column in old table
@param[in]      new_dd_tab      new table definition
@return column if renamed, NULL otherwise */
static dd::Column *get_renamed_col(const Alter_inplace_info *ha_alter_info,
                                   const dd::Column *old_dd_column,
                                   const dd::Table *new_dd_tab) {
  List_iterator_fast<Create_field> cf_it(
      ha_alter_info->alter_info->create_list);
  cf_it.rewind();
  Create_field *cf;
  while ((cf = cf_it++) != nullptr) {
    if (cf->field && cf->field->is_flag_set(FIELD_IS_RENAMED) &&
        innobase_strcasecmp(cf->change, old_dd_column->name().c_str()) == 0) {
      /* This column is being renamed */
      return (const_cast<dd::Column *>(
          dd_find_column(&new_dd_tab->table(), cf->field_name)));
    }
  }

  return nullptr;
}

/** Get the number of columns being added using ALTER TABLE.
@param[in]      ha_alter_info   inplace alter info
@return number of columns added using ALTER TABLE */
static uint32_t get_num_cols_added(const Alter_inplace_info *ha_alter_info) {
  uint32_t n_cols_added = 0;

  /* create_list is list of old columns (CREATE) and new columns (ALTER .. ADD)
   */
  for (const Create_field &new_field : ha_alter_info->alter_info->create_list) {
    /* field contains column information for old columns (CREATE) */
    /* field is nullptr for new columns (ALTER .. ADD) */
    if (new_field.field == nullptr) {
      n_cols_added++;
    }
  }

  return n_cols_added;
}

/** Copy metadata of dd::Table and dd::Columns from old table to new table.
This is done during inplce alter table when table is not rebuilt.
@param[in]      ha_alter_info   inplace alter info
@param[in]      old_dd_tab      old table definition
@param[in,out]  new_dd_tab      new table definition */
static void dd_inplace_alter_copy_instant_metadata(
    const Alter_inplace_info *ha_alter_info, const dd::Table *old_dd_tab,
    dd::Table *new_dd_tab) {
  if (!dd_table_has_row_versions(*old_dd_tab)) {
    return;
  }

  /* Copy col phy pos from old DD table to new DD table */
  for (auto old_dd_column : old_dd_tab->columns()) {
    const char *s = dd_column_key_strings[DD_INSTANT_VERSION_DROPPED];
    if (old_dd_column->se_private_data().exists(s)) {
      uint32_t v_dropped = UINT32_UNDEFINED;
      old_dd_column->se_private_data().get(s, &v_dropped);
      if (v_dropped > 0) {
        /* Dropped column will be copied after the loop. Skip for now. */
        continue;
      }
    }

    /* Get corresponding dd::column in new table */
    dd::Column *new_dd_column = const_cast<dd::Column *>(
        dd_find_column(new_dd_tab, old_dd_column->name().c_str()));
    if (new_dd_column == nullptr) {
      /* This column might have been renamed */
      new_dd_column = get_renamed_col(ha_alter_info, old_dd_column, new_dd_tab);
    }

    if (new_dd_column == nullptr) {
      /* This column must have been dropped */
      continue;
    }

    if (new_dd_column->is_virtual()) {
      continue;
    }

    auto fn = [&](const char *s, auto &value) {
      if (old_dd_column->se_private_data().exists(s)) {
        old_dd_column->se_private_data().get(s, &value);
        new_dd_column->se_private_data().set(s, value);
      }
    };

    /* Copy phy pos for column */
    uint32_t phy_pos = UINT32_UNDEFINED;
    s = dd_column_key_strings[DD_INSTANT_PHYSICAL_POS];
    ut_ad(old_dd_column->se_private_data().exists(s));
    fn(s, phy_pos);

    /* copy version added */
    uint32_t v_added = UINT32_UNDEFINED;
    s = dd_column_key_strings[DD_INSTANT_VERSION_ADDED];
    fn(s, v_added);

    /* Copy instant default values for INSTANT ADD columns */
    s = dd_column_key_strings[DD_INSTANT_COLUMN_DEFAULT_NULL];
    if (old_dd_column->se_private_data().exists(s)) {
      ut_ad(v_added > 0);
      bool value = false;
      fn(s, value);
    } else {
      s = dd_column_key_strings[DD_INSTANT_COLUMN_DEFAULT];
      if (old_dd_column->se_private_data().exists(s)) {
        ut_ad(v_added > 0);
        dd::String_type value;
        fn(s, value);
      } else {
        /* This columns is not INSTANT ADD */
        ut_ad(v_added == UINT32_UNDEFINED);
      }
    }
  }

  if (dd_table_has_instant_drop_cols(*old_dd_tab)) {
    /* Add INSTANT dropped column from old_dd_tab to new_dd_tab */
    copy_dropped_columns(old_dd_tab, new_dd_tab, UINT32_UNDEFINED);
  }
}

/** Check if virtual column in old and new table are in order, excluding
those dropped column. This is needed because when we drop a virtual column,
ALTER_VIRTUAL_COLUMN_ORDER is also turned on, so we can't decide if this
is a real ORDER change or just DROP COLUMN
@param[in]      table           old TABLE
@param[in]      altered_table   new TABLE
@param[in]      ha_alter_info   Structure describing changes to be done
by ALTER TABLE and holding data used during in-place alter.
@return true is all columns in order, false otherwise. */
static bool check_v_col_in_order(const TABLE *table, const TABLE *altered_table,
                                 const Alter_inplace_info *ha_alter_info) {
  ulint j = 0;

  /* We don't support any adding new virtual column before
  existed virtual column. */
  if (ha_alter_info->handler_flags & Alter_inplace_info::ADD_VIRTUAL_COLUMN) {
    bool has_new = false;

    List_iterator_fast<Create_field> cf_it(
        ha_alter_info->alter_info->create_list);

    cf_it.rewind();

    while (const Create_field *new_field = cf_it++) {
      if (!new_field->is_virtual_gcol()) {
        /* We do not support add virtual col
        before autoinc column */
        if (has_new && (new_field->flags & AUTO_INCREMENT_FLAG)) {
          return (false);
        }
        continue;
      }

      /* Found a new added virtual column. */
      if (!new_field->field) {
        has_new = true;
        continue;
      }

      /* If there's any old virtual column
      after the new added virtual column,
      order must be changed. */
      if (has_new) {
        return (false);
      }
    }
  }

  /* directly return true if ALTER_VIRTUAL_COLUMN_ORDER is not on */
  if (!(ha_alter_info->handler_flags &
        Alter_inplace_info::ALTER_VIRTUAL_COLUMN_ORDER)) {
    return (true);
  }

  for (ulint i = 0; i < table->s->fields; i++) {
    Field *field = table->s->field[i];
    bool dropped = false;

    if (field->stored_in_db) {
      continue;
    }

    ut_ad(innobase_is_v_fld(field));

    /* Check if this column is in drop list */
    for (const Alter_drop *drop : ha_alter_info->alter_info->drop_list) {
      if (drop->type == Alter_drop::COLUMN &&
          my_strcasecmp(system_charset_info, field->field_name, drop->name) ==
              0) {
        dropped = true;
        break;
      }
    }

    if (dropped) {
      continue;
    }

    /* Now check if the next virtual column in altered table
    matches this column */
    while (j < altered_table->s->fields) {
      Field *new_field = altered_table->s->field[j];

      if (new_field->stored_in_db) {
        j++;
        continue;
      }

      if (my_strcasecmp(system_charset_info, field->field_name,
                        new_field->field_name) != 0) {
        /* different column */
        return (false);
      } else {
        j++;
        break;
      }
    }

    if (j > altered_table->s->fields) {
      /* there should not be less column in new table
      without them being in drop list */
      ut_d(ut_error);
      ut_o(return (false));
    }
  }

  return (true);
}

/** Drop the statistics for a specified table, and mark it as discard
after DDL
@param[in,out]  thd     THD object
@param[in,out]  table   InnoDB table object */
void innobase_discard_table(THD *thd, dict_table_t *table) {
  char errstr[ERROR_STR_LENGTH];
  if (dict_stats_drop_table(table->name.m_name, errstr, sizeof(errstr)) !=
      DB_SUCCESS) {
    push_warning_printf(thd, Sql_condition::SL_WARNING, ER_ALTER_INFO,
                        "Deleting persistent statistics"
                        " for table '%s' in"
                        " InnoDB failed: %s",
                        table->name.m_name, errstr);
  }

  table->discard_after_ddl = true;
}

/* To check if renaming a column is ok.
@return true if Ok, false otherwise */
static bool ok_to_rename_column(const Alter_inplace_info *ha_alter_info,
                                const TABLE *old_table,
                                const TABLE *altered_table,
                                const dict_table_t *dict_table, bool instant,
                                bool report_error) {
  List_iterator_fast<Create_field> cf_it(
      ha_alter_info->alter_info->create_list);

  for (Field **fp = old_table->field; *fp; fp++) {
    if (!(*fp)->is_flag_set(FIELD_IS_RENAMED)) {
      continue;
    }

    const char *name = nullptr;

    cf_it.rewind();
    while (const Create_field *cf = cf_it++) {
      if (cf->field == *fp) {
        name = cf->field_name;
        goto check_if_ok_to_rename;
      }
    }

    ut_error;
  check_if_ok_to_rename:
    /* Prohibit renaming a column from FTS_DOC_ID
    if full-text indexes exist. */
    if (!my_strcasecmp(system_charset_info, (*fp)->field_name,
                       FTS_DOC_ID_COL_NAME) &&
        innobase_fulltext_exist(altered_table)) {
      if (report_error) {
        my_error(ER_INNODB_FT_WRONG_DOCID_COLUMN, MYF(0), name);
      }
      return false;
    }

    /* Prohibit renaming a column to an internal column. */
    const char *s = dict_table->col_names;
    unsigned j;
    /* Skip user columns.
    MySQL should have checked these already.
    We want to allow renaming of c1 to c2, c2 to c1. */
    for (j = 0; j < old_table->s->fields; j++) {
      if (!innobase_is_v_fld(old_table->field[j])) {
        s += strlen(s) + 1;
      }
    }

    for (; j < dict_table->n_def; j++) {
      if (!my_strcasecmp(system_charset_info, name, s)) {
        if (report_error) {
          my_error(ER_WRONG_COLUMN_NAME, MYF(0), s);
        }
        return false;
      }

      s += strlen(s) + 1;
    }
  }

  /* If column being renamed is being referenced by any other table, don't
  allow INSTANT in that case. */
  if (instant) {
    if (!dict_table->referenced_set.empty()) {
      List_iterator_fast<Create_field> cf_it(
          ha_alter_info->alter_info->create_list);

      for (Field **fp = old_table->field; *fp; fp++) {
        if (!(*fp)->is_flag_set(FIELD_IS_RENAMED)) {
          continue;
        }

        const char *col_name = (*fp)->field_name;

        for (dict_foreign_set::iterator it = dict_table->referenced_set.begin();
             it != dict_table->referenced_set.end(); ++it) {
          dict_foreign_t *foreign = *it;
          const char *r_name = foreign->referenced_col_names[0];

          for (size_t i = 0; i < foreign->n_fields; ++i) {
            if (!my_strcasecmp(system_charset_info, r_name, col_name)) {
              if (report_error) {
                my_error(ER_ALTER_OPERATION_NOT_SUPPORTED_REASON, MYF(0),
                         "ALGORITHM=INSTANT",
                         innobase_get_err_msg(
                             ER_ALTER_OPERATION_NOT_SUPPORTED_REASON_FK_RENAME),
                         "ALGORITHM=INPLACE");
              }
              return false;
            }
            r_name = foreign->referenced_col_names[i];
          } /* each column in reference element */
        }   /* each element in reference set */
      }     /* each column being renamed */
    }
  }

  return true;
}

/** Determine if one ALTER TABLE can be done instantly on the table
@param[in]      ha_alter_info   The DDL operation
@param[in]      table           InnoDB table
@param[in]      old_table       old TABLE
@param[in]      altered_table   new TABLE
@return Instant_Type accordingly */
static inline Instant_Type innobase_support_instant(
    const Alter_inplace_info *ha_alter_info, const dict_table_t *table,
    const TABLE *old_table, const TABLE *altered_table) {
  if (!(ha_alter_info->handler_flags & ~INNOBASE_INPLACE_IGNORE)) {
    return (Instant_Type::INSTANT_NO_CHANGE);
  }

  Alter_inplace_info::HA_ALTER_FLAGS alter_inplace_flags =
      ha_alter_info->handler_flags & ~INNOBASE_INPLACE_IGNORE;

  if (alter_inplace_flags & ~INNOBASE_INSTANT_ALLOWED) {
    return (Instant_Type::INSTANT_IMPOSSIBLE);
  }

  /* During upgrade, if columns are added in system tables, avoid instant */
  if (current_thd->is_server_upgrade_thread()) {
    return (Instant_Type::INSTANT_IMPOSSIBLE);
  }

  enum class INSTANT_OPERATION {
    COLUMN_RENAME_ONLY,           /*!< Only column RENAME */
    VIRTUAL_ADD_DROP_ONLY,        /*!< Only virtual column ADD AND DROP */
    VIRTUAL_ADD_DROP_WITH_RENAME, /*!< Virtual column ADD/DROP with RENAME */
    INSTANT_ADD,  /*!< INSTANT ADD possibly with virtual column ADD and
                     column RENAME */
    INSTANT_DROP, /*!< INSTANT DROP possibly with virtual column ADD/DROP and
                    column RENAME */
    NONE
  };

  enum INSTANT_OPERATION op = INSTANT_OPERATION::NONE;

  if (!(alter_inplace_flags & ~Alter_inplace_info::ALTER_COLUMN_NAME)) {
    op = INSTANT_OPERATION::COLUMN_RENAME_ONLY;
  } else if (!(alter_inplace_flags &
               ~(Alter_inplace_info::ADD_VIRTUAL_COLUMN |
                 Alter_inplace_info::DROP_VIRTUAL_COLUMN))) {
    op = INSTANT_OPERATION::VIRTUAL_ADD_DROP_ONLY;
  } else if (!(alter_inplace_flags &
               ~(Alter_inplace_info::ADD_VIRTUAL_COLUMN |
                 Alter_inplace_info::DROP_VIRTUAL_COLUMN |
                 Alter_inplace_info::ALTER_COLUMN_NAME))) {
    op = INSTANT_OPERATION::VIRTUAL_ADD_DROP_WITH_RENAME;
  } else if (alter_inplace_flags & Alter_inplace_info::ADD_STORED_BASE_COLUMN &&
             !(alter_inplace_flags & Alter_inplace_info::DROP_VIRTUAL_COLUMN)) {
    op = INSTANT_OPERATION::INSTANT_ADD;
  } else if (alter_inplace_flags & Alter_inplace_info::DROP_STORED_COLUMN) {
    op = INSTANT_OPERATION::INSTANT_DROP;
  }

  switch (op) {
    case INSTANT_OPERATION::COLUMN_RENAME_ONLY: {
      bool report_error = (ha_alter_info->alter_info->requested_algorithm ==
                           Alter_info::ALTER_TABLE_ALGORITHM_INSTANT);
      if (ok_to_rename_column(ha_alter_info, old_table, altered_table, table,
                              true, report_error)) {
        return (Instant_Type::INSTANT_COLUMN_RENAME);
      }
    } break;
    case INSTANT_OPERATION::VIRTUAL_ADD_DROP_ONLY:
      if (check_v_col_in_order(old_table, altered_table, ha_alter_info)) {
        return (Instant_Type::INSTANT_VIRTUAL_ONLY);
      }
      break;
    case INSTANT_OPERATION::VIRTUAL_ADD_DROP_WITH_RENAME:
      /* Not supported yet in INPLACE. So not supporting here as well. */
      break;
    case INSTANT_OPERATION::INSTANT_DROP:
      if (!check_v_col_in_order(old_table, altered_table, ha_alter_info)) {
        break;
      }
      [[fallthrough]];
    case INSTANT_OPERATION::INSTANT_ADD:
      /* If it's an ADD COLUMN without changing existing stored column orders
      (change trailing virtual column orders is fine, especially for supporting
      adding stored columns to a table with functional indexes), or including
      ADD VIRTUAL COLUMN */
      if (table->support_instant_add_drop()) {
        return (Instant_Type::INSTANT_ADD_DROP_COLUMN);
      }
      break;
    case INSTANT_OPERATION::NONE:
      break;
  }

  return (Instant_Type::INSTANT_IMPOSSIBLE);
}

/** Determine if this is an instant ALTER TABLE.
This can be checked in *inplace_alter_table() functions, which are called
after check_if_supported_inplace_alter()
@param[in]      ha_alter_info   The DDL operation
@return whether it's an instant ALTER TABLE */
static inline bool is_instant(const Alter_inplace_info *ha_alter_info) {
  return (ha_alter_info->handler_trivial_ctx !=
          instant_type_to_int(Instant_Type::INSTANT_IMPOSSIBLE));
}

/** Determine if ALTER TABLE needs to rebuild the table.
@param[in]      ha_alter_info   The DDL operation
@return whether it is necessary to rebuild the table */
[[nodiscard]] static bool innobase_need_rebuild(
    const Alter_inplace_info *ha_alter_info) {
  if (is_instant(ha_alter_info)) {
    return (false);
  }

  Alter_inplace_info::HA_ALTER_FLAGS alter_inplace_flags =
      ha_alter_info->handler_flags & ~(INNOBASE_INPLACE_IGNORE);

  if (alter_inplace_flags == Alter_inplace_info::CHANGE_CREATE_OPTION &&
      !(ha_alter_info->create_info->used_fields &
        (HA_CREATE_USED_ROW_FORMAT | HA_CREATE_USED_KEY_BLOCK_SIZE |
         HA_CREATE_USED_TABLESPACE))) {
    /* Any other CHANGE_CREATE_OPTION than changing
    ROW_FORMAT, KEY_BLOCK_SIZE or TABLESPACE can be done
    without rebuilding the table. */
    return (false);
  }

  return (!!(ha_alter_info->handler_flags & INNOBASE_ALTER_REBUILD));
}

/** Check if InnoDB supports a particular alter table in-place
@param altered_table TABLE object for new version of table.
@param ha_alter_info Structure describing changes to be done
by ALTER TABLE and holding data used during in-place alter.

@retval HA_ALTER_INPLACE_NOT_SUPPORTED Not supported
@retval HA_ALTER_INPLACE_NO_LOCK Supported
@retval HA_ALTER_INPLACE_SHARED_LOCK_AFTER_PREPARE Supported, but requires
lock during main phase and exclusive lock during prepare phase.
@retval HA_ALTER_INPLACE_NO_LOCK_AFTER_PREPARE Supported, prepare phase
requires exclusive lock (any transactions that have accessed the table
must commit or roll back first, and no transactions can access the table
while prepare_inplace_alter_table() is executing)
*/
enum_alter_inplace_result ha_innobase::check_if_supported_inplace_alter(
    TABLE *altered_table, Alter_inplace_info *ha_alter_info) {
  DBUG_TRACE;

  if (srv_sys_space.created_new_raw()) {
    return HA_ALTER_INPLACE_NOT_SUPPORTED;
  }

  if (high_level_read_only || srv_force_recovery) {
    if (srv_force_recovery) {
      my_error(ER_INNODB_FORCED_RECOVERY, MYF(0));
    } else {
      my_error(ER_READ_ONLY_MODE, MYF(0));
    }
    return HA_ALTER_ERROR;
  }

  if (altered_table->s->fields > REC_MAX_N_USER_FIELDS) {
    /* Deny the inplace ALTER TABLE. MySQL will try to
    re-create the table and ha_innobase::create() will
    return an error too. This is how we effectively
    deny adding too many columns to a table. */
    ha_alter_info->unsupported_reason =
        innobase_get_err_msg(ER_TOO_MANY_FIELDS);
    return HA_ALTER_INPLACE_NOT_SUPPORTED;
  }

  /* We don't support change encryption attribute with inplace algorithm. */
  char *old_encryption = this->table->s->encrypt_type.str;
  char *new_encryption = altered_table->s->encrypt_type.str;

  if (Encryption::is_none(old_encryption) !=
      Encryption::is_none(new_encryption)) {
    ha_alter_info->unsupported_reason =
        innobase_get_err_msg(ER_UNSUPPORTED_ALTER_ENCRYPTION_INPLACE);
    return HA_ALTER_INPLACE_NOT_SUPPORTED;
  }

  update_thd();

  if (ha_alter_info->handler_flags &
      ~(INNOBASE_INPLACE_IGNORE | INNOBASE_ALTER_NOREBUILD |
        INNOBASE_ALTER_REBUILD)) {
    if (ha_alter_info->handler_flags &
        Alter_inplace_info::ALTER_STORED_COLUMN_TYPE) {
      if (ha_alter_info->alter_info->requested_algorithm ==
          Alter_info::ALTER_TABLE_ALGORITHM_INSTANT) {
        ha_alter_info->unsupported_reason = innobase_get_err_msg(
            ER_ALTER_OPERATION_NOT_SUPPORTED_REASON_COLUMN_TYPE_INSTANT);
      } else {
        ha_alter_info->unsupported_reason = innobase_get_err_msg(
            ER_ALTER_OPERATION_NOT_SUPPORTED_REASON_COLUMN_TYPE);
      }
    }
    return HA_ALTER_INPLACE_NOT_SUPPORTED;
  }

  /* Only support online add foreign key constraint when check_foreigns is
  turned off */
  if ((ha_alter_info->handler_flags & Alter_inplace_info::ADD_FOREIGN_KEY) &&
      m_prebuilt->trx->check_foreigns) {
    ha_alter_info->unsupported_reason =
        innobase_get_err_msg(ER_ALTER_OPERATION_NOT_SUPPORTED_REASON_FK_CHECK);
    return HA_ALTER_INPLACE_NOT_SUPPORTED;
  }

  if (altered_table->file->ht != ht) {
    /* Non-native partitioning table engine. No longer supported, due to
    implementation of native InnoDB partitioning. */
    return HA_ALTER_INPLACE_NOT_SUPPORTED;
  }

  Instant_Type instant_type = innobase_support_instant(
      ha_alter_info, m_prebuilt->table, this->table, altered_table);

  ha_alter_info->handler_trivial_ctx =
      instant_type_to_int(Instant_Type::INSTANT_IMPOSSIBLE);

  if (!dict_table_is_partition(m_prebuilt->table)) {
    switch (instant_type) {
      case Instant_Type::INSTANT_IMPOSSIBLE:
        break;
      case Instant_Type::INSTANT_ADD_DROP_COLUMN:
        if (ha_alter_info->alter_info->requested_algorithm ==
            Alter_info::ALTER_TABLE_ALGORITHM_INPLACE) {
          /* Still fall back to INPLACE since the behaviour is different */
          break;
        } else if (!((m_prebuilt->table->n_def +
                      get_num_cols_added(ha_alter_info)) < REC_MAX_N_FIELDS)) {
          if (ha_alter_info->alter_info->requested_algorithm ==
              Alter_info::ALTER_TABLE_ALGORITHM_INSTANT) {
            my_error(ER_INNODB_INSTANT_ADD_NOT_SUPPORTED_MAX_FIELDS, MYF(0),
                     m_prebuilt->table->name.m_name);
            return HA_ALTER_ERROR;
          }
          /* INSTANT can't be done any more. Fall back to INPLACE. */
          break;
        } else if (!is_valid_row_version(
                       m_prebuilt->table->current_row_version + 1)) {
          ut_ad(is_valid_row_version(m_prebuilt->table->current_row_version));
          if (ha_alter_info->alter_info->requested_algorithm ==
              Alter_info::ALTER_TABLE_ALGORITHM_INSTANT) {
            my_error(ER_INNODB_MAX_ROW_VERSION, MYF(0),
                     m_prebuilt->table->name.m_name);
            return HA_ALTER_ERROR;
          }

          /* INSTANT can't be done any more. Fall back to INPLACE. */
          break;
        } else if (!Instant_ddl_impl<dd::Table>::is_instant_add_drop_possible(
                       ha_alter_info, table, altered_table,
                       m_prebuilt->table)) {
          if (ha_alter_info->alter_info->requested_algorithm ==
              Alter_info::ALTER_TABLE_ALGORITHM_INSTANT) {
            /* Return error if either max possible row size already crosses max
            permissible row size or may cross it after add. */
            my_error(ER_INNODB_INSTANT_ADD_DROP_NOT_SUPPORTED_MAX_SIZE, MYF(0));
            return HA_ALTER_ERROR;
          }

          /* INSTANT can't be done. Fall back to INPLACE. */
          break;
        } else if (ha_alter_info->error_if_not_empty) {
          /* In this case, it can't be instant because the table
          may not be empty. Have to fall back to INPLACE */
          break;
        }
        [[fallthrough]];
      case Instant_Type::INSTANT_NO_CHANGE:
      case Instant_Type::INSTANT_VIRTUAL_ONLY:
      case Instant_Type::INSTANT_COLUMN_RENAME:
        ha_alter_info->handler_trivial_ctx = instant_type_to_int(instant_type);
        return HA_ALTER_INPLACE_INSTANT;
    }
  }

  /* Only support NULL -> NOT NULL change if strict table sql_mode
  is set. Fall back to COPY for conversion if not strict tables.
  In-Place will fail with an error when trying to convert
  NULL to a NOT NULL value. */
  if ((ha_alter_info->handler_flags &
       Alter_inplace_info::ALTER_COLUMN_NOT_NULLABLE) &&
      !thd_is_strict_mode(m_user_thd)) {
    ha_alter_info->unsupported_reason =
        innobase_get_err_msg(ER_ALTER_OPERATION_NOT_SUPPORTED_REASON_NOT_NULL);
    return HA_ALTER_INPLACE_NOT_SUPPORTED;
  }

  /* DROP PRIMARY KEY is only allowed in combination with ADD
  PRIMARY KEY. */
  if ((ha_alter_info->handler_flags & (Alter_inplace_info::ADD_PK_INDEX |
                                       Alter_inplace_info::DROP_PK_INDEX)) ==
      Alter_inplace_info::DROP_PK_INDEX) {
    ha_alter_info->unsupported_reason =
        innobase_get_err_msg(ER_ALTER_OPERATION_NOT_SUPPORTED_REASON_NOPK);
    return HA_ALTER_INPLACE_NOT_SUPPORTED;
  }

  /* If a column change from NOT NULL to NULL,
  and there's a implicit pk on this column. the
  table should be rebuild. The change should
  only go through the "Copy" method. */
  if ((ha_alter_info->handler_flags &
       Alter_inplace_info::ALTER_COLUMN_NULLABLE)) {
    const uint my_primary_key = altered_table->s->primary_key;

    /* See if MYSQL table has no pk but we do. */
    if (UNIV_UNLIKELY(my_primary_key >= MAX_KEY) &&
        !row_table_got_default_clust_index(m_prebuilt->table)) {
      ha_alter_info->unsupported_reason =
          innobase_get_err_msg(ER_PRIMARY_CANT_HAVE_NULL);
      return HA_ALTER_INPLACE_NOT_SUPPORTED;
    }
  }

  bool add_drop_v_cols = false;

  /* If there is add or drop virtual columns, we will support operations
  with these 3 options alone with inplace interface for now */
  if (ha_alter_info->handler_flags &
      (Alter_inplace_info::ADD_VIRTUAL_COLUMN |
       Alter_inplace_info::DROP_VIRTUAL_COLUMN |
       Alter_inplace_info::ALTER_VIRTUAL_COLUMN_ORDER)) {
    ulonglong flags = ha_alter_info->handler_flags;

    /* TODO: uncomment the flags below, once we start to
    support them */
    flags &=
        ~(Alter_inplace_info::ADD_VIRTUAL_COLUMN |
          Alter_inplace_info::DROP_VIRTUAL_COLUMN |
          Alter_inplace_info::ALTER_VIRTUAL_COLUMN_ORDER
          /*
          | Alter_inplace_info::ALTER_STORED_COLUMN_ORDER
          | Alter_inplace_info::ADD_STORED_BASE_COLUMN
          | Alter_inplace_info::DROP_STORED_COLUMN
          | Alter_inplace_info::ALTER_STORED_COLUMN_ORDER
          | Alter_inplace_info::ADD_UNIQUE_INDEX
          */
          | Alter_inplace_info::ADD_INDEX | Alter_inplace_info::DROP_INDEX);

    if (flags != 0 ||
        (altered_table->s->partition_info_str &&
         altered_table->s->partition_info_str_len) ||
        (!check_v_col_in_order(this->table, altered_table, ha_alter_info))) {
      ha_alter_info->unsupported_reason =
          innobase_get_err_msg(ER_UNSUPPORTED_ALTER_INPLACE_ON_VIRTUAL_COLUMN);
      return HA_ALTER_INPLACE_NOT_SUPPORTED;
    }

    add_drop_v_cols = true;
  }

  /* We should be able to do the operation in-place.
  See if we can do it online (LOCK=NONE). */
  bool online = true;

  List_iterator_fast<Create_field> cf_it(
      ha_alter_info->alter_info->create_list);

  /* Fix the key parts. */
  for (KEY *new_key = ha_alter_info->key_info_buffer;
       new_key < ha_alter_info->key_info_buffer + ha_alter_info->key_count;
       new_key++) {
    /* Do not support adding/dropping a virtual column, while
    there is a table rebuild caused by adding a new FTS_DOC_ID */
    if ((new_key->flags & HA_FULLTEXT) && add_drop_v_cols &&
        !DICT_TF2_FLAG_IS_SET(m_prebuilt->table, DICT_TF2_FTS_HAS_DOC_ID)) {
      ha_alter_info->unsupported_reason =
          innobase_get_err_msg(ER_UNSUPPORTED_ALTER_INPLACE_ON_VIRTUAL_COLUMN);
      return HA_ALTER_INPLACE_NOT_SUPPORTED;
    }

    for (KEY_PART_INFO *key_part = new_key->key_part;
         key_part < new_key->key_part + new_key->user_defined_key_parts;
         key_part++) {
      const Create_field *new_field = nullptr;

      assert(key_part->fieldnr < altered_table->s->fields);

      cf_it.rewind();
      for (auto fieldnr = 0; fieldnr != key_part->fieldnr + 1; fieldnr++) {
        new_field = cf_it++;
        assert(new_field);
      }

      key_part->field = altered_table->field[key_part->fieldnr];
      /* In some special cases InnoDB emits "false"
      duplicate key errors with NULL key values. Let
      us play safe and ensure that we can correctly
      print key values even in such cases. */
      key_part->null_offset = key_part->field->null_offset();
      key_part->null_bit = key_part->field->null_bit;

      if (new_field->field) {
        /* This is an existing column. */
        continue;
      }

      /* This is an added column. */
      assert(ha_alter_info->handler_flags & Alter_inplace_info::ADD_COLUMN);

      /* We cannot replace a hidden FTS_DOC_ID
      with a user-visible FTS_DOC_ID. */
      if (m_prebuilt->table->fts && innobase_fulltext_exist(altered_table) &&
          !my_strcasecmp(system_charset_info, key_part->field->field_name,
                         FTS_DOC_ID_COL_NAME)) {
        ha_alter_info->unsupported_reason = innobase_get_err_msg(
            ER_ALTER_OPERATION_NOT_SUPPORTED_REASON_HIDDEN_FTS);
        return HA_ALTER_INPLACE_NOT_SUPPORTED;
      }

      assert(((key_part->field->auto_flags & Field::NEXT_NUMBER) != 0) ==
             key_part->field->is_flag_set(AUTO_INCREMENT_FLAG));

      if (key_part->field->is_flag_set(AUTO_INCREMENT_FLAG)) {
        /* We cannot assign an AUTO_INCREMENT
        column values during online ALTER. */
        assert(key_part->field == altered_table->found_next_number_field);
        ha_alter_info->unsupported_reason = innobase_get_err_msg(
            ER_ALTER_OPERATION_NOT_SUPPORTED_REASON_AUTOINC);
        online = false;
      }

      if (key_part->field->is_virtual_gcol()) {
        /* Do not support adding index on newly added
        virtual column, while there is also a drop
        virtual column in the same clause */
        if (ha_alter_info->handler_flags &
            Alter_inplace_info::DROP_VIRTUAL_COLUMN) {
          ha_alter_info->unsupported_reason = innobase_get_err_msg(
              ER_UNSUPPORTED_ALTER_INPLACE_ON_VIRTUAL_COLUMN);

          return HA_ALTER_INPLACE_NOT_SUPPORTED;
        }

        ha_alter_info->unsupported_reason =
            innobase_get_err_msg(ER_UNSUPPORTED_ALTER_ONLINE_ON_VIRTUAL_COLUMN);
        online = false;
      }
    }
  }

  assert(!m_prebuilt->table->fts ||
         m_prebuilt->table->fts->doc_col <= table->s->fields);
  assert(!m_prebuilt->table->fts || m_prebuilt->table->fts->doc_col <
                                        m_prebuilt->table->get_n_user_cols());

  if (ha_alter_info->handler_flags & Alter_inplace_info::ADD_SPATIAL_INDEX) {
    ha_alter_info->unsupported_reason =
        innobase_get_err_msg(ER_ALTER_OPERATION_NOT_SUPPORTED_REASON_GIS);
    online = false;
  }

  if (m_prebuilt->table->fts && innobase_fulltext_exist(altered_table)) {
    /* FULLTEXT indexes are supposed to remain. */
    /* Disallow DROP INDEX FTS_DOC_ID_INDEX */

    for (uint i = 0; i < ha_alter_info->index_drop_count; i++) {
      if (!my_strcasecmp(system_charset_info,
                         ha_alter_info->index_drop_buffer[i]->name,
                         FTS_DOC_ID_INDEX_NAME)) {
        ha_alter_info->unsupported_reason = innobase_get_err_msg(
            ER_ALTER_OPERATION_NOT_SUPPORTED_REASON_CHANGE_FTS);
        return HA_ALTER_INPLACE_NOT_SUPPORTED;
      }
    }

    /* InnoDB can have a hidden FTS_DOC_ID_INDEX on a
    visible FTS_DOC_ID column as well. Prevent dropping or
    renaming the FTS_DOC_ID. */

    for (Field **fp = table->field; *fp; fp++) {
      if (!((*fp)->is_flag_set(FIELD_IS_RENAMED) ||
            (*fp)->is_flag_set(FIELD_IS_DROPPED))) {
        continue;
      }

      if (!my_strcasecmp(system_charset_info, (*fp)->field_name,
                         FTS_DOC_ID_COL_NAME)) {
        ha_alter_info->unsupported_reason = innobase_get_err_msg(
            ER_ALTER_OPERATION_NOT_SUPPORTED_REASON_CHANGE_FTS);
        return HA_ALTER_INPLACE_NOT_SUPPORTED;
      }
    }
  }

  m_prebuilt->trx->will_lock++;

  if (!online) {
    /* We already determined that only a non-locking
    operation is possible. */
  } else if (((ha_alter_info->handler_flags &
               Alter_inplace_info::ADD_PK_INDEX) ||
              innobase_need_rebuild(ha_alter_info)) &&
             (innobase_fulltext_exist(altered_table) ||
              innobase_spatial_exist(altered_table))) {
    /* Refuse to rebuild the table online, if
    FULLTEXT OR SPATIAL indexes are to survive the rebuild. */
    online = false;
    /* If the table already contains fulltext indexes,
    refuse to rebuild the table natively altogether. */
    if (m_prebuilt->table->fts) {
      ha_alter_info->unsupported_reason =
          innobase_get_err_msg(ER_INNODB_FT_LIMIT);
      return HA_ALTER_INPLACE_NOT_SUPPORTED;
    }

    if (innobase_spatial_exist(altered_table)) {
      ha_alter_info->unsupported_reason =
          innobase_get_err_msg(ER_ALTER_OPERATION_NOT_SUPPORTED_REASON_GIS);
    } else {
      ha_alter_info->unsupported_reason =
          innobase_get_err_msg(ER_ALTER_OPERATION_NOT_SUPPORTED_REASON_FTS);
    }
  } else if ((ha_alter_info->handler_flags & Alter_inplace_info::ADD_INDEX)) {
    /* Building a full-text index requires a lock.
    We could do without a lock if the table already contains
    an FTS_DOC_ID column, but in that case we would have
    to apply the modification log to the full-text indexes. */

    for (uint i = 0; i < ha_alter_info->index_add_count; i++) {
      const KEY *key =
          &ha_alter_info->key_info_buffer[ha_alter_info->index_add_buffer[i]];
      if (key->flags & HA_FULLTEXT) {
        assert(!(key->flags & HA_KEYFLAG_MASK &
                 ~(HA_FULLTEXT | HA_PACK_KEY | HA_GENERATED_KEY |
                   HA_BINARY_PACK_KEY)));
        ha_alter_info->unsupported_reason =
            innobase_get_err_msg(ER_ALTER_OPERATION_NOT_SUPPORTED_REASON_FTS);
        online = false;
        break;
      }
    }
  }

  return online ? HA_ALTER_INPLACE_NO_LOCK_AFTER_PREPARE
                : HA_ALTER_INPLACE_SHARED_LOCK_AFTER_PREPARE;
}

/** Update the metadata in prepare phase. This only check if dd::Tablespace
should be removed or(and) created, because to remove and store dd::Tablespace
could fail, so it's better to do it earlier, to prevent a late rollback
@param[in,out]  thd             MySQL connection
@param[in]      old_table       Old InnoDB table object
@param[in,out]  new_table       New InnoDB table object
@param[in]      old_dd_tab      Old dd::Table or dd::Partition
@return false   On success
@retval true    On failure */
template <typename Table>
[[nodiscard]] static bool dd_prepare_inplace_alter_table(
    THD *thd, const dict_table_t *old_table, dict_table_t *new_table,
    const Table *old_dd_tab);

/** Update metadata in commit phase. Note this function should only update
the metadata which would not result in failure
@param[in]      old_info        Some table information for the old table
@param[in,out]  new_table       New InnoDB table object
@param[in]      old_dd_tab      Old dd::Table or dd::Partition
@param[in,out]  new_dd_tab      New dd::Table or dd::Partition */
template <typename Table>
static void dd_commit_inplace_alter_table(
    const alter_table_old_info_t &old_info, dict_table_t *new_table,
    const Table *old_dd_tab, Table *new_dd_tab);

/** Update metadata in commit phase when the alter table does
no change to the table
@param[in]      ha_alter_info   the DDL operation
@param[in]      old_dd_tab      Old dd::Table or dd::Partition
@param[in]      new_dd_tab      New dd::Table or dd::Partition
@param[in]      ignore_fts      ignore FTS update if true */
template <typename Table>
static void dd_commit_inplace_no_change(const Alter_inplace_info *ha_alter_info,
                                        const Table *old_dd_tab,
                                        Table *new_dd_tab, bool ignore_fts);

/** Update table level instant metadata in commit phase
@param[in]      table           InnoDB table object
@param[in]      old_dd_tab      old dd::Table
@param[in]      new_dd_tab      new dd::Table */
static void dd_commit_inplace_update_instant_meta(const dict_table_t *table,
                                                  const dd::Table *old_dd_tab,
                                                  dd::Table *new_dd_tab);

/** Update instant metadata in commit phase for partitioned table
@param[in]      part_share      partition share object to get each
partitioned table
@param[in]      n_parts         number of partitions
@param[in]      old_dd_tab      old dd::Table
@param[in]      new_dd_tab      new dd::Table */
static void dd_commit_inplace_update_partition_instant_meta(
    const Ha_innopart_share *part_share, uint16_t n_parts,
    const dd::Table *old_dd_tab, dd::Table *new_dd_tab);

/** Allows InnoDB to update internal structures with concurrent
writes blocked (provided that check_if_supported_inplace_alter()
did not return HA_ALTER_INPLACE_NO_LOCK).
This will be invoked before inplace_alter_table().
@param[in]      altered_table   TABLE object for new version of table.
@param[in,out]  ha_alter_info   Structure describing changes to be done
by ALTER TABLE and holding data used during in-place alter.
@param[in]      old_dd_tab      dd::Table object describing old version
of the table.
@param[in,out]  new_dd_tab      dd::Table object for the new version of
the table. Can be adjusted by this call. Changes to the table definition will
be persisted in the data-dictionary at statement commit time.
@retval true Failure
@retval false Success
*/
bool ha_innobase::prepare_inplace_alter_table(TABLE *altered_table,
                                              Alter_inplace_info *ha_alter_info,
                                              const dd::Table *old_dd_tab,
                                              dd::Table *new_dd_tab) {
  DBUG_TRACE;
  ut_ad(old_dd_tab != nullptr);
  ut_ad(new_dd_tab != nullptr);

  if (dict_sys_t::is_dd_table_id(m_prebuilt->table->id) &&
      innobase_need_rebuild(ha_alter_info)) {
    ut_ad(!m_prebuilt->table->is_temporary());
    my_error(ER_NOT_ALLOWED_COMMAND, MYF(0));
    return true;
  }

  if (altered_table->found_next_number_field != nullptr) {
    dd_copy_autoinc(old_dd_tab->se_private_data(),
                    new_dd_tab->se_private_data());
    dd_set_autoinc(new_dd_tab->se_private_data(),
                   ha_alter_info->create_info->auto_increment_value);
  }

  return prepare_inplace_alter_table_impl<dd::Table>(
      altered_table, ha_alter_info, old_dd_tab, new_dd_tab);
}

int ha_innobase::parallel_scan_init(void *&scan_ctx, size_t *num_threads,
                                    bool use_reserved_threads,
                                    size_t max_desired_threads) {
  if (dict_table_is_discarded(m_prebuilt->table)) {
    ib_senderrf(ha_thd(), IB_LOG_LEVEL_ERROR, ER_TABLESPACE_DISCARDED,
                m_prebuilt->table->name.m_name);

    return (HA_ERR_NO_SUCH_TABLE);
  }

  scan_ctx = nullptr;

  update_thd();

  auto trx = m_prebuilt->trx;

  innobase_register_trx(ht, ha_thd(), trx);

  trx_start_if_not_started_xa(trx, false, UT_LOCATION_HERE);

  trx_assign_read_view(trx);

  size_t max_threads = thd_parallel_read_threads(m_prebuilt->trx->mysql_thd);

  if (max_desired_threads > 0) {
    max_threads = std::min(max_threads, max_desired_threads);
  }

  max_threads =
      Parallel_reader::available_threads(max_threads, use_reserved_threads);

  if (max_threads == 0) {
    return (HA_ERR_GENERIC);
  }

  const auto row_len = m_prebuilt->mysql_row_len;

  auto adapter = ut::new_withkey<Parallel_reader_adapter>(
      UT_NEW_THIS_FILE_PSI_KEY, max_threads, row_len);

  if (adapter == nullptr) {
    Parallel_reader::release_threads(max_threads);
    return (HA_ERR_OUT_OF_MEM);
  }

  Parallel_reader::Scan_range full_scan{};

  Parallel_reader::Config config(full_scan, m_prebuilt->table->first_index());

  dberr_t err =
      adapter->add_scan(trx, config, [=](const Parallel_reader::Ctx *ctx) {
        return (adapter->process_rows(ctx));
      });

  if (err != DB_SUCCESS) {
    ut::delete_(adapter);
    return (convert_error_code_to_mysql(err, 0, ha_thd()));
  }

  scan_ctx = adapter;
  *num_threads = max_threads;

  build_template(true);

  adapter->set(m_prebuilt);

  return (0);
}

int ha_innobase::parallel_scan(void *scan_ctx, void **thread_ctxs,
                               Reader::Init_fn init_fn, Reader::Load_fn load_fn,
                               Reader::End_fn end_fn) {
  if (dict_table_is_discarded(m_prebuilt->table)) {
    ib_senderrf(ha_thd(), IB_LOG_LEVEL_ERROR, ER_TABLESPACE_DISCARDED,
                m_prebuilt->table->name.m_name);

    return (HA_ERR_NO_SUCH_TABLE);
  }

  ut_a(scan_ctx != nullptr);

  update_thd();

  build_template(true);

  auto adapter = static_cast<Parallel_reader_adapter *>(scan_ctx);

  auto err = adapter->run(thread_ctxs, init_fn, load_fn, end_fn);

  return (convert_error_code_to_mysql(err, 0, ha_thd()));
}

void ha_innobase::parallel_scan_end(void *parallel_scan_ctx) {
  Parallel_reader_adapter *parallel_reader =
      static_cast<Parallel_reader_adapter *>(parallel_scan_ctx);
  ut::delete_(parallel_reader);
}

bool ha_innobase::inplace_alter_table(TABLE *altered_table,
                                      Alter_inplace_info *ha_alter_info,
                                      const dd::Table *old_dd_tab
                                      [[maybe_unused]],
                                      dd::Table *new_dd_tab [[maybe_unused]]) {
  DBUG_TRACE;
  ut_ad(old_dd_tab != nullptr);
  ut_ad(new_dd_tab != nullptr);

  /* Notify clone during in place operations */
  Clone_notify notifier(Clone_notify::Type::SPACE_ALTER_INPLACE,
                        dict_sys_t::s_invalid_space_id, false);
  ut_ad(!notifier.failed());

  return inplace_alter_table_impl<dd::Table>(altered_table, ha_alter_info);
}

/** Commit or rollback the changes made during
prepare_inplace_alter_table() and inplace_alter_table() inside
the storage engine. Note that the allowed level of concurrency
during this operation will be the same as for
inplace_alter_table() and thus might be higher than during
prepare_inplace_alter_table(). (E.g concurrent writes were
blocked during prepare, but might not be during commit).
@param[in]      altered_table   TABLE object for new version of table.
@param[in,out]  ha_alter_info   Structure describing changes to be done
by ALTER TABLE and holding data used during in-place alter.
@param[in]      commit          True to commit or false to rollback.
@param[in]      old_dd_tab      dd::Table object representing old
version of the table
@param[in,out]  new_dd_tab      dd::Table object representing new
version of the table. Can be adjusted by this call. Changes to the table
definition will be persisted in the data-dictionary at statement
commit time.
@retval true Failure
@retval false Success */
bool ha_innobase::commit_inplace_alter_table(TABLE *altered_table,
                                             Alter_inplace_info *ha_alter_info,
                                             bool commit,
                                             const dd::Table *old_dd_tab,
                                             dd::Table *new_dd_tab) {
  DBUG_TRACE;
  ut_ad(old_dd_tab != nullptr);
  ut_ad(new_dd_tab != nullptr);

  ha_innobase_inplace_ctx *ctx =
      static_cast<ha_innobase_inplace_ctx *>(ha_alter_info->handler_ctx);

  alter_table_old_info_t old_info;
  ut_d(bool old_info_updated = false);
  if (commit && ctx != nullptr) {
    ut_ad(!!(ha_alter_info->handler_flags & ~INNOBASE_INPLACE_IGNORE));
    old_info.update(ctx->old_table, ctx->need_rebuild());
    ut_d(old_info_updated = true);
  }

  bool res = commit_inplace_alter_table_impl<dd::Table>(
      altered_table, ha_alter_info, commit, new_dd_tab);

  if (res || !commit) {
    return true;
  }

  ut_ad(ctx == nullptr || !(ctx->need_rebuild() && is_instant(ha_alter_info)));

  if (is_instant(ha_alter_info)) {
    ut_ad(!res);

    Instant_ddl_impl<dd::Table> executor(
        ha_alter_info, m_user_thd, m_prebuilt->trx, m_prebuilt->table, table,
        altered_table, old_dd_tab, new_dd_tab,
        altered_table->found_next_number_field != nullptr
            ? &m_prebuilt->table->autoinc
            : nullptr);

    /* Execute Instant DDL */
    if (executor.commit_instant_ddl()) return true;
  } else if (!(ha_alter_info->handler_flags & ~INNOBASE_INPLACE_IGNORE) ||
             ctx == nullptr) {
    ut_ad(!res);
    dd_commit_inplace_no_change(ha_alter_info, old_dd_tab, new_dd_tab, false);
  } else {
    ut_ad(old_info_updated);
    if (!ctx->need_rebuild() && !dict_table_has_fts_index(m_prebuilt->table)) {
      /* Table is not rebuilt so copy instant metadata. */
      dd_inplace_alter_copy_instant_metadata(ha_alter_info, old_dd_tab,
                                             new_dd_tab);
    }

    dd_commit_inplace_alter_table<dd::Table>(old_info, ctx->new_table,
                                             old_dd_tab, new_dd_tab);
    if (!ctx->need_rebuild()) {
      dd_commit_inplace_update_instant_meta(ctx->new_table, old_dd_tab,
                                            new_dd_tab);
    }
    ut_ad(dd_table_match(ctx->new_table, new_dd_tab));
  }

#ifdef UNIV_DEBUG
  /* Inplace ALTERs for expanded fast index creation can only be about
  DROP and ADD INDEX and never be instant operation */
  if (dd_table_has_instant_cols(*old_dd_tab) &&
      (ctx == nullptr || !ctx->need_rebuild())) {
    ut_ad(dd_table_has_instant_cols(*new_dd_tab) ||
          (ctx == nullptr || ctx->new_table->skip_alter_undo));
  }
#endif /* UNIV_DEBUG */

  return res;
}

/** Initialize the dict_foreign_t structure with supplied info
 @return true if added, false if duplicate foreign->id */
static bool innobase_init_foreign(
    dict_foreign_t *foreign,              /*!< in/out: structure to
                                          initialize */
    const char *constraint_name,          /*!< in/out: constraint name if
                                          exists */
    dict_table_t *table,                  /*!< in: foreign table */
    dict_index_t *index,                  /*!< in: foreign key index */
    const char **column_names,            /*!< in: foreign key column
                                          names */
    ulint num_field,                      /*!< in: number of columns */
    const char *referenced_table_name,    /*!< in: referenced table
                                          name */
    dict_table_t *referenced_table,       /*!< in: referenced table */
    dict_index_t *referenced_index,       /*!< in: referenced index */
    const char **referenced_column_names, /*!< in: referenced column
                                          names */
    ulint referenced_num_field)           /*!< in: number of referenced
                                          columns */
{
  ut_ad(dict_sys_mutex_own());

  if (constraint_name) {
    ulint db_len;

    /* Catenate 'databasename/' to the constraint name specified
    by the user: we conceive the constraint as belonging to the
    same MySQL 'database' as the table itself. We store the name
    to foreign->id. */

    db_len = dict_get_db_name_len(table->name.m_name);

    foreign->id = static_cast<char *>(
        mem_heap_alloc(foreign->heap, db_len + strlen(constraint_name) + 2));

    ut_memcpy(foreign->id, table->name.m_name, db_len);
    foreign->id[db_len] = '/';
    strcpy(foreign->id + db_len + 1, constraint_name);

    /* Check if any existing foreign key has the same id,
    this is needed only if user supplies the constraint name */

    if (table->foreign_set.find(foreign) != table->foreign_set.end()) {
      return (false);
    }
  }

  foreign->foreign_table = table;
  foreign->foreign_table_name =
      mem_heap_strdup(foreign->heap, table->name.m_name);
  dict_mem_foreign_table_name_lookup_set(foreign, true);

  foreign->foreign_index = index;
  foreign->n_fields = (unsigned int)num_field;

  foreign->foreign_col_names = static_cast<const char **>(
      mem_heap_alloc(foreign->heap, num_field * sizeof(void *)));

  for (ulint i = 0; i < foreign->n_fields; i++) {
    foreign->foreign_col_names[i] =
        mem_heap_strdup(foreign->heap, column_names[i]);
  }

  foreign->referenced_index = referenced_index;
  foreign->referenced_table = referenced_table;

  foreign->referenced_table_name =
      mem_heap_strdup(foreign->heap, referenced_table_name);
  dict_mem_referenced_table_name_lookup_set(foreign, true);

  foreign->referenced_col_names = static_cast<const char **>(
      mem_heap_alloc(foreign->heap, referenced_num_field * sizeof(void *)));

  for (ulint i = 0; i < foreign->n_fields; i++) {
    foreign->referenced_col_names[i] =
        mem_heap_strdup(foreign->heap, referenced_column_names[i]);
  }

  return (true);
}

/** Check whether the foreign key options is legit
 @return true if it is */
[[nodiscard]] static bool innobase_check_fk_option(
    const dict_foreign_t *foreign) /*!< in: foreign key */
{
  if (!foreign->foreign_index) {
    return (true);
  }

  if (foreign->type &
      (DICT_FOREIGN_ON_UPDATE_SET_NULL | DICT_FOREIGN_ON_DELETE_SET_NULL)) {
    for (ulint j = 0; j < foreign->n_fields; j++) {
      if ((foreign->foreign_index->get_col(j)->prtype) & DATA_NOT_NULL) {
        /* It is not sensible to define
        SET NULL if the column is not
        allowed to be NULL! */
        return (false);
      }
    }
  }

  return (true);
}

/** Set foreign key options
 @return true if successfully set */
[[nodiscard]] static bool innobase_set_foreign_key_option(
    dict_foreign_t *foreign,        /*!< in:InnoDB Foreign key */
    const Foreign_key_spec *fk_key) /*!< in: Foreign key info from
                                    MySQL */
{
  ut_ad(!foreign->type);

  switch (fk_key->delete_opt) {
    case FK_OPTION_NO_ACTION:
    case FK_OPTION_RESTRICT:
    case FK_OPTION_DEFAULT:
      foreign->type = DICT_FOREIGN_ON_DELETE_NO_ACTION;
      break;
    case FK_OPTION_CASCADE:
      foreign->type = DICT_FOREIGN_ON_DELETE_CASCADE;
      break;
    case FK_OPTION_SET_NULL:
      foreign->type = DICT_FOREIGN_ON_DELETE_SET_NULL;
      break;
    case FK_OPTION_UNDEF:
      break;
  }

  switch (fk_key->update_opt) {
    case FK_OPTION_NO_ACTION:
    case FK_OPTION_RESTRICT:
    case FK_OPTION_DEFAULT:
      foreign->type |= DICT_FOREIGN_ON_UPDATE_NO_ACTION;
      break;
    case FK_OPTION_CASCADE:
      foreign->type |= DICT_FOREIGN_ON_UPDATE_CASCADE;
      break;
    case FK_OPTION_SET_NULL:
      foreign->type |= DICT_FOREIGN_ON_UPDATE_SET_NULL;
      break;
    case FK_OPTION_UNDEF:
      break;
  }

  return (innobase_check_fk_option(foreign));
}

/** Check if a foreign key constraint can make use of an index
 that is being created.
 @return usable index, or NULL if none found */
[[nodiscard]] static const KEY *innobase_find_equiv_index(
    const char *const *col_names,
    /*!< in: column names */
    uint n_cols,     /*!< in: number of columns */
    const KEY *keys, /*!< in: index information */
    const uint *add, /*!< in: indexes being created */
    uint n_add)      /*!< in: number of indexes to create */
{
  for (uint i = 0; i < n_add; i++) {
    const KEY *key = &keys[add[i]];

    if (key->user_defined_key_parts < n_cols || key->flags & HA_SPATIAL) {
    no_match:
      continue;
    }

    for (uint j = 0; j < n_cols; j++) {
      const KEY_PART_INFO &key_part = key->key_part[j];
      uint32_t col_len = key_part.field->pack_length();

      /* Any index on virtual columns cannot be used
      for reference constaint */
      if (innobase_is_v_fld(key_part.field)) {
        goto no_match;
      }

      /* The MySQL pack length contains 1 or 2 bytes
      length field for a true VARCHAR. */

      if (key_part.field->type() == MYSQL_TYPE_VARCHAR) {
        col_len -= key_part.field->get_length_bytes();
      }

      if (key_part.length < col_len) {
        /* Column prefix indexes cannot be
        used for FOREIGN KEY constraints. */
        goto no_match;
      }

      if (innobase_strcasecmp(col_names[j], key_part.field->field_name)) {
        /* Name mismatch */
        goto no_match;
      }
    }

    return (key);
  }

  return (nullptr);
}

/** Find an index whose first fields are the columns in the array
 in the same order and is not marked for deletion
 @return matching index, NULL if not found */
[[nodiscard]] static dict_index_t *innobase_find_fk_index(
    dict_table_t *table, /*!< in: table */
    const char **col_names,
    /*!< in: column names, or NULL
    to use table->col_names */
    dict_index_t **drop_index,
    /*!< in: indexes to be dropped */
    ulint n_drop_index,
    /*!< in: size of drop_index[] */
    const char **columns, /*!< in: array of column names */
    ulint n_cols)         /*!< in: number of columns */
{
  dict_index_t *index;

  index = table->first_index();

  while (index != nullptr) {
    if (!(index->type & DICT_FTS) &&
        dict_foreign_qualify_index(table, col_names, columns, n_cols, index,
                                   nullptr, true, 0)) {
      for (ulint i = 0; i < n_drop_index; i++) {
        if (index == drop_index[i]) {
          /* Skip to-be-dropped indexes. */
          goto next_rec;
        }
      }

      return (index);
    }

  next_rec:
    index = index->next();
  }

  return (nullptr);
}

/** Check whether given column is a base of stored column.
@param[in]      col_name        column name
@param[in]      table           table
@param[in]      s_cols          list of stored columns
@return true if the given column is a base of stored column,else false. */
static bool innobase_col_check_fk(const char *col_name,
                                  const dict_table_t *table,
                                  dict_s_col_list *s_cols) {
  dict_s_col_list::const_iterator it;

  for (it = s_cols->begin(); it != s_cols->end(); ++it) {
    dict_s_col_t s_col = *it;

    for (ulint j = 0; j < s_col.num_base; j++) {
      if (strcmp(col_name, table->get_col_name(s_col.base_col[j]->ind)) == 0) {
        return (true);
      }
    }
  }

  return (false);
}

/** Check whether the foreign key constraint is on base of any stored columns.
@param[in]      foreign         Foreign key constraint information
@param[in]      table           table to which the foreign key objects
to be added
@param[in]      s_cols          list of stored column information in the table.
@return true if yes, otherwise false. */
static bool innobase_check_fk_stored(const dict_foreign_t *foreign,
                                     const dict_table_t *table,
                                     dict_s_col_list *s_cols) {
  ulint type = foreign->type;

  type &=
      ~(DICT_FOREIGN_ON_DELETE_NO_ACTION | DICT_FOREIGN_ON_UPDATE_NO_ACTION);

  if (type == 0 || s_cols == nullptr) {
    return (false);
  }

  for (ulint i = 0; i < foreign->n_fields; i++) {
    if (innobase_col_check_fk(foreign->foreign_col_names[i], table, s_cols)) {
      return (true);
    }
  }

  return (false);
}

/** Create InnoDB foreign key structure from MySQL alter_info
@param[in]      ha_alter_info   alter table info
@param[in]      table_share     TABLE_SHARE
@param[in]      table           table object
@param[in]      col_names       column names, or NULL to use
table->col_names
@param[in]      drop_index      indexes to be dropped
@param[in]      n_drop_index    size of drop_index
@param[out]     add_fk          foreign constraint added
@param[out]     n_add_fk        number of foreign constraints
added
@param[in]      trx             user transaction
@param[in]      s_cols          list of stored column information
@retval true if successful
@retval false on error (will call my_error()) */
[[nodiscard]] static bool innobase_get_foreign_key_info(
    Alter_inplace_info *ha_alter_info, const TABLE_SHARE *table_share,
    dict_table_t *table, const char **col_names, dict_index_t **drop_index,
    ulint n_drop_index, dict_foreign_t **add_fk, ulint *n_add_fk,
    const trx_t *trx, dict_s_col_list *s_cols) {
  const Foreign_key_spec *fk_key;
  dict_table_t *referenced_table = nullptr;
  char *referenced_table_name = nullptr;
  ulint num_fk = 0;
  Alter_info *alter_info = ha_alter_info->alter_info;
  MDL_ticket *mdl;

  DBUG_TRACE;

  *n_add_fk = 0;

  for (const Key_spec *key : alter_info->key_list) {
    if (key->type != KEYTYPE_FOREIGN) {
      continue;
    }

    const char *column_names[MAX_NUM_FK_COLUMNS];
    dict_index_t *index = nullptr;
    const char *referenced_column_names[MAX_NUM_FK_COLUMNS];
    dict_index_t *referenced_index = nullptr;
    ulint num_col = 0;
    ulint referenced_num_col = 0;
    bool correct_option;
    char *db_namep = nullptr;
    char *tbl_namep = nullptr;
    ulint db_name_len = 0;
    ulint tbl_name_len = 0;
    char db_name[MAX_DATABASE_NAME_LEN];
    char tbl_name[MAX_TABLE_NAME_LEN];

    fk_key = down_cast<const Foreign_key_spec *>(key);

    if (fk_key->columns.size() > 0) {
      size_t i = 0;

      /* Get all the foreign key column info for the
      current table */
      while (i < fk_key->columns.size()) {
        column_names[i] = fk_key->columns[i]->get_field_name();
        ut_ad(i < MAX_NUM_FK_COLUMNS);
        i++;
      }

      index = innobase_find_fk_index(table, col_names, drop_index, n_drop_index,
                                     column_names, i);

      /* MySQL would add a index in the creation
      list if no such index for foreign table,
      so we have to use DBUG_EXECUTE_IF to simulate
      the scenario */
      DBUG_EXECUTE_IF("innodb_test_no_foreign_idx", index = nullptr;);

      /* Check whether there exist such
      index in the the index create clause */
      if (!index &&
          !innobase_find_equiv_index(column_names, static_cast<uint>(i),
                                     ha_alter_info->key_info_buffer,
                                     ha_alter_info->index_add_buffer,
                                     ha_alter_info->index_add_count)) {
        my_error(ER_FK_NO_INDEX_CHILD, MYF(0),
                 fk_key->name.str ? fk_key->name.str : "",
                 table_share->table_name.str);
        goto err_exit;
      }

      num_col = i;
    }

    add_fk[num_fk] = dict_mem_foreign_create();

#ifndef _WIN32
    if (fk_key->ref_db.str) {
      tablename_to_filename(fk_key->ref_db.str, db_name, MAX_DATABASE_NAME_LEN);
      db_namep = db_name;
      db_name_len = strlen(db_name);
    }
    if (fk_key->ref_table.str) {
      tablename_to_filename(fk_key->ref_table.str, tbl_name,
                            MAX_TABLE_NAME_LEN);
      tbl_namep = tbl_name;
      tbl_name_len = strlen(tbl_name);
    }
#else
    ut_ad(fk_key->ref_table.str);
    tablename_to_filename(fk_key->ref_table.str, tbl_name, MAX_TABLE_NAME_LEN);
    innobase_casedn_str(tbl_name);
    tbl_name_len = strlen(tbl_name);
    tbl_namep = &tbl_name[0];

    if (fk_key->ref_db.str != nullptr) {
      tablename_to_filename(fk_key->ref_db.str, db_name, MAX_DATABASE_NAME_LEN);
      innobase_casedn_str(db_name);
      db_name_len = strlen(db_name);
      db_namep = &db_name[0];
    }
#endif
    dict_sys_mutex_enter();

    referenced_table_name = dd_get_referenced_table(
        table->name.m_name, db_namep, db_name_len, tbl_namep, tbl_name_len,
        &referenced_table, &mdl, add_fk[num_fk]->heap);

    /* Test the case when referenced_table failed to
    open, if trx->check_foreigns is not set, we should
    still be able to add the foreign key */
    DBUG_EXECUTE_IF(
        "innodb_test_open_ref_fail", if (referenced_table) {
          dd_table_close(referenced_table, current_thd, &mdl, true);
          referenced_table = nullptr;
        });

    if (!referenced_table && trx->check_foreigns) {
      dict_sys_mutex_exit();
      my_error(ER_FK_CANNOT_OPEN_PARENT, MYF(0), tbl_namep);

      goto err_exit;
    }

    if (fk_key->ref_columns.size() > 0) {
      size_t i = 0;

      while (i < fk_key->ref_columns.size()) {
        referenced_column_names[i] = fk_key->ref_columns[i]->get_field_name();
        ut_ad(i < MAX_NUM_FK_COLUMNS);
        i++;
      }

      if (referenced_table) {
        referenced_index = dict_foreign_find_index(referenced_table, nullptr,
                                                   referenced_column_names, i,
                                                   index, true, false);

        DBUG_EXECUTE_IF("innodb_test_no_reference_idx",
                        referenced_index = nullptr;);

        /* Check whether there exist such
        index in the the index create clause */
        if (!referenced_index) {
          dd_table_close(referenced_table, current_thd, &mdl, true);
          dict_sys_mutex_exit();
          my_error(ER_FK_NO_INDEX_PARENT, MYF(0),
                   fk_key->name.str ? fk_key->name.str : "", tbl_namep);
          goto err_exit;
        }
      } else {
        ut_a(!trx->check_foreigns);
      }

      referenced_num_col = i;
    } else {
      /* Not possible to add a foreign key without a
      referenced column */
      if (referenced_table) {
        dd_table_close(referenced_table, current_thd, &mdl, true);
      }
      dict_sys_mutex_exit();
      my_error(ER_CANNOT_ADD_FOREIGN, MYF(0), tbl_namep);
      goto err_exit;
    }

    if (!innobase_init_foreign(add_fk[num_fk], fk_key->name.str, table, index,
                               column_names, num_col, referenced_table_name,
                               referenced_table, referenced_index,
                               referenced_column_names, referenced_num_col)) {
      if (referenced_table) {
        dd_table_close(referenced_table, current_thd, &mdl, true);
      }
      dict_sys_mutex_exit();
      my_error(ER_FK_DUP_NAME, MYF(0), add_fk[num_fk]->id);
      goto err_exit;
    }

    if (referenced_table) {
      dd_table_close(referenced_table, current_thd, &mdl, true);
    }
    dict_sys_mutex_exit();

    correct_option = innobase_set_foreign_key_option(add_fk[num_fk], fk_key);

    DBUG_EXECUTE_IF("innodb_test_wrong_fk_option", correct_option = false;);

    if (!correct_option) {
      my_error(ER_FK_INCORRECT_OPTION, MYF(0), table_share->table_name.str,
               add_fk[num_fk]->id);
      goto err_exit;
    }

    if (innobase_check_fk_stored(add_fk[num_fk], table, s_cols)) {
      my_error(ER_CANNOT_ADD_FOREIGN_BASE_COL_STORED, MYF(0));
      goto err_exit;
    }

    num_fk++;
  }

  *n_add_fk = num_fk;

  return true;
err_exit:
  for (ulint i = 0; i <= num_fk; i++) {
    if (add_fk[i]) {
      dict_foreign_free(add_fk[i]);
    }
  }

  return false;
}

/** Copies an InnoDB column to a MySQL field.  This function is
 adapted from row_sel_field_store_in_mysql_format(). */
static void innobase_col_to_mysql(
    const dict_col_t *col, /*!< in: InnoDB column */
    const uchar *data,     /*!< in: InnoDB column data */
    ulint len,             /*!< in: length of data, in bytes */
    Field *field)          /*!< in/out: MySQL field */
{
  uchar *ptr;
  uchar *dest = field->field_ptr();
  ulint flen = field->pack_length();

  switch (col->mtype) {
    case DATA_INT:
      ut_ad(len == flen);

      /* Convert integer data from Innobase to little-endian
      format, sign bit restored to normal */

      for (ptr = dest + len; ptr != dest;) {
        *--ptr = *data++;
      }

      if (!field->is_flag_set(UNSIGNED_FLAG)) {
        ((byte *)dest)[len - 1] ^= 0x80;
      }

      break;

    case DATA_VARCHAR:
    case DATA_VARMYSQL:
    case DATA_BINARY:
      field->reset();

      if (field->type() == MYSQL_TYPE_VARCHAR) {
        /* This is a >= 5.0.3 type true VARCHAR. Store the
        length of the data to the first byte or the first
        two bytes of dest. */

        dest =
            row_mysql_store_true_var_len(dest, len, flen - field->key_length());
      }

      /* Copy the actual data */
      memcpy(dest, data, len);
      break;

    case DATA_VAR_POINT:
    case DATA_GEOMETRY:
    case DATA_BLOB:
      /* Skip MySQL BLOBs when reporting an erroneous row
      during index creation or table rebuild. */
      field->set_null();
      break;

#ifdef UNIV_DEBUG
    case DATA_MYSQL:
      ut_ad(flen >= len);
      ut_ad(DATA_MBMAXLEN(col->mbminmaxlen) >= DATA_MBMINLEN(col->mbminmaxlen));
      memcpy(dest, data, len);
      break;

    default:
    case DATA_SYS_CHILD:
    case DATA_SYS:
      /* These column types should never be shipped to MySQL. */
      ut_d(ut_error);
      [[fallthrough]];

    case DATA_FLOAT:
    case DATA_DOUBLE:
    case DATA_DECIMAL:
    case DATA_POINT:
      /* Above are the valid column types for MySQL data. */
      ut_ad(flen == len);
      [[fallthrough]];
    case DATA_FIXBINARY:
    case DATA_CHAR:
      /* We may have flen > len when there is a shorter
      prefix on the CHAR and BINARY column. */
      ut_ad(flen >= len);
#else  /* UNIV_DEBUG */
    default:
#endif /* UNIV_DEBUG */
      memcpy(dest, data, len);
  }
}

/** Copies an InnoDB record to table->record[0].
@param[in,out] table Mysql table
@param[in] rec Record
@param[in] index Index
@param[in] offsets rec_get_offsets( rec, index, ...) */
void innobase_rec_to_mysql(struct TABLE *table, const rec_t *rec,
                           const dict_index_t *index, const ulint *offsets) {
  uint n_fields = table->s->fields;

  ut_ad(n_fields ==
        dict_table_get_n_tot_u_cols(index->table) -
            DICT_TF2_FLAG_IS_SET(index->table, DICT_TF2_FTS_HAS_DOC_ID));

  for (uint i = 0; i < n_fields; i++) {
    Field *field = table->field[i];
    ulint ipos;
    ulint ilen;
    const uchar *ifield;

    field->reset();

    ipos = index->get_col_pos(i, true, false, nullptr);

    if (ipos == ULINT_UNDEFINED || rec_offs_nth_extern(index, offsets, ipos)) {
    null_field:
      field->set_null();
      continue;
    }

    ifield = rec_get_nth_field_instant(rec, offsets, ipos, index, &ilen);

    /* Assign the NULL flag */
    if (ilen == UNIV_SQL_NULL) {
      ut_ad(field->is_nullable());
      goto null_field;
    }

    field->set_notnull();

    innobase_col_to_mysql(index->get_field(ipos)->col, ifield, ilen, field);
  }
}

/** Copies an InnoDB index entry to table->record[0].
@param[in,out] table Mysql table
@param[in] index Innodb index
@param[in] fields Innodb index fields */
void innobase_fields_to_mysql(struct TABLE *table, const dict_index_t *index,
                              const dfield_t *fields) {
  uint n_fields = table->s->fields;
  ulint num_v = 0;

  ut_ad(n_fields ==
        index->table->get_n_user_cols() +
            dict_table_get_n_v_cols(index->table) -
            DICT_TF2_FLAG_IS_SET(index->table, DICT_TF2_FTS_HAS_DOC_ID));

  for (uint i = 0; i < n_fields; i++) {
    Field *field = table->field[i];
    ulint ipos;
    ulint col_n;

    field->reset();

    if (innobase_is_v_fld(field)) {
      col_n = num_v;
      num_v++;
    } else {
      col_n = i - num_v;
    }

    ipos = index->get_col_pos(col_n, true, innobase_is_v_fld(field), nullptr);

    if (ipos == ULINT_UNDEFINED || dfield_is_ext(&fields[ipos]) ||
        dfield_is_null(&fields[ipos])) {
      field->set_null();
    } else {
      field->set_notnull();

      const dfield_t *df = &fields[ipos];

      innobase_col_to_mysql(index->get_field(ipos)->col,
                            static_cast<const uchar *>(dfield_get_data(df)),
                            dfield_get_len(df), field);
    }
  }
}

/** Copies an InnoDB row to table->record[0].
@param[in,out] table Mysql table
@param[in] itab Innodb table
@param[in] row Innodb row */
void innobase_row_to_mysql(struct TABLE *table, const dict_table_t *itab,
                           const dtuple_t *row) {
  uint n_fields = table->s->fields;
  ulint num_v = 0;

  /* The InnoDB row may contain an extra FTS_DOC_ID column at the end. */
  ut_ad(row->n_fields == itab->get_n_cols());
  ut_ad(n_fields == row->n_fields - DATA_N_SYS_COLS +
                        dict_table_get_n_v_cols(itab) -
                        DICT_TF2_FLAG_IS_SET(itab, DICT_TF2_FTS_HAS_DOC_ID));

  for (uint i = 0; i < n_fields; i++) {
    Field *field = table->field[i];

    field->reset();

    if (innobase_is_v_fld(field)) {
      /* Virtual column are not stored in InnoDB table, so
      skip it */
      num_v++;
      continue;
    }

    const dfield_t *df = dtuple_get_nth_field(row, i - num_v);

    if (dfield_is_ext(df) || dfield_is_null(df)) {
      field->set_null();
    } else {
      field->set_notnull();

      innobase_col_to_mysql(itab->get_col(i - num_v),
                            static_cast<const uchar *>(dfield_get_data(df)),
                            dfield_get_len(df), field);
    }
  }
}

/** Resets table->record[0]. */
void innobase_rec_reset(TABLE *table) /*!< in/out: MySQL table */
{
  uint n_fields = table->s->fields;
  uint i;

  for (i = 0; i < n_fields; i++) {
    if (!table->field[i]->m_default_val_expr) {
      table->field[i]->set_default();
    } else {
      table->field[i]->copy_data(table->default_values_offset());
    }
  }
}

/** This function checks that index keys are sensible.
 @return 0 or error number */
[[nodiscard]] static int innobase_check_index_keys(
    const Alter_inplace_info *info,
    /*!< in: indexes to be created or dropped */
    const dict_table_t *innodb_table)
/*!< in: Existing indexes */
{
  for (uint key_num = 0; key_num < info->index_add_count; key_num++) {
    const KEY &key = info->key_info_buffer[info->index_add_buffer[key_num]];

    /* Check that the same index name does not appear
    twice in indexes to be created. */

    for (ulint i = 0; i < key_num; i++) {
      const KEY &key2 = info->key_info_buffer[info->index_add_buffer[i]];

      if (0 == strcmp(key.name, key2.name)) {
        my_error(ER_WRONG_NAME_FOR_INDEX, MYF(0), key.name);

        return (ER_WRONG_NAME_FOR_INDEX);
      }
    }

    /* Check that the same index name does not already exist. */

    const dict_index_t *index;

    for (index = innodb_table->first_index(); index; index = index->next()) {
      if (index->is_committed() && !strcmp(key.name, index->name)) {
        break;
      }
    }

    /* Now we are in a situation where we have "ADD INDEX x"
    and an index by the same name already exists. We have 4
    possible cases:
    1. No further clauses for an index x are given. Should reject
    the operation.
    2. "DROP INDEX x" is given. Should allow the operation.
    3. "RENAME INDEX x TO y" is given. Should allow the operation.
    4. "DROP INDEX x, RENAME INDEX x TO y" is given. Should allow
    the operation, since no name clash occurs. In this particular
    case MySQL cancels the operation without calling InnoDB
    methods. */

    if (index) {
      /* If a key by the same name is being created and
      dropped, the name clash is OK. */
      for (uint i = 0; i < info->index_drop_count; i++) {
        const KEY *drop_key = info->index_drop_buffer[i];

        if (0 == strcmp(key.name, drop_key->name)) {
          goto name_ok;
        }
      }

      /* If a key by the same name is being created and
      renamed, the name clash is OK. E.g.
      ALTER TABLE t ADD INDEX i (col), RENAME INDEX i TO x
      where the index "i" exists prior to the ALTER command.
      In this case we:
      1. rename the existing index from "i" to "x"
      2. add the new index "i" */
      for (uint i = 0; i < info->index_rename_count; i++) {
        const KEY_PAIR *pair = &info->index_rename_buffer[i];

        if (0 == strcmp(key.name, pair->old_key->name)) {
          goto name_ok;
        }
      }

      my_error(ER_WRONG_NAME_FOR_INDEX, MYF(0), key.name);

      return (ER_WRONG_NAME_FOR_INDEX);
    }

  name_ok:
    for (ulint i = 0; i < key.user_defined_key_parts; i++) {
      const KEY_PART_INFO &key_part1 = key.key_part[i];
      const Field *field = key_part1.field;
      ulint is_unsigned;

      switch (get_innobase_type_from_mysql_type(&is_unsigned, field)) {
        default:
          break;
        case DATA_INT:
        case DATA_FLOAT:
        case DATA_DOUBLE:
        case DATA_DECIMAL:
          /* Check that MySQL does not try to
          create a column prefix index field on
          an inappropriate data type. */

          if (field->type() == MYSQL_TYPE_VARCHAR) {
            if (key_part1.length >=
                field->pack_length() - field->get_length_bytes()) {
              break;
            }
          } else {
            if (key_part1.length >= field->pack_length() ||
                innobase_is_multi_value_fld(field)) {
              break;
            }
          }

          my_error(ER_WRONG_KEY_COLUMN, MYF(0), field->field_name);
          return (ER_WRONG_KEY_COLUMN);
      }

      /* Check that the same column does not appear
      twice in the index. */

      for (ulint j = 0; j < i; j++) {
        const KEY_PART_INFO &key_part2 = key.key_part[j];

        if (key_part1.fieldnr != key_part2.fieldnr) {
          continue;
        }

        my_error(ER_WRONG_KEY_COLUMN, MYF(0), field->field_name);
        return (ER_WRONG_KEY_COLUMN);
      }
    }
  }

  return (0);
}

/** Create index field definition for key part
@param[in]      altered_table           MySQL table that is being altered,
                                        or NULL if a new clustered index
                                        is not being created
@param[in]      key_part                MySQL key definition
@param[in,out]  index_field             index field
@param[in]      new_clustered           new cluster */
static void innobase_create_index_field_def(const TABLE *altered_table,
                                            const KEY_PART_INFO *key_part,
                                            ddl::Index_field *index_field,
                                            bool new_clustered) {
  const Field *field;
  ulint is_unsigned;
  ulint col_type;
  ulint num_v = 0;

  DBUG_TRACE;

  ut_ad(key_part);
  ut_ad(index_field);

  field =
      new_clustered ? altered_table->field[key_part->fieldnr] : key_part->field;
  ut_a(field);

  for (ulint i = 0; i < key_part->fieldnr; i++) {
    if (innobase_is_v_fld(altered_table->field[i])) {
      num_v++;
    }
  }

  col_type = get_innobase_type_from_mysql_type(&is_unsigned, field);

  index_field->m_is_multi_value = innobase_is_multi_value_fld(field);
  if (!field->stored_in_db && field->gcol_info) {
    index_field->m_is_v_col = true;
    index_field->m_col_no = num_v;
  } else {
    index_field->m_is_v_col = false;
    index_field->m_col_no = key_part->fieldnr - num_v;
  }
  index_field->m_is_ascending = !(key_part->key_part_flag & HA_REVERSE_SORT);

  /* No prefix index on multi-value field */
  if (!index_field->m_is_multi_value &&
      (DATA_LARGE_MTYPE(col_type) ||
       (key_part->length < field->pack_length() &&
        field->type() != MYSQL_TYPE_VARCHAR) ||
       (field->type() == MYSQL_TYPE_VARCHAR &&
        key_part->length < field->pack_length() - field->get_length_bytes()))) {
    index_field->m_prefix_len = key_part->length;
  } else {
    index_field->m_prefix_len = 0;
  }
}

template <typename Index>
const dd::Index *get_dd_index(const Index *index);

template <>
const dd::Index *get_dd_index<dd::Index>(const dd::Index *dd_index) {
  return dd_index;
}

template <>
const dd::Index *get_dd_index<dd::Partition_index>(
    const dd::Partition_index *dd_index) {
  return (dd_index != nullptr) ? &dd_index->index() : nullptr;
}

/** Create index definition for key
@param[in] altered_table        MySQL table that is being altered
@param[in] new_dd_tab           New dd table
@param[in] keys                 Key definitions
@param[in] key_number           MySQL key number
@param[in] new_clustered        true if generating a new clustered index
                                on the table
@param[in] key_clustered        true if this is the new clustered index
@param[out] index_def           Index definition
@param[in] heap                 heap where memory is allocated */
template <typename Table>
static void innobase_create_index_def(const TABLE *altered_table,
                                      const Table *new_dd_tab, const KEY *keys,
                                      ulint key_number, bool new_clustered,
                                      bool key_clustered,
                                      ddl::Index_defn *index_def,
                                      mem_heap_t *heap) {
  ulint i;
  const KEY *key = &keys[key_number];
  ulint n_fields = key->user_defined_key_parts;

  DBUG_TRACE;
  assert(!key_clustered || new_clustered);

  index_def->m_fields = static_cast<ddl::Index_field *>(
      mem_heap_alloc(heap, n_fields * sizeof *index_def->m_fields));

  index_def->m_parser = nullptr;
  index_def->m_is_ngram = false;
  index_def->m_key_number = key_number;
  index_def->m_n_fields = n_fields;
  index_def->m_name = mem_heap_strdup(heap, key->name);
  index_def->m_rebuild = new_clustered;

  /* If this is a spatial index, we need to fetch the SRID */
  if (key->flags & HA_SPATIAL) {
    ulint dd_key_num =
        key_number + ((altered_table->s->primary_key == MAX_KEY) ? 1 : 0);

    const auto *dd_index_auto =
        (index_def->m_key_number != ULINT_UNDEFINED)
            ? const_cast<const Table *>(new_dd_tab)->indexes()[dd_key_num]
            : nullptr;

    const dd::Index *dd_index = get_dd_index(dd_index_auto);

    if (dd_index != nullptr) {
      ut_ad(dd_index->name() == key->name);
      /* Spatial index indexes on only one column */
      size_t geom_col_idx;
      for (geom_col_idx = 0; geom_col_idx < dd_index->elements().size();
           ++geom_col_idx) {
        if (!dd_index->elements()[geom_col_idx]->column().is_se_hidden()) break;
      }
      const dd::Column &col = dd_index->elements()[geom_col_idx]->column();
      bool has_value = col.srs_id().has_value();
      index_def->m_srid_is_valid = has_value;
      index_def->m_srid = has_value ? col.srs_id().value() : 0;
    }
  }

  if (key_clustered) {
    assert(!(key->flags & (HA_FULLTEXT | HA_SPATIAL)));
    assert(key->flags & HA_NOSAME);
    index_def->m_ind_type = DICT_CLUSTERED | DICT_UNIQUE;
  } else if (key->flags & HA_FULLTEXT) {
    assert(!(key->flags & (HA_SPATIAL | HA_NOSAME)));
    assert(!(key->flags & HA_KEYFLAG_MASK &
             ~(HA_FULLTEXT | HA_PACK_KEY | HA_BINARY_PACK_KEY)));
    index_def->m_ind_type = DICT_FTS;

    /* Set plugin parser */
    /* Note: key->parser is only parser name,
             we need to get parser from altered_table instead */
    if (key->flags & HA_USES_PARSER) {
      for (ulint j = 0; j < altered_table->s->keys; j++) {
        if (ut_strcmp(altered_table->key_info[j].name, key->name) == 0) {
          ut_ad(altered_table->key_info[j].flags & HA_USES_PARSER);

          plugin_ref parser = altered_table->key_info[j].parser;
          index_def->m_parser =
              static_cast<st_mysql_ftparser *>(plugin_decl(parser)->info);

          index_def->m_is_ngram =
              strncmp(plugin_name(parser)->str, FTS_NGRAM_PARSER_NAME,
                      plugin_name(parser)->length) == 0;

          break;
        }
      }

      DBUG_EXECUTE_IF("fts_instrument_use_default_parser",
                      index_def->m_parser = &fts_default_parser;);
      ut_ad(index_def->m_parser);
    }
  } else if (key->flags & HA_SPATIAL) {
    assert(!(key->flags & HA_NOSAME));
    index_def->m_ind_type = DICT_SPATIAL;
    ut_ad(n_fields == 1);
    ulint num_v = 0;

    /* Need to count the virtual fields before this spatial
    indexed field */
    for (ulint i = 0; i < key->key_part->fieldnr; i++) {
      if (innobase_is_v_fld(altered_table->field[i])) {
        num_v++;
      }
    }
    index_def->m_fields[0].m_col_no = key->key_part[0].fieldnr - num_v;
    index_def->m_fields[0].m_prefix_len = 0;
    index_def->m_fields[0].m_is_v_col = false;

    /* Currently only ascending order is supported in spatial
    index. */
    ut_ad(!(key->key_part[0].key_part_flag & HA_REVERSE_SORT));
    index_def->m_fields[0].m_is_ascending = true;

    if (!key->key_part[0].field->stored_in_db &&
        key->key_part[0].field->gcol_info) {
      index_def->m_fields[0].m_is_v_col = true;
      /* Currently, the spatial index cannot be created
      on virtual columns. It is blocked in server
      layer */
      ut_d(ut_error);
    } else {
      index_def->m_fields[0].m_is_v_col = false;
    }
  } else {
    index_def->m_ind_type = (key->flags & HA_NOSAME) ? DICT_UNIQUE : 0;
  }

  if (!(key->flags & HA_SPATIAL)) {
    for (i = 0; i < n_fields; i++) {
      innobase_create_index_field_def(altered_table, &key->key_part[i],
                                      &index_def->m_fields[i], new_clustered);

      if (index_def->m_fields[i].m_is_v_col) {
        index_def->m_ind_type |= DICT_VIRTUAL;
      }

      if (index_def->m_fields[i].m_is_multi_value) {
        index_def->m_ind_type |= DICT_MULTI_VALUE;
      }
    }
  }
}

/** Check whether the table has the FTS_DOC_ID column
 @return whether there exists an FTS_DOC_ID column */
bool innobase_fts_check_doc_id_col(
    const dict_table_t *table, /*!< in: InnoDB table with
                               fulltext index */
    const TABLE *altered_table,
    /*!< in: MySQL table with
    fulltext index */
    ulint *fts_doc_col_no,
    /*!< out: The column number for
    Doc ID, or ULINT_UNDEFINED
    if it is of wrong type */
    ulint *num_v) /*!< out: number of virtual column */
{
  *fts_doc_col_no = ULINT_UNDEFINED;

  const uint n_cols = altered_table->s->fields;
  ulint i;

  *num_v = 0;

  for (i = 0; i < n_cols; i++) {
    const Field *field = altered_table->field[i];

    if (innobase_is_v_fld(field)) {
      (*num_v)++;
    }

    if (my_strcasecmp(system_charset_info, field->field_name,
                      FTS_DOC_ID_COL_NAME)) {
      continue;
    }

    if (strcmp(field->field_name, FTS_DOC_ID_COL_NAME)) {
      my_error(ER_WRONG_COLUMN_NAME, MYF(0), field->field_name);
    } else if (field->type() != MYSQL_TYPE_LONGLONG ||
               field->pack_length() != 8 || field->is_nullable() ||
               !field->is_flag_set(UNSIGNED_FLAG) || innobase_is_v_fld(field)) {
      my_error(ER_INNODB_FT_WRONG_DOCID_COLUMN, MYF(0), field->field_name);
    } else {
      *fts_doc_col_no = i - *num_v;
    }

    return (true);
  }

  if (!table) {
    return (false);
  }

  /* Not to count the virtual columns */
  i -= *num_v;

  for (; i + DATA_N_SYS_COLS < (uint)table->n_cols; i++) {
    const char *name = table->get_col_name(i);

    if (strcmp(name, FTS_DOC_ID_COL_NAME) == 0) {
#ifdef UNIV_DEBUG
      const dict_col_t *col;

      col = table->get_col(i);

      /* Because the FTS_DOC_ID does not exist in
      the MySQL data dictionary, this must be the
      internally created FTS_DOC_ID column. */
      ut_ad(col->mtype == DATA_INT);
      ut_ad(col->len == 8);
      ut_ad(col->prtype & DATA_NOT_NULL);
      ut_ad(col->prtype & DATA_UNSIGNED);
#endif /* UNIV_DEBUG */
      *fts_doc_col_no = i;
      return (true);
    }
  }

  return (false);
}

/** Check whether the table has a unique index with FTS_DOC_ID_INDEX_NAME
 on the Doc ID column.
 @return the status of the FTS_DOC_ID index */
enum fts_doc_id_index_enum innobase_fts_check_doc_id_index(
    const dict_table_t *table,  /*!< in: table definition */
    const TABLE *altered_table, /*!< in: MySQL table
                                that is being altered */
    ulint *fts_doc_col_no)      /*!< out: The column number for
                                Doc ID, or ULINT_UNDEFINED
                                if it is being created in
                                ha_alter_info */
{
  const dict_index_t *index;
  const dict_field_t *field;

  if (altered_table) {
    /* Check if a unique index with the name of
    FTS_DOC_ID_INDEX_NAME is being created. */

    for (uint i = 0; i < altered_table->s->keys; i++) {
      const KEY &key = altered_table->key_info[i];

      if (innobase_strcasecmp(key.name, FTS_DOC_ID_INDEX_NAME)) {
        continue;
      }

      if ((key.flags & HA_NOSAME) &&
          key.user_defined_key_parts == 1
          /* For now, we do not allow a descending index,
          because fts_doc_fetch_by_doc_id() uses the
          InnoDB SQL interpreter to look up FTS_DOC_ID. */
          && !(key.key_part[0].key_part_flag & HA_REVERSE_SORT) &&
          !strcmp(key.name, FTS_DOC_ID_INDEX_NAME) &&
          !strcmp(key.key_part[0].field->field_name, FTS_DOC_ID_COL_NAME)) {
        if (fts_doc_col_no) {
          *fts_doc_col_no = ULINT_UNDEFINED;
        }
        return (FTS_EXIST_DOC_ID_INDEX);
      } else {
        return (FTS_INCORRECT_DOC_ID_INDEX);
      }
    }
  }

  if (!table) {
    return (FTS_NOT_EXIST_DOC_ID_INDEX);
  }

  for (index = table->first_index(); index; index = index->next()) {
    /* Check if there exists a unique index with the name of
    FTS_DOC_ID_INDEX_NAME */
    if (innobase_strcasecmp(index->name, FTS_DOC_ID_INDEX_NAME)) {
      continue;
    }

    if (!dict_index_is_unique(index) ||
        dict_index_get_n_unique(index) > 1
        /* For now, we do not allow a descending index,
        because fts_doc_fetch_by_doc_id() uses the
        InnoDB SQL interpreter to look up FTS_DOC_ID. */
        || !index->get_field(0)->is_ascending ||
        strcmp(index->name, FTS_DOC_ID_INDEX_NAME)) {
      return (FTS_INCORRECT_DOC_ID_INDEX);
    }

    /* Check whether the index has FTS_DOC_ID as its
    first column */
    field = index->get_field(0);

    /* The column would be of a BIGINT data type */
    if (strcmp(field->name, FTS_DOC_ID_COL_NAME) == 0 &&
        field->col->mtype == DATA_INT && field->col->len == 8 &&
        field->col->prtype & DATA_NOT_NULL && !field->col->is_virtual()) {
      if (fts_doc_col_no) {
        *fts_doc_col_no = dict_col_get_no(field->col);
      }
      return (FTS_EXIST_DOC_ID_INDEX);
    } else {
      return (FTS_INCORRECT_DOC_ID_INDEX);
    }
  }

  /* Not found */
  return (FTS_NOT_EXIST_DOC_ID_INDEX);
}
/** Check whether the table has a unique index with FTS_DOC_ID_INDEX_NAME
 on the Doc ID column in MySQL create index definition.
 @return FTS_EXIST_DOC_ID_INDEX if there exists the FTS_DOC_ID index,
 FTS_INCORRECT_DOC_ID_INDEX if the FTS_DOC_ID index is of wrong format */
enum fts_doc_id_index_enum innobase_fts_check_doc_id_index_in_def(
    ulint n_key,         /*!< in: Number of keys */
    const KEY *key_info) /*!< in: Key definition */
{
  /* Check whether there is a "FTS_DOC_ID_INDEX" in the to be built index
  list */
  for (ulint j = 0; j < n_key; j++) {
    const KEY *key = &key_info[j];

    if (innobase_strcasecmp(key->name, FTS_DOC_ID_INDEX_NAME)) {
      continue;
    }

    /* Do a check on FTS DOC ID_INDEX, it must be unique,
    named as "FTS_DOC_ID_INDEX" and on column "FTS_DOC_ID" */
    if (!(key->flags & HA_NOSAME) ||
        key->user_defined_key_parts != 1
        /* For now, we do not allow a descending index,
        because fts_doc_fetch_by_doc_id() uses the
        InnoDB SQL interpreter to look up FTS_DOC_ID. */
        || (key->key_part[0].key_part_flag & HA_REVERSE_SORT) ||
        strcmp(key->name, FTS_DOC_ID_INDEX_NAME) ||
        strcmp(key->key_part[0].field->field_name, FTS_DOC_ID_COL_NAME)) {
      return (FTS_INCORRECT_DOC_ID_INDEX);
    }

    return (FTS_EXIST_DOC_ID_INDEX);
  }

  return (FTS_NOT_EXIST_DOC_ID_INDEX);
}

/** Create an index table where indexes are ordered as follows:

 IF a new primary key is defined for the table THEN

         1) New primary key
         2) The remaining keys in key_info

 ELSE

         1) All new indexes in the order they arrive from MySQL

 ENDIF

 @return key definitions */
template <typename Table>
[[nodiscard]] static MY_ATTRIBUTE((malloc)) ddl::Index_defn
    *innobase_create_key_defs(mem_heap_t *heap,
                              /*!< in/out: memory heap where space for key
                              definitions are allocated */
                              const Alter_inplace_info *ha_alter_info,
                              /*!< in: alter operation */
                              const TABLE *altered_table,
                              /*!< in: MySQL table that is being altered */
                              const Table *new_dd_table,
                              /*!< in: new dd table */
                              ulint &n_add,
                              /*!< in/out: number of indexes to be created */
                              ulint &n_fts_add,
                              /*!< out: number of FTS indexes to be created */
                              bool got_default_clust,
                              /*!< in: whether the table lacks a primary key */
                              ulint &fts_doc_id_col,
                              /*!< in: The column number for Doc ID */
                              bool &add_fts_doc_id,
                              /*!< in: whether we need to add new DOC ID
                              column for FTS index */
                              bool &add_fts_doc_idx)
/*!< in: whether we need to add new DOC ID
index for FTS index */
{
  ddl::Index_defn *indexdef;
  ddl::Index_defn *index_defs;
  bool new_primary;
  const uint *const add = ha_alter_info->index_add_buffer;
  const KEY *const key_info = ha_alter_info->key_info_buffer;

  DBUG_TRACE;
  assert(!add_fts_doc_id || add_fts_doc_idx);
  assert(ha_alter_info->index_add_count == n_add);

  /* If there is a primary key, it is always the first index
  defined for the innodb_table. */

  new_primary = n_add > 0 && !my_strcasecmp(system_charset_info,
                                            key_info[*add].name, "PRIMARY");
  n_fts_add = 0;

  /* If there is a UNIQUE INDEX consisting entirely of NOT NULL
  columns and if the index does not contain column prefix(es)
  (only prefix/part of the column is indexed), MySQL will treat the
  index as a PRIMARY KEY unless the table already has one. */

  ut_ad(altered_table->s->primary_key == 0 ||
        altered_table->s->primary_key == MAX_KEY);

  if (got_default_clust && !new_primary) {
    new_primary = (altered_table->s->primary_key != MAX_KEY);
  }

  const bool rebuild =
      new_primary || add_fts_doc_id || innobase_need_rebuild(ha_alter_info);

  /* Reserve one more space if new_primary is true, and we might
  need to add the FTS_DOC_ID_INDEX */
  indexdef = index_defs = static_cast<ddl::Index_defn *>(mem_heap_alloc(
      heap, sizeof *indexdef *
                (ha_alter_info->key_count + rebuild + got_default_clust)));

  if (rebuild) {
    ulint primary_key_number;

    if (new_primary) {
      if (n_add == 0) {
        assert(got_default_clust);
        assert(altered_table->s->primary_key == 0);
        primary_key_number = 0;
      } else if (ha_alter_info->handler_flags &
                 Alter_inplace_info::ALTER_COLUMN_NOT_NULLABLE) {
        primary_key_number = altered_table->s->primary_key;
      } else {
        primary_key_number = *add;
      }
    } else if (got_default_clust) {
      /* Create the GEN_CLUST_INDEX */
      ddl::Index_defn *index_def = indexdef++;

      index_def->m_fields = nullptr;
      index_def->m_n_fields = 0;
      index_def->m_ind_type = DICT_CLUSTERED;
      index_def->m_name = innobase_index_reserve_name;
      index_def->m_rebuild = true;
      index_def->m_key_number = std::numeric_limits<size_t>::max();
      index_def->m_is_ngram = false;
      primary_key_number = ULINT_UNDEFINED;
      goto created_clustered;
    } else {
      primary_key_number = 0;
    }

    /* Create the PRIMARY key index definition */
    innobase_create_index_def(altered_table, new_dd_table, key_info,
                              primary_key_number, true, true, indexdef++, heap);

  created_clustered:
    n_add = 1;

    for (ulint i = 0; i < ha_alter_info->key_count; i++) {
      if (i == primary_key_number) {
        continue;
      }
      /* Copy the index definitions. */
      innobase_create_index_def(altered_table, new_dd_table, key_info, i, true,
                                false, indexdef, heap);

      if (indexdef->m_ind_type & DICT_FTS) {
        n_fts_add++;
      }

      indexdef++;
      n_add++;
    }

    if (n_fts_add > 0) {
      ulint num_v = 0;

      if (!add_fts_doc_id &&
          !innobase_fts_check_doc_id_col(nullptr, altered_table,
                                         &fts_doc_id_col, &num_v)) {
        fts_doc_id_col = altered_table->s->fields - num_v;
        add_fts_doc_id = true;
      }

      if (!add_fts_doc_idx) {
        fts_doc_id_index_enum ret;
        ulint doc_col_no;

        ret = innobase_fts_check_doc_id_index(nullptr, altered_table,
                                              &doc_col_no);

        /* This should have been checked before */
        ut_ad(ret != FTS_INCORRECT_DOC_ID_INDEX);

        if (ret == FTS_NOT_EXIST_DOC_ID_INDEX) {
          add_fts_doc_idx = true;
        } else {
          ut_ad(ret == FTS_EXIST_DOC_ID_INDEX);
          ut_ad(doc_col_no == ULINT_UNDEFINED || doc_col_no == fts_doc_id_col);
        }
      }
    }
  } else {
    /* Create definitions for added secondary indexes. */

    for (ulint i = 0; i < n_add; i++) {
      innobase_create_index_def(altered_table, new_dd_table, key_info, add[i],
                                false, false, indexdef, heap);

      if (indexdef->m_ind_type & DICT_FTS) {
        n_fts_add++;
      }

      indexdef++;
    }
  }

  assert(index_defs + n_add == indexdef);

  if (add_fts_doc_idx) {
    ddl::Index_defn *index_def = indexdef++;

    index_def->m_fields = static_cast<ddl::Index_field *>(
        mem_heap_alloc(heap, sizeof *index_def->m_fields));

    index_def->m_n_fields = 1;
    index_def->m_fields->m_col_no = fts_doc_id_col;
    index_def->m_fields->m_prefix_len = 0;
    index_def->m_fields->m_is_ascending = true;
    index_def->m_fields->m_is_v_col = false;
    index_def->m_ind_type = DICT_UNIQUE;
    ut_ad(!rebuild || !add_fts_doc_id ||
          fts_doc_id_col <= altered_table->s->fields);

    index_def->m_name = FTS_DOC_ID_INDEX_NAME;
    index_def->m_is_ngram = false;
    index_def->m_rebuild = rebuild;

    /* TODO: assign a real MySQL key number for this */
    index_def->m_key_number = ULINT_UNDEFINED;
    n_add++;
  }

  assert(indexdef > index_defs);
  assert((ulint)(indexdef - index_defs) <=
         ha_alter_info->key_count + add_fts_doc_idx + got_default_clust);
  assert(ha_alter_info->index_add_count <= n_add);
  return index_defs;
}

/** Check each index column size, make sure they do not exceed the max limit
 @return true if index column size exceeds limit */
[[nodiscard]] static bool innobase_check_column_length(
    ulint max_col_len,   /*!< in: maximum column length */
    const KEY *key_info) /*!< in: Indexes to be created */
{
  for (ulint key_part = 0; key_part < key_info->user_defined_key_parts;
       key_part++) {
    if (key_info->key_part[key_part].length > max_col_len) {
      return (true);
    }
  }
  return (false);
}

/** Search for a given column in each index that is not being dropped. Return
true if the column is part of any of the active indexes or it is a system
column.
@param[in]      table   table object
@param[in]      col_no  column number of the column which is to be checked
@param[in]      is_v    if this is a virtual column
@retval true the column exists or it is a system column
@retval false column does not exist */
static bool check_col_exists_in_indexes(const dict_table_t *table, ulint col_no,
                                        bool is_v) {
  /* This function does not check system columns */
  if (!is_v && table->get_col(col_no)->mtype == DATA_SYS) {
    return (true);
  }

  for (const dict_index_t *index = table->first_index(); index;
       index = index->next()) {
    for (ulint i = 0; i < index->n_user_defined_cols; i++) {
      const dict_col_t *idx_col = index->get_col(i);

      if (is_v && idx_col->is_virtual()) {
        const dict_v_col_t *v_col =
            reinterpret_cast<const dict_v_col_t *>(idx_col);
        if (v_col->v_pos == col_no) {
          return (true);
        }
      }

      if (!is_v && !idx_col->is_virtual() &&
          dict_col_get_no(idx_col) == col_no) {
        return (true);
      }
    }
  }

  return (false);
}

/** Reset dict_col_t::ord_part for those columns that fail to be indexed,
Check every existing column to see if any current index references them.
This should be checked after an index is dropped during ALTER TABLE.
@param[in,out]  table   InnoDB table to check */
static inline void reset_column_ord_part(dict_table_t *table) {
  for (ulint i = 0; i < table->get_n_cols(); i++) {
    if (!check_col_exists_in_indexes(table, i, false)) {
      table->cols[i].ord_part = 0;
    }
  }

  for (ulint i = 0; i < dict_table_get_n_v_cols(table); i++) {
    if (!check_col_exists_in_indexes(table, i, true)) {
      table->v_cols[i].m_col.ord_part = 0;
    }
  }
}

/** Drop in-memory metadata for index (dict_index_t) left from previous
online ALTER operation.
@param[in]      table   table to check
@param[in]      locked  if it is dict_sys mutex locked */
static void online_retry_drop_dict_indexes(dict_table_t *table, bool locked) {
  if (!locked) {
    dict_sys_mutex_enter();
  }

  bool modify = false;
  dict_index_t *index = table->first_index();

  for (index = index->next(); index != nullptr; index = index->next()) {
    if (dict_index_get_online_status(index) == ONLINE_INDEX_ABORTED_DROPPED) {
      dict_index_t *prev = UT_LIST_GET_PREV(indexes, index);

      dict_index_remove_from_cache(table, index);

      index = prev;

      modify = true;
    }
  }

  if (modify) {
    /* Since the table has been modified, table->def_trx_id should be
    adjusted like ddl::drop_indexes(). However, this function may
    be called before the DDL transaction starts, so it is impossible to
    get current DDL transaction ID. Thus advancing def_trx_id by 1 to
    simply inform other threads about this change. */
    ++table->def_trx_id;

    reset_column_ord_part(table);
  }

  if (!locked) {
    dict_sys_mutex_exit();
  }
}

/** Determines if InnoDB is dropping a foreign key constraint.
@param foreign the constraint
@param drop_fk constraints being dropped
@param n_drop_fk number of constraints that are being dropped
@return whether the constraint is being dropped */
[[nodiscard]] inline bool innobase_dropping_foreign(
    const dict_foreign_t *foreign, dict_foreign_t **drop_fk, ulint n_drop_fk) {
  while (n_drop_fk--) {
    if (*drop_fk++ == foreign) {
      return (true);
    }
  }

  return (false);
}

/** Convert a default value for ADD COLUMN.

@param heap Memory heap where allocated
@param dfield InnoDB data field to copy to
@param field MySQL value for the column
@param comp nonzero if in compact format */
static void innobase_build_col_map_add(mem_heap_t *heap, dfield_t *dfield,
                                       const Field *field, ulint comp,
                                       row_prebuilt_t *prebuilt) {
  if (field->is_real_null()) {
    dfield_set_null(dfield);
    return;
  }

  ulint size = field->pack_length();

  byte *buf = static_cast<byte *>(mem_heap_alloc(heap, size));

  const byte *mysql_data = field->field_ptr();

  row_mysql_store_col_in_innobase_format(
      dfield, buf, true, mysql_data, size, comp,
      field->column_format() == COLUMN_FORMAT_TYPE_COMPRESSED,
      reinterpret_cast<const byte *>(field->zip_dict_data.str),
      field->zip_dict_data.length, &prebuilt->compress_heap);
}

/** Construct the translation table for reordering, dropping or
adding columns.

@param ha_alter_info Data used during in-place alter
@param altered_table MySQL table that is being altered
@param table MySQL table as it is before the ALTER operation
@param new_table InnoDB table corresponding to MySQL altered_table
@param old_table InnoDB table corresponding to MYSQL table
@param add_cols Default values for ADD COLUMN, or NULL if no ADD COLUMN
@param heap Memory heap where allocated
@return array of integers, mapping column numbers in the table
to column numbers in altered_table */
[[nodiscard]] static const ulint *innobase_build_col_map(
    Alter_inplace_info *ha_alter_info, const TABLE *altered_table,
    const TABLE *table, const dict_table_t *new_table,
    const dict_table_t *old_table, dtuple_t *add_cols, mem_heap_t *heap,
    row_prebuilt_t *prebuilt) {
  DBUG_TRACE;
  assert(altered_table != table);
  assert(new_table != old_table);
  assert(new_table->get_n_cols() + dict_table_get_n_v_cols(new_table) >=
         altered_table->s->fields + DATA_N_SYS_COLS);
  assert(old_table->get_n_cols() + dict_table_get_n_v_cols(old_table) >=
         table->s->fields + DATA_N_SYS_COLS);
  assert(!!add_cols ==
         !!(ha_alter_info->handler_flags & Alter_inplace_info::ADD_COLUMN));
  assert(!add_cols || dtuple_get_n_fields(add_cols) == new_table->get_n_cols());

  ulint *col_map = static_cast<ulint *>(mem_heap_alloc(
      heap, (old_table->n_cols + old_table->n_v_cols) * sizeof *col_map));

  List_iterator_fast<Create_field> cf_it(
      ha_alter_info->alter_info->create_list);
  uint i = 0;
  uint num_v = 0;

  /* Any dropped columns will map to ULINT_UNDEFINED. */
  for (uint old_i = 0; old_i + DATA_N_SYS_COLS < old_table->n_cols; old_i++) {
    col_map[old_i] = ULINT_UNDEFINED;
  }

  for (uint old_i = 0; old_i < old_table->n_v_cols; old_i++) {
    col_map[old_i + old_table->n_cols] = ULINT_UNDEFINED;
  }

  while (const Create_field *new_field = cf_it++) {
    bool is_v = false;

    if (innobase_is_v_fld(new_field)) {
      is_v = true;
    }

    ulint num_old_v = 0;

    for (uint old_i = 0; table->field[old_i]; old_i++) {
      const Field *field = table->field[old_i];
      if (innobase_is_v_fld(field)) {
        if (is_v && new_field->field == field) {
          col_map[old_table->n_cols + num_v] = num_old_v;
          num_old_v++;
          goto found_col;
        }
        num_old_v++;
        continue;
      }

      if (new_field->field == field) {
        col_map[old_i - num_old_v] = i;
        goto found_col;
      }
    }

    ut_ad(!is_v);
    innobase_build_col_map_add(heap, dtuple_get_nth_field(add_cols, i),
                               altered_table->field[i + num_v],
                               dict_table_is_comp(new_table), prebuilt);
  found_col:
    if (is_v) {
      num_v++;
    } else {
      i++;
    }
  }

  assert(i == altered_table->s->fields - num_v);

  i = table->s->fields - old_table->n_v_cols;

  /* Add the InnoDB hidden FTS_DOC_ID column, if any. */
  if (i + DATA_N_SYS_COLS < old_table->n_cols) {
    /* There should be exactly one extra field,
    the FTS_DOC_ID. */
    assert(DICT_TF2_FLAG_IS_SET(old_table, DICT_TF2_FTS_HAS_DOC_ID));
    assert(i + DATA_N_SYS_COLS + 1 == old_table->n_cols);
    assert(!strcmp(old_table->get_col_name(i), FTS_DOC_ID_COL_NAME));
    if (altered_table->s->fields + DATA_N_SYS_COLS - new_table->n_v_cols <
        new_table->n_cols) {
      assert(DICT_TF2_FLAG_IS_SET(new_table, DICT_TF2_FTS_HAS_DOC_ID));
      assert(altered_table->s->fields + DATA_N_SYS_COLS + 1 ==
             static_cast<ulint>(new_table->n_cols + new_table->n_v_cols));
      col_map[i] = altered_table->s->fields - new_table->n_v_cols;
    } else {
      assert(!DICT_TF2_FLAG_IS_SET(new_table, DICT_TF2_FTS_HAS_DOC_ID));
      col_map[i] = ULINT_UNDEFINED;
    }

    i++;
  } else {
    assert(!DICT_TF2_FLAG_IS_SET(old_table, DICT_TF2_FTS_HAS_DOC_ID));
  }

  for (; i < old_table->n_cols; i++) {
    col_map[i] = i + new_table->n_cols - old_table->n_cols;
  }

  return col_map;
}

/** Drop newly create FTS index related auxiliary table during
FIC create index process, before fts_add_index is called
@param table table that was being rebuilt online
@param trx transaction
@return DB_SUCCESS if successful, otherwise last error code
*/
static dberr_t innobase_drop_fts_index_table(dict_table_t *table, trx_t *trx) {
  dberr_t ret_err = DB_SUCCESS;

  for (dict_index_t *index = table->first_index(); index != nullptr;
       index = index->next()) {
    if (index->type & DICT_FTS) {
      dberr_t err;

      err = fts_drop_index_tables(trx, index, nullptr);

      if (err != DB_SUCCESS) {
        ret_err = err;
      }
    }
  }

  return (ret_err);
}

/** Get the new non-virtual column names if any columns were renamed
@param ha_alter_info    Data used during in-place alter
@param altered_table    MySQL table that is being altered
@param table            MySQL table as it is before the ALTER operation
@param user_table       InnoDB table as it is before the ALTER operation
@param heap             Memory heap for the allocation
@return array of new column names in rebuilt_table, or NULL if not renamed */
[[nodiscard]] static const char **innobase_get_col_names(
    Alter_inplace_info *ha_alter_info, const TABLE *altered_table,
    const TABLE *table, const dict_table_t *user_table, mem_heap_t *heap) {
  const char **cols;
  uint i;

  DBUG_TRACE;
  assert(user_table->n_t_def > table->s->fields);
  assert(ha_alter_info->handler_flags & Alter_inplace_info::ALTER_COLUMN_NAME);

  cols = static_cast<const char **>(
      mem_heap_zalloc(heap, user_table->n_def * sizeof *cols));

  i = 0;
  List_iterator_fast<Create_field> cf_it(
      ha_alter_info->alter_info->create_list);
  while (const Create_field *new_field = cf_it++) {
    ulint num_v = 0;
    assert(i < altered_table->s->fields);

    if (innobase_is_v_fld(new_field)) {
      continue;
    }

    for (uint old_i = 0; table->field[old_i]; old_i++) {
      if (innobase_is_v_fld(table->field[old_i])) {
        num_v++;
      }

      if (new_field->field == table->field[old_i]) {
        cols[old_i - num_v] = new_field->field_name;
        break;
      }
    }

    i++;
  }

  /* Copy the internal column names. */
  i = table->s->fields - user_table->n_v_def;
  cols[i] = user_table->get_col_name(i);

  while (++i < user_table->n_def) {
    cols[i] = cols[i - 1] + strlen(cols[i - 1]) + 1;
  }

  return cols;
}

/** Check whether the column prefix is increased, decreased, or unchanged.
@param[in]      new_prefix_len  new prefix length
@param[in]      old_prefix_len  new prefix length
@retval 1       prefix is increased
@retval 0       prefix is unchanged
@retval -1      prefix is decreased */
static inline lint innobase_pk_col_prefix_compare(ulint new_prefix_len,
                                                  ulint old_prefix_len) {
  ut_ad(new_prefix_len < REC_MAX_DATA_SIZE);
  ut_ad(old_prefix_len < REC_MAX_DATA_SIZE);

  if (new_prefix_len == old_prefix_len) {
    return (0);
  }

  if (new_prefix_len == 0) {
    new_prefix_len = ULINT_MAX;
  }

  if (old_prefix_len == 0) {
    old_prefix_len = ULINT_MAX;
  }

  if (new_prefix_len > old_prefix_len) {
    return (1);
  } else {
    return (-1);
  }
}

/** Check whether the column is existing in old table.
@param[in]      new_col_no      new column no
@param[in]      col_map         mapping of old column numbers to new ones
@param[in]      col_map_size    the column map size
@return true if the column is existing, otherwise false. */
static inline bool innobase_pk_col_is_existing(const ulint new_col_no,
                                               const ulint *col_map,
                                               const ulint col_map_size) {
  for (ulint i = 0; i < col_map_size; i++) {
    if (col_map[i] == new_col_no) {
      return (true);
    }
  }

  return (false);
}

/** Determine whether both the indexes have same set of primary key
fields arranged in the same order.

Rules when we cannot skip sorting:
(1) Removing existing PK columns somewhere else than at the end of the PK;
(2) Adding existing columns to the PK, except at the end of the PK when no
columns are removed from the PK;
(3) Changing the order of existing PK columns;
(4) Decreasing the prefix length just like removing existing PK columns
follows rule(1), Increasing the prefix length just like adding existing
PK columns follows rule(2);
(5) Changing the ascending order of the existing PK columns.
@param[in]      col_map         mapping of old column numbers to new ones
@param[in]      old_clust_index index to be compared
@param[in]      new_clust_index index to be compared
@retval true if both indexes have same order.
@retval false . */
[[nodiscard]] static bool innobase_pk_order_preserved(
    const ulint *col_map, const dict_index_t *old_clust_index,
    const dict_index_t *new_clust_index) {
  ulint old_n_uniq = dict_index_get_n_ordering_defined_by_user(old_clust_index);
  ulint new_n_uniq = dict_index_get_n_ordering_defined_by_user(new_clust_index);

  ut_ad(old_clust_index->is_clustered());
  ut_ad(new_clust_index->is_clustered());
  ut_ad(old_clust_index->table != new_clust_index->table);
  ut_ad(col_map != nullptr);

  if (old_n_uniq == 0) {
    /* There was no PRIMARY KEY in the table.
    If there is no PRIMARY KEY after the ALTER either,
    no sorting is needed. */
    return (new_n_uniq == old_n_uniq);
  }

  /* DROP PRIMARY KEY is only allowed in combination with
  ADD PRIMARY KEY. */
  ut_ad(new_n_uniq > 0);

  /* The order of the last processed new_clust_index key field,
  not counting ADD COLUMN, which are constant. */
  lint last_field_order = -1;
  ulint existing_field_count = 0;
  ulint old_n_cols = old_clust_index->table->get_n_cols();
  for (ulint new_field = 0; new_field < new_n_uniq; new_field++) {
    ulint new_col_no = new_clust_index->fields[new_field].col->ind;

    /* Check if there is a match in old primary key. */
    ulint old_field = 0;
    while (old_field < old_n_uniq) {
      ulint old_col_no = old_clust_index->fields[old_field].col->ind;

      if (col_map[old_col_no] == new_col_no) {
        break;
      }

      old_field++;
    }

    /* The order of key field in the new primary key.
    1. old PK column:      idx in old primary key
    2. existing column:    old_n_uniq + sequence no
    3. newly added column: no order */
    lint new_field_order;
    const bool old_pk_column = old_field < old_n_uniq;

    if (old_pk_column) {
      new_field_order = old_field;
    } else if (innobase_pk_col_is_existing(new_col_no, col_map, old_n_cols)) {
      new_field_order = old_n_uniq + existing_field_count++;
    } else {
      /* Skip newly added column. */
      continue;
    }

    if (last_field_order + 1 != new_field_order) {
      /* Old PK order is not kept, or existing column
      is not added at the end of old PK. */
      return (false);
    }

    last_field_order = new_field_order;

    if (!old_pk_column) {
      continue;
    }

    /* Check prefix length change. */
    const lint prefix_change = innobase_pk_col_prefix_compare(
        new_clust_index->fields[new_field].prefix_len,
        old_clust_index->fields[old_field].prefix_len);

    if (prefix_change < 0) {
      /* If a column's prefix length is decreased, it should
      be the last old PK column in new PK.
      Note: we set last_field_order to -2, so that if   there
      are any old PK columns or existing columns after it in
      new PK, the comparison to new_field_order will fail in
      the next round.*/
      last_field_order = -2;
    } else if (prefix_change > 0) {
      /* If a column's prefix length is increased, it   should
      be the last PK column in old PK. */
      if (old_field != old_n_uniq - 1) {
        return (false);
      }
    }

    /* Check new primary key field ascending or descending changes
    compared to old primary key field. */
    bool change_asc = (new_clust_index->fields[new_field].is_ascending ==
                       old_clust_index->fields[old_field].is_ascending);

    if (!change_asc) {
      return (false);
    }
  }

  return (true);
}

/** Check if we are creating spatial indexes on GIS columns, which are
legacy columns from earlier MySQL, such as 5.6. If so, we have to update
the mtypes of the old GIS columns to DATA_GEOMETRY.
In 5.6, we store GIS columns as DATA_BLOB in InnoDB layer, it will introduce
confusion when we run latest server on older data. That's why we need to
do the upgrade.
@param[in] ha_alter_info        Data used during in-place alter
@param[in] table                Table on which we want to add indexes
@return DB_SUCCESS if update successfully or no columns need to be updated,
otherwise DB_ERROR, which means we can't update the mtype for some
column, and creating spatial index on it should be dangerous */
static dberr_t innobase_check_gis_columns(Alter_inplace_info *ha_alter_info,
                                          dict_table_t *table) {
  DBUG_TRACE;

  for (uint key_num = 0; key_num < ha_alter_info->index_add_count; key_num++) {
    const KEY &key =
        ha_alter_info
            ->key_info_buffer[ha_alter_info->index_add_buffer[key_num]];

    if (!(key.flags & HA_SPATIAL)) {
      continue;
    }

    ut_ad(key.user_defined_key_parts == 1);
    const KEY_PART_INFO &key_part = key.key_part[0];

    /* Does not support spatial index on virtual columns */
    if (innobase_is_v_fld(key_part.field)) {
      return DB_UNSUPPORTED;
    }

    ulint col_nr = dict_table_has_column(table, key_part.field->field_name,
                                         key_part.fieldnr);
    ut_ad(col_nr != table->n_def);
    dict_col_t *col = &table->cols[col_nr];

    if (col->mtype != DATA_BLOB) {
      ut_ad(DATA_GEOMETRY_MTYPE(col->mtype));
      continue;
    }

    const char *col_name = table->get_col_name(col_nr);
    col->mtype = DATA_GEOMETRY;

    ib::info(ER_IB_MSG_598)
        << "Updated mtype of column" << col_name << " in table " << table->name
        << ", whose id is " << table->id << " to DATA_GEOMETRY";
  }

  return DB_SUCCESS;
}

/** Update the attributes for the implicit tablespaces
@param[in]  thd             THD object
@param[in]  ha_alter_info   Data used during in-place alter
@param[in]  table           MySQL table that is being modified
@return true Failure
@return false Success */
static bool prepare_inplace_change_implicit_tablespace_option(
    THD *thd, Alter_inplace_info *ha_alter_info, const dict_table_t *table) {
  dd::cache::Dictionary_client *client = dd::get_dd_client(thd);
  dd::cache::Dictionary_client::Auto_releaser releaser(client);

  dd::Object_id space_id = table->dd_space_id;

  return dd_implicit_alter_tablespace(client, space_id,
                                      ha_alter_info->create_info);
}

/** Collect virtual column info for its addition
@param[in] ha_alter_info        Data used during in-place alter
@param[in] altered_table        MySQL table that is being altered to
@param[in] table                MySQL table as it is before the ALTER operation
@retval true Failure
@retval false Success */
static bool prepare_inplace_add_virtual(Alter_inplace_info *ha_alter_info,
                                        const TABLE *altered_table,
                                        const TABLE *table) {
  ha_innobase_inplace_ctx *ctx;
  ulint i = 0;
  ulint j = 0;
  const Create_field *new_field;

  ctx = static_cast<ha_innobase_inplace_ctx *>(ha_alter_info->handler_ctx);

  ctx->add_vcol = static_cast<dict_v_col_t *>(mem_heap_zalloc(
      ctx->heap,
      ha_alter_info->virtual_column_add_count * sizeof *ctx->add_vcol));
  ctx->add_vcol_name = static_cast<const char **>(mem_heap_alloc(
      ctx->heap,
      ha_alter_info->virtual_column_add_count * sizeof *ctx->add_vcol_name));

  List_iterator_fast<Create_field> cf_it(
      ha_alter_info->alter_info->create_list);

  while ((new_field = (cf_it++)) != nullptr) {
    const Field *field = new_field->field;
    ulint old_i;

    for (old_i = 0; table->field[old_i]; old_i++) {
      const Field *n_field = table->field[old_i];
      if (field == n_field) {
        break;
      }
    }

    i++;

    if (table->field[old_i]) {
      continue;
    }

    ut_ad(!field);

    ulint col_len;
    ulint is_unsigned;
    ulint field_type;
    ulint charset_no;

    field = altered_table->field[i - 1];

    ulint col_type = get_innobase_type_from_mysql_type(&is_unsigned, field);
    bool is_multi_value = innobase_is_multi_value_fld(field);

    if (!field->gcol_info || field->stored_in_db) {
      my_error(ER_WRONG_KEY_COLUMN, MYF(0), field->field_name);
      return (true);
    }

    if (is_multi_value) {
      col_len = field->key_length();
    } else {
      col_len = field->pack_length();
    }
    field_type = (ulint)field->type();

    if (!field->is_nullable()) {
      field_type |= DATA_NOT_NULL;
    }

    if (field->binary()) {
      field_type |= DATA_BINARY_TYPE;
    }

    if (is_unsigned) {
      field_type |= DATA_UNSIGNED;
    }

    if (dtype_is_string_type(col_type)) {
      charset_no = (ulint)field->charset()->number;

      DBUG_EXECUTE_IF("ib_alter_add_virtual_fail",
                      charset_no += MAX_CHAR_COLL_NUM;);

      if (charset_no > MAX_CHAR_COLL_NUM) {
        my_error(ER_WRONG_KEY_COLUMN, MYF(0), field->field_name);
        return (true);
      }
    } else {
      charset_no = 0;
    }

    if (field->type() == MYSQL_TYPE_VARCHAR && !is_multi_value) {
      uint32_t length_bytes = field->get_length_bytes();

      col_len -= length_bytes;

      if (length_bytes == 2) {
        field_type |= DATA_LONG_TRUE_VARCHAR;
      }
    }

    ctx->add_vcol[j].m_col.prtype = dtype_form_prtype(field_type, charset_no);

    ctx->add_vcol[j].m_col.prtype |= DATA_VIRTUAL;

    if (is_multi_value) {
      ctx->add_vcol[j].m_col.prtype |= DATA_MULTI_VALUE;
    }

    ctx->add_vcol[j].m_col.mtype = col_type;

    ctx->add_vcol[j].m_col.len = col_len;

    ctx->add_vcol[j].m_col.ind = i - 1;
    ctx->add_vcol[j].num_base = field->gcol_info->non_virtual_base_columns();
    ctx->add_vcol_name[j] = field->field_name;
    ctx->add_vcol[j].base_col = static_cast<dict_col_t **>(mem_heap_alloc(
        ctx->heap,
        ctx->add_vcol[j].num_base * sizeof *(ctx->add_vcol[j].base_col)));
    ctx->add_vcol[j].v_pos =
        ctx->old_table->n_v_cols - ha_alter_info->virtual_column_drop_count + j;

    /* No need to track the list */
    ctx->add_vcol[j].v_indexes = nullptr;
    innodb_base_col_setup(ctx->old_table, field, &ctx->add_vcol[j]);
    j++;
  }

  return (false);
}

/** Collect virtual column info for its addition
@param[in] ha_alter_info        Data used during in-place alter
@param[in] table                MySQL table as it is before the ALTER operation
@retval true Failure
@retval false Success */
static bool prepare_inplace_drop_virtual(Alter_inplace_info *ha_alter_info,
                                         const TABLE *table) {
  ha_innobase_inplace_ctx *ctx;
  ulint j = 0;

  ctx = static_cast<ha_innobase_inplace_ctx *>(ha_alter_info->handler_ctx);

  ctx->drop_vcol = static_cast<dict_v_col_t *>(mem_heap_alloc(
      ctx->heap,
      ha_alter_info->virtual_column_drop_count * sizeof *ctx->drop_vcol));
  ctx->drop_vcol_name = static_cast<const char **>(mem_heap_alloc(
      ctx->heap,
      ha_alter_info->virtual_column_drop_count * sizeof *ctx->drop_vcol_name));

  for (const Alter_drop *drop : ha_alter_info->alter_info->drop_list) {
    const Field *field;
    ulint old_i;

    if (drop->type != Alter_drop::COLUMN) continue;

    for (old_i = 0; table->field[old_i]; old_i++) {
      const Field *n_field = table->field[old_i];
      if (!my_strcasecmp(system_charset_info, n_field->field_name,
                         drop->name)) {
        break;
      }
    }
    /* SQL-layer already has checked that all columns to be dropped exist. */
    ut_ad(table->field[old_i]);
    field = table->field[old_i];

    /*
      We don't support simultaneous removal of virtual and stored columns
      as in-place operation yet.
    */
    ut_ad(field->gcol_info && !field->stored_in_db);

    ulint col_len;
    ulint is_unsigned;
    ulint field_type;
    ulint charset_no;

    ulint col_type = get_innobase_type_from_mysql_type(&is_unsigned, field);

    bool is_multi_value = innobase_is_multi_value_fld(field);

    if (!field->gcol_info || field->stored_in_db) {
      my_error(ER_WRONG_KEY_COLUMN, MYF(0), field->field_name);
      return (true);
    }

    if (is_multi_value) {
      col_len = field->key_length();
    } else {
      col_len = field->pack_length();
    }

    field_type = (ulint)field->type();

    if (!field->is_nullable()) {
      field_type |= DATA_NOT_NULL;
    }

    if (field->binary()) {
      field_type |= DATA_BINARY_TYPE;
    }

    if (is_unsigned) {
      field_type |= DATA_UNSIGNED;
    }

    if (dtype_is_string_type(col_type)) {
      charset_no = (ulint)field->charset()->number;

      DBUG_EXECUTE_IF("ib_alter_add_virtual_fail",
                      charset_no += MAX_CHAR_COLL_NUM;);

      if (charset_no > MAX_CHAR_COLL_NUM) {
        my_error(ER_WRONG_KEY_COLUMN, MYF(0), field->field_name);
        return (true);
      }
    } else {
      charset_no = 0;
    }

    if (field->type() == MYSQL_TYPE_VARCHAR && !is_multi_value) {
      uint32_t length_bytes = field->get_length_bytes();

      col_len -= length_bytes;

      if (length_bytes == 2) {
        field_type |= DATA_LONG_TRUE_VARCHAR;
      }
    }

    ctx->drop_vcol[j].m_col.prtype = dtype_form_prtype(field_type, charset_no);

    ctx->drop_vcol[j].m_col.prtype |= DATA_VIRTUAL;

    ctx->drop_vcol[j].m_col.mtype = col_type;

    ctx->drop_vcol[j].m_col.len = col_len;

    ctx->drop_vcol[j].m_col.ind = old_i;

    ctx->drop_vcol_name[j] = field->field_name;

    dict_v_col_t *v_col = dict_table_get_nth_v_col_mysql(ctx->old_table, old_i);
    ctx->drop_vcol[j].v_pos = v_col->v_pos;
    j++;
  }

  return (false);
}

/** Adjust the create index column number from "New table" to
"old InnoDB table" while we are doing dropping virtual column. Since we do
not create separate new table for the dropping/adding virtual columns.
To correctly find the indexed column, we will need to find its col_no
in the "Old Table", not the "New table".
@param[in]      ha_alter_info   Data used during in-place alter
@param[in]      old_table       MySQL table as it is before the ALTER operation
@param[in]      num_v_dropped   number of virtual column dropped
@param[in,out]  index_def       index definition */
static void innodb_v_adjust_idx_col(const Alter_inplace_info *ha_alter_info,
                                    const TABLE *old_table, ulint num_v_dropped,
                                    ddl::Index_defn *index_def) {
  List_iterator_fast<Create_field> cf_it(
      ha_alter_info->alter_info->create_list);
  for (ulint i = 0; i < index_def->m_n_fields; i++) {
#ifdef UNIV_DEBUG
    bool col_found = false;
#endif /* UNIV_DEBUG */
    ulint num_v = 0;

    auto index_field = &index_def->m_fields[i];

    /* Only adjust virtual column col_no, since non-virtual
    column position (in non-vcol list) won't change unless
    table rebuild */
    if (!index_field->m_is_v_col) {
      continue;
    }

    const Field *field = nullptr;

    cf_it.rewind();

    /* Found the field in the new table */
    while (const Create_field *new_field = cf_it++) {
      if (!new_field->is_virtual_gcol()) {
        continue;
      }

      field = new_field->field;

      if (num_v == index_field->m_col_no) {
        break;
      }
      num_v++;
    }

    if (!field) {
      /* this means the field is a newly added field, this
      should have been blocked when we drop virtual column
      at the same time */
      ut_ad(num_v_dropped > 0);
      ut_error;
    }

    ut_ad(field->is_virtual_gcol());

    num_v = 0;

    /* Look for its position in old table */
    for (uint old_i = 0; old_table->field[old_i]; old_i++) {
      if (old_table->field[old_i] == field) {
        /* Found it, adjust its col_no to its position
        in old table */
        index_def->m_fields[i].m_col_no = num_v;
        ut_d(col_found = true);
        break;
      }

      if (old_table->field[old_i]->is_virtual_gcol()) {
        num_v++;
      }
    }

    ut_ad(col_found);
  }
}

/** Replace the table name in filename with the specified one
@param[in]      filename        original file name
@param[out]     new_filename    new file name
@param[in]      table_name      to replace with this table name,
                                in the format of db/name */
static void replace_table_name(const char *filename, char *new_filename,
                               const char *table_name) {
  const char *slash = strrchr(filename, OS_PATH_SEPARATOR);
  size_t len = 0;

  if (slash == nullptr) {
    len = 0;
  } else {
    len = slash - filename + 1;
  }

  memcpy(new_filename, filename, len);

  slash = strchr(table_name, '/');
  ut_ad(slash != nullptr);

  strcpy(new_filename + len, slash + 1);

  len += strlen(slash + 1);

  strcpy(new_filename + len, dot_ext[IBD]);
}

/** Update the metadata in prepare phase. This only check if dd::Tablespace
should be removed or(and) created, because to remove and store dd::Tablespace
could fail, so it's better to do it earlier, to prevent a late rollback
@param[in,out]  thd             MySQL connection
@param[in]      old_table       Old InnoDB table object
@param[in,out]  new_table       New InnoDB table object
@param[in]      old_dd_tab      Old dd::Table or dd::Partition
@return false   On success
@retval true    On failure */
template <typename Table>
[[nodiscard]] static bool dd_prepare_inplace_alter_table(
    THD *thd, const dict_table_t *old_table, dict_table_t *new_table,
    const Table *old_dd_tab) {
  if (new_table->is_temporary() || old_table == new_table) {
    /* No need to fill in metadata for temporary tables,
    which would not be stored in Global DD */
    return false;
  }

  dd::cache::Dictionary_client *client = dd::get_dd_client(thd);
  dd::cache::Dictionary_client::Auto_releaser releaser(client);

  uint64_t autoextend_size{};

  if (dict_table_is_file_per_table(old_table)) {
    dd::Object_id old_space_id = dd_first_index(old_dd_tab)->tablespace_id();

    /* Copy the autoextend_size attribute value for the tablespace being
    dropped. This value will be copied to the new tablespace created later. */
    if (dd_get_tablespace_size_option(client, old_space_id, &autoextend_size)) {
      return true;
    }

    if (dd_drop_tablespace(client, old_space_id)) {
      return true;
    }
  }

  if (dict_table_is_file_per_table(new_table)) {
    /* Replace the table name with the final correct one */
    char *path = fil_space_get_first_path(new_table->space);
    char filename[FN_REFLEN + 1];
    replace_table_name(path, filename, old_table->name.m_name);
    ut::free(path);

    bool discarded = false;
    if (dict_table_is_file_per_table(old_table)) {
      discarded = dd_is_discarded(*old_dd_tab);
    }

    dd::Object_id dd_space_id;

    if (dd_create_implicit_tablespace(client, new_table->space,
                                      old_table->name.m_name, filename,
                                      discarded, dd_space_id)) {
      my_error(ER_INTERNAL_ERROR, MYF(0),
               " InnoDB can't create tablespace object"
               " for ",
               new_table->name);
      return true;
    }

    new_table->dd_space_id = dd_space_id;
  }

  return false;
}

/** Update table level instant metadata in commit phase of INPLACE ALTER
@param[in]      table           InnoDB table object
@param[in]      old_dd_tab      old dd::Table
@param[in]      new_dd_tab      new dd::Table */
static void dd_commit_inplace_update_instant_meta(const dict_table_t *table,
                                                  const dd::Table *old_dd_tab,
                                                  dd::Table *new_dd_tab) {
  /** If table->skip_alter_undo is true during inplace, it is expanded fast
  index creation. The inplace ALTERs for that can only be about DROP INDEX
  and ADD INDEX and can never be instant operations */
  if (table->skip_alter_undo || !dd_table_has_instant_cols(*old_dd_tab)) {
    return;
  }

  ut_ad(table->has_instant_cols() || table->has_row_versions());

  const char *s = dd_table_key_strings[DD_TABLE_INSTANT_COLS];
  if (old_dd_tab->se_private_data().exists(s)) {
    ut_ad(table->is_upgraded_instant());
    new_dd_tab->se_private_data().set(s, table->get_instant_cols());
  }

  /* Copy instant default values of columns if exists */
  for (uint16_t i = 0; i < table->get_n_user_cols(); ++i) {
    const dict_col_t *col = table->get_col(i);

    if (col->instant_default == nullptr) {
      continue;
    }

    dd::Column *dd_col = const_cast<dd::Column *>(
        dd_find_column(new_dd_tab, table->get_col_name(i)));
    ut_ad(dd_col != nullptr);

    dd_write_default_value(col, dd_col);
  }
}

/** Update instant metadata in commit phase for partitioned table
@param[in]      part_share      partition share object to get each
partitioned table
@param[in]      n_parts         number of partitions
@param[in]      old_dd_tab      old dd::Table
@param[in]      new_dd_tab      new dd::Table */
static void dd_commit_inplace_update_partition_instant_meta(
    const Ha_innopart_share *part_share, uint16_t n_parts,
    const dd::Table *old_dd_tab, dd::Table *new_dd_tab) {
  if (!dd_table_is_upgraded_instant(*old_dd_tab)) {
    return;
  }

  const dict_table_t *table = part_share->get_table_part(0);

  /* In earlier implementation of INSTANT ADD, each partition has INSTANT
  METADATA 'n_instant_cols' because each partiton could have different values of
  it. And 'n_instant_cols' of a partition has to be always >= 'n_instant_cols'
  of table. So while setting table level metadata take the minimum of all the
  partitions */
  for (uint16_t i = 1; i < n_parts; ++i) {
    if (part_share->get_table_part(i)->get_instant_cols() <
        table->get_instant_cols()) {
      table = part_share->get_table_part(i);
    }
  }

  ut_ad(table->has_instant_cols());

  dd_commit_inplace_update_instant_meta(table, old_dd_tab, new_dd_tab);

  uint16_t i = 0;
  for (auto part : *new_dd_tab->leaf_partitions()) {
    if (part_share->get_table_part(i)->has_instant_cols()) {
      part->se_private_data().set(
          dd_partition_key_strings[DD_PARTITION_INSTANT_COLS],
          part_share->get_table_part(i)->get_instant_cols());
    }

    ++i;
  }
}

/** Update metadata in commit phase. Note this function should only update
the metadata which would not result in failure
@param[in]      old_info        Some table information for the old table
@param[in,out]  new_table       New InnoDB table object
@param[in]      old_dd_tab      Old dd::Table or dd::Partition
@param[in,out]  new_dd_tab      New dd::Table or dd::Partition */
template <typename Table>
static void dd_commit_inplace_alter_table(
    const alter_table_old_info_t &old_info, dict_table_t *new_table,
    const Table *old_dd_tab, Table *new_dd_tab) {
  if (new_table->is_temporary()) {
    /* No need to fill in metadata for temporary tables,
    which would not be stored in Global DD */
    return;
  }

  dd::Object_id dd_space_id;

  if (old_info.m_rebuild) {
    ut_ad(!new_table->has_instant_cols());
    ut_ad(!new_table->has_row_versions());

    if (dict_table_is_file_per_table(new_table)) {
      /* Get the one created in prepare phase */
      dd_space_id = new_table->dd_space_id;
    } else if (new_table->space == TRX_SYS_SPACE) {
      dd_space_id = dict_sys_t::s_dd_sys_space_id;
    } else {
      /* Currently, even if specifying a new TABLESPACE
      for partitioned table, existing partitions would not
      be moved to new tablespaces. Thus, the old
      tablespace id should still be used for new partition */
      if (dd_table_is_partitioned(new_dd_tab->table())) {
        dd_space_id = dd_first_index(old_dd_tab)->tablespace_id();
      } else {
        dd_space_id = dd_get_space_id(new_dd_tab->table());
      }
      ut_ad(dd_space_id != dd::INVALID_OBJECT_ID);
    }
  } else {
    if (old_info.m_fts_doc_id &&
        !dd_find_column(&new_dd_tab->table(), FTS_DOC_ID_COL_NAME)) {
      dd::Column *col =
          dd_add_hidden_column(&new_dd_tab->table(), FTS_DOC_ID_COL_NAME,
                               FTS_DOC_ID_LEN, dd::enum_column_types::LONGLONG);

      dd_set_hidden_unique_index(new_dd_tab->table().add_index(),
                                 FTS_DOC_ID_INDEX_NAME, col);
    }

    /* This can happen only with expanded fast index creation. On the
    intermediate table during ALTER COPY, we drop secondary indexes using
    inplace alter APIs. The old definition here is old copy of table. Hence we
    should use new_dd_tab here for updating the dd::Indexes */
    if (new_table->skip_alter_undo) {
      dd_space_id = dd_first_index(new_dd_tab)->tablespace_id();
    } else {
      dd_space_id = dd_first_index(old_dd_tab)->tablespace_id();
    }
    ut_ad(dd_space_id != dd::INVALID_OBJECT_ID);
  }

  dd_set_table_options(new_dd_tab, new_table);

  new_table->dd_space_id = dd_space_id;

  dd_write_table(dd_space_id, new_dd_tab, new_table);

  /* If this table is discarded, we need to set this to both dd::Table
  and dd::Tablespace. */
  if (old_info.m_discarded) {
    dd_set_discarded(*new_dd_tab, true);

    THD *thd = current_thd;
    dd::Object_id dd_space_id =
        (*new_dd_tab->indexes()->begin())->tablespace_id();
    std::string space_name(new_table->name.m_name);
    dict_name::convert_to_space(space_name);
    dd_tablespace_set_state(thd, dd_space_id, space_name,
                            DD_SPACE_STATE_DISCARDED);
  }
}

template <typename Table>
static void dd_commit_inplace_no_change(const Alter_inplace_info *ha_alter_info,
                                        const Table *old_dd_tab,
                                        Table *new_dd_tab, bool ignore_fts) {
  if (!ignore_fts) {
    dd_add_fts_doc_id_index(new_dd_tab->table(), old_dd_tab->table());
  }

  dd_copy_private(*new_dd_tab, *old_dd_tab);

  if (!dd_table_is_partitioned(new_dd_tab->table()) ||
      dd_part_is_first(reinterpret_cast<dd::Partition *>(new_dd_tab))) {
    dd_copy_table(ha_alter_info, new_dd_tab->table(), old_dd_tab->table());
  }
}

/** Check if a new table's index will exceed the index limit for the table
row format
@param[in]      form            MySQL table that is being altered
@param[in]      max_len         max index length allowed
@return true if within limits false otherwise */
static bool innobase_check_index_len(const TABLE *form, ulint max_len) {
  for (uint key_num = 0; key_num < form->s->keys; key_num++) {
    const KEY &key = form->key_info[key_num];

    for (unsigned i = 0; i < key.user_defined_key_parts; i++) {
      const KEY_PART_INFO *key_part = &key.key_part[i];
      unsigned prefix_len = 0;

      if (key.flags & HA_SPATIAL) {
        prefix_len = 0;
      } else if (key.flags & HA_FULLTEXT) {
        prefix_len = 0;
      } else if (key_part->key_part_flag & HA_PART_KEY_SEG) {
        /* SPATIAL and FULLTEXT index always are on
        full columns. */
        ut_ad(!(key.flags & (HA_SPATIAL | HA_FULLTEXT)));
        prefix_len = key_part->length;
        ut_ad(prefix_len > 0);
      } else {
        prefix_len = 0;
      }

      if (key_part->length > max_len || prefix_len > max_len) {
        return (false);
      }
    }
  }
  return (true);
}

/** Update internal structures with concurrent writes blocked,
while preparing ALTER TABLE.

@param ha_alter_info Data used during in-place alter
@param altered_table MySQL table that is being altered
@param old_table MySQL table as it is before the ALTER operation
@param old_dd_tab old dd table
@param new_dd_tab new dd table
@param table_name Table name in MySQL
@param flags Table and tablespace flags
@param flags2 Additional table flags
@param fts_doc_id_col The column number of FTS_DOC_ID
@param add_fts_doc_id Flag: add column FTS_DOC_ID?
@param add_fts_doc_id_idx Flag: add index FTS_DOC_ID_INDEX (FTS_DOC_ID)?

@retval true Failure
@retval false Success */
template <typename Table>
[[nodiscard]] static bool prepare_inplace_alter_table_dict(
    Alter_inplace_info *ha_alter_info, const TABLE *altered_table,
    const TABLE *old_table, const Table *old_dd_tab, Table *new_dd_tab,
    const char *table_name, uint32_t flags, uint32_t flags2,
    ulint fts_doc_id_col, bool add_fts_doc_id, bool add_fts_doc_id_idx,
    row_prebuilt_t *prebuilt) {
  bool dict_locked = false;
  ulint *add_key_nums;         /* MySQL key numbers */
  ddl::Index_defn *index_defs; /* index definitions */
  dict_table_t *user_table;
  dict_index_t *fts_index = nullptr;
  dberr_t error;
  ulint num_fts_index;
  dict_add_v_col_t *add_v = nullptr;
  dict_table_t *table;
  MDL_ticket *mdl = nullptr;
  THD *thd = current_thd;
  bool build_fts_common = false;

  ha_innobase_inplace_ctx *ctx;

  DBUG_TRACE;

  ctx = static_cast<ha_innobase_inplace_ctx *>(ha_alter_info->handler_ctx);

  assert((ctx->add_autoinc != ULINT_UNDEFINED) ==
         (ctx->sequence.m_max_value > 0));
  assert(!ctx->num_to_drop_index == !ctx->drop_index);
  assert(!ctx->num_to_drop_fk == !ctx->drop_fk);
  assert(!add_fts_doc_id || add_fts_doc_id_idx);
  assert(!add_fts_doc_id_idx || innobase_fulltext_exist(altered_table));
  assert(!ctx->add_cols);
  assert(!ctx->add_index);
  assert(!ctx->add_key_numbers);
  assert(!ctx->num_to_add_index);

  user_table = ctx->new_table;

  trx_start_if_not_started_xa(ctx->prebuilt->trx, true, UT_LOCATION_HERE);

  if (ha_alter_info->handler_flags & Alter_inplace_info::DROP_VIRTUAL_COLUMN) {
    if (prepare_inplace_drop_virtual(ha_alter_info, old_table)) {
      return true;
    }
  }

  if (ha_alter_info->handler_flags & Alter_inplace_info::ADD_VIRTUAL_COLUMN) {
    if (prepare_inplace_add_virtual(ha_alter_info, altered_table, old_table)) {
      return true;
    }

    /* Need information for newly added virtual columns
    for create index */
    if (ha_alter_info->handler_flags & Alter_inplace_info::ADD_INDEX) {
      for (ulint i = 0; i < ha_alter_info->virtual_column_add_count; i++) {
        /* Set mbminmax for newly added column */
        ulint i_mbminlen, i_mbmaxlen;
        dtype_get_mblen(ctx->add_vcol[i].m_col.mtype,
                        ctx->add_vcol[i].m_col.prtype, &i_mbminlen,
                        &i_mbmaxlen);

        ctx->add_vcol[i].m_col.set_mbminmaxlen(i_mbminlen, i_mbmaxlen);
      }
      add_v = static_cast<dict_add_v_col_t *>(
          mem_heap_alloc(ctx->heap, sizeof *add_v));
      add_v->n_v_col = ha_alter_info->virtual_column_add_count;
      add_v->v_col = ctx->add_vcol;
      add_v->v_col_name = ctx->add_vcol_name;
    }
  }

  if ((ha_alter_info->handler_flags &
       Alter_inplace_info::CHANGE_CREATE_OPTION) &&
      !(ha_alter_info->create_info->used_fields & HA_CREATE_USED_TABLESPACE) &&
      ha_alter_info->create_info
          ->m_implicit_tablespace_autoextend_size_change) {
    /* Update the autoextend_size value in the data dictionary. Do not update
    if the table is being moved to a new tablespace. The autoextend_size value
    for the new tablespace will be updated later. */
    if (prepare_inplace_change_implicit_tablespace_option(
            ctx->prebuilt->trx->mysql_thd, ha_alter_info, ctx->old_table)) {
      return true;
    }
  }

  /* There should be no order change for virtual columns coming in
  here */
  ut_ad(check_v_col_in_order(old_table, altered_table, ha_alter_info));

  ctx->trx = ctx->prebuilt->trx;

  /* Create table containing all indexes to be built in this
  ALTER TABLE ADD INDEX so that they are in the correct order
  in the table. */

  ctx->num_to_add_index = ha_alter_info->index_add_count;

  ut_ad(ctx->prebuilt->trx->mysql_thd != nullptr);
  const char *path = thd_innodb_tmpdir(ctx->prebuilt->trx->mysql_thd);

  index_defs = innobase_create_key_defs(
      ctx->heap, ha_alter_info, altered_table, new_dd_tab,
      ctx->num_to_add_index, num_fts_index,
      row_table_got_default_clust_index(ctx->new_table), fts_doc_id_col,
      add_fts_doc_id, add_fts_doc_id_idx);

  bool new_clustered = DICT_CLUSTERED & index_defs[0].m_ind_type;

  if (num_fts_index > 1) {
    my_error(ER_INNODB_FT_LIMIT, MYF(0));
    goto error_handled;
  }

  if (new_clustered) {
    /* If max index length is reduced due to row format change
    make sure the index can all be accommodated in new row format */
    ulint max_len = DICT_MAX_FIELD_LEN_BY_FORMAT_FLAG(flags);

    if (max_len < DICT_MAX_FIELD_LEN_BY_FORMAT(ctx->old_table)) {
      if (!innobase_check_index_len(altered_table, max_len)) {
        my_error(ER_INDEX_COLUMN_TOO_LONG, MYF(0), max_len);
        goto error_handled;
      }
    }
  }

  if (!ctx->online) {
    /* This is not an online operation (LOCK=NONE). */
  } else if (ctx->add_autoinc == ULINT_UNDEFINED && num_fts_index == 0 &&
             (!innobase_need_rebuild(ha_alter_info) ||
              !innobase_fulltext_exist(altered_table))) {
    /* InnoDB can perform an online operation (LOCK=NONE). */
  } else {
    /* This should have been blocked in
    check_if_supported_inplace_alter(). */
    my_error(ER_NOT_SUPPORTED_YET, MYF(0),
             thd_query_unsafe(ctx->prebuilt->trx->mysql_thd).str);
    ut_d(ut_error);
    ut_o(goto error_handled);
  }

  /* The primary index would be rebuilt if a FTS Doc ID
  column is to be added, and the primary index definition
  is just copied from old table and stored in indexdefs[0] */
  assert(!add_fts_doc_id || new_clustered);
  assert(new_clustered ==
         (innobase_need_rebuild(ha_alter_info) || add_fts_doc_id));

  /* Allocate memory for dictionary index definitions */

  ctx->add_index = static_cast<dict_index_t **>(mem_heap_alloc(
      ctx->heap, ctx->num_to_add_index * sizeof *ctx->add_index));
  ctx->add_key_numbers = add_key_nums = static_cast<ulint *>(mem_heap_alloc(
      ctx->heap, ctx->num_to_add_index * sizeof *ctx->add_key_numbers));

  /* Acquire a lock on the table before creating any indexes. */
  if (ctx->online) {
    error = DB_SUCCESS;
  } else {
    error = ddl::lock_table(ctx->prebuilt->trx, ctx->new_table, LOCK_S);

    if (error != DB_SUCCESS) {
      goto error_handling;
    }
  }

  /* Latch the InnoDB data dictionary exclusively so that no deadlocks
  or lock waits can happen in it during an index create operation. */

  row_mysql_lock_data_dictionary(ctx->prebuilt->trx, UT_LOCATION_HERE);
  ut_ad(ctx->trx == ctx->prebuilt->trx);
  dict_locked = true;

  /* Wait for background stats processing to stop using the table that
  we are going to alter. We know bg stats will not start using it again
  until we are holding the data dict locked and we are holding it here
  at least until checking ut_ad(user_table->n_ref_count == 1) below.
  XXX what may happen if bg stats opens the table after we
  have unlocked data dictionary below? */
  dict_stats_wait_bg_to_stop_using_table(user_table, ctx->trx);

  online_retry_drop_dict_indexes(ctx->new_table, true);

  ut_d(dict_table_check_for_dup_indexes(ctx->new_table, CHECK_ABORTED_OK));

  /* If a new clustered index is defined for the table we need
  to rebuild the table with a temporary name. */

  if (new_clustered) {
    const char *new_table_name = dict_mem_create_temporary_tablename(
        ctx->heap, ctx->new_table->name.m_name, ctx->new_table->id);
    ulint n_cols = 0;
    ulint n_v_cols = 0;
    ulint n_m_v_cols = 0;
    dtuple_t *add_cols;
    space_id_t space_id = 0;

    /* SQL-layer already has checked that we are not dropping any
    columns in foreign keys to be kept or making referencing column
    in a foreign key with SET NULL action non-nullable. So no need to
    check this here. */

    for (uint i = 0; i < altered_table->s->fields; i++) {
      const Field *field = altered_table->field[i];

      if (innobase_is_v_fld(field)) {
        n_v_cols++;
        if (innobase_is_multi_value_fld(field)) {
          n_m_v_cols++;
        }
      } else {
        n_cols++;
      }
    }

    ut_ad(n_cols + n_v_cols == altered_table->s->fields);

    if (add_fts_doc_id) {
      n_cols++;
      assert(flags2 & DICT_TF2_FTS);
      assert(add_fts_doc_id_idx);
      flags2 |=
          DICT_TF2_FTS_ADD_DOC_ID | DICT_TF2_FTS_HAS_DOC_ID | DICT_TF2_FTS;
    }

    assert(!add_fts_doc_id_idx || (flags2 & DICT_TF2_FTS));

    /* Create the table. */
    table = dd_table_open_on_name(thd, &mdl, new_table_name, true,
                                  DICT_ERR_IGNORE_NONE);

    if (table) {
      my_error(ER_TABLE_EXISTS_ERROR, MYF(0), new_table_name);
      dd_table_close(table, thd, &mdl, true);
      goto new_clustered_failed;
    }

    /* Use the old tablespace unless the tablespace
    is changing. */
    if (DICT_TF_HAS_SHARED_SPACE(user_table->flags) &&
        (ha_alter_info->create_info->tablespace == nullptr ||
         (0 == strcmp(ha_alter_info->create_info->tablespace,
                      user_table->tablespace)))) {
      space_id = user_table->space;
    } else if (tablespace_is_shared_space(ha_alter_info->create_info)) {
      space_id =
          fil_space_get_id_by_name(ha_alter_info->create_info->tablespace);
      ut_a(space_id != SPACE_UNKNOWN);
    }

    /* The initial space id 0 may be overridden later if this
    table is going to be a file_per_table tablespace. */
    ctx->new_table =
        dict_mem_table_create(new_table_name, space_id, n_cols + n_v_cols,
                              n_v_cols, n_m_v_cols, flags, flags2);

    /* TODO: Fix this problematic assignment */
    ctx->new_table->dd_space_id = new_dd_tab->tablespace_id();

    /* The rebuilt indexed_table will use the renamed
    column names. */
    ctx->col_names = nullptr;

    if (DICT_TF_HAS_DATA_DIR(flags)) {
      ctx->new_table->data_dir_path =
          mem_heap_strdup(ctx->new_table->heap, user_table->data_dir_path);
    }

    for (uint i = 0; i < altered_table->s->fields; i++) {
      const Field *field = altered_table->field[i];
      ulint is_unsigned;
      ulint field_type = (ulint)field->type();
      ulint col_type = get_innobase_type_from_mysql_type(&is_unsigned, field);
      ulint charset_no;
      ulint col_len;
      bool is_virtual = innobase_is_v_fld(field);
      bool is_multi_value = innobase_is_multi_value_fld(field);

      /* we assume in dtype_form_prtype() that this
      fits in two bytes */
      ut_a(field_type <= MAX_CHAR_COLL_NUM);

      if (!field->is_nullable()) {
        field_type |= DATA_NOT_NULL;
      }

      if (field->binary()) {
        field_type |= DATA_BINARY_TYPE;
      }

      if (is_unsigned) {
        field_type |= DATA_UNSIGNED;
      }

      if (dtype_is_string_type(col_type)) {
        charset_no = (ulint)field->charset()->number;

        if (charset_no > MAX_CHAR_COLL_NUM) {
          dict_mem_table_free(ctx->new_table);
          my_error(ER_WRONG_KEY_COLUMN, MYF(0), field->field_name);
          goto new_clustered_failed;
        }
      } else {
        charset_no = 0;
      }

      if (is_multi_value) {
        col_len = field->key_length();
      } else {
        col_len = field->pack_length();
      }

      /* The MySQL pack length contains 1 or 2 bytes
      length field for a true VARCHAR. Let us
      subtract that, so that the InnoDB column
      length in the InnoDB data dictionary is the
      real maximum byte length of the actual data. */

      if (field->type() == MYSQL_TYPE_VARCHAR && !is_multi_value) {
        uint32_t length_bytes = field->get_length_bytes();

        col_len -= length_bytes;

        if (length_bytes == 2) {
          field_type |= DATA_LONG_TRUE_VARCHAR;
        }
      }

      if (field->column_format() == COLUMN_FORMAT_TYPE_COMPRESSED)
        field_type |= DATA_COMPRESSED;

      if (col_type == DATA_POINT) {
        /* DATA_POINT should be of fixed length,
        instead of the pack_length(blob length). */
        col_len = DATA_POINT_LEN;
      }

      if (dict_col_name_is_reserved(field->field_name)) {
        dict_mem_table_free(ctx->new_table);
        my_error(ER_WRONG_COLUMN_NAME, MYF(0), field->field_name);
        goto new_clustered_failed;
      }

      if (is_virtual) {
        field_type |= DATA_VIRTUAL;
        if (is_multi_value) {
          field_type |= DATA_MULTI_VALUE;
        }
        dict_mem_table_add_v_col(
            ctx->new_table, ctx->heap, field->field_name, col_type,
            dtype_form_prtype(field_type, charset_no), col_len, i,
            field->gcol_info->non_virtual_base_columns(),
            !field->is_hidden_by_system());
      } else {
        dict_mem_table_add_col(
            ctx->new_table, ctx->heap, field->field_name, col_type,
            dtype_form_prtype(field_type, charset_no), col_len,
            !field->is_hidden_by_system(), UINT32_UNDEFINED, UINT8_UNDEFINED,
            UINT8_UNDEFINED);
      }
    }

    if (n_v_cols) {
      ulint z = 0;
      for (uint i = 0; i < altered_table->s->fields; i++) {
        dict_v_col_t *v_col;
        const Field *field = altered_table->field[i];

        if (!innobase_is_v_fld(field)) {
          continue;
        }
        v_col = dict_table_get_nth_v_col(ctx->new_table, z);
        z++;
        innodb_base_col_setup(ctx->new_table, field, v_col);
      }
    }

    /* Populate row version and column counts for new table */
    ctx->new_table->current_row_version = 0;
    ctx->new_table->initial_col_count = altered_table->s->fields - n_v_cols;
    ctx->new_table->current_col_count = ctx->new_table->initial_col_count;
    ctx->new_table->total_col_count = ctx->new_table->initial_col_count;

    if (add_fts_doc_id) {
      fts_add_doc_id_column(ctx->new_table, ctx->heap);
      ctx->new_table->fts->doc_col = fts_doc_id_col;
      ut_ad(fts_doc_id_col == altered_table->s->fields - n_v_cols);
    } else if (ctx->new_table->fts) {
      ctx->new_table->fts->doc_col = fts_doc_id_col;
    }

    const char *compression;

    compression = ha_alter_info->create_info->compress.str;

    if (Compression::validate(compression) != DB_SUCCESS) {
      compression = nullptr;
    }

    if (!Encryption::is_none(ha_alter_info->create_info->encrypt_type.str)) {
      /* Check if keyring is ready. */
      if (!Encryption::check_keyring()) {
        dict_mem_table_free(ctx->new_table);
        my_error(ER_CANNOT_FIND_KEY_IN_KEYRING, MYF(0));
        goto new_clustered_failed;
      } else {
        /* This flag will be used to set encryption
        option for file-per-table tablespace. */
        DICT_TF2_FLAG_SET(ctx->new_table, DICT_TF2_ENCRYPTION_FILE_PER_TABLE);
      }
    }

    dict_sys_mutex_exit();

    error = row_create_table_for_mysql(ctx->new_table, compression,
                                       ha_alter_info->create_info, ctx->trx,
                                       nullptr);

    dict_sys_mutex_enter();

    switch (error) {
      dict_table_t *temp_table;
      case DB_SUCCESS:
        /* To bump up the table ref count and move it
        to LRU list if it's not temporary table */
        ut_ad(dict_sys_mutex_own());
        if (!ctx->new_table->is_temporary() &&
            !ctx->new_table->explicitly_non_lru) {
          dict_table_allow_eviction(ctx->new_table);
        }
        if ((ctx->new_table->flags2 &
             (DICT_TF2_FTS | DICT_TF2_FTS_ADD_DOC_ID)) ||
            ctx->new_table->fts != nullptr) {
          fts_freeze_aux_tables(ctx->new_table);
        }
        temp_table =
            dd_table_open_on_name_in_mem(ctx->new_table->name.m_name, true);
        ut_a(ctx->new_table == temp_table);
        /* n_ref_count must be 1, because purge cannot
        be executing on this very table as we are
        holding MDL lock. */
        assert(ctx->new_table->get_ref_count() == 1);
        break;
      case DB_TABLESPACE_EXISTS:
        my_error(ER_TABLESPACE_EXISTS, MYF(0), new_table_name);
        goto new_clustered_failed;
      case DB_DUPLICATE_KEY:
        my_error(HA_ERR_TABLE_EXIST, MYF(0), altered_table->s->table_name.str);
        goto new_clustered_failed;
      case DB_UNSUPPORTED:
        my_error(ER_UNSUPPORTED_EXTENSION, MYF(0), new_table_name);
        goto new_clustered_failed;
      case DB_IO_NO_PUNCH_HOLE_FS:
        my_error(ER_INNODB_COMPRESSION_FAILURE, MYF(0),
                 "Punch hole not supported by the filesystem or the tablespace "
                 "page size is not large enough.");
        goto new_clustered_failed;
      case DB_IO_NO_PUNCH_HOLE_TABLESPACE:
        my_error(ER_INNODB_COMPRESSION_FAILURE, MYF(0),
                 "Page Compression is not supported for this tablespace");
        goto new_clustered_failed;
      default:
        my_error_innodb(error, table_name, flags);
      new_clustered_failed:
        ut_ad(user_table->get_ref_count() == 1);

        goto err_exit;
    }

    if (ha_alter_info->handler_flags & Alter_inplace_info::ADD_COLUMN) {
      add_cols =
          dtuple_create_with_vcol(ctx->heap, ctx->new_table->get_n_cols(),
                                  dict_table_get_n_v_cols(ctx->new_table));

      dict_table_copy_types(add_cols, ctx->new_table);
    } else {
      add_cols = nullptr;
    }

    ctx->col_map = innobase_build_col_map(ha_alter_info, altered_table,
                                          old_table, ctx->new_table, user_table,
                                          add_cols, ctx->heap, prebuilt);
    ctx->add_cols = add_cols;
  } else {
    assert(!innobase_need_rebuild(ha_alter_info));
    assert(old_table->s->primary_key == altered_table->s->primary_key);

    for (dict_index_t *index = user_table->first_index(); index != nullptr;
         index = index->next()) {
      if (!index->to_be_dropped && index->is_corrupted()) {
        my_error(ER_CHECK_NO_SUCH_TABLE, MYF(0));
        goto error_handled;
      }
    }

    if (!ctx->new_table->fts && innobase_fulltext_exist(altered_table)) {
      ctx->new_table->fts = fts_create(ctx->new_table);
      ctx->new_table->fts->doc_col = fts_doc_id_col;
    }

    /* Check if we need to update mtypes of legacy GIS columns.
    This check is only needed when we don't have to rebuild
    the table, since rebuild would update all mtypes for GIS
    columns */
    error = innobase_check_gis_columns(ha_alter_info, ctx->new_table);
    if (error != DB_SUCCESS) {
      ut_ad(error == DB_ERROR);
      error = DB_UNSUPPORTED;
      goto error_handling;
    }
  }

  ut_ad(!dict_table_is_compressed_temporary(ctx->new_table));

  /* Assign table_id, so that no table id of
  fts_create_index_tables() will be written to the undo logs. */
  assert(ctx->new_table->id != 0);

  /* Create the indexes and load into dictionary. */

  for (ulint a = 0; a < ctx->num_to_add_index; a++) {
    if (index_defs[a].m_ind_type & DICT_VIRTUAL &&
        ha_alter_info->virtual_column_drop_count > 0 && !new_clustered) {
      innodb_v_adjust_idx_col(ha_alter_info, old_table,
                              ha_alter_info->virtual_column_drop_count,
                              &index_defs[a]);
    }

    ctx->add_index[a] =
        ddl::create_index(ctx->trx, ctx->new_table, &index_defs[a], add_v);

    add_key_nums[a] = index_defs[a].m_key_number;

    if (!ctx->add_index[a]) {
      error = ctx->trx->error_state;
      assert(error != DB_SUCCESS);
      goto error_handling;
    }

    assert(ctx->add_index[a]->is_committed() == new_clustered);

    if (ctx->add_index[a]->type & DICT_FTS) {
      assert(num_fts_index);
      assert(!fts_index);
      assert(ctx->add_index[a]->type == DICT_FTS);
      fts_index = ctx->add_index[a];
    }

    /* If only online ALTER TABLE operations have been
    requested, allocate a modification log. If the table
    will be locked anyway, the modification
    log is unnecessary. When rebuilding the table
    (new_clustered), we will allocate the log for the
    clustered index of the old table, later. */
    if (new_clustered || !ctx->online || user_table->ibd_file_missing ||
        dict_table_is_discarded(user_table)) {
      /* No need to allocate a modification log. */
      ut_ad(!ctx->add_index[a]->online_log);
    } else if (ctx->add_index[a]->type & DICT_FTS) {
      /* Fulltext indexes are not covered
      by a modification log. */
    } else {
      DBUG_EXECUTE_IF("innodb_OOM_prepare_inplace_alter",
                      error = DB_OUT_OF_MEMORY;
                      goto error_handling;);
      rw_lock_x_lock(&ctx->add_index[a]->lock, UT_LOCATION_HERE);
      bool ok = row_log_allocate(ctx->add_index[a], nullptr, true, nullptr,
                                 nullptr, path);
      rw_lock_x_unlock(&ctx->add_index[a]->lock);

      if (!ok) {
        error = DB_OUT_OF_MEMORY;
        goto error_handling;
      }
    }
  }

  ut_ad(new_clustered == ctx->need_rebuild());

  DBUG_EXECUTE_IF("innodb_OOM_prepare_inplace_alter", error = DB_OUT_OF_MEMORY;
                  goto error_handling;);

  if (new_clustered) {
    dict_index_t *clust_index = user_table->first_index();
    dict_index_t *new_clust_index = ctx->new_table->first_index();
    ctx->skip_pk_sort =
        innobase_pk_order_preserved(ctx->col_map, clust_index, new_clust_index);

    DBUG_EXECUTE_IF("innodb_alter_table_pk_assert_no_sort",
                    assert(ctx->skip_pk_sort););

    if (ctx->online) {
      /* Allocate a log for online table rebuild. */
      rw_lock_x_lock(&clust_index->lock, UT_LOCATION_HERE);
      bool ok = row_log_allocate(
          clust_index, ctx->new_table,
          !(ha_alter_info->handler_flags & Alter_inplace_info::ADD_PK_INDEX),
          ctx->add_cols, ctx->col_map, path);
      rw_lock_x_unlock(&clust_index->lock);

      if (!ok) {
        error = DB_OUT_OF_MEMORY;
        goto error_handling;
      }
    }
  }

  if (ctx->online) {
    /* Assign a consistent read view for the index build scan. */
    trx_assign_read_view(ctx->prebuilt->trx);
  }

  if (fts_index) {
    /* Ensure that the dictionary operation mode will
    not change while creating the auxiliary tables. */
#ifdef UNIV_DEBUG
    trx_dict_op_t op = trx_get_dict_operation(ctx->trx);
#endif
    ut_ad(ctx->trx->dict_operation_lock_mode == RW_X_LATCH);
    ut_ad(dict_sys_mutex_own());
    ut_ad(rw_lock_own(dict_operation_lock, RW_LOCK_X));

    DICT_TF2_FLAG_SET(ctx->new_table, DICT_TF2_FTS);
    if (new_clustered) {
      /* For !new_clustered, this will be set at
      commit_cache_norebuild(). */
      ctx->new_table->fts_doc_id_index =
          dict_table_get_index_on_name(ctx->new_table, FTS_DOC_ID_INDEX_NAME);
      assert(ctx->new_table->fts_doc_id_index != nullptr);
    }

    /* This function will commit the transaction and reset
    the trx_t::dict_operation flag on success. */

    dict_sys_mutex_exit();
    error = fts_create_index_tables(ctx->trx, fts_index);
    dict_sys_mutex_enter();

    DBUG_EXECUTE_IF("innodb_test_fail_after_fts_index_table",
                    error = DB_LOCK_WAIT_TIMEOUT;
                    goto error_handling;);

    if (error != DB_SUCCESS) {
      goto error_handling;
    }

    if (!ctx->new_table->fts ||
        ib_vector_size(ctx->new_table->fts->indexes) == 0) {
      bool exist_fts_common;

      dict_sys_mutex_exit();
      exist_fts_common = fts_check_common_tables_exist(ctx->new_table);

      if (!exist_fts_common) {
        error = fts_create_common_tables(ctx->trx, ctx->new_table,
                                         user_table->name.m_name, true);

        DBUG_EXECUTE_IF("innodb_test_fail_after_fts_common_table",
                        error = DB_LOCK_WAIT_TIMEOUT;);

        if (error != DB_SUCCESS) {
          dict_sys_mutex_enter();
          goto error_handling;
        }

        build_fts_common = true;
      }

      error = innobase_fts_load_stopword(ctx->new_table, nullptr,
                                         ctx->prebuilt->trx->mysql_thd)
                  ? DB_SUCCESS
                  : DB_ERROR;

      dict_sys_mutex_enter();

      if (error != DB_SUCCESS) {
        goto error_handling;
      }
    }

    ut_ad(trx_get_dict_operation(ctx->trx) == op);
  }

  assert(error == DB_SUCCESS);

  if (build_fts_common || fts_index) {
    fts_freeze_aux_tables(ctx->new_table);
  }

  row_mysql_unlock_data_dictionary(ctx->prebuilt->trx);
  ut_ad(ctx->trx == ctx->prebuilt->trx);
  dict_locked = false;

  if (dd_prepare_inplace_alter_table(ctx->prebuilt->trx->mysql_thd, user_table,
                                     ctx->new_table, old_dd_tab)) {
    error = DB_ERROR;
  }

  if (error == DB_SUCCESS) {
    if (build_fts_common) {
      if (!fts_create_common_dd_tables(ctx->new_table)) {
        error = DB_ERROR;
        goto error_handling;
      }
    }

    if (fts_index) {
      error = fts_create_index_dd_tables(ctx->new_table);
      if (error != DB_SUCCESS) {
        goto error_handling;
      }
    }
  }

  DBUG_EXECUTE_IF("crash_innodb_add_index_after", DBUG_SUICIDE(););

error_handling:

  if (build_fts_common || fts_index) {
    fts_detach_aux_tables(ctx->new_table, dict_locked);
  }

  /* After an error, remove all those index definitions from the
  dictionary which were defined. */

  switch (error) {
    case DB_SUCCESS:
      ut_a(!dict_locked);

      ut_d(dict_sys_mutex_enter());
      ut_d(dict_table_check_for_dup_indexes(user_table, CHECK_PARTIAL_OK));
      ut_d(dict_sys_mutex_exit());
      return false;
    case DB_TABLESPACE_EXISTS:
      my_error(ER_TABLESPACE_EXISTS, MYF(0), "(unknown)");
      break;
    case DB_DUPLICATE_KEY:
      my_error(ER_DUP_KEY, MYF(0));
      break;
    case DB_UNSUPPORTED:
      my_error(ER_TABLE_CANT_HANDLE_SPKEYS, MYF(0));
      break;
    default:
      my_error_innodb(error, table_name, user_table->flags);
  }

error_handled:

  ctx->prebuilt->trx->error_index = nullptr;
  ctx->trx->error_state = DB_SUCCESS;

  if (!dict_locked) {
    row_mysql_lock_data_dictionary(ctx->prebuilt->trx, UT_LOCATION_HERE);
    ut_ad(ctx->trx == ctx->prebuilt->trx);
  }

  if (new_clustered) {
    if (ctx->need_rebuild()) {
      if (DICT_TF2_FLAG_IS_SET(ctx->new_table, DICT_TF2_FTS)) {
        innobase_drop_fts_index_table(ctx->new_table, ctx->trx);
      }

      dict_table_close_and_drop(ctx->trx, ctx->new_table);

      /* Free the log for online table rebuild, if
      one was allocated. */

      dict_index_t *clust_index = user_table->first_index();

      rw_lock_x_lock(&clust_index->lock, UT_LOCATION_HERE);

      if (clust_index->online_log) {
        ut_ad(ctx->online);
        row_log_free(clust_index->online_log);
        clust_index->online_status = ONLINE_INDEX_COMPLETE;
      }

      rw_lock_x_unlock(&clust_index->lock);
    }

    /* n_ref_count must be 1, because purge cannot
    be executing on this very table as we are
    holding MDL. */
    assert(user_table->get_ref_count() == 1 || ctx->online);
  } else {
    ut_ad(!ctx->need_rebuild());
    ddl::drop_indexes(ctx->trx, user_table, true);
  }

  ut_d(dict_table_check_for_dup_indexes(user_table, CHECK_ALL_COMPLETE));
  ut_ad(!user_table->drop_aborted);

err_exit:
#ifdef UNIV_DEBUG
  /* Clear the to_be_dropped flag in the data dictionary cache. */
  for (ulint i = 0; i < ctx->num_to_drop_index; i++) {
    assert(ctx->drop_index[i]->is_committed());
    assert(ctx->drop_index[i]->to_be_dropped);
    ctx->drop_index[i]->to_be_dropped = 0;
  }
#endif /* UNIV_DEBUG */

  row_mysql_unlock_data_dictionary(ctx->prebuilt->trx);
  ut_ad(ctx->trx == ctx->prebuilt->trx);

  ::destroy_at(ctx);
  ha_alter_info->handler_ctx = nullptr;

  return true;
}

/* Check whether an index is needed for the foreign key constraint.
If so, if it is dropped, is there an equivalent index can play its role.
@return true if the index is needed and can't be dropped */
[[nodiscard]] static bool innobase_check_foreign_key_index(
    Alter_inplace_info *ha_alter_info, /*!< in: Structure describing
                                       changes to be done by ALTER
                                       TABLE */
    dict_index_t *index,               /*!< in: index to check */
    dict_table_t *indexed_table,       /*!< in: table that owns the
                                       foreign keys */
    const char **col_names,            /*!< in: column names, or NULL
                                       for indexed_table->col_names */
    trx_t *trx,                        /*!< in/out: transaction */
    dict_foreign_t **drop_fk,          /*!< in: Foreign key constraints
                                       to drop */
    ulint n_drop_fk)                   /*!< in: Number of foreign keys
                                       to drop */
{
  ut_ad(index != nullptr);
  ut_ad(indexed_table != nullptr);

  const dict_foreign_set *fks = &indexed_table->referenced_set;

  /* Check for all FK references from other tables to the index. */
  for (dict_foreign_set::const_iterator it = fks->begin(); it != fks->end();
       ++it) {
    dict_foreign_t *foreign = *it;
    if (foreign->referenced_index != index) {
      continue;
    }
    ut_ad(indexed_table == foreign->referenced_table);

    if (nullptr == dict_foreign_find_index(indexed_table, col_names,
                                           foreign->referenced_col_names,
                                           foreign->n_fields, index,
                                           /*check_charsets=*/true,
                                           /*check_null=*/false) &&
        nullptr == innobase_find_equiv_index(foreign->referenced_col_names,
                                             foreign->n_fields,
                                             ha_alter_info->key_info_buffer,
                                             ha_alter_info->index_add_buffer,
                                             ha_alter_info->index_add_count)) {
      /* Index cannot be dropped. */
      trx->error_index = index;
      return (true);
    }
  }

  fks = &indexed_table->foreign_set;

  /* Check for all FK references in current table using the index. */
  for (dict_foreign_set::const_iterator it = fks->begin(); it != fks->end();
       ++it) {
    dict_foreign_t *foreign = *it;
    if (foreign->foreign_index != index) {
      continue;
    }

    ut_ad(indexed_table == foreign->foreign_table);

    if (!innobase_dropping_foreign(foreign, drop_fk, n_drop_fk) &&
        nullptr == dict_foreign_find_index(indexed_table, col_names,
                                           foreign->foreign_col_names,
                                           foreign->n_fields, index,
                                           /*check_charsets=*/true,
                                           /*check_null=*/false) &&
        nullptr == innobase_find_equiv_index(foreign->foreign_col_names,
                                             foreign->n_fields,
                                             ha_alter_info->key_info_buffer,
                                             ha_alter_info->index_add_buffer,
                                             ha_alter_info->index_add_count)) {
      /* Index cannot be dropped. */
      trx->error_index = index;
      return (true);
    }
  }

  return (false);
}

/** Rename a given index in the InnoDB data dictionary cache.
@param[in,out] index index to rename
@param new_name new index name */
static void rename_index_in_cache(dict_index_t *index, const char *new_name) {
  DBUG_TRACE;

  ut_ad(dict_sys_mutex_own());
  ut_ad(rw_lock_own(dict_operation_lock, RW_LOCK_X));

  size_t old_name_len = strlen(index->name);
  size_t new_name_len = strlen(new_name);

  if (old_name_len >= new_name_len) {
    /* reuse the old buffer for the name if it is large enough */
    memcpy(const_cast<char *>(index->name()), new_name, new_name_len + 1);
  } else {
    /* Free the old chunk of memory if it is at the topmost
    place in the heap, otherwise the old chunk will be freed
    when the index is evicted from the cache. This code will
    kick-in in a repeated ALTER sequences where the old name is
    alternately longer/shorter than the new name:
    1. ALTER TABLE t RENAME INDEX a TO aa;
    2. ALTER TABLE t RENAME INDEX aa TO a;
    3. go to 1. */
    index->name =
        mem_heap_strdup_replace(index->heap,
                                /* Presumed topmost element of the heap: */
                                index->name, old_name_len + 1, new_name);
  }
}

/**
Rename all indexes in data dictionary cache of a given table that are
specified in ha_alter_info.

@param ctx alter context, used to fetch the list of indexes to rename
@param ha_alter_info fetch the new names from here
*/
static void rename_indexes_in_cache(const ha_innobase_inplace_ctx *ctx,
                                    const Alter_inplace_info *ha_alter_info) {
  DBUG_TRACE;

  ut_ad(ctx->num_to_rename == ha_alter_info->index_rename_count);

  for (ulint i = 0; i < ctx->num_to_rename; i++) {
    KEY_PAIR *pair = &ha_alter_info->index_rename_buffer[i];
    dict_index_t *index;

    index = ctx->rename[i];

    ut_ad(strcmp(index->name, pair->old_key->name) == 0);

    rename_index_in_cache(index, pair->new_key->name);
  }
}

/** Fill the stored column information in s_cols list.
@param[in]      altered_table   mysql table object
@param[in]      table           innodb table object
@param[out]     s_cols          list of stored column
@param[out]     s_heap          heap for storing stored
column information. */
static void alter_fill_stored_column(const TABLE *altered_table,
                                     dict_table_t *table,
                                     dict_s_col_list **s_cols,
                                     mem_heap_t **s_heap) {
  ulint n_cols = altered_table->s->fields;
  ulint stored_col_no = 0;

  for (ulint i = 0; i < n_cols; i++) {
    Field *field = altered_table->field[i];
    dict_s_col_t s_col;

    if (!innobase_is_v_fld(field)) {
      stored_col_no++;
    }

    if (!innobase_is_s_fld(field)) {
      continue;
    }

    ulint num_base = field->gcol_info->non_virtual_base_columns();
    dict_col_t *col = table->get_col(stored_col_no);

    s_col.m_col = col;
    s_col.s_pos = i;

    if (*s_cols == nullptr) {
      *s_cols = ut::new_withkey<dict_s_col_list>(UT_NEW_THIS_FILE_PSI_KEY);
      *s_heap = mem_heap_create(100, UT_LOCATION_HERE);
    }

    if (num_base != 0) {
      s_col.base_col = static_cast<dict_col_t **>(
          mem_heap_zalloc(*s_heap, num_base * sizeof(dict_col_t)));
    } else {
      s_col.base_col = nullptr;
    }

    s_col.num_base = num_base;
    innodb_base_col_setup_for_stored(table, field, &s_col);

    (*s_cols)->push_back(s_col);
  }
}

template <typename Table>
void static adjust_row_format(TABLE *old_table, TABLE *altered_table,
                              const Table *old_dd_tab, Table *new_dd_tab) {
  ut_ad(old_table->s->row_type == ROW_TYPE_DEFAULT ||
        old_table->s->row_type == ROW_TYPE_COMPRESSED);
  ut_ad(old_table->s->row_type == altered_table->s->row_type);
  ut_ad(old_table->s->real_row_type != altered_table->s->real_row_type);
  ut_ad(old_dd_tab->table().row_format() != new_dd_tab->table().row_format());

  /* Revert the row_format in DD for altered table */
  new_dd_tab->table().set_row_format(old_dd_tab->table().row_format());

  /* Revert the real_row_format in table share for altered table */
  switch (old_dd_tab->table().row_format()) {
    case dd::Table::RF_REDUNDANT:
      altered_table->s->real_row_type = ROW_TYPE_REDUNDANT;
      break;
    case dd::Table::RF_COMPACT:
      altered_table->s->real_row_type = ROW_TYPE_COMPACT;
      break;
    case dd::Table::RF_COMPRESSED:
      altered_table->s->real_row_type = ROW_TYPE_COMPRESSED;
      break;
    case dd::Table::RF_DYNAMIC:
      altered_table->s->real_row_type = ROW_TYPE_DYNAMIC;
      break;
    default:
      ut_d(ut_error);
  }
}

/** Implementation of prepare_inplace_alter_table()
@tparam         Table           dd::Table or dd::Partition
@param[in]      altered_table   TABLE object for new version of table.
@param[in,out]  ha_alter_info   Structure describing changes to be done
                                by ALTER TABLE and holding data used
                                during in-place alter.
@param[in]      old_dd_tab      dd::Table object representing old
version of the table
@param[in,out]  new_dd_tab      dd::Table object representing new
version of the table
@retval true Failure
@retval false Success */
template <typename Table>
bool ha_innobase::prepare_inplace_alter_table_impl(
    TABLE *altered_table, Alter_inplace_info *ha_alter_info,
    const Table *old_dd_tab, Table *new_dd_tab) {
  dict_index_t **drop_index = nullptr; /*!< Index to be dropped */
  ulint n_drop_index;                  /*!< Number of indexes to drop */
  dict_index_t **rename_index;         /*!< Indexes to be dropped */
  ulint n_rename_index;                /*!< Number of indexes to rename */
  dict_foreign_t **drop_fk;            /*!< Foreign key constraints to drop */
  ulint n_drop_fk;                     /*!< Number of foreign keys to drop */
  dict_foreign_t **add_fk = nullptr;   /*!< Foreign key constraints to drop */
  ulint n_add_fk;                      /*!< Number of foreign keys to drop */
  dict_table_t *indexed_table;         /*!< Table where indexes are created */
  mem_heap_t *heap;
  const char **col_names;
  int error;
  ulint max_col_len;
  ulint add_autoinc_col_no = ULINT_UNDEFINED;
  ulonglong autoinc_col_max_value = 0;
  ulint fts_doc_col_no = ULINT_UNDEFINED;
  bool add_fts_doc_id = false;
  bool add_fts_doc_id_idx = false;
  bool add_fts_idx = false;
  dict_s_col_list *s_cols = nullptr;
  mem_heap_t *s_heap = nullptr;
  ulint encrypt_flag = 0;

  DBUG_TRACE;
  assert(!ha_alter_info->handler_ctx);
  assert(ha_alter_info->create_info);
  assert(!srv_read_only_mode);

  MONITOR_ATOMIC_INC(MONITOR_PENDING_ALTER_TABLE);

#ifdef UNIV_DEBUG
  for (dict_index_t *index = m_prebuilt->table->first_index(); index;
       index = index->next()) {
    ut_ad(!index->to_be_dropped);
  }
#endif /* UNIV_DEBUG */

  ut_d(dict_sys_mutex_enter());
  ut_d(dict_table_check_for_dup_indexes(m_prebuilt->table, CHECK_ABORTED_OK));
  ut_d(dict_sys_mutex_exit());

  indexed_table = m_prebuilt->table;

  if (indexed_table->is_corrupted()) {
    /* The clustered index is corrupted. */
    my_error(ER_CHECK_NO_SUCH_TABLE, MYF(0));
    return true;
  }

  if (dict_table_is_discarded(indexed_table)) {
    Instant_Type type = innobase_support_instant(
        ha_alter_info, m_prebuilt->table, this->table, altered_table);
    /* Even if some operations can be done instantly without rebuilding, they
    are still disallowed to behave like before. */
    if (innobase_need_rebuild(ha_alter_info) ||
        (type == Instant_Type::INSTANT_VIRTUAL_ONLY ||
         type == Instant_Type::INSTANT_ADD_DROP_COLUMN)) {
      my_error(ER_TABLESPACE_DISCARDED, MYF(0), indexed_table->name.m_name);
      return true;
    }
  }

  if (!(ha_alter_info->handler_flags & ~INNOBASE_INPLACE_IGNORE)) {
    /* Nothing to do. Since there is no MDL protected, don't
    try to drop aborted indexes here. */
    assert(m_prebuilt->trx->dict_operation_lock_mode == 0);
    return false;
  }

  if (is_instant(ha_alter_info)) {
    Instant_Type type = innobase_support_instant(ha_alter_info, indexed_table,
                                                 this->table, altered_table);

    if (type == Instant_Type::INSTANT_ADD_DROP_COLUMN) {
      ut_a(is_valid_row_version(indexed_table->current_row_version + 1));
    }

    return false;
  }

  /* ALTER TABLE will not implicitly move a table from a single-table
  tablespace to the system tablespace when innodb_file_per_table=OFF.
  But it will implicitly move a table from the system tablespace to a
  single-table tablespace if innodb_file_per_table = ON.
  Tables found in a general tablespace will stay there unless ALTER
  TABLE contains another TABLESPACE=name.  If that is found it will
  explicitly move a table to the named tablespace.
  So if you specify TABLESPACE=`innodb_system` a table can be moved
  into the system tablespace from either a general or file-per-table
  tablespace. But from then on, it is labeled as using a shared space
  (the create options have tablespace=='innodb_system' and the
  SHARED_SPACE flag is set in the table flags) so it can no longer be
  implicitly moved to a file-per-table tablespace. */
  bool in_system_space = fsp_is_system_or_temp_tablespace(indexed_table->space);
  bool is_file_per_table =
      !in_system_space && !DICT_TF_HAS_SHARED_SPACE(indexed_table->flags);
#ifdef UNIV_DEBUG
  bool in_general_space =
      !in_system_space && DICT_TF_HAS_SHARED_SPACE(indexed_table->flags);

  /* The table being altered can only be in a system tablespace,
  or its own file-per-table tablespace, or a general tablespace. */
  ut_ad(1 == in_system_space + is_file_per_table + in_general_space);
#endif /* UNIV_DEBUG */

  /* If server has passed a changed row format in the new table definition and
  the table isn't going to be rebuilt, revert that row_format change because it
  is an implicit change to the previously selected default row format. We want
  to keep the table using the original default row_format. */
  if (old_dd_tab->table().row_format() != new_dd_tab->table().row_format() &&
      !innobase_need_rebuild(ha_alter_info)) {
    adjust_row_format(this->table, altered_table, old_dd_tab, new_dd_tab);
  }

  /* Make a copy for existing tablespace name */
  char tablespace[NAME_LEN] = {'\0'};
  if (indexed_table->tablespace) {
    strcpy(tablespace, indexed_table->tablespace());
  }

  create_table_info_t info(m_user_thd, altered_table,
                           ha_alter_info->create_info, nullptr, nullptr,
                           indexed_table->tablespace ? tablespace : nullptr,
                           is_file_per_table, false, 0, 0, false);

  info.set_tablespace_type(is_file_per_table);

  if (ha_alter_info->handler_flags & Alter_inplace_info::CHANGE_CREATE_OPTION) {
    const char *invalid_opt = info.create_options_are_invalid();
    if (invalid_opt != nullptr) {
      my_error(ER_ILLEGAL_HA_CREATE_OPTION, MYF(0), table_type(), invalid_opt);
      goto err_exit_no_heap;
    }
  }

  /* Check if any index name is reserved. */
  if (innobase_index_name_is_reserved(m_user_thd,
                                      ha_alter_info->key_info_buffer,
                                      ha_alter_info->key_count)) {
  err_exit_no_heap:
    assert(m_prebuilt->trx->dict_operation_lock_mode == 0);
    if (ha_alter_info->handler_flags & ~INNOBASE_INPLACE_IGNORE) {
      online_retry_drop_dict_indexes(m_prebuilt->table, false);
    }
    return true;
  }

  indexed_table = m_prebuilt->table;

  /* Check that index keys are sensible */
  error = innobase_check_index_keys(ha_alter_info, indexed_table);

  if (error) {
    goto err_exit_no_heap;
  }

  /* Prohibit renaming a column to something that the table
  already contains. */
  if (ha_alter_info->handler_flags & Alter_inplace_info::ALTER_COLUMN_NAME) {
    if (!ok_to_rename_column(ha_alter_info, table, altered_table,
                             m_prebuilt->table, false, true)) {
      goto err_exit_no_heap;
    }
  }

  if (!info.innobase_table_flags()) {
    goto err_exit_no_heap;
  }

  /* create_table_info_t::innobase_table_flags does not set encryption
  flags. There are places where it is done afterwards, there are places
  where it isn't done. We need to inspect all code paths and check if
  encryption flag can be set in one place. */
  if (!Encryption::is_none(ha_alter_info->create_info->encrypt_type.str)) {
    /* Set the encryption flag. */
    byte *master_key = nullptr;
    uint32_t master_key_id;

    /* Check if keyring is ready. */
    Encryption::get_master_key(&master_key_id, &master_key);

    if (master_key == nullptr) {
      goto err_exit_no_heap;
    } else {
      my_free(master_key);
      encrypt_flag = DICT_TF2_ENCRYPTION_FILE_PER_TABLE;
    }
  }

  max_col_len = DICT_MAX_FIELD_LEN_BY_FORMAT_FLAG(info.flags());

  /* Check each index's column length to make sure they do not
  exceed limit */
  for (ulint i = 0; i < ha_alter_info->index_add_count; i++) {
    const KEY *key =
        &ha_alter_info->key_info_buffer[ha_alter_info->index_add_buffer[i]];

    if (key->flags & HA_FULLTEXT) {
      /* The column length does not matter for
      fulltext search indexes. But, UNIQUE
      fulltext indexes are not supported. */
      assert(!(key->flags & HA_NOSAME));
      assert(!(key->flags & HA_KEYFLAG_MASK &
               ~(HA_FULLTEXT | HA_PACK_KEY | HA_BINARY_PACK_KEY)));
      add_fts_idx = true;
      continue;
    }

    if (innobase_check_column_length(max_col_len, key)) {
      my_error(ER_INDEX_COLUMN_TOO_LONG, MYF(0), max_col_len);
      goto err_exit_no_heap;
    }
  }

  /* Check existing index definitions for too-long column
  prefixes as well, in case max_col_len shrunk. */
  for (const dict_index_t *index = indexed_table->first_index(); index;
       index = index->next()) {
    if (index->type & DICT_FTS) {
      assert(index->type == DICT_FTS || index->is_corrupted());

      /* We need to drop any corrupted fts indexes
      before we add a new fts index. */
      if (add_fts_idx && index->type & DICT_CORRUPT) {
        ib_errf(m_user_thd, IB_LOG_LEVEL_ERROR, ER_INNODB_INDEX_CORRUPT,
                "Fulltext index '%s' is corrupt. "
                "you should drop this index first.",
                index->name());

        goto err_exit_no_heap;
      }

      continue;
    }

    for (ulint i = 0; i < dict_index_get_n_fields(index); i++) {
      const dict_field_t *field = index->get_field(i);
      if (field->prefix_len > max_col_len) {
        my_error(ER_INDEX_COLUMN_TOO_LONG, MYF(0), max_col_len);
        goto err_exit_no_heap;
      }
    }
  }

  n_drop_index = 0;
  n_drop_fk = 0;

  if (ha_alter_info->handler_flags &
      (INNOBASE_ALTER_NOREBUILD | INNOBASE_ALTER_REBUILD)) {
    heap = mem_heap_create(1024, UT_LOCATION_HERE);

    if (ha_alter_info->handler_flags & Alter_inplace_info::ALTER_COLUMN_NAME) {
      col_names = innobase_get_col_names(ha_alter_info, altered_table, table,
                                         indexed_table, heap);
    } else {
      col_names = nullptr;
    }
  } else {
    heap = nullptr;
    col_names = nullptr;
  }

  if (ha_alter_info->handler_flags & Alter_inplace_info::DROP_FOREIGN_KEY) {
    assert(ha_alter_info->alter_info->drop_list.size() > 0);

    drop_fk = static_cast<dict_foreign_t **>(
        mem_heap_alloc(heap, ha_alter_info->alter_info->drop_list.size() *
                                 sizeof(dict_foreign_t *)));

    for (const Alter_drop *drop : ha_alter_info->alter_info->drop_list) {
      if (drop->type != Alter_drop::FOREIGN_KEY) {
        continue;
      }

      for (dict_foreign_set::iterator it =
               m_prebuilt->table->foreign_set.begin();
           it != m_prebuilt->table->foreign_set.end(); ++it) {
        dict_foreign_t *foreign = *it;
        const char *fid = strchr(foreign->id, '/');

        assert(fid);
        /* If no database/ prefix was present in
        the FOREIGN KEY constraint name, compare
        to the full constraint name. */
        fid = fid ? fid + 1 : foreign->id;

        if (!my_strcasecmp(system_charset_info, fid, drop->name)) {
          drop_fk[n_drop_fk++] = foreign;
          goto found_fk;
        }
      }

      /*
        Since we check that foreign key to be dropped exists on SQL-layer,
        we should not come here unless there is some bug and data-dictionary
        and InnoDB dictionary cache got out of sync.
      */
      assert(0);
      my_error(ER_CANT_DROP_FIELD_OR_KEY, MYF(0), drop->name);
      goto err_exit;
    found_fk:
      continue;
    }

    assert(n_drop_fk > 0);
  } else {
    drop_fk = nullptr;
  }

  if (ha_alter_info->index_drop_count) {
    dict_index_t *drop_primary = nullptr;

    assert(ha_alter_info->handler_flags &
           (Alter_inplace_info::DROP_INDEX |
            Alter_inplace_info::DROP_UNIQUE_INDEX |
            Alter_inplace_info::DROP_PK_INDEX));
    /* Check which indexes to drop. */
    drop_index = static_cast<dict_index_t **>(mem_heap_alloc(
        heap, (ha_alter_info->index_drop_count + 1) * sizeof *drop_index));

    for (uint i = 0; i < ha_alter_info->index_drop_count; i++) {
      const KEY *key = ha_alter_info->index_drop_buffer[i];
      dict_index_t *index =
          dict_table_get_index_on_name(indexed_table, key->name);

      if (!index) {
        push_warning_printf(m_user_thd, Sql_condition::SL_WARNING,
                            HA_ERR_WRONG_INDEX,
                            "InnoDB could not find key"
                            " with name %s",
                            key->name);
      } else {
        ut_ad(!index->to_be_dropped);
        if (!index->is_clustered()) {
          drop_index[n_drop_index++] = index;
        } else {
          drop_primary = index;
        }
      }
    }

    /* If all FULLTEXT indexes were removed, drop an
    internal FTS_DOC_ID_INDEX as well, unless it exists in
    the table. */

    if (innobase_fulltext_exist(table) &&
        !innobase_fulltext_exist(altered_table) &&
        !DICT_TF2_FLAG_IS_SET(indexed_table, DICT_TF2_FTS_HAS_DOC_ID)) {
      dict_index_t *fts_doc_index = indexed_table->fts_doc_id_index;
      ut_ad(fts_doc_index);

      // Add some fault tolerance for non-debug builds.
      if (fts_doc_index == nullptr) {
        goto check_if_can_drop_indexes;
      }

      assert(!fts_doc_index->to_be_dropped);

      for (uint i = 0; i < table->s->keys; i++) {
        if (!my_strcasecmp(system_charset_info, FTS_DOC_ID_INDEX_NAME,
                           table->key_info[i].name)) {
          /* The index exists in the MySQL
          data dictionary. Do not drop it,
          even though it is no longer needed
          by InnoDB fulltext search. */
          goto check_if_can_drop_indexes;
        }
      }

      drop_index[n_drop_index++] = fts_doc_index;
    }

  check_if_can_drop_indexes:
    /* Check if the indexes can be dropped. */

    /* Prevent a race condition between DROP INDEX and
    CREATE TABLE adding FOREIGN KEY constraints. */
    row_mysql_lock_data_dictionary(m_prebuilt->trx, UT_LOCATION_HERE);

    if (!n_drop_index) {
      drop_index = nullptr;
    } else {
      /* Flag all indexes that are to be dropped. */
      for (ulint i = 0; i < n_drop_index; i++) {
        ut_ad(!drop_index[i]->to_be_dropped);
        drop_index[i]->to_be_dropped = 1;
      }
    }

    for (uint i = 0; i < n_drop_index; i++) {
      dict_index_t *index = drop_index[i];

      if (innobase_check_foreign_key_index(ha_alter_info, index, indexed_table,
                                           col_names, m_prebuilt->trx, drop_fk,
                                           n_drop_fk)) {
        row_mysql_unlock_data_dictionary(m_prebuilt->trx);
        m_prebuilt->trx->error_index = index;
        print_error(HA_ERR_DROP_INDEX_FK, MYF(0));
        goto err_exit;
      }
    }

    /* If a primary index is dropped, need to check
    any depending foreign constraints get affected */
    if (drop_primary && innobase_check_foreign_key_index(
                            ha_alter_info, drop_primary, indexed_table,
                            col_names, m_prebuilt->trx, drop_fk, n_drop_fk)) {
      row_mysql_unlock_data_dictionary(m_prebuilt->trx);
      print_error(HA_ERR_DROP_INDEX_FK, MYF(0));
      goto err_exit;
    }

    row_mysql_unlock_data_dictionary(m_prebuilt->trx);
  } else {
    drop_index = nullptr;
  }

  n_rename_index = ha_alter_info->index_rename_count;
  rename_index = nullptr;

  /* Create a list of dict_index_t objects that are to be renamed,
  also checking for requests to rename nonexistent indexes. If
  the table is going to be rebuilt (new_clustered == true in
  prepare_inplace_alter_table_dict()), then this can be skipped,
  but we don't for simplicity (we have not determined the value of
  new_clustered yet). */
  if (n_rename_index > 0) {
    rename_index = static_cast<dict_index_t **>(
        mem_heap_alloc(heap, n_rename_index * sizeof(*rename_index)));
    for (ulint i = 0; i < n_rename_index; i++) {
      dict_index_t *index;
      const char *old_name =
          ha_alter_info->index_rename_buffer[i].old_key->name;

      index = dict_table_get_index_on_name(indexed_table, old_name);

      if (index == nullptr) {
        my_error(ER_KEY_DOES_NOT_EXITS, MYF(0), old_name,
                 m_prebuilt->table->name.m_name);
        goto err_exit;
      }

      rename_index[i] = index;
    }
  }

  n_add_fk = 0;

  if (ha_alter_info->handler_flags & Alter_inplace_info::ADD_FOREIGN_KEY) {
    ut_ad(!m_prebuilt->trx->check_foreigns);

    alter_fill_stored_column(altered_table, m_prebuilt->table, &s_cols,
                             &s_heap);

    add_fk = static_cast<dict_foreign_t **>(mem_heap_zalloc(
        heap,
        ha_alter_info->alter_info->key_list.size() * sizeof(dict_foreign_t *)));

    if (!innobase_get_foreign_key_info(ha_alter_info, table_share,
                                       m_prebuilt->table, col_names, drop_index,
                                       n_drop_index, add_fk, &n_add_fk,
                                       m_prebuilt->trx, s_cols)) {
    err_exit:
      if (n_drop_index) {
        row_mysql_lock_data_dictionary(m_prebuilt->trx, UT_LOCATION_HERE);

        /* Clear the to_be_dropped flags, which might
        have been set at this point. */
        for (ulint i = 0; i < n_drop_index; i++) {
          ut_ad(drop_index[i]->is_committed());
          drop_index[i]->to_be_dropped = 0;
        }

        row_mysql_unlock_data_dictionary(m_prebuilt->trx);
      }

      if (heap) {
        mem_heap_free(heap);
      }

      if (s_cols != nullptr) {
        ut::delete_(s_cols);
        mem_heap_free(s_heap);
      }

      goto err_exit_no_heap;
    }

    if (s_cols != nullptr) {
      ut::delete_(s_cols);
      mem_heap_free(s_heap);
    }
  }

  if (!(ha_alter_info->handler_flags & INNOBASE_ALTER_DATA) ||
      ((ha_alter_info->handler_flags & ~INNOBASE_INPLACE_IGNORE) ==
           Alter_inplace_info::CHANGE_CREATE_OPTION &&
       !innobase_need_rebuild(ha_alter_info))) {
    if (heap) {
      ha_alter_info->handler_ctx = new (m_user_thd->mem_root)
          ha_innobase_inplace_ctx(m_prebuilt, drop_index, n_drop_index,
                                  rename_index, n_rename_index, drop_fk,
                                  n_drop_fk, add_fk, n_add_fk,
                                  ha_alter_info->online, heap, indexed_table,
                                  col_names, ULINT_UNDEFINED, 0, 0);
    }

    assert(m_prebuilt->trx->dict_operation_lock_mode == 0);
    if (ha_alter_info->handler_flags & ~INNOBASE_INPLACE_IGNORE) {
      online_retry_drop_dict_indexes(m_prebuilt->table, false);
    }

    if ((ha_alter_info->handler_flags &
         Alter_inplace_info::DROP_VIRTUAL_COLUMN) &&
        prepare_inplace_drop_virtual(ha_alter_info, table)) {
      return true;
    }

    if ((ha_alter_info->handler_flags &
         Alter_inplace_info::ADD_VIRTUAL_COLUMN) &&
        prepare_inplace_add_virtual(ha_alter_info, altered_table, table)) {
      return true;
    }

    if (ha_alter_info->handler_ctx != nullptr) {
      ha_innobase_inplace_ctx *ctx =
          static_cast<ha_innobase_inplace_ctx *>(ha_alter_info->handler_ctx);
      if ((ha_alter_info->handler_flags &
           Alter_inplace_info::CHANGE_CREATE_OPTION) &&
          ha_alter_info->create_info
              ->m_implicit_tablespace_autoextend_size_change &&
          prepare_inplace_change_implicit_tablespace_option(
              m_user_thd, ha_alter_info, ctx->old_table)) {
        return true;
      }
      return dd_prepare_inplace_alter_table(m_user_thd, ctx->old_table,
                                            ctx->new_table, old_dd_tab);
    } else {
      return false;
    }
  }

  /* If we are to build a full-text search index, check whether
  the table already has a DOC ID column.  If not, we will need to
  add a Doc ID hidden column and rebuild the primary index */
  if (innobase_fulltext_exist(altered_table)) {
    ulint doc_col_no;
    ulint num_v = 0;

    if (!innobase_fts_check_doc_id_col(m_prebuilt->table, altered_table,
                                       &fts_doc_col_no, &num_v)) {
      fts_doc_col_no = altered_table->s->fields - num_v;
      add_fts_doc_id = true;
      add_fts_doc_id_idx = true;

      push_warning_printf(m_user_thd, Sql_condition::SL_WARNING,
                          HA_ERR_WRONG_INDEX,
                          "InnoDB rebuilding table to add"
                          " column " FTS_DOC_ID_COL_NAME);
    } else if (fts_doc_col_no == ULINT_UNDEFINED) {
      goto err_exit;
    }

    switch (innobase_fts_check_doc_id_index(m_prebuilt->table, altered_table,
                                            &doc_col_no)) {
      case FTS_NOT_EXIST_DOC_ID_INDEX:
        add_fts_doc_id_idx = true;
        break;
      case FTS_INCORRECT_DOC_ID_INDEX:
        my_error(ER_INNODB_FT_WRONG_DOCID_INDEX, MYF(0), FTS_DOC_ID_INDEX_NAME);
        goto err_exit;
      case FTS_EXIST_DOC_ID_INDEX:
        assert(doc_col_no == fts_doc_col_no || doc_col_no == ULINT_UNDEFINED ||
               (ha_alter_info->handler_flags &
                (Alter_inplace_info::ALTER_STORED_COLUMN_ORDER |
                 Alter_inplace_info::DROP_STORED_COLUMN |
                 Alter_inplace_info::ADD_STORED_BASE_COLUMN)));
    }
  }

  /* See if an AUTO_INCREMENT column was added. */
  uint i = 0;
  ulint num_v = 0;
  List_iterator_fast<Create_field> cf_it(
      ha_alter_info->alter_info->create_list);
  while (const Create_field *new_field = cf_it++) {
    const Field *field;

    assert(i < altered_table->s->fields);

    for (uint old_i = 0; table->field[old_i]; old_i++) {
      if (new_field->field == table->field[old_i]) {
        goto found_col;
      }
    }

    /* This is an added column. */
    assert(!new_field->field);
    assert(ha_alter_info->handler_flags & Alter_inplace_info::ADD_COLUMN);

    field = altered_table->field[i];

    assert(((field->auto_flags & Field::NEXT_NUMBER) != 0) ==
           field->is_flag_set(AUTO_INCREMENT_FLAG));

    if (field->is_flag_set(AUTO_INCREMENT_FLAG)) {
      if (add_autoinc_col_no != ULINT_UNDEFINED) {
        /* This should have been blocked earlier. */
        my_error(ER_WRONG_AUTO_KEY, MYF(0));
        ut_d(ut_error);
        ut_o(goto err_exit);
      }

      /* Get the col no of the old table non-virtual column array */
      add_autoinc_col_no = i - num_v;

      autoinc_col_max_value = field->get_max_int_value();
    }
  found_col:
    if (innobase_is_v_fld(new_field)) {
      ++num_v;
    }

    i++;
  }

  assert(heap);
  assert(m_user_thd == m_prebuilt->trx->mysql_thd);
  assert(!ha_alter_info->handler_ctx);

  ha_alter_info->handler_ctx = new (m_user_thd->mem_root)
      ha_innobase_inplace_ctx(m_prebuilt, drop_index, n_drop_index,
                              rename_index, n_rename_index, drop_fk, n_drop_fk,
                              add_fk, n_add_fk, ha_alter_info->online, heap,
                              m_prebuilt->table, col_names, add_autoinc_col_no,
                              ha_alter_info->create_info->auto_increment_value,
                              autoinc_col_max_value);

  return prepare_inplace_alter_table_dict(
      ha_alter_info, altered_table, table, old_dd_tab, new_dd_tab,
      table_share->table_name.str, info.flags(), info.flags2() | encrypt_flag,
      fts_doc_col_no, add_fts_doc_id, add_fts_doc_id_idx, m_prebuilt);
}

/** Check that the column is part of a virtual index(index contains
virtual column) in the table
@param[in]      table           Table containing column
@param[in]      col             column to be checked
@return true if this column is indexed with other virtual columns */
static bool dict_col_in_v_indexes(dict_table_t *table, dict_col_t *col) {
  for (dict_index_t *index = table->first_index()->next(); index != nullptr;
       index = index->next()) {
    if (!dict_index_has_virtual(index)) {
      continue;
    }
    for (ulint k = 0; k < index->n_fields; k++) {
      dict_field_t *field = index->get_field(k);
      if (field->col->ind == col->ind) {
        return (true);
      }
    }
  }

  return (false);
}

/* Check whether a columnn length change alter operation requires
to rebuild the template.
@param[in]      altered_table   TABLE object for new version of table.
@param[in]      ha_alter_info   Structure describing changes to be done
                                by ALTER TABLE and holding data used
                                during in-place alter.
@param[in]      table           table being altered
@return true if needs rebuild. */
static bool alter_templ_needs_rebuild(TABLE *altered_table,
                                      Alter_inplace_info *ha_alter_info,
                                      dict_table_t *table) {
  ulint i = 0;
  List_iterator_fast<Create_field> cf_it(
      ha_alter_info->alter_info->create_list);

  for (Field **fp = altered_table->field; *fp; fp++, i++) {
    cf_it.rewind();
    while (const Create_field *cf = cf_it++) {
      for (ulint j = 0; j < table->n_cols; j++) {
        dict_col_t *cols = table->get_col(j);
        if (cf->max_display_width_in_bytes() > cols->len &&
            dict_col_in_v_indexes(table, cols)) {
          return (true);
        }
      }
    }
  }

  return (false);
}

/** Get the name of an erroneous key.
@param[in]      error_key_num   InnoDB number of the erroneous key
@param[in]      ha_alter_info   changes that were being performed
@param[in]      table           InnoDB table
@return the name of the erroneous key */
static const char *get_error_key_name(ulint error_key_num,
                                      const Alter_inplace_info *ha_alter_info,
                                      const dict_table_t *table) {
  if (error_key_num == ULINT_UNDEFINED) {
    return (FTS_DOC_ID_INDEX_NAME);
  } else if (ha_alter_info->key_count == 0) {
    return (table->first_index()->name);
  } else {
    return (ha_alter_info->key_info_buffer[error_key_num].name);
  }
}

template <typename Table>
bool ha_innobase::inplace_alter_table_impl(TABLE *altered_table,
                                           Alter_inplace_info *ha_alter_info) {
  dict_add_v_col_t *add_v = nullptr;
  dict_vcol_templ_t *s_templ = nullptr;
  dict_vcol_templ_t *old_templ = nullptr;
  struct TABLE *eval_table = altered_table;
  bool rebuild_templ = false;
  DBUG_TRACE;
  assert(!srv_read_only_mode);

  ut_ad(!rw_lock_own(dict_operation_lock, RW_LOCK_X));
  ut_ad(!rw_lock_own(dict_operation_lock, RW_LOCK_S));

  DEBUG_SYNC(m_user_thd, "innodb_inplace_alter_table_enter");

  auto all_ok = [this]() -> bool {
    (void)this;
    DEBUG_SYNC(m_user_thd, "innodb_after_inplace_alter_table");
    return false;
  };

  auto success = [&]() -> bool {
    ut_d(dict_sys_mutex_enter());
    ut_d(dict_table_check_for_dup_indexes(m_prebuilt->table, CHECK_PARTIAL_OK));
    ut_d(dict_sys_mutex_exit());
    /* prebuilt->table->n_ref_count can be anything here,
    given that we hold at most a shared lock on the table. */
    return all_ok();
  };

  if (!(ha_alter_info->handler_flags & INNOBASE_ALTER_DATA) ||
      is_instant(ha_alter_info)) {
    return all_ok();
  }

  if (((ha_alter_info->handler_flags & ~INNOBASE_INPLACE_IGNORE) ==
           Alter_inplace_info::CHANGE_CREATE_OPTION &&
       !innobase_need_rebuild(ha_alter_info))) {
    return all_ok();
  }

  ha_innobase_inplace_ctx *ctx =
      static_cast<ha_innobase_inplace_ctx *>(ha_alter_info->handler_ctx);

  assert(ctx);
  assert(ctx->trx);
  assert(ctx->prebuilt == m_prebuilt);

  dict_index_t *pk = m_prebuilt->table->first_index();
  ut_ad(pk != nullptr);

  /* For partitioned tables this could be already allocated from a
  previous partition invocation. For normal tables this is NULL. */
  ut::delete_(ctx->m_stage);

  ctx->m_stage = ut::new_withkey<Alter_stage>(UT_NEW_THIS_FILE_PSI_KEY, pk);

  if (m_prebuilt->table->ibd_file_missing ||
      dict_table_is_discarded(m_prebuilt->table)) {
    return success();
  }

  /* If we are doing a table rebuilding or having added virtual
  columns in the same clause, we will need to build a table template
  that carries translation information between MySQL TABLE and InnoDB
  table, which indicates the virtual columns and their base columns
  info. This is used to do the computation callback, so that the
  data in base columns can be extracted send to server.
  If the Column length changes and it is a part of virtual
  index then we need to rebuild the template. */
  rebuild_templ =
      ctx->need_rebuild() ||
      ((ha_alter_info->handler_flags &
        Alter_inplace_info::ALTER_COLUMN_EQUAL_PACK_LENGTH) &&
       alter_templ_needs_rebuild(altered_table, ha_alter_info, ctx->new_table));

  if ((ctx->new_table->n_v_cols > 0) && rebuild_templ) {
    /* Save the templ if isn't NULL so as to restore the
    original state in case of alter operation failures. */
    if (ctx->new_table->vc_templ != nullptr && !ctx->need_rebuild()) {
      old_templ = ctx->new_table->vc_templ;
    }
    s_templ = ut::new_withkey<dict_vcol_templ_t>(UT_NEW_THIS_FILE_PSI_KEY);
    s_templ->vtempl = nullptr;

    innobase_build_v_templ(altered_table, ctx->new_table, s_templ, nullptr,
                           false, nullptr);

    ctx->new_table->vc_templ = s_templ;
  } else if (ha_alter_info->virtual_column_add_count > 0 &&
             ha_alter_info->virtual_column_drop_count == 0) {
    /* if there is ongoing drop virtual column, then we disallow
    inplace add index on newly added virtual column, so it does
    not need to come in here to rebuild template with add_v.
    Please also see the assertion in innodb_v_adjust_idx_col() */

    s_templ = ut::new_withkey<dict_vcol_templ_t>(UT_NEW_THIS_FILE_PSI_KEY);

    add_v = static_cast<dict_add_v_col_t *>(
        mem_heap_alloc(ctx->heap, sizeof *add_v));
    add_v->n_v_col = ha_alter_info->virtual_column_add_count;
    add_v->v_col = ctx->add_vcol;
    add_v->v_col_name = ctx->add_vcol_name;

    s_templ->vtempl = nullptr;

    innobase_build_v_templ(altered_table, ctx->new_table, s_templ, add_v, false,
                           nullptr);
    old_templ = ctx->new_table->vc_templ;
    ctx->new_table->vc_templ = s_templ;
  }

  /* Drop virtual column without rebuild will keep dict table
  unchanged, we use old table to evaluate virtual column value
  in innobase_get_computed_value(). */
  if (!ctx->need_rebuild() && ha_alter_info->virtual_column_drop_count > 0) {
    eval_table = table;
  }

  auto clean_up = [&](dberr_t err) -> bool {
    DEBUG_SYNC_C("alter_table_update_log");

    if (err == DB_SUCCESS && ctx->online && ctx->need_rebuild()) {
      DEBUG_SYNC_C("row_log_table_apply1_before");
      err = row_log_table_apply(ctx->thr, m_prebuilt->table, altered_table,
                                ctx->m_stage);
    }

    if (s_templ) {
      ut_ad(ctx->need_rebuild() ||
            ha_alter_info->virtual_column_add_count > 0 || rebuild_templ);
      dict_free_vc_templ(s_templ);
      ut::delete_(s_templ);

      ctx->new_table->vc_templ = old_templ;
    }

    DEBUG_SYNC_C("inplace_after_index_build");

    DBUG_EXECUTE_IF("create_index_fail", err = DB_DUPLICATE_KEY;
                    m_prebuilt->trx->error_key_num = ULINT_UNDEFINED;);

    /* After an error, remove all those index definitions
    from the dictionary which were defined. */

    switch (err) {
      case DB_SUCCESS:
        return success();
      case DB_DUPLICATE_KEY: {
        KEY *dup_key{};
        if (m_prebuilt->trx->error_key_num == ULINT_UNDEFINED ||
            ha_alter_info->key_count == 0) {
          /* This should be the hidden index on
          FTS_DOC_ID, or there is no PRIMARY KEY in the
          table. Either way, we should be seeing and
          reporting a bogus duplicate key error. */
        } else if (m_prebuilt->trx->error_key_num == 0) {
          dup_key =
              &ha_alter_info->key_info_buffer[m_prebuilt->trx->error_key_num];
        } else {
          /* Check if there is generated cluster index column */
          if (ctx->num_to_add_index > ha_alter_info->key_count) {
            assert(m_prebuilt->trx->error_key_num <= ha_alter_info->key_count);
            dup_key =
                &ha_alter_info
                     ->key_info_buffer[m_prebuilt->trx->error_key_num - 1];
          } else {
            assert(m_prebuilt->trx->error_key_num < ha_alter_info->key_count);
            dup_key =
                &ha_alter_info->key_info_buffer[m_prebuilt->trx->error_key_num];
          }
        }
        print_keydup_error(altered_table, dup_key, MYF(0),
                           table_share->table_name.str);
        break;
      }
      case DB_ONLINE_LOG_TOO_BIG:
        assert(ctx->online);
        my_error(ER_INNODB_ONLINE_LOG_TOO_BIG, MYF(0),
                 get_error_key_name(m_prebuilt->trx->error_key_num,
                                    ha_alter_info, m_prebuilt->table));
        break;
      case DB_INDEX_CORRUPT:
        my_error(ER_INDEX_CORRUPT, MYF(0),
                 get_error_key_name(m_prebuilt->trx->error_key_num,
                                    ha_alter_info, m_prebuilt->table));
        break;
      default:
        my_error_innodb(err, table_share->table_name.str,
                        m_prebuilt->table->flags);
    }

    /* prebuilt->table->n_ref_count can be anything here, given
    that we hold at most a shared lock on the table. */
    m_prebuilt->trx->error_index = nullptr;
    ctx->trx->error_state = DB_SUCCESS;

    return true;
  };

  /* Read the clustered index of the table and build
  indexes based on this information using temporary
  files and merge sort. */
  DBUG_EXECUTE_IF("innodb_OOM_inplace_alter",
                  return clean_up(DB_OUT_OF_MEMORY););

  const auto trx = m_prebuilt->trx;
  const auto old_isolation_level = trx->isolation_level;

  if (ctx->online &&
      trx->isolation_level != trx_t::isolation_level_t::REPEATABLE_READ) {
    /* We must scan the index at an isolation level >= READ COMMITTED, because
    a dirty read will see half written blob references.

    ** Perform a REPEATABLE READ.
    When rebuilding the table online, row_log_table_apply() must not see
    a newer state of the table when applying the log. This is mainly to
    prevent false duplicate key errors, because the log will identify records
    by the PRIMARY KEY, and also to prevent unsafe BLOB access.

    When creating a secondary index online, this table scan must not see
    records that have only been inserted to the clustered index, but have
    not been written to the online_log of index[]. If we performed
    READ UNCOMMITTED, it could happen that the ADD INDEX reaches
    ONLINE_INDEX_COMPLETE state between the time the DML thread has updated
    the clustered index but has not yet accessed secondary index. */

    trx->isolation_level = trx_t::isolation_level_t::REPEATABLE_READ;
  }

  ddl::Context ddl(trx, m_prebuilt->table, ctx->new_table, ctx->online,
                   ctx->add_index, ctx->add_key_numbers, ctx->num_to_add_index,
                   altered_table, ctx->add_cols, ctx->col_map, ctx->add_autoinc,
                   ctx->sequence, ctx->skip_pk_sort, ctx->m_stage, add_v,
                   eval_table, thd_ddl_buffer_size(m_prebuilt->trx->mysql_thd),
                   thd_ddl_threads(m_prebuilt->trx->mysql_thd));

  const auto err = clean_up(ddl.build());

  trx->isolation_level = old_isolation_level;

  return err;
}

/** Free the modification log for online table rebuild.
@param table table that was being rebuilt online */
static void innobase_online_rebuild_log_free(dict_table_t *table) {
  dict_index_t *clust_index = table->first_index();

  ut_ad(dict_sys_mutex_own());
  ut_ad(rw_lock_own(dict_operation_lock, RW_LOCK_X));

  rw_lock_x_lock(&clust_index->lock, UT_LOCATION_HERE);

  if (clust_index->online_log) {
    ut_ad(dict_index_get_online_status(clust_index) == ONLINE_INDEX_CREATION);
    clust_index->online_status = ONLINE_INDEX_COMPLETE;
    row_log_free(clust_index->online_log);
    DEBUG_SYNC_C("innodb_online_rebuild_log_free_aborted");
  }

  assert(dict_index_get_online_status(clust_index) == ONLINE_INDEX_COMPLETE);
  rw_lock_x_unlock(&clust_index->lock);
}

/** Rollback a secondary index creation, drop the indexes with
temporary index prefix
@param user_table InnoDB table
@param table the TABLE
@param locked true=table locked, false=may need to do a lazy drop
@param trx the transaction
*/
static void innobase_rollback_sec_index(dict_table_t *user_table,
                                        const TABLE *table, bool locked,
                                        trx_t *trx) {
  ddl::drop_indexes(trx, user_table, locked);

  /* Free the table->fts only if there is no FTS_DOC_ID
  in the table */
  if (user_table->fts &&
      !DICT_TF2_FLAG_IS_SET(user_table, DICT_TF2_FTS_HAS_DOC_ID) &&
      !innobase_fulltext_exist(table)) {
    fts_free(user_table);
  }
}

/** Roll back the changes made during prepare_inplace_alter_table()
and inplace_alter_table() inside the storage engine. Note that the
allowed level of concurrency during this operation will be the same as
for inplace_alter_table() and thus might be higher than during
prepare_inplace_alter_table(). (E.g concurrent writes were blocked
during prepare, but might not be during commit).

@param[in]      ha_alter_info   Data used during in-place alter.
@param[in]      table           the TABLE
@param[in,out]  prebuilt        the prebuilt struct
@retval true Failure
@retval false Success
*/
[[nodiscard]] inline bool rollback_inplace_alter_table(
    const Alter_inplace_info *ha_alter_info, const TABLE *table,
    row_prebuilt_t *prebuilt) {
  bool fail = false;

  ha_innobase_inplace_ctx *ctx =
      static_cast<ha_innobase_inplace_ctx *>(ha_alter_info->handler_ctx);

  DBUG_TRACE;

  if (!ctx || !ctx->trx) {
    /* If we have not started a transaction yet,
    (almost) nothing has been or needs to be done. */
    goto func_exit;
  }

  row_mysql_lock_data_dictionary(ctx->trx, UT_LOCATION_HERE);

  if (ctx->need_rebuild()) {
    /* The table could have been closed in commit phase */
    if (ctx->new_table != nullptr) {
      dberr_t err = DB_SUCCESS;
      uint32_t flags = ctx->new_table->flags;
      /* DML threads can access ctx->new_table via the
      online rebuild log. Free it first. */
      innobase_online_rebuild_log_free(prebuilt->table);

      dict_table_close(ctx->new_table, true, false);

      switch (err) {
        case DB_SUCCESS:
          break;
        default:
          my_error_innodb(err, table->s->table_name.str, flags);
          fail = true;
      }
    }
  } else {
    assert(!(ha_alter_info->handler_flags & Alter_inplace_info::ADD_PK_INDEX));
    assert(ctx->new_table == prebuilt->table);

    /* Wait for background stats processing to stop using the table, so
    we can drop the index */
    dict_stats_wait_bg_to_stop_using_table(prebuilt->table, ctx->trx);
    innobase_rollback_sec_index(prebuilt->table, table, false, ctx->trx);
  }

  row_mysql_unlock_data_dictionary(ctx->trx);

func_exit:
#ifdef UNIV_DEBUG
  dict_index_t *clust_index = prebuilt->table->first_index();
  assert(!clust_index->online_log);
  assert(dict_index_get_online_status(clust_index) == ONLINE_INDEX_COMPLETE);
#endif /* UNIV_DEBUG */

  if (ctx) {
    assert(ctx->prebuilt == prebuilt);

    if (ctx->num_to_add_fk) {
      for (ulint i = 0; i < ctx->num_to_add_fk; i++) {
        dict_foreign_free(ctx->add_fk[i]);
      }
    }

    if (ctx->num_to_drop_index) {
      row_mysql_lock_data_dictionary(prebuilt->trx, UT_LOCATION_HERE);

      /* Clear the to_be_dropped flags
      in the data dictionary cache.
      The flags may already have been cleared,
      in case an error was detected in
      commit_inplace_alter_table(). */
      for (ulint i = 0; i < ctx->num_to_drop_index; i++) {
        dict_index_t *index = ctx->drop_index[i];
        assert(index->is_committed());
        index->to_be_dropped = 0;
      }

      row_mysql_unlock_data_dictionary(prebuilt->trx);
    }
  }

  reset_column_ord_part(prebuilt->table);

  /* Do not commit/rollback prebuilt->trx, assume mysql will
  rollback it */

  MONITOR_ATOMIC_DEC(MONITOR_PENDING_ALTER_TABLE);
  return fail;
}

/** Rename or enlarge columns in the data dictionary cache
as part of commit_cache_norebuild().
@param ha_alter_info Data used during in-place alter.
@param table the TABLE
@param user_table InnoDB table that was being altered */
static void innobase_rename_or_enlarge_columns_cache(
    Alter_inplace_info *ha_alter_info, const TABLE *table,
    dict_table_t *user_table) {
  if (!(ha_alter_info->handler_flags &
        (Alter_inplace_info::ALTER_COLUMN_EQUAL_PACK_LENGTH |
         Alter_inplace_info::ALTER_COLUMN_NAME))) {
    return;
  }

  List_iterator_fast<Create_field> cf_it(
      ha_alter_info->alter_info->create_list);
  uint i = 0;
  ulint num_v = 0;
  ulint unsigned_flag = 0;

  for (Field **fp = table->field; *fp; fp++, i++) {
    bool is_virtual = innobase_is_v_fld(*fp);

    cf_it.rewind();
    while (const Create_field *cf = cf_it++) {
      if (cf->field != *fp) {
        continue;
      }

      ulint col_n = is_virtual ? num_v : i - num_v;

      if ((*fp)->is_equal(cf) == IS_EQUAL_PACK_LENGTH) {
        dict_col_t *col;

        if (is_virtual) {
          col = &dict_table_get_nth_v_col(user_table, col_n)->m_col;
        } else {
          col = user_table->get_col(col_n);
        }
        col->len = cf->max_display_width_in_bytes();

        ulint innodb_data_type =
            get_innobase_type_from_mysql_type(&unsigned_flag, cf->field);
        ut_ad(innodb_data_type != DATA_MISSING);

        if (dtype_is_non_binary_string_type(innodb_data_type, col->prtype) &&
            (*fp)->charset()->number != cf->charset->number) {
          ulint old_charset = (*fp)->charset()->number;
          ulint new_charset = cf->charset->number;
          ut_ad(dtype_get_charset_coll(col->prtype) == old_charset);

          col->prtype =
              dtype_form_prtype(col->prtype - (old_charset << 16), new_charset);
          ulint mbminlen;
          ulint mbmaxlen;

          dtype_get_mblen(col->mtype, col->prtype, &mbminlen, &mbmaxlen);
          col->mbminmaxlen = DATA_MBMINMAXLEN(mbminlen, mbmaxlen);
        }
      }

      if ((*fp)->is_flag_set(FIELD_IS_RENAMED)) {
        dict_mem_table_col_rename(user_table, col_n, cf->field->field_name,
                                  cf->field_name, is_virtual);
      }

      break;
    }

    if (is_virtual) {
      num_v++;
    }
  }
}
/** Get the auto-increment value of the table on commit.
@param[in] ha_alter_info Data used during in-place alter
@param[in,out] ctx In-place ALTER TABLE context
               return autoinc value in ctx->max_autoinc
@param[in] altered_table MySQL table that is being altered
@param[in] old_table MySQL table as it is before the ALTER operation
@retval true Failure
@retval false Success*/
[[nodiscard]] static bool commit_get_autoinc(Alter_inplace_info *ha_alter_info,
                                             ha_innobase_inplace_ctx *ctx,
                                             const TABLE *altered_table,
                                             const TABLE *old_table) {
  DBUG_TRACE;

  if (!altered_table->found_next_number_field) {
    /* There is no AUTO_INCREMENT column in the table
    after the ALTER operation. */
    ctx->max_autoinc = 0;
  } else if (ctx->add_autoinc != ULINT_UNDEFINED) {
    /* An AUTO_INCREMENT column was added. Get the last
    value from the sequence, which may be based on a
    supplied AUTO_INCREMENT value. */
    ctx->max_autoinc = ctx->sequence.last();
  } else if ((ha_alter_info->handler_flags &
              Alter_inplace_info::CHANGE_CREATE_OPTION) &&
             (ha_alter_info->create_info->used_fields & HA_CREATE_USED_AUTO)) {
    /* Check if the table is discarded */
    if (dict_table_is_discarded(ctx->old_table)) {
      return true;
    }

    /* An AUTO_INCREMENT value was supplied, but the table was not
    rebuilt. Get the user-supplied value or the last value from the
    sequence. */
    uint64_t max_value_table;

    Field *autoinc_field = old_table->found_next_number_field;

    ctx->max_autoinc = ha_alter_info->create_info->auto_increment_value;

    dict_table_autoinc_lock(ctx->old_table);

    max_value_table = ctx->old_table->autoinc_persisted;

    /* We still have to search the index here when we want to
    set the AUTO_INCREMENT value to a smaller or equal one.

    Here is an example:
    Let's say we have a table t1 with one AUTOINC column, existing
    rows (1), (2), (100), (200), (1000), after following SQLs:
    DELETE FROM t1 WHERE a > 200;
    ALTER TABLE t1 AUTO_INCREMENT = 150;
    we expect the next value allocated from 201, but not 150.

    We could only search the tree to know current max counter
    in the table and compare.

    If persisted auto-increment value is 0, it can't be trusted.
    It might be an indication that auto-increment column just has
    been added to the table by modifying existing column, so
    the real maximum value in it has not been persisted yet.
    This situation can also occur if table has been recently imported.
    So we do index search in this case as well. */
    if (max_value_table == 0 || ctx->max_autoinc <= max_value_table) {
      dberr_t err;
      dict_index_t *index;

      index = dict_table_get_index_on_first_col(ctx->old_table,
                                                autoinc_field->field_index());

      err = row_search_max_autoinc(index, autoinc_field->field_name,
                                   &max_value_table);

      if (err != DB_SUCCESS) {
        ctx->max_autoinc = 0;
        ut_d(ut_error);
      } else if (ctx->max_autoinc <= max_value_table) {
        ulonglong col_max_value;
        ulonglong offset;

        col_max_value = autoinc_field->get_max_int_value();
        offset = ctx->prebuilt->autoinc_offset;
        ctx->max_autoinc =
            innobase_next_autoinc(max_value_table, 1, 1, offset, col_max_value);
      }
    }

    dict_table_autoinc_unlock(ctx->old_table);
  } else {
    /* An AUTO_INCREMENT value was not specified.
    Read the old counter value from the table. */
    ut_ad(old_table->found_next_number_field);
    dict_table_autoinc_lock(ctx->old_table);
    ctx->max_autoinc = ctx->old_table->autoinc;
    dict_table_autoinc_unlock(ctx->old_table);
  }

  return false;
}

/** Add or drop foreign key constraints to the data dictionary tables,
but do not touch the data dictionary cache.
@param ctx In-place ALTER TABLE context
@param trx Data dictionary transaction
@param table_name Table name in MySQL
@retval true Failure
@retval false Success
*/
[[nodiscard]] static bool innobase_update_foreign_try(
    ha_innobase_inplace_ctx *ctx, trx_t *trx, const char *table_name) {
  ulint foreign_id;
  ulint i;

  DBUG_TRACE;
  assert(ctx);

  foreign_id = dict_table_get_highest_foreign_id(ctx->new_table);

  foreign_id++;

  for (i = 0; i < ctx->num_to_add_fk; i++) {
    dict_foreign_t *fk = ctx->add_fk[i];

    ut_ad(fk->foreign_table == ctx->new_table ||
          fk->foreign_table == ctx->old_table);

    dberr_t error = dict_create_add_foreign_id(&foreign_id,
                                               ctx->old_table->name.m_name, fk);

    if (error != DB_SUCCESS) {
      my_error(ER_TOO_LONG_IDENT, MYF(0), fk->id);
      return true;
    }
    if (!fk->foreign_index) {
      fk->foreign_index = dict_foreign_find_index(
          ctx->new_table, ctx->col_names, fk->foreign_col_names, fk->n_fields,
          fk->referenced_index, true,
          fk->type & (DICT_FOREIGN_ON_DELETE_SET_NULL |
                      DICT_FOREIGN_ON_UPDATE_SET_NULL));
      if (!fk->foreign_index) {
        my_error(ER_FK_INCORRECT_OPTION, MYF(0), table_name, fk->id);
        return true;
      }
    }

    /* During upgrade, inserts into SYS_* should be avoided. */
    if (!srv_is_upgrade_mode) {
      DBUG_EXECUTE_IF("innodb_test_cannot_add_fk_system", error = DB_ERROR;);

      if (error != DB_SUCCESS) {
        my_error(ER_FK_FAIL_ADD_SYSTEM, MYF(0), fk->id);
        return true;
      }
    }
  }
  DBUG_EXECUTE_IF("ib_drop_foreign_error",
                  my_error_innodb(DB_OUT_OF_FILE_SPACE, table_name, 0);
                  trx->error_state = DB_SUCCESS; return true;);
  return false;
}

/** Update the foreign key constraint definitions in the data dictionary cache
after the changes to data dictionary tables were committed.
@param[in,out]  ctx             In-place ALTER TABLE context
@param[in]      user_thd        MySQL connection
@param[in,out]  dd_table        dd table instance
@return         InnoDB error code (should always be DB_SUCCESS) */
[[nodiscard]] static dberr_t innobase_update_foreign_cache(
    ha_innobase_inplace_ctx *ctx, THD *user_thd, dd::Table *dd_table) {
  dict_table_t *user_table;
  dberr_t err = DB_SUCCESS;

  DBUG_TRACE;

  ut_ad(dict_sys_mutex_own());

  user_table = ctx->old_table;

  /* Discard the added foreign keys, because we will
  load them from the data dictionary. */
  for (ulint i = 0; i < ctx->num_to_add_fk; i++) {
    dict_foreign_t *fk = ctx->add_fk[i];
    dict_foreign_free(fk);
  }

  if (ctx->need_rebuild()) {
    /* The rebuilt table is already using the renamed
    column names. No need to pass col_names or to drop
    constraints from the data dictionary cache. */
    assert(!ctx->col_names);
    assert(user_table->foreign_set.empty());
    assert(user_table->referenced_set.empty());
    user_table = ctx->new_table;
  } else {
    /* Drop the foreign key constraints if the
    table was not rebuilt. If the table is rebuilt,
    there would not be any foreign key constraints for
    it yet in the data dictionary cache. */
    for (ulint i = 0; i < ctx->num_to_drop_fk; i++) {
      dict_foreign_t *fk = ctx->drop_fk[i];
      dict_foreign_remove_from_cache(fk);
    }
  }

  /* Load the old or added foreign keys from the data dictionary
  and prevent the table from being evicted from the data
  dictionary cache (work around the lack of WL#6049). */
  dict_names_t fk_tables;

  dd::cache::Dictionary_client *client = dd::get_dd_client(user_thd);
  dd::cache::Dictionary_client::Auto_releaser releaser(client);
  err =
      dd_table_load_fk(client, user_table->name.m_name, ctx->col_names,
                       user_table, dd_table, user_thd, true, true, &fk_tables);

  if (err == DB_CANNOT_ADD_CONSTRAINT) {
    fk_tables.clear();

    /* It is possible there are existing foreign key are
    loaded with "foreign_key checks" off,
    so let's retry the loading with charset_check is off */
    err = dd_table_load_fk(client, user_table->name.m_name, ctx->col_names,
                           user_table, dd_table, user_thd, true, false,
                           &fk_tables);

    /* The load with "charset_check" off is successful, warn
    the user that the foreign key has loaded with mis-matched
    charset */
    if (err == DB_SUCCESS) {
      push_warning_printf(user_thd, Sql_condition::SL_WARNING, ER_ALTER_INFO,
                          "Foreign key constraints for table '%s'"
                          " are loaded with charset check off",
                          user_table->name.m_name);
    }
  }

  /* For complete loading of foreign keys, all associated tables must
  also be loaded. */

  while (err == DB_SUCCESS && !fk_tables.empty()) {
    dict_sys_mutex_exit();
    dd::cache::Dictionary_client *client = dd::get_dd_client(user_thd);

    dd::cache::Dictionary_client::Auto_releaser releaser(client);

    dd_open_fk_tables(fk_tables, false, user_thd);
    dict_sys_mutex_enter();
  }

  return err;
}

/** Discard the foreign key cache if anyone is affected by current
column rename. This is only used for rebuild case.
@param[in]      ha_alter_info   data used during in-place alter
@param[in]      mysql_table     MySQL TABLE object
@param[in,out]  old_table       InnoDB table object for old table */
static void innobase_rename_col_discard_foreign(
    Alter_inplace_info *ha_alter_info, const TABLE *mysql_table,
    dict_table_t *old_table) {
  List_iterator_fast<Create_field> cf_it(
      ha_alter_info->alter_info->create_list);

  ut_ad(ha_alter_info->handler_flags & Alter_inplace_info::ALTER_COLUMN_NAME);

  for (Field **fp = mysql_table->field; *fp; fp++) {
    if (!(*fp)->is_flag_set(FIELD_IS_RENAMED)) {
      continue;
    }

    cf_it.rewind();

    ut_d(bool processed = false;)

        while (Create_field *cf = cf_it++) {
      if (cf->field != *fp) {
        continue;
      }

      /* Now cf->field->field_name is the old name, check the foreign key
      information to see any one gets affected by this rename, and discard
      them from cache */

      std::list<dict_foreign_t *> fk_evict;

      for (auto fk : old_table->foreign_set) {
        dict_foreign_t *foreign = fk;

        for (unsigned i = 0; i < foreign->n_fields; i++) {
          if (strcmp(foreign->foreign_col_names[i], cf->field->field_name) !=
              0) {
            continue;
          }

          fk_evict.push_back(foreign);
          break;
        }
      }

      for (auto fk : old_table->referenced_set) {
        dict_foreign_t *foreign = fk;

        for (unsigned i = 0; i < foreign->n_fields; i++) {
          if (strcmp(foreign->referenced_col_names[i], cf->field->field_name) !=
              0) {
            continue;
          }

          fk_evict.push_back(foreign);
          break;
        }
      }

      std::for_each(fk_evict.begin(), fk_evict.end(),
                    dict_foreign_remove_from_cache);

      ut_d(processed = true;)
    }

    ut_ad(processed);
  }
}

/** Commit the changes made during prepare_inplace_alter_table()
and inplace_alter_table() inside the data dictionary tables,
when rebuilding the table.
@param ha_alter_info Data used during in-place alter
@param ctx In-place ALTER TABLE context
@param altered_table MySQL table that is being altered
@param old_table MySQL table as it is before the ALTER operation
@param trx Data dictionary transaction
@param table_name Table name in MySQL
@retval true Failure
@retval false Success
*/
[[nodiscard]] inline bool commit_try_rebuild(Alter_inplace_info *ha_alter_info,
                                             ha_innobase_inplace_ctx *ctx,
                                             TABLE *altered_table,
                                             const TABLE *old_table, trx_t *trx,
                                             const char *table_name) {
  dict_table_t *rebuilt_table = ctx->new_table;
  dict_table_t *user_table = ctx->old_table;

  DBUG_TRACE;
  assert(ctx->need_rebuild());
  assert(trx->dict_operation_lock_mode == RW_X_LATCH);
  assert(
      !(ha_alter_info->handler_flags & Alter_inplace_info::DROP_FOREIGN_KEY) ||
      ctx->num_to_drop_fk > 0);

  for (dict_index_t *index = rebuilt_table->first_index(); index;
       index = index->next()) {
    assert(dict_index_get_online_status(index) == ONLINE_INDEX_COMPLETE);
    assert(index->is_committed());
    if (index->is_corrupted()) {
      my_error(ER_INDEX_CORRUPT, MYF(0), index->name());
      return true;
    }
  }

  if (innobase_update_foreign_try(ctx, trx, table_name)) {
    return true;
  }

  dberr_t error = DB_SUCCESS;

  /* Clear the to_be_dropped flag in the data dictionary cache
  of user_table. */
  for (ulint i = 0; i < ctx->num_to_drop_index; i++) {
    dict_index_t *index = ctx->drop_index[i];
    assert(index->table == user_table);
    assert(index->is_committed());
    assert(index->to_be_dropped);
    index->to_be_dropped = 0;
  }

  /* We copied the table. Any indexes that were requested to be
  dropped were not created in the copy of the table. Apply any
  last bit of the rebuild log and then rename the tables. */

  if (ctx->online) {
    DEBUG_SYNC_C("row_log_table_apply2_before");

    dict_vcol_templ_t *s_templ = nullptr;

    if (ctx->new_table->n_v_cols > 0) {
      s_templ = ut::new_withkey<dict_vcol_templ_t>(UT_NEW_THIS_FILE_PSI_KEY);
      s_templ->vtempl = nullptr;

      innobase_build_v_templ(altered_table, ctx->new_table, s_templ, nullptr,
                             true, nullptr);
      ctx->new_table->vc_templ = s_templ;
    }

    error = row_log_table_apply(
        ctx->thr, user_table, altered_table,
        static_cast<ha_innobase_inplace_ctx *>(ha_alter_info->handler_ctx)
            ->m_stage);

    if (s_templ) {
      ut_ad(ctx->need_rebuild());
      dict_free_vc_templ(s_templ);
      ut::delete_(s_templ);
      ctx->new_table->vc_templ = nullptr;
    }

    ulint err_key = thr_get_trx(ctx->thr)->error_key_num;

    switch (error) {
      KEY *dup_key;
      case DB_SUCCESS:
        break;
      case DB_DUPLICATE_KEY:
        if (err_key == ULINT_UNDEFINED) {
          /* This should be the hidden index on
          FTS_DOC_ID. */
          dup_key = nullptr;
        } else {
          /* Check if there is generated cluster index column */
          if (ctx->num_to_add_index > ha_alter_info->key_count) {
            assert(err_key <= ha_alter_info->key_count);
            dup_key = &ha_alter_info->key_info_buffer[err_key - 1];
          } else {
            assert(err_key < ha_alter_info->key_count);
            dup_key = &ha_alter_info->key_info_buffer[err_key];
          }
        }
        print_keydup_error(altered_table, dup_key, MYF(0),
                           old_table->s->table_name.str);
        return true;
      case DB_ONLINE_LOG_TOO_BIG:
        my_error(ER_INNODB_ONLINE_LOG_TOO_BIG, MYF(0),
                 get_error_key_name(err_key, ha_alter_info, rebuilt_table));
        return true;
      case DB_INDEX_CORRUPT:
        my_error(ER_INDEX_CORRUPT, MYF(0),
                 get_error_key_name(err_key, ha_alter_info, rebuilt_table));
        return true;
      default:
        my_error_innodb(error, table_name, user_table->flags);
        return true;
    }
  }
  DBUG_EXECUTE_IF("ib_rename_column_error",
                  my_error_innodb(DB_OUT_OF_FILE_SPACE, table_name, 0);
                  trx->error_state = DB_SUCCESS; trx->op_info = "";
                  return true;);
  DBUG_EXECUTE_IF("ib_ddl_crash_before_rename", DBUG_SUICIDE(););

  /* The new table must inherit the flag from the
  "parent" table. */
  if (dict_table_is_discarded(user_table)) {
    rebuilt_table->ibd_file_missing = true;
    rebuilt_table->flags2 |= DICT_TF2_DISCARDED;
  }
  /* We must be still holding a table handle. */
  assert(user_table->get_ref_count() >= 1);

  DBUG_EXECUTE_IF("ib_ddl_crash_after_rename", DBUG_SUICIDE(););
  DBUG_EXECUTE_IF("ib_rebuild_cannot_rename", error = DB_ERROR;);

  /* Normally, n_ref_count must be 1, because purge cannot be
  executing on this very table as we are holding MDL lock. */
  ut_a(user_table->get_ref_count() == 1);

  switch (error) {
    case DB_SUCCESS:
      return false;
    case DB_TABLESPACE_EXISTS:
      ut_a(rebuilt_table->get_ref_count() == 1);
      my_error(ER_TABLESPACE_EXISTS, MYF(0), ctx->tmp_name);
      return true;
    case DB_DUPLICATE_KEY:
      ut_a(rebuilt_table->get_ref_count() == 1);
      my_error(ER_TABLE_EXISTS_ERROR, MYF(0), ctx->tmp_name);
      return true;
    default:
      my_error_innodb(error, table_name, user_table->flags);
      return true;
  }
}

/** Apply the changes made during commit_try_rebuild(),
to the data dictionary cache and the file system.
@param ctx In-place ALTER TABLE context */
inline void commit_cache_rebuild(ha_innobase_inplace_ctx *ctx) {
  dberr_t error;

  DBUG_TRACE;
  DEBUG_SYNC_C("commit_cache_rebuild");
  assert(ctx->need_rebuild());
  assert(dict_table_is_discarded(ctx->old_table) ==
         dict_table_is_discarded(ctx->new_table));

  const char *old_name =
      mem_heap_strdup(ctx->heap, ctx->old_table->name.m_name);

  /* We already committed and redo logged the renames,
  so this must succeed. */
  error = dict_table_rename_in_cache(ctx->old_table, ctx->tmp_name, false);
  ut_a(error == DB_SUCCESS);

  DEBUG_SYNC_C("commit_cache_rebuild_middle");

  error = dict_table_rename_in_cache(ctx->new_table, old_name, false);
  ut_a(error == DB_SUCCESS);
}

/** Set of column numbers */
typedef std::set<ulint, std::less<ulint>, ut::allocator<ulint>> col_set;

/** Store the column number of the columns in a list belonging
to indexes which are not being dropped.
@param[in]      ctx             In-place ALTER TABLE context
@param[in, out] drop_col_list   list which will be set, containing columns
                                which is part of index being dropped
@param[in, out] drop_v_col_list list which will be set, containing
                                virtual columns which is part of index
                                being dropped */
static void get_col_list_to_be_dropped(const ha_innobase_inplace_ctx *ctx,
                                       col_set &drop_col_list,
                                       col_set &drop_v_col_list) {
  for (ulint index_count = 0; index_count < ctx->num_to_drop_index;
       index_count++) {
    const dict_index_t *index = ctx->drop_index[index_count];

    for (ulint col = 0; col < index->n_user_defined_cols; col++) {
      const dict_col_t *idx_col = index->get_col(col);

      if (idx_col->is_virtual()) {
        const dict_v_col_t *v_col =
            reinterpret_cast<const dict_v_col_t *>(idx_col);
        drop_v_col_list.insert(v_col->v_pos);

      } else {
        ulint col_no = dict_col_get_no(idx_col);
        drop_col_list.insert(col_no);
      }
    }
  }
}

/** Commit the changes made during prepare_inplace_alter_table() and
inplace_alter_table() inside the data dictionary tables, when not rebuilding
the table.
@param[in]      ha_alter_info   Data used during in-place alter
@param[in]      ctx             In-place ALTER TABLE context
@param[in]      trx             Data dictionary transaction
@param[in]      table_name      Table name in MySQL
@retval true Failure
@retval false Success */
[[nodiscard]] inline bool commit_try_norebuild(
    Alter_inplace_info *ha_alter_info, ha_innobase_inplace_ctx *ctx, trx_t *trx,
    const char *table_name) {
  DBUG_TRACE;
  assert(!ctx->need_rebuild());
  assert(trx->dict_operation_lock_mode == RW_X_LATCH);
  assert(
      !(ha_alter_info->handler_flags & Alter_inplace_info::DROP_FOREIGN_KEY) ||
      ctx->num_to_drop_fk > 0);

  for (ulint i = 0; i < ctx->num_to_add_index; i++) {
    dict_index_t *index = ctx->add_index[i];
    assert(dict_index_get_online_status(index) == ONLINE_INDEX_COMPLETE);
    assert(!index->is_committed());
    if (index->is_corrupted()) {
      /* Report a duplicate key
      error for the index that was
      flagged corrupted, most likely
      because a duplicate value was
      inserted (directly or by
      rollback) after
      ha_innobase::inplace_alter_table()
      completed.
      TODO: report this as a corruption
      with a detailed reason once
      WL#6379 has been implemented. */
      my_error(ER_DUP_UNKNOWN_IN_INDEX, MYF(0), index->name());
      return true;
    }
  }

  if (innobase_update_foreign_try(ctx, trx, table_name)) {
    return true;
  }

  DBUG_EXECUTE_IF("ib_rename_column_error",
                  my_error_innodb(DB_OUT_OF_FILE_SPACE, table_name, 0);
                  trx->error_state = DB_SUCCESS; trx->op_info = "";
                  return true;);

  DBUG_EXECUTE_IF("ib_resize_column_error",
                  my_error_innodb(DB_OUT_OF_FILE_SPACE, table_name, 0);
                  trx->error_state = DB_SUCCESS; trx->op_info = "";
                  return true;);

  DBUG_EXECUTE_IF(
      "ib_rename_index_fail1", my_error_innodb(DB_DEADLOCK, table_name, 0);
      trx->error_state = DB_SUCCESS; trx->op_info = ""; return true;);

  return false;
}

/** Commit the changes to the data dictionary cache
after a successful commit_try_norebuild() call.
@param ctx In-place ALTER TABLE context
@param trx Data dictionary transaction object
(will be started and committed)
@return whether all replacements were found for dropped indexes */
[[nodiscard]] inline bool commit_cache_norebuild(ha_innobase_inplace_ctx *ctx,
                                                 trx_t *trx) {
  DBUG_TRACE;

  bool found = true;

  assert(!ctx->need_rebuild());

  col_set drop_list;
  col_set v_drop_list;
  col_set::const_iterator col_it;

  /* Check if the column, part of an index to be dropped is part of any
  other index which is not being dropped. If not, then set the ord_part
  of the column to 0. Here the columns are collected first. */
  get_col_list_to_be_dropped(ctx, drop_list, v_drop_list);

  for (ulint i = 0; i < ctx->num_to_add_index; i++) {
    dict_index_t *index = ctx->add_index[i];
    assert(dict_index_get_online_status(index) == ONLINE_INDEX_COMPLETE);
    assert(!index->is_committed());
    index->set_committed(true);
  }

  if (ctx->num_to_drop_index) {
    /* Drop indexes in data dictionary cache and write
    DDL log for them */
    for (ulint i = 0; i < ctx->num_to_drop_index; i++) {
      dict_index_t *index = ctx->drop_index[i];
      assert(index->is_committed());
      assert(index->table == ctx->new_table);
      assert(index->to_be_dropped);

      /* Replace the indexes in foreign key
      constraints if needed. */
      if (!dict_foreign_replace_index(index->table, ctx->col_names, index)) {
        found = false;
      }
    }

    for (ulint i = 0; i < ctx->num_to_drop_index; i++) {
      dict_index_t *index = ctx->drop_index[i];
      assert(index->is_committed());
      assert(index->table == ctx->new_table);

      if (index->type & DICT_FTS) {
        assert(index->type == DICT_FTS || index->is_corrupted());
        assert(index->table->fts);
        ctx->fts_drop_aux_vec = new aux_name_vec_t;
        fts_drop_index(index->table, index, trx, ctx->fts_drop_aux_vec);
      }

      /* It is a single table tablespace and the .ibd file is
      missing if root is FIL_NULL, do nothing. */
      if (index->page != FIL_NULL) {
        dict_sys_mutex_exit();
        ut_d(dberr_t err =) log_ddl->write_free_tree_log(trx, index, true);
        ut_ad(err == DB_SUCCESS);
        dict_sys_mutex_enter();
      }

      btr_drop_ahi_for_index(index);
      dict_index_remove_from_cache(index->table, index);
    }
  }

  /* Update the ord_part after index dropped, to get accurate values */
  for (col_it = drop_list.begin(); col_it != drop_list.end(); ++col_it) {
    if (!check_col_exists_in_indexes(ctx->new_table, *col_it, false)) {
      ctx->new_table->cols[*col_it].ord_part = 0;
    }
  }

  for (col_it = v_drop_list.begin(); col_it != v_drop_list.end(); ++col_it) {
    if (!check_col_exists_in_indexes(ctx->new_table, *col_it, true)) {
      ctx->new_table->v_cols[*col_it].m_col.ord_part = 0;
    }
  }

  ctx->new_table->fts_doc_id_index =
      ctx->new_table->fts
          ? dict_table_get_index_on_name(ctx->new_table, FTS_DOC_ID_INDEX_NAME)
          : nullptr;
  assert((ctx->new_table->fts == nullptr) ==
         (ctx->new_table->fts_doc_id_index == nullptr));

  return found;
}

/** Adjust the persistent statistics after non-rebuilding ALTER TABLE.
Remove statistics for dropped indexes, add statistics for created indexes
and rename statistics for renamed indexes.
@param ha_alter_info Data used during in-place alter
@param ctx In-place ALTER TABLE context
@param table_name Table name in MySQL
@param thd MySQL connection
*/
static void alter_stats_norebuild(Alter_inplace_info *ha_alter_info,
                                  ha_innobase_inplace_ctx *ctx,
                                  const char *table_name, THD *thd) {
  ulint i;

  DBUG_TRACE;
  assert(!ctx->need_rebuild());

  if (!dict_stats_is_persistent_enabled(ctx->new_table)) {
    return;
  }

  /* Delete corresponding rows from the stats table. We do this
  in a separate transaction from trx, because lock waits are not
  allowed in a data dictionary transaction. (Lock waits are possible
  on the statistics table, because it is directly accessible by users,
  not covered by the dict_operation_lock.)

  Because the data dictionary changes were already committed, orphaned
  rows may be left in the statistics table if the system crashes.

  FIXME: each change to the statistics tables is being committed in a
  separate transaction, meaning that the operation is not atomic

  FIXME: This will not drop the (unused) statistics for
  FTS_DOC_ID_INDEX if it was a hidden index, dropped together
  with the last renamining FULLTEXT index. */
  for (i = 0; i < ha_alter_info->index_drop_count; i++) {
    const KEY *key = ha_alter_info->index_drop_buffer[i];

    if (key->flags & HA_FULLTEXT) {
      /* There are no index cardinality
      statistics for FULLTEXT indexes. */
      continue;
    }

    char errstr[ERROR_STR_LENGTH];

    if (dict_stats_drop_index(ctx->new_table->name.m_name, key->name, errstr,
                              sizeof errstr) != DB_SUCCESS) {
      push_warning(thd, Sql_condition::SL_WARNING, ER_LOCK_WAIT_TIMEOUT,
                   errstr);
    }
  }

  for (i = 0; i < ha_alter_info->index_rename_count; i++) {
    KEY_PAIR *pair = &ha_alter_info->index_rename_buffer[i];
    dberr_t err;

    err = dict_stats_rename_index(ctx->new_table, pair->old_key->name,
                                  pair->new_key->name);

    if (err != DB_SUCCESS) {
      push_warning_printf(thd, Sql_condition::SL_WARNING, ER_ERROR_ON_RENAME,
                          "Error renaming an index of table '%s'"
                          " from '%s' to '%s' in InnoDB persistent"
                          " statistics storage: %s",
                          table_name, pair->old_key->name, pair->new_key->name,
                          ut_strerr(err));
    }
  }

  for (i = 0; i < ctx->num_to_add_index; i++) {
    dict_index_t *index = ctx->add_index[i];
    assert(index->table == ctx->new_table);

    if (!(index->type & DICT_FTS)) {
      dict_stats_init(ctx->new_table);
      dict_stats_update_for_index(index);
    }
  }
}

/** Adjust the persistent statistics after rebuilding ALTER TABLE.
Remove statistics for dropped indexes, add statistics for created indexes
and rename statistics for renamed indexes.
@param table InnoDB table that was rebuilt by ALTER TABLE
@param table_name Table name in MySQL
@param thd MySQL connection
*/
static void alter_stats_rebuild(dict_table_t *table, const char *table_name,
                                THD *thd) {
  DBUG_TRACE;
  DBUG_EXECUTE_IF("ib_ddl_crash_before_rename", DBUG_SUICIDE(););

  if (dict_table_is_discarded(table) ||
      !dict_stats_is_persistent_enabled(table)) {
    return;
  }

#ifdef UNIV_DEBUG
  bool ibd_file_missing_orig = false;
#endif /* UNIV_DEBUG */

  DBUG_EXECUTE_IF("ib_rename_index_fail2",
                  ibd_file_missing_orig = table->ibd_file_missing;
                  table->ibd_file_missing = true;);

  dberr_t ret = dict_stats_update(table, DICT_STATS_RECALC_PERSISTENT);

  DBUG_EXECUTE_IF("ib_rename_index_fail2",
                  table->ibd_file_missing = ibd_file_missing_orig;);

  if (ret != DB_SUCCESS) {
    push_warning_printf(thd, Sql_condition::SL_WARNING, ER_ALTER_INFO,
                        "Error updating stats for table '%s'"
                        " after table rebuild: %s",
                        table_name, ut_strerr(ret));
  }
}

/** Implementation of commit_inplace_alter_table()
@tparam         Table           dd::Table or dd::Partition
@param[in]      altered_table   TABLE object for new version of table.
@param[in,out]  ha_alter_info   Structure describing changes to be done
                                by ALTER TABLE and holding data used
                                during in-place alter.
@param[in]      commit          True to commit or false to rollback.
@param[in,out]  new_dd_tab      Table object for the new version of the
                                table. Can be adjusted by this call.
                                Changes to the table definition
                                will be persisted in the data-dictionary
                                at statement version of it.
@retval true Failure
@retval false Success */
template <typename Table>
bool ha_innobase::commit_inplace_alter_table_impl(
    TABLE *altered_table, Alter_inplace_info *ha_alter_info, bool commit,
    Table *new_dd_tab) {
  dberr_t error;
  ha_innobase_inplace_ctx *ctx0;
  struct mtr_buf_copy_t logs;

  ctx0 = static_cast<ha_innobase_inplace_ctx *>(ha_alter_info->handler_ctx);

#ifdef UNIV_DEBUG
  uint crash_inject_count = 1;
  uint crash_fail_inject_count = 1;
  uint failure_inject_count = 1;
#endif /* UNIV_DEBUG */

  DBUG_TRACE;
  assert(!srv_read_only_mode);
  assert(!ctx0 || ctx0->prebuilt == m_prebuilt);
  assert(!ctx0 || ctx0->old_table == m_prebuilt->table);

  DEBUG_SYNC_C("innodb_commit_inplace_alter_table_enter");

  DEBUG_SYNC_C("innodb_commit_inplace_alter_table_wait");

  if (ctx0 != nullptr && ctx0->m_stage != nullptr) {
    ctx0->m_stage->begin_phase_end();
  }

  if (!commit) {
    /* A rollback is being requested. So far we may at
    most have created some indexes. If any indexes were to
    be dropped, they would actually be dropped in this
    method if commit=true. */
    const bool ret =
        rollback_inplace_alter_table(ha_alter_info, table, m_prebuilt);
    return ret;
  }

  if (!(ha_alter_info->handler_flags & ~INNOBASE_INPLACE_IGNORE) ||
      is_instant(ha_alter_info)) {
    assert(!ctx0);
    MONITOR_ATOMIC_DEC(MONITOR_PENDING_ALTER_TABLE);
    ha_alter_info->group_commit_ctx = nullptr;
    return false;
  }

  assert(ctx0);

  inplace_alter_handler_ctx **ctx_array;
  inplace_alter_handler_ctx *ctx_single[2];

  if (ha_alter_info->group_commit_ctx) {
    ctx_array = ha_alter_info->group_commit_ctx;
  } else {
    ctx_single[0] = ctx0;
    ctx_single[1] = nullptr;
    ctx_array = ctx_single;
  }

  assert(ctx0 == ctx_array[0]);
  ut_ad(m_prebuilt->table == ctx0->old_table);
  ha_alter_info->group_commit_ctx = nullptr;

  trx_start_if_not_started_xa(m_prebuilt->trx, true, UT_LOCATION_HERE);

  for (inplace_alter_handler_ctx **pctx = ctx_array; *pctx; pctx++) {
    ha_innobase_inplace_ctx *ctx =
        static_cast<ha_innobase_inplace_ctx *>(*pctx);
    assert(ctx->prebuilt->trx == m_prebuilt->trx);

    /* Exclusively lock the table, to ensure that no other
    transaction is holding locks on the table while we
    change the table definition. The MySQL meta-data lock
    should normally guarantee that no conflicting locks
    exist. However, FOREIGN KEY constraints checks and any
    transactions collected during crash recovery could be
    holding InnoDB locks only, not MySQL locks. */

    error = ddl::lock_table(m_prebuilt->trx, ctx->old_table, LOCK_X);

    if (error != DB_SUCCESS) {
      my_error_innodb(error, table_share->table_name.str, 0);
      return true;
    }
  }

  DEBUG_SYNC(m_user_thd, "innodb_alter_commit_after_lock_table");

  const bool new_clustered = ctx0->need_rebuild();
  trx_t *trx = ctx0->trx;
  bool fail = false;

  if (new_clustered) {
    for (inplace_alter_handler_ctx **pctx = ctx_array; *pctx; pctx++) {
      ha_innobase_inplace_ctx *ctx =
          static_cast<ha_innobase_inplace_ctx *>(*pctx);
      assert(ctx->need_rebuild());

      if (ctx->old_table->fts) {
        ut_ad(!ctx->old_table->fts->add_wq);
        fts_optimize_remove_table(ctx->old_table);
      }

      if (ctx->new_table->fts) {
        ut_ad(!ctx->new_table->fts->add_wq);
        fts_optimize_remove_table(ctx->new_table);
      }
    }
  }

  if (trx == nullptr) {
    trx = m_prebuilt->trx;
    ctx0->trx = trx;
    assert(!new_clustered);
  }

  /* Generate the temporary name for old table, and acquire mdl
  lock on it. */
  THD *thd = current_thd;
  for (inplace_alter_handler_ctx **pctx = ctx_array; *pctx; pctx++) {
    ha_innobase_inplace_ctx *ctx =
        static_cast<ha_innobase_inplace_ctx *>(*pctx);

    if (ctx->need_rebuild()) {
      ctx->tmp_name = dict_mem_create_temporary_tablename(
          ctx->heap, ctx->new_table->name.m_name, ctx->new_table->id);

      std::string db_str;
      std::string tbl_str;
      dict_name::get_table(ctx->tmp_name, db_str, tbl_str);

      /* Acquire mdl lock on the temporary table name. */
      MDL_ticket *mdl_ticket = nullptr;
      if (dd::acquire_exclusive_table_mdl(thd, db_str.c_str(), tbl_str.c_str(),
                                          false, &mdl_ticket)) {
        return true;
      }
    }
  }

  /* Latch the InnoDB data dictionary exclusively so that no deadlocks
  or lock waits can happen in it during the data dictionary operation. */
  row_mysql_lock_data_dictionary(trx, UT_LOCATION_HERE);

  /* Prevent the background statistics collection from accessing
  the tables. */
  for (;;) {
    bool retry = false;

    for (inplace_alter_handler_ctx **pctx = ctx_array; *pctx; pctx++) {
      ha_innobase_inplace_ctx *ctx =
          static_cast<ha_innobase_inplace_ctx *>(*pctx);

      assert(new_clustered == ctx->need_rebuild());

      if (new_clustered && !dict_stats_stop_bg(ctx->old_table)) {
        retry = true;
      }

      if (!dict_stats_stop_bg(ctx->new_table)) {
        retry = true;
      }
    }

    if (!retry) {
      break;
    }

    DICT_STATS_BG_YIELD(trx, UT_LOCATION_HERE);
  }

  /* Apply the changes to the data dictionary tables, for all partitions.*/

  for (inplace_alter_handler_ctx **pctx = ctx_array; *pctx && !fail; pctx++) {
    ha_innobase_inplace_ctx *ctx =
        static_cast<ha_innobase_inplace_ctx *>(*pctx);

    assert(new_clustered == ctx->need_rebuild());

    fail = commit_get_autoinc(ha_alter_info, ctx, altered_table, table);
    if (fail) {
      my_error(ER_TABLESPACE_DISCARDED, MYF(0), table->s->table_name.str);
      goto rollback_trx;
    }

    if (ctx->need_rebuild()) {
      fail = commit_try_rebuild(ha_alter_info, ctx, altered_table, table, trx,
                                table_share->table_name.str);

      if (!fail) {
        log_ddl->write_drop_log(trx, ctx->old_table->id);
      }
    } else {
      fail = commit_try_norebuild(ha_alter_info, ctx, trx,
                                  table_share->table_name.str);
    }
    DBUG_INJECT_CRASH("ib_commit_inplace_crash", crash_inject_count++);
#ifdef UNIV_DEBUG
    {
      /* Generate a dynamic dbug text. */
      char buf[32];

      snprintf(buf, sizeof buf, "ib_commit_inplace_fail_%u",
               failure_inject_count++);

      DBUG_EXECUTE_IF(buf,
                      my_error(ER_INTERNAL_ERROR, MYF(0), "Injected error!");
                      fail = true;);
    }
#endif
  }

rollback_trx:

  /* Commit or roll back the changes to the data dictionary. */

  if (!fail && new_clustered) {
    for (inplace_alter_handler_ctx **pctx = ctx_array; *pctx; pctx++) {
      ha_innobase_inplace_ctx *ctx =
          static_cast<ha_innobase_inplace_ctx *>(*pctx);

      assert(ctx->need_rebuild());

      /* Check for any possible problems for any
      file operations that will be performed in
      commit_cache_rebuild(). */
      error =
          fil_rename_precheck(ctx->old_table, ctx->new_table, ctx->tmp_name);
      if (error != DB_SUCCESS) {
        /* Out of memory or a problem will occur
        when renaming files. */
        fail = true;
        my_error_innodb(error, ctx->old_table->name.m_name,
                        ctx->old_table->flags);
      }
      DBUG_INJECT_CRASH("ib_commit_inplace_crash", crash_inject_count++);
    }

    /* Test what happens on crash here.
    The data dictionary transaction should be
    rolled back, restoring the old table. */
    DBUG_EXECUTE_IF("innodb_alter_commit_crash_before_commit",
                    log_buffer_flush_to_disk();
                    DBUG_SUICIDE(););
    ut_ad(!trx->fts_trx);

    DBUG_EXECUTE_IF("innodb_alter_commit_crash_after_commit",
                    log_make_latest_checkpoint();
                    log_buffer_flush_to_disk(); DBUG_SUICIDE(););
  }

  /* Update the in-memory structures, close some handles, release
  temporary files, and (unless we rolled back) update persistent
  statistics. */
  for (inplace_alter_handler_ctx **pctx = ctx_array; *pctx; pctx++) {
    ha_innobase_inplace_ctx *ctx =
        static_cast<ha_innobase_inplace_ctx *>(*pctx);

    assert(ctx->need_rebuild() == new_clustered);

    if (new_clustered) {
      innobase_online_rebuild_log_free(ctx->old_table);
    }

    if (fail) {
      if (new_clustered) {
        dict_table_close(ctx->new_table, true, false);
        ctx->new_table = nullptr;
      } else {
        /* We failed, but did not rebuild the table.
        Roll back any ADD INDEX, or get rid of garbage
        ADD INDEX that was left over from a previous
        ALTER TABLE statement. */
        innobase_rollback_sec_index(ctx->new_table, table, true, trx);
      }
      DBUG_INJECT_CRASH("ib_commit_inplace_crash_fail",
                        crash_fail_inject_count++);

      continue;
    }

    innobase_copy_frm_flags_from_table_share(ctx->new_table, altered_table->s);

    if (new_clustered) {
      /* We will reload and refresh the
      in-memory foreign key constraint
      metadata. This is a rename operation
      in preparing for dropping the old
      table. Set the table to_be_dropped bit
      here, so to make sure DML foreign key
      constraint check does not use the
      stale dict_foreign_t. This is done
      because WL#6049 (FK MDL) has not been
      implemented yet. */
      ctx->old_table->to_be_dropped = true;

      DBUG_PRINT("to_be_dropped", ("table: %s", ctx->old_table->name.m_name));

      if ((ha_alter_info->handler_flags &
           Alter_inplace_info::ALTER_COLUMN_NAME)) {
        innobase_rename_col_discard_foreign(ha_alter_info, table,
                                            ctx->old_table);
      }

      /* Rename the tablespace files. */
      commit_cache_rebuild(ctx);

      /* Discard the added foreign keys, because we will
      load them from the data dictionary. */
      for (ulint i = 0; i < ctx->num_to_add_fk; i++) {
        dict_foreign_t *fk = ctx->add_fk[i];
        dict_foreign_free(fk);
      }

      /* There is no FK on partition table */
      if (m_share) {
        ctx->new_table->discard_after_ddl = true;
      }
    } else {
      error =
          innobase_update_foreign_cache(ctx, m_user_thd, &new_dd_tab->table());

      if (error != DB_SUCCESS) {
        /* The data dictionary cache
        should be corrupted now.  The
        best solution should be to
        kill and restart the server,
        but the *.frm file has not
        been replaced yet. */
        push_warning_printf(m_user_thd, Sql_condition::SL_WARNING,
                            ER_ALTER_INFO,
                            "InnoDB: Could not add foreign"
                            " key constraints.");
      } else {
        if (!commit_cache_norebuild(ctx, trx)) {
          ut_a(!m_prebuilt->trx->check_foreigns);
        }

        innobase_rename_or_enlarge_columns_cache(ha_alter_info, table,
                                                 ctx->new_table);

        rename_indexes_in_cache(ctx, ha_alter_info);
      }
    }

    dict_mem_table_free_foreign_vcol_set(ctx->new_table);
    dict_mem_table_fill_foreign_vcol_set(ctx->new_table);

    DBUG_INJECT_CRASH("ib_commit_inplace_crash", crash_inject_count++);
  }

  /* Invalidate the index translation table. In partitioned
  tables, there is no share. */
  if (m_share) {
    m_share->idx_trans_tbl.index_count = 0;
  }

  /* Tell the InnoDB server that there might be work for
  utility threads: */

  srv_active_wake_master_thread();

  if (fail) {
    for (inplace_alter_handler_ctx **pctx = ctx_array; *pctx; pctx++) {
      ha_innobase_inplace_ctx *ctx =
          static_cast<ha_innobase_inplace_ctx *>(*pctx);
      assert(ctx->need_rebuild() == new_clustered);

      ut_d(dict_table_check_for_dup_indexes(ctx->old_table, CHECK_ABORTED_OK));
      ut_a(fts_check_cached_index(ctx->old_table));
      DBUG_INJECT_CRASH("ib_commit_inplace_crash_fail",
                        crash_fail_inject_count++);
    }

    row_mysql_unlock_data_dictionary(trx);
    return true;
  }

  if (ha_alter_info->virtual_column_drop_count ||
      ha_alter_info->virtual_column_add_count) {
    if (ctx0->old_table->get_ref_count() > 1) {
      row_mysql_unlock_data_dictionary(trx);
      my_error(ER_TABLE_REFERENCED, MYF(0));
      return true;
    }

    for (inplace_alter_handler_ctx **pctx = ctx_array; *pctx; pctx++) {
      ha_innobase_inplace_ctx *ctx =
          static_cast<ha_innobase_inplace_ctx *>(*pctx);

      /* Drop outdated table stats. */
      innobase_discard_table(m_user_thd, ctx->old_table);
    }

    row_mysql_unlock_data_dictionary(trx);
    MONITOR_ATOMIC_DEC(MONITOR_PENDING_ALTER_TABLE);
    return false;
  }

  DBUG_EXECUTE_IF("ib_ddl_crash_after_user_trx_commit", DBUG_SUICIDE(););

  uint64_t autoinc = 0;
  for (inplace_alter_handler_ctx **pctx = ctx_array; *pctx; pctx++) {
    ha_innobase_inplace_ctx *ctx =
        static_cast<ha_innobase_inplace_ctx *>(*pctx);
    assert(ctx->need_rebuild() == new_clustered);

    if (altered_table->found_next_number_field) {
      if (ctx->max_autoinc > autoinc) {
        autoinc = ctx->max_autoinc;
      }

      dict_table_t *t = ctx->new_table;
      Field *field = altered_table->found_next_number_field;

      dict_table_autoinc_lock(t);
      dict_table_autoinc_initialize(t, ctx->max_autoinc);
      t->autoinc_persisted = ctx->max_autoinc - 1;
      dict_table_autoinc_set_col_pos(t, field->field_index());
      dict_table_autoinc_unlock(t);
    }

    bool add_fts = false;

    /* Publish the created fulltext index, if any.
    Note that a fulltext index can be created without
    creating the clustered index, if there already exists
    a suitable FTS_DOC_ID column. If not, one will be
    created, implying new_clustered */
    for (ulint i = 0; i < ctx->num_to_add_index; i++) {
      dict_index_t *index = ctx->add_index[i];

      if (index->type & DICT_FTS) {
        assert(index->type == DICT_FTS);
        /* We reset DICT_TF2_FTS here because the bit
        is left unset when a drop proceeds the add. */
        DICT_TF2_FLAG_SET(ctx->new_table, DICT_TF2_FTS);
        fts_add_index(index, ctx->new_table);
        add_fts = true;
      }
    }

    ut_d(dict_table_check_for_dup_indexes(ctx->new_table, CHECK_ALL_COMPLETE));

    if (add_fts && !ctx->new_table->discard_after_ddl) {
      fts_optimize_add_table(ctx->new_table);
    }

    ut_d(dict_table_check_for_dup_indexes(ctx->new_table, CHECK_ABORTED_OK));
    ut_a(fts_check_cached_index(ctx->new_table));

    if (new_clustered) {
      /* Since the table has been rebuilt, we remove
      all persistent statistics corresponding to the
      old copy of the table (which was renamed to
      ctx->tmp_name). */

      char errstr[ERROR_STR_LENGTH];

      assert(0 == strcmp(ctx->old_table->name.m_name, ctx->tmp_name));

      DBUG_EXECUTE_IF("ib_rename_index_fail3",
                      DBUG_SET("+d,innodb_report_deadlock"););

      if (dict_stats_drop_table(ctx->new_table->name.m_name, errstr,
                                sizeof(errstr)) != DB_SUCCESS) {
        push_warning_printf(m_user_thd, Sql_condition::SL_WARNING,
                            ER_ALTER_INFO,
                            "Deleting persistent statistics"
                            " for rebuilt table '%s' in"
                            " InnoDB failed: %s",
                            table->s->table_name.str, errstr);
      }

      DBUG_EXECUTE_IF("ib_rename_index_fail3",
                      DBUG_SET("-d,innodb_report_deadlock"););

      DBUG_EXECUTE_IF("ib_ddl_crash_before_commit", DBUG_SUICIDE(););

      ut_ad(m_prebuilt != ctx->prebuilt || ctx == ctx0);
      bool update_own_prebuilt = (m_prebuilt == ctx->prebuilt);
      trx_t *const user_trx = m_prebuilt->trx;
      if (dict_table_is_partition(ctx->new_table)) {
        /* Set blob_heap to NULL for partitioned tables to avoid
        row_prebuilt_free() from freeing them. We do this to avoid double free
        of blob_heap since all partitions point to the same blob_heap in
        prebuilt. Blob heaps of all the partitions will be freed later in the
        ha_innopart::clear_blob_heaps() */
        ctx->prebuilt->blob_heap = nullptr;
      }

      row_prebuilt_free(ctx->prebuilt, true);

      /* Drop the copy of the old table, which was
      renamed to ctx->tmp_name at the atomic DDL
      transaction commit.  If the system crashes
      before this is completed, some orphan tables
      with ctx->tmp_name may be recovered. */
      ddl::drop_table(trx, ctx->old_table);

      /* Rebuild the prebuilt object. */
      ctx->prebuilt =
          row_create_prebuilt(ctx->new_table, altered_table->s->reclength);
      if (update_own_prebuilt) {
        m_prebuilt = ctx->prebuilt;
      }
      user_trx->will_lock++;
      m_prebuilt->trx = user_trx;
    }
    DBUG_INJECT_CRASH("ib_commit_inplace_crash", crash_inject_count++);
  }

  row_mysql_unlock_data_dictionary(trx);

  if (altered_table->found_next_number_field != nullptr) {
    dd_set_autoinc(new_dd_tab->se_private_data(), autoinc);
  }

  DBUG_EXECUTE_IF("ib_ddl_crash_before_update_stats", DBUG_SUICIDE(););

  /* Rebuild index translation table now for temporary tables if we are
  restoring secondary keys, as ha_innobase::open will not be called for
  the next access.  */
  if (DICT_TF2_FLAG_IS_SET(ctx0->new_table, DICT_TF2_TEMPORARY) &&
      ctx0->num_to_add_index) {
    ut_ad(!ctx0->num_to_drop_index);
    ut_ad(!ctx0->num_to_rename);
    ut_ad(!ctx0->num_to_drop_fk);
    if (!innobase_build_index_translation(altered_table, ctx0->new_table,
                                          m_share)) {
      MONITOR_ATOMIC_DEC(MONITOR_PENDING_ALTER_TABLE);
      return true;
    }
  }

  /* TODO: The following code could be executed
  while allowing concurrent access to the table
  (MDL downgrade). */

  if (new_clustered) {
    for (inplace_alter_handler_ctx **pctx = ctx_array; *pctx; pctx++) {
      ha_innobase_inplace_ctx *ctx =
          static_cast<ha_innobase_inplace_ctx *>(*pctx);
      assert(ctx->need_rebuild());

      alter_stats_rebuild(ctx->new_table, table->s->table_name.str, m_user_thd);
      DBUG_INJECT_CRASH("ib_commit_inplace_crash", crash_inject_count++);
    }
  } else {
    for (inplace_alter_handler_ctx **pctx = ctx_array; *pctx; pctx++) {
      ha_innobase_inplace_ctx *ctx =
          static_cast<ha_innobase_inplace_ctx *>(*pctx);
      assert(!ctx->need_rebuild());

      alter_stats_norebuild(ha_alter_info, ctx, table->s->table_name.str,
                            m_user_thd);
      DBUG_INJECT_CRASH("ib_commit_inplace_crash", crash_inject_count++);

      if (ctx->fts_drop_aux_vec != nullptr &&
          ctx->fts_drop_aux_vec->aux_name.size() > 0) {
        fts_drop_dd_tables(ctx->fts_drop_aux_vec,
                           dict_table_is_file_per_table(ctx->old_table));
      }
    }
  }

  /* We don't support compression for the system tablespace nor
  the temporary tablespace. Only because they are shared tablespaces.
  There is no other technical reason. */

  innobase_parse_hint_from_comment(m_user_thd, m_prebuilt->table,
                                   altered_table->s);

  /* TODO: Also perform DROP TABLE and DROP INDEX after
  the MDL downgrade. */

#ifdef UNIV_DEBUG
  dict_index_t *clust_index = ctx0->prebuilt->table->first_index();
  assert(!clust_index->online_log);
  assert(dict_index_get_online_status(clust_index) == ONLINE_INDEX_COMPLETE);

  for (dict_index_t *index = clust_index; index; index = index->next()) {
    assert(!index->to_be_dropped);
  }
#endif /* UNIV_DEBUG */
  MONITOR_ATOMIC_DEC(MONITOR_PENDING_ALTER_TABLE);
  return false;
}

/** Helper class for in-place alter partitioned table, see handler.h */
class ha_innopart_inplace_ctx : public inplace_alter_handler_ctx {
  /* Only used locally in this file, so have everything public for
  convenience. */
 public:
  /** Total number of partitions. */
  uint m_tot_parts;
  /** Array of inplace contexts for all partitions. */
  inplace_alter_handler_ctx **ctx_array;
  /** Array of prebuilt for all partitions. */
  row_prebuilt_t **prebuilt_array;
  /** Array of old table information needed for writing back to DD */
  alter_table_old_info_t *m_old_info;

  ha_innopart_inplace_ctx(uint tot_parts)
      : inplace_alter_handler_ctx(),
        m_tot_parts(tot_parts),
        ctx_array(),
        prebuilt_array(),
        m_old_info() {}

  ~ha_innopart_inplace_ctx() override {
    if (ctx_array) {
      for (uint i = 0; i < m_tot_parts; i++) {
        if (ctx_array[i] != nullptr) ::destroy_at(ctx_array[i]);
      }
      ut::free(ctx_array);
    }

    if (m_old_info != nullptr) {
      ut::free(m_old_info);
    }

    if (prebuilt_array) {
      /* First entry is the original prebuilt! */
      for (uint i = 1; i < m_tot_parts; i++) {
        /* Don't close the tables. */
        prebuilt_array[i]->table = nullptr;
        row_prebuilt_free(prebuilt_array[i], false);
      }
      ut::free(prebuilt_array);
    }
  }
};

/** Helper class for encapsulating new/altered partitions during
ADD(HASH/KEY)/COALESCE/REORGANIZE PARTITION. Here as many partition slots
as in new table would be created, it's OK for ADD/COALESCE PARTITION,
however more partition slots would probably be created for REORGANIZE PARTITION.
Considering that it's easy to get table in this way, it's still OK. */
class Altered_partitions {
 public:
  /** Constructor
  @param[in]    parts   total partitions */
  Altered_partitions(uint parts)
      : m_new_table_parts(),
        m_ins_nodes(),
        m_sql_stat_start(),
        m_trx_ids(),
        m_num_new_parts(parts) {}

  /** Destructor */
  ~Altered_partitions();

  /** Initialize the object.
  @return       false   on success
  @retval       true    on failure */
  bool initialize();

  /** Open and set currently used partition.
  @param[in]    new_part_id     Partition id to set.
  @param[in,out]        part            Internal table object to use. */
  void set_part(ulint new_part_id, dict_table_t *part) {
    ut_ad(m_new_table_parts[new_part_id] == nullptr);
    m_new_table_parts[new_part_id] = part;
    part->skip_alter_undo = true;
    m_sql_stat_start.set(new_part_id);
  }

  /** Get lower level internal table object for partition.
  @param[in]    part_id  Partition id.
  @return Lower level internal table object for the partition id. */
  dict_table_t *part(uint part_id) {
    ut_ad(part_id < m_num_new_parts);
    return (m_new_table_parts[part_id]);
  }

  /** To write a row, set up prebuilt for using a specified partition.
  @param[in,out]        prebuilt        Prebuilt to update.
  @param[in]    new_part_id     Partition to use. */
  void prepare_write(row_prebuilt_t *prebuilt, uint new_part_id) const {
    ut_ad(m_new_table_parts[new_part_id]);
    prebuilt->table = m_new_table_parts[new_part_id];
    prebuilt->ins_node = m_ins_nodes[new_part_id];
    prebuilt->trx_id = m_trx_ids[new_part_id];
    prebuilt->sql_stat_start = m_sql_stat_start.test(new_part_id);
  }

  /** After a write, update cached values for a partition from prebuilt.
  @param[in,out]        prebuilt        Prebuilt to copy from.
  @param[in]    new_part_id     Partition id to copy. */
  void finish_write(row_prebuilt_t *prebuilt, uint new_part_id) {
    ut_ad(m_new_table_parts[new_part_id] == prebuilt->table);
    m_ins_nodes[new_part_id] = prebuilt->ins_node;
    m_trx_ids[new_part_id] = prebuilt->trx_id;
    if (!prebuilt->sql_stat_start) {
      m_sql_stat_start.set(new_part_id, false);
    }
  }

 private:
  /** New partitions created during ADD(HASH/KEY)/COALESCE/REORGANIZE
  PARTITION. */
  dict_table_t **m_new_table_parts;

  /** Insert nodes per partition. */
  ins_node_t **m_ins_nodes;

  /** bytes for sql_stat_start bitset */
  byte *m_bitset;

  /** sql_stat_start per partition */
  Sql_stat_start_parts m_sql_stat_start;

  /** Trx id per partition. */
  trx_id_t *m_trx_ids;

  /** Number of new partitions. */
  size_t m_num_new_parts;
};

/** Destructor */
Altered_partitions::~Altered_partitions() {
  if (m_new_table_parts != nullptr) {
    for (ulint i = 0; i < m_num_new_parts; i++) {
      if (m_new_table_parts[i] != nullptr) {
        m_new_table_parts[i]->skip_alter_undo = false;
      }
    }

    ut::free(m_new_table_parts);
  }

  if (m_ins_nodes != nullptr) {
    for (ulint i = 0; i < m_num_new_parts; i++) {
      if (m_ins_nodes[i] != nullptr) {
        ins_node_t *ins = m_ins_nodes[i];
        ut_ad(ins->select == nullptr);
        que_graph_free_recursive(ins->select);
        ins->select = nullptr;
        if (ins->entry_sys_heap != nullptr) {
          mem_heap_free(ins->entry_sys_heap);
          ins->entry_sys_heap = nullptr;
        }
      }
    }

    ut::free(m_ins_nodes);
  }

  ut::free(m_bitset);
  ut::free(m_trx_ids);
}

/** Initialize the object.
@return false on success else true. */
bool Altered_partitions::initialize() {
  size_t alloc_size = sizeof(*m_new_table_parts) * m_num_new_parts;
  m_new_table_parts = static_cast<dict_table_t **>(ut::zalloc_withkey(
      ut::make_psi_memory_key(mem_key_partitioning), alloc_size));

  alloc_size = sizeof(*m_ins_nodes) * m_num_new_parts;
  m_ins_nodes = static_cast<ins_node_t **>(ut::zalloc_withkey(
      ut::make_psi_memory_key(mem_key_partitioning), alloc_size));

  alloc_size = sizeof(*m_bitset) * UT_BITS_IN_BYTES(m_num_new_parts);
  m_bitset = static_cast<byte *>(ut::zalloc_withkey(
      ut::make_psi_memory_key(mem_key_partitioning), alloc_size));

  alloc_size = sizeof(*m_trx_ids) * m_num_new_parts;
  m_trx_ids = static_cast<trx_id_t *>(ut::zalloc_withkey(
      ut::make_psi_memory_key(mem_key_partitioning), alloc_size));

  if (m_new_table_parts == nullptr || m_ins_nodes == nullptr ||
      m_bitset == nullptr || m_trx_ids == nullptr) {
    ut::free(m_new_table_parts);
    ut::free(m_ins_nodes);
    ut::free(m_bitset);
    ut::free(m_trx_ids);

    return (true);
  }

  m_sql_stat_start.init(m_bitset, UT_BITS_IN_BYTES(m_num_new_parts));

  return (false);
}

/** Class(interface) which manages the operations for partitions of states
in different categories during ALTER PARTITION. There are four categories
for now:
1. normal: mapping to PART_NORMAL, which means the partition is not changed
2. add: mapping to PART_TO_BE_ADDED
3. drop: mapping to PART_TO_BE_DROPPED, PART_TO_BE_REORGED
and PART_REORGED_DROPPED
4. change: mapping to PART_CHANGED */
class alter_part {
 public:
  /** Virtual destructor */
  virtual ~alter_part() = default;

  /** Return the partition id */
  virtual uint part_id() const { return (m_part_id); }

  /** Return the partition state */
  virtual partition_state state() const { return (m_state); }

  /** Get the InnoDB table object for newly created partition
  if applicable
  @return the InnoDB table object or nullptr if not applicable */
  dict_table_t *new_table() { return (m_new); }

  /** Set the freed old partition to nullptr to avoid dangling pointer
  @param check_in_cache whether we need to check table in cache
  @param part_name      Partitioned table name .*/
  inline void free_old_part(bool check_in_cache, const char *part_name) {
    if (check_in_cache) {
      dict_sys_mutex_enter();

      if (!dict_table_check_if_in_cache_low(part_name)) {
        *m_old = nullptr;
      }

      dict_sys_mutex_exit();

    } else {
      *m_old = nullptr;
    }
  }

  /** Prepare
  @param[in,out]        altered_table   Table definition after the ALTER
  @param[in]    old_part        the stored old partition or nullptr
                                  if no corresponding one exists
  @param[in,out]        new_part        the stored new partition or nullptr
                                  if no corresponding one exists
  @return 0 or error number */
  virtual int prepare(TABLE *altered_table [[maybe_unused]],
                      const dd::Partition *old_part [[maybe_unused]],
                      dd::Partition *new_part [[maybe_unused]]) {
    return (0);
  }

  /** Try to commit
  @param[in]    table           Table definition before the ALTER
  @param[in,out]        altered_table   Table definition after the ALTER
  @param[in]    old_part        the stored old partition or nullptr
                                  if no corresponding one exists
  @param[in,out]        new_part        the stored new partition or nullptr
                                  if no corresponding one exists
  @return 0 or error number */
  virtual int try_commit(const TABLE *table [[maybe_unused]],
                         TABLE *altered_table [[maybe_unused]],
                         const dd::Partition *old_part [[maybe_unused]],
                         dd::Partition *new_part [[maybe_unused]]) {
    return (0);
  }

  /** Rollback */
  virtual void rollback() { return; }

 protected:
  /** Constructor
  @param[in,out]        trx             InnoDB transaction, nullptr if not used
  @param[in]    part_id         Partition id in the table. This could
                                  be partition id for either old table
                                  or new table, callers should remember
                                  which one is applicable
  @param[in]    state           Partition state of the partition on
                                  which this class will do operations.
                                  If this is for one partition in new
                                  table, the partition state is the same
                                  for both the new partition and the
                                  corresponding old partition
  @param[in]    table_name      Partitioned table name, in the
                                  form of db/table, which considers
                                  the charset
  @param[in,out]        old             InnoDB table object for old partition,
                                  default is nullptr, which means there
                                  is no corresponding object */
  alter_part(trx_t *trx, uint part_id, partition_state state,
             const char *table_name, dict_table_t **old)
      : m_trx(trx),
        m_part_id(part_id),
        m_state(state),
        m_table_name(table_name),
        m_old(old),
        m_new(nullptr) {}

  /** Build the partition name for specified partition
  @param[in]    dd_part         dd::Partition
  @param[in]    temp            True if this is a temporary name
  @param[out]   name            Partition name buffer of length FN_REFLEN
  @return true if successful. */
  bool build_partition_name(const dd::Partition *dd_part, bool temp,
                            char *name);

  /** Create a new partition
  @param[in]    part_table      partition table
  @param[in]    part_name       Partition name, including db/table
  @param[in,out]        dd_part         dd::Partition
  @param[in]    table           Table format
  @param[in]    tablespace      Tablespace of this partition,
                                  if length is 0, it means no
                                  tablespace specified
  @param[in]    file_per_table  Current value of innodb_file_per_table
  @param[in]    autoinc         Next AUTOINC value to use
  @param[in]    autoextend_size Value of AUTOEXTEND_SIZE for this tablespace
  @return 0 or error number */
  int create(const dd::Table *part_table, const char *part_name,
             dd::Partition *dd_part, TABLE *table, const char *tablespace,
             bool file_per_table, uint64_t autoinc, uint64_t autoextend_size);

 protected:
  /** InnoDB transaction, nullptr if not used */
  trx_t *const m_trx;

  /** Partition id in the table. This could be partition id for
  either old table or new table, callers should remember which one
  is applicable */
  uint m_part_id;

  /** Partition state of the partition on which this class will
  do operations. If this is for one partition in new table, the
  partition state is the same for both the new partition and the
  corresponding old partition */
  partition_state m_state;

  /** Partitioned table name, in form of ./db/table, which already
  considers the charset */
  const char *m_table_name;

  /** The InnoDB table object for old partition */
  dict_table_t **m_old;

  /** The InnoDB table object for newly created partition */
  dict_table_t *m_new;
};

bool alter_part::build_partition_name(const dd::Partition *dd_part, bool temp,
                                      char *name) {
  if (!normalize_table_name(name, m_table_name)) {
    /* purecov: begin inspected */
    ut_d(ut_error);
    ut_o(return (false));
    /* purecov: end */
  }

  std::string partition;
  /* Build the partition name. */
  dict_name::build_partition(dd_part, partition);

  std::string partition_name;
  /* Build the partitioned table name. */
  dict_name::build_table("", name, partition, temp, false, partition_name);
  ut_ad(partition_name.length() < FN_REFLEN);

  /* Copy partition table name. */
  auto name_len = partition_name.copy(name, FN_REFLEN - 1);
  name[name_len] = '\0';

  return (true);
}

int alter_part::create(const dd::Table *old_part_table, const char *part_name,
                       dd::Partition *dd_part, TABLE *table,
                       const char *tablespace, bool file_per_table,
                       uint64_t autoinc, uint64_t autoextend_size) {
  ut_ad(m_state == PART_TO_BE_ADDED || m_state == PART_CHANGED);

  dd::Table &dd_table = dd_part->table();
  dd::Properties &options = dd_table.options();
  uint32_t key_block_size;
  ut_ad(options.exists("key_block_size"));
  options.get("key_block_size", &key_block_size);

  dd::Properties &part_options = dd_part->options();
  dd::String_type data_file_name;
  if (part_options.exists(data_file_name_key))
    (void)part_options.get(data_file_name_key, &data_file_name);
  /* index_file_name is not allowed for now */
  char full_path[FN_REFLEN];
  if (!data_file_name.empty()) {
    /* Have to append the postfix table name, to make it work */
    const char *name = strrchr(part_name, '/');
    ut_ad(name != nullptr);
    size_t len = data_file_name.length();
    strcpy(full_path, data_file_name.c_str());
    full_path[len] = OS_PATH_SEPARATOR;
    strcpy(full_path + len + 1, name + 1);
  }

  HA_CREATE_INFO create_info;
  update_create_info_from_table(&create_info, table);
  create_info.auto_increment_value = autoinc;
  create_info.key_block_size = key_block_size;
  create_info.data_file_name = data_file_name.empty() ? nullptr : full_path;
  create_info.tablespace = tablespace[0] == '\0' ? nullptr : tablespace;
  create_info.m_implicit_tablespace_autoextend_size = autoextend_size;

  /* The below check is the same as for CREATE TABLE, but since we are
  doing an alter here it will not trigger the check in
  create_option_tablespace_is_valid(). */
  if (tablespace_is_shared_space(&create_info) &&
      create_info.data_file_name != nullptr &&
      create_info.data_file_name[0] != '\0') {
    my_printf_error(ER_ILLEGAL_HA_CREATE_OPTION,
                    "InnoDB: DATA DIRECTORY cannot be used"
                    " with a TABLESPACE assignment.",
                    MYF(0));
    return (HA_WRONG_CREATE_OPTION);
  }

  return (innobase_basic_ddl::create_impl<dd::Partition>(
      current_thd, part_name, table, &create_info, dd_part, file_per_table,
      false, false, 0, 0, old_part_table));
}

typedef std::vector<alter_part *, ut::allocator<alter_part *>> alter_part_array;

/** Construct all necessary alter_part_* objects according to the given
partition states in both old and new tables */
class alter_part_factory {
 public:
  /** Constructor
  @param[in,out]        trx             Transaction
  @param[in]    ha_alter_info   ALTER Information
  @param[in,out]        part_share      Innopart share
  @param[in]    old_part_info   Partition info of the table before
                                  ALTER TABLE */
  alter_part_factory(trx_t *trx, const Alter_inplace_info *ha_alter_info,
                     Ha_innopart_share *part_share,
                     partition_info *old_part_info)
      : m_trx(trx),
        m_part_share(part_share),
        m_ha_alter_info(ha_alter_info),
        m_old_part_info(old_part_info),
        m_file_per_table(srv_file_per_table) {}

  /** Destructor */
  ~alter_part_factory() = default;

  /** Create the alter_part_* objects according to the given
  partition states
  @param[in,out]        to_drop         To store the alter_part_* objects
                                  for partitions to be dropped
  @param[in,out]        all_news        To store the alter_part_* objects
                                  for partitions in table after
                                  ALTER TABLE
  @return       false   On success
  @retval       true    On failure */
  bool create(alter_part_array &to_drop, alter_part_array &all_news) {
    to_drop.clear();
    all_news.clear();

    if (!(m_ha_alter_info->handler_flags &
          Alter_inplace_info::REORGANIZE_PARTITION)) {
      return (create_for_non_reorg(to_drop, all_news));
    } else {
      return (create_for_reorg(to_drop, all_news));
    }
  }

 private:
  bool create_for_reorg(alter_part_array &to_drop, alter_part_array &all_news);
  bool create_for_non_reorg(alter_part_array &to_drop,
                            alter_part_array &all_news);
  bool create_new_checking_conflict(partition_element *new_part,
                                    uint &new_part_id,
                                    alter_part_array &all_news);
  bool create_old_checking_conflict(partition_element *old_part,
                                    uint &old_part_id,
                                    alter_part_array &to_drop);
  bool is_conflict(const partition_element *new_part,
                   const partition_element *old_part);
  bool create_one(alter_part_array &array, partition_element *part,
                  uint &part_id, uint old_part_id, partition_state state,
                  bool conflict);
  alter_part *create_one_low(uint &part_id, uint old_part_id,
                             partition_state state, const char *tablespace,
                             bool conflict);

 private:
  /** InnoDB transaction */
  trx_t *const m_trx;

  /** InnoDB partition specific Handler_share */
  Ha_innopart_share *const m_part_share;

  /** ALTER information */
  const Alter_inplace_info *const m_ha_alter_info;

  /** Partition info of the table before ALTER TABLE */
  partition_info *const m_old_part_info;

  /** Current innodb_file_per_table value */
  bool m_file_per_table;
};

/** Helper class for in-place alter partitions, see handler.h */
class alter_parts : public inplace_alter_handler_ctx {
 public:
  /** Constructor
  @param[in,out]        trx             InnoDB transaction
  @param[in,out]        part_share      Innopart share
  @param[in]    ha_alter_info   ALTER information
  @param[in]    old_part_info   Partition info of the table before
                                  ALTER TABLE
  @param[in,out]        new_partitions  Altered partition helper */
  alter_parts(trx_t *trx, Ha_innopart_share *part_share,
              const Alter_inplace_info *ha_alter_info,
              partition_info *old_part_info, Altered_partitions *new_partitions)
      : m_trx(trx),
        m_part_share(part_share),
        m_ha_alter_info(ha_alter_info),
        m_new_partitions(new_partitions),
        m_factory(trx, ha_alter_info, part_share, old_part_info),
        m_news(),
        m_to_drop() {}

  /** Destructor */
  ~alter_parts() override;

  /** Create the to be created partitions and update internal
  structures with concurrent writes blocked, while preparing
  ALTER TABLE.
  @param[in]    old_dd_tab      dd::Table before ALTER TABLE
  @param[in,out]        new_dd_tab      dd::Table after ALTER TABLE
  @param[in,out]        altered_table   Table definition after the ALTER
  @return 0 or error number, my_error() should be called by callers */
  int prepare(const dd::Table &old_dd_tab, dd::Table &new_dd_tab,
              TABLE *altered_table);

  /** Notify the storage engine that the changes made during
  prepare_inplace_alter_table() and inplace_alter_table()
  will be rolled back for all the partitions. */
  void rollback();

  /** Try to commit the changes made during prepare_inplace_alter_table()
  inside the storage engine. This is protected by MDL_EXCLUSIVE.
  @param[in]    old_dd_tab      dd::Table before ALTER TABLE
  @param[in,out]        new_dd_tab      dd::Table after ALTER TABLE
  @param[in]    table           Table definition before the ALTER
  @param[in,out]        altered_table   Table definition after the ALTER
  @return 0 or error number, my_error() should be called by callers */
  int try_commit(const dd::Table &old_dd_tab, dd::Table &new_dd_tab,
                 const TABLE *table, TABLE *altered_table);

  /** Determine if this is an ALTER TABLE ... PARTITION operation
  @param[in]    ha_alter_info   thd DDL operation
  @return whether it is a such kind of operation */
  static inline bool apply_to(const Alter_inplace_info *ha_alter_info) {
    return ((ha_alter_info->handler_flags & OPERATIONS) != 0);
  }

  /** Determine if copying data between partitions is necessary
  @param[in]    ha_alter_info   thd DDL operation
  @return whether it is necessary to copy data */
  static inline bool need_copy(const Alter_inplace_info *ha_alter_info) {
    ut_ad(apply_to(ha_alter_info));

    /* Basically, only DROP PARTITION, ADD PARTITION for RANGE/LIST
    partitions don't require copying data between partitions */
    if (ha_alter_info->handler_flags & Alter_inplace_info::ADD_PARTITION) {
      switch (ha_alter_info->modified_part_info->part_type) {
        case partition_type::RANGE:
        case partition_type::LIST:
          return (false);
        default:
          break;
      }
    }

    return (
        !(ha_alter_info->handler_flags & (Alter_inplace_info::DROP_PARTITION)));
  }

 private:
  /** Initialize the m_news and m_to_drop array here
  @param[in]    old_dd_tab      dd::Table before ALTER TABLE
  @param[in]    new_dd_tab      dd::Table after ALTER TABLE
  @retval true if success
  @retval false on failure */
  bool prepare_alter_part(const dd::Table &old_dd_tab, dd::Table &new_dd_tab);

  /** Prepare or commit for all the partitions in table after ALTER TABLE
  @param[in]    old_dd_tab      dd::Table before ALTER TABLE
  @param[in,out]        new_dd_tab      dd::Table after ALTER TABLE
  @param[in,out]        altered_table   Table definition after the ALTER
  @param[in]    prepare         true if it's in prepare phase,
                                  false if it's in commit phase
  @return 0 or error number */
  int prepare_or_commit_for_new(const dd::Table &old_dd_tab,
                                dd::Table &new_dd_tab, TABLE *altered_table,
                                bool prepare);

  /** Prepare or commit for all the partitions in table before ALTER TABLE
  @param[in]    old_dd_tab      dd::Table before ALTER TABLE
  @param[in,out]        altered_table   Table definition after the ALTER
  @param[in]    prepare         true if it's in prepare phase,
                                  false if it's in commit phase
  @return 0 or error number */
  int prepare_or_commit_for_old(const dd::Table &old_dd_tab,
                                TABLE *altered_table, bool prepare);

 public:
  /** Operations that the native partitioning can perform inplace */
  static constexpr Alter_inplace_info::HA_ALTER_FLAGS OPERATIONS =
      Alter_inplace_info::ADD_PARTITION | Alter_inplace_info::DROP_PARTITION |
      Alter_inplace_info::ALTER_REBUILD_PARTITION |
      Alter_inplace_info::COALESCE_PARTITION |
      Alter_inplace_info::REORGANIZE_PARTITION;

 private:
  /** InnoDB transaction */
  trx_t *const m_trx;

  /** InnoDB partition specific Handler_share */
  Ha_innopart_share *const m_part_share;

  /** Operation being performed */
  const Alter_inplace_info *const m_ha_alter_info;

  /** New partitions helper */
  Altered_partitions *const m_new_partitions;

  /** alter_part factory which creates all the necessary alter_part_* */
  alter_part_factory m_factory;

  /** The alter_part array for all the newly created partitions */
  alter_part_array m_news;

  /** The alter_part array for all the to be dropped partitions */
  alter_part_array m_to_drop;
};

/** Class which handles the partition of state PART_NORMAL.
See comments for alter_part_factory::create_for_reorg
and alter_part_factory::create_for_non_reorg. */
class alter_part_normal : public alter_part {
 public:
  /** Constructor
  @param[in]    part_id         Partition id in the table. This could
                                  be partition id for either old table
                                  or new table, callers should remember
                                  which one is applicable
  @param[in]    state           Partition state of the partition on
                                  which this class will do operations.
                                  If this is for one partition in new
                                  table, the partition state is the same
                                  for both the new partition and the
                                  corresponding old partition
  @param[in,out]        old             InnoDB table object for old partition,
                                  default is nullptr, which means there
                                  is no corresponding object */
  alter_part_normal(uint part_id, partition_state state, dict_table_t **old)
      : /* Table name is not used in this class, so pass a fake
        one */
        alter_part(nullptr, part_id, state, (*old)->name.m_name, old) {}

  /** Destructor */
  ~alter_part_normal() override = default;

  /** Prepare
  @param[in,out]        altered_table   Table definition after the ALTER
  @param[in]    old_part        the stored old partition or nullptr
                                  if no corresponding one exists
  @param[in,out]        new_part        the stored new partition or nullptr
                                  if no corresponding one exists
  @return 0 or error number */
  int prepare(TABLE *altered_table [[maybe_unused]],
              const dd::Partition *old_part, dd::Partition *new_part) override {
    ut_ad(old_part->name() == new_part->name());

    dd_copy_private<dd::Partition>(*new_part, *old_part);

    return (0);
  }

  /** Try to commit
  @param[in]    table           Table definition before the ALTER
  @param[in,out]        altered_table   Table definition after the ALTER
  @param[in]    old_part        the stored old partition or nullptr
                                  if no corresponding one exists
  @param[in,out]        new_part        the stored new partition or nullptr
                                  if no corresponding one exists
  @return 0 or error number */
  int try_commit(const TABLE *table [[maybe_unused]],
                 TABLE *altered_table [[maybe_unused]],
                 const dd::Partition *old_part [[maybe_unused]],
                 dd::Partition *new_part [[maybe_unused]]) override {
    ut_ad(m_old != nullptr);

    btr_drop_ahi_for_table(*m_old);

    dict_sys_mutex_enter();
    dd_table_close(*m_old, nullptr, nullptr, true);
    dict_table_remove_from_cache(*m_old);
    *m_old = nullptr;
    dict_sys_mutex_exit();
    return (0);
  }
};

/** Class which handles the partition of the state PART_TO_BE_ADDED.
See comments for alter_part_factory::create_for_reorg
and alter_part_factory::create_for_non_reorg. */
class alter_part_add : public alter_part {
 public:
  /** Constructor
  @param[in]    part_id         Partition id in the table. This could
                                  be partition id for either old table
                                  or new table, callers should remember
                                  which one is applicable
  @param[in]    state           Partition state of the partition on
                                  which this class will do operations.
                                  If this is for one partition in new
                                  table, the partition state is the same
                                  for both the new partition and the
                                  corresponding old partition
  @param[in]    table_name      Partitioned table name, in the form
                                  of db/table, which already considers
                                  the charset
  @param[in]    tablespace      Tablespace specified explicitly
  @param[in,out]        trx             InnoDB transaction
  @param[in]    ha_alter_info   ALTER information
  @param[in]    file_per_table  Current value of innodb_file_per_table
  @param[in]    autoinc         Next autoinc value to use
  @param[in]    conflict        True if there is already a partition
                                  table with the same name */
  alter_part_add(uint part_id, partition_state state, const char *table_name,
                 const char *tablespace, trx_t *trx,
                 const Alter_inplace_info *ha_alter_info, bool file_per_table,
                 uint64_t autoinc, bool conflict)
      : alter_part(trx, part_id, state, table_name, nullptr),
        m_ha_alter_info(ha_alter_info),
        m_file_per_table(file_per_table),
        m_autoinc(autoinc),
        m_conflict(conflict) {
    if (tablespace == nullptr || tablespace[0] == '\0') {
      m_tablespace[0] = '\0';
    } else {
      strcpy(m_tablespace, tablespace);
    }
  }

  /** Destructor */
  ~alter_part_add() override = default;

  /** Prepare
  @param[in,out]        altered_table   Table definition after the ALTER
  @param[in]    old_part        the stored old partition or nullptr
                                  if no corresponding one exists
  @param[in,out]        new_part        the stored new partition or nullptr
                                  if no corresponding one exists
  @return 0 or error number */
  int prepare(TABLE *altered_table, const dd::Partition *old_part,
              dd::Partition *new_part) override {
    ut_ad(old_part != nullptr);
    ut_ad(new_part != nullptr);
    char part_name[FN_REFLEN];

    if (is_shared_tablespace(m_tablespace)) {
      my_printf_error(ER_ILLEGAL_HA_CREATE_OPTION,
                      PARTITION_IN_SHARED_TABLESPACE, MYF(0));
      return (HA_ERR_INTERNAL_ERROR);
    }

    if (!build_partition_name(new_part, need_rename(), part_name)) {
      return (HA_ERR_TOO_LONG_PATH); /* purecov: inspected */
    }

    /* Get the autoextend_size value from the old partition
    and set this value to the partition being added. */
    const dd::Table &part_table = old_part->table();

    ulonglong autoextend_size{};

    dd::get_implicit_tablespace_options(current_thd, &part_table,
                                        &autoextend_size);

    int error =
        create(dd_table_has_instant_cols(part_table) ? &part_table : nullptr,
               part_name, new_part, altered_table, m_tablespace,
               m_file_per_table, m_autoinc, autoextend_size);

    if (error == 0 && alter_parts::need_copy(m_ha_alter_info)) {
      /* If partition belongs to table with instant columns, copy instant
      metadata to new table DD */
      if (dd_table_has_row_versions(old_part->table())) {
        inherit_instant_metadata(&old_part->table(), &new_part->table());
      }

      dict_sys_mutex_enter();
      m_new = dict_table_check_if_in_cache_low(part_name);
      ut_ad(m_new != nullptr);
      m_new->acquire();
      dict_table_ddl_release(m_new);
      dict_sys_mutex_exit();

      return (m_new == nullptr ? DB_TABLE_NOT_FOUND : 0);
    }

    return (error);
  }

  /** Try to commit
  @param[in]    table           Table definition before the ALTER
  @param[in,out]        altered_table   Table definition after the ALTER
  @param[in]    old_part        the stored old partition or nullptr
                                  if no corresponding one exists
  @param[in,out]        new_part        the stored new partition or nullptr
                                  if no corresponding one exists
  @return 0 or error number */
  int try_commit(const TABLE *table [[maybe_unused]],
                 TABLE *altered_table [[maybe_unused]],
                 const dd::Partition *old_part [[maybe_unused]],
                 dd::Partition *new_part) override {
    int error = 0;

    if (need_rename()) {
      char old_name[FN_REFLEN];
      char new_name[FN_REFLEN];

      if (build_partition_name(new_part, true, old_name) &&
          build_partition_name(new_part, false, new_name)) {
        error = innobase_basic_ddl::rename_impl<dd::Partition>(
            m_trx->mysql_thd, old_name, new_name, new_part, new_part, nullptr);

      } else {
        error = HA_ERR_TOO_LONG_PATH; /* purecov: inspected */
      }
    }

    if (m_new != nullptr) {
      dd_table_close(m_new, m_trx->mysql_thd, nullptr, false);
      m_new = nullptr;
    }

    return (error);
  }

  /** Rollback */
  void rollback() override {
    /* Release the new table so that in post DDL, this table can be
    rolled back. */
    if (m_new != nullptr) {
      dd_table_close(m_new, m_trx->mysql_thd, nullptr, false);
      m_new = nullptr;
    }
  }

 private:
  /** Check if the new partition file needs a temporary name and
  should be renamed at last */
  bool need_rename() const { return (m_conflict); }

  /** Inherit instant metadata of dd::Table and dd::Columns belonging to it.
  This is used when a new partition is added as part of REORGANIZE partition.
  @param[in]      source  Source dd table
  @param[in,out]  dest    Destination dd table */
  void inherit_instant_metadata(const dd::Table *source, dd::Table *dest);

 private:
  /** ALTER information */
  const Alter_inplace_info *m_ha_alter_info;

  /** Current value of innodb_file_per_table */
  const bool m_file_per_table;

  /** Next AUTOINC value to use */
  const uint64_t m_autoinc;

  /** True if there is already a partition table with the same name */
  const bool m_conflict;

  /** Tablespace of this partition */
  char m_tablespace[FN_REFLEN + 1];
};

void alter_part_add::inherit_instant_metadata(const dd::Table *source,
                                              dd::Table *dest) {
  auto add_dropped_column = [&](const dd::Column *column) {
    const char *col_name = column->name().c_str();
    /* Add this column as an SE_HIDDEN column in dest table def */
    dd::Column *new_column = dd_add_hidden_column(
        dest, col_name, column->char_length(), column->type());
    ut_ad(new_column != nullptr);

    /* Copy se private data */
    ut_ad(!column->se_private_data().empty());
    new_column->se_private_data().clear();
    new_column->set_se_private_data(column->se_private_data());

    new_column->set_nullable(column->is_nullable());
    new_column->set_char_length(column->char_length());
    new_column->set_numeric_scale(column->numeric_scale());
    new_column->set_unsigned(column->is_unsigned());
    new_column->set_collation_id(column->collation_id());
    new_column->set_type(column->type());
    /* Elements for enum columns */
    if (column->type() == dd::enum_column_types::ENUM ||
        column->type() == dd::enum_column_types::SET) {
      for (const auto *source_elem : column->elements()) {
        auto *elem_obj = new_column->add_element();
        elem_obj->set_name(source_elem->name());
      }
    }
  };

  /* Copy dd::Column instant metadata */
  for (auto src_col : source->columns()) {
    dd::Column *dest_col =
        const_cast<dd::Column *>(dd_find_column(dest, src_col->name().c_str()));

    if (dest_col == nullptr) {
      add_dropped_column(src_col);
      ut_ad(nullptr != dd_find_column(dest, src_col->name().c_str()));
      continue;
    }

    if (dest_col->is_virtual()) {
      continue;
    }

    auto fn = [&](const char *s, auto &value) {
      if (src_col->se_private_data().exists(s)) {
        src_col->se_private_data().get(s, &value);
        dest_col->se_private_data().set(s, value);
      }
    };

    uint32_t v_added = UINT32_UNDEFINED;
    const char *s = dd_column_key_strings[DD_INSTANT_VERSION_ADDED];
    fn(s, v_added);

    uint32_t v_dropped = UINT32_UNDEFINED;
    s = dd_column_key_strings[DD_INSTANT_VERSION_DROPPED];
    fn(s, v_dropped);

    uint32_t phy_pos = UINT32_UNDEFINED;
    s = dd_column_key_strings[DD_INSTANT_PHYSICAL_POS];
    ut_ad(src_col->se_private_data().exists(s));
    fn(s, phy_pos);

    s = dd_column_key_strings[DD_INSTANT_COLUMN_DEFAULT_NULL];
    if (src_col->se_private_data().exists(s)) {
      ut_ad(v_added > 0);
      bool value = false;
      fn(s, value);
    } else {
      s = dd_column_key_strings[DD_INSTANT_COLUMN_DEFAULT];
      if (src_col->se_private_data().exists(s)) {
        ut_ad(v_added > 0);
        dd::String_type value;
        fn(s, value);
      } else {
        /* This columns is not INSTANT ADD or this column is already dropped. */
        ut_ad(v_added == UINT32_UNDEFINED || v_dropped > 0);
      }
    }
  }
}

/** Class which handles the partition of states
PART_TO_BE_DROPPED, PART_TO_BE_REORGED and PART_REORGED_DROPPED.
See comments for alter_part_factory::create_for_reorg
and alter_part_factory::create_for_non_reorg. */
class alter_part_drop : public alter_part {
 public:
  /** Constructor
  @param[in]    part_id         Partition id in the table. This could
                                  be partition id for either old table
                                  or new table, callers should remember
                                  which one is applicable
  @param[in]    state           Partition state of the partition on
                                  which this class will do operations.
                                  If this is for one partition in new
                                  table, the partition state is the same
                                  for both the new partition and the
                                  corresponding old partition
  @param[in]    table_name      Partitioned table name, in the form
                                  of db/table, which already considers
                                  the charset
  @param[in,out]        trx             InnoDB transaction
  @param[in,out]        old             InnoDB table object for old partition,
                                  default is nullptr, which means there
                                  is no corresponding object
  @param[in]    conflict        True if there is already a partition
                                  table with the same name */
  alter_part_drop(uint part_id, partition_state state, const char *table_name,
                  trx_t *trx, dict_table_t **old, bool conflict)
      : alter_part(trx, part_id, state, table_name, old),
        m_conflict(conflict) {}

  /** Destructor */
  ~alter_part_drop() override = default;

  /** Try to commit
  @param[in]    table           Table definition before the ALTER
  @param[in,out]        altered_table   Table definition after the ALTER
  @param[in]    old_part        the stored old partition or nullptr
                                  if no corresponding one exists
  @param[in,out]        new_part        the stored new partition or nullptr
                                  if no corresponding one exists
  @return 0 or error number */
  int try_commit(const TABLE *table [[maybe_unused]],
                 TABLE *altered_table [[maybe_unused]],
                 const dd::Partition *old_part,
                 dd::Partition *new_part) override {
    ut_ad(new_part == nullptr);

    dict_sys_mutex_enter();
    dict_table_ddl_acquire(*m_old);
    dict_sys_mutex_exit();
    dd_table_close(*m_old, nullptr, nullptr, false);

    int error;
    char part_name[FN_REFLEN];
    THD *thd = m_trx->mysql_thd;

    if (!build_partition_name(old_part, false, part_name)) {
      return (HA_ERR_TOO_LONG_PATH); /* purecov: inspected */
    }

    if (!m_conflict) {
      error = innobase_basic_ddl::delete_impl<dd::Partition>(thd, part_name,
                                                             old_part, nullptr);
      DBUG_EXECUTE_IF("drop_part_fail", error = DB_ERROR;
                      my_error(ER_LOCK_WAIT_TIMEOUT, MYF(0)););
    } else {
      /* Have to rename it to a temporary name to prevent
      name conflict, because later deleting table doesn't
      remove the data file at once. Also notice that don't
      use the #tmp name, because it could be already used
      by the corresponding new partition. */
      mem_heap_t *heap = mem_heap_create(FN_REFLEN, UT_LOCATION_HERE);

      char *temp_name = dict_mem_create_temporary_tablename(
          heap, (*m_old)->name.m_name, (*m_old)->id);

      std::string db_str;
      std::string tbl_str;
      dict_name::get_table(temp_name, db_str, tbl_str);

      /* Acquire mdl lock on the temporary table name. */
      MDL_ticket *mdl_ticket = nullptr;
      if (dd::acquire_exclusive_table_mdl(thd, db_str.c_str(), tbl_str.c_str(),
                                          false, &mdl_ticket)) {
        mem_heap_free(heap);
        return (HA_ERR_GENERIC);
      }

      error = innobase_basic_ddl::rename_impl<dd::Partition>(
          thd, part_name, temp_name, old_part, old_part, nullptr);
      if (error == 0) {
        error = innobase_basic_ddl::delete_impl<dd::Partition>(
            thd, temp_name, old_part, nullptr);
      }

      mem_heap_free(heap);
    }

    free_old_part(error != 0, part_name);

    return (error);
  }

 private:
  /** True if there is already a partition table with the same name */
  const bool m_conflict;
};

/** Class which handles the partition of the state PART_CHANGED.
See comments for alter_part_factory::create_for_reorg
and alter_part_factory::create_for_non_reorg. */
class alter_part_change : public alter_part {
 public:
  /** Constructor
  @param[in]    part_id         Partition id in the table. This could
                                  be partition id for either old table
                                  or new table, callers should remember
                                  which one is applicable
  @param[in]    state           Partition state of the partition on
                                  which this class will do operations.
                                  If this is for one partition in new
                                  table, the partition state is the same
                                  for both the new partition and the
                                  corresponding old partition
  @param[in]    table_name      Partitioned table name, in the form
                                  of db/table, which already considers
                                  the chraset
  @param[in]    tablespace      Tablespace specified explicitly
  @param[in,out]        trx             InnoDB transaction
  @param[in,out]        old             InnoDB table object for old partition,
                                  default is nullptr, which means there
                                  is no corresponding object
  @param[in]    ha_alter_info   ALTER information
  @param[in]    file_per_table  Current value of innodb_file_per_table
  @param[in]    autoinc         Next AUTOINC value to use */
  alter_part_change(uint part_id, partition_state state, const char *table_name,
                    const char *tablespace, trx_t *trx, dict_table_t **old,
                    const Alter_inplace_info *ha_alter_info,
                    bool file_per_table, uint64_t autoinc)
      : alter_part(trx, part_id, state, table_name, old),
        m_ha_alter_info(ha_alter_info),
        m_file_per_table(file_per_table),
        m_autoinc(autoinc) {
    if (tablespace == nullptr || tablespace[0] == '\0') {
      m_tablespace[0] = '\0';
    } else {
      strcpy(m_tablespace, tablespace);
    }
  }

  /** Destructor */
  ~alter_part_change() override = default;

  /** Prepare
  @param[in,out]        altered_table   Table definition after the ALTER
  @param[in]    old_part        the stored old partition or nullptr
                                  if no corresponding one exists
  @param[in,out]        new_part        the stored new partition or nullptr
                                  if no corresponding one exists
  @return 0 or error number */
  int prepare(TABLE *altered_table, const dd::Partition *old_part,
              dd::Partition *new_part) override;

  /** Try to commit
  @param[in]    table           Table definition before the ALTER
  @param[in,out]        altered_table   Table definition after the ALTER
  @param[in]    old_part        the stored old partition or nullptr
                                  if no corresponding one exists
  @param[in,out]        new_part        the stored new partition or nullptr
                                  if no corresponding one exists
  @return 0 or error number */
  int try_commit(const TABLE *table, TABLE *altered_table,
                 const dd::Partition *old_part,
                 dd::Partition *new_part) override;

  /** Rollback */
  void rollback() override {
    /* Release the new table so that in post DDL, this table can be
    rolled back. */
    if (m_new != nullptr) {
      dd_table_close(m_new, m_trx->mysql_thd, nullptr, false);
      m_new = nullptr;
    }
  }

 private:
  /** ALTER information */
  const Alter_inplace_info *m_ha_alter_info;

  /** Current value of innodb_file_per_table */
  const bool m_file_per_table;

  /** Next AUTOINC value to use */
  const uint64_t m_autoinc;

  /** Tablespace of this partition */
  char m_tablespace[FN_REFLEN + 1];
};

/** Prepare
@param[in,out]  altered_table   Table definition after the ALTER
@param[in]      old_part        the stored old partition or nullptr
                                if no corresponding one exists
@param[in,out]  new_part        the stored new partition or nullptr
                                if no corresponding one exists
@return 0 or error number */
int alter_part_change::prepare(TABLE *altered_table,
                               const dd::Partition *old_part,
                               dd::Partition *new_part) {
  ut_ad(old_part != nullptr);
  ut_ad(new_part != nullptr);

  /* In some scenario, it could be unnecessary to create partition
  with temporary name, for example, old one is in innodb_system while
  new one is innodb_file_per_table. However, this would result in
  same table name for two tables, which is confusing. So the temporary
  name is used always and final rename is necessary too */
  char part_name[FN_REFLEN];

  if (!build_partition_name(new_part, true, part_name)) {
    return (HA_ERR_TOO_LONG_PATH); /* purecov: inspected */
  }

  /* Copy the autoextend_size attribute for the partition being
  created. */
  const dd::Table &part_table = old_part->table();

  ulonglong autoextend_size{};

  dd::get_implicit_tablespace_options(current_thd, &part_table,
                                      &autoextend_size);

  int error =
      create(dd_table_has_instant_cols(part_table) ? &part_table : nullptr,
             part_name, new_part, altered_table, m_tablespace, m_file_per_table,
             m_autoinc, autoextend_size);

  if (error == 0) {
    dict_sys_mutex_enter();
    m_new = dict_table_check_if_in_cache_low(part_name);
    ut_ad(m_new != nullptr);
    m_new->acquire();
    dict_table_ddl_release(m_new);
    dict_sys_mutex_exit();

    return (m_new == nullptr);
  }

  return (error);
}

/** Try to commit
@param[in]      table           Table definition before the ALTER
@param[in,out]  altered_table   Table definition after the ALTER
@param[in]      old_part        the stored old partition or nullptr
                                if no corresponding one exists
@param[in,out]  new_part        the stored new partition or nullptr
                                if no corresponding one exists
@return 0 or error number */
int alter_part_change::try_commit(const TABLE *table [[maybe_unused]],
                                  TABLE *altered_table [[maybe_unused]],
                                  const dd::Partition *old_part,
                                  dd::Partition *new_part) {
  ut_ad(old_part != nullptr);
  ut_ad(new_part != nullptr);
  ut_ad(old_part->name() == new_part->name());

  THD *thd = m_trx->mysql_thd;

  char *temp_old_name = dict_mem_create_temporary_tablename(
      (*m_old)->heap, (*m_old)->name.m_name, (*m_old)->id);

  dict_sys_mutex_enter();
  dict_table_ddl_acquire(*m_old);
  dict_sys_mutex_exit();
  dd_table_close(*m_old, nullptr, nullptr, false);

  std::string db_str;
  std::string tbl_str;
  dict_name::get_table(temp_old_name, db_str, tbl_str);

  /* Acquire mdl lock on the temporary table name. */
  MDL_ticket *mdl_ticket = nullptr;
  if (dd::acquire_exclusive_table_mdl(thd, db_str.c_str(), tbl_str.c_str(),
                                      false, &mdl_ticket)) {
    return (HA_ERR_GENERIC);
  }

  char old_name[FN_REFLEN];
  char temp_name[FN_REFLEN];

  if (!build_partition_name(new_part, false, old_name) ||
      !build_partition_name(new_part, true, temp_name)) {
    return (HA_ERR_TOO_LONG_PATH); /* purecov: inspected */
  }

  int error;

  error = innobase_basic_ddl::rename_impl<dd::Partition>(
      thd, old_name, temp_old_name, old_part, old_part, nullptr);
  if (error == 0) {
    error = innobase_basic_ddl::rename_impl<dd::Partition>(
        thd, temp_name, old_name, new_part, new_part, nullptr);
    if (error == 0) {
      error = innobase_basic_ddl::delete_impl<dd::Partition>(thd, temp_old_name,
                                                             old_part, nullptr);
      free_old_part(error != 0, temp_old_name);
    }
  }

  if (m_new != nullptr) {
    dd_table_close(m_new, thd, nullptr, false);
    m_new = nullptr;
  }

  return (error);
}

/** Create alter_part_* object(s) for subpartitions of a partition,
or the partition itself
@param[in,out]  array           Where to store the new object(s)
@param[in]      part            partition_element to handle
@param[in,out]  part_id         Partition id for both partition and
                                subpartition, which would be increased
                                by number of object(s) created
@param[in]      old_part_id     Start partition id of the table before
                                ALTER TABLE
@param[in]      state           Partition state
@param[in]      conflict        Only valid when state is
                                PART_TO_BE_ADDED. True if the new
                                (sub)partition has the same name with
                                an exist one and they are of
                                innodb_file_per_table
@retval false   On success
@retval true    On failure */
bool alter_part_factory::create_one(alter_part_array &array,
                                    partition_element *part, uint &part_id,
                                    uint old_part_id, partition_state state,
                                    bool conflict) {
  if (part->subpartitions.elements > 0) {
    partition_element *sub_elem;
    List_iterator_fast<partition_element> new_sub_it(part->subpartitions);
    while ((sub_elem = new_sub_it++) != nullptr) {
      const char *tablespace = partition_get_tablespace(
          m_ha_alter_info->create_info->tablespace, part, sub_elem);
      alter_part *alter =
          create_one_low(part_id, old_part_id++, state, tablespace, conflict);
      if (alter == nullptr) {
        return (true);
      }

      ++part_id;
      array.push_back(alter);
    }
  } else {
    const char *tablespace = partition_get_tablespace(
        m_ha_alter_info->create_info->tablespace, part, nullptr);
    alter_part *alter =
        create_one_low(part_id, old_part_id++, state, tablespace, conflict);
    if (alter == nullptr) {
      return (true);
    }

    ++part_id;
    array.push_back(alter);
  }

  return (false);
}

/** Create the specified alter_part_* object
@param[in]      part_id         Partition id for current partition

@param[in]      old_part_id     Start partition id of the table before
                                ALTER TABLE
@param[in]      state           Partition state
@param[in]      tablespace      Tablespace specified explicitly
@param[in]      conflict        Only valid when state is
                                PART_TO_BE_ADDED. True if the new
                                (sub)partition has the same name with
                                an exist one and they are of
                                innodb_file_per_table
@return alter_part_* object or nullptr */
alter_part *alter_part_factory::create_one_low(uint &part_id, uint old_part_id,
                                               partition_state state,
                                               const char *tablespace,
                                               bool conflict) {
  alter_part *alter_part = nullptr;

  switch (state) {
    case PART_NORMAL:
      alter_part = ut::new_withkey<alter_part_normal>(
          ut::make_psi_memory_key(mem_key_partitioning), part_id, state,
          m_part_share->get_table_part_ref(old_part_id));
      break;
    case PART_TO_BE_ADDED:
      alter_part = ut::new_withkey<alter_part_add>(
          ut::make_psi_memory_key(mem_key_partitioning), part_id, state,
          m_part_share->get_table_share()->normalized_path.str, tablespace,
          m_trx, m_ha_alter_info, m_file_per_table,
          m_part_share->next_auto_inc_val, conflict);
      break;
    case PART_TO_BE_DROPPED:
    case PART_TO_BE_REORGED:
    case PART_REORGED_DROPPED:
      alter_part = ut::new_withkey<alter_part_drop>(
          ut::make_psi_memory_key(mem_key_partitioning), part_id, state,
          m_part_share->get_table_share()->normalized_path.str, m_trx,
          m_part_share->get_table_part_ref(old_part_id), conflict);
      break;
    case PART_CHANGED:
      alter_part = ut::new_withkey<alter_part_change>(
          ut::make_psi_memory_key(mem_key_partitioning), part_id, state,
          m_part_share->get_table_share()->normalized_path.str, tablespace,
          m_trx, m_part_share->get_table_part_ref(old_part_id), m_ha_alter_info,
          m_file_per_table, m_part_share->next_auto_inc_val);
      break;
    default:
      ut_d(ut_error);
  }

  return (alter_part);
}

/** Create alter_part_add object(s) along with checking if the
partition (and its subpartitions) conflicts with any of the original ones
This is only for REORGANIZE PARTITION
@param[in]      new_part        The new partition to check
@param[in,out]  new_part_id     Partition id for both partition and
                                subpartition, which would be increased
                                by number of subpartitions per partition here
@param[in,out]  all_news        To store the alter_part_add objects here
@retval false   On success
@retval true    On failure */
bool alter_part_factory::create_new_checking_conflict(
    partition_element *new_part, uint &new_part_id,
    alter_part_array &all_news) {
  ut_ad((m_ha_alter_info->handler_flags &
         Alter_inplace_info::REORGANIZE_PARTITION) != 0);

  partition_info *part_info = m_ha_alter_info->modified_part_info;
  /* To compare with this partition list which contains all the
  to be reorganized partitions */
  List_iterator_fast<partition_element> tmp_part_it(part_info->temp_partitions);
  partition_element *tmp_part_elem;

  while ((tmp_part_elem = tmp_part_it++) != nullptr) {
    if (!is_conflict(new_part, tmp_part_elem)) {
      continue;
    }

    if (m_ha_alter_info->modified_part_info->is_sub_partitioned()) {
      List_iterator_fast<partition_element> tmp_sub_it(
          tmp_part_elem->subpartitions);
      partition_element *tmp_sub_elem;
      List_iterator_fast<partition_element> new_sub_it(new_part->subpartitions);
      partition_element *new_sub_elem;

      while ((new_sub_elem = new_sub_it++) != nullptr) {
        ut_ad(new_sub_elem->partition_name != nullptr);
        tmp_sub_elem = tmp_sub_it++;
        ut_ad(tmp_sub_elem != nullptr);
        ut_ad(tmp_sub_elem->partition_name != nullptr);

        bool conflict = is_conflict(new_sub_elem, tmp_sub_elem);
        if (create_one(all_news, new_sub_elem, new_part_id, 0, PART_TO_BE_ADDED,
                       conflict)) {
          return (true);
        }
      }
      ut_ad((tmp_sub_elem = tmp_sub_it++) == nullptr);
    } else {
      if (create_one(all_news, new_part, new_part_id, 0, PART_TO_BE_ADDED,
                     true)) {
        return (true);
      }
    }

    /* Once matched, all are done */
    return (false);
  }

  return (
      create_one(all_news, new_part, new_part_id, 0, PART_TO_BE_ADDED, false));
}

/** Create alter_part_drop object(s) along with checking if the
partition (and its subpartitions) conflicts with any of the to
be created ones.
This is only for REORGANIZE PARTITION
@param[in]      old_part        The old partition to check
@param[in,out]  old_part_id     Partition id for this partition or
                                the first subpartition, which would
                                be increased by number of subpartitions
                                per partition here
@param[in,out]  to_drop         To store the alter_part_drop objects
@retval false   On success
@retval true    On failure */
bool alter_part_factory::create_old_checking_conflict(
    partition_element *old_part, uint &old_part_id, alter_part_array &to_drop) {
  ut_ad((m_ha_alter_info->handler_flags &
         Alter_inplace_info::REORGANIZE_PARTITION) != 0);

  partition_info *part_info = m_ha_alter_info->modified_part_info;
  /* To compare with this partition list which contains all the
  new to be added partitions */
  List_iterator_fast<partition_element> part_it(part_info->partitions);
  partition_element *part_elem;

  while ((part_elem = part_it++) != nullptr) {
    if (!is_conflict(part_elem, old_part)) {
      continue;
    }

    if (m_ha_alter_info->modified_part_info->is_sub_partitioned()) {
      List_iterator_fast<partition_element> sub_it(part_elem->subpartitions);
      partition_element *sub_elem;
      List_iterator_fast<partition_element> old_sub_it(old_part->subpartitions);
      partition_element *old_sub_elem;

      while ((old_sub_elem = old_sub_it++) != nullptr) {
        ut_ad(old_sub_elem->partition_name != nullptr);
        sub_elem = sub_it++;
        ut_ad(sub_elem != nullptr);
        ut_ad(sub_elem->partition_name != nullptr);

        bool conflict = is_conflict(sub_elem, old_sub_elem);
        if (create_one(to_drop, old_sub_elem, old_part_id, old_part_id,
                       PART_TO_BE_REORGED, conflict)) {
          return (true);
        }
      }
      ut_ad((sub_elem = sub_it++) == nullptr);
    } else {
      if (create_one(to_drop, old_part, old_part_id, old_part_id,
                     PART_TO_BE_REORGED, true)) {
        return (true);
      }
    }

    /* Once matched, all are done */
    return (false);
  }

  return (create_one(to_drop, old_part, old_part_id, old_part_id,
                     PART_TO_BE_REORGED, false));
}

/** Check if the two (sub)partitions conflict with each other,
Which means they have same name.
@param[in]      new_part        New partition to check
@param[in]      old_part        Old partition to check
@retval true    Conflict
@retval false   Not conflict */
bool alter_part_factory::is_conflict(const partition_element *new_part,
                                     const partition_element *old_part) {
  if (my_strcasecmp(system_charset_info, new_part->partition_name,
                    old_part->partition_name) != 0) {
    return (false);
  }

  /* To prevent the conflict(same) names in table cache, not to
  check the innodb_file_per_table */
  return (true);
}

/** Suppose that there is a table with 4 range partitions: p0, p1, p2, p3,
and the p2 and p3 are going to be reorganized into p21, p22, p31, p33.

In modified_part_info->temp_partitions list, there are only p2 and p3
with the state PART_TO_BE_REORGED, while in modified_part_info->partitions
list, it contains
{PART_NORMAL, PART_NORMAL, PART_TO_BE_ADDED, PART_TO_BE_ADDED,
PART_TO_BE_ADDED, PART_TO_BE_ADDED}.

So finally, the to_drop array would contain
{alter_part_drop, alter_part_drop}, which are for p2, p3;
the all_news array would contains
{alter_part_normal, alter_part_normal, alter_part_add, alter_part_add,
alter_part_add, alter_part_add}.

Note that the scenario that reorganized and to be reorganized
partition/subpartition have the same name, would be checked here too */

/** Create the alter_part_* objects when it's an operation like
REORGANIZE PARTITION
@param[in,out]  to_drop         To store the alter_part_* objects
                                for partitions to be dropped
@param[in,out]  all_news        To store the alter_part_* objects
                                for partitions in table after ALTER TABLE
@return false   On success
@retval true    On failure */
bool alter_part_factory::create_for_reorg(alter_part_array &to_drop,
                                          alter_part_array &all_news) {
  ut_ad((m_ha_alter_info->handler_flags &
         Alter_inplace_info::REORGANIZE_PARTITION) != 0);
  ut_ad(m_ha_alter_info->modified_part_info->num_subparts ==
        m_old_part_info->num_subparts);

  partition_info *part_info = m_ha_alter_info->modified_part_info;
  /* This list contains only the to be reorganized partitions,
  the sequence is the same as the list of m_old_part_info,
  and they should be consecutive ones */
  List_iterator_fast<partition_element> tmp_part_it(part_info->temp_partitions);
  /* This list contains all the new partitions */
  List_iterator_fast<partition_element> part_it(part_info->partitions);
  /* This list contains all the old partitions */
  List_iterator_fast<partition_element> old_part_it(
      m_old_part_info->partitions);
  partition_element *part_elem;
  partition_element *tmp_part_elem;
  partition_element *old_part_elem;
  uint parts_per_part =
      part_info->is_sub_partitioned() ? part_info->num_subparts : 1;

  tmp_part_elem = tmp_part_it++;
  ut_ad(tmp_part_elem != nullptr);
  old_part_elem = old_part_it++;
  ut_ad(old_part_elem != nullptr);

  uint old_part_id = 0;
  uint new_part_id = 0;

  /* There are 3 steps here:
  1. Check if the old one is a to be reorganized one, if so, mark it
  and check next old one
  2. If not, check if the new one is a to be added one, if so, mark it
  and check next new one
  3. If not, the old one and the new one should point to the same
  partition */
  while ((part_elem = part_it++) != nullptr) {
    while (old_part_elem != nullptr && tmp_part_elem != nullptr &&
           strcmp(tmp_part_elem->partition_name,
                  old_part_elem->partition_name) == 0) {
      ut_ad(tmp_part_elem->part_state == PART_TO_BE_REORGED);

      if (create_old_checking_conflict(old_part_elem, old_part_id, to_drop)) {
        return (true);
      }

      old_part_elem = old_part_it++;
      tmp_part_elem = tmp_part_it++;
    }

    switch (part_elem->part_state) {
      case PART_TO_BE_ADDED:

        if (create_new_checking_conflict(part_elem, new_part_id, all_news)) {
          return (true);
        }

        break;

      case PART_NORMAL:

        ut_ad(strcmp(part_elem->partition_name,
                     old_part_elem->partition_name) == 0);

        if (create_one(all_news, part_elem, new_part_id, old_part_id,
                       PART_NORMAL, false)) {
          return (true);
        }

        old_part_elem = old_part_it++;
        old_part_id += parts_per_part;

        break;

      default:
        ut_d(ut_error);
    }
  }

  ut_ad(old_part_elem == nullptr);
  ut_ad(tmp_part_elem == nullptr);

  return (false);
}

/** Suppose that there is a table with 4 range partitions: p0, p1, p2, p3.

1. ADD PARTITION p4
modified_part_info->partitions list contains
{PART_NORMAL, PART_NORMAL, PART_NORMAL, PART_NORMAL, PART_TO_BE_ADDED}.

So finally, the to_drop array would contain
{}, which is empty;
the all_news array would contains
{alter_part_normal, alter_part_normal, alter_part_normal, alter_part_normal,
alter_part_add}.

2. DROP PARTITION p2
modified_part_info->partitions list contain
{PART_NORMAL, PART_NORMAL, PART_TO_BE_DROPPED, PART_NORMAL}.

So finally, the to_drop array would contain
{alter_part_drop}, which is for p2, so part_id is 2;
the all_news array would contains
{alter_part_normal, alter_part_normal, alter_part_normal}.


Suppose it's the same table with 4 partitions, but it's partitioned by HASH.

3. ADD PARTITION 2
modified_part_info->partitions list contains
{PART_CHANGED, PART_CHANGED, PART_CHANGED, PART_CHANGED, PART_TO_BE_ADDED,
PART_TO_BE_ADDED}.

So finally, the to_drop array would contain
{}, which is empty;
the all_news array would contains
{alter_part_change, alter_part_change, alter_part_change, alter_part_change,
alter_part_add, alter_part_add}.

4. COALESCE PARTITION 2
modified_part_info->partitions contains:
{PART_CHANGED, PART_CHANGED, PART_REORGED_DROPPED, PART_REORGED_DROPPED}.

So finally, the to_drop array would contain
{alter_part_drop, alter_part_drop}, which are for p2, p3, part_id are 2 and 3;
the all_news array would contains
{alter_part_change, alter_part_change}.

5. REBUILD PARTITION p0, p2
modified_part_info->partitions contains:
{PART_NORMAL, PART_CHANGED, PART_NORMAL, PART_CHANGED}.

So finally, the to_drop array would contain
{}, which is empty;
the all_news array would contains
{alter_part_normal, alter_part_change, alter_part_normal, alter_part_change}. */

/** Create the alter_part_* objects when it's NOT an operation like
REORGANIZE PARTITION
@param[in,out]  to_drop         To store the alter_part_* objects
                                for partitions to be dropped
@param[in,out]  all_news        To store the alter_part_* objects
                                for partitions in table after ALTER TABLE
@return false   On success
@retval true    On Failure */
bool alter_part_factory::create_for_non_reorg(alter_part_array &to_drop,
                                              alter_part_array &all_news) {
  ut_ad((m_ha_alter_info->handler_flags &
         Alter_inplace_info::REORGANIZE_PARTITION) == 0);

  partition_info *part_info = m_ha_alter_info->modified_part_info;
  uint parts_per_part =
      part_info->is_sub_partitioned() ? part_info->num_subparts : 1;
  List_iterator_fast<partition_element> part_it(part_info->partitions);
  partition_element *part_elem;
  uint old_part_id = 0;
  uint new_part_id = 0;

  while ((part_elem = part_it++) != nullptr) {
    partition_state state = part_elem->part_state;
    switch (state) {
      case PART_NORMAL:
      case PART_CHANGED:
        if (create_one(all_news, part_elem, new_part_id, old_part_id, state,
                       false)) {
          return (true);
        }

        old_part_id += parts_per_part;
        break;
      case PART_TO_BE_ADDED:
        if (create_one(all_news, part_elem, new_part_id, 0, state, false)) {
          return (true);
        }

        break;
      case PART_TO_BE_DROPPED:
      case PART_REORGED_DROPPED:
        if (create_one(to_drop, part_elem, old_part_id, old_part_id, state,
                       false)) {
          return (true);
        }

        break;
      default:
        ut_d(ut_error);
    }
  }

  return (false);
}

#ifndef NDEBUG
/** Check if the specified partition_state is of drop state
@param[in]      s       The state to be checked
@retval true    if this is of a drop state
@retval false   if not */
inline static bool is_drop_state(partition_state s) {
  return (s == PART_TO_BE_DROPPED || s == PART_REORGED_DROPPED ||
          s == PART_TO_BE_REORGED);
}
#endif

/** Check if the specified partition_state is of common state
@param[in]      s       The state to be checked
@retval true    if this is of a common state
@retval false   if not */
inline static bool is_common_state(partition_state s) {
  return (s == PART_NORMAL || s == PART_CHANGED);
}

/** Destructor */
alter_parts::~alter_parts() {
  for (alter_part *alter_part : m_news) {
    ut::delete_(alter_part);
  }

  for (alter_part *alter_part : m_to_drop) {
    ut::delete_(alter_part);
  }
}

/** Create the to be created partitions and update internal
structures with concurrent writes blocked, while preparing
ALTER TABLE.
@param[in]      old_dd_tab      dd::Table before ALTER TABLE
@param[in,out]  new_dd_tab      dd::Table after ALTER TABLE
@param[in,out]  altered_table   Table definition after the ALTER
@return 0 or error number, my_error() should be called by callers */
int alter_parts::prepare(const dd::Table &old_dd_tab, dd::Table &new_dd_tab,
                         TABLE *altered_table) {
  if (m_factory.create(m_to_drop, m_news)) {
    return (true);
  }

  if (m_part_share->get_table_share()->found_next_number_field) {
    dd_set_autoinc(new_dd_tab.se_private_data(),
                   m_ha_alter_info->create_info->auto_increment_value);
  }

  int error;
  error = prepare_or_commit_for_old(old_dd_tab, altered_table, true);
  if (error != 0) {
    return (error);
  }

  error =
      prepare_or_commit_for_new(old_dd_tab, new_dd_tab, altered_table, true);

  /* We don't have to prepare for the partitions that will be dropped. */

  return (error);
}

/** Notify the storage engine that the changes made during
prepare_inplace_alter_table() and inplace_alter_table()
will be rolled back for all the partitions. */
void alter_parts::rollback() {
  for (alter_part *alter_part : m_to_drop) {
    alter_part->rollback();
  }

  for (alter_part *alter_part : m_news) {
    alter_part->rollback();
  }
}

/** Try to commit the changes made during prepare_inplace_alter_table()
inside the storage engine. This is protected by MDL_EXCLUSIVE.
@param[in]      old_dd_tab      dd::Table before ALTER TABLE
@param[in,out]  new_dd_tab      dd::Table after ALTER TABLE
@param[in]      table           Table definition before the ALTER
@param[in,out]  altered_table   Table definition after the ALTER
@return 0 or error number, my_error() should be called by callers */
int alter_parts::try_commit(const dd::Table &old_dd_tab, dd::Table &new_dd_tab,
                            const TABLE *table [[maybe_unused]],
                            TABLE *altered_table) {
  int error;
  /* Commit for the old ones first, to clear data files for new ones */
  error = prepare_or_commit_for_old(old_dd_tab, altered_table, false);
  if (error != 0) {
    return (error);
  }

  error =
      prepare_or_commit_for_new(old_dd_tab, new_dd_tab, altered_table, false);
  if (error != 0) {
    return (error);
  }

  return (0);
}

/** Prepare for all the partitions in table after ALTER TABLE
@param[in]      old_dd_tab      dd::Table before ALTER TABLE
@param[in,out]  new_dd_tab      dd::Table after ALTER TABLE
@param[in,out]  altered_table   Table definition after the ALTER
@param[in]      prepare         true if it's in prepare phase,
                                false if it's in commit phase
@return 0 or error number */
int alter_parts::prepare_or_commit_for_new(const dd::Table &old_dd_tab,
                                           dd::Table &new_dd_tab,
                                           TABLE *altered_table, bool prepare) {
  auto oldp = old_dd_tab.leaf_partitions().begin();
  uint new_part_id = 0;
  uint old_part_id = 0;
  uint drop_seq = 0;
  const dd::Partition *old_part = nullptr;
  int error = 0;

  for (auto new_part : *new_dd_tab.leaf_partitions()) {
    ut_ad(new_part_id < m_news.size());

    /* To add a new partition, there is no corresponding old one,
    otherwise, find the old one */
    partition_state s = m_news[new_part_id]->state();
    if (is_common_state(s)) {
      bool found = false;
      for (; oldp != old_dd_tab.leaf_partitions().end() && !found; ++oldp) {
        old_part = *oldp;

        ++old_part_id;
        if (drop_seq < m_to_drop.size() &&
            (old_part_id - 1 == m_to_drop[drop_seq]->part_id())) {
          ut_ad(is_drop_state(m_to_drop[drop_seq]->state()));
          ++drop_seq;
          continue;
        }

        found = true;
      }

      ut_ad(found);
      ut_ad(drop_seq <= m_to_drop.size());
      ut_ad(new_part->name() == old_part->name());
      ut_ad((new_part->parent() == nullptr) == (old_part->parent() == nullptr));
      ut_ad(new_part->parent() == nullptr ||
            new_part->parent()->name() == old_part->parent()->name());
    } else {
      ut_ad(s == PART_TO_BE_ADDED);
      /* Let's still set one to get the old table name */
      old_part = *(old_dd_tab.leaf_partitions().begin());
    }

    alter_part *alter_part = m_news[new_part_id];
    ut_ad(alter_part != nullptr);

    if (prepare) {
      error = alter_part->prepare(altered_table, old_part, new_part);
      if (error != 0) {
        return (error);
      }

      if (m_new_partitions != nullptr && alter_part->new_table() != nullptr) {
        m_new_partitions->set_part(new_part_id, alter_part->new_table());
      }
    } else {
      error =
          alter_part->try_commit(nullptr, altered_table, old_part, new_part);
      if (error != 0) {
        return (error);
      }
    }

    ++new_part_id;
  }

#ifdef UNIV_DEBUG
  ut_ad(drop_seq <= m_to_drop.size());
  for (uint i = drop_seq; i < m_to_drop.size(); ++i) {
    ut_ad(!is_common_state(m_to_drop[i]->state()));
  }
#endif /* UNIV_DEBUG */

  return (error);
}

/** Prepare or commit for all the partitions in table before ALTER TABLE
@param[in]      old_dd_tab      dd::Table before ALTER TABLE
@param[in,out]  altered_table   Table definition after the ALTER
@param[in]      prepare         true if it's in prepare phase,
                                false if it's in commit phase
@return 0 or error number */
int alter_parts::prepare_or_commit_for_old(const dd::Table &old_dd_tab,
                                           TABLE *altered_table, bool prepare) {
  uint old_part_id = 0;
  auto dd_part = old_dd_tab.leaf_partitions().begin();
  int error = 0;

  for (alter_part *alter_part : m_to_drop) {
    const dd::Partition *old_part = nullptr;

    for (; dd_part != old_dd_tab.leaf_partitions().end(); ++dd_part) {
      if (old_part_id++ < alter_part->part_id()) {
        continue;
      }

      old_part = *dd_part;
      ++dd_part;
      break;
    }
    ut_ad(old_part != nullptr);

    if (prepare) {
      error = alter_part->prepare(altered_table, old_part, nullptr);
    } else {
      error = alter_part->try_commit(nullptr, altered_table, old_part, nullptr);
    }

    if (error != 0) {
      return (error);
    }
  }

  return (error);
}

/** Determine if one ALTER TABLE can be done instantly on the partitioned table
@param[in]      ha_alter_info   the DDL operation
@param[in]      num_parts       number of partitions
@param[in]      part_share      the partitioned tables
@param[in]      old_table       old TABLE
@param[in]      altered_table   new TABLE
@return Instant_Type accordingly */
static inline Instant_Type innopart_support_instant(
    const Alter_inplace_info *ha_alter_info, uint16_t num_parts,
    const Ha_innopart_share *part_share, const TABLE *old_table,
    const TABLE *altered_table) {
  Instant_Type type = Instant_Type::INSTANT_IMPOSSIBLE;

  for (uint32_t i = 0; i < num_parts; ++i) {
    type = innobase_support_instant(
        ha_alter_info, part_share->get_table_part(i), old_table, altered_table);
    if (type == Instant_Type::INSTANT_IMPOSSIBLE) {
      return (type);
    }
  }

  return (type);
}

int ha_innopart::parallel_scan_init(void *&scan_ctx, size_t *num_threads,
                                    bool use_reserved_threads,
                                    size_t max_desired_threads) {
  size_t max_threads = thd_parallel_read_threads(m_prebuilt->trx->mysql_thd);
  if (max_desired_threads > 0) {
    max_threads = std::min(max_threads, max_desired_threads);
  }

  ut_a(max_threads <= Parallel_reader::MAX_THREADS);

  max_threads = static_cast<ulong>(
      Parallel_reader::available_threads(max_threads, use_reserved_threads));

  if (max_threads == 0) {
    return (HA_ERR_GENERIC);
  }

  scan_ctx = nullptr;

  const auto row_len = m_prebuilt->mysql_row_len;

  auto adapter = ut::new_withkey<Parallel_reader_adapter>(
      UT_NEW_THIS_FILE_PSI_KEY, max_threads, row_len);

  if (adapter == nullptr) {
    Parallel_reader::release_threads(max_threads);
    return (HA_ERR_OUT_OF_MEM);
  }

  auto trx = m_prebuilt->trx;

  innobase_register_trx(ht, ha_thd(), trx);

  trx_start_if_not_started_xa(trx, false, UT_LOCATION_HERE);

  trx_assign_read_view(trx);

  const Parallel_reader::Scan_range FULL_SCAN{};
  const auto first_used_partition = m_part_info->get_first_used_partition();

  for (auto i = first_used_partition; i < m_tot_parts;
       i = m_part_info->get_next_used_partition(i)) {
    set_partition(i);

    if (dict_table_is_discarded(m_prebuilt->table)) {
      ib_senderrf(ha_thd(), IB_LOG_LEVEL_ERROR, ER_TABLESPACE_DISCARDED,
                  m_prebuilt->table->name.m_name);

      ut::delete_(adapter);
      return HA_ERR_NO_SUCH_TABLE;
    }

    build_template(true);

    Parallel_reader::Config config(FULL_SCAN, m_prebuilt->table->first_index(),
                                   0, i);

    dberr_t err =
        adapter->add_scan(trx, config, [=](const Parallel_reader::Ctx *ctx) {
          return (adapter->process_rows(ctx));
        });

    if (err != DB_SUCCESS) {
      ut::delete_(adapter);
      return (convert_error_code_to_mysql(err, 0, ha_thd()));
    }
  }

  scan_ctx = adapter;
  *num_threads = max_threads;

  adapter->set(m_prebuilt);

  return (0);
}

int ha_innopart::parallel_scan(void *scan_ctx, void **thread_ctxs,
                               Parallel_reader_adapter::Init_fn init_fn,
                               Parallel_reader_adapter::Load_fn load_fn,
                               Parallel_reader_adapter::End_fn end_fn) {
  auto adapter = static_cast<Parallel_reader_adapter *>(scan_ctx);

  auto err = adapter->run(thread_ctxs, init_fn, load_fn, end_fn);

  return (convert_error_code_to_mysql(err, 0, ha_thd()));
}

void ha_innopart::parallel_scan_end(void *parallel_scan_ctx) {
  auto adapter = static_cast<Parallel_reader_adapter *>(parallel_scan_ctx);
  ut::delete_(adapter);
}

/** Check if InnoDB supports a particular alter table in-place.
@param[in]      altered_table   TABLE object for new version of table.
@param[in,out]  ha_alter_info   Structure describing changes to be done
by ALTER TABLE and holding data used during in-place alter.
@retval HA_ALTER_INPLACE_NOT_SUPPORTED  Not supported
@retval HA_ALTER_INPLACE_NO_LOCK        Supported
@retval HA_ALTER_INPLACE_SHARED_LOCK_AFTER_PREPARE      Supported, but
requires lock during main phase and exclusive lock during prepare
phase.
@retval HA_ALTER_INPLACE_NO_LOCK_AFTER_PREPARE  Supported, prepare
phase requires exclusive lock. */
enum_alter_inplace_result ha_innopart::check_if_supported_inplace_alter(
    TABLE *altered_table, Alter_inplace_info *ha_alter_info) {
  DBUG_TRACE;
  assert(ha_alter_info->handler_ctx == nullptr);

  /* Not supporting these for partitioned tables yet! */

  /*
    FK not yet supported. SQL-layer blocks most of such changes.
    We resort to COPY algorithm for a few which are still allowed
    (e.g. REMOVE PARTITIONING and ADD FOREIGN KEY at the same time).
  */
  if (ha_alter_info->handler_flags & (Alter_inplace_info::ADD_FOREIGN_KEY |
                                      Alter_inplace_info::DROP_FOREIGN_KEY)) {
    ha_alter_info->unsupported_reason =
        innobase_get_err_msg(ER_FOREIGN_KEY_ON_PARTITIONED);
    return HA_ALTER_INPLACE_NOT_SUPPORTED;
  }
  /* FTS not yet supported either. */
  if ((ha_alter_info->handler_flags & Alter_inplace_info::ADD_INDEX)) {
    for (uint i = 0; i < ha_alter_info->index_add_count; i++) {
      const KEY *key =
          &ha_alter_info->key_info_buffer[ha_alter_info->index_add_buffer[i]];
      if (key->flags & HA_FULLTEXT) {
        assert(!(key->flags & HA_KEYFLAG_MASK &
                 ~(HA_FULLTEXT | HA_PACK_KEY | HA_GENERATED_KEY |
                   HA_BINARY_PACK_KEY)));
        ha_alter_info->unsupported_reason =
            innobase_get_err_msg(ER_FULLTEXT_NOT_SUPPORTED_WITH_PARTITIONING);
        return HA_ALTER_INPLACE_NOT_SUPPORTED;
      }
    }
  }
  /* We cannot allow INPLACE to change order of KEY partitioning fields! */
  if ((ha_alter_info->handler_flags &
       Alter_inplace_info::ALTER_STORED_COLUMN_ORDER) &&
      !m_part_info->same_key_column_order(
          &ha_alter_info->alter_info->create_list)) {
    return HA_ALTER_INPLACE_NOT_SUPPORTED;
  }

  /* Cannot allow INPLACE for drop and create PRIMARY KEY if partition is
  on Primary Key - PARTITION BY KEY() */
  if ((ha_alter_info->handler_flags & (Alter_inplace_info::ADD_PK_INDEX |
                                       Alter_inplace_info::DROP_PK_INDEX))) {
    /* Check partition by key(). */
    if ((m_part_info->part_type == partition_type::HASH) &&
        m_part_info->list_of_part_fields &&
        m_part_info->part_field_list.is_empty()) {
      return HA_ALTER_INPLACE_NOT_SUPPORTED;
    }

    /* Check sub-partition by key(). */
    if ((m_part_info->subpart_type == partition_type::HASH) &&
        m_part_info->list_of_subpart_fields &&
        m_part_info->subpart_field_list.is_empty()) {
      return HA_ALTER_INPLACE_NOT_SUPPORTED;
    }
  }

  /* Check for ALTER TABLE ... PARTITION, following operations can
  be done inplace */
  if (alter_parts::apply_to(ha_alter_info)) {
    /* Two meanings here:
    1. ALTER TABLE .. PARTITION could not be combined with
    other ALTER TABLE operations;
    2. Only one operation of ALTER TABLE .. PARTITION can be
    done in single statement. Only exception is that
    'ALTER TABLE table REORGANIZE PARTITION' for HASH/KEY
    partitions. This will flag both COALESCE_PARTITION
    and ALTER_TABLE_REORG;
    The ALTER_ALL_PARTITION should be screened out, which could only
    be set along with the REBUILD PARTITION */
    ut_ad(std::has_single_bit(ha_alter_info->handler_flags &
                              ~Alter_inplace_info::ALTER_ALL_PARTITION) ||
          ha_alter_info->handler_flags ==
              (Alter_inplace_info::COALESCE_PARTITION |
               Alter_inplace_info::ALTER_TABLE_REORG));
    ut_ad(!(ha_alter_info->handler_flags &
            Alter_inplace_info::ALTER_ALL_PARTITION) ||
          (ha_alter_info->handler_flags &
           Alter_inplace_info::ALTER_REBUILD_PARTITION));

    if (alter_parts::need_copy(ha_alter_info)) {
      return HA_ALTER_INPLACE_SHARED_LOCK_AFTER_PREPARE;
    } else {
      return HA_ALTER_INPLACE_NO_LOCK_AFTER_PREPARE;
    }
  }

  Instant_Type instant_type = innopart_support_instant(
      ha_alter_info, m_tot_parts, m_part_share, this->table, altered_table);
  ha_alter_info->handler_trivial_ctx =
      instant_type_to_int(Instant_Type::INSTANT_IMPOSSIBLE);

  switch (instant_type) {
    case Instant_Type::INSTANT_IMPOSSIBLE:
      break;
    case Instant_Type::INSTANT_ADD_DROP_COLUMN:
      if (ha_alter_info->alter_info->requested_algorithm ==
          Alter_info::ALTER_TABLE_ALGORITHM_INPLACE) {
        break;
      } else if (!((m_prebuilt->table->n_def +
                    get_num_cols_added(ha_alter_info)) < REC_MAX_N_FIELDS)) {
        if (ha_alter_info->alter_info->requested_algorithm ==
            Alter_info::ALTER_TABLE_ALGORITHM_INSTANT) {
          my_error(ER_INNODB_INSTANT_ADD_NOT_SUPPORTED_MAX_FIELDS, MYF(0),
                   m_prebuilt->table->name.m_name);
          return HA_ALTER_ERROR;
        }
        /* INSTANT can't be done any more. Fall back to INPLACE. */
        break;
      } else if (!is_valid_row_version(m_prebuilt->table->current_row_version +
                                       1)) {
        ut_ad(is_valid_row_version(m_prebuilt->table->current_row_version));
        if (ha_alter_info->alter_info->requested_algorithm ==
            Alter_info::ALTER_TABLE_ALGORITHM_INSTANT) {
          my_error(ER_INNODB_MAX_ROW_VERSION, MYF(0),
                   m_prebuilt->table->name.m_name);
          return HA_ALTER_ERROR;
        }
        /* INSTANT can't be done any more. Fall back to INPLACE. */
        break;
      } else if (!Instant_ddl_impl<dd::Table>::is_instant_add_drop_possible(
                     ha_alter_info, table, altered_table, m_prebuilt->table)) {
        if (ha_alter_info->alter_info->requested_algorithm ==
            Alter_info::ALTER_TABLE_ALGORITHM_INSTANT) {
          /* Return error if either max possible row size already crosses max
          permissible row size or may cross it after add. */
          my_error(ER_INNODB_INSTANT_ADD_DROP_NOT_SUPPORTED_MAX_SIZE, MYF(0));
          return HA_ALTER_ERROR;
        }

        /* INSTANT can't be done. Fall back to INPLACE. */
        break;
      } else if (ha_alter_info->error_if_not_empty) {
        /* In this case, it can't be instant because the table
        may not be empty. Have to fall back to INPLACE */
        break;
      }
      [[fallthrough]];
    case Instant_Type::INSTANT_NO_CHANGE:
    case Instant_Type::INSTANT_VIRTUAL_ONLY:
    case Instant_Type::INSTANT_COLUMN_RENAME:
      if (altered_table->s->fields > REC_MAX_N_USER_FIELDS) {
        /* Deny the inplace ALTER TABLE. MySQL will try to
        re-create the table and ha_innobase::create() will
        return an error too. This is how we effectively
        deny adding too many columns to a table. */
        ha_alter_info->unsupported_reason =
            innobase_get_err_msg(ER_TOO_MANY_FIELDS);
        return HA_ALTER_INPLACE_NOT_SUPPORTED;
      }

      ha_alter_info->handler_trivial_ctx = instant_type_to_int(instant_type);
      return HA_ALTER_INPLACE_INSTANT;
  }

  /* Check for PK and UNIQUE should already be done when creating the
  new table metadata.
  (fix_partition_info/check_primary_key+check_unique_key) */

  set_partition(0);
  return ha_innobase::check_if_supported_inplace_alter(altered_table,
                                                       ha_alter_info);
}

/** Prepare in-place ALTER for table.
Allows InnoDB to update internal structures with concurrent
writes blocked (provided that check_if_supported_inplace_alter()
did not return HA_ALTER_INPLACE_NO_LOCK).
This will be invoked before inplace_alter_table().
@param[in]      altered_table   TABLE object for new version of table.
@param[in,out]  ha_alter_info   Structure describing changes to be done
by ALTER TABLE and holding data used during in-place alter.
@param[in]      old_table_def   dd::Table object describing old
version of the table.
@param[in,out]  new_table_def   dd::Table object for the new version
of the table. Can be adjusted by this call. Changes to the table
definition will be persisted in the data-dictionary at statement
commit time.
@retval true    Failure.
@retval false   Success. */
bool ha_innopart::prepare_inplace_alter_table(TABLE *altered_table,
                                              Alter_inplace_info *ha_alter_info,
                                              const dd::Table *old_table_def,
                                              dd::Table *new_table_def) {
  DBUG_TRACE;
  assert(ha_alter_info->handler_ctx == nullptr);

  if (tablespace_is_shared_space(ha_alter_info->create_info)) {
    my_printf_error(ER_ILLEGAL_HA_CREATE_OPTION, PARTITION_IN_SHARED_TABLESPACE,
                    MYF(0));
    return true;
  }

  /* The row format in new table may differ from the old one,
  which is set by server earlier. So keep them the same */
  new_table_def->set_row_format(old_table_def->row_format());

  if (altered_table->found_next_number_field != nullptr) {
    dd_copy_autoinc(old_table_def->se_private_data(),
                    new_table_def->se_private_data());
  }

  if (alter_parts::apply_to(ha_alter_info)) {
    return prepare_inplace_alter_partition(altered_table, ha_alter_info,
                                           old_table_def, new_table_def);
  }

  ha_innopart_inplace_ctx *ctx_parts;
  THD *thd = ha_thd();
  bool res = true;

  /* Clean up all ins/upd nodes. */
  clear_ins_upd_nodes();
  /*
  This object will be freed by server, so always use 'new'
  and there is no need to free on failure */
  ctx_parts = new (thd->mem_root) ha_innopart_inplace_ctx(m_tot_parts);
  if (ctx_parts == nullptr) {
    return HA_ALTER_ERROR;
  }

  ctx_parts->ctx_array = ut::new_arr_withkey<inplace_alter_handler_ctx *>(
      UT_NEW_THIS_FILE_PSI_KEY, ut::Count{m_tot_parts + 1});
  if (ctx_parts->ctx_array == nullptr) {
    return HA_ALTER_ERROR;
  }

  memset(ctx_parts->ctx_array, 0,
         sizeof(inplace_alter_handler_ctx *) * (m_tot_parts + 1));

  ctx_parts->m_old_info = ut::new_arr_withkey<alter_table_old_info_t>(
      UT_NEW_THIS_FILE_PSI_KEY, ut::Count{m_tot_parts});
  if (ctx_parts->m_old_info == nullptr) {
    return HA_ALTER_ERROR;
  }

  ctx_parts->prebuilt_array = ut::new_arr_withkey<row_prebuilt_t *>(
      UT_NEW_THIS_FILE_PSI_KEY, ut::Count{m_tot_parts});
  if (ctx_parts->prebuilt_array == nullptr) {
    return HA_ALTER_ERROR;
  }
  /* For the first partition use the current prebuilt. */
  ctx_parts->prebuilt_array[0] = m_prebuilt;
  /* Create new prebuilt for the rest of the partitions.
  It is needed for the current implementation of
  ha_innobase::commit_inplace_alter_table(). */
  for (uint i = 1; i < m_tot_parts; i++) {
    row_prebuilt_t *tmp_prebuilt;
    tmp_prebuilt = row_create_prebuilt(m_part_share->get_table_part(i),
                                       table_share->reclength);
    /* Use same trx as original prebuilt. */
    tmp_prebuilt->trx = m_prebuilt->trx;
    ctx_parts->prebuilt_array[i] = tmp_prebuilt;
  }

  if (altered_table->found_next_number_field != nullptr) {
    dd_set_autoinc(new_table_def->se_private_data(),
                   ha_alter_info->create_info->auto_increment_value);
  }

  const char *save_tablespace = ha_alter_info->create_info->tablespace;

  const char *save_data_file_name = ha_alter_info->create_info->data_file_name;

  auto oldp = old_table_def->leaf_partitions().begin();
  auto newp = new_table_def->leaf_partitions()->begin();

  for (uint i = 0; i < m_tot_parts; ++oldp, ++newp) {
    m_prebuilt = ctx_parts->prebuilt_array[i];
    set_partition(i);

    const dd::Partition *old_part = *oldp;
    dd::Partition *new_part = *newp;
    ut_ad(old_part != nullptr);
    ut_ad(new_part != nullptr);

    /* We exempt this asserion when we do inplace during copy algorithm (ie.
    during expanded fast index creation). This is OK because we are using an
    intermediate table created during ALTER COPY algorithm. Hence
    m_prebuilt->table->id is newer than the original id stored in DD */
    ut_ad(m_prebuilt->table->id == old_part->se_private_id() ||
          m_prebuilt->table->skip_alter_undo);

    ha_alter_info->handler_ctx = nullptr;

    /* Set the tablespace and data_file_name value of the
    alter_info to the tablespace and data_file_name value
    that was existing for the partition originally, so that
    for ALTER TABLE the tablespace clause in create option
    is ignored for existing partitions, and later set it
    back to its old value */

    ha_alter_info->create_info->tablespace = m_prebuilt->table->tablespace;
    ha_alter_info->create_info->data_file_name =
        m_prebuilt->table->data_dir_path;

    res = prepare_inplace_alter_table_impl<dd::Partition>(
        altered_table, ha_alter_info, old_part, new_part);

    update_partition(i);
    ctx_parts->ctx_array[i] = ha_alter_info->handler_ctx;
    if (res) {
      break;
    }

    ha_innobase_inplace_ctx *ctx =
        static_cast<ha_innobase_inplace_ctx *>(ctx_parts->ctx_array[i]);
    if (ctx != nullptr) {
      ctx_parts->m_old_info[i].update(ctx->old_table, ctx->need_rebuild());
    }

    ++i;
  }

  m_prebuilt = ctx_parts->prebuilt_array[0];
  ha_alter_info->handler_ctx = ctx_parts;
  ha_alter_info->group_commit_ctx = ctx_parts->ctx_array;
  ha_alter_info->create_info->tablespace = save_tablespace;
  ha_alter_info->create_info->data_file_name = save_data_file_name;

  return res;
}

bool ha_innopart::inplace_alter_table(TABLE *altered_table,
                                      Alter_inplace_info *ha_alter_info,
                                      const dd::Table *old_table_def,
                                      dd::Table *new_table_def) {
  if (alter_parts::apply_to(ha_alter_info)) {
    return (inplace_alter_partition(ha_alter_info));
  }

  bool res = true;
  ha_innopart_inplace_ctx *ctx_parts;

  ctx_parts =
      static_cast<ha_innopart_inplace_ctx *>(ha_alter_info->handler_ctx);

  /* It could be not allocated at all */
  if (ctx_parts == nullptr) {
    return (false);
  }

  auto oldp = old_table_def->leaf_partitions().begin();
  auto newp = new_table_def->leaf_partitions()->begin();

  for (uint i = 0; i < m_tot_parts; ++oldp, ++newp) {
    m_prebuilt = ctx_parts->prebuilt_array[i];
    ha_alter_info->handler_ctx = ctx_parts->ctx_array[i];
    set_partition(i);
    if (i != 0 && ha_alter_info->handler_ctx != nullptr) {
      ha_alter_info->handler_ctx->set_shared_data(ctx_parts->ctx_array[i - 1]);
    }

    res = inplace_alter_table_impl<dd::Partition>(altered_table, ha_alter_info);
    ut_ad(ctx_parts->ctx_array[i] == ha_alter_info->handler_ctx);
    ctx_parts->ctx_array[i] = ha_alter_info->handler_ctx;

    if (res) {
      break;
    }

    ++i;
  }
  m_prebuilt = ctx_parts->prebuilt_array[0];
  ha_alter_info->handler_ctx = ctx_parts;
  return (res);
}

/** Commit or rollback.
Commit or rollback the changes made during
prepare_inplace_alter_table() and inplace_alter_table() inside
the storage engine. Note that the allowed level of concurrency
during this operation will be the same as for
inplace_alter_table() and thus might be higher than during
prepare_inplace_alter_table(). (E.g concurrent writes were
blocked during prepare, but might not be during commit).
@param[in]      altered_table   TABLE object for new version of table.
@param[in,out]  ha_alter_info   Structure describing changes to be done
                                by ALTER TABLE and holding data used during
in-place alter.
@param[in]      commit          true => Commit, false => Rollback.
@param[in]      old_table_def   dd::Table object describing old
version of the table.
@param[in,out]  new_table_def   dd::Table object for the new version
of the table. Can be adjusted by this call. Changes to the table
definition will be persisted in the data-dictionary at statement
commit time.
@retval true    Failure.
@retval false   Success. */
bool ha_innopart::commit_inplace_alter_table(TABLE *altered_table,
                                             Alter_inplace_info *ha_alter_info,
                                             bool commit,
                                             const dd::Table *old_table_def,
                                             dd::Table *new_table_def) {
  if (alter_parts::apply_to(ha_alter_info)) {
    return (commit_inplace_alter_partition(altered_table, ha_alter_info, commit,
                                           old_table_def, new_table_def));
  }

  ha_innopart_inplace_ctx *ctx_parts =
      static_cast<ha_innopart_inplace_ctx *>(ha_alter_info->handler_ctx);

  /* It could be not allocated at all */
  if (ctx_parts == nullptr) {
    return (false);
  }

  bool res = false;
  ut_ad(ctx_parts->ctx_array != nullptr);
  ut_ad(ctx_parts->prebuilt_array != nullptr);
  ut_ad(ctx_parts->prebuilt_array[0] == m_prebuilt);

  if (commit) {
    /* Commit is done through first partition (group commit). */
    ut_ad(ha_alter_info->group_commit_ctx == ctx_parts->ctx_array);
    ha_alter_info->handler_ctx = ctx_parts->ctx_array[0];
    set_partition(0);

    res = ha_innobase::commit_inplace_alter_table_impl<dd::Table>(
        altered_table, ha_alter_info, commit, new_table_def);
    ut_ad(res || !ha_alter_info->group_commit_ctx);

    goto end;
  }

  /* Rollback is done for each partition. */
  for (uint i = 0; i < m_tot_parts; i++) {
    m_prebuilt = ctx_parts->prebuilt_array[i];
    ha_alter_info->handler_ctx = ctx_parts->ctx_array[i];
    set_partition(i);
    if (ha_innobase::commit_inplace_alter_table_impl<dd::Table>(
            altered_table, ha_alter_info, commit, new_table_def)) {
      res = true;
    }
    ut_ad(ctx_parts->ctx_array[i] == ha_alter_info->handler_ctx);
    ctx_parts->ctx_array[i] = ha_alter_info->handler_ctx;
  }
end:
  /* All are done successfully, now write back metadata to DD */
  if (commit && !res) {
    ut_ad(!(is_instant(ha_alter_info) && ctx_parts->m_old_info[0].m_rebuild));

    auto oldp = old_table_def->leaf_partitions().begin();
    auto newp = new_table_def->leaf_partitions()->begin();
    bool inplace_instant = false;

    for (uint i = 0; i < m_tot_parts; ++oldp, ++newp) {
      const dd::Partition *old_part = *oldp;
      dd::Partition *new_part = *newp;
      ut_ad(old_part != nullptr);
      ut_ad(new_part != nullptr);

      ha_innobase_inplace_ctx *ctx =
          static_cast<ha_innobase_inplace_ctx *>(ctx_parts->ctx_array[i]);

      if (is_instant(ha_alter_info)) {
        Instant_ddl_impl<dd::Partition> executor(
            ha_alter_info, m_user_thd, m_prebuilt->trx,
            m_part_share->get_table_part(i), table, altered_table, old_part,
            new_part,
            altered_table->found_next_number_field != nullptr
                ? reinterpret_cast<uint64_t *>(&m_part_share->next_auto_inc_val)
                : nullptr);

        /* Execute Instant DDL */
        if (executor.commit_instant_ddl()) return true;
      } else if (!(ha_alter_info->handler_flags & ~INNOBASE_INPLACE_IGNORE) ||
                 ctx == nullptr) {
        dd_commit_inplace_no_change(ha_alter_info, old_part, new_part, true);
      } else {
        inplace_instant = !ctx_parts->m_old_info[0].m_rebuild;

        /* Table is not rebuilt so copy instant metadata.
        NOTE : To be done only for first partition */
        if (i == 0 && inplace_instant) {
          dd_inplace_alter_copy_instant_metadata(
              ha_alter_info, &old_part->table(),
              const_cast<dd::Table *>(&new_part->table()));
        }

        dd_commit_inplace_alter_table(ctx_parts->m_old_info[i], ctx->new_table,
                                      old_part, new_part);
      }

      ++i;
    }

    /* In earlier implementaion, each partition has INSTANT metadata. */
    if (inplace_instant) {
      dd_commit_inplace_update_partition_instant_meta(
          m_part_share, m_tot_parts, old_table_def, new_table_def);
    }

#ifdef UNIV_DEBUG
    if (!res) {
      if (dd_table_has_instant_cols(*old_table_def) &&
          !ctx_parts->m_old_info[0].m_rebuild) {
        ut_ad(dd_table_has_instant_cols(*new_table_def));
      }

      uint i = 0;
      for (auto part : *new_table_def->leaf_partitions()) {
        ha_innobase_inplace_ctx *ctx =
            static_cast<ha_innobase_inplace_ctx *>(ctx_parts->ctx_array[i++]);
        if (ctx != nullptr) {
          ut_ad(dd_table_match(ctx->new_table, part));
        }
      }
    }
#endif /* univ_debug */
  }

  /* Move the ownership of the new tables back to the m_part_share. */
  ha_innobase_inplace_ctx *ctx;
  for (uint i = 0; i < m_tot_parts; i++) {
    /* TODO: Fix to only use one prebuilt (i.e. make inplace
    alter partition aware instead of using multiple prebuilt
    copies... */
    ctx = static_cast<ha_innobase_inplace_ctx *>(ctx_parts->ctx_array[i]);
    if (ctx != nullptr) {
      m_part_share->set_table_part(i, ctx->prebuilt->table);
      ctx->prebuilt->table = nullptr;
      ctx_parts->prebuilt_array[i] = ctx->prebuilt;
    } else {
      break;
    }
  }
  /* The above juggling of prebuilt must be reset here. */
  m_prebuilt = ctx_parts->prebuilt_array[0];
  m_prebuilt->table = m_part_share->get_table_part(0);
  ha_alter_info->handler_ctx = ctx_parts;
  return (res);
}

/** Create the Altered_partitoins object
@param[in]      ha_alter_info   thd DDL operation
@retval true    On failure
@retval false   On success */
bool ha_innopart::prepare_for_copy_partitions(
    Alter_inplace_info *ha_alter_info) {
  ut_ad(m_new_partitions == nullptr);
  ut_ad(alter_parts::need_copy(ha_alter_info));

  uint num_parts = ha_alter_info->modified_part_info->num_parts;
  uint total_parts = num_parts;

  if (ha_alter_info->modified_part_info->is_sub_partitioned()) {
    total_parts *= ha_alter_info->modified_part_info->num_subparts;
  }

  m_new_partitions = ut::new_withkey<Altered_partitions>(
      ut::make_psi_memory_key(mem_key_partitioning), total_parts);

  if (m_new_partitions == nullptr) {
    return (true);
  } else if (m_new_partitions->initialize()) {
    ut::delete_(m_new_partitions);
    m_new_partitions = nullptr;
    return (true);
  }

  return (false);
}

/** write row to new partition.
@param[in]      new_part        New partition to write to.
@return 0 for success else error code. */
int ha_innopart::write_row_in_new_part(uint new_part) {
  int result;
  DBUG_TRACE;

  m_last_part = new_part;
  if (m_new_partitions->part(new_part) == nullptr) {
    /* Altered partition contains misplaced row. */
    m_err_rec = table->record[0];
    return HA_ERR_ROW_IN_WRONG_PARTITION;
  }

  m_new_partitions->prepare_write(m_prebuilt, new_part);
  result = ha_innobase::write_row(table->record[0]);
  m_new_partitions->finish_write(m_prebuilt, new_part);
  return result;
}

/** Allows InnoDB to update internal structures with concurrent
writes blocked (given that check_if_supported_inplace_alter()
did not return HA_ALTER_INPLACE_NO_LOCK).
This is for 'ALTER TABLE ... PARTITION' and a corresponding function
to inplace_alter_table().
This will be invoked before inplace_alter_partition().

@param[in,out]  altered_table   TABLE object for new version of table
@param[in,out]  ha_alter_info   Structure describing changes to be done
                                by ALTER TABLE and holding data used during
                                in-place alter.
@param[in]      old_dd_tab      Table definition before the ALTER
@param[in,out]  new_dd_tab      Table definition after the ALTER
@retval true    Failure
@retval false   Success */
bool ha_innopart::prepare_inplace_alter_partition(
    TABLE *altered_table, Alter_inplace_info *ha_alter_info,
    const dd::Table *old_dd_tab, dd::Table *new_dd_tab) {
  clear_ins_upd_nodes();

  trx_start_if_not_started_xa(m_prebuilt->trx, true, UT_LOCATION_HERE);

  if (alter_parts::need_copy(ha_alter_info) &&
      prepare_for_copy_partitions(ha_alter_info)) {
    my_error(ER_OUT_OF_RESOURCES, MYF(0));
    return (true);
  }

  alter_parts *ctx = ut::new_withkey<alter_parts>(
      UT_NEW_THIS_FILE_PSI_KEY, m_prebuilt->trx, m_part_share, ha_alter_info,
      m_part_info, m_new_partitions);

  if (ctx == nullptr) {
    my_error(ER_OUT_OF_RESOURCES, MYF(0));
    return (true);
  }

  ha_alter_info->handler_ctx = ctx;

  int error = ctx->prepare(*old_dd_tab, *new_dd_tab, altered_table);
  if (error != 0) {
    print_error(error, MYF(error != ER_OUTOFMEMORY ? 0 : ME_FATALERROR));
  }
  return (error);
}

bool ha_innopart::inplace_alter_partition(Alter_inplace_info *ha_alter_info) {
  if (!alter_parts::need_copy(ha_alter_info)) {
    return (false);
  }

  /* The lock type can be set as none, since in this step, the
  shared table lock is held, thus no other changes. This is to fix
  if the table was explicitly lock, then select_lock_type in the
  prebuilt here would not be LOCK_NONE, then row locks would be
  required; if we finally want to drop the original partitions,
  these row locks would lead to failure/crash. */
  ulint lock_type = m_prebuilt->select_lock_type;
  m_prebuilt->select_lock_type = LOCK_NONE;

  prepare_change_partitions();

  partition_info *old_part_info = table->part_info;

  set_part_info(ha_alter_info->modified_part_info, true);

  prepare_change_partitions();

  ulonglong deleted;
  int res;

  res = copy_partitions(&deleted);

  set_part_info(old_part_info, false);

  m_prebuilt->select_lock_type = lock_type;

  if (res > 0) {
    print_error(res, MYF(res != ER_OUTOFMEMORY ? 0 : ME_FATALERROR));
  }

  return (res);
}

/** Prepare to commit or roll back ALTER TABLE...ALGORITHM=INPLACE.
This is for 'ALTER TABLE ... PARTITION' and a corresponding function
to commit_inplace_alter_table().
@param[in,out]  altered_table   TABLE object for new version of table.
@param[in,out]  ha_alter_info   ALGORITHM=INPLACE metadata
@param[in]      commit          true=Commit, false=Rollback.
@param[in]      old_dd_tab      old table
@param[in,out]  new_dd_tab      new table
@retval true    on failure (my_error() will have been called)
@retval false   on success */
bool ha_innopart::commit_inplace_alter_partition(
    TABLE *altered_table, Alter_inplace_info *ha_alter_info, bool commit,
    const dd::Table *old_dd_tab, dd::Table *new_dd_tab) {
  alter_parts *ctx = static_cast<alter_parts *>(ha_alter_info->handler_ctx);
  m_prebuilt->table = nullptr;
  if (ctx == nullptr) {
    ut_ad(!commit);
    return (false);
  }

  if (commit) {
    int error = ctx->try_commit(*old_dd_tab, *new_dd_tab, table, altered_table);
    if (!error) {
      ut::delete_(ctx);
      ha_alter_info->handler_ctx = nullptr;

      ut::delete_(m_new_partitions);
      m_new_partitions = nullptr;

      if (altered_table->found_next_number_field) {
        dd_set_autoinc(new_dd_tab->se_private_data(),
                       m_part_share->next_auto_inc_val);
      }

      dd_copy_table(ha_alter_info, *new_dd_tab, *old_dd_tab);
      dd_part_adjust_table_id(new_dd_tab);

      if (dd_table_has_instant_cols(*old_dd_tab)) {
        dd_inplace_alter_copy_instant_metadata(ha_alter_info, old_dd_tab,
                                               new_dd_tab);
      }
    }

    return (error != 0);
  }

  ctx->rollback();
  ut::delete_(ctx);
  ha_alter_info->handler_ctx = nullptr;

  ut::delete_(m_new_partitions);
  m_new_partitions = nullptr;

  return (false);
}

/** Check if the DATA DIRECTORY is specified (implicitly or explicitly)
@param[in]      dd_part         The dd::Partition to be checked
@retval true    the DATA DIRECTORY is specified (implicitly or explicitly)
@retval false   otherwise */
static bool dd_part_has_datadir(const dd::Partition *dd_part) {
  ut_ad(dd_part_is_stored(dd_part));

  return (dd_part->options().exists(data_file_name_key) ||
          (dd_part->parent() != nullptr &&
           dd_part->parent()->options().exists(data_file_name_key)) ||
          dd_part->table().se_private_data().exists(
              dd_table_key_strings[DD_TABLE_DATA_DIRECTORY]));
}

/** Adjust data directory for exchange partition. Special handling of
dict_table_t::data_dir_path is necessary if DATA DIRECTORY is specified. For
example if DATA DIRECTORY Is '/tmp', the data directory for normal table is
'/tmp/t1', while for partition is '/tmp'. So rename, the postfix table name 't1'
should either be truncated or appended.
@param[in] table_p partition table
@param[in] table_s  swap table*/
void exchange_partition_adjust_datadir(dict_table_t *table_p,
                                       dict_table_t *table_s) {
  ut_ad(table_s->n_ref_count == 1);
  ut_ad(table_p->n_ref_count == 1);
  if (table_s->data_dir_path != nullptr) {
    std::string str(table_s->data_dir_path);
    /* new_name contains database/name but we require name */
    const char *name = strchr(table_s->name.m_name, '/') + 1;
    str.append(name);

    ulint old_size = mem_heap_get_size(table_s->heap);

    table_s->data_dir_path = mem_heap_strdup(table_s->heap, str.c_str());

    ulint new_size = mem_heap_get_size(table_s->heap);
    dict_sys_mutex_enter();
    dict_sys->size += new_size - old_size;
    dict_sys_mutex_exit();
  }

  if (table_p->data_dir_path != nullptr) {
    std::string str(table_p->data_dir_path);
    size_t found = str.find_last_of("/\\");

    ut_ad(found != std::string::npos);
    found++;

    table_p->data_dir_path[found] = '\0';
  }
}

/** Exchange partition.
Low-level primitive which implementation is provided here.
@param[in]      part_id                 The id of the partition to be exchanged
@param[in]      part_table              partitioned table to be exchanged
@param[in]      swap_table              table to be exchanged
@return error number
@retval 0       on success */
int ha_innopart::exchange_partition_low(uint part_id, dd::Table *part_table,
                                        dd::Table *swap_table) {
  DBUG_TRACE;

  ut_ad(part_table != nullptr);
  ut_ad(swap_table != nullptr);
  ut_ad(m_part_share != nullptr);
  ut_ad(dd_table_is_partitioned(*part_table));
  ut_ad(!dd_table_is_partitioned(*swap_table));
  ut_ad(innobase_strcasecmp(part_table->name().c_str(),
                            table_share->table_name.str) == 0);
  ut_ad(part_id < m_tot_parts);
  std::vector<dd::Partition_index *> part_indexes;
  std::vector<dd::Partition_index *>::iterator p_iter;
  std::vector<dd::Index *> swap_indexes;
  std::vector<dd::Index *>::iterator s_iter;
#ifdef UNIV_DEBUG
  std::vector<dd::Index *> part_table_indexes;
  std::vector<dd::Index *>::iterator pt_iter;
#endif

  if (high_level_read_only) {
    my_error(ER_READ_ONLY_MODE, MYF(0));
    return HA_ERR_TABLE_READONLY;
  }

  if (dd_table_has_instant_cols(*part_table) ||
      dd_table_has_instant_cols(*swap_table)) {
    my_error(ER_PARTITION_EXCHANGE_DIFFERENT_OPTION, MYF(0),
             "INSTANT COLUMN(s)");
    return true;
  }

  /* Find the specified dd::Partition object */
  uint id = 0;
  dd::Partition *dd_part = nullptr;
  for (auto part : *part_table->leaf_partitions()) {
    ut_d(dict_table_t *table = m_part_share->get_table_part(id));
    ut_ad(table->n_ref_count == 1);
    ut_ad(!table->is_temporary());

    if (++id > part_id) {
      dd_part = part;
      break;
    }
  }
  ut_ad(dd_part != nullptr);

  if (dd_part->options().exists(index_file_name_key) ||
      swap_table->options().exists(index_file_name_key)) {
    my_error(ER_PARTITION_EXCHANGE_DIFFERENT_OPTION, MYF(0), "INDEX DIRECTORY");
    ut_d(ut_error);
    ut_o(return true);
  }

  /* Get the innodb table objects of part_table and swap_table */
  const table_id_t table_id = swap_table->se_private_id();
  dict_table_t *part = m_part_share->get_table_part(part_id);
  dict_table_t *swap;
  const auto hash_value = ut::hash_uint64(table_id);

  dict_sys_mutex_enter();
  HASH_SEARCH(id_hash, dict_sys->table_id_hash, hash_value, dict_table_t *,
              swap, ut_ad(swap->cached), swap->id == table_id);
  dict_sys_mutex_exit();
  ut_ad(swap != nullptr);
  ut_ad(swap->n_ref_count == 1);

#ifdef UNIV_DEBUG
  /* Store and sort part_table indexes */
  std::copy(part_table->indexes()->begin(), part_table->indexes()->end(),
            std::back_inserter(part_table_indexes));
  std::sort(part_table_indexes.begin(), part_table_indexes.end(),
            [](dd::Index *a, dd::Index *b) { return (a->name() < b->name()); });
#endif
  dd::Object_id p_se_id = dd_part->se_private_id();

  /* Try to rename files. Tablespace checking ensures that
  both partition and table are of implicit tablespace. The plan is:
  1. Rename the swap table to the intermediate file
  2. Rename the partition to the swap table file
  3. Rename the intermediate file of swap table to the partition file */
  THD *thd = m_prebuilt->trx->mysql_thd;
  char *swap_name = strdup(swap->name.m_name);
  char *part_name = strdup(part->name.m_name);

  /* Define the temporary table name, by appending TMP_POSTFIX */
  char temp_name[FN_REFLEN];
  snprintf(temp_name, sizeof temp_name, "%s%s", swap_name,
           dict_name::TMP_POSTFIX);

  int error = 0;
  error = innobase_basic_ddl::rename_impl<dd::Table>(
      thd, swap_name, temp_name, swap_table, swap_table, nullptr);
  if (error != 0) {
    goto func_exit;
  }
  error = innobase_basic_ddl::rename_impl<dd::Partition>(
      thd, part_name, swap_name, dd_part, dd_part, nullptr);
  if (error != 0) {
    goto func_exit;
  }
  error = innobase_basic_ddl::rename_impl<dd::Table>(
      thd, temp_name, part_name, swap_table, swap_table, nullptr);
  if (error != 0) {
    goto func_exit;
  }

  if (dd_part_has_datadir(dd_part) ||
      swap_table->options().exists(data_file_name_key)) {
    /* after above swapping swap is now partition table and part is now normal
    table */
    exchange_partition_adjust_datadir(swap, part);
  }

  std::copy(dd_part->indexes()->begin(), dd_part->indexes()->end(),
            std::back_inserter(part_indexes));
  std::copy(swap_table->indexes()->begin(), swap_table->indexes()->end(),
            std::back_inserter(swap_indexes));

  /* Sort the index pointers according to the index names because the index
  ordanility of the partition being exchanged may be different than the
  table being swapped */
  std::sort(part_indexes.begin(), part_indexes.end(),
            [](dd::Partition_index *a, dd::Partition_index *b) {
              return (a->name() < b->name());
            });
  std::sort(swap_indexes.begin(), swap_indexes.end(),
            [](dd::Index *a, dd::Index *b) { return (a->name() < b->name()); });

  /* Swap the se_private_data and options between indexes.
  The se_private_data should be swapped between every index of
  dd_part and swap_table; however, options should be swapped(checked)
  between part_table and swap_table */
  ut_ad(part_indexes.size() == swap_indexes.size());
  for (p_iter = part_indexes.begin(), s_iter = swap_indexes.begin();
       p_iter < part_indexes.end() && s_iter < swap_indexes.end();
       p_iter++, s_iter++) {
    auto part_index = *p_iter;
    auto swap_index = *s_iter;
    dd::Object_id p_tablespace_id = part_index->tablespace_id();
    part_index->set_tablespace_id(swap_index->tablespace_id());
    swap_index->set_tablespace_id(p_tablespace_id);

    ut_ad(part_index->se_private_data().empty() ==
          swap_index->se_private_data().empty());
    ut_ad(part_index->se_private_data().size() ==
          swap_index->se_private_data().size());

    if (!part_index->se_private_data().empty()) {
      std::unique_ptr<dd::Properties> p_se_data(
          dd::Properties::parse_properties(""));
      p_se_data->insert_values(part_index->se_private_data());
      part_index->se_private_data().clear();
      part_index->set_se_private_data(swap_index->se_private_data());
      swap_index->se_private_data().clear();
      swap_index->set_se_private_data(*p_se_data);
    }
  }
#ifdef UNIV_DEBUG
  for (s_iter = swap_indexes.begin(), pt_iter = part_table_indexes.begin();
       s_iter < swap_indexes.end() && pt_iter < part_table_indexes.end();
       pt_iter++, s_iter++) {
    auto part_table_index = *pt_iter;
    auto swap_index = *s_iter;

    ut_ad(part_table_index->options().raw_string() ==
          swap_index->options().raw_string());
  }
#endif

  /* Swap the se_private_data and options of the two tables.
  Only the max autoinc should be set to both tables */
  if (m_part_share->get_table_share()->found_next_number_field) {
    uint64_t part_autoinc = part->autoinc;
    uint64_t swap_autoinc = swap->autoinc;
    uint64_t max_autoinc = std::max(part_autoinc, swap_autoinc);

    dd_set_autoinc(swap_table->se_private_data(), max_autoinc);
    dd_set_autoinc(
        part_table->se_private_data(),
        std::max<uint64>(swap_autoinc, m_part_share->next_auto_inc_val));

    dict_table_autoinc_lock(part);
    dict_table_autoinc_initialize(part, max_autoinc);
    dict_table_autoinc_unlock(part);

    if (m_part_share->next_auto_inc_val < swap_autoinc) {
      lock_auto_increment();
      m_part_share->next_auto_inc_val = swap_autoinc;
      unlock_auto_increment();
    }
  }

  /* Swap the se_private_id between partition and table */

  dd_part->set_se_private_id(swap_table->se_private_id());
  swap_table->set_se_private_id(p_se_id);

  for (auto dd_column : *swap_table->columns()) {
    dd_column->se_private_data().set(dd_index_key_strings[DD_TABLE_ID],
                                     p_se_id);
  }

  dd_part_adjust_table_id(part_table);

func_exit:
  free(swap_name);
  free(part_name);

  return error;
}

bool ha_innobase::bulk_load_check(THD *) const {
  /* Check if the table is empty (not even del-marked records). */
  dict_table_t *table = m_prebuilt->table;

  rec_format_t format = dict_tf_get_rec_format(table->flags);

  if (format != REC_FORMAT_DYNAMIC) {
    my_error(ER_FEATURE_UNSUPPORTED, MYF(0),
             "ROW_FORMAT=COMPRESSED/COMPACT/REDUNDANT", "by LOAD BULK DATA");
    return false;
  }

  if (!table->has_pk()) {
    my_error(ER_TABLE_NO_PRIMARY_KEY, MYF(0), table->name.m_name);
    return false;
  }

  /* Table should not have indexes other than clustered index. */
  if (table->get_index_count() > 1) {
    my_error(ER_INDEX_OTHER_THAN_PK, MYF(0), table->name.m_name);
    return false;
  }

  if (dict_table_in_shared_tablespace(table)) {
    my_error(ER_TABLE_IN_SHARED_TABLESPACE, MYF(0), table->name.m_name);
    return false;
  }

  if (table->has_row_versions() || table->has_instant_cols()) {
    my_error(ER_BULK_LOAD_TABLE_HAS_INSTANT_COLS, MYF(0), table->name.m_name);
    return false;
  }

  if (!btr_is_index_empty(table->first_index())) {
    my_error(ER_TABLE_NOT_EMPTY, MYF(0), table->name.m_name);
    return false;
  }

  return true;
}

size_t ha_innobase::bulk_load_available_memory(THD *) const {
  /* Occupy up to 25% of buffer pool memory. */
  const size_t max_memory = srv_buf_pool_size / 4;
  return max_memory;
}

void *ha_innobase::bulk_load_begin(THD *thd, size_t data_size, size_t memory,
                                   size_t num_threads) {
  DEBUG_SYNC_C("innodb_bulk_load_begin");

  if (!bulk_load_check(thd)) {
    return nullptr;
  }

  /* Check if the buffer pool size is enough for the threads requested. */
  dict_table_t *table = m_prebuilt->table;

  /* Build the template to convert between the two database formats */
  if (m_prebuilt->mysql_template == nullptr ||
      m_prebuilt->template_type != ROW_MYSQL_WHOLE_ROW) {
    build_template(true);
  }

  /* Update user_thd and allocates Innodb transaction if not there. */
  update_thd(thd);

  auto trx = m_prebuilt->trx;
  innobase_register_trx(ht, ha_thd(), trx);
  trx_start_if_not_started_xa(trx, true, UT_LOCATION_HERE);

  auto observer = ut::new_withkey<Flush_observer>(
      ut::make_psi_memory_key(mem_key_ddl), table->space, trx, nullptr);

  trx_set_flush_observer(trx, observer);

  auto loader = ut::new_withkey<ddl_bulk::Loader>(
      ut::make_psi_memory_key(mem_key_ddl), num_threads);

  auto db_err = loader->begin(m_prebuilt, data_size, memory);

  if (db_err != DB_SUCCESS) {
    my_error(ER_LOAD_BULK_DATA_FAILED, MYF(0), table->name.m_name,
             "Error extending Innodb tablespace");
    ut::delete_(loader);
    loader = nullptr;
  }
  return static_cast<void *>(loader);
}

int ha_innobase::bulk_load_execute(THD *thd, void *load_ctx, size_t thread_idx,
                                   const Rows_mysql &rows,
                                   Bulk_load::Stat_callbacks &wait_cbk) {
  ut_d(auto trx = m_prebuilt->trx);
  ut_ad(trx_is_started(trx));

  /* Use with bulk_loader.concurrency = 1 to avoid getting hit concurrently. */
  DEBUG_SYNC(thd, "innodb_bulk_load_exec");

  auto loader = static_cast<ddl_bulk::Loader *>(load_ctx);

  auto db_err = loader->load(m_prebuilt, thread_idx, rows, wait_cbk);

  ut_ad(trx_is_started(trx));

  /* Avoid convert_error_code_to_mysql here as it raises my_error(). This
  interface is not called on main session thread. We raise the saved error
  later in main thread when bulk_load_end() is called. Any non zero error
  code is fine here. */
  return (db_err == DB_SUCCESS) ? 0 : HA_ERR_GENERIC;
}

int ha_innobase::bulk_load_end(THD *thd, void *load_ctx, bool is_error) {
  auto trx = m_prebuilt->trx;
  ut_ad(load_ctx == nullptr || trx_is_started(trx));

  if (load_ctx == nullptr) {
    /* Nothing to do here, if load_ctx is null, it means we didn't even begin */
    return 0;
  }

  auto report_error = [](ddl_bulk::Loader *loader, dberr_t err, int code) {
    if (err == DB_SUCCESS) {
      return;
    }
    /* Raise error here. We are in session thread. */
    if (code == 0) {
      code = (err == DB_INTERRUPTED) ? ER_QUERY_INTERRUPTED
                                     : ER_LOAD_BULK_DATA_FAILED;
    }

    switch (code) {
      case ER_LOAD_BULK_DATA_UNSORTED:
        my_error(code, MYF(0), loader->get_error_string().c_str());
        break;

      case ER_LOAD_BULK_DATA_FAILED:
        my_error(code, MYF(0), loader->get_table_name(),
                 loader->get_error_string().c_str());
        break;

      case ER_DUP_ENTRY_WITH_KEY_NAME:
        my_error(code, MYF(0), loader->get_error_string().c_str(),
                 loader->get_index_name());
        break;

      case ER_INTERNAL_ERROR:
        my_error(ER_INTERNAL_ERROR, MYF(0), loader->get_error_string().c_str());
        break;

      case ER_QUERY_INTERRUPTED:
        my_error(ER_QUERY_INTERRUPTED, MYF(0));
        break;

      default:
        my_error(ER_INTERNAL_ERROR, MYF(0), "Bulk Loader Failed");
        break;
    }
  };

  DEBUG_SYNC(thd, "innodb_bulk_load_end");

  auto loader = static_cast<ddl_bulk::Loader *>(load_ctx);

  auto prev_err = loader->get_error();
  int prev_code = loader->get_error_code();

  report_error(loader, prev_err, prev_code);
  if (prev_err != DB_SUCCESS) {
    is_error = true;
  }

  auto db_err = loader->end(m_prebuilt, is_error);

  report_error(loader, db_err, 0);
  if (db_err != DB_SUCCESS) {
    is_error = true;
  }

  auto observer = trx->flush_observer;
  ut_a(observer != nullptr);

  if (is_error) {
    observer->interrupted();
  }
  observer->flush();
  trx->flush_observer = nullptr;

  ut::delete_(observer);

  if (!is_error) {
    DBUG_EXECUTE_IF("crash_load_bulk_before_trx_commit", DBUG_SUICIDE(););
    /* Sync all pages written without redo log. */
    auto table = m_prebuilt->table;
    fil_flush(table->space);
  }
  ut::delete_(loader);
  /* We raise the error in report_error. */
  return (db_err == DB_SUCCESS) ? 0 : HA_ERR_GENERIC;
}<|MERGE_RESOLUTION|>--- conflicted
+++ resolved
@@ -29,10 +29,7 @@
  *******************************************************/
 
 #include <algorithm>
-<<<<<<< HEAD
-=======
 #include <bit>
->>>>>>> 824e2b40
 
 /* Include necessary SQL headers */
 #include <assert.h>
