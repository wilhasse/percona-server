/*****************************************************************************

Copyright (c) 2006, 2021, Oracle and/or its affiliates.

This program is free software; you can redistribute it and/or modify it under
the terms of the GNU General Public License, version 2.0, as published by the
Free Software Foundation.

This program is also distributed with certain software (including but not
limited to OpenSSL) that is licensed under separate terms, as designated in a
particular file or component or in included license documentation. The authors
of MySQL hereby grant you an additional permission to link the program and
your derivative works with the separately licensed software that they have
included with MySQL.

This program is distributed in the hope that it will be useful, but WITHOUT
ANY WARRANTY; without even the implied warranty of MERCHANTABILITY or FITNESS
FOR A PARTICULAR PURPOSE. See the GNU General Public License, version 2.0,
for more details.

You should have received a copy of the GNU General Public License along with
this program; if not, write to the Free Software Foundation, Inc.,
51 Franklin St, Fifth Floor, Boston, MA 02110-1301  USA

*****************************************************************************/

#include "ut0wqueue.h"

#include <stddef.h>
#include <sys/types.h>

#include "mem0mem.h"
#include "ut0list.h"

/** @file ut/ut0wqueue.cc
 A work queue

 Created 4/26/2006 Osku Salerma
 ************************************************************************/

/* Work queue. */
struct ib_wqueue_t {
<<<<<<< HEAD
  ib_mutex_t mutex; /*!< mutex protecting everything */
  ib_list_t *items; /*!< work item list */
  os_event_t event; /*!< event we use to signal additions to list */
=======
	ib_mutex_t	mutex;	/*!< mutex protecting everything */
	ib_list_t*	items;	/*!< work item list */
	uint64_t	count;	/*!< total number of work items */
	os_event_t	event;	/*!< event we use to signal additions to list */
>>>>>>> bc9c46bf
};

/** Create a new work queue.
 @return work queue */
ib_wqueue_t *ib_wqueue_create(void) {
  ib_wqueue_t *wq = static_cast<ib_wqueue_t *>(ut_malloc_nokey(sizeof(*wq)));

  /* Function ib_wqueue_create() has not been used anywhere,
  not necessary to instrument this mutex */

  mutex_create(LATCH_ID_WORK_QUEUE, &wq->mutex);

<<<<<<< HEAD
  wq->items = ib_list_create();
  wq->event = os_event_create();
=======
	wq->items = ib_list_create();
	wq->event = os_event_create(0);
	wq->count = 0;
>>>>>>> bc9c46bf

  return (wq);
}

/** Free a work queue. */
void ib_wqueue_free(ib_wqueue_t *wq) /*!< in: work queue */
{
  mutex_free(&wq->mutex);
  ib_list_free(wq->items);
  os_event_destroy(wq->event);

  ut_free(wq);
}

/** Add a work item to the queue.
@param[in] wq Work queue
@param[in] item Work item
@param[in] heap Memory heap to use for allocating the list node */
void ib_wqueue_add(ib_wqueue_t *wq, void *item, mem_heap_t *heap) {
  mutex_enter(&wq->mutex);

<<<<<<< HEAD
  ib_list_add_last(wq->items, item, heap);
  os_event_set(wq->event);
=======
	ib_list_add_last(wq->items, item, heap);
	wq->count++;
	os_event_set(wq->event);
>>>>>>> bc9c46bf

  mutex_exit(&wq->mutex);
}

<<<<<<< HEAD
=======
/****************************************************************//**
Wait for a work item to appear in the queue.
@return work item */
void*
ib_wqueue_wait(
/*===========*/
	ib_wqueue_t*	wq)	/*!< in: work queue */
{
	ib_list_node_t*	node;

	for (;;) {
		os_event_wait(wq->event);

		mutex_enter(&wq->mutex);

		node = ib_list_get_first(wq->items);

		if (node) {
			ib_list_remove(wq->items, node);
			wq->count--;
			if (!ib_list_get_first(wq->items)) {
				/* We must reset the event when the list
				gets emptied. */
				os_event_reset(wq->event);
			}

			break;
		}

		mutex_exit(&wq->mutex);
	}

	mutex_exit(&wq->mutex);

	return(node->data);
}

/********************************************************************
read total number of work item to the queue.
@return total count of work item in the queue */
uint64_t
ib_wqueue_get_count(
/*==========*/
	ib_wqueue_t *wq)		/*!< in: work queue */
{
	uint64_t count;
	mutex_enter(&wq->mutex);
	count = wq->count;
	mutex_exit(&wq->mutex);
	return count;
}

>>>>>>> bc9c46bf
/********************************************************************
Wait for a work item to appear in the queue for specified time. */
void *ib_wqueue_timedwait(
    /* out: work item or NULL on timeout*/
    ib_wqueue_t *wq,         /* in: work queue */
    ib_time_t wait_in_usecs) /* in: wait time in micro seconds */
{
  ib_list_node_t *node = nullptr;

  for (;;) {
    ulint error;
    int64_t sig_count;

    mutex_enter(&wq->mutex);

    node = ib_list_get_first(wq->items);

<<<<<<< HEAD
    if (node) {
      ib_list_remove(wq->items, node);

      mutex_exit(&wq->mutex);
      break;
    }
=======
		if (node) {
			ib_list_remove(wq->items, node);
			wq->count--;
			mutex_exit(&wq->mutex);
			break;
		}
>>>>>>> bc9c46bf

    sig_count = os_event_reset(wq->event);

    mutex_exit(&wq->mutex);

    error = os_event_wait_time_low(wq->event, (ulint)wait_in_usecs, sig_count);

    if (error == OS_SYNC_TIME_EXCEEDED) {
      break;
    }
  }

  return (node ? node->data : nullptr);
}

/********************************************************************
Check if queue is empty. */
ibool ib_wqueue_is_empty(
    /* out: TRUE if queue empty
    else FALSE */
    const ib_wqueue_t *wq) /* in: work queue */
{
  return (ib_list_is_empty(wq->items));
}<|MERGE_RESOLUTION|>--- conflicted
+++ resolved
@@ -40,16 +40,10 @@
 
 /* Work queue. */
 struct ib_wqueue_t {
-<<<<<<< HEAD
   ib_mutex_t mutex; /*!< mutex protecting everything */
   ib_list_t *items; /*!< work item list */
+  uint64_t count;   /*!< total number of work items */
   os_event_t event; /*!< event we use to signal additions to list */
-=======
-	ib_mutex_t	mutex;	/*!< mutex protecting everything */
-	ib_list_t*	items;	/*!< work item list */
-	uint64_t	count;	/*!< total number of work items */
-	os_event_t	event;	/*!< event we use to signal additions to list */
->>>>>>> bc9c46bf
 };
 
 /** Create a new work queue.
@@ -62,14 +56,9 @@
 
   mutex_create(LATCH_ID_WORK_QUEUE, &wq->mutex);
 
-<<<<<<< HEAD
   wq->items = ib_list_create();
   wq->event = os_event_create();
-=======
-	wq->items = ib_list_create();
-	wq->event = os_event_create(0);
-	wq->count = 0;
->>>>>>> bc9c46bf
+  wq->count = 0;
 
   return (wq);
 }
@@ -91,73 +80,21 @@
 void ib_wqueue_add(ib_wqueue_t *wq, void *item, mem_heap_t *heap) {
   mutex_enter(&wq->mutex);
 
-<<<<<<< HEAD
   ib_list_add_last(wq->items, item, heap);
+  wq->count++;
   os_event_set(wq->event);
-=======
-	ib_list_add_last(wq->items, item, heap);
-	wq->count++;
-	os_event_set(wq->event);
->>>>>>> bc9c46bf
 
   mutex_exit(&wq->mutex);
 }
 
-<<<<<<< HEAD
-=======
-/****************************************************************//**
-Wait for a work item to appear in the queue.
-@return work item */
-void*
-ib_wqueue_wait(
-/*===========*/
-	ib_wqueue_t*	wq)	/*!< in: work queue */
-{
-	ib_list_node_t*	node;
-
-	for (;;) {
-		os_event_wait(wq->event);
-
-		mutex_enter(&wq->mutex);
-
-		node = ib_list_get_first(wq->items);
-
-		if (node) {
-			ib_list_remove(wq->items, node);
-			wq->count--;
-			if (!ib_list_get_first(wq->items)) {
-				/* We must reset the event when the list
-				gets emptied. */
-				os_event_reset(wq->event);
-			}
-
-			break;
-		}
-
-		mutex_exit(&wq->mutex);
-	}
-
-	mutex_exit(&wq->mutex);
-
-	return(node->data);
+uint64_t ib_wqueue_get_count(ib_wqueue_t *wq) {
+  uint64_t count;
+  mutex_enter(&wq->mutex);
+  count = wq->count;
+  mutex_exit(&wq->mutex);
+  return count;
 }
 
-/********************************************************************
-read total number of work item to the queue.
-@return total count of work item in the queue */
-uint64_t
-ib_wqueue_get_count(
-/*==========*/
-	ib_wqueue_t *wq)		/*!< in: work queue */
-{
-	uint64_t count;
-	mutex_enter(&wq->mutex);
-	count = wq->count;
-	mutex_exit(&wq->mutex);
-	return count;
-}
-
->>>>>>> bc9c46bf
 /********************************************************************
 Wait for a work item to appear in the queue for specified time. */
 void *ib_wqueue_timedwait(
@@ -175,21 +112,13 @@
 
     node = ib_list_get_first(wq->items);
 
-<<<<<<< HEAD
     if (node) {
       ib_list_remove(wq->items, node);
+      wq->count--;
 
       mutex_exit(&wq->mutex);
       break;
     }
-=======
-		if (node) {
-			ib_list_remove(wq->items, node);
-			wq->count--;
-			mutex_exit(&wq->mutex);
-			break;
-		}
->>>>>>> bc9c46bf
 
     sig_count = os_event_reset(wq->event);
 
