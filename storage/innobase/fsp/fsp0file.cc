--- conflicted
+++ resolved
@@ -389,16 +389,10 @@
 @param[in]	for_import	if it is for importing
 @retval DB_SUCCESS if tablespace is valid, DB_ERROR if not.
 m_is_valid is also set true on success, else false. */
-<<<<<<< HEAD
 Datafile::ValidateOutput Datafile::validate_to_dd(space_id_t space_id,
-                                                  ulint flags,
+                                                  uint32_t flags,
                                                   bool for_import) {
   ValidateOutput output;
-=======
-dberr_t Datafile::validate_to_dd(space_id_t space_id, uint32_t flags,
-                                 bool for_import) {
-  dberr_t err;
->>>>>>> 124c7ab1
 
   if (!is_open()) {
     output.error = DB_ERROR;
@@ -440,13 +434,14 @@
                  << " could finish up the rotation.";
     }
     // exclude encryption flag from validation
-    FSP_FLAGS_UNSET_ENCRYPTION(m_flags);
-    FSP_FLAGS_UNSET_ENCRYPTION(flags);
+    fsp_flags_unset_encryption(m_flags);
+    fsp_flags_unset_encryption(flags);
   }
 
   if (m_space_id == space_id && FSP_FLAGS_ARE_NOT_SET(flags) &&
       fsp_is_dd_tablespace(space_id)) {
-    return (DB_SUCCESS);
+    output.error = DB_SUCCESS;
+    return (output);
   }
 
   /* Make sure the datafile we found matched the space ID.
