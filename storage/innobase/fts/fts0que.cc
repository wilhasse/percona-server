/*****************************************************************************

Copyright (c) 2007, 2023, Oracle and/or its affiliates.

This program is free software; you can redistribute it and/or modify it under
the terms of the GNU General Public License, version 2.0, as published by the
Free Software Foundation.

This program is also distributed with certain software (including but not
limited to OpenSSL) that is licensed under separate terms, as designated in a
particular file or component or in included license documentation. The authors
of MySQL hereby grant you an additional permission to link the program and
your derivative works with the separately licensed software that they have
included with MySQL.

This program is distributed in the hope that it will be useful, but WITHOUT
ANY WARRANTY; without even the implied warranty of MERCHANTABILITY or FITNESS
FOR A PARTICULAR PURPOSE. See the GNU General Public License, version 2.0,
for more details.

You should have received a copy of the GNU General Public License along with
this program; if not, write to the Free Software Foundation, Inc.,
51 Franklin St, Fifth Floor, Boston, MA 02110-1301  USA

*****************************************************************************/

/** @file fts/fts0que.cc
 Full Text Search functionality.

 Created 2007/03/27 Sunny Bains
 Completed 2011/7/10 Sunny and Jimmy Yang
 *******************************************************/

#include <math.h>
#include <sys/types.h>
#include <iomanip>
#include <vector>

#include "dict0dict.h"
#include "fts0ast.h"
#include "fts0fts.h"
#include "fts0pars.h"
#include "fts0plugin.h"
#include "fts0priv.h"
#include "fts0types.h"
#include "ha_prototypes.h"
#include "lob0lob.h"
#include "my_dbug.h"
#include "row0sel.h"
#include "sql/current_thd.h"
#include "ut0new.h"
#include "ut0rbt.h"

#define FTS_ELEM(t, n, i, j) (t[(i)*n + (j)])

#define RANK_DOWNGRADE (-1.0F)
#define RANK_UPGRADE (1.0F)

/* Maximum number of words supported in a phrase or proximity search. */
#define MAX_PROXIMITY_ITEM 128

/* Memory used by rbt itself for create and node add */
#define SIZEOF_RBT_CREATE sizeof(ib_rbt_t) + sizeof(ib_rbt_node_t) * 2
#define SIZEOF_RBT_NODE_ADD sizeof(ib_rbt_node_t)

/*Initial byte length for 'words' in fts_ranking_t */
#define RANKING_WORDS_INIT_LEN 4

/** Compare two FTS character strings case insensitively according to their
charset. This assumes that s1 is already in lower case.
@param[in]  cs  character set
@param[in]  s1  key
@param[in]  s2  node
@return 0 if the two strings are equal */
int innobase_fts_nocase_compare(const CHARSET_INFO *cs, const fts_string_t *s1,
                                const fts_string_t *s2);

// FIXME: Need to have a generic iterator that traverses the ilist.

typedef std::vector<fts_string_t, ut::allocator<fts_string_t>> word_vector_t;

struct fts_word_freq_t;

/** State of an FTS query. */
struct fts_query_t {
  mem_heap_t *heap; /*!< Heap to use for allocations */

  trx_t *trx; /*!< The query transaction */

  dict_index_t *index; /*!< The FTS index to search */
                       /*!< FTS auxiliary common table def */

  fts_table_t fts_common_table;

  fts_table_t fts_index_table; /*!< FTS auxiliary index table def */

  ulint total_size; /*!< total memory size used by query */

  fts_doc_ids_t *deleted; /*!< Deleted doc ids that need to be
                          filtered from the output */

  fts_ast_node_t *root; /*!< Abstract syntax tree */

  fts_ast_node_t *cur_node; /*!< Current tree node */

  ib_rbt_t *word_map; /*!< Matched word map for
                      searching by word*/

  word_vector_t *word_vector; /*!< Matched word vector for
                              searching by index */

  ib_rbt_t *doc_ids; /*!< The current set of matching
                     doc ids, elements are of
                     type fts_ranking_t */

  ib_rbt_t *intersection; /*!< The doc ids that were found in
                          doc_ids, this tree will become
                          the new doc_ids, elements are of type
                          fts_ranking_t */

  /*!< Prepared statement to read the
  nodes from the FTS INDEX */
  que_t *read_nodes_graph;

  fts_ast_oper_t oper; /*!< Current boolean mode operator */

  /*!< true if we want to collect the
  word positions within the document */
  bool collect_positions;

  ulint flags; /*!< Specify the full text search type,
               such as  boolean search, phrase
               search, proximity search etc. */

  ulint distance; /*!< The proximity distance of a
                  phrase search. */

  /*!< These doc ids are used as a
  boundary condition when searching the
  FTS index rows */

  doc_id_t lower_doc_id; /*!< Lowest doc id in doc_ids */

  doc_id_t upper_doc_id; /*!< Highest doc id in doc_ids */

  bool boolean_mode; /*!< true if boolean mode query */

  ib_vector_t *matched; /*!< Array of matching documents
                        (fts_match_t) to search for a phrase */

  ib_vector_t **match_array; /*!< Used for proximity search, contains
                             position info for each matched word
                             in the word list */

  uint64_t total_docs; /*!< The total number of documents */

  ulint total_words; /*!< The total number of words */

  dberr_t error; /*!< Error code if any, that is
                 encountered during query processing */

  ib_rbt_t *word_freqs; /*!< RB tree of word frequencies per
                        document, its elements are of type
                        fts_word_freq_t */

  ib_rbt_t *wildcard_words; /*!< words with wildcard */

  bool multi_exist; /*!< multiple FTS_EXIST oper */

  st_mysql_ftparser *parser; /*!< fts plugin parser */

  /** limit value for the fts query */
  ulonglong limit;

  /** number of docs fetched by query. This is to restrict the
  result with limit value */
  ulonglong n_docs;
  ulint nested_exp_count; /*!< number of nested sub expression limit */
};

/** For phrase matching, first we collect the documents and the positions
then we match. */
struct fts_match_t {
  doc_id_t doc_id; /*!< Document id */

  ulint start; /*!< Start the phrase match from
               this offset within the positions
               vector. */

  ib_vector_t *positions; /*!< Offsets of a word in a
                          document */
};

/** For matching tokens in a phrase search. We use this data structure in
the callback that determines whether a document should be accepted or
rejected for a phrase search. */
struct fts_select_t {
  doc_id_t doc_id; /*!< The document id to match */

  ulint min_pos; /*!< For found to be true at least
                 one position must be greater than
                 min_pos. */

  bool found; /*!< true if found */

  fts_word_freq_t *word_freq; /*!< Word frequency instance of the
                              current word being looked up in
                              the FTS index */
};

typedef std::vector<ulint, ut::allocator<ulint>> pos_vector_t;

/** structure defines a set of ranges for original documents, each of which
has a minimum position and maximum position. Text in such range should
contain all words in the proximity search. We will need to count the
words in such range to make sure it is less than the specified distance
of the proximity search */
struct fts_proximity_t {
  ulint n_pos;          /*!< number of position set, defines
                        a range (min to max) containing all
                        matching words */
  pos_vector_t min_pos; /*!< the minimum position (in bytes)
                        of the range */
  pos_vector_t max_pos; /*!< the maximum position (in bytes)
                        of the range */
};

/** The match positions and tokesn to match */
struct fts_phrase_t {
  fts_phrase_t(const dict_table_t *table)
      : found(false),
        match(nullptr),
        tokens(nullptr),
        distance(0),
        charset(nullptr),
        heap(nullptr),
        page_size(dict_table_page_size(table)),
        proximity_pos(nullptr),
        parser(nullptr) {}

  /** Match result */
  bool found;

  /** Positions within text */
  const fts_match_t *match;

  /** Tokens to match */
  const ib_vector_t *tokens;

  /** For matching on proximity distance. Can be 0 for exact match */
  ulint distance;

  /** Phrase match charset */
  CHARSET_INFO *charset;

  /** Heap for word processing */
  mem_heap_t *heap;

  /** Row page size */
  const page_size_t page_size;

  /** Position info for proximity search verification. Records the
  min and max position of words matched */
  fts_proximity_t *proximity_pos;

  /** FTS plugin parser */
  st_mysql_ftparser *parser;
};

/** Parameter passed to fts phrase match by parser */
struct fts_phrase_param_t {
  fts_phrase_t *phrase; /*!< Match phrase instance */
  ulint token_index;    /*!< Index of token to match next */
  mem_heap_t *heap;     /*!< Heap for word processing */
};

/** For storing the frequency of a word/term in a document */
struct fts_doc_freq_t {
  doc_id_t doc_id; /*!< Document id */
  ulint freq;      /*!< Frequency of a word in a document */
};

/** To determine the word frequency per document. */
struct fts_word_freq_t {
  fts_string_t word; /*!< Word for which we need the freq,
                     it's allocated on the query heap */

  ib_rbt_t *doc_freqs; /*!< RB Tree for storing per document
                       word frequencies. The elements are
                       of type fts_doc_freq_t */
  uint64_t doc_count;  /*!< Total number of documents that
                          contain this word */
  double idf;          /*!< Inverse document frequency */
};

/********************************************************************
Callback function to fetch the rows in an FTS INDEX record.
@return always true */
static bool fts_query_index_fetch_nodes(
    void *row,       /*!< in: sel_node_t* */
    void *user_arg); /*!< in: pointer to ib_vector_t */

/********************************************************************
Read and filter nodes.
@return fts_node_t instance */
static dberr_t fts_query_filter_doc_ids(
    fts_query_t *query,         /*!< in: query instance */
    const fts_string_t *word,   /*!< in: the current word */
    fts_word_freq_t *word_freq, /*!< in/out: word frequency */
    const fts_node_t *node,     /*!< in: current FTS node */
    void *data,                 /*!< in: doc id ilist */
    ulint len,                  /*!< in: doc id ilist size */
    bool calc_doc_count);       /*!< in: whether to remember doc
                                 count */

/** Process (nested) sub-expression, create a new result set to store the
sub-expression result by processing nodes under current sub-expression
list. Merge the sub-expression result with that of parent expression list.
@param[in,out]  node    current root node
@param[in,out]  visitor callback function
@param[in,out]  arg     argument for callback
@return DB_SUCCESS if all go well */
static dberr_t fts_ast_visit_sub_exp(fts_ast_node_t *node,
                                     fts_ast_callback visitor, void *arg);

#if 0
/*****************************************************************//***
Find a doc_id in a word's ilist.
@return true if found. */
static
bool
fts_query_find_doc_id(
        fts_select_t*   select,         /*!< in/out: search the doc id selected,
                                        update the frequency if found. */
        void*           data,           /*!< in: doc id ilist */
        ulint           len);           /*!< in: doc id ilist size */
#endif

/** This function implements a simple "blind" query expansion search:
 words in documents found in the first search pass will be used as
 search arguments to search the document again, thus "expand"
 the search result set.
 @return DB_SUCCESS if success, otherwise the error code */
[[nodiscard]] static dberr_t fts_expand_query(
    dict_index_t *index, /*!< in: FTS index to search */
    fts_query_t *query); /*!< in: query result, to be freed
                        by the client */
/** This function finds documents that contain all words in a
 phrase or proximity search. And if proximity search, verify
 the words are close enough to each other, as in specified distance.
 This function is called for phrase and proximity search.
 @return true if documents are found, false if otherwise */
static bool fts_phrase_or_proximity_search(
    fts_query_t *query,   /*!< in/out:  query instance
                          query->doc_ids might be instantiated
                          with qualified doc IDs */
    ib_vector_t *tokens); /*!< in: Tokens contain words */
/** This function checks whether words in result documents are close to
 each other (within proximity range as specified by "distance").
 If "distance" is MAX_ULINT, then it will find all combinations of
 positions of matching words and store min and max positions
 in the "qualified_pos" for later verification.
 @return true if words are close to each other, false if otherwise */
static bool fts_proximity_get_positions(
    fts_match_t **match,             /*!< in: query instance */
    ulint num_match,                 /*!< in: number of matching
                                     items */
    ulint distance,                  /*!< in: distance value
                                     for proximity search */
    fts_proximity_t *qualified_pos); /*!< out: the position info
                                     records ranges containing
                                     all matching words. */
#if 0
/********************************************************************
Get the total number of words in a documents. */
static
ulint
fts_query_terms_in_document(
                                        /*!< out: DB_SUCCESS if all go well
                                        else error code */
        fts_query_t*    query,          /*!< in: FTS query state */
        doc_id_t        doc_id,         /*!< in: the word to check */
        ulint*          total);         /*!< out: total words in document */
#endif

/********************************************************************
Compare two fts_doc_freq_t doc_ids.
@return < 0 if n1 < n2, 0 if n1 == n2, > 0 if n1 > n2 */
static inline int fts_freq_doc_id_cmp(const void *p1, /*!< in: id1 */
                                      const void *p2) /*!< in: id2 */
{
  const fts_doc_freq_t *fq1 = (const fts_doc_freq_t *)p1;
  const fts_doc_freq_t *fq2 = (const fts_doc_freq_t *)p2;

  return ((int)(fq1->doc_id - fq2->doc_id));
}

#if 0
/*******************************************************************//**
Print the table used for calculating LCS. */
static
void
fts_print_lcs_table(
        const ulint*    table,          /*!< in: array to print */
        ulint           n_rows,         /*!< in: total no. of rows */
        ulint           n_cols)         /*!< in: total no. of cols */
{
        ulint           i;

        for (i = 0; i < n_rows; ++i) {
                ulint   j;

                printf("\n");

                for (j = 0; j < n_cols; ++j) {

                        printf("%2lu ", FTS_ELEM(table, n_cols, i, j));
                }
        }
}

/********************************************************************
Find the longest common subsequence between the query string and
the document. */
static
ulint
fts_query_lcs(
                                        /*!< out: LCS (length) between
                                        two ilists */
        const   ulint*  p1,             /*!< in: word positions of query */
        ulint   len_p1,                 /*!< in: no. of elements in p1 */
        const   ulint*  p2,             /*!< in: word positions within document */
        ulint   len_p2)                 /*!< in: no. of elements in p2 */
{
        int     i;
        ulint   len = 0;
        ulint   r = len_p1;
        ulint   c = len_p2;
        ulint   size = (r + 1) * (c + 1) * sizeof(ulint);
        ulint*  table = (ulint*) ut::malloc_withkey(UT_NEW_THIS_FILE_PSI_KEY, size);

        /* Traverse the table backwards, from the last row to the first and
        also from the last column to the first. We compute the smaller
        common subsequences first, then use the calculated values to determine
        the longest common subsequence. The result will be in TABLE[0][0]. */
        for (i = r; i >= 0; --i) {
                int     j;

                for (j = c; j >= 0; --j) {

                        if (p1[i] == (ulint) -1 || p2[j] == (ulint) -1) {

                                FTS_ELEM(table, c, i, j) = 0;

                        } else if (p1[i] == p2[j]) {

                                FTS_ELEM(table, c, i, j) = FTS_ELEM(
                                        table, c, i + 1, j + 1) + 1;

                        } else {

                                ulint   value;

                                value = std::max(
                                        FTS_ELEM(table, c, i + 1, j),
                                        FTS_ELEM(table, c, i, j + 1));

                                FTS_ELEM(table, c, i, j) = value;
                        }
                }
        }

        len = FTS_ELEM(table, c, 0, 0);

        fts_print_lcs_table(table, r, c);
        printf("\nLen=%lu\n", len);

        ut::free(table);

        return(len);
}
#endif

/** Compare two fts_ranking_t instance on their rank value and doc ids in
 descending order on the rank and ascending order on doc id.
 @return 0 if p1 == p2, < 0 if p1 < p2, > 0 if p1 > p2 */
static int fts_query_compare_rank(const void *p1, /*!< in: pointer to elem */
                                  const void *p2) /*!< in: pointer to elem */
{
  const fts_ranking_t *r1 = (const fts_ranking_t *)p1;
  const fts_ranking_t *r2 = (const fts_ranking_t *)p2;

  if (r2->rank < r1->rank) {
    return (-1);
  } else if (r2->rank == r1->rank) {
    if (r1->doc_id < r2->doc_id) {
      return (1);
    } else if (r1->doc_id > r2->doc_id) {
      return (1);
    }

    return (0);
  }

  return (1);
}

/** Create words in ranking */
static void fts_ranking_words_create(
    fts_query_t *query,     /*!< in: query instance */
    fts_ranking_t *ranking) /*!< in: ranking instance */
{
  ranking->words =
      static_cast<byte *>(mem_heap_zalloc(query->heap, RANKING_WORDS_INIT_LEN));
  ranking->words_len = RANKING_WORDS_INIT_LEN;
}

/*
The optimization here is using a char array(bitmap) to replace words rb tree
in fts_ranking_t.

It can save lots of memory except in some cases of QUERY EXPANSION.

'word_map' is used as a word dictionary, in which the key is a word, the value
is a number. In 'fts_ranking_words_add', we first check if the word is in
'word_map'. if not, we add it into 'word_map', and give it a position(actually a
number). then we set the corresponding bit to '1' at the position in the char
array 'words'.

'word_vector' is a useful backup of 'word_map', and we can get a word by its
position, more quickly than searching by value in 'word_map'. we use
'word_vector' in 'fts_query_calculate_ranking' and 'fts_expand_query'. In the
two functions, we need to scan the bitmap 'words', and get a word when a bit is
'1', then we get word_freq by the word.
*/

/** Add a word into ranking */
static void fts_ranking_words_add(
    fts_query_t *query,       /*!< in: query instance */
    fts_ranking_t *ranking,   /*!< in: ranking instance */
    const fts_string_t *word) /*!< in: term/word to add */
{
  ulint pos;
  ulint byte_offset;
  ulint bit_offset;
  ib_rbt_bound_t parent;

  /* Note: we suppose the word map and vector are append-only. */
  ut_ad(query->word_vector->size() == rbt_size(query->word_map));

  /* We use ib_rbt to simulate a map, f_n_char means position. */
  if (rbt_search(query->word_map, &parent, word) == 0) {
    fts_string_t *result_word;

    result_word = rbt_value(fts_string_t, parent.last);
    pos = result_word->f_n_char;
    ut_ad(pos < rbt_size(query->word_map));
  } else {
    /* Add the word to map. */
    fts_string_t new_word;

    pos = rbt_size(query->word_map);

    fts_string_dup(&new_word, word, query->heap);
    new_word.f_n_char = pos;

    rbt_add_node(query->word_map, &parent, &new_word);
    ut_ad(rbt_validate(query->word_map));
    query->word_vector->push_back(new_word);
  }

  /* Check words len */
  byte_offset = pos / CHAR_BIT;
  if (byte_offset >= ranking->words_len) {
    byte *words = ranking->words;
    ulint words_len = ranking->words_len;

    while (byte_offset >= words_len) {
      words_len *= 2;
    }

    ranking->words =
        static_cast<byte *>(mem_heap_zalloc(query->heap, words_len));
    ut_memcpy(ranking->words, words, ranking->words_len);
    ranking->words_len = words_len;
  }

  /* Set ranking words */
  ut_ad(byte_offset < ranking->words_len);
  bit_offset = pos % CHAR_BIT;
  ranking->words[byte_offset] |= 1 << bit_offset;
}

/** Get a word from a ranking
 @return true if it's successful */
static bool fts_ranking_words_get_next(
    const fts_query_t *query, /*!< in: query instance */
    fts_ranking_t *ranking,   /*!< in: ranking instance */
    ulint *pos,               /*!< in/out: word start pos */
    fts_string_t *word)       /*!< in/out: term/word to add */
{
  bool ret = false;
  ulint max_pos = ranking->words_len * CHAR_BIT;

  /* Search for next word */
  while (*pos < max_pos) {
    ulint byte_offset = *pos / CHAR_BIT;
    ulint bit_offset = *pos % CHAR_BIT;

    if (ranking->words[byte_offset] & (1 << bit_offset)) {
      ret = true;
      break;
    }

    *pos += 1;
  };

  /* Get next word from word vector */
  if (ret) {
    ut_ad(*pos < query->word_vector->size());
    *word = query->word_vector->at((size_t)*pos);
    *pos += 1;
  }

  return ret;
}

/** Add a word if it doesn't exist, to the term freq RB tree. We store
 a pointer to the word that is passed in as the argument.
 @return pointer to word */
static fts_word_freq_t *fts_query_add_word_freq(
    fts_query_t *query,       /*!< in: query instance */
    const fts_string_t *word) /*!< in: term/word to add */
{
  ib_rbt_bound_t parent;

  /* Lookup the word in our rb tree and add if it doesn't exist. */
  if (rbt_search(query->word_freqs, &parent, word) != 0) {
    fts_word_freq_t word_freq;

    memset(&word_freq, 0, sizeof(word_freq));

    fts_string_dup(&word_freq.word, word, query->heap);

    word_freq.doc_count = 0;

    word_freq.doc_freqs =
        rbt_create(sizeof(fts_doc_freq_t), fts_freq_doc_id_cmp);

    parent.last = rbt_add_node(query->word_freqs, &parent, &word_freq);

    query->total_size += word->f_len + SIZEOF_RBT_CREATE + SIZEOF_RBT_NODE_ADD +
                         sizeof(fts_word_freq_t);
  }

  return (rbt_value(fts_word_freq_t, parent.last));
}

/** Add a doc id if it doesn't exist, to the doc freq RB tree.
 @return pointer to word */
static fts_doc_freq_t *fts_query_add_doc_freq(
    fts_query_t *query,  /*!< in: query instance        */
    ib_rbt_t *doc_freqs, /*!< in: rb tree of fts_doc_freq_t */
    doc_id_t doc_id)     /*!< in: doc id to add */
{
  ib_rbt_bound_t parent;

  /* Lookup the doc id in our rb tree and add if it doesn't exist. */
  if (rbt_search(doc_freqs, &parent, &doc_id) != 0) {
    fts_doc_freq_t doc_freq;

    memset(&doc_freq, 0, sizeof(doc_freq));

    doc_freq.freq = 0;
    doc_freq.doc_id = doc_id;

    parent.last = rbt_add_node(doc_freqs, &parent, &doc_freq);

    query->total_size += SIZEOF_RBT_NODE_ADD + sizeof(fts_doc_freq_t);
  }

  return (rbt_value(fts_doc_freq_t, parent.last));
}

/** Add the doc id to the query set only if it's not in the
 deleted array. */
static void fts_query_union_doc_id(
    fts_query_t *query, /*!< in: query instance */
    doc_id_t doc_id,    /*!< in: the doc id to add */
    fts_rank_t rank)    /*!< in: if non-zero, it is the
                        rank associated with the doc_id */
{
  ib_rbt_bound_t parent;
  ulint size = ib_vector_size(query->deleted->doc_ids);
  fts_update_t *array = (fts_update_t *)query->deleted->doc_ids->data;

  /* Check if the doc id is deleted and it's not already in our set. */
  if (fts_bsearch(array, 0, static_cast<int>(size), doc_id) < 0 &&
      rbt_search(query->doc_ids, &parent, &doc_id) != 0) {
    fts_ranking_t ranking;

    ranking.rank = rank;
    ranking.doc_id = doc_id;
    fts_ranking_words_create(query, &ranking);

    rbt_add_node(query->doc_ids, &parent, &ranking);

    query->total_size +=
        SIZEOF_RBT_NODE_ADD + sizeof(fts_ranking_t) + RANKING_WORDS_INIT_LEN;
  }

  if (query->limit != ULONG_UNDEFINED) {
    query->n_docs++;
  }
}

/** Remove the doc id from the query set only if it's not in the
 deleted set. */
static void fts_query_remove_doc_id(
    fts_query_t *query, /*!< in: query instance */
    doc_id_t doc_id)    /*!< in: the doc id to add */
{
  ib_rbt_bound_t parent;
  ulint size = ib_vector_size(query->deleted->doc_ids);
  fts_update_t *array = (fts_update_t *)query->deleted->doc_ids->data;

  /* Check if the doc id is deleted and it's in our set. */
  if (fts_bsearch(array, 0, static_cast<int>(size), doc_id) < 0 &&
      rbt_search(query->doc_ids, &parent, &doc_id) == 0) {
    ut::free(rbt_remove_node(query->doc_ids, parent.last));

    ut_ad(query->total_size >= SIZEOF_RBT_NODE_ADD + sizeof(fts_ranking_t));
    query->total_size -= SIZEOF_RBT_NODE_ADD + sizeof(fts_ranking_t);
  }
}

/** Find the doc id in the query set but not in the deleted set, artificialy
 downgrade or upgrade its ranking by a value and make/initialize its ranking
 under or above its normal range 0 to 1. This is used for Boolean Search
 operator such as Negation operator, which makes word's contribution to the
 row's relevance to be negative */
static void fts_query_change_ranking(
    fts_query_t *query, /*!< in: query instance */
    doc_id_t doc_id,    /*!< in: the doc id to add */
    bool downgrade)     /*!< in: Whether to downgrade ranking */
{
  ib_rbt_bound_t parent;
  ulint size = ib_vector_size(query->deleted->doc_ids);
  fts_update_t *array = (fts_update_t *)query->deleted->doc_ids->data;

  /* Check if the doc id is deleted and it's in our set. */
  if (fts_bsearch(array, 0, static_cast<int>(size), doc_id) < 0 &&
      rbt_search(query->doc_ids, &parent, &doc_id) == 0) {
    fts_ranking_t *ranking;

    ranking = rbt_value(fts_ranking_t, parent.last);

    ranking->rank += downgrade ? RANK_DOWNGRADE : RANK_UPGRADE;

    /* Allow at most 2 adjustment by RANK_DOWNGRADE (-0.5)
    and RANK_UPGRADE (0.5) */
    if (ranking->rank >= 1.0F) {
      ranking->rank = 1.0F;
    } else if (ranking->rank <= -1.0F) {
      ranking->rank = -1.0F;
    }
  }
}

/** Check the doc id in the query set only if it's not in the
 deleted array. The doc ids that were found are stored in
 another rb tree (fts_query_t::intersect). */
static void fts_query_intersect_doc_id(
    fts_query_t *query, /*!< in: query instance */
    doc_id_t doc_id,    /*!< in: the doc id to add */
    fts_rank_t rank)    /*!< in: if non-zero, it is the
                        rank associated with the doc_id */
{
  ib_rbt_bound_t parent;
  ulint size = ib_vector_size(query->deleted->doc_ids);
  fts_update_t *array = (fts_update_t *)query->deleted->doc_ids->data;
  fts_ranking_t *ranking = nullptr;

  /* There are three types of intersect:
     1. '+a': doc_ids is empty, add doc into intersect if it matches 'a'.
     2. 'a +b': docs match 'a' is in doc_ids, add doc into intersect
        if it matches 'b'. if the doc is also in  doc_ids, then change the
        doc's rank, and add 'a' in doc's words.
     3. '+a +b': docs matching '+a' is in doc_ids, add doc into intsersect
        if it matches 'b' and it's in doc_ids.(multi_exist = true). */

  /* Check if the doc id is deleted and it's in our set */
  if (fts_bsearch(array, 0, static_cast<int>(size), doc_id) < 0) {
    fts_ranking_t new_ranking;

    if (rbt_search(query->doc_ids, &parent, &doc_id) != 0) {
      if (query->multi_exist) {
        return;
      } else {
        new_ranking.words = nullptr;
      }
    } else {
      ranking = rbt_value(fts_ranking_t, parent.last);

      /* We've just checked the doc id before */
      if (ranking->words == nullptr) {
        ut_ad(rbt_search(query->intersection, &parent, ranking) == 0);
        return;
      }

      /* Merge rank */
      rank += ranking->rank;
      if (rank >= 1.0F) {
        rank = 1.0F;
      } else if (rank <= -1.0F) {
        rank = -1.0F;
      }

      /* Take words */
      new_ranking.words = ranking->words;
      new_ranking.words_len = ranking->words_len;
    }

    new_ranking.rank = rank;
    new_ranking.doc_id = doc_id;

    if (rbt_search(query->intersection, &parent, &new_ranking) != 0) {
      if (new_ranking.words == nullptr) {
        fts_ranking_words_create(query, &new_ranking);

        query->total_size += RANKING_WORDS_INIT_LEN;
      } else {
        /* Note that the intersection has taken
        ownership of the ranking data. */
        ranking->words = nullptr;
      }

      rbt_add_node(query->intersection, &parent, &new_ranking);

      query->total_size += SIZEOF_RBT_NODE_ADD + sizeof(fts_ranking_t);
    }
  }
}

/** Free the document ranking rb tree. */
static void fts_query_free_doc_ids(
    fts_query_t *query, /*!< in: query instance */
    ib_rbt_t *doc_ids)  /*!< in: rb tree to free */
{
  const ib_rbt_node_t *node;

  for (node = rbt_first(doc_ids); node; node = rbt_first(doc_ids)) {
    fts_ranking_t *ranking;

    ranking = rbt_value(fts_ranking_t, node);

    if (ranking->words) {
      ranking->words = nullptr;
    }

    ut::free(rbt_remove_node(doc_ids, node));

    ut_ad(query->total_size >= SIZEOF_RBT_NODE_ADD + sizeof(fts_ranking_t));
    query->total_size -= SIZEOF_RBT_NODE_ADD + sizeof(fts_ranking_t);
  }

  rbt_free(doc_ids);

  ut_ad(query->total_size >= SIZEOF_RBT_CREATE);
  query->total_size -= SIZEOF_RBT_CREATE;
}

/** Add the word to the documents "list" of matching words from
 the query. We make a copy of the word from the query heap. */
static void fts_query_add_word_to_document(
    fts_query_t *query,       /*!< in: query to update */
    doc_id_t doc_id,          /*!< in: the document to update */
    const fts_string_t *word) /*!< in: the token to add */
{
  ib_rbt_bound_t parent;
  fts_ranking_t *ranking = nullptr;

  if (query->flags == FTS_OPT_RANKING) {
    return;
  }

  /* First we search the intersection RB tree as it could have
  taken ownership of the words rb tree instance. */
  if (query->intersection &&
      rbt_search(query->intersection, &parent, &doc_id) == 0) {
    ranking = rbt_value(fts_ranking_t, parent.last);
  }

  if (ranking == nullptr && rbt_search(query->doc_ids, &parent, &doc_id) == 0) {
    ranking = rbt_value(fts_ranking_t, parent.last);
  }

  if (ranking != nullptr) {
    fts_ranking_words_add(query, ranking, word);
  }
}

/** Check the node ilist. */
static void fts_query_check_node(
    fts_query_t *query,        /*!< in: query to update */
    const fts_string_t *token, /*!< in: the token to search */
    const fts_node_t *node)    /*!< in: node to check */
{
  /* Skip nodes whose doc ids are out range. */
  if (query->oper == FTS_EXIST &&
      ((query->upper_doc_id > 0 && node->first_doc_id > query->upper_doc_id) ||
       (query->lower_doc_id > 0 && node->last_doc_id < query->lower_doc_id))) {
    /* Ignore */

  } else {
    int ret;
    ib_rbt_bound_t parent;
    ulint ilist_size = node->ilist_size;
    fts_word_freq_t *word_freqs;

    /* The word must exist. */
    ret = rbt_search(query->word_freqs, &parent, token);
    ut_a(ret == 0);

    word_freqs = rbt_value(fts_word_freq_t, parent.last);

    query->error = fts_query_filter_doc_ids(query, token, word_freqs, node,
                                            node->ilist, ilist_size, true);
  }
}

/** Search index cache for word with wildcard match.
 @return number of words matched */
static ulint fts_cache_find_wildcard(
    fts_query_t *query,                   /*!< in: query instance */
    const fts_index_cache_t *index_cache, /*!< in: cache to search */
    const fts_string_t *token)            /*!< in: token to search */
{
  ib_rbt_bound_t parent;
  const ib_vector_t *nodes = nullptr;
  fts_string_t srch_text;
  byte term[FTS_MAX_WORD_LEN + 1];
  ulint num_word = 0;

  srch_text.f_len =
      (token->f_str[token->f_len - 1] == '%') ? token->f_len - 1 : token->f_len;

  strncpy((char *)term, (char *)token->f_str, srch_text.f_len);
  term[srch_text.f_len] = '\0';
  srch_text.f_str = term;

  /* Lookup the word in the rb tree */
  if (rbt_search_cmp(index_cache->words, &parent, &srch_text, nullptr,
                     innobase_fts_text_cmp_prefix) == 0) {
    const fts_tokenizer_word_t *word;
    ulint i;
    const ib_rbt_node_t *cur_node;
    bool forward = false;

    word = rbt_value(fts_tokenizer_word_t, parent.last);
    cur_node = parent.last;

    while (innobase_fts_text_cmp_prefix(index_cache->charset, &srch_text,
                                        &word->text) == 0) {
      nodes = word->nodes;

      for (i = 0; nodes && i < ib_vector_size(nodes); ++i) {
        int ret;
        const fts_node_t *node;
        ib_rbt_bound_t freq_parent;
        fts_word_freq_t *word_freqs;

        node = static_cast<const fts_node_t *>(ib_vector_get_const(nodes, i));

        ret = rbt_search(query->word_freqs, &freq_parent, &srch_text);

        ut_a(ret == 0);

        word_freqs = rbt_value(fts_word_freq_t, freq_parent.last);

        query->error =
            fts_query_filter_doc_ids(query, &srch_text, word_freqs, node,
                                     node->ilist, node->ilist_size, true);

        if (query->error != DB_SUCCESS) {
          return (0);
        }
      }

      num_word++;

      if (!forward) {
        cur_node = rbt_prev(index_cache->words, cur_node);
      } else {
      cont_search:
        cur_node = rbt_next(index_cache->words, cur_node);
      }

      if (!cur_node) {
        break;
      }

      word = rbt_value(fts_tokenizer_word_t, cur_node);
    }

    if (!forward) {
      forward = true;
      cur_node = parent.last;
      goto cont_search;
    }
  }

  return (num_word);
}

/** Set difference.
 @return DB_SUCCESS if all go well */
[[nodiscard]] static dberr_t fts_query_difference(
    fts_query_t *query,        /*!< in: query instance */
    const fts_string_t *token) /*!< in: token to search */
{
  ulint n_doc_ids = 0;
  trx_t *trx = query->trx;
  dict_table_t *table = query->index->table;

  ut_a(query->oper == FTS_IGNORE);

#ifdef FTS_INTERNAL_DIAG_PRINT
  {
    ib::info out(ER_IB_MSG_1221);
    out << "DIFFERENCE: Searching: '";
    out.write(token->f_str, token->f_len);
    out << "'";
  }
#endif

  if (query->doc_ids) {
    n_doc_ids = rbt_size(query->doc_ids);
  }

  /* There is nothing we can subtract from an empty set. */
  if (query->doc_ids && !rbt_empty(query->doc_ids)) {
    ulint i;
    fts_fetch_t fetch;
    const ib_vector_t *nodes;
    const fts_index_cache_t *index_cache;
    que_t *graph = nullptr;
    fts_cache_t *cache = table->fts->cache;
    dberr_t error;

    rw_lock_x_lock(&cache->lock, UT_LOCATION_HERE);

    index_cache = fts_find_index_cache(cache, query->index);

    /* Must find the index cache */
    ut_a(index_cache != nullptr);

    /* Search the cache for a matching word first. */
    if (query->cur_node->term.wildcard && query->flags != FTS_PROXIMITY &&
        query->flags != FTS_PHRASE) {
      fts_cache_find_wildcard(query, index_cache, token);
    } else {
      nodes = fts_cache_find_word(index_cache, token);

      for (i = 0;
           nodes && i < ib_vector_size(nodes) && query->error == DB_SUCCESS;
           ++i) {
        const fts_node_t *node;

        node = static_cast<const fts_node_t *>(ib_vector_get_const(nodes, i));

        fts_query_check_node(query, token, node);
      }
    }

    rw_lock_x_unlock(&cache->lock);

    /* error is passed by 'query->error' */
    if (query->error != DB_SUCCESS) {
      ut_ad(query->error == DB_FTS_EXCEED_RESULT_CACHE_LIMIT);
      return (query->error);
    }

    /* Setup the callback args for filtering and
    consolidating the ilist. */
    fetch.read_arg = query;
    fetch.read_record = fts_query_index_fetch_nodes;

<<<<<<< HEAD
    error = fts_index_fetch_nodes(trx, &graph, &query->fts_index_table, token,
                                  &fetch);
=======
		error = fts_index_fetch_nodes(
			trx, &graph, &query->fts_index_table, token, &fetch,
			 false);
>>>>>>> 4400b0a9

    /* DB_FTS_EXCEED_RESULT_CACHE_LIMIT passed by 'query->error' */
    ut_ad(!(query->error != DB_SUCCESS && error != DB_SUCCESS));
    if (error != DB_SUCCESS) {
      query->error = error;
    }

    fts_que_graph_free(graph);
  }

  /* The size can't increase. */
  ut_a(rbt_size(query->doc_ids) <= n_doc_ids);

  return (query->error);
}

/** Intersect the token doc ids with the current set.
 @return DB_SUCCESS if all go well */
[[nodiscard]] static dberr_t fts_query_intersect(
    fts_query_t *query,        /*!< in: query instance */
    const fts_string_t *token) /*!< in: the token to search */
{
  trx_t *trx = query->trx;
  dict_table_t *table = query->index->table;

  ut_a(query->oper == FTS_EXIST);

#ifdef FTS_INTERNAL_DIAG_PRINT
  {
    ib::info out(ER_IB_MSG_1222);
    out << "INTERSECT: Searching: '";
    out.write(token->f_str, token->f_len);
    out << "'";
  }
#endif

<<<<<<< HEAD
  /* If the words set is not empty and multi exist is true,
  we know the intersection set is empty in advance. */
  if (!(rbt_empty(query->doc_ids) && query->multi_exist)) {
    ulint n_doc_ids = 0;
    ulint i;
    fts_fetch_t fetch;
    const ib_vector_t *nodes;
    const fts_index_cache_t *index_cache;
    que_t *graph = nullptr;
    fts_cache_t *cache = table->fts->cache;
    dberr_t error;

    ut_a(!query->intersection);

    n_doc_ids = rbt_size(query->doc_ids);

    /* Create the rb tree that will hold the doc ids of
    the intersection. */
    query->intersection =
        rbt_create(sizeof(fts_ranking_t), fts_ranking_doc_id_cmp);

    query->total_size += SIZEOF_RBT_CREATE;

    /* This is to avoid decompressing the ilist if the
    node's ilist doc ids are out of range. */
    if (!rbt_empty(query->doc_ids) && query->multi_exist) {
      const ib_rbt_node_t *node;
      doc_id_t *doc_id;

      node = rbt_first(query->doc_ids);
      doc_id = rbt_value(doc_id_t, node);
      query->lower_doc_id = *doc_id;

      node = rbt_last(query->doc_ids);
      doc_id = rbt_value(doc_id_t, node);
      query->upper_doc_id = *doc_id;

    } else {
      query->lower_doc_id = 0;
      query->upper_doc_id = 0;
    }

    /* Search the cache for a matching word first. */

    rw_lock_x_lock(&cache->lock, UT_LOCATION_HERE);
=======
	/* If the words set is not empty and multi exist is true,
	we know the intersection set is empty in advance. */
	if (!(rbt_empty(query->doc_ids) && query->multi_exist)) {
		ulint                   n_doc_ids = 0;
		ulint			i;
		fts_fetch_t		fetch;
		const ib_vector_t*	nodes;
		const fts_index_cache_t*index_cache;
		que_t*			graph = NULL;
		fts_cache_t*		cache = table->fts->cache;
		dberr_t			error;

		ut_a(!query->intersection);

		n_doc_ids = rbt_size(query->doc_ids);

		/* Create the rb tree that will hold the doc ids of
		the intersection. */
		query->intersection = rbt_create(
			sizeof(fts_ranking_t), fts_ranking_doc_id_cmp);

		query->total_size += SIZEOF_RBT_CREATE;

		/* This is to avoid decompressing the ilist if the
		node's ilist doc ids are out of range. */
		if (!rbt_empty(query->doc_ids) && query->multi_exist) {
			const ib_rbt_node_t*	node;
			doc_id_t*		doc_id;

			node = rbt_first(query->doc_ids);
			doc_id = rbt_value(doc_id_t, node);
			query->lower_doc_id = *doc_id;

			node = rbt_last(query->doc_ids);
			doc_id = rbt_value(doc_id_t, node);
			query->upper_doc_id = *doc_id;

		} else {
			query->lower_doc_id = 0;
			query->upper_doc_id = 0;
		}

		/* Search the cache for a matching word first. */

		rw_lock_x_lock(&cache->lock);

		/* Search for the index specific cache. */
		index_cache = fts_find_index_cache(cache, query->index);

		/* Must find the index cache. */
		ut_a(index_cache != NULL);

		if (query->cur_node->term.wildcard) {
			/* Wildcard search the index cache */
			fts_cache_find_wildcard(query, index_cache, token);
		} else {
			nodes = fts_cache_find_word(index_cache, token);

			for (i = 0; nodes && i < ib_vector_size(nodes)
			     && query->error == DB_SUCCESS; ++i) {
				const fts_node_t*	node;

				node = static_cast<const fts_node_t*>(
					ib_vector_get_const(nodes, i));

				fts_query_check_node(query, token, node);
			}
		}

		rw_lock_x_unlock(&cache->lock);

		/* error is passed by 'query->error' */
		if (query->error != DB_SUCCESS) {
			ut_ad(query->error == DB_FTS_EXCEED_RESULT_CACHE_LIMIT);
			fts_query_free_intersection(query);
			return(query->error);
		}

		/* Setup the callback args for filtering and
		consolidating the ilist. */
		fetch.read_arg = query;
		fetch.read_record = fts_query_index_fetch_nodes;

		error = fts_index_fetch_nodes(
			trx, &graph, &query->fts_index_table, token, &fetch,
			false);

		/* DB_FTS_EXCEED_RESULT_CACHE_LIMIT passed by 'query->error' */
		ut_ad(!(query->error != DB_SUCCESS && error != DB_SUCCESS));
		if (error != DB_SUCCESS) {
			query->error = error;
		}

		fts_que_graph_free(graph);

		if (query->error == DB_SUCCESS) {
			/* Make the intesection (rb tree) the current doc id
			set and free the old set. */
			fts_query_free_doc_ids(query, query->doc_ids);
			query->doc_ids = query->intersection;
			query->intersection = NULL;

			ut_a(!query->multi_exist || (query->multi_exist
			     && rbt_size(query->doc_ids) <= n_doc_ids));
		} else if (query->intersection != NULL) {
			fts_query_free_intersection(query);
		}
	}
>>>>>>> 4400b0a9

    /* Search for the index specific cache. */
    index_cache = fts_find_index_cache(cache, query->index);

    /* Must find the index cache. */
    ut_a(index_cache != nullptr);

    if (query->cur_node->term.wildcard) {
      /* Wildcard search the index cache */
      fts_cache_find_wildcard(query, index_cache, token);
    } else {
      nodes = fts_cache_find_word(index_cache, token);

      for (i = 0;
           nodes && i < ib_vector_size(nodes) && query->error == DB_SUCCESS;
           ++i) {
        const fts_node_t *node;

        node = static_cast<const fts_node_t *>(ib_vector_get_const(nodes, i));

        fts_query_check_node(query, token, node);
      }
    }

    rw_lock_x_unlock(&cache->lock);

    /* error is passed by 'query->error' */
    if (query->error != DB_SUCCESS) {
      ut_ad(query->error == DB_FTS_EXCEED_RESULT_CACHE_LIMIT);
      return (query->error);
    }

    /* Setup the callback args for filtering and
    consolidating the ilist. */
    fetch.read_arg = query;
    fetch.read_record = fts_query_index_fetch_nodes;

    error = fts_index_fetch_nodes(trx, &graph, &query->fts_index_table, token,
                                  &fetch);

    /* DB_FTS_EXCEED_RESULT_CACHE_LIMIT passed by 'query->error' */
    ut_ad(!(query->error != DB_SUCCESS && error != DB_SUCCESS));
    if (error != DB_SUCCESS) {
      query->error = error;
    }

    fts_que_graph_free(graph);

    if (query->error == DB_SUCCESS) {
      /* Make the intesection (rb tree) the current doc id
      set and free the old set. */
      fts_query_free_doc_ids(query, query->doc_ids);
      query->doc_ids = query->intersection;
      query->intersection = nullptr;

      ut_a(!query->multi_exist ||
           (query->multi_exist && rbt_size(query->doc_ids) <= n_doc_ids));
    }
  }

  return (query->error);
}

/** Query index cache.
 @return DB_SUCCESS if all go well */
static dberr_t fts_query_cache(
    fts_query_t *query,        /*!< in/out: query instance */
    const fts_string_t *token) /*!< in: token to search */
{
  const fts_index_cache_t *index_cache;
  dict_table_t *table = query->index->table;
  fts_cache_t *cache = table->fts->cache;

  /* Search the cache for a matching word first. */
  rw_lock_x_lock(&cache->lock, UT_LOCATION_HERE);

  /* Search for the index specific cache. */
  index_cache = fts_find_index_cache(cache, query->index);

  /* Must find the index cache. */
  ut_a(index_cache != nullptr);

  if (query->cur_node->term.wildcard && query->flags != FTS_PROXIMITY &&
      query->flags != FTS_PHRASE) {
    /* Wildcard search the index cache */
    fts_cache_find_wildcard(query, index_cache, token);
  } else {
    const ib_vector_t *nodes;
    ulint i;

    nodes = fts_cache_find_word(index_cache, token);

    for (i = 0;
         nodes && i < ib_vector_size(nodes) && query->error == DB_SUCCESS;
         ++i) {
      const fts_node_t *node;

      node = static_cast<const fts_node_t *>(ib_vector_get_const(nodes, i));

      fts_query_check_node(query, token, node);
    }
  }

  rw_lock_x_unlock(&cache->lock);

  return (query->error);
}

/** Set union.
 @return DB_SUCCESS if all go well */
[[nodiscard]] static dberr_t fts_query_union(
    fts_query_t *query,  /*!< in: query instance */
    fts_string_t *token) /*!< in: token to search */
{
  fts_fetch_t fetch;
  ulint n_doc_ids = 0;
  trx_t *trx = query->trx;
  que_t *graph = nullptr;
  dberr_t error;

  ut_a(query->oper == FTS_NONE || query->oper == FTS_DECR_RATING ||
       query->oper == FTS_NEGATE || query->oper == FTS_INCR_RATING);

#ifdef FTS_INTERNAL_DIAG_PRINT
  {
    ib::info out(ER_IB_MSG_1223);
    out << "UNION: Searching: '";
    out.write(token->f_str, token->f_len);
    out << "'";
  }
#endif

  if (query->doc_ids) {
    n_doc_ids = rbt_size(query->doc_ids);
  }

  if (token->f_len == 0) {
    return (query->error);
  }

  fts_query_cache(query, token);

  /* Setup the callback args for filtering and
  consolidating the ilist. */
  fetch.read_arg = query;
  fetch.read_record = fts_query_index_fetch_nodes;

<<<<<<< HEAD
  /* Read the nodes from disk. */
  error = fts_index_fetch_nodes(trx, &graph, &query->fts_index_table, token,
                                &fetch);
=======
	/* Read the nodes from disk. */
	error = fts_index_fetch_nodes(
		trx, &graph, &query->fts_index_table, token, &fetch, false);
>>>>>>> 4400b0a9

  /* DB_FTS_EXCEED_RESULT_CACHE_LIMIT passed by 'query->error' */
  ut_ad(!(query->error != DB_SUCCESS && error != DB_SUCCESS));
  if (error != DB_SUCCESS) {
    query->error = error;
  }

  fts_que_graph_free(graph);

  if (query->error == DB_SUCCESS) {
    /* The size can't decrease. */
    ut_a(rbt_size(query->doc_ids) >= n_doc_ids);

    /* Calculate the number of doc ids that were added to
    the current doc id set. */
    if (query->doc_ids) {
      n_doc_ids = rbt_size(query->doc_ids) - n_doc_ids;
    }
  }

  return (query->error);
}

/** Depending upon the current query operator process the doc id.
 return DB_SUCCESS if all go well
 or return DB_FTS_EXCEED_RESULT_CACHE_LIMIT */
static dberr_t fts_query_process_doc_id(
    fts_query_t *query, /*!< in: query instance */
    doc_id_t doc_id,    /*!< in: doc id to process */
    fts_rank_t rank)    /*!< in: if non-zero, it is the
                        rank associated with the doc_id */
{
  if (query->flags == FTS_OPT_RANKING) {
    return (DB_SUCCESS);
  }

  switch (query->oper) {
    case FTS_NONE:
      fts_query_union_doc_id(query, doc_id, rank);
      break;

    case FTS_EXIST:
      fts_query_intersect_doc_id(query, doc_id, rank);
      break;

    case FTS_IGNORE:
      fts_query_remove_doc_id(query, doc_id);
      break;

    case FTS_NEGATE:
      fts_query_change_ranking(query, doc_id, true);
      break;

    case FTS_DECR_RATING:
      fts_query_union_doc_id(query, doc_id, rank);
      fts_query_change_ranking(query, doc_id, true);
      break;

    case FTS_INCR_RATING:
      fts_query_union_doc_id(query, doc_id, rank);
      fts_query_change_ranking(query, doc_id, false);
      break;

    default:
      ut_error;
  }

  if (query->total_size > fts_result_cache_limit) {
    return (DB_FTS_EXCEED_RESULT_CACHE_LIMIT);
  } else {
    return (DB_SUCCESS);
  }
}

/** Merge two result sets. */
static dberr_t fts_merge_doc_ids(
    fts_query_t *query,      /*!< in,out: query instance */
    const ib_rbt_t *doc_ids) /*!< in: result set to merge */
{
  const ib_rbt_node_t *node;

  DBUG_TRACE;

  ut_a(!query->intersection);

  /* To process FTS_EXIST operation (intersection), we need
  to create a new result set for fts_query_intersect(). */
  if (query->oper == FTS_EXIST) {
    query->intersection =
        rbt_create(sizeof(fts_ranking_t), fts_ranking_doc_id_cmp);

    query->total_size += SIZEOF_RBT_CREATE;
  }

  /* Merge the elements to the result set. */
  for (node = rbt_first(doc_ids); node; node = rbt_next(doc_ids, node)) {
    fts_ranking_t *ranking;
    ulint pos = 0;
    fts_string_t word;

    ranking = rbt_value(fts_ranking_t, node);

    query->error =
        fts_query_process_doc_id(query, ranking->doc_id, ranking->rank);

    if (query->error != DB_SUCCESS) {
      return query->error;
    }

    /* Merge words. Don't need to take operator into account. */
    ut_a(ranking->words);
    while (fts_ranking_words_get_next(query, ranking, &pos, &word)) {
      fts_query_add_word_to_document(query, ranking->doc_id, &word);
    }
  }

  /* If it is an intersection operation, reset query->doc_ids
  to query->intersection and free the old result list. */
  if (query->oper == FTS_EXIST && query->intersection != nullptr) {
    fts_query_free_doc_ids(query, query->doc_ids);
    query->doc_ids = query->intersection;
    query->intersection = nullptr;
  }

  return DB_SUCCESS;
}

/** Skip non-whitespace in a string. Move ptr to the next word boundary.
 @return pointer to first whitespace character or end */
static inline byte *fts_query_skip_word(
    byte *ptr,       /*!< in: start of scan */
    const byte *end) /*!< in: pointer to end of string */
{
  /* TODO: Does this have to be UTF-8 too ? */
  while (ptr < end && !(ispunct(*ptr) || isspace(*ptr))) {
    ++ptr;
  }

  return (ptr);
}

/** Check whether the remaining terms in the phrase match the text.
 @return true if matched else false */
static bool fts_query_match_phrase_terms(
    fts_phrase_t *phrase, /*!< in: phrase to match */
    byte **start,         /*!< in/out: text to search, we can't
                          make this const because we need to
                          first convert the string to
                          lowercase */
    const byte *end,      /*!< in: pointer to the end of
                          the string to search */
    mem_heap_t *heap)     /*!< in: heap */
{
  ulint i;
  byte *ptr = *start;
  const ib_vector_t *tokens = phrase->tokens;
  ulint distance = phrase->distance;
  const bool extra_word_chars = thd_get_ft_query_extra_word_chars();

  /* We check only from the second term onwards, since the first
  must have matched otherwise we wouldn't be here. */
  for (i = 1; ptr < end && i < ib_vector_size(tokens); /* No op */) {
    fts_string_t match;
    fts_string_t cmp_str;
    const fts_string_t *token;
    int result;
    ulint ret;

    ret = innobase_mysql_fts_get_token(phrase->charset, ptr,
                                       const_cast<byte *>(end),
                                       extra_word_chars, &match);

    if (match.f_len > 0) {
      /* Get next token to match. */
      token = static_cast<const fts_string_t *>(ib_vector_get_const(tokens, i));

      fts_string_dup(&cmp_str, &match, heap);

      result = innobase_fts_nocase_compare(phrase->charset, token, &cmp_str);

      /* Skip the rest of the tokens if this one doesn't
      match and the proximity distance is exceeded. */
      if (result && (distance == ULINT_UNDEFINED || distance == 0)) {
        break;
      }

      /* This token matched move to the next token. */
      if (result == 0) {
        /* Advance the text to search by the length
        of the last token. */
        ptr += ret;

        /* Advance to the next token. */
        ++i;
      } else {
        ut_a(distance != ULINT_UNDEFINED);

        ptr = fts_query_skip_word(ptr, end);
      }

      /* Distance can be 0 for exact matches. */
      if (distance != ULINT_UNDEFINED && distance > 0) {
        --distance;
      }
    } else {
      ptr += ret;
    }
  }

  *start = ptr;

  /* Can't be greater than the number of elements. */
  ut_a(i <= ib_vector_size(tokens));

  /* This is the case for multiple words. */
  if (i == ib_vector_size(tokens)) {
    phrase->found = true;
  }

  return (phrase->found);
}

/** Callback function to count the number of words in position ranges,
 and see whether the word count is in specified "phrase->distance"
 @return true if the number of characters is less than the "distance" */
static bool fts_proximity_is_word_in_range(
    const fts_phrase_t *phrase, /*!< in: phrase with the search info */
    byte *start,                /*!< in: text to search */
    ulint total_len)            /*!< in: length of text */
{
  fts_proximity_t *proximity_pos = phrase->proximity_pos;

  ut_ad(proximity_pos->n_pos == proximity_pos->min_pos.size());
  ut_ad(proximity_pos->n_pos == proximity_pos->max_pos.size());

  const bool extra_word_chars = thd_get_ft_query_extra_word_chars();

  /* Search each matched position pair (with min and max positions)
  and count the number of words in the range */
  for (ulint i = 0; i < proximity_pos->n_pos; i++) {
    ulint cur_pos = proximity_pos->min_pos[i];
    ulint n_word = 0;

    ut_ad(proximity_pos->max_pos[i] <= total_len);

    /* Walk through words in the range and count them */
    while (cur_pos <= proximity_pos->max_pos[i]) {
      ulint len;
      fts_string_t str;

      len = innobase_mysql_fts_get_token(phrase->charset, start + cur_pos,
                                         start + total_len, extra_word_chars,
                                         &str);

      if (len == 0) {
        break;
      }

      /* Advances position with "len" bytes */
      cur_pos += len;

      /* Record the number of words */
      if (str.f_n_char > 0) {
        n_word++;
      }

      if (n_word > phrase->distance) {
        break;
      }
    }

    /* Check if the number of words is less than specified
    "distance" */
    if (n_word && n_word <= phrase->distance) {
      return (true);
    }
  }

  return (false);
}

/** FTS plugin parser 'myql_add_word' callback function for phrase match
 Refer to 'MYSQL_FTPARSER_PARAM' for more detail.
 @return 0 if match, or return non-zero */
static int fts_query_match_phrase_add_word_for_parser(
    MYSQL_FTPARSER_PARAM *param,                        /*!< in: parser param */
    char *word,                                         /*!< in: token */
    int word_len,                                       /*!< in: token length */
    MYSQL_FTPARSER_BOOLEAN_INFO *info [[maybe_unused]]) /*!< in: token info */
{
  fts_phrase_param_t *phrase_param;
  fts_phrase_t *phrase;
  const ib_vector_t *tokens;
  fts_string_t match;
  fts_string_t cmp_str;
  const fts_string_t *token;
  int result;
  mem_heap_t *heap;

  phrase_param = static_cast<fts_phrase_param_t *>(param->mysql_ftparam);
  heap = phrase_param->heap;
  phrase = phrase_param->phrase;
  tokens = phrase->tokens;

  /* In case plugin parser doesn't check return value */
  if (phrase_param->token_index == ib_vector_size(tokens)) {
    return (1);
  }

  match.f_str = reinterpret_cast<byte *>(word);
  match.f_len = word_len;
  match.f_n_char = fts_get_token_size(phrase->charset, word, word_len);

  if (match.f_len > 0) {
    /* Get next token to match. */
    ut_a(phrase_param->token_index < ib_vector_size(tokens));
    token = static_cast<const fts_string_t *>(
        ib_vector_get_const(tokens, phrase_param->token_index));

    fts_string_dup(&cmp_str, &match, heap);

    result = innobase_fts_nocase_compare(phrase->charset, token, &cmp_str);

    if (result == 0) {
      phrase_param->token_index++;
    } else {
      return (1);
    }
  }

  /* Can't be greater than the number of elements. */
  ut_a(phrase_param->token_index <= ib_vector_size(tokens));

  /* This is the case for multiple words. */
  if (phrase_param->token_index == ib_vector_size(tokens)) {
    phrase->found = true;
  }

  return (static_cast<int>(phrase->found));
}

/** Check whether the terms in the phrase match the text.
 @return true if matched else false */
static bool fts_query_match_phrase_terms_by_parser(
    fts_phrase_param_t *phrase_param, /* in/out: phrase param */
    st_mysql_ftparser *parser,        /* in: plugin fts parser */
    byte *text,                       /* in: text to check */
    ulint len)                        /* in: text length */
{
  MYSQL_FTPARSER_PARAM param;

  ut_a(parser);

  /* Set parameters for param */
  param.mysql_parse = fts_tokenize_document_internal;
  param.mysql_add_word = fts_query_match_phrase_add_word_for_parser;
  param.mysql_ftparam = phrase_param;
  param.cs = phrase_param->phrase->charset;
  param.doc = reinterpret_cast<char *>(text);
  param.length = static_cast<int>(len);
  param.mode = MYSQL_FTPARSER_WITH_STOPWORDS;

  PARSER_INIT(parser, &param);
  parser->parse(&param);
  PARSER_DEINIT(parser, &param);

  return (phrase_param->phrase->found);
}

/** Callback function to fetch and search the document.
@param[in]      phrase          phrase to match
@param[in]      start           text to search, we can't make this const because
                                we need to first convert the string to
                                lowercase
@param[in]      cur_len         length of text
@param[in]      prev_len        total length for searched doc fields
@param[in]      heap            heap
@return true if matched else false */
static bool fts_query_match_phrase(fts_phrase_t *phrase, byte *start,
                                   ulint cur_len, ulint prev_len,
                                   mem_heap_t *heap) {
  ulint i;
  const fts_string_t *first;
  const byte *end = start + cur_len;
  const ib_vector_t *tokens = phrase->tokens;
  const ib_vector_t *positions = phrase->match->positions;

  ut_a(!phrase->found);
  ut_a(phrase->match->doc_id > 0);
  ut_a(ib_vector_size(tokens) > 0);
  ut_a(ib_vector_size(positions) > 0);

  first = static_cast<const fts_string_t *>(ib_vector_get_const(tokens, 0));

  ut_a(phrase->match->start < ib_vector_size(positions));

  const bool extra_word_chars =
      phrase->parser ? false : thd_get_ft_query_extra_word_chars();

  for (i = phrase->match->start; i < ib_vector_size(positions); ++i) {
    ulint pos;
    byte *ptr = start;

    pos = *(ulint *)ib_vector_get_const(positions, i);

    if (pos == ULINT_UNDEFINED) {
      break;
    }

    if (pos < prev_len) {
      continue;
    }

    /* Document positions are calculated from the beginning
    of the first field, need to save the length for each
    searched field to adjust the doc position when search
    phrases. */
    pos -= prev_len;
    ptr = start + pos;

    /* Within limits ? */
    if (ptr >= end) {
      break;
    }

    if (phrase->parser) {
      fts_phrase_param_t phrase_param;

      phrase_param.phrase = phrase;
      phrase_param.token_index = 0;
      phrase_param.heap = heap;

      if (fts_query_match_phrase_terms_by_parser(&phrase_param, phrase->parser,
                                                 ptr, (end - ptr))) {
        break;
      }
    } else {
      fts_string_t match;
      fts_string_t cmp_str;
      ulint ret;

      match.f_str = ptr;
      ret = innobase_mysql_fts_get_token(phrase->charset, start + pos,
                                         const_cast<byte *>(end),
                                         extra_word_chars, &match);

      if (match.f_len == 0) {
        break;
      }

      fts_string_dup(&cmp_str, &match, heap);

      if (innobase_fts_nocase_compare(phrase->charset, first, &cmp_str) == 0) {
        /* This is the case for the single word
        in the phrase. */
        if (ib_vector_size(phrase->tokens) == 1) {
          phrase->found = true;
          break;
        }

        ptr += ret;

        /* Match the remaining terms in the phrase. */
        if (fts_query_match_phrase_terms(phrase, &ptr, end, heap)) {
          break;
        }
      }
    }
  }

  return (phrase->found);
}

/** Callback function to fetch and search the document.
 @return whether the phrase is found */
static bool fts_query_fetch_document(void *row,      /*!< in:  sel_node_t* */
                                     void *user_arg) /*!< in:  fts_doc_t* */
{
  que_node_t *exp;
  sel_node_t *node = static_cast<sel_node_t *>(row);
  fts_phrase_t *phrase = static_cast<fts_phrase_t *>(user_arg);
  ulint prev_len = 0;
  ulint total_len = 0;
  byte *document_text = nullptr;

  exp = node->select_list;

  phrase->found = false;

  /* For proximity search, we will need to get the whole document
  from all fields, so first count the total length of the document
  from all the fields */
  if (phrase->proximity_pos) {
    while (exp) {
      ulint field_len;
      dfield_t *dfield = que_node_get_val(exp);
      byte *data = static_cast<byte *>(dfield_get_data(dfield));

      if (dfield_is_ext(dfield)) {
        ulint local_len = dfield_get_len(dfield);

        local_len -= BTR_EXTERN_FIELD_REF_SIZE;

        field_len =
            mach_read_from_4(data + local_len + lob::BTR_EXTERN_LEN + 4);
      } else {
        field_len = dfield_get_len(dfield);
      }

      if (field_len != UNIV_SQL_NULL) {
        total_len += field_len + 1;
      }

      exp = que_node_get_next(exp);
    }

    document_text =
        static_cast<byte *>(mem_heap_zalloc(phrase->heap, total_len));

    if (!document_text) {
      return false;
    }
  }

  exp = node->select_list;

  while (exp) {
    dfield_t *dfield = que_node_get_val(exp);
    byte *data = static_cast<byte *>(dfield_get_data(dfield));
    ulint cur_len;

    if (dfield_is_ext(dfield)) {
      data = lob::btr_copy_externally_stored_field(
          nullptr, nullptr, &cur_len, nullptr, data, phrase->page_size,
          dfield_get_len(dfield), false, phrase->heap);
    } else {
      cur_len = dfield_get_len(dfield);
    }

    if (cur_len != UNIV_SQL_NULL && cur_len != 0) {
      if (phrase->proximity_pos) {
        ut_ad(prev_len + cur_len <= total_len);
        memcpy(document_text + prev_len, data, cur_len);
      } else {
        /* For phrase search */
        phrase->found = fts_query_match_phrase(
            phrase, static_cast<byte *>(data), cur_len, prev_len, phrase->heap);
      }

      /* Document positions are calculated from the beginning
      of the first field, need to save the length for each
      searched field to adjust the doc position when search
      phrases. */
      prev_len += cur_len + 1;
    }

    if (phrase->found) {
      break;
    }

    exp = que_node_get_next(exp);
  }

  if (phrase->proximity_pos) {
    ut_ad(prev_len <= total_len);

    phrase->found =
        fts_proximity_is_word_in_range(phrase, document_text, total_len);
  }

  return (phrase->found);
}

#if 0
/********************************************************************
Callback function to check whether a record was found or not. */
static
bool
fts_query_query_block(
        void*           row,            /*!< in:  sel_node_t* */
        void*           user_arg)       /*!< in:  fts_doc_t* */
{
        int             i;
        que_node_t*     exp;
        sel_node_t*     node = row;
        fts_select_t*   select = user_arg;

        ut_a(select->word_freq);
        ut_a(select->word_freq->doc_freqs);

        exp = node->select_list;

        for (i = 0; exp && !select->found; ++i) {
                dfield_t*       dfield = que_node_get_val(exp);
                void*           data = dfield_get_data(dfield);
                ulint           len = dfield_get_len(dfield);

                switch (i) {
                case 0: /* DOC_COUNT */
                        if (len != UNIV_SQL_NULL && len != 0) {

                                select->word_freq->doc_count +=
                                        mach_read_from_4(data);
                        }
                        break;

                case 1: /* ILIST */
                        if (len != UNIV_SQL_NULL && len != 0) {

                                fts_query_find_doc_id(select, data, len);
                        }
                        break;

                default:
                        ut_error;
                }

                exp = que_node_get_next(exp);
        }

        return(false);
}

/********************************************************************
Read the rows from the FTS index, that match word and where the
doc id is between first and last doc id.
@return DB_SUCCESS if all go well else error code */
[[nodiscard]] static
dberr_t
fts_query_find_term(
        fts_query_t*            query,  /*!< in: FTS query state */
        que_t**                 graph,  /*!< in: prepared statement */
        const fts_string_t*     word,   /*!< in: the word to fetch */
        doc_id_t                doc_id, /*!< in: doc id to match */
        ulint*                  min_pos,/*!< in/out: pos found must be
                                         greater than this minimum value. */
        bool*                   found)  /*!< out: true if found else false */
{
        pars_info_t*            info;
        dberr_t                 error;
        fts_select_t            select;
        doc_id_t                match_doc_id;
        trx_t*                  trx = query->trx;
        char                    table_name[MAX_FULL_NAME_LEN];

        trx->op_info = "fetching FTS index matching nodes";

        if (*graph) {
                info = (*graph)->info;
        } else {
                ulint   selected;

                info = pars_info_create();

                selected = fts_select_index(*word->f_str);
                query->fts_index_table.suffix = fts_get_suffix(selected);

                fts_get_table_name(&query->fts_index_table, table_name);
                pars_info_bind_id(info, true, "index_table_name", table_name);
        }

        select.found = false;
        select.doc_id = doc_id;
        select.min_pos = *min_pos;
        select.word_freq = fts_query_add_word_freq(query, word->f_str);

        pars_info_bind_function(info, "my_func", fts_query_query_block, &select);
        pars_info_bind_varchar_literal(info, "word", word->f_str, word->f_len);

        /* Convert to "storage" byte order. */
        fts_write_doc_id((byte*) &match_doc_id, doc_id);

        fts_bind_doc_id(info, "min_doc_id", &match_doc_id);

        fts_bind_doc_id(info, "max_doc_id", &match_doc_id);

        if (!*graph) {

                *graph = fts_parse_sql(
                        &query->fts_index_table,
                        info,
                        "DECLARE FUNCTION my_func;\n"
                        "DECLARE CURSOR c IS"
                        " SELECT doc_count, ilist\n"
                        " FROM $index_table_name\n"
                        " WHERE word LIKE :word AND"
                        " first_doc_id <= :min_doc_id AND"
                        " last_doc_id >= :max_doc_id\n"
                        " ORDER BY first_doc_id;\n"
                        "BEGIN\n"
                        "\n"
                        "OPEN c;\n"
                        "WHILE 1 = 1 LOOP\n"
                        "  FETCH c INTO my_func();\n"
                        "  IF c % NOTFOUND THEN\n"
                        "    EXIT;\n"
                        "  END IF;\n"
                        "END LOOP;\n"
                        "CLOSE c;");
        }

        for (;;) {
                error = fts_eval_sql(trx, *graph);

                if (error == DB_SUCCESS) {

                        break;                          /* Exit the loop. */
                } else {

                        if (error == DB_LOCK_WAIT_TIMEOUT) {
                                ib::warn(ER_IB_MSG_506) << "lock wait timeout reading FTS"
                                        " index. Retrying!";

                                trx->error_state = DB_SUCCESS;
                        } else {
                                ib::error(ER_IB_MSG_507) << error
                                        << " while reading FTS index.";

                                break;                  /* Exit the loop. */
                        }
                }
        }

        /* Value to return */
        *found = select.found;

        if (*found) {
                *min_pos = select.min_pos;
        }

        return(error);
}

/********************************************************************
Callback aggregator for int columns. */
static
bool
fts_query_sum(
                                        /*!< out: always returns true */
        void*           row,            /*!< in:  sel_node_t* */
        void*           user_arg)       /*!< in:  ulint* */
{

        que_node_t*     exp;
        sel_node_t*     node = row;
        ulint*          total = user_arg;

        exp = node->select_list;

        while (exp) {
                dfield_t*       dfield = que_node_get_val(exp);
                void*           data = dfield_get_data(dfield);
                ulint           len = dfield_get_len(dfield);

                if (len != UNIV_SQL_NULL && len != 0) {
                        *total += mach_read_from_4(data);
                }

                exp = que_node_get_next(exp);
        }

        return(true);
}

/********************************************************************
Calculate the total documents that contain a particular word (term).
@return DB_SUCCESS if all go well else error code */
[[nodiscard]] static
dberr_t
fts_query_total_docs_containing_term(
        fts_query_t*            query,  /*!< in: FTS query state */
        const fts_string_t*     word,   /*!< in: the word to check */
        ulint*                  total)  /*!< out: documents containing word */
{
        pars_info_t*            info;
        dberr_t                 error;
        que_t*                  graph;
        ulint                   selected;
        trx_t*                  trx = query->trx;
        char                    table_name[MAX_FULL_NAME_LEN]

        trx->op_info = "fetching FTS index document count";

        *total = 0;

        info = pars_info_create();

        pars_info_bind_function(info, "my_func", fts_query_sum, total);
        pars_info_bind_varchar_literal(info, "word", word->f_str, word->f_len);

        selected = fts_select_index(*word->f_str);

        query->fts_index_table.suffix = fts_get_suffix(selected);

        fts_get_table_name(&query->fts_index_table, table_name);

        pars_info_bind_id(info, true, "index_table_name", table_name);

        graph = fts_parse_sql(
                &query->fts_index_table,
                info,
                "DECLARE FUNCTION my_func;\n"
                "DECLARE CURSOR c IS"
                " SELECT doc_count\n"
                " FROM $index_table_name\n"
                " WHERE word = :word"
                " ORDER BY first_doc_id;\n"
                "BEGIN\n"
                "\n"
                "OPEN c;\n"
                "WHILE 1 = 1 LOOP\n"
                "  FETCH c INTO my_func();\n"
                "  IF c % NOTFOUND THEN\n"
                "    EXIT;\n"
                "  END IF;\n"
                "END LOOP;\n"
                "CLOSE c;");

        for (;;) {
                error = fts_eval_sql(trx, graph);

                if (error == DB_SUCCESS) {

                        break;                          /* Exit the loop. */
                } else {

                        if (error == DB_LOCK_WAIT_TIMEOUT) {
                                ib::warn(ER_IB_MSG_508) << "lock wait timeout reading FTS"
                                        " index. Retrying!";

                                trx->error_state = DB_SUCCESS;
                        } else {
                                ib::error(ER_IB_MSG_509) << error
                                        << " while reading FTS index.";

                                break;                  /* Exit the loop. */
                        }
                }
        }

        fts_que_graph_free(graph);

        return(error);
}

/********************************************************************
Get the total number of words in a documents.
@return DB_SUCCESS if all go well else error code */
[[nodiscard]] static
dberr_t
fts_query_terms_in_document(
        fts_query_t*    query,          /*!< in: FTS query state */
        doc_id_t        doc_id,         /*!< in: the word to check */
        ulint*          total)          /*!< out: total words in document */
{
        pars_info_t*    info;
        dberr_t         error;
        que_t*          graph;
        doc_id_t        read_doc_id;
        trx_t*          trx = query->trx;
        char            table_name[MAX_FULL_NAME_LEN];

        trx->op_info = "fetching FTS document term count";

        *total = 0;

        info = pars_info_create();

        pars_info_bind_function(info, "my_func", fts_query_sum, total);

        /* Convert to "storage" byte order. */
        fts_write_doc_id((byte*) &read_doc_id, doc_id);
        fts_bind_doc_id(info, "doc_id", &read_doc_id);

        query->fts_index_table.suffix = "DOC_ID";

        fts_get_table_name(&query->fts_index_table, table_name);

        pars_info_bind_id(info, true, "index_table_name", table_name);

        graph = fts_parse_sql(
                &query->fts_index_table,
                info,
                "DECLARE FUNCTION my_func;\n"
                "DECLARE CURSOR c IS"
                " SELECT count\n"
                " FROM $index_table_name\n"
                " WHERE doc_id = :doc_id"
                " BEGIN\n"
                "\n"
                "OPEN c;\n"
                "WHILE 1 = 1 LOOP\n"
                "  FETCH c INTO my_func();\n"
                "  IF c % NOTFOUND THEN\n"
                "    EXIT;\n"
                "  END IF;\n"
                "END LOOP;\n"
                "CLOSE c;");

        for (;;) {
                error = fts_eval_sql(trx, graph);

                if (error == DB_SUCCESS) {

                        break;                          /* Exit the loop. */
                } else {

                        if (error == DB_LOCK_WAIT_TIMEOUT) {
                                ib::warn(ER_IB_MSG_510) << "lock wait timeout reading FTS"
                                        " doc id table. Retrying!";

                                trx->error_state = DB_SUCCESS;
                        } else {
                                ib::error(ER_IB_MSG_511) << error << " while reading FTS"
                                        " doc id table.";

                                break;                  /* Exit the loop. */
                        }
                }
        }

        fts_que_graph_free(graph);

        return(error);
}
#endif

/** Retrieve the document and match the phrase tokens.
 @return DB_SUCCESS or error code */
[[nodiscard]] static dberr_t fts_query_match_document(
    ib_vector_t *tokens,       /*!< in: phrase tokens */
    fts_get_doc_t *get_doc,    /*!< in: table and prepared statements */
    fts_match_t *match,        /*!< in: doc id and positions */
    ulint distance,            /*!< in: proximity distance */
    st_mysql_ftparser *parser, /*!< in: fts plugin parser */
    bool *found)               /*!< out: true if phrase found */
{
  dberr_t error;
  fts_phrase_t phrase(get_doc->index_cache->index->table);

  phrase.match = match;   /* Positions to match */
  phrase.tokens = tokens; /* Tokens to match */
  phrase.distance = distance;
  phrase.charset = get_doc->index_cache->charset;
  phrase.heap = mem_heap_create(512, UT_LOCATION_HERE);
  phrase.parser = parser;

  *found = phrase.found = false;

  error = fts_doc_fetch_by_doc_id(get_doc, match->doc_id, nullptr,
                                  FTS_FETCH_DOC_BY_ID_EQUAL,
                                  fts_query_fetch_document, &phrase);

  if (error != DB_SUCCESS) {
    ib::error(ER_IB_MSG_512)
        << "(" << ut_strerr(error) << ") matching document.";
  } else {
    *found = phrase.found;
  }

  mem_heap_free(phrase.heap);

  return (error);
}

/** This function fetches the original documents and count the
 words in between matching words to see that is in specified distance
 @return DB_SUCCESS if all OK */
[[nodiscard]] static bool fts_query_is_in_proximity_range(
    const fts_query_t *query,       /*!< in:  query instance */
    fts_match_t **match,            /*!< in: query instance */
    fts_proximity_t *qualified_pos) /*!< in: position info for
                                    qualified ranges */
{
  fts_get_doc_t get_doc;
  fts_cache_t *cache = query->index->table->fts->cache;
  dberr_t err;

  memset(&get_doc, 0x0, sizeof(get_doc));

  rw_lock_x_lock(&cache->lock, UT_LOCATION_HERE);
  get_doc.index_cache = fts_find_index_cache(cache, query->index);
  rw_lock_x_unlock(&cache->lock);
  ut_a(get_doc.index_cache != nullptr);

  fts_phrase_t phrase(get_doc.index_cache->index->table);

  phrase.distance = query->distance;
  phrase.charset = get_doc.index_cache->charset;
  phrase.heap = mem_heap_create(512, UT_LOCATION_HERE);
  phrase.proximity_pos = qualified_pos;
  phrase.found = false;

  err = fts_doc_fetch_by_doc_id(&get_doc, match[0]->doc_id, nullptr,
                                FTS_FETCH_DOC_BY_ID_EQUAL,
                                fts_query_fetch_document, &phrase);

  if (err != DB_SUCCESS) {
    ib::error(ER_IB_MSG_513) << "(" << ut_strerr(err)
                             << ") in verification"
                                " phase of proximity search";
  }

  /* Free the prepared statement. */
  if (get_doc.get_document_graph) {
    fts_que_graph_free(get_doc.get_document_graph);
    get_doc.get_document_graph = nullptr;
  }

  mem_heap_free(phrase.heap);

  return (err == DB_SUCCESS && phrase.found);
}

/** Iterate over the matched document ids and search the for the
 actual phrase in the text.
 @return DB_SUCCESS if all OK */
[[nodiscard]] static dberr_t fts_query_search_phrase(
    fts_query_t *query,       /*!< in: query instance */
    ib_vector_t *orig_tokens, /*!< in: tokens to search,
                              with any stopwords in the
                              original phrase */
    ib_vector_t *tokens)      /*!< in: tokens that does
                              not include stopwords and
                              can be used to calculate
                              ranking */
{
  ulint i;
  fts_get_doc_t get_doc;
  ulint n_matched;
  fts_cache_t *cache = query->index->table->fts->cache;

  n_matched = ib_vector_size(query->matched);

  /* Setup the doc retrieval infrastructure. */
  memset(&get_doc, 0x0, sizeof(get_doc));

  rw_lock_x_lock(&cache->lock, UT_LOCATION_HERE);

  get_doc.index_cache = fts_find_index_cache(cache, query->index);

  /* Must find the index cache */
  ut_a(get_doc.index_cache != nullptr);

  rw_lock_x_unlock(&cache->lock);

#ifdef FTS_INTERNAL_DIAG_PRINT
  ib::info(ER_IB_MSG_514) << "Start phrase search";
#endif

  /* Read the document from disk and do the actual
  match, matching documents will be added to the current
  doc id set. */
  for (i = 0; i < n_matched && query->error == DB_SUCCESS; ++i) {
    fts_match_t *match;
    bool found = false;

    match = static_cast<fts_match_t *>(ib_vector_get(query->matched, i));

    /* Skip the document ids that were filtered out by
    an earlier pass. */
    if (match->doc_id != 0) {
      query->error = fts_query_match_document(
          orig_tokens, &get_doc, match, query->distance, query->parser, &found);

      if (query->error == DB_SUCCESS && found) {
        ulint z;

        query->error = fts_query_process_doc_id(query, match->doc_id, 0);
        if (query->error != DB_SUCCESS) {
          goto func_exit;
        }

        for (z = 0; z < ib_vector_size(tokens); z++) {
          fts_string_t *token;
          token = static_cast<fts_string_t *>(ib_vector_get(tokens, z));
          fts_query_add_word_to_document(query, match->doc_id, token);
        }
      }
    }
  }

func_exit:
  /* Free the prepared statement. */
  if (get_doc.get_document_graph) {
    fts_que_graph_free(get_doc.get_document_graph);
    get_doc.get_document_graph = nullptr;
  }

  return (query->error);
}

/** Split the phrase into tokens
@param[in,out]  query           query instance
@param[in]      node            query node to search
@param[in,out]  tokens          token vector
@param[in,out]  orig_tokens     original node tokens include stopword
@param[in,out]  heap    mem heap */
static void fts_query_phrase_split(fts_query_t *query,
                                   const fts_ast_node_t *node,
                                   ib_vector_t *tokens,
                                   ib_vector_t *orig_tokens, mem_heap_t *heap) {
  fts_string_t phrase;
  ulint len = 0;
  ulint cur_pos = 0;
  fts_ast_node_t *term_node = nullptr;

  if (node->type == FTS_AST_TEXT) {
    phrase.f_str = node->text.ptr->str;
    phrase.f_len = node->text.ptr->len;
    len = phrase.f_len;
  } else {
    ut_ad(node->type == FTS_AST_PARSER_PHRASE_LIST);
    phrase.f_str = nullptr;
    phrase.f_len = 0;
    term_node = node->list.head;
  }

  const bool extra_word_chars =
      node->type == FTS_AST_TEXT ? thd_get_ft_query_extra_word_chars() : false;

  while (true) {
    fts_cache_t *cache = query->index->table->fts->cache;
    ulint cur_len;
    fts_string_t result_str;

    if (node->type == FTS_AST_TEXT) {
      if (cur_pos >= len) {
        break;
      }

      cur_len = innobase_mysql_fts_get_token(
          query->fts_index_table.charset,
          reinterpret_cast<const byte *>(phrase.f_str) + cur_pos,
          reinterpret_cast<const byte *>(phrase.f_str) + len, extra_word_chars,
          &result_str);

      if (cur_len == 0) {
        break;
      }

      cur_pos += cur_len;
    } else {
      ut_ad(node->type == FTS_AST_PARSER_PHRASE_LIST);
      /* Term node in parser phrase list */
      if (term_node == nullptr) {
        break;
      }

      ut_a(term_node->type == FTS_AST_TERM);
      result_str.f_str = term_node->term.ptr->str;
      result_str.f_len = term_node->term.ptr->len;
      result_str.f_n_char = fts_get_token_size(
          query->fts_index_table.charset,
          reinterpret_cast<char *>(result_str.f_str), result_str.f_len);

      term_node = term_node->next;
    }

    if (result_str.f_n_char == 0) {
      continue;
    }

    fts_string_t *token =
        static_cast<fts_string_t *>(ib_vector_push(tokens, nullptr));
    fts_string_dup(token, &result_str, heap);

    ut_ad(current_thd != nullptr);
    if (fts_check_token(&result_str, cache->stopword_info.cached_stopword,
                        query->index->is_ngram, query->fts_index_table.charset,
                        thd_has_ft_ignore_stopwords(current_thd))) {
      /* Add the word to the RB tree so that we can
      calculate its frequency within a document. */
      fts_query_add_word_freq(query, token);
    } else {
      ib_vector_pop(tokens);
    }

    /* we will start to store all words including stopwords
    in the "orig_tokens" vector, but skip any leading words
    that are stopwords */
    if (!ib_vector_is_empty(tokens)) {
      fts_string_t *orig_token =
          static_cast<fts_string_t *>(ib_vector_push(orig_tokens, nullptr));

      orig_token->f_str = token->f_str;
      orig_token->f_len = token->f_len;
    }
  }
}

/** Text/Phrase search.
 @return DB_SUCCESS or error code */
[[nodiscard]] static dberr_t fts_query_phrase_search(
    fts_query_t *query,         /*!< in: query instance */
    const fts_ast_node_t *node) /*!< in: node to search */
{
<<<<<<< HEAD
  ib_vector_t *tokens;
  ib_vector_t *orig_tokens;
  mem_heap_t *heap = mem_heap_create(sizeof(fts_string_t), UT_LOCATION_HERE);
  ib_alloc_t *heap_alloc;
  ulint num_token;

  heap_alloc = ib_heap_allocator_create(heap);

  tokens = ib_vector_create(heap_alloc, sizeof(fts_string_t), 4);
  orig_tokens = ib_vector_create(heap_alloc, sizeof(fts_string_t), 4);

  if (query->distance != ULINT_UNDEFINED && query->distance > 0) {
    query->flags = FTS_PROXIMITY;
  } else {
    query->flags = FTS_PHRASE;
  }

  /* Split the phrase into tokens. */
  fts_query_phrase_split(query, node, tokens, orig_tokens, heap);

  num_token = ib_vector_size(tokens);
  if (num_token > MAX_PROXIMITY_ITEM) {
    query->error = DB_FTS_TOO_MANY_WORDS_IN_PHRASE;
    goto func_exit;
  }

  ut_ad(ib_vector_size(orig_tokens) >= num_token);

  /* Ignore empty strings. */
  if (num_token > 0) {
    fts_string_t *token = nullptr;
    fts_fetch_t fetch;
    trx_t *trx = query->trx;
    fts_ast_oper_t oper = query->oper;
    que_t *graph = nullptr;
    ulint i;
    dberr_t error;

    /* Create the vector for storing matching document ids
    and the positions of the first token of the phrase. */
    if (!query->matched) {
      ib_alloc_t *heap_alloc;

      heap_alloc = ib_heap_allocator_create(heap);

      if (!(query->flags & FTS_PROXIMITY) && !(query->flags & FTS_PHRASE)) {
        query->matched = ib_vector_create(heap_alloc, sizeof(fts_match_t), 64);
      } else {
        ut_a(num_token <= MAX_PROXIMITY_ITEM);
        query->match_array = (ib_vector_t **)mem_heap_alloc(
            heap, num_token * sizeof(query->matched));

        for (i = 0; i < num_token; i++) {
          query->match_array[i] =
              ib_vector_create(heap_alloc, sizeof(fts_match_t), 64);
        }

        query->matched = query->match_array[0];
      }
    }

    /* Setup the callback args for filtering and consolidating
    the ilist. */
    fetch.read_arg = query;
    fetch.read_record = fts_query_index_fetch_nodes;

    for (i = 0; i < num_token; i++) {
      /* Search for the first word from the phrase. */
      token = static_cast<fts_string_t *>(ib_vector_get(tokens, i));

      if (query->flags & FTS_PROXIMITY || query->flags & FTS_PHRASE) {
        query->matched = query->match_array[i];
      }

      error = fts_index_fetch_nodes(trx, &graph, &query->fts_index_table, token,
                                    &fetch);

      /* DB_FTS_EXCEED_RESULT_CACHE_LIMIT passed by 'query->error' */
      ut_ad(!(query->error != DB_SUCCESS && error != DB_SUCCESS));
      if (error != DB_SUCCESS) {
        query->error = error;
      }

      fts_que_graph_free(graph);
      graph = nullptr;

      fts_query_cache(query, token);

      if (!(query->flags & FTS_PHRASE) && !(query->flags & FTS_PROXIMITY)) {
        break;
      }

      /* If any of the token can't be found,
      no need to continue match */
      if (ib_vector_is_empty(query->match_array[i]) ||
          query->error != DB_SUCCESS) {
        goto func_exit;
      }
    }

    /* Just a single word, no need to fetch the original
    documents to do phrase matching */
    if (ib_vector_size(orig_tokens) == 1 &&
        !ib_vector_is_empty(query->match_array[0])) {
      fts_match_t *match;
      ulint n_matched;

      n_matched = ib_vector_size(query->match_array[0]);

      for (i = 0; i < n_matched; i++) {
        match =
            static_cast<fts_match_t *>(ib_vector_get(query->match_array[0], i));

        query->error = fts_query_process_doc_id(query, match->doc_id, 0);
        if (query->error != DB_SUCCESS) {
          goto func_exit;
        }

        fts_query_add_word_to_document(query, match->doc_id, token);
      }
      query->oper = oper;
      goto func_exit;
    }

    /* If we are doing proximity search, verify the distance
    between all words, and check they are in specified distance. */
    if (query->flags & FTS_PROXIMITY) {
      fts_phrase_or_proximity_search(query, tokens);
    } else {
      /* Phrase Search case:
      We filter out the doc ids that don't contain
      all the tokens in the phrase. It's cheaper to
      search the ilist than bringing the documents in
      and then doing a search through the text. Isolated
      testing shows this also helps in mitigating disruption
      of the buffer cache. */
      auto matched = fts_phrase_or_proximity_search(query, tokens);
      query->matched = query->match_array[0];

      /* Read the actual text in and search for the phrase. */
      if (matched) {
        ut_ad(query->error == DB_SUCCESS);
        query->error = fts_query_search_phrase(query, orig_tokens, tokens);
      }
    }

    /* Restore original operation. */
    query->oper = oper;

    if (query->error != DB_SUCCESS) {
      goto func_exit;
    }
  }
=======
	ib_vector_t*		tokens;
	ib_vector_t*		orig_tokens;
	mem_heap_t*		heap = mem_heap_create(sizeof(fts_string_t));
	ib_alloc_t*		heap_alloc;
	ulint			num_token;

	heap_alloc = ib_heap_allocator_create(heap);

	tokens = ib_vector_create(heap_alloc, sizeof(fts_string_t), 4);
	orig_tokens = ib_vector_create(heap_alloc, sizeof(fts_string_t), 4);

	if (query->distance != ULINT_UNDEFINED && query->distance > 0) {
		query->flags = FTS_PROXIMITY;
	} else {
		query->flags = FTS_PHRASE;
	}

	/* Split the phrase into tokens. */
	fts_query_phrase_split(query, node, tokens, orig_tokens, heap);

	num_token = ib_vector_size(tokens);
	if (num_token > MAX_PROXIMITY_ITEM) {
		query->error = DB_FTS_TOO_MANY_WORDS_IN_PHRASE;
		goto func_exit;
	}

	ut_ad(ib_vector_size(orig_tokens) >= num_token);

	/* Ignore empty strings. */
	if (num_token > 0) {
		fts_string_t*	token;
		fts_fetch_t	fetch;
		trx_t*		trx = query->trx;
		fts_ast_oper_t	oper = query->oper;
		que_t*		graph = NULL;
		ulint		i;
		dberr_t		error;

		/* Create the vector for storing matching document ids
		and the positions of the first token of the phrase. */
		if (!query->matched) {
			ib_alloc_t*	heap_alloc;

			heap_alloc = ib_heap_allocator_create(heap);

			if (!(query->flags & FTS_PROXIMITY)
			    && !(query->flags & FTS_PHRASE)) {
				query->matched = ib_vector_create(
					heap_alloc, sizeof(fts_match_t),
					64);
			} else {
				ut_a(num_token <= MAX_PROXIMITY_ITEM);
				query->match_array =
					(ib_vector_t**) mem_heap_alloc(
						heap,
						num_token *
						sizeof(query->matched));

				for (i = 0; i < num_token; i++) {
					query->match_array[i] =
					ib_vector_create(
						heap_alloc, sizeof(fts_match_t),
						64);
				}

				query->matched = query->match_array[0];
			}
		}

		/* Setup the callback args for filtering and consolidating
		the ilist. */
		fetch.read_arg = query;
		fetch.read_record = fts_query_index_fetch_nodes;

		for (i = 0; i < num_token; i++) {
			/* Search for the first word from the phrase. */
			token = static_cast<fts_string_t*>(
				ib_vector_get(tokens, i));

			if (query->flags & FTS_PROXIMITY
			    || query->flags & FTS_PHRASE) {
				query->matched = query->match_array[i];
			}

			error = fts_index_fetch_nodes(
				trx, &graph, &query->fts_index_table,
				token, &fetch, false);

			/* DB_FTS_EXCEED_RESULT_CACHE_LIMIT passed by 'query->error' */
			ut_ad(!(query->error != DB_SUCCESS && error != DB_SUCCESS));
			if (error != DB_SUCCESS) {
				query->error = error;
			}

			fts_que_graph_free(graph);
			graph = NULL;

			fts_query_cache(query, token);

			if (!(query->flags & FTS_PHRASE)
			    && !(query->flags & FTS_PROXIMITY)) {
				break;
			}

			/* If any of the token can't be found,
			no need to continue match */
			if (ib_vector_is_empty(query->match_array[i])
			    || query->error != DB_SUCCESS) {
				goto func_exit;
			}
		}

		/* Just a single word, no need to fetch the original
		documents to do phrase matching */
		if (ib_vector_size(orig_tokens) == 1
		    && !ib_vector_is_empty(query->match_array[0])) {
			fts_match_t*    match;
			ulint		n_matched;

			n_matched = ib_vector_size(query->match_array[0]);

			for (i = 0; i < n_matched; i++) {
				match = static_cast<fts_match_t*>(
					ib_vector_get(
						query->match_array[0], i));

				query->error = fts_query_process_doc_id(
						query, match->doc_id, 0);
				if (query->error != DB_SUCCESS) {
					goto func_exit;
				}

				fts_query_add_word_to_document(
					query, match->doc_id, token);
			}
			query->oper = oper;
			goto func_exit;
		}

		/* If we are doing proximity search, verify the distance
		between all words, and check they are in specified distance. */
		if (query->flags & FTS_PROXIMITY) {
			fts_phrase_or_proximity_search(query, tokens);
		} else {
			ibool	matched;

			/* Phrase Search case:
			We filter out the doc ids that don't contain
			all the tokens in the phrase. It's cheaper to
			search the ilist than bringing the documents in
			and then doing a search through the text. Isolated
			testing shows this also helps in mitigating disruption
			of the buffer cache. */
			matched = fts_phrase_or_proximity_search(query, tokens);
			query->matched = query->match_array[0];

			/* Read the actual text in and search for the phrase. */
			if (matched) {
				ut_ad(query->error == DB_SUCCESS);
				query->error = fts_query_search_phrase(
					query, orig_tokens, tokens);
			}
		}

		/* Restore original operation. */
		query->oper = oper;

		if (query->error != DB_SUCCESS) {
			goto func_exit;
		}
	}
>>>>>>> 4400b0a9

func_exit:
  mem_heap_free(heap);

  /* Don't need it anymore. */
  query->matched = nullptr;

  return (query->error);
}

/** Find the word and evaluate.
 @return DB_SUCCESS if all go well */
[[nodiscard]] static dberr_t fts_query_execute(
    fts_query_t *query,  /*!< in: query instance */
    fts_string_t *token) /*!< in: token to search */
{
  switch (query->oper) {
    case FTS_NONE:
    case FTS_NEGATE:
    case FTS_INCR_RATING:
    case FTS_DECR_RATING:
      query->error = fts_query_union(query, token);
      break;

    case FTS_EXIST:
      query->error = fts_query_intersect(query, token);
      break;

    case FTS_IGNORE:
      query->error = fts_query_difference(query, token);
      break;

    default:
      ut_error;
  }

  return (query->error);
}

/** Create a wildcard string. It's the responsibility of the caller to
 free the byte* pointer. It's allocated using
 ut::malloc_withkey(UT_NEW_THIS_FILE_PSI_KEY).
 @return ptr to allocated memory */
static byte *fts_query_get_token(
    fts_ast_node_t *node, /*!< in: the current sub tree */
    fts_string_t *token)  /*!< in: token to create */
{
  ulint str_len;
  byte *new_ptr = nullptr;

  str_len = node->term.ptr->len;

  ut_a(node->type == FTS_AST_TERM);

  token->f_len = str_len;
  token->f_str = node->term.ptr->str;

  if (node->term.wildcard) {
    token->f_str = static_cast<byte *>(
        ut::malloc_withkey(UT_NEW_THIS_FILE_PSI_KEY, str_len + 2));
    token->f_len = str_len + 1;

    memcpy(token->f_str, node->term.ptr->str, str_len);

    token->f_str[str_len] = '%';
    token->f_str[token->f_len] = 0;

    new_ptr = token->f_str;
  }

  return (new_ptr);
}

/** Visit every node of the AST. */
static dberr_t fts_query_visitor(
    fts_ast_oper_t oper,  /*!< in: current operator */
    fts_ast_node_t *node, /*!< in: The root of the current subtree*/
    void *arg)            /*!< in: callback arg*/
{
  byte *ptr;
  fts_string_t token;
  fts_query_t *query = static_cast<fts_query_t *>(arg);

  ut_a(node);
  DBUG_TRACE;
  DBUG_PRINT("fts", ("nodetype: %s", fts_ast_node_type_get(node->type)));

  token.f_n_char = 0;
  query->oper = oper;
  query->cur_node = node;

  switch (node->type) {
    case FTS_AST_TEXT:
    case FTS_AST_PARSER_PHRASE_LIST:

      if (query->oper == FTS_EXIST) {
        ut_ad(query->intersection == nullptr);
        query->intersection =
            rbt_create(sizeof(fts_ranking_t), fts_ranking_doc_id_cmp);

        query->total_size += SIZEOF_RBT_CREATE;
      }

      /* Set the current proximity distance. */
      query->distance = node->text.distance;

      /* Force collection of doc ids and the positions. */
      query->collect_positions = true;

      query->error = fts_query_phrase_search(query, node);

      query->collect_positions = false;

      if (query->oper == FTS_EXIST) {
        fts_query_free_doc_ids(query, query->doc_ids);
        query->doc_ids = query->intersection;
        query->intersection = nullptr;
      }

      break;

    case FTS_AST_TERM:
      token.f_str = node->term.ptr->str;
      token.f_len = node->term.ptr->len;

      /* Collect wildcard words for QUERY EXPANSION. */
      if (node->term.wildcard && query->wildcard_words != nullptr) {
        ib_rbt_bound_t parent;

        if (rbt_search(query->wildcard_words, &parent, &token) != 0) {
          fts_string_t word;

          fts_string_dup(&word, &token, query->heap);
          rbt_add_node(query->wildcard_words, &parent, &word);
        }
      }

      /* Add the word to our RB tree that will be used to
      calculate this terms per document frequency. */
      fts_query_add_word_freq(query, &token);

      ptr = fts_query_get_token(node, &token);
      query->error = fts_query_execute(query, &token);

      if (ptr) {
        ut::free(ptr);
      }

      break;

    case FTS_AST_SUBEXP_LIST:
      query->error = fts_ast_visit_sub_exp(node, fts_query_visitor, arg);
      break;

    default:
      ut_error;
  }

  if (query->oper == FTS_EXIST) {
    query->multi_exist = true;
  }

  return query->error;
}

/** Process (nested) sub-expression, create a new result set to store the
sub-expression result by processing nodes under current sub-expression
list. Merge the sub-expression result with that of parent expression list.
@param[in,out]  node    current root node
@param[in,out]  visitor callback function
@param[in,out]  arg     argument for callback
@return DB_SUCCESS if all go well */
static dberr_t fts_ast_visit_sub_exp(fts_ast_node_t *node,
                                     fts_ast_callback visitor, void *arg) {
  fts_ast_oper_t cur_oper;
  fts_query_t *query = static_cast<fts_query_t *>(arg);
  ib_rbt_t *parent_doc_ids;
  ib_rbt_t *subexpr_doc_ids;
  dberr_t error = DB_SUCCESS;
  bool will_be_ignored = false;
  bool multi_exist;

  DBUG_TRACE;

  /* sub-expression list may contains sub-expressions.
  So we increase sub-expression depth counter.
  If this counter reaches to the threshold then
  we abort the search operation and report an error */
  if (query->nested_exp_count > FTS_MAX_NESTED_EXP) {
    query->error = DB_FTS_TOO_MANY_NESTED_EXP;
    return query->error;
  }
  query->nested_exp_count++;

  ut_a(node->type == FTS_AST_SUBEXP_LIST);

  cur_oper = query->oper;

  /* Save current result set */
  parent_doc_ids = query->doc_ids;

  /* Create new result set to store the sub-expression result. We
  will merge this result set with the parent after processing. */
  query->doc_ids = rbt_create(sizeof(fts_ranking_t), fts_ranking_doc_id_cmp);

  query->total_size += SIZEOF_RBT_CREATE;

  multi_exist = query->multi_exist;
  query->multi_exist = false;
  /* Process nodes in current sub-expression and store its
  result set in query->doc_ids we created above. */
  error = fts_ast_visit(FTS_NONE, node, visitor, arg, &will_be_ignored);

  /* Reinstate parent node state */
  query->multi_exist = multi_exist;
  query->oper = cur_oper;

  /* Merge the sub-expression result with the parent result set. */
  subexpr_doc_ids = query->doc_ids;
  query->doc_ids = parent_doc_ids;
  if (error == DB_SUCCESS) {
    error = fts_merge_doc_ids(query, subexpr_doc_ids);
  }

  /* Free current result set. Result already merged into parent. */
  fts_query_free_doc_ids(query, subexpr_doc_ids);

  return error;
}

#if 0
/*****************************************************************//***
Check if the doc id exists in the ilist.
@return true if doc id found */
static
ulint
fts_query_find_doc_id(
        fts_select_t*   select,         /*!< in/out: contains the doc id to
                                        find, we update the word freq if
                                        document found */
        void*           data,           /*!< in: doc id ilist */
        ulint           len)            /*!< in: doc id ilist size */
{
        byte*           ptr = data;
        doc_id_t        doc_id = 0;
        ulint           decoded = 0;

        /* Decode the ilist and search for selected doc_id. We also
        calculate the frequency of the word in the document if found. */
        while (decoded < len && !select->found) {
                ulint           freq = 0;
                ulint           min_pos = 0;
                ulint           last_pos = 0;
                ulint           pos = fts_decode_vlc(&ptr);

                /* Add the delta. */
                doc_id += pos;

                while (*ptr) {
                        ++freq;
                        last_pos += fts_decode_vlc(&ptr);

                        /* Only if min_pos is not set and the current
                        term exists in a position greater than the
                        min_pos of the previous term. */
                        if (min_pos == 0 && last_pos > select->min_pos) {
                                min_pos = last_pos;
                        }
                }

                /* Skip the end of word position marker. */
                ++ptr;

                /* Bytes decoded so far. */
                decoded = ptr - (byte*) data;

                /* A word may exist in the document but we only consider a
                match if it exists in a position that is greater than the
                position of the previous term. */
                if (doc_id == select->doc_id && min_pos > 0) {
                        fts_doc_freq_t* doc_freq;

                        /* Add the doc id to the doc freq rb tree, if
                        the doc id doesn't exist it will be created. */
                        doc_freq = fts_query_add_doc_freq(
                                select->word_freq->doc_freqs, doc_id);

                        /* Avoid duplicating the frequency tally */
                        if (doc_freq->freq == 0) {
                                doc_freq->freq = freq;
                        }

                        select->found = true;
                        select->min_pos = min_pos;
                }
        }

        return(select->found);
}
#endif

/** Read and filter nodes.
 @return DB_SUCCESS if all go well,
 or return DB_FTS_EXCEED_RESULT_CACHE_LIMIT */
static dberr_t fts_query_filter_doc_ids(
    fts_query_t *query,         /*!< in: query instance */
    const fts_string_t *word,   /*!< in: the current word */
    fts_word_freq_t *word_freq, /*!< in/out: word frequency */
    const fts_node_t *node,     /*!< in: current FTS node */
    void *data,                 /*!< in: doc id ilist */
    ulint len,                  /*!< in: doc id ilist size */
    bool calc_doc_count)        /*!< in: whether to remember doc count */
{
  byte *ptr = static_cast<byte *>(data);
  doc_id_t doc_id = 0;
  ulint decoded = 0;
  ib_rbt_t *doc_freqs = word_freq->doc_freqs;

  if (query->limit != ULONG_UNDEFINED && query->n_docs >= query->limit) {
    return (DB_SUCCESS);
  }

  /* Decode the ilist and add the doc ids to the query doc_id set. */
  while (decoded < len) {
    ulint freq = 0;
    fts_doc_freq_t *doc_freq;
    fts_match_t *match = nullptr;
    ulint last_pos = 0;
    ulint pos = fts_decode_vlc(&ptr);

    /* Some sanity checks. */
    if (doc_id == 0) {
      ut_a(pos == node->first_doc_id);
    }

    /* Add the delta. */
    doc_id += pos;

    if (calc_doc_count) {
      word_freq->doc_count++;
    }

    /* We simply collect the matching instances here. */
    if (query->collect_positions) {
      ib_alloc_t *heap_alloc;

      /* Create a new fts_match_t instance. */
      match =
          static_cast<fts_match_t *>(ib_vector_push(query->matched, nullptr));

      match->start = 0;
      match->doc_id = doc_id;
      heap_alloc = ib_vector_allocator(query->matched);

      /* Allocate from the same heap as the
      parent container. */
      match->positions = ib_vector_create(heap_alloc, sizeof(ulint), 64);

      query->total_size +=
          sizeof(fts_match_t) + sizeof(ib_vector_t) + sizeof(ulint) * 64;
    }

    /* Unpack the positions within the document. */
    while (*ptr) {
      last_pos += fts_decode_vlc(&ptr);

      /* Collect the matching word positions, for phrase
      matching later. */
      if (query->collect_positions) {
        ib_vector_push(match->positions, &last_pos);
      }

      ++freq;
    }

    /* End of list marker. */
    last_pos = (ulint)-1;

    if (query->collect_positions) {
      ut_a(match != nullptr);
      ib_vector_push(match->positions, &last_pos);
    }

    /* Add the doc id to the doc freq rb tree, if the doc id
    doesn't exist it will be created. */
    doc_freq = fts_query_add_doc_freq(query, doc_freqs, doc_id);

    /* Avoid duplicating frequency tally. */
    if (doc_freq->freq == 0) {
      doc_freq->freq = freq;
    }

    /* Skip the end of word position marker. */
    ++ptr;

    /* Bytes decoded so far */
    decoded = ptr - (byte *)data;

    /* We simply collect the matching documents and the
    positions here and match later. */
    if (!query->collect_positions) {
      /* We ignore error here and will check it later */
      fts_query_process_doc_id(query, doc_id, 0);

      /* Add the word to the document's matched RB tree. */
      fts_query_add_word_to_document(query, doc_id, word);
    }

    if (query->limit != ULONG_UNDEFINED && query->limit <= query->n_docs) {
      goto func_exit;
    }
  }

  /* Some sanity checks. */
  ut_a(doc_id == node->last_doc_id);

func_exit:
  if (query->total_size > fts_result_cache_limit) {
    return (DB_FTS_EXCEED_RESULT_CACHE_LIMIT);
  } else {
    return (DB_SUCCESS);
  }
}

/** Read the FTS INDEX row.
 @return DB_SUCCESS if all go well. */
static dberr_t fts_query_read_node(
    fts_query_t *query,       /*!< in: query instance */
    const fts_string_t *word, /*!< in: current word */
    que_node_t *exp)          /*!< in: query graph node */
{
  int i;
  int ret;
  fts_node_t node;
  ib_rbt_bound_t parent;
  fts_word_freq_t *word_freq;
  bool skip = false;
  fts_string_t term;
  byte buf[FTS_MAX_WORD_LEN + 1];
  dberr_t error = DB_SUCCESS;

  ut_a(query->cur_node->type == FTS_AST_TERM ||
       query->cur_node->type == FTS_AST_TEXT ||
       query->cur_node->type == FTS_AST_PARSER_PHRASE_LIST);

  memset(&node, 0, sizeof(node));
  term.f_str = buf;

  /* Need to consider the wildcard search case, the word frequency
  is created on the search string not the actual word. So we need
  to assign the frequency on search string behalf. */
  if (query->cur_node->type == FTS_AST_TERM && query->cur_node->term.wildcard) {
    term.f_len = query->cur_node->term.ptr->len;
    ut_ad(FTS_MAX_WORD_LEN >= term.f_len);
    memcpy(term.f_str, query->cur_node->term.ptr->str, term.f_len);
  } else {
    term.f_len = word->f_len;
    ut_ad(FTS_MAX_WORD_LEN >= word->f_len);
    memcpy(term.f_str, word->f_str, word->f_len);
  }

  /* Lookup the word in our rb tree, it must exist. */
  ret = rbt_search(query->word_freqs, &parent, &term);

  ut_a(ret == 0);

  word_freq = rbt_value(fts_word_freq_t, parent.last);

  /* Start from 1 since the first column has been read by the caller.
  Also, we rely on the order of the columns projected, to filter
  out ilists that are out of range and we always want to read
  the doc_count irrespective of the suitablility of the row. */

  for (i = 1; exp && !skip; exp = que_node_get_next(exp), ++i) {
    dfield_t *dfield = que_node_get_val(exp);
    byte *data = static_cast<byte *>(dfield_get_data(dfield));
    ulint len = dfield_get_len(dfield);

    ut_a(len != UNIV_SQL_NULL);

    /* Note: The column numbers below must match the SELECT. */

    switch (i) {
      case 1: /* DOC_COUNT */
        word_freq->doc_count += mach_read_from_4(data);
        break;

      case 2: /* FIRST_DOC_ID */
        node.first_doc_id = fts_read_doc_id(data);

        /* Skip nodes whose doc ids are out range. */
        if (query->oper == FTS_EXIST && query->upper_doc_id > 0 &&
            node.first_doc_id > query->upper_doc_id) {
          skip = true;
        }
        break;

      case 3: /* LAST_DOC_ID */
        node.last_doc_id = fts_read_doc_id(data);

        /* Skip nodes whose doc ids are out range. */
        if (query->oper == FTS_EXIST && query->lower_doc_id > 0 &&
            node.last_doc_id < query->lower_doc_id) {
          skip = true;
        }
        break;

      case 4: /* ILIST */

        error = fts_query_filter_doc_ids(query, &word_freq->word, word_freq,
                                         &node, data, len, false);

        break;

      default:
        ut_error;
    }
  }

  if (!skip) {
    /* Make sure all columns were read. */

    ut_a(i == 5);
  }

  return error;
}

/** Callback function to fetch the rows in an FTS INDEX record.
 @return always returns true */
static bool fts_query_index_fetch_nodes(
    void *row,      /*!< in: sel_node_t* */
    void *user_arg) /*!< in: pointer to fts_fetch_t */
{
  fts_string_t key;
  sel_node_t *sel_node = static_cast<sel_node_t *>(row);
  fts_fetch_t *fetch = static_cast<fts_fetch_t *>(user_arg);
  fts_query_t *query = static_cast<fts_query_t *>(fetch->read_arg);
  que_node_t *exp = sel_node->select_list;
  dfield_t *dfield = que_node_get_val(exp);
  void *data = dfield_get_data(dfield);
  ulint dfield_len = dfield_get_len(dfield);

  key.f_str = static_cast<byte *>(data);
  key.f_len = dfield_len;

  ut_a(dfield_len <= FTS_MAX_WORD_LEN);

  /* Note: we pass error out by 'query->error' */
  query->error = fts_query_read_node(query, &key, que_node_get_next(exp));

  if (query->error != DB_SUCCESS) {
    ut_ad(query->error == DB_FTS_EXCEED_RESULT_CACHE_LIMIT);
    return false;
  } else {
    return true;
  }
}

/** Calculate the inverse document frequency (IDF) for all the terms. */
static void fts_query_calculate_idf(fts_query_t *query) /*!< in: Query state */
{
  const ib_rbt_node_t *node;
  uint64_t total_docs = query->total_docs;

  /* We need to free any instances of fts_doc_freq_t that we
  may have allocated. */
  for (node = rbt_first(query->word_freqs); node;
       node = rbt_next(query->word_freqs, node)) {
    fts_word_freq_t *word_freq;

    word_freq = rbt_value(fts_word_freq_t, node);

    if (word_freq->doc_count > 0) {
      if (total_docs == word_freq->doc_count) {
        /* QP assume ranking > 0 if we find
        a match. Since Log10(1) = 0, we cannot
        make IDF a zero value if do find a
        word in all documents. So let's make
        it an arbitrary very small number */
        word_freq->idf = log10(1.0001);
      } else {
        word_freq->idf = log10(total_docs / (double)word_freq->doc_count);
      }
    }

    if (fts_enable_diag_print) {
      ib::info(ER_IB_MSG_515)
          << "'" << word_freq->word.f_str << "' -> " << query->total_docs << "/"
          << word_freq->doc_count << " " << std::setw(6) << std::setprecision(5)
          << word_freq->idf;
    }
  }
}

/** Calculate the ranking of the document. */
static void fts_query_calculate_ranking(
    const fts_query_t *query, /*!< in: query state */
    fts_ranking_t *ranking)   /*!< in: Document to rank */
{
  ulint pos = 0;
  fts_string_t word;

  /* At this stage, ranking->rank should not exceed the 1.0
  bound */
  ut_ad(ranking->rank <= 1.0 && ranking->rank >= -1.0);
  ut_ad(rbt_size(query->word_map) == query->word_vector->size());

  while (fts_ranking_words_get_next(query, ranking, &pos, &word)) {
    int ret;
    ib_rbt_bound_t parent;
    double weight;
    fts_doc_freq_t *doc_freq;
    fts_word_freq_t *word_freq;

    ret = rbt_search(query->word_freqs, &parent, &word);

    /* It must exist. */
    ut_a(ret == 0);

    word_freq = rbt_value(fts_word_freq_t, parent.last);

    ret = rbt_search(word_freq->doc_freqs, &parent, &ranking->doc_id);

    /* It must exist. */
    ut_a(ret == 0);

    doc_freq = rbt_value(fts_doc_freq_t, parent.last);

    weight = (double)doc_freq->freq * word_freq->idf;

    ranking->rank += (fts_rank_t)(weight * word_freq->idf);
  }
}

/** Add ranking to the result set. */
static void fts_query_add_ranking(
    fts_query_t *query,               /*!< in: query state */
    ib_rbt_t *ranking_tree,           /*!< in: ranking tree */
    const fts_ranking_t *new_ranking) /*!< in: ranking of a document */
{
  ib_rbt_bound_t parent;

  /* Lookup the ranking in our rb tree and add if it doesn't exist. */
  if (rbt_search(ranking_tree, &parent, new_ranking) == 0) {
    fts_ranking_t *ranking;

    ranking = rbt_value(fts_ranking_t, parent.last);

    ranking->rank += new_ranking->rank;

    ut_a(ranking->words == nullptr);
  } else {
    rbt_add_node(ranking_tree, &parent, new_ranking);

    query->total_size += SIZEOF_RBT_NODE_ADD + sizeof(fts_ranking_t);
  }
}

/** Retrieve the FTS Relevance Ranking result for doc with doc_id
 @return the relevance ranking value, 0 if no ranking value
 present. */
float fts_retrieve_ranking(
    fts_result_t *result, /*!< in: FTS result structure */
    doc_id_t doc_id)      /*!< in: doc_id of the item to retrieve */
{
  ib_rbt_bound_t parent;
  fts_ranking_t new_ranking;

  DBUG_TRACE;

  if (!result || !result->rankings_by_id) {
    return 0;
  }

  new_ranking.doc_id = doc_id;

  /* Lookup the ranking in our rb tree */
  if (rbt_search(result->rankings_by_id, &parent, &new_ranking) == 0) {
    fts_ranking_t *ranking;

    ranking = rbt_value(fts_ranking_t, parent.last);

    return ranking->rank;
  }

  return 0;
}

/** Create the result and copy the data to it. */
static fts_result_t *fts_query_prepare_result(
    fts_query_t *query,   /*!< in: Query state */
    fts_result_t *result) /*!< in: result this can contain
                          data from a previous search on
                          another FTS index */
{
  const ib_rbt_node_t *node;
  bool result_is_null = false;

  DBUG_TRACE;

  if (result == nullptr) {
    result = static_cast<fts_result_t *>(
        ut::zalloc_withkey(UT_NEW_THIS_FILE_PSI_KEY, sizeof(*result)));

    result->rankings_by_id =
        rbt_create(sizeof(fts_ranking_t), fts_ranking_doc_id_cmp);

    query->total_size += sizeof(fts_result_t) + SIZEOF_RBT_CREATE;
    result_is_null = true;
  }

  if (query->flags == FTS_OPT_RANKING) {
    fts_word_freq_t *word_freq;
    ulint size = ib_vector_size(query->deleted->doc_ids);
    fts_update_t *array = (fts_update_t *)query->deleted->doc_ids->data;

    node = rbt_first(query->word_freqs);
    ut_ad(node);
    word_freq = rbt_value(fts_word_freq_t, node);

    for (node = rbt_first(word_freq->doc_freqs); node;
         node = rbt_next(word_freq->doc_freqs, node)) {
      fts_doc_freq_t *doc_freq;
      fts_ranking_t ranking;

      doc_freq = rbt_value(fts_doc_freq_t, node);

      /* Don't put deleted docs into result */
      if (fts_bsearch(array, 0, static_cast<int>(size), doc_freq->doc_id) >=
          0) {
        /* one less matching doc count */
        --word_freq->doc_count;
        continue;
      }

      ranking.doc_id = doc_freq->doc_id;
      ranking.rank = static_cast<fts_rank_t>(doc_freq->freq);
      ranking.words = nullptr;

      fts_query_add_ranking(query, result->rankings_by_id, &ranking);

      if (query->total_size > fts_result_cache_limit) {
        query->error = DB_FTS_EXCEED_RESULT_CACHE_LIMIT;
        fts_query_free_result(result);
        return nullptr;
      }
    }

    /* Calculate IDF only after we exclude the deleted items */
    fts_query_calculate_idf(query);

    node = rbt_first(query->word_freqs);
    word_freq = rbt_value(fts_word_freq_t, node);

    /* Calculate the ranking for each doc */
    for (node = rbt_first(result->rankings_by_id); node != nullptr;
         node = rbt_next(result->rankings_by_id, node)) {
      fts_ranking_t *ranking;

      ranking = rbt_value(fts_ranking_t, node);

      ranking->rank = static_cast<fts_rank_t>(ranking->rank * word_freq->idf *
                                              word_freq->idf);
    }

    return result;
  }

  ut_a(rbt_size(query->doc_ids) > 0);

  for (node = rbt_first(query->doc_ids); node;
       node = rbt_next(query->doc_ids, node)) {
    fts_ranking_t *ranking;

    ranking = rbt_value(fts_ranking_t, node);
    fts_query_calculate_ranking(query, ranking);

    // FIXME: I think we may require this information to improve the
    // ranking of doc ids which have more word matches from
    // different FTS indexes.

    /* We don't need these anymore free the resources. */
    ranking->words = nullptr;

    if (!result_is_null) {
      fts_query_add_ranking(query, result->rankings_by_id, ranking);

      if (query->total_size > fts_result_cache_limit) {
        query->error = DB_FTS_EXCEED_RESULT_CACHE_LIMIT;
        fts_query_free_result(result);
        return nullptr;
      }
    }
  }

  if (result_is_null) {
    /* Use doc_ids directly */
    rbt_free(result->rankings_by_id);
    result->rankings_by_id = query->doc_ids;
    query->doc_ids = nullptr;
  }

  return result;
}

/** Get the result of the query. Calculate the similarity coefficient. */
static fts_result_t *fts_query_get_result(
    fts_query_t *query,   /*!< in: query instance */
    fts_result_t *result) /*!< in: result */
{
  DBUG_TRACE;

  if (rbt_size(query->doc_ids) > 0 || query->flags == FTS_OPT_RANKING) {
    /* Copy the doc ids to the result. */
    result = fts_query_prepare_result(query, result);
  } else {
    /* Create an empty result instance. */
    result = static_cast<fts_result_t *>(
        ut::zalloc_withkey(UT_NEW_THIS_FILE_PSI_KEY, sizeof(*result)));
  }

  return result;
}

/** FTS Query free resources and reset. */
static void fts_query_free(fts_query_t *query) /*!< in: query instance to free*/
{
  if (query->read_nodes_graph) {
    fts_que_graph_free(query->read_nodes_graph);
  }

  if (query->root) {
    fts_ast_free_node(query->root);
  }

  if (query->deleted) {
    fts_doc_ids_free(query->deleted);
  }

  if (query->intersection) {
    fts_query_free_doc_ids(query, query->intersection);
    query->intersection = nullptr;
  }

  if (query->doc_ids) {
    fts_query_free_doc_ids(query, query->doc_ids);
  }

  if (query->word_freqs) {
    const ib_rbt_node_t *node;

    /* We need to free any instances of fts_doc_freq_t that we
    may have allocated. */
    for (node = rbt_first(query->word_freqs); node;
         node = rbt_next(query->word_freqs, node)) {
      fts_word_freq_t *word_freq;

      word_freq = rbt_value(fts_word_freq_t, node);

      /* We need to cast away the const. */
      rbt_free(word_freq->doc_freqs);
    }

    rbt_free(query->word_freqs);
  }

  if (query->wildcard_words != nullptr) {
    rbt_free(query->wildcard_words);
  }

  ut_a(!query->intersection);

  if (query->word_map) {
    rbt_free(query->word_map);
  }

  if (query->word_vector != nullptr) {
    ut::delete_(query->word_vector);
  }

  if (query->heap) {
    mem_heap_free(query->heap);
  }

  memset(query, 0, sizeof(*query));
}

/** Parse the query using flex/bison or plugin parser.
 @return parse tree node. */
static fts_ast_node_t *fts_query_parse(
    fts_query_t *query, /*!< in: query instance */
    byte *query_str,    /*!< in: query string */
    ulint query_len)    /*!< in: query string length */
{
  int error;
  fts_ast_state_t state;
  bool mode = query->boolean_mode;
  DBUG_TRACE;

  memset(&state, 0x0, sizeof(state));

  state.charset = query->fts_index_table.charset;

  DBUG_EXECUTE_IF("fts_instrument_query_disable_parser",
                  query->parser = nullptr;);

  if (query->parser) {
    state.root = state.cur_node = fts_ast_create_node_list(&state, nullptr);
    error =
        fts_parse_by_parser(mode, query_str, query_len, query->parser, &state);
  } else {
    /* Setup the scanner to use, this depends on the mode flag. */
    state.lexer = fts_lexer_create(mode, query_str, query_len);
    state.charset = query->fts_index_table.charset;
    error = fts_parse(&state);
    fts_lexer_free(state.lexer);
    state.lexer = nullptr;
  }

  /* Error during parsing ? */
  if (error) {
    /* Free the nodes that were allocated during parsing. */
    fts_ast_state_free(&state);
  } else {
    query->root = state.root;

    if (fts_enable_diag_print && query->root != nullptr) {
      fts_ast_node_print(query->root);
    }
  }

  return state.root;
}

/** FTS Query optimization
 Set FTS_OPT_RANKING if it is a simple term query */
static void fts_query_can_optimize(
    fts_query_t *query, /*!< in/out: query instance */
    uint flags)         /*!< In: FTS search mode */
{
  fts_ast_node_t *node = query->root;

  if (flags & FTS_EXPAND) {
    return;
  }

  if (query->limit != ULONG_UNDEFINED) {
    return;
  }

  /* Check if it has only a term without oper */
  ut_ad(node->type == FTS_AST_LIST);
  node = node->list.head;
  if (node != nullptr && node->type == FTS_AST_TERM && node->next == nullptr) {
    query->flags = FTS_OPT_RANKING;
  }
}

/** FTS Query entry point.
@param[in]      trx             transaction
@param[in]      index           fts index to search
@param[in]      flags           FTS search mode
@param[in]      query_str       FTS query
@param[in]      query_len       FTS query string len in bytes
@param[in,out]  result          result doc ids
@param[in]      limit           limit value
@return DB_SUCCESS if successful otherwise error code */
dberr_t fts_query(trx_t *trx, dict_index_t *index, uint flags,
                  const byte *query_str, ulint query_len, fts_result_t **result,
                  ulonglong limit) {
  fts_query_t query;
  dberr_t error = DB_SUCCESS;
  byte *lc_query_str;
  ulint lc_query_str_len;
  ulint result_len;
  bool boolean_mode;
  trx_t *query_trx;
  CHARSET_INFO *charset;
  bool will_be_ignored = false;

  boolean_mode = flags & FTS_BOOL;

  *result = nullptr;
  memset(&query, 0x0, sizeof(query));
  query_trx = trx_allocate_for_background();
  query_trx->op_info = "FTS query";

  const auto start_time = std::chrono::steady_clock::now();

  query.trx = query_trx;
  query.index = index;
  query.boolean_mode = boolean_mode;
  query.deleted = fts_doc_ids_create();
  query.cur_node = nullptr;

  query.fts_common_table.type = FTS_COMMON_TABLE;
  query.fts_common_table.table_id = index->table->id;
  query.fts_common_table.parent = index->table->name.m_name;
  query.fts_common_table.table = index->table;

  charset = fts_index_get_charset(index);

  query.fts_index_table.type = FTS_INDEX_TABLE;
  query.fts_index_table.index_id = index->id;
  query.fts_index_table.table_id = index->table->id;
  query.fts_index_table.parent = index->table->name.m_name;
  query.fts_index_table.charset = charset;
  query.fts_index_table.table = index->table;

  query.word_map =
      rbt_create_arg_cmp(sizeof(fts_string_t), innobase_fts_text_cmp, charset);
  query.word_vector = ut::new_withkey<word_vector_t>(UT_NEW_THIS_FILE_PSI_KEY);
  query.error = DB_SUCCESS;

  /* Setup the RB tree that will be used to collect per term
  statistics. */
  query.word_freqs = rbt_create_arg_cmp(sizeof(fts_word_freq_t),
                                        innobase_fts_text_cmp, charset);

  if (flags & FTS_EXPAND) {
    query.wildcard_words = rbt_create_arg_cmp(sizeof(fts_string_t),
                                              innobase_fts_text_cmp, charset);
  }

  query.total_size += SIZEOF_RBT_CREATE;

  query.total_docs = dict_table_get_n_rows(index->table);

  query.limit = limit;

  query.n_docs = 0;

  query.fts_common_table.suffix = FTS_SUFFIX_DELETED;

  /* Read the deleted doc_ids, we need these for filtering. */
  error =
      fts_table_fetch_doc_ids(nullptr, &query.fts_common_table, query.deleted);

  if (error != DB_SUCCESS) {
    goto func_exit;
  }

  query.fts_common_table.suffix = FTS_SUFFIX_DELETED_CACHE;

  error =
      fts_table_fetch_doc_ids(nullptr, &query.fts_common_table, query.deleted);

  if (error != DB_SUCCESS) {
    goto func_exit;
  }

  /* Get the deleted doc ids that are in the cache. */
  fts_cache_append_deleted_doc_ids(index->table->fts->cache,
                                   query.deleted->doc_ids);
  DEBUG_SYNC_C("fts_deleted_doc_ids_append");

  /* Sort the vector so that we can do a binary search over the ids. */
  ib_vector_sort(query.deleted->doc_ids, fts_update_doc_id_cmp);

  /* Convert the query string to lower case before parsing. We own
  the ut_malloc'ed result and so remember to free it before return. */

  lc_query_str_len = query_len * charset->casedn_multiply + charset->mbmaxlen;
  lc_query_str = static_cast<byte *>(
      ut::zalloc_withkey(UT_NEW_THIS_FILE_PSI_KEY, lc_query_str_len));

  /* For binary collations, a case sensitive search is
  performed. Hence don't convert to lower case. */
  if (my_binary_compare(charset)) {
    memcpy(lc_query_str, query_str, query_len);
    lc_query_str[query_len] = 0;
    result_len = query_len;
  } else {
    result_len =
        innobase_fts_casedn_str(charset, (char *)query_str, query_len,
                                (char *)lc_query_str, lc_query_str_len);
  }
  ut_ad(result_len < lc_query_str_len);

  lc_query_str[result_len] = 0;

  query.heap = mem_heap_create(128, UT_LOCATION_HERE);

  /* Create the rb tree for the doc id (current) set. */
  query.doc_ids = rbt_create(sizeof(fts_ranking_t), fts_ranking_doc_id_cmp);
  query.parser = index->parser;

  query.total_size += SIZEOF_RBT_CREATE;

  /* Parse the input query string. */
  if (fts_query_parse(&query, lc_query_str, result_len)) {
    fts_ast_node_t *ast = query.root;
    ast->trx = trx;
    /* Optimize query to check if it's a single term */
    fts_query_can_optimize(&query, flags);

    DBUG_EXECUTE_IF("fts_instrument_result_cache_limit",
                    fts_result_cache_limit = 2048;);

    /* Optimisation is allowed for limit value
    when
    i)  No ranking involved
    ii) Only FTS Union operations involved. */
    if (query.limit != ULONG_UNDEFINED && !fts_ast_node_check_union(ast)) {
      query.limit = ULONG_UNDEFINED;
    }

    DBUG_EXECUTE_IF("fts_union_limit_off", query.limit = ULONG_UNDEFINED;);

    /* Traverse the Abstract Syntax Tree (AST) and execute
    the query. */
    query.error = fts_ast_visit(FTS_NONE, ast, fts_query_visitor, &query,
                                &will_be_ignored);
    if (query.error == DB_INTERRUPTED) {
      ut::free(lc_query_str);
      error = DB_INTERRUPTED;
      goto func_exit;
    }
    /* If query expansion is requested, extend the search
    with first search pass result */
    if (query.error == DB_SUCCESS && (flags & FTS_EXPAND)) {
      query.error = fts_expand_query(index, &query);
    }

    /* Calculate the inverse document frequency of the terms. */
    if (query.error == DB_SUCCESS && query.flags != FTS_OPT_RANKING) {
      fts_query_calculate_idf(&query);
    }

    /* Copy the result from the query state, so that we can
    return it to the caller. */
    if (query.error == DB_SUCCESS) {
      *result = fts_query_get_result(&query, *result);
    }
    if (trx_is_interrupted(trx)) {
      ut::free(lc_query_str);
      if (result != nullptr) {
        fts_query_free_result(*result);
      }
      error = DB_INTERRUPTED;
      goto func_exit;
    }
    error = query.error;
  } else {
    /* still return an empty result set */
    *result = static_cast<fts_result_t *>(
        ut::zalloc_withkey(UT_NEW_THIS_FILE_PSI_KEY, sizeof(**result)));
  }

  ut::free(lc_query_str);

  if (fts_enable_diag_print && (*result)) {
    const auto diff_time =
        std::chrono::duration_cast<std::chrono::milliseconds>(
            std::chrono::steady_clock::now() - start_time)
            .count();

    ib::info(ER_IB_MSG_516)
        << "FTS Search Processing time: " << diff_time / 1000
        << " secs: " << diff_time % 1000 << " millisec: row(s) "
        << ((*result)->rankings_by_id ? rbt_size((*result)->rankings_by_id)
                                      : -1);

    /* Log memory consumption & result size */
    ib::info(ER_IB_MSG_517)
        << "Full Search Memory: " << query.total_size << " (bytes),  Row: "
        << ((*result)->rankings_by_id ? rbt_size((*result)->rankings_by_id) : 0)
        << ".";
  }

func_exit:
  fts_query_free(&query);

  trx_free_for_background(query_trx);

  return (error);
}

/** FTS Query free result, returned by fts_query(). */
void fts_query_free_result(
    fts_result_t *result) /*!< in: result instance to free.*/
{
  if (result) {
    if (result->rankings_by_id != nullptr) {
      rbt_free(result->rankings_by_id);
      result->rankings_by_id = nullptr;
    }
    if (result->rankings_by_rank != nullptr) {
      rbt_free(result->rankings_by_rank);
      result->rankings_by_rank = nullptr;
    }

    ut::free(result);
    result = nullptr;
  }
}

/** FTS Query sort result, returned by fts_query() on fts_ranking_t::rank. */
void fts_query_sort_result_on_rank(
    fts_result_t *result) /*!< out: result instance to sort.*/
{
  const ib_rbt_node_t *node;
  ib_rbt_t *ranked;

  ut_a(result->rankings_by_id != nullptr);
  if (result->rankings_by_rank) {
    rbt_free(result->rankings_by_rank);
  }

  ranked = rbt_create(sizeof(fts_ranking_t), fts_query_compare_rank);

  /* We need to free any instances of fts_doc_freq_t that we
  may have allocated. */
  for (node = rbt_first(result->rankings_by_id); node;
       node = rbt_next(result->rankings_by_id, node)) {
    fts_ranking_t *ranking;

    ranking = rbt_value(fts_ranking_t, node);

    ut_a(ranking->words == nullptr);

    rbt_insert(ranked, ranking, ranking);
  }

  /* Reset the current node too. */
  result->current = nullptr;
  result->rankings_by_rank = ranked;
}

/** A debug function to print result doc_id set. */
static void fts_print_doc_id(
    fts_query_t *query) /*!< in : tree that stores doc_ids.*/
{
  const ib_rbt_node_t *node;

  /* Iterate each member of the doc_id set */
  for (node = rbt_first(query->doc_ids); node;
       node = rbt_next(query->doc_ids, node)) {
    fts_ranking_t *ranking;
    ranking = rbt_value(fts_ranking_t, node);

    ib::info(ER_IB_MSG_518) << "doc_ids info, doc_id: " << ranking->doc_id;

    ulint pos = 0;
    fts_string_t word;

    while (fts_ranking_words_get_next(query, ranking, &pos, &word)) {
      ib::info(ER_IB_MSG_519) << "doc_ids info, value: " << word.f_str;
    }
  }
}

/** This function implements a simple "blind" query expansion search:
 words in documents found in the first search pass will be used as
 search arguments to search the document again, thus "expand"
 the search result set.
 @return DB_SUCCESS if success, otherwise the error code */
[[nodiscard]] static dberr_t fts_expand_query(
    dict_index_t *index, /*!< in: FTS index to search */
    fts_query_t *query)  /*!< in: FTS query instance */
{
  const ib_rbt_node_t *node;
  const ib_rbt_node_t *token_node;
  fts_doc_t result_doc;
  dberr_t error = DB_SUCCESS;
  const fts_index_cache_t *index_cache;

  /* If no doc is found in first search pass, return */
  if (!rbt_size(query->doc_ids)) {
    return (error);
  }

  /* Init "result_doc", to hold words from the first search pass */
  fts_doc_init(&result_doc);

  rw_lock_x_lock(&index->table->fts->cache->lock, UT_LOCATION_HERE);
  index_cache = fts_find_index_cache(index->table->fts->cache, index);
  rw_lock_x_unlock(&index->table->fts->cache->lock);

  ut_a(index_cache);

  result_doc.tokens = rbt_create_arg_cmp(
      sizeof(fts_token_t), innobase_fts_text_cmp, index_cache->charset);

  result_doc.charset = index_cache->charset;
  result_doc.parser = index_cache->index->parser;
  result_doc.is_ngram = index_cache->index->is_ngram;

  query->total_size += SIZEOF_RBT_CREATE;

  if (fts_enable_diag_print) {
    fts_print_doc_id(query);
  }

  for (node = rbt_first(query->doc_ids); node;
       node = rbt_next(query->doc_ids, node)) {
    fts_ranking_t *ranking;
    ulint prev_token_size;
    ulint estimate_size;

    prev_token_size = rbt_size(result_doc.tokens);

    ranking = rbt_value(fts_ranking_t, node);

    /* Fetch the documents with the doc_id from the
    result of first search pass. Since we do not
    store document-to-word mapping, we need to
    fetch the original document and parse them.
    Future optimization could be done here if we
    support some forms of document-to-word mapping */
    fts_doc_fetch_by_doc_id(nullptr, ranking->doc_id, index,
                            FTS_FETCH_DOC_BY_ID_EQUAL,
                            fts_query_expansion_fetch_doc, &result_doc);

    /* Estimate memory used, see fts_process_token and fts_token_t.
       We ignore token size here. */
    estimate_size = (rbt_size(result_doc.tokens) - prev_token_size) *
                    (SIZEOF_RBT_NODE_ADD + sizeof(fts_token_t) +
                     sizeof(ib_vector_t) + sizeof(ulint) * 32);
    query->total_size += estimate_size;

    if (query->total_size > fts_result_cache_limit) {
      error = DB_FTS_EXCEED_RESULT_CACHE_LIMIT;
      goto func_exit;
    }
  }

  /* Remove words that have already been searched in the first pass */
  for (ulint i = 0; i < query->word_vector->size(); i++) {
    fts_string_t word = query->word_vector->at(i);
    ib_rbt_bound_t parent;

    if (query->wildcard_words &&
        rbt_search(query->wildcard_words, &parent, &word) == 0) {
      /* If it's a wildcard word, remove words having
      it as prefix. */
      while (rbt_search_cmp(result_doc.tokens, &parent, &word, nullptr,
                            innobase_fts_text_cmp_prefix) == 0) {
        ut::free(rbt_remove_node(result_doc.tokens, parent.last));
      }
    } else {
      /* We don't check return value, because the word may
      have been deleted by a previous wildcard word as its
      prefix, e.g. ('g * good'). */
      rbt_delete(result_doc.tokens, &word);
    }
  }

  /* Search the table the second time with expanded search list */
  for (token_node = rbt_first(result_doc.tokens); token_node;
       token_node = rbt_next(result_doc.tokens, token_node)) {
    fts_token_t *mytoken;
    mytoken = rbt_value(fts_token_t, token_node);

    /* '%' in the end is treated as prefix search,
    it can cause assert failure, so we skip it. */
    if (mytoken->text.f_str[mytoken->text.f_len - 1] == '%') {
      continue;
    }

    ut_ad(mytoken->text.f_str[mytoken->text.f_len] == 0);
    fts_query_add_word_freq(query, &mytoken->text);
    error = fts_query_union(query, &mytoken->text);

    if (error != DB_SUCCESS) {
      break;
    }
  }

func_exit:
  fts_doc_free(&result_doc);

  return (error);
}
/** This function finds documents that contain all words in a
 phrase or proximity search. And if proximity search, verify
 the words are close enough to each other, as in specified distance.
 This function is called for phrase and proximity search.
 @return true if documents are found, false if otherwise */
static bool fts_phrase_or_proximity_search(
    fts_query_t *query,  /*!< in/out:  query instance.
                         query->doc_ids might be instantiated
                         with qualified doc IDs */
    ib_vector_t *tokens) /*!< in: Tokens contain words */
{
  ulint n_matched;
  ulint i;
  bool matched = false;
  ulint num_token = ib_vector_size(tokens);
  fts_match_t *match[MAX_PROXIMITY_ITEM];
  bool end_list = false;

  /* Number of matched documents for the first token */
  n_matched = ib_vector_size(query->match_array[0]);

  /* We have a set of match list for each word, we shall
  walk through the list and find common documents that
  contain all the matching words. */
  for (i = 0; i < n_matched; i++) {
    ulint j;
    ulint k = 0;
    fts_proximity_t qualified_pos;

    match[0] =
        static_cast<fts_match_t *>(ib_vector_get(query->match_array[0], i));

    /* For remaining match list for the token(word), we
    try to see if there is a document with the same
    doc id */
    for (j = 1; j < num_token; j++) {
      match[j] =
          static_cast<fts_match_t *>(ib_vector_get(query->match_array[j], k));

      while (match[j]->doc_id < match[0]->doc_id &&
             k < ib_vector_size(query->match_array[j])) {
        match[j] =
            static_cast<fts_match_t *>(ib_vector_get(query->match_array[j], k));
        k++;
      }

      if (match[j]->doc_id > match[0]->doc_id) {
        /* no match */
        if (query->flags & FTS_PHRASE) {
          match[0]->doc_id = 0;
        }
        break;
      }

      if (k == ib_vector_size(query->match_array[j])) {
        end_list = true;

        if (query->flags & FTS_PHRASE) {
          ulint s;
          /* Since i is the last doc id in the match_array[j],
          remove all doc ids > i from the match_array[0]. */
          fts_match_t *match_temp;
          for (s = i + 1; s < n_matched; s++) {
            match_temp = static_cast<fts_match_t *>(
                ib_vector_get(query->match_array[0], s));
            match_temp->doc_id = 0;
          }
          if (match[j]->doc_id != match[0]->doc_id) {
            /* no match */
            match[0]->doc_id = 0;
          }
        }

        if (match[j]->doc_id != match[0]->doc_id) {
          goto func_exit;
        }
      }

      /* FIXME: A better solution will be a counter array
      remember each run's last position. So we don't
      reset it here very time */
      k = 0;
    }

    if (j != num_token) {
      continue;
    }

    /* For this matching doc, we need to further
    verify whether the words in the doc are close
    to each other, and within the distance specified
    in the proximity search */
    if (query->flags & FTS_PHRASE) {
      matched = true;
    } else if (fts_proximity_get_positions(match, num_token, ULINT_MAX,
                                           &qualified_pos)) {
      /* Fetch the original documents and count the
      words in between matching words to see that is in
      specified distance */
      if (fts_query_is_in_proximity_range(query, match, &qualified_pos)) {
        /* If so, mark we find a matching doc */
        query->error = fts_query_process_doc_id(query, match[0]->doc_id, 0);
        if (query->error != DB_SUCCESS) {
          matched = false;
          goto func_exit;
        }

        matched = true;
        for (ulint z = 0; z < num_token; z++) {
          fts_string_t *token;
          token = static_cast<fts_string_t *>(ib_vector_get(tokens, z));
          fts_query_add_word_to_document(query, match[0]->doc_id, token);
        }
      }
    }

    if (end_list) {
      break;
    }
  }

func_exit:
  return (matched);
}

/** This function checks whether words in result documents are close to
 each other (within proximity range as specified by "distance").
 If "distance" is MAX_ULINT, then it will find all combinations of
 positions of matching words and store min and max positions
 in the "qualified_pos" for later verification.
 @return true if words are close to each other, false if otherwise */
static bool fts_proximity_get_positions(
    fts_match_t **match,            /*!< in: query instance */
    ulint num_match,                /*!< in: number of matching
                                    items */
    ulint distance,                 /*!< in: distance value
                                    for proximity search */
    fts_proximity_t *qualified_pos) /*!< out: the position info
                                    records ranges containing
                                    all matching words. */
{
  ulint i;
  ulint idx[MAX_PROXIMITY_ITEM];
  ulint num_pos[MAX_PROXIMITY_ITEM];
  ulint min_idx;

  qualified_pos->n_pos = 0;

  ut_a(num_match <= MAX_PROXIMITY_ITEM);

  /* Each word could appear multiple times in a doc. So
  we need to walk through each word's position list, and find
  closest distance between different words to see if
  they are in the proximity distance. */

  /* Assume each word's position list is sorted, we
  will just do a walk through to all words' lists
  similar to a the merge phase of a merge sort */
  for (i = 0; i < num_match; i++) {
    /* idx is the current position we are checking
    for a particular word */
    idx[i] = 0;

    /* Number of positions for this word */
    num_pos[i] = ib_vector_size(match[i]->positions);
  }

  /* Start with the first word */
  min_idx = 0;

  while (idx[min_idx] < num_pos[min_idx]) {
    ulint position[MAX_PROXIMITY_ITEM];
    ulint min_pos = ULINT_MAX;
    ulint max_pos = 0;

    /* Check positions in each word position list, and
    record the max/min position */
    for (i = 0; i < num_match; i++) {
      position[i] = *(ulint *)ib_vector_get_const(match[i]->positions, idx[i]);

      if (position[i] == ULINT_UNDEFINED) {
        break;
      }

      if (position[i] < min_pos) {
        min_pos = position[i];
        min_idx = i;
      }

      if (position[i] > max_pos) {
        max_pos = position[i];
      }
    }

    /* If max and min position are within range, we
    find a good match */
    if (max_pos - min_pos <= distance &&
        (i >= num_match || position[i] != ULINT_UNDEFINED)) {
      /* The charset has variable character
      length encoding, record the min_pos and
      max_pos, we will need to verify the actual
      number of characters */
      qualified_pos->min_pos.push_back(min_pos);
      qualified_pos->max_pos.push_back(max_pos);
      qualified_pos->n_pos++;
    }

    /* Otherwise, move to the next position is the
    list for the word with the smallest position */
    idx[min_idx]++;
  }

  return (qualified_pos->n_pos != 0);
}<|MERGE_RESOLUTION|>--- conflicted
+++ resolved
@@ -1086,14 +1086,8 @@
     fetch.read_arg = query;
     fetch.read_record = fts_query_index_fetch_nodes;
 
-<<<<<<< HEAD
     error = fts_index_fetch_nodes(trx, &graph, &query->fts_index_table, token,
-                                  &fetch);
-=======
-		error = fts_index_fetch_nodes(
-			trx, &graph, &query->fts_index_table, token, &fetch,
-			 false);
->>>>>>> 4400b0a9
+                                  &fetch, false);
 
     /* DB_FTS_EXCEED_RESULT_CACHE_LIMIT passed by 'query->error' */
     ut_ad(!(query->error != DB_SUCCESS && error != DB_SUCCESS));
@@ -1130,7 +1124,6 @@
   }
 #endif
 
-<<<<<<< HEAD
   /* If the words set is not empty and multi exist is true,
   we know the intersection set is empty in advance. */
   if (!(rbt_empty(query->doc_ids) && query->multi_exist)) {
@@ -1176,116 +1169,6 @@
     /* Search the cache for a matching word first. */
 
     rw_lock_x_lock(&cache->lock, UT_LOCATION_HERE);
-=======
-	/* If the words set is not empty and multi exist is true,
-	we know the intersection set is empty in advance. */
-	if (!(rbt_empty(query->doc_ids) && query->multi_exist)) {
-		ulint                   n_doc_ids = 0;
-		ulint			i;
-		fts_fetch_t		fetch;
-		const ib_vector_t*	nodes;
-		const fts_index_cache_t*index_cache;
-		que_t*			graph = NULL;
-		fts_cache_t*		cache = table->fts->cache;
-		dberr_t			error;
-
-		ut_a(!query->intersection);
-
-		n_doc_ids = rbt_size(query->doc_ids);
-
-		/* Create the rb tree that will hold the doc ids of
-		the intersection. */
-		query->intersection = rbt_create(
-			sizeof(fts_ranking_t), fts_ranking_doc_id_cmp);
-
-		query->total_size += SIZEOF_RBT_CREATE;
-
-		/* This is to avoid decompressing the ilist if the
-		node's ilist doc ids are out of range. */
-		if (!rbt_empty(query->doc_ids) && query->multi_exist) {
-			const ib_rbt_node_t*	node;
-			doc_id_t*		doc_id;
-
-			node = rbt_first(query->doc_ids);
-			doc_id = rbt_value(doc_id_t, node);
-			query->lower_doc_id = *doc_id;
-
-			node = rbt_last(query->doc_ids);
-			doc_id = rbt_value(doc_id_t, node);
-			query->upper_doc_id = *doc_id;
-
-		} else {
-			query->lower_doc_id = 0;
-			query->upper_doc_id = 0;
-		}
-
-		/* Search the cache for a matching word first. */
-
-		rw_lock_x_lock(&cache->lock);
-
-		/* Search for the index specific cache. */
-		index_cache = fts_find_index_cache(cache, query->index);
-
-		/* Must find the index cache. */
-		ut_a(index_cache != NULL);
-
-		if (query->cur_node->term.wildcard) {
-			/* Wildcard search the index cache */
-			fts_cache_find_wildcard(query, index_cache, token);
-		} else {
-			nodes = fts_cache_find_word(index_cache, token);
-
-			for (i = 0; nodes && i < ib_vector_size(nodes)
-			     && query->error == DB_SUCCESS; ++i) {
-				const fts_node_t*	node;
-
-				node = static_cast<const fts_node_t*>(
-					ib_vector_get_const(nodes, i));
-
-				fts_query_check_node(query, token, node);
-			}
-		}
-
-		rw_lock_x_unlock(&cache->lock);
-
-		/* error is passed by 'query->error' */
-		if (query->error != DB_SUCCESS) {
-			ut_ad(query->error == DB_FTS_EXCEED_RESULT_CACHE_LIMIT);
-			fts_query_free_intersection(query);
-			return(query->error);
-		}
-
-		/* Setup the callback args for filtering and
-		consolidating the ilist. */
-		fetch.read_arg = query;
-		fetch.read_record = fts_query_index_fetch_nodes;
-
-		error = fts_index_fetch_nodes(
-			trx, &graph, &query->fts_index_table, token, &fetch,
-			false);
-
-		/* DB_FTS_EXCEED_RESULT_CACHE_LIMIT passed by 'query->error' */
-		ut_ad(!(query->error != DB_SUCCESS && error != DB_SUCCESS));
-		if (error != DB_SUCCESS) {
-			query->error = error;
-		}
-
-		fts_que_graph_free(graph);
-
-		if (query->error == DB_SUCCESS) {
-			/* Make the intesection (rb tree) the current doc id
-			set and free the old set. */
-			fts_query_free_doc_ids(query, query->doc_ids);
-			query->doc_ids = query->intersection;
-			query->intersection = NULL;
-
-			ut_a(!query->multi_exist || (query->multi_exist
-			     && rbt_size(query->doc_ids) <= n_doc_ids));
-		} else if (query->intersection != NULL) {
-			fts_query_free_intersection(query);
-		}
-	}
->>>>>>> 4400b0a9
 
     /* Search for the index specific cache. */
     index_cache = fts_find_index_cache(cache, query->index);
@@ -1324,7 +1207,7 @@
     fetch.read_record = fts_query_index_fetch_nodes;
 
     error = fts_index_fetch_nodes(trx, &graph, &query->fts_index_table, token,
-                                  &fetch);
+                                  &fetch, false);
 
     /* DB_FTS_EXCEED_RESULT_CACHE_LIMIT passed by 'query->error' */
     ut_ad(!(query->error != DB_SUCCESS && error != DB_SUCCESS));
@@ -1433,15 +1316,9 @@
   fetch.read_arg = query;
   fetch.read_record = fts_query_index_fetch_nodes;
 
-<<<<<<< HEAD
   /* Read the nodes from disk. */
   error = fts_index_fetch_nodes(trx, &graph, &query->fts_index_table, token,
-                                &fetch);
-=======
-	/* Read the nodes from disk. */
-	error = fts_index_fetch_nodes(
-		trx, &graph, &query->fts_index_table, token, &fetch, false);
->>>>>>> 4400b0a9
+                                &fetch, false);
 
   /* DB_FTS_EXCEED_RESULT_CACHE_LIMIT passed by 'query->error' */
   ut_ad(!(query->error != DB_SUCCESS && error != DB_SUCCESS));
@@ -2639,7 +2516,6 @@
     fts_query_t *query,         /*!< in: query instance */
     const fts_ast_node_t *node) /*!< in: node to search */
 {
-<<<<<<< HEAD
   ib_vector_t *tokens;
   ib_vector_t *orig_tokens;
   mem_heap_t *heap = mem_heap_create(sizeof(fts_string_t), UT_LOCATION_HERE);
@@ -2715,7 +2591,7 @@
       }
 
       error = fts_index_fetch_nodes(trx, &graph, &query->fts_index_table, token,
-                                    &fetch);
+                                    &fetch, false);
 
       /* DB_FTS_EXCEED_RESULT_CACHE_LIMIT passed by 'query->error' */
       ut_ad(!(query->error != DB_SUCCESS && error != DB_SUCCESS));
@@ -2793,179 +2669,6 @@
       goto func_exit;
     }
   }
-=======
-	ib_vector_t*		tokens;
-	ib_vector_t*		orig_tokens;
-	mem_heap_t*		heap = mem_heap_create(sizeof(fts_string_t));
-	ib_alloc_t*		heap_alloc;
-	ulint			num_token;
-
-	heap_alloc = ib_heap_allocator_create(heap);
-
-	tokens = ib_vector_create(heap_alloc, sizeof(fts_string_t), 4);
-	orig_tokens = ib_vector_create(heap_alloc, sizeof(fts_string_t), 4);
-
-	if (query->distance != ULINT_UNDEFINED && query->distance > 0) {
-		query->flags = FTS_PROXIMITY;
-	} else {
-		query->flags = FTS_PHRASE;
-	}
-
-	/* Split the phrase into tokens. */
-	fts_query_phrase_split(query, node, tokens, orig_tokens, heap);
-
-	num_token = ib_vector_size(tokens);
-	if (num_token > MAX_PROXIMITY_ITEM) {
-		query->error = DB_FTS_TOO_MANY_WORDS_IN_PHRASE;
-		goto func_exit;
-	}
-
-	ut_ad(ib_vector_size(orig_tokens) >= num_token);
-
-	/* Ignore empty strings. */
-	if (num_token > 0) {
-		fts_string_t*	token;
-		fts_fetch_t	fetch;
-		trx_t*		trx = query->trx;
-		fts_ast_oper_t	oper = query->oper;
-		que_t*		graph = NULL;
-		ulint		i;
-		dberr_t		error;
-
-		/* Create the vector for storing matching document ids
-		and the positions of the first token of the phrase. */
-		if (!query->matched) {
-			ib_alloc_t*	heap_alloc;
-
-			heap_alloc = ib_heap_allocator_create(heap);
-
-			if (!(query->flags & FTS_PROXIMITY)
-			    && !(query->flags & FTS_PHRASE)) {
-				query->matched = ib_vector_create(
-					heap_alloc, sizeof(fts_match_t),
-					64);
-			} else {
-				ut_a(num_token <= MAX_PROXIMITY_ITEM);
-				query->match_array =
-					(ib_vector_t**) mem_heap_alloc(
-						heap,
-						num_token *
-						sizeof(query->matched));
-
-				for (i = 0; i < num_token; i++) {
-					query->match_array[i] =
-					ib_vector_create(
-						heap_alloc, sizeof(fts_match_t),
-						64);
-				}
-
-				query->matched = query->match_array[0];
-			}
-		}
-
-		/* Setup the callback args for filtering and consolidating
-		the ilist. */
-		fetch.read_arg = query;
-		fetch.read_record = fts_query_index_fetch_nodes;
-
-		for (i = 0; i < num_token; i++) {
-			/* Search for the first word from the phrase. */
-			token = static_cast<fts_string_t*>(
-				ib_vector_get(tokens, i));
-
-			if (query->flags & FTS_PROXIMITY
-			    || query->flags & FTS_PHRASE) {
-				query->matched = query->match_array[i];
-			}
-
-			error = fts_index_fetch_nodes(
-				trx, &graph, &query->fts_index_table,
-				token, &fetch, false);
-
-			/* DB_FTS_EXCEED_RESULT_CACHE_LIMIT passed by 'query->error' */
-			ut_ad(!(query->error != DB_SUCCESS && error != DB_SUCCESS));
-			if (error != DB_SUCCESS) {
-				query->error = error;
-			}
-
-			fts_que_graph_free(graph);
-			graph = NULL;
-
-			fts_query_cache(query, token);
-
-			if (!(query->flags & FTS_PHRASE)
-			    && !(query->flags & FTS_PROXIMITY)) {
-				break;
-			}
-
-			/* If any of the token can't be found,
-			no need to continue match */
-			if (ib_vector_is_empty(query->match_array[i])
-			    || query->error != DB_SUCCESS) {
-				goto func_exit;
-			}
-		}
-
-		/* Just a single word, no need to fetch the original
-		documents to do phrase matching */
-		if (ib_vector_size(orig_tokens) == 1
-		    && !ib_vector_is_empty(query->match_array[0])) {
-			fts_match_t*    match;
-			ulint		n_matched;
-
-			n_matched = ib_vector_size(query->match_array[0]);
-
-			for (i = 0; i < n_matched; i++) {
-				match = static_cast<fts_match_t*>(
-					ib_vector_get(
-						query->match_array[0], i));
-
-				query->error = fts_query_process_doc_id(
-						query, match->doc_id, 0);
-				if (query->error != DB_SUCCESS) {
-					goto func_exit;
-				}
-
-				fts_query_add_word_to_document(
-					query, match->doc_id, token);
-			}
-			query->oper = oper;
-			goto func_exit;
-		}
-
-		/* If we are doing proximity search, verify the distance
-		between all words, and check they are in specified distance. */
-		if (query->flags & FTS_PROXIMITY) {
-			fts_phrase_or_proximity_search(query, tokens);
-		} else {
-			ibool	matched;
-
-			/* Phrase Search case:
-			We filter out the doc ids that don't contain
-			all the tokens in the phrase. It's cheaper to
-			search the ilist than bringing the documents in
-			and then doing a search through the text. Isolated
-			testing shows this also helps in mitigating disruption
-			of the buffer cache. */
-			matched = fts_phrase_or_proximity_search(query, tokens);
-			query->matched = query->match_array[0];
-
-			/* Read the actual text in and search for the phrase. */
-			if (matched) {
-				ut_ad(query->error == DB_SUCCESS);
-				query->error = fts_query_search_phrase(
-					query, orig_tokens, tokens);
-			}
-		}
-
-		/* Restore original operation. */
-		query->oper = oper;
-
-		if (query->error != DB_SUCCESS) {
-			goto func_exit;
-		}
-	}
->>>>>>> 4400b0a9
 
 func_exit:
   mem_heap_free(heap);
