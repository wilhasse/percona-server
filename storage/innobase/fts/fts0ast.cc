--- conflicted
+++ resolved
@@ -164,13 +164,10 @@
 {
 	fts_ast_node_t*		node = NULL;
 
-<<<<<<< HEAD
-=======
 	if (len > fts_max_token_size) {
 		return(NULL);
 	}
 
->>>>>>> a9800d0d
 	node = fts_ast_node_create();
 
 	node->type = FTS_AST_TERM;
