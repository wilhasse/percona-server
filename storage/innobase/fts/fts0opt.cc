--- conflicted
+++ resolved
@@ -207,6 +207,15 @@
 
 	ib_time_t	interval_time;	/*!< Minimum time to wait before
 					optimizing the table again. */
+};
+
+/** A table remove message for the FTS optimize thread. */
+struct fts_msg_del_t {
+	char*		table_name;	/*!< The table to remove */
+
+	os_event_t	event;		/*!< Event to synchronize acknowledgement
+					of receipt and processing of the
+					this message by the consumer */
 };
 
 /** The FTS optimize message work queue message type. */
@@ -2603,23 +2612,13 @@
 	dict_table_t*	table)			/*!< in: table to add */
 {
 	fts_msg_t*	msg;
-	char*		table_name;
 
 	if (!fts_optimize_wq) {
 		return;
 	}
 
-<<<<<<< HEAD
-	table_name = mem_strdup(table->name.m_name);
-	msg = fts_optimize_create_msg(FTS_MSG_ADD_TABLE, table_name);
-=======
-	/* Make sure table with FTS index cannot be evicted */
-	if (table->can_be_evicted) {
-		dict_table_move_from_lru_to_non_lru(table);
-	}
-
-	msg = fts_optimize_create_msg(FTS_MSG_ADD_TABLE, table);
->>>>>>> 2f29dd09
+	msg = fts_optimize_create_msg(FTS_MSG_ADD_TABLE, NULL);
+	msg->ptr = mem_heap_strdup(msg->heap, table->name.m_name);
 
 	ib_wqueue_add(fts_optimize_wq, msg, msg->heap);
 }
@@ -2632,15 +2631,14 @@
 	dict_table_t*	table)			/*!< in: table to optimize */
 {
 	fts_msg_t*	msg;
-	char*		table_name;
 
 	/* Optimizer thread could be shutdown */
 	if (!fts_optimize_wq) {
 		return;
 	}
 
-	table_name = mem_strdup(table->name.m_name);
-	msg = fts_optimize_create_msg(FTS_MSG_OPTIMIZE_TABLE, table_name);
+	msg = fts_optimize_create_msg(FTS_MSG_OPTIMIZE_TABLE, NULL);
+	msg->ptr = mem_heap_strdup(msg->heap, table->name.m_name);
 
 	ib_wqueue_add(fts_optimize_wq, msg, msg->heap);
 }
@@ -2654,7 +2652,8 @@
 	dict_table_t*	table)			/*!< in: table to remove */
 {
 	fts_msg_t*	msg;
-	char*		table_name;
+	os_event_t	event;
+	fts_msg_del_t*	remove;
 
 	/* if the optimize system not yet initialized, return */
 	if (!fts_optimize_wq) {
@@ -2668,10 +2667,23 @@
 		return;
 	}
 
-	table_name = mem_strdup(table->name.m_name);
-	msg = fts_optimize_create_msg(FTS_MSG_DEL_TABLE, table_name);
+	msg = fts_optimize_create_msg(FTS_MSG_DEL_TABLE, NULL);
+
+	/* We will wait on this event until signalled by the consumer. */
+	event = os_event_create(0);
+
+	remove = static_cast<fts_msg_del_t*>(
+		mem_heap_alloc(msg->heap, sizeof(*remove)));
+
+	remove->table_name = mem_heap_strdup(msg->heap, table->name.m_name);
+	remove->event = event;
+	msg->ptr = remove;
 
 	ib_wqueue_add(fts_optimize_wq, msg, msg->heap);
+
+	os_event_wait(event);
+
+	os_event_destroy(event);
 }
 
 /**********************************************************************//**
@@ -3061,7 +3073,6 @@
 					++n_tables;
 				}
 
-				ut_free(msg->ptr);
 				break;
 
 			case FTS_MSG_OPTIMIZE_TABLE:
@@ -3071,17 +3082,20 @@
 						static_cast<char*>(msg->ptr));
 				}
 
-				ut_free(msg->ptr);
 				break;
 
 			case FTS_MSG_DEL_TABLE:
+				fts_msg_del_t*	remove;
+
+				remove = static_cast<fts_msg_del_t*>(msg->ptr);
 				if (fts_optimize_del_table(
-					tables,
-					static_cast<char*>(msg->ptr))) {
+					tables, remove->table_name)) {
 					--n_tables;
 				}
 
-				ut_free(msg->ptr);
+				/* Signal the producer that we have
+				removed the table. */
+				os_event_set(remove->event);
 				break;
 
 			default:
@@ -3106,17 +3120,6 @@
 			ib_wqueue_timedwait(wq, FTS_QUEUE_WAIT_IN_USECS));
 		ut_a(msg != NULL);
 
-		switch (msg->type) {
-		case FTS_MSG_ADD_TABLE:
-		case FTS_MSG_OPTIMIZE_TABLE:
-		case FTS_MSG_DEL_TABLE:
-			ut_free(msg->ptr);
-			break;
-
-		default:
-			break;
-		}
-
 		mem_heap_free(msg->heap);
 	}
 
