/*****************************************************************************

Copyright (c) 1996, 2013, Oracle and/or its affiliates. All Rights Reserved.

This program is free software; you can redistribute it and/or modify it under
the terms of the GNU General Public License as published by the Free Software
Foundation; version 2 of the License.

This program is distributed in the hope that it will be useful, but WITHOUT
ANY WARRANTY; without even the implied warranty of MERCHANTABILITY or FITNESS
FOR A PARTICULAR PURPOSE. See the GNU General Public License for more details.

You should have received a copy of the GNU General Public License along with
this program; if not, write to the Free Software Foundation, Inc.,
51 Franklin Street, Suite 500, Boston, MA 02110-1335 USA

*****************************************************************************/

/**************************************************//**
@file trx/trx0sys.cc
Transaction system

Created 3/26/1996 Heikki Tuuri
*******************************************************/

#include "ha_prototypes.h"

#include "trx0sys.h"

#ifdef UNIV_NONINL
#include "trx0sys.ic"
#endif

#ifndef UNIV_HOTBACKUP
#include "fsp0fsp.h"
#include "mtr0log.h"
#include "mtr0log.h"
#include "trx0trx.h"
#include "trx0rseg.h"
#include "trx0undo.h"
#include "srv0srv.h"
#include "srv0start.h"
#include "trx0purge.h"
#include "log0log.h"
#include "log0recv.h"
#include "os0file.h"
#include "read0read.h"
#include "srv0space.h"

/** The file format tag structure with id and name. */
struct file_format_t {
	ulint		id;		/*!< id of the file format */
	const char*	name;		/*!< text representation of the
					file format */
	ib_mutex_t		mutex;		/*!< covers changes to the above
					fields */
};

/** The transaction system */
trx_sys_t*		trx_sys		= NULL;

/** In a MySQL replication slave, in crash recovery we store the master log
file name and position here. */
/* @{ */
/** Master binlog file name */
char	trx_sys_mysql_master_log_name[TRX_SYS_MYSQL_LOG_NAME_LEN];
/** Master binlog file position.  We have successfully got the updates
up to this position.  -1 means that no crash recovery was needed, or
there was no master log position info inside InnoDB.*/
ib_int64_t	trx_sys_mysql_master_log_pos	= -1;
/* @} */

/** If this MySQL server uses binary logging, after InnoDB has been inited
and if it has done a crash recovery, we store the binlog file name and position
here. */
/* @{ */
/** Binlog file name */
char	trx_sys_mysql_bin_log_name[TRX_SYS_MYSQL_LOG_NAME_LEN];
/** Binlog file position, or -1 if unknown */
ib_int64_t	trx_sys_mysql_bin_log_pos	= -1;
/* @} */
#endif /* !UNIV_HOTBACKUP */

/** List of animal names representing file format. */
static const char*	file_format_name_map[] = {
	"Antelope",
	"Barracuda",
	"Cheetah",
	"Dragon",
	"Elk",
	"Fox",
	"Gazelle",
	"Hornet",
	"Impala",
	"Jaguar",
	"Kangaroo",
	"Leopard",
	"Moose",
	"Nautilus",
	"Ocelot",
	"Porpoise",
	"Quail",
	"Rabbit",
	"Shark",
	"Tiger",
	"Urchin",
	"Viper",
	"Whale",
	"Xenops",
	"Yak",
	"Zebra"
};

/** The number of elements in the file format name array. */
static const ulint	FILE_FORMAT_NAME_N
	= sizeof(file_format_name_map) / sizeof(file_format_name_map[0]);

#ifdef UNIV_PFS_MUTEX
/* Key to register the mutex with performance schema */
mysql_pfs_key_t	file_format_max_mutex_key;
mysql_pfs_key_t	trx_sys_mutex_key;
#endif /* UNIV_PFS_RWLOCK */

#ifndef UNIV_HOTBACKUP
#ifdef UNIV_DEBUG
/* Flag to control TRX_RSEG_N_SLOTS behavior debugging. */
uint	trx_rseg_n_slots_debug = 0;
#endif

/** This is used to track the maximum file format id known to InnoDB. It's
updated via SET GLOBAL innodb_file_format_max = 'x' or when we open
or create a table. */
static	file_format_t	file_format_max;

#ifdef UNIV_DEBUG
/****************************************************************//**
Checks whether a trx is in one of rw_trx_list or ro_trx_list.
@return TRUE if is in */

ibool
trx_in_trx_list(
/*============*/
	const trx_t*	in_trx)	/*!< in: transaction */
{
	const trx_t*	trx;
	trx_list_t*	trx_list;

	/* Non-locking autocommits should not hold any locks. */
	assert_trx_in_list(in_trx);

	trx_list = (in_trx->read_only || in_trx->rsegs.m_redo.rseg == 0)
		? &trx_sys->ro_trx_list : &trx_sys->rw_trx_list;

	ut_ad(trx_sys_mutex_own());

	ut_ad(trx_assert_started(in_trx));

	for (trx = UT_LIST_GET_FIRST(*trx_list);
	     trx != 0 && trx != in_trx;
	     trx = UT_LIST_GET_NEXT(trx_list, trx)) {

		assert_trx_in_list(trx);

		ut_ad(!(trx->rsegs.m_redo.rseg == 0 || trx->read_only)
		      == (trx_list == &trx_sys->rw_trx_list)
		      || (trx->rsegs.m_redo.rseg != 0 && trx->read_only)
		      == (trx_list == &trx_sys->ro_trx_list));
	}

	return(trx != 0);
}
#endif /* UNIV_DEBUG */

/*****************************************************************//**
Writes the value of max_trx_id to the file based trx system header. */

void
trx_sys_flush_max_trx_id(void)
/*==========================*/
{
	mtr_t		mtr;
	trx_sysf_t*	sys_header;

	ut_ad(trx_sys_mutex_own());

	if (!srv_read_only_mode) {
		mtr_start(&mtr);

		sys_header = trx_sysf_get(&mtr);

		mlog_write_ull(
			sys_header + TRX_SYS_TRX_ID_STORE,
			trx_sys->max_trx_id, &mtr);

		mtr_commit(&mtr);
	}
}

/*****************************************************************//**
Updates the offset information about the end of the MySQL binlog entry
which corresponds to the transaction just being committed. In a MySQL
replication slave updates the latest master binlog position up to which
replication has proceeded. */

void
trx_sys_update_mysql_binlog_offset(
/*===============================*/
	const char*	file_name,/*!< in: MySQL log file name */
	ib_int64_t	offset,	/*!< in: position in that log file */
	ulint		field,	/*!< in: offset of the MySQL log info field in
				the trx sys header */
	mtr_t*		mtr)	/*!< in: mtr */
{
	trx_sysf_t*	sys_header;

	if (ut_strlen(file_name) >= TRX_SYS_MYSQL_LOG_NAME_LEN) {

		/* We cannot fit the name to the 512 bytes we have reserved */

		return;
	}

	sys_header = trx_sysf_get(mtr);

	if (mach_read_from_4(sys_header + field
			     + TRX_SYS_MYSQL_LOG_MAGIC_N_FLD)
	    != TRX_SYS_MYSQL_LOG_MAGIC_N) {

		mlog_write_ulint(sys_header + field
				 + TRX_SYS_MYSQL_LOG_MAGIC_N_FLD,
				 TRX_SYS_MYSQL_LOG_MAGIC_N,
				 MLOG_4BYTES, mtr);
	}

	if (0 != strcmp((char*) (sys_header + field + TRX_SYS_MYSQL_LOG_NAME),
			file_name)) {

		mlog_write_string(sys_header + field
				  + TRX_SYS_MYSQL_LOG_NAME,
				  (byte*) file_name, 1 + ut_strlen(file_name),
				  mtr);
	}

	if (mach_read_from_4(sys_header + field
			     + TRX_SYS_MYSQL_LOG_OFFSET_HIGH) > 0
	    || (offset >> 32) > 0) {

		mlog_write_ulint(sys_header + field
				 + TRX_SYS_MYSQL_LOG_OFFSET_HIGH,
				 (ulint)(offset >> 32),
				 MLOG_4BYTES, mtr);
	}

	mlog_write_ulint(sys_header + field
			 + TRX_SYS_MYSQL_LOG_OFFSET_LOW,
			 (ulint)(offset & 0xFFFFFFFFUL),
			 MLOG_4BYTES, mtr);
}

/*****************************************************************//**
Stores the MySQL binlog offset info in the trx system header if
the magic number shows it valid, and print the info to stderr */

void
trx_sys_print_mysql_binlog_offset(void)
/*===================================*/
{
	trx_sysf_t*	sys_header;
	mtr_t		mtr;
	ulint		trx_sys_mysql_bin_log_pos_high;
	ulint		trx_sys_mysql_bin_log_pos_low;

	mtr_start(&mtr);

	sys_header = trx_sysf_get(&mtr);

	if (mach_read_from_4(sys_header + TRX_SYS_MYSQL_LOG_INFO
			     + TRX_SYS_MYSQL_LOG_MAGIC_N_FLD)
	    != TRX_SYS_MYSQL_LOG_MAGIC_N) {

		mtr_commit(&mtr);

		return;
	}

	trx_sys_mysql_bin_log_pos_high = mach_read_from_4(
		sys_header + TRX_SYS_MYSQL_LOG_INFO
		+ TRX_SYS_MYSQL_LOG_OFFSET_HIGH);
	trx_sys_mysql_bin_log_pos_low = mach_read_from_4(
		sys_header + TRX_SYS_MYSQL_LOG_INFO
		+ TRX_SYS_MYSQL_LOG_OFFSET_LOW);

	trx_sys_mysql_bin_log_pos
		= (((ib_int64_t) trx_sys_mysql_bin_log_pos_high) << 32)
		+ (ib_int64_t) trx_sys_mysql_bin_log_pos_low;

	ut_memcpy(trx_sys_mysql_bin_log_name,
		  sys_header + TRX_SYS_MYSQL_LOG_INFO
		  + TRX_SYS_MYSQL_LOG_NAME, TRX_SYS_MYSQL_LOG_NAME_LEN);

	fprintf(stderr,
		"InnoDB: Last MySQL binlog file position %lu %lu,"
		" file name %s\n",
		trx_sys_mysql_bin_log_pos_high, trx_sys_mysql_bin_log_pos_low,
		trx_sys_mysql_bin_log_name);

	mtr_commit(&mtr);
}

/*****************************************************************//**
Prints to stderr the MySQL master log offset info in the trx system header if
the magic number shows it valid. */

void
trx_sys_print_mysql_master_log_pos(void)
/*====================================*/
{
	trx_sysf_t*	sys_header;
	mtr_t		mtr;

	mtr_start(&mtr);

	sys_header = trx_sysf_get(&mtr);

	if (mach_read_from_4(sys_header + TRX_SYS_MYSQL_MASTER_LOG_INFO
			     + TRX_SYS_MYSQL_LOG_MAGIC_N_FLD)
	    != TRX_SYS_MYSQL_LOG_MAGIC_N) {

		mtr_commit(&mtr);

		return;
	}

	fprintf(stderr,
		"InnoDB: In a MySQL replication slave the last"
		" master binlog file\n"
		"InnoDB: position %lu %lu, file name %s\n",
		(ulong) mach_read_from_4(sys_header
					 + TRX_SYS_MYSQL_MASTER_LOG_INFO
					 + TRX_SYS_MYSQL_LOG_OFFSET_HIGH),
		(ulong) mach_read_from_4(sys_header
					 + TRX_SYS_MYSQL_MASTER_LOG_INFO
					 + TRX_SYS_MYSQL_LOG_OFFSET_LOW),
		sys_header + TRX_SYS_MYSQL_MASTER_LOG_INFO
		+ TRX_SYS_MYSQL_LOG_NAME);
	/* Copy the master log position info to global variables we can
	use in ha_innobase.cc to initialize glob_mi to right values */

	ut_memcpy(trx_sys_mysql_master_log_name,
		  sys_header + TRX_SYS_MYSQL_MASTER_LOG_INFO
		  + TRX_SYS_MYSQL_LOG_NAME,
		  TRX_SYS_MYSQL_LOG_NAME_LEN);

	trx_sys_mysql_master_log_pos
		= (((ib_int64_t) mach_read_from_4(
			    sys_header + TRX_SYS_MYSQL_MASTER_LOG_INFO
			    + TRX_SYS_MYSQL_LOG_OFFSET_HIGH)) << 32)
		+ ((ib_int64_t) mach_read_from_4(
			   sys_header + TRX_SYS_MYSQL_MASTER_LOG_INFO
			   + TRX_SYS_MYSQL_LOG_OFFSET_LOW));
	mtr_commit(&mtr);
}

/****************************************************************//**
Looks for a free slot for a rollback segment in the trx system file copy.
@return slot index or ULINT_UNDEFINED if not found */

ulint
trx_sysf_rseg_find_free(
/*====================*/
	mtr_t*	mtr,			/*!< in/out: mtr */
	bool	include_tmp_slots,	/*!< in: if true, report slots reserved
					for temp-tablespace as free slots. */
	ulint	nth_free_slots)		/*!< in: allocate nth free slot.
					0 means next free slot. */
{
	ulint		i;
	trx_sysf_t*	sys_header;

	sys_header = trx_sysf_get(mtr);

	ulint	found_free_slots = 0;
	for (i = 0; i < TRX_SYS_N_RSEGS; i++) {
		ulint	page_no;

		if (!include_tmp_slots && trx_sys_is_noredo_rseg_slot(i)) {
			continue;
		}

		page_no = trx_sysf_rseg_get_page_no(sys_header, i, mtr);

		if (page_no == FIL_NULL
		    || (include_tmp_slots
			&& trx_sys_is_noredo_rseg_slot(i))) {

			if (found_free_slots++ >= nth_free_slots) {
				return(i);
			}
		}
	}

	return(ULINT_UNDEFINED);
}

/****************************************************************//**
Looks for used slots for redo rollback segment.
@return number of used slots */
static
ulint
trx_sysf_used_slots_for_redo_rseg(
/*==============================*/
	mtr_t*	mtr)			/*!< in: mtr */
{
	trx_sysf_t*	sys_header;
	ulint		n_used = 0;

	sys_header = trx_sysf_get(mtr);

	for (ulint i = 0; i < TRX_SYS_N_RSEGS; i++) {

		if (trx_sys_is_noredo_rseg_slot(i)) {
			continue;
		}

		ulint	page_no;

		page_no = trx_sysf_rseg_get_page_no(sys_header, i, mtr);

		if (page_no != FIL_NULL) {
			++n_used;
		}
	}

	return(n_used);
}

/*****************************************************************//**
Creates the file page for the transaction system. This function is called only
at the database creation, before trx_sys_init. */
static
void
trx_sysf_create(
/*============*/
	mtr_t*	mtr)	/*!< in: mtr */
{
	trx_sysf_t*	sys_header;
	ulint		slot_no;
	buf_block_t*	block;
	page_t*		page;
	ulint		page_no;
	byte*		ptr;
	ulint		len;

	ut_ad(mtr);

	/* Note that below we first reserve the file space x-latch, and
	then enter the kernel: we must do it in this order to conform
	to the latching order rules. */

	mtr_x_lock(fil_space_get_latch(TRX_SYS_SPACE, NULL), mtr);

	/* Create the trx sys file block in a new allocated file segment */
	block = fseg_create(TRX_SYS_SPACE, 0, TRX_SYS + TRX_SYS_FSEG_HEADER,
			    mtr);
	buf_block_dbg_add_level(block, SYNC_TRX_SYS_HEADER);

	ut_a(buf_block_get_page_no(block) == TRX_SYS_PAGE_NO);

	page = buf_block_get_frame(block);

	mlog_write_ulint(page + FIL_PAGE_TYPE, FIL_PAGE_TYPE_TRX_SYS,
			 MLOG_2BYTES, mtr);

	/* Reset the doublewrite buffer magic number to zero so that we
	know that the doublewrite buffer has not yet been created (this
	suppresses a Valgrind warning) */

	mlog_write_ulint(page + TRX_SYS_DOUBLEWRITE
			 + TRX_SYS_DOUBLEWRITE_MAGIC, 0, MLOG_4BYTES, mtr);

	sys_header = trx_sysf_get(mtr);

	/* Start counting transaction ids from number 1 up */
	mach_write_to_8(sys_header + TRX_SYS_TRX_ID_STORE, 1);

	/* Reset the rollback segment slots.  Old versions of InnoDB
	define TRX_SYS_N_RSEGS as 256 (TRX_SYS_OLD_N_RSEGS) and expect
	that the whole array is initialized. */
	ptr = TRX_SYS_RSEGS + sys_header;
	len = ut_max(TRX_SYS_OLD_N_RSEGS, TRX_SYS_N_RSEGS)
		* TRX_SYS_RSEG_SLOT_SIZE;
	memset(ptr, 0xff, len);
	ptr += len;
	ut_a(ptr <= page + (UNIV_PAGE_SIZE - FIL_PAGE_DATA_END));

	/* Initialize all of the page.  This part used to be uninitialized. */
	memset(ptr, 0, UNIV_PAGE_SIZE - FIL_PAGE_DATA_END + page - ptr);

	mlog_log_string(sys_header, UNIV_PAGE_SIZE - FIL_PAGE_DATA_END
			+ page - sys_header, mtr);

	/* Create the first rollback segment in the SYSTEM tablespace */
	slot_no = trx_sysf_rseg_find_free(mtr, false, 0);
	page_no = trx_rseg_header_create(TRX_SYS_SPACE, 0, ULINT_MAX, slot_no,
					 mtr);

	ut_a(slot_no == TRX_SYS_SYSTEM_RSEG_ID);
	ut_a(page_no == FSP_FIRST_RSEG_PAGE_NO);
}

/*****************************************************************//**
Creates and initializes the central memory structures for the transaction
system. This is called when the database is started.
@return min binary heap of rsegs to purge */

purge_pq_t*
trx_sys_init_at_db_start(void)
/*==========================*/
{
	mtr_t		mtr;
	purge_pq_t*	purge_queue;
	trx_sysf_t*	sys_header;
	ib_uint64_t	rows_to_undo	= 0;
	const char*	unit		= "";

	/* We create the min binary heap here and pass ownership to
	purge when we init the purge sub-system. Purge is responsible
	for freeing the binary heap. */
	purge_queue = new(std::nothrow) purge_pq_t();
	ut_a(purge_queue != NULL);

	mtr_start(&mtr);

	sys_header = trx_sysf_get(&mtr);

	if (srv_force_recovery < SRV_FORCE_NO_UNDO_LOG_SCAN) {
		trx_rseg_array_init(sys_header, purge_queue, &mtr);
	}

	/* VERY important: after the database is started, max_trx_id value is
	divisible by TRX_SYS_TRX_ID_WRITE_MARGIN, and the 'if' in
	trx_sys_get_new_trx_id will evaluate to TRUE when the function
	is first time called, and the value for trx id will be written
	to the disk-based header! Thus trx id values will not overlap when
	the database is repeatedly started! */

	trx_sys->max_trx_id = 2 * TRX_SYS_TRX_ID_WRITE_MARGIN
		+ ut_uint64_align_up(mach_read_from_8(sys_header
						   + TRX_SYS_TRX_ID_STORE),
				     TRX_SYS_TRX_ID_WRITE_MARGIN);

	ut_d(trx_sys->rw_max_trx_id = trx_sys->max_trx_id);

	trx_dummy_sess = sess_open();

	trx_lists_init_at_db_start();

	/* This S lock is not strictly required, it is here only to satisfy
	the debug code (assertions). We are still running in single threaded
	bootstrap mode. */

	trx_sys_mutex_enter();

	ut_a(UT_LIST_GET_LEN(trx_sys->ro_trx_list) == 0);

	if (UT_LIST_GET_LEN(trx_sys->rw_trx_list) > 0) {
		const trx_t*	trx;

		for (trx = UT_LIST_GET_FIRST(trx_sys->rw_trx_list);
		     trx != NULL;
		     trx = UT_LIST_GET_NEXT(trx_list, trx)) {

			ut_ad(trx->is_recovered);
			assert_trx_in_rw_list(trx);

			if (trx_state_eq(trx, TRX_STATE_ACTIVE)) {
				rows_to_undo += trx->undo_no;
			}
		}

		if (rows_to_undo > 1000000000) {
			unit = "M";
			rows_to_undo = rows_to_undo / 1000000;
		}

		fprintf(stderr,
			"InnoDB: %lu transaction(s) which must be"
			" rolled back or cleaned up\n"
			"InnoDB: in total %lu%s row operations to undo\n",
			(ulong) UT_LIST_GET_LEN(trx_sys->rw_trx_list),
			(ulong) rows_to_undo, unit);

		fprintf(stderr, "InnoDB: Trx id counter is " TRX_ID_FMT "\n",
			trx_sys->max_trx_id);
	}

	trx_sys_mutex_exit();

	mtr_commit(&mtr);

	return(purge_queue);
}

/*****************************************************************//**
Creates the trx_sys instance and initializes purge_queue and mutex. */

void
trx_sys_create(void)
/*================*/
{
	ut_ad(trx_sys == NULL);

	trx_sys = static_cast<trx_sys_t*>(mem_zalloc(sizeof(*trx_sys)));

	mutex_create("trx_sys", &trx_sys->mutex);

	UT_LIST_INIT(trx_sys->serialisation_list, &trx_t::no_list);
	UT_LIST_INIT(trx_sys->ro_trx_list, &trx_t::trx_list);
	UT_LIST_INIT(trx_sys->rw_trx_list, &trx_t::trx_list);
	UT_LIST_INIT(trx_sys->mysql_trx_list, &trx_t::mysql_trx_list);

	trx_sys->mvcc = new(std::nothrow) MVCC(1024);

	new(&trx_sys->rw_trx_ids) trx_ids_t();

	new(&trx_sys->rw_trx_set) TrxIdSet();
}

/*****************************************************************//**
Creates and initializes the transaction system at the database creation. */

void
trx_sys_create_sys_pages(void)
/*==========================*/
{
	mtr_t	mtr;

	mtr_start(&mtr);

	trx_sysf_create(&mtr);

	mtr_commit(&mtr);
}

/*****************************************************************//**
Update the file format tag.
@return always TRUE */
static
ibool
trx_sys_file_format_max_write(
/*==========================*/
	ulint		format_id,	/*!< in: file format id */
	const char**	name)		/*!< out: max file format name, can
					be NULL */
{
	mtr_t		mtr;
	byte*		ptr;
	buf_block_t*	block;
	ib_uint64_t	tag_value;

	mtr_start(&mtr);

	block = buf_page_get(
		TRX_SYS_SPACE, 0, TRX_SYS_PAGE_NO, RW_X_LATCH, &mtr);

	file_format_max.id = format_id;
	file_format_max.name = trx_sys_file_format_id_to_name(format_id);

	ptr = buf_block_get_frame(block) + TRX_SYS_FILE_FORMAT_TAG;
	tag_value = format_id + TRX_SYS_FILE_FORMAT_TAG_MAGIC_N;

	if (name) {
		*name = file_format_max.name;
	}

	mlog_write_ull(ptr, tag_value, &mtr);

	mtr_commit(&mtr);

	return(TRUE);
}

/*****************************************************************//**
Read the file format tag.
@return the file format or ULINT_UNDEFINED if not set. */
static
ulint
trx_sys_file_format_max_read(void)
/*==============================*/
{
	mtr_t			mtr;
	const byte*		ptr;
	const buf_block_t*	block;
	ib_id_t			file_format_id;

	/* Since this is called during the startup phase it's safe to
	read the value without a covering mutex. */
	mtr_start(&mtr);

	block = buf_page_get(
		TRX_SYS_SPACE, 0, TRX_SYS_PAGE_NO, RW_X_LATCH, &mtr);

	ptr = buf_block_get_frame(block) + TRX_SYS_FILE_FORMAT_TAG;
	file_format_id = mach_read_from_8(ptr);

	mtr_commit(&mtr);

	file_format_id -= TRX_SYS_FILE_FORMAT_TAG_MAGIC_N;

	if (file_format_id >= FILE_FORMAT_NAME_N) {

		/* Either it has never been tagged, or garbage in it. */
		return(ULINT_UNDEFINED);
	}

	return((ulint) file_format_id);
}

/*****************************************************************//**
Get the name representation of the file format from its id.
@return pointer to the name */

const char*
trx_sys_file_format_id_to_name(
/*===========================*/
	const ulint	id)	/*!< in: id of the file format */
{
	ut_a(id < FILE_FORMAT_NAME_N);

	return(file_format_name_map[id]);
}

/*****************************************************************//**
Check for the max file format tag stored on disk. Note: If max_format_id
is == UNIV_FORMAT_MAX + 1 then we only print a warning.
@return DB_SUCCESS or error code */

dberr_t
trx_sys_file_format_max_check(
/*==========================*/
	ulint	max_format_id)	/*!< in: max format id to check */
{
	ulint	format_id;

	/* Check the file format in the tablespace. Do not try to
	recover if the file format is not supported by the engine
	unless forced by the user. */
	format_id = trx_sys_file_format_max_read();
	if (format_id == ULINT_UNDEFINED) {
		/* Format ID was not set. Set it to minimum possible
		value. */
		format_id = UNIV_FORMAT_MIN;
	}

	ib_logf(IB_LOG_LEVEL_INFO,
		"Highest supported file format is %s.",
		trx_sys_file_format_id_to_name(UNIV_FORMAT_MAX));

	if (format_id > UNIV_FORMAT_MAX) {

		ut_a(format_id < FILE_FORMAT_NAME_N);

		ib_logf(max_format_id <= UNIV_FORMAT_MAX
			? IB_LOG_LEVEL_ERROR : IB_LOG_LEVEL_WARN,
			"The system tablespace is in a file "
			"format that this version doesn't support - %s.",
			trx_sys_file_format_id_to_name(format_id));

		if (max_format_id <= UNIV_FORMAT_MAX) {
			return(DB_ERROR);
		}
	}

	format_id = (format_id > max_format_id) ? format_id : max_format_id;

	/* We don't need a mutex here, as this function should only
	be called once at start up. */
	file_format_max.id = format_id;
	file_format_max.name = trx_sys_file_format_id_to_name(format_id);

	return(DB_SUCCESS);
}

/*****************************************************************//**
Set the file format id unconditionally except if it's already the
same value.
@return TRUE if value updated */

ibool
trx_sys_file_format_max_set(
/*========================*/
	ulint		format_id,	/*!< in: file format id */
	const char**	name)		/*!< out: max file format name or
					NULL if not needed. */
{
	ibool		ret = FALSE;

	ut_a(format_id <= UNIV_FORMAT_MAX);

	mutex_enter(&file_format_max.mutex);

	/* Only update if not already same value. */
	if (format_id != file_format_max.id) {

		ret = trx_sys_file_format_max_write(format_id, name);
	}

	mutex_exit(&file_format_max.mutex);

	return(ret);
}

/********************************************************************//**
Tags the system table space with minimum format id if it has not been
tagged yet.
WARNING: This function is only called during the startup and AFTER the
redo log application during recovery has finished. */

void
trx_sys_file_format_tag_init(void)
/*==============================*/
{
	ulint	format_id;

	format_id = trx_sys_file_format_max_read();

	/* If format_id is not set then set it to the minimum. */
	if (format_id == ULINT_UNDEFINED) {
		trx_sys_file_format_max_set(UNIV_FORMAT_MIN, NULL);
	}
}

/********************************************************************//**
Update the file format tag in the system tablespace only if the given
format id is greater than the known max id.
@return TRUE if format_id was bigger than the known max id */

ibool
trx_sys_file_format_max_upgrade(
/*============================*/
	const char**	name,		/*!< out: max file format name */
	ulint		format_id)	/*!< in: file format identifier */
{
	ibool		ret = FALSE;

	ut_a(name);
	ut_a(file_format_max.name != NULL);
	ut_a(format_id <= UNIV_FORMAT_MAX);

	mutex_enter(&file_format_max.mutex);

	if (format_id > file_format_max.id) {

		ret = trx_sys_file_format_max_write(format_id, name);
	}

	mutex_exit(&file_format_max.mutex);

	return(ret);
}

/*****************************************************************//**
Get the name representation of the file format from its id.
@return pointer to the max format name */

const char*
trx_sys_file_format_max_get(void)
/*=============================*/
{
	return(file_format_max.name);
}

/*****************************************************************//**
Initializes the tablespace tag system. */

void
trx_sys_file_format_init(void)
/*==========================*/
{
	mutex_create("file_format_max", &file_format_max.mutex);

	/* We don't need a mutex here, as this function should only
	be called once at start up. */
	file_format_max.id = UNIV_FORMAT_MIN;

	file_format_max.name = trx_sys_file_format_id_to_name(
		file_format_max.id);
}

/*****************************************************************//**
Closes the tablespace tag system. */

void
trx_sys_file_format_close(void)
/*===========================*/
{
	mutex_free(&file_format_max.mutex);
}

/*********************************************************************
Creates non-redo rollback segments.
@return number of non-redo rollback segments created. */
static
ulint
trx_sys_create_noredo_rsegs(
/*========================*/
	ulint	n_nonredo_rseg)	/*!< number of non-redo rollback segment
				to create. */
{
	ulint n_created = 0;

	/* Create non-redo rollback segments residing in temp-tablespace.
	non-redo rollback segments don't perform redo logging and so
	are used for undo logging of objects/table that don't need to be
	recover on crash.
	(Non-Redo rollback segments are created on every server startup).
	Slot-0: reserved for system-tablespace.
	Slot-1....Slot-N: reserved for temp-tablespace.
	Slot-N+1....Slot-127: reserved for system/undo-tablespace. */
	for (ulint i = 0; i < n_nonredo_rseg; i++) {
		ulint space = srv_tmp_space.space_id();
		if (trx_rseg_create(space, i) == NULL) {
			break;
		}
		++n_created;
	}

	return(n_created);
}

/*********************************************************************
Creates the rollback segments.
@return number of rollback segments that are active. */

ulint
trx_sys_create_rsegs(
/*=================*/
	ulint	n_spaces,	/*!< number of tablespaces for UNDO logs */
	ulint	n_rsegs,	/*!< number of rollback segments to create */
	ulint	n_tmp_rsegs)	/*!< number of rollback segments reserved for
				temp-tables. */
{
	mtr_t	mtr;
	ulint	n_used;
	ulint	n_noredo_created;

	ut_a(n_spaces < TRX_SYS_N_RSEGS);
	ut_a(n_rsegs <= TRX_SYS_N_RSEGS);
	ut_a(n_tmp_rsegs > 0 && n_tmp_rsegs < TRX_SYS_N_RSEGS);

	if (srv_read_only_mode) {
		return(ULINT_UNDEFINED);
	}

	/* Create non-redo rollback segments. */
	n_noredo_created = trx_sys_create_noredo_rsegs(n_tmp_rsegs);

	/* This is executed in single-threaded mode therefore it is not
	necessary to use the same mtr in trx_rseg_create(). n_used cannot
	change while the function is executing. */
	mtr_start(&mtr);
	n_used = trx_sysf_used_slots_for_redo_rseg(&mtr) + n_noredo_created;
	mtr_commit(&mtr);

	ut_ad(n_used <= TRX_SYS_N_RSEGS);

	/* Do not create additional rollback segments if innodb_force_recovery
	has been set and the database was not shutdown cleanly. */

	if (!srv_force_recovery && !recv_needed_recovery && n_used < n_rsegs) {
		ulint	i;
		ulint	new_rsegs = n_rsegs - n_used;

		for (i = 0; i < new_rsegs; ++i) {
			ulint	space;

			/* Tablespace 0 is the system tablespace. All UNDO
			log tablespaces start from 1. */

			if (n_spaces > 0) {
				space = (i % n_spaces) + 1;
			} else {
				space = 0; /* System tablespace */
			}

			if (trx_rseg_create(space, 0) != NULL) {
				++n_used;
			} else {
				break;
			}
		}
	}

	ib_logf(IB_LOG_LEVEL_INFO,
		"%lu redo rollback segment(s) found."
		" %lu redo rollback segment(s) are active.",
		n_used - srv_tmp_undo_logs,
		n_rsegs <= n_tmp_rsegs ? 1 : (n_rsegs - n_tmp_rsegs));

	ib_logf(IB_LOG_LEVEL_INFO,
		"%lu non-redo rollback segment(s) are active.",
		n_noredo_created);

	return(n_used);
}

#else /* !UNIV_HOTBACKUP */
/*****************************************************************//**
Prints to stderr the MySQL binlog info in the system header if the
magic number shows it valid. */

void
trx_sys_print_mysql_binlog_offset_from_page(
/*========================================*/
	const byte*	page)	/*!< in: buffer containing the trx
				system header page, i.e., page number
				TRX_SYS_PAGE_NO in the tablespace */
{
	const trx_sysf_t*	sys_header;

	sys_header = page + TRX_SYS;

	if (mach_read_from_4(sys_header + TRX_SYS_MYSQL_LOG_INFO
			     + TRX_SYS_MYSQL_LOG_MAGIC_N_FLD)
	    == TRX_SYS_MYSQL_LOG_MAGIC_N) {

		fprintf(stderr,
			"ibbackup: Last MySQL binlog file position %lu %lu,"
			" file name %s\n",
			(ulong) mach_read_from_4(
				sys_header + TRX_SYS_MYSQL_LOG_INFO
				+ TRX_SYS_MYSQL_LOG_OFFSET_HIGH),
			(ulong) mach_read_from_4(
				sys_header + TRX_SYS_MYSQL_LOG_INFO
				+ TRX_SYS_MYSQL_LOG_OFFSET_LOW),
			sys_header + TRX_SYS_MYSQL_LOG_INFO
			+ TRX_SYS_MYSQL_LOG_NAME);
	}
}

/*****************************************************************//**
Reads the file format id from the first system table space file.
Even if the call succeeds and returns TRUE, the returned format id
may be ULINT_UNDEFINED signalling that the format id was not present
in the data file.
@return TRUE if call succeeds */

ibool
trx_sys_read_file_format_id(
/*========================*/
	const char *pathname,  /*!< in: pathname of the first system
				        table space file */
	ulint *format_id)      /*!< out: file format of the system table
				         space */
{
	os_file_t	file;
	ibool		success;
	byte		buf[UNIV_PAGE_SIZE * 2];
	page_t*		page = ut_align(buf, UNIV_PAGE_SIZE);
	const byte*	ptr;
	ib_id_t		file_format_id;

	*format_id = ULINT_UNDEFINED;

	file = os_file_create_simple_no_error_handling(
		innodb_data_file_key,
		pathname,
		OS_FILE_OPEN,
		OS_FILE_READ_ONLY,
		&success
	);
	if (!success) {
		/* The following call prints an error message */
		os_file_get_last_error(true);

		ut_print_timestamp(stderr);

		fprintf(stderr,
			"  ibbackup: Error: trying to read system tablespace "
			"file format,\n"
			"  ibbackup: but could not open the tablespace "
			"file %s!\n", pathname);
		return(FALSE);
	}

	/* Read the page on which file format is stored */

	success = os_file_read_no_error_handling(
		file, page, TRX_SYS_PAGE_NO * UNIV_PAGE_SIZE, UNIV_PAGE_SIZE);

	if (!success) {
		/* The following call prints an error message */
		os_file_get_last_error(true);

		ut_print_timestamp(stderr);

		fprintf(stderr,
			"  ibbackup: Error: trying to read system tablespace "
			"file format,\n"
			"  ibbackup: but failed to read the tablespace "
			"file %s!\n", pathname);

		os_file_close(file);
		return(FALSE);
	}
	os_file_close(file);

	/* get the file format from the page */
	ptr = page + TRX_SYS_FILE_FORMAT_TAG;
	file_format_id = mach_read_from_8(ptr);
	file_format_id -= TRX_SYS_FILE_FORMAT_TAG_MAGIC_N;

	if (file_format_id >= FILE_FORMAT_NAME_N) {

		/* Either it has never been tagged, or garbage in it. */
		return(TRUE);
	}

	*format_id = (ulint) file_format_id;

	return(TRUE);
}

/*****************************************************************//**
Reads the file format id from the given per-table data file.
@return TRUE if call succeeds */

ibool
trx_sys_read_pertable_file_format_id(
/*=================================*/
	const char *pathname,  /*!< in: pathname of a per-table
				        datafile */
	ulint *format_id)      /*!< out: file format of the per-table
				         data file */
{
	os_file_t	file;
	ibool		success;
	byte		buf[UNIV_PAGE_SIZE * 2];
	page_t*		page = ut_align(buf, UNIV_PAGE_SIZE);
	const byte*	ptr;
	ib_uint32_t	flags;

	*format_id = ULINT_UNDEFINED;

	file = os_file_create_simple_no_error_handling(
		innodb_data_file_key,
		pathname,
		OS_FILE_OPEN,
		OS_FILE_READ_ONLY,
		&success
	);
	if (!success) {
		/* The following call prints an error message */
		os_file_get_last_error(true);

		ut_print_timestamp(stderr);

		fprintf(stderr,
			"  ibbackup: Error: trying to read per-table "
			"tablespace format,\n"
			"  ibbackup: but could not open the tablespace "
			"file %s!\n", pathname);

		return(FALSE);
	}

	/* Read the first page of the per-table datafile */

	success = os_file_read_no_error_handling(file, page, 0, UNIV_PAGE_SIZE);

	if (!success) {
		/* The following call prints an error message */
		os_file_get_last_error(true);

		ut_print_timestamp(stderr);

		fprintf(stderr,
			"  ibbackup: Error: trying to per-table data file "
			"format,\n"
			"  ibbackup: but failed to read the tablespace "
			"file %s!\n", pathname);

		os_file_close(file);
		return(FALSE);
	}
	os_file_close(file);

	/* get the file format from the page */
	ptr = page + 54;
	flags = mach_read_from_4(ptr);
	if (flags == 0) {
		/* file format is Antelope */
		*format_id = 0;
		return(TRUE);
	} else if (flags & 1) {
		/* tablespace flags are ok */
		*format_id = (flags / 32) % 128;
		return(TRUE);
	} else {
		/* bad tablespace flags */
		return(FALSE);
	}
}


/*****************************************************************//**
Get the name representation of the file format from its id.
@return pointer to the name */

const char*
trx_sys_file_format_id_to_name(
/*===========================*/
	const ulint	id)	/*!< in: id of the file format */
{
	if (!(id < FILE_FORMAT_NAME_N)) {
		/* unknown id */
		return("Unknown");
	}

	return(file_format_name_map[id]);
}

#endif /* !UNIV_HOTBACKUP */

#ifndef UNIV_HOTBACKUP
/*********************************************************************
Shutdown/Close the transaction system. */

void
trx_sys_close(void)
/*===============*/
{
	ut_ad(trx_sys != NULL);
	ut_ad(srv_shutdown_state == SRV_SHUTDOWN_EXIT_THREADS);

	/* Check that all read views are closed. */

<<<<<<< HEAD
	trx_sys_mutex_enter();
=======
	ulint	size = trx_sys->mvcc->size();
>>>>>>> a85718d9

	if (size > 0) {
		ib_logf(IB_LOG_LEVEL_ERROR,
			"All read views were not closed before shutdown: "
			"%lu read views open", size);
	}

<<<<<<< HEAD
	trx_sys_mutex_exit();

=======
>>>>>>> a85718d9
	sess_close(trx_dummy_sess);
	trx_dummy_sess = NULL;

	trx_purge_sys_close();

	/* Free the double write data structures. */
	buf_dblwr_free();

	trx_sys_mutex_enter();

	ut_a(UT_LIST_GET_LEN(trx_sys->ro_trx_list) == 0);

	/* Only prepared transactions may be left in the system. Free them. */
	ut_a(UT_LIST_GET_LEN(trx_sys->rw_trx_list) == trx_sys->n_prepared_trx);

	for (trx_t* trx = UT_LIST_GET_FIRST(trx_sys->rw_trx_list);
	     trx != NULL;
	     trx = UT_LIST_GET_FIRST(trx_sys->rw_trx_list)) {

		trx_free_prepared(trx);

		UT_LIST_REMOVE(trx_sys->rw_trx_list, trx);
	}

	/* There can't be any active transactions. */
	trx_rseg_t** rseg_array = static_cast<trx_rseg_t**>(
		trx_sys->rseg_array);

	for (ulint i = 0; i < TRX_SYS_N_RSEGS; ++i) {
		trx_rseg_t*	rseg;

		rseg = trx_sys->rseg_array[i];

		if (rseg != NULL) {
			trx_rseg_mem_free(rseg, rseg_array);
		}
	}

	rseg_array = ((trx_rseg_t**) trx_sys->pending_purge_rseg_array);

	for (ulint i = 0; i < TRX_SYS_N_RSEGS; ++i) {
		trx_rseg_t*	rseg;

		rseg = trx_sys->pending_purge_rseg_array[i];

		if (rseg != NULL) {
			trx_rseg_mem_free(rseg, rseg_array);
		}
	}

	delete trx_sys->mvcc;

	ut_a(UT_LIST_GET_LEN(trx_sys->ro_trx_list) == 0);
	ut_a(UT_LIST_GET_LEN(trx_sys->rw_trx_list) == 0);
	ut_a(UT_LIST_GET_LEN(trx_sys->mysql_trx_list) == 0);
	ut_a(UT_LIST_GET_LEN(trx_sys->serialisation_list) == 0);

	mutex_exit(&trx_sys->mutex);

	/* We used placement new to create this mutex. Call the destructor. */
	mutex_free(&trx_sys->mutex);

	trx_sys->rw_trx_ids.~trx_ids_t();

	trx_sys->rw_trx_set.~TrxIdSet();

	mem_free(trx_sys);

	trx_sys = NULL;
}

/*********************************************************************
Check if there are any active (non-prepared) transactions.
@return total number of active transactions or 0 if none */

ulint
trx_sys_any_active_transactions(void)
/*=================================*/
{
	ulint	total_trx = 0;

	trx_sys_mutex_enter();

	total_trx = UT_LIST_GET_LEN(trx_sys->rw_trx_list)
		  + UT_LIST_GET_LEN(trx_sys->mysql_trx_list);

	ut_a(total_trx >= trx_sys->n_prepared_trx);
	total_trx -= trx_sys->n_prepared_trx;

	trx_sys_mutex_exit();

	return(total_trx);
}

#ifdef UNIV_DEBUG
/*************************************************************//**
Validate the trx_list_t.
@return true if valid. */
static
bool
trx_sys_validate_trx_list_low(
/*===========================*/
	trx_list_t*	trx_list)	/*!< in: &trx_sys->rw_trx_list */
{
	const trx_t*	trx;
	const trx_t*	prev_trx = NULL;

	ut_ad(trx_sys_mutex_own());

	ut_ad(trx_list == &trx_sys->rw_trx_list);

	for (trx = UT_LIST_GET_FIRST(*trx_list);
	     trx != NULL;
	     prev_trx = trx, trx = UT_LIST_GET_NEXT(trx_list, prev_trx)) {

		assert_trx_in_list(trx);
		ut_a(prev_trx == NULL || prev_trx->id > trx->id);
	}

	return(true);
}

/*************************************************************//**
Validate the trx_sys_t::rw_trx_list.
@return true if the list is valid. */

bool
trx_sys_validate_trx_list()
/*=======================*/
{
	ut_ad(trx_sys_mutex_own());

	ut_a(trx_sys_validate_trx_list_low(&trx_sys->rw_trx_list));

	return(true);
}
#endif /* UNIV_DEBUG */
#endif /* !UNIV_HOTBACKUP */<|MERGE_RESOLUTION|>--- conflicted
+++ resolved
@@ -1233,13 +1233,7 @@
 	ut_ad(trx_sys != NULL);
 	ut_ad(srv_shutdown_state == SRV_SHUTDOWN_EXIT_THREADS);
 
-	/* Check that all read views are closed. */
-
-<<<<<<< HEAD
-	trx_sys_mutex_enter();
-=======
 	ulint	size = trx_sys->mvcc->size();
->>>>>>> a85718d9
 
 	if (size > 0) {
 		ib_logf(IB_LOG_LEVEL_ERROR,
@@ -1247,11 +1241,7 @@
 			"%lu read views open", size);
 	}
 
-<<<<<<< HEAD
-	trx_sys_mutex_exit();
-
-=======
->>>>>>> a85718d9
+
 	sess_close(trx_dummy_sess);
 	trx_dummy_sess = NULL;
 
@@ -1309,7 +1299,7 @@
 	ut_a(UT_LIST_GET_LEN(trx_sys->mysql_trx_list) == 0);
 	ut_a(UT_LIST_GET_LEN(trx_sys->serialisation_list) == 0);
 
-	mutex_exit(&trx_sys->mutex);
+	trx_sys_mutex_exit();
 
 	/* We used placement new to create this mutex. Call the destructor. */
 	mutex_free(&trx_sys->mutex);
