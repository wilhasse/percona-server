# Copyright (C) 2001, 2004, 2006 MySQL AB & Innobase Oy
#
# This program is free software; you can redistribute it and/or modify
# it under the terms of the GNU General Public License as published by
# the Free Software Foundation; version 2 of the License.
# 
# This program is distributed in the hope that it will be useful,
# but WITHOUT ANY WARRANTY; without even the implied warranty of
# MERCHANTABILITY or FITNESS FOR A PARTICULAR PURPOSE.  See the
# GNU General Public License for more details.
# 
# You should have received a copy of the GNU General Public License
# along with this program; if not, write to the Free Software
# Foundation, Inc., 59 Temple Place, Suite 330, Boston, MA  02111-1307  USA

# Process this file with automake to create Makefile.in

MYSQLDATAdir=		$(localstatedir)
MYSQLSHAREdir=		$(pkgdatadir)
MYSQLBASEdir=		$(prefix)
MYSQLLIBdir=		$(pkglibdir)
pkgplugindir=		$(pkglibdir)/plugin
INCLUDES=		-I$(top_srcdir)/include -I$(top_builddir)/include \
			-I$(top_srcdir)/regex \
			-I$(srcdir)/include \
			-I$(top_srcdir)/sql \
			-I$(srcdir) @ZLIB_INCLUDES@

DEFS=			@DEFS@

noinst_HEADERS=		\
			handler/ha_innodb.h	\
			handler/i_s.h		\
			include/btr0btr.h	\
			include/btr0btr.ic	\
			include/btr0cur.h	\
			include/btr0cur.ic	\
			include/btr0pcur.h	\
			include/btr0pcur.ic	\
			include/btr0sea.h	\
			include/btr0sea.ic	\
			include/btr0types.h	\
			include/buf0buddy.h	\
			include/buf0buddy.ic	\
			include/buf0buf.h	\
			include/buf0buf.ic	\
			include/buf0flu.h	\
			include/buf0flu.ic	\
			include/buf0lru.h	\
			include/buf0lru.ic	\
			include/buf0rea.h	\
			include/buf0types.h	\
			include/data0data.h	\
			include/data0data.ic	\
			include/data0type.h	\
			include/data0type.ic	\
			include/data0types.h	\
			include/db0err.h	\
			include/dict0boot.h	\
			include/dict0boot.ic	\
			include/dict0crea.h	\
			include/dict0crea.ic	\
			include/dict0dict.h	\
			include/dict0dict.ic	\
			include/dict0load.h	\
			include/dict0load.ic	\
			include/dict0mem.h	\
			include/dict0mem.ic	\
<<<<<<< HEAD
			include/dict0stats.h	\
=======
			include/dict0priv.ic	\
>>>>>>> 97bca2f4
			include/dict0types.h	\
			include/dyn0dyn.h	\
			include/dyn0dyn.ic	\
			include/eval0eval.h	\
			include/eval0eval.ic	\
			include/eval0proc.h	\
			include/eval0proc.ic	\
			include/fil0fil.h	\
			include/fsp0fsp.h	\
			include/fsp0fsp.ic	\
			include/fsp0types.h	\
			include/fut0fut.h	\
			include/fut0fut.ic	\
			include/fut0lst.h	\
			include/fut0lst.ic	\
			include/ha0ha.h		\
			include/ha0ha.ic	\
			include/ha0storage.h	\
			include/ha0storage.ic	\
			include/ha_prototypes.h	\
			include/handler0alter.h	\
			include/hash0hash.h	\
			include/hash0hash.ic	\
			include/ibuf0ibuf.h	\
			include/ibuf0ibuf.ic	\
			include/ibuf0types.h	\
			include/lock0iter.h	\
			include/lock0lock.h	\
			include/lock0lock.ic	\
			include/lock0priv.h	\
			include/lock0priv.ic	\
			include/lock0types.h	\
			include/log0log.h	\
			include/log0log.ic	\
			include/log0recv.h	\
			include/log0recv.ic	\
			include/mach0data.h	\
			include/mach0data.ic	\
			include/mem0dbg.h	\
			include/mem0dbg.ic	\
			include/mem0mem.h	\
			include/mem0mem.ic	\
			include/mem0pool.h	\
			include/mem0pool.ic	\
			include/mtr0log.h	\
			include/mtr0log.ic	\
			include/mtr0mtr.h	\
			include/mtr0mtr.ic	\
			include/mtr0types.h	\
			include/os0file.h	\
			include/os0file.ic	\
			include/os0proc.h	\
			include/os0proc.ic	\
			include/os0sync.h	\
			include/os0sync.ic	\
			include/os0thread.h	\
			include/os0thread.ic	\
			include/page0cur.h	\
			include/page0cur.ic	\
			include/page0page.h	\
			include/page0page.ic	\
			include/page0types.h	\
			include/page0zip.h	\
			include/page0zip.ic	\
			include/pars0grm.h	\
			include/pars0opt.h	\
			include/pars0opt.ic	\
			include/pars0pars.h	\
			include/pars0pars.ic	\
			include/pars0sym.h	\
			include/pars0sym.ic	\
			include/pars0types.h	\
			include/que0que.h	\
			include/que0que.ic	\
			include/que0types.h	\
			include/read0read.h	\
			include/read0read.ic	\
			include/read0types.h	\
			include/rem0cmp.h	\
			include/rem0cmp.ic	\
			include/rem0rec.h	\
			include/rem0rec.ic	\
			include/rem0types.h	\
			include/row0ext.h	\
			include/row0ext.ic	\
			include/row0ins.h	\
			include/row0ins.ic	\
			include/row0merge.h	\
			include/row0mysql.h	\
			include/row0mysql.ic	\
			include/row0purge.h	\
			include/row0purge.ic	\
			include/row0row.h	\
			include/row0row.ic	\
			include/row0sel.h	\
			include/row0sel.ic	\
			include/row0types.h	\
			include/row0uins.h	\
			include/row0uins.ic	\
			include/row0umod.h	\
			include/row0umod.ic	\
			include/row0undo.h	\
			include/row0undo.ic	\
			include/row0upd.h	\
			include/row0upd.ic	\
			include/row0vers.h	\
			include/row0vers.ic	\
			include/srv0mon.h	\
			include/srv0mon.ic	\
			include/srv0srv.h	\
			include/srv0srv.ic	\
			include/srv0start.h	\
			include/sync0arr.h	\
			include/sync0arr.ic	\
			include/sync0rw.h	\
			include/sync0rw.ic	\
			include/sync0sync.h	\
			include/sync0sync.ic	\
			include/sync0types.h	\
			include/thr0loc.h	\
			include/thr0loc.ic	\
			include/trx0i_s.h	\
			include/trx0purge.h	\
			include/trx0purge.ic	\
			include/trx0rec.h	\
			include/trx0rec.ic	\
			include/trx0roll.h	\
			include/trx0roll.ic	\
			include/trx0rseg.h	\
			include/trx0rseg.ic	\
			include/trx0sys.h	\
			include/trx0sys.ic	\
			include/trx0trx.h	\
			include/trx0trx.ic	\
			include/trx0types.h	\
			include/trx0undo.h	\
			include/trx0undo.ic	\
			include/trx0xa.h	\
			include/univ.i		\
			include/usr0sess.h	\
			include/usr0sess.ic	\
			include/usr0types.h	\
			include/ut0byte.h	\
			include/ut0byte.ic	\
			include/ut0dbg.h	\
			include/ut0list.h	\
			include/ut0list.ic	\
			include/ut0lst.h	\
			include/ut0mem.h	\
			include/ut0mem.ic	\
			include/ut0rbt.h	\
			include/ut0rnd.h	\
			include/ut0rnd.ic	\
			include/ut0sort.h	\
			include/ut0ut.h		\
			include/ut0ut.ic	\
			include/ut0vec.h	\
			include/ut0vec.ic	\
			include/ut0wqueue.h	\
			mem/mem0dbg.c

EXTRA_LIBRARIES=	libinnobase.a
noinst_LIBRARIES=	@plugin_innobase_static_target@
libinnobase_a_SOURCES=	\
			btr/btr0btr.c			\
			btr/btr0cur.c			\
			btr/btr0pcur.c			\
			btr/btr0sea.c			\
			buf/buf0buddy.c			\
			buf/buf0buf.c			\
			buf/buf0flu.c			\
			buf/buf0lru.c			\
			buf/buf0rea.c			\
			data/data0data.c		\
			data/data0type.c		\
			dict/dict0boot.c		\
			dict/dict0crea.c		\
			dict/dict0dict.c		\
			dict/dict0load.c		\
			dict/dict0mem.c			\
			dict/dict0stats.c		\
			dyn/dyn0dyn.c			\
			eval/eval0eval.c		\
			eval/eval0proc.c		\
			fil/fil0fil.c			\
			fsp/fsp0fsp.c			\
			fut/fut0fut.c			\
			fut/fut0lst.c			\
			ha/ha0ha.c			\
			ha/ha0storage.c			\
			ha/hash0hash.c			\
			handler/ha_innodb.cc		\
			handler/handler0alter.cc	\
			handler/i_s.cc			\
			ibuf/ibuf0ibuf.c		\
			lock/lock0iter.c		\
			lock/lock0lock.c		\
			log/log0log.c			\
			log/log0recv.c			\
			mach/mach0data.c		\
			mem/mem0mem.c			\
			mem/mem0pool.c			\
			mtr/mtr0log.c			\
			mtr/mtr0mtr.c			\
			os/os0file.c			\
			os/os0proc.c			\
			os/os0sync.c			\
			os/os0thread.c			\
			page/page0cur.c			\
			page/page0page.c		\
			page/page0zip.c			\
			pars/lexyy.c			\
			pars/pars0grm.c			\
			pars/pars0opt.c			\
			pars/pars0pars.c		\
			pars/pars0sym.c			\
			que/que0que.c			\
			read/read0read.c		\
			rem/rem0cmp.c			\
			rem/rem0rec.c			\
			row/row0ext.c			\
			row/row0ins.c			\
			row/row0merge.c			\
			row/row0mysql.c			\
			row/row0purge.c			\
			row/row0row.c			\
			row/row0sel.c			\
			row/row0uins.c			\
			row/row0umod.c			\
			row/row0undo.c			\
			row/row0upd.c			\
			row/row0vers.c			\
			srv/srv0mon.c			\
			srv/srv0srv.c			\
			srv/srv0start.c			\
			sync/sync0arr.c			\
			sync/sync0rw.c			\
			sync/sync0sync.c		\
			thr/thr0loc.c			\
			trx/trx0i_s.c			\
			trx/trx0purge.c			\
			trx/trx0rec.c			\
			trx/trx0roll.c			\
			trx/trx0rseg.c			\
			trx/trx0sys.c			\
			trx/trx0trx.c			\
			trx/trx0undo.c			\
			usr/usr0sess.c			\
			ut/ut0byte.c			\
			ut/ut0dbg.c			\
			ut/ut0list.c			\
			ut/ut0mem.c			\
			ut/ut0rbt.c			\
			ut/ut0rnd.c			\
			ut/ut0ut.c			\
			ut/ut0vec.c			\
			ut/ut0wqueue.c

libinnobase_a_CXXFLAGS=	$(AM_CXXFLAGS)
libinnobase_a_CFLAGS=	$(AM_CFLAGS)

EXTRA_LTLIBRARIES=	ha_innodb.la
pkgplugin_LTLIBRARIES=	@plugin_innobase_shared_target@

ha_innodb_la_LDFLAGS=	-module -rpath $(pkgplugindir)
ha_innodb_la_CXXFLAGS=	$(AM_CXXFLAGS) $(INNODB_DYNAMIC_CFLAGS)
ha_innodb_la_CFLAGS=	$(AM_CFLAGS) $(INNODB_DYNAMIC_CFLAGS)
ha_innodb_la_SOURCES=	$(libinnobase_a_SOURCES)

EXTRA_DIST=		CMakeLists.txt plug.in \
			pars/make_bison.sh pars/make_flex.sh \
			pars/pars0grm.y pars/pars0lex.l<|MERGE_RESOLUTION|>--- conflicted
+++ resolved
@@ -66,11 +66,8 @@
 			include/dict0load.ic	\
 			include/dict0mem.h	\
 			include/dict0mem.ic	\
-<<<<<<< HEAD
+			include/dict0priv.ic	\
 			include/dict0stats.h	\
-=======
-			include/dict0priv.ic	\
->>>>>>> 97bca2f4
 			include/dict0types.h	\
 			include/dyn0dyn.h	\
 			include/dyn0dyn.ic	\
