--- conflicted
+++ resolved
@@ -280,17 +280,11 @@
   if (type == SYNC_MUTEX) {
     return (cell->latch.mutex->event());
 
-<<<<<<< HEAD
-  } else if (type == SYNC_BUF_BLOCK) {
+  } else if (type == SYNC_BUF_BLOCK || type == SYNC_DICT_AUTOINC_MUTEX) {
     return (cell->latch.bpmutex->event());
 
   } else if (type == RW_LOCK_X_WAIT) {
     return (cell->latch.lock->wait_ex_event);
-=======
-	} else if (type == SYNC_BUF_BLOCK ||
-		   type == SYNC_DICT_AUTOINC_MUTEX) {
-		return(cell->latch.bpmutex->event());
->>>>>>> 8c39ddb8
 
   } else { /* RW_LOCK_S and RW_LOCK_X wait on the same event */
 
@@ -341,24 +335,14 @@
 
   cell->request_type = type;
 
-<<<<<<< HEAD
   if (cell->request_type == SYNC_MUTEX) {
     cell->latch.mutex = reinterpret_cast<WaitMutex *>(object);
-  } else if (cell->request_type == SYNC_BUF_BLOCK) {
+  } else if (cell->request_type == SYNC_BUF_BLOCK ||
+             type == SYNC_DICT_AUTOINC_MUTEX) {
     cell->latch.bpmutex = reinterpret_cast<BlockWaitMutex *>(object);
   } else {
     cell->latch.lock = reinterpret_cast<rw_lock_t *>(object);
   }
-=======
-	if (cell->request_type == SYNC_MUTEX) {
-		cell->latch.mutex = reinterpret_cast<WaitMutex*>(object);
-	} else if (cell->request_type == SYNC_BUF_BLOCK ||
-		   cell->request_type == SYNC_DICT_AUTOINC_MUTEX) {
-		cell->latch.bpmutex = reinterpret_cast<BlockWaitMutex*>(object);
-	} else {
-		cell->latch.lock = reinterpret_cast<rw_lock_t*>(object);
-	}
->>>>>>> 8c39ddb8
 
   cell->waiting = false;
 
@@ -503,16 +487,9 @@
                                                            ,
             name, (ulong)policy.get_enter_line()
 #endif /* UNIV_DEBUG */
-<<<<<<< HEAD
     );
-  } else if (type == SYNC_BUF_BLOCK) {
+  } else if (type == SYNC_BUF_BLOCK || type == SYNC_DICT_AUTOINC_MUTEX) {
     BlockWaitMutex *mutex = cell->latch.bpmutex;
-=======
-		       );
-	} else if (type == SYNC_BUF_BLOCK ||
-		   type == SYNC_DICT_AUTOINC_MUTEX) {
-		BlockWaitMutex*	mutex = cell->latch.bpmutex;
->>>>>>> 8c39ddb8
 
     const BlockWaitMutex::MutexPolicy &policy = mutex->policy();
 #ifdef UNIV_DEBUG
@@ -732,7 +709,8 @@
       return (false);
     }
 
-    case SYNC_BUF_BLOCK: {
+    case SYNC_BUF_BLOCK:
+    case SYNC_DICT_AUTOINC_MUTEX: {
       BlockWaitMutex *mutex = cell->latch.bpmutex;
 
       const BlockWaitMutex::MutexPolicy &policy = mutex->policy();
@@ -893,96 +871,11 @@
 {
   rw_lock_t *lock;
 
-<<<<<<< HEAD
   switch (cell->request_type) {
     WaitMutex *mutex;
     BlockWaitMutex *bpmutex;
     case SYNC_MUTEX:
       mutex = cell->latch.mutex;
-=======
-		WaitMutex*	mutex = cell->latch.mutex;
-		const WaitMutex::MutexPolicy&	policy = mutex->policy();
-
-		if (mutex->state() != MUTEX_STATE_UNLOCKED) {
-			thread = policy.get_thread_id();
-
-			/* Note that mutex->thread_id above may be
-			also OS_THREAD_ID_UNDEFINED, because the
-			thread which held the mutex maybe has not
-			yet updated the value, or it has already
-			released the mutex: in this case no deadlock
-			can occur, as the wait array cannot contain
-			a thread with ID_UNDEFINED value. */
-			ret = sync_array_deadlock_step(
-				arr, start, thread, 0, depth);
-
-			if (ret) {
-				const char*	name;
-
-				name = policy.get_enter_filename();
-
-				if (name == NULL) {
-					/* The mutex might have been
-					released. */
-					name = "NULL";
-				}
-
-				ib::info()
-					<< "Mutex " << mutex << " owned by"
-					" thread " << os_thread_pf(thread)
-					<< " file " << name << " line "
-					<< policy.get_enter_line();
-
-				sync_array_cell_print(stderr, cell);
-
-				return(true);
-			}
-		}
-
-		/* No deadlock */
-		return(false);
-		}
-
-	case SYNC_BUF_BLOCK:
-	case SYNC_DICT_AUTOINC_MUTEX: {
-
-		BlockWaitMutex*	mutex = cell->latch.bpmutex;
-
-		const BlockWaitMutex::MutexPolicy&	policy =
-			mutex->policy();
-
-		if (mutex->state() != MUTEX_STATE_UNLOCKED) {
-			thread = policy.get_thread_id();
-
-			/* Note that mutex->thread_id above may be
-			also OS_THREAD_ID_UNDEFINED, because the
-			thread which held the mutex maybe has not
-			yet updated the value, or it has already
-			released the mutex: in this case no deadlock
-			can occur, as the wait array cannot contain
-			a thread with ID_UNDEFINED value. */
-			ret = sync_array_deadlock_step(
-				arr, start, thread, 0, depth);
-
-			if (ret) {
-				const char*	name;
-
-				name = policy.get_enter_filename();
-
-				if (name == NULL) {
-					/* The mutex might have been
-					released. */
-					name = "NULL";
-				}
-
-				ib::info()
-					<< "Mutex " << mutex << " owned by"
-					" thread " << os_thread_pf(thread)
-					<< " file " << name << " line "
-					<< policy.get_enter_line();
-
-				sync_array_cell_print(stderr, cell);
->>>>>>> 8c39ddb8
 
       os_rmb;
       if (mutex->state() == MUTEX_STATE_UNLOCKED) {
@@ -992,6 +885,7 @@
       break;
 
     case SYNC_BUF_BLOCK:
+    case SYNC_DICT_AUTOINC_MUTEX:
       bpmutex = cell->latch.bpmutex;
 
       os_rmb;
