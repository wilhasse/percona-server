--- conflicted
+++ resolved
@@ -2627,7 +2627,7 @@
 /*==============*/
 	log_group_t*	group)	/*!< in: log group */
 {
-	os_file_t	file_handle;
+	pfs_os_file_t	file_handle;
 	lsn_t		start_lsn;
 	lsn_t		end_lsn;
 	char		name[OS_FILE_MAX_PATH];
@@ -3607,18 +3607,15 @@
 
 	lsn = log_sys->lsn;
 
-<<<<<<< HEAD
-	if (lsn != log_sys->last_checkpoint_lsn
-	    || (srv_track_changed_pages
-		&& (tracked_lsn != log_sys->last_checkpoint_lsn))
-=======
-	const bool	is_last = ((srv_force_recovery == SRV_FORCE_NO_LOG_REDO
-				    && lsn == log_sys->last_checkpoint_lsn
-						+ LOG_BLOCK_HDR_SIZE)
-				   || lsn == log_sys->last_checkpoint_lsn);
+	const bool	is_last =
+		((srv_force_recovery == SRV_FORCE_NO_LOG_REDO
+		  && lsn == log_sys->last_checkpoint_lsn
+		            + LOG_BLOCK_HDR_SIZE)
+		 || lsn == log_sys->last_checkpoint_lsn)
+		&& (!srv_track_changed_pages
+		    || tracked_lsn == log_sys->last_checkpoint_lsn);
 
 	if (!is_last
->>>>>>> 3a4e7bc7
 #ifdef UNIV_LOG_ARCHIVE
 	    || (srv_log_archive_on
 		&& lsn != log_sys->archived_lsn + LOG_BLOCK_HDR_SIZE)
@@ -3684,7 +3681,8 @@
 	ut_a(freed);
 
 	ut_a(lsn == log_sys->lsn);
-	ut_ad(lsn == log_sys->last_checkpoint_lsn);
+	ut_ad(srv_force_recovery >= SRV_FORCE_NO_LOG_REDO
+	      || lsn == log_sys->last_checkpoint_lsn);
 
 	if (lsn < srv_start_lsn) {
 		ib_logf(IB_LOG_LEVEL_ERROR,
