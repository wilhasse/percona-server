/*****************************************************************************

Copyright (c) 1997, 2013, Oracle and/or its affiliates. All Rights Reserved.
Copyright (c) 2012, Facebook Inc.

This program is free software; you can redistribute it and/or modify it under
the terms of the GNU General Public License as published by the Free Software
Foundation; version 2 of the License.

This program is distributed in the hope that it will be useful, but WITHOUT
ANY WARRANTY; without even the implied warranty of MERCHANTABILITY or FITNESS
FOR A PARTICULAR PURPOSE. See the GNU General Public License for more details.

You should have received a copy of the GNU General Public License along with
this program; if not, write to the Free Software Foundation, Inc.,
51 Franklin Street, Suite 500, Boston, MA 02110-1335 USA

*****************************************************************************/

/**************************************************//**
@file log/log0recv.cc
Recovery

Created 9/20/1997 Heikki Tuuri
*******************************************************/

#include "log0recv.h"

#ifdef UNIV_NONINL
#include "log0recv.ic"
#endif

#include "mem0mem.h"
#include "buf0buf.h"
#include "buf0flu.h"
#include "mtr0mtr.h"
#include "mtr0log.h"
#include "page0cur.h"
#include "page0zip.h"
#include "btr0btr.h"
#include "btr0cur.h"
#include "ibuf0ibuf.h"
#include "trx0undo.h"
#include "trx0rec.h"
#include "fil0fil.h"
#ifndef UNIV_HOTBACKUP
# include "buf0rea.h"
# include "srv0srv.h"
# include "srv0start.h"
# include "trx0roll.h"
# include "row0merge.h"
# include "sync0sync.h"
#else /* !UNIV_HOTBACKUP */

/** This is set to FALSE if the backup was originally taken with the
ibbackup --include regexp option: then we do not want to create tables in
directories which were not included */
UNIV_INTERN ibool	recv_replay_file_ops	= TRUE;
#endif /* !UNIV_HOTBACKUP */

/** Log records are stored in the hash table in chunks at most of this size;
this must be less than UNIV_PAGE_SIZE as it is stored in the buffer pool */
#define RECV_DATA_BLOCK_SIZE	(MEM_MAX_ALLOC_IN_BUF - sizeof(recv_data_t))

/** Read-ahead area in applying log records to file pages */
#define RECV_READ_AHEAD_AREA	32

/** The recovery system */
UNIV_INTERN recv_sys_t*	recv_sys = NULL;
/** TRUE when applying redo log records during crash recovery; FALSE
otherwise.  Note that this is FALSE while a background thread is
rolling back incomplete transactions. */
UNIV_INTERN ibool	recv_recovery_on;

#ifndef UNIV_HOTBACKUP
/** TRUE when recv_init_crash_recovery() has been called. */
UNIV_INTERN ibool	recv_needed_recovery;
# ifdef UNIV_DEBUG
/** TRUE if writing to the redo log (mtr_commit) is forbidden.
Protected by log_sys->mutex. */
UNIV_INTERN ibool	recv_no_log_write = FALSE;
# endif /* UNIV_DEBUG */

/** TRUE if buf_page_is_corrupted() should check if the log sequence
number (FIL_PAGE_LSN) is in the future.  Initially FALSE, and set by
recv_recovery_from_checkpoint_start_func(). */
UNIV_INTERN ibool	recv_lsn_checks_on;

/** There are two conditions under which we scan the logs, the first
is normal startup and the second is when we do a recovery from an
archive.
This flag is set if we are doing a scan from the last checkpoint during
startup. If we find log entries that were written after the last checkpoint
we know that the server was not cleanly shutdown. We must then initialize
the crash recovery environment before attempting to store these entries in
the log hash table. */
static ibool		recv_log_scan_is_startup_type;

/** If the following is TRUE, the buffer pool file pages must be invalidated
after recovery and no ibuf operations are allowed; this becomes TRUE if
the log record hash table becomes too full, and log records must be merged
to file pages already before the recovery is finished: in this case no
ibuf operations are allowed, as they could modify the pages read in the
buffer pool before the pages have been recovered to the up-to-date state.

TRUE means that recovery is running and no operations on the log files
are allowed yet: the variable name is misleading. */
UNIV_INTERN ibool	recv_no_ibuf_operations;
/** TRUE when the redo log is being backed up */
# define recv_is_making_a_backup		FALSE
/** TRUE when recovering from a backed up redo log file */
# define recv_is_from_backup			FALSE
#else /* !UNIV_HOTBACKUP */
# define recv_needed_recovery			FALSE
/** TRUE when the redo log is being backed up */
UNIV_INTERN ibool	recv_is_making_a_backup	= FALSE;
/** TRUE when recovering from a backed up redo log file */
UNIV_INTERN ibool	recv_is_from_backup	= FALSE;
# define buf_pool_get_curr_size() (5 * 1024 * 1024)
#endif /* !UNIV_HOTBACKUP */
/** The following counter is used to decide when to print info on
log scan */
static ulint	recv_scan_print_counter;

/** The type of the previous parsed redo log record */
static ulint	recv_previous_parsed_rec_type;
/** The offset of the previous parsed redo log record */
static ulint	recv_previous_parsed_rec_offset;
/** The 'multi' flag of the previous parsed redo log record */
static ulint	recv_previous_parsed_rec_is_multi;

/** Maximum page number encountered in the redo log */
UNIV_INTERN ulint	recv_max_parsed_page_no;

/** This many frames must be left free in the buffer pool when we scan
the log and store the scanned log records in the buffer pool: we will
use these free frames to read in pages when we start applying the
log records to the database.
This is the default value. If the actual size of the buffer pool is
larger than 10 MB we'll set this value to 512. */
UNIV_INTERN ulint	recv_n_pool_free_frames;

/** The maximum lsn we see for a page during the recovery process. If this
is bigger than the lsn we are able to scan up to, that is an indication that
the recovery failed and the database may be corrupt. */
UNIV_INTERN lsn_t	recv_max_page_lsn;

#ifdef UNIV_PFS_THREAD
UNIV_INTERN mysql_pfs_key_t	trx_rollback_clean_thread_key;
#endif /* UNIV_PFS_THREAD */

#ifdef UNIV_PFS_MUTEX
UNIV_INTERN mysql_pfs_key_t	recv_sys_mutex_key;
#endif /* UNIV_PFS_MUTEX */

#ifndef UNIV_HOTBACKUP
# ifdef UNIV_PFS_THREAD
UNIV_INTERN mysql_pfs_key_t	recv_writer_thread_key;
# endif /* UNIV_PFS_THREAD */

# ifdef UNIV_PFS_MUTEX
UNIV_INTERN mysql_pfs_key_t	recv_writer_mutex_key;
# endif /* UNIV_PFS_MUTEX */

/** Flag indicating if recv_writer thread is active. */
UNIV_INTERN bool		recv_writer_thread_active = false;
#endif /* !UNIV_HOTBACKUP */

/* prototypes */

#ifndef UNIV_HOTBACKUP
/*******************************************************//**
Initialize crash recovery environment. Can be called iff
recv_needed_recovery == FALSE. */
static
void
recv_init_crash_recovery(void);
/*===========================*/
#endif /* !UNIV_HOTBACKUP */

/********************************************************//**
Creates the recovery system. */
UNIV_INTERN
void
recv_sys_create(void)
/*=================*/
{
	if (recv_sys != NULL) {

		return;
	}

	recv_sys = static_cast<recv_sys_t*>(mem_zalloc(sizeof(*recv_sys)));

	mutex_create(recv_sys_mutex_key, &recv_sys->mutex, SYNC_RECV);

#ifndef UNIV_HOTBACKUP
	mutex_create(recv_writer_mutex_key, &recv_sys->writer_mutex,
		     SYNC_LEVEL_VARYING);
#endif /* !UNIV_HOTBACKUP */

	recv_sys->heap = NULL;
	recv_sys->addr_hash = NULL;
}

/********************************************************//**
Release recovery system mutexes. */
UNIV_INTERN
void
recv_sys_close(void)
/*================*/
{
	if (recv_sys != NULL) {
		if (recv_sys->addr_hash != NULL) {
			hash_table_free(recv_sys->addr_hash);
		}

		if (recv_sys->heap != NULL) {
			mem_heap_free(recv_sys->heap);
		}

		if (recv_sys->buf != NULL) {
			ut_free(recv_sys->buf);
		}

		if (recv_sys->last_block_buf_start != NULL) {
			mem_free(recv_sys->last_block_buf_start);
		}

#ifndef UNIV_HOTBACKUP
		ut_ad(!recv_writer_thread_active);
		mutex_free(&recv_sys->writer_mutex);
#endif /* !UNIV_HOTBACKUP */

		mutex_free(&recv_sys->mutex);

		mem_free(recv_sys);
		recv_sys = NULL;
	}
}

/********************************************************//**
Frees the recovery system memory. */
UNIV_INTERN
void
recv_sys_mem_free(void)
/*===================*/
{
	if (recv_sys != NULL) {
		if (recv_sys->addr_hash != NULL) {
			hash_table_free(recv_sys->addr_hash);
		}

		if (recv_sys->heap != NULL) {
			mem_heap_free(recv_sys->heap);
		}

		if (recv_sys->buf != NULL) {
			ut_free(recv_sys->buf);
		}

		if (recv_sys->last_block_buf_start != NULL) {
			mem_free(recv_sys->last_block_buf_start);
		}

		mem_free(recv_sys);
		recv_sys = NULL;
	}
}

#ifndef UNIV_HOTBACKUP
/************************************************************
Reset the state of the recovery system variables. */
UNIV_INTERN
void
recv_sys_var_init(void)
/*===================*/
{
	recv_lsn_checks_on = FALSE;

	recv_n_pool_free_frames = 256;

	recv_recovery_on = FALSE;

	recv_needed_recovery = FALSE;

	recv_lsn_checks_on = FALSE;

	recv_log_scan_is_startup_type = FALSE;

	recv_no_ibuf_operations = FALSE;

	recv_scan_print_counter	= 0;

	recv_previous_parsed_rec_type	= 999999;

	recv_previous_parsed_rec_offset	= 0;

	recv_previous_parsed_rec_is_multi = 0;

	recv_max_parsed_page_no	= 0;

	recv_n_pool_free_frames	= 256;

	recv_max_page_lsn = 0;
}

/******************************************************************//**
recv_writer thread tasked with flushing dirty pages from the buffer
pools.
@return a dummy parameter */
extern "C" UNIV_INTERN
os_thread_ret_t
DECLARE_THREAD(recv_writer_thread)(
/*===============================*/
	void*	arg __attribute__((unused)))
			/*!< in: a dummy parameter required by
			os_thread_create */
{
	ut_ad(!srv_read_only_mode);

#ifdef UNIV_PFS_THREAD
	pfs_register_thread(recv_writer_thread_key);
#endif /* UNIV_PFS_THREAD */

#ifdef UNIV_DEBUG_THREAD_CREATION
	fprintf(stderr, "InnoDB: recv_writer thread running, id %lu\n",
		os_thread_pf(os_thread_get_curr_id()));
#endif /* UNIV_DEBUG_THREAD_CREATION */

	recv_writer_thread_active = true;

	while (srv_shutdown_state == SRV_SHUTDOWN_NONE) {

		os_thread_sleep(100000);

		mutex_enter(&recv_sys->writer_mutex);

		if (!recv_recovery_on) {
			mutex_exit(&recv_sys->writer_mutex);
			break;
		}

		/* Flush pages from end of LRU if required */
		buf_flush_LRU_tail();

		mutex_exit(&recv_sys->writer_mutex);
	}

	recv_writer_thread_active = false;

	/* We count the number of threads in os_thread_exit().
	A created thread should always use that to exit and not
	use return() to exit. */
	os_thread_exit(NULL);

	OS_THREAD_DUMMY_RETURN;
}
#endif /* !UNIV_HOTBACKUP */

/************************************************************
Inits the recovery system for a recovery operation. */
UNIV_INTERN
void
recv_sys_init(
/*==========*/
	ulint	available_memory)	/*!< in: available memory in bytes */
{
	if (recv_sys->heap != NULL) {

		return;
	}

#ifndef UNIV_HOTBACKUP
	/* Initialize red-black tree for fast insertions into the
	flush_list during recovery process.
	As this initialization is done while holding the buffer pool
	mutex we perform it before acquiring recv_sys->mutex. */
	buf_flush_init_flush_rbt();

	mutex_enter(&(recv_sys->mutex));

	recv_sys->heap = mem_heap_create_typed(256,
					MEM_HEAP_FOR_RECV_SYS);
#else /* !UNIV_HOTBACKUP */
	recv_sys->heap = mem_heap_create(256);
	recv_is_from_backup = TRUE;
#endif /* !UNIV_HOTBACKUP */

	/* Set appropriate value of recv_n_pool_free_frames. */
	if (buf_pool_get_curr_size() >= (10 * 1024 * 1024)) {
		/* Buffer pool of size greater than 10 MB. */
		recv_n_pool_free_frames = 512;
	}

	recv_sys->buf = static_cast<byte*>(ut_malloc(RECV_PARSING_BUF_SIZE));
	recv_sys->len = 0;
	recv_sys->recovered_offset = 0;

	recv_sys->addr_hash = hash_create(available_memory / 512);
	recv_sys->n_addrs = 0;

	recv_sys->apply_log_recs = FALSE;
	recv_sys->apply_batch_on = FALSE;

	recv_sys->last_block_buf_start = static_cast<byte*>(
		mem_alloc(2 * OS_FILE_LOG_BLOCK_SIZE));

	recv_sys->last_block = static_cast<byte*>(ut_align(
		recv_sys->last_block_buf_start, OS_FILE_LOG_BLOCK_SIZE));

	recv_sys->found_corrupt_log = FALSE;

	recv_max_page_lsn = 0;

	mutex_exit(&(recv_sys->mutex));
}

/********************************************************//**
Empties the hash table when it has been fully processed. */
static
void
recv_sys_empty_hash(void)
/*=====================*/
{
	ut_ad(mutex_own(&(recv_sys->mutex)));

	if (recv_sys->n_addrs != 0) {
		ib_logf(IB_LOG_LEVEL_FATAL,
			"%lu pages with log records were left unprocessed! "
			"Maximum page number with log records on it is %lu",
			(ulong) recv_sys->n_addrs,
			(ulong) recv_max_parsed_page_no);
	}

	hash_table_free(recv_sys->addr_hash);
	mem_heap_empty(recv_sys->heap);

	recv_sys->addr_hash = hash_create(buf_pool_get_curr_size() / 512);
}

#ifndef UNIV_HOTBACKUP
# ifndef UNIV_LOG_DEBUG
/********************************************************//**
Frees the recovery system. */
static
void
recv_sys_debug_free(void)
/*=====================*/
{
	mutex_enter(&(recv_sys->mutex));

	hash_table_free(recv_sys->addr_hash);
	mem_heap_free(recv_sys->heap);
	ut_free(recv_sys->buf);
	mem_free(recv_sys->last_block_buf_start);

	recv_sys->buf = NULL;
	recv_sys->heap = NULL;
	recv_sys->addr_hash = NULL;
	recv_sys->last_block_buf_start = NULL;

	mutex_exit(&(recv_sys->mutex));

	/* Free up the flush_rbt. */
	buf_flush_free_flush_rbt();
}
# endif /* UNIV_LOG_DEBUG */

/********************************************************//**
Copies a log segment from the most up-to-date log group to the other log
groups, so that they all contain the latest log data. Also writes the info
about the latest checkpoint to the groups, and inits the fields in the group
memory structs to up-to-date values. */
static
void
recv_synchronize_groups(void)
/*=========================*/
{
	lsn_t		start_lsn;
	lsn_t		end_lsn;
	lsn_t		recovered_lsn;

	recovered_lsn = recv_sys->recovered_lsn;

	/* Read the last recovered log block to the recovery system buffer:
	the block is always incomplete */

	start_lsn = ut_uint64_align_down(recovered_lsn,
					 OS_FILE_LOG_BLOCK_SIZE);
	end_lsn = ut_uint64_align_up(recovered_lsn, OS_FILE_LOG_BLOCK_SIZE);

	ut_a(start_lsn != end_lsn);

	log_group_read_log_seg(LOG_RECOVER, recv_sys->last_block,
			       UT_LIST_GET_FIRST(log_sys->log_groups),
			       start_lsn, end_lsn);

	for (log_group_t* group = UT_LIST_GET_FIRST(log_sys->log_groups);
	     group;
	     group = UT_LIST_GET_NEXT(log_groups, group)) {
		/* Update the fields in the group struct to correspond to
		recovered_lsn */

		log_group_set_fields(group, recovered_lsn);
	}

	/* Copy the checkpoint info to the groups; remember that we have
	incremented checkpoint_no by one, and the info will not be written
	over the max checkpoint info, thus making the preservation of max
	checkpoint info on disk certain */

	log_groups_write_checkpoint_info();

	mutex_exit(&(log_sys->mutex));

	/* Wait for the checkpoint write to complete */
	rw_lock_s_lock(&(log_sys->checkpoint_lock));
	rw_lock_s_unlock(&(log_sys->checkpoint_lock));

	mutex_enter(&(log_sys->mutex));
}
#endif /* !UNIV_HOTBACKUP */

/***********************************************************************//**
Checks the consistency of the checkpoint info
@return	TRUE if ok */
static
ibool
recv_check_cp_is_consistent(
/*========================*/
	const byte*	buf)	/*!< in: buffer containing checkpoint info */
{
	ulint	fold;

	fold = ut_fold_binary(buf, LOG_CHECKPOINT_CHECKSUM_1);

	if ((fold & 0xFFFFFFFFUL) != mach_read_from_4(
		    buf + LOG_CHECKPOINT_CHECKSUM_1)) {
		return(FALSE);
	}

	fold = ut_fold_binary(buf + LOG_CHECKPOINT_LSN,
			      LOG_CHECKPOINT_CHECKSUM_2 - LOG_CHECKPOINT_LSN);

	if ((fold & 0xFFFFFFFFUL) != mach_read_from_4(
		    buf + LOG_CHECKPOINT_CHECKSUM_2)) {
		return(FALSE);
	}

	return(TRUE);
}

#ifndef UNIV_HOTBACKUP
/********************************************************//**
Looks for the maximum consistent checkpoint from the log groups.
@return	error code or DB_SUCCESS */
static __attribute__((nonnull, warn_unused_result))
dberr_t
recv_find_max_checkpoint(
/*=====================*/
	log_group_t**	max_group,	/*!< out: max group */
	ulint*		max_field)	/*!< out: LOG_CHECKPOINT_1 or
					LOG_CHECKPOINT_2 */
{
	log_group_t*	group;
	ib_uint64_t	max_no;
	ib_uint64_t	checkpoint_no;
	ulint		field;
	byte*		buf;

	group = UT_LIST_GET_FIRST(log_sys->log_groups);

	max_no = 0;
	*max_group = NULL;
	*max_field = 0;

	buf = log_sys->checkpoint_buf;

	while (group) {
		group->state = LOG_GROUP_CORRUPTED;

		for (field = LOG_CHECKPOINT_1; field <= LOG_CHECKPOINT_2;
		     field += LOG_CHECKPOINT_2 - LOG_CHECKPOINT_1) {

			log_group_read_checkpoint_info(group, field);

			if (!recv_check_cp_is_consistent(buf)) {
#ifdef UNIV_DEBUG
				if (log_debug_writes) {
					fprintf(stderr,
						"InnoDB: Checkpoint in group"
						" %lu at %lu invalid, %lu\n",
						(ulong) group->id,
						(ulong) field,
						(ulong) mach_read_from_4(
							buf
							+ LOG_CHECKPOINT_CHECKSUM_1));

				}
#endif /* UNIV_DEBUG */
				goto not_consistent;
			}

			group->state = LOG_GROUP_OK;

			group->lsn = mach_read_from_8(
				buf + LOG_CHECKPOINT_LSN);
			group->lsn_offset = mach_read_from_4(
				buf + LOG_CHECKPOINT_OFFSET_LOW32);
			group->lsn_offset |= ((lsn_t) mach_read_from_4(
				buf + LOG_CHECKPOINT_OFFSET_HIGH32)) << 32;
			checkpoint_no = mach_read_from_8(
				buf + LOG_CHECKPOINT_NO);

#ifdef UNIV_DEBUG
			if (log_debug_writes) {
				fprintf(stderr,
					"InnoDB: Checkpoint number %lu"
					" found in group %lu\n",
					(ulong) checkpoint_no,
					(ulong) group->id);
			}
#endif /* UNIV_DEBUG */

			if (checkpoint_no >= max_no) {
				*max_group = group;
				*max_field = field;
				max_no = checkpoint_no;
			}

not_consistent:
			;
		}

		group = UT_LIST_GET_NEXT(log_groups, group);
	}

	if (*max_group == NULL) {

		fprintf(stderr,
			"InnoDB: No valid checkpoint found.\n"
			"InnoDB: If this error appears when you are"
			" creating an InnoDB database,\n"
			"InnoDB: the problem may be that during"
			" an earlier attempt you managed\n"
			"InnoDB: to create the InnoDB data files,"
			" but log file creation failed.\n"
			"InnoDB: If that is the case, please refer to\n"
			"InnoDB: " REFMAN "error-creating-innodb.html\n");
		return(DB_ERROR);
	}

	return(DB_SUCCESS);
}
#else /* !UNIV_HOTBACKUP */
/*******************************************************************//**
Reads the checkpoint info needed in hot backup.
@return	TRUE if success */
UNIV_INTERN
ibool
recv_read_checkpoint_info_for_backup(
/*=================================*/
	const byte*	hdr,	/*!< in: buffer containing the log group
				header */
	lsn_t*		lsn,	/*!< out: checkpoint lsn */
	lsn_t*		offset,	/*!< out: checkpoint offset in the log group */
	lsn_t*		cp_no,	/*!< out: checkpoint number */
	lsn_t*		first_header_lsn)
				/*!< out: lsn of of the start of the
				first log file */
{
	ulint		max_cp		= 0;
	ib_uint64_t	max_cp_no	= 0;
	const byte*	cp_buf;

	cp_buf = hdr + LOG_CHECKPOINT_1;

	if (recv_check_cp_is_consistent(cp_buf)) {
		max_cp_no = mach_read_from_8(cp_buf + LOG_CHECKPOINT_NO);
		max_cp = LOG_CHECKPOINT_1;
	}

	cp_buf = hdr + LOG_CHECKPOINT_2;

	if (recv_check_cp_is_consistent(cp_buf)) {
		if (mach_read_from_8(cp_buf + LOG_CHECKPOINT_NO) > max_cp_no) {
			max_cp = LOG_CHECKPOINT_2;
		}
	}

	if (max_cp == 0) {
		return(FALSE);
	}

	cp_buf = hdr + max_cp;

	*lsn = mach_read_from_8(cp_buf + LOG_CHECKPOINT_LSN);
	*offset = mach_read_from_4(
		cp_buf + LOG_CHECKPOINT_OFFSET_LOW32);
	*offset |= ((lsn_t) mach_read_from_4(
			    cp_buf + LOG_CHECKPOINT_OFFSET_HIGH32)) << 32;

	*cp_no = mach_read_from_8(cp_buf + LOG_CHECKPOINT_NO);

	*first_header_lsn = mach_read_from_8(hdr + LOG_FILE_START_LSN);

	return(TRUE);
}
#endif /* !UNIV_HOTBACKUP */

/******************************************************//**
Checks the 4-byte checksum to the trailer checksum field of a log
block.  We also accept a log block in the old format before
InnoDB-3.23.52 where the checksum field contains the log block number.
@return TRUE if ok, or if the log block may be in the format of InnoDB
version predating 3.23.52 */
static
ibool
log_block_checksum_is_ok_or_old_format(
/*===================================*/
	const byte*	block)	/*!< in: pointer to a log block */
{
#ifdef UNIV_LOG_DEBUG
	return(TRUE);
#endif /* UNIV_LOG_DEBUG */
	if (log_block_calc_checksum(block) == log_block_get_checksum(block)) {

		return(TRUE);
	}

	if (log_block_get_hdr_no(block) == log_block_get_checksum(block)) {

		/* We assume the log block is in the format of
		InnoDB version < 3.23.52 and the block is ok */
#if 0
		fprintf(stderr,
			"InnoDB: Scanned old format < InnoDB-3.23.52"
			" log block number %lu\n",
			log_block_get_hdr_no(block));
#endif
		return(TRUE);
	}

	return(FALSE);
}

#ifdef UNIV_HOTBACKUP
/*******************************************************************//**
Scans the log segment and n_bytes_scanned is set to the length of valid
log scanned. */
UNIV_INTERN
void
recv_scan_log_seg_for_backup(
/*=========================*/
	byte*		buf,		/*!< in: buffer containing log data */
	ulint		buf_len,	/*!< in: data length in that buffer */
	lsn_t*		scanned_lsn,	/*!< in/out: lsn of buffer start,
					we return scanned lsn */
	ulint*		scanned_checkpoint_no,
					/*!< in/out: 4 lowest bytes of the
					highest scanned checkpoint number so
					far */
	ulint*		n_bytes_scanned)/*!< out: how much we were able to
					scan, smaller than buf_len if log
					data ended here */
{
	ulint	data_len;
	byte*	log_block;
	ulint	no;

	*n_bytes_scanned = 0;

	for (log_block = buf; log_block < buf + buf_len;
	     log_block += OS_FILE_LOG_BLOCK_SIZE) {

		no = log_block_get_hdr_no(log_block);

#if 0
		fprintf(stderr, "Log block header no %lu\n", no);
#endif

		if (no != log_block_convert_lsn_to_no(*scanned_lsn)
		    || !log_block_checksum_is_ok_or_old_format(log_block)) {
#if 0
			fprintf(stderr,
				"Log block n:o %lu, scanned lsn n:o %lu\n",
				no, log_block_convert_lsn_to_no(*scanned_lsn));
#endif
			/* Garbage or an incompletely written log block */

			log_block += OS_FILE_LOG_BLOCK_SIZE;
#if 0
			fprintf(stderr,
				"Next log block n:o %lu\n",
				log_block_get_hdr_no(log_block));
#endif
			break;
		}

		if (*scanned_checkpoint_no > 0
		    && log_block_get_checkpoint_no(log_block)
		    < *scanned_checkpoint_no
		    && *scanned_checkpoint_no
		    - log_block_get_checkpoint_no(log_block)
		    > 0x80000000UL) {

			/* Garbage from a log buffer flush which was made
			before the most recent database recovery */
#if 0
			fprintf(stderr,
				"Scanned cp n:o %lu, block cp n:o %lu\n",
				*scanned_checkpoint_no,
				log_block_get_checkpoint_no(log_block));
#endif
			break;
		}

		data_len = log_block_get_data_len(log_block);

		*scanned_checkpoint_no
			= log_block_get_checkpoint_no(log_block);
		*scanned_lsn += data_len;

		*n_bytes_scanned += data_len;

		if (data_len < OS_FILE_LOG_BLOCK_SIZE) {
			/* Log data ends here */

#if 0
			fprintf(stderr, "Log block data len %lu\n",
				data_len);
#endif
			break;
		}
	}
}
#endif /* UNIV_HOTBACKUP */

/*******************************************************************//**
Tries to parse a single log record body and also applies it to a page if
specified. File ops are parsed, but not applied in this function.
@return	log record end, NULL if not a complete record */
static
byte*
recv_parse_or_apply_log_rec_body(
/*=============================*/
	byte		type,	/*!< in: type */
	byte*		ptr,	/*!< in: pointer to a buffer */
	byte*		end_ptr,/*!< in: pointer to the buffer end */
	buf_block_t*	block,	/*!< in/out: buffer block or NULL; if
				not NULL, then the log record is
				applied to the page, and the log
				record should be complete then */
	mtr_t*		mtr,	/*!< in: mtr or NULL; should be non-NULL
				if and only if block is non-NULL */
	ulint		space_id)
				/*!< in: tablespace id obtained by
				parsing initial log record */
{
	dict_index_t*	index	= NULL;
	page_t*		page;
	page_zip_des_t*	page_zip;
#ifdef UNIV_DEBUG
	ulint		page_type;
#endif /* UNIV_DEBUG */

	ut_ad(!block == !mtr);

	if (block) {
		page = block->frame;
		page_zip = buf_block_get_page_zip(block);
		ut_d(page_type = fil_page_get_type(page));
	} else {
		page = NULL;
		page_zip = NULL;
		ut_d(page_type = FIL_PAGE_TYPE_ALLOCATED);
	}

	switch (type) {
#ifdef UNIV_LOG_LSN_DEBUG
	case MLOG_LSN:
		/* The LSN is checked in recv_parse_log_rec(). */
		break;
#endif /* UNIV_LOG_LSN_DEBUG */
	case MLOG_1BYTE: case MLOG_2BYTES: case MLOG_4BYTES: case MLOG_8BYTES:
#ifdef UNIV_DEBUG
		if (page && page_type == FIL_PAGE_TYPE_ALLOCATED
		    && end_ptr >= ptr + 2) {
			/* It is OK to set FIL_PAGE_TYPE and certain
			list node fields on an empty page.  Any other
			write is not OK. */

			/* NOTE: There may be bogus assertion failures for
			dict_hdr_create(), trx_rseg_header_create(),
			trx_sys_create_doublewrite_buf(), and
			trx_sysf_create().
			These are only called during database creation. */
			ulint	offs = mach_read_from_2(ptr);

			switch (type) {
			default:
				ut_error;
			case MLOG_2BYTES:
				/* Note that this can fail when the
				redo log been written with something
				older than InnoDB Plugin 1.0.4. */
				ut_ad(offs == FIL_PAGE_TYPE
				      || offs == IBUF_TREE_SEG_HEADER
				      + IBUF_HEADER + FSEG_HDR_OFFSET
				      || offs == PAGE_BTR_IBUF_FREE_LIST
				      + PAGE_HEADER + FIL_ADDR_BYTE
				      || offs == PAGE_BTR_IBUF_FREE_LIST
				      + PAGE_HEADER + FIL_ADDR_BYTE
				      + FIL_ADDR_SIZE
				      || offs == PAGE_BTR_SEG_LEAF
				      + PAGE_HEADER + FSEG_HDR_OFFSET
				      || offs == PAGE_BTR_SEG_TOP
				      + PAGE_HEADER + FSEG_HDR_OFFSET
				      || offs == PAGE_BTR_IBUF_FREE_LIST_NODE
				      + PAGE_HEADER + FIL_ADDR_BYTE
				      + 0 /*FLST_PREV*/
				      || offs == PAGE_BTR_IBUF_FREE_LIST_NODE
				      + PAGE_HEADER + FIL_ADDR_BYTE
				      + FIL_ADDR_SIZE /*FLST_NEXT*/);
				break;
			case MLOG_4BYTES:
				/* Note that this can fail when the
				redo log been written with something
				older than InnoDB Plugin 1.0.4. */
				ut_ad(0
				      || offs == IBUF_TREE_SEG_HEADER
				      + IBUF_HEADER + FSEG_HDR_SPACE
				      || offs == IBUF_TREE_SEG_HEADER
				      + IBUF_HEADER + FSEG_HDR_PAGE_NO
				      || offs == PAGE_BTR_IBUF_FREE_LIST
				      + PAGE_HEADER/* flst_init */
				      || offs == PAGE_BTR_IBUF_FREE_LIST
				      + PAGE_HEADER + FIL_ADDR_PAGE
				      || offs == PAGE_BTR_IBUF_FREE_LIST
				      + PAGE_HEADER + FIL_ADDR_PAGE
				      + FIL_ADDR_SIZE
				      || offs == PAGE_BTR_SEG_LEAF
				      + PAGE_HEADER + FSEG_HDR_PAGE_NO
				      || offs == PAGE_BTR_SEG_LEAF
				      + PAGE_HEADER + FSEG_HDR_SPACE
				      || offs == PAGE_BTR_SEG_TOP
				      + PAGE_HEADER + FSEG_HDR_PAGE_NO
				      || offs == PAGE_BTR_SEG_TOP
				      + PAGE_HEADER + FSEG_HDR_SPACE
				      || offs == PAGE_BTR_IBUF_FREE_LIST_NODE
				      + PAGE_HEADER + FIL_ADDR_PAGE
				      + 0 /*FLST_PREV*/
				      || offs == PAGE_BTR_IBUF_FREE_LIST_NODE
				      + PAGE_HEADER + FIL_ADDR_PAGE
				      + FIL_ADDR_SIZE /*FLST_NEXT*/);
				break;
			}
		}
#endif /* UNIV_DEBUG */
		ptr = mlog_parse_nbytes(type, ptr, end_ptr, page, page_zip);
		break;
	case MLOG_REC_INSERT: case MLOG_COMP_REC_INSERT:
		ut_ad(!page || page_type == FIL_PAGE_INDEX);

		if (NULL != (ptr = mlog_parse_index(
				     ptr, end_ptr,
				     type == MLOG_COMP_REC_INSERT,
				     &index))) {
			ut_a(!page
			     || (ibool)!!page_is_comp(page)
			     == dict_table_is_comp(index->table));
			ptr = page_cur_parse_insert_rec(FALSE, ptr, end_ptr,
							block, index, mtr);
		}
		break;
	case MLOG_REC_CLUST_DELETE_MARK: case MLOG_COMP_REC_CLUST_DELETE_MARK:
		ut_ad(!page || page_type == FIL_PAGE_INDEX);

		if (NULL != (ptr = mlog_parse_index(
				     ptr, end_ptr,
				     type == MLOG_COMP_REC_CLUST_DELETE_MARK,
				     &index))) {
			ut_a(!page
			     || (ibool)!!page_is_comp(page)
			     == dict_table_is_comp(index->table));
			ptr = btr_cur_parse_del_mark_set_clust_rec(
				ptr, end_ptr, page, page_zip, index);
		}
		break;
	case MLOG_COMP_REC_SEC_DELETE_MARK:
		ut_ad(!page || page_type == FIL_PAGE_INDEX);
		/* This log record type is obsolete, but we process it for
		backward compatibility with MySQL 5.0.3 and 5.0.4. */
		ut_a(!page || page_is_comp(page));
		ut_a(!page_zip);
		ptr = mlog_parse_index(ptr, end_ptr, TRUE, &index);
		if (!ptr) {
			break;
		}
		/* Fall through */
	case MLOG_REC_SEC_DELETE_MARK:
		ut_ad(!page || page_type == FIL_PAGE_INDEX);
		ptr = btr_cur_parse_del_mark_set_sec_rec(ptr, end_ptr,
							 page, page_zip);
		break;
	case MLOG_REC_UPDATE_IN_PLACE: case MLOG_COMP_REC_UPDATE_IN_PLACE:
		ut_ad(!page || page_type == FIL_PAGE_INDEX);

		if (NULL != (ptr = mlog_parse_index(
				     ptr, end_ptr,
				     type == MLOG_COMP_REC_UPDATE_IN_PLACE,
				     &index))) {
			ut_a(!page
			     || (ibool)!!page_is_comp(page)
			     == dict_table_is_comp(index->table));
			ptr = btr_cur_parse_update_in_place(ptr, end_ptr, page,
							    page_zip, index);
		}
		break;
	case MLOG_LIST_END_DELETE: case MLOG_COMP_LIST_END_DELETE:
	case MLOG_LIST_START_DELETE: case MLOG_COMP_LIST_START_DELETE:
		ut_ad(!page || page_type == FIL_PAGE_INDEX);

		if (NULL != (ptr = mlog_parse_index(
				     ptr, end_ptr,
				     type == MLOG_COMP_LIST_END_DELETE
				     || type == MLOG_COMP_LIST_START_DELETE,
				     &index))) {
			ut_a(!page
			     || (ibool)!!page_is_comp(page)
			     == dict_table_is_comp(index->table));
			ptr = page_parse_delete_rec_list(type, ptr, end_ptr,
							 block, index, mtr);
		}
		break;
	case MLOG_LIST_END_COPY_CREATED: case MLOG_COMP_LIST_END_COPY_CREATED:
		ut_ad(!page || page_type == FIL_PAGE_INDEX);

		if (NULL != (ptr = mlog_parse_index(
				     ptr, end_ptr,
				     type == MLOG_COMP_LIST_END_COPY_CREATED,
				     &index))) {
			ut_a(!page
			     || (ibool)!!page_is_comp(page)
			     == dict_table_is_comp(index->table));
			ptr = page_parse_copy_rec_list_to_created_page(
				ptr, end_ptr, block, index, mtr);
		}
		break;
	case MLOG_PAGE_REORGANIZE:
	case MLOG_COMP_PAGE_REORGANIZE:
	case MLOG_ZIP_PAGE_REORGANIZE:
		ut_ad(!page || page_type == FIL_PAGE_INDEX);

		if (NULL != (ptr = mlog_parse_index(
				     ptr, end_ptr,
				     type != MLOG_PAGE_REORGANIZE,
				     &index))) {
			ut_a(!page
			     || (ibool)!!page_is_comp(page)
			     == dict_table_is_comp(index->table));
			ptr = btr_parse_page_reorganize(
				ptr, end_ptr, index,
				type == MLOG_ZIP_PAGE_REORGANIZE,
				block, mtr);
		}
		break;
	case MLOG_PAGE_CREATE: case MLOG_COMP_PAGE_CREATE:
		/* Allow anything in page_type when creating a page. */
		ut_a(!page_zip);
		ptr = page_parse_create(ptr, end_ptr,
					type == MLOG_COMP_PAGE_CREATE,
					block, mtr);
		break;
	case MLOG_UNDO_INSERT:
		ut_ad(!page || page_type == FIL_PAGE_UNDO_LOG);
		ptr = trx_undo_parse_add_undo_rec(ptr, end_ptr, page);
		break;
	case MLOG_UNDO_ERASE_END:
		ut_ad(!page || page_type == FIL_PAGE_UNDO_LOG);
		ptr = trx_undo_parse_erase_page_end(ptr, end_ptr, page, mtr);
		break;
	case MLOG_UNDO_INIT:
		/* Allow anything in page_type when creating a page. */
		ptr = trx_undo_parse_page_init(ptr, end_ptr, page, mtr);
		break;
	case MLOG_UNDO_HDR_DISCARD:
		ut_ad(!page || page_type == FIL_PAGE_UNDO_LOG);
		ptr = trx_undo_parse_discard_latest(ptr, end_ptr, page, mtr);
		break;
	case MLOG_UNDO_HDR_CREATE:
	case MLOG_UNDO_HDR_REUSE:
		ut_ad(!page || page_type == FIL_PAGE_UNDO_LOG);
		ptr = trx_undo_parse_page_header(type, ptr, end_ptr,
						 page, mtr);
		break;
	case MLOG_REC_MIN_MARK: case MLOG_COMP_REC_MIN_MARK:
		ut_ad(!page || page_type == FIL_PAGE_INDEX);
		/* On a compressed page, MLOG_COMP_REC_MIN_MARK
		will be followed by MLOG_COMP_REC_DELETE
		or MLOG_ZIP_WRITE_HEADER(FIL_PAGE_PREV, FIL_NULL)
		in the same mini-transaction. */
		ut_a(type == MLOG_COMP_REC_MIN_MARK || !page_zip);
		ptr = btr_parse_set_min_rec_mark(
			ptr, end_ptr, type == MLOG_COMP_REC_MIN_MARK,
			page, mtr);
		break;
	case MLOG_REC_DELETE: case MLOG_COMP_REC_DELETE:
		ut_ad(!page || page_type == FIL_PAGE_INDEX);

		if (NULL != (ptr = mlog_parse_index(
				     ptr, end_ptr,
				     type == MLOG_COMP_REC_DELETE,
				     &index))) {
			ut_a(!page
			     || (ibool)!!page_is_comp(page)
			     == dict_table_is_comp(index->table));
			ptr = page_cur_parse_delete_rec(ptr, end_ptr,
							block, index, mtr);
		}
		break;
	case MLOG_IBUF_BITMAP_INIT:
		/* Allow anything in page_type when creating a page. */
		ptr = ibuf_parse_bitmap_init(ptr, end_ptr, block, mtr);
		break;
	case MLOG_INIT_FILE_PAGE:
		/* Allow anything in page_type when creating a page. */
		ptr = fsp_parse_init_file_page(ptr, end_ptr, block);
		break;
	case MLOG_WRITE_STRING:
		ut_ad(!page || page_type != FIL_PAGE_TYPE_ALLOCATED);
		ptr = mlog_parse_string(ptr, end_ptr, page, page_zip);
		break;
	case MLOG_FILE_RENAME:
		ptr = fil_op_log_parse_or_replay(ptr, end_ptr, type,
						 space_id, 0);
		break;
	case MLOG_FILE_CREATE:
	case MLOG_FILE_DELETE:
	case MLOG_FILE_CREATE2:
		ptr = fil_op_log_parse_or_replay(ptr, end_ptr, type, 0, 0);
		break;
	case MLOG_ZIP_WRITE_NODE_PTR:
		ut_ad(!page || page_type == FIL_PAGE_INDEX);
		ptr = page_zip_parse_write_node_ptr(ptr, end_ptr,
						    page, page_zip);
		break;
	case MLOG_ZIP_WRITE_BLOB_PTR:
		ut_ad(!page || page_type == FIL_PAGE_INDEX);
		ptr = page_zip_parse_write_blob_ptr(ptr, end_ptr,
						    page, page_zip);
		break;
	case MLOG_ZIP_WRITE_HEADER:
		ut_ad(!page || page_type == FIL_PAGE_INDEX);
		ptr = page_zip_parse_write_header(ptr, end_ptr,
						  page, page_zip);
		break;
	case MLOG_ZIP_PAGE_COMPRESS:
		/* Allow anything in page_type when creating a page. */
		ptr = page_zip_parse_compress(ptr, end_ptr,
					      page, page_zip);
		break;
	case MLOG_ZIP_PAGE_COMPRESS_NO_DATA:
		if (NULL != (ptr = mlog_parse_index(
				ptr, end_ptr, TRUE, &index))) {

			ut_a(!page || ((ibool)!!page_is_comp(page)
				== dict_table_is_comp(index->table)));
			ptr = page_zip_parse_compress_no_data(
				ptr, end_ptr, page, page_zip, index);
		}
		break;
	default:
		ptr = NULL;
		recv_sys->found_corrupt_log = TRUE;
	}

	if (index) {
		dict_table_t*	table = index->table;

		dict_mem_index_free(index);
		dict_mem_table_free(table);
	}

	return(ptr);
}

/*********************************************************************//**
Calculates the fold value of a page file address: used in inserting or
searching for a log record in the hash table.
@return	folded value */
UNIV_INLINE
ulint
recv_fold(
/*======*/
	ulint	space,	/*!< in: space */
	ulint	page_no)/*!< in: page number */
{
	return(ut_fold_ulint_pair(space, page_no));
}

/*********************************************************************//**
Calculates the hash value of a page file address: used in inserting or
searching for a log record in the hash table.
@return	folded value */
UNIV_INLINE
ulint
recv_hash(
/*======*/
	ulint	space,	/*!< in: space */
	ulint	page_no)/*!< in: page number */
{
	return(hash_calc_hash(recv_fold(space, page_no), recv_sys->addr_hash));
}

/*********************************************************************//**
Gets the hashed file address struct for a page.
@return	file address struct, NULL if not found from the hash table */
static
recv_addr_t*
recv_get_fil_addr_struct(
/*=====================*/
	ulint	space,	/*!< in: space id */
	ulint	page_no)/*!< in: page number */
{
	recv_addr_t*	recv_addr;

	for (recv_addr = static_cast<recv_addr_t*>(
			HASH_GET_FIRST(recv_sys->addr_hash,
				       recv_hash(space, page_no)));
	     recv_addr != 0;
	     recv_addr = static_cast<recv_addr_t*>(
		     HASH_GET_NEXT(addr_hash, recv_addr))) {

		if (recv_addr->space == space
		    && recv_addr->page_no == page_no) {

			return(recv_addr);
		}
	}

	return(NULL);
}

/*******************************************************************//**
Adds a new log record to the hash table of log records. */
static
void
recv_add_to_hash_table(
/*===================*/
	byte	type,		/*!< in: log record type */
	ulint	space,		/*!< in: space id */
	ulint	page_no,	/*!< in: page number */
	byte*	body,		/*!< in: log record body */
	byte*	rec_end,	/*!< in: log record end */
	lsn_t	start_lsn,	/*!< in: start lsn of the mtr */
	lsn_t	end_lsn)	/*!< in: end lsn of the mtr */
{
	recv_t*		recv;
	ulint		len;
	recv_data_t*	recv_data;
	recv_data_t**	prev_field;
	recv_addr_t*	recv_addr;

	if (fil_tablespace_deleted_or_being_deleted_in_mem(space, -1)) {
		/* The tablespace does not exist any more: do not store the
		log record */

		return;
	}

	len = rec_end - body;

	recv = static_cast<recv_t*>(
		mem_heap_alloc(recv_sys->heap, sizeof(recv_t)));

	recv->type = type;
	recv->len = rec_end - body;
	recv->start_lsn = start_lsn;
	recv->end_lsn = end_lsn;

	recv_addr = recv_get_fil_addr_struct(space, page_no);

	if (recv_addr == NULL) {
		recv_addr = static_cast<recv_addr_t*>(
			mem_heap_alloc(recv_sys->heap, sizeof(recv_addr_t)));

		recv_addr->space = space;
		recv_addr->page_no = page_no;
		recv_addr->state = RECV_NOT_PROCESSED;

		UT_LIST_INIT(recv_addr->rec_list);

		HASH_INSERT(recv_addr_t, addr_hash, recv_sys->addr_hash,
			    recv_fold(space, page_no), recv_addr);
		recv_sys->n_addrs++;
#if 0
		fprintf(stderr, "Inserting log rec for space %lu, page %lu\n",
			space, page_no);
#endif
	}

	UT_LIST_ADD_LAST(rec_list, recv_addr->rec_list, recv);

	prev_field = &(recv->data);

	/* Store the log record body in chunks of less than UNIV_PAGE_SIZE:
	recv_sys->heap grows into the buffer pool, and bigger chunks could not
	be allocated */

	while (rec_end > body) {

		len = rec_end - body;

		if (len > RECV_DATA_BLOCK_SIZE) {
			len = RECV_DATA_BLOCK_SIZE;
		}

		recv_data = static_cast<recv_data_t*>(
			mem_heap_alloc(recv_sys->heap,
				       sizeof(recv_data_t) + len));

		*prev_field = recv_data;

		memcpy(recv_data + 1, body, len);

		prev_field = &(recv_data->next);

		body += len;
	}

	*prev_field = NULL;
}

/*********************************************************************//**
Copies the log record body from recv to buf. */
static
void
recv_data_copy_to_buf(
/*==================*/
	byte*	buf,	/*!< in: buffer of length at least recv->len */
	recv_t*	recv)	/*!< in: log record */
{
	recv_data_t*	recv_data;
	ulint		part_len;
	ulint		len;

	len = recv->len;
	recv_data = recv->data;

	while (len > 0) {
		if (len > RECV_DATA_BLOCK_SIZE) {
			part_len = RECV_DATA_BLOCK_SIZE;
		} else {
			part_len = len;
		}

		ut_memcpy(buf, ((byte*) recv_data) + sizeof(recv_data_t),
			  part_len);
		buf += part_len;
		len -= part_len;

		recv_data = recv_data->next;
	}
}

/************************************************************************//**
Applies the hashed log records to the page, if the page lsn is less than the
lsn of a log record. This can be called when a buffer page has just been
read in, or also for a page already in the buffer pool. */
UNIV_INTERN
void
recv_recover_page_func(
/*===================*/
#ifndef UNIV_HOTBACKUP
	ibool		just_read_in,
				/*!< in: TRUE if the i/o handler calls
				this for a freshly read page */
#endif /* !UNIV_HOTBACKUP */
	buf_block_t*	block)	/*!< in/out: buffer block */
{
	page_t*		page;
	page_zip_des_t*	page_zip;
	recv_addr_t*	recv_addr;
	recv_t*		recv;
	byte*		buf;
	lsn_t		start_lsn;
	lsn_t		end_lsn;
	lsn_t		page_lsn;
	lsn_t		page_newest_lsn;
	ibool		modification_to_page;
#ifndef UNIV_HOTBACKUP
	ibool		success;
#endif /* !UNIV_HOTBACKUP */
	mtr_t		mtr;

	mutex_enter(&(recv_sys->mutex));

	if (recv_sys->apply_log_recs == FALSE) {

		/* Log records should not be applied now */

		mutex_exit(&(recv_sys->mutex));

		return;
	}

	recv_addr = recv_get_fil_addr_struct(buf_block_get_space(block),
					     buf_block_get_page_no(block));

	if ((recv_addr == NULL)
	    || (recv_addr->state == RECV_BEING_PROCESSED)
	    || (recv_addr->state == RECV_PROCESSED)) {

		mutex_exit(&(recv_sys->mutex));

		return;
	}

#if 0
	fprintf(stderr, "Recovering space %lu, page %lu\n",
		buf_block_get_space(block), buf_block_get_page_no(block));
#endif

	recv_addr->state = RECV_BEING_PROCESSED;

	mutex_exit(&(recv_sys->mutex));

	mtr_start(&mtr);
	mtr_set_log_mode(&mtr, MTR_LOG_NONE);

	page = block->frame;
	page_zip = buf_block_get_page_zip(block);

#ifndef UNIV_HOTBACKUP
	if (just_read_in) {
		/* Move the ownership of the x-latch on the page to
		this OS thread, so that we can acquire a second
		x-latch on it.  This is needed for the operations to
		the page to pass the debug checks. */

		rw_lock_x_lock_move_ownership(&block->lock);
	}

	success = buf_page_get_known_nowait(RW_X_LATCH, block,
					    BUF_KEEP_OLD,
					    __FILE__, __LINE__,
					    &mtr);
	ut_a(success);

	buf_block_dbg_add_level(block, SYNC_NO_ORDER_CHECK);
#endif /* !UNIV_HOTBACKUP */

	/* Read the newest modification lsn from the page */
	page_lsn = mach_read_from_8(page + FIL_PAGE_LSN);

#ifndef UNIV_HOTBACKUP
	/* It may be that the page has been modified in the buffer
	pool: read the newest modification lsn there */

	page_newest_lsn = buf_page_get_newest_modification(&block->page);

	if (page_newest_lsn) {

		page_lsn = page_newest_lsn;
	}
#else /* !UNIV_HOTBACKUP */
	/* In recovery from a backup we do not really use the buffer pool */
	page_newest_lsn = 0;
#endif /* !UNIV_HOTBACKUP */

	modification_to_page = FALSE;
	start_lsn = end_lsn = 0;

	recv = UT_LIST_GET_FIRST(recv_addr->rec_list);

	while (recv) {
		end_lsn = recv->end_lsn;

		if (recv->len > RECV_DATA_BLOCK_SIZE) {
			/* We have to copy the record body to a separate
			buffer */

			buf = static_cast<byte*>(mem_alloc(recv->len));

			recv_data_copy_to_buf(buf, recv);
		} else {
			buf = ((byte*)(recv->data)) + sizeof(recv_data_t);
		}

		if (recv->type == MLOG_INIT_FILE_PAGE) {
			page_lsn = page_newest_lsn;

			memset(FIL_PAGE_LSN + page, 0, 8);
			memset(UNIV_PAGE_SIZE - FIL_PAGE_END_LSN_OLD_CHKSUM
			       + page, 0, 8);

			if (page_zip) {
				memset(FIL_PAGE_LSN + page_zip->data, 0, 8);
			}
		}

		if (recv->start_lsn >= page_lsn) {

			lsn_t	end_lsn;

			if (!modification_to_page) {

				modification_to_page = TRUE;
				start_lsn = recv->start_lsn;
			}

#ifdef UNIV_DEBUG
			if (log_debug_writes) {
				fprintf(stderr,
					"InnoDB: Applying log rec"
					" type %lu len %lu"
					" to space %lu page no %lu\n",
					(ulong) recv->type, (ulong) recv->len,
					(ulong) recv_addr->space,
					(ulong) recv_addr->page_no);
			}
#endif /* UNIV_DEBUG */

			recv_parse_or_apply_log_rec_body(recv->type, buf,
							 buf + recv->len,
							 block, &mtr,
							 recv_addr->space);

			end_lsn = recv->start_lsn + recv->len;
			mach_write_to_8(FIL_PAGE_LSN + page, end_lsn);
			mach_write_to_8(UNIV_PAGE_SIZE
					- FIL_PAGE_END_LSN_OLD_CHKSUM
					+ page, end_lsn);

			if (page_zip) {
				mach_write_to_8(FIL_PAGE_LSN
						+ page_zip->data, end_lsn);
			}
		}

		if (recv->len > RECV_DATA_BLOCK_SIZE) {
			mem_free(buf);
		}

		recv = UT_LIST_GET_NEXT(rec_list, recv);
	}

#ifdef UNIV_ZIP_DEBUG
	if (fil_page_get_type(page) == FIL_PAGE_INDEX) {
		page_zip_des_t*	page_zip = buf_block_get_page_zip(block);

		ut_a(!page_zip
		     || page_zip_validate_low(page_zip, page, NULL, FALSE));
	}
#endif /* UNIV_ZIP_DEBUG */

	mutex_enter(&(recv_sys->mutex));

	if (recv_max_page_lsn < page_lsn) {
		recv_max_page_lsn = page_lsn;
	}

	recv_addr->state = RECV_PROCESSED;

	ut_a(recv_sys->n_addrs);
	recv_sys->n_addrs--;

	mutex_exit(&(recv_sys->mutex));

#ifndef UNIV_HOTBACKUP
	if (modification_to_page) {
		ut_a(block);

		log_flush_order_mutex_enter();
		buf_flush_recv_note_modification(block, start_lsn, end_lsn);
		log_flush_order_mutex_exit();
	}
#endif /* !UNIV_HOTBACKUP */

	/* Make sure that committing mtr does not change the modification
	lsn values of page */

	mtr.modifications = FALSE;

	mtr_commit(&mtr);
}

#ifndef UNIV_HOTBACKUP
/*******************************************************************//**
Reads in pages which have hashed log records, from an area around a given
page number.
@return	number of pages found */
static
ulint
recv_read_in_area(
/*==============*/
	ulint	space,	/*!< in: space */
	ulint	zip_size,/*!< in: compressed page size in bytes, or 0 */
	ulint	page_no)/*!< in: page number */
{
	recv_addr_t* recv_addr;
	ulint	page_nos[RECV_READ_AHEAD_AREA];
	ulint	low_limit;
	ulint	n;

	low_limit = page_no - (page_no % RECV_READ_AHEAD_AREA);

	n = 0;

	for (page_no = low_limit; page_no < low_limit + RECV_READ_AHEAD_AREA;
	     page_no++) {
		recv_addr = recv_get_fil_addr_struct(space, page_no);

		if (recv_addr && !buf_page_peek(space, page_no)) {

			mutex_enter(&(recv_sys->mutex));

			if (recv_addr->state == RECV_NOT_PROCESSED) {
				recv_addr->state = RECV_BEING_READ;

				page_nos[n] = page_no;

				n++;
			}

			mutex_exit(&(recv_sys->mutex));
		}
	}

	buf_read_recv_pages(FALSE, space, zip_size, page_nos, n);
	/*
	fprintf(stderr, "Recv pages at %lu n %lu\n", page_nos[0], n);
	*/
	return(n);
}

/*******************************************************************//**
Empties the hash table of stored log records, applying them to appropriate
pages. */
UNIV_INTERN
void
recv_apply_hashed_log_recs(
/*=======================*/
	ibool	allow_ibuf)	/*!< in: if TRUE, also ibuf operations are
				allowed during the application; if FALSE,
				no ibuf operations are allowed, and after
				the application all file pages are flushed to
				disk and invalidated in buffer pool: this
				alternative means that no new log records
				can be generated during the application;
				the caller must in this case own the log
				mutex */
{
	recv_addr_t* recv_addr;
	ulint	i;
	ibool	has_printed	= FALSE;
	mtr_t	mtr;
loop:
	mutex_enter(&(recv_sys->mutex));

	if (recv_sys->apply_batch_on) {

		mutex_exit(&(recv_sys->mutex));

		os_thread_sleep(500000);

		goto loop;
	}

	ut_ad(!allow_ibuf == mutex_own(&log_sys->mutex));

	if (!allow_ibuf) {
		recv_no_ibuf_operations = TRUE;
	}

	recv_sys->apply_log_recs = TRUE;
	recv_sys->apply_batch_on = TRUE;

	for (i = 0; i < hash_get_n_cells(recv_sys->addr_hash); i++) {

		for (recv_addr = static_cast<recv_addr_t*>(
				HASH_GET_FIRST(recv_sys->addr_hash, i));
		     recv_addr != 0;
		     recv_addr = static_cast<recv_addr_t*>(
				HASH_GET_NEXT(addr_hash, recv_addr))) {

			ulint	space = recv_addr->space;
			ulint	zip_size = fil_space_get_zip_size(space);
			ulint	page_no = recv_addr->page_no;

			if (recv_addr->state == RECV_NOT_PROCESSED) {
				if (!has_printed) {
					ib_logf(IB_LOG_LEVEL_INFO,
						"Starting an apply batch"
						" of log records"
						" to the database...");
					fputs("InnoDB: Progress in percent: ",
					      stderr);
					has_printed = TRUE;
				}

				mutex_exit(&(recv_sys->mutex));

				if (buf_page_peek(space, page_no)) {
					buf_block_t*	block;

					mtr_start(&mtr);

					block = buf_page_get(
						space, zip_size, page_no,
						RW_X_LATCH, &mtr);
					buf_block_dbg_add_level(
						block, SYNC_NO_ORDER_CHECK);

					recv_recover_page(FALSE, block);
					mtr_commit(&mtr);
				} else {
					recv_read_in_area(space, zip_size,
							  page_no);
				}

				mutex_enter(&(recv_sys->mutex));
			}
		}

		if (has_printed
		    && (i * 100) / hash_get_n_cells(recv_sys->addr_hash)
		    != ((i + 1) * 100)
		    / hash_get_n_cells(recv_sys->addr_hash)) {

			fprintf(stderr, "%lu ", (ulong)
				((i * 100)
				 / hash_get_n_cells(recv_sys->addr_hash)));
		}
	}

	/* Wait until all the pages have been processed */

	while (recv_sys->n_addrs != 0) {

		mutex_exit(&(recv_sys->mutex));

		os_thread_sleep(500000);

		mutex_enter(&(recv_sys->mutex));
	}

	if (has_printed) {

		fprintf(stderr, "\n");
	}

	if (!allow_ibuf) {
		bool	success;

		/* Flush all the file pages to disk and invalidate them in
		the buffer pool */

		ut_d(recv_no_log_write = TRUE);
		mutex_exit(&(recv_sys->mutex));
		mutex_exit(&(log_sys->mutex));

		/* Stop the recv_writer thread from issuing any LRU
		flush batches. */
		mutex_enter(&recv_sys->writer_mutex);

		/* Wait for any currently run batch to end. */
		buf_flush_wait_LRU_batch_end();

		success = buf_flush_list(ULINT_MAX, LSN_MAX, NULL);

		ut_a(success);

		buf_flush_wait_batch_end(NULL, BUF_FLUSH_LIST);

		buf_pool_invalidate();

		/* Allow batches from recv_writer thread. */
		mutex_exit(&recv_sys->writer_mutex);

		mutex_enter(&(log_sys->mutex));
		mutex_enter(&(recv_sys->mutex));
		ut_d(recv_no_log_write = FALSE);

		recv_no_ibuf_operations = FALSE;
	}

	recv_sys->apply_log_recs = FALSE;
	recv_sys->apply_batch_on = FALSE;

	recv_sys_empty_hash();

	if (has_printed) {
		fprintf(stderr, "InnoDB: Apply batch completed\n");
	}

	mutex_exit(&(recv_sys->mutex));
}
#else /* !UNIV_HOTBACKUP */
/*******************************************************************//**
Applies log records in the hash table to a backup. */
UNIV_INTERN
void
recv_apply_log_recs_for_backup(void)
/*================================*/
{
	recv_addr_t*	recv_addr;
	ulint		n_hash_cells;
	buf_block_t*	block;
	ulint		actual_size;
	ibool		success;
	ulint		error;
	ulint		i;

	recv_sys->apply_log_recs = TRUE;
	recv_sys->apply_batch_on = TRUE;

	block = back_block1;

	ib_logf(IB_LOG_LEVEL_INFO,
		"Starting an apply batch of log records to the database...");

	fputs("InnoDB: Progress in percent: ", stderr);

	n_hash_cells = hash_get_n_cells(recv_sys->addr_hash);

	for (i = 0; i < n_hash_cells; i++) {
		/* The address hash table is externally chained */
		recv_addr = hash_get_nth_cell(recv_sys->addr_hash, i)->node;

		while (recv_addr != NULL) {

			ulint	zip_size
				= fil_space_get_zip_size(recv_addr->space);

			if (zip_size == ULINT_UNDEFINED) {
#if 0
				fprintf(stderr,
					"InnoDB: Warning: cannot apply"
					" log record to"
					" tablespace %lu page %lu,\n"
					"InnoDB: because tablespace with"
					" that id does not exist.\n",
					recv_addr->space, recv_addr->page_no);
#endif
				recv_addr->state = RECV_PROCESSED;

				ut_a(recv_sys->n_addrs);
				recv_sys->n_addrs--;

				goto skip_this_recv_addr;
			}

			/* We simulate a page read made by the buffer pool, to
			make sure the recovery apparatus works ok. We must init
			the block. */

			buf_page_init_for_backup_restore(
				recv_addr->space, recv_addr->page_no,
				zip_size, block);

			/* Extend the tablespace's last file if the page_no
			does not fall inside its bounds; we assume the last
			file is auto-extending, and ibbackup copied the file
			when it still was smaller */

			success = fil_extend_space_to_desired_size(
				&actual_size,
				recv_addr->space, recv_addr->page_no + 1);
			if (!success) {
				ib_logf(IB_LOG_LEVEL_FATAL,
					"Cannot extend tablespace %u"
					" to hold %u pages",
					recv_addr->space, recv_addr->page_no);
			}

			/* Read the page from the tablespace file using the
			fil0fil.cc routines */

			if (zip_size) {
				error = fil_io(OS_FILE_READ, true,
					       recv_addr->space, zip_size,
					       recv_addr->page_no, 0, zip_size,
					       block->page.zip.data, NULL);
				if (error == DB_SUCCESS
				    && !buf_zip_decompress(block, TRUE)) {
					ut_error;
				}
			} else {
				error = fil_io(OS_FILE_READ, true,
					       recv_addr->space, 0,
					       recv_addr->page_no, 0,
					       UNIV_PAGE_SIZE,
					       block->frame, NULL);
			}

			if (error != DB_SUCCESS) {
				ib_logf(IB_LOG_LEVEL_FATAL,
					"Cannot read from tablespace"
					" %lu page number %lu",
					(ulong) recv_addr->space,
					(ulong) recv_addr->page_no);
			}

			/* Apply the log records to this page */
			recv_recover_page(FALSE, block);

			/* Write the page back to the tablespace file using the
			fil0fil.cc routines */

			buf_flush_init_for_writing(
				block->frame, buf_block_get_page_zip(block),
				mach_read_from_8(block->frame + FIL_PAGE_LSN));

			if (zip_size) {
				error = fil_io(OS_FILE_WRITE, true,
					       recv_addr->space, zip_size,
					       recv_addr->page_no, 0,
					       zip_size,
					       block->page.zip.data, NULL);
			} else {
				error = fil_io(OS_FILE_WRITE, true,
					       recv_addr->space, 0,
					       recv_addr->page_no, 0,
					       UNIV_PAGE_SIZE,
					       block->frame, NULL);
			}
skip_this_recv_addr:
			recv_addr = HASH_GET_NEXT(addr_hash, recv_addr);
		}

		if ((100 * i) / n_hash_cells
		    != (100 * (i + 1)) / n_hash_cells) {
			fprintf(stderr, "%lu ",
				(ulong) ((100 * i) / n_hash_cells));
			fflush(stderr);
		}
	}

	recv_sys_empty_hash();
}
#endif /* !UNIV_HOTBACKUP */

/*******************************************************************//**
Tries to parse a single log record and returns its length.
@return	length of the record, or 0 if the record was not complete */
static
ulint
recv_parse_log_rec(
/*===============*/
	byte*	ptr,	/*!< in: pointer to a buffer */
	byte*	end_ptr,/*!< in: pointer to the buffer end */
	byte*	type,	/*!< out: type */
	ulint*	space,	/*!< out: space id */
	ulint*	page_no,/*!< out: page number */
	byte**	body)	/*!< out: log record body start */
{
	byte*	new_ptr;

	*body = NULL;

	if (ptr == end_ptr) {

		return(0);
	}

	if (*ptr == MLOG_MULTI_REC_END) {

		*type = *ptr;

		return(1);
	}

	if (*ptr == MLOG_DUMMY_RECORD) {
		*type = *ptr;

		*space = ULINT_UNDEFINED - 1; /* For debugging */

		return(1);
	}

	new_ptr = mlog_parse_initial_log_record(ptr, end_ptr, type, space,
						page_no);
	*body = new_ptr;

	if (UNIV_UNLIKELY(!new_ptr)) {

		return(0);
	}

#ifdef UNIV_LOG_LSN_DEBUG
	if (*type == MLOG_LSN) {
		lsn_t	lsn = (lsn_t) *space << 32 | *page_no;
# ifdef UNIV_LOG_DEBUG
		ut_a(lsn == log_sys->old_lsn);
# else /* UNIV_LOG_DEBUG */
		ut_a(lsn == recv_sys->recovered_lsn);
# endif /* UNIV_LOG_DEBUG */
	}
#endif /* UNIV_LOG_LSN_DEBUG */

	new_ptr = recv_parse_or_apply_log_rec_body(*type, new_ptr, end_ptr,
						   NULL, NULL, *space);
	if (UNIV_UNLIKELY(new_ptr == NULL)) {

		return(0);
	}

	if (*page_no > recv_max_parsed_page_no) {
		recv_max_parsed_page_no = *page_no;
	}

	return(new_ptr - ptr);
}

/*******************************************************//**
Calculates the new value for lsn when more data is added to the log. */
static
lsn_t
recv_calc_lsn_on_data_add(
/*======================*/
	lsn_t		lsn,	/*!< in: old lsn */
	ib_uint64_t	len)	/*!< in: this many bytes of data is
				added, log block headers not included */
{
	ulint		frag_len;
	ib_uint64_t	lsn_len;

	frag_len = (lsn % OS_FILE_LOG_BLOCK_SIZE) - LOG_BLOCK_HDR_SIZE;
	ut_ad(frag_len < OS_FILE_LOG_BLOCK_SIZE - LOG_BLOCK_HDR_SIZE
	      - LOG_BLOCK_TRL_SIZE);
	lsn_len = len;
	lsn_len += (lsn_len + frag_len)
		/ (OS_FILE_LOG_BLOCK_SIZE - LOG_BLOCK_HDR_SIZE
		   - LOG_BLOCK_TRL_SIZE)
		* (LOG_BLOCK_HDR_SIZE + LOG_BLOCK_TRL_SIZE);

	return(lsn + lsn_len);
}

#ifdef UNIV_LOG_DEBUG
/*******************************************************//**
Checks that the parser recognizes incomplete initial segments of a log
record as incomplete. */
static
void
recv_check_incomplete_log_recs(
/*===========================*/
	byte*	ptr,	/*!< in: pointer to a complete log record */
	ulint	len)	/*!< in: length of the log record */
{
	ulint	i;
	byte	type;
	ulint	space;
	ulint	page_no;
	byte*	body;

	for (i = 0; i < len; i++) {
		ut_a(0 == recv_parse_log_rec(ptr, ptr + i, &type, &space,
					     &page_no, &body));
	}
}
#endif /* UNIV_LOG_DEBUG */

/*******************************************************//**
Prints diagnostic info of corrupt log. */
static
void
recv_report_corrupt_log(
/*====================*/
	byte*	ptr,	/*!< in: pointer to corrupt log record */
	byte	type,	/*!< in: type of the record */
	ulint	space,	/*!< in: space id, this may also be garbage */
	ulint	page_no)/*!< in: page number, this may also be garbage */
{
	fprintf(stderr,
		"InnoDB: ############### CORRUPT LOG RECORD FOUND\n"
		"InnoDB: Log record type %lu, space id %lu, page number %lu\n"
		"InnoDB: Log parsing proceeded successfully up to " LSN_PF "\n"
		"InnoDB: Previous log record type %lu, is multi %lu\n"
		"InnoDB: Recv offset %lu, prev %lu\n",
		(ulong) type, (ulong) space, (ulong) page_no,
		recv_sys->recovered_lsn,
		(ulong) recv_previous_parsed_rec_type,
		(ulong) recv_previous_parsed_rec_is_multi,
		(ulong) (ptr - recv_sys->buf),
		(ulong) recv_previous_parsed_rec_offset);

	if ((ulint)(ptr - recv_sys->buf + 100)
	    > recv_previous_parsed_rec_offset
	    && (ulint)(ptr - recv_sys->buf + 100
		       - recv_previous_parsed_rec_offset)
	    < 200000) {
		fputs("InnoDB: Hex dump of corrupt log starting"
		      " 100 bytes before the start\n"
		      "InnoDB: of the previous log rec,\n"
		      "InnoDB: and ending 100 bytes after the start"
		      " of the corrupt rec:\n",
		      stderr);

		ut_print_buf(stderr,
			     recv_sys->buf
			     + recv_previous_parsed_rec_offset - 100,
			     ptr - recv_sys->buf + 200
			     - recv_previous_parsed_rec_offset);
		putc('\n', stderr);
	}

#ifndef UNIV_HOTBACKUP
	if (!srv_force_recovery) {
		ib_logf(IB_LOG_LEVEL_FATAL,
			"Set innodb_force_recovery to ignore this error.");
	}
#endif /* !UNIV_HOTBACKUP */

	ib_logf(IB_LOG_LEVEL_WARN,
		"The log file may have been corrupt and it is possible"
		" that the log scan did not proceed far enough in recovery!"
		" Please run CHECK TABLE on your InnoDB tables to check"
		" that they are ok! If mysqld crashes after this recovery,"
		" look at " REFMAN "forcing-innodb-recovery.html"
		" about forcing recovery.");

	fflush(stderr);
}

/*******************************************************//**
Parses log records from a buffer and stores them to a hash table to wait
merging to file pages.
@return	currently always returns FALSE */
static
ibool
recv_parse_log_recs(
/*================*/
	ibool	store_to_hash)	/*!< in: TRUE if the records should be stored
				to the hash table; this is set to FALSE if just
				debug checking is needed */
{
	byte*	ptr;
	byte*	end_ptr;
	ulint	single_rec;
	ulint	len;
	ulint	total_len;
	lsn_t	new_recovered_lsn;
	lsn_t	old_lsn;
	byte	type;
	ulint	space;
	ulint	page_no;
	byte*	body;
	ulint	n_recs;

	ut_ad(mutex_own(&(log_sys->mutex)));
	ut_ad(recv_sys->parse_start_lsn != 0);
loop:
	ptr = recv_sys->buf + recv_sys->recovered_offset;

	end_ptr = recv_sys->buf + recv_sys->len;

	if (ptr == end_ptr) {

		return(FALSE);
	}

	single_rec = (ulint)*ptr & MLOG_SINGLE_REC_FLAG;

	if (single_rec || *ptr == MLOG_DUMMY_RECORD) {
		/* The mtr only modified a single page, or this is a file op */

		old_lsn = recv_sys->recovered_lsn;

		/* Try to parse a log record, fetching its type, space id,
		page no, and a pointer to the body of the log record */

		len = recv_parse_log_rec(ptr, end_ptr, &type, &space,
					 &page_no, &body);

		if (len == 0 || recv_sys->found_corrupt_log) {
			if (recv_sys->found_corrupt_log) {

				recv_report_corrupt_log(ptr,
							type, space, page_no);
			}

			return(FALSE);
		}

		new_recovered_lsn = recv_calc_lsn_on_data_add(old_lsn, len);

		if (new_recovered_lsn > recv_sys->scanned_lsn) {
			/* The log record filled a log block, and we require
			that also the next log block should have been scanned
			in */

			return(FALSE);
		}

		recv_previous_parsed_rec_type = (ulint) type;
		recv_previous_parsed_rec_offset = recv_sys->recovered_offset;
		recv_previous_parsed_rec_is_multi = 0;

		recv_sys->recovered_offset += len;
		recv_sys->recovered_lsn = new_recovered_lsn;

#ifdef UNIV_DEBUG
		if (log_debug_writes) {
			fprintf(stderr,
				"InnoDB: Parsed a single log rec"
				" type %lu len %lu space %lu page no %lu\n",
				(ulong) type, (ulong) len, (ulong) space,
				(ulong) page_no);
		}
#endif /* UNIV_DEBUG */

		if (type == MLOG_DUMMY_RECORD) {
			/* Do nothing */

		} else if (!store_to_hash) {
			/* In debug checking, update a replicate page
			according to the log record, and check that it
			becomes identical with the original page */
#ifdef UNIV_LOG_DEBUG
			recv_check_incomplete_log_recs(ptr, len);
#endif/* UNIV_LOG_DEBUG */

		} else if (type == MLOG_FILE_CREATE
			   || type == MLOG_FILE_CREATE2
			   || type == MLOG_FILE_RENAME
			   || type == MLOG_FILE_DELETE) {
			ut_a(space);
#ifdef UNIV_HOTBACKUP
			if (recv_replay_file_ops) {

				/* In ibbackup --apply-log, replay an .ibd file
				operation, if possible; note that
				fil_path_to_mysql_datadir is set in ibbackup to
				point to the datadir we should use there */

				if (NULL == fil_op_log_parse_or_replay(
					    body, end_ptr, type,
					    space, page_no)) {
					ib_logf(IB_LOG_LEVEL_FATAL,
						"File op log record of type"
						" %lu space %lu not complete"
						" in the replay phase."
						" Path %s",
						(ulint) type, space,
						(char*)(body + 2));
				}
			}
#endif
			/* In normal mysqld crash recovery we do not try to
			replay file operations */
#ifdef UNIV_LOG_LSN_DEBUG
		} else if (type == MLOG_LSN) {
			/* Do not add these records to the hash table.
			The page number and space id fields are misused
			for something else. */
#endif /* UNIV_LOG_LSN_DEBUG */
		} else {
			recv_add_to_hash_table(type, space, page_no, body,
					       ptr + len, old_lsn,
					       recv_sys->recovered_lsn);
		}
	} else {
		/* Check that all the records associated with the single mtr
		are included within the buffer */

		total_len = 0;
		n_recs = 0;

		for (;;) {
			len = recv_parse_log_rec(ptr, end_ptr, &type, &space,
						 &page_no, &body);
			if (len == 0 || recv_sys->found_corrupt_log) {

				if (recv_sys->found_corrupt_log) {

					recv_report_corrupt_log(
						ptr, type, space, page_no);
				}

				return(FALSE);
			}

			recv_previous_parsed_rec_type = (ulint) type;
			recv_previous_parsed_rec_offset
				= recv_sys->recovered_offset + total_len;
			recv_previous_parsed_rec_is_multi = 1;

#ifdef UNIV_LOG_DEBUG
			if ((!store_to_hash) && (type != MLOG_MULTI_REC_END)) {
				recv_check_incomplete_log_recs(ptr, len);
			}
#endif /* UNIV_LOG_DEBUG */

#ifdef UNIV_DEBUG
			if (log_debug_writes) {
				fprintf(stderr,
					"InnoDB: Parsed a multi log rec"
					" type %lu len %lu"
					" space %lu page no %lu\n",
					(ulong) type, (ulong) len,
					(ulong) space, (ulong) page_no);
			}
#endif /* UNIV_DEBUG */

			total_len += len;
			n_recs++;

			ptr += len;

			if (type == MLOG_MULTI_REC_END) {

				/* Found the end mark for the records */

				break;
			}
		}

		new_recovered_lsn = recv_calc_lsn_on_data_add(
			recv_sys->recovered_lsn, total_len);

		if (new_recovered_lsn > recv_sys->scanned_lsn) {
			/* The log record filled a log block, and we require
			that also the next log block should have been scanned
			in */

			return(FALSE);
		}

		/* Add all the records to the hash table */

		ptr = recv_sys->buf + recv_sys->recovered_offset;

		for (;;) {
			old_lsn = recv_sys->recovered_lsn;
			len = recv_parse_log_rec(ptr, end_ptr, &type, &space,
						 &page_no, &body);
			if (recv_sys->found_corrupt_log) {

				recv_report_corrupt_log(ptr,
							type, space, page_no);
			}

			ut_a(len != 0);
			ut_a(0 == ((ulint)*ptr & MLOG_SINGLE_REC_FLAG));

			recv_sys->recovered_offset += len;
			recv_sys->recovered_lsn
				= recv_calc_lsn_on_data_add(old_lsn, len);
			if (type == MLOG_MULTI_REC_END) {

				/* Found the end mark for the records */

				break;
			}

			if (store_to_hash
#ifdef UNIV_LOG_LSN_DEBUG
			    && type != MLOG_LSN
#endif /* UNIV_LOG_LSN_DEBUG */
			    ) {
				recv_add_to_hash_table(type, space, page_no,
						       body, ptr + len,
						       old_lsn,
						       new_recovered_lsn);
			}

			ptr += len;
		}
	}

	goto loop;
}

/*******************************************************//**
Adds data from a new log block to the parsing buffer of recv_sys if
recv_sys->parse_start_lsn is non-zero.
@return	TRUE if more data added */
static
ibool
recv_sys_add_to_parsing_buf(
/*========================*/
	const byte*	log_block,	/*!< in: log block */
	lsn_t		scanned_lsn)	/*!< in: lsn of how far we were able
					to find data in this log block */
{
	ulint	more_len;
	ulint	data_len;
	ulint	start_offset;
	ulint	end_offset;

	ut_ad(scanned_lsn >= recv_sys->scanned_lsn);

	if (!recv_sys->parse_start_lsn) {
		/* Cannot start parsing yet because no start point for
		it found */

		return(FALSE);
	}

	data_len = log_block_get_data_len(log_block);

	if (recv_sys->parse_start_lsn >= scanned_lsn) {

		return(FALSE);

	} else if (recv_sys->scanned_lsn >= scanned_lsn) {

		return(FALSE);

	} else if (recv_sys->parse_start_lsn > recv_sys->scanned_lsn) {
		more_len = (ulint) (scanned_lsn - recv_sys->parse_start_lsn);
	} else {
		more_len = (ulint) (scanned_lsn - recv_sys->scanned_lsn);
	}

	if (more_len == 0) {

		return(FALSE);
	}

	ut_ad(data_len >= more_len);

	start_offset = data_len - more_len;

	if (start_offset < LOG_BLOCK_HDR_SIZE) {
		start_offset = LOG_BLOCK_HDR_SIZE;
	}

	end_offset = data_len;

	if (end_offset > OS_FILE_LOG_BLOCK_SIZE - LOG_BLOCK_TRL_SIZE) {
		end_offset = OS_FILE_LOG_BLOCK_SIZE - LOG_BLOCK_TRL_SIZE;
	}

	ut_ad(start_offset <= end_offset);

	if (start_offset < end_offset) {
		ut_memcpy(recv_sys->buf + recv_sys->len,
			  log_block + start_offset, end_offset - start_offset);

		recv_sys->len += end_offset - start_offset;

		ut_a(recv_sys->len <= RECV_PARSING_BUF_SIZE);
	}

	return(TRUE);
}

/*******************************************************//**
Moves the parsing buffer data left to the buffer start. */
static
void
recv_sys_justify_left_parsing_buf(void)
/*===================================*/
{
	ut_memmove(recv_sys->buf, recv_sys->buf + recv_sys->recovered_offset,
		   recv_sys->len - recv_sys->recovered_offset);

	recv_sys->len -= recv_sys->recovered_offset;

	recv_sys->recovered_offset = 0;
}

/*******************************************************//**
Scans log from a buffer and stores new log data to the parsing buffer.
Parses and hashes the log records if new data found.  Unless
UNIV_HOTBACKUP is defined, this function will apply log records
automatically when the hash table becomes full.
@return TRUE if limit_lsn has been reached, or not able to scan any
more in this log group */
UNIV_INTERN
ibool
recv_scan_log_recs(
/*===============*/
	ulint		available_memory,/*!< in: we let the hash table of recs
					to grow to this size, at the maximum */
	ibool		store_to_hash,	/*!< in: TRUE if the records should be
					stored to the hash table; this is set
					to FALSE if just debug checking is
					needed */
	const byte*	buf,		/*!< in: buffer containing a log
					segment or garbage */
	ulint		len,		/*!< in: buffer length */
	lsn_t		start_lsn,	/*!< in: buffer start lsn */
	lsn_t*		contiguous_lsn,	/*!< in/out: it is known that all log
					groups contain contiguous log data up
					to this lsn */
	lsn_t*		group_scanned_lsn)/*!< out: scanning succeeded up to
					this lsn */
{
	const byte*	log_block;
	ulint		no;
	lsn_t		scanned_lsn;
	ibool		finished;
	ulint		data_len;
	ibool		more_data;

	ut_ad(start_lsn % OS_FILE_LOG_BLOCK_SIZE == 0);
	ut_ad(len % OS_FILE_LOG_BLOCK_SIZE == 0);
	ut_ad(len >= OS_FILE_LOG_BLOCK_SIZE);
	ut_a(store_to_hash <= TRUE);

	finished = FALSE;

	log_block = buf;
	scanned_lsn = start_lsn;
	more_data = FALSE;

	do {
		no = log_block_get_hdr_no(log_block);
		/*
		fprintf(stderr, "Log block header no %lu\n", no);

		fprintf(stderr, "Scanned lsn no %lu\n",
		log_block_convert_lsn_to_no(scanned_lsn));
		*/
		if (no != log_block_convert_lsn_to_no(scanned_lsn)
		    || !log_block_checksum_is_ok_or_old_format(log_block)) {

			if (no == log_block_convert_lsn_to_no(scanned_lsn)
			    && !log_block_checksum_is_ok_or_old_format(
				    log_block)) {
				fprintf(stderr,
					"InnoDB: Log block no %lu at"
					" lsn " LSN_PF " has\n"
					"InnoDB: ok header, but checksum field"
					" contains %lu, should be %lu\n",
					(ulong) no,
					scanned_lsn,
					(ulong) log_block_get_checksum(
						log_block),
					(ulong) log_block_calc_checksum(
						log_block));
			}

			/* Garbage or an incompletely written log block */

			finished = TRUE;

			break;
		}

		if (log_block_get_flush_bit(log_block)) {
			/* This block was a start of a log flush operation:
			we know that the previous flush operation must have
			been completed for all log groups before this block
			can have been flushed to any of the groups. Therefore,
			we know that log data is contiguous up to scanned_lsn
			in all non-corrupt log groups. */

			if (scanned_lsn > *contiguous_lsn) {
				*contiguous_lsn = scanned_lsn;
			}
		}

		data_len = log_block_get_data_len(log_block);

		if ((store_to_hash || (data_len == OS_FILE_LOG_BLOCK_SIZE))
		    && scanned_lsn + data_len > recv_sys->scanned_lsn
		    && (recv_sys->scanned_checkpoint_no > 0)
		    && (log_block_get_checkpoint_no(log_block)
			< recv_sys->scanned_checkpoint_no)
		    && (recv_sys->scanned_checkpoint_no
			- log_block_get_checkpoint_no(log_block)
			> 0x80000000UL)) {

			/* Garbage from a log buffer flush which was made
			before the most recent database recovery */

			finished = TRUE;
#ifdef UNIV_LOG_DEBUG
			/* This is not really an error, but currently
			we stop here in the debug version: */

			ut_error;
#endif
			break;
		}

		if (!recv_sys->parse_start_lsn
		    && (log_block_get_first_rec_group(log_block) > 0)) {

			/* We found a point from which to start the parsing
			of log records */

			recv_sys->parse_start_lsn = scanned_lsn
				+ log_block_get_first_rec_group(log_block);
			recv_sys->scanned_lsn = recv_sys->parse_start_lsn;
			recv_sys->recovered_lsn = recv_sys->parse_start_lsn;
		}

		scanned_lsn += data_len;

		if (scanned_lsn > recv_sys->scanned_lsn) {

			/* We have found more entries. If this scan is
 			of startup type, we must initiate crash recovery
			environment before parsing these log records. */

#ifndef UNIV_HOTBACKUP
			if (recv_log_scan_is_startup_type
			    && !recv_needed_recovery) {

				if (!srv_read_only_mode) {
					ib_logf(IB_LOG_LEVEL_INFO,
						"Log scan progressed past the "
						"checkpoint lsn " LSN_PF "",
						recv_sys->scanned_lsn);

					recv_init_crash_recovery();
				} else {

					ib_logf(IB_LOG_LEVEL_WARN,
						"Recovery skipped, "
						"--innodb-read-only set!");

					return(TRUE);
				}
			}
#endif /* !UNIV_HOTBACKUP */

			/* We were able to find more log data: add it to the
			parsing buffer if parse_start_lsn is already
			non-zero */

			if (recv_sys->len + 4 * OS_FILE_LOG_BLOCK_SIZE
			    >= RECV_PARSING_BUF_SIZE) {
				ib_logf(IB_LOG_LEVEL_ERROR,
					"Log parsing buffer overflow."
					" Recovery may have failed!");

				recv_sys->found_corrupt_log = TRUE;

#ifndef UNIV_HOTBACKUP
				if (!srv_force_recovery) {
					ib_logf(IB_LOG_LEVEL_FATAL,
						"Set innodb_force_recovery"
						" to ignore this error.");
				}
#endif /* !UNIV_HOTBACKUP */

			} else if (!recv_sys->found_corrupt_log) {
				more_data = recv_sys_add_to_parsing_buf(
					log_block, scanned_lsn);
			}

			recv_sys->scanned_lsn = scanned_lsn;
			recv_sys->scanned_checkpoint_no
				= log_block_get_checkpoint_no(log_block);
		}

		if (data_len < OS_FILE_LOG_BLOCK_SIZE) {
			/* Log data for this group ends here */

			finished = TRUE;
			break;
		} else {
			log_block += OS_FILE_LOG_BLOCK_SIZE;
		}
	} while (log_block < buf + len && !finished);

	*group_scanned_lsn = scanned_lsn;

	if (recv_needed_recovery
	    || (recv_is_from_backup && !recv_is_making_a_backup)) {
		recv_scan_print_counter++;

		if (finished || (recv_scan_print_counter % 80 == 0)) {

			fprintf(stderr,
				"InnoDB: Doing recovery: scanned up to"
				" log sequence number " LSN_PF "\n",
				*group_scanned_lsn);
		}
	}

	if (more_data && !recv_sys->found_corrupt_log) {
		/* Try to parse more log records */

		recv_parse_log_recs(store_to_hash);

#ifndef UNIV_HOTBACKUP
		if (store_to_hash
		    && mem_heap_get_size(recv_sys->heap) > available_memory) {

			/* Hash table of log records has grown too big:
			empty it; FALSE means no ibuf operations
			allowed, as we cannot add new records to the
			log yet: they would be produced by ibuf
			operations */

			recv_apply_hashed_log_recs(FALSE);
		}
#endif /* !UNIV_HOTBACKUP */

		if (recv_sys->recovered_offset > RECV_PARSING_BUF_SIZE / 4) {
			/* Move parsing buffer data to the buffer start */

			recv_sys_justify_left_parsing_buf();
		}
	}

	return(finished);
}

#ifndef UNIV_HOTBACKUP
/*******************************************************//**
Scans log from a buffer and stores new log data to the parsing buffer. Parses
and hashes the log records if new data found. */
static
void
recv_group_scan_log_recs(
/*=====================*/
	log_group_t*	group,		/*!< in: log group */
	lsn_t*		contiguous_lsn,	/*!< in/out: it is known that all log
					groups contain contiguous log data up
					to this lsn */
	lsn_t*		group_scanned_lsn)/*!< out: scanning succeeded up to
					this lsn */
{
	ibool	finished;
	lsn_t	start_lsn;
	lsn_t	end_lsn;

	finished = FALSE;

	start_lsn = *contiguous_lsn;

	while (!finished) {
		end_lsn = start_lsn + RECV_SCAN_SIZE;

		log_group_read_log_seg(LOG_RECOVER, log_sys->buf,
				       group, start_lsn, end_lsn);

		finished = recv_scan_log_recs(
			(buf_pool_get_n_pages()
			- (recv_n_pool_free_frames * srv_buf_pool_instances))
			* UNIV_PAGE_SIZE,
			TRUE, log_sys->buf, RECV_SCAN_SIZE,
			start_lsn, contiguous_lsn, group_scanned_lsn);
		start_lsn = end_lsn;
	}

#ifdef UNIV_DEBUG
	if (log_debug_writes) {
		fprintf(stderr,
			"InnoDB: Scanned group %lu up to"
			" log sequence number " LSN_PF "\n",
			(ulong) group->id,
			*group_scanned_lsn);
	}
#endif /* UNIV_DEBUG */
}

/*******************************************************//**
Initialize crash recovery environment. Can be called iff
recv_needed_recovery == FALSE. */
static
void
recv_init_crash_recovery(void)
/*==========================*/
{
	ut_ad(!srv_read_only_mode);
	ut_a(!recv_needed_recovery);

	recv_needed_recovery = TRUE;

	ib_logf(IB_LOG_LEVEL_INFO, "Database was not shutdown normally!");
	ib_logf(IB_LOG_LEVEL_INFO, "Starting crash recovery.");
	ib_logf(IB_LOG_LEVEL_INFO,
		"Reading tablespace information from the .ibd files...");

	fil_load_single_table_tablespaces();

	/* If we are using the doublewrite method, we will
	check if there are half-written pages in data files,
	and restore them from the doublewrite buffer if
	possible */

	if (srv_force_recovery < SRV_FORCE_NO_LOG_REDO) {

		ib_logf(IB_LOG_LEVEL_INFO,
			"Restoring possible half-written data pages ");

		ib_logf(IB_LOG_LEVEL_INFO,
			"from the doublewrite buffer...");

		buf_dblwr_init_or_restore_pages(TRUE);

		/* Spawn the background thread to flush dirty pages
		from the buffer pools. */
		recv_writer_thread_handle = os_thread_create(
			recv_writer_thread, 0, 0);
	}
}

/********************************************************//**
Recovers from a checkpoint. When this function returns, the database is able
to start processing of new user transactions, but the function
recv_recovery_from_checkpoint_finish should be called later to complete
the recovery and free the resources used in it.
@return	error code or DB_SUCCESS */
UNIV_INTERN
dberr_t
recv_recovery_from_checkpoint_start(
/*================================*/
	lsn_t	min_flushed_lsn,/*!< in: min flushed lsn from data files */
	lsn_t	max_flushed_lsn)/*!< in: max flushed lsn from data files */
{
	log_group_t*	group;
	log_group_t*	max_cp_group;
	ulint		max_cp_field;
	lsn_t		checkpoint_lsn;
	ib_uint64_t	checkpoint_no;
	lsn_t		group_scanned_lsn = 0;
	lsn_t		contiguous_lsn;
	byte*		buf;
	byte		log_hdr_buf[LOG_FILE_HDR_SIZE];
	dberr_t		err;

	recv_sys_create();
	recv_sys_init(buf_pool_get_curr_size());

	if (srv_force_recovery >= SRV_FORCE_NO_LOG_REDO) {

		ib_logf(IB_LOG_LEVEL_INFO,
			"The user has set SRV_FORCE_NO_LOG_REDO on, "
			"skipping log redo");

		return(DB_SUCCESS);
	}

	recv_recovery_on = TRUE;

	recv_sys->limit_lsn = LSN_MAX;

	mutex_enter(&(log_sys->mutex));

	/* Look for the latest checkpoint from any of the log groups */

	err = recv_find_max_checkpoint(&max_cp_group, &max_cp_field);

	if (err != DB_SUCCESS) {

		mutex_exit(&(log_sys->mutex));

		return(err);
	}

	log_group_read_checkpoint_info(max_cp_group, max_cp_field);

	buf = log_sys->checkpoint_buf;

	checkpoint_lsn = mach_read_from_8(buf + LOG_CHECKPOINT_LSN);
	checkpoint_no = mach_read_from_8(buf + LOG_CHECKPOINT_NO);

	/* Read the first log file header to print a note if this is
	a recovery from a restored InnoDB Hot Backup */

	fil_io(OS_FILE_READ | OS_FILE_LOG, true, max_cp_group->space_id, 0,
	       0, 0, LOG_FILE_HDR_SIZE,
	       log_hdr_buf, max_cp_group);

	if (0 == ut_memcmp(log_hdr_buf + LOG_FILE_WAS_CREATED_BY_HOT_BACKUP,
			   (byte*)"ibbackup", (sizeof "ibbackup") - 1)) {

		if (srv_read_only_mode) {

			ib_logf(IB_LOG_LEVEL_ERROR,
				"Cannot restore from ibbackup, InnoDB running "
				"in read-only mode!");

			return(DB_ERROR);
		}

		/* This log file was created by ibbackup --restore: print
		a note to the user about it */

		ib_logf(IB_LOG_LEVEL_INFO,
			"The log file was created by ibbackup --apply-log "
			"at %s. The following crash recovery is part of a "
			"normal restore.",
			log_hdr_buf + LOG_FILE_WAS_CREATED_BY_HOT_BACKUP);

		/* Wipe over the label now */

		memset(log_hdr_buf + LOG_FILE_WAS_CREATED_BY_HOT_BACKUP,
		       ' ', 4);
		/* Write to the log file to wipe over the label */
		fil_io(OS_FILE_WRITE | OS_FILE_LOG, true,
		       max_cp_group->space_id, 0,
		       0, 0, OS_FILE_LOG_BLOCK_SIZE,
		       log_hdr_buf, max_cp_group);
	}

	/* Start reading the log groups from the checkpoint lsn up. The
	variable contiguous_lsn contains an lsn up to which the log is
	known to be contiguously written to all log groups. */

	recv_sys->parse_start_lsn = checkpoint_lsn;
	recv_sys->scanned_lsn = checkpoint_lsn;
	recv_sys->scanned_checkpoint_no = 0;
	recv_sys->recovered_lsn = checkpoint_lsn;

	srv_start_lsn = checkpoint_lsn;

	contiguous_lsn = ut_uint64_align_down(recv_sys->scanned_lsn,
					      OS_FILE_LOG_BLOCK_SIZE);
	ut_ad(RECV_SCAN_SIZE <= log_sys->buf_size);

	group = UT_LIST_GET_FIRST(log_sys->log_groups);

	/* Set the flag to publish that we are doing startup scan. */
	recv_log_scan_is_startup_type = 1;
	while (group) {
		recv_group_scan_log_recs(group, &contiguous_lsn,
					 &group_scanned_lsn);
		group->scanned_lsn = group_scanned_lsn;

		group = UT_LIST_GET_NEXT(log_groups, group);
	}

	/* Done with startup scan. Clear the flag. */
	recv_log_scan_is_startup_type = FALSE;
	/* NOTE: we always do a 'recovery' at startup, but only if
	there is something wrong we will print a message to the
	user about recovery: */

	if (checkpoint_lsn != max_flushed_lsn
	    || checkpoint_lsn != min_flushed_lsn) {

		if (checkpoint_lsn < max_flushed_lsn) {

			ib_logf(IB_LOG_LEVEL_WARN,
				"The log sequence number "
				"in the ibdata files is higher "
				"than the log sequence number "
				"in the ib_logfiles! Are you sure "
				"you are using the right "
				"ib_logfiles to start up the database. "
				"Log sequence number in the "
				"ib_logfiles is " LSN_PF ", log"
				"sequence numbers stamped "
				"to ibdata file headers are between "
				"" LSN_PF " and " LSN_PF ".",
				checkpoint_lsn,
				min_flushed_lsn,
				max_flushed_lsn);
		}

		if (!recv_needed_recovery) {
			ib_logf(IB_LOG_LEVEL_INFO,
				"The log sequence numbers "
				LSN_PF " and " LSN_PF
				" in ibdata files do not match"
				" the log sequence number "
				LSN_PF
				" in the ib_logfiles!",
				min_flushed_lsn,
				max_flushed_lsn,
				checkpoint_lsn);

			if (!srv_read_only_mode) {
				recv_init_crash_recovery();
			} else {
				ib_logf(IB_LOG_LEVEL_ERROR,
					"Can't initiate database "
					"recovery, running "
					"in read-only-mode.");
				return(DB_READ_ONLY);
			}
		}

<<<<<<< HEAD
		if (!srv_read_only_mode) {
			if (recv_needed_recovery) {
				/* Spawn the background thread to
				flush dirty pages from the buffer
				pools. */
				os_thread_create(recv_writer_thread, 0, 0);
			} else {
				/* Init the doublewrite buffer memory
				 structure */
				buf_dblwr_init_or_restore_pages(FALSE);
			}
=======
		if (!recv_needed_recovery && !srv_read_only_mode) {
			/* Init the doublewrite buffer memory structure */
			buf_dblwr_init_or_restore_pages(FALSE);
>>>>>>> e8d82664
		}
	}

	/* We currently have only one log group */
	if (group_scanned_lsn < checkpoint_lsn
	    || group_scanned_lsn < recv_max_page_lsn) {
		ib_logf(IB_LOG_LEVEL_ERROR,
			"We scanned the log up to "
			LSN_PF ". A checkpoint was at " LSN_PF
			" and the maximum LSN on a database page was " LSN_PF
			". It is possible that the database is now corrupt!",
			group_scanned_lsn, checkpoint_lsn, recv_max_page_lsn);
	}

	if (recv_sys->recovered_lsn < checkpoint_lsn) {

		mutex_exit(&(log_sys->mutex));

		if (recv_sys->recovered_lsn >= LSN_MAX) {

			return(DB_SUCCESS);
		}

		/* No harm in trying to do RO access. */
		if (!srv_read_only_mode) {
			ut_error;
		}

		return(DB_ERROR);
	}

	/* Synchronize the uncorrupted log groups to the most up-to-date log
	group; we also copy checkpoint info to groups */

	log_sys->next_checkpoint_lsn = checkpoint_lsn;
	log_sys->next_checkpoint_no = checkpoint_no + 1;

	recv_synchronize_groups();

	if (!recv_needed_recovery) {
		ut_a(checkpoint_lsn == recv_sys->recovered_lsn);
	} else {
		srv_start_lsn = recv_sys->recovered_lsn;
	}

	log_sys->lsn = recv_sys->recovered_lsn;

	ut_memcpy(log_sys->buf, recv_sys->last_block, OS_FILE_LOG_BLOCK_SIZE);

	log_sys->buf_free = (ulint) log_sys->lsn % OS_FILE_LOG_BLOCK_SIZE;
	log_sys->buf_next_to_write = log_sys->buf_free;
	log_sys->written_to_some_lsn = log_sys->lsn;
	log_sys->written_to_all_lsn = log_sys->lsn;

	log_sys->last_checkpoint_lsn = checkpoint_lsn;

	MONITOR_SET(MONITOR_LSN_CHECKPOINT_AGE,
		    log_sys->lsn - log_sys->last_checkpoint_lsn);

	log_sys->next_checkpoint_no = checkpoint_no + 1;

	mutex_enter(&recv_sys->mutex);

	recv_sys->apply_log_recs = TRUE;

	mutex_exit(&recv_sys->mutex);

	mutex_exit(&log_sys->mutex);

	recv_lsn_checks_on = TRUE;

	/* The database is now ready to start almost normal processing of user
	transactions: transaction rollbacks and the application of the log
	records in the hash table can be run in background. */

	return(DB_SUCCESS);
}

/********************************************************//**
Completes recovery from a checkpoint. */
UNIV_INTERN
void
recv_recovery_from_checkpoint_finish(void)
/*======================================*/
{
	/* Apply the hashed log records to the respective file pages */

	if (srv_force_recovery < SRV_FORCE_NO_LOG_REDO) {

		recv_apply_hashed_log_recs(TRUE);
	}

#ifdef UNIV_DEBUG
	if (log_debug_writes) {
		fprintf(stderr,
			"InnoDB: Log records applied to the database\n");
	}
#endif /* UNIV_DEBUG */

	if (recv_needed_recovery) {
		trx_sys_print_mysql_master_log_pos();
		trx_sys_print_mysql_binlog_offset();
	}

	if (recv_sys->found_corrupt_log) {

		fprintf(stderr,
			"InnoDB: WARNING: the log file may have been"
			" corrupt and it\n"
			"InnoDB: is possible that the log scan or parsing"
			" did not proceed\n"
			"InnoDB: far enough in recovery. Please run"
			" CHECK TABLE\n"
			"InnoDB: on your InnoDB tables to check that"
			" they are ok!\n"
			"InnoDB: It may be safest to recover your"
			" InnoDB database from\n"
			"InnoDB: a backup!\n");
	}

	/* Make sure that the recv_writer thread is done. This is
	required because it grabs various mutexes and we want to
	ensure that when we enable sync_order_checks there is no
	mutex currently held by any thread. */
	mutex_enter(&recv_sys->writer_mutex);

	/* Free the resources of the recovery system */
	recv_recovery_on = FALSE;

	/* By acquring the mutex we ensure that the recv_writer thread
	won't trigger any more LRU batchtes. Now wait for currently
	in progress batches to finish. */
	buf_flush_wait_LRU_batch_end();

	mutex_exit(&recv_sys->writer_mutex);

	ulint count = 0;
	while (recv_writer_thread_active) {
		++count;
		os_thread_sleep(100000);
		if (srv_print_verbose_log && count > 600) {
			ib_logf(IB_LOG_LEVEL_INFO,
				"Waiting for recv_writer to "
				"finish flushing of buffer pool");
			count = 0;
		}
	}

#ifndef UNIV_LOG_DEBUG
	recv_sys_debug_free();
#endif
	/* Roll back any recovered data dictionary transactions, so
	that the data dictionary tables will be free of any locks.
	The data dictionary latch should guarantee that there is at
	most one data dictionary transaction active at a time. */
	if (srv_force_recovery < SRV_FORCE_NO_TRX_UNDO) {
		trx_rollback_or_clean_recovered(FALSE);
	}
}

/********************************************************//**
Initiates the rollback of active transactions. */
UNIV_INTERN
void
recv_recovery_rollback_active(void)
/*===============================*/
{
#ifdef UNIV_SYNC_DEBUG
	/* Wait for a while so that created threads have time to suspend
	themselves before we switch the latching order checks on */
	os_thread_sleep(1000000);

	ut_ad(!recv_writer_thread_active);

	/* Switch latching order checks on in sync0sync.cc */
	sync_order_checks_on = TRUE;
#endif
	/* We can't start any (DDL) transactions if UNDO logging
	has been disabled, additionally disable ROLLBACK of recovered
	user transactions. */
	if (srv_force_recovery < SRV_FORCE_NO_TRX_UNDO
	    && !srv_read_only_mode) {

		/* Drop partially created indexes. */
		row_merge_drop_temp_indexes();
		/* Drop temporary tables. */
		row_mysql_drop_temp_tables();

		/* Drop any auxiliary tables that were not dropped when the
		parent table was dropped. This can happen if the parent table
		was dropped but the server crashed before the auxiliary tables
		were dropped. */
		fts_drop_orphaned_tables();

		/* Rollback the uncommitted transactions which have no user
		session */

		os_thread_create(trx_rollback_or_clean_all_recovered, 0, 0);
	}
}

/******************************************************//**
Resets the logs. The contents of log files will be lost! */
UNIV_INTERN
void
recv_reset_logs(
/*============*/
	lsn_t		lsn)		/*!< in: reset to this lsn
					rounded up to be divisible by
					OS_FILE_LOG_BLOCK_SIZE, after
					which we add
					LOG_BLOCK_HDR_SIZE */
{
	log_group_t*	group;

	ut_ad(mutex_own(&(log_sys->mutex)));

	log_sys->lsn = ut_uint64_align_up(lsn, OS_FILE_LOG_BLOCK_SIZE);

	group = UT_LIST_GET_FIRST(log_sys->log_groups);

	while (group) {
		group->lsn = log_sys->lsn;
		group->lsn_offset = LOG_FILE_HDR_SIZE;
		group = UT_LIST_GET_NEXT(log_groups, group);
	}

	log_sys->buf_next_to_write = 0;
	log_sys->written_to_some_lsn = log_sys->lsn;
	log_sys->written_to_all_lsn = log_sys->lsn;

	log_sys->next_checkpoint_no = 0;
	log_sys->last_checkpoint_lsn = 0;

	log_block_init(log_sys->buf, log_sys->lsn);
	log_block_set_first_rec_group(log_sys->buf, LOG_BLOCK_HDR_SIZE);

	log_sys->buf_free = LOG_BLOCK_HDR_SIZE;
	log_sys->lsn += LOG_BLOCK_HDR_SIZE;

	MONITOR_SET(MONITOR_LSN_CHECKPOINT_AGE,
		    (log_sys->lsn - log_sys->last_checkpoint_lsn));

	mutex_exit(&(log_sys->mutex));

	/* Reset the checkpoint fields in logs */

	log_make_checkpoint_at(LSN_MAX, TRUE);

	mutex_enter(&(log_sys->mutex));
}
#endif /* !UNIV_HOTBACKUP */

#ifdef UNIV_HOTBACKUP
/******************************************************//**
Creates new log files after a backup has been restored. */
UNIV_INTERN
void
recv_reset_log_files_for_backup(
/*============================*/
	const char*	log_dir,	/*!< in: log file directory path */
	ulint		n_log_files,	/*!< in: number of log files */
	lsn_t		log_file_size,	/*!< in: log file size */
	lsn_t		lsn)		/*!< in: new start lsn, must be
					divisible by OS_FILE_LOG_BLOCK_SIZE */
{
	os_file_t	log_file;
	ibool		success;
	byte*		buf;
	ulint		i;
	ulint		log_dir_len;
	char		name[5000];
	static const char ib_logfile_basename[] = "ib_logfile";

	log_dir_len = strlen(log_dir);
	/* full path name of ib_logfile consists of log dir path + basename
	+ number. This must fit in the name buffer.
	*/
	ut_a(log_dir_len + strlen(ib_logfile_basename) + 11  < sizeof(name));

	buf = ut_malloc(LOG_FILE_HDR_SIZE + OS_FILE_LOG_BLOCK_SIZE);
	memset(buf, '\0', LOG_FILE_HDR_SIZE + OS_FILE_LOG_BLOCK_SIZE);

	for (i = 0; i < n_log_files; i++) {

		sprintf(name, "%s%s%lu", log_dir,
			ib_logfile_basename, (ulong) i);

		log_file = os_file_create_simple(innodb_log_file_key,
						 name, OS_FILE_CREATE,
						 OS_FILE_READ_WRITE,
						 &success);
		if (!success) {
			ib_logf(IB_LOG_LEVEL_FATAL,
				"Cannot create %s. Check that"
				" the file does not exist yet.", name);
		}

		ib_logf(IB_LOG_LEVEL_INFO,
			"Setting log file size to %llu",
			log_file_size);

		success = os_file_set_size(name, log_file, log_file_size);

		if (!success) {
			ib_logf(IB_LOG_LEVEL_FATAL,
				"Cannot set %s size to %llu",
				name, log_file_size);
		}

		os_file_flush(log_file);
		os_file_close(log_file);
	}

	/* We pretend there is a checkpoint at lsn + LOG_BLOCK_HDR_SIZE */

	log_reset_first_header_and_checkpoint(buf, lsn);

	log_block_init_in_old_format(buf + LOG_FILE_HDR_SIZE, lsn);
	log_block_set_first_rec_group(buf + LOG_FILE_HDR_SIZE,
				      LOG_BLOCK_HDR_SIZE);
	sprintf(name, "%s%s%lu", log_dir, ib_logfile_basename, (ulong)0);

	log_file = os_file_create_simple(innodb_log_file_key,
					 name, OS_FILE_OPEN,
					 OS_FILE_READ_WRITE, &success);
	if (!success) {
		ib_logf(IB_LOG_LEVEL_FATAL, "Cannot open %s.", name);
	}

	os_file_write(name, log_file, buf, 0,
		      LOG_FILE_HDR_SIZE + OS_FILE_LOG_BLOCK_SIZE);
	os_file_flush(log_file);
	os_file_close(log_file);

	ut_free(buf);
}
#endif /* UNIV_HOTBACKUP */
<|MERGE_RESOLUTION|>--- conflicted
+++ resolved
@@ -2793,8 +2793,7 @@
 
 		/* Spawn the background thread to flush dirty pages
 		from the buffer pools. */
-		recv_writer_thread_handle = os_thread_create(
-			recv_writer_thread, 0, 0);
+		os_thread_create(recv_writer_thread, 0, 0);
 	}
 }
 
@@ -2975,23 +2974,9 @@
 			}
 		}
 
-<<<<<<< HEAD
-		if (!srv_read_only_mode) {
-			if (recv_needed_recovery) {
-				/* Spawn the background thread to
-				flush dirty pages from the buffer
-				pools. */
-				os_thread_create(recv_writer_thread, 0, 0);
-			} else {
-				/* Init the doublewrite buffer memory
-				 structure */
-				buf_dblwr_init_or_restore_pages(FALSE);
-			}
-=======
 		if (!recv_needed_recovery && !srv_read_only_mode) {
 			/* Init the doublewrite buffer memory structure */
 			buf_dblwr_init_or_restore_pages(FALSE);
->>>>>>> e8d82664
 		}
 	}
 
