/*****************************************************************************

Copyright (c) 1997, 2018, Oracle and/or its affiliates. All Rights Reserved.
Copyright (c) 2012, Facebook Inc.
Copyright (c) 2016, Percona Inc. All Rights Reserved.

This program is free software; you can redistribute it and/or modify it under
the terms of the GNU General Public License, version 2.0, as published by the
Free Software Foundation.

This program is also distributed with certain software (including but not
limited to OpenSSL) that is licensed under separate terms, as designated in a
particular file or component or in included license documentation. The authors
of MySQL hereby grant you an additional permission to link the program and
your derivative works with the separately licensed software that they have
included with MySQL.

This program is distributed in the hope that it will be useful, but WITHOUT
ANY WARRANTY; without even the implied warranty of MERCHANTABILITY or FITNESS
FOR A PARTICULAR PURPOSE. See the GNU General Public License, version 2.0,
for more details.

You should have received a copy of the GNU General Public License along with
this program; if not, write to the Free Software Foundation, Inc.,
51 Franklin St, Fifth Floor, Boston, MA 02110-1301  USA

*****************************************************************************/

/** @file log/log0recv.cc
 Recovery

 Created 9/20/1997 Heikki Tuuri
 *******************************************************/

#include "ha_prototypes.h"

#include <my_aes.h>
#include <sys/types.h>

#include <array>
#include <iomanip>
#include <map>
#include <new>
#include <string>
#include <vector>

#include "log0recv.h"

#include "btr0btr.h"
#include "btr0cur.h"
#include "buf0buf.h"
#include "buf0flu.h"
#include "dict0dd.h"
#include "fil0fil.h"
#include "ha_prototypes.h"
#include "ibuf0ibuf.h"
#include "log0log.h"
#include "mem0mem.h"
#include "mtr0log.h"
#include "mtr0mtr.h"
#include "my_compiler.h"
#include "my_dbug.h"
#include "my_inttypes.h"
#include "os0thread-create.h"
#include "page0cur.h"
#include "page0zip.h"
#include "trx0rec.h"
#include "trx0undo.h"
#include "ut0new.h"

#ifndef UNIV_HOTBACKUP
#include "buf0rea.h"
#include "row0merge.h"
#include "srv0srv.h"
#include "srv0start.h"
#include "trx0purge.h"
#else /* !UNIV_HOTBACKUP */
/** This is set to false if the backup was originally taken with the
mysqlbackup --include regexp option: then we do not want to create tables in
directories which were not included */
bool meb_replay_file_ops = true;
#include "../meb/mutex.h"
#endif /* !UNIV_HOTBACKUP */

/** Log records are stored in the hash table in chunks at most of this size;
this must be less than UNIV_PAGE_SIZE as it is stored in the buffer pool */
#define RECV_DATA_BLOCK_SIZE (MEM_MAX_ALLOC_IN_BUF - sizeof(recv_data_t))

/** Read-ahead area in applying log records to file pages */
static const size_t RECV_READ_AHEAD_AREA = 32;

/** The recovery system */
recv_sys_t *recv_sys = nullptr;

/** true when applying redo log records during crash recovery; false
otherwise.  Note that this is false while a background thread is
rolling back incomplete transactions. */
volatile bool recv_recovery_on;

#ifdef UNIV_HOTBACKUP
volatile bool is_online_redo_copy = true;
volatile lsn_t backup_redo_log_flushed_lsn;

extern bool meb_is_space_loaded(const space_id_t space_id);

/* Re-define mutex macros to use the Mutex class defined by the MEB
source. MEB calls the routines in "fil0fil.cc" in parallel and,
therefore, the mutex protecting the critical sections of the tablespace
memory cache must be included also in the MEB compilation of this
module. (For other modules the mutex macros are defined as no ops in the
MEB compilation in "meb/src/include/bh_univ.i".) */

#undef mutex_enter
#undef mutex_exit
#undef mutex_own
#undef mutex_validate

#define mutex_enter(M) recv_mutex.lock()
#define mutex_exit(M) recv_mutex.unlock()
#define mutex_own(M) 1
#define mutex_validate(M) 1

/* Re-define the mutex macros for the mutex protecting the critical
sections of the log subsystem using an object of the meb::Mutex class. */

meb::Mutex recv_mutex;
extern meb::Mutex log_mutex;
meb::Mutex apply_log_mutex;

#undef log_mutex_enter
#undef log_mutex_exit
#define log_mutex_enter() log_mutex.lock()
#define log_mutex_exit() log_mutex.unlock()

/** Print important values from a page header.
@param[in]	page	page */
void meb_print_page_header(const page_t *page) {
  ib::trace_1() << "space " << mach_read_from_4(page + FIL_PAGE_SPACE_ID)
                << " nr " << mach_read_from_4(page + FIL_PAGE_OFFSET) << " lsn "
                << mach_read_from_8(page + FIL_PAGE_LSN) << " type "
                << mach_read_from_2(page + FIL_PAGE_TYPE);
}
#endif /* UNIV_HOTBACKUP */

#ifndef UNIV_HOTBACKUP
PSI_memory_key mem_log_recv_page_hash_key;
PSI_memory_key mem_log_recv_space_hash_key;
#endif /* !UNIV_HOTBACKUP */

/** true when recv_init_crash_recovery() has been called. */
bool recv_needed_recovery;

/** true if buf_page_is_corrupted() should check if the log sequence
number (FIL_PAGE_LSN) is in the future.  Initially false, and set by
recv_recovery_from_checkpoint_start(). */
bool recv_lsn_checks_on;

/** If the following is true, the buffer pool file pages must be invalidated
after recovery and no ibuf operations are allowed; this becomes true if
the log record hash table becomes too full, and log records must be merged
to file pages already before the recovery is finished: in this case no
ibuf operations are allowed, as they could modify the pages read in the
buffer pool before the pages have been recovered to the up-to-date state.

true means that recovery is running and no operations on the log files
are allowed yet: the variable name is misleading. */
bool recv_no_ibuf_operations;

/** true When the redo log is being backed up */
bool recv_is_making_a_backup = false;

/** true when recovering from a backed up redo log file */
bool recv_is_from_backup = false;

#define buf_pool_get_curr_size() (5 * 1024 * 1024)

/** The following counter is used to decide when to print info on
log scan */
static ulint recv_scan_print_counter;

/** The type of the previous parsed redo log record */
static mlog_id_t recv_previous_parsed_rec_type;

/** The offset of the previous parsed redo log record */
static ulint recv_previous_parsed_rec_offset;

/** The 'multi' flag of the previous parsed redo log record */
static ulint recv_previous_parsed_rec_is_multi;

/** This many frames must be left free in the buffer pool when we scan
the log and store the scanned log records in the buffer pool: we will
use these free frames to read in pages when we start applying the
log records to the database.
This is the default value. If the actual size of the buffer pool is
larger than 10 MB we'll set this value to 512. */
ulint recv_n_pool_free_frames;

/** The maximum lsn we see for a page during the recovery process. If this
is bigger than the lsn we are able to scan up to, that is an indication that
the recovery failed and the database may be corrupt. */
static lsn_t recv_max_page_lsn;

/* prototypes */

#ifndef UNIV_HOTBACKUP

/** Initialize crash recovery environment. Can be called iff
recv_needed_recovery == false. */
static void recv_init_crash_recovery();
#endif /* !UNIV_HOTBACKUP */

/** Calculates the new value for lsn when more data is added to the log.
@param[in]	lsn		Old LSN
@param[in]	len		This many bytes of data is added, log block
                                headers not included
@return LSN after data addition */
lsn_t recv_calc_lsn_on_data_add(lsn_t lsn, uint64_t len) {
  ulint frag_len;
  uint64_t lsn_len;

  frag_len = (lsn % OS_FILE_LOG_BLOCK_SIZE) - LOG_BLOCK_HDR_SIZE;

  ut_ad(frag_len <
        OS_FILE_LOG_BLOCK_SIZE - LOG_BLOCK_HDR_SIZE - LOG_BLOCK_TRL_SIZE);

  lsn_len = len;

  lsn_len +=
      (lsn_len + frag_len) /
      (OS_FILE_LOG_BLOCK_SIZE - LOG_BLOCK_HDR_SIZE - LOG_BLOCK_TRL_SIZE) *
      (LOG_BLOCK_HDR_SIZE + LOG_BLOCK_TRL_SIZE);

  return (lsn + lsn_len);
}

/** Destructor */
MetadataRecover::~MetadataRecover() {
  for (auto &table : m_tables) {
    UT_DELETE(table.second);
  }
}

/** Get the dynamic metadata of a specified table, create a new one
if not exist
@param[in]	id	table id
@return the metadata of the specified table */
PersistentTableMetadata *MetadataRecover::getMetadata(table_id_t id) {
  PersistentTableMetadata *metadata = nullptr;
  PersistentTables::iterator iter = m_tables.find(id);

  if (iter == m_tables.end()) {
    metadata = UT_NEW_NOKEY(PersistentTableMetadata(id, 0));

    m_tables.insert(std::make_pair(id, metadata));
  } else {
    metadata = iter->second;
    ut_ad(metadata->get_table_id() == id);
  }

  ut_ad(metadata != nullptr);
  return (metadata);
}

/** Parse a dynamic metadata redo log of a table and store
the metadata locally
@param[in]	id	table id
@param[in]	version	table dynamic metadata version
@param[in]	ptr	redo log start
@param[in]	end	end of redo log
@retval ptr to next redo log record, nullptr if this log record
was truncated */
byte *MetadataRecover::parseMetadataLog(table_id_t id, uint64_t version,
                                        byte *ptr, byte *end) {
  if (ptr + 2 > end) {
    /* At least we should get type byte and another one byte
    for data, if not, it's an incomplete log */
    return (nullptr);
  }

  persistent_type_t type = static_cast<persistent_type_t>(ptr[0]);

  ut_ad(dict_persist->persisters != nullptr);

  Persister *persister = dict_persist->persisters->get(type);
  PersistentTableMetadata *metadata = getMetadata(id);

  bool corrupt;
  ulint consumed = persister->read(*metadata, ptr, end - ptr, &corrupt);

  if (corrupt) {
    recv_sys->found_corrupt_log = true;
  } else if (consumed != 0) {
    metadata->set_version(version);
  }

  if (consumed == 0) {
    return (nullptr);
  } else {
    return (ptr + consumed);
  }
}

/** Apply the collected persistent dynamic metadata to in-memory
table objects */
void MetadataRecover::apply() {
  PersistentTables::iterator iter;

  for (iter = m_tables.begin(); iter != m_tables.end(); ++iter) {
    table_id_t table_id = iter->first;
    PersistentTableMetadata *metadata = iter->second;
    dict_table_t *table;

    table = dd_table_open_on_id(table_id, nullptr, nullptr, false, true);

    /* If the table is nullptr, it might be already dropped */
    if (table == nullptr) {
      continue;
    }

    mutex_enter(&dict_sys->mutex);

    /* At this time, the metadata in DDTableBuffer has
    already been applied to table object, we can apply
    the latest status of metadata read from redo logs to
    the table now. We can read the dirty_status directly
    since it's in recovery phase */

    /* The table should be either CLEAN or applied BUFFERED
    metadata from DDTableBuffer just now */
    ut_ad(table->dirty_status.load() == METADATA_CLEAN ||
          table->dirty_status.load() == METADATA_BUFFERED);

    bool buffered = (table->dirty_status.load() == METADATA_BUFFERED);

    mutex_enter(&dict_persist->mutex);

    bool is_dirty = dict_table_apply_dynamic_metadata(table, metadata);

    if (is_dirty) {
      /* This table was not marked as METADATA_BUFFERED
      before the redo logs are applied, so it's not in
      the list */
      if (!buffered) {
        ut_ad(!table->in_dirty_dict_tables_list);

        UT_LIST_ADD_LAST(dict_persist->dirty_dict_tables, table);
      }

      table->dirty_status.store(METADATA_DIRTY);
      ut_d(table->in_dirty_dict_tables_list = true);
      ++dict_persist->num_dirty_tables;
    }

    mutex_exit(&dict_persist->mutex);
    mutex_exit(&dict_sys->mutex);

    dd_table_close(table, NULL, NULL, false);
  }
}

/** Creates the recovery system. */
void recv_sys_create() {
  if (recv_sys != nullptr) {
    return;
  }

  recv_sys = static_cast<recv_sys_t *>(ut_zalloc_nokey(sizeof(*recv_sys)));

  mutex_create(LATCH_ID_RECV_SYS, &recv_sys->mutex);

  recv_sys->spaces = nullptr;
}

/** Resize the recovery parsing buffer upto log_buffer_size */
static bool recv_sys_resize_buf() {
  ut_ad(recv_sys->buf_len <= srv_log_buffer_size);

  /* If the buffer cannot be extended further, return false. */
  if (recv_sys->buf_len == srv_log_buffer_size) {
    ib::error(ER_IB_MSG_723, srv_log_buffer_size);
    return false;
  }

  /* Extend the buffer by double the current size with the resulting
  size not more than srv_log_buffer_size. */
  recv_sys->buf_len = ((recv_sys->buf_len * 2) >= srv_log_buffer_size)
                          ? srv_log_buffer_size
                          : recv_sys->buf_len * 2;

  /* Resize the buffer to the new size. */
  recv_sys->buf =
      static_cast<byte *>(ut_realloc(recv_sys->buf, recv_sys->buf_len));

  ut_ad(recv_sys->buf != nullptr);

  /* Return error and fail the recovery if not enough memory available */
  if (recv_sys->buf == nullptr) {
    ib::error(ER_IB_MSG_740);
    return false;
  }

  ib::info(ER_IB_MSG_739, recv_sys->buf_len);
  return true;
}

/** Free up recovery data structures. */
static void recv_sys_finish() {
  if (recv_sys->spaces != nullptr) {
    for (auto &space : *recv_sys->spaces) {
      if (space.second.m_heap != nullptr) {
        mem_heap_free(space.second.m_heap);
        space.second.m_heap = nullptr;
      }
    }

    UT_DELETE(recv_sys->spaces);
  }

#ifndef UNIV_HOTBACKUP
  ut_a(recv_sys->dblwr.pages.empty());

  if (!recv_sys->dblwr.deferred.empty()) {
    /* Free the pages that were not required for recovery. */
    for (auto &page : recv_sys->dblwr.deferred) {
      page.close();
    }
  }

  recv_sys->dblwr.deferred.clear();
#endif /* !UNIV_HOTBACKUP */

  ut_free(recv_sys->buf);
  ut_free(recv_sys->last_block_buf_start);
  UT_DELETE(recv_sys->metadata_recover);

  recv_sys->buf = nullptr;
  recv_sys->spaces = nullptr;
  recv_sys->metadata_recover = nullptr;
  recv_sys->last_block_buf_start = nullptr;
}

/** Release recovery system mutexes. */
void recv_sys_close() {
  if (recv_sys == nullptr) {
    return;
  }

  recv_sys_finish();

#ifndef UNIV_HOTBACKUP
  if (recv_sys->flush_start != nullptr) {
    os_event_destroy(recv_sys->flush_start);
  }

  if (recv_sys->flush_end != nullptr) {
    os_event_destroy(recv_sys->flush_end);
  }
#endif /* !UNIV_HOTBACKUP */

  call_destructor(&recv_sys->dblwr);
  call_destructor(&recv_sys->deleted);
  call_destructor(&recv_sys->missing_ids);

  mutex_free(&recv_sys->mutex);

  ut_free(recv_sys);
  recv_sys = nullptr;
}

#ifndef UNIV_HOTBACKUP
/** Reset the state of the recovery system variables. */
void recv_sys_var_init() {
  recv_recovery_on = false;
  recv_needed_recovery = false;
  recv_lsn_checks_on = false;
  recv_no_ibuf_operations = false;
  recv_scan_print_counter = 0;
  recv_previous_parsed_rec_type = MLOG_SINGLE_REC_FLAG;
  recv_previous_parsed_rec_offset = 0;
  recv_previous_parsed_rec_is_multi = 0;
  recv_n_pool_free_frames = 256;
  recv_max_page_lsn = 0;
}
#endif /* !UNIV_HOTBACKUP */

/** Get the number of bytes used by all the heaps
@return number of bytes used */
#ifndef UNIV_HOTBACKUP
static size_t recv_heap_used()
#else  /* !UNIV_HOTBACKUP */
size_t meb_heap_used()
#endif /* !UNIV_HOTBACKUP */
{
  size_t size = 0;

  for (auto &space : *recv_sys->spaces) {
    if (space.second.m_heap != nullptr) {
      size += mem_heap_get_size(space.second.m_heap);
    }
  }

  return (size);
}

/** Prints diagnostic info of corrupt log.
@param[in]	ptr	pointer to corrupt log record
@param[in]	type	type of the log record (could be garbage)
@param[in]	space	tablespace ID (could be garbage)
@param[in]	page_no	page number (could be garbage)
@return whether processing should continue */
static bool recv_report_corrupt_log(const byte *ptr, int type, space_id_t space,
                                    page_no_t page_no) {
  ib::error(ER_IB_MSG_694);

  ib::info(ER_IB_MSG_695, type, space, page_no, recv_sys->recovered_lsn,
           recv_previous_parsed_rec_type, recv_previous_parsed_rec_is_multi,
           (ulint)(ptr - recv_sys->buf), recv_previous_parsed_rec_offset);

  ut_ad(ptr <= recv_sys->buf + recv_sys->len);

  const ulint limit = 100;
  const ulint before = std::min(recv_previous_parsed_rec_offset, limit);
  const ulint after = std::min(recv_sys->len - (ptr - recv_sys->buf), limit);

  ib::info(ER_IB_MSG_696, before, after);

  ut_print_buf(
      stderr, recv_sys->buf + recv_previous_parsed_rec_offset - before,
      ptr - recv_sys->buf + before + after - recv_previous_parsed_rec_offset);
  putc('\n', stderr);

#ifndef UNIV_HOTBACKUP
  if (srv_force_recovery == 0) {
    ib::info(ER_IB_MSG_697);

    return (false);
  }
#endif /* !UNIV_HOTBACKUP */

  ib::warn(ER_IB_MSG_698, FORCE_RECOVERY_MSG);

  return (true);
}

/** Inits the recovery system for a recovery operation.
@param[in]	max_mem		Available memory in bytes */
void recv_sys_init(ulint max_mem) {
  if (recv_sys->spaces != nullptr) {
    return;
  }

  mutex_enter(&recv_sys->mutex);

#ifndef UNIV_HOTBACKUP
  if (!srv_read_only_mode) {
    recv_sys->flush_start = os_event_create(0);
    recv_sys->flush_end = os_event_create(0);
  }
#else  /* !UNIV_HOTBACKUP */
  recv_is_from_backup = true;
#endif /* !UNIV_HOTBACKUP */

  /* Set appropriate value of recv_n_pool_free_frames. If capacity
  is at least 10M and 25% above 512 pages then bump free frames to
  512. */
  if (buf_pool_get_curr_size() >= (10 * 1024 * 1024) &&
      (buf_pool_get_curr_size() >= ((512 + 128) * UNIV_PAGE_SIZE))) {
    /* Buffer pool of size greater than 10 MB. */
    recv_n_pool_free_frames = 512;
  }

  recv_sys->buf = static_cast<byte *>(ut_malloc_nokey(RECV_PARSING_BUF_SIZE));
  recv_sys->buf_len = RECV_PARSING_BUF_SIZE;

  recv_sys->len = 0;
  recv_sys->recovered_offset = 0;

  using Spaces = recv_sys_t::Spaces;

  recv_sys->spaces = UT_NEW(Spaces(), mem_log_recv_space_hash_key);

  recv_sys->n_addrs = 0;

  recv_sys->apply_log_recs = false;
  recv_sys->apply_batch_on = false;
  recv_sys->is_cloned_db = false;

  recv_sys->last_block_buf_start =
      static_cast<byte *>(ut_malloc_nokey(2 * OS_FILE_LOG_BLOCK_SIZE));

  recv_sys->last_block = static_cast<byte *>(
      ut_align(recv_sys->last_block_buf_start, OS_FILE_LOG_BLOCK_SIZE));

  recv_sys->found_corrupt_log = false;
  recv_sys->found_corrupt_fs = false;

  recv_max_page_lsn = 0;

  /* Call the constructor for both placement new objects. */
  new (&recv_sys->dblwr) recv_dblwr_t();

  new (&recv_sys->deleted) recv_sys_t::Missing_Ids();

  new (&recv_sys->missing_ids) recv_sys_t::Missing_Ids();

  recv_sys->metadata_recover = UT_NEW_NOKEY(MetadataRecover());

  mutex_exit(&recv_sys->mutex);
}

/** Empties the hash table when it has been fully processed. */
static void recv_sys_empty_hash() {
  ut_ad(mutex_own(&recv_sys->mutex));

  if (recv_sys->n_addrs != 0) {
    ib::fatal(ER_IB_MSG_699, recv_sys->n_addrs);
  }

  for (auto &space : *recv_sys->spaces) {
    if (space.second.m_heap != nullptr) {
      mem_heap_free(space.second.m_heap);
      space.second.m_heap = nullptr;
    }
  }

  UT_DELETE(recv_sys->spaces);

  using Spaces = recv_sys_t::Spaces;

  recv_sys->spaces = UT_NEW(Spaces(), mem_log_recv_space_hash_key);
}

/** Check the consistency of a log header block.
@param[in]	buf	header block
@return true if ok */
#ifndef UNIV_HOTBACKUP
static
#endif /* !UNIV_HOTBACKUP */
    bool
    recv_check_log_header_checksum(const byte *buf) {
  auto c1 = log_block_get_checksum(buf);
  auto c2 = log_block_calc_checksum_crc32(buf);

  return (c1 == c2);
}

/** Check the 4-byte checksum to the trailer checksum field of a log
block.
@param[in]	block	pointer to a log block
@return whether the checksum matches */
bool log_block_checksum_is_ok(const byte *block) {
  return (!srv_log_checksums ||
          log_block_get_checksum(block) == log_block_calc_checksum(block));
}

/** Get the page map for a tablespace. It will create one if one isn't found.
@param[in]	space_id	Tablespace ID for which page map required.
@param[in]	create		false if lookup only
@return the space data or null if not found */
static recv_sys_t::Space *recv_get_page_map(space_id_t space_id, bool create) {
  auto it = recv_sys->spaces->find(space_id);

  if (it != recv_sys->spaces->end()) {
    return (&it->second);

  } else if (create) {
    mem_heap_t *heap;

    heap = mem_heap_create_typed(256, MEM_HEAP_FOR_RECV_SYS);

    using Space = recv_sys_t::Space;
    using value_type = recv_sys_t::Spaces::value_type;

    auto where =
        recv_sys->spaces->insert(it, value_type(space_id, Space(heap)));

    return (&where->second);
  }

  return (nullptr);
}

/** Gets the list of log records for a <space, page>.
@param[in]	space_id	Tablespace ID
@param[in]	page_no		Page number
@return the redo log entries or nullptr if not found */
static recv_addr_t *recv_get_rec(space_id_t space_id, page_no_t page_no) {
  recv_sys_t::Space *space;

  space = recv_get_page_map(space_id, false);

  if (space != nullptr) {
    auto it = space->m_pages.find(page_no);

    if (it != space->m_pages.end()) {
      return (it->second);
    }
  }

  return (nullptr);
}

#ifndef UNIV_HOTBACKUP
/** Store the collected persistent dynamic metadata to
mysql.innodb_dynamic_metadata */
void MetadataRecover::store() {
  ut_ad(dict_sys->dynamic_metadata != nullptr);
  ut_ad(dict_persist->table_buffer != nullptr);

  DDTableBuffer *table_buffer = dict_persist->table_buffer;

  if (empty()) {
    return;
  }

  mutex_enter(&dict_persist->mutex);

  for (auto meta : m_tables) {
    table_id_t table_id = meta.first;
    PersistentTableMetadata *metadata = meta.second;
    byte buffer[REC_MAX_DATA_SIZE];
    ulint size;

    size = dict_persist->persisters->write(*metadata, buffer);

    dberr_t error =
        table_buffer->replace(table_id, metadata->get_version(), buffer, size);
    if (error != DB_SUCCESS) {
      ut_ad(0);
    }
  }

  mutex_exit(&dict_persist->mutex);
}

/** Frees the recovery system. */
void recv_sys_free() {
  mutex_enter(&recv_sys->mutex);

  recv_sys_finish();

  /* wake page cleaner up to progress */
  if (!srv_read_only_mode) {
    ut_ad(!recv_recovery_on);
    os_event_reset(buf_flush_event);
    os_event_set(recv_sys->flush_start);
  }

  /* Free encryption data structures. */
  if (recv_sys->keys != nullptr) {
    for (auto &key : *recv_sys->keys) {
      if (key.ptr != nullptr) {
        ut_free(key.ptr);
        key.ptr = nullptr;
      }

      if (key.iv != nullptr) {
        ut_free(key.iv);
        key.iv = nullptr;
      }
    }

    recv_sys->keys->swap(*recv_sys->keys);

    UT_DELETE(recv_sys->keys);
    recv_sys->keys = nullptr;
  }

  mutex_exit(&recv_sys->mutex);
}

/** Copy of the LOG_HEADER_CREATOR field. */
static char log_header_creator[LOG_HEADER_CREATOR_END - LOG_HEADER_CREATOR + 1];

/** Determine if a redo log from a version before MySQL 8.0.3 is clean.
@param[in,out]	log		redo log
@param[in]	checkpoint_no	checkpoint number
@param[in]	checkpoint_lsn	checkpoint LSN
@return error code
@retval DB_SUCCESS	if the redo log is clean
@retval DB_ERROR	if the redo log is corrupted or dirty */
static dberr_t recv_log_recover_pre_8_0_4(log_t &log,
                                          checkpoint_no_t checkpoint_no,
                                          lsn_t checkpoint_lsn) {
  lsn_t source_offset;
  lsn_t block_lsn;
  page_no_t page_no;
  byte *buf;

  source_offset = log_files_real_offset_for_lsn(log, checkpoint_lsn);

  block_lsn = ut_uint64_align_down(checkpoint_lsn, OS_FILE_LOG_BLOCK_SIZE);

  page_no = (page_no_t)(source_offset / univ_page_size.physical());

  buf = log.buf + block_lsn % log.buf_size;

  static const char *NO_UPGRADE_RECOVERY_MSG =
      "Upgrade after a crash is not supported."
      " This redo log was created with ";

  static const char *NO_UPGRADE_RTFM_MSG =
      ". Please follow the instructions at " REFMAN "upgrading.html";

  dberr_t err;

  err = fil_redo_io(IORequestLogRead, page_id_t(log.files_space_id, page_no),
                    univ_page_size,
                    (ulint)((source_offset & ~(OS_FILE_LOG_BLOCK_SIZE - 1)) %
                            univ_page_size.physical()),
                    OS_FILE_LOG_BLOCK_SIZE, buf);

  ut_a(err == DB_SUCCESS);

  if (log_block_calc_checksum(buf) != log_block_get_checksum(buf)) {
    ib::error(ER_IB_MSG_700)
        << NO_UPGRADE_RECOVERY_MSG << log_header_creator
        << ", and it appears corrupted" << NO_UPGRADE_RTFM_MSG;

    return (DB_CORRUPTION);
  }

  /* On a clean shutdown, the redo log will be logically empty
  after the checkpoint LSN. */

  if (log_block_get_data_len(buf) !=
      (source_offset & (OS_FILE_LOG_BLOCK_SIZE - 1))) {
    ib::error(ER_IB_MSG_701)
        << NO_UPGRADE_RECOVERY_MSG << log_header_creator << NO_UPGRADE_RTFM_MSG;

    return (DB_ERROR);
  }

  /* Mark the redo log for upgrading. */
  srv_log_file_size = 0;

  recv_sys->parse_start_lsn = checkpoint_lsn;
  recv_sys->bytes_to_ignore_before_checkpoint = 0;
  recv_sys->recovered_lsn = checkpoint_lsn;
  recv_sys->checkpoint_lsn = checkpoint_lsn;
  recv_sys->scanned_lsn = checkpoint_lsn;

  log_start(log, checkpoint_no + 1, checkpoint_lsn, checkpoint_lsn);

  return (DB_SUCCESS);
}

/** Find the latest checkpoint in the log header.
@param[in,out]	log		redo log
@param[out]	max_field	LOG_CHECKPOINT_1 or LOG_CHECKPOINT_2
@return error code or DB_SUCCESS */
static MY_ATTRIBUTE((warn_unused_result)) dberr_t
    recv_find_max_checkpoint(log_t &log, ulint *max_field) {
  bool found_checkpoint = false;

  *max_field = 0;

  byte *buf = log.checkpoint_buf;

  log.state = log_state_t::CORRUPTED;

  log_files_header_read(log, 0);

  /* Check the header page checksum. There was no
  checksum in the first redo log format (version 0). */
  log.format = mach_read_from_4(buf + LOG_HEADER_FORMAT);

  if (log.format != 0 && !recv_check_log_header_checksum(buf)) {
    ib::error(ER_IB_MSG_1264) << "Invalid redo log header checksum.";

    return (DB_CORRUPTION);
  }

  memcpy(log_header_creator, buf + LOG_HEADER_CREATOR,
         sizeof log_header_creator);

  log_header_creator[(sizeof log_header_creator) - 1] = 0;

  switch (log.format) {
    case 0:
      ib::error(ER_IB_MSG_1265) << "Unsupported redo log format (" << log.format
                                << "). The redo log was created"
                                << " before MySQL 5.7.9";

      return (DB_ERROR);

    case LOG_HEADER_FORMAT_5_7_9:
    case LOG_HEADER_FORMAT_8_0_1:

      ib::info(ER_IB_MSG_704, log.format);

    case LOG_HEADER_FORMAT_CURRENT:
      /* The checkpoint page format is identical upto v3. */
      break;

    default:
      ib::error(ER_IB_MSG_705, log.format, REFMAN);

      return (DB_ERROR);
  }

  uint64_t max_no = 0;
  constexpr ulint CKP1 = LOG_CHECKPOINT_1;
  constexpr ulint CKP2 = LOG_CHECKPOINT_2;

  for (auto i = CKP1; i <= CKP2; i += CKP2 - CKP1) {
    log_files_header_read(log, i);

    if (!recv_check_log_header_checksum(buf)) {
      DBUG_PRINT("ib_log", ("invalid checkpoint, at %lu, checksum %x", i,
                            (unsigned)log_block_get_checksum(buf)));
      continue;
    }

    log.state = log_state_t::OK;

    log.current_file_lsn = mach_read_from_8(buf + LOG_CHECKPOINT_LSN);

    log.current_file_real_offset =
        mach_read_from_8(buf + LOG_CHECKPOINT_OFFSET);

    if (log.current_file_real_offset % log.file_size < LOG_FILE_HDR_SIZE) {
      log.current_file_real_offset -=
          log.current_file_real_offset % log.file_size;

      log.current_file_real_offset += LOG_FILE_HDR_SIZE;
    }

    log_files_update_offsets(log, log.current_file_lsn);

    uint64_t checkpoint_no = mach_read_from_8(buf + LOG_CHECKPOINT_NO);

    DBUG_PRINT("ib_log", ("checkpoint " UINT64PF " at " LSN_PF, checkpoint_no,
                          log.current_file_lsn));

    if (checkpoint_no >= max_no) {
      *max_field = i;
      max_no = checkpoint_no;
      found_checkpoint = true;
    }
  }

  if (!found_checkpoint) {
    /* Before 5.7.9, we could get here during database
    initialization if we created an ib_logfile0 file that
    was filled with zeroes, and were killed. After
    5.7.9, we would reject such a file already earlier,
    when checking the file header. */

    ib::error(ER_IB_MSG_706);
    return (DB_ERROR);
  }

  return (DB_SUCCESS);
}

/** Reads in pages which have hashed log records, from an area around a given
page number.
@param[in]	page_id		Read the pages around this page number
@return number of pages found */
static ulint recv_read_in_area(const page_id_t &page_id) {
  page_no_t low_limit;

  low_limit = page_id.page_no() - (page_id.page_no() % RECV_READ_AHEAD_AREA);

  ulint n = 0;

  std::array<page_no_t, RECV_READ_AHEAD_AREA> page_nos;

  for (page_no_t page_no = low_limit;
       page_no < low_limit + RECV_READ_AHEAD_AREA; ++page_no) {
    recv_addr_t *recv_addr;

    recv_addr = recv_get_rec(page_id.space(), page_no);

    const page_id_t cur_page_id(page_id.space(), page_no);

    if (recv_addr != nullptr && !buf_page_peek(cur_page_id)) {
      mutex_enter(&recv_sys->mutex);

      if (recv_addr->state == RECV_NOT_PROCESSED) {
        recv_addr->state = RECV_BEING_READ;

        page_nos[n] = page_no;

        ++n;
      }

      mutex_exit(&recv_sys->mutex);
    }
  }

  buf_read_recv_pages(false, page_id.space(), &page_nos[0], n);

  return (n);
}

/** Apply the log records to a page
@param[in,out]	recv_addr	Redo log records to apply */
static void recv_apply_log_rec(recv_addr_t *recv_addr) {
  if (recv_addr->state == RECV_DISCARDED) {
    ut_a(recv_sys->n_addrs > 0);
    --recv_sys->n_addrs;
    return;
  }

  bool found;
  const page_id_t page_id(recv_addr->space, recv_addr->page_no);

  const page_size_t page_size =
      fil_space_get_page_size(recv_addr->space, &found);

  if (!found || recv_sys->missing_ids.find(recv_addr->space) !=
                    recv_sys->missing_ids.end()) {
    /* Tablespace was discarded or dropped after changes were
    made to it. Or, we have ignored redo log for this tablespace
    earlier and somehow it has been found now. We can't apply
    this redo log out of order. */

    recv_addr->state = RECV_PROCESSED;

    ut_a(recv_sys->n_addrs > 0);
    --recv_sys->n_addrs;

    /* If the tablespace has been explicitly deleted, we
    can safely ignore it. */

    if (recv_sys->deleted.find(recv_addr->space) == recv_sys->deleted.end()) {
      recv_sys->missing_ids.insert(recv_addr->space);
    }

  } else if (recv_addr->state == RECV_NOT_PROCESSED) {
    mutex_exit(&recv_sys->mutex);

    if (buf_page_peek(page_id)) {
      mtr_t mtr;

      mtr_start(&mtr);

      buf_block_t *block;

      block = buf_page_get(page_id, page_size, RW_X_LATCH, &mtr);

      buf_block_dbg_add_level(block, SYNC_NO_ORDER_CHECK);

      recv_recover_page(false, block);

      mtr_commit(&mtr);

    } else {
      recv_read_in_area(page_id);
    }

    mutex_enter(&recv_sys->mutex);
  }
}

/** Empties the hash table of stored log records, applying them to appropriate
pages.
@param[in,out]	log		Redo log
@param[in]	allow_ibuf	if true, ibuf operations are allowed during
                                the application; if false, no ibuf operations
                                are allowed, and after the application all
                                file pages are flushed to disk and invalidated
                                in buffer pool: this alternative means that
                                no new log records can be generated during
                                the application; the caller must in this case
                                own the log mutex */
void recv_apply_hashed_log_recs(log_t &log, bool allow_ibuf) {
  for (;;) {
    mutex_enter(&recv_sys->mutex);

    if (!recv_sys->apply_batch_on) {
      break;
    }

    mutex_exit(&recv_sys->mutex);

    os_thread_sleep(500000);
  }

  if (!allow_ibuf) {
    recv_no_ibuf_operations = true;
  }

  recv_sys->apply_log_recs = true;
  recv_sys->apply_batch_on = true;

  auto batch_size = recv_sys->n_addrs;

  ib::info(ER_IB_MSG_707, batch_size);

  static const size_t PCT = 10;

  size_t pct = PCT;
  size_t applied = 0;
  auto unit = batch_size / PCT;

  if (unit <= PCT) {
    pct = 100;
    unit = batch_size;
  }

  auto start_time = ut_time();

  for (const auto &space : *recv_sys->spaces) {
    bool dropped;

    if (space.first != TRX_SYS_SPACE &&
        !fil_tablespace_open_for_recovery(space.first)) {
      /* Tablespace was dropped. */
      ut_ad(!fil_tablespace_lookup_for_recovery(space.first));

      dropped = true;
    } else {
      dropped = false;
    }

    for (auto pages : space.second.m_pages) {
      ut_ad(pages.second->space == space.first);

      if (dropped) {
        pages.second->state = RECV_DISCARDED;
      }

      recv_apply_log_rec(pages.second);

      ++applied;

      if (unit == 0 || (applied % unit) == 0) {
        ib::info(ER_IB_MSG_708) << pct << "%";

        pct += PCT;

        start_time = ut_time();

      } else if (ut_time() - start_time >= PRINT_INTERVAL_SECS) {
        start_time = ut_time();

        ib::info(ER_IB_MSG_709)
            << std::setprecision(2)
            << ((double)applied * 100) / (double)batch_size << "%";
      }
    }
  }

  /* Wait until all the pages have been processed */

  while (recv_sys->n_addrs != 0) {
    mutex_exit(&recv_sys->mutex);

    os_thread_sleep(500000);

    mutex_enter(&recv_sys->mutex);
  }

  if (!allow_ibuf) {
    /* Flush all the file pages to disk and invalidate them in
    the buffer pool */

    ut_d(log.disable_redo_writes = true);

    mutex_exit(&recv_sys->mutex);

    os_event_reset(recv_sys->flush_end);

    os_event_set(recv_sys->flush_start);

    os_event_wait(recv_sys->flush_end);

    /* Wait for any currently running batch to end. */
    buf_flush_wait_LRU_batch_end();

    buf_pool_invalidate();

    ut_d(log.disable_redo_writes = false);

    mutex_enter(&recv_sys->mutex);

    recv_no_ibuf_operations = false;
  }

  recv_sys->apply_log_recs = false;
  recv_sys->apply_batch_on = false;

  recv_sys_empty_hash();

  mutex_exit(&recv_sys->mutex);

  ib::info(ER_IB_MSG_710);
}

#else /* !UNIV_HOTBACKUP */
/** Scans the log segment and n_bytes_scanned is set to the length of valid
log scanned.
@param[in]	buf			buffer containing log data
@param[in]	buf_len			data length in that buffer
@param[in,out]	scanned_lsn		LSN of buffer start, we return scanned
lsn
@param[in,out]	scanned_checkpoint_no	4 lowest bytes of the highest scanned
checkpoint number so far
@param[out]	n_bytes_scanned		how much we were able to scan, smaller
than buf_len if log data ended here */
void meb_scan_log_seg(byte *buf, ulint buf_len, lsn_t *scanned_lsn,
                      ulint *scanned_checkpoint_no, ulint *n_bytes_scanned) {
  *n_bytes_scanned = 0;

  for (auto log_block = buf; log_block < buf + buf_len;
       log_block += OS_FILE_LOG_BLOCK_SIZE) {
    ulint no = log_block_get_hdr_no(log_block);

    if (no != log_block_convert_lsn_to_no(*scanned_lsn) ||
        !log_block_checksum_is_ok(log_block)) {
      ib::trace_2() << "Scanned lsn: " << *scanned_lsn << " header no: " << no
                    << " converted no: "
                    << log_block_convert_lsn_to_no(*scanned_lsn)
                    << " checksum: " << log_block_checksum_is_ok(log_block)
                    << " block cp no: "
                    << log_block_get_checkpoint_no(log_block);

      /* Garbage or an incompletely written log block */

      log_block += OS_FILE_LOG_BLOCK_SIZE;
      break;
    }

    if (*scanned_checkpoint_no > 0 &&
        log_block_get_checkpoint_no(log_block) < *scanned_checkpoint_no &&
        *scanned_checkpoint_no - log_block_get_checkpoint_no(log_block) >
            0x80000000UL) {
      /* Garbage from a log buffer flush which was made
      before the most recent database recovery */

      ib::trace_2() << "Scanned cp no: " << *scanned_checkpoint_no
                    << " block cp no "
                    << log_block_get_checkpoint_no(log_block);

      break;
    }

    ulint data_len = log_block_get_data_len(log_block);

    *scanned_checkpoint_no = log_block_get_checkpoint_no(log_block);
    *scanned_lsn += data_len;

    *n_bytes_scanned += data_len;

    if (data_len < OS_FILE_LOG_BLOCK_SIZE) {
      /* Log data ends here */

      break;
    }
  }
}

/** Apply a single log record stored in the hash table.
@param[in,out]	recv_addr	a parsed log record
@param[in,out]	block           a buffer pool frame for applying the record */
void meb_apply_log_record(recv_addr_t *recv_addr, buf_block_t *block) {
  bool found;
  const page_id_t page_id(recv_addr->space, recv_addr->page_no);

  const page_size_t &page_size =
      fil_space_get_page_size(recv_addr->space, &found);

  ib::trace_3() << "recv_addr {State: " << recv_addr->state
                << ", Space id: " << recv_addr->space
                << ", Page no: " << recv_addr->page_no
                << ", Page size: " << page_size << ", found: " << found << "\n";

  if (!found) {
    recv_addr->state = RECV_DISCARDED;

    mutex_enter(&recv_sys->mutex);

    ut_a(recv_sys->n_addrs);
    --recv_sys->n_addrs;

    mutex_exit(&recv_sys->mutex);

    return;
  }

  mutex_enter(&recv_sys->mutex);

  /* We simulate a page read made by the buffer pool, to
  make sure the recovery apparatus works ok. We must init
  the block. */

  meb_page_init(page_id, page_size, block);

  /* Extend the tablespace's last file if the page_no
  does not fall inside its bounds; we assume the last
  file is auto-extending, and mysqlbackup copied the file
  when it still was smaller */

  fil_space_t *space = fil_space_get(recv_addr->space);

  bool success;

  success = fil_space_extend(space, recv_addr->page_no + 1);

  if (!success) {
    ib::fatal(ER_IB_MSG_711) << "Cannot extend tablespace " << recv_addr->space
                             << " to hold " << recv_addr->page_no << " pages";
  }

  mutex_exit(&recv_sys->mutex);

  /* Read the page from the tablespace file. */

  dberr_t err;

  if (page_size.is_compressed()) {
    err = fil_io(IORequestRead, true, page_id, page_size, 0,
                 page_size.physical(), block->page.zip.data, nullptr);

    if (err == DB_SUCCESS && !buf_zip_decompress(block, TRUE)) {
      ut_error;
    }
  } else {
    err = fil_io(IORequestRead, true, page_id, page_size, 0,
                 page_size.logical(), block->frame, nullptr);
  }

  if (err != DB_SUCCESS) {
    ib::fatal(ER_IB_MSG_712)
        << "Cannot read from tablespace " << recv_addr->space << " page number "
        << recv_addr->page_no;
  }

  apply_log_mutex.lock();

  /* Apply the log records to this page */
  recv_recover_page(false, block);

  apply_log_mutex.unlock();

  mutex_enter(&recv_sys->mutex);

  /* Write the page back to the tablespace file using the
  fil0fil.cc routines */

  buf_flush_init_for_writing(block, block->frame, buf_block_get_page_zip(block),
                             mach_read_from_8(block->frame + FIL_PAGE_LSN),
                             fsp_is_checksum_disabled(block->page.id.space()),
                             true /* skip_lsn_check */);

  mutex_exit(&recv_sys->mutex);

  if (page_size.is_compressed()) {
    err = fil_io(IORequestWrite, true, page_id, page_size, 0,
                 page_size.physical(), block->page.zip.data, nullptr);
  } else {
    err = fil_io(IORequestWrite, true, page_id, page_size, 0,
                 page_size.logical(), block->frame, nullptr);
  }

  if (err != DB_SUCCESS) {
    ib::fatal(ER_IB_MSG_713)
        << "Cannot write to tablespace " << recv_addr->space << " page number "
        << recv_addr->page_no;
  }
}

/** Apply a single log record stored in the hash table using default block.
@param[in,out]	recv_addr	a parsed log record */
void meb_apply_log_rec_func(recv_addr_t *recv_addr) {
  meb_apply_log_record(recv_addr, back_block1);
}

/** Dummy wait function for meb_apply_log_recs_via_callback(). */
void meb_nowait_func() { return; }

/** Applies log records in the hash table to a backup. */
void meb_apply_log_recs() {
  meb_apply_log_recs_via_callback(meb_apply_log_rec_func, meb_nowait_func);
}

/** Apply all log records in the hash table to a backup using callback
functions. This function employes two callback functions that allow redo
log records to be applied in parallel. The apply_log_record_function
assigns a parsed redo log record for application. The
apply_log_record_function is called repeatedly until all log records in
the hash table are assigned for application. After that the
wait_till_done_function is called once. The wait_till_done_function
function blocks until the application of all the redo log records
previously assigned with apply_log_record_function calls is complete.
Even though this function assigns the log records in the hash table
sequentially, the application of the log records may be done in parallel
if the apply_log_record_function delegates the actual application work
to multiple worker threads running in parallel.
@param[in]  apply_log_record_function	a function that assigns one redo log
record for application
@param[in]  wait_till_done_function     a function that blocks until all
assigned redo log records have been applied */
void meb_apply_log_recs_via_callback(
    void (*apply_log_record_function)(recv_addr_t *),
    void (*wait_till_done_function)()) {
  ulint n_hash_cells = recv_sys->n_addrs;
  ulint i = 0;

  recv_sys->apply_log_recs = true;
  recv_sys->apply_batch_on = true;

  ib::info(ER_IB_MSG_714) << "Starting to apply a batch of log records to the"
                          << " database...";

  fputs("InnoDB: Progress in percent: ", stderr);

  for (const auto &space : *recv_sys->spaces) {
    for (auto pages : space.second.m_pages) {
      ut_ad(pages.second->space == space.first);

      (*apply_log_record_function)(pages.second);
    }

    ++i;
    if ((100 * i) / n_hash_cells != (100 * (i + 1)) / n_hash_cells) {
      fprintf(stderr, "%lu ", (ulong)((100 * i) / n_hash_cells));
      fflush(stderr);
    }
  }

  /* wait till all the redo log records have been applied */
  (*wait_till_done_function)();

  /* write logs in next line */
  fprintf(stderr, "\n");
  recv_sys->apply_log_recs = false;
  recv_sys->apply_batch_on = false;
  recv_sys_empty_hash();
}

#endif /* !UNIV_HOTBACKUP */

/** Try to parse a single log record body and also applies it if
specified.
@param[in]	type		redo log entry type
@param[in]	ptr		redo log record body
@param[in]	end_ptr		end of buffer
@param[in]	space_id	tablespace identifier
@param[in]	page_no		page number
@param[in]	apply		Whether to apply the record
@param[in,out]	block		buffer block, or nullptr if
                                a page log record should not be applied
                                or if it is a MLOG_FILE_ operation
@param[in,out]	mtr		mini-transaction, or nullptr if
                                a page log record should not be applied
@param[in]	parsed_bytes	Number of bytes parsed so far
@return log record end, nullptr if not a complete record */
static byte *recv_parse_or_apply_log_rec_body(mlog_id_t type, byte *ptr,
                                              byte *end_ptr,
                                              space_id_t space_id,
                                              page_no_t page_no, bool apply,
                                              buf_block_t *block, mtr_t *mtr,
                                              ulint parsed_bytes) {
  ut_ad(!block == !mtr);

  switch (type) {
    case MLOG_FILE_DELETE:

      return (fil_tablespace_redo_delete(
          ptr, end_ptr, page_id_t(space_id, page_no), parsed_bytes,
          recv_sys->bytes_to_ignore_before_checkpoint != 0));

    case MLOG_FILE_CREATE:

      return (fil_tablespace_redo_create(
          ptr, end_ptr, page_id_t(space_id, page_no), parsed_bytes,
          recv_sys->bytes_to_ignore_before_checkpoint != 0));

    case MLOG_FILE_RENAME:

      return (fil_tablespace_redo_rename(
          ptr, end_ptr, page_id_t(space_id, page_no), parsed_bytes,
          recv_sys->bytes_to_ignore_before_checkpoint != 0));

    case MLOG_INDEX_LOAD:
#ifdef UNIV_HOTBACKUP
      /* While scaning redo logs during  backup phase a
      MLOG_INDEX_LOAD type redo log record indicates a DDL
      (create index, alter table...)is performed with
      'algorithm=inplace'. This redo log indicates that

      1. The DDL was started after MEB started backing up, in which
      case MEB will not be able to take a consistent backup and should
      fail. or
      2. There is a possibility of this record existing in the REDO
      even after the completion of the index create operation. This is
      because of InnoDB does  not checkpointing after the flushing the
      index pages.

      If MEB gets the last_redo_flush_lsn and that is less than the
      lsn of the current record MEB fails the backup process.
      Error out in case of online backup and emit a warning in case
      of offline backup and continue. */
      if (!recv_recovery_on) {
        if (is_online_redo_copy) {
          if (backup_redo_log_flushed_lsn < recv_sys->recovered_lsn) {
            ib::trace_1() << "Last flushed lsn: " << backup_redo_log_flushed_lsn
                          << " load_index lsn " << recv_sys->recovered_lsn;

            if (backup_redo_log_flushed_lsn == 0) {
              ib::error(ER_IB_MSG_715) << "MEB was not able"
                                       << " to determine the"
                                       << " InnoDB Engine"
                                       << " Status";
            }

            ib::fatal(ER_IB_MSG_716) << "An optimized(without"
                                     << " redo logging) DDL"
                                     << " operation has been"
                                     << " performed. All modified"
                                     << " pages may not have been"
                                     << " flushed to the disk yet.\n"
                                     << "    MEB will not be able to"
                                     << " take a consistent backup."
                                     << " Retry the backup"
                                     << " operation";
          }
          /** else the index is flushed to disk before
          backup started hence no error */
        } else {
          /* offline backup */
          ib::trace_1() << "Last flushed lsn: " << backup_redo_log_flushed_lsn
                        << " load_index lsn " << recv_sys->recovered_lsn;

          ib::warn(ER_IB_MSG_717);
        }
      }
#endif /* UNIV_HOTBACKUP */
      if (end_ptr < ptr + 8) {
        return (nullptr);
      }

      return (ptr + 8);

    case MLOG_WRITE_STRING:

#ifdef UNIV_HOTBACKUP
      if (recv_recovery_on && meb_is_space_loaded(space_id)) {
#endif /* UNIV_HOTBACKUP */
        /* For encrypted tablespace, we need to get the
        encryption key information before the page 0 is
        recovered. Otherwise, redo will not find the key
        to decrypt the data pages. */

        if (page_no == 0 && !fsp_is_system_or_temp_tablespace(space_id)) {
          return (
              fil_tablespace_redo_encryption(ptr, end_ptr, space_id, apply));
        }
#ifdef UNIV_HOTBACKUP
      }
#endif /* UNIV_HOTBACKUP */

      break;

    default:
      break;
  }

  page_t *page;
  page_zip_des_t *page_zip;
  dict_index_t *index = nullptr;

#ifdef UNIV_DEBUG
  ulint page_type;
#endif /* UNIV_DEBUG */

#if defined(UNIV_HOTBACKUP) && defined(UNIV_DEBUG)
  ib::trace_3() << "recv_parse_or_apply_log_rec_body { type: "
                << get_mlog_string(type) << ", space_id: " << space_id
                << ", page_no: " << page_no
                << ", ptr : " << static_cast<const void *>(ptr)
                << ", end_ptr: " << static_cast<const void *>(end_ptr)
                << ", block: " << static_cast<const void *>(block)
                << ", mtr: " << static_cast<const void *>(mtr) << " }";
#endif /* UNIV_HOTBACKUP && UNIV_DEBUG */

  if (block != nullptr) {
    /* Applying a page log record. */

    page = block->frame;
    page_zip = buf_block_get_page_zip(block);

    ut_d(page_type = fil_page_get_type(page));
#if defined(UNIV_HOTBACKUP) && defined(UNIV_DEBUG)
    if (page_type == 0) {
      meb_print_page_header(page);
    }
#endif /* UNIV_HOTBACKUP && UNIV_DEBUG */

  } else {
    /* Parsing a page log record. */
    page = nullptr;
    page_zip = nullptr;

    ut_d(page_type = FIL_PAGE_TYPE_ALLOCATED);
  }

  const byte *old_ptr = ptr;

  switch (type) {
#ifdef UNIV_LOG_LSN_DEBUG
    case MLOG_LSN:
      /* The LSN is checked in recv_parse_log_rec(). */
      break;
#endif /* UNIV_LOG_LSN_DEBUG */
    case MLOG_4BYTES:

      ut_ad(page == nullptr || end_ptr > ptr + 2);

      /* Most FSP flags can only be changed by CREATE or ALTER with
      ALGORITHM=COPY, so they do not change once the file
      is created. The SDI flag is the only one that can be
      changed by a recoverable transaction. So if there is
      change in FSP flags, update the in-memory space structure
      (fil_space_t) */

      if (page != nullptr && page_no == 0 &&
          mach_read_from_2(ptr) == FSP_HEADER_OFFSET + FSP_SPACE_FLAGS) {
        ptr = mlog_parse_nbytes(MLOG_4BYTES, ptr, end_ptr, page, page_zip);

        /* When applying log, we have complete records.
        They can be incomplete (ptr=nullptr) only during
        scanning (page==nullptr) */

        ut_ad(ptr != nullptr);

        fil_space_t *space = fil_space_acquire(space_id);

        ut_ad(space != nullptr);

        fil_space_set_flags(space, mach_read_from_4(FSP_HEADER_OFFSET +
                                                    FSP_SPACE_FLAGS + page));

        fil_space_release(space);

        break;
      }

      // fall through

    case MLOG_1BYTE:
    case MLOG_2BYTES:
    case MLOG_8BYTES:
#ifdef UNIV_DEBUG
      if (page && page_type == FIL_PAGE_TYPE_ALLOCATED && end_ptr >= ptr + 2) {
        /* It is OK to set FIL_PAGE_TYPE and certain
        list node fields on an empty page.  Any other
        write is not OK. */

        /* NOTE: There may be bogus assertion failures for
        dict_hdr_create(), trx_rseg_header_create(),
        trx_sys_create_doublewrite_buf(), and
        trx_sysf_create().
        These are only called during database creation. */

        ulint offs = mach_read_from_2(ptr);

        switch (type) {
          default:
            ut_error;
          case MLOG_2BYTES:
            /* Note that this can fail when the
            redo log been written with something
            older than InnoDB Plugin 1.0.4. */
            ut_ad(
                offs == FIL_PAGE_TYPE ||
                offs == IBUF_TREE_SEG_HEADER + IBUF_HEADER + FSEG_HDR_OFFSET ||
                offs == PAGE_BTR_IBUF_FREE_LIST + PAGE_HEADER + FIL_ADDR_BYTE ||
                offs == PAGE_BTR_IBUF_FREE_LIST + PAGE_HEADER + FIL_ADDR_BYTE +
                            FIL_ADDR_SIZE ||
                offs == PAGE_BTR_SEG_LEAF + PAGE_HEADER + FSEG_HDR_OFFSET ||
                offs == PAGE_BTR_SEG_TOP + PAGE_HEADER + FSEG_HDR_OFFSET ||
                offs == PAGE_BTR_IBUF_FREE_LIST_NODE + PAGE_HEADER +
                            FIL_ADDR_BYTE + 0 /*FLST_PREV*/
                || offs == PAGE_BTR_IBUF_FREE_LIST_NODE + PAGE_HEADER +
                               FIL_ADDR_BYTE + FIL_ADDR_SIZE /*FLST_NEXT*/);
            break;
          case MLOG_4BYTES:
            /* Note that this can fail when the
            redo log been written with something
            older than InnoDB Plugin 1.0.4. */
            ut_ad(
                0 ||
                offs == IBUF_TREE_SEG_HEADER + IBUF_HEADER + FSEG_HDR_SPACE ||
                offs == IBUF_TREE_SEG_HEADER + IBUF_HEADER + FSEG_HDR_PAGE_NO ||
                offs == PAGE_BTR_IBUF_FREE_LIST + PAGE_HEADER /* flst_init */
                ||
                offs == PAGE_BTR_IBUF_FREE_LIST + PAGE_HEADER + FIL_ADDR_PAGE ||
                offs == PAGE_BTR_IBUF_FREE_LIST + PAGE_HEADER + FIL_ADDR_PAGE +
                            FIL_ADDR_SIZE ||
                offs == PAGE_BTR_SEG_LEAF + PAGE_HEADER + FSEG_HDR_PAGE_NO ||
                offs == PAGE_BTR_SEG_LEAF + PAGE_HEADER + FSEG_HDR_SPACE ||
                offs == PAGE_BTR_SEG_TOP + PAGE_HEADER + FSEG_HDR_PAGE_NO ||
                offs == PAGE_BTR_SEG_TOP + PAGE_HEADER + FSEG_HDR_SPACE ||
                offs == PAGE_BTR_IBUF_FREE_LIST_NODE + PAGE_HEADER +
                            FIL_ADDR_PAGE + 0 /*FLST_PREV*/
                || offs == PAGE_BTR_IBUF_FREE_LIST_NODE + PAGE_HEADER +
                               FIL_ADDR_PAGE + FIL_ADDR_SIZE /*FLST_NEXT*/);
            break;
        }
      }
#endif /* UNIV_DEBUG */

      ptr = mlog_parse_nbytes(type, ptr, end_ptr, page, page_zip);

      if (ptr != nullptr && page != nullptr && page_no == 0 &&
          type == MLOG_4BYTES) {
        ulint offs = mach_read_from_2(old_ptr);

        switch (offs) {
          fil_space_t *space;
          uint32_t val;
          default:
            break;

          case FSP_HEADER_OFFSET + FSP_SPACE_FLAGS:
          case FSP_HEADER_OFFSET + FSP_SIZE:
          case FSP_HEADER_OFFSET + FSP_FREE_LIMIT:
          case FSP_HEADER_OFFSET + FSP_FREE + FLST_LEN:

            space = fil_space_get(space_id);

            ut_a(space != nullptr);

            val = mach_read_from_4(page + offs);

            switch (offs) {
              case FSP_HEADER_OFFSET + FSP_SPACE_FLAGS:
                space->flags = val;
                break;

              case FSP_HEADER_OFFSET + FSP_SIZE:

                space->size_in_header = val;

                if (space->size >= val) {
                  break;
                }

                ib::info(ER_IB_MSG_718, (ulint)space->id, space->name,
                         (ulint)val);

                if (fil_space_extend(space, val)) {
                  break;
                }

                ib::error(ER_IB_MSG_719, (ulint)space->id, space->name,
                          (ulint)val);
                break;

              case FSP_HEADER_OFFSET + FSP_FREE_LIMIT:
                space->free_limit = val;
                break;

              case FSP_HEADER_OFFSET + FSP_FREE + FLST_LEN:
                space->free_len = val;
                ut_ad(val == flst_get_len(page + offs));
                break;
            }
        }
      }
      break;

    case MLOG_REC_INSERT:
    case MLOG_COMP_REC_INSERT:

      ut_ad(!page || fil_page_type_is_index(page_type));

      if (nullptr !=
          (ptr = mlog_parse_index(ptr, end_ptr, type == MLOG_COMP_REC_INSERT,
                                  &index))) {
        ut_a(!page ||
             (ibool) !!page_is_comp(page) == dict_table_is_comp(index->table));

        ptr = page_cur_parse_insert_rec(FALSE, ptr, end_ptr, block, index, mtr);
      }

      break;

    case MLOG_REC_CLUST_DELETE_MARK:
    case MLOG_COMP_REC_CLUST_DELETE_MARK:

      ut_ad(!page || fil_page_type_is_index(page_type));

      if (nullptr != (ptr = mlog_parse_index(
                          ptr, end_ptr, type == MLOG_COMP_REC_CLUST_DELETE_MARK,
                          &index))) {
        ut_a(!page ||
             (ibool) !!page_is_comp(page) == dict_table_is_comp(index->table));

        ptr = btr_cur_parse_del_mark_set_clust_rec(ptr, end_ptr, page, page_zip,
                                                   index);
      }

      break;

    case MLOG_COMP_REC_SEC_DELETE_MARK:

      ut_ad(!page || fil_page_type_is_index(page_type));

      /* This log record type is obsolete, but we process it for
      backward compatibility with MySQL 5.0.3 and 5.0.4. */

      ut_a(!page || page_is_comp(page));
      ut_a(!page_zip);

      ptr = mlog_parse_index(ptr, end_ptr, true, &index);

      if (ptr == nullptr) {
        break;
      }

      /* Fall through */

    case MLOG_REC_SEC_DELETE_MARK:

      ut_ad(!page || fil_page_type_is_index(page_type));

      ptr = btr_cur_parse_del_mark_set_sec_rec(ptr, end_ptr, page, page_zip);
      break;

    case MLOG_REC_UPDATE_IN_PLACE:
    case MLOG_COMP_REC_UPDATE_IN_PLACE:

      ut_ad(!page || fil_page_type_is_index(page_type));

      if (nullptr !=
          (ptr = mlog_parse_index(
               ptr, end_ptr, type == MLOG_COMP_REC_UPDATE_IN_PLACE, &index))) {
        ut_a(!page ||
             (ibool) !!page_is_comp(page) == dict_table_is_comp(index->table));

        ptr =
            btr_cur_parse_update_in_place(ptr, end_ptr, page, page_zip, index);
      }

      break;

    case MLOG_LIST_END_DELETE:
    case MLOG_COMP_LIST_END_DELETE:
    case MLOG_LIST_START_DELETE:
    case MLOG_COMP_LIST_START_DELETE:

      ut_ad(!page || fil_page_type_is_index(page_type));

      if (nullptr !=
          (ptr = mlog_parse_index(ptr, end_ptr,
                                  type == MLOG_COMP_LIST_END_DELETE ||
                                      type == MLOG_COMP_LIST_START_DELETE,
                                  &index))) {
        ut_a(!page ||
             (ibool) !!page_is_comp(page) == dict_table_is_comp(index->table));

        ptr = page_parse_delete_rec_list(type, ptr, end_ptr, block, index, mtr);
      }

      break;

    case MLOG_LIST_END_COPY_CREATED:
    case MLOG_COMP_LIST_END_COPY_CREATED:

      ut_ad(!page || fil_page_type_is_index(page_type));

      if (nullptr != (ptr = mlog_parse_index(
                          ptr, end_ptr, type == MLOG_COMP_LIST_END_COPY_CREATED,
                          &index))) {
        ut_a(!page ||
             (ibool) !!page_is_comp(page) == dict_table_is_comp(index->table));

        ptr = page_parse_copy_rec_list_to_created_page(ptr, end_ptr, block,
                                                       index, mtr);
      }

      break;

    case MLOG_PAGE_REORGANIZE:
    case MLOG_COMP_PAGE_REORGANIZE:
    case MLOG_ZIP_PAGE_REORGANIZE:

      ut_ad(!page || fil_page_type_is_index(page_type));

      if (nullptr !=
          (ptr = mlog_parse_index(ptr, end_ptr, type != MLOG_PAGE_REORGANIZE,
                                  &index))) {
        ut_a(!page ||
             (ibool) !!page_is_comp(page) == dict_table_is_comp(index->table));

        ptr = btr_parse_page_reorganize(
            ptr, end_ptr, index, type == MLOG_ZIP_PAGE_REORGANIZE, block, mtr);
      }

      break;

    case MLOG_PAGE_CREATE:
    case MLOG_COMP_PAGE_CREATE:

      /* Allow anything in page_type when creating a page. */
      ut_a(!page_zip);

      page_parse_create(block, type == MLOG_COMP_PAGE_CREATE, FIL_PAGE_INDEX);

      break;

    case MLOG_PAGE_CREATE_RTREE:
    case MLOG_COMP_PAGE_CREATE_RTREE:

      page_parse_create(block, type == MLOG_COMP_PAGE_CREATE_RTREE,
                        FIL_PAGE_RTREE);

      break;

    case MLOG_PAGE_CREATE_SDI:
    case MLOG_COMP_PAGE_CREATE_SDI:

      page_parse_create(block, type == MLOG_COMP_PAGE_CREATE_SDI, FIL_PAGE_SDI);

      break;

    case MLOG_UNDO_INSERT:

      ut_ad(!page || page_type == FIL_PAGE_UNDO_LOG);

      ptr = trx_undo_parse_add_undo_rec(ptr, end_ptr, page);

      break;

    case MLOG_UNDO_ERASE_END:

      ut_ad(!page || page_type == FIL_PAGE_UNDO_LOG);

      ptr = trx_undo_parse_erase_page_end(ptr, end_ptr, page, mtr);

      break;

    case MLOG_UNDO_INIT:

      /* Allow anything in page_type when creating a page. */

      ptr = trx_undo_parse_page_init(ptr, end_ptr, page, mtr);

      break;
    case MLOG_UNDO_HDR_CREATE:
    case MLOG_UNDO_HDR_REUSE:

      ut_ad(!page || page_type == FIL_PAGE_UNDO_LOG);

      ptr = trx_undo_parse_page_header(type, ptr, end_ptr, page, mtr);

      break;

    case MLOG_REC_MIN_MARK:
    case MLOG_COMP_REC_MIN_MARK:

      ut_ad(!page || fil_page_type_is_index(page_type));

      /* On a compressed page, MLOG_COMP_REC_MIN_MARK
      will be followed by MLOG_COMP_REC_DELETE
      or MLOG_ZIP_WRITE_HEADER(FIL_PAGE_PREV, FIL_nullptr)
      in the same mini-transaction. */

      ut_a(type == MLOG_COMP_REC_MIN_MARK || !page_zip);

      ptr = btr_parse_set_min_rec_mark(
          ptr, end_ptr, type == MLOG_COMP_REC_MIN_MARK, page, mtr);

      break;

    case MLOG_REC_DELETE:
    case MLOG_COMP_REC_DELETE:

      ut_ad(!page || fil_page_type_is_index(page_type));

      if (nullptr !=
          (ptr = mlog_parse_index(ptr, end_ptr, type == MLOG_COMP_REC_DELETE,
                                  &index))) {
        ut_a(!page ||
             (ibool) !!page_is_comp(page) == dict_table_is_comp(index->table));

        ptr = page_cur_parse_delete_rec(ptr, end_ptr, block, index, mtr);
      }

      break;

    case MLOG_IBUF_BITMAP_INIT:

      /* Allow anything in page_type when creating a page. */

      ptr = ibuf_parse_bitmap_init(ptr, end_ptr, block, mtr);

      break;

    case MLOG_INIT_FILE_PAGE:
    case MLOG_INIT_FILE_PAGE2:

      /* Allow anything in page_type when creating a page. */

      ptr = fsp_parse_init_file_page(ptr, end_ptr, block);

      break;

    case MLOG_WRITE_STRING:

      ut_ad(!page || page_type != FIL_PAGE_TYPE_ALLOCATED || page_no == 0);

      ptr = mlog_parse_string(ptr, end_ptr, page, page_zip);

      break;

    case MLOG_ZIP_WRITE_NODE_PTR:

      ut_ad(!page || fil_page_type_is_index(page_type));

      ptr = page_zip_parse_write_node_ptr(ptr, end_ptr, page, page_zip);

      break;

    case MLOG_ZIP_WRITE_BLOB_PTR:

      ut_ad(!page || fil_page_type_is_index(page_type));

      ptr = page_zip_parse_write_blob_ptr(ptr, end_ptr, page, page_zip);

      break;

    case MLOG_ZIP_WRITE_HEADER:

      ut_ad(!page || fil_page_type_is_index(page_type));

      ptr = page_zip_parse_write_header(ptr, end_ptr, page, page_zip);

      break;

    case MLOG_ZIP_PAGE_COMPRESS:

      /* Allow anything in page_type when creating a page. */
      ptr = page_zip_parse_compress(ptr, end_ptr, page, page_zip);
      break;

    case MLOG_ZIP_PAGE_COMPRESS_NO_DATA:

      if (nullptr != (ptr = mlog_parse_index(ptr, end_ptr, true, &index))) {
        ut_a(!page || ((ibool) !!page_is_comp(page) ==
                       dict_table_is_comp(index->table)));

        ptr = page_zip_parse_compress_no_data(ptr, end_ptr, page, page_zip,
                                              index);
      }

      break;

    case MLOG_TEST:
#ifndef UNIV_HOTBACKUP
      if (log_test != nullptr) {
        ptr = log_test->parse_mlog_rec(ptr, end_ptr);
        break;
      }
#endif /* !UNIV_HOTBACKUP */
       /* Fall through. */

    default:
      ptr = nullptr;
      recv_sys->found_corrupt_log = true;
  }

  if (index != nullptr) {
    dict_table_t *table = index->table;

    dict_mem_index_free(index);
    dict_mem_table_free(table);
  }

  return (ptr);
}

/** Adds a new log record to the hash table of log records.
@param[in]	type		log record type
@param[in]	space_id	Tablespace id
@param[in]	page_no		page number
@param[in]	body		log record body
@param[in]	rec_end		log record end
@param[in]	start_lsn	start lsn of the mtr
@param[in]	end_lsn		end lsn of the mtr */
static void recv_add_to_hash_table(mlog_id_t type, space_id_t space_id,
                                   page_no_t page_no, byte *body, byte *rec_end,
                                   lsn_t start_lsn, lsn_t end_lsn) {
  ut_ad(type != MLOG_FILE_DELETE);
  ut_ad(type != MLOG_FILE_CREATE);
  ut_ad(type != MLOG_FILE_RENAME);
  ut_ad(type != MLOG_DUMMY_RECORD);
  ut_ad(type != MLOG_INDEX_LOAD);

  recv_sys_t::Space *space;

  space = recv_get_page_map(space_id, true);

  recv_t *recv;

  recv = static_cast<recv_t *>(mem_heap_alloc(space->m_heap, sizeof(*recv)));

  recv->type = type;
  recv->end_lsn = end_lsn;
  recv->len = rec_end - body;
  recv->start_lsn = start_lsn;

  auto it = space->m_pages.find(page_no);

  recv_addr_t *recv_addr;

  if (it != space->m_pages.end()) {
    recv_addr = it->second;

  } else {
    recv_addr = static_cast<recv_addr_t *>(
        mem_heap_alloc(space->m_heap, sizeof(*recv_addr)));

    recv_addr->space = space_id;
    recv_addr->page_no = page_no;
    recv_addr->state = RECV_NOT_PROCESSED;

    UT_LIST_INIT(recv_addr->rec_list, &recv_t::rec_list);

    using value_type = recv_sys_t::Pages::value_type;

    space->m_pages.insert(it, value_type(page_no, recv_addr));

    ++recv_sys->n_addrs;
  }

  UT_LIST_ADD_LAST(recv_addr->rec_list, recv);

  recv_data_t **prev_field;

  prev_field = &recv->data;

  /* Store the log record body in chunks of less than UNIV_PAGE_SIZE:
  the heap grows into the buffer pool, and bigger chunks could not
  be allocated */

  while (rec_end > body) {
    ulint len = rec_end - body;

    if (len > RECV_DATA_BLOCK_SIZE) {
      len = RECV_DATA_BLOCK_SIZE;
    }

    recv_data_t *recv_data;

    recv_data = static_cast<recv_data_t *>(
        mem_heap_alloc(space->m_heap, sizeof(*recv_data) + len));

    *prev_field = recv_data;

    memcpy(recv_data + 1, body, len);

    prev_field = &recv_data->next;

    body += len;
  }

  *prev_field = nullptr;
}

/** Copies the log record body from recv to buf.
@param[in]	buf		Buffer of length at least recv->len
@param[in]	recv		Log record */
static void recv_data_copy_to_buf(byte *buf, recv_t *recv) {
  ulint len = recv->len;
  recv_data_t *recv_data = recv->data;

  while (len > 0) {
    ulint part_len;

    if (len > RECV_DATA_BLOCK_SIZE) {
      part_len = RECV_DATA_BLOCK_SIZE;
    } else {
      part_len = len;
    }

    memcpy(buf, ((byte *)recv_data) + sizeof(*recv_data), part_len);

    buf += part_len;
    len -= part_len;

    recv_data = recv_data->next;
  }
}

/** Applies the hashed log records to the page, if the page lsn is less than the
lsn of a log record. This can be called when a buffer page has just been
read in, or also for a page already in the buffer pool.
@param[in]	just_read_in	true if the IO handler calls this for a freshly
                                read page
@param[in,out]	block		Buffer block */
void recv_recover_page_func(
#ifndef UNIV_HOTBACKUP
    bool just_read_in,
#endif /* !UNIV_HOTBACKUP */
    buf_block_t *block) {
  mutex_enter(&recv_sys->mutex);

  if (recv_sys->apply_log_recs == false) {
    /* Log records should not be applied now */

    mutex_exit(&recv_sys->mutex);

    return;
  }

  recv_addr_t *recv_addr;

  recv_addr = recv_get_rec(block->page.id.space(), block->page.id.page_no());

  if (recv_addr == nullptr || recv_addr->state == RECV_BEING_PROCESSED ||
      recv_addr->state == RECV_PROCESSED) {
#ifndef UNIV_HOTBACKUP
    ut_ad(recv_addr == nullptr || recv_needed_recovery ||
          recv_sys->scanned_lsn < recv_sys->checkpoint_lsn);
#endif /* !UNIV_HOTBACKUP */

    mutex_exit(&recv_sys->mutex);

    return;
  }

#ifndef UNIV_HOTBACKUP
  /* this is explicitly false in case of meb, skip the assert */
  ut_ad(recv_needed_recovery ||
        recv_sys->scanned_lsn < recv_sys->checkpoint_lsn);

  DBUG_PRINT("ib_log", ("Applying log to page %u:%u", recv_addr->space,
                        recv_addr->page_no));

#ifdef UNIV_DEBUG
  lsn_t max_lsn;

  ut_d(max_lsn = log_sys->scanned_lsn);
#endif /* UNIV_DEBUG */
#else  /* !UNIV_HOTBACKUP */
  ib::trace_2() << "Applying log to space " << recv_addr->space << " page "
                << recv_addr->page_no;
#endif /* !UNIV_HOTBACKUP */

  recv_addr->state = RECV_BEING_PROCESSED;

  mutex_exit(&recv_sys->mutex);

  mtr_t mtr;

  mtr_start(&mtr);

  mtr_set_log_mode(&mtr, MTR_LOG_NONE);

  page_t *page = block->frame;

  page_zip_des_t *page_zip = buf_block_get_page_zip(block);

#ifndef UNIV_HOTBACKUP
  if (just_read_in) {
    /* Move the ownership of the x-latch on the page to
    this OS thread, so that we can acquire a second
    x-latch on it.  This is needed for the operations to
    the page to pass the debug checks. */

    rw_lock_x_lock_move_ownership(&block->lock);
  }

  bool success = buf_page_get_known_nowait(RW_X_LATCH, block, BUF_KEEP_OLD,
                                           __FILE__, __LINE__, &mtr);
  ut_a(success);

  buf_block_dbg_add_level(block, SYNC_NO_ORDER_CHECK);
#endif /* !UNIV_HOTBACKUP */

  /* Read the newest modification lsn from the page */
  lsn_t page_lsn = mach_read_from_8(page + FIL_PAGE_LSN);

#ifndef UNIV_HOTBACKUP

  /* It may be that the page has been modified in the buffer
  pool: read the newest modification LSN there */

  lsn_t page_newest_lsn;

  page_newest_lsn = buf_page_get_newest_modification(&block->page);

  if (page_newest_lsn) {
    page_lsn = page_newest_lsn;
  }
#else  /* !UNIV_HOTBACKUP */
  /* In recovery from a backup we do not really use the buffer pool */
  lsn_t page_newest_lsn = 0;
  /* Count applied and skipped log records */
  size_t applied_recs = 0;
  size_t skipped_recs = 0;
#endif /* !UNIV_HOTBACKUP */

#ifndef UNIV_HOTBACKUP
  lsn_t end_lsn = 0;
#endif /* !UNIV_HOTBACKUP */
  lsn_t start_lsn = 0;
  bool modification_to_page = false;

  for (auto recv = UT_LIST_GET_FIRST(recv_addr->rec_list); recv != nullptr;
       recv = UT_LIST_GET_NEXT(rec_list, recv)) {
#ifndef UNIV_HOTBACKUP
    end_lsn = recv->end_lsn;

    ut_ad(end_lsn <= max_lsn);
#endif /* !UNIV_HOTBACKUP */

    byte *buf;

    if (recv->len > RECV_DATA_BLOCK_SIZE) {
      /* We have to copy the record body to a separate
      buffer */

      buf = static_cast<byte *>(ut_malloc_nokey(recv->len));

      recv_data_copy_to_buf(buf, recv);
    } else {
      buf = ((byte *)(recv->data)) + sizeof(recv_data_t);
    }

    if (recv->type == MLOG_INIT_FILE_PAGE) {
      page_lsn = page_newest_lsn;

      memset(FIL_PAGE_LSN + page, 0, 8);
      memset(UNIV_PAGE_SIZE - FIL_PAGE_END_LSN_OLD_CHKSUM + page, 0, 8);

      if (page_zip) {
        memset(FIL_PAGE_LSN + page_zip->data, 0, 8);
      }
    }

    /* Ignore applying the redo logs for tablespace that is
    truncated. Truncated tablespaces are handled explicitly
    post-recovery, where we will restore the tablespace back
    to a normal state.

    Applying redo at this stage will cause problems because the
    redo will have action recorded on page before tablespace
    was re-inited and that would lead to a problem later. */

    if (recv->start_lsn >= page_lsn
#ifndef UNIV_HOTBACKUP
        && undo::is_active(recv_addr->space)
#endif /* !UNIV_HOTBACKUP */
    ) {

      lsn_t end_lsn;

      if (!modification_to_page) {
#ifndef UNIV_HOTBACKUP
        ut_a(recv_needed_recovery);
#endif /* !UNIV_HOTBACKUP */
        modification_to_page = true;
        start_lsn = recv->start_lsn;
      }

      DBUG_PRINT("ib_log", ("apply " LSN_PF ":"
                            " %s len " ULINTPF " page %u:%u",
                            recv->start_lsn, get_mlog_string(recv->type),
                            recv->len, recv_addr->space, recv_addr->page_no));

      recv_parse_or_apply_log_rec_body(recv->type, buf, buf + recv->len,
                                       recv_addr->space, recv_addr->page_no,
                                       true, block, &mtr, ULINT_UNDEFINED);

      end_lsn = recv->start_lsn + recv->len;

      mach_write_to_8(FIL_PAGE_LSN + page, end_lsn);

      mach_write_to_8(UNIV_PAGE_SIZE - FIL_PAGE_END_LSN_OLD_CHKSUM + page,
                      end_lsn);

      if (page_zip) {
        mach_write_to_8(FIL_PAGE_LSN + page_zip->data, end_lsn);
      }
#ifdef UNIV_HOTBACKUP
      ++applied_recs;
    } else {
      ++skipped_recs;
#endif /* UNIV_HOTBACKUP */
    }

    if (recv->len > RECV_DATA_BLOCK_SIZE) {
      ut_free(buf);
    }
  }

#ifdef UNIV_ZIP_DEBUG
  if (fil_page_index_page_check(page)) {
    page_zip_des_t *page_zip = buf_block_get_page_zip(block);

    ut_a(!page_zip || page_zip_validate_low(page_zip, page, nullptr, FALSE));
  }
#endif /* UNIV_ZIP_DEBUG */

#ifndef UNIV_HOTBACKUP
  if (modification_to_page) {
    buf_flush_recv_note_modification(block, start_lsn, end_lsn);
  }
#else  /* !UNIV_HOTBACKUP */
  UT_NOT_USED(start_lsn);
#endif /* !UNIV_HOTBACKUP */

  /* Make sure that committing mtr does not change the modification
  LSN values of page */

  mtr.discard_modifications();

  mtr_commit(&mtr);

  mutex_enter(&recv_sys->mutex);

  if (recv_max_page_lsn < page_lsn) {
    recv_max_page_lsn = page_lsn;
  }

  recv_addr->state = RECV_PROCESSED;

  ut_a(recv_sys->n_addrs > 0);
  --recv_sys->n_addrs;

  mutex_exit(&recv_sys->mutex);

#ifdef UNIV_HOTBACKUP
  ib::trace_2() << "Applied " << applied_recs << " Skipped " << skipped_recs;
#endif /* UNIV_HOTBACKUP */
}

/** Tries to parse a single log record.
@param[out]	type		log record type
@param[in]	ptr		pointer to a buffer
@param[in]	end_ptr		end of the buffer
@param[out]	space_id	tablespace identifier
@param[out]	page_no		page number
@param[in]	apply		whether to apply the record
@param[out]	body		start of log record body
@return length of the record, or 0 if the record was not complete */
ulint recv_parse_log_rec(mlog_id_t *type, byte *ptr, byte *end_ptr,
                         space_id_t *space_id, page_no_t *page_no, bool apply,
                         byte **body) {
  byte *new_ptr;

  *body = nullptr;

  UNIV_MEM_INVALID(type, sizeof *type);
  UNIV_MEM_INVALID(space_id, sizeof *space_id);
  UNIV_MEM_INVALID(page_no, sizeof *page_no);
  UNIV_MEM_INVALID(body, sizeof *body);

  if (ptr == end_ptr) {
    return (0);
  }

  switch (*ptr) {
#ifdef UNIV_LOG_LSN_DEBUG
    case MLOG_LSN | MLOG_SINGLE_REC_FLAG:
    case MLOG_LSN:

      new_ptr =
          mlog_parse_initial_log_record(ptr, end_ptr, type, space_id, page_no);

      if (new_ptr != nullptr) {
        const lsn_t lsn = static_cast<lsn_t>(*space_id) << 32 | *page_no;

        ut_a(lsn == recv_sys->recovered_lsn);
      }

      *type = MLOG_LSN;
      return (new_ptr == nullptr ? 0 : new_ptr - ptr);
#endif /* UNIV_LOG_LSN_DEBUG */

    case MLOG_MULTI_REC_END:
    case MLOG_DUMMY_RECORD:
      *page_no = FIL_NULL;
      *space_id = SPACE_UNKNOWN;
      *type = static_cast<mlog_id_t>(*ptr);
      return (1);

    case MLOG_MULTI_REC_END | MLOG_SINGLE_REC_FLAG:
    case MLOG_DUMMY_RECORD | MLOG_SINGLE_REC_FLAG:
      recv_sys->found_corrupt_log = true;
      return (0);

    case MLOG_TABLE_DYNAMIC_META:
    case MLOG_TABLE_DYNAMIC_META | MLOG_SINGLE_REC_FLAG:

      table_id_t id;
      uint64 version;

      *page_no = FIL_NULL;
      *space_id = SPACE_UNKNOWN;

      new_ptr =
          mlog_parse_initial_dict_log_record(ptr, end_ptr, type, &id, &version);

      if (new_ptr != nullptr) {
        new_ptr = recv_sys->metadata_recover->parseMetadataLog(
            id, version, new_ptr, end_ptr);
      }

      return (new_ptr == nullptr ? 0 : new_ptr - ptr);
  }

  new_ptr =
      mlog_parse_initial_log_record(ptr, end_ptr, type, space_id, page_no);

  *body = new_ptr;

  if (new_ptr == nullptr) {
    return (0);
  }

  new_ptr = recv_parse_or_apply_log_rec_body(*type, new_ptr, end_ptr, *space_id,
                                             *page_no, apply, nullptr, nullptr,
                                             new_ptr - ptr);

  if (new_ptr == nullptr) {
    return (0);
  }

  return (new_ptr - ptr);
}

/** Subtracts next number of bytes to ignore before we reach the checkpoint
or returns information that there was nothing more to skip.
@param[in]	next_parsed_bytes	number of next bytes that were parsed,
which are supposed to be subtracted from bytes to ignore before checkpoint
@retval	true	there were still bytes to ignore
@retval false	there was already 0 bytes to ignore, nothing changed. */
static bool recv_update_bytes_to_ignore_before_checkpoint(
    size_t next_parsed_bytes) {
  auto &to_ignore = recv_sys->bytes_to_ignore_before_checkpoint;

  if (to_ignore != 0) {
    if (to_ignore >= next_parsed_bytes) {
      to_ignore -= next_parsed_bytes;
    } else {
      to_ignore = 0;
    }
    return (true);
  }

  return (false);
}

/** Parse and store a single log record entry.
@param[in]	ptr		start of buffer
@param[in]	end_ptr		end of buffer
@return true if end of processing */
static bool recv_single_rec(byte *ptr, byte *end_ptr) {
  /* The mtr did not modify multiple pages */

  lsn_t old_lsn = recv_sys->recovered_lsn;

  /* Try to parse a log record, fetching its type, space id,
  page no, and a pointer to the body of the log record */

  byte *body;
  mlog_id_t type;
  page_no_t page_no;
  space_id_t space_id;

  ulint len =
      recv_parse_log_rec(&type, ptr, end_ptr, &space_id, &page_no, true, &body);

  if (recv_sys->found_corrupt_log) {
    recv_report_corrupt_log(ptr, type, space_id, page_no);

#ifdef UNIV_HOTBACKUP
    return (true);
#endif /* UNIV_HOTBACKUP */

  } else if (len == 0 || recv_sys->found_corrupt_fs) {
    return (true);
  }

  lsn_t new_recovered_lsn;

  new_recovered_lsn = recv_calc_lsn_on_data_add(old_lsn, len);

  if (new_recovered_lsn > recv_sys->scanned_lsn) {
    /* The log record filled a log block, and we
    require that also the next log block should
    have been scanned in */

    return (true);
  }

  recv_previous_parsed_rec_type = type;
  recv_previous_parsed_rec_is_multi = 0;
  recv_previous_parsed_rec_offset = recv_sys->recovered_offset;

  recv_sys->recovered_offset += len;
  recv_sys->recovered_lsn = new_recovered_lsn;

  if (recv_update_bytes_to_ignore_before_checkpoint(len)) {
    return (false);
  }

  switch (type) {
    case MLOG_DUMMY_RECORD:
      /* Do nothing */
      break;

#ifdef UNIV_LOG_LSN_DEBUG
    case MLOG_LSN:
      /* Do not add these records to the hash table.
      The page number and space id fields are misused
      for something else. */
      break;
#endif /* UNIV_LOG_LSN_DEBUG */

    default:

      if (recv_recovery_on) {
#ifndef UNIV_HOTBACKUP
        if (space_id == TRX_SYS_SPACE ||
            fil_tablespace_lookup_for_recovery(space_id)) {
#endif /* !UNIV_HOTBACKUP */

          recv_add_to_hash_table(type, space_id, page_no, body, ptr + len,
                                 old_lsn, recv_sys->recovered_lsn);

#ifndef UNIV_HOTBACKUP
        } else {
          recv_sys->missing_ids.insert(space_id);
        }
#endif /* !UNIV_HOTBACKUP */
      }

      /* fall through */

    case MLOG_INDEX_LOAD:
    case MLOG_FILE_DELETE:
    case MLOG_FILE_RENAME:
    case MLOG_FILE_CREATE:
    case MLOG_TABLE_DYNAMIC_META:

      /* These were already handled by
      recv_parse_log_rec() and
      recv_parse_or_apply_log_rec_body(). */

      DBUG_PRINT("ib_log",
                 ("scan " LSN_PF ": log rec %s"
                  " len " ULINTPF " " PAGE_ID_PF,
                  old_lsn, get_mlog_string(type), len, space_id, page_no));
      break;
  }

  return (false);
}

/** Parse and store a multiple record log entry.
@param[in]	ptr		start of buffer
@param[in]	end_ptr		end of buffer
@return true if end of processing */
static bool recv_multi_rec(byte *ptr, byte *end_ptr) {
  /* Check that all the records associated with the single mtr
  are included within the buffer */

  ulint n_recs = 0;
  ulint total_len = 0;

  for (;;) {
    mlog_id_t type;
    byte *body;
    page_no_t page_no;
    space_id_t space_id;

    ulint len = recv_parse_log_rec(&type, ptr, end_ptr, &space_id, &page_no,
                                   true, &body);

    if (recv_sys->found_corrupt_log) {
      recv_report_corrupt_log(ptr, type, space_id, page_no);

      return (true);

    } else if (len == 0) {
      return (true);

    } else if ((*ptr & MLOG_SINGLE_REC_FLAG)) {
      recv_sys->found_corrupt_log = true;

      recv_report_corrupt_log(ptr, type, space_id, page_no);

      return (true);

    } else if (recv_sys->found_corrupt_fs) {
      return (true);
    }

    recv_previous_parsed_rec_type = type;

    recv_previous_parsed_rec_offset = recv_sys->recovered_offset + total_len;

    recv_previous_parsed_rec_is_multi = 1;

    total_len += len;
    ++n_recs;

    ptr += len;

    if (type == MLOG_MULTI_REC_END) {
      DBUG_PRINT("ib_log", ("scan " LSN_PF ": multi-log end total_len " ULINTPF
                            " n=" ULINTPF,
                            recv_sys->recovered_lsn, total_len, n_recs));

      break;
    }

    DBUG_PRINT("ib_log",
               ("scan " LSN_PF ": multi-log rec %s len " ULINTPF " " PAGE_ID_PF,
                recv_sys->recovered_lsn, get_mlog_string(type), len, space_id,
                page_no));
  }

  lsn_t new_recovered_lsn =
      recv_calc_lsn_on_data_add(recv_sys->recovered_lsn, total_len);

  if (new_recovered_lsn > recv_sys->scanned_lsn) {
    /* The log record filled a log block, and we require
    that also the next log block should have been scanned in */

    return (true);
  }

  /* Add all the records to the hash table */

  ptr = recv_sys->buf + recv_sys->recovered_offset;

  for (;;) {
    lsn_t old_lsn = recv_sys->recovered_lsn;

    /* This will apply MLOG_FILE_ records. */

    mlog_id_t type;
    byte *body;
    page_no_t page_no;
    space_id_t space_id;

    ulint len = recv_parse_log_rec(&type, ptr, end_ptr, &space_id, &page_no,
                                   true, &body);

    if (recv_sys->found_corrupt_log &&
        !recv_report_corrupt_log(ptr, type, space_id, page_no)) {
      return (true);

    } else if (recv_sys->found_corrupt_fs) {
      return (true);
    }

    ut_a(len != 0);
    ut_a(!(*ptr & MLOG_SINGLE_REC_FLAG));

    recv_sys->recovered_offset += len;

    recv_sys->recovered_lsn = recv_calc_lsn_on_data_add(old_lsn, len);

    const bool apply = !recv_update_bytes_to_ignore_before_checkpoint(len);

    switch (type) {
      case MLOG_MULTI_REC_END:

        /* Found the end mark for the records */
        return (false);

#ifdef UNIV_LOG_LSN_DEBUG
      case MLOG_LSN:
        /* Do not add these records to the hash table.
        The page number and space id fields are misused
        for something else. */
        break;
#endif /* UNIV_LOG_LSN_DEBUG */

      case MLOG_FILE_DELETE:
      case MLOG_FILE_CREATE:
      case MLOG_FILE_RENAME:
      case MLOG_TABLE_DYNAMIC_META:
        /* case MLOG_TRUNCATE: Disabled for WL6378 */
        /* These were already handled by
        recv_parse_or_apply_log_rec_body(). */
        break;

      default:

        if (!apply) {
          break;
        }

        if (recv_recovery_on) {
#ifndef UNIV_HOTBACKUP
          if (space_id == TRX_SYS_SPACE ||
              fil_tablespace_lookup_for_recovery(space_id)) {
#endif /* !UNIV_HOTBACKUP */

            recv_add_to_hash_table(type, space_id, page_no, body, ptr + len,
                                   old_lsn, new_recovered_lsn);

#ifndef UNIV_HOTBACKUP
          } else {
            recv_sys->missing_ids.insert(space_id);
          }
#endif /* !UNIV_HOTBACKUP */
        }
    }

    ptr += len;
  }

  return (false);
}

/** Parse log records from a buffer and optionally store them to a
hash table to wait merging to file pages.
@param[in]	checkpoint_lsn	the LSN of the latest checkpoint */
static void recv_parse_log_recs(lsn_t checkpoint_lsn) {
  ut_ad(recv_sys->parse_start_lsn != 0);

  for (;;) {
    byte *ptr = recv_sys->buf + recv_sys->recovered_offset;

    byte *end_ptr = recv_sys->buf + recv_sys->len;

    if (ptr == end_ptr) {
      return;
    }

    bool single_rec;

    switch (*ptr) {
#ifdef UNIV_LOG_LSN_DEBUG
      case MLOG_LSN:
#endif /* UNIV_LOG_LSN_DEBUG */
      case MLOG_DUMMY_RECORD:
        single_rec = true;
        break;
      default:
        single_rec = !!(*ptr & MLOG_SINGLE_REC_FLAG);
    }

    if (single_rec) {
      if (recv_single_rec(ptr, end_ptr)) {
        return;
      }

    } else if (recv_multi_rec(ptr, end_ptr)) {
      return;
    }
  }
}

/** Adds data from a new log block to the parsing buffer of recv_sys if
recv_sys->parse_start_lsn is non-zero.
@param[in]	log_block		log block
@param[in]	scanned_lsn		lsn of how far we were able
                                        to find data in this log block
@return true if more data added */
static bool recv_sys_add_to_parsing_buf(const byte *log_block,
                                        lsn_t scanned_lsn) {
  ut_ad(scanned_lsn >= recv_sys->scanned_lsn);

  if (!recv_sys->parse_start_lsn) {
    /* Cannot start parsing yet because no start point for
    it found */

    return (false);
  }

  ulint more_len;
  ulint data_len = log_block_get_data_len(log_block);

  if (recv_sys->parse_start_lsn >= scanned_lsn) {
    return (false);

  } else if (recv_sys->scanned_lsn >= scanned_lsn) {
    return (false);

  } else if (recv_sys->parse_start_lsn > recv_sys->scanned_lsn) {
    more_len = (ulint)(scanned_lsn - recv_sys->parse_start_lsn);

  } else {
    more_len = (ulint)(scanned_lsn - recv_sys->scanned_lsn);
  }

  if (more_len == 0) {
    return (false);
  }

  ut_ad(data_len >= more_len);

  ulint start_offset = data_len - more_len;

  if (start_offset < LOG_BLOCK_HDR_SIZE) {
    start_offset = LOG_BLOCK_HDR_SIZE;
  }

  ulint end_offset = data_len;

  if (end_offset > OS_FILE_LOG_BLOCK_SIZE - LOG_BLOCK_TRL_SIZE) {
    end_offset = OS_FILE_LOG_BLOCK_SIZE - LOG_BLOCK_TRL_SIZE;
  }

  ut_ad(start_offset <= end_offset);

  if (start_offset < end_offset) {
    memcpy(recv_sys->buf + recv_sys->len, log_block + start_offset,
           end_offset - start_offset);

    recv_sys->len += end_offset - start_offset;

    ut_a(recv_sys->len <= recv_sys->buf_len);
  }

  return (true);
}

/** Moves the parsing buffer data left to the buffer start. */
static void recv_reset_buffer() {
  ut_memmove(recv_sys->buf, recv_sys->buf + recv_sys->recovered_offset,
             recv_sys->len - recv_sys->recovered_offset);

  recv_sys->len -= recv_sys->recovered_offset;

  recv_sys->recovered_offset = 0;
}

/** Scans log from a buffer and stores new log data to the parsing buffer.
Parses and hashes the log records if new data found.  Unless
UNIV_HOTBACKUP is defined, this function will apply log records
automatically when the hash table becomes full.
@param[in,out]	log		redo log
@param[in]	max_memory	we let the hash table of recs to grow to
                                this size, at the maximum
@param[in]	buf		buffer containing a log segment or garbage
@param[in]	len		buffer length
@param[in]	checkpoint_lsn	latest checkpoint LSN
@param[in]	start_lsn	buffer start lsn
@param[in,out]	contiguous_lsn	it is known that log contain
                                contiguous log data up to this lsn
@param[out]	read_upto_lsn	scanning succeeded up to this lsn
@return true if not able to scan any more in this log */
#ifndef UNIV_HOTBACKUP
static bool recv_scan_log_recs(log_t &log,
#else  /* !UNIV_HOTBACKUP */
bool meb_scan_log_recs(
#endif /* !UNIV_HOTBACKUP */
                               ulint max_memory, const byte *buf, ulint len,
                               lsn_t checkpoint_lsn, lsn_t start_lsn,
                               lsn_t *contiguous_lsn, lsn_t *read_upto_lsn) {
  const byte *log_block = buf;
  lsn_t scanned_lsn = start_lsn;
  bool finished = false;
  bool more_data = false;

  ut_ad(start_lsn % OS_FILE_LOG_BLOCK_SIZE == 0);
  ut_ad(len % OS_FILE_LOG_BLOCK_SIZE == 0);
  ut_ad(len >= OS_FILE_LOG_BLOCK_SIZE);

  do {
    ut_ad(!finished);

    ulint no = log_block_get_hdr_no(log_block);

    ulint expected_no = log_block_convert_lsn_to_no(scanned_lsn);

    if (no != expected_no) {
      /* Garbage or an incompletely written log block.

      We will not report any error, because this can
      happen when InnoDB was killed while it was
      writing redo log. We simply treat this as an
      abrupt end of the redo log. */

      finished = true;

      break;
    }

    if (!log_block_checksum_is_ok(log_block)) {
      ib::error(ER_IB_MSG_720, no, scanned_lsn,
                log_block_get_checksum(log_block),
                log_block_calc_checksum(log_block));

      /* Garbage or an incompletely written log block.

      This could be the result of killing the server
      while it was writing this log block. We treat
      this as an abrupt end of the redo log. */

      finished = true;

      break;
    }

    if (log_block_get_flush_bit(log_block)) {
      /* This block was a start of a log flush operation:
      we know that the previous flush operation must have
      been completed before this block can have been flushed.
      Therefore, we know that log data is contiguous up to
      scanned_lsn. */

      if (scanned_lsn > *contiguous_lsn) {
        *contiguous_lsn = scanned_lsn;
      }
    }

    ulint data_len = log_block_get_data_len(log_block);

    if (scanned_lsn + data_len > recv_sys->scanned_lsn &&
        log_block_get_checkpoint_no(log_block) <
            recv_sys->scanned_checkpoint_no &&
        (recv_sys->scanned_checkpoint_no -
             log_block_get_checkpoint_no(log_block) >
         0x80000000UL)) {
      /* Garbage from a log buffer flush which was made
      before the most recent database recovery */

      finished = true;

      break;
    }

    if (!recv_sys->parse_start_lsn &&
        log_block_get_first_rec_group(log_block) > 0) {
      /* We found a point from which to start the parsing
      of log records */

      recv_sys->parse_start_lsn =
          scanned_lsn + log_block_get_first_rec_group(log_block);

      ib::info(ER_IB_MSG_1261)
          << "Starting to parse redo log at lsn = " << recv_sys->parse_start_lsn
          << ", whereas checkpoint_lsn = " << recv_sys->checkpoint_lsn;

      if (recv_sys->parse_start_lsn < recv_sys->checkpoint_lsn) {
        /* We start to parse log records even before
        checkpoint_lsn, from the beginning of the log
        block which contains the checkpoint_lsn.

        That's because the first group of log records
        in the log block, starts before checkpoint_lsn,
        and checkpoint_lsn could potentially point to
        the middle of some log record. We need to find
        the first group of log records that starts at
        or after checkpoint_lsn. This could be only
        achieved by traversing all groups of log records
        that start within the log block since the first
        one (to discover their beginnings we need to
        parse them). However, we don't want to report
        missing tablespaces for space_id in log records
        before checkpoint_lsn. Hence we need to ignore
        those records and that's why we need a counter
        of bytes to ignore. */

        recv_sys->bytes_to_ignore_before_checkpoint =
            recv_sys->checkpoint_lsn - recv_sys->parse_start_lsn;

        ut_a(recv_sys->bytes_to_ignore_before_checkpoint <=
             OS_FILE_LOG_BLOCK_SIZE - LOG_BLOCK_HDR_SIZE);

        ut_a(recv_sys->checkpoint_lsn % OS_FILE_LOG_BLOCK_SIZE +
                 LOG_BLOCK_TRL_SIZE <
             OS_FILE_LOG_BLOCK_SIZE);

        ut_a(recv_sys->parse_start_lsn % OS_FILE_LOG_BLOCK_SIZE >=
             LOG_BLOCK_HDR_SIZE);
      }

      recv_sys->scanned_lsn = recv_sys->parse_start_lsn;
      recv_sys->recovered_lsn = recv_sys->parse_start_lsn;
    }

    scanned_lsn += data_len;

    if (scanned_lsn > recv_sys->scanned_lsn) {
#ifndef UNIV_HOTBACKUP
      if (srv_read_only_mode) {
        if (scanned_lsn > recv_sys->checkpoint_lsn) {
          ib::warn(ER_IB_MSG_721);

          return (true);
        }

      } else if (!recv_needed_recovery &&
                 scanned_lsn > recv_sys->checkpoint_lsn) {
        ib::info(ER_IB_MSG_722, recv_sys->scanned_lsn);

        recv_init_crash_recovery();
      }
#endif /* !UNIV_HOTBACKUP */

      /* We were able to find more log data: add it to the
      parsing buffer if parse_start_lsn is already
      non-zero */

      if (recv_sys->len + 4 * OS_FILE_LOG_BLOCK_SIZE >= recv_sys->buf_len) {
        if (!recv_sys_resize_buf()) {
          recv_sys->found_corrupt_log = true;

#ifndef UNIV_HOTBACKUP
          if (srv_force_recovery == 0) {
            ib::error(ER_IB_MSG_724);
            return (true);
          }
#endif /* !UNIV_HOTBACKUP */
        }
      }

      if (!recv_sys->found_corrupt_log) {
        more_data = recv_sys_add_to_parsing_buf(log_block, scanned_lsn);
      }

      recv_sys->scanned_lsn = scanned_lsn;

      recv_sys->scanned_checkpoint_no = log_block_get_checkpoint_no(log_block);
    }

    if (data_len < OS_FILE_LOG_BLOCK_SIZE) {
      /* Log data for this group ends here */
      finished = true;

      break;

    } else {
      log_block += OS_FILE_LOG_BLOCK_SIZE;
    }

  } while (log_block < buf + len);

  *read_upto_lsn = scanned_lsn;

  if (recv_needed_recovery ||
      (recv_is_from_backup && !recv_is_making_a_backup)) {
    ++recv_scan_print_counter;

    if (finished || (recv_scan_print_counter % 80) == 0) {
      ib::info(ER_IB_MSG_725, scanned_lsn);
    }
  }

  if (more_data && !recv_sys->found_corrupt_log) {
    /* Try to parse more log records */

    recv_parse_log_recs(checkpoint_lsn);

#ifndef UNIV_HOTBACKUP
    if (recv_heap_used() > max_memory) {
      recv_apply_hashed_log_recs(log, false);
    }
#endif /* !UNIV_HOTBACKUP */

    if (recv_sys->recovered_offset > recv_sys->buf_len / 4) {
      /* Move parsing buffer data to the buffer start */

      recv_reset_buffer();
    }
  }

  return (finished);
}

#ifndef UNIV_HOTBACKUP
/** Reads a specified log segment to a buffer.
@param[in,out]	log		redo log
@param[in,out]	buf		buffer where to read
@param[in]	start_lsn	read area start */
void recv_read_log_seg(log_t &log, byte *buf, lsn_t start_lsn, lsn_t end_lsn) {
  log_background_threads_inactive_validate(log);

  do {
    lsn_t source_offset;

    source_offset = log_files_real_offset_for_lsn(log, start_lsn);

    ut_a(end_lsn - start_lsn <= ULINT_MAX);

    ulint len;

    len = (ulint)(end_lsn - start_lsn);

    ut_ad(len != 0);

    if ((source_offset % log.file_size) + len > log.file_size) {
      /* If the above condition is true then len
      (which is ulint) is > the expression below,
      so the typecast is ok */
      len = (ulint)(log.file_size - (source_offset % log.file_size));
    }

    ++log.n_log_ios;

    ut_a(source_offset / UNIV_PAGE_SIZE <= PAGE_NO_MAX);

    const page_no_t page_no =
        static_cast<page_no_t>(source_offset / univ_page_size.physical());

    dberr_t

        err = fil_redo_io(
            IORequestLogRead, page_id_t(log.files_space_id, page_no),
            univ_page_size, (ulint)(source_offset % univ_page_size.physical()),
            len, buf);

    ut_a(err == DB_SUCCESS);

    start_lsn += len;
    buf += len;

  } while (start_lsn != end_lsn);
}

/** Scans log from a buffer and stores new log data to the parsing buffer.
Parses and hashes the log records if new data found.
@param[in,out]	log			redo log
@param[in,out]	contiguous_lsn		log sequence number
                                        until which all redo log has been
                                        scanned */
static void recv_recovery_begin(log_t &log, lsn_t *contiguous_lsn) {
  mutex_enter(&recv_sys->mutex);

  recv_sys->len = 0;
  recv_sys->recovered_offset = 0;
  recv_sys->n_addrs = 0;
  recv_sys_empty_hash();

  /* Since 8.0, we can start recovery at checkpoint_lsn which points
  to the middle of log record. In such case we first to need to find
  the beginning of the first group of log records, which is at lsn
  greater than the checkpoint_lsn. */
  recv_sys->parse_start_lsn = 0;

  /* This is updated when we find value for parse_start_lsn. */
  recv_sys->bytes_to_ignore_before_checkpoint = 0;

  recv_sys->checkpoint_lsn = *contiguous_lsn;
  recv_sys->scanned_lsn = *contiguous_lsn;
  recv_sys->recovered_lsn = *contiguous_lsn;

  recv_sys->scanned_checkpoint_no = 0;
  recv_previous_parsed_rec_type = MLOG_SINGLE_REC_FLAG;
  recv_previous_parsed_rec_offset = 0;
  recv_previous_parsed_rec_is_multi = 0;
  ut_ad(recv_max_page_lsn == 0);

  mutex_exit(&recv_sys->mutex);

  ulint max_mem =
      UNIV_PAGE_SIZE * (buf_pool_get_n_pages() -
                        (recv_n_pool_free_frames * srv_buf_pool_instances));

  *contiguous_lsn =
      ut_uint64_align_down(*contiguous_lsn, OS_FILE_LOG_BLOCK_SIZE);

  lsn_t start_lsn = *contiguous_lsn;

  lsn_t checkpoint_lsn = start_lsn;

  bool finished = false;

  while (!finished) {
    lsn_t end_lsn = start_lsn + RECV_SCAN_SIZE;

    recv_read_log_seg(log, log.buf, start_lsn, end_lsn);

    finished = recv_scan_log_recs(log, max_mem, log.buf, RECV_SCAN_SIZE,
                                  checkpoint_lsn, start_lsn, contiguous_lsn,
                                  &log.scanned_lsn);

    start_lsn = end_lsn;
  }

  DBUG_PRINT("ib_log", ("scan " LSN_PF " completed", log.scanned_lsn));
}

/** Initialize crash recovery environment. Can be called iff
recv_needed_recovery == false. */
static void recv_init_crash_recovery() {
  ut_ad(!srv_read_only_mode);
  ut_a(!recv_needed_recovery);

  recv_needed_recovery = true;

  ib::info(ER_IB_MSG_726);
  ib::info(ER_IB_MSG_727);

  buf_dblwr_process();
}
#endif /* !UNIV_HOTBACKUP */

#ifndef UNIV_HOTBACKUP
/** Start recovering from a redo log checkpoint.
@see recv_recovery_from_checkpoint_finish
@param[in,out]	log		redo log
@param[in]	flush_lsn	FIL_PAGE_FILE_FLUSH_LSN
                                of first system tablespace page
@return error code or DB_SUCCESS */
dberr_t recv_recovery_from_checkpoint_start(log_t &log, lsn_t flush_lsn) {
  /* Initialize red-black tree for fast insertions into the
  flush_list during recovery process. */
  buf_flush_init_flush_rbt();

  if (srv_force_recovery >= SRV_FORCE_NO_LOG_REDO) {
    ib::info(ER_IB_MSG_728);

    /* We leave redo log not started and this is read-only mode. */
    ut_a(log.sn == 0);
    ut_a(srv_read_only_mode);

    srv_init_log_online();

    return (DB_SUCCESS);
  }

  recv_recovery_on = true;

  /* Look for the latest checkpoint */

  dberr_t err;
  ulint max_cp_field;

  err = recv_find_max_checkpoint(log, &max_cp_field);

  if (err != DB_SUCCESS) {
    return (err);
  }

  log_files_header_read(log, max_cp_field);

  lsn_t checkpoint_lsn;
  checkpoint_no_t checkpoint_no;

  checkpoint_lsn = mach_read_from_8(log.checkpoint_buf + LOG_CHECKPOINT_LSN);

  checkpoint_no = mach_read_from_8(log.checkpoint_buf + LOG_CHECKPOINT_NO);

  /* Read the first log file header to print a note if this is
  a recovery from a restored InnoDB Hot Backup */
  byte log_hdr_buf[LOG_FILE_HDR_SIZE];
  const page_id_t page_id{log.files_space_id, 0};

  err = fil_redo_io(IORequestLogRead, page_id, univ_page_size, 0,
                    LOG_FILE_HDR_SIZE, log_hdr_buf);

  ut_a(err == DB_SUCCESS);

  if (0 == ut_memcmp(log_hdr_buf + LOG_HEADER_CREATOR, (byte *)"MEB",
                     (sizeof "MEB") - 1)) {
    if (srv_read_only_mode) {
      ib::error(ER_IB_MSG_729);

      return (DB_ERROR);
    }

    /* This log file was created by mysqlbackup --restore: print
    a note to the user about it */

    ib::info(ER_IB_MSG_730, log_hdr_buf + LOG_HEADER_CREATOR);

    /* Replace the label. */
    ut_ad(LOG_HEADER_CREATOR_END - LOG_HEADER_CREATOR >=
          sizeof LOG_HEADER_CREATOR_CURRENT);

    memset(log_hdr_buf + LOG_HEADER_CREATOR, 0,
           LOG_HEADER_CREATOR_END - LOG_HEADER_CREATOR);

    strcpy(reinterpret_cast<char *>(log_hdr_buf) + LOG_HEADER_CREATOR,
           LOG_HEADER_CREATOR_CURRENT);

    /* Re-calculate the header block checksum. */
    log_block_set_checksum(log_hdr_buf,
                           log_block_calc_checksum_crc32(log_hdr_buf));

    /* Write to the log file to wipe over the label */
    err = fil_redo_io(IORequestLogWrite, page_id, univ_page_size, 0,
                      OS_FILE_LOG_BLOCK_SIZE, log_hdr_buf);

    ut_a(err == DB_SUCCESS);

  } else if (0 == ut_memcmp(log_hdr_buf + LOG_HEADER_CREATOR,
                            (byte *)LOG_HEADER_CREATOR_CLONE,
                            (sizeof LOG_HEADER_CREATOR_CLONE) - 1)) {
    recv_sys->is_cloned_db = true;
    ib::info(ER_IB_MSG_731);
  }

  /* Start reading the log from the checkpoint LSN up.
  The variable contiguous_lsn contains an LSN up to which
  the log is known to be contiguously written to log. */

  ut_ad(RECV_SCAN_SIZE <= log.buf_size);

  ut_ad(recv_sys->n_addrs == 0);

  lsn_t contiguous_lsn;

  contiguous_lsn = checkpoint_lsn;

  switch (log.format) {
    case LOG_HEADER_FORMAT_CURRENT:
      break;

    case LOG_HEADER_FORMAT_5_7_9:
    case LOG_HEADER_FORMAT_8_0_1:

      ib::info(ER_IB_MSG_732, (ulint)log.format);

      /* Check if the redo log from an older known redo log
      version is from a clean shutdown. */
      err = recv_log_recover_pre_8_0_4(log, checkpoint_no, checkpoint_lsn);

      if (err == DB_SUCCESS) {
        buf_parallel_dblwr_finish_recovery();
        buf_parallel_dblwr_delete();
      }

      return (err);

    default:
      ib::error(ER_IB_MSG_733, (ulint)log.format,
                (ulint)LOG_HEADER_FORMAT_CURRENT);

      ut_ad(0);
      recv_sys->found_corrupt_log = true;
      return (DB_ERROR);
  }

  /* NOTE: we always do a 'recovery' at startup, but only if
  there is something wrong we will print a message to the
  user about recovery: */

  if (checkpoint_lsn != flush_lsn) {
    if (checkpoint_lsn < flush_lsn) {
      ib::warn(ER_IB_MSG_734, checkpoint_lsn, flush_lsn);
    }

    if (!recv_needed_recovery) {
      ib::info(ER_IB_MSG_735, flush_lsn, checkpoint_lsn);

      if (srv_read_only_mode) {
        ib::error(ER_IB_MSG_736);

        return (DB_READ_ONLY);
      }

      recv_init_crash_recovery();
    }
  }

  contiguous_lsn = checkpoint_lsn;

  recv_recovery_begin(log, &contiguous_lsn);

  lsn_t recovered_lsn;

  recovered_lsn = recv_sys->recovered_lsn;

  if (!recv_needed_recovery) {
    buf_parallel_dblwr_finish_recovery();
    buf_parallel_dblwr_delete();
  }

  ut_a(recv_needed_recovery || checkpoint_lsn == recovered_lsn);

  log.recovered_lsn = recovered_lsn;

  if (log.scanned_lsn < checkpoint_lsn || log.scanned_lsn < recv_max_page_lsn) {
    ib::error(ER_IB_MSG_737, log.scanned_lsn, checkpoint_lsn);
  }

  if (recovered_lsn < checkpoint_lsn) {
    /* No harm in trying to do RO access. */
    if (!srv_read_only_mode) {
      ut_error;
    }

    return (DB_ERROR);
  }

  if ((recv_sys->found_corrupt_log && srv_force_recovery == 0) ||
      recv_sys->found_corrupt_fs) {
    return (DB_ERROR);
  }

  /* Read the last recovered log block. */
  lsn_t start_lsn;
  lsn_t end_lsn;

  start_lsn = ut_uint64_align_down(recovered_lsn, OS_FILE_LOG_BLOCK_SIZE);

  end_lsn = ut_uint64_align_up(recovered_lsn, OS_FILE_LOG_BLOCK_SIZE);

  if (start_lsn < end_lsn) {
    ut_a(start_lsn % log.buf_size + OS_FILE_LOG_BLOCK_SIZE <= log.buf_size);

    recv_read_log_seg(log, recv_sys->last_block, start_lsn, end_lsn);

    memcpy(log.buf + start_lsn % log.buf_size, recv_sys->last_block,
           OS_FILE_LOG_BLOCK_SIZE);
  }

  log_start(log, checkpoint_no + 1, checkpoint_lsn, recovered_lsn);

  srv_init_log_online();

  /* Copy the checkpoint info to the log; remember that we have
  incremented checkpoint_no by one, and the info will not be written
  over the max checkpoint info, thus making the preservation of max
  checkpoint info on disk certain */

  if (!srv_read_only_mode) {
    log_files_write_checkpoint(log, checkpoint_lsn);
  }

  mutex_enter(&recv_sys->mutex);
  recv_sys->apply_log_recs = true;
  mutex_exit(&recv_sys->mutex);

  /* The database is now ready to start almost normal processing of user
  transactions: transaction rollbacks and the application of the log
  records in the hash table can be run in background. */

  return (DB_SUCCESS);
}

/** Complete the recovery from the latest checkpoint.
@param[in,out]	log		redo log
@param[in]	aborting	true if the server has to abort due to an error
@return recovered persistent metadata or nullptr if aborting*/
MetadataRecover *recv_recovery_from_checkpoint_finish(log_t &log,
                                                      bool aborting) {
  /* Free the resources of the recovery system */
  recv_recovery_on = false;

  /* Now wait for currently in progress batches to finish. */
  buf_flush_wait_LRU_batch_end();

  MetadataRecover *metadata;

  if (!aborting) {
    metadata = recv_sys->metadata_recover;

    recv_sys->metadata_recover = nullptr;
  } else {
    metadata = nullptr;
  }

  recv_sys_free();

  if (!aborting) {
    /* Validate a few system page types that were left uninitialized
    by older versions of MySQL. */
    mtr_t mtr;

    mtr.start();

    buf_block_t *block;

    /* Bitmap page types will be reset in buf_dblwr_check_block()
    without redo logging. */

    block = buf_page_get(page_id_t(IBUF_SPACE_ID, FSP_IBUF_HEADER_PAGE_NO),
                         univ_page_size, RW_X_LATCH, &mtr);

    fil_block_check_type(block, FIL_PAGE_TYPE_SYS, &mtr);

    /* Already MySQL 3.23.53 initialized FSP_IBUF_TREE_ROOT_PAGE_NO
    to FIL_PAGE_INDEX. No need to reset that one. */

    block = buf_page_get(page_id_t(TRX_SYS_SPACE, TRX_SYS_PAGE_NO),
                         univ_page_size, RW_X_LATCH, &mtr);

    fil_block_check_type(block, FIL_PAGE_TYPE_TRX_SYS, &mtr);

    block = buf_page_get(page_id_t(TRX_SYS_SPACE, FSP_FIRST_RSEG_PAGE_NO),
                         univ_page_size, RW_X_LATCH, &mtr);

    fil_block_check_type(block, FIL_PAGE_TYPE_SYS, &mtr);

    block = buf_page_get(page_id_t(TRX_SYS_SPACE, FSP_DICT_HDR_PAGE_NO),
                         univ_page_size, RW_X_LATCH, &mtr);

    fil_block_check_type(block, FIL_PAGE_TYPE_SYS, &mtr);

    mtr.commit();
  }

  /* Free up the flush_rbt. */
  buf_flush_free_flush_rbt();

  return (metadata);
}

#endif /* !UNIV_HOTBACKUP */

/** Find a doublewrite copy of a page.
@param[in]	space_id	tablespace identifier
@param[in]	page_no		page number
@return	page frame
@retval nullptr if no page was found */
const byte *recv_dblwr_t::find_page(space_id_t space_id, page_no_t page_no) {
  typedef std::vector<const byte *, ut_allocator<const byte *>> matches_t;

  matches_t matches;
  const byte *result = 0;

  for (auto i = pages.begin(); i != pages.end(); ++i) {
    if (page_get_space_id(*i) == space_id && page_get_page_no(*i) == page_no) {
      matches.push_back(*i);
    }
  }

  for (auto i = deferred.begin(); i != deferred.end(); ++i) {
    if (page_get_space_id(i->m_page) == space_id &&
        page_get_page_no(i->m_page) == page_no) {
      matches.push_back(i->m_page);
    }
  }

  if (matches.size() == 1) {
    result = matches[0];
  } else if (matches.size() > 1) {
    lsn_t max_lsn = 0;
    lsn_t page_lsn = 0;

    for (matches_t::iterator i = matches.begin(); i != matches.end(); ++i) {
      page_lsn = mach_read_from_8(*i + FIL_PAGE_LSN);

      if (page_lsn > max_lsn) {
        max_lsn = page_lsn;
        result = *i;
      }
    }
  }

  return (result);
}

<<<<<<< HEAD
#if defined(UNIV_DEBUG) || defined(UNIV_HOTBACKUP)
=======
/** Decrypt double write buffer pages if system tablespace is
encrypted. This function process only pages from sys_pages list.
Other pages from parallel doublewrite buffer will be decrypted after
tablespace objects are loaded. */
void
recv_dblwr_t::decrypt_sys_dblwr_pages()
{
	fil_space_t*	space = fil_space_get(TRX_SYS_SPACE);

	ut_ad(FSP_FLAGS_GET_ENCRYPTION(space->flags));

	IORequest	decrypt_request;

	decrypt_request.encryption_key(
			space->encryption_key,
			space->encryption_klen,
			space->encryption_iv);
	decrypt_request.encryption_algorithm(
		Encryption::AES);

	Encryption	encryption(
		decrypt_request.encryption_algorithm());

	for (list::iterator i = sys_pages.begin(); i != sys_pages.end(); ++i) {
		byte*	page = *i;

		/* System tablespace encryption key will be used to decrypt the
		page, not the tablespace key of the page. These pages are encrypted
		with system tablespace encryption key. */
		dberr_t	err = encryption.decrypt(
			decrypt_request,
			page, univ_page_size.physical(), NULL,
			univ_page_size.physical());
		ut_a(err == DB_SUCCESS);
	}
}

#ifndef DBUG_OFF
>>>>>>> be20e845
/** Return string name of the redo log record type.
@param[in]	type	record log record enum
@return string name of record log record */
const char *get_mlog_string(mlog_id_t type) {
  switch (type) {
    case MLOG_SINGLE_REC_FLAG:
      return ("MLOG_SINGLE_REC_FLAG");

    case MLOG_1BYTE:
      return ("MLOG_1BYTE");

    case MLOG_2BYTES:
      return ("MLOG_2BYTES");

    case MLOG_4BYTES:
      return ("MLOG_4BYTES");

    case MLOG_8BYTES:
      return ("MLOG_8BYTES");

    case MLOG_REC_INSERT:
      return ("MLOG_REC_INSERT");

    case MLOG_REC_CLUST_DELETE_MARK:
      return ("MLOG_REC_CLUST_DELETE_MARK");

    case MLOG_REC_SEC_DELETE_MARK:
      return ("MLOG_REC_SEC_DELETE_MARK");

    case MLOG_REC_UPDATE_IN_PLACE:
      return ("MLOG_REC_UPDATE_IN_PLACE");

    case MLOG_REC_DELETE:
      return ("MLOG_REC_DELETE");

    case MLOG_LIST_END_DELETE:
      return ("MLOG_LIST_END_DELETE");

    case MLOG_LIST_START_DELETE:
      return ("MLOG_LIST_START_DELETE");

    case MLOG_LIST_END_COPY_CREATED:
      return ("MLOG_LIST_END_COPY_CREATED");

    case MLOG_PAGE_REORGANIZE:
      return ("MLOG_PAGE_REORGANIZE");

    case MLOG_PAGE_CREATE:
      return ("MLOG_PAGE_CREATE");

    case MLOG_UNDO_INSERT:
      return ("MLOG_UNDO_INSERT");

    case MLOG_UNDO_ERASE_END:
      return ("MLOG_UNDO_ERASE_END");

    case MLOG_UNDO_INIT:
      return ("MLOG_UNDO_INIT");

    case MLOG_UNDO_HDR_REUSE:
      return ("MLOG_UNDO_HDR_REUSE");

    case MLOG_UNDO_HDR_CREATE:
      return ("MLOG_UNDO_HDR_CREATE");

    case MLOG_REC_MIN_MARK:
      return ("MLOG_REC_MIN_MARK");

    case MLOG_IBUF_BITMAP_INIT:
      return ("MLOG_IBUF_BITMAP_INIT");

#ifdef UNIV_LOG_LSN_DEBUG
    case MLOG_LSN:
      return ("MLOG_LSN");
#endif /* UNIV_LOG_LSN_DEBUG */

    case MLOG_INIT_FILE_PAGE:
      return ("MLOG_INIT_FILE_PAGE");

    case MLOG_WRITE_STRING:
      return ("MLOG_WRITE_STRING");

    case MLOG_MULTI_REC_END:
      return ("MLOG_MULTI_REC_END");

    case MLOG_DUMMY_RECORD:
      return ("MLOG_DUMMY_RECORD");

    case MLOG_FILE_DELETE:
      return ("MLOG_FILE_DELETE");

    case MLOG_COMP_REC_MIN_MARK:
      return ("MLOG_COMP_REC_MIN_MARK");

    case MLOG_COMP_PAGE_CREATE:
      return ("MLOG_COMP_PAGE_CREATE");

    case MLOG_COMP_REC_INSERT:
      return ("MLOG_COMP_REC_INSERT");

    case MLOG_COMP_REC_CLUST_DELETE_MARK:
      return ("MLOG_COMP_REC_CLUST_DELETE_MARK");

    case MLOG_COMP_REC_SEC_DELETE_MARK:
      return ("MLOG_COMP_REC_SEC_DELETE_MARK");

    case MLOG_COMP_REC_UPDATE_IN_PLACE:
      return ("MLOG_COMP_REC_UPDATE_IN_PLACE");

    case MLOG_COMP_REC_DELETE:
      return ("MLOG_COMP_REC_DELETE");

    case MLOG_COMP_LIST_END_DELETE:
      return ("MLOG_COMP_LIST_END_DELETE");

    case MLOG_COMP_LIST_START_DELETE:
      return ("MLOG_COMP_LIST_START_DELETE");

    case MLOG_COMP_LIST_END_COPY_CREATED:
      return ("MLOG_COMP_LIST_END_COPY_CREATED");

    case MLOG_COMP_PAGE_REORGANIZE:
      return ("MLOG_COMP_PAGE_REORGANIZE");

    case MLOG_FILE_CREATE:
      return ("MLOG_FILE_CREATE");

    case MLOG_ZIP_WRITE_NODE_PTR:
      return ("MLOG_ZIP_WRITE_NODE_PTR");

    case MLOG_ZIP_WRITE_BLOB_PTR:
      return ("MLOG_ZIP_WRITE_BLOB_PTR");

    case MLOG_ZIP_WRITE_HEADER:
      return ("MLOG_ZIP_WRITE_HEADER");

    case MLOG_ZIP_PAGE_COMPRESS:
      return ("MLOG_ZIP_PAGE_COMPRESS");

    case MLOG_ZIP_PAGE_COMPRESS_NO_DATA:
      return ("MLOG_ZIP_PAGE_COMPRESS_NO_DATA");

    case MLOG_ZIP_PAGE_REORGANIZE:
      return ("MLOG_ZIP_PAGE_REORGANIZE");

    case MLOG_FILE_RENAME:
      return ("MLOG_FILE_RENAME");

    case MLOG_PAGE_CREATE_RTREE:
      return ("MLOG_PAGE_CREATE_RTREE");

    case MLOG_COMP_PAGE_CREATE_RTREE:
      return ("MLOG_COMP_PAGE_CREATE_RTREE");

    case MLOG_INIT_FILE_PAGE2:
      return ("MLOG_INIT_FILE_PAGE2");

    case MLOG_INDEX_LOAD:
      return ("MLOG_INDEX_LOAD");

      /* Disabled for WL6378
      case MLOG_TRUNCATE:
              return("MLOG_TRUNCATE");
      */

    case MLOG_TABLE_DYNAMIC_META:
      return ("MLOG_TABLE_DYNAMIC_META");

    case MLOG_PAGE_CREATE_SDI:
      return ("MLOG_PAGE_CREATE_SDI");

    case MLOG_COMP_PAGE_CREATE_SDI:
      return ("MLOG_COMP_PAGE_CREATE_SDI");

    case MLOG_TEST:
      return ("MLOG_TEST");
  }

  DBUG_ASSERT(0);

  return (nullptr);
}
#endif /* UNIV_DEBUG || UNIV_HOTBACKUP */<|MERGE_RESOLUTION|>--- conflicted
+++ resolved
@@ -3642,48 +3642,37 @@
   return (result);
 }
 
-<<<<<<< HEAD
-#if defined(UNIV_DEBUG) || defined(UNIV_HOTBACKUP)
-=======
 /** Decrypt double write buffer pages if system tablespace is
 encrypted. This function process only pages from sys_pages list.
 Other pages from parallel doublewrite buffer will be decrypted after
 tablespace objects are loaded. */
-void
-recv_dblwr_t::decrypt_sys_dblwr_pages()
-{
-	fil_space_t*	space = fil_space_get(TRX_SYS_SPACE);
-
-	ut_ad(FSP_FLAGS_GET_ENCRYPTION(space->flags));
-
-	IORequest	decrypt_request;
-
-	decrypt_request.encryption_key(
-			space->encryption_key,
-			space->encryption_klen,
-			space->encryption_iv);
-	decrypt_request.encryption_algorithm(
-		Encryption::AES);
-
-	Encryption	encryption(
-		decrypt_request.encryption_algorithm());
-
-	for (list::iterator i = sys_pages.begin(); i != sys_pages.end(); ++i) {
-		byte*	page = *i;
-
-		/* System tablespace encryption key will be used to decrypt the
-		page, not the tablespace key of the page. These pages are encrypted
-		with system tablespace encryption key. */
-		dberr_t	err = encryption.decrypt(
-			decrypt_request,
-			page, univ_page_size.physical(), NULL,
-			univ_page_size.physical());
-		ut_a(err == DB_SUCCESS);
-	}
-}
-
-#ifndef DBUG_OFF
->>>>>>> be20e845
+void recv_dblwr_t::decrypt_sys_dblwr_pages() {
+  fil_space_t *const space = fil_space_get(TRX_SYS_SPACE);
+
+  ut_ad(FSP_FLAGS_GET_ENCRYPTION(space->flags));
+
+  IORequest decrypt_request;
+
+  decrypt_request.encryption_key(space->encryption_key, space->encryption_klen,
+                                 space->encryption_iv);
+  decrypt_request.encryption_algorithm(Encryption::AES);
+
+  Encryption encryption(decrypt_request.encryption_algorithm());
+
+  for (auto i = sys_pages.begin(); i != sys_pages.end(); ++i) {
+    byte *page = *i;
+
+    /* System tablespace encryption key will be used to decrypt the
+    page, not the tablespace key of the page. These pages are encrypted
+    with system tablespace encryption key. */
+    dberr_t err =
+        encryption.decrypt(decrypt_request, page, univ_page_size.physical(),
+                           nullptr, univ_page_size.physical());
+    ut_a(err == DB_SUCCESS);
+  }
+}
+
+#if defined(UNIV_DEBUG) || defined(UNIV_HOTBACKUP)
 /** Return string name of the redo log record type.
 @param[in]	type	record log record enum
 @return string name of record log record */
