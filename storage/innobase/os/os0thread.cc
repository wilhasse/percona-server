/*****************************************************************************

Copyright (c) 1995, 2016, Oracle and/or its affiliates. All Rights Reserved.

This program is free software; you can redistribute it and/or modify it under
the terms of the GNU General Public License as published by the Free Software
Foundation; version 2 of the License.

This program is distributed in the hope that it will be useful, but WITHOUT
ANY WARRANTY; without even the implied warranty of MERCHANTABILITY or FITNESS
FOR A PARTICULAR PURPOSE. See the GNU General Public License for more details.

You should have received a copy of the GNU General Public License along with
this program; if not, write to the Free Software Foundation, Inc.,
51 Franklin Street, Suite 500, Boston, MA 02110-1335 USA

*****************************************************************************/

/**************************************************//**
@file os/os0thread.cc
The interface to the operating system thread control primitives

Created 9/8/1995 Heikki Tuuri
*******************************************************/

#include "ha_prototypes.h"

#include "os0thread.h"
#include "ut0new.h"

#ifdef UNIV_NONINL
#include "os0thread.ic"
#endif

#ifdef UNIV_LINUX
#include <sys/time.h>
#include <sys/resource.h>
#include <unistd.h>
#include <sys/syscall.h>
#include <sys/types.h>
#endif

#ifndef UNIV_HOTBACKUP
#include "srv0srv.h"
#include "os0event.h"

#include <map>

#ifdef _WIN32
/** Mutex that tracks the thread count. Used by innorwlocktest.cc
FIXME: the unit tests should use APIs */
SysMutex	thread_mutex;
#endif

/** Number of threads active. */
ulint	os_thread_count;

#ifdef _WIN32
typedef std::map<
	DWORD,
	HANDLE,
	std::less<DWORD>,
	ut_allocator<std::pair<const DWORD, HANDLE> > >	WinThreadMap;
/** This STL map remembers the initial handle returned by CreateThread
so that it can be closed when the thread exits. */
static WinThreadMap	win_thread_map;
#endif /* _WIN32 */

/***************************************************************//**
Compares two thread ids for equality.
@return TRUE if equal */
ibool
os_thread_eq(
/*=========*/
	os_thread_id_t	a,	/*!< in: OS thread or thread id */
	os_thread_id_t	b)	/*!< in: OS thread or thread id */
{
#ifdef _WIN32
	if (a == b) {
		return(TRUE);
	}

	return(FALSE);
#else
	if (pthread_equal(a, b)) {
		return(TRUE);
	}

	return(FALSE);
#endif
}

/****************************************************************//**
Converts an OS thread id to a ulint. It is NOT guaranteed that the ulint is
unique for the thread though!
@return thread identifier as a number */
ulint
os_thread_pf(
/*=========*/
	os_thread_id_t	a)	/*!< in: OS thread identifier */
{
	return((ulint) a);
}

/*****************************************************************//**
Returns the thread identifier of current thread. Currently the thread
identifier in Unix is the thread handle itself. Note that in HP-UX
pthread_t is a struct of 3 fields.
@return current thread identifier */
os_thread_id_t
os_thread_get_curr_id(void)
/*=======================*/
{
#ifdef _WIN32
	return(GetCurrentThreadId());
#else
	return(pthread_self());
#endif
}

/*****************************************************************//**
Returns the system-specific thread identifier of current thread.  On Linux,
returns tid.  On other systems currently returns os_thread_get_curr_id().

@return	current thread identifier */

os_tid_t
os_thread_get_tid(void)
/*===================*/
{
#ifdef UNIV_LINUX
	return((os_tid_t)syscall(SYS_gettid));
#else
	return(os_thread_get_curr_id());
#endif
}


/****************************************************************//**
Creates a new thread of execution. The execution starts from
the function given.
NOTE: We count the number of threads in os_thread_exit(). A created
thread should always use that to exit so thatthe thread count will be
decremented.
We do not return an error code because if there is one, we crash here. */
void
os_thread_create_func(
/*==================*/
	os_thread_func_t	func,		/*!< in: pointer to function
						from which to start */
	void*			arg,		/*!< in: argument to start
						function */
	os_thread_id_t*		thread_id)	/*!< out: id of the created
						thread, or NULL */
{
	os_thread_id_t	new_thread_id;

	/* the new thread should look recent changes up here so far. */
	os_wmb;

#ifdef _WIN32
	HANDLE		handle;

	handle = CreateThread(NULL,	/* no security attributes */
			      0,	/* default size stack */
			      func,
			      arg,
			      0,	/* thread runs immediately */
			      &new_thread_id);

	if (!handle) {
		/* If we cannot start a new thread, life has no meaning. */
		ib::fatal() << "CreateThread returned " << GetLastError();
	}

	mutex_enter(&thread_mutex);

	std::pair<WinThreadMap::iterator, bool> ret;

	ret = win_thread_map.insert(
		std::pair<DWORD, HANDLE>(new_thread_id, handle));

	ut_ad((*ret.first).first == new_thread_id);
	ut_ad((*ret.first).second == handle);
	ut_a(ret.second == true);	/* true means thread_id was new */

	os_thread_count++;

	mutex_exit(&thread_mutex);

#else /* _WIN32 else */

	pthread_attr_t	attr;

	pthread_attr_init(&attr);

	os_atomic_increment_ulint(&os_thread_count, 1);

	int	ret = pthread_create(&new_thread_id, &attr, func, arg);

	if (ret != 0) {
		ib::fatal() << "pthread_create returned " << ret;
	}

	pthread_attr_destroy(&attr);

#endif /* not _WIN32 */

	ut_a(os_thread_count <= OS_THREAD_MAX_N);

	/* Return the thread_id if the caller requests it. */
	if (thread_id != NULL) {
		*thread_id = new_thread_id;
	}
}

<<<<<<< HEAD
/** Exits the current thread. */
void
os_thread_exit()
=======
/**
Waits until the specified thread completes and joins it. Its return value is
ignored.

@param	thread	thread to join */
UNIV_INTERN
void
os_thread_join(
	os_thread_t	thread)
{
	int ret	MY_ATTRIBUTE((unused)) = pthread_join(thread, NULL);

	/* Waiting on already-quit threads is allowed */
	ut_ad(ret == 0 || ret == ESRCH);
}

/*****************************************************************//**
Exits the current thread. */
UNIV_INTERN
void
os_thread_exit(
/*===========*/
	void*	exit_value,	/*!< in: exit value; in Windows this void*
				is cast as a DWORD */
	bool	detach)		/*!< in: if true, the thread will be detached
				right before exiting. If false, another thread
				is responsible for joining this thread. */
>>>>>>> 64501966
{
#ifdef UNIV_DEBUG_THREAD_CREATION
	ib::info() << "Thread exits, id "
		<< os_thread_pf(os_thread_get_curr_id());
#endif

#ifdef UNIV_PFS_THREAD
	pfs_delete_thread();
#endif

	os_atomic_decrement_ulint(&os_thread_count, 1);

#ifdef _WIN32
	DWORD win_thread_id = GetCurrentThreadId();
	mutex_enter(&thread_mutex);
	HANDLE handle = win_thread_map[win_thread_id];
	CloseHandle(handle);
	size_t ret = win_thread_map.erase(win_thread_id);
	ut_a(ret == 1);

	mutex_exit(&thread_mutex);

	ExitThread(0);
#else
<<<<<<< HEAD
	pthread_detach(pthread_self());
	pthread_exit(NULL);
=======
	if (detach)
		pthread_detach(pthread_self());
	pthread_exit(exit_value);
>>>>>>> 64501966
#endif
}

/*****************************************************************//**
Advises the os to give up remainder of the thread's time slice. */
void
os_thread_yield(void)
/*=================*/
{
#if defined(_WIN32)
	SwitchToThread();
#else
	sched_yield();
#endif
}
#endif /* !UNIV_HOTBACKUP */

/*****************************************************************//**
The thread sleeps at least the time given in microseconds. */
void
os_thread_sleep(
/*============*/
	ulint	tm)	/*!< in: time in microseconds */
{
#ifdef _WIN32
	Sleep((DWORD) tm / 1000);
#elif defined(HAVE_NANOSLEEP)
	struct timespec	t;

	t.tv_sec = tm / 1000000;
	t.tv_nsec = (tm % 1000000) * 1000;

	::nanosleep(&t, NULL);
#else
	struct timeval  t;

	t.tv_sec = tm / 1000000;
	t.tv_usec = tm % 1000000;

	select(0, NULL, NULL, NULL, &t);
#endif /* _WIN32 */
}

/*****************************************************************//**
Check if there are threads active.
@return true if the thread count > 0. */
bool
os_thread_active()
/*==============*/
{
	os_rmb;
	bool active = (os_thread_count > 0);

	/* All the threads have exited or are just exiting;
	NOTE that the threads may not have completed their
	exit yet. Should we use pthread_join() to make sure
	they have exited? If we did, we would have to
	remove the pthread_detach() from
	os_thread_exit().  Now we just sleep 0.1
	seconds and hope that is enough! */

	return(active);
}

/**
Initializes OS thread management data structures. */
void
os_thread_init()
/*============*/
{
#ifdef _WIN32
	mutex_create(LATCH_ID_THREAD_MUTEX, &thread_mutex);
#endif
}

/**
Frees OS thread management data structures. */
void
os_thread_free()
/*============*/
{
	if (os_thread_count != 0) {
		ib::warn() << "Some (" << os_thread_count << ") threads are"
			" still active";
	}

#ifdef _WIN32
	mutex_destroy(&thread_mutex);
#endif
}

/*****************************************************************//**
Set relative scheduling priority for a given thread on Linux.  Currently a
no-op on other systems.

@return An actual thread priority after the update */

ulint
os_thread_set_priority(
/*===================*/
	os_tid_t	thread_id,		/*!< in: thread id */
	ulint		relative_priority)	/*!< in: system-specific
						priority value */
{
#ifdef UNIV_LINUX
	lint	thread_nice = 19 - relative_priority;
	if (setpriority(PRIO_PROCESS, thread_id, thread_nice) == -1) {
		ib::warn() << "Setting thread " << os_thread_pf(thread_id)
			   << " nice to " << thread_nice << " failed, current "
			"nice " << getpriority(PRIO_PROCESS, thread_id)
			   << ", errno " << errno;
	}
	return(19 - getpriority(PRIO_PROCESS, thread_id));
#else
	return(relative_priority);
#endif
}<|MERGE_RESOLUTION|>--- conflicted
+++ resolved
@@ -214,20 +214,14 @@
 	}
 }
 
-<<<<<<< HEAD
-/** Exits the current thread. */
-void
-os_thread_exit()
-=======
 /**
 Waits until the specified thread completes and joins it. Its return value is
 ignored.
 
 @param	thread	thread to join */
-UNIV_INTERN
 void
 os_thread_join(
-	os_thread_t	thread)
+	os_thread_id_t	thread)
 {
 	int ret	MY_ATTRIBUTE((unused)) = pthread_join(thread, NULL);
 
@@ -235,18 +229,15 @@
 	ut_ad(ret == 0 || ret == ESRCH);
 }
 
-/*****************************************************************//**
-Exits the current thread. */
-UNIV_INTERN
+
+/**
+Exits the current thread.
+
+@param	detach	if true, the thread will be detached right before exiting. If
+false, another thread is responsible for joining this thread */
 void
 os_thread_exit(
-/*===========*/
-	void*	exit_value,	/*!< in: exit value; in Windows this void*
-				is cast as a DWORD */
-	bool	detach)		/*!< in: if true, the thread will be detached
-				right before exiting. If false, another thread
-				is responsible for joining this thread. */
->>>>>>> 64501966
+	bool	detach)
 {
 #ifdef UNIV_DEBUG_THREAD_CREATION
 	ib::info() << "Thread exits, id "
@@ -271,14 +262,9 @@
 
 	ExitThread(0);
 #else
-<<<<<<< HEAD
-	pthread_detach(pthread_self());
-	pthread_exit(NULL);
-=======
 	if (detach)
 		pthread_detach(pthread_self());
-	pthread_exit(exit_value);
->>>>>>> 64501966
+	pthread_exit(NULL);
 #endif
 }
 
