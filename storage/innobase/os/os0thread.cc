/*****************************************************************************

Copyright (c) 1995, 2015, Oracle and/or its affiliates. All Rights Reserved.

This program is free software; you can redistribute it and/or modify it under
the terms of the GNU General Public License as published by the Free Software
Foundation; version 2 of the License.

This program is distributed in the hope that it will be useful, but WITHOUT
ANY WARRANTY; without even the implied warranty of MERCHANTABILITY or FITNESS
FOR A PARTICULAR PURPOSE. See the GNU General Public License for more details.

You should have received a copy of the GNU General Public License along with
this program; if not, write to the Free Software Foundation, Inc.,
51 Franklin Street, Suite 500, Boston, MA 02110-1335 USA

*****************************************************************************/

/**************************************************//**
@file os/os0thread.cc
The interface to the operating system thread control primitives

Created 9/8/1995 Heikki Tuuri
*******************************************************/

#include "ha_prototypes.h"

#include "os0thread.h"
#include "ut0new.h"

#ifdef UNIV_NONINL
#include "os0thread.ic"
#endif

#ifdef UNIV_LINUX
#include <sys/time.h>
#include <sys/resource.h>
#include <unistd.h>
#include <sys/syscall.h>
#include <sys/types.h>
#endif

#ifndef UNIV_HOTBACKUP
#include "srv0srv.h"
#include "os0event.h"

#include <map>

/** Mutex that tracks the thread count. Used by innorwlocktest.cc
FIXME: the unit tests should use APIs */
SysMutex	thread_mutex;

/** Number of threads active. */
ulint	os_thread_count;

#ifdef _WIN32
typedef std::map<
	DWORD,
	HANDLE,
	std::less<DWORD>,
	ut_allocator<std::pair<const DWORD, HANDLE> > >	WinThreadMap;
/** This STL map remembers the initial handle returned by CreateThread
so that it can be closed when the thread exits. */
static WinThreadMap	win_thread_map;
#endif /* _WIN32 */

/***************************************************************//**
Compares two thread ids for equality.
@return TRUE if equal */
ibool
os_thread_eq(
/*=========*/
	os_thread_id_t	a,	/*!< in: OS thread or thread id */
	os_thread_id_t	b)	/*!< in: OS thread or thread id */
{
#ifdef _WIN32
	if (a == b) {
		return(TRUE);
	}

	return(FALSE);
#else
	if (pthread_equal(a, b)) {
		return(TRUE);
	}

	return(FALSE);
#endif
}

/****************************************************************//**
Converts an OS thread id to a ulint. It is NOT guaranteed that the ulint is
unique for the thread though!
@return thread identifier as a number */
ulint
os_thread_pf(
/*=========*/
	os_thread_id_t	a)	/*!< in: OS thread identifier */
{
	return((ulint) a);
}

/*****************************************************************//**
Returns the thread identifier of current thread. Currently the thread
identifier in Unix is the thread handle itself. Note that in HP-UX
pthread_t is a struct of 3 fields.
@return current thread identifier */
os_thread_id_t
os_thread_get_curr_id(void)
/*=======================*/
{
#ifdef _WIN32
	return(GetCurrentThreadId());
#else
	return(pthread_self());
#endif
}

/*****************************************************************//**
Returns the system-specific thread identifier of current thread.  On Linux,
returns tid.  On other systems currently returns os_thread_get_curr_id().

@return	current thread identifier */

os_tid_t
os_thread_get_tid(void)
/*===================*/
{
#ifdef UNIV_LINUX
	return((os_tid_t)syscall(SYS_gettid));
#else
	return(os_thread_get_curr_id());
#endif
}


/****************************************************************//**
Creates a new thread of execution. The execution starts from
the function given.
NOTE: We count the number of threads in os_thread_exit(). A created
thread should always use that to exit so thatthe thread count will be
decremented.
We do not return an error code because if there is one, we crash here. */
void
os_thread_create_func(
/*==================*/
	os_thread_func_t	func,		/*!< in: pointer to function
						from which to start */
	void*			arg,		/*!< in: argument to start
						function */
	os_thread_id_t*		thread_id)	/*!< out: id of the created
						thread, or NULL */
{
	os_thread_id_t	new_thread_id;

	/* the new thread should look recent changes up here so far. */
	os_wmb;

<<<<<<< HEAD
#ifdef _WIN32
	HANDLE		handle;
=======
#ifdef __WIN__
	os_thread_t	thread;
	DWORD		win_thread_id;

	os_atomic_increment_ulint(&os_thread_count, 1);
>>>>>>> cf23e9cd

	handle = CreateThread(NULL,	/* no security attributes */
			      0,	/* default size stack */
			      func,
			      arg,
			      0,	/* thread runs immediately */
			      &new_thread_id);

	if (!handle) {
		/* If we cannot start a new thread, life has no meaning. */
		ib::fatal() << "CreateThread returned " << GetLastError();
	}

	mutex_enter(&thread_mutex);

	std::pair<WinThreadMap::iterator, bool> ret;

	ret = win_thread_map.insert(
		std::pair<DWORD, HANDLE>(new_thread_id, handle));

	ut_ad((*ret.first).first == new_thread_id);
	ut_ad((*ret.first).second == handle);
	ut_a(ret.second == true);	/* true means thread_id was new */

	os_thread_count++;

	mutex_exit(&thread_mutex);

#else /* _WIN32 else */

	pthread_attr_t	attr;

	pthread_attr_init(&attr);

<<<<<<< HEAD
	mutex_enter(&thread_mutex);
	++os_thread_count;
	mutex_exit(&thread_mutex);
=======
#ifdef UNIV_AIX
	/* We must make sure a thread stack is at least 32 kB, otherwise
	InnoDB might crash; we do not know if the default stack size on
	AIX is always big enough. An empirical test on AIX-4.3 suggested
	the size was 96 kB, though. */

	ret = pthread_attr_setstacksize(&attr,
					(size_t)(PTHREAD_STACK_MIN
						 + 32 * 1024));
	if (ret) {
		fprintf(stderr,
			"InnoDB: Error: pthread_attr_setstacksize"
			" returned %d\n", ret);
		exit(1);
	}
#endif
	ulint new_count = os_atomic_increment_ulint(&os_thread_count, 1);
	ut_a(new_count <= OS_THREAD_MAX_N);
>>>>>>> cf23e9cd

	int	ret = pthread_create(&new_thread_id, &attr, func, arg);

	if (ret != 0) {
		ib::fatal() << "pthread_create returned " << ret;
	}

	pthread_attr_destroy(&attr);

#endif /* not _WIN32 */

<<<<<<< HEAD
	ut_a(os_thread_count <= OS_THREAD_MAX_N);

	/* Return the thread_id if the caller requests it. */
	if (thread_id != NULL) {
		*thread_id = new_thread_id;
=======
	if (thread_id) {
		*thread_id = pthread;
>>>>>>> cf23e9cd
	}
}

/*****************************************************************//**
Exits the current thread. */
void
os_thread_exit(
/*===========*/
	void*	exit_value)	/*!< in: exit value; in Windows this void*
				is cast as a DWORD */
{
#ifdef UNIV_DEBUG_THREAD_CREATION
	ib::info() << "Thread exits, id "
		<< os_thread_pf(os_thread_get_curr_id());
#endif

#ifdef UNIV_PFS_THREAD
	pfs_delete_thread();
#endif

<<<<<<< HEAD
	mutex_enter(&thread_mutex);

	os_thread_count--;
=======
	os_atomic_decrement_ulint(&os_thread_count, 1);
>>>>>>> cf23e9cd

#ifdef _WIN32
	DWORD win_thread_id = GetCurrentThreadId();
	HANDLE handle = win_thread_map[win_thread_id];
	CloseHandle(handle);
	size_t ret = win_thread_map.erase(win_thread_id);
	ut_a(ret == 1);

	mutex_exit(&thread_mutex);

	ExitThread((DWORD) exit_value);
#else
	mutex_exit(&thread_mutex);
	pthread_detach(pthread_self());
	pthread_exit(exit_value);
#endif
}

/*****************************************************************//**
Advises the os to give up remainder of the thread's time slice. */
void
os_thread_yield(void)
/*=================*/
{
#if defined(_WIN32)
	SwitchToThread();
#else
	sched_yield();
#endif
}
#endif /* !UNIV_HOTBACKUP */

/*****************************************************************//**
The thread sleeps at least the time given in microseconds. */
void
os_thread_sleep(
/*============*/
	ulint	tm)	/*!< in: time in microseconds */
{
#ifdef _WIN32
	Sleep((DWORD) tm / 1000);
#elif defined(HAVE_NANOSLEEP)
	struct timespec	t;

	t.tv_sec = tm / 1000000;
	t.tv_nsec = (tm % 1000000) * 1000;

	::nanosleep(&t, NULL);
#else
	struct timeval  t;

	t.tv_sec = tm / 1000000;
	t.tv_usec = tm % 1000000;

	select(0, NULL, NULL, NULL, &t);
#endif /* _WIN32 */
}

/*****************************************************************//**
Check if there are threads active.
@return true if the thread count > 0. */
bool
os_thread_active()
/*==============*/
{
	mutex_enter(&thread_mutex);

	bool active = (os_thread_count > 0);

	/* All the threads have exited or are just exiting;
	NOTE that the threads may not have completed their
	exit yet. Should we use pthread_join() to make sure
	they have exited? If we did, we would have to
	remove the pthread_detach() from
	os_thread_exit().  Now we just sleep 0.1
	seconds and hope that is enough! */

	mutex_exit(&thread_mutex);

	return(active);
}

/**
Initializes OS thread management data structures. */
void
os_thread_init()
/*============*/
{
	mutex_create(LATCH_ID_THREAD_MUTEX, &thread_mutex);
}

/**
Frees OS thread management data structures. */
void
os_thread_free()
/*============*/
{
	if (os_thread_count != 0) {
		ib::warn() << "Some (" << os_thread_count << ") threads are"
			" still active";
	}

	mutex_destroy(&thread_mutex);
}

/*****************************************************************//**
Set relative scheduling priority for a given thread on Linux.  Currently a
no-op on other systems.

@return An actual thread priority after the update */

ulint
os_thread_set_priority(
/*===================*/
	os_tid_t	thread_id,		/*!< in: thread id */
	ulint		relative_priority)	/*!< in: system-specific
						priority value */
{
#ifdef UNIV_LINUX
	lint	thread_nice = 19 - relative_priority;
	if (setpriority(PRIO_PROCESS, thread_id, thread_nice) == -1) {
		ib::warn() << "Setting thread " << os_thread_pf(thread_id)
			   << " nice to " << thread_nice << " failed, current "
			"nice " << getpriority(PRIO_PROCESS, thread_id)
			   << ", errno " << errno;
	}
	return(19 - getpriority(PRIO_PROCESS, thread_id));
#else
	return(relative_priority);
#endif
}<|MERGE_RESOLUTION|>--- conflicted
+++ resolved
@@ -46,9 +46,11 @@
 
 #include <map>
 
+#ifdef _WIN32
 /** Mutex that tracks the thread count. Used by innorwlocktest.cc
 FIXME: the unit tests should use APIs */
 SysMutex	thread_mutex;
+#endif
 
 /** Number of threads active. */
 ulint	os_thread_count;
@@ -156,16 +158,8 @@
 	/* the new thread should look recent changes up here so far. */
 	os_wmb;
 
-<<<<<<< HEAD
 #ifdef _WIN32
 	HANDLE		handle;
-=======
-#ifdef __WIN__
-	os_thread_t	thread;
-	DWORD		win_thread_id;
-
-	os_atomic_increment_ulint(&os_thread_count, 1);
->>>>>>> cf23e9cd
 
 	handle = CreateThread(NULL,	/* no security attributes */
 			      0,	/* default size stack */
@@ -200,30 +194,7 @@
 
 	pthread_attr_init(&attr);
 
-<<<<<<< HEAD
-	mutex_enter(&thread_mutex);
-	++os_thread_count;
-	mutex_exit(&thread_mutex);
-=======
-#ifdef UNIV_AIX
-	/* We must make sure a thread stack is at least 32 kB, otherwise
-	InnoDB might crash; we do not know if the default stack size on
-	AIX is always big enough. An empirical test on AIX-4.3 suggested
-	the size was 96 kB, though. */
-
-	ret = pthread_attr_setstacksize(&attr,
-					(size_t)(PTHREAD_STACK_MIN
-						 + 32 * 1024));
-	if (ret) {
-		fprintf(stderr,
-			"InnoDB: Error: pthread_attr_setstacksize"
-			" returned %d\n", ret);
-		exit(1);
-	}
-#endif
-	ulint new_count = os_atomic_increment_ulint(&os_thread_count, 1);
-	ut_a(new_count <= OS_THREAD_MAX_N);
->>>>>>> cf23e9cd
+	os_atomic_increment_ulint(&os_thread_count, 1);
 
 	int	ret = pthread_create(&new_thread_id, &attr, func, arg);
 
@@ -235,16 +206,11 @@
 
 #endif /* not _WIN32 */
 
-<<<<<<< HEAD
 	ut_a(os_thread_count <= OS_THREAD_MAX_N);
 
 	/* Return the thread_id if the caller requests it. */
 	if (thread_id != NULL) {
 		*thread_id = new_thread_id;
-=======
-	if (thread_id) {
-		*thread_id = pthread;
->>>>>>> cf23e9cd
 	}
 }
 
@@ -265,16 +231,11 @@
 	pfs_delete_thread();
 #endif
 
-<<<<<<< HEAD
+	os_atomic_decrement_ulint(&os_thread_count, 1);
+
+#ifdef _WIN32
+	DWORD win_thread_id = GetCurrentThreadId();
 	mutex_enter(&thread_mutex);
-
-	os_thread_count--;
-=======
-	os_atomic_decrement_ulint(&os_thread_count, 1);
->>>>>>> cf23e9cd
-
-#ifdef _WIN32
-	DWORD win_thread_id = GetCurrentThreadId();
 	HANDLE handle = win_thread_map[win_thread_id];
 	CloseHandle(handle);
 	size_t ret = win_thread_map.erase(win_thread_id);
@@ -284,7 +245,6 @@
 
 	ExitThread((DWORD) exit_value);
 #else
-	mutex_exit(&thread_mutex);
 	pthread_detach(pthread_self());
 	pthread_exit(exit_value);
 #endif
@@ -337,8 +297,7 @@
 os_thread_active()
 /*==============*/
 {
-	mutex_enter(&thread_mutex);
-
+	os_rmb;
 	bool active = (os_thread_count > 0);
 
 	/* All the threads have exited or are just exiting;
@@ -349,8 +308,6 @@
 	os_thread_exit().  Now we just sleep 0.1
 	seconds and hope that is enough! */
 
-	mutex_exit(&thread_mutex);
-
 	return(active);
 }
 
@@ -360,7 +317,9 @@
 os_thread_init()
 /*============*/
 {
+#ifdef _WIN32
 	mutex_create(LATCH_ID_THREAD_MUTEX, &thread_mutex);
+#endif
 }
 
 /**
@@ -374,7 +333,9 @@
 			" still active";
 	}
 
+#ifdef _WIN32
 	mutex_destroy(&thread_mutex);
+#endif
 }
 
 /*****************************************************************//**
