--- conflicted
+++ resolved
@@ -810,7 +810,6 @@
 
 /** Read page 0 and possible crypt data from there.
 @param[in,out]	space		Tablespace */
-<<<<<<< HEAD
 static inline void fil_crypt_read_crypt_data(fil_space_t *space) {
   if (space->crypt_data && space->size) {
     /* The encryption metadata has already been read, or
@@ -826,40 +825,15 @@
           buf_page_get(page_id_t(space->id, 0), page_size, RW_S_LATCH, &mtr)) {
     fil_lock_shard_by_id(space->id);
     if (!space->crypt_data) {
-      space->crypt_data = fil_space_read_crypt_data(page_size, block->frame);
+      fil_space_crypt_t *crypt_data =
+          fil_space_read_crypt_data(page_size, block->frame);
+      if (crypt_data != nullptr) {
+        space->crypt_data = crypt_data;
+      }
     }
     fil_unlock_shard_by_id(space->id);
   }
   mtr.commit();
-=======
-static inline
-void
-fil_crypt_read_crypt_data(fil_space_t* space) {
-
-	if (space->crypt_data && space->size) {
-		/* The encryption metadata has already been read, or
-		the tablespace is not encrypted and the file has been
-		opened already. */
-		return;
-	}
-
-	const page_size_t page_size(space->flags);
-	mtr_t	mtr;
-	mtr.start();
-	if (buf_block_t* block = buf_page_get(page_id_t(space->id, 0),
-					      page_size, RW_S_LATCH, &mtr)) {
-		mutex_enter(&fil_system->mutex);
-		if (!space->crypt_data) {
-			fil_space_crypt_t *crypt_data =
-				fil_space_read_crypt_data(page_size, block->frame);
-			if (crypt_data != NULL) {
-				space->crypt_data = crypt_data;
-			}
-		}
-		mutex_exit(&fil_system->mutex);
-	}
-	mtr.commit();
->>>>>>> 156f17a8
 }
 
 /***********************************************************************
