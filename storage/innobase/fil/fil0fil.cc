/*****************************************************************************

Copyright (c) 1995, 2018, Oracle and/or its affiliates. All Rights Reserved.

This program is free software; you can redistribute it and/or modify
it under the terms of the GNU General Public License, version 2.0,
as published by the Free Software Foundation.

This program is also distributed with certain software (including
but not limited to OpenSSL) that is licensed under separate terms,
as designated in a particular file or component or in included license
documentation.  The authors of MySQL hereby grant you an additional
permission to link the program and your derivative works with the
separately licensed software that they have included with MySQL.

This program is distributed in the hope that it will be useful,
but WITHOUT ANY WARRANTY; without even the implied warranty of
MERCHANTABILITY or FITNESS FOR A PARTICULAR PURPOSE.  See the
GNU General Public License, version 2.0, for more details.

You should have received a copy of the GNU General Public License
along with this program; if not, write to the Free Software
Foundation, Inc., 51 Franklin St, Fifth Floor, Boston, MA 02110-1301  USA

*****************************************************************************/

/** @file fil/fil0fil.cc
The tablespace memory cache */

#include "my_config.h"

#include <errno.h>
#include <fcntl.h>
#include <sys/types.h>

#include "btr0btr.h"
#include "buf0buf.h"
#include "buf0flu.h"
#include "clone0api.h"
#include "dict0boot.h"
#include "dict0dd.h"
#include "dict0dict.h"
#include "fsp0file.h"
#include "fsp0fsp.h"
#include "fsp0space.h"
#include "fsp0sysspace.h"
#include "ha_prototypes.h"
#include "hash0hash.h"
#include "log0recv.h"
#include "mach0data.h"
#include "mem0mem.h"
#include "mtr0log.h"
#include "my_dbug.h"
#include "my_inttypes.h"
#include "os0file.h"
#include "page0zip.h"
#include "srv0start.h"

#ifndef UNIV_HOTBACKUP
#include "buf0lru.h"
#include "ibuf0ibuf.h"
#include "os0event.h"
#include "row0mysql.h"
#include "sync0sync.h"
#include "trx0purge.h"
#else /* !UNIV_HOTBACKUP */
#include <cstring>
#include "srv0srv.h"
#endif /* !UNIV_HOTBACKUP */

#include "os0thread-create.h"

#include "current_thd.h"
#include "ha_prototypes.h"

#include <array>
#include <fstream>
#include <functional>
#include <list>
#include <mutex>
#include <thread>
#include <tuple>
#include <unordered_map>

using Dirs = std::vector<std::string>;
using Space_id_set = std::set<space_id_t>;

#if defined(__SUNPRO_CC)
char *Fil_path::SEPARATOR = "\\/";
char *Fil_path::DOT_SLASH = "./";
char *Fil_path::DOT_DOT_SLASH = "../";
#endif /* defined(__SUNPRO_CC) */

/** Used for collecting the data in boot_tablespaces() */
namespace dd_fil {

enum {
  /** DD Object ID */
  OBJECT_ID,

  /** InnoDB tablspace ID */
  SPACE_ID,

  /** DD/InnoDB tablespace name */
  SPACE_NAME,

  /** Path in DD tablespace */
  OLD_PATH,

  /** Path where it was found during the scan. */
  NEW_PATH
};

using Moved = std::tuple<dd::Object_id, space_id_t, std::string, std::string,
                         std::string>;

using Tablespaces = std::vector<Moved>;
}  // namespace dd_fil

/* uint16_t is the index into Tablespace_dirs::m_dirs */
using Scanned_files = std::vector<std::pair<uint16_t, std::string>>;

#ifdef UNIV_PFS_IO
mysql_pfs_key_t innodb_tablespace_open_file_key;
#endif /* UNIV_PFS_IO */

/** System tablespace. */
fil_space_t *fil_space_t::s_sys_space;

/** Redo log tablespace */
fil_space_t *fil_space_t::s_redo_space;

#ifdef UNIV_HOTBACKUP
/** Directories in which remote general tablespaces have been found in the
target directory during apply log operation */
Dir_set rem_gen_ts_dirs;

/** true in case the apply-log operation is being performed
in the data directory */
bool replay_in_datadir = false;

/* Re-define mutex macros to use the Mutex class defined by the MEB
source. MEB calls the routines in "fil0fil.cc" in parallel and,
therefore, the mutex protecting the critical sections of the tablespace
memory cache must be included also in the MEB compilation of this
module. */
#undef mutex_create
#undef mutex_free
#undef mutex_enter
#undef mutex_exit
#undef mutex_own
#undef mutex_validate

#define mutex_create(I, M) new (M) meb::Mutex()
#define mutex_free(M) delete (M)
#define mutex_enter(M) (M)->lock()
#define mutex_exit(M) (M)->unlock()
#define mutex_own(M) 1
#define mutex_validate(M) 1

/** Process a MLOG_FILE_CREATE redo record.
@param[in]	page_id		Page id of the redo log record
@param[in]	flags		Tablespace flags
@param[in]	name		Tablespace filename */
static void meb_tablespace_redo_create(const page_id_t &page_id, ulint flags,
                                       const char *name);

/** Process a MLOG_FILE_RENAME redo record.
@param[in]	page_id		Page id of the redo log record
@param[in]	from_name	Tablespace from filename
@param[in]	to_name		Tablespace to filename */
static void meb_tablespace_redo_rename(const page_id_t &page_id,
                                       const char *from_name,
                                       const char *to_name);

/** Process a MLOG_FILE_DELETE redo record.
@param[in]	page_id		Page id of the redo log record
@param[in]	name		Tablespace filename */
static void meb_tablespace_redo_delete(const page_id_t &page_id,
                                       const char *name);

#endif /* UNIV_HOTBACKUP */

/*
                IMPLEMENTATION OF THE TABLESPACE MEMORY CACHE
                =============================================

The tablespace cache is responsible for providing fast read/write access to
tablespaces and logs of the database. File creation and deletion is done
in other modules which know more of the logic of the operation, however.

Only the system  tablespace consists of a list  of files. The size of these
files does not have to be divisible by the database block size, because
we may just leave the last incomplete block unused. When a new file is
appended to the tablespace, the maximum size of the file is also specified.
At the moment, we think that it is best to extend the file to its maximum
size already at the creation of the file, because then we can avoid dynamically
extending the file when more space is needed for the tablespace.

Non system tablespaces contain only a single file.

A block's position in the tablespace is specified with a 32-bit unsigned
integer. The files in the list  are thought to be catenated, and the block
corresponding to an address n is the nth block in the catenated file (where
the first block is named the 0th block, and the incomplete block fragments
at the end of files are not taken into account). A tablespace can be extended
by appending a new file at the end of the list.

Our tablespace concept is similar to the one of Oracle.

To have fast access to a tablespace or a log file, we put the data structures
to a hash table. Each tablespace and log file is given an unique 32-bit
identifier, its tablespace ID.

Some operating systems do not support many open files at the same time,
Therefore, we put the open files in an LRU-list. If we need to open another
file, we may close the file at the end of the LRU-list. When an I/O-operation
is pending on a file, the file cannot be closed. We take the file nodes with
pending I/O-operations out of the LRU-list and keep a count of pending
operations. When an operation completes, we decrement the count and return
the file to the LRU-list if the count drops to zero.

The data structure (Fil_shard) that keeps track of the tablespace ID to
fil_space_t* mapping are hashed on the tablespace ID. The tablespace name to
fil_space_t* mapping is stored in the same shard. A shard tracks the flushing
and open state of a file. When we run out open file handles, we use a ticketing
system to serialize the file open, see Fil_shard::reserve_open_slot() and
Fil_shard::release_open_slot().

When updating the global/shared data in Fil_system acquire the mutexes of
all shards in ascending order. The shard mutex covers the fil_space_t data
members as noted in the fil_space_t and fil_node_t definition. */

/** This tablespace name is used internally during recovery to open a
general tablespace before the data dictionary are recovered and available. */
const char general_space_name[] = "innodb_general";

/** Reference to the server data directory. */
Fil_path MySQL_datadir_path;

/** Sentinel value to check for "NULL" Fil_path. */
Fil_path Fil_path::s_null_path;

/** Common InnoDB file extentions */
const char *dot_ext[] = {"", ".ibd", ".cfg", ".cfp"};

/** The number of fsyncs done to the log */
ulint fil_n_log_flushes = 0;

/** Number of pending redo log flushes */
ulint fil_n_pending_log_flushes = 0;

/** Number of pending tablespace flushes */
ulint fil_n_pending_tablespace_flushes = 0;

/** Number of files currently open */
ulint fil_n_file_opened = 0;

enum fil_load_status {
  /** The tablespace file(s) were found and valid. */
  FIL_LOAD_OK,

  /** The name no longer matches space_id */
  FIL_LOAD_ID_CHANGED,

  /** The file(s) were not found */
  FIL_LOAD_NOT_FOUND,

  /** The file(s) were not valid */
  FIL_LOAD_INVALID,

  /** The tablespace file ID in the first page doesn't match
  expected value. */
  FIL_LOAD_MISMATCH
};

/** File operations for tablespace */
enum fil_operation_t {

  /** delete a single-table tablespace */
  FIL_OPERATION_DELETE,

  /** close a single-table tablespace */
  FIL_OPERATION_CLOSE
};

/** The null file address */
fil_addr_t fil_addr_null = {FIL_NULL, 0};

/** Maximum number of threads to use for scanning data files. */
static const size_t MAX_SCAN_THREADS = 8;

#ifndef UNIV_HOTBACKUP
/** Maximum number of shards supported. */
static const size_t MAX_SHARDS = 64;

/** The redo log is in its own shard. */
static const size_t REDO_SHARD = MAX_SHARDS - 1;

/** Number of undo shards to reserve. */
static const size_t UNDO_SHARDS = 4;

/** The UNDO logs have their own shards (4). */
static const size_t UNDO_SHARDS_START = REDO_SHARD - (UNDO_SHARDS + 1);
#else  /* !UNIV_HOTBACKUP */

/** Maximum number of shards supported. */
static const size_t MAX_SHARDS = 1;

/** The redo log is in its own shard. */
static const size_t REDO_SHARD = 0;

/** The UNDO logs have their own shards (4). */
static const size_t UNDO_SHARDS_START = 0;
#endif /* !UNIV_HOTBACKUP */

/** Maximum pages to check for valid space ID during start up. */
static const size_t MAX_PAGES_TO_CHECK = 3;

/** Sentinel for empty open slot. */
static const size_t EMPTY_OPEN_SLOT = std::numeric_limits<size_t>::max();

/** We want to store the line number from where it was called. */
#define mutex_acquire() acquire(__LINE__)

/** Hash a NUL terminated 'string' */
struct Char_Ptr_Hash {
  /** Hashing function
  @param[in]	ptr		NUL terminated string to hash
  @return the hash */
  size_t operator()(const char *ptr) const { return (ut_fold_string(ptr)); }
};

/** Compare two 'strings' */
struct Char_Ptr_Compare {
  /** Compare two NUL terminated strings
  @param[in]	lhs		Left hand side
  @param[in]	rhs		Right hand side
  @return true if the contents match */
  bool operator()(const char *lhs, const char *rhs) const {
    return (strcmp(lhs, rhs) == 0);
  }
};

/** Tablespace files disovered during startup. */
class Tablespace_files {
 public:
  using Names = std::vector<std::string, ut_allocator<std::string>>;
  using Paths = std::unordered_map<space_id_t, Names>;

  /** Default constructor
  @param[in]	dir		Directory that the files are under */
  explicit Tablespace_files(const std::string &dir);

  /** Add a space ID to filename mapping.
  @param[in]	space_id	Tablespace ID
  @param[in]	name		File name.
  @return number of files that map to the space ID */
  size_t add(space_id_t space_id, const std::string &name)
      MY_ATTRIBUTE((warn_unused_result));

  /** Get the file names that map to a space ID
  @param[in]	space_id	Tablespace ID
  @return the filenames that map to space id */
  Names *find(space_id_t space_id) MY_ATTRIBUTE((warn_unused_result)) {
    ut_ad(space_id != TRX_SYS_SPACE);

    if (dict_sys_t::is_reserved(space_id) &&
        space_id != dict_sys_t::s_space_id) {
      auto it = m_undo_paths.find(space_id);

      if (it != m_undo_paths.end()) {
        return (&it->second);
      }

    } else {
      auto it = m_ibd_paths.find(space_id);

      if (it != m_ibd_paths.end()) {
        return (&it->second);
      }
    }

    return (nullptr);
  }

  /** Remove the entry for the space ID.
  @param[in]	space_id	Tablespace ID mapping to remove
  @return true if erase successful */
  bool erase(space_id_t space_id) MY_ATTRIBUTE((warn_unused_result)) {
    ut_ad(space_id != TRX_SYS_SPACE);

    if (dict_sys_t::is_reserved(space_id) &&
        space_id != dict_sys_t::s_space_id) {
      auto n_erased = m_undo_paths.erase(space_id);

      return (n_erased == 1);
    } else {
      auto n_erased = m_ibd_paths.erase(space_id);

      return (n_erased == 1);
    }

    return (false);
  }

  /** Clear all the tablespace data. */
  void clear() {
    m_ibd_paths.clear();
    m_undo_paths.clear();
  }

  /** @return m_dir */
  const Fil_path &root() const { return (m_dir); }

  /** @return the directory path specified by the user. */
  const std::string &path() const { return (m_dir.path()); }

  /** @return the real path of the directory searched. */
  const std::string &real_path() const { return (m_dir.abs_path()); }

 private:
  /* Note:  The file names in m_ibd_paths and m_undo_paths are relative
  to m_real_path. */

  /** Mapping from tablespace ID to data filenames */
  Paths m_ibd_paths;

  /** Mapping from tablespace ID to Undo files */
  Paths m_undo_paths;

  /** Top level directory where the above files were found. */
  const Fil_path m_dir;
};

/** Directories scanned during startup and the files discovered. */
class Tablespace_dirs {
 public:
  using Result = std::pair<std::string, Tablespace_files::Names *>;

  /** Constructor */
  Tablespace_dirs()
      : m_dirs()
#if !defined(__SUNPRO_CC)
        ,
        m_checked()
#endif /* !__SUNPRO_CC */
  {
#if defined(__SUNPRO_CC)
    m_checked = ATOMIC_VAR_INIT(0);
#endif /* __SUNPRO_CC */
  }

  /** Discover tablespaces by reading the header from .ibd files.
  @param[in]	in_directories	Directories to scan
  @return DB_SUCCESS if all goes well */
  dberr_t scan(const std::string &in_directories)
      MY_ATTRIBUTE((warn_unused_result));

  /** Clear all the tablespace file data but leave the list of
  scanned directories in place. */
  void clear() {
    for (auto &dir : m_dirs) {
      dir.clear();
    }

    m_checked = 0;
  }

  /** Erase a space ID to filename mapping.
  @param[in]	space_id	Tablespace ID to erase
  @return true if successful */
  bool erase(space_id_t space_id) MY_ATTRIBUTE((warn_unused_result)) {
    for (auto &dir : m_dirs) {
      if (dir.erase(space_id)) {
        return (true);
      }
    }

    return (false);
  }

  /* Find the first matching space ID -> name mapping.
  @param[in]	space_id	Tablespace ID
  @return directory searched and pointer to names that map to the
          tablespace ID */
  Result find(space_id_t space_id) MY_ATTRIBUTE((warn_unused_result)) {
    for (auto &dir : m_dirs) {
      const auto names = dir.find(space_id);

      if (names != nullptr) {
        return (Result{dir.path(), names});
      }
    }

    return (Result{"", nullptr});
  }

  /** @return the directory that contains path */
  const Fil_path &contains(const std::string &path) const
      MY_ATTRIBUTE((warn_unused_result)) {
    Fil_path file{path};

    for (const auto &dir : m_dirs) {
      const auto &d = dir.root().abs_path();
      auto abs_path = Fil_path::get_real_path(d);

      if (dir.root().is_ancestor(file) ||
          abs_path.compare(file.abs_path()) == 0) {
        return (dir.root());
      }
    }

    return (Fil_path::null());
  }

  /** Get the list of directories that InnoDB knows about.
  @return the list of directories 'dir1;dir2;....;dirN' */
  std::string get_dirs() const {
    std::string dirs;

    ut_ad(!m_dirs.empty());

    for (const auto &dir : m_dirs) {
      dirs.append(dir.root());
      dirs.push_back(FIL_PATH_SEPARATOR);
    }

    dirs.pop_back();

    ut_ad(!dirs.empty());

    return (dirs);
  }

 private:
  /** Print the duplicate filenames for a tablespce ID to the log
  @param[in]	duplicates	Duplicate tablespace IDs*/
  void print_duplicates(const Space_id_set &duplicates);

  /** first=dir path from the user, second=files found under first. */
  using Scanned = std::vector<Tablespace_files>;

  /** Tokenize a path specification. Convert relative paths to
  absolute paths. Check if the paths are valid and filter out
  invalid or unreadable directories.  Sort and filter out duplicates
  from dirs.
  @param[in]	str		Path specification to tokenize
  @param[in]	delimiters	Delimiters */
  void tokenize_paths(const std::string &str, const std::string &delimiters);

  using Const_iter = Scanned_files::const_iterator;

  /** Check for duplicate tablespace IDs.
  @param[in]	start		Start of slice
  @param[in]	end		End of slice
  @param[in]	thread_id	Thread ID
  @param[in,out]	mutex		Mutex protecting the global state
  @param[in,out]	unique		To check for duplciates
  @param[in,out]	duplicates	Duplicate space IDs found */
  void duplicate_check(const Const_iter &start, const Const_iter &end,
                       size_t thread_id, std::mutex *mutex,
                       Space_id_set *unique, Space_id_set *duplicates);

 private:
  /** Directories scanned and the files discovered under them. */
  Scanned m_dirs;

  /** Number of files checked. */
  std::atomic_size_t m_checked;
};

/** Determine if user has explicitly disabled fsync(). */
#ifndef _WIN32
#define fil_buffering_disabled(s)         \
  ((s)->purpose == FIL_TYPE_TABLESPACE && \
   srv_unix_file_flush_method == SRV_UNIX_O_DIRECT_NO_FSYNC)
#else /* _WIN32 */
#define fil_buffering_disabled(s) (0)
#endif /* _WIN32 */

class Fil_shard {
  using File_list = UT_LIST_BASE_NODE_T(fil_node_t);
  using Space_list = UT_LIST_BASE_NODE_T(fil_space_t);
  using Spaces = std::unordered_map<space_id_t, fil_space_t *>;

  using Names = std::unordered_map<const char *, fil_space_t *, Char_Ptr_Hash,
                                   Char_Ptr_Compare>;

 public:
  /** Constructor
  @param[in]	shard_id	Shard ID  */
  explicit Fil_shard(size_t shard_id);

  /** Destructor */
  ~Fil_shard() {
#ifndef UNIV_HOTBACKUP
    mutex_destroy(&m_mutex);
#else
    mutex_free(&m_mutex);
#endif /* !UNIV_HOTBACKUP */

    ut_a(UT_LIST_GET_LEN(m_LRU) == 0);
    ut_a(UT_LIST_GET_LEN(m_unflushed_spaces) == 0);
  }

  /** @return the shard ID */
  size_t id() const { return (m_id); }

  /** Acquire the mutex.
  @param[in]	line	Line number from where it was called */
  void acquire(int line) const {
#ifndef UNIV_HOTBACKUP
    m_mutex.enter(srv_n_spin_wait_rounds, srv_spin_wait_delay, __FILE__, line);
#else
    mutex_enter(&m_mutex);
#endif /* !UNIV_HOTBACKUP */
  }

  /** Release the mutex. */
  void mutex_release() const { mutex_exit(&m_mutex); }

#ifdef UNIV_DEBUG
  /** @return true if the mutex is owned. */
  bool mutex_owned() const { return (mutex_own(&m_mutex)); }
#endif /* UNIV_DEBUG */

    /** Mutex protecting this shard. */

#ifndef UNIV_HOTBACKUP
  mutable ib_mutex_t m_mutex;
#else
  mutable meb::Mutex m_mutex;
#endif /* !UNIV_HOTBACKUP */

  /** Fetch the fil_space_t instance that maps to space_id.
  @param[in]	space_id	Tablespace ID to lookup
  @return tablespace instance or nullptr if not found. */
  fil_space_t *get_space_by_id(space_id_t space_id) const
      MY_ATTRIBUTE((warn_unused_result)) {
    ut_ad(m_id == REDO_SHARD || mutex_owned());

    auto it = m_spaces.find(space_id);

    /* The system tablespace must always be found */
    ut_ad(it != m_spaces.end() || space_id != 0 || srv_is_being_started);

    if (it == m_spaces.end()) {
      return (nullptr);
    }

    ut_ad(it->second->magic_n == FIL_SPACE_MAGIC_N);

    return (it->second);
  }

  /** Fetch the fil_space_t instance that maps to the name.
  @param[in]	name		Tablespace name to lookup
  @return tablespace instance or nullptr if not found. */
  fil_space_t *get_space_by_name(const char *name) const
      MY_ATTRIBUTE((warn_unused_result)) {
    ut_ad(mutex_owned());

    auto it = m_names.find(name);

    if (it == m_names.end()) {
      return (nullptr);
    }

    ut_ad(it->second->magic_n == FIL_SPACE_MAGIC_N);

    return (it->second);
  }

  /** Tries to close a file in the shard LRU list.
  The caller must hold the Fil_shard::m_mutex.
  @param[in] print_info		if true, prints information
                                  why it cannot close a file
  @return true if success, false if should retry later */
  bool close_files_in_LRU(bool print_info) MY_ATTRIBUTE((warn_unused_result));

  /** Remove the file node from the LRU list.
  @param[in,out]	file		File for the tablespace */
  void remove_from_LRU(fil_node_t *file);

  /** Add the file node to the LRU list if required.
  @param[in,out]	file		File for the tablespace */
  void file_opened(fil_node_t *file);

  /** Open all the system files.
  @param[in]	max_n_open	Max files that can be opened.
  @param[in]	n_open		Current number of open files */
  void open_system_tablespaces(size_t max_n_open, size_t *n_open);

  /** Close a tablespace file.
  @param[in,out]	file		Tablespace file to close
  @param[in]	LRU_close	true if called from LRU close */
  void close_file(fil_node_t *file, bool LRU_close);

  /** Close a tablespace file based on tablespace ID.
  @param[in]	space_id	Tablespace ID
  @return false if space_id was not found. */
  bool close_file(space_id_t space_id);

  /** Prepare to free a file object from a tablespace
  memory cache.
  @param[in,out]	file	Tablespace file
  @param[in]	space	tablespace */
  void file_close_to_free(fil_node_t *file, fil_space_t *space);

  /** Close log files.
  @param[in]	free_all	If set then free all */
  void close_log_files(bool free_all);

  /** Close all open files. */
  void close_all_files();

  /** Detach a space object from the tablespace memory cache.
  Closes the tablespace files but does not delete them.
  There must not be any pending I/O's or flushes on the files.
  @param[in,out]	space		tablespace */
  void space_detach(fil_space_t *space);

  /** Delete the instance that maps to space_id
  @param[in]	space_id	Tablespace ID to delete */
  void space_delete(space_id_t space_id) {
    ut_ad(mutex_owned());

    auto it = m_spaces.find(space_id);

    if (it != m_spaces.end()) {
      m_names.erase(it->second->name);
      m_spaces.erase(it);
    }
  }

  /** Frees a space object from the tablespace memory cache.
  Closes a tablespaces' files but does not delete them.
  There must not be any pending I/O's or flushes on the files.
  @param[in]	space_id	Tablespace ID
  @return fil_space_t instance on success or nullptr */
  fil_space_t *space_free(space_id_t space_id)
      MY_ATTRIBUTE((warn_unused_result));

  /** Map the space ID and name to the tablespace instance.
  @param[in]	space		Tablespace instance */
  void space_add(fil_space_t *space);

  /** Prepare to free a file. Remove from the unflushed list
  if there are no pending flushes.
  @param[in,out]	file		File instance to free */
  void prepare_to_free_file(fil_node_t *file);

  /** If the tablespace is on the unflushed list and there
  are no pending flushes then remove from the unflushed list.
  @param[in,out]	space		Tablespace to remove*/
  void remove_from_unflushed_list(fil_space_t *space);

  /** Updates the data structures when an I/O operation
  finishes. Updates the pending I/O's field in the file
  appropriately.
  @param[in]	file		Tablespace file
  @param[in]	type		Marks the file as modified
                                  if type == WRITE */
  void complete_io(fil_node_t *file, const IORequest &type);

  /** Prepares a file for I/O. Opens the file if it is closed.
  Updates the pending I/O's field in the file and the system
  appropriately. Takes the file off the LRU list if it is in
  the LRU list.
  @param[in]	file		Tablespace file for IO
  @param[in]	extend		true if file is being extended
  @return false if the file can't be opened, otherwise true */
  bool prepare_file_for_io(fil_node_t *file, bool extend)
      MY_ATTRIBUTE((warn_unused_result));

  /** Reserves the mutex and tries to make sure we can
  open at least one file while holding it. This should be called
  before calling prepare_file_for_io(), because that function
  may need to open a file.
  @param[in]	space_id	Tablespace ID
  @param[out]	space		Tablespace instance
  @return true if a slot was reserved. */
  bool mutex_acquire_and_get_space(space_id_t space_id, fil_space_t *&space)
      MY_ATTRIBUTE((warn_unused_result));

  /** Remap the tablespace to the new name.
  @param[in]	space		Tablespace instance with old name
  @param[in]	new_name	New tablespace name */
  void update_space_name_map(fil_space_t *space, const char *new_name);

  /** Flush the redo log writes to disk, possibly cached by the OS. */
  void flush_file_redo();

  /** Collect the tablespace IDs of unflushed tablespaces in space_ids.
  @param[in]	purpose		FIL_TYPE_TABLESPACE or FIL_TYPE_LOG,
                                  can be ORred */
  void flush_file_spaces(uint8_t purpose);

  /** Try to extend a tablespace if it is smaller than the specified size.
  @param[in,out]	space		tablespace
  @param[in]	size		desired size in pages
  @return whether the tablespace is at least as big as requested */
  bool space_extend(fil_space_t *space, page_no_t size)
      MY_ATTRIBUTE((warn_unused_result));

  /** Flushes to disk possible writes cached by the OS. If the space does
  not exist or is being dropped, does not do anything.
  @param[in]	space_id	File space ID (this can be a group of
                                  log files or a tablespace of the
                                  database) */
  void space_flush(space_id_t space_id);

  /** Open a file of a tablespace.
  The caller must own the fil_system mutex.
  @param[in,out]	file		Tablespace file
  @param[in]	extend		true if the file is being extended
  @return false if the file can't be opened, otherwise true */
  bool open_file(fil_node_t *file, bool extend)
      MY_ATTRIBUTE((warn_unused_result));

  /** Checks if all the file nodes in a space are flushed.
  The caller must hold all fil_system mutexes.
  @param[in]	space		Tablespace to check
  @return true if all are flushed */
  bool space_is_flushed(const fil_space_t *space)
      MY_ATTRIBUTE((warn_unused_result));

  /** Open each file of a tablespace if not already open.
  @param[in]	space_id	tablespace identifier
  @retval	true	if all file nodes were opened
  @retval	false	on failure */
  bool space_open(space_id_t space_id) MY_ATTRIBUTE((warn_unused_result));

  /** Opens the files associated with a tablespace and returns a
  pointer to the fil_space_t that is in the memory cache associated
  with a space id.
  @param[in]	space_id	Get the tablespace instance or this ID
  @return file_space_t pointer, nullptr if space not found */
  fil_space_t *space_load(space_id_t space_id)
      MY_ATTRIBUTE((warn_unused_result));

  /** Check pending operations on a tablespace.
  @param[in]	space_id	Tablespace ID
  @param[out]	space		tablespace instance in memory
  @param[out]	path		tablespace path
  @return DB_SUCCESS or DB_TABLESPACE_NOT_FOUND. */
  dberr_t space_check_pending_operations(space_id_t space_id,
                                         fil_space_t *&space, char **path) const
      MY_ATTRIBUTE((warn_unused_result));

  /** Rename a single-table tablespace.
  The tablespace must exist in the memory cache.
  @param[in]	space_id	Tablespace ID
  @param[in]	old_path	Old file name
  @param[in]	new_name	New tablespace  name in the schema/space
  @param[in]	new_path_in	New file name, or nullptr if it
                                  is located in the normal data directory
  @return true if success */
  bool space_rename(space_id_t space_id, const char *old_path,
                    const char *new_name, const char *new_path_in)
      MY_ATTRIBUTE((warn_unused_result));

  /** Deletes an IBD tablespace, either general or single-table.
  The tablespace must be cached in the memory cache. This will delete the
  datafile, fil_space_t & fil_node_t entries from the file_system_t cache.
  @param[in]	space_id	Tablespace ID
  @param[in]	buf_remove	Specify the action to take on the pages
                                  for this table in the buffer pool.
  @return DB_SUCCESS, DB_TABLESPCE_NOT_FOUND or DB_IO_ERROR */
  dberr_t space_delete(space_id_t space_id, buf_remove_t buf_remove)
      MY_ATTRIBUTE((warn_unused_result));

  /** Truncate the tablespace to needed size.
  @param[in]	space_id	Tablespace ID to truncate
  @param[in]	size_in_pages	Truncate size.
  @return true if truncate was successful. */
  bool space_truncate(space_id_t space_id, page_no_t size_in_pages)
      MY_ATTRIBUTE((warn_unused_result));

  /** Create a space memory object and put it to the fil_system hash
  table. The tablespace name is independent from the tablespace file-name.
  Error messages are issued to the server log.
  @param[in]	name		Tablespace name
  @param[in]	space_id	Tablespace ID
  @param[in]	flags		Tablespace flags
  @param[in]	purpose		Tablespace purpose
  @return pointer to created tablespace
  @retval nullptr on failure (such as when the same tablespace exists) */
  fil_space_t *space_create(const char *name, space_id_t space_id, ulint flags,
                            fil_type_t purpose)
      MY_ATTRIBUTE((warn_unused_result));

  /** Returns true if a matching tablespace exists in the InnoDB
  tablespace memory cache.
  @param[in]	space_id	Tablespace ID
  @param[in]	name		Tablespace name used in space_create().
  @param[in]	print_err	Print detailed error information to the
                                  error log if a matching tablespace is
                                  not found from memory.
  @param[in]	adjust_space	Whether to adjust space id on mismatch
  @param[in]	heap			Heap memory
  @param[in]	table_id		table id
  @return true if a matching tablespace exists in the memory cache */
  bool space_check_exists(space_id_t space_id, const char *name, bool print_err,
                          bool adjust_space, mem_heap_t *heap,
                          table_id_t table_id)
      MY_ATTRIBUTE((warn_unused_result));

  /** Read or write log file data synchronously.
  @param[in]	type		IO context
  @param[in]	page_id		page id
  @param[in]	page_size	page size
  @param[in]	byte_offset	remainder of offset in bytes; in AIO
                                  this must be divisible by the OS block
                                  size
  @param[in]	len		how many bytes to read or write; this
                                  must not cross a file boundary; in AIO
                                  this must be a block size multiple
  @param[in,out]	buf		buffer where to store read data or
                                  from where to write
  @return error code
  @retval DB_SUCCESS on success */
  dberr_t do_redo_io(const IORequest &type, const page_id_t &page_id,
                     const page_size_t &page_size, ulint byte_offset, ulint len,
                     void *buf) MY_ATTRIBUTE((warn_unused_result));

  /** Read or write data. This operation could be asynchronous (aio).
  @param[in]	type		IO context
  @param[in]	sync		whether synchronous aio is desired
  @param[in]	page_id		page id
  @param[in]	page_size	page size
  @param[in]	byte_offset	remainder of offset in bytes; in AIO
                                  this must be divisible by the OS
                                  block size
  @param[in]	len		how many bytes to read or write;
                                  this must not cross a file boundary;
                                  in AIO this must be a block size
                                  multiple
  @param[in,out]	buf		buffer where to store read data
                                  or from where to write; in AIO
                                  this must be appropriately aligned
  @param[in]	message		message for AIO handler if !sync,
                                  else ignored
  @param[in]	should_buffer   whether to buffer an aio request. AIO read
                                  ahead uses this. If you plan to use this
                                  parameter, make sure you remember to call
                                  os_aio_dispatch_read_array_submit() when
                                  you're ready to commit all your requests.
  @return error code
  @retval DB_SUCCESS on success
  @retval DB_TABLESPACE_DELETED if the tablespace does not exist */
  dberr_t do_io(const IORequest &type, bool sync, const page_id_t &page_id,
                const page_size_t &page_size, ulint byte_offset, ulint len,
                void *buf, void *message, trx_t *trx, bool should_buffer)
      MY_ATTRIBUTE((warn_unused_result));

  /** Iterate through all persistent tablespace files
  (FIL_TYPE_TABLESPACE) returning the nodes via callback function cbk.
  @param[in]	include_log	include log files, if true
  @param[in]	f		Callback
  @return any error returned by the callback function. */
  dberr_t iterate(bool include_log, Fil_iterator::Function &f)
      MY_ATTRIBUTE((warn_unused_result));

  /** Open an ibd tablespace and add it to the InnoDB data structures.
  This is similar to fil_ibd_open() except that it is used while
  processing the redo and DDL log, so the data dictionary is not
  available and very little validation is done. The tablespace name
  is extracted from the dbname/tablename.ibd portion of the filename,
  which assumes that the file is a file-per-table tablespace. Any name
  will do for now. General tablespace names will be read from the
  dictionary after it has been recovered. The tablespace flags are read
  at this time from the first page of the file in validate_for_recovery().
  @param[in]	space_id	tablespace ID
  @param[in]	path		path/to/databasename/tablename.ibd
  @param[out]	space		the tablespace, or nullptr on error
  @return status of the operation */
  fil_load_status ibd_open_for_recovery(space_id_t space_id,
                                        const std::string &path,
                                        fil_space_t *&space)
      MY_ATTRIBUTE((warn_unused_result));

  /** Attach a file to a tablespace
  @param[in]	name		file name of a file that is not open
  @param[in]	size		file size in entire database blocks
  @param[in,out]	space		tablespace from fil_space_create()
  @param[in]	is_raw		true if this is a raw device
                                  or partition
  @param[in]	punch_hole	true if supported for this file
  @param[in]	atomic_write	true if the file has atomic write
                                  enabled
  @param[in]	max_pages	maximum number of pages in file
  @return pointer to the file name
  @retval nullptr if error */
  fil_node_t *create_node(const char *name, page_no_t size, fil_space_t *space,
                          bool is_raw, bool punch_hole, bool atomic_write,
                          page_no_t max_pages = PAGE_NO_MAX)
      MY_ATTRIBUTE((warn_unused_result));

#ifdef UNIV_DEBUG
  /** Validate a shard. */
  void validate() const;
#endif /* UNIV_DEBUG */

#ifdef UNIV_HOTBACKUP
  /** Extends all tablespaces to the size stored in the space header.
  During the mysqlbackup --apply-log phase we extended the spaces
  on-demand so that log records could be applied, but that may have
  left spaces still too small compared to the size stored in the space
  header. */
  void meb_extend_tablespaces_to_stored_len();
#endif /* UNIV_HOTBACKUP */

  /** Free a tablespace object on which fil_space_detach() was invoked.
  There must not be any pending i/o's or flushes on the files.
  @param[in,out]	space		tablespace */
  static void space_free_low(fil_space_t *&space);

  /** Wait for an empty slot to reserve for opening a file.
  @return true on success. */
  static bool reserve_open_slot(size_t shard_id)
      MY_ATTRIBUTE((warn_unused_result));

  /** Release the slot reserved for opening a file.
  @param[in]	shard_id	ID of shard relasing the slot */
  static void release_open_slot(size_t shard_id);

  /** We are going to do a rename file and want to stop new I/O
  for a while.
  @param[in]	space		Tablespace for which we want to
                                  wait for IO to stop */
  static void wait_for_io_to_stop(const fil_space_t *space);

 private:
  /** We keep log files and system tablespace files always open; this is
  important in preventing deadlocks in this module, as a page read
  completion often performs another read from the insert buffer. The
  insert buffer is in tablespace TRX_SYS_SPACE, and we cannot end up
  waiting in this function.
  @param[in]	space_id	Tablespace ID to look up
  @return tablespace instance */
  fil_space_t *get_reserved_space(space_id_t space_id)
      MY_ATTRIBUTE((warn_unused_result));

  /** Prepare for truncating a single-table tablespace.
  1) Check pending operations on a tablespace;
  2) Remove all insert buffer entries for the tablespace;
  @param[in]	space_id	Tablespace ID
  @return DB_SUCCESS or error */
  dberr_t space_prepare_for_truncate(space_id_t space_id)
      MY_ATTRIBUTE((warn_unused_result));

  /** Note that a write IO has completed.
  @param[in,out]	file		File on which a write was
                                  completed */
  void write_completed(fil_node_t *file);

  /** If the tablespace is not on the unflushed list, add it.
  @param[in,out]	space		Tablespace to add */
  void add_to_unflushed_list(fil_space_t *space);

  /** Check for pending operations.
  @param[in]	space	tablespace
  @param[in]	count	number of attempts so far
  @return 0 if no pending operations else count + 1. */
  ulint space_check_pending_operations(fil_space_t *space, ulint count) const
      MY_ATTRIBUTE((warn_unused_result));

  /** Check for pending IO.
  @param[in]	space		Tablespace to check
  @param[in]	file		File in space list
  @param[in]	count		number of attempts so far
  @return 0 if no pending else count + 1. */
  ulint check_pending_io(const fil_space_t *space, const fil_node_t &file,
                         ulint count) const MY_ATTRIBUTE((warn_unused_result));

  /** Flushes to disk possible writes cached by the OS. */
  void redo_space_flush();

  /** First we open the file in the normal mode, no async I/O here, for
  simplicity. Then do some checks, and close the file again.  NOTE that we
  could not use the simple file read function os_file_read() in Windows
  to read from a file opened for async I/O!
  @param[in,out]	file		Get the size of this file
  @param[in]	read_only_mode	true if read only mode set
  @return DB_SUCCESS or error */
  dberr_t get_file_size(fil_node_t *file, bool read_only_mode)
      MY_ATTRIBUTE((warn_unused_result));

  /** Get the AIO mode.
  @param[in]	req_type	IO request type
  @param[in]	sync		true if Synchronous IO
  return the AIO mode */
  static AIO_mode get_AIO_mode(const IORequest &req_type, bool sync)
      MY_ATTRIBUTE((warn_unused_result));

  /** Get the file name for IO and the local offset within that file.
  @param[in]	req_type	IO context
  @param[in,out]	space		Tablespace for IO
  @param[in,out]	page_no		The relative page number in the file
  @param[out]	file		File node
  @return DB_SUCCESS or error code */
  static dberr_t get_file_for_io(const IORequest &req_type, fil_space_t *space,
                                 page_no_t *page_no, fil_node_t *&file)
      MY_ATTRIBUTE((warn_unused_result));

 private:
  /** Fil_shard ID */

  const size_t m_id;

  /** Tablespace instances hashed on the space id */

  Spaces m_spaces;

  /** Tablespace instances hashed on the space name */

  Names m_names;

  /** Base node for the LRU list of the most recently used open
  files with no pending I/O's; if we start an I/O on the file,
  we first remove it from this list, and return it to the start
  of the list when the I/O ends; log files and the system
  tablespace are not put to this list: they are opened after
  the startup, and kept open until shutdown */

  File_list m_LRU;

  /** Base node for the list of those tablespaces whose files
  contain unflushed writes; those spaces have at least one file
  where modification_counter > flush_counter */

  Space_list m_unflushed_spaces;

  /** When we write to a file we increment this by one */

  int64_t m_modification_counter;

  /** Number of files currently open */

  static std::atomic_size_t s_n_open;

  /** ID of shard that has reserved the open slot. */

  static std::atomic_size_t s_open_slot;

  // Disable copying
  Fil_shard(Fil_shard &&) = delete;
  Fil_shard(const Fil_shard &) = delete;
  Fil_shard &operator=(const Fil_shard &) = delete;

  friend class Fil_system;
};

/** The tablespace memory cache; also the totality of logs (the log
data space) is stored here; below we talk about tablespaces, but also
the ib_logfiles form a 'space' and it is handled here */
class Fil_system {
 public:
  using Fil_shards = std::vector<Fil_shard *>;

  /** Constructor.
  @param[in]	n_shards	Number of shards to create
  @param[in]	max_open	Maximum number of open files */
  Fil_system(size_t n_shards, size_t max_open);

  /** Destructor */
  ~Fil_system();

  /** Fetch the file names opened for a space_id during recovery.
  @param[in]	space_id	Tablespace ID to lookup
  @return pair of top level directory scanned and names that map
          to space_id or nullptr if not found for names */
  Tablespace_dirs::Result get_scanned_files(space_id_t space_id)
      MY_ATTRIBUTE((warn_unused_result)) {
    return (m_dirs.find(space_id));
  }

  /** Fetch the file name opened for a space_id during recovery
  from the file map.
  @param[in]	space_id	Undo tablespace ID
  @return Full path to the file name that was opened, empty string
          if space ID not found. */
  std::string find(space_id_t space_id) MY_ATTRIBUTE((warn_unused_result)) {
    auto result = get_scanned_files(space_id);

    if (result.second != nullptr) {
      return (result.first + result.second->front());
    }

    return ("");
  }

  /** Erase a tablespace ID and its mapping from the scanned files.
  @param[in]	space_id	Tablespace ID to erase
  @return true if successful */
  bool erase(space_id_t space_id) MY_ATTRIBUTE((warn_unused_result)) {
    return (m_dirs.erase(space_id));
  }

  /** Get the top level directory where this filename was found.
  @param[in]	path		Path to look for.
  @return the top level directory under which this file was found. */
  const std::string &get_root(const std::string &path) const
      MY_ATTRIBUTE((warn_unused_result));

  /** Update the DD if any files were moved to a new location.
  Free the Tablespace_files instance.
  @param[in]	read_only_mode	true if InnoDB is started in
                                  read only mode.
  @return DB_SUCCESS if all OK */
  dberr_t prepare_open_for_business(bool read_only_mode)
      MY_ATTRIBUTE((warn_unused_result));

  /** Flush the redo log writes to disk, possibly cached by the OS. */
  void flush_file_redo();

  /** Flush to disk the writes in file spaces of the given type
  possibly cached by the OS.
  @param[in]	purpose		FIL_TYPE_TABLESPACE or FIL_TYPE_LOG,
                                  can be ORred */
  void flush_file_spaces(uint8_t purpose);

  /** Fetch the fil_space_t instance that maps to the name.
  @param[in]	name		Tablespace name to lookup
  @return tablespace instance or nullptr if not found. */
  fil_space_t *get_space_by_name(const char *name)
      MY_ATTRIBUTE((warn_unused_result)) {
    for (auto shard : m_shards) {
      shard->mutex_acquire();

      auto space = shard->get_space_by_name(name);

      shard->mutex_release();

      if (space != nullptr) {
        return (space);
      }
    }

    return (nullptr);
  }

  /** Check a space ID against the maximum known tablespace ID.
  @param[in]	space_id	Tablespace ID to check
  @return true if it is > than maximum known tablespace ID. */
  bool is_greater_than_max_id(space_id_t space_id) const
      MY_ATTRIBUTE((warn_unused_result)) {
    ut_ad(mutex_owned_all());

    return (space_id > m_max_assigned_id);
  }

  /** Update the maximum known tablespace ID.
  @param[in]	space		Tablespace instance */
  void set_maximum_space_id(const fil_space_t *space) {
    ut_ad(mutex_owned_all());

    if (!m_space_id_reuse_warned) {
      m_space_id_reuse_warned = true;

      ib::warn(ER_IB_MSG_266) << "Allocated tablespace ID " << space->id
                              << " for " << space->name << ", old maximum"
                              << " was " << m_max_assigned_id;
    }

    m_max_assigned_id = space->id;
  }

  /** Update the maximim known space ID if it's smaller than max_id.
  @param[in]	space_id		Value to set if it's greater */
  void update_maximum_space_id(space_id_t space_id) {
    mutex_acquire_all();

    if (is_greater_than_max_id(space_id)) {
      m_max_assigned_id = space_id;
    }

    mutex_release_all();
  }

  /** Assigns a new space id for a new single-table tablespace. This
  works simply by incrementing the global counter. If 4 billion ids
  is not enough, we may need to recycle ids.
  @param[out]	space_id	Set this to the new tablespace ID
  @return true if assigned, false if not */
  bool assign_new_space_id(space_id_t *space_id)
      MY_ATTRIBUTE((warn_unused_result));

  /** Tries to close a file in all the LRU lists.
  The caller must hold the mutex.
  @param[in] print_info		if true, prints information why it
                                  cannot close a file
  @return true if success, false if should retry later */
  bool close_file_in_all_LRU(bool print_info)
      MY_ATTRIBUTE((warn_unused_result));

  /** Opens all log files and system tablespace data files in
  all shards. */
  void open_all_system_tablespaces();

  /** Close all open files in a shard
  @param[in,out]	shard		Close files of this shard */
  void close_files_in_a_shard(Fil_shard *shard);

  /** Close all open files. */
  void close_all_files();

  /** Close all the log files in all shards.
  @param[in]	free_all	If set then free all instances */
  void close_all_log_files(bool free_all);

  /** Iterate through all persistent tablespace files
  (FIL_TYPE_TABLESPACE) returning the nodes via callback function cbk.
  @param[in]	include_log	Include log files, if true
  @param[in]	f		Callback
  @return any error returned by the callback function. */
  dberr_t iterate(bool include_log, Fil_iterator::Function &f)
      MY_ATTRIBUTE((warn_unused_result));

  /** Rotate the tablespace keys by new master key.
  @param[in,out]	shard		Rotate the keys in this shard
  @return true if the re-encrypt succeeds */
  bool encryption_rotate_in_a_shard(Fil_shard *shard);

  /** Rotate the tablespace keys by new master key.
  @return true if the re-encrypt succeeds */
  bool encryption_rotate_all() MY_ATTRIBUTE((warn_unused_result));

  /** Detach a space object from the tablespace memory cache.
  Closes the tablespace files but does not delete them.
  There must not be any pending I/O's or flushes on the files.
  @param[in,out]	space		tablespace */
  void space_detach(fil_space_t *space);

  /** @return the maximum assigned ID so far */
  space_id_t get_max_space_id() const { return (m_max_assigned_id); }

  /** Lookup the tablespace ID.
  @param[in]	space_id	Tablespace ID to lookup
  @return true if the space ID is known. */
  bool lookup_for_recovery(space_id_t space_id)
      MY_ATTRIBUTE((warn_unused_result));

  /** Open a tablespace that has a redo log record to apply.
  @param[in]	space_id		Tablespace ID
  @return true if the open was successful */
  bool open_for_recovery(space_id_t space_id)
      MY_ATTRIBUTE((warn_unused_result));

  /** This function should be called after recovery has completed.
  Check for tablespace files for which we did not see any
  MLOG_FILE_DELETE or MLOG_FILE_RENAME record. These could not
  be recovered.
  @return true if there were some filenames missing for which we had to
          ignore redo log records during the apply phase */
  bool check_missing_tablespaces() MY_ATTRIBUTE((warn_unused_result));

  /** Note that a file has been relocated.
  @param[in]	object_id	Server DD tablespace ID
  @param[in]	space_id	InnoDB tablespace ID
  @param[in]	space_name	Tablespace name
  @param[in]	old_path	Path to the old location
  @param[in]	new_path	Path scanned from disk */
  void moved(dd::Object_id object_id, space_id_t space_id,
             const char *space_name, const std::string &old_path,
             const std::string &new_path) {
    auto tuple =
        std::make_tuple(object_id, space_id, space_name, old_path, new_path);

    m_moved.push_back(tuple);
  }

  /** Check if a path is known to InnoDB.
  @param[in]	path		Path to check
  @return true if path is known to InnoDB */
  bool check_path(const std::string &path) const {
    const auto &dir = m_dirs.contains(path);

    return (dir != Fil_path::null());
  }

  /** Get the list of directories that InnoDB knows about.
  @return the list of directories 'dir1;dir2;....;dirN' */
  std::string get_dirs() const { return (m_dirs.get_dirs()); }

  /** Determines if a file belongs to the least-recently-used list.
  @param[in]	space		Tablespace to check
  @return true if the file belongs to fil_system->m_LRU mutex. */
  static bool space_belongs_in_LRU(const fil_space_t *space)
      MY_ATTRIBUTE((warn_unused_result));

  /** Scan the directories to build the tablespace ID to file name
  mapping table. */
  dberr_t scan(const std::string &directories) {
    return (m_dirs.scan(directories));
  }

  /** Get the tablespace ID from an .ibd and/or an undo tablespace.
  If the ID is == 0 on the first page then check for at least
  MAX_PAGES_TO_CHECK  pages with the same tablespace ID. Do a Light
  weight check before trying with DataFile::find_space_id().
  @param[in]	filename	File name to check
  @return ULINT32_UNDEFINED if not found, otherwise the space ID */
  static space_id_t get_tablespace_id(const std::string &filename)
      MY_ATTRIBUTE((warn_unused_result));

  /** Fil_shard by space ID.
  @param[in]	space_id	Tablespace ID
  @return reference to the shard */
  Fil_shard *shard_by_id(space_id_t space_id) const
      MY_ATTRIBUTE((warn_unused_result)) {
#ifndef UNIV_HOTBACKUP
    if (space_id == dict_sys_t::s_log_space_first_id) {
      return (m_shards[REDO_SHARD]);

    } else if (fsp_is_undo_tablespace(space_id)) {
      const size_t limit = space_id % UNDO_SHARDS;

      return (m_shards[UNDO_SHARDS_START + limit]);
    }

    ut_ad(m_shards.size() == MAX_SHARDS);

    return (m_shards[space_id % UNDO_SHARDS_START]);
#else  /* !UNIV_HOTBACKUP */
    ut_ad(m_shards.size() == 1);

    return (m_shards[0]);
#endif /* !UNIV_HOTBACKUP */
  }

  /** Acquire all the mutexes. */
  void mutex_acquire_all() const {
#ifdef UNIV_HOTBACKUP
    ut_ad(m_shards.size() == 1);
#endif /* UNIV_HOTBACKUP */

    for (auto shard : m_shards) {
      shard->mutex_acquire();
    }
  }

  /** Release all the mutexes. */
  void mutex_release_all() const {
#ifdef UNIV_HOTBACKUP
    ut_ad(m_shards.size() == 1);
#endif /* UNIV_HOTBACKUP */

    for (auto shard : m_shards) {
      shard->mutex_release();
    }
  }

#ifdef UNIV_DEBUG

  /** Checks the consistency of the tablespace cache.
  @return true if ok */
  bool validate() const MY_ATTRIBUTE((warn_unused_result));

  /** Check if all mutexes are owned
  @return true if all owned. */
  bool mutex_owned_all() const MY_ATTRIBUTE((warn_unused_result)) {
#ifdef UNIV_HOTBACKUP
    ut_ad(m_shards.size() == 1);
#endif /* UNIV_HOTBACKUP */

    for (const auto shard : m_shards) {
      ut_ad(shard->mutex_owned());
    }

    return (true);
  }

#endif /* UNIV_DEBUG */

  /** Rename a tablespace by its name only
  @param[in]	old_name	old tablespace name
  @param[in]	new_name	new tablespace name
  @return DB_SUCCESS on success */
  dberr_t rename_tablespace_name(const char *old_name, const char *new_name)
      MY_ATTRIBUTE((warn_unused_result));

  /** Free the data structures required for recovery. */
  void free_scanned_files() { m_dirs.clear(); }

#ifdef UNIV_HOTBACKUP
  /** Extends all tablespaces to the size stored in the space header.
  During the mysqlbackup --apply-log phase we extended the spaces
  on-demand so that log records could be applied, but that may have
  left spaces still too small compared to the size stored in the space
  header. */
  void meb_extend_tablespaces_to_stored_len() {
    ut_ad(m_shards.size() == 1);

    /* We use a single shard for MEB. */
    auto shard = shard_by_id(SPACE_UNKNOWN);

    shard->mutex_acquire();

    shard->meb_extend_tablespaces_to_stored_len();

    shard->mutex_release();
  }

  /** Process a file name passed as an input
  Wrapper around meb_name_process()
  @param[in,out]	name		absolute path of tablespace file
  @param[in]	space_id	The tablespace ID
  @param[in]	deleted		true if MLOG_FILE_DELETE */
  void meb_name_process(char *name, space_id_t space_id, bool deleted);

#endif /* UNIV_HOTBACKUP */

 private:
  /** Open an ibd tablespace and add it to the InnoDB data structures.
  This is similar to fil_ibd_open() except that it is used while
  processing the redo log, so the data dictionary is not available
  and very little validation is done. The tablespace name is extracted
  from the dbname/tablename.ibd portion of the filename, which assumes
  that the file is a file-per-table tablespace.  Any name will do for
  now.  General tablespace names will be read from the dictionary after
  it has been recovered.  The tablespace flags are read at this time
  from the first page of the file in validate_for_recovery().
  @param[in]	space_id	tablespace ID
  @param[in]	path		path/to/databasename/tablename.ibd
  @param[out]	space		the tablespace, or nullptr on error
  @return status of the operation */
  fil_load_status ibd_open_for_recovery(space_id_t space_id,
                                        const std::string &path,
                                        fil_space_t *&space)
      MY_ATTRIBUTE((warn_unused_result));

 private:
  /** Fil_shards managed */
  Fil_shards m_shards;

  /** n_open is not allowed to exceed this */
  const size_t m_max_n_open;

  /** Maximum space id in the existing tables, or assigned during
  the time mysqld has been up; at an InnoDB startup we scan the
  data dictionary and set here the maximum of the space id's of
  the tables there */
  space_id_t m_max_assigned_id;

  /** true if fil_space_create() has issued a warning about
  potential space_id reuse */
  bool m_space_id_reuse_warned;

  /** List of tablespaces that have been relocated. We need to
  update the DD when it is safe to do so. */
  dd_fil::Tablespaces m_moved;

  /** Tablespace directories scanned at startup */
  Tablespace_dirs m_dirs;

  // Disable copying
  Fil_system(Fil_system &&) = delete;
  Fil_system(const Fil_system &) = delete;
  Fil_system &operator=(const Fil_system &) = delete;

  friend class Fil_shard;

  /** Wait for redo log tracker to catch up, if enabled */
  static void wait_for_changed_page_tracker() noexcept;
};

/** The tablespace memory cache. This variable is nullptr before the module is
initialized. */
static Fil_system *fil_system = nullptr;

/** Total number of open files. */
std::atomic_size_t Fil_shard::s_n_open;

/** Slot reserved for opening a file. */
std::atomic_size_t Fil_shard::s_open_slot;

#ifdef UNIV_HOTBACKUP
static ulint srv_data_read;
static ulint srv_data_written;
#endif /* UNIV_HOTBACKUP */

/** Replay a file rename operation if possible.
@param[in]	page_id		Space ID and first page number in the file
@param[in]	old_name	old file name
@param[in]	new_name	new file name
@return	whether the operation was successfully applied (the name did not exist,
or new_name did not exist and name was successfully renamed to new_name)  */
static bool fil_op_replay_rename(const page_id_t &page_id,
                                 const std::string &old_name,
                                 const std::string &new_name)
    MY_ATTRIBUTE((warn_unused_result));

#ifdef UNIV_DEBUG
/** Try fil_validate() every this many times */
static const size_t FIL_VALIDATE_SKIP = 17;
/** Checks the consistency of the tablespace cache some of the time.
@return true if ok or the check was skipped */
static bool fil_validate_skip() {
  /** The fil_validate() call skip counter. Use a signed type
  because of the race condition below. */
  static int fil_validate_count = FIL_VALIDATE_SKIP;

  /* There is a race condition below, but it does not matter,
  because this call is only for heuristic purposes. We want to
  reduce the call frequency of the costly fil_validate() check
  in debug builds. */
  --fil_validate_count;

  if (fil_validate_count > 0) {
    return (true);
  }

  fil_validate_count = FIL_VALIDATE_SKIP;
  return (fil_validate());
}

/** Validate a shard */
void Fil_shard::validate() const {
  mutex_acquire();

  size_t n_open = 0;

  for (auto elem : m_spaces) {
    page_no_t size = 0;
    auto space = elem.second;

    for (const auto &file : space->files) {
      ut_a(file.is_open || !file.n_pending);

      if (file.is_open) {
        ++n_open;
      }

      size += file.size;
    }

    ut_a(space->size == size);
  }

  UT_LIST_CHECK(m_LRU);

  for (auto file = UT_LIST_GET_FIRST(m_LRU); file != nullptr;
       file = UT_LIST_GET_NEXT(LRU, file)) {
    ut_a(file->is_open);
    ut_a(file->n_pending == 0);
    ut_a(fil_system->space_belongs_in_LRU(file->space));
  }

  mutex_release();
}

/** Checks the consistency of the tablespace cache.
@return true if ok */
bool Fil_system::validate() const {
  for (const auto shard : m_shards) {
    shard->validate();
  }

  return (true);
}
/** Checks the consistency of the tablespace cache.
@return true if ok */
bool fil_validate() { return (fil_system->validate()); }
#endif /* UNIV_DEBUG */

/** Constructor.
@param[in]	n_shards	Number of shards to create
@param[in]	max_open	Maximum number of open files */
Fil_system::Fil_system(size_t n_shards, size_t max_open)
    : m_shards(),
      m_max_n_open(max_open),
      m_max_assigned_id(),
      m_space_id_reuse_warned() {
  ut_ad(Fil_shard::s_open_slot == 0);
  Fil_shard::s_open_slot = EMPTY_OPEN_SLOT;

  for (size_t i = 0; i < n_shards; ++i) {
    auto shard = UT_NEW_NOKEY(Fil_shard(i));

    m_shards.push_back(shard);
  }
}

/** Destructor */
Fil_system::~Fil_system() {
  ut_ad(Fil_shard::s_open_slot == EMPTY_OPEN_SLOT);

  Fil_shard::s_open_slot = 0;

  for (auto shard : m_shards) {
    UT_DELETE(shard);
  }

  m_shards.clear();
}

/** Determines if a file belongs to the least-recently-used list.
@param[in]	space		Tablespace to check
@return true if the file belongs to m_LRU. */
bool Fil_system::space_belongs_in_LRU(const fil_space_t *space) {
  switch (space->purpose) {
    case FIL_TYPE_TEMPORARY:
    case FIL_TYPE_LOG:
      return (false);

    case FIL_TYPE_TABLESPACE:
      return (fsp_is_ibd_tablespace(space->id));

    case FIL_TYPE_IMPORT:
      return (true);
  }

  ut_ad(0);
  return (false);
}

/** Constructor
@param[in]	shard_id	Shard ID  */
Fil_shard::Fil_shard(size_t shard_id)
    : m_id(shard_id), m_spaces(), m_names(), m_modification_counter() {
  mutex_create(LATCH_ID_FIL_SHARD, &m_mutex);

  UT_LIST_INIT(m_LRU, &fil_node_t::LRU);

  UT_LIST_INIT(m_unflushed_spaces, &fil_space_t::unflushed_spaces);
}

/** Wait for an empty slot to reserve for opening a file.
@return true on success. */
bool Fil_shard::reserve_open_slot(size_t shard_id) {
  size_t expected = EMPTY_OPEN_SLOT;

  return (s_open_slot.compare_exchange_weak(expected, shard_id));
}

/** Release the slot reserved for opening a file.
@param[in]	shard_id	ID of shard relasing the slot */
void Fil_shard::release_open_slot(size_t shard_id) {
  size_t expected = shard_id;

  while (!s_open_slot.compare_exchange_weak(expected, EMPTY_OPEN_SLOT)) {
  };
}

/** Map the space ID and name to the tablespace instance.
@param[in]	space		Tablespace instance */
void Fil_shard::space_add(fil_space_t *space) {
  ut_ad(mutex_owned());

  {
    auto it = m_spaces.insert(Spaces::value_type(space->id, space));

    ut_a(it.second);
  }

  {
    auto name = space->name;

    auto it = m_names.insert(Names::value_type(name, space));

    ut_a(it.second);
  }
}

/** Add the file node to the LRU list if required.
@param[in,out]	file		File for the tablespace */
void Fil_shard::file_opened(fil_node_t *file) {
  ut_ad(m_id == REDO_SHARD || mutex_owned());

  if (Fil_system::space_belongs_in_LRU(file->space)) {
    /* Put the file to the LRU list */
    UT_LIST_ADD_FIRST(m_LRU, file);
  }

  ++s_n_open;

  file->is_open = true;

  fil_n_file_opened = s_n_open;
}

/** Remove the file node from the LRU list.
@param[in,out]	file		File for the tablespace */
void Fil_shard::remove_from_LRU(fil_node_t *file) {
  ut_ad(mutex_owned());

  if (Fil_system::space_belongs_in_LRU(file->space)) {
    ut_ad(mutex_owned());

    ut_a(UT_LIST_GET_LEN(m_LRU) > 0);

    /* The file is in the LRU list, remove it */
    UT_LIST_REMOVE(m_LRU, file);
  }
}

/** Close a tablespace file based on tablespace ID.
@param[in]	space_id	Tablespace ID
@return false if space_id was not found. */
bool Fil_shard::close_file(space_id_t space_id) {
  mutex_acquire();

  auto space = get_space_by_id(space_id);

  if (space == nullptr) {
    mutex_release();

    return (false);
  }

  for (auto &file : space->files) {
    while (file.in_use > 0) {
      mutex_release();

      os_thread_sleep(10000);

      mutex_acquire();
    }

    if (file.is_open) {
      close_file(&file, false);
    }
  }

  mutex_release();

  return (true);
}

/** Remap the tablespace to the new name.
@param[in]	space		Tablespace instance, with old name.
@param[in]	new_name	New tablespace name */
void Fil_shard::update_space_name_map(fil_space_t *space,
                                      const char *new_name) {
  ut_ad(mutex_owned());

  ut_ad(m_spaces.find(space->id) != m_spaces.end());

  m_names.erase(space->name);

  auto it = m_names.insert(Names::value_type(new_name, space));

  ut_a(it.second);
}

/** Check if the basename of a filepath is an undo tablespace name
@param[in]	name	Tablespace name
@return true if it is an undo tablespace name */
bool Fil_path::is_undo_tablespace_name(const std::string &name) {
  if (name.empty()) {
    return (false);
  }

  std::string basename(name);

  auto pos = basename.find_last_of(SEPARATOR);

  if (pos != std::string::npos) {
    basename.erase(basename.begin(), basename.begin() + pos);
  }

  if (basename.length() < sizeof("u.ibu") - 1) {
    return (false);
  }

  const auto end = basename.end();

  /* We had two formats: undo_000 and undo000. Check for both. */
  size_t u = (*(end - 4) == '_') ? 1 : 0;

  return (basename.length() >= sizeof("undo000") - 1 + u &&
          *(end - 7 - u) == 'u' && *(end - 6 - u) == 'n' &&
          *(end - 5 - u) == 'd' && *(end - 4 - u) == 'o' &&
          isdigit(*(end - 3)) && isdigit(*(end - 2)) && isdigit(*(end - 1)));
}

/** Add a space ID to filename mapping.
@param[in]	space_id	Tablespace ID
@param[in]	name		File name.
@return number of files that map to the space ID */
size_t Tablespace_files::add(space_id_t space_id, const std::string &name) {
  ut_a(space_id != TRX_SYS_SPACE);

  Names *names;

  if (Fil_path::is_undo_tablespace_name(name)) {
    if (!dict_sys_t::is_reserved(space_id)) {
      ib::warn(ER_IB_MSG_267) << "Tablespace '" << name << "' naming"
                              << " format is like an undo tablespace"
                              << " but its ID " << space_id << " is not"
                              << " in the undo tablespace range";
    }

    names = &m_undo_paths[space_id];

  } else {
    ut_ad(Fil_path::has_ibd_suffix(name.c_str()));

    names = &m_ibd_paths[space_id];
  }

  names->push_back(name);

  return (names->size());
}

/** Reads data from a space to a buffer. Remember that the possible incomplete
blocks at the end of file are ignored: they are not taken into account when
calculating the byte offset within a space.
@param[in]	page_id		page id
@param[in]	page_size	page size
@param[in]	byte_offset	remainder of offset in bytes; in aio this
must be divisible by the OS block size
@param[in]	len		how many bytes to read; this must not cross a
file boundary; in aio this must be a block size multiple
@param[in,out]	buf		buffer where to store data read; in aio this
must be appropriately aligned
@return DB_SUCCESS, or DB_TABLESPACE_DELETED if we are trying to do
i/o on a tablespace which does not exist */
static dberr_t fil_read(const page_id_t &page_id, const page_size_t &page_size,
                        ulint byte_offset, ulint len, void *buf) {
  return (fil_io(IORequestRead, true, page_id, page_size, byte_offset, len, buf,
                 nullptr));
}

/** Writes data to a space from a buffer. Remember that the possible incomplete
blocks at the end of file are ignored: they are not taken into account when
calculating the byte offset within a space.
@param[in]	page_id		page id
@param[in]	page_size	page size
@param[in]	byte_offset	remainder of offset in bytes; in aio this
must be divisible by the OS block size
@param[in]	len		how many bytes to write; this must not cross
a file boundary; in aio this must be a block size multiple
@param[in]	buf		buffer from which to write; in aio this must
be appropriately aligned
@return DB_SUCCESS, or DB_TABLESPACE_DELETED if we are trying to do
        I/O on a tablespace which does not exist */
static dberr_t fil_write(const page_id_t &page_id, const page_size_t &page_size,
                         ulint byte_offset, ulint len, void *buf) {
  ut_ad(!srv_read_only_mode);

  return (fil_io(IORequestWrite, true, page_id, page_size, byte_offset, len,
                 buf, nullptr));
}

/** Look up a tablespace. The caller should hold an InnoDB table lock or
a MDL that prevents the tablespace from being dropped during the operation,
or the caller should be in single-threaded crash recovery mode (no user
connections that could drop tablespaces). If this is not the case,
fil_space_acquire() and fil_space_release() should be used instead.
@param[in]	space_id	Tablespace ID
@return tablespace, or nullptr if not found */
fil_space_t *fil_space_get(space_id_t space_id) {
  auto shard = fil_system->shard_by_id(space_id);

  shard->mutex_acquire();

  fil_space_t *space = shard->get_space_by_id(space_id);

  shard->mutex_release();

  return (space);
}

#ifndef UNIV_HOTBACKUP

/** Returns the latch of a file space.
@param[in]	space_id	Tablespace ID
@return latch protecting storage allocation */
rw_lock_t *fil_space_get_latch(space_id_t space_id) {
  auto shard = fil_system->shard_by_id(space_id);

  shard->mutex_acquire();

  fil_space_t *space = shard->get_space_by_id(space_id);

  shard->mutex_release();

  return (&space->latch);
}

#ifdef UNIV_DEBUG

/** Gets the type of a file space.
@param[in]	space_id	Tablespace ID
@return file type */
fil_type_t fil_space_get_type(space_id_t space_id) {
  auto shard = fil_system->shard_by_id(space_id);

  shard->mutex_acquire();

  auto space = shard->get_space_by_id(space_id);

  shard->mutex_release();

  return (space->purpose);
}

#endif /* UNIV_DEBUG */

/** Note that a tablespace has been imported.
It is initially marked as FIL_TYPE_IMPORT so that no logging is
done during the import process when the space ID is stamped to each page.
Now we change it to FIL_SPACE_TABLESPACE to start redo and undo logging.
NOTE: temporary tablespaces are never imported.
@param[in]	space_id	Tablespace ID */
void fil_space_set_imported(space_id_t space_id) {
  auto shard = fil_system->shard_by_id(space_id);

  shard->mutex_acquire();

  fil_space_t *space = shard->get_space_by_id(space_id);

  ut_ad(space->purpose == FIL_TYPE_IMPORT);
  space->purpose = FIL_TYPE_TABLESPACE;

  shard->mutex_release();
}
#endif /* !UNIV_HOTBACKUP */

/** Checks if all the file nodes in a space are flushed. The caller must hold
the fil_system mutex.
@param[in]	space		Tablespace to check
@return true if all are flushed */
bool Fil_shard::space_is_flushed(const fil_space_t *space) {
  ut_ad(mutex_owned());

  for (const auto &file : space->files) {
    if (file.modification_counter > file.flush_counter) {
      ut_ad(!fil_buffering_disabled(space));
      return (false);
    }
  }

  return (true);
}

#if !defined(NO_FALLOCATE) && defined(UNIV_LINUX)

#include <sys/ioctl.h>

/** FusionIO atomic write control info */
#define DFS_IOCTL_ATOMIC_WRITE_SET _IOW(0x95, 2, uint)

/** Try and enable FusionIO atomic writes.
@param[in] file		OS file handle
@return true if successful */
bool fil_fusionio_enable_atomic_write(pfs_os_file_t file) {
  if (srv_unix_file_flush_method == SRV_UNIX_O_DIRECT) {
    uint atomic = 1;

    ut_a(file.m_file != -1);

    if (ioctl(file.m_file, DFS_IOCTL_ATOMIC_WRITE_SET, &atomic) != -1) {
      return (true);
    }
  }

  return (false);
}
#endif /* !NO_FALLOCATE && UNIV_LINUX */

/** Attach a file to a tablespace
@param[in]	name		file name of a file that is not open
@param[in]	size		file size in entire database blocks
@param[in,out]	space		tablespace from fil_space_create()
@param[in]	is_raw		whether this is a raw device or partition
@param[in]	punch_hole	true if supported for this file
@param[in]	atomic_write	true if the file has atomic write enabled
@param[in]	max_pages	maximum number of pages in file
@return pointer to the file name
@retval nullptr if error */
fil_node_t *Fil_shard::create_node(const char *name, page_no_t size,
                                   fil_space_t *space, bool is_raw,
                                   bool punch_hole, bool atomic_write,
                                   page_no_t max_pages) {
  ut_ad(name != nullptr);
  ut_ad(fil_system != nullptr);

  if (space == nullptr) {
    return (nullptr);
  }

  fil_node_t file;

  memset(&file, 0x0, sizeof(file));

  file.name = mem_strdup(name);

  ut_a(!is_raw || srv_start_raw_disk_in_use);

  file.sync_event = os_event_create("fsync_event");

  file.is_raw_disk = is_raw;

  file.size = size;

  file.magic_n = FIL_NODE_MAGIC_N;

  file.init_size = size;

  file.max_size = max_pages;

  file.space = space;

  os_file_stat_t stat_info;

#ifdef UNIV_DEBUG
  dberr_t err =
#endif /* UNIV_DEBUG */

      os_file_get_status(
          file.name, &stat_info, false,
          fsp_is_system_temporary(space->id) ? true : srv_read_only_mode);

  ut_ad(err == DB_SUCCESS);

  file.block_size = stat_info.block_size;

  /* In this debugging mode, we can overcome the limitation of some
  OSes like Windows that support Punch Hole but have a hole size
  effectively too large.  By setting the block size to be half the
  page size, we can bypass one of the checks that would normally
  turn Page Compression off.  This execution mode allows compression
  to be tested even when full punch hole support is not available. */
  DBUG_EXECUTE_IF(
      "ignore_punch_hole",
      file.block_size = ut_min(static_cast<ulint>(stat_info.block_size),
                               UNIV_PAGE_SIZE / 2););

  if (!IORequest::is_punch_hole_supported() || !punch_hole ||
      file.block_size >= srv_page_size) {
    fil_no_punch_hole(&file);
  } else {
    file.punch_hole = punch_hole;
  }

  file.atomic_write = atomic_write;

  mutex_acquire();

  space->size += size;

  space->files.push_back(file);

  mutex_release();

  ut_a(space->id == TRX_SYS_SPACE ||
       space->id == dict_sys_t::s_log_space_first_id ||
       space->purpose == FIL_TYPE_TEMPORARY || space->files.size() == 1);

  return (&space->files.front());
}

/** Attach a file to a tablespace. File must be closed.
@param[in]	name		file name (file must be closed)
@param[in]	size		file size in database blocks, rounded
                                downwards to an integer
@param[in,out]	space		space where to append
@param[in]	is_raw		true if a raw device or a raw disk partition
@param[in]	atomic_write	true if the file has atomic write enabled
@param[in]	max_pages	maximum number of pages in file
@return pointer to the file name
@retval nullptr if error */
char *fil_node_create(const char *name, page_no_t size, fil_space_t *space,
                      bool is_raw, bool atomic_write, page_no_t max_pages) {
  auto shard = fil_system->shard_by_id(space->id);

  fil_node_t *file;

  file = shard->create_node(name, size, space, is_raw,
                            IORequest::is_punch_hole_supported(), atomic_write,
                            max_pages);

  return (file == nullptr ? nullptr : file->name);
}

/** First we open the file in the normal mode, no async I/O here, for
simplicity. Then do some checks, and close the file again.  NOTE that we
could not use the simple file read function os_file_read() in Windows
to read from a file opened for async I/O!
@param[in,out]	file		Get the size of this file
@param[in]	read_only_mode	true if read only mode set
@return DB_SUCCESS or error */
dberr_t Fil_shard::get_file_size(fil_node_t *file, bool read_only_mode) {
  bool success;
  fil_space_t *space = file->space;

  do {
    ut_a(!file->is_open);

    file->handle = os_file_create_simple_no_error_handling(
        innodb_data_file_key, file->name, OS_FILE_OPEN, OS_FILE_READ_ONLY,
        read_only_mode, &success);

    if (!success) {
      /* The following call prints an error message */
      ulint err = os_file_get_last_error(true);

      if (err == EMFILE + 100) {
        if (close_files_in_LRU(true)) {
          continue;
        }
      }

      ib::warn(ER_IB_MSG_268) << "Cannot open '" << file->name
                              << "'."
                                 " Have you deleted .ibd files under a"
                                 " running mysqld server?";

      return (DB_ERROR);
    }

  } while (!success);

  os_offset_t size_bytes = os_file_get_size(file->handle);

  ut_a(size_bytes != (os_offset_t)-1);

#ifdef UNIV_HOTBACKUP
  if (space->id == TRX_SYS_SPACE) {
    file->size = (ulint)(size_bytes / UNIV_PAGE_SIZE);
    space->size += file->size;
    os_file_close(file->handle);
    return (DB_SUCCESS);
  }
#endif /* UNIV_HOTBACKUP */

  ut_a(space->purpose != FIL_TYPE_LOG);

  /* Read the first page of the tablespace */

  byte *buf2 = static_cast<byte *>(ut_malloc_nokey(2 * UNIV_PAGE_SIZE));

  /* Align memory for file I/O if we might have O_DIRECT set */

  byte *page = static_cast<byte *>(ut_align(buf2, UNIV_PAGE_SIZE));

  ut_ad(page == page_align(page));

  IORequest request(IORequest::READ);

  dberr_t err =
      os_file_read_first_page(request, file->handle, page, UNIV_PAGE_SIZE);

  ut_a(err == DB_SUCCESS);

  os_file_close(file->handle);

  ulint flags = fsp_header_get_flags(page);
  space_id_t space_id = fsp_header_get_space_id(page);

  /* To determine if tablespace is from 5.7 or not, we
  rely on SDI flag. For IBDs from 5.7, which are opened
  during import or during upgrade, their initial size
  is lesser than the initial size in 8.0 */
  bool has_sdi = FSP_FLAGS_HAS_SDI(flags);

  uint8_t expected_size =
      has_sdi ? FIL_IBD_FILE_INITIAL_SIZE : FIL_IBD_FILE_INITIAL_SIZE_5_7;

  const page_size_t page_size(flags);

  ulint min_size = expected_size * page_size.physical();

  if (size_bytes < min_size) {
    ib::error(ER_IB_MSG_269)
        << "The size of tablespace file " << file->name << " is only "
        << size_bytes << ", should be at least " << min_size << "!";

    ut_error;
  }

  if (space_id != space->id) {
    ib::fatal(ER_IB_MSG_270) << "Tablespace id is " << space->id
                             << " in the data dictionary but in file "
                             << file->name << " it is " << space_id << "!";
  }

  /* We need to adjust for compressed pages. */
  const page_size_t space_page_size(space->flags);

  if (!page_size.equals_to(space_page_size)) {
    ib::fatal(ER_IB_MSG_271)
        << "Tablespace file " << file->name << " has page size " << page_size
        << " (flags=" << ib::hex(flags) << ") but the data dictionary expects"
        << " page size " << space_page_size
        << " (flags=" << ib::hex(space->flags) << ")!";
  }

  /* TODO: Remove this adjustment and enable the below
  assert after dict_tf_to_fsp_flags() removal. */
  space->flags |= flags & FSP_FLAGS_MASK_SDI;
  /* ut_ad(space->flags == flags); */

  /* Do not compare the data directory flag, in case this tablespace was
  relocated. */
  const auto relevant_space_flags = space->flags & ~FSP_FLAGS_MASK_DATA_DIR;
  const auto relevant_flags = flags & ~FSP_FLAGS_MASK_DATA_DIR;
  if (UNIV_UNLIKELY(relevant_space_flags != relevant_flags)) {
    ib::fatal(ER_IB_MSG_272, space->flags, file->name, flags);
  }

  {
    page_no_t size = fsp_header_get_field(page, FSP_SIZE);

    page_no_t free_limit;

    free_limit = fsp_header_get_field(page, FSP_FREE_LIMIT);

    ulint free_len;

    free_len = flst_get_len(FSP_HEADER_OFFSET + FSP_FREE + page);

    ut_ad(space->free_limit == 0 || space->free_limit == free_limit);

    ut_ad(space->free_len == 0 || space->free_len == free_len);

    space->size_in_header = size;
    space->free_limit = free_limit;

    ut_a(free_len < std::numeric_limits<uint32_t>::max());

    space->free_len = (uint32_t)free_len;
  }

  ut_free(buf2);

  /* For encrypted tablespace, we need to check the
  encrytion key and iv(initial vector) is readed. */
  if (FSP_FLAGS_GET_ENCRYPTION(flags) && !recv_recovery_is_on() &&
      space->encryption_type != Encryption::AES) {
    ib::error(ER_IB_MSG_273, file->name);

    return (DB_ERROR);
  }

  if (file->size == 0) {
    ulint extent_size;

    extent_size = page_size.physical() * FSP_EXTENT_SIZE;

#ifndef UNIV_HOTBACKUP
    /* Truncate the size to a multiple of extent size. */
    if (size_bytes >= extent_size) {
      size_bytes = ut_2pow_round(size_bytes, extent_size);
    }
#else /* !UNIV_HOTBACKUP */

    /* After apply-incremental, tablespaces are not
    extended to a whole megabyte. Do not cut off
    valid data. */

#endif /* !UNIV_HOTBACKUP */

    file->size = static_cast<page_no_t>(size_bytes / page_size.physical());

    space->size += file->size;
  }

  return (DB_SUCCESS);
}

/** Open a file of a tablespace.
The caller must own the shard mutex.
@param[in,out]	file		Tablespace file
@param[in]	extend		true if the file is being extended
@return false if the file can't be opened, otherwise true */
bool Fil_shard::open_file(fil_node_t *file, bool extend) {
  bool success;
  fil_space_t *space = file->space;

  ut_ad(m_id == REDO_SHARD || mutex_owned());

  ut_a(!file->is_open);
  ut_a(file->n_pending == 0);

  while (file->in_use > 0) {
    /* We increment the reference count when extending
    the file. */
    if (file->in_use == 1 && extend) {
      break;
    }

    mutex_release();

    os_thread_sleep(100000);

    mutex_acquire();
  }

  if (file->is_open) {
    return (true);
  }

  bool read_only_mode;

  read_only_mode = !fsp_is_system_temporary(space->id) && srv_read_only_mode;

  if (file->size == 0 ||
      (space->size_in_header == 0 && space->purpose == FIL_TYPE_TABLESPACE &&
       file == &space->files.front()
#ifndef UNIV_HOTBACKUP
       && undo::is_active(space->id) && srv_startup_is_before_trx_rollback_phase
#endif /* !UNIV_HOTBACKUP */
       )) {

    /* We don't know the file size yet. */
    dberr_t err = get_file_size(file, read_only_mode);

    if (err != DB_SUCCESS) {
      return (false);
    }
  }

  /* Open the file for reading and writing, in Windows normally in the
  unbuffered async I/O mode, though global variables may make
  os_file_create() to fall back to the normal file I/O mode. */

  if (space->purpose == FIL_TYPE_LOG) {
    file->handle =
        os_file_create(innodb_log_file_key, file->name, OS_FILE_OPEN,
                       OS_FILE_AIO, OS_LOG_FILE, read_only_mode, &success);
  } else if (file->is_raw_disk) {
    file->handle =
        os_file_create(innodb_data_file_key, file->name, OS_FILE_OPEN_RAW,
                       OS_FILE_AIO, OS_DATA_FILE, read_only_mode, &success);
  } else {
    file->handle =
        os_file_create(innodb_data_file_key, file->name, OS_FILE_OPEN,
                       OS_FILE_AIO, OS_DATA_FILE, read_only_mode, &success);
  }

  ut_a(success);

  /* The file is ready for IO. */

  file_opened(file);

  return (true);
}

/** Close a tablespace file.
@param[in]	LRU_close	true if called from LRU close
@param[in,out]	file		Tablespace file to close */
void Fil_shard::close_file(fil_node_t *file, bool LRU_close) {
  ut_ad(mutex_owned());

  ut_a(file->is_open);
  ut_a(file->in_use == 0);
  ut_a(file->n_pending == 0);
  ut_a(file->n_pending_flushes == 0);

#ifndef UNIV_HOTBACKUP
  ut_a(file->modification_counter == file->flush_counter ||
       file->space->purpose == FIL_TYPE_TEMPORARY || srv_fast_shutdown == 2);
#endif /* !UNIV_HOTBACKUP */

  bool ret = os_file_close(file->handle);

  ut_a(ret);

  file->handle.m_file = (os_file_t)-1;

  file->is_open = false;

  ut_a(s_n_open > 0);

  --s_n_open;

  fil_n_file_opened = s_n_open;

  remove_from_LRU(file);
}

/** Tries to close a file in the LRU list.
@param[in]	print_info	if true, prints information why it cannot close
                                a file
@return true if success, false if should retry later */
bool Fil_shard::close_files_in_LRU(bool print_info) {
  ut_ad(mutex_owned());

  for (auto file = UT_LIST_GET_LAST(m_LRU); file != nullptr;
       file = UT_LIST_GET_PREV(LRU, file)) {
    if (file->modification_counter == file->flush_counter &&
        file->n_pending_flushes == 0 && file->in_use == 0) {
      close_file(file, true);

      return (true);
    }

    if (!print_info) {
      continue;
    }

    if (file->n_pending_flushes > 0) {
      ib::info(ER_IB_MSG_274, file->name, file->n_pending_flushes);
    }

    /* Prior to sharding the counters were under a global
    mutex. Now they are spread across the shards. Therefore
    it is normal for the modification counter to be out of
    sync with the flush counter for files that are in differnet
    shards. */

    if (file->modification_counter != file->flush_counter) {
      ib::info(ER_IB_MSG_275, file->name, file->modification_counter,
               file->flush_counter);
    }

    if (file->in_use > 0) {
      ib::info(ER_IB_MSG_276, file->name);
    }
  }

  return (false);
}

/** Tries to close a file in the LRU list.
@param[in] print_info   if true, prints information why it cannot close a file
@return true if success, false if should retry later */
bool Fil_system::close_file_in_all_LRU(bool print_info) {
  for (auto shard : m_shards) {
    shard->mutex_acquire();

    if (print_info) {
      ib::info(ER_IB_MSG_277, shard->id(), UT_LIST_GET_LEN(shard->m_LRU));
    }

    bool success = shard->close_files_in_LRU(print_info);

    shard->mutex_release();

    if (success) {
      return (true);
      ;
    }
  }

  return (false);
}

/** We are going to do a rename file and want to stop new I/O for a while.
@param[in]	space		Tablespace for which we want to wait for IO
                                to stop */
void Fil_shard::wait_for_io_to_stop(const fil_space_t *space) {
  /* Note: We are reading the value of space->stop_ios without the
  cover of the Fil_shard::mutex. We incremented the in_use counter
  before waiting for IO to stop. */

  auto begin_time = ut_time();
  auto start_time = begin_time;

  /* Spam the log after every minute. Ignore any race here. */

  while (space->stop_ios) {
    if ((ut_time() - start_time) == PRINT_INTERVAL_SECS) {
      start_time = ut_time();

      ib::warn(ER_IB_MSG_278, space->name, ut_time() - begin_time);
    }

#ifndef UNIV_HOTBACKUP

    /* Wake the I/O handler threads to make sure
    pending I/O's are performed */
    os_aio_simulated_wake_handler_threads();

#endif /* UNIV_HOTBACKUP */

    /* Give the IO threads some time to work. */
    os_thread_yield();
  }
}

/** We keep log files and system tablespace files always open; this is
important in preventing deadlocks in this module, as a page read
completion often performs another read from the insert buffer. The
insert buffer is in tablespace TRX_SYS_SPACE, and we cannot end up
waiting in this function.
@param[in]	space_id	Tablespace ID to look up
@return tablespace instance */
fil_space_t *Fil_shard::get_reserved_space(space_id_t space_id) {
  if (space_id == TRX_SYS_SPACE) {
    return (fil_space_t::s_sys_space);

  } else if (space_id == dict_sys_t::s_log_space_first_id &&
             fil_space_t::s_redo_space != nullptr) {
    return (fil_space_t::s_redo_space);
  }

  return (get_space_by_id(space_id));
}

/** Reserves the mutex and tries to make sure we can open at least
one file while holding it. This should be called before calling
prepare_file_for_io(), because that function may need to open a file.
@param[in]	space_id	Tablespace ID
@param[out]	space		Tablespace instance
@return true if a slot was reserved. */
bool Fil_shard::mutex_acquire_and_get_space(space_id_t space_id,
                                            fil_space_t *&space) {
  mutex_acquire();

  if (space_id == TRX_SYS_SPACE || dict_sys_t::is_reserved(space_id)) {
    space = get_reserved_space(space_id);

    return (false);
  }

  space = get_space_by_id(space_id);

  if (space == nullptr) {
    /* Caller handles the case of a missing tablespce. */
    return (false);
  }

  ut_ad(space->files.size() == 1);

  auto is_open = space->files.front().is_open;

  if (is_open) {
    /* Ensure that the file is not closed behind our back. */
    ++space->files.front().in_use;
  }

  mutex_release();

  if (is_open) {
    wait_for_io_to_stop(space);

    mutex_acquire();

    /* We are guaranteed that this file cannot be closed
    because we now own the mutex. */

    ut_ad(space->files.front().in_use > 0);
    --space->files.front().in_use;

    return (false);
  }

  /* The number of open file descriptors is a shared resource, in
  order to guarantee that we don't over commit, we use a ticket system
  to reserve a slot/ticket to open a file. This slot/ticket should
  be released after the file is opened. */

  while (!reserve_open_slot(m_id)) {
    os_thread_yield();
  }

  auto begin_time = ut_time();
  auto start_time = begin_time;

  for (size_t i = 0; i < 3; ++i) {
    /* Flush tablespaces so that we can close modified
    files in the LRU list */

    auto type = to_int(FIL_TYPE_TABLESPACE);

    fil_system->flush_file_spaces(type);

    os_thread_yield();

    /* Reserve an open slot for this shard. So that this
    shard's open file succeeds. */

    while (fil_system->m_max_n_open <= s_n_open &&
           !fil_system->close_file_in_all_LRU(i > 1)) {
      if (ut_time() - start_time == PRINT_INTERVAL_SECS) {
        start_time = ut_time();

        ib::warn(ER_IB_MSG_279) << "Trying to close a file for "
                                << ut_time() - begin_time << " seconds"
                                << ". Configuration only allows for "
                                << fil_system->m_max_n_open << " open files.";
      }
    }

    if (fil_system->m_max_n_open > s_n_open) {
      break;
    }

#ifndef UNIV_HOTBACKUP
    /* Wake the I/O-handler threads to make sure pending I/Os are
    performed */
    os_aio_simulated_wake_handler_threads();

    os_thread_yield();
#endif /* !UNIV_HOTBACKUP */
  }

#if 0
	/* The magic value of 300 comes from innodb.open_file_lru.test */
	if (fil_system->m_max_n_open == 300) {
		ib::warn(ER_IB_MSG_280)
			<< "Too many (" << s_n_open
			<< ") files are open the maximum allowed"
			<< " value is " << fil_system->m_max_n_open
			<< ". You should raise the value of"
			<< " --innodb-open-files in my.cnf.";
	}
#endif

  mutex_acquire();

  return (true);
}

/** Prepare to free a file. Remove from the unflushed list if there
are no pending flushes.
@param[in,out]	file		File instance to free */
void Fil_shard::prepare_to_free_file(fil_node_t *file) {
  ut_ad(mutex_owned());

  fil_space_t *space = file->space;

  if (space->is_in_unflushed_spaces && space_is_flushed(space)) {
    space->is_in_unflushed_spaces = false;

    UT_LIST_REMOVE(m_unflushed_spaces, space);
  }
}

/** Prepare to free a file object from a tablespace memory cache.
@param[in,out]	file	Tablespace file
@param[in]	space	tablespace */
void Fil_shard::file_close_to_free(fil_node_t *file, fil_space_t *space) {
  ut_ad(mutex_owned());
  ut_a(file->magic_n == FIL_NODE_MAGIC_N);
  ut_a(file->n_pending == 0);
  ut_a(file->in_use == 0);
  ut_a(file->space == space);

  if (file->is_open) {
    /* We fool the assertion in Fil_system::close_file() to think
    there are no unflushed modifications in the file */

    file->modification_counter = file->flush_counter;

    os_event_set(file->sync_event);

    if (fil_buffering_disabled(space)) {
      ut_ad(!space->is_in_unflushed_spaces);
      ut_ad(space_is_flushed(space));

    } else {
      prepare_to_free_file(file);
    }

    /* TODO: set second parameter to true, so to release
    fil_system mutex before logging tablespace name and id.
    To go around Bug#26271853 - POTENTIAL DEADLOCK BETWEEN
    FIL_SYSTEM MUTEX AND LOG MUTEX */
    close_file(file, true);
  }
}

/** Detach a space object from the tablespace memory cache.
Closes the tablespace files but does not delete them.
There must not be any pending I/O's or flushes on the files.
@param[in,out]	space		tablespace */
void Fil_shard::space_detach(fil_space_t *space) {
  ut_ad(mutex_owned());

  m_names.erase(space->name);

  if (space->is_in_unflushed_spaces) {
    ut_ad(!fil_buffering_disabled(space));

    space->is_in_unflushed_spaces = false;

    UT_LIST_REMOVE(m_unflushed_spaces, space);
  }

  ut_a(space->magic_n == FIL_SPACE_MAGIC_N);
  ut_a(space->n_pending_flushes == 0);

  for (auto &file : space->files) {
    file_close_to_free(&file, space);
  }
}

/** Free a tablespace object on which fil_space_detach() was invoked.
There must not be any pending I/O's or flushes on the files.
@param[in,out]	space		tablespace */
void Fil_shard::space_free_low(fil_space_t *&space) {
  // FIXME
  // ut_ad(srv_fast_shutdown == 2);

  for (auto &file : space->files) {
    ut_d(space->size -= file.size);

    os_event_destroy(file.sync_event);

    ut_free(file.name);
  }

  call_destructor(&space->files);

  ut_ad(space->size == 0);

  rw_lock_free(&space->latch);

  ut_free(space->name);
  ut_free(space);

  space = nullptr;
}

/** Frees a space object from the tablespace memory cache.
Closes a tablespaces' files but does not delete them.
There must not be any pending I/O's or flushes on the files.
@param[in]	space_id	Tablespace ID
@return fil_space_t instance on success or nullptr */
fil_space_t *Fil_shard::space_free(space_id_t space_id) {
  mutex_acquire();

  fil_space_t *space = get_space_by_id(space_id);

  if (space != nullptr) {
    space_detach(space);

    space_delete(space_id);
  }

  mutex_release();

  return (space);
}

/** Frees a space object from the tablespace memory cache.
Closes a tablespaces' files but does not delete them.
There must not be any pending i/o's or flushes on the files.
@param[in]	space_id	Tablespace ID
@param[in]	x_latched	Whether the caller holds X-mode space->latch
@return true if success */
static bool fil_space_free(space_id_t space_id, bool x_latched) {
  ut_ad(space_id != TRX_SYS_SPACE);

  auto shard = fil_system->shard_by_id(space_id);
  auto space = shard->space_free(space_id);

  if (space == nullptr) {
    return (false);
  }

  if (x_latched) {
    rw_lock_x_unlock(&space->latch);
  }

  Fil_shard::space_free_low(space);
  ut_a(space == nullptr);

  return (true);
}

/** Create a space memory object and put it to the fil_system hash table.
The tablespace name is independent from the tablespace file-name.
Error messages are issued to the server log.
@param[in]	name		Tablespace name
@param[in]	space_id	Tablespace identifier
@param[in]	flags		Tablespace flags
@param[in]	purpose		Tablespace purpose
@return pointer to created tablespace, to be filled in with fil_node_create()
@retval nullptr on failure (such as when the same tablespace exists) */
fil_space_t *Fil_shard::space_create(const char *name, space_id_t space_id,
                                     ulint flags, fil_type_t purpose) {
  ut_ad(mutex_owned());

  /* Look for a matching tablespace. */
  fil_space_t *space = get_space_by_name(name);

  if (space == nullptr) {
    space = get_space_by_id(space_id);
  }

  if (space != nullptr) {
    std::ostringstream oss;

    for (size_t i = 0; i < space->files.size(); ++i) {
      oss << "'" << space->files[i].name << "'";

      if (i < space->files.size() - 1) {
        oss << ", ";
      }
    }

    ut_ad(space->id != space_id);
    ib::info(ER_IB_MSG_281)
        << "Trying to add tablespace '" << name << "'"
        << " with id " << space_id << " to the tablespace"
        << " memory cache, but tablespace"
        << " '" << space->name << "'"
        << " already exists in the cache with space ID " << space->id
        << ". It maps to the following file(s): " << oss.str();

    return (nullptr);
  }

  space = static_cast<fil_space_t *>(ut_zalloc_nokey(sizeof(*space)));

  space->id = space_id;

  space->name = mem_strdup(name);

  new (&space->files) fil_space_t::Files();

#ifndef UNIV_HOTBACKUP
  if (fil_system->is_greater_than_max_id(space_id) &&
      fil_type_is_data(purpose) && !recv_recovery_on &&
      !dict_sys_t::is_reserved(space_id)) {
    fil_system->set_maximum_space_id(space);
  }
#endif /* !UNIV_HOTBACKUP */

  space->purpose = purpose;

  ut_a(flags < std::numeric_limits<uint32_t>::max());
  space->flags = (uint32_t)flags;

  space->magic_n = FIL_SPACE_MAGIC_N;

  space->encryption_type = Encryption::NONE;

  rw_lock_create(fil_space_latch_key, &space->latch, SYNC_FSP);

  space->is_corrupt = false;

#ifndef UNIV_HOTBACKUP
  if (space->purpose == FIL_TYPE_TEMPORARY) {
    ut_d(space->latch.set_temp_fsp());
  }
#endif /* !UNIV_HOTBACKUP */

  space_add(space);

  return (space);
}

/** Create a space memory object and put it to the fil_system hash table.
The tablespace name is independent from the tablespace file-name.
Error messages are issued to the server log.
@param[in]	name		Tablespace name
@param[in]	space_id	Tablespace ID
@param[in]	flags		Tablespace flags
@param[in]	purpose		Tablespace purpose
@return pointer to created tablespace, to be filled in with fil_node_create()
@retval nullptr on failure (such as when the same tablespace exists) */
fil_space_t *fil_space_create(const char *name, space_id_t space_id,
                              ulint flags, fil_type_t purpose) {
  ut_ad(fsp_flags_is_valid(flags));
  ut_ad(srv_page_size == UNIV_PAGE_SIZE_ORIG || flags != 0);

  DBUG_EXECUTE_IF("fil_space_create_failure", return (nullptr););

  fil_system->mutex_acquire_all();

  /* Must set back to active before returning from function. */
  clone_mark_abort(true);

  auto shard = fil_system->shard_by_id(space_id);

  auto space = shard->space_create(name, space_id, flags, purpose);

  if (space == nullptr) {
    /* Duplicate error. */
    fil_system->mutex_release_all();

    clone_mark_active();

    return (nullptr);
  }

  /* Cache the system tablespaces, avoid looking them up during IO. */

  if (space->id == TRX_SYS_SPACE) {
    ut_a(fil_space_t::s_sys_space == nullptr ||
         fil_space_t::s_sys_space == space);

    fil_space_t::s_sys_space = space;

  } else if (space->id == dict_sys_t::s_log_space_first_id) {
    ut_a(fil_space_t::s_redo_space == nullptr ||
         fil_space_t::s_redo_space == space);

    fil_space_t::s_redo_space = space;
  }

  fil_system->mutex_release_all();

  clone_mark_active();

  return (space);
}

/** Assigns a new space id for a new single-table tablespace. This works
simply by incrementing the global counter. If 4 billion id's is not enough,
we may need to recycle id's.
@param[out]	space_id		Set this to the new tablespace ID
@return true if assigned, false if not */
bool Fil_system::assign_new_space_id(space_id_t *space_id) {
  mutex_acquire_all();

  space_id_t id = *space_id;

  if (id < m_max_assigned_id) {
    id = m_max_assigned_id;
  }

  ++id;

  space_id_t reserved_space_id = dict_sys_t::s_reserved_space_id;

  if (id > (reserved_space_id / 2) && (id % 1000000UL == 0)) {
    ib::warn(ER_IB_MSG_282)
        << "You are running out of new single-table"
           " tablespace id's. Current counter is "
        << id << " and it must not exceed " << reserved_space_id
        << "! To reset the counter to zero you have to dump"
           " all your tables and recreate the whole InnoDB"
           " installation.";
  }

  bool success = !dict_sys_t::is_reserved(id);

  if (success) {
    *space_id = m_max_assigned_id = id;

  } else {
    ib::warn(ER_IB_MSG_283) << "You have run out of single-table tablespace"
                               " id's! Current counter is "
                            << id
                            << ". To reset the counter to zero"
                               " you have to dump all your tables and"
                               " recreate the whole InnoDB installation.";

    *space_id = SPACE_UNKNOWN;
  }

  mutex_release_all();

  return (success);
}

/** Assigns a new space id for a new single-table tablespace. This works
simply by incrementing the global counter. If 4 billion id's is not enough,
we may need to recycle id's.
@param[out]	space_id		Set this to the new tablespace ID
@return true if assigned, false if not */
bool fil_assign_new_space_id(space_id_t *space_id) {
  return (fil_system->assign_new_space_id(space_id));
}

/** Opens the files associated with a tablespace and returns a pointer to
the fil_space_t that is in the memory cache associated with a space id.
@param[in]	space_id	Get the tablespace instance or this ID
@return file_space_t pointer, nullptr if space not found */
fil_space_t *Fil_shard::space_load(space_id_t space_id) {
  ut_ad(mutex_owned());

  fil_space_t *space = get_space_by_id(space_id);

  if (space == nullptr || space->size != 0) {
    return (space);
  }

  switch (space->purpose) {
    case FIL_TYPE_LOG:
      break;

    case FIL_TYPE_IMPORT:
    case FIL_TYPE_TEMPORARY:
    case FIL_TYPE_TABLESPACE:

      ut_a(space_id != TRX_SYS_SPACE);

      mutex_release();

      auto slot = mutex_acquire_and_get_space(space_id, space);

      if (space == nullptr) {
        if (slot) {
          release_open_slot(m_id);
        }

        return (nullptr);
      }

      ut_a(1 == space->files.size());

      {
        fil_node_t *file;

        file = &space->files.front();

        /* It must be a single-table tablespace and
        we have not opened the file yet; the following
        calls will open it and update the size fields */

        bool success = prepare_file_for_io(file, false);

        if (slot) {
          release_open_slot(m_id);
        }

        if (!success) {
          /* The single-table tablespace can't be opened,
          because the ibd file is missing. */

          return (nullptr);
        }

        complete_io(file, IORequestRead);
      }
  }

  return (space);
}

/** Returns the path from the first fil_node_t found with this space ID.
The caller is responsible for freeing the memory allocated here for the
value returned.
@param[in]	space_id	Tablespace ID
@return own: A copy of fil_node_t::path, nullptr if space ID is zero
or not found. */
char *fil_space_get_first_path(space_id_t space_id) {
  ut_a(space_id != TRX_SYS_SPACE);

  auto shard = fil_system->shard_by_id(space_id);

  shard->mutex_acquire();

  fil_space_t *space = shard->space_load(space_id);

  char *path;

  if (space != nullptr) {
    path = mem_strdup(space->files.front().name);
  } else {
    path = nullptr;
  }

  shard->mutex_release();

  return (path);
}

/** Returns the size of the space in pages. The tablespace must be cached
in the memory cache.
@param[in]	space_id	Tablespace ID
@return space size, 0 if space not found */
page_no_t fil_space_get_size(space_id_t space_id) {
  auto shard = fil_system->shard_by_id(space_id);

  shard->mutex_acquire();

  fil_space_t *space = shard->space_load(space_id);

  page_no_t size = space ? space->size : 0;

  shard->mutex_release();

  return (size);
}

/** Returns the flags of the space. The tablespace must be cached
in the memory cache.
@param[in]	space_id	Tablespace ID for which to get the flags
@return flags, ULINT_UNDEFINED if space not found */
ulint fil_space_get_flags(space_id_t space_id) {
  auto shard = fil_system->shard_by_id(space_id);

  shard->mutex_acquire();

  fil_space_t *space = shard->space_load(space_id);

  ulint flags;

  flags = (space != nullptr) ? space->flags : ULINT_UNDEFINED;

  shard->mutex_release();

  return (flags);
}

/** Open each file of a tablespace if not already open.
@param[in]	space_id	tablespace identifier
@retval	true	if all file nodes were opened
@retval	false	on failure */
bool Fil_shard::space_open(space_id_t space_id) {
  ut_ad(mutex_owned());

  fil_space_t *space = get_space_by_id(space_id);

  for (auto &file : space->files) {
    if (!file.is_open && !open_file(&file, false)) {
      return (false);
    }
  }

  return (true);
}

/** Open each file of a tablespace if not already open.
@param[in]	space_id	tablespace identifier
@retval	true	if all file nodes were opened
@retval	false	on failure */
bool fil_space_open(space_id_t space_id) {
  auto shard = fil_system->shard_by_id(space_id);

  shard->mutex_acquire();

  bool success = shard->space_open(space_id);

  shard->mutex_release();

  return (success);
}

/** Close each file of a tablespace if open.
@param[in]	space_id	tablespace identifier */
void fil_space_close(space_id_t space_id) {
  if (fil_system == nullptr) {
    return;
  }

  auto shard = fil_system->shard_by_id(space_id);

  shard->close_file(space_id);
}

/** Returns the page size of the space and whether it is compressed or not.
The tablespace must be cached in the memory cache.
@param[in]	space_id	Tablespace ID
@param[out]	found		true if tablespace was found
@return page size */
const page_size_t fil_space_get_page_size(space_id_t space_id, bool *found) {
  const ulint flags = fil_space_get_flags(space_id);

  if (flags == ULINT_UNDEFINED) {
    *found = false;
    return (univ_page_size);
  }

  *found = true;

  return (page_size_t(flags));
}

/** Initializes the tablespace memory cache.
@param[in]	max_n_open	Maximum number of open files */
void fil_init(ulint max_n_open) {
  static_assert((1 << UNIV_PAGE_SIZE_SHIFT_MAX) == UNIV_PAGE_SIZE_MAX,
                "(1 << UNIV_PAGE_SIZE_SHIFT_MAX) != UNIV_PAGE_SIZE_MAX");

  static_assert((1 << UNIV_PAGE_SIZE_SHIFT_MIN) == UNIV_PAGE_SIZE_MIN,
                "(1 << UNIV_PAGE_SIZE_SHIFT_MIN) != UNIV_PAGE_SIZE_MIN");

  ut_a(fil_system == nullptr);

  ut_a(max_n_open > 0);

  fil_system = UT_NEW_NOKEY(Fil_system(MAX_SHARDS, max_n_open));
}

/** Open all the system files.
@param[in]	max_n_open	Maximum number of open files allowed
@param[in,out]	n_open		Current number of open files */
void Fil_shard::open_system_tablespaces(size_t max_n_open, size_t *n_open) {
  mutex_acquire();

  for (auto elem : m_spaces) {
    auto space = elem.second;

    if (Fil_system::space_belongs_in_LRU(space)) {
      continue;
    }

    for (auto &file : space->files) {
      if (!file.is_open) {
        if (!open_file(&file, false)) {
          /* This func is called during server's
          startup. If some file of log or system
          tablespace is missing, the server
          can't start successfully. So we should
          assert for it. */
          ut_a(0);
        }

        ++*n_open;
      }

      if (max_n_open < 10 + *n_open) {
        ib::warn(ER_IB_MSG_284, *n_open, max_n_open);
      }
    }
  }

  mutex_release();
}

/** Opens all log files and system tablespace data files in all shards. */
void Fil_system::open_all_system_tablespaces() {
  size_t n_open = 0;

  for (auto shard : m_shards) {
    shard->open_system_tablespaces(m_max_n_open, &n_open);
  }
}

/** Opens all log files and system tablespace data files. They stay open
until the database server shutdown. This should be called at a server
startup after the space objects for the log and the system tablespace
have been created. The purpose of this operation is to make sure we
never run out of file descriptors if we need to read from the insert
buffer or to write to the log. */
void fil_open_log_and_system_tablespace_files() {
  fil_system->open_all_system_tablespaces();
}

/** Wait for redo log tracker to catch up, if enabled */
void Fil_system::wait_for_changed_page_tracker() noexcept {
  // Must check both flags as it's possible for this to be called during
  // server startup with srv_track_changed_pages == true but
  // srv_redo_log_thread_started == false
  if (srv_track_changed_pages && srv_redo_log_thread_started)
    os_event_wait(srv_redo_log_tracked_event);
}

/** Close all open files. */
void Fil_shard::close_all_files() {
  ut_ad(mutex_owned());

  Fil_system::wait_for_changed_page_tracker();

  auto end = m_spaces.end();

  for (auto it = m_spaces.begin(); it != end; it = m_spaces.erase(it)) {
    auto space = it->second;

    ut_a(space->id == TRX_SYS_SPACE || space->purpose == FIL_TYPE_TEMPORARY ||
         space->id == dict_sys_t::s_log_space_first_id ||
         space->files.size() == 1);

    if (space->id == dict_sys_t::s_log_space_first_id) {
      fil_space_t::s_redo_space = nullptr;
    }

    for (auto &file : space->files) {
      if (file.is_open) {
        close_file(&file, false);
      }
    }

    space_detach(space);

    space_free_low(space);

    ut_a(space == nullptr);
  }
}

/** Close all open files. */
void Fil_system::close_all_files() {
  for (auto shard : m_shards) {
    shard->mutex_acquire();

    shard->close_all_files();

    shard->mutex_release();
  }
}

/** Closes all open files. There must not be any pending i/o's or not flushed
modifications in the files. */
void fil_close_all_files() { fil_system->close_all_files(); }

/** Close log files.
@param[in]	free_all	If set then free all instances */
void Fil_shard::close_log_files(bool free_all) {
  mutex_acquire();

  auto end = m_spaces.end();

  for (auto it = m_spaces.begin(); it != end; /* No op */) {
    auto space = it->second;

    if (space->purpose != FIL_TYPE_LOG) {
      ++it;
      continue;
    }

    if (space->id == dict_sys_t::s_log_space_first_id) {
      ut_a(fil_space_t::s_redo_space == space);

      fil_space_t::s_redo_space = nullptr;
    }

    for (auto &file : space->files) {
      if (file.is_open) {
        close_file(&file, false);
      }
    }

    if (free_all) {
      space_detach(space);
      space_free_low(space);
      ut_a(space == nullptr);

      it = m_spaces.erase(it);

    } else {
      ++it;
    }
  }

  mutex_release();
}

/** Close all log files in all shards.
@param[in]	free_all	If set then free all instances */
void Fil_system::close_all_log_files(bool free_all) {
  Fil_system::wait_for_changed_page_tracker();
  for (auto shard : m_shards) {
    shard->close_log_files(free_all);
  }
}

/** Closes the redo log files. There must not be any pending i/o's or not
flushed modifications in the files.
@param[in]	free_all	If set then free all instances */
void fil_close_log_files(bool free_all) {
  fil_system->close_all_log_files(free_all);
}

/** Iterate through all persistent tablespace files (FIL_TYPE_TABLESPACE)
returning the nodes via callback function cbk.
@param[in]	include_log	Include log files, if true
@param[in]	f		Callback
@return any error returned by the callback function. */
dberr_t Fil_shard::iterate(bool include_log, Fil_iterator::Function &f) {
  mutex_acquire();

  for (auto &elem : m_spaces) {
    auto space = elem.second;

    if (space->purpose != FIL_TYPE_TABLESPACE &&
        (!include_log || space->purpose != FIL_TYPE_LOG)) {
      continue;
    }

    for (auto &file : space->files) {
      /* Note: The callback can release the mutex. */

      dberr_t err = f(&file);

      if (err != DB_SUCCESS) {
        mutex_release();

        return (err);
        ;
      }
    }
  }

  mutex_release();

  return (DB_SUCCESS);
}

/** Iterate through all persistent tablespace files (FIL_TYPE_TABLESPACE)
returning the nodes via callback function cbk.
@param[in]	include_log	include log files, if true
@param[in]	f		callback function
@return any error returned by the callback function. */
dberr_t Fil_system::iterate(bool include_log, Fil_iterator::Function &f) {
  for (auto shard : m_shards) {
    dberr_t err = shard->iterate(include_log, f);

    if (err != DB_SUCCESS) {
      return (err);
    }
  }

  return (DB_SUCCESS);
}

/** Iterate through all persistent tablespace files (FIL_TYPE_TABLESPACE)
returning the nodes via callback function cbk.
@param[in]	include_log	include log files, if true
@param[in]	f		Callback
@return any error returned by the callback function. */
dberr_t Fil_iterator::iterate(bool include_log, Function &&f) {
  return (fil_system->iterate(include_log, f));
}

/** Sets the max tablespace id counter if the given number is bigger than the
previous value.
@param[in]	max_id		Maximum known tablespace ID */
void fil_set_max_space_id_if_bigger(space_id_t max_id) {
  if (dict_sys_t::is_reserved(max_id)) {
    ib::fatal(ER_IB_MSG_285, (ulint)max_id);
  }

  fil_system->update_maximum_space_id(max_id);
}

/** Write the flushed LSN to the page header of the first page in the
system tablespace.
@param[in]	lsn	flushed LSN
@return DB_SUCCESS or error number */
dberr_t fil_write_flushed_lsn(lsn_t lsn) {
  byte *buf1;
  byte *buf;
  dberr_t err;

  buf1 = static_cast<byte *>(ut_malloc_nokey(2 * UNIV_PAGE_SIZE));
  buf = static_cast<byte *>(ut_align(buf1, UNIV_PAGE_SIZE));

  const page_id_t page_id(TRX_SYS_SPACE, 0);

  err = fil_read(page_id, univ_page_size, 0, univ_page_size.physical(), buf);

  if (err == DB_SUCCESS) {
    mach_write_to_8(buf + FIL_PAGE_FILE_FLUSH_LSN, lsn);

    err = fil_write(page_id, univ_page_size, 0, univ_page_size.physical(), buf);

    fil_system->flush_file_spaces(to_int(FIL_TYPE_TABLESPACE));
  }

  ut_free(buf1);

  return (err);
}

/** Acquire a tablespace when it could be dropped concurrently.
Used by background threads that do not necessarily hold proper locks
for concurrency control.
@param[in]	space_id	Tablespace ID
@param[in]	silent		Whether to silently ignore missing tablespaces
@return the tablespace, or nullptr if missing or being deleted */
inline fil_space_t *fil_space_acquire_low(space_id_t space_id, bool silent) {
  auto shard = fil_system->shard_by_id(space_id);

  shard->mutex_acquire();

  fil_space_t *space = shard->get_space_by_id(space_id);

  if (space == nullptr) {
    if (!silent) {
      ib::warn(ER_IB_MSG_286, (ulint)space_id);
    }
  } else if (space->stop_new_ops) {
    space = nullptr;
  } else {
    ++space->n_pending_ops;
  }

  shard->mutex_release();

  return (space);
}

/** Acquire a tablespace when it could be dropped concurrently.
Used by background threads that do not necessarily hold proper locks
for concurrency control.
@param[in]	space_id	Tablespace ID
@return the tablespace, or nullptr if missing or being deleted */
fil_space_t *fil_space_acquire(space_id_t space_id) {
  return (fil_space_acquire_low(space_id, false));
}

/** Acquire a tablespace that may not exist.
Used by background threads that do not necessarily hold proper locks
for concurrency control.
@param[in]	space_id	Tablespace ID
@return the tablespace, or nullptr if missing or being deleted */
fil_space_t *fil_space_acquire_silent(space_id_t space_id) {
  return (fil_space_acquire_low(space_id, true));
}

/** Release a tablespace acquired with fil_space_acquire().
@param[in,out]	space	tablespace to release  */
void fil_space_release(fil_space_t *space) {
  auto shard = fil_system->shard_by_id(space->id);

  shard->mutex_acquire();

  ut_ad(space->magic_n == FIL_SPACE_MAGIC_N);
  ut_ad(space->n_pending_ops > 0);

  --space->n_pending_ops;

  shard->mutex_release();
}

/** Check for pending operations.
@param[in]	space	tablespace
@param[in]	count	number of attempts so far
@return 0 if no pending operations else count + 1. */
ulint Fil_shard::space_check_pending_operations(fil_space_t *space,
                                                ulint count) const {
  ut_ad(mutex_owned());

  if (space != nullptr && space->n_pending_ops > 0) {
    if (count > 5000) {
      ib::warn(ER_IB_MSG_287, space->name, (ulint)space->n_pending_ops);
    }

    return (count + 1);
  }

  return (0);
}

/** Check for pending IO.
@param[in]	space		Tablespace to check
@param[in]	file		File in space list
@param[in]	count		number of attempts so far
@return 0 if no pending else count + 1. */
ulint Fil_shard::check_pending_io(const fil_space_t *space,
                                  const fil_node_t &file, ulint count) const {
  ut_ad(mutex_owned());
  ut_a(space->n_pending_ops == 0);

  ut_a(space->id == TRX_SYS_SPACE || space->purpose == FIL_TYPE_TEMPORARY ||
       space->id == dict_sys_t::s_log_space_first_id ||
       space->files.size() == 1);

  if (space->n_pending_flushes > 0 || file.n_pending > 0) {
    if (count > 1000) {
      ib::warn(ER_IB_MSG_288, space->name, space->n_pending_flushes,
               file.n_pending);
    }

    return (count + 1);
  }

  return (0);
}

/** Check pending operations on a tablespace.
@param[in]	space_id	Tablespace ID
@param[out]	space		tablespace instance in memory
@param[out]	path		tablespace path
@return DB_SUCCESS or DB_TABLESPACE_NOT_FOUND. */
dberr_t Fil_shard::space_check_pending_operations(space_id_t space_id,
                                                  fil_space_t *&space,
                                                  char **path) const {
  ut_ad(!fsp_is_system_or_temp_tablespace(space_id));

  space = nullptr;

  mutex_acquire();

  fil_space_t *sp = get_space_by_id(space_id);

  if (sp != nullptr) {
    sp->stop_new_ops = true;
  }

  mutex_release();

  /* Check for pending operations. */

  ulint count = 0;

  do {
    mutex_acquire();

    sp = get_space_by_id(space_id);

    count = space_check_pending_operations(sp, count);

    mutex_release();

    if (count > 0) {
      os_thread_sleep(20000);
    }

  } while (count > 0);

  /* Check for pending IO. */

  *path = 0;

  do {
    mutex_acquire();

    sp = get_space_by_id(space_id);

    if (sp == nullptr) {
      mutex_release();

      return (DB_TABLESPACE_NOT_FOUND);
    }

    const fil_node_t &file = sp->files.front();

    count = check_pending_io(sp, file, count);

    if (count == 0) {
      *path = mem_strdup(file.name);
    }

    mutex_release();

    if (count > 0) {
      os_thread_sleep(20000);
    }

  } while (count > 0);

  ut_ad(sp != nullptr);

  space = sp;

  return (DB_SUCCESS);
}

/** Get the real path for a directory or a file name, useful for comparing
symlinked files. If path doesn't exist it will be ignored.
@param[in]	path		Directory or filename
@return the absolute path of path, or "" on error.  */
std::string Fil_path::get_real_path(const std::string &path) {
  char abspath[FN_REFLEN + 2];

  /* FIXME: This should be an assertion eventually. */
  if (path.empty()) {
    return (path);
  }

  int ret = my_realpath(abspath, path.c_str(), MYF(0));

  if (ret == -1) {
    ib::info(ER_IB_MSG_289) << "my_realpath(" << path << ") failed!";

    return (path);
  }

  std::string real_path(abspath);

  /* On Windows, my_realpath() puts a '\' at the end of any directory
  path, on non-Windows it does not. */

  if (!is_separator(real_path.back()) &&
      get_file_type(real_path) == OS_FILE_TYPE_DIR) {
    real_path.push_back(OS_SEPARATOR);
  }

  ut_a(real_path.length() < sizeof(abspath));

  return (real_path);
}

/** Constructor
@param[in]	dir		Directory that the files are under */
Tablespace_files::Tablespace_files(const std::string &dir)
    : m_ibd_paths(), m_undo_paths(), m_dir(dir) {
  ut_ad(Fil_path::is_separator(dir.back()));
}

/** Closes a single-table tablespace. The tablespace must be cached in the
memory cache. Free all pages used by the tablespace.
@param[in,out]	trx		Transaction covering the close
@param[in]	space_id	Tablespace ID
@return DB_SUCCESS or error */
dberr_t fil_close_tablespace(trx_t *trx, space_id_t space_id) {
  char *path = nullptr;
  fil_space_t *space = nullptr;

  ut_ad(!fsp_is_undo_tablespace(space_id));
  ut_ad(!fsp_is_system_or_temp_tablespace(space_id));

  auto shard = fil_system->shard_by_id(space_id);

  dberr_t err;

  err = shard->space_check_pending_operations(space_id, space, &path);

  if (err != DB_SUCCESS) {
    return (err);
  }

  ut_a(path != nullptr);

  rw_lock_x_lock(&space->latch);

#ifndef UNIV_HOTBACKUP
  /* Invalidate in the buffer pool all pages belonging to the
  tablespace. Since we have set space->stop_new_ops = true, readahead
  or ibuf merge can no longer read more pages of this tablespace to the
  buffer pool. Thus we can clean the tablespace out of the buffer pool
  completely and permanently. The flag stop_new_ops also prevents
  fil_flush() from being applied to this tablespace. */

  buf_LRU_flush_or_remove_pages(space_id, BUF_REMOVE_FLUSH_WRITE, trx);
#endif /* !UNIV_HOTBACKUP */

  /* If the free is successful, the X lock will be released before
  the space memory data structure is freed. */

  if (!fil_space_free(space_id, true)) {
    rw_lock_x_unlock(&space->latch);
    err = DB_TABLESPACE_NOT_FOUND;
  } else {
    err = DB_SUCCESS;
  }

  /* If it is a delete then also delete any generated files, otherwise
  when we drop the database the remove directory will fail. */

  char *cfg_name = Fil_path::make_cfg(path);

  if (cfg_name != nullptr) {
    os_file_delete_if_exists(innodb_data_file_key, cfg_name, nullptr);

    ut_free(cfg_name);
  }

  char *cfp_name = Fil_path::make_cfp(path);

  if (cfp_name != nullptr) {
    os_file_delete_if_exists(innodb_data_file_key, cfp_name, nullptr);

    ut_free(cfp_name);
  }

  ut_free(path);

  return (err);
}

#ifndef UNIV_HOTBACKUP
/** Write a log record about an operation on a tablespace file.
@param[in]	type		MLOG_FILE_OPEN or MLOG_FILE_DELETE
                                or MLOG_FILE_CREATE or MLOG_FILE_RENAME
@param[in]	space_id	tablespace identifier
@param[in]	path		file path
@param[in]	new_path	if type is MLOG_FILE_RENAME, the new name
@param[in]	flags		if type is MLOG_FILE_CREATE, the space flags
@param[in,out]	mtr		mini-transaction */
static void fil_op_write_log(mlog_id_t type, space_id_t space_id,
                             const char *path, const char *new_path,
                             ulint flags, mtr_t *mtr) {
  ut_ad(space_id != TRX_SYS_SPACE);

  byte *log_ptr;

  log_ptr = mlog_open(mtr, 11 + 4 + 2 + 1);

  if (log_ptr == nullptr) {
    /* Logging in mtr is switched off during crash recovery:
    in that case mlog_open returns nullptr */
    return;
  }

  log_ptr = mlog_write_initial_log_record_low(type, space_id, 0, log_ptr, mtr);

  if (type == MLOG_FILE_CREATE) {
    mach_write_to_4(log_ptr, flags);
    log_ptr += 4;
  }

  /* Let us store the strings as null-terminated for easier readability
  and handling */

  ulint len = strlen(path) + 1;

  mach_write_to_2(log_ptr, len);
  log_ptr += 2;

  mlog_close(mtr, log_ptr);

  mlog_catenate_string(mtr, reinterpret_cast<const byte *>(path), len);

  switch (type) {
    case MLOG_FILE_RENAME:

      ut_ad(strchr(new_path, Fil_path::OS_SEPARATOR) != nullptr);

      len = strlen(new_path) + 1;

      log_ptr = mlog_open(mtr, 2 + len);

      mach_write_to_2(log_ptr, len);

      log_ptr += 2;

      mlog_close(mtr, log_ptr);

      mlog_catenate_string(mtr, reinterpret_cast<const byte *>(new_path), len);
      break;
    case MLOG_FILE_DELETE:
    case MLOG_FILE_CREATE:
      break;
    default:
      ut_ad(0);
  }
}

/** Fetch the file name opened for a space_id during recovery
from the file map.
@param[in]	space_id	Undo tablespace ID
@return file name that was opened, empty string if space ID not found. */
std::string fil_system_open_fetch(space_id_t space_id) {
  ut_a(dict_sys_t::is_reserved(space_id) || srv_is_upgrade_mode);

  return (fil_system->find(space_id));
}

#endif /* !UNIV_HOTBACKUP */

/** Deletes an IBD tablespace, either general or single-table.
The tablespace must be cached in the memory cache. This will delete the
datafile, fil_space_t & fil_node_t entries from the file_system_t cache.
@param[in]	space_id	Tablespace ID
@param[in]	buf_remove	Specify the action to take on the pages
                                for this table in the buffer pool.
@return DB_SUCCESS, DB_TABLESPCE_NOT_FOUND or DB_IO_ERROR */
dberr_t Fil_shard::space_delete(space_id_t space_id, buf_remove_t buf_remove) {
  char *path = nullptr;
  fil_space_t *space = nullptr;

  ut_ad(!fsp_is_system_or_temp_tablespace(space_id));
  ut_ad(!fsp_is_undo_tablespace(space_id));

  dberr_t err = space_check_pending_operations(space_id, space, &path);

  if (err != DB_SUCCESS) {
    ut_a(err == DB_TABLESPACE_NOT_FOUND);

    ib::error(ER_IB_MSG_290, space_id);

    return (err);
  }

  ut_a(path != nullptr);
  ut_a(space != nullptr);

#ifndef UNIV_HOTBACKUP
  /* IMPORTANT: Because we have set space::stop_new_ops there
  can't be any new ibuf merges, reads or flushes. We are here
  because file::n_pending was zero above. However, it is still
  possible to have pending read and write requests:

  A read request can happen because the reader thread has
  gone through the ::stop_new_ops check in buf_page_init_for_read()
  before the flag was set and has not yet incremented ::n_pending
  when we checked it above.

  A write request can be issued any time because we don't check
  the ::stop_new_ops flag when queueing a block for write.

  We deal with pending write requests in the following function
  where we'd minimally evict all dirty pages belonging to this
  space from the flush_list. Note that if a block is IO-fixed
  we'll wait for IO to complete.

  To deal with potential read requests, we will check the
  ::stop_new_ops flag in fil_io(). */

  buf_LRU_flush_or_remove_pages(space_id, buf_remove, 0);

#endif /* !UNIV_HOTBACKUP */

  /* If it is a delete then also delete any generated files, otherwise
  when we drop the database the remove directory will fail. */
  {
#ifdef UNIV_HOTBACKUP
  /* When replaying the operation in MySQL Enterprise
  Backup, we do not try to write any log record. */
#else  /* UNIV_HOTBACKUP */
    /* Before deleting the file, write a log record about
    it, so that InnoDB crash recovery will expect the file
    to be gone. */
    mtr_t mtr;

    mtr_start(&mtr);

    fil_op_write_log(MLOG_FILE_DELETE, space_id, path, nullptr, 0, &mtr);

    mtr_commit(&mtr);

    /* Even if we got killed shortly after deleting the
    tablespace file, the record must have already been
    written to the redo log. */

    log_write_up_to(*log_sys, mtr.commit_lsn(), true);
#endif /* UNIV_HOTBACKUP */

    char *cfg_name = Fil_path::make_cfg(path);

    if (cfg_name != nullptr) {
      os_file_delete_if_exists(innodb_data_file_key, cfg_name, nullptr);

      ut_free(cfg_name);
    }

    char *cfp_name = Fil_path::make_cfp(path);

    if (cfp_name != nullptr) {
      os_file_delete_if_exists(innodb_data_file_key, cfp_name, nullptr);

      ut_free(cfp_name);
    }
  }

  /* Must set back to active before returning from function. */
  clone_mark_abort(true);

  mutex_acquire();

  /* Double check the sanity of pending ops after reacquiring
  the fil_system::mutex. */
  if (const fil_space_t *s = get_space_by_id(space_id)) {
    ut_a(s == space);
    ut_a(space->n_pending_ops == 0);
    ut_a(space->files.size() == 1);
    ut_a(space->files.front().n_pending == 0);

    space_detach(space);

    space_delete(space_id);

    mutex_release();

    space_free_low(space);
    ut_a(space == nullptr);

    if (!os_file_delete(innodb_data_file_key, path) &&
        !os_file_delete_if_exists(innodb_data_file_key, path, nullptr)) {
      /* Note: This is because we have removed the
      tablespace instance from the cache. */

      err = DB_IO_ERROR;
    }

  } else {
    mutex_release();

    err = DB_TABLESPACE_NOT_FOUND;
  }

  ut_free(path);

  clone_mark_active();

  return (err);
}

/** Deletes an IBD tablespace, either general or single-table.
The tablespace must be cached in the memory cache. This will delete the
datafile, fil_space_t & fil_node_t entries from the file_system_t cache.
@param[in]	space_id	Tablespace ID
@param[in]	buf_remove	Specify the action to take on the pages
                                for this table in the buffer pool.
@return DB_SUCCESS, DB_TABLESPCE_NOT_FOUND or DB_IO_ERROR */
dberr_t fil_delete_tablespace(space_id_t space_id, buf_remove_t buf_remove) {
  auto shard = fil_system->shard_by_id(space_id);

  return (shard->space_delete(space_id, buf_remove));
}

/** Prepare for truncating a single-table tablespace.
1) Check pending operations on a tablespace;
2) Remove all insert buffer entries for the tablespace;
@param[in]	space_id	Tablespace ID
@return DB_SUCCESS or error */
dberr_t Fil_shard::space_prepare_for_truncate(space_id_t space_id) {
  char *path = nullptr;
  fil_space_t *space = nullptr;

  ut_ad(!fsp_is_system_or_temp_tablespace(space_id));
  ut_ad(fsp_is_undo_tablespace(space_id));

  dberr_t err = space_check_pending_operations(space_id, space, &path);

  ut_free(path);

  return (err);
}

/** Truncate the tablespace to needed size.
@param[in]	space_id	Tablespace ID to truncate
@param[in]	size_in_pages	Truncate size.
@return true if truncate was successful. */
bool Fil_shard::space_truncate(space_id_t space_id, page_no_t size_in_pages) {
  /* Step-1: Prepare tablespace for truncate. This involves
  stopping all the new operations + IO on that tablespace
  and ensuring that related pages are flushed to disk. */
  if (space_prepare_for_truncate(space_id) != DB_SUCCESS) {
    return (false);
  }

#ifndef UNIV_HOTBACKUP
  /* Step-2: Invalidate buffer pool pages belonging to the tablespace
  to re-create. Remove all insert buffer entries for the tablespace */
  buf_LRU_flush_or_remove_pages(space_id, BUF_REMOVE_ALL_NO_WRITE, 0);
#endif /* !UNIV_HOTBACKUP */

  /* Step-3: Truncate the tablespace and accordingly update
  the fil_space_t handler that is used to access this tablespace. */
  mutex_acquire();

  fil_space_t *space = get_space_by_id(space_id);

  ut_a(space->files.size() == 1);

  fil_node_t &file = space->files.front();

  ut_ad(file.is_open);

  space->size = file.size = size_in_pages;

  bool success = os_file_truncate(file.name, file.handle, 0);

  if (success) {
    os_offset_t size = size_in_pages * UNIV_PAGE_SIZE;

    success = os_file_set_size(file.name, file.handle, 0, size,
                               srv_read_only_mode, true);

    if (success) {
      space->stop_new_ops = false;
    }
  }

  mutex_release();

  return (success);
}

/** Truncate the tablespace to needed size.
@param[in]	space_id	Tablespace ID to truncate
@param[in]	size_in_pages	Truncate size.
@return true if truncate was successful. */
bool fil_truncate_tablespace(space_id_t space_id, page_no_t size_in_pages) {
  auto shard = fil_system->shard_by_id(space_id);

  return (shard->space_truncate(space_id, size_in_pages));
}

#ifdef UNIV_DEBUG
/** Increase redo skipped count for a tablespace.
@param[in]	space_id	Tablespace ID */
void fil_space_inc_redo_skipped_count(space_id_t space_id) {
  auto shard = fil_system->shard_by_id(space_id);

  shard->mutex_acquire();

  fil_space_t *space = shard->get_space_by_id(space_id);

  ut_a(space != nullptr);

  ++space->redo_skipped_count;

  shard->mutex_release();
}

/** Decrease redo skipped count for a tablespace.
@param[in]	space_id	Tablespace id */
void fil_space_dec_redo_skipped_count(space_id_t space_id) {
  auto shard = fil_system->shard_by_id(space_id);

  shard->mutex_acquire();

  fil_space_t *space = shard->get_space_by_id(space_id);

  ut_a(space != nullptr);
  ut_a(space->redo_skipped_count > 0);

  --space->redo_skipped_count;

  shard->mutex_release();
}

/** Check whether a single-table tablespace is redo skipped.
@param[in]	space_id	Tablespace id
@return true if redo skipped */
bool fil_space_is_redo_skipped(space_id_t space_id) {
  auto shard = fil_system->shard_by_id(space_id);

  shard->mutex_acquire();

  fil_space_t *space = shard->get_space_by_id(space_id);

  ut_a(space != nullptr);

  bool is_redo_skipped = space->redo_skipped_count > 0;

  shard->mutex_release();

  return (is_redo_skipped);
}
#endif /* UNIV_DEBUG */

#ifndef UNIV_HOTBACKUP
/** Discards a single-table tablespace. The tablespace must be cached in the
memory cache. Discarding is like deleting a tablespace, but

 1. We do not drop the table from the data dictionary;

 2. We remove all insert buffer entries for the tablespace immediately;
    in DROP TABLE they are only removed gradually in the background;

 3. Free all the pages in use by the tablespace.
@param[in]	space_id		Tablespace ID
@return DB_SUCCESS or error */
dberr_t fil_discard_tablespace(space_id_t space_id) {
  dberr_t err;

  err = fil_delete_tablespace(space_id, BUF_REMOVE_ALL_NO_WRITE);

  switch (err) {
    case DB_SUCCESS:
      break;

    case DB_IO_ERROR:

      ib::warn(ER_IB_MSG_291, (ulint)space_id, ut_strerr(err));
      break;

    case DB_TABLESPACE_NOT_FOUND:

      ib::warn(ER_IB_MSG_292, (ulint)space_id, ut_strerr(err));
      break;

    default:
      ut_error;
  }

  /* Remove all insert buffer entries for the tablespace */

  ibuf_delete_for_discarded_space(space_id);

  return (err);
}

/** Write redo log for renaming a file.
@param[in]	space_id	tablespace id
@param[in]	old_name	tablespace file name
@param[in]	new_name	tablespace file name after renaming
@param[in,out]	mtr		mini-transaction */
static void fil_name_write_rename(space_id_t space_id, const char *old_name,
                                  const char *new_name, mtr_t *mtr) {
  ut_ad(!fsp_is_system_or_temp_tablespace(space_id));
  ut_ad(!fsp_is_undo_tablespace(space_id));

  /* Note: A checkpoint can take place here. */

  DBUG_EXECUTE_IF("ib_crash_rename_log_1", DBUG_SUICIDE(););

  static const auto type = MLOG_FILE_RENAME;

  fil_op_write_log(type, space_id, old_name, new_name, 0, mtr);

  DBUG_EXECUTE_IF("ib_crash_rename_log_2", DBUG_SUICIDE(););

  /* Note: A checkpoint can take place here too before we
  have physically renamed the file. */
}

#endif /* !UNIV_HOTBACKUP */

/** Allocate and build a file name from a path, a table or tablespace name
and a suffix.
@param[in]	path_in		nullptr or the direcory path or the full path
                                and filename
@param[in]	name_in		nullptr if path is full, or Table/Tablespace
                                name
@param[in]	ext		the file extension to use
@param[in]	trim		whether last name on the path should be trimmed
@return own: file name; must be freed by ut_free() */
char *Fil_path::make(const std::string &path_in, const std::string &name_in,
                     ib_file_suffix ext, bool trim) {
  /* The path should be a directory and should not contain the
  basename of the file. If the path is empty, we will use  the
  default path, */

  ut_ad(!path_in.empty() || !name_in.empty());

  std::string path;

  if (path_in.empty()) {
    if (is_absolute_path(name_in)) {
      path = "";
    } else {
      path.assign(MySQL_datadir_path);
    }
  } else {
    path.assign(path_in);
  }

  std::string name;

  if (!name_in.empty()) {
    name.assign(name_in);
  }

  /* Do not prepend the datadir path (which must be DOT_SLASH)
  if the name is an absolute path or a relative path like
  DOT_SLASH or DOT_DOT_SLASH.  */
  if (is_absolute_path(name) || has_prefix(name, DOT_SLASH) ||
      has_prefix(name, DOT_DOT_SLASH)) {
    path.clear();
  }

  std::string filepath;

  if (!path.empty()) {
    filepath.assign(path);
  }

  if (trim) {
    /* Find the offset of the last DIR separator and set it to
    null in order to strip off the old basename from this path. */
    auto pos = filepath.find_last_of(SEPARATOR);

    if (pos != std::string::npos) {
      filepath.resize(pos);
    }
  }

  if (!name.empty()) {
    if (!filepath.empty() && !is_separator(filepath.back())) {
      filepath.push_back(OS_SEPARATOR);
    }

    filepath.append(name);
  }

  /* Make sure that the specified suffix is at the end. */
  if (ext != NO_EXT) {
    const auto suffix = dot_ext[ext];
    size_t len = strlen(suffix);

    /* This assumes that the suffix starts with '.'.  If the
    first char of the suffix is found in the filepath at the
    same length as the suffix from the end, then we will assume
    that there is a previous suffix that needs to be replaced. */

    ut_ad(*suffix == '.');

    if (filepath.length() > len && *(filepath.end() - len) == *suffix) {
      filepath.replace(filepath.end() - len, filepath.end(), suffix);
    } else {
      filepath.append(suffix);
    }
  }

  normalize(filepath);

  return (mem_strdup(filepath.c_str()));
}

/** Create an IBD path name after replacing the basename in an old path
with a new basename.  The old_path is a full path name including the
extension.  The tablename is in the normal form "schema/tablename".

@param[in]	path_in			Pathname
@param[in]	name_in			Contains new base name
@return own: new full pathname */
std::string Fil_path::make_new_ibd(const std::string &path_in,
                                   const std::string &name_in) {
  ut_a(Fil_path::has_ibd_suffix(path_in));
  ut_a(!Fil_path::has_ibd_suffix(name_in));

  std::string path(path_in);

  auto pos = path.find_last_of(SEPARATOR);

  ut_a(pos != std::string::npos);

  path.resize(pos);

  pos = path.find_last_of(SEPARATOR);

  ut_a(pos != std::string::npos);

  path.resize(pos + 1);

  path.append(name_in + ".ibd");

  normalize(path);

  return (path);
}

/** This function reduces a null-terminated full remote path name
into the path that is sent by MySQL for DATA DIRECTORY clause.
It replaces the 'databasename/tablename.ibd' found at the end of the
path with just 'tablename'.

Since the result is always smaller than the path sent in, no new
memory is allocated. The caller should allocate memory for the path
sent in. This function manipulates that path in place. If the path
format is not as expected, set data_dir_path to "" and return.

The result is used to inform a SHOW CREATE TABLE command.
@param[in,out]	data_dir_path	Full path/data_dir_path */
void Fil_path::make_data_dir_path(char *data_dir_path) {
  /* Replace the period before the extension with a null byte. */
  ut_ad(has_ibd_suffix(data_dir_path));
  char *dot = strrchr((char *)data_dir_path, '.');
  *dot = '\0';

  /* The tablename starts after the last slash. */
  char *base_slash = strrchr((char *)data_dir_path, OS_PATH_SEPARATOR);
  ut_ad(base_slash != nullptr);

  *base_slash = '\0';

  std::string base_name{base_slash + 1};

  /* The database name starts after the next to last slash. */
  char *db_slash = strrchr((char *)data_dir_path, OS_SEPARATOR);
  ut_ad(db_slash != nullptr);
  char *db_name = db_slash + 1;

  /* Overwrite the db_name with the base_name. */
  memmove(db_name, base_name.c_str(), base_name.length());
  db_name[base_name.length()] = '\0';
}

/** Test if a tablespace file can be renamed to a new filepath by checking
if that the old filepath exists and the new filepath does not exist.
@param[in]	space_id	tablespace id
@param[in]	old_path	old filepath
@param[in]	new_path	new filepath
@param[in]	is_discarded	whether the tablespace is discarded
@return innodb error code */
dberr_t fil_rename_tablespace_check(space_id_t space_id, const char *old_path,
                                    const char *new_path, bool is_discarded) {
  bool exists = false;
  os_file_type_t ftype;

  if (!is_discarded && os_file_status(old_path, &exists, &ftype) && !exists) {
    ib::error(ER_IB_MSG_293, old_path, new_path, (ulint)space_id);
    return (DB_TABLESPACE_NOT_FOUND);
  }

  exists = false;

  if (!os_file_status(new_path, &exists, &ftype) || exists) {
    ib::error(ER_IB_MSG_294, old_path, new_path, (ulint)space_id);
    return (DB_TABLESPACE_EXISTS);
  }

  return (DB_SUCCESS);
}

/** Rename a single-table tablespace.
The tablespace must exist in the memory cache.
@param[in]	space_id	Tablespace ID
@param[in]	old_path	Old file name
@param[in]	new_name	New tablespace  name in the schema/space
@param[in]	new_path_in	New file name, or nullptr if it is located
                                in the normal data directory
@return true if success */
bool Fil_shard::space_rename(space_id_t space_id, const char *old_path,
                             const char *new_name, const char *new_path_in) {
  fil_space_t *space;
  ulint count = 0;
  fil_node_t *file = nullptr;
  bool write_ddl_log = true;
  auto start_time = ut_time();

#ifdef UNIV_DEBUG
  static uint32_t crash_injection_rename_tablespace_counter = 1;
#endif /* UNIV_DEBUG */

  ut_a(space_id != TRX_SYS_SPACE);
  ut_ad(strchr(new_name, '/') != nullptr);

  for (;;) {
    bool retry = false;
    bool flush = false;

    ++count;

    if (!(count % 1000)) {
      ib::warn(ER_IB_MSG_295, old_path, (ulint)space_id, count);
    }

    /* The name map and space ID map are in the same shard. */
    mutex_acquire();

    space = get_space_by_id(space_id);

    DBUG_EXECUTE_IF("fil_rename_tablespace_failure_1", space = nullptr;);

    if (space == nullptr) {
      ib::error(ER_IB_MSG_296, space_id, old_path);

      mutex_release();

      return (false);

    } else if (space->stop_ios) {
      /* Some other thread has stopped the IO. We need to
       wait for the other thread to complete its operation. */
      mutex_release();

      if (ut_time() - start_time >= PRINT_INTERVAL_SECS) {
        ib::warn(ER_IB_MSG_297);

        start_time = ut_time();
      }

      os_thread_sleep(1000000);

      continue;

    } else if (count > 25000) {
      mutex_release();

      return (false);

    } else if (space != get_space_by_name(space->name)) {
      ib::error(ER_IB_MSG_298, space->name);

      mutex_release();

      return (false);

    } else {
      auto new_space = get_space_by_name(new_name);

      if (new_space != nullptr) {
        if (new_space == space) {
          mutex_release();

          return (true);
        }

        ut_a(new_space->id == space->id);
      }
    }

    ut_a(space->files.size() == 1);

#ifndef UNIV_HOTBACKUP
    /* Don't write DDL log during recovery when log_ddl is
    not initialized. */

    if (write_ddl_log && log_ddl != nullptr) {
      /* Write ddl log when space->stop_ios is true
      can cause deadlock:
      a. buffer flush thread waits for rename thread to set
         stop_ios to false;
      b. rename thread waits for buffer flush thread to flush
         a page and release page lock. The page is ready for
         flush in double write buffer. */

      ut_ad(!space->stop_ios);

      file = &space->files.front();

      char *new_file_name = new_path_in == nullptr
                                ? Fil_path::make_ibd_from_table_name(new_name)
                                : mem_strdup(new_path_in);

      char *old_file_name = file->name;

      ut_ad(strchr(old_file_name, OS_PATH_SEPARATOR) != nullptr);

      ut_ad(strchr(new_file_name, OS_PATH_SEPARATOR) != nullptr);

      mutex_release();

      /* Rename ddl log is for rollback, so we exchange
      old file name with new file name. */
      log_ddl->write_rename_space_log(space_id, new_file_name, old_file_name);

      ut_free(new_file_name);

      write_ddl_log = false;
      continue;
    }
#endif /* !UNIV_HOTBACKUP */

    /* We temporarily close the .ibd file because we do
    not trust that operating systems can rename an open
    file. For the closing we have to wait until there
    are no pending I/O's or flushes on the file. */

    space->stop_ios = true;

    file = &space->files.front();

    if (file->n_pending > 0 || file->n_pending_flushes > 0 ||
        file->in_use > 0) {
      /* There are pending I/O's or flushes or the
      file is currently being extended, sleep for
      a while and retry */

      retry = true;

      space->stop_ios = false;

    } else if (file->modification_counter > file->flush_counter) {
      /* Flush the space */

      retry = flush = true;

      space->stop_ios = false;

    } else if (file->is_open) {
      close_file(file, false);
    }

    mutex_release();

    if (!retry) {
      ut_ad(space->stop_ios);
      break;
    }

    os_thread_sleep(100000);

    if (flush) {
      mutex_acquire();

      space_flush(space->id);

      mutex_release();
    }
  }

  ut_ad(space->stop_ios);

  char *new_file_name;

  if (new_path_in == nullptr) {
    new_file_name = Fil_path::make_ibd_from_table_name(new_name);
  } else {
    new_file_name = mem_strdup(new_path_in);
  }

  char *old_file_name = file->name;
  char *old_space_name = space->name;
  char *new_space_name = mem_strdup(new_name);

#ifndef UNIV_HOTBACKUP
  if (!recv_recovery_on) {
    mtr_t mtr;

    mtr.start();

    fil_name_write_rename(space_id, old_file_name, new_file_name, &mtr);

    mtr.commit();
  }
#endif /* !UNIV_HOTBACKUP */

  ut_ad(strchr(old_file_name, OS_PATH_SEPARATOR) != nullptr);
  ut_ad(strchr(new_file_name, OS_PATH_SEPARATOR) != nullptr);

  mutex_acquire();

  /* We already checked these. */
  ut_ad(space == get_space_by_name(old_space_name));
  ut_ad(get_space_by_name(new_space_name) == nullptr);

  bool success;

  DBUG_EXECUTE_IF("fil_rename_tablespace_failure_2", goto skip_rename;);

  DBUG_INJECT_CRASH("ddl_crash_before_rename_tablespace",
                    crash_injection_rename_tablespace_counter++);

  success = os_file_rename(innodb_data_file_key, old_file_name, new_file_name);

  DBUG_EXECUTE_IF("fil_rename_tablespace_failure_2", skip_rename
                  : success = false;);

  DBUG_INJECT_CRASH("ddl_crash_after_rename_tablespace",
                    crash_injection_rename_tablespace_counter++);

  if (success) {
    file->name = new_file_name;

    update_space_name_map(space, new_space_name);

    space->name = new_space_name;

  } else {
    /* Because nothing was renamed, we must free the new
    names, not the old ones. */
    old_file_name = new_file_name;
    old_space_name = new_space_name;
  }

  ut_ad(space->stop_ios);
  space->stop_ios = false;

  mutex_release();

  ut_free(old_file_name);
  ut_free(old_space_name);

  return (success);
}

/** Rename a single-table tablespace.
The tablespace must exist in the memory cache.
@param[in]	space_id	Tablespace ID
@param[in]	old_path	Old file name
@param[in]	new_name	New tablespace name in the schema/name format
@param[in]	new_path_in	New file name, or nullptr if it is located
                                in the normal data directory
@return true if success */
bool fil_rename_tablespace(space_id_t space_id, const char *old_path,
                           const char *new_name, const char *new_path_in) {
  auto shard = fil_system->shard_by_id(space_id);

  bool success = shard->space_rename(space_id, old_path, new_name, new_path_in);

  return (success);
}

/** Rename a tablespace by its name only
@param[in]	old_name	old tablespace name
@param[in]	new_name	new tablespace name
@return DB_SUCCESS on success */
dberr_t Fil_system::rename_tablespace_name(const char *old_name,
                                           const char *new_name) {
  mutex_acquire_all();

  Fil_shard *old_shard = nullptr;
  fil_space_t *old_space = nullptr;

  for (auto shard : m_shards) {
    old_space = shard->get_space_by_name(old_name);

    if (old_space != nullptr) {
      old_shard = shard;
      break;
    }
  }

  if (old_space == nullptr) {
    mutex_release_all();

    ib::error(ER_IB_MSG_299, old_name);
    return (DB_TABLESPACE_NOT_FOUND);
  }

  Fil_shard *new_shard = nullptr;
  fil_space_t *new_space = nullptr;

  for (auto shard : m_shards) {
    new_space = shard->get_space_by_name(new_name);

    if (new_space != nullptr) {
      new_shard = shard;
      break;
    }
  }

  if (new_space != nullptr) {
    mutex_release_all();

    if (new_space->id != old_space->id) {
      ib::error(ER_IB_MSG_300, new_name);

      return (DB_TABLESPACE_EXISTS);
    } else {
      ut_a(new_shard == old_shard);
    }

    return (DB_SUCCESS);
  }

  auto new_space_name = mem_strdup(new_name);
  auto old_space_name = old_space->name;

  old_shard->update_space_name_map(old_space, new_space_name);

  old_space->name = new_space_name;

  mutex_release_all();

  ut_free(old_space_name);

  return (DB_SUCCESS);
}

/** Rename a tablespace by its name only
@param[in]	old_name	old tablespace name
@param[in]	new_name	new tablespace name
@return DB_SUCCESS on success */
dberr_t fil_rename_tablespace_by_name(const char *old_name,
                                      const char *new_name) {
  return (fil_system->rename_tablespace_name(old_name, new_name));
}

/** Create a tablespace file.
@param[in]	space_id	Tablespace ID
@param[in]	name		Tablespace name in dbname/tablename format.
                                For general tablespaces, the 'dbname/' part
                                may be missing.
@param[in]	path		Path and filename of the datafile to create.
@param[in]	flags		Tablespace flags
@param[in]	size		Initial size of the tablespace file in pages,
                                must be >= FIL_IBD_FILE_INITIAL_SIZE
@return DB_SUCCESS or error code */
dberr_t fil_ibd_create(space_id_t space_id, const char *name, const char *path,
                       ulint flags, page_no_t size) {
  pfs_os_file_t file;
  dberr_t err;
  byte *buf2;
  byte *page;
  bool success;
  bool has_shared_space = FSP_FLAGS_GET_SHARED(flags);
  fil_space_t *space = nullptr;

  ut_ad(!fsp_is_system_tablespace(space_id));
  ut_ad(!srv_read_only_mode);
  ut_a(size >= FIL_IBD_FILE_INITIAL_SIZE);
  ut_a(fsp_flags_is_valid(flags));

  const page_size_t page_size(flags);

  /* Create the subdirectories in the path, if they are
  not there already. */
  if (!has_shared_space) {
    err = os_file_create_subdirs_if_needed(path);

    if (err != DB_SUCCESS) {
      return (err);
    }
  }

  file = os_file_create(
      innodb_data_file_key, path, OS_FILE_CREATE | OS_FILE_ON_ERROR_NO_EXIT,
      OS_FILE_NORMAL, OS_DATA_FILE, srv_read_only_mode, &success);

  if (!success) {
    /* The following call will print an error message */
    ulint error = os_file_get_last_error(true);

    ib::error(ER_IB_MSG_301, path);

    if (error == OS_FILE_ALREADY_EXISTS) {
      ib::error(ER_IB_MSG_302, path, path);

      return (DB_TABLESPACE_EXISTS);
    }

    if (error == OS_FILE_DISK_FULL) {
      return (DB_OUT_OF_DISK_SPACE);
    }

    return (DB_ERROR);
  }

  bool atomic_write;

#if !defined(NO_FALLOCATE) && defined(UNIV_LINUX)
  if (fil_fusionio_enable_atomic_write(file)) {
    int ret = posix_fallocate(file.m_file, 0, size * page_size.physical());

    if (ret != 0) {
      ib::error(ER_IB_MSG_303, path, size * page_size.physical(), ret, REFMAN);
      success = false;
    } else {
      success = true;
    }

    atomic_write = true;
  } else {
    atomic_write = false;

    success = os_file_set_size(path, file, 0, size * page_size.physical(),
                               srv_read_only_mode, true);
  }
#else
  atomic_write = false;

  success = os_file_set_size(path, file, 0, size * page_size.physical(),
                             srv_read_only_mode, true);

#endif /* !NO_FALLOCATE && UNIV_LINUX */

  if (!success) {
    os_file_close(file);
    os_file_delete(innodb_data_file_key, path);
    return (DB_OUT_OF_DISK_SPACE);
  }

  /* Note: We are actually punching a hole, previous contents will
  be lost after this call, if it succeeds. In this case the file
  should be full of NULs. */

  bool punch_hole = os_is_sparse_file_supported(path, file);

  if (punch_hole) {
    dberr_t punch_err;

    punch_err = os_file_punch_hole(file.m_file, 0, size * page_size.physical());

    if (punch_err != DB_SUCCESS) {
      punch_hole = false;
    }
  }

  /* We have to write the space id to the file immediately and flush the
  file to disk. This is because in crash recovery we must be aware what
  tablespaces exist and what are their space id's, so that we can apply
  the log records to the right file. It may take quite a while until
  buffer pool flush algorithms write anything to the file and flush it to
  disk. If we would not write here anything, the file would be filled
  with zeros from the call of os_file_set_size(), until a buffer pool
  flush would write to it. */

  buf2 = static_cast<byte *>(ut_malloc_nokey(3 * page_size.logical()));

  /* Align the memory for file i/o if we might have O_DIRECT set */
  page = static_cast<byte *>(ut_align(buf2, page_size.logical()));

  memset(page, '\0', page_size.logical());

  /* Add the UNIV_PAGE_SIZE to the table flags and write them to the
  tablespace header. */
  flags = fsp_flags_set_page_size(flags, page_size);
  fsp_header_init_fields(page, space_id, flags);
  mach_write_to_4(page + FIL_PAGE_ARCH_LOG_NO_OR_SPACE_ID, space_id);

  mach_write_to_4(page + FIL_PAGE_SRV_VERSION, DD_SPACE_CURRENT_SRV_VERSION);
  mach_write_to_4(page + FIL_PAGE_SPACE_VERSION,
                  DD_SPACE_CURRENT_SPACE_VERSION);

  IORequest request(IORequest::WRITE);

  if (!page_size.is_compressed()) {
    buf_flush_init_for_writing(nullptr, page, nullptr, 0,
                               fsp_is_checksum_disabled(space_id),
                               true /* skip_lsn_check */);

    err = os_file_write(request, path, file, page, 0, page_size.physical());

    ut_ad(err != DB_IO_NO_PUNCH_HOLE);

  } else {
    page_zip_des_t page_zip;

    page_zip_set_size(&page_zip, page_size.physical());
    page_zip.data = page + page_size.logical();
#ifdef UNIV_DEBUG
    page_zip.m_start =
#endif /* UNIV_DEBUG */
        page_zip.m_end = page_zip.m_nonempty = page_zip.n_blobs = 0;

    buf_flush_init_for_writing(nullptr, page, &page_zip, 0,
                               fsp_is_checksum_disabled(space_id),
                               true /* skip_lsn_check */);

    err = os_file_write(request, path, file, page_zip.data, 0,
                        page_size.physical());

    ut_a(err != DB_IO_NO_PUNCH_HOLE);

    punch_hole = false;
  }

  ut_free(buf2);

  if (err != DB_SUCCESS) {
    ib::error(ER_IB_MSG_304, path);

    os_file_close(file);
    os_file_delete(innodb_data_file_key, path);

    return (DB_ERROR);
  }

  success = os_file_flush(file);

  if (!success) {
    ib::error(ER_IB_MSG_305, path);

    os_file_close(file);
    os_file_delete(innodb_data_file_key, path);
    return (DB_ERROR);
  }

  space = fil_space_create(name, space_id, flags, FIL_TYPE_TABLESPACE);

  if (space == nullptr) {
    os_file_close(file);
    os_file_delete(innodb_data_file_key, path);
    return (DB_ERROR);
  }

  DEBUG_SYNC_C("fil_ibd_created_space");

  auto shard = fil_system->shard_by_id(space_id);

  fil_node_t *file_node =
      shard->create_node(path, size, space, false, punch_hole, atomic_write);

  err = (file_node == nullptr) ? DB_ERROR : DB_SUCCESS;

#ifndef UNIV_HOTBACKUP
  if (err == DB_SUCCESS) {
    const auto &file = space->files.front();

    mtr_t mtr;

    mtr_start(&mtr);

    fil_op_write_log(MLOG_FILE_CREATE, space_id, file.name, nullptr,
                     space->flags, &mtr);

    mtr_commit(&mtr);

    DBUG_EXECUTE_IF("fil_ibd_create_log", log_make_latest_checkpoint(););
  }

#endif /* !UNIV_HOTBACKUP */

  /* For encryption tablespace, initial encryption information. */
  if (space != nullptr && FSP_FLAGS_GET_ENCRYPTION(space->flags)) {
    err = fil_set_encryption(space->id, Encryption::AES, nullptr, nullptr);

    ut_ad(err == DB_SUCCESS);
  }

  os_file_close(file);
  if (err != DB_SUCCESS) {
    os_file_delete(innodb_data_file_key, path);
  }

  return (err);
}

#ifndef UNIV_HOTBACKUP
/** Open a single-table tablespace and optionally check the space id is
right in it. If not successful, print an error message to the error log. This
function is used to open a tablespace when we start up mysqld, and also in
IMPORT TABLESPACE.
NOTE that we assume this operation is used either at the database startup
or under the protection of the dictionary mutex, so that two users cannot
race here.

The fil_node_t::handle will not be left open.

@param[in]	validate	whether we should validate the tablespace
                                (read the first page of the file and
                                check that the space id in it matches id)
@param[in]	purpose		FIL_TYPE_TABLESPACE or FIL_TYPE_TEMPORARY
@param[in]	space_id	Tablespace ID
@param[in]	flags		tablespace flags
@param[in]	space_name	tablespace name of the datafile
                                If file-per-table, it is the table name in
                                the databasename/tablename format
@param[in]	table_name	table name in case if need to construct
                                file path
@param[in]	path_in		expected filepath, usually read from dictionary
@param[in]	strict		whether to report error when open ibd failed
@param[in]	old_space	whether it is a 5.7 tablespace opening
                                by upgrade
@return DB_SUCCESS or error code */
dberr_t fil_ibd_open(bool validate, fil_type_t purpose, space_id_t space_id,
                     ulint flags, const char *space_name,
                     const char *table_name, const char *path_in, bool strict,
                     bool old_space) {
  Datafile df;
  bool is_encrypted = FSP_FLAGS_GET_ENCRYPTION(flags);
  bool for_import = (purpose == FIL_TYPE_IMPORT);

  ut_ad(fil_type_is_data(purpose));

  if (!fsp_flags_is_valid(flags)) {
    return (DB_CORRUPTION);
  }

  /* Check if the file is already open. The space can be loaded
  via fil_space_get_first_path() on startup. This is a problem
  for partitioning code. It's a convoluted call graph via the DD.
  On Windows this can lead to a sharing violation when we attempt
  to open it again. */

  auto shard = fil_system->shard_by_id(space_id);

  shard->mutex_acquire();

  auto space = shard->get_space_by_id(space_id);

  if (space != nullptr) {
    shard->space_detach(space);
    shard->space_delete(space->id);
    shard->space_free_low(space);
    ut_a(space == nullptr);
  }

  shard->mutex_release();

  df.init(space_name, flags);

  if (path_in != nullptr) {
    df.set_filepath(path_in);
  } else {
    df.make_filepath(nullptr, table_name, IBD);
  }

  /* Attempt to open the tablespace. */
  if (df.open_read_only(strict) == DB_SUCCESS) {
    ut_ad(df.is_open());
  } else {
    ut_ad(!df.is_open());
    return (DB_CANNOT_OPEN_FILE);
  }

#if !defined(NO_FALLOCATE) && defined(UNIV_LINUX)
  const bool atomic_write =
      !srv_use_doublewrite_buf && fil_fusionio_enable_atomic_write(df.handle());
#else
  const bool atomic_write = false;
#endif /* !NO_FALLOCATE && UNIV_LINUX */

  dberr_t err;

  if ((validate || is_encrypted) &&
      (err = df.validate_to_dd(space_id, flags, for_import)) != DB_SUCCESS) {
    /* We don't reply the rename via the redo log anymore.
    Therefore we can get a space ID mismatch when validating
    the files during bootstrap. */

    if (!is_encrypted && err != DB_WRONG_FILE_NAME) {
      /* The following call prints an error message.
      For encrypted tablespace we skip print, since it should
      be keyring plugin issues. */
      os_file_get_last_error(true);

      ib::error(ER_IB_MSG_306, space_name, TROUBLESHOOT_DATADICT_MSG);
    }

    return (err);
  }

  /* If the encrypted tablespace is already opened,
  return success. */
  if (validate && is_encrypted && fil_space_get(space_id)) {
    return (DB_SUCCESS);
  }

  space = fil_space_create(space_name, space_id, flags, purpose);

  if (space == nullptr) {
    return (DB_ERROR);
  }

  /* We do not measure the size of the file, that is why
  we pass the 0 below */

  const fil_node_t *file =
      shard->create_node(df.filepath(), 0, space, false, true, atomic_write);

  if (file == nullptr) {
    return (DB_ERROR);
  }

  if (validate && !old_space && !for_import) {
    if (df.server_version() > DD_SPACE_CURRENT_SRV_VERSION) {
      ib::error(ER_IB_MSG_1272, DD_SPACE_CURRENT_SRV_VERSION,
                df.server_version());
      /* Server version is less than the tablespace server version.
      We don't support downgrade for 8.0 server, so report error */
      return (DB_SERVER_VERSION_LOW);
    }
    ut_ad(df.space_version() == DD_SPACE_CURRENT_SPACE_VERSION);
  }

  /* For encryption tablespace, initialize encryption information.*/
  if (is_encrypted && !for_import) {
    dberr_t err;
    byte *key = df.m_encryption_key;
    byte *iv = df.m_encryption_iv;

    ut_ad(key && iv);

    err = fil_set_encryption(space->id, Encryption::AES, key, iv);

    if (err != DB_SUCCESS) {
      return (DB_ERROR);
    }
  }

  return (DB_SUCCESS);
}

#else  /* !UNIV_HOTBACKUP */

/** Allocates a file name for an old version of a single-table tablespace.
The string must be freed by caller with ut_free()!
@param[in]	name		Original file name
@return own: file name */
static char *meb_make_ibbackup_old_name(const char *name) {
  char *path;
  ulint len = strlen(name);
  static const char suffix[] = "_ibbackup_old_vers_";

  path = static_cast<char *>(ut_malloc_nokey(len + 15 + sizeof(suffix)));

  memcpy(path, name, len);
  memcpy(path + len, suffix, sizeof(suffix) - 1);

  meb_sprintf_timestamp_without_extra_chars(path + len + sizeof(suffix) - 1);

  return (path);
}
#endif /* UNIV_HOTBACKUP */

/** Looks for a pre-existing fil_space_t with the given tablespace ID
and, if found, returns the name and filepath in newly allocated buffers
that the caller must free.
@param[in]	space_id	The tablespace ID to search for.
@param[out]	name		Name of the tablespace found.
@param[out]	filepath	The filepath of the first datafile for the
tablespace.
@return true if tablespace is found, false if not. */
bool fil_space_read_name_and_filepath(space_id_t space_id, char **name,
                                      char **filepath) {
  bool success = false;

  *name = nullptr;
  *filepath = nullptr;

  auto shard = fil_system->shard_by_id(space_id);

  shard->mutex_acquire();

  fil_space_t *space = shard->get_space_by_id(space_id);

  if (space != nullptr) {
    *name = mem_strdup(space->name);

    *filepath = mem_strdup(space->files.front().name);

    success = true;
  }

  shard->mutex_release();

  return (success);
}

/** Convert a file name to a tablespace name. Strip the file name
prefix and suffix, leaving only databasename/tablename.
@param[in]	filename	directory/databasename/tablename.ibd
@return database/tablename string, to be freed with ut_free() */
char *fil_path_to_space_name(const char *filename) {
  std::string path{filename};
  auto pos = path.find_last_of(Fil_path::SEPARATOR);

  ut_a(pos != std::string::npos && !Fil_path::is_separator(path.back()));

  std::string db_name = path.substr(0, pos);
  std::string space_name = path.substr(pos + 1, path.length());

  /* If it is a path such as a/b/c.ibd, ignore everything before 'b'. */
  pos = db_name.find_last_of(Fil_path::SEPARATOR);

  if (pos != std::string::npos) {
    db_name = db_name.substr(pos + 1);
  }

  char *name;

  if (Fil_path::has_ibd_suffix(space_name)) {
    /* fil_space_t::name always uses '/' . */

    path = db_name;
    path.push_back('/');

    /* Strip the ".ibd" suffix. */
    path.append(space_name.substr(0, space_name.length() - 4));

    name = mem_strdupl(path.c_str(), path.length());

  } else {
    /* Must have an "undo" prefix. */
    ut_ad(space_name.find("undo") == 0);

    name = mem_strdupl(space_name.c_str(), space_name.length());
  }

  return (name);
}

/** Open an ibd tablespace and add it to the InnoDB data structures.
This is similar to fil_ibd_open() except that it is used while processing
the redo and DDL log, so the data dictionary is not available and very little
validation is done. The tablespace name is extracted from the
dbname/tablename.ibd portion of the filename, which assumes that the file
is a file-per-table tablespace.  Any name will do for now.  General
tablespace names will be read from the dictionary after it has been
recovered.  The tablespace flags are read at this time from the first page
of the file in validate_for_recovery().
@param[in]	space_id	tablespace ID
@param[in]	path		path/to/databasename/tablename.ibd
@param[out]	space		the tablespace, or nullptr on error
@return status of the operation */
fil_load_status Fil_shard::ibd_open_for_recovery(space_id_t space_id,
                                                 const std::string &path,
                                                 fil_space_t *&space) {
  /* If the a space is already in the file system cache with this
  space ID, then there is nothing to do. */

  mutex_acquire();

  space = get_space_by_id(space_id);

  mutex_release();

  const char *filename = path.c_str();

  if (space != nullptr) {
    ut_a(space->files.size() == 1);

    const auto &file = space->files.front();

    /* Compare the real paths. */
    if (Fil_path::equal(filename, file.name)) {
      return (FIL_LOAD_OK);
    }

#ifdef UNIV_HOTBACKUP
    ib::trace_2() << "Ignoring data file '" << filename << "' with space ID "
                  << space->id << ". Another data file called '" << file.name
                  << "' exists with the same space ID";
#else  /* UNIV_HOTBACKUP */
    ib::info(ER_IB_MSG_307, filename, (ulint)space->id, file.name);
#endif /* UNIV_HOTBACKUP */

    space = nullptr;

    return (FIL_LOAD_ID_CHANGED);
  }

  Datafile df;

  df.set_filepath(filename);

  if (df.open_read_only(false) != DB_SUCCESS) {
    return (FIL_LOAD_NOT_FOUND);
  }

  ut_ad(df.is_open());

  /* Read and validate the first page of the tablespace.
  Assign a tablespace name based on the tablespace type. */
  dberr_t err = df.validate_for_recovery(space_id);

  ut_a(err == DB_SUCCESS || err == DB_INVALID_ENCRYPTION_META);
  if (err == DB_INVALID_ENCRYPTION_META) {
    bool success = fil_system->erase(space_id);
    ut_a(success);
    return (FIL_LOAD_NOT_FOUND);
  }

  ut_a(df.space_id() == space_id);

  /* Get and test the file size. */
  os_offset_t size = os_file_get_size(df.handle());

  /* Every .ibd file is created >= 4 pages in size.
  Smaller files cannot be OK. */
  os_offset_t minimum_size;

  /* Every .ibd file is created >= FIL_IBD_FILE_INITIAL_SIZE
  pages in size. Smaller files cannot be OK. */
  {
    const page_size_t page_size(df.flags());

    minimum_size = FIL_IBD_FILE_INITIAL_SIZE * page_size.physical();
  }

  if (size == static_cast<os_offset_t>(-1)) {
    /* The following call prints an error message */
    os_file_get_last_error(true);

    ib::error(ER_IB_MSG_308) << "Could not measure the size of"
                                " single-table tablespace file '"
                             << df.filepath() << "'";

  } else if (size < minimum_size) {
#ifndef UNIV_HOTBACKUP
    ib::error(ER_IB_MSG_309)
        << "The size of tablespace file '" << df.filepath() << "' is only "
        << size << ", should be at least " << minimum_size << "!";
#else
    /* In MEB, we work around this error. */
    df.set_space_id(SPACE_UNKNOWN);
    df.set_flags(0);
#endif /* !UNIV_HOTBACKUP */
  }

  ut_ad(space == nullptr);

#ifdef UNIV_HOTBACKUP
  if (df.space_id() == SPACE_UNKNOWN || df.space_id() == 0) {
    char *new_path;

    ib::info(ER_IB_MSG_310)
        << "Renaming tablespace file '" << df.filepath() << "' with space ID "
        << df.space_id() << " to " << df.name()
        << "_ibbackup_old_vers_<timestamp>"
           " because its size "
        << df.size()
        << " is too small"
           " (< 4 pages 16 kB each), or the space id in the"
           " file header is not sensible. This can happen in"
           " an mysqlbackup run, and is not dangerous.";
    df.close();

    new_path = meb_make_ibbackup_old_name(df.filepath());

    bool success =
        os_file_rename(innodb_data_file_key, df.filepath(), new_path);

    ut_a(success);

    ut_free(new_path);

    return (FIL_LOAD_ID_CHANGED);
  }

  /* A backup may contain the same space several times, if the space got
  renamed at a sensitive time. Since it is enough to have one version of
  the space, we rename the file if a space with the same space id
  already exists in the tablespace memory cache. We rather rename the
  file than delete it, because if there is a bug, we do not want to
  destroy valuable data. */

  mutex_acquire();

  space = get_space_by_id(space_id);

  mutex_release();

  if (space != nullptr) {
    ib::info(ER_IB_MSG_311)
        << "Renaming data file '" << df.filepath() << "' with space ID "
        << space_id << " to " << df.name()
        << "_ibbackup_old_vers_<timestamp> because space " << space->name
        << " with the same id was scanned"
           " earlier. This can happen if you have renamed tables"
           " during an mysqlbackup run.";

    df.close();

    char *new_path = meb_make_ibbackup_old_name(df.filepath());

    bool success =
        os_file_rename(innodb_data_file_key, df.filepath(), new_path);

    ut_a(success);

    ut_free(new_path);
    return (FIL_LOAD_OK);
  }
#endif /* UNIV_HOTBACKUP */
  std::string tablespace_name;

#ifndef UNIV_HOTBACKUP
  dd_filename_to_spacename(df.name(), &tablespace_name);
#else
  /* During the apply-log operation, MEB already has translated the
  file name, so file name to space name conversin is not required. */

  tablespace_name = df.name();
#endif /* !UNIV_HOTBACKUP */

  fil_system->mutex_acquire_all();

  space = space_create(tablespace_name.c_str(), space_id, df.flags(),
                       FIL_TYPE_TABLESPACE);

  fil_system->mutex_release_all();

  if (space == nullptr) {
    return (FIL_LOAD_INVALID);
  }

  ut_ad(space->id == df.space_id());
  ut_ad(space->id == space_id);

  /* We do not use the size information we have about the file, because
  the rounding formula for extents and pages is somewhat complex; we
  let fil_node_create() do that task. */

  const fil_node_t *file;

  file = create_node(df.filepath(), 0, space, false, true, false);

  ut_a(file != nullptr);

  /* For encryption tablespace, initial encryption information. */
  if (FSP_FLAGS_GET_ENCRYPTION(space->flags) &&
      df.m_encryption_key != nullptr) {
    dberr_t err = fil_set_encryption(space->id, Encryption::AES,
                                     df.m_encryption_key, df.m_encryption_iv);

    if (err != DB_SUCCESS) {
      ib::error(ER_IB_MSG_312, space->name);
    }
  }

  return (FIL_LOAD_OK);
}

/** Open an ibd tablespace and add it to the InnoDB data structures.
This is similar to fil_ibd_open() except that it is used while processing
the redo log, so the data dictionary is not available and very little
validation is done. The tablespace name is extracted from the
dbname/tablename.ibd portion of the filename, which assumes that the file
is a file-per-table tablespace.  Any name will do for now.  General
tablespace names will be read from the dictionary after it has been
recovered.  The tablespace flags are read at this time from the first page
of the file in validate_for_recovery().
@param[in]	space_id	tablespace ID
@param[in]	path		path/to/databasename/tablename.ibd
@param[out]	space		the tablespace, or nullptr on error
@return status of the operation */
fil_load_status Fil_system::ibd_open_for_recovery(space_id_t space_id,
                                                  const std::string &path,
                                                  fil_space_t *&space) {
  /* System tablespace open should never come here. It should be
  opened explicitly using the config path. */

  ut_a(space_id != TRX_SYS_SPACE);

  auto shard = shard_by_id(space_id);

  return (shard->ibd_open_for_recovery(space_id, path, space));
}

#ifndef UNIV_HOTBACKUP

/** Report that a tablespace for a table was not found.
@param[in]	name		Table name
@param[in]	space_id	Table's space ID */
static void fil_report_missing_tablespace(const char *name,
                                          space_id_t space_id) {
  ib::error(ER_IB_MSG_313)
      << "Table " << name << " in the InnoDB data dictionary has tablespace id "
      << space_id
      << ","
         " but tablespace with that id or name does not exist. Have"
         " you deleted or moved .ibd files?";
}

/** Returns true if a matching tablespace exists in the InnoDB tablespace
memory cache.
@param[in]	space_id		Tablespace ID
@param[in]	name			Tablespace name used in
                                        fil_space_create().
@param[in]	print_err		Print detailed error information to the
                                        error log if a matching tablespace is
                                        not found from memory.
@param[in]	adjust_space		Whether to adjust space id on mismatch
@param[in]	heap			Heap memory
@param[in]	table_id		table id
@return true if a matching tablespace exists in the memory cache */
bool Fil_shard::space_check_exists(space_id_t space_id, const char *name,
                                   bool print_err, bool adjust_space,
                                   mem_heap_t *heap, table_id_t table_id) {
  fil_space_t *fnamespace = nullptr;

  mutex_acquire();

  /* Look if there is a space with the same id */
  fil_space_t *space = get_space_by_id(space_id);

  /* name is nullptr when replaying a DELETE ddl log. */
  if (name == nullptr) {
    mutex_release();

    return (space != nullptr);
  }

  if (space != nullptr && FSP_FLAGS_GET_SHARED(space->flags) && adjust_space &&
      srv_sys_tablespaces_open &&
      0 == strncmp(space->name, general_space_name,
                   strlen(general_space_name))) {
    char *old_name = space->name;
    char *new_name = mem_strdup(name);

    update_space_name_map(space, new_name);

    space->name = new_name;

    ut_free(old_name);

    mutex_release();

    return (true);

  } else if (space != nullptr) {
    if (FSP_FLAGS_GET_SHARED(space->flags) && !srv_sys_tablespaces_open) {
      /* No need to check the name */
      mutex_release();

      return (true);
    }

    /* If this space has the expected name, use it. */
    fnamespace = get_space_by_name(name);

    if (space == fnamespace) {
      /* Found */
      mutex_release();

      return (true);
    }
  }

  /* Info from "fnamespace" comes from the ibd file itself, it can
  be different from data obtained from System tables since file
  operations are not transactional. If adjust_space is set, and the
  mismatching space are between a user table and its temp table, we
  shall adjust the ibd file name according to system table info */
  if (adjust_space && space != nullptr &&
      row_is_mysql_tmp_table_name(space->name) &&
      !row_is_mysql_tmp_table_name(name)) {
    /* Atomic DDL's "ddl_log" will adjust the tablespace name. */
    mutex_release();

    return (true);

  } else if (!print_err) {
    ;

  } else if (space == nullptr) {
    if (fnamespace == nullptr) {
      if (print_err) {
        fil_report_missing_tablespace(name, space_id);
      }

    } else {
      ib::error(ER_IB_MSG_314)
          << "Table " << name
          << " in InnoDB data"
             " dictionary has tablespace id "
          << space_id
          << ", but a tablespace with that id does not"
             " exist. There is a tablespace of name "
          << fnamespace->name << " and id " << fnamespace->id
          << ", though. Have you"
             " deleted or moved .ibd files?";
    }

    ib::warn(ER_IB_MSG_315) << TROUBLESHOOT_DATADICT_MSG;

  } else if (0 != strcmp(space->name, name)) {
    ib::error(ER_IB_MSG_316) << "Table " << name
                             << " in InnoDB data dictionary"
                                " has tablespace id "
                             << space_id
                             << ", but the"
                                " tablespace with that id has name "
                             << space->name
                             << ". Have you deleted or moved .ibd"
                                " files?";

    if (fnamespace != nullptr) {
      ib::error(ER_IB_MSG_317) << "There is a tablespace with the right"
                                  " name: "
                               << fnamespace->name
                               << ", but its id"
                                  " is "
                               << fnamespace->id << ".";
    }

    ib::warn(ER_IB_MSG_318) << TROUBLESHOOT_DATADICT_MSG;
  }

  mutex_release();

  return (false);
}

/** Returns true if a matching tablespace exists in the InnoDB tablespace
memory cache.
@param[in]	space_id	Tablespace ID
@param[in]	name		Tablespace name used in space_create().
@param[in]	print_err	Print detailed error information to the
                                error log if a matching tablespace is
                                not found from memory.
@param[in]	adjust_space	Whether to adjust space id on mismatch
@param[in]	heap		Heap memory
@param[in]	table_id	table ID
@return true if a matching tablespace exists in the memory cache */
bool fil_space_exists_in_mem(space_id_t space_id, const char *name,
                             bool print_err, bool adjust_space,
                             mem_heap_t *heap, table_id_t table_id) {
  auto shard = fil_system->shard_by_id(space_id);

  return (shard->space_check_exists(space_id, name, print_err, adjust_space,
                                    heap, table_id));
}
#endif /* !UNIV_HOTBACKUP */

/** Return the space ID based on the tablespace name.
The tablespace must be found in the tablespace memory cache.
@param[in]	name		Tablespace name
@return space ID if tablespace found, SPACE_UNKNOWN if space not. */
space_id_t fil_space_get_id_by_name(const char *name) {
  auto space = fil_system->get_space_by_name(name);

  return ((space == nullptr) ? SPACE_UNKNOWN : space->id);
}

/** Fill the pages with NULs
@param[in] file		Tablespace file
@param[in] page_size	physical page size
@param[in] start	Offset from the start of the file in bytes
@param[in] len		Length in bytes
@param[in] read_only_mode
                        if true, then read only mode checks are enforced.
@return DB_SUCCESS or error code */
static dberr_t fil_write_zeros(const fil_node_t *file, ulint page_size,
                               os_offset_t start, ulint len,
                               bool read_only_mode) {
  ut_a(len > 0);

  /* Extend at most 1M at a time */
  ulint n_bytes = ut_min(static_cast<ulint>(1024 * 1024), len);

  byte *ptr = reinterpret_cast<byte *>(ut_zalloc_nokey(n_bytes + page_size));

  byte *buf = reinterpret_cast<byte *>(ut_align(ptr, page_size));

  os_offset_t offset = start;
  dberr_t err = DB_SUCCESS;
  const os_offset_t end = start + len;
  IORequest request(IORequest::WRITE);

  while (offset < end) {
#ifdef UNIV_HOTBACKUP
    err =
        os_file_write(request, file->name, file->handle, buf, offset, n_bytes);
#else  /* UNIV_HOTBACKUP */
    err = os_aio_func(request, AIO_mode::SYNC, file->name, file->handle, buf,
                      offset, n_bytes, read_only_mode, nullptr, nullptr,
                      file->space->id, nullptr, false);
#endif /* UNIV_HOTBACKUP */

    if (err != DB_SUCCESS) {
      break;
    }

    offset += n_bytes;

    n_bytes = ut_min(n_bytes, static_cast<ulint>(end - offset));

    DBUG_EXECUTE_IF("ib_crash_during_tablespace_extension", DBUG_SUICIDE(););
  }

  ut_free(ptr);

  return (err);
}

/** Try to extend a tablespace if it is smaller than the specified size.
@param[in,out]	space		tablespace
@param[in]	size		desired size in pages
@return whether the tablespace is at least as big as requested */
bool Fil_shard::space_extend(fil_space_t *space, page_no_t size) {
  /* In read-only mode we allow write to shared temporary tablespace
  as intrinsic table created by Optimizer reside in this tablespace. */
  ut_ad(!srv_read_only_mode || fsp_is_system_temporary(space->id));

#ifndef UNIV_HOTBACKUP
  DBUG_EXECUTE_IF("fil_space_print_xdes_pages",
                  space->print_xdes_pages("xdes_pages.log"););
#endif /* !UNIV_HOTBACKUP */

  fil_node_t *file;
  bool slot;
  size_t phy_page_size;
  bool success = true;

#ifdef UNIV_HOTBACKUP
  page_no_t prev_size = 0;
#endif /* UNIV_HOTBACKUP */

  for (;;) {
    slot = mutex_acquire_and_get_space(space->id, space);

    /* Note:If the file is being opened for the first time then
    we don't have the file physical size. There is no guarantee
    that the file has been opened at this stage. */

    if (size < space->size) {
      /* Space already big enough */
      mutex_release();

      if (slot) {
        release_open_slot(m_id);
      }

      return (true);
    }

    file = &space->files.back();

    page_size_t page_size(space->flags);

    phy_page_size = page_size.physical();

#ifdef UNIV_HOTBACKUP
    prev_size = space->size;

    ib::trace_1() << "Extending space id : " << space->id
                  << ", space name : " << space->name
                  << ", space size : " << space->size
                  << " page, page size : " << phy_page_size;
#endif /* UNIV_HOTBACKUP */

    if (file->in_use == 0) {
      /* Mark this file as undergoing extension. This flag
      is used by other threads to wait for the extension
      opereation to finish or wait for open to complete. */

      ++file->in_use;

      break;
    }

    if (slot) {
      release_open_slot(m_id);
    }

    /* Another thread is currently using the file. Wait
    for it to finish.  It'd have been better to use an event
    driven mechanism but the entire module is peppered with
    polling code. */

    mutex_release();

    os_thread_sleep(100000);
  }

  bool opened = prepare_file_for_io(file, true);

  if (slot) {
    release_open_slot(m_id);
  }

  if (!opened) {
    /* The tablespace data file, such as .ibd file, is missing */
    ut_a(file->in_use > 0);
    --file->in_use;

    mutex_release();

    return (false);
  }

  ut_a(file->is_open);

  if (size <= space->size) {
    ut_a(file->in_use > 0);
    --file->in_use;

    complete_io(file, IORequestRead);

    mutex_release();

    return (true);
  }

  /* At this point it is safe to release the shard mutex. No
  other thread can rename, delete or close the file because
  we have set the file->in_use flag. */

  mutex_release();

  page_no_t pages_added;
  os_offset_t node_start = os_file_get_size(file->handle);

  ut_a(node_start != (os_offset_t)-1);

  /* File first page number */
  page_no_t node_first_page = space->size - file->size;

  /* Number of physical pages in the file */
  page_no_t n_node_physical_pages =
      static_cast<page_no_t>(node_start / phy_page_size);

  /* Number of pages to extend in the file */
  page_no_t n_node_extend;

  n_node_extend = size - (node_first_page + file->size);

  /* If we already have enough physical pages to satisfy the
  extend request on the file then ignore it */
  if (file->size + n_node_extend > n_node_physical_pages) {
    DBUG_EXECUTE_IF("ib_crash_during_tablespace_extension", DBUG_SUICIDE(););

    os_offset_t len;
    dberr_t err = DB_SUCCESS;

    len = ((file->size + n_node_extend) * phy_page_size) - node_start;

    ut_ad(len > 0);

#if !defined(NO_FALLOCATE) && defined(UNIV_LINUX)
    /* This is required by FusionIO HW/Firmware */

    int ret = posix_fallocate(file->handle.m_file, node_start, len);

    DBUG_EXECUTE_IF("ib_posix_fallocate_fail_eintr", ret = EINTR;);

    DBUG_EXECUTE_IF("ib_posix_fallocate_fail_einval", ret = EINVAL;);

    if (ret != 0) {
      /* We already pass the valid offset and len in, if EINVAL
      is returned, it could only mean that the file system doesn't
      support fallocate(), currently one known case is ext3 with O_DIRECT.

      Also because above call could be interrupted, in this case,
      simply go to plan B by writing zeroes.

      Both error messages for above two scenarios are skipped in case
      of flooding error messages, because they can be ignored by users. */
      if (ret != EINTR && ret != EINVAL) {
        ib::error(ER_IB_MSG_319)
            << "posix_fallocate(): Failed to preallocate"
               " data for file "
            << file->name << ", desired size " << len
            << " bytes."
               " Operating system error number "
            << ret
            << ". Check"
               " that the disk is not full or a disk quota"
               " exceeded. Make sure the file system supports"
               " this function. Some operating system error"
               " numbers are described at " REFMAN
               "operating-system-error-codes.html";
      }

      err = DB_IO_ERROR;
    }
#endif /* NO_FALLOCATE || !UNIV_LINUX */

    if (!file->atomic_write || err == DB_IO_ERROR) {
      bool read_only_mode;

      read_only_mode =
          (space->purpose != FIL_TYPE_TEMPORARY ? false : srv_read_only_mode);

      err = fil_write_zeros(file, phy_page_size, node_start,
                            static_cast<ulint>(len), read_only_mode);

      if (err != DB_SUCCESS) {
        ib::warn(ER_IB_MSG_320)
            << "Error while writing " << len << " zeroes to " << file->name
            << " starting at offset " << node_start;
      }
    }

    /* Check how many pages actually added */
    os_offset_t end = os_file_get_size(file->handle);
    ut_a(end != static_cast<os_offset_t>(-1) && end >= node_start);

    os_has_said_disk_full = !(success = (end == node_start + len));

    pages_added = static_cast<page_no_t>(end / phy_page_size);

    ut_a(pages_added >= file->size);
    pages_added -= file->size;

  } else {
    success = true;
    pages_added = n_node_extend;
    os_has_said_disk_full = FALSE;
  }

  mutex_acquire();

  file->size += pages_added;
  space->size += pages_added;

  ut_a(file->in_use > 0);
  --file->in_use;

  complete_io(file, IORequestWrite);

#ifndef UNIV_HOTBACKUP
  /* Keep the last data file size info up to date, rounded to
  full megabytes */
  page_no_t pages_per_mb =
      static_cast<page_no_t>((1024 * 1024) / phy_page_size);

  page_no_t size_in_pages = ((file->size / pages_per_mb) * pages_per_mb);

  if (space->id == TRX_SYS_SPACE) {
    srv_sys_space.set_last_file_size(size_in_pages);
  } else if (fsp_is_system_temporary(space->id)) {
    srv_tmp_space.set_last_file_size(size_in_pages);
  }
#else  /* !UNIV_HOTBACKUP */
  ib::trace_2() << "Extended space : " << space->name << " from " << prev_size
                << " pages to " << space->size << " pages "
                << ", desired space size : " << size << " pages.";
#endif /* !UNIV_HOTBACKUP */

  space_flush(space->id);

  mutex_release();

  return (success);
}

/** Try to extend a tablespace if it is smaller than the specified size.
@param[in,out]	space	tablespace
@param[in]	size	desired size in pages
@return whether the tablespace is at least as big as requested */
bool fil_space_extend(fil_space_t *space, page_no_t size) {
  auto shard = fil_system->shard_by_id(space->id);

  return (shard->space_extend(space, size));
}

#ifdef UNIV_HOTBACKUP
/** Extends all tablespaces to the size stored in the space header. During the
mysqlbackup --apply-log phase we extended the spaces on-demand so that log
records could be applied, but that may have left spaces still too small
compared to the size stored in the space header. */
void Fil_shard::meb_extend_tablespaces_to_stored_len() {
  ut_ad(mutex_owned());

  byte *buf = static_cast<byte *>(ut_malloc_nokey(UNIV_PAGE_SIZE));

  ut_a(buf != nullptr);

  for (auto &elem : m_spaces) {
    auto space = elem.second;

    ut_a(space->purpose == FIL_TYPE_TABLESPACE);

    /* No need to protect with a mutex, because this is
    a single-threaded operation */

    mutex_release();

    dberr_t error;

    const page_size_t page_size(space->flags);

    error = fil_read(page_id_t(space->id, 0), page_size, 0,
                     page_size.physical(), buf);

    ut_a(error == DB_SUCCESS);

    ulint size_in_header;

    size_in_header = fsp_header_get_field(buf, FSP_SIZE);

    bool success;

    success = space_extend(space, size_in_header);

    if (!success) {
      ib::error(ER_IB_MSG_321)
          << "Could not extend the tablespace of " << space->name
          << " to the size stored in"
             " header, "
          << size_in_header
          << " pages;"
             " size after extension "
          << 0
          << " pages. Check that you have free disk"
             " space and retry!";

      ut_a(success);
    }

    mutex_acquire();
  }

  ut_free(buf);
}

/** Extends all tablespaces to the size stored in the space header. During the
mysqlbackup --apply-log phase we extended the spaces on-demand so that log
records could be applied, but that may have left spaces still too small
compared to the size stored in the space header. */
void meb_extend_tablespaces_to_stored_len() {
  fil_system->meb_extend_tablespaces_to_stored_len();
}

bool meb_is_redo_log_only_restore = false;

/** Determine if file is intermediate / temporary. These files are
created during reorganize partition, rename tables, add / drop columns etc.
@param[in]	filepath	absolute / relative or simply file name
@retvalue	true		if it is intermediate file
@retvalue	false		if it is normal file */
bool meb_is_intermediate_file(const std::string &filepath) {
  std::string file_name = filepath;

  {
    /** If its redo only restore, apply log needs to got through the
        intermediate steps to apply a ddl.
        Some of these operation might result in intermediate files.
    */
    if (meb_is_redo_log_only_restore) return false;
    /* extract file name from relative or absolute file name */
    auto pos = file_name.rfind(OS_PATH_SEPARATOR);

    if (pos != std::string::npos) {
      ++pos;
      file_name = file_name.substr(pos);
    }
  }

  transform(file_name.begin(), file_name.end(), file_name.begin(), ::tolower);

  if (file_name[0] != '#') {
    auto pos = file_name.rfind("#tmp#.ibd");
    if (pos != std::string::npos) {
      return (true);
    } else {
      return (false); /* normal file name */
    }
  }

  static std::vector<std::string> prefixes = {"#sql-", "#sql2-", "#tmp#",
                                              "#ren#"};

  /* search for the unsupported patterns */
  for (const auto &prefix : prefixes) {
    if (Fil_path::has_prefix(file_name, prefix)) {
      return (true);
    }
  }

  return (false);
}

/** Return the space ID based of the remote general tablespace name.
This is a wrapper over fil_space_get_id_by_name() method. it means,
the tablespace must be found in the tablespace memory cache.
This method extracts the tablespace name from input parameters and checks if
it has been loaded in memory cache through either any of the remote general
tablespaces directories identified at the time memory cache created.
@param[in, out]	tablespace	Tablespace name
@return space ID if tablespace found, SPACE_UNKNOWN if not found. */
space_id_t meb_fil_space_get_rem_gen_ts_id_by_name(std::string &tablespace) {
  space_id_t space_id = SPACE_UNKNOWN;

  for (auto newpath : rem_gen_ts_dirs) {
    auto pos = tablespace.rfind(OS_PATH_SEPARATOR);

    if (pos == std::string::npos) {
      break;
    }

    newpath += tablespace.substr(pos);

    space_id = fil_space_get_id_by_name(newpath.c_str());

    if (space_id != SPACE_UNKNOWN) {
      tablespace = newpath;
      break;
    }
  }

  return (space_id);
}

/** Tablespace item during recovery */
struct MEB_file_name {
  /** Constructor */
  MEB_file_name(std::string name, bool deleted)
      : m_name(name), m_space(), m_deleted(deleted) {}

  /** Tablespace file name (MLOG_FILE_NAME) */
  std::string m_name;

  /** Tablespace object (NULL if not valid or not found) */
  fil_space_t *m_space;

  /** Whether the tablespace has been deleted */
  bool m_deleted;
};

/** Map of dirty tablespaces during recovery */
using MEB_recv_spaces =
    std::map<space_id_t, MEB_file_name, std::less<space_id_t>,
             ut_allocator<std::pair<const space_id_t, MEB_file_name>>>;

static MEB_recv_spaces recv_spaces;

/** Checks if MEB has loaded this space for reovery.
@param[in]	space_id	Tablespace ID
@return true if the space_id is loaded */
bool meb_is_space_loaded(const space_id_t space_id) {
  return (recv_spaces.find(space_id) != recv_spaces.end());
}

/** Set the keys for an encrypted tablespace.
@param[in]	space		Tablespace for which to set the key */
static void meb_set_encryption_key(const fil_space_t *space) {
  ut_ad(FSP_FLAGS_GET_ENCRYPTION(space->flags));

  for (auto &key : *recv_sys->keys) {
    if (key.space_id != space->id) {
      continue;
    }

    dberr_t err;

    err = fil_set_encryption(space->id, Encryption::AES, key.ptr, key.iv);

    if (err != DB_SUCCESS) {
      ib::error(ER_IB_MSG_322) << "Can't set encryption information"
                               << " for tablespace" << space->name << "!";
    }

    ut_free(key.iv);
    ut_free(key.ptr);

    key.iv = nullptr;
    key.ptr = nullptr;
    key.space_id = 0;
  }
}

/** Process a file name passed as an input
Wrapper around meb_name_process()
@param[in,out]	name		absolute path of tablespace file
@param[in]	space_id	The tablespace ID
@param[in]	deleted		true if MLOG_FILE_DELETE */
void Fil_system::meb_name_process(char *name, space_id_t space_id,
                                  bool deleted) {
  ut_ad(space_id != TRX_SYS_SPACE);

  /* We will also insert space=nullptr into the map, so that
  further checks can ensure that a MLOG_FILE_NAME record was
  scanned before applying any page records for the space_id. */

  Fil_path::normalize(name);

  size_t len = std::strlen(name);

  MEB_file_name fname(std::string(name, len - 1), deleted);

  auto p = recv_spaces.insert(std::make_pair(space_id, fname));

  ut_ad(p.first->first == space_id);

  MEB_file_name &f = p.first->second;

  if (deleted) {
    /* Got MLOG_FILE_DELETE */

    if (!p.second && !f.m_deleted) {
      f.m_deleted = true;

      if (f.m_space != nullptr) {
        f.m_space = nullptr;
      }
    }

    ut_ad(f.m_space == nullptr);

  } else if (p.second || f.m_name != fname.m_name) {
    fil_space_t *space;

    /* Check if the tablespace file exists and contains
    the space_id. If not, ignore the file after displaying
    a note. Abort if there are multiple files with the
    same space_id. */

    switch (ibd_open_for_recovery(space_id, name, space)) {
      case FIL_LOAD_OK:
        ut_ad(space != nullptr);

        /* For encrypted tablespace, set key and iv. */
        if (FSP_FLAGS_GET_ENCRYPTION(space->flags) &&
            recv_sys->keys != nullptr) {
          meb_set_encryption_key(space);
        }

        if (f.m_space == nullptr || f.m_space == space) {
          f.m_name = fname.m_name;
          f.m_space = space;
          f.m_deleted = false;

        } else {
          ib::error(ER_IB_MSG_323)
              << "Tablespace " << space_id << " has been found in two places: '"
              << f.m_name << "' and '" << name
              << "'."
                 " You must delete one of them.";

          recv_sys->found_corrupt_fs = true;
        }
        break;

      case FIL_LOAD_ID_CHANGED:
        ut_ad(space == nullptr);

        ib::trace_1() << "Ignoring file " << name << " for space-id mismatch "
                      << space_id;
        break;

      case FIL_LOAD_NOT_FOUND:
        /* No matching tablespace was found; maybe it
        was renamed, and we will find a subsequent
        MLOG_FILE_* record. */
        ut_ad(space == nullptr);
        break;

      case FIL_LOAD_INVALID:
        ut_ad(space == nullptr);

        ib::warn(ER_IB_MSG_324) << "Invalid tablespace " << name;
        break;

      case FIL_LOAD_MISMATCH:
        ut_ad(space == nullptr);
        break;
    }
  }
}

/** Process a file name passed as an input
Wrapper around meb_name_process()
@param[in]	name		absolute path of tablespace file
@param[in]	space_id	the tablespace ID */
void meb_fil_name_process(const char *name, space_id_t space_id) {
  char *file_name = static_cast<char *>(mem_strdup(name));

  fil_system->meb_name_process(file_name, space_id, false);

  ut_free(file_name);
}

/** Test, if a file path name contains a back-link ("../").
We assume a path to a file. So we don't check for a trailing "/..".
@param[in]	path		path to check
@return	whether the path contains a back-link.
 */
static bool meb_has_back_link(const std::string &path) {
#ifdef _WIN32
  static const std::string DOT_DOT_SLASH = "..\\";
  static const std::string SLASH_DOT_DOT_SLASH = "\\..\\";
#else
  static const std::string DOT_DOT_SLASH = "../";
  static const std::string SLASH_DOT_DOT_SLASH = "/../";
#endif /* _WIN32 */
  return ((0 == path.compare(0, 3, DOT_DOT_SLASH)) ||
          (std::string::npos != path.find(SLASH_DOT_DOT_SLASH)));
}

/** Parse a file name retrieved from a MLOG_FILE_* record,
and return the absolute file path corresponds to backup dir
as well as in the form of database/tablespace
@param[in]	file_name	path emitted by the redo log
@param[in]	flags		flags emitted by the redo log
@param[in]	space_id	space_id emmited by the redo log
@param[out]	absolute_path	absolute path of tablespace
corresponds to target dir
@param[out]	tablespace_name	name in the form of database/table */
static void meb_make_abs_file_path(const std::string &name, ulint flags,
                                   space_id_t space_id,
                                   std::string &absolute_path,
                                   std::string &tablespace_name) {
  Datafile df;
  std::string file_name = name;

  /* If the tablespace path name is absolute or has back-links ("../"),
  we assume, that it is located outside of datadir. */
  if (Fil_path::is_absolute_path(file_name.c_str()) ||
      (meb_has_back_link(file_name) && !replay_in_datadir)) {
    if (replay_in_datadir) {
      /* This is an apply-log in the restored datadir. Take the path as is. */
      df.set_filepath(file_name.c_str());
    } else {
      /* This is an apply-log in backup_dir/datadir. Get the file inside. */
      auto pos = file_name.rfind(OS_PATH_SEPARATOR);

      /* if it is file per tablespace, then include the schema
      directory as well */
      if (fsp_is_file_per_table(space_id, flags) && pos != std::string::npos) {
        pos = file_name.rfind(OS_PATH_SEPARATOR, pos - 1);
      }

      if (pos == std::string::npos) {
        ib::fatal(ER_IB_MSG_325)
            << "Could not extract the tabelspace"
            << " file name from the in the path : " << name;
      }

      ++pos;

      file_name = file_name.substr(pos);

      df.make_filepath(MySQL_datadir_path, file_name.c_str(), IBD);
    }

  } else {
    /* This is an apply-log with a relative path, either in the restored
    datadir, or in backup_dir/datadir. If in the restored datadir, the
    path might start with "../" to reach outside of datadir. */
    auto pos = file_name.find(OS_PATH_SEPARATOR);

    /* Remove the cur dir from the path as this will cause the
    path name mismatch when we try to find out the space_id based
    on tablespace name */

    if (file_name.substr(0, pos) == ".") {
      ++pos;
      file_name = file_name.substr(pos);
    }

    /* make_filepath() does not prepend the directory, if the file name
    starts with "../". Prepend it unconditionally here. */
    file_name.insert(0, 1, OS_PATH_SEPARATOR);
    file_name.insert(0, MySQL_datadir_path);

    df.make_filepath(nullptr, file_name.c_str(), IBD);
  }

  df.set_flags(flags);
  df.set_space_id(space_id);
  df.set_name(nullptr);

  absolute_path = df.filepath();

  tablespace_name = df.name();
}

/** Process a MLOG_FILE_CREATE redo record.
@param[in]	page_id		Page id of the redo log record
@param[in]	flags		Tablespace flags
@param[in]	name		Tablespace filename */
static void meb_tablespace_redo_create(const page_id_t &page_id, ulint flags,
                                       const char *name) {
  std::string abs_file_path;
  std::string tablespace_name;

  meb_make_abs_file_path(name, flags, page_id.space(), abs_file_path,
                         tablespace_name);

  if (!meb_replay_file_ops || meb_is_intermediate_file(abs_file_path.c_str()) ||
      fil_space_get(page_id.space()) ||
      fil_space_get_id_by_name(tablespace_name.c_str()) != SPACE_UNKNOWN ||
      meb_fil_space_get_rem_gen_ts_id_by_name(tablespace_name) !=
          SPACE_UNKNOWN) {
    /* Don't create table while :-
    1. scanning the redo logs during backup
    2. apply-log on a partial backup
    3. if it is intermediate file
    4. tablespace is already loaded in memory
    5. tablespace is a remote general tablespace which is
       already loaded for recovery/apply-log from different
       directory path */

    ib::trace_1() << "Ignoring the log record. No need to "
                  << "create the tablespace : " << abs_file_path;
  } else {
    auto it = recv_spaces.find(page_id.space());

    if (it == recv_spaces.end() || it->second.m_name != abs_file_path) {
      ib::trace_1() << "Creating the tablespace : " << abs_file_path
                    << ", space_id : " << page_id.space();

      dberr_t ret = fil_ibd_create(page_id.space(), tablespace_name.c_str(),
                                   abs_file_path.c_str(), flags,
                                   FIL_IBD_FILE_INITIAL_SIZE);

      if (ret != DB_SUCCESS) {
        ib::fatal(ER_IB_MSG_326)
            << "Could not create the tablespace : " << abs_file_path
            << " with space Id : " << page_id.space();
      }
    }
  }
}

/** Process a MLOG_FILE_RENAME redo record.
@param[in]	page_id		Page id of the redo log record
@param[in]	from_name	Tablespace from filename
@param[in]	to_name		Tablespace to filename */
static void meb_tablespace_redo_rename(const page_id_t &page_id,
                                       const char *from_name,
                                       const char *to_name) {
  std::string abs_to_path;
  std::string abs_from_path;
  std::string tablespace_name;

  meb_make_abs_file_path(from_name, 0, page_id.space(), abs_from_path,
                         tablespace_name);

  meb_make_abs_file_path(to_name, 0, page_id.space(), abs_to_path,
                         tablespace_name);

  char *new_name = nullptr;

  if (!meb_replay_file_ops || meb_is_intermediate_file(from_name) ||
      meb_is_intermediate_file(to_name) ||
      fil_space_get_id_by_name(tablespace_name.c_str()) != SPACE_UNKNOWN ||
      meb_fil_space_get_rem_gen_ts_id_by_name(tablespace_name) !=
          SPACE_UNKNOWN ||
      fil_space_get(page_id.space()) == nullptr) {
    /* Don't rename table while :
    1. Scanning the redo logs during backup
    2. Apply-log on a partial backup
    3. Either of old or new tables are intermediate table
    4. The new name is already loaded for recovery/apply-log
    5. The new name is a remote general tablespace which is
       already loaded for recovery/apply-log from different
       directory path
    6. Tablespace is not yet loaded in memory.
    This will prevent unintended renames during recovery. */

    ib::trace_1() << "Ignoring the log record. "
                  << "No need to rename tablespace";

    return;

  } else {
    ib::trace_1() << "Renaming space id : " << page_id.space()
                  << ", old tablespace name : " << from_name
                  << " to new tablespace name : " << to_name;

    new_name = static_cast<char *>(mem_strdup(abs_to_path.c_str()));
  }

  meb_fil_name_process(from_name, page_id.space());
  meb_fil_name_process(new_name, page_id.space());

  if (meb_replay_file_ops) {
    if (!fil_op_replay_rename(page_id, abs_from_path.c_str(),
                              abs_to_path.c_str())) {
      recv_sys->found_corrupt_fs = true;
    }

    meb_fil_name_process(to_name, page_id.space());
  }

  ut_free(new_name);
}

/** Process a MLOG_FILE_DELETE redo record.
@param[in]	page_id		Page id of the redo log record
@param[in]	name		Tablespace filename */
static void meb_tablespace_redo_delete(const page_id_t &page_id,
                                       const char *name) {
  std::string abs_file_path;
  std::string tablespace_name;

  meb_make_abs_file_path(name, 0, page_id.space(), abs_file_path,
                         tablespace_name);

  char *file_name = static_cast<char *>(mem_strdup(name));

  fil_system->meb_name_process(file_name, page_id.space(), true);

  if (meb_replay_file_ops && fil_space_get(page_id.space())) {
    dberr_t err =
        fil_delete_tablespace(page_id.space(), BUF_REMOVE_FLUSH_NO_WRITE);

    ut_a(err == DB_SUCCESS);
  }

  ut_free(file_name);
}

#endif /* UNIV_HOTBACKUP */

/*========== RESERVE FREE EXTENTS (for a B-tree split, for example) ===*/

/** Tries to reserve free extents in a file space.
@param[in]	space_id	Tablespace ID
@param[in]	n_free_now	Number of free extents now
@param[in]	n_to_reserve	How many one wants to reserve
@return true if succeed */
bool fil_space_reserve_free_extents(space_id_t space_id, ulint n_free_now,
                                    ulint n_to_reserve) {
  auto shard = fil_system->shard_by_id(space_id);

  shard->mutex_acquire();

  fil_space_t *space = shard->get_space_by_id(space_id);

  bool success;

  if (space->n_reserved_extents + n_to_reserve > n_free_now) {
    success = false;
  } else {
    ut_a(n_to_reserve < std::numeric_limits<uint32_t>::max());
    space->n_reserved_extents += (uint32_t)n_to_reserve;
    success = true;
  }

  shard->mutex_release();

  return (success);
}

/** Releases free extents in a file space.
@param[in]	space_id	Tablespace ID
@param[in]	n_reserved	How many were reserved */
void fil_space_release_free_extents(space_id_t space_id, ulint n_reserved) {
  auto shard = fil_system->shard_by_id(space_id);

  shard->mutex_acquire();

  fil_space_t *space = shard->get_space_by_id(space_id);

  ut_a(n_reserved < std::numeric_limits<uint32_t>::max());
  ut_a(space->n_reserved_extents >= n_reserved);

  space->n_reserved_extents -= (uint32_t)n_reserved;

  shard->mutex_release();
}

/** Gets the number of reserved extents. If the database is silent, this number
should be zero.
@param[in]	space_id	Tablespace ID
@return the number of reserved extents */
ulint fil_space_get_n_reserved_extents(space_id_t space_id) {
  auto shard = fil_system->shard_by_id(space_id);

  shard->mutex_acquire();

  fil_space_t *space = shard->get_space_by_id(space_id);

  ulint n = space->n_reserved_extents;

  shard->mutex_release();

  return (n);
}

/*============================ FILE I/O ================================*/

/** Prepares a file for I/O. Opens the file if it is closed. Updates the
pending I/O's field in the file and the system appropriately. Takes the file
off the LRU list if it is in the LRU list.
@param[in]	file		Tablespace file
@param[in]	extend		true if file is being extended
@return false if the file can't be opened, otherwise true */
bool Fil_shard::prepare_file_for_io(fil_node_t *file, bool extend) {
  ut_ad(mutex_owned());

  fil_space_t *space = file->space;

  if (s_n_open > fil_system->m_max_n_open + 5) {
    static ulint prev_time;
    auto curr_time = ut_time();

    /* Spam the log after every minute. Ignore any race here. */

    if ((curr_time - prev_time) > 60) {
      ib::warn(ER_IB_MSG_327)
          << "Open files " << s_n_open << " exceeds the limit "
          << fil_system->m_max_n_open;

      prev_time = curr_time;
    }
  }

  if (!file->is_open) {
    ut_a(file->n_pending == 0);

    if (!open_file(file, extend)) {
      return (false);
    }
  }

  if (file->n_pending == 0 && Fil_system::space_belongs_in_LRU(space)) {
    /* The file is in the LRU list, remove it */

    ut_a(UT_LIST_GET_LEN(m_LRU) > 0);

    UT_LIST_REMOVE(m_LRU, file);
  }

  ++file->n_pending;

  return (true);
}

/** If the tablespace is not on the unflushed list, add it.
@param[in,out]	space		Tablespace to add */
void Fil_shard::add_to_unflushed_list(fil_space_t *space) {
  ut_ad(m_id == REDO_SHARD || mutex_owned());

  if (!space->is_in_unflushed_spaces) {
    space->is_in_unflushed_spaces = true;

    UT_LIST_ADD_FIRST(m_unflushed_spaces, space);
  }
}

/** Note that a write IO has completed.
@param[in,out]	file		File on which a write was completed */
void Fil_shard::write_completed(fil_node_t *file) {
  ut_ad(m_id == REDO_SHARD || mutex_owned());

  ++m_modification_counter;

  file->modification_counter = m_modification_counter;

  if (fil_buffering_disabled(file->space)) {
    /* We don't need to keep track of unflushed
    changes as user has explicitly disabled
    buffering. */
    ut_ad(!file->space->is_in_unflushed_spaces);

    file->flush_counter = file->modification_counter;

  } else {
    add_to_unflushed_list(file->space);
  }
}

/** Updates the data structures when an I/O operation finishes. Updates the
pending i/o's field in the file appropriately.
@param[in]	file		Tablespace file
@param[in]	type		Marks the file as modified if type == WRITE */
void Fil_shard::complete_io(fil_node_t *file, const IORequest &type) {
  ut_ad(m_id == REDO_SHARD || mutex_owned());

  ut_a(file->n_pending > 0);

  --file->n_pending;

  ut_ad(type.validate());

  if (type.is_write()) {
    ut_ad(!srv_read_only_mode || fsp_is_system_temporary(file->space->id));

    write_completed(file);
  }

  if (file->n_pending == 0 && Fil_system::space_belongs_in_LRU(file->space)) {
    /* The file must be put back to the LRU list */
    UT_LIST_ADD_FIRST(m_LRU, file);
  }
}

/** Report information about an invalid page access.
@param[in]	block_offset	Block offset
@param[in]	space_id	Tablespace ID
@param[in]	space_name	Tablespace name
@param[in]	byte_offset	Byte offset
@param[in]	len		I/O length
@param[in]	is_read		I/O type
@param[in]	line		Line called from */
static void fil_report_invalid_page_access_low(page_no_t block_offset,
                                               space_id_t space_id,
                                               const char *space_name,
                                               ulint byte_offset, ulint len,
                                               bool is_read, int line) {
  ib::error(ER_IB_MSG_328)
      << "Trying to access page number " << block_offset
      << " in"
         " space "
      << space_id << ", space name " << space_name
      << ","
         " which is outside the tablespace bounds. Byte offset "
      << byte_offset << ", len " << len << ", i/o type "
      << (is_read ? "read" : "write")
      << ". If you get this error at mysqld startup, please check"
         " that your my.cnf matches the ibdata files that you have in"
         " the MySQL server.";

  ib::error(ER_IB_MSG_329) << "Server exits"
#ifdef UNIV_DEBUG
                           << " at "
                           << "fil0fil.cc"
                           << "[" << line << "]"
#endif /* UNIV_DEBUG */
                           << ".";

  ut_error;
}

#define fil_report_invalid_page_access(b, s, n, o, l, t) \
  fil_report_invalid_page_access_low((b), (s), (n), (o), (l), (t), __LINE__)

/** Set encryption information for IORequest.
@param[in,out]	req_type	IO request
@param[in]	page_id		page id
@param[in]	space		table space */
void fil_io_set_encryption(IORequest &req_type, const page_id_t &page_id,
                           fil_space_t *space) {
  /* Don't encrypt page 0 of all tablespaces except redo log
  tablespace, all pages from the system tablespace. */
  if (space->encryption_type == Encryption::NONE ||
      (page_id.page_no() == 0 && !req_type.is_log())) {
    req_type.clear_encrypted();
    return;
  }

  /* For writting redo log, if encryption for redo log is disabled,
  skip set encryption. */
  if (req_type.is_log() && req_type.is_write() && !srv_redo_log_encrypt) {
    req_type.clear_encrypted();
    return;
  }

  /* For writing temporary tablespace, if encryption for temporary
  tablespace is disabled, skip setting encryption. */
  if (fsp_is_system_temporary(space->id) && !srv_tmp_tablespace_encrypt &&
      req_type.is_write()) {
    req_type.clear_encrypted();
    return;
  }

  /* For writting undo log, if encryption for undo log is disabled,
  skip set encryption. */
  if (fsp_is_undo_tablespace(space->id) && !srv_undo_log_encrypt &&
      req_type.is_write()) {
    req_type.clear_encrypted();
    return;
  }

  /* Make any active clone operation to abort, in case
  log encryption is set after clone operation is started. */
  clone_mark_abort(true);
  clone_mark_active();

  req_type.encryption_key(space->encryption_key, space->encryption_klen,
                          space->encryption_iv);

  req_type.encryption_algorithm(Encryption::AES);
}

/** Get the AIO mode.
@param[in]	req_type	IO request type
@param[in]	sync		true if Synchronous IO
return the AIO mode */
AIO_mode Fil_shard::get_AIO_mode(const IORequest &req_type, bool sync) {
#ifndef UNIV_HOTBACKUP
  if (sync) {
    return (AIO_mode::SYNC);

  } else if (req_type.is_log()) {
    return (AIO_mode::LOG);

  } else {
    return (AIO_mode::NORMAL);
  }
#else  /* !UNIV_HOTBACKUP */
  ut_a(sync);
  return (AIO_mode::SYNC);
#endif /* !UNIV_HOTBACKUP */
}

/** Get the file name for IO and the local offset within that file.
@param[in]	req_type	IO context
@param[in,out]	space		Tablespace for IO
@param[in,out]	page_no		The relative page number in the file
@param[out]	file		File node
@return DB_SUCCESS or error code */
dberr_t Fil_shard::get_file_for_io(const IORequest &req_type,
                                   fil_space_t *space, page_no_t *page_no,
                                   fil_node_t *&file) {
  if (space->files.size() > 1) {
    ut_a(space->id == TRX_SYS_SPACE || space->purpose == FIL_TYPE_TEMPORARY ||
         space->id == dict_sys_t::s_log_space_first_id);

    for (auto &f : space->files) {
      if (f.size > *page_no) {
        file = &f;
        return (DB_SUCCESS);
      }

      *page_no -= f.size;
    }

  } else if (!space->files.empty()) {
    fil_node_t &f = space->files.front();

    if ((fsp_is_ibd_tablespace(space->id) && f.size == 0) ||
        f.size > *page_no) {
      /* We do not know the size of a single-table tablespace
      before we open the file */

      file = &f;

      return (DB_SUCCESS);

    } else {
#ifndef UNIV_HOTBACKUP
      if (space->id != TRX_SYS_SPACE && req_type.is_read() &&
          undo::is_inactive(space->id)) {
        file = nullptr;

        /* Page access request for a page that is
        outside the truncated UNDO tablespace bounds. */

        return (DB_TABLE_NOT_FOUND);
      }
#else  /* !UNIV_HOTBACKUP */
    /* In backup, is_under_construction() is always false */
#endif /* !UNIV_HOTBACKUP */
    }
  }

  file = nullptr;
  return (DB_ERROR);
}

#ifndef UNIV_HOTBACKUP
/** Read or write log file data synchronously.
@param[in]	type		IO context
@param[in]	page_id		page id
@param[in]	page_size	page size
@param[in]	byte_offset	remainder of offset in bytes; in AIO
                                this must be divisible by the OS block
                                size
@param[in]	len		how many bytes to read or write; this
                                must not cross a file boundary; in AIO
                                this must be a block size multiple
@param[in,out]	buf		buffer where to store read data or
                                from where to write
@return error code
@retval DB_SUCCESS on success */
dberr_t Fil_shard::do_redo_io(const IORequest &type, const page_id_t &page_id,
                              const page_size_t &page_size, ulint byte_offset,
                              ulint len, void *buf) {
  IORequest req_type(type);

  ut_ad(len > 0);
  ut_ad(req_type.is_log());
  ut_ad(req_type.validate());
  ut_ad(fil_validate_skip());
  ut_ad(byte_offset < UNIV_PAGE_SIZE);
  ut_ad(UNIV_PAGE_SIZE == (ulong)(1 << UNIV_PAGE_SIZE_SHIFT));

  if (req_type.is_read()) {
    srv_stats.data_read.add(len);

  } else if (req_type.is_write()) {
    ut_ad(!srv_read_only_mode);
    srv_stats.data_written.add(len);
  }

  fil_space_t *space = get_space_by_id(page_id.space());

  fil_node_t *file;
  page_no_t page_no = page_id.page_no();
  dberr_t err = get_file_for_io(req_type, space, &page_no, file);

  ut_a(file != nullptr);
  ut_a(err == DB_SUCCESS);
  ut_a(page_size.physical() == page_size.logical());

  os_offset_t offset = (os_offset_t)page_no * page_size.physical();

  offset += byte_offset;

  ut_a(file->size - page_no >=
       (byte_offset + len + (page_size.physical() - 1)) / page_size.physical());

  ut_a((len % OS_FILE_LOG_BLOCK_SIZE) == 0);
  ut_a(byte_offset % OS_FILE_LOG_BLOCK_SIZE == 0);

  /* Set encryption information. */
  fil_io_set_encryption(req_type, page_id, space);

  req_type.block_size(file->block_size);

  if (!file->is_open) {
    ut_a(file->n_pending == 0);

    bool success = open_file(file, false);

    ut_a(success);
  }

  if (req_type.is_read()) {
    err = os_file_read(req_type, file->handle, buf, offset, len);

  } else {
    ut_ad(!srv_read_only_mode);

    err = os_file_write(req_type, file->name, file->handle, buf, offset, len);
  }

  if (type.is_write()) {
    mutex_acquire();

    ++m_modification_counter;

    file->modification_counter = m_modification_counter;

    add_to_unflushed_list(file->space);

    mutex_release();
  }

  return (err);
}
#endif /* !UNIV_HOTBACKUP */

/** Read or write data. This operation could be asynchronous (aio).
@param[in]	type		IO context
@param[in]	sync		whether synchronous aio is desired
@param[in]	page_id		page id
@param[in]	page_size	page size
@param[in]	byte_offset	remainder of offset in bytes; in aio this
                                must be divisible by the OS block size
@param[in]	len		how many bytes to read or write; this must
                                not cross a file boundary; in AIO this must
                                be a block size multiple
@param[in,out]	buf		buffer where to store read data or from where
                                to write; in aio this must be appropriately
                                aligned
@param[in]	message		message for aio handler if !sync, else ignored
@param[in]	should_buffer   whether to buffer an aio request. AIO read
                                ahead uses this. If you plan to use this
                                parameter, make sure you remember to call
                                os_aio_dispatch_read_array_submit() when you're
                                ready to commit all your requests.
@return error code
@retval DB_SUCCESS on success
@retval DB_TABLESPACE_DELETED if the tablespace does not exist */
dberr_t Fil_shard::do_io(const IORequest &type, bool sync,
                         const page_id_t &page_id, const page_size_t &page_size,
                         ulint byte_offset, ulint len, void *buf, void *message,
                         trx_t *trx, bool should_buffer) {
  ut_ad(!trx || trx->take_stats);
  IORequest req_type(type);

  ut_ad(req_type.validate());

  ut_ad(len > 0);
  ut_ad(byte_offset < UNIV_PAGE_SIZE);
  ut_ad(!page_size.is_compressed() || byte_offset == 0);
  ut_ad(UNIV_PAGE_SIZE == (ulong)(1 << UNIV_PAGE_SIZE_SHIFT));

  ut_ad(fil_validate_skip());

#ifndef UNIV_HOTBACKUP
  /* ibuf bitmap pages must be read in the sync AIO mode: */
  ut_ad(recv_no_ibuf_operations || req_type.is_write() ||
        !ibuf_bitmap_page(page_id, page_size) || sync || req_type.is_log());

  AIO_mode aio_mode = get_AIO_mode(req_type, sync);

  if (req_type.is_read()) {
    srv_stats.data_read.add(len);

    if (aio_mode == AIO_mode::NORMAL && !recv_no_ibuf_operations &&
        ibuf_page(page_id, page_size, nullptr)) {
      /* Reduce probability of deadlock bugs
      in connection with ibuf: do not let the
      ibuf I/O handler sleep */

      req_type.clear_do_not_wake();

      aio_mode = AIO_mode::IBUF;
    }

  } else if (req_type.is_write()) {
    ut_ad(!srv_read_only_mode || fsp_is_system_temporary(page_id.space()));

    srv_stats.data_written.add(len);
  }
#else  /* !UNIV_HOTBACKUP */
  ut_a(sync);
  AIO_mode aio_mode = AIO_mode::SYNC;
#endif /* !UNIV_HOTBACKUP */

  /* Reserve the mutex and make sure that we can open at
  least one file while holding it, if the file is not already open */

  fil_space_t *space;

  bool slot = mutex_acquire_and_get_space(page_id.space(), space);

  /* If we are deleting a tablespace we don't allow async read
  operations on that. However, we do allow write operations and
  sync read operations. */
  if (space == nullptr ||
      (req_type.is_read() && !sync && space->stop_new_ops)) {
    if (slot) {
      release_open_slot(m_id);
    }

    mutex_release();

    if (!req_type.ignore_missing()) {
      if (space == nullptr) {
        ib::error(ER_IB_MSG_330)
            << "Trying to do I/O on a tablespace"
            << " which does not exist. I/O type: "
            << (req_type.is_read() ? "read" : "write") << ", page: " << page_id
            << ", I/O length: " << len << " bytes";
      } else {
        ib::error(ER_IB_MSG_331)
            << "Trying to do async read on a"
            << " tablespace which is being deleted."
            << " Tablespace name: \"" << space->name << "\", page: " << page_id
            << ", read length: " << len << " bytes";
      }
    }

    return (DB_TABLESPACE_DELETED);
  }

  ut_ad(aio_mode != AIO_mode::IBUF || fil_type_is_data(space->purpose));

  fil_node_t *file;
  page_no_t page_no = page_id.page_no();
  dberr_t err = get_file_for_io(req_type, space, &page_no, file);

  if (err == DB_TABLE_NOT_FOUND) {
    mutex_release();

    return (err);

  } else if (file == nullptr) {
    ut_ad(err == DB_ERROR);

    if (req_type.ignore_missing()) {
      if (slot) {
        release_open_slot(m_id);
      }

      mutex_release();

      return (DB_ERROR);
    }

    /* This is a hard error. */
    fil_report_invalid_page_access(page_id.page_no(), page_id.space(),
                                   space->name, byte_offset, len,
                                   req_type.is_read());
  }

#ifndef UNIV_HOTBACKUP
  if (UNIV_UNLIKELY(space->is_corrupt && srv_pass_corrupt_table)) {
    /* should ignore i/o for the crashed space */
    if (srv_pass_corrupt_table == 1 || req_type.is_write()) {
      complete_io(file, type);
      if (aio_mode == AIO_mode::NORMAL) {
        ut_a(space->purpose == FIL_TYPE_TABLESPACE);
        buf_page_io_complete(static_cast<buf_page_t *>(message));
      }
    }

    if (srv_pass_corrupt_table == 1 && req_type.is_read())
      return (DB_TABLESPACE_DELETED);
    else if (req_type.is_write())
      return (DB_SUCCESS);
  }
#endif

  bool opened = prepare_file_for_io(file, false);

  if (slot) {
    release_open_slot(m_id);
  }

  if (!opened) {
    if (fil_type_is_data(space->purpose) && fsp_is_ibd_tablespace(space->id)) {
      mutex_release();

      if (!req_type.ignore_missing()) {
        ib::error(ER_IB_MSG_332)
            << "Trying to do I/O to a tablespace"
               " which exists without an .ibd data"
            << " file. I/O type: " << (req_type.is_read() ? "read" : "write")
            << ", page: " << page_id_t(page_id.space(), page_no)
            << ", I/O length: " << len << " bytes";
      }

      return (DB_TABLESPACE_DELETED);
    }

    /* The tablespace is for log. Currently, we just assert here
    to prevent handling errors along the way fil_io returns.
    Also, if the log files are missing, it would be hard to
    promise the server can continue running. */
    ut_a(0);
  }

  /* Check that at least the start offset is within the bounds of a
  single-table tablespace, including rollback tablespaces. */
  if (file->size <= page_no && space->id != TRX_SYS_SPACE &&
      fil_type_is_data(space->purpose)) {
    if (req_type.ignore_missing()) {
      /* If we can tolerate the non-existent pages, we
      should return with DB_ERROR and let caller decide
      what to do. */

      complete_io(file, req_type);

      mutex_release();

      return (DB_ERROR);
    }

    /* This is a hard error. */
    fil_report_invalid_page_access(page_id.page_no(), page_id.space(),
                                   space->name, byte_offset, len,
                                   req_type.is_read());
  }

  mutex_release();

  ut_a(page_size.is_compressed() ||
       page_size.physical() == page_size.logical());

  os_offset_t offset = (os_offset_t)page_no * page_size.physical();

  offset += byte_offset;

  ut_a(file->size - page_no >=
       (byte_offset + len + (page_size.physical() - 1)) / page_size.physical());

  ut_a((len % OS_FILE_LOG_BLOCK_SIZE) == 0);
  ut_a(byte_offset % OS_FILE_LOG_BLOCK_SIZE == 0);

  /* Don't compress the log, page 0 of all tablespaces, tables
  compresssed with the old compression scheme and all pages from
  the system tablespace. */

  if (req_type.is_write() && !req_type.is_log() && !page_size.is_compressed() &&
      page_id.page_no() > 0 && IORequest::is_punch_hole_supported() &&
      file->punch_hole) {
    ut_ad(!req_type.is_log());

    req_type.set_punch_hole();

    req_type.compression_algorithm(space->compression_type);

  } else {
    req_type.clear_compressed();
  }

  /* Set encryption information. */
  fil_io_set_encryption(req_type, page_id, space);

  req_type.block_size(file->block_size);

#ifdef UNIV_HOTBACKUP
  /* In mysqlbackup do normal I/O, not AIO */
  if (req_type.is_read()) {
    err = os_file_read(req_type, file->handle, buf, offset, len);

  } else {
    ut_ad(!srv_read_only_mode || fsp_is_system_temporary(page_id.space()));

    err = os_file_write(req_type, file->name, file->handle, buf, offset, len);
  }
#else /* UNIV_HOTBACKUP */
  /* Queue the aio request */
  err = os_aio(
      req_type, aio_mode, file->name, file->handle, buf, offset, len,
      fsp_is_system_temporary(page_id.space()) ? false : srv_read_only_mode,
      file, message, page_id.space(), trx, should_buffer);

#endif /* UNIV_HOTBACKUP */

  if (err == DB_IO_NO_PUNCH_HOLE) {
    err = DB_SUCCESS;

    if (file->punch_hole) {
      ib::warn(ER_IB_MSG_333) << "Punch hole failed for '" << file->name << "'";
    }

    fil_no_punch_hole(file);
  }

  /* We an try to recover the page from the double write buffer if
  the decompression fails or the page is corrupt. */

  ut_a(req_type.is_dblwr_recover() || err == DB_SUCCESS);

  if (sync) {
    /* The i/o operation is already completed when we return from
    os_aio: */

    mutex_acquire();

    complete_io(file, req_type);

    mutex_release();

    ut_ad(fil_validate_skip());
  }

  return (err);
}

#ifndef UNIV_HOTBACKUP
/** Read or write redo log data (synchronous buffered IO).
@param[in]	type		IO context
@param[in]	page_id		where to read or write
@param[in]	page_size	page size
@param[in]	byte_offset	remainder of offset in bytes
@param[in]	len		this must not cross a file boundary;
@param[in,out]	buf		buffer where to store read data or from where
                                to write
@retval DB_SUCCESS if all OK */
dberr_t fil_redo_io(const IORequest &type, const page_id_t &page_id,
                    const page_size_t &page_size, ulint byte_offset, ulint len,
                    void *buf) {
  ut_ad(type.is_log());

  auto shard = fil_system->shard_by_id(page_id.space());
#if defined(_WIN32) && defined(WIN_ASYNC_IO)
  /* On Windows we always open the redo log file in AIO mode. ie. we
  use the AIO API for the read/write even for sync IO. */
  return (shard->do_io(type, true, page_id, page_size, byte_offset, len, buf,
                       nullptr));
#else
  return (shard->do_redo_io(type, page_id, page_size, byte_offset, len, buf));
#endif /* _WIN32  || WIN_ASYNC_IO*/
}

/** Waits for an AIO operation to complete. This function is used to write the
handler for completed requests. The aio array of pending requests is divided
into segments (see os0file.cc for more info). The thread specifies which
segment it wants to wait for.
@param[in]	segment		The number of the segment in the AIO array
                                to wait for */
void fil_aio_wait(ulint segment) {
  fil_node_t *file;
  IORequest type;
  void *message;

  ut_ad(fil_validate_skip());

  dberr_t err = os_aio_handler(segment, &file, &message, &type);

  ut_a(err == DB_SUCCESS);

  if (file == nullptr) {
    ut_ad(srv_shutdown_state == SRV_SHUTDOWN_EXIT_THREADS);
    return;
  }

  srv_set_io_thread_op_info(segment, "complete io for file");

  auto shard = fil_system->shard_by_id(file->space->id);

  shard->mutex_acquire();

  shard->complete_io(file, type);

  shard->mutex_release();

  ut_ad(fil_validate_skip());

  /* Do the i/o handling */
  /* IMPORTANT: since i/o handling for reads will read also the insert
  buffer in tablespace 0, you have to be very careful not to introduce
  deadlocks in the i/o system. We keep tablespace 0 data files always
  open, and use a special i/o thread to serve insert buffer requests. */

  switch (file->space->purpose) {
    case FIL_TYPE_IMPORT:
    case FIL_TYPE_TEMPORARY:
    case FIL_TYPE_TABLESPACE:
      srv_set_io_thread_op_info(segment, "complete io for buf page");

      /* async single page writes from the dblwr buffer don't have
      access to the page */
      if (message != nullptr) {
        buf_page_io_complete(static_cast<buf_page_t *>(message));
      }
      return;
    case FIL_TYPE_LOG:
      return;
  }

  ut_ad(0);
}
#endif /* !UNIV_HOTBACKUP */

/** Read or write data from a file.
@param[in]	type		IO context
@param[in]	sync		If true then do synchronous IO
@param[in]	page_id		page id
@param[in]	page_size	page size
@param[in]	byte_offset	remainder of offset in bytes; in aio this
                                must be divisible by the OS block size
@param[in]	len		how many bytes to read or write; this must
                                not cross a file boundary; in AIO this must
                                be a block size multiple
@param[in,out]	buf		buffer where to store read data or from where
                                to write; in AIO this must be appropriately
                                aligned
@param[in]	message		message for AIO handler if !sync, else ignored
@param[in]	should_buffer   whether to buffer an aio request. AIO read
                                ahead uses this. If you plan to use this
                                parameter, make sure you remember to call
                                os_aio_dispatch_read_array_submit() when you're
                                ready to commit all your requests.
@return error code
@retval DB_SUCCESS on success
@retval DB_TABLESPACE_DELETED if the tablespace does not exist */
dberr_t _fil_io(const IORequest &type, bool sync, const page_id_t &page_id,
                const page_size_t &page_size, ulint byte_offset, ulint len,
                void *buf, void *message, trx_t *trx, bool should_buffer) {
  ut_ad(!trx || trx->take_stats);
  auto shard = fil_system->shard_by_id(page_id.space());

  return (shard->do_io(type, sync, page_id, page_size, byte_offset, len, buf,
                       message, trx, should_buffer));
}

/** If the tablespace is on the unflushed list and there are no pending
flushes then remove from the unflushed list.
@param[in,out]	space		Tablespace to remove */
void Fil_shard::remove_from_unflushed_list(fil_space_t *space) {
  ut_ad(mutex_owned());

  if (space->is_in_unflushed_spaces && space_is_flushed(space)) {
    space->is_in_unflushed_spaces = false;

    UT_LIST_REMOVE(m_unflushed_spaces, space);
  }
}

/** Flushes to disk possible writes cached by the OS. */
void Fil_shard::redo_space_flush() {
  ut_ad(mutex_owned());
  ut_ad(m_id == REDO_SHARD);

  fil_space_t *space = fil_space_t::s_redo_space;

  if (space == nullptr) {
    space = get_space_by_id(dict_sys_t::s_log_space_first_id);
  } else {
    ut_ad(space == get_space_by_id(dict_sys_t::s_log_space_first_id));
  }

  ut_a(!space->stop_new_ops);
  ut_a(space->purpose == FIL_TYPE_LOG);

  /* Prevent dropping of the space while we are flushing */
  ++space->n_pending_flushes;

  for (auto &file : space->files) {
    ut_a(!file.is_raw_disk);

    int64_t old_mod_counter = file.modification_counter;

    if (old_mod_counter <= file.flush_counter) {
      continue;
    }

    ut_a(file.is_open);
    ut_a(file.space == space);

    ++fil_n_log_flushes;
    ++fil_n_pending_log_flushes;

    bool skip_flush = false;

    /* Wait for some other thread that is flushing. */
    while (file.n_pending_flushes > 0 && !skip_flush) {
      /* Release the mutex to avoid deadlock with
      the flushing thread. */

      int64_t sig_count = os_event_reset(file.sync_event);

      mutex_release();

      os_event_wait_low(file.sync_event, sig_count);

      mutex_acquire();

      if (file.flush_counter >= old_mod_counter) {
        skip_flush = true;
      }
    }

    if (!skip_flush) {
      ut_a(file.is_open);

      ++file.n_pending_flushes;

      mutex_release();

      os_file_flush(file.handle);

      mutex_acquire();

      os_event_set(file.sync_event);

      --file.n_pending_flushes;
    }

    if (file.flush_counter < old_mod_counter) {
      file.flush_counter = old_mod_counter;

      remove_from_unflushed_list(space);
    }

    --fil_n_pending_log_flushes;
  }

  --space->n_pending_flushes;
}

/** Flushes to disk possible writes cached by the OS. If the space does
not exist or is being dropped, does not do anything.
@param[in]	space_id	File space ID (this can be a group of log files
                                or a tablespace of the database) */
void Fil_shard::space_flush(space_id_t space_id) {
  ut_ad(mutex_owned());

  if (space_id == dict_sys_t::s_log_space_first_id) {
    redo_space_flush();
    return;
  }

  fil_space_t *space = get_space_by_id(space_id);

  if (space == nullptr || space->purpose == FIL_TYPE_TEMPORARY ||
      space->stop_new_ops) {
    return;
  }

  if (fil_buffering_disabled(space)) {
    /* No need to flush. User has explicitly disabled
    buffering. */
    ut_ad(!space->is_in_unflushed_spaces);
    ut_ad(space_is_flushed(space));
    ut_ad(space->n_pending_flushes == 0);

#ifdef UNIV_DEBUG
    for (const auto &file : space->files) {
      ut_ad(file.modification_counter == file.flush_counter);
      ut_ad(file.n_pending_flushes == 0);
    }
#endif /* UNIV_DEBUG */

    return;
  }

  /* Prevent dropping of the space while we are flushing */
  ++space->n_pending_flushes;

  for (auto &file : space->files) {
    int64_t old_mod_counter = file.modification_counter;

    if (old_mod_counter <= file.flush_counter) {
      continue;
    }

    ut_a(file.is_open);

    switch (space->purpose) {
      case FIL_TYPE_TEMPORARY:
        ut_ad(0);  // we already checked for this

      case FIL_TYPE_TABLESPACE:
      case FIL_TYPE_IMPORT:
        ++fil_n_pending_tablespace_flushes;
        break;

      case FIL_TYPE_LOG:
        ut_error;
        break;
    }

    bool skip_flush = false;
#ifdef _WIN32
    if (file.is_raw_disk) {
      skip_flush = true;
      ;
    }
#endif /* _WIN32 */

    while (file.n_pending_flushes > 0 && !skip_flush) {
      /* We want to avoid calling os_file_flush() on
      the file twice at the same time, because we do
      not know what bugs OS's may contain in file
      I/O */

      int64_t sig_count = os_event_reset(file.sync_event);

      mutex_release();

      os_event_wait_low(file.sync_event, sig_count);

      mutex_acquire();

      if (file.flush_counter >= old_mod_counter) {
        skip_flush = true;
      }
    }

    if (!skip_flush) {
      ut_a(file.is_open);

      ++file.n_pending_flushes;

      mutex_release();

      os_file_flush(file.handle);

      mutex_acquire();

      os_event_set(file.sync_event);

      --file.n_pending_flushes;
    }

    if (file.flush_counter < old_mod_counter) {
      file.flush_counter = old_mod_counter;

      remove_from_unflushed_list(space);
    }

    switch (space->purpose) {
      case FIL_TYPE_TEMPORARY:
        ut_ad(0);  // we already checked for this

      case FIL_TYPE_TABLESPACE:
      case FIL_TYPE_IMPORT:
        --fil_n_pending_tablespace_flushes;
        continue;

      case FIL_TYPE_LOG:
        ut_error;
    }

    ut_ad(0);
  }

  --space->n_pending_flushes;
}

/** Flushes to disk possible writes cached by the OS. If the space does
not exist or is being dropped, does not do anything.
@param[in]	space_id	File space ID (this can be a group of log files
                                or a tablespace of the database) */
void fil_flush(space_id_t space_id) {
  auto shard = fil_system->shard_by_id(space_id);

  shard->mutex_acquire();

  /* Note: Will release and reacquire the Fil_shard::mutex. */
  shard->space_flush(space_id);

  shard->mutex_release();
}

/** Flush any pending writes to disk for the redo log. */
void Fil_shard::flush_file_redo() {
  /* We never evict the redo log tablespace. It's for all
  practical purposes a read-only data structure. */

  mutex_acquire();

  redo_space_flush();

  mutex_release();
}

/** Collect the tablespace IDs of unflushed tablespaces in space_ids.
@param[in]	purpose		FIL_TYPE_TABLESPACE or FIL_TYPE_LOG,
                                can be ORred */
void Fil_shard::flush_file_spaces(uint8_t purpose) {
  Space_ids space_ids;

  ut_ad((purpose & FIL_TYPE_TABLESPACE) || (purpose & FIL_TYPE_LOG));

  mutex_acquire();

  for (auto space = UT_LIST_GET_FIRST(m_unflushed_spaces); space != nullptr;
       space = UT_LIST_GET_NEXT(unflushed_spaces, space)) {
    if ((to_int(space->purpose) & purpose) && !space->stop_new_ops) {
      space_ids.push_back(space->id);
    }
  }

  mutex_release();

  /* Flush the spaces.  It will not hurt to call fil_flush() on
  a non-existing space id. */
  for (auto space_id : space_ids) {
    mutex_acquire();

    space_flush(space_id);

    mutex_release();
  }
}

/** Flush the redo log writes to disk, possibly cached by the OS. */
void Fil_system::flush_file_redo() { m_shards[REDO_SHARD]->flush_file_redo(); }

/** Flush to disk the writes in file spaces of the given type
possibly cached by the OS.
@param[in]	purpose		FIL_TYPE_TABLESPACE or FIL_TYPE_LOG,
                                can be ORred */
void Fil_system::flush_file_spaces(uint8_t purpose) {
  for (auto shard : m_shards) {
    shard->flush_file_spaces(purpose);
  }
}

/** Flush to disk the writes in file spaces of the given type
possibly cached by the OS.
@param[in]     purpose FIL_TYPE_TABLESPACE or FIL_TYPE_LOG, can be ORred */
void fil_flush_file_spaces(uint8_t purpose) {
  fil_system->flush_file_spaces(purpose);
}

/** Flush to disk the writes in file spaces of the given type
possibly cached by the OS. */
void fil_flush_file_redo() { fil_system->flush_file_redo(); }

/** Returns true if file address is undefined.
@param[in]	addr		Address
@return true if undefined */
bool fil_addr_is_null(const fil_addr_t &addr) {
  return (addr.page == FIL_NULL);
}

/** Get the predecessor of a file page.
@param[in]	page		File page
@return FIL_PAGE_PREV */
page_no_t fil_page_get_prev(const byte *page) {
  return (mach_read_from_4(page + FIL_PAGE_PREV));
}

/** Get the successor of a file page.
@param[in]	page		File page
@return FIL_PAGE_NEXT */
page_no_t fil_page_get_next(const byte *page) {
  return (mach_read_from_4(page + FIL_PAGE_NEXT));
}

/** Sets the file page type.
@param[in,out]	page		File page
@param[in]	type		Page type */
void fil_page_set_type(byte *page, ulint type) {
  mach_write_to_2(page + FIL_PAGE_TYPE, type);
}

/** Reset the page type.
Data files created before MySQL 5.1 may contain garbage in FIL_PAGE_TYPE.
In MySQL 3.23.53, only undo log pages and index pages were tagged.
Any other pages were written with uninitialized bytes in FIL_PAGE_TYPE.
@param[in]	page_id	page number
@param[in,out]	page	page with invalid FIL_PAGE_TYPE
@param[in]	type	expected page type
@param[in,out]	mtr	mini-transaction */
void fil_page_reset_type(const page_id_t &page_id, byte *page, ulint type,
                         mtr_t *mtr) {
  ib::info(ER_IB_MSG_334) << "Resetting invalid page " << page_id << " type "
                          << fil_page_get_type(page) << " to " << type << ".";
  mlog_write_ulint(page + FIL_PAGE_TYPE, type, MLOG_2BYTES, mtr);
}

/** Closes the tablespace memory cache. */
void fil_close() {
  if (fil_system == nullptr) {
    return;
  }

  UT_DELETE(fil_system);

  fil_system = nullptr;
}

#ifndef UNIV_HOTBACKUP
/** Initializes a buffer control block when the buf_pool is created.
@param[in]	block		Pointer to the control block
@param[in]	frame		Pointer to buffer frame */
static void fil_buf_block_init(buf_block_t *block, byte *frame) {
  UNIV_MEM_DESC(frame, UNIV_PAGE_SIZE);

  block->frame = frame;

  block->page.io_fix = BUF_IO_NONE;
  /* There are assertions that check for this. */
  block->page.buf_fix_count = 1;
  block->page.state = BUF_BLOCK_READY_FOR_USE;

  page_zip_des_init(&block->page.zip);
}

struct Fil_page_iterator {
  /** File handle */
  pfs_os_file_t m_file;

  /** File path name */
  const char *m_filepath;

  /** From where to start */
  os_offset_t m_start;

  /** Where to stop */
  os_offset_t m_end;

  /* File size in bytes */
  os_offset_t m_file_size;

  /** Page size */
  size_t m_page_size;

  /** Number of pages to use for I/O */
  size_t m_n_io_buffers;

  /** Buffer to use for IO */
  byte *m_io_buffer;

  /** Encryption key */
  byte *m_encryption_key;

  /** Encruption iv */
  byte *m_encryption_iv;
};

/** TODO: This can be made parallel trivially by chunking up the file
and creating a callback per thread. Main benefit will be to use multiple
CPUs for checksums and compressed tables. We have to do compressed tables
block by block right now. Secondly we need to decompress/compress and copy
too much of data. These are CPU intensive.

Iterate over all the pages in the tablespace.
@param[in]	iter		Tablespace iterator
@param[in,out]	block		Block to use for IO
@param[in]	callback	Callback to inspect and update page contents
@retval DB_SUCCESS or error code */
static dberr_t fil_iterate(const Fil_page_iterator &iter, buf_block_t *block,
                           PageCallback &callback) {
  os_offset_t offset;
  size_t n_bytes;
  page_no_t page_no = 0;
  space_id_t space_id = callback.get_space_id();

  n_bytes = iter.m_n_io_buffers * iter.m_page_size;

  ut_ad(!srv_read_only_mode);

  /* For old style compressed tables we do a lot of useless copying
  for non-index pages. Unfortunately, it is required by
  buf_zip_decompress() */

  ulint read_type = IORequest::READ;
  ulint write_type = IORequest::WRITE;

  for (offset = iter.m_start; offset < iter.m_end; offset += n_bytes) {
    byte *io_buffer = iter.m_io_buffer;

    block->frame = io_buffer;

    if (callback.get_page_size().is_compressed()) {
      page_zip_des_init(&block->page.zip);
      page_zip_set_size(&block->page.zip, iter.m_page_size);

      block->page.size.copy_from(
          page_size_t(iter.m_page_size, univ_page_size.logical(), true));

      block->page.zip.data = block->frame + UNIV_PAGE_SIZE;
      ut_d(block->page.zip.m_external = true);
      ut_ad(iter.m_page_size == callback.get_page_size().physical());

      /* Zip IO is done in the compressed page buffer. */
      io_buffer = block->page.zip.data;
    } else {
      io_buffer = iter.m_io_buffer;
    }

    /* We have to read the exact number of bytes. Otherwise the
    InnoDB IO functions croak on failed reads. */

    n_bytes = static_cast<ulint>(
        ut_min(static_cast<os_offset_t>(n_bytes), iter.m_end - offset));

    ut_ad(n_bytes > 0);
    ut_ad(!(n_bytes % iter.m_page_size));

    dberr_t err;
    IORequest read_request(read_type);

    /* For encrypted table, set encryption information. */
    if (iter.m_encryption_key != nullptr && offset != 0) {
      read_request.encryption_key(iter.m_encryption_key, ENCRYPTION_KEY_LEN,
                                  iter.m_encryption_iv);

      read_request.encryption_algorithm(Encryption::AES);
    }

    err = os_file_read(read_request, iter.m_file, io_buffer, offset,
                       (ulint)n_bytes);

    if (err != DB_SUCCESS) {
      ib::error(ER_IB_MSG_335) << "os_file_read() failed";

      return (err);
    }

    size_t n_pages_read;
    bool updated = false;
    os_offset_t page_off = offset;

    n_pages_read = (ulint)n_bytes / iter.m_page_size;

    for (size_t i = 0; i < n_pages_read; ++i) {
      buf_block_set_file_page(block, page_id_t(space_id, page_no++));

      if ((err = callback(page_off, block)) != DB_SUCCESS) {
        return (err);

      } else if (!updated) {
        updated = buf_block_get_state(block) == BUF_BLOCK_FILE_PAGE;
      }

      buf_block_set_state(block, BUF_BLOCK_NOT_USED);
      buf_block_set_state(block, BUF_BLOCK_READY_FOR_USE);

      page_off += iter.m_page_size;
      block->frame += iter.m_page_size;
    }

    IORequest write_request(write_type);

    /* For encrypted table, set encryption information. */
    if (iter.m_encryption_key != nullptr && offset != 0) {
      write_request.encryption_key(iter.m_encryption_key, ENCRYPTION_KEY_LEN,
                                   iter.m_encryption_iv);

      write_request.encryption_algorithm(Encryption::AES);
    }

    /* A page was updated in the set, write back to disk.
    Note: We don't have the compression algorithm, we write
    out the imported file as uncompressed. */

    if (updated && (err = os_file_write(write_request, iter.m_filepath,
                                        iter.m_file, io_buffer, offset,
                                        (ulint)n_bytes)) != DB_SUCCESS) {
      /* This is not a hard error */
      if (err == DB_IO_NO_PUNCH_HOLE) {
        err = DB_SUCCESS;
        write_type &= ~IORequest::PUNCH_HOLE;

      } else {
        ib::error(ER_IB_MSG_336) << "os_file_write() failed";

        return (err);
      }
    }
  }

  return (DB_SUCCESS);
}

/** Iterate over all the pages in the tablespace.
@param[in,out]	table		the table definiton in the server
@param[in]	n_io_buffers	number of blocks to read and write together
@param[in]	callback	functor that will do the page updates
@return DB_SUCCESS or error code */
dberr_t fil_tablespace_iterate(dict_table_t *table, ulint n_io_buffers,
                               PageCallback &callback) {
  dberr_t err;
  pfs_os_file_t file;
  char *filepath;
  bool success;

  ut_a(n_io_buffers > 0);
  ut_ad(!srv_read_only_mode);

  DBUG_EXECUTE_IF("ib_import_trigger_corruption_1", return (DB_CORRUPTION););

  /* Make sure the data_dir_path is set. */
  dd_get_and_save_data_dir_path<dd::Table>(table, nullptr, false);

  std::string path = dict_table_get_datadir(table);

  filepath = Fil_path::make(path, table->name.m_name, IBD, true);

  if (filepath == nullptr) {
    return (DB_OUT_OF_MEMORY);
  }

  file = os_file_create_simple_no_error_handling(
      innodb_data_file_key, filepath, OS_FILE_OPEN, OS_FILE_READ_WRITE,
      srv_read_only_mode, &success);

  DBUG_EXECUTE_IF("fil_tablespace_iterate_failure", {
    static bool once;

    if (!once || ut_rnd_interval(0, 10) == 5) {
      once = true;
      success = false;
      os_file_close(file);
    }
  });

  if (!success) {
    /* The following call prints an error message */
    os_file_get_last_error(true);

    ib::error(ER_IB_MSG_337) << "Trying to import a tablespace, but could not"
                                " open the tablespace file "
                             << filepath;

    ut_free(filepath);

    return (DB_TABLESPACE_NOT_FOUND);

  } else {
    err = DB_SUCCESS;
  }

  callback.set_file(filepath, file);

  os_offset_t file_size = os_file_get_size(file);
  ut_a(file_size != (os_offset_t)-1);

  /* The block we will use for every physical page */
  buf_block_t *block;

  block = reinterpret_cast<buf_block_t *>(ut_zalloc_nokey(sizeof(*block)));

  mutex_create(LATCH_ID_BUF_BLOCK_MUTEX, &block->mutex);

  /* Allocate a page to read in the tablespace header, so that we
  can determine the page size and zip size (if it is compressed).
  We allocate an extra page in case it is a compressed table. One
  page is to ensure alignement. */

  void *page_ptr = ut_malloc_nokey(3 * UNIV_PAGE_SIZE);
  byte *page = static_cast<byte *>(ut_align(page_ptr, UNIV_PAGE_SIZE));

  fil_buf_block_init(block, page);

  /* Read the first page and determine the page and zip size. */

  IORequest request(IORequest::READ);

  err = os_file_read_first_page(request, file, page, UNIV_PAGE_SIZE);

  if (err != DB_SUCCESS) {
    err = DB_IO_ERROR;

  } else if ((err = callback.init(file_size, block)) == DB_SUCCESS) {
    Fil_page_iterator iter;

    iter.m_file = file;
    iter.m_start = 0;
    iter.m_end = file_size;
    iter.m_filepath = filepath;
    iter.m_file_size = file_size;
    iter.m_n_io_buffers = n_io_buffers;
    iter.m_page_size = callback.get_page_size().physical();

    /* Set encryption info. */
    iter.m_encryption_key = table->encryption_key;
    iter.m_encryption_iv = table->encryption_iv;

    /* Check encryption is matched or not. */
    ulint space_flags = callback.get_space_flags();

    if (FSP_FLAGS_GET_ENCRYPTION(space_flags)) {
      ut_ad(table->encryption_key != nullptr);

      if (!dict_table_is_encrypted(table)) {
        ib::error(ER_IB_MSG_338) << "Table is not in an encrypted"
                                    " tablespace, but the data file which"
                                    " trying to import is an encrypted"
                                    " tablespace";
        err = DB_IO_NO_ENCRYPT_TABLESPACE;
      }
    }

    if (err == DB_SUCCESS) {
      /* Compressed pages can't be optimised for block IO
      for now.  We do the IMPORT page by page. */

      if (callback.get_page_size().is_compressed()) {
        iter.m_n_io_buffers = 1;
        ut_a(iter.m_page_size == callback.get_page_size().physical());
      }

      /** Add an extra page for compressed page scratch
      area. */
      void *io_buffer =
          ut_malloc_nokey((2 + iter.m_n_io_buffers) * UNIV_PAGE_SIZE);

      iter.m_io_buffer =
          static_cast<byte *>(ut_align(io_buffer, UNIV_PAGE_SIZE));

      err = fil_iterate(iter, block, callback);

      ut_free(io_buffer);
    }
  }

  if (err == DB_SUCCESS) {
    ib::info(ER_IB_MSG_339) << "Sync to disk";

    if (!os_file_flush(file)) {
      ib::info(ER_IB_MSG_340) << "os_file_flush() failed!";
      err = DB_IO_ERROR;
    } else {
      ib::info(ER_IB_MSG_341) << "Sync to disk - done!";
    }
  }

  os_file_close(file);

  ut_free(page_ptr);
  ut_free(filepath);

  mutex_free(&block->mutex);

  ut_free(block);

  return (err);
}
#endif /* !UNIV_HOTBACKUP */

/** Set the tablespace table size.
@param[in]	page	a page belonging to the tablespace */
void PageCallback::set_page_size(const buf_frame_t *page) UNIV_NOTHROW {
  m_page_size.copy_from(fsp_header_get_page_size(page));
}

/** Delete the tablespace file and any related files like .cfg.
This should not be called for temporary tables.
@param[in]	path		File path of the IBD tablespace
@return true on success */
bool fil_delete_file(const char *path) {
  bool success = true;

  /* Force a delete of any stale .ibd files that are lying around. */
  success = os_file_delete_if_exists(innodb_data_file_key, path, nullptr);

  char *cfg_filepath = Fil_path::make_cfg(path);

  if (cfg_filepath != nullptr) {
    os_file_delete_if_exists(innodb_data_file_key, cfg_filepath, nullptr);

    ut_free(cfg_filepath);
  }

  char *cfp_filepath = Fil_path::make_cfp(path);

  if (cfp_filepath != nullptr) {
    os_file_delete_if_exists(innodb_data_file_key, cfp_filepath, nullptr);

    ut_free(cfp_filepath);
  }

  return (success);
}

#ifndef UNIV_HOTBACKUP
/** Check if swapping two .ibd files can be done without failure.
@param[in]	old_table	old table
@param[in]	new_table	new table
@param[in]	tmp_name	temporary table name
@return innodb error code */
dberr_t fil_rename_precheck(const dict_table_t *old_table,
                            const dict_table_t *new_table,
                            const char *tmp_name) {
  dberr_t err;

  bool old_is_file_per_table = dict_table_is_file_per_table(old_table);

  bool new_is_file_per_table = dict_table_is_file_per_table(new_table);

  /* If neither table is file-per-table,
  there will be no renaming of files. */
  if (!old_is_file_per_table && !new_is_file_per_table) {
    return (DB_SUCCESS);
  }

  auto old_dir = dict_table_get_datadir(old_table);

  char *old_path =
      Fil_path::make(old_dir, old_table->name.m_name, IBD, !old_dir.empty());

  if (old_path == nullptr) {
    return (DB_OUT_OF_MEMORY);
  }

  if (old_is_file_per_table) {
    char *tmp_path = Fil_path::make(old_dir, tmp_name, IBD, !old_dir.empty());

    if (tmp_path == nullptr) {
      ut_free(old_path);
      return (DB_OUT_OF_MEMORY);
    }

    /* Temp filepath must not exist. */
    err = fil_rename_tablespace_check(old_table->space, old_path, tmp_path,
                                      dict_table_is_discarded(old_table));

    if (err != DB_SUCCESS) {
      ut_free(old_path);
      ut_free(tmp_path);
      return (err);
    }

    ut_free(tmp_path);
  }

  if (new_is_file_per_table) {
    auto new_dir = dict_table_get_datadir(new_table);

    char *new_path =
        Fil_path::make(new_dir, new_table->name.m_name, IBD, !new_dir.empty());

    if (new_path == nullptr) {
      ut_free(old_path);
      return (DB_OUT_OF_MEMORY);
    }

    /* Destination filepath must not exist unless this ALTER
    TABLE starts and ends with a file_per-table tablespace. */
    if (!old_is_file_per_table) {
      err = fil_rename_tablespace_check(new_table->space, new_path, old_path,
                                        dict_table_is_discarded(new_table));

      if (err != DB_SUCCESS) {
        ut_free(old_path);
        ut_free(new_path);
        return (err);
      }
    }

    ut_free(new_path);
  }

  ut_free(old_path);

  return (DB_SUCCESS);
}
#endif /* !UNIV_HOTBACKUP */

/** Note that the file system where the file resides doesn't support PUNCH HOLE.
Called from AIO handlers when IO returns DB_IO_NO_PUNCH_HOLE
@param[in,out]	file		file to set */
void fil_no_punch_hole(fil_node_t *file) { file->punch_hole = false; }

/** Set the compression type for the tablespace of a table
@param[in]	table		The table that should be compressed
@param[in]	algorithm	Text representation of the algorithm
@return DB_SUCCESS or error code */
dberr_t fil_set_compression(dict_table_t *table, const char *algorithm) {
  ut_ad(table != nullptr);

  /* We don't support Page Compression for the system tablespace,
  the temporary tablespace, or any general tablespace because
  COMPRESSION is set by TABLE DDL, not TABLESPACE DDL. There is
  no other technical reason.  Also, do not use it for missing
  tables or tables with compressed row_format. */
  if (table->ibd_file_missing ||
      !DICT_TF2_FLAG_IS_SET(table, DICT_TF2_USE_FILE_PER_TABLE) ||
      DICT_TF2_FLAG_IS_SET(table, DICT_TF2_TEMPORARY) ||
      page_size_t(table->flags).is_compressed()) {
    return (DB_IO_NO_PUNCH_HOLE_TABLESPACE);
  }

  dberr_t err;
  Compression compression;

  if (algorithm == nullptr || strlen(algorithm) == 0) {
#ifndef UNIV_DEBUG
    compression.m_type = Compression::NONE;
#else /* UNIV_DEBUG */
    /* This is a Debug tool for setting compression on all
    compressible tables not otherwise specified. */
    switch (srv_debug_compress) {
      case Compression::LZ4:
      case Compression::ZLIB:
      case Compression::NONE:

        compression.m_type = static_cast<Compression::Type>(srv_debug_compress);
        break;

      default:
        compression.m_type = Compression::NONE;
    }

#endif /* UNIV_DEBUG */

    err = DB_SUCCESS;

  } else {
    err = Compression::check(algorithm, &compression);
  }

  fil_space_t *space = fil_space_get(table->space);

  if (space == nullptr) {
    return (DB_NOT_FOUND);
  }

  space->compression_type = compression.m_type;

  if (space->compression_type != Compression::NONE) {
    if (!space->files.front().punch_hole) {
      return (DB_IO_NO_PUNCH_HOLE_FS);
    }
  }

  return (err);
}

/** Get the compression algorithm for a tablespace.
@param[in]	space_id	Space ID to check
@return the compression algorithm */
Compression::Type fil_get_compression(space_id_t space_id) {
  fil_space_t *space = fil_space_get(space_id);

  return (space == nullptr ? Compression::NONE : space->compression_type);
}

/** Set the encryption type for the tablespace
@param[in] space_id		Space ID of tablespace for which to set
@param[in] algorithm		Encryption algorithm
@param[in] key			Encryption key
@param[in] iv			Encryption iv
@return DB_SUCCESS or error code */
dberr_t fil_set_encryption(space_id_t space_id, Encryption::Type algorithm,
                           byte *key, byte *iv) {
  ut_ad(space_id != TRX_SYS_SPACE);

  auto shard = fil_system->shard_by_id(space_id);

  shard->mutex_acquire();

  fil_space_t *space = shard->get_space_by_id(space_id);

  if (space == nullptr) {
    shard->mutex_release();
    return (DB_NOT_FOUND);
  }

  if (key == nullptr) {
    Encryption::random_value(space->encryption_key);
  } else {
    memcpy(space->encryption_key, key, ENCRYPTION_KEY_LEN);
  }

  space->encryption_klen = ENCRYPTION_KEY_LEN;

  if (iv == nullptr) {
    Encryption::random_value(space->encryption_iv);
  } else {
    memcpy(space->encryption_iv, iv, ENCRYPTION_KEY_LEN);
  }

  ut_ad(algorithm != Encryption::NONE);
  space->encryption_type = algorithm;

  shard->mutex_release();

  return (DB_SUCCESS);
}

#ifndef UNIV_HOTBACKUP
/** Rotate the tablespace keys by new master key.
@param[in,out]	shard		Rotate the keys in this shard
@return true if the re-encrypt succeeds */
bool Fil_system::encryption_rotate_in_a_shard(Fil_shard *shard) {
  byte encrypt_info[ENCRYPTION_INFO_SIZE];

  for (auto &elem : shard->m_spaces) {
    auto space = elem.second;

    /* Skip unencypted tablespaces. Encrypted redo log
    tablespaces is handled in function log_rotate_encryption. */

    if (fsp_is_system_tablespace(space->id) || space->purpose == FIL_TYPE_LOG) {
      continue;
    }

    /* Skip the undo tablespace when it's in default key status,
    since it's the first server startup after bootstrap, and the
    server uuid is not ready yet. */

    if (fsp_is_undo_tablespace(space->id) &&
        Encryption::s_master_key_id == ENCRYPTION_DEFAULT_MASTER_KEY_ID) {
      continue;
    }

    /* Skip the temporary tablespace when it's in default key status,
    since it's the first server startup after bootstrap, and the
    server uuid is not ready yet. */
    if (fsp_is_system_temporary(space->id) &&
        Encryption::s_master_key_id == ENCRYPTION_DEFAULT_MASTER_KEY_ID)
      continue;

    /* Rotate the encrypted tablespaces. */
    if (space->encryption_type != Encryption::NONE) {
      mtr_t mtr;

      mtr_start(&mtr);

      if (fsp_is_system_temporary(space->id))
        mtr_set_log_mode(&mtr, MTR_LOG_NO_REDO);

      mtr_x_lock_space(space, &mtr);

      memset(encrypt_info, 0, ENCRYPTION_INFO_SIZE);

      if (!fsp_header_rotate_encryption(space, encrypt_info, &mtr)) {
        mtr_commit(&mtr);

        return (false);
      }

      mtr_commit(&mtr);
    }

    DBUG_EXECUTE_IF("ib_crash_during_rotation_for_encryption", DBUG_SUICIDE(););
  }

  return (true);
}

/** Rotate the tablespace keys by new master key.
@return true if the re-encrypt succeeds */
bool Fil_system::encryption_rotate_all() {
  for (auto shard : m_shards) {
    // FIXME: We don't acquire the fil_sys::mutex here. Why?

    bool success = encryption_rotate_in_a_shard(shard);

    if (!success) {
      return (false);
    }
  }

  return (true);
}

/** Rotate the tablespace keys by new master key.
@return true if the re-encrypt succeeds */
bool fil_encryption_rotate() { return (fil_system->encryption_rotate_all()); }

#endif /* !UNIV_HOTBACKUP */

/** Constructor
@param[in]	path		pathname (may also include the file basename)
                                It's the callers responsibility to ensure that
                                the path is normalized. */
Fil_path::Fil_path(const std::string &path) : m_path(path) {
  m_abs_path = get_real_path(m_path);
}

/** Constructor
@param[in]	path		pathname (may also include the file basename)
                                It's the callers responsibility to ensure that
                                the path is normalized.
@param[in]	len	length of the path, in bytes */
Fil_path::Fil_path(const char *path, size_t len) : m_path(path, len) {
  m_abs_path = get_real_path(m_path);
}

/** Default constructor. */
Fil_path::Fil_path() : m_path(), m_abs_path() { /* No op */
}

/** Destructor */
Fil_path::~Fil_path() { /* No op */
}

/** @return true if the path exists and is a file . */
os_file_type_t Fil_path::get_file_type(const std::string &path) {
  const std::string *ptr;
  os_file_type_t type;
  bool exists;

#ifdef _WIN32
  /* Temporarily strip the trailing_separator since it will cause
  stat64() to fail on Windows unless the path is the root of some
  drive; like "C:\".  _stat64() will fail if it is "C:". */

  std::string p{path};

  if (path.length() > 3 && is_separator(path.back()) &&
      path.at(p.length() - 2) != ':') {
    p.pop_back();
  }

  ptr = &p;
#else
  ptr = &path;
#endif /* WIN32 */

  os_file_status(ptr->c_str(), &exists, &type);

  return (type);
}

/** @return true if the path exists and is a file . */
bool Fil_path::is_file_and_exists() const {
  return (get_file_type(m_abs_path) == OS_FILE_TYPE_FILE);
}

/** @return true if the path exists and is a directory. */
bool Fil_path::is_directory_and_exists() const {
  return (get_file_type(m_abs_path) == OS_FILE_TYPE_DIR);
}

/** This validation is only for ':'.
@return true if the path is valid. */
bool Fil_path::is_valid() const {
  auto count = std::count(m_path.begin(), m_path.end(), ':');

  if (count == 0) {
    return (true);
  }

#ifdef _WIN32
  /* Do not allow names like "C:name.ibd" because it
  specifies the "C:" drive but allows a relative location.
  It should be like "c:\". If a single colon is used it
  must be the second byte and the third byte must be a
  separator. */

  /* 8 == strlen("c:\a,ibd") */
  if (count == 1 && m_path.length() >= 8 && isalpha(m_path.at(0)) &&
      m_path.at(1) == ':' && (m_path.at(2) == '\\' || m_path.at(2) == '/')) {
    return (true);
  }
#endif /* _WIN32 */

  return (false);
}

/** Sets the flags of the tablespace. The tablespace must be locked
in MDL_EXCLUSIVE MODE.
@param[in]	space	tablespace in-memory struct
@param[in]	flags	tablespace flags */
void fil_space_set_flags(fil_space_t *space, ulint flags) {
  ut_ad(fsp_flags_is_valid(flags));

  rw_lock_x_lock(&space->latch);

  ut_a(flags < std::numeric_limits<uint32_t>::max());
  space->flags = (uint32_t)flags;

  rw_lock_x_unlock(&space->latch);
}

/* Unit Tests */
#ifdef UNIV_ENABLE_UNIT_TEST_MAKE_FILEPATH
#define MF Fil_path::make
#define DISPLAY ib::info(ER_IB_MSG_342) << path
void test_make_filepath() {
  char *path;
  const char *long_path =
      "this/is/a/very/long/path/including/a/very/"
      "looooooooooooooooooooooooooooooooooooooooooooooooo"
      "oooooooooooooooooooooooooooooooooooooooooooooooooo"
      "oooooooooooooooooooooooooooooooooooooooooooooooooo"
      "oooooooooooooooooooooooooooooooooooooooooooooooooo"
      "oooooooooooooooooooooooooooooooooooooooooooooooooo"
      "oooooooooooooooooooooooooooooooooooooooooooooooooo"
      "oooooooooooooooooooooooooooooooooooooooooooooooooo"
      "oooooooooooooooooooooooooooooooooooooooooooooooooo"
      "oooooooooooooooooooooooooooooooooooooooooooooooooo"
      "oooooooooooooooooooooooooooooooooooooooooooooooong"
      "/folder/name";
  path = MF("/this/is/a/path/with/a/filename", nullptr, IBD, false);
  DISPLAY;
  path = MF("/this/is/a/path/with/a/filename", nullptr, ISL, false);
  DISPLAY;
  path = MF("/this/is/a/path/with/a/filename", nullptr, CFG, false);
  DISPLAY;
  path = MF("/this/is/a/path/with/a/filename", nullptr, CFP, false);
  DISPLAY;
  path = MF("/this/is/a/path/with/a/filename.ibd", nullptr, IBD, false);
  DISPLAY;
  path = MF("/this/is/a/path/with/a/filename.ibd", nullptr, IBD, false);
  DISPLAY;
  path = MF("/this/is/a/path/with/a/filename.dat", nullptr, IBD, false);
  DISPLAY;
  path = MF(nullptr, "tablespacename", NO_EXT, false);
  DISPLAY;
  path = MF(nullptr, "tablespacename", IBD, false);
  DISPLAY;
  path = MF(nullptr, "dbname/tablespacename", NO_EXT, false);
  DISPLAY;
  path = MF(nullptr, "dbname/tablespacename", IBD, false);
  DISPLAY;
  path = MF(nullptr, "dbname/tablespacename", ISL, false);
  DISPLAY;
  path = MF(nullptr, "dbname/tablespacename", CFG, false);
  DISPLAY;
  path = MF(nullptr, "dbname/tablespacename", CFP, false);
  DISPLAY;
  path = MF(nullptr, "dbname\\tablespacename", NO_EXT, false);
  DISPLAY;
  path = MF(nullptr, "dbname\\tablespacename", IBD, false);
  DISPLAY;
  path = MF("/this/is/a/path", "dbname/tablespacename", IBD, false);
  DISPLAY;
  path = MF("/this/is/a/path", "dbname/tablespacename", IBD, true);
  DISPLAY;
  path = MF("./this/is/a/path", "dbname/tablespacename.ibd", IBD, true);
  DISPLAY;
  path = MF("this\\is\\a\\path", "dbname/tablespacename", IBD, true);
  DISPLAY;
  path = MF("/this/is/a/path", "dbname\\tablespacename", IBD, true);
  DISPLAY;
  path = MF(long_path, nullptr, IBD, false);
  DISPLAY;
  path = MF(long_path, "tablespacename", IBD, false);
  DISPLAY;
  path = MF(long_path, "tablespacename", IBD, true);
  DISPLAY;
}
#endif /* UNIV_ENABLE_UNIT_TEST_MAKE_FILEPATH */

/** Release the reserved free extents.
@param[in]	n_reserved	number of reserved extents */
void fil_space_t::release_free_extents(ulint n_reserved) {
#ifndef UNIV_HOTBACKUP
  ut_ad(rw_lock_own(&latch, RW_LOCK_X));
#endif /* !UNIV_HOTBACKUP */

  ut_a(n_reserved < std::numeric_limits<uint32_t>::max());
  ut_a(n_reserved_extents >= n_reserved);

  n_reserved_extents -= (uint32_t)n_reserved;
}

#ifndef UNIV_HOTBACKUP

#ifdef UNIV_DEBUG

/** Print the extent descriptor pages of this tablespace into
the given file.
@param[in]	filename	the output file name. */
void fil_space_t::print_xdes_pages(const char *filename) const {
  std::ofstream out(filename);
  print_xdes_pages(out);
}

/** Print the extent descriptor pages of this tablespace into
the given file.
@param[in]	out	the output file name.
@return	the output stream. */
std::ostream &fil_space_t::print_xdes_pages(std::ostream &out) const {
  mtr_t mtr;
  const page_size_t page_size(flags);

  mtr_start(&mtr);

  for (page_no_t i = 0; i < 100; ++i) {
    page_no_t xdes_page_no = i * UNIV_PAGE_SIZE;

    if (xdes_page_no >= size) {
      break;
    }

    buf_block_t *xdes_block =
        buf_page_get(page_id_t(id, xdes_page_no), page_size, RW_S_LATCH, &mtr);

    page_t *page = buf_block_get_frame(xdes_block);

    ulint page_type = fil_page_get_type(page);

    switch (page_type) {
      case FIL_PAGE_TYPE_ALLOCATED:

        ut_ad(xdes_page_no >= free_limit);

        mtr_commit(&mtr);
        return (out);

      case FIL_PAGE_TYPE_FSP_HDR:
      case FIL_PAGE_TYPE_XDES:
        break;
      default:
        ut_error;
    }

    xdes_page_print(out, page, xdes_page_no, &mtr);
  }

  mtr_commit(&mtr);
  return (out);
}
#endif /* UNIV_DEBUG */

/** Initialize the table space encryption
@param[in,out]	space		Tablespace instance */
static void fil_tablespace_encryption_init(const fil_space_t *space) {
  for (auto &key : *recv_sys->keys) {
    if (key.space_id != space->id) {
      continue;
    }

    dberr_t err;

    err = fil_set_encryption(space->id, Encryption::AES, key.ptr, key.iv);

    if (err != DB_SUCCESS) {
      ib::error(ER_IB_MSG_343) << "Can't set encryption information"
                               << " for tablespace" << space->name << "!";
    }

    ut_free(key.iv);
    ut_free(key.ptr);

    key.iv = nullptr;
    key.ptr = nullptr;

    key.space_id = std::numeric_limits<space_id_t>::max();
  }
}

/** Update the DD if any files were moved to a new location.
Free the Tablespace_files instance.
@param[in]	read_only_mode	true if InnoDB is started in read only mode.
@return DB_SUCCESS if all OK */
dberr_t Fil_system::prepare_open_for_business(bool read_only_mode) {
  if (read_only_mode && !m_moved.empty()) {
    ib::error(ER_IB_MSG_344)
        << m_moved.size() << " files have been relocated"
        << " and the server has been started in read"
        << " only mode. Cannot update the data dictionary.";

    return (DB_READ_ONLY);
  }

  trx_t *trx = check_trx_exists(current_thd);

  TrxInInnoDB trx_in_innodb(trx);

  /* The transaction should not be active yet, start it */

  trx->isolation_level = trx_t::READ_UNCOMMITTED;

  trx_start_if_not_started_xa(trx, false);

  size_t count = 0;
  size_t failed = 0;
  size_t batch_size = 0;
  bool print_msg = false;
  auto start_time = ut_time();

  /* If some file paths have changed then update the DD */
  for (auto &tablespace : m_moved) {
    dberr_t err;

    auto old_path = std::get<dd_fil::OLD_PATH>(tablespace);

    auto space_name = std::get<dd_fil::SPACE_NAME>(tablespace);

    auto new_path = std::get<dd_fil::NEW_PATH>(tablespace);
    auto object_id = std::get<dd_fil::OBJECT_ID>(tablespace);

    err = dd_rename_tablespace(object_id, space_name.c_str(), new_path.c_str());

    if (err != DB_SUCCESS) {
      ib::error(ER_IB_MSG_345) << "Unable to update tablespace ID"
                               << " " << object_id << " "
                               << " '" << old_path << "' to"
                               << " '" << new_path << "'";

      ++failed;
    }

    ++count;

    if (ut_time() - start_time >= PRINT_INTERVAL_SECS) {
      ib::info(ER_IB_MSG_346) << "Processed " << count << "/" << m_moved.size()
                              << " tablespace paths. Failures " << failed;

      start_time = ut_time();
      print_msg = true;
    }

    ++batch_size;

    if (batch_size > 10000) {
      innobase_commit_low(trx);

      ib::info(ER_IB_MSG_347) << "Committed : " << batch_size;

      batch_size = 0;

      trx_start_if_not_started_xa(trx, false);
    }
  }

  if (batch_size > 0) {
    ib::info(ER_IB_MSG_348) << "Committed : " << batch_size;
  }

  innobase_commit_low(trx);

  if (print_msg) {
    ib::info(ER_IB_MSG_349) << "Updated " << count << " tablespace paths"
                            << ", failures " << failed;
  }

  return (failed == 0 ? DB_SUCCESS : DB_ERROR);
}

/** Free the Tablespace_files instance.
@param[in]	read_only_mode	true if InnoDB is started in read only mode.
@return DB_SUCCESS if all OK */
dberr_t fil_open_for_business(bool read_only_mode) {
  return (fil_system->prepare_open_for_business(read_only_mode));
}

/** Replay a file rename operation for ddl replay.
@param[in]	page_id		Space ID and first page number in the file
@param[in]	old_name	old file name
@param[in]	new_name	new file name
@return	whether the operation was successfully applied (the name did not
exist, or new_name did not exist and name was successfully renamed to
new_name)  */
bool fil_op_replay_rename_for_ddl(const page_id_t &page_id,
                                  const char *old_name, const char *new_name) {
  space_id_t space_id = page_id.space();
  fil_space_t *space = fil_space_get(space_id);

  if (space == nullptr && !fil_system->open_for_recovery(space_id)) {
    ib::info(ER_IB_MSG_350)
        << "Can not find space with space ID " << space_id
        << " when replaying the DDL log "
        << "rename from '" << old_name << "' to '" << new_name << "'";

    return (true);
  }

  return (fil_op_replay_rename(page_id, old_name, new_name));
}

/** Lookup the tablespace ID for recovery and DDL log apply.
@param[in]	space_id		Tablespace ID to lookup
@return true if the space ID is known. */
bool Fil_system::lookup_for_recovery(space_id_t space_id) {
  ut_ad(recv_recovery_is_on() || Log_DDL::is_in_recovery());

  /* Single threaded code, no need to acquire mutex. */
  const auto result = get_scanned_files(space_id);

  if (recv_recovery_is_on()) {
    const auto &end = recv_sys->deleted.end();
    const auto &it = recv_sys->deleted.find(space_id);

    if (result.second == nullptr) {
      /* If it wasn't deleted after finding it on disk then
      we tag it as missing. */

      if (it == end) {
        recv_sys->missing_ids.insert(space_id);
      }

      return (false);
    }

    /* Check that it wasn't deleted. */

    return (it == end);
  }

  return (result.second != nullptr);
}

/** Lookup the tablespace ID.
@param[in]	space_id		Tablespace ID to lookup
@return true if the space ID is known. */
bool fil_tablespace_lookup_for_recovery(space_id_t space_id) {
  return (fil_system->lookup_for_recovery(space_id));
}

/** Open a tablespace that has a redo/DDL log record to apply.
@param[in]	space_id		Tablespace ID
@return true if the open was successful */
bool Fil_system::open_for_recovery(space_id_t space_id) {
  ut_ad(recv_recovery_is_on() || Log_DDL::is_in_recovery());

  if (!lookup_for_recovery(space_id)) {
    return (false);
  }

  const auto result = get_scanned_files(space_id);

  /* Duplicates should have been sorted out before start of recovery. */
  ut_a(result.second->size() == 1);

  const auto &filename = result.second->front();
  const std::string path = result.first + filename;

  fil_space_t *space;

  auto status = ibd_open_for_recovery(space_id, path, space);

  if (status == FIL_LOAD_OK) {
    /* For encrypted tablespace, set key and iv. */
    if (FSP_FLAGS_GET_ENCRYPTION(space->flags) && recv_sys->keys != nullptr) {
      fil_tablespace_encryption_init(space);
    }

    if (!recv_sys->dblwr.deferred.empty()) {
      buf_dblwr_recover_pages(space);
    }

    return (true);
  }

  return (false);
}

/** Open a tablespace that has a redo log record to apply.
@param[in]	space_id		Tablespace ID
@return true if the open was successful */
bool fil_tablespace_open_for_recovery(space_id_t space_id) {
  return (fil_system->open_for_recovery(space_id));
}

/** Lookup the tablespace ID and return the path to the file. The filename
is ignored when testing for equality. Only the path up to the file name is
considered for matching: e.g. ./test/a.ibd == ./test/b.ibd.
@param[in]	dd_object_id	Server DD tablespace ID
@param[in]	space_id	Tablespace ID to lookup
@param[in]	space_name	Tablespace name
@param[in]	old_path	Path in the data dictionary
@param[out]	new_path	New path if scanned path not equal to path
@return status of the match. */
Fil_state fil_tablespace_path_equals(dd::Object_id dd_object_id,
                                     space_id_t space_id,
                                     const char *space_name,
                                     std::string old_path,
                                     std::string *new_path) {
  ut_ad(Fil_path::has_ibd_suffix(old_path));

  /* Single threaded code, no need to acquire mutex. */
  const auto &end = recv_sys->deleted.end();
  const auto result = fil_system->get_scanned_files(space_id);
  const auto &it = recv_sys->deleted.find(space_id);

  if (result.second == nullptr) {
    /* If the DD has the path but --innodb-directories doesn't,
    we need to check if the DD path is valid before we tag the
    file as missing. */

    if (Fil_path::get_file_type(old_path) == OS_FILE_TYPE_FILE) {
      ib::info(ER_IB_MSG_352) << old_path << " found outside of"
                              << " --innodb-directories setting";

      return (Fil_state::MATCHES);
    }

    /* If it wasn't deleted during redo apply, we tag it
    as missing. */

    if (it == end && recv_recovery_is_on()) {
      recv_sys->missing_ids.insert(space_id);
    }

    return (Fil_state::MISSING);
  }

  /* Check that it wasn't deleted. */
  if (it != end) {
    return (Fil_state::DELETED);
  }

  /* A file with this space_id was found during scanning.
  Validate its location and see if it was moved.

  Don't compare the full filename, there can be a mismatch if
  there was a DDL in progress and we will end up renaming the path
  in the DD dictionary. Such renames should be handled by the
  atomic DDL "ddl_log". */

  std::string old_dir{old_path};

  /* Ignore the filename component of the old path. */
  auto pos = old_dir.find_last_of(Fil_path::SEPARATOR);
  if (pos == std::string::npos) {
    old_dir = MySQL_datadir_path;
  } else {
    old_dir.resize(pos + 1);
    ut_ad(Fil_path::is_separator(old_dir.back()));
  }
  old_dir = Fil_path::get_real_path(old_dir);

  /* Build the new path from the scan path and the found path. */
  std::string new_dir{result.first};

  ut_ad(Fil_path::is_separator(new_dir.back()));

  new_dir.append(result.second->front());

  new_dir = Fil_path::get_real_path(new_dir);

  /* Do not use a datafile that is in the wrong place. */
  if (!Fil_path::is_valid_location(space_name, new_dir)) {
    ib::info(ER_IB_MSG_353)
        << "Cannot use scanned file " << new_dir << " for tablespace "
        << space_name << " because it is not in a valid location.";

    return (Fil_state::MISSING);
  }

  /* Ignore the filename component of the new path. */
  pos = new_dir.find_last_of(Fil_path::SEPARATOR);

  ut_ad(pos != std::string::npos);

  new_dir.resize(pos + 1);

  if (old_dir.compare(new_dir) != 0) {
    *new_path = result.first + result.second->front();

    fil_system->moved(dd_object_id, space_id, space_name, old_path, *new_path);

    return (Fil_state::MOVED);
  }

  *new_path = old_path;

  return (Fil_state::MATCHES);
}

#endif /* !UNIV_HOTBACKUP */

/** This function should be called after recovery has completed.
Check for tablespace files for which we did not see any MLOG_FILE_DELETE
or MLOG_FILE_RENAME record. These could not be recovered.
@return true if there were some filenames missing for which we had to
        ignore redo log records during the apply phase */
bool Fil_system::check_missing_tablespaces() {
  bool missing = false;
  auto &dblwr = recv_sys->dblwr;
  const auto end = recv_sys->deleted.end();

  /* Called in single threaded mode, no need to acquire the mutex. */

  /* First check if we were able to restore all the doublewrite
  buffer pages. If not then print a warning. */

  for (auto &page : dblwr.deferred) {
    space_id_t space_id;

    space_id = page_get_space_id(page.m_page);

    /* If the tablespace was in the missing IDs then we
    know that the problem is elsewhere. If a file deleted
    record was not found in the redo log and the tablespace
    doesn't exist in the SYS_TABLESPACES file then it is
    an error or data corruption. The special case is an
    undo truncate in progress. */

    if (recv_sys->deleted.find(space_id) == end &&
        recv_sys->missing_ids.find(space_id) != recv_sys->missing_ids.end()) {
      page_no_t page_no;

      page_no = page_get_page_no(page.m_page);

      ib::warn(ER_IB_MSG_1263)
          << "Doublewrite page " << page.m_no << " for {space: " << space_id
          << ", page_no:" << page_no << "} could not be restored."
          << " File name unknown for tablespace ID " << space_id;
    }

    /* Free the memory. */
    page.close();
  }

  dblwr.deferred.clear();

  for (auto space_id : recv_sys->missing_ids) {
    if (recv_sys->deleted.find(space_id) != end) {
      continue;
    }

    const auto result = get_scanned_files(space_id);

    if (result.second == nullptr) {
      ib::error(ER_IB_MSG_354) << "Could not find any file associated with"
                               << " the tablespace ID: " << space_id;

      if (!fsp_is_undo_tablespace(space_id)) {
        missing = true;
      } else {
        /* Could be an undo truncate in progress. */
      }

    } else {
      ut_a(!result.second->empty());
    }
  }

  return (missing);
}

/** This function should be called after recovery has completed.
Check for tablespace files for which we did not see any MLOG_FILE_DELETE
or MLOG_FILE_RENAME record. These could not be recovered
@return true if there were some filenames missing for which we had to
        ignore redo log records during the apply phase */
bool fil_check_missing_tablespaces() {
  return (fil_system->check_missing_tablespaces());
}

/** Redo a tablespace create.
@param[in]	ptr		redo log record
@param[in]	end		end of the redo log buffer
@param[in]	page_id		Tablespace Id and first page in file
@param[in]	parsed_bytes	Number of bytes parsed so far
@param[in]	parse_only	Don't apply, parse only
@return pointer to next redo log record
@retval nullptr if this log record was truncated */
byte *fil_tablespace_redo_create(byte *ptr, const byte *end,
                                 const page_id_t &page_id, ulint parsed_bytes,
                                 bool parse_only) {
  ut_a(page_id.page_no() == 0);

  /* We never recreate the system tablespace. */
  ut_a(page_id.space() != TRX_SYS_SPACE);

  ut_a(parsed_bytes != ULINT_UNDEFINED);

  /* Where 6 = flags (uint32_t) + name len (uint16_t). */
  if (end <= ptr + 6) {
    return (nullptr);
  }

#ifdef UNIV_HOTBACKUP
  ulint flags = mach_read_from_4(ptr);
#else
    /* Skip the flags, not used here. */
#endif /* UNIV_HOTBACKUP */

  ptr += 4;

  ulint len = mach_read_from_2(ptr);

  ptr += 2;

  /* Do we have the full/valid file name. */
  if (end < ptr + len || len < 5) {
    if (len < 5) {
      char name[6];

      snprintf(name, sizeof(name), "%.*s", (int)len, ptr);

      ib::error(ER_IB_MSG_355) << "MLOG_FILE_CREATE : Invalid file name."
                               << " Length (" << len << ") must be >= 5"
                               << " and end in '.ibd'. File name in the"
                               << " redo log is '" << name << "'";

      recv_sys->found_corrupt_log = true;
    }

    return (nullptr);
  }

  char *name = reinterpret_cast<char *>(ptr);

  Fil_path::normalize(name);

<<<<<<< HEAD
  ptr += len;
=======
/** Set encryption information for IORequest.
@param[in,out]	req_type	IO request
@param[in]	page_id		page id
@param[in]	space		table space */
inline
void
fil_io_set_encryption(
	IORequest&		req_type,
	const page_id_t&	page_id,
	fil_space_t*		space)
{

	/* Explicit request to disable encryption */
	if (req_type.is_encryption_disabled()) {
		req_type.clear_encrypted();
		return;
	}

	/* Don't encrypt pages of system tablespace upto
	TRX_SYS_PAGE(including). The doublewrite buffer
	header is on TRX_SYS_PAGE */
	if (is_shared_system_tablespace(space->id)
	    && page_id.page_no() <= FSP_TRX_SYS_PAGE_NO) {
		req_type.clear_encrypted();
		return;
	}

	/* Don't encrypt redo log and system tablespaces,
	for all the other types tablespaces, don't encrypt page 0. */
	if (space->encryption_type == Encryption::NONE
	    || (page_id.page_no() == 0 && !req_type.is_log())) {
		req_type.clear_encrypted();
		return;
	}
>>>>>>> be20e845

  if (!Fil_path::has_ibd_suffix(name)) {
    recv_sys->found_corrupt_log = true;

    return (nullptr);
  }

<<<<<<< HEAD
  if (parse_only) {
    return (ptr);
  }
#ifdef UNIV_HOTBACKUP
=======
	req_type.encryption_key(space->encryption_key,
				space->encryption_klen,
				space->encryption_iv);
	req_type.encryption_algorithm(Encryption::AES);
}

/** Reads or writes data. This operation could be asynchronous (aio).

@param[in,out] type	IO context
@param[in] sync		true if synchronous aio is desired
@param[in] page_id	page id
@param[in] page_size	page size
@param[in] byte_offset	remainder of offset in bytes; in aio this
			must be divisible by the OS block size
@param[in] len		how many bytes to read or write; this must
			not cross a file boundary; in aio this must
			be a block size multiple
@param[in,out] buf	buffer where to store read data or from where
			to write; in aio this must be appropriately
			aligned
@param[in] message	message for aio handler if non-sync aio
			used, else ignored
@param[in] should_buffer
			whether to buffer an aio request.
			AIO read ahead uses this. If you plan to
			use this parameter, make sure you remember
			to call os_aio_dispatch_read_array_submit()
			when you're ready to commit all your requests.

@return DB_SUCCESS, DB_TABLESPACE_DELETED or DB_TABLESPACE_TRUNCATED
	if we are trying to do i/o on a tablespace which does not exist */
dberr_t
_fil_io(
	const IORequest&	type,
	bool			sync,
	const page_id_t&	page_id,
	const page_size_t&	page_size,
	ulint			byte_offset,
	ulint			len,
	void*			buf,
	void*			message,
	trx_t*			trx,
	bool			should_buffer)
{
	os_offset_t		offset;
	IORequest		req_type(type);

	ut_ad(req_type.validate());

	ut_ad(len > 0);
	ut_ad(byte_offset < UNIV_PAGE_SIZE);
	ut_ad(!page_size.is_compressed() || byte_offset == 0);
	ut_ad(UNIV_PAGE_SIZE == (ulong)(1 << UNIV_PAGE_SIZE_SHIFT));
#if (1 << UNIV_PAGE_SIZE_SHIFT_MAX) != UNIV_PAGE_SIZE_MAX
# error "(1 << UNIV_PAGE_SIZE_SHIFT_MAX) != UNIV_PAGE_SIZE_MAX"
#endif
#if (1 << UNIV_PAGE_SIZE_SHIFT_MIN) != UNIV_PAGE_SIZE_MIN
# error "(1 << UNIV_PAGE_SIZE_SHIFT_MIN) != UNIV_PAGE_SIZE_MIN"
#endif
	ut_ad(fil_validate_skip());
>>>>>>> be20e845

  meb_tablespace_redo_create(page_id, flags, name);

#else  /* !UNIV_HOTBACKUP */

  /* The first condition is true during normal server operation, the
  second one during server startup after
  recv_recovery_from_checkpoint_start has completed. */
  if (!recv_recovery_is_on() || recv_lsn_checks_on) {
    /* We are being called from online log tracking, file name
    processing is a no-op, and specifically do not cause any DD
    changes. */
    return (ptr);
  }

  const auto result = fil_system->get_scanned_files(page_id.space());

  if (result.second == nullptr) {
    /* No file maps to this tablespace ID. It's possible that
    the file was deleted later or is misisng. */

    return (ptr);
  }

  auto abs_name = Fil_path::get_real_path(name);

  /* Duplicates should have been sorted out before we get here. */
  ut_a(result.second->size() == 1);

  /* It's possible that the tablespace file was renamed later. */
  if (result.second->front().compare(abs_name) == 0) {
    bool success;

    success = fil_tablespace_open_for_recovery(page_id.space());

    if (!success) {
      ib::info(ER_IB_MSG_356) << "Create '" << abs_name << "' failed!";
    }
  }
#endif /* UNIV_HOTBACKUP */

  return (ptr);
}

/** Redo a tablespace rename.
This function doesn't do anything, simply parses the redo log record.
@param[in]	ptr		redo log record
@param[in]	end		end of the redo log buffer
@param[in]	page_id		Tablespace Id and first page in file
@param[in]	parsed_bytes	Number of bytes parsed so far
@param[in]	parse_only	Don't apply, parse only
@return pointer to next redo log record
@retval nullptr if this log record was truncated */
byte *fil_tablespace_redo_rename(byte *ptr, const byte *end,
                                 const page_id_t &page_id, ulint parsed_bytes,
                                 bool parse_only) {
  ut_a(page_id.page_no() == 0);

  /* We never recreate the system tablespace. */
  ut_a(page_id.space() != TRX_SYS_SPACE);

  ut_a(parsed_bytes != ULINT_UNDEFINED);

  /* Where 2 = from name len (uint16_t). */
  if (end <= ptr + 2) {
    return (nullptr);
  }

  /* Read and check the RENAME FROM_NAME. */
  ulint from_len = mach_read_from_2(ptr);

  ptr += 2;

  /* Do we have the full/valid from and to file names. */
  if (end < ptr + from_len || from_len < 5) {
    if (from_len < 5) {
      char name[6];

      snprintf(name, sizeof(name), "%.*s", (int)from_len, ptr);

      ib::info(ER_IB_MSG_357) << "MLOG_FILE_RENAME: Invalid from file name."
                              << " Length (" << from_len << ") must be >= 5"
                              << " and end in '.ibd'. File name in the"
                              << " redo log is '" << name << "'";
    }

    return (nullptr);
  }

  char *from_name = reinterpret_cast<char *>(ptr);

  Fil_path::normalize(from_name);

  auto abs_from_name = Fil_path::get_real_path(from_name);

  ptr += from_len;

  if (!Fil_path::has_ibd_suffix(abs_from_name)) {
    ib::error(ER_IB_MSG_358)
        << "MLOG_FILE_RENAME: From file name doesn't end in"
        << " .ibd. File name in the redo log is '" << from_name << "'";

    recv_sys->found_corrupt_log = true;

    return (nullptr);
  }

  /* Read and check the RENAME TO_NAME. */

  ulint to_len = mach_read_from_2(ptr);

  ptr += 2;

  if (end < ptr + to_len || to_len < 5) {
    if (to_len < 5) {
      char name[6];

      snprintf(name, sizeof(name), "%.*s", (int)to_len, ptr);

      ib::info(ER_IB_MSG_359) << "MLOG_FILE_RENAME: Invalid to file name."
                              << " Length (" << to_len << ") must be >= 5"
                              << " and end in '.ibd'. File name in the"
                              << " redo log is '" << name << "'";
    }

    return (nullptr);
  }

  char *to_name = reinterpret_cast<char *>(ptr);

  ptr += to_len;

<<<<<<< HEAD
  Fil_path::normalize(to_name);
=======
	/* Set encryption information. */
	fil_io_set_encryption(req_type, page_id, space);

	/* Now we have made the changes in the data structures of fil_system */
	mutex_exit(&fil_system->mutex);
>>>>>>> be20e845

#ifdef UNIV_HOTBACKUP

  if (!parse_only) {
    meb_tablespace_redo_rename(page_id, from_name, to_name);
  }

#else  /* !UNIV_HOTBACKUP */

  auto abs_to_name = Fil_path::get_real_path(to_name);

  if (from_len == to_len && strncmp(to_name, from_name, to_len) == 0) {
    ib::error(ER_IB_MSG_360)
        << "MLOG_FILE_RENAME: The from and to name are the"
        << " same: '" << from_name << "', '" << to_name << "'";

    recv_sys->found_corrupt_log = true;

    return (nullptr);
  }

  if (!Fil_path::has_ibd_suffix(abs_to_name)) {
    ib::error(ER_IB_MSG_361)
        << "MLOG_FILE_RENAME: To file name doesn't end in"
        << " .ibd. File name in the redo log is '" << to_name << "'";

    recv_sys->found_corrupt_log = true;

    return (nullptr);
  }
#endif /* UNIV_HOTBACKUP */

  return (ptr);
}

/** Redo a tablespace delete.
@param[in]	ptr		redo log record
@param[in]	end		end of the redo log buffer
@param[in]	page_id		Tablespace Id and first page in file
@param[in]	parsed_bytes	Number of bytes parsed so far
@param[in]	parse_only	Don't apply, parse only
@return pointer to next redo log record
@retval nullptr if this log record was truncated */
byte *fil_tablespace_redo_delete(byte *ptr, const byte *end,
                                 const page_id_t &page_id, ulint parsed_bytes,
                                 bool parse_only) {
  ut_a(page_id.page_no() == 0);

  /* We never recreate the system tablespace. */
  ut_a(page_id.space() != TRX_SYS_SPACE);

  ut_a(parsed_bytes != ULINT_UNDEFINED);

  /* Where 2 =  len (uint16_t). */
  if (end <= ptr + 2) {
    return (nullptr);
  }

  ulint len = mach_read_from_2(ptr);

  ptr += 2;

  /* Do we have the full/valid file name. */
  if (end < ptr + len || len < 5) {
    if (len < 5) {
      char name[6];

      snprintf(name, sizeof(name), "%.*s", (int)len, ptr);

      ib::error(ER_IB_MSG_362) << "MLOG_FILE_DELETE : Invalid file name."
                               << " Length (" << len << ") must be >= 5"
                               << " and end in '.ibd'. File name in the"
                               << " redo log is '" << name << "'";
    }

    return (nullptr);
  }

  char *name = reinterpret_cast<char *>(ptr);

<<<<<<< HEAD
  Fil_path::normalize(name);

  ptr += len;
=======
	req_type.block_size(node->block_size);
>>>>>>> be20e845

  if (!Fil_path::has_ibd_suffix(name)) {
    recv_sys->found_corrupt_log = true;

    return (nullptr);
  }

  if (parse_only) {
    return (ptr);
  }
#ifdef UNIV_HOTBACKUP

  meb_tablespace_redo_delete(page_id, name);

#else  /* !UNIV_HOTBACKUP */

  /* The first condition is true during normal server operation, the
  second one during server startup after
  recv_recovery_from_checkpoint_start has completed. */
  if (!recv_recovery_is_on() || recv_lsn_checks_on) {
    /* We are being called from online log tracking, file name
    processing is a no-op, and specifically do not cause any DD
    changes. */
    return (ptr);
  }

  const auto result = fil_system->get_scanned_files(page_id.space());

  recv_sys->deleted.insert(page_id.space());
  recv_sys->missing_ids.erase(page_id.space());

  if (result.second == nullptr) {
    /* No files map to this tablespace ID. The drop must
    have succeeded. */

    return (ptr);
  }

  /* Space_id_set should have been sorted out before we get here. */

  ut_a(result.second->size() == 1);

  auto abs_name = Fil_path::get_real_path(name);

  ut_ad(!Fil_path::is_separator(abs_name.back()));

  fil_space_free(page_id.space(), false);

  bool success = fil_system->erase(page_id.space());
  ut_a(success);
#endif /* UNIV_HOTBACKUP */

  return (ptr);
}

/** Parse and process an encryption redo record.
@param[in]	ptr		redo log record
@param[in]	end		end of the redo log buffer
@param[in]	space_id	the tablespace ID
@param[in]	apply		whether to apply the record
@return log record end, nullptr if not a complete record */
byte *fil_tablespace_redo_encryption(byte *ptr, const byte *end,
                                     space_id_t space_id, bool apply) {
  byte *iv = nullptr;
  byte *key = nullptr;
  bool is_new = false;

  fil_space_t *space = fil_space_get(space_id);

  if (!apply) {
    // nothing
  } else if (space == nullptr) {
    if (recv_sys->keys == nullptr) {
      recv_sys->keys = UT_NEW_NOKEY(recv_sys_t::Encryption_Keys());
    }

    for (auto &recv_key : *recv_sys->keys) {
      if (recv_key.space_id == space_id) {
        iv = recv_key.iv;
        key = recv_key.ptr;
      }
    }

    if (key == nullptr) {
      key = static_cast<byte *>(ut_malloc_nokey(ENCRYPTION_KEY_LEN));

      iv = static_cast<byte *>(ut_malloc_nokey(ENCRYPTION_KEY_LEN));

      is_new = true;
    }

  } else {
    iv = space->encryption_iv;
    key = space->encryption_key;
  }

  ulint offset;

  offset = mach_read_from_2(ptr);
  ptr += 2;

  ulint len;

  len = mach_read_from_2(ptr);
  ptr += 2;

  if (end < ptr + len) {
    return (nullptr);
  }

  if (offset >= UNIV_PAGE_SIZE || len + offset > UNIV_PAGE_SIZE ||
      len != ENCRYPTION_INFO_SIZE) {
    recv_sys->found_corrupt_log = true;
    return (nullptr);
  }

  if (apply && !Encryption::decode_encryption_info(key, iv, ptr)) {
    recv_sys->found_corrupt_log = true;

    ib::warn(ER_IB_MSG_364)
        << "Encryption information"
        << " in the redo log of space " << space_id << " is invalid";

    return (nullptr);
  }

  ut_ad(len == ENCRYPTION_INFO_SIZE);

  ptr += len;

  if (!apply) return (ptr);

  if (space == nullptr) {
    if (is_new) {
      recv_sys_t::Encryption_Key new_key;

      new_key.iv = iv;
      new_key.ptr = key;
      new_key.space_id = space_id;

      recv_sys->keys->push_back(new_key);
    }

  } else {
    ut_ad(FSP_FLAGS_GET_ENCRYPTION(space->flags));

    space->encryption_type = Encryption::AES;
    space->encryption_klen = ENCRYPTION_KEY_LEN;
  }

  return (ptr);
}

/** Tokenize a path specification. Convert relative paths to absolute paths.
Check if the paths are valid and filter out invalid or unreadable directories.
Sort and filter out duplicates from dirs.
@param[in]	str		Path specification to tokenize
@param[in]	delimiters	Delimiters */
void Tablespace_dirs::tokenize_paths(const std::string &str,
                                     const std::string &delimiters) {
  std::string::size_type start = str.find_first_not_of(delimiters);
  std::string::size_type end = str.find_first_of(delimiters, start);

  using Paths = std::vector<std::pair<std::string, std::string>>;

  Paths dirs;

  /* Scan until 'end' and 'start' don't reach the end of string (npos) */
  while (std::string::npos != start || std::string::npos != end) {
    std::array<char, OS_FILE_MAX_PATH> dir;

    dir.fill(0);

    const auto path = str.substr(start, end - start);

    ut_a(path.length() < dir.max_size());

    std::copy(path.begin(), path.end(), dir.data());

    /* Filter out paths that contain '*'. */
    auto pos = path.find('*');

    /* Filter out invalid path components. */

    if (path == "/") {
      ib::warn(ER_IB_MSG_365) << "Scan path '" << path << "' ignored";

    } else if (pos == std::string::npos) {
      Fil_path::normalize(dir.data());

      std::string cur_path;
      std::string d{dir.data()};

      if (Fil_path::get_file_type(dir.data()) == OS_FILE_TYPE_DIR) {
        cur_path = Fil_path::get_real_path(d);

      } else {
        cur_path = d;
      }

      if (!Fil_path::is_separator(d.back())) {
        d.push_back(Fil_path::OS_SEPARATOR);
      }

      using value = Paths::value_type;

      dirs.push_back(value(d, cur_path));

    } else {
      ib::warn(ER_IB_MSG_366) << "Scan path '" << path << "' ignored"
                              << " contains '*'";
    }

    start = str.find_first_not_of(delimiters, end);

    end = str.find_first_of(delimiters, start);
  }

  /* Remove duplicate paths by comparing the real paths.  Note, this
  will change the order of the directory scan because of the sort. */

  using type = Paths::value_type;

  std::sort(dirs.begin(), dirs.end(), [](const type &lhs, const type &rhs) {
    return (lhs.second < rhs.second);
  });

  dirs.erase(std::unique(dirs.begin(), dirs.end(),
                         [](const type &lhs, const type &rhs) {
                           return (lhs.second == rhs.second);

                         }),
             dirs.end());

  /* Eliminate sub-trees */

  Dirs scan_dirs;

  for (size_t i = 0; i < dirs.size(); ++i) {
    const auto &path_i = dirs[i].second;

    for (size_t j = i + 1; j < dirs.size(); ++j) {
      auto &path_j = dirs[j].second;

      if (Fil_path::is_ancestor(path_i, path_j)) {
        path_j.resize(0);
      }
    }
  }

  for (auto &dir : dirs) {
    if (dir.second.length() == 0) {
      continue;
    }

    Fil_path::normalize(dir.first);

    m_dirs.push_back(Tablespace_files{dir.first});
  }
}

/** Check whether we can rename the file
@param[in]	space		Tablespace for which to rename
@param[in]	name		Source file name
@param[in]	df		Target file that exists on disk
@return DB_SUCCESS if all OK */
static dberr_t fil_rename_validate(fil_space_t *space, const std::string &name,
                                   Datafile &df) {
  dberr_t err = df.validate_for_recovery(space->id);

  if (err == DB_TABLESPACE_NOT_FOUND) {
    /* Tablespace header doesn't contain the expected
    tablespace ID. This is can happen during truncate. */

    return (err);

  } else if (err != DB_SUCCESS) {
    ib::warn(ER_IB_MSG_367) << "Failed to read the first page of the"
                            << " file '" << df.filepath() << "'."
                            << " You will need to verify and move the"
                            << " file out of the way retry recovery.";

    return (err);
  }

  auto file = &space->files.front();

  if (strcmp(df.filepath(), file->name) == 0) {
    /* Check if already points to the correct file.
    Must have the same space ID */

    ib::info(ER_IB_MSG_368) << "Tablespace ID already maps to: '"
                            << df.filepath() << "', rename ignored.";

    ut_a(df.space_id() == space->id);

    return (DB_SUCCESS);

  } else if (df.space_id() != space->id) {
    /* Target file exists on disk but has a different
    tablespce ID. The user should manually delete it. */

    ib::error(ER_IB_MSG_369)
        << "Cannot rename '" << name << "' to '" << df.filepath() << "'. File '"
        << df.filepath() << "' tablespace ID " << df.space_id()
        << " doesn't match the expected tablespace"
        << " ID " << space->id << ". You will need to verify and move '"
        << df.filepath() << "' manually and retry recovery!";

    return (DB_ERROR);
  }

  /* Target file exists on disk and has the same ID. */

  ib::error(ER_IB_MSG_370)
      << "Cannot rename '" << name << "' to '" << df.filepath()
      << "'. The File '" << df.filepath() << " already exists on"
      << " disk. You will need to verify and move either file"
      << " manually and retry recovery!";

  return (DB_ERROR);
}

/** Replay a file rename operation if possible.
@param[in]	page_id		Space ID and first page number in the file
@param[in]	old_name	old file name
@param[in]	new_name	new file name
@return	whether the operation was successfully applied (the name did not exist,
or new_name did not exist and name was successfully renamed to new_name)  */
static bool fil_op_replay_rename(const page_id_t &page_id,
                                 const std::string &old_name,
                                 const std::string &new_name) {
#ifdef UNIV_HOTBACKUP
  ut_ad(meb_replay_file_ops);
#endif /* UNIV_HOTBACKUP */

  ut_ad(page_id.page_no() == 0);
  ut_ad(old_name.compare(new_name) != 0);
  ut_ad(Fil_path::has_ibd_suffix(new_name));
  ut_ad(page_id.space() != TRX_SYS_SPACE);

  /* In order to replay the rename, the following must hold:
  1. The new name is not already used.
  2. A tablespace exists with the old name.
  3. The space ID for that tablepace matches this log entry.
  This will prevent unintended renames during recovery. */

  space_id_t space_id = page_id.space();
  fil_space_t *space = fil_space_get(space_id);

  if (space == nullptr) {
    return (true);
  }

  Datafile df;
  std::string name{new_name};

  df.set_filepath(name.c_str());

  if (df.open_read_only(false) == DB_SUCCESS) {
    dberr_t err = fil_rename_validate(space, old_name, df);

    if (err == DB_TABLESPACE_NOT_FOUND) {
      /* This can happend during truncate. */
      ib::info(ER_IB_MSG_371) << "Tablespace ID mismatch in '" << name << "'";
    }

    df.close();

    return (err == DB_SUCCESS);
  }

  auto path_sep_pos = name.find_last_of(Fil_path::SEPARATOR);

  ut_a(path_sep_pos != std::string::npos);

  /* Create the database directory for the new name, if
  it does not exist yet */

  name.resize(path_sep_pos);

  bool success = os_file_create_directory(name.c_str(), false);
  ut_a(success);

  auto datadir_pos = name.find_last_of(Fil_path::SEPARATOR);

  ut_ad(datadir_pos != std::string::npos);

  name.erase(0, datadir_pos + 1);

  ut_ad(!Fil_path::is_separator(name.back()));

  /* schema/table separator is always a '/'. */
  name.push_back('/');

  /* Strip the '.ibd' suffix. */
  name.append(new_name.begin() + path_sep_pos + 1, new_name.end() - 4);

  ut_ad(!Fil_path::has_ibd_suffix(name));

  clone_mark_abort(true);

  const auto ptr = name.c_str();

  success =
      fil_rename_tablespace(space_id, old_name.c_str(), ptr, new_name.c_str());

  ut_a(success);

  clone_mark_active();

  return (true);
}

/** Get the tablespace ID from an .ibd and/or an undo tablespace. If the ID
is == 0 on the first page then check for at least MAX_PAGES_TO_CHECK  pages
with the same tablespace ID. Do a Light weight check before trying with
Datafile::find_space_id().
@param[in]	filename	File name to check
@return ULINT32_UNDEFINED if not found, otherwise the space ID */
space_id_t Fil_system::get_tablespace_id(const std::string &filename) {
  char buf[sizeof(space_id_t)];
  std::ifstream ifs(filename, std::ios::binary);

  if (!ifs) {
    ib::warn(ER_IB_MSG_372) << "Unable to open '" << filename << "'";
    return (ULINT32_UNDEFINED);
  }

  std::vector<space_id_t> space_ids;
  auto page_size = srv_page_size;

  space_ids.reserve(MAX_PAGES_TO_CHECK);

  for (page_no_t page_no = 0; page_no < MAX_PAGES_TO_CHECK; ++page_no) {
    off_t off;

    off = page_no * page_size + FIL_PAGE_SPACE_ID;

    if (off == FIL_PAGE_SPACE_ID) {
      /* Figure out the page size of the tablespace. If it's
      a compressed tablespace. */
      ifs.seekg(FSP_HEADER_OFFSET + FSP_SPACE_FLAGS, ifs.beg);

      if ((ifs.rdstate() & std::ifstream::eofbit) != 0 ||
          (ifs.rdstate() & std::ifstream::failbit) != 0 ||
          (ifs.rdstate() & std::ifstream::badbit) != 0) {
        return (ULINT32_UNDEFINED);
        ;
      }

      ifs.read(buf, sizeof(buf));

      if (!ifs.good() || (size_t)ifs.gcount() < sizeof(buf)) {
        return (ULINT32_UNDEFINED);
      }

      ulint flags;

      flags = mach_read_from_4(reinterpret_cast<byte *>(buf));

      const page_size_t space_page_size(flags);

      page_size = space_page_size.physical();
    }

    ifs.seekg(off, ifs.beg);

    if ((ifs.rdstate() & std::ifstream::eofbit) != 0 ||
        (ifs.rdstate() & std::ifstream::failbit) != 0 ||
        (ifs.rdstate() & std::ifstream::badbit) != 0) {
      /* Trucated files can be a single page */
      break;
    }

    ifs.read(buf, sizeof(buf));

    if (!ifs.good() || (size_t)ifs.gcount() < sizeof(buf)) {
      /* Trucated files can be a single page */
      break;
    }

    space_id_t space_id;

    space_id = mach_read_from_4(reinterpret_cast<byte *>(buf));

    space_ids.push_back(space_id);
  }

  ifs.close();

  space_id_t space_id;

  if (!space_ids.empty()) {
    space_id = space_ids.front();

    for (auto id : space_ids) {
      if (id == 0 || space_id != id) {
        space_id = ULINT32_UNDEFINED;

        break;
      }
    }
  } else {
    space_id = ULINT32_UNDEFINED;
  }

  /* Try the more heavy duty method, as a last resort. */
  if (space_id == ULINT32_UNDEFINED) {
    /* The ifstream will work for all file formats compressed or
    otherwise because the header of the page is not compressed.
    Where it will fail is if the first page is corrupt. Then for
    compressed tablespaces we don't know where the page boundary
    starts because we don't know the page size. */

    Datafile file;

    file.set_filepath(filename.c_str());

    dberr_t err = file.open_read_only(false);

    ut_a(file.is_open());
    ut_a(err == DB_SUCCESS);

    /* Read and validate the first page of the tablespace.
    Assign a tablespace name based on the tablespace type. */
    err = file.find_space_id();

    if (err == DB_SUCCESS) {
      space_id = file.space_id();
    }

    file.close();
  }

  return (space_id);
}

/** Check for duplicate tablespace IDs.
@param[in]	start		Slice start
@param[in]	end		Slice end
@param[in]	thread_id	Thread ID
@param[in,out]	mutex		Mutex that covers the global state
@param[in,out]	unique		To check for duplciates
@param[in,out]	duplicates	Duplicate space IDs found */
void Tablespace_dirs::duplicate_check(const Const_iter &start,
                                      const Const_iter &end, size_t thread_id,
                                      std::mutex *mutex, Space_id_set *unique,
                                      Space_id_set *duplicates) {
  size_t count = 0;
  bool printed_msg = false;
  auto start_time = ut_time();

  for (auto it = start; it != end; ++it, ++m_checked) {
    const std::string filename = it->second;
    auto &files = m_dirs[it->first];
    const std::string phy_filename = files.path() + filename;

    space_id_t space_id;

    space_id = Fil_system::get_tablespace_id(phy_filename);

    if (space_id != 0 && space_id != ULINT32_UNDEFINED) {
      std::lock_guard<std::mutex> guard(*mutex);

      auto ret = unique->insert(space_id);

      size_t n_files;

      n_files = files.add(space_id, filename);

      if (n_files > 1 || !ret.second) {
        duplicates->insert(space_id);
      }

    } else if (space_id != 0 &&
               Fil_path::is_undo_tablespace_name(phy_filename)) {
      ib::info(ER_IB_MSG_373) << "Can't determine the undo file tablespace"
                              << " ID for '" << phy_filename << "', could be"
                              << " an undo truncate in progress";

    } else {
      ib::info(ER_IB_MSG_374) << "Ignoring '" << phy_filename << "' invalid"
                              << " tablespace ID in the header";
    }

    ++count;

    if (ut_time() - start_time >= PRINT_INTERVAL_SECS) {
      ib::info(ER_IB_MSG_375) << "Thread# " << thread_id << " - Checked "
                              << count << "/" << (end - start) << " files";

      start_time = ut_time();

      printed_msg = true;
    }
  }

  if (printed_msg) {
    ib::info(ER_IB_MSG_376) << "Checked " << count << " files";
  }
}

/** Print the duplicate filenames for a tablespce ID to the log
@param[in]	duplicates	Duplicate tablespace IDs*/
void Tablespace_dirs::print_duplicates(const Space_id_set &duplicates) {
  /* Print the duplicate names to the error log. */
  for (auto space_id : duplicates) {
    Dirs files;

    for (auto &dir : m_dirs) {
      const auto names = dir.find(space_id);

      if (names == nullptr) {
        continue;
      }

      files.insert(files.end(), names->begin(), names->end());
    }

    /* Fixes the order in the mtr tests. */
    std::sort(files.begin(), files.end());

    ut_a(files.size() > 1);

    std::ostringstream oss;

    oss << "Tablespace ID: " << space_id << " = [";

    for (size_t i = 0; i < files.size(); ++i) {
      oss << "'" << files[i] << "'";

      if (i < files.size() - 1) {
        oss << ", ";
      }
    }

    oss << "]" << std::endl;

    ib::error(ER_IB_MSG_377) << oss.str();
  }
}

/** Discover tablespaces by reading the header from .ibd files.
@param[in]	in_directories	Directories to scan
@return DB_SUCCESS if all goes well */
dberr_t Tablespace_dirs::scan(const std::string &in_directories) {
  std::string directories(in_directories);

  Fil_path::normalize(directories);

  ib::info(ER_IB_MSG_378) << "Directories to scan '" << directories << "'";

  Scanned_files ibd_files;
  Scanned_files undo_files;

  {
    std::string separators;

    separators.push_back(FIL_PATH_SEPARATOR);

    tokenize_paths(directories, separators);
  }

  uint16_t count = 0;
  bool print_msg = false;
  auto start_time = ut_time();

  /* Should be trivial to parallelize the scan and ID check. */
  for (const auto &dir : m_dirs) {
    const auto &real_path_dir = dir.real_path();

    ut_a(Fil_path::is_separator(dir.path().back()));

    ib::info(ER_IB_MSG_379) << "Scanning '" << dir.path() << "'";

    /* Walk the sub-tree of dir. */

    Dir_Walker::walk(real_path_dir, [&](const std::string &path) {
      /* If it is a file and the suffix matches ".ibd"
      or the undo file name format then store it for
      determining the space ID. */

      ut_a(path.length() > real_path_dir.length());
      ut_a(Fil_path::get_file_type(path) != OS_FILE_TYPE_DIR);

      /* Make the filename relative to the directory that
      was scanned. */

      std::string file = path.substr(real_path_dir.length(), path.length());

      if (file.size() <= 4) {
        return;
      }

      using value = Scanned_files::value_type;

      if (Fil_path::has_ibd_suffix(file.c_str())) {
        ibd_files.push_back(value{count, file});

      } else if (Fil_path::is_undo_tablespace_name(file)) {
        undo_files.push_back(value{count, file});
      }

      if (ut_time() - start_time >= PRINT_INTERVAL_SECS) {
        ib::info(ER_IB_MSG_380)
            << "Files found so far: " << ibd_files.size() << " data files"
            << " and " << undo_files.size() << " undo files";

        start_time = ut_time();
        print_msg = true;
      }
    });

    ++count;
  }

  if (print_msg) {
    ib::info(ER_IB_MSG_381) << "Found " << ibd_files.size() << " '.ibd' and "
                            << undo_files.size() << " undo files";
  }

  Space_id_set unique;
  Space_id_set duplicates;

  size_t n_threads = (ibd_files.size() / 50000);

  if (n_threads > 0) {
    if (n_threads > MAX_SCAN_THREADS) {
      n_threads = MAX_SCAN_THREADS;
    }

    ib::info(ER_IB_MSG_382) << "Using " << (n_threads + 1) << " threads to"
                            << " scan the tablespace files";
  }

  std::mutex m;

  using std::placeholders::_1;
  using std::placeholders::_2;
  using std::placeholders::_3;
  using std::placeholders::_4;
  using std::placeholders::_5;
  using std::placeholders::_6;

  std::function<void(const Const_iter &, const Const_iter &, size_t,
                     std::mutex *, Space_id_set *, Space_id_set *)>
      check = std::bind(&Tablespace_dirs::duplicate_check, this, _1, _2, _3, _4,
                        _5, _6);

  par_for(PFS_NOT_INSTRUMENTED, ibd_files, n_threads, check, &m, &unique,
          &duplicates);

  duplicate_check(undo_files.begin(), undo_files.end(), n_threads, &m, &unique,
                  &duplicates);

  ut_a(m_checked == ibd_files.size() + undo_files.size());

  ib::info(ER_IB_MSG_383) << "Completed space ID check of " << m_checked
                          << " files.";

  dberr_t err;

  if (!duplicates.empty()) {
    ib::error(ER_IB_MSG_384)
        << "Multiple files found for the same tablespace ID:";

    print_duplicates(duplicates);

    err = DB_FAIL;
  } else {
    err = DB_SUCCESS;
  }

  return (err);
}

/** Discover tablespaces by reading the header from .ibd files.
@param[in]	directories	Directories to scan
@return DB_SUCCESS if all goes well */
dberr_t fil_scan_for_tablespaces(const std::string &directories) {
  return (fil_system->scan(directories));
}

/** Callback to check tablespace size with space header size and extend.
Caller must own the Fil_shard mutex that the file belongs to.
@param[in]	file	Tablespace file
@return	error code */
dberr_t fil_check_extend_space(fil_node_t *file) {
  dberr_t err = DB_SUCCESS;
  bool open_node = !file->is_open;

  if (recv_sys == nullptr || !recv_sys->is_cloned_db) {
    return (DB_SUCCESS);
  }

  fil_space_t *space = file->space;

  auto shard = fil_system->shard_by_id(space->id);

  if (open_node && !shard->open_file(file, false)) {
    return (DB_CANNOT_OPEN_FILE);
  }

  shard->mutex_release();

  if (space->size < space->size_in_header) {
    ib::info(ER_IB_MSG_385)
        << "Extending space: " << space->name << " from size " << space->size
        << " pages to " << space->size_in_header
        << " pages as stored in space header.";

    if (!shard->space_extend(space, space->size_in_header)) {
      ib::error(ER_IB_MSG_386) << "Failed to extend tablespace."
                               << " Check for free space in disk"
                               << " and try again.";

      err = DB_OUT_OF_FILE_SPACE;
    }
  }

  shard->mutex_acquire();

  /* Close the file if it was opened by current function */
  if (open_node) {
    shard->close_file(file, true);
  }

  return (err);
}

/** Check if a path is known to InnoDB.
@param[in]	path		Path to check
@return true if path is known to InnoDB */
bool fil_check_path(const std::string &path) {
  return (fil_system->check_path(path));
}

/** Get the list of directories that datafiles can reside in.
@return the list of directories 'dir1;dir2;....;dirN' */
std::string fil_get_dirs() { return (fil_system->get_dirs()); }

/** Free the data structures required for recovery. */
void fil_free_scanned_files() { fil_system->free_scanned_files(); }

/** Update the tablespace name. Incase, the new name
and old name are same, no update done.
@param[in,out]	space		tablespace object on which name
                                will be updated
@param[in]	name		new name for tablespace */
void fil_space_update_name(fil_space_t *space, const char *name) {
  if (space == nullptr || name == nullptr || space->name == nullptr ||
      strcmp(space->name, name) == 0) {
    return;
  }

  dberr_t err = fil_rename_tablespace_by_name(space->name, name);

  if (err != DB_SUCCESS) {
    ib::warn(ER_IB_MSG_387) << "Tablespace rename '" << space->name << "' to"
                            << " '" << name << "' failed!";
  }
}

#ifndef UNIV_HOTBACKUP
/** Check if the filepath provided is in a valid placement.
1) File-per-table must be in a dir named for the schema.
2) File-per-table must not be in the datadir.
3) General tablespace must not be under the datadir.
@param[in]	space_name	tablespace name
@param[in]	path		filepath to validate
@retval true if the filepath is a valid datafile location */
bool Fil_path::is_valid_location(const char *space_name,
                                 const std::string &path) {
  ut_ad(!path.empty());
  ut_ad(space_name != nullptr);

  std::string name{space_name};

  /* The path is a realpath to a file. Make sure it is not an
  undo tablespace filename. Undo datafiles can be located anywhere. */
  if (Fil_path::is_undo_tablespace_name(path)) {
    return (true);
  }

  /* Strip off the filename to reduce the path to a directory. */
  std::string dirpath{path};
  auto pos = dirpath.find_last_of(SEPARATOR);

<<<<<<< HEAD
  dirpath.resize(pos);

  /* Get the subdir that the file is in. */
  pos = dirpath.find_last_of(SEPARATOR);
=======
/** Set the encryption type for the tablespace
@param[in] space_id		Space ID of tablespace for which to set
@param[in] algorithm		Encryption algorithm
@param[in] key			Encryption key
@param[in] iv			Encryption iv
@return DB_SUCCESS or error code */
dberr_t
fil_set_encryption(
	ulint			space_id,
	Encryption::Type	algorithm,
	byte*			key,
	byte*			iv)
{
	mutex_enter(&fil_system->mutex);

	fil_space_t*	space = fil_space_get_by_id(space_id);

	if (space == NULL) {
		mutex_exit(&fil_system->mutex);
		return(DB_NOT_FOUND);
	}

	ut_ad(algorithm != Encryption::NONE);
	space->encryption_type = algorithm;
	space->flags |= FSP_FLAGS_MASK_ENCRYPTION;

	if (key == NULL) {
		Encryption::random_value(space->encryption_key);
	} else {
		memcpy(space->encryption_key,
		       key, ENCRYPTION_KEY_LEN);
	}
>>>>>>> be20e845

  std::string subdir = (pos == std::string::npos)
                           ? dirpath
                           : dirpath.substr(pos + 1, dirpath.length());

  pos = name.find_last_of(SEPARATOR);

  if (pos == std::string::npos) {
    /* This is a general or system tablespace. */

<<<<<<< HEAD
    if (MySQL_datadir_path.is_ancestor(dirpath)) {
      ib::error(ER_IB_MSG_388) << "A general tablespace cannot"
                               << " be located under the datadir."
                               << " Cannot open file '" << path << "'.";
      return (false);
    }

  } else {
    /* This is a file-per-table datafile.
    Reduce the name to just the db name. */
=======
/** Enable encryption of temporary tablespace
@param[in,out]	space	tablespace object
@return DB_SUCCESS on success, DB_ERROR on failure */
dberr_t
fil_temp_update_encryption(
	fil_space_t*	space)
{
	/* Make sure the keyring is loaded. */
	if (!Encryption::check_keyring()) {
		ib::error() << "Can't set temporary tablespace"
			<< " to be encrypted because"
			<< " keyring plugin is not"
			<< " available.";
			return(DB_ERROR);
	}

	if (!fsp_enable_encryption(space)) {
		ib::error() << "Can't set temporary tablespace"
			<< " to be encrypted.";
		return(DB_ERROR);
	}

	dberr_t	err = fil_set_encryption(
		space->id,
		Encryption::AES, NULL, NULL);

	ut_ad(err == DB_SUCCESS);

	return(err);
}

/** Default master key id for bootstrap */
static const ulint ENCRYPTION_DEFAULT_MASTER_KEY_ID = 0;

/** Rotate the tablespace keys by new master key.
@return true if the re-encrypt suceeds */
bool
fil_encryption_rotate()
{
	fil_space_t*	space;
	mtr_t		mtr;
	byte		encrypt_info[ENCRYPTION_INFO_SIZE_V2];

	for (space = UT_LIST_GET_FIRST(fil_system->space_list);
	     space != NULL; ) {
		/* Skip unencypted tablespaces. */
		if (srv_is_undo_tablespace(space->id)
		    || space->purpose == FIL_TYPE_LOG) {
			space = UT_LIST_GET_NEXT(space_list, space);
			continue;
		}

		/* Skip the temporary tablespace when it's in default
		key status, since it's the first server startup
		after bootstrap, and the server uuid is not ready
		yet. */
		if (fsp_is_system_temporary(space->id)
		    && Encryption::master_key_id ==
			ENCRYPTION_DEFAULT_MASTER_KEY_ID) {
			space = UT_LIST_GET_NEXT(space_list, space);
			continue;
		}

		if (space->encryption_type != Encryption::NONE) {
			mtr_start(&mtr);

			if (fsp_is_system_temporary(space->id)) {
				mtr_set_log_mode(&mtr, MTR_LOG_NO_REDO);
			}

			mtr.set_named_space(space->id);

			space = mtr_x_lock_space(space->id, &mtr);

			memset(encrypt_info, 0, ENCRYPTION_INFO_SIZE_V2);

			if (!fsp_header_rotate_encryption(space,
							  encrypt_info,
							  &mtr)) {
				mtr_commit(&mtr);
				return(false);
			}

			mtr_commit(&mtr);
		}

		space = UT_LIST_GET_NEXT(space_list, space);
		DBUG_EXECUTE_IF("ib_crash_during_rotation_for_encryption",
				DBUG_SUICIDE(););
	}
>>>>>>> be20e845

    if (MySQL_datadir_path.is_same_as(dirpath)) {
      ib::error(ER_IB_MSG_389) << "A file-per-table tablespace cannot"
                               << " be located in the datadir."
                               << " Cannot open file" << path << "'.";
      return (false);
    }

    /* In case of space_name in system charset, there is a possibility
    that the space_name contains more than one SEPARATOR character.
    We cannot rely on finding the last SEPARATOR only once.
    Search the space_name string backwards until we find the
    db name that matches with the directory name in dirpath. */

    while (pos < std::string::npos) {
      name.resize(pos);
      std::string temp = name;

      if (temp == subdir) {
        break;
      }

      /* Convert to filename charset and compare again. */
      Fil_path::convert_to_filename_charset(temp);
      if (temp == subdir) {
        break;
      }

      /* Still no match, iterate through the next SEPARATOR. */
      pos = name.find_last_of(SEPARATOR);

      /* If end of string is hit, there is no match. */
      if (pos == std::string::npos) {
        return (false);
      }
    }
  }

  return (true);
}

/** Convert filename to the file system charset format.
@param[in,out]	name		Filename to convert */
void Fil_path::convert_to_filename_charset(std::string &name) {
  uint errors = 0;
  char old_name[MAX_TABLE_NAME_LEN + 20];
  char filename[MAX_TABLE_NAME_LEN + 20];

  strncpy(filename, name.c_str(), sizeof(filename) - 1);
  strncpy(old_name, filename, sizeof(old_name));

  innobase_convert_to_filename_charset(filename, old_name, MAX_TABLE_NAME_LEN);

  if (errors == 0) {
    name.assign(filename);
  }
}

/** Mark space as corrupt
@param space_id	space id */
void fil_space_set_corrupt(space_id_t space_id) {
  auto *const shard = fil_system->shard_by_id(space_id);

  shard->mutex_acquire();

  auto *const space = shard->get_space_by_id(space_id);

  if (space) space->is_corrupt = true;

  shard->mutex_release();
}

#endif /* !UNIV_HOTBACKUP */<|MERGE_RESOLUTION|>--- conflicted
+++ resolved
@@ -6805,6 +6805,21 @@
 @param[in]	space		table space */
 void fil_io_set_encryption(IORequest &req_type, const page_id_t &page_id,
                            fil_space_t *space) {
+  /* Explicit request to disable encryption */
+  if (req_type.is_encryption_disabled()) {
+    req_type.clear_encrypted();
+    return;
+  }
+
+  /* Don't encrypt pages of system tablespace upto
+  TRX_SYS_PAGE(including). The doublewrite buffer
+  header is on TRX_SYS_PAGE */
+  if (fsp_is_system_tablespace(space->id) &&
+      page_id.page_no() <= FSP_TRX_SYS_PAGE_NO) {
+    req_type.clear_encrypted();
+    return;
+  }
+
   /* Don't encrypt page 0 of all tablespaces except redo log
   tablespace, all pages from the system tablespace. */
   if (space->encryption_type == Encryption::NONE ||
@@ -7042,7 +7057,6 @@
                          const page_id_t &page_id, const page_size_t &page_size,
                          ulint byte_offset, ulint len, void *buf, void *message,
                          trx_t *trx, bool should_buffer) {
-  ut_ad(!trx || trx->take_stats);
   IORequest req_type(type);
 
   ut_ad(req_type.validate());
@@ -7419,7 +7433,6 @@
 dberr_t _fil_io(const IORequest &type, bool sync, const page_id_t &page_id,
                 const page_size_t &page_size, ulint byte_offset, ulint len,
                 void *buf, void *message, trx_t *trx, bool should_buffer) {
-  ut_ad(!trx || trx->take_stats);
   auto shard = fil_system->shard_by_id(page_id.space());
 
   return (shard->do_io(type, sync, page_id, page_size, byte_offset, len, buf,
@@ -8343,8 +8356,6 @@
 @return DB_SUCCESS or error code */
 dberr_t fil_set_encryption(space_id_t space_id, Encryption::Type algorithm,
                            byte *key, byte *iv) {
-  ut_ad(space_id != TRX_SYS_SPACE);
-
   auto shard = fil_system->shard_by_id(space_id);
 
   shard->mutex_acquire();
@@ -8376,6 +8387,33 @@
   shard->mutex_release();
 
   return (DB_SUCCESS);
+}
+
+/** Enable encryption of temporary tablespace
+@param[in,out]	space	tablespace object
+@return DB_SUCCESS on success, DB_ERROR on failure */
+dberr_t fil_temp_update_encryption(fil_space_t *space) {
+  /* Make sure the keyring is loaded. */
+  if (!Encryption::check_keyring()) {
+    ib::error() << "Can't set temporary tablespace"
+                << " to be encrypted because"
+                << " keyring plugin is not"
+                << " available.";
+    return (DB_ERROR);
+  }
+
+  if (!fsp_enable_encryption(space)) {
+    ib::error() << "Can't set temporary tablespace"
+                << " to be encrypted.";
+    return (DB_ERROR);
+  }
+
+  const dberr_t err =
+      fil_set_encryption(space->id, Encryption::AES, nullptr, nullptr);
+
+  ut_ad(err == DB_SUCCESS);
+
+  return (err);
 }
 
 #ifndef UNIV_HOTBACKUP
@@ -9182,44 +9220,7 @@
 
   Fil_path::normalize(name);
 
-<<<<<<< HEAD
   ptr += len;
-=======
-/** Set encryption information for IORequest.
-@param[in,out]	req_type	IO request
-@param[in]	page_id		page id
-@param[in]	space		table space */
-inline
-void
-fil_io_set_encryption(
-	IORequest&		req_type,
-	const page_id_t&	page_id,
-	fil_space_t*		space)
-{
-
-	/* Explicit request to disable encryption */
-	if (req_type.is_encryption_disabled()) {
-		req_type.clear_encrypted();
-		return;
-	}
-
-	/* Don't encrypt pages of system tablespace upto
-	TRX_SYS_PAGE(including). The doublewrite buffer
-	header is on TRX_SYS_PAGE */
-	if (is_shared_system_tablespace(space->id)
-	    && page_id.page_no() <= FSP_TRX_SYS_PAGE_NO) {
-		req_type.clear_encrypted();
-		return;
-	}
-
-	/* Don't encrypt redo log and system tablespaces,
-	for all the other types tablespaces, don't encrypt page 0. */
-	if (space->encryption_type == Encryption::NONE
-	    || (page_id.page_no() == 0 && !req_type.is_log())) {
-		req_type.clear_encrypted();
-		return;
-	}
->>>>>>> be20e845
 
   if (!Fil_path::has_ibd_suffix(name)) {
     recv_sys->found_corrupt_log = true;
@@ -9227,73 +9228,10 @@
     return (nullptr);
   }
 
-<<<<<<< HEAD
   if (parse_only) {
     return (ptr);
   }
 #ifdef UNIV_HOTBACKUP
-=======
-	req_type.encryption_key(space->encryption_key,
-				space->encryption_klen,
-				space->encryption_iv);
-	req_type.encryption_algorithm(Encryption::AES);
-}
-
-/** Reads or writes data. This operation could be asynchronous (aio).
-
-@param[in,out] type	IO context
-@param[in] sync		true if synchronous aio is desired
-@param[in] page_id	page id
-@param[in] page_size	page size
-@param[in] byte_offset	remainder of offset in bytes; in aio this
-			must be divisible by the OS block size
-@param[in] len		how many bytes to read or write; this must
-			not cross a file boundary; in aio this must
-			be a block size multiple
-@param[in,out] buf	buffer where to store read data or from where
-			to write; in aio this must be appropriately
-			aligned
-@param[in] message	message for aio handler if non-sync aio
-			used, else ignored
-@param[in] should_buffer
-			whether to buffer an aio request.
-			AIO read ahead uses this. If you plan to
-			use this parameter, make sure you remember
-			to call os_aio_dispatch_read_array_submit()
-			when you're ready to commit all your requests.
-
-@return DB_SUCCESS, DB_TABLESPACE_DELETED or DB_TABLESPACE_TRUNCATED
-	if we are trying to do i/o on a tablespace which does not exist */
-dberr_t
-_fil_io(
-	const IORequest&	type,
-	bool			sync,
-	const page_id_t&	page_id,
-	const page_size_t&	page_size,
-	ulint			byte_offset,
-	ulint			len,
-	void*			buf,
-	void*			message,
-	trx_t*			trx,
-	bool			should_buffer)
-{
-	os_offset_t		offset;
-	IORequest		req_type(type);
-
-	ut_ad(req_type.validate());
-
-	ut_ad(len > 0);
-	ut_ad(byte_offset < UNIV_PAGE_SIZE);
-	ut_ad(!page_size.is_compressed() || byte_offset == 0);
-	ut_ad(UNIV_PAGE_SIZE == (ulong)(1 << UNIV_PAGE_SIZE_SHIFT));
-#if (1 << UNIV_PAGE_SIZE_SHIFT_MAX) != UNIV_PAGE_SIZE_MAX
-# error "(1 << UNIV_PAGE_SIZE_SHIFT_MAX) != UNIV_PAGE_SIZE_MAX"
-#endif
-#if (1 << UNIV_PAGE_SIZE_SHIFT_MIN) != UNIV_PAGE_SIZE_MIN
-# error "(1 << UNIV_PAGE_SIZE_SHIFT_MIN) != UNIV_PAGE_SIZE_MIN"
-#endif
-	ut_ad(fil_validate_skip());
->>>>>>> be20e845
 
   meb_tablespace_redo_create(page_id, flags, name);
 
@@ -9426,15 +9364,7 @@
 
   ptr += to_len;
 
-<<<<<<< HEAD
   Fil_path::normalize(to_name);
-=======
-	/* Set encryption information. */
-	fil_io_set_encryption(req_type, page_id, space);
-
-	/* Now we have made the changes in the data structures of fil_system */
-	mutex_exit(&fil_system->mutex);
->>>>>>> be20e845
 
 #ifdef UNIV_HOTBACKUP
 
@@ -9515,13 +9445,9 @@
 
   char *name = reinterpret_cast<char *>(ptr);
 
-<<<<<<< HEAD
   Fil_path::normalize(name);
 
   ptr += len;
-=======
-	req_type.block_size(node->block_size);
->>>>>>> be20e845
 
   if (!Fil_path::has_ibd_suffix(name)) {
     recv_sys->found_corrupt_log = true;
@@ -10411,45 +10337,10 @@
   std::string dirpath{path};
   auto pos = dirpath.find_last_of(SEPARATOR);
 
-<<<<<<< HEAD
   dirpath.resize(pos);
 
   /* Get the subdir that the file is in. */
   pos = dirpath.find_last_of(SEPARATOR);
-=======
-/** Set the encryption type for the tablespace
-@param[in] space_id		Space ID of tablespace for which to set
-@param[in] algorithm		Encryption algorithm
-@param[in] key			Encryption key
-@param[in] iv			Encryption iv
-@return DB_SUCCESS or error code */
-dberr_t
-fil_set_encryption(
-	ulint			space_id,
-	Encryption::Type	algorithm,
-	byte*			key,
-	byte*			iv)
-{
-	mutex_enter(&fil_system->mutex);
-
-	fil_space_t*	space = fil_space_get_by_id(space_id);
-
-	if (space == NULL) {
-		mutex_exit(&fil_system->mutex);
-		return(DB_NOT_FOUND);
-	}
-
-	ut_ad(algorithm != Encryption::NONE);
-	space->encryption_type = algorithm;
-	space->flags |= FSP_FLAGS_MASK_ENCRYPTION;
-
-	if (key == NULL) {
-		Encryption::random_value(space->encryption_key);
-	} else {
-		memcpy(space->encryption_key,
-		       key, ENCRYPTION_KEY_LEN);
-	}
->>>>>>> be20e845
 
   std::string subdir = (pos == std::string::npos)
                            ? dirpath
@@ -10460,7 +10351,6 @@
   if (pos == std::string::npos) {
     /* This is a general or system tablespace. */
 
-<<<<<<< HEAD
     if (MySQL_datadir_path.is_ancestor(dirpath)) {
       ib::error(ER_IB_MSG_388) << "A general tablespace cannot"
                                << " be located under the datadir."
@@ -10471,98 +10361,6 @@
   } else {
     /* This is a file-per-table datafile.
     Reduce the name to just the db name. */
-=======
-/** Enable encryption of temporary tablespace
-@param[in,out]	space	tablespace object
-@return DB_SUCCESS on success, DB_ERROR on failure */
-dberr_t
-fil_temp_update_encryption(
-	fil_space_t*	space)
-{
-	/* Make sure the keyring is loaded. */
-	if (!Encryption::check_keyring()) {
-		ib::error() << "Can't set temporary tablespace"
-			<< " to be encrypted because"
-			<< " keyring plugin is not"
-			<< " available.";
-			return(DB_ERROR);
-	}
-
-	if (!fsp_enable_encryption(space)) {
-		ib::error() << "Can't set temporary tablespace"
-			<< " to be encrypted.";
-		return(DB_ERROR);
-	}
-
-	dberr_t	err = fil_set_encryption(
-		space->id,
-		Encryption::AES, NULL, NULL);
-
-	ut_ad(err == DB_SUCCESS);
-
-	return(err);
-}
-
-/** Default master key id for bootstrap */
-static const ulint ENCRYPTION_DEFAULT_MASTER_KEY_ID = 0;
-
-/** Rotate the tablespace keys by new master key.
-@return true if the re-encrypt suceeds */
-bool
-fil_encryption_rotate()
-{
-	fil_space_t*	space;
-	mtr_t		mtr;
-	byte		encrypt_info[ENCRYPTION_INFO_SIZE_V2];
-
-	for (space = UT_LIST_GET_FIRST(fil_system->space_list);
-	     space != NULL; ) {
-		/* Skip unencypted tablespaces. */
-		if (srv_is_undo_tablespace(space->id)
-		    || space->purpose == FIL_TYPE_LOG) {
-			space = UT_LIST_GET_NEXT(space_list, space);
-			continue;
-		}
-
-		/* Skip the temporary tablespace when it's in default
-		key status, since it's the first server startup
-		after bootstrap, and the server uuid is not ready
-		yet. */
-		if (fsp_is_system_temporary(space->id)
-		    && Encryption::master_key_id ==
-			ENCRYPTION_DEFAULT_MASTER_KEY_ID) {
-			space = UT_LIST_GET_NEXT(space_list, space);
-			continue;
-		}
-
-		if (space->encryption_type != Encryption::NONE) {
-			mtr_start(&mtr);
-
-			if (fsp_is_system_temporary(space->id)) {
-				mtr_set_log_mode(&mtr, MTR_LOG_NO_REDO);
-			}
-
-			mtr.set_named_space(space->id);
-
-			space = mtr_x_lock_space(space->id, &mtr);
-
-			memset(encrypt_info, 0, ENCRYPTION_INFO_SIZE_V2);
-
-			if (!fsp_header_rotate_encryption(space,
-							  encrypt_info,
-							  &mtr)) {
-				mtr_commit(&mtr);
-				return(false);
-			}
-
-			mtr_commit(&mtr);
-		}
-
-		space = UT_LIST_GET_NEXT(space_list, space);
-		DBUG_EXECUTE_IF("ib_crash_during_rotation_for_encryption",
-				DBUG_SUICIDE(););
-	}
->>>>>>> be20e845
 
     if (MySQL_datadir_path.is_same_as(dirpath)) {
       ib::error(ER_IB_MSG_389) << "A file-per-table tablespace cannot"
