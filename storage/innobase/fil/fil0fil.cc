/*****************************************************************************

Copyright (c) 1995, 2018, Oracle and/or its affiliates. All Rights Reserved.

This program is free software; you can redistribute it and/or modify
it under the terms of the GNU General Public License, version 2.0,
as published by the Free Software Foundation.

This program is also distributed with certain software (including
but not limited to OpenSSL) that is licensed under separate terms,
as designated in a particular file or component or in included license
documentation.  The authors of MySQL hereby grant you an additional
permission to link the program and your derivative works with the
separately licensed software that they have included with MySQL.

This program is distributed in the hope that it will be useful,
but WITHOUT ANY WARRANTY; without even the implied warranty of
MERCHANTABILITY or FITNESS FOR A PARTICULAR PURPOSE.  See the
GNU General Public License, version 2.0, for more details.

You should have received a copy of the GNU General Public License
along with this program; if not, write to the Free Software
Foundation, Inc., 51 Franklin St, Fifth Floor, Boston, MA 02110-1301  USA

*****************************************************************************/

/** @file fil/fil0fil.cc
The tablespace memory cache */

#include "my_config.h"

#include <errno.h>
#include <fcntl.h>
#include <sys/types.h>

#include "btr0btr.h"
#include "buf0buf.h"
#include "buf0flu.h"
#include "clone0api.h"
#include "dict0boot.h"
#include "dict0dd.h"
#include "dict0dict.h"
#include "fsp0file.h"
#include "fsp0fsp.h"
#include "fsp0space.h"
#include "fsp0sysspace.h"
#include "ha_prototypes.h"
#include "hash0hash.h"
#include "log0recv.h"
#include "mach0data.h"
#include "mem0mem.h"
#include "mtr0log.h"
#include "my_dbug.h"
#include "my_inttypes.h"
#include "os0file.h"
#include "page0zip.h"
#include "srv0start.h"

#include "fil0crypt.h"

#ifndef UNIV_HOTBACKUP
#include "buf0lru.h"
#include "ibuf0ibuf.h"
#include "os0event.h"
#include "row0mysql.h"
#include "sql_backup_lock.h"
#include "sql_class.h"
#include "sync0sync.h"
#include "trx0purge.h"
#else /* !UNIV_HOTBACKUP */
#include <cstring>
#include "srv0srv.h"
#endif /* !UNIV_HOTBACKUP */
#include "system_key.h"

#include "os0thread-create.h"

#include "current_thd.h"
#include "ha_prototypes.h"

#include <array>
#include <fstream>
#include <functional>
#include <list>
#include <mutex>
#include <thread>
#include <tuple>
#include <unordered_map>

using Dirs = std::vector<std::string>;
using Space_id_set = std::set<space_id_t>;

#if defined(__SUNPRO_CC)
char *Fil_path::SEPARATOR = "\\/";
char *Fil_path::DOT_SLASH = "./";
char *Fil_path::DOT_DOT_SLASH = "../";
#endif /* defined(__SUNPRO_CC) */

/** Used for collecting the data in boot_tablespaces() */
namespace dd_fil {

enum {
  /** DD Object ID */
  OBJECT_ID,

  /** InnoDB tablspace ID */
  SPACE_ID,

  /** DD/InnoDB tablespace name */
  SPACE_NAME,

  /** Path in DD tablespace */
  OLD_PATH,

  /** Path where it was found during the scan. */
  NEW_PATH
};

using Moved = std::tuple<dd::Object_id, space_id_t, std::string, std::string,
                         std::string>;

using Tablespaces = std::vector<Moved>;
}  // namespace dd_fil

/* uint16_t is the index into Tablespace_dirs::m_dirs */
using Scanned_files = std::vector<std::pair<uint16_t, std::string>>;

#ifdef UNIV_PFS_IO
mysql_pfs_key_t innodb_tablespace_open_file_key;
#endif /* UNIV_PFS_IO */

/** System tablespace. */
fil_space_t *fil_space_t::s_sys_space;

/** Redo log tablespace */
fil_space_t *fil_space_t::s_redo_space;

#ifdef UNIV_HOTBACKUP
/** Directories in which remote general tablespaces have been found in the
target directory during apply log operation */
Dir_set rem_gen_ts_dirs;

/** true in case the apply-log operation is being performed
in the data directory */
bool replay_in_datadir = false;

/* Re-define mutex macros to use the Mutex class defined by the MEB
source. MEB calls the routines in "fil0fil.cc" in parallel and,
therefore, the mutex protecting the critical sections of the tablespace
memory cache must be included also in the MEB compilation of this
module. */
#undef mutex_create
#undef mutex_free
#undef mutex_enter
#undef mutex_exit
#undef mutex_own
#undef mutex_validate

#define mutex_create(I, M) new (M) meb::Mutex()
#define mutex_free(M) delete (M)
#define mutex_enter(M) (M)->lock()
#define mutex_exit(M) (M)->unlock()
#define mutex_own(M) 1
#define mutex_validate(M) 1

/** Process a MLOG_FILE_CREATE redo record.
@param[in]	page_id		Page id of the redo log record
@param[in]	flags		Tablespace flags
@param[in]	name		Tablespace filename */
static void meb_tablespace_redo_create(const page_id_t &page_id, ulint flags,
                                       const char *name);

/** Process a MLOG_FILE_RENAME redo record.
@param[in]	page_id		Page id of the redo log record
@param[in]	from_name	Tablespace from filename
@param[in]	to_name		Tablespace to filename */
static void meb_tablespace_redo_rename(const page_id_t &page_id,
                                       const char *from_name,
                                       const char *to_name);

/** Process a MLOG_FILE_DELETE redo record.
@param[in]	page_id		Page id of the redo log record
@param[in]	name		Tablespace filename */
static void meb_tablespace_redo_delete(const page_id_t &page_id,
                                       const char *name);

#endif /* UNIV_HOTBACKUP */

/*
                IMPLEMENTATION OF THE TABLESPACE MEMORY CACHE
                =============================================

The tablespace cache is responsible for providing fast read/write access to
tablespaces and logs of the database. File creation and deletion is done
in other modules which know more of the logic of the operation, however.

Only the system  tablespace consists of a list  of files. The size of these
files does not have to be divisible by the database block size, because
we may just leave the last incomplete block unused. When a new file is
appended to the tablespace, the maximum size of the file is also specified.
At the moment, we think that it is best to extend the file to its maximum
size already at the creation of the file, because then we can avoid dynamically
extending the file when more space is needed for the tablespace.

Non system tablespaces contain only a single file.

A block's position in the tablespace is specified with a 32-bit unsigned
integer. The files in the list  are thought to be catenated, and the block
corresponding to an address n is the nth block in the catenated file (where
the first block is named the 0th block, and the incomplete block fragments
at the end of files are not taken into account). A tablespace can be extended
by appending a new file at the end of the list.

Our tablespace concept is similar to the one of Oracle.

To have fast access to a tablespace or a log file, we put the data structures
to a hash table. Each tablespace and log file is given an unique 32-bit
identifier, its tablespace ID.

Some operating systems do not support many open files at the same time,
Therefore, we put the open files in an LRU-list. If we need to open another
file, we may close the file at the end of the LRU-list. When an I/O-operation
is pending on a file, the file cannot be closed. We take the file nodes with
pending I/O-operations out of the LRU-list and keep a count of pending
operations. When an operation completes, we decrement the count and return
the file to the LRU-list if the count drops to zero.

The data structure (Fil_shard) that keeps track of the tablespace ID to
fil_space_t* mapping are hashed on the tablespace ID. The tablespace name to
fil_space_t* mapping is stored in the same shard. A shard tracks the flushing
and open state of a file. When we run out open file handles, we use a ticketing
system to serialize the file open, see Fil_shard::reserve_open_slot() and
Fil_shard::release_open_slot().

When updating the global/shared data in Fil_system acquire the mutexes of
all shards in ascending order. The shard mutex covers the fil_space_t data
members as noted in the fil_space_t and fil_node_t definition. */

/** Reference to the server data directory. */
Fil_path MySQL_datadir_path;

/** Sentinel value to check for "NULL" Fil_path. */
Fil_path Fil_path::s_null_path;

/** Common InnoDB file extentions */
const char *dot_ext[] = {"", ".ibd", ".cfg", ".cfp", ".ibt", ".ibu"};

/** The number of fsyncs done to the log */
ulint fil_n_log_flushes = 0;

/** Number of pending redo log flushes */
ulint fil_n_pending_log_flushes = 0;

/** Number of pending tablespace flushes */
ulint fil_n_pending_tablespace_flushes = 0;

/** Number of files currently open */
ulint fil_n_file_opened = 0;

/** At this age or older a space/page will be rotated */
extern uint srv_fil_crypt_rotate_key_age;
extern ib_mutex_t fil_crypt_threads_mutex;
extern ib_mutex_t fil_crypt_list_mutex;

extern uint srv_n_fil_crypt_threads;

enum fil_load_status {
  /** The tablespace file(s) were found and valid. */
  FIL_LOAD_OK,

  /** The name no longer matches space_id */
  FIL_LOAD_ID_CHANGED,

  /** The file(s) were not found */
  FIL_LOAD_NOT_FOUND,

  /** The file(s) were not valid */
  FIL_LOAD_INVALID,

  /** The tablespace file ID in the first page doesn't match
  expected value. */
  FIL_LOAD_MISMATCH
};

/** File operations for tablespace */
enum fil_operation_t {

  /** delete a single-table tablespace */
  FIL_OPERATION_DELETE,

  /** close a single-table tablespace */
  FIL_OPERATION_CLOSE
};

/** The null file address */
fil_addr_t fil_addr_null = {FIL_NULL, 0};

/** Maximum number of threads to use for scanning data files. */
static const size_t MAX_SCAN_THREADS = 8;

#ifndef UNIV_HOTBACKUP
/** Maximum number of shards supported. */
static const size_t MAX_SHARDS = 64;

/** The redo log is in its own shard. */
static const size_t REDO_SHARD = MAX_SHARDS - 1;

/** Number of undo shards to reserve. */
static const size_t UNDO_SHARDS = 4;

/** The UNDO logs have their own shards (4). */
static const size_t UNDO_SHARDS_START = REDO_SHARD - (UNDO_SHARDS + 1);
#else  /* !UNIV_HOTBACKUP */

/** Maximum number of shards supported. */
static const size_t MAX_SHARDS = 1;

/** The redo log is in its own shard. */
static const size_t REDO_SHARD = 0;

/** The UNDO logs have their own shards (4). */
static const size_t UNDO_SHARDS_START = 0;
#endif /* !UNIV_HOTBACKUP */

/** Maximum pages to check for valid space ID during start up. */
static const size_t MAX_PAGES_TO_CHECK = 3;

/** Sentinel for empty open slot. */
static const size_t EMPTY_OPEN_SLOT = std::numeric_limits<size_t>::max();

/** We want to store the line number from where it was called. */
#define mutex_acquire() acquire(__LINE__)

/** Hash a NUL terminated 'string' */
struct Char_Ptr_Hash {
  /** Hashing function
  @param[in]	ptr		NUL terminated string to hash
  @return the hash */
  size_t operator()(const char *ptr) const { return (ut_fold_string(ptr)); }
};

/** Compare two 'strings' */
struct Char_Ptr_Compare {
  /** Compare two NUL terminated strings
  @param[in]	lhs		Left hand side
  @param[in]	rhs		Right hand side
  @return true if the contents match */
  bool operator()(const char *lhs, const char *rhs) const {
    return (strcmp(lhs, rhs) == 0);
  }
};

/** Tablespace files disovered during startup. */
class Tablespace_files {
 public:
  using Names = std::vector<std::string, ut_allocator<std::string>>;
  using Paths = std::unordered_map<space_id_t, Names>;

  /** Default constructor
  @param[in]	dir		Directory that the files are under */
  explicit Tablespace_files(const std::string &dir);

  /** Add a space ID to filename mapping.
  @param[in]	space_id	Tablespace ID
  @param[in]	name		File name.
  @return number of files that map to the space ID */
  size_t add(space_id_t space_id, const std::string &name)
      MY_ATTRIBUTE((warn_unused_result));

  /** Get the file names that map to a space ID
  @param[in]	space_id	Tablespace ID
  @return the filenames that map to space id */
  Names *find(space_id_t space_id) MY_ATTRIBUTE((warn_unused_result)) {
    ut_ad(space_id != TRX_SYS_SPACE);

    if (dict_sys_t::is_reserved(space_id) &&
        space_id != dict_sys_t::s_space_id) {
      auto it = m_undo_paths.find(space_id);

      if (it != m_undo_paths.end()) {
        return (&it->second);
      }

    } else {
      auto it = m_ibd_paths.find(space_id);

      if (it != m_ibd_paths.end()) {
        return (&it->second);
      }
    }

    return (nullptr);
  }

  /** Remove the entry for the space ID.
  @param[in]	space_id	Tablespace ID mapping to remove
  @return true if erase successful */
  bool erase(space_id_t space_id) MY_ATTRIBUTE((warn_unused_result)) {
    ut_ad(space_id != TRX_SYS_SPACE);

    if (dict_sys_t::is_reserved(space_id) &&
        space_id != dict_sys_t::s_space_id) {
      auto n_erased = m_undo_paths.erase(space_id);

      return (n_erased == 1);
    } else {
      auto n_erased = m_ibd_paths.erase(space_id);

      return (n_erased == 1);
    }

    return (false);
  }

  /** Clear all the tablespace data. */
  void clear() {
    m_ibd_paths.clear();
    m_undo_paths.clear();
  }

  /** @return m_dir */
  const Fil_path &root() const { return (m_dir); }

  /** @return the directory path specified by the user. */
  const std::string &path() const { return (m_dir.path()); }

  /** @return the real path of the directory searched. */
  const std::string &real_path() const { return (m_dir.abs_path()); }

 private:
  /* Note:  The file names in m_ibd_paths and m_undo_paths are relative
  to m_real_path. */

  /** Mapping from tablespace ID to data filenames */
  Paths m_ibd_paths;

  /** Mapping from tablespace ID to Undo files */
  Paths m_undo_paths;

  /** Top level directory where the above files were found. */
  const Fil_path m_dir;
};

/** Directories scanned during startup and the files discovered. */
class Tablespace_dirs {
 public:
  using Result = std::pair<std::string, Tablespace_files::Names *>;

  /** Constructor */
  Tablespace_dirs()
      : m_dirs()
#if !defined(__SUNPRO_CC)
        ,
        m_checked()
#endif /* !__SUNPRO_CC */
  {
#if defined(__SUNPRO_CC)
    m_checked = ATOMIC_VAR_INIT(0);
#endif /* __SUNPRO_CC */
  }

  /** Discover tablespaces by reading the header from .ibd files.
  @param[in]	in_directories	Directories to scan
  @return DB_SUCCESS if all goes well */
  dberr_t scan(const std::string &in_directories)
      MY_ATTRIBUTE((warn_unused_result));

  /** Clear all the tablespace file data but leave the list of
  scanned directories in place. */
  void clear() {
    for (auto &dir : m_dirs) {
      dir.clear();
    }

    m_checked = 0;
  }

  /** Erase a space ID to filename mapping.
  @param[in]	space_id	Tablespace ID to erase
  @return true if successful */
  bool erase(space_id_t space_id) MY_ATTRIBUTE((warn_unused_result)) {
    for (auto &dir : m_dirs) {
      if (dir.erase(space_id)) {
        return (true);
      }
    }

    return (false);
  }

  /* Find the first matching space ID -> name mapping.
  @param[in]	space_id	Tablespace ID
  @return directory searched and pointer to names that map to the
          tablespace ID */
  Result find(space_id_t space_id) MY_ATTRIBUTE((warn_unused_result)) {
    for (auto &dir : m_dirs) {
      const auto names = dir.find(space_id);

      if (names != nullptr) {
        return (Result{dir.path(), names});
      }
    }

    return (Result{"", nullptr});
  }

  /** @return the directory that contains path */
  const Fil_path &contains(const std::string &path) const
      MY_ATTRIBUTE((warn_unused_result)) {
    Fil_path file{path};

    for (const auto &dir : m_dirs) {
      const auto &d = dir.root().abs_path();
      auto abs_path = Fil_path::get_real_path(d);

      if (dir.root().is_ancestor(file) ||
          abs_path.compare(file.abs_path()) == 0) {
        return (dir.root());
      }
    }

    return (Fil_path::null());
  }

  /** Get the list of directories that InnoDB knows about.
  @return the list of directories 'dir1;dir2;....;dirN' */
  std::string get_dirs() const {
    std::string dirs;

    ut_ad(!m_dirs.empty());

    for (const auto &dir : m_dirs) {
      dirs.append(dir.root());
      dirs.push_back(FIL_PATH_SEPARATOR);
    }

    dirs.pop_back();

    ut_ad(!dirs.empty());

    return (dirs);
  }

 private:
  /** Print the duplicate filenames for a tablespce ID to the log
  @param[in]	duplicates	Duplicate tablespace IDs*/
  void print_duplicates(const Space_id_set &duplicates);

  /** first=dir path from the user, second=files found under first. */
  using Scanned = std::vector<Tablespace_files>;

  /** Tokenize a path specification. Convert relative paths to
  absolute paths. Check if the paths are valid and filter out
  invalid or unreadable directories.  Sort and filter out duplicates
  from dirs.
  @param[in]	str		Path specification to tokenize
  @param[in]	delimiters	Delimiters */
  void tokenize_paths(const std::string &str, const std::string &delimiters);

  using Const_iter = Scanned_files::const_iterator;

  /** Check for duplicate tablespace IDs.
  @param[in]	start		Start of slice
  @param[in]	end		End of slice
  @param[in]	thread_id	Thread ID
  @param[in,out]	mutex		Mutex protecting the global state
  @param[in,out]	unique		To check for duplciates
  @param[in,out]	duplicates	Duplicate space IDs found */
  void duplicate_check(const Const_iter &start, const Const_iter &end,
                       size_t thread_id, std::mutex *mutex,
                       Space_id_set *unique, Space_id_set *duplicates);

 private:
  /** Directories scanned and the files discovered under them. */
  Scanned m_dirs;

  /** Number of files checked. */
  std::atomic_size_t m_checked;
};

/** Determine if user has explicitly disabled fsync(). */
#ifndef _WIN32
#define fil_buffering_disabled(s)         \
  ((s)->purpose == FIL_TYPE_TABLESPACE && \
   srv_unix_file_flush_method == SRV_UNIX_O_DIRECT_NO_FSYNC)
#else /* _WIN32 */
#define fil_buffering_disabled(s) (0)
#endif /* _WIN32 */

class Fil_shard {
  using File_list = UT_LIST_BASE_NODE_T(fil_node_t);
  using Spaces = std::unordered_map<space_id_t, fil_space_t *>;

  using Names = std::unordered_map<const char *, fil_space_t *, Char_Ptr_Hash,
                                   Char_Ptr_Compare>;
 public:
  using Space_list = UT_LIST_BASE_NODE_T(fil_space_t);
 public:
  /** Constructor
  @param[in]	shard_id	Shard ID  */
  explicit Fil_shard(size_t shard_id);

  /** Destructor */
  ~Fil_shard() {
#ifndef UNIV_HOTBACKUP
    mutex_destroy(&m_mutex);
#else
    mutex_free(&m_mutex);
#endif /* !UNIV_HOTBACKUP */

    ut_a(UT_LIST_GET_LEN(m_LRU) == 0);
    ut_a(UT_LIST_GET_LEN(m_unflushed_spaces) == 0);
  }

  /** @return the shard ID */
  size_t id() const { return (m_id); }

  /** Acquire the mutex.
  @param[in]	line	Line number from where it was called */
  void acquire(int line) const {
#ifndef UNIV_HOTBACKUP
    m_mutex.enter(srv_n_spin_wait_rounds, srv_spin_wait_delay, __FILE__, line);
#else
    mutex_enter(&m_mutex);
#endif /* !UNIV_HOTBACKUP */
  }

  /** Release the mutex. */
  void mutex_release() const { mutex_exit(&m_mutex); }

#ifdef UNIV_DEBUG
  /** @return true if the mutex is owned. */
  bool mutex_owned() const { return (mutex_own(&m_mutex)); }
#endif /* UNIV_DEBUG */

    /** Mutex protecting this shard. */

#ifndef UNIV_HOTBACKUP
  mutable ib_mutex_t m_mutex;
#else
  mutable meb::Mutex m_mutex;
#endif /* !UNIV_HOTBACKUP */

  /** Fetch the fil_space_t instance that maps to space_id.
  @param[in]	space_id	Tablespace ID to lookup
  @return tablespace instance or nullptr if not found. */
  fil_space_t *get_space_by_id(space_id_t space_id) const
      MY_ATTRIBUTE((warn_unused_result)) {
    ut_ad(m_id == REDO_SHARD || mutex_owned());

    auto it = m_spaces.find(space_id);

    /* The system tablespace must always be found */
    ut_ad(it != m_spaces.end() || space_id != 0 || srv_is_being_started);

    if (it == m_spaces.end()) {
      return (nullptr);
    }

    ut_ad(it->second->magic_n == FIL_SPACE_MAGIC_N);

    return (it->second);
  }

  /** Fetch the fil_space_t instance that maps to the name.
  @param[in]	name		Tablespace name to lookup
  @return tablespace instance or nullptr if not found. */
  fil_space_t *get_space_by_name(const char *name) const
      MY_ATTRIBUTE((warn_unused_result)) {
    ut_ad(mutex_owned());

    auto it = m_names.find(name);

    if (it == m_names.end()) {
      return (nullptr);
    }

    ut_ad(it->second->magic_n == FIL_SPACE_MAGIC_N);

    return (it->second);
  }

  /** Tries to close a file in the shard LRU list.
  The caller must hold the Fil_shard::m_mutex.
  @param[in] print_info		if true, prints information
                                  why it cannot close a file
  @return true if success, false if should retry later */
  bool close_files_in_LRU(bool print_info) MY_ATTRIBUTE((warn_unused_result));

  /** Remove the file node from the LRU list.
  @param[in,out]	file		File for the tablespace */
  void remove_from_LRU(fil_node_t *file);

  /** Add the file node to the LRU list if required.
  @param[in,out]	file		File for the tablespace */
  void file_opened(fil_node_t *file);

  /** Open all the system files.
  @param[in]	max_n_open	Max files that can be opened.
  @param[in]	n_open		Current number of open files */
  void open_system_tablespaces(size_t max_n_open, size_t *n_open);

  /** Close a tablespace file.
  @param[in,out]	file		Tablespace file to close
  @param[in]	LRU_close	true if called from LRU close */
  void close_file(fil_node_t *file, bool LRU_close);

  /** Close a tablespace file based on tablespace ID.
  @param[in]	space_id	Tablespace ID
  @return false if space_id was not found. */
  bool close_file(space_id_t space_id);

  /** Prepare to free a file object from a tablespace
  memory cache.
  @param[in,out]	file	Tablespace file
  @param[in]	space	tablespace */
  void file_close_to_free(fil_node_t *file, fil_space_t *space);

  /** Close log files.
  @param[in]	free_all	If set then free all */
  void close_log_files(bool free_all);

  /** Close all open files. */
  void close_all_files();

  /** Detach a space object from the tablespace memory cache.
  Closes the tablespace files but does not delete them.
  There must not be any pending I/O's or flushes on the files.
  @param[in,out]	space		tablespace */
  void space_detach(fil_space_t *space);

  /** Delete the instance that maps to space_id
  @param[in]	space_id	Tablespace ID to delete */
  void space_delete(space_id_t space_id) {
    ut_ad(mutex_owned());

    auto it = m_spaces.find(space_id);

    if (it != m_spaces.end()) {
      m_names.erase(it->second->name);
      m_spaces.erase(it);
    }
  }

  /** Frees a space object from the tablespace memory cache.
  Closes a tablespaces' files but does not delete them.
  There must not be any pending I/O's or flushes on the files.
  @param[in]	space_id	Tablespace ID
  @return fil_space_t instance on success or nullptr */
  fil_space_t *space_free(space_id_t space_id)
      MY_ATTRIBUTE((warn_unused_result));

  /** Map the space ID and name to the tablespace instance.
  @param[in]	space		Tablespace instance */
  void space_add(fil_space_t *space, fil_encryption_t mode);

  /** Prepare to free a file. Remove from the unflushed list
  if there are no pending flushes.
  @param[in,out]	file		File instance to free */
  void prepare_to_free_file(fil_node_t *file);

  /** If the tablespace is on the unflushed list and there
  are no pending flushes then remove from the unflushed list.
  @param[in,out]	space		Tablespace to remove*/
  void remove_from_unflushed_list(fil_space_t *space);

  /** Updates the data structures when an I/O operation
  finishes. Updates the pending I/O's field in the file
  appropriately.
  @param[in]	file		Tablespace file
  @param[in]	type		Marks the file as modified
                                  if type == WRITE */
  void complete_io(fil_node_t *file, const IORequest &type);

  /** Prepares a file for I/O. Opens the file if it is closed.
  Updates the pending I/O's field in the file and the system
  appropriately. Takes the file off the LRU list if it is in
  the LRU list.
  @param[in]	file		Tablespace file for IO
  @param[in]	extend		true if file is being extended
  @return false if the file can't be opened, otherwise true */
  bool prepare_file_for_io(fil_node_t *file, bool extend)
      MY_ATTRIBUTE((warn_unused_result));

  /** Reserves the mutex and tries to make sure we can
  open at least one file while holding it. This should be called
  before calling prepare_file_for_io(), because that function
  may need to open a file.
  @param[in]	space_id	Tablespace ID
  @param[out]	space		Tablespace instance
  @return true if a slot was reserved. */
  bool mutex_acquire_and_get_space(space_id_t space_id, fil_space_t *&space)
      MY_ATTRIBUTE((warn_unused_result));

  /** Remap the tablespace to the new name.
  @param[in]	space		Tablespace instance with old name
  @param[in]	new_name	New tablespace name */
  void update_space_name_map(fil_space_t *space, const char *new_name);

  /** Flush the redo log writes to disk, possibly cached by the OS. */
  void flush_file_redo();

  /** Collect the tablespace IDs of unflushed tablespaces in space_ids.
  @param[in]	purpose		FIL_TYPE_TABLESPACE or FIL_TYPE_LOG,
                                  can be ORred */
  void flush_file_spaces(uint8_t purpose);

  /** Try to extend a tablespace if it is smaller than the specified size.
  @param[in,out]	space		tablespace
  @param[in]	size		desired size in pages
  @return whether the tablespace is at least as big as requested */
  bool space_extend(fil_space_t *space, page_no_t size)
      MY_ATTRIBUTE((warn_unused_result));

  /** Flushes to disk possible writes cached by the OS. If the space does
  not exist or is being dropped, does not do anything.
  @param[in]	space_id	File space ID (this can be a group of
                                  log files or a tablespace of the
                                  database) */
  void space_flush(space_id_t space_id);

  /** Open a file of a tablespace.
  The caller must own the fil_system mutex.
  @param[in,out]	file		Tablespace file
  @param[in]	extend		true if the file is being extended
  @return false if the file can't be opened, otherwise true */
  bool open_file(fil_node_t *file, bool extend)
      MY_ATTRIBUTE((warn_unused_result));

  /** Checks if all the file nodes in a space are flushed.
  The caller must hold all fil_system mutexes.
  @param[in]	space		Tablespace to check
  @return true if all are flushed */
  bool space_is_flushed(const fil_space_t *space)
      MY_ATTRIBUTE((warn_unused_result));

  /** Open each file of a tablespace if not already open.
  @param[in]	space_id	tablespace identifier
  @retval	true	if all file nodes were opened
  @retval	false	on failure */
  bool space_open(space_id_t space_id) MY_ATTRIBUTE((warn_unused_result));

  /** Opens the files associated with a tablespace and returns a
  pointer to the fil_space_t that is in the memory cache associated
  with a space id.
  @param[in]	space_id	Get the tablespace instance or this ID
  @return file_space_t pointer, nullptr if space not found */
  fil_space_t *space_load(space_id_t space_id)
      MY_ATTRIBUTE((warn_unused_result));

  /** Check pending operations on a tablespace.
  @param[in]	space_id	Tablespace ID
  @param[out]	space		tablespace instance in memory
  @param[out]	path		tablespace path
  @return DB_SUCCESS or DB_TABLESPACE_NOT_FOUND. */
  dberr_t space_check_pending_operations(space_id_t space_id,
                                         fil_space_t *&space, char **path) const
      MY_ATTRIBUTE((warn_unused_result));

  /** Rename a single-table tablespace.
  The tablespace must exist in the memory cache.
  @param[in]	space_id	Tablespace ID
  @param[in]	old_path	Old file name
  @param[in]	new_name	New tablespace  name in the schema/space
  @param[in]	new_path_in	New file name, or nullptr if it
                                  is located in the normal data directory
  @return true if success */
  bool space_rename(space_id_t space_id, const char *old_path,
                    const char *new_name, const char *new_path_in)
      MY_ATTRIBUTE((warn_unused_result));

  /** Deletes an IBD tablespace, either general or single-table.
  The tablespace must be cached in the memory cache. This will delete the
  datafile, fil_space_t & fil_node_t entries from the file_system_t cache.
  @param[in]	space_id	Tablespace ID
  @param[in]	buf_remove	Specify the action to take on the pages
                                  for this table in the buffer pool.
  @return DB_SUCCESS, DB_TABLESPCE_NOT_FOUND or DB_IO_ERROR */
  dberr_t space_delete(space_id_t space_id, buf_remove_t buf_remove)
      MY_ATTRIBUTE((warn_unused_result));

  /** Truncate the tablespace to needed size.
  @param[in]	space_id	Tablespace ID to truncate
  @param[in]	size_in_pages	Truncate size.
  @return true if truncate was successful. */
  bool space_truncate(space_id_t space_id, page_no_t size_in_pages)
      MY_ATTRIBUTE((warn_unused_result));

  /** Create a space memory object and put it to the fil_system hash
  table. The tablespace name is independent from the tablespace file-name.
  Error messages are issued to the server log.
  @param[in]	name		Tablespace name
  @param[in]	space_id	Tablespace ID
  @param[in]	flags		Tablespace flags
  @param[in]	purpose		Tablespace purpose
  @return pointer to created tablespace
  @retval nullptr on failure (such as when the same tablespace exists) */
  fil_space_t *space_create(const char *name, space_id_t space_id, ulint flags,
                            fil_type_t purpose, fil_space_crypt_t *crypt_data,
                            fil_encryption_t mode = FIL_ENCRYPTION_DEFAULT)
      MY_ATTRIBUTE((warn_unused_result));

  /** Adjust temporary auto-generated names created during
  file discovery with correct tablespace names from the DD.
  @param[in,out]	space		Tablespace
  @param[in]	dd_space_name	Tablespace name from the DD
  @return true if the tablespace is a general or undo tablespace. */
  bool adjust_space_name(fil_space_t *space, const char *dd_space_name);

  /** Returns true if a matching tablespace exists in the InnoDB
  tablespace memory cache.
  @param[in]	space_id	Tablespace ID
  @param[in]	name		Tablespace name used in space_create().
  @param[in]	print_err	Print detailed error information to the
                                  error log if a matching tablespace is
                                  not found from memory.
  @param[in]	adjust_space	Whether to adjust space id on mismatch
  @param[in]	heap			Heap memory
  @param[in]	table_id		table id
  @return true if a matching tablespace exists in the memory cache */
  bool space_check_exists(space_id_t space_id, const char *name, bool print_err,
                          bool adjust_space, mem_heap_t *heap,
                          table_id_t table_id)
      MY_ATTRIBUTE((warn_unused_result));

  /** Read or write log file data synchronously.
  @param[in]	type		IO context
  @param[in]	page_id		page id
  @param[in]	page_size	page size
  @param[in]	byte_offset	remainder of offset in bytes; in AIO
                                  this must be divisible by the OS block
                                  size
  @param[in]	len		how many bytes to read or write; this
                                  must not cross a file boundary; in AIO
                                  this must be a block size multiple
  @param[in,out]	buf		buffer where to store read data or
                                  from where to write
  @return error code
  @retval DB_SUCCESS on success */
  dberr_t do_redo_io(const IORequest &type, const page_id_t &page_id,
                     const page_size_t &page_size, ulint byte_offset, ulint len,
                     void *buf) MY_ATTRIBUTE((warn_unused_result));

  /** Read or write data. This operation could be asynchronous (aio).
  @param[in]	type		IO context
  @param[in]	sync		whether synchronous aio is desired
  @param[in]	page_id		page id
  @param[in]	page_size	page size
  @param[in]	byte_offset	remainder of offset in bytes; in AIO
                                  this must be divisible by the OS
                                  block size
  @param[in]	len		how many bytes to read or write;
                                  this must not cross a file boundary;
                                  in AIO this must be a block size
                                  multiple
  @param[in,out]	buf		buffer where to store read data
                                  or from where to write; in AIO
                                  this must be appropriately aligned
  @param[in]	message		message for AIO handler if !sync,
                                  else ignored
  @param[in]	should_buffer   whether to buffer an aio request. AIO read
                                  ahead uses this. If you plan to use this
                                  parameter, make sure you remember to call
                                  os_aio_dispatch_read_array_submit() when
                                  you're ready to commit all your requests.
  @return error code
  @retval DB_SUCCESS on success
  @retval DB_TABLESPACE_DELETED if the tablespace does not exist */
  dberr_t do_io(const IORequest &type, bool sync, const page_id_t &page_id,
                const page_size_t &page_size, ulint byte_offset, ulint len,
                void *buf, void *message, trx_t *trx, bool should_buffer)
      MY_ATTRIBUTE((warn_unused_result));

  /** Iterate through all persistent tablespace files
  (FIL_TYPE_TABLESPACE) returning the nodes via callback function cbk.
  @param[in]	include_log	include log files, if true
  @param[in]	f		Callback
  @return any error returned by the callback function. */
  dberr_t iterate(bool include_log, Fil_iterator::Function &f)
      MY_ATTRIBUTE((warn_unused_result));

  /** Open an ibd tablespace and add it to the InnoDB data structures.
  This is similar to fil_ibd_open() except that it is used while
  processing the redo and DDL log, so the data dictionary is not
  available and very little validation is done. The tablespace name
  is extracted from the dbname/tablename.ibd portion of the filename,
  which assumes that the file is a file-per-table tablespace. Any name
  will do for now. General tablespace names will be read from the
  dictionary after it has been recovered. The tablespace flags are read
  at this time from the first page of the file in validate_for_recovery().
  @param[in]	space_id	tablespace ID
  @param[in]	path		path/to/databasename/tablename.ibd
  @param[out]	space		the tablespace, or nullptr on error
  @return status of the operation */
  fil_load_status ibd_open_for_recovery(space_id_t space_id,
                                        const std::string &path,
                                        fil_space_t *&space)
      MY_ATTRIBUTE((warn_unused_result));

  /** Attach a file to a tablespace
  @param[in]	name		file name of a file that is not open
  @param[in]	size		file size in entire database blocks
  @param[in,out]	space		tablespace from fil_space_create()
  @param[in]	is_raw		true if this is a raw device
                                  or partition
  @param[in]	punch_hole	true if supported for this file
  @param[in]	atomic_write	true if the file has atomic write
                                  enabled
  @param[in]	max_pages	maximum number of pages in file
  @return pointer to the file name
  @retval nullptr if error */
  fil_node_t *create_node(const char *name, page_no_t size, fil_space_t *space,
                          bool is_raw, bool punch_hole, bool atomic_write,
                          page_no_t max_pages = PAGE_NO_MAX)
      MY_ATTRIBUTE((warn_unused_result));

#ifdef UNIV_DEBUG
  /** Validate a shard. */
  void validate() const;
#endif /* UNIV_DEBUG */

#ifdef UNIV_HOTBACKUP
  /** Extends all tablespaces to the size stored in the space header.
  During the mysqlbackup --apply-log phase we extended the spaces
  on-demand so that log records could be applied, but that may have
  left spaces still too small compared to the size stored in the space
  header. */
  void meb_extend_tablespaces_to_stored_len();
#endif /* UNIV_HOTBACKUP */

  /** Free a tablespace object on which fil_space_detach() was invoked.
  There must not be any pending i/o's or flushes on the files.
  @param[in,out]	space		tablespace */
  static void space_free_low(fil_space_t *&space);

  /** Wait for an empty slot to reserve for opening a file.
  @return true on success. */
  static bool reserve_open_slot(size_t shard_id)
      MY_ATTRIBUTE((warn_unused_result));

  /** Release the slot reserved for opening a file.
  @param[in]	shard_id	ID of shard relasing the slot */
  static void release_open_slot(size_t shard_id);

  /** We are going to do a rename file and want to stop new I/O
  for a while.
  @param[in]	space		Tablespace for which we want to
                                  wait for IO to stop */
  static void wait_for_io_to_stop(const fil_space_t *space);

  // list of spaces kept in this shard
  Space_list m_space_list;
  Space_list m_rotation_list;

 private:
  /** We keep log files and system tablespace files always open; this is
  important in preventing deadlocks in this module, as a page read
  completion often performs another read from the insert buffer. The
  insert buffer is in tablespace TRX_SYS_SPACE, and we cannot end up
  waiting in this function.
  @param[in]	space_id	Tablespace ID to look up
  @return tablespace instance */
  fil_space_t *get_reserved_space(space_id_t space_id)
      MY_ATTRIBUTE((warn_unused_result));

  /** Prepare for truncating a single-table tablespace.
  1) Check pending operations on a tablespace;
  2) Remove all insert buffer entries for the tablespace;
  @param[in]	space_id	Tablespace ID
  @return DB_SUCCESS or error */
  dberr_t space_prepare_for_truncate(space_id_t space_id)
      MY_ATTRIBUTE((warn_unused_result));

  /** Note that a write IO has completed.
  @param[in,out]	file		File on which a write was
                                  completed */
  void write_completed(fil_node_t *file);

  /** If the tablespace is not on the unflushed list, add it.
  @param[in,out]	space		Tablespace to add */
  void add_to_unflushed_list(fil_space_t *space);

  /** Check for pending operations.
  @param[in]	space	tablespace
  @param[in]	count	number of attempts so far
  @return 0 if no pending operations else count + 1. */
  ulint space_check_pending_operations(fil_space_t *space, ulint count) const
      MY_ATTRIBUTE((warn_unused_result));

  /** Check for pending IO.
  @param[in]	space		Tablespace to check
  @param[in]	file		File in space list
  @param[in]	count		number of attempts so far
  @return 0 if no pending else count + 1. */
  ulint check_pending_io(const fil_space_t *space, const fil_node_t &file,
                         ulint count) const MY_ATTRIBUTE((warn_unused_result));

  /** Flushes to disk possible writes cached by the OS. */
  void redo_space_flush();

  /** First we open the file in the normal mode, no async I/O here, for
  simplicity. Then do some checks, and close the file again.  NOTE that we
  could not use the simple file read function os_file_read() in Windows
  to read from a file opened for async I/O!
  @param[in,out]	file		Get the size of this file
  @param[in]	read_only_mode	true if read only mode set
  @return DB_SUCCESS or error */
  dberr_t get_file_size(fil_node_t *file, bool read_only_mode)
      MY_ATTRIBUTE((warn_unused_result));

  /** Get the AIO mode.
  @param[in]	req_type	IO request type
  @param[in]	sync		true if Synchronous IO
  return the AIO mode */
  static AIO_mode get_AIO_mode(const IORequest &req_type, bool sync)
      MY_ATTRIBUTE((warn_unused_result));

  /** Get the file name for IO and the local offset within that file.
  @param[in]	req_type	IO context
  @param[in,out]	space		Tablespace for IO
  @param[in,out]	page_no		The relative page number in the file
  @param[out]	file		File node
  @return DB_SUCCESS or error code */
  static dberr_t get_file_for_io(const IORequest &req_type, fil_space_t *space,
                                 page_no_t *page_no, fil_node_t *&file)
      MY_ATTRIBUTE((warn_unused_result));

 private:
  /** Fil_shard ID */

  const size_t m_id;

  /** Tablespace instances hashed on the space id */

  Spaces m_spaces;

  /** Tablespace instances hashed on the space name */

  Names m_names;

  /** Base node for the LRU list of the most recently used open
  files with no pending I/O's; if we start an I/O on the file,
  we first remove it from this list, and return it to the start
  of the list when the I/O ends; log files and the system
  tablespace are not put to this list: they are opened after
  the startup, and kept open until shutdown */

  File_list m_LRU;

  /** Base node for the list of those tablespaces whose files
  contain unflushed writes; those spaces have at least one file
  where modification_counter > flush_counter */

  Space_list m_unflushed_spaces;

  /** When we write to a file we increment this by one */

  int64_t m_modification_counter;

  /** Number of files currently open */

  static std::atomic_size_t s_n_open;

  /** ID of shard that has reserved the open slot. */

  static std::atomic_size_t s_open_slot;

  // Disable copying
  Fil_shard(Fil_shard &&) = delete;
  Fil_shard(const Fil_shard &) = delete;
  Fil_shard &operator=(const Fil_shard &) = delete;

  friend class Fil_system;
};

/** The tablespace memory cache; also the totality of logs (the log
data space) is stored here; below we talk about tablespaces, but also
the ib_logfiles form a 'space' and it is handled here */
class Fil_system {
 public:
  using Fil_shards = std::vector<Fil_shard *>;

  /** Constructor.
  @param[in]	n_shards	Number of shards to create
  @param[in]	max_open	Maximum number of open files */
  Fil_system(size_t n_shards, size_t max_open);

  /** Destructor */
  ~Fil_system();

  /** Fetch the file names opened for a space_id during recovery.
  @param[in]	space_id	Tablespace ID to lookup
  @return pair of top level directory scanned and names that map
          to space_id or nullptr if not found for names */
  Tablespace_dirs::Result get_scanned_files(space_id_t space_id)
      MY_ATTRIBUTE((warn_unused_result)) {
    return (m_dirs.find(space_id));
  }

  /** Fetch the file name opened for a space_id during recovery
  from the file map.
  @param[in]	space_id	Undo tablespace ID
  @return Full path to the file name that was opened, empty string
          if space ID not found. */
  std::string find(space_id_t space_id) MY_ATTRIBUTE((warn_unused_result)) {
    auto result = get_scanned_files(space_id);

    if (result.second != nullptr) {
      return (result.first + result.second->front());
    }

    return ("");
  }

  /** Erase a tablespace ID and its mapping from the scanned files.
  @param[in]	space_id	Tablespace ID to erase
  @return true if successful */
  bool erase(space_id_t space_id) MY_ATTRIBUTE((warn_unused_result)) {
    return (m_dirs.erase(space_id));
  }

  /** Get the top level directory where this filename was found.
  @param[in]	path		Path to look for.
  @return the top level directory under which this file was found. */
  const std::string &get_root(const std::string &path) const
      MY_ATTRIBUTE((warn_unused_result));

  /** Update the DD if any files were moved to a new location.
  Free the Tablespace_files instance.
  @param[in]	read_only_mode	true if InnoDB is started in
                                  read only mode.
  @return DB_SUCCESS if all OK */
  dberr_t prepare_open_for_business(bool read_only_mode)
      MY_ATTRIBUTE((warn_unused_result));

  /** Flush the redo log writes to disk, possibly cached by the OS. */
  void flush_file_redo();

  /** Flush to disk the writes in file spaces of the given type
  possibly cached by the OS.
  @param[in]	purpose		FIL_TYPE_TABLESPACE or FIL_TYPE_LOG,
                                  can be ORred */
  void flush_file_spaces(uint8_t purpose);

  /** Fetch the fil_space_t instance that maps to the name.
  @param[in]	name		Tablespace name to lookup
  @return tablespace instance or nullptr if not found. */
  fil_space_t *get_space_by_name(const char *name)
      MY_ATTRIBUTE((warn_unused_result)) {
    for (auto shard : m_shards) {
      shard->mutex_acquire();

      auto space = shard->get_space_by_name(name);

      shard->mutex_release();

      if (space != nullptr) {
        return (space);
      }
    }

    return (nullptr);
  }

  /** Check a space ID against the maximum known tablespace ID.
  @param[in]	space_id	Tablespace ID to check
  @return true if it is > than maximum known tablespace ID. */
  bool is_greater_than_max_id(space_id_t space_id) const
      MY_ATTRIBUTE((warn_unused_result)) {
    ut_ad(mutex_owned_all());

    return (space_id > m_max_assigned_id);
  }

  /** Update the maximum known tablespace ID.
  @param[in]	space		Tablespace instance */
  void set_maximum_space_id(const fil_space_t *space) {
    ut_ad(mutex_owned_all());

    if (!m_space_id_reuse_warned) {
      m_space_id_reuse_warned = true;

      ib::warn(ER_IB_MSG_266) << "Allocated tablespace ID " << space->id
                              << " for " << space->name << ", old maximum"
                              << " was " << m_max_assigned_id;
    }

    m_max_assigned_id = space->id;
  }

  /** Update the maximim known space ID if it's smaller than max_id.
  @param[in]	space_id		Value to set if it's greater */
  void update_maximum_space_id(space_id_t space_id) {
    mutex_acquire_all();

    if (is_greater_than_max_id(space_id)) {
      m_max_assigned_id = space_id;
    }

    mutex_release_all();
  }

  /** Assigns a new space id for a new single-table tablespace. This
  works simply by incrementing the global counter. If 4 billion ids
  is not enough, we may need to recycle ids.
  @param[out]	space_id	Set this to the new tablespace ID
  @return true if assigned, false if not */
  bool assign_new_space_id(space_id_t *space_id)
      MY_ATTRIBUTE((warn_unused_result));

  /** Tries to close a file in all the LRU lists.
  The caller must hold the mutex.
  @param[in] print_info		if true, prints information why it
                                  cannot close a file
  @return true if success, false if should retry later */
  bool close_file_in_all_LRU(bool print_info)
      MY_ATTRIBUTE((warn_unused_result));

  /** Opens all log files and system tablespace data files in
  all shards. */
  void open_all_system_tablespaces();

  /** Close all open files in a shard
  @param[in,out]	shard		Close files of this shard */
  void close_files_in_a_shard(Fil_shard *shard);

  /** Close all open files. */
  void close_all_files();

  /** Close all the log files in all shards.
  @param[in]	free_all	If set then free all instances */
  void close_all_log_files(bool free_all);

  /** Iterate through all persistent tablespace files
  (FIL_TYPE_TABLESPACE) returning the nodes via callback function cbk.
  @param[in]	include_log	Include log files, if true
  @param[in]	f		Callback
  @return any error returned by the callback function. */
  dberr_t iterate(bool include_log, Fil_iterator::Function &f)
      MY_ATTRIBUTE((warn_unused_result));

  /** Rotate the tablespace keys by new master key.
  @param[in,out]	shard		Rotate the keys in this shard
  @return true if the re-encrypt succeeds */
  bool encryption_rotate_in_a_shard(Fil_shard *shard);

  /** Rotate the tablespace keys by new master key.
  @return true if the re-encrypt succeeds */
  bool encryption_rotate_all() MY_ATTRIBUTE((warn_unused_result));

  /** Detach a space object from the tablespace memory cache.
  Closes the tablespace files but does not delete them.
  There must not be any pending I/O's or flushes on the files.
  @param[in,out]	space		tablespace */
  void space_detach(fil_space_t *space);

  /** @return the maximum assigned ID so far */
  space_id_t get_max_space_id() const { return (m_max_assigned_id); }

  /** Lookup the tablespace ID.
  @param[in]	space_id	Tablespace ID to lookup
  @return true if the space ID is known. */
  bool lookup_for_recovery(space_id_t space_id)
      MY_ATTRIBUTE((warn_unused_result));

  /** Open a tablespace that has a redo log record to apply.
  @param[in]	space_id		Tablespace ID
  @return true if the open was successful */
  bool open_for_recovery(space_id_t space_id)
      MY_ATTRIBUTE((warn_unused_result));

  /** This function should be called after recovery has completed.
  Check for tablespace files for which we did not see any
  MLOG_FILE_DELETE or MLOG_FILE_RENAME record. These could not
  be recovered.
  @return true if there were some filenames missing for which we had to
          ignore redo log records during the apply phase */
  bool check_missing_tablespaces() MY_ATTRIBUTE((warn_unused_result));

  /** Note that a file has been relocated.
  @param[in]	object_id	Server DD tablespace ID
  @param[in]	space_id	InnoDB tablespace ID
  @param[in]	space_name	Tablespace name
  @param[in]	old_path	Path to the old location
  @param[in]	new_path	Path scanned from disk */
  void moved(dd::Object_id object_id, space_id_t space_id,
             const char *space_name, const std::string &old_path,
             const std::string &new_path) {
    auto tuple =
        std::make_tuple(object_id, space_id, space_name, old_path, new_path);

    m_moved.push_back(tuple);
  }

  /** Check if a path is known to InnoDB.
  @param[in]	path		Path to check
  @return true if path is known to InnoDB */
  bool check_path(const std::string &path) const {
    const auto &dir = m_dirs.contains(path);

    return (dir != Fil_path::null());
  }

  /** Get the list of directories that InnoDB knows about.
  @return the list of directories 'dir1;dir2;....;dirN' */
  std::string get_dirs() const { return (m_dirs.get_dirs()); }

  /** Determines if a file belongs to the least-recently-used list.
  @param[in]	space		Tablespace to check
  @return true if the file belongs to fil_system->m_LRU mutex. */
  static bool space_belongs_in_LRU(const fil_space_t *space)
      MY_ATTRIBUTE((warn_unused_result));

  /** Scan the directories to build the tablespace ID to file name
  mapping table. */
  dberr_t scan(const std::string &directories) {
    return (m_dirs.scan(directories));
  }

  /** Get the tablespace ID from an .ibd and/or an undo tablespace.
  If the ID is == 0 on the first page then check for at least
  MAX_PAGES_TO_CHECK  pages with the same tablespace ID. Do a Light
  weight check before trying with DataFile::find_space_id().
  @param[in]	filename	File name to check
  @return s_invalid_space_id if not found, otherwise the space ID */
  static space_id_t get_tablespace_id(const std::string &filename)
      MY_ATTRIBUTE((warn_unused_result));

  /** Fil_shard by space ID.
  @param[in]	space_id	Tablespace ID
  @return reference to the shard */
  Fil_shard *shard_by_id(space_id_t space_id, uint *index = nullptr) const
      MY_ATTRIBUTE((warn_unused_result)) {
#ifndef UNIV_HOTBACKUP
    if (space_id == dict_sys_t::s_log_space_first_id) {
      if (index) *index = REDO_SHARD;
      return (m_shards[REDO_SHARD]);

    } else if (fsp_is_undo_tablespace(space_id)) {
      const size_t limit = space_id % UNDO_SHARDS;

      if (index) *index = UNDO_SHARDS_START + limit;
      return (m_shards[UNDO_SHARDS_START + limit]);
    }

    ut_ad(m_shards.size() == MAX_SHARDS);

    if (index) *index = space_id % UNDO_SHARDS_START;
    return (m_shards[space_id % UNDO_SHARDS_START]);
#else  /* !UNIV_HOTBACKUP */
    ut_ad(m_shards.size() == 1);

    return (m_shards[0]);
#endif /* !UNIV_HOTBACKUP */
  }

  Fil_shard *shard_by_index(const uint index) const
      MY_ATTRIBUTE((warn_unused_result)) {
    ut_ad(index < m_shards.size());
    return m_shards[index];
  }

  uint get_number_of_shards() const { return m_shards.size(); }

  /** Acquire all the mutexes. */
  void mutex_acquire_all() const {
#ifdef UNIV_HOTBACKUP
    ut_ad(m_shards.size() == 1);
#endif /* UNIV_HOTBACKUP */

    for (auto shard : m_shards) {
      shard->mutex_acquire();
    }
  }

  /** Release all the mutexes. */
  void mutex_release_all() const {
#ifdef UNIV_HOTBACKUP
    ut_ad(m_shards.size() == 1);
#endif /* UNIV_HOTBACKUP */

    for (auto shard : m_shards) {
      shard->mutex_release();
    }
  }

#ifdef UNIV_DEBUG

  /** Checks the consistency of the tablespace cache.
  @return true if ok */
  bool validate() const MY_ATTRIBUTE((warn_unused_result));

  /** Check if all mutexes are owned
  @return true if all owned. */
  bool mutex_owned_all() const MY_ATTRIBUTE((warn_unused_result)) {
#ifdef UNIV_HOTBACKUP
    ut_ad(m_shards.size() == 1);
#endif /* UNIV_HOTBACKUP */

    for (const auto shard : m_shards) {
      ut_ad(shard->mutex_owned());
    }

    return (true);
  }

#endif /* UNIV_DEBUG */

  /** Rename a tablespace.  Use the space_id to find the shard.
  @param[in]	space_id	tablespace ID
  @param[in]	old_name	old tablespace name
  @param[in]	new_name	new tablespace name
  @return DB_SUCCESS on success */
  dberr_t rename_tablespace_name(space_id_t space_id, const char *old_name,
                                 const char *new_name)
      MY_ATTRIBUTE((warn_unused_result));

  /** Free the data structures required for recovery. */
  void free_scanned_files() { m_dirs.clear(); }

#ifdef UNIV_HOTBACKUP
  /** Extends all tablespaces to the size stored in the space header.
  During the mysqlbackup --apply-log phase we extended the spaces
  on-demand so that log records could be applied, but that may have
  left spaces still too small compared to the size stored in the space
  header. */
  void meb_extend_tablespaces_to_stored_len() {
    ut_ad(m_shards.size() == 1);

    /* We use a single shard for MEB. */
    auto shard = shard_by_id(SPACE_UNKNOWN);

    shard->mutex_acquire();

    shard->meb_extend_tablespaces_to_stored_len();

    shard->mutex_release();
  }

  /** Process a file name passed as an input
  Wrapper around meb_name_process()
  @param[in,out]	name		absolute path of tablespace file
  @param[in]	space_id	The tablespace ID
  @param[in]	deleted		true if MLOG_FILE_DELETE */
  void meb_name_process(char *name, space_id_t space_id, bool deleted);

}
#endif /* UNIV_HOTBACKUP */

private :
    /** Open an ibd tablespace and add it to the InnoDB data structures.
    This is similar to fil_ibd_open() except that it is used while
    processing the redo log, so the data dictionary is not available
    and very little validation is done. The tablespace name is extracted
    from the dbname/tablename.ibd portion of the filename, which assumes
    that the file is a file-per-table tablespace.  Any name will do for
    now.  General tablespace names will be read from the dictionary after
    it has been recovered.  The tablespace flags are read at this time
    from the first page of the file in validate_for_recovery().
    @param[in]	space_id	tablespace ID
    @param[in]	path		path/to/databasename/tablename.ibd
    @param[out]	space		the tablespace, or nullptr on error
    @return status of the operation */
    fil_load_status
    ibd_open_for_recovery(space_id_t space_id, const std::string &path,
                          fil_space_t *&space)
        MY_ATTRIBUTE((warn_unused_result));


private:
/** Fil_shards managed */
Fil_shards m_shards;

/** n_open is not allowed to exceed this */
const size_t m_max_n_open;

/** Maximum space id in the existing tables, or assigned during
the time mysqld has been up; at an InnoDB startup we scan the
data dictionary and set here the maximum of the space id's of
the tables there */
space_id_t m_max_assigned_id;

/** true if fil_space_create() has issued a warning about
potential space_id reuse */
bool m_space_id_reuse_warned;

/** List of tablespaces that have been relocated. We need to
update the DD when it is safe to do so. */
dd_fil::Tablespaces m_moved;

/** Tablespace directories scanned at startup */
Tablespace_dirs m_dirs;

// Disable copying
Fil_system(Fil_system &&) = delete;
Fil_system(const Fil_system &) = delete;
Fil_system &operator=(const Fil_system &) = delete;

friend class Fil_shard;

/** Wait for redo log tracker to catch up, if enabled */
static void wait_for_changed_page_tracker() noexcept;
}
;

/** The tablespace memory cache. This variable is nullptr before the module is
initialized. */
static Fil_system *fil_system = nullptr;

/** Total number of open files. */
std::atomic_size_t Fil_shard::s_n_open;

/** Slot reserved for opening a file. */
std::atomic_size_t Fil_shard::s_open_slot;

#ifdef UNIV_HOTBACKUP
static ulint srv_data_read;
static ulint srv_data_written;
#endif /* UNIV_HOTBACKUP */

/** Replay a file rename operation if possible.
@param[in]	page_id		Space ID and first page number in the file
@param[in]	old_name	old file name
@param[in]	new_name	new file name
@return	whether the operation was successfully applied (the name did not exist,
or new_name did not exist and name was successfully renamed to new_name)  */
static bool fil_op_replay_rename(const page_id_t &page_id,
                                 const std::string &old_name,
                                 const std::string &new_name)
    MY_ATTRIBUTE((warn_unused_result));

#ifdef UNIV_DEBUG
/** Try fil_validate() every this many times */
static const size_t FIL_VALIDATE_SKIP = 17;
/** Checks the consistency of the tablespace cache some of the time.
@return true if ok or the check was skipped */
static bool fil_validate_skip() {
  /** The fil_validate() call skip counter. Use a signed type
  because of the race condition below. */
  static int fil_validate_count = FIL_VALIDATE_SKIP;

  /* There is a race condition below, but it does not matter,
  because this call is only for heuristic purposes. We want to
  reduce the call frequency of the costly fil_validate() check
  in debug builds. */
  --fil_validate_count;

  if (fil_validate_count > 0) {
    return (true);
  }

  fil_validate_count = FIL_VALIDATE_SKIP;
  return (fil_validate());
}

/** Validate a shard */
void Fil_shard::validate() const {
  mutex_acquire();

  size_t n_open = 0;

  for (auto elem : m_spaces) {
    page_no_t size = 0;
    auto space = elem.second;

    for (const auto &file : space->files) {
      ut_a(file.is_open || !file.n_pending);

      if (file.is_open) {
        ++n_open;
      }

      size += file.size;
    }

    ut_a(space->size == size);
  }

  UT_LIST_CHECK(m_LRU);

  for (auto file = UT_LIST_GET_FIRST(m_LRU); file != nullptr;
       file = UT_LIST_GET_NEXT(LRU, file)) {
    ut_a(file->is_open);
    ut_a(file->n_pending == 0);
    ut_a(fil_system->space_belongs_in_LRU(file->space));
  }

  mutex_release();
}

/** Checks the consistency of the tablespace cache.
@return true if ok */
bool Fil_system::validate() const {
  for (const auto shard : m_shards) {
    shard->validate();
  }

  return (true);
}
/** Checks the consistency of the tablespace cache.
@return true if ok */
bool fil_validate() { return (fil_system->validate()); }
#endif /* UNIV_DEBUG */

/** Constructor.
@param[in]	n_shards	Number of shards to create
@param[in]	max_open	Maximum number of open files */
Fil_system::Fil_system(size_t n_shards, size_t max_open)
    : m_shards(),
      m_max_n_open(max_open),
      m_max_assigned_id(),
      m_space_id_reuse_warned() {
  ut_ad(Fil_shard::s_open_slot == 0);
  Fil_shard::s_open_slot = EMPTY_OPEN_SLOT;

  for (size_t i = 0; i < n_shards; ++i) {
    auto shard = UT_NEW_NOKEY(Fil_shard(i));

    m_shards.push_back(shard);
  }
}

/** Destructor */
Fil_system::~Fil_system() {
  ut_ad(Fil_shard::s_open_slot == EMPTY_OPEN_SLOT);

  Fil_shard::s_open_slot = 0;

  for (auto shard : m_shards) {
    UT_DELETE(shard);
  }

  m_shards.clear();
}

/** Determines if a file belongs to the least-recently-used list.
@param[in]	space		Tablespace to check
@return true if the file belongs to m_LRU. */
bool Fil_system::space_belongs_in_LRU(const fil_space_t *space) {
  switch (space->purpose) {
    case FIL_TYPE_TEMPORARY:
    case FIL_TYPE_LOG:
      return (false);

    case FIL_TYPE_TABLESPACE:
      return (fsp_is_ibd_tablespace(space->id));

    case FIL_TYPE_IMPORT:
      return (true);
  }

  ut_ad(0);
  return (false);
}

/** Constructor
@param[in]	shard_id	Shard ID  */
Fil_shard::Fil_shard(size_t shard_id)
    : m_id(shard_id), m_spaces(), m_names(), m_modification_counter() {
  mutex_create(LATCH_ID_FIL_SHARD, &m_mutex);

  UT_LIST_INIT(m_LRU, &fil_node_t::LRU);

  UT_LIST_INIT(m_unflushed_spaces, &fil_space_t::unflushed_spaces);

  UT_LIST_INIT(m_space_list, &fil_space_t::space_list);
  UT_LIST_INIT(m_rotation_list, &fil_space_t::rotation_list);
}

/** Wait for an empty slot to reserve for opening a file.
@return true on success. */
bool Fil_shard::reserve_open_slot(size_t shard_id) {
  size_t expected = EMPTY_OPEN_SLOT;

  return (s_open_slot.compare_exchange_weak(expected, shard_id));
}

/** Release the slot reserved for opening a file.
@param[in]	shard_id	ID of shard relasing the slot */
void Fil_shard::release_open_slot(size_t shard_id) {
  size_t expected = shard_id;

  while (!s_open_slot.compare_exchange_weak(expected, EMPTY_OPEN_SLOT)) {
  };
}

/** Map the space ID and name to the tablespace instance.
@param[in]	space		Tablespace instance */
void Fil_shard::space_add(fil_space_t *space, fil_encryption_t mode) {
  ut_ad(mutex_owned());

  {
    auto it = m_spaces.insert(Spaces::value_type(space->id, space));

    ut_a(it.second);
  }

  {
    auto name = space->name;

    auto it = m_names.insert(Names::value_type(name, space));

    ut_a(it.second);
  }

  UT_LIST_ADD_LAST(m_space_list, space);

  /* Inform key rotation that there could be something
  to do */
  if (space->purpose == FIL_TYPE_TABLESPACE && !srv_fil_crypt_rotate_key_age &&
      fil_crypt_threads_event &&
      (mode == FIL_ENCRYPTION_ON ||
       (mode == FIL_ENCRYPTION_DEFAULT &&
        srv_encrypt_tables == SRV_ENCRYPT_TABLES_KEYRING_ON))) {
    /* Key rotation is not enabled, need to inform background
    encryption threads. */
    UT_LIST_ADD_LAST(m_rotation_list, space);
    space->is_in_rotation_list = true;
    mutex_enter(&fil_crypt_threads_mutex);
    os_event_set(fil_crypt_threads_event);
    mutex_exit(&fil_crypt_threads_mutex);
  }
}

/** Add the file node to the LRU list if required.
@param[in,out]	file		File for the tablespace */
void Fil_shard::file_opened(fil_node_t *file) {
  ut_ad(m_id == REDO_SHARD || mutex_owned());

  if (Fil_system::space_belongs_in_LRU(file->space)) {
    /* Put the file to the LRU list */
    UT_LIST_ADD_FIRST(m_LRU, file);
  }

  ++s_n_open;

  file->is_open = true;

  fil_n_file_opened = s_n_open;
}

/** Remove the file node from the LRU list.
@param[in,out]	file		File for the tablespace */
void Fil_shard::remove_from_LRU(fil_node_t *file) {
  ut_ad(mutex_owned());

  if (Fil_system::space_belongs_in_LRU(file->space)) {
    ut_ad(mutex_owned());

    ut_a(UT_LIST_GET_LEN(m_LRU) > 0);

    /* The file is in the LRU list, remove it */
    UT_LIST_REMOVE(m_LRU, file);
  }
}

/** Close a tablespace file based on tablespace ID.
@param[in]	space_id	Tablespace ID
@return false if space_id was not found. */
bool Fil_shard::close_file(space_id_t space_id) {
  mutex_acquire();

  auto space = get_space_by_id(space_id);

  if (space == nullptr) {
    mutex_release();

    return (false);
  }

  for (auto &file : space->files) {
    while (file.in_use > 0) {
      mutex_release();

      os_thread_sleep(10000);

      mutex_acquire();
    }

    if (file.is_open) {
      close_file(&file, false);
    }
  }

  mutex_release();

  return (true);
}

/** Remap the tablespace to the new name.
@param[in]	space		Tablespace instance, with old name.
@param[in]	new_name	New tablespace name */
void Fil_shard::update_space_name_map(fil_space_t *space,
                                      const char *new_name) {
  ut_ad(mutex_owned());

  ut_ad(m_spaces.find(space->id) != m_spaces.end());

  m_names.erase(space->name);

  auto it = m_names.insert(Names::value_type(new_name, space));

  ut_a(it.second);
}

/** Check if the basename of a filepath is an undo tablespace name
@param[in]	name	Tablespace name
@return true if it is an undo tablespace name */
bool Fil_path::is_undo_tablespace_name(const std::string &name) {
  if (name.empty()) {
    return (false);
  }

  std::string basename(name);

  auto sep = basename.find_last_of(SEPARATOR);

  if (sep != std::string::npos) {
    basename.erase(basename.begin(), basename.begin() + sep + 1);
  }

  const auto end = basename.end();

  /* 5 is the minimum length for an explicit undo space name.
  It must be at least this long; "_.ibu". */
  if (basename.length() <= strlen(DOT_IBU)) {
    return (false);
  }

  /* Implicit undo names can come in two formats: undo_000 and undo000.
  Check for both. */
  size_t u = (*(end - 4) == '_') ? 1 : 0;

  if (basename.length() == sizeof("undo000") - 1 + u &&
      *(end - 7 - u) == 'u' && /* 'u' */
      *(end - 6 - u) == 'n' && /* 'n' */
      *(end - 5 - u) == 'd' && /* 'd' */
      *(end - 4 - u) == 'o' && /* 'o' */
      isdigit(*(end - 3)) &&   /* 'n' */
      isdigit(*(end - 2)) &&   /* 'n' */
      isdigit(*(end - 1))) {   /* 'n' */
    return (true);
  }

  if (basename.substr(basename.length() - 4, 4) == DOT_IBU) {
    return (true);
  }

  return (false);
}

/** Add a space ID to filename mapping.
@param[in]	space_id	Tablespace ID
@param[in]	name		File name.
@return number of files that map to the space ID */
size_t Tablespace_files::add(space_id_t space_id, const std::string &name) {
  ut_a(space_id != TRX_SYS_SPACE);

  Names *names;

  if (Fil_path::is_undo_tablespace_name(name)) {
    if (!dict_sys_t::is_reserved(space_id) &&
        0 == strncmp(name.c_str(), "undo_", 5)) {
      ib::warn(ER_IB_MSG_267) << "Tablespace '" << name << "' naming"
                              << " format is like an undo tablespace"
                              << " but its ID " << space_id << " is not"
                              << " in the undo tablespace range";
    }

    names = &m_undo_paths[space_id];

  } else {
    ut_ad(Fil_path::has_suffix(IBD, name.c_str()));

    names = &m_ibd_paths[space_id];
  }

  names->push_back(name);

  return (names->size());
}

/** Reads data from a space to a buffer. Remember that the possible incomplete
blocks at the end of file are ignored: they are not taken into account when
calculating the byte offset within a space.
@param[in]	page_id		page id
@param[in]	page_size	page size
@param[in]	byte_offset	remainder of offset in bytes; in aio this
must be divisible by the OS block size
@param[in]	len		how many bytes to read; this must not cross a
file boundary; in aio this must be a block size multiple
@param[in,out]	buf		buffer where to store data read; in aio this
must be appropriately aligned
@return DB_SUCCESS, or DB_TABLESPACE_DELETED if we are trying to do
i/o on a tablespace which does not exist */
static dberr_t fil_read(const page_id_t &page_id, const page_size_t &page_size,
                        ulint byte_offset, ulint len, void *buf) {
  return (fil_io(IORequestRead, true, page_id, page_size, byte_offset, len, buf,
                 nullptr));
}

/** Writes data to a space from a buffer. Remember that the possible incomplete
blocks at the end of file are ignored: they are not taken into account when
calculating the byte offset within a space.
@param[in]	page_id		page id
@param[in]	page_size	page size
@param[in]	byte_offset	remainder of offset in bytes; in aio this
must be divisible by the OS block size
@param[in]	len		how many bytes to write; this must not cross
a file boundary; in aio this must be a block size multiple
@param[in]	buf		buffer from which to write; in aio this must
be appropriately aligned
@return DB_SUCCESS, or DB_TABLESPACE_DELETED if we are trying to do
        I/O on a tablespace which does not exist */
static dberr_t fil_write(const page_id_t &page_id, const page_size_t &page_size,
                         ulint byte_offset, ulint len, void *buf) {
  ut_ad(!srv_read_only_mode);

  return (fil_io(IORequestWrite, true, page_id, page_size, byte_offset, len,
                 buf, nullptr));
}

/** Look up a tablespace. The caller should hold an InnoDB table lock or
a MDL that prevents the tablespace from being dropped during the operation,
or the caller should be in single-threaded crash recovery mode (no user
connections that could drop tablespaces). If this is not the case,
fil_space_acquire() and fil_space_release() should be used instead.
@param[in]	space_id	Tablespace ID
@return tablespace, or nullptr if not found */
fil_space_t *fil_space_get(space_id_t space_id) {
  auto shard = fil_system->shard_by_id(space_id);

  shard->mutex_acquire();

  fil_space_t *space = shard->get_space_by_id(space_id);

  shard->mutex_release();

  return (space);
}

#ifndef UNIV_HOTBACKUP

/** Returns the latch of a file space.
@param[in]	space_id	Tablespace ID
@return latch protecting storage allocation */
rw_lock_t *fil_space_get_latch(space_id_t space_id) {
  auto shard = fil_system->shard_by_id(space_id);

  shard->mutex_acquire();

  fil_space_t *space = shard->get_space_by_id(space_id);

  shard->mutex_release();

  return (&space->latch);
}

#ifdef UNIV_DEBUG

/** Gets the type of a file space.
@param[in]	space_id	Tablespace ID
@return file type */
fil_type_t fil_space_get_type(space_id_t space_id) {
  auto shard = fil_system->shard_by_id(space_id);

  shard->mutex_acquire();

  auto space = shard->get_space_by_id(space_id);

  shard->mutex_release();

  return (space->purpose);
}

#endif /* UNIV_DEBUG */

/** Note that a tablespace has been imported.
It is initially marked as FIL_TYPE_IMPORT so that no logging is
done during the import process when the space ID is stamped to each page.
Now we change it to FIL_SPACE_TABLESPACE to start redo and undo logging.
NOTE: temporary tablespaces are never imported.
@param[in]	space_id	Tablespace ID */
void fil_space_set_imported(space_id_t space_id) {
  auto shard = fil_system->shard_by_id(space_id);

  shard->mutex_acquire();

  fil_space_t *space = shard->get_space_by_id(space_id);

  ut_ad(space->purpose == FIL_TYPE_IMPORT);
  space->purpose = FIL_TYPE_TABLESPACE;

  shard->mutex_release();
}
#endif /* !UNIV_HOTBACKUP */

/** Checks if all the file nodes in a space are flushed. The caller must hold
the fil_system mutex.
@param[in]	space		Tablespace to check
@return true if all are flushed */
bool Fil_shard::space_is_flushed(const fil_space_t *space) {
  ut_ad(mutex_owned());

  for (const auto &file : space->files) {
    if (file.modification_counter > file.flush_counter) {
      ut_ad(!fil_buffering_disabled(space));
      return (false);
    }
  }

  return (true);
}

#if !defined(NO_FALLOCATE) && defined(UNIV_LINUX)

#include <sys/ioctl.h>

/** FusionIO atomic write control info */
#define DFS_IOCTL_ATOMIC_WRITE_SET _IOW(0x95, 2, uint)

/** Try and enable FusionIO atomic writes.
@param[in] file		OS file handle
@return true if successful */
bool fil_fusionio_enable_atomic_write(pfs_os_file_t file) {
  if (srv_unix_file_flush_method == SRV_UNIX_O_DIRECT) {
    uint atomic = 1;

    ut_a(file.m_file != -1);

    if (ioctl(file.m_file, DFS_IOCTL_ATOMIC_WRITE_SET, &atomic) != -1) {
      return (true);
    }
  }

  return (false);
}
#endif /* !NO_FALLOCATE && UNIV_LINUX */

/** Attach a file to a tablespace
@param[in]	name		file name of a file that is not open
@param[in]	size		file size in entire database blocks
@param[in,out]	space		tablespace from fil_space_create()
@param[in]	is_raw		whether this is a raw device or partition
@param[in]	punch_hole	true if supported for this file
@param[in]	atomic_write	true if the file has atomic write enabled
@param[in]	max_pages	maximum number of pages in file
@return pointer to the file name
@retval nullptr if error */
fil_node_t *Fil_shard::create_node(const char *name, page_no_t size,
                                   fil_space_t *space, bool is_raw,
                                   bool punch_hole, bool atomic_write,
                                   page_no_t max_pages) {
  ut_ad(name != nullptr);
  ut_ad(fil_system != nullptr);

  if (space == nullptr) {
    return (nullptr);
  }

  fil_node_t file;

  memset(&file, 0x0, sizeof(file));

  file.name = mem_strdup(name);

  ut_a(!is_raw || srv_start_raw_disk_in_use);

  file.sync_event = os_event_create("fsync_event");

  file.is_raw_disk = is_raw;

  file.size = size;

  file.flush_size = size;

  file.magic_n = FIL_NODE_MAGIC_N;

  file.init_size = size;

  file.max_size = max_pages;

  file.space = space;

  os_file_stat_t stat_info;

#ifdef UNIV_DEBUG
  dberr_t err =
#endif /* UNIV_DEBUG */

      os_file_get_status(
          file.name, &stat_info, false,
          fsp_is_system_temporary(space->id) ? true : srv_read_only_mode);

  ut_ad(err == DB_SUCCESS);

  file.block_size = stat_info.block_size;

  /* In this debugging mode, we can overcome the limitation of some
  OSes like Windows that support Punch Hole but have a hole size
  effectively too large.  By setting the block size to be half the
  page size, we can bypass one of the checks that would normally
  turn Page Compression off.  This execution mode allows compression
  to be tested even when full punch hole support is not available. */
  DBUG_EXECUTE_IF(
      "ignore_punch_hole",
      file.block_size = ut_min(static_cast<ulint>(stat_info.block_size),
                               UNIV_PAGE_SIZE / 2););

  if (!IORequest::is_punch_hole_supported() || !punch_hole ||
      file.block_size >= srv_page_size) {
    fil_no_punch_hole(&file);
  } else {
    file.punch_hole = punch_hole;
  }

  file.atomic_write = atomic_write;

  mutex_acquire();

  space->size += size;

  space->files.push_back(file);

  mutex_release();

  ut_a(space->id == TRX_SYS_SPACE ||
       space->id == dict_sys_t::s_log_space_first_id ||
       space->purpose == FIL_TYPE_TEMPORARY || space->files.size() == 1);

  return (&space->files.front());
}

/** Attach a file to a tablespace. File must be closed.
@param[in]	name		file name (file must be closed)
@param[in]	size		file size in database blocks, rounded
                                downwards to an integer
@param[in,out]	space		space where to append
@param[in]	is_raw		true if a raw device or a raw disk partition
@param[in]	atomic_write	true if the file has atomic write enabled
@param[in]	max_pages	maximum number of pages in file
@return pointer to the file name
@retval nullptr if error */
char *fil_node_create(const char *name, page_no_t size, fil_space_t *space,
                      bool is_raw, bool atomic_write, page_no_t max_pages) {
  auto shard = fil_system->shard_by_id(space->id);

  fil_node_t *file;

  file = shard->create_node(name, size, space, is_raw,
                            IORequest::is_punch_hole_supported(), atomic_write,
                            max_pages);

  return (file == nullptr ? nullptr : file->name);
}

/** First we open the file in the normal mode, no async I/O here, for
simplicity. Then do some checks, and close the file again.  NOTE that we
could not use the simple file read function os_file_read() in Windows
to read from a file opened for async I/O!
@param[in,out]	file		Get the size of this file
@param[in]	read_only_mode	true if read only mode set
@return DB_SUCCESS or error */
dberr_t Fil_shard::get_file_size(fil_node_t *file, bool read_only_mode) {
  ut_ad(mutex_owned());

  bool success;
  fil_space_t *space = file->space;

  do {
    ut_a(!file->is_open);

    file->handle = os_file_create_simple_no_error_handling(
        innodb_data_file_key, file->name, OS_FILE_OPEN, OS_FILE_READ_ONLY,
        read_only_mode, &success);

    if (!success) {
      /* The following call prints an error message */
      ulint err = os_file_get_last_error(true);

      if (err == EMFILE + 100) {
        if (close_files_in_LRU(true)) {
          continue;
        }
      }

      ib::warn(ER_IB_MSG_268) << "Cannot open '" << file->name
                              << "'."
                                 " Have you deleted .ibd files under a"
                                 " running mysqld server?";

      return (DB_ERROR);
    }

  } while (!success);

  os_offset_t size_bytes = os_file_get_size(file->handle);

  ut_a(size_bytes != (os_offset_t)-1);

#ifdef UNIV_HOTBACKUP
  if (space->id == TRX_SYS_SPACE) {
    file->size = (ulint)(size_bytes / UNIV_PAGE_SIZE);
    space->size += file->size;
    os_file_close(file->handle);
    return (DB_SUCCESS);
  }
#endif /* UNIV_HOTBACKUP */

  ut_a(space->purpose != FIL_TYPE_LOG);

  /* Read the first page of the tablespace */

  byte *buf2 = static_cast<byte *>(ut_malloc_nokey(2 * UNIV_PAGE_SIZE));

  /* Align memory for file I/O if we might have O_DIRECT set */

  byte *page = static_cast<byte *>(ut_align(buf2, UNIV_PAGE_SIZE));

  ut_ad(page == page_align(page));

  IORequest request(IORequest::READ);

  dberr_t err =
      os_file_read_first_page(request, file->handle, page, UNIV_PAGE_SIZE);

  ut_a(err == DB_SUCCESS);

  /* Try to read crypt_data from page 0 if it is not yet
  read. */
  if (!space->crypt_data) {
    space->crypt_data =
        fil_space_read_crypt_data(page_size_t(space->flags), page);
    if (space->crypt_data &&
        fil_set_encryption(space->id, Encryption::KEYRING, NULL,
                           space->crypt_data->iv, false) != DB_SUCCESS) {
      ut_ad(0);
    }
  }

  os_file_close(file->handle);

  ulint flags = fsp_header_get_flags(page);
  space_id_t space_id = fsp_header_get_space_id(page);

#ifndef UNIV_HOTBACKUP
  encryption_op_type encryption_op =
      fsp_header_encryption_op_type_in_progress(page, page_size_t(flags));
#endif /* UNIV_HOTBACKUP */

  /* To determine if tablespace is from 5.7 or not, we
  rely on SDI flag. For IBDs from 5.7, which are opened
  during import or during upgrade, their initial size
  is lesser than the initial size in 8.0 */
  bool has_sdi = FSP_FLAGS_HAS_SDI(flags);

  uint8_t expected_size =
      has_sdi ? FIL_IBD_FILE_INITIAL_SIZE : FIL_IBD_FILE_INITIAL_SIZE_5_7;

  const page_size_t page_size(flags);

  ulint min_size = expected_size * page_size.physical();

  if (size_bytes < min_size) {
    if (has_sdi) {
      /** Add some tolerance when the tablespace is upgraded. If an empty
      general tablespace is created in 5.7, and then upgraded to 8.0, then
      its size changes from FIL_IBD_FILE_INITIAL_SIZE_5_7 pages to
      FIL_IBD_FILE_INITIAL_SIZE-1. */

      ut_ad(expected_size == FIL_IBD_FILE_INITIAL_SIZE);
      ulint upgrade_size = (expected_size - 1) * page_size.physical();

      if (size_bytes < upgrade_size) {
        ib::error(ER_IB_MSG_269)
            << "The size of tablespace file " << file->name << " is only "
            << size_bytes << ", should be at least " << upgrade_size << "!";

        ut_error;
      }

    } else {
      ib::error(ER_IB_MSG_269)
          << "The size of tablespace file " << file->name << " is only "
          << size_bytes << ", should be at least " << min_size << "!";

      ut_error;
    }
  }

  if (space_id != space->id) {
    ib::fatal(ER_IB_MSG_270) << "Tablespace id is " << space->id
                             << " in the data dictionary but in file "
                             << file->name << " it is " << space_id << "!";
  }

  /* We need to adjust for compressed pages. */
  const page_size_t space_page_size(space->flags);

  if (!page_size.equals_to(space_page_size)) {
    ib::fatal(ER_IB_MSG_271)
        << "Tablespace file " << file->name << " has page size " << page_size
        << " (flags=" << ib::hex(flags) << ") but the data dictionary expects"
        << " page size " << space_page_size
        << " (flags=" << ib::hex(space->flags) << ")!";
  }

  /* If the SDI flag is set in the file header page, set it in space->flags. */
  space->flags |= flags & FSP_FLAGS_MASK_SDI;

#ifndef UNIV_HOTBACKUP
  /* It is possible for a space flag to be updated for encryption
  in the ibd file, but the server crashed before DD flags are
  updated. Update encryption flags for that scenario.

  This is safe because m_encryption_op_in_progress will always be
  set to NONE unless there is a crash before Encryption is
  finished. */
  if (encryption_op == ENCRYPTION) {
    space->flags |= flags & FSP_FLAGS_MASK_ENCRYPTION;
  }
#endif /* UNIV_HOTBACKUP */

<<<<<<< HEAD
  /* Do not compare the data directory flag, in case this tablespace was
  relocated. */
  auto relevant_space_flags = space->flags & ~FSP_FLAGS_MASK_DATA_DIR;
  auto relevant_flags = flags & ~FSP_FLAGS_MASK_DATA_DIR;

  // in case of Keyring encryption it can so happen that there will be a crash
  // after all pages of tablespace is rotated and DD is updated, but page0 of
  // the tablespace has not been yet update. We handle this here.
  if (space->crypt_data != NULL &&
      ((FSP_FLAGS_GET_ENCRYPTION(relevant_space_flags) &&
        space->crypt_data->min_key_version == 0) ||
       (!FSP_FLAGS_GET_ENCRYPTION(relevant_space_flags) &&
        space->crypt_data->min_key_version != 0)) &&
      FSP_FLAGS_GET_ENCRYPTION(relevant_space_flags) !=
          FSP_FLAGS_GET_ENCRYPTION(relevant_flags)) {
    if (srv_n_fil_crypt_threads == 0) {
      ib::warn() << "Table encryption flag is "
                 << (FSP_FLAGS_GET_ENCRYPTION(relevant_space_flags) ? "ON"
                                                                    : "OFF")
                 << " in the data dictionary but the encryption flag in file "
                 << file->name << " is "
                 << (FSP_FLAGS_GET_ENCRYPTION(relevant_flags) ? "ON" : "OFF")
                 << ". This indicates that the rotation of the table was "
                    "interrupted before space's flags were updated."
                 << " Please have encryption_thread variable "
                    "(innodb-encryption-threads) set to value > 0. So the "
                    "encryption"
                 << " could finish up the rotation.";
    }
    // exclude encryption flag from validation
    relevant_space_flags &= ~FSP_FLAGS_MASK_ENCRYPTION;
    relevant_flags &= ~FSP_FLAGS_MASK_ENCRYPTION;
  }

  if (UNIV_UNLIKELY(relevant_space_flags != relevant_flags)) {
    ib::fatal(ER_IB_MSG_272, space->flags, file->name, flags);
=======
  /* Make a copy of space->flags and flags from the page header
  so that they can be compared. */
  ulint fil_space_flags = space->flags;
  ulint header_fsp_flags = flags;

  /* If a crash occurs while an UNDO space is being truncated,
  it will be created new at startup. In that case, the fil_space_t
  object will have the ENCRYPTION flag set, but the header page will
  not be marked until the srv_master_thread gets around to it.
  The opposite can occur where the header page contains the encryption
  flag but the fil_space_t does not.  It could happen that undo
  encryption was turned off just before the crash or shutdown so that
  the srv_master_thread did not yet have time to apply it.
  So don't compare the encryption flag for undo tablespaces. */
  if (fsp_is_undo_tablespace(space->id)) {
    FSP_FLAGS_UNSET_ENCRYPTION(fil_space_flags);
    FSP_FLAGS_UNSET_ENCRYPTION(header_fsp_flags);
  }

  /* Make sure the space_flags are the same as the header page flags. */
  if (fil_space_flags != header_fsp_flags) {
    ib::error(ER_IB_MSG_272, ulong{space->flags}, file->name, ulonglong{flags});
    ut_error;
>>>>>>> 8e797a5d
  }

  {
    page_no_t size = fsp_header_get_field(page, FSP_SIZE);

    page_no_t free_limit;

    free_limit = fsp_header_get_field(page, FSP_FREE_LIMIT);

    ulint free_len;

    free_len = flst_get_len(FSP_HEADER_OFFSET + FSP_FREE + page);

    ut_ad(space->free_limit == 0 || space->free_limit == free_limit);

    ut_ad(space->free_len == 0 || space->free_len == free_len);

    space->size_in_header = size;
    space->free_limit = free_limit;

    ut_a(free_len < std::numeric_limits<uint32_t>::max());

    space->free_len = (uint32_t)free_len;
  }

  ut_free(buf2);

<<<<<<< HEAD
  /* For Master Key encrypted tablespace, we need to check the
  encrytion key and iv(initial vector) is readed. */
  if (FSP_FLAGS_GET_ENCRYPTION(flags) && !recv_recovery_is_on() &&
      !space->crypt_data && space->encryption_type != Encryption::AES) {
=======
  /* For encrypted tablespace, we need to check the
  encryption key and iv(initial vector) is read. */
  if (FSP_FLAGS_GET_ENCRYPTION(space->flags) && !recv_recovery_is_on() &&
      space->encryption_type != Encryption::AES) {
>>>>>>> 8e797a5d
    ib::error(ER_IB_MSG_273, file->name);

    return (DB_ERROR);
  }

  if (space->crypt_data && space->crypt_data->type == CRYPT_SCHEME_1 &&
      Encryption::tablespace_key_exists(space->crypt_data->key_id) == false &&
      !recv_recovery_is_on()) {
    ib::error() << "There is no key for tablespace " << space->name;
    return (DB_DECRYPTION_FAILED);
  }

  if (file->size == 0) {
    ulint extent_size;

    extent_size = page_size.physical() * FSP_EXTENT_SIZE;

#ifndef UNIV_HOTBACKUP
    /* Truncate the size to a multiple of extent size. */
    if (size_bytes >= extent_size) {
      size_bytes = ut_2pow_round(size_bytes, extent_size);
    }
#else /* !UNIV_HOTBACKUP */

    /* After apply-incremental, tablespaces are not
    extended to a whole megabyte. Do not cut off
    valid data. */

#endif /* !UNIV_HOTBACKUP */

    file->size = static_cast<page_no_t>(size_bytes / page_size.physical());

    space->size += file->size;
  }

  return (DB_SUCCESS);
}

/** Open a file of a tablespace.
The caller must own the shard mutex.
@param[in,out]	file		Tablespace file
@param[in]	extend		true if the file is being extended
@return false if the file can't be opened, otherwise true */
bool Fil_shard::open_file(fil_node_t *file, bool extend) {
  bool success;
  fil_space_t *space = file->space;

  ut_ad(m_id == REDO_SHARD || mutex_owned());

  ut_a(!file->is_open);
  ut_a(file->n_pending == 0);

  while (file->in_use > 0) {
    /* We increment the reference count when extending
    the file. */
    if (file->in_use == 1 && extend) {
      break;
    }

    mutex_release();

    os_thread_sleep(100000);

    mutex_acquire();
  }

  if (file->is_open) {
    return (true);
  }

  bool read_only_mode;

  read_only_mode = !fsp_is_system_temporary(space->id) && srv_read_only_mode;

  if (file->size == 0 ||
      (space->size_in_header == 0 && space->purpose == FIL_TYPE_TABLESPACE &&
       file == &space->files.front()
#ifndef UNIV_HOTBACKUP
       && undo::is_active(space->id, false) &&
       srv_startup_is_before_trx_rollback_phase
#endif /* !UNIV_HOTBACKUP */
       )) {

    /* We don't know the file size yet. */
    dberr_t err = get_file_size(file, read_only_mode);

    if (err != DB_SUCCESS) {
      return (false);
    }
  }

  /* Open the file for reading and writing, in Windows normally in the
  unbuffered async I/O mode, though global variables may make
  os_file_create() to fall back to the normal file I/O mode. */

  if (space->purpose == FIL_TYPE_LOG) {
    file->handle =
        os_file_create(innodb_log_file_key, file->name, OS_FILE_OPEN,
                       OS_FILE_AIO, OS_LOG_FILE, read_only_mode, &success);
  } else if (file->is_raw_disk) {
    file->handle =
        os_file_create(innodb_data_file_key, file->name, OS_FILE_OPEN_RAW,
                       OS_FILE_AIO, OS_DATA_FILE, read_only_mode, &success);
  } else {
    file->handle =
        os_file_create(innodb_data_file_key, file->name, OS_FILE_OPEN,
                       OS_FILE_AIO, OS_DATA_FILE, read_only_mode, &success);
  }

  ut_a(success);

  /* The file is ready for IO. */

  file_opened(file);

  return (true);
}

/** Close a tablespace file.
@param[in]	LRU_close	true if called from LRU close
@param[in,out]	file		Tablespace file to close */
void Fil_shard::close_file(fil_node_t *file, bool LRU_close) {
  ut_ad(mutex_owned());

  ut_a(file->is_open);
  ut_a(file->in_use == 0);
  ut_a(file->n_pending == 0);
  ut_a(file->n_pending_flushes == 0);

#ifndef UNIV_HOTBACKUP
  ut_a(file->modification_counter == file->flush_counter ||
       file->space->purpose == FIL_TYPE_TEMPORARY || srv_fast_shutdown == 2);
#endif /* !UNIV_HOTBACKUP */

  bool ret = os_file_close(file->handle);

  ut_a(ret);

  file->handle.m_file = (os_file_t)-1;

  file->is_open = false;

  ut_a(s_n_open > 0);

  --s_n_open;

  fil_n_file_opened = s_n_open;

  remove_from_LRU(file);
}

/** Tries to close a file in the LRU list.
@param[in]	print_info	if true, prints information why it cannot close
                                a file
@return true if success, false if should retry later */
bool Fil_shard::close_files_in_LRU(bool print_info) {
  ut_ad(mutex_owned());

  for (auto file = UT_LIST_GET_LAST(m_LRU); file != nullptr;
       file = UT_LIST_GET_PREV(LRU, file)) {
    if (file->modification_counter == file->flush_counter &&
        file->n_pending_flushes == 0 && file->in_use == 0) {
      close_file(file, true);

      return (true);
    }

    if (!print_info) {
      continue;
    }

    if (file->n_pending_flushes > 0) {
      ib::info(ER_IB_MSG_274, file->name, file->n_pending_flushes);
    }

    /* Prior to sharding the counters were under a global
    mutex. Now they are spread across the shards. Therefore
    it is normal for the modification counter to be out of
    sync with the flush counter for files that are in differnet
    shards. */

    if (file->modification_counter != file->flush_counter) {
      ib::info(ER_IB_MSG_275, file->name, longlong{file->modification_counter},
               longlong{file->flush_counter});
    }

    if (file->in_use > 0) {
      ib::info(ER_IB_MSG_276, file->name);
    }
  }

  return (false);
}

/** Tries to close a file in the LRU list.
@param[in] print_info   if true, prints information why it cannot close a file
@return true if success, false if should retry later */
bool Fil_system::close_file_in_all_LRU(bool print_info) {
  for (auto shard : m_shards) {
    shard->mutex_acquire();

    if (print_info) {
      ib::info(ER_IB_MSG_277, shard->id(),
               ulonglong{UT_LIST_GET_LEN(shard->m_LRU)});
    }

    bool success = shard->close_files_in_LRU(print_info);

    shard->mutex_release();

    if (success) {
      return (true);
    }
  }

  return (false);
}

/** We are going to do a rename file and want to stop new I/O for a while.
@param[in]	space		Tablespace for which we want to wait for IO
                                to stop */
void Fil_shard::wait_for_io_to_stop(const fil_space_t *space) {
  /* Note: We are reading the value of space->stop_ios without the
  cover of the Fil_shard::mutex. We incremented the in_use counter
  before waiting for IO to stop. */

  auto begin_time = ut_time();
  auto start_time = begin_time;

  /* Spam the log after every minute. Ignore any race here. */

  while (space->stop_ios) {
    if ((ut_time() - start_time) == PRINT_INTERVAL_SECS) {
      start_time = ut_time();

      ib::warn(ER_IB_MSG_278, space->name, longlong{ut_time() - begin_time});
    }

#ifndef UNIV_HOTBACKUP

    /* Wake the I/O handler threads to make sure
    pending I/O's are performed */
    os_aio_simulated_wake_handler_threads();

#endif /* UNIV_HOTBACKUP */

    /* Give the IO threads some time to work. */
    os_thread_yield();
  }
}

/** We keep log files and system tablespace files always open; this is
important in preventing deadlocks in this module, as a page read
completion often performs another read from the insert buffer. The
insert buffer is in tablespace TRX_SYS_SPACE, and we cannot end up
waiting in this function.
@param[in]	space_id	Tablespace ID to look up
@return tablespace instance */
fil_space_t *Fil_shard::get_reserved_space(space_id_t space_id) {
  if (space_id == TRX_SYS_SPACE) {
    return (fil_space_t::s_sys_space);

  } else if (space_id == dict_sys_t::s_log_space_first_id &&
             fil_space_t::s_redo_space != nullptr) {
    return (fil_space_t::s_redo_space);
  }

  return (get_space_by_id(space_id));
}

/** Reserves the mutex and tries to make sure we can open at least
one file while holding it. This should be called before calling
prepare_file_for_io(), because that function may need to open a file.
@param[in]	space_id	Tablespace ID
@param[out]	space		Tablespace instance
@return true if a slot was reserved. */
bool Fil_shard::mutex_acquire_and_get_space(space_id_t space_id,
                                            fil_space_t *&space) {
  mutex_acquire();

  if (space_id == TRX_SYS_SPACE || dict_sys_t::is_reserved(space_id)) {
    space = get_reserved_space(space_id);

    return (false);
  }

  space = get_space_by_id(space_id);

  if (space == nullptr) {
    /* Caller handles the case of a missing tablespce. */
    return (false);
  }

  ut_ad(space->files.size() == 1);

  auto is_open = space->files.front().is_open;

  if (is_open) {
    /* Ensure that the file is not closed behind our back. */
    ++space->files.front().in_use;
  }

  mutex_release();

  if (is_open) {
    wait_for_io_to_stop(space);

    mutex_acquire();

    /* We are guaranteed that this file cannot be closed
    because we now own the mutex. */

    ut_ad(space->files.front().in_use > 0);
    --space->files.front().in_use;

    return (false);
  }

  /* The number of open file descriptors is a shared resource, in
  order to guarantee that we don't over commit, we use a ticket system
  to reserve a slot/ticket to open a file. This slot/ticket should
  be released after the file is opened. */

  while (!reserve_open_slot(m_id)) {
    os_thread_yield();
  }

  auto begin_time = ut_time();
  auto start_time = begin_time;

  for (size_t i = 0; i < 3; ++i) {
    /* Flush tablespaces so that we can close modified
    files in the LRU list */

    auto type = to_int(FIL_TYPE_TABLESPACE);

    fil_system->flush_file_spaces(type);

    os_thread_yield();

    /* Reserve an open slot for this shard. So that this
    shard's open file succeeds. */

    while (fil_system->m_max_n_open <= s_n_open &&
           !fil_system->close_file_in_all_LRU(i > 1)) {
      if (ut_time() - start_time == PRINT_INTERVAL_SECS) {
        start_time = ut_time();

        ib::warn(ER_IB_MSG_279) << "Trying to close a file for "
                                << ut_time() - begin_time << " seconds"
                                << ". Configuration only allows for "
                                << fil_system->m_max_n_open << " open files.";
      }
    }

    if (fil_system->m_max_n_open > s_n_open) {
      break;
    }

#ifndef UNIV_HOTBACKUP
    /* Wake the I/O-handler threads to make sure pending I/Os are
    performed */
    os_aio_simulated_wake_handler_threads();

    os_thread_yield();
#endif /* !UNIV_HOTBACKUP */
  }

#if 0
	/* The magic value of 300 comes from innodb.open_file_lru.test */
	if (fil_system->m_max_n_open == 300) {
		ib::warn(ER_IB_MSG_280)
			<< "Too many (" << s_n_open
			<< ") files are open the maximum allowed"
			<< " value is " << fil_system->m_max_n_open
			<< ". You should raise the value of"
			<< " --innodb-open-files in my.cnf.";
	}
#endif

  mutex_acquire();

  return (true);
}

/** Prepare to free a file. Remove from the unflushed list if there
are no pending flushes.
@param[in,out]	file		File instance to free */
void Fil_shard::prepare_to_free_file(fil_node_t *file) {
  ut_ad(mutex_owned());

  fil_space_t *space = file->space;

  if (space->is_in_unflushed_spaces && space_is_flushed(space)) {
    space->is_in_unflushed_spaces = false;

    UT_LIST_REMOVE(m_unflushed_spaces, space);
  }
}

/** Prepare to free a file object from a tablespace memory cache.
@param[in,out]	file	Tablespace file
@param[in]	space	tablespace */
void Fil_shard::file_close_to_free(fil_node_t *file, fil_space_t *space) {
  ut_ad(mutex_owned());
  ut_a(file->magic_n == FIL_NODE_MAGIC_N);
  ut_a(file->n_pending == 0);
  ut_a(file->in_use == 0);
  ut_a(file->space == space);

  if (file->is_open) {
    /* We fool the assertion in Fil_system::close_file() to think
    there are no unflushed modifications in the file */

    file->modification_counter = file->flush_counter;

    os_event_set(file->sync_event);

    if (fil_buffering_disabled(space)) {
      ut_ad(!space->is_in_unflushed_spaces);
      ut_ad(space_is_flushed(space));

    } else {
      prepare_to_free_file(file);
    }

    /* TODO: set second parameter to true, so to release
    fil_system mutex before logging tablespace name and id.
    To go around Bug#26271853 - POTENTIAL DEADLOCK BETWEEN
    FIL_SYSTEM MUTEX AND LOG MUTEX */
    close_file(file, true);
  }
}

/** Detach a space object from the tablespace memory cache.
Closes the tablespace files but does not delete them.
There must not be any pending I/O's or flushes on the files.
@param[in,out]	space		tablespace */
void Fil_shard::space_detach(fil_space_t *space) {
  ut_ad(mutex_owned());

  m_names.erase(space->name);

  if (space->is_in_unflushed_spaces) {
    ut_ad(!fil_buffering_disabled(space));

    space->is_in_unflushed_spaces = false;

    UT_LIST_REMOVE(m_unflushed_spaces, space);
  }

  if (space->is_in_rotation_list) {
    UT_LIST_REMOVE(m_rotation_list, space);
    space->is_in_rotation_list = false;
  }

  UT_LIST_REMOVE(m_space_list, space);

  ut_a(space->magic_n == FIL_SPACE_MAGIC_N);
  ut_a(space->n_pending_flushes == 0);

  for (auto &file : space->files) {
    file_close_to_free(&file, space);
  }
}

/** Free a tablespace object on which fil_space_detach() was invoked.
There must not be any pending I/O's or flushes on the files.
@param[in,out]	space		tablespace */
void Fil_shard::space_free_low(fil_space_t *&space) {
  // FIXME
  // ut_ad(srv_fast_shutdown == 2);

  /* Wait for fil_space_t::release_for_io(); */
  while (space->n_pending_ios) {
    os_thread_sleep(100);
  }

  for (auto &file : space->files) {
    ut_d(space->size -= file.size);

    os_event_destroy(file.sync_event);

    ut_free(file.name);
  }

  call_destructor(&space->files);

  ut_ad(space->size == 0);

  rw_lock_free(&space->latch);

  fil_space_destroy_crypt_data(&space->crypt_data);

  ut_free(space->name);
  ut_free(space);

  space = nullptr;
}

/** Frees a space object from the tablespace memory cache.
Closes a tablespaces' files but does not delete them.
There must not be any pending I/O's or flushes on the files.
@param[in]	space_id	Tablespace ID
@return fil_space_t instance on success or nullptr */
fil_space_t *Fil_shard::space_free(space_id_t space_id) {
  mutex_acquire();

  fil_space_t *space = get_space_by_id(space_id);

  if (space != nullptr) {
    space_detach(space);

    space_delete(space_id);
  }

  mutex_release();

  return (space);
}

/** Frees a space object from the tablespace memory cache.
Closes a tablespaces' files but does not delete them.
There must not be any pending i/o's or flushes on the files.
@param[in]	space_id	Tablespace ID
@param[in]	x_latched	Whether the caller holds X-mode space->latch
@return true if success */
static bool fil_space_free(space_id_t space_id, bool x_latched) {
  ut_ad(space_id != TRX_SYS_SPACE);

  auto shard = fil_system->shard_by_id(space_id);
  auto space = shard->space_free(space_id);

  if (space == nullptr) {
    return (false);
  }

  if (x_latched) {
    rw_lock_x_unlock(&space->latch);
  }

  Fil_shard::space_free_low(space);
  ut_a(space == nullptr);

  return (true);
}

/** Create a space memory object and put it to the fil_system hash table.
The tablespace name is independent from the tablespace file-name.
Error messages are issued to the server log.
@param[in]	name		Tablespace name
@param[in]	space_id	Tablespace identifier
@param[in]	flags		Tablespace flags
@param[in]	purpose		Tablespace purpose
@return pointer to created tablespace, to be filled in with fil_node_create()
@retval nullptr on failure (such as when the same tablespace exists) */
fil_space_t *Fil_shard::space_create(const char *name, space_id_t space_id,
                                     ulint flags, fil_type_t purpose,
                                     fil_space_crypt_t *crypt_data,
                                     fil_encryption_t mode) {
  ut_ad(mutex_owned());

  /* Look for a matching tablespace. */
  fil_space_t *space = get_space_by_name(name);

  if (space == nullptr) {
    space = get_space_by_id(space_id);
  }

  if (space != nullptr) {
    std::ostringstream oss;

    for (size_t i = 0; i < space->files.size(); ++i) {
      oss << "'" << space->files[i].name << "'";

      if (i < space->files.size() - 1) {
        oss << ", ";
      }
    }

    ut_ad(space->id != space_id);
    ib::info(ER_IB_MSG_281)
        << "Trying to add tablespace '" << name << "'"
        << " with id " << space_id << " to the tablespace"
        << " memory cache, but tablespace"
        << " '" << space->name << "'"
        << " already exists in the cache with space ID " << space->id
        << ". It maps to the following file(s): " << oss.str();

    return (nullptr);
  }

  space = static_cast<fil_space_t *>(ut_zalloc_nokey(sizeof(*space)));

  space->id = space_id;

  space->name = mem_strdup(name);

  new (&space->files) fil_space_t::Files();

#ifndef UNIV_HOTBACKUP
  if (fil_system->is_greater_than_max_id(space_id) &&
      fil_type_is_data(purpose) && !recv_recovery_on &&
      !dict_sys_t::is_reserved(space_id) &&
      !fsp_is_system_temporary(space_id)) {
    fil_system->set_maximum_space_id(space);
  }
#endif /* !UNIV_HOTBACKUP */

  space->purpose = purpose;

  ut_a(flags < std::numeric_limits<uint32_t>::max());
  space->flags = (uint32_t)flags;

  space->magic_n = FIL_SPACE_MAGIC_N;

  space->crypt_data = crypt_data;

  space->encryption_type = Encryption::NONE;

  rw_lock_create(fil_space_latch_key, &space->latch, SYNC_FSP);

  space->is_corrupt = false;

  space->is_encrypted = false;

  space->exclude_from_rotation = false;

#ifndef UNIV_HOTBACKUP
  if (space->purpose == FIL_TYPE_TEMPORARY) {
    ut_d(space->latch.set_temp_fsp());
  }
#endif /* !UNIV_HOTBACKUP */

  space_add(space, mode);

  return (space);
}

/** Create a space memory object and put it to the fil_system hash table.
The tablespace name is independent from the tablespace file-name.
Error messages are issued to the server log.
@param[in]	name		Tablespace name
@param[in]	space_id	Tablespace ID
@param[in]	flags		Tablespace flags
@param[in]	purpose		Tablespace purpose
@return pointer to created tablespace, to be filled in with fil_node_create()
@retval nullptr on failure (such as when the same tablespace exists) */
fil_space_t *fil_space_create(const char *name, space_id_t space_id,
                              ulint flags, fil_type_t purpose,
                              fil_space_crypt_t *crypt_data,
                              fil_encryption_t mode) {
  ut_ad(fsp_flags_is_valid(flags));
  ut_ad(srv_page_size == UNIV_PAGE_SIZE_ORIG || flags != 0);

  DBUG_EXECUTE_IF("fil_space_create_failure", return (nullptr););

  if (purpose != FIL_TYPE_TEMPORARY) {
    /* Mark the clone as aborted only while executing a DDL which creates
    a base table, as any temporary table is ignored while cloning the database.
    Clone state must be set back to active before returning from function. */
    clone_mark_abort(true);
  }

  fil_system->mutex_acquire_all();

  auto shard = fil_system->shard_by_id(space_id);

  auto space =
      shard->space_create(name, space_id, flags, purpose, crypt_data, mode);

  if (space == nullptr) {
    /* Duplicate error. */
    fil_system->mutex_release_all();

    if (purpose != FIL_TYPE_TEMPORARY) {
      clone_mark_active();
    }

    return (nullptr);
  }

  /* Cache the system tablespaces, avoid looking them up during IO. */

  if (space->id == TRX_SYS_SPACE) {
    ut_a(fil_space_t::s_sys_space == nullptr ||
         fil_space_t::s_sys_space == space);

    fil_space_t::s_sys_space = space;

  } else if (space->id == dict_sys_t::s_log_space_first_id) {
    ut_a(fil_space_t::s_redo_space == nullptr ||
         fil_space_t::s_redo_space == space);

    fil_space_t::s_redo_space = space;
  }

  fil_system->mutex_release_all();

  if (purpose != FIL_TYPE_TEMPORARY) {
    clone_mark_active();
  }

  return (space);
}

/** Assigns a new space id for a new single-table tablespace. This works
simply by incrementing the global counter. If 4 billion id's is not enough,
we may need to recycle id's.
@param[out]	space_id		Set this to the new tablespace ID
@return true if assigned, false if not */
bool Fil_system::assign_new_space_id(space_id_t *space_id) {
  mutex_acquire_all();

  space_id_t id = *space_id;

  if (id < m_max_assigned_id) {
    id = m_max_assigned_id;
  }

  ++id;

  space_id_t reserved_space_id = dict_sys_t::s_reserved_space_id;

  if (id > (reserved_space_id / 2) && (id % 1000000UL == 0)) {
    ib::warn(ER_IB_MSG_282)
        << "You are running out of new single-table"
           " tablespace id's. Current counter is "
        << id << " and it must not exceed " << reserved_space_id
        << "! To reset the counter to zero you have to dump"
           " all your tables and recreate the whole InnoDB"
           " installation.";
  }

  bool success = !dict_sys_t::is_reserved(id);

  if (success) {
    *space_id = m_max_assigned_id = id;

  } else {
    ib::warn(ER_IB_MSG_283) << "You have run out of single-table tablespace"
                               " id's! Current counter is "
                            << id
                            << ". To reset the counter to zero"
                               " you have to dump all your tables and"
                               " recreate the whole InnoDB installation.";

    *space_id = SPACE_UNKNOWN;
  }

  mutex_release_all();

  return (success);
}

/** Assigns a new space id for a new single-table tablespace. This works
simply by incrementing the global counter. If 4 billion id's is not enough,
we may need to recycle id's.
@param[out]	space_id		Set this to the new tablespace ID
@return true if assigned, false if not */
bool fil_assign_new_space_id(space_id_t *space_id) {
  return (fil_system->assign_new_space_id(space_id));
}

/** Opens the files associated with a tablespace and returns a pointer to
the fil_space_t that is in the memory cache associated with a space id.
@param[in]	space_id	Get the tablespace instance or this ID
@return file_space_t pointer, nullptr if space not found */
fil_space_t *Fil_shard::space_load(space_id_t space_id) {
  ut_ad(mutex_owned());

  fil_space_t *space = get_space_by_id(space_id);

  if (space == nullptr || space->size != 0) {
    return (space);
  }

  switch (space->purpose) {
    case FIL_TYPE_LOG:
      break;

    case FIL_TYPE_IMPORT:
    case FIL_TYPE_TEMPORARY:
    case FIL_TYPE_TABLESPACE:

      ut_a(space_id != TRX_SYS_SPACE);

      mutex_release();

      auto slot = mutex_acquire_and_get_space(space_id, space);

      if (space == nullptr) {
        if (slot) {
          release_open_slot(m_id);
        }

        return (nullptr);
      }

      ut_a(1 == space->files.size());

      {
        fil_node_t *file;

        file = &space->files.front();

        /* It must be a single-table tablespace and
        we have not opened the file yet; the following
        calls will open it and update the size fields */

        bool success = prepare_file_for_io(file, false);

        if (slot) {
          release_open_slot(m_id);
        }

        if (!success) {
          /* The single-table tablespace can't be opened,
          because the ibd file is missing. */

          return (nullptr);
        }

        complete_io(file, IORequestRead);
      }
  }

  return (space);
}

/** Returns the path from the first fil_node_t found with this space ID.
The caller is responsible for freeing the memory allocated here for the
value returned.
@param[in]	space_id	Tablespace ID
@return own: A copy of fil_node_t::path, nullptr if space ID is zero
or not found. */
char *fil_space_get_first_path(space_id_t space_id) {
  ut_a(space_id != TRX_SYS_SPACE);

  auto shard = fil_system->shard_by_id(space_id);

  shard->mutex_acquire();

  fil_space_t *space = shard->space_load(space_id);

  char *path;

  if (space != nullptr) {
    path = mem_strdup(space->files.front().name);
  } else {
    path = nullptr;
  }

  shard->mutex_release();

  return (path);
}

/** Returns the size of the space in pages. The tablespace must be cached
in the memory cache.
@param[in]	space_id	Tablespace ID
@return space size, 0 if space not found */
page_no_t fil_space_get_size(space_id_t space_id) {
  auto shard = fil_system->shard_by_id(space_id);

  shard->mutex_acquire();

  fil_space_t *space = shard->space_load(space_id);

  page_no_t size = space ? space->size : 0;

  shard->mutex_release();

  return (size);
}

/** Returns the flags of the space. The tablespace must be cached
in the memory cache.
@param[in]	space_id	Tablespace ID for which to get the flags
@return flags, ULINT_UNDEFINED if space not found */
ulint fil_space_get_flags(space_id_t space_id) {
  auto shard = fil_system->shard_by_id(space_id);

  shard->mutex_acquire();

  fil_space_t *space = shard->space_load(space_id);

  ulint flags;

  flags = (space != nullptr) ? space->flags : ULINT_UNDEFINED;

  shard->mutex_release();

  return (flags);
}

/** Open each file of a tablespace if not already open.
@param[in]	space_id	tablespace identifier
@retval	true	if all file nodes were opened
@retval	false	on failure */
bool Fil_shard::space_open(space_id_t space_id) {
  ut_ad(mutex_owned());

  fil_space_t *space = get_space_by_id(space_id);

  for (auto &file : space->files) {
    if (!file.is_open && !open_file(&file, false)) {
      return (false);
    }
  }

  return (true);
}

/** Open each file of a tablespace if not already open.
@param[in]	space_id	tablespace identifier
@retval	true	if all file nodes were opened
@retval	false	on failure */
bool fil_space_open(space_id_t space_id) {
  auto shard = fil_system->shard_by_id(space_id);

  shard->mutex_acquire();

  bool success = shard->space_open(space_id);

  shard->mutex_release();

  return (success);
}

/** Close each file of a tablespace if open.
@param[in]	space_id	tablespace identifier */
void fil_space_close(space_id_t space_id) {
  if (fil_system == nullptr) {
    return;
  }

  auto shard = fil_system->shard_by_id(space_id);

  shard->close_file(space_id);
}

/** Returns the page size of the space and whether it is compressed or not.
The tablespace must be cached in the memory cache.
@param[in]	space_id	Tablespace ID
@param[out]	found		true if tablespace was found
@return page size */
const page_size_t fil_space_get_page_size(space_id_t space_id, bool *found) {
  const ulint flags = fil_space_get_flags(space_id);

  if (flags == ULINT_UNDEFINED) {
    *found = false;
    return (univ_page_size);
  }

  *found = true;

  return (page_size_t(flags));
}

/** Initializes the tablespace memory cache.
@param[in]	max_n_open	Maximum number of open files */
void fil_init(ulint max_n_open) {
  static_assert((1 << UNIV_PAGE_SIZE_SHIFT_MAX) == UNIV_PAGE_SIZE_MAX,
                "(1 << UNIV_PAGE_SIZE_SHIFT_MAX) != UNIV_PAGE_SIZE_MAX");

  static_assert((1 << UNIV_PAGE_SIZE_SHIFT_MIN) == UNIV_PAGE_SIZE_MIN,
                "(1 << UNIV_PAGE_SIZE_SHIFT_MIN) != UNIV_PAGE_SIZE_MIN");

  ut_a(fil_system == nullptr);

  ut_a(max_n_open > 0);

  fil_system = UT_NEW_NOKEY(Fil_system(MAX_SHARDS, max_n_open));

  fil_space_crypt_init();
}

/** Open all the system files.
@param[in]	max_n_open	Maximum number of open files allowed
@param[in,out]	n_open		Current number of open files */
void Fil_shard::open_system_tablespaces(size_t max_n_open, size_t *n_open) {
  mutex_acquire();

  for (auto elem : m_spaces) {
    auto space = elem.second;

    if (Fil_system::space_belongs_in_LRU(space)) {
      continue;
    }

    for (auto &file : space->files) {
      if (!file.is_open) {
        if (!open_file(&file, false)) {
          /* This func is called during server's
          startup. If some file of log or system
          tablespace is missing, the server
          can't start successfully. So we should
          assert for it. */
          ut_a(0);
        }

        ++*n_open;
      }

      if (max_n_open < 10 + *n_open) {
        ib::warn(ER_IB_MSG_284, *n_open, max_n_open);
      }
    }
  }

  mutex_release();
}

/** Opens all log files and system tablespace data files in all shards. */
void Fil_system::open_all_system_tablespaces() {
  size_t n_open = 0;

  for (auto shard : m_shards) {
    shard->open_system_tablespaces(m_max_n_open, &n_open);
  }
}

/** Opens all log files and system tablespace data files. They stay open
until the database server shutdown. This should be called at a server
startup after the space objects for the log and the system tablespace
have been created. The purpose of this operation is to make sure we
never run out of file descriptors if we need to read from the insert
buffer or to write to the log. */
void fil_open_log_and_system_tablespace_files() {
  fil_system->open_all_system_tablespaces();
}

/** Wait for redo log tracker to catch up, if enabled */
void Fil_system::wait_for_changed_page_tracker() noexcept {
  // Must check both flags as it's possible for this to be called during
  // server startup with srv_track_changed_pages == true but
  // srv_redo_log_thread_started == false
  if (srv_track_changed_pages && srv_redo_log_thread_started)
    os_event_wait(srv_redo_log_tracked_event);
}

/** Close all open files. */
void Fil_shard::close_all_files() {
  ut_ad(mutex_owned());

  auto end = m_spaces.end();

  for (auto it = m_spaces.begin(); it != end; it = m_spaces.erase(it)) {
    auto space = it->second;

    ut_a(space->id == TRX_SYS_SPACE || space->purpose == FIL_TYPE_TEMPORARY ||
         space->id == dict_sys_t::s_log_space_first_id ||
         space->files.size() == 1);

    if (space->id == dict_sys_t::s_log_space_first_id) {
      fil_space_t::s_redo_space = nullptr;
    }

    for (auto &file : space->files) {
      if (file.is_open) {
        close_file(&file, false);
      }
    }

    space_detach(space);

    space_free_low(space);

    ut_a(space == nullptr);
  }
}

/** Close all open files. */
void Fil_system::close_all_files() {
  Fil_system::wait_for_changed_page_tracker();

  for (auto shard : m_shards) {
    shard->mutex_acquire();

    shard->close_all_files();

    shard->mutex_release();
  }
}

/** Closes all open files. There must not be any pending i/o's or not flushed
modifications in the files. */
void fil_close_all_files() { fil_system->close_all_files(); }

/** Close log files.
@param[in]	free_all	If set then free all instances */
void Fil_shard::close_log_files(bool free_all) {
  mutex_acquire();

  auto end = m_spaces.end();

  for (auto it = m_spaces.begin(); it != end; /* No op */) {
    auto space = it->second;

    if (space->purpose != FIL_TYPE_LOG) {
      ++it;
      continue;
    }

    if (space->id == dict_sys_t::s_log_space_first_id) {
      ut_a(fil_space_t::s_redo_space == space);

      fil_space_t::s_redo_space = nullptr;
    }

    for (auto &file : space->files) {
      if (file.is_open) {
        close_file(&file, false);
      }
    }

    if (free_all) {
      space_detach(space);
      space_free_low(space);
      ut_a(space == nullptr);

      it = m_spaces.erase(it);

    } else {
      ++it;
    }
  }

  mutex_release();
}

/** Close all log files in all shards.
@param[in]	free_all	If set then free all instances */
void Fil_system::close_all_log_files(bool free_all) {
  Fil_system::wait_for_changed_page_tracker();
  for (auto shard : m_shards) {
    shard->close_log_files(free_all);
  }
}

/** Closes the redo log files. There must not be any pending i/o's or not
flushed modifications in the files.
@param[in]	free_all	If set then free all instances */
void fil_close_log_files(bool free_all) {
  fil_system->close_all_log_files(free_all);
}

/** Iterate through all persistent tablespace files (FIL_TYPE_TABLESPACE)
returning the nodes via callback function cbk.
@param[in]	include_log	Include log files, if true
@param[in]	f		Callback
@return any error returned by the callback function. */
dberr_t Fil_shard::iterate(bool include_log, Fil_iterator::Function &f) {
  mutex_acquire();

  for (auto &elem : m_spaces) {
    auto space = elem.second;

    if (space->purpose != FIL_TYPE_TABLESPACE &&
        (!include_log || space->purpose != FIL_TYPE_LOG)) {
      continue;
    }

    for (auto &file : space->files) {
      /* Note: The callback can release the mutex. */

      dberr_t err = f(&file);

      if (err != DB_SUCCESS) {
        mutex_release();

        return (err);
      }
    }
  }

  mutex_release();

  return (DB_SUCCESS);
}

/** Iterate through all persistent tablespace files (FIL_TYPE_TABLESPACE)
returning the nodes via callback function cbk.
@param[in]	include_log	include log files, if true
@param[in]	f		callback function
@return any error returned by the callback function. */
dberr_t Fil_system::iterate(bool include_log, Fil_iterator::Function &f) {
  for (auto shard : m_shards) {
    dberr_t err = shard->iterate(include_log, f);

    if (err != DB_SUCCESS) {
      return (err);
    }
  }

  return (DB_SUCCESS);
}

/** Iterate through all persistent tablespace files (FIL_TYPE_TABLESPACE)
returning the nodes via callback function cbk.
@param[in]	include_log	include log files, if true
@param[in]	f		Callback
@return any error returned by the callback function. */
dberr_t Fil_iterator::iterate(bool include_log, Function &&f) {
  return (fil_system->iterate(include_log, f));
}

/** Sets the max tablespace id counter if the given number is bigger than the
previous value.
@param[in]	max_id		Maximum known tablespace ID */
void fil_set_max_space_id_if_bigger(space_id_t max_id) {
  if (dict_sys_t::is_reserved(max_id)) {
    ib::fatal(ER_IB_MSG_285, ulong{max_id});
  }

  fil_system->update_maximum_space_id(max_id);
}

/** Write the flushed LSN to the page header of the first page in the
system tablespace.
@param[in]	lsn	flushed LSN
@return DB_SUCCESS or error number */
dberr_t fil_write_flushed_lsn(lsn_t lsn) {
  byte *buf1;
  byte *buf;
  dberr_t err;

  buf1 = static_cast<byte *>(ut_malloc_nokey(2 * UNIV_PAGE_SIZE));
  buf = static_cast<byte *>(ut_align(buf1, UNIV_PAGE_SIZE));

  const page_id_t page_id(TRX_SYS_SPACE, 0);

  err = fil_read(page_id, univ_page_size, 0, univ_page_size.physical(), buf);

  if (err == DB_SUCCESS) {
    mach_write_to_8(buf + FIL_PAGE_FILE_FLUSH_LSN, lsn);

    err = fil_write(page_id, univ_page_size, 0, univ_page_size.physical(), buf);

    fil_system->flush_file_spaces(to_int(FIL_TYPE_TABLESPACE));
  }

  ut_free(buf1);

  return (err);
}

/** Acquire a tablespace when it could be dropped concurrently.
Used by background threads that do not necessarily hold proper locks
for concurrency control.
@param[in]	space_id	Tablespace ID
@param[in]	silent		Whether to silently ignore missing tablespaces
@return the tablespace, or nullptr if missing or being deleted */
inline fil_space_t *fil_space_acquire_low(space_id_t space_id, bool silent) {
  auto shard = fil_system->shard_by_id(space_id);

  shard->mutex_acquire();

  fil_space_t *space = shard->get_space_by_id(space_id);

  if (space == nullptr) {
    if (!silent) {
      ib::warn(ER_IB_MSG_286, ulong{space_id});
    }
  } else if (space->stop_new_ops) {
    space = nullptr;
  } else {
    ++space->n_pending_ops;
  }

  shard->mutex_release();

  return (space);
}

/** Acquire a tablespace when it could be dropped concurrently.
Used by background threads that do not necessarily hold proper locks
for concurrency control.
@param[in]	space_id	Tablespace ID
@return the tablespace, or nullptr if missing or being deleted */
fil_space_t *fil_space_acquire(space_id_t space_id) {
  return (fil_space_acquire_low(space_id, false));
}

/** Acquire a tablespace that may not exist.
Used by background threads that do not necessarily hold proper locks
for concurrency control.
@param[in]	space_id	Tablespace ID
@return the tablespace, or nullptr if missing or being deleted */
fil_space_t *fil_space_acquire_silent(space_id_t space_id) {
  return (fil_space_acquire_low(space_id, true));
}

/** Release a tablespace acquired with fil_space_acquire().
@param[in,out]	space	tablespace to release  */
void fil_space_release(fil_space_t *space) {
  auto shard = fil_system->shard_by_id(space->id);

  shard->mutex_acquire();

  ut_ad(space->magic_n == FIL_SPACE_MAGIC_N);
  ut_ad(space->n_pending_ops > 0);

  --space->n_pending_ops;

  shard->mutex_release();
}

/** Acquire a tablespace for reading or writing a block,
when it could be dropped concurrently.
@param[in]	id	tablespace ID
@return	the tablespace
@retval	NULL if missing */
fil_space_t *fil_space_acquire_for_io(ulint space_id) {
  auto shard = fil_system->shard_by_id(space_id);

  shard->mutex_acquire();

  fil_space_t *space = shard->get_space_by_id(space_id);

  if (space) {
    space->n_pending_ios++;
  }

  shard->mutex_release();

  return (space);
}

/** Release a tablespace acquired with fil_space_acquire_for_io().
@param[in,out]	space	tablespace to release  */
void fil_space_release_for_io(fil_space_t *space) {
  auto shard = fil_system->shard_by_id(space->id);

  shard->mutex_acquire();

  ut_ad(space->magic_n == FIL_SPACE_MAGIC_N);
  ut_ad(space->n_pending_ios > 0);

  --space->n_pending_ios;

  shard->mutex_release();
}

fil_space_t* fil_space_get_next_in_shard(fil_space_t *space, Fil_shard *shard) {

  space = (space == nullptr) ? UT_LIST_GET_FIRST(shard->m_space_list)
                             : UT_LIST_GET_NEXT(space_list, space);
  /* Skip spaces that are being created by
  fil_ibd_create(), or dropped, or !tablespace. */
  while (space != nullptr && (space->files.empty() ||
                              space->is_stopping() ||
                              space->purpose != FIL_TYPE_TABLESPACE)) {
    space = UT_LIST_GET_NEXT(space_list, space);
  }
  return space;
}

/**
Remove space from key rotation list if there are no more
pending operations.
@param[in]	space		Tablespace */
static
void
fil_space_remove_from_keyrotation(Fil_shard *shard, fil_space_t* space) {

  ut_ad(shard->mutex_owned());
  ut_ad(space);

  if (space->n_pending_ops == 0 && space->is_in_rotation_list) {
    space->is_in_rotation_list = false;
    ut_a(UT_LIST_GET_LEN(shard->m_rotation_list) > 0);
    UT_LIST_REMOVE(shard->m_rotation_list, space);
  }
}

fil_space_t* fil_space_get_next_in_shards_rotation_list(fil_space_t *space, Fil_shard *shard) {

  if (space == nullptr) {
    space = UT_LIST_GET_FIRST(shard->m_rotation_list);
  } else {
    fil_space_t *prev_space = space;
    space = UT_LIST_GET_NEXT(rotation_list, prev_space);
    fil_space_remove_from_keyrotation(shard, prev_space);
  }
  /* Skip spaces that are being created by
  fil_ibd_create(), or dropped, or !tablespace. */
  while (space != nullptr && (space->files.empty() ||
                              space->is_stopping() ||
                              space->purpose != FIL_TYPE_TABLESPACE)) {
    fil_space_t *prev_space = space;
    space = UT_LIST_GET_NEXT(rotation_list, prev_space);
    fil_space_remove_from_keyrotation(shard, prev_space);
  }
  return space;
}


/** Return the next fil_space_t.
Once started, the caller must keep calling this until it returns NULL.
fil_space_acquire() and fil_space_t::release() are invoked here which
blocks a concurrent operation from dropping the tablespace.
@param[in]	prev_space	Pointer to the previous fil_space_t.
If NULL, use the first fil_space_t on fil_system.space_list.
@return pointer to the next fil_space_t.
@retval NULL if this was the last*/
fil_space_t *fil_space_next(
    fil_space_t *prev_space)  // TODO: It should be a part of Fil_system
{
  fil_space_t *space = prev_space;

  mutex_enter(&fil_crypt_list_mutex);

  Fil_shard *shard = nullptr;
  uint shard_index = 0;

  if (prev_space == nullptr) {
    shard = fil_system->shard_by_index(shard_index);

    shard->mutex_acquire();
    space = fil_space_get_next_in_shard(prev_space, shard);
  }

  if (prev_space != nullptr) {
    ut_ad(space->n_pending_ops >
          0);  // we are sure that space exists as space
               // with n_pending_ops > 0 cannot be removed
    shard = fil_system->shard_by_id(space->id, &shard_index);
    shard->mutex_acquire();

    /* Move on to the next fil_space_t */
    space->n_pending_ops--;
    space = fil_space_get_next_in_shard(space, shard);
  }

  while (space == nullptr && (++shard_index < fil_system->get_number_of_shards())) {
    shard->mutex_release();
    shard = fil_system->shard_by_index(shard_index);
    ut_ad(shard != nullptr);
    shard->mutex_acquire();
    space = fil_space_get_next_in_shard(space, shard);
  }

  if (space != nullptr) {
    space->n_pending_ops++;
  }

  ut_ad(shard != nullptr);
  shard->mutex_release();
  mutex_exit(&fil_crypt_list_mutex);

  return (space);
}



/** Return the next fil_space_t from key rotation list.
Once started, the caller must keep calling this until it returns NULL.
fil_space_acquire() and fil_space_release() are invoked here which
blocks a concurrent operation from dropping the tablespace.
@param[in]	prev_space	Pointer to the previous fil_space_t.
If NULL, use the first fil_space_t on fil_system->space_list.
@return pointer to the next fil_space_t.
@retval NULL if this was the last*/
fil_space_t *fil_space_keyrotate_next(
    fil_space_t *prev_space) {  // TODO: To powinno być częścią Fil_system

  fil_space_t* space = prev_space;
  mutex_enter(&fil_crypt_list_mutex);

  Fil_shard *shard = nullptr;
  uint shard_index = 0;

  if (prev_space == nullptr) {
    shard = fil_system->shard_by_index(shard_index);

    shard->mutex_acquire();
    space = fil_space_get_next_in_shards_rotation_list(prev_space, shard);
  }

  if (prev_space != NULL) {
    ut_ad(space->n_pending_ops >
          0);  // we are sure that space exists as space
               // with n_pending_ops > 0 cannot be removed
    uint shard_index = 0;
    shard = fil_system->shard_by_id(space->id, &shard_index);
    shard->mutex_acquire();
    /* Move on to the next fil_space_t */
    space->n_pending_ops--;
    space = fil_space_get_next_in_shards_rotation_list(prev_space, shard);
  }

  while (space == nullptr && (++shard_index < fil_system->get_number_of_shards())) {
    shard->mutex_release();
    shard = fil_system->shard_by_index(shard_index);
    ut_ad(shard != nullptr);
    shard->mutex_acquire();
    space = fil_space_get_next_in_shards_rotation_list(prev_space, shard);
  }

  if (space != nullptr) {
    space->n_pending_ops++;
  }

  ut_ad(shard != nullptr);
  shard->mutex_release();
  mutex_exit(&fil_crypt_list_mutex);

  return space;
}

/** Check for pending operations.
@param[in]	space	tablespace
@param[in]	count	number of attempts so far
@return 0 if no pending operations else count + 1. */
ulint Fil_shard::space_check_pending_operations(fil_space_t *space,
                                                ulint count) const {
  ut_ad(mutex_owned());

  if (space != nullptr && space->n_pending_ops > 0) {
    if (count > 5000) {
      ib::warn(ER_IB_MSG_287, space->name, ulong{space->n_pending_ops});
    }

    return (count + 1);
  }

  return (0);
}

/** Check for pending IO.
@param[in]	space		Tablespace to check
@param[in]	file		File in space list
@param[in]	count		number of attempts so far
@return 0 if no pending else count + 1. */
ulint Fil_shard::check_pending_io(const fil_space_t *space,
                                  const fil_node_t &file, ulint count) const {
  ut_ad(mutex_owned());
  ut_a(space->n_pending_ops == 0);

  ut_a(space->id == TRX_SYS_SPACE || space->purpose == FIL_TYPE_TEMPORARY ||
       space->id == dict_sys_t::s_log_space_first_id ||
       space->files.size() == 1);

  if (space->n_pending_flushes > 0 || file.n_pending > 0) {
    if (count > 1000) {
      ib::warn(ER_IB_MSG_288, space->name, ulong{space->n_pending_flushes},
               size_t{file.n_pending});
    }

    return (count + 1);
  }

  return (0);
}

/** Check pending operations on a tablespace.
@param[in]	space_id	Tablespace ID
@param[out]	space		tablespace instance in memory
@param[out]	path		tablespace path
@return DB_SUCCESS or DB_TABLESPACE_NOT_FOUND. */
dberr_t Fil_shard::space_check_pending_operations(space_id_t space_id,
                                                  fil_space_t *&space,
                                                  char **path) const {
  ut_ad(!fsp_is_system_tablespace(space_id));
  ut_ad(!fsp_is_global_temporary(space_id));

  space = nullptr;

  mutex_acquire();

  fil_space_t *sp = get_space_by_id(space_id);

  if (sp != nullptr) {
    sp->stop_new_ops = true;
    if (sp->crypt_data) {
      sp->n_pending_ops++;
      mutex_release();
      fil_space_crypt_close_tablespace(sp);
      mutex_acquire();
      ut_ad(sp->n_pending_ops > 0);
      sp->n_pending_ops--;
    }
  }

  /* Check for pending operations. */

  ulint count = 0;

  do {
    sp = get_space_by_id(space_id);

    count = space_check_pending_operations(sp, count);

    mutex_release();

    if (count > 0) {
      os_thread_sleep(20000);
    }

    mutex_acquire();

  } while (count > 0);

  /* Check for pending IO. */

  *path = 0;

  do {
    sp = get_space_by_id(space_id);

    if (sp == nullptr) {
      mutex_release();

      return (DB_TABLESPACE_NOT_FOUND);
    }

    const fil_node_t &file = sp->files.front();

    count = check_pending_io(sp, file, count);

    if (count == 0) {
      *path = mem_strdup(file.name);
    }

    mutex_release();

    if (count == 0) {
      break;
    }

    os_thread_sleep(20000);
    mutex_acquire();

  } while (count > 0);

  ut_ad(sp != nullptr);

  space = sp;

  return (DB_SUCCESS);
}

/** Get the real path for a directory or a file name, useful for comparing
symlinked files. If path doesn't exist it will be ignored.
@param[in]	path		Directory or filename
@return the absolute path of path, or "" on error.  */
std::string Fil_path::get_real_path(const std::string &path) {
  char abspath[FN_REFLEN + 2];

  /* FIXME: This should be an assertion eventually. */
  if (path.empty()) {
    return (path);
  }

  int ret = my_realpath(abspath, path.c_str(), MYF(0));

  if (ret == -1) {
    ib::info(ER_IB_MSG_289) << "my_realpath(" << path << ") failed!";

    return (path);
  }

  std::string real_path(abspath);

  /* On Windows, my_realpath() puts a '\' at the end of any directory
  path, on non-Windows it does not. */

  if (!is_separator(real_path.back()) &&
      get_file_type(real_path) == OS_FILE_TYPE_DIR) {
    real_path.push_back(OS_SEPARATOR);
  }

  ut_a(real_path.length() < sizeof(abspath));

  return (real_path);
}

/** Constructor
@param[in]	dir		Directory that the files are under */
Tablespace_files::Tablespace_files(const std::string &dir)
    : m_ibd_paths(), m_undo_paths(), m_dir(dir) {
  ut_ad(Fil_path::is_separator(dir.back()));
}

/** Closes a single-table tablespace. The tablespace must be cached in the
memory cache. Free all pages used by the tablespace.
@param[in,out]	trx		Transaction covering the close
@param[in]	space_id	Tablespace ID
@return DB_SUCCESS or error */
dberr_t fil_close_tablespace(trx_t *trx, space_id_t space_id) {
  char *path = nullptr;
  fil_space_t *space = nullptr;

  ut_ad(!fsp_is_undo_tablespace(space_id));
  ut_ad(!fsp_is_system_or_temp_tablespace(space_id));

  auto shard = fil_system->shard_by_id(space_id);

  dberr_t err;

  err = shard->space_check_pending_operations(space_id, space, &path);

  if (err != DB_SUCCESS) {
    return (err);
  }

  ut_a(path != nullptr);

  rw_lock_x_lock(&space->latch);

#ifndef UNIV_HOTBACKUP
  /* Invalidate in the buffer pool all pages belonging to the
  tablespace. Since we have set space->stop_new_ops = true, readahead
  or ibuf merge can no longer read more pages of this tablespace to the
  buffer pool. Thus we can clean the tablespace out of the buffer pool
  completely and permanently. The flag stop_new_ops also prevents
  fil_flush() from being applied to this tablespace. */

  buf_LRU_flush_or_remove_pages(space_id, BUF_REMOVE_FLUSH_WRITE, trx);
#endif /* !UNIV_HOTBACKUP */

  /* If the free is successful, the X lock will be released before
  the space memory data structure is freed. */

  if (!fil_space_free(space_id, true)) {
    rw_lock_x_unlock(&space->latch);
    err = DB_TABLESPACE_NOT_FOUND;
  } else {
    err = DB_SUCCESS;
  }

  /* If it is a delete then also delete any generated files, otherwise
  when we drop the database the remove directory will fail. */

  char *cfg_name = Fil_path::make_cfg(path);

  if (cfg_name != nullptr) {
    os_file_delete_if_exists(innodb_data_file_key, cfg_name, nullptr);

    ut_free(cfg_name);
  }

  char *cfp_name = Fil_path::make_cfp(path);

  if (cfp_name != nullptr) {
    os_file_delete_if_exists(innodb_data_file_key, cfp_name, nullptr);

    ut_free(cfp_name);
  }

  ut_free(path);

  return (err);
}

#ifndef UNIV_HOTBACKUP
/** Write a log record about an operation on a tablespace file.
@param[in]	type		MLOG_FILE_OPEN or MLOG_FILE_DELETE
                                or MLOG_FILE_CREATE or MLOG_FILE_RENAME
@param[in]	space_id	tablespace identifier
@param[in]	path		file path
@param[in]	new_path	if type is MLOG_FILE_RENAME, the new name
@param[in]	flags		if type is MLOG_FILE_CREATE, the space flags
@param[in,out]	mtr		mini-transaction */
static void fil_op_write_log(mlog_id_t type, space_id_t space_id,
                             const char *path, const char *new_path,
                             ulint flags, mtr_t *mtr) {
  ut_ad(space_id != TRX_SYS_SPACE);

  byte *log_ptr;

  log_ptr = mlog_open(mtr, 11 + 4 + 2 + 1);

  if (log_ptr == nullptr) {
    /* Logging in mtr is switched off during crash recovery:
    in that case mlog_open returns nullptr */
    return;
  }

  log_ptr = mlog_write_initial_log_record_low(type, space_id, 0, log_ptr, mtr);

  if (type == MLOG_FILE_CREATE) {
    mach_write_to_4(log_ptr, flags);
    log_ptr += 4;
  }

  /* Let us store the strings as null-terminated for easier readability
  and handling */

  ulint len = strlen(path) + 1;

  mach_write_to_2(log_ptr, len);
  log_ptr += 2;

  mlog_close(mtr, log_ptr);

  mlog_catenate_string(mtr, reinterpret_cast<const byte *>(path), len);

  switch (type) {
    case MLOG_FILE_RENAME:

      ut_ad(strchr(new_path, Fil_path::OS_SEPARATOR) != nullptr);

      len = strlen(new_path) + 1;

      log_ptr = mlog_open(mtr, 2 + len);

      mach_write_to_2(log_ptr, len);

      log_ptr += 2;

      mlog_close(mtr, log_ptr);

      mlog_catenate_string(mtr, reinterpret_cast<const byte *>(new_path), len);
      break;
    case MLOG_FILE_DELETE:
    case MLOG_FILE_CREATE:
      break;
    default:
      ut_ad(0);
  }
}

/** Fetch the file name opened for a space_id during recovery
from the file map.
@param[in]	space_id	Undo tablespace ID
@return file name that was opened, empty string if space ID not found. */
std::string fil_system_open_fetch(space_id_t space_id) {
  ut_a(dict_sys_t::is_reserved(space_id) || srv_is_upgrade_mode);

  return (fil_system->find(space_id));
}

#endif /* !UNIV_HOTBACKUP */

/** Deletes an IBD tablespace, either general or single-table.
The tablespace must be cached in the memory cache. This will delete the
datafile, fil_space_t & fil_node_t entries from the file_system_t cache.
@param[in]	space_id	Tablespace ID
@param[in]	buf_remove	Specify the action to take on the pages
                                for this table in the buffer pool.
@return DB_SUCCESS, DB_TABLESPCE_NOT_FOUND or DB_IO_ERROR */
dberr_t Fil_shard::space_delete(space_id_t space_id, buf_remove_t buf_remove) {
  char *path = nullptr;
  fil_space_t *space = nullptr;

  ut_ad(!fsp_is_system_tablespace(space_id));
  ut_ad(!fsp_is_global_temporary(space_id));

  dberr_t err = space_check_pending_operations(space_id, space, &path);

  if (err != DB_SUCCESS) {
    ut_a(err == DB_TABLESPACE_NOT_FOUND);

    ib::error(ER_IB_MSG_290, ulong{space_id});

    return (err);
  }

  ut_a(path != nullptr);
  ut_a(space != nullptr);

#ifndef UNIV_HOTBACKUP
  /* IMPORTANT: Because we have set space::stop_new_ops there
  can't be any new ibuf merges, reads or flushes. We are here
  because file::n_pending was zero above. However, it is still
  possible to have pending read and write requests:

  A read request can happen because the reader thread has
  gone through the ::stop_new_ops check in buf_page_init_for_read()
  before the flag was set and has not yet incremented ::n_pending
  when we checked it above.

  A write request can be issued any time because we don't check
  the ::stop_new_ops flag when queueing a block for write.

  We deal with pending write requests in the following function
  where we'd minimally evict all dirty pages belonging to this
  space from the flush_list. Note that if a block is IO-fixed
  we'll wait for IO to complete.

  To deal with potential read requests, we will check the
  ::stop_new_ops flag in fil_io(). */

  buf_LRU_flush_or_remove_pages(space_id, buf_remove, 0);

#endif /* !UNIV_HOTBACKUP */

  /* If it is a delete then also delete any generated files, otherwise
  when we drop the database the remove directory will fail. */
  if (space->purpose != FIL_TYPE_TEMPORARY) {
#ifdef UNIV_HOTBACKUP
  /* When replaying the operation in MySQL Enterprise
  Backup, we do not try to write any log record. */
#else /* UNIV_HOTBACKUP */
    /* Before deleting the file, write a log record about it, so that
    InnoDB crash recovery will expect the file to be gone.  Skip this
    for undo tablespaces since they use the trunc log file.  */
    if (!fsp_is_undo_tablespace(space_id)) {
      mtr_t mtr;
      mtr_start(&mtr);
      fil_op_write_log(MLOG_FILE_DELETE, space_id, path, nullptr, 0, &mtr);
      mtr_commit(&mtr);

      /* Even if we got killed shortly after deleting the
      tablespace file, the record must have already been
      written to the redo log. */
      log_write_up_to(*log_sys, mtr.commit_lsn(), true);
    }

#endif /* UNIV_HOTBACKUP */

    char *cfg_name = Fil_path::make_cfg(path);

    if (cfg_name != nullptr) {
      os_file_delete_if_exists(innodb_data_file_key, cfg_name, nullptr);

      ut_free(cfg_name);
    }

    char *cfp_name = Fil_path::make_cfp(path);

    if (cfp_name != nullptr) {
      os_file_delete_if_exists(innodb_data_file_key, cfp_name, nullptr);

      ut_free(cfp_name);
    }
  }

  /* Must set back to active before returning from function. */
  clone_mark_abort(true);

  mutex_acquire();

  /* Double check the sanity of pending ops after reacquiring
  the fil_system::mutex. */
  if (const fil_space_t *s = get_space_by_id(space_id)) {
    ut_a(s == space);
    ut_a(space->n_pending_ops == 0);
    ut_a(space->files.size() == 1);
    ut_a(space->files.front().n_pending == 0);

    space_detach(space);

    space_delete(space_id);

    mutex_release();

    space_free_low(space);
    ut_a(space == nullptr);

    if (!os_file_delete(innodb_data_file_key, path) &&
        !os_file_delete_if_exists(innodb_data_file_key, path, nullptr)) {
      /* Note: This is because we have removed the
      tablespace instance from the cache. */

      err = DB_IO_ERROR;
    }

  } else {
    mutex_release();

    err = DB_TABLESPACE_NOT_FOUND;
  }

  ut_free(path);

  clone_mark_active();

  return (err);
}

/** Deletes an IBD tablespace, either general or single-table.
The tablespace must be cached in the memory cache. This will delete the
datafile, fil_space_t & fil_node_t entries from the file_system_t cache.
@param[in]	space_id	Tablespace ID
@param[in]	buf_remove	Specify the action to take on the pages
                                for this table in the buffer pool.
@return DB_SUCCESS, DB_TABLESPCE_NOT_FOUND or DB_IO_ERROR */
dberr_t fil_delete_tablespace(space_id_t space_id, buf_remove_t buf_remove) {
  auto shard = fil_system->shard_by_id(space_id);

  return (shard->space_delete(space_id, buf_remove));
}

/** Prepare for truncating a single-table tablespace.
1) Check pending operations on a tablespace;
2) Remove all insert buffer entries for the tablespace;
@param[in]	space_id	Tablespace ID
@return DB_SUCCESS or error */
dberr_t Fil_shard::space_prepare_for_truncate(space_id_t space_id) {
  char *path = nullptr;
  fil_space_t *space = nullptr;

  ut_ad(space_id != TRX_SYS_SPACE);
  ut_ad(!fsp_is_system_tablespace(space_id));
  ut_ad(!fsp_is_global_temporary(space_id));
  ut_ad(fsp_is_undo_tablespace(space_id) || fsp_is_session_temporary(space_id));

  dberr_t err = space_check_pending_operations(space_id, space, &path);

  ut_free(path);

  return (err);
}

/** Truncate the tablespace to needed size.
@param[in]	space_id	Tablespace ID to truncate
@param[in]	size_in_pages	Truncate size.
@return true if truncate was successful. */
bool Fil_shard::space_truncate(space_id_t space_id, page_no_t size_in_pages) {
  /* Step-1: Prepare tablespace for truncate. This involves
  stopping all the new operations + IO on that tablespace
  and ensuring that related pages are flushed to disk. */
  if (space_prepare_for_truncate(space_id) != DB_SUCCESS) {
    return (false);
  }

#ifndef UNIV_HOTBACKUP
  /* Step-2: Invalidate buffer pool pages belonging to the tablespace
  to re-create. Remove all insert buffer entries for the tablespace */
  buf_LRU_flush_or_remove_pages(space_id, BUF_REMOVE_ALL_NO_WRITE, 0);
#endif /* !UNIV_HOTBACKUP */

  /* Step-3: Truncate the tablespace and accordingly update
  the fil_space_t handler that is used to access this tablespace. */
  mutex_acquire();

  fil_space_t *space = get_space_by_id(space_id);

  ut_a(space->files.size() == 1);

  fil_node_t &file = space->files.front();

  ut_ad(file.is_open);

  space->size = file.size = size_in_pages;

  bool success = os_file_truncate(file.name, file.handle, 0);

  if (success) {
    os_offset_t size = size_in_pages * UNIV_PAGE_SIZE;

    success = os_file_set_size(file.name, file.handle, 0, size,
                               srv_read_only_mode, true);

    if (success) {
      space->stop_new_ops = false;
    }
  }

  mutex_release();

  return (success);
}

/** Truncate the tablespace to needed size.
@param[in]	space_id	Tablespace ID to truncate
@param[in]	size_in_pages	Truncate size.
@return true if truncate was successful. */
bool fil_truncate_tablespace(space_id_t space_id, page_no_t size_in_pages) {
  auto shard = fil_system->shard_by_id(space_id);

  return (shard->space_truncate(space_id, size_in_pages));
}

/** Truncate the tablespace to needed size with a new space_id.
@param[in]  old_space_id   Tablespace ID to truncate
@param[in]  new_space_id   Tablespace ID to for the new file
@param[in]  size_in_pages  Truncate size.
@return true if truncate was successful. */
bool fil_replace_tablespace(space_id_t old_space_id, space_id_t new_space_id,
                            page_no_t size_in_pages) {
  fil_space_t *space = fil_space_get(old_space_id);
  std::string space_name(space->name);
  std::string file_name(space->files.front().name);

  /* Delete the old file and space object. */
  dberr_t err = fil_delete_tablespace(old_space_id, BUF_REMOVE_ALL_NO_WRITE);
  if (err != DB_SUCCESS) {
    return (false);
  }

  /* Create the new one. */
  bool success;
  pfs_os_file_t fh = os_file_create(
      innodb_data_file_key, file_name.c_str(),
      srv_read_only_mode ? OS_FILE_OPEN : OS_FILE_CREATE, OS_FILE_NORMAL,
      OS_DATA_FILE, srv_read_only_mode, &success);
  if (!success) {
    ib::error(ER_IB_MSG_1214, space_name.c_str(), "during truncate");
    return (success);
  }

  /* Now write it full of zeros */
  success = os_file_set_size(file_name.c_str(), fh, 0,
                             size_in_pages << UNIV_PAGE_SIZE_SHIFT,
                             srv_read_only_mode, true);
  if (!success) {
    ib::info(ER_IB_MSG_1074, file_name.c_str());
    return (success);
  }

  os_file_close(fh);

  ulint flags = fsp_flags_init(univ_page_size, false, false, false, false);

  /* Delete the fil_space_t object for the new_space_id if it exists. */
  if (fil_space_get(new_space_id) != nullptr) {
    fil_space_free(new_space_id, false);
  }

  space = fil_space_create(space_name.c_str(), new_space_id, flags,
                           FIL_TYPE_TABLESPACE);
  if (space == nullptr) {
    ib::error(ER_IB_MSG_1082, space_name.c_str());
    return (false);
  }

  page_no_t n_pages = SRV_UNDO_TABLESPACE_SIZE_IN_PAGES;
#if !defined(NO_FALLOCATE) && defined(UNIV_LINUX)
  bool atomic_write = false;
  if (!srv_use_doublewrite_buf) {
    atomic_write = fil_fusionio_enable_atomic_write(fh);
  }
#else
  bool atomic_write = false;
#endif /* !NO_FALLOCATE && UNIV_LINUX */

  char *fn =
      fil_node_create(file_name.c_str(), n_pages, space, false, atomic_write);
  if (fn == nullptr) {
    ib::error(ER_IB_MSG_1082, space_name.c_str());
    return (false);
  }

  return (true);
}

#ifdef UNIV_DEBUG
/** Increase redo skipped count for a tablespace.
@param[in]	space_id	Tablespace ID */
void fil_space_inc_redo_skipped_count(space_id_t space_id) {
  auto shard = fil_system->shard_by_id(space_id);

  shard->mutex_acquire();

  fil_space_t *space = shard->get_space_by_id(space_id);

  ut_a(space != nullptr);

  ++space->redo_skipped_count;

  shard->mutex_release();
}

/** Decrease redo skipped count for a tablespace.
@param[in]	space_id	Tablespace id */
void fil_space_dec_redo_skipped_count(space_id_t space_id) {
  auto shard = fil_system->shard_by_id(space_id);

  shard->mutex_acquire();

  fil_space_t *space = shard->get_space_by_id(space_id);

  ut_a(space != nullptr);
  ut_a(space->redo_skipped_count > 0);

  --space->redo_skipped_count;

  shard->mutex_release();
}

/** Check whether a single-table tablespace is redo skipped.
@param[in]	space_id	Tablespace id
@return true if redo skipped */
bool fil_space_is_redo_skipped(space_id_t space_id) {
  auto shard = fil_system->shard_by_id(space_id);

  shard->mutex_acquire();

  fil_space_t *space = shard->get_space_by_id(space_id);

  ut_a(space != nullptr);

  bool is_redo_skipped = space->redo_skipped_count > 0;

  shard->mutex_release();

  return (is_redo_skipped);
}
#endif /* UNIV_DEBUG */

#ifndef UNIV_HOTBACKUP
/** Discards a single-table tablespace. The tablespace must be cached in the
memory cache. Discarding is like deleting a tablespace, but

 1. We do not drop the table from the data dictionary;

 2. We remove all insert buffer entries for the tablespace immediately;
    in DROP TABLE they are only removed gradually in the background;

 3. Free all the pages in use by the tablespace.
@param[in]	space_id		Tablespace ID
@return DB_SUCCESS or error */
dberr_t fil_discard_tablespace(space_id_t space_id) {
  dberr_t err;

  err = fil_delete_tablespace(space_id, BUF_REMOVE_ALL_NO_WRITE);

  switch (err) {
    case DB_SUCCESS:
      break;

    case DB_IO_ERROR:

      ib::warn(ER_IB_MSG_291, ulong{space_id}, ut_strerr(err));
      break;

    case DB_TABLESPACE_NOT_FOUND:

      ib::warn(ER_IB_MSG_292, ulong{space_id}, ut_strerr(err));
      break;

    default:
      ut_error;
  }

  /* Remove all insert buffer entries for the tablespace */

  ibuf_delete_for_discarded_space(space_id);

  return (err);
}

/** Write redo log for renaming a file.
@param[in]	space_id	tablespace id
@param[in]	old_name	tablespace file name
@param[in]	new_name	tablespace file name after renaming
@param[in,out]	mtr		mini-transaction */
static void fil_name_write_rename(space_id_t space_id, const char *old_name,
                                  const char *new_name, mtr_t *mtr) {
  ut_ad(!fsp_is_system_or_temp_tablespace(space_id));
  ut_ad(!fsp_is_undo_tablespace(space_id));

  /* Note: A checkpoint can take place here. */

  DBUG_EXECUTE_IF("ib_crash_rename_log_1", DBUG_SUICIDE(););

  static const auto type = MLOG_FILE_RENAME;

  fil_op_write_log(type, space_id, old_name, new_name, 0, mtr);

  DBUG_EXECUTE_IF("ib_crash_rename_log_2", DBUG_SUICIDE(););

  /* Note: A checkpoint can take place here too before we
  have physically renamed the file. */
}

#endif /* !UNIV_HOTBACKUP */

/** Allocate and build a file name from a path, a table or tablespace name
and a suffix.
@param[in]	path_in		nullptr or the direcory path or the full path
                                and filename
@param[in]	name_in		nullptr if path is full, or Table/Tablespace
                                name
@param[in]	ext		the file extension to use
@param[in]	trim		whether last name on the path should be trimmed
@return own: file name; must be freed by ut_free() */
char *Fil_path::make(const std::string &path_in, const std::string &name_in,
                     ib_file_suffix ext, bool trim) {
  /* The path should be a directory and should not contain the
  basename of the file. If the path is empty, we will use  the
  default path, */

  ut_ad(!path_in.empty() || !name_in.empty());

  std::string path;

  if (path_in.empty()) {
    if (is_absolute_path(name_in)) {
      path = "";
    } else {
      path.assign(MySQL_datadir_path);
    }
  } else {
    path.assign(path_in);
  }

  std::string name;

  if (!name_in.empty()) {
    name.assign(name_in);
  }

  /* Do not prepend the datadir path (which must be DOT_SLASH)
  if the name is an absolute path or a relative path like
  DOT_SLASH or DOT_DOT_SLASH.  */
  if (is_absolute_path(name) || has_prefix(name, DOT_SLASH) ||
      has_prefix(name, DOT_DOT_SLASH)) {
    path.clear();
  }

  std::string filepath;

  if (!path.empty()) {
    filepath.assign(path);
  }

  if (trim) {
    /* Find the offset of the last DIR separator and set it to
    null in order to strip off the old basename from this path. */
    auto pos = filepath.find_last_of(SEPARATOR);

    if (pos != std::string::npos) {
      filepath.resize(pos);
    }
  }

  if (!name.empty()) {
    if (!filepath.empty() && !is_separator(filepath.back())) {
      filepath.push_back(OS_SEPARATOR);
    }

    filepath.append(name);
  }

  /* Make sure that the specified suffix is at the end. */
  if (ext != NO_EXT) {
    const auto suffix = dot_ext[ext];
    size_t len = strlen(suffix);

    /* This assumes that the suffix starts with '.'.  If the
    first char of the suffix is found in the filepath at the
    same length as the suffix from the end, then we will assume
    that there is a previous suffix that needs to be replaced. */

    ut_ad(*suffix == '.');

    if (filepath.length() > len && *(filepath.end() - len) == *suffix) {
      filepath.replace(filepath.end() - len, filepath.end(), suffix);
    } else {
      filepath.append(suffix);
    }
  }

  normalize(filepath);

  return (mem_strdup(filepath.c_str()));
}

/** Create an IBD path name after replacing the basename in an old path
with a new basename.  The old_path is a full path name including the
extension.  The tablename is in the normal form "schema/tablename".

@param[in]	path_in			Pathname
@param[in]	name_in			Contains new base name
@return own: new full pathname */
std::string Fil_path::make_new_ibd(const std::string &path_in,
                                   const std::string &name_in) {
  ut_a(Fil_path::has_suffix(IBD, path_in));
  ut_a(!Fil_path::has_suffix(IBD, name_in));

  std::string path(path_in);

  auto pos = path.find_last_of(SEPARATOR);

  ut_a(pos != std::string::npos);

  path.resize(pos);

  pos = path.find_last_of(SEPARATOR);

  ut_a(pos != std::string::npos);

  path.resize(pos + 1);

  path.append(name_in + ".ibd");

  normalize(path);

  return (path);
}

/** This function reduces a null-terminated full remote path name
into the path that is sent by MySQL for DATA DIRECTORY clause.
It replaces the 'databasename/tablename.ibd' found at the end of the
path with just 'tablename'.

Since the result is always smaller than the path sent in, no new
memory is allocated. The caller should allocate memory for the path
sent in. This function manipulates that path in place. If the path
format is not as expected, set data_dir_path to "" and return.

The result is used to inform a SHOW CREATE TABLE command.
@param[in,out]	data_dir_path	Full path/data_dir_path */
void Fil_path::make_data_dir_path(char *data_dir_path) {
  /* Replace the period before the extension with a null byte. */
  ut_ad(has_suffix(IBD, data_dir_path));
  char *dot = strrchr((char *)data_dir_path, '.');
  *dot = '\0';

  /* The tablename starts after the last slash. */
  char *base_slash = strrchr((char *)data_dir_path, OS_PATH_SEPARATOR);
  ut_ad(base_slash != nullptr);

  *base_slash = '\0';

  std::string base_name{base_slash + 1};

  /* The database name starts after the next to last slash. */
  char *db_slash = strrchr((char *)data_dir_path, OS_SEPARATOR);
  ut_ad(db_slash != nullptr);
  char *db_name = db_slash + 1;

  /* Overwrite the db_name with the base_name. */
  memmove(db_name, base_name.c_str(), base_name.length());
  db_name[base_name.length()] = '\0';
}

/** Test if a tablespace file can be renamed to a new filepath by checking
if that the old filepath exists and the new filepath does not exist.
@param[in]	space_id	tablespace id
@param[in]	old_path	old filepath
@param[in]	new_path	new filepath
@param[in]	is_discarded	whether the tablespace is discarded
@return innodb error code */
dberr_t fil_rename_tablespace_check(space_id_t space_id, const char *old_path,
                                    const char *new_path, bool is_discarded) {
  bool exists = false;
  os_file_type_t ftype;

  if (!is_discarded && os_file_status(old_path, &exists, &ftype) && !exists) {
    ib::error(ER_IB_MSG_293, old_path, new_path, ulong{space_id});
    return (DB_TABLESPACE_NOT_FOUND);
  }

  exists = false;

  if (!os_file_status(new_path, &exists, &ftype) || exists) {
    ib::error(ER_IB_MSG_294, old_path, new_path, ulong{space_id});
    return (DB_TABLESPACE_EXISTS);
  }

  return (DB_SUCCESS);
}

/** Rename a single-table tablespace.
The tablespace must exist in the memory cache.
@param[in]	space_id	Tablespace ID
@param[in]	old_path	Old file name
@param[in]	new_name	New tablespace  name in the schema/space
@param[in]	new_path_in	New file name, or nullptr if it is located
                                in the normal data directory
@return true if success */
bool Fil_shard::space_rename(space_id_t space_id, const char *old_path,
                             const char *new_name, const char *new_path_in) {
  fil_space_t *space;
  ulint count = 0;
  fil_node_t *file = nullptr;
  bool write_ddl_log = true;
  auto start_time = ut_time();

#ifdef UNIV_DEBUG
  static uint32_t crash_injection_rename_tablespace_counter = 1;
#endif /* UNIV_DEBUG */

  ut_a(space_id != TRX_SYS_SPACE);
  ut_ad(strchr(new_name, '/') != nullptr);

  for (;;) {
    bool retry = false;
    bool flush = false;

    ++count;

    if (!(count % 1000)) {
      ib::warn(ER_IB_MSG_295, old_path, ulong{space_id}, ulonglong{count});
    }

    /* The name map and space ID map are in the same shard. */
    mutex_acquire();

    space = get_space_by_id(space_id);

    DBUG_EXECUTE_IF("fil_rename_tablespace_failure_1", space = nullptr;);

    if (space == nullptr) {
      ib::error(ER_IB_MSG_296, ulong{space_id}, old_path);

      mutex_release();

      return (false);

    } else if (space->stop_ios) {
      /* Some other thread has stopped the IO. We need to
       wait for the other thread to complete its operation. */
      mutex_release();

      if (ut_time() - start_time >= PRINT_INTERVAL_SECS) {
        ib::warn(ER_IB_MSG_297);

        start_time = ut_time();
      }

      os_thread_sleep(1000000);

      continue;

    } else if (count > 25000) {
      mutex_release();

      return (false);

    } else if (space != get_space_by_name(space->name)) {
      ib::error(ER_IB_MSG_298, space->name);

      mutex_release();

      return (false);

    } else {
      auto new_space = get_space_by_name(new_name);

      if (new_space != nullptr) {
        if (new_space == space) {
          mutex_release();

          return (true);
        }

        ut_a(new_space->id == space->id);
      }
    }

    ut_a(space->files.size() == 1);

#ifndef UNIV_HOTBACKUP
    /* Don't write DDL log during recovery when log_ddl is
    not initialized. */

    if (write_ddl_log && log_ddl != nullptr) {
      /* Write ddl log when space->stop_ios is true
      can cause deadlock:
      a. buffer flush thread waits for rename thread to set
         stop_ios to false;
      b. rename thread waits for buffer flush thread to flush
         a page and release page lock. The page is ready for
         flush in double write buffer. */

      ut_ad(!space->stop_ios);

      file = &space->files.front();

      char *new_file_name = new_path_in == nullptr
                                ? Fil_path::make_ibd_from_table_name(new_name)
                                : mem_strdup(new_path_in);

      char *old_file_name = file->name;

      ut_ad(strchr(old_file_name, OS_PATH_SEPARATOR) != nullptr);

      ut_ad(strchr(new_file_name, OS_PATH_SEPARATOR) != nullptr);

      mutex_release();

      /* Rename ddl log is for rollback, so we exchange
      old file name with new file name. */
      log_ddl->write_rename_space_log(space_id, new_file_name, old_file_name);

      ut_free(new_file_name);

      write_ddl_log = false;
      continue;
    }
#endif /* !UNIV_HOTBACKUP */

    /* We temporarily close the .ibd file because we do
    not trust that operating systems can rename an open
    file. For the closing we have to wait until there
    are no pending I/O's or flushes on the file. */

    space->stop_ios = true;

    file = &space->files.front();

    if (file->n_pending > 0 || file->n_pending_flushes > 0 ||
        file->in_use > 0) {
      /* There are pending I/O's or flushes or the
      file is currently being extended, sleep for
      a while and retry */

      retry = true;

      space->stop_ios = false;

    } else if (file->modification_counter > file->flush_counter) {
      /* Flush the space */

      retry = flush = true;

      space->stop_ios = false;

    } else if (file->is_open) {
      close_file(file, false);
    }

    mutex_release();

    if (!retry) {
      ut_ad(space->stop_ios);
      break;
    }

    os_thread_sleep(100000);

    if (flush) {
      mutex_acquire();

      space_flush(space->id);

      mutex_release();
    }
  }

  ut_ad(space->stop_ios);

  char *new_file_name;

  if (new_path_in == nullptr) {
    new_file_name = Fil_path::make_ibd_from_table_name(new_name);
  } else {
    new_file_name = mem_strdup(new_path_in);
  }

  char *old_file_name = file->name;
  char *old_space_name = space->name;
  char *new_space_name = mem_strdup(new_name);

#ifndef UNIV_HOTBACKUP
  if (!recv_recovery_on) {
    mtr_t mtr;

    mtr.start();

    fil_name_write_rename(space_id, old_file_name, new_file_name, &mtr);

    mtr.commit();
  }
#endif /* !UNIV_HOTBACKUP */

  ut_ad(strchr(old_file_name, OS_PATH_SEPARATOR) != nullptr);
  ut_ad(strchr(new_file_name, OS_PATH_SEPARATOR) != nullptr);

  mutex_acquire();

  /* We already checked these. */
  ut_ad(space == get_space_by_name(old_space_name));
  ut_ad(get_space_by_name(new_space_name) == nullptr);

  bool success;

  DBUG_EXECUTE_IF("fil_rename_tablespace_failure_2", goto skip_rename;);

  DBUG_INJECT_CRASH("ddl_crash_before_rename_tablespace",
                    crash_injection_rename_tablespace_counter++);

  success = os_file_rename(innodb_data_file_key, old_file_name, new_file_name);

  DBUG_EXECUTE_IF("fil_rename_tablespace_failure_2", skip_rename
                  : success = false;);

  DBUG_INJECT_CRASH("ddl_crash_after_rename_tablespace",
                    crash_injection_rename_tablespace_counter++);

  if (success) {
    file->name = new_file_name;

    update_space_name_map(space, new_space_name);

    space->name = new_space_name;

  } else {
    /* Because nothing was renamed, we must free the new
    names, not the old ones. */
    old_file_name = new_file_name;
    old_space_name = new_space_name;
  }

  ut_ad(space->stop_ios);
  space->stop_ios = false;

  mutex_release();

  ut_free(old_file_name);
  ut_free(old_space_name);

  return (success);
}

/** Rename a single-table tablespace.
The tablespace must exist in the memory cache.
@param[in]	space_id	Tablespace ID
@param[in]	old_path	Old file name
@param[in]	new_name	New tablespace name in the schema/name format
@param[in]	new_path_in	New file name, or nullptr if it is located
                                in the normal data directory
@return true if success */
bool fil_rename_tablespace(space_id_t space_id, const char *old_path,
                           const char *new_name, const char *new_path_in) {
  auto shard = fil_system->shard_by_id(space_id);

  bool success = shard->space_rename(space_id, old_path, new_name, new_path_in);

  return (success);
}

/** Rename a tablespace.  Use the space_id to find the shard.
@param[in]	space_id	tablespace ID
@param[in]	old_name	old tablespace name
@param[in]	new_name	new tablespace name
@return DB_SUCCESS on success */
dberr_t Fil_system::rename_tablespace_name(space_id_t space_id,
                                           const char *old_name,
                                           const char *new_name) {
  Fil_shard *old_shard = fil_system->shard_by_id(space_id);

  old_shard->mutex_acquire();

  fil_space_t *old_space = old_shard->get_space_by_id(space_id);

  if (old_space == nullptr) {
    ib::error(ER_IB_MSG_299, old_name);

    return (DB_TABLESPACE_NOT_FOUND);
  }

  ut_ad(old_space == old_shard->get_space_by_name(old_name));

  old_shard->mutex_release();

  Fil_shard *new_shard = nullptr;
  fil_space_t *new_space = nullptr;

  mutex_acquire_all();

  for (auto shard : m_shards) {
    new_space = shard->get_space_by_name(new_name);

    if (new_space != nullptr) {
      new_shard = shard;
      break;
    }
  }

  if (new_space != nullptr) {
    mutex_release_all();

    if (new_space->id != old_space->id) {
      ib::error(ER_IB_MSG_300, new_name);

      return (DB_TABLESPACE_EXISTS);
    } else {
      ut_a(new_shard == old_shard);
    }

    return (DB_SUCCESS);
  }

  auto new_space_name = mem_strdup(new_name);
  auto old_space_name = old_space->name;

  old_shard->update_space_name_map(old_space, new_space_name);

  old_space->name = new_space_name;

  mutex_release_all();

  ut_free(old_space_name);

  return (DB_SUCCESS);
}

/** Rename a tablespace.  Use the space_id to find the shard.
@param[in]	space_id	tablespace ID
@param[in]	old_name	old tablespace name
@param[in]	new_name	new tablespace name
@return DB_SUCCESS on success */
dberr_t fil_rename_tablespace_by_id(space_id_t space_id, const char *old_name,
                                    const char *new_name) {
  return (fil_system->rename_tablespace_name(space_id, old_name, new_name));
}

/** Create a tablespace (an IBD or IBT) file
@param[in]	space_id	Tablespace ID
@param[in]	name		Tablespace name in dbname/tablename format.
                                For general tablespaces, the 'dbname/' part
                                may be missing.
@param[in]	path		Path and filename of the datafile to create.
@param[in]	flags		Tablespace flags
@param[in]	size		Initial size of the tablespace file in pages,
                                must be >= FIL_IBD_FILE_INITIAL_SIZE
@param[in]	type		FIL_TYPE_TABLESPACE or FIL_TYPE_TEMPORARY
@return DB_SUCCESS or error code */
static dberr_t fil_create_tablespace(
    space_id_t space_id, const char *name, const char *path, ulint flags,
    page_no_t size, fil_type_t type, const fil_encryption_t mode,
    const CreateInfoEncryptionKeyId &create_info_encryption_key_id) {
  pfs_os_file_t file;
  dberr_t err;
  byte *buf2;
  byte *page;
  bool success;
  bool has_shared_space = FSP_FLAGS_GET_SHARED(flags);
  fil_space_t *space = nullptr;
  fil_space_crypt_t *crypt_data = nullptr;

  ut_ad(!fsp_is_system_tablespace(space_id));
  ut_a(fsp_flags_is_valid(flags));
  ut_a(type == FIL_TYPE_TEMPORARY || type == FIL_TYPE_TABLESPACE);

  const page_size_t page_size(flags);

  /* Create the subdirectories in the path, if they are
  not there already. */
  if (!has_shared_space) {
    err = os_file_create_subdirs_if_needed(path);

    if (err != DB_SUCCESS) {
      return (err);
    }
  }

  file = os_file_create(
      type == FIL_TYPE_TEMPORARY ? innodb_temp_file_key : innodb_data_file_key,
      path, OS_FILE_CREATE | OS_FILE_ON_ERROR_NO_EXIT, OS_FILE_NORMAL,
      OS_DATA_FILE, srv_read_only_mode && (type != FIL_TYPE_TEMPORARY),
      &success);

  if (!success) {
    /* The following call will print an error message */
    ulint error = os_file_get_last_error(true);

    ib::error(ER_IB_MSG_301, path);

    if (error == OS_FILE_ALREADY_EXISTS) {
      ib::error(ER_IB_MSG_302, path, path);

      return (DB_TABLESPACE_EXISTS);
    }

    if (error == OS_FILE_DISK_FULL) {
      return (DB_OUT_OF_DISK_SPACE);
    }

    return (DB_ERROR);
  }

  bool atomic_write;

#if !defined(NO_FALLOCATE) && defined(UNIV_LINUX)
  if (fil_fusionio_enable_atomic_write(file)) {
    int ret = posix_fallocate(file.m_file, 0, size * page_size.physical());

    if (ret != 0) {
      ib::error(ER_IB_MSG_303, path, ulonglong{size * page_size.physical()},
                ret, REFMAN);
      success = false;
    } else {
      success = true;
    }

    atomic_write = true;
  } else {
    atomic_write = false;

    success = os_file_set_size(path, file, 0, size * page_size.physical(),
                               srv_read_only_mode, true);
  }
#else
  atomic_write = false;

  success = os_file_set_size(path, file, 0, size * page_size.physical(),
                             srv_read_only_mode, true);

#endif /* !NO_FALLOCATE && UNIV_LINUX */

  if (!success) {
    os_file_close(file);
    os_file_delete(innodb_data_file_key, path);
    return (DB_OUT_OF_DISK_SPACE);
  }

  /* Note: We are actually punching a hole, previous contents will
  be lost after this call, if it succeeds. In this case the file
  should be full of NULs. */

  bool punch_hole = os_is_sparse_file_supported(path, file);

  if (punch_hole) {
    dberr_t punch_err;

    punch_err = os_file_punch_hole(file.m_file, 0, size * page_size.physical());

    if (punch_err != DB_SUCCESS) {
      punch_hole = false;
    }
  }

  /* We have to write the space id to the file immediately and flush the
  file to disk. This is because in crash recovery we must be aware what
  tablespaces exist and what are their space id's, so that we can apply
  the log records to the right file. It may take quite a while until
  buffer pool flush algorithms write anything to the file and flush it to
  disk. If we would not write here anything, the file would be filled
  with zeros from the call of os_file_set_size(), until a buffer pool
  flush would write to it. */

  buf2 = static_cast<byte *>(ut_malloc_nokey(3 * page_size.logical()));

  /* Align the memory for file i/o if we might have O_DIRECT set */
  page = static_cast<byte *>(ut_align(buf2, page_size.logical()));

  memset(page, '\0', page_size.logical());

  /* Add the UNIV_PAGE_SIZE to the table flags and write them to the
  tablespace header. */
  flags = fsp_flags_set_page_size(flags, page_size);
  fsp_header_init_fields(page, space_id, flags);
  mach_write_to_4(page + FIL_PAGE_ARCH_LOG_NO_OR_SPACE_ID, space_id);

  mach_write_to_4(page + FIL_PAGE_SRV_VERSION, DD_SPACE_CURRENT_SRV_VERSION);
  mach_write_to_4(page + FIL_PAGE_SPACE_VERSION,
                  DD_SPACE_CURRENT_SPACE_VERSION);

  IORequest request(IORequest::WRITE);

  if (!page_size.is_compressed()) {
    buf_flush_init_for_writing(nullptr, page, nullptr, 0,
                               fsp_is_checksum_disabled(space_id),
                               true /* skip_lsn_check */);

    err = os_file_write(request, path, file, page, 0, page_size.physical());

    ut_ad(err != DB_IO_NO_PUNCH_HOLE);

  } else {
    page_zip_des_t page_zip;

    page_zip_set_size(&page_zip, page_size.physical());
    page_zip.data = page + page_size.logical();
#ifdef UNIV_DEBUG
    page_zip.m_start =
#endif /* UNIV_DEBUG */
        page_zip.m_end = page_zip.m_nonempty = page_zip.n_blobs = 0;

    buf_flush_init_for_writing(nullptr, page, &page_zip, 0,
                               fsp_is_checksum_disabled(space_id),
                               true /* skip_lsn_check */);

    err = os_file_write(request, path, file, page_zip.data, 0,
                        page_size.physical());

    ut_a(err != DB_IO_NO_PUNCH_HOLE);

    punch_hole = false;
  }

  ut_free(buf2);

  if (err != DB_SUCCESS) {
    ib::error(ER_IB_MSG_304, path);

    os_file_close(file);
    os_file_delete(innodb_data_file_key, path);

    return (DB_ERROR);
  }

  success = os_file_flush(file);

  if (!success) {
    ib::error(ER_IB_MSG_305, path);

    os_file_close(file);
    os_file_delete(innodb_data_file_key, path);
    return (DB_ERROR);
  }

  // Create crypt data if the tablespace is either encrypted or user has
  // requested it to remain unencrypted. */
  if (mode == FIL_ENCRYPTION_ON || mode == FIL_ENCRYPTION_OFF ||
      (srv_encrypt_tables == SRV_ENCRYPT_TABLES_ONLINE_TO_KEYRING ||
       create_info_encryption_key_id.was_encryption_key_id_set)) {
    crypt_data = fil_space_create_crypt_data(
        mode, create_info_encryption_key_id.encryption_key_id);

    if (crypt_data->should_encrypt() ||
        create_info_encryption_key_id.was_encryption_key_id_set) {
      crypt_data->encrypting_with_key_version =
          crypt_data->key_get_latest_version();
      crypt_data->load_needed_keys_into_local_cache();
    }
  }

  space = fil_space_create(name, space_id, flags, type, crypt_data, mode);

  if (space == nullptr) {
    os_file_close(file);
    os_file_delete(innodb_data_file_key, path);
    fil_space_destroy_crypt_data(&crypt_data);

    return (DB_ERROR);
  }

  DEBUG_SYNC_C("fil_ibd_created_space");

  auto shard = fil_system->shard_by_id(space_id);

  fil_node_t *file_node =
      shard->create_node(path, size, space, false, punch_hole, atomic_write);

  err = (file_node == nullptr) ? DB_ERROR : DB_SUCCESS;

#ifndef UNIV_HOTBACKUP
  /* Temporary tablespace creation need not be redo logged */
  if (err == DB_SUCCESS && type != FIL_TYPE_TEMPORARY) {
    const auto &file = space->files.front();

    mtr_t mtr;

    mtr_start(&mtr);

    fil_op_write_log(MLOG_FILE_CREATE, space_id, file.name, nullptr,
                     space->flags, &mtr);

    mtr_commit(&mtr);

    DBUG_EXECUTE_IF("fil_ibd_create_log", log_make_latest_checkpoint(););
  }

#endif /* !UNIV_HOTBACKUP */

  /* For encryption tablespace, initial encryption information. */
  if (space != nullptr &&
      (FSP_FLAGS_GET_ENCRYPTION(space->flags) || crypt_data)) {
    err = fil_set_encryption(
        space->id,
        crypt_data != nullptr ? Encryption::KEYRING : Encryption::AES, nullptr,
        crypt_data != nullptr ? crypt_data->iv : NULL);
    ut_ad(err == DB_SUCCESS);
  }

  os_file_close(file);
  if (err != DB_SUCCESS) {
    os_file_delete(innodb_data_file_key, path);
  }

  return (err);
}

/** Create a IBD tablespace file.
@param[in]	space_id	Tablespace ID
@param[in]	name		Tablespace name in dbname/tablename format.
                                For general tablespaces, the 'dbname/' part
                                may be missing.
@param[in]	path		Path and filename of the datafile to create.
@param[in]	flags		Tablespace flags
@param[in]	size		Initial size of the tablespace file in pages,
                                must be >= FIL_IBD_FILE_INITIAL_SIZE
@return DB_SUCCESS or error code */
dberr_t fil_ibd_create(
    space_id_t space_id, const char *name, const char *path, ulint flags,
    page_no_t size, fil_encryption_t mode,
    const CreateInfoEncryptionKeyId &create_info_encryption_key_id) {
  ut_a(size >= FIL_IBD_FILE_INITIAL_SIZE);
  ut_ad(!srv_read_only_mode);
  return (fil_create_tablespace(space_id, name, path, flags, size,
                                FIL_TYPE_TABLESPACE, mode,
                                create_info_encryption_key_id));
}

/** Create a session temporary tablespace (IBT) file.
@param[in]	space_id	Tablespace ID
@param[in]	name		Tablespace name
@param[in]	path		Path and filename of the datafile to create.
@param[in]	flags		Tablespace flags
@param[in]	size		Initial size of the tablespace file in pages,
                                must be >= FIL_IBT_FILE_INITIAL_SIZE
@return DB_SUCCESS or error code */
dberr_t fil_ibt_create(space_id_t space_id, const char *name, const char *path,
                       ulint flags, page_no_t size) {
  ut_a(size >= FIL_IBT_FILE_INITIAL_SIZE);
  return (fil_create_tablespace(space_id, name, path, flags, size,
                                FIL_TYPE_TEMPORARY, FIL_ENCRYPTION_DEFAULT,
                                CreateInfoEncryptionKeyId()));
}

#ifndef UNIV_HOTBACKUP
/** Open a single-table tablespace and optionally check the space id is
right in it. If not successful, print an error message to the error log. This
function is used to open a tablespace when we start up mysqld, and also in
IMPORT TABLESPACE.
NOTE that we assume this operation is used either at the database startup
or under the protection of the dictionary mutex, so that two users cannot
race here.

The fil_node_t::handle will not be left open.

@param[in]	validate	whether we should validate the tablespace
                                (read the first page of the file and
                                check that the space id in it matches id)
@param[in]	purpose		FIL_TYPE_TABLESPACE or FIL_TYPE_TEMPORARY
@param[in]	space_id	Tablespace ID
@param[in]	flags		tablespace flags
@param[in]	space_name	tablespace name of the datafile
                                If file-per-table, it is the table name in
                                the databasename/tablename format
@param[in]	table_name	table name in case if need to construct
                                file path
@param[in]	path_in		expected filepath, usually read from dictionary
@param[in]	strict		whether to report error when open ibd failed
@param[in]	old_space	whether it is a 5.7 tablespace opening
                                by upgrade
@return DB_SUCCESS or error code */
dberr_t fil_ibd_open(bool validate, fil_type_t purpose, space_id_t space_id,
                     ulint flags, const char *space_name,
                     const char *table_name, const char *path_in, bool strict,
                     bool old_space,
                     Keyring_encryption_info &keyring_encryption_info) {
  Datafile df;
  bool is_encrypted = FSP_FLAGS_GET_ENCRYPTION(flags);
  bool for_import = (purpose == FIL_TYPE_IMPORT);

  ut_ad(fil_type_is_data(purpose));

  if (!fsp_flags_is_valid(flags)) {
    return (DB_CORRUPTION);
  }

  /* Check if the file is already open. The space can be loaded
  via fil_space_get_first_path() on startup. This is a problem
  for partitioning code. It's a convoluted call graph via the DD.
  On Windows this can lead to a sharing violation when we attempt
  to open it again. */

  auto shard = fil_system->shard_by_id(space_id);

  shard->mutex_acquire();

  auto space = shard->get_space_by_id(space_id);

  if (space != nullptr) {
    shard->space_detach(space);
    shard->space_delete(space->id);
    shard->space_free_low(space);
    ut_a(space == nullptr);
  }

  shard->mutex_release();

  df.init(space_name, flags);

  if (path_in == nullptr) {
    df.make_filepath(nullptr, space_name, IBD);
  } else {
    df.set_filepath(path_in);
  }

  /* Attempt to open the tablespace. */
  if (df.open_read_only(strict) == DB_SUCCESS) {
    ut_ad(df.is_open());
  } else {
    ut_ad(!df.is_open());
    return (DB_CANNOT_OPEN_FILE);
  }

#if !defined(NO_FALLOCATE) && defined(UNIV_LINUX)
  const bool atomic_write =
      !srv_use_doublewrite_buf && fil_fusionio_enable_atomic_write(df.handle());
#else
  const bool atomic_write = false;
#endif /* !NO_FALLOCATE && UNIV_LINUX */

  Datafile::ValidateOutput validate_output;

  if ((validate || is_encrypted) &&
      (validate_output = df.validate_to_dd(space_id, flags, for_import))
              .error != DB_SUCCESS) {
    /* We don't reply the rename via the redo log anymore.
    Therefore we can get a space ID mismatch when validating
    the files during bootstrap. */

    if (!is_encrypted && validate_output.error != DB_WRONG_FILE_NAME) {
      /* The following call prints an error message.
      For encrypted tablespace we skip print, since it should
      be keyring plugin issues. */
      os_file_get_last_error(true);

      ib::error(ER_IB_MSG_306, space_name, TROUBLESHOOT_DATADICT_MSG);
    }

    return (validate_output.error);
  }

  if (validate_output.keyring_encryption_info.page0_has_crypt_data)
    keyring_encryption_info = validate_output.keyring_encryption_info;

  /* If the encrypted tablespace is already opened,
  return success. */
  if (validate && is_encrypted && fil_space_get(space_id)) {
    return (DB_SUCCESS);
  }

  ut_ad(!is_encrypted || df.is_open());

  const byte *first_page = df.is_open() ? df.get_first_page() : nullptr;
  fil_space_crypt_t *crypt_data =
      first_page ? fil_space_read_crypt_data(page_size_t(flags), first_page)
                 : nullptr;

  space = fil_space_create(space_name, space_id, flags, purpose, crypt_data);

  if (space == nullptr) {
    return (DB_ERROR);
  }

  /* We do not measure the size of the file, that is why
  we pass the 0 below */

  const fil_node_t *file =
      shard->create_node(df.filepath(), 0, space, false, true, atomic_write);

  if (file == nullptr) {
    return (DB_ERROR);
  }

  if (validate && !old_space && !for_import) {
    if (df.server_version() > DD_SPACE_CURRENT_SRV_VERSION) {
      ib::error(ER_IB_MSG_1272, ulong{DD_SPACE_CURRENT_SRV_VERSION},
                ulonglong{df.server_version()});
      /* Server version is less than the tablespace server version.
      We don't support downgrade for 8.0 server, so report error */
      return (DB_SERVER_VERSION_LOW);
    }
    ut_ad(df.space_version() == DD_SPACE_CURRENT_SPACE_VERSION);
  }

  /* Set unencryption in progress flag */
  space->encryption_op_in_progress = df.m_encryption_op_in_progress;

  /* Its possible during Encryption processing, space flag for encryption
  has been updated in ibd file but server crashed before DD flags are
  updated. Thus, consider ibd setting too for encryption.

  It is safe because m_encryption_op_in_progress will be set to NONE
  always unless there is a crash before finishing Encryption. */
  if (space->encryption_op_in_progress == ENCRYPTION) {
    space->flags |= flags & FSP_FLAGS_MASK_ENCRYPTION;
  }

  /* For encryption tablespace, initialize encryption information.*/
  if ((is_encrypted || space->encryption_op_in_progress == ENCRYPTION) &&
      !for_import && crypt_data == nullptr) {
    dberr_t err;
    byte *key = df.m_encryption_key;
    byte *iv = df.m_encryption_iv;

    ut_ad(key && iv);

    err = fil_set_encryption(space->id, Encryption::AES, key, iv);

    if (err != DB_SUCCESS) {
      return (DB_ERROR);
    }
  } else if (crypt_data) {
    dberr_t err = fil_set_encryption(space->id, Encryption::KEYRING, nullptr,
                                     crypt_data->iv);
    if (err != DB_SUCCESS) {
      return (DB_ERROR);
    }
  }

  return (DB_SUCCESS);
}

#else  /* !UNIV_HOTBACKUP */

/** Allocates a file name for an old version of a single-table tablespace.
The string must be freed by caller with ut_free()!
@param[in]	name		Original file name
@return own: file name */
static char *meb_make_ibbackup_old_name(const char *name) {
  char *path;
  ulint len = strlen(name);
  static const char suffix[] = "_ibbackup_old_vers_";

  path = static_cast<char *>(ut_malloc_nokey(len + 15 + sizeof(suffix)));

  memcpy(path, name, len);
  memcpy(path + len, suffix, sizeof(suffix) - 1);

  meb_sprintf_timestamp_without_extra_chars(path + len + sizeof(suffix) - 1);

  return (path);
}
#endif /* UNIV_HOTBACKUP */

/** Looks for a pre-existing fil_space_t with the given tablespace ID
and, if found, returns the name and filepath in newly allocated buffers
that the caller must free.
@param[in]	space_id	The tablespace ID to search for.
@param[out]	name		Name of the tablespace found.
@param[out]	filepath	The filepath of the first datafile for the
tablespace.
@return true if tablespace is found, false if not. */
bool fil_space_read_name_and_filepath(space_id_t space_id, char **name,
                                      char **filepath) {
  bool success = false;

  *name = nullptr;
  *filepath = nullptr;

  auto shard = fil_system->shard_by_id(space_id);

  shard->mutex_acquire();

  fil_space_t *space = shard->get_space_by_id(space_id);

  if (space != nullptr) {
    *name = mem_strdup(space->name);

    *filepath = mem_strdup(space->files.front().name);

    success = true;
  }

  shard->mutex_release();

  return (success);
}

/** Convert a file name to a tablespace name. Strip the file name
prefix and suffix, leaving only databasename/tablename.
@param[in]	filename	directory/databasename/tablename.ibd
@return database/tablename string, to be freed with ut_free() */
char *fil_path_to_space_name(const char *filename) {
  std::string path{filename};
  auto pos = path.find_last_of(Fil_path::SEPARATOR);

  ut_a(pos != std::string::npos && !Fil_path::is_separator(path.back()));

  std::string db_name = path.substr(0, pos);
  std::string space_name = path.substr(pos + 1, path.length());

  /* If it is a path such as a/b/c.ibd, ignore everything before 'b'. */
  pos = db_name.find_last_of(Fil_path::SEPARATOR);

  if (pos != std::string::npos) {
    db_name = db_name.substr(pos + 1);
  }

  char *name;

  if (Fil_path::has_suffix(IBD, space_name)) {
    /* fil_space_t::name always uses '/' . */

    path = db_name;
    path.push_back('/');

    /* Strip the ".ibd" suffix. */
    path.append(space_name.substr(0, space_name.length() - 4));

    name = mem_strdupl(path.c_str(), path.length());

  } else {
    /* Must have an "undo" prefix. */
    ut_ad(space_name.find("undo") == 0);

    name = mem_strdupl(space_name.c_str(), space_name.length());
  }

  return (name);
}

/** Open an ibd tablespace and add it to the InnoDB data structures.
This is similar to fil_ibd_open() except that it is used while processing
the redo and DDL log, so the data dictionary is not available and very little
validation is done. The tablespace name is extracted from the
dbname/tablename.ibd portion of the filename, which assumes that the file
is a file-per-table tablespace.  Any name will do for now.  General
tablespace names will be read from the dictionary after it has been
recovered.  The tablespace flags are read at this time from the first page
of the file in validate_for_recovery().
@param[in]	space_id	tablespace ID
@param[in]	path		path/to/databasename/tablename.ibd
@param[out]	space		the tablespace, or nullptr on error
@return status of the operation */
fil_load_status Fil_shard::ibd_open_for_recovery(space_id_t space_id,
                                                 const std::string &path,
                                                 fil_space_t *&space) {
  /* If the a space is already in the file system cache with this
  space ID, then there is nothing to do. */

  mutex_acquire();

  space = get_space_by_id(space_id);

  mutex_release();

  const char *filename = path.c_str();

  if (space != nullptr) {
    ut_a(space->files.size() == 1);

    const auto &file = space->files.front();

    /* Compare the real paths. */
    if (Fil_path::equal(filename, file.name)) {
      return (FIL_LOAD_OK);
    }

#ifdef UNIV_HOTBACKUP
    ib::trace_2() << "Ignoring data file '" << filename << "' with space ID "
                  << space->id << ". Another data file called '" << file.name
                  << "' exists with the same space ID";
#else  /* UNIV_HOTBACKUP */
    ib::info(ER_IB_MSG_307, filename, ulong{space->id}, file.name);
#endif /* UNIV_HOTBACKUP */

    space = nullptr;

    return (FIL_LOAD_ID_CHANGED);
  }

  Datafile df;

  df.set_filepath(filename);

  if (df.open_read_only(false) != DB_SUCCESS) {
    return (FIL_LOAD_NOT_FOUND);
  }

  ut_ad(df.is_open());

  /* Read and validate the first page of the tablespace.
  Assign a tablespace name based on the tablespace type. */
  dberr_t err = df.validate_for_recovery(space_id).error;

  ut_a(err == DB_SUCCESS || err == DB_INVALID_ENCRYPTION_META);
  if (err == DB_INVALID_ENCRYPTION_META) {
    bool success = fil_system->erase(space_id);
    ut_a(success);
    return (FIL_LOAD_NOT_FOUND);
  }

  ut_a(df.space_id() == space_id);

  /* Get and test the file size. */
  os_offset_t size = os_file_get_size(df.handle());

  /* Every .ibd file is created >= 4 pages in size.
  Smaller files cannot be OK. */
  os_offset_t minimum_size;

  /* Every .ibd file is created >= FIL_IBD_FILE_INITIAL_SIZE
  pages in size. Smaller files cannot be OK. */
  {
    const page_size_t page_size(df.flags());

    minimum_size = FIL_IBD_FILE_INITIAL_SIZE * page_size.physical();
  }

  if (size == static_cast<os_offset_t>(-1)) {
    /* The following call prints an error message */
    os_file_get_last_error(true);

    ib::error(ER_IB_MSG_308) << "Could not measure the size of"
                                " single-table tablespace file '"
                             << df.filepath() << "'";

  } else if (size < minimum_size) {
#ifndef UNIV_HOTBACKUP
    ib::error(ER_IB_MSG_309)
        << "The size of tablespace file '" << df.filepath() << "' is only "
        << size << ", should be at least " << minimum_size << "!";
#else
    /* In MEB, we work around this error. */
    df.set_space_id(SPACE_UNKNOWN);
    df.set_flags(0);
#endif /* !UNIV_HOTBACKUP */
  }

  ut_ad(space == nullptr);

#ifdef UNIV_HOTBACKUP
  if (df.space_id() == SPACE_UNKNOWN || df.space_id() == 0) {
    char *new_path;

    ib::info(ER_IB_MSG_310)
        << "Renaming tablespace file '" << df.filepath() << "' with space ID "
        << df.space_id() << " to " << df.name()
        << "_ibbackup_old_vers_<timestamp>"
           " because its size "
        << df.size()
        << " is too small"
           " (< 4 pages 16 kB each), or the space id in the"
           " file header is not sensible. This can happen in"
           " an mysqlbackup run, and is not dangerous.";
    df.close();

    new_path = meb_make_ibbackup_old_name(df.filepath());

    bool success =
        os_file_rename(innodb_data_file_key, df.filepath(), new_path);

    ut_a(success);

    ut_free(new_path);

    return (FIL_LOAD_ID_CHANGED);
  }

  /* A backup may contain the same space several times, if the space got
  renamed at a sensitive time. Since it is enough to have one version of
  the space, we rename the file if a space with the same space id
  already exists in the tablespace memory cache. We rather rename the
  file than delete it, because if there is a bug, we do not want to
  destroy valuable data. */

  mutex_acquire();

  space = get_space_by_id(space_id);

  mutex_release();

  if (space != nullptr) {
    ib::info(ER_IB_MSG_311)
        << "Renaming data file '" << df.filepath() << "' with space ID "
        << space_id << " to " << df.name()
        << "_ibbackup_old_vers_<timestamp> because space " << space->name
        << " with the same id was scanned"
           " earlier. This can happen if you have renamed tables"
           " during an mysqlbackup run.";

    df.close();

    char *new_path = meb_make_ibbackup_old_name(df.filepath());

    bool success =
        os_file_rename(innodb_data_file_key, df.filepath(), new_path);

    ut_a(success);

    ut_free(new_path);
    return (FIL_LOAD_OK);
  }
#endif /* UNIV_HOTBACKUP */
  std::string tablespace_name;

#ifndef UNIV_HOTBACKUP
  dd_filename_to_spacename(df.name(), &tablespace_name);
#else
  /* During the apply-log operation, MEB already has translated the
  file name, so file name to space name conversin is not required. */

  tablespace_name = df.name();
#endif /* !UNIV_HOTBACKUP */

  const byte *first_page = df.get_first_page();
  fil_space_crypt_t *crypt_data =
      first_page
          ? fil_space_read_crypt_data(page_size_t(df.flags()), first_page)
          : NULL;

  fil_system->mutex_acquire_all();

  space = space_create(tablespace_name.c_str(), space_id, df.flags(),
                       FIL_TYPE_TABLESPACE, crypt_data);

  fil_system->mutex_release_all();

  if (space == nullptr) {
    return (FIL_LOAD_INVALID);
  }

  ut_ad(space->id == df.space_id());
  ut_ad(space->id == space_id);

  /* We do not use the size information we have about the file, because
  the rounding formula for extents and pages is somewhat complex; we
  let fil_node_create() do that task. */

  const fil_node_t *file;

  file = create_node(df.filepath(), 0, space, false, true, false);

  ut_a(file != nullptr);

  /* For encryption tablespace, initial encryption information. */
  if ((FSP_FLAGS_GET_ENCRYPTION(space->flags) &&
       df.m_encryption_key != nullptr) ||
      crypt_data) {
    dberr_t err = fil_set_encryption(
        space->id, crypt_data ? Encryption::KEYRING : Encryption::AES,
        df.m_encryption_key, crypt_data ? crypt_data->iv : df.m_encryption_iv);

    if (err != DB_SUCCESS) {
      ib::error(ER_IB_MSG_312, space->name);
    }
  }

  /* Set unencryption in progress flag */
  space->encryption_op_in_progress = df.m_encryption_op_in_progress;

  return (FIL_LOAD_OK);
}

/** Open an ibd tablespace and add it to the InnoDB data structures.
This is similar to fil_ibd_open() except that it is used while processing
the redo log, so the data dictionary is not available and very little
validation is done. The tablespace name is extracted from the
dbname/tablename.ibd portion of the filename, which assumes that the file
is a file-per-table tablespace.  Any name will do for now.  General
tablespace names will be read from the dictionary after it has been
recovered.  The tablespace flags are read at this time from the first page
of the file in validate_for_recovery().
@param[in]	space_id	tablespace ID
@param[in]	path		path/to/databasename/tablename.ibd
@param[out]	space		the tablespace, or nullptr on error
@return status of the operation */
fil_load_status Fil_system::ibd_open_for_recovery(space_id_t space_id,
                                                  const std::string &path,
                                                  fil_space_t *&space) {
  /* System tablespace open should never come here. It should be
  opened explicitly using the config path. */
  ut_a(space_id != TRX_SYS_SPACE);

#ifndef UNIV_HOTBACKUP
  /* Do not attempt to open or load for recovery any undo tablespace that
  is currently being truncated. */
  if (fsp_is_undo_tablespace(space_id) &&
      undo::is_active_truncate_log_present(undo::id2num(space_id))) {
    return (FIL_LOAD_NOT_FOUND);
  }
#endif /* !UNIV_HOTBACKUP */

  auto shard = shard_by_id(space_id);

  return (shard->ibd_open_for_recovery(space_id, path, space));
}

#ifndef UNIV_HOTBACKUP

/** Report that a tablespace for a table was not found.
@param[in]	name		Table name
@param[in]	space_id	Table's space ID */
static void fil_report_missing_tablespace(const char *name,
                                          space_id_t space_id) {
  ib::error(ER_IB_MSG_313)
      << "Table " << name << " in the InnoDB data dictionary has tablespace id "
      << space_id
      << ","
         " but tablespace with that id or name does not exist. Have"
         " you deleted or moved .ibd files?";
}

bool Fil_shard::adjust_space_name(fil_space_t *space,
                                  const char *dd_space_name) {
  if (!strcmp(space->name, dd_space_name)) {
    return (true);
  }

  bool replace_general =
      FSP_FLAGS_GET_SHARED(space->flags) &&
      0 == strncmp(space->name, general_space_name, strlen(general_space_name));
  bool replace_undo =
      fsp_is_undo_tablespace(space->id) &&
      0 == strncmp(space->name, undo_space_name, strlen(undo_space_name));

  /* Update the auto-generated fil_space_t::name */
  if (replace_general || replace_undo) {
    char *old_space_name = space->name;
    char *new_space_name = mem_strdup(dd_space_name);

    update_space_name_map(space, new_space_name);

    space->name = new_space_name;

    ut_free(old_space_name);
  }

  /* Update the undo::Tablespace::name. Since the fil_shard mutex is held by
  the caller, it would be a sync order violation to get undo::spaces->s_lock.
  It is OK to skip this s_lock since this occurs during boot_tablespaces()
  which is still single threaded. */
  if (replace_undo) {
    space_id_t space_num = undo::id2num(space->id);
    undo::Tablespace *undo_space = undo::spaces->find(space_num);
    undo_space->set_space_name(dd_space_name);
  }

  return (replace_general || replace_undo);
}

/** Returns true if a matching tablespace exists in the InnoDB tablespace
memory cache.
@param[in]	space_id		Tablespace ID
@param[in]	name			Tablespace name used in
                                        fil_space_create().
@param[in]	print_err		Print detailed error information to the
                                        error log if a matching tablespace is
                                        not found from memory.
@param[in]	adjust_space		Whether to adjust space id on mismatch
@param[in]	heap			Heap memory
@param[in]	table_id		table id
@return true if a matching tablespace exists in the memory cache */
bool Fil_shard::space_check_exists(space_id_t space_id, const char *name,
                                   bool print_err, bool adjust_space,
                                   mem_heap_t *heap, table_id_t table_id) {
  fil_space_t *fnamespace = nullptr;

  mutex_acquire();

  /* Look if there is a space with the same id */
  fil_space_t *space = get_space_by_id(space_id);

  /* name is nullptr when replaying a DELETE ddl log. */
  if (name == nullptr) {
    mutex_release();
    return (space != nullptr);
  }

  if (space != nullptr) {
    /* No need to check a general tablespace name if the DD
    is not yet available. */
    if (!srv_sys_tablespaces_open && FSP_FLAGS_GET_SHARED(space->flags)) {
      mutex_release();
      return (true);
    }

    /* Sometimes the name has been auto-generated when the
    datafile is discovered and needs to be adjusted to that
    of the DD. This happens for general and undo tablespaces. */
    if (srv_sys_tablespaces_open && adjust_space &&
        adjust_space_name(space, name)) {
      mutex_release();
      return (true);
    }

    /* If this space has the expected name, use it. */
    fnamespace = get_space_by_name(name);

    if (space == fnamespace) {
      /* Found */
      mutex_release();
      return (true);
    }
  }

  /* Info from "fnamespace" comes from the ibd file itself, it can
  be different from data obtained from System tables since file
  operations are not transactional. If adjust_space is set, and the
  mismatching space are between a user table and its temp table, we
  shall adjust the ibd file name according to system table info */
  if (adjust_space && space != nullptr &&
      row_is_mysql_tmp_table_name(space->name) &&
      !row_is_mysql_tmp_table_name(name)) {
    /* Atomic DDL's "ddl_log" will adjust the tablespace name. */
    mutex_release();

    return (true);

  } else if (!print_err) {
    ;

  } else if (space == nullptr) {
    if (fnamespace == nullptr) {
      if (print_err) {
        fil_report_missing_tablespace(name, space_id);
      }

    } else {
      ib::error(ER_IB_MSG_314)
          << "Table " << name
          << " in InnoDB data"
             " dictionary has tablespace id "
          << space_id
          << ", but a tablespace with that id does not"
             " exist. There is a tablespace of name "
          << fnamespace->name << " and id " << fnamespace->id
          << ", though. Have you"
             " deleted or moved .ibd files?";
    }

    ib::warn(ER_IB_MSG_315) << TROUBLESHOOT_DATADICT_MSG;

  } else if (0 != strcmp(space->name, name)) {
    ib::error(ER_IB_MSG_316) << "Table " << name
                             << " in InnoDB data dictionary"
                                " has tablespace id "
                             << space_id
                             << ", but the"
                                " tablespace with that id has name "
                             << space->name
                             << ". Have you deleted or moved .ibd"
                                " files?";

    if (fnamespace != nullptr) {
      ib::error(ER_IB_MSG_317) << "There is a tablespace with the right"
                                  " name: "
                               << fnamespace->name
                               << ", but its id"
                                  " is "
                               << fnamespace->id << ".";
    }

    ib::warn(ER_IB_MSG_318) << TROUBLESHOOT_DATADICT_MSG;
  }

  mutex_release();

  return (false);
}

/** Returns true if a matching tablespace exists in the InnoDB tablespace
memory cache.
@param[in]	space_id	Tablespace ID
@param[in]	name		Tablespace name used in space_create().
@param[in]	print_err	Print detailed error information to the
                                error log if a matching tablespace is
                                not found from memory.
@param[in]	adjust_space	Whether to adjust space id on mismatch
@param[in]	heap		Heap memory
@param[in]	table_id	table ID
@return true if a matching tablespace exists in the memory cache */
bool fil_space_exists_in_mem(space_id_t space_id, const char *name,
                             bool print_err, bool adjust_space,
                             mem_heap_t *heap, table_id_t table_id) {
  auto shard = fil_system->shard_by_id(space_id);

  return (shard->space_check_exists(space_id, name, print_err, adjust_space,
                                    heap, table_id));
}
#endif /* !UNIV_HOTBACKUP */

/** Return the space ID based on the tablespace name.
The tablespace must be found in the tablespace memory cache.
@param[in]	name		Tablespace name
@return space ID if tablespace found, SPACE_UNKNOWN if space not. */
space_id_t fil_space_get_id_by_name(const char *name) {
  auto space = fil_system->get_space_by_name(name);

  return ((space == nullptr) ? SPACE_UNKNOWN : space->id);
}

/** Fill the pages with NULs
@param[in] file		Tablespace file
@param[in] page_size	physical page size
@param[in] start	Offset from the start of the file in bytes
@param[in] len		Length in bytes
@param[in] read_only_mode
                        if true, then read only mode checks are enforced.
@return DB_SUCCESS or error code */
static dberr_t fil_write_zeros(const fil_node_t *file, ulint page_size,
                               os_offset_t start, ulint len,
                               bool read_only_mode) {
  ut_a(len > 0);

  /* Extend at most 1M at a time */
  ulint n_bytes = ut_min(static_cast<ulint>(1024 * 1024), len);

  byte *ptr = reinterpret_cast<byte *>(ut_zalloc_nokey(n_bytes + page_size));

  byte *buf = reinterpret_cast<byte *>(ut_align(ptr, page_size));

  os_offset_t offset = start;
  dberr_t err = DB_SUCCESS;
  const os_offset_t end = start + len;
  IORequest request(IORequest::WRITE);

  while (offset < end) {
#ifdef UNIV_HOTBACKUP
    err =
        os_file_write(request, file->name, file->handle, buf, offset, n_bytes);
#else  /* UNIV_HOTBACKUP */
    err = os_aio_func(request, AIO_mode::SYNC, file->name, file->handle, buf,
                      offset, n_bytes, read_only_mode, nullptr, nullptr,
                      file->space->id, nullptr, false);
#endif /* UNIV_HOTBACKUP */

    if (err != DB_SUCCESS) {
      break;
    }

    offset += n_bytes;

    n_bytes = ut_min(n_bytes, static_cast<ulint>(end - offset));

    DBUG_EXECUTE_IF("ib_crash_during_tablespace_extension", DBUG_SUICIDE(););
  }

  ut_free(ptr);

  return (err);
}

/** Try to extend a tablespace if it is smaller than the specified size.
@param[in,out]	space		tablespace
@param[in]	size		desired size in pages
@return whether the tablespace is at least as big as requested */
bool Fil_shard::space_extend(fil_space_t *space, page_no_t size) {
  /* In read-only mode we allow write to shared temporary tablespace
  as intrinsic table created by Optimizer reside in this tablespace. */
  ut_ad(!srv_read_only_mode || fsp_is_system_temporary(space->id));

#ifndef UNIV_HOTBACKUP
  DBUG_EXECUTE_IF("fil_space_print_xdes_pages",
                  space->print_xdes_pages("xdes_pages.log"););
#endif /* !UNIV_HOTBACKUP */

  fil_node_t *file;
  bool slot;
  size_t phy_page_size;
  bool success = true;

#ifdef UNIV_HOTBACKUP
  page_no_t prev_size = 0;
#endif /* UNIV_HOTBACKUP */

  for (;;) {
    slot = mutex_acquire_and_get_space(space->id, space);

    /* Note:If the file is being opened for the first time then
    we don't have the file physical size. There is no guarantee
    that the file has been opened at this stage. */

    if (size < space->size) {
      /* Space already big enough */
      mutex_release();

      if (slot) {
        release_open_slot(m_id);
      }

      return (true);
    }

    file = &space->files.back();

    page_size_t page_size(space->flags);

    phy_page_size = page_size.physical();

#ifdef UNIV_HOTBACKUP
    prev_size = space->size;

    ib::trace_1() << "Extending space id : " << space->id
                  << ", space name : " << space->name
                  << ", space size : " << space->size
                  << " page, page size : " << phy_page_size;
#endif /* UNIV_HOTBACKUP */

    if (file->in_use == 0) {
      /* Mark this file as undergoing extension. This flag
      is used by other threads to wait for the extension
      opereation to finish or wait for open to complete. */

      ++file->in_use;

      break;
    }

    if (slot) {
      release_open_slot(m_id);
    }

    /* Another thread is currently using the file. Wait
    for it to finish.  It'd have been better to use an event
    driven mechanism but the entire module is peppered with
    polling code. */

    mutex_release();

    os_thread_sleep(100000);
  }

  bool opened = prepare_file_for_io(file, true);

  if (slot) {
    release_open_slot(m_id);
  }

  if (!opened) {
    /* The tablespace data file, such as .ibd file, is missing */
    ut_a(file->in_use > 0);
    --file->in_use;

    mutex_release();

    return (false);
  }

  ut_a(file->is_open);

  if (size <= space->size) {
    ut_a(file->in_use > 0);
    --file->in_use;

    complete_io(file, IORequestRead);

    mutex_release();

    return (true);
  }

  /* At this point it is safe to release the shard mutex. No
  other thread can rename, delete or close the file because
  we have set the file->in_use flag. */

  mutex_release();

  page_no_t pages_added;
  os_offset_t node_start = os_file_get_size(file->handle);

  ut_a(node_start != (os_offset_t)-1);

  /* File first page number */
  page_no_t node_first_page = space->size - file->size;

  /* Number of physical pages in the file */
  page_no_t n_node_physical_pages =
      static_cast<page_no_t>(node_start / phy_page_size);

  /* Number of pages to extend in the file */
  page_no_t n_node_extend;

  n_node_extend = size - (node_first_page + file->size);

  /* If we already have enough physical pages to satisfy the
  extend request on the file then ignore it */
  if (file->size + n_node_extend > n_node_physical_pages) {
    DBUG_EXECUTE_IF("ib_crash_during_tablespace_extension", DBUG_SUICIDE(););

    os_offset_t len;
    dberr_t err = DB_SUCCESS;

    len = ((file->size + n_node_extend) * phy_page_size) - node_start;

    ut_ad(len > 0);

#if !defined(NO_FALLOCATE) && defined(UNIV_LINUX)
    /* This is required by FusionIO HW/Firmware */

    int ret = posix_fallocate(file->handle.m_file, node_start, len);

    DBUG_EXECUTE_IF("ib_posix_fallocate_fail_eintr", ret = EINTR;);

    DBUG_EXECUTE_IF("ib_posix_fallocate_fail_einval", ret = EINVAL;);

    if (ret != 0) {
      /* We already pass the valid offset and len in, if EINVAL
      is returned, it could only mean that the file system doesn't
      support fallocate(), currently one known case is ext3 with O_DIRECT.

      Also because above call could be interrupted, in this case,
      simply go to plan B by writing zeroes.

      Both error messages for above two scenarios are skipped in case
      of flooding error messages, because they can be ignored by users. */
      if (ret != EINTR && ret != EINVAL) {
        ib::error(ER_IB_MSG_319)
            << "posix_fallocate(): Failed to preallocate"
               " data for file "
            << file->name << ", desired size " << len
            << " bytes."
               " Operating system error number "
            << ret
            << ". Check"
               " that the disk is not full or a disk quota"
               " exceeded. Make sure the file system supports"
               " this function. Some operating system error"
               " numbers are described at " REFMAN
               "operating-system-error-codes.html";
      }

      err = DB_IO_ERROR;
    }
#endif /* NO_FALLOCATE || !UNIV_LINUX */

    if (!file->atomic_write || err == DB_IO_ERROR) {
      bool read_only_mode;

      read_only_mode =
          (space->purpose != FIL_TYPE_TEMPORARY ? false : srv_read_only_mode);

      err = fil_write_zeros(file, phy_page_size, node_start,
                            static_cast<ulint>(len), read_only_mode);

      if (err != DB_SUCCESS) {
        ib::warn(ER_IB_MSG_320)
            << "Error while writing " << len << " zeroes to " << file->name
            << " starting at offset " << node_start;
      }
    }

    /* Check how many pages actually added */
    os_offset_t end = os_file_get_size(file->handle);
    ut_a(end != static_cast<os_offset_t>(-1) && end >= node_start);

    os_has_said_disk_full = !(success = (end == node_start + len));

    pages_added = static_cast<page_no_t>(end / phy_page_size);

    ut_a(pages_added >= file->size);
    pages_added -= file->size;

  } else {
    success = true;
    pages_added = n_node_extend;
    os_has_said_disk_full = FALSE;
  }

  mutex_acquire();

  file->size += pages_added;
  space->size += pages_added;

  ut_a(file->in_use > 0);
  --file->in_use;

  complete_io(file, IORequestWrite);

#ifndef UNIV_HOTBACKUP
  /* Keep the last data file size info up to date, rounded to
  full megabytes */
  page_no_t pages_per_mb =
      static_cast<page_no_t>((1024 * 1024) / phy_page_size);

  page_no_t size_in_pages = ((file->size / pages_per_mb) * pages_per_mb);

  if (space->id == TRX_SYS_SPACE) {
    srv_sys_space.set_last_file_size(size_in_pages);
  } else if (fsp_is_system_temporary(space->id)) {
    srv_tmp_space.set_last_file_size(size_in_pages);
  }
#else  /* !UNIV_HOTBACKUP */
  ib::trace_2() << "Extended space : " << space->name << " from " << prev_size
                << " pages to " << space->size << " pages "
                << ", desired space size : " << size << " pages.";
#endif /* !UNIV_HOTBACKUP */

  space_flush(space->id);

  mutex_release();

  return (success);
}

/** Try to extend a tablespace if it is smaller than the specified size.
@param[in,out]	space	tablespace
@param[in]	size	desired size in pages
@return whether the tablespace is at least as big as requested */
bool fil_space_extend(fil_space_t *space, page_no_t size) {
  auto shard = fil_system->shard_by_id(space->id);

  return (shard->space_extend(space, size));
}

#ifdef UNIV_HOTBACKUP
/** Extends all tablespaces to the size stored in the space header. During the
mysqlbackup --apply-log phase we extended the spaces on-demand so that log
records could be applied, but that may have left spaces still too small
compared to the size stored in the space header. */
void Fil_shard::meb_extend_tablespaces_to_stored_len() {
  ut_ad(mutex_owned());

  byte *buf = static_cast<byte *>(ut_malloc_nokey(UNIV_PAGE_SIZE));

  ut_a(buf != nullptr);

  for (auto &elem : m_spaces) {
    auto space = elem.second;

    ut_a(space->purpose == FIL_TYPE_TABLESPACE);

    /* No need to protect with a mutex, because this is
    a single-threaded operation */

    mutex_release();

    dberr_t error;

    const page_size_t page_size(space->flags);

    error = fil_read(page_id_t(space->id, 0), page_size, 0,
                     page_size.physical(), buf);

    ut_a(error == DB_SUCCESS);

    ulint size_in_header;

    size_in_header = fsp_header_get_field(buf, FSP_SIZE);

    bool success;

    success = space_extend(space, size_in_header);

    if (!success) {
      ib::error(ER_IB_MSG_321)
          << "Could not extend the tablespace of " << space->name
          << " to the size stored in"
             " header, "
          << size_in_header
          << " pages;"
             " size after extension "
          << 0
          << " pages. Check that you have free disk"
             " space and retry!";

      ut_a(success);
    }

    mutex_acquire();
  }

  ut_free(buf);
}

/** Extends all tablespaces to the size stored in the space header. During the
mysqlbackup --apply-log phase we extended the spaces on-demand so that log
records could be applied, but that may have left spaces still too small
compared to the size stored in the space header. */
void meb_extend_tablespaces_to_stored_len() {
  fil_system->meb_extend_tablespaces_to_stored_len();
}

bool meb_is_redo_log_only_restore = false;

/** Determine if file is intermediate / temporary. These files are
created during reorganize partition, rename tables, add / drop columns etc.
@param[in]	filepath	absolute / relative or simply file name
@retvalue	true		if it is intermediate file
@retvalue	false		if it is normal file */
bool meb_is_intermediate_file(const std::string &filepath) {
  std::string file_name = filepath;

  {
    /** If its redo only restore, apply log needs to got through the
        intermediate steps to apply a ddl.
        Some of these operation might result in intermediate files.
    */
    if (meb_is_redo_log_only_restore) return false;
    /* extract file name from relative or absolute file name */
    auto pos = file_name.rfind(OS_PATH_SEPARATOR);

    if (pos != std::string::npos) {
      ++pos;
      file_name = file_name.substr(pos);
    }
  }

  transform(file_name.begin(), file_name.end(), file_name.begin(), ::tolower);

  if (file_name[0] != '#') {
    auto pos = file_name.rfind("#tmp#.ibd");
    if (pos != std::string::npos) {
      return (true);
    } else {
      return (false); /* normal file name */
    }
  }

  static std::vector<std::string> prefixes = {"#sql-", "#sql2-", "#tmp#",
                                              "#ren#"};

  /* search for the unsupported patterns */
  for (const auto &prefix : prefixes) {
    if (Fil_path::has_prefix(file_name, prefix)) {
      return (true);
    }
  }

  return (false);
}

/** Return the space ID based of the remote general tablespace name.
This is a wrapper over fil_space_get_id_by_name() method. it means,
the tablespace must be found in the tablespace memory cache.
This method extracts the tablespace name from input parameters and checks if
it has been loaded in memory cache through either any of the remote general
tablespaces directories identified at the time memory cache created.
@param[in, out]	tablespace	Tablespace name
@return space ID if tablespace found, SPACE_UNKNOWN if not found. */
space_id_t meb_fil_space_get_rem_gen_ts_id_by_name(std::string &tablespace) {
  space_id_t space_id = SPACE_UNKNOWN;

  for (auto newpath : rem_gen_ts_dirs) {
    auto pos = tablespace.rfind(OS_PATH_SEPARATOR);

    if (pos == std::string::npos) {
      break;
    }

    newpath += tablespace.substr(pos);

    space_id = fil_space_get_id_by_name(newpath.c_str());

    if (space_id != SPACE_UNKNOWN) {
      tablespace = newpath;
      break;
    }
  }

  return (space_id);
}

/** Tablespace item during recovery */
struct MEB_file_name {
  /** Constructor */
  MEB_file_name(std::string name, bool deleted)
      : m_name(name), m_space(), m_deleted(deleted) {}

  /** Tablespace file name (MLOG_FILE_NAME) */
  std::string m_name;

  /** Tablespace object (NULL if not valid or not found) */
  fil_space_t *m_space;

  /** Whether the tablespace has been deleted */
  bool m_deleted;
};

/** Map of dirty tablespaces during recovery */
using MEB_recv_spaces =
    std::map<space_id_t, MEB_file_name, std::less<space_id_t>,
             ut_allocator<std::pair<const space_id_t, MEB_file_name>>>;

static MEB_recv_spaces recv_spaces;

/** Checks if MEB has loaded this space for reovery.
@param[in]	space_id	Tablespace ID
@return true if the space_id is loaded */
bool meb_is_space_loaded(const space_id_t space_id) {
  return (recv_spaces.find(space_id) != recv_spaces.end());
}

/** Set the keys for an encrypted tablespace.
@param[in]	space		Tablespace for which to set the key */
static void meb_set_encryption_key(const fil_space_t *space) {
  ut_ad(FSP_FLAGS_GET_ENCRYPTION(space->flags));

  for (auto &key : *recv_sys->keys) {
    if (key.space_id != space->id) {
      continue;
    }

    dberr_t err;

    err = fil_set_encryption(space->id, Encryption::AES, key.ptr, key.iv);

    if (err != DB_SUCCESS) {
      ib::error(ER_IB_MSG_322) << "Can't set encryption information"
                               << " for tablespace" << space->name << "!";
    }

    ut_free(key.iv);
    ut_free(key.ptr);

    key.iv = nullptr;
    key.ptr = nullptr;
    key.space_id = 0;
  }
}

/** Process a file name passed as an input
Wrapper around meb_name_process()
@param[in,out]	name		absolute path of tablespace file
@param[in]	space_id	The tablespace ID
@param[in]	deleted		true if MLOG_FILE_DELETE */
void Fil_system::meb_name_process(char *name, space_id_t space_id,
                                  bool deleted) {
  ut_ad(space_id != TRX_SYS_SPACE);

  /* We will also insert space=nullptr into the map, so that
  further checks can ensure that a MLOG_FILE_NAME record was
  scanned before applying any page records for the space_id. */

  Fil_path::normalize(name);

  size_t len = std::strlen(name);

  MEB_file_name fname(std::string(name, len - 1), deleted);

  auto p = recv_spaces.insert(std::make_pair(space_id, fname));

  ut_ad(p.first->first == space_id);

  MEB_file_name &f = p.first->second;

  if (deleted) {
    /* Got MLOG_FILE_DELETE */

    if (!p.second && !f.m_deleted) {
      f.m_deleted = true;

      if (f.m_space != nullptr) {
        f.m_space = nullptr;
      }
    }

    ut_ad(f.m_space == nullptr);

  } else if (p.second || f.m_name != fname.m_name) {
    fil_space_t *space;

    /* Check if the tablespace file exists and contains
    the space_id. If not, ignore the file after displaying
    a note. Abort if there are multiple files with the
    same space_id. */

    switch (ibd_open_for_recovery(space_id, name, space)) {
      case FIL_LOAD_OK:
        ut_ad(space != nullptr);

        /* For encrypted tablespace, set key and iv. */
        if (FSP_FLAGS_GET_ENCRYPTION(space->flags) &&
            recv_sys->keys != nullptr) {
          meb_set_encryption_key(space);
        }

        if (f.m_space == nullptr || f.m_space == space) {
          f.m_name = fname.m_name;
          f.m_space = space;
          f.m_deleted = false;

        } else {
          ib::error(ER_IB_MSG_323)
              << "Tablespace " << space_id << " has been found in two places: '"
              << f.m_name << "' and '" << name
              << "'."
                 " You must delete one of them.";

          recv_sys->found_corrupt_fs = true;
        }
        break;

      case FIL_LOAD_ID_CHANGED:
        ut_ad(space == nullptr);

        ib::trace_1() << "Ignoring file " << name << " for space-id mismatch "
                      << space_id;
        break;

      case FIL_LOAD_NOT_FOUND:
        /* No matching tablespace was found; maybe it
        was renamed, and we will find a subsequent
        MLOG_FILE_* record. */
        ut_ad(space == nullptr);
        break;

      case FIL_LOAD_INVALID:
        ut_ad(space == nullptr);

        ib::warn(ER_IB_MSG_324) << "Invalid tablespace " << name;
        break;

      case FIL_LOAD_MISMATCH:
        ut_ad(space == nullptr);
        break;
    }
  }
}

/** Process a file name passed as an input
Wrapper around meb_name_process()
@param[in]	name		absolute path of tablespace file
@param[in]	space_id	the tablespace ID */
void meb_fil_name_process(const char *name, space_id_t space_id) {
  char *file_name = static_cast<char *>(mem_strdup(name));

  fil_system->meb_name_process(file_name, space_id, false);

  ut_free(file_name);
}

/** Test, if a file path name contains a back-link ("../").
We assume a path to a file. So we don't check for a trailing "/..".
@param[in]	path		path to check
@return	whether the path contains a back-link.
 */
static bool meb_has_back_link(const std::string &path) {
#ifdef _WIN32
  static const std::string DOT_DOT_SLASH = "..\\";
  static const std::string SLASH_DOT_DOT_SLASH = "\\..\\";
#else
  static const std::string DOT_DOT_SLASH = "../";
  static const std::string SLASH_DOT_DOT_SLASH = "/../";
#endif /* _WIN32 */
  return ((0 == path.compare(0, 3, DOT_DOT_SLASH)) ||
          (std::string::npos != path.find(SLASH_DOT_DOT_SLASH)));
}

/** Parse a file name retrieved from a MLOG_FILE_* record,
and return the absolute file path corresponds to backup dir
as well as in the form of database/tablespace
@param[in]	file_name	path emitted by the redo log
@param[in]	flags		flags emitted by the redo log
@param[in]	space_id	space_id emmited by the redo log
@param[out]	absolute_path	absolute path of tablespace
corresponds to target dir
@param[out]	tablespace_name	name in the form of database/table */
static void meb_make_abs_file_path(const std::string &name, ulint flags,
                                   space_id_t space_id,
                                   std::string &absolute_path,
                                   std::string &tablespace_name) {
  Datafile df;
  std::string file_name = name;

  /* If the tablespace path name is absolute or has back-links ("../"),
  we assume, that it is located outside of datadir. */
  if (Fil_path::is_absolute_path(file_name.c_str()) ||
      (meb_has_back_link(file_name) && !replay_in_datadir)) {
    if (replay_in_datadir) {
      /* This is an apply-log in the restored datadir. Take the path as is. */
      df.set_filepath(file_name.c_str());
    } else {
      /* This is an apply-log in backup_dir/datadir. Get the file inside. */
      auto pos = file_name.rfind(OS_PATH_SEPARATOR);

      /* if it is file per tablespace, then include the schema
      directory as well */
      if (fsp_is_file_per_table(space_id, flags) && pos != std::string::npos) {
        pos = file_name.rfind(OS_PATH_SEPARATOR, pos - 1);
      }

      if (pos == std::string::npos) {
        ib::fatal(ER_IB_MSG_325)
            << "Could not extract the tabelspace"
            << " file name from the in the path : " << name;
      }

      ++pos;

      file_name = file_name.substr(pos);

      df.make_filepath(MySQL_datadir_path, file_name.c_str(), IBD);
    }

  } else {
    /* This is an apply-log with a relative path, either in the restored
    datadir, or in backup_dir/datadir. If in the restored datadir, the
    path might start with "../" to reach outside of datadir. */
    auto pos = file_name.find(OS_PATH_SEPARATOR);

    /* Remove the cur dir from the path as this will cause the
    path name mismatch when we try to find out the space_id based
    on tablespace name */

    if (file_name.substr(0, pos) == ".") {
      ++pos;
      file_name = file_name.substr(pos);
    }

    /* make_filepath() does not prepend the directory, if the file name
    starts with "../". Prepend it unconditionally here. */
    file_name.insert(0, 1, OS_PATH_SEPARATOR);
    file_name.insert(0, MySQL_datadir_path);

    df.make_filepath(nullptr, file_name.c_str(), IBD);
  }

  df.set_flags(flags);
  df.set_space_id(space_id);
  df.set_name(nullptr);

  absolute_path = df.filepath();

  tablespace_name = df.name();
}

/** Process a MLOG_FILE_CREATE redo record.
@param[in]	page_id		Page id of the redo log record
@param[in]	flags		Tablespace flags
@param[in]	name		Tablespace filename */
static void meb_tablespace_redo_create(const page_id_t &page_id, ulint flags,
                                       const char *name) {
  std::string abs_file_path;
  std::string tablespace_name;

  meb_make_abs_file_path(name, flags, page_id.space(), abs_file_path,
                         tablespace_name);

  if (!meb_replay_file_ops || meb_is_intermediate_file(abs_file_path.c_str()) ||
      fil_space_get(page_id.space()) ||
      fil_space_get_id_by_name(tablespace_name.c_str()) != SPACE_UNKNOWN ||
      meb_fil_space_get_rem_gen_ts_id_by_name(tablespace_name) !=
          SPACE_UNKNOWN) {
    /* Don't create table while :-
    1. scanning the redo logs during backup
    2. apply-log on a partial backup
    3. if it is intermediate file
    4. tablespace is already loaded in memory
    5. tablespace is a remote general tablespace which is
       already loaded for recovery/apply-log from different
       directory path */

    ib::trace_1() << "Ignoring the log record. No need to "
                  << "create the tablespace : " << abs_file_path;
  } else {
    auto it = recv_spaces.find(page_id.space());

    if (it == recv_spaces.end() || it->second.m_name != abs_file_path) {
      ib::trace_1() << "Creating the tablespace : " << abs_file_path
                    << ", space_id : " << page_id.space();

      dberr_t ret = fil_ibd_create(page_id.space(), tablespace_name.c_str(),
                                   abs_file_path.c_str(), flags,
                                   FIL_IBD_FILE_INITIAL_SIZE);

      if (ret != DB_SUCCESS) {
        ib::fatal(ER_IB_MSG_326)
            << "Could not create the tablespace : " << abs_file_path
            << " with space Id : " << page_id.space();
      }
    }
  }
}

/** Process a MLOG_FILE_RENAME redo record.
@param[in]	page_id		Page id of the redo log record
@param[in]	from_name	Tablespace from filename
@param[in]	to_name		Tablespace to filename */
static void meb_tablespace_redo_rename(const page_id_t &page_id,
                                       const char *from_name,
                                       const char *to_name) {
  std::string abs_to_path;
  std::string abs_from_path;
  std::string tablespace_name;

  meb_make_abs_file_path(from_name, 0, page_id.space(), abs_from_path,
                         tablespace_name);

  meb_make_abs_file_path(to_name, 0, page_id.space(), abs_to_path,
                         tablespace_name);

  char *new_name = nullptr;

  if (!meb_replay_file_ops || meb_is_intermediate_file(from_name) ||
      meb_is_intermediate_file(to_name) ||
      fil_space_get_id_by_name(tablespace_name.c_str()) != SPACE_UNKNOWN ||
      meb_fil_space_get_rem_gen_ts_id_by_name(tablespace_name) !=
          SPACE_UNKNOWN ||
      fil_space_get(page_id.space()) == nullptr) {
    /* Don't rename table while :
    1. Scanning the redo logs during backup
    2. Apply-log on a partial backup
    3. Either of old or new tables are intermediate table
    4. The new name is already loaded for recovery/apply-log
    5. The new name is a remote general tablespace which is
       already loaded for recovery/apply-log from different
       directory path
    6. Tablespace is not yet loaded in memory.
    This will prevent unintended renames during recovery. */

    ib::trace_1() << "Ignoring the log record. "
                  << "No need to rename tablespace";

    return;

  } else {
    ib::trace_1() << "Renaming space id : " << page_id.space()
                  << ", old tablespace name : " << from_name
                  << " to new tablespace name : " << to_name;

    new_name = static_cast<char *>(mem_strdup(abs_to_path.c_str()));
  }

  meb_fil_name_process(from_name, page_id.space());
  meb_fil_name_process(new_name, page_id.space());

  if (meb_replay_file_ops) {
    if (!fil_op_replay_rename(page_id, abs_from_path.c_str(),
                              abs_to_path.c_str())) {
      recv_sys->found_corrupt_fs = true;
    }

    meb_fil_name_process(to_name, page_id.space());
  }

  ut_free(new_name);
}

/** Process a MLOG_FILE_DELETE redo record.
@param[in]	page_id		Page id of the redo log record
@param[in]	name		Tablespace filename */
static void meb_tablespace_redo_delete(const page_id_t &page_id,
                                       const char *name) {
  std::string abs_file_path;
  std::string tablespace_name;

  meb_make_abs_file_path(name, 0, page_id.space(), abs_file_path,
                         tablespace_name);

  char *file_name = static_cast<char *>(mem_strdup(name));

  fil_system->meb_name_process(file_name, page_id.space(), true);

  if (meb_replay_file_ops && fil_space_get(page_id.space())) {
    dberr_t err =
        fil_delete_tablespace(page_id.space(), BUF_REMOVE_FLUSH_NO_WRITE);

    ut_a(err == DB_SUCCESS);
  }

  ut_free(file_name);
}

#endif /* UNIV_HOTBACKUP */

/*========== RESERVE FREE EXTENTS (for a B-tree split, for example) ===*/

/** Tries to reserve free extents in a file space.
@param[in]	space_id	Tablespace ID
@param[in]	n_free_now	Number of free extents now
@param[in]	n_to_reserve	How many one wants to reserve
@return true if succeed */
bool fil_space_reserve_free_extents(space_id_t space_id, ulint n_free_now,
                                    ulint n_to_reserve) {
  auto shard = fil_system->shard_by_id(space_id);

  shard->mutex_acquire();

  fil_space_t *space = shard->get_space_by_id(space_id);

  bool success;

  if (space->n_reserved_extents + n_to_reserve > n_free_now) {
    success = false;
  } else {
    ut_a(n_to_reserve < std::numeric_limits<uint32_t>::max());
    space->n_reserved_extents += (uint32_t)n_to_reserve;
    success = true;
  }

  shard->mutex_release();

  return (success);
}

/** Releases free extents in a file space.
@param[in]	space_id	Tablespace ID
@param[in]	n_reserved	How many were reserved */
void fil_space_release_free_extents(space_id_t space_id, ulint n_reserved) {
  auto shard = fil_system->shard_by_id(space_id);

  shard->mutex_acquire();

  fil_space_t *space = shard->get_space_by_id(space_id);

  ut_a(n_reserved < std::numeric_limits<uint32_t>::max());
  ut_a(space->n_reserved_extents >= n_reserved);

  space->n_reserved_extents -= (uint32_t)n_reserved;

  shard->mutex_release();
}

/** Gets the number of reserved extents. If the database is silent, this number
should be zero.
@param[in]	space_id	Tablespace ID
@return the number of reserved extents */
ulint fil_space_get_n_reserved_extents(space_id_t space_id) {
  auto shard = fil_system->shard_by_id(space_id);

  shard->mutex_acquire();

  fil_space_t *space = shard->get_space_by_id(space_id);

  ulint n = space->n_reserved_extents;

  shard->mutex_release();

  return (n);
}

/*============================ FILE I/O ================================*/

/** Prepares a file for I/O. Opens the file if it is closed. Updates the
pending I/O's field in the file and the system appropriately. Takes the file
off the LRU list if it is in the LRU list.
@param[in]	file		Tablespace file
@param[in]	extend		true if file is being extended
@return false if the file can't be opened, otherwise true */
bool Fil_shard::prepare_file_for_io(fil_node_t *file, bool extend) {
  ut_ad(mutex_owned());

  fil_space_t *space = file->space;

  if (s_n_open > fil_system->m_max_n_open + 5) {
    static ulint prev_time;
    auto curr_time = ut_time();

    /* Spam the log after every minute. Ignore any race here. */

    if ((curr_time - prev_time) > 60) {
      ib::warn(ER_IB_MSG_327)
          << "Open files " << s_n_open.load() << " exceeds the limit "
          << fil_system->m_max_n_open;

      prev_time = curr_time;
    }
  }

  if (!file->is_open) {
    ut_a(file->n_pending == 0);

    if (!open_file(file, extend)) {
      return (false);
    }
  }

  if (file->n_pending == 0 && Fil_system::space_belongs_in_LRU(space)) {
    /* The file is in the LRU list, remove it */

    ut_a(UT_LIST_GET_LEN(m_LRU) > 0);

    UT_LIST_REMOVE(m_LRU, file);
  }

  ++file->n_pending;

  return (true);
}

/** If the tablespace is not on the unflushed list, add it.
@param[in,out]	space		Tablespace to add */
void Fil_shard::add_to_unflushed_list(fil_space_t *space) {
  ut_ad(m_id == REDO_SHARD || mutex_owned());

  if (!space->is_in_unflushed_spaces) {
    space->is_in_unflushed_spaces = true;

    UT_LIST_ADD_FIRST(m_unflushed_spaces, space);
  }
}

/** Note that a write IO has completed.
@param[in,out]	file		File on which a write was completed */
void Fil_shard::write_completed(fil_node_t *file) {
  ut_ad(m_id == REDO_SHARD || mutex_owned());

  ++m_modification_counter;

  file->modification_counter = m_modification_counter;

  if (fil_buffering_disabled(file->space)) {
    /* We don't need to keep track of unflushed
    changes as user has explicitly disabled
    buffering. */
    ut_ad(!file->space->is_in_unflushed_spaces);

    file->flush_counter = file->modification_counter;

  } else {
    add_to_unflushed_list(file->space);
  }
}

/** Updates the data structures when an I/O operation finishes. Updates the
pending i/o's field in the file appropriately.
@param[in]	file		Tablespace file
@param[in]	type		Marks the file as modified if type == WRITE */
void Fil_shard::complete_io(fil_node_t *file, const IORequest &type) {
  ut_ad(m_id == REDO_SHARD || mutex_owned());

  ut_a(file->n_pending > 0);

  --file->n_pending;

  ut_ad(type.validate());

  if (type.is_write()) {
    ut_ad(!srv_read_only_mode || fsp_is_system_temporary(file->space->id));

    write_completed(file);
  }

  if (file->n_pending == 0 && Fil_system::space_belongs_in_LRU(file->space)) {
    /* The file must be put back to the LRU list */
    UT_LIST_ADD_FIRST(m_LRU, file);
  }
}

/** Report information about an invalid page access.
@param[in]	block_offset	Block offset
@param[in]	space_id	Tablespace ID
@param[in]	space_name	Tablespace name
@param[in]	byte_offset	Byte offset
@param[in]	len		I/O length
@param[in]	is_read		I/O type
@param[in]	line		Line called from */
static void fil_report_invalid_page_access_low(page_no_t block_offset,
                                               space_id_t space_id,
                                               const char *space_name,
                                               ulint byte_offset, ulint len,
                                               bool is_read, int line) {
  ib::error(ER_IB_MSG_328)
      << "Trying to access page number " << block_offset
      << " in"
         " space "
      << space_id << ", space name " << space_name
      << ","
         " which is outside the tablespace bounds. Byte offset "
      << byte_offset << ", len " << len << ", i/o type "
      << (is_read ? "read" : "write")
      << ". If you get this error at mysqld startup, please check"
         " that your my.cnf matches the ibdata files that you have in"
         " the MySQL server.";

  ib::error(ER_IB_MSG_329) << "Server exits"
#ifdef UNIV_DEBUG
                           << " at "
                           << "fil0fil.cc"
                           << "[" << line << "]"
#endif /* UNIV_DEBUG */
                           << ".";

  ut_error;
}

#define fil_report_invalid_page_access(b, s, n, o, l, t) \
  fil_report_invalid_page_access_low((b), (s), (n), (o), (l), (t), __LINE__)

static bool set_min_key_version;
static byte key_min[32];

inline void fil_io_set_keyring_encryption(IORequest &req_type,
                                          fil_space_t *space,
                                          const page_id_t &page_id) {
  ut_ad(space->crypt_data != NULL);

  byte *key = NULL;
  ulint key_len = 32;  // 32*8=256
  byte *iv = NULL;
  byte *tablespace_iv = NULL;
  byte *tablespace_key = NULL;
  uint key_version = 0;
  uint key_id = FIL_DEFAULT_ENCRYPTION_KEY;

  mutex_enter(&space->crypt_data->mutex);

  iv = space->crypt_data->iv;
  key_id = space->crypt_data->key_id;

  if (req_type.is_write()) {
    if (space->crypt_data->should_encrypt() &&
        space->crypt_data->encrypting_with_key_version != 0) {
      key = space->crypt_data->get_key_currently_used_for_encryption();
      key_version = space->crypt_data->encrypting_with_key_version;
      key_len = 32;
    } else {
      key = NULL;
      key_len = 0;
      iv = NULL;
      key_version = ENCRYPTION_KEY_VERSION_NOT_ENCRYPTED;
    }
  }

  if (req_type.is_read()) {
    tablespace_iv = space->crypt_data->tablespace_iv;
    tablespace_key = space->crypt_data->tablespace_key;
    ut_ad(space->crypt_data->encryption_rotation !=
              Encryption::MASTER_KEY_TO_KEYRING ||
          space->crypt_data->tablespace_key != NULL);
    // retrieve key with min_key_version from local cache. In normal situation
    // this is the key needed for decryption. In rare cases when re-encryption
    // was aborted - due to server crash or shutdown there can be one more key
    // version needed to decrypt tablespace - we will find this version in
    // decrypt and retrieve needed version.
    if (space->crypt_data->min_key_version !=
        ENCRYPTION_KEY_VERSION_NOT_ENCRYPTED) {
      key = space->crypt_data->get_min_key_version_key();
      memcpy(key_min, key, 32);
      set_min_key_version = true;
      char testblock[32];
      memset(testblock, 0, 32);
      ut_ad(memcmp(key, testblock, 32) != 0);
      ut_ad(key != NULL);
      key_version = key == NULL ? ENCRYPTION_KEY_VERSION_INVALID
                                : space->crypt_data->min_key_version;
    } else {
      key = NULL;
      key_version = ENCRYPTION_KEY_VERSION_INVALID;
    }
  }

  req_type.encryption_key(key, key_len, false, iv, key_version, key_id,
                          tablespace_iv, tablespace_key);

  req_type.encryption_rotation(space->crypt_data->encryption_rotation);

  req_type.encryption_algorithm(Encryption::KEYRING);

  mutex_exit(&space->crypt_data->mutex);
}

/** Set encryption information for IORequest.
@param[in,out]	req_type	IO request
@param[in]	page_id		page id
@param[in]	space		table space */
void fil_io_set_encryption(IORequest &req_type, const page_id_t &page_id,
                           fil_space_t *space) {
  /* Explicit request to disable encryption */
  if (req_type.is_encryption_disabled()) {
    req_type.clear_encrypted();
    return;
  }

  /* Don't encrypt pages of system tablespace upto
  TRX_SYS_PAGE(including). The doublewrite buffer
  header is on TRX_SYS_PAGE */
  if (fsp_is_system_tablespace(space->id) && space->crypt_data == nullptr &&
      page_id.page_no() <= FSP_TRX_SYS_PAGE_NO) {
    req_type.clear_encrypted();
    return;
  }

  /* Don't encrypt page 0 of all tablespaces except redo log
  tablespace, all pages from the system tablespace. */
  if (space->encryption_type == Encryption::NONE ||
      (space->encryption_op_in_progress == UNENCRYPTION &&
       req_type.is_write()) ||
      (page_id.page_no() == 0 && !req_type.is_log())) {
    req_type.clear_encrypted();
    return;
  }

  /* For writting redo log, if encryption for redo log is disabled,
  skip set encryption. */
  if (req_type.is_log() && req_type.is_write() && !srv_redo_log_encrypt) {
    req_type.clear_encrypted();
    return;
  }

  /* For writing temporary tablespace, if encryption for temporary
  tablespace is disabled, skip setting encryption.
  Encryption of session temporary tablespaces is independent of
  innodb_temp_tablespace_encrypt */
  if (fsp_is_global_temporary(space->id) && !srv_tmp_tablespace_encrypt &&
      req_type.is_write()) {
    req_type.clear_encrypted();
    return;
  }

  /* For writting undo log, if encryption for undo log is disabled,
  skip set encryption. */
  if (fsp_is_undo_tablespace(space->id) && !srv_undo_log_encrypt &&
      req_type.is_write()) {
    req_type.clear_encrypted();
    return;
  }

  /* Make any active clone operation to abort, in case
  log encryption is set after clone operation is started. */
  clone_mark_abort(true);
  clone_mark_active();

  if (space->encryption_type == Encryption::KEYRING) {
    ut_ad(space->crypt_data != NULL);
    /* Don't encrypt the log, page 0 of all tablespaces, all pages
    don't encrypt TRX_SYS_SPACE.TRX_SYS_PAGE_NO as it contains address to dblwr
    buffer in keyring encryption */
    if (!req_type.is_log() && page_id.page_no() > 0 &&
        (TRX_SYS_SPACE != page_id.space() ||
         TRX_SYS_PAGE_NO != page_id.page_no())) {
      fil_io_set_keyring_encryption(req_type, space, page_id);
    } else {
      req_type.clear_encrypted();
    }
  } else {
    ut_ad(space->encryption_type == Encryption::AES);
    req_type.encryption_key(space->encryption_key, 32, false,
                            space->encryption_iv, 0, 0, NULL,
                            NULL);  // not relevant for Master Key encryption

    req_type.encryption_rotation(Encryption::NO_ROTATION);
    req_type.encryption_algorithm(Encryption::AES);
  }
}

/** Get the AIO mode.
@param[in]	req_type	IO request type
@param[in]	sync		true if Synchronous IO
return the AIO mode */
AIO_mode Fil_shard::get_AIO_mode(const IORequest &req_type, bool sync) {
#ifndef UNIV_HOTBACKUP
  if (sync) {
    return (AIO_mode::SYNC);

  } else if (req_type.is_log()) {
    return (AIO_mode::LOG);

  } else {
    return (AIO_mode::NORMAL);
  }
#else  /* !UNIV_HOTBACKUP */
  ut_a(sync);
  return (AIO_mode::SYNC);
#endif /* !UNIV_HOTBACKUP */
}

/** Get the file name for IO and the local offset within that file.
@param[in]	req_type	IO context
@param[in,out]	space		Tablespace for IO
@param[in,out]	page_no		The relative page number in the file
@param[out]	file		File node
@return DB_SUCCESS or error code */
dberr_t Fil_shard::get_file_for_io(const IORequest &req_type,
                                   fil_space_t *space, page_no_t *page_no,
                                   fil_node_t *&file) {
  if (space->files.size() > 1) {
    ut_a(space->id == TRX_SYS_SPACE || space->purpose == FIL_TYPE_TEMPORARY ||
         space->id == dict_sys_t::s_log_space_first_id);

    for (auto &f : space->files) {
      if (f.size > *page_no) {
        file = &f;
        return (DB_SUCCESS);
      }

      *page_no -= f.size;
    }

  } else if (!space->files.empty()) {
    fil_node_t &f = space->files.front();

    if ((fsp_is_ibd_tablespace(space->id) && f.size == 0) ||
        f.size > *page_no) {
      /* We do not know the size of a single-table tablespace
      before we open the file */

      file = &f;

      return (DB_SUCCESS);

    } else {
#ifndef UNIV_HOTBACKUP
      if (space->id != TRX_SYS_SPACE && req_type.is_read() &&
          !undo::is_active(space->id)) {
        file = nullptr;

        /* Page access request for a page that is
        outside the truncated UNDO tablespace bounds. */

        return (DB_TABLE_NOT_FOUND);
      }
#else  /* !UNIV_HOTBACKUP */
    /* In backup, is_under_construction() is always false */
#endif /* !UNIV_HOTBACKUP */
    }
  }

  file = nullptr;
  return (DB_ERROR);
}

#ifndef UNIV_HOTBACKUP
/** Read or write log file data synchronously.
@param[in]	type		IO context
@param[in]	page_id		page id
@param[in]	page_size	page size
@param[in]	byte_offset	remainder of offset in bytes; in AIO
                                this must be divisible by the OS block
                                size
@param[in]	len		how many bytes to read or write; this
                                must not cross a file boundary; in AIO
                                this must be a block size multiple
@param[in,out]	buf		buffer where to store read data or
                                from where to write
@return error code
@retval DB_SUCCESS on success */
dberr_t Fil_shard::do_redo_io(const IORequest &type, const page_id_t &page_id,
                              const page_size_t &page_size, ulint byte_offset,
                              ulint len, void *buf) {
  IORequest req_type(type);

  ut_ad(len > 0);
  ut_ad(req_type.is_log());
  ut_ad(req_type.validate());
  ut_ad(fil_validate_skip());
  ut_ad(byte_offset < UNIV_PAGE_SIZE);
  ut_ad(UNIV_PAGE_SIZE == (ulong)(1 << UNIV_PAGE_SIZE_SHIFT));

  if (req_type.is_read()) {
    srv_stats.data_read.add(len);

  } else if (req_type.is_write()) {
    ut_ad(!srv_read_only_mode);
    srv_stats.data_written.add(len);
  }

  fil_space_t *space = get_space_by_id(page_id.space());

  fil_node_t *file;
  page_no_t page_no = page_id.page_no();
  dberr_t err = get_file_for_io(req_type, space, &page_no, file);

  ut_a(file != nullptr);
  ut_a(err == DB_SUCCESS);
  ut_a(page_size.physical() == page_size.logical());

  os_offset_t offset = (os_offset_t)page_no * page_size.physical();

  offset += byte_offset;

  ut_a(file->size - page_no >=
       (byte_offset + len + (page_size.physical() - 1)) / page_size.physical());

  ut_a((len % OS_FILE_LOG_BLOCK_SIZE) == 0);
  ut_a(byte_offset % OS_FILE_LOG_BLOCK_SIZE == 0);

  /* Set encryption information. */
  fil_io_set_encryption(req_type, page_id, space);

  req_type.block_size(file->block_size);

  if (!file->is_open) {
    ut_a(file->n_pending == 0);

    bool success = open_file(file, false);

    ut_a(success);
  }

  if (req_type.is_read()) {
    err = os_file_read(req_type, file->handle, buf, offset, len);

  } else {
    ut_ad(!srv_read_only_mode);

    err = os_file_write(req_type, file->name, file->handle, buf, offset, len);
  }

  if (type.is_write()) {
    mutex_acquire();

    ++m_modification_counter;

    file->modification_counter = m_modification_counter;

    add_to_unflushed_list(file->space);

    mutex_release();
  }

  return (err);
}
#endif /* !UNIV_HOTBACKUP */

/** Read or write data. This operation could be asynchronous (aio).
@param[in]	type		IO context
@param[in]	sync		whether synchronous aio is desired
@param[in]	page_id		page id
@param[in]	page_size	page size
@param[in]	byte_offset	remainder of offset in bytes; in aio this
                                must be divisible by the OS block size
@param[in]	len		how many bytes to read or write; this must
                                not cross a file boundary; in AIO this must
                                be a block size multiple
@param[in,out]	buf		buffer where to store read data or from where
                                to write; in aio this must be appropriately
                                aligned
@param[in]	message		message for aio handler if !sync, else ignored
@param[in]	should_buffer   whether to buffer an aio request. AIO read
                                ahead uses this. If you plan to use this
                                parameter, make sure you remember to call
                                os_aio_dispatch_read_array_submit() when you're
                                ready to commit all your requests.
@return error code
@retval DB_SUCCESS on success
@retval DB_TABLESPACE_DELETED if the tablespace does not exist */
dberr_t Fil_shard::do_io(const IORequest &type, bool sync,
                         const page_id_t &page_id, const page_size_t &page_size,
                         ulint byte_offset, ulint len, void *buf, void *message,
                         trx_t *trx, bool should_buffer) {
  IORequest req_type(type);

  ut_ad(req_type.validate());

  ut_ad(len > 0);
  ut_ad(byte_offset < UNIV_PAGE_SIZE);
  ut_ad(!page_size.is_compressed() || byte_offset == 0);
  ut_ad(UNIV_PAGE_SIZE == (ulong)(1 << UNIV_PAGE_SIZE_SHIFT));

  ut_ad(fil_validate_skip());

#ifndef UNIV_HOTBACKUP
  /* ibuf bitmap pages must be read in the sync AIO mode: */
  ut_ad(recv_no_ibuf_operations || req_type.is_write() ||
        !ibuf_bitmap_page(page_id, page_size) || sync || req_type.is_log());

  AIO_mode aio_mode = get_AIO_mode(req_type, sync);

  if (req_type.is_read()) {
    srv_stats.data_read.add(len);

    if (aio_mode == AIO_mode::NORMAL && !recv_no_ibuf_operations &&
        ibuf_page(page_id, page_size, nullptr)) {
      /* Reduce probability of deadlock bugs
      in connection with ibuf: do not let the
      ibuf I/O handler sleep */

      req_type.clear_do_not_wake();

      aio_mode = AIO_mode::IBUF;
    }

  } else if (req_type.is_write()) {
    ut_ad(!srv_read_only_mode || fsp_is_system_temporary(page_id.space()));

    srv_stats.data_written.add(len);
  }
#else  /* !UNIV_HOTBACKUP */
  ut_a(sync);
  AIO_mode aio_mode = AIO_mode::SYNC;
#endif /* !UNIV_HOTBACKUP */

  /* Reserve the mutex and make sure that we can open at
  least one file while holding it, if the file is not already open */

  fil_space_t *space;

  bool slot = mutex_acquire_and_get_space(page_id.space(), space);

  /* If we are deleting a tablespace we don't allow async read
  operations on that. However, we do allow write operations and
  sync read operations. */
  if (space == nullptr ||
      (req_type.is_read() && !sync && space->stop_new_ops)) {
    if (slot) {
      release_open_slot(m_id);
    }

    mutex_release();

    if (!req_type.ignore_missing()) {
      if (space == nullptr) {
        ib::error(ER_IB_MSG_330)
            << "Trying to do I/O on a tablespace"
            << " which does not exist. I/O type: "
            << (req_type.is_read() ? "read" : "write") << ", page: " << page_id
            << ", I/O length: " << len << " bytes";
      } else {
        ib::error(ER_IB_MSG_331)
            << "Trying to do async read on a"
            << " tablespace which is being deleted."
            << " Tablespace name: \"" << space->name << "\", page: " << page_id
            << ", read length: " << len << " bytes";
      }
    }

    return (DB_TABLESPACE_DELETED);
  }

  ut_ad(aio_mode != AIO_mode::IBUF || fil_type_is_data(space->purpose));

  fil_node_t *file;
  page_no_t page_no = page_id.page_no();
  dberr_t err = get_file_for_io(req_type, space, &page_no, file);

  if (err == DB_TABLE_NOT_FOUND) {
    mutex_release();

    return (err);

  } else if (file == nullptr) {
    ut_ad(err == DB_ERROR);

    if (req_type.ignore_missing()) {
      if (slot) {
        release_open_slot(m_id);
      }

      mutex_release();

      return (DB_ERROR);
    }

    /* This is a hard error. */
    fil_report_invalid_page_access(page_id.page_no(), page_id.space(),
                                   space->name, byte_offset, len,
                                   req_type.is_read());
  }

#ifndef UNIV_HOTBACKUP
  if (UNIV_UNLIKELY(space->is_corrupt && srv_pass_corrupt_table)) {
    /* should ignore i/o for the crashed space */
    if (srv_pass_corrupt_table == 1 || req_type.is_write()) {
      complete_io(file, type);
      if (aio_mode == AIO_mode::NORMAL) {
        ut_a(space->purpose == FIL_TYPE_TABLESPACE);
        buf_page_io_complete(static_cast<buf_page_t *>(message));
      }
    }

    if (srv_pass_corrupt_table == 1 && req_type.is_read())
      return (DB_TABLESPACE_DELETED);
    else if (req_type.is_write())
      return (DB_SUCCESS);
  }
#endif

  bool opened = prepare_file_for_io(file, false);

  if (slot) {
    release_open_slot(m_id);
  }

  if (!opened) {
    if (fil_type_is_data(space->purpose) && fsp_is_ibd_tablespace(space->id)) {
      mutex_release();

      if (!req_type.ignore_missing()) {
        ib::error(ER_IB_MSG_332)
            << "Trying to do I/O to a tablespace"
               " which exists without an .ibd data"
            << " file. I/O type: " << (req_type.is_read() ? "read" : "write")
            << ", page: " << page_id_t(page_id.space(), page_no)
            << ", I/O length: " << len << " bytes";
      }

      return (DB_TABLESPACE_DELETED);
    }

    /* The tablespace is for log. Currently, we just assert here
    to prevent handling errors along the way fil_io returns.
    Also, if the log files are missing, it would be hard to
    promise the server can continue running. */
    ut_a(0);
  }

  /* Check that at least the start offset is within the bounds of a
  single-table tablespace, including rollback tablespaces. */
  if (file->size <= page_no && space->id != TRX_SYS_SPACE &&
      fil_type_is_data(space->purpose)) {
    if (req_type.ignore_missing()) {
      /* If we can tolerate the non-existent pages, we
      should return with DB_ERROR and let caller decide
      what to do. */

      complete_io(file, req_type);

      mutex_release();

      return (DB_ERROR);
    }

    /* This is a hard error. */
    fil_report_invalid_page_access(page_id.page_no(), page_id.space(),
                                   space->name, byte_offset, len,
                                   req_type.is_read());
  }

  mutex_release();

  ut_a(page_size.is_compressed() ||
       page_size.physical() == page_size.logical());

  os_offset_t offset = (os_offset_t)page_no * page_size.physical();

  offset += byte_offset;

  ut_a(file->size - page_no >=
       (byte_offset + len + (page_size.physical() - 1)) / page_size.physical());

  ut_a((len % OS_FILE_LOG_BLOCK_SIZE) == 0);
  ut_a(byte_offset % OS_FILE_LOG_BLOCK_SIZE == 0);

  /* Don't compress the log, page 0 of all tablespaces, tables
  compresssed with the old compression scheme and all pages from
  the system tablespace. */

  if (req_type.is_write() && !req_type.is_log() && !page_size.is_compressed() &&
      page_id.page_no() > 0 && IORequest::is_punch_hole_supported() &&
      file->punch_hole) {
    ut_ad(!req_type.is_log());

    req_type.set_punch_hole();

    req_type.compression_algorithm(space->compression_type);

  } else {
    req_type.clear_compressed();
  }

  if (page_size.is_compressed()) {
    req_type.mark_page_zip_compressed();
    req_type.set_zip_page_physical_size(page_size.physical());
    ut_ad(page_size.physical() > 0);
  }

  /* Set encryption information. */
  fil_io_set_encryption(req_type, page_id, space);

  req_type.block_size(file->block_size);

#ifdef UNIV_HOTBACKUP
  /* In mysqlbackup do normal I/O, not AIO */
  if (req_type.is_read()) {
    err = os_file_read(req_type, file->handle, buf, offset, len);

  } else {
    ut_ad(!srv_read_only_mode || fsp_is_system_temporary(page_id.space()));

    err = os_file_write(req_type, file->name, file->handle, buf, offset, len);
  }
#else /* UNIV_HOTBACKUP */
  /* Queue the aio request */
  err = os_aio(
      req_type, aio_mode, file->name, file->handle, buf, offset, len,
      fsp_is_system_temporary(page_id.space()) ? false : srv_read_only_mode,
      file, message, page_id.space(), trx, should_buffer);

#endif /* UNIV_HOTBACKUP */

  if (err == DB_IO_NO_PUNCH_HOLE) {
    err = DB_SUCCESS;

    if (file->punch_hole) {
      ib::warn(ER_IB_MSG_333) << "Punch hole failed for '" << file->name << "'";
    }

    fil_no_punch_hole(file);
  }

  /* We an try to recover the page from the double write buffer if
  the decompression fails or the page is corrupt. */

  ut_a(req_type.is_dblwr_recover() || err == DB_SUCCESS);

  if (sync) {
    /* The i/o operation is already completed when we return from
    os_aio: */

    mutex_acquire();

    complete_io(file, req_type);

    mutex_release();

    ut_ad(fil_validate_skip());
  }

  return (err);
}

#ifndef UNIV_HOTBACKUP
/** Read or write redo log data (synchronous buffered IO).
@param[in]	type		IO context
@param[in]	page_id		where to read or write
@param[in]	page_size	page size
@param[in]	byte_offset	remainder of offset in bytes
@param[in]	len		this must not cross a file boundary;
@param[in,out]	buf		buffer where to store read data or from where
                                to write
@retval DB_SUCCESS if all OK */
dberr_t fil_redo_io(const IORequest &type, const page_id_t &page_id,
                    const page_size_t &page_size, ulint byte_offset, ulint len,
                    void *buf) {
  ut_ad(type.is_log());

  auto shard = fil_system->shard_by_id(page_id.space());
#if defined(_WIN32) && defined(WIN_ASYNC_IO)
  /* On Windows we always open the redo log file in AIO mode. ie. we
  use the AIO API for the read/write even for sync IO. */
  return (shard->do_io(type, true, page_id, page_size, byte_offset, len, buf,
                       nullptr));
#else
  return (shard->do_redo_io(type, page_id, page_size, byte_offset, len, buf));
#endif /* _WIN32  || WIN_ASYNC_IO*/
}

/** Waits for an AIO operation to complete. This function is used to write the
handler for completed requests. The aio array of pending requests is divided
into segments (see os0file.cc for more info). The thread specifies which
segment it wants to wait for.
@param[in]	segment		The number of the segment in the AIO array
                                to wait for */
void fil_aio_wait(ulint segment) {
  fil_node_t *file;
  IORequest type;
  void *message;

  ut_ad(fil_validate_skip());

  dberr_t err = os_aio_handler(segment, &file, &message, &type);

  ut_a(err == DB_SUCCESS);

  if (file == nullptr) {
    ut_ad(srv_shutdown_state == SRV_SHUTDOWN_EXIT_THREADS);
    return;
  }

  srv_set_io_thread_op_info(segment, "complete io for file");

  auto shard = fil_system->shard_by_id(file->space->id);

  shard->mutex_acquire();

  shard->complete_io(file, type);

  shard->mutex_release();

  const ulint space_id = file->space->id;

  ut_ad(fil_validate_skip());

  /* Do the i/o handling */
  /* IMPORTANT: since i/o handling for reads will read also the insert
  buffer in tablespace 0, you have to be very careful not to introduce
  deadlocks in the i/o system. We keep tablespace 0 data files always
  open, and use a special i/o thread to serve insert buffer requests. */

  switch (file->space->purpose) {
    case FIL_TYPE_IMPORT:
    case FIL_TYPE_TEMPORARY:
    case FIL_TYPE_TABLESPACE:
      srv_set_io_thread_op_info(segment, "complete io for buf page");

      /* async single page writes from the dblwr buffer don't have
      access to the page */
      if (message != nullptr) {
        buf_page_t *bpage = static_cast<buf_page_t *>(message);
        if (!bpage) {
          return;
        }

        ulint offset = bpage->id.page_no();
        dberr_t err = buf_page_io_complete(bpage);
        if (err == DB_SUCCESS) {
          return;
        }

        ut_ad(type.is_read());
        if (recv_recovery_is_on() && !srv_force_recovery) {
          recv_sys->found_corrupt_fs = true;
        }

        if (fil_space_t *space = fil_space_acquire_for_io(space_id)) {
          if (space == file->space) {
            ib::error() << "Failed to read file '" << file->name
                        << "' at offset " << offset << ": " << ut_strerr(err);
          }
          fil_space_release_for_io(space);
        }
      }
      return;
    case FIL_TYPE_LOG:
      return;
  }

  ut_ad(0);
}
#endif /* !UNIV_HOTBACKUP */

/** Read or write data from a file.
@param[in]	type		IO context
@param[in]	sync		If true then do synchronous IO
@param[in]	page_id		page id
@param[in]	page_size	page size
@param[in]	byte_offset	remainder of offset in bytes; in aio this
                                must be divisible by the OS block size
@param[in]	len		how many bytes to read or write; this must
                                not cross a file boundary; in AIO this must
                                be a block size multiple
@param[in,out]	buf		buffer where to store read data or from where
                                to write; in AIO this must be appropriately
                                aligned
@param[in]	message		message for AIO handler if !sync, else ignored
@param[in]	should_buffer   whether to buffer an aio request. AIO read
                                ahead uses this. If you plan to use this
                                parameter, make sure you remember to call
                                os_aio_dispatch_read_array_submit() when you're
                                ready to commit all your requests.
@return error code
@retval DB_SUCCESS on success
@retval DB_TABLESPACE_DELETED if the tablespace does not exist */
dberr_t _fil_io(const IORequest &type, bool sync, const page_id_t &page_id,
                const page_size_t &page_size, ulint byte_offset, ulint len,
                void *buf, void *message, trx_t *trx, bool should_buffer) {
  auto shard = fil_system->shard_by_id(page_id.space());

  return (shard->do_io(type, sync, page_id, page_size, byte_offset, len, buf,
                       message, trx, should_buffer));
}

/** If the tablespace is on the unflushed list and there are no pending
flushes then remove from the unflushed list.
@param[in,out]	space		Tablespace to remove */
void Fil_shard::remove_from_unflushed_list(fil_space_t *space) {
  ut_ad(mutex_owned());

  if (space->is_in_unflushed_spaces && space_is_flushed(space)) {
    space->is_in_unflushed_spaces = false;

    UT_LIST_REMOVE(m_unflushed_spaces, space);
  }
}

/** Flushes to disk possible writes cached by the OS. */
void Fil_shard::redo_space_flush() {
  ut_ad(mutex_owned());
  ut_ad(m_id == REDO_SHARD);

  fil_space_t *space = fil_space_t::s_redo_space;

  if (space == nullptr) {
    space = get_space_by_id(dict_sys_t::s_log_space_first_id);
  } else {
    ut_ad(space == get_space_by_id(dict_sys_t::s_log_space_first_id));
  }

  ut_a(!space->stop_new_ops);
  ut_a(space->purpose == FIL_TYPE_LOG);

  /* Prevent dropping of the space while we are flushing */
  ++space->n_pending_flushes;

  for (auto &file : space->files) {
    ut_a(!file.is_raw_disk);

    int64_t old_mod_counter = file.modification_counter;

    if (old_mod_counter <= file.flush_counter) {
      continue;
    }

    ut_a(file.is_open);
    ut_a(file.space == space);

    ++fil_n_log_flushes;
    ++fil_n_pending_log_flushes;

    bool skip_flush = false;

    /* Wait for some other thread that is flushing. */
    while (file.n_pending_flushes > 0 && !skip_flush) {
      /* Release the mutex to avoid deadlock with
      the flushing thread. */

      int64_t sig_count = os_event_reset(file.sync_event);

      mutex_release();

      os_event_wait_low(file.sync_event, sig_count);

      mutex_acquire();

      if (file.flush_counter >= old_mod_counter) {
        skip_flush = true;
      }
    }

    if (!skip_flush) {
      ut_a(file.is_open);

      ++file.n_pending_flushes;

      mutex_release();

      os_file_flush(file.handle);

      mutex_acquire();

      os_event_set(file.sync_event);

      --file.n_pending_flushes;
    }

    if (file.flush_counter < old_mod_counter) {
      file.flush_counter = old_mod_counter;

      remove_from_unflushed_list(space);
    }

    --fil_n_pending_log_flushes;
  }

  --space->n_pending_flushes;
}

/** Flushes to disk possible writes cached by the OS. If the space does
not exist or is being dropped, does not do anything.
@param[in]	space_id	File space ID (this can be a group of log files
                                or a tablespace of the database) */
void Fil_shard::space_flush(space_id_t space_id) {
  ut_ad(mutex_owned());

  if (space_id == dict_sys_t::s_log_space_first_id) {
    redo_space_flush();
    return;
  }

  fil_space_t *space = get_space_by_id(space_id);

  if (space == nullptr || space->purpose == FIL_TYPE_TEMPORARY ||
      space->stop_new_ops) {
    return;
  }

  bool fbd = fil_buffering_disabled(space);

  if (fbd) {
    /* No need to flush. User has explicitly disabled
    buffering. However, flush should be called if the file
    size changes to keep OЅ metadata in sync. */
    ut_ad(!space->is_in_unflushed_spaces);
    ut_ad(space_is_flushed(space));
    ut_ad(space->n_pending_flushes == 0);

    /* Flush only if the file size changes */
    bool no_flush = true;
    for (const auto &file : space->files) {
#ifdef UNIV_DEBUG
      ut_ad(file.modification_counter == file.flush_counter);
      ut_ad(file.n_pending_flushes == 0);
#endif /* UNIV_DEBUG */
      if (file.flush_size != file.size) {
        /* Found at least one file whose size has changed */
        no_flush = false;
        break;
      }
    }

    if (no_flush) {
      /* Nothing to flush. Just return */
      return;
    }
  }

  /* Prevent dropping of the space while we are flushing */
  ++space->n_pending_flushes;

  for (auto &file : space->files) {
    int64_t old_mod_counter = file.modification_counter;

    if (!file.is_open) {
      continue;
    }

    /* Skip flushing if the file size has not changed since
    last flush was done and the flush mode is O_DIRECT_NO_FSYNC */
    if (fbd && (file.flush_size == file.size)) {
      ut_ad(old_mod_counter <= file.flush_counter);
      continue;
    }

    /* If we are here and the flush mode is O_DIRECT_NO_FSYNC, then
    it means that the file size has changed and hence, it should be
    flushed, irrespective of the mod_counter and flush counter values,
    which are always same in case of O_DIRECT_NO_FSYNC to avoid flush
    on every write operation.
    For other flush modes, if the flush_counter is same or ahead of
    the mod_counter, skip the flush. */
    if (!fbd && (old_mod_counter <= file.flush_counter)) {
      continue;
    }

    switch (space->purpose) {
      case FIL_TYPE_TEMPORARY:
        ut_ad(0);  // we already checked for this

      case FIL_TYPE_TABLESPACE:
      case FIL_TYPE_IMPORT:
        ++fil_n_pending_tablespace_flushes;
        break;

      case FIL_TYPE_LOG:
        ut_error;
        break;
    }

    bool skip_flush = false;
#ifdef _WIN32
    if (file.is_raw_disk) {
      skip_flush = true;
    }
#endif /* _WIN32 */

    while (file.n_pending_flushes > 0 && !skip_flush) {
      /* We want to avoid calling os_file_flush() on
      the file twice at the same time, because we do
      not know what bugs OS's may contain in file
      I/O */

      int64_t sig_count = os_event_reset(file.sync_event);

      mutex_release();

      os_event_wait_low(file.sync_event, sig_count);

      mutex_acquire();

      if (file.flush_counter >= old_mod_counter) {
        skip_flush = true;
      }
    }

    if (!skip_flush) {
      ut_a(file.is_open);

      ++file.n_pending_flushes;

      mutex_release();

      os_file_flush(file.handle);

      file.flush_size = file.size;

      mutex_acquire();

      os_event_set(file.sync_event);

      --file.n_pending_flushes;
    }

    if (file.flush_counter < old_mod_counter) {
      file.flush_counter = old_mod_counter;

      remove_from_unflushed_list(space);
    }

    switch (space->purpose) {
      case FIL_TYPE_TEMPORARY:
        ut_ad(0);  // we already checked for this

      case FIL_TYPE_TABLESPACE:
      case FIL_TYPE_IMPORT:
        --fil_n_pending_tablespace_flushes;
        continue;

      case FIL_TYPE_LOG:
        ut_error;
    }

    ut_ad(0);
  }

  --space->n_pending_flushes;
}

/** Flushes to disk possible writes cached by the OS. If the space does
not exist or is being dropped, does not do anything.
@param[in]	space_id	File space ID (this can be a group of log files
                                or a tablespace of the database) */
void fil_flush(space_id_t space_id) {
  auto shard = fil_system->shard_by_id(space_id);

  shard->mutex_acquire();

  /* Note: Will release and reacquire the Fil_shard::mutex. */
  shard->space_flush(space_id);

  shard->mutex_release();
}

/** Flush any pending writes to disk for the redo log. */
void Fil_shard::flush_file_redo() {
  /* We never evict the redo log tablespace. It's for all
  practical purposes a read-only data structure. */

  mutex_acquire();

  redo_space_flush();

  mutex_release();
}

/** Collect the tablespace IDs of unflushed tablespaces in space_ids.
@param[in]	purpose		FIL_TYPE_TABLESPACE or FIL_TYPE_LOG,
                                can be ORred */
void Fil_shard::flush_file_spaces(uint8_t purpose) {
  Space_ids space_ids;

  ut_ad((purpose & FIL_TYPE_TABLESPACE) || (purpose & FIL_TYPE_LOG));

  mutex_acquire();

  for (auto space = UT_LIST_GET_FIRST(m_unflushed_spaces); space != nullptr;
       space = UT_LIST_GET_NEXT(unflushed_spaces, space)) {
    if ((to_int(space->purpose) & purpose) && !space->stop_new_ops) {
      space_ids.push_back(space->id);
    }
  }

  mutex_release();

  /* Flush the spaces.  It will not hurt to call fil_flush() on
  a non-existing space id. */
  for (auto space_id : space_ids) {
    mutex_acquire();

    space_flush(space_id);

    mutex_release();
  }
}

/** Flush the redo log writes to disk, possibly cached by the OS. */
void Fil_system::flush_file_redo() { m_shards[REDO_SHARD]->flush_file_redo(); }

/** Flush to disk the writes in file spaces of the given type
possibly cached by the OS.
@param[in]	purpose		FIL_TYPE_TABLESPACE or FIL_TYPE_LOG,
                                can be ORred */
void Fil_system::flush_file_spaces(uint8_t purpose) {
  for (auto shard : m_shards) {
    shard->flush_file_spaces(purpose);
  }
}

/** Flush to disk the writes in file spaces of the given type
possibly cached by the OS.
@param[in]     purpose FIL_TYPE_TABLESPACE or FIL_TYPE_LOG, can be ORred */
void fil_flush_file_spaces(uint8_t purpose) {
  fil_system->flush_file_spaces(purpose);
}

/** Flush to disk the writes in file spaces of the given type
possibly cached by the OS. */
void fil_flush_file_redo() { fil_system->flush_file_redo(); }

/** Returns true if file address is undefined.
@param[in]	addr		Address
@return true if undefined */
bool fil_addr_is_null(const fil_addr_t &addr) {
  return (addr.page == FIL_NULL);
}

/** Get the predecessor of a file page.
@param[in]	page		File page
@return FIL_PAGE_PREV */
page_no_t fil_page_get_prev(const byte *page) {
  return (mach_read_from_4(page + FIL_PAGE_PREV));
}

/** Get the successor of a file page.
@param[in]	page		File page
@return FIL_PAGE_NEXT */
page_no_t fil_page_get_next(const byte *page) {
  return (mach_read_from_4(page + FIL_PAGE_NEXT));
}

/** Sets the file page type.
@param[in,out]	page		File page
@param[in]	type		Page type */
void fil_page_set_type(byte *page, ulint type) {
  mach_write_to_2(page + FIL_PAGE_TYPE, type);
}

/** Reset the page type.
Data files created before MySQL 5.1 may contain garbage in FIL_PAGE_TYPE.
In MySQL 3.23.53, only undo log pages and index pages were tagged.
Any other pages were written with uninitialized bytes in FIL_PAGE_TYPE.
@param[in]	page_id	page number
@param[in,out]	page	page with invalid FIL_PAGE_TYPE
@param[in]	type	expected page type
@param[in,out]	mtr	mini-transaction */
void fil_page_reset_type(const page_id_t &page_id, byte *page, ulint type,
                         mtr_t *mtr) {
  ib::info(ER_IB_MSG_334) << "Resetting invalid page " << page_id << " type "
                          << fil_page_get_type(page) << " to " << type << ".";
  mlog_write_ulint(page + FIL_PAGE_TYPE, type, MLOG_2BYTES, mtr);
}

/** Closes the tablespace memory cache. */
void fil_close() {
  if (fil_system == nullptr) {
    return;
  }

  UT_DELETE(fil_system);

  fil_system = nullptr;
  fil_space_crypt_cleanup();
}

#ifndef UNIV_HOTBACKUP
/** Initializes a buffer control block when the buf_pool is created.
@param[in]	block		Pointer to the control block
@param[in]	frame		Pointer to buffer frame */
static void fil_buf_block_init(buf_block_t *block, byte *frame) {
  UNIV_MEM_DESC(frame, UNIV_PAGE_SIZE);

  block->frame = frame;

  block->page.io_fix = BUF_IO_NONE;
  /* There are assertions that check for this. */
  block->page.buf_fix_count = 1;
  block->page.state = BUF_BLOCK_READY_FOR_USE;

  page_zip_des_init(&block->page.zip);
}

struct Fil_page_iterator {
  /** File handle */
  pfs_os_file_t m_file;

  /** File path name */
  const char *m_filepath;

  /** From where to start */
  os_offset_t m_start;

  /** Where to stop */
  os_offset_t m_end;

  /* File size in bytes */
  os_offset_t m_file_size;

  /** Page size */
  size_t m_page_size;

  /** Number of pages to use for I/O */
  size_t m_n_io_buffers;

  /** Buffer to use for IO */
  byte *m_io_buffer;

  /** Encryption key */
  byte *m_encryption_key;

  /** Encruption iv */
  byte *m_encryption_iv;

  uint m_encryption_key_version;
  uint m_encryption_key_id;
  fil_space_crypt_t *m_crypt_data; /*!< Crypt data (if encrypted) */
};

/** TODO: This can be made parallel trivially by chunking up the file
and creating a callback per thread. Main benefit will be to use multiple
CPUs for checksums and compressed tables. We have to do compressed tables
block by block right now. Secondly we need to decompress/compress and copy
too much of data. These are CPU intensive.

Iterate over all the pages in the tablespace.
@param[in]	iter		Tablespace iterator
@param[in,out]	block		Block to use for IO
@param[in]	callback	Callback to inspect and update page contents
@retval DB_SUCCESS or error code */
static dberr_t fil_iterate(const Fil_page_iterator &iter, buf_block_t *block,
                           PageCallback &callback) {
  os_offset_t offset;
  size_t n_bytes;
  page_no_t page_no = 0;
  space_id_t space_id = callback.get_space_id();

  n_bytes = iter.m_n_io_buffers * iter.m_page_size;

  ut_ad(!srv_read_only_mode);

  /* For old style compressed tables we do a lot of useless copying
  for non-index pages. Unfortunately, it is required by
  buf_zip_decompress() */

  ulint read_type = IORequest::READ;
  ulint write_type = IORequest::WRITE;

  for (offset = iter.m_start; offset < iter.m_end; offset += n_bytes) {
    IORequest read_request(read_type);

    byte *io_buffer = iter.m_io_buffer;

    block->frame = io_buffer;

    if (callback.get_page_size().is_compressed()) {
      page_zip_des_init(&block->page.zip);
      page_zip_set_size(&block->page.zip, iter.m_page_size);

      block->page.size.copy_from(
          page_size_t(iter.m_page_size, univ_page_size.logical(), true));

      block->page.zip.data = block->frame + UNIV_PAGE_SIZE;
      ut_d(block->page.zip.m_external = true);
      ut_ad(iter.m_page_size == callback.get_page_size().physical());

      read_request.mark_page_zip_compressed();
      read_request.set_zip_page_physical_size(iter.m_page_size);

      /* Zip IO is done in the compressed page buffer. */
      io_buffer = block->page.zip.data;
    } else {
      io_buffer = iter.m_io_buffer;
    }

    /* We have to read the exact number of bytes. Otherwise the
    InnoDB IO functions croak on failed reads. */

    n_bytes = static_cast<ulint>(
        ut_min(static_cast<os_offset_t>(n_bytes), iter.m_end - offset));

    ut_ad(n_bytes > 0);
    ut_ad(!(n_bytes % iter.m_page_size));

    const bool encrypted_with_keyring =
        iter.m_crypt_data != NULL &&
        iter.m_crypt_data->type != CRYPT_SCHEME_UNENCRYPTED;
    dberr_t err;

    /* For encrypted table, set encryption information. */

    if ((iter.m_encryption_key != NULL || encrypted_with_keyring) &&
        offset != 0) {
      read_request.encryption_key(
          encrypted_with_keyring ? iter.m_crypt_data->tablespace_key
                                 : iter.m_encryption_key,
          ENCRYPTION_KEY_LEN, false,
          encrypted_with_keyring ? iter.m_crypt_data->iv : iter.m_encryption_iv,
          0, iter.m_encryption_key_id,
          encrypted_with_keyring ? iter.m_crypt_data->tablespace_iv : NULL,
          encrypted_with_keyring ? iter.m_crypt_data->tablespace_key : NULL);

      read_request.encryption_algorithm(iter.m_crypt_data ? Encryption::KEYRING
                                                          : Encryption::AES);
      if (iter.m_crypt_data) {
        read_request.encryption_rotation(
            iter.m_crypt_data->encryption_rotation);
      } else
        read_request.encryption_rotation(Encryption::NO_ROTATION);
    }

    err = os_file_read(read_request, iter.m_file, io_buffer, offset,
                       (ulint)n_bytes);

    if (err != DB_SUCCESS) {
      ib::error(ER_IB_MSG_335) << "os_file_read() failed";

      return (err);
    }

    size_t n_pages_read;
    bool updated = false;
    os_offset_t page_off = offset;

    n_pages_read = (ulint)n_bytes / iter.m_page_size;

    for (size_t i = 0; i < n_pages_read; ++i) {
      buf_block_set_file_page(block, page_id_t(space_id, page_no++));

      if ((err = callback(page_off, block)) != DB_SUCCESS) {
        return (err);

      } else if (!updated) {
        updated = buf_block_get_state(block) == BUF_BLOCK_FILE_PAGE;
      }

      buf_block_set_state(block, BUF_BLOCK_NOT_USED);
      buf_block_set_state(block, BUF_BLOCK_READY_FOR_USE);

      page_off += iter.m_page_size;
      block->frame += iter.m_page_size;
    }

    IORequest write_request(write_type);

    /* For encrypted table, set encryption information. */
    if (iter.m_encryption_key != NULL && offset != 0 &&
        iter.m_crypt_data == NULL) {
      write_request.encryption_key(iter.m_encryption_key, ENCRYPTION_KEY_LEN,
                                   false, iter.m_encryption_iv,
                                   iter.m_encryption_key_version,
                                   iter.m_encryption_key_id, NULL, NULL);
      write_request.encryption_algorithm(Encryption::AES);
    } else if (offset != 0 && iter.m_crypt_data) {
      write_request.encryption_key(iter.m_encryption_key, ENCRYPTION_KEY_LEN,
                                   false, iter.m_encryption_iv,
                                   iter.m_encryption_key_version,
                                   iter.m_crypt_data->key_id, NULL, NULL);

      write_request.encryption_algorithm(Encryption::KEYRING);

      if (callback.get_page_size().is_compressed()) {
        write_request.mark_page_zip_compressed();
        write_request.set_zip_page_physical_size(iter.m_page_size);
      }
    }

    /* A page was updated in the set, write back to disk.
    Note: We don't have the compression algorithm, we write
    out the imported file as uncompressed. */

    if (updated && (err = os_file_write(write_request, iter.m_filepath,
                                        iter.m_file, io_buffer, offset,
                                        (ulint)n_bytes)) != DB_SUCCESS) {
      /* This is not a hard error */
      if (err == DB_IO_NO_PUNCH_HOLE) {
        err = DB_SUCCESS;
        write_type &= ~IORequest::PUNCH_HOLE;

      } else {
        ib::error(ER_IB_MSG_336) << "os_file_write() failed";

        return (err);
      }
    }
  }

  return (DB_SUCCESS);
}

/** Iterate over all the pages in the tablespace.
@param[in,out]	table		the table definiton in the server
@param[in]	n_io_buffers	number of blocks to read and write together
@param[in]	callback	functor that will do the page updates
@return DB_SUCCESS or error code */
dberr_t fil_tablespace_iterate(dict_table_t *table, ulint n_io_buffers,
                               PageCallback &callback) {
  dberr_t err;
  pfs_os_file_t file;
  char *filepath;
  bool success;

  ut_a(n_io_buffers > 0);
  ut_ad(!srv_read_only_mode);

  DBUG_EXECUTE_IF("ib_import_trigger_corruption_1", return (DB_CORRUPTION););

  /* Make sure the data_dir_path is set. */
  dd_get_and_save_data_dir_path<dd::Table>(table, nullptr, false);

  std::string path = dict_table_get_datadir(table);

  filepath = Fil_path::make(path, table->name.m_name, IBD, true);

  if (filepath == nullptr) {
    return (DB_OUT_OF_MEMORY);
  }

  file = os_file_create_simple_no_error_handling(
      innodb_data_file_key, filepath, OS_FILE_OPEN, OS_FILE_READ_WRITE,
      srv_read_only_mode, &success);

  DBUG_EXECUTE_IF("fil_tablespace_iterate_failure", {
    static bool once;

    if (!once || ut_rnd_interval(0, 10) == 5) {
      once = true;
      success = false;
      os_file_close(file);
    }
  });

  if (!success) {
    /* The following call prints an error message */
    os_file_get_last_error(true);

    ib::error(ER_IB_MSG_337) << "Trying to import a tablespace, but could not"
                                " open the tablespace file "
                             << filepath;

    ut_free(filepath);

    return (DB_TABLESPACE_NOT_FOUND);

  } else {
    err = DB_SUCCESS;
  }

  callback.set_file(filepath, file);

  os_offset_t file_size = os_file_get_size(file);
  ut_a(file_size != (os_offset_t)-1);

  /* The block we will use for every physical page */
  buf_block_t *block;

  block = reinterpret_cast<buf_block_t *>(ut_zalloc_nokey(sizeof(*block)));

  mutex_create(LATCH_ID_BUF_BLOCK_MUTEX, &block->mutex);

  /* Allocate a page to read in the tablespace header, so that we
  can determine the page size and zip size (if it is compressed).
  We allocate an extra page in case it is a compressed table. One
  page is to ensure alignement. */

  void *page_ptr = ut_malloc_nokey(3 * UNIV_PAGE_SIZE);
  byte *page = static_cast<byte *>(ut_align(page_ptr, UNIV_PAGE_SIZE));

  fil_buf_block_init(block, page);

  /* Read the first page and determine the page and zip size. */

  IORequest request(IORequest::READ);

  err = os_file_read_first_page(request, file, page, UNIV_PAGE_SIZE);

  if (err != DB_SUCCESS) {
    err = DB_IO_ERROR;

  } else if ((err = callback.init(file_size, block)) == DB_SUCCESS) {
    Fil_page_iterator iter;

    iter.m_file = file;
    iter.m_start = 0;
    iter.m_end = file_size;
    iter.m_filepath = filepath;
    iter.m_file_size = file_size;
    iter.m_n_io_buffers = n_io_buffers;
    iter.m_page_size = callback.get_page_size().physical();

    /* Set encryption info. */
    ulint space_flags = callback.get_space_flags();
    iter.m_crypt_data =
        fil_space_read_crypt_data(callback.get_page_size(), page);

    /* read (optional) crypt data */
    if (iter.m_crypt_data &&
        iter.m_crypt_data->type != CRYPT_SCHEME_UNENCRYPTED) {
      ut_ad(FSP_FLAGS_GET_ENCRYPTION(space_flags));
      iter.m_encryption_key_id = iter.m_crypt_data->key_id;

      Encryption::get_latest_tablespace_key(iter.m_crypt_data->key_id,
                                            &iter.m_encryption_key_version,
                                            &iter.m_encryption_key);
      if (iter.m_encryption_key == NULL) err = DB_DECRYPTION_FAILED;
    } else {
      /* Set encryption info. */
      iter.m_encryption_key = table->encryption_key;
      iter.m_encryption_iv = table->encryption_iv;
      iter.m_encryption_key_version = ~0;  // TODO:Robert:flipping bits so to
                                           // make this a marker that tablespace
                                           // key id used
    }

    /* Check encryption is matched or not. */
    if (err == DB_SUCCESS && FSP_FLAGS_GET_ENCRYPTION(space_flags)) {
      ut_ad(iter.m_encryption_key != NULL);

      if (!dd_is_table_in_encrypted_tablespace(table)) {
        ib::error(ER_IB_MSG_338) << "Table is not in an encrypted"
                                    " tablespace, but the data file which"
                                    " trying to import is an encrypted"
                                    " tablespace";

        err = DB_IO_NO_ENCRYPT_TABLESPACE;
      }
    }

    if (err == DB_SUCCESS) {
      /* Compressed pages can't be optimised for block IO
      for now.  We do the IMPORT page by page. */

      if (callback.get_page_size().is_compressed()) {
        iter.m_n_io_buffers = 1;
        ut_a(iter.m_page_size == callback.get_page_size().physical());
      }

      /** Add an extra page for compressed page scratch
      area. */
      void *io_buffer =
          ut_malloc_nokey((2 + iter.m_n_io_buffers) * UNIV_PAGE_SIZE);

      iter.m_io_buffer =
          static_cast<byte *>(ut_align(io_buffer, UNIV_PAGE_SIZE));

      err = fil_iterate(iter, block, callback);

      ut_free(io_buffer);
    }

    if (iter.m_crypt_data) {
      fil_space_destroy_crypt_data(&iter.m_crypt_data);
      if (iter.m_encryption_key != NULL) my_free(iter.m_encryption_key);
    }
  }

  if (err == DB_SUCCESS) {
    ib::info(ER_IB_MSG_339) << "Sync to disk";

    if (!os_file_flush(file)) {
      ib::info(ER_IB_MSG_340) << "os_file_flush() failed!";
      err = DB_IO_ERROR;
    } else {
      ib::info(ER_IB_MSG_341) << "Sync to disk - done!";
    }
  }

  os_file_close(file);

  ut_free(page_ptr);
  ut_free(filepath);

  mutex_free(&block->mutex);

  ut_free(block);

  return (err);
}
#endif /* !UNIV_HOTBACKUP */

/** Set the tablespace table size.
@param[in]	page	a page belonging to the tablespace */
void PageCallback::set_page_size(const buf_frame_t *page) UNIV_NOTHROW {
  m_page_size.copy_from(fsp_header_get_page_size(page));
}

/** Delete the tablespace file and any related files like .cfg.
This should not be called for temporary tables.
@param[in]	path		File path of the IBD tablespace
@return true on success */
bool fil_delete_file(const char *path) {
  bool success = true;

  /* Force a delete of any stale .ibd files that are lying around. */
  success = os_file_delete_if_exists(innodb_data_file_key, path, nullptr);

  char *cfg_filepath = Fil_path::make_cfg(path);

  if (cfg_filepath != nullptr) {
    os_file_delete_if_exists(innodb_data_file_key, cfg_filepath, nullptr);

    ut_free(cfg_filepath);
  }

  char *cfp_filepath = Fil_path::make_cfp(path);

  if (cfp_filepath != nullptr) {
    os_file_delete_if_exists(innodb_data_file_key, cfp_filepath, nullptr);

    ut_free(cfp_filepath);
  }

  return (success);
}

#ifndef UNIV_HOTBACKUP
/** Check if swapping two .ibd files can be done without failure.
@param[in]	old_table	old table
@param[in]	new_table	new table
@param[in]	tmp_name	temporary table name
@return innodb error code */
dberr_t fil_rename_precheck(const dict_table_t *old_table,
                            const dict_table_t *new_table,
                            const char *tmp_name) {
  dberr_t err;

  bool old_is_file_per_table = dict_table_is_file_per_table(old_table);

  bool new_is_file_per_table = dict_table_is_file_per_table(new_table);

  /* If neither table is file-per-table,
  there will be no renaming of files. */
  if (!old_is_file_per_table && !new_is_file_per_table) {
    return (DB_SUCCESS);
  }

  auto old_dir = dict_table_get_datadir(old_table);

  char *old_path =
      Fil_path::make(old_dir, old_table->name.m_name, IBD, !old_dir.empty());

  if (old_path == nullptr) {
    return (DB_OUT_OF_MEMORY);
  }

  if (old_is_file_per_table) {
    char *tmp_path = Fil_path::make(old_dir, tmp_name, IBD, !old_dir.empty());

    if (tmp_path == nullptr) {
      ut_free(old_path);
      return (DB_OUT_OF_MEMORY);
    }

    /* Temp filepath must not exist. */
    err = fil_rename_tablespace_check(old_table->space, old_path, tmp_path,
                                      dict_table_is_discarded(old_table));

    if (err != DB_SUCCESS) {
      ut_free(old_path);
      ut_free(tmp_path);
      return (err);
    }

    ut_free(tmp_path);
  }

  if (new_is_file_per_table) {
    auto new_dir = dict_table_get_datadir(new_table);

    char *new_path =
        Fil_path::make(new_dir, new_table->name.m_name, IBD, !new_dir.empty());

    if (new_path == nullptr) {
      ut_free(old_path);
      return (DB_OUT_OF_MEMORY);
    }

    /* Destination filepath must not exist unless this ALTER
    TABLE starts and ends with a file_per-table tablespace. */
    if (!old_is_file_per_table) {
      err = fil_rename_tablespace_check(new_table->space, new_path, old_path,
                                        dict_table_is_discarded(new_table));

      if (err != DB_SUCCESS) {
        ut_free(old_path);
        ut_free(new_path);
        return (err);
      }
    }

    ut_free(new_path);
  }

  ut_free(old_path);

  return (DB_SUCCESS);
}
#endif /* !UNIV_HOTBACKUP */

/** Note that the file system where the file resides doesn't support PUNCH HOLE.
Called from AIO handlers when IO returns DB_IO_NO_PUNCH_HOLE
@param[in,out]	file		file to set */
void fil_no_punch_hole(fil_node_t *file) { file->punch_hole = false; }

/** Set the compression type for the tablespace of a table
@param[in]	table		The table that should be compressed
@param[in]	algorithm	Text representation of the algorithm
@return DB_SUCCESS or error code */
dberr_t fil_set_compression(dict_table_t *table, const char *algorithm) {
  ut_ad(table != nullptr);

  /* We don't support Page Compression for the system tablespace,
  the temporary tablespace, or any general tablespace because
  COMPRESSION is set by TABLE DDL, not TABLESPACE DDL. There is
  no other technical reason.  Also, do not use it for missing
  tables or tables with compressed row_format. */
  if (table->file_unreadable ||
      !DICT_TF2_FLAG_IS_SET(table, DICT_TF2_USE_FILE_PER_TABLE) ||
      DICT_TF2_FLAG_IS_SET(table, DICT_TF2_TEMPORARY) ||
      page_size_t(table->flags).is_compressed()) {
    return (DB_IO_NO_PUNCH_HOLE_TABLESPACE);
  }

  dberr_t err;
  Compression compression;

  if (algorithm == nullptr || strlen(algorithm) == 0) {
#ifndef UNIV_DEBUG
    compression.m_type = Compression::NONE;
#else /* UNIV_DEBUG */
    /* This is a Debug tool for setting compression on all
    compressible tables not otherwise specified. */
    switch (srv_debug_compress) {
      case Compression::LZ4:
      case Compression::ZLIB:
      case Compression::NONE:

        compression.m_type = static_cast<Compression::Type>(srv_debug_compress);
        break;

      default:
        compression.m_type = Compression::NONE;
    }

#endif /* UNIV_DEBUG */

    err = DB_SUCCESS;

  } else {
    err = Compression::check(algorithm, &compression);
  }

  fil_space_t *space = fil_space_get(table->space);

  if (space == nullptr) {
    return (DB_NOT_FOUND);
  }

  space->compression_type = compression.m_type;

  if (space->compression_type != Compression::NONE) {
    if (!space->files.front().punch_hole) {
      return (DB_IO_NO_PUNCH_HOLE_FS);
    }
  }

  return (err);
}

/** Get the compression algorithm for a tablespace.
@param[in]	space_id	Space ID to check
@return the compression algorithm */
Compression::Type fil_get_compression(space_id_t space_id) {
  fil_space_t *space = fil_space_get(space_id);

  return (space == nullptr ? Compression::NONE : space->compression_type);
}

/** Set the encryption type for the tablespace
@param[in] space_id		Space ID of tablespace for which to set
@param[in] algorithm		Encryption algorithm
@param[in] key			Encryption key
@param[in] iv			Encryption iv
@return DB_SUCCESS or error code */
dberr_t fil_set_encryption(space_id_t space_id, Encryption::Type algorithm,
                           byte *key, byte *iv, bool acquire_mutex) {
  auto shard = fil_system->shard_by_id(space_id);

  if (acquire_mutex) shard->mutex_acquire();

  fil_space_t *space = shard->get_space_by_id(space_id);

  if (space == nullptr) {
    if (acquire_mutex) {
      shard->mutex_release();
    }
    return (DB_NOT_FOUND);
  }

  if (key == nullptr) {
    Encryption::random_value(space->encryption_key);
  } else {
    memcpy(space->encryption_key, key, ENCRYPTION_KEY_LEN);
  }

  space->encryption_klen = ENCRYPTION_KEY_LEN;

  if (iv == nullptr) {
    Encryption::random_value(space->encryption_iv);
  } else {
    memcpy(space->encryption_iv, iv, ENCRYPTION_KEY_LEN);
  }

  ut_ad(algorithm != Encryption::NONE);
  space->encryption_type = algorithm;

  if (space->crypt_data == nullptr) space->flags |= FSP_FLAGS_MASK_ENCRYPTION;

  if (acquire_mutex) {
    shard->mutex_release();
  }

  return (DB_SUCCESS);
}

/** Enable encryption of temporary tablespace
@param[in,out]	space	tablespace object
@return DB_SUCCESS on success, DB_ERROR on failure */
dberr_t fil_temp_update_encryption(fil_space_t *space) {
  /* Make sure the keyring is loaded. */
  if (!Encryption::check_keyring()) {
    ib::error() << "Can't set temporary tablespace"
                << " to be encrypted because"
                << " keyring plugin is not"
                << " available.";
    return (DB_ERROR);
  }

  if (!fsp_enable_encryption(space)) {
    ib::error() << "Can't set temporary tablespace"
                << " to be encrypted.";
    return (DB_ERROR);
  }

  const dberr_t err =
      fil_set_encryption(space->id, Encryption::AES, nullptr, nullptr);

  ut_ad(err == DB_SUCCESS);

  return (err);
}

/** Rotate the tablespace key by new master key.
@param[in]	space	tablespace object
@return true if the re-encrypt suceeds */
static bool encryption_rotate_low(fil_space_t *space) {
  bool success = true;
  if (space->encryption_type == Encryption::AES) {
    mtr_t mtr;
    mtr_start(&mtr);

    if (fsp_is_system_temporary(space->id)) {
      mtr_set_log_mode(&mtr, MTR_LOG_NO_REDO);
    }

    mtr_x_lock_space(space, &mtr);

    byte encrypt_info[ENCRYPTION_INFO_SIZE];
    memset(encrypt_info, 0, ENCRYPTION_INFO_SIZE);

    if (!fsp_header_rotate_encryption(space, encrypt_info, &mtr)) {
      success = false;
    }
    mtr_commit(&mtr);
  }
  return (success);
}

/** Reset the encryption type for the tablespace
@param[in] space_id		Space ID of tablespace for which to set
@return DB_SUCCESS or error code */
dberr_t fil_reset_encryption(space_id_t space_id) {
  ut_ad(space_id != TRX_SYS_SPACE);

  auto shard = fil_system->shard_by_id(space_id);

  shard->mutex_acquire();

  fil_space_t *space = shard->get_space_by_id(space_id);

  if (space == NULL) {
    shard->mutex_release();
    return (DB_NOT_FOUND);
  }

  memset(space->encryption_key, 0, ENCRYPTION_KEY_LEN);
  space->encryption_klen = 0;

  memset(space->encryption_iv, 0, ENCRYPTION_KEY_LEN);

  space->encryption_type = Encryption::NONE;

  shard->mutex_release();

  return (DB_SUCCESS);
}

#ifndef UNIV_HOTBACKUP
/** Rotate the tablespace keys by new master key.
@param[in,out]	shard		Rotate the keys in this shard
@return true if the re-encrypt succeeds */
bool Fil_system::encryption_rotate_in_a_shard(Fil_shard *shard) {
  for (auto &elem : shard->m_spaces) {
    auto space = elem.second;

    /* Skip if space is not master encrypted */

    if (space->encryption_type != Encryption::AES) {
      continue;
    }

    /* Skip unencypted tablespaces. Encrypted redo log
    tablespaces is handled in function log_rotate_encryption. */

    if (fsp_is_system_tablespace(space->id) || space->purpose == FIL_TYPE_LOG) {
      continue;
    }

    /* Skip the undo tablespace when it's in default key status,
    since it's the first server startup after bootstrap, and the
    server uuid is not ready yet. */

    if (fsp_is_undo_tablespace(space->id) &&
        Encryption::s_master_key_id == ENCRYPTION_DEFAULT_MASTER_KEY_ID) {
      continue;
    }

<<<<<<< HEAD
    /* Skip the temporary tablespace when it's in default key status,
    since it's the first server startup after bootstrap, and the
    server uuid is not ready yet. */
    if (fsp_is_system_temporary(space->id) &&
        Encryption::s_master_key_id == ENCRYPTION_DEFAULT_MASTER_KEY_ID)
      continue;

    MDL_ticket *mdl_ticket = nullptr;
    /* Take MDL on UNDO tablespace to make it mutually exclusive with
    UNDO tablespace truncation. For other tablespaces MDL is not required
    here. */
    if (fsp_is_undo_tablespace(space->id)) {
      while (dd::acquire_exclusive_tablespace_mdl(current_thd, space->name,
                                                  false, &mdl_ticket, false)) {
        os_thread_sleep(20);
      }
      ut_ad(mdl_ticket != nullptr);
    }

    /* Rotate the encrypted tablespaces. */
    bool success = encryption_rotate_low(space);

    if (mdl_ticket != nullptr) {
      dd_release_mdl(mdl_ticket);
    }

    if (!success) {
      return (false);
=======
    /* Rotate the encrypted tablespaces. */
    if (space->encryption_type != Encryption::NONE) {
      memset(encrypt_info, 0, ENCRYPTION_INFO_SIZE);

      /* Take MDL on UNDO tablespace to make it mutually exclusive with
      UNDO tablespace truncation. For other tablespaces MDL is not required
      here. */
      MDL_ticket *mdl_ticket = nullptr;
      if (fsp_is_undo_tablespace(space->id)) {
        THD *thd = current_thd;
        while (
            acquire_shared_backup_lock(thd, thd->variables.lock_wait_timeout)) {
          os_thread_sleep(20);
        }

        while (dd::acquire_exclusive_tablespace_mdl(thd, space->name, false,
                                                    &mdl_ticket, false)) {
          os_thread_sleep(20);
        }
        ut_ad(mdl_ticket != nullptr);
      }

      mtr_t mtr;
      mtr_start(&mtr);
      bool ret = fsp_header_rotate_encryption(space, encrypt_info, &mtr);
      mtr_commit(&mtr);

      if (mdl_ticket != nullptr) {
        dd_release_mdl(mdl_ticket);
      }
      if (!ret) {
        return (false);
      }
>>>>>>> 8e797a5d
    }

    DBUG_EXECUTE_IF("ib_crash_during_rotation_for_encryption", DBUG_SUICIDE(););
  }

  return (true);
}

/** Rotate the tablespace keys by new master key.
@return true if the re-encrypt succeeds */
bool Fil_system::encryption_rotate_all() {
  for (auto shard : m_shards) {
    // FIXME: We don't acquire the fil_sys::mutex here. Why?

    bool success = encryption_rotate_in_a_shard(shard);

    if (!success) {
      return (false);
    }
  }

  return (true);
}

/** Rotate the tablespace keys by new master key.
@return true if the re-encrypt succeeds */
bool fil_encryption_rotate() { return (fil_system->encryption_rotate_all()); }

bool fil_encryption_rotate_global(const space_id_vec &space_ids) {
  for (space_id_t space_id : space_ids) {
    fil_space_t *space = fil_space_acquire(space_id);

    bool success = encryption_rotate_low(space);

    fil_space_release(space);

    if (!success) {
      return (false);
    }
  }
  return (true);
}

#endif /* !UNIV_HOTBACKUP */

/** Constructor
@param[in]  path            pathname (may also include the file basename)
@param[in]  normalize_path  If false, it's the callers responsibility to
                            ensure that the path is normalized. */
Fil_path::Fil_path(const std::string &path, bool normalize_path)
    : m_path(path) {
  if (normalize_path) {
    normalize(m_path);
  }
  m_abs_path = get_real_path(m_path);
}

/** Constructor
@param[in]  path            pathname (may also include the file basename)
@param[in]  normalize_path  If false, it's the callers responsibility to
                            ensure that the path is normalized. */
Fil_path::Fil_path(const char *path, bool normalize_path) : m_path(path) {
  if (normalize_path) {
    normalize(m_path);
  }
  m_abs_path = get_real_path(m_path);
}

/** Constructor
@param[in]  path            pathname (may also include the file basename)
@param[in]  len             Length of path
@param[in]  normalize_path  If false, it's the callers responsibility to
                            ensure that the path is normalized. */
Fil_path::Fil_path(const char *path, size_t len, bool normalize_path)
    : m_path(path, len) {
  if (normalize_path) {
    normalize(m_path);
  }
  m_abs_path = get_real_path(m_path);
}

/** Default constructor. */
Fil_path::Fil_path() : m_path(), m_abs_path() { /* No op */
}

/** @return true if the path exists and is a file . */
os_file_type_t Fil_path::get_file_type(const std::string &path) {
  const std::string *ptr;
  os_file_type_t type;
  bool exists;

#ifdef _WIN32
  /* Temporarily strip the trailing_separator since it will cause
  stat64() to fail on Windows unless the path is the root of some
  drive; like "C:\".  _stat64() will fail if it is "C:". */

  std::string p{path};

  if (path.length() > 3 && is_separator(path.back()) &&
      path.at(p.length() - 2) != ':') {
    p.pop_back();
  }

  ptr = &p;
#else
  ptr = &path;
#endif /* WIN32 */

  os_file_status(ptr->c_str(), &exists, &type);

  return (type);
}

/** @return true if the path exists and is a file . */
bool Fil_path::is_file_and_exists() const {
  return (get_file_type(m_abs_path) == OS_FILE_TYPE_FILE);
}

/** @return true if the path exists and is a directory. */
bool Fil_path::is_directory_and_exists() const {
  return (get_file_type(m_abs_path) == OS_FILE_TYPE_DIR);
}

/** This validation is only for ':'.
@return true if the path is valid. */
bool Fil_path::is_valid() const {
  auto count = std::count(m_path.begin(), m_path.end(), ':');

  if (count == 0) {
    return (true);
  }

#ifdef _WIN32
  /* Do not allow names like "C:name.ibd" because it
  specifies the "C:" drive but allows a relative location.
  It should be like "c:\". If a single colon is used it
  must be the second byte and the third byte must be a
  separator. */

  /* 8 == strlen("c:\a,ibd") */
  if (count == 1 && m_path.length() >= 8 && isalpha(m_path.at(0)) &&
      m_path.at(1) == ':' && (m_path.at(2) == '\\' || m_path.at(2) == '/')) {
    return (true);
  }
#endif /* _WIN32 */

  return (false);
}

/** Sets the flags of the tablespace. The tablespace must be locked
in MDL_EXCLUSIVE MODE.
@param[in]	space	tablespace in-memory struct
@param[in]	flags	tablespace flags */
void fil_space_set_flags(fil_space_t *space, ulint flags) {
  ut_ad(fsp_flags_is_valid(flags));

  rw_lock_x_lock(&space->latch);

  ut_a(flags < std::numeric_limits<uint32_t>::max());
  space->flags = (uint32_t)flags;

  rw_lock_x_unlock(&space->latch);
}

/* Unit Tests */
#ifdef UNIV_ENABLE_UNIT_TEST_MAKE_FILEPATH
#define MF Fil_path::make
#define DISPLAY ib::info(ER_IB_MSG_342) << path
void test_make_filepath() {
  char *path;
  const char *long_path =
      "this/is/a/very/long/path/including/a/very/"
      "looooooooooooooooooooooooooooooooooooooooooooooooo"
      "oooooooooooooooooooooooooooooooooooooooooooooooooo"
      "oooooooooooooooooooooooooooooooooooooooooooooooooo"
      "oooooooooooooooooooooooooooooooooooooooooooooooooo"
      "oooooooooooooooooooooooooooooooooooooooooooooooooo"
      "oooooooooooooooooooooooooooooooooooooooooooooooooo"
      "oooooooooooooooooooooooooooooooooooooooooooooooooo"
      "oooooooooooooooooooooooooooooooooooooooooooooooooo"
      "oooooooooooooooooooooooooooooooooooooooooooooooooo"
      "oooooooooooooooooooooooooooooooooooooooooooooooong"
      "/folder/name";
  path = MF("/this/is/a/path/with/a/filename", nullptr, IBD, false);
  DISPLAY;
  path = MF("/this/is/a/path/with/a/filename", nullptr, ISL, false);
  DISPLAY;
  path = MF("/this/is/a/path/with/a/filename", nullptr, CFG, false);
  DISPLAY;
  path = MF("/this/is/a/path/with/a/filename", nullptr, CFP, false);
  DISPLAY;
  path = MF("/this/is/a/path/with/a/filename.ibd", nullptr, IBD, false);
  DISPLAY;
  path = MF("/this/is/a/path/with/a/filename.ibd", nullptr, IBD, false);
  DISPLAY;
  path = MF("/this/is/a/path/with/a/filename.dat", nullptr, IBD, false);
  DISPLAY;
  path = MF(nullptr, "tablespacename", NO_EXT, false);
  DISPLAY;
  path = MF(nullptr, "tablespacename", IBD, false);
  DISPLAY;
  path = MF(nullptr, "dbname/tablespacename", NO_EXT, false);
  DISPLAY;
  path = MF(nullptr, "dbname/tablespacename", IBD, false);
  DISPLAY;
  path = MF(nullptr, "dbname/tablespacename", ISL, false);
  DISPLAY;
  path = MF(nullptr, "dbname/tablespacename", CFG, false);
  DISPLAY;
  path = MF(nullptr, "dbname/tablespacename", CFP, false);
  DISPLAY;
  path = MF(nullptr, "dbname\\tablespacename", NO_EXT, false);
  DISPLAY;
  path = MF(nullptr, "dbname\\tablespacename", IBD, false);
  DISPLAY;
  path = MF("/this/is/a/path", "dbname/tablespacename", IBD, false);
  DISPLAY;
  path = MF("/this/is/a/path", "dbname/tablespacename", IBD, true);
  DISPLAY;
  path = MF("./this/is/a/path", "dbname/tablespacename.ibd", IBD, true);
  DISPLAY;
  path = MF("this\\is\\a\\path", "dbname/tablespacename", IBD, true);
  DISPLAY;
  path = MF("/this/is/a/path", "dbname\\tablespacename", IBD, true);
  DISPLAY;
  path = MF(long_path, nullptr, IBD, false);
  DISPLAY;
  path = MF(long_path, "tablespacename", IBD, false);
  DISPLAY;
  path = MF(long_path, "tablespacename", IBD, true);
  DISPLAY;
}
#endif /* UNIV_ENABLE_UNIT_TEST_MAKE_FILEPATH */

/** Release the reserved free extents.
@param[in]	n_reserved	number of reserved extents */
void fil_space_t::release_free_extents(ulint n_reserved) {
#ifndef UNIV_HOTBACKUP
  ut_ad(rw_lock_own(&latch, RW_LOCK_X));
#endif /* !UNIV_HOTBACKUP */

  ut_a(n_reserved < std::numeric_limits<uint32_t>::max());
  ut_a(n_reserved_extents >= n_reserved);

  n_reserved_extents -= (uint32_t)n_reserved;
}

#ifndef UNIV_HOTBACKUP

#ifdef UNIV_DEBUG

/** Print the extent descriptor pages of this tablespace into
the given file.
@param[in]	filename	the output file name. */
void fil_space_t::print_xdes_pages(const char *filename) const {
  std::ofstream out(filename);
  print_xdes_pages(out);
}

/** Print the extent descriptor pages of this tablespace into
the given file.
@param[in]	out	the output file name.
@return	the output stream. */
std::ostream &fil_space_t::print_xdes_pages(std::ostream &out) const {
  mtr_t mtr;
  const page_size_t page_size(flags);

  mtr_start(&mtr);

  for (page_no_t i = 0; i < 100; ++i) {
    page_no_t xdes_page_no = i * UNIV_PAGE_SIZE;

    if (xdes_page_no >= size) {
      break;
    }

    buf_block_t *xdes_block =
        buf_page_get(page_id_t(id, xdes_page_no), page_size, RW_S_LATCH, &mtr);

    page_t *page = buf_block_get_frame(xdes_block);

    ulint page_type = fil_page_get_type(page);

    switch (page_type) {
      case FIL_PAGE_TYPE_ALLOCATED:

        ut_ad(xdes_page_no >= free_limit);

        mtr_commit(&mtr);
        return (out);

      case FIL_PAGE_TYPE_FSP_HDR:
      case FIL_PAGE_TYPE_XDES:
        break;
      default:
        ut_error;
    }

    xdes_page_print(out, page, xdes_page_no, &mtr);
  }

  mtr_commit(&mtr);
  return (out);
}
#endif /* UNIV_DEBUG */

/** Initialize the table space encryption
@param[in,out]	space		Tablespace instance */
static void fil_tablespace_encryption_init(const fil_space_t *space) {
  for (auto &key : *recv_sys->keys) {
    if (key.space_id != space->id) {
      continue;
    }

    dberr_t err = DB_SUCCESS;

    ut_ad(!fsp_is_system_tablespace(space->id));

    /* Here we try to populate space tablespace_key which is read during
    REDO scan.

    Consider following scenario:
    1. Alter tablespce .. encrypt=y (KEY1)
    2. Alter tablespce .. encrypt=n
    3. Alter tablespce .. encrypt=y (KEY2)

    Lets say there is a crash after (3) is finished successfully. All the pages
    of tablespace are encrypted with KEY2.

    During recovery:
    ----------------
    - Let's say we scanned till REDO of (1) but couldn't reach to REDO of (3).
    - So we've got tablespace key as KEY1.
    - Note, tablespace pages were encrypted using KEY2 which would have been
      found on page 0 and thus loaded already in file_space_t.

    If we overwrite this space key (KEY2) with the one we got from REDO log
    scan (KEY1), then when we try to read a page from Disk, we will try to
    decrypt it using KEY1 whereas page was encrypted with KEY2. ERROR.

    Therefore, for a general tablespace, if tablespace key is already populated
    it is the latest key and should be used instead of the one read during
    REDO log scan.

    For file-per-table tablespace, which is not INPLACE algorithm, copy what
    is found on REDO Log.
    */
    if (fsp_is_file_per_table(space->id, space->flags) ||
        space->encryption_klen == 0) {
      err = fil_set_encryption(space->id, Encryption::AES, key.ptr, key.iv);
    }

    if (err != DB_SUCCESS) {
      ib::error(ER_IB_MSG_343) << "Can't set encryption information"
                               << " for tablespace" << space->name << "!";
    }

    ut_free(key.iv);
    ut_free(key.ptr);

    key.iv = nullptr;
    key.ptr = nullptr;

    key.space_id = std::numeric_limits<space_id_t>::max();
  }
}

/** Update the DD if any files were moved to a new location.
Free the Tablespace_files instance.
@param[in]	read_only_mode	true if InnoDB is started in read only mode.
@return DB_SUCCESS if all OK */
dberr_t Fil_system::prepare_open_for_business(bool read_only_mode) {
  if (read_only_mode && !m_moved.empty()) {
    ib::error(ER_IB_MSG_344)
        << m_moved.size() << " files have been relocated"
        << " and the server has been started in read"
        << " only mode. Cannot update the data dictionary.";

    return (DB_READ_ONLY);
  }

  trx_t *trx = check_trx_exists(current_thd);

  TrxInInnoDB trx_in_innodb(trx);

  /* The transaction should not be active yet, start it */

  trx->isolation_level = trx_t::READ_UNCOMMITTED;

  trx_start_if_not_started_xa(trx, false);

  size_t count = 0;
  size_t failed = 0;
  size_t batch_size = 0;
  bool print_msg = false;
  auto start_time = ut_time();

  /* If some file paths have changed then update the DD */
  for (auto &tablespace : m_moved) {
    dberr_t err;

    auto old_path = std::get<dd_fil::OLD_PATH>(tablespace);

    auto space_name = std::get<dd_fil::SPACE_NAME>(tablespace);

    auto new_path = std::get<dd_fil::NEW_PATH>(tablespace);
    auto object_id = std::get<dd_fil::OBJECT_ID>(tablespace);

    err = dd_rename_tablespace(object_id, space_name.c_str(), new_path.c_str());

    if (err != DB_SUCCESS) {
      ib::error(ER_IB_MSG_345) << "Unable to update tablespace ID"
                               << " " << object_id << " "
                               << " '" << old_path << "' to"
                               << " '" << new_path << "'";

      ++failed;
    }

    ++count;

    if (ut_time() - start_time >= PRINT_INTERVAL_SECS) {
      ib::info(ER_IB_MSG_346) << "Processed " << count << "/" << m_moved.size()
                              << " tablespace paths. Failures " << failed;

      start_time = ut_time();
      print_msg = true;
    }

    ++batch_size;

    if (batch_size > 10000) {
      innobase_commit_low(trx);

      ib::info(ER_IB_MSG_347) << "Committed : " << batch_size;

      batch_size = 0;

      trx_start_if_not_started_xa(trx, false);
    }
  }

  if (batch_size > 0) {
    ib::info(ER_IB_MSG_348) << "Committed : " << batch_size;
  }

  innobase_commit_low(trx);

  if (print_msg) {
    ib::info(ER_IB_MSG_349) << "Updated " << count << " tablespace paths"
                            << ", failures " << failed;
  }

  return (failed == 0 ? DB_SUCCESS : DB_ERROR);
}

/** Free the Tablespace_files instance.
@param[in]	read_only_mode	true if InnoDB is started in read only mode.
@return DB_SUCCESS if all OK */
dberr_t fil_open_for_business(bool read_only_mode) {
  return (fil_system->prepare_open_for_business(read_only_mode));
}

/** Replay a file rename operation for ddl replay.
@param[in]	page_id		Space ID and first page number in the file
@param[in]	old_name	old file name
@param[in]	new_name	new file name
@return	whether the operation was successfully applied (the name did not
exist, or new_name did not exist and name was successfully renamed to
new_name)  */
bool fil_op_replay_rename_for_ddl(const page_id_t &page_id,
                                  const char *old_name, const char *new_name) {
  space_id_t space_id = page_id.space();
  fil_space_t *space = fil_space_get(space_id);

  if (space == nullptr && !fil_system->open_for_recovery(space_id)) {
    ib::info(ER_IB_MSG_350)
        << "Can not find space with space ID " << space_id
        << " when replaying the DDL log "
        << "rename from '" << old_name << "' to '" << new_name << "'";

    return (true);
  }

  return (fil_op_replay_rename(page_id, old_name, new_name));
}

/** Lookup the tablespace ID for recovery and DDL log apply.
@param[in]	space_id		Tablespace ID to lookup
@return true if the space ID is known. */
bool Fil_system::lookup_for_recovery(space_id_t space_id) {
  ut_ad(recv_recovery_is_on() || Log_DDL::is_in_recovery());

  /* Single threaded code, no need to acquire mutex. */
  const auto result = get_scanned_files(space_id);

  if (recv_recovery_is_on()) {
    const auto &end = recv_sys->deleted.end();
    const auto &it = recv_sys->deleted.find(space_id);

    if (result.second == nullptr) {
      /* If it wasn't deleted after finding it on disk then
      we tag it as missing. */

      if (it == end) {
        recv_sys->missing_ids.insert(space_id);
      }

      return (false);
    }

    /* Check that it wasn't deleted. */

    return (it == end);
  }

  return (result.second != nullptr);
}

/** Lookup the tablespace ID.
@param[in]	space_id		Tablespace ID to lookup
@return true if the space ID is known. */
bool fil_tablespace_lookup_for_recovery(space_id_t space_id) {
  return (fil_system->lookup_for_recovery(space_id));
}

/** Open a tablespace that has a redo/DDL log record to apply.
@param[in]	space_id		Tablespace ID
@return true if the open was successful */
bool Fil_system::open_for_recovery(space_id_t space_id) {
  ut_ad(recv_recovery_is_on() || Log_DDL::is_in_recovery());

  if (!lookup_for_recovery(space_id)) {
    return (false);
  }

  const auto result = get_scanned_files(space_id);

  /* Duplicates should have been sorted out before start of recovery. */
  ut_a(result.second->size() == 1);

  const auto &filename = result.second->front();
  const std::string path = result.first + filename;

  fil_space_t *space;

  auto status = ibd_open_for_recovery(space_id, path, space);

  if (status == FIL_LOAD_OK) {
    /* For encrypted tablespace, set key and iv. */
    if (FSP_FLAGS_GET_ENCRYPTION(space->flags) && recv_sys->keys != nullptr) {
      fil_tablespace_encryption_init(space);
    }

    if (!recv_sys->dblwr.deferred.empty()) {
      buf_dblwr_recover_pages(space);
    }

    return (true);
  }

  return (false);
}

/** Open a tablespace that has a redo log record to apply.
@param[in]	space_id		Tablespace ID
@return true if the open was successful */
bool fil_tablespace_open_for_recovery(space_id_t space_id) {
  return (fil_system->open_for_recovery(space_id));
}

/** Lookup the tablespace ID and return the path to the file. The filename
is ignored when testing for equality. Only the path up to the file name is
considered for matching: e.g. ./test/a.ibd == ./test/b.ibd.
@param[in]	dd_object_id	Server DD tablespace ID
@param[in]	space_id	Tablespace ID to lookup
@param[in]	space_name	Tablespace name
@param[in]	old_path	Path in the data dictionary
@param[out]	new_path	New path if scanned path not equal to path
@return status of the match. */
Fil_state fil_tablespace_path_equals(dd::Object_id dd_object_id,
                                     space_id_t space_id,
                                     const char *space_name,
                                     std::string old_path,
                                     std::string *new_path) {
  ut_ad(Fil_path::has_suffix(IBD, old_path));

  /* Single threaded code, no need to acquire mutex. */
  const auto &end = recv_sys->deleted.end();
  const auto result = fil_system->get_scanned_files(space_id);
  const auto &it = recv_sys->deleted.find(space_id);

  if (result.second == nullptr) {
    /* If the DD has the path but --innodb-directories doesn't,
    we need to check if the DD path is valid before we tag the
    file as missing. */

    if (Fil_path::get_file_type(old_path) == OS_FILE_TYPE_FILE) {
      ib::info(ER_IB_MSG_352) << old_path << " found outside of"
                              << " --innodb-directories setting";

      return (Fil_state::MATCHES);
    }

    /* If it wasn't deleted during redo apply, we tag it
    as missing. */

    if (it == end && recv_recovery_is_on()) {
      recv_sys->missing_ids.insert(space_id);
    }

    return (Fil_state::MISSING);
  }

  /* Check that it wasn't deleted. */
  if (it != end) {
    return (Fil_state::DELETED);
  }

  /* A file with this space_id was found during scanning.
  Validate its location and see if it was moved.

  Don't compare the full filename, there can be a mismatch if
  there was a DDL in progress and we will end up renaming the path
  in the DD dictionary. Such renames should be handled by the
  atomic DDL "ddl_log". */

  std::string old_dir{old_path};

  /* Ignore the filename component of the old path. */
  auto pos = old_dir.find_last_of(Fil_path::SEPARATOR);
  if (pos == std::string::npos) {
    old_dir = MySQL_datadir_path;
  } else {
    old_dir.resize(pos + 1);
    ut_ad(Fil_path::is_separator(old_dir.back()));
  }
  old_dir = Fil_path::get_real_path(old_dir);

  /* Build the new path from the scan path and the found path. */
  std::string new_dir{result.first};

  ut_ad(Fil_path::is_separator(new_dir.back()));

  new_dir.append(result.second->front());

  new_dir = Fil_path::get_real_path(new_dir);

  /* Do not use a datafile that is in the wrong place. */
  if (!Fil_path::is_valid_location(space_name, new_dir)) {
    ib::info(ER_IB_MSG_353)
        << "Cannot use scanned file " << new_dir << " for tablespace "
        << space_name << " because it is not in a valid location.";

    return (Fil_state::MISSING);
  }

  /* Ignore the filename component of the new path. */
  pos = new_dir.find_last_of(Fil_path::SEPARATOR);

  ut_ad(pos != std::string::npos);

  new_dir.resize(pos + 1);

  if (old_dir.compare(new_dir) != 0) {
    *new_path = result.first + result.second->front();

    fil_system->moved(dd_object_id, space_id, space_name, old_path, *new_path);

    return (Fil_state::MOVED);
  }

  *new_path = old_path;

  return (Fil_state::MATCHES);
}

#endif /* !UNIV_HOTBACKUP */

/** This function should be called after recovery has completed.
Check for tablespace files for which we did not see any MLOG_FILE_DELETE
or MLOG_FILE_RENAME record. These could not be recovered.
@return true if there were some filenames missing for which we had to
        ignore redo log records during the apply phase */
bool Fil_system::check_missing_tablespaces() {
  bool missing = false;
  auto &dblwr = recv_sys->dblwr;
  const auto end = recv_sys->deleted.end();

  /* Called in single threaded mode, no need to acquire the mutex. */

  /* First check if we were able to restore all the doublewrite
  buffer pages. If not then print a warning. */

  for (auto &page : dblwr.deferred) {
    space_id_t space_id;

    space_id = page_get_space_id(page.m_page);

    /* If the tablespace was in the missing IDs then we
    know that the problem is elsewhere. If a file deleted
    record was not found in the redo log and the tablespace
    doesn't exist in the SYS_TABLESPACES file then it is
    an error or data corruption. The special case is an
    undo truncate in progress. */

    if (recv_sys->deleted.find(space_id) == end &&
        recv_sys->missing_ids.find(space_id) != recv_sys->missing_ids.end()) {
      page_no_t page_no;

      page_no = page_get_page_no(page.m_page);

      ib::warn(ER_IB_MSG_1263)
          << "Doublewrite page " << page.m_no << " for {space: " << space_id
          << ", page_no:" << page_no << "} could not be restored."
          << " File name unknown for tablespace ID " << space_id;
    }

    /* Free the memory. */
    page.close();
  }

  dblwr.deferred.clear();

  for (auto space_id : recv_sys->missing_ids) {
    if (recv_sys->deleted.find(space_id) != end) {
      continue;
    }

    const auto result = get_scanned_files(space_id);

    if (result.second == nullptr) {
      if (fsp_is_undo_tablespace(space_id)) {
        /* This could happen if an undo truncate is in progress because
        undo tablespace construction is not redo logged.  The DD is updated
        at the end and may be out of sync. */
        continue;
      }

      ib::error(ER_IB_MSG_354) << "Could not find any file associated with"
                               << " the tablespace ID: " << space_id;
      missing = true;

    } else {
      ut_a(!result.second->empty());
    }
  }

  return (missing);
}

/** This function should be called after recovery has completed.
Check for tablespace files for which we did not see any MLOG_FILE_DELETE
or MLOG_FILE_RENAME record. These could not be recovered
@return true if there were some filenames missing for which we had to
        ignore redo log records during the apply phase */
bool fil_check_missing_tablespaces() {
  return (fil_system->check_missing_tablespaces());
}

/** Redo a tablespace create.
@param[in]	ptr		redo log record
@param[in]	end		end of the redo log buffer
@param[in]	page_id		Tablespace Id and first page in file
@param[in]	parsed_bytes	Number of bytes parsed so far
@param[in]	parse_only	Don't apply, parse only
@return pointer to next redo log record
@retval nullptr if this log record was truncated */
byte *fil_tablespace_redo_create(byte *ptr, const byte *end,
                                 const page_id_t &page_id, ulint parsed_bytes,
                                 bool parse_only) {
  ut_a(page_id.page_no() == 0);

  /* We never recreate the system tablespace. */
  ut_a(page_id.space() != TRX_SYS_SPACE);

  ut_a(parsed_bytes != ULINT_UNDEFINED);

  /* Where 6 = flags (uint32_t) + name len (uint16_t). */
  if (end <= ptr + 6) {
    return (nullptr);
  }

#ifdef UNIV_HOTBACKUP
  ulint flags = mach_read_from_4(ptr);
#else
    /* Skip the flags, not used here. */
#endif /* UNIV_HOTBACKUP */

  ptr += 4;

  ulint len = mach_read_from_2(ptr);

  ptr += 2;

  /* Do we have the full/valid file name. */
  if (end < ptr + len || len < 5) {
    if (len < 5) {
      char name[6];

      snprintf(name, sizeof(name), "%.*s", (int)len, ptr);

      ib::error(ER_IB_MSG_355) << "MLOG_FILE_CREATE : Invalid file name."
                               << " Length (" << len << ") must be >= 5"
                               << " and end in '.ibd'. File name in the"
                               << " redo log is '" << name << "'";

      recv_sys->found_corrupt_log = true;
    }

    return (nullptr);
  }

  char *name = reinterpret_cast<char *>(ptr);

  Fil_path::normalize(name);

  ptr += len;

  if (!Fil_path::has_suffix(IBD, name)) {
    recv_sys->found_corrupt_log = true;

    return (nullptr);
  }

  if (parse_only) {
    return (ptr);
  }
#ifdef UNIV_HOTBACKUP

  meb_tablespace_redo_create(page_id, flags, name);

#else  /* !UNIV_HOTBACKUP */

  /* The first condition is true during normal server operation, the
  second one during server startup after
  recv_recovery_from_checkpoint_start has completed. */
  if (!recv_recovery_is_on() || recv_lsn_checks_on) {
    /* We are being called from online log tracking, file name
    processing is a no-op, and specifically do not cause any DD
    changes. */
    return (ptr);
  }

  const auto result = fil_system->get_scanned_files(page_id.space());

  if (result.second == nullptr) {
    /* No file maps to this tablespace ID. It's possible that
    the file was deleted later or is misisng. */

    return (ptr);
  }

  auto abs_name = Fil_path::get_real_path(name);

  /* Duplicates should have been sorted out before we get here. */
  ut_a(result.second->size() == 1);

  /* It's possible that the tablespace file was renamed later. */
  if (result.second->front().compare(abs_name) == 0) {
    bool success;

    success = fil_tablespace_open_for_recovery(page_id.space());

    if (!success) {
      ib::info(ER_IB_MSG_356) << "Create '" << abs_name << "' failed!";
    }
  }
#endif /* UNIV_HOTBACKUP */

  return (ptr);
}

/** Redo a tablespace rename.
This function doesn't do anything, simply parses the redo log record.
@param[in]	ptr		redo log record
@param[in]	end		end of the redo log buffer
@param[in]	page_id		Tablespace Id and first page in file
@param[in]	parsed_bytes	Number of bytes parsed so far
@param[in]	parse_only	Don't apply, parse only
@return pointer to next redo log record
@retval nullptr if this log record was truncated */
byte *fil_tablespace_redo_rename(byte *ptr, const byte *end,
                                 const page_id_t &page_id, ulint parsed_bytes,
                                 bool parse_only) {
  ut_a(page_id.page_no() == 0);

  /* We never recreate the system tablespace. */
  ut_a(page_id.space() != TRX_SYS_SPACE);

  ut_a(parsed_bytes != ULINT_UNDEFINED);

  /* Where 2 = from name len (uint16_t). */
  if (end <= ptr + 2) {
    return (nullptr);
  }

  /* Read and check the RENAME FROM_NAME. */
  ulint from_len = mach_read_from_2(ptr);

  ptr += 2;

  /* Do we have the full/valid from and to file names. */
  if (end < ptr + from_len || from_len < 5) {
    if (from_len < 5) {
      char name[6];

      snprintf(name, sizeof(name), "%.*s", (int)from_len, ptr);

      ib::info(ER_IB_MSG_357) << "MLOG_FILE_RENAME: Invalid from file name."
                              << " Length (" << from_len << ") must be >= 5"
                              << " and end in '.ibd'. File name in the"
                              << " redo log is '" << name << "'";
    }

    return (nullptr);
  }

  char *from_name = reinterpret_cast<char *>(ptr);

  Fil_path::normalize(from_name);

  auto abs_from_name = Fil_path::get_real_path(from_name);

  ptr += from_len;

  if (!Fil_path::has_suffix(IBD, abs_from_name)) {
    ib::error(ER_IB_MSG_358)
        << "MLOG_FILE_RENAME: From file name doesn't end in"
        << " .ibd. File name in the redo log is '" << from_name << "'";

    recv_sys->found_corrupt_log = true;

    return (nullptr);
  }

  /* Read and check the RENAME TO_NAME. */

  ulint to_len = mach_read_from_2(ptr);

  ptr += 2;

  if (end < ptr + to_len || to_len < 5) {
    if (to_len < 5) {
      char name[6];

      snprintf(name, sizeof(name), "%.*s", (int)to_len, ptr);

      ib::info(ER_IB_MSG_359) << "MLOG_FILE_RENAME: Invalid to file name."
                              << " Length (" << to_len << ") must be >= 5"
                              << " and end in '.ibd'. File name in the"
                              << " redo log is '" << name << "'";
    }

    return (nullptr);
  }

  char *to_name = reinterpret_cast<char *>(ptr);

  ptr += to_len;

  Fil_path::normalize(to_name);

#ifdef UNIV_HOTBACKUP

  if (!parse_only) {
    meb_tablespace_redo_rename(page_id, from_name, to_name);
  }

#else  /* !UNIV_HOTBACKUP */

  auto abs_to_name = Fil_path::get_real_path(to_name);

  if (from_len == to_len && strncmp(to_name, from_name, to_len) == 0) {
    ib::error(ER_IB_MSG_360)
        << "MLOG_FILE_RENAME: The from and to name are the"
        << " same: '" << from_name << "', '" << to_name << "'";

    recv_sys->found_corrupt_log = true;

    return (nullptr);
  }

  if (!Fil_path::has_suffix(IBD, abs_to_name)) {
    ib::error(ER_IB_MSG_361)
        << "MLOG_FILE_RENAME: To file name doesn't end in"
        << " .ibd. File name in the redo log is '" << to_name << "'";

    recv_sys->found_corrupt_log = true;

    return (nullptr);
  }
#endif /* UNIV_HOTBACKUP */

  return (ptr);
}

/** Redo a tablespace delete.
@param[in]	ptr		redo log record
@param[in]	end		end of the redo log buffer
@param[in]	page_id		Tablespace Id and first page in file
@param[in]	parsed_bytes	Number of bytes parsed so far
@param[in]	parse_only	Don't apply, parse only
@return pointer to next redo log record
@retval nullptr if this log record was truncated */
byte *fil_tablespace_redo_delete(byte *ptr, const byte *end,
                                 const page_id_t &page_id, ulint parsed_bytes,
                                 bool parse_only) {
  ut_a(page_id.page_no() == 0);

  /* We never recreate the system tablespace. */
  ut_a(page_id.space() != TRX_SYS_SPACE);

  ut_a(parsed_bytes != ULINT_UNDEFINED);

  /* Where 2 =  len (uint16_t). */
  if (end <= ptr + 2) {
    return (nullptr);
  }

  ulint len = mach_read_from_2(ptr);

  ptr += 2;

  /* Do we have the full/valid file name. */
  if (end < ptr + len || len < 5) {
    if (len < 5) {
      char name[6];

      snprintf(name, sizeof(name), "%.*s", (int)len, ptr);

      ib::error(ER_IB_MSG_362) << "MLOG_FILE_DELETE : Invalid file name."
                               << " Length (" << len << ") must be >= 5"
                               << " and end in '.ibd'. File name in the"
                               << " redo log is '" << name << "'";
    }

    return (nullptr);
  }

  char *name = reinterpret_cast<char *>(ptr);

  Fil_path::normalize(name);

  ptr += len;

  if (!Fil_path::has_suffix(IBD, name)) {
    recv_sys->found_corrupt_log = true;

    return (nullptr);
  }

  if (parse_only) {
    return (ptr);
  }
#ifdef UNIV_HOTBACKUP

  meb_tablespace_redo_delete(page_id, name);

#else  /* !UNIV_HOTBACKUP */

  /* The first condition is true during normal server operation, the
  second one during server startup after
  recv_recovery_from_checkpoint_start has completed. */
  if (!recv_recovery_is_on() || recv_lsn_checks_on) {
    /* We are being called from online log tracking, file name
    processing is a no-op, and specifically do not cause any DD
    changes. */
    return (ptr);
  }

  const auto result = fil_system->get_scanned_files(page_id.space());

  recv_sys->deleted.insert(page_id.space());
  recv_sys->missing_ids.erase(page_id.space());

  if (result.second == nullptr) {
    /* No files map to this tablespace ID. The drop must
    have succeeded. */

    return (ptr);
  }

  /* Space_id_set should have been sorted out before we get here. */

  ut_a(result.second->size() == 1);

  auto abs_name = Fil_path::get_real_path(name);

  ut_ad(!Fil_path::is_separator(abs_name.back()));

  fil_space_free(page_id.space(), false);

  bool success = fil_system->erase(page_id.space());
  ut_a(success);
#endif /* UNIV_HOTBACKUP */

  return (ptr);
}

/** Parse and process an encryption redo record.
@param[in]	ptr		redo log record
@param[in]	end		end of the redo log buffer
@param[in]	space_id	the tablespace ID
@param[in]	apply		whether to apply the record
@return log record end, nullptr if not a complete record */
byte *fil_tablespace_redo_encryption(byte *ptr, const byte *end,
                                     space_id_t space_id, bool apply) {
  byte *iv = nullptr;
  byte *key = nullptr;
  bool is_new = false;

#ifdef UNIV_DEBUG
  bool is_allocated = false;
#endif

  fil_space_t *space = fil_space_get(space_id);

<<<<<<< HEAD
  if (!apply) {
    // nothing
  } else if (space == nullptr) {
=======
  /* An undo space might be open but not have the ENCRYPTION bit set
  in its header if the current value of innodb_undo_log_encrypt=OFF
  and a crash occured between flushing this redo record and the header
  page of the undo space.  So if the flag is missing, ignore the header
  page. */
  if (fsp_is_undo_tablespace(space_id) && space != nullptr &&
      !FSP_FLAGS_GET_ENCRYPTION(space->flags)) {
    space = nullptr;
  }

  if (space == nullptr) {
>>>>>>> 8e797a5d
    if (recv_sys->keys == nullptr) {
      recv_sys->keys = UT_NEW_NOKEY(recv_sys_t::Encryption_Keys());
    }

    for (auto &recv_key : *recv_sys->keys) {
      if (recv_key.space_id == space_id) {
        iv = recv_key.iv;
        key = recv_key.ptr;
      }
    }

#ifdef UNIV_DEBUG
    if (key != nullptr) {
      DBUG_EXECUTE_IF(
          "dont_update_key_found_during_REDO_scan", is_allocated = true;
          key = static_cast<byte *>(ut_malloc_nokey(ENCRYPTION_KEY_LEN));
          iv = static_cast<byte *>(ut_malloc_nokey(ENCRYPTION_KEY_LEN)););
    }
#endif

    if (key == nullptr) {
      key = static_cast<byte *>(ut_malloc_nokey(ENCRYPTION_KEY_LEN));

      iv = static_cast<byte *>(ut_malloc_nokey(ENCRYPTION_KEY_LEN));

      is_new = true;
    }

  } else {
    iv = space->encryption_iv;
    key = space->encryption_key;
  }

  ulint offset;

  offset = mach_read_from_2(ptr);
  ptr += 2;

  ulint len;

  len = mach_read_from_2(ptr);
  ptr += 2;

  if (end < ptr + len) {
    return (nullptr);
  }

  if (offset >= UNIV_PAGE_SIZE || len + offset > UNIV_PAGE_SIZE ||
      len != ENCRYPTION_INFO_SIZE) {
    recv_sys->found_corrupt_log = true;
    return (nullptr);
  }

  if (apply && !Encryption::decode_encryption_info(key, iv, ptr)) {
    recv_sys->found_corrupt_log = true;

    ib::warn(ER_IB_MSG_364)
        << "Encryption information"
        << " in the redo log of space " << space_id << " is invalid";

    return (nullptr);
  }

  ut_ad(len == ENCRYPTION_INFO_SIZE);

  ptr += len;

  if (!apply) return (ptr);

  if (space == nullptr) {
    if (is_new) {
      recv_sys_t::Encryption_Key new_key;

      new_key.iv = iv;
      new_key.ptr = key;
      new_key.space_id = space_id;

      recv_sys->keys->push_back(new_key);
    }
  } else {
    if (FSP_FLAGS_GET_ENCRYPTION(space->flags) ||
        space->encryption_op_in_progress == ENCRYPTION) {
      space->encryption_type = Encryption::AES;
      space->encryption_klen = ENCRYPTION_KEY_LEN;
    }
  }

#ifdef UNIV_DEBUG
  if (is_allocated) {
    DBUG_EXECUTE_IF("dont_update_key_found_during_REDO_scan", ut_free(key);
                    ut_free(iv););
  }
#endif

  return (ptr);
}

/** Tokenize a path specification. Convert relative paths to absolute paths.
Check if the paths are valid and filter out invalid or unreadable directories.
Sort and filter out duplicates from dirs.
@param[in]	str		Path specification to tokenize
@param[in]	delimiters	Delimiters */
void Tablespace_dirs::tokenize_paths(const std::string &str,
                                     const std::string &delimiters) {
  std::string::size_type start = str.find_first_not_of(delimiters);
  std::string::size_type end = str.find_first_of(delimiters, start);

  using Paths = std::vector<std::pair<std::string, std::string>>;

  Paths dirs;

  /* Scan until 'end' and 'start' don't reach the end of string (npos) */
  while (std::string::npos != start || std::string::npos != end) {
    std::array<char, OS_FILE_MAX_PATH> dir;

    dir.fill(0);

    const auto path = str.substr(start, end - start);

    ut_a(path.length() < dir.max_size());

    std::copy(path.begin(), path.end(), dir.data());

    /* Filter out paths that contain '*'. */
    auto pos = path.find('*');

    /* Filter out invalid path components. */

    if (path == "/") {
      ib::warn(ER_IB_MSG_365) << "Scan path '" << path << "' ignored";

    } else if (pos == std::string::npos) {
      Fil_path::normalize(dir.data());

      std::string cur_path;
      std::string d{dir.data()};

      if (Fil_path::get_file_type(dir.data()) == OS_FILE_TYPE_DIR) {
        cur_path = Fil_path::get_real_path(d);

      } else {
        cur_path = d;
      }

      if (!Fil_path::is_separator(d.back())) {
        d.push_back(Fil_path::OS_SEPARATOR);
      }

      using value = Paths::value_type;

      dirs.push_back(value(d, cur_path));

    } else {
      ib::warn(ER_IB_MSG_366) << "Scan path '" << path << "' ignored"
                              << " contains '*'";
    }

    start = str.find_first_not_of(delimiters, end);

    end = str.find_first_of(delimiters, start);
  }

  /* Remove duplicate paths by comparing the real paths.  Note, this
  will change the order of the directory scan because of the sort. */

  using type = Paths::value_type;

  std::sort(dirs.begin(), dirs.end(), [](const type &lhs, const type &rhs) {
    return (lhs.second < rhs.second);
  });

  dirs.erase(std::unique(dirs.begin(), dirs.end(),
                         [](const type &lhs, const type &rhs) {
                           return (lhs.second == rhs.second);
                         }),
             dirs.end());

  /* Eliminate sub-trees */

  Dirs scan_dirs;

  for (size_t i = 0; i < dirs.size(); ++i) {
    const auto &path_i = dirs[i].second;

    for (size_t j = i + 1; j < dirs.size(); ++j) {
      auto &path_j = dirs[j].second;

      if (Fil_path::is_ancestor(path_i, path_j)) {
        path_j.resize(0);
      }
    }
  }

  for (auto &dir : dirs) {
    if (dir.second.length() == 0) {
      continue;
    }

    Fil_path::normalize(dir.first);

    m_dirs.push_back(Tablespace_files{dir.first});
  }
}

/** Check whether we can rename the file
@param[in]	space		Tablespace for which to rename
@param[in]	name		Source file name
@param[in]	df		Target file that exists on disk
@return DB_SUCCESS if all OK */
static dberr_t fil_rename_validate(fil_space_t *space, const std::string &name,
                                   Datafile &df) {
  dberr_t err = df.validate_for_recovery(space->id).error;

  if (err == DB_TABLESPACE_NOT_FOUND) {
    /* Tablespace header doesn't contain the expected
    tablespace ID. This is can happen during truncate. */

    return (err);

  } else if (err != DB_SUCCESS) {
    ib::warn(ER_IB_MSG_367) << "Failed to read the first page of the"
                            << " file '" << df.filepath() << "'."
                            << " You will need to verify and move the"
                            << " file out of the way retry recovery.";

    return (err);
  }

  auto file = &space->files.front();

  if (strcmp(df.filepath(), file->name) == 0) {
    /* Check if already points to the correct file.
    Must have the same space ID */

    ib::info(ER_IB_MSG_368) << "Tablespace ID already maps to: '"
                            << df.filepath() << "', rename ignored.";

    ut_a(df.space_id() == space->id);

    return (DB_SUCCESS);

  } else if (df.space_id() != space->id) {
    /* Target file exists on disk but has a different
    tablespce ID. The user should manually delete it. */

    ib::error(ER_IB_MSG_369)
        << "Cannot rename '" << name << "' to '" << df.filepath() << "'. File '"
        << df.filepath() << "' tablespace ID " << df.space_id()
        << " doesn't match the expected tablespace"
        << " ID " << space->id << ". You will need to verify and move '"
        << df.filepath() << "' manually and retry recovery!";

    return (DB_ERROR);
  }

  /* Target file exists on disk and has the same ID. */

  ib::error(ER_IB_MSG_370)
      << "Cannot rename '" << name << "' to '" << df.filepath()
      << "'. The File '" << df.filepath() << " already exists on"
      << " disk. You will need to verify and move either file"
      << " manually and retry recovery!";

  return (DB_ERROR);
}

/** Replay a file rename operation if possible.
@param[in]	page_id		Space ID and first page number in the file
@param[in]	old_name	old file name
@param[in]	new_name	new file name
@return	whether the operation was successfully applied (the name did not exist,
or new_name did not exist and name was successfully renamed to new_name)  */
static bool fil_op_replay_rename(const page_id_t &page_id,
                                 const std::string &old_name,
                                 const std::string &new_name) {
#ifdef UNIV_HOTBACKUP
  ut_ad(meb_replay_file_ops);
#endif /* UNIV_HOTBACKUP */

  ut_ad(page_id.page_no() == 0);
  ut_ad(old_name.compare(new_name) != 0);
  ut_ad(Fil_path::has_suffix(IBD, new_name));
  ut_ad(page_id.space() != TRX_SYS_SPACE);

  /* In order to replay the rename, the following must hold:
  1. The new name is not already used.
  2. A tablespace exists with the old name.
  3. The space ID for that tablepace matches this log entry.
  This will prevent unintended renames during recovery. */

  space_id_t space_id = page_id.space();
  fil_space_t *space = fil_space_get(space_id);

  if (space == nullptr) {
    return (true);
  }

  Datafile df;
  std::string name{new_name};

  df.set_filepath(name.c_str());

  if (df.open_read_only(false) == DB_SUCCESS) {
    dberr_t err = fil_rename_validate(space, old_name, df);

    if (err == DB_TABLESPACE_NOT_FOUND) {
      /* This can happend during truncate. */
      ib::info(ER_IB_MSG_371) << "Tablespace ID mismatch in '" << name << "'";
    }

    df.close();

    return (err == DB_SUCCESS);
  }

  auto path_sep_pos = name.find_last_of(Fil_path::SEPARATOR);

  ut_a(path_sep_pos != std::string::npos);

  /* Create the database directory for the new name, if
  it does not exist yet */

  name.resize(path_sep_pos);

  bool success = os_file_create_directory(name.c_str(), false);
  ut_a(success);

  auto datadir_pos = name.find_last_of(Fil_path::SEPARATOR);

  ut_ad(datadir_pos != std::string::npos);

  name.erase(0, datadir_pos + 1);

  ut_ad(!Fil_path::is_separator(name.back()));

  /* schema/table separator is always a '/'. */
  name.push_back('/');

  /* Strip the '.ibd' suffix. */
  name.append(new_name.begin() + path_sep_pos + 1, new_name.end() - 4);

  ut_ad(!Fil_path::has_suffix(IBD, name));

  clone_mark_abort(true);

  const auto ptr = name.c_str();

  success =
      fil_rename_tablespace(space_id, old_name.c_str(), ptr, new_name.c_str());

  ut_a(success);

  clone_mark_active();

  return (true);
}

/** Get the tablespace ID from an .ibd and/or an undo tablespace. If the ID
is == 0 on the first page then check for at least MAX_PAGES_TO_CHECK  pages
with the same tablespace ID. Do a Light weight check before trying with
Datafile::find_space_id().
@param[in]	filename	File name to check
@return s_invalid_space_id if not found, otherwise the space ID */
space_id_t Fil_system::get_tablespace_id(const std::string &filename) {
  char buf[sizeof(space_id_t)];
  std::ifstream ifs(filename, std::ios::binary);

  if (!ifs) {
    ib::warn(ER_IB_MSG_372) << "Unable to open '" << filename << "'";
    return (dict_sys_t::s_invalid_space_id);
  }

  std::vector<space_id_t> space_ids;
  auto page_size = srv_page_size;

  space_ids.reserve(MAX_PAGES_TO_CHECK);

  for (page_no_t page_no = 0; page_no < MAX_PAGES_TO_CHECK; ++page_no) {
    off_t off;

    off = page_no * page_size + FIL_PAGE_SPACE_ID;

    if (off == FIL_PAGE_SPACE_ID) {
      /* Figure out the page size of the tablespace. If it's
      a compressed tablespace. */
      ifs.seekg(FSP_HEADER_OFFSET + FSP_SPACE_FLAGS, ifs.beg);

      if ((ifs.rdstate() & std::ifstream::eofbit) != 0 ||
          (ifs.rdstate() & std::ifstream::failbit) != 0 ||
          (ifs.rdstate() & std::ifstream::badbit) != 0) {
        return (dict_sys_t::s_invalid_space_id);
      }

      ifs.read(buf, sizeof(buf));

      if (!ifs.good() || (size_t)ifs.gcount() < sizeof(buf)) {
        return (dict_sys_t::s_invalid_space_id);
      }

      ulint flags;

      flags = mach_read_from_4(reinterpret_cast<byte *>(buf));

      const page_size_t space_page_size(flags);

      page_size = space_page_size.physical();
    }

    ifs.seekg(off, ifs.beg);

    if ((ifs.rdstate() & std::ifstream::eofbit) != 0 ||
        (ifs.rdstate() & std::ifstream::failbit) != 0 ||
        (ifs.rdstate() & std::ifstream::badbit) != 0) {
      /* Trucated files can be a single page */
      break;
    }

    ifs.read(buf, sizeof(buf));

    if (!ifs.good() || (size_t)ifs.gcount() < sizeof(buf)) {
      /* Trucated files can be a single page */
      break;
    }

    space_id_t space_id;

    space_id = mach_read_from_4(reinterpret_cast<byte *>(buf));

    space_ids.push_back(space_id);
  }

  ifs.close();

  space_id_t space_id;

  if (!space_ids.empty()) {
    space_id = space_ids.front();

    for (auto id : space_ids) {
      if (id == 0 || space_id != id) {
        space_id = UINT32_UNDEFINED;

        break;
      }
    }
  } else {
    space_id = UINT32_UNDEFINED;
  }

  /* Try the more heavy duty method, as a last resort. */
  if (space_id == UINT32_UNDEFINED) {
    /* The ifstream will work for all file formats compressed or
    otherwise because the header of the page is not compressed.
    Where it will fail is if the first page is corrupt. Then for
    compressed tablespaces we don't know where the page boundary
    starts because we don't know the page size. */

    Datafile file;

    file.set_filepath(filename.c_str());

    dberr_t err = file.open_read_only(false);

    ut_a(file.is_open());
    ut_a(err == DB_SUCCESS);

    /* Read and validate the first page of the tablespace.
    Assign a tablespace name based on the tablespace type. */
    err = file.find_space_id();

    if (err == DB_SUCCESS) {
      space_id = file.space_id();
    }

    file.close();
  }

  return (space_id);
}

/** Check for duplicate tablespace IDs.
@param[in]	start		Slice start
@param[in]	end		Slice end
@param[in]	thread_id	Thread ID
@param[in,out]	mutex		Mutex that covers the global state
@param[in,out]	unique		To check for duplciates
@param[in,out]	duplicates	Duplicate space IDs found */
void Tablespace_dirs::duplicate_check(const Const_iter &start,
                                      const Const_iter &end, size_t thread_id,
                                      std::mutex *mutex, Space_id_set *unique,
                                      Space_id_set *duplicates) {
  size_t count = 0;
  bool printed_msg = false;
  auto start_time = ut_time();

  for (auto it = start; it != end; ++it, ++m_checked) {
    const std::string filename = it->second;
    auto &files = m_dirs[it->first];
    const std::string phy_filename = files.path() + filename;

    space_id_t space_id;

    space_id = Fil_system::get_tablespace_id(phy_filename);

    if (space_id != 0 && space_id != dict_sys_t::s_invalid_space_id) {
      std::lock_guard<std::mutex> guard(*mutex);

      auto ret = unique->insert(space_id);

      size_t n_files;

      n_files = files.add(space_id, filename);

      if (n_files > 1 || !ret.second) {
        duplicates->insert(space_id);
      }

    } else if (space_id != 0 &&
               Fil_path::is_undo_tablespace_name(phy_filename)) {
      ib::info(ER_IB_MSG_373) << "Can't determine the undo file tablespace"
                              << " ID for '" << phy_filename << "', could be"
                              << " an undo truncate in progress";

    } else {
      ib::info(ER_IB_MSG_374) << "Ignoring '" << phy_filename << "' invalid"
                              << " tablespace ID in the header";
    }

    ++count;

    if (ut_time() - start_time >= PRINT_INTERVAL_SECS) {
      ib::info(ER_IB_MSG_375) << "Thread# " << thread_id << " - Checked "
                              << count << "/" << (end - start) << " files";

      start_time = ut_time();

      printed_msg = true;
    }
  }

  if (printed_msg) {
    ib::info(ER_IB_MSG_376) << "Checked " << count << " files";
  }
}

/** Print the duplicate filenames for a tablespce ID to the log
@param[in]	duplicates	Duplicate tablespace IDs*/
void Tablespace_dirs::print_duplicates(const Space_id_set &duplicates) {
  /* Print the duplicate names to the error log. */
  for (auto space_id : duplicates) {
    Dirs files;

    for (auto &dir : m_dirs) {
      const auto names = dir.find(space_id);

      if (names == nullptr) {
        continue;
      }

      files.insert(files.end(), names->begin(), names->end());
    }

    /* Fixes the order in the mtr tests. */
    std::sort(files.begin(), files.end());

    ut_a(files.size() > 1);

    std::ostringstream oss;

    oss << "Tablespace ID: " << space_id << " = [";

    for (size_t i = 0; i < files.size(); ++i) {
      oss << "'" << files[i] << "'";

      if (i < files.size() - 1) {
        oss << ", ";
      }
    }

    oss << "]" << std::endl;

    ib::error(ER_IB_MSG_377) << oss.str();
  }
}

/** Discover tablespaces by reading the header from .ibd files.
@param[in]	in_directories	Directories to scan
@return DB_SUCCESS if all goes well */
dberr_t Tablespace_dirs::scan(const std::string &in_directories) {
  std::string directories(in_directories);

  Fil_path::normalize(directories);

  ib::info(ER_IB_MSG_378) << "Directories to scan '" << directories << "'";

  Scanned_files ibd_files;
  Scanned_files undo_files;

  {
    std::string separators;

    separators.push_back(FIL_PATH_SEPARATOR);

    tokenize_paths(directories, separators);
  }

  uint16_t count = 0;
  bool print_msg = false;
  auto start_time = ut_time();

  /* Should be trivial to parallelize the scan and ID check. */
  for (const auto &dir : m_dirs) {
    const auto &real_path_dir = dir.real_path();

    ut_a(Fil_path::is_separator(dir.path().back()));

    ib::info(ER_IB_MSG_379) << "Scanning '" << dir.path() << "'";

    /* Walk the sub-tree of dir. */

    Dir_Walker::walk(real_path_dir, true, [&](const std::string &path) {
      /* If it is a file and the suffix matches ".ibd"
      or the undo file name format then store it for
      determining the space ID. */

      ut_a(path.length() > real_path_dir.length());
      ut_a(Fil_path::get_file_type(path) != OS_FILE_TYPE_DIR);

      /* Make the filename relative to the directory that
      was scanned. */

      std::string file = path.substr(real_path_dir.length(), path.length());

      if (file.size() <= 4) {
        return;
      }

      using value = Scanned_files::value_type;

      if (Fil_path::has_suffix(IBD, file.c_str())) {
        ibd_files.push_back(value{count, file});

      } else if (Fil_path::is_undo_tablespace_name(file)) {
        undo_files.push_back(value{count, file});
      }

      if (ut_time() - start_time >= PRINT_INTERVAL_SECS) {
        ib::info(ER_IB_MSG_380)
            << "Files found so far: " << ibd_files.size() << " data files"
            << " and " << undo_files.size() << " undo files";

        start_time = ut_time();
        print_msg = true;
      }
    });

    ++count;
  }

  if (print_msg) {
    ib::info(ER_IB_MSG_381) << "Found " << ibd_files.size() << " '.ibd' and "
                            << undo_files.size() << " undo files";
  }

  Space_id_set unique;
  Space_id_set duplicates;

  size_t n_threads = (ibd_files.size() / 50000);

  if (n_threads > 0) {
    if (n_threads > MAX_SCAN_THREADS) {
      n_threads = MAX_SCAN_THREADS;
    }

    ib::info(ER_IB_MSG_382) << "Using " << (n_threads + 1) << " threads to"
                            << " scan the tablespace files";
  }

  std::mutex m;

  using std::placeholders::_1;
  using std::placeholders::_2;
  using std::placeholders::_3;
  using std::placeholders::_4;
  using std::placeholders::_5;
  using std::placeholders::_6;

  std::function<void(const Const_iter &, const Const_iter &, size_t,
                     std::mutex *, Space_id_set *, Space_id_set *)>
      check = std::bind(&Tablespace_dirs::duplicate_check, this, _1, _2, _3, _4,
                        _5, _6);

  par_for(PFS_NOT_INSTRUMENTED, ibd_files, n_threads, check, &m, &unique,
          &duplicates);

  duplicate_check(undo_files.begin(), undo_files.end(), n_threads, &m, &unique,
                  &duplicates);

  ut_a(m_checked == ibd_files.size() + undo_files.size());

  ib::info(ER_IB_MSG_383) << "Completed space ID check of " << m_checked.load()
                          << " files.";

  dberr_t err;

  if (!duplicates.empty()) {
    ib::error(ER_IB_MSG_384)
        << "Multiple files found for the same tablespace ID:";

    print_duplicates(duplicates);

    err = DB_FAIL;
  } else {
    err = DB_SUCCESS;
  }

  return (err);
}

/** Discover tablespaces by reading the header from .ibd files.
@param[in]	directories	Directories to scan
@return DB_SUCCESS if all goes well */
dberr_t fil_scan_for_tablespaces(const std::string &directories) {
  return (fil_system->scan(directories));
}

/** Callback to check tablespace size with space header size and extend.
Caller must own the Fil_shard mutex that the file belongs to.
@param[in]	file	Tablespace file
@return	error code */
dberr_t fil_check_extend_space(fil_node_t *file) {
  dberr_t err = DB_SUCCESS;
  bool open_node = !file->is_open;

  if (recv_sys == nullptr || !recv_sys->is_cloned_db) {
    return (DB_SUCCESS);
  }

  fil_space_t *space = file->space;

  auto shard = fil_system->shard_by_id(space->id);

  if (open_node && !shard->open_file(file, false)) {
    return (DB_CANNOT_OPEN_FILE);
  }

  shard->mutex_release();

  if (space->size < space->size_in_header) {
    ib::info(ER_IB_MSG_385)
        << "Extending space: " << space->name << " from size " << space->size
        << " pages to " << space->size_in_header
        << " pages as stored in space header.";

    if (!shard->space_extend(space, space->size_in_header)) {
      ib::error(ER_IB_MSG_386) << "Failed to extend tablespace."
                               << " Check for free space in disk"
                               << " and try again.";

      err = DB_OUT_OF_FILE_SPACE;
    }
  }

  shard->mutex_acquire();

  /* Close the file if it was opened by current function */
  if (open_node) {
    shard->close_file(file, true);
  }

  return (err);
}

/** Check if a path is known to InnoDB.
@param[in]	path		Path to check
@return true if path is known to InnoDB */
bool fil_check_path(const std::string &path) {
  return (fil_system->check_path(path));
}

/** Get the list of directories that datafiles can reside in.
@return the list of directories 'dir1;dir2;....;dirN' */
std::string fil_get_dirs() { return (fil_system->get_dirs()); }

/** Free the data structures required for recovery. */
void fil_free_scanned_files() { fil_system->free_scanned_files(); }

/** Update the tablespace name. Incase, the new name
and old name are same, no update done.
@param[in,out]	space		tablespace object on which name
                                will be updated
@param[in]	name		new name for tablespace */
void fil_space_update_name(fil_space_t *space, const char *name) {
  if (space == nullptr || name == nullptr || space->name == nullptr ||
      strcmp(space->name, name) == 0) {
    return;
  }

  dberr_t err = fil_rename_tablespace_by_id(space->id, space->name, name);

  if (err != DB_SUCCESS) {
    ib::warn(ER_IB_MSG_387) << "Tablespace rename '" << space->name << "' to"
                            << " '" << name << "' failed!";
  }
}

#ifndef UNIV_HOTBACKUP
/** Check if the filepath provided is in a valid placement.
1) File-per-table must be in a dir named for the schema.
2) File-per-table must not be in the datadir.
3) General tablespace must not be under the datadir.
@param[in]	space_name	tablespace name
@param[in]	path		filepath to validate
@retval true if the filepath is a valid datafile location */
bool Fil_path::is_valid_location(const char *space_name,
                                 const std::string &path) {
  ut_ad(!path.empty());
  ut_ad(space_name != nullptr);

  std::string name{space_name};

  /* The path is a realpath to a file. Make sure it is not an
  undo tablespace filename. Undo datafiles can be located anywhere. */
  if (Fil_path::is_undo_tablespace_name(path)) {
    return (true);
  }

  /* Strip off the filename to reduce the path to a directory. */
  std::string dirpath{path};
  auto pos = dirpath.find_last_of(SEPARATOR);

  dirpath.resize(pos);

  /* Get the subdir that the file is in. */
  pos = dirpath.find_last_of(SEPARATOR);

  std::string subdir = (pos == std::string::npos)
                           ? dirpath
                           : dirpath.substr(pos + 1, dirpath.length());
  if (innobase_get_lower_case_table_names() == 2) {
    Fil_path::convert_to_lower_case(subdir);
  }

  pos = name.find_last_of(SEPARATOR);

  if (pos == std::string::npos) {
    /* This is a general or system tablespace. */

    if (MySQL_datadir_path.is_ancestor(dirpath)) {
      ib::error(ER_IB_MSG_388) << "A general tablespace cannot"
                               << " be located under the datadir."
                               << " Cannot open file '" << path << "'.";
      return (false);
    }

  } else {
    /* This is a file-per-table datafile.
    Reduce the name to just the db name. */

    if (MySQL_datadir_path.is_same_as(dirpath)) {
      ib::error(ER_IB_MSG_389) << "A file-per-table tablespace cannot"
                               << " be located in the datadir."
                               << " Cannot open file" << path << "'.";
      return (false);
    }

    /* In case of space_name in system charset, there is a possibility
    that the space_name contains more than one SEPARATOR character.
    We cannot rely on finding the last SEPARATOR only once.
    Search the space_name string backwards until we find the
    db name that matches with the directory name in dirpath. */

    while (pos < std::string::npos) {
      name.resize(pos);
      std::string temp = name;

      if (temp == subdir) {
        break;
      }

      /* Convert to filename charset and compare again. */
      Fil_path::convert_to_filename_charset(temp);
      if (temp == subdir) {
        break;
      }

      /* Still no match, iterate through the next SEPARATOR. */
      pos = name.find_last_of(SEPARATOR);

      /* If end of string is hit, there is no match. */
      if (pos == std::string::npos) {
        return (false);
      }
    }
  }

  return (true);
}

/** Convert filename to the file system charset format.
@param[in,out]	name		Filename to convert */
void Fil_path::convert_to_filename_charset(std::string &name) {
  uint errors = 0;
  char old_name[MAX_TABLE_NAME_LEN + 20];
  char filename[MAX_TABLE_NAME_LEN + 20];

  strncpy(filename, name.c_str(), sizeof(filename) - 1);
  strncpy(old_name, filename, sizeof(old_name));

  innobase_convert_to_filename_charset(filename, old_name, MAX_TABLE_NAME_LEN);

  if (errors == 0) {
    name.assign(filename);
  }
}

/** Convert to lower case using the file system charset.
@param[in,out]	path		Filepath to convert */
void Fil_path::convert_to_lower_case(std::string &path) {
  char lc_path[MAX_TABLE_NAME_LEN + 20];

  ut_ad(path.length() < sizeof(lc_path) - 1);

  strncpy(lc_path, path.c_str(), sizeof(lc_path) - 1);

  innobase_casedn_path(lc_path);

  path.assign(lc_path);
}

/** Mark space as corrupt
    @param space_id	space id */
void fil_space_set_corrupt(space_id_t space_id) {
  auto *const shard = fil_system->shard_by_id(space_id);

  shard->mutex_acquire();

  auto *const space = shard->get_space_by_id(space_id);

  if (space) space->is_corrupt = true;

  shard->mutex_release();
}

/** Mark space as encrypted
@param space_id space id */
void fil_space_set_encrypted(ulint space_id) {
  auto *const shard = fil_system->shard_by_id(space_id);

  shard->mutex_acquire();

  auto *const space = shard->get_space_by_id(space_id);

  if (space) space->is_encrypted = true;

  shard->mutex_release();
}

void fil_system_acquire() {
  ut_ad(fil_system);
  fil_system->mutex_acquire_all();
}

void fil_system_release() {
  ut_ad(fil_system);
  fil_system->mutex_release_all();
}

void fil_lock_shard_by_id(ulint space_id) {
  auto *const shard = fil_system->shard_by_id(space_id);
  ut_ad(shard);
  shard->mutex_acquire();
}

void fil_unlock_shard_by_id(ulint space_id) {
  auto *const shard = fil_system->shard_by_id(space_id);
  ut_ad(shard);
  shard->mutex_release();
}

#endif /* !UNIV_HOTBACKUP */<|MERGE_RESOLUTION|>--- conflicted
+++ resolved
@@ -593,8 +593,10 @@
 
   using Names = std::unordered_map<const char *, fil_space_t *, Char_Ptr_Hash,
                                    Char_Ptr_Compare>;
+
  public:
   using Space_list = UT_LIST_BASE_NODE_T(fil_space_t);
+
  public:
   /** Constructor
   @param[in]	shard_id	Shard ID  */
@@ -1566,7 +1568,6 @@
                           fil_space_t *&space)
         MY_ATTRIBUTE((warn_unused_result));
 
-
 private:
 /** Fil_shards managed */
 Fil_shards m_shards;
@@ -2421,29 +2422,29 @@
   }
 #endif /* UNIV_HOTBACKUP */
 
-<<<<<<< HEAD
+  /* Make a copy of space->flags and flags from the page header
+  so that they can be compared. */
   /* Do not compare the data directory flag, in case this tablespace was
   relocated. */
-  auto relevant_space_flags = space->flags & ~FSP_FLAGS_MASK_DATA_DIR;
-  auto relevant_flags = flags & ~FSP_FLAGS_MASK_DATA_DIR;
+  auto fil_space_flags = space->flags & ~FSP_FLAGS_MASK_DATA_DIR;
+  auto header_fsp_flags = flags & ~FSP_FLAGS_MASK_DATA_DIR;
 
   // in case of Keyring encryption it can so happen that there will be a crash
   // after all pages of tablespace is rotated and DD is updated, but page0 of
   // the tablespace has not been yet update. We handle this here.
   if (space->crypt_data != NULL &&
-      ((FSP_FLAGS_GET_ENCRYPTION(relevant_space_flags) &&
+      ((FSP_FLAGS_GET_ENCRYPTION(fil_space_flags) &&
         space->crypt_data->min_key_version == 0) ||
-       (!FSP_FLAGS_GET_ENCRYPTION(relevant_space_flags) &&
+       (!FSP_FLAGS_GET_ENCRYPTION(fil_space_flags) &&
         space->crypt_data->min_key_version != 0)) &&
-      FSP_FLAGS_GET_ENCRYPTION(relevant_space_flags) !=
-          FSP_FLAGS_GET_ENCRYPTION(relevant_flags)) {
+      FSP_FLAGS_GET_ENCRYPTION(fil_space_flags) !=
+          FSP_FLAGS_GET_ENCRYPTION(header_fsp_flags)) {
     if (srv_n_fil_crypt_threads == 0) {
       ib::warn() << "Table encryption flag is "
-                 << (FSP_FLAGS_GET_ENCRYPTION(relevant_space_flags) ? "ON"
-                                                                    : "OFF")
+                 << (FSP_FLAGS_GET_ENCRYPTION(fil_space_flags) ? "ON" : "OFF")
                  << " in the data dictionary but the encryption flag in file "
                  << file->name << " is "
-                 << (FSP_FLAGS_GET_ENCRYPTION(relevant_flags) ? "ON" : "OFF")
+                 << (FSP_FLAGS_GET_ENCRYPTION(header_fsp_flags) ? "ON" : "OFF")
                  << ". This indicates that the rotation of the table was "
                     "interrupted before space's flags were updated."
                  << " Please have encryption_thread variable "
@@ -2452,37 +2453,28 @@
                  << " could finish up the rotation.";
     }
     // exclude encryption flag from validation
-    relevant_space_flags &= ~FSP_FLAGS_MASK_ENCRYPTION;
-    relevant_flags &= ~FSP_FLAGS_MASK_ENCRYPTION;
-  }
-
-  if (UNIV_UNLIKELY(relevant_space_flags != relevant_flags)) {
-    ib::fatal(ER_IB_MSG_272, space->flags, file->name, flags);
-=======
-  /* Make a copy of space->flags and flags from the page header
-  so that they can be compared. */
-  ulint fil_space_flags = space->flags;
-  ulint header_fsp_flags = flags;
+    FSP_FLAGS_UNSET_ENCRYPTION(fil_space_flags);
+    FSP_FLAGS_UNSET_ENCRYPTION(header_fsp_flags);
+  }
 
   /* If a crash occurs while an UNDO space is being truncated,
-  it will be created new at startup. In that case, the fil_space_t
-  object will have the ENCRYPTION flag set, but the header page will
-  not be marked until the srv_master_thread gets around to it.
-  The opposite can occur where the header page contains the encryption
-  flag but the fil_space_t does not.  It could happen that undo
-  encryption was turned off just before the crash or shutdown so that
-  the srv_master_thread did not yet have time to apply it.
-  So don't compare the encryption flag for undo tablespaces. */
+     it will be created new at startup. In that case, the fil_space_t
+     object will have the ENCRYPTION flag set, but the header page will
+     not be marked until the srv_master_thread gets around to it.
+     The opposite can occur where the header page contains the encryption
+     flag but the fil_space_t does not.  It could happen that undo
+     encryption was turned off just before the crash or shutdown so that
+     the srv_master_thread did not yet have time to apply it.
+     So don't compare the encryption flag for undo tablespaces. */
   if (fsp_is_undo_tablespace(space->id)) {
     FSP_FLAGS_UNSET_ENCRYPTION(fil_space_flags);
     FSP_FLAGS_UNSET_ENCRYPTION(header_fsp_flags);
   }
 
   /* Make sure the space_flags are the same as the header page flags. */
-  if (fil_space_flags != header_fsp_flags) {
+  if (UNIV_UNLIKELY(fil_space_flags != header_fsp_flags)) {
     ib::error(ER_IB_MSG_272, ulong{space->flags}, file->name, ulonglong{flags});
     ut_error;
->>>>>>> 8e797a5d
   }
 
   {
@@ -2510,17 +2502,10 @@
 
   ut_free(buf2);
 
-<<<<<<< HEAD
   /* For Master Key encrypted tablespace, we need to check the
-  encrytion key and iv(initial vector) is readed. */
+  encrytion key and iv(initial vector) is read. */
   if (FSP_FLAGS_GET_ENCRYPTION(flags) && !recv_recovery_is_on() &&
       !space->crypt_data && space->encryption_type != Encryption::AES) {
-=======
-  /* For encrypted tablespace, we need to check the
-  encryption key and iv(initial vector) is read. */
-  if (FSP_FLAGS_GET_ENCRYPTION(space->flags) && !recv_recovery_is_on() &&
-      space->encryption_type != Encryption::AES) {
->>>>>>> 8e797a5d
     ib::error(ER_IB_MSG_273, file->name);
 
     return (DB_ERROR);
@@ -3866,14 +3851,12 @@
   shard->mutex_release();
 }
 
-fil_space_t* fil_space_get_next_in_shard(fil_space_t *space, Fil_shard *shard) {
-
+fil_space_t *fil_space_get_next_in_shard(fil_space_t *space, Fil_shard *shard) {
   space = (space == nullptr) ? UT_LIST_GET_FIRST(shard->m_space_list)
                              : UT_LIST_GET_NEXT(space_list, space);
   /* Skip spaces that are being created by
   fil_ibd_create(), or dropped, or !tablespace. */
-  while (space != nullptr && (space->files.empty() ||
-                              space->is_stopping() ||
+  while (space != nullptr && (space->files.empty() || space->is_stopping() ||
                               space->purpose != FIL_TYPE_TABLESPACE)) {
     space = UT_LIST_GET_NEXT(space_list, space);
   }
@@ -3884,10 +3867,8 @@
 Remove space from key rotation list if there are no more
 pending operations.
 @param[in]	space		Tablespace */
-static
-void
-fil_space_remove_from_keyrotation(Fil_shard *shard, fil_space_t* space) {
-
+static void fil_space_remove_from_keyrotation(Fil_shard *shard,
+                                              fil_space_t *space) {
   ut_ad(shard->mutex_owned());
   ut_ad(space);
 
@@ -3898,8 +3879,8 @@
   }
 }
 
-fil_space_t* fil_space_get_next_in_shards_rotation_list(fil_space_t *space, Fil_shard *shard) {
-
+fil_space_t *fil_space_get_next_in_shards_rotation_list(fil_space_t *space,
+                                                        Fil_shard *shard) {
   if (space == nullptr) {
     space = UT_LIST_GET_FIRST(shard->m_rotation_list);
   } else {
@@ -3909,8 +3890,7 @@
   }
   /* Skip spaces that are being created by
   fil_ibd_create(), or dropped, or !tablespace. */
-  while (space != nullptr && (space->files.empty() ||
-                              space->is_stopping() ||
+  while (space != nullptr && (space->files.empty() || space->is_stopping() ||
                               space->purpose != FIL_TYPE_TABLESPACE)) {
     fil_space_t *prev_space = space;
     space = UT_LIST_GET_NEXT(rotation_list, prev_space);
@@ -3918,7 +3898,6 @@
   }
   return space;
 }
-
 
 /** Return the next fil_space_t.
 Once started, the caller must keep calling this until it returns NULL.
@@ -3957,7 +3936,8 @@
     space = fil_space_get_next_in_shard(space, shard);
   }
 
-  while (space == nullptr && (++shard_index < fil_system->get_number_of_shards())) {
+  while (space == nullptr &&
+         (++shard_index < fil_system->get_number_of_shards())) {
     shard->mutex_release();
     shard = fil_system->shard_by_index(shard_index);
     ut_ad(shard != nullptr);
@@ -3975,8 +3955,6 @@
 
   return (space);
 }
-
-
 
 /** Return the next fil_space_t from key rotation list.
 Once started, the caller must keep calling this until it returns NULL.
@@ -3989,7 +3967,7 @@
 fil_space_t *fil_space_keyrotate_next(
     fil_space_t *prev_space) {  // TODO: To powinno być częścią Fil_system
 
-  fil_space_t* space = prev_space;
+  fil_space_t *space = prev_space;
   mutex_enter(&fil_crypt_list_mutex);
 
   Fil_shard *shard = nullptr;
@@ -4014,7 +3992,8 @@
     space = fil_space_get_next_in_shards_rotation_list(prev_space, shard);
   }
 
-  while (space == nullptr && (++shard_index < fil_system->get_number_of_shards())) {
+  while (space == nullptr &&
+         (++shard_index < fil_system->get_number_of_shards())) {
     shard->mutex_release();
     shard = fil_system->shard_by_index(shard_index);
     ut_ad(shard != nullptr);
@@ -4636,7 +4615,7 @@
   }
 
   space = fil_space_create(space_name.c_str(), new_space_id, flags,
-                           FIL_TYPE_TABLESPACE);
+                           FIL_TYPE_TABLESPACE, nullptr);
   if (space == nullptr) {
     ib::error(ER_IB_MSG_1082, space_name.c_str());
     return (false);
@@ -9263,7 +9242,7 @@
   ut_ad(algorithm != Encryption::NONE);
   space->encryption_type = algorithm;
 
-  if (space->crypt_data == nullptr) space->flags |= FSP_FLAGS_MASK_ENCRYPTION;
+  if (space->crypt_data == nullptr) FSP_FLAGS_SET_ENCRYPTION(space->flags);
 
   if (acquire_mutex) {
     shard->mutex_release();
@@ -9384,7 +9363,6 @@
       continue;
     }
 
-<<<<<<< HEAD
     /* Skip the temporary tablespace when it's in default key status,
     since it's the first server startup after bootstrap, and the
     server uuid is not ready yet. */
@@ -9392,13 +9370,19 @@
         Encryption::s_master_key_id == ENCRYPTION_DEFAULT_MASTER_KEY_ID)
       continue;
 
-    MDL_ticket *mdl_ticket = nullptr;
     /* Take MDL on UNDO tablespace to make it mutually exclusive with
     UNDO tablespace truncation. For other tablespaces MDL is not required
     here. */
+    MDL_ticket *mdl_ticket = nullptr;
     if (fsp_is_undo_tablespace(space->id)) {
-      while (dd::acquire_exclusive_tablespace_mdl(current_thd, space->name,
-                                                  false, &mdl_ticket, false)) {
+      THD *thd = current_thd;
+      while (
+          acquire_shared_backup_lock(thd, thd->variables.lock_wait_timeout)) {
+        os_thread_sleep(20);
+      }
+
+      while (dd::acquire_exclusive_tablespace_mdl(thd, space->name, false,
+                                                  &mdl_ticket, false)) {
         os_thread_sleep(20);
       }
       ut_ad(mdl_ticket != nullptr);
@@ -9413,41 +9397,6 @@
 
     if (!success) {
       return (false);
-=======
-    /* Rotate the encrypted tablespaces. */
-    if (space->encryption_type != Encryption::NONE) {
-      memset(encrypt_info, 0, ENCRYPTION_INFO_SIZE);
-
-      /* Take MDL on UNDO tablespace to make it mutually exclusive with
-      UNDO tablespace truncation. For other tablespaces MDL is not required
-      here. */
-      MDL_ticket *mdl_ticket = nullptr;
-      if (fsp_is_undo_tablespace(space->id)) {
-        THD *thd = current_thd;
-        while (
-            acquire_shared_backup_lock(thd, thd->variables.lock_wait_timeout)) {
-          os_thread_sleep(20);
-        }
-
-        while (dd::acquire_exclusive_tablespace_mdl(thd, space->name, false,
-                                                    &mdl_ticket, false)) {
-          os_thread_sleep(20);
-        }
-        ut_ad(mdl_ticket != nullptr);
-      }
-
-      mtr_t mtr;
-      mtr_start(&mtr);
-      bool ret = fsp_header_rotate_encryption(space, encrypt_info, &mtr);
-      mtr_commit(&mtr);
-
-      if (mdl_ticket != nullptr) {
-        dd_release_mdl(mdl_ticket);
-      }
-      if (!ret) {
-        return (false);
-      }
->>>>>>> 8e797a5d
     }
 
     DBUG_EXECUTE_IF("ib_crash_during_rotation_for_encryption", DBUG_SUICIDE(););
@@ -10566,23 +10515,19 @@
 
   fil_space_t *space = fil_space_get(space_id);
 
-<<<<<<< HEAD
+  /* An undo space might be open but not have the ENCRYPTION bit set
+     in its header if the current value of innodb_undo_log_encrypt=OFF
+     and a crash occured between flushing this redo record and the header
+     page of the undo space.  So if the flag is missing, ignore the header
+     page. */
+  if (fsp_is_undo_tablespace(space_id) && space != nullptr &&
+      !FSP_FLAGS_GET_ENCRYPTION(space->flags)) {
+    space = nullptr;
+  }
+
   if (!apply) {
     // nothing
   } else if (space == nullptr) {
-=======
-  /* An undo space might be open but not have the ENCRYPTION bit set
-  in its header if the current value of innodb_undo_log_encrypt=OFF
-  and a crash occured between flushing this redo record and the header
-  page of the undo space.  So if the flag is missing, ignore the header
-  page. */
-  if (fsp_is_undo_tablespace(space_id) && space != nullptr &&
-      !FSP_FLAGS_GET_ENCRYPTION(space->flags)) {
-    space = nullptr;
-  }
-
-  if (space == nullptr) {
->>>>>>> 8e797a5d
     if (recv_sys->keys == nullptr) {
       recv_sys->keys = UT_NEW_NOKEY(recv_sys_t::Encryption_Keys());
     }
