--- conflicted
+++ resolved
@@ -11960,7 +11960,6 @@
 
   ++m_version;
 }
-<<<<<<< HEAD
 
 /** Mark space as corrupt
     @param space_id	space id */
@@ -11976,8 +11975,6 @@
   shard->mutex_release();
 }
 
-=======
->>>>>>> 05e4357f
 #endif /* !UNIV_HOTBACKUP */
 
 dberr_t fil_prepare_file_for_io(space_id_t space_id, page_no_t &page_no,
