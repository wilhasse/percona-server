/*****************************************************************************

Copyright (c) 1996, 2017, Oracle and/or its affiliates. All Rights Reserved.
Copyright (c) 2012, Facebook Inc.

This program is free software; you can redistribute it and/or modify it under
the terms of the GNU General Public License as published by the Free Software
Foundation; version 2 of the License.

This program is distributed in the hope that it will be useful, but WITHOUT
ANY WARRANTY; without even the implied warranty of MERCHANTABILITY or FITNESS
FOR A PARTICULAR PURPOSE. See the GNU General Public License for more details.

You should have received a copy of the GNU General Public License along with
this program; if not, write to the Free Software Foundation, Inc.,
51 Franklin Street, Suite 500, Boston, MA 02110-1335 USA

*****************************************************************************/

/******************************************************************//**
@file dict/dict0dict.cc
Data dictionary system

Created 1/8/1996 Heikki Tuuri
***********************************************************************/

#include "ha_prototypes.h"
#include "current_thd.h"
#include "mysqld.h"                             // system_charset_info
#include <strfunc.h>

#include "dict0dict.h"
#include "fts0fts.h"
#include "fil0fil.h"
#include <algorithm>
#include <string>

#include "row0sel.h"
#include "que0types.h"

/** dummy index for ROW_FORMAT=REDUNDANT supremum and infimum records */
dict_index_t*	dict_ind_redundant;

#if defined UNIV_DEBUG || defined UNIV_IBUF_DEBUG
/** Flag to control insert buffer debugging. */
extern uint	ibuf_debug;
#endif /* UNIV_DEBUG || UNIV_IBUF_DEBUG */

#ifndef UNIV_HOTBACKUP
#include "btr0btr.h"
#include "btr0cur.h"
#include "btr0sea.h"
#include "buf0buf.h"
#include "data0type.h"
#include "dict0boot.h"
#include "dict0crea.h"
#include "dict0dd.h"
#include "dict0mem.h"
#include "dict0priv.h"
#include "dict0stats.h"
#include "fsp0sysspace.h"
#include "fts0fts.h"
#include "fts0types.h"
#include "lock0lock.h"
#include "mach0data.h"
#include "mem0mem.h"
#include "os0once.h"
#include "page0page.h"
#include "page0zip.h"
#include "pars0pars.h"
#include "pars0sym.h"
#include "que0que.h"
#include "rem0cmp.h"
#include "row0log.h"
#include "row0merge.h"
#include "row0mysql.h"
#include "row0upd.h"
#include "row0ins.h"
#include "srv0mon.h"
#include "srv0start.h"
#include "sync0sync.h"
#include "trx0undo.h"
#include "ut0new.h"

#include <vector>
#include <algorithm>

/** TRUE if we don't have DDTableBuffer in the system tablespace,
this should be due to we run the server against old data files.
Please do NOT change this when server is running.
FIXME: This should be removed away once we can upgrade for new DD. */
extern bool	srv_missing_dd_table_buffer;

/** the dictionary system */
dict_sys_t*	dict_sys	= NULL;

/** The name of the data dictionary tablespace. */
const char*	dict_sys_t::dd_space_name = "mysql";

/** The file name of the data dictionary tablespace */
const char*	dict_sys_t::dd_space_file_name = "mysql.ibd";

/** The name of the hard-coded system tablespace. */
const char*	dict_sys_t::sys_space_name = "innodb_system";

/** The name of the predefined temporary tablespace. */
const char*	dict_sys_t::temp_space_name = "innodb_temporary";

/** The file name of the predefined temporary tablespace */
const char*	dict_sys_t::temp_space_file_name = "ibtmp1";

/** The hard-coded tablespace name innodb_file_per_table. */
const char*	dict_sys_t::file_per_table_name = "innodb_file_per_table";

/** the dictionary persisting structure */
dict_persist_t*	dict_persist	= NULL;

/** @brief the data dictionary rw-latch protecting dict_sys

table create, drop, etc. reserve this in X-mode; implicit or
backround operations purge, rollback, foreign key checks reserve this
in S-mode; we cannot trust that MySQL protects implicit or background
operations a table drop since MySQL does not know of them; therefore
we need this; NOTE: a transaction which reserves this must keep book
on the mode in trx_t::dict_operation_lock_mode */
rw_lock_t*	dict_operation_lock;

/** Percentage of compression failures that are allowed in a single
round */
ulong	zip_failure_threshold_pct = 5;

/** Maximum percentage of a page that can be allowed as a pad to avoid
compression failures */
ulong	zip_pad_max = 50;

#define DICT_POOL_PER_TABLE_HASH 512	/*!< buffer pool max size per table
					hash table fixed size in bytes */

/** Identifies generated InnoDB foreign key names */
static char	dict_ibfk[] = "_ibfk_";

/** Tries to find column names for the index and sets the col field of the
index.
@param[in]	table	table
@param[in]	index	index
@param[in]	add_v	new virtual columns added along with an add index call
@return TRUE if the column names were found */
static
ibool
dict_index_find_cols(
	const dict_table_t*	table,
	dict_index_t*		index,
	const dict_add_v_col_t*	add_v);
/*******************************************************************//**
Builds the internal dictionary cache representation for a clustered
index, containing also system fields not defined by the user.
@return own: the internal representation of the clustered index */
static
dict_index_t*
dict_index_build_internal_clust(
/*============================*/
	const dict_table_t*	table,	/*!< in: table */
	dict_index_t*		index);	/*!< in: user representation of
					a clustered index */
/*******************************************************************//**
Builds the internal dictionary cache representation for a non-clustered
index, containing also system fields not defined by the user.
@return own: the internal representation of the non-clustered index */
static
dict_index_t*
dict_index_build_internal_non_clust(
/*================================*/
	const dict_table_t*	table,	/*!< in: table */
	dict_index_t*		index);	/*!< in: user representation of
					a non-clustered index */
/**********************************************************************//**
Builds the internal dictionary cache representation for an FTS index.
@return own: the internal representation of the FTS index */
static
dict_index_t*
dict_index_build_internal_fts(
/*==========================*/
	dict_table_t*	table,	/*!< in: table */
	dict_index_t*	index);	/*!< in: user representation of an FTS index */

/**********************************************************************//**
Removes an index from the dictionary cache. */
static
void
dict_index_remove_from_cache_low(
/*=============================*/
	dict_table_t*	table,		/*!< in/out: table */
	dict_index_t*	index,		/*!< in, own: index */
	ibool		lru_evict);	/*!< in: TRUE if page being evicted
					to make room in the table LRU list */
/**********************************************************************//**
Removes a table object from the dictionary cache. */
static
void
dict_table_remove_from_cache_low(
	dict_table_t*	table,		/*!< in, own: table */
	ibool		lru_evict);	/*!< in: TRUE if evicting from LRU */

#ifdef UNIV_DEBUG
/**********************************************************************//**
Validate the dictionary table LRU list.
@return TRUE if validate OK */
static
ibool
dict_lru_validate(void);
/*===================*/
/**********************************************************************//**
Check if table is in the dictionary table LRU list.
@return TRUE if table found */
static
ibool
dict_lru_find_table(
/*================*/
	const dict_table_t*	find_table);	/*!< in: table to find */
/**********************************************************************//**
Check if a table exists in the dict table non-LRU list.
@return TRUE if table found */
static
ibool
dict_non_lru_find_table(
/*====================*/
	const dict_table_t*	find_table);	/*!< in: table to find */
#endif /* UNIV_DEBUG */

/* Stream for storing detailed information about the latest foreign key
and unique key errors. Only created if !srv_read_only_mode */
FILE*	dict_foreign_err_file		= NULL;
/* mutex protecting the foreign and unique error buffers */
ib_mutex_t	dict_foreign_err_mutex;

/********************************************************************//**
Checks if the database name in two table names is the same.
@return TRUE if same db name */
ibool
dict_tables_have_same_db(
/*=====================*/
	const char*	name1,	/*!< in: table name in the form
				dbname '/' tablename */
	const char*	name2)	/*!< in: table name in the form
				dbname '/' tablename */
{
	for (; *name1 == *name2; name1++, name2++) {
		if (*name1 == '/') {
			return(TRUE);
		}
		ut_a(*name1); /* the names must contain '/' */
	}
	return(FALSE);
}

/********************************************************************//**
Return the end of table name where we have removed dbname and '/'.
@return table name */
const char*
dict_remove_db_name(
/*================*/
	const char*	name)	/*!< in: table name in the form
				dbname '/' tablename */
{
	const char*	s = strchr(name, '/');
	ut_a(s);

	return(s + 1);
}

/********************************************************************//**
Get the database name length in a table name.
@return database name length */
ulint
dict_get_db_name_len(
/*=================*/
	const char*	name)	/*!< in: table name in the form
				dbname '/' tablename */
{
	const char*	s;
	s = strchr(name, '/');
	if (s == nullptr) {
		return(0);
	}
	return(s - name);
}

/********************************************************************//**
Reserves the dictionary system mutex for MySQL. */
void
dict_mutex_enter_for_mysql(void)
/*============================*/
{
	mutex_enter(&dict_sys->mutex);
}

/********************************************************************//**
Releases the dictionary system mutex for MySQL. */
void
dict_mutex_exit_for_mysql(void)
/*===========================*/
{
	mutex_exit(&dict_sys->mutex);
}

/** Allocate and init a dict_table_t's stats latch.
This function must not be called concurrently on the same table object.
@param[in,out]	table_void	table whose stats latch to create */
static
void
dict_table_stats_latch_alloc(
	void*	table_void)
{
	dict_table_t*	table = static_cast<dict_table_t*>(table_void);

	/* Note: rw_lock_create() will call the constructor */

	table->stats_latch = static_cast<rw_lock_t*>(
		ut_malloc_nokey(sizeof(rw_lock_t)));

	ut_a(table->stats_latch != NULL);

	rw_lock_create(dict_table_stats_key, table->stats_latch,
		       SYNC_INDEX_TREE);
}

/** Deinit and free a dict_table_t's stats latch.
This function must not be called concurrently on the same table object.
@param[in,out]	table	table whose stats latch to free */
static
void
dict_table_stats_latch_free(
	dict_table_t*	table)
{
	rw_lock_free(table->stats_latch);
	ut_free(table->stats_latch);
}

/** Create a dict_table_t's stats latch or delay for lazy creation.
This function is only called from either single threaded environment
or from a thread that has not shared the table object with other threads.
@param[in,out]	table	table whose stats latch to create
@param[in]	enabled	if false then the latch is disabled
and dict_table_stats_lock()/unlock() become noop on this table. */
void
dict_table_stats_latch_create(
	dict_table_t*	table,
	bool		enabled)
{
	if (!enabled) {
		table->stats_latch = NULL;
		table->stats_latch_created = os_once::DONE;
		return;
	}

	/* We create this lazily the first time it is used. */
	table->stats_latch = NULL;
	table->stats_latch_created = os_once::NEVER_DONE;
}

/** Destroy a dict_table_t's stats latch.
This function is only called from either single threaded environment
or from a thread that has not shared the table object with other threads.
@param[in,out]	table	table whose stats latch to destroy */
void
dict_table_stats_latch_destroy(
	dict_table_t*	table)
{
	if (table->stats_latch_created == os_once::DONE
	    && table->stats_latch != NULL) {

		dict_table_stats_latch_free(table);
	}
}

/** Lock the appropriate latch to protect a given table's statistics.
@param[in]	table		table whose stats to lock
@param[in]	latch_mode	RW_S_LATCH or RW_X_LATCH */
void
dict_table_stats_lock(
	dict_table_t*	table,
	ulint		latch_mode)
{
	ut_ad(table != NULL);
	ut_ad(table->magic_n == DICT_TABLE_MAGIC_N);

	os_once::do_or_wait_for_done(
		&table->stats_latch_created,
		dict_table_stats_latch_alloc, table);

	if (table->stats_latch == NULL) {
		/* This is a dummy table object that is private in the current
		thread and is not shared between multiple threads, thus we
		skip any locking. */
		return;
	}

	switch (latch_mode) {
	case RW_S_LATCH:
		rw_lock_s_lock(table->stats_latch);
		break;
	case RW_X_LATCH:
		rw_lock_x_lock(table->stats_latch);
		break;
	case RW_NO_LATCH:
		/* fall through */
	default:
		ut_error;
	}
}

/** Unlock the latch that has been locked by dict_table_stats_lock().
@param[in]	table		table whose stats to unlock
@param[in]	latch_mode	RW_S_LATCH or RW_X_LATCH */
void
dict_table_stats_unlock(
	dict_table_t*	table,
	ulint		latch_mode)
{
	ut_ad(table != NULL);
	ut_ad(table->magic_n == DICT_TABLE_MAGIC_N);

	if (table->stats_latch == NULL) {
		/* This is a dummy table object that is private in the current
		thread and is not shared between multiple threads, thus we
		skip any locking. */
		return;
	}

	switch (latch_mode) {
	case RW_S_LATCH:
		rw_lock_s_unlock(table->stats_latch);
		break;
	case RW_X_LATCH:
		rw_lock_x_unlock(table->stats_latch);
		break;
	case RW_NO_LATCH:
		/* fall through */
	default:
		ut_error;
	}
}

/**********************************************************************//**
Try to drop any indexes after an aborted index creation.
This can also be after a server kill during DROP INDEX. */
static
void
dict_table_try_drop_aborted(
/*========================*/
	dict_table_t*	table,		/*!< in: table, or NULL if it
					needs to be looked up again */
	table_id_t	table_id,	/*!< in: table identifier */
	ulint		ref_count)	/*!< in: expected table->n_ref_count */
{
	trx_t*		trx;

	trx = trx_allocate_for_background();
	trx->op_info = "try to drop any indexes after an aborted index creation";
	row_mysql_lock_data_dictionary(trx);
	trx_set_dict_operation(trx, TRX_DICT_OP_INDEX);

	if (table == NULL) {
		table = dd_table_open_on_id(table_id, nullptr, nullptr, false);

		/* Decrement the ref count. The table is MDL locked, so should
		not be dropped */
		if (table) {
			dd_table_close(table, nullptr, nullptr, false);
		}
	} else {
		ut_ad(table->id == table_id);
	}

	if (table && table->get_ref_count() == ref_count && table->drop_aborted) {
		/* Silence a debug assertion in row_merge_drop_indexes(). */
		ut_d(table->acquire());
		row_merge_drop_indexes(trx, table, TRUE);
		ut_d(table->release());
		ut_ad(table->get_ref_count() == ref_count);
		trx_commit_for_mysql(trx);
	}

	row_mysql_unlock_data_dictionary(trx);
	trx_free_for_background(trx);
}

/**********************************************************************//**
When opening a table,
try to drop any indexes after an aborted index creation.
Release the dict_sys->mutex. */
static
void
dict_table_try_drop_aborted_and_mutex_exit(
/*=======================================*/
	dict_table_t*	table,		/*!< in: table (may be NULL) */
	ibool		try_drop)	/*!< in: FALSE if should try to
					drop indexes whose online creation
					was aborted */
{
	if (try_drop
	    && table != NULL
	    && table->drop_aborted
	    && table->get_ref_count() == 1
	    && table->first_index()) {

		/* Attempt to drop the indexes whose online creation
		was aborted. */
		table_id_t	table_id = table->id;

		mutex_exit(&dict_sys->mutex);

		dict_table_try_drop_aborted(table, table_id, 1);
	} else {
		mutex_exit(&dict_sys->mutex);
	}
}

/********************************************************************//**
Decrements the count of open handles to a table. */
void
dict_table_close(
/*=============*/
	dict_table_t*	table,		/*!< in/out: table */
	ibool		dict_locked,	/*!< in: TRUE=data dictionary locked */
	ibool		try_drop)	/*!< in: TRUE=try to drop any orphan
					indexes after an aborted online
					index creation */
{
	if (!dict_locked && !table->is_intrinsic()) {
		mutex_enter(&dict_sys->mutex);
	}

	ut_ad(mutex_own(&dict_sys->mutex) || table->is_intrinsic());
	ut_a(table->get_ref_count() > 0);

	table->release();

	/* Intrinsic table is not added to dictionary cache so skip other
	cache specific actions. */
	if (table->is_intrinsic()) {
		return;
	}

	/* Force persistent stats re-read upon next open of the table
	so that FLUSH TABLE can be used to forcibly fetch stats from disk
	if they have been manually modified. We reset table->stat_initialized
	only if table reference count is 0 because we do not want too frequent
	stats re-reads (e.g. in other cases than FLUSH TABLE). */
	if (strchr(table->name.m_name, '/') != NULL
	    && table->get_ref_count() == 0
	    && dict_stats_is_persistent_enabled(table)) {

		dict_stats_deinit(table);
	}

	MONITOR_DEC(MONITOR_TABLE_REFERENCE);

	ut_ad(dict_lru_validate());

#ifdef UNIV_DEBUG
	if (table->can_be_evicted) {
		ut_ad(dict_lru_find_table(table));
	} else {
		ut_ad(dict_non_lru_find_table(table));
	}
#endif /* UNIV_DEBUG */

	if (!dict_locked) {
		table_id_t	table_id	= table->id;
		ibool		drop_aborted;

		drop_aborted = try_drop
			&& table->drop_aborted
			&& table->get_ref_count() == 1
			&& table->first_index();

		mutex_exit(&dict_sys->mutex);

		if (drop_aborted) {
			dict_table_try_drop_aborted(NULL, table_id, 0);
		}
	}
}
#endif /* !UNIV_HOTBACKUP */

/********************************************************************//**
Closes the only open handle to a table and drops a table while assuring
that dict_sys->mutex is held the whole time.  This assures that the table
is not evicted after the close when the count of open handles goes to zero.
Because dict_sys->mutex is held, we do not need to call
dict_table_prevent_eviction().  */
void
dict_table_close_and_drop(
/*======================*/
	trx_t*		trx,		/*!< in: data dictionary transaction */
	dict_table_t*	table)		/*!< in/out: table */
{
	ut_ad(mutex_own(&dict_sys->mutex));
	ut_ad(rw_lock_own(dict_operation_lock, RW_LOCK_X));
	ut_ad(trx->dict_operation != TRX_DICT_OP_NONE);
	ut_ad(trx_state_eq(trx, TRX_STATE_ACTIVE));

	dict_table_close(table, TRUE, FALSE);

#if defined UNIV_DEBUG || defined UNIV_DDL_DEBUG
	/* Nobody should have initialized the stats of the newly created
	table when this is called. So we know that it has not been added
	for background stats gathering. */
	ut_a(!table->stat_initialized);
#endif /* UNIV_DEBUG || UNIV_DDL_DEBUG */

	row_merge_drop_table(trx, table);
}

/** Check if the table has a given (non_virtual) column.
@param[in]	table		table object
@param[in]	col_name	column name
@param[in]	col_nr		column number guessed, 0 as default
@return column number if the table has the specified column,
otherwise table->n_def */
ulint
dict_table_has_column(
	const dict_table_t*	table,
	const char*		col_name,
	ulint			col_nr)
{
	ulint		col_max = table->n_def;

	ut_ad(table);
	ut_ad(col_name);
	ut_ad(table->magic_n == DICT_TABLE_MAGIC_N);

	if (col_nr < col_max
		&& innobase_strcasecmp(
			col_name, table->get_col_name(col_nr)) == 0) {
		return(col_nr);
	}

	/** The order of column may changed, check it with other columns */
	for (ulint i = 0; i < col_max; i++) {
		if (i != col_nr
			&& innobase_strcasecmp(
				col_name, table->get_col_name(i)) == 0) {

			return(i);
		}
	}

	return(col_max);
}

/** Returns a virtual column's name.
@param[in]	table	target table
@param[in]	col_nr	virtual column number (nth virtual column)
@return column name or NULL if column number out of range. */
const char*
dict_table_get_v_col_name(
	const dict_table_t*	table,
	ulint			col_nr)
{
	const char*	s;

	ut_ad(table);
	ut_ad(col_nr < table->n_v_def);
	ut_ad(table->magic_n == DICT_TABLE_MAGIC_N);

	if (col_nr >= table->n_v_def) {
		return(NULL);
	}

	s = table->v_col_names;

	if (s != NULL) {
		for (ulint i = 0; i < col_nr; i++) {
			s += strlen(s) + 1;
		}
	}

	return(s);
}

/** Search virtual column's position in InnoDB according to its position
in original table's position
@param[in]	table	target table
@param[in]	col_nr	column number (nth column in the MySQL table)
@return virtual column's position in InnoDB, ULINT_UNDEFINED if not find */
static
ulint
dict_table_get_v_col_pos_for_mysql(
	const dict_table_t*	table,
	ulint			col_nr)
{
	ulint	i;

	ut_ad(table);
	ut_ad(col_nr < static_cast<ulint>(table->n_t_def));
	ut_ad(table->magic_n == DICT_TABLE_MAGIC_N);

	for (i = 0; i < table->n_v_def; i++) {
		if (col_nr == dict_get_v_col_mysql_pos(
				table->v_cols[i].m_col.ind)) {
			break;
		}
	}

	if (i == table->n_v_def) {
		return(ULINT_UNDEFINED);
	}

	return(i);
}

/** Returns a virtual column's name according to its original
MySQL table position.
@param[in]	table	target table
@param[in]	col_nr	column number (nth column in the table)
@return column name. */
const char*
dict_table_get_v_col_name_mysql(
	const dict_table_t*	table,
	ulint			col_nr)
{
	ulint	i = dict_table_get_v_col_pos_for_mysql(table, col_nr);

	if (i == ULINT_UNDEFINED) {
		return(NULL);
	}

	return(dict_table_get_v_col_name(table, i));
}

/** Get nth virtual column according to its original MySQL table position
@param[in]	table	target table
@param[in]	col_nr	column number in MySQL Table definition
@return dict_v_col_t ptr */
dict_v_col_t*
dict_table_get_nth_v_col_mysql(
	const dict_table_t*	table,
	ulint			col_nr)
{
	ulint	i = dict_table_get_v_col_pos_for_mysql(table, col_nr);

	if (i == ULINT_UNDEFINED) {
		return(NULL);
	}

	return(dict_table_get_nth_v_col(table, i));
}

#ifndef UNIV_HOTBACKUP
/** Allocate and init the autoinc latch of a given table.
This function must not be called concurrently on the same table object.
@param[in,out]	table_void	table whose autoinc latch to create */
static
void
dict_table_autoinc_alloc(
	void*	table_void)
{
	dict_table_t*	table = static_cast<dict_table_t*>(table_void);

	table->autoinc_mutex = UT_NEW_NOKEY(ib_mutex_t());
	ut_a(table->autoinc_mutex != NULL);
	mutex_create(LATCH_ID_AUTOINC, table->autoinc_mutex);

	if (!srv_missing_dd_table_buffer) {
		table->autoinc_persisted_mutex = UT_NEW_NOKEY(ib_mutex_t());
		ut_a(table->autoinc_persisted_mutex != NULL);
		mutex_create(LATCH_ID_PERSIST_AUTOINC,
			     table->autoinc_persisted_mutex);
	} else {
		table->autoinc_persisted_mutex = NULL;
	}
}

/** Allocate and init the zip_pad_mutex of a given index.
This function must not be called concurrently on the same index object.
@param[in,out]	index_void	index whose zip_pad_mutex to create */
static
void
dict_index_zip_pad_alloc(
	void*	index_void)
{
	dict_index_t*	index = static_cast<dict_index_t*>(index_void);
	index->zip_pad.mutex = UT_NEW_NOKEY(SysMutex());
	ut_a(index->zip_pad.mutex != NULL);
	mutex_create(LATCH_ID_ZIP_PAD_MUTEX, index->zip_pad.mutex);
}


/********************************************************************//**
Acquire the autoinc lock. */
void
dict_table_autoinc_lock(
/*====================*/
	dict_table_t*	table)	/*!< in/out: table */
{
	os_once::do_or_wait_for_done(
		&table->autoinc_mutex_created,
		dict_table_autoinc_alloc, table);

	mutex_enter(table->autoinc_mutex);
}

/** Acquire the zip_pad_mutex latch.
@param[in,out]	index	the index whose zip_pad_mutex to acquire.*/
static
void
dict_index_zip_pad_lock(
	dict_index_t*	index)
{
	os_once::do_or_wait_for_done(
		&index->zip_pad.mutex_created,
		dict_index_zip_pad_alloc, index);

	mutex_enter(index->zip_pad.mutex);
}

/********************************************************************//**
Unconditionally set the autoinc counter. */
void
dict_table_autoinc_initialize(
/*==========================*/
	dict_table_t*	table,	/*!< in/out: table */
	ib_uint64_t	value)	/*!< in: next value to assign to a row */
{
	ut_ad(dict_table_autoinc_own(table));

	table->autoinc = value;
}

/** Get all the FTS indexes on a table.
@param[in]	table	table
@param[out]	indexes	all FTS indexes on this table
@return number of FTS indexes */
ulint
dict_table_get_all_fts_indexes(
	dict_table_t*		table,
	ib_vector_t*		indexes)
{
	dict_index_t* index;

	ut_a(ib_vector_size(indexes) == 0);

	for (index = table->first_index(); index; index = index->next()) {

		if (index->type == DICT_FTS) {
			ib_vector_push(indexes, &index);
		}
	}

	return(ib_vector_size(indexes));
}

/********************************************************************//**
Reads the next autoinc value (== autoinc counter value), 0 if not yet
initialized.
@return value for a new row, or 0 */
ib_uint64_t
dict_table_autoinc_read(
/*====================*/
	const dict_table_t*	table)	/*!< in: table */
{
	ut_ad(dict_table_autoinc_own(table));

	return(table->autoinc);
}

/********************************************************************//**
Updates the autoinc counter if the value supplied is greater than the
current value. */
void
dict_table_autoinc_update_if_greater(
/*=================================*/

	dict_table_t*	table,	/*!< in/out: table */
	ib_uint64_t	value)	/*!< in: value which was assigned to a row */
{
	ut_ad(dict_table_autoinc_own(table));

	if (value > table->autoinc) {

		table->autoinc = value;
	}
}

/********************************************************************//**
Release the autoinc lock. */
void
dict_table_autoinc_unlock(
/*======================*/
	dict_table_t*	table)	/*!< in/out: table */
{
	mutex_exit(table->autoinc_mutex);
}

/** Set the persisted autoinc value of the table to the new counter,
and write the table's dynamic metadata back to DDTableBuffer. This function
should only be used in DDL operation functions like
1. create_table_info_t::initialize_autoinc()
2. ha_innobase::commit_inplace_alter_table()
3. row_rename_table_for_mysql()
4. When we do TRUNCATE TABLE
TODO: In WL#7141, we should reconsider the solution here. Once the DDL
becomes crash-safe, we could not only reset the counter in DDTableBuffer
in this simple way. We also have to make sure the update on this table
is crash-safe, but not forget the old value because it doesn't support
UNDO logging.
@param[in,out]	table		table
@param[in]	counter		new autoinc counter
@param[in]	log_reset	if true, it means that the persisted
				autoinc is updated to a smaller one,
				an autoinc change log with value of 0
				would be written, otherwise nothing to do */
void
dict_table_set_and_persist_autoinc(
	dict_table_t*	table,
	ib_uint64_t	counter,
	bool		log_reset)
{
	if (srv_missing_dd_table_buffer) {
		return;
	}

	ut_ad(dict_table_has_autoinc_col(table));

	mutex_enter(table->autoinc_persisted_mutex);

	if (table->autoinc_persisted == counter
	    && table->dirty_status != METADATA_DIRTY) {

		/* If the counter has already been written back to
		DDTableBuffer, we don't need to write back again.
		This could happen during ALTER TABLE, which doesn't
		change the AUTOINC counter value. */
		mutex_exit(table->autoinc_persisted_mutex);

		return;
	}

	/* Even now, we could be not sure if the counter has already been
	persisted. It could be some other dynamic persistent metadata makes
	the dirty_status as METADATA_DIRTY. However, we still have to try
	to write back. */
	table->autoinc_persisted = counter;

	dict_table_mark_dirty(table);

	mutex_exit(table->autoinc_persisted_mutex);

	/* Here the dirty_status would be set to METADATA_BUFFERED, but
	this function is only called for DDL operations when there is no
	any other DML. See comments in AutoIncLogMtr::log(). */
	dict_table_persist_to_dd_table_buffer(table);

	if (log_reset) {

		mtr_t		mtr;
		AutoIncLogMtr	autoinc_mtr(&mtr);
		autoinc_mtr.start();

		/* We write a redo log with counter value of 0 to indicate
		that all redo logs logged before would be discarded, so that we
		won't apply old bigger counter to the table during recovery,
		which is incorrect if we update the counter to a smaller one. */
		autoinc_mtr.log(table, 0);

		autoinc_mtr.commit();
	}
}

/** Returns TRUE if the index contains a column or a prefix of that column.
@param[in]	index		index
@param[in]	n		column number
@param[in]	is_virtual	whether it is a virtual col
@return TRUE if contains the column or its prefix */
ibool
dict_index_contains_col_or_prefix(
	const dict_index_t*	index,
	ulint			n,
	bool			is_virtual)
{
	const dict_field_t*	field;
	const dict_col_t*	col;
	ulint			pos;
	ulint			n_fields;

	ut_ad(index);
	ut_ad(index->magic_n == DICT_INDEX_MAGIC_N);

	if (index->is_clustered()) {

		return(TRUE);
	}

	if (is_virtual) {
		col = &dict_table_get_nth_v_col(index->table, n)->m_col;
	} else {
		col = index->table->get_col(n);
	}

	n_fields = dict_index_get_n_fields(index);

	for (pos = 0; pos < n_fields; pos++) {
		field = index->get_field(pos);

		if (col == field->col) {

			return(TRUE);
		}
	}

	return(FALSE);
}

/********************************************************************//**
Looks for a matching field in an index. The column has to be the same. The
column in index must be complete, or must contain a prefix longer than the
column in index2. That is, we must be able to construct the prefix in index2
from the prefix in index.
@return position in internal representation of the index;
ULINT_UNDEFINED if not contained */
ulint
dict_index_get_nth_field_pos(
/*=========================*/
	const dict_index_t*	index,	/*!< in: index from which to search */
	const dict_index_t*	index2,	/*!< in: index */
	ulint			n)	/*!< in: field number in index2 */
{
	const dict_field_t*	field;
	const dict_field_t*	field2;
	ulint			n_fields;
	ulint			pos;

	ut_ad(index);
	ut_ad(index->magic_n == DICT_INDEX_MAGIC_N);

	field2 = index2->get_field(n);

	n_fields = dict_index_get_n_fields(index);

	/* Are we looking for a MBR (Minimum Bound Box) field of
	a spatial index */
	bool	is_mbr_fld = (n == 0 && dict_index_is_spatial(index2));

	for (pos = 0; pos < n_fields; pos++) {
		field = index->get_field(pos);

		/* The first field of a spatial index is a transformed
		MBR (Minimum Bound Box) field made out of original column,
		so its field->col still points to original cluster index
		col, but the actual content is different. So we cannot
		consider them equal if neither of them is MBR field */
		if (pos == 0 && dict_index_is_spatial(index) && !is_mbr_fld) {
			continue;
		}

		if (field->col == field2->col
		    && (field->prefix_len == 0
			|| (field->prefix_len >= field2->prefix_len
			    && field2->prefix_len != 0))) {

			return(pos);
		}
	}

	return(ULINT_UNDEFINED);
}

/**********************************************************************//**
Returns a table object based on table id.
@return table, NULL if does not exist */
dict_table_t*
dict_table_open_on_id(
/*==================*/
	table_id_t	table_id,	/*!< in: table id */
	ibool		dict_locked,	/*!< in: TRUE=data dictionary locked */
	dict_table_op_t	table_op)	/*!< in: operation to perform */
{
	dict_table_t*	table;

	if (!dict_locked) {
		mutex_enter(&dict_sys->mutex);
	}

	ut_ad(mutex_own(&dict_sys->mutex));

	table = dict_table_open_on_id_low(
		table_id,
		table_op == DICT_TABLE_OP_LOAD_TABLESPACE
		? DICT_ERR_IGNORE_RECOVER_LOCK
		: DICT_ERR_IGNORE_NONE);

	if (table != NULL) {

		if (table->can_be_evicted) {
			dict_move_to_mru(table);
		}

		table->acquire();

		MONITOR_INC(MONITOR_TABLE_REFERENCE);
	} else if (dict_table_is_sdi(table_id)) {

		/* The table is SDI table */
		space_id_t	space_id = dict_sdi_get_space_id(table_id);
		uint32_t	copy_num = dict_sdi_get_copy_num(table_id);

		/* Create in-memory table oject for SDI table */
		dict_index_t*	sdi_index = dict_sdi_create_idx_in_mem(
			space_id, copy_num, false, 0);

		if (sdi_index == NULL) {
			if (!dict_locked) {
				mutex_exit(&dict_sys->mutex);
			}
			return(NULL);
		}

		table = sdi_index->table;

		ut_ad(table != NULL);
		table->acquire();
	}

	if (!dict_locked) {
		dict_table_try_drop_aborted_and_mutex_exit(
			table, table_op == DICT_TABLE_OP_DROP_ORPHAN);
	}

	return(table);
}

/********************************************************************//**
Looks for non-virtual column n position in the clustered index.
@return position in internal representation of the clustered index */
ulint
dict_table_get_nth_col_pos(
/*=======================*/
	const dict_table_t*	table,	/*!< in: table */
	ulint			n)	/*!< in: column number */
{
	return(table->first_index()->get_col_pos(n));
}

/** Get the innodb column position for a non-virtual column according to
its original MySQL table position n
@param[in]	table	table
@param[in]	n	MySQL column position
@return column position in InnoDB */
ulint
dict_table_mysql_pos_to_innodb(
	const dict_table_t*	table,
	ulint			n)
{
	ut_ad(n < table->n_t_cols);

	if (table->n_v_def == 0) {
		/* No virtual columns, the MySQL position is the same
		as InnoDB position */
		return(n);
	}

	/* Find out how many virtual columns are stored in front of 'n' */
	ulint	v_before = 0;
	for (ulint i = 0; i < table->n_v_def; ++i) {

		if (table->v_cols[i].m_col.ind > n) {
			break;
		}

		++v_before;
	}

	ut_ad(n >= v_before);

	return(n - v_before);
}

/********************************************************************//**
Checks if a column is in the ordering columns of the clustered index of a
table. Column prefixes are treated like whole columns.
@return TRUE if the column, or its prefix, is in the clustered key */
ibool
dict_table_col_in_clustered_key(
/*============================*/
	const dict_table_t*	table,	/*!< in: table */
	ulint			n)	/*!< in: column number */
{
	const dict_index_t*	index;
	const dict_field_t*	field;
	const dict_col_t*	col;
	ulint			pos;
	ulint			n_fields;

	ut_ad(table);

	col = table->get_col(n);

	index = table->first_index();

	n_fields = dict_index_get_n_unique(index);

	for (pos = 0; pos < n_fields; pos++) {
		field = index->get_field(pos);

		if (col == field->col) {

			return(TRUE);
		}
	}

	return(FALSE);
}

/**********************************************************************//**
Inits the data dictionary module. */
void
dict_init(void)
/*===========*/
{
	dict_operation_lock = static_cast<rw_lock_t*>(
		ut_zalloc_nokey(sizeof(*dict_operation_lock)));

	dict_sys = static_cast<dict_sys_t*>(ut_zalloc_nokey(sizeof(*dict_sys)));

	UT_LIST_INIT(dict_sys->table_LRU, &dict_table_t::table_LRU);
	UT_LIST_INIT(dict_sys->table_non_LRU, &dict_table_t::table_LRU);

	mutex_create(LATCH_ID_DICT_SYS, &dict_sys->mutex);

	dict_sys->table_hash = hash_create(
		buf_pool_get_curr_size()
		/ (DICT_POOL_PER_TABLE_HASH * UNIV_WORD_SIZE));

	dict_sys->table_id_hash = hash_create(
		buf_pool_get_curr_size()
		/ (DICT_POOL_PER_TABLE_HASH * UNIV_WORD_SIZE));

	rw_lock_create(dict_operation_lock_key,
		       dict_operation_lock, SYNC_DICT_OPERATION);

	if (!srv_read_only_mode) {
		dict_foreign_err_file = os_file_create_tmpfile(NULL);
		ut_a(dict_foreign_err_file);
	}

	mutex_create(LATCH_ID_DICT_FOREIGN_ERR, &dict_foreign_err_mutex);
}

/**********************************************************************//**
Move to the most recently used segment of the LRU list. */
void
dict_move_to_mru(
/*=============*/
	dict_table_t*	table)		/*!< in: table to move to MRU */
{
	ut_ad(mutex_own(&dict_sys->mutex));
	ut_ad(dict_lru_validate());
	ut_ad(dict_lru_find_table(table));

	ut_a(table->can_be_evicted);

	UT_LIST_REMOVE(dict_sys->table_LRU, table);

	UT_LIST_ADD_FIRST(dict_sys->table_LRU, table);

	ut_ad(dict_lru_validate());
}

/**********************************************************************//**
Returns a table object and increment its open handle count.
NOTE! This is a high-level function to be used mainly from outside the
'dict' module. Inside this directory dict_table_get_low
is usually the appropriate function.
@return table, NULL if does not exist */
dict_table_t*
dict_table_open_on_name(
/*====================*/
	const char*	table_name,	/*!< in: table name */
	ibool		dict_locked,	/*!< in: TRUE=data dictionary locked */
	ibool		try_drop,	/*!< in: TRUE=try to drop any orphan
					indexes after an aborted online
					index creation */
	dict_err_ignore_t
			ignore_err)	/*!< in: error to be ignored when
					loading a table definition */
{
	dict_table_t*	table;
	DBUG_ENTER("dict_table_open_on_name");
	DBUG_PRINT("dict_table_open_on_name", ("table: '%s'", table_name));

	if (!dict_locked) {
		mutex_enter(&dict_sys->mutex);
	}

	ut_ad(table_name);
	ut_ad(mutex_own(&dict_sys->mutex));

	table = dict_table_check_if_in_cache_low(table_name);

	if (table == NULL) {
		table = dict_load_table(table_name, true, ignore_err);
	}

	ut_ad(!table || table->cached);

	if (table != NULL) {
		if (ignore_err == DICT_ERR_IGNORE_NONE
		    && table->is_corrupted()) {
			/* Make life easy for drop table. */
			dict_table_prevent_eviction(table);

			if (!dict_locked) {
				mutex_exit(&dict_sys->mutex);
			}

			ib::info() << "Table "
				<< table->name
				<< " is corrupted. Please drop the table"
				" and recreate it";
			DBUG_RETURN(NULL);
		}

		if (table->can_be_evicted) {
			dict_move_to_mru(table);
		}

		table->acquire();

		MONITOR_INC(MONITOR_TABLE_REFERENCE);
	}

	ut_ad(dict_lru_validate());

	if (!dict_locked) {
		dict_table_try_drop_aborted_and_mutex_exit(table, try_drop);
	}

	DBUG_RETURN(table);
}
#endif /* !UNIV_HOTBACKUP */

/**********************************************************************//**
Adds system columns to a table object. */
void
dict_table_add_system_columns(
/*==========================*/
	dict_table_t*	table,	/*!< in/out: table */
	mem_heap_t*	heap)	/*!< in: temporary heap */
{
	ut_ad(table);
	ut_ad(table->n_def == (table->n_cols - table->get_n_sys_cols()));
	ut_ad(table->magic_n == DICT_TABLE_MAGIC_N);
	ut_ad(!table->cached);

	/* NOTE: the system columns MUST be added in the following order
	(so that they can be indexed by the numerical value of DATA_ROW_ID,
	etc.) and as the last columns of the table memory object.
	The clustered index will not always physically contain all system
	columns.
	Intrinsic table don't need DB_ROLL_PTR as UNDO logging is turned off
	for these tables. */

	dict_mem_table_add_col(table, heap, "DB_ROW_ID", DATA_SYS,
			       DATA_ROW_ID | DATA_NOT_NULL,
			       DATA_ROW_ID_LEN);

#if (DATA_ITT_N_SYS_COLS != 2)
#error "DATA_ITT_N_SYS_COLS != 2"
#endif

#if DATA_ROW_ID != 0
#error "DATA_ROW_ID != 0"
#endif
	dict_mem_table_add_col(table, heap, "DB_TRX_ID", DATA_SYS,
			       DATA_TRX_ID | DATA_NOT_NULL,
			       DATA_TRX_ID_LEN);
#if DATA_TRX_ID != 1
#error "DATA_TRX_ID != 1"
#endif

	if (!table->is_intrinsic()) {
		dict_mem_table_add_col(table, heap, "DB_ROLL_PTR", DATA_SYS,
				       DATA_ROLL_PTR | DATA_NOT_NULL,
				       DATA_ROLL_PTR_LEN);
#if DATA_ROLL_PTR != 2
#error "DATA_ROLL_PTR != 2"
#endif

		/* This check reminds that if a new system column is added to
		the program, it should be dealt with here */
#if DATA_N_SYS_COLS != 3
#error "DATA_N_SYS_COLS != 3"
#endif
	}
}

#ifndef UNIV_HOTBACKUP
/** Mark if table has big rows.
@param[in,out]	table	table handler */
void
dict_table_set_big_rows(
	dict_table_t*	table)
{
	ulint	row_len = 0;
	for (ulint i = 0; i < table->n_def; i++) {
		ulint	col_len = table->get_col(i)->get_max_size();

		row_len += col_len;

		/* If we have a single unbounded field, or several gigantic
		fields, mark the maximum row size as BIG_ROW_SIZE. */
		if (row_len >= BIG_ROW_SIZE || col_len >= BIG_ROW_SIZE) {
			row_len = BIG_ROW_SIZE;

			break;
		}
	}

	table->big_rows = (row_len >= BIG_ROW_SIZE) ? TRUE : FALSE;
}

/** Adds a table object to the dictionary cache.
@param[in,out]	table		table
@param[in]	can_be_evicted	true if can be evicted
@param[in,out]	heap		temporary heap
*/
void
dict_table_add_to_cache(
	dict_table_t*	table,
	ibool		can_be_evicted,
	mem_heap_t*	heap)
{
	ulint	fold;
	ulint	id_fold;

	ut_ad(dict_lru_validate());
	ut_ad(mutex_own(&dict_sys->mutex));

	table->cached = true;

	fold = ut_fold_string(table->name.m_name);
	id_fold = ut_fold_ull(table->id);

	dict_table_set_big_rows(table);

	/* Look for a table with the same name: error if such exists */
	{
		dict_table_t*	table2;
		HASH_SEARCH(name_hash, dict_sys->table_hash, fold,
			    dict_table_t*, table2, ut_ad(table2->cached),
			    !strcmp(table2->name.m_name, table->name.m_name));
		ut_a(table2 == NULL);

#ifdef UNIV_DEBUG
		/* Look for the same table pointer with a different name */
		HASH_SEARCH_ALL(name_hash, dict_sys->table_hash,
				dict_table_t*, table2, ut_ad(table2->cached),
				table2 == table);
		ut_ad(table2 == NULL);
#endif /* UNIV_DEBUG */
	}

	/* Look for a table with the same id: error if such exists */
	{
		dict_table_t*	table2;
		HASH_SEARCH(id_hash, dict_sys->table_id_hash, id_fold,
			    dict_table_t*, table2, ut_ad(table2->cached),
			    table2->id == table->id);
		ut_a(table2 == NULL);

#ifdef UNIV_DEBUG
		/* Look for the same table pointer with a different id */
		HASH_SEARCH_ALL(id_hash, dict_sys->table_id_hash,
				dict_table_t*, table2, ut_ad(table2->cached),
				table2 == table);
		ut_ad(table2 == NULL);
#endif /* UNIV_DEBUG */
	}

	/* Add table to hash table of tables */
	HASH_INSERT(dict_table_t, name_hash, dict_sys->table_hash, fold,
		    table);

	/* Add table to hash table of tables based on table id */
	HASH_INSERT(dict_table_t, id_hash, dict_sys->table_id_hash, id_fold,
		    table);

	table->can_be_evicted = can_be_evicted;

	if (table->can_be_evicted) {
		UT_LIST_ADD_FIRST(dict_sys->table_LRU, table);
	} else {
		UT_LIST_ADD_FIRST(dict_sys->table_non_LRU, table);
	}

	ut_ad(dict_lru_validate());

	table->dirty_status = METADATA_CLEAN;

	dict_sys->size += mem_heap_get_size(table->heap)
		+ strlen(table->name.m_name) + 1;
}

/**********************************************************************//**
Test whether a table can be evicted from the LRU cache.
@return TRUE if table can be evicted. */
static
ibool
dict_table_can_be_evicted(
/*======================*/
	const dict_table_t*	table)		/*!< in: table to test */
{
	ut_ad(mutex_own(&dict_sys->mutex));
	ut_ad(rw_lock_own(dict_operation_lock, RW_LOCK_X));

	ut_a(table->can_be_evicted);
	ut_a(table->foreign_set.empty());
	ut_a(table->referenced_set.empty());

	if (table->get_ref_count() == 0) {
		const dict_index_t*	index;

		/* The transaction commit and rollback are called from
		outside the handler interface. This means that there is
		a window where the table->n_ref_count can be zero but
		the table instance is in "use". */

		if (lock_table_has_locks(table)) {
			return(FALSE);
		}

		for (index = table->first_index();
		     index != NULL;
		     index = index->next()) {

			const btr_search_t* info = btr_search_get_info(index);

			/* We are not allowed to free the in-memory index
			struct dict_index_t until all entries in the adaptive
			hash index that point to any of the page belonging to
			his b-tree index are dropped. This is so because
			dropping of these entries require access to
			dict_index_t struct. To avoid such scenario we keep
			a count of number of such pages in the search_info and
			only free the dict_index_t struct when this count
			drops to zero.

			See also: dict_index_remove_from_cache_low() */

			if (btr_search_info_get_ref_count(info, index) > 0) {
				return(FALSE);
			}
		}

		return(TRUE);
	}

	return(FALSE);
}

/**********************************************************************//**
Make room in the table cache by evicting an unused table. The unused table
should not be part of FK relationship and currently not used in any user
transaction. There is no guarantee that it will remove a table.
@return number of tables evicted. If the number of tables in the dict_LRU
is less than max_tables it will not do anything. */
ulint
dict_make_room_in_cache(
/*====================*/
	ulint		max_tables,	/*!< in: max tables allowed in cache */
	ulint		pct_check)	/*!< in: max percent to check */
{
	ulint		i;
	ulint		len;
	dict_table_t*	table;
	ulint		check_up_to;
	ulint		n_evicted = 0;

	ut_a(pct_check > 0);
	ut_a(pct_check <= 100);
	ut_ad(mutex_own(&dict_sys->mutex));
	ut_ad(rw_lock_own(dict_operation_lock, RW_LOCK_X));
	ut_ad(dict_lru_validate());

	i = len = UT_LIST_GET_LEN(dict_sys->table_LRU);

	if (len < max_tables) {
		return(0);
	}

	check_up_to = len - ((len * pct_check) / 100);

	/* Check for overflow */
	ut_a(i == 0 || check_up_to <= i);

	/* Find a suitable candidate to evict from the cache. Don't scan the
	entire LRU list. Only scan pct_check list entries. */

	for (table = UT_LIST_GET_LAST(dict_sys->table_LRU);
	     table != NULL
	     && i > check_up_to
	     && (len - n_evicted) > max_tables;
	     --i) {

		dict_table_t*	prev_table;

	        prev_table = UT_LIST_GET_PREV(table_LRU, table);

		if (dict_table_can_be_evicted(table)) {

			dict_table_remove_from_cache_low(table, TRUE);

			++n_evicted;
		}

		table = prev_table;
	}

	return(n_evicted);
}

/**********************************************************************//**
Move a table to the non-LRU list from the LRU list. */
void
dict_table_move_from_lru_to_non_lru(
/*================================*/
	dict_table_t*	table)	/*!< in: table to move from LRU to non-LRU */
{
	ut_ad(mutex_own(&dict_sys->mutex));
	ut_ad(dict_lru_find_table(table));

	ut_a(table->can_be_evicted);

	UT_LIST_REMOVE(dict_sys->table_LRU, table);

	UT_LIST_ADD_LAST(dict_sys->table_non_LRU, table);

	table->can_be_evicted = FALSE;
}

/** Look up an index in a table.
@param[in]	table	table
@param[in]	id	index identifier
@return index
@retval NULL if not found */
static
const dict_index_t*
dict_table_find_index_on_id(
	const dict_table_t*	table,
	const index_id_t&	id)
{
	for (const dict_index_t* index = table->first_index();
	     index != NULL;
	     index = index->next()) {
		if (index->space == id.m_space_id
		    && index->id == id.m_index_id) {
			return(index);
		}
	}

	return(NULL);
}

/** Look up an index.
@param[in]	id	index identifier
@return index or NULL if not found */
const dict_index_t*
dict_index_find(
	const index_id_t&	id)
{
	const dict_table_t*	table;

	ut_ad(mutex_own(&dict_sys->mutex));

	for (table = UT_LIST_GET_FIRST(dict_sys->table_LRU);
	     table != NULL;
	     table = UT_LIST_GET_NEXT(table_LRU, table)) {
		const dict_index_t* index = dict_table_find_index_on_id(
			table, id);
		if (index != NULL) {
			return(index);
		}
	}

	for (table = UT_LIST_GET_FIRST(dict_sys->table_non_LRU);
	     table != NULL;
	     table = UT_LIST_GET_NEXT(table_LRU, table)) {
		const dict_index_t* index = dict_table_find_index_on_id(
			table, id);
		if (index != NULL) {
			return(index);
		}
	}

	return(NULL);
}

/** Function object to remove a foreign key constraint from the
referenced_set of the referenced table.  The foreign key object is
also removed from the dictionary cache.  The foreign key constraint
is not removed from the foreign_set of the table containing the
constraint. */
struct dict_foreign_remove_partial
{
	void operator()(dict_foreign_t* foreign) {
		dict_table_t*	table = foreign->referenced_table;
		if (table != NULL) {
			table->referenced_set.erase(foreign);
		}
		dict_foreign_free(foreign);
	}
};

/**********************************************************************//**
Renames a table object.
@return TRUE if success */
dberr_t
dict_table_rename_in_cache(
/*=======================*/
	dict_table_t*	table,		/*!< in/out: table */
	const char*	new_name,	/*!< in: new name */
	ibool		rename_also_foreigns)/*!< in: in ALTER TABLE we want
					to preserve the original table name
					in constraints which reference it */
{
	dberr_t		err;
	dict_foreign_t*	foreign;
	dict_index_t*	index;
	ulint		fold;
	char		old_name[MAX_FULL_NAME_LEN + 1];
	os_file_type_t	ftype;
	bool		exists;

	ut_ad(mutex_own(&dict_sys->mutex));

	/* store the old/current name to an automatic variable */
	if (strlen(table->name.m_name) + 1 <= sizeof(old_name)) {
		strcpy(old_name, table->name.m_name);
	} else {
		ib::fatal() << "Too long table name: "
			<< table->name
			<< ", max length is " << MAX_FULL_NAME_LEN;
	}

	fold = ut_fold_string(new_name);

	/* Look for a table with the same name: error if such exists */
	dict_table_t*	table2;
	HASH_SEARCH(name_hash, dict_sys->table_hash, fold,
			dict_table_t*, table2, ut_ad(table2->cached),
			(ut_strcmp(table2->name.m_name, new_name) == 0));
	DBUG_EXECUTE_IF("dict_table_rename_in_cache_failure",
		if (table2 == NULL) {
			table2 = (dict_table_t*) -1;
		} );
	if (table2) {
		ib::error() << "Cannot rename table '" << old_name
			<< "' to '" << new_name << "' since the"
			" dictionary cache already contains '" << new_name << "'.";
		return(DB_ERROR);
	}

	/* If the table is stored in a single-table tablespace,
	rename the tablespace file. */

	if (dict_table_is_discarded(table)) {
		char*		filepath;

		ut_ad(dict_table_is_file_per_table(table));
		ut_ad(!table->is_temporary());

		/* Make sure the data_dir_path is set. */
		dict_get_and_save_data_dir_path(table, true);

		if (DICT_TF_HAS_DATA_DIR(table->flags)) {
			ut_a(table->data_dir_path);

			filepath = fil_make_filepath(
				table->data_dir_path, table->name.m_name,
				IBD, true);
		} else {
			filepath = fil_make_filepath(
				NULL, table->name.m_name, IBD, false);
		}

		if (filepath == NULL) {
			return(DB_OUT_OF_MEMORY);
		}

		fil_delete_tablespace(table->space, BUF_REMOVE_ALL_NO_WRITE);

		/* Delete any temp file hanging around. */
		if (os_file_status(filepath, &exists, &ftype)
		    && exists
		    && !os_file_delete_if_exists(innodb_temp_file_key,
						 filepath, NULL)) {

			ib::info() << "Delete of " << filepath << " failed.";
		}

		ut_free(filepath);

	} else if (dict_table_is_file_per_table(table)) {
		char*	new_path = NULL;
		char*	old_path = fil_space_get_first_path(table->space);

		ut_ad(!table->is_temporary());

		if (DICT_TF_HAS_DATA_DIR(table->flags)) {
			new_path = os_file_make_new_pathname(
				old_path, new_name);
		} else {
			new_path = fil_make_filepath(
				NULL, new_name, IBD, false);
		}

		/* New filepath must not exist. */
		err = fil_rename_tablespace_check(
			table->space, old_path, new_path, false);
		if (err != DB_SUCCESS) {
			ut_free(old_path);
			ut_free(new_path);
			return(err);
		}

		bool	success = fil_rename_tablespace(
			table->space, old_path, new_name, new_path);

		ut_free(old_path);
		ut_free(new_path);

		if (!success) {
			return(DB_ERROR);
		}
	}

	/* Remove table from the hash tables of tables */
	HASH_DELETE(dict_table_t, name_hash, dict_sys->table_hash,
		    ut_fold_string(old_name), table);

	if (strlen(new_name) > strlen(table->name.m_name)) {
		/* We allocate MAX_FULL_NAME_LEN + 1 bytes here to avoid
		memory fragmentation, we assume a repeated calls of
		ut_realloc() with the same size do not cause fragmentation */
		ut_a(strlen(new_name) <= MAX_FULL_NAME_LEN);

		table->name.m_name = static_cast<char*>(
			ut_realloc(table->name.m_name, MAX_FULL_NAME_LEN + 1));
	}
	strcpy(table->name.m_name, new_name);

	/* Add table to hash table of tables */
	HASH_INSERT(dict_table_t, name_hash, dict_sys->table_hash, fold,
		    table);

	dict_sys->size += strlen(new_name) - strlen(old_name);
	ut_a(dict_sys->size > 0);

	/* Update the table_name field in indexes */
	for (index = table->first_index();
	     index != NULL;
	     index = index->next()) {

		index->table_name = table->name.m_name;
	}

	if (!rename_also_foreigns) {
		/* In ALTER TABLE we think of the rename table operation
		in the direction table -> temporary table (#sql...)
		as dropping the table with the old name and creating
		a new with the new name. Thus we kind of drop the
		constraints from the dictionary cache here. The foreign key
		constraints will be inherited to the new table from the
		system tables through a call of dict_load_foreigns. */

		/* Remove the foreign constraints from the cache */
		std::for_each(table->foreign_set.begin(),
			      table->foreign_set.end(),
			      dict_foreign_remove_partial());
		table->foreign_set.clear();

		/* Reset table field in referencing constraints */
		for (dict_foreign_set::iterator it
			= table->referenced_set.begin();
		     it != table->referenced_set.end();
		     ++it) {

			foreign = *it;
			foreign->referenced_table = NULL;
			foreign->referenced_index = NULL;

		}

		/* Make the set of referencing constraints empty */
		table->referenced_set.clear();

		return(DB_SUCCESS);
	}

	/* Update the table name fields in foreign constraints, and update also
	the constraint id of new format >= 4.0.18 constraints. Note that at
	this point we have already changed table->name to the new name. */

	dict_foreign_set	fk_set;

	for (;;) {

		dict_foreign_set::iterator	it
			= table->foreign_set.begin();

		if (it == table->foreign_set.end()) {
			break;
		}

		foreign = *it;

		if (foreign->referenced_table) {
			foreign->referenced_table->referenced_set.erase(foreign);
		}

		if (ut_strlen(foreign->foreign_table_name)
		    < ut_strlen(table->name.m_name)) {
			/* Allocate a longer name buffer;
			TODO: store buf len to save memory */

			foreign->foreign_table_name = mem_heap_strdup(
				foreign->heap, table->name.m_name);
			dict_mem_foreign_table_name_lookup_set(foreign, TRUE);
		} else {
			strcpy(foreign->foreign_table_name,
			       table->name.m_name);
			dict_mem_foreign_table_name_lookup_set(foreign, FALSE);
		}
		if (strchr(foreign->id, '/')) {
			/* This is a >= 4.0.18 format id */

			ulint	db_len;
			char*	old_id;
			char    old_name_cs_filename[MAX_TABLE_NAME_LEN+20];
			uint    errors = 0;

			/* All table names are internally stored in charset
			my_charset_filename (except the temp tables and the
			partition identifier suffix in partition tables). The
			foreign key constraint names are internally stored
			in UTF-8 charset.  The variable fkid here is used
			to store foreign key constraint name in charset
			my_charset_filename for comparison further below. */
			char    fkid[MAX_TABLE_NAME_LEN+20];
			ibool	on_tmp = FALSE;

			/* The old table name in my_charset_filename is stored
			in old_name_cs_filename */

			strncpy(old_name_cs_filename, old_name,
				MAX_TABLE_NAME_LEN);
			if (strstr(old_name, TEMP_TABLE_PATH_PREFIX) == NULL) {

				innobase_convert_to_system_charset(
					strchr(old_name_cs_filename, '/') + 1,
					strchr(old_name, '/') + 1,
					MAX_TABLE_NAME_LEN, &errors);

				if (errors) {
					/* There has been an error to convert
					old table into UTF-8.  This probably
					means that the old table name is
					actually in UTF-8. */
					innobase_convert_to_filename_charset(
						strchr(old_name_cs_filename,
						       '/') + 1,
						strchr(old_name, '/') + 1,
						MAX_TABLE_NAME_LEN);
				} else {
					/* Old name already in
					my_charset_filename */
					strncpy(old_name_cs_filename, old_name,
						MAX_TABLE_NAME_LEN);
				}
			}

			strncpy(fkid, foreign->id, MAX_TABLE_NAME_LEN);

			if (strstr(fkid, TEMP_TABLE_PATH_PREFIX) == NULL) {
				innobase_convert_to_filename_charset(
					strchr(fkid, '/') + 1,
					strchr(foreign->id, '/') + 1,
					MAX_TABLE_NAME_LEN+20);
			} else {
				on_tmp = TRUE;
			}

			old_id = mem_strdup(foreign->id);

			if (ut_strlen(fkid) > ut_strlen(old_name_cs_filename)
			    + ((sizeof dict_ibfk) - 1)
			    && !memcmp(fkid, old_name_cs_filename,
				       ut_strlen(old_name_cs_filename))
			    && !memcmp(fkid + ut_strlen(old_name_cs_filename),
				       dict_ibfk, (sizeof dict_ibfk) - 1)) {

				/* This is a generated >= 4.0.18 format id */

				char	table_name[MAX_TABLE_NAME_LEN] = "";
				uint	errors = 0;

				if (strlen(table->name.m_name)
				    > strlen(old_name)) {
					foreign->id = static_cast<char*>(
						mem_heap_alloc(
						foreign->heap,
						strlen(table->name.m_name)
						+ strlen(old_id) + 1));
				}

				/* Convert the table name to UTF-8 */
				strncpy(table_name, table->name.m_name,
					MAX_TABLE_NAME_LEN);
				innobase_convert_to_system_charset(
					strchr(table_name, '/') + 1,
					strchr(table->name.m_name, '/') + 1,
					MAX_TABLE_NAME_LEN, &errors);

				if (errors) {
					/* Table name could not be converted
					from charset my_charset_filename to
					UTF-8. This means that the table name
					is already in UTF-8 (#mysql#50). */
					strncpy(table_name, table->name.m_name,
						MAX_TABLE_NAME_LEN);
				}

				/* Replace the prefix 'databasename/tablename'
				with the new names */
				strcpy(foreign->id, table_name);
				if (on_tmp) {
					strcat(foreign->id,
					       old_id + ut_strlen(old_name));
				} else {
					sprintf(strchr(foreign->id, '/') + 1,
						"%s%s",
						strchr(table_name, '/') +1,
						strstr(old_id, "_ibfk_") );
				}

			} else {
				/* This is a >= 4.0.18 format id where the user
				gave the id name */
				db_len = dict_get_db_name_len(
					table->name.m_name) + 1;

				if (db_len - 1
				    > dict_get_db_name_len(foreign->id)) {

					foreign->id = static_cast<char*>(
						mem_heap_alloc(
						foreign->heap,
						db_len + strlen(old_id) + 1));
				}

				/* Replace the database prefix in id with the
				one from table->name */

				ut_memcpy(foreign->id,
					  table->name.m_name, db_len);

				strcpy(foreign->id + db_len,
				       dict_remove_db_name(old_id));
			}

			ut_free(old_id);
		}

		table->foreign_set.erase(it);
		fk_set.insert(foreign);

		if (foreign->referenced_table) {
			foreign->referenced_table->referenced_set.insert(foreign);
		}
	}

	ut_a(table->foreign_set.empty());
	table->foreign_set.swap(fk_set);

	for (dict_foreign_set::iterator it = table->referenced_set.begin();
	     it != table->referenced_set.end();
	     ++it) {

		foreign = *it;

		if (ut_strlen(foreign->referenced_table_name)
		    < ut_strlen(table->name.m_name)) {
			/* Allocate a longer name buffer;
			TODO: store buf len to save memory */

			foreign->referenced_table_name = mem_heap_strdup(
				foreign->heap, table->name.m_name);

			dict_mem_referenced_table_name_lookup_set(
				foreign, TRUE);
		} else {
			/* Use the same buffer */
			strcpy(foreign->referenced_table_name,
			       table->name.m_name);

			dict_mem_referenced_table_name_lookup_set(
				foreign, FALSE);
		}
	}

	return(DB_SUCCESS);
}

/**********************************************************************//**
Change the id of a table object in the dictionary cache. This is used in
DISCARD TABLESPACE. */
void
dict_table_change_id_in_cache(
/*==========================*/
	dict_table_t*	table,	/*!< in/out: table object already in cache */
	table_id_t	new_id)	/*!< in: new id to set */
{
	ut_ad(table);
	ut_ad(mutex_own(&dict_sys->mutex));
	ut_ad(table->magic_n == DICT_TABLE_MAGIC_N);

	/* Remove the table from the hash table of id's */

	HASH_DELETE(dict_table_t, id_hash, dict_sys->table_id_hash,
		    ut_fold_ull(table->id), table);
	table->id = new_id;

	/* Add the table back to the hash table */
	HASH_INSERT(dict_table_t, id_hash, dict_sys->table_id_hash,
		    ut_fold_ull(table->id), table);
}

/**********************************************************************//**
Removes a table object from the dictionary cache. */
static
void
dict_table_remove_from_cache_low(
	dict_table_t*	table,		/*!< in, own: table */
	ibool		lru_evict)	/*!< in: TRUE if table being evicted
					to make room in the table LRU list */
{
	dict_foreign_t*	foreign;
	dict_index_t*	index;
	lint		size;

	ut_ad(table);
	ut_ad(dict_lru_validate());
	ut_a(table->get_ref_count() == 0);
	ut_a(table->n_rec_locks == 0);
	ut_ad(mutex_own(&dict_sys->mutex));
	ut_ad(table->magic_n == DICT_TABLE_MAGIC_N);

	/* We first dirty read the status which could be changed from
	METADATA_DIRTY to METADATA_BUFFERED by checkpoint, and check again
	when persistence is necessary */
	switch (table->dirty_status) {
	case METADATA_DIRTY:
		/* Write back the dirty metadata to DDTableBuffer */
		dict_table_persist_to_dd_table_buffer(table);
		ut_ad(table->dirty_status != METADATA_DIRTY);
		/* Fall through */
	case METADATA_BUFFERED:
		/* We have to remove it away here, since it's evicted.
		And we will add it again once it's re-loaded if possible */
		mutex_enter(&dict_persist->mutex);
		ut_ad(table->in_dirty_dict_tables_list);
		UT_LIST_REMOVE(dict_persist->dirty_dict_tables, table);
		mutex_exit(&dict_persist->mutex);
		break;
	case METADATA_CLEAN:
		break;
	}

	/* Remove the foreign constraints from the cache */
	std::for_each(table->foreign_set.begin(), table->foreign_set.end(),
		      dict_foreign_remove_partial());
	table->foreign_set.clear();

	/* Reset table field in referencing constraints */
	for (dict_foreign_set::iterator it = table->referenced_set.begin();
	     it != table->referenced_set.end();
	     ++it) {

		foreign = *it;
		foreign->referenced_table = NULL;
		foreign->referenced_index = NULL;
	}

	/* Remove the indexes from the cache */

	for (index = UT_LIST_GET_LAST(table->indexes);
	     index != NULL;
	     index = UT_LIST_GET_LAST(table->indexes)) {

		dict_index_remove_from_cache_low(table, index, lru_evict);
	}

	/* Remove table from the hash tables of tables */

	HASH_DELETE(dict_table_t, name_hash, dict_sys->table_hash,
		    ut_fold_string(table->name.m_name), table);

	HASH_DELETE(dict_table_t, id_hash, dict_sys->table_id_hash,
		    ut_fold_ull(table->id), table);

	/* Remove table from LRU or non-LRU list. */
	if (table->can_be_evicted) {
		ut_ad(dict_lru_find_table(table));
		UT_LIST_REMOVE(dict_sys->table_LRU, table);
	} else {
		ut_ad(dict_non_lru_find_table(table));
		UT_LIST_REMOVE(dict_sys->table_non_LRU, table);
	}

	ut_ad(dict_lru_validate());

	if (lru_evict && table->drop_aborted) {
		/* Do as dict_table_try_drop_aborted() does. */

		trx_t* trx = trx_allocate_for_background();

		ut_ad(mutex_own(&dict_sys->mutex));
		ut_ad(rw_lock_own(dict_operation_lock, RW_LOCK_X));

		/* Mimic row_mysql_lock_data_dictionary(). */
		trx->dict_operation_lock_mode = RW_X_LATCH;

		trx_set_dict_operation(trx, TRX_DICT_OP_INDEX);

		/* Silence a debug assertion in row_merge_drop_indexes(). */
		ut_d(table->acquire());
		row_merge_drop_indexes(trx, table, TRUE);
		ut_d(table->release());
		ut_ad(table->get_ref_count() == 0);
		trx_commit_for_mysql(trx);
		trx->dict_operation_lock_mode = 0;
		trx_free_for_background(trx);
	}

	/* Free virtual column template if any */
	if (table->vc_templ != NULL) {
		dict_free_vc_templ(table->vc_templ);
		UT_DELETE(table->vc_templ);
	}

	size = mem_heap_get_size(table->heap) + strlen(table->name.m_name) + 1;

	ut_ad(dict_sys->size >= size);

	dict_sys->size -= size;

	dict_mem_table_free(table);
}

/**********************************************************************//**
Removes a table object from the dictionary cache. */
void
dict_table_remove_from_cache(
/*=========================*/
	dict_table_t*	table)	/*!< in, own: table */
{
	dict_table_remove_from_cache_low(table, FALSE);
}

#ifdef UNIV_DEBUG
/** Removes a table object from the dictionary cache, for debug purpose
@param[in,out]	table		table object
@param[in]	lru_evict	true if table being evicted to make room
				in the table LRU list */
void
dict_table_remove_from_cache_debug(
	dict_table_t*	table,
	bool		lru_evict)
{
	dict_table_remove_from_cache_low(table, lru_evict);
}
#endif /* UNIV_DEBUG */

/****************************************************************//**
If the given column name is reserved for InnoDB system columns, return
TRUE.
@return TRUE if name is reserved */
ibool
dict_col_name_is_reserved(
/*======================*/
	const char*	name)	/*!< in: column name */
{
	/* This check reminds that if a new system column is added to
	the program, it should be dealt with here. */
#if DATA_N_SYS_COLS != 3
#error "DATA_N_SYS_COLS != 3"
#endif

	static const char*	reserved_names[] = {
		"DB_ROW_ID", "DB_TRX_ID", "DB_ROLL_PTR"
	};

	ulint			i;

	for (i = 0; i < UT_ARR_SIZE(reserved_names); i++) {
		if (innobase_strcasecmp(name, reserved_names[i]) == 0) {

			return(TRUE);
		}
	}

	return(FALSE);
}

/****************************************************************//**
Return maximum size of the node pointer record.
@return maximum size of the record in bytes */
ulint
dict_index_node_ptr_max_size(
/*=========================*/
	const dict_index_t*	index)	/*!< in: index */
{
	ulint	comp;
	ulint	i;
	/* maximum possible storage size of a record */
	ulint	rec_max_size;

	if (dict_index_is_ibuf(index)) {
		/* cannot estimate accurately */
		/* This is universal index for change buffer.
		The max size of the entry is about max key length * 2.
		(index key + primary key to be inserted to the index)
		(The max key length is UNIV_PAGE_SIZE / 16 * 3 at
		 ha_innobase::max_supported_key_length(),
		 considering MAX_KEY_LENGTH = 3072 at MySQL imposes
		 the 3500 historical InnoDB value for 16K page size case.)
		For the universal index, node_ptr contains most of the entry.
		And 512 is enough to contain ibuf columns and meta-data */
		return(UNIV_PAGE_SIZE / 8 * 3 + 512);
	}

	comp = dict_table_is_comp(index->table);

	/* Each record has page_no, length of page_no and header. */
	rec_max_size = comp
		? REC_NODE_PTR_SIZE + 1 + REC_N_NEW_EXTRA_BYTES
		: REC_NODE_PTR_SIZE + 2 + REC_N_OLD_EXTRA_BYTES;

	if (comp) {
		/* Include the "null" flags in the
		maximum possible record size. */
		rec_max_size += UT_BITS_IN_BYTES(index->n_nullable);
	} else {
		/* For each column, include a 2-byte offset and a
		"null" flag. */
		rec_max_size += 2 * index->n_fields;
	}

	/* Compute the maximum possible record size. */
	for (i = 0; i < dict_index_get_n_unique_in_tree(index); i++) {
		const dict_field_t*	field
			= index->get_field(i);
		const dict_col_t*	col = field->col;
		ulint			field_max_size;
		ulint			field_ext_max_size;

		/* Determine the maximum length of the index field. */

		field_max_size = col->get_fixed_size(comp);
		if (field_max_size) {
			/* dict_index_add_col() should guarantee this */
			ut_ad(!field->prefix_len
			      || field->fixed_len == field->prefix_len);
			/* Fixed lengths are not encoded
			in ROW_FORMAT=COMPACT. */
			rec_max_size += field_max_size;
			continue;
		}

		field_max_size = col->get_max_size();
		field_ext_max_size = field_max_size < 256 ? 1 : 2;

		if (field->prefix_len
		    && field->prefix_len < field_max_size) {
			field_max_size = field->prefix_len;
		}

		if (comp) {
			/* Add the extra size for ROW_FORMAT=COMPACT.
			For ROW_FORMAT=REDUNDANT, these bytes were
			added to rec_max_size before this loop. */
			rec_max_size += field_ext_max_size;
		}

		rec_max_size += field_max_size;
	}

	return(rec_max_size);
}

/****************************************************************//**
If a record of this index might not fit on a single B-tree page,
return TRUE.
@return TRUE if the index record could become too big */
bool
dict_index_too_big_for_tree(
/*========================*/
	const dict_table_t*	table,		/*!< in: table */
	const dict_index_t*	new_index,	/*!< in: index */
	bool			strict)		/*!< in: TRUE=report error if
						records could be too big to
						fit in an B-tree page */
{
	ulint	comp;
	ulint	i;
	/* maximum possible storage size of a record */
	ulint	rec_max_size;
	/* maximum allowed size of a record on a leaf page */
	ulint	page_rec_max;
	/* maximum allowed size of a node pointer record */
	ulint	page_ptr_max;

	/* FTS index consists of auxiliary tables, they shall be excluded from
	index row size check */
	if (new_index->type & DICT_FTS) {
		return(false);
	}

	DBUG_EXECUTE_IF(
		"ib_force_create_table",
		return(FALSE););

	comp = dict_table_is_comp(table);

	const page_size_t	page_size(dict_table_page_size(table));

	if (page_size.is_compressed()
	    && page_size.physical() < univ_page_size.physical()) {
		/* On a compressed page, two records must fit in the
		uncompressed page modification log. On compressed pages
		with size.physical() == univ_page_size.physical(),
		this limit will never be reached. */
		ut_ad(comp);
		/* The maximum allowed record size is the size of
		an empty page, minus a byte for recoding the heap
		number in the page modification log.  The maximum
		allowed node pointer size is half that. */
		page_rec_max = page_zip_empty_size(new_index->n_fields,
						   page_size.physical());
		if (page_rec_max) {
			page_rec_max--;
		}
		page_ptr_max = page_rec_max / 2;
		/* On a compressed page, there is a two-byte entry in
		the dense page directory for every record.  But there
		is no record header. */
		rec_max_size = 2;
	} else {
		/* The maximum allowed record size is half a B-tree
		page(16k for 64k page size).  No additional sparse
		page directory entry will be generated for the first
		few user records. */
		page_rec_max = srv_page_size == UNIV_PAGE_SIZE_MAX
			? REC_MAX_DATA_SIZE - 1
			: page_get_free_space_of_empty(comp) / 2;
		page_ptr_max = page_rec_max;
		/* Each record has a header. */
		rec_max_size = comp
			? REC_N_NEW_EXTRA_BYTES
			: REC_N_OLD_EXTRA_BYTES;
	}

	if (comp) {
		/* Include the "null" flags in the
		maximum possible record size. */
		rec_max_size += UT_BITS_IN_BYTES(new_index->n_nullable);
	} else {
		/* For each column, include a 2-byte offset and a
		"null" flag.  The 1-byte format is only used in short
		records that do not contain externally stored columns.
		Such records could never exceed the page limit, even
		when using the 2-byte format. */
		rec_max_size += 2 * new_index->n_fields;
	}

	/* Compute the maximum possible record size. */
	for (i = 0; i < new_index->n_fields; i++) {
		const dict_field_t*	field
			= new_index->get_field(i);
		const dict_col_t*	col = field->col;
		ulint			field_max_size;
		ulint			field_ext_max_size;

		/* In dtuple_convert_big_rec(), variable-length columns
		that are longer than BTR_EXTERN_LOCAL_STORED_MAX_SIZE
		may be chosen for external storage.

		Fixed-length columns, and all columns of secondary
		index records are always stored inline. */

		/* Determine the maximum length of the index field.
		The field_ext_max_size should be computed as the worst
		case in rec_get_converted_size_comp() for
		REC_STATUS_ORDINARY records. */

		field_max_size = col->get_fixed_size(comp);
		if (field_max_size && field->fixed_len != 0) {
			/* dict_index_add_col() should guarantee this */
			ut_ad(!field->prefix_len
			      || field->fixed_len == field->prefix_len);
			/* Fixed lengths are not encoded
			in ROW_FORMAT=COMPACT. */
			field_ext_max_size = 0;
			goto add_field_size;
		}

		field_max_size = col->get_max_size();
		field_ext_max_size = field_max_size < 256 ? 1 : 2;

		if (field->prefix_len) {
			if (field->prefix_len < field_max_size) {
				field_max_size = field->prefix_len;
			}
		} else if (field_max_size > BTR_EXTERN_LOCAL_STORED_MAX_SIZE
			   && new_index->is_clustered()) {

			/* In the worst case, we have a locally stored
			column of BTR_EXTERN_LOCAL_STORED_MAX_SIZE bytes.
			The length can be stored in one byte.  If the
			column were stored externally, the lengths in
			the clustered index page would be
			BTR_EXTERN_FIELD_REF_SIZE and 2. */
			field_max_size = BTR_EXTERN_LOCAL_STORED_MAX_SIZE;
			field_ext_max_size = 1;
		}

		if (comp) {
			/* Add the extra size for ROW_FORMAT=COMPACT.
			For ROW_FORMAT=REDUNDANT, these bytes were
			added to rec_max_size before this loop. */
			rec_max_size += field_ext_max_size;
		}
add_field_size:
		rec_max_size += field_max_size;

		/* Check the size limit on leaf pages. */
		if (rec_max_size >= page_rec_max) {
			ib::error_or_warn(strict)
				<< "Cannot add field " << field->name
				<< " in table " << table->name
				<< " because after adding it, the row size is "
				<< rec_max_size
				<< " which is greater than maximum allowed"
				" size (" << page_rec_max
				<< ") for a record on index leaf page.";

			return(true);
		}

		/* Check the size limit on non-leaf pages.  Records
		stored in non-leaf B-tree pages consist of the unique
		columns of the record (the key columns of the B-tree)
		and a node pointer field.  When we have processed the
		unique columns, rec_max_size equals the size of the
		node pointer record minus the node pointer column. */
		if (i + 1 == dict_index_get_n_unique_in_tree(new_index)
		    && rec_max_size + REC_NODE_PTR_SIZE >= page_ptr_max) {

			return(true);
		}
	}

	return(false);
}

/** Adds an index to the dictionary cache.
@param[in,out]	table	table on which the index is
@param[in,out]	index	index; NOTE! The index memory
			object is freed in this function!
@param[in]	page_no	root page number of the index
@param[in]	strict	TRUE=refuse to create the index
			if records could be too big to fit in
			an B-tree page
@return DB_SUCCESS, DB_TOO_BIG_RECORD, or DB_CORRUPTION */
dberr_t
dict_index_add_to_cache(
	dict_table_t*	table,
	dict_index_t*	index,
	page_no_t	page_no,
	ibool		strict)
{
	return(dict_index_add_to_cache_w_vcol(
		table, index, NULL, page_no, strict));
}

/** Adds an index to the dictionary cache, with possible indexing newly
added column.
@param[in,out]	table	table on which the index is
@param[in,out]	index	index; NOTE! The index memory
			object is freed in this function!
@param[in]	add_v	new virtual column that being added along with
			an add index call
@param[in]	page_no	root page number of the index
@param[in]	strict	TRUE=refuse to create the index
			if records could be too big to fit in
			an B-tree page
@return DB_SUCCESS, DB_TOO_BIG_RECORD, or DB_CORRUPTION */
dberr_t
dict_index_add_to_cache_w_vcol(
	dict_table_t*		table,
	dict_index_t*		index,
	const dict_add_v_col_t* add_v,
	page_no_t		page_no,
	ibool			strict)
{
	dict_index_t*	new_index;
	ulint		n_ord;
	ulint		i;

	ut_ad(index);
	ut_ad(mutex_own(&dict_sys->mutex) || table->is_intrinsic());
	ut_ad(index->n_def == index->n_fields);
	ut_ad(index->magic_n == DICT_INDEX_MAGIC_N);
	ut_ad(!dict_index_is_online_ddl(index));
	ut_ad(!dict_index_is_ibuf(index));

	ut_d(mem_heap_validate(index->heap));
	ut_a(!index->is_clustered()
	     || UT_LIST_GET_LEN(table->indexes) == 0);

	if (!dict_index_find_cols(table, index, add_v)) {

		dict_mem_index_free(index);
		return(DB_CORRUPTION);
	}

	/* Build the cache internal representation of the index,
	containing also the added system fields */

	if (index->type == DICT_FTS) {
		new_index = dict_index_build_internal_fts(table, index);
	} else if (index->is_clustered()) {
		new_index = dict_index_build_internal_clust(table, index);
	} else {
		new_index = dict_index_build_internal_non_clust(table, index);
	}

	/* Set the n_fields value in new_index to the actual defined
	number of fields in the cache internal representation */

	new_index->n_fields = new_index->n_def;
	new_index->trx_id = index->trx_id;
	new_index->set_committed(index->is_committed());
	new_index->allow_duplicates = index->allow_duplicates;
	new_index->nulls_equal = index->nulls_equal;
	new_index->disable_ahi = index->disable_ahi;

	if (dict_index_too_big_for_tree(table, new_index, strict)) {

		if (strict) {
			dict_mem_index_free(new_index);
			dict_mem_index_free(index);
			return(DB_TOO_BIG_RECORD);
		} else if (current_thd != NULL) {
			/* Avoid the warning to be printed
			during recovery. */
			ib_warn_row_too_big(table);
		}
	}

	n_ord = new_index->n_uniq;

	/* Flag the ordering columns and also set column max_prefix */

	for (i = 0; i < n_ord; i++) {
		const dict_field_t*	field
			= new_index->get_field(i);

		/* Check the column being added in the index for
		the first time and flag the ordering column. */
		if (field->col->ord_part == 0 ) {
			field->col->max_prefix = field->prefix_len;
			field->col->ord_part = 1;
		} else if (field->prefix_len == 0) {
			/* Set the max_prefix for a column to 0 if
			its prefix length is 0 (for this index)
			even if it was a part of any other index
			with some prefix length. */
			field->col->max_prefix = 0;
		} else if (field->col->max_prefix != 0
			   && field->prefix_len
			   > field->col->max_prefix) {
			/* Set the max_prefix value based on the
			prefix_len. */
			field->col->max_prefix = field->prefix_len;
		}
		ut_ad(field->col->ord_part == 1);
	}

	new_index->stat_n_diff_key_vals =
		static_cast<ib_uint64_t*>(mem_heap_zalloc(
			new_index->heap,
			dict_index_get_n_unique(new_index)
			* sizeof(*new_index->stat_n_diff_key_vals)));

	new_index->stat_n_sample_sizes =
		static_cast<ib_uint64_t*>(mem_heap_zalloc(
			new_index->heap,
			dict_index_get_n_unique(new_index)
			* sizeof(*new_index->stat_n_sample_sizes)));

	new_index->stat_n_non_null_key_vals =
		static_cast<ib_uint64_t*>(mem_heap_zalloc(
			new_index->heap,
			dict_index_get_n_unique(new_index)
			* sizeof(*new_index->stat_n_non_null_key_vals)));

	new_index->stat_index_size = 1;
	new_index->stat_n_leaf_pages = 1;

	/* Add the new index as the last index for the table */

	UT_LIST_ADD_LAST(table->indexes, new_index);
	new_index->table = table;
	new_index->table_name = table->name.m_name;
	new_index->search_info = btr_search_info_create(new_index->heap);

	new_index->page = page_no;
	rw_lock_create(index_tree_rw_lock_key, &new_index->lock,
		       SYNC_INDEX_TREE);

	/* Intrinsic table are not added to dictionary cache instead are
	cached to session specific thread cache. */
	if (!table->is_intrinsic()) {
		dict_sys->size += mem_heap_get_size(new_index->heap);
	}

	/* Check if key part of the index is unique. */
	if (table->is_intrinsic()) {

		new_index->rec_cache.fixed_len_key = true;
		for (i = 0; i < new_index->n_uniq; i++) {

			const dict_field_t*	field;
			field = new_index->get_field(i);

			if (!field->fixed_len) {
				new_index->rec_cache.fixed_len_key = false;
				break;
			}
		}

		new_index->rec_cache.key_has_null_cols = false;
		for (i = 0; i < new_index->n_uniq; i++) {

			const dict_field_t*	field;
			field = new_index->get_field(i);

			if (!(field->col->prtype & DATA_NOT_NULL)) {
				new_index->rec_cache.key_has_null_cols = true;
				break;
			}
		}
	}

	if (dict_index_has_virtual(index)) {
		const dict_col_t*	col;
		const dict_v_col_t*	vcol;

		for (ulint i = 0; i < dict_index_get_n_fields(index); i++) {
			col =  index->get_col(i);
			if (col->is_virtual()) {
				vcol = reinterpret_cast<const dict_v_col_t*>(
					col);

				/* This could be NULL, when we do add virtual
				column, add index together. We do not need to
				track this virtual column's index */
				if (vcol->v_indexes == NULL) {
					continue;
				}

				dict_v_idx_list::iterator	it;

				for (it = vcol->v_indexes->begin();
				     it != vcol->v_indexes->end();) {
					dict_v_idx_t	v_index = *it;
					if (v_index.index == index) {
						vcol->v_indexes->erase(it++);
					}
					else {
						it++;
					}
				}
			}
		}
	}

	dict_mem_index_free(index);

	return(DB_SUCCESS);
}

/**********************************************************************//**
Removes an index from the dictionary cache. */
static
void
dict_index_remove_from_cache_low(
/*=============================*/
	dict_table_t*	table,		/*!< in/out: table */
	dict_index_t*	index,		/*!< in, own: index */
	ibool		lru_evict)	/*!< in: TRUE if index being evicted
					to make room in the table LRU list */
{
	lint		size;
	ulint		retries = 0;
	btr_search_t*	info;

	ut_ad(table && index);
	ut_ad(table->magic_n == DICT_TABLE_MAGIC_N);
	ut_ad(index->magic_n == DICT_INDEX_MAGIC_N);
	ut_ad(mutex_own(&dict_sys->mutex));

	/* No need to acquire the dict_index_t::lock here because
	there can't be any active operations on this index (or table). */

	if (index->online_log) {
		ut_ad(index->online_status == ONLINE_INDEX_CREATION);
		row_log_free(index->online_log);
	}

	/* We always create search info whether or not adaptive
	hash index is enabled or not. */
	info = btr_search_get_info(index);
	ut_ad(info);

	/* We are not allowed to free the in-memory index struct
	dict_index_t until all entries in the adaptive hash index
	that point to any of the page belonging to his b-tree index
	are dropped. This is so because dropping of these entries
	require access to dict_index_t struct. To avoid such scenario
	We keep a count of number of such pages in the search_info and
	only free the dict_index_t struct when this count drops to
	zero. See also: dict_table_can_be_evicted() */

	do {
		ulint ref_count = btr_search_info_get_ref_count(info, index);

		if (ref_count == 0) {
			break;
		}

		/* Sleep for 10ms before trying again. */
		os_thread_sleep(10000);
		++retries;

		if (retries % 500 == 0) {
			/* No luck after 5 seconds of wait. */
			ib::error() << "Waited for " << retries / 100
				<< " secs for hash index"
				" ref_count (" << ref_count << ") to drop to 0."
				" index: " << index->name
				<< " table: " << table->name;
		}

		/* To avoid a hang here we commit suicide if the
		ref_count doesn't drop to zero in 600 seconds. */
		if (retries >= 60000) {
			ut_error;
		}
	} while (srv_shutdown_state == SRV_SHUTDOWN_NONE || !lru_evict);

	rw_lock_free(&index->lock);

	/* The index is being dropped, remove any compression stats for it. */
	if (!lru_evict && DICT_TF_GET_ZIP_SSIZE(index->table->flags)
	    && !index->table->discard_after_ddl) {
		index_id_t	id(index->space, index->id);
		mutex_enter(&page_zip_stat_per_index_mutex);
		page_zip_stat_per_index.erase(id);
		mutex_exit(&page_zip_stat_per_index_mutex);
	}

	/* Remove the index from the list of indexes of the table */
	UT_LIST_REMOVE(table->indexes, index);

	/* Remove the index from affected virtual column index list */
	if (dict_index_has_virtual(index)) {
		const dict_col_t*	col;
		const dict_v_col_t*	vcol;

		for (ulint i = 0; i < dict_index_get_n_fields(index); i++) {
			col =  index->get_col(i);
			if (col->is_virtual()) {
				vcol = reinterpret_cast<const dict_v_col_t*>(
					col);

				/* This could be NULL, when we do add virtual
				column, add index together. We do not need to
				track this virtual column's index */
				if (vcol->v_indexes == NULL) {
					continue;
				}

				dict_v_idx_list::iterator	it;

				for (it = vcol->v_indexes->begin();
				     it != vcol->v_indexes->end(); ++it) {
					dict_v_idx_t	v_index = *it;
					if (v_index.index == index) {
						vcol->v_indexes->erase(it);
						break;
					}
				}
			}

		}
	}

	size = mem_heap_get_size(index->heap);

	ut_ad(!table->is_intrinsic());
	ut_ad(dict_sys->size >= size);

	dict_sys->size -= size;

	dict_mem_index_free(index);
}

/**********************************************************************//**
Removes an index from the dictionary cache. */
void
dict_index_remove_from_cache(
/*=========================*/
	dict_table_t*	table,	/*!< in/out: table */
	dict_index_t*	index)	/*!< in, own: index */
{
	dict_index_remove_from_cache_low(table, index, FALSE);
}

/** Tries to find column names for the index and sets the col field of the
index.
@param[in]	table	table
@param[in,out]	index	index
@param[in]	add_v	new virtual columns added along with an add index call
@return TRUE if the column names were found */
static
ibool
dict_index_find_cols(
	const dict_table_t*	table,
	dict_index_t*		index,
	const dict_add_v_col_t*	add_v)
{
	std::vector<ulint, ut_allocator<ulint> >	col_added;
	std::vector<ulint, ut_allocator<ulint> >	v_col_added;

	ut_ad(table != NULL && index != NULL);
	ut_ad(table->magic_n == DICT_TABLE_MAGIC_N);
	ut_ad(mutex_own(&dict_sys->mutex) || table->is_intrinsic());

	for (ulint i = 0; i < index->n_fields; i++) {
		ulint		j;
		dict_field_t*	field = index->get_field(i);

		for (j = 0; j < table->n_cols; j++) {
			if (!strcmp(table->get_col_name(j), field->name)) {

				/* Check if same column is being assigned again
				which suggest that column has duplicate name. */
				bool exists =
					std::find(col_added.begin(),
						  col_added.end(), j)
					!= col_added.end();

				if (exists) {
					/* Duplicate column found. */
					goto dup_err;
				}

				field->col = table->get_col(j);

				col_added.push_back(j);

				goto found;
			}
		}

		/* Let's check if it is a virtual column */
		for (j = 0; j < table->n_v_cols; j++) {
			if (!strcmp(dict_table_get_v_col_name(table, j),
				    field->name)) {

				/* Check if same column is being assigned again
				which suggest that column has duplicate name. */
				bool exists =
					std::find(v_col_added.begin(),
						  v_col_added.end(), j)
					!= v_col_added.end();

				if (exists) {
					/* Duplicate column found. */
					break;
				}

				field->col = reinterpret_cast<dict_col_t*>(
					dict_table_get_nth_v_col(table, j));

				v_col_added.push_back(j);

				goto found;
			}
		}

		if (add_v) {
			for (j = 0; j < add_v->n_v_col; j++) {
				if (!strcmp(add_v->v_col_name[j],
					    field->name)) {
					field->col = const_cast<dict_col_t*>(
						&add_v->v_col[j].m_col);
					goto found;
				}
			}
		}

dup_err:
#ifdef UNIV_DEBUG
		/* It is an error not to find a matching column. */
		ib::error() << "No matching column for " << field->name
			<< " in index " << index->name
			<< " of table " << table->name;
#endif /* UNIV_DEBUG */
		return(FALSE);

found:
		;
	}

	return(TRUE);
}

/*******************************************************************//**
Copies fields contained in index2 to index1. */
static
void
dict_index_copy(
/*============*/
	dict_index_t*		index1,	/*!< in: index to copy to */
	dict_index_t*		index2,	/*!< in: index to copy from */
	const dict_table_t*	table,	/*!< in: table */
	ulint			start,	/*!< in: first position to copy */
	ulint			end)	/*!< in: last position to copy */
{
	dict_field_t*	field;
	ulint		i;

	/* Copy fields contained in index2 */

	for (i = start; i < end; i++) {

		field = index2->get_field(i);

		dict_index_add_col(index1, table, field->col,
				   field->prefix_len);
	}
}

/*******************************************************************//**
Copies types of fields contained in index to tuple. */
void
dict_index_copy_types(
/*==================*/
	dtuple_t*		tuple,		/*!< in/out: data tuple */
	const dict_index_t*	index,		/*!< in: index */
	ulint			n_fields)	/*!< in: number of
						field types to copy */
{
	ulint		i;

	if (dict_index_is_ibuf(index)) {
		dtuple_set_types_binary(tuple, n_fields);

		return;
	}

	for (i = 0; i < n_fields; i++) {
		const dict_field_t*	ifield;
		dtype_t*		dfield_type;

		ifield = index->get_field(i);
		dfield_type = dfield_get_type(dtuple_get_nth_field(tuple, i));
		ifield->col->copy_type(dfield_type);
		if (dict_index_is_spatial(index)
		    && DATA_GEOMETRY_MTYPE(dfield_type->mtype)) {
			dfield_type->prtype |= DATA_GIS_MBR;
		}
	}
}

/** Copies types of virtual columns contained in table to tuple and sets all
fields of the tuple to the SQL NULL value.  This function should
be called right after dtuple_create().
@param[in,out]	tuple	data tuple
@param[in]	table	table
*/
void
dict_table_copy_v_types(
	dtuple_t*		tuple,
	const dict_table_t*	table)
{
	/* tuple could have more virtual columns than existing table,
	if we are calling this for creating index along with adding
	virtual columns */
	ulint	n_fields = ut_min(dtuple_get_n_v_fields(tuple),
				  static_cast<ulint>(table->n_v_def));

	for (ulint i = 0; i < n_fields; i++) {

		dfield_t*	dfield	= dtuple_get_nth_v_field(tuple, i);
		dtype_t*	dtype	= dfield_get_type(dfield);

		dfield_set_null(dfield);
		dict_table_get_nth_v_col(table, i)->m_col.copy_type(dtype);
	}
}
/*******************************************************************//**
Copies types of columns contained in table to tuple and sets all
fields of the tuple to the SQL NULL value.  This function should
be called right after dtuple_create(). */
void
dict_table_copy_types(
/*==================*/
	dtuple_t*		tuple,	/*!< in/out: data tuple */
	const dict_table_t*	table)	/*!< in: table */
{
	ulint		i;

	for (i = 0; i < dtuple_get_n_fields(tuple); i++) {

		dfield_t*	dfield	= dtuple_get_nth_field(tuple, i);
		dtype_t*	dtype	= dfield_get_type(dfield);

		dfield_set_null(dfield);
		table->get_col(i)->copy_type(dtype);
	}

	dict_table_copy_v_types(tuple, table);
}

/********************************************************************
Wait until all the background threads of the given table have exited, i.e.,
bg_threads == 0. Note: bg_threads_mutex must be reserved when
calling this. */
void
dict_table_wait_for_bg_threads_to_exit(
/*===================================*/
	dict_table_t*	table,	/*!< in: table */
	ulint		delay)	/*!< in: time in microseconds to wait between
				checks of bg_threads. */
{
	fts_t*		fts = table->fts;

	ut_ad(mutex_own(&fts->bg_threads_mutex));

	while (fts->bg_threads > 0) {
		mutex_exit(&fts->bg_threads_mutex);

		os_thread_sleep(delay);

		mutex_enter(&fts->bg_threads_mutex);
	}
}

/*******************************************************************//**
Builds the internal dictionary cache representation for a clustered
index, containing also system fields not defined by the user.
@return own: the internal representation of the clustered index */
static
dict_index_t*
dict_index_build_internal_clust(
/*============================*/
	const dict_table_t*	table,	/*!< in: table */
	dict_index_t*		index)	/*!< in: user representation of
					a clustered index */
{
	dict_index_t*	new_index;
	dict_field_t*	field;
	ulint		trx_id_pos;
	ulint		i;
	ibool*		indexed;

	ut_ad(table && index);
	ut_ad(index->is_clustered());
	ut_ad(!dict_index_is_ibuf(index));

	ut_ad(mutex_own(&dict_sys->mutex) || table->is_intrinsic());
	ut_ad(table->magic_n == DICT_TABLE_MAGIC_N);

	/* Create a new index object with certainly enough fields */
	new_index = dict_mem_index_create(table->name.m_name,
					  index->name, table->space,
					  index->type,
					  index->n_fields + table->n_cols);

	/* Copy other relevant data from the old index struct to the new
	struct: it inherits the values */

	new_index->n_user_defined_cols = index->n_fields;

	new_index->id = index->id;

	/* Copy the fields of index */
	dict_index_copy(new_index, index, table, 0, index->n_fields);

	if (dict_index_is_unique(index)) {
		/* Only the fields defined so far are needed to identify
		the index entry uniquely */

		new_index->n_uniq = new_index->n_def;
	} else {
		/* Also the row id is needed to identify the entry */
		new_index->n_uniq = 1 + new_index->n_def;
	}

	new_index->trx_id_offset = 0;

	/* Add system columns, trx id first */

	trx_id_pos = new_index->n_def;

#if DATA_ROW_ID != 0
# error "DATA_ROW_ID != 0"
#endif
#if DATA_TRX_ID != 1
# error "DATA_TRX_ID != 1"
#endif
#if DATA_ROLL_PTR != 2
# error "DATA_ROLL_PTR != 2"
#endif

	if (!dict_index_is_unique(index)) {
		dict_index_add_col(new_index, table,
				   table->get_sys_col(DATA_ROW_ID),
				   0);
		trx_id_pos++;
	}

	dict_index_add_col(
		new_index, table,
		table->get_sys_col(DATA_TRX_ID), 0);


	for (i = 0; i < trx_id_pos; i++) {

		ulint	fixed_size = new_index->get_col(i)->get_fixed_size(
			dict_table_is_comp(table));

		if (fixed_size == 0) {
			new_index->trx_id_offset = 0;

			break;
		}

		dict_field_t* field = new_index->get_field(i);
		if (field->prefix_len > 0) {
			new_index->trx_id_offset = 0;

			break;
		}

		/* Add fixed_size to new_index->trx_id_offset.
		Because the latter is a bit-field, an overflow
		can theoretically occur. Check for it. */
		fixed_size += new_index->trx_id_offset;

		new_index->trx_id_offset = fixed_size;

		if (new_index->trx_id_offset != fixed_size) {
			/* Overflow. Pretend that this is a
			variable-length PRIMARY KEY. */
			ut_ad(0);
			new_index->trx_id_offset = 0;
			break;
		}
	}

	/* UNDO logging is turned-off for intrinsic table and so
	DATA_ROLL_PTR system columns are not added as default system
	columns to such tables. */
	if (!table->is_intrinsic()) {

		dict_index_add_col(
			new_index, table,
			table->get_sys_col(DATA_ROLL_PTR),
			0);
	}

	/* Remember the table columns already contained in new_index */
	indexed = static_cast<ibool*>(
		ut_zalloc_nokey(table->n_cols * sizeof *indexed));

	/* Mark the table columns already contained in new_index */
	for (i = 0; i < new_index->n_def; i++) {

		field = new_index->get_field(i);

		/* If there is only a prefix of the column in the index
		field, do not mark the column as contained in the index */

		if (field->prefix_len == 0) {

			indexed[field->col->ind] = TRUE;
		}
	}

	/* Add to new_index non-system columns of table not yet included
	there */
	ulint n_sys_cols = table->get_n_sys_cols();
	for (i = 0; i + n_sys_cols < (ulint) table->n_cols; i++) {

		dict_col_t*	col = table->get_col(i);
		ut_ad(col->mtype != DATA_SYS);

		if (!indexed[col->ind]) {
			dict_index_add_col(new_index, table, col, 0);
		}
	}

	ut_free(indexed);

	ut_ad(UT_LIST_GET_LEN(table->indexes) == 0);

	new_index->cached = TRUE;

	return(new_index);
}

/*******************************************************************//**
Builds the internal dictionary cache representation for a non-clustered
index, containing also system fields not defined by the user.
@return own: the internal representation of the non-clustered index */
static
dict_index_t*
dict_index_build_internal_non_clust(
/*================================*/
	const dict_table_t*	table,	/*!< in: table */
	dict_index_t*		index)	/*!< in: user representation of
					a non-clustered index */
{
	dict_field_t*	field;
	dict_index_t*	new_index;
	dict_index_t*	clust_index;
	ulint		i;
	ibool*		indexed;

	ut_ad(table && index);
	ut_ad(!index->is_clustered());
	ut_ad(!dict_index_is_ibuf(index));
	ut_ad(mutex_own(&dict_sys->mutex) || table->is_intrinsic());
	ut_ad(table->magic_n == DICT_TABLE_MAGIC_N);

	/* The clustered index should be the first in the list of indexes */
	clust_index = UT_LIST_GET_FIRST(table->indexes);

	ut_ad(clust_index);
	ut_ad(clust_index->is_clustered());
	ut_ad(!dict_index_is_ibuf(clust_index));

	/* Create a new index */
	new_index = dict_mem_index_create(
		table->name.m_name, index->name, index->space, index->type,
		index->n_fields + 1 + clust_index->n_uniq);

	/* Copy other relevant data from the old index
	struct to the new struct: it inherits the values */

	new_index->n_user_defined_cols = index->n_fields;

	new_index->id = index->id;

	/* Copy fields from index to new_index */
	dict_index_copy(new_index, index, table, 0, index->n_fields);

	/* Remember the table columns already contained in new_index */
	indexed = static_cast<ibool*>(
		ut_zalloc_nokey(table->n_cols * sizeof *indexed));

	/* Mark the table columns already contained in new_index */
	for (i = 0; i < new_index->n_def; i++) {

		field = new_index->get_field(i);

		if (field->col->is_virtual()) {
			continue;
		}

		/* If there is only a prefix of the column in the index
		field, do not mark the column as contained in the index */

		if (field->prefix_len == 0) {

			indexed[field->col->ind] = TRUE;
		}
	}

	/* Add to new_index the columns necessary to determine the clustered
	index entry uniquely */

	for (i = 0; i < clust_index->n_uniq; i++) {

		field = clust_index->get_field(i);

		if (!indexed[field->col->ind]) {
			dict_index_add_col(new_index, table, field->col,
					   field->prefix_len);
		} else if (dict_index_is_spatial(index)) {
			/*For spatial index, we still need to add the
			field to index. */
			dict_index_add_col(new_index, table, field->col,
					   field->prefix_len);
		}
	}

	ut_free(indexed);

	if (dict_index_is_unique(index)) {
		new_index->n_uniq = index->n_fields;
	} else {
		new_index->n_uniq = new_index->n_def;
	}

	/* Set the n_fields value in new_index to the actual defined
	number of fields */

	new_index->n_fields = new_index->n_def;

	new_index->cached = TRUE;

	return(new_index);
}

/***********************************************************************
Builds the internal dictionary cache representation for an FTS index.
@return own: the internal representation of the FTS index */
static
dict_index_t*
dict_index_build_internal_fts(
/*==========================*/
	dict_table_t*	table,	/*!< in: table */
	dict_index_t*	index)	/*!< in: user representation of an FTS index */
{
	dict_index_t*	new_index;

	ut_ad(table && index);
	ut_ad(index->type == DICT_FTS);
	ut_ad(mutex_own(&dict_sys->mutex));
	ut_ad(table->magic_n == DICT_TABLE_MAGIC_N);

	/* Create a new index */
	new_index = dict_mem_index_create(
		table->name.m_name, index->name, index->space, index->type,
		index->n_fields);

	/* Copy other relevant data from the old index struct to the new
	struct: it inherits the values */

	new_index->n_user_defined_cols = index->n_fields;

	new_index->id = index->id;

	/* Copy fields from index to new_index */
	dict_index_copy(new_index, index, table, 0, index->n_fields);

	new_index->n_uniq = 0;
	new_index->cached = TRUE;

	if (table->fts->cache == NULL) {
		table->fts->cache = fts_cache_create(table);
	}

	rw_lock_x_lock(&table->fts->cache->init_lock);
	/* Notify the FTS cache about this index. */
	fts_cache_index_cache_create(table, new_index);
	rw_lock_x_unlock(&table->fts->cache->init_lock);

	return(new_index);
}
/*====================== FOREIGN KEY PROCESSING ========================*/

/*********************************************************************//**
Checks if a table is referenced by foreign keys.
@return TRUE if table is referenced by a foreign key */
ibool
dict_table_is_referenced_by_foreign_key(
/*====================================*/
	const dict_table_t*	table)	/*!< in: InnoDB table */
{
	return(!table->referenced_set.empty());
}

/**********************************************************************//**
Removes a foreign constraint struct from the dictionary cache. */
void
dict_foreign_remove_from_cache(
/*===========================*/
	dict_foreign_t*	foreign)	/*!< in, own: foreign constraint */
{
	ut_ad(mutex_own(&dict_sys->mutex));
	ut_a(foreign);

	if (foreign->referenced_table != NULL) {
		foreign->referenced_table->referenced_set.erase(foreign);
	}

	if (foreign->foreign_table != NULL) {
		foreign->foreign_table->foreign_set.erase(foreign);
	}

	dict_foreign_free(foreign);
}

/**********************************************************************//**
Looks for the foreign constraint from the foreign and referenced lists
of a table.
@return foreign constraint */
static
dict_foreign_t*
dict_foreign_find(
/*==============*/
	dict_table_t*	table,		/*!< in: table object */
	dict_foreign_t*	foreign)	/*!< in: foreign constraint */
{
	ut_ad(mutex_own(&dict_sys->mutex));

	ut_ad(dict_foreign_set_validate(table->foreign_set));
	ut_ad(dict_foreign_set_validate(table->referenced_set));

	dict_foreign_set::iterator it = table->foreign_set.find(foreign);

	if (it != table->foreign_set.end()) {
		return(*it);
	}

	it = table->referenced_set.find(foreign);

	if (it != table->referenced_set.end()) {
		return(*it);
	}

	return(NULL);
}


/*********************************************************************//**
Tries to find an index whose first fields are the columns in the array,
in the same order and is not marked for deletion and is not the same
as types_idx.
@return matching index, NULL if not found */
dict_index_t*
dict_foreign_find_index(
/*====================*/
	const dict_table_t*	table,	/*!< in: table */
	const char**		col_names,
					/*!< in: column names, or NULL
					to use table->col_names */
	const char**		columns,/*!< in: array of column names */
	ulint			n_cols,	/*!< in: number of columns */
	const dict_index_t*	types_idx,
					/*!< in: NULL or an index
					whose types the column types
					must match */
	bool			check_charsets,
					/*!< in: whether to check
					charsets.  only has an effect
					if types_idx != NULL */
	ulint			check_null)
					/*!< in: nonzero if none of
					the columns must be declared
					NOT NULL */
{
	const dict_index_t*	index;

	ut_ad(mutex_own(&dict_sys->mutex));

	index = table->first_index();

	while (index != NULL) {
		if (types_idx != index
		    && !(index->type & DICT_FTS)
		    && !dict_index_is_spatial(index)
		    && !index->to_be_dropped
		    && dict_foreign_qualify_index(
			    table, col_names, columns, n_cols,
			    index, types_idx,
			    check_charsets, check_null)) {
			return const_cast<dict_index_t*>(index);
		}

		index = index->next();
	}

	return(NULL);
}

/**********************************************************************//**
Report an error in a foreign key definition. */
static
void
dict_foreign_error_report_low(
/*==========================*/
	FILE*		file,	/*!< in: output stream */
	const char*	name)	/*!< in: table name */
{
	rewind(file);
	ut_print_timestamp(file);
	fprintf(file, " Error in foreign key constraint of table %s:\n",
		name);
}

/**********************************************************************//**
Report an error in a foreign key definition. */
static
void
dict_foreign_error_report(
/*======================*/
	FILE*		file,	/*!< in: output stream */
	dict_foreign_t*	fk,	/*!< in: foreign key constraint */
	const char*	msg)	/*!< in: the error message */
{
	mutex_enter(&dict_foreign_err_mutex);
	dict_foreign_error_report_low(file, fk->foreign_table_name);
	fputs(msg, file);
	fputs(" Constraint:\n", file);
	dict_print_info_on_foreign_key_in_create_format(file, NULL, fk, TRUE);
	putc('\n', file);
	if (fk->foreign_index) {
		fprintf(file, "The index in the foreign key in table is"
			" %s\n%s\n", fk->foreign_index->name(),
			FOREIGN_KEY_CONSTRAINTS_MSG);
	}
	mutex_exit(&dict_foreign_err_mutex);
}

/**********************************************************************//**
Adds a foreign key constraint object to the dictionary cache. May free
the object if there already is an object with the same identifier in.
At least one of the foreign table and the referenced table must already
be in the dictionary cache!
@return DB_SUCCESS or error code */
dberr_t
dict_foreign_add_to_cache(
/*======================*/
	dict_foreign_t*		foreign,
				/*!< in, own: foreign key constraint */
	const char**		col_names,
				/*!< in: column names, or NULL to use
				foreign->foreign_table->col_names */
	bool			check_charsets,
				/*!< in: whether to check charset
				compatibility */
	dict_err_ignore_t	ignore_err)
				/*!< in: error to be ignored */
{
	dict_table_t*	for_table;
	dict_table_t*	ref_table;
	dict_foreign_t*	for_in_cache		= NULL;
	dict_index_t*	index;
	ibool		added_to_referenced_list= FALSE;
	FILE*		ef			= dict_foreign_err_file;
	ulint		found_in_cache		= false;

	DBUG_ENTER("dict_foreign_add_to_cache");
	DBUG_PRINT("dict_foreign_add_to_cache", ("id: %s", foreign->id));

	ut_ad(mutex_own(&dict_sys->mutex));

	for_table = dict_table_check_if_in_cache_low(
		foreign->foreign_table_name_lookup);

	ref_table = dict_table_check_if_in_cache_low(
		foreign->referenced_table_name_lookup);
	ut_a(for_table || ref_table);

	if (for_table) {
		for_in_cache = dict_foreign_find(for_table, foreign);
		found_in_cache = true;
	}

	if (!for_in_cache && ref_table) {
		for_in_cache = dict_foreign_find(ref_table, foreign);
	}

	if (for_in_cache && for_in_cache != foreign) {
		/* Free the foreign object */
		dict_foreign_free(foreign);
	} else {
		for_in_cache = foreign;

	}

	if (ref_table && !for_in_cache->referenced_table) {
		index = dict_foreign_find_index(
			ref_table, NULL,
			for_in_cache->referenced_col_names,
			for_in_cache->n_fields, for_in_cache->foreign_index,
			check_charsets, false);

		if (index == NULL
		    && !(ignore_err & DICT_ERR_IGNORE_FK_NOKEY)) {
			dict_foreign_error_report(
				ef, for_in_cache,
				"there is no index in referenced table"
				" which would contain\n"
				"the columns as the first columns,"
				" or the data types in the\n"
				"referenced table do not match"
				" the ones in table.");

			if (for_in_cache == foreign && !found_in_cache) {
				mem_heap_free(foreign->heap);
			}

			DBUG_RETURN(DB_CANNOT_ADD_CONSTRAINT);
		}

		for_in_cache->referenced_table = ref_table;
		for_in_cache->referenced_index = index;

		std::pair<dict_foreign_set::iterator, bool>	ret
			= ref_table->referenced_set.insert(for_in_cache);

		ut_a(ret.second);	/* second is true if the insertion
					took place */
		added_to_referenced_list = TRUE;
	}

	if (for_table && !for_in_cache->foreign_table) {
		index = dict_foreign_find_index(
			for_table, col_names,
			for_in_cache->foreign_col_names,
			for_in_cache->n_fields,
			for_in_cache->referenced_index, check_charsets,
			for_in_cache->type
			& (DICT_FOREIGN_ON_DELETE_SET_NULL
			   | DICT_FOREIGN_ON_UPDATE_SET_NULL));

		if (index == NULL
		    && !(ignore_err & DICT_ERR_IGNORE_FK_NOKEY)) {
			dict_foreign_error_report(
				ef, for_in_cache,
				"there is no index in the table"
				" which would contain\n"
				"the columns as the first columns,"
				" or the data types in the\n"
				"table do not match"
				" the ones in the referenced table\n"
				"or one of the ON ... SET NULL columns"
				" is declared NOT NULL.");

			if (for_in_cache == foreign && !found_in_cache) {
				if (added_to_referenced_list) {
					const dict_foreign_set::size_type
						n = ref_table->referenced_set
						  .erase(for_in_cache);

					ut_a(n == 1);	/* the number of
							elements removed must
							be one */
				}
				mem_heap_free(foreign->heap);
			}

			DBUG_RETURN(DB_CANNOT_ADD_CONSTRAINT);
		}

		for_in_cache->foreign_table = for_table;
		for_in_cache->foreign_index = index;

		std::pair<dict_foreign_set::iterator, bool>	ret
			= for_table->foreign_set.insert(for_in_cache);

		ut_a(ret.second);	/* second is true if the insertion
					took place */
	}

	/* We need to move the table to the non-LRU end of the table LRU
	list. Otherwise it will be evicted from the cache. */

	if (ref_table != NULL) {
		dict_table_prevent_eviction(ref_table);
	}

	if (for_table != NULL) {
		dict_table_prevent_eviction(for_table);
	}

	ut_ad(dict_lru_validate());
	DBUG_RETURN(DB_SUCCESS);
}

/*********************************************************************//**
Scans from pointer onwards. Stops if is at the start of a copy of
'string' where characters are compared without case sensitivity, and
only outside `` or "" quotes. Stops also at NUL.
@return scanned up to this */
static
const char*
dict_scan_to(
/*=========*/
	const char*	ptr,	/*!< in: scan from */
	const char*	string)	/*!< in: look for this */
{
	char	quote	= '\0';
	bool	escape	= false;

	for (; *ptr; ptr++) {
		if (*ptr == quote) {
			/* Closing quote character: do not look for
			starting quote or the keyword. */

			/* If the quote character is escaped by a
			backslash, ignore it. */
			if (escape) {
				escape = false;
			} else {
				quote = '\0';
			}
		} else if (quote) {
			/* Within quotes: do nothing. */
			if (escape) {
				escape = false;
			} else if (*ptr == '\\') {
				escape = true;
			}
		} else if (*ptr == '`' || *ptr == '"' || *ptr == '\'') {
			/* Starting quote: remember the quote character. */
			quote = *ptr;
		} else {
			/* Outside quotes: look for the keyword. */
			ulint	i;
			for (i = 0; string[i]; i++) {
				if (toupper((int)(unsigned char)(ptr[i]))
				    != toupper((int)(unsigned char)
					       (string[i]))) {
					goto nomatch;
				}
			}
			break;
nomatch:
			;
		}
	}

	return(ptr);
}

/*********************************************************************//**
Accepts a specified string. Comparisons are case-insensitive.
@return if string was accepted, the pointer is moved after that, else
ptr is returned */
static
const char*
dict_accept(
/*========*/
	const CHARSET_INFO*	cs,	/*!< in: the character set of ptr */
	const char*		ptr,	/*!< in: scan from this */
	const char*		string,	/*!< in: accept only this string as the next
					non-whitespace string */
	ibool*			success)/*!< out: TRUE if accepted */
{
	const char*	old_ptr = ptr;
	const char*	old_ptr2;

	*success = FALSE;

	while (my_isspace(cs, *ptr)) {
		ptr++;
	}

	old_ptr2 = ptr;

	ptr = dict_scan_to(ptr, string);

	if (*ptr == '\0' || old_ptr2 != ptr) {
		return(old_ptr);
	}

	*success = TRUE;

	return(ptr + ut_strlen(string));
}

/*********************************************************************//**
Scans an id. For the lexical definition of an 'id', see the code below.
Strips backquotes or double quotes from around the id.
@return scanned to */
static
const char*
dict_scan_id(
/*=========*/
	const CHARSET_INFO*	cs,	/*!< in: the character set of ptr */
	const char*		ptr,	/*!< in: scanned to */
	mem_heap_t*		heap,	/*!< in: heap where to allocate the id
					(NULL=id will not be allocated, but it
					will point to string near ptr) */
	const char**		id,	/*!< out,own: the id; NULL if no id was
					scannable */
	ibool			table_id,/*!< in: TRUE=convert the allocated id
					as a table name; FALSE=convert to UTF-8 */
	ibool			accept_also_dot)
					/*!< in: TRUE if also a dot can appear in a
					non-quoted id; in a quoted id it can appear
					always */
{
	char		quote	= '\0';
	ulint		len	= 0;
	const char*	s;
	char*		str;
	char*		dst;

	*id = NULL;

	while (my_isspace(cs, *ptr)) {
		ptr++;
	}

	if (*ptr == '\0') {

		return(ptr);
	}

	if (*ptr == '`' || *ptr == '"') {
		quote = *ptr++;
	}

	s = ptr;

	if (quote) {
		for (;;) {
			if (!*ptr) {
				/* Syntax error */
				return(ptr);
			}
			if (*ptr == quote) {
				ptr++;
				if (*ptr != quote) {
					break;
				}
			}
			ptr++;
			len++;
		}
	} else {
		while (!my_isspace(cs, *ptr) && *ptr != '(' && *ptr != ')'
		       && (accept_also_dot || *ptr != '.')
		       && *ptr != ',' && *ptr != '\0') {

			ptr++;
		}

		len = ptr - s;
	}

	if (heap == NULL) {
		/* no heap given: id will point to source string */
		*id = s;
		return(ptr);
	}

	if (quote) {
		char*	d;

		str = d = static_cast<char*>(
			mem_heap_alloc(heap, len + 1));

		while (len--) {
			if ((*d++ = *s++) == quote) {
				s++;
			}
		}
		*d++ = 0;
		len = d - str;
		ut_ad(*s == quote);
		ut_ad(s + 1 == ptr);
	} else {
		str = mem_heap_strdupl(heap, s, len);
	}

	if (!table_id) {
		/* Convert the identifier from connection character set
		to UTF-8. */
		len = 3 * len + 1;
		*id = dst = static_cast<char*>(mem_heap_alloc(heap, len));

		innobase_convert_from_id(cs, dst, str, len);
	} else {
		/* Encode using filename-safe characters. */
		len = 5 * len + 1;
		*id = dst = static_cast<char*>(mem_heap_alloc(heap, len));

		innobase_convert_from_table_id(cs, dst, str, len);
	}

	return(ptr);
}

/*********************************************************************//**
Tries to scan a column name.
@return scanned to */
static
const char*
dict_scan_col(
/*==========*/
	const CHARSET_INFO*	cs,	/*!< in: the character set of ptr */
	const char*		ptr,	/*!< in: scanned to */
	ibool*			success,/*!< out: TRUE if success */
	dict_table_t*		table,	/*!< in: table in which the column is */
	const dict_col_t**	column,	/*!< out: pointer to column if success */
	mem_heap_t*		heap,	/*!< in: heap where to allocate */
	const char**		name)	/*!< out,own: the column name;
					NULL if no name was scannable */
{
	ulint		i;

	*success = FALSE;

	ptr = dict_scan_id(cs, ptr, heap, name, FALSE, TRUE);

	if (*name == NULL) {

		return(ptr);	/* Syntax error */
	}

	if (table == NULL) {
		*success = TRUE;
		*column = NULL;
	} else {
		for (i = 0; i < table->get_n_cols(); i++) {

			const char*	col_name =  table->get_col_name(i);

			if (0 == innobase_strcasecmp(col_name, *name)) {
				/* Found */

				*success = TRUE;
				*column = table->get_col(i);
				strcpy((char*) *name, col_name);

				break;
			}
		}
	}

	return(ptr);
}


/*********************************************************************//**
Open a table from its database and table name, this is currently used by
foreign constraint parser to get the referenced table.
@return complete table name with database and table name, allocated from
heap memory passed in */
char*
dict_get_referenced_table(
/*======================*/
	const char*	name,		/*!< in: foreign key table name */
	const char*	database_name,	/*!< in: table db name */
	ulint		database_name_len, /*!< in: db name length */
	const char*	table_name,	/*!< in: table name */
	ulint		table_name_len, /*!< in: table name length */
	dict_table_t**	table,		/*!< out: table object or NULL */
	mem_heap_t*	heap)		/*!< in/out: heap memory */
{
	char*		ref;
	const char*	db_name;

	if (!database_name) {
		/* Use the database name of the foreign key table */

		db_name = name;
		database_name_len = dict_get_db_name_len(name);
	} else {
		db_name = database_name;
	}

	/* Copy database_name, '/', table_name, '\0' */
	ref = static_cast<char*>(
		mem_heap_alloc(heap, database_name_len + table_name_len + 2));

	memcpy(ref, db_name, database_name_len);
	ref[database_name_len] = '/';
	memcpy(ref + database_name_len + 1, table_name, table_name_len + 1);

	/* Values;  0 = Store and compare as given; case sensitive
	            1 = Store and compare in lower; case insensitive
	            2 = Store as given, compare in lower; case semi-sensitive */
	if (innobase_get_lower_case_table_names() == 2) {
		innobase_casedn_str(ref);
		*table = dict_table_get_low(ref);
		memcpy(ref, db_name, database_name_len);
		ref[database_name_len] = '/';
		memcpy(ref + database_name_len + 1, table_name, table_name_len + 1);

	} else {
#ifndef _WIN32
		if (innobase_get_lower_case_table_names() == 1) {
			innobase_casedn_str(ref);
		}
#else
		innobase_casedn_str(ref);
#endif /* !_WIN32 */
		*table = dict_table_get_low(ref);
	}

	return(ref);
}
/*********************************************************************//**
Scans a table name from an SQL string.
@return scanned to */
static
const char*
dict_scan_table_name(
/*=================*/
	const CHARSET_INFO*	cs,	/*!< in: the character set of ptr */
	const char*		ptr,	/*!< in: scanned to */
	dict_table_t**		table,	/*!< out: table object or NULL */
	const char*		name,	/*!< in: foreign key table name */
	ibool*			success,/*!< out: TRUE if ok name found */
	mem_heap_t*		heap,	/*!< in: heap where to allocate the id */
	const char**		ref_name)/*!< out,own: the table name;
					NULL if no name was scannable */
{
	const char*	database_name	= NULL;
	ulint		database_name_len = 0;
	const char*	table_name	= NULL;
	const char*	scan_name;

	*success = FALSE;
	*table = NULL;

	ptr = dict_scan_id(cs, ptr, heap, &scan_name, TRUE, FALSE);

	if (scan_name == NULL) {

		return(ptr);	/* Syntax error */
	}

	if (*ptr == '.') {
		/* We scanned the database name; scan also the table name */

		ptr++;

		database_name = scan_name;
		database_name_len = strlen(database_name);

		ptr = dict_scan_id(cs, ptr, heap, &table_name, TRUE, FALSE);

		if (table_name == NULL) {

			return(ptr);	/* Syntax error */
		}
	} else {
		/* To be able to read table dumps made with InnoDB-4.0.17 or
		earlier, we must allow the dot separator between the database
		name and the table name also to appear within a quoted
		identifier! InnoDB used to print a constraint as:
		... REFERENCES `databasename.tablename` ...
		starting from 4.0.18 it is
		... REFERENCES `databasename`.`tablename` ... */
		const char* s;

		for (s = scan_name; *s; s++) {
			if (*s == '.') {
				database_name = scan_name;
				database_name_len = s - scan_name;
				scan_name = ++s;
				break;/* to do: multiple dots? */
			}
		}

		table_name = scan_name;
	}

	*ref_name = dict_get_referenced_table(
		name, database_name, database_name_len,
		table_name, strlen(table_name), table, heap);

	*success = TRUE;
	return(ptr);
}

/*********************************************************************//**
Skips one id. The id is allowed to contain also '.'.
@return scanned to */
static
const char*
dict_skip_word(
/*===========*/
	const CHARSET_INFO*	cs,	/*!< in: the character set of ptr */
	const char*		ptr,	/*!< in: scanned to */
	ibool*			success)/*!< out: TRUE if success, FALSE if just spaces
					left in string or a syntax error */
{
	const char*	start;

	*success = FALSE;

	ptr = dict_scan_id(cs, ptr, NULL, &start, FALSE, TRUE);

	if (start) {
		*success = TRUE;
	}

	return(ptr);
}

/*********************************************************************//**
Removes MySQL comments from an SQL string. A comment is either
(a) '#' to the end of the line,
(b) '--[space]' to the end of the line, or
(c) '[slash][asterisk]' till the next '[asterisk][slash]' (like the familiar
C comment syntax).
@return own: SQL string stripped from comments; the caller must free
this with ut_free()! */
static
char*
dict_strip_comments(
/*================*/
	const char*	sql_string,	/*!< in: SQL string */
	size_t		sql_length)	/*!< in: length of sql_string */
{
	char*		str;
	const char*	sptr;
	const char*	eptr	= sql_string + sql_length;
	char*		ptr;
	/* unclosed quote character (0 if none) */
	char		quote	= 0;
	bool		escape = false;

	DBUG_ENTER("dict_strip_comments");

	DBUG_PRINT("dict_strip_comments", ("%s", sql_string));

	str = static_cast<char*>(ut_malloc_nokey(sql_length + 1));

	sptr = sql_string;
	ptr = str;

	for (;;) {
scan_more:
		if (sptr >= eptr || *sptr == '\0') {
end_of_string:
			*ptr = '\0';

			ut_a(ptr <= str + sql_length);

			DBUG_PRINT("dict_strip_comments", ("%s", str));
			DBUG_RETURN(str);
		}

		if (*sptr == quote) {
			/* Closing quote character: do not look for
			starting quote or comments. */

			/* If the quote character is escaped by a
			backslash, ignore it. */
			if (escape) {
				escape = false;
			} else {
				quote = 0;
			}
		} else if (quote) {
			/* Within quotes: do not look for
			starting quotes or comments. */
			if (escape) {
				escape = false;
			} else if (*sptr == '\\') {
				escape = true;
			}
		} else if (*sptr == '"' || *sptr == '`' || *sptr == '\'') {
			/* Starting quote: remember the quote character. */
			quote = *sptr;
		} else if (*sptr == '#'
			   || (sptr[0] == '-' && sptr[1] == '-'
			       && sptr[2] == ' ')) {
			for (;;) {
				if (++sptr >= eptr) {
					goto end_of_string;
				}

				/* In Unix a newline is 0x0A while in Windows
				it is 0x0D followed by 0x0A */

				switch (*sptr) {
				case (char) 0X0A:
				case (char) 0x0D:
				case '\0':
					goto scan_more;
				}
			}
		} else if (!quote && *sptr == '/' && *(sptr + 1) == '*') {
			sptr += 2;
			for (;;) {
				if (sptr >= eptr) {
					goto end_of_string;
				}

				switch (*sptr) {
				case '\0':
					goto scan_more;
				case '*':
					if (sptr[1] == '/') {
						sptr += 2;
						goto scan_more;
					}
				}

				sptr++;
			}
		}

		*ptr = *sptr;

		ptr++;
		sptr++;
	}
}

/*********************************************************************//**
Finds the highest [number] for foreign key constraints of the table. Looks
only at the >= 4.0.18-format id's, which are of the form
databasename/tablename_ibfk_[number].
@return highest number, 0 if table has no new format foreign key constraints */
ulint
dict_table_get_highest_foreign_id(
/*==============================*/
	dict_table_t*	table)	/*!< in: table in the dictionary memory cache */
{
	dict_foreign_t*	foreign;
	char*		endp;
	ulint		biggest_id	= 0;
	ulint		id;
	ulint		len;

	DBUG_ENTER("dict_table_get_highest_foreign_id");

	ut_a(table);

	len = ut_strlen(table->name.m_name);

	for (dict_foreign_set::iterator it = table->foreign_set.begin();
	     it != table->foreign_set.end();
	     ++it) {
		foreign = *it;

		if (ut_strlen(foreign->id) > ((sizeof dict_ibfk) - 1) + len
		    && 0 == ut_memcmp(foreign->id, table->name.m_name, len)
		    && 0 == ut_memcmp(foreign->id + len,
				      dict_ibfk, (sizeof dict_ibfk) - 1)
		    && foreign->id[len + ((sizeof dict_ibfk) - 1)] != '0') {
			/* It is of the >= 4.0.18 format */

			id = strtoul(foreign->id + len
				     + ((sizeof dict_ibfk) - 1),
				     &endp, 10);
			if (*endp == '\0') {
				ut_a(id != biggest_id);

				if (id > biggest_id) {
					biggest_id = id;
				}
			}
		}
	}

	DBUG_PRINT("dict_table_get_highest_foreign_id",
		   ("id: %lu", biggest_id));

	DBUG_RETURN(biggest_id);
}

/*********************************************************************//**
Reports a simple foreign key create clause syntax error. */
static
void
dict_foreign_report_syntax_err(
/*===========================*/
	const char*	name,		/*!< in: table name */
	const char*	start_of_latest_foreign,
					/*!< in: start of the foreign key clause
					in the SQL string */
	const char*	ptr)		/*!< in: place of the syntax error */
{
	ut_ad(!srv_read_only_mode);

	FILE*	ef = dict_foreign_err_file;

	mutex_enter(&dict_foreign_err_mutex);
	dict_foreign_error_report_low(ef, name);
	fprintf(ef, "%s:\nSyntax error close to:\n%s\n",
		start_of_latest_foreign, ptr);
	mutex_exit(&dict_foreign_err_mutex);
}

/*********************************************************************//**
Scans a table create SQL string and adds to the data dictionary the foreign key
constraints declared in the string. This function should be called after the
indexes for a table have been created. Each foreign key constraint must be
accompanied with indexes in bot participating tables. The indexes are allowed
to contain more fields than mentioned in the constraint.

@param[in]	trx		transaction
@param[in]	heap		memory heap
@param[in]	cs		the character set of sql_string
@param[in]	sql_string	table create statement where
				foreign keys are declared like:
				FOREIGN KEY (a, b) REFERENCES table2(c, d),
				table2 can be written also with the database
				name before it: test.table2; the default
				database id the database of parameter name
@param[in]	name		table full name in normalized form
@param[in]	reject_fks	if TRUE, fail with error code
				DB_CANNOT_ADD_CONSTRAINT if any
				foreign keys are found.
@return error code or DB_SUCCESS */
static
dberr_t
dict_create_foreign_constraints_low(
	trx_t*			trx,
	mem_heap_t*		heap,
	const CHARSET_INFO*	cs,
	const char*		sql_string,
	const char*		name,
	ibool			reject_fks)
{
	dict_table_t*	table			= NULL;
	dict_table_t*	referenced_table;
	dict_table_t*	table_to_alter;
	ulint		highest_id_so_far	= 0;
	ulint		number			= 1;
	dict_index_t*	index;
	dict_foreign_t*	foreign;
	const char*	ptr			= sql_string;
	const char*	start_of_latest_foreign	= sql_string;
	FILE*		ef			= dict_foreign_err_file;
	const char*	constraint_name;
	ibool		success;
	dberr_t		error;
	const char*	ptr1;
	const char*	ptr2;
	ulint		i;
	ulint		j;
	ibool		is_on_delete;
	ulint		n_on_deletes;
	ulint		n_on_updates;
	const dict_col_t*columns[500];
	const char*	column_names[500];
	const char*	referenced_table_name;
	dict_foreign_set	local_fk_set;
	dict_foreign_set_free	local_fk_set_free(local_fk_set);

	ut_ad(!srv_read_only_mode);
	ut_ad(mutex_own(&dict_sys->mutex));

	table = dict_table_get_low(name);

	if (table == NULL) {
		mutex_enter(&dict_foreign_err_mutex);
		dict_foreign_error_report_low(ef, name);
		fprintf(ef,
			"Cannot find the table in the internal"
			" data dictionary of InnoDB.\n"
			"Create table statement:\n%s\n", sql_string);
		mutex_exit(&dict_foreign_err_mutex);

		return(DB_ERROR);
	}

	/* First check if we are actually doing an ALTER TABLE, and in that
	case look for the table being altered */

	ptr = dict_accept(cs, ptr, "ALTER", &success);

	if (!success) {

		goto loop;
	}

	ptr = dict_accept(cs, ptr, "TABLE", &success);

	if (!success) {

		goto loop;
	}

	/* We are doing an ALTER TABLE: scan the table name we are altering */

	ptr = dict_scan_table_name(cs, ptr, &table_to_alter, name,
				   &success, heap, &referenced_table_name);
	if (!success) {
		ib::error() << "Could not find the table being ALTERED in: "
			<< sql_string;

		return(DB_ERROR);
	}

	/* Starting from 4.0.18 and 4.1.2, we generate foreign key id's in the
	format databasename/tablename_ibfk_[number], where [number] is local
	to the table; look for the highest [number] for table_to_alter, so
	that we can assign to new constraints higher numbers. */

	/* If we are altering a temporary table, the table name after ALTER
	TABLE does not correspond to the internal table name, and
	table_to_alter is NULL. TODO: should we fix this somehow? */

	if (table_to_alter == NULL) {
		highest_id_so_far = 0;
	} else {
		highest_id_so_far = dict_table_get_highest_foreign_id(
			table_to_alter);
	}

	number = highest_id_so_far + 1;
	/* Scan for foreign key declarations in a loop */
loop:
	/* Scan either to "CONSTRAINT" or "FOREIGN", whichever is closer */

	ptr1 = dict_scan_to(ptr, "CONSTRAINT");
	ptr2 = dict_scan_to(ptr, "FOREIGN");

	constraint_name = NULL;

	if (ptr1 < ptr2) {
		/* The user may have specified a constraint name. Pick it so
		that we can store 'databasename/constraintname' as the id of
		of the constraint to system tables. */
		ptr = ptr1;

		ptr = dict_accept(cs, ptr, "CONSTRAINT", &success);

		ut_a(success);

		if (!my_isspace(cs, *ptr) && *ptr != '"' && *ptr != '`') {
			goto loop;
		}

		while (my_isspace(cs, *ptr)) {
			ptr++;
		}

		/* read constraint name unless got "CONSTRAINT FOREIGN" */
		if (ptr != ptr2) {
			ptr = dict_scan_id(cs, ptr, heap,
					   &constraint_name, FALSE, FALSE);
		}
	} else {
		ptr = ptr2;
	}

	if (*ptr == '\0') {
		/* The proper way to reject foreign keys for temporary
		tables would be to split the lexing and syntactical
		analysis of foreign key clauses from the actual adding
		of them, so that ha_innodb.cc could first parse the SQL
		command, determine if there are any foreign keys, and
		if so, immediately reject the command if the table is a
		temporary one. For now, this kludge will work. */
		if (reject_fks && !local_fk_set.empty()) {

			return(DB_CANNOT_ADD_CONSTRAINT);
		}

		if (dict_foreigns_has_s_base_col(local_fk_set, table)) {
			return(DB_NO_FK_ON_S_BASE_COL);
		}

		/**********************************************************/
		/* The following call adds the foreign key constraints
		to the data dictionary system tables on disk */
#ifdef INNODB_NO_NEW_DD

		error = dict_create_add_foreigns_to_dictionary(
			local_fk_set, table, trx);

		if (error == DB_SUCCESS) {
<<<<<<< HEAD
#endif /* INNODB_NO_NEW_DD */
#ifdef NO_NEW_DD_FK
			table->foreign_set.insert(local_fk_set.begin(),
						  local_fk_set.end());

			std::for_each(local_fk_set.begin(),
				      local_fk_set.end(),
				      dict_foreign_add_to_referenced_table());
#endif /* NO_NEW_DD_FK */
=======
>>>>>>> 0eefd161
#ifndef NO_NEW_DD_FK
			std::for_each(local_fk_set.begin(),
				      local_fk_set.end(),
				      dict_foreign_free);
#endif /* NO_NEW_DD_FK */
			local_fk_set.clear();
<<<<<<< HEAD
			dict_mem_table_fill_foreign_vcol_set(table);
#ifdef INNODB_NO_NEW_DD
=======
>>>>>>> 0eefd161
		}
		return(error);
#else
		return(DB_SUCCESS);
#endif /* INNODB_NO_NEW_DD */
	}

	start_of_latest_foreign = ptr;

	ptr = dict_accept(cs, ptr, "FOREIGN", &success);

	if (!success) {
		goto loop;
	}

	if (!my_isspace(cs, *ptr)) {
		goto loop;
	}

	ptr = dict_accept(cs, ptr, "KEY", &success);

	if (!success) {
		goto loop;
	}

	ptr = dict_accept(cs, ptr, "(", &success);

	if (!success) {
		/* MySQL allows also an index id before the '('; we
		skip it */
		ptr = dict_skip_word(cs, ptr, &success);

		if (!success) {
			dict_foreign_report_syntax_err(
				name, start_of_latest_foreign, ptr);

			return(DB_CANNOT_ADD_CONSTRAINT);
		}

		ptr = dict_accept(cs, ptr, "(", &success);

		if (!success) {
			/* We do not flag a syntax error here because in an
			ALTER TABLE we may also have DROP FOREIGN KEY abc */

			goto loop;
		}
	}

	i = 0;

	/* Scan the columns in the first list */
col_loop1:
	ut_a(i < (sizeof column_names) / sizeof *column_names);
	ptr = dict_scan_col(cs, ptr, &success, table, columns + i,
			    heap, column_names + i);
	if (!success) {
		mutex_enter(&dict_foreign_err_mutex);
		dict_foreign_error_report_low(ef, name);
		fprintf(ef, "%s:\nCannot resolve column name close to:\n%s\n",
			start_of_latest_foreign, ptr);
		mutex_exit(&dict_foreign_err_mutex);

		return(DB_CANNOT_ADD_CONSTRAINT);
	}

	i++;

	ptr = dict_accept(cs, ptr, ",", &success);

	if (success) {
		goto col_loop1;
	}

	ptr = dict_accept(cs, ptr, ")", &success);

	if (!success) {
		dict_foreign_report_syntax_err(
			name, start_of_latest_foreign, ptr);
		return(DB_CANNOT_ADD_CONSTRAINT);
	}

	/* Try to find an index which contains the columns
	as the first fields and in the right order. There is
	no need to check column type match (on types_idx), since
	the referenced table can be NULL if foreign_key_checks is
	set to 0 */

	index = dict_foreign_find_index(
		table, NULL, column_names, i, NULL, TRUE, FALSE);

	if (!index) {
		mutex_enter(&dict_foreign_err_mutex);
		dict_foreign_error_report_low(ef, name);
		fputs("There is no index in table ", ef);
		ut_print_name(ef, NULL, name);
		fprintf(ef, " where the columns appear\n"
			"as the first columns. Constraint:\n%s\n%s",
			start_of_latest_foreign,
			FOREIGN_KEY_CONSTRAINTS_MSG);
		mutex_exit(&dict_foreign_err_mutex);

		return(DB_CHILD_NO_INDEX);
	}
	ptr = dict_accept(cs, ptr, "REFERENCES", &success);

	if (!success || !my_isspace(cs, *ptr)) {
		dict_foreign_report_syntax_err(
			name, start_of_latest_foreign, ptr);
		return(DB_CANNOT_ADD_CONSTRAINT);
	}

	/* Don't allow foreign keys on partitioned tables yet. */
	ptr1 = dict_scan_to(ptr, "PARTITION");
	if (ptr1) {
		ptr1 = dict_accept(cs, ptr1, "PARTITION", &success);
		if (success && my_isspace(cs, *ptr1)) {
			ptr2 = dict_accept(cs, ptr1, "BY", &success);
			if (success) {
				my_error(ER_FOREIGN_KEY_ON_PARTITIONED,MYF(0));
				return(DB_CANNOT_ADD_CONSTRAINT);
			}
		}
	}
	if (dict_table_is_partition(table)) {
		my_error(ER_FOREIGN_KEY_ON_PARTITIONED,MYF(0));
		return(DB_CANNOT_ADD_CONSTRAINT);
	}

	/* Let us create a constraint struct */

	foreign = dict_mem_foreign_create();

	if (constraint_name) {
		ulint	db_len;

		/* Catenate 'databasename/' to the constraint name specified
		by the user: we conceive the constraint as belonging to the
		same MySQL 'database' as the table itself. We store the name
		to foreign->id. */

		db_len = dict_get_db_name_len(table->name.m_name);

		foreign->id = static_cast<char*>(mem_heap_alloc(
			foreign->heap, db_len + strlen(constraint_name) + 2));

		ut_memcpy(foreign->id, table->name.m_name, db_len);
		foreign->id[db_len] = '/';
		strcpy(foreign->id + db_len + 1, constraint_name);
	}

	if (foreign->id == NULL) {
		error = dict_create_add_foreign_id(
			&number, table->name.m_name, foreign);
		if (error != DB_SUCCESS) {
			dict_foreign_free(foreign);
			return(error);
		}
	}

	std::pair<dict_foreign_set::iterator, bool>	ret
		= local_fk_set.insert(foreign);

	if (!ret.second) {
		/* A duplicate foreign key name has been found */
		dict_foreign_free(foreign);
		return(DB_CANNOT_ADD_CONSTRAINT);
	}

	foreign->foreign_table = table;
	foreign->foreign_table_name = mem_heap_strdup(
		foreign->heap, table->name.m_name);
	dict_mem_foreign_table_name_lookup_set(foreign, TRUE);

	foreign->foreign_index = index;
	foreign->n_fields = (unsigned int) i;

	foreign->foreign_col_names = static_cast<const char**>(
		mem_heap_alloc(foreign->heap, i * sizeof(void*)));

	for (i = 0; i < foreign->n_fields; i++) {
		foreign->foreign_col_names[i] = mem_heap_strdup(
			foreign->heap,
			table->get_col_name(dict_col_get_no(columns[i])));
	}

	ptr = dict_scan_table_name(cs, ptr, &referenced_table, name,
				   &success, heap, &referenced_table_name);

	/* Note that referenced_table can be NULL if the user has suppressed
	checking of foreign key constraints! */

	if (!success || (!referenced_table && trx->check_foreigns)) {
		mutex_enter(&dict_foreign_err_mutex);
		dict_foreign_error_report_low(ef, name);
		fprintf(ef, "%s:\nCannot resolve table name close to:\n"
			"%s\n",
			start_of_latest_foreign, ptr);
		mutex_exit(&dict_foreign_err_mutex);

		return(DB_CANNOT_ADD_CONSTRAINT);
	}

	/* Don't allow foreign keys on partitioned tables yet. */
	if (referenced_table && dict_table_is_partition(referenced_table)) {
		/* How could one make a referenced table to be a partition? */
		ut_ad(0);
		my_error(ER_FOREIGN_KEY_ON_PARTITIONED,MYF(0));
		return(DB_CANNOT_ADD_CONSTRAINT);
	}

	ptr = dict_accept(cs, ptr, "(", &success);

	if (!success) {
		dict_foreign_report_syntax_err(name, start_of_latest_foreign,
					       ptr);
		return(DB_CANNOT_ADD_CONSTRAINT);
	}

	/* Scan the columns in the second list */
	i = 0;

col_loop2:
	ptr = dict_scan_col(cs, ptr, &success, referenced_table, columns + i,
			    heap, column_names + i);
	i++;

	if (!success) {

		mutex_enter(&dict_foreign_err_mutex);
		dict_foreign_error_report_low(ef, name);
		fprintf(ef, "%s:\nCannot resolve column name close to:\n"
			"%s\n",
			start_of_latest_foreign, ptr);
		mutex_exit(&dict_foreign_err_mutex);

		return(DB_CANNOT_ADD_CONSTRAINT);
	}

	ptr = dict_accept(cs, ptr, ",", &success);

	if (success) {
		goto col_loop2;
	}

	ptr = dict_accept(cs, ptr, ")", &success);

	if (!success || foreign->n_fields != i) {

		dict_foreign_report_syntax_err(name, start_of_latest_foreign,
					       ptr);
		return(DB_CANNOT_ADD_CONSTRAINT);
	}

	n_on_deletes = 0;
	n_on_updates = 0;

scan_on_conditions:
	/* Loop here as long as we can find ON ... conditions */

	ptr = dict_accept(cs, ptr, "ON", &success);

	if (!success) {

		goto try_find_index;
	}

	ptr = dict_accept(cs, ptr, "DELETE", &success);

	if (!success) {
		ptr = dict_accept(cs, ptr, "UPDATE", &success);

		if (!success) {

			dict_foreign_report_syntax_err(
				name, start_of_latest_foreign, ptr);
			return(DB_CANNOT_ADD_CONSTRAINT);
		}

		is_on_delete = FALSE;
		n_on_updates++;
	} else {
		is_on_delete = TRUE;
		n_on_deletes++;
	}

	ptr = dict_accept(cs, ptr, "RESTRICT", &success);

	if (success) {
		goto scan_on_conditions;
	}

	ptr = dict_accept(cs, ptr, "CASCADE", &success);

	if (success) {
		if (is_on_delete) {
			foreign->type |= DICT_FOREIGN_ON_DELETE_CASCADE;
		} else {
			foreign->type |= DICT_FOREIGN_ON_UPDATE_CASCADE;
		}

		goto scan_on_conditions;
	}

	ptr = dict_accept(cs, ptr, "NO", &success);

	if (success) {
		ptr = dict_accept(cs, ptr, "ACTION", &success);

		if (!success) {
			dict_foreign_report_syntax_err(
				name, start_of_latest_foreign, ptr);

			return(DB_CANNOT_ADD_CONSTRAINT);
		}

		if (is_on_delete) {
			foreign->type |= DICT_FOREIGN_ON_DELETE_NO_ACTION;
		} else {
			foreign->type |= DICT_FOREIGN_ON_UPDATE_NO_ACTION;
		}

		goto scan_on_conditions;
	}

	ptr = dict_accept(cs, ptr, "SET", &success);

	if (!success) {
		dict_foreign_report_syntax_err(name, start_of_latest_foreign,
					       ptr);
		return(DB_CANNOT_ADD_CONSTRAINT);
	}

	ptr = dict_accept(cs, ptr, "NULL", &success);

	if (!success) {
		dict_foreign_report_syntax_err(name, start_of_latest_foreign,
					       ptr);
		return(DB_CANNOT_ADD_CONSTRAINT);
	}

	for (j = 0; j < foreign->n_fields; j++) {
		if ((foreign->foreign_index->get_col(j)->prtype)
		    & DATA_NOT_NULL) {

			/* It is not sensible to define SET NULL
			if the column is not allowed to be NULL! */

			mutex_enter(&dict_foreign_err_mutex);
			dict_foreign_error_report_low(ef, name);
			fprintf(ef, "%s:\n"
				"You have defined a SET NULL condition"
				" though some of the\n"
				"columns are defined as NOT NULL.\n",
				start_of_latest_foreign);
			mutex_exit(&dict_foreign_err_mutex);

			return(DB_CANNOT_ADD_CONSTRAINT);
		}
	}

	if (is_on_delete) {
		foreign->type |= DICT_FOREIGN_ON_DELETE_SET_NULL;
	} else {
		foreign->type |= DICT_FOREIGN_ON_UPDATE_SET_NULL;
	}

	goto scan_on_conditions;

try_find_index:
	if (n_on_deletes > 1 || n_on_updates > 1) {
		/* It is an error to define more than 1 action */

		mutex_enter(&dict_foreign_err_mutex);
		dict_foreign_error_report_low(ef, name);
		fprintf(ef, "%s:\n"
			"You have twice an ON DELETE clause"
			" or twice an ON UPDATE clause.\n",
			start_of_latest_foreign);
		mutex_exit(&dict_foreign_err_mutex);

		return(DB_CANNOT_ADD_CONSTRAINT);
	}

	/* Try to find an index which contains the columns as the first fields
	and in the right order, and the types are the same as in
	foreign->foreign_index */

	if (referenced_table) {
		index = dict_foreign_find_index(referenced_table, NULL,
						column_names, i,
						foreign->foreign_index,
						TRUE, FALSE);
		if (!index) {
			mutex_enter(&dict_foreign_err_mutex);
			dict_foreign_error_report_low(ef, name);
			fprintf(ef, "%s:\n"
				"Cannot find an index in the"
				" referenced table where the\n"
				"referenced columns appear as the"
				" first columns, or column types\n"
				"in the table and the referenced table"
				" do not match for constraint.\n"
				"Note that the internal storage type of"
				" ENUM and SET changed in\n"
				"tables created with >= InnoDB-4.1.12,"
				" and such columns in old tables\n"
				"cannot be referenced by such columns"
				" in new tables.\n%s\n",
				start_of_latest_foreign,
				FOREIGN_KEY_CONSTRAINTS_MSG);
			mutex_exit(&dict_foreign_err_mutex);

			return(DB_PARENT_NO_INDEX);
		}
	} else {
		ut_a(trx->check_foreigns == FALSE);
		index = NULL;
	}

	foreign->referenced_index = index;
	foreign->referenced_table = referenced_table;

	foreign->referenced_table_name = mem_heap_strdup(
		foreign->heap, referenced_table_name);
	dict_mem_referenced_table_name_lookup_set(foreign, TRUE);

	foreign->referenced_col_names = static_cast<const char**>(
		mem_heap_alloc(foreign->heap, i * sizeof(void*)));

	for (i = 0; i < foreign->n_fields; i++) {
		foreign->referenced_col_names[i]
			= mem_heap_strdup(foreign->heap, column_names[i]);
	}

	goto loop;
}

/** Scans a table create SQL string and adds to the data dictionary
the foreign key constraints declared in the string. This function
should be called after the indexes for a table have been created.
Each foreign key constraint must be accompanied with indexes in
bot participating tables. The indexes are allowed to contain more
fields than mentioned in the constraint.

@param[in]	trx		transaction
@param[in]	sql_string	table create statement where
				foreign keys are declared like:
				FOREIGN KEY (a, b) REFERENCES table2(c, d),
				table2 can be written also with the database
				name before it: test.table2; the default
				database id the database of parameter name
@param[in]	sql_length	length of sql_string
@param[in]	name		table full name in normalized form
@param[in]	reject_fks	if TRUE, fail with error code
				DB_CANNOT_ADD_CONSTRAINT if any
				foreign keys are found.
@return error code or DB_SUCCESS */
dberr_t
dict_create_foreign_constraints(
	trx_t*			trx,
	const char*		sql_string,
	size_t			sql_length,
	const char*		name,
	ibool			reject_fks)
{
	char*		str;
	dberr_t		err;
	mem_heap_t*	heap;

	ut_a(trx);
	ut_a(trx->mysql_thd);

	str = dict_strip_comments(sql_string, sql_length);
	heap = mem_heap_create(10000);

	err = dict_create_foreign_constraints_low(
		trx, heap, innobase_get_charset(trx->mysql_thd),
		str, name, reject_fks);

	mem_heap_free(heap);
	ut_free(str);

	return(err);
}

/**********************************************************************//**
Parses the CONSTRAINT id's to be dropped in an ALTER TABLE statement.
@return DB_SUCCESS or DB_CANNOT_DROP_CONSTRAINT if syntax error or the
constraint id does not match */
dberr_t
dict_foreign_parse_drop_constraints(
/*================================*/
	mem_heap_t*	heap,			/*!< in: heap from which we can
						allocate memory */
	trx_t*		trx,			/*!< in: transaction */
	dict_table_t*	table,			/*!< in: table */
	ulint*		n,			/*!< out: number of constraints
						to drop */
	const char***	constraints_to_drop)	/*!< out: id's of the
						constraints to drop */
{
	ibool			success;
	char*			str;
	size_t			len;
	const char*		ptr;
	const char*		id;
	const CHARSET_INFO*	cs;

	ut_a(trx);
	ut_a(trx->mysql_thd);

	cs = innobase_get_charset(trx->mysql_thd);

	*n = 0;

	*constraints_to_drop = static_cast<const char**>(
		mem_heap_alloc(heap, 1000 * sizeof(char*)));

	ptr = innobase_get_stmt_unsafe(trx->mysql_thd, &len);

	str = dict_strip_comments(ptr, len);

	ptr = str;

	ut_ad(mutex_own(&dict_sys->mutex));
loop:
	ptr = dict_scan_to(ptr, "DROP");

	if (*ptr == '\0') {
		ut_free(str);

		return(DB_SUCCESS);
	}

	ptr = dict_accept(cs, ptr, "DROP", &success);

	if (!my_isspace(cs, *ptr)) {

		goto loop;
	}

	ptr = dict_accept(cs, ptr, "FOREIGN", &success);

	if (!success || !my_isspace(cs, *ptr)) {

		goto loop;
	}

	ptr = dict_accept(cs, ptr, "KEY", &success);

	if (!success) {

		goto syntax_error;
	}

	ptr = dict_scan_id(cs, ptr, heap, &id, FALSE, TRUE);

	if (id == NULL) {

		goto syntax_error;
	}

	ut_a(*n < 1000);
	(*constraints_to_drop)[*n] = id;
	(*n)++;

	if (std::find_if(table->foreign_set.begin(),
			 table->foreign_set.end(),
			 dict_foreign_matches_id(id))
	    == table->foreign_set.end()) {

		if (!srv_read_only_mode) {
			FILE*	ef = dict_foreign_err_file;

			mutex_enter(&dict_foreign_err_mutex);
			rewind(ef);
			ut_print_timestamp(ef);
			fputs(" Error in dropping of a foreign key"
			      " constraint of table ", ef);
			ut_print_name(ef, NULL, table->name.m_name);
			fprintf(ef, ",\nin SQL command\n%s"
				"\nCannot find a constraint with the"
				" given id %s.\n", str, id);
			mutex_exit(&dict_foreign_err_mutex);
		}

		ut_free(str);

		return(DB_CANNOT_DROP_CONSTRAINT);
	}

	goto loop;

syntax_error:
	if (!srv_read_only_mode) {
		FILE*	ef = dict_foreign_err_file;

		mutex_enter(&dict_foreign_err_mutex);
		rewind(ef);
		ut_print_timestamp(ef);
		fputs(" Syntax error in dropping of a"
		      " foreign key constraint of table ", ef);
		ut_print_name(ef, NULL, table->name.m_name);
		fprintf(ef, ",\n"
			"close to:\n%s\n in SQL command\n%s\n", ptr, str);
		mutex_exit(&dict_foreign_err_mutex);
	}

	ut_free(str);

	return(DB_CANNOT_DROP_CONSTRAINT);
}

/*==================== END OF FOREIGN KEY PROCESSING ====================*/

#ifdef UNIV_DEBUG
/**********************************************************************//**
Checks that a tuple has n_fields_cmp value in a sensible range, so that
no comparison can occur with the page number field in a node pointer.
@return TRUE if ok */
ibool
dict_index_check_search_tuple(
/*==========================*/
	const dict_index_t*	index,	/*!< in: index tree */
	const dtuple_t*		tuple)	/*!< in: tuple used in a search */
{
	ut_a(index);
	ut_a(dtuple_get_n_fields_cmp(tuple)
	     <= dict_index_get_n_unique_in_tree(index));
	ut_ad(index->page != FIL_NULL);
	ut_ad(index->page >= FSP_FIRST_INODE_PAGE_NO);
	ut_ad(dtuple_check_typed(tuple));
	ut_ad(!(index->type & DICT_FTS));
	return(TRUE);
}
#endif /* UNIV_DEBUG */

/**********************************************************************//**
Builds a node pointer out of a physical record and a page number.
@return own: node pointer */
dtuple_t*
dict_index_build_node_ptr(
/*======================*/
	const dict_index_t*	index,	/*!< in: index */
	const rec_t*		rec,	/*!< in: record for which to build node
					pointer */
	page_no_t		page_no,/*!< in: page number to put in node
					pointer */
	mem_heap_t*		heap,	/*!< in: memory heap where pointer
					created */
	ulint			level)	/*!< in: level of rec in tree:
					0 means leaf level */
{
	dtuple_t*	tuple;
	dfield_t*	field;
	byte*		buf;
	ulint		n_unique;

	if (dict_index_is_ibuf(index)) {
		/* In a universal index tree, we take the whole record as
		the node pointer if the record is on the leaf level,
		on non-leaf levels we remove the last field, which
		contains the page number of the child page */

		ut_a(!dict_table_is_comp(index->table));
		n_unique = rec_get_n_fields_old(rec);

		if (level > 0) {
			ut_a(n_unique > 1);
			n_unique--;
		}
	} else {
		n_unique = dict_index_get_n_unique_in_tree_nonleaf(index);
	}

	tuple = dtuple_create(heap, n_unique + 1);

	/* When searching in the tree for the node pointer, we must not do
	comparison on the last field, the page number field, as on upper
	levels in the tree there may be identical node pointers with a
	different page number; therefore, we set the n_fields_cmp to one
	less: */

	dtuple_set_n_fields_cmp(tuple, n_unique);

	dict_index_copy_types(tuple, index, n_unique);

	buf = static_cast<byte*>(mem_heap_alloc(heap, 4));

	mach_write_to_4(buf, page_no);

	field = dtuple_get_nth_field(tuple, n_unique);
	dfield_set_data(field, buf, 4);

	dtype_set(dfield_get_type(field), DATA_SYS_CHILD, DATA_NOT_NULL, 4);

	rec_copy_prefix_to_dtuple(tuple, rec, index, n_unique, heap);
	dtuple_set_info_bits(tuple, dtuple_get_info_bits(tuple)
			     | REC_STATUS_NODE_PTR);

	ut_ad(dtuple_check_typed(tuple));

	return(tuple);
}

/**********************************************************************//**
Copies an initial segment of a physical record, long enough to specify an
index entry uniquely.
@return pointer to the prefix record */
rec_t*
dict_index_copy_rec_order_prefix(
/*=============================*/
	const dict_index_t*	index,	/*!< in: index */
	const rec_t*		rec,	/*!< in: record for which to
					copy prefix */
	ulint*			n_fields,/*!< out: number of fields copied */
	byte**			buf,	/*!< in/out: memory buffer for the
					copied prefix, or NULL */
	ulint*			buf_size)/*!< in/out: buffer size */
{
	ulint		n;

	UNIV_PREFETCH_R(rec);

	if (dict_index_is_ibuf(index)) {
		ut_a(!dict_table_is_comp(index->table));
		n = rec_get_n_fields_old(rec);
	} else {
		if (page_is_leaf(page_align(rec))) {
			n = dict_index_get_n_unique_in_tree(index);
		} else {
			n = dict_index_get_n_unique_in_tree_nonleaf(index);
			/* For internal node of R-tree, since we need to
			compare the page no field, so, we need to copy this
			field as well. */
			if (dict_index_is_spatial(index)) {
				n++;
			}
		}
	}

	*n_fields = n;
	return(rec_copy_prefix_to_buf(rec, index, n, buf, buf_size));
}

/**********************************************************************//**
Builds a typed data tuple out of a physical record.
@return own: data tuple */
dtuple_t*
dict_index_build_data_tuple(
/*========================*/
	dict_index_t*	index,	/*!< in: index tree */
	rec_t*		rec,	/*!< in: record for which to build data tuple */
	ulint		n_fields,/*!< in: number of data fields */
	mem_heap_t*	heap)	/*!< in: memory heap where tuple created */
{
	dtuple_t*	tuple;

	ut_ad(dict_table_is_comp(index->table)
	      || n_fields <= rec_get_n_fields_old(rec));

	tuple = dtuple_create(heap, n_fields);

	dict_index_copy_types(tuple, index, n_fields);

	rec_copy_prefix_to_dtuple(tuple, rec, index, n_fields, heap);

	ut_ad(dtuple_check_typed(tuple));

	return(tuple);
}

/*********************************************************************//**
Calculates the minimum record length in an index. */
ulint
dict_index_calc_min_rec_len(
/*========================*/
	const dict_index_t*	index)	/*!< in: index */
{
	ulint	sum	= 0;
	ulint	i;
	ulint	comp	= dict_table_is_comp(index->table);

	if (comp) {
		ulint nullable = 0;
		sum = REC_N_NEW_EXTRA_BYTES;
		for (i = 0; i < dict_index_get_n_fields(index); i++) {
			const dict_col_t*	col
				= index->get_col(i);
			ulint	size = col->get_fixed_size(comp);
			sum += size;
			if (!size) {
				size = col->len;
				sum += size < 128 ? 1 : 2;
			}
			if (!(col->prtype & DATA_NOT_NULL)) {
				nullable++;
			}
		}

		/* round the NULL flags up to full bytes */
		sum += UT_BITS_IN_BYTES(nullable);

		return(sum);
	}

	for (i = 0; i < dict_index_get_n_fields(index); i++) {
		sum += index->get_col(i)->get_fixed_size(comp);
	}

	if (sum > 127) {
		sum += 2 * dict_index_get_n_fields(index);
	} else {
		sum += dict_index_get_n_fields(index);
	}

	sum += REC_N_OLD_EXTRA_BYTES;

	return(sum);
}

/**********************************************************************//**
Outputs info on a foreign key of a table in a format suitable for
CREATE TABLE. */
void
dict_print_info_on_foreign_key_in_create_format(
/*============================================*/
	FILE*		file,		/*!< in: file where to print */
	trx_t*		trx,		/*!< in: transaction */
	dict_foreign_t*	foreign,	/*!< in: foreign key constraint */
	ibool		add_newline)	/*!< in: whether to add a newline */
{
	const char*	stripped_id;
	ulint	i;

	if (strchr(foreign->id, '/')) {
		/* Strip the preceding database name from the constraint id */
		stripped_id = foreign->id + 1
			+ dict_get_db_name_len(foreign->id);
	} else {
		stripped_id = foreign->id;
	}

	putc(',', file);

	if (add_newline) {
		/* SHOW CREATE TABLE wants constraints each printed nicely
		on its own line, while error messages want no newlines
		inserted. */
		fputs("\n ", file);
	}

	fputs(" CONSTRAINT ", file);
	innobase_quote_identifier(file, trx, stripped_id);
	fputs(" FOREIGN KEY (", file);

	for (i = 0;;) {
		innobase_quote_identifier(
			file, trx, foreign->foreign_col_names[i]);
		if (++i < foreign->n_fields) {
			fputs(", ", file);
		} else {
			break;
		}
	}

	fputs(") REFERENCES ", file);

	if (dict_tables_have_same_db(foreign->foreign_table_name_lookup,
				     foreign->referenced_table_name_lookup)) {
		/* Do not print the database name of the referenced table */
		ut_print_name(file, trx,
			      dict_remove_db_name(
				      foreign->referenced_table_name));
	} else {
		ut_print_name(file, trx,
			      foreign->referenced_table_name);
	}

	putc(' ', file);
	putc('(', file);

	for (i = 0;;) {
		innobase_quote_identifier(file, trx,
					  foreign->referenced_col_names[i]);
		if (++i < foreign->n_fields) {
			fputs(", ", file);
		} else {
			break;
		}
	}

	putc(')', file);

	if (foreign->type & DICT_FOREIGN_ON_DELETE_CASCADE) {
		fputs(" ON DELETE CASCADE", file);
	}

	if (foreign->type & DICT_FOREIGN_ON_DELETE_SET_NULL) {
		fputs(" ON DELETE SET NULL", file);
	}

	if (foreign->type & DICT_FOREIGN_ON_DELETE_NO_ACTION) {
		fputs(" ON DELETE NO ACTION", file);
	}

	if (foreign->type & DICT_FOREIGN_ON_UPDATE_CASCADE) {
		fputs(" ON UPDATE CASCADE", file);
	}

	if (foreign->type & DICT_FOREIGN_ON_UPDATE_SET_NULL) {
		fputs(" ON UPDATE SET NULL", file);
	}

	if (foreign->type & DICT_FOREIGN_ON_UPDATE_NO_ACTION) {
		fputs(" ON UPDATE NO ACTION", file);
	}
}

/**********************************************************************//**
Outputs info on foreign keys of a table. */
void
dict_print_info_on_foreign_keys(
/*============================*/
	ibool		create_table_format, /*!< in: if TRUE then print in
				a format suitable to be inserted into
				a CREATE TABLE, otherwise in the format
				of SHOW TABLE STATUS */
	FILE*		file,	/*!< in: file where to print */
	trx_t*		trx,	/*!< in: transaction */
	dict_table_t*	table)	/*!< in: table */
{
	dict_foreign_t*	foreign;

	mutex_enter(&dict_sys->mutex);

	for (dict_foreign_set::iterator it = table->foreign_set.begin();
	     it != table->foreign_set.end();
	     ++it) {

		foreign = *it;

		if (create_table_format) {
			dict_print_info_on_foreign_key_in_create_format(
				file, trx, foreign, TRUE);
		} else {
			ulint	i;
			fputs("; (", file);

			for (i = 0; i < foreign->n_fields; i++) {
				if (i) {
					putc(' ', file);
				}

				innobase_quote_identifier(
					file, trx,
					foreign->foreign_col_names[i]);
			}

			fputs(") REFER ", file);
			ut_print_name(file, trx,
				      foreign->referenced_table_name);
			putc('(', file);

			for (i = 0; i < foreign->n_fields; i++) {
				if (i) {
					putc(' ', file);
				}
				innobase_quote_identifier(
					file, trx,
					foreign->referenced_col_names[i]);
			}

			putc(')', file);

			if (foreign->type == DICT_FOREIGN_ON_DELETE_CASCADE) {
				fputs(" ON DELETE CASCADE", file);
			}

			if (foreign->type == DICT_FOREIGN_ON_DELETE_SET_NULL) {
				fputs(" ON DELETE SET NULL", file);
			}

			if (foreign->type & DICT_FOREIGN_ON_DELETE_NO_ACTION) {
				fputs(" ON DELETE NO ACTION", file);
			}

			if (foreign->type & DICT_FOREIGN_ON_UPDATE_CASCADE) {
				fputs(" ON UPDATE CASCADE", file);
			}

			if (foreign->type & DICT_FOREIGN_ON_UPDATE_SET_NULL) {
				fputs(" ON UPDATE SET NULL", file);
			}

			if (foreign->type & DICT_FOREIGN_ON_UPDATE_NO_ACTION) {
				fputs(" ON UPDATE NO ACTION", file);
			}
		}
	}

	mutex_exit(&dict_sys->mutex);
}

/** Inits the structure for persisting dynamic metadata */
void
dict_persist_init(void)
{
	if (srv_missing_dd_table_buffer) {
		return;
	}

	dict_persist = static_cast<dict_persist_t*>(
		ut_zalloc_nokey(sizeof(*dict_persist)));

	mutex_create(LATCH_ID_DICT_PERSIST_DIRTY_TABLES, &dict_persist->mutex);

	rw_lock_create(dict_persist_checkpoint_key, &dict_persist->lock,
		       SYNC_PERSIST_CHECKPOINT);

	UT_LIST_INIT(dict_persist->dirty_dict_tables,
                     &dict_table_t::dirty_dict_tables);

	dict_persist->persisters = UT_NEW_NOKEY(Persisters());
	dict_persist->persisters->add(PM_INDEX_CORRUPTED);
	dict_persist->persisters->add(PM_TABLE_AUTO_INC);
}

/** Clear the structure */
void
dict_persist_close(void)
{
	if (srv_missing_dd_table_buffer) {
		return;
	}

	UT_DELETE(dict_persist->persisters);

	UT_DELETE(dict_persist->table_buffer);

	mutex_free(&dict_persist->mutex);

	rw_lock_free(&dict_persist->lock);

	ut_free(dict_persist);
}

/** Initialize the dynamic metadata according to the table object
@param[in]	table		table object
@param[in,out]	metadata	metadata to be initialized */
static
void
dict_init_dynamic_metadata(
	dict_table_t*	table,
	PersistentTableMetadata*metadata)
{
	if (srv_missing_dd_table_buffer) {
		return;
	}

	ut_ad(mutex_own(&dict_persist->mutex));

	ut_ad(metadata->get_table_id() == table->id);

	metadata->reset();

	for (const dict_index_t* index = table->first_index();
	     index != NULL;
	     index = index->next()) {

		if (index->is_corrupted()) {
			metadata->add_corrupted_index(
				index_id_t(index->space, index->id));
		}
	}

	if (table->autoinc_persisted != 0) {
		metadata->set_autoinc(table->autoinc_persisted);
	}

	/* Will initialize other metadata here */
}

/** Apply the persistent dynamic metadata read from redo logs or
DDTableBuffer to corresponding table during recovery.
@param[in,out]	table		table
@param[in]	metadata	structure of persistent metadata
@return true if we do apply something to the in-memory table object,
otherwise false */
bool
dict_table_apply_dynamic_metadata(
	dict_table_t*			table,
	const PersistentTableMetadata*	metadata)
{
	if (srv_missing_dd_table_buffer) {
		return(false);
	}

	bool	get_dirty = false;

	ut_ad(mutex_own(&dict_sys->mutex));

	/* Apply corrupted index ids first */
	const corrupted_ids_t corrupted_ids =
		metadata->get_corrupted_indexes();

	for (corrupted_ids_t::const_iterator iter = corrupted_ids.begin();
	     iter != corrupted_ids.end();
	     ++iter) {

		const index_id_t	index_id = *iter;
		dict_index_t*		index;

		index = const_cast<dict_index_t*>(
			dict_table_find_index_on_id(table, index_id));

		if (index != NULL) {
			ut_ad(index->space == index_id.m_space_id);

			if (!index->is_corrupted()) {
				index->type |= DICT_CORRUPT;
				get_dirty = true;
			}

		} else {
			/* In some cases, we could only load some indexes
			of a table but not all(See dict_load_indexes()).
			So we might not find it here */
			ib::info() << "Failed to find the index: "
				<< index_id.m_index_id << " in space: "
				<< index_id.m_space_id << " of table: "
				<< table->name << "(table id: " << table->id
				<< "). The index should have been dropped"
				<< " or couldn't be loaded.";
		}
	}

	ib_uint64_t	autoinc = metadata->get_autoinc();

	/* This happens during recovery, so no locks are needed. */
	if (autoinc > table->autoinc_persisted) {

		get_dirty = true;

		table->autoinc = autoinc;
		table->autoinc_persisted = autoinc;
	}

	/* Will apply other persistent metadata here */

	return(get_dirty);
}

/** Read persistent dynamic metadata stored in a buffer
@param[in]	buffer		buffer to read
@param[in]	size		size of data in buffer
@param[in]	metadata	where we store the metadata from buffer */
static
void
dict_table_read_dynamic_metadata(
	const byte*		buffer,
	ulint			size,
	PersistentTableMetadata*metadata)
{
	if (srv_missing_dd_table_buffer) {
		return;
	}

	const byte*		pos = buffer;
	persistent_type_t	type;
	Persister*		persister;
	ulint			consumed;
	bool			corrupt;

	while (size > 0) {
		type = static_cast<persistent_type_t>(pos[0]);
		ut_ad(type > PM_SMALLEST_TYPE
		      && type < PM_BIGGEST_TYPE);

		persister = dict_persist->persisters->get(type);
		ut_ad(persister != NULL);

		consumed = persister->read(*metadata, pos, size, &corrupt);
		ut_ad(consumed != 0);
		ut_ad(size >= consumed);
		ut_ad(!corrupt);

		size -= consumed;
		pos += consumed;
	}

	ut_ad(size == 0);
}

/** Check if there is any latest persistent dynamic metadata recorded
in DDTableBuffer table of the specific table. If so, read the metadata and
update the table object accordingly. It's used when loading table.
@param[in]	table		table object */
void
dict_table_load_dynamic_metadata(
	dict_table_t*	table)
{
	if (srv_missing_dd_table_buffer) {
		return;
	}

	DDTableBuffer*	table_buffer;

	ut_ad(dict_sys != NULL);
	ut_ad(mutex_own(&dict_sys->mutex));
	ut_ad(!table->is_temporary());

	table_buffer = dict_persist->table_buffer;

	mutex_enter(&dict_persist->mutex);

	std::string*	readmeta;
	readmeta = table_buffer->get(table->id);

	if (readmeta->length() != 0) {
		/* Persistent dynamic metadata of this table have changed
		recently, we need to update them to in-memory table */
		PersistentTableMetadata	metadata(table->id);

		dict_table_read_dynamic_metadata(
			reinterpret_cast<const byte*>(readmeta->data()),
			readmeta->length(), &metadata);

		bool is_dirty = dict_table_apply_dynamic_metadata(
			table, &metadata);

		if (is_dirty) {
			UT_LIST_ADD_LAST(dict_persist->dirty_dict_tables,
					 table);
			table->dirty_status = METADATA_BUFFERED;
			ut_d(table->in_dirty_dict_tables_list = true);
		} else {
			/* The row in DDTableBuffer is invalid, which
			is due to the corrupted index marked has been dropped.
			We can remove it, but this is in load table,
			it should be in read only mode, so we just keep it */
			table->dirty_status = METADATA_CLEAN;
		}
	}

	mutex_exit(&dict_persist->mutex);

	UT_DELETE(readmeta);
}

/** Mark the dirty_status of a table as METADATA_DIRTY, and add it to the
dirty_dict_tables list if necessary.
@param[in,out]	table		table */
void
dict_table_mark_dirty(
	dict_table_t*	table)
{
	ut_ad(!srv_missing_dd_table_buffer);

	ut_ad(!table->is_temporary());

	mutex_enter(&dict_persist->mutex);

	switch (table->dirty_status) {
	case METADATA_DIRTY:
		break;
	case METADATA_CLEAN:
		/* Not in dirty_tables list, add it now */
		UT_LIST_ADD_LAST(dict_persist->dirty_dict_tables, table);
		ut_d(table->in_dirty_dict_tables_list = true);
		/* Fall through */
	case METADATA_BUFFERED:
		table->dirty_status = METADATA_DIRTY;
	}

	ut_ad(table->in_dirty_dict_tables_list);

	mutex_exit(&dict_persist->mutex);
}

/** Flags an index corrupted in the data dictionary cache only. This
is used to mark a corrupted index when index's own dictionary
is corrupted, and we would force to load such index for repair purpose.
Besides, we have to write a redo log.
We don't want to hold dict_sys->mutex here, so that we can set index as
corrupted in some low-level functions. We would only set the flags from
not corrupted to corrupted when server is running, so it should be safe
to set it directly.
@param[in,out]	index		index, must not be NULL */
void
dict_set_corrupted(
	dict_index_t*	index)
{
	dict_table_t*	table = index->table;

#ifdef INNODB_NO_NEW_DD
	ut_ad(!dict_table_is_comp(dict_sys->sys_tables));
	ut_ad(!dict_table_is_comp(dict_sys->sys_indexes));
#endif /* INNODB_NO_NEW_DD */

	if (srv_missing_dd_table_buffer) {

		index->type |= DICT_CORRUPT;
		return;
	}

	/* Acquire lock at first, so that setting index as corrupted would be
	protected, in case that some checkpoint would flush the table to
	DDTableBuffer right after setting corrupted and mark the table as
	METADATA_BUFFERED, but here we would set it to METADATA_DIRTY again. */
	rw_lock_s_lock(&dict_persist->lock);

	if (!(index->type & DICT_CORRUPT)) {

		index->type |= DICT_CORRUPT;

		if (!srv_read_only_mode
		    && !table->is_temporary()) {
			/* In RO mode, we should be able to mark the
			in memory indexes as corrupted but do not log it.
			Also, no need to log for temporary table */
			PersistentTableMetadata	metadata(table->id);
			metadata.add_corrupted_index(
				index_id_t(index->space, index->id));

			Persister*	persister =
				dict_persist->persisters->get(
					PM_INDEX_CORRUPTED);
			ut_ad(persister != NULL);

			mtr_t		mtr;

			mtr.start();
			persister->write_log(table->id, metadata, &mtr);
			mtr.commit();

			/* Try to flush the log immediately, so that
			in most cases the corrupted bit would be
			persisted in redo log */
			log_write_up_to(mtr.commit_lsn(), true);

			dict_table_mark_dirty(table);
		}
	}

	/* Release the lock after adding the table to dirty table list, so
	a checkpoint happens after the mtr commits could always write back
	the table's metadata. Otherwise, checkpoint could not find the table
	in dirty table's list and not write it back, after the checkpoint
	finishes and then a crash, the corrupted bit written here would
	get lost. */
	rw_lock_s_unlock(&dict_persist->lock);
}

/** Write the dirty persistent dynamic metadata for a table to
DD TABLE BUFFER table. This is the low level function to write back.
@param[in,out]	table	table to write */
static
void
dict_table_persist_to_dd_table_buffer_low(
	dict_table_t*	table)
{
	if (srv_missing_dd_table_buffer) {
		return;
	}

	ut_ad(dict_sys != NULL);
	ut_ad(mutex_own(&dict_persist->mutex));
	ut_ad(table->dirty_status == METADATA_DIRTY);
	ut_ad(table->in_dirty_dict_tables_list);
	ut_ad(!table->is_temporary());

	DDTableBuffer*		table_buffer = dict_persist->table_buffer;
	PersistentTableMetadata	metadata(table->id);
	byte			buffer[REC_MAX_DATA_SIZE];
	ulint			size = 0;
	byte*			pos = buffer;
	persistent_type_t	type;

	dict_init_dynamic_metadata(table, &metadata);

	/* Write all the persistent metadata of the table as a blob */
	for (type = static_cast<persistent_type_t>(PM_SMALLEST_TYPE + 1);
	     type < PM_BIGGEST_TYPE;
	     type = static_cast<persistent_type_t>(type + 1)) {

		ut_ad(size <= REC_MAX_DATA_SIZE);

		Persister*	persister =
			dict_persist->persisters->get(type);
		ulint		consumed =
			persister->write(metadata, pos,
					 REC_MAX_DATA_SIZE - size);

		pos += consumed;
		size += consumed;
	}

	dberr_t error = table_buffer->replace(table->id, buffer, size);
	ut_a(error == DB_SUCCESS);

	table->dirty_status = METADATA_BUFFERED;
}

/** Write back the dirty persistent dynamic metadata of the table
to DDTableBuffer
@param[in,out]	table	table object */
void
dict_table_persist_to_dd_table_buffer(
	dict_table_t*	table)
{
	if (srv_missing_dd_table_buffer) {
		return;
	}

	ut_ad(dict_sys != NULL);
	ut_ad(mutex_own(&dict_sys->mutex));

	mutex_enter(&dict_persist->mutex);

	if (table->dirty_status != METADATA_DIRTY) {
		/* This is a double check, since we call this function
		without holding dict_sys->mutex by
		dict_index_remove_from_cache_low() and the dirty_status
		maybe changed by checkpoint etc. */
		mutex_exit(&dict_persist->mutex);
		return;
	}

	ut_ad(table->in_dirty_dict_tables_list);

	dict_table_persist_to_dd_table_buffer_low(table);

	mutex_exit(&dict_persist->mutex);
}

/** Check if any table has any dirty persistent data, if so
write dirty persistent data of table to DD TABLE BUFFER table accordingly */
void
dict_persist_to_dd_table_buffer(void)
{
	if (srv_missing_dd_table_buffer) {
		return;
	}

	if (dict_sys == NULL) {
		/* We don't have dict_sys now, so just return.
		This only happen during recovery.
		TODO: remove in WL#7488 */
		return;
	}

	mutex_enter(&dict_persist->mutex);

	if (UT_LIST_GET_LEN(dict_persist->dirty_dict_tables) == 0) {

		mutex_exit(&dict_persist->mutex);
		return;
	}

	for (dict_table_t* table = UT_LIST_GET_FIRST(
			dict_persist->dirty_dict_tables);
	     table != NULL; ) {

		ut_ad(table->dirty_status == METADATA_DIRTY
		      || table->dirty_status == METADATA_BUFFERED);

		dict_table_t*	next = UT_LIST_GET_NEXT(
			dirty_dict_tables, table);

#ifdef UNIV_DEBUG
		ut_a(next == NULL || next->magic_n == DICT_TABLE_MAGIC_N);
#endif /* UNIV_DEBUG */

		if (table->dirty_status == METADATA_DIRTY) {
			dict_table_persist_to_dd_table_buffer_low(table);
		}

		table = next;
	}

	mutex_exit(&dict_persist->mutex);
}

#ifdef INNODB_NO_NEW_DD
/** Sets merge_threshold in the SYS_INDEXES
@param[in,out]	index		index
@param[in]	merge_threshold	value to set */
void
dict_index_set_merge_threshold(
	dict_index_t*	index,
	ulint		merge_threshold)
{
	mem_heap_t*	heap;
	mtr_t		mtr;
	dict_index_t*	sys_index;
	dtuple_t*	tuple;
	dfield_t*	dfield;
	byte*		buf;
	btr_cur_t	cursor;

	ut_ad(index != NULL);
	ut_ad(!dict_table_is_comp(dict_sys->sys_tables));
	ut_ad(!dict_table_is_comp(dict_sys->sys_indexes));

	rw_lock_x_lock(dict_operation_lock);
	mutex_enter(&(dict_sys->mutex));

	heap = mem_heap_create(sizeof(dtuple_t) + 2 * (sizeof(dfield_t)
			       + sizeof(que_fork_t) + sizeof(upd_node_t)
			       + sizeof(upd_t) + 12));

	mtr_start(&mtr);
	mtr.set_sys_modified();

	sys_index = UT_LIST_GET_FIRST(dict_sys->sys_indexes->indexes);

	/* Find the index row in SYS_INDEXES */
	tuple = dtuple_create(heap, 2);

	dfield = dtuple_get_nth_field(tuple, 0);
	buf = static_cast<byte*>(mem_heap_alloc(heap, 8));
	mach_write_to_8(buf, index->table->id);
	dfield_set_data(dfield, buf, 8);

	dfield = dtuple_get_nth_field(tuple, 1);
	buf = static_cast<byte*>(mem_heap_alloc(heap, 8));
	mach_write_to_8(buf, index->id);
	dfield_set_data(dfield, buf, 8);

	dict_index_copy_types(tuple, sys_index, 2);

	btr_cur_search_to_nth_level(sys_index, 0, tuple, PAGE_CUR_GE,
				    BTR_MODIFY_LEAF,
				    &cursor, 0, __FILE__, __LINE__, &mtr);

	if (cursor.up_match == dtuple_get_n_fields(tuple)
	    && rec_get_n_fields_old(btr_cur_get_rec(&cursor))
	       == DICT_NUM_FIELDS__SYS_INDEXES) {
		ulint	len;
		byte*	field	= rec_get_nth_field_old(
			btr_cur_get_rec(&cursor),
			DICT_FLD__SYS_INDEXES__MERGE_THRESHOLD, &len);

		ut_ad(len == 4);

		if (len == 4) {
			mlog_write_ulint(field, merge_threshold,
					 MLOG_4BYTES, &mtr);
		}
	}

	mtr_commit(&mtr);
	mem_heap_free(heap);

	mutex_exit(&(dict_sys->mutex));
	rw_lock_x_unlock(dict_operation_lock);
}
#endif /* INNODB_NO_NEW_DD */

#ifdef UNIV_DEBUG
/** Sets merge_threshold for all indexes in the list of tables
@param[in]	list			pointer to the list of tables
@param[in]	merge_threshold_all	value to set for all indexes */
inline
void
dict_set_merge_threshold_list_debug(
	UT_LIST_BASE_NODE_T(dict_table_t)*	list,
	uint					merge_threshold_all)
{
	for (dict_table_t* table = UT_LIST_GET_FIRST(*list);
	     table != NULL;
	     table = UT_LIST_GET_NEXT(table_LRU, table)) {
		for (dict_index_t* index = UT_LIST_GET_FIRST(table->indexes);
		     index != NULL;
		     index = UT_LIST_GET_NEXT(indexes, index)) {
			rw_lock_x_lock(dict_index_get_lock(index));
			index->merge_threshold = merge_threshold_all;
			rw_lock_x_unlock(dict_index_get_lock(index));
		}
	}
}

/** Sets merge_threshold for all indexes in dictionary cache for debug.
@param[in]	merge_threshold_all	value to set for all indexes */
void
dict_set_merge_threshold_all_debug(
	uint	merge_threshold_all)
{
	mutex_enter(&dict_sys->mutex);

	dict_set_merge_threshold_list_debug(
		&dict_sys->table_LRU, merge_threshold_all);
	dict_set_merge_threshold_list_debug(
		&dict_sys->table_non_LRU, merge_threshold_all);

	mutex_exit(&dict_sys->mutex);
}
#endif /* UNIV_DEBUG */
#endif /* !UNIV_HOTBACKUP */

/**********************************************************************//**
Inits dict_ind_redundant. */
void
dict_ind_init(void)
/*===============*/
{
	dict_table_t*		table;

	/* create dummy table and index for REDUNDANT infimum and supremum */
	table = dict_mem_table_create("SYS_DUMMY1", DICT_HDR_SPACE, 1, 0, 0, 0);
	dict_mem_table_add_col(table, NULL, NULL, DATA_CHAR,
			       DATA_ENGLISH | DATA_NOT_NULL, 8);

	dict_ind_redundant = dict_mem_index_create("SYS_DUMMY1", "SYS_DUMMY1",
						   DICT_HDR_SPACE, 0, 1);
	dict_index_add_col(dict_ind_redundant, table, table->get_col(0), 0);
	dict_ind_redundant->table = table;
	/* avoid ut_ad(index->cached) in dict_index_get_n_unique_in_tree */
	dict_ind_redundant->cached = TRUE;
}

#ifndef UNIV_HOTBACKUP
/**********************************************************************//**
Frees dict_ind_redundant. */
static
void
dict_ind_free(void)
/*===============*/
{
	dict_table_t*	table;

	table = dict_ind_redundant->table;
	dict_mem_index_free(dict_ind_redundant);
	dict_ind_redundant = NULL;
	dict_mem_table_free(table);
}

/** Get an index by name.
@param[in]	table		the table where to look for the index
@param[in]	name		the index name to look for
@param[in]	committed	true=search for committed,
false=search for uncommitted
@return index, NULL if does not exist */
dict_index_t*
dict_table_get_index_on_name(
	dict_table_t*	table,
	const char*	name,
	bool		committed)
{
	dict_index_t*	index;

	index = table->first_index();

	while (index != NULL) {
		if (index->is_committed() == committed
		    && innobase_strcasecmp(index->name, name) == 0) {

			return(index);
		}

		index = index->next();
	}

	return(NULL);
}

/**********************************************************************//**
Replace the index passed in with another equivalent index in the
foreign key lists of the table.
@return whether all replacements were found */
bool
dict_foreign_replace_index(
/*=======================*/
	dict_table_t*		table,  /*!< in/out: table */
	const char**		col_names,
					/*!< in: column names, or NULL
					to use table->col_names */
	const dict_index_t*	index)	/*!< in: index to be replaced */
{
	bool		found	= true;
	dict_foreign_t*	foreign;

	ut_ad(index->to_be_dropped);
	ut_ad(index->table == table);

	for (dict_foreign_set::iterator it = table->foreign_set.begin();
	     it != table->foreign_set.end();
	     ++it) {

		foreign = *it;
		if (foreign->foreign_index == index) {
			ut_ad(foreign->foreign_table == index->table);

			dict_index_t* new_index = dict_foreign_find_index(
				foreign->foreign_table, col_names,
				foreign->foreign_col_names,
				foreign->n_fields, index,
				/*check_charsets=*/TRUE, /*check_null=*/FALSE);
			if (new_index) {
				ut_ad(new_index->table == index->table);
				ut_ad(!new_index->to_be_dropped);
			} else {
				found = false;
			}

			foreign->foreign_index = new_index;
		}
	}

	for (dict_foreign_set::iterator it = table->referenced_set.begin();
	     it != table->referenced_set.end();
	     ++it) {

		foreign = *it;
		if (foreign->referenced_index == index) {
			ut_ad(foreign->referenced_table == index->table);

			dict_index_t* new_index = dict_foreign_find_index(
				foreign->referenced_table, NULL,
				foreign->referenced_col_names,
				foreign->n_fields, index,
				/*check_charsets=*/TRUE, /*check_null=*/FALSE);
			/* There must exist an alternative index,
			since this must have been checked earlier. */
			if (new_index) {
				ut_ad(new_index->table == index->table);
				ut_ad(!new_index->to_be_dropped);
			} else {
				found = false;
			}

			foreign->referenced_index = new_index;
		}
	}

	return(found);
}

#ifdef UNIV_DEBUG
/**********************************************************************//**
Check for duplicate index entries in a table [using the index name] */
void
dict_table_check_for_dup_indexes(
/*=============================*/
	const dict_table_t*	table,	/*!< in: Check for dup indexes
					in this table */
	enum check_name		check)	/*!< in: whether and when to allow
					temporary index names */
{
	/* Check for duplicates, ignoring indexes that are marked
	as to be dropped */

	const dict_index_t*	index1;
	const dict_index_t*	index2;

	ut_ad(mutex_own(&dict_sys->mutex));

	/* The primary index _must_ exist */
	ut_a(UT_LIST_GET_LEN(table->indexes) > 0);

	index1 = UT_LIST_GET_FIRST(table->indexes);

	do {
		if (!index1->is_committed()) {
			ut_a(!index1->is_clustered());

			switch (check) {
			case CHECK_ALL_COMPLETE:
				ut_error;
			case CHECK_ABORTED_OK:
				switch (dict_index_get_online_status(index1)) {
				case ONLINE_INDEX_COMPLETE:
				case ONLINE_INDEX_CREATION:
					ut_error;
					break;
				case ONLINE_INDEX_ABORTED:
				case ONLINE_INDEX_ABORTED_DROPPED:
					break;
				}
				/* fall through */
			case CHECK_PARTIAL_OK:
				break;
			}
		}

		for (index2 = UT_LIST_GET_NEXT(indexes, index1);
		     index2 != NULL;
		     index2 = UT_LIST_GET_NEXT(indexes, index2)) {
			ut_ad(index1->is_committed()
			      != index2->is_committed()
			      || strcmp(index1->name, index2->name) != 0);
		}

		index1 = UT_LIST_GET_NEXT(indexes, index1);
	} while (index1);
}
#endif /* UNIV_DEBUG */

/** Converts a database and table name from filesystem encoding (e.g.
"@code d@i1b/a@q1b@1Kc @endcode", same format as used in  dict_table_t::name)
in two strings in UTF8 encoding (e.g. dцb and aюbØc). The output buffers must
be at least MAX_DB_UTF8_LEN and MAX_TABLE_UTF8_LEN bytes.
@param[in]	db_and_table	database and table names,
				e.g. "@code d@i1b/a@q1b@1Kc @endcode"
@param[out]	db_utf8		database name, e.g. dцb
@param[in]	db_utf8_size	dbname_utf8 size
@param[out]	table_utf8	table name, e.g. aюbØc
@param[in]	table_utf8_size	table_utf8 size */
void
dict_fs2utf8(
	const char*	db_and_table,
	char*		db_utf8,
	size_t		db_utf8_size,
	char*		table_utf8,
	size_t		table_utf8_size)
{
	char	db[MAX_DATABASE_NAME_LEN + 1];
	ulint	db_len;
	uint	errors;

	db_len = dict_get_db_name_len(db_and_table);

	ut_a(db_len <= sizeof(db));

	memcpy(db, db_and_table, db_len);
	db[db_len] = '\0';

	strconvert(
		&my_charset_filename, db, system_charset_info,
		db_utf8, db_utf8_size, &errors);

	/* convert each # to @0023 in table name and store the result in buf */
	const char*	table = dict_remove_db_name(db_and_table);
	const char*	table_p;
	char		buf[MAX_TABLE_NAME_LEN * 5 + 1];
	char*		buf_p;
	for (table_p = table, buf_p = buf; table_p[0] != '\0'; table_p++) {
		if (table_p[0] != '#') {
			buf_p[0] = table_p[0];
			buf_p++;
		} else {
			buf_p[0] = '@';
			buf_p[1] = '0';
			buf_p[2] = '0';
			buf_p[3] = '2';
			buf_p[4] = '3';
			buf_p += 5;
		}
		ut_a((size_t) (buf_p - buf) < sizeof(buf));
	}
	buf_p[0] = '\0';

	errors = 0;
	strconvert(
		&my_charset_filename, buf, system_charset_info,
		table_utf8, table_utf8_size,
		&errors);

	if (errors != 0) {
		snprintf(table_utf8, table_utf8_size, "%s", table);
	}
}

/** Resize the hash tables besed on the current buffer pool size. */
void
dict_resize()
{
	dict_table_t*	table;

	mutex_enter(&dict_sys->mutex);

	/* all table entries are in table_LRU and table_non_LRU lists */
	hash_table_free(dict_sys->table_hash);
	hash_table_free(dict_sys->table_id_hash);

	dict_sys->table_hash = hash_create(
		buf_pool_get_curr_size()
		/ (DICT_POOL_PER_TABLE_HASH * UNIV_WORD_SIZE));

	dict_sys->table_id_hash = hash_create(
		buf_pool_get_curr_size()
		/ (DICT_POOL_PER_TABLE_HASH * UNIV_WORD_SIZE));

	for (table = UT_LIST_GET_FIRST(dict_sys->table_LRU); table;
	     table = UT_LIST_GET_NEXT(table_LRU, table)) {
		ulint	fold = ut_fold_string(table->name.m_name);
		ulint	id_fold = ut_fold_ull(table->id);

		HASH_INSERT(dict_table_t, name_hash, dict_sys->table_hash,
			    fold, table);

		HASH_INSERT(dict_table_t, id_hash, dict_sys->table_id_hash,
			    id_fold, table);
	}

	for (table = UT_LIST_GET_FIRST(dict_sys->table_non_LRU); table;
	     table = UT_LIST_GET_NEXT(table_LRU, table)) {
		ulint	fold = ut_fold_string(table->name.m_name);
		ulint	id_fold = ut_fold_ull(table->id);

		HASH_INSERT(dict_table_t, name_hash, dict_sys->table_hash,
			    fold, table);

		HASH_INSERT(dict_table_t, id_hash, dict_sys->table_id_hash,
			    id_fold, table);
	}

	mutex_exit(&dict_sys->mutex);
}

/**********************************************************************//**
Closes the data dictionary module. */
void
dict_close(void)
/*============*/
{
	if (dict_sys == NULL) {
		/* This should only happen if a failure occurred
		during redo log processing. */
		return;
	}

	/* Acquire only because it's a pre-condition. */
	mutex_enter(&dict_sys->mutex);

	if (dict_sys->table_stats) {
		dict_table_close(dict_sys->table_stats, true, false);
	}
	if (dict_sys->index_stats) {
		dict_table_close(dict_sys->index_stats, true, false);
	}
	if (dict_sys->dynamic_metadata) {
		dict_table_close(dict_sys->dynamic_metadata, true, false);
	}

	/* Free the hash elements. We don't remove them from the table
	because we are going to destroy the table anyway. */
	for (ulint i = 0; i < hash_get_n_cells(dict_sys->table_id_hash); i++) {
		dict_table_t*	table;

		table = static_cast<dict_table_t*>(
			HASH_GET_FIRST(dict_sys->table_hash, i));

		while (table) {
			dict_table_t*	prev_table = table;

			table = static_cast<dict_table_t*>(
				HASH_GET_NEXT(name_hash, prev_table));
			ut_ad(prev_table->magic_n == DICT_TABLE_MAGIC_N);
			dict_table_remove_from_cache(prev_table);
		}
	}

	hash_table_free(dict_sys->table_hash);

	/* The elements are the same instance as in dict_sys->table_hash,
	therefore we don't delete the individual elements. */
	hash_table_free(dict_sys->table_id_hash);

	dict_ind_free();

	mutex_exit(&dict_sys->mutex);
	mutex_free(&dict_sys->mutex);

	rw_lock_free(dict_operation_lock);

	ut_free(dict_operation_lock);
	dict_operation_lock = NULL;

	mutex_free(&dict_foreign_err_mutex);

	if (dict_foreign_err_file != NULL) {
		fclose(dict_foreign_err_file);
		dict_foreign_err_file = NULL;
	}

	ut_ad(dict_sys->size == 0);

	ut_free(dict_sys);
	dict_sys = NULL;
}

#ifdef UNIV_DEBUG
/**********************************************************************//**
Validate the dictionary table LRU list.
@return TRUE if valid */
static
ibool
dict_lru_validate(void)
/*===================*/
{
	dict_table_t*	table;

	ut_ad(mutex_own(&dict_sys->mutex));

	for (table = UT_LIST_GET_FIRST(dict_sys->table_LRU);
	     table != NULL;
	     table = UT_LIST_GET_NEXT(table_LRU, table)) {

		ut_a(table->can_be_evicted);
	}

	for (table = UT_LIST_GET_FIRST(dict_sys->table_non_LRU);
	     table != NULL;
	     table = UT_LIST_GET_NEXT(table_LRU, table)) {

		ut_a(!table->can_be_evicted);
	}

	return(TRUE);
}

/**********************************************************************//**
Check if a table exists in the dict table LRU list.
@return TRUE if table found in LRU list */
static
ibool
dict_lru_find_table(
/*================*/
	const dict_table_t*	find_table)	/*!< in: table to find */
{
	dict_table_t*		table;

	ut_ad(find_table != NULL);
	ut_ad(mutex_own(&dict_sys->mutex));

	for (table = UT_LIST_GET_FIRST(dict_sys->table_LRU);
	     table != NULL;
	     table = UT_LIST_GET_NEXT(table_LRU, table)) {

		ut_a(table->can_be_evicted);

		if (table == find_table) {
			return(TRUE);
		}
	}

	return(FALSE);
}

/**********************************************************************//**
Check if a table exists in the dict table non-LRU list.
@return TRUE if table found in non-LRU list */
static
ibool
dict_non_lru_find_table(
/*====================*/
	const dict_table_t*	find_table)	/*!< in: table to find */
{
	dict_table_t*		table;

	ut_ad(find_table != NULL);
	ut_ad(mutex_own(&dict_sys->mutex));

	for (table = UT_LIST_GET_FIRST(dict_sys->table_non_LRU);
	     table != NULL;
	     table = UT_LIST_GET_NEXT(table_LRU, table)) {

		ut_a(!table->can_be_evicted);

		if (table == find_table) {
			return(TRUE);
		}
	}

	return(FALSE);
}
#endif /* UNIV_DEBUG */
/*********************************************************************//**
Check an index to see whether its first fields are the columns in the array,
in the same order and is not marked for deletion and is not the same
as types_idx.
@return true if the index qualifies, otherwise false */
bool
dict_foreign_qualify_index(
/*=======================*/
	const dict_table_t*	table,	/*!< in: table */
	const char**		col_names,
					/*!< in: column names, or NULL
					to use table->col_names */
	const char**		columns,/*!< in: array of column names */
	ulint			n_cols,	/*!< in: number of columns */
	const dict_index_t*	index,	/*!< in: index to check */
	const dict_index_t*	types_idx,
					/*!< in: NULL or an index
					whose types the column types
					must match */
	bool			check_charsets,
					/*!< in: whether to check
					charsets.  only has an effect
					if types_idx != NULL */
	ulint			check_null)
					/*!< in: nonzero if none of
					the columns must be declared
					NOT NULL */
{
	if (dict_index_get_n_fields(index) < n_cols) {
		return(false);
	}

	for (ulint i = 0; i < n_cols; i++) {
		dict_field_t*	field;
		const char*	col_name;
		ulint		col_no;

		field = index->get_field(i);
		col_no = dict_col_get_no(field->col);

		if (field->prefix_len != 0) {
			/* We do not accept column prefix
			indexes here */
			return(false);
		}

		if (check_null
		    && (field->col->prtype & DATA_NOT_NULL)) {
			return(false);
		}

		col_name = col_names
			? col_names[col_no]
			: table->get_col_name(col_no);

		if (0 != innobase_strcasecmp(columns[i], col_name)) {
			return(false);
		}

		if (types_idx && !cmp_cols_are_equal(
			    index->get_col(i),
			    types_idx->get_col(i),
			    check_charsets)) {
			return(false);
		}
	}

	return(true);
}

/*********************************************************************//**
Update the state of compression failure padding heuristics. This is
called whenever a compression operation succeeds or fails.
The caller must be holding info->mutex */
static
void
dict_index_zip_pad_update(
/*======================*/
	zip_pad_info_t*	info,	/*!< in/out: info to be updated */
	ulint	zip_threshold)	/*!< in: zip threshold value */
{
	ulint	total;
	ulint	fail_pct;

	ut_ad(info);

	total = info->success + info->failure;

	ut_ad(total > 0);

	if (zip_threshold == 0) {
		/* User has just disabled the padding. */
		return;
	}

	if (total < ZIP_PAD_ROUND_LEN) {
		/* We are in middle of a round. Do nothing. */
		return;
	}

	/* We are at a 'round' boundary. Reset the values but first
	calculate fail rate for our heuristic. */
	fail_pct = (info->failure * 100) / total;
	info->failure = 0;
	info->success = 0;

	if (fail_pct > zip_threshold) {
		/* Compression failures are more then user defined
		threshold. Increase the pad size to reduce chances of
		compression failures. */
		ut_ad(info->pad % ZIP_PAD_INCR == 0);

		/* Only do increment if it won't increase padding
		beyond max pad size. */
		if (info->pad + ZIP_PAD_INCR
		    < (UNIV_PAGE_SIZE * zip_pad_max) / 100) {
			/* Use atomics even though we have the mutex.
			This is to ensure that we are able to read
			info->pad atomically. */
			os_atomic_increment_ulint(&info->pad, ZIP_PAD_INCR);

			MONITOR_INC(MONITOR_PAD_INCREMENTS);
		}

		info->n_rounds = 0;

	} else {
		/* Failure rate was OK. Another successful round
		completed. */
		++info->n_rounds;

		/* If enough successful rounds are completed with
		compression failure rate in control, decrease the
		padding. */
		if (info->n_rounds >= ZIP_PAD_SUCCESSFUL_ROUND_LIMIT
		    && info->pad > 0) {

			ut_ad(info->pad % ZIP_PAD_INCR == 0);
			/* Use atomics even though we have the mutex.
			This is to ensure that we are able to read
			info->pad atomically. */
			os_atomic_decrement_ulint(&info->pad, ZIP_PAD_INCR);

			info->n_rounds = 0;

			MONITOR_INC(MONITOR_PAD_DECREMENTS);
		}
	}
}

/*********************************************************************//**
This function should be called whenever a page is successfully
compressed. Updates the compression padding information. */
void
dict_index_zip_success(
/*===================*/
	dict_index_t*	index)	/*!< in/out: index to be updated. */
{
	ut_ad(index);

	ulint zip_threshold = zip_failure_threshold_pct;
	if (!zip_threshold) {
		/* Disabled by user. */
		return;
	}

	dict_index_zip_pad_lock(index);
	++index->zip_pad.success;
	dict_index_zip_pad_update(&index->zip_pad, zip_threshold);
	dict_index_zip_pad_unlock(index);
}

/*********************************************************************//**
This function should be called whenever a page compression attempt
fails. Updates the compression padding information. */
void
dict_index_zip_failure(
/*===================*/
	dict_index_t*	index)	/*!< in/out: index to be updated. */
{
	ut_ad(index);

	ulint zip_threshold = zip_failure_threshold_pct;
	if (!zip_threshold) {
		/* Disabled by user. */
		return;
	}

	dict_index_zip_pad_lock(index);
	++index->zip_pad.failure;
	dict_index_zip_pad_update(&index->zip_pad, zip_threshold);
	dict_index_zip_pad_unlock(index);
}


/*********************************************************************//**
Return the optimal page size, for which page will likely compress.
@return page size beyond which page might not compress */
ulint
dict_index_zip_pad_optimal_page_size(
/*=================================*/
	dict_index_t*	index)	/*!< in: index for which page size
				is requested */
{
	ulint	pad;
	ulint	min_sz;
	ulint	sz;

	ut_ad(index);

	if (!zip_failure_threshold_pct) {
		/* Disabled by user. */
		return(UNIV_PAGE_SIZE);
	}

	/* We use atomics to read index->zip_pad.pad. Here we use zero
	as increment as are not changing the value of the 'pad'. */

	pad = os_atomic_increment_ulint(&index->zip_pad.pad, 0);

	ut_ad(pad < UNIV_PAGE_SIZE);
	sz = UNIV_PAGE_SIZE - pad;

	/* Min size allowed by user. */
	ut_ad(zip_pad_max < 100);
	min_sz = (UNIV_PAGE_SIZE * (100 - zip_pad_max)) / 100;

	return(ut_max(sz, min_sz));
}

/** Convert a 32 bit integer table flags to the 32 bit FSP Flags.
Fsp Flags are written into the tablespace header at the offset
FSP_SPACE_FLAGS and are also stored in the fil_space_t::flags field.
The following chart shows the translation of the low order bit.
Other bits are the same.
			Low order bit
		    | REDUNDANT | COMPACT | COMPRESSED | DYNAMIC
dict_table_t::flags |     0     |    1    |     1      |    1
fil_space_t::flags  |     0     |    0    |     1      |    1
@param[in]	table_flags	dict_table_t::flags
@param[in]	is_encrypted	if it's an encrypted table
@return tablespace flags (fil_space_t::flags) */
ulint
dict_tf_to_fsp_flags(
	ulint	table_flags,
	bool	is_encrypted)
{
	DBUG_EXECUTE_IF("dict_tf_to_fsp_flags_failure",
			return(ULINT_UNDEFINED););

	bool		has_atomic_blobs =
				 DICT_TF_HAS_ATOMIC_BLOBS(table_flags);
	page_size_t	page_size = dict_tf_get_page_size(table_flags);
	bool		has_data_dir = DICT_TF_HAS_DATA_DIR(table_flags);
	bool		is_shared = DICT_TF_HAS_SHARED_SPACE(table_flags);

	ut_ad(!page_size.is_compressed() || has_atomic_blobs);

	/* General tablespaces that are not compressed do not get the
	flags for dynamic row format (ATOMIC_BLOBS) */
	if (is_shared && !page_size.is_compressed()) {
		has_atomic_blobs = false;
	}

	ulint		fsp_flags = fsp_flags_init(page_size,
						   has_atomic_blobs,
						   has_data_dir,
						   is_shared,
						   false,
						   is_encrypted);

	return(fsp_flags);
}

/*************************************************************//**
Convert table flag to row format string.
@return row format name. */
const char*
dict_tf_to_row_format_string(
/*=========================*/
	ulint	table_flag)		/*!< in: row format setting */
{
	switch (dict_tf_get_rec_format(table_flag)) {
	case REC_FORMAT_REDUNDANT:
		return("ROW_TYPE_REDUNDANT");
	case REC_FORMAT_COMPACT:
		return("ROW_TYPE_COMPACT");
	case REC_FORMAT_COMPRESSED:
		return("ROW_TYPE_COMPRESSED");
	case REC_FORMAT_DYNAMIC:
		return("ROW_TYPE_DYNAMIC");
	}

	ut_error;
	return(0);
}

#ifdef INNODB_NO_NEW_DD
/** Look for any dictionary objects that are found in the given tablespace.
@param[in]	space_id	Tablespace ID to search for.
@return true if tablespace is empty. */
bool
dict_space_is_empty(space_id_t space_id)
{
	btr_pcur_t	pcur;
	const rec_t*	rec;
	mtr_t		mtr;
	bool		found = false;

	rw_lock_x_lock(dict_operation_lock);
	mutex_enter(&dict_sys->mutex);
	mtr_start(&mtr);

	for (rec = dict_startscan_system(&pcur, &mtr, SYS_TABLES);
	     rec != NULL;
	     rec = dict_getnext_system(&pcur, &mtr)) {
		const byte*	field;
		ulint		len;
		ulint		space_id_for_table;

		field = rec_get_nth_field_old(
			rec, DICT_FLD__SYS_TABLES__SPACE, &len);
		ut_ad(len == 4);
		space_id_for_table = mach_read_from_4(field);

		if (space_id_for_table == space_id) {
			found = true;
		}
	}

	mtr_commit(&mtr);
	mutex_exit(&dict_sys->mutex);
	rw_lock_x_unlock(dict_operation_lock);

	return(!found);
}

/** Find the space_id for the given name in sys_tablespaces.
@param[in]	name	Tablespace name to search for.
@return the tablespace ID. */
space_id_t
dict_space_get_id(
	const char*	name)
{
	btr_pcur_t	pcur;
	const rec_t*	rec;
	mtr_t		mtr;
	ulint		name_len = strlen(name);
	space_id_t	id = SPACE_UNKNOWN;

	rw_lock_x_lock(dict_operation_lock);
	mutex_enter(&dict_sys->mutex);
	mtr_start(&mtr);

	for (rec = dict_startscan_system(&pcur, &mtr, SYS_TABLESPACES);
	     rec != NULL;
	     rec = dict_getnext_system(&pcur, &mtr)) {
		const byte*	field;
		ulint		len;

		field = rec_get_nth_field_old(
			rec, DICT_FLD__SYS_TABLESPACES__NAME, &len);
		ut_ad(len > 0);
		ut_ad(len < OS_FILE_MAX_PATH);

		if (len == name_len && ut_memcmp(name, field, len) == 0) {

			field = rec_get_nth_field_old(
				rec, DICT_FLD__SYS_TABLESPACES__SPACE, &len);
			ut_ad(len == 4);
			id = mach_read_from_4(field);

			/* This is normally called by dict_getnext_system()
			at the end of the index. */
			btr_pcur_close(&pcur);
			break;
		}
	}

	mtr_commit(&mtr);
	mutex_exit(&dict_sys->mutex);
	rw_lock_x_unlock(dict_operation_lock);

	return(id);
}
#endif /* INNODB_NO_NEW_DD */
#endif /* !UNIV_HOTBACKUP */

/** Determine the extent size (in pages) for the given table
@param[in]	table	the table whose extent size is being
			calculated.
@return extent size in pages (256, 128 or 64) */
page_no_t
dict_table_extent_size(
	const dict_table_t*	table)
{
	const ulint	mb_1 = 1024 * 1024;
	const ulint	mb_2 = 2 * mb_1;
	const ulint	mb_4 = 4 * mb_1;

	page_size_t	page_size = dict_table_page_size(table);
	page_no_t	pages_in_extent = FSP_EXTENT_SIZE;

	if (page_size.is_compressed()) {

		ulint	disk_page_size  = page_size.physical();

		switch (disk_page_size) {
		case 1024:
			pages_in_extent = mb_1/1024;
			break;
		case 2048:
			pages_in_extent = mb_1/2048;
			break;
		case 4096:
			pages_in_extent = mb_1/4096;
			break;
		case 8192:
			pages_in_extent = mb_1/8192;
			break;
		case 16384:
			pages_in_extent = mb_1/16384;
			break;
		case 32768:
			pages_in_extent = mb_2/32768;
			break;
		case 65536:
			pages_in_extent = mb_4/65536;
			break;
		default:
			ut_ad(0);
		}
	}

	return(pages_in_extent);
}

/** Default constructor */
DDTableBuffer::DDTableBuffer()
{
	init();

	/* Check if we need to recover it, in case of crash */
	btr_truncate_recover(m_index);
}

/** Destructor */
DDTableBuffer::~DDTableBuffer()
{
	close();
}

/* Create the search and replace tuples */
void
DDTableBuffer::create_tuples()
{
	const dict_col_t*	col;
	dfield_t*		dfield;
	byte*			sys_buf;
	byte*			id_buf;

	id_buf = static_cast<byte*>(mem_heap_alloc(m_heap, 8));
	memset(id_buf, 0, sizeof *id_buf);

	m_search_tuple = dtuple_create(m_heap, 1);
	dict_index_copy_types(m_search_tuple, m_index, 1);

	dfield = dtuple_get_nth_field(m_search_tuple, 0);
	dfield_set_data(dfield, id_buf, 8);

	/* Allocate another memory for this tuple */
	id_buf = static_cast<byte*>(mem_heap_alloc(m_heap, 8));
	memset(id_buf, 0, sizeof *id_buf);

	m_replace_tuple = dtuple_create(m_heap, N_COLS);
	dict_table_copy_types(m_replace_tuple, m_index->table);

	dfield = dtuple_get_nth_field(m_replace_tuple, TABLE_ID_FIELD_NO);
	dfield_set_data(dfield, id_buf, 8);

	/* Initialize system fields, we always write fake value. */
	sys_buf = static_cast<byte*>(mem_heap_alloc(m_heap, 8));
	memset(sys_buf, 0xFF, 8);

	col = m_index->table->get_sys_col(DATA_ROW_ID);
	dfield = dtuple_get_nth_field(m_replace_tuple, dict_col_get_no(col));
	dfield_set_data(dfield, sys_buf, DATA_ROW_ID_LEN);

	col = m_index->table->get_sys_col(DATA_TRX_ID);
	dfield = dtuple_get_nth_field(m_replace_tuple, dict_col_get_no(col));
	dfield_set_data(dfield, sys_buf, DATA_TRX_ID_LEN);

	col = m_index->table->get_sys_col(DATA_ROLL_PTR);
	dfield = dtuple_get_nth_field(m_replace_tuple, dict_col_get_no(col));
	dfield_set_data(dfield, sys_buf, DATA_ROLL_PTR_LEN);
}

/** Initialize the in-memory index */
void
DDTableBuffer::init()
{
	ut_ad(dict_table_is_comp(dict_sys->dynamic_metadata));
	m_index = dict_sys->dynamic_metadata->first_index();
	ut_ad(m_index->next() == NULL);
	ut_ad(m_index->n_uniq == 1);
	/* We don't need AHI for this table */
	m_index->disable_ahi = true;
	m_index->cached = true;

	m_heap = mem_heap_create(500);
	m_dynamic_heap = mem_heap_create(1000);

	create_tuples();
}

/** Initialize the id field of tuple
@param[out]	tuple	the tuple to be initialized
@param[in]	id	table id */
void
DDTableBuffer::init_tuple_with_id(
	dtuple_t*	tuple,
	table_id_t	id)
{
	dfield_t*	dfield = dtuple_get_nth_field(tuple, TABLE_ID_FIELD_NO);
	void*		data = dfield->data;

	mach_write_to_8(data, id);
	dfield_set_data(dfield, data, 8);
}

/** Free the things initialized in init() */
void
DDTableBuffer::close()
{
	mem_heap_free(m_heap);
	mem_heap_free(m_dynamic_heap);

	m_search_tuple = NULL;
	m_replace_tuple = NULL;
}

/** Prepare for a update on METADATA field
@param[in]	entry	clustered index entry to replace rec
@param[in]	rec	clustered index record
@return update vector of differing fields without system columns,
or NULL if there isn't any different field */
upd_t*
DDTableBuffer::update_set_metadata(
	const dtuple_t*	entry,
	const rec_t*	rec)
{
	ulint		offsets[N_FIELDS + 1 + REC_OFFS_HEADER_SIZE];
	upd_field_t*	upd_field;
	const dfield_t*	dfield;
	const byte*	data;
	ulint		len;
	upd_t*		update;

	rec_offs_init(offsets);
        rec_offs_set_n_fields(offsets, N_FIELDS);
        rec_init_offsets_comp_ordinary(rec, false, m_index, offsets);
        ut_ad(!rec_get_deleted_flag(rec, true));

	data = rec_get_nth_field(rec, offsets, METADATA_FIELD_NO, &len);
	dfield = dtuple_get_nth_field(entry, METADATA_FIELD_NO);

	if (dfield_data_is_binary_equal(dfield, len, data)) {
		/* We don't need to update if all fields are equal. */
		return(NULL);
	}

	update = upd_create(dtuple_get_n_fields(entry), m_dynamic_heap);

	/* There are only 2 fields in one row. Since the first field
	TABLE_ID should be equal, we can set the second METADATA field
	as diff directly */
	upd_field = upd_get_nth_field(update, TABLE_ID_FIELD_NO);
	dfield_copy(&upd_field->new_val, dfield);
	upd_field_set_field_no(upd_field, METADATA_FIELD_NO, m_index, NULL);
	update->n_fields = 1;
	ut_ad(update->validate());

	return(update);
}

/** Replace the dynamic metadata for a specific table
@param[in]	id		table id
@param[in]	metadata	the metadata we want to replace
@param[in]	len		the metadata length
@return DB_SUCCESS or error code */
dberr_t
DDTableBuffer::replace(
	table_id_t	id,
	const byte*	metadata,
	ulint		len)
{
	dtuple_t*	entry;
	dfield_t*	dfield;
	btr_pcur_t	pcur;
	mtr_t		mtr;
	dberr_t		error;

	ut_ad(mutex_own(&dict_persist->mutex));

	init_tuple_with_id(m_search_tuple, id);

	init_tuple_with_id(m_replace_tuple, id);
	dfield = dtuple_get_nth_field(m_replace_tuple, METADATA_COL_NO);
	dfield_set_data(dfield, metadata, len);
	/* Other system fields have been initialized */

	entry = row_build_index_entry(m_replace_tuple, NULL, m_index,
				      m_dynamic_heap);

	/* Start to search for the to-be-replaced tuple */
	mtr.start();
	mtr.set_named_space(m_index->space);

	btr_pcur_open(m_index, m_search_tuple, PAGE_CUR_LE,
		      BTR_MODIFY_TREE, &pcur, &mtr);

	if (page_rec_is_infimum(btr_pcur_get_rec(&pcur))
	    || btr_pcur_get_low_match(&pcur) < m_index->n_uniq) {

		/* The record was not found, so it's the first time we
		add the row for this table of id, we need to insert it */
		static const ulint      flags = (BTR_CREATE_FLAG
						 | BTR_NO_LOCKING_FLAG
						 | BTR_NO_UNDO_LOG_FLAG
						 | BTR_KEEP_SYS_FLAG);

		mtr.commit();

		error = row_ins_clust_index_entry_low(
			flags, BTR_MODIFY_TREE, m_index, m_index->n_uniq,
			entry, 0, NULL, false);
		ut_a(error == DB_SUCCESS);

		mem_heap_empty(m_dynamic_heap);

		return(DB_SUCCESS);
	}

	ut_ad(!rec_get_deleted_flag(btr_pcur_get_rec(&pcur), true));

	/* Prepare to update the record. */
	ulint*		cur_offsets = NULL;

	upd_t*	update = update_set_metadata(entry, btr_pcur_get_rec(&pcur));

	if (update != NULL) {

		big_rec_t*		big_rec;
		static const ulint	flags = (BTR_CREATE_FLAG
						 | BTR_NO_LOCKING_FLAG
						 | BTR_NO_UNDO_LOG_FLAG
						 | BTR_KEEP_POS_FLAG
						 | BTR_KEEP_SYS_FLAG);

		error = btr_cur_pessimistic_update(
			flags, btr_pcur_get_btr_cur(&pcur),
			&cur_offsets, &m_dynamic_heap,
			m_dynamic_heap, &big_rec, update,
			0, NULL, 0, &mtr);
		ut_a(error == DB_SUCCESS);
		/* We don't have big rec in this table */
		ut_ad(!big_rec);
	}

	mtr.commit();
	mem_heap_empty(m_dynamic_heap);

	return(DB_SUCCESS);
}

/** Remove the whole row for a specific table
@param[in]	id	table id
@return DB_SUCCESS or error code */
dberr_t
DDTableBuffer::remove(
	table_id_t	id)
{
	btr_pcur_t	pcur;
	mtr_t		mtr;
	dberr_t		error;

	ut_ad(mutex_own(&dict_persist->mutex));

	init_tuple_with_id(m_search_tuple, id);

	mtr.start();

	btr_pcur_open(m_index, m_search_tuple, PAGE_CUR_LE,
		      BTR_MODIFY_TREE | BTR_LATCH_FOR_DELETE,
		      &pcur, &mtr);

	if (!page_rec_is_infimum(btr_pcur_get_rec(&pcur))
	    && btr_pcur_get_low_match(&pcur) == m_index->n_uniq) {

		mtr.set_named_space(m_index->space);

		DEBUG_SYNC_C("delete_metadata_before");

		btr_cur_pessimistic_delete(
			&error, false, btr_pcur_get_btr_cur(&pcur),
			BTR_CREATE_FLAG, false, &mtr);
		ut_ad(error == DB_SUCCESS);
	}

	mtr.commit();

	return(DB_SUCCESS);
}

/** Truncate the table. We can call it after all the dynamic metadata
has been written back to DD table */
void
DDTableBuffer::truncate()
{
	ut_ad(mutex_own(&dict_persist->mutex));

	btr_truncate(m_index);
}

/** Get the buffered metadata for a specific table, the caller
has to delete the returned std::string object by UT_DELETE
@param[in]	id	table id
@return the metadata got in a string object, if nothing, the
string would be of length 0 */
std::string*
DDTableBuffer::get(
	table_id_t	id)
{
	btr_cur_t	cursor;
	mtr_t		mtr;
	ulint		len;
	byte*		field = NULL;

	ut_ad(mutex_own(&dict_persist->mutex));

	init_tuple_with_id(m_search_tuple, id);

	mtr.start();

	btr_cur_search_to_nth_level(m_index, 0, m_search_tuple, PAGE_CUR_LE,
				    BTR_SEARCH_LEAF, &cursor, 0,
				    __FILE__, __LINE__, &mtr);

	if (cursor.low_match == dtuple_get_n_fields(m_search_tuple)) {
		ulint		offsets[N_FIELDS + 1 + REC_OFFS_HEADER_SIZE];
		rec_offs_init(offsets);
		rec_offs_set_n_fields(offsets, N_FIELDS);
		rec_t*		rec = btr_cur_get_rec(&cursor);
		rec_init_offsets_comp_ordinary(rec, false, m_index, offsets);
		ut_ad(!rec_get_deleted_flag(rec, true));

		/* Get the METADATA field */
		field = rec_get_nth_field(rec, offsets, METADATA_FIELD_NO,
					  &len);

		ut_ad(len != UNIV_SQL_NULL);
	} else {
		len = 0;
	}

	std::string* metadata = UT_NEW_NOKEY(
		std::string(reinterpret_cast<const char*>(field), len));

	mtr.commit();

	return(metadata);
}

/** Write MLOG_TABLE_DYNAMIC_META for persistent dynamic metadata of table
@param[in]	id		table id
@param[in]	metadata	metadata used to write the log
@param[in,out]	mtr		mini-transaction */
void
Persister::write_log(
	table_id_t			id,
	const PersistentTableMetadata&	metadata,
	mtr_t*				mtr) const
{
	byte*		log_ptr;
	ulint		size = get_write_size(metadata);

	ut_ad(size > 0);

	/* We will write the id in a much compressed format, which costs
	1..11 bytes, and the MLOG_TABLE_DYNAMIC_META costs 1 byte,
	refer to mlog_write_initial_dict_log_record() as well */
	log_ptr = mlog_open_metadata(mtr, 12 + size);
	ut_ad(log_ptr != NULL);

	log_ptr = mlog_write_initial_dict_log_record(
		MLOG_TABLE_DYNAMIC_META, id, log_ptr, mtr);

	ulint consumed = write(metadata, log_ptr, size);
	log_ptr += consumed;

        mlog_close(mtr, log_ptr);
}

/** Write the corrupted indexes of a table, we can pre-calculate the size
by calling get_write_size()
@param[in]	metadata	persistent data
@param[out]	buffer		write buffer
@param[in]	size		size of write buffer, should be at least
				get_write_size()
@return the length of bytes written */
ulint
CorruptedIndexPersister::write(
	const PersistentTableMetadata&	metadata,
	byte*				buffer,
	ulint				size) const
{
	ulint		length = 0;
	corrupted_ids_t	corrupted_ids = metadata.get_corrupted_indexes();
	ulint		num = corrupted_ids.size();

	ut_ad(num < MAX_INDEXES);

	if (corrupted_ids.empty()) {
		return(0);
	}

	/* Write the PM_INDEX_CORRUPTED mark first */
	mach_write_to_1(buffer, static_cast<byte>(PM_INDEX_CORRUPTED));
	++length;
	++buffer;

	mach_write_to_1(buffer, num);
	++length;
	++buffer;

	for (ulint i = 0; i < num; ++i) {
		mach_write_to_4(buffer, corrupted_ids[i].m_space_id);
		mach_write_to_8(buffer + 4, corrupted_ids[i].m_index_id);
		length += INDEX_ID_LENGTH;
		buffer += INDEX_ID_LENGTH;
		ut_ad(length <= size);
	}

	return(length);
}

/** Pre-calculate the size of metadata to be written
@param[in]	metadata	metadata to be written
@return the size of metadata */
ulint
CorruptedIndexPersister::get_write_size(
	const PersistentTableMetadata&	metadata) const
{
	ulint		length = 0;
	corrupted_ids_t	corrupted_ids = metadata.get_corrupted_indexes();

	ut_ad(corrupted_ids.size() < MAX_INDEXES);

	if (corrupted_ids.empty()) {
		return(0);
	}

	/* PM_INDEX_CORRUPTED mark and number of corrupted indexes' ids */
	length += 1 + 1;
	length += corrupted_ids.size() * INDEX_ID_LENGTH;

	return(length);
}

/** Read the corrupted indexes from buffer, and store them to
metadata object
@param[out]	metadata	metadata where we store the read data
@param[in]	buffer		buffer to read
@param[in]	size		size of buffer
@param[out]	corrupt		true if we found something wrong in
				the buffer except incomplete buffer,
				otherwise false
@return the bytes we read from the buffer if the buffer data
is complete and we get everything, 0 if the buffer is incompleted */
ulint
CorruptedIndexPersister::read(
	PersistentTableMetadata&metadata,
	const byte*		buffer,
	ulint			size,
	bool*			corrupt) const
{
	const byte*	end = buffer + size;
	ulint		consumed = 0;
	byte		type;
	ulint		num;

	*corrupt = false;

	/* It should contain PM_INDEX_CORRUPTED and number at least */
	if (size <= 2) {
		return(0);
	}

	type = *buffer++;
	++consumed;

	if (type != PM_INDEX_CORRUPTED) {
		*corrupt = true;
		return(consumed);
	}

	num = mach_read_from_1(buffer);
	++consumed;
	++buffer;

	if (num == 0 || num > MAX_INDEXES) {
		*corrupt = true;
		return(consumed);
	}

	if (buffer + num * INDEX_ID_LENGTH > end) {
		return(0);
	}

	for (ulint i = 0; i < num; ++i) {
		space_id_t	space_id = mach_read_from_4(buffer);
		space_index_t	index_id = mach_read_from_8(buffer + 4);
		metadata.add_corrupted_index(index_id_t(space_id, index_id));

		buffer += INDEX_ID_LENGTH;
		consumed += INDEX_ID_LENGTH;
	}

	return(consumed);
}

/** Write the autoinc counter of a table, we can pre-calculate
the size by calling get_write_size()
@param[in]	metadata	persistent metadata
@param[out]	buffer		write buffer
@param[in]	size		size of write buffer, should be
				at least get_write_size()
@return the length of bytes written */
ulint
AutoIncPersister::write(
	const PersistentTableMetadata&	metadata,
	byte*				buffer,
	ulint				size) const
{
	ulint		length = 0;
	ib_uint64_t	autoinc = metadata.get_autoinc();

	mach_write_to_1(buffer, static_cast<byte>(PM_TABLE_AUTO_INC));
	++length;
	++buffer;

	ulint len = mach_u64_write_much_compressed(buffer, autoinc);
	length += len;
	buffer += len;

	ut_ad(length <= size);
	return(length);
}

/** Read the autoinc counter from buffer, and store them to
metadata object
@param[out]	metadata	metadata where we store the read data
@param[in]	buffer		buffer to read
@param[in]	size		size of buffer
@param[out]	corrupt		true if we found something wrong in
				the buffer except incomplete buffer,
				otherwise false
@return the bytes we read from the buffer if the buffer data
is complete and we get everything, 0 if the buffer is incomplete */
ulint
AutoIncPersister::read(
	PersistentTableMetadata&	metadata,
	const byte*			buffer,
	ulint				size,
	bool*				corrupt) const
{
	const byte*	end = buffer + size;
	ulint		consumed = 0;
	byte		type;
	ib_uint64_t	autoinc;

	*corrupt = false;

	/* It should contain PM_TABLE_AUTO_INC and the counter at least */
	if (size < 2) {
		return(0);
	}

	type = *buffer++;
	++consumed;

	if (type != PM_TABLE_AUTO_INC) {
		*corrupt = true;
		return(consumed);
	}

	const byte*	start = buffer;
	autoinc = mach_parse_u64_much_compressed(&start, end);

	if (start == NULL) {
		/* Just incomplete data, not corrupted */
		return(0);
	}

	if (autoinc == 0) {
		metadata.set_autoinc(autoinc);
	} else {
		metadata.set_autoinc_if_bigger(autoinc);
	}

	consumed += start - buffer;
	ut_ad(consumed <= size);
	return(consumed);
}

/** Write redo logs for autoinc counter that is to be inserted or to
update the existing one, if the counter is bigger than current one
or the counter is 0 as the special mark.
This function should be called only once at most per mtr, and work with
the commit() to finish the complete logging & commit
@param[in]	table	table
@param[in]	counter	counter to be logged */
void
AutoIncLogMtr::log(
	dict_table_t*	table,
	ib_uint64_t	counter)
{
	ut_ad(!srv_missing_dd_table_buffer);

	ut_ad(!m_locked);
	rw_lock_s_lock(&dict_persist->lock);
	ut_d(m_locked = true);

	if (counter == 0) {

		/* We should always write the log for this special mark */
		m_logged = true;

	} else {

		mutex_enter(table->autoinc_persisted_mutex);

		if (table->autoinc_persisted < counter) {
			dict_table_autoinc_persisted_update(table, counter);

			if (table->dirty_status == METADATA_DIRTY) {

				/* There are two cases when the dirty_status
				would be changed from METADATA_DIRTY to
				METADATA_BUFFERED. One is checkpoint, but
				the rw-lock in dict_persist should prevent
				checkpoint changing the status. The other
				is dict_table_set_and_persist_autoinc(),
				which would persist in-memory dynamic
				metadata to DDTableBuffer. But it happens
				only in DDL, when there should not be any
				concurrent DML. */
				ut_ad(table->in_dirty_dict_tables_list);
			} else {

				dict_table_mark_dirty(table);
			}

			m_logged = true;
		}

		mutex_exit(table->autoinc_persisted_mutex);
	}

	if (m_logged) {
		PersistentTableMetadata metadata(table->id);
		metadata.set_autoinc(counter);

		Persister*	persister = dict_persist->persisters->get(
			PM_TABLE_AUTO_INC);

		/* No need to flush the logs now for performance reasons. */
		persister->write_log(table->id, metadata, m_mtr);
	} else {

		rw_lock_s_unlock(&dict_persist->lock);
		ut_d(m_locked = false);
	}
}

/** Commit the internal mtr, and some cleanup if necessary */
void
AutoIncLogMtr::commit()
{
	m_mtr->commit();

	if (m_logged) {
		ut_ad(m_locked);
		ut_d(m_locked = false);

		rw_lock_s_unlock(&dict_persist->lock);
	}
}

/** Destructor */
Persisters::~Persisters()
{
	persisters_t::iterator	iter;
	for (iter = m_persisters.begin(); iter != m_persisters.end();
	     ++iter) {
		UT_DELETE(iter->second);
	}
}

/** Get the persister object with specified type
@param[in]	type	persister type
@return Persister object required or NULL if not found */
Persister*
Persisters::get(
	persistent_type_t	type) const
{
	ut_ad(type > PM_SMALLEST_TYPE);
	ut_ad(type < PM_BIGGEST_TYPE);

	persisters_t::const_iterator	iter = m_persisters.find(type);

	return(iter == m_persisters.end() ? NULL : iter->second);
}

/** Add a specified persister of type, we will allocate the Persister
if there is no such persister exist, otherwise do nothing and return
the existing one
@param[in]	type	persister type
@return the persister of type */
Persister*
Persisters::add(
	persistent_type_t	type)
{
	ut_ad(type > PM_SMALLEST_TYPE);
	ut_ad(type < PM_BIGGEST_TYPE);

	Persister*	persister = get(type);

	if (persister != NULL) {
		return(persister);
	}

	switch (type) {
	case PM_INDEX_CORRUPTED:
		persister = UT_NEW_NOKEY(CorruptedIndexPersister());
		break;
	case PM_TABLE_AUTO_INC:
		persister = UT_NEW_NOKEY(AutoIncPersister());
		break;
	default:
		ut_ad(0);
		break;
	}

	m_persisters.insert(std::make_pair(type, persister));

	return(persister);
}

/** Remove a specified persister of type, we will free the Persister
@param[in]	type	persister type */
void
Persisters::remove(
	persistent_type_t	type)
{
	persisters_t::iterator	iter = m_persisters.find(type);

	if (iter != m_persisters.end()) {
		UT_DELETE(iter->second);
		m_persisters.erase(iter);
	}
}

/** Close SDI table.
@param[in]	table		the in-meory SDI table object */
UNIV_INLINE
void
dict_sdi_close_table(
	dict_table_t*	table)
{
	ut_ad(dict_table_is_sdi(table->id));
	dict_table_close(table, true, false);
}

/* TODO: Remove this function after WL#7412. This function is
use only in IMPORT/EXPORT as of now. */

/** Retrieve in-memory index for SDI table.
@param[in]	tablespace_id	innodb tablespace id
@param[in]	copy_num	SDI table copy
@return dict_index_t structure or NULL*/
dict_index_t*
dict_sdi_get_index(
	space_id_t	tablespace_id,
	uint32_t	copy_num)
{
	ut_ad(copy_num < MAX_SDI_COPIES);

	dict_table_t*	table = dd_table_open_on_id(
		dict_sdi_get_table_id(tablespace_id, copy_num), nullptr,
		nullptr, true);

	if (table != NULL) {
		dict_sdi_close_table(table);
		return(table->first_index());
	}
	return(NULL);
}

/** Retrieve in-memory table object for SDI table.
@param[in]	tablespace_id	innodb tablespace id
@param[in]	copy_num	SDI table copy
@param[in]	dict_locked	true if dict_sys mutex is acquired
@return dict_table_t structure */
dict_table_t*
dict_sdi_get_table(
	space_id_t	tablespace_id,
	uint32_t	copy_num,
	bool	dict_locked)
{
	ut_ad(copy_num < MAX_SDI_COPIES);

	dict_table_t*   table = dd_table_open_on_id(
		dict_sdi_get_table_id(tablespace_id, copy_num),
		NULL, NULL, dict_locked);

	return(table);
}

/* TODO: WL#7141 Check if we can disable the locking on the SDI tables
altogether. If purge or rollback needs to access the SDI table, it can create
the SDI table object for the table_id on demand. */

/** Remove the SDI table from table cache.
@param[in]	space_id	InnoDB tablesapce_id
@param[in,out]	sdi_tables	Array of sdi table
@param[in]	dict_locked	true if dict_sys mutex acquired */
void
dict_sdi_remove_from_cache(
	space_id_t	space_id,
	dict_table_t**	sdi_tables,
	bool		dict_locked)
{
	if (space_id == SYSTEM_TABLE_SPACE) {
		return;
	}

	for (uint32_t	copy_num = 0; copy_num < MAX_SDI_COPIES; ++copy_num) {

		dict_table_t*	sdi_table;

		if (sdi_tables == NULL || sdi_tables[copy_num] ==  NULL) {
			/* Remove SDI table from table cache for copy 0. */
			/* TODO: newDD: Need MDL lock? */
			sdi_table = dd_table_open_on_id_in_mem(
				dict_sdi_get_table_id(space_id, copy_num),
				dict_locked, DICT_TABLE_OP_NORMAL);
			if (sdi_table) {
				dd_table_close(sdi_table, nullptr, nullptr,
					       dict_locked);
			}
		} else {
			dd_table_close(sdi_tables[copy_num], nullptr, nullptr,
				       dict_locked);
			sdi_table = sdi_tables[copy_num];
		}

		if (sdi_table) {
			dict_table_remove_from_cache(sdi_table);
		}
	}
}<|MERGE_RESOLUTION|>--- conflicted
+++ resolved
@@ -4584,29 +4584,14 @@
 			local_fk_set, table, trx);
 
 		if (error == DB_SUCCESS) {
-<<<<<<< HEAD
 #endif /* INNODB_NO_NEW_DD */
-#ifdef NO_NEW_DD_FK
-			table->foreign_set.insert(local_fk_set.begin(),
-						  local_fk_set.end());
-
-			std::for_each(local_fk_set.begin(),
-				      local_fk_set.end(),
-				      dict_foreign_add_to_referenced_table());
-#endif /* NO_NEW_DD_FK */
-=======
->>>>>>> 0eefd161
 #ifndef NO_NEW_DD_FK
 			std::for_each(local_fk_set.begin(),
 				      local_fk_set.end(),
 				      dict_foreign_free);
 #endif /* NO_NEW_DD_FK */
 			local_fk_set.clear();
-<<<<<<< HEAD
-			dict_mem_table_fill_foreign_vcol_set(table);
 #ifdef INNODB_NO_NEW_DD
-=======
->>>>>>> 0eefd161
 		}
 		return(error);
 #else
