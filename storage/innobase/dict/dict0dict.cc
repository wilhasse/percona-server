--- conflicted
+++ resolved
@@ -6040,13 +6040,8 @@
 {
   dict_table_t *table;
 
-<<<<<<< HEAD
   ut_ad(find_table != NULL);
   ut_ad(mutex_own(&dict_sys->mutex));
-=======
-	ut_a(space_id != 0);
-	ut_a(space_id < SRV_LOG_SPACE_FIRST_ID);
->>>>>>> 0b23ec72
 
   for (table = UT_LIST_GET_FIRST(dict_sys->table_non_LRU); table != NULL;
        table = UT_LIST_GET_NEXT(table_LRU, table)) {
@@ -7407,8 +7402,7 @@
 @param[out]	dict_id		zip_dict id
 @retval	DB_SUCCESS		if OK
 @retval	DB_RECORD_NOT_FOUND	if not found */
-<<<<<<< HEAD
-dberr_t dict_get_dictionary_id_by_key(ulint table_id, ulint column_pos,
+dberr_t dict_get_dictionary_id_by_key(table_id_t table_id, ulint column_pos,
                                       ulint *dict_id) {
   ut_ad(srv_is_upgrade_mode);
   ut_ad(!mutex_own(&dict_sys->mutex));
@@ -7426,48 +7420,6 @@
   trx_free_for_background(trx);
 
   return err;
-=======
-dberr_t
-dict_get_dictionary_id_by_key(
-	table_id_t	table_id,	/*!< in: table id */
-	ulint		column_pos,	/*!< in: column position */
-	ulint*		dict_id,	/*!< out: zip_dict id */
-	bool		dict_locked)	/*!< in: true if data dictionary locked */
-{
-	dberr_t		err = DB_SUCCESS;
-	trx_t*		trx;
-	bool		dict_operation_locked = dict_locked;
-	DBUG_EXECUTE_IF("ib_purge_virtual_index_callback",
-		dict_operation_locked = true; );
-
-	if (!dict_operation_locked) {
-		rw_lock_s_lock(dict_operation_lock);
-	}
-	if (!dict_locked) {
-		dict_mutex_enter_for_mysql();
-	}
-
-	trx = trx_allocate_for_background();
-	trx->op_info = "get zip dict id by composite key";
-	trx->dict_operation_lock_mode = RW_S_LATCH;
-	trx_start_if_not_started(trx, false);
-
-	err = dict_create_get_zip_dict_id_by_reference(table_id, column_pos,
-		dict_id, trx);
-
-	trx_commit_for_mysql(trx);
-	trx->dict_operation_lock_mode = 0;
-	trx_free_for_background(trx);
-
-	if (!dict_locked) {
-		dict_mutex_exit_for_mysql();
-	}
-	if (!dict_operation_locked) {
-		rw_lock_s_unlock(dict_operation_lock);
-	}
-
-	return err;
->>>>>>> 0b23ec72
 }
 
 /** Get compression dictionary info (name and data) for the given id.
@@ -7481,7 +7433,6 @@
 @param[in]	dict_locked	true if data dictionary locked
 @retval	DB_SUCCESS		if OK
 @retval	DB_RECORD_NOT_FOUND	if not found */
-<<<<<<< HEAD
 dberr_t dict_get_dictionary_info_by_id(ulint dict_id, char **name,
                                        ulint *name_len, char **data,
                                        ulint *data_len) {
@@ -7512,89 +7463,6 @@
   if (mysql_plugin_space == SYSTEM_TABLE_SPACE) {
     return (srv_sys_space.is_encrypted());
   }
-=======
-dberr_t
-dict_get_dictionary_info_by_id(
-	ulint	dict_id,	/*!< in: dictionary id */
-	char**	name,		/*!< out: dictionary name */
-	ulint*	name_len,	/*!< out: dictionary name length*/
-	char**	data,		/*!< out: dictionary data */
-	ulint*	data_len,	/*!< out: dictionary data length*/
-	bool	dict_locked)	/*!< in: true if data dictionary locked */
-{
-	dberr_t		err = DB_SUCCESS;
-	trx_t*		trx;
-	bool		dict_operation_locked = dict_locked;
-	DBUG_EXECUTE_IF("ib_purge_virtual_index_callback",
-		dict_operation_locked = true; );
-
-	if (!dict_operation_locked) {
-		rw_lock_s_lock(dict_operation_lock);
-	}
-	if (!dict_locked) {
-		dict_mutex_enter_for_mysql();
-	}
-
-	trx = trx_allocate_for_background();
-	trx->op_info = "get zip dict name and data by id";
-	trx->dict_operation_lock_mode = RW_S_LATCH;
-	trx_start_if_not_started(trx, false);
-
-	err = dict_create_get_zip_dict_info_by_id(dict_id, name, name_len,
-		data, data_len, trx);
-
-	trx_commit_for_mysql(trx);
-	trx->dict_operation_lock_mode = 0;
-	trx_free_for_background(trx);
-
-	if (!dict_locked) {
-		dict_mutex_exit_for_mysql();
-	}
-	if (!dict_operation_locked) {
-		rw_lock_s_unlock(dict_operation_lock);
-	}
-
-	return err;
-}
-/** Delete a record in SYS_ZIP_DICT with the given name.
-@retval	DB_SUCCESS		if OK
-@retval	DB_RECORD_NOT_FOUND	if not found
-@retval	DB_ROW_IS_REFERENCED	if in use */
-dberr_t
-dict_drop_zip_dict(
-	const char*	name,		/*!< in: zip_dict name */
-	ulint		name_len)	/*!< in: zip_dict name length*/
-{
-	dberr_t		err = DB_SUCCESS;
-	trx_t*		trx;
-
-	ut_ad(name);
-
-	rw_lock_x_lock(dict_operation_lock);
-	dict_mutex_enter_for_mysql();
-
-	trx = trx_allocate_for_background();
-	trx->op_info = "delete zip_dict";
-	trx->dict_operation_lock_mode = RW_X_LATCH;
-	trx_start_if_not_started(trx, true);
-
-	err = dict_create_remove_zip_dict(name, name_len, trx);
-
-	if (err == DB_SUCCESS) {
-		trx_commit_for_mysql(trx);
-	}
-	else {
-		trx->op_info = "rollback of internal trx on zip_dict table";
-		trx_rollback_to_savepoint(trx, NULL);
-		ut_a(trx->error_state == DB_SUCCESS);
-	}
-	trx->op_info = "";
-	trx->dict_operation_lock_mode = 0;
-	trx_free_for_background(trx);
-
-	dict_mutex_exit_for_mysql();
-	rw_lock_x_unlock(dict_operation_lock);
->>>>>>> 0b23ec72
 
   space_id_t space_id = fil_space_get_id_by_name("mysql/plugin");
   if (space_id == SPACE_UNKNOWN) {
