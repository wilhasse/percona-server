/*****************************************************************************

Copyright (c) 1996, 2010, Oracle and/or its affiliates. All Rights Reserved.

This program is free software; you can redistribute it and/or modify it under
the terms of the GNU General Public License as published by the Free Software
Foundation; version 2 of the License.

This program is distributed in the hope that it will be useful, but WITHOUT
ANY WARRANTY; without even the implied warranty of MERCHANTABILITY or FITNESS
FOR A PARTICULAR PURPOSE. See the GNU General Public License for more details.
<<<<<<< HEAD

You should have received a copy of the GNU General Public License along with
this program; if not, write to the Free Software Foundation, Inc., 59 Temple
Place, Suite 330, Boston, MA 02111-1307 USA

=======

You should have received a copy of the GNU General Public License along with
this program; if not, write to the Free Software Foundation, Inc., 59 Temple
Place, Suite 330, Boston, MA 02111-1307 USA

>>>>>>> fad01fbe
*****************************************************************************/

/******************************************************************//**
@file dict/dict0dict.c
Data dictionary system

Created 1/8/1996 Heikki Tuuri
***********************************************************************/

#include "dict0dict.h"

#ifdef UNIV_NONINL
#include "dict0dict.ic"
#include "dict0priv.ic"
#endif

/** dummy index for ROW_FORMAT=REDUNDANT supremum and infimum records */
UNIV_INTERN dict_index_t*	dict_ind_redundant;
/** dummy index for ROW_FORMAT=COMPACT supremum and infimum records */
UNIV_INTERN dict_index_t*	dict_ind_compact;

#ifndef UNIV_HOTBACKUP
#include "buf0buf.h"
#include "data0type.h"
#include "mach0data.h"
#include "dict0boot.h"
#include "dict0mem.h"
#include "dict0crea.h"
#include "trx0undo.h"
#include "btr0btr.h"
#include "btr0cur.h"
#include "btr0sea.h"
#include "page0zip.h"
#include "page0page.h"
#include "pars0pars.h"
#include "pars0sym.h"
#include "que0que.h"
#include "rem0cmp.h"
#include "row0merge.h"
#include "m_ctype.h" /* my_isspace() */
#include "ha_prototypes.h" /* innobase_strcasecmp() */
#include "srv0mon.h"
<<<<<<< HEAD
=======
#include "srv0start.h"
#ifdef UNIV_DEBUG
#include "lock0lock.h"
#endif /* UNIV_DEBUG */
#include "dict0priv.h"
>>>>>>> fad01fbe

#include <ctype.h>

/** the dictionary system */
UNIV_INTERN dict_sys_t*	dict_sys	= NULL;

/** @brief the data dictionary rw-latch protecting dict_sys

table create, drop, etc. reserve this in X-mode; implicit or
backround operations purge, rollback, foreign key checks reserve this
in S-mode; we cannot trust that MySQL protects implicit or background
operations a table drop since MySQL does not know of them; therefore
we need this; NOTE: a transaction which reserves this must keep book
on the mode in trx_struct::dict_operation_lock_mode */
UNIV_INTERN rw_lock_t	dict_operation_lock;

/* Keys to register rwlocks and mutexes with performance schema */
#ifdef UNIV_PFS_RWLOCK
UNIV_INTERN mysql_pfs_key_t	dict_operation_lock_key;
UNIV_INTERN mysql_pfs_key_t	index_tree_rw_lock_key;
#endif /* UNIV_PFS_RWLOCK */

#ifdef UNIV_PFS_MUTEX
UNIV_INTERN mysql_pfs_key_t	dict_sys_mutex_key;
UNIV_INTERN mysql_pfs_key_t	dict_foreign_err_mutex_key;
#endif /* UNIV_PFS_MUTEX */

#define	DICT_HEAP_SIZE		100	/*!< initial memory heap size when
					creating a table or index object */
#define DICT_POOL_PER_TABLE_HASH 512	/*!< buffer pool max size per table
					hash table fixed size in bytes */
#define DICT_POOL_PER_VARYING	4	/*!< buffer pool max size per data
					dictionary varying size in bytes */

/** Identifies generated InnoDB foreign key names */
static char	dict_ibfk[] = "_ibfk_";

/** array of mutexes protecting dict_index_t::stat_n_diff_key_vals[] */
#define DICT_INDEX_STAT_MUTEX_SIZE	32
mutex_t	dict_index_stat_mutex[DICT_INDEX_STAT_MUTEX_SIZE];

/*******************************************************************//**
Tries to find column names for the index and sets the col field of the
index.
@return TRUE if the column names were found */
static
ibool
dict_index_find_cols(
/*=================*/
	dict_table_t*	table,	/*!< in: table */
	dict_index_t*	index);	/*!< in: index */
/*******************************************************************//**
Builds the internal dictionary cache representation for a clustered
index, containing also system fields not defined by the user.
@return	own: the internal representation of the clustered index */
static
dict_index_t*
dict_index_build_internal_clust(
/*============================*/
	const dict_table_t*	table,	/*!< in: table */
	dict_index_t*		index);	/*!< in: user representation of
					a clustered index */
/*******************************************************************//**
Builds the internal dictionary cache representation for a non-clustered
index, containing also system fields not defined by the user.
@return	own: the internal representation of the non-clustered index */
static
dict_index_t*
dict_index_build_internal_non_clust(
/*================================*/
	const dict_table_t*	table,	/*!< in: table */
	dict_index_t*		index);	/*!< in: user representation of
					a non-clustered index */
/**********************************************************************//**
Removes a foreign constraint struct from the dictionary cache. */
static
void
dict_foreign_remove_from_cache(
/*===========================*/
	dict_foreign_t*	foreign);	/*!< in, own: foreign constraint */
/**********************************************************************//**
Prints a column data. */
static
void
dict_col_print_low(
/*===============*/
	const dict_table_t*	table,	/*!< in: table */
	const dict_col_t*	col);	/*!< in: column */
/**********************************************************************//**
Prints an index data. */
static
void
dict_index_print_low(
/*=================*/
	dict_index_t*	index);	/*!< in: index */
/**********************************************************************//**
Prints a field data. */
static
void
dict_field_print_low(
/*=================*/
	const dict_field_t*	field);	/*!< in: field */
/*********************************************************************//**
Frees a foreign key struct. */
static
void
dict_foreign_free(
/*==============*/
	dict_foreign_t*	foreign);	/*!< in, own: foreign key struct */
<<<<<<< HEAD
=======

/**********************************************************************//**
Removes an index from the dictionary cache. */
static
void
dict_index_remove_from_cache_low(
/*=============================*/
	dict_table_t*	table,		/*!< in/out: table */
	dict_index_t*	index,		/*!< in, own: index */
	ibool		lru_evict);	/*!< in: TRUE if page being evicted
					to make room in the table LRU list */
/**********************************************************************//**
Removes a table object from the dictionary cache. */
static
void
dict_table_remove_from_cache_low(
/*=============================*/
	dict_table_t*	table,		/*!< in, own: table */
	ibool		lru_evict);	/*!< in: TRUE if evicting from LRU */
#ifdef UNIV_DEBUG
/**********************************************************************//**
Validate the dictionary table LRU list.
@return TRUE if validate OK */
UNIV_INTERN
ibool
dict_lru_validate(void);
/*===================*/
/**********************************************************************//**
Check if table is in the dictionary table LRU list.
@return TRUE if table found */
UNIV_INTERN
ibool
dict_lru_find_table(
/*================*/
	const dict_table_t*	find_table);	/*!< in: table to find */
/**********************************************************************//**
Check if a table exists in the dict table non-LRU list.
@return TRUE if table found */
static
ibool
dict_non_lru_find_table(
/*====================*/
	const dict_table_t*	find_table);	/*!< in: table to find */
#endif /* UNIV_DEBUG */
>>>>>>> fad01fbe

/* Stream for storing detailed information about the latest foreign key
and unique key errors */
UNIV_INTERN FILE*	dict_foreign_err_file		= NULL;
/* mutex protecting the foreign and unique error buffers */
UNIV_INTERN mutex_t	dict_foreign_err_mutex;

/******************************************************************//**
Makes all characters in a NUL-terminated UTF-8 string lower case. */
UNIV_INTERN
void
dict_casedn_str(
/*============*/
	char*	a)	/*!< in/out: string to put in lower case */
{
	innobase_casedn_str(a);
}

/********************************************************************//**
Checks if the database name in two table names is the same.
@return	TRUE if same db name */
UNIV_INTERN
ibool
dict_tables_have_same_db(
/*=====================*/
	const char*	name1,	/*!< in: table name in the form
				dbname '/' tablename */
	const char*	name2)	/*!< in: table name in the form
				dbname '/' tablename */
{
	for (; *name1 == *name2; name1++, name2++) {
		if (*name1 == '/') {
			return(TRUE);
		}
		ut_a(*name1); /* the names must contain '/' */
	}
	return(FALSE);
}

/********************************************************************//**
Return the end of table name where we have removed dbname and '/'.
@return	table name */
UNIV_INTERN
const char*
dict_remove_db_name(
/*================*/
	const char*	name)	/*!< in: table name in the form
				dbname '/' tablename */
{
	const char*	s = strchr(name, '/');
	ut_a(s);

	return(s + 1);
}

/********************************************************************//**
Get the database name length in a table name.
@return	database name length */
UNIV_INTERN
ulint
dict_get_db_name_len(
/*=================*/
	const char*	name)	/*!< in: table name in the form
				dbname '/' tablename */
{
	const char*	s;
	s = strchr(name, '/');
	ut_a(s);
	return(s - name);
}

/********************************************************************//**
Reserves the dictionary system mutex for MySQL. */
UNIV_INTERN
void
dict_mutex_enter_for_mysql(void)
/*============================*/
{
	mutex_enter(&(dict_sys->mutex));
}

/********************************************************************//**
Releases the dictionary system mutex for MySQL. */
UNIV_INTERN
void
dict_mutex_exit_for_mysql(void)
/*===========================*/
{
	mutex_exit(&(dict_sys->mutex));
}

/** Get the mutex that protects index->stat_n_diff_key_vals[] */
#define GET_INDEX_STAT_MUTEX(index) \
	(&dict_index_stat_mutex[ut_fold_ull(index->id) \
				% DICT_INDEX_STAT_MUTEX_SIZE])

/**********************************************************************//**
Lock the appropriate mutex to protect index->stat_n_diff_key_vals[].
index->id is used to pick the right mutex and it should not change
before dict_index_stat_mutex_exit() is called on this index. */
UNIV_INTERN
void
dict_index_stat_mutex_enter(
/*========================*/
	const dict_index_t*	index)	/*!< in: index */
{
	ut_ad(index != NULL);
	ut_ad(index->magic_n == DICT_INDEX_MAGIC_N);
	ut_ad(index->cached);
	ut_ad(!index->to_be_dropped);

	mutex_enter(GET_INDEX_STAT_MUTEX(index));
}

/**********************************************************************//**
Unlock the appropriate mutex that protects index->stat_n_diff_key_vals[]. */
UNIV_INTERN
void
dict_index_stat_mutex_exit(
/*=======================*/
	const dict_index_t*	index)	/*!< in: index */
{
	ut_ad(index != NULL);
	ut_ad(index->magic_n == DICT_INDEX_MAGIC_N);
	ut_ad(index->cached);
	ut_ad(!index->to_be_dropped);

	mutex_exit(GET_INDEX_STAT_MUTEX(index));
}

/********************************************************************//**
<<<<<<< HEAD
Decrements the count of open MySQL handles to a table. */
UNIV_INTERN
void
dict_table_decrement_handle_count(
/*==============================*/
=======
Decrements the count of open handles to a table. */
UNIV_INTERN
void
dict_table_close(
/*=============*/
>>>>>>> fad01fbe
	dict_table_t*	table,		/*!< in/out: table */
	ibool		dict_locked)	/*!< in: TRUE=data dictionary locked */
{
	if (!dict_locked) {
		mutex_enter(&dict_sys->mutex);
	}

	ut_ad(mutex_own(&dict_sys->mutex));
<<<<<<< HEAD
	ut_a(table->n_mysql_handles_opened > 0);

	table->n_mysql_handles_opened--;

	MONITOR_INC(MONITOR_TABLE_CLOSE);

	if (!dict_locked) {
		mutex_exit(&dict_sys->mutex);
	}
}
#endif /* !UNIV_HOTBACKUP */

=======
	ut_a(table->n_ref_count > 0);

	--table->n_ref_count;

	ut_ad(dict_lru_validate());

#ifdef UNIV_DEBUG
	if (table->can_be_evicted) {
		ut_ad(dict_lru_find_table(table));
	} else {
		ut_ad(dict_non_lru_find_table(table));
	}
#endif /* UNIV_DEBUG */

	if (!dict_locked) {
		mutex_exit(&dict_sys->mutex);
	}
}
#endif /* !UNIV_HOTBACKUP */

>>>>>>> fad01fbe
/**********************************************************************//**
Returns a column's name.
@return column name. NOTE: not guaranteed to stay valid if table is
modified in any way (columns added, etc.). */
UNIV_INTERN
const char*
dict_table_get_col_name(
/*====================*/
	const dict_table_t*	table,	/*!< in: table */
	ulint			col_nr)	/*!< in: column number */
{
	ulint		i;
	const char*	s;

	ut_ad(table);
	ut_ad(col_nr < table->n_def);
	ut_ad(table->magic_n == DICT_TABLE_MAGIC_N);

	s = table->col_names;
	if (s) {
		for (i = 0; i < col_nr; i++) {
			s += strlen(s) + 1;
		}
	}

	return(s);
}

#ifndef UNIV_HOTBACKUP
/********************************************************************//**
Acquire the autoinc lock. */
UNIV_INTERN
void
dict_table_autoinc_lock(
/*====================*/
	dict_table_t*	table)	/*!< in/out: table */
{
	mutex_enter(&table->autoinc_mutex);
}

/********************************************************************//**
Unconditionally set the autoinc counter. */
UNIV_INTERN
void
dict_table_autoinc_initialize(
/*==========================*/
	dict_table_t*	table,	/*!< in/out: table */
	ib_uint64_t	value)	/*!< in: next value to assign to a row */
{
	ut_ad(mutex_own(&table->autoinc_mutex));

	table->autoinc = value;
}

/********************************************************************//**
Reads the next autoinc value (== autoinc counter value), 0 if not yet
initialized.
@return	value for a new row, or 0 */
UNIV_INTERN
ib_uint64_t
dict_table_autoinc_read(
/*====================*/
	const dict_table_t*	table)	/*!< in: table */
{
	ut_ad(mutex_own(&table->autoinc_mutex));

	return(table->autoinc);
}

/********************************************************************//**
Updates the autoinc counter if the value supplied is greater than the
current value. */
UNIV_INTERN
void
dict_table_autoinc_update_if_greater(
/*=================================*/

	dict_table_t*	table,	/*!< in/out: table */
	ib_uint64_t	value)	/*!< in: value which was assigned to a row */
{
	ut_ad(mutex_own(&table->autoinc_mutex));

	if (value > table->autoinc) {

		table->autoinc = value;
	}
}

/********************************************************************//**
Release the autoinc lock. */
UNIV_INTERN
void
dict_table_autoinc_unlock(
/*======================*/
	dict_table_t*	table)	/*!< in/out: table */
{
	mutex_exit(&table->autoinc_mutex);
}

/**********************************************************************//**
Looks for an index with the given table and index id.
<<<<<<< HEAD
NOTE that we do not reserve the dictionary mutex.
@return	index or NULL if not found from cache */
=======
Note: Does not reserve the dictionary mutex.
@return	index or NULL if not found in cache */
>>>>>>> fad01fbe
UNIV_INTERN
dict_index_t*
dict_index_get_on_id_low(
/*=====================*/
	dict_table_t*	table,	/*!< in: table */
	index_id_t	id)	/*!< in: index id */
{
	dict_index_t*	index;

<<<<<<< HEAD
	index = dict_table_get_first_index(table);

	while (index) {
=======
	for (index = dict_table_get_first_index(table);
	     index != NULL;
	     index = dict_table_get_next_index(index)) {

>>>>>>> fad01fbe
		if (id == index->id) {
			/* Found */

			return(index);
		}
<<<<<<< HEAD

		index = dict_table_get_next_index(index);
	}

	return(NULL);
}
#endif /* !UNIV_HOTBACKUP */

=======
	}

	return(NULL);
}
#endif /* !UNIV_HOTBACKUP */

>>>>>>> fad01fbe
/********************************************************************//**
Looks for column n in an index.
@return position in internal representation of the index;
ULINT_UNDEFINED if not contained */
UNIV_INTERN
ulint
dict_index_get_nth_col_pos(
/*=======================*/
	const dict_index_t*	index,	/*!< in: index */
	ulint			n)	/*!< in: column number */
{
	const dict_field_t*	field;
	const dict_col_t*	col;
	ulint			pos;
	ulint			n_fields;

	ut_ad(index);
	ut_ad(index->magic_n == DICT_INDEX_MAGIC_N);

	col = dict_table_get_nth_col(index->table, n);

	if (dict_index_is_clust(index)) {

		return(dict_col_get_clust_pos(col, index));
	}

	n_fields = dict_index_get_n_fields(index);

	for (pos = 0; pos < n_fields; pos++) {
		field = dict_index_get_nth_field(index, pos);

		if (col == field->col && field->prefix_len == 0) {

			return(pos);
		}
	}

	return(ULINT_UNDEFINED);
}

#ifndef UNIV_HOTBACKUP
/********************************************************************//**
Returns TRUE if the index contains a column or a prefix of that column.
@return	TRUE if contains the column or its prefix */
UNIV_INTERN
ibool
dict_index_contains_col_or_prefix(
/*==============================*/
	const dict_index_t*	index,	/*!< in: index */
	ulint			n)	/*!< in: column number */
{
	const dict_field_t*	field;
	const dict_col_t*	col;
	ulint			pos;
	ulint			n_fields;

	ut_ad(index);
	ut_ad(index->magic_n == DICT_INDEX_MAGIC_N);

	if (dict_index_is_clust(index)) {

		return(TRUE);
	}

	col = dict_table_get_nth_col(index->table, n);

	n_fields = dict_index_get_n_fields(index);

	for (pos = 0; pos < n_fields; pos++) {
		field = dict_index_get_nth_field(index, pos);

		if (col == field->col) {

			return(TRUE);
		}
	}

	return(FALSE);
}

/********************************************************************//**
Looks for a matching field in an index. The column has to be the same. The
column in index must be complete, or must contain a prefix longer than the
column in index2. That is, we must be able to construct the prefix in index2
from the prefix in index.
@return position in internal representation of the index;
ULINT_UNDEFINED if not contained */
UNIV_INTERN
ulint
dict_index_get_nth_field_pos(
/*=========================*/
	const dict_index_t*	index,	/*!< in: index from which to search */
	const dict_index_t*	index2,	/*!< in: index */
	ulint			n)	/*!< in: field number in index2 */
{
	const dict_field_t*	field;
	const dict_field_t*	field2;
	ulint			n_fields;
	ulint			pos;

	ut_ad(index);
	ut_ad(index->magic_n == DICT_INDEX_MAGIC_N);

	field2 = dict_index_get_nth_field(index2, n);

	n_fields = dict_index_get_n_fields(index);

	for (pos = 0; pos < n_fields; pos++) {
		field = dict_index_get_nth_field(index, pos);

		if (field->col == field2->col
		    && (field->prefix_len == 0
			|| (field->prefix_len >= field2->prefix_len
			    && field2->prefix_len != 0))) {

			return(pos);
		}
	}

	return(ULINT_UNDEFINED);
}

/**********************************************************************//**
Returns a table object based on table id.
@return	table, NULL if does not exist */
UNIV_INTERN
dict_table_t*
<<<<<<< HEAD
dict_table_get_on_id(
/*=================*/
	table_id_t	table_id,	/*!< in: table id */
	trx_t*		trx)		/*!< in: transaction handle */
{
	dict_table_t*	table;

	if (table_id <= DICT_FIELDS_ID
	    || trx->dict_operation_lock_mode == RW_X_LATCH) {
=======
dict_table_open_on_id(
/*==================*/
	table_id_t	table_id,	/*!< in: table id */
	ibool		dict_locked)	/*!< in: TRUE=data dictionary locked */
{
	dict_table_t*	table;

	if (!dict_locked) {
		mutex_enter(&dict_sys->mutex);
	}
>>>>>>> fad01fbe

	ut_ad(mutex_own(&dict_sys->mutex));

	table = dict_table_open_on_id_low(table_id);

	if (table != NULL) {

		if (table->can_be_evicted) {
			dict_move_to_mru(table);
		}

		++table->n_ref_count;
	}

	if (!dict_locked) {
		mutex_exit(&dict_sys->mutex);
	}

	return(table);
}

/********************************************************************//**
Looks for column n position in the clustered index.
@return	position in internal representation of the clustered index */
UNIV_INTERN
ulint
dict_table_get_nth_col_pos(
/*=======================*/
	const dict_table_t*	table,	/*!< in: table */
	ulint			n)	/*!< in: column number */
{
	return(dict_index_get_nth_col_pos(dict_table_get_first_index(table),
					  n));
}

/********************************************************************//**
Checks if a column is in the ordering columns of the clustered index of a
table. Column prefixes are treated like whole columns.
@return	TRUE if the column, or its prefix, is in the clustered key */
UNIV_INTERN
ibool
dict_table_col_in_clustered_key(
/*============================*/
	const dict_table_t*	table,	/*!< in: table */
	ulint			n)	/*!< in: column number */
{
	const dict_index_t*	index;
	const dict_field_t*	field;
	const dict_col_t*	col;
	ulint			pos;
	ulint			n_fields;

	ut_ad(table);

	col = dict_table_get_nth_col(table, n);

	index = dict_table_get_first_index(table);

	n_fields = dict_index_get_n_unique(index);

	for (pos = 0; pos < n_fields; pos++) {
		field = dict_index_get_nth_field(index, pos);

		if (col == field->col) {

			return(TRUE);
		}
	}

	return(FALSE);
}

/**********************************************************************//**
Inits the data dictionary module. */
UNIV_INTERN
void
dict_init(void)
/*===========*/
{
	int	i;

<<<<<<< HEAD
	dict_sys = mem_alloc(sizeof(dict_sys_t));
=======
	dict_sys = mem_zalloc(sizeof(dict_sys_t));
>>>>>>> fad01fbe

	mutex_create(dict_sys_mutex_key, &dict_sys->mutex, SYNC_DICT);

	dict_sys->table_hash = hash_create(buf_pool_get_curr_size()
					   / (DICT_POOL_PER_TABLE_HASH
					      * UNIV_WORD_SIZE));
	dict_sys->table_id_hash = hash_create(buf_pool_get_curr_size()
					      / (DICT_POOL_PER_TABLE_HASH
						 * UNIV_WORD_SIZE));
<<<<<<< HEAD
	dict_sys->size = 0;

	UT_LIST_INIT(dict_sys->table_LRU);

=======
>>>>>>> fad01fbe
	rw_lock_create(dict_operation_lock_key,
		       &dict_operation_lock, SYNC_DICT_OPERATION);

	dict_foreign_err_file = os_file_create_tmpfile();
	ut_a(dict_foreign_err_file);

	mutex_create(dict_foreign_err_mutex_key,
		     &dict_foreign_err_mutex, SYNC_ANY_LATCH);

	for (i = 0; i < DICT_INDEX_STAT_MUTEX_SIZE; i++) {
		mutex_create(PFS_NOT_INSTRUMENTED,
			     &dict_index_stat_mutex[i], SYNC_INDEX_TREE);
	}
}

/**********************************************************************//**
<<<<<<< HEAD
Returns a table object and optionally increment its MySQL open handle count.
NOTE! This is a high-level function to be used mainly from outside the
'dict' directory. Inside this directory dict_table_get_low is usually the
appropriate function.
@return	table, NULL if does not exist */
UNIV_INTERN
dict_table_t*
dict_table_get(
/*===========*/
	const char*	table_name,	/*!< in: table name */
	ibool		inc_mysql_count)/*!< in: whether to increment the open
					handle count on the table */
=======
Move to the most recently used segment of the LRU list. */
UNIV_INTERN
void
dict_move_to_mru(
/*=============*/
	dict_table_t*	table)		/*!< in: table to move to MRU */
{
	ut_ad(mutex_own(&dict_sys->mutex));
	ut_ad(dict_lru_validate());
	ut_ad(dict_lru_find_table(table));

	ut_a(table->can_be_evicted);

	UT_LIST_REMOVE(table_LRU, dict_sys->table_LRU, table);

	UT_LIST_ADD_FIRST(table_LRU, dict_sys->table_LRU, table);

	ut_ad(dict_lru_validate());
}

/**********************************************************************//**
Returns a table object and increments its open handle count.
@return	table, NULL if does not exist */
static
dict_table_t*
dict_table_open_on_name_low(
/*========================*/
	const char*	table_name,	/*!< in: table name */
	ibool		dict_locked)	/*!< in: TRUE=data dictionary locked */
>>>>>>> fad01fbe
{
	dict_table_t*	table;

	if (!dict_locked) {
		mutex_enter(&(dict_sys->mutex));
	}

	ut_ad(mutex_own(&dict_sys->mutex));

	table = dict_table_get_low(table_name);

	if (table != NULL) {

		if (table->can_be_evicted) {
			dict_move_to_mru(table);
		}

		++table->n_ref_count;
	}

	ut_ad(dict_lru_validate());

	if (!dict_locked) {
		mutex_exit(&(dict_sys->mutex));
	}

	return(table);
}
#endif /* !UNIV_HOTBACKUP */

/**********************************************************************//**
<<<<<<< HEAD
=======
Returns a table object and increment its open handle count.
NOTE! This is a high-level function to be used mainly from outside the
'dict' directory. Inside this directory dict_table_get_low
is usually the appropriate function.
@return	table, NULL if does not exist */
UNIV_INTERN
dict_table_t*
dict_table_open_on_name(
/*====================*/
	const char*	table_name,	/*!< in: table name */
	ibool		dict_locked)	/*!< in: TRUE=data dictionary locked */
{
	dict_table_t*	table;

	table = dict_table_open_on_name_low(table_name, dict_locked);

	if (table != NULL && !table->stat_initialized) {
		/* If table->ibd_file_missing == TRUE, this will
		print an error message and return without doing
		anything. */
		dict_update_statistics(table);
	}

	return(table);
}

/**********************************************************************//**
Returns a table object and increment its open handle count. Table
statistics will not be updated if they are not initialized.
Call this function when dropping a table.
@return	table, NULL if does not exist */
UNIV_INTERN
dict_table_t*
dict_table_open_on_name_no_stats(
/*=============================*/
	const char*	table_name,	/*!< in: table name */
	ibool		dict_locked)	/*!< in: TRUE=data dictionary locked */
{
	return(dict_table_open_on_name_low(table_name, dict_locked));
}

#endif /* !UNIV_HOTBACKUP */

/**********************************************************************//**
>>>>>>> fad01fbe
Adds system columns to a table object. */
UNIV_INTERN
void
dict_table_add_system_columns(
/*==========================*/
	dict_table_t*	table,	/*!< in/out: table */
	mem_heap_t*	heap)	/*!< in: temporary heap */
{
	ut_ad(table);
	ut_ad(table->n_def == table->n_cols - DATA_N_SYS_COLS);
	ut_ad(table->magic_n == DICT_TABLE_MAGIC_N);
	ut_ad(!table->cached);

	/* NOTE: the system columns MUST be added in the following order
	(so that they can be indexed by the numerical value of DATA_ROW_ID,
	etc.) and as the last columns of the table memory object.
	The clustered index will not always physically contain all
	system columns. */

	dict_mem_table_add_col(table, heap, "DB_ROW_ID", DATA_SYS,
			       DATA_ROW_ID | DATA_NOT_NULL,
			       DATA_ROW_ID_LEN);
#if DATA_ROW_ID != 0
#error "DATA_ROW_ID != 0"
#endif
	dict_mem_table_add_col(table, heap, "DB_TRX_ID", DATA_SYS,
			       DATA_TRX_ID | DATA_NOT_NULL,
			       DATA_TRX_ID_LEN);
#if DATA_TRX_ID != 1
#error "DATA_TRX_ID != 1"
#endif
	dict_mem_table_add_col(table, heap, "DB_ROLL_PTR", DATA_SYS,
			       DATA_ROLL_PTR | DATA_NOT_NULL,
			       DATA_ROLL_PTR_LEN);
#if DATA_ROLL_PTR != 2
#error "DATA_ROLL_PTR != 2"
#endif

	/* This check reminds that if a new system column is added to
	the program, it should be dealt with here */
#if DATA_N_SYS_COLS != 3
#error "DATA_N_SYS_COLS != 3"
#endif
}

#ifndef UNIV_HOTBACKUP
/**********************************************************************//**
Adds a table object to the dictionary cache. */
UNIV_INTERN
void
dict_table_add_to_cache(
/*====================*/
<<<<<<< HEAD
	dict_table_t*	table,	/*!< in: table */
	mem_heap_t*	heap)	/*!< in: temporary heap */
=======
	dict_table_t*	table,		/*!< in: table */
	ibool		can_be_evicted,	/*!< in: TRUE if can be evicted */
	mem_heap_t*	heap)		/*!< in: temporary heap */
>>>>>>> fad01fbe
{
	ulint	fold;
	ulint	id_fold;
	ulint	i;
	ulint	row_len;

	ut_ad(dict_lru_validate());

	/* The lower limit for what we consider a "big" row */
#define BIG_ROW_SIZE 1024

	ut_ad(mutex_own(&(dict_sys->mutex)));

	dict_table_add_system_columns(table, heap);

	table->cached = TRUE;

	fold = ut_fold_string(table->name);
	id_fold = ut_fold_ull(table->id);

	row_len = 0;
	for (i = 0; i < table->n_def; i++) {
		ulint	col_len = dict_col_get_max_size(
			dict_table_get_nth_col(table, i));

		row_len += col_len;

		/* If we have a single unbounded field, or several gigantic
		fields, mark the maximum row size as BIG_ROW_SIZE. */
		if (row_len >= BIG_ROW_SIZE || col_len >= BIG_ROW_SIZE) {
			row_len = BIG_ROW_SIZE;

			break;
		}
	}

	table->big_rows = row_len >= BIG_ROW_SIZE;

	/* Look for a table with the same name: error if such exists */
	{
		dict_table_t*	table2;
		HASH_SEARCH(name_hash, dict_sys->table_hash, fold,
			    dict_table_t*, table2, ut_ad(table2->cached),
			    ut_strcmp(table2->name, table->name) == 0);
		ut_a(table2 == NULL);

#ifdef UNIV_DEBUG
		/* Look for the same table pointer with a different name */
		HASH_SEARCH_ALL(name_hash, dict_sys->table_hash,
				dict_table_t*, table2, ut_ad(table2->cached),
				table2 == table);
		ut_ad(table2 == NULL);
#endif /* UNIV_DEBUG */
	}

	/* Look for a table with the same id: error if such exists */
	{
		dict_table_t*	table2;
		HASH_SEARCH(id_hash, dict_sys->table_id_hash, id_fold,
			    dict_table_t*, table2, ut_ad(table2->cached),
			    table2->id == table->id);
		ut_a(table2 == NULL);

#ifdef UNIV_DEBUG
		/* Look for the same table pointer with a different id */
		HASH_SEARCH_ALL(id_hash, dict_sys->table_id_hash,
				dict_table_t*, table2, ut_ad(table2->cached),
				table2 == table);
		ut_ad(table2 == NULL);
#endif /* UNIV_DEBUG */
	}

	/* Add table to hash table of tables */
	HASH_INSERT(dict_table_t, name_hash, dict_sys->table_hash, fold,
		    table);

	/* Add table to hash table of tables based on table id */
	HASH_INSERT(dict_table_t, id_hash, dict_sys->table_id_hash, id_fold,
		    table);

<<<<<<< HEAD
	dict_sys->size += mem_heap_get_size(table->heap)
		+ strlen(table->name) + 1;
=======
	table->can_be_evicted = can_be_evicted;

	if (table->can_be_evicted) {
		UT_LIST_ADD_FIRST(table_LRU, dict_sys->table_LRU, table);
	} else {
		UT_LIST_ADD_FIRST(table_LRU, dict_sys->table_non_LRU, table);
	}

	ut_ad(dict_lru_validate());

	dict_sys->size += mem_heap_get_size(table->heap)
		+ strlen(table->name) + 1;
}

/**********************************************************************//**
Test whether a table can be evicted from the LRU cache.
@return TRUE if table can be evicted. */
static
ibool
dict_table_can_be_evicted(
/*======================*/
	const dict_table_t*	table)		/*!< in: table to test */
{
	ut_ad(mutex_own(&dict_sys->mutex));
#ifdef UNIV_SYNC_DEBUG
	ut_ad(rw_lock_own(&dict_operation_lock, RW_LOCK_EX));
#endif /* UNIV_SYNC_DEBUG */

	ut_a(table->can_be_evicted);
	ut_a(UT_LIST_GET_LEN(table->foreign_list) == 0);
	ut_a(UT_LIST_GET_LEN(table->referenced_list) == 0);

	if (table->n_ref_count == 0) {
		dict_index_t*	index;

		/* The transaction commit and rollback are called from
		outside the handler interface. This means that there is
		a window where the table->n_ref_count can be zero but
		the table instance is in "use". */

		mutex_enter(&kernel_mutex);

		if (UT_LIST_GET_LEN(table->locks) != 0
		    || table->n_rec_locks != 0) {

			mutex_exit(&kernel_mutex);

			return(FALSE);
		}

		ut_ad(lock_table_has_locks(table) == NULL);

		mutex_exit(&kernel_mutex);

		for (index = dict_table_get_first_index(table);
		     index != NULL;
		     index = dict_table_get_next_index(index)) {

			btr_search_t*	info = index->search_info;

			/* We are not allowed to free the in-memory index
			struct dict_index_t until all entries in the adaptive
			hash index that point to any of the page belonging to
			his b-tree index are dropped. This is so because
			dropping of these entries require access to
			dict_index_t struct. To avoid such scenario we keep
			a count of number of such pages in the search_info and
			only free the dict_index_t struct when this count
			drops to zero.

			See also: dict_index_remove_from_cache_low() */

			if (btr_search_info_get_ref_count(info) > 0) {
				return(FALSE);
			}
		}

		return(TRUE);
	}

	return(FALSE);
}

/**********************************************************************//**
Make room in the table cache by evicting an unused table. The unused table
should not be part of FK relationship and currently not used in any user
transaction. There is no guarantee that it will remove a table.
@return number of tables evicted. If the number of tables in the dict_LRU
is less than max_tables it will not do anything. */
UNIV_INTERN
ulint
dict_make_room_in_cache(
/*====================*/
	ulint		max_tables,	/*!< in: max tables allowed in cache */
	ulint		pct_check)	/*!< in: max percent to check */
{
	ulint		i;
	ulint		len;
	dict_table_t*	table;
	ulint		check_up_to;
	ulint		n_evicted = 0;

	ut_a(pct_check > 0);
	ut_a(pct_check <= 100);
	ut_ad(mutex_own(&dict_sys->mutex));
#ifdef UNIV_SYNC_DEBUG
	ut_ad(rw_lock_own(&dict_operation_lock, RW_LOCK_EX));
#endif /* UNIV_SYNC_DEBUG */
	ut_ad(dict_lru_validate());

	i = len = UT_LIST_GET_LEN(dict_sys->table_LRU);

	if (len < max_tables) {
		return(0);
	}

	check_up_to = len - ((len * pct_check) / 100);

	/* Check for overflow */
	ut_a(i == 0 || check_up_to <= i);

	/* Find a suitable candidate to evict from the cache. Don't scan the
	entire LRU list. Only scan pct_check list entries. */

	for (table = UT_LIST_GET_LAST(dict_sys->table_LRU);
	     table != NULL
	     && i > check_up_to
	     && (len - n_evicted) > max_tables;
	     --i) {

		dict_table_t*	prev_table;

	        prev_table = UT_LIST_GET_PREV(table_LRU, table);

		if (dict_table_can_be_evicted(table)) {

			dict_table_remove_from_cache_low(table, TRUE);

			++n_evicted;
		}

		table = prev_table;
	}

	return(n_evicted);
}

/**********************************************************************//**
Move a table to the non-LRU list from the LRU list. */
UNIV_INTERN
void
dict_table_move_from_lru_to_non_lru(
/*================================*/
	dict_table_t*	table)	/*!< in: table to move from LRU to non-LRU */
{
	ut_ad(mutex_own(&dict_sys->mutex));
	ut_ad(dict_lru_find_table(table));

	ut_a(table->can_be_evicted);

	UT_LIST_REMOVE(table_LRU, dict_sys->table_LRU, table);

	UT_LIST_ADD_LAST(table_LRU, dict_sys->table_non_LRU, table);

	table->can_be_evicted = FALSE;
}

/**********************************************************************//**
Move a table to the LRU list from the non-LRU list. */
UNIV_INTERN
void
dict_table_move_from_non_lru_to_lru(
/*================================*/
	dict_table_t*	table)	/*!< in: table to move from non-LRU to LRU */
{
	ut_ad(mutex_own(&dict_sys->mutex));
	ut_ad(dict_non_lru_find_table(table));

	ut_a(!table->can_be_evicted);

	UT_LIST_REMOVE(table_LRU, dict_sys->table_non_LRU, table);

	UT_LIST_ADD_LAST(table_LRU, dict_sys->table_LRU, table);

	table->can_be_evicted = TRUE;
}

/**********************************************************************//**
Looks for an index with the given id given a table instance.
@return	index or NULL */
static
dict_index_t*
dict_table_find_index_on_id(
/*========================*/
	const dict_table_t*	table,	/*!< in: table instance */
	index_id_t		id)	/*!< in: index id */
{
	dict_index_t*	index;

	for (index = dict_table_get_first_index(table);
	     index != NULL;
	     index = dict_table_get_next_index(index)) {

		if (id == index->id) {
			/* Found */

			return(index);
		}
	}

	return(NULL);
>>>>>>> fad01fbe
}

/**********************************************************************//**
Looks for an index with the given id. NOTE that we do not reserve
the dictionary mutex: this function is for emergency purposes like
printing info of a corrupt database page!
<<<<<<< HEAD
@return	index or NULL if not found from cache */
=======
@return	index or NULL if not found in cache */
>>>>>>> fad01fbe
UNIV_INTERN
dict_index_t*
dict_index_find_on_id_low(
/*======================*/
	index_id_t	id)	/*!< in: index id */
{
	dict_table_t*	table;

	for (table = UT_LIST_GET_FIRST(dict_sys->table_LRU);
	     table != NULL;
	     table = UT_LIST_GET_NEXT(table_LRU, table)) {

		dict_index_t*	index = dict_table_find_index_on_id(table, id);

<<<<<<< HEAD
		while (index) {
			if (id == index->id) {
				/* Found */
=======
		if (index != NULL) {
			return(index);
		}
	}
>>>>>>> fad01fbe

	for (table = UT_LIST_GET_FIRST(dict_sys->table_non_LRU);
	     table != NULL;
	     table = UT_LIST_GET_NEXT(table_LRU, table)) {

		dict_index_t*	index = dict_table_find_index_on_id(table, id);

		if (index != NULL) {
			return(index);
		}
	}

	return(NULL);
}

/**********************************************************************//**
Renames a table object.
@return	TRUE if success */
UNIV_INTERN
ibool
dict_table_rename_in_cache(
/*=======================*/
	dict_table_t*	table,		/*!< in/out: table */
	const char*	new_name,	/*!< in: new name */
	ibool		rename_also_foreigns)/*!< in: in ALTER TABLE we want
					to preserve the original table name
					in constraints which reference it */
{
	dict_foreign_t*	foreign;
	dict_index_t*	index;
	ulint		fold;
	char		old_name[MAX_TABLE_NAME_LEN + 1];

	ut_ad(table);
	ut_ad(mutex_own(&(dict_sys->mutex)));

	/* store the old/current name to an automatic variable */
	if (strlen(table->name) + 1 <= sizeof(old_name)) {
		memcpy(old_name, table->name, strlen(table->name) + 1);
	} else {
		ut_print_timestamp(stderr);
		fprintf(stderr, "InnoDB: too long table name: '%s', "
			"max length is %d\n", table->name,
			MAX_TABLE_NAME_LEN);
		ut_error;
	}

	fold = ut_fold_string(new_name);

	/* Look for a table with the same name: error if such exists */
	{
		dict_table_t*	table2;
		HASH_SEARCH(name_hash, dict_sys->table_hash, fold,
			    dict_table_t*, table2, ut_ad(table2->cached),
			    (ut_strcmp(table2->name, new_name) == 0));
		if (UNIV_LIKELY_NULL(table2)) {
			ut_print_timestamp(stderr);
			fputs("  InnoDB: Error: dictionary cache"
			      " already contains a table ", stderr);
			ut_print_name(stderr, NULL, TRUE, new_name);
			fputs("\n"
			      "InnoDB: cannot rename table ", stderr);
			ut_print_name(stderr, NULL, TRUE, old_name);
			putc('\n', stderr);
			return(FALSE);
		}
	}

	/* If the table is stored in a single-table tablespace, rename the
	.ibd file */

	if (table->space != 0) {
		if (table->dir_path_of_temp_table != NULL) {
			ut_print_timestamp(stderr);
			fputs("  InnoDB: Error: trying to rename a"
			      " TEMPORARY TABLE ", stderr);
			ut_print_name(stderr, NULL, TRUE, old_name);
			fputs(" (", stderr);
			ut_print_filename(stderr,
					  table->dir_path_of_temp_table);
			fputs(" )\n", stderr);
			return(FALSE);
		} else if (!fil_rename_tablespace(old_name, table->space,
						  new_name)) {
			return(FALSE);
		}
	}

	/* Remove table from the hash tables of tables */
	HASH_DELETE(dict_table_t, name_hash, dict_sys->table_hash,
		    ut_fold_string(old_name), table);

	if (strlen(new_name) > strlen(table->name)) {
		/* We allocate MAX_TABLE_NAME_LEN+1 bytes here to avoid
		memory fragmentation, we assume a repeated calls of
		ut_realloc() with the same size do not cause fragmentation */
		ut_a(strlen(new_name) <= MAX_TABLE_NAME_LEN);
		table->name = ut_realloc(table->name, MAX_TABLE_NAME_LEN + 1);
	}
	memcpy(table->name, new_name, strlen(new_name) + 1);

	/* Add table to hash table of tables */
	HASH_INSERT(dict_table_t, name_hash, dict_sys->table_hash, fold,
		    table);

	dict_sys->size += strlen(new_name) - strlen(old_name);
	ut_a(dict_sys->size > 0);

	/* Update the table_name field in indexes */
	index = dict_table_get_first_index(table);

	while (index != NULL) {
		index->table_name = table->name;

		index = dict_table_get_next_index(index);
	}

	if (!rename_also_foreigns) {
		/* In ALTER TABLE we think of the rename table operation
		in the direction table -> temporary table (#sql...)
		as dropping the table with the old name and creating
		a new with the new name. Thus we kind of drop the
		constraints from the dictionary cache here. The foreign key
		constraints will be inherited to the new table from the
		system tables through a call of dict_load_foreigns. */

		/* Remove the foreign constraints from the cache */
		foreign = UT_LIST_GET_LAST(table->foreign_list);

		while (foreign != NULL) {
			dict_foreign_remove_from_cache(foreign);
			foreign = UT_LIST_GET_LAST(table->foreign_list);
		}

		/* Reset table field in referencing constraints */

		foreign = UT_LIST_GET_FIRST(table->referenced_list);

		while (foreign != NULL) {
			foreign->referenced_table = NULL;
			foreign->referenced_index = NULL;

			foreign = UT_LIST_GET_NEXT(referenced_list, foreign);
		}

		/* Make the list of referencing constraints empty */

		UT_LIST_INIT(table->referenced_list);

		return(TRUE);
	}

	/* Update the table name fields in foreign constraints, and update also
	the constraint id of new format >= 4.0.18 constraints. Note that at
	this point we have already changed table->name to the new name. */

	foreign = UT_LIST_GET_FIRST(table->foreign_list);

	while (foreign != NULL) {
		if (ut_strlen(foreign->foreign_table_name)
		    < ut_strlen(table->name)) {
			/* Allocate a longer name buffer;
			TODO: store buf len to save memory */

			foreign->foreign_table_name
				= mem_heap_alloc(foreign->heap,
						 ut_strlen(table->name) + 1);
		}

		strcpy(foreign->foreign_table_name, table->name);

		if (strchr(foreign->id, '/')) {
			ulint	db_len;
			char*	old_id;

			/* This is a >= 4.0.18 format id */

			old_id = mem_strdup(foreign->id);

			if (ut_strlen(foreign->id) > ut_strlen(old_name)
			    + ((sizeof dict_ibfk) - 1)
			    && !memcmp(foreign->id, old_name,
				       ut_strlen(old_name))
			    && !memcmp(foreign->id + ut_strlen(old_name),
				       dict_ibfk, (sizeof dict_ibfk) - 1)) {

				/* This is a generated >= 4.0.18 format id */

				if (strlen(table->name) > strlen(old_name)) {
					foreign->id = mem_heap_alloc(
						foreign->heap,
						strlen(table->name)
						+ strlen(old_id) + 1);
				}

				/* Replace the prefix 'databasename/tablename'
				with the new names */
				strcpy(foreign->id, table->name);
				strcat(foreign->id,
				       old_id + ut_strlen(old_name));
			} else {
				/* This is a >= 4.0.18 format id where the user
				gave the id name */
				db_len = dict_get_db_name_len(table->name) + 1;

				if (dict_get_db_name_len(table->name)
				    > dict_get_db_name_len(foreign->id)) {

					foreign->id = mem_heap_alloc(
						foreign->heap,
						db_len + strlen(old_id) + 1);
				}

				/* Replace the database prefix in id with the
				one from table->name */

				ut_memcpy(foreign->id, table->name, db_len);

				strcpy(foreign->id + db_len,
				       dict_remove_db_name(old_id));
			}

			mem_free(old_id);
		}

		foreign = UT_LIST_GET_NEXT(foreign_list, foreign);
	}

	foreign = UT_LIST_GET_FIRST(table->referenced_list);

	while (foreign != NULL) {
		if (ut_strlen(foreign->referenced_table_name)
		    < ut_strlen(table->name)) {
			/* Allocate a longer name buffer;
			TODO: store buf len to save memory */

			foreign->referenced_table_name = mem_heap_alloc(
				foreign->heap, strlen(table->name) + 1);
		}

		strcpy(foreign->referenced_table_name, table->name);

		foreign = UT_LIST_GET_NEXT(referenced_list, foreign);
	}

	return(TRUE);
}

/**********************************************************************//**
Change the id of a table object in the dictionary cache. This is used in
DISCARD TABLESPACE. */
UNIV_INTERN
void
dict_table_change_id_in_cache(
/*==========================*/
	dict_table_t*	table,	/*!< in/out: table object already in cache */
	table_id_t	new_id)	/*!< in: new id to set */
{
	ut_ad(table);
	ut_ad(mutex_own(&(dict_sys->mutex)));
	ut_ad(table->magic_n == DICT_TABLE_MAGIC_N);

	/* Remove the table from the hash table of id's */

	HASH_DELETE(dict_table_t, id_hash, dict_sys->table_id_hash,
		    ut_fold_ull(table->id), table);
	table->id = new_id;

	/* Add the table back to the hash table */
	HASH_INSERT(dict_table_t, id_hash, dict_sys->table_id_hash,
		    ut_fold_ull(table->id), table);
}

/**********************************************************************//**
Removes a table object from the dictionary cache. */
<<<<<<< HEAD
UNIV_INTERN
void
dict_table_remove_from_cache(
/*=========================*/
	dict_table_t*	table)	/*!< in, own: table */
=======
static
void
dict_table_remove_from_cache_low(
/*=============================*/
	dict_table_t*	table,		/*!< in, own: table */
	ibool		lru_evict)	/*!< in: TRUE if table being evicted
					to make room in the table LRU list */
>>>>>>> fad01fbe
{
	dict_foreign_t*	foreign;
	dict_index_t*	index;
	ulint		size;

	ut_ad(table);
	ut_ad(dict_lru_validate());
	ut_a(table->n_ref_count == 0);
	ut_a(table->n_rec_locks == 0);
	ut_ad(mutex_own(&(dict_sys->mutex)));
	ut_ad(table->magic_n == DICT_TABLE_MAGIC_N);

#if 0
	fputs("Removing table ", stderr);
	ut_print_name(stderr, table->name, ULINT_UNDEFINED);
	fputs(" from dictionary cache\n", stderr);
#endif

	/* Remove the foreign constraints from the cache */

	for (foreign = UT_LIST_GET_LAST(table->foreign_list);
	     foreign != NULL;
	     foreign = UT_LIST_GET_LAST(table->foreign_list)) {

		dict_foreign_remove_from_cache(foreign);
	}

	/* Reset table field in referencing constraints */

	for (foreign = UT_LIST_GET_FIRST(table->referenced_list);
	     foreign != NULL;
	     foreign = UT_LIST_GET_NEXT(referenced_list, foreign)) {

		foreign->referenced_table = NULL;
		foreign->referenced_index = NULL;
	}

	/* Remove the indexes from the cache */

	for (index = UT_LIST_GET_LAST(table->indexes);
	     index != NULL;
	     index = UT_LIST_GET_LAST(table->indexes)) {

		dict_index_remove_from_cache_low(table, index, lru_evict);
	}

	/* Remove table from the hash tables of tables */

	HASH_DELETE(dict_table_t, name_hash, dict_sys->table_hash,
		    ut_fold_string(table->name), table);

	HASH_DELETE(dict_table_t, id_hash, dict_sys->table_id_hash,
		    ut_fold_ull(table->id), table);

	/* Remove table from LRU or non-LRU list. */
	if (table->can_be_evicted) {
		ut_ad(dict_lru_find_table(table));
		UT_LIST_REMOVE(table_LRU, dict_sys->table_LRU, table);
	} else {
		ut_ad(dict_non_lru_find_table(table));
		UT_LIST_REMOVE(table_LRU, dict_sys->table_non_LRU, table);
	}

	ut_ad(dict_lru_validate());

	size = mem_heap_get_size(table->heap) + strlen(table->name) + 1;

	ut_ad(dict_sys->size >= size);

	dict_sys->size -= size;

	dict_mem_table_free(table);
}

<<<<<<< HEAD
=======
/**********************************************************************//**
Removes a table object from the dictionary cache. */
UNIV_INTERN
void
dict_table_remove_from_cache(
/*=========================*/
	dict_table_t*	table)	/*!< in, own: table */
{
	dict_table_remove_from_cache_low(table, FALSE);
}

>>>>>>> fad01fbe
/****************************************************************//**
If the given column name is reserved for InnoDB system columns, return
TRUE.
@return	TRUE if name is reserved */
UNIV_INTERN
ibool
dict_col_name_is_reserved(
/*======================*/
	const char*	name)	/*!< in: column name */
{
	/* This check reminds that if a new system column is added to
	the program, it should be dealt with here. */
#if DATA_N_SYS_COLS != 3
#error "DATA_N_SYS_COLS != 3"
#endif

	static const char*	reserved_names[] = {
		"DB_ROW_ID", "DB_TRX_ID", "DB_ROLL_PTR"
	};

	ulint			i;

	for (i = 0; i < UT_ARR_SIZE(reserved_names); i++) {
		if (innobase_strcasecmp(name, reserved_names[i]) == 0) {

			return(TRUE);
		}
	}

	return(FALSE);
}

/****************************************************************//**
If an undo log record for this table might not fit on a single page,
return TRUE.
@return	TRUE if the undo log record could become too big */
static
ibool
dict_index_too_big_for_undo(
/*========================*/
	const dict_table_t*	table,		/*!< in: table */
	const dict_index_t*	new_index)	/*!< in: index */
{
	/* Make sure that all column prefixes will fit in the undo log record
	in trx_undo_page_report_modify() right after trx_undo_page_init(). */

	ulint			i;
	const dict_index_t*	clust_index
		= dict_table_get_first_index(table);
	ulint			undo_page_len
		= TRX_UNDO_PAGE_HDR - TRX_UNDO_PAGE_HDR_SIZE
		+ 2 /* next record pointer */
		+ 1 /* type_cmpl */
		+ 11 /* trx->undo_no */ + 11 /* table->id */
		+ 1 /* rec_get_info_bits() */
		+ 11 /* DB_TRX_ID */
		+ 11 /* DB_ROLL_PTR */
		+ 10 + FIL_PAGE_DATA_END /* trx_undo_left() */
		+ 2/* pointer to previous undo log record */;

	if (UNIV_UNLIKELY(!clust_index)) {
		ut_a(dict_index_is_clust(new_index));
		clust_index = new_index;
	}

	/* Add the size of the ordering columns in the
	clustered index. */
	for (i = 0; i < clust_index->n_uniq; i++) {
		const dict_col_t*	col
			= dict_index_get_nth_col(clust_index, i);

		/* Use the maximum output size of
		mach_write_compressed(), although the encoded
		length should always fit in 2 bytes. */
		undo_page_len += 5 + dict_col_get_max_size(col);
	}

	/* Add the old values of the columns to be updated.
	First, the amount and the numbers of the columns.
	These are written by mach_write_compressed() whose
	maximum output length is 5 bytes.  However, given that
	the quantities are below REC_MAX_N_FIELDS (10 bits),
	the maximum length is 2 bytes per item. */
	undo_page_len += 2 * (dict_table_get_n_cols(table) + 1);

	for (i = 0; i < clust_index->n_def; i++) {
		const dict_col_t*	col
			= dict_index_get_nth_col(clust_index, i);
		ulint			max_size
			= dict_col_get_max_size(col);
		ulint			fixed_size
			= dict_col_get_fixed_size(col,
						  dict_table_is_comp(table));

		if (fixed_size) {
			/* Fixed-size columns are stored locally. */
			max_size = fixed_size;
		} else if (max_size <= BTR_EXTERN_FIELD_REF_SIZE * 2) {
			/* Short columns are stored locally. */
		} else if (!col->ord_part) {
			/* See if col->ord_part would be set
			because of new_index. */
			ulint	j;

			for (j = 0; j < new_index->n_uniq; j++) {
				if (dict_index_get_nth_col(
					    new_index, j) == col) {

					goto is_ord_part;
				}
			}

			/* This is not an ordering column in any index.
			Thus, it can be stored completely externally. */
			max_size = BTR_EXTERN_FIELD_REF_SIZE;
		} else {
is_ord_part:
			/* This is an ordering column in some index.
			A long enough prefix must be written to the
			undo log.  See trx_undo_page_fetch_ext(). */

			if (max_size > REC_MAX_INDEX_COL_LEN) {
				max_size = REC_MAX_INDEX_COL_LEN;
			}

			max_size += BTR_EXTERN_FIELD_REF_SIZE;
		}

		undo_page_len += 5 + max_size;
	}

	return(undo_page_len >= UNIV_PAGE_SIZE);
}

/****************************************************************//**
If a record of this index might not fit on a single B-tree page,
return TRUE.
@return	TRUE if the index record could become too big */
static
ibool
dict_index_too_big_for_tree(
/*========================*/
	const dict_table_t*	table,		/*!< in: table */
	const dict_index_t*	new_index)	/*!< in: index */
{
	ulint	zip_size;
	ulint	comp;
	ulint	i;
	/* maximum possible storage size of a record */
	ulint	rec_max_size;
	/* maximum allowed size of a record on a leaf page */
	ulint	page_rec_max;
	/* maximum allowed size of a node pointer record */
	ulint	page_ptr_max;

	comp = dict_table_is_comp(table);
	zip_size = dict_table_zip_size(table);

	if (zip_size && zip_size < UNIV_PAGE_SIZE) {
		/* On a compressed page, two records must fit in the
		uncompressed page modification log.  On compressed
		pages with zip_size == UNIV_PAGE_SIZE, this limit will
		never be reached. */
		ut_ad(comp);
		/* The maximum allowed record size is the size of
		an empty page, minus a byte for recoding the heap
		number in the page modification log.  The maximum
		allowed node pointer size is half that. */
		page_rec_max = page_zip_empty_size(new_index->n_fields,
						   zip_size) - 1;
		page_ptr_max = page_rec_max / 2;
		/* On a compressed page, there is a two-byte entry in
		the dense page directory for every record.  But there
		is no record header. */
		rec_max_size = 2;
	} else {
		/* The maximum allowed record size is half a B-tree
		page.  No additional sparse page directory entry will
		be generated for the first few user records. */
		page_rec_max = page_get_free_space_of_empty(comp) / 2;
		page_ptr_max = page_rec_max;
		/* Each record has a header. */
		rec_max_size = comp
			? REC_N_NEW_EXTRA_BYTES
			: REC_N_OLD_EXTRA_BYTES;
	}

	if (comp) {
		/* Include the "null" flags in the
		maximum possible record size. */
		rec_max_size += UT_BITS_IN_BYTES(new_index->n_nullable);
	} else {
		/* For each column, include a 2-byte offset and a
		"null" flag.  The 1-byte format is only used in short
		records that do not contain externally stored columns.
		Such records could never exceed the page limit, even
		when using the 2-byte format. */
		rec_max_size += 2 * new_index->n_fields;
	}

	/* Compute the maximum possible record size. */
	for (i = 0; i < new_index->n_fields; i++) {
		const dict_field_t*	field
			= dict_index_get_nth_field(new_index, i);
		const dict_col_t*	col
			= dict_field_get_col(field);
		ulint			field_max_size;
		ulint			field_ext_max_size;

		/* In dtuple_convert_big_rec(), variable-length columns
		that are longer than BTR_EXTERN_FIELD_REF_SIZE * 2
		may be chosen for external storage.

		Fixed-length columns, and all columns of secondary
		index records are always stored inline. */

		/* Determine the maximum length of the index field.
		The field_ext_max_size should be computed as the worst
		case in rec_get_converted_size_comp() for
		REC_STATUS_ORDINARY records. */

		field_max_size = dict_col_get_fixed_size(col, comp);
		if (field_max_size) {
			/* dict_index_add_col() should guarantee this */
			ut_ad(!field->prefix_len
			      || field->fixed_len == field->prefix_len);
			/* Fixed lengths are not encoded
			in ROW_FORMAT=COMPACT. */
			field_ext_max_size = 0;
			goto add_field_size;
		}

		field_max_size = dict_col_get_max_size(col);
		field_ext_max_size = field_max_size < 256 ? 1 : 2;

		if (field->prefix_len) {
			if (field->prefix_len < field_max_size) {
				field_max_size = field->prefix_len;
			}
		} else if (field_max_size > BTR_EXTERN_FIELD_REF_SIZE * 2
			   && dict_index_is_clust(new_index)) {

			/* In the worst case, we have a locally stored
			column of BTR_EXTERN_FIELD_REF_SIZE * 2 bytes.
			The length can be stored in one byte.  If the
			column were stored externally, the lengths in
			the clustered index page would be
			BTR_EXTERN_FIELD_REF_SIZE and 2. */
			field_max_size = BTR_EXTERN_FIELD_REF_SIZE * 2;
			field_ext_max_size = 1;
		}

		if (comp) {
			/* Add the extra size for ROW_FORMAT=COMPACT.
			For ROW_FORMAT=REDUNDANT, these bytes were
			added to rec_max_size before this loop. */
			rec_max_size += field_ext_max_size;
		}
add_field_size:
		rec_max_size += field_max_size;

		/* Check the size limit on leaf pages. */
		if (UNIV_UNLIKELY(rec_max_size >= page_rec_max)) {

			return(TRUE);
		}

		/* Check the size limit on non-leaf pages.  Records
		stored in non-leaf B-tree pages consist of the unique
		columns of the record (the key columns of the B-tree)
		and a node pointer field.  When we have processed the
		unique columns, rec_max_size equals the size of the
		node pointer record minus the node pointer column. */
		if (i + 1 == dict_index_get_n_unique_in_tree(new_index)
		    && rec_max_size + REC_NODE_PTR_SIZE >= page_ptr_max) {

			return(TRUE);
		}
	}

	return(FALSE);
}

/**********************************************************************//**
Adds an index to the dictionary cache.
@return	DB_SUCCESS, DB_TOO_BIG_RECORD, or DB_CORRUPTION */
UNIV_INTERN
ulint
dict_index_add_to_cache(
/*====================*/
	dict_table_t*	table,	/*!< in: table on which the index is */
	dict_index_t*	index,	/*!< in, own: index; NOTE! The index memory
				object is freed in this function! */
	ulint		page_no,/*!< in: root page number of the index */
	ibool		strict)	/*!< in: TRUE=refuse to create the index
				if records could be too big to fit in
				an B-tree page */
{
	dict_index_t*	new_index;
	ulint		n_ord;
	ulint		i;

	ut_ad(index);
	ut_ad(mutex_own(&(dict_sys->mutex)));
	ut_ad(index->n_def == index->n_fields);
	ut_ad(index->magic_n == DICT_INDEX_MAGIC_N);

	ut_ad(mem_heap_validate(index->heap));
	ut_a(!dict_index_is_clust(index)
	     || UT_LIST_GET_LEN(table->indexes) == 0);

	if (!dict_index_find_cols(table, index)) {

		dict_mem_index_free(index);
		return(DB_CORRUPTION);
	}

	/* Build the cache internal representation of the index,
	containing also the added system fields */

	if (dict_index_is_clust(index)) {
		new_index = dict_index_build_internal_clust(table, index);
	} else {
		new_index = dict_index_build_internal_non_clust(table, index);
	}

	/* Set the n_fields value in new_index to the actual defined
	number of fields in the cache internal representation */

	new_index->n_fields = new_index->n_def;

	if (strict && dict_index_too_big_for_tree(table, new_index)) {
too_big:
		dict_mem_index_free(new_index);
		dict_mem_index_free(index);
		return(DB_TOO_BIG_RECORD);
	}

	if (UNIV_UNLIKELY(index->type & DICT_UNIVERSAL)) {
		n_ord = new_index->n_fields;
	} else {
		n_ord = new_index->n_uniq;
	}

	switch (dict_table_get_format(table)) {
	case DICT_TF_FORMAT_51:
		/* ROW_FORMAT=REDUNDANT and ROW_FORMAT=COMPACT store
		prefixes of externally stored columns locally within
		the record.  There are no special considerations for
		the undo log record size. */
		goto undo_size_ok;

	case DICT_TF_FORMAT_ZIP:
		/* In ROW_FORMAT=DYNAMIC and ROW_FORMAT=COMPRESSED,
		column prefix indexes require that prefixes of
		externally stored columns are written to the undo log.
		This may make the undo log record bigger than the
		record on the B-tree page.  The maximum size of an
		undo log record is the page size.  That must be
		checked for below. */
		break;

#if DICT_TF_FORMAT_ZIP != DICT_TF_FORMAT_MAX
# error "DICT_TF_FORMAT_ZIP != DICT_TF_FORMAT_MAX"
#endif
<<<<<<< HEAD
	}

	for (i = 0; i < n_ord; i++) {
		const dict_field_t*	field
			= dict_index_get_nth_field(new_index, i);
		const dict_col_t*	col
			= dict_field_get_col(field);

		/* In dtuple_convert_big_rec(), variable-length columns
		that are longer than BTR_EXTERN_FIELD_REF_SIZE * 2
		may be chosen for external storage.  If the column appears
		in an ordering column of an index, a longer prefix of
		REC_MAX_INDEX_COL_LEN will be copied to the undo log
		by trx_undo_page_report_modify() and
		trx_undo_page_fetch_ext().  It suffices to check the
		capacity of the undo log whenever new_index includes
		a column prefix on a column that may be stored externally. */

		if (field->prefix_len /* prefix index */
		    && !col->ord_part /* not yet ordering column */
		    && !dict_col_get_fixed_size(col, TRUE) /* variable-length */
		    && dict_col_get_max_size(col)
		    > BTR_EXTERN_FIELD_REF_SIZE * 2 /* long enough */) {

			if (dict_index_too_big_for_undo(table, new_index)) {
				/* An undo log record might not fit in
				a single page.  Refuse to create this index. */

				goto too_big;
			}

			break;
		}
=======
>>>>>>> fad01fbe
	}

undo_size_ok:
	/* Flag the ordering columns */

	for (i = 0; i < n_ord; i++) {
		const dict_field_t*	field
			= dict_index_get_nth_field(new_index, i);
		const dict_col_t*	col
			= dict_field_get_col(field);

		/* In dtuple_convert_big_rec(), variable-length columns
		that are longer than BTR_EXTERN_FIELD_REF_SIZE * 2
		may be chosen for external storage.  If the column appears
		in an ordering column of an index, a longer prefix of
		REC_MAX_INDEX_COL_LEN will be copied to the undo log
		by trx_undo_page_report_modify() and
		trx_undo_page_fetch_ext().  It suffices to check the
		capacity of the undo log whenever new_index includes
		a column prefix on a column that may be stored externally. */

		if (field->prefix_len /* prefix index */
		    && !col->ord_part /* not yet ordering column */
		    && !dict_col_get_fixed_size(col, TRUE) /* variable-length */
		    && dict_col_get_max_size(col)
		    > BTR_EXTERN_FIELD_REF_SIZE * 2 /* long enough */) {

			if (dict_index_too_big_for_undo(table, new_index)) {
				/* An undo log record might not fit in
				a single page.  Refuse to create this index. */

				goto too_big;
			}

			break;
		}
	}

undo_size_ok:
	/* Flag the ordering columns */

	for (i = 0; i < n_ord; i++) {

		dict_index_get_nth_field(new_index, i)->col->ord_part = 1;
	}

	/* Add the new index as the last index for the table */

	UT_LIST_ADD_LAST(indexes, table->indexes, new_index);
	new_index->table = table;
	new_index->table_name = table->name;

	new_index->search_info = btr_search_info_create(new_index->heap);

	new_index->stat_index_size = 1;
	new_index->stat_n_leaf_pages = 1;

	new_index->page = page_no;
	rw_lock_create(index_tree_rw_lock_key, &new_index->lock,
		       SYNC_INDEX_TREE);

	if (!UNIV_UNLIKELY(new_index->type & DICT_UNIVERSAL)) {

		new_index->stat_n_diff_key_vals = mem_heap_alloc(
			new_index->heap,
			(1 + dict_index_get_n_unique(new_index))
			* sizeof(ib_int64_t));
		/* Give some sensible values to stat_n_... in case we do
		not calculate statistics quickly enough */

		for (i = 0; i <= dict_index_get_n_unique(new_index); i++) {

			new_index->stat_n_diff_key_vals[i] = 100;
		}
	}

	dict_sys->size += mem_heap_get_size(new_index->heap);

	dict_mem_index_free(index);

	return(DB_SUCCESS);
}

/**********************************************************************//**
Removes an index from the dictionary cache. */
UNIV_INTERN
void
<<<<<<< HEAD
dict_index_remove_from_cache(
/*=========================*/
	dict_table_t*	table,	/*!< in/out: table */
	dict_index_t*	index)	/*!< in, own: index */
=======
dict_index_remove_from_cache_low(
/*=============================*/
	dict_table_t*	table,		/*!< in/out: table */
	dict_index_t*	index,		/*!< in, own: index */
	ibool		lru_evict)	/*!< in: TRUE if index being evicted
					to make room in the table LRU list */
>>>>>>> fad01fbe
{
	ulint		size;
	ulint		retries = 0;
	btr_search_t*	info;

	ut_ad(table && index);
	ut_ad(table->magic_n == DICT_TABLE_MAGIC_N);
	ut_ad(index->magic_n == DICT_INDEX_MAGIC_N);
	ut_ad(mutex_own(&(dict_sys->mutex)));

	/* We always create search info whether or not adaptive
	hash index is enabled or not. */
	info = index->search_info;
	ut_ad(info);

	/* We are not allowed to free the in-memory index struct
	dict_index_t until all entries in the adaptive hash index
	that point to any of the page belonging to his b-tree index
	are dropped. This is so because dropping of these entries
	require access to dict_index_t struct. To avoid such scenario
	We keep a count of number of such pages in the search_info and
	only free the dict_index_t struct when this count drops to
	zero. See also: dict_table_can_be_evicted() */

	do {
		ulint ref_count = btr_search_info_get_ref_count(info);

		if (ref_count == 0) {
			break;
		}

		/* Sleep for 10ms before trying again. */
		os_thread_sleep(10000);
		++retries;

		if (retries % 500 == 0) {
			/* No luck after 5 seconds of wait. */
			fprintf(stderr, "InnoDB: Error: Waited for"
					" %lu secs for hash index"
					" ref_count (%lu) to drop"
					" to 0.\n"
					"index: \"%s\""
					" table: \"%s\"\n",
					retries/100,
					ref_count,
					index->name,
					table->name);
		}

		/* To avoid a hang here we commit suicide if the
		ref_count doesn't drop to zero in 600 seconds. */
		if (retries >= 60000) {
			ut_error;
		}
	} while (srv_shutdown_state == SRV_SHUTDOWN_NONE || !lru_evict);

	rw_lock_free(&index->lock);

	/* Remove the index from the list of indexes of the table */
	UT_LIST_REMOVE(indexes, table->indexes, index);

	size = mem_heap_get_size(index->heap);

	ut_ad(dict_sys->size >= size);

	dict_sys->size -= size;

	dict_mem_index_free(index);
}

<<<<<<< HEAD
=======
/**********************************************************************//**
Removes an index from the dictionary cache. */
UNIV_INTERN
void
dict_index_remove_from_cache(
/*=========================*/
	dict_table_t*	table,	/*!< in/out: table */
	dict_index_t*	index)	/*!< in, own: index */
{
	dict_index_remove_from_cache_low(table, index, FALSE);
}

>>>>>>> fad01fbe
/*******************************************************************//**
Tries to find column names for the index and sets the col field of the
index.
@return TRUE if the column names were found */
static
ibool
dict_index_find_cols(
/*=================*/
	dict_table_t*	table,	/*!< in: table */
	dict_index_t*	index)	/*!< in: index */
{
	ulint		i;

	ut_ad(table && index);
	ut_ad(table->magic_n == DICT_TABLE_MAGIC_N);
	ut_ad(mutex_own(&(dict_sys->mutex)));

	for (i = 0; i < index->n_fields; i++) {
		ulint		j;
		dict_field_t*	field = dict_index_get_nth_field(index, i);

		for (j = 0; j < table->n_cols; j++) {
			if (!strcmp(dict_table_get_col_name(table, j),
				    field->name)) {
				field->col = dict_table_get_nth_col(table, j);

				goto found;
			}
		}

#ifdef UNIV_DEBUG
		/* It is an error not to find a matching column. */
		fputs("InnoDB: Error: no matching column for ", stderr);
		ut_print_name(stderr, NULL, FALSE, field->name);
		fputs(" in ", stderr);
		dict_index_name_print(stderr, NULL, index);
		fputs("!\n", stderr);
#endif /* UNIV_DEBUG */
		return(FALSE);

found:
		;
	}

	return(TRUE);
}
#endif /* !UNIV_HOTBACKUP */

/*******************************************************************//**
Adds a column to index. */
UNIV_INTERN
void
dict_index_add_col(
/*===============*/
	dict_index_t*		index,		/*!< in/out: index */
	const dict_table_t*	table,		/*!< in: table */
	dict_col_t*		col,		/*!< in: column */
	ulint			prefix_len)	/*!< in: column prefix length */
{
	dict_field_t*	field;
	const char*	col_name;

	col_name = dict_table_get_col_name(table, dict_col_get_no(col));

	dict_mem_index_add_field(index, col_name, prefix_len);

	field = dict_index_get_nth_field(index, index->n_def - 1);

	field->col = col;
	field->fixed_len = (unsigned int) dict_col_get_fixed_size(
		col, dict_table_is_comp(table));

	if (prefix_len && field->fixed_len > prefix_len) {
		field->fixed_len = (unsigned int) prefix_len;
	}

	/* Long fixed-length fields that need external storage are treated as
	variable-length fields, so that the extern flag can be embedded in
	the length word. */

	if (field->fixed_len > DICT_MAX_INDEX_COL_LEN) {
		field->fixed_len = 0;
	}
#if DICT_MAX_INDEX_COL_LEN != 768
	/* The comparison limit above must be constant.  If it were
	changed, the disk format of some fixed-length columns would
	change, which would be a disaster. */
# error "DICT_MAX_INDEX_COL_LEN != 768"
#endif

	if (!(col->prtype & DATA_NOT_NULL)) {
		index->n_nullable++;
	}
}

#ifndef UNIV_HOTBACKUP
/*******************************************************************//**
Copies fields contained in index2 to index1. */
static
void
dict_index_copy(
/*============*/
	dict_index_t*		index1,	/*!< in: index to copy to */
	dict_index_t*		index2,	/*!< in: index to copy from */
	const dict_table_t*	table,	/*!< in: table */
	ulint			start,	/*!< in: first position to copy */
	ulint			end)	/*!< in: last position to copy */
{
	dict_field_t*	field;
	ulint		i;

	/* Copy fields contained in index2 */

	for (i = start; i < end; i++) {

		field = dict_index_get_nth_field(index2, i);
		dict_index_add_col(index1, table, field->col,
				   field->prefix_len);
	}
}

/*******************************************************************//**
Copies types of fields contained in index to tuple. */
UNIV_INTERN
void
dict_index_copy_types(
/*==================*/
	dtuple_t*		tuple,		/*!< in/out: data tuple */
	const dict_index_t*	index,		/*!< in: index */
	ulint			n_fields)	/*!< in: number of
						field types to copy */
{
	ulint		i;

	if (UNIV_UNLIKELY(index->type & DICT_UNIVERSAL)) {
		dtuple_set_types_binary(tuple, n_fields);

		return;
	}

	for (i = 0; i < n_fields; i++) {
		const dict_field_t*	ifield;
		dtype_t*		dfield_type;

		ifield = dict_index_get_nth_field(index, i);
		dfield_type = dfield_get_type(dtuple_get_nth_field(tuple, i));
		dict_col_copy_type(dict_field_get_col(ifield), dfield_type);
	}
}

/*******************************************************************//**
Copies types of columns contained in table to tuple and sets all
fields of the tuple to the SQL NULL value.  This function should
be called right after dtuple_create(). */
UNIV_INTERN
void
dict_table_copy_types(
/*==================*/
	dtuple_t*		tuple,	/*!< in/out: data tuple */
	const dict_table_t*	table)	/*!< in: table */
{
	ulint		i;

	for (i = 0; i < dtuple_get_n_fields(tuple); i++) {

		dfield_t*	dfield	= dtuple_get_nth_field(tuple, i);
		dtype_t*	dtype	= dfield_get_type(dfield);

		dfield_set_null(dfield);
		dict_col_copy_type(dict_table_get_nth_col(table, i), dtype);
	}
}

/*******************************************************************//**
Builds the internal dictionary cache representation for a clustered
index, containing also system fields not defined by the user.
@return	own: the internal representation of the clustered index */
static
dict_index_t*
dict_index_build_internal_clust(
/*============================*/
	const dict_table_t*	table,	/*!< in: table */
	dict_index_t*		index)	/*!< in: user representation of
					a clustered index */
{
	dict_index_t*	new_index;
	dict_field_t*	field;
	ulint		fixed_size;
	ulint		trx_id_pos;
	ulint		i;
	ibool*		indexed;

	ut_ad(table && index);
	ut_ad(dict_index_is_clust(index));
	ut_ad(mutex_own(&(dict_sys->mutex)));
	ut_ad(table->magic_n == DICT_TABLE_MAGIC_N);

	/* Create a new index object with certainly enough fields */
	new_index = dict_mem_index_create(table->name,
					  index->name, table->space,
					  index->type,
					  index->n_fields + table->n_cols);

	/* Copy other relevant data from the old index struct to the new
	struct: it inherits the values */

	new_index->n_user_defined_cols = index->n_fields;

	new_index->id = index->id;

	/* Copy the fields of index */
	dict_index_copy(new_index, index, table, 0, index->n_fields);

	if (UNIV_UNLIKELY(index->type & DICT_UNIVERSAL)) {
		/* No fixed number of fields determines an entry uniquely */

		new_index->n_uniq = REC_MAX_N_FIELDS;

	} else if (dict_index_is_unique(index)) {
		/* Only the fields defined so far are needed to identify
		the index entry uniquely */

		new_index->n_uniq = new_index->n_def;
	} else {
		/* Also the row id is needed to identify the entry */
		new_index->n_uniq = 1 + new_index->n_def;
	}

	new_index->trx_id_offset = 0;

	if (!dict_index_is_ibuf(index)) {
		/* Add system columns, trx id first */

		trx_id_pos = new_index->n_def;

#if DATA_ROW_ID != 0
# error "DATA_ROW_ID != 0"
#endif
#if DATA_TRX_ID != 1
# error "DATA_TRX_ID != 1"
#endif
#if DATA_ROLL_PTR != 2
# error "DATA_ROLL_PTR != 2"
#endif

		if (!dict_index_is_unique(index)) {
			dict_index_add_col(new_index, table,
					   dict_table_get_sys_col(
						   table, DATA_ROW_ID),
					   0);
			trx_id_pos++;
		}

		dict_index_add_col(new_index, table,
				   dict_table_get_sys_col(table, DATA_TRX_ID),
				   0);

		dict_index_add_col(new_index, table,
				   dict_table_get_sys_col(table,
							  DATA_ROLL_PTR),
				   0);

		for (i = 0; i < trx_id_pos; i++) {

			fixed_size = dict_col_get_fixed_size(
				dict_index_get_nth_col(new_index, i),
				dict_table_is_comp(table));

			if (fixed_size == 0) {
				new_index->trx_id_offset = 0;

				break;
			}

			if (dict_index_get_nth_field(new_index, i)->prefix_len
			    > 0) {
				new_index->trx_id_offset = 0;

				break;
			}

			new_index->trx_id_offset += (unsigned int) fixed_size;
		}

	}

	/* Remember the table columns already contained in new_index */
	indexed = mem_zalloc(table->n_cols * sizeof *indexed);

	/* Mark the table columns already contained in new_index */
	for (i = 0; i < new_index->n_def; i++) {

		field = dict_index_get_nth_field(new_index, i);

		/* If there is only a prefix of the column in the index
		field, do not mark the column as contained in the index */

		if (field->prefix_len == 0) {

			indexed[field->col->ind] = TRUE;
		}
	}

	/* Add to new_index non-system columns of table not yet included
	there */
	for (i = 0; i + DATA_N_SYS_COLS < (ulint) table->n_cols; i++) {

		dict_col_t*	col = dict_table_get_nth_col(table, i);
		ut_ad(col->mtype != DATA_SYS);

		if (!indexed[col->ind]) {
			dict_index_add_col(new_index, table, col, 0);
		}
	}

	mem_free(indexed);

	ut_ad(dict_index_is_ibuf(index)
	      || (UT_LIST_GET_LEN(table->indexes) == 0));

	new_index->cached = TRUE;

	return(new_index);
}

/*******************************************************************//**
Builds the internal dictionary cache representation for a non-clustered
index, containing also system fields not defined by the user.
@return	own: the internal representation of the non-clustered index */
static
dict_index_t*
dict_index_build_internal_non_clust(
/*================================*/
	const dict_table_t*	table,	/*!< in: table */
	dict_index_t*		index)	/*!< in: user representation of
					a non-clustered index */
{
	dict_field_t*	field;
	dict_index_t*	new_index;
	dict_index_t*	clust_index;
	ulint		i;
	ibool*		indexed;

	ut_ad(table && index);
	ut_ad(!dict_index_is_clust(index));
	ut_ad(mutex_own(&(dict_sys->mutex)));
	ut_ad(table->magic_n == DICT_TABLE_MAGIC_N);

	/* The clustered index should be the first in the list of indexes */
	clust_index = UT_LIST_GET_FIRST(table->indexes);

	ut_ad(clust_index);
	ut_ad(dict_index_is_clust(clust_index));
	ut_ad(!(clust_index->type & DICT_UNIVERSAL));

	/* Create a new index */
	new_index = dict_mem_index_create(
		table->name, index->name, index->space, index->type,
		index->n_fields + 1 + clust_index->n_uniq);

	/* Copy other relevant data from the old index
	struct to the new struct: it inherits the values */

	new_index->n_user_defined_cols = index->n_fields;

	new_index->id = index->id;

	/* Copy fields from index to new_index */
	dict_index_copy(new_index, index, table, 0, index->n_fields);

	/* Remember the table columns already contained in new_index */
	indexed = mem_zalloc(table->n_cols * sizeof *indexed);

	/* Mark the table columns already contained in new_index */
	for (i = 0; i < new_index->n_def; i++) {

		field = dict_index_get_nth_field(new_index, i);

		/* If there is only a prefix of the column in the index
		field, do not mark the column as contained in the index */

		if (field->prefix_len == 0) {

			indexed[field->col->ind] = TRUE;
		}
	}

	/* Add to new_index the columns necessary to determine the clustered
	index entry uniquely */

	for (i = 0; i < clust_index->n_uniq; i++) {

		field = dict_index_get_nth_field(clust_index, i);

		if (!indexed[field->col->ind]) {
			dict_index_add_col(new_index, table, field->col,
					   field->prefix_len);
		}
	}

	mem_free(indexed);

	if (dict_index_is_unique(index)) {
		new_index->n_uniq = index->n_fields;
	} else {
		new_index->n_uniq = new_index->n_def;
	}
<<<<<<< HEAD

	/* Set the n_fields value in new_index to the actual defined
	number of fields */

	new_index->n_fields = new_index->n_def;

	new_index->cached = TRUE;

	return(new_index);
}

/*====================== FOREIGN KEY PROCESSING ========================*/

/*********************************************************************//**
Checks if a table is referenced by foreign keys.
@return	TRUE if table is referenced by a foreign key */
UNIV_INTERN
ibool
dict_table_is_referenced_by_foreign_key(
/*====================================*/
	const dict_table_t*	table)	/*!< in: InnoDB table */
{
	return(UT_LIST_GET_LEN(table->referenced_list) > 0);
}

/*********************************************************************//**
Check if the index is referenced by a foreign key, if TRUE return foreign
else return NULL
@return pointer to foreign key struct if index is defined for foreign
key, otherwise NULL */
UNIV_INTERN
dict_foreign_t*
dict_table_get_referenced_constraint(
/*=================================*/
	dict_table_t*	table,	/*!< in: InnoDB table */
	dict_index_t*	index)	/*!< in: InnoDB index */
{
	dict_foreign_t*	foreign;

	ut_ad(index != NULL);
	ut_ad(table != NULL);
=======
>>>>>>> fad01fbe

	for (foreign = UT_LIST_GET_FIRST(table->referenced_list);
	     foreign;
	     foreign = UT_LIST_GET_NEXT(referenced_list, foreign)) {

		if (foreign->referenced_index == index) {

			return(foreign);
		}
	}

	return(NULL);
}

/*********************************************************************//**
Checks if a index is defined for a foreign key constraint. Index is a part
of a foreign key constraint if the index is referenced by foreign key
or index is a foreign key index.
@return pointer to foreign key struct if index is defined for foreign
key, otherwise NULL */
UNIV_INTERN
dict_foreign_t*
dict_table_get_foreign_constraint(
/*==============================*/
	dict_table_t*	table,	/*!< in: InnoDB table */
	dict_index_t*	index)	/*!< in: InnoDB index */
{
	dict_foreign_t*	foreign;

<<<<<<< HEAD
	ut_ad(index != NULL);
	ut_ad(table != NULL);

	for (foreign = UT_LIST_GET_FIRST(table->foreign_list);
	     foreign;
	     foreign = UT_LIST_GET_NEXT(foreign_list, foreign)) {

		if (foreign->foreign_index == index
		    || foreign->referenced_index == index) {
=======
/*********************************************************************//**
Checks if a table is referenced by foreign keys.
@return	TRUE if table is referenced by a foreign key */
UNIV_INTERN
ibool
dict_table_is_referenced_by_foreign_key(
/*====================================*/
	const dict_table_t*	table)	/*!< in: InnoDB table */
{
	return(UT_LIST_GET_LEN(table->referenced_list) > 0);
}

/*********************************************************************//**
Check if the index is referenced by a foreign key, if TRUE return foreign
else return NULL
@return pointer to foreign key struct if index is defined for foreign
key, otherwise NULL */
UNIV_INTERN
dict_foreign_t*
dict_table_get_referenced_constraint(
/*=================================*/
	dict_table_t*	table,	/*!< in: InnoDB table */
	dict_index_t*	index)	/*!< in: InnoDB index */
{
	dict_foreign_t*	foreign;

	ut_ad(index != NULL);
	ut_ad(table != NULL);

	for (foreign = UT_LIST_GET_FIRST(table->referenced_list);
	     foreign;
	     foreign = UT_LIST_GET_NEXT(referenced_list, foreign)) {

		if (foreign->referenced_index == index) {
>>>>>>> fad01fbe

			return(foreign);
		}
	}

	return(NULL);
}

/*********************************************************************//**
<<<<<<< HEAD
=======
Checks if a index is defined for a foreign key constraint. Index is a part
of a foreign key constraint if the index is referenced by foreign key
or index is a foreign key index.
@return pointer to foreign key struct if index is defined for foreign
key, otherwise NULL */
UNIV_INTERN
dict_foreign_t*
dict_table_get_foreign_constraint(
/*==============================*/
	dict_table_t*	table,	/*!< in: InnoDB table */
	dict_index_t*	index)	/*!< in: InnoDB index */
{
	dict_foreign_t*	foreign;

	ut_ad(index != NULL);
	ut_ad(table != NULL);

	for (foreign = UT_LIST_GET_FIRST(table->foreign_list);
	     foreign;
	     foreign = UT_LIST_GET_NEXT(foreign_list, foreign)) {

		if (foreign->foreign_index == index
		    || foreign->referenced_index == index) {

			return(foreign);
		}
	}

	return(NULL);
}

/*********************************************************************//**
>>>>>>> fad01fbe
Frees a foreign key struct. */
static
void
dict_foreign_free(
/*==============*/
	dict_foreign_t*	foreign)	/*!< in, own: foreign key struct */
{
	mem_heap_free(foreign->heap);
}

/**********************************************************************//**
Removes a foreign constraint struct from the dictionary cache. */
static
void
dict_foreign_remove_from_cache(
/*===========================*/
	dict_foreign_t*	foreign)	/*!< in, own: foreign constraint */
{
	ut_ad(mutex_own(&(dict_sys->mutex)));
	ut_a(foreign);

	if (foreign->referenced_table) {
		UT_LIST_REMOVE(referenced_list,
			       foreign->referenced_table->referenced_list,
			       foreign);
	}

	if (foreign->foreign_table) {
		UT_LIST_REMOVE(foreign_list,
			       foreign->foreign_table->foreign_list,
			       foreign);
	}

	dict_foreign_free(foreign);
}

/**********************************************************************//**
Looks for the foreign constraint from the foreign and referenced lists
of a table.
@return	foreign constraint */
static
dict_foreign_t*
dict_foreign_find(
/*==============*/
	dict_table_t*	table,	/*!< in: table object */
	const char*	id)	/*!< in: foreign constraint id */
{
	dict_foreign_t*	foreign;

	ut_ad(mutex_own(&(dict_sys->mutex)));

	foreign = UT_LIST_GET_FIRST(table->foreign_list);

	while (foreign) {
		if (ut_strcmp(id, foreign->id) == 0) {

			return(foreign);
		}

		foreign = UT_LIST_GET_NEXT(foreign_list, foreign);
	}

	foreign = UT_LIST_GET_FIRST(table->referenced_list);

	while (foreign) {
		if (ut_strcmp(id, foreign->id) == 0) {

			return(foreign);
		}

		foreign = UT_LIST_GET_NEXT(referenced_list, foreign);
	}

	return(NULL);
}

/*********************************************************************//**
Tries to find an index whose first fields are the columns in the array,
in the same order and is not marked for deletion and is not the same
as types_idx.
@return	matching index, NULL if not found */
static
dict_index_t*
dict_foreign_find_index(
/*====================*/
	dict_table_t*	table,	/*!< in: table */
	const char**	columns,/*!< in: array of column names */
	ulint		n_cols,	/*!< in: number of columns */
	dict_index_t*	types_idx, /*!< in: NULL or an index to whose types the
				   column types must match */
	ibool		check_charsets,
				/*!< in: whether to check charsets.
				only has an effect if types_idx != NULL */
	ulint		check_null)
				/*!< in: nonzero if none of the columns must
				be declared NOT NULL */
{
	dict_index_t*	index;

	index = dict_table_get_first_index(table);

	while (index != NULL) {
		/* Ignore matches that refer to the same instance
		or the index is to be dropped */
		if (index->to_be_dropped || types_idx == index) {

			goto next_rec;

		} else if (dict_index_get_n_fields(index) >= n_cols) {
			ulint		i;

			for (i = 0; i < n_cols; i++) {
				dict_field_t*	field;
				const char*	col_name;

				field = dict_index_get_nth_field(index, i);

				col_name = dict_table_get_col_name(
					table, dict_col_get_no(field->col));

				if (field->prefix_len != 0) {
					/* We do not accept column prefix
					indexes here */

					break;
				}

				if (0 != innobase_strcasecmp(columns[i],
							     col_name)) {
					break;
				}

				if (check_null
				    && (field->col->prtype & DATA_NOT_NULL)) {

					return(NULL);
				}

				if (types_idx && !cmp_cols_are_equal(
					    dict_index_get_nth_col(index, i),
					    dict_index_get_nth_col(types_idx,
								   i),
					    check_charsets)) {

					break;
				}
			}

			if (i == n_cols) {
				/* We found a matching index */

				return(index);
			}
		}

next_rec:
		index = dict_table_get_next_index(index);
	}

	return(NULL);
}

/**********************************************************************//**
Find an index that is equivalent to the one passed in and is not marked
for deletion.
@return	index equivalent to foreign->foreign_index, or NULL */
UNIV_INTERN
dict_index_t*
dict_foreign_find_equiv_index(
/*==========================*/
	dict_foreign_t*	foreign)/*!< in: foreign key */
{
	ut_a(foreign != NULL);

	/* Try to find an index which contains the columns as the
	first fields and in the right order, and the types are the
	same as in foreign->foreign_index */

	return(dict_foreign_find_index(
		       foreign->foreign_table,
		       foreign->foreign_col_names, foreign->n_fields,
		       foreign->foreign_index, TRUE, /* check types */
		       FALSE/* allow columns to be NULL */));
}

/**********************************************************************//**
Returns an index object by matching on the name and column names and
if more than one index matches return the index with the max id
@return	matching index, NULL if not found */
UNIV_INTERN
dict_index_t*
dict_table_get_index_by_max_id(
/*===========================*/
	dict_table_t*	table,	/*!< in: table */
	const char*	name,	/*!< in: the index name to find */
	const char**	columns,/*!< in: array of column names */
	ulint		n_cols)	/*!< in: number of columns */
{
	dict_index_t*	index;
	dict_index_t*	found;

	found = NULL;
	index = dict_table_get_first_index(table);

	while (index != NULL) {
		if (ut_strcmp(index->name, name) == 0
		    && dict_index_get_n_ordering_defined_by_user(index)
		    == n_cols) {

			ulint		i;

			for (i = 0; i < n_cols; i++) {
				dict_field_t*	field;
				const char*	col_name;

				field = dict_index_get_nth_field(index, i);

				col_name = dict_table_get_col_name(
					table, dict_col_get_no(field->col));

				if (0 != innobase_strcasecmp(
					    columns[i], col_name)) {

					break;
				}
			}

			if (i == n_cols) {
				/* We found a matching index, select
				the index with the higher id*/

				if (!found || index->id > found->id) {

					found = index;
				}
			}
		}

		index = dict_table_get_next_index(index);
	}

	return(found);
}

/**********************************************************************//**
Report an error in a foreign key definition. */
static
void
dict_foreign_error_report_low(
/*==========================*/
	FILE*		file,	/*!< in: output stream */
	const char*	name)	/*!< in: table name */
{
	rewind(file);
	ut_print_timestamp(file);
	fprintf(file, " Error in foreign key constraint of table %s:\n",
		name);
}

/**********************************************************************//**
Report an error in a foreign key definition. */
static
void
dict_foreign_error_report(
/*======================*/
	FILE*		file,	/*!< in: output stream */
	dict_foreign_t*	fk,	/*!< in: foreign key constraint */
	const char*	msg)	/*!< in: the error message */
{
	mutex_enter(&dict_foreign_err_mutex);
	dict_foreign_error_report_low(file, fk->foreign_table_name);
	fputs(msg, file);
	fputs(" Constraint:\n", file);
	dict_print_info_on_foreign_key_in_create_format(file, NULL, fk, TRUE);
	putc('\n', file);
	if (fk->foreign_index) {
		fputs("The index in the foreign key in table is ", file);
		ut_print_name(file, NULL, FALSE, fk->foreign_index->name);
		fputs("\n"
		      "See " REFMAN "innodb-foreign-key-constraints.html\n"
		      "for correct foreign key definition.\n",
		      file);
	}
	mutex_exit(&dict_foreign_err_mutex);
}

/**********************************************************************//**
Adds a foreign key constraint object to the dictionary cache. May free
the object if there already is an object with the same identifier in.
At least one of the foreign table and the referenced table must already
be in the dictionary cache!
@return	DB_SUCCESS or error code */
UNIV_INTERN
ulint
dict_foreign_add_to_cache(
/*======================*/
	dict_foreign_t*	foreign,	/*!< in, own: foreign key constraint */
	ibool		check_charsets)	/*!< in: TRUE=check charset
					compatibility */
{
	dict_table_t*	for_table;
	dict_table_t*	ref_table;
	dict_foreign_t*	for_in_cache		= NULL;
	dict_index_t*	index;
	ibool		added_to_referenced_list= FALSE;
	FILE*		ef			= dict_foreign_err_file;

	ut_ad(mutex_own(&(dict_sys->mutex)));

	for_table = dict_table_check_if_in_cache_low(
		foreign->foreign_table_name);

	ref_table = dict_table_check_if_in_cache_low(
		foreign->referenced_table_name);
	ut_a(for_table || ref_table);

	if (for_table) {
		for_in_cache = dict_foreign_find(for_table, foreign->id);
	}

	if (!for_in_cache && ref_table) {
		for_in_cache = dict_foreign_find(ref_table, foreign->id);
	}

	if (for_in_cache) {
		/* Free the foreign object */
		mem_heap_free(foreign->heap);
	} else {
		for_in_cache = foreign;
	}

	if (for_in_cache->referenced_table == NULL && ref_table) {
		index = dict_foreign_find_index(
			ref_table,
			for_in_cache->referenced_col_names,
			for_in_cache->n_fields, for_in_cache->foreign_index,
			check_charsets, FALSE);

		if (index == NULL) {
			dict_foreign_error_report(
				ef, for_in_cache,
				"there is no index in referenced table"
				" which would contain\n"
				"the columns as the first columns,"
				" or the data types in the\n"
				"referenced table do not match"
				" the ones in table.");

			if (for_in_cache == foreign) {
				mem_heap_free(foreign->heap);
			}

			return(DB_CANNOT_ADD_CONSTRAINT);
		}

		for_in_cache->referenced_table = ref_table;
		for_in_cache->referenced_index = index;
		UT_LIST_ADD_LAST(referenced_list,
				 ref_table->referenced_list,
				 for_in_cache);
		added_to_referenced_list = TRUE;
	}

	if (for_in_cache->foreign_table == NULL && for_table) {
		index = dict_foreign_find_index(
			for_table,
			for_in_cache->foreign_col_names,
			for_in_cache->n_fields,
			for_in_cache->referenced_index, check_charsets,
			for_in_cache->type
			& (DICT_FOREIGN_ON_DELETE_SET_NULL
			   | DICT_FOREIGN_ON_UPDATE_SET_NULL));

		if (index == NULL) {
			dict_foreign_error_report(
				ef, for_in_cache,
				"there is no index in the table"
				" which would contain\n"
				"the columns as the first columns,"
				" or the data types in the\n"
				"table do not match"
				" the ones in the referenced table\n"
				"or one of the ON ... SET NULL columns"
				" is declared NOT NULL.");

			if (for_in_cache == foreign) {
				if (added_to_referenced_list) {
					UT_LIST_REMOVE(
						referenced_list,
						ref_table->referenced_list,
						for_in_cache);
				}

				mem_heap_free(foreign->heap);
			}

			return(DB_CANNOT_ADD_CONSTRAINT);
		}

		for_in_cache->foreign_table = for_table;
		for_in_cache->foreign_index = index;
		UT_LIST_ADD_LAST(foreign_list,
				 for_table->foreign_list,
				 for_in_cache);
	}

	/* We need to move the table to the non-LRU end of the table LRU
	list. Otherwise it will be evicted from the cache. */

	if (ref_table != NULL && ref_table->can_be_evicted) {
		dict_table_move_from_lru_to_non_lru(ref_table);
	}

	if (for_table != NULL && for_table->can_be_evicted) {
		dict_table_move_from_lru_to_non_lru(for_table);
	}

	ut_ad(dict_lru_validate());

	return(DB_SUCCESS);
}

/*********************************************************************//**
Scans from pointer onwards. Stops if is at the start of a copy of
'string' where characters are compared without case sensitivity, and
only outside `` or "" quotes. Stops also at NUL.
@return	scanned up to this */
static
const char*
dict_scan_to(
/*=========*/
	const char*	ptr,	/*!< in: scan from */
	const char*	string)	/*!< in: look for this */
{
	char	quote	= '\0';

	for (; *ptr; ptr++) {
		if (*ptr == quote) {
			/* Closing quote character: do not look for
			starting quote or the keyword. */
			quote = '\0';
		} else if (quote) {
			/* Within quotes: do nothing. */
		} else if (*ptr == '`' || *ptr == '"') {
			/* Starting quote: remember the quote character. */
			quote = *ptr;
		} else {
			/* Outside quotes: look for the keyword. */
			ulint	i;
			for (i = 0; string[i]; i++) {
				if (toupper((int)(unsigned char)(ptr[i]))
				    != toupper((int)(unsigned char)
					       (string[i]))) {
					goto nomatch;
				}
			}
			break;
nomatch:
			;
		}
	}

	return(ptr);
}

/*********************************************************************//**
Accepts a specified string. Comparisons are case-insensitive.
@return if string was accepted, the pointer is moved after that, else
ptr is returned */
static
const char*
dict_accept(
/*========*/
	struct charset_info_st*	cs,/*!< in: the character set of ptr */
	const char*	ptr,	/*!< in: scan from this */
	const char*	string,	/*!< in: accept only this string as the next
				non-whitespace string */
	ibool*		success)/*!< out: TRUE if accepted */
{
	const char*	old_ptr = ptr;
	const char*	old_ptr2;

	*success = FALSE;

	while (my_isspace(cs, *ptr)) {
		ptr++;
	}

	old_ptr2 = ptr;

	ptr = dict_scan_to(ptr, string);

	if (*ptr == '\0' || old_ptr2 != ptr) {
		return(old_ptr);
	}

	*success = TRUE;

	return(ptr + ut_strlen(string));
}

/*********************************************************************//**
Scans an id. For the lexical definition of an 'id', see the code below.
Strips backquotes or double quotes from around the id.
@return	scanned to */
static
const char*
dict_scan_id(
/*=========*/
	struct charset_info_st*	cs,/*!< in: the character set of ptr */
	const char*	ptr,	/*!< in: scanned to */
	mem_heap_t*	heap,	/*!< in: heap where to allocate the id
				(NULL=id will not be allocated, but it
				will point to string near ptr) */
	const char**	id,	/*!< out,own: the id; NULL if no id was
				scannable */
	ibool		table_id,/*!< in: TRUE=convert the allocated id
				as a table name; FALSE=convert to UTF-8 */
	ibool		accept_also_dot)
				/*!< in: TRUE if also a dot can appear in a
				non-quoted id; in a quoted id it can appear
				always */
{
	char		quote	= '\0';
	ulint		len	= 0;
	const char*	s;
	char*		str;
	char*		dst;

	*id = NULL;

	while (my_isspace(cs, *ptr)) {
		ptr++;
	}

	if (*ptr == '\0') {

		return(ptr);
	}

	if (*ptr == '`' || *ptr == '"') {
		quote = *ptr++;
	}

	s = ptr;

	if (quote) {
		for (;;) {
			if (!*ptr) {
				/* Syntax error */
				return(ptr);
			}
			if (*ptr == quote) {
				ptr++;
				if (*ptr != quote) {
					break;
				}
			}
			ptr++;
			len++;
		}
	} else {
		while (!my_isspace(cs, *ptr) && *ptr != '(' && *ptr != ')'
		       && (accept_also_dot || *ptr != '.')
		       && *ptr != ',' && *ptr != '\0') {

			ptr++;
		}

		len = ptr - s;
	}

	if (UNIV_UNLIKELY(!heap)) {
		/* no heap given: id will point to source string */
		*id = s;
		return(ptr);
	}

	if (quote) {
		char*	d;
		str = d = mem_heap_alloc(heap, len + 1);
		while (len--) {
			if ((*d++ = *s++) == quote) {
				s++;
			}
		}
		*d++ = 0;
		len = d - str;
		ut_ad(*s == quote);
		ut_ad(s + 1 == ptr);
	} else {
		str = mem_heap_strdupl(heap, s, len);
	}

	if (!table_id) {
convert_id:
		/* Convert the identifier from connection character set
		to UTF-8. */
		len = 3 * len + 1;
		*id = dst = mem_heap_alloc(heap, len);

		innobase_convert_from_id(cs, dst, str, len);
	} else if (!strncmp(str, srv_mysql50_table_name_prefix,
			    sizeof srv_mysql50_table_name_prefix)) {
		/* This is a pre-5.1 table name
		containing chars other than [A-Za-z0-9].
		Discard the prefix and use raw UTF-8 encoding. */
		str += sizeof srv_mysql50_table_name_prefix;
		len -= sizeof srv_mysql50_table_name_prefix;
		goto convert_id;
	} else {
		/* Encode using filename-safe characters. */
		len = 5 * len + 1;
		*id = dst = mem_heap_alloc(heap, len);

		innobase_convert_from_table_id(cs, dst, str, len);
	}

	return(ptr);
}

/*********************************************************************//**
Tries to scan a column name.
@return	scanned to */
static
const char*
dict_scan_col(
/*==========*/
	struct charset_info_st*	cs,	/*!< in: the character set of ptr */
	const char*		ptr,	/*!< in: scanned to */
	ibool*			success,/*!< out: TRUE if success */
	dict_table_t*		table,	/*!< in: table in which the column is */
	const dict_col_t**	column,	/*!< out: pointer to column if success */
	mem_heap_t*		heap,	/*!< in: heap where to allocate */
	const char**		name)	/*!< out,own: the column name;
					NULL if no name was scannable */
{
	ulint		i;

	*success = FALSE;

	ptr = dict_scan_id(cs, ptr, heap, name, FALSE, TRUE);

	if (*name == NULL) {

		return(ptr);	/* Syntax error */
	}

	if (table == NULL) {
		*success = TRUE;
		*column = NULL;
	} else {
		for (i = 0; i < dict_table_get_n_cols(table); i++) {

			const char*	col_name = dict_table_get_col_name(
				table, i);

			if (0 == innobase_strcasecmp(col_name, *name)) {
				/* Found */

				*success = TRUE;
				*column = dict_table_get_nth_col(table, i);
				strcpy((char*) *name, col_name);

				break;
			}
		}
	}

	return(ptr);
}

/*********************************************************************//**
Scans a table name from an SQL string.
@return	scanned to */
static
const char*
dict_scan_table_name(
/*=================*/
	struct charset_info_st*	cs,/*!< in: the character set of ptr */
	const char*	ptr,	/*!< in: scanned to */
	dict_table_t**	table,	/*!< out: table object or NULL */
	const char*	name,	/*!< in: foreign key table name */
	ibool*		success,/*!< out: TRUE if ok name found */
	mem_heap_t*	heap,	/*!< in: heap where to allocate the id */
	const char**	ref_name)/*!< out,own: the table name;
				NULL if no name was scannable */
{
	const char*	database_name	= NULL;
	ulint		database_name_len = 0;
	const char*	table_name	= NULL;
	ulint		table_name_len;
	const char*	scan_name;
	char*		ref;

	*success = FALSE;
	*table = NULL;

	ptr = dict_scan_id(cs, ptr, heap, &scan_name, TRUE, FALSE);

	if (scan_name == NULL) {

		return(ptr);	/* Syntax error */
	}

	if (*ptr == '.') {
		/* We scanned the database name; scan also the table name */

		ptr++;

		database_name = scan_name;
		database_name_len = strlen(database_name);

		ptr = dict_scan_id(cs, ptr, heap, &table_name, TRUE, FALSE);

		if (table_name == NULL) {

			return(ptr);	/* Syntax error */
		}
	} else {
		/* To be able to read table dumps made with InnoDB-4.0.17 or
		earlier, we must allow the dot separator between the database
		name and the table name also to appear within a quoted
		identifier! InnoDB used to print a constraint as:
		... REFERENCES `databasename.tablename` ...
		starting from 4.0.18 it is
		... REFERENCES `databasename`.`tablename` ... */
		const char* s;

		for (s = scan_name; *s; s++) {
			if (*s == '.') {
				database_name = scan_name;
				database_name_len = s - scan_name;
				scan_name = ++s;
				break;/* to do: multiple dots? */
			}
		}

		table_name = scan_name;
	}

	if (database_name == NULL) {
		/* Use the database name of the foreign key table */

		database_name = name;
		database_name_len = dict_get_db_name_len(name);
	}

	table_name_len = strlen(table_name);

	/* Copy database_name, '/', table_name, '\0' */
	ref = mem_heap_alloc(heap, database_name_len + table_name_len + 2);
	memcpy(ref, database_name, database_name_len);
	ref[database_name_len] = '/';
	memcpy(ref + database_name_len + 1, table_name, table_name_len + 1);
#ifndef __WIN__
	if (srv_lower_case_table_names) {
#endif /* !__WIN__ */
		/* The table name is always put to lower case on Windows. */
		innobase_casedn_str(ref);
#ifndef __WIN__
	}
#endif /* !__WIN__ */

	*success = TRUE;
	*ref_name = ref;
	*table = dict_table_get_low(ref);

	return(ptr);
}

/*********************************************************************//**
Skips one id. The id is allowed to contain also '.'.
@return	scanned to */
static
const char*
dict_skip_word(
/*===========*/
	struct charset_info_st*	cs,/*!< in: the character set of ptr */
	const char*	ptr,	/*!< in: scanned to */
	ibool*		success)/*!< out: TRUE if success, FALSE if just spaces
				left in string or a syntax error */
{
	const char*	start;

	*success = FALSE;

	ptr = dict_scan_id(cs, ptr, NULL, &start, FALSE, TRUE);

	if (start) {
		*success = TRUE;
	}

	return(ptr);
}

/*********************************************************************//**
Removes MySQL comments from an SQL string. A comment is either
(a) '#' to the end of the line,
(b) '--[space]' to the end of the line, or
(c) '[slash][asterisk]' till the next '[asterisk][slash]' (like the familiar
C comment syntax).
@return own: SQL string stripped from comments; the caller must free
this with mem_free()! */
static
char*
dict_strip_comments(
/*================*/
	const char*	sql_string,	/*!< in: SQL string */
	size_t		sql_length)	/*!< in: length of sql_string */
{
	char*		str;
	const char*	sptr;
	const char*	eptr	= sql_string + sql_length;
	char*		ptr;
	/* unclosed quote character (0 if none) */
	char		quote	= 0;

	str = mem_alloc(sql_length + 1);

	sptr = sql_string;
	ptr = str;

	for (;;) {
scan_more:
		if (sptr >= eptr || *sptr == '\0') {
end_of_string:
			*ptr = '\0';

			ut_a(ptr <= str + sql_length);

			return(str);
		}

		if (*sptr == quote) {
			/* Closing quote character: do not look for
			starting quote or comments. */
			quote = 0;
		} else if (quote) {
			/* Within quotes: do not look for
			starting quotes or comments. */
		} else if (*sptr == '"' || *sptr == '`' || *sptr == '\'') {
			/* Starting quote: remember the quote character. */
			quote = *sptr;
		} else if (*sptr == '#'
			   || (sptr[0] == '-' && sptr[1] == '-'
			       && sptr[2] == ' ')) {
			for (;;) {
				if (++sptr >= eptr) {
					goto end_of_string;
				}

				/* In Unix a newline is 0x0A while in Windows
				it is 0x0D followed by 0x0A */

				switch (*sptr) {
				case (char) 0X0A:
				case (char) 0x0D:
				case '\0':
					goto scan_more;
				}
			}
		} else if (!quote && *sptr == '/' && *(sptr + 1) == '*') {
			sptr += 2;
			for (;;) {
				if (sptr >= eptr) {
					goto end_of_string;
				}

				switch (*sptr) {
				case '\0':
					goto scan_more;
				case '*':
					if (sptr[1] == '/') {
						sptr += 2;
						goto scan_more;
					}
				}

				sptr++;
			}
		}

		*ptr = *sptr;

		ptr++;
		sptr++;
	}
}

/*********************************************************************//**
Finds the highest [number] for foreign key constraints of the table. Looks
only at the >= 4.0.18-format id's, which are of the form
databasename/tablename_ibfk_[number].
@return	highest number, 0 if table has no new format foreign key constraints */
static
ulint
dict_table_get_highest_foreign_id(
/*==============================*/
	dict_table_t*	table)	/*!< in: table in the dictionary memory cache */
{
	dict_foreign_t*	foreign;
	char*		endp;
	ulint		biggest_id	= 0;
	ulint		id;
	ulint		len;

	ut_a(table);

	len = ut_strlen(table->name);
	foreign = UT_LIST_GET_FIRST(table->foreign_list);

	while (foreign) {
		if (ut_strlen(foreign->id) > ((sizeof dict_ibfk) - 1) + len
		    && 0 == ut_memcmp(foreign->id, table->name, len)
		    && 0 == ut_memcmp(foreign->id + len,
				      dict_ibfk, (sizeof dict_ibfk) - 1)
		    && foreign->id[len + ((sizeof dict_ibfk) - 1)] != '0') {
			/* It is of the >= 4.0.18 format */

			id = strtoul(foreign->id + len
				     + ((sizeof dict_ibfk) - 1),
				     &endp, 10);
			if (*endp == '\0') {
				ut_a(id != biggest_id);

				if (id > biggest_id) {
					biggest_id = id;
				}
			}
		}

		foreign = UT_LIST_GET_NEXT(foreign_list, foreign);
	}

	return(biggest_id);
}

/*********************************************************************//**
Reports a simple foreign key create clause syntax error. */
static
void
dict_foreign_report_syntax_err(
/*===========================*/
	const char*	name,		/*!< in: table name */
	const char*	start_of_latest_foreign,
					/*!< in: start of the foreign key clause
					in the SQL string */
	const char*	ptr)		/*!< in: place of the syntax error */
{
	FILE*	ef = dict_foreign_err_file;

	mutex_enter(&dict_foreign_err_mutex);
	dict_foreign_error_report_low(ef, name);
	fprintf(ef, "%s:\nSyntax error close to:\n%s\n",
		start_of_latest_foreign, ptr);
	mutex_exit(&dict_foreign_err_mutex);
}

/*********************************************************************//**
Scans a table create SQL string and adds to the data dictionary the foreign
key constraints declared in the string. This function should be called after
the indexes for a table have been created. Each foreign key constraint must
be accompanied with indexes in both participating tables. The indexes are
allowed to contain more fields than mentioned in the constraint.
@return	error code or DB_SUCCESS */
static
ulint
dict_create_foreign_constraints_low(
/*================================*/
	trx_t*		trx,	/*!< in: transaction */
	mem_heap_t*	heap,	/*!< in: memory heap */
	struct charset_info_st*	cs,/*!< in: the character set of sql_string */
	const char*	sql_string,
				/*!< in: CREATE TABLE or ALTER TABLE statement
				where foreign keys are declared like:
				FOREIGN KEY (a, b) REFERENCES table2(c, d),
				table2 can be written also with the database
				name before it: test.table2; the default
				database is the database of parameter name */
	const char*	name,	/*!< in: table full name in the normalized form
				database_name/table_name */
	ibool		reject_fks)
				/*!< in: if TRUE, fail with error code
				DB_CANNOT_ADD_CONSTRAINT if any foreign
				keys are found. */
{
	dict_table_t*	table;
	dict_table_t*	referenced_table;
	dict_table_t*	table_to_alter;
	ulint		highest_id_so_far	= 0;
	dict_index_t*	index;
	dict_foreign_t*	foreign;
	const char*	ptr			= sql_string;
	const char*	start_of_latest_foreign	= sql_string;
	FILE*		ef			= dict_foreign_err_file;
	const char*	constraint_name;
	ibool		success;
	ulint		error;
	const char*	ptr1;
	const char*	ptr2;
	ulint		i;
	ulint		j;
	ibool		is_on_delete;
	ulint		n_on_deletes;
	ulint		n_on_updates;
	const dict_col_t*columns[500];
	const char*	column_names[500];
	const char*	referenced_table_name;

	ut_ad(mutex_own(&(dict_sys->mutex)));

	table = dict_table_get_low(name);

	if (table == NULL) {
		mutex_enter(&dict_foreign_err_mutex);
		dict_foreign_error_report_low(ef, name);
		fprintf(ef,
			"Cannot find the table in the internal"
			" data dictionary of InnoDB.\n"
			"Create table statement:\n%s\n", sql_string);
		mutex_exit(&dict_foreign_err_mutex);

		return(DB_ERROR);
	}

	/* First check if we are actually doing an ALTER TABLE, and in that
	case look for the table being altered */

	ptr = dict_accept(cs, ptr, "ALTER", &success);

	if (!success) {

		goto loop;
	}

	ptr = dict_accept(cs, ptr, "TABLE", &success);

	if (!success) {

		goto loop;
	}

	/* We are doing an ALTER TABLE: scan the table name we are altering */

	ptr = dict_scan_table_name(cs, ptr, &table_to_alter, name,
				   &success, heap, &referenced_table_name);
	if (!success) {
		fprintf(stderr,
			"InnoDB: Error: could not find"
			" the table being ALTERED in:\n%s\n",
			sql_string);

		return(DB_ERROR);
	}

	/* Starting from 4.0.18 and 4.1.2, we generate foreign key id's in the
	format databasename/tablename_ibfk_[number], where [number] is local
	to the table; look for the highest [number] for table_to_alter, so
	that we can assign to new constraints higher numbers. */

	/* If we are altering a temporary table, the table name after ALTER
	TABLE does not correspond to the internal table name, and
	table_to_alter is NULL. TODO: should we fix this somehow? */

	if (table_to_alter == NULL) {
		highest_id_so_far = 0;
	} else {
		highest_id_so_far = dict_table_get_highest_foreign_id(
			table_to_alter);
	}

	/* Scan for foreign key declarations in a loop */
loop:
	/* Scan either to "CONSTRAINT" or "FOREIGN", whichever is closer */

	ptr1 = dict_scan_to(ptr, "CONSTRAINT");
	ptr2 = dict_scan_to(ptr, "FOREIGN");

	constraint_name = NULL;

	if (ptr1 < ptr2) {
		/* The user may have specified a constraint name. Pick it so
		that we can store 'databasename/constraintname' as the id of
		of the constraint to system tables. */
		ptr = ptr1;

		ptr = dict_accept(cs, ptr, "CONSTRAINT", &success);

		ut_a(success);

		if (!my_isspace(cs, *ptr) && *ptr != '"' && *ptr != '`') {
			goto loop;
		}

		while (my_isspace(cs, *ptr)) {
			ptr++;
		}

		/* read constraint name unless got "CONSTRAINT FOREIGN" */
		if (ptr != ptr2) {
			ptr = dict_scan_id(cs, ptr, heap,
					   &constraint_name, FALSE, FALSE);
		}
	} else {
		ptr = ptr2;
	}

	if (*ptr == '\0') {
		/* The proper way to reject foreign keys for temporary
		tables would be to split the lexing and syntactical
		analysis of foreign key clauses from the actual adding
		of them, so that ha_innodb.cc could first parse the SQL
		command, determine if there are any foreign keys, and
		if so, immediately reject the command if the table is a
		temporary one. For now, this kludge will work. */
		if (reject_fks && (UT_LIST_GET_LEN(table->foreign_list) > 0)) {

			return(DB_CANNOT_ADD_CONSTRAINT);
		}

		/**********************************************************/
		/* The following call adds the foreign key constraints
		to the data dictionary system tables on disk */

		error = dict_create_add_foreigns_to_dictionary(
			highest_id_so_far, table, trx);
		return(error);
	}

	start_of_latest_foreign = ptr;

	ptr = dict_accept(cs, ptr, "FOREIGN", &success);

	if (!success) {
		goto loop;
	}

	if (!my_isspace(cs, *ptr)) {
		goto loop;
	}

	ptr = dict_accept(cs, ptr, "KEY", &success);

	if (!success) {
		goto loop;
	}

	ptr = dict_accept(cs, ptr, "(", &success);

	if (!success) {
		/* MySQL allows also an index id before the '('; we
		skip it */
		ptr = dict_skip_word(cs, ptr, &success);

		if (!success) {
			dict_foreign_report_syntax_err(
				name, start_of_latest_foreign, ptr);

			return(DB_CANNOT_ADD_CONSTRAINT);
		}

		ptr = dict_accept(cs, ptr, "(", &success);

		if (!success) {
			/* We do not flag a syntax error here because in an
			ALTER TABLE we may also have DROP FOREIGN KEY abc */

			goto loop;
		}
	}

	i = 0;

	/* Scan the columns in the first list */
col_loop1:
	ut_a(i < (sizeof column_names) / sizeof *column_names);
	ptr = dict_scan_col(cs, ptr, &success, table, columns + i,
			    heap, column_names + i);
	if (!success) {
		mutex_enter(&dict_foreign_err_mutex);
		dict_foreign_error_report_low(ef, name);
		fprintf(ef, "%s:\nCannot resolve column name close to:\n%s\n",
			start_of_latest_foreign, ptr);
		mutex_exit(&dict_foreign_err_mutex);

		return(DB_CANNOT_ADD_CONSTRAINT);
	}

	i++;

	ptr = dict_accept(cs, ptr, ",", &success);

	if (success) {
		goto col_loop1;
	}

	ptr = dict_accept(cs, ptr, ")", &success);

	if (!success) {
		dict_foreign_report_syntax_err(
			name, start_of_latest_foreign, ptr);
		return(DB_CANNOT_ADD_CONSTRAINT);
	}

	/* Try to find an index which contains the columns
	as the first fields and in the right order */

	index = dict_foreign_find_index(table, column_names, i,
					NULL, TRUE, FALSE);

	if (!index) {
		mutex_enter(&dict_foreign_err_mutex);
		dict_foreign_error_report_low(ef, name);
		fputs("There is no index in table ", ef);
		ut_print_name(ef, NULL, TRUE, name);
		fprintf(ef, " where the columns appear\n"
			"as the first columns. Constraint:\n%s\n"
			"See " REFMAN "innodb-foreign-key-constraints.html\n"
			"for correct foreign key definition.\n",
			start_of_latest_foreign);
		mutex_exit(&dict_foreign_err_mutex);

		return(DB_CANNOT_ADD_CONSTRAINT);
	}
	ptr = dict_accept(cs, ptr, "REFERENCES", &success);

	if (!success || !my_isspace(cs, *ptr)) {
		dict_foreign_report_syntax_err(
			name, start_of_latest_foreign, ptr);
		return(DB_CANNOT_ADD_CONSTRAINT);
	}

	/* Let us create a constraint struct */

	foreign = dict_mem_foreign_create();

	if (constraint_name) {
		ulint	db_len;

		/* Catenate 'databasename/' to the constraint name specified
		by the user: we conceive the constraint as belonging to the
		same MySQL 'database' as the table itself. We store the name
		to foreign->id. */

		db_len = dict_get_db_name_len(table->name);

		foreign->id = mem_heap_alloc(
			foreign->heap, db_len + strlen(constraint_name) + 2);

		ut_memcpy(foreign->id, table->name, db_len);
		foreign->id[db_len] = '/';
		strcpy(foreign->id + db_len + 1, constraint_name);
	}

	foreign->foreign_table = table;
	foreign->foreign_table_name = mem_heap_strdup(foreign->heap,
						      table->name);
	foreign->foreign_index = index;
	foreign->n_fields = (unsigned int) i;
	foreign->foreign_col_names = mem_heap_alloc(foreign->heap,
						    i * sizeof(void*));
	for (i = 0; i < foreign->n_fields; i++) {
		foreign->foreign_col_names[i] = mem_heap_strdup(
			foreign->heap,
			dict_table_get_col_name(table,
						dict_col_get_no(columns[i])));
	}

	ptr = dict_scan_table_name(cs, ptr, &referenced_table, name,
				   &success, heap, &referenced_table_name);

	/* Note that referenced_table can be NULL if the user has suppressed
	checking of foreign key constraints! */

	if (!success || (!referenced_table && trx->check_foreigns)) {
		dict_foreign_free(foreign);

		mutex_enter(&dict_foreign_err_mutex);
		dict_foreign_error_report_low(ef, name);
		fprintf(ef, "%s:\nCannot resolve table name close to:\n"
			"%s\n",
			start_of_latest_foreign, ptr);
		mutex_exit(&dict_foreign_err_mutex);

		return(DB_CANNOT_ADD_CONSTRAINT);
	}

	ptr = dict_accept(cs, ptr, "(", &success);

	if (!success) {
		dict_foreign_free(foreign);
		dict_foreign_report_syntax_err(name, start_of_latest_foreign,
					       ptr);
		return(DB_CANNOT_ADD_CONSTRAINT);
	}

	/* Scan the columns in the second list */
	i = 0;

col_loop2:
	ptr = dict_scan_col(cs, ptr, &success, referenced_table, columns + i,
			    heap, column_names + i);
	i++;

	if (!success) {
		dict_foreign_free(foreign);

		mutex_enter(&dict_foreign_err_mutex);
		dict_foreign_error_report_low(ef, name);
		fprintf(ef, "%s:\nCannot resolve column name close to:\n"
			"%s\n",
			start_of_latest_foreign, ptr);
		mutex_exit(&dict_foreign_err_mutex);

		return(DB_CANNOT_ADD_CONSTRAINT);
	}

	ptr = dict_accept(cs, ptr, ",", &success);

	if (success) {
		goto col_loop2;
	}

	ptr = dict_accept(cs, ptr, ")", &success);

	if (!success || foreign->n_fields != i) {
		dict_foreign_free(foreign);

		dict_foreign_report_syntax_err(name, start_of_latest_foreign,
					       ptr);
		return(DB_CANNOT_ADD_CONSTRAINT);
	}

	n_on_deletes = 0;
	n_on_updates = 0;

scan_on_conditions:
	/* Loop here as long as we can find ON ... conditions */

	ptr = dict_accept(cs, ptr, "ON", &success);

	if (!success) {

		goto try_find_index;
	}

	ptr = dict_accept(cs, ptr, "DELETE", &success);

	if (!success) {
		ptr = dict_accept(cs, ptr, "UPDATE", &success);

		if (!success) {
			dict_foreign_free(foreign);

			dict_foreign_report_syntax_err(
				name, start_of_latest_foreign, ptr);
			return(DB_CANNOT_ADD_CONSTRAINT);
		}

		is_on_delete = FALSE;
		n_on_updates++;
	} else {
		is_on_delete = TRUE;
		n_on_deletes++;
	}

	ptr = dict_accept(cs, ptr, "RESTRICT", &success);

	if (success) {
		goto scan_on_conditions;
	}

	ptr = dict_accept(cs, ptr, "CASCADE", &success);

	if (success) {
		if (is_on_delete) {
			foreign->type |= DICT_FOREIGN_ON_DELETE_CASCADE;
		} else {
			foreign->type |= DICT_FOREIGN_ON_UPDATE_CASCADE;
		}

		goto scan_on_conditions;
	}

	ptr = dict_accept(cs, ptr, "NO", &success);

	if (success) {
		ptr = dict_accept(cs, ptr, "ACTION", &success);

		if (!success) {
			dict_foreign_free(foreign);
			dict_foreign_report_syntax_err(
				name, start_of_latest_foreign, ptr);

			return(DB_CANNOT_ADD_CONSTRAINT);
		}

		if (is_on_delete) {
			foreign->type |= DICT_FOREIGN_ON_DELETE_NO_ACTION;
		} else {
			foreign->type |= DICT_FOREIGN_ON_UPDATE_NO_ACTION;
		}

		goto scan_on_conditions;
	}

	ptr = dict_accept(cs, ptr, "SET", &success);

	if (!success) {
		dict_foreign_free(foreign);
		dict_foreign_report_syntax_err(name, start_of_latest_foreign,
					       ptr);
		return(DB_CANNOT_ADD_CONSTRAINT);
	}

	ptr = dict_accept(cs, ptr, "NULL", &success);

	if (!success) {
		dict_foreign_free(foreign);
		dict_foreign_report_syntax_err(name, start_of_latest_foreign,
					       ptr);
		return(DB_CANNOT_ADD_CONSTRAINT);
	}

	for (j = 0; j < foreign->n_fields; j++) {
		if ((dict_index_get_nth_col(foreign->foreign_index, j)->prtype)
		    & DATA_NOT_NULL) {

			/* It is not sensible to define SET NULL
			if the column is not allowed to be NULL! */

			dict_foreign_free(foreign);

			mutex_enter(&dict_foreign_err_mutex);
			dict_foreign_error_report_low(ef, name);
			fprintf(ef, "%s:\n"
				"You have defined a SET NULL condition"
				" though some of the\n"
				"columns are defined as NOT NULL.\n",
				start_of_latest_foreign);
			mutex_exit(&dict_foreign_err_mutex);

			return(DB_CANNOT_ADD_CONSTRAINT);
		}
	}

	if (is_on_delete) {
		foreign->type |= DICT_FOREIGN_ON_DELETE_SET_NULL;
	} else {
		foreign->type |= DICT_FOREIGN_ON_UPDATE_SET_NULL;
	}

	goto scan_on_conditions;

try_find_index:
	if (n_on_deletes > 1 || n_on_updates > 1) {
		/* It is an error to define more than 1 action */

		dict_foreign_free(foreign);

		mutex_enter(&dict_foreign_err_mutex);
		dict_foreign_error_report_low(ef, name);
		fprintf(ef, "%s:\n"
			"You have twice an ON DELETE clause"
			" or twice an ON UPDATE clause.\n",
			start_of_latest_foreign);
		mutex_exit(&dict_foreign_err_mutex);

		return(DB_CANNOT_ADD_CONSTRAINT);
	}

	/* Try to find an index which contains the columns as the first fields
	and in the right order, and the types are the same as in
	foreign->foreign_index */

	if (referenced_table) {
		index = dict_foreign_find_index(referenced_table,
						column_names, i,
						foreign->foreign_index,
						TRUE, FALSE);
		if (!index) {
			dict_foreign_free(foreign);
			mutex_enter(&dict_foreign_err_mutex);
			dict_foreign_error_report_low(ef, name);
			fprintf(ef, "%s:\n"
				"Cannot find an index in the"
				" referenced table where the\n"
				"referenced columns appear as the"
				" first columns, or column types\n"
				"in the table and the referenced table"
				" do not match for constraint.\n"
				"Note that the internal storage type of"
				" ENUM and SET changed in\n"
				"tables created with >= InnoDB-4.1.12,"
				" and such columns in old tables\n"
				"cannot be referenced by such columns"
				" in new tables.\n"
				"See " REFMAN
				"innodb-foreign-key-constraints.html\n"
				"for correct foreign key definition.\n",
				start_of_latest_foreign);
			mutex_exit(&dict_foreign_err_mutex);

			return(DB_CANNOT_ADD_CONSTRAINT);
		}
	} else {
		ut_a(trx->check_foreigns == FALSE);
		index = NULL;
	}

	foreign->referenced_index = index;
	foreign->referenced_table = referenced_table;

	foreign->referenced_table_name
		= mem_heap_strdup(foreign->heap, referenced_table_name);

	foreign->referenced_col_names = mem_heap_alloc(foreign->heap,
						       i * sizeof(void*));
	for (i = 0; i < foreign->n_fields; i++) {
		foreign->referenced_col_names[i]
			= mem_heap_strdup(foreign->heap, column_names[i]);
	}

	/* We found an ok constraint definition: add to the lists */

	UT_LIST_ADD_LAST(foreign_list, table->foreign_list, foreign);

	if (referenced_table) {
		UT_LIST_ADD_LAST(referenced_list,
				 referenced_table->referenced_list,
				 foreign);
	}

	goto loop;
}

/*********************************************************************//**
Scans a table create SQL string and adds to the data dictionary the foreign
key constraints declared in the string. This function should be called after
the indexes for a table have been created. Each foreign key constraint must
be accompanied with indexes in both participating tables. The indexes are
allowed to contain more fields than mentioned in the constraint.
@return	error code or DB_SUCCESS */
UNIV_INTERN
ulint
dict_create_foreign_constraints(
/*============================*/
	trx_t*		trx,		/*!< in: transaction */
	const char*	sql_string,	/*!< in: table create statement where
					foreign keys are declared like:
					FOREIGN KEY (a, b) REFERENCES
					table2(c, d), table2 can be written
					also with the database
					name before it: test.table2; the
					default database id the database of
					parameter name */
	size_t		sql_length,	/*!< in: length of sql_string */
	const char*	name,		/*!< in: table full name in the
					normalized form
					database_name/table_name */
	ibool		reject_fks)	/*!< in: if TRUE, fail with error
					code DB_CANNOT_ADD_CONSTRAINT if
					any foreign keys are found. */
{
	char*			str;
	ulint			err;
	mem_heap_t*		heap;

	ut_a(trx);
	ut_a(trx->mysql_thd);

	str = dict_strip_comments(sql_string, sql_length);
	heap = mem_heap_create(10000);

	err = dict_create_foreign_constraints_low(
		trx, heap, innobase_get_charset(trx->mysql_thd), str, name,
		reject_fks);

	mem_heap_free(heap);
	mem_free(str);

	return(err);
}

/**********************************************************************//**
Parses the CONSTRAINT id's to be dropped in an ALTER TABLE statement.
@return DB_SUCCESS or DB_CANNOT_DROP_CONSTRAINT if syntax error or the
constraint id does not match */
UNIV_INTERN
ulint
dict_foreign_parse_drop_constraints(
/*================================*/
	mem_heap_t*	heap,			/*!< in: heap from which we can
						allocate memory */
	trx_t*		trx,			/*!< in: transaction */
	dict_table_t*	table,			/*!< in: table */
	ulint*		n,			/*!< out: number of constraints
						to drop */
	const char***	constraints_to_drop)	/*!< out: id's of the
						constraints to drop */
{
	dict_foreign_t*		foreign;
	ibool			success;
	char*			str;
	size_t			len;
	const char*		ptr;
	const char*		id;
	FILE*			ef	= dict_foreign_err_file;
	struct charset_info_st*	cs;

	ut_a(trx);
	ut_a(trx->mysql_thd);

	cs = innobase_get_charset(trx->mysql_thd);

	*n = 0;

	*constraints_to_drop = mem_heap_alloc(heap, 1000 * sizeof(char*));

	ptr = innobase_get_stmt(trx->mysql_thd, &len);

	str = dict_strip_comments(ptr, len);

	ptr = str;

	ut_ad(mutex_own(&(dict_sys->mutex)));
loop:
	ptr = dict_scan_to(ptr, "DROP");

	if (*ptr == '\0') {
		mem_free(str);

		return(DB_SUCCESS);
	}

	ptr = dict_accept(cs, ptr, "DROP", &success);

	if (!my_isspace(cs, *ptr)) {

		goto loop;
	}

	ptr = dict_accept(cs, ptr, "FOREIGN", &success);

	if (!success || !my_isspace(cs, *ptr)) {

		goto loop;
	}

	ptr = dict_accept(cs, ptr, "KEY", &success);

	if (!success) {

		goto syntax_error;
	}

	ptr = dict_scan_id(cs, ptr, heap, &id, FALSE, TRUE);

	if (id == NULL) {

		goto syntax_error;
	}

	ut_a(*n < 1000);
	(*constraints_to_drop)[*n] = id;
	(*n)++;

	/* Look for the given constraint id */

	foreign = UT_LIST_GET_FIRST(table->foreign_list);

	while (foreign != NULL) {
		if (0 == strcmp(foreign->id, id)
		    || (strchr(foreign->id, '/')
			&& 0 == strcmp(id,
				       dict_remove_db_name(foreign->id)))) {
			/* Found */
			break;
		}

		foreign = UT_LIST_GET_NEXT(foreign_list, foreign);
	}

	if (foreign == NULL) {
		mutex_enter(&dict_foreign_err_mutex);
		rewind(ef);
		ut_print_timestamp(ef);
		fputs(" Error in dropping of a foreign key constraint"
		      " of table ", ef);
		ut_print_name(ef, NULL, TRUE, table->name);
		fputs(",\n"
		      "in SQL command\n", ef);
		fputs(str, ef);
		fputs("\nCannot find a constraint with the given id ", ef);
		ut_print_name(ef, NULL, FALSE, id);
		fputs(".\n", ef);
		mutex_exit(&dict_foreign_err_mutex);

		mem_free(str);

		return(DB_CANNOT_DROP_CONSTRAINT);
	}

	goto loop;

syntax_error:
	mutex_enter(&dict_foreign_err_mutex);
	rewind(ef);
	ut_print_timestamp(ef);
	fputs(" Syntax error in dropping of a"
	      " foreign key constraint of table ", ef);
	ut_print_name(ef, NULL, TRUE, table->name);
	fprintf(ef, ",\n"
		"close to:\n%s\n in SQL command\n%s\n", ptr, str);
	mutex_exit(&dict_foreign_err_mutex);

	mem_free(str);

	return(DB_CANNOT_DROP_CONSTRAINT);
}

/*==================== END OF FOREIGN KEY PROCESSING ====================*/

/**********************************************************************//**
Returns an index object if it is found in the dictionary cache.
Assumes that dict_sys->mutex is already being held.
@return	index, NULL if not found */
UNIV_INTERN
dict_index_t*
dict_index_get_if_in_cache_low(
/*===========================*/
	index_id_t	index_id)	/*!< in: index id */
{
	ut_ad(mutex_own(&(dict_sys->mutex)));

	return(dict_index_find_on_id_low(index_id));
}

#if defined UNIV_DEBUG || defined UNIV_BUF_DEBUG
/**********************************************************************//**
Returns an index object if it is found in the dictionary cache.
@return	index, NULL if not found */
UNIV_INTERN
dict_index_t*
dict_index_get_if_in_cache(
/*=======================*/
	index_id_t	index_id)	/*!< in: index id */
{
	dict_index_t*	index;

	if (dict_sys == NULL) {
		return(NULL);
	}

	mutex_enter(&(dict_sys->mutex));

	index = dict_index_get_if_in_cache_low(index_id);

	mutex_exit(&(dict_sys->mutex));

	return(index);
}
#endif /* UNIV_DEBUG || UNIV_BUF_DEBUG */

#ifdef UNIV_DEBUG
/**********************************************************************//**
Checks that a tuple has n_fields_cmp value in a sensible range, so that
no comparison can occur with the page number field in a node pointer.
@return	TRUE if ok */
UNIV_INTERN
ibool
dict_index_check_search_tuple(
/*==========================*/
	const dict_index_t*	index,	/*!< in: index tree */
	const dtuple_t*		tuple)	/*!< in: tuple used in a search */
{
	ut_a(index);
	ut_a(dtuple_get_n_fields_cmp(tuple)
	     <= dict_index_get_n_unique_in_tree(index));
	return(TRUE);
}
#endif /* UNIV_DEBUG */

/**********************************************************************//**
Builds a node pointer out of a physical record and a page number.
@return	own: node pointer */
UNIV_INTERN
dtuple_t*
dict_index_build_node_ptr(
/*======================*/
	const dict_index_t*	index,	/*!< in: index */
	const rec_t*		rec,	/*!< in: record for which to build node
					pointer */
	ulint			page_no,/*!< in: page number to put in node
					pointer */
	mem_heap_t*		heap,	/*!< in: memory heap where pointer
					created */
	ulint			level)	/*!< in: level of rec in tree:
					0 means leaf level */
{
	dtuple_t*	tuple;
	dfield_t*	field;
	byte*		buf;
	ulint		n_unique;

	if (UNIV_UNLIKELY(index->type & DICT_UNIVERSAL)) {
		/* In a universal index tree, we take the whole record as
		the node pointer if the record is on the leaf level,
		on non-leaf levels we remove the last field, which
		contains the page number of the child page */

		ut_a(!dict_table_is_comp(index->table));
		n_unique = rec_get_n_fields_old(rec);

		if (level > 0) {
			ut_a(n_unique > 1);
			n_unique--;
		}
	} else {
		n_unique = dict_index_get_n_unique_in_tree(index);
	}

	tuple = dtuple_create(heap, n_unique + 1);

	/* When searching in the tree for the node pointer, we must not do
	comparison on the last field, the page number field, as on upper
	levels in the tree there may be identical node pointers with a
	different page number; therefore, we set the n_fields_cmp to one
	less: */

	dtuple_set_n_fields_cmp(tuple, n_unique);

	dict_index_copy_types(tuple, index, n_unique);

	buf = mem_heap_alloc(heap, 4);

	mach_write_to_4(buf, page_no);

	field = dtuple_get_nth_field(tuple, n_unique);
	dfield_set_data(field, buf, 4);

	dtype_set(dfield_get_type(field), DATA_SYS_CHILD, DATA_NOT_NULL, 4);

	rec_copy_prefix_to_dtuple(tuple, rec, index, n_unique, heap);
	dtuple_set_info_bits(tuple, dtuple_get_info_bits(tuple)
			     | REC_STATUS_NODE_PTR);

	ut_ad(dtuple_check_typed(tuple));

	return(tuple);
}

/**********************************************************************//**
Copies an initial segment of a physical record, long enough to specify an
index entry uniquely.
@return	pointer to the prefix record */
UNIV_INTERN
rec_t*
dict_index_copy_rec_order_prefix(
/*=============================*/
	const dict_index_t*	index,	/*!< in: index */
	const rec_t*		rec,	/*!< in: record for which to
					copy prefix */
	ulint*			n_fields,/*!< out: number of fields copied */
	byte**			buf,	/*!< in/out: memory buffer for the
					copied prefix, or NULL */
	ulint*			buf_size)/*!< in/out: buffer size */
{
	ulint		n;

	UNIV_PREFETCH_R(rec);

	if (UNIV_UNLIKELY(index->type & DICT_UNIVERSAL)) {
		ut_a(!dict_table_is_comp(index->table));
		n = rec_get_n_fields_old(rec);
	} else {
		n = dict_index_get_n_unique_in_tree(index);
	}

	*n_fields = n;
	return(rec_copy_prefix_to_buf(rec, index, n, buf, buf_size));
}

/**********************************************************************//**
Builds a typed data tuple out of a physical record.
@return	own: data tuple */
UNIV_INTERN
dtuple_t*
dict_index_build_data_tuple(
/*========================*/
	dict_index_t*	index,	/*!< in: index tree */
	rec_t*		rec,	/*!< in: record for which to build data tuple */
	ulint		n_fields,/*!< in: number of data fields */
	mem_heap_t*	heap)	/*!< in: memory heap where tuple created */
{
	dtuple_t*	tuple;

	ut_ad(dict_table_is_comp(index->table)
	      || n_fields <= rec_get_n_fields_old(rec));

	tuple = dtuple_create(heap, n_fields);

	dict_index_copy_types(tuple, index, n_fields);

	rec_copy_prefix_to_dtuple(tuple, rec, index, n_fields, heap);

	ut_ad(dtuple_check_typed(tuple));

	return(tuple);
}

/*********************************************************************//**
Calculates the minimum record length in an index. */
UNIV_INTERN
ulint
dict_index_calc_min_rec_len(
/*========================*/
	const dict_index_t*	index)	/*!< in: index */
{
	ulint	sum	= 0;
	ulint	i;
	ulint	comp	= dict_table_is_comp(index->table);

	if (comp) {
		ulint nullable = 0;
		sum = REC_N_NEW_EXTRA_BYTES;
		for (i = 0; i < dict_index_get_n_fields(index); i++) {
			const dict_col_t*	col
				= dict_index_get_nth_col(index, i);
			ulint	size = dict_col_get_fixed_size(col, comp);
			sum += size;
			if (!size) {
				size = col->len;
				sum += size < 128 ? 1 : 2;
			}
			if (!(col->prtype & DATA_NOT_NULL)) {
				nullable++;
			}
		}

		/* round the NULL flags up to full bytes */
		sum += UT_BITS_IN_BYTES(nullable);

		return(sum);
	}

	for (i = 0; i < dict_index_get_n_fields(index); i++) {
		sum += dict_col_get_fixed_size(
			dict_index_get_nth_col(index, i), comp);
	}

	if (sum > 127) {
		sum += 2 * dict_index_get_n_fields(index);
	} else {
		sum += dict_index_get_n_fields(index);
	}

	sum += REC_N_OLD_EXTRA_BYTES;

	return(sum);
}

/*********************************************************************//**
Calculates new estimates for table and index statistics. The statistics
are used in query optimization. */
UNIV_INTERN
void
dict_update_statistics_low(
/*=======================*/
	dict_table_t*	table,		/*!< in/out: table */
	ibool		has_dict_mutex __attribute__((unused)))
					/*!< in: TRUE if the caller has the
					dictionary mutex */
{
	dict_index_t*	index;
	ulint		sum_of_index_sizes	= 0;

	if (table->ibd_file_missing) {
		ut_print_timestamp(stderr);
		fprintf(stderr,
			"  InnoDB: cannot calculate statistics for table %s\n"
			"InnoDB: because the .ibd file is missing.  For help,"
			" please refer to\n"
			"InnoDB: " REFMAN "innodb-troubleshooting.html\n",
			table->name);

		return;
	}

	/* Find out the sizes of the indexes and how many different values
	for the key they approximately have */

	index = dict_table_get_first_index(table);

	if (index == NULL) {
		/* Table definition is corrupt */

		return;
	}


	do {
		if (UNIV_LIKELY
		    (srv_force_recovery < SRV_FORCE_NO_IBUF_MERGE
		     || (srv_force_recovery < SRV_FORCE_NO_LOG_REDO
			 && dict_index_is_clust(index)))) {
			ulint	size;
			size = btr_get_size(index, BTR_TOTAL_SIZE);

			index->stat_index_size = size;

			sum_of_index_sizes += size;

			size = btr_get_size(index, BTR_N_LEAF_PAGES);

			if (size == 0) {
				/* The root node of the tree is a leaf */
				size = 1;
			}

			index->stat_n_leaf_pages = size;

			btr_estimate_number_of_different_key_vals(index);
		} else {
			/* If we have set a high innodb_force_recovery
			level, do not calculate statistics, as a badly
			corrupted index can cause a crash in it.
			Initialize some bogus index cardinality
			statistics, so that the data can be queried in
			various means, also via secondary indexes. */
			ulint	i;

			sum_of_index_sizes++;
			index->stat_index_size = index->stat_n_leaf_pages = 1;

			for (i = dict_index_get_n_unique(index); i; ) {
				index->stat_n_diff_key_vals[i--] = 1;
			}
		}

		index = dict_table_get_next_index(index);
	} while (index);

	index = dict_table_get_first_index(table);

	dict_index_stat_mutex_enter(index);

	table->stat_n_rows = index->stat_n_diff_key_vals[
		dict_index_get_n_unique(index)];

	dict_index_stat_mutex_exit(index);

	table->stat_clustered_index_size = index->stat_index_size;

	table->stat_sum_of_other_index_sizes = sum_of_index_sizes
		- index->stat_index_size;

	table->stat_initialized = TRUE;

	table->stat_modified_counter = 0;
}

/*********************************************************************//**
Calculates new estimates for table and index statistics. The statistics
are used in query optimization. */
UNIV_INTERN
void
dict_update_statistics(
/*===================*/
	dict_table_t*	table)	/*!< in/out: table */
{
	dict_update_statistics_low(table, FALSE);
}

/**********************************************************************//**
Prints info of a foreign key constraint. */
static
void
dict_foreign_print_low(
/*===================*/
	dict_foreign_t*	foreign)	/*!< in: foreign key constraint */
{
	ulint	i;

	ut_ad(mutex_own(&(dict_sys->mutex)));

	fprintf(stderr, "  FOREIGN KEY CONSTRAINT %s: %s (",
		foreign->id, foreign->foreign_table_name);

	for (i = 0; i < foreign->n_fields; i++) {
		fprintf(stderr, " %s", foreign->foreign_col_names[i]);
	}

	fprintf(stderr, " )\n"
		"             REFERENCES %s (",
		foreign->referenced_table_name);

	for (i = 0; i < foreign->n_fields; i++) {
		fprintf(stderr, " %s", foreign->referenced_col_names[i]);
	}

	fputs(" )\n", stderr);
}

/**********************************************************************//**
Prints a table data. */
UNIV_INTERN
void
dict_table_print(
/*=============*/
	dict_table_t*	table)	/*!< in: table */
{
	mutex_enter(&(dict_sys->mutex));
	dict_table_print_low(table);
	mutex_exit(&(dict_sys->mutex));
}

/**********************************************************************//**
Prints a table data when we know the table name. */
UNIV_INTERN
void
dict_table_print_by_name(
/*=====================*/
	const char*	name)	/*!< in: table name */
{
	dict_table_t*	table;

	mutex_enter(&(dict_sys->mutex));

	table = dict_table_get_low(name);

	ut_a(table);

	dict_table_print_low(table);
	mutex_exit(&(dict_sys->mutex));
}

/**********************************************************************//**
Prints a table data. */
UNIV_INTERN
void
dict_table_print_low(
/*=================*/
	dict_table_t*	table)	/*!< in: table */
{
	dict_index_t*	index;
	dict_foreign_t*	foreign;
	ulint		i;

	ut_ad(mutex_own(&(dict_sys->mutex)));

	dict_update_statistics_low(table, TRUE);

	fprintf(stderr,
		"--------------------------------------\n"
		"TABLE: name %s, id %llu, flags %lx, columns %lu,"
		" indexes %lu, appr.rows %lu\n"
		"  COLUMNS: ",
		table->name,
		(ullint) table->id,
		(ulong) table->flags,
		(ulong) table->n_cols,
		(ulong) UT_LIST_GET_LEN(table->indexes),
		(ulong) table->stat_n_rows);

	for (i = 0; i < (ulint) table->n_cols; i++) {
		dict_col_print_low(table, dict_table_get_nth_col(table, i));
		fputs("; ", stderr);
	}

	putc('\n', stderr);

	index = UT_LIST_GET_FIRST(table->indexes);

	while (index != NULL) {
		dict_index_print_low(index);
		index = UT_LIST_GET_NEXT(indexes, index);
	}

	foreign = UT_LIST_GET_FIRST(table->foreign_list);

	while (foreign != NULL) {
		dict_foreign_print_low(foreign);
		foreign = UT_LIST_GET_NEXT(foreign_list, foreign);
	}

	foreign = UT_LIST_GET_FIRST(table->referenced_list);

	while (foreign != NULL) {
		dict_foreign_print_low(foreign);
		foreign = UT_LIST_GET_NEXT(referenced_list, foreign);
	}
}

/**********************************************************************//**
Prints a column data. */
static
void
dict_col_print_low(
/*===============*/
	const dict_table_t*	table,	/*!< in: table */
	const dict_col_t*	col)	/*!< in: column */
{
	dtype_t	type;

	ut_ad(mutex_own(&(dict_sys->mutex)));

	dict_col_copy_type(col, &type);
	fprintf(stderr, "%s: ", dict_table_get_col_name(table,
							dict_col_get_no(col)));

	dtype_print(&type);
}

/**********************************************************************//**
Prints an index data. */
static
void
dict_index_print_low(
/*=================*/
	dict_index_t*	index)	/*!< in: index */
{
	ib_int64_t	n_vals;
	ulint		i;

	ut_ad(mutex_own(&(dict_sys->mutex)));

	dict_index_stat_mutex_enter(index);

	if (index->n_user_defined_cols > 0) {
		n_vals = index->stat_n_diff_key_vals[
			index->n_user_defined_cols];
	} else {
		n_vals = index->stat_n_diff_key_vals[1];
	}

	dict_index_stat_mutex_exit(index);

	fprintf(stderr,
		"  INDEX: name %s, id %llu, fields %lu/%lu,"
		" uniq %lu, type %lu\n"
		"   root page %lu, appr.key vals %lu,"
		" leaf pages %lu, size pages %lu\n"
		"   FIELDS: ",
		index->name,
		(ullint) index->id,
		(ulong) index->n_user_defined_cols,
		(ulong) index->n_fields,
		(ulong) index->n_uniq,
		(ulong) index->type,
		(ulong) index->page,
		(ulong) n_vals,
		(ulong) index->stat_n_leaf_pages,
		(ulong) index->stat_index_size);

	for (i = 0; i < index->n_fields; i++) {
		dict_field_print_low(dict_index_get_nth_field(index, i));
	}

	putc('\n', stderr);

#ifdef UNIV_BTR_PRINT
	btr_print_size(index);

	btr_print_index(index, 7);
#endif /* UNIV_BTR_PRINT */
}

/**********************************************************************//**
Prints a field data. */
static
void
dict_field_print_low(
/*=================*/
	const dict_field_t*	field)	/*!< in: field */
{
	ut_ad(mutex_own(&(dict_sys->mutex)));

	fprintf(stderr, " %s", field->name);

	if (field->prefix_len != 0) {
		fprintf(stderr, "(%lu)", (ulong) field->prefix_len);
	}
}

/**********************************************************************//**
Outputs info on a foreign key of a table in a format suitable for
CREATE TABLE. */
UNIV_INTERN
void
dict_print_info_on_foreign_key_in_create_format(
/*============================================*/
	FILE*		file,		/*!< in: file where to print */
	trx_t*		trx,		/*!< in: transaction */
	dict_foreign_t*	foreign,	/*!< in: foreign key constraint */
	ibool		add_newline)	/*!< in: whether to add a newline */
{
	const char*	stripped_id;
	ulint	i;

	if (strchr(foreign->id, '/')) {
		/* Strip the preceding database name from the constraint id */
		stripped_id = foreign->id + 1
			+ dict_get_db_name_len(foreign->id);
	} else {
		stripped_id = foreign->id;
	}

	putc(',', file);

	if (add_newline) {
		/* SHOW CREATE TABLE wants constraints each printed nicely
		on its own line, while error messages want no newlines
		inserted. */
		fputs("\n ", file);
	}

	fputs(" CONSTRAINT ", file);
	ut_print_name(file, trx, FALSE, stripped_id);
	fputs(" FOREIGN KEY (", file);

	for (i = 0;;) {
		ut_print_name(file, trx, FALSE, foreign->foreign_col_names[i]);
		if (++i < foreign->n_fields) {
			fputs(", ", file);
		} else {
			break;
		}
	}

	fputs(") REFERENCES ", file);

	if (dict_tables_have_same_db(foreign->foreign_table_name,
				     foreign->referenced_table_name)) {
		/* Do not print the database name of the referenced table */
		ut_print_name(file, trx, TRUE,
			      dict_remove_db_name(
				      foreign->referenced_table_name));
	} else {
		ut_print_name(file, trx, TRUE,
			      foreign->referenced_table_name);
	}

	putc(' ', file);
	putc('(', file);

	for (i = 0;;) {
		ut_print_name(file, trx, FALSE,
			      foreign->referenced_col_names[i]);
		if (++i < foreign->n_fields) {
			fputs(", ", file);
		} else {
			break;
		}
	}

	putc(')', file);

	if (foreign->type & DICT_FOREIGN_ON_DELETE_CASCADE) {
		fputs(" ON DELETE CASCADE", file);
	}

	if (foreign->type & DICT_FOREIGN_ON_DELETE_SET_NULL) {
		fputs(" ON DELETE SET NULL", file);
	}

	if (foreign->type & DICT_FOREIGN_ON_DELETE_NO_ACTION) {
		fputs(" ON DELETE NO ACTION", file);
	}

	if (foreign->type & DICT_FOREIGN_ON_UPDATE_CASCADE) {
		fputs(" ON UPDATE CASCADE", file);
	}

	if (foreign->type & DICT_FOREIGN_ON_UPDATE_SET_NULL) {
		fputs(" ON UPDATE SET NULL", file);
	}

	if (foreign->type & DICT_FOREIGN_ON_UPDATE_NO_ACTION) {
		fputs(" ON UPDATE NO ACTION", file);
	}
}

/**********************************************************************//**
Outputs info on foreign keys of a table. */
UNIV_INTERN
void
dict_print_info_on_foreign_keys(
/*============================*/
	ibool		create_table_format, /*!< in: if TRUE then print in
				a format suitable to be inserted into
				a CREATE TABLE, otherwise in the format
				of SHOW TABLE STATUS */
	FILE*		file,	/*!< in: file where to print */
	trx_t*		trx,	/*!< in: transaction */
	dict_table_t*	table)	/*!< in: table */
{
	dict_foreign_t*	foreign;

	mutex_enter(&(dict_sys->mutex));

	foreign = UT_LIST_GET_FIRST(table->foreign_list);

	if (foreign == NULL) {
		mutex_exit(&(dict_sys->mutex));

		return;
	}

	while (foreign != NULL) {
		if (create_table_format) {
			dict_print_info_on_foreign_key_in_create_format(
				file, trx, foreign, TRUE);
		} else {
			ulint	i;
			fputs("; (", file);

			for (i = 0; i < foreign->n_fields; i++) {
				if (i) {
					putc(' ', file);
				}

				ut_print_name(file, trx, FALSE,
					      foreign->foreign_col_names[i]);
			}

			fputs(") REFER ", file);
			ut_print_name(file, trx, TRUE,
				      foreign->referenced_table_name);
			putc('(', file);

			for (i = 0; i < foreign->n_fields; i++) {
				if (i) {
					putc(' ', file);
				}
				ut_print_name(
					file, trx, FALSE,
					foreign->referenced_col_names[i]);
			}

			putc(')', file);

			if (foreign->type == DICT_FOREIGN_ON_DELETE_CASCADE) {
				fputs(" ON DELETE CASCADE", file);
			}

			if (foreign->type == DICT_FOREIGN_ON_DELETE_SET_NULL) {
				fputs(" ON DELETE SET NULL", file);
			}

			if (foreign->type & DICT_FOREIGN_ON_DELETE_NO_ACTION) {
				fputs(" ON DELETE NO ACTION", file);
			}

			if (foreign->type & DICT_FOREIGN_ON_UPDATE_CASCADE) {
				fputs(" ON UPDATE CASCADE", file);
			}

			if (foreign->type & DICT_FOREIGN_ON_UPDATE_SET_NULL) {
				fputs(" ON UPDATE SET NULL", file);
			}

			if (foreign->type & DICT_FOREIGN_ON_UPDATE_NO_ACTION) {
				fputs(" ON UPDATE NO ACTION", file);
			}
		}

		foreign = UT_LIST_GET_NEXT(foreign_list, foreign);
	}

	mutex_exit(&(dict_sys->mutex));
}

/********************************************************************//**
Displays the names of the index and the table. */
UNIV_INTERN
void
dict_index_name_print(
/*==================*/
	FILE*			file,	/*!< in: output stream */
	trx_t*			trx,	/*!< in: transaction */
	const dict_index_t*	index)	/*!< in: index to print */
{
	fputs("index ", file);
	ut_print_name(file, trx, FALSE, index->name);
	fputs(" of table ", file);
	ut_print_name(file, trx, TRUE, index->table_name);
}
#endif /* !UNIV_HOTBACKUP */

/**********************************************************************//**
Inits dict_ind_redundant and dict_ind_compact. */
UNIV_INTERN
void
dict_ind_init(void)
/*===============*/
{
	dict_table_t*		table;

	/* create dummy table and index for REDUNDANT infimum and supremum */
	table = dict_mem_table_create("SYS_DUMMY1", DICT_HDR_SPACE, 1, 0);
	dict_mem_table_add_col(table, NULL, NULL, DATA_CHAR,
			       DATA_ENGLISH | DATA_NOT_NULL, 8);

	dict_ind_redundant = dict_mem_index_create("SYS_DUMMY1", "SYS_DUMMY1",
						   DICT_HDR_SPACE, 0, 1);
	dict_index_add_col(dict_ind_redundant, table,
			   dict_table_get_nth_col(table, 0), 0);
	dict_ind_redundant->table = table;
<<<<<<< HEAD
=======

>>>>>>> fad01fbe
	/* create dummy table and index for COMPACT infimum and supremum */
	table = dict_mem_table_create("SYS_DUMMY2",
				      DICT_HDR_SPACE, 1, DICT_TF_COMPACT);
	dict_mem_table_add_col(table, NULL, NULL, DATA_CHAR,
			       DATA_ENGLISH | DATA_NOT_NULL, 8);
	dict_ind_compact = dict_mem_index_create("SYS_DUMMY2", "SYS_DUMMY2",
						 DICT_HDR_SPACE, 0, 1);
	dict_index_add_col(dict_ind_compact, table,
			   dict_table_get_nth_col(table, 0), 0);
	dict_ind_compact->table = table;

	/* avoid ut_ad(index->cached) in dict_index_get_n_unique_in_tree */
	dict_ind_redundant->cached = dict_ind_compact->cached = TRUE;
}

/**********************************************************************//**
Frees dict_ind_redundant and dict_ind_compact. */
static
void
dict_ind_free(void)
/*===============*/
{
	dict_table_t*	table;

	table = dict_ind_compact->table;
	dict_mem_index_free(dict_ind_compact);
	dict_ind_compact = NULL;
	dict_mem_table_free(table);

	table = dict_ind_redundant->table;
	dict_mem_index_free(dict_ind_redundant);
	dict_ind_redundant = NULL;
	dict_mem_table_free(table);
}

#ifndef UNIV_HOTBACKUP
/**********************************************************************//**
Get index by name
@return	index, NULL if does not exist */
UNIV_INTERN
dict_index_t*
dict_table_get_index_on_name(
/*=========================*/
	dict_table_t*	table,	/*!< in: table */
	const char*	name)	/*!< in: name of the index to find */
{
	dict_index_t*	index;

	index = dict_table_get_first_index(table);

	while (index != NULL) {
		if (ut_strcmp(index->name, name) == 0) {

			return(index);
		}

		index = dict_table_get_next_index(index);
	}

	return(NULL);

}

/**********************************************************************//**
Replace the index passed in with another equivalent index in the tables
foreign key list. */
UNIV_INTERN
void
dict_table_replace_index_in_foreign_list(
/*=====================================*/
	dict_table_t*	table,  /*!< in/out: table */
	dict_index_t*	index)	/*!< in: index to be replaced */
{
	dict_foreign_t*	foreign;

	for (foreign = UT_LIST_GET_FIRST(table->foreign_list);
	     foreign;
	     foreign = UT_LIST_GET_NEXT(foreign_list, foreign)) {

		if (foreign->foreign_index == index) {
			dict_index_t*	new_index
				= dict_foreign_find_equiv_index(foreign);
			ut_a(new_index);

			foreign->foreign_index = new_index;
		}
	}
}

/**********************************************************************//**
In case there is more than one index with the same name return the index
with the min(id).
@return	index, NULL if does not exist */
UNIV_INTERN
dict_index_t*
dict_table_get_index_on_name_and_min_id(
/*=====================================*/
	dict_table_t*	table,	/*!< in: table */
	const char*	name)	/*!< in: name of the index to find */
{
	dict_index_t*	index;
	dict_index_t*	min_index; /* Index with matching name and min(id) */

	min_index = NULL;
	index = dict_table_get_first_index(table);

	while (index != NULL) {
		if (ut_strcmp(index->name, name) == 0) {
			if (!min_index || index->id < min_index->id) {

				min_index = index;
			}
		}

		index = dict_table_get_next_index(index);
	}

	return(min_index);

}

#ifdef UNIV_DEBUG
/**********************************************************************//**
Check for duplicate index entries in a table [using the index name] */
UNIV_INTERN
void
dict_table_check_for_dup_indexes(
/*=============================*/
	const dict_table_t*	table,	/*!< in: Check for dup indexes
					in this table */
	ibool			tmp_ok)	/*!< in: TRUE=allow temporary
					index names */
{
	/* Check for duplicates, ignoring indexes that are marked
	as to be dropped */

	const dict_index_t*	index1;
	const dict_index_t*	index2;

	ut_ad(mutex_own(&dict_sys->mutex));

	/* The primary index _must_ exist */
	ut_a(UT_LIST_GET_LEN(table->indexes) > 0);

	index1 = UT_LIST_GET_FIRST(table->indexes);

	do {
		ut_ad(tmp_ok || *index1->name != TEMP_INDEX_PREFIX);

		index2 = UT_LIST_GET_NEXT(indexes, index1);

		while (index2) {

			if (!index2->to_be_dropped) {
				ut_ad(ut_strcmp(index1->name, index2->name));
			}

			index2 = UT_LIST_GET_NEXT(indexes, index2);
		}

		index1 = UT_LIST_GET_NEXT(indexes, index1);
	} while (index1);
}
#endif /* UNIV_DEBUG */

<<<<<<< HEAD
/**************************************************************************
=======
/**********************************************************************//**
>>>>>>> fad01fbe
Closes the data dictionary module. */
UNIV_INTERN
void
dict_close(void)
/*============*/
{
	ulint	i;

	/* Free the hash elements. We don't remove them from the table
	because we are going to destroy the table anyway. */
	for (i = 0; i < hash_get_n_cells(dict_sys->table_hash); i++) {
		dict_table_t*	table;

		table = HASH_GET_FIRST(dict_sys->table_hash, i);

		while (table) {
			dict_table_t*	prev_table = table;

			table = HASH_GET_NEXT(name_hash, prev_table);
#ifdef UNIV_DEBUG
			ut_a(prev_table->magic_n == DICT_TABLE_MAGIC_N);
#endif
			/* Acquire only because it's a pre-condition. */
			mutex_enter(&dict_sys->mutex);

			dict_table_remove_from_cache(prev_table);

			mutex_exit(&dict_sys->mutex);
		}
	}

	hash_table_free(dict_sys->table_hash);

	/* The elements are the same instance as in dict_sys->table_hash,
	therefore we don't delete the individual elements. */
	hash_table_free(dict_sys->table_id_hash);

	dict_ind_free();

	mutex_free(&dict_sys->mutex);

	rw_lock_free(&dict_operation_lock);
	memset(&dict_operation_lock, 0x0, sizeof(dict_operation_lock));

	mutex_free(&dict_foreign_err_mutex);

	mem_free(dict_sys);
	dict_sys = NULL;

	for (i = 0; i < DICT_INDEX_STAT_MUTEX_SIZE; i++) {
		mutex_free(&dict_index_stat_mutex[i]);
	}
}
<<<<<<< HEAD
#endif /* !UNIV_HOTBACKUP */
=======
#endif /* !UNIV_HOTBACKUP */

#ifdef UNIV_DEBUG
/**********************************************************************//**
Validate the dictionary table LRU list.
@return TRUE if valid  */
UNIV_INTERN
ibool
dict_lru_validate(void)
/*===================*/
{
	dict_table_t*	table;

	ut_ad(mutex_own(&dict_sys->mutex));

	for (table = UT_LIST_GET_FIRST(dict_sys->table_LRU);
	     table != NULL;
	     table = UT_LIST_GET_NEXT(table_LRU, table)) {

		ut_a(table->can_be_evicted);
	}

	for (table = UT_LIST_GET_FIRST(dict_sys->table_non_LRU);
	     table != NULL;
	     table = UT_LIST_GET_NEXT(table_LRU, table)) {

		ut_a(!table->can_be_evicted);
	}

	return(TRUE);
}

/**********************************************************************//**
Check if a table exists in the dict table LRU list.
@return TRUE if table found in LRU list */
UNIV_INTERN
ibool
dict_lru_find_table(
/*================*/
	const dict_table_t*	find_table)	/*!< in: table to find */
{
	dict_table_t*		table;

	ut_ad(find_table != NULL);
	ut_ad(mutex_own(&dict_sys->mutex));

	for (table = UT_LIST_GET_FIRST(dict_sys->table_LRU);
	     table != NULL;
	     table = UT_LIST_GET_NEXT(table_LRU, table)) {

		ut_a(table->can_be_evicted);

		if (table == find_table) {
			return(TRUE);
		}
	}

	return(FALSE);
}

/**********************************************************************//**
Check if a table exists in the dict table non-LRU list.
@return TRUE if table found in non-LRU list */
static
ibool
dict_non_lru_find_table(
/*====================*/
	const dict_table_t*	find_table)	/*!< in: table to find */
{
	dict_table_t*		table;

	ut_ad(find_table != NULL);
	ut_ad(mutex_own(&dict_sys->mutex));

	for (table = UT_LIST_GET_FIRST(dict_sys->table_non_LRU);
	     table != NULL;
	     table = UT_LIST_GET_NEXT(table_LRU, table)) {

		ut_a(!table->can_be_evicted);

		if (table == find_table) {
			return(TRUE);
		}
	}

	return(FALSE);
}
#endif /* UNIV_DEBUG */
>>>>>>> fad01fbe
<|MERGE_RESOLUTION|>--- conflicted
+++ resolved
@@ -9,19 +9,11 @@
 This program is distributed in the hope that it will be useful, but WITHOUT
 ANY WARRANTY; without even the implied warranty of MERCHANTABILITY or FITNESS
 FOR A PARTICULAR PURPOSE. See the GNU General Public License for more details.
-<<<<<<< HEAD
 
 You should have received a copy of the GNU General Public License along with
 this program; if not, write to the Free Software Foundation, Inc., 59 Temple
 Place, Suite 330, Boston, MA 02111-1307 USA
 
-=======
-
-You should have received a copy of the GNU General Public License along with
-this program; if not, write to the Free Software Foundation, Inc., 59 Temple
-Place, Suite 330, Boston, MA 02111-1307 USA
-
->>>>>>> fad01fbe
 *****************************************************************************/
 
 /******************************************************************//**
@@ -64,14 +56,11 @@
 #include "m_ctype.h" /* my_isspace() */
 #include "ha_prototypes.h" /* innobase_strcasecmp() */
 #include "srv0mon.h"
-<<<<<<< HEAD
-=======
 #include "srv0start.h"
 #ifdef UNIV_DEBUG
 #include "lock0lock.h"
 #endif /* UNIV_DEBUG */
 #include "dict0priv.h"
->>>>>>> fad01fbe
 
 #include <ctype.h>
 
@@ -181,8 +170,6 @@
 dict_foreign_free(
 /*==============*/
 	dict_foreign_t*	foreign);	/*!< in, own: foreign key struct */
-<<<<<<< HEAD
-=======
 
 /**********************************************************************//**
 Removes an index from the dictionary cache. */
@@ -227,7 +214,6 @@
 /*====================*/
 	const dict_table_t*	find_table);	/*!< in: table to find */
 #endif /* UNIV_DEBUG */
->>>>>>> fad01fbe
 
 /* Stream for storing detailed information about the latest foreign key
 and unique key errors */
@@ -359,19 +345,11 @@
 }
 
 /********************************************************************//**
-<<<<<<< HEAD
-Decrements the count of open MySQL handles to a table. */
-UNIV_INTERN
-void
-dict_table_decrement_handle_count(
-/*==============================*/
-=======
 Decrements the count of open handles to a table. */
 UNIV_INTERN
 void
 dict_table_close(
 /*=============*/
->>>>>>> fad01fbe
 	dict_table_t*	table,		/*!< in/out: table */
 	ibool		dict_locked)	/*!< in: TRUE=data dictionary locked */
 {
@@ -380,20 +358,6 @@
 	}
 
 	ut_ad(mutex_own(&dict_sys->mutex));
-<<<<<<< HEAD
-	ut_a(table->n_mysql_handles_opened > 0);
-
-	table->n_mysql_handles_opened--;
-
-	MONITOR_INC(MONITOR_TABLE_CLOSE);
-
-	if (!dict_locked) {
-		mutex_exit(&dict_sys->mutex);
-	}
-}
-#endif /* !UNIV_HOTBACKUP */
-
-=======
 	ut_a(table->n_ref_count > 0);
 
 	--table->n_ref_count;
@@ -414,7 +378,6 @@
 }
 #endif /* !UNIV_HOTBACKUP */
 
->>>>>>> fad01fbe
 /**********************************************************************//**
 Returns a column's name.
 @return column name. NOTE: not guaranteed to stay valid if table is
@@ -516,13 +479,8 @@
 
 /**********************************************************************//**
 Looks for an index with the given table and index id.
-<<<<<<< HEAD
-NOTE that we do not reserve the dictionary mutex.
-@return	index or NULL if not found from cache */
-=======
 Note: Does not reserve the dictionary mutex.
 @return	index or NULL if not found in cache */
->>>>>>> fad01fbe
 UNIV_INTERN
 dict_index_t*
 dict_index_get_on_id_low(
@@ -532,38 +490,21 @@
 {
 	dict_index_t*	index;
 
-<<<<<<< HEAD
-	index = dict_table_get_first_index(table);
-
-	while (index) {
-=======
 	for (index = dict_table_get_first_index(table);
 	     index != NULL;
 	     index = dict_table_get_next_index(index)) {
 
->>>>>>> fad01fbe
 		if (id == index->id) {
 			/* Found */
 
 			return(index);
 		}
-<<<<<<< HEAD
-
-		index = dict_table_get_next_index(index);
 	}
 
 	return(NULL);
 }
 #endif /* !UNIV_HOTBACKUP */
 
-=======
-	}
-
-	return(NULL);
-}
-#endif /* !UNIV_HOTBACKUP */
-
->>>>>>> fad01fbe
 /********************************************************************//**
 Looks for column n in an index.
 @return position in internal representation of the index;
@@ -691,17 +632,6 @@
 @return	table, NULL if does not exist */
 UNIV_INTERN
 dict_table_t*
-<<<<<<< HEAD
-dict_table_get_on_id(
-/*=================*/
-	table_id_t	table_id,	/*!< in: table id */
-	trx_t*		trx)		/*!< in: transaction handle */
-{
-	dict_table_t*	table;
-
-	if (table_id <= DICT_FIELDS_ID
-	    || trx->dict_operation_lock_mode == RW_X_LATCH) {
-=======
 dict_table_open_on_id(
 /*==================*/
 	table_id_t	table_id,	/*!< in: table id */
@@ -712,7 +642,6 @@
 	if (!dict_locked) {
 		mutex_enter(&dict_sys->mutex);
 	}
->>>>>>> fad01fbe
 
 	ut_ad(mutex_own(&dict_sys->mutex));
 
@@ -794,11 +723,7 @@
 {
 	int	i;
 
-<<<<<<< HEAD
-	dict_sys = mem_alloc(sizeof(dict_sys_t));
-=======
 	dict_sys = mem_zalloc(sizeof(dict_sys_t));
->>>>>>> fad01fbe
 
 	mutex_create(dict_sys_mutex_key, &dict_sys->mutex, SYNC_DICT);
 
@@ -808,13 +733,6 @@
 	dict_sys->table_id_hash = hash_create(buf_pool_get_curr_size()
 					      / (DICT_POOL_PER_TABLE_HASH
 						 * UNIV_WORD_SIZE));
-<<<<<<< HEAD
-	dict_sys->size = 0;
-
-	UT_LIST_INIT(dict_sys->table_LRU);
-
-=======
->>>>>>> fad01fbe
 	rw_lock_create(dict_operation_lock_key,
 		       &dict_operation_lock, SYNC_DICT_OPERATION);
 
@@ -831,20 +749,6 @@
 }
 
 /**********************************************************************//**
-<<<<<<< HEAD
-Returns a table object and optionally increment its MySQL open handle count.
-NOTE! This is a high-level function to be used mainly from outside the
-'dict' directory. Inside this directory dict_table_get_low is usually the
-appropriate function.
-@return	table, NULL if does not exist */
-UNIV_INTERN
-dict_table_t*
-dict_table_get(
-/*===========*/
-	const char*	table_name,	/*!< in: table name */
-	ibool		inc_mysql_count)/*!< in: whether to increment the open
-					handle count on the table */
-=======
 Move to the most recently used segment of the LRU list. */
 UNIV_INTERN
 void
@@ -874,7 +778,6 @@
 /*========================*/
 	const char*	table_name,	/*!< in: table name */
 	ibool		dict_locked)	/*!< in: TRUE=data dictionary locked */
->>>>>>> fad01fbe
 {
 	dict_table_t*	table;
 
@@ -903,11 +806,8 @@
 
 	return(table);
 }
-#endif /* !UNIV_HOTBACKUP */
-
-/**********************************************************************//**
-<<<<<<< HEAD
-=======
+
+/**********************************************************************//**
 Returns a table object and increment its open handle count.
 NOTE! This is a high-level function to be used mainly from outside the
 'dict' directory. Inside this directory dict_table_get_low
@@ -952,7 +852,6 @@
 #endif /* !UNIV_HOTBACKUP */
 
 /**********************************************************************//**
->>>>>>> fad01fbe
 Adds system columns to a table object. */
 UNIV_INTERN
 void
@@ -1005,14 +904,9 @@
 void
 dict_table_add_to_cache(
 /*====================*/
-<<<<<<< HEAD
-	dict_table_t*	table,	/*!< in: table */
-	mem_heap_t*	heap)	/*!< in: temporary heap */
-=======
 	dict_table_t*	table,		/*!< in: table */
 	ibool		can_be_evicted,	/*!< in: TRUE if can be evicted */
 	mem_heap_t*	heap)		/*!< in: temporary heap */
->>>>>>> fad01fbe
 {
 	ulint	fold;
 	ulint	id_fold;
@@ -1093,10 +987,6 @@
 	HASH_INSERT(dict_table_t, id_hash, dict_sys->table_id_hash, id_fold,
 		    table);
 
-<<<<<<< HEAD
-	dict_sys->size += mem_heap_get_size(table->heap)
-		+ strlen(table->name) + 1;
-=======
 	table->can_be_evicted = can_be_evicted;
 
 	if (table->can_be_evicted) {
@@ -1308,18 +1198,13 @@
 	}
 
 	return(NULL);
->>>>>>> fad01fbe
 }
 
 /**********************************************************************//**
 Looks for an index with the given id. NOTE that we do not reserve
 the dictionary mutex: this function is for emergency purposes like
 printing info of a corrupt database page!
-<<<<<<< HEAD
-@return	index or NULL if not found from cache */
-=======
 @return	index or NULL if not found in cache */
->>>>>>> fad01fbe
 UNIV_INTERN
 dict_index_t*
 dict_index_find_on_id_low(
@@ -1334,16 +1219,10 @@
 
 		dict_index_t*	index = dict_table_find_index_on_id(table, id);
 
-<<<<<<< HEAD
-		while (index) {
-			if (id == index->id) {
-				/* Found */
-=======
 		if (index != NULL) {
 			return(index);
 		}
 	}
->>>>>>> fad01fbe
 
 	for (table = UT_LIST_GET_FIRST(dict_sys->table_non_LRU);
 	     table != NULL;
@@ -1619,13 +1498,6 @@
 
 /**********************************************************************//**
 Removes a table object from the dictionary cache. */
-<<<<<<< HEAD
-UNIV_INTERN
-void
-dict_table_remove_from_cache(
-/*=========================*/
-	dict_table_t*	table)	/*!< in, own: table */
-=======
 static
 void
 dict_table_remove_from_cache_low(
@@ -1633,7 +1505,6 @@
 	dict_table_t*	table,		/*!< in, own: table */
 	ibool		lru_evict)	/*!< in: TRUE if table being evicted
 					to make room in the table LRU list */
->>>>>>> fad01fbe
 {
 	dict_foreign_t*	foreign;
 	dict_index_t*	index;
@@ -1708,8 +1579,6 @@
 	dict_mem_table_free(table);
 }
 
-<<<<<<< HEAD
-=======
 /**********************************************************************//**
 Removes a table object from the dictionary cache. */
 UNIV_INTERN
@@ -1721,7 +1590,6 @@
 	dict_table_remove_from_cache_low(table, FALSE);
 }
 
->>>>>>> fad01fbe
 /****************************************************************//**
 If the given column name is reserved for InnoDB system columns, return
 TRUE.
@@ -2087,7 +1955,6 @@
 #if DICT_TF_FORMAT_ZIP != DICT_TF_FORMAT_MAX
 # error "DICT_TF_FORMAT_ZIP != DICT_TF_FORMAT_MAX"
 #endif
-<<<<<<< HEAD
 	}
 
 	for (i = 0; i < n_ord; i++) {
@@ -2121,44 +1988,6 @@
 
 			break;
 		}
-=======
->>>>>>> fad01fbe
-	}
-
-undo_size_ok:
-	/* Flag the ordering columns */
-
-	for (i = 0; i < n_ord; i++) {
-		const dict_field_t*	field
-			= dict_index_get_nth_field(new_index, i);
-		const dict_col_t*	col
-			= dict_field_get_col(field);
-
-		/* In dtuple_convert_big_rec(), variable-length columns
-		that are longer than BTR_EXTERN_FIELD_REF_SIZE * 2
-		may be chosen for external storage.  If the column appears
-		in an ordering column of an index, a longer prefix of
-		REC_MAX_INDEX_COL_LEN will be copied to the undo log
-		by trx_undo_page_report_modify() and
-		trx_undo_page_fetch_ext().  It suffices to check the
-		capacity of the undo log whenever new_index includes
-		a column prefix on a column that may be stored externally. */
-
-		if (field->prefix_len /* prefix index */
-		    && !col->ord_part /* not yet ordering column */
-		    && !dict_col_get_fixed_size(col, TRUE) /* variable-length */
-		    && dict_col_get_max_size(col)
-		    > BTR_EXTERN_FIELD_REF_SIZE * 2 /* long enough */) {
-
-			if (dict_index_too_big_for_undo(table, new_index)) {
-				/* An undo log record might not fit in
-				a single page.  Refuse to create this index. */
-
-				goto too_big;
-			}
-
-			break;
-		}
 	}
 
 undo_size_ok:
@@ -2208,21 +2037,14 @@
 
 /**********************************************************************//**
 Removes an index from the dictionary cache. */
-UNIV_INTERN
+static
 void
-<<<<<<< HEAD
-dict_index_remove_from_cache(
-/*=========================*/
-	dict_table_t*	table,	/*!< in/out: table */
-	dict_index_t*	index)	/*!< in, own: index */
-=======
 dict_index_remove_from_cache_low(
 /*=============================*/
 	dict_table_t*	table,		/*!< in/out: table */
 	dict_index_t*	index,		/*!< in, own: index */
 	ibool		lru_evict)	/*!< in: TRUE if index being evicted
 					to make room in the table LRU list */
->>>>>>> fad01fbe
 {
 	ulint		size;
 	ulint		retries = 0;
@@ -2293,8 +2115,6 @@
 	dict_mem_index_free(index);
 }
 
-<<<<<<< HEAD
-=======
 /**********************************************************************//**
 Removes an index from the dictionary cache. */
 UNIV_INTERN
@@ -2307,7 +2127,6 @@
 	dict_index_remove_from_cache_low(table, index, FALSE);
 }
 
->>>>>>> fad01fbe
 /*******************************************************************//**
 Tries to find column names for the index and sets the col field of the
 index.
@@ -2715,7 +2534,6 @@
 	} else {
 		new_index->n_uniq = new_index->n_def;
 	}
-<<<<<<< HEAD
 
 	/* Set the n_fields value in new_index to the actual defined
 	number of fields */
@@ -2757,8 +2575,6 @@
 
 	ut_ad(index != NULL);
 	ut_ad(table != NULL);
-=======
->>>>>>> fad01fbe
 
 	for (foreign = UT_LIST_GET_FIRST(table->referenced_list);
 	     foreign;
@@ -2788,7 +2604,6 @@
 {
 	dict_foreign_t*	foreign;
 
-<<<<<<< HEAD
 	ut_ad(index != NULL);
 	ut_ad(table != NULL);
 
@@ -2798,86 +2613,15 @@
 
 		if (foreign->foreign_index == index
 		    || foreign->referenced_index == index) {
-=======
+
+			return(foreign);
+		}
+	}
+
+	return(NULL);
+}
+
 /*********************************************************************//**
-Checks if a table is referenced by foreign keys.
-@return	TRUE if table is referenced by a foreign key */
-UNIV_INTERN
-ibool
-dict_table_is_referenced_by_foreign_key(
-/*====================================*/
-	const dict_table_t*	table)	/*!< in: InnoDB table */
-{
-	return(UT_LIST_GET_LEN(table->referenced_list) > 0);
-}
-
-/*********************************************************************//**
-Check if the index is referenced by a foreign key, if TRUE return foreign
-else return NULL
-@return pointer to foreign key struct if index is defined for foreign
-key, otherwise NULL */
-UNIV_INTERN
-dict_foreign_t*
-dict_table_get_referenced_constraint(
-/*=================================*/
-	dict_table_t*	table,	/*!< in: InnoDB table */
-	dict_index_t*	index)	/*!< in: InnoDB index */
-{
-	dict_foreign_t*	foreign;
-
-	ut_ad(index != NULL);
-	ut_ad(table != NULL);
-
-	for (foreign = UT_LIST_GET_FIRST(table->referenced_list);
-	     foreign;
-	     foreign = UT_LIST_GET_NEXT(referenced_list, foreign)) {
-
-		if (foreign->referenced_index == index) {
->>>>>>> fad01fbe
-
-			return(foreign);
-		}
-	}
-
-	return(NULL);
-}
-
-/*********************************************************************//**
-<<<<<<< HEAD
-=======
-Checks if a index is defined for a foreign key constraint. Index is a part
-of a foreign key constraint if the index is referenced by foreign key
-or index is a foreign key index.
-@return pointer to foreign key struct if index is defined for foreign
-key, otherwise NULL */
-UNIV_INTERN
-dict_foreign_t*
-dict_table_get_foreign_constraint(
-/*==============================*/
-	dict_table_t*	table,	/*!< in: InnoDB table */
-	dict_index_t*	index)	/*!< in: InnoDB index */
-{
-	dict_foreign_t*	foreign;
-
-	ut_ad(index != NULL);
-	ut_ad(table != NULL);
-
-	for (foreign = UT_LIST_GET_FIRST(table->foreign_list);
-	     foreign;
-	     foreign = UT_LIST_GET_NEXT(foreign_list, foreign)) {
-
-		if (foreign->foreign_index == index
-		    || foreign->referenced_index == index) {
-
-			return(foreign);
-		}
-	}
-
-	return(NULL);
-}
-
-/*********************************************************************//**
->>>>>>> fad01fbe
 Frees a foreign key struct. */
 static
 void
@@ -5388,10 +5132,7 @@
 	dict_index_add_col(dict_ind_redundant, table,
 			   dict_table_get_nth_col(table, 0), 0);
 	dict_ind_redundant->table = table;
-<<<<<<< HEAD
-=======
-
->>>>>>> fad01fbe
+
 	/* create dummy table and index for COMPACT infimum and supremum */
 	table = dict_mem_table_create("SYS_DUMMY2",
 				      DICT_HDR_SPACE, 1, DICT_TF_COMPACT);
@@ -5557,11 +5298,7 @@
 }
 #endif /* UNIV_DEBUG */
 
-<<<<<<< HEAD
-/**************************************************************************
-=======
-/**********************************************************************//**
->>>>>>> fad01fbe
+/**********************************************************************//**
 Closes the data dictionary module. */
 UNIV_INTERN
 void
@@ -5615,9 +5352,6 @@
 		mutex_free(&dict_index_stat_mutex[i]);
 	}
 }
-<<<<<<< HEAD
-#endif /* !UNIV_HOTBACKUP */
-=======
 #endif /* !UNIV_HOTBACKUP */
 
 #ifdef UNIV_DEBUG
@@ -5705,5 +5439,4 @@
 
 	return(FALSE);
 }
-#endif /* UNIV_DEBUG */
->>>>>>> fad01fbe
+#endif /* UNIV_DEBUG */