/*****************************************************************************

<<<<<<< HEAD
Copyright (c) 1996, 2018, Oracle and/or its affiliates. All Rights Reserved.
=======
Copyright (c) 1996, 2019, Oracle and/or its affiliates. All Rights Reserved.
>>>>>>> 4869291f

This program is free software; you can redistribute it and/or modify it under
the terms of the GNU General Public License, version 2.0, as published by the
Free Software Foundation.

This program is also distributed with certain software (including but not
limited to OpenSSL) that is licensed under separate terms, as designated in a
particular file or component or in included license documentation. The authors
of MySQL hereby grant you an additional permission to link the program and
your derivative works with the separately licensed software that they have
included with MySQL.

This program is distributed in the hope that it will be useful, but WITHOUT
ANY WARRANTY; without even the implied warranty of MERCHANTABILITY or FITNESS
FOR A PARTICULAR PURPOSE. See the GNU General Public License, version 2.0,
for more details.

You should have received a copy of the GNU General Public License along with
this program; if not, write to the Free Software Foundation, Inc.,
51 Franklin St, Fifth Floor, Boston, MA 02110-1301  USA

*****************************************************************************/

/** @file read/read0read.cc
 Cursor read

 Created 2/16/1997 Heikki Tuuri
 *******************************************************/

#include "read0read.h"
<<<<<<< HEAD
#include "read0i_s.h"
=======
#include "clone0clone.h"
>>>>>>> 4869291f

#include "srv0srv.h"
#include "trx0sys.h"

/*
-------------------------------------------------------------------------------
FACT A: Cursor read view on a secondary index sees only committed versions
-------
of the records in the secondary index or those versions of rows created
by transaction which created a cursor before cursor was created even
if transaction which created the cursor has changed that clustered index page.

PROOF: We must show that read goes always to the clustered index record
to see that record is visible in the cursor read view. Consider e.g.
following table and SQL-clauses:

create table t1(a int not null, b int, primary key(a), index(b));
insert into t1 values (1,1),(2,2);
commit;

Now consider that we have a cursor for a query

select b from t1 where b >= 1;

This query will use secondary key on the table t1. Now after the first fetch
on this cursor if we do a update:

update t1 set b = 5 where b = 2;

Now second fetch of the cursor should not see record (2,5) instead it should
see record (2,2).

We also should show that if we have delete t1 where b = 5; we still
can see record (2,2).

When we access a secondary key record maximum transaction id is fetched
from this record and this trx_id is compared to up_limit_id in the view.
If trx_id in the record is greater or equal than up_limit_id in the view
cluster record is accessed.  Because trx_id of the creating
transaction is stored when this view was created to the list of
trx_ids not seen by this read view previous version of the
record is requested to be built. This is build using clustered record.
If the secondary key record is delete-marked, its corresponding
clustered record can be already be purged only if records
trx_id < low_limit_no. Purge can't remove any record deleted by a
transaction which was active when cursor was created. But, we still
may have a deleted secondary key record but no clustered record. But,
this is not a problem because this case is handled in
row_sel_get_clust_rec() function which is called
whenever we note that this read view does not see trx_id in the
record. Thus, we see correct version. Q. E. D.

-------------------------------------------------------------------------------
FACT B: Cursor read view on a clustered index sees only committed versions
-------
of the records in the clustered index or those versions of rows created
by transaction which created a cursor before cursor was created even
if transaction which created the cursor has changed that clustered index page.

PROOF:  Consider e.g.following table and SQL-clauses:

create table t1(a int not null, b int, primary key(a));
insert into t1 values (1),(2);
commit;

Now consider that we have a cursor for a query

select a from t1 where a >= 1;

This query will use clustered key on the table t1. Now after the first fetch
on this cursor if we do a update:

update t1 set a = 5 where a = 2;

Now second fetch of the cursor should not see record (5) instead it should
see record (2).

We also should show that if we have execute delete t1 where a = 5; after
the cursor is opened we still can see record (2).

When accessing clustered record we always check if this read view sees
trx_id stored to clustered record. By default we don't see any changes
if record trx_id >= low_limit_id i.e. change was made transaction
which started after transaction which created the cursor. If row
was changed by the future transaction a previous version of the
clustered record is created. Thus we see only committed version in
this case. We see all changes made by committed transactions i.e.
record trx_id < up_limit_id. In this case we don't need to do anything,
we already see correct version of the record. We don't see any changes
made by active transaction except creating transaction. We have stored
trx_id of creating transaction to list of trx_ids when this view was
created. Thus we can easily see if this record was changed by the
creating transaction. Because we already have clustered record we can
access roll_ptr. Using this roll_ptr we can fetch undo record.
We can now check that undo_no of the undo record is less than undo_no of the
trancaction which created a view when cursor was created. We see this
clustered record only in case when record undo_no is less than undo_no
in the view. If this is not true we build based on undo_rec previous
version of the record. This record is found because purge can't remove
records accessed by active transaction. Thus we see correct version. Q. E. D.
-------------------------------------------------------------------------------
FACT C: Purge does not remove any delete-marked row that is visible
-------
in any cursor read view.

PROOF: We know that:
 1: Currently active read views in trx_sys_t::view_list are ordered by
    ReadView::low_limit_no in descending order, that is,
    newest read view first.

 2: Purge clones the oldest read view and uses that to determine whether there
    are any active transactions that can see the to be purged records.

Therefore any joining or active transaction will not have a view older
than the purge view, according to 1.

When purge needs to remove a delete-marked row from a secondary index,
it will first check that the DB_TRX_ID value of the corresponding
record in the clustered index is older than the purge view. It will
also check if there is a newer version of the row (clustered index
record) that is not delete-marked in the secondary index. If such a
row exists and is collation-equal to the delete-marked secondary index
record then purge will not remove the secondary index record.

Delete-marked clustered index records will be removed by
row_purge_remove_clust_if_poss(), unless the clustered index record
(and its DB_ROLL_PTR) has been updated. Every new version of the
clustered index record will update DB_ROLL_PTR, pointing to a new UNDO
log entry that allows the old version to be reconstructed. The
DB_ROLL_PTR in the oldest remaining version in the old-version chain
may be pointing to garbage (an undo log record discarded by purge),
but it will never be dereferenced, because the purge view is older
than any active transaction.

For details see: row_vers_old_has_index_entry() and row_purge_poss_sec()

Some additional issues:

What if trx_sys->view_list == NULL and some transaction T1 and Purge both
try to open read_view at same time. Only one can acquire trx_sys->mutex.
In which order will the views be opened? Should it matter? If no, why?

The order does not matter. No new transactions can be created and no running
RW transaction can commit or rollback (or free views). AC-NL-RO transactions
will mark their views as closed but not actually free their views.
*/

/** Minimum number of elements to reserve in ReadView::ids_t */
static const ulint MIN_TRX_IDS = 32;

#ifdef UNIV_DEBUG
/** Functor to validate the view list. */
struct ViewCheck {
  ViewCheck() : m_prev_view() {}

  void operator()(const ReadView *view) {
    ut_a(m_prev_view == NULL || view->is_closed() || view->le(m_prev_view));

    m_prev_view = view;
  }

  const ReadView *m_prev_view;
};

/**
Validates a read view list. */

bool MVCC::validate() const {
  ViewCheck check;

  ut_ad(mutex_own(&trx_sys->mutex));

  ut_list_map(m_views, check);

  return (true);
}
#endif /* UNIV_DEBUG */

/**
Try and increase the size of the array. Old elements are
copied across.
@param n 		Make space for n elements */

void ReadView::ids_t::reserve(ulint n) {
  if (n <= capacity()) {
    return;
  }

  /** Keep a minimum threshold */
  if (n < MIN_TRX_IDS) {
    n = MIN_TRX_IDS;
  }

  value_type *p = m_ptr;

  m_ptr = UT_NEW_ARRAY_NOKEY(value_type, n);

  m_reserved = n;

  ut_ad(size() < capacity());

  if (p != NULL) {
    ::memmove(m_ptr, p, size() * sizeof(value_type));

    UT_DELETE_ARRAY(p);
  }
}

/**
Copy and overwrite this array contents
@param start		Source array
@param end		Pointer to end of array */

void ReadView::ids_t::assign(const value_type *start, const value_type *end) {
  ut_ad(end >= start);

  ulint n = end - start;

  /* No need to copy the old contents across during reserve(). */
  clear();

  /* Create extra space if required. */
  reserve(n);

  resize(n);

  ut_ad(size() == n);

  ::memmove(m_ptr, start, size() * sizeof(value_type));
}

/**
Append a value to the array.
@param value		the value to append */

void ReadView::ids_t::push_back(value_type value) {
  if (capacity() <= size()) {
    reserve(size() * 2);
  }

  m_ptr[m_size++] = value;
  ut_ad(size() <= capacity());
}

/**
Insert the value in the correct slot, preserving the order. Doesn't
check for duplicates. */

void ReadView::ids_t::insert(value_type value) {
  ut_ad(value > 0);

  reserve(size() + 1);

  if (empty() || back() < value) {
    push_back(value);
    return;
  }

  value_type *end = data() + size();
  value_type *ub = std::upper_bound(data(), end, value);

  if (ub == end) {
    push_back(value);
  } else {
    ut_ad(ub < end);

    ulint n_elems = std::distance(ub, end);
    ulint n = n_elems * sizeof(value_type);

    /* Note: Copying overlapped memory locations. */
    ::memmove(ub + 1, ub, n);

    *ub = value;

    resize(size() + 1);
  }
}

/**
ReadView constructor */
ReadView::ReadView()
    : m_low_limit_id(),
      m_up_limit_id(),
      m_creator_trx_id(),
      m_ids(),
<<<<<<< HEAD
      m_low_limit_no(),
      m_cloned(false) {
  ut_d(::memset(&m_view_list, 0x0, sizeof(m_view_list)));
=======
      m_low_limit_no() {
  ut_d(::memset(&m_view_list, 0x0, sizeof(m_view_list)));
  ut_d(m_view_low_limit_no = 0);
>>>>>>> 4869291f
}

/**
ReadView destructor */
ReadView::~ReadView() {
  // Do nothing
}

/** Constructor
@param size		Number of views to pre-allocate */
MVCC::MVCC(ulint size) {
  UT_LIST_INIT(m_free, &ReadView::m_view_list);
  UT_LIST_INIT(m_views, &ReadView::m_view_list);
<<<<<<< HEAD

  for (ulint i = 0; i < size; ++i) {
    ReadView *view = UT_NEW_NOKEY(ReadView());

    UT_LIST_ADD_FIRST(m_free, view);
  }
}

MVCC::~MVCC() {
  for (ReadView *view = UT_LIST_GET_FIRST(m_free); view != NULL;
       view = UT_LIST_GET_FIRST(m_free)) {
    UT_LIST_REMOVE(m_free, view);

    UT_DELETE(view);
  }

  ut_a(UT_LIST_GET_LEN(m_views) == 0);
}

/** Insert the view in the proper order into the view list.
@param	view	view to add */
void MVCC::view_add(const ReadView *view) {
  ut_ad(trx_sys_mutex_own());

  UT_LIST_ADD_FIRST(m_views, const_cast<ReadView *>(view));

  ut_ad(!view->is_closed());

  ut_ad(validate());
=======

  for (ulint i = 0; i < size; ++i) {
    ReadView *view = UT_NEW_NOKEY(ReadView());

    UT_LIST_ADD_FIRST(m_free, view);
  }
}

MVCC::~MVCC() {
  for (ReadView *view = UT_LIST_GET_FIRST(m_free); view != NULL;
       view = UT_LIST_GET_FIRST(m_free)) {
    UT_LIST_REMOVE(m_free, view);

    UT_DELETE(view);
  }

  ut_a(UT_LIST_GET_LEN(m_views) == 0);
>>>>>>> 4869291f
}

/**
Copy the transaction ids from the source vector */

void ReadView::copy_trx_ids(const trx_ids_t &trx_ids) {
<<<<<<< HEAD
  ut_ad(!m_cloned);
=======
>>>>>>> 4869291f
  ulint size = trx_ids.size();

  if (m_creator_trx_id > 0) {
    ut_ad(size > 0);
    --size;
  }

  if (size == 0) {
    m_ids.clear();
    return;
  }

  m_ids.reserve(size);
  m_ids.resize(size);

  ids_t::value_type *p = m_ids.data();

  /* Copy all the trx_ids except the creator trx id */

  if (m_creator_trx_id > 0) {
    /* Note: We go through all this trouble because it is
    unclear whether std::vector::resize() will cause an
    overhead or not. We should test this extensively and
    if the vector to vector copy is fast enough then get
    rid of this code and replace it with more readable
    and obvious code. The code below does exactly one copy,
    and filters out the creator's trx id. */

    trx_ids_t::const_iterator it =
        std::lower_bound(trx_ids.begin(), trx_ids.end(), m_creator_trx_id);

    ut_ad(it != trx_ids.end() && *it == m_creator_trx_id);

    ulint i = std::distance(trx_ids.begin(), it);
    ulint n = i * sizeof(trx_ids_t::value_type);

    ::memmove(p, &trx_ids[0], n);

    n = (trx_ids.size() - i - 1) * sizeof(trx_ids_t::value_type);

    ut_ad(i + (n / sizeof(trx_ids_t::value_type)) == m_ids.size());

    if (n > 0) {
      ::memmove(p + i, &trx_ids[i + 1], n);
    }
  } else {
    ulint n = size * sizeof(trx_ids_t::value_type);

    ::memmove(p, &trx_ids[0], n);
  }

  m_up_limit_id = m_ids.front();

#ifdef UNIV_DEBUG
  /* Assert that all transaction ids in list are active. */
  for (trx_ids_t::const_iterator it = trx_ids.begin(); it != trx_ids.end();
       ++it) {
    trx_t *trx = trx_get_rw_trx_by_id(*it);
    ut_ad(trx != NULL);
    ut_ad(trx->state == TRX_STATE_ACTIVE || trx->state == TRX_STATE_PREPARED);
  }
#endif /* UNIV_DEBUG */
}

/**
Opens a read view where exactly the transactions serialized before this
point in time are seen in the view.
@param id		Creator transaction id */

void ReadView::prepare(trx_id_t id) {
<<<<<<< HEAD
  ut_ad(!m_cloned);
=======
>>>>>>> 4869291f
  ut_ad(mutex_own(&trx_sys->mutex));

  m_creator_trx_id = id;

  m_low_limit_no = m_low_limit_id = m_up_limit_id = trx_sys->max_trx_id;

  if (!trx_sys->rw_trx_ids.empty()) {
    copy_trx_ids(trx_sys->rw_trx_ids);
  } else {
    m_ids.clear();
  }

  ut_ad(m_up_limit_id <= m_low_limit_id);

  if (UT_LIST_GET_LEN(trx_sys->serialisation_list) > 0) {
    const trx_t *trx;

    trx = UT_LIST_GET_FIRST(trx_sys->serialisation_list);

    if (trx->no < m_low_limit_no) {
      m_low_limit_no = trx->no;
    }
  }

<<<<<<< HEAD
=======
  ut_d(m_view_low_limit_no = m_low_limit_no);
>>>>>>> 4869291f
  m_closed = false;
}

/**
Find a free view from the active list, if none found then allocate
a new view.
@return a view to use */

ReadView *MVCC::get_view() {
  ut_ad(mutex_own(&trx_sys->mutex));

  ReadView *view;

  if (UT_LIST_GET_LEN(m_free) > 0) {
    view = UT_LIST_GET_FIRST(m_free);
    UT_LIST_REMOVE(m_free, view);
  } else {
    view = UT_NEW_NOKEY(ReadView());

    if (view == NULL) {
      ib::error(ER_IB_MSG_918) << "Failed to allocate MVCC view";
    }
  }

  return (view);
}

/**
Release a view that is inactive but not closed. Caller must own
the trx_sys_t::mutex.
@param view		View to release */
void MVCC::view_release(ReadView *&view) {
  ut_ad(!srv_read_only_mode);
  ut_ad(trx_sys_mutex_own());

  uintptr_t p = reinterpret_cast<uintptr_t>(view);

  ut_a(p & 0x1);

  view = reinterpret_cast<ReadView *>(p & ~1);

  ut_ad(view->m_closed);
<<<<<<< HEAD
  ut_ad(!view->m_cloned);
=======
>>>>>>> 4869291f

  /** RW transactions should not free their views here. Their views
  should freed using view_close_view() */

  ut_ad(view->m_creator_trx_id == 0);

  UT_LIST_REMOVE(m_views, view);

  UT_LIST_ADD_LAST(m_free, view);

  view = NULL;
}

/**
Allocate and create a view.
@param view		view owned by this class created for the
                        caller. Must be freed by calling view_close()
@param trx		transaction instance of caller */
void MVCC::view_open(ReadView *&view, trx_t *trx) {
  ut_ad(!srv_read_only_mode);

  /** If no new RW transaction has been started since the last view
  was created then reuse the the existing view. */
  if (view != NULL) {
    uintptr_t p = reinterpret_cast<uintptr_t>(view);

    view = reinterpret_cast<ReadView *>(p & ~1);

    ut_ad(view->m_closed);

    /* NOTE: This can be optimised further, for now we only
    resuse the view iff there are no active RW transactions.

    There is an inherent race here between purge and this
    thread. Purge will skip views that are marked as closed.
    Therefore we must set the low limit id after we reset the
    closed status after the check. */

    if (trx_is_autocommit_non_locking(trx) && view->empty()) {
      view->m_closed = false;

      if (view->m_low_limit_id == trx_sys_get_max_trx_id()) {
        return;
      } else {
        view->m_closed = true;
      }
    }

    mutex_enter(&trx_sys->mutex);

    UT_LIST_REMOVE(m_views, view);

  } else {
    mutex_enter(&trx_sys->mutex);

    view = get_view();
  }

  if (view != NULL) {
    view->prepare(trx->id);

<<<<<<< HEAD
    view_add(view);
  }

  trx_sys_mutex_exit();
}

=======
    UT_LIST_ADD_FIRST(m_views, view);

    ut_ad(!view->is_closed());

    ut_ad(validate());
  }

  trx_sys_mutex_exit();
}

>>>>>>> 4869291f
ReadView *MVCC::get_view_created_by_trx_id(trx_id_t trx_id) const {
  ReadView *view;

  ut_ad(mutex_own(&trx_sys->mutex));

  for (view = UT_LIST_GET_LAST(m_views); view != NULL;
       view = UT_LIST_GET_PREV(m_view_list, view)) {
    if (view->is_closed()) {
      continue;
    }

    if (view->m_creator_trx_id == trx_id) {
      break;
    }
  }

  return (view);
}

/**
Get the oldest (active) view in the system.
@return oldest view if found or NULL */

ReadView *MVCC::get_oldest_view() const {
  ReadView *view;
<<<<<<< HEAD

  ut_ad(mutex_own(&trx_sys->mutex));

  for (view = UT_LIST_GET_LAST(m_views); view != NULL;
       view = UT_LIST_GET_PREV(m_view_list, view)) {
    if (!view->is_closed()) {
      break;
    }
  }

=======

  ut_ad(mutex_own(&trx_sys->mutex));

  for (view = UT_LIST_GET_LAST(m_views); view != NULL;
       view = UT_LIST_GET_PREV(m_view_list, view)) {
    if (!view->is_closed()) {
      break;
    }
  }

>>>>>>> 4869291f
  return (view);
}

/**
Copy state from another view. Must call copy_complete() to finish.
@param other		view to copy from */

void ReadView::copy_prepare(const ReadView &other) {
  ut_ad(&other != this);
<<<<<<< HEAD

  if (!other.m_ids.empty()) {
    const ids_t::value_type *p = other.m_ids.data();

    m_ids.assign(p, p + other.m_ids.size());
  } else {
    m_ids.clear();
  }

  m_up_limit_id = other.m_up_limit_id;

  m_low_limit_no = other.m_low_limit_no;
=======

  if (!other.m_ids.empty()) {
    const ids_t::value_type *p = other.m_ids.data();

    m_ids.assign(p, p + other.m_ids.size());
  } else {
    m_ids.clear();
  }

  m_up_limit_id = other.m_up_limit_id;

  m_low_limit_no = other.m_low_limit_no;

  ut_d(m_view_low_limit_no = other.m_view_low_limit_no);
>>>>>>> 4869291f

  m_low_limit_id = other.m_low_limit_id;

  m_creator_trx_id = other.m_creator_trx_id;
}

/**
Complete the copy, insert the creator transaction id into the
m_ids too and adjust the m_up_limit_id, if required */

void ReadView::copy_complete() {
  ut_ad(!trx_sys_mutex_own());

  if (m_creator_trx_id > 0) {
    m_ids.insert(m_creator_trx_id);
  }

  if (!m_ids.empty()) {
    /* The last active transaction has the smallest id. */
    m_up_limit_id = std::min(m_ids.front(), m_up_limit_id);
  }

  ut_ad(m_up_limit_id <= m_low_limit_id);

  /* We added the creator transaction ID to the m_ids. */
  m_creator_trx_id = 0;
<<<<<<< HEAD
}

/**
Clones a read view object. The resulting read view has identical change
visibility as the donor read view
@param	result	pointer to resulting read view. If NULL, a view will be
        allocated. If non-NULL, a view will overwrite a previously-existing
        in-use or released view.
@param	from_trx	transation owning the donor read view. */

void ReadView::clone(ReadView *&result, trx_t *from_trx) const {
  ut_ad(from_trx->read_view == this);
  ut_ad(trx_sys_mutex_own());

  if (!result)
    result = trx_sys->mvcc->get_view();
  else {
    result =
        reinterpret_cast<ReadView *>(reinterpret_cast<uintptr_t>(result) & ~1);
  }

  // Set the creating trx id of the clone to that of donor.
  trx_id_t from_trx_id;
  if (from_trx->read_view->m_creator_trx_id != 0) {
    // The donor transaction is RO, and a clone itself
    from_trx_id = from_trx->read_view->m_creator_trx_id;
  } else if (from_trx->id == 0) {
    // The donor transaction is RO, thus does not have a trx ID
    // yet which the cloned view must see, if it assigned later
    if (!from_trx->preallocated_id) {
      // Preallocate a transaction id for the donor
      from_trx_id = from_trx->preallocated_id = trx_sys_get_new_trx_id();
    } else {
      // This transaction has already been cloned
      from_trx_id = from_trx->preallocated_id;
    }
  } else {
    // The donor transaction is RW
    from_trx_id = from_trx->id;
  }

  result->copy_prepare(*this);
  // Calling copy_complete would be redundant for us and would force
  // a too early trx sys mutex release.
  result->m_creator_trx_id = from_trx_id;
  // If the clone transaction is RO and is later promoted to RW, make
  // sure not to add its own id to its view
  result->m_cloned = true;
  result->m_closed = false;
=======
>>>>>>> 4869291f
}

/** Clones the oldest view and stores it in view. No need to
call view_close(). The caller owns the view that is passed in.
This function is called by Purge to determine whether it should
purge the delete marked record or not.
@param view		Preallocated view, owned by the caller */

void MVCC::clone_oldest_view(ReadView *view) {
  mutex_enter(&trx_sys->mutex);
<<<<<<< HEAD

  ReadView *oldest_view = get_oldest_view();

  if (oldest_view == NULL) {
    view->prepare(0);

    trx_sys_mutex_exit();

  } else {
    view->copy_prepare(*oldest_view);

    trx_sys_mutex_exit();

    view->copy_complete();
  }
=======

  ReadView *oldest_view = get_oldest_view();

  if (oldest_view == NULL) {
    view->prepare(0);

    trx_sys_mutex_exit();

  } else {
    view->copy_prepare(*oldest_view);

    trx_sys_mutex_exit();

    view->copy_complete();
  }
  /* Update view to block purging transaction till GTID is persisted. */
  auto &gtid_persistor = clone_sys->get_gtid_persistor();
  auto gtid_oldest_trxno = gtid_persistor.get_oldest_trx_no();
  view->reduce_low_limit(gtid_oldest_trxno);
>>>>>>> 4869291f
}

/**
@return the number of active views */

ulint MVCC::size() const {
  trx_sys_mutex_enter();

  ulint size = 0;

  for (const ReadView *view = UT_LIST_GET_FIRST(m_views); view != NULL;
       view = UT_LIST_GET_NEXT(m_view_list, view)) {
    if (!view->is_closed()) {
      ++size;
    }
  }

  trx_sys_mutex_exit();

  return (size);
}

/**
Close a view created by the above function.
@param view		view allocated by trx_open.
@param own_mutex	true if caller owns trx_sys_t::mutex */

void MVCC::view_close(ReadView *&view, bool own_mutex) {
  uintptr_t p = reinterpret_cast<uintptr_t>(view);

  /* Note: The assumption here is that AC-NL-RO transactions will
  call this function with own_mutex == false. */
  if (!own_mutex) {
    /* Sanitise the pointer first. */
    ReadView *ptr = reinterpret_cast<ReadView *>(p & ~1);

    /* Note this can be called for a read view that
    was already closed. */
    ptr->m_closed = true;
<<<<<<< HEAD
    ptr->m_cloned = false;
=======
>>>>>>> 4869291f

    /* Set the view as closed. */
    view = reinterpret_cast<ReadView *>(p | 0x1);
  } else {
    view = reinterpret_cast<ReadView *>(p & ~1);

    view->close();

    UT_LIST_REMOVE(m_views, view);
    UT_LIST_ADD_LAST(m_free, view);

    ut_ad(validate());

    view = NULL;
  }
}

/**
Set the view creator transaction id. Note: This shouldbe set only
for views created by RW transactions.
@param view		Set the creator trx id for this view
@param id		Transaction id to set */

void MVCC::set_view_creator_trx_id(ReadView *view, trx_id_t id) {
<<<<<<< HEAD
  ut_ad(!view->is_cloned());
  ut_ad(id > 0);
  ut_ad(mutex_own(&trx_sys->mutex));

  view->creator_trx_id(id);
}

i_s_xtradb_read_view_t *read_fill_i_s_xtradb_read_view(
    i_s_xtradb_read_view_t *rv) {
  ReadView *view;

  mutex_enter(&trx_sys->mutex);

  view = trx_sys->mvcc->get_oldest_view();
  if (!view) {
    mutex_exit(&trx_sys->mutex);
    return NULL;
  }

  rv->low_limit_no = view->low_limit_no();
  rv->up_limit_id = view->up_limit_id();
  rv->low_limit_id = view->low_limit_id();

  mutex_exit(&trx_sys->mutex);

  return rv;
=======
  ut_ad(id > 0);
  ut_ad(mutex_own(&trx_sys->mutex));

  view->creator_trx_id(id);
>>>>>>> 4869291f
}<|MERGE_RESOLUTION|>--- conflicted
+++ resolved
@@ -1,10 +1,6 @@
 /*****************************************************************************
 
-<<<<<<< HEAD
-Copyright (c) 1996, 2018, Oracle and/or its affiliates. All Rights Reserved.
-=======
 Copyright (c) 1996, 2019, Oracle and/or its affiliates. All Rights Reserved.
->>>>>>> 4869291f
 
 This program is free software; you can redistribute it and/or modify it under
 the terms of the GNU General Public License, version 2.0, as published by the
@@ -35,11 +31,8 @@
  *******************************************************/
 
 #include "read0read.h"
-<<<<<<< HEAD
+#include "clone0clone.h"
 #include "read0i_s.h"
-=======
-#include "clone0clone.h"
->>>>>>> 4869291f
 
 #include "srv0srv.h"
 #include "trx0sys.h"
@@ -325,15 +318,10 @@
       m_up_limit_id(),
       m_creator_trx_id(),
       m_ids(),
-<<<<<<< HEAD
       m_low_limit_no(),
       m_cloned(false) {
   ut_d(::memset(&m_view_list, 0x0, sizeof(m_view_list)));
-=======
-      m_low_limit_no() {
-  ut_d(::memset(&m_view_list, 0x0, sizeof(m_view_list)));
   ut_d(m_view_low_limit_no = 0);
->>>>>>> 4869291f
 }
 
 /**
@@ -347,7 +335,6 @@
 MVCC::MVCC(ulint size) {
   UT_LIST_INIT(m_free, &ReadView::m_view_list);
   UT_LIST_INIT(m_views, &ReadView::m_view_list);
-<<<<<<< HEAD
 
   for (ulint i = 0; i < size; ++i) {
     ReadView *view = UT_NEW_NOKEY(ReadView());
@@ -377,35 +364,13 @@
   ut_ad(!view->is_closed());
 
   ut_ad(validate());
-=======
-
-  for (ulint i = 0; i < size; ++i) {
-    ReadView *view = UT_NEW_NOKEY(ReadView());
-
-    UT_LIST_ADD_FIRST(m_free, view);
-  }
-}
-
-MVCC::~MVCC() {
-  for (ReadView *view = UT_LIST_GET_FIRST(m_free); view != NULL;
-       view = UT_LIST_GET_FIRST(m_free)) {
-    UT_LIST_REMOVE(m_free, view);
-
-    UT_DELETE(view);
-  }
-
-  ut_a(UT_LIST_GET_LEN(m_views) == 0);
->>>>>>> 4869291f
 }
 
 /**
 Copy the transaction ids from the source vector */
 
 void ReadView::copy_trx_ids(const trx_ids_t &trx_ids) {
-<<<<<<< HEAD
   ut_ad(!m_cloned);
-=======
->>>>>>> 4869291f
   ulint size = trx_ids.size();
 
   if (m_creator_trx_id > 0) {
@@ -476,10 +441,7 @@
 @param id		Creator transaction id */
 
 void ReadView::prepare(trx_id_t id) {
-<<<<<<< HEAD
   ut_ad(!m_cloned);
-=======
->>>>>>> 4869291f
   ut_ad(mutex_own(&trx_sys->mutex));
 
   m_creator_trx_id = id;
@@ -504,10 +466,7 @@
     }
   }
 
-<<<<<<< HEAD
-=======
   ut_d(m_view_low_limit_no = m_low_limit_no);
->>>>>>> 4869291f
   m_closed = false;
 }
 
@@ -550,10 +509,7 @@
   view = reinterpret_cast<ReadView *>(p & ~1);
 
   ut_ad(view->m_closed);
-<<<<<<< HEAD
   ut_ad(!view->m_cloned);
-=======
->>>>>>> 4869291f
 
   /** RW transactions should not free their views here. Their views
   should freed using view_close_view() */
@@ -615,25 +571,12 @@
   if (view != NULL) {
     view->prepare(trx->id);
 
-<<<<<<< HEAD
     view_add(view);
   }
 
   trx_sys_mutex_exit();
 }
 
-=======
-    UT_LIST_ADD_FIRST(m_views, view);
-
-    ut_ad(!view->is_closed());
-
-    ut_ad(validate());
-  }
-
-  trx_sys_mutex_exit();
-}
-
->>>>>>> 4869291f
 ReadView *MVCC::get_view_created_by_trx_id(trx_id_t trx_id) const {
   ReadView *view;
 
@@ -659,7 +602,6 @@
 
 ReadView *MVCC::get_oldest_view() const {
   ReadView *view;
-<<<<<<< HEAD
 
   ut_ad(mutex_own(&trx_sys->mutex));
 
@@ -670,18 +612,6 @@
     }
   }
 
-=======
-
-  ut_ad(mutex_own(&trx_sys->mutex));
-
-  for (view = UT_LIST_GET_LAST(m_views); view != NULL;
-       view = UT_LIST_GET_PREV(m_view_list, view)) {
-    if (!view->is_closed()) {
-      break;
-    }
-  }
-
->>>>>>> 4869291f
   return (view);
 }
 
@@ -691,7 +621,6 @@
 
 void ReadView::copy_prepare(const ReadView &other) {
   ut_ad(&other != this);
-<<<<<<< HEAD
 
   if (!other.m_ids.empty()) {
     const ids_t::value_type *p = other.m_ids.data();
@@ -704,22 +633,8 @@
   m_up_limit_id = other.m_up_limit_id;
 
   m_low_limit_no = other.m_low_limit_no;
-=======
-
-  if (!other.m_ids.empty()) {
-    const ids_t::value_type *p = other.m_ids.data();
-
-    m_ids.assign(p, p + other.m_ids.size());
-  } else {
-    m_ids.clear();
-  }
-
-  m_up_limit_id = other.m_up_limit_id;
-
-  m_low_limit_no = other.m_low_limit_no;
 
   ut_d(m_view_low_limit_no = other.m_view_low_limit_no);
->>>>>>> 4869291f
 
   m_low_limit_id = other.m_low_limit_id;
 
@@ -746,7 +661,6 @@
 
   /* We added the creator transaction ID to the m_ids. */
   m_creator_trx_id = 0;
-<<<<<<< HEAD
 }
 
 /**
@@ -796,8 +710,6 @@
   // sure not to add its own id to its view
   result->m_cloned = true;
   result->m_closed = false;
-=======
->>>>>>> 4869291f
 }
 
 /** Clones the oldest view and stores it in view. No need to
@@ -808,23 +720,6 @@
 
 void MVCC::clone_oldest_view(ReadView *view) {
   mutex_enter(&trx_sys->mutex);
-<<<<<<< HEAD
-
-  ReadView *oldest_view = get_oldest_view();
-
-  if (oldest_view == NULL) {
-    view->prepare(0);
-
-    trx_sys_mutex_exit();
-
-  } else {
-    view->copy_prepare(*oldest_view);
-
-    trx_sys_mutex_exit();
-
-    view->copy_complete();
-  }
-=======
 
   ReadView *oldest_view = get_oldest_view();
 
@@ -844,7 +739,6 @@
   auto &gtid_persistor = clone_sys->get_gtid_persistor();
   auto gtid_oldest_trxno = gtid_persistor.get_oldest_trx_no();
   view->reduce_low_limit(gtid_oldest_trxno);
->>>>>>> 4869291f
 }
 
 /**
@@ -884,10 +778,7 @@
     /* Note this can be called for a read view that
     was already closed. */
     ptr->m_closed = true;
-<<<<<<< HEAD
     ptr->m_cloned = false;
-=======
->>>>>>> 4869291f
 
     /* Set the view as closed. */
     view = reinterpret_cast<ReadView *>(p | 0x1);
@@ -912,7 +803,6 @@
 @param id		Transaction id to set */
 
 void MVCC::set_view_creator_trx_id(ReadView *view, trx_id_t id) {
-<<<<<<< HEAD
   ut_ad(!view->is_cloned());
   ut_ad(id > 0);
   ut_ad(mutex_own(&trx_sys->mutex));
@@ -939,10 +829,4 @@
   mutex_exit(&trx_sys->mutex);
 
   return rv;
-=======
-  ut_ad(id > 0);
-  ut_ad(mutex_own(&trx_sys->mutex));
-
-  view->creator_trx_id(id);
->>>>>>> 4869291f
 }