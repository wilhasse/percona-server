/*****************************************************************************

Copyright (c) 1996, 2016, Oracle and/or its affiliates. All Rights Reserved.

This program is free software; you can redistribute it and/or modify it under
the terms of the GNU General Public License as published by the Free Software
Foundation; version 2 of the License.

This program is distributed in the hope that it will be useful, but WITHOUT
ANY WARRANTY; without even the implied warranty of MERCHANTABILITY or FITNESS
FOR A PARTICULAR PURPOSE. See the GNU General Public License for more details.

You should have received a copy of the GNU General Public License along with
this program; if not, write to the Free Software Foundation, Inc.,
51 Franklin Street, Suite 500, Boston, MA 02110-1335 USA

*****************************************************************************/

/**************************************************//**
@file lock/lock0lock.cc
The transaction lock system

Created 5/7/1996 Heikki Tuuri
*******************************************************/

#define LOCK_MODULE_IMPLEMENTATION

#include <mysql/service_thd_engine_lock.h>
#include "ha_prototypes.h"

#include "lock0lock.h"
#include "lock0priv.h"

#ifdef UNIV_NONINL
#include "lock0lock.ic"
#include "lock0priv.ic"
#endif

#include "dict0mem.h"
#include "usr0sess.h"
#include "trx0purge.h"
#include "trx0sys.h"
#include "srv0mon.h"
#include "ut0vec.h"
#include "btr0btr.h"
#include "dict0boot.h"
#include "ut0new.h"
#include "row0sel.h"
#include "row0mysql.h"
#include "pars0pars.h"

#include <set>

/* Flag to enable/disable deadlock detector. */
my_bool	innobase_deadlock_detect = TRUE;

/** Total number of cached record locks */
static const ulint	REC_LOCK_CACHE = 8;

/** Maximum record lock size in bytes */
static const ulint	REC_LOCK_SIZE = sizeof(ib_lock_t) + 256;

/** Total number of cached table locks */
static const ulint	TABLE_LOCK_CACHE = 8;

/** Size in bytes, of the table lock instance */
static const ulint	TABLE_LOCK_SIZE = sizeof(ib_lock_t);

/** Deadlock checker. */
class DeadlockChecker {
public:
	/** Checks if a joining lock request results in a deadlock. If
	a deadlock is found this function will resolve the deadlock
	by choosing a victim transaction and rolling it back. It
	will attempt to resolve all deadlocks. The returned transaction
	id will be the joining transaction id or 0 if some other
	transaction was chosen as a victim and rolled back or no
	deadlock found.

	@param lock lock the transaction is requesting
	@param trx transaction requesting the lock

	@return id of transaction chosen as victim or 0 */
	static const trx_t* check_and_resolve(
		const lock_t*	lock,
		trx_t*		trx);

private:
	/** Do a shallow copy. Default destructor OK.
	@param trx the start transaction (start node)
	@param wait_lock lock that a transaction wants
	@param mark_start visited node counter */
	DeadlockChecker(
		const trx_t*	trx,
		const lock_t*	wait_lock,
		ib_uint64_t	mark_start)
		:
		m_cost(),
		m_start(trx),
		m_too_deep(),
		m_wait_lock(wait_lock),
		m_mark_start(mark_start),
		m_n_elems()
	{
	}

	/** Check if the search is too deep. */
	bool is_too_deep() const
	{
		return(m_n_elems > LOCK_MAX_DEPTH_IN_DEADLOCK_CHECK
		       || m_cost > LOCK_MAX_N_STEPS_IN_DEADLOCK_CHECK);
	}

	/** Save current state.
	@param lock lock to push on the stack.
	@param heap_no the heap number to push on the stack.
	@return false if stack is full. */
	bool push(const lock_t*	lock, ulint heap_no)
	{
		ut_ad((lock_get_type_low(lock) & LOCK_REC)
		      || (lock_get_type_low(lock) & LOCK_TABLE));

		ut_ad(((lock_get_type_low(lock) & LOCK_TABLE) != 0)
		      == (heap_no == ULINT_UNDEFINED));

		/* Ensure that the stack is bounded. */
		if (m_n_elems >= UT_ARR_SIZE(s_states)) {
			return(false);
		}

		state_t&	state = s_states[m_n_elems++];

		state.m_lock = lock;
		state.m_wait_lock = m_wait_lock;
		state.m_heap_no =heap_no;

		return(true);
	}

	/** Restore state.
	@param[out] lock current lock
	@param[out] heap_no current heap_no */
	void pop(const lock_t*& lock, ulint& heap_no)
	{
		ut_a(m_n_elems > 0);

		const state_t&	state = s_states[--m_n_elems];

		lock = state.m_lock;
		heap_no = state.m_heap_no;
		m_wait_lock = state.m_wait_lock;
	}

	/** Check whether the node has been visited.
	@param lock lock to check
	@return true if the node has been visited */
	bool is_visited(const lock_t* lock) const
	{
		return(lock->trx->lock.deadlock_mark > m_mark_start);
	}

	/** Get the next lock in the queue that is owned by a transaction
	whose sub-tree has not already been searched.
	Note: "next" here means PREV for table locks.
	@param lock Lock in queue
	@param heap_no heap_no if lock is a record lock else ULINT_UNDEFINED
	@return next lock or NULL if at end of queue */
	const lock_t* get_next_lock(const lock_t* lock, ulint heap_no) const;

	/** Get the first lock to search. The search starts from the current
	wait_lock. What we are really interested in is an edge from the
	current wait_lock's owning transaction to another transaction that has
	a lock ahead in the queue. We skip locks where the owning transaction's
	sub-tree has already been searched.

	Note: The record locks are traversed from the oldest lock to the
	latest. For table locks we go from latest to oldest.

	For record locks, we first position the iterator on first lock on
	the page and then reposition on the actual heap_no. This is required
	due to the way the record lock has is implemented.

	@param[out] heap_no if rec lock, else ULINT_UNDEFINED.

	@return first lock or NULL */
	const lock_t* get_first_lock(ulint* heap_no) const;

	/** Notify that a deadlock has been detected and print the conflicting
	transaction info.
	@param lock lock causing deadlock */
	void notify(const lock_t* lock) const;

	/** Select the victim transaction that should be rolledback.
	@return victim transaction */
	const trx_t* select_victim() const;

	/** Rollback transaction selected as the victim. */
	void trx_rollback();

	/** Looks iteratively for a deadlock. Note: the joining transaction
	may have been granted its lock by the deadlock checks.

	@return 0 if no deadlock else the victim transaction.*/
	const trx_t* search();

	/** Print transaction data to the deadlock file and possibly to stderr.
	@param trx transaction
	@param max_query_len max query length to print */
	static void print(const trx_t* trx, ulint max_query_len);

	/** rewind(3) the file used for storing the latest detected deadlock
	and print a heading message to stderr if printing of all deadlocks to
	stderr is enabled. */
	static void start_print();

	/** Print lock data to the deadlock file and possibly to stderr.
	@param lock record or table type lock */
	static void print(const lock_t* lock);

	/** Print a message to the deadlock file and possibly to stderr.
	@param msg message to print */
	static void print(const char* msg);

	/** Print info about transaction that was rolled back.
	@param trx transaction rolled back
	@param lock lock trx wants */
	static void rollback_print(const trx_t* trx, const lock_t* lock);

private:
	/** DFS state information, used during deadlock checking. */
	struct state_t {
		const lock_t*	m_lock;		/*!< Current lock */
		const lock_t*	m_wait_lock;	/*!< Waiting for lock */
		ulint		m_heap_no;	/*!< heap number if rec lock */
	};

	/** Used in deadlock tracking. Protected by lock_sys->mutex. */
	static ib_uint64_t	s_lock_mark_counter;

	/** Calculation steps thus far. It is the count of the nodes visited. */
	ulint			m_cost;

	/** Joining transaction that is requesting a lock in an
	incompatible mode */
	const trx_t*		m_start;

	/** TRUE if search was too deep and was aborted */
	bool			m_too_deep;

	/** Lock that trx wants */
	const lock_t*		m_wait_lock;

	/**  Value of lock_mark_count at the start of the deadlock check. */
	ib_uint64_t		m_mark_start;

	/** Number of states pushed onto the stack */
	size_t			m_n_elems;

	/** This is to avoid malloc/free calls. */
	static state_t		s_states[MAX_STACK_SIZE];
};

/** Counter to mark visited nodes during deadlock search. */
ib_uint64_t	DeadlockChecker::s_lock_mark_counter = 0;

/** The stack used for deadlock searches. */
DeadlockChecker::state_t	DeadlockChecker::s_states[MAX_STACK_SIZE];

#ifdef UNIV_DEBUG
/*********************************************************************//**
Validates the lock system.
@return TRUE if ok */
static
bool
lock_validate();
/*============*/

/*********************************************************************//**
Validates the record lock queues on a page.
@return TRUE if ok */
static
ibool
lock_rec_validate_page(
/*===================*/
	const buf_block_t*	block)	/*!< in: buffer block */
	MY_ATTRIBUTE((warn_unused_result));
#endif /* UNIV_DEBUG */

/* The lock system */
lock_sys_t*	lock_sys	= NULL;

/** We store info on the latest deadlock error to this buffer. InnoDB
Monitor will then fetch it and print */
bool	lock_deadlock_found = false;

/** Only created if !srv_read_only_mode */
static FILE*		lock_latest_err_file;

/*********************************************************************//**
Reports that a transaction id is insensible, i.e., in the future. */
void
lock_report_trx_id_insanity(
/*========================*/
	trx_id_t	trx_id,		/*!< in: trx id */
	const rec_t*	rec,		/*!< in: user record */
	dict_index_t*	index,		/*!< in: index */
	const ulint*	offsets,	/*!< in: rec_get_offsets(rec, index) */
	trx_id_t	max_trx_id)	/*!< in: trx_sys_get_max_trx_id() */
{
	ib::error()
		<< "Transaction id " << trx_id
		<< " associated with record" << rec_offsets_print(rec, offsets)
		<< " in index " << index->name
		<< " of table " << index->table->name
		<< " is greater than the global counter " << max_trx_id
		<< "! The table is corrupted.";
}

/*********************************************************************//**
Checks that a transaction id is sensible, i.e., not in the future.
@return true if ok */
#ifdef UNIV_DEBUG

#else
static MY_ATTRIBUTE((warn_unused_result))
#endif
bool
lock_check_trx_id_sanity(
/*=====================*/
	trx_id_t	trx_id,		/*!< in: trx id */
	const rec_t*	rec,		/*!< in: user record */
	dict_index_t*	index,		/*!< in: index */
	const ulint*	offsets)	/*!< in: rec_get_offsets(rec, index) */
{
	ut_ad(rec_offs_validate(rec, index, offsets));

	trx_id_t	max_trx_id = trx_sys_get_max_trx_id();
	bool		is_ok = trx_id < max_trx_id;

	if (!is_ok) {
		lock_report_trx_id_insanity(
			trx_id, rec, index, offsets, max_trx_id);
	}

	return(is_ok);
}

/*********************************************************************//**
Checks that a record is seen in a consistent read.
@return true if sees, or false if an earlier version of the record
should be retrieved */
bool
lock_clust_rec_cons_read_sees(
/*==========================*/
	const rec_t*	rec,	/*!< in: user record which should be read or
				passed over by a read cursor */
	dict_index_t*	index,	/*!< in: clustered index */
	const ulint*	offsets,/*!< in: rec_get_offsets(rec, index) */
	ReadView*	view)	/*!< in: consistent read view */
{
	ut_ad(dict_index_is_clust(index));
	ut_ad(page_rec_is_user_rec(rec));
	ut_ad(rec_offs_validate(rec, index, offsets));

	/* Temp-tables are not shared across connections and multiple
	transactions from different connections cannot simultaneously
	operate on same temp-table and so read of temp-table is
	always consistent read. */
	if (srv_read_only_mode || dict_table_is_temporary(index->table)) {
		ut_ad(view == 0 || dict_table_is_temporary(index->table));
		return(true);
	}

	/* NOTE that we call this function while holding the search
	system latch. */

	trx_id_t	trx_id = row_get_rec_trx_id(rec, index, offsets);

	return(view->changes_visible(trx_id, index->table->name));
}

/*********************************************************************//**
Checks that a non-clustered index record is seen in a consistent read.

NOTE that a non-clustered index page contains so little information on
its modifications that also in the case false, the present version of
rec may be the right, but we must check this from the clustered index
record.

@return true if certainly sees, or false if an earlier version of the
clustered index record might be needed */
bool
lock_sec_rec_cons_read_sees(
/*========================*/
	const rec_t*		rec,	/*!< in: user record which
					should be read or passed over
					by a read cursor */
	const dict_index_t*	index,	/*!< in: index */
	const ReadView*	view)	/*!< in: consistent read view */
{
	ut_ad(page_rec_is_user_rec(rec));

	/* NOTE that we might call this function while holding the search
	system latch. */

	if (recv_recovery_is_on()) {

		return(false);

	} else if (dict_table_is_temporary(index->table)) {

		/* Temp-tables are not shared across connections and multiple
		transactions from different connections cannot simultaneously
		operate on same temp-table and so read of temp-table is
		always consistent read. */

		return(true);
	}

	trx_id_t	max_trx_id = page_get_max_trx_id(page_align(rec));

	ut_ad(max_trx_id > 0);

	return(view->sees(max_trx_id));
}

/*********************************************************************//**
Creates the lock system at database start. */
void
lock_sys_create(
/*============*/
	ulint	n_cells)	/*!< in: number of slots in lock hash table */
{
	ulint	lock_sys_sz;

	lock_sys_sz = sizeof(*lock_sys) + OS_THREAD_MAX_N * sizeof(srv_slot_t);

	lock_sys = static_cast<lock_sys_t*>(ut_zalloc_nokey(lock_sys_sz));

	void*	ptr = &lock_sys[1];

	lock_sys->waiting_threads = static_cast<srv_slot_t*>(ptr);

	lock_sys->last_slot = lock_sys->waiting_threads;

	mutex_create(LATCH_ID_LOCK_SYS, &lock_sys->mutex);

	mutex_create(LATCH_ID_LOCK_SYS_WAIT, &lock_sys->wait_mutex);

	lock_sys->timeout_event = os_event_create(0);

	lock_sys->rec_hash = hash_create(n_cells);
	lock_sys->prdt_hash = hash_create(n_cells);
	lock_sys->prdt_page_hash = hash_create(n_cells);

	if (!srv_read_only_mode) {
		lock_latest_err_file = os_file_create_tmpfile(NULL);
		ut_a(lock_latest_err_file);
	}
}

/** Calculates the fold value of a lock: used in migrating the hash table.
@param[in]	lock	record lock object
@return	folded value */
static
ulint
lock_rec_lock_fold(
	const lock_t*	lock)
{
	return(lock_rec_fold(lock->un_member.rec_lock.space,
			     lock->un_member.rec_lock.page_no));
}

/** Resize the lock hash tables.
@param[in]	n_cells	number of slots in lock hash table */
void
lock_sys_resize(
	ulint	n_cells)
{
	hash_table_t*	old_hash;

	lock_mutex_enter();

	old_hash = lock_sys->rec_hash;
	lock_sys->rec_hash = hash_create(n_cells);
	HASH_MIGRATE(old_hash, lock_sys->rec_hash, lock_t, hash,
		     lock_rec_lock_fold);
	hash_table_free(old_hash);

	old_hash = lock_sys->prdt_hash;
	lock_sys->prdt_hash = hash_create(n_cells);
	HASH_MIGRATE(old_hash, lock_sys->prdt_hash, lock_t, hash,
		     lock_rec_lock_fold);
	hash_table_free(old_hash);

	old_hash = lock_sys->prdt_page_hash;
	lock_sys->prdt_page_hash = hash_create(n_cells);
	HASH_MIGRATE(old_hash, lock_sys->prdt_page_hash, lock_t, hash,
		     lock_rec_lock_fold);
	hash_table_free(old_hash);

	/* need to update block->lock_hash_val */
	for (ulint i = 0; i < srv_buf_pool_instances; ++i) {
		buf_pool_t*	buf_pool = buf_pool_from_array(i);

		mutex_enter(&buf_pool->LRU_list_mutex);
		buf_page_t*	bpage;
		bpage = UT_LIST_GET_FIRST(buf_pool->LRU);

		while (bpage != NULL) {
			if (buf_page_get_state(bpage)
			    == BUF_BLOCK_FILE_PAGE) {
				buf_block_t*	block;
				block = reinterpret_cast<buf_block_t*>(
					bpage);

				block->lock_hash_val
					= lock_rec_hash(
						bpage->id.space(),
						bpage->id.page_no());
			}
			bpage = UT_LIST_GET_NEXT(LRU, bpage);
		}
		mutex_exit(&buf_pool->LRU_list_mutex);
	}

	lock_mutex_exit();
}

/*********************************************************************//**
Closes the lock system at database shutdown. */
void
lock_sys_close(void)
/*================*/
{
	if (lock_latest_err_file != NULL) {
		fclose(lock_latest_err_file);
		lock_latest_err_file = NULL;
	}

	hash_table_free(lock_sys->rec_hash);
	hash_table_free(lock_sys->prdt_hash);
	hash_table_free(lock_sys->prdt_page_hash);

	os_event_destroy(lock_sys->timeout_event);

	mutex_destroy(&lock_sys->mutex);
	mutex_destroy(&lock_sys->wait_mutex);

	srv_slot_t*	slot = lock_sys->waiting_threads;

	for (ulint i = 0; i < OS_THREAD_MAX_N; i++, ++slot) {
		if (slot->event != NULL) {
			os_event_destroy(slot->event);
		}
	}

	ut_free(lock_sys);

	lock_sys = NULL;
}

/*********************************************************************//**
Gets the size of a lock struct.
@return size in bytes */
ulint
lock_get_size(void)
/*===============*/
{
	return((ulint) sizeof(lock_t));
}

/*********************************************************************//**
Gets the source table of an ALTER TABLE transaction.  The table must be
covered by an IX or IS table lock.
@return the source table of transaction, if it is covered by an IX or
IS table lock; dest if there is no source table, and NULL if the
transaction is locking more than two tables or an inconsistency is
found */
dict_table_t*
lock_get_src_table(
/*===============*/
	trx_t*		trx,	/*!< in: transaction */
	dict_table_t*	dest,	/*!< in: destination of ALTER TABLE */
	lock_mode*	mode)	/*!< out: lock mode of the source table */
{
	dict_table_t*	src;
	lock_t*		lock;

	ut_ad(!lock_mutex_own());

	src = NULL;
	*mode = LOCK_NONE;

	/* The trx mutex protects the trx_locks for our purposes.
	Other transactions could want to convert one of our implicit
	record locks to an explicit one. For that, they would need our
	trx mutex. Waiting locks can be removed while only holding
	lock_sys->mutex, but this is a running transaction and cannot
	thus be holding any waiting locks. */
	trx_mutex_enter(trx);

	for (lock = UT_LIST_GET_FIRST(trx->lock.trx_locks);
	     lock != NULL;
	     lock = UT_LIST_GET_NEXT(trx_locks, lock)) {
		lock_table_t*	tab_lock;
		lock_mode	lock_mode;
		if (!(lock_get_type_low(lock) & LOCK_TABLE)) {
			/* We are only interested in table locks. */
			continue;
		}
		tab_lock = &lock->un_member.tab_lock;
		if (dest == tab_lock->table) {
			/* We are not interested in the destination table. */
			continue;
		} else if (!src) {
			/* This presumably is the source table. */
			src = tab_lock->table;
			if (UT_LIST_GET_LEN(src->locks) != 1
			    || UT_LIST_GET_FIRST(src->locks) != lock) {
				/* We only support the case when
				there is only one lock on this table. */
				src = NULL;
				goto func_exit;
			}
		} else if (src != tab_lock->table) {
			/* The transaction is locking more than
			two tables (src and dest): abort */
			src = NULL;
			goto func_exit;
		}

		/* Check that the source table is locked by
		LOCK_IX or LOCK_IS. */
		lock_mode = lock_get_mode(lock);
		if (lock_mode == LOCK_IX || lock_mode == LOCK_IS) {
			if (*mode != LOCK_NONE && *mode != lock_mode) {
				/* There are multiple locks on src. */
				src = NULL;
				goto func_exit;
			}
			*mode = lock_mode;
		}
	}

	if (!src) {
		/* No source table lock found: flag the situation to caller */
		src = dest;
	}

func_exit:
	trx_mutex_exit(trx);
	return(src);
}

/*********************************************************************//**
Determine if the given table is exclusively "owned" by the given
transaction, i.e., transaction holds LOCK_IX and possibly LOCK_AUTO_INC
on the table.
@return TRUE if table is only locked by trx, with LOCK_IX, and
possibly LOCK_AUTO_INC */
ibool
lock_is_table_exclusive(
/*====================*/
	const dict_table_t*	table,	/*!< in: table */
	const trx_t*		trx)	/*!< in: transaction */
{
	const lock_t*	lock;
	ibool		ok	= FALSE;

	ut_ad(table);
	ut_ad(trx);

	lock_mutex_enter();

	for (lock = UT_LIST_GET_FIRST(table->locks);
	     lock != NULL;
	     lock = UT_LIST_GET_NEXT(locks, &lock->un_member.tab_lock)) {
		if (lock->trx != trx) {
			/* A lock on the table is held
			by some other transaction. */
			goto not_ok;
		}

		if (!(lock_get_type_low(lock) & LOCK_TABLE)) {
			/* We are interested in table locks only. */
			continue;
		}

		switch (lock_get_mode(lock)) {
		case LOCK_IX:
			ok = TRUE;
			break;
		case LOCK_AUTO_INC:
			/* It is allowed for trx to hold an
			auto_increment lock. */
			break;
		default:
not_ok:
			/* Other table locks than LOCK_IX are not allowed. */
			ok = FALSE;
			goto func_exit;
		}
	}

func_exit:
	lock_mutex_exit();

	return(ok);
}

/*********************************************************************//**
Sets the wait flag of a lock and the back pointer in trx to lock. */
UNIV_INLINE
void
lock_set_lock_and_trx_wait(
/*=======================*/
	lock_t*	lock,	/*!< in: lock */
	trx_t*	trx)	/*!< in/out: trx */
{
	ut_ad(lock);
	ut_ad(lock->trx == trx);
	ut_ad(trx->lock.wait_lock == NULL);
	ut_ad(lock_mutex_own());
	ut_ad(trx_mutex_own(trx));

	trx->lock.wait_lock = lock;
	lock->type_mode |= LOCK_WAIT;
}

/**********************************************************************//**
The back pointer to a waiting lock request in the transaction is set to NULL
and the wait bit in lock type_mode is reset. */
UNIV_INLINE
void
lock_reset_lock_and_trx_wait(
/*=========================*/
	lock_t*	lock)	/*!< in/out: record lock */
{
	ut_ad(lock->trx->lock.wait_lock == lock);
	ut_ad(lock_get_wait(lock));
	ut_ad(lock_mutex_own());

	lock->trx->lock.wait_lock = NULL;
	lock->type_mode &= ~LOCK_WAIT;
}

/*********************************************************************//**
Gets the gap flag of a record lock.
@return LOCK_GAP or 0 */
UNIV_INLINE
ulint
lock_rec_get_gap(
/*=============*/
	const lock_t*	lock)	/*!< in: record lock */
{
	ut_ad(lock);
	ut_ad(lock_get_type_low(lock) == LOCK_REC);

	return(lock->type_mode & LOCK_GAP);
}

/*********************************************************************//**
Gets the LOCK_REC_NOT_GAP flag of a record lock.
@return LOCK_REC_NOT_GAP or 0 */
UNIV_INLINE
ulint
lock_rec_get_rec_not_gap(
/*=====================*/
	const lock_t*	lock)	/*!< in: record lock */
{
	ut_ad(lock);
	ut_ad(lock_get_type_low(lock) == LOCK_REC);

	return(lock->type_mode & LOCK_REC_NOT_GAP);
}

/*********************************************************************//**
Gets the waiting insert flag of a record lock.
@return LOCK_INSERT_INTENTION or 0 */
UNIV_INLINE
ulint
lock_rec_get_insert_intention(
/*==========================*/
	const lock_t*	lock)	/*!< in: record lock */
{
	ut_ad(lock);
	ut_ad(lock_get_type_low(lock) == LOCK_REC);

	return(lock->type_mode & LOCK_INSERT_INTENTION);
}

/*********************************************************************//**
Checks if a lock request for a new lock has to wait for request lock2.
@return TRUE if new lock has to wait for lock2 to be removed */
UNIV_INLINE
ibool
lock_rec_has_to_wait(
/*=================*/
	const trx_t*	trx,	/*!< in: trx of new lock */
	ulint		type_mode,/*!< in: precise mode of the new lock
				to set: LOCK_S or LOCK_X, possibly
				ORed to LOCK_GAP or LOCK_REC_NOT_GAP,
				LOCK_INSERT_INTENTION */
	const lock_t*	lock2,	/*!< in: another record lock; NOTE that
				it is assumed that this has a lock bit
				set on the same record as in the new
				lock we are setting */
	bool		lock_is_on_supremum)
				/*!< in: TRUE if we are setting the
				lock on the 'supremum' record of an
				index page: we know then that the lock
				request is really for a 'gap' type lock */
{
	ut_ad(trx && lock2);
	ut_ad(lock_get_type_low(lock2) == LOCK_REC);

	if (trx != lock2->trx
	    && !lock_mode_compatible(static_cast<lock_mode>(
			             LOCK_MODE_MASK & type_mode),
				     lock_get_mode(lock2))) {

		/* We have somewhat complex rules when gap type record locks
		cause waits */

		if ((lock_is_on_supremum || (type_mode & LOCK_GAP))
		    && !(type_mode & LOCK_INSERT_INTENTION)) {

			/* Gap type locks without LOCK_INSERT_INTENTION flag
			do not need to wait for anything. This is because
			different users can have conflicting lock types
			on gaps. */

			return(FALSE);
		}

		if (!(type_mode & LOCK_INSERT_INTENTION)
		    && lock_rec_get_gap(lock2)) {

			/* Record lock (LOCK_ORDINARY or LOCK_REC_NOT_GAP
			does not need to wait for a gap type lock */

			return(FALSE);
		}

		if ((type_mode & LOCK_GAP)
		    && lock_rec_get_rec_not_gap(lock2)) {

			/* Lock on gap does not need to wait for
			a LOCK_REC_NOT_GAP type lock */

			return(FALSE);
		}

		if (lock_rec_get_insert_intention(lock2)) {

			/* No lock request needs to wait for an insert
			intention lock to be removed. This is ok since our
			rules allow conflicting locks on gaps. This eliminates
			a spurious deadlock caused by a next-key lock waiting
			for an insert intention lock; when the insert
			intention lock was granted, the insert deadlocked on
			the waiting next-key lock.

			Also, insert intention locks do not disturb each
			other. */

			return(FALSE);
		}

		return(TRUE);
	}

	return(FALSE);
}

/*********************************************************************//**
Checks if a lock request lock1 has to wait for request lock2.
@return TRUE if lock1 has to wait for lock2 to be removed */
ibool
lock_has_to_wait(
/*=============*/
	const lock_t*	lock1,	/*!< in: waiting lock */
	const lock_t*	lock2)	/*!< in: another lock; NOTE that it is
				assumed that this has a lock bit set
				on the same record as in lock1 if the
				locks are record locks */
{
	ut_ad(lock1 && lock2);

	if (lock1->trx != lock2->trx
	    && !lock_mode_compatible(lock_get_mode(lock1),
				     lock_get_mode(lock2))) {
		if (lock_get_type_low(lock1) == LOCK_REC) {
			ut_ad(lock_get_type_low(lock2) == LOCK_REC);

			/* If this lock request is for a supremum record
			then the second bit on the lock bitmap is set */

			if (lock1->type_mode
			    & (LOCK_PREDICATE | LOCK_PRDT_PAGE)) {
				return(lock_prdt_has_to_wait(
					lock1->trx, lock1->type_mode,
					lock_get_prdt_from_lock(lock1),
					lock2));
			} else {
				return(lock_rec_has_to_wait(
					lock1->trx, lock1->type_mode, lock2,
					lock_rec_get_nth_bit(lock1, true)));
			}
		}

		return(TRUE);
	}

	return(FALSE);
}

/*============== RECORD LOCK BASIC FUNCTIONS ============================*/

/**********************************************************************//**
Looks for a set bit in a record lock bitmap. Returns ULINT_UNDEFINED,
if none found.
@return bit index == heap number of the record, or ULINT_UNDEFINED if
none found */
ulint
lock_rec_find_set_bit(
/*==================*/
	const lock_t*	lock)	/*!< in: record lock with at least one bit set */
{
	for (ulint i = 0; i < lock_rec_get_n_bits(lock); ++i) {

		if (lock_rec_get_nth_bit(lock, i)) {

			return(i);
		}
	}

	return(ULINT_UNDEFINED);
}

/** Reset the nth bit of a record lock.
@param[in,out] lock record lock
@param[in] i index of the bit that will be reset
@return previous value of the bit */
UNIV_INLINE
byte
lock_rec_reset_nth_bit(
	lock_t*	lock,
	ulint	i)
{
	ut_ad(lock_get_type_low(lock) == LOCK_REC);
	ut_ad(i < lock->un_member.rec_lock.n_bits);

	byte*	b = reinterpret_cast<byte*>(&lock[1]) + (i >> 3);
	byte	mask = 1 << (i & 7);
	byte	bit = *b & mask;
	*b &= ~mask;

	if (bit != 0) {
		ut_ad(lock->trx->lock.n_rec_locks > 0);
		--lock->trx->lock.n_rec_locks;
	}

	return(bit);
}

/** Reset the nth bit of a record lock.
@param[in,out]	lock record lock
@param[in] i	index of the bit that will be reset
@param[in] type	whether the lock is in wait mode */
void
lock_rec_trx_wait(
	lock_t*	lock,
	ulint	i,
	ulint	type)
{
	lock_rec_reset_nth_bit(lock, i);

	if (type & LOCK_WAIT) {
		lock_reset_lock_and_trx_wait(lock);
	}
}

/*********************************************************************//**
Determines if there are explicit record locks on a page.
@return an explicit record lock on the page, or NULL if there are none */
lock_t*
lock_rec_expl_exist_on_page(
/*========================*/
	ulint	space,	/*!< in: space id */
	ulint	page_no)/*!< in: page number */
{
	lock_t*	lock;

	lock_mutex_enter();
	/* Only used in ibuf pages, so rec_hash is good enough */
	lock = lock_rec_get_first_on_page_addr(lock_sys->rec_hash,
					       space, page_no);
	lock_mutex_exit();

	return(lock);
}

/*********************************************************************//**
Resets the record lock bitmap to zero. NOTE: does not touch the wait_lock
pointer in the transaction! This function is used in lock object creation
and resetting. */
static
void
lock_rec_bitmap_reset(
/*==================*/
	lock_t*	lock)	/*!< in: record lock */
{
	ulint	n_bytes;

	ut_ad(lock_get_type_low(lock) == LOCK_REC);

	/* Reset to zero the bitmap which resides immediately after the lock
	struct */

	n_bytes = lock_rec_get_n_bits(lock) / 8;

	ut_ad((lock_rec_get_n_bits(lock) % 8) == 0);

	memset(&lock[1], 0, n_bytes);
}

/*********************************************************************//**
Copies a record lock to heap.
@return copy of lock */
static
lock_t*
lock_rec_copy(
/*==========*/
	const lock_t*	lock,	/*!< in: record lock */
	mem_heap_t*	heap)	/*!< in: memory heap */
{
	ulint	size;

	ut_ad(lock_get_type_low(lock) == LOCK_REC);

	size = sizeof(lock_t) + lock_rec_get_n_bits(lock) / 8;

	return(static_cast<lock_t*>(mem_heap_dup(heap, lock, size)));
}

/*********************************************************************//**
Gets the previous record lock set on a record.
@return previous lock on the same record, NULL if none exists */
const lock_t*
lock_rec_get_prev(
/*==============*/
	const lock_t*	in_lock,/*!< in: record lock */
	ulint		heap_no)/*!< in: heap number of the record */
{
	lock_t*		lock;
	ulint		space;
	ulint		page_no;
	lock_t*		found_lock	= NULL;
	hash_table_t*	hash;

	ut_ad(lock_mutex_own());
	ut_ad(lock_get_type_low(in_lock) == LOCK_REC);

	space = in_lock->un_member.rec_lock.space;
	page_no = in_lock->un_member.rec_lock.page_no;

	hash = lock_hash_get(in_lock->type_mode);

	for (lock = lock_rec_get_first_on_page_addr(hash, space, page_no);
	     /* No op */;
	     lock = lock_rec_get_next_on_page(lock)) {

		ut_ad(lock);

		if (lock == in_lock) {

			return(found_lock);
		}

		if (lock_rec_get_nth_bit(lock, heap_no)) {

			found_lock = lock;
		}
	}
}

/*============= FUNCTIONS FOR ANALYZING RECORD LOCK QUEUE ================*/

/*********************************************************************//**
Checks if a transaction has a GRANTED explicit lock on rec stronger or equal
to precise_mode.
@return lock or NULL */
UNIV_INLINE
lock_t*
lock_rec_has_expl(
/*==============*/
	ulint			precise_mode,/*!< in: LOCK_S or LOCK_X
					possibly ORed to LOCK_GAP or
					LOCK_REC_NOT_GAP, for a
					supremum record we regard this
					always a gap type request */
	const buf_block_t*	block,	/*!< in: buffer block containing
					the record */
	ulint			heap_no,/*!< in: heap number of the record */
	const trx_t*		trx)	/*!< in: transaction */
{
	lock_t*	lock;

	ut_ad(lock_mutex_own());
	ut_ad((precise_mode & LOCK_MODE_MASK) == LOCK_S
	      || (precise_mode & LOCK_MODE_MASK) == LOCK_X);
	ut_ad(!(precise_mode & LOCK_INSERT_INTENTION));

	for (lock = lock_rec_get_first(lock_sys->rec_hash, block, heap_no);
	     lock != NULL;
	     lock = lock_rec_get_next(heap_no, lock)) {

		if (lock->trx == trx
		    && !lock_rec_get_insert_intention(lock)
		    && lock_mode_stronger_or_eq(
			    lock_get_mode(lock),
			    static_cast<lock_mode>(
				    precise_mode & LOCK_MODE_MASK))
		    && !lock_get_wait(lock)
		    && (!lock_rec_get_rec_not_gap(lock)
			|| (precise_mode & LOCK_REC_NOT_GAP)
			|| heap_no == PAGE_HEAP_NO_SUPREMUM)
		    && (!lock_rec_get_gap(lock)
			|| (precise_mode & LOCK_GAP)
			|| heap_no == PAGE_HEAP_NO_SUPREMUM)) {

			return(lock);
		}
	}

	return(NULL);
}

#ifdef UNIV_DEBUG
/*********************************************************************//**
Checks if some other transaction has a lock request in the queue.
@return lock or NULL */
static MY_ATTRIBUTE((warn_unused_result))
const lock_t*
lock_rec_other_has_expl_req(
/*========================*/
	lock_mode		mode,	/*!< in: LOCK_S or LOCK_X */
	const buf_block_t*	block,	/*!< in: buffer block containing
					the record */
	bool			wait,	/*!< in: whether also waiting locks
					are taken into account */
	ulint			heap_no,/*!< in: heap number of the record */
	const trx_t*		trx)	/*!< in: transaction, or NULL if
					requests by all transactions
					are taken into account */
{

	ut_ad(lock_mutex_own());
	ut_ad(mode == LOCK_X || mode == LOCK_S);

	/* Only GAP lock can be on SUPREMUM, and we are not looking for
	GAP lock */
	if (heap_no == PAGE_HEAP_NO_SUPREMUM) {
		return(NULL);
	}

	for (const lock_t* lock = lock_rec_get_first(lock_sys->rec_hash,
						     block, heap_no);
	     lock != NULL;
	     lock = lock_rec_get_next_const(heap_no, lock)) {

		if (lock->trx != trx
		    && !lock_rec_get_gap(lock)
		    && (wait || !lock_get_wait(lock))
		    && lock_mode_stronger_or_eq(lock_get_mode(lock), mode)) {

			return(lock);
		}
	}

	return(NULL);
}
#endif /* UNIV_DEBUG */

/*********************************************************************//**
Checks if some other transaction has a conflicting explicit lock request
in the queue, so that we have to wait.
@return lock or NULL */
static
const lock_t*
lock_rec_other_has_conflicting(
/*===========================*/
	ulint			mode,	/*!< in: LOCK_S or LOCK_X,
					possibly ORed to LOCK_GAP or
					LOC_REC_NOT_GAP,
					LOCK_INSERT_INTENTION */
	const buf_block_t*	block,	/*!< in: buffer block containing
					the record */
	ulint			heap_no,/*!< in: heap number of the record */
	const trx_t*		trx)	/*!< in: our transaction */
{
	const lock_t*		lock;

	ut_ad(lock_mutex_own());

	bool	is_supremum = (heap_no == PAGE_HEAP_NO_SUPREMUM);

	for (lock = lock_rec_get_first(lock_sys->rec_hash, block, heap_no);
	     lock != NULL;
	     lock = lock_rec_get_next_const(heap_no, lock)) {

		if (lock_rec_has_to_wait(trx, mode, lock, is_supremum)) {
			return(lock);
		}
	}

	return(NULL);
}

/*********************************************************************//**
Checks if some transaction has an implicit x-lock on a record in a secondary
index.
@return transaction id of the transaction which has the x-lock, or 0;
NOTE that this function can return false positives but never false
negatives. The caller must confirm all positive results by calling
trx_is_active(). */
static
trx_t*
lock_sec_rec_some_has_impl(
/*=======================*/
	const rec_t*	rec,	/*!< in: user record */
	dict_index_t*	index,	/*!< in: secondary index */
	const ulint*	offsets)/*!< in: rec_get_offsets(rec, index) */
{
	trx_t*		trx;
	trx_id_t	max_trx_id;
	const page_t*	page = page_align(rec);

	ut_ad(!lock_mutex_own());
	ut_ad(!trx_sys_mutex_own());
	ut_ad(!dict_index_is_clust(index));
	ut_ad(page_rec_is_user_rec(rec));
	ut_ad(rec_offs_validate(rec, index, offsets));

	max_trx_id = page_get_max_trx_id(page);

	/* Some transaction may have an implicit x-lock on the record only
	if the max trx id for the page >= min trx id for the trx list, or
	database recovery is running. We do not write the changes of a page
	max trx id to the log, and therefore during recovery, this value
	for a page may be incorrect. */

	if (max_trx_id < trx_rw_min_trx_id() && !recv_recovery_is_on()) {

		trx = 0;

	} else if (!lock_check_trx_id_sanity(max_trx_id, rec, index, offsets)) {

		/* The page is corrupt: try to avoid a crash by returning 0 */
		trx = 0;

	/* In this case it is possible that some transaction has an implicit
	x-lock. We have to look in the clustered index. */

	} else {
		trx = row_vers_impl_x_locked(rec, index, offsets);
	}

	return(trx);
}

#ifdef UNIV_DEBUG
/*********************************************************************//**
Checks if some transaction, other than given trx_id, has an explicit
lock on the given rec, in the given precise_mode.
@return	the transaction, whose id is not equal to trx_id, that has an
explicit lock on the given rec, in the given precise_mode or NULL.*/
static
trx_t*
lock_rec_other_trx_holds_expl(
/*==========================*/
	ulint			precise_mode,	/*!< in: LOCK_S or LOCK_X
						possibly ORed to LOCK_GAP or
						LOCK_REC_NOT_GAP. */
	trx_t*			trx,		/*!< in: trx holding implicit
						lock on rec */
	const rec_t*		rec,		/*!< in: user record */
	const buf_block_t*	block)		/*!< in: buffer block
						containing the record */
{
	trx_t* holds = NULL;

	lock_mutex_enter();

	if (trx_t* impl_trx = trx_rw_is_active(trx->id, NULL, false)) {
		ulint heap_no = page_rec_get_heap_no(rec);
		mutex_enter(&trx_sys->mutex);

		for (trx_t* t = UT_LIST_GET_FIRST(trx_sys->rw_trx_list);
		     t != NULL;
		     t = UT_LIST_GET_NEXT(trx_list, t)) {

			lock_t* expl_lock = lock_rec_has_expl(
				precise_mode, block, heap_no, t);

			if (expl_lock && expl_lock->trx != impl_trx) {
				/* An explicit lock is held by trx other than
				the trx holding the implicit lock. */
				holds = expl_lock->trx;
				break;
			}
		}

		mutex_exit(&trx_sys->mutex);
	}

	lock_mutex_exit();

	return(holds);
}
#endif /* UNIV_DEBUG */

/*********************************************************************//**
Return approximate number or record locks (bits set in the bitmap) for
this transaction. Since delete-marked records may be removed, the
record count will not be precise.
The caller must be holding lock_sys->mutex. */
ulint
lock_number_of_rows_locked(
/*=======================*/
	const trx_lock_t*	trx_lock)	/*!< in: transaction locks */
{
	ut_ad(lock_mutex_own());

	return(trx_lock->n_rec_locks);
}

/*********************************************************************//**
Return the number of table locks for a transaction.
The caller must be holding lock_sys->mutex. */
ulint
lock_number_of_tables_locked(
/*=========================*/
	const trx_lock_t*	trx_lock)	/*!< in: transaction locks */
{
	const lock_t*	lock;
	ulint		n_tables = 0;

	ut_ad(lock_mutex_own());

	for (lock = UT_LIST_GET_FIRST(trx_lock->trx_locks);
	     lock != NULL;
	     lock = UT_LIST_GET_NEXT(trx_locks, lock)) {

		if (lock_get_type_low(lock) == LOCK_TABLE) {
			n_tables++;
		}
	}

	return(n_tables);
}

/*============== RECORD LOCK CREATION AND QUEUE MANAGEMENT =============*/

/**
Check of the lock is on m_rec_id.
@param[in] lock			Lock to compare with
@return true if the record lock is on m_rec_id*/
/**
@param[in] rhs			Lock to compare with
@return true if the record lock equals rhs */
bool
RecLock::is_on_row(const lock_t* lock) const
{
	ut_ad(lock_get_type_low(lock) == LOCK_REC);

	const lock_rec_t&	other = lock->un_member.rec_lock;

	return(other.space == m_rec_id.m_space_id
	       && other.page_no == m_rec_id.m_page_no
	       && lock_rec_get_nth_bit(lock, m_rec_id.m_heap_no));
}

/**
Do some checks and prepare for creating a new record lock */
void
RecLock::prepare() const
{
	ut_ad(lock_mutex_own());
	ut_ad(m_trx == thr_get_trx(m_thr));

	/* Test if there already is some other reason to suspend thread:
	we do not enqueue a lock request if the query thread should be
	stopped anyway */

	if (que_thr_stop(m_thr)) {
		ut_error;
	}

	switch (trx_get_dict_operation(m_trx)) {
	case TRX_DICT_OP_NONE:
		break;
	case TRX_DICT_OP_TABLE:
	case TRX_DICT_OP_INDEX:
		ib::error() << "A record lock wait happens in a dictionary"
			" operation. index " << m_index->name
			<< " of table " << m_index->table->name
			<< ". " << BUG_REPORT_MSG;
		ut_ad(0);
	}

	ut_ad(m_index->table->n_ref_count > 0
	      || !m_index->table->can_be_evicted);
}

/**
Create the lock instance
@param[in, out] trx	The transaction requesting the lock
@param[in, out] index	Index on which record lock is required
@param[in] mode		The lock mode desired
@param[in] rec_id	The record id
@param[in] size		Size of the lock + bitmap requested
@return a record lock instance */
lock_t*
RecLock::lock_alloc(
	trx_t*		trx,
	dict_index_t*	index,
	ulint		mode,
	const RecID&	rec_id,
	ulint		size)
{
	ut_ad(lock_mutex_own());

	lock_t*	lock;

	if (trx->lock.rec_cached >= trx->lock.rec_pool.size()
	    || sizeof(*lock) + size > REC_LOCK_SIZE) {

		ulint		n_bytes = size + sizeof(*lock);
		mem_heap_t*	heap = trx->lock.lock_heap;

		lock = reinterpret_cast<lock_t*>(mem_heap_alloc(heap, n_bytes));
	} else {

		lock = trx->lock.rec_pool[trx->lock.rec_cached];
		++trx->lock.rec_cached;
	}

	lock->trx = trx;

	lock->index = index;

	/* Setup the lock attributes */

	lock->type_mode = LOCK_REC | (mode & ~LOCK_TYPE_MASK);

	lock_rec_t&	rec_lock = lock->un_member.rec_lock;

	/* Predicate lock always on INFIMUM (0) */

	if (is_predicate_lock(mode)) {

		rec_lock.n_bits = 8;

		memset(&lock[1], 0x0, 1);

	} else {
		ut_ad(8 * size < UINT32_MAX);
		rec_lock.n_bits = static_cast<uint32_t>(8 * size);

		memset(&lock[1], 0x0, size);
	}

	rec_lock.space = rec_id.m_space_id;

	rec_lock.page_no = rec_id.m_page_no;

	/* Set the bit corresponding to rec */

	lock_rec_set_nth_bit(lock, rec_id.m_heap_no);

	MONITOR_INC(MONITOR_NUM_RECLOCK);

	MONITOR_INC(MONITOR_RECLOCK_CREATED);

	return(lock);
}

/**
Add the lock to the record lock hash and the transaction's lock list
@param[in,out] lock	Newly created record lock to add to the rec hash
@param[in] add_to_hash	If the lock should be added to the hash table */
void
RecLock::lock_add(lock_t* lock, bool add_to_hash)
{
	ut_ad(lock_mutex_own());
	ut_ad(trx_mutex_own(lock->trx));

	if (add_to_hash) {
		ulint	key = m_rec_id.fold();

		++lock->index->table->n_rec_locks;

		HASH_INSERT(lock_t, hash, lock_hash_get(m_mode), key, lock);
	}

	if (m_mode & LOCK_WAIT) {
		lock_set_lock_and_trx_wait(lock, lock->trx);
	}

	UT_LIST_ADD_LAST(lock->trx->lock.trx_locks, lock);
}

/**
Create a new lock.
@param[in,out] trx		Transaction requesting the lock
@param[in] owns_trx_mutex	true if caller owns the trx_t::mutex
@param[in] add_to_hash		add the lock to hash table
@param[in] prdt			Predicate lock (optional)
@return a new lock instance */
lock_t*
RecLock::create(
	trx_t*	trx,
	bool	owns_trx_mutex,
	bool	add_to_hash,
	const	lock_prdt_t* prdt)
{
	ut_ad(lock_mutex_own());
	ut_ad(owns_trx_mutex == trx_mutex_own(trx));

	/* Create the explicit lock instance and initialise it. */

	lock_t*	lock = lock_alloc(trx, m_index, m_mode, m_rec_id, m_size);

	if (prdt != NULL && (m_mode & LOCK_PREDICATE)) {

		lock_prdt_set_prdt(lock, prdt);
	}

	/* Ensure that another transaction doesn't access the trx
	lock state and lock data structures while we are adding the
	lock and changing the transaction state to LOCK_WAIT */

	if (!owns_trx_mutex) {
		trx_mutex_enter(trx);
	}

	lock_add(lock, add_to_hash);

	if (!owns_trx_mutex) {
		trx_mutex_exit(trx);
	}

	return(lock);
}

/**
Check the outcome of the deadlock check
@param[in,out] victim_trx	Transaction selected for rollback
@param[in,out] lock		Lock being requested
@return DB_LOCK_WAIT, DB_DEADLOCK or DB_SUCCESS_LOCKED_REC */
dberr_t
RecLock::check_deadlock_result(const trx_t* victim_trx, lock_t* lock)
{
	ut_ad(lock_mutex_own());
	ut_ad(m_trx == lock->trx);
	ut_ad(trx_mutex_own(m_trx));

	if (victim_trx != NULL) {

		ut_ad(victim_trx == m_trx);

		lock_reset_lock_and_trx_wait(lock);

		lock_rec_reset_nth_bit(lock, m_rec_id.m_heap_no);

		return(DB_DEADLOCK);

	} else if (m_trx->lock.wait_lock == NULL) {

		/* If there was a deadlock but we chose another
		transaction as a victim, it is possible that we
		already have the lock now granted! */

		return(DB_SUCCESS_LOCKED_REC);
	}

	return(DB_LOCK_WAIT);
}

/**
Check and resolve any deadlocks
@param[in, out] lock		The lock being acquired
@return DB_LOCK_WAIT, DB_DEADLOCK, or DB_QUE_THR_SUSPENDED, or
	DB_SUCCESS_LOCKED_REC; DB_SUCCESS_LOCKED_REC means that
	there was a deadlock, but another transaction was chosen
	as a victim, and we got the lock immediately: no need to
	wait then */
dberr_t
RecLock::deadlock_check(lock_t* lock)
{
	ut_ad(lock_mutex_own());
	ut_ad(lock->trx == m_trx);
	ut_ad(trx_mutex_own(m_trx));

	const trx_t*	victim_trx =
			DeadlockChecker::check_and_resolve(lock, m_trx);

	/* Check the outcome of the deadlock test. It is possible that
	the transaction that blocked our lock was rolled back and we
	were granted our lock. */

	dberr_t	err = check_deadlock_result(victim_trx, lock);

	if (err == DB_LOCK_WAIT) {

		set_wait_state(lock);

		MONITOR_INC(MONITOR_LOCKREC_WAIT);
	}

	return(err);
}

/**
Collect the transactions that will need to be rolled back asynchronously
@param[in, out] trx	Transaction to be rolled back */
void
RecLock::mark_trx_for_rollback(trx_t* trx)
{
	trx->abort = true;

	ut_ad(!trx->read_only);
	ut_ad(trx_mutex_own(m_trx));
	ut_ad(!(trx->in_innodb & TRX_FORCE_ROLLBACK));
	ut_ad(!(trx->in_innodb & TRX_FORCE_ROLLBACK_ASYNC));
	ut_ad(!(trx->in_innodb & TRX_FORCE_ROLLBACK_DISABLE));

	/* Note that we will attempt an async rollback. The _ASYNC
	flag will be cleared if the transaction is rolled back
	synchronously before we get a chance to do it. */

	trx->in_innodb |= TRX_FORCE_ROLLBACK | TRX_FORCE_ROLLBACK_ASYNC;

	bool		cas;
	os_thread_id_t	thread_id = os_thread_get_curr_id();

	cas = os_compare_and_swap_thread_id(&trx->killed_by, 0, thread_id);

	ut_a(cas);

	m_trx->hit_list.push_back(hit_list_t::value_type(trx));

#ifdef UNIV_DEBUG
	THD*	thd = trx->mysql_thd;

	if (thd != NULL) {

		char	buffer[1024];
		ib::info() << "Blocking transaction: ID: " << trx->id << " - "
			<< " Blocked transaction ID: "<< m_trx->id << " - "
			<< thd_security_context(thd, buffer, sizeof(buffer),
						512);
	}
#endif /* UNIV_DEBUG */
}

/**
Setup the requesting transaction state for lock grant
@param[in,out] lock		Lock for which to change state */
void
RecLock::set_wait_state(lock_t* lock)
{
	ut_ad(lock_mutex_own());
	ut_ad(m_trx == lock->trx);
	ut_ad(trx_mutex_own(m_trx));
	ut_ad(lock_get_wait(lock));

	m_trx->lock.wait_started = ut_time();

	m_trx->lock.que_state = TRX_QUE_LOCK_WAIT;

	m_trx->lock.was_chosen_as_deadlock_victim = false;

	if (UNIV_UNLIKELY(m_trx->take_stats)) {
		ulint			sec;
		ulint			ms;
		ut_usectime(&sec, &ms);
		m_trx->lock_que_wait_ustarted
			= (ib_uint64_t)sec * 1000000 + ms;
	}

	bool	stopped = que_thr_stop(m_thr);
	ut_a(stopped);
}

/**
Enqueue a lock wait for normal transaction. If it is a high priority transaction
then jump the record lock wait queue and if the transaction at the head of the
queue is itself waiting roll it back, also do a deadlock check and resolve.
@param[in, out] wait_for	The lock that the joining transaction is
				waiting for
@param[in] prdt			Predicate [optional]
@return DB_LOCK_WAIT, DB_DEADLOCK, or DB_QUE_THR_SUSPENDED, or
	DB_SUCCESS_LOCKED_REC; DB_SUCCESS_LOCKED_REC means that
	there was a deadlock, but another transaction was chosen
	as a victim, and we got the lock immediately: no need to
	wait then */
dberr_t
RecLock::add_to_waitq(const lock_t* wait_for, const lock_prdt_t* prdt)
{
	ut_ad(lock_mutex_own());
	ut_ad(m_trx == thr_get_trx(m_thr));
	ut_ad(trx_mutex_own(m_trx));

	DEBUG_SYNC_C("rec_lock_add_to_waitq");

	m_mode |= LOCK_WAIT;

	/* Do the preliminary checks, and set query thread state */

	prepare();

	bool	high_priority = trx_is_high_priority(m_trx);

	/* Don't queue the lock to hash table, if high priority transaction. */
	lock_t*	lock = create(m_trx, true, !high_priority, prdt);

	/* Attempt to jump over the low priority waiting locks. */
	if (high_priority && jump_queue(lock, wait_for)) {

		/* Lock is granted */
		return(DB_SUCCESS);
	}

	ut_ad(lock_get_wait(lock));

	dberr_t	err = deadlock_check(lock);

	ut_ad(trx_mutex_own(m_trx));

	/* m_trx->mysql_thd is NULL if it's an internal trx. So current_thd is used */
	if (err == DB_LOCK_WAIT) {
		thd_report_row_lock_wait(current_thd, wait_for->trx->mysql_thd);
	}
	return(err);
}

/*********************************************************************//**
Adds a record lock request in the record queue. The request is normally
added as the last in the queue, but if there are no waiting lock requests
on the record, and the request to be added is not a waiting request, we
can reuse a suitable record lock object already existing on the same page,
just setting the appropriate bit in its bitmap. This is a low-level function
which does NOT check for deadlocks or lock compatibility!
@return lock where the bit was set */
static
void
lock_rec_add_to_queue(
/*==================*/
	ulint			type_mode,/*!< in: lock mode, wait, gap
					etc. flags; type is ignored
					and replaced by LOCK_REC */
	const buf_block_t*	block,	/*!< in: buffer block containing
					the record */
	ulint			heap_no,/*!< in: heap number of the record */
	dict_index_t*		index,	/*!< in: index of record */
	trx_t*			trx,	/*!< in/out: transaction */
	bool			caller_owns_trx_mutex)
					/*!< in: TRUE if caller owns the
					transaction mutex */
{
#ifdef UNIV_DEBUG
	ut_ad(lock_mutex_own());
	ut_ad(caller_owns_trx_mutex == trx_mutex_own(trx));
	ut_ad(dict_index_is_clust(index)
	      || dict_index_get_online_status(index) != ONLINE_INDEX_CREATION);
	switch (type_mode & LOCK_MODE_MASK) {
	case LOCK_X:
	case LOCK_S:
		break;
	default:
		ut_error;
	}

	if (!(type_mode & (LOCK_WAIT | LOCK_GAP))) {
		lock_mode	mode = (type_mode & LOCK_MODE_MASK) == LOCK_S
			? LOCK_X
			: LOCK_S;
		const lock_t*	other_lock
			= lock_rec_other_has_expl_req(
				mode, block, false, heap_no, trx);
		ut_a(!other_lock);
	}
#endif /* UNIV_DEBUG */

	type_mode |= LOCK_REC;

	/* If rec is the supremum record, then we can reset the gap bit, as
	all locks on the supremum are automatically of the gap type, and we
	try to avoid unnecessary memory consumption of a new record lock
	struct for a gap type lock */

	if (heap_no == PAGE_HEAP_NO_SUPREMUM) {
		ut_ad(!(type_mode & LOCK_REC_NOT_GAP));

		/* There should never be LOCK_REC_NOT_GAP on a supremum
		record, but let us play safe */

		type_mode &= ~(LOCK_GAP | LOCK_REC_NOT_GAP);
	}

	lock_t*		lock;
	lock_t*		first_lock;
	hash_table_t*	hash = lock_hash_get(type_mode);

	/* Look for a waiting lock request on the same record or on a gap */

	for (first_lock = lock = lock_rec_get_first_on_page(hash, block);
	     lock != NULL;
	     lock = lock_rec_get_next_on_page(lock)) {

		if (lock_get_wait(lock)
		    && lock_rec_get_nth_bit(lock, heap_no)) {

			break;
		}
	}

	if (lock == NULL && !(type_mode & LOCK_WAIT)) {

		/* Look for a similar record lock on the same page:
		if one is found and there are no waiting lock requests,
		we can just set the bit */

		lock = lock_rec_find_similar_on_page(
			type_mode, heap_no, first_lock, trx);

		if (lock != NULL) {

			lock_rec_set_nth_bit(lock, heap_no);

			return;
		}
	}

	RecLock		rec_lock(index, block, heap_no, type_mode);

	rec_lock.create(trx, caller_owns_trx_mutex, true);
}

/*********************************************************************//**
This is a fast routine for locking a record in the most common cases:
there are no explicit locks on the page, or there is just one lock, owned
by this transaction, and of the right type_mode. This is a low-level function
which does NOT look at implicit locks! Checks lock compatibility within
explicit locks. This function sets a normal next-key lock, or in the case of
a page supremum record, a gap type lock.
@return whether the locking succeeded */
UNIV_INLINE
lock_rec_req_status
lock_rec_lock_fast(
/*===============*/
	bool			impl,	/*!< in: if TRUE, no lock is set
					if no wait is necessary: we
					assume that the caller will
					set an implicit lock */
	ulint			mode,	/*!< in: lock mode: LOCK_X or
					LOCK_S possibly ORed to either
					LOCK_GAP or LOCK_REC_NOT_GAP */
	const buf_block_t*	block,	/*!< in: buffer block containing
					the record */
	ulint			heap_no,/*!< in: heap number of record */
	dict_index_t*		index,	/*!< in: index of record */
	que_thr_t*		thr)	/*!< in: query thread */
{
	ut_ad(lock_mutex_own());
	ut_ad(!srv_read_only_mode);
	ut_ad((LOCK_MODE_MASK & mode) != LOCK_S
	      || lock_table_has(thr_get_trx(thr), index->table, LOCK_IS));
	ut_ad((LOCK_MODE_MASK & mode) != LOCK_X
	      || lock_table_has(thr_get_trx(thr), index->table, LOCK_IX)
	      || srv_read_only_mode);
	ut_ad((LOCK_MODE_MASK & mode) == LOCK_S
	      || (LOCK_MODE_MASK & mode) == LOCK_X);
	ut_ad(mode - (LOCK_MODE_MASK & mode) == LOCK_GAP
	      || mode - (LOCK_MODE_MASK & mode) == 0
	      || mode - (LOCK_MODE_MASK & mode) == LOCK_REC_NOT_GAP);
	ut_ad(dict_index_is_clust(index) || !dict_index_is_online_ddl(index));

	DBUG_EXECUTE_IF("innodb_report_deadlock", return(LOCK_REC_FAIL););

	lock_t*	lock = lock_rec_get_first_on_page(lock_sys->rec_hash, block);

	trx_t*	trx = thr_get_trx(thr);

	lock_rec_req_status	status = LOCK_REC_SUCCESS;

	if (lock == NULL) {

		if (!impl) {
			RecLock	rec_lock(index, block, heap_no, mode);

			/* Note that we don't own the trx mutex. */
			rec_lock.create(trx, false, true);
		}

		status = LOCK_REC_SUCCESS_CREATED;
	} else {
		trx_mutex_enter(trx);

		if (lock_rec_get_next_on_page(lock)
		     || lock->trx != trx
		     || lock->type_mode != (mode | LOCK_REC)
		     || lock_rec_get_n_bits(lock) <= heap_no) {

			status = LOCK_REC_FAIL;
		} else if (!impl) {
			/* If the nth bit of the record lock is already set
			then we do not set a new lock bit, otherwise we do
			set */
			if (!lock_rec_get_nth_bit(lock, heap_no)) {
				lock_rec_set_nth_bit(lock, heap_no);
				status = LOCK_REC_SUCCESS_CREATED;
			}
		}

		trx_mutex_exit(trx);
	}

	return(status);
}

/*********************************************************************//**
This is the general, and slower, routine for locking a record. This is a
low-level function which does NOT look at implicit locks! Checks lock
compatibility within explicit locks. This function sets a normal next-key
lock, or in the case of a page supremum record, a gap type lock.
@return DB_SUCCESS, DB_SUCCESS_LOCKED_REC, DB_LOCK_WAIT, DB_DEADLOCK,
or DB_QUE_THR_SUSPENDED */
static
dberr_t
lock_rec_lock_slow(
/*===============*/
	ibool			impl,	/*!< in: if TRUE, no lock is set
					if no wait is necessary: we
					assume that the caller will
					set an implicit lock */
	ulint			mode,	/*!< in: lock mode: LOCK_X or
					LOCK_S possibly ORed to either
					LOCK_GAP or LOCK_REC_NOT_GAP */
	const buf_block_t*	block,	/*!< in: buffer block containing
					the record */
	ulint			heap_no,/*!< in: heap number of record */
	dict_index_t*		index,	/*!< in: index of record */
	que_thr_t*		thr)	/*!< in: query thread */
{
	ut_ad(lock_mutex_own());
	ut_ad(!srv_read_only_mode);
	ut_ad((LOCK_MODE_MASK & mode) != LOCK_S
	      || lock_table_has(thr_get_trx(thr), index->table, LOCK_IS));
	ut_ad((LOCK_MODE_MASK & mode) != LOCK_X
	      || lock_table_has(thr_get_trx(thr), index->table, LOCK_IX));
	ut_ad((LOCK_MODE_MASK & mode) == LOCK_S
	      || (LOCK_MODE_MASK & mode) == LOCK_X);
	ut_ad(mode - (LOCK_MODE_MASK & mode) == LOCK_GAP
	      || mode - (LOCK_MODE_MASK & mode) == 0
	      || mode - (LOCK_MODE_MASK & mode) == LOCK_REC_NOT_GAP);
	ut_ad(dict_index_is_clust(index) || !dict_index_is_online_ddl(index));

	DBUG_EXECUTE_IF("innodb_report_deadlock", return(DB_DEADLOCK););

	dberr_t	err;
	trx_t*	trx = thr_get_trx(thr);

	trx_mutex_enter(trx);

	if (lock_rec_has_expl(mode, block, heap_no, trx)) {

		/* The trx already has a strong enough lock on rec: do
		nothing */

		err = DB_SUCCESS;

	} else {

		const lock_t* wait_for = lock_rec_other_has_conflicting(
			mode, block, heap_no, trx);

		if (wait_for != NULL) {

			/* If another transaction has a non-gap conflicting
			request in the queue, as this transaction does not
			have a lock strong enough already granted on the
			record, we may have to wait. */

			RecLock	rec_lock(thr, index, block, heap_no, mode);

			err = rec_lock.add_to_waitq(wait_for);

		} else if (!impl) {

			/* Set the requested lock on the record, note that
			we already own the transaction mutex. */

			lock_rec_add_to_queue(
				LOCK_REC | mode, block, heap_no, index, trx,
				true);

			err = DB_SUCCESS_LOCKED_REC;
		} else {
			err = DB_SUCCESS;
		}
	}

	trx_mutex_exit(trx);

	return(err);
}

/*********************************************************************//**
Tries to lock the specified record in the mode requested. If not immediately
possible, enqueues a waiting lock request. This is a low-level function
which does NOT look at implicit locks! Checks lock compatibility within
explicit locks. This function sets a normal next-key lock, or in the case
of a page supremum record, a gap type lock.
@return DB_SUCCESS, DB_SUCCESS_LOCKED_REC, DB_LOCK_WAIT, DB_DEADLOCK,
or DB_QUE_THR_SUSPENDED */
static
dberr_t
lock_rec_lock(
/*==========*/
	bool			impl,	/*!< in: if true, no lock is set
					if no wait is necessary: we
					assume that the caller will
					set an implicit lock */
	ulint			mode,	/*!< in: lock mode: LOCK_X or
					LOCK_S possibly ORed to either
					LOCK_GAP or LOCK_REC_NOT_GAP */
	const buf_block_t*	block,	/*!< in: buffer block containing
					the record */
	ulint			heap_no,/*!< in: heap number of record */
	dict_index_t*		index,	/*!< in: index of record */
	que_thr_t*		thr)	/*!< in: query thread */
{
	ut_ad(lock_mutex_own());
	ut_ad(!srv_read_only_mode);
	ut_ad((LOCK_MODE_MASK & mode) != LOCK_S
	      || lock_table_has(thr_get_trx(thr), index->table, LOCK_IS));
	ut_ad((LOCK_MODE_MASK & mode) != LOCK_X
	      || lock_table_has(thr_get_trx(thr), index->table, LOCK_IX));
	ut_ad((LOCK_MODE_MASK & mode) == LOCK_S
	      || (LOCK_MODE_MASK & mode) == LOCK_X);
	ut_ad(mode - (LOCK_MODE_MASK & mode) == LOCK_GAP
	      || mode - (LOCK_MODE_MASK & mode) == LOCK_REC_NOT_GAP
	      || mode - (LOCK_MODE_MASK & mode) == 0);
	ut_ad(dict_index_is_clust(index) || !dict_index_is_online_ddl(index));

	/* We try a simplified and faster subroutine for the most
	common cases */
	switch (lock_rec_lock_fast(impl, mode, block, heap_no, index, thr)) {
	case LOCK_REC_SUCCESS:
		return(DB_SUCCESS);
	case LOCK_REC_SUCCESS_CREATED:
		return(DB_SUCCESS_LOCKED_REC);
	case LOCK_REC_FAIL:
		return(lock_rec_lock_slow(impl, mode, block,
					  heap_no, index, thr));
	}

	ut_error;
	return(DB_ERROR);
}

/*********************************************************************//**
Checks if a waiting record lock request still has to wait in a queue.
@return lock that is causing the wait */
static
const lock_t*
lock_rec_has_to_wait_in_queue(
/*==========================*/
	const lock_t*	wait_lock)	/*!< in: waiting record lock */
{
	const lock_t*	lock;
	ulint		space;
	ulint		page_no;
	ulint		heap_no;
	ulint		bit_mask;
	ulint		bit_offset;
	hash_table_t*	hash;

	ut_ad(lock_mutex_own());
	ut_ad(lock_get_wait(wait_lock));
	ut_ad(lock_get_type_low(wait_lock) == LOCK_REC);

	space = wait_lock->un_member.rec_lock.space;
	page_no = wait_lock->un_member.rec_lock.page_no;
	heap_no = lock_rec_find_set_bit(wait_lock);

	bit_offset = heap_no / 8;
	bit_mask = static_cast<ulint>(1 << (heap_no % 8));

	hash = lock_hash_get(wait_lock->type_mode);

	for (lock = lock_rec_get_first_on_page_addr(hash, space, page_no);
	     lock != wait_lock;
	     lock = lock_rec_get_next_on_page_const(lock)) {

		const byte*	p = (const byte*) &lock[1];

		if (heap_no < lock_rec_get_n_bits(lock)
		    && (p[bit_offset] & bit_mask)
		    && lock_has_to_wait(wait_lock, lock)) {

			return(lock);
		}
	}

	return(NULL);
}

/*************************************************************//**
Grants a lock to a waiting lock request and releases the waiting transaction.
The caller must hold lock_sys->mutex but not lock->trx->mutex. */
static
void
lock_grant(
/*=======*/
	lock_t*	lock)	/*!< in/out: waiting lock request */
{
	ut_ad(lock_mutex_own());

	lock_reset_lock_and_trx_wait(lock);

	trx_mutex_enter(lock->trx);

	if (lock_get_mode(lock) == LOCK_AUTO_INC) {
		dict_table_t*	table = lock->un_member.tab_lock.table;

		if (table->autoinc_trx == lock->trx) {
			ib::error() << "Transaction already had an"
				<< " AUTO-INC lock!";
		} else {
			table->autoinc_trx = lock->trx;

			ib_vector_push(lock->trx->autoinc_locks, &lock);
		}
	}

	DBUG_PRINT("ib_lock", ("wait for trx " TRX_ID_FMT " ends",
			       trx_get_id_for_print(lock->trx)));

	/* If we are resolving a deadlock by choosing another transaction
	as a victim, then our original transaction may not be in the
	TRX_QUE_LOCK_WAIT state, and there is no need to end the lock wait
	for it */

	if (lock->trx->lock.que_state == TRX_QUE_LOCK_WAIT) {
		que_thr_t*	thr;

		thr = que_thr_end_lock_wait(lock->trx);

		if (thr != NULL) {
			lock_wait_release_thread_if_suspended(thr);
		}
	}

	trx_mutex_exit(lock->trx);
}

/**
Jump the queue for the record over all low priority transactions and
add the lock. If all current granted locks are compatible, grant the
lock. Otherwise, mark all granted transaction for asynchronous
rollback and add to hit list.
@param[in, out]	lock		Lock being requested
@param[in]	conflict_lock	First conflicting lock from the head
@return true if the lock is granted */
bool
RecLock::jump_queue(
	lock_t*		lock,
	const lock_t*	conflict_lock)
{
	ut_ad(m_trx == lock->trx);
	ut_ad(trx_mutex_own(m_trx));
	ut_ad(conflict_lock->trx != m_trx);
	ut_ad(trx_is_high_priority(m_trx));
	ut_ad(m_rec_id.m_heap_no != ULINT32_UNDEFINED);

	bool	high_priority = false;

	/* Find out the position to add the lock. If there are other high
	priority transactions in waiting state then we should add it after
	the last high priority transaction. Otherwise, we can add it after
	the last granted lock jumping over the wait queue. */
	bool grant_lock = lock_add_priority(lock, conflict_lock,
					    &high_priority);

	if (grant_lock) {

		ut_ad(conflict_lock->trx->lock.que_state == TRX_QUE_LOCK_WAIT);
		ut_ad(conflict_lock->trx->lock.wait_lock == conflict_lock);

#ifdef UNIV_DEBUG
		ib::info() << "Granting High Priority Transaction (ID): "
			   << lock->trx->id << " the lock jumping over"
			   << " waiting Transaction (ID): "
			   << conflict_lock->trx->id;
#endif /* UNIV_DEBUG */

		lock_reset_lock_and_trx_wait(lock);
		return(true);
	}

	/* If another high priority transaction is found waiting
	victim transactions are already marked for rollback. */
	if (high_priority) {

		return(false);
	}

	/* The lock is placed after the last granted lock in the queue. Check and add
	low priority transactinos to hit list for ASYNC rollback. */
	make_trx_hit_list(lock, conflict_lock);

	return(false);
}

/** Find position in lock queue and add the high priority transaction
lock. Intention and GAP only locks can be granted even if there are
waiting locks in front of the queue. To add the High priority
transaction in a safe position we keep the following rule.

1. If the lock can be granted, add it before the first waiting lock
in the queue so that all currently waiting locks need to do conflict
check before getting granted.

2. If the lock has to wait, add it after the last granted lock or the
last waiting high priority transaction in the queue whichever is later.
This ensures that the transaction is granted only after doing conflict
check with all granted transactions.
@param[in]	lock		Lock being requested
@param[in]	conflict_lock	First conflicting lock from the head
@param[out]	high_priority	high priority transaction ahead in queue
@return true if the lock can be granted */
bool
RecLock::lock_add_priority(
	lock_t*		lock,
	const lock_t*	conflict_lock,
	bool*		high_priority)
{
	ut_ad(high_priority);

	*high_priority = false;

	/* If the first conflicting lock is waiting for the current row,
	then all other granted locks are compatible and the lock can be
	directly granted if no other high priority transactions are
	waiting. We need to recheck with all granted transaction as there
	could be granted GAP or Intention locks down the queue. */
	bool	grant_lock = (conflict_lock->is_waiting());
	lock_t*	lock_head = NULL;
	lock_t*	grant_position = NULL;
	lock_t*	add_position = NULL;

	HASH_SEARCH(hash, lock_sys->rec_hash, m_rec_id.fold(), lock_t*,
		    lock_head, ut_ad(lock_head->is_record_lock()), true);

	ut_ad(lock_head);

	for (lock_t* next = lock_head; next != NULL; next = next->hash) {

		/* check only for locks on the current row */
		if (!is_on_row(next)) {
			continue;
		}

		if (next->is_waiting()) {
			/* grant lock position is the granted lock just before
			the first wait lock in the queue. */
			if (grant_position == NULL) {
				grant_position = add_position;
			}

			if (trx_is_high_priority(next->trx)) {

				*high_priority = true;
				grant_lock = false;
				add_position = next;
			}
		} else {

			add_position = next;
			/* Cannot grant lock if there is any conflicting
			granted lock. */
			if (grant_lock && lock_has_to_wait(lock, next)) {
				grant_lock = false;
			}
		}
	}

	/* If the lock is to be granted it is safe to add before the first
	waiting lock in the queue. */
	if (grant_lock) {

		ut_ad(!lock_has_to_wait(lock, grant_position));
		add_position = grant_position;
	}

	ut_ad(add_position != NULL);

	/* Add the lock to lock hash table. */
	lock->hash = add_position->hash;
	add_position->hash = lock;
	++lock->index->table->n_rec_locks;

	return(grant_lock);
}

/** Iterate over the granted locks and prepare the hit list for ASYNC Rollback.
If the transaction is waiting for some other lock then wake up with deadlock error.
Currently we don't mark following transactions for ASYNC Rollback.
1. Read only transactions
2. Background transactions
3. Other High priority transactions
@param[in]	lock		Lock being requested
@param[in]	conflict_lock	First conflicting lock from the head */
void
RecLock::make_trx_hit_list(
	lock_t*		lock,
	const lock_t*	conflict_lock)
{
	const lock_t*	next;

	for (next = conflict_lock; next != NULL; next = next->hash) {

		/* All locks ahead in the queue are checked. */
		if (next == lock) {

			ut_ad(next->is_waiting());
			break;
		}

		trx_t*	trx = next->trx;
		/* Check only for conflicting, granted locks on the current row.
		Currently, we don't rollback read only transactions, transactions
		owned by background threads. */
		if (trx == lock->trx
		    || !is_on_row(next)
		    || next->is_waiting()
		    || trx->read_only
		    || trx->mysql_thd == NULL
		    || !lock_has_to_wait(lock, next)) {

			continue;
		}

		trx_mutex_enter(trx);

		/* Skip high priority transactions, if already marked for abort
		by some other transaction or if ASYNC rollback is disabled. A
		transaction must complete kill/abort of a victim transaction once
		marked and added to hit list. */
		if (trx_is_high_priority(trx)
		    || (trx->in_innodb & TRX_FORCE_ROLLBACK_DISABLE) != 0
		    || trx->abort) {

			trx_mutex_exit(trx);
			continue;
		}

		/* If the transaction is waiting on some other resource then
		wake it up with DEAD_LOCK error so that it can rollback. */
		if (trx->lock.que_state == TRX_QUE_LOCK_WAIT) {

			/* Assert that it is not waiting for current record. */
			ut_ad(trx->lock.wait_lock != next);
#ifdef UNIV_DEBUG
			ib::info() << "High Priority Transaction (ID): "
				   << lock->trx->id << " waking up blocking"
				   << " transaction (ID): " << trx->id;
#endif /* UNIV_DEBUG */
			trx->lock.was_chosen_as_deadlock_victim = true;
			lock_cancel_waiting_and_release(trx->lock.wait_lock);
			trx_mutex_exit(trx);
			continue;
		}

		/* Mark for ASYNC Rollback and add to hit list. */
		mark_trx_for_rollback(trx);
		trx_mutex_exit(trx);
	}

	ut_ad(next == lock);
}

/*************************************************************//**
Cancels a waiting record lock request and releases the waiting transaction
that requested it. NOTE: does NOT check if waiting lock requests behind this
one can now be granted! */
static
void
lock_rec_cancel(
/*============*/
	lock_t*	lock)	/*!< in: waiting record lock request */
{
	que_thr_t*	thr;

	ut_ad(lock_mutex_own());
	ut_ad(lock_get_type_low(lock) == LOCK_REC);

	/* Reset the bit (there can be only one set bit) in the lock bitmap */
	lock_rec_reset_nth_bit(lock, lock_rec_find_set_bit(lock));

	/* Reset the wait flag and the back pointer to lock in trx */

	lock_reset_lock_and_trx_wait(lock);

	/* The following function releases the trx from lock wait */

	trx_mutex_enter(lock->trx);

	thr = que_thr_end_lock_wait(lock->trx);

	if (thr != NULL) {
		lock_wait_release_thread_if_suspended(thr);
	}

	trx_mutex_exit(lock->trx);
}

/*************************************************************//**
Removes a record lock request, waiting or granted, from the queue and
grants locks to other transactions in the queue if they now are entitled
to a lock. NOTE: all record locks contained in in_lock are removed. */
void
lock_rec_dequeue_from_page(
/*=======================*/
	lock_t*		in_lock)	/*!< in: record lock object: all
					record locks which are contained in
					this lock object are removed;
					transactions waiting behind will
					get their lock requests granted,
					if they are now qualified to it */
{
	ulint		space;
	ulint		page_no;
	lock_t*		lock;
	trx_lock_t*	trx_lock;
	hash_table_t*	lock_hash;

	ut_ad(lock_mutex_own());
	ut_ad(lock_get_type_low(in_lock) == LOCK_REC);
	/* We may or may not be holding in_lock->trx->mutex here. */

	trx_lock = &in_lock->trx->lock;

	space = in_lock->un_member.rec_lock.space;
	page_no = in_lock->un_member.rec_lock.page_no;

	ut_ad(in_lock->index->table->n_rec_locks > 0);
	in_lock->index->table->n_rec_locks--;

	lock_hash = lock_hash_get(in_lock->type_mode);

	HASH_DELETE(lock_t, hash, lock_hash,
		    lock_rec_fold(space, page_no), in_lock);

	UT_LIST_REMOVE(trx_lock->trx_locks, in_lock);

	MONITOR_INC(MONITOR_RECLOCK_REMOVED);
	MONITOR_DEC(MONITOR_NUM_RECLOCK);

	/* Check if waiting locks in the queue can now be granted: grant
	locks if there are no conflicting locks ahead. Stop at the first
	X lock that is waiting or has been granted. */

	for (lock = lock_rec_get_first_on_page_addr(lock_hash, space, page_no);
	     lock != NULL;
	     lock = lock_rec_get_next_on_page(lock)) {

		if (lock_get_wait(lock)
		    && !lock_rec_has_to_wait_in_queue(lock)) {

			/* Grant the lock */
			ut_ad(lock->trx != in_lock->trx);
			lock_grant(lock);
		}
	}
}

/*************************************************************//**
Removes a record lock request, waiting or granted, from the queue. */
void
lock_rec_discard(
/*=============*/
	lock_t*		in_lock)	/*!< in: record lock object: all
					record locks which are contained
					in this lock object are removed */
{
	ulint		space;
	ulint		page_no;
	trx_lock_t*	trx_lock;

	ut_ad(lock_mutex_own());
	ut_ad(lock_get_type_low(in_lock) == LOCK_REC);

	trx_lock = &in_lock->trx->lock;

	space = in_lock->un_member.rec_lock.space;
	page_no = in_lock->un_member.rec_lock.page_no;

	ut_ad(in_lock->index->table->n_rec_locks > 0);
	in_lock->index->table->n_rec_locks--;

	HASH_DELETE(lock_t, hash, lock_hash_get(in_lock->type_mode),
			    lock_rec_fold(space, page_no), in_lock);

	UT_LIST_REMOVE(trx_lock->trx_locks, in_lock);

	MONITOR_INC(MONITOR_RECLOCK_REMOVED);
	MONITOR_DEC(MONITOR_NUM_RECLOCK);
}

/*************************************************************//**
Removes record lock objects set on an index page which is discarded. This
function does not move locks, or check for waiting locks, therefore the
lock bitmaps must already be reset when this function is called. */
static
void
lock_rec_free_all_from_discard_page_low(
/*====================================*/
	ulint		space,
	ulint		page_no,
	hash_table_t*	lock_hash)
{
	lock_t*	lock;
	lock_t*	next_lock;

	lock = lock_rec_get_first_on_page_addr(lock_hash, space, page_no);

	while (lock != NULL) {
		ut_ad(lock_rec_find_set_bit(lock) == ULINT_UNDEFINED);
		ut_ad(!lock_get_wait(lock));

		next_lock = lock_rec_get_next_on_page(lock);

		lock_rec_discard(lock);

		lock = next_lock;
	}
}

/*************************************************************//**
Removes record lock objects set on an index page which is discarded. This
function does not move locks, or check for waiting locks, therefore the
lock bitmaps must already be reset when this function is called. */
void
lock_rec_free_all_from_discard_page(
/*================================*/
	const buf_block_t*	block)	/*!< in: page to be discarded */
{
	ulint	space;
	ulint	page_no;

	ut_ad(lock_mutex_own());

	space = block->page.id.space();
	page_no = block->page.id.page_no();

	lock_rec_free_all_from_discard_page_low(
		space, page_no, lock_sys->rec_hash);
	lock_rec_free_all_from_discard_page_low(
		space, page_no, lock_sys->prdt_hash);
	lock_rec_free_all_from_discard_page_low(
		space, page_no, lock_sys->prdt_page_hash);
}

/*============= RECORD LOCK MOVING AND INHERITING ===================*/

/*************************************************************//**
Resets the lock bits for a single record. Releases transactions waiting for
lock requests here. */
static
void
lock_rec_reset_and_release_wait_low(
/*================================*/
	hash_table_t*		hash,	/*!< in: hash table */
	const buf_block_t*	block,	/*!< in: buffer block containing
					the record */
	ulint			heap_no)/*!< in: heap number of record */
{
	lock_t*	lock;

	ut_ad(lock_mutex_own());

	for (lock = lock_rec_get_first(hash, block, heap_no);
	     lock != NULL;
	     lock = lock_rec_get_next(heap_no, lock)) {

		if (lock_get_wait(lock)) {
			lock_rec_cancel(lock);
		} else {
			lock_rec_reset_nth_bit(lock, heap_no);
		}
	}
}

/*************************************************************//**
Resets the lock bits for a single record. Releases transactions waiting for
lock requests here. */
static
void
lock_rec_reset_and_release_wait(
/*============================*/
	const buf_block_t*	block,	/*!< in: buffer block containing
					the record */
	ulint			heap_no)/*!< in: heap number of record */
{
	lock_rec_reset_and_release_wait_low(
		lock_sys->rec_hash, block, heap_no);

	lock_rec_reset_and_release_wait_low(
		lock_sys->prdt_hash, block, PAGE_HEAP_NO_INFIMUM);
	lock_rec_reset_and_release_wait_low(
		lock_sys->prdt_page_hash, block, PAGE_HEAP_NO_INFIMUM);
}

/*************************************************************//**
Makes a record to inherit the locks (except LOCK_INSERT_INTENTION type)
of another record as gap type locks, but does not reset the lock bits of
the other record. Also waiting lock requests on rec are inherited as
GRANTED gap locks. */
static
void
lock_rec_inherit_to_gap(
/*====================*/
	const buf_block_t*	heir_block,	/*!< in: block containing the
						record which inherits */
	const buf_block_t*	block,		/*!< in: block containing the
						record from which inherited;
						does NOT reset the locks on
						this record */
	ulint			heir_heap_no,	/*!< in: heap_no of the
						inheriting record */
	ulint			heap_no)	/*!< in: heap_no of the
						donating record */
{
	lock_t*	lock;

	ut_ad(lock_mutex_own());

	/* If srv_locks_unsafe_for_binlog is TRUE or session is using
	READ COMMITTED isolation level, we do not want locks set
	by an UPDATE or a DELETE to be inherited as gap type locks. But we
	DO want S-locks/X-locks(taken for replace) set by a consistency
	constraint to be inherited also then. */

	for (lock = lock_rec_get_first(lock_sys->rec_hash, block, heap_no);
	     lock != NULL;
	     lock = lock_rec_get_next(heap_no, lock)) {

		if (!lock_rec_get_insert_intention(lock)
		    && !((srv_locks_unsafe_for_binlog
			  || lock->trx->isolation_level
			  <= TRX_ISO_READ_COMMITTED)
			 && lock_get_mode(lock) ==
			 (lock->trx->duplicates ? LOCK_S : LOCK_X))) {
			lock_rec_add_to_queue(
				LOCK_REC | LOCK_GAP | lock_get_mode(lock),
				heir_block, heir_heap_no, lock->index,
				lock->trx, FALSE);
		}
	}
}

/*************************************************************//**
Makes a record to inherit the gap locks (except LOCK_INSERT_INTENTION type)
of another record as gap type locks, but does not reset the lock bits of the
other record. Also waiting lock requests are inherited as GRANTED gap locks. */
static
void
lock_rec_inherit_to_gap_if_gap_lock(
/*================================*/
	const buf_block_t*	block,		/*!< in: buffer block */
	ulint			heir_heap_no,	/*!< in: heap_no of
						record which inherits */
	ulint			heap_no)	/*!< in: heap_no of record
						from which inherited;
						does NOT reset the locks
						on this record */
{
	lock_t*	lock;

	lock_mutex_enter();

	for (lock = lock_rec_get_first(lock_sys->rec_hash, block, heap_no);
	     lock != NULL;
	     lock = lock_rec_get_next(heap_no, lock)) {

		if (!lock_rec_get_insert_intention(lock)
		    && (heap_no == PAGE_HEAP_NO_SUPREMUM
			|| !lock_rec_get_rec_not_gap(lock))) {

			lock_rec_add_to_queue(
				LOCK_REC | LOCK_GAP | lock_get_mode(lock),
				block, heir_heap_no, lock->index,
				lock->trx, FALSE);
		}
	}

	lock_mutex_exit();
}

/*************************************************************//**
Moves the locks of a record to another record and resets the lock bits of
the donating record. */
void
lock_rec_move_low(
/*==============*/
	hash_table_t*		lock_hash,	/*!< in: hash table to use */
	const buf_block_t*	receiver,	/*!< in: buffer block containing
						the receiving record */
	const buf_block_t*	donator,	/*!< in: buffer block containing
						the donating record */
	ulint			receiver_heap_no,/*!< in: heap_no of the record
						which gets the locks; there
						must be no lock requests
						on it! */
	ulint			donator_heap_no)/*!< in: heap_no of the record
						which gives the locks */
{
	lock_t*	lock;

	ut_ad(lock_mutex_own());

	/* If the lock is predicate lock, it resides on INFIMUM record */
	ut_ad(lock_rec_get_first(
		lock_hash, receiver, receiver_heap_no) == NULL
	      || lock_hash == lock_sys->prdt_hash
	      || lock_hash == lock_sys->prdt_page_hash);

	for (lock = lock_rec_get_first(lock_hash,
				       donator, donator_heap_no);
	     lock != NULL;
	     lock = lock_rec_get_next(donator_heap_no, lock)) {

		const ulint	type_mode = lock->type_mode;

		lock_rec_reset_nth_bit(lock, donator_heap_no);

		if (type_mode & LOCK_WAIT) {
			lock_reset_lock_and_trx_wait(lock);
		}

		/* Note that we FIRST reset the bit, and then set the lock:
		the function works also if donator == receiver */

		lock_rec_add_to_queue(
			type_mode, receiver, receiver_heap_no,
			lock->index, lock->trx, FALSE);
	}

	ut_ad(lock_rec_get_first(lock_sys->rec_hash,
				 donator, donator_heap_no) == NULL);
}

/** Move all the granted locks to the front of the given lock list.
All the waiting locks will be at the end of the list.
@param[in,out]	lock_list	the given lock list.  */
static
void
lock_move_granted_locks_to_front(
	UT_LIST_BASE_NODE_T(lock_t)&	lock_list)
{
	lock_t*	lock;

	bool seen_waiting_lock = false;

	for (lock = UT_LIST_GET_FIRST(lock_list); lock;
	     lock = UT_LIST_GET_NEXT(trx_locks, lock)) {

		if (!seen_waiting_lock) {
			if (lock->is_waiting()) {
				seen_waiting_lock = true;
			}
			continue;
		}

		ut_ad(seen_waiting_lock);

		if (!lock->is_waiting()) {
			lock_t* prev = UT_LIST_GET_PREV(trx_locks, lock);
			ut_a(prev);
			UT_LIST_MOVE_TO_FRONT(lock_list, lock);
			lock = prev;
		}
	}
}

/*************************************************************//**
Updates the lock table when we have reorganized a page. NOTE: we copy
also the locks set on the infimum of the page; the infimum may carry
locks if an update of a record is occurring on the page, and its locks
were temporarily stored on the infimum. */
void
lock_move_reorganize_page(
/*======================*/
	const buf_block_t*	block,	/*!< in: old index page, now
					reorganized */
	const buf_block_t*	oblock)	/*!< in: copy of the old, not
					reorganized page */
{
	lock_t*		lock;
	UT_LIST_BASE_NODE_T(lock_t)	old_locks;
	mem_heap_t*	heap		= NULL;
	ulint		comp;

	lock_mutex_enter();

	/* FIXME: This needs to deal with predicate lock too */
	lock = lock_rec_get_first_on_page(lock_sys->rec_hash, block);

	if (lock == NULL) {
		lock_mutex_exit();

		return;
	}

	heap = mem_heap_create(256);

	/* Copy first all the locks on the page to heap and reset the
	bitmaps in the original locks; chain the copies of the locks
	using the trx_locks field in them. */

	UT_LIST_INIT(old_locks, &lock_t::trx_locks);

	do {
		/* Make a copy of the lock */
		lock_t*	old_lock = lock_rec_copy(lock, heap);

		UT_LIST_ADD_LAST(old_locks, old_lock);

		/* Reset bitmap of lock */
		lock_rec_bitmap_reset(lock);

		if (lock_get_wait(lock)) {

			lock_reset_lock_and_trx_wait(lock);
		}

		lock = lock_rec_get_next_on_page(lock);
	} while (lock != NULL);

	comp = page_is_comp(block->frame);
	ut_ad(comp == page_is_comp(oblock->frame));

	lock_move_granted_locks_to_front(old_locks);

	DBUG_EXECUTE_IF("do_lock_reverse_page_reorganize",
			UT_LIST_REVERSE(old_locks););

	for (lock = UT_LIST_GET_FIRST(old_locks); lock;
	     lock = UT_LIST_GET_NEXT(trx_locks, lock)) {

		/* NOTE: we copy also the locks set on the infimum and
		supremum of the page; the infimum may carry locks if an
		update of a record is occurring on the page, and its locks
		were temporarily stored on the infimum */
		const rec_t*	rec1 = page_get_infimum_rec(
			buf_block_get_frame(block));
		const rec_t*	rec2 = page_get_infimum_rec(
			buf_block_get_frame(oblock));

		/* Set locks according to old locks */
		for (;;) {
			ulint	old_heap_no;
			ulint	new_heap_no;

			if (comp) {
				old_heap_no = rec_get_heap_no_new(rec2);
				new_heap_no = rec_get_heap_no_new(rec1);

				rec1 = page_rec_get_next_low(rec1, TRUE);
				rec2 = page_rec_get_next_low(rec2, TRUE);
			} else {
				old_heap_no = rec_get_heap_no_old(rec2);
				new_heap_no = rec_get_heap_no_old(rec1);
				ut_ad(!memcmp(rec1, rec2,
					      rec_get_data_size_old(rec2)));

				rec1 = page_rec_get_next_low(rec1, FALSE);
				rec2 = page_rec_get_next_low(rec2, FALSE);
			}

			/* Clear the bit in old_lock. */
			if (old_heap_no < lock->un_member.rec_lock.n_bits
			    && lock_rec_reset_nth_bit(lock, old_heap_no)) {
				/* NOTE that the old lock bitmap could be too
				small for the new heap number! */

				lock_rec_add_to_queue(
					lock->type_mode, block, new_heap_no,
					lock->index, lock->trx, FALSE);
			}

			if (new_heap_no == PAGE_HEAP_NO_SUPREMUM) {
				ut_ad(old_heap_no == PAGE_HEAP_NO_SUPREMUM);
				break;
			}
		}

#ifdef UNIV_DEBUG
		{
			ulint	i = lock_rec_find_set_bit(lock);

			/* Check that all locks were moved. */
			if (i != ULINT_UNDEFINED) {
				ib::fatal() << "lock_move_reorganize_page(): "
					<< i << " not moved in "
					<< (void*) lock;
			}
		}
#endif /* UNIV_DEBUG */
	}

	lock_mutex_exit();

	mem_heap_free(heap);

#ifdef UNIV_DEBUG_LOCK_VALIDATE
	ut_ad(lock_rec_validate_page(block));
#endif
}

/*************************************************************//**
Moves the explicit locks on user records to another page if a record
list end is moved to another page. */
void
lock_move_rec_list_end(
/*===================*/
	const buf_block_t*	new_block,	/*!< in: index page to move to */
	const buf_block_t*	block,		/*!< in: index page */
	const rec_t*		rec)		/*!< in: record on page: this
						is the first record moved */
{
	lock_t*		lock;
	const ulint	comp	= page_rec_is_comp(rec);

	ut_ad(buf_block_get_frame(block) == page_align(rec));
	ut_ad(comp == page_is_comp(buf_block_get_frame(new_block)));

	lock_mutex_enter();

	/* Note: when we move locks from record to record, waiting locks
	and possible granted gap type locks behind them are enqueued in
	the original order, because new elements are inserted to a hash
	table to the end of the hash chain, and lock_rec_add_to_queue
	does not reuse locks if there are waiters in the queue. */

	for (lock = lock_rec_get_first_on_page(lock_sys->rec_hash, block); lock;
	     lock = lock_rec_get_next_on_page(lock)) {
		const rec_t*	rec1	= rec;
		const rec_t*	rec2;
		const ulint	type_mode = lock->type_mode;

		if (comp) {
			if (page_offset(rec1) == PAGE_NEW_INFIMUM) {
				rec1 = page_rec_get_next_low(rec1, TRUE);
			}

			rec2 = page_rec_get_next_low(
				buf_block_get_frame(new_block)
				+ PAGE_NEW_INFIMUM, TRUE);
		} else {
			if (page_offset(rec1) == PAGE_OLD_INFIMUM) {
				rec1 = page_rec_get_next_low(rec1, FALSE);
			}

			rec2 = page_rec_get_next_low(
				buf_block_get_frame(new_block)
				+ PAGE_OLD_INFIMUM, FALSE);
		}

		/* Copy lock requests on user records to new page and
		reset the lock bits on the old */

		for (;;) {
			ulint	rec1_heap_no;
			ulint	rec2_heap_no;

			if (comp) {
				rec1_heap_no = rec_get_heap_no_new(rec1);

				if (rec1_heap_no == PAGE_HEAP_NO_SUPREMUM) {
					break;
				}

				rec2_heap_no = rec_get_heap_no_new(rec2);
				rec1 = page_rec_get_next_low(rec1, TRUE);
				rec2 = page_rec_get_next_low(rec2, TRUE);
			} else {
				rec1_heap_no = rec_get_heap_no_old(rec1);

				if (rec1_heap_no == PAGE_HEAP_NO_SUPREMUM) {
					break;
				}

				rec2_heap_no = rec_get_heap_no_old(rec2);

				ut_ad(!memcmp(rec1, rec2,
					      rec_get_data_size_old(rec2)));

				rec1 = page_rec_get_next_low(rec1, FALSE);
				rec2 = page_rec_get_next_low(rec2, FALSE);
			}

			if (rec1_heap_no < lock->un_member.rec_lock.n_bits
			    && lock_rec_reset_nth_bit(lock, rec1_heap_no)) {
				if (type_mode & LOCK_WAIT) {
					lock_reset_lock_and_trx_wait(lock);
				}

				lock_rec_add_to_queue(
					type_mode, new_block, rec2_heap_no,
					lock->index, lock->trx, FALSE);
			}
		}
	}

	lock_mutex_exit();

#ifdef UNIV_DEBUG_LOCK_VALIDATE
	ut_ad(lock_rec_validate_page(block));
	ut_ad(lock_rec_validate_page(new_block));
#endif
}

/*************************************************************//**
Moves the explicit locks on user records to another page if a record
list start is moved to another page. */
void
lock_move_rec_list_start(
/*=====================*/
	const buf_block_t*	new_block,	/*!< in: index page to
						move to */
	const buf_block_t*	block,		/*!< in: index page */
	const rec_t*		rec,		/*!< in: record on page:
						this is the first
						record NOT copied */
	const rec_t*		old_end)	/*!< in: old
						previous-to-last
						record on new_page
						before the records
						were copied */
{
	lock_t*		lock;
	const ulint	comp	= page_rec_is_comp(rec);

	ut_ad(block->frame == page_align(rec));
	ut_ad(new_block->frame == page_align(old_end));
	ut_ad(comp == page_rec_is_comp(old_end));

	lock_mutex_enter();

	for (lock = lock_rec_get_first_on_page(lock_sys->rec_hash, block); lock;
	     lock = lock_rec_get_next_on_page(lock)) {
		const rec_t*	rec1;
		const rec_t*	rec2;
		const ulint	type_mode = lock->type_mode;

		if (comp) {
			rec1 = page_rec_get_next_low(
				buf_block_get_frame(block)
				+ PAGE_NEW_INFIMUM, TRUE);
			rec2 = page_rec_get_next_low(old_end, TRUE);
		} else {
			rec1 = page_rec_get_next_low(
				buf_block_get_frame(block)
				+ PAGE_OLD_INFIMUM, FALSE);
			rec2 = page_rec_get_next_low(old_end, FALSE);
		}

		/* Copy lock requests on user records to new page and
		reset the lock bits on the old */

		while (rec1 != rec) {
			ulint	rec1_heap_no;
			ulint	rec2_heap_no;

			if (comp) {
				rec1_heap_no = rec_get_heap_no_new(rec1);
				rec2_heap_no = rec_get_heap_no_new(rec2);

				rec1 = page_rec_get_next_low(rec1, TRUE);
				rec2 = page_rec_get_next_low(rec2, TRUE);
			} else {
				rec1_heap_no = rec_get_heap_no_old(rec1);
				rec2_heap_no = rec_get_heap_no_old(rec2);

				ut_ad(!memcmp(rec1, rec2,
					      rec_get_data_size_old(rec2)));

				rec1 = page_rec_get_next_low(rec1, FALSE);
				rec2 = page_rec_get_next_low(rec2, FALSE);
			}

			if (rec1_heap_no < lock->un_member.rec_lock.n_bits
			    && lock_rec_reset_nth_bit(lock, rec1_heap_no)) {
				if (type_mode & LOCK_WAIT) {
					lock_reset_lock_and_trx_wait(lock);
				}

				lock_rec_add_to_queue(
					type_mode, new_block, rec2_heap_no,
					lock->index, lock->trx, FALSE);
			}
		}

#ifdef UNIV_DEBUG
		if (page_rec_is_supremum(rec)) {
			ulint	i;

			for (i = PAGE_HEAP_NO_USER_LOW;
			     i < lock_rec_get_n_bits(lock); i++) {
				if (lock_rec_get_nth_bit(lock, i)) {
					ib::fatal()
						<< "lock_move_rec_list_start():"
						<< i << " not moved in "
						<<  (void*) lock;
				}
			}
		}
#endif /* UNIV_DEBUG */
	}

	lock_mutex_exit();

#ifdef UNIV_DEBUG_LOCK_VALIDATE
	ut_ad(lock_rec_validate_page(block));
#endif
}

/*************************************************************//**
Moves the explicit locks on user records to another page if a record
list start is moved to another page. */
void
lock_rtr_move_rec_list(
/*===================*/
	const buf_block_t*	new_block,	/*!< in: index page to
						move to */
	const buf_block_t*	block,		/*!< in: index page */
	rtr_rec_move_t*		rec_move,       /*!< in: recording records
						moved */
	ulint			num_move)       /*!< in: num of rec to move */
{
	lock_t*		lock;
	ulint		comp;

	if (!num_move) {
		return;
	}

	comp = page_rec_is_comp(rec_move[0].old_rec);

	ut_ad(block->frame == page_align(rec_move[0].old_rec));
	ut_ad(new_block->frame == page_align(rec_move[0].new_rec));
	ut_ad(comp == page_rec_is_comp(rec_move[0].new_rec));

	lock_mutex_enter();

	for (lock = lock_rec_get_first_on_page(lock_sys->rec_hash, block); lock;
	     lock = lock_rec_get_next_on_page(lock)) {
		ulint		moved = 0;
		const rec_t*	rec1;
		const rec_t*	rec2;
		const ulint	type_mode = lock->type_mode;

		/* Copy lock requests on user records to new page and
		reset the lock bits on the old */

		while (moved < num_move) {
			ulint	rec1_heap_no;
			ulint	rec2_heap_no;

			rec1 = rec_move[moved].old_rec;
			rec2 = rec_move[moved].new_rec;

			if (comp) {
				rec1_heap_no = rec_get_heap_no_new(rec1);
				rec2_heap_no = rec_get_heap_no_new(rec2);

			} else {
				rec1_heap_no = rec_get_heap_no_old(rec1);
				rec2_heap_no = rec_get_heap_no_old(rec2);

				ut_ad(!memcmp(rec1, rec2,
					      rec_get_data_size_old(rec2)));
			}

			if (rec1_heap_no < lock->un_member.rec_lock.n_bits
			    && lock_rec_reset_nth_bit(lock, rec1_heap_no)) {
				if (type_mode & LOCK_WAIT) {
					lock_reset_lock_and_trx_wait(lock);
				}

				lock_rec_add_to_queue(
					type_mode, new_block, rec2_heap_no,
					lock->index, lock->trx, FALSE);

				rec_move[moved].moved = true;
			}

			moved++;
		}
	}

	lock_mutex_exit();

#ifdef UNIV_DEBUG_LOCK_VALIDATE
	ut_ad(lock_rec_validate_page(block));
#endif
}
/*************************************************************//**
Updates the lock table when a page is split to the right. */
void
lock_update_split_right(
/*====================*/
	const buf_block_t*	right_block,	/*!< in: right page */
	const buf_block_t*	left_block)	/*!< in: left page */
{
	ulint	heap_no = lock_get_min_heap_no(right_block);

	lock_mutex_enter();

	/* Move the locks on the supremum of the left page to the supremum
	of the right page */

	lock_rec_move(right_block, left_block,
		      PAGE_HEAP_NO_SUPREMUM, PAGE_HEAP_NO_SUPREMUM);

	/* Inherit the locks to the supremum of left page from the successor
	of the infimum on right page */

	lock_rec_inherit_to_gap(left_block, right_block,
				PAGE_HEAP_NO_SUPREMUM, heap_no);

	lock_mutex_exit();
}

/*************************************************************//**
Updates the lock table when a page is merged to the right. */
void
lock_update_merge_right(
/*====================*/
	const buf_block_t*	right_block,	/*!< in: right page to
						which merged */
	const rec_t*		orig_succ,	/*!< in: original
						successor of infimum
						on the right page
						before merge */
	const buf_block_t*	left_block)	/*!< in: merged index
						page which will be
						discarded */
{
	lock_mutex_enter();

	/* Inherit the locks from the supremum of the left page to the
	original successor of infimum on the right page, to which the left
	page was merged */

	lock_rec_inherit_to_gap(right_block, left_block,
				page_rec_get_heap_no(orig_succ),
				PAGE_HEAP_NO_SUPREMUM);

	/* Reset the locks on the supremum of the left page, releasing
	waiting transactions */

	lock_rec_reset_and_release_wait_low(
		lock_sys->rec_hash, left_block, PAGE_HEAP_NO_SUPREMUM);

#ifdef UNIV_DEBUG
	/* there should exist no page lock on the left page,
	otherwise, it will be blocked from merge */
	ulint	space = left_block->page.id.space();
	ulint	page_no = left_block->page.id.page_no();
	ut_ad(lock_rec_get_first_on_page_addr(
			lock_sys->prdt_page_hash, space, page_no) == NULL);
#endif /* UNIV_DEBUG */

	lock_rec_free_all_from_discard_page(left_block);

	lock_mutex_exit();

}

/*************************************************************//**
Updates the lock table when the root page is copied to another in
btr_root_raise_and_insert. Note that we leave lock structs on the
root page, even though they do not make sense on other than leaf
pages: the reason is that in a pessimistic update the infimum record
of the root page will act as a dummy carrier of the locks of the record
to be updated. */
void
lock_update_root_raise(
/*===================*/
	const buf_block_t*	block,	/*!< in: index page to which copied */
	const buf_block_t*	root)	/*!< in: root page */
{
	lock_mutex_enter();

	/* Move the locks on the supremum of the root to the supremum
	of block */

	lock_rec_move(block, root,
		      PAGE_HEAP_NO_SUPREMUM, PAGE_HEAP_NO_SUPREMUM);
	lock_mutex_exit();
}

/*************************************************************//**
Updates the lock table when a page is copied to another and the original page
is removed from the chain of leaf pages, except if page is the root! */
void
lock_update_copy_and_discard(
/*=========================*/
	const buf_block_t*	new_block,	/*!< in: index page to
						which copied */
	const buf_block_t*	block)		/*!< in: index page;
						NOT the root! */
{
	lock_mutex_enter();

	/* Move the locks on the supremum of the old page to the supremum
	of new_page */

	lock_rec_move(new_block, block,
		      PAGE_HEAP_NO_SUPREMUM, PAGE_HEAP_NO_SUPREMUM);
	lock_rec_free_all_from_discard_page(block);

	lock_mutex_exit();
}

/*************************************************************//**
Updates the lock table when a page is split to the left. */
void
lock_update_split_left(
/*===================*/
	const buf_block_t*	right_block,	/*!< in: right page */
	const buf_block_t*	left_block)	/*!< in: left page */
{
	ulint	heap_no = lock_get_min_heap_no(right_block);

	lock_mutex_enter();

	/* Inherit the locks to the supremum of the left page from the
	successor of the infimum on the right page */

	lock_rec_inherit_to_gap(left_block, right_block,
				PAGE_HEAP_NO_SUPREMUM, heap_no);

	lock_mutex_exit();
}

/*************************************************************//**
Updates the lock table when a page is merged to the left. */
void
lock_update_merge_left(
/*===================*/
	const buf_block_t*	left_block,	/*!< in: left page to
						which merged */
	const rec_t*		orig_pred,	/*!< in: original predecessor
						of supremum on the left page
						before merge */
	const buf_block_t*	right_block)	/*!< in: merged index page
						which will be discarded */
{
	const rec_t*	left_next_rec;

	ut_ad(left_block->frame == page_align(orig_pred));

	lock_mutex_enter();

	left_next_rec = page_rec_get_next_const(orig_pred);

	if (!page_rec_is_supremum(left_next_rec)) {

		/* Inherit the locks on the supremum of the left page to the
		first record which was moved from the right page */

		lock_rec_inherit_to_gap(left_block, left_block,
					page_rec_get_heap_no(left_next_rec),
					PAGE_HEAP_NO_SUPREMUM);

		/* Reset the locks on the supremum of the left page,
		releasing waiting transactions */

		lock_rec_reset_and_release_wait_low(
			lock_sys->rec_hash, left_block, PAGE_HEAP_NO_SUPREMUM);
	}

	/* Move the locks from the supremum of right page to the supremum
	of the left page */

	lock_rec_move(left_block, right_block,
		      PAGE_HEAP_NO_SUPREMUM, PAGE_HEAP_NO_SUPREMUM);

#ifdef UNIV_DEBUG
	/* there should exist no page lock on the right page,
	otherwise, it will be blocked from merge */
	ulint	space = right_block->page.id.space();
	ulint	page_no = right_block->page.id.page_no();
	lock_t*	lock_test = lock_rec_get_first_on_page_addr(
		lock_sys->prdt_page_hash, space, page_no);
	ut_ad(!lock_test);
#endif /* UNIV_DEBUG */

	lock_rec_free_all_from_discard_page(right_block);

	lock_mutex_exit();
}

/*************************************************************//**
Resets the original locks on heir and replaces them with gap type locks
inherited from rec. */
void
lock_rec_reset_and_inherit_gap_locks(
/*=================================*/
	const buf_block_t*	heir_block,	/*!< in: block containing the
						record which inherits */
	const buf_block_t*	block,		/*!< in: block containing the
						record from which inherited;
						does NOT reset the locks on
						this record */
	ulint			heir_heap_no,	/*!< in: heap_no of the
						inheriting record */
	ulint			heap_no)	/*!< in: heap_no of the
						donating record */
{
	lock_mutex_enter();

	lock_rec_reset_and_release_wait(heir_block, heir_heap_no);

	lock_rec_inherit_to_gap(heir_block, block, heir_heap_no, heap_no);

	lock_mutex_exit();
}

/*************************************************************//**
Updates the lock table when a page is discarded. */
void
lock_update_discard(
/*================*/
	const buf_block_t*	heir_block,	/*!< in: index page
						which will inherit the locks */
	ulint			heir_heap_no,	/*!< in: heap_no of the record
						which will inherit the locks */
	const buf_block_t*	block)		/*!< in: index page
						which will be discarded */
{
	const rec_t*	rec;
	ulint		heap_no;
	const page_t*	page = block->frame;

	lock_mutex_enter();

	if (!lock_rec_get_first_on_page(lock_sys->rec_hash, block)
	    && (!lock_rec_get_first_on_page(lock_sys->prdt_hash, block))) {
		/* No locks exist on page, nothing to do */

		lock_mutex_exit();

		return;
	}

	/* Inherit all the locks on the page to the record and reset all
	the locks on the page */

	if (page_is_comp(page)) {
		rec = page + PAGE_NEW_INFIMUM;

		do {
			heap_no = rec_get_heap_no_new(rec);

			lock_rec_inherit_to_gap(heir_block, block,
						heir_heap_no, heap_no);

			lock_rec_reset_and_release_wait(block, heap_no);

			rec = page + rec_get_next_offs(rec, TRUE);
		} while (heap_no != PAGE_HEAP_NO_SUPREMUM);
	} else {
		rec = page + PAGE_OLD_INFIMUM;

		do {
			heap_no = rec_get_heap_no_old(rec);

			lock_rec_inherit_to_gap(heir_block, block,
						heir_heap_no, heap_no);

			lock_rec_reset_and_release_wait(block, heap_no);

			rec = page + rec_get_next_offs(rec, FALSE);
		} while (heap_no != PAGE_HEAP_NO_SUPREMUM);
	}

	lock_rec_free_all_from_discard_page(block);

	lock_mutex_exit();
}

/*************************************************************//**
Updates the lock table when a new user record is inserted. */
void
lock_update_insert(
/*===============*/
	const buf_block_t*	block,	/*!< in: buffer block containing rec */
	const rec_t*		rec)	/*!< in: the inserted record */
{
	ulint	receiver_heap_no;
	ulint	donator_heap_no;

	ut_ad(block->frame == page_align(rec));

	/* Inherit the gap-locking locks for rec, in gap mode, from the next
	record */

	if (page_rec_is_comp(rec)) {
		receiver_heap_no = rec_get_heap_no_new(rec);
		donator_heap_no = rec_get_heap_no_new(
			page_rec_get_next_low(rec, TRUE));
	} else {
		receiver_heap_no = rec_get_heap_no_old(rec);
		donator_heap_no = rec_get_heap_no_old(
			page_rec_get_next_low(rec, FALSE));
	}

	lock_rec_inherit_to_gap_if_gap_lock(
		block, receiver_heap_no, donator_heap_no);
}

/*************************************************************//**
Updates the lock table when a record is removed. */
void
lock_update_delete(
/*===============*/
	const buf_block_t*	block,	/*!< in: buffer block containing rec */
	const rec_t*		rec)	/*!< in: the record to be removed */
{
	const page_t*	page = block->frame;
	ulint		heap_no;
	ulint		next_heap_no;

	ut_ad(page == page_align(rec));

	if (page_is_comp(page)) {
		heap_no = rec_get_heap_no_new(rec);
		next_heap_no = rec_get_heap_no_new(page
						   + rec_get_next_offs(rec,
								       TRUE));
	} else {
		heap_no = rec_get_heap_no_old(rec);
		next_heap_no = rec_get_heap_no_old(page
						   + rec_get_next_offs(rec,
								       FALSE));
	}

	lock_mutex_enter();

	/* Let the next record inherit the locks from rec, in gap mode */

	lock_rec_inherit_to_gap(block, block, next_heap_no, heap_no);

	/* Reset the lock bits on rec and release waiting transactions */

	lock_rec_reset_and_release_wait(block, heap_no);

	lock_mutex_exit();
}

/*********************************************************************//**
Stores on the page infimum record the explicit locks of another record.
This function is used to store the lock state of a record when it is
updated and the size of the record changes in the update. The record
is moved in such an update, perhaps to another page. The infimum record
acts as a dummy carrier record, taking care of lock releases while the
actual record is being moved. */
void
lock_rec_store_on_page_infimum(
/*===========================*/
	const buf_block_t*	block,	/*!< in: buffer block containing rec */
	const rec_t*		rec)	/*!< in: record whose lock state
					is stored on the infimum
					record of the same page; lock
					bits are reset on the
					record */
{
	ulint	heap_no = page_rec_get_heap_no(rec);

	ut_ad(block->frame == page_align(rec));

	lock_mutex_enter();

	lock_rec_move(block, block, PAGE_HEAP_NO_INFIMUM, heap_no);

	lock_mutex_exit();
}

/*********************************************************************//**
Restores the state of explicit lock requests on a single record, where the
state was stored on the infimum of the page. */
void
lock_rec_restore_from_page_infimum(
/*===============================*/
	const buf_block_t*	block,	/*!< in: buffer block containing rec */
	const rec_t*		rec,	/*!< in: record whose lock state
					is restored */
	const buf_block_t*	donator)/*!< in: page (rec is not
					necessarily on this page)
					whose infimum stored the lock
					state; lock bits are reset on
					the infimum */
{
	ulint	heap_no = page_rec_get_heap_no(rec);

	lock_mutex_enter();

	lock_rec_move(block, donator, heap_no, PAGE_HEAP_NO_INFIMUM);

	lock_mutex_exit();
}

/*========================= TABLE LOCKS ==============================*/

/** Functor for accessing the embedded node within a table lock. */
struct TableLockGetNode {
	ut_list_node<lock_t>& operator() (lock_t& elem)
	{
		return(elem.un_member.tab_lock.locks);
	}
};

/*********************************************************************//**
Creates a table lock object and adds it as the last in the lock queue
of the table. Does NOT check for deadlocks or lock compatibility.
@return own: new lock object */
UNIV_INLINE
lock_t*
lock_table_create(
/*==============*/
	dict_table_t*	table,	/*!< in/out: database table
				in dictionary cache */
	ulint		type_mode,/*!< in: lock mode possibly ORed with
				LOCK_WAIT */
	trx_t*		trx)	/*!< in: trx */
{
	lock_t*		lock;

	ut_ad(table && trx);
	ut_ad(lock_mutex_own());
	ut_ad(trx_mutex_own(trx));

	check_trx_state(trx);

	if ((type_mode & LOCK_MODE_MASK) == LOCK_AUTO_INC) {
		++table->n_waiting_or_granted_auto_inc_locks;
	}

	/* For AUTOINC locking we reuse the lock instance only if
	there is no wait involved else we allocate the waiting lock
	from the transaction lock heap. */
	if (type_mode == LOCK_AUTO_INC) {

		lock = table->autoinc_lock;

		table->autoinc_trx = trx;

		ib_vector_push(trx->autoinc_locks, &lock);

	} else if (trx->lock.table_cached < trx->lock.table_pool.size()) {
		lock = trx->lock.table_pool[trx->lock.table_cached++];
	} else {

		lock = static_cast<lock_t*>(
			mem_heap_alloc(trx->lock.lock_heap, sizeof(*lock)));

	}

	lock->type_mode = ib_uint32_t(type_mode | LOCK_TABLE);
	lock->trx = trx;

	lock->un_member.tab_lock.table = table;

	ut_ad(table->n_ref_count > 0 || !table->can_be_evicted);

	UT_LIST_ADD_LAST(trx->lock.trx_locks, lock);

	ut_list_append(table->locks, lock, TableLockGetNode());

	if (type_mode & LOCK_WAIT) {

		lock_set_lock_and_trx_wait(lock, trx);
	}

	lock->trx->lock.table_locks.push_back(lock);

	MONITOR_INC(MONITOR_TABLELOCK_CREATED);
	MONITOR_INC(MONITOR_NUM_TABLELOCK);

	return(lock);
}

/*************************************************************//**
Pops autoinc lock requests from the transaction's autoinc_locks. We
handle the case where there are gaps in the array and they need to
be popped off the stack. */
UNIV_INLINE
void
lock_table_pop_autoinc_locks(
/*=========================*/
	trx_t*	trx)	/*!< in/out: transaction that owns the AUTOINC locks */
{
	ut_ad(lock_mutex_own());
	ut_ad(!ib_vector_is_empty(trx->autoinc_locks));

	/* Skip any gaps, gaps are NULL lock entries in the
	trx->autoinc_locks vector. */

	do {
		ib_vector_pop(trx->autoinc_locks);

		if (ib_vector_is_empty(trx->autoinc_locks)) {
			return;
		}

	} while (*(lock_t**) ib_vector_get_last(trx->autoinc_locks) == NULL);
}

/*************************************************************//**
Removes an autoinc lock request from the transaction's autoinc_locks. */
UNIV_INLINE
void
lock_table_remove_autoinc_lock(
/*===========================*/
	lock_t*	lock,	/*!< in: table lock */
	trx_t*	trx)	/*!< in/out: transaction that owns the lock */
{
	lock_t*	autoinc_lock;
	lint	i = ib_vector_size(trx->autoinc_locks) - 1;

	ut_ad(lock_mutex_own());
	ut_ad(lock_get_mode(lock) == LOCK_AUTO_INC);
	ut_ad(lock_get_type_low(lock) & LOCK_TABLE);
	ut_ad(!ib_vector_is_empty(trx->autoinc_locks));

	/* With stored functions and procedures the user may drop
	a table within the same "statement". This special case has
	to be handled by deleting only those AUTOINC locks that were
	held by the table being dropped. */

	autoinc_lock = *static_cast<lock_t**>(
		ib_vector_get(trx->autoinc_locks, i));

	/* This is the default fast case. */

	if (autoinc_lock == lock) {
		lock_table_pop_autoinc_locks(trx);
	} else {
		/* The last element should never be NULL */
		ut_a(autoinc_lock != NULL);

		/* Handle freeing the locks from within the stack. */

		while (--i >= 0) {
			autoinc_lock = *static_cast<lock_t**>(
				ib_vector_get(trx->autoinc_locks, i));

			if (autoinc_lock == lock) {
				void*	null_var = NULL;
				ib_vector_set(trx->autoinc_locks, i, &null_var);
				return;
			}
		}

		/* Must find the autoinc lock. */
		ut_error;
	}
}

/*************************************************************//**
Removes a table lock request from the queue and the trx list of locks;
this is a low-level function which does NOT check if waiting requests
can now be granted. */
UNIV_INLINE
void
lock_table_remove_low(
/*==================*/
	lock_t*	lock)	/*!< in/out: table lock */
{
	trx_t*		trx;
	dict_table_t*	table;

	ut_ad(lock_mutex_own());

	trx = lock->trx;
	table = lock->un_member.tab_lock.table;

	/* Remove the table from the transaction's AUTOINC vector, if
	the lock that is being released is an AUTOINC lock. */
	if (lock_get_mode(lock) == LOCK_AUTO_INC) {

		/* The table's AUTOINC lock can get transferred to
		another transaction before we get here. */
		if (table->autoinc_trx == trx) {
			table->autoinc_trx = NULL;
		}

		/* The locks must be freed in the reverse order from
		the one in which they were acquired. This is to avoid
		traversing the AUTOINC lock vector unnecessarily.

		We only store locks that were granted in the
		trx->autoinc_locks vector (see lock_table_create()
		and lock_grant()). Therefore it can be empty and we
		need to check for that. */

		if (!lock_get_wait(lock)
		    && !ib_vector_is_empty(trx->autoinc_locks)) {

			lock_table_remove_autoinc_lock(lock, trx);
		}

		ut_a(table->n_waiting_or_granted_auto_inc_locks > 0);
		table->n_waiting_or_granted_auto_inc_locks--;
	}

	UT_LIST_REMOVE(trx->lock.trx_locks, lock);
	ut_list_remove(table->locks, lock, TableLockGetNode());

	MONITOR_INC(MONITOR_TABLELOCK_REMOVED);
	MONITOR_DEC(MONITOR_NUM_TABLELOCK);
}

/*********************************************************************//**
Enqueues a waiting request for a table lock which cannot be granted
immediately. Checks for deadlocks.
@return DB_LOCK_WAIT, DB_DEADLOCK, or DB_QUE_THR_SUSPENDED, or
DB_SUCCESS; DB_SUCCESS means that there was a deadlock, but another
transaction was chosen as a victim, and we got the lock immediately:
no need to wait then */
static
dberr_t
lock_table_enqueue_waiting(
/*=======================*/
	ulint		mode,	/*!< in: lock mode this transaction is
				requesting */
	dict_table_t*	table,	/*!< in/out: table */
	que_thr_t*	thr)	/*!< in: query thread */
{
	trx_t*		trx;
	lock_t*		lock;

	ut_ad(lock_mutex_own());
	ut_ad(!srv_read_only_mode);

	trx = thr_get_trx(thr);
	ut_ad(trx_mutex_own(trx));

	/* Test if there already is some other reason to suspend thread:
	we do not enqueue a lock request if the query thread should be
	stopped anyway */

	if (que_thr_stop(thr)) {
		ut_error;

		return(DB_QUE_THR_SUSPENDED);
	}

	switch (trx_get_dict_operation(trx)) {
	case TRX_DICT_OP_NONE:
		break;
	case TRX_DICT_OP_TABLE:
	case TRX_DICT_OP_INDEX:
		ib::error() << "A table lock wait happens in a dictionary"
			" operation. Table " << table->name
			<< ". " << BUG_REPORT_MSG;
		ut_ad(0);
	}

	/* Enqueue the lock request that will wait to be granted */
	lock = lock_table_create(table, mode | LOCK_WAIT, trx);

	const trx_t*	victim_trx =
			DeadlockChecker::check_and_resolve(lock, trx);

	if (victim_trx != 0) {
		ut_ad(victim_trx == trx);

		/* The order here is important, we don't want to
		lose the state of the lock before calling remove. */
		lock_table_remove_low(lock);
		lock_reset_lock_and_trx_wait(lock);

		return(DB_DEADLOCK);

	} else if (trx->lock.wait_lock == NULL) {
		/* Deadlock resolution chose another transaction as a victim,
		and we accidentally got our lock granted! */

		return(DB_SUCCESS);
	}

	trx->lock.que_state = TRX_QUE_LOCK_WAIT;

	trx->lock.wait_started = ut_time();
	trx->lock.was_chosen_as_deadlock_victim = false;

	if (UNIV_UNLIKELY(trx->take_stats)) {
		ulint		sec;
		ulint		ms;
		ut_usectime(&sec, &ms);
		trx->lock_que_wait_ustarted = (ib_uint64_t)sec * 1000000 + ms;
	}

	ut_a(que_thr_stop(thr));

	MONITOR_INC(MONITOR_TABLELOCK_WAIT);

	return(DB_LOCK_WAIT);
}

/*********************************************************************//**
Checks if other transactions have an incompatible mode lock request in
the lock queue.
@return lock or NULL */
UNIV_INLINE
const lock_t*
lock_table_other_has_incompatible(
/*==============================*/
	const trx_t*		trx,	/*!< in: transaction, or NULL if all
					transactions should be included */
	ulint			wait,	/*!< in: LOCK_WAIT if also
					waiting locks are taken into
					account, or 0 if not */
	const dict_table_t*	table,	/*!< in: table */
	lock_mode		mode)	/*!< in: lock mode */
{
	const lock_t*	lock;

	ut_ad(lock_mutex_own());

	for (lock = UT_LIST_GET_LAST(table->locks);
	     lock != NULL;
	     lock = UT_LIST_GET_PREV(un_member.tab_lock.locks, lock)) {

		if (lock->trx != trx
		    && !lock_mode_compatible(lock_get_mode(lock), mode)
		    && (wait || !lock_get_wait(lock))) {

			return(lock);
		}
	}

	return(NULL);
}

/*********************************************************************//**
Locks the specified database table in the mode given. If the lock cannot
be granted immediately, the query thread is put to wait.
@return DB_SUCCESS, DB_LOCK_WAIT, DB_DEADLOCK, or DB_QUE_THR_SUSPENDED */
dberr_t
lock_table(
/*=======*/
	ulint		flags,	/*!< in: if BTR_NO_LOCKING_FLAG bit is set,
				does nothing */
	dict_table_t*	table,	/*!< in/out: database table
				in dictionary cache */
	lock_mode	mode,	/*!< in: lock mode */
	que_thr_t*	thr)	/*!< in: query thread */
{
	trx_t*		trx;
	dberr_t		err;
	const lock_t*	wait_for;

	ut_ad(table && thr);

	/* Given limited visibility of temp-table we can avoid
	locking overhead */
	if ((flags & BTR_NO_LOCKING_FLAG)
	    || srv_read_only_mode
	    || dict_table_is_temporary(table)) {

		return(DB_SUCCESS);
	}

	ut_a(flags == 0);

	trx = thr_get_trx(thr);

	/* Look for equal or stronger locks the same trx already
	has on the table. No need to acquire the lock mutex here
	because only this transacton can add/access table locks
	to/from trx_t::table_locks. */

	if (lock_table_has(trx, table, mode)) {

		return(DB_SUCCESS);
	}

	/* Read only transactions can write to temp tables, we don't want
	to promote them to RW transactions. Their updates cannot be visible
	to other transactions. Therefore we can keep them out
	of the read views. */

	if ((mode == LOCK_IX || mode == LOCK_X)
	    && !trx->read_only
	    && trx->rsegs.m_redo.rseg == 0) {

		trx_set_rw_mode(trx);
	}

	lock_mutex_enter();

	/* We have to check if the new lock is compatible with any locks
	other transactions have in the table lock queue. */

	wait_for = lock_table_other_has_incompatible(
		trx, LOCK_WAIT, table, mode);

	trx_mutex_enter(trx);

	/* Another trx has a request on the table in an incompatible
	mode: this trx may have to wait */

	if (wait_for != NULL) {
		err = lock_table_enqueue_waiting(mode | flags, table, thr);
	} else {
		lock_table_create(table, mode | flags, trx);

		ut_a(!flags || mode == LOCK_S || mode == LOCK_X);

		err = DB_SUCCESS;
	}

	lock_mutex_exit();

	trx_mutex_exit(trx);

	return(err);
}

/*********************************************************************//**
Creates a table IX lock object for a resurrected transaction. */
void
lock_table_ix_resurrect(
/*====================*/
	dict_table_t*	table,	/*!< in/out: table */
	trx_t*		trx)	/*!< in/out: transaction */
{
	ut_ad(trx->is_recovered);

	if (lock_table_has(trx, table, LOCK_IX)) {
		return;
	}

	lock_mutex_enter();

	/* We have to check if the new lock is compatible with any locks
	other transactions have in the table lock queue. */

	ut_ad(!lock_table_other_has_incompatible(
		      trx, LOCK_WAIT, table, LOCK_IX));

	trx_mutex_enter(trx);
	lock_table_create(table, LOCK_IX, trx);
	lock_mutex_exit();
	trx_mutex_exit(trx);
}

/*********************************************************************//**
Checks if a waiting table lock request still has to wait in a queue.
@return TRUE if still has to wait */
static
bool
lock_table_has_to_wait_in_queue(
/*============================*/
	const lock_t*	wait_lock)	/*!< in: waiting table lock */
{
	const dict_table_t*	table;
	const lock_t*		lock;

	ut_ad(lock_mutex_own());
	ut_ad(lock_get_wait(wait_lock));

	table = wait_lock->un_member.tab_lock.table;

	for (lock = UT_LIST_GET_FIRST(table->locks);
	     lock != wait_lock;
	     lock = UT_LIST_GET_NEXT(un_member.tab_lock.locks, lock)) {

		if (lock_has_to_wait(wait_lock, lock)) {

			return(true);
		}
	}

	return(false);
}

/*************************************************************//**
Removes a table lock request, waiting or granted, from the queue and grants
locks to other transactions in the queue, if they now are entitled to a
lock. */
static
void
lock_table_dequeue(
/*===============*/
	lock_t*	in_lock)/*!< in/out: table lock object; transactions waiting
			behind will get their lock requests granted, if
			they are now qualified to it */
{
	ut_ad(lock_mutex_own());
	ut_a(lock_get_type_low(in_lock) == LOCK_TABLE);

	lock_t*	lock = UT_LIST_GET_NEXT(un_member.tab_lock.locks, in_lock);

	lock_table_remove_low(in_lock);

	/* Check if waiting locks in the queue can now be granted: grant
	locks if there are no conflicting locks ahead. */

	for (/* No op */;
	     lock != NULL;
	     lock = UT_LIST_GET_NEXT(un_member.tab_lock.locks, lock)) {

		if (lock_get_wait(lock)
		    && !lock_table_has_to_wait_in_queue(lock)) {

			/* Grant the lock */
			ut_ad(in_lock->trx != lock->trx);
			lock_grant(lock);
		}
	}
}

/** Sets a lock on a table based on the given mode.
@param[in]	table	table to lock
@param[in,out]	trx	transaction
@param[in]	mode	LOCK_X or LOCK_S
@return error code or DB_SUCCESS. */
dberr_t
lock_table_for_trx(
	dict_table_t*	table,
	trx_t*		trx,
	enum lock_mode	mode)
{
	mem_heap_t*	heap;
	que_thr_t*	thr;
	dberr_t		err;
	sel_node_t*	node;
	heap = mem_heap_create(512);

	node = sel_node_create(heap);
	thr = pars_complete_graph_for_exec(node, trx, heap, NULL);
	thr->graph->state = QUE_FORK_ACTIVE;

	/* We use the select query graph as the dummy graph needed
	in the lock module call */

	thr = static_cast<que_thr_t*>(
		que_fork_get_first_thr(
			static_cast<que_fork_t*>(que_node_get_parent(thr))));

	que_thr_move_to_run_state_for_mysql(thr, trx);

run_again:
	thr->run_node = thr;
	thr->prev_node = thr->common.parent;

	err = lock_table(0, table, mode, thr);

	trx->error_state = err;

	if (UNIV_LIKELY(err == DB_SUCCESS)) {
		que_thr_stop_for_mysql_no_error(thr, trx);
	} else {
		que_thr_stop_for_mysql(thr);

		if (err != DB_QUE_THR_SUSPENDED) {
			bool	was_lock_wait;

			was_lock_wait = row_mysql_handle_errors(
				&err, trx, thr, NULL);

			if (was_lock_wait) {
				goto run_again;
			}
		} else {
			que_thr_t*	run_thr;
			que_node_t*	parent;

			parent = que_node_get_parent(thr);

			run_thr = que_fork_start_command(
				static_cast<que_fork_t*>(parent));

			ut_a(run_thr == thr);

			/* There was a lock wait but the thread was not
			in a ready to run or running state. */
			trx->error_state = DB_LOCK_WAIT;

			goto run_again;

		}
	}

	que_graph_free(thr->graph);
	trx->op_info = "";

	return(err);
}

/*=========================== LOCK RELEASE ==============================*/

/*************************************************************//**
Removes a granted record lock of a transaction from the queue and grants
locks to other transactions waiting in the queue if they now are entitled
to a lock. */
void
lock_rec_unlock(
/*============*/
	trx_t*			trx,	/*!< in/out: transaction that has
					set a record lock */
	const buf_block_t*	block,	/*!< in: buffer block containing rec */
	const rec_t*		rec,	/*!< in: record */
	lock_mode		lock_mode)/*!< in: LOCK_S or LOCK_X */
{
	lock_t*		first_lock;
	lock_t*		lock;
	ulint		heap_no;
	const char*	stmt;
	size_t		stmt_len;

	ut_ad(trx);
	ut_ad(rec);
	ut_ad(block->frame == page_align(rec));
	ut_ad(!trx->lock.wait_lock);
	ut_ad(trx_state_eq(trx, TRX_STATE_ACTIVE));

	heap_no = page_rec_get_heap_no(rec);

	lock_mutex_enter();
	trx_mutex_enter(trx);

	first_lock = lock_rec_get_first(lock_sys->rec_hash, block, heap_no);

	/* Find the last lock with the same lock_mode and transaction
	on the record. */

	for (lock = first_lock; lock != NULL;
	     lock = lock_rec_get_next(heap_no, lock)) {
		if (lock->trx == trx && lock_get_mode(lock) == lock_mode) {
			goto released;
		}
	}

	lock_mutex_exit();
	trx_mutex_exit(trx);

	stmt = innobase_get_stmt_unsafe(trx->mysql_thd, &stmt_len);

	{
		ib::error	err;
		err << "Unlock row could not find a " << lock_mode
			<< " mode lock on the record. Current statement: ";
		err.write(stmt, stmt_len);
	}

	return;

released:
	ut_a(!lock_get_wait(lock));
	lock_rec_reset_nth_bit(lock, heap_no);

	/* Check if we can now grant waiting lock requests */

	for (lock = first_lock; lock != NULL;
	     lock = lock_rec_get_next(heap_no, lock)) {
		if (lock_get_wait(lock)
		    && !lock_rec_has_to_wait_in_queue(lock)) {

			/* Grant the lock */
			ut_ad(trx != lock->trx);
			lock_grant(lock);
		}
	}

	lock_mutex_exit();
	trx_mutex_exit(trx);
}

#ifdef UNIV_DEBUG
/*********************************************************************//**
Check if a transaction that has X or IX locks has set the dict_op
code correctly. */
static
void
lock_check_dict_lock(
/*==================*/
	const lock_t*	lock)	/*!< in: lock to check */
{
	if (lock_get_type_low(lock) == LOCK_REC) {

		/* Check if the transcation locked a record
		in a system table in X mode. It should have set
		the dict_op code correctly if it did. */
		if (lock->index->table->id < DICT_HDR_FIRST_ID
		    && lock_get_mode(lock) == LOCK_X) {

			ut_ad(lock_get_mode(lock) != LOCK_IX);
			ut_ad(lock->trx->dict_operation != TRX_DICT_OP_NONE);
		}
	} else {
		ut_ad(lock_get_type_low(lock) & LOCK_TABLE);

		const dict_table_t*	table;

		table = lock->un_member.tab_lock.table;

		/* Check if the transcation locked a system table
		in IX mode. It should have set the dict_op code
		correctly if it did. */
		if (table->id < DICT_HDR_FIRST_ID
		    && (lock_get_mode(lock) == LOCK_X
			|| lock_get_mode(lock) == LOCK_IX)) {

			ut_ad(lock->trx->dict_operation != TRX_DICT_OP_NONE);
		}
	}
}
#endif /* UNIV_DEBUG */

/*********************************************************************//**
Releases transaction locks, and releases possible other transactions waiting
because of these locks. */
static
void
lock_release(
/*=========*/
	trx_t*	trx)	/*!< in/out: transaction */
{
	lock_t*		lock;
	ulint		count = 0;
	trx_id_t	max_trx_id = trx_sys_get_max_trx_id();

	ut_ad(lock_mutex_own());
	ut_ad(!trx_mutex_own(trx));
	ut_ad(!trx->is_dd_trx);

	for (lock = UT_LIST_GET_LAST(trx->lock.trx_locks);
	     lock != NULL;
	     lock = UT_LIST_GET_LAST(trx->lock.trx_locks)) {

		ut_d(lock_check_dict_lock(lock));

		if (lock_get_type_low(lock) == LOCK_REC) {

			lock_rec_dequeue_from_page(lock);
		} else {
			dict_table_t*	table;

			table = lock->un_member.tab_lock.table;

			if (lock_get_mode(lock) != LOCK_IS
			    && trx->undo_no != 0) {

				/* The trx may have modified the table. We
				block the use of the MySQL query cache for
				all currently active transactions. */

				table->query_cache_inv_id = max_trx_id;
			}

			lock_table_dequeue(lock);
		}

		if (count == LOCK_RELEASE_INTERVAL) {
			/* Release the mutex for a while, so that we
			do not monopolize it */

			lock_mutex_exit();

			lock_mutex_enter();

			count = 0;
		}

		++count;
	}
}

/* True if a lock mode is S or X */
#define IS_LOCK_S_OR_X(lock) \
	(lock_get_mode(lock) == LOCK_S \
	 || lock_get_mode(lock) == LOCK_X)

/*********************************************************************//**
Removes table locks of the transaction on a table to be dropped. */
static
void
lock_trx_table_locks_remove(
/*========================*/
	const lock_t*	lock_to_remove)		/*!< in: lock to remove */
{
	trx_t*		trx = lock_to_remove->trx;

	ut_ad(lock_mutex_own());

	/* It is safe to read this because we are holding the lock mutex */
	if (!trx->lock.cancel) {
		trx_mutex_enter(trx);
	} else {
		ut_ad(trx_mutex_own(trx));
	}

	typedef lock_pool_t::reverse_iterator iterator;

	iterator	end = trx->lock.table_locks.rend();

	for (iterator it = trx->lock.table_locks.rbegin(); it != end; ++it) {

		const lock_t*	lock = *it;

		if (lock == NULL) {
			continue;
		}

		ut_a(trx == lock->trx);
		ut_a(lock_get_type_low(lock) & LOCK_TABLE);
		ut_a(lock->un_member.tab_lock.table != NULL);

		if (lock == lock_to_remove) {

			*it = NULL;

			if (!trx->lock.cancel) {
				trx_mutex_exit(trx);
			}

			return;
		}
	}

	if (!trx->lock.cancel) {
		trx_mutex_exit(trx);
	}

	/* Lock must exist in the vector. */
	ut_error;
}

/*********************************************************************//**
Removes locks of a transaction on a table to be dropped.
If remove_also_table_sx_locks is TRUE then table-level S and X locks are
also removed in addition to other table-level and record-level locks.
No lock that is going to be removed is allowed to be a wait lock. */
static
void
lock_remove_all_on_table_for_trx(
/*=============================*/
	dict_table_t*	table,			/*!< in: table to be dropped */
	trx_t*		trx,			/*!< in: a transaction */
	ibool		remove_also_table_sx_locks)/*!< in: also removes
						table S and X locks */
{
	lock_t*		lock;
	lock_t*		prev_lock;

	ut_ad(lock_mutex_own());

	for (lock = UT_LIST_GET_LAST(trx->lock.trx_locks);
	     lock != NULL;
	     lock = prev_lock) {

		prev_lock = UT_LIST_GET_PREV(trx_locks, lock);

		if (lock_get_type_low(lock) == LOCK_REC
		    && lock->index->table == table) {
			ut_a(!lock_get_wait(lock));

			lock_rec_discard(lock);
		} else if (lock_get_type_low(lock) & LOCK_TABLE
			   && lock->un_member.tab_lock.table == table
			   && (remove_also_table_sx_locks
			       || !IS_LOCK_S_OR_X(lock))) {

			ut_a(!lock_get_wait(lock));

			lock_trx_table_locks_remove(lock);
			lock_table_remove_low(lock);
		}
	}
}

/*******************************************************************//**
Remove any explicit record locks held by recovering transactions on
the table.
@return number of recovered transactions examined */
static
ulint
lock_remove_recovered_trx_record_locks(
/*===================================*/
	dict_table_t*	table)	/*!< in: check if there are any locks
				held on records in this table or on the
				table itself */
{
	ut_a(table != NULL);
	ut_ad(lock_mutex_own());

	ulint		n_recovered_trx = 0;

	mutex_enter(&trx_sys->mutex);

	for (trx_t* trx = UT_LIST_GET_FIRST(trx_sys->rw_trx_list);
	     trx != NULL;
	     trx = UT_LIST_GET_NEXT(trx_list, trx)) {

		assert_trx_in_rw_list(trx);

		if (!trx->is_recovered) {
			continue;
		}

		/* Because we are holding the lock_sys->mutex,
		implicit locks cannot be converted to explicit ones
		while we are scanning the explicit locks. */

		lock_t*	next_lock;

		for (lock_t* lock = UT_LIST_GET_FIRST(trx->lock.trx_locks);
		     lock != NULL;
		     lock = next_lock) {

			ut_a(lock->trx == trx);

			/* Recovered transactions can't wait on a lock. */

			ut_a(!lock_get_wait(lock));

			next_lock = UT_LIST_GET_NEXT(trx_locks, lock);

			switch (lock_get_type_low(lock)) {
			default:
				ut_error;
			case LOCK_TABLE:
				if (lock->un_member.tab_lock.table == table) {
					lock_trx_table_locks_remove(lock);
					lock_table_remove_low(lock);
				}
				break;
			case LOCK_REC:
				if (lock->index->table == table) {
					lock_rec_discard(lock);
				}
			}
		}

		++n_recovered_trx;
	}

	mutex_exit(&trx_sys->mutex);

	return(n_recovered_trx);
}

/*********************************************************************//**
Removes locks on a table to be dropped or truncated.
If remove_also_table_sx_locks is TRUE then table-level S and X locks are
also removed in addition to other table-level and record-level locks.
No lock, that is going to be removed, is allowed to be a wait lock. */
void
lock_remove_all_on_table(
/*=====================*/
	dict_table_t*	table,			/*!< in: table to be dropped
						or truncated */
	ibool		remove_also_table_sx_locks)/*!< in: also removes
						table S and X locks */
{
	lock_t*		lock;

	lock_mutex_enter();

	for (lock = UT_LIST_GET_FIRST(table->locks);
	     lock != NULL;
	     /* No op */) {

		lock_t*	prev_lock;

		prev_lock = UT_LIST_GET_PREV(un_member.tab_lock.locks, lock);

		/* If we should remove all locks (remove_also_table_sx_locks
		is TRUE), or if the lock is not table-level S or X lock,
		then check we are not going to remove a wait lock. */
		if (remove_also_table_sx_locks
		    || !(lock_get_type(lock) == LOCK_TABLE
			 && IS_LOCK_S_OR_X(lock))) {

			ut_a(!lock_get_wait(lock));
		}

		lock_remove_all_on_table_for_trx(
			table, lock->trx, remove_also_table_sx_locks);

		if (prev_lock == NULL) {
			if (lock == UT_LIST_GET_FIRST(table->locks)) {
				/* lock was not removed, pick its successor */
				lock = UT_LIST_GET_NEXT(
					un_member.tab_lock.locks, lock);
			} else {
				/* lock was removed, pick the first one */
				lock = UT_LIST_GET_FIRST(table->locks);
			}
		} else if (UT_LIST_GET_NEXT(un_member.tab_lock.locks,
					    prev_lock) != lock) {
			/* If lock was removed by
			lock_remove_all_on_table_for_trx() then pick the
			successor of prev_lock ... */
			lock = UT_LIST_GET_NEXT(
				un_member.tab_lock.locks, prev_lock);
		} else {
			/* ... otherwise pick the successor of lock. */
			lock = UT_LIST_GET_NEXT(
				un_member.tab_lock.locks, lock);
		}
	}

	/* Note: Recovered transactions don't have table level IX or IS locks
	but can have implicit record locks that have been converted to explicit
	record locks. Such record locks cannot be freed by traversing the
	transaction lock list in dict_table_t (as above). */

	if (!lock_sys->rollback_complete
	    && lock_remove_recovered_trx_record_locks(table) == 0) {

		lock_sys->rollback_complete = TRUE;
	}

	lock_mutex_exit();
}

/*===================== VALIDATION AND DEBUGGING ====================*/

/*********************************************************************//**
Prints info of a table lock. */
void
lock_table_print(
/*=============*/
	FILE*		file,	/*!< in: file where to print */
	const lock_t*	lock)	/*!< in: table type lock */
{
	ut_ad(lock_mutex_own());
	ut_a(lock_get_type_low(lock) == LOCK_TABLE);

	fputs("TABLE LOCK table ", file);
	ut_print_name(file, lock->trx,
		      lock->un_member.tab_lock.table->name.m_name);
	fprintf(file, " trx id " TRX_ID_FMT, trx_get_id_for_print(lock->trx));

	if (lock_get_mode(lock) == LOCK_S) {
		fputs(" lock mode S", file);
	} else if (lock_get_mode(lock) == LOCK_X) {
		ut_ad(lock->trx->id != 0);
		fputs(" lock mode X", file);
	} else if (lock_get_mode(lock) == LOCK_IS) {
		fputs(" lock mode IS", file);
	} else if (lock_get_mode(lock) == LOCK_IX) {
		ut_ad(lock->trx->id != 0);
		fputs(" lock mode IX", file);
	} else if (lock_get_mode(lock) == LOCK_AUTO_INC) {
		fputs(" lock mode AUTO-INC", file);
	} else {
		fprintf(file, " unknown lock mode %lu",
			(ulong) lock_get_mode(lock));
	}

	if (lock_get_wait(lock)) {
		fputs(" waiting", file);
	}

	putc('\n', file);
}

/*********************************************************************//**
Prints info of a record lock. */
void
lock_rec_print(
/*===========*/
	FILE*		file,	/*!< in: file where to print */
	const lock_t*	lock)	/*!< in: record type lock */
{
	ulint			space;
	ulint			page_no;
	mtr_t			mtr;
	mem_heap_t*		heap		= NULL;
	ulint			offsets_[REC_OFFS_NORMAL_SIZE];
	ulint*			offsets		= offsets_;
	rec_offs_init(offsets_);

	ut_ad(lock_mutex_own());
	ut_a(lock_get_type_low(lock) == LOCK_REC);

	space = lock->un_member.rec_lock.space;
	page_no = lock->un_member.rec_lock.page_no;

	fprintf(file, "RECORD LOCKS space id %lu page no %lu n bits %lu "
		"index %s of table ",
		(ulong) space, (ulong) page_no,
		(ulong) lock_rec_get_n_bits(lock),
		lock->index->name());
	ut_print_name(file, lock->trx, lock->index->table_name);
	fprintf(file, " trx id " TRX_ID_FMT, trx_get_id_for_print(lock->trx));

	if (lock_get_mode(lock) == LOCK_S) {
		fputs(" lock mode S", file);
	} else if (lock_get_mode(lock) == LOCK_X) {
		fputs(" lock_mode X", file);
	} else {
		ut_error;
	}

	if (lock_rec_get_gap(lock)) {
		fputs(" locks gap before rec", file);
	}

	if (lock_rec_get_rec_not_gap(lock)) {
		fputs(" locks rec but not gap", file);
	}

	if (lock_rec_get_insert_intention(lock)) {
		fputs(" insert intention", file);
	}

	if (lock_get_wait(lock)) {
		fputs(" waiting", file);
	}

	mtr_start(&mtr);

	putc('\n', file);

	if (srv_show_verbose_locks) {
		const buf_block_t*	block;

		block = buf_page_try_get(page_id_t(space, page_no), &mtr);

		for (ulint i = 0; i < lock_rec_get_n_bits(lock); ++i) {

			if (!lock_rec_get_nth_bit(lock, i)) {
				continue;
			}

			fprintf(file, "Record lock, heap no %lu", (ulong) i);

			if (block) {
				const rec_t*	rec;

				rec = page_find_rec_with_heap_no(
					buf_block_get_frame(block), i);

				offsets = rec_get_offsets(
					rec, lock->index, offsets,
					ULINT_UNDEFINED, &heap);

				putc(' ', file);
				rec_print_new(file, rec, offsets);
			}
		}

		putc('\n', file);
	}

	mtr_commit(&mtr);

	if (heap) {
		mem_heap_free(heap);
	}
}

#ifdef UNIV_DEBUG
/* Print the number of lock structs from lock_print_info_summary() only
in non-production builds for performance reasons, see
http://bugs.mysql.com/36942 */
#define PRINT_NUM_OF_LOCK_STRUCTS
#endif /* UNIV_DEBUG */

#ifdef PRINT_NUM_OF_LOCK_STRUCTS
/*********************************************************************//**
Calculates the number of record lock structs in the record lock hash table.
@return number of record locks */
static
ulint
lock_get_n_rec_locks(void)
/*======================*/
{
	ulint	n_locks	= 0;
	ulint	i;

	ut_ad(lock_mutex_own());

	for (i = 0; i < hash_get_n_cells(lock_sys->rec_hash); i++) {
		const lock_t*	lock;

		for (lock = static_cast<const lock_t*>(
				HASH_GET_FIRST(lock_sys->rec_hash, i));
		     lock != 0;
		     lock = static_cast<const lock_t*>(
				HASH_GET_NEXT(hash, lock))) {

			n_locks++;
		}
	}

	return(n_locks);
}
#endif /* PRINT_NUM_OF_LOCK_STRUCTS */

/*********************************************************************//**
Prints info of locks for all transactions.
@return FALSE if not able to obtain lock mutex
and exits without printing info */
ibool
lock_print_info_summary(
/*====================*/
	FILE*	file,	/*!< in: file where to print */
	ibool	nowait)	/*!< in: whether to wait for the lock mutex */
{
	/* if nowait is FALSE, wait on the lock mutex,
	otherwise return immediately if fail to obtain the
	mutex. */
	if (!nowait) {
		lock_mutex_enter();
	} else if (lock_mutex_enter_nowait()) {
		fputs("FAIL TO OBTAIN LOCK MUTEX,"
		      " SKIP LOCK INFO PRINTING\n", file);
		return(FALSE);
	}

	if (lock_deadlock_found) {
		fputs("------------------------\n"
		      "LATEST DETECTED DEADLOCK\n"
		      "------------------------\n", file);

		if (!srv_read_only_mode) {
			ut_copy_file(file, lock_latest_err_file);
		}
	}

	fputs("------------\n"
	      "TRANSACTIONS\n"
	      "------------\n", file);

	fprintf(file, "Trx id counter " TRX_ID_FMT "\n",
		trx_sys_get_max_trx_id());

	fprintf(file,
		"Purge done for trx's n:o < " TRX_ID_FMT
		" undo n:o < " TRX_ID_FMT " state: ",
		purge_sys->iter.trx_no,
		purge_sys->iter.undo_no);

	/* Note: We are reading the state without the latch. One because it
	will violate the latching order and two because we are merely querying
	the state of the variable for display. */

	switch (purge_sys->state){
	case PURGE_STATE_INIT:
		/* Should never be in this state while the system is running. */
		ut_error;

	case PURGE_STATE_EXIT:
		fprintf(file, "exited");
		break;

	case PURGE_STATE_DISABLED:
		fprintf(file, "disabled");
		break;

	case PURGE_STATE_RUN:
		fprintf(file, "running");
		/* Check if it is waiting for more data to arrive. */
		if (!purge_sys->running) {
			fprintf(file, " but idle");
		}
		break;

	case PURGE_STATE_STOP:
		fprintf(file, "stopped");
		break;
	}

	fprintf(file, "\n");

	fprintf(file,
		"History list length %lu\n",
		(ulong) trx_sys->rseg_history_len);

#ifdef PRINT_NUM_OF_LOCK_STRUCTS
	fprintf(file,
		"Total number of lock structs in row lock hash table %lu\n",
		(ulong) lock_get_n_rec_locks());
#endif /* PRINT_NUM_OF_LOCK_STRUCTS */
	return(TRUE);
}

/** Functor to print not-started transaction from the mysql_trx_list. */

struct	PrintNotStarted {

	PrintNotStarted(FILE* file) : m_file(file) { }

	void	operator()(const trx_t* trx)
	{
		ut_ad(trx->in_mysql_trx_list);
		ut_ad(mutex_own(&trx_sys->mutex));

		/* See state transitions and locking rules in trx0trx.h */

		if (trx_state_eq(trx, TRX_STATE_NOT_STARTED)) {

			fputs("---", m_file);
			trx_print_latched(m_file, trx, 600);
		}
	}

	FILE*		m_file;
};

/** Iterate over a transaction's locks. Keeping track of the
iterator using an ordinal value. */

class TrxLockIterator {
public:
	TrxLockIterator() { rewind(); }

	/** Get the m_index(th) lock of a transaction.
	@return current lock or 0 */
	const lock_t* current(const trx_t* trx) const
	{
		lock_t*	lock;
		ulint	i = 0;

		for (lock = UT_LIST_GET_FIRST(trx->lock.trx_locks);
		     lock != NULL && i < m_index;
		     lock = UT_LIST_GET_NEXT(trx_locks, lock), ++i) {

			/* No op */
		}

		return(lock);
	}

	/** Set the ordinal value to 0 */
	void rewind()
	{
		m_index = 0;
	}

	/** Increment the ordinal value.
	@retun the current index value */
	ulint next()
	{
		return(++m_index);
	}

private:
	/** Current iterator position */
	ulint		m_index;
};

/** This iterates over both the RW and RO trx_sys lists. We need to keep
track where the iterator was up to and we do that using an ordinal value. */

class TrxListIterator {
public:
	TrxListIterator() : m_index()
	{
		/* We iterate over the RW trx list first. */

		m_trx_list = &trx_sys->rw_trx_list;
	}

	/** Get the current transaction whose ordinality is m_index.
	@return current transaction or 0 */

	const trx_t* current()
	{
		return(reposition());
	}

	/** Advance the transaction current ordinal value and reset the
	transaction lock ordinal value */

	void next()
	{
		++m_index;
		m_lock_iter.rewind();
	}

	TrxLockIterator& lock_iter()
	{
		return(m_lock_iter);
	}

private:
	/** Reposition the "cursor" on the current transaction. If it
	is the first time then the "cursor" will be positioned on the
	first transaction.

	@return transaction instance or 0 */
	const trx_t* reposition() const
	{
		ulint	i;
		trx_t*	trx;

		/* Make the transaction at the ordinal value of m_index
		the current transaction. ie. reposition/restore */

		for (i = 0, trx = UT_LIST_GET_FIRST(*m_trx_list);
		     trx != NULL && (i < m_index);
		     trx = UT_LIST_GET_NEXT(trx_list, trx), ++i) {

			check_trx_state(trx);
		}

		return(trx);
	}

	/** Ordinal value of the transaction in the current transaction list */
	ulint			m_index;

	/** Current transaction list */
	trx_ut_list_t*		m_trx_list;

	/** For iterating over a transaction's locks */
	TrxLockIterator		m_lock_iter;
};

/** Prints transaction lock wait and MVCC state.
@param[in,out]	file	file where to print
@param[in]	trx	transaction */
void
lock_trx_print_wait_and_mvcc_state(
	FILE*		file,
	const trx_t*	trx)
{
	fprintf(file, "---");

	trx_print_latched(file, trx, 600);

	const ReadView*	read_view = trx_get_read_view(trx);

	if (read_view != NULL) {
		read_view->print_limits(file);
	}

	if (trx->lock.que_state == TRX_QUE_LOCK_WAIT) {

		fprintf(file,
			"------- TRX HAS BEEN WAITING %lu SEC"
			" FOR THIS LOCK TO BE GRANTED:\n",
			(ulong) difftime(ut_time(), trx->lock.wait_started));

		if (lock_get_type_low(trx->lock.wait_lock) == LOCK_REC) {
			lock_rec_print(file, trx->lock.wait_lock);
		} else {
			lock_table_print(file, trx->lock.wait_lock);
		}

		fprintf(file, "------------------\n");
	}
}

/*********************************************************************//**
Prints info of locks for a transaction. This function will release the
lock mutex and the trx_sys_t::mutex if the page was read from disk.
@return true if page was read from the tablespace */
static
bool
lock_rec_fetch_page(
/*================*/
	const lock_t*	lock)	/*!< in: record lock */
{
	ut_ad(lock_get_type_low(lock) == LOCK_REC);

	ulint			space_id = lock->un_member.rec_lock.space;
	fil_space_t*		space;
	bool			found;
	const page_size_t&	page_size = fil_space_get_page_size(space_id,
								    &found);
	ulint			page_no = lock->un_member.rec_lock.page_no;

	/* Check if the .ibd file exists. */
	if (found) {
		mtr_t	mtr;

		lock_mutex_exit();

		mutex_exit(&trx_sys->mutex);

		if (srv_show_verbose_locks) {
			DEBUG_SYNC_C("innodb_monitor_before_lock_page_read");

			/* Check if the space is exists or not. only
			when the space is valid, try to get the page. */
			space = fil_space_acquire(space_id);
			if (space) {
				mtr_start(&mtr);
				buf_page_get_gen(
					page_id_t(space_id, page_no), page_size,
					RW_NO_LATCH, NULL,
					BUF_GET_POSSIBLY_FREED,
					__FILE__, __LINE__, &mtr);
				mtr_commit(&mtr);
				fil_space_release(space);
			}
		}

		lock_mutex_enter();

		mutex_enter(&trx_sys->mutex);

		return(true);
	}

	return(false);
}

/*********************************************************************//**
Prints info of locks for a transaction.
@return true if all printed, false if latches were released. */
static
bool
lock_trx_print_locks(
/*=================*/
	FILE*		file,		/*!< in/out: File to write */
	const trx_t*	trx,		/*!< in: current transaction */
	TrxLockIterator&iter,		/*!< in: transaction lock iterator */
	bool		load_block)	/*!< in: if true then read block
					from disk */
{
	const lock_t* lock;

	/* Iterate over the transaction's locks. */
	while ((lock = iter.current(trx)) != 0) {

		if (lock_get_type_low(lock) == LOCK_REC) {

			if (load_block) {

				/* Note: lock_rec_fetch_page() will
				release both the lock mutex and the
				trx_sys_t::mutex if it does a read
				from disk. */

				if (lock_rec_fetch_page(lock)) {
					/* We need to resync the
					current transaction. */
					return(false);
				}

				/* It is a single table tablespace
				and the .ibd file is missing
				(TRUNCATE TABLE probably stole the
				locks): just print the lock without
				attempting to load the page in the
				buffer pool. */

				fprintf(file,
					"RECORD LOCKS on non-existing"
					" space %u\n",
					lock->un_member.rec_lock.space);
			}

			/* Print all the record locks on the page from
			the record lock bitmap */

			lock_rec_print(file, lock);

			load_block = true;

		} else {
			ut_ad(lock_get_type_low(lock) & LOCK_TABLE);

			lock_table_print(file, lock);
		}

		if (iter.next() >= srv_show_locks_held) {

			fprintf(file,
				"TOO MANY LOCKS PRINTED FOR THIS TRX:"
				" SUPPRESSING FURTHER PRINTS\n");

			break;
		}
	}

	return(true);
}

/*********************************************************************//**
Prints info of locks for each transaction. This function assumes that the
caller holds the lock mutex and more importantly it will release the lock
mutex on behalf of the caller. (This should be fixed in the future). */
void
lock_print_info_all_transactions(
/*=============================*/
	FILE*		file)	/*!< in/out: file where to print */
{
	ut_ad(lock_mutex_own());

	fprintf(file, "LIST OF TRANSACTIONS FOR EACH SESSION:\n");

	mutex_enter(&trx_sys->mutex);

	/* First print info on non-active transactions */

	/* NOTE: information of auto-commit non-locking read-only
	transactions will be omitted here. The information will be
	available from INFORMATION_SCHEMA.INNODB_TRX. */

	PrintNotStarted	print_not_started(file);
	ut_list_map(trx_sys->mysql_trx_list, print_not_started);

	const trx_t*	trx;
	TrxListIterator	trx_iter;
	const trx_t*	prev_trx = 0;

	/* Control whether a block should be fetched from the buffer pool. */
	bool		load_block = true;
	bool		monitor = srv_print_innodb_lock_monitor && (srv_show_locks_held != 0);

	while ((trx = trx_iter.current()) != 0) {

		check_trx_state(trx);

		if (trx != prev_trx) {
			lock_trx_print_wait_and_mvcc_state(file, trx);
			prev_trx = trx;

			/* The transaction that read in the page is no
			longer the one that read the page in. We need to
			force a page read. */
			load_block = true;
		}

		/* If we need to print the locked record contents then we
		need to fetch the containing block from the buffer pool. */
		if (monitor) {

			/* Print the locks owned by the current transaction. */
			TrxLockIterator& lock_iter = trx_iter.lock_iter();

			if (!lock_trx_print_locks(
					file, trx, lock_iter, load_block)) {

				/* Resync trx_iter, the trx_sys->mutex and
				the lock mutex were released. A page was
				successfully read in.  We need to print its
				contents on the next call to
				lock_trx_print_locks(). On the next call to
				lock_trx_print_locks() we should simply print
				the contents of the page just read in.*/
				load_block = false;

				continue;
			}
		}

		load_block = true;

		/* All record lock details were printed without fetching
		a page from disk, or we didn't need to print the detail. */
		trx_iter.next();
	}

	lock_mutex_exit();
	mutex_exit(&trx_sys->mutex);

	ut_ad(lock_validate());
}


#ifdef UNIV_DEBUG
/*********************************************************************//**
Find the the lock in the trx_t::trx_lock_t::table_locks vector.
@return true if found */
static
bool
lock_trx_table_locks_find(
/*======================*/
	trx_t*		trx,		/*!< in: trx to validate */
	const lock_t*	find_lock)	/*!< in: lock to find */
{
	bool		found = false;

	trx_mutex_enter(trx);

	typedef lock_pool_t::const_reverse_iterator iterator;

	iterator	end = trx->lock.table_locks.rend();

	for (iterator it = trx->lock.table_locks.rbegin(); it != end; ++it) {

		const lock_t*	lock = *it;

		if (lock == NULL) {

			continue;

		} else if (lock == find_lock) {

			/* Can't be duplicates. */
			ut_a(!found);
			found = true;
		}

		ut_a(trx == lock->trx);
		ut_a(lock_get_type_low(lock) & LOCK_TABLE);
		ut_a(lock->un_member.tab_lock.table != NULL);
	}
	// } TODO broken

	trx_mutex_exit(trx);

	return(found);
}

/*********************************************************************//**
Validates the lock queue on a table.
@return TRUE if ok */
static
ibool
lock_table_queue_validate(
/*======================*/
	const dict_table_t*	table)	/*!< in: table */
{
	const lock_t*	lock;

	ut_ad(lock_mutex_own());
	ut_ad(trx_sys_mutex_own());

	for (lock = UT_LIST_GET_FIRST(table->locks);
	     lock != NULL;
	     lock = UT_LIST_GET_NEXT(un_member.tab_lock.locks, lock)) {

		/* lock->trx->state cannot change from or to NOT_STARTED
		while we are holding the trx_sys->mutex. It may change
		from ACTIVE to PREPARED, but it may not change to
		COMMITTED, because we are holding the lock_sys->mutex. */
		ut_ad(trx_assert_started(lock->trx));

		if (!lock_get_wait(lock)) {

			ut_a(!lock_table_other_has_incompatible(
				     lock->trx, 0, table,
				     lock_get_mode(lock)));
		} else {

			ut_a(lock_table_has_to_wait_in_queue(lock));
		}

		ut_a(lock_trx_table_locks_find(lock->trx, lock));
	}

	return(TRUE);
}

/*********************************************************************//**
Validates the lock queue on a single record.
@return TRUE if ok */
static
ibool
lock_rec_queue_validate(
/*====================*/
	ibool			locked_lock_trx_sys,
					/*!< in: if the caller holds
					both the lock mutex and
					trx_sys_t->lock. */
	const buf_block_t*	block,	/*!< in: buffer block containing rec */
	const rec_t*		rec,	/*!< in: record to look at */
	const dict_index_t*	index,	/*!< in: index, or NULL if not known */
	const ulint*		offsets)/*!< in: rec_get_offsets(rec, index) */
{
	const trx_t*	impl_trx;
	const lock_t*	lock;
	ulint		heap_no;

	ut_a(rec);
	ut_a(block->frame == page_align(rec));
	ut_ad(rec_offs_validate(rec, index, offsets));
	ut_ad(!page_rec_is_comp(rec) == !rec_offs_comp(offsets));
	ut_ad(lock_mutex_own() == locked_lock_trx_sys);
	ut_ad(!index || dict_index_is_clust(index)
	      || !dict_index_is_online_ddl(index));

	heap_no = page_rec_get_heap_no(rec);

	if (!locked_lock_trx_sys) {
		lock_mutex_enter();
		mutex_enter(&trx_sys->mutex);
	}

	if (!page_rec_is_user_rec(rec)) {

		for (lock = lock_rec_get_first(lock_sys->rec_hash,
					       block, heap_no);
		     lock != NULL;
		     lock = lock_rec_get_next_const(heap_no, lock)) {

			ut_ad(!trx_is_ac_nl_ro(lock->trx));

			if (lock_get_wait(lock)) {
				ut_a(lock_rec_has_to_wait_in_queue(lock));
			}

			if (index != NULL) {
				ut_a(lock->index == index);
			}
		}

		goto func_exit;
	}

	if (index == NULL) {

		/* Nothing we can do */

	} else if (dict_index_is_clust(index)) {
		trx_id_t	trx_id;

		/* Unlike the non-debug code, this invariant can only succeed
		if the check and assertion are covered by the lock mutex. */

		trx_id = lock_clust_rec_some_has_impl(rec, index, offsets);
		impl_trx = trx_rw_is_active_low(trx_id, NULL);

		ut_ad(lock_mutex_own());
		/* impl_trx cannot be committed until lock_mutex_exit()
		because lock_trx_release_locks() acquires lock_sys->mutex */

		if (impl_trx != NULL) {
			const lock_t*	other_lock
				= lock_rec_other_has_expl_req(
					LOCK_S, block, true, heap_no,
					impl_trx);

			/* The impl_trx is holding an implicit lock on the
			given record 'rec'. So there cannot be another
			explicit granted lock.  Also, there can be another
			explicit waiting lock only if the impl_trx has an
			explicit granted lock. */

			if (other_lock != NULL) {
				ut_a(lock_get_wait(other_lock));
				ut_a(lock_rec_has_expl(
					LOCK_X | LOCK_REC_NOT_GAP,
					block, heap_no, impl_trx));
			}
		}
	}

	for (lock = lock_rec_get_first(lock_sys->rec_hash, block, heap_no);
	     lock != NULL;
	     lock = lock_rec_get_next_const(heap_no, lock)) {

		ut_ad(!trx_is_ac_nl_ro(lock->trx));

		if (index) {
			ut_a(lock->index == index);
		}

		if (!lock_rec_get_gap(lock) && !lock_get_wait(lock)) {

			lock_mode	mode;

			if (lock_get_mode(lock) == LOCK_S) {
				mode = LOCK_X;
			} else {
				mode = LOCK_S;
			}

			const lock_t*	other_lock
				= lock_rec_other_has_expl_req(
					mode, block, false, heap_no,
					lock->trx);
			ut_a(!other_lock);

		} else if (lock_get_wait(lock) && !lock_rec_get_gap(lock)) {

			ut_a(lock_rec_has_to_wait_in_queue(lock));
		}
	}

func_exit:
	if (!locked_lock_trx_sys) {
		lock_mutex_exit();
		mutex_exit(&trx_sys->mutex);
	}

	return(TRUE);
}

/*********************************************************************//**
Validates the record lock queues on a page.
@return TRUE if ok */
static
ibool
lock_rec_validate_page(
/*===================*/
	const buf_block_t*	block)	/*!< in: buffer block */
{
	const lock_t*	lock;
	const rec_t*	rec;
	ulint		nth_lock	= 0;
	ulint		nth_bit		= 0;
	ulint		i;
	mem_heap_t*	heap		= NULL;
	ulint		offsets_[REC_OFFS_NORMAL_SIZE];
	ulint*		offsets		= offsets_;
	rec_offs_init(offsets_);

	ut_ad(!lock_mutex_own());

	lock_mutex_enter();
	mutex_enter(&trx_sys->mutex);
loop:
	lock = lock_rec_get_first_on_page_addr(
		lock_sys->rec_hash,
		block->page.id.space(), block->page.id.page_no());

	if (!lock) {
		goto function_exit;
	}

	ut_ad(!block->page.file_page_was_freed);

	for (i = 0; i < nth_lock; i++) {

		lock = lock_rec_get_next_on_page_const(lock);

		if (!lock) {
			goto function_exit;
		}
	}

	ut_ad(!trx_is_ac_nl_ro(lock->trx));

# ifdef UNIV_DEBUG
	/* Only validate the record queues when this thread is not
	holding a space->latch.  Deadlocks are possible due to
	latching order violation when UNIV_DEBUG is defined while
	UNIV_DEBUG is not. */
	if (!sync_check_find(SYNC_FSP))
# endif /* UNIV_DEBUG */
	for (i = nth_bit; i < lock_rec_get_n_bits(lock); i++) {

		if (i == 1 || lock_rec_get_nth_bit(lock, i)) {

			rec = page_find_rec_with_heap_no(block->frame, i);
			ut_a(rec);
			offsets = rec_get_offsets(rec, lock->index, offsets,
						  ULINT_UNDEFINED, &heap);

			/* If this thread is holding the file space
			latch (fil_space_t::latch), the following
			check WILL break the latching order and may
			cause a deadlock of threads. */

			lock_rec_queue_validate(
				TRUE, block, rec, lock->index, offsets);

			nth_bit = i + 1;

			goto loop;
		}
	}

	nth_bit = 0;
	nth_lock++;

	goto loop;

function_exit:
	lock_mutex_exit();
	mutex_exit(&trx_sys->mutex);

	if (heap != NULL) {
		mem_heap_free(heap);
	}
	return(TRUE);
}

/*********************************************************************//**
Validates the table locks.
@return TRUE if ok */
static
ibool
lock_validate_table_locks(
/*======================*/
	const trx_ut_list_t*	trx_list)	/*!< in: trx list */
{
	const trx_t*	trx;

	ut_ad(lock_mutex_own());
	ut_ad(trx_sys_mutex_own());

	ut_ad(trx_list == &trx_sys->rw_trx_list);

	for (trx = UT_LIST_GET_FIRST(*trx_list);
	     trx != NULL;
	     trx = UT_LIST_GET_NEXT(trx_list, trx)) {

		const lock_t*	lock;

		check_trx_state(trx);

		for (lock = UT_LIST_GET_FIRST(trx->lock.trx_locks);
		     lock != NULL;
		     lock = UT_LIST_GET_NEXT(trx_locks, lock)) {

			if (lock_get_type_low(lock) & LOCK_TABLE) {

				lock_table_queue_validate(
					lock->un_member.tab_lock.table);
			}
		}
	}

	return(TRUE);
}

/*********************************************************************//**
Validate record locks up to a limit.
@return lock at limit or NULL if no more locks in the hash bucket */
static MY_ATTRIBUTE((warn_unused_result))
const lock_t*
lock_rec_validate(
/*==============*/
	ulint		start,		/*!< in: lock_sys->rec_hash
					bucket */
	ib_uint64_t*	limit)		/*!< in/out: upper limit of
					(space, page_no) */
{
	ut_ad(lock_mutex_own());
	ut_ad(trx_sys_mutex_own());

	for (const lock_t* lock = static_cast<const lock_t*>(
			HASH_GET_FIRST(lock_sys->rec_hash, start));
	     lock != NULL;
	     lock = static_cast<const lock_t*>(HASH_GET_NEXT(hash, lock))) {

		ib_uint64_t	current;

		ut_ad(!trx_is_ac_nl_ro(lock->trx));
		ut_ad(lock_get_type(lock) == LOCK_REC);

		current = ut_ull_create(
			lock->un_member.rec_lock.space,
			lock->un_member.rec_lock.page_no);

		if (current > *limit) {
			*limit = current + 1;
			return(lock);
		}
	}

	return(0);
}

/*********************************************************************//**
Validate a record lock's block */
static
void
lock_rec_block_validate(
/*====================*/
	ulint		space_id,
	ulint		page_no)
{
	/* The lock and the block that it is referring to may be freed at
	this point. We pass BUF_GET_POSSIBLY_FREED to skip a debug check.
	If the lock exists in lock_rec_validate_page() we assert
	!block->page.file_page_was_freed. */

	buf_block_t*	block;
	mtr_t		mtr;

	/* Make sure that the tablespace is not deleted while we are
	trying to access the page. */
	if (fil_space_t* space = fil_space_acquire(space_id)) {
		mtr_start(&mtr);

		block = buf_page_get_gen(
			page_id_t(space_id, page_no),
			page_size_t(space->flags),
			RW_X_LATCH, NULL,
			BUF_GET_POSSIBLY_FREED,
			__FILE__, __LINE__, &mtr);

		buf_block_dbg_add_level(block, SYNC_NO_ORDER_CHECK);

		ut_ad(lock_rec_validate_page(block));
		mtr_commit(&mtr);

		fil_space_release(space);
	}
}

/*********************************************************************//**
Validates the lock system.
@return TRUE if ok */
static
bool
lock_validate()
/*===========*/
{
	typedef	std::pair<ulint, ulint>		page_addr_t;
	typedef std::set<
		page_addr_t,
		std::less<page_addr_t>,
		ut_allocator<page_addr_t> >	page_addr_set;

	page_addr_set	pages;

	lock_mutex_enter();
	mutex_enter(&trx_sys->mutex);

	ut_a(lock_validate_table_locks(&trx_sys->rw_trx_list));

	/* Iterate over all the record locks and validate the locks. We
	don't want to hog the lock_sys_t::mutex and the trx_sys_t::mutex.
	Release both mutexes during the validation check. */

	for (ulint i = 0; i < hash_get_n_cells(lock_sys->rec_hash); i++) {
		const lock_t*	lock;
		ib_uint64_t	limit = 0;

		while ((lock = lock_rec_validate(i, &limit)) != 0) {

			ulint	space = lock->un_member.rec_lock.space;
			ulint	page_no = lock->un_member.rec_lock.page_no;

			pages.insert(std::make_pair(space, page_no));
		}
	}

	mutex_exit(&trx_sys->mutex);
	lock_mutex_exit();

	for (page_addr_set::const_iterator it = pages.begin();
	     it != pages.end();
	     ++it) {
		lock_rec_block_validate((*it).first, (*it).second);
	}

	return(true);
}
#endif /* UNIV_DEBUG */
/*============ RECORD LOCK CHECKS FOR ROW OPERATIONS ====================*/

/*********************************************************************//**
Checks if locks of other transactions prevent an immediate insert of
a record. If they do, first tests if the query thread should anyway
be suspended for some reason; if not, then puts the transaction and
the query thread to the lock wait state and inserts a waiting request
for a gap x-lock to the lock queue.
@return DB_SUCCESS, DB_LOCK_WAIT, DB_DEADLOCK, or DB_QUE_THR_SUSPENDED */
dberr_t
lock_rec_insert_check_and_lock(
/*===========================*/
	ulint		flags,	/*!< in: if BTR_NO_LOCKING_FLAG bit is
				set, does nothing */
	const rec_t*	rec,	/*!< in: record after which to insert */
	buf_block_t*	block,	/*!< in/out: buffer block of rec */
	dict_index_t*	index,	/*!< in: index */
	que_thr_t*	thr,	/*!< in: query thread */
	mtr_t*		mtr,	/*!< in/out: mini-transaction */
	ibool*		inherit)/*!< out: set to TRUE if the new
				inserted record maybe should inherit
				LOCK_GAP type locks from the successor
				record */
{
	ut_ad(block->frame == page_align(rec));
	ut_ad(!dict_index_is_online_ddl(index)
	      || dict_index_is_clust(index)
	      || (flags & BTR_CREATE_FLAG));
	ut_ad(mtr->is_named_space(index->space));
	ut_ad((flags & BTR_NO_LOCKING_FLAG) || thr);

	if (flags & BTR_NO_LOCKING_FLAG) {

		return(DB_SUCCESS);
	}

	ut_ad(!dict_table_is_temporary(index->table));

	dberr_t		err;
	lock_t*		lock;
	ibool		inherit_in = *inherit;
	trx_t*		trx = thr_get_trx(thr);
	const rec_t*	next_rec = page_rec_get_next_const(rec);
	ulint		heap_no = page_rec_get_heap_no(next_rec);

	lock_mutex_enter();
	/* Because this code is invoked for a running transaction by
	the thread that is serving the transaction, it is not necessary
	to hold trx->mutex here. */

	/* When inserting a record into an index, the table must be at
	least IX-locked. When we are building an index, we would pass
	BTR_NO_LOCKING_FLAG and skip the locking altogether. */
	ut_ad(lock_table_has(trx, index->table, LOCK_IX));

	lock = lock_rec_get_first(lock_sys->rec_hash, block, heap_no);

	if (lock == NULL) {
		/* We optimize CPU time usage in the simplest case */

		lock_mutex_exit();

		if (inherit_in && !dict_index_is_clust(index)) {
			/* Update the page max trx id field */
			page_update_max_trx_id(block,
					       buf_block_get_page_zip(block),
					       trx->id, mtr);
		}

		*inherit = FALSE;

		return(DB_SUCCESS);
	}

	/* Spatial index does not use GAP lock protection. It uses
	"predicate lock" to protect the "range" */
	if (dict_index_is_spatial(index)) {
		return(DB_SUCCESS);
	}

	*inherit = TRUE;

	/* If another transaction has an explicit lock request which locks
	the gap, waiting or granted, on the successor, the insert has to wait.

	An exception is the case where the lock by the another transaction
	is a gap type lock which it placed to wait for its turn to insert. We
	do not consider that kind of a lock conflicting with our insert. This
	eliminates an unnecessary deadlock which resulted when 2 transactions
	had to wait for their insert. Both had waiting gap type lock requests
	on the successor, which produced an unnecessary deadlock. */

	const ulint	type_mode = LOCK_X | LOCK_GAP | LOCK_INSERT_INTENTION;

	const lock_t*	wait_for = lock_rec_other_has_conflicting(
				type_mode, block, heap_no, trx);

	if (wait_for != NULL) {

		RecLock	rec_lock(thr, index, block, heap_no, type_mode);

		trx_mutex_enter(trx);

		err = rec_lock.add_to_waitq(wait_for);

		trx_mutex_exit(trx);

	} else {
		err = DB_SUCCESS;
	}

	lock_mutex_exit();

	switch (err) {
	case DB_SUCCESS_LOCKED_REC:
		err = DB_SUCCESS;
		/* fall through */
	case DB_SUCCESS:
		if (!inherit_in || dict_index_is_clust(index)) {
			break;
		}

		/* Update the page max trx id field */
		page_update_max_trx_id(
			block, buf_block_get_page_zip(block), trx->id, mtr);
	default:
		/* We only care about the two return values. */
		break;
	}

#ifdef UNIV_DEBUG
	{
		mem_heap_t*	heap		= NULL;
		ulint		offsets_[REC_OFFS_NORMAL_SIZE];
		const ulint*	offsets;
		rec_offs_init(offsets_);

		offsets = rec_get_offsets(next_rec, index, offsets_,
					  ULINT_UNDEFINED, &heap);

		ut_ad(lock_rec_queue_validate(
				FALSE, block, next_rec, index, offsets));

		if (heap != NULL) {
			mem_heap_free(heap);
		}
	}
#endif /* UNIV_DEBUG */

	return(err);
}

/*********************************************************************//**
Creates an explicit record lock for a running transaction that currently only
has an implicit lock on the record. The transaction instance must have a
reference count > 0 so that it can't be committed and freed before this
function has completed. */
static
void
lock_rec_convert_impl_to_expl_for_trx(
/*==================================*/
	const buf_block_t*	block,	/*!< in: buffer block of rec */
	const rec_t*		rec,	/*!< in: user record on page */
	dict_index_t*		index,	/*!< in: index of record */
	const ulint*		offsets,/*!< in: rec_get_offsets(rec, index) */
	trx_t*			trx,	/*!< in/out: active transaction */
	ulint			heap_no)/*!< in: rec heap number to lock */
{
	ut_ad(trx_is_referenced(trx));

	DEBUG_SYNC_C("before_lock_rec_convert_impl_to_expl_for_trx");

	lock_mutex_enter();

	ut_ad(!trx_state_eq(trx, TRX_STATE_NOT_STARTED));

	if (!trx_state_eq(trx, TRX_STATE_COMMITTED_IN_MEMORY)
	    && !lock_rec_has_expl(LOCK_X | LOCK_REC_NOT_GAP,
				  block, heap_no, trx)) {

		ulint	type_mode;

		type_mode = (LOCK_REC | LOCK_X | LOCK_REC_NOT_GAP);

		lock_rec_add_to_queue(
			type_mode, block, heap_no, index, trx, FALSE);
	}

	lock_mutex_exit();

	trx_release_reference(trx);

	DEBUG_SYNC_C("after_lock_rec_convert_impl_to_expl_for_trx");
}

/*********************************************************************//**
If a transaction has an implicit x-lock on a record, but no explicit x-lock
set on the record, sets one for it. */
static
void
lock_rec_convert_impl_to_expl(
/*==========================*/
	const buf_block_t*	block,	/*!< in: buffer block of rec */
	const rec_t*		rec,	/*!< in: user record on page */
	dict_index_t*		index,	/*!< in: index of record */
	const ulint*		offsets)/*!< in: rec_get_offsets(rec, index) */
{
	trx_t*		trx;

	ut_ad(!lock_mutex_own());
	ut_ad(page_rec_is_user_rec(rec));
	ut_ad(rec_offs_validate(rec, index, offsets));
	ut_ad(!page_rec_is_comp(rec) == !rec_offs_comp(offsets));

	if (dict_index_is_clust(index)) {
		trx_id_t	trx_id;

		trx_id = lock_clust_rec_some_has_impl(rec, index, offsets);

		trx = trx_rw_is_active(trx_id, NULL, true);
	} else {
		ut_ad(!dict_index_is_online_ddl(index));

		trx = lock_sec_rec_some_has_impl(rec, index, offsets);

		ut_ad(!trx || !lock_rec_other_trx_holds_expl(
				LOCK_S | LOCK_REC_NOT_GAP, trx, rec, block));
	}

	if (trx != 0) {
		ulint	heap_no = page_rec_get_heap_no(rec);

		ut_ad(trx_is_referenced(trx));

		/* If the transaction is still active and has no
		explicit x-lock set on the record, set one for it.
		trx cannot be committed until the ref count is zero. */

		lock_rec_convert_impl_to_expl_for_trx(
			block, rec, index, offsets, trx, heap_no);
	}
}

/*********************************************************************//**
Checks if locks of other transactions prevent an immediate modify (update,
delete mark, or delete unmark) of a clustered index record. If they do,
first tests if the query thread should anyway be suspended for some
reason; if not, then puts the transaction and the query thread to the
lock wait state and inserts a waiting request for a record x-lock to the
lock queue.
@return DB_SUCCESS, DB_LOCK_WAIT, DB_DEADLOCK, or DB_QUE_THR_SUSPENDED */
dberr_t
lock_clust_rec_modify_check_and_lock(
/*=================================*/
	ulint			flags,	/*!< in: if BTR_NO_LOCKING_FLAG
					bit is set, does nothing */
	const buf_block_t*	block,	/*!< in: buffer block of rec */
	const rec_t*		rec,	/*!< in: record which should be
					modified */
	dict_index_t*		index,	/*!< in: clustered index */
	const ulint*		offsets,/*!< in: rec_get_offsets(rec, index) */
	que_thr_t*		thr)	/*!< in: query thread */
{
	dberr_t	err;
	ulint	heap_no;

	ut_ad(rec_offs_validate(rec, index, offsets));
	ut_ad(dict_index_is_clust(index));
	ut_ad(block->frame == page_align(rec));

	if (flags & BTR_NO_LOCKING_FLAG) {

		return(DB_SUCCESS);
	}
	ut_ad(!dict_table_is_temporary(index->table));

	heap_no = rec_offs_comp(offsets)
		? rec_get_heap_no_new(rec)
		: rec_get_heap_no_old(rec);

	/* If a transaction has no explicit x-lock set on the record, set one
	for it */

	lock_rec_convert_impl_to_expl(block, rec, index, offsets);

	lock_mutex_enter();

	ut_ad(lock_table_has(thr_get_trx(thr), index->table, LOCK_IX));

	err = lock_rec_lock(TRUE, LOCK_X | LOCK_REC_NOT_GAP,
			    block, heap_no, index, thr);

	MONITOR_INC(MONITOR_NUM_RECLOCK_REQ);

	lock_mutex_exit();

	ut_ad(lock_rec_queue_validate(FALSE, block, rec, index, offsets));

	if (err == DB_SUCCESS_LOCKED_REC) {
		err = DB_SUCCESS;
	}

	return(err);
}

/*********************************************************************//**
Checks if locks of other transactions prevent an immediate modify (delete
mark or delete unmark) of a secondary index record.
@return DB_SUCCESS, DB_LOCK_WAIT, DB_DEADLOCK, or DB_QUE_THR_SUSPENDED */
dberr_t
lock_sec_rec_modify_check_and_lock(
/*===============================*/
	ulint		flags,	/*!< in: if BTR_NO_LOCKING_FLAG
				bit is set, does nothing */
	buf_block_t*	block,	/*!< in/out: buffer block of rec */
	const rec_t*	rec,	/*!< in: record which should be
				modified; NOTE: as this is a secondary
				index, we always have to modify the
				clustered index record first: see the
				comment below */
	dict_index_t*	index,	/*!< in: secondary index */
	que_thr_t*	thr,	/*!< in: query thread
				(can be NULL if BTR_NO_LOCKING_FLAG) */
	mtr_t*		mtr)	/*!< in/out: mini-transaction */
{
	dberr_t	err;
	ulint	heap_no;

	ut_ad(!dict_index_is_clust(index));
	ut_ad(!dict_index_is_online_ddl(index) || (flags & BTR_CREATE_FLAG));
	ut_ad(block->frame == page_align(rec));
	ut_ad(mtr->is_named_space(index->space));

	if (flags & BTR_NO_LOCKING_FLAG) {

		return(DB_SUCCESS);
	}
	ut_ad(!dict_table_is_temporary(index->table));

	heap_no = page_rec_get_heap_no(rec);

	/* Another transaction cannot have an implicit lock on the record,
	because when we come here, we already have modified the clustered
	index record, and this would not have been possible if another active
	transaction had modified this secondary index record. */

	lock_mutex_enter();

	ut_ad(lock_table_has(thr_get_trx(thr), index->table, LOCK_IX));

	err = lock_rec_lock(TRUE, LOCK_X | LOCK_REC_NOT_GAP,
			    block, heap_no, index, thr);

	MONITOR_INC(MONITOR_NUM_RECLOCK_REQ);

	lock_mutex_exit();

#ifdef UNIV_DEBUG
	{
		mem_heap_t*	heap		= NULL;
		ulint		offsets_[REC_OFFS_NORMAL_SIZE];
		const ulint*	offsets;
		rec_offs_init(offsets_);

		offsets = rec_get_offsets(rec, index, offsets_,
					  ULINT_UNDEFINED, &heap);

		ut_ad(lock_rec_queue_validate(
			FALSE, block, rec, index, offsets));

		if (heap != NULL) {
			mem_heap_free(heap);
		}
	}
#endif /* UNIV_DEBUG */

	if (err == DB_SUCCESS || err == DB_SUCCESS_LOCKED_REC) {
		/* Update the page max trx id field */
		/* It might not be necessary to do this if
		err == DB_SUCCESS (no new lock created),
		but it should not cost too much performance. */
		page_update_max_trx_id(block,
				       buf_block_get_page_zip(block),
				       thr_get_trx(thr)->id, mtr);
		err = DB_SUCCESS;
	}

	return(err);
}

/*********************************************************************//**
Like lock_clust_rec_read_check_and_lock(), but reads a
secondary index record.
@return DB_SUCCESS, DB_SUCCESS_LOCKED_REC, DB_LOCK_WAIT, DB_DEADLOCK,
or DB_QUE_THR_SUSPENDED */
dberr_t
lock_sec_rec_read_check_and_lock(
/*=============================*/
	ulint			flags,	/*!< in: if BTR_NO_LOCKING_FLAG
					bit is set, does nothing */
	const buf_block_t*	block,	/*!< in: buffer block of rec */
	const rec_t*		rec,	/*!< in: user record or page
					supremum record which should
					be read or passed over by a
					read cursor */
	dict_index_t*		index,	/*!< in: secondary index */
	const ulint*		offsets,/*!< in: rec_get_offsets(rec, index) */
	lock_mode		mode,	/*!< in: mode of the lock which
					the read cursor should set on
					records: LOCK_S or LOCK_X; the
					latter is possible in
					SELECT FOR UPDATE */
	ulint			gap_mode,/*!< in: LOCK_ORDINARY, LOCK_GAP, or
					LOCK_REC_NOT_GAP */
	que_thr_t*		thr)	/*!< in: query thread */
{
	dberr_t	err;
	ulint	heap_no;

	ut_ad(!dict_index_is_clust(index));
	ut_ad(!dict_index_is_online_ddl(index));
	ut_ad(block->frame == page_align(rec));
	ut_ad(page_rec_is_user_rec(rec) || page_rec_is_supremum(rec));
	ut_ad(rec_offs_validate(rec, index, offsets));
	ut_ad(mode == LOCK_X || mode == LOCK_S);

	if ((flags & BTR_NO_LOCKING_FLAG)
	    || srv_read_only_mode
	    || dict_table_is_temporary(index->table)) {

		return(DB_SUCCESS);
	}

	heap_no = page_rec_get_heap_no(rec);

	/* Some transaction may have an implicit x-lock on the record only
	if the max trx id for the page >= min trx id for the trx list or a
	database recovery is running. */

	if ((page_get_max_trx_id(block->frame) >= trx_rw_min_trx_id()
	     || recv_recovery_is_on())
	    && !page_rec_is_supremum(rec)) {

		lock_rec_convert_impl_to_expl(block, rec, index, offsets);
	}

	lock_mutex_enter();

	ut_ad(mode != LOCK_X
	      || lock_table_has(thr_get_trx(thr), index->table, LOCK_IX));
	ut_ad(mode != LOCK_S
	      || lock_table_has(thr_get_trx(thr), index->table, LOCK_IS));

	err = lock_rec_lock(FALSE, mode | gap_mode,
			    block, heap_no, index, thr);

	MONITOR_INC(MONITOR_NUM_RECLOCK_REQ);

	lock_mutex_exit();

	ut_ad(lock_rec_queue_validate(FALSE, block, rec, index, offsets));

	return(err);
}

/*********************************************************************//**
Checks if locks of other transactions prevent an immediate read, or passing
over by a read cursor, of a clustered index record. If they do, first tests
if the query thread should anyway be suspended for some reason; if not, then
puts the transaction and the query thread to the lock wait state and inserts a
waiting request for a record lock to the lock queue. Sets the requested mode
lock on the record.
@return DB_SUCCESS, DB_SUCCESS_LOCKED_REC, DB_LOCK_WAIT, DB_DEADLOCK,
or DB_QUE_THR_SUSPENDED */
dberr_t
lock_clust_rec_read_check_and_lock(
/*===============================*/
	ulint			flags,	/*!< in: if BTR_NO_LOCKING_FLAG
					bit is set, does nothing */
	const buf_block_t*	block,	/*!< in: buffer block of rec */
	const rec_t*		rec,	/*!< in: user record or page
					supremum record which should
					be read or passed over by a
					read cursor */
	dict_index_t*		index,	/*!< in: clustered index */
	const ulint*		offsets,/*!< in: rec_get_offsets(rec, index) */
	lock_mode		mode,	/*!< in: mode of the lock which
					the read cursor should set on
					records: LOCK_S or LOCK_X; the
					latter is possible in
					SELECT FOR UPDATE */
	ulint			gap_mode,/*!< in: LOCK_ORDINARY, LOCK_GAP, or
					LOCK_REC_NOT_GAP */
	que_thr_t*		thr)	/*!< in: query thread */
{
	dberr_t	err;
	ulint	heap_no;

	ut_ad(dict_index_is_clust(index));
	ut_ad(block->frame == page_align(rec));
	ut_ad(page_rec_is_user_rec(rec) || page_rec_is_supremum(rec));
	ut_ad(gap_mode == LOCK_ORDINARY || gap_mode == LOCK_GAP
	      || gap_mode == LOCK_REC_NOT_GAP);
	ut_ad(rec_offs_validate(rec, index, offsets));

	if ((flags & BTR_NO_LOCKING_FLAG)
	    || srv_read_only_mode
	    || dict_table_is_temporary(index->table)) {

		return(DB_SUCCESS);
	}

	heap_no = page_rec_get_heap_no(rec);

	if (heap_no != PAGE_HEAP_NO_SUPREMUM) {

		lock_rec_convert_impl_to_expl(block, rec, index, offsets);
	}

	lock_mutex_enter();

	ut_ad(mode != LOCK_X
	      || lock_table_has(thr_get_trx(thr), index->table, LOCK_IX));
	ut_ad(mode != LOCK_S
	      || lock_table_has(thr_get_trx(thr), index->table, LOCK_IS));

	err = lock_rec_lock(FALSE, mode | gap_mode, block, heap_no, index, thr);

	MONITOR_INC(MONITOR_NUM_RECLOCK_REQ);

	lock_mutex_exit();

	ut_ad(lock_rec_queue_validate(FALSE, block, rec, index, offsets));

	DEBUG_SYNC_C("after_lock_clust_rec_read_check_and_lock");

	return(err);
}
/*********************************************************************//**
Checks if locks of other transactions prevent an immediate read, or passing
over by a read cursor, of a clustered index record. If they do, first tests
if the query thread should anyway be suspended for some reason; if not, then
puts the transaction and the query thread to the lock wait state and inserts a
waiting request for a record lock to the lock queue. Sets the requested mode
lock on the record. This is an alternative version of
lock_clust_rec_read_check_and_lock() that does not require the parameter
"offsets".
@return DB_SUCCESS, DB_LOCK_WAIT, DB_DEADLOCK, or DB_QUE_THR_SUSPENDED */
dberr_t
lock_clust_rec_read_check_and_lock_alt(
/*===================================*/
	ulint			flags,	/*!< in: if BTR_NO_LOCKING_FLAG
					bit is set, does nothing */
	const buf_block_t*	block,	/*!< in: buffer block of rec */
	const rec_t*		rec,	/*!< in: user record or page
					supremum record which should
					be read or passed over by a
					read cursor */
	dict_index_t*		index,	/*!< in: clustered index */
	lock_mode		mode,	/*!< in: mode of the lock which
					the read cursor should set on
					records: LOCK_S or LOCK_X; the
					latter is possible in
					SELECT FOR UPDATE */
	ulint			gap_mode,/*!< in: LOCK_ORDINARY, LOCK_GAP, or
					LOCK_REC_NOT_GAP */
	que_thr_t*		thr)	/*!< in: query thread */
{
	mem_heap_t*	tmp_heap	= NULL;
	ulint		offsets_[REC_OFFS_NORMAL_SIZE];
	ulint*		offsets		= offsets_;
	dberr_t		err;
	rec_offs_init(offsets_);

	offsets = rec_get_offsets(rec, index, offsets,
				  ULINT_UNDEFINED, &tmp_heap);
	err = lock_clust_rec_read_check_and_lock(flags, block, rec, index,
						 offsets, mode, gap_mode, thr);
	if (tmp_heap) {
		mem_heap_free(tmp_heap);
	}

	if (err == DB_SUCCESS_LOCKED_REC) {
		err = DB_SUCCESS;
	}

	return(err);
}

/*******************************************************************//**
Release the last lock from the transaction's autoinc locks. */
UNIV_INLINE
void
lock_release_autoinc_last_lock(
/*===========================*/
	ib_vector_t*	autoinc_locks)	/*!< in/out: vector of AUTOINC locks */
{
	ulint		last;
	lock_t*		lock;

	ut_ad(lock_mutex_own());
	ut_a(!ib_vector_is_empty(autoinc_locks));

	/* The lock to be release must be the last lock acquired. */
	last = ib_vector_size(autoinc_locks) - 1;
	lock = *static_cast<lock_t**>(ib_vector_get(autoinc_locks, last));

	/* Should have only AUTOINC locks in the vector. */
	ut_a(lock_get_mode(lock) == LOCK_AUTO_INC);
	ut_a(lock_get_type(lock) == LOCK_TABLE);

	ut_a(lock->un_member.tab_lock.table != NULL);

	/* This will remove the lock from the trx autoinc_locks too. */
	lock_table_dequeue(lock);

	/* Remove from the table vector too. */
	lock_trx_table_locks_remove(lock);
}

/*******************************************************************//**
Check if a transaction holds any autoinc locks.
@return TRUE if the transaction holds any AUTOINC locks. */
static
ibool
lock_trx_holds_autoinc_locks(
/*=========================*/
	const trx_t*	trx)		/*!< in: transaction */
{
	ut_a(trx->autoinc_locks != NULL);

	return(!ib_vector_is_empty(trx->autoinc_locks));
}

/*******************************************************************//**
Release all the transaction's autoinc locks. */
static
void
lock_release_autoinc_locks(
/*=======================*/
	trx_t*		trx)		/*!< in/out: transaction */
{
	ut_ad(lock_mutex_own());
	/* If this is invoked for a running transaction by the thread
	that is serving the transaction, then it is not necessary to
	hold trx->mutex here. */

	ut_a(trx->autoinc_locks != NULL);

	/* We release the locks in the reverse order. This is to
	avoid searching the vector for the element to delete at
	the lower level. See (lock_table_remove_low()) for details. */
	while (!ib_vector_is_empty(trx->autoinc_locks)) {

		/* lock_table_remove_low() will also remove the lock from
		the transaction's autoinc_locks vector. */
		lock_release_autoinc_last_lock(trx->autoinc_locks);
	}

	/* Should release all locks. */
	ut_a(ib_vector_is_empty(trx->autoinc_locks));
}

/*******************************************************************//**
Gets the type of a lock. Non-inline version for using outside of the
lock module.
@return LOCK_TABLE or LOCK_REC */
ulint
lock_get_type(
/*==========*/
	const lock_t*	lock)	/*!< in: lock */
{
	return(lock_get_type_low(lock));
}

/*******************************************************************//**
Gets the id of the transaction owning a lock.
@return transaction id */
trx_id_t
lock_get_trx_id(
/*============*/
	const lock_t*	lock)	/*!< in: lock */
{
	return(trx_get_id_for_print(lock->trx));
}

/*******************************************************************//**
Gets the mode of a lock in a human readable string.
The string should not be free()'d or modified.
@return lock mode */
const char*
lock_get_mode_str(
/*==============*/
	const lock_t*	lock)	/*!< in: lock */
{
	ibool	is_gap_lock;

	is_gap_lock = lock_get_type_low(lock) == LOCK_REC
		&& lock_rec_get_gap(lock);

	switch (lock_get_mode(lock)) {
	case LOCK_S:
		if (is_gap_lock) {
			return("S,GAP");
		} else {
			return("S");
		}
	case LOCK_X:
		if (is_gap_lock) {
			return("X,GAP");
		} else {
			return("X");
		}
	case LOCK_IS:
		if (is_gap_lock) {
			return("IS,GAP");
		} else {
			return("IS");
		}
	case LOCK_IX:
		if (is_gap_lock) {
			return("IX,GAP");
		} else {
			return("IX");
		}
	case LOCK_AUTO_INC:
		return("AUTO_INC");
	default:
		return("UNKNOWN");
	}
}

/*******************************************************************//**
Gets the type of a lock in a human readable string.
The string should not be free()'d or modified.
@return lock type */
const char*
lock_get_type_str(
/*==============*/
	const lock_t*	lock)	/*!< in: lock */
{
	switch (lock_get_type_low(lock)) {
	case LOCK_REC:
		return("RECORD");
	case LOCK_TABLE:
		return("TABLE");
	default:
		return("UNKNOWN");
	}
}

/*******************************************************************//**
Gets the table on which the lock is.
@return table */
UNIV_INLINE
dict_table_t*
lock_get_table(
/*===========*/
	const lock_t*	lock)	/*!< in: lock */
{
	switch (lock_get_type_low(lock)) {
	case LOCK_REC:
		ut_ad(dict_index_is_clust(lock->index)
		      || !dict_index_is_online_ddl(lock->index));
		return(lock->index->table);
	case LOCK_TABLE:
		return(lock->un_member.tab_lock.table);
	default:
		ut_error;
		return(NULL);
	}
}

/*******************************************************************//**
Gets the id of the table on which the lock is.
@return id of the table */
table_id_t
lock_get_table_id(
/*==============*/
	const lock_t*	lock)	/*!< in: lock */
{
	dict_table_t*	table;

	table = lock_get_table(lock);

	return(table->id);
}

/** Determine which table a lock is associated with.
@param[in]	lock	the lock
@return name of the table */
const table_name_t&
lock_get_table_name(
	const lock_t*	lock)
{
	return(lock_get_table(lock)->name);
}

/*******************************************************************//**
For a record lock, gets the index on which the lock is.
@return index */
const dict_index_t*
lock_rec_get_index(
/*===============*/
	const lock_t*	lock)	/*!< in: lock */
{
	ut_a(lock_get_type_low(lock) == LOCK_REC);
	ut_ad(dict_index_is_clust(lock->index)
	      || !dict_index_is_online_ddl(lock->index));

	return(lock->index);
}

/*******************************************************************//**
For a record lock, gets the name of the index on which the lock is.
The string should not be free()'d or modified.
@return name of the index */
const char*
lock_rec_get_index_name(
/*====================*/
	const lock_t*	lock)	/*!< in: lock */
{
	ut_a(lock_get_type_low(lock) == LOCK_REC);
	ut_ad(dict_index_is_clust(lock->index)
	      || !dict_index_is_online_ddl(lock->index));

	return(lock->index->name);
}

/*******************************************************************//**
For a record lock, gets the tablespace number on which the lock is.
@return tablespace number */
ulint
lock_rec_get_space_id(
/*==================*/
	const lock_t*	lock)	/*!< in: lock */
{
	ut_a(lock_get_type_low(lock) == LOCK_REC);

	return(lock->un_member.rec_lock.space);
}

/*******************************************************************//**
For a record lock, gets the page number on which the lock is.
@return page number */
ulint
lock_rec_get_page_no(
/*=================*/
	const lock_t*	lock)	/*!< in: lock */
{
	ut_a(lock_get_type_low(lock) == LOCK_REC);

	return(lock->un_member.rec_lock.page_no);
}

/*********************************************************************//**
Cancels a waiting lock request and releases possible other transactions
waiting behind it. */
void
lock_cancel_waiting_and_release(
/*============================*/
	lock_t*	lock)	/*!< in/out: waiting lock request */
{
	que_thr_t*	thr;

	ut_ad(lock_mutex_own());
	ut_ad(trx_mutex_own(lock->trx));

	lock->trx->lock.cancel = true;

	if (lock_get_type_low(lock) == LOCK_REC) {

		lock_rec_dequeue_from_page(lock);
	} else {
		ut_ad(lock_get_type_low(lock) & LOCK_TABLE);

		if (lock->trx->autoinc_locks != NULL) {
			/* Release the transaction's AUTOINC locks. */
			lock_release_autoinc_locks(lock->trx);
		}

		lock_table_dequeue(lock);
	}

	/* Reset the wait flag and the back pointer to lock in trx. */

	lock_reset_lock_and_trx_wait(lock);

	/* The following function releases the trx from lock wait. */

	thr = que_thr_end_lock_wait(lock->trx);

	if (thr != NULL) {
		lock_wait_release_thread_if_suspended(thr);
	}

	lock->trx->lock.cancel = false;
}

/*********************************************************************//**
Unlocks AUTO_INC type locks that were possibly reserved by a trx. This
function should be called at the the end of an SQL statement, by the
connection thread that owns the transaction (trx->mysql_thd). */
void
lock_unlock_table_autoinc(
/*======================*/
	trx_t*	trx)	/*!< in/out: transaction */
{
	ut_ad(!lock_mutex_own());
	ut_ad(!trx_mutex_own(trx));
	ut_ad(!trx->lock.wait_lock);

	/* This can be invoked on NOT_STARTED, ACTIVE, PREPARED,
	but not COMMITTED transactions. */

	ut_ad(trx_state_eq(trx, TRX_STATE_NOT_STARTED)
	      || trx_state_eq(trx, TRX_STATE_FORCED_ROLLBACK)
	      || !trx_state_eq(trx, TRX_STATE_COMMITTED_IN_MEMORY));

	/* This function is invoked for a running transaction by the
	thread that is serving the transaction. Therefore it is not
	necessary to hold trx->mutex here. */

	if (lock_trx_holds_autoinc_locks(trx)) {
		lock_mutex_enter();

		lock_release_autoinc_locks(trx);

		lock_mutex_exit();
	}
}

/*********************************************************************//**
Releases a transaction's locks, and releases possible other transactions
waiting because of these locks. Change the state of the transaction to
TRX_STATE_COMMITTED_IN_MEMORY. */
void
lock_trx_release_locks(
/*===================*/
	trx_t*	trx)	/*!< in/out: transaction */
{
	check_trx_state(trx);

	if (trx_state_eq(trx, TRX_STATE_PREPARED)) {

		mutex_enter(&trx_sys->mutex);

		ut_a(trx_sys->n_prepared_trx > 0);
		--trx_sys->n_prepared_trx;

		if (trx->is_recovered) {
			ut_a(trx_sys->n_prepared_recovered_trx > 0);
			trx_sys->n_prepared_recovered_trx--;
		}

		mutex_exit(&trx_sys->mutex);
	} else {
		ut_ad(trx_state_eq(trx, TRX_STATE_ACTIVE));
	}

	bool	release_lock;

	release_lock = (UT_LIST_GET_LEN(trx->lock.trx_locks) > 0);

	/* Don't take lock_sys mutex if trx didn't acquire any lock. */
	if (release_lock) {

		/* The transition of trx->state to TRX_STATE_COMMITTED_IN_MEMORY
		is protected by both the lock_sys->mutex and the trx->mutex. */
		lock_mutex_enter();
	}

	trx_mutex_enter(trx);

	/* The following assignment makes the transaction committed in memory
	and makes its changes to data visible to other transactions.
	NOTE that there is a small discrepancy from the strict formal
	visibility rules here: a human user of the database can see
	modifications made by another transaction T even before the necessary
	log segment has been flushed to the disk. If the database happens to
	crash before the flush, the user has seen modifications from T which
	will never be a committed transaction. However, any transaction T2
	which sees the modifications of the committing transaction T, and
	which also itself makes modifications to the database, will get an lsn
	larger than the committing transaction T. In the case where the log
	flush fails, and T never gets committed, also T2 will never get
	committed. */

	/*--------------------------------------*/
	trx->state = TRX_STATE_COMMITTED_IN_MEMORY;
	/*--------------------------------------*/

	if (trx_is_referenced(trx)) {

		ut_a(release_lock);

		lock_mutex_exit();

		while (trx_is_referenced(trx)) {

			trx_mutex_exit(trx);

			DEBUG_SYNC_C("waiting_trx_is_not_referenced");

			/** Doing an implicit to explicit conversion
			should not be expensive. */
			ut_delay(ut_rnd_interval(0, srv_spin_wait_delay));

			trx_mutex_enter(trx);
		}

		trx_mutex_exit(trx);

		lock_mutex_enter();

		trx_mutex_enter(trx);
	}

	ut_ad(!trx_is_referenced(trx));

	/* If the background thread trx_rollback_or_clean_recovered()
	is still active then there is a chance that the rollback
	thread may see this trx as COMMITTED_IN_MEMORY and goes ahead
	to clean it up calling trx_cleanup_at_db_startup(). This can
	happen in the case we are committing a trx here that is left
	in PREPARED state during the crash. Note that commit of the
	rollback of a PREPARED trx happens in the recovery thread
	while the rollback of other transactions happen in the
	background thread. To avoid this race we unconditionally unset
	the is_recovered flag. */

	trx->is_recovered = false;

	trx_mutex_exit(trx);

	if (release_lock) {

		lock_release(trx);

		lock_mutex_exit();
	}

	trx->lock.n_rec_locks = 0;

	/* We don't remove the locks one by one from the vector for
	efficiency reasons. We simply reset it because we would have
	released all the locks anyway. */

	trx->lock.table_locks.clear();

	ut_a(UT_LIST_GET_LEN(trx->lock.trx_locks) == 0);
	ut_a(ib_vector_is_empty(trx->autoinc_locks));
	ut_a(trx->lock.table_locks.empty());

	mem_heap_empty(trx->lock.lock_heap);
}

/*********************************************************************//**
Check whether the transaction has already been rolled back because it
was selected as a deadlock victim, or if it has to wait then cancel
the wait lock.
@return DB_DEADLOCK, DB_LOCK_WAIT or DB_SUCCESS */
dberr_t
lock_trx_handle_wait(
/*=================*/
	trx_t*	trx)	/*!< in/out: trx lock state */
{
	dberr_t	err;

	lock_mutex_enter();

	trx_mutex_enter(trx);

	if (trx->lock.was_chosen_as_deadlock_victim) {
		err = DB_DEADLOCK;
	} else if (trx->lock.wait_lock != NULL) {
		lock_cancel_waiting_and_release(trx->lock.wait_lock);
		err = DB_LOCK_WAIT;
	} else {
		/* The lock was probably granted before we got here. */
		err = DB_SUCCESS;
	}

	lock_mutex_exit();

	trx_mutex_exit(trx);

	return(err);
}

/*********************************************************************//**
Get the number of locks on a table.
@return number of locks */
ulint
lock_table_get_n_locks(
/*===================*/
	const dict_table_t*	table)	/*!< in: table */
{
	ulint		n_table_locks;

	lock_mutex_enter();

	n_table_locks = UT_LIST_GET_LEN(table->locks);

	lock_mutex_exit();

	return(n_table_locks);
}

#ifdef UNIV_DEBUG
/*******************************************************************//**
Do an exhaustive check for any locks (table or rec) against the table.
@return lock if found */
static
const lock_t*
lock_table_locks_lookup(
/*====================*/
	const dict_table_t*	table,		/*!< in: check if there are
						any locks held on records in
						this table or on the table
						itself */
	const trx_ut_list_t*	trx_list)	/*!< in: trx list to check */
{
	trx_t*			trx;

	ut_a(table != NULL);
	ut_ad(lock_mutex_own());
	ut_ad(trx_sys_mutex_own());

	for (trx = UT_LIST_GET_FIRST(*trx_list);
	     trx != NULL;
	     trx = UT_LIST_GET_NEXT(trx_list, trx)) {

		const lock_t*	lock;

		check_trx_state(trx);

		for (lock = UT_LIST_GET_FIRST(trx->lock.trx_locks);
		     lock != NULL;
		     lock = UT_LIST_GET_NEXT(trx_locks, lock)) {

			ut_a(lock->trx == trx);

			if (lock_get_type_low(lock) == LOCK_REC) {
				ut_ad(!dict_index_is_online_ddl(lock->index)
				      || dict_index_is_clust(lock->index));
				if (lock->index->table == table) {
					return(lock);
				}
			} else if (lock->un_member.tab_lock.table == table) {
				return(lock);
			}
		}
	}

	return(NULL);
}
#endif /* UNIV_DEBUG */

/*******************************************************************//**
Check if there are any locks (table or rec) against table.
@return true if table has either table or record locks. */
bool
lock_table_has_locks(
/*=================*/
	const dict_table_t*	table)	/*!< in: check if there are any locks
					held on records in this table or on the
					table itself */
{
	ibool			has_locks;

	lock_mutex_enter();

	has_locks = UT_LIST_GET_LEN(table->locks) > 0 || table->n_rec_locks > 0;

#ifdef UNIV_DEBUG
	if (!has_locks) {
		mutex_enter(&trx_sys->mutex);

		ut_ad(!lock_table_locks_lookup(table, &trx_sys->rw_trx_list));

		mutex_exit(&trx_sys->mutex);
	}
#endif /* UNIV_DEBUG */

	lock_mutex_exit();

	return(has_locks);
}

/*******************************************************************//**
Initialise the table lock list. */
void
lock_table_lock_list_init(
/*======================*/
	table_lock_list_t*	lock_list)	/*!< List to initialise */
{
	UT_LIST_INIT(*lock_list, &lock_table_t::locks);
}

/*******************************************************************//**
Initialise the trx lock list. */
void
lock_trx_lock_list_init(
/*====================*/
	trx_lock_list_t*	lock_list)	/*!< List to initialise */
{
	UT_LIST_INIT(*lock_list, &lock_t::trx_locks);
}

/*******************************************************************//**
Set the lock system timeout event. */
void
lock_set_timeout_event()
/*====================*/
{
	os_event_set(lock_sys->timeout_event);
}

#ifdef UNIV_DEBUG
/*******************************************************************//**
Check if the transaction holds any locks on the sys tables
or its records.
@return the strongest lock found on any sys table or 0 for none */
const lock_t*
lock_trx_has_sys_table_locks(
/*=========================*/
	const trx_t*	trx)	/*!< in: transaction to check */
{
	const lock_t*	strongest_lock = 0;
	lock_mode	strongest = LOCK_NONE;

	lock_mutex_enter();

	typedef lock_pool_t::const_reverse_iterator iterator;

	iterator	end = trx->lock.table_locks.rend();
	iterator	it = trx->lock.table_locks.rbegin();

	/* Find a valid mode. Note: ib_vector_size() can be 0. */

	for (/* No op */; it != end; ++it) {
		const lock_t*	lock = *it;

		if (lock != NULL
		    && dict_is_sys_table(lock->un_member.tab_lock.table->id)) {

			strongest = lock_get_mode(lock);
			ut_ad(strongest != LOCK_NONE);
			strongest_lock = lock;
			break;
		}
	}

	if (strongest == LOCK_NONE) {
		lock_mutex_exit();
		return(NULL);
	}

	for (/* No op */; it != end; ++it) {
		const lock_t*	lock = *it;

		if (lock == NULL) {
			continue;
		}

		ut_ad(trx == lock->trx);
		ut_ad(lock_get_type_low(lock) & LOCK_TABLE);
		ut_ad(lock->un_member.tab_lock.table != NULL);

		lock_mode	mode = lock_get_mode(lock);

		if (dict_is_sys_table(lock->un_member.tab_lock.table->id)
		    && lock_mode_stronger_or_eq(mode, strongest)) {

			strongest = mode;
			strongest_lock = lock;
		}
	}

	lock_mutex_exit();

	return(strongest_lock);
}

/*******************************************************************//**
Check if the transaction holds an exclusive lock on a record.
@return whether the locks are held */
bool
lock_trx_has_rec_x_lock(
/*====================*/
	const trx_t*		trx,	/*!< in: transaction to check */
	const dict_table_t*	table,	/*!< in: table to check */
	const buf_block_t*	block,	/*!< in: buffer block of the record */
	ulint			heap_no)/*!< in: record heap number */
{
	ut_ad(heap_no > PAGE_HEAP_NO_SUPREMUM);

	lock_mutex_enter();
	ut_a(lock_table_has(trx, table, LOCK_IX)
	     || dict_table_is_temporary(table));
	ut_a(lock_rec_has_expl(LOCK_X | LOCK_REC_NOT_GAP,
			       block, heap_no, trx)
	     || dict_table_is_temporary(table));
	lock_mutex_exit();
	return(true);
}
#endif /* UNIV_DEBUG */

/** rewind(3) the file used for storing the latest detected deadlock and
print a heading message to stderr if printing of all deadlocks to stderr
is enabled. */
void
DeadlockChecker::start_print()
{
	ut_ad(lock_mutex_own());

	rewind(lock_latest_err_file);
	ut_print_timestamp(lock_latest_err_file);

	if (srv_print_all_deadlocks) {
		ib::info() << "Transactions deadlock detected, dumping"
			<< " detailed information.";
	}
}

/** Print a message to the deadlock file and possibly to stderr.
@param msg message to print */
void
DeadlockChecker::print(const char* msg)
{
	fputs(msg, lock_latest_err_file);

	if (srv_print_all_deadlocks) {
		ib::info() << msg;
	}
}

/** Print transaction data to the deadlock file and possibly to stderr.
@param trx transaction
@param max_query_len max query length to print */
void
DeadlockChecker::print(const trx_t* trx, ulint max_query_len)
{
	ut_ad(lock_mutex_own());

	ulint	n_rec_locks = lock_number_of_rows_locked(&trx->lock);
	ulint	n_trx_locks = UT_LIST_GET_LEN(trx->lock.trx_locks);
	ulint	heap_size = mem_heap_get_size(trx->lock.lock_heap);

	mutex_enter(&trx_sys->mutex);

	trx_print_low(lock_latest_err_file, trx, max_query_len,
		      n_rec_locks, n_trx_locks, heap_size);

	if (srv_print_all_deadlocks) {
		trx_print_low(stderr, trx, max_query_len,
			      n_rec_locks, n_trx_locks, heap_size);
	}

	mutex_exit(&trx_sys->mutex);
}

/** Print lock data to the deadlock file and possibly to stderr.
@param lock record or table type lock */
void
DeadlockChecker::print(const lock_t* lock)
{
	ut_ad(lock_mutex_own());

	if (lock_get_type_low(lock) == LOCK_REC) {
		lock_rec_print(lock_latest_err_file, lock);

		if (srv_print_all_deadlocks) {
			lock_rec_print(stderr, lock);
		}
	} else {
		lock_table_print(lock_latest_err_file, lock);

		if (srv_print_all_deadlocks) {
			lock_table_print(stderr, lock);
		}
	}
}

/** Get the next lock in the queue that is owned by a transaction whose
sub-tree has not already been searched.
Note: "next" here means PREV for table locks.

@param lock Lock in queue
@param heap_no heap_no if lock is a record lock else ULINT_UNDEFINED

@return next lock or NULL if at end of queue */
const lock_t*
DeadlockChecker::get_next_lock(const lock_t* lock, ulint heap_no) const
{
	ut_ad(lock_mutex_own());

	do {
		if (lock_get_type_low(lock) == LOCK_REC) {
			ut_ad(heap_no != ULINT_UNDEFINED);
			lock = lock_rec_get_next_const(heap_no, lock);
		} else {
			ut_ad(heap_no == ULINT_UNDEFINED);
			ut_ad(lock_get_type_low(lock) == LOCK_TABLE);

			lock = UT_LIST_GET_NEXT(
				un_member.tab_lock.locks, lock);
		}

	} while (lock != NULL && is_visited(lock));

	ut_ad(lock == NULL
	      || lock_get_type_low(lock) == lock_get_type_low(m_wait_lock));

	return(lock);
}

/** Get the first lock to search. The search starts from the current
wait_lock. What we are really interested in is an edge from the
current wait_lock's owning transaction to another transaction that has
a lock ahead in the queue. We skip locks where the owning transaction's
sub-tree has already been searched.

Note: The record locks are traversed from the oldest lock to the
latest. For table locks we go from latest to oldest.

For record locks, we first position the "iterator" on the first lock on
the page and then reposition on the actual heap_no. This is required
due to the way the record lock has is implemented.

@param[out] heap_no if rec lock, else ULINT_UNDEFINED.
@return first lock or NULL */
const lock_t*
DeadlockChecker::get_first_lock(ulint* heap_no) const
{
	ut_ad(lock_mutex_own());

	const lock_t*	lock = m_wait_lock;

	if (lock_get_type_low(lock) == LOCK_REC) {
		hash_table_t*	lock_hash;

		lock_hash = lock->type_mode & LOCK_PREDICATE
			? lock_sys->prdt_hash
			: lock_sys->rec_hash;

		/* We are only interested in records that match the heap_no. */
		*heap_no = lock_rec_find_set_bit(lock);

		ut_ad(*heap_no <= 0xffff);
		ut_ad(*heap_no != ULINT_UNDEFINED);

		/* Find the locks on the page. */
		lock = lock_rec_get_first_on_page_addr(
			lock_hash,
			lock->un_member.rec_lock.space,
			lock->un_member.rec_lock.page_no);

		/* Position on the first lock on the physical record.*/
		if (!lock_rec_get_nth_bit(lock, *heap_no)) {
			lock = lock_rec_get_next_const(*heap_no, lock);
		}

		ut_a(!lock_get_wait(lock));
	} else {
		/* Table locks don't care about the heap_no. */
		*heap_no = ULINT_UNDEFINED;
		ut_ad(lock_get_type_low(lock) == LOCK_TABLE);
		dict_table_t*	table = lock->un_member.tab_lock.table;
		lock = UT_LIST_GET_FIRST(table->locks);
	}

	/* Must find at least two locks, otherwise there cannot be a
	waiting lock, secondly the first lock cannot be the wait_lock. */
	ut_a(lock != NULL);
	ut_a(lock != m_wait_lock);

	/* Check that the lock type doesn't change. */
	ut_ad(lock_get_type_low(lock) == lock_get_type_low(m_wait_lock));

	return(lock);
}

/** Notify that a deadlock has been detected and print the conflicting
transaction info.
@param lock lock causing deadlock */
void
DeadlockChecker::notify(const lock_t* lock) const
{
	ut_ad(lock_mutex_own());

	start_print();

	print("\n*** (1) TRANSACTION:\n");

	print(m_wait_lock->trx, 3000);

	print("*** (1) WAITING FOR THIS LOCK TO BE GRANTED:\n");

	print(m_wait_lock);

	print("*** (2) TRANSACTION:\n");

	print(lock->trx, 3000);

	print("*** (2) HOLDS THE LOCK(S):\n");

	print(lock);

	/* It is possible that the joining transaction was granted its
	lock when we rolled back some other waiting transaction. */

	if (m_start->lock.wait_lock != 0) {
		print("*** (2) WAITING FOR THIS LOCK TO BE GRANTED:\n");

		print(m_start->lock.wait_lock);
	}

	DBUG_PRINT("ib_lock", ("deadlock detected"));
}

/** Select the victim transaction that should be rolledback.
@return victim transaction */
const trx_t*
DeadlockChecker::select_victim() const
{
	ut_ad(lock_mutex_own());
	ut_ad(m_start->lock.wait_lock != 0);
	ut_ad(m_wait_lock->trx != m_start);

	if (thd_trx_priority(m_start->mysql_thd) > 0
	    || thd_trx_priority(m_wait_lock->trx->mysql_thd) > 0) {

		const trx_t*	victim;

		victim = trx_arbitrate(m_start, m_wait_lock->trx);

		if (victim != NULL) {

			return(victim);
		}
	}

	if (trx_weight_ge(m_wait_lock->trx, m_start)) {

		/* The joining transaction is 'smaller',
		choose it as the victim and roll it back. */

		return(m_start);
	}

	return(m_wait_lock->trx);
}

/** Looks iteratively for a deadlock. Note: the joining transaction may
have been granted its lock by the deadlock checks.
@return 0 if no deadlock else the victim transaction instance.*/
const trx_t*
DeadlockChecker::search()
{
	ut_ad(lock_mutex_own());
	ut_ad(!trx_mutex_own(m_start));

	ut_ad(m_start != NULL);
	ut_ad(m_wait_lock != NULL);
	check_trx_state(m_wait_lock->trx);
	ut_ad(m_mark_start <= s_lock_mark_counter);

	/* Look at the locks ahead of wait_lock in the lock queue. */
	ulint		heap_no;
	const lock_t*	lock = get_first_lock(&heap_no);

	for (;;) {

		/* We should never visit the same sub-tree more than once. */
		ut_ad(lock == NULL || !is_visited(lock));

		while (m_n_elems > 0 && lock == NULL) {

			/* Restore previous search state. */

			pop(lock, heap_no);

			lock = get_next_lock(lock, heap_no);
		}

		if (lock == NULL) {
			break;
		} else if (lock == m_wait_lock) {

			/* We can mark this subtree as searched */
			ut_ad(lock->trx->lock.deadlock_mark <= m_mark_start);

			lock->trx->lock.deadlock_mark = ++s_lock_mark_counter;

			/* We are not prepared for an overflow. This 64-bit
			counter should never wrap around. At 10^9 increments
			per second, it would take 10^3 years of uptime. */

			ut_ad(s_lock_mark_counter > 0);

			/* Backtrack */
			lock = NULL;

		} else if (!lock_has_to_wait(m_wait_lock, lock)) {

			/* No conflict, next lock */
			lock = get_next_lock(lock, heap_no);

		} else if (lock->trx == m_start) {

			/* Found a cycle. */

			notify(lock);

			return(select_victim());

		} else if (is_too_deep()) {

			/* Search too deep to continue. */
			m_too_deep = true;
			return(m_start);

		} else if (lock->trx->lock.que_state == TRX_QUE_LOCK_WAIT) {

			/* Another trx ahead has requested a lock in an
			incompatible mode, and is itself waiting for a lock. */

			++m_cost;

			if (!push(lock, heap_no)) {
				m_too_deep = true;
				return(m_start);
			}


			m_wait_lock = lock->trx->lock.wait_lock;

			lock = get_first_lock(&heap_no);

			if (is_visited(lock)) {
				lock = get_next_lock(lock, heap_no);
			}

		} else {
			lock = get_next_lock(lock, heap_no);
		}
	}

	ut_a(lock == NULL && m_n_elems == 0);

	/* No deadlock found. */
	return(0);
}

/** Print info about transaction that was rolled back.
@param trx transaction rolled back
@param lock lock trx wants */
void
DeadlockChecker::rollback_print(const trx_t*	trx, const lock_t* lock)
{
	ut_ad(lock_mutex_own());

	/* If the lock search exceeds the max step
	or the max depth, the current trx will be
	the victim. Print its information. */
	start_print();

	print("TOO DEEP OR LONG SEARCH IN THE LOCK TABLE"
	      " WAITS-FOR GRAPH, WE WILL ROLL BACK"
	      " FOLLOWING TRANSACTION \n\n"
	      "*** TRANSACTION:\n");

	print(trx, 3000);

	print("*** WAITING FOR THIS LOCK TO BE GRANTED:\n");

	print(lock);
}

/** Rollback transaction selected as the victim. */
void
DeadlockChecker::trx_rollback()
{
	ut_ad(lock_mutex_own());

	trx_t*	trx = m_wait_lock->trx;

	print("*** WE ROLL BACK TRANSACTION (1)\n");

	trx_mutex_enter(trx);

	trx->lock.was_chosen_as_deadlock_victim = true;

	lock_cancel_waiting_and_release(trx->lock.wait_lock);

	trx_mutex_exit(trx);
}

/** Checks if a joining lock request results in a deadlock. If a deadlock is
found this function will resolve the deadlock by choosing a victim transaction
and rolling it back. It will attempt to resolve all deadlocks. The returned
transaction id will be the joining transaction instance or NULL if some other
transaction was chosen as a victim and rolled back or no deadlock found.

@param[in]	lock lock the transaction is requesting
@param[in,out]	trx transaction requesting the lock

@return transaction instanace chosen as victim or 0 */
const trx_t*
DeadlockChecker::check_and_resolve(const lock_t* lock, trx_t* trx)
{
	ut_ad(lock_mutex_own());
	ut_ad(trx_mutex_own(trx));
	check_trx_state(trx);
	ut_ad(!srv_read_only_mode);

	/* If transaction is marked for ASYNC rollback then we should
	not allow it to wait for another lock causing possible deadlock.
	We return current transaction as deadlock victim here. */
	if (trx->in_innodb & TRX_FORCE_ROLLBACK_ASYNC) {
		return(trx);
	} else if (!innobase_deadlock_detect) {
		return(NULL);
	}

	/*  Release the mutex to obey the latching order.
	This is safe, because DeadlockChecker::check_and_resolve()
	is invoked when a lock wait is enqueued for the currently
	running transaction. Because m_trx is a running transaction
	(it is not currently suspended because of a lock wait),
	its state can only be changed by this thread, which is
	currently associated with the transaction. */

	trx_mutex_exit(trx);

	const trx_t*	victim_trx;

	/* Try and resolve as many deadlocks as possible. */
	do {
		DeadlockChecker	checker(trx, lock, s_lock_mark_counter);

		victim_trx = checker.search();

		/* Search too deep, we rollback the joining transaction only
		if it is possible to rollback. Otherwise we rollback the
		transaction that is holding the lock that the joining
		transaction wants. */
		if (checker.is_too_deep()) {

			ut_ad(trx == checker.m_start);
			ut_ad(trx == victim_trx);

			rollback_print(victim_trx, lock);

<<<<<<< HEAD
		} else if (victim_trx != 0 && victim_trx != trx) {
=======
			MONITOR_INC(MONITOR_DEADLOCK);

			break;

		} else if (victim_trx != NULL && victim_trx != trx) {
>>>>>>> 71f48ab3

			ut_ad(victim_trx == checker.m_wait_lock->trx);

			checker.trx_rollback();

			lock_deadlock_found = true;

			MONITOR_INC(MONITOR_DEADLOCK);
		}

	} while (victim_trx != NULL && victim_trx != trx);

	/* If the joining transaction was selected as the victim. */
	if (victim_trx != NULL) {

		print("*** WE ROLL BACK TRANSACTION (2)\n");

		lock_deadlock_found = true;

		MONITOR_INC(MONITOR_DEADLOCK);
	}

	trx_mutex_enter(trx);

	return(victim_trx);
}

/**
Allocate cached locks for the transaction.
@param trx		allocate cached record locks for this transaction */
void
lock_trx_alloc_locks(trx_t* trx)
{
	ulint	sz = REC_LOCK_SIZE * REC_LOCK_CACHE;
	byte*	ptr = reinterpret_cast<byte*>(ut_malloc_nokey(sz));

	/* We allocate one big chunk and then distribute it among
	the rest of the elements. The allocated chunk pointer is always
	at index 0. */

	for (ulint i = 0; i < REC_LOCK_CACHE; ++i, ptr += REC_LOCK_SIZE) {
		trx->lock.rec_pool.push_back(
			reinterpret_cast<ib_lock_t*>(ptr));
	}

	sz = TABLE_LOCK_SIZE * TABLE_LOCK_CACHE;
	ptr = reinterpret_cast<byte*>(ut_malloc_nokey(sz));

	for (ulint i = 0; i < TABLE_LOCK_CACHE; ++i, ptr += TABLE_LOCK_SIZE) {
		trx->lock.table_pool.push_back(
			reinterpret_cast<ib_lock_t*>(ptr));
	}

}<|MERGE_RESOLUTION|>--- conflicted
+++ resolved
@@ -7523,15 +7523,7 @@
 
 			rollback_print(victim_trx, lock);
 
-<<<<<<< HEAD
-		} else if (victim_trx != 0 && victim_trx != trx) {
-=======
-			MONITOR_INC(MONITOR_DEADLOCK);
-
-			break;
-
 		} else if (victim_trx != NULL && victim_trx != trx) {
->>>>>>> 71f48ab3
 
 			ut_ad(victim_trx == checker.m_wait_lock->trx);
 
