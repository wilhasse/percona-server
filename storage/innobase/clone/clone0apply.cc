/*****************************************************************************

Copyright (c) 2017, 2019, Oracle and/or its affiliates. All Rights Reserved.

This program is free software; you can redistribute it and/or modify it under
the terms of the GNU General Public License, version 2.0, as published by the
Free Software Foundation.

This program is also distributed with certain software (including but not
limited to OpenSSL) that is licensed under separate terms, as designated in a
particular file or component or in included license documentation. The authors
of MySQL hereby grant you an additional permission to link the program and
your derivative works with the separately licensed software that they have
included with MySQL.

This program is distributed in the hope that it will be useful, but WITHOUT
ANY WARRANTY; without even the implied warranty of MERCHANTABILITY or FITNESS
FOR A PARTICULAR PURPOSE. See the GNU General Public License, version 2.0,
for more details.

You should have received a copy of the GNU General Public License along with
this program; if not, write to the Free Software Foundation, Inc.,
51 Franklin St, Fifth Floor, Boston, MA 02110-1301  USA

*****************************************************************************/

/** @file clone/clone0apply.cc
 Innodb apply snapshot data

 *******************************************************/

#include <fstream>
#include <sstream>

#include "buf0dump.h"
#include "clone0api.h"
#include "clone0clone.h"
#include "dict0dict.h"
#include "log0log.h"
#include "sql/handler.h"

int Clone_Snapshot::get_file_from_desc(Clone_File_Meta *&file_desc,
                                       const char *data_dir, bool desc_create,
                                       bool &desc_exists) {
  int err = 0;

  mutex_enter(&m_snapshot_mutex);

  auto idx = file_desc->m_file_index;

  ut_ad(m_snapshot_handle_type == CLONE_HDL_APPLY);

  ut_ad(m_snapshot_state == CLONE_SNAPSHOT_FILE_COPY ||
        m_snapshot_state == CLONE_SNAPSHOT_REDO_COPY);

  Clone_File_Vec &file_vector = (m_snapshot_state == CLONE_SNAPSHOT_FILE_COPY)
                                    ? m_data_file_vector
                                    : m_redo_file_vector;

  desc_exists = false;

  /* File metadata is already there, possibly sent by another task. */
  if (file_vector[idx] != nullptr) {
    file_desc = file_vector[idx];
    desc_exists = true;

  } else if (desc_create) {
    /* Create the descriptor. */
    err = create_desc(data_dir, file_desc);
  }

  mutex_exit(&m_snapshot_mutex);

  return (err);
}

int Clone_Snapshot::update_file_name(const char *data_dir,
                                     Clone_File_Meta *file_desc, char *path,
                                     size_t path_len) {
  auto space_id = file_desc->m_space_id;

  if (data_dir != nullptr || m_snapshot_state == CLONE_SNAPSHOT_REDO_COPY) {
    return (0);
  }

  /* Update buffer pool dump file path for provisioning. */
  if (file_desc->m_space_id == dict_sys_t::s_invalid_space_id) {
    ut_ad(0 == strcmp(file_desc->m_file_name, SRV_BUF_DUMP_FILENAME_DEFAULT));
    buf_dump_generate_path(path, path_len);
    file_desc->m_file_name = path;
    file_desc->m_file_name_len = strlen(path) + 1;
    return (0);
  }

  /* Change name to system configured file when replacing current directory. */
  if (!fsp_is_system_tablespace(space_id)) {
    return (0);
  }

  /* Find out the node index of the file within system tablespace. */
  auto loop_index = file_desc->m_file_index;
  decltype(loop_index) node_index = 0;

  while (loop_index > 0) {
    --loop_index;
    auto cur_desc = m_data_file_vector[loop_index];
    /* Loop through all files of current tablespace. */
    if (cur_desc->m_space_id != space_id) {
      break;
    }
    ++node_index;
  }

  auto last_file_index =
      static_cast<decltype(node_index)>(srv_sys_space.m_files.size() - 1);

  /* Check if the file is beyond maximum configured files. */
  if (node_index > last_file_index) {
    std::ostringstream err_strm;
    err_strm << "innodb_data_file_path: Recipient file count: "
             << last_file_index + 1 << " is less than Donor file count.";

    std::string err_str(err_strm.str());

    my_error(ER_CLONE_SYS_CONFIG, MYF(0), err_str.c_str());

    return (ER_CLONE_SYS_CONFIG);
  }

  auto &file = srv_sys_space.m_files[node_index];
  page_size_t page_sz(srv_sys_space.flags());

  auto size_bytes = static_cast<uint64_t>(file.size());
  size_bytes *= page_sz.physical();

  /* Check if the file size matches with configured files. */
  if (file_desc->m_file_size != size_bytes) {
    /* For last file it could mismatch if auto extend is specified. */
    if (node_index != last_file_index ||
        !srv_sys_space.can_auto_extend_last_file()) {
      std::ostringstream err_strm;

      err_strm << "innodb_data_file_path: Recipient value for " << node_index
               << "th file size: " << size_bytes
               << " doesn't match Donor file size: " << file_desc->m_file_size;

      std::string err_str(err_strm.str());

      my_error(ER_CLONE_SYS_CONFIG, MYF(0), err_str.c_str());

      return (ER_CLONE_SYS_CONFIG);
    }
  }
  /* Change filename to currently configured name. */
  file_desc->m_file_name = file.filepath();
  file_desc->m_file_name_len = strlen(file_desc->m_file_name) + 1;

  return (0);
}

size_t Clone_Snapshot::compute_path_length(const char *data_dir,
                                           const Clone_File_Meta *file_desc) {
  bool is_absolute_path = false;
  auto alloc_len = sizeof(Clone_File_Meta);

  alloc_len += sizeof(CLONE_INNODB_REPLACED_FILE_EXTN);

  if (file_desc->m_file_name == nullptr) {
    alloc_len += MAX_LOG_FILE_NAME;
  } else {
    alloc_len += file_desc->m_file_name_len;
    std::string name;
    name.assign(file_desc->m_file_name, file_desc->m_file_name_len);
    is_absolute_path = Fil_path::is_absolute_path(name);
  }

  /* For absolute path, name length is the total length. */
  if (is_absolute_path) {
    return (alloc_len);
  }

  /* Add data directory length for relative path. */
  if (data_dir != nullptr) {
    alloc_len += strlen(data_dir);
    ++alloc_len;
    return (alloc_len);
  }

  /* While replacing current data directory, calculate length
  based on current system configuration. */

  /* Use server redo file location */
  if (m_snapshot_state == CLONE_SNAPSHOT_REDO_COPY) {
    alloc_len += strlen(srv_log_group_home_dir);
    ++alloc_len;
    return (alloc_len);
  }

  ut_ad(m_snapshot_state == CLONE_SNAPSHOT_FILE_COPY);

  /* Use server undo file location */
  if (fsp_is_undo_tablespace(file_desc->m_space_id)) {
    alloc_len += strlen(srv_undo_dir);
    ++alloc_len;
  }
  return (alloc_len);
}

int Clone_Snapshot::handle_existing_file(bool replace,
                                         Clone_File_Meta *file_desc) {
  std::string file_name;
  file_name.assign(file_desc->m_file_name);

  auto type = Fil_path::get_file_type(file_name);

  /* Nothing to do if file doesn't exist */
  if (type == OS_FILE_TYPE_MISSING) {
    int err = 0;
    if (replace) {
      /* Add file to new file list to enable rollback. */
      err = clone_add_to_list_file(CLONE_INNODB_NEW_FILES,
                                   file_desc->m_file_name);
    }
    return (err);
  }
<<<<<<< HEAD

  if (type != OS_FILE_TYPE_FILE) {
    /* Either the stat() call failed or the name is a
    directory/block device, or permission error etc. */
    char errbuf[MYSYS_STRERROR_SIZE];
    my_error(ER_ERROR_ON_WRITE, MYF(0), file_name.c_str(), errno,
             my_strerror(errbuf, sizeof(errbuf), errno));
    return (ER_ERROR_ON_WRITE);
  }

  ut_a(type == OS_FILE_TYPE_FILE);

  /* For cloning to different data directory, we must ensure that the
  file is not present. This would always fail for local clone. */
  if (!replace) {
    my_error(ER_FILE_EXISTS_ERROR, MYF(0), file_name.c_str());
    return (ER_FILE_EXISTS_ERROR);
  }

  /* Save original data file name. */
  std::string data_file(file_desc->m_file_name);

  /* For clone to current data directory, we need to clone system files
  to a file with different name and then move back during restart. */
  auto file_extn_loc = const_cast<char *>(file_desc->m_file_name);
  file_extn_loc += file_desc->m_file_name_len;

  /* Overwrite null terminator. */
  --file_extn_loc;
  strcpy(file_extn_loc, CLONE_INNODB_REPLACED_FILE_EXTN);

  file_desc->m_file_name_len += sizeof(CLONE_INNODB_REPLACED_FILE_EXTN);

  /* Check that file with clone extension is not present */
  file_name.assign(file_desc->m_file_name);
  type = Fil_path::get_file_type(file_name);

  if (type != OS_FILE_TYPE_MISSING) {
    my_error(ER_FILE_EXISTS_ERROR, MYF(0), file_name.c_str());
    return (ER_FILE_EXISTS_ERROR);
  }

  /* Add file name to files to be replaced before recovery. */
  auto err =
      clone_add_to_list_file(CLONE_INNODB_REPLACED_FILES, data_file.c_str());
  return (err);
}

int Clone_Snapshot::build_file_path(const char *data_dir, ulint alloc_size,
                                    Clone_File_Meta *&file_desc) {
  /* Check if data directory is being replaced. */
  bool replace_dir = (data_dir == nullptr);

  /* Allocate for file path string. */
  auto path = static_cast<char *>(mem_heap_alloc(m_snapshot_heap, alloc_size));

  if (path == nullptr) {
    my_error(ER_OUTOFMEMORY, MYF(0), alloc_size);
    return (ER_OUTOFMEMORY);
  }

  /* Copy file metadata */
  auto file_meta = reinterpret_cast<Clone_File_Meta *>(path);
  path += sizeof(Clone_File_Meta);
  *file_meta = *file_desc;

  bool is_absolute_path = false;
  std::string file_name;

  /* Check if absolute or relative path. */
  if (file_desc->m_file_name != nullptr) {
    file_name.assign(file_desc->m_file_name, file_desc->m_file_name_len);
    is_absolute_path = Fil_path::is_absolute_path(file_name);
  }

  file_meta->m_file_name = static_cast<const char *>(path);

=======

  if (type != OS_FILE_TYPE_FILE) {
    /* Either the stat() call failed or the name is a
    directory/block device, or permission error etc. */
    char errbuf[MYSYS_STRERROR_SIZE];
    my_error(ER_ERROR_ON_WRITE, MYF(0), file_name.c_str(), errno,
             my_strerror(errbuf, sizeof(errbuf), errno));
    return (ER_ERROR_ON_WRITE);
  }

  ut_a(type == OS_FILE_TYPE_FILE);

  /* For cloning to different data directory, we must ensure that the
  file is not present. This would always fail for local clone. */
  if (!replace) {
    my_error(ER_FILE_EXISTS_ERROR, MYF(0), file_name.c_str());
    return (ER_FILE_EXISTS_ERROR);
  }

  /* Save original data file name. */
  std::string data_file(file_desc->m_file_name);

  /* For clone to current data directory, we need to clone system files
  to a file with different name and then move back during restart. */
  auto file_extn_loc = const_cast<char *>(file_desc->m_file_name);
  file_extn_loc += file_desc->m_file_name_len;

  /* Overwrite null terminator. */
  --file_extn_loc;
  strcpy(file_extn_loc, CLONE_INNODB_REPLACED_FILE_EXTN);

  file_desc->m_file_name_len += sizeof(CLONE_INNODB_REPLACED_FILE_EXTN);

  /* Check that file with clone extension is not present */
  file_name.assign(file_desc->m_file_name);
  type = Fil_path::get_file_type(file_name);

  if (type != OS_FILE_TYPE_MISSING) {
    my_error(ER_FILE_EXISTS_ERROR, MYF(0), file_name.c_str());
    return (ER_FILE_EXISTS_ERROR);
  }

  /* Add file name to files to be replaced before recovery. */
  auto err =
      clone_add_to_list_file(CLONE_INNODB_REPLACED_FILES, data_file.c_str());
  return (err);
}

int Clone_Snapshot::build_file_path(const char *data_dir, ulint alloc_size,
                                    Clone_File_Meta *&file_desc) {
  /* Check if data directory is being replaced. */
  bool replace_dir = (data_dir == nullptr);

  /* Allocate for file path string. */
  auto path = static_cast<char *>(mem_heap_alloc(m_snapshot_heap, alloc_size));

  if (path == nullptr) {
    my_error(ER_OUTOFMEMORY, MYF(0), alloc_size);
    return (ER_OUTOFMEMORY);
  }

  /* Copy file metadata */
  auto file_meta = reinterpret_cast<Clone_File_Meta *>(path);
  path += sizeof(Clone_File_Meta);
  *file_meta = *file_desc;

  bool is_absolute_path = false;
  std::string file_name;

  /* Check if absolute or relative path. */
  if (file_desc->m_file_name != nullptr) {
    file_name.assign(file_desc->m_file_name, file_desc->m_file_name_len);
    is_absolute_path = Fil_path::is_absolute_path(file_name);
  }

  file_meta->m_file_name = static_cast<const char *>(path);

>>>>>>> eaa27166
  /* Copy path and file name together for absolute path. */
  if (is_absolute_path) {
    ut_ad(m_snapshot_state == CLONE_SNAPSHOT_FILE_COPY);
    auto is_hard_path = test_if_hard_path(file_desc->m_file_name);

    /* Check if the absolute path is not in right format */
    if (is_hard_path == 0) {
      my_error(ER_WRONG_VALUE, MYF(0), "file path", file_desc->m_file_name);
      return (ER_WRONG_VALUE);
    }

    strcpy(path, file_desc->m_file_name);

    auto err = handle_existing_file(replace_dir, file_meta);

    file_desc = file_meta;

    return (err);
  }

  const char *file_path = data_dir;

  /* Use configured path when cloning into current data directory. */
  if (file_path == nullptr) {
    /* Get file path from redo configuration. */
    if (m_snapshot_state == CLONE_SNAPSHOT_REDO_COPY) {
      file_path = srv_log_group_home_dir;

      /* Get file path from undo configuration. */
    } else if (fsp_is_undo_tablespace(file_desc->m_space_id)) {
      file_path = srv_undo_dir;
    }
  }

  /* Copy file path. */
  if (file_path != nullptr) {
    auto path_len = strlen(file_path);
    strcpy(path, file_path);

    /* Add path separator at the end of file path, if not there. */
    if (file_path[path_len - 1] != OS_PATH_SEPARATOR) {
      path[path_len] = OS_PATH_SEPARATOR;
      ++path;
    }
    path += path_len;
  }

  /* Copy file name */
  if (m_snapshot_state == CLONE_SNAPSHOT_REDO_COPY) {
    /* This is redo file. Use standard name. */
    snprintf(path, MAX_LOG_FILE_NAME, "%s%u", ib_logfile_basename,
             file_desc->m_file_index);
  } else {
    ut_ad(m_snapshot_state == CLONE_SNAPSHOT_FILE_COPY);
    ut_ad(file_desc->m_file_name != nullptr);
    /* For relative path remove "./" if there. */
    if (Fil_path::has_prefix(file_name, Fil_path::DOT_SLASH)) {
      file_name.erase(0, 2);
    }

    /* Copy adjusted file name */
    strcpy(path, file_name.c_str());
  }

  file_meta->m_file_name_len = strlen(file_meta->m_file_name) + 1;

  /* Check and handle when file is already present in recipient. */
  auto err = handle_existing_file(replace_dir, file_meta);
  file_desc = file_meta;

  return (err);
}

int Clone_Snapshot::create_desc(const char *data_dir,
                                Clone_File_Meta *&file_desc) {
  /* Update file name from configuration for system space */
  char path[OS_FILE_MAX_PATH];
  auto err = update_file_name(data_dir, file_desc, &path[0], sizeof(path));

  if (err != 0) {
    return (err);
  }

  /* Find out length of complete path string for file */
  auto alloc_size =
      static_cast<ulint>(compute_path_length(data_dir, file_desc));

  /* Build complete path for the new file to be added. */
  err = build_file_path(data_dir, alloc_size, file_desc);

  return (err);
}

bool Clone_Snapshot::add_file_from_desc(Clone_File_Meta *&file_desc) {
  mutex_enter(&m_snapshot_mutex);

  ut_ad(m_snapshot_handle_type == CLONE_HDL_APPLY);

  if (m_snapshot_state == CLONE_SNAPSHOT_FILE_COPY) {
    m_data_file_vector[file_desc->m_file_index] = file_desc;
  } else {
    ut_ad(m_snapshot_state == CLONE_SNAPSHOT_REDO_COPY);
    m_redo_file_vector[file_desc->m_file_index] = file_desc;
  }

  mutex_exit(&m_snapshot_mutex);

  /** Check if it the last file */
  if (file_desc->m_file_index == m_num_data_files - 1) {
    return true;
  }

  return (false);
}

int Clone_Handle::apply_task_metadata(Clone_Task *task,
                                      Ha_clone_cbk *callback) {
  ut_ad(m_clone_handle_type == CLONE_HDL_APPLY);
  uint desc_len = 0;
  auto serial_desc = callback->get_data_desc(&desc_len);

  Clone_Desc_Task_Meta task_desc;
  auto success = task_desc.deserialize(serial_desc, desc_len);

  if (!success) {
    ut_ad(false);
    int err = ER_CLONE_PROTOCOL;
    my_error(err, MYF(0), "Wrong Clone RPC: Invalid Task Descriptor");
    return (err);
  }
  task->m_task_meta = task_desc.m_task_meta;
  return (0);
}

int Clone_Handle::check_space() {
  /* Do space check only during file copy. */
  if (m_clone_task_manager.get_state() != CLONE_SNAPSHOT_FILE_COPY) {
    return (0);
  }
  uint64_t free_space;
  auto data_dir = get_datadir();

  if (replace_datadir()) {
    auto &abs_path = MySQL_datadir_path.abs_path();
    data_dir = abs_path.c_str();
  }

  auto db_err = os_get_free_space(data_dir, free_space);
  /* We skip space check if the OS interface returns error. */
  if (db_err != DB_SUCCESS) {
    ib::warn(ER_IB_CLONE_VALIDATE)
        << "Clone could not validate available free space";
    return (0);
  }

  auto snapshot = m_clone_task_manager.get_snapshot();
  auto bytes_disk = snapshot->get_disk_estimate();

  std::string avaiable_space;
  std::string clone_space;
  ut_format_byte_value(bytes_disk, clone_space);
  ut_format_byte_value(free_space, avaiable_space);

  int err = 0;
  if (bytes_disk > free_space) {
    err = ER_CLONE_DISK_SPACE;
    my_error(err, MYF(0), clone_space.c_str(), avaiable_space.c_str());
  }

  ib::info(ER_IB_CLONE_VALIDATE)
      << "Clone estimated size: " << clone_space.c_str()
      << " Available space: " << avaiable_space.c_str();
  return (err);
}

int Clone_Handle::apply_state_metadata(Clone_Task *task,
                                       Ha_clone_cbk *callback) {
  int err = 0;
  uint desc_len = 0;
  auto serial_desc = callback->get_data_desc(&desc_len);

  Clone_Desc_State state_desc;
  auto success = state_desc.deserialize(serial_desc, desc_len);

  if (!success) {
    ut_ad(false);
    err = ER_CLONE_PROTOCOL;
    my_error(err, MYF(0), "Wrong Clone RPC: Invalid State Descriptor");
    return (err);
  }
  if (m_clone_handle_type == CLONE_HDL_COPY) {
    ut_ad(state_desc.m_is_ack);
    m_clone_task_manager.ack_state(&state_desc);
    return (0);
  }

  ut_ad(m_clone_handle_type == CLONE_HDL_APPLY);

  /* ACK descriptor is sent for keeping the connection alive. */
  if (state_desc.m_is_ack) {
    return (0);
  }

  /* Reset current chunk information */
  auto &task_meta = task->m_task_meta;
  task_meta.m_chunk_num = 0;
  task_meta.m_block_num = 0;

  /* Move to the new state */
  if (state_desc.m_is_start) {
#ifdef UNIV_DEBUG
    /* Network failure before moving to new state */
    err = m_clone_task_manager.debug_restart(task, err, 5);
#endif /* UNIV_DEBUG */

    /** Notify state change via callback. */
    notify_state_change(task, callback, &state_desc);

    err = move_to_next_state(task, nullptr, &state_desc);

#ifdef UNIV_DEBUG
    /* Network failure after moving to new state */
    err = m_clone_task_manager.debug_restart(task, err, 0);
#endif /* UNIV_DEBUG */

    /* Check if enough space available on disk */
    if (err == 0) {
      err = check_space();
    }

    return (err);
  }

  /* It is the end of current state. Close active file. */
  err = close_file(task);

#ifdef UNIV_DEBUG
  /* Network failure before finishing state */
  err = m_clone_task_manager.debug_restart(task, err, 2);
#endif /* UNIV_DEBUG */

  if (err != 0) {
    return (err);
  }

  ut_ad(state_desc.m_state == m_clone_task_manager.get_state());

  /* Mark current state finished for the task */
  err = m_clone_task_manager.finish_state(task);

#ifdef UNIV_DEBUG
  /* Network failure before sending ACK */
  err = m_clone_task_manager.debug_restart(task, err, 3);
#endif /* UNIV_DEBUG */

  /* Send acknowledgement back to remote server */
  if (err == 0 && task->m_is_master) {
    err = ack_state_metadata(task, callback, &state_desc);

    if (err != 0) {
      ib::info(ER_IB_CLONE_OPERATION)
          << "Clone Apply Master ACK finshed state: " << state_desc.m_state;
    }
  }

#ifdef UNIV_DEBUG
  /* Network failure after sending ACK */
  err = m_clone_task_manager.debug_restart(task, err, 4);
#endif /* UNIV_DEBUG */

  return (err);
}

void Clone_Handle::notify_state_change(Clone_Task *task, Ha_clone_cbk *callback,
                                       Clone_Desc_State *state_desc) {
  if (!task->m_is_master) {
    return;
  }
  callback->mark_state_change(state_desc->m_estimate);
  callback->buffer_cbk(nullptr, 0);
  callback->clear_flags();
}

int Clone_Handle::ack_state_metadata(Clone_Task *task, Ha_clone_cbk *callback,
                                     Clone_Desc_State *state_desc) {
  ut_ad(m_clone_handle_type == CLONE_HDL_APPLY);

  state_desc->m_is_ack = true;

  byte desc_buf[CLONE_DESC_MAX_BASE_LEN];

  auto serial_desc = &desc_buf[0];
  uint desc_len = CLONE_DESC_MAX_BASE_LEN;

  state_desc->serialize(serial_desc, desc_len, nullptr);

  callback->set_data_desc(serial_desc, desc_len);
  callback->clear_flags();

  auto err = callback->buffer_cbk(nullptr, 0);

  return (err);
}

int Clone_Handle::apply_file_metadata(Clone_Task *task,
                                      Ha_clone_cbk *callback) {
  ut_ad(m_clone_handle_type == CLONE_HDL_APPLY);

  uint desc_len = 0;
  auto serial_desc = callback->get_data_desc(&desc_len);

  Clone_Desc_File_MetaData file_desc;
  auto success = file_desc.deserialize(serial_desc, desc_len);

  if (!success) {
    ut_ad(false);
    int err = ER_CLONE_PROTOCOL;
    my_error(err, MYF(0), "Wrong Clone RPC: Invalid File Descriptor");
    return (err);
  }
  auto file_meta = &file_desc.m_file_meta;
  auto snapshot = m_clone_task_manager.get_snapshot();

  ut_ad(snapshot->get_state() == file_desc.m_state);

  bool desc_exists;

  /* Check file metadata entry based on the descriptor. */
  auto err =
      snapshot->get_file_from_desc(file_meta, m_clone_dir, false, desc_exists);
  if (err != 0 || desc_exists) {
    return (err);
  }

  mutex_enter(m_clone_task_manager.get_mutex());

  /* Create file metadata entry based on the descriptor. */
  err = snapshot->get_file_from_desc(file_meta, m_clone_dir, true, desc_exists);
  file_meta->m_punch_hole = false;

  if (err != 0 || desc_exists) {
    mutex_exit(m_clone_task_manager.get_mutex());

    /* Save error with file name. */
    if (err != 0) {
      m_clone_task_manager.set_error(err, file_meta->m_file_name);
    }
    return (err);
  }

  if (file_desc.m_state == CLONE_SNAPSHOT_FILE_COPY) {
    auto file_type = OS_CLONE_DATA_FILE;

    if (file_meta->m_space_id == dict_sys_t::s_invalid_space_id) {
      file_type = OS_CLONE_LOG_FILE;
    }

    /* Create the file */
    err = open_file(nullptr, file_meta, file_type, true, false);

    /* If last file is received, set all file metadata transferred */
    if (snapshot->add_file_from_desc(file_meta)) {
      m_clone_task_manager.set_file_meta_transferred();
    }

    mutex_exit(m_clone_task_manager.get_mutex());

    if (err != 0) {
      return (err);
    }

    /* Check and set punch hole for compressed page table. */
    if (file_type == OS_CLONE_DATA_FILE &&
        (file_meta->m_compress_type != Compression::NONE ||
         file_meta->m_file_size > file_meta->m_alloc_size)) {
      page_size_t page_size(file_meta->m_fsp_flags);

      os_file_stat_t stat_info;
      os_file_get_status(file_meta->m_file_name, &stat_info, false, false);

      if (IORequest::is_punch_hole_supported() && !page_size.is_compressed() &&
          stat_info.block_size < srv_page_size) {
        file_meta->m_punch_hole = true;
      }

      /* If file block size is large, disable punch hole. */
      if (stat_info.block_size >= srv_page_size) {
        file_meta->m_punch_hole = false;
      }

      /* Currently the format for compressed and encrypted page is
      dependent on file system block size. */
      if (file_meta->m_fsblk_size != stat_info.block_size) {
        auto donor_str = std::to_string(file_meta->m_fsblk_size);
        auto recipient_str = std::to_string(stat_info.block_size);

        my_error(ER_CLONE_CONFIG, MYF(0), "FS Block Size", donor_str.c_str(),
                 recipient_str.c_str());
        err = ER_CLONE_CONFIG;
      }
    }
    return (err);
  }

  ut_ad(file_desc.m_state == CLONE_SNAPSHOT_REDO_COPY);

  /* open and reserve the redo file size */
  err = open_file(nullptr, file_meta, OS_CLONE_LOG_FILE, true, true);

  snapshot->add_file_from_desc(file_meta);

  /* For redo copy, check and add entry for the second file. */
  if (err == 0 && file_meta->m_file_index == 0) {
    file_meta = &file_desc.m_file_meta;
    file_meta->m_file_index++;

    err =
        snapshot->get_file_from_desc(file_meta, m_clone_dir, true, desc_exists);

    file_meta->m_punch_hole = false;

    if (err == 0 && !desc_exists) {
      err = open_file(nullptr, file_meta, OS_CLONE_LOG_FILE, true, true);
      snapshot->add_file_from_desc(file_meta);
    }
  }

  mutex_exit(m_clone_task_manager.get_mutex());
  return (err);
}

dberr_t Clone_Handle::punch_holes(os_file_t file, const byte *buffer,
                                  uint32_t len, uint64_t start_off,
                                  uint32_t page_len, uint32_t block_size) {
  dberr_t err = DB_SUCCESS;

  /* Loop through all pages in current data block and punch hole. */
  while (len >= page_len) {
    /* Validate compressed page type */
    auto page_type = mach_read_from_2(buffer + FIL_PAGE_TYPE);
    if (page_type == FIL_PAGE_COMPRESSED ||
        page_type == FIL_PAGE_COMPRESSED_AND_ENCRYPTED) {
      auto comp_len = mach_read_from_2(buffer + FIL_PAGE_COMPRESS_SIZE_V1);
      comp_len += FIL_PAGE_DATA;

      /* Align compressed length */
      comp_len = ut_calc_align(comp_len, block_size);

      auto offset = static_cast<ulint>(start_off + comp_len);
      auto hole_size = static_cast<ulint>(page_len - comp_len);

      err = os_file_punch_hole(file, offset, hole_size);
      if (err != DB_SUCCESS) {
        break;
      }
    }
    start_off += page_len;
    buffer += page_len;
    len -= page_len;
  }
  /* Must have consumed all data. */
<<<<<<< HEAD
  ut_ad(len == 0);
=======
  ut_ad(err != DB_SUCCESS || len == 0);
>>>>>>> eaa27166
  return (err);
}

int Clone_Handle::modify_and_write(const Clone_Task *task, uint64_t offset,
                                   unsigned char *buffer, uint32_t buf_len) {
  ut_ad(m_clone_handle_type == CLONE_HDL_APPLY);

  auto snapshot = m_clone_task_manager.get_snapshot();
  auto file_meta = snapshot->get_file_by_index(task->m_current_file_index);

  bool encryption = (file_meta->m_encrypt_type != Encryption::NONE);

  if (encryption) {
    bool success = true;

    bool is_page_copy = (snapshot->get_state() == CLONE_SNAPSHOT_PAGE_COPY);
    bool key_page = (is_page_copy && offset == 0);

    bool is_log_file = (snapshot->get_state() == CLONE_SNAPSHOT_REDO_COPY);
    bool key_log = (is_log_file && file_meta->m_file_index == 0 && offset == 0);

    if (key_page) {
      /* Encrypt tablespace key with master key for encrypted tablespace. */
      page_size_t page_size(file_meta->m_fsp_flags);
      success = snapshot->encrypt_key_in_header(page_size, buffer);

    } else if (key_log) {
      /* Encrypt redo log key with master key */
      success = snapshot->encrypt_key_in_log_header(buffer, buf_len);
    }
    if (!success) {
      ut_ad(false);
      int err = ER_INTERNAL_ERROR;
      my_error(err, MYF(0), "Innodb Clone Apply Failed to Encrypt Key");
      return (err);
    }
  }

  /* No more compression/encryption is needed. */
  IORequest request(IORequest::WRITE);
  request.disable_compression();
  request.clear_encrypted();

  /* Write buffer to file. */
  errno = 0;
  auto db_err =
      os_file_write(request, "Clone data file", task->m_current_file_des,
                    reinterpret_cast<char *>(buffer), offset, buf_len);
  if (db_err != DB_SUCCESS) {
    char errbuf[MYSYS_STRERROR_SIZE];
    my_error(ER_ERROR_ON_WRITE, MYF(0), file_meta->m_file_name, errno,
             my_strerror(errbuf, sizeof(errbuf), errno));

    return (ER_ERROR_ON_WRITE);
  }

  /* Attempt to punch holes if page compression is enabled. */
  if (file_meta->m_punch_hole) {
    page_size_t page_size(file_meta->m_fsp_flags);

    ut_ad(file_meta->m_compress_type != Compression::NONE ||
          file_meta->m_file_size > file_meta->m_alloc_size);
    ut_ad(IORequest::is_punch_hole_supported());
    ut_ad(!page_size.is_compressed());

    auto page_length = page_size.physical();
    auto start_offset = offset;

    ut_a(buf_len >= page_length);
    /* Skip first page */
    if (start_offset == 0) {
      start_offset += page_length;
      buffer += page_length;
      buf_len -= page_length;
    }
    auto db_err =
        punch_holes(task->m_current_file_des.m_file, buffer, buf_len,
                    start_offset, page_length, file_meta->m_fsblk_size);
    if (db_err != DB_SUCCESS) {
<<<<<<< HEAD
      ut_ad(false);
      ib::warn(ER_IB_CLONE_PUNCH_HOLE)
=======
      ut_ad(db_err == DB_IO_NO_PUNCH_HOLE);
      ib::info(ER_IB_CLONE_PUNCH_HOLE)
>>>>>>> eaa27166
          << "Innodb Clone Apply failed to punch hole: "
          << file_meta->m_file_name;
      file_meta->m_punch_hole = false;
    }
  }
  return (0);
}

int Clone_Handle::receive_data(Clone_Task *task, uint64_t offset,
                               uint64_t file_size, uint32_t size,
                               Ha_clone_cbk *callback) {
  ut_ad(m_clone_handle_type == CLONE_HDL_APPLY);

  auto snapshot = m_clone_task_manager.get_snapshot();

  auto file_meta = snapshot->get_file_by_index(task->m_current_file_index);

  bool is_page_copy = (snapshot->get_state() == CLONE_SNAPSHOT_PAGE_COPY);
  bool is_log_file = (snapshot->get_state() == CLONE_SNAPSHOT_REDO_COPY);

  /* During page and redo copy, we encrypt the key in header page. */
  bool key_page = (is_page_copy && offset == 0);
  bool key_log = (is_log_file && file_meta->m_file_index == 0 && offset == 0);

  if (key_page) {
    /* Check and update file size for space header page */
    if (file_meta->m_file_size < file_size) {
      snapshot->update_file_size(task->m_current_file_index, file_size);
    }
  }

  auto file_type = OS_CLONE_DATA_FILE;

  if (is_log_file || is_page_copy ||
      file_meta->m_space_id == dict_sys_t::s_invalid_space_id) {
    file_type = OS_CLONE_LOG_FILE;
  }

  /* Open destination file for first block. */
  if (task->m_current_file_des.m_file == OS_FILE_CLOSED) {
    ut_ad(file_meta != nullptr);

    auto err = open_file(task, file_meta, file_type, true, false);

    if (err != 0) {
      /* Save error with file name. */
      m_clone_task_manager.set_error(err, file_meta->m_file_name);
      return (err);
    }
  }

  ut_ad(task->m_current_file_index == file_meta->m_file_index);

  /* Copy data to current destination file using callback. */
  char errbuf[MYSYS_STRERROR_SIZE];

  auto file_hdl = task->m_current_file_des.m_file;
  auto success = os_file_seek(nullptr, file_hdl, offset);

  if (!success) {
    my_error(ER_ERROR_ON_READ, MYF(0), file_meta->m_file_name, errno,
             my_strerror(errbuf, sizeof(errbuf), errno));
    /* Save error with file name. */
    m_clone_task_manager.set_error(ER_ERROR_ON_READ, file_meta->m_file_name);
    return (ER_ERROR_ON_READ);
  }

  if (task->m_file_cache) {
    callback->set_os_buffer_cache();
    /* For data file recommend zero copy for cached IO. */
    if (!is_log_file) {
      callback->set_zero_copy();
    }
  }

  callback->set_dest_name(file_meta->m_file_name);

  bool modify_buffer = false;

  /* In case of page compression we need to punch hole. */
  if (file_meta->m_punch_hole) {
    ut_ad(!is_log_file);
    modify_buffer = true;
  }

  /* We need to encrypt the tablespace key by master key. */
  if (file_meta->m_encrypt_type != Encryption::NONE && (key_page || key_log)) {
    modify_buffer = true;
  }
  auto err = file_callback(callback, task, size, modify_buffer, offset
#ifdef UNIV_PFS_IO
                           ,
                           __FILE__, __LINE__
#endif /* UNIV_PFS_IO */
  );

  task->m_data_size += size;

  if (err != 0) {
    /* Save error with file name. */
    m_clone_task_manager.set_error(err, file_meta->m_file_name);
  }
  return (err);
}

int Clone_Handle::apply_data(Clone_Task *task, Ha_clone_cbk *callback) {
  ut_ad(m_clone_handle_type == CLONE_HDL_APPLY);

  /* Extract the data descriptor. */
  uint desc_len = 0;
  auto serial_desc = callback->get_data_desc(&desc_len);

  Clone_Desc_Data data_desc;
  auto success = data_desc.deserialize(serial_desc, desc_len);

  if (!success) {
    ut_ad(false);
    int err = ER_CLONE_PROTOCOL;
    my_error(err, MYF(0), "Wrong Clone RPC: Invalid Data Descriptor");
    return (err);
  }
  /* Identify the task for the current block of data. */
  int err = 0;
  auto task_meta = &data_desc.m_task_meta;

  /* The data is from a different file. Close the current one. */
  if (task->m_current_file_index != data_desc.m_file_index) {
    err = close_file(task);
    if (err != 0) {
      return (err);
    }
    task->m_current_file_index = data_desc.m_file_index;
  }

  /* Receive data from callback and apply. */
  err = receive_data(task, data_desc.m_file_offset, data_desc.m_file_size,
                     data_desc.m_data_len, callback);

  /* Close file in case of error. */
  if (err != 0) {
    close_file(task);
  } else {
    err = m_clone_task_manager.set_chunk(task, task_meta);
  }

  return (err);
}

int Clone_Handle::apply(THD *thd, uint task_id, Ha_clone_cbk *callback) {
  int err = 0;
  uint desc_len = 0;

  auto clone_desc = callback->get_data_desc(&desc_len);
  ut_ad(clone_desc != nullptr);

  Clone_Desc_Header header;
  auto success = header.deserialize(clone_desc, desc_len);

  if (!success) {
    ut_ad(false);
    err = ER_CLONE_PROTOCOL;
    my_error(err, MYF(0), "Wrong Clone RPC: Invalid Descriptor Header");
    return (err);
  }

  /* Check the descriptor type in header and apply */
  auto task = m_clone_task_manager.get_task_by_index(task_id);

  switch (header.m_type) {
    case CLONE_DESC_TASK_METADATA:
      err = apply_task_metadata(task, callback);
      break;

    case CLONE_DESC_STATE:
      err = apply_state_metadata(task, callback);
      break;

    case CLONE_DESC_FILE_METADATA:
      err = apply_file_metadata(task, callback);
      break;

    case CLONE_DESC_DATA:
      err = apply_data(task, callback);
      break;

    default:
      ut_ad(false);
      break;
  }

  if (err != 0) {
    close_file(task);
  }

  return (err);
}

int Clone_Handle::restart_apply(THD *thd, const byte *&loc, uint &loc_len) {
  auto init_loc = m_restart_loc;
  auto init_len = m_restart_loc_len;
  auto alloc_len = m_restart_loc_len;

  /* Get latest locator */
  loc = get_locator(loc_len);

  m_clone_task_manager.reinit_apply_state(loc, loc_len, init_loc, init_len,
                                          alloc_len);

  /* Return the original locator if no state information */
  if (init_loc == nullptr) {
    return (0);
  }

  loc = init_loc;
  loc_len = init_len;

  /* Reset restart loc buffer if newly allocated */
  if (alloc_len > m_restart_loc_len) {
    m_restart_loc = init_loc;
    m_restart_loc_len = alloc_len;
  }

  ut_ad(loc == m_restart_loc);

  auto master_task = m_clone_task_manager.get_task_by_index(0);

  auto err = close_file(master_task);

  return (err);
}

void Clone_Snapshot::update_file_size(uint32_t file_index, uint64_t file_size) {
  /* Update file size when file is extended during page copy */
  ut_ad(m_snapshot_state == CLONE_SNAPSHOT_PAGE_COPY);

  auto cur_file = get_file_by_index(file_index);

  while (file_size > cur_file->m_file_size) {
    ++file_index;

    if (file_index >= m_num_data_files) {
      /* Update file size for the last file. */
      cur_file->m_file_size = file_size;
      break;
    }

    auto next_file = get_file_by_index(file_index);

    if (next_file->m_space_id != cur_file->m_space_id) {
      /* Update file size for the last file. */
      cur_file->m_file_size = file_size;
      break;
    }

    /* Only system tablespace can have multiple nodes. */
    ut_ad(cur_file->m_space_id == 0);

    file_size -= cur_file->m_file_size;
    cur_file = next_file;
  }
}

int Clone_Snapshot::init_apply_state(Clone_Desc_State *state_desc) {
  set_state_info(state_desc);

  int err = 0;
  switch (m_snapshot_state) {
    case CLONE_SNAPSHOT_FILE_COPY:
      ib::info(ER_IB_CLONE_OPERATION) << "Clone Apply State FILE COPY: ";
      break;

    case CLONE_SNAPSHOT_PAGE_COPY:
      ib::info(ER_IB_CLONE_OPERATION) << "Clone Apply State PAGE COPY: ";
      break;

    case CLONE_SNAPSHOT_REDO_COPY:
      ib::info(ER_IB_CLONE_OPERATION) << "Clone Apply State REDO COPY: ";
      break;

    case CLONE_SNAPSHOT_DONE:
      /* Extend and flush data files. */
      ib::info(ER_IB_CLONE_OPERATION) << "Clone Apply State FLUSH DATA: ";
      err = extend_and_flush_files(false);
      if (err != 0) {
        ib::info(ER_IB_CLONE_OPERATION)
            << "Clone Apply FLUSH DATA failed code: " << err;
        break;
      }
      /* Flush redo files. */
      ib::info(ER_IB_CLONE_OPERATION) << "Clone Apply State FLUSH REDO: ";
      err = extend_and_flush_files(true);
      if (err != 0) {
        ib::info(ER_IB_CLONE_OPERATION)
            << "Clone Apply FLUSH REDO failed code: " << err;
        break;
      }
      ib::info(ER_IB_CLONE_OPERATION) << "Clone Apply State DONE";
      break;

    case CLONE_SNAPSHOT_NONE:
    case CLONE_SNAPSHOT_INIT:
    default:
      ut_ad(false);
      err = ER_INTERNAL_ERROR;
      my_error(err, MYF(0), "Innodb Clone Snapshot Invalid state");
      break;
  }
  return (err);
}

int Clone_Snapshot::extend_and_flush_files(bool flush_redo) {
  auto &file_vector = (flush_redo) ? m_redo_file_vector : m_data_file_vector;

  for (auto file_meta : file_vector) {
    char errbuf[MYSYS_STRERROR_SIZE];
    bool success = true;

    auto file =
        os_file_create(innodb_clone_file_key, file_meta->m_file_name,
                       OS_FILE_OPEN | OS_FILE_ON_ERROR_NO_EXIT, OS_FILE_NORMAL,
                       OS_CLONE_DATA_FILE, false, &success);

    if (!success) {
      my_error(ER_CANT_OPEN_FILE, MYF(0), file_meta->m_file_name, errno,
               my_strerror(errbuf, sizeof(errbuf), errno));

      return (ER_CANT_OPEN_FILE);
    }

    auto file_size = os_file_get_size(file);

    if (file_size < file_meta->m_file_size) {
      success = os_file_set_size(file_meta->m_file_name, file, file_size,
                                 file_meta->m_file_size, false, true);
    } else {
      success = os_file_flush(file);
    }

    os_file_close(file);

    if (!success) {
      my_error(ER_ERROR_ON_WRITE, MYF(0), file_meta->m_file_name, errno,
               my_strerror(errbuf, sizeof(errbuf), errno));

      return (ER_ERROR_ON_WRITE);
    }
  }
  return (0);
}<|MERGE_RESOLUTION|>--- conflicted
+++ resolved
@@ -223,7 +223,6 @@
     }
     return (err);
   }
-<<<<<<< HEAD
 
   if (type != OS_FILE_TYPE_FILE) {
     /* Either the stat() call failed or the name is a
@@ -301,85 +300,6 @@
 
   file_meta->m_file_name = static_cast<const char *>(path);
 
-=======
-
-  if (type != OS_FILE_TYPE_FILE) {
-    /* Either the stat() call failed or the name is a
-    directory/block device, or permission error etc. */
-    char errbuf[MYSYS_STRERROR_SIZE];
-    my_error(ER_ERROR_ON_WRITE, MYF(0), file_name.c_str(), errno,
-             my_strerror(errbuf, sizeof(errbuf), errno));
-    return (ER_ERROR_ON_WRITE);
-  }
-
-  ut_a(type == OS_FILE_TYPE_FILE);
-
-  /* For cloning to different data directory, we must ensure that the
-  file is not present. This would always fail for local clone. */
-  if (!replace) {
-    my_error(ER_FILE_EXISTS_ERROR, MYF(0), file_name.c_str());
-    return (ER_FILE_EXISTS_ERROR);
-  }
-
-  /* Save original data file name. */
-  std::string data_file(file_desc->m_file_name);
-
-  /* For clone to current data directory, we need to clone system files
-  to a file with different name and then move back during restart. */
-  auto file_extn_loc = const_cast<char *>(file_desc->m_file_name);
-  file_extn_loc += file_desc->m_file_name_len;
-
-  /* Overwrite null terminator. */
-  --file_extn_loc;
-  strcpy(file_extn_loc, CLONE_INNODB_REPLACED_FILE_EXTN);
-
-  file_desc->m_file_name_len += sizeof(CLONE_INNODB_REPLACED_FILE_EXTN);
-
-  /* Check that file with clone extension is not present */
-  file_name.assign(file_desc->m_file_name);
-  type = Fil_path::get_file_type(file_name);
-
-  if (type != OS_FILE_TYPE_MISSING) {
-    my_error(ER_FILE_EXISTS_ERROR, MYF(0), file_name.c_str());
-    return (ER_FILE_EXISTS_ERROR);
-  }
-
-  /* Add file name to files to be replaced before recovery. */
-  auto err =
-      clone_add_to_list_file(CLONE_INNODB_REPLACED_FILES, data_file.c_str());
-  return (err);
-}
-
-int Clone_Snapshot::build_file_path(const char *data_dir, ulint alloc_size,
-                                    Clone_File_Meta *&file_desc) {
-  /* Check if data directory is being replaced. */
-  bool replace_dir = (data_dir == nullptr);
-
-  /* Allocate for file path string. */
-  auto path = static_cast<char *>(mem_heap_alloc(m_snapshot_heap, alloc_size));
-
-  if (path == nullptr) {
-    my_error(ER_OUTOFMEMORY, MYF(0), alloc_size);
-    return (ER_OUTOFMEMORY);
-  }
-
-  /* Copy file metadata */
-  auto file_meta = reinterpret_cast<Clone_File_Meta *>(path);
-  path += sizeof(Clone_File_Meta);
-  *file_meta = *file_desc;
-
-  bool is_absolute_path = false;
-  std::string file_name;
-
-  /* Check if absolute or relative path. */
-  if (file_desc->m_file_name != nullptr) {
-    file_name.assign(file_desc->m_file_name, file_desc->m_file_name_len);
-    is_absolute_path = Fil_path::is_absolute_path(file_name);
-  }
-
-  file_meta->m_file_name = static_cast<const char *>(path);
-
->>>>>>> eaa27166
   /* Copy path and file name together for absolute path. */
   if (is_absolute_path) {
     ut_ad(m_snapshot_state == CLONE_SNAPSHOT_FILE_COPY);
@@ -841,11 +761,7 @@
     len -= page_len;
   }
   /* Must have consumed all data. */
-<<<<<<< HEAD
-  ut_ad(len == 0);
-=======
   ut_ad(err != DB_SUCCESS || len == 0);
->>>>>>> eaa27166
   return (err);
 }
 
@@ -925,13 +841,8 @@
         punch_holes(task->m_current_file_des.m_file, buffer, buf_len,
                     start_offset, page_length, file_meta->m_fsblk_size);
     if (db_err != DB_SUCCESS) {
-<<<<<<< HEAD
-      ut_ad(false);
-      ib::warn(ER_IB_CLONE_PUNCH_HOLE)
-=======
       ut_ad(db_err == DB_IO_NO_PUNCH_HOLE);
       ib::info(ER_IB_CLONE_PUNCH_HOLE)
->>>>>>> eaa27166
           << "Innodb Clone Apply failed to punch hole: "
           << file_meta->m_file_name;
       file_meta->m_punch_hole = false;
