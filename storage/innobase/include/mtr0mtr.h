--- conflicted
+++ resolved
@@ -214,12 +214,7 @@
 void
 mtr_commit(
 /*=======*/
-<<<<<<< HEAD
-	mtr_t*	mtr)	/*!< in/out: mini-transaction */
-	MY_ATTRIBUTE((nonnull));
-=======
 	mtr_t*	mtr);	/*!< in/out: mini-transaction */
->>>>>>> 028a164d
 /**********************************************************//**
 Sets and returns a savepoint in mtr.
 @return	savepoint */
@@ -325,11 +320,7 @@
 	mtr_t*		mtr,	/*!< in: mtr */
 	const void*	object,	/*!< in: object to search */
 	ulint		type)	/*!< in: type of object */
-<<<<<<< HEAD
-	MY_ATTRIBUTE((warn_unused_result, nonnull));
-=======
-	__attribute__((warn_unused_result));
->>>>>>> 028a164d
+	MY_ATTRIBUTE((warn_unused_result));
 
 /**********************************************************//**
 Checks if memo contains the given page.
