/*****************************************************************************

Copyright (c) 2013, 2018, Oracle and/or its affiliates. All Rights Reserved.

This program is free software; you can redistribute it and/or modify it under
the terms of the GNU General Public License, version 2.0, as published by the
Free Software Foundation.

This program is also distributed with certain software (including but not
limited to OpenSSL) that is licensed under separate terms, as designated in a
particular file or component or in included license documentation. The authors
of MySQL hereby grant you an additional permission to link the program and
your derivative works with the separately licensed software that they have
included with MySQL.

This program is distributed in the hope that it will be useful, but WITHOUT
ANY WARRANTY; without even the implied warranty of MERCHANTABILITY or FITNESS
FOR A PARTICULAR PURPOSE. See the GNU General Public License, version 2.0,
for more details.

You should have received a copy of the GNU General Public License along with
this program; if not, write to the Free Software Foundation, Inc.,
51 Franklin St, Fifth Floor, Boston, MA 02110-1301  USA

*****************************************************************************/

/** @file include/sess0sess.h
 InnoDB session state tracker.
 Multi file, shared, system tablespace implementation.

 Created 2014-04-30 by Krunal Bauskar
 *******************************************************/

#ifndef sess0sess_h
#define sess0sess_h

#include <sql_thd_internal_api.h>
#include "dict0mem.h"
#include "srv0tmp.h"
#include "trx0trx.h"
#include "univ.i"
#include "ut0new.h"

#include <map>

class dict_intrinsic_table_t {
 public:
  /** Constructor
  @param[in,out]	handler		table handler. */
  dict_intrinsic_table_t(dict_table_t *handler) : m_handler(handler) {
    /* Do nothing. */
  }

  /** Destructor */
  ~dict_intrinsic_table_t() { m_handler = NULL; }

 public:
  /* Table Handler holding other metadata information commonly needed
  for any table. */
  dict_table_t *m_handler;
};

/** InnoDB private data that is cached in THD */
typedef std::map<
    std::string, dict_intrinsic_table_t *, std::less<std::string>,
    ut_allocator<std::pair<const std::string, dict_intrinsic_table_t *>>>
    table_cache_t;

class innodb_session_t {
  friend class innodb_session_dict_mutex_guard_t;

 public:
  /** Constructor */
  innodb_session_t()
<<<<<<< HEAD
      : m_trx(), m_open_tables(), m_dict_mutex_locked(0) { /* Do nothing. */
=======
      : m_trx(), m_open_tables(), m_usr_temp_tblsp(), m_intrinsic_temp_tblsp() {
    /* Do nothing. */
>>>>>>> e4924f36
  }

  /** Destructor */
  ~innodb_session_t() {
    m_trx = NULL;

    for (table_cache_t::iterator it = m_open_tables.begin();
         it != m_open_tables.end(); ++it) {
      delete (it->second);
    }

    if (m_usr_temp_tblsp != nullptr) {
      ibt::free_tmp(m_usr_temp_tblsp);
    }

    if (m_intrinsic_temp_tblsp != nullptr) {
      ibt::free_tmp(m_intrinsic_temp_tblsp);
    }
  }

  /** Cache table handler.
  @param[in]	table_name	name of the table
  @param[in,out]	table		table handler to register */
  void register_table_handler(const char *table_name, dict_table_t *table) {
    ut_ad(lookup_table_handler(table_name) == NULL);
    m_open_tables.insert(table_cache_t::value_type(
        table_name, new dict_intrinsic_table_t(table)));
  }

  /** Lookup for table handler given table_name.
  @param[in]	table_name	name of the table to lookup */
  dict_table_t *lookup_table_handler(const char *table_name) {
    table_cache_t::iterator it = m_open_tables.find(table_name);
    return ((it == m_open_tables.end()) ? NULL : it->second->m_handler);
  }

  /** Remove table handler entry.
  @param[in]	table_name	name of the table to remove */
  void unregister_table_handler(const char *table_name) {
    table_cache_t::iterator it = m_open_tables.find(table_name);
    if (it == m_open_tables.end()) {
      return;
    }

    delete (it->second);
    m_open_tables.erase(table_name);
  }

  /** Count of register table handler.
  @return number of register table handlers */
  uint count_register_table_handler() const {
    return (static_cast<uint>(m_open_tables.size()));
  }

<<<<<<< HEAD
  /** Checks the state of the dict_sys mutex.
  @return true, if dict_sys mutex is locked */
  bool is_dict_mutex_locked() const { return m_dict_mutex_locked != 0; }
=======
  ibt::Tablespace *get_usr_temp_tblsp() {
    if (m_usr_temp_tblsp == nullptr) {
      my_thread_id id = thd_thread_id(m_trx->mysql_thd);
      m_usr_temp_tblsp = ibt::tbsp_pool->get(id, ibt::TBSP_USER);
    }

    return (m_usr_temp_tblsp);
  }

  ibt::Tablespace *get_instrinsic_temp_tblsp() {
    if (m_intrinsic_temp_tblsp == nullptr) {
      my_thread_id id = thd_thread_id(m_trx->mysql_thd);
      m_intrinsic_temp_tblsp = ibt::tbsp_pool->get(id, ibt::TBSP_INTRINSIC);
    }

    return (m_intrinsic_temp_tblsp);
  }
>>>>>>> e4924f36

 public:
  /** transaction handler. */
  trx_t *m_trx;

  /** Handler of tables that are created or open but not added
  to InnoDB dictionary as they are session specific.
  Currently, limited to intrinsic temporary tables only. */
  table_cache_t m_open_tables;

 private:
<<<<<<< HEAD
  /** This counter is used by
  ha_innobase::update_field_defs_with_zip_dict_info() to determine
  whether it needs to acquire dict_sys mutex or not. Non-zero value
  means that this mutex has already been locked by one of the purge
  threads just before calling handler::my_prepare_gcolumn_template() /
  handler::my_eval_gcolumn_expr_with_open() and therefore it must not
  be touched to avoid recursive locking. */
  uint m_dict_mutex_locked;
};

/** A guard class which sets dict_mutex locked flag for the provided innodb
session object in constructor and unset it in destructor. */
class innodb_session_dict_mutex_guard_t {
 public:
  /** Constructor
  @param[in,out]	session	innodb session object. */
  innodb_session_dict_mutex_guard_t(innodb_session_t &session)
      : m_session(session) {
    ++m_session.m_dict_mutex_locked;
  }

  /** Destructor */
  ~innodb_session_dict_mutex_guard_t() { --m_session.m_dict_mutex_locked; }

 private:
  /* noncopyable */
  innodb_session_dict_mutex_guard_t(const innodb_session_dict_mutex_guard_t &);
  innodb_session_dict_mutex_guard_t &operator=(
      const innodb_session_dict_mutex_guard_t &);

  /** Reference to the innodb session object */
  innodb_session_t &m_session;
=======
  /** Current session's user temp tablespace */
  ibt::Tablespace *m_usr_temp_tblsp;

  /** Current session's optimizer temp tablespace */
  ibt::Tablespace *m_intrinsic_temp_tblsp;
>>>>>>> e4924f36
};

#endif /* sess0sess_h */<|MERGE_RESOLUTION|>--- conflicted
+++ resolved
@@ -72,12 +72,12 @@
  public:
   /** Constructor */
   innodb_session_t()
-<<<<<<< HEAD
-      : m_trx(), m_open_tables(), m_dict_mutex_locked(0) { /* Do nothing. */
-=======
-      : m_trx(), m_open_tables(), m_usr_temp_tblsp(), m_intrinsic_temp_tblsp() {
+      : m_trx(),
+        m_open_tables(),
+        m_dict_mutex_locked(0),
+        m_usr_temp_tblsp(),
+        m_intrinsic_temp_tblsp() {
     /* Do nothing. */
->>>>>>> e4924f36
   }
 
   /** Destructor */
@@ -132,11 +132,12 @@
     return (static_cast<uint>(m_open_tables.size()));
   }
 
-<<<<<<< HEAD
   /** Checks the state of the dict_sys mutex.
   @return true, if dict_sys mutex is locked */
-  bool is_dict_mutex_locked() const { return m_dict_mutex_locked != 0; }
-=======
+  bool is_dict_mutex_locked() const noexcept {
+    return m_dict_mutex_locked != 0;
+  }
+
   ibt::Tablespace *get_usr_temp_tblsp() {
     if (m_usr_temp_tblsp == nullptr) {
       my_thread_id id = thd_thread_id(m_trx->mysql_thd);
@@ -154,7 +155,6 @@
 
     return (m_intrinsic_temp_tblsp);
   }
->>>>>>> e4924f36
 
  public:
   /** transaction handler. */
@@ -166,23 +166,28 @@
   table_cache_t m_open_tables;
 
  private:
-<<<<<<< HEAD
   /** This counter is used by
-  ha_innobase::update_field_defs_with_zip_dict_info() to determine
-  whether it needs to acquire dict_sys mutex or not. Non-zero value
-  means that this mutex has already been locked by one of the purge
-  threads just before calling handler::my_prepare_gcolumn_template() /
-  handler::my_eval_gcolumn_expr_with_open() and therefore it must not
-  be touched to avoid recursive locking. */
+      ha_innobase::update_field_defs_with_zip_dict_info() to determine
+      whether it needs to acquire dict_sys mutex or not. Non-zero value
+      means that this mutex has already been locked by one of the purge
+      threads just before calling handler::my_prepare_gcolumn_template() /
+      handler::my_eval_gcolumn_expr_with_open() and therefore it must not
+      be touched to avoid recursive locking. */
   uint m_dict_mutex_locked;
+
+  /** Current session's user temp tablespace */
+  ibt::Tablespace *m_usr_temp_tblsp;
+
+  /** Current session's optimizer temp tablespace */
+  ibt::Tablespace *m_intrinsic_temp_tblsp;
 };
 
 /** A guard class which sets dict_mutex locked flag for the provided innodb
-session object in constructor and unset it in destructor. */
+    session object in constructor and unset it in destructor. */
 class innodb_session_dict_mutex_guard_t {
  public:
   /** Constructor
-  @param[in,out]	session	innodb session object. */
+      @param[in,out]	session	innodb session object. */
   innodb_session_dict_mutex_guard_t(innodb_session_t &session)
       : m_session(session) {
     ++m_session.m_dict_mutex_locked;
@@ -199,13 +204,6 @@
 
   /** Reference to the innodb session object */
   innodb_session_t &m_session;
-=======
-  /** Current session's user temp tablespace */
-  ibt::Tablespace *m_usr_temp_tblsp;
-
-  /** Current session's optimizer temp tablespace */
-  ibt::Tablespace *m_intrinsic_temp_tblsp;
->>>>>>> e4924f36
 };
 
 #endif /* sess0sess_h */