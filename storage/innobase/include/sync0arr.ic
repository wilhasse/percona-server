/*****************************************************************************

Copyright (c) 1995, 2013, Oracle and/or its affiliates. All Rights Reserved.

This program is free software; you can redistribute it and/or modify it under
the terms of the GNU General Public License as published by the Free Software
Foundation; version 2 of the License.

This program is distributed in the hope that it will be useful, but WITHOUT
ANY WARRANTY; without even the implied warranty of MERCHANTABILITY or FITNESS
FOR A PARTICULAR PURPOSE. See the GNU General Public License for more details.

You should have received a copy of the GNU General Public License along with
this program; if not, write to the Free Software Foundation, Inc.,
51 Franklin Street, Suite 500, Boston, MA 02110-1335 USA

*****************************************************************************/

/**************************************************//**
@file include/sync0arr.ic
The wait array for synchronization primitives

Inline code

Created 9/5/1995 Heikki Tuuri
*******************************************************/

extern ulint		sync_array_size;
extern sync_array_t**	sync_wait_array;

#include "ut0counter.h"

/**********************************************************************//**
Get an instance of the sync wait array.
@return an instance of the sync wait array. */

UNIV_INLINE
sync_array_t*
sync_array_get()
/*============*/
{
	if (sync_array_size <= 1) {
		return(sync_wait_array[0]);
	}

	return(sync_wait_array[default_indexer_t<>::get_rnd_index()
			       % sync_array_size]);
}

/******************************************************************//**
Get an instance of the sync wait array and reserve a wait array cell
in the instance for waiting for an object. The event of the cell is
reset to nonsignalled state.
If reserving cell of the instance fails, try to get another new
instance until we can reserve an empty cell of it.
@return the sync array reserved, never NULL. */
UNIV_INLINE
sync_array_t*
sync_array_get_and_reserve_cell(
/*============================*/
	void*		object, /*!< in: pointer to the object to wait for */
	ulint		type,	/*!< in: lock request type */
	const char*	file,	/*!< in: file where requested */
	ulint		line,	/*!< in: line where requested */
	sync_cell_t**	cell)	/*!< out: the cell reserved, never NULL */
{
<<<<<<< HEAD
	sync_array_t*	sync_arr;
=======
	sync_array_t*	sync_arr = NULL;
>>>>>>> a9800d0d

	*cell = NULL;
	for (ulint i = 0; i < sync_array_size && *cell == NULL; ++i) {
		/* Although the sync_array is get in a random way currently,
		we still try at most sync_array_size times, in case any
		of the sync_array we get is full */
		sync_arr = sync_array_get();
		*cell = sync_array_reserve_cell(sync_arr, object, type,
					       file, line);
        }

	/* This won't be true every time, for the loop above may execute
	more than srv_sync_array_size times to reserve a cell.
	But an assertion here makes the code more solid. */
	ut_a(*cell != NULL);

	return sync_arr;
}<|MERGE_RESOLUTION|>--- conflicted
+++ resolved
@@ -64,11 +64,7 @@
 	ulint		line,	/*!< in: line where requested */
 	sync_cell_t**	cell)	/*!< out: the cell reserved, never NULL */
 {
-<<<<<<< HEAD
-	sync_array_t*	sync_arr;
-=======
 	sync_array_t*	sync_arr = NULL;
->>>>>>> a9800d0d
 
 	*cell = NULL;
 	for (ulint i = 0; i < sync_array_size && *cell == NULL; ++i) {
