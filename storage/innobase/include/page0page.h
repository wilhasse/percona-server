--- conflicted
+++ resolved
@@ -260,12 +260,8 @@
 page_header_get_offs(
 /*=================*/
 	const page_t*	page,	/*!< in: page */
-<<<<<<< HEAD
 	ulint		field)	/*!< in: PAGE_FREE, ... */
 	MY_ATTRIBUTE((warn_unused_result));
-=======
-	ulint		field);	/*!< in: PAGE_FREE, ... */
->>>>>>> f912ea9c
 
 /*************************************************************//**
 Returns the pointer stored in the given header field, or NULL. */
