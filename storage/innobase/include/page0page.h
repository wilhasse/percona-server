--- conflicted
+++ resolved
@@ -235,12 +235,7 @@
 page_header_get_offs(
 /*=================*/
 	const page_t*	page,	/*!< in: page */
-<<<<<<< HEAD
-	ulint		field)	/*!< in: PAGE_FREE, ... */
-	MY_ATTRIBUTE((nonnull, pure));
-=======
 	ulint		field);	/*!< in: PAGE_FREE, ... */
->>>>>>> 028a164d
 
 /*************************************************************//**
 Returns the pointer stored in the given header field, or NULL. */
@@ -532,7 +527,7 @@
 page_is_leaf(
 /*=========*/
 	const page_t*	page)	/*!< in: page */
-	MY_ATTRIBUTE((nonnull, pure));
+	MY_ATTRIBUTE((warn_unused_result));
 /************************************************************//**
 Determine whether the page is empty.
 @return	true if the page is empty (PAGE_N_RECS = 0) */
@@ -956,12 +951,7 @@
 	page_t*		page,	/*!< in: index page */
 	page_zip_des_t*	page_zip,/*!< in/out: compressed page whose
 				uncompressed part will be written, or NULL */
-<<<<<<< HEAD
-	ulint		slot_no)/*!< in: the directory slot */
-	MY_ATTRIBUTE((nonnull(1)));
-=======
 	ulint		slot_no);/*!< in: the directory slot */
->>>>>>> 028a164d
 /*************************************************************//**
 Tries to balance the given directory slot with too few records
 with the upper neighbor, so that there are at least the minimum number
@@ -973,12 +963,7 @@
 /*==================*/
 	page_t*		page,	/*!< in/out: index page */
 	page_zip_des_t*	page_zip,/*!< in/out: compressed page, or NULL */
-<<<<<<< HEAD
-	ulint		slot_no)/*!< in: the directory slot */
-	MY_ATTRIBUTE((nonnull(1)));
-=======
 	ulint		slot_no);/*!< in: the directory slot */
->>>>>>> 028a164d
 /**********************************************************//**
 Parses a log record of a record list end or start deletion.
 @return	end of log record or NULL */
