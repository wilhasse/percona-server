--- conflicted
+++ resolved
@@ -1,10 +1,6 @@
 /*****************************************************************************
 
-<<<<<<< HEAD
-Copyright (c) 2005, 2018, Oracle and/or its affiliates. All Rights Reserved.
-=======
 Copyright (c) 2005, 2019, Oracle and/or its affiliates. All Rights Reserved.
->>>>>>> 4869291f
 
 This program is free software; you can redistribute it and/or modify it under
 the terms of the GNU General Public License, version 2.0, as published by the
@@ -103,20 +99,12 @@
 
 /** Index field definition */
 struct index_field_t {
-<<<<<<< HEAD
-  ulint col_no;      /*!< column offset */
-  ulint prefix_len;  /*!< column prefix length, or 0
-                     if indexing the whole column */
-  bool is_v_col;     /*!< whether this is a virtual column */
-  bool is_ascending; /*!< true=ASC, false=DESC */
-=======
   ulint col_no;        /*!< column offset */
   ulint prefix_len;    /*!< column prefix length, or 0
                        if indexing the whole column */
   bool is_v_col;       /*!< whether this is a virtual column */
   bool is_multi_value; /*!< whether it has multi-value */
   bool is_ascending;   /*!< true=ASC, false=DESC */
->>>>>>> 4869291f
 };
 
 /** Definition of an index being created */
@@ -243,10 +231,7 @@
 @param[in]	add_v		new virtual columns added along with indexes
 @param[in]	eval_table	mysql table used to evaluate virtual column
                                 value, see innobase_get_computed_value().
-<<<<<<< HEAD
 @param[in]	prebuilt	compress_heap must be taken from here
-=======
->>>>>>> 4869291f
 @return DB_SUCCESS or error code */
 dberr_t row_merge_build_indexes(
     trx_t *trx, dict_table_t *old_table, dict_table_t *new_table, bool online,
@@ -254,12 +239,8 @@
     struct TABLE *table, const dtuple_t *add_cols, const ulint *col_map,
     ulint add_autoinc, ib_sequence_t &sequence, bool skip_pk_sort,
     ut_stage_alter_t *stage, const dict_add_v_col_t *add_v,
-<<<<<<< HEAD
     struct TABLE *eval_table, row_prebuilt_t *prebuilt)
     MY_ATTRIBUTE((warn_unused_result));
-=======
-    struct TABLE *eval_table) MY_ATTRIBUTE((warn_unused_result));
->>>>>>> 4869291f
 
 /** Write a buffer to a block.
 @param[in]	buf	sorted buffer
@@ -275,19 +256,12 @@
                            (NULL if non-unique index) */
 /** Write a merge block to the file system.
  @return true if request was successful, false if fail */
-<<<<<<< HEAD
 ibool row_merge_write(int fd,               /*!< in: file descriptor */
                       ulint offset,         /*!< in: offset where to write,
                                             in number of row_merge_block_t elements */
                       void *buf,            /*!< in/out: data */
                       void *crypt_buf,      /*!< in: crypt buf or NULL */
                       space_id_t space_id); /*!< in: tablespace id */
-=======
-ibool row_merge_write(int fd,           /*!< in: file descriptor */
-                      ulint offset,     /*!< in: offset where to write,
-                                        in number of row_merge_block_t elements */
-                      const void *buf); /*!< in: data */
->>>>>>> 4869291f
 /** Empty a sort buffer.
  @return sort buffer */
 row_merge_buf_t *row_merge_buf_empty(
@@ -313,14 +287,9 @@
 and then stage->inc() will be called for each record processed.
 @return DB_SUCCESS or error code */
 dberr_t row_merge_sort(trx_t *trx, const row_merge_dup_t *dup,
-<<<<<<< HEAD
                        merge_file_t *file, row_merge_block_t *block,
                        row_merge_block_t *crypt_block, space_id_t space_id,
                        int *tmpfd, ut_stage_alter_t *stage = nullptr);
-=======
-                       merge_file_t *file, row_merge_block_t *block, int *tmpfd,
-                       ut_stage_alter_t *stage = NULL);
->>>>>>> 4869291f
 
 /** Allocate a sort buffer.
  @return own: sort buffer */
@@ -335,7 +304,6 @@
     merge_file_t *merge_file); /*!< in/out: merge file structure */
 /** Read a merge block from the file system.
  @return true if request was successful, false if fail */
-<<<<<<< HEAD
 ibool row_merge_read(int fd,                       /*!< in: file descriptor */
                      ulint offset,                 /*!< in: offset where to read
                                                    in number of row_merge_block_t
@@ -358,25 +326,5 @@
                                     or NULL on end of list
                                     (non-NULL on I/O error) */
     ulint *offsets)                 /*!< out: offsets of mrec */
-=======
-ibool row_merge_read(int fd,                  /*!< in: file descriptor */
-                     ulint offset,            /*!< in: offset where to read
-                                              in number of row_merge_block_t
-                                              elements */
-                     row_merge_block_t *buf); /*!< out: data */
-/** Read a merge record.
- @return pointer to next record, or NULL on I/O error or end of list */
-const byte *row_merge_read_rec(
-    row_merge_block_t *block,  /*!< in/out: file buffer */
-    mrec_buf_t *buf,           /*!< in/out: secondary buffer */
-    const byte *b,             /*!< in: pointer to record */
-    const dict_index_t *index, /*!< in: index of the record */
-    int fd,                    /*!< in: file descriptor */
-    ulint *foffs,              /*!< in/out: file offset */
-    const mrec_t **mrec,       /*!< out: pointer to merge record,
-                               or NULL on end of list
-                               (non-NULL on I/O error) */
-    ulint *offsets)            /*!< out: offsets of mrec */
->>>>>>> 4869291f
     MY_ATTRIBUTE((warn_unused_result));
 #endif /* row0merge.h */