--- conflicted
+++ resolved
@@ -1,10 +1,6 @@
 /*****************************************************************************
 
-<<<<<<< HEAD
-Copyright (c) 1995, 2018, Oracle and/or its affiliates. All Rights Reserved.
-=======
 Copyright (c) 1995, 2019, Oracle and/or its affiliates. All Rights Reserved.
->>>>>>> 4869291f
 Copyright (c) 2008, Google Inc.
 
 Portions of this file contain modifications contributed and copyrighted by
@@ -464,11 +460,7 @@
     /* wait_ex waiter exists. It may not be asleep, but we signal
     anyway. We do not wake other waiters, because they can't
     exist without wait_ex waiter and wait_ex waiter goes first.*/
-<<<<<<< HEAD
     os_event_set(&lock->wait_ex_event);
-=======
-    os_event_set(lock->wait_ex_event);
->>>>>>> 4869291f
     sync_array_object_signalled();
   }
 
@@ -514,11 +506,7 @@
     exist when there is a writer. */
     if (lock->waiters) {
       rw_lock_reset_waiter_flag(lock);
-<<<<<<< HEAD
       os_event_set(&lock->event);
-=======
-      os_event_set(lock->event);
->>>>>>> 4869291f
       sync_array_object_signalled();
     }
   } else if (lock->lock_word == -X_LOCK_DECR ||
@@ -565,11 +553,7 @@
       holder. */
       if (lock->waiters) {
         rw_lock_reset_waiter_flag(lock);
-<<<<<<< HEAD
         os_event_set(&lock->event);
-=======
-        os_event_set(lock->event);
->>>>>>> 4869291f
         sync_array_object_signalled();
       }
     } else {
@@ -600,11 +584,7 @@
     const char *cfile_name,  /*!< in: file name where created */
     ulint cline)             /*!< in: file line where created */
 {
-<<<<<<< HEAD
   new (lock) rw_lock_t();
-=======
-  ut_d(new (lock) rw_lock_t());
->>>>>>> 4869291f
 
   /* Initialize the rwlock for performance schema */
   lock->pfs_psi = PSI_RWLOCK_CALL(init_rwlock)(key.m_value, lock);
@@ -700,16 +680,6 @@
  NOTE! Please use the corresponding macro rw_lock_s_lock(), not
  directly this function! */
 ALWAYS_INLINE
-<<<<<<< HEAD
-void pfs_rw_lock_s_lock_func(
-    rw_lock_t *lock,       /*!< in: pointer to rw-lock */
-    ulint pass,            /*!< in: pass value; != 0, if the
-                           lock will be passed to another
-                           thread to unlock */
-    const char *file_name, /*!< in: file name where lock
-                         requested */
-    ulint line)            /*!< in: line where requested */
-=======
 void pfs_rw_lock_s_lock_func(rw_lock_t *lock, /*!< in: pointer to rw-lock */
                              ulint pass,      /*!< in: pass value; != 0, if the
                                               lock will be passed to another
@@ -717,7 +687,6 @@
                              const char *file_name, /*!< in: file name where
                                                   lock requested */
                              ulint line) /*!< in: line where requested */
->>>>>>> 4869291f
 {
   if (lock->pfs_psi != NULL) {
     PSI_rwlock_locker *locker;
@@ -741,16 +710,6 @@
  NOTE! Please use the corresponding macro rw_lock_sx_lock(), not
  directly this function! */
 UNIV_INLINE
-<<<<<<< HEAD
-void pfs_rw_lock_sx_lock_func(
-    rw_lock_t *lock,       /*!< in: pointer to rw-lock */
-    ulint pass,            /*!< in: pass value; != 0, if the
-                           lock will be passed to another
-                           thread to unlock */
-    const char *file_name, /*!< in: file name where lock
-                         requested */
-    ulint line)            /*!< in: line where requested */
-=======
 void pfs_rw_lock_sx_lock_func(rw_lock_t *lock, /*!< in: pointer to rw-lock */
                               ulint pass,      /*!< in: pass value; != 0, if the
                                                lock will be passed to another
@@ -758,7 +717,6 @@
                               const char *file_name, /*!< in: file name where
                                                    lock requested */
                               ulint line) /*!< in: line where requested */
->>>>>>> 4869291f
 {
   if (lock->pfs_psi != NULL) {
     PSI_rwlock_locker *locker;
@@ -863,11 +821,7 @@
 {
   /* Inform performance schema we are unlocking the lock */
   if (lock->pfs_psi != NULL) {
-<<<<<<< HEAD
-    PSI_RWLOCK_CALL(unlock_rwlock)(lock->pfs_psi);
-=======
     PSI_RWLOCK_CALL(unlock_rwlock)(lock->pfs_psi, PSI_RWLOCK_EXCLUSIVEUNLOCK);
->>>>>>> 4869291f
   }
 
   rw_lock_x_unlock_func(
@@ -891,12 +845,8 @@
 {
   /* Inform performance schema we are unlocking the lock */
   if (lock->pfs_psi != NULL) {
-<<<<<<< HEAD
-    PSI_RWLOCK_CALL(unlock_rwlock)(lock->pfs_psi);
-=======
     PSI_RWLOCK_CALL(unlock_rwlock)
     (lock->pfs_psi, PSI_RWLOCK_SHAREDEXCLUSIVEUNLOCK);
->>>>>>> 4869291f
   }
 
   rw_lock_sx_unlock_func(
@@ -920,11 +870,7 @@
 {
   /* Inform performance schema we are unlocking the lock */
   if (lock->pfs_psi != NULL) {
-<<<<<<< HEAD
-    PSI_RWLOCK_CALL(unlock_rwlock)(lock->pfs_psi);
-=======
     PSI_RWLOCK_CALL(unlock_rwlock)(lock->pfs_psi, PSI_RWLOCK_SHAREDUNLOCK);
->>>>>>> 4869291f
   }
 
   rw_lock_s_unlock_func(
