--- conflicted
+++ resolved
@@ -1,6 +1,6 @@
 /*****************************************************************************
 
-Copyright (c) 1996, 2009, Innobase Oy. All Rights Reserved.
+Copyright (c) 1996, 2011, Oracle and/or its affiliates. All Rights Reserved.
 
 This program is free software; you can redistribute it and/or modify it under
 the terms of the GNU General Public License as published by the Free Software
@@ -277,32 +277,29 @@
 	return(NULL);
 }
 
-<<<<<<< HEAD
-/****************************************************************//**
-=======
 #if defined UNIV_DEBUG || defined UNIV_BLOB_LIGHT_DEBUG
-/********************************************************
-Assert that a transaction is active. */
+/***********************************************************//**
+Assert that a transaction has been recovered.
+@return TRUE */
 UNIV_INLINE
 ibool
-trx_assert_active(
-/*==============*/
-				/* out: TRUE */
-	dulint	trx_id)		/* in: transaction identifier */
-{
-	trx_t*	trx;
+trx_assert_recovered(
+/*=================*/
+	trx_id_t	trx_id)		/*!< in: transaction identifier */
+{
+	trx_t*		trx;
 
 	mutex_enter(&kernel_mutex);
 	trx = trx_get_on_id(trx_id);
 	ut_a(trx);
+	ut_a(trx->is_recovered);
 	mutex_exit(&kernel_mutex);
 
 	return(TRUE);
 }
 #endif /* UNIV_DEBUG || UNIV_BLOB_LIGHT_DEBUG */
 
-/********************************************************************
->>>>>>> c8dfa6f2
+/****************************************************************//**
 Returns the minumum trx id in trx list. This is the smallest id for which
 the trx can possibly be active. (But, you must look at the trx->conc_state to
 find out if the minimum trx id transaction itself is active, or already
