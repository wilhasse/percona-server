/*****************************************************************************

Copyright (c) 1995, 2013, Oracle and/or its affiliates. All Rights Reserved.
Copyright (c) 2008, Google Inc.

Portions of this file contain modifications contributed and copyrighted by
Google, Inc. Those modifications are gratefully acknowledged and are described
briefly in the InnoDB documentation. The contributions by Google are
incorporated with their permission, and subject to the conditions contained in
the file COPYING.Google.

This program is free software; you can redistribute it and/or modify it under
the terms of the GNU General Public License as published by the Free Software
Foundation; version 2 of the License.

This program is distributed in the hope that it will be useful, but WITHOUT
ANY WARRANTY; without even the implied warranty of MERCHANTABILITY or FITNESS
FOR A PARTICULAR PURPOSE. See the GNU General Public License for more details.

You should have received a copy of the GNU General Public License along with
this program; if not, write to the Free Software Foundation, Inc.,
51 Franklin Street, Suite 500, Boston, MA 02110-1335 USA

*****************************************************************************/

/**************************************************//**
@file include/buf0buf.ic
The database buffer buf_pool

Created 11/5/1995 Heikki Tuuri
*******************************************************/

#include "mtr0mtr.h"
#ifndef UNIV_HOTBACKUP
#include "buf0flu.h"
#include "buf0lru.h"
#include "buf0rea.h"

/** A chunk of buffers. The buffer pool is allocated in chunks. */
struct buf_chunk_t{
	ulint		mem_size;	/*!< allocated size of the chunk */
	ulint		size;		/*!< size of frames[] and blocks[] */
	void*		mem;		/*!< pointer to the memory area which
					was allocated for the frames */
	buf_block_t*	blocks;		/*!< array of buffer control blocks */
};


#include "srv0srv.h"

/*********************************************************************//**
Gets the current size of buffer buf_pool in bytes.
@return size in bytes */
UNIV_INLINE
ulint
buf_pool_get_curr_size(void)
/*========================*/
{
	return(srv_buf_pool_curr_size);
}

/********************************************************************//**
Calculates the index of a buffer pool to the buf_pool[] array.
@return	the position of the buffer pool in buf_pool[] */
UNIV_INLINE
ulint
buf_pool_index(
/*===========*/
	const buf_pool_t*	buf_pool)	/*!< in: buffer pool */
{
	ulint	i = buf_pool - buf_pool_ptr;
	ut_ad(i < MAX_BUFFER_POOLS);
	ut_ad(i < srv_buf_pool_instances);
	return(i);
}

/******************************************************************//**
Returns the buffer pool instance given a page instance
@return buf_pool */
UNIV_INLINE
buf_pool_t*
buf_pool_from_bpage(
/*================*/
	const buf_page_t*	bpage) /*!< in: buffer pool page */
{
	ulint	i;
	i = bpage->buf_pool_index;
	ut_ad(i < srv_buf_pool_instances);
	return(&buf_pool_ptr[i]);
}

/******************************************************************//**
Returns the buffer pool instance given a block instance
@return buf_pool */
UNIV_INLINE
buf_pool_t*
buf_pool_from_block(
/*================*/
	const buf_block_t*	block) /*!< in: block */
{
	return(buf_pool_from_bpage(&block->page));
}

/*********************************************************************//**
Gets the current size of buffer buf_pool in pages.
@return size in pages*/
UNIV_INLINE
ulint
buf_pool_get_n_pages(void)
/*======================*/
{
	return(buf_pool_get_curr_size() / UNIV_PAGE_SIZE);
}

/********************************************************************//**
Reads the freed_page_clock of a buffer block.
@return	freed_page_clock */
UNIV_INLINE
ulint
buf_page_get_freed_page_clock(
/*==========================*/
	const buf_page_t*	bpage)	/*!< in: block */
{
	/* This is sometimes read without holding any buffer pool mutex. */
	return(bpage->freed_page_clock);
}

/********************************************************************//**
Reads the freed_page_clock of a buffer block.
@return	freed_page_clock */
UNIV_INLINE
ulint
buf_block_get_freed_page_clock(
/*===========================*/
	const buf_block_t*	block)	/*!< in: block */
{
	return(buf_page_get_freed_page_clock(&block->page));
}

/********************************************************************//**
Tells if a block is still close enough to the MRU end of the LRU list
meaning that it is not in danger of getting evicted and also implying
that it has been accessed recently.
Note that this is for heuristics only and does not reserve buffer pool
mutex.
@return	TRUE if block is close to MRU end of LRU */
UNIV_INLINE
ibool
buf_page_peek_if_young(
/*===================*/
	const buf_page_t*	bpage)	/*!< in: block */
{
	buf_pool_t*	buf_pool = buf_pool_from_bpage(bpage);

	/* FIXME: bpage->freed_page_clock is 31 bits */
	return((buf_pool->freed_page_clock & ((1UL << 31) - 1))
	       < ((ulint) bpage->freed_page_clock
		  + (buf_pool->curr_size
		     * (BUF_LRU_OLD_RATIO_DIV - buf_pool->LRU_old_ratio)
		     / (BUF_LRU_OLD_RATIO_DIV * 4))));
}

/********************************************************************//**
Recommends a move of a block to the start of the LRU list if there is danger
of dropping from the buffer pool. NOTE: does not reserve the buffer pool
mutex.
@return	TRUE if should be made younger */
UNIV_INLINE
ibool
buf_page_peek_if_too_old(
/*=====================*/
	const buf_page_t*	bpage)	/*!< in: block to make younger */
{
	buf_pool_t*		buf_pool = buf_pool_from_bpage(bpage);

	if (buf_pool->freed_page_clock == 0) {
		/* If eviction has not started yet, do not update the
		statistics or move blocks in the LRU list.  This is
		either the warm-up phase or an in-memory workload. */
		return(FALSE);
	} else if (buf_LRU_old_threshold_ms && bpage->old) {
		unsigned	access_time = buf_page_is_accessed(bpage);

		if (access_time > 0
		    && ((ib_uint32_t) (ut_time_ms() - access_time))
		    >= buf_LRU_old_threshold_ms) {
			return(TRUE);
		}

		buf_pool->stat.n_pages_not_made_young++;
		return(FALSE);
	} else {
		return(!buf_page_peek_if_young(bpage));
	}
}
#endif /* !UNIV_HOTBACKUP */

/*********************************************************************//**
Gets the state of a block.
@return	state */
UNIV_INLINE
enum buf_page_state
buf_page_get_state(
/*===============*/
	const buf_page_t*	bpage)	/*!< in: pointer to the control block */
{
	enum buf_page_state	state = (enum buf_page_state) bpage->state;

#ifdef UNIV_DEBUG
	switch (state) {
	case BUF_BLOCK_POOL_WATCH:
	case BUF_BLOCK_ZIP_PAGE:
	case BUF_BLOCK_ZIP_DIRTY:
	case BUF_BLOCK_NOT_USED:
	case BUF_BLOCK_READY_FOR_USE:
	case BUF_BLOCK_FILE_PAGE:
	case BUF_BLOCK_MEMORY:
	case BUF_BLOCK_REMOVE_HASH:
		break;
	default:
		ut_error;
	}
#endif /* UNIV_DEBUG */

	return(state);
}
/*********************************************************************//**
Gets the state of a block.
@return	state */
UNIV_INLINE
enum buf_page_state
buf_block_get_state(
/*================*/
	const buf_block_t*	block)	/*!< in: pointer to the control block */
{
	return(buf_page_get_state(&block->page));
}
/*********************************************************************//**
Sets the state of a block. */
UNIV_INLINE
void
buf_page_set_state(
/*===============*/
	buf_page_t*		bpage,	/*!< in/out: pointer to control block */
	enum buf_page_state	state)	/*!< in: state */
{
#ifdef UNIV_DEBUG
	enum buf_page_state	old_state	= buf_page_get_state(bpage);

	switch (old_state) {
	case BUF_BLOCK_POOL_WATCH:
		ut_error;
		break;
	case BUF_BLOCK_ZIP_PAGE:
		ut_a(state == BUF_BLOCK_ZIP_DIRTY);
		break;
	case BUF_BLOCK_ZIP_DIRTY:
		ut_a(state == BUF_BLOCK_ZIP_PAGE);
		break;
	case BUF_BLOCK_NOT_USED:
		ut_a(state == BUF_BLOCK_READY_FOR_USE);
		break;
	case BUF_BLOCK_READY_FOR_USE:
		ut_a(state == BUF_BLOCK_MEMORY
		     || state == BUF_BLOCK_FILE_PAGE
		     || state == BUF_BLOCK_NOT_USED);
		break;
	case BUF_BLOCK_MEMORY:
		ut_a(state == BUF_BLOCK_NOT_USED);
		break;
	case BUF_BLOCK_FILE_PAGE:
		ut_a(state == BUF_BLOCK_NOT_USED
		     || state == BUF_BLOCK_REMOVE_HASH);
		break;
	case BUF_BLOCK_REMOVE_HASH:
		ut_a(state == BUF_BLOCK_MEMORY);
		break;
	}
#endif /* UNIV_DEBUG */
	bpage->state = state;
	ut_ad(buf_page_get_state(bpage) == state);
}

/*********************************************************************//**
Sets the state of a block. */
UNIV_INLINE
void
buf_block_set_state(
/*================*/
	buf_block_t*		block,	/*!< in/out: pointer to control block */
	enum buf_page_state	state)	/*!< in: state */
{
	buf_page_set_state(&block->page, state);
}

/*********************************************************************//**
Determines if a block is mapped to a tablespace.
@return	TRUE if mapped */
UNIV_INLINE
ibool
buf_page_in_file(
/*=============*/
	const buf_page_t*	bpage)	/*!< in: pointer to control block */
{
	switch (buf_page_get_state(bpage)) {
	case BUF_BLOCK_POOL_WATCH:
		ut_error;
		break;
	case BUF_BLOCK_ZIP_PAGE:
	case BUF_BLOCK_ZIP_DIRTY:
	case BUF_BLOCK_FILE_PAGE:
		return(TRUE);
	case BUF_BLOCK_NOT_USED:
	case BUF_BLOCK_READY_FOR_USE:
	case BUF_BLOCK_MEMORY:
	case BUF_BLOCK_REMOVE_HASH:
		break;
	}

	return(FALSE);
}

#ifndef UNIV_HOTBACKUP
/*********************************************************************//**
Determines if a block should be on unzip_LRU list.
@return	TRUE if block belongs to unzip_LRU */
UNIV_INLINE
ibool
buf_page_belongs_to_unzip_LRU(
/*==========================*/
	const buf_page_t*	bpage)	/*!< in: pointer to control block */
{
	ut_ad(buf_page_in_file(bpage));

	return(bpage->zip.data
	       && buf_page_get_state(bpage) == BUF_BLOCK_FILE_PAGE);
}

/*********************************************************************//**
Gets the mutex of a block.
@return	pointer to mutex protecting bpage */
UNIV_INLINE
ib_mutex_t*
buf_page_get_mutex(
/*===============*/
	const buf_page_t*	bpage)	/*!< in: pointer to control block */
{
	switch (buf_page_get_state(bpage)) {
	case BUF_BLOCK_POOL_WATCH:
		ut_error;
		return(NULL);
	case BUF_BLOCK_ZIP_PAGE:
	case BUF_BLOCK_ZIP_DIRTY: {
		buf_pool_t*	buf_pool = buf_pool_from_bpage(bpage);

		return(&buf_pool->zip_mutex);
		}
	default:
		return(&((buf_block_t*) bpage)->mutex);
	}
}

/*********************************************************************//**
Get the flush type of a page.
@return	flush type */
UNIV_INLINE
buf_flush_t
buf_page_get_flush_type(
/*====================*/
	const buf_page_t*	bpage)	/*!< in: buffer page */
{
	buf_flush_t	flush_type = (buf_flush_t) bpage->flush_type;

#ifdef UNIV_DEBUG
	switch (flush_type) {
	case BUF_FLUSH_LRU:
	case BUF_FLUSH_LIST:
	case BUF_FLUSH_SINGLE_PAGE:
		return(flush_type);
	case BUF_FLUSH_N_TYPES:
		ut_error;
	}
	ut_error;
#endif /* UNIV_DEBUG */
	return(flush_type);
}
/*********************************************************************//**
Set the flush type of a page. */
UNIV_INLINE
void
buf_page_set_flush_type(
/*====================*/
	buf_page_t*	bpage,		/*!< in: buffer page */
	buf_flush_t	flush_type)	/*!< in: flush type */
{
	bpage->flush_type = flush_type;
	ut_ad(buf_page_get_flush_type(bpage) == flush_type);
}

/*********************************************************************//**
Map a block to a file page. */
UNIV_INLINE
void
buf_block_set_file_page(
/*====================*/
	buf_block_t*		block,	/*!< in/out: pointer to control block */
	ulint			space,	/*!< in: tablespace id */
	ulint			page_no)/*!< in: page number */
{
	buf_block_set_state(block, BUF_BLOCK_FILE_PAGE);
	block->page.space = space;
	block->page.offset = page_no;
}

/*********************************************************************//**
Gets the io_fix state of a block.
@return	io_fix state */
UNIV_INLINE
enum buf_io_fix
buf_page_get_io_fix(
/*================*/
	const buf_page_t*	bpage)	/*!< in: pointer to the control block */
{
	ut_ad(mutex_own(buf_page_get_mutex(bpage)));
	return buf_page_get_io_fix_unlocked(bpage);
}

/*********************************************************************//**
Gets the io_fix state of a block.  Does not assert that the
buf_page_get_mutex() mutex is held, to be used in the cases where it is safe
not to hold it.
@return	io_fix state */
UNIV_INLINE
enum buf_io_fix
buf_page_get_io_fix_unlocked(
/*=========================*/
	const buf_page_t*	bpage)	/*!< in: pointer to the control block */
{
	enum buf_io_fix	io_fix = (enum buf_io_fix) bpage->io_fix;
#ifdef UNIV_DEBUG
	switch (io_fix) {
	case BUF_IO_NONE:
	case BUF_IO_READ:
	case BUF_IO_WRITE:
	case BUF_IO_PIN:
		return(io_fix);
	}
	ut_error;
#endif /* UNIV_DEBUG */
	return(io_fix);
}

/*********************************************************************//**
Gets the io_fix state of a block.
@return	io_fix state */
UNIV_INLINE
enum buf_io_fix
buf_block_get_io_fix(
/*=================*/
	const buf_block_t*	block)	/*!< in: pointer to the control block */
{
	return(buf_page_get_io_fix(&block->page));
}

/*********************************************************************//**
Gets the io_fix state of a block.  Does not assert that the
buf_page_get_mutex() mutex is held, to be used in the cases where it is safe
not to hold it.
@return	io_fix state */
UNIV_INLINE
enum buf_io_fix
buf_block_get_io_fix_unlocked(
/*==========================*/
	const buf_block_t*	block)	/*!< in: pointer to the control block */
{
	return(buf_page_get_io_fix_unlocked(&block->page));
}


/*********************************************************************//**
Sets the io_fix state of a block. */
UNIV_INLINE
void
buf_page_set_io_fix(
/*================*/
	buf_page_t*	bpage,	/*!< in/out: control block */
	enum buf_io_fix	io_fix)	/*!< in: io_fix state */
{
	ut_ad(mutex_own(buf_page_get_mutex(bpage)));

	bpage->io_fix = io_fix;
	ut_ad(buf_page_get_io_fix(bpage) == io_fix);
}

/*********************************************************************//**
Sets the io_fix state of a block. */
UNIV_INLINE
void
buf_block_set_io_fix(
/*=================*/
	buf_block_t*	block,	/*!< in/out: control block */
	enum buf_io_fix	io_fix)	/*!< in: io_fix state */
{
	buf_page_set_io_fix(&block->page, io_fix);
}

/*********************************************************************//**
Makes a block sticky. A sticky block implies that even after we release
the buf_pool->LRU_list_mutex and the block->mutex:
* it cannot be removed from the flush_list
* the block descriptor cannot be relocated
* it cannot be removed from the LRU list
Note that:
* the block can still change its position in the LRU list
* the next and previous pointers can change. */
UNIV_INLINE
void
buf_page_set_sticky(
/*================*/
	buf_page_t*	bpage)	/*!< in/out: control block */
{
#ifdef UNIV_DEBUG
	buf_pool_t*	buf_pool = buf_pool_from_bpage(bpage);
	ut_ad(mutex_own(&buf_pool->LRU_list_mutex));
#endif
	ut_ad(mutex_own(buf_page_get_mutex(bpage)));
	ut_ad(buf_page_get_io_fix(bpage) == BUF_IO_NONE);
	ut_ad(bpage->in_LRU_list);

	bpage->io_fix = BUF_IO_PIN;
}

/*********************************************************************//**
Removes stickiness of a block. */
UNIV_INLINE
void
buf_page_unset_sticky(
/*==================*/
	buf_page_t*	bpage)	/*!< in/out: control block */
{
	ut_ad(mutex_own(buf_page_get_mutex(bpage)));
	ut_ad(buf_page_get_io_fix(bpage) == BUF_IO_PIN);

	bpage->io_fix = BUF_IO_NONE;
}

/********************************************************************//**
Determine if a buffer block can be relocated in memory.  The block
can be dirty, but it must not be I/O-fixed or bufferfixed. */
UNIV_INLINE
ibool
buf_page_can_relocate(
/*==================*/
	const buf_page_t*	bpage)	/*!< control block being relocated */
{
	ut_ad(mutex_own(buf_page_get_mutex(bpage)));
	ut_ad(buf_page_in_file(bpage));
	ut_ad(bpage->in_LRU_list);

	return(buf_page_get_io_fix(bpage) == BUF_IO_NONE
	       && bpage->buf_fix_count == 0);
}

/*********************************************************************//**
Determine if a block has been flagged old.
@return	TRUE if old */
UNIV_INLINE
ibool
buf_page_is_old(
/*============*/
	const buf_page_t*	bpage)	/*!< in: control block */
{
#ifdef UNIV_DEBUG
	buf_pool_t*	buf_pool = buf_pool_from_bpage(bpage);
#endif
	/* Buffer page mutex is not strictly required here for heuristic
	purposes even if LRU mutex is not being held.  Keep the assertion
	for now since all the callers hold it.  */
	ut_ad(mutex_own(buf_page_get_mutex(bpage))
	      || mutex_own(&buf_pool->LRU_list_mutex));
	ut_ad(buf_page_in_file(bpage));

	return(bpage->old);
}

/*********************************************************************//**
Flag a block old. */
UNIV_INLINE
void
buf_page_set_old(
/*=============*/
	buf_page_t*	bpage,	/*!< in/out: control block */
	ibool		old)	/*!< in: old */
{
#ifdef UNIV_DEBUG
	buf_pool_t*	buf_pool = buf_pool_from_bpage(bpage);
#endif /* UNIV_DEBUG */
	ut_a(buf_page_in_file(bpage));
	ut_ad(mutex_own(&buf_pool->LRU_list_mutex));
	ut_ad(bpage->in_LRU_list);

#ifdef UNIV_LRU_DEBUG
	ut_a((buf_pool->LRU_old_len == 0) == (buf_pool->LRU_old == NULL));
	/* If a block is flagged "old", the LRU_old list must exist. */
	ut_a(!old || buf_pool->LRU_old);

	if (UT_LIST_GET_PREV(LRU, bpage) && UT_LIST_GET_NEXT(LRU, bpage)) {
		const buf_page_t*	prev = UT_LIST_GET_PREV(LRU, bpage);
		const buf_page_t*	next = UT_LIST_GET_NEXT(LRU, bpage);
		if (prev->old == next->old) {
			ut_a(prev->old == old);
		} else {
			ut_a(!prev->old);
			ut_a(buf_pool->LRU_old == (old ? bpage : next));
		}
	}
#endif /* UNIV_LRU_DEBUG */

	bpage->old = old;
}

/*********************************************************************//**
Determine the time of first access of a block in the buffer pool.
@return	ut_time_ms() at the time of first access, 0 if not accessed */
UNIV_INLINE
unsigned
buf_page_is_accessed(
/*=================*/
	const buf_page_t*	bpage)	/*!< in: control block */
{
	ut_ad(buf_page_in_file(bpage));

	return(bpage->access_time);
}

/*********************************************************************//**
Flag a block accessed. */
UNIV_INLINE
void
buf_page_set_accessed(
/*==================*/
	buf_page_t*	bpage)		/*!< in/out: control block */
{
	ut_ad(mutex_own(buf_page_get_mutex(bpage)));

	ut_a(buf_page_in_file(bpage));

	if (bpage->access_time == 0) {
		/* Make this the time of the first access. */
		bpage->access_time = ut_time_ms();
	}
}

/*********************************************************************//**
Gets the buf_block_t handle of a buffered file block if an uncompressed
page frame exists, or NULL.
@return	control block, or NULL */
UNIV_INLINE
buf_block_t*
buf_page_get_block(
/*===============*/
	buf_page_t*	bpage)	/*!< in: control block, or NULL */
{
<<<<<<< HEAD
	if (bpage != NULL) {
=======
#ifdef UNIV_SYNC_DEBUG
	buf_pool_t*	buf_pool = buf_pool_from_bpage(bpage);
	ut_ad(rw_lock_own(&buf_pool->page_hash_latch, RW_LOCK_SHARED)
	      || rw_lock_own(&buf_pool->page_hash_latch, RW_LOCK_EX));
#endif
	if (UNIV_LIKELY(bpage != NULL)) {
>>>>>>> 0613c4ae
		ut_ad(buf_page_in_file(bpage));

		if (buf_page_get_state(bpage) == BUF_BLOCK_FILE_PAGE) {
			return((buf_block_t*) bpage);
		}
	}

	return(NULL);
}
#endif /* !UNIV_HOTBACKUP */

#ifdef UNIV_DEBUG
/*********************************************************************//**
Gets a pointer to the memory frame of a block.
@return	pointer to the frame */
UNIV_INLINE
buf_frame_t*
buf_block_get_frame(
/*================*/
	const buf_block_t*	block)	/*!< in: pointer to the control block */
{
	SRV_CORRUPT_TABLE_CHECK(block, return(0););

	switch (buf_block_get_state(block)) {
	case BUF_BLOCK_POOL_WATCH:
	case BUF_BLOCK_ZIP_PAGE:
	case BUF_BLOCK_ZIP_DIRTY:
	case BUF_BLOCK_NOT_USED:
		ut_error;
		break;
	case BUF_BLOCK_FILE_PAGE:
# ifndef UNIV_HOTBACKUP
		ut_a(block->page.buf_fix_count > 0);
# endif /* !UNIV_HOTBACKUP */
		/* fall through */
	case BUF_BLOCK_READY_FOR_USE:
	case BUF_BLOCK_MEMORY:
	case BUF_BLOCK_REMOVE_HASH:
		goto ok;
	}
	ut_error;
ok:
	return((buf_frame_t*) block->frame);
}
#endif /* UNIV_DEBUG */

/*********************************************************************//**
Gets the space id of a block.
@return	space id */
UNIV_INLINE
ulint
buf_page_get_space(
/*===============*/
	const buf_page_t*	bpage)	/*!< in: pointer to the control block */
{
	ut_ad(bpage);
	ut_a(buf_page_in_file(bpage));

	return(bpage->space);
}

/*********************************************************************//**
Gets the space id of a block.
@return	space id */
UNIV_INLINE
ulint
buf_block_get_space(
/*================*/
	const buf_block_t*	block)	/*!< in: pointer to the control block */
{
	ut_ad(block);
	ut_a(buf_block_get_state(block) == BUF_BLOCK_FILE_PAGE);

	return(block->page.space);
}

/*********************************************************************//**
Gets the page number of a block.
@return	page number */
UNIV_INLINE
ulint
buf_page_get_page_no(
/*=================*/
	const buf_page_t*	bpage)	/*!< in: pointer to the control block */
{
	ut_ad(bpage);
	ut_a(buf_page_in_file(bpage));

	return(bpage->offset);
}
/***********************************************************************
FIXME_FTS Gets the frame the pointer is pointing to. */
UNIV_INLINE
buf_frame_t*
buf_frame_align(
/*============*/
                        /* out: pointer to frame */
        byte*   ptr)    /* in: pointer to a frame */
{
        buf_frame_t*    frame;

        ut_ad(ptr);

        frame = (buf_frame_t*) ut_align_down(ptr, UNIV_PAGE_SIZE);

        return(frame);
}

/*********************************************************************//**
Gets the page number of a block.
@return	page number */
UNIV_INLINE
ulint
buf_block_get_page_no(
/*==================*/
	const buf_block_t*	block)	/*!< in: pointer to the control block */
{
	ut_ad(block);
	ut_a(buf_block_get_state(block) == BUF_BLOCK_FILE_PAGE);

	return(block->page.offset);
}

/*********************************************************************//**
Gets the compressed page size of a block.
@return	compressed page size, or 0 */
UNIV_INLINE
ulint
buf_page_get_zip_size(
/*==================*/
	const buf_page_t*	bpage)	/*!< in: pointer to the control block */
{
	return(bpage->zip.ssize
	       ? (UNIV_ZIP_SIZE_MIN >> 1) << bpage->zip.ssize : 0);
}

/*********************************************************************//**
Gets the compressed page size of a block.
@return	compressed page size, or 0 */
UNIV_INLINE
ulint
buf_block_get_zip_size(
/*===================*/
	const buf_block_t*	block)	/*!< in: pointer to the control block */
{
	return(block->page.zip.ssize
	       ? (UNIV_ZIP_SIZE_MIN >> 1) << block->page.zip.ssize : 0);
}

#ifndef UNIV_HOTBACKUP
#if defined UNIV_DEBUG || defined UNIV_ZIP_DEBUG
/*********************************************************************//**
Gets the compressed page descriptor corresponding to an uncompressed page
if applicable.
@return	compressed page descriptor, or NULL */
UNIV_INLINE
const page_zip_des_t*
buf_frame_get_page_zip(
/*===================*/
	const byte*	ptr)	/*!< in: pointer to the page */
{
	return(buf_block_get_page_zip(buf_block_align(ptr)));
}
#endif /* UNIV_DEBUG || UNIV_ZIP_DEBUG */
#endif /* !UNIV_HOTBACKUP */

/**********************************************************************//**
Gets the space id, page offset, and byte offset within page of a
pointer pointing to a buffer frame containing a file page. */
UNIV_INLINE
void
buf_ptr_get_fsp_addr(
/*=================*/
	const void*	ptr,	/*!< in: pointer to a buffer frame */
	ulint*		space,	/*!< out: space id */
	fil_addr_t*	addr)	/*!< out: page offset and byte offset */
{
	const page_t*	page = (const page_t*) ut_align_down(ptr,
							     UNIV_PAGE_SIZE);

	*space = mach_read_from_4(page + FIL_PAGE_ARCH_LOG_NO_OR_SPACE_ID);
	addr->page = mach_read_from_4(page + FIL_PAGE_OFFSET);
	addr->boffset = ut_align_offset(ptr, UNIV_PAGE_SIZE);
}

#ifndef UNIV_HOTBACKUP
/**********************************************************************//**
Gets the hash value of the page the pointer is pointing to. This can be used
in searches in the lock hash table.
@return	lock hash value */
UNIV_INLINE
ulint
buf_block_get_lock_hash_val(
/*========================*/
	const buf_block_t*	block)	/*!< in: block */
{
	ut_ad(block);
	ut_ad(buf_page_in_file(&block->page));
#ifdef UNIV_SYNC_DEBUG
	ut_ad(rw_lock_own(&(((buf_block_t*) block)->lock), RW_LOCK_EXCLUSIVE)
	      || rw_lock_own(&(((buf_block_t*) block)->lock), RW_LOCK_SHARED));
#endif /* UNIV_SYNC_DEBUG */
	return(block->lock_hash_val);
}

/********************************************************************//**
Allocates a buf_page_t descriptor. This function must succeed. In case
of failure we assert in this function.
@return: the allocated descriptor. */
UNIV_INLINE
buf_page_t*
buf_page_alloc_descriptor(void)
/*===========================*/
{
	buf_page_t*	bpage;

	bpage = (buf_page_t*) ut_malloc(sizeof *bpage);
	ut_d(memset(bpage, 0, sizeof *bpage));
	UNIV_MEM_ALLOC(bpage, sizeof *bpage);

	return(bpage);
}

/********************************************************************//**
Free a buf_page_t descriptor. */
UNIV_INLINE
void
buf_page_free_descriptor(
/*=====================*/
	buf_page_t*	bpage)	/*!< in: bpage descriptor to free. */
{
	ut_free(bpage);
}

/********************************************************************//**
Frees a buffer block which does not contain a file page. */
UNIV_INLINE
void
buf_block_free(
/*===========*/
	buf_block_t*	block)	/*!< in, own: block to be freed */
{
	mutex_enter(&block->mutex);

	ut_a(buf_block_get_state(block) != BUF_BLOCK_FILE_PAGE);

	buf_LRU_block_free_non_file_page(block);

	mutex_exit(&block->mutex);
}
#endif /* !UNIV_HOTBACKUP */

/*********************************************************************//**
Copies contents of a buffer frame to a given buffer.
@return	buf */
UNIV_INLINE
byte*
buf_frame_copy(
/*===========*/
	byte*			buf,	/*!< in: buffer to copy to */
	const buf_frame_t*	frame)	/*!< in: buffer frame */
{
	ut_ad(buf && frame);

	ut_memcpy(buf, frame, UNIV_PAGE_SIZE);

	return(buf);
}

#ifndef UNIV_HOTBACKUP
/********************************************************************//**
Calculates a folded value of a file page address to use in the page hash
table.
@return	the folded value */
UNIV_INLINE
ulint
buf_page_address_fold(
/*==================*/
	ulint	space,	/*!< in: space id */
	ulint	offset)	/*!< in: offset of the page within space */
{
	return((space << 20) + space + offset);
}

/********************************************************************//**
Gets the youngest modification log sequence number for a frame.
Returns zero if not file page or no modification occurred yet.
@return	newest modification to page */
UNIV_INLINE
lsn_t
buf_page_get_newest_modification(
/*=============================*/
	const buf_page_t*	bpage)	/*!< in: block containing the
					page frame */
{
	lsn_t		lsn;
	ib_mutex_t*	block_mutex = buf_page_get_mutex(bpage);

	mutex_enter(block_mutex);

	if (buf_page_in_file(bpage)) {
		lsn = bpage->newest_modification;
	} else {
		lsn = 0;
	}

	mutex_exit(block_mutex);

	return(lsn);
}

/********************************************************************//**
Increments the modify clock of a frame by 1. The caller must (1) own the
LRU list mutex and block bufferfix count has to be zero, (2) or own an x-lock
on the block. */
UNIV_INLINE
void
buf_block_modify_clock_inc(
/*=======================*/
	buf_block_t*	block)	/*!< in: block */
{
#ifdef UNIV_SYNC_DEBUG
	buf_pool_t*	buf_pool = buf_pool_from_bpage((buf_page_t*) block);

	ut_ad((mutex_own(&buf_pool->LRU_list_mutex)
	       && (block->page.buf_fix_count == 0))
	      || rw_lock_own(&(block->lock), RW_LOCK_EXCLUSIVE));
#endif /* UNIV_SYNC_DEBUG */

	block->modify_clock++;
}

/********************************************************************//**
Returns the value of the modify clock. The caller must have an s-lock
or x-lock on the block.
@return	value */
UNIV_INLINE
ib_uint64_t
buf_block_get_modify_clock(
/*=======================*/
	buf_block_t*	block)	/*!< in: block */
{
#ifdef UNIV_SYNC_DEBUG
	ut_ad(rw_lock_own(&(block->lock), RW_LOCK_SHARED)
	      || rw_lock_own(&(block->lock), RW_LOCK_EXCLUSIVE));
#endif /* UNIV_SYNC_DEBUG */

	return(block->modify_clock);
}

/*******************************************************************//**
Increments the bufferfix count. */
UNIV_INLINE
void
buf_block_fix(
/*===========*/
	buf_block_t*	block)	/*!< in/out: block to bufferfix */
{
	ut_ad(!mutex_own(buf_page_get_mutex(&block->page)));
#ifdef PAGE_ATOMIC_REF_COUNT
	os_atomic_increment_uint32(&block->page.buf_fix_count, 1);
#else
	ib_mutex_t*	block_mutex = buf_page_get_mutex(&block->page);

	mutex_enter(block_mutex);
	++block->page.buf_fix_count;
	mutex_exit(block_mutex);
#endif /* PAGE_ATOMIC_REF_COUNT */
}

/*******************************************************************//**
Increments the bufferfix count. */
UNIV_INLINE
void
buf_block_buf_fix_inc_func(
/*=======================*/
#ifdef UNIV_SYNC_DEBUG
	const char*	file,	/*!< in: file name */
	ulint		line,	/*!< in: line */
#endif /* UNIV_SYNC_DEBUG */
	buf_block_t*	block)	/*!< in/out: block to bufferfix */
{
#ifdef UNIV_SYNC_DEBUG
	ibool	ret;

	ret = rw_lock_s_lock_nowait(&(block->debug_latch), file, line);
	ut_a(ret);
#endif /* UNIV_SYNC_DEBUG */

#ifdef PAGE_ATOMIC_REF_COUNT
	os_atomic_increment_uint32(&block->page.buf_fix_count, 1);
#else
	ut_ad(mutex_own(&block->mutex));

	++block->page.buf_fix_count;
#endif /* PAGE_ATOMIC_REF_COUNT */
}

/*******************************************************************//**
Decrements the bufferfix count. */
UNIV_INLINE
void
buf_block_unfix(
/*============*/
	buf_block_t*	block)	/*!< in/out: block to bufferunfix */
{
	ut_ad(block->page.buf_fix_count > 0);
	ut_ad(!mutex_own(buf_page_get_mutex(&block->page)));

#ifdef PAGE_ATOMIC_REF_COUNT
	os_atomic_decrement_uint32(&block->page.buf_fix_count, 1);
#else
	ib_mutex_t*	block_mutex = buf_page_get_mutex(&block->page);

	mutex_enter(block_mutex);
	--block->page.buf_fix_count;
	mutex_exit(block_mutex);
#endif /* PAGE_ATOMIC_REF_COUNT */
}

/*******************************************************************//**
Decrements the bufferfix count. */
UNIV_INLINE
void
buf_block_buf_fix_dec(
/*==================*/
	buf_block_t*	block)	/*!< in/out: block to bufferunfix */
{
	ut_ad(block->page.buf_fix_count > 0);

#ifdef PAGE_ATOMIC_REF_COUNT
	os_atomic_decrement_uint32(&block->page.buf_fix_count, 1);
#else
	mutex_enter(&block->mutex);
	--block->page.buf_fix_count;
	mutex_exit(&block->mutex);
#endif /* PAGE_ATOMIC_REF_COUNT */

#ifdef UNIV_SYNC_DEBUG
	rw_lock_s_unlock(&block->debug_latch);
#endif
}

/******************************************************************//**
Returns the buffer pool instance given space and offset of page
@return buffer pool */
UNIV_INLINE
buf_pool_t*
buf_pool_get(
/*==========*/
	ulint	space,	/*!< in: space id */
	ulint	offset)	/*!< in: offset of the page within space */
{
	ulint	fold;
	ulint	index;
	ulint	ignored_offset;

	ignored_offset = offset >> 6; /* 2log of BUF_READ_AHEAD_AREA (64)*/
	fold = buf_page_address_fold(space, ignored_offset);
	index = fold % srv_buf_pool_instances;
	return(&buf_pool_ptr[index]);
}

/******************************************************************//**
Returns the buffer pool instance given its array index
@return buffer pool */
UNIV_INLINE
buf_pool_t*
buf_pool_from_array(
/*================*/
	ulint	index)		/*!< in: array index to get
				buffer pool instance from */
{
	ut_ad(index < MAX_BUFFER_POOLS);
	ut_ad(index < srv_buf_pool_instances);
	return(&buf_pool_ptr[index]);
}

/******************************************************************//**
Returns the control block of a file page, NULL if not found.
@return	block, NULL if not found */
UNIV_INLINE
buf_page_t*
buf_page_hash_get_low(
/*==================*/
	buf_pool_t*	buf_pool,/*!< buffer pool instance */
	ulint		space,	/*!< in: space id */
	ulint		offset,	/*!< in: offset of the page within space */
	ulint		fold)	/*!< in: buf_page_address_fold(space, offset) */
{
	buf_page_t*	bpage;

#ifdef UNIV_SYNC_DEBUG
	ulint		hash_fold;
	prio_rw_lock_t*	hash_lock;

	hash_fold = buf_page_address_fold(space, offset);
	ut_ad(hash_fold == fold);

	hash_lock = hash_get_lock(buf_pool->page_hash, fold);
	ut_ad(rw_lock_own(hash_lock, RW_LOCK_EX)
	      || rw_lock_own(hash_lock, RW_LOCK_SHARED));
#endif /* UNIV_SYNC_DEBUG */

	/* Look for the page in the hash table */

	HASH_SEARCH(hash, buf_pool->page_hash, fold, buf_page_t*, bpage,
		    ut_ad(bpage->in_page_hash && !bpage->in_zip_hash
			  && buf_page_in_file(bpage)),
		    bpage->space == space && bpage->offset == offset);
	if (bpage) {
		ut_a(buf_page_in_file(bpage));
		ut_ad(bpage->in_page_hash);
		ut_ad(!bpage->in_zip_hash);
#if UNIV_WORD_SIZE == 4
		/* On 32-bit systems, there is no padding in
		buf_page_t.  On other systems, Valgrind could complain
		about uninitialized pad bytes. */
		UNIV_MEM_ASSERT_RW(bpage, sizeof *bpage);
#endif
	}

	return(bpage);
}

/******************************************************************//**
Returns the control block of a file page, NULL if not found.
If the block is found and lock is not NULL then the appropriate
page_hash lock is acquired in the specified lock mode. Otherwise,
mode value is ignored. It is up to the caller to release the
lock. If the block is found and the lock is NULL then the page_hash
lock is released by this function.
@return	block, NULL if not found */
UNIV_INLINE
buf_page_t*
buf_page_hash_get_locked(
/*=====================*/
					/*!< out: pointer to the bpage,
					or NULL; if NULL, hash_lock
					is also NULL. */
	buf_pool_t*	buf_pool,	/*!< buffer pool instance */
	ulint		space,		/*!< in: space id */
	ulint		offset,		/*!< in: page number */
	prio_rw_lock_t**	lock,	/*!< in/out: lock of the page
					hash acquired if bpage is
					found. NULL otherwise. If NULL
					is passed then the hash_lock
					is released by this function */
	ulint		lock_mode)	/*!< in: RW_LOCK_EX or
					RW_LOCK_SHARED. Ignored if
					lock == NULL */
{
	buf_page_t*	bpage = NULL;
	ulint		fold;
	prio_rw_lock_t*	hash_lock;
	ulint		mode = RW_LOCK_SHARED;

	if (lock != NULL) {
		*lock = NULL;
		ut_ad(lock_mode == RW_LOCK_EX
		      || lock_mode == RW_LOCK_SHARED);
		mode = lock_mode;
	}

	fold = buf_page_address_fold(space, offset);
	hash_lock = hash_get_lock(buf_pool->page_hash, fold);

#ifdef UNIV_SYNC_DEBUG
	ut_ad(!rw_lock_own(hash_lock, RW_LOCK_EX)
	      && !rw_lock_own(hash_lock, RW_LOCK_SHARED));
#endif /* UNIV_SYNC_DEBUG */

	if (mode == RW_LOCK_SHARED) {
		rw_lock_s_lock(hash_lock);
	} else {
		rw_lock_x_lock(hash_lock);
	}

	bpage = buf_page_hash_get_low(buf_pool, space, offset, fold);

	if (!bpage || buf_pool_watch_is_sentinel(buf_pool, bpage)) {
		bpage = NULL;
		goto unlock_and_exit;
	}

	ut_ad(buf_page_in_file(bpage));
	ut_ad(offset == bpage->offset);
	ut_ad(space == bpage->space);

	if (lock == NULL) {
		/* The caller wants us to release the page_hash lock */
		goto unlock_and_exit;
	} else {
		/* To be released by the caller */
		*lock = hash_lock;
		goto exit;
	}

unlock_and_exit:
	if (mode == RW_LOCK_SHARED) {
		rw_lock_s_unlock(hash_lock);
	} else {
		rw_lock_x_unlock(hash_lock);
	}
exit:
	return(bpage);
}

/******************************************************************//**
Returns the control block of a file page, NULL if not found.
If the block is found and lock is not NULL then the appropriate
page_hash lock is acquired in the specified lock mode. Otherwise,
mode value is ignored. It is up to the caller to release the
lock. If the block is found and the lock is NULL then the page_hash
lock is released by this function.
@return	block, NULL if not found */
UNIV_INLINE
buf_block_t*
buf_block_hash_get_locked(
/*=====================*/
					/*!< out: pointer to the bpage,
					or NULL; if NULL, hash_lock
					is also NULL. */
	buf_pool_t*	buf_pool,	/*!< buffer pool instance */
	ulint		space,		/*!< in: space id */
	ulint		offset,		/*!< in: page number */
	prio_rw_lock_t**	lock,	/*!< in/out: lock of the page
					hash acquired if bpage is
					found. NULL otherwise. If NULL
					is passed then the hash_lock
					is released by this function */
	ulint		lock_mode)	/*!< in: RW_LOCK_EX or
					RW_LOCK_SHARED. Ignored if
					lock == NULL */
{
	buf_page_t*	bpage = buf_page_hash_get_locked(buf_pool,
							 space,
							 offset,
							 lock,
							 lock_mode);
	buf_block_t*	block = buf_page_get_block(bpage);

	if (block) {
		ut_ad(buf_block_get_state(block) == BUF_BLOCK_FILE_PAGE);
#ifdef UNIV_SYNC_DEBUG
		ut_ad(!lock || rw_lock_own(*lock, lock_mode));
#endif /* UNIV_SYNC_DEBUG */
		return(block);
	} else if (bpage) {
		/* It is not a block. Just a bpage */
		ut_ad(buf_page_in_file(bpage));

		if (lock) {
			if (lock_mode == RW_LOCK_SHARED) {
				rw_lock_s_unlock(*lock);
			} else {
				rw_lock_x_unlock(*lock);
			}
		}
		*lock = NULL;
		return(NULL);
	}

	ut_ad(!bpage);
	ut_ad(lock == NULL ||*lock == NULL);
	return(NULL);
}

/********************************************************************//**
Returns TRUE if the page can be found in the buffer pool hash table.

NOTE that it is possible that the page is not yet read from disk,
though.

@return	TRUE if found in the page hash table */
UNIV_INLINE
ibool
buf_page_peek(
/*==========*/
	ulint	space,	/*!< in: space id */
	ulint	offset)	/*!< in: page number */
{
	buf_pool_t*		buf_pool = buf_pool_get(space, offset);

	return(buf_page_hash_get(buf_pool, space, offset) != NULL);
}

/********************************************************************//**
Releases a compressed-only page acquired with buf_page_get_zip(). */
UNIV_INLINE
void
buf_page_release_zip(
/*=================*/
	buf_page_t*	bpage)		/*!< in: buffer block */
{
	buf_block_t*	block;

	block = (buf_block_t*) bpage;

	switch (buf_page_get_state(bpage)) {
	case BUF_BLOCK_FILE_PAGE:
#ifdef UNIV_SYNC_DEBUG
		rw_lock_s_unlock(&block->debug_latch);
#endif /* UNUV_SYNC_DEBUG */
		/* Fall through */
	case BUF_BLOCK_ZIP_PAGE:
	case BUF_BLOCK_ZIP_DIRTY:
		buf_block_unfix(block);
		return;

	case BUF_BLOCK_POOL_WATCH:
	case BUF_BLOCK_NOT_USED:
	case BUF_BLOCK_READY_FOR_USE:
	case BUF_BLOCK_MEMORY:
	case BUF_BLOCK_REMOVE_HASH:
		break;
	}

	ut_error;
}

/********************************************************************//**
Decrements the bufferfix count of a buffer control block and releases
a latch, if specified. */
UNIV_INLINE
void
buf_page_release(
/*=============*/
	buf_block_t*	block,		/*!< in: buffer block */
	ulint		rw_latch)	/*!< in: RW_S_LATCH, RW_X_LATCH,
					RW_NO_LATCH */
{
	ut_a(buf_block_get_state(block) == BUF_BLOCK_FILE_PAGE);

#ifdef UNIV_SYNC_DEBUG
	rw_lock_s_unlock(&(block->debug_latch));
#endif
	if (rw_latch == RW_S_LATCH) {
		rw_lock_s_unlock(&(block->lock));
	} else if (rw_latch == RW_X_LATCH) {
		rw_lock_x_unlock(&(block->lock));
	}

	buf_block_unfix(block);
}

#ifdef UNIV_SYNC_DEBUG
/*********************************************************************//**
Adds latch level info for the rw-lock protecting the buffer frame. This
should be called in the debug version after a successful latching of a
page if we know the latching order level of the acquired latch. */
UNIV_INLINE
void
buf_block_dbg_add_level(
/*====================*/
	buf_block_t*	block,	/*!< in: buffer page
				where we have acquired latch */
	ulint		level)	/*!< in: latching order level */
{
	sync_thread_add_level(&block->lock, level, FALSE);
}

#endif /* UNIV_SYNC_DEBUG */
/*********************************************************************//**
Get the nth chunk's buffer block in the specified buffer pool.
@return the nth chunk's buffer block. */
UNIV_INLINE
buf_block_t*
buf_get_nth_chunk_block(
/*====================*/
	const buf_pool_t* buf_pool,	/*!< in: buffer pool instance */
	ulint		n,		/*!< in: nth chunk in the buffer pool */
	ulint*		chunk_size)	/*!< in: chunk size */
{
	const buf_chunk_t*	chunk;

	chunk = buf_pool->chunks + n;
	*chunk_size = chunk->size;
	return(chunk->blocks);
}

#ifdef UNIV_DEBUG
/********************************************************************//**
Checks if buf_pool->zip_mutex is owned and is serving for a given page as its
block mutex.
@return true if buf_pool->zip_mutex is owned. */
UNIV_INLINE
bool
buf_own_zip_mutex_for_page(
/*=======================*/
	const buf_page_t*	bpage)
{
	buf_pool_t*	buf_pool	= buf_pool_from_bpage(bpage);

	ut_ad(buf_page_get_state(bpage) == BUF_BLOCK_ZIP_PAGE
	      || buf_page_get_state(bpage) == BUF_BLOCK_ZIP_DIRTY);
	ut_ad(buf_page_get_mutex(bpage) == &buf_pool->zip_mutex);

	return(mutex_own(&buf_pool->zip_mutex));
}
#endif /* UNIV_DEBUG */

#endif /* !UNIV_HOTBACKUP */<|MERGE_RESOLUTION|>--- conflicted
+++ resolved
@@ -661,16 +661,12 @@
 /*===============*/
 	buf_page_t*	bpage)	/*!< in: control block, or NULL */
 {
-<<<<<<< HEAD
 	if (bpage != NULL) {
-=======
-#ifdef UNIV_SYNC_DEBUG
-	buf_pool_t*	buf_pool = buf_pool_from_bpage(bpage);
-	ut_ad(rw_lock_own(&buf_pool->page_hash_latch, RW_LOCK_SHARED)
-	      || rw_lock_own(&buf_pool->page_hash_latch, RW_LOCK_EX));
+#ifdef UNIV_DEBUG
+		buf_pool_t*	buf_pool	= buf_pool_from_bpage(bpage);
+		ut_ad(buf_page_hash_lock_held_s_or_x(buf_pool, bpage)
+		      || mutex_own(&buf_pool->LRU_list_mutex));
 #endif
-	if (UNIV_LIKELY(bpage != NULL)) {
->>>>>>> 0613c4ae
 		ut_ad(buf_page_in_file(bpage));
 
 		if (buf_page_get_state(bpage) == BUF_BLOCK_FILE_PAGE) {
