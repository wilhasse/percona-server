--- conflicted
+++ resolved
@@ -60,14 +60,12 @@
 buf_block_t *btr_block_get_func(const page_id_t &page_id,
                                 const page_size_t &page_size, ulint mode,
                                 const char *file, ulint line,
-                                const dict_index_t *index,
-                                mtr_t *mtr) {
+                                const dict_index_t *index, mtr_t *mtr) {
   buf_block_t *block;
-  dberr_t err=DB_SUCCESS;
-
-<<<<<<< HEAD
-  block = buf_page_get_gen(page_id, page_size, mode, NULL, BUF_GET, file, line,
-                           mtr, false, &err);
+  dberr_t err = DB_SUCCESS;
+
+  block = buf_page_get_gen(page_id, page_size, mode, nullptr,
+                           Page_fetch::NORMAL, file, line, mtr, false, &err);
 
   if (err == DB_DECRYPTION_FAILED) {
     if (index && index->table) {
@@ -76,10 +74,6 @@
   } else {
     SRV_CORRUPT_TABLE_CHECK(block, ; /* do nothing */);
   }
-=======
-  block = buf_page_get_gen(page_id, page_size, mode, NULL, Page_fetch::NORMAL,
-                           file, line, mtr);
->>>>>>> 8e797a5d
 
   if (block && mode != RW_NO_LATCH) {
     buf_block_dbg_add_level(block, index != NULL && dict_index_is_ibuf(index)
