/*****************************************************************************

<<<<<<< HEAD
Copyright (c) 1995, 2018, Oracle and/or its affiliates. All Rights Reserved.
=======
Copyright (c) 1995, 2019, Oracle and/or its affiliates. All Rights Reserved.
>>>>>>> 4869291f

This program is free software; you can redistribute it and/or modify it under
the terms of the GNU General Public License, version 2.0, as published by the
Free Software Foundation.

This program is also distributed with certain software (including but not
limited to OpenSSL) that is licensed under separate terms, as designated in a
particular file or component or in included license documentation. The authors
of MySQL hereby grant you an additional permission to link the program and
your derivative works with the separately licensed software that they have
included with MySQL.

This program is distributed in the hope that it will be useful, but WITHOUT
ANY WARRANTY; without even the implied warranty of MERCHANTABILITY or FITNESS
FOR A PARTICULAR PURPOSE. See the GNU General Public License, version 2.0,
for more details.

You should have received a copy of the GNU General Public License along with
this program; if not, write to the Free Software Foundation, Inc.,
51 Franklin St, Fifth Floor, Boston, MA 02110-1301  USA

*****************************************************************************/

/** @file include/buf0rea.h
 The database buffer read

 Created 11/5/1995 Heikki Tuuri
 *******************************************************/

#ifndef buf0rea_h
#define buf0rea_h

#include "buf0buf.h"
#include "buf0types.h"
#include "univ.i"

/** Low-level function which reads a page asynchronously from a file to the
buffer buf_pool if it is not already there, in which case does nothing.
Sets the io_fix flag and sets an exclusive lock on the buffer frame. The
flag is cleared and the x-lock released by an i/o-handler thread.
@param[out]	err		DB_SUCCESS or DB_TABLESPACE_DELETED
                                if we are trying to read from a non-existent
                                tablespace or a tablespace which is just now
                                being dropped
@param[in]	sync		whether synchronous aio is desired
@param[in]	type		Request type
@param[in]	mode		BUF_READ_IBUF_PAGES_ONLY, ...
@param[in]	page_id		page id
@param[in]	page_size	page size
@param[in]	unzip		true=request uncompressed page
@return 1 if a read request was queued, 0 if the page already resided in
buf_pool, or if the page is in the doublewrite buffer blocks in which case it
is never read into the pool, or if the tablespace does not exist or is being
dropped */
ulint buf_read_page_low(dberr_t *err, bool sync, ulint type, ulint mode,
                        const page_id_t &page_id, const page_size_t &page_size,
                        bool unzip);

/** High-level function which reads a page asynchronously from a file to the
buffer buf_pool if it is not already there. Sets the io_fix flag and sets
an exclusive lock on the buffer frame. The flag is cleared and the x-lock
released by the i/o-handler thread.
@param[in]	page_id		page id
@param[in]	page_size	page size
<<<<<<< HEAD
@retval DB_SUCCESS if the page was read and is not corrupted,
@retval DB_PAGE_CORRUPTED if page based on checksum check is corrupted,
@retval DB_IO_DECRYPT_FAIL if page post encryption checksum matches but
after decryption normal page checksum does not match.
@retval DB_TABLESPACE_DELETED if tablespace .ibd file is missing */
dberr_t buf_read_page(const page_id_t &page_id, const page_size_t &page_size,
                      trx_t *trx);
=======
@return true if page has been read in, false in case of failure */
bool buf_read_page(const page_id_t &page_id, const page_size_t &page_size);
>>>>>>> 4869291f

/** High-level function which reads a page asynchronously from a file to the
buffer buf_pool if it is not already there. Sets the io_fix flag and sets
an exclusive lock on the buffer frame. The flag is cleared and the x-lock
released by the i/o-handler thread.
@param[in]	page_id		page id
@param[in]	page_size	page size
@param[in]	sync		true if synchronous aio is desired
@return true if page has been read in, false in case of failure */
<<<<<<< HEAD
ibool buf_read_page_background(const page_id_t &page_id,
                               const page_size_t &page_size, bool sync);
=======
bool buf_read_page_background(const page_id_t &page_id,
                              const page_size_t &page_size, bool sync);
>>>>>>> 4869291f

/** Applies a random read-ahead in buf_pool if there are at least a threshold
value of accessed pages from the random read-ahead area. Does not read any
page, not even the one at the position (space, offset), if the read-ahead
mechanism is not activated. NOTE 1: the calling thread may own latches on
pages: to avoid deadlocks this function must be written such that it cannot
end up waiting for these latches! NOTE 2: the calling thread must want
access to the page given: this rule is set to prevent unintended read-aheads
performed by ibuf routines, a situation which could result in a deadlock if
the OS does not support asynchronous i/o.
@param[in]	page_id		page id of a page which the current thread
wants to access
@param[in]	page_size	page size
@param[in]	inside_ibuf	TRUE if we are inside ibuf routine
@return number of page read requests issued; NOTE that if we read ibuf
pages, it may happen that the page at the given page number does not
get read even if we return a positive value! */
ulint buf_read_ahead_random(const page_id_t &page_id,
<<<<<<< HEAD
                            const page_size_t &page_size, ibool inside_ibuf,
                            trx_t *trx);
=======
                            const page_size_t &page_size, bool inside_ibuf);

/** Unconditionally reads the next N pages from the the starting page.
@param[in]	page_id		          Start reading from this page.
@param[in]	page_size	          Tablespace page size
@param[in]  n_pages             Number of pages to read ahead.
@return number of page read requests issued */
size_t buf_phy_read_ahead(const page_id_t &page_id,
                          const page_size_t &page_size, size_t n_pages);
>>>>>>> 4869291f

/** Applies linear read-ahead if in the buf_pool the page is a border page of
a linear read-ahead area and all the pages in the area have been accessed.
Does not read any page if the read-ahead mechanism is not activated. Note
that the algorithm looks at the 'natural' adjacent successor and
predecessor of the page, which on the leaf level of a B-tree are the next
and previous page in the chain of leaves. To know these, the page specified
in (space, offset) must already be present in the buf_pool. Thus, the
natural way to use this function is to call it when a page in the buf_pool
is accessed the first time, calling this function just after it has been
bufferfixed.
NOTE 1: as this function looks at the natural predecessor and successor
fields on the page, what happens, if these are not initialized to any
sensible value? No problem, before applying read-ahead we check that the
area to read is within the span of the space, if not, read-ahead is not
applied. An uninitialized value may result in a useless read operation, but
only very improbably.
NOTE 2: the calling thread may own latches on pages: to avoid deadlocks this
function must be written such that it cannot end up waiting for these
latches!
NOTE 3: the calling thread must want access to the page given: this rule is
set to prevent unintended read-aheads performed by ibuf routines, a situation
which could result in a deadlock if the OS does not support asynchronous io.
@param[in]	page_id		page id; see NOTE 3 above
@param[in]	page_size	page size
@param[in]	inside_ibuf	TRUE if we are inside ibuf routine
@return number of page read requests issued */
ulint buf_read_ahead_linear(const page_id_t &page_id,
<<<<<<< HEAD
                            const page_size_t &page_size, ibool inside_ibuf,
                            trx_t *trx);

/** Issues read requests for pages which the ibuf module wants to read in, in
 order to contract the insert buffer tree. Technically, this function is like
 a read-ahead function. */
void buf_read_ibuf_merge_pages(
    bool sync,                   /*!< in: true if the caller
                                 wants this function to wait
                                 for the highest address page
                                 to get read in, before this
                                 function returns */
    const space_id_t *space_ids, /*!< in: array of space ids */
    const page_no_t *page_nos,   /*!< in: array of page numbers
                                 to read, with the highest page
                                 number the last in the
                                 array */
    ulint n_stored);             /*!< in: number of elements
                                 in the arrays */
=======
                            const page_size_t &page_size, bool inside_ibuf);

/** Issues read requests for pages which the ibuf module wants to read in, in
order to contract the insert buffer tree. Technically, this function is like
a read-ahead function.
@param[in] sync                 true if the caller wants this function to wait
                                for the highest address page to get read in,
                                before this function returns.
@param[in] space_ids            Array of space ids.
@param[in] page_nos             Array of page numbers to read, with the highest
                                page number the last in the array.
@param[in] n_stored             number of elements in the arrays. */
void buf_read_ibuf_merge_pages(bool sync, const space_id_t *space_ids,
                               const page_no_t *page_nos, ulint n_stored);
>>>>>>> 4869291f

/** Issues read requests for pages which recovery wants to read in.
@param[in]	sync		true if the caller wants this function to wait
for the highest address page to get read in, before this function returns
@param[in]	space_id	tablespace id
@param[in]	page_nos	array of page numbers to read, with the
highest page number the last in the array
@param[in]	n_stored	number of page numbers in the array */

void buf_read_recv_pages(bool sync, space_id_t space_id,
                         const page_no_t *page_nos, ulint n_stored);

/** The size in pages of the area which the read-ahead algorithms read if
invoked */
#define BUF_READ_AHEAD_AREA(b) ((b)->read_ahead_area)

/** @name Modes used in read-ahead @{ */
/** read only pages belonging to the insert buffer tree */
#define BUF_READ_IBUF_PAGES_ONLY 131
/** read any page */
#define BUF_READ_ANY_PAGE 132
/* @} */

#endif<|MERGE_RESOLUTION|>--- conflicted
+++ resolved
@@ -1,10 +1,6 @@
 /*****************************************************************************
 
-<<<<<<< HEAD
-Copyright (c) 1995, 2018, Oracle and/or its affiliates. All Rights Reserved.
-=======
 Copyright (c) 1995, 2019, Oracle and/or its affiliates. All Rights Reserved.
->>>>>>> 4869291f
 
 This program is free software; you can redistribute it and/or modify it under
 the terms of the GNU General Public License, version 2.0, as published by the
@@ -39,7 +35,6 @@
 
 #include "buf0buf.h"
 #include "buf0types.h"
-#include "univ.i"
 
 /** Low-level function which reads a page asynchronously from a file to the
 buffer buf_pool if it is not already there, in which case does nothing.
@@ -55,13 +50,18 @@
 @param[in]	page_id		page id
 @param[in]	page_size	page size
 @param[in]	unzip		true=request uncompressed page
+@param[in]	should_buffer	whether to buffer an aio request. AIO read
+                                ahead uses this. If you plan to use this
+                                parameter, make sure you remember to call
+                                os_aio_dispatch_read_array_submit() when you're
+                                ready to commit all your requests.
 @return 1 if a read request was queued, 0 if the page already resided in
 buf_pool, or if the page is in the doublewrite buffer blocks in which case it
 is never read into the pool, or if the tablespace does not exist or is being
 dropped */
 ulint buf_read_page_low(dberr_t *err, bool sync, ulint type, ulint mode,
                         const page_id_t &page_id, const page_size_t &page_size,
-                        bool unzip);
+                        bool unzip, trx_t *trx, bool should_buffer);
 
 /** High-level function which reads a page asynchronously from a file to the
 buffer buf_pool if it is not already there. Sets the io_fix flag and sets
@@ -69,7 +69,6 @@
 released by the i/o-handler thread.
 @param[in]	page_id		page id
 @param[in]	page_size	page size
-<<<<<<< HEAD
 @retval DB_SUCCESS if the page was read and is not corrupted,
 @retval DB_PAGE_CORRUPTED if page based on checksum check is corrupted,
 @retval DB_IO_DECRYPT_FAIL if page post encryption checksum matches but
@@ -77,10 +76,6 @@
 @retval DB_TABLESPACE_DELETED if tablespace .ibd file is missing */
 dberr_t buf_read_page(const page_id_t &page_id, const page_size_t &page_size,
                       trx_t *trx);
-=======
-@return true if page has been read in, false in case of failure */
-bool buf_read_page(const page_id_t &page_id, const page_size_t &page_size);
->>>>>>> 4869291f
 
 /** High-level function which reads a page asynchronously from a file to the
 buffer buf_pool if it is not already there. Sets the io_fix flag and sets
@@ -90,13 +85,8 @@
 @param[in]	page_size	page size
 @param[in]	sync		true if synchronous aio is desired
 @return true if page has been read in, false in case of failure */
-<<<<<<< HEAD
-ibool buf_read_page_background(const page_id_t &page_id,
-                               const page_size_t &page_size, bool sync);
-=======
 bool buf_read_page_background(const page_id_t &page_id,
                               const page_size_t &page_size, bool sync);
->>>>>>> 4869291f
 
 /** Applies a random read-ahead in buf_pool if there are at least a threshold
 value of accessed pages from the random read-ahead area. Does not read any
@@ -115,20 +105,18 @@
 pages, it may happen that the page at the given page number does not
 get read even if we return a positive value! */
 ulint buf_read_ahead_random(const page_id_t &page_id,
-<<<<<<< HEAD
-                            const page_size_t &page_size, ibool inside_ibuf,
+                            const page_size_t &page_size, bool inside_ibuf,
                             trx_t *trx);
-=======
-                            const page_size_t &page_size, bool inside_ibuf);
 
 /** Unconditionally reads the next N pages from the the starting page.
 @param[in]	page_id		          Start reading from this page.
 @param[in]	page_size	          Tablespace page size
 @param[in]  n_pages             Number of pages to read ahead.
+@param[in]  trx                 Transaction to account I/O to
 @return number of page read requests issued */
 size_t buf_phy_read_ahead(const page_id_t &page_id,
-                          const page_size_t &page_size, size_t n_pages);
->>>>>>> 4869291f
+                          const page_size_t &page_size, size_t n_pages,
+                          trx_t *trx);
 
 /** Applies linear read-ahead if in the buf_pool the page is a border page of
 a linear read-ahead area and all the pages in the area have been accessed.
@@ -157,28 +145,8 @@
 @param[in]	inside_ibuf	TRUE if we are inside ibuf routine
 @return number of page read requests issued */
 ulint buf_read_ahead_linear(const page_id_t &page_id,
-<<<<<<< HEAD
-                            const page_size_t &page_size, ibool inside_ibuf,
+                            const page_size_t &page_size, bool inside_ibuf,
                             trx_t *trx);
-
-/** Issues read requests for pages which the ibuf module wants to read in, in
- order to contract the insert buffer tree. Technically, this function is like
- a read-ahead function. */
-void buf_read_ibuf_merge_pages(
-    bool sync,                   /*!< in: true if the caller
-                                 wants this function to wait
-                                 for the highest address page
-                                 to get read in, before this
-                                 function returns */
-    const space_id_t *space_ids, /*!< in: array of space ids */
-    const page_no_t *page_nos,   /*!< in: array of page numbers
-                                 to read, with the highest page
-                                 number the last in the
-                                 array */
-    ulint n_stored);             /*!< in: number of elements
-                                 in the arrays */
-=======
-                            const page_size_t &page_size, bool inside_ibuf);
 
 /** Issues read requests for pages which the ibuf module wants to read in, in
 order to contract the insert buffer tree. Technically, this function is like
@@ -192,7 +160,6 @@
 @param[in] n_stored             number of elements in the arrays. */
 void buf_read_ibuf_merge_pages(bool sync, const space_id_t *space_ids,
                                const page_no_t *page_nos, ulint n_stored);
->>>>>>> 4869291f
 
 /** Issues read requests for pages which recovery wants to read in.
 @param[in]	sync		true if the caller wants this function to wait
