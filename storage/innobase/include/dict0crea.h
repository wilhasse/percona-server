/*****************************************************************************

Copyright (c) 1996, 2019, Oracle and/or its affiliates. All Rights Reserved.

This program is free software; you can redistribute it and/or modify it under
the terms of the GNU General Public License, version 2.0, as published by the
Free Software Foundation.

This program is also distributed with certain software (including but not
limited to OpenSSL) that is licensed under separate terms, as designated in a
particular file or component or in included license documentation. The authors
of MySQL hereby grant you an additional permission to link the program and
your derivative works with the separately licensed software that they have
included with MySQL.

This program is distributed in the hope that it will be useful, but WITHOUT
ANY WARRANTY; without even the implied warranty of MERCHANTABILITY or FITNESS
FOR A PARTICULAR PURPOSE. See the GNU General Public License, version 2.0,
for more details.

You should have received a copy of the GNU General Public License along with
this program; if not, write to the Free Software Foundation, Inc.,
51 Franklin St, Fifth Floor, Boston, MA 02110-1301  USA

*****************************************************************************/

/** @file include/dict0crea.h
 Database object creation

 Created 1/8/1996 Heikki Tuuri
 *******************************************************/

#ifndef dict0crea_h
#define dict0crea_h

#include "dict0dict.h"
#include "dict0types.h"
#include "fsp0space.h"
#include "mtr0mtr.h"
#include "que0types.h"
#include "row0types.h"
#include "univ.i"

#include "create_info_encryption_key.h"

/** Build a table definition without updating SYSTEM TABLES
@param[in,out]	table	dict table object
@param[in,out]	trx	transaction instance
@return DB_SUCCESS or error code */
dberr_t dict_build_table_def(
    dict_table_t *table, trx_t *trx, fil_encryption_t mode,
    const CreateInfoEncryptionKeyId &create_info_encryption_key_id);

/** Builds a tablespace to store various objects.
@param[in,out]	trx		DD transaction
@param[in,out]	tablespace	Tablespace object describing what to build.
@return DB_SUCCESS or error code. */
dberr_t dict_build_tablespace(
    trx_t *trx, Tablespace *tablespace, fil_encryption_t mode,
    const CreateInfoEncryptionKeyId &create_info_encryption_key_id);

/** Builds a tablespace to contain a table, using file-per-table=1.
@param[in,out]	table	Table to build in its own tablespace.
@param[in,out]	trx	Transaction
@return DB_SUCCESS or error code */
dberr_t dict_build_tablespace_for_table(
    dict_table_t *table, trx_t *trx, fil_encryption_t mode,
    const CreateInfoEncryptionKeyId &create_info_encryption_key_id);

/** Assign a new table ID and put it into the table cache and the transaction.
@param[in,out]	table	Table that needs an ID
@param[in,out]	trx	Transaction */
void dict_table_assign_new_id(dict_table_t *table, trx_t *trx);

/** Builds an index definition but doesn't update sys_table. */
void dict_build_index_def(const dict_table_t *table, /*!< in: table */
                          dict_index_t *index,       /*!< in/out: index */
                          trx_t *trx); /*!< in/out: InnoDB transaction
                                       handle */
/** Creates an index tree for the index if it is not a member of a cluster.
 @param[in,out]	index	InnoDB index object
 @param[in,out]	trx	transaction
 @return	DB_SUCCESS or DB_OUT_OF_FILE_SPACE */
dberr_t dict_create_index_tree_in_mem(dict_index_t *index, trx_t *trx);

/** Drop an index tree belonging to a temporary table.
@param[in]	index		index in a temporary table
@param[in]	root_page_no	index root page number */
void dict_drop_temporary_table_index(const dict_index_t *index,
                                     page_no_t root_page_no);

/** Generate a foreign key constraint name when it was not named by the user.
A generated constraint has a name of the format dbname/tablename_ibfk_NUMBER,
where the numbers start from 1, and are given locally for this table, that is,
the number is not global, as it used to be before MySQL 4.0.18.
@param[in,out]	id_nr	number to use in id generation; incremented if used
@param[in]	name	table name
@param[in,out]	foreign	foreign key */
UNIV_INLINE
dberr_t dict_create_add_foreign_id(ulint *id_nr, const char *name,
                                   dict_foreign_t *foreign);

/** Check if a foreign constraint is on columns server as base columns
of any stored column. This is to prevent creating SET NULL or CASCADE
constraint on such columns
@param[in]	local_fk_set	set of foreign key objects, to be added to
the dictionary tables
@param[in]	table		table to which the foreign key objects in
local_fk_set belong to
@return true if yes, otherwise, false */
bool dict_foreigns_has_s_base_col(const dict_foreign_set &local_fk_set,
                                  const dict_table_t *table);

static const constexpr auto ZIP_DICT_MAX_NAME_LENGTH = 64;
/* Max window size (2^15) minus 262 */
<<<<<<< HEAD
static const constexpr auto ZIP_DICT_MAX_DATA_LENGTH = 32506;
=======
#define ZIP_DICT_MAX_DATA_LENGTH 32506

/** Creates the zip_dict system table inside InnoDB
at server bootstrap or server start if it is not found or is
not of the right form.
@return	DB_SUCCESS or error code */
dberr_t
dict_create_or_check_sys_zip_dict(void);

/** Put a tablespace definition into the data dictionary,
replacing what was there previously.
@param[in]	space	Tablespace id
@param[in]	name	Tablespace name
@param[in]	flags	Tablespace flags
@param[in]	path	Tablespace path
@param[in]	trx	Transaction
@param[in]	commit	If true, commit the transaction
@return error code or DB_SUCCESS */
dberr_t
dict_replace_tablespace_in_dictionary(
	ulint		space_id,
	const char*	name,
	ulint		flags,
	const char*	path,
	trx_t*		trx,
	bool		commit);

/** Delete records from SYS_TABLESPACES and SYS_DATAFILES associated
with a particular tablespace ID.
@param[in]	space	Tablespace ID
@param[in,out]	trx	Current transaction
@return DB_SUCCESS if OK, dberr_t if the operation failed */
dberr_t
dict_delete_tablespace_and_datafiles(
	ulint		space,
	trx_t*		trx);


/** Add a single compression dictionary definition to the SYS_ZIP_DICT
InnoDB system table.
@return	error code or DB_SUCCESS */
dberr_t
dict_create_add_zip_dict(
	const char*	name,		/*!< in: dict name */
	ulint		name_len,	/*!< in: dict name length */
	const char*	data,		/*!< in: dict data */
	ulint		data_len,	/*!< in: dict data length */
	trx_t*		trx);		/*!< in/out: transaction */

/** Add a single compression dictionary reference to the SYS_ZIP_DICT_COLS
InnoDB system table.
@return	error code or DB_SUCCESS */
dberr_t
dict_create_add_zip_dict_reference(
	table_id_t	table_id,	/*!< in: table id */
	ulint		column_pos,	/*!< in: column position */
	ulint		dict_id,	/*!< in: dict id */
	trx_t*		trx);		/*!< in/out: transaction */
>>>>>>> 0b23ec72

/** Get a single compression dictionary id for the given
(table id, column pos) pair.
@param[in]	table_id	table id
@param[in]	column_pos	column position
@param[out]	dict_id		dict id
@param[in,out]	trx		transaction
@return	error code or DB_SUCCESS */
<<<<<<< HEAD
MY_NODISCARD
dberr_t dict_create_get_zip_dict_id_by_reference(ulint table_id,
                                                 ulint column_pos,
                                                 ulint *dict_id, trx_t *trx);
=======
dberr_t
dict_create_get_zip_dict_id_by_reference(
	table_id_t	table_id,	/*!< in: table id */
	ulint		column_pos,	/*!< in: column position */
	ulint*		dict_id,	/*!< out: dict id */
	trx_t*		trx);		/*!< in/out: transaction */

/** Get compression dictionary id for the given name.
@return	error code or DB_SUCCESS */
dberr_t
dict_create_get_zip_dict_id_by_name(
	const char*	dict_name,	/*!< in: dict name */
	ulint		dict_name_len,	/*!< in: dict name length */
	ulint*		dict_id,	/*!< out: dict id */
	trx_t*		trx);		/*!< in/out: transaction */
>>>>>>> 0b23ec72

/** Get compression dictionary info (name and data) for the given id.
Allocates memory for name and data on success.
Must be freed with my_free().
@param[in]	dict_id		dict id
@param[out]	name		dict name
@param[out]	name_len	dict name length
@param[out]	data		dict data
@param[out]	data_len	dict data length
@param[in,out]	trx		transaction
@return	error code or DB_SUCCESS */
<<<<<<< HEAD
MY_NODISCARD
dberr_t dict_create_get_zip_dict_info_by_id(ulint dict_id, char **name,
                                            ulint *name_len, char **data,
                                            ulint *data_len, trx_t *trx);
=======
dberr_t
dict_create_get_zip_dict_info_by_id(
	ulint	dict_id,	/*!< in: dict id */
	char**	name,		/*!< out: dict name */
	ulint*	name_len,	/*!< out: dict name length */
	char**	data,		/*!< out: dict data */
	ulint*	data_len,	/*!< out: dict data length */
	trx_t*	trx);		/*!< in/out: transaction */

/** Remove a single compression dictionary from the data dictionary
tables in the database.
@return	error code or DB_SUCCESS */
dberr_t
dict_create_remove_zip_dict(
	const char*	name,		/*!< in: dict name */
	ulint		name_len,	/*!< in: dict name length */
	trx_t*		trx);		/*!< in/out: transaction */

/** Remove all compression dictionary references for the given table ID from
the data dictionary tables in the database.
@return	error code or DB_SUCCESS */
dberr_t
dict_create_remove_zip_dict_references_for_table(
	table_id_t	table_id,	/*!< in: table id */
	trx_t*		trx);		/*!< in/out: transaction */

/********************************************************************//**
Add a foreign key definition to the data dictionary tables.
@return error code or DB_SUCCESS */
dberr_t
dict_create_add_foreign_to_dictionary(
/*==================================*/
	const char*		name,	/*!< in: table name */
	const dict_foreign_t*	foreign,/*!< in: foreign key */
	trx_t*			trx)	/*!< in/out: dictionary transaction */
	MY_ATTRIBUTE((nonnull, warn_unused_result));
>>>>>>> 0b23ec72

/* Table create node structure */
struct tab_node_t {
  que_common_t common;   /*!< node type: QUE_NODE_TABLE_CREATE */
  dict_table_t *table;   /*!< table to create, built as a
                         memory data structure with
                         dict_mem_... functions */
  ins_node_t *tab_def;   /*!< child node which does the insert of
                         the table definition; the row to be
                         inserted is built by the parent node  */
  ins_node_t *col_def;   /*!< child node which does the inserts
                         of the column definitions; the row to
                         be inserted is built by the parent
                         node  */
  ins_node_t *v_col_def; /*!< child node which does the inserts
                         of the sys_virtual row definitions;
                         the row to be inserted is built by
                         the parent node  */
  /*----------------------*/
  /* Local storage for this graph node */
  ulint state;       /*!< node execution state */
  ulint col_no;      /*!< next column definition to insert */
  ulint base_col_no; /*!< next base column to insert */
  mem_heap_t *heap;  /*!< memory heap used as auxiliary
                     storage */
};

/** Create in-memory tablespace dictionary index & table
@param[in]	space		tablespace id
@param[in]	space_discarded	true if space is discarded
@param[in]	in_flags	space flags to use when space_discarded is true
@param[in]	is_create	true when creating SDI index
@return in-memory index structure for tablespace dictionary or NULL */
dict_index_t *dict_sdi_create_idx_in_mem(space_id_t space, bool space_discarded,
                                         uint32_t in_flags, bool is_create);

/* Index create node struct */

struct ind_node_t {
  que_common_t common;   /*!< node type: QUE_NODE_INDEX_CREATE */
  dict_index_t *index;   /*!< index to create, built as a
                         memory data structure with
                         dict_mem_... functions */
  ins_node_t *ind_def;   /*!< child node which does the insert of
                         the index definition; the row to be
                         inserted is built by the parent node  */
  ins_node_t *field_def; /*!< child node which does the inserts
                         of the field definitions; the row to
                         be inserted is built by the parent
                         node  */
  /*----------------------*/
  /* Local storage for this graph node */
  ulint state;                   /*!< node execution state */
  ulint page_no;                 /* root page number of the index */
  dict_table_t *table;           /*!< table which owns the index */
  dtuple_t *ind_row;             /* index definition row built */
  ulint field_no;                /* next field definition to insert */
  mem_heap_t *heap;              /*!< memory heap used as auxiliary
                                 storage */
  const dict_add_v_col_t *add_v; /*!< new virtual columns that being
                                 added along with an add index call */
};

/** Compose a column number for a virtual column, stored in the "POS" field
of Sys_columns. The column number includes both its virtual column sequence
(the "nth" virtual column) and its actual column position in original table
@param[in]	v_pos		virtual column sequence
@param[in]	col_pos		column position in original table definition
@return	composed column position number */
UNIV_INLINE
ulint dict_create_v_col_pos(ulint v_pos, ulint col_pos);

/** Get the column number for a virtual column (the column position in
original table), stored in the "POS" field of Sys_columns
@param[in]	pos		virtual column position
@return column position in original table */
UNIV_INLINE
ulint dict_get_v_col_mysql_pos(ulint pos);

/** Get a virtual column sequence (the "nth" virtual column) for a
virtual column, stord in the "POS" field of Sys_columns
@param[in]	pos		virtual column position
@return virtual column sequence */
UNIV_INLINE
ulint dict_get_v_col_pos(ulint pos);

#include "dict0crea.ic"

#endif<|MERGE_RESOLUTION|>--- conflicted
+++ resolved
@@ -113,68 +113,7 @@
 
 static const constexpr auto ZIP_DICT_MAX_NAME_LENGTH = 64;
 /* Max window size (2^15) minus 262 */
-<<<<<<< HEAD
 static const constexpr auto ZIP_DICT_MAX_DATA_LENGTH = 32506;
-=======
-#define ZIP_DICT_MAX_DATA_LENGTH 32506
-
-/** Creates the zip_dict system table inside InnoDB
-at server bootstrap or server start if it is not found or is
-not of the right form.
-@return	DB_SUCCESS or error code */
-dberr_t
-dict_create_or_check_sys_zip_dict(void);
-
-/** Put a tablespace definition into the data dictionary,
-replacing what was there previously.
-@param[in]	space	Tablespace id
-@param[in]	name	Tablespace name
-@param[in]	flags	Tablespace flags
-@param[in]	path	Tablespace path
-@param[in]	trx	Transaction
-@param[in]	commit	If true, commit the transaction
-@return error code or DB_SUCCESS */
-dberr_t
-dict_replace_tablespace_in_dictionary(
-	ulint		space_id,
-	const char*	name,
-	ulint		flags,
-	const char*	path,
-	trx_t*		trx,
-	bool		commit);
-
-/** Delete records from SYS_TABLESPACES and SYS_DATAFILES associated
-with a particular tablespace ID.
-@param[in]	space	Tablespace ID
-@param[in,out]	trx	Current transaction
-@return DB_SUCCESS if OK, dberr_t if the operation failed */
-dberr_t
-dict_delete_tablespace_and_datafiles(
-	ulint		space,
-	trx_t*		trx);
-
-
-/** Add a single compression dictionary definition to the SYS_ZIP_DICT
-InnoDB system table.
-@return	error code or DB_SUCCESS */
-dberr_t
-dict_create_add_zip_dict(
-	const char*	name,		/*!< in: dict name */
-	ulint		name_len,	/*!< in: dict name length */
-	const char*	data,		/*!< in: dict data */
-	ulint		data_len,	/*!< in: dict data length */
-	trx_t*		trx);		/*!< in/out: transaction */
-
-/** Add a single compression dictionary reference to the SYS_ZIP_DICT_COLS
-InnoDB system table.
-@return	error code or DB_SUCCESS */
-dberr_t
-dict_create_add_zip_dict_reference(
-	table_id_t	table_id,	/*!< in: table id */
-	ulint		column_pos,	/*!< in: column position */
-	ulint		dict_id,	/*!< in: dict id */
-	trx_t*		trx);		/*!< in/out: transaction */
->>>>>>> 0b23ec72
 
 /** Get a single compression dictionary id for the given
 (table id, column pos) pair.
@@ -183,28 +122,10 @@
 @param[out]	dict_id		dict id
 @param[in,out]	trx		transaction
 @return	error code or DB_SUCCESS */
-<<<<<<< HEAD
 MY_NODISCARD
-dberr_t dict_create_get_zip_dict_id_by_reference(ulint table_id,
+dberr_t dict_create_get_zip_dict_id_by_reference(table_id_t table_id,
                                                  ulint column_pos,
                                                  ulint *dict_id, trx_t *trx);
-=======
-dberr_t
-dict_create_get_zip_dict_id_by_reference(
-	table_id_t	table_id,	/*!< in: table id */
-	ulint		column_pos,	/*!< in: column position */
-	ulint*		dict_id,	/*!< out: dict id */
-	trx_t*		trx);		/*!< in/out: transaction */
-
-/** Get compression dictionary id for the given name.
-@return	error code or DB_SUCCESS */
-dberr_t
-dict_create_get_zip_dict_id_by_name(
-	const char*	dict_name,	/*!< in: dict name */
-	ulint		dict_name_len,	/*!< in: dict name length */
-	ulint*		dict_id,	/*!< out: dict id */
-	trx_t*		trx);		/*!< in/out: transaction */
->>>>>>> 0b23ec72
 
 /** Get compression dictionary info (name and data) for the given id.
 Allocates memory for name and data on success.
@@ -216,49 +137,10 @@
 @param[out]	data_len	dict data length
 @param[in,out]	trx		transaction
 @return	error code or DB_SUCCESS */
-<<<<<<< HEAD
 MY_NODISCARD
 dberr_t dict_create_get_zip_dict_info_by_id(ulint dict_id, char **name,
                                             ulint *name_len, char **data,
                                             ulint *data_len, trx_t *trx);
-=======
-dberr_t
-dict_create_get_zip_dict_info_by_id(
-	ulint	dict_id,	/*!< in: dict id */
-	char**	name,		/*!< out: dict name */
-	ulint*	name_len,	/*!< out: dict name length */
-	char**	data,		/*!< out: dict data */
-	ulint*	data_len,	/*!< out: dict data length */
-	trx_t*	trx);		/*!< in/out: transaction */
-
-/** Remove a single compression dictionary from the data dictionary
-tables in the database.
-@return	error code or DB_SUCCESS */
-dberr_t
-dict_create_remove_zip_dict(
-	const char*	name,		/*!< in: dict name */
-	ulint		name_len,	/*!< in: dict name length */
-	trx_t*		trx);		/*!< in/out: transaction */
-
-/** Remove all compression dictionary references for the given table ID from
-the data dictionary tables in the database.
-@return	error code or DB_SUCCESS */
-dberr_t
-dict_create_remove_zip_dict_references_for_table(
-	table_id_t	table_id,	/*!< in: table id */
-	trx_t*		trx);		/*!< in/out: transaction */
-
-/********************************************************************//**
-Add a foreign key definition to the data dictionary tables.
-@return error code or DB_SUCCESS */
-dberr_t
-dict_create_add_foreign_to_dictionary(
-/*==================================*/
-	const char*		name,	/*!< in: table name */
-	const dict_foreign_t*	foreign,/*!< in: foreign key */
-	trx_t*			trx)	/*!< in/out: dictionary transaction */
-	MY_ATTRIBUTE((nonnull, warn_unused_result));
->>>>>>> 0b23ec72
 
 /* Table create node structure */
 struct tab_node_t {
