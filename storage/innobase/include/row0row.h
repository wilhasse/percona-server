/*****************************************************************************

<<<<<<< HEAD
Copyright (c) 1996, 2018, Oracle and/or its affiliates. All Rights Reserved.
=======
Copyright (c) 1996, 2019, Oracle and/or its affiliates. All Rights Reserved.
>>>>>>> 4869291f

This program is free software; you can redistribute it and/or modify it under
the terms of the GNU General Public License, version 2.0, as published by the
Free Software Foundation.

This program is also distributed with certain software (including but not
limited to OpenSSL) that is licensed under separate terms, as designated in a
particular file or component or in included license documentation. The authors
of MySQL hereby grant you an additional permission to link the program and
your derivative works with the separately licensed software that they have
included with MySQL.

This program is distributed in the hope that it will be useful, but WITHOUT
ANY WARRANTY; without even the implied warranty of MERCHANTABILITY or FITNESS
FOR A PARTICULAR PURPOSE. See the GNU General Public License, version 2.0,
for more details.

You should have received a copy of the GNU General Public License along with
this program; if not, write to the Free Software Foundation, Inc.,
51 Franklin St, Fifth Floor, Boston, MA 02110-1301  USA

*****************************************************************************/

/** @file include/row0row.h
 General row routines

 Created 4/20/1996 Heikki Tuuri
 *******************************************************/

#ifndef row0row_h
#define row0row_h

#include "btr0types.h"
#include "data0data.h"
#include "dict0types.h"
#include "mtr0mtr.h"
#include "que0types.h"
#include "rem0types.h"
#include "row0types.h"
#include "trx0types.h"
#include "univ.i"

/** Gets the offset of the DB_TRX_ID field, in bytes relative to the origin of
 a clustered index record.
 @return offset of DATA_TRX_ID */
UNIV_INLINE
ulint row_get_trx_id_offset(
    const dict_index_t *index, /*!< in: clustered index */
    const ulint *offsets)      /*!< in: record offsets */
    MY_ATTRIBUTE((warn_unused_result));
/** Reads the trx id field from a clustered index record.
 @return value of the field */
UNIV_INLINE
trx_id_t row_get_rec_trx_id(
    const rec_t *rec,          /*!< in: record */
    const dict_index_t *index, /*!< in: clustered index */
    const ulint *offsets)      /*!< in: rec_get_offsets(rec, index) */
    MY_ATTRIBUTE((warn_unused_result));
/** Reads the roll pointer field from a clustered index record.
 @return value of the field */
UNIV_INLINE
roll_ptr_t row_get_rec_roll_ptr(
    const rec_t *rec,          /*!< in: record */
    const dict_index_t *index, /*!< in: clustered index */
    const ulint *offsets)      /*!< in: rec_get_offsets(rec, index) */
    MY_ATTRIBUTE((warn_unused_result));

/* Flags for row build type. */
#define ROW_BUILD_NORMAL 0     /*!< build index row */
#define ROW_BUILD_FOR_PURGE 1  /*!< build row for purge. */
#define ROW_BUILD_FOR_UNDO 2   /*!< build row for undo. */
#define ROW_BUILD_FOR_INSERT 3 /*!< build row for insert. */
/** When an insert or purge to a table is performed, this function builds
 the entry to be inserted into or purged from an index on the table.
 @return index entry which should be inserted or purged
 @retval NULL if the externally stored columns in the clustered index record
 are unavailable and ext != NULL, or row is missing some needed columns. */
dtuple_t *row_build_index_entry_low(
    const dtuple_t *row,       /*!< in: row which should be
                               inserted or purged */
    const row_ext_t *ext,      /*!< in: externally stored column
                               prefixes, or NULL */
    const dict_index_t *index, /*!< in: index on the table */
    mem_heap_t *heap,          /*!< in: memory heap from which
                               the memory for the index entry
                               is allocated */
    ulint flag)                /*!< in: ROW_BUILD_NORMAL,
                               ROW_BUILD_FOR_PURGE
                               or ROW_BUILD_FOR_UNDO */
    MY_ATTRIBUTE((warn_unused_result));
/** When an insert or purge to a table is performed, this function builds
 the entry to be inserted into or purged from an index on the table.
 @return index entry which should be inserted or purged, or NULL if the
 externally stored columns in the clustered index record are
 unavailable and ext != NULL */
UNIV_INLINE
dtuple_t *row_build_index_entry(
    const dtuple_t *row,       /*!< in: row which should be
                               inserted or purged */
    const row_ext_t *ext,      /*!< in: externally stored column
                               prefixes, or NULL */
    const dict_index_t *index, /*!< in: index on the table */
    mem_heap_t *heap)          /*!< in: memory heap from which
                               the memory for the index entry
                               is allocated */
    MY_ATTRIBUTE((warn_unused_result));
/** An inverse function to row_build_index_entry. Builds a row from a
 record in a clustered index.
 @return own: row built; see the NOTE below! */
dtuple_t *row_build(ulint type,                /*!< in: ROW_COPY_POINTERS or
                                               ROW_COPY_DATA; the latter
                                               copies also the data fields to
                                               heap while the first only
                                               places pointers to data fields
                                               on the index page, and thus is
                                               more efficient */
                    const dict_index_t *index, /*!< in: clustered index */
                    const rec_t *rec,          /*!< in: record in the clustered
                                               index; NOTE: in the case
                                               ROW_COPY_POINTERS the data
                                               fields in the row will point
                                               directly into this record,
                                               therefore, the buffer page of
                                               this record must be at least
                                               s-latched and the latch held
                                               as long as the row dtuple is used! */
                    const ulint *offsets, /*!< in: rec_get_offsets(rec,index)
                                          or NULL, in which case this function
                                          will invoke rec_get_offsets() */
                    const dict_table_t *col_table,
                    /*!< in: table, to check which
                    externally stored columns
                    occur in the ordering columns
                    of an index, or NULL if
                    index->table should be
                    consulted instead; the user
                    columns in this table should be
                    the same columns as in index->table */
                    const dtuple_t *add_cols,
                    /*!< in: default values of
                    added columns, or NULL */
                    const ulint *col_map, /*!< in: mapping of old column
                                          numbers to new ones, or NULL */
                    row_ext_t **ext,      /*!< out, own: cache of
                                          externally stored column
                                          prefixes, or NULL */
                    mem_heap_t *heap);    /*!< in: memory heap from which
                                          the memory needed is allocated */

/** An inverse function to row_build_index_entry. Builds a row from a
record in a clustered index, with possible indexing on ongoing
addition of new virtual columns.
@param[in]	type		ROW_COPY_POINTERS or ROW_COPY_DATA;
@param[in]	index		clustered index
@param[in]	rec		record in the clustered index
@param[in]	offsets		rec_get_offsets(rec,index) or NULL
@param[in]	col_table	table, to check which
                                externally stored columns
                                occur in the ordering columns
                                of an index, or NULL if
                                index->table should be
                                consulted instead
@param[in]	add_cols	default values of added columns, or NULL
@param[in]	add_v		new virtual columns added
                                along with new indexes
@param[in]	col_map		mapping of old column
                                numbers to new ones, or NULL
@param[in]	ext		cache of externally stored column
                                prefixes, or NULL
@param[in]	heap		memory heap from which
                                the memory needed is allocated
@return own: row built */
dtuple_t *row_build_w_add_vcol(ulint type, const dict_index_t *index,
                               const rec_t *rec, const ulint *offsets,
                               const dict_table_t *col_table,
                               const dtuple_t *add_cols,
                               const dict_add_v_col_t *add_v,
                               const ulint *col_map, row_ext_t **ext,
                               mem_heap_t *heap);

/** Converts an index record to a typed data tuple.
 @return index entry built; does not set info_bits, and the data fields
 in the entry will point directly to rec */
dtuple_t *row_rec_to_index_entry_low(
    const rec_t *rec,          /*!< in: record in the index */
    const dict_index_t *index, /*!< in: index */
    const ulint *offsets,      /*!< in: rec_get_offsets(rec, index) */
    ulint *n_ext,              /*!< out: number of externally
                               stored columns */
    mem_heap_t *heap)          /*!< in: memory heap from which
                               the memory needed is allocated */
    MY_ATTRIBUTE((warn_unused_result));
/** Converts an index record to a typed data tuple. NOTE that externally
 stored (often big) fields are NOT copied to heap.
 @return own: index entry built */
dtuple_t *row_rec_to_index_entry(
    const rec_t *rec,          /*!< in: record in the index */
    const dict_index_t *index, /*!< in: index */
    const ulint *offsets,      /*!< in/out: rec_get_offsets(rec) */
    ulint *n_ext,              /*!< out: number of externally
                               stored columns */
    mem_heap_t *heap)          /*!< in: memory heap from which
                               the memory needed is allocated */
    MY_ATTRIBUTE((warn_unused_result));
/** Builds from a secondary index record a row reference with which we can
 search the clustered index record.
 @return own: row reference built; see the NOTE below! */
dtuple_t *row_build_row_ref(
    ulint type,                /*!< in: ROW_COPY_DATA, or ROW_COPY_POINTERS:
                               the former copies also the data fields to
                               heap, whereas the latter only places pointers
                               to data fields on the index page */
    const dict_index_t *index, /*!< in: secondary index */
    const rec_t *rec,          /*!< in: record in the index;
                               NOTE: in the case ROW_COPY_POINTERS
                               the data fields in the row will point
                               directly into this record, therefore,
                               the buffer page of this record must be
                               at least s-latched and the latch held
                               as long as the row reference is used! */
    mem_heap_t *heap)          /*!< in: memory heap from which the memory
                               needed is allocated */
    MY_ATTRIBUTE((warn_unused_result));
/** Builds from a secondary index record a row reference with which we can
 search the clustered index record. */
void row_build_row_ref_in_tuple(
    dtuple_t *ref,             /*!< in/out: row reference built;
                               see the NOTE below! */
    const rec_t *rec,          /*!< in: record in the index;
                               NOTE: the data fields in ref
                               will point directly into this
                               record, therefore, the buffer
                               page of this record must be at
                               least s-latched and the latch
                               held as long as the row
                               reference is used! */
    const dict_index_t *index, /*!< in: secondary index */
    ulint *offsets,            /*!< in: rec_get_offsets(rec, index)
                               or NULL */
    trx_t *trx);               /*!< in: transaction or NULL */

/** Builds from a secondary index record a row reference with which we can
search the clustered index record.
@param[in,out]	ref	typed data tuple where the reference is built
@param[in]	map	array of field numbers in rec telling how ref should
                        be built from the fields of rec
@param[in]	rec	record in the index; must be preserved while ref is
                        used, as we do not copy field values to heap
@param[in]	offsets	array returned by rec_get_offsets() */
UNIV_INLINE
void row_build_row_ref_fast(dtuple_t *ref, const ulint *map, const rec_t *rec,
                            const ulint *offsets);

/** Searches the clustered index record for a row, if we have the row
 reference.
 @return true if found */
<<<<<<< HEAD
ibool row_search_on_row_ref(
    btr_pcur_t *pcur,    /*!< out: persistent cursor, which must
                         be closed by the caller */
    ulint mode,          /*!< in: BTR_MODIFY_LEAF, ... */
    dict_table_t *table, /*!< in: table */
    const dtuple_t *ref, /*!< in: row reference */
    mtr_t *mtr)          /*!< in/out: mtr */
=======
ibool row_search_on_row_ref(btr_pcur_t *pcur, /*!< out: persistent cursor, which
                                              must be closed by the caller */
                            ulint mode,       /*!< in: BTR_MODIFY_LEAF, ... */
                            dict_table_t *table, /*!< in: table */
                            const dtuple_t *ref, /*!< in: row reference */
                            mtr_t *mtr)          /*!< in/out: mtr */
>>>>>>> 4869291f
    MY_ATTRIBUTE((warn_unused_result));
/** Fetches the clustered index record for a secondary index record. The latches
 on the secondary index record are preserved.
 @return record or NULL, if no record found */
rec_t *row_get_clust_rec(
    ulint mode,                 /*!< in: BTR_MODIFY_LEAF, ... */
    const rec_t *rec,           /*!< in: record in a secondary index */
    const dict_index_t *index,  /*!< in: secondary index */
    dict_index_t **clust_index, /*!< out: clustered index */
    mtr_t *mtr)                 /*!< in: mtr */
    MY_ATTRIBUTE((warn_unused_result));

/** Parse the integer data from specified data, which could be
DATA_INT, DATA_FLOAT or DATA_DOUBLE. If the value is less than 0
and the type is not unsigned then we reset the value to 0
@param[in]	data		data to read
@param[in]	len		length of data
@param[in]	mtype		mtype of data
@param[in]	unsigned_type	if the data is unsigned
@return the integer value from the data */
inline ib_uint64_t row_parse_int(const byte *data, ulint len, ulint mtype,
                                 bool unsigned_type);

/** Parse the integer data from specified field, which could be
DATA_INT, DATA_FLOAT or DATA_DOUBLE. We could return 0 if
1) the value is less than 0 and the type is not unsigned
or 2) the field is null.
@param[in]	field		field to read the int value
@return the integer value read from the field, 0 for negative signed
int or NULL field */
ib_uint64_t row_parse_int_from_field(const dfield_t *field);

/** Read the autoinc counter from the clustered index row.
@param[in]	row	row to read the autoinc counter
@param[in]	n	autoinc counter is in the nth field
@return the autoinc counter read */
ib_uint64_t row_get_autoinc_counter(const dtuple_t *row, ulint n);

/** Result of row_search_index_entry */
enum row_search_result {
  ROW_FOUND = 0,      /*!< the record was found */
  ROW_NOT_FOUND,      /*!< record not found */
  ROW_BUFFERED,       /*!< one of BTR_INSERT, BTR_DELETE, or
                      BTR_DELETE_MARK was specified, the
                      secondary index leaf page was not in
                      the buffer pool, and the operation was
                      enqueued in the insert/delete buffer */
  ROW_NOT_DELETED_REF /*!< BTR_DELETE was specified, and
                      row_purge_poss_sec() failed */
};

/** Searches an index record.
 @return whether the record was found or buffered */
enum row_search_result row_search_index_entry(
    dict_index_t *index,   /*!< in: index */
    const dtuple_t *entry, /*!< in: index entry */
    ulint mode,            /*!< in: BTR_MODIFY_LEAF, ... */
    btr_pcur_t *pcur,      /*!< in/out: persistent cursor, which must
                           be closed by the caller */
    mtr_t *mtr)            /*!< in: mtr */
    MY_ATTRIBUTE((warn_unused_result));

#define ROW_COPY_DATA 1
#define ROW_COPY_POINTERS 2

/* The allowed latching order of index records is the following:
(1) a secondary index record ->
(2) the clustered index record ->
(3) rollback segment data for the clustered index record. */

/** Formats the raw data in "data" (in InnoDB on-disk format) using
 "dict_field" and writes the result to "buf".
 Not more than "buf_size" bytes are written to "buf".
 The result is always NUL-terminated (provided buf_size is positive) and the
 number of bytes that were written to "buf" is returned (including the
 terminating NUL).
 @return number of bytes that were written */
ulint row_raw_format(const char *data,               /*!< in: raw data */
                     ulint data_len,                 /*!< in: raw data length
                                                     in bytes */
                     const dict_field_t *dict_field, /*!< in: index field */
                     char *buf,                      /*!< out: output buffer */
                     ulint buf_size)                 /*!< in: output buffer size
                                                     in bytes */
    MY_ATTRIBUTE((warn_unused_result));

<<<<<<< HEAD
=======
/** Class to build a series of entries based on one multi-value field.
It assumes that there is only one multi-value field on multi-value index. */
class Multi_value_entry_builder {
 public:
  /** Constructor */
  Multi_value_entry_builder(dict_index_t *index, dtuple_t *entry, bool selected)
      : m_index(index),
        m_selected(selected),
        m_entry(entry),
        m_pos(0),
        m_mv_data(nullptr),
        m_mv_field_no(0) {}

  virtual ~Multi_value_entry_builder() {}

  /** Get the first index entry. If the multi-value field on the index
  is null, then it's the entry including the null field, otherwise,
  it should be the entry with  multi-value data at the 'pos' position.
  @param[in]    pos     position of the multi-value array, default value
                        will always start from 0
  @return the first index entry to handle, the one including null
  multi-value field, or the  multi-value data at the 'pos' position */
  dtuple_t *begin(uint32_t pos = 0) {
    if (!prepare_multi_value_field()) {
      return (nullptr);
    }

    prepare_entry_if_necessary();
    ut_ad(m_entry != nullptr);

    m_pos = pos;
    return (m_mv_data == nullptr ? m_entry : next());
  }

  /** Get next index entry based on next multi-value data.
  If the previous value is null, then always no next.
  @return next index entry, or nullptr if no more multi-value data */
  dtuple_t *next() {
    if (m_mv_data == nullptr || m_pos >= m_mv_data->num_v) {
      return (nullptr);
    }

    ut_ad(m_entry != nullptr);
    dfield_t *field = dtuple_get_nth_field(m_entry, m_mv_field_no);
    ut_ad(dfield_is_multi_value(field));

    if (m_selected && (skip() == m_mv_data->num_v)) {
      return (nullptr);
    }

    dfield_set_data(field, m_mv_data->datap[m_pos], m_mv_data->data_len[m_pos]);

    ++m_pos;
    return (m_entry);
  }

  /** Get the position of last generated multi-value data
  @return the position */
  uint32_t last_multi_value_position() const {
    return (m_pos > 0 ? m_pos - 1 : 0);
  }

 protected:
  /** Find the multi-value field from the passed in entry or row.
  m_mv_field_no should be set once the multi-value field found.
  @return the multi-value field pointer, or nullptr if not found */
  virtual dfield_t *find_multi_value_field() = 0;

  /** Prepare the corresponding multi-value field from the row.
  This function will set the m_mv_data if the proper field found.
  @return true if the multi-value field with data on index found,
  otherwise, false */
  virtual bool prepare_multi_value_field() {
    dfield_t *field = find_multi_value_field();

    if (field == nullptr || field->len == UNIV_NO_INDEX_VALUE) {
      return (false);
    }

    ut_ad(m_mv_field_no > 0);
    ut_ad(dfield_is_multi_value(field));

    --m_mv_field_no;

    if (!dfield_is_null(field)) {
      m_mv_data = static_cast<multi_value_data *>(field->data);
    }

    return (true);
  }

  /** Prepare the entry when the entry is not passed in */
  virtual void prepare_entry_if_necessary() { return; }

  /** Skip the not selected values and stop m_pos at the next selected one
  @return the next valid value position, or size of m_mv_data to indicate
  there is no more valid value */
  virtual uint32_t skip() {
    ut_ad(m_mv_data != nullptr);
    ut_ad(m_selected);
    return (m_mv_data->num_v);
  }

 protected:
  /** Based on which index to build the entry */
  dict_index_t *m_index;

  /** True if only the selected(bitmap set) multi-value data would be
  used to build the entries, otherwise false. */
  const bool m_selected;

  /** Entry built for the index */
  dtuple_t *m_entry;

  /** Multi-value data position */
  uint32_t m_pos;

  /** Multi-value data */
  const multi_value_data *m_mv_data;

  /** Field number of multi-value data on the index */
  uint32_t m_mv_field_no;
};

/** The subclass of the multi-value entry builder, for non-INSERT cases,
With this class, there should be no need to build separate entries for
different values in the same multi-value field. */
class Multi_value_entry_builder_normal : public Multi_value_entry_builder {
 public:
  /** Constructor
  @param[in]		row		based on which complete row to build
                                        the index row
  @param[in]		ext		externally stored column prefixes of
                                        the row
  @param[in,out]	index		multi-value index
  @param[in,out]	heap		memory heap
  @param[in]		check		true if type can be checked, otherwise
                                        skip checking
  @param[in]		selected	true if only the selected(bitmap set)
                                        multi-value data would be used to build
                                        the entries, otherwise false. */
  Multi_value_entry_builder_normal(const dtuple_t *row, const row_ext_t *ext,
                                   dict_index_t *index, mem_heap_t *heap,
                                   bool check, bool selected)
      : Multi_value_entry_builder(index, nullptr, selected),
        m_row(row),
        m_ext(ext),
        m_heap(heap),
        m_check(check) {}

 private:
  /** Find the multi-value field from the passed in entry or row.
  m_mv_field_no should be set once the multi-value field found.
  @return the multi-value field pointer, or nullptr if not found */
  dfield_t *find_multi_value_field();

  /** Prepare the entry when the entry is not passed in */
  virtual void prepare_entry_if_necessary() {
    if (m_check) {
      m_entry = row_build_index_entry(m_row, m_ext, m_index, m_heap);
    } else {
      /* If not check, then it's basically coming from purge. And actually,
      for multi-value index, this flag really doesn't matter. */
      m_entry = row_build_index_entry_low(m_row, m_ext, m_index, m_heap,
                                          ROW_BUILD_FOR_PURGE);
    }
  }

  /** Skip the not selected values and stop m_pos at the next selected one
  @return the next valid value position, or size of m_mv_data to indicate
  there is no more valid value */
  uint32_t skip() {
    ut_ad(m_selected);

    if (m_mv_data->bitset == nullptr) {
      return (m_pos);
    }

    while (m_pos < m_mv_data->num_v && !m_mv_data->bitset->test(m_pos)) {
      ++m_pos;
    }

    return (m_pos);
  }

 private:
  /** Based on which complete row to build the index row */
  const dtuple_t *m_row;

  /** Externally stored column prefixes, or nullptr */
  const row_ext_t *m_ext;

  /** Memory heap */
  mem_heap_t *m_heap;

  /** True if dfield type should be checked, otherwise false */
  const bool m_check;
};

/** The subclass of the multi-value row builder, for INSERT cases.
It simply replace the pointers to the multi-value field data for
each different value */
class Multi_value_entry_builder_insert : public Multi_value_entry_builder {
 public:
  /** Constructor
  @param[in,out]	index	multi-value index
  @param[in]		entry	entry to insert based on the index */
  Multi_value_entry_builder_insert(dict_index_t *index, dtuple_t *entry)
      : Multi_value_entry_builder(index, entry, false) {}

 private:
  /** Find the multi-value field from the passed entry in or row.
  m_mv_field_no should be set once the multi-value field found.
  @return the multi-value field pointer, or nullptr if not found */
  dfield_t *find_multi_value_field() {
    uint16_t i = 0;
    dfield_t *field = nullptr;

    ut_ad(m_entry != nullptr);

    m_mv_field_no = 0;
    for (; i < m_entry->n_fields; ++i) {
      field = &m_entry->fields[i];
      if (!dfield_is_multi_value(field)) {
        continue;
      }

      m_mv_field_no = i + 1;
      break;
    }

    return (i == m_entry->n_fields ? nullptr : field);
  }
};

>>>>>>> 4869291f
#include "row0row.ic"

#endif<|MERGE_RESOLUTION|>--- conflicted
+++ resolved
@@ -1,10 +1,6 @@
 /*****************************************************************************
 
-<<<<<<< HEAD
-Copyright (c) 1996, 2018, Oracle and/or its affiliates. All Rights Reserved.
-=======
 Copyright (c) 1996, 2019, Oracle and/or its affiliates. All Rights Reserved.
->>>>>>> 4869291f
 
 This program is free software; you can redistribute it and/or modify it under
 the terms of the GNU General Public License, version 2.0, as published by the
@@ -261,22 +257,12 @@
 /** Searches the clustered index record for a row, if we have the row
  reference.
  @return true if found */
-<<<<<<< HEAD
-ibool row_search_on_row_ref(
-    btr_pcur_t *pcur,    /*!< out: persistent cursor, which must
-                         be closed by the caller */
-    ulint mode,          /*!< in: BTR_MODIFY_LEAF, ... */
-    dict_table_t *table, /*!< in: table */
-    const dtuple_t *ref, /*!< in: row reference */
-    mtr_t *mtr)          /*!< in/out: mtr */
-=======
 ibool row_search_on_row_ref(btr_pcur_t *pcur, /*!< out: persistent cursor, which
                                               must be closed by the caller */
                             ulint mode,       /*!< in: BTR_MODIFY_LEAF, ... */
                             dict_table_t *table, /*!< in: table */
                             const dtuple_t *ref, /*!< in: row reference */
                             mtr_t *mtr)          /*!< in/out: mtr */
->>>>>>> 4869291f
     MY_ATTRIBUTE((warn_unused_result));
 /** Fetches the clustered index record for a secondary index record. The latches
  on the secondary index record are preserved.
@@ -363,8 +349,6 @@
                                                      in bytes */
     MY_ATTRIBUTE((warn_unused_result));
 
-<<<<<<< HEAD
-=======
 /** Class to build a series of entries based on one multi-value field.
 It assumes that there is only one multi-value field on multi-value index. */
 class Multi_value_entry_builder {
@@ -600,7 +584,6 @@
   }
 };
 
->>>>>>> 4869291f
 #include "row0row.ic"
 
 #endif