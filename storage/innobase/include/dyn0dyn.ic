--- conflicted
+++ resolved
@@ -1,10 +1,6 @@
 /*****************************************************************************
 
-<<<<<<< HEAD
-Copyright (c) 1996, 2009, Oracle and/or its affiliates. All Rights Reserved.
-=======
 Copyright (c) 1996, 2013, Oracle and/or its affiliates. All Rights Reserved.
->>>>>>> d82eaad5
 
 This program is free software; you can redistribute it and/or modify it under
 the terms of the GNU General Public License as published by the Free Software
@@ -67,7 +63,7 @@
 {
 	ut_ad(block);
 
-	return((byte*) block->data);
+	return(const_cast<byte*>(block->data));
 }
 
 /*********************************************************************//**
@@ -249,7 +245,7 @@
 	ut_ad(block);
 	ut_ad(dyn_block_get_used(block) >= pos);
 
-	return((byte*) block->data + pos);
+	return(const_cast<byte*>(block->data) + pos);
 }
 
 /************************************************************//**
