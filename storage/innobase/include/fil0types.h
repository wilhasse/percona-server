--- conflicted
+++ resolved
@@ -85,15 +85,6 @@
 /** This overloads FIL_PAGE_FILE_FLUSH_LSN for RTREE Split Sequence Number */
 constexpr ulint FIL_RTREE_SPLIT_SEQ_NUM = FIL_PAGE_FILE_FLUSH_LSN;
 
-<<<<<<< HEAD
-/** This overloads FIL_PAGE_FILE_FLUSH_LSN for storing SDI Index Root page
-numbers only in Page numbers 1 & 2. This doesn't conflict with
-FIL_RTREE_SPLIT_SEQ_NUM because it is used only in R-tree pages which can
-start only from page number 4 */
-constexpr ulint FIL_SDI_ROOT_PAGE_NUM = FIL_PAGE_FILE_FLUSH_LSN;
-
-=======
->>>>>>> 8a7746f7
 /** starting from 4.1.x this contains the space id of the page */
 constexpr ulint FIL_PAGE_ARCH_LOG_NO_OR_SPACE_ID = 34;
 
