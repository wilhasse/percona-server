--- conflicted
+++ resolved
@@ -158,7 +158,6 @@
 ibool
 page_zip_compress(
 /*==============*/
-<<<<<<< HEAD
 	page_zip_des_t*		page_zip,	/*!< in: size; out: data,
 						n_blobs, m_start, m_end,
 						m_nonempty */
@@ -170,8 +169,9 @@
 						/*!< in: used for applying
 						TRUNCATE log
 						record during recovery */
-	mtr_t*			mtr);		/*!< in/out: mini-transaction,
+	mtr_t*			mtr)		/*!< in/out: mini-transaction,
 						or NULL */
+	MY_ATTRIBUTE((warn_unused_result));
 
 /**********************************************************************//**
 Write the index information for the compressed page.
@@ -188,15 +188,6 @@
 					in the index, or ULINT_UNDEFINED if
 					this is a non-leaf page */
 	byte*			buf);	/*!< out: buffer of (n + 1) * 2 bytes */
-=======
-	page_zip_des_t*	page_zip,/*!< in: size; out: data, n_blobs,
-				m_start, m_end, m_nonempty */
-	const page_t*	page,	/*!< in: uncompressed page */
-	dict_index_t*	index,	/*!< in: index of the B-tree node */
-	ulint		level,	/*!< in: compression level */
-	mtr_t*		mtr)	/*!< in: mini-transaction, or NULL */
-	MY_ATTRIBUTE((warn_unused_result));
->>>>>>> f912ea9c
 
 /**********************************************************************//**
 Decompress a page.  This function should tolerate errors on the compressed
@@ -494,18 +485,11 @@
 byte*
 page_zip_parse_compress(
 /*====================*/
-<<<<<<< HEAD
 	byte*		ptr,		/*!< in: buffer */
 	byte*		end_ptr,	/*!< in: buffer end */
 	page_t*		page,		/*!< out: uncompressed page */
-	page_zip_des_t*	page_zip);	/*!< out: compressed page */
-=======
-	byte*		ptr,	/*!< in: buffer */
-	byte*		end_ptr,/*!< in: buffer end */
-	page_t*		page,	/*!< out: uncompressed page */
-	page_zip_des_t*	page_zip)/*!< out: compressed page */
+	page_zip_des_t*	page_zip)	/*!< out: compressed page */
 	MY_ATTRIBUTE((warn_unused_result));
->>>>>>> f912ea9c
 
 #endif /* !UNIV_INNOCHECKSUM */
 
