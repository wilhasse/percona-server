--- conflicted
+++ resolved
@@ -722,11 +722,7 @@
     dberr_t err;
 
     buf_read_page_low(&err, false, IORequest::DO_NOT_WAKE, BUF_READ_ANY_PAGE,
-<<<<<<< HEAD
                       cur_page_id, page_size, true, nullptr, false);
-=======
-                      cur_page_id, page_size, true);
->>>>>>> 824e2b40
   }
 
   os_aio_simulated_wake_handler_threads();
