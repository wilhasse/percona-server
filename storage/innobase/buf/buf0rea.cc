/*****************************************************************************

Copyright (c) 1995, 2015, Oracle and/or its affiliates. All Rights Reserved.

This program is free software; you can redistribute it and/or modify it under
the terms of the GNU General Public License as published by the Free Software
Foundation; version 2 of the License.

This program is distributed in the hope that it will be useful, but WITHOUT
ANY WARRANTY; without even the implied warranty of MERCHANTABILITY or FITNESS
FOR A PARTICULAR PURPOSE. See the GNU General Public License for more details.

You should have received a copy of the GNU General Public License along with
this program; if not, write to the Free Software Foundation, Inc.,
51 Franklin Street, Suite 500, Boston, MA 02110-1335 USA

*****************************************************************************/

/**************************************************//**
@file buf/buf0rea.cc
The database buffer read

Created 11/5/1995 Heikki Tuuri
*******************************************************/

#include "ha_prototypes.h"
#include <mysql/service_thd_wait.h>

#include "buf0rea.h"
#include "fil0fil.h"
#include "mtr0mtr.h"
#include "buf0buf.h"
#include "buf0flu.h"
#include "buf0lru.h"
#include "buf0dblwr.h"
#include "ibuf0ibuf.h"
#include "log0recv.h"
#include "trx0sys.h"
#include "os0file.h"
#include "srv0start.h"
#include "srv0srv.h"

/** There must be at least this many pages in buf_pool in the area to start
a random read-ahead */
#define BUF_READ_AHEAD_RANDOM_THRESHOLD(b)	\
				(5 + BUF_READ_AHEAD_AREA(b) / 8)

/** If there are buf_pool->curr_size per the number below pending reads, then
read-ahead is not done: this is to prevent flooding the buffer pool with
i/o-fixed buffer blocks */
#define BUF_READ_AHEAD_PEND_LIMIT	2

/********************************************************************//**
Unfixes the pages, unlatches the page,
removes it from page_hash and removes it from LRU. */
static
void
buf_read_page_handle_error(
/*=======================*/
	buf_page_t*	bpage)	/*!< in: pointer to the block */
{
	buf_pool_t*	buf_pool = buf_pool_from_bpage(bpage);
	const bool	uncompressed = (buf_page_get_state(bpage)
					== BUF_BLOCK_FILE_PAGE);
	const ulint	fold = buf_page_address_fold(bpage->space,
						     bpage->offset);
	prio_rw_lock_t*	hash_lock = buf_page_hash_lock_get(buf_pool, fold);

	mutex_enter(&buf_pool->LRU_list_mutex);
	rw_lock_x_lock(hash_lock);
	mutex_enter(buf_page_get_mutex(bpage));

	/* First unfix and release lock on the bpage */
	ut_ad(buf_page_get_io_fix(bpage) == BUF_IO_READ);
	ut_ad(bpage->buf_fix_count == 0);

	/* Set BUF_IO_NONE before we remove the block from LRU list */
	buf_page_set_io_fix(bpage, BUF_IO_NONE);

	if (uncompressed) {
		rw_lock_x_unlock_gen(
			&((buf_block_t*) bpage)->lock,
			BUF_IO_READ);
	}

	/* remove the block from LRU list */
	buf_LRU_free_one_page(bpage);

	mutex_exit(&buf_pool->LRU_list_mutex);

	ut_ad(buf_pool->n_pend_reads > 0);
	os_atomic_decrement_ulint(&buf_pool->n_pend_reads, 1);
}

/** Low-level function which reads a page asynchronously from a file to the
buffer buf_pool if it is not already there, in which case does nothing.
Sets the io_fix flag and sets an exclusive lock on the buffer frame. The
flag is cleared and the x-lock released by an i/o-handler thread.

@param[out] err		DB_SUCCESS, DB_TABLESPACE_DELETED or
			DB_TABLESPACE_TRUNCATED if we are trying
			to read from a non-existent tablespace, a
			tablespace which is just now being dropped,
			or a tablespace which is truncated
@param[in] sync		true if synchronous aio is desired
@param[in] type		IO type, SIMULATED, IGNORE_MISSING
@param[in] mode		BUF_READ_IBUF_PAGES_ONLY, ...,
@param[in] page_id	page id
@param[in] unzip	true=request uncompressed page
@return 1 if a read request was queued, 0 if the page already resided
in buf_pool, or if the page is in the doublewrite buffer blocks in
which case it is never read into the pool, or if the tablespace does
<<<<<<< HEAD
not exist or is being dropped */
static
ulint
buf_read_page_low(
	dberr_t*		err,
	bool			sync,
	ulint			type,
	ulint			mode,
	const page_id_t&	page_id,
	const page_size_t&	page_size,
	bool			unzip)
=======
not exist or is being dropped
@return 1 if read request is issued. 0 if it is not */
UNIV_INTERN
ulint
buf_read_page_low(
/*==============*/
	dberr_t*	err,	/*!< out: DB_SUCCESS or DB_TABLESPACE_DELETED if we are
			trying to read from a non-existent tablespace, or a
			tablespace which is just now being dropped */
	bool	sync,	/*!< in: true if synchronous aio is desired */
	ulint	mode,	/*!< in: BUF_READ_IBUF_PAGES_ONLY, ...,
			ORed to OS_AIO_SIMULATED_WAKE_LATER (see below
			at read-ahead functions) */
	ulint	space,	/*!< in: space id */
	ulint	zip_size,/*!< in: compressed page size, or 0 */
	ibool	unzip,	/*!< in: TRUE=request uncompressed page */
	ib_int64_t tablespace_version, /*!< in: if the space memory object has
			this timestamp different from what we are giving here,
			treat the tablespace as dropped; this is a timestamp we
			use to stop dangling page reads from a tablespace
			which we have DISCARDed + IMPORTed back */
	ulint	offset,	/*!< in: page number */
	trx_t*	trx)
>>>>>>> 2071aeef
{
	buf_page_t*	bpage;

	*err = DB_SUCCESS;

	if (page_id.space() == TRX_SYS_SPACE
	    && buf_dblwr_page_inside(page_id.page_no())) {

		ib::error() << "Trying to read doublewrite buffer page "
			<< page_id;
		return(0);
	}

	if (ibuf_bitmap_page(page_id, page_size) || trx_sys_hdr_page(page_id)) {

		/* Trx sys header is so low in the latching order that we play
		safe and do not leave the i/o-completion to an asynchronous
		i/o-thread. Ibuf bitmap pages must always be read with
		syncronous i/o, to make sure they do not get involved in
		thread deadlocks. */

		sync = true;
	}

	/* The following call will also check if the tablespace does not exist
	or is being dropped; if we succeed in initing the page in the buffer
	pool for read, then DISCARD cannot proceed until the read has
	completed */
	bpage = buf_page_init_for_read(err, mode, page_id, page_size, unzip);

	if (bpage == NULL) {
		/* bugfix: http://bugs.mysql.com/bug.php?id=43948 */
		if (recv_recovery_is_on() && *err == DB_TABLESPACE_DELETED) {
			/* hashed log recs must be treated here */
			recv_addr_t*    recv_addr;

			mutex_enter(&(recv_sys->mutex));

			if (recv_sys->apply_log_recs == FALSE) {
				mutex_exit(&(recv_sys->mutex));
				goto not_to_recover;
			}

			/* recv_get_fil_addr_struct() */
			recv_addr = (recv_addr_t*)HASH_GET_FIRST(recv_sys->addr_hash,
					hash_calc_hash(ut_fold_ulint_pair(space, offset),
						recv_sys->addr_hash));
			while (recv_addr) {
				if ((recv_addr->space == space)
					&& (recv_addr->page_no == offset)) {
					break;
				}
				recv_addr = (recv_addr_t*)HASH_GET_NEXT(addr_hash, recv_addr);
			}

			if ((recv_addr == NULL)
			    || (recv_addr->state == RECV_BEING_PROCESSED)
			    || (recv_addr->state == RECV_PROCESSED)) {
				mutex_exit(&(recv_sys->mutex));
				goto not_to_recover;
			}

			fprintf(stderr, " (cannot find space: %lu)", space);
			recv_addr->state = RECV_PROCESSED;

			ut_a(recv_sys->n_addrs);
			recv_sys->n_addrs--;

			mutex_exit(&(recv_sys->mutex));
		}
not_to_recover:

		return(0);
	}

	DBUG_PRINT("ib_buf", ("read page %u:%u size=%u unzip=%u,%s",
			      (unsigned) page_id.space(),
			      (unsigned) page_id.page_no(),
			      (unsigned) page_size.physical(),
			      (unsigned) unzip,
			      sync ? "sync" : "async"));

	ut_ad(buf_page_in_file(bpage));
	ut_ad(!mutex_own(&buf_pool_from_bpage(bpage)->LRU_list_mutex));

	if (sync) {
		thd_wait_begin(NULL, THD_WAIT_DISKIO);
	}

<<<<<<< HEAD
	void*	dst;

	if (page_size.is_compressed()) {
		dst = bpage->zip.data;
	} else {
		ut_a(buf_page_get_state(bpage) == BUF_BLOCK_FILE_PAGE);

		dst = ((buf_block_t*) bpage)->frame;
=======
	if (zip_size) {
		*err = _fil_io(OS_FILE_READ | wake_later
			       | ignore_nonexistent_pages,
			       sync, space, zip_size, offset, 0, zip_size,
			       bpage->zip.data, bpage, trx);
	} else {
		ut_a(buf_page_get_state(bpage) == BUF_BLOCK_FILE_PAGE);

		*err = _fil_io(OS_FILE_READ | wake_later
			      | ignore_nonexistent_pages,
			      sync, space, 0, offset, 0, UNIV_PAGE_SIZE,
			      ((buf_block_t*) bpage)->frame, bpage, trx);
>>>>>>> 2071aeef
	}

	IORequest	request(type | IORequest::READ);

	*err = fil_io(
		request, sync, page_id, page_size, 0, page_size.physical(),
		dst, bpage);

	if (sync) {
		thd_wait_end(NULL);
	}

	if (*err != DB_SUCCESS) {
		if (*err == DB_TABLESPACE_TRUNCATED) {
			/* Remove the page which is outside the
			truncated tablespace bounds when recovering
			from a crash happened during a truncation */
			buf_read_page_handle_error(bpage);
			if (recv_recovery_on) {
				mutex_enter(&recv_sys->mutex);
				ut_ad(recv_sys->n_addrs > 0);
				recv_sys->n_addrs--;
				mutex_exit(&recv_sys->mutex);
			}
			return(0);
		} else if (IORequest::ignore_missing(type)
			   || *err == DB_TABLESPACE_DELETED) {
			buf_read_page_handle_error(bpage);
			return(0);
		}
<<<<<<< HEAD

		ut_error;
=======
		SRV_CORRUPT_TABLE_CHECK(*err == DB_SUCCESS,
					bpage->is_corrupt = TRUE;);
>>>>>>> 2071aeef
	}

	if (sync) {
		/* The i/o is already completed when we arrive from
		fil_read */
		if (!buf_page_io_complete(bpage)) {
			return(0);
		}
	}

	return(1);
}

/** Applies a random read-ahead in buf_pool if there are at least a threshold
value of accessed pages from the random read-ahead area. Does not read any
page, not even the one at the position (space, offset), if the read-ahead
mechanism is not activated. NOTE 1: the calling thread may own latches on
pages: to avoid deadlocks this function must be written such that it cannot
end up waiting for these latches! NOTE 2: the calling thread must want
access to the page given: this rule is set to prevent unintended read-aheads
performed by ibuf routines, a situation which could result in a deadlock if
the OS does not support asynchronous i/o.
@param[in]	page_id		page id of a page which the current thread
wants to access
@param[in]	page_size	page size
@param[in]	inside_ibuf	TRUE if we are inside ibuf routine
@return number of page read requests issued; NOTE that if we read ibuf
pages, it may happen that the page at the given page number does not
get read even if we return a positive value! */
ulint
buf_read_ahead_random(
<<<<<<< HEAD
	const page_id_t&	page_id,
	const page_size_t&	page_size,
	ibool			inside_ibuf)
=======
/*==================*/
	ulint	space,		/*!< in: space id */
	ulint	zip_size,	/*!< in: compressed page size in bytes,
				or 0 */
	ulint	offset,		/*!< in: page number of a page which
				the current thread wants to access */
	ibool	inside_ibuf,	/*!< in: TRUE if we are inside ibuf
				routine */
	trx_t*	trx)
>>>>>>> 2071aeef
{
	buf_pool_t*	buf_pool = buf_pool_get(page_id);
	ulint		recent_blocks	= 0;
	ulint		ibuf_mode;
	ulint		count;
	ulint		low, high;
	dberr_t		err;
	ulint		i;
	const ulint	buf_read_ahead_random_area
				= BUF_READ_AHEAD_AREA(buf_pool);

	if (!srv_random_read_ahead) {
		/* Disabled by user */
		return(0);
	}

	if (srv_startup_is_before_trx_rollback_phase) {
		/* No read-ahead to avoid thread deadlocks */
		return(0);
	}

	if (ibuf_bitmap_page(page_id, page_size) || trx_sys_hdr_page(page_id)) {

		/* If it is an ibuf bitmap page or trx sys hdr, we do
		no read-ahead, as that could break the ibuf page access
		order */

		return(0);
	}

	low  = (page_id.page_no() / buf_read_ahead_random_area)
		* buf_read_ahead_random_area;

	high = (page_id.page_no() / buf_read_ahead_random_area + 1)
		* buf_read_ahead_random_area;

	/* Remember the tablespace version before we ask the tablespace size
	below: if DISCARD + IMPORT changes the actual .ibd file meanwhile, we
	do not try to read outside the bounds of the tablespace! */
	if (fil_space_t* space = fil_space_acquire(page_id.space())) {
		if (high > space->size) {
			high = space->size;
		}
		fil_space_release(space);
	} else {
		return(0);
	}

	if (buf_pool->n_pend_reads
	    > buf_pool->curr_size / BUF_READ_AHEAD_PEND_LIMIT) {

		return(0);
	}

	/* Count how many blocks in the area have been recently accessed,
	that is, reside near the start of the LRU list. */

	for (i = low; i < high; i++) {
<<<<<<< HEAD
		const buf_page_t*	bpage = buf_page_hash_get(
			buf_pool, page_id_t(page_id.space(), i));
=======

		prio_rw_lock_t*	hash_lock;

		const buf_page_t* bpage =
			buf_page_hash_get_s_locked(buf_pool, space, i,
						   &hash_lock);
>>>>>>> 2071aeef

		if (bpage != NULL
		    && buf_page_is_accessed(bpage)
		    && buf_page_peek_if_young(bpage)) {

			recent_blocks++;

			if (recent_blocks
			    >= BUF_READ_AHEAD_RANDOM_THRESHOLD(buf_pool)) {

				rw_lock_s_unlock(hash_lock);
				goto read_ahead;
			}
		}

		if (bpage) {
			rw_lock_s_unlock(hash_lock);
		}
	}

	/* Do nothing */
	return(0);

read_ahead:
	/* Read all the suitable blocks within the area */

	if (inside_ibuf) {
		ibuf_mode = BUF_READ_IBUF_PAGES_ONLY;
	} else {
		ibuf_mode = BUF_READ_ANY_PAGE;
	}

	count = 0;

	for (i = low; i < high; i++) {
		/* It is only sensible to do read-ahead in the non-sync aio
		mode: hence FALSE as the first parameter */

		const page_id_t	cur_page_id(page_id.space(), i);

		if (!ibuf_bitmap_page(cur_page_id, page_size)) {

			count += buf_read_page_low(
				&err, false,
<<<<<<< HEAD
				IORequest::DO_NOT_WAKE,
				ibuf_mode,
				cur_page_id, page_size, false);

=======
				ibuf_mode | OS_AIO_SIMULATED_WAKE_LATER,
				space, zip_size, FALSE,
				tablespace_version, i, trx);
>>>>>>> 2071aeef
			if (err == DB_TABLESPACE_DELETED) {
				ib::warn() << "Random readahead trying to"
					" access page " << cur_page_id
					<< " in nonexisting or"
					" being-dropped tablespace";
				break;
			}
		}
	}

	/* In simulated aio we wake the aio handler threads only after
	queuing all aio requests, in native aio the following call does
	nothing: */

	os_aio_simulated_wake_handler_threads();

	if (count) {
		DBUG_PRINT("ib_buf", ("random read-ahead %u pages, %u:%u",
				      (unsigned) count,
				      (unsigned) page_id.space(),
				      (unsigned) page_id.page_no()));
	}

	/* Read ahead is considered one I/O operation for the purpose of
	LRU policy decision. */
	buf_LRU_stat_inc_io();

	buf_pool->stat.n_ra_pages_read_rnd += count;
	srv_stats.buf_pool_reads.add(count);
	return(count);
}

/** High-level function which reads a page asynchronously from a file to the
buffer buf_pool if it is not already there. Sets the io_fix flag and sets
an exclusive lock on the buffer frame. The flag is cleared and the x-lock
released by the i/o-handler thread.
@param[in]	page_id		page id
@param[in]	page_size	page size
@return TRUE if page has been read in, FALSE in case of failure */
ibool
buf_read_page(
<<<<<<< HEAD
	const page_id_t&	page_id,
	const page_size_t&	page_size)
=======
/*==========*/
	ulint	space,	/*!< in: space id */
	ulint	zip_size,/*!< in: compressed page size in bytes, or 0 */
	ulint	offset,	/*!< in: page number */
	trx_t*	trx)
>>>>>>> 2071aeef
{
	ulint		count;
	dberr_t		err;

	/* We do synchronous IO because our AIO completion code
	is sub-optimal. See buf_page_io_complete(), we have to
	acquire the buffer pool mutex before acquiring the block
	mutex, required for updating the page state. The acquire
	of the buffer pool mutex becomes an expensive bottleneck. */

	count = buf_read_page_low(
		&err, true,
		0, BUF_READ_ANY_PAGE, page_id, page_size, false);

<<<<<<< HEAD
=======
	count = buf_read_page_low(&err, true, BUF_READ_ANY_PAGE, space,
				  zip_size, FALSE,
				  tablespace_version, offset, trx);
>>>>>>> 2071aeef
	srv_stats.buf_pool_reads.add(count);

	if (err == DB_TABLESPACE_DELETED) {
		ib::error() << "trying to read page " << page_id
			<< " in nonexisting or being-dropped tablespace";
	}

	/* Increment number of I/O operations used for LRU policy. */
	buf_LRU_stat_inc_io();

	return(count > 0);
}

/** High-level function which reads a page asynchronously from a file to the
buffer buf_pool if it is not already there. Sets the io_fix flag and sets
an exclusive lock on the buffer frame. The flag is cleared and the x-lock
released by the i/o-handler thread.
@param[in]	page_id		page id
@param[in]	page_size	page size
@param[in]	sync		true if synchronous aio is desired
@return TRUE if page has been read in, FALSE in case of failure */
ibool
buf_read_page_background(
	const page_id_t&	page_id,
	const page_size_t&	page_size,
	bool			sync)
{
	ulint		count;
	dberr_t		err;

	count = buf_read_page_low(
		&err, sync,
		IORequest::DO_NOT_WAKE | IORequest::IGNORE_MISSING,
		BUF_READ_ANY_PAGE,
		page_id, page_size, false);

<<<<<<< HEAD
=======
	count = buf_read_page_low(&err, true, BUF_READ_ANY_PAGE
				  | OS_AIO_SIMULATED_WAKE_LATER
				  | BUF_READ_IGNORE_NONEXISTENT_PAGES,
				  space, zip_size, FALSE,
				  tablespace_version, offset, NULL);
>>>>>>> 2071aeef
	srv_stats.buf_pool_reads.add(count);

	/* We do not increment number of I/O operations used for LRU policy
	here (buf_LRU_stat_inc_io()). We use this in heuristics to decide
	about evicting uncompressed version of compressed pages from the
	buffer pool. Since this function is called from buffer pool load
	these IOs are deliberate and are not part of normal workload we can
	ignore these in our heuristics. */

	return(count > 0);
}

/** Applies linear read-ahead if in the buf_pool the page is a border page of
a linear read-ahead area and all the pages in the area have been accessed.
Does not read any page if the read-ahead mechanism is not activated. Note
that the algorithm looks at the 'natural' adjacent successor and
predecessor of the page, which on the leaf level of a B-tree are the next
and previous page in the chain of leaves. To know these, the page specified
in (space, offset) must already be present in the buf_pool. Thus, the
natural way to use this function is to call it when a page in the buf_pool
is accessed the first time, calling this function just after it has been
bufferfixed.
NOTE 1: as this function looks at the natural predecessor and successor
fields on the page, what happens, if these are not initialized to any
sensible value? No problem, before applying read-ahead we check that the
area to read is within the span of the space, if not, read-ahead is not
applied. An uninitialized value may result in a useless read operation, but
only very improbably.
NOTE 2: the calling thread may own latches on pages: to avoid deadlocks this
function must be written such that it cannot end up waiting for these
latches!
NOTE 3: the calling thread must want access to the page given: this rule is
set to prevent unintended read-aheads performed by ibuf routines, a situation
which could result in a deadlock if the OS does not support asynchronous io.
@param[in]	page_id		page id; see NOTE 3 above
@param[in]	page_size	page size
@param[in]	inside_ibuf	TRUE if we are inside ibuf routine
@return number of page read requests issued */
ulint
buf_read_ahead_linear(
<<<<<<< HEAD
	const page_id_t&	page_id,
	const page_size_t&	page_size,
	ibool			inside_ibuf)
=======
/*==================*/
	ulint	space,		/*!< in: space id */
	ulint	zip_size,	/*!< in: compressed page size in bytes, or 0 */
	ulint	offset,		/*!< in: page number; see NOTE 3 above */
	ibool	inside_ibuf,	/*!< in: TRUE if we are inside ibuf routine */
	trx_t*	trx)
>>>>>>> 2071aeef
{
	buf_pool_t*	buf_pool = buf_pool_get(page_id);
	buf_page_t*	bpage;
	buf_frame_t*	frame;
	buf_page_t*	pred_bpage	= NULL;
	unsigned	pred_bpage_is_accessed = 0;
	ulint		pred_offset;
	ulint		succ_offset;
	int		asc_or_desc;
	ulint		new_offset;
	ulint		fail_count;
	ulint		low, high;
	dberr_t		err;
	ulint		i;
	const ulint	buf_read_ahead_linear_area
		= BUF_READ_AHEAD_AREA(buf_pool);
	ulint		threshold;

	/* check if readahead is disabled */
	if (!srv_read_ahead_threshold) {
		return(0);
	}

	if (srv_startup_is_before_trx_rollback_phase) {
		/* No read-ahead to avoid thread deadlocks */
		return(0);
	}

	low  = (page_id.page_no() / buf_read_ahead_linear_area)
		* buf_read_ahead_linear_area;
	high = (page_id.page_no() / buf_read_ahead_linear_area + 1)
		* buf_read_ahead_linear_area;

	if ((page_id.page_no() != low) && (page_id.page_no() != high - 1)) {
		/* This is not a border page of the area: return */

		return(0);
	}

	if (ibuf_bitmap_page(page_id, page_size) || trx_sys_hdr_page(page_id)) {

		/* If it is an ibuf bitmap page or trx sys hdr, we do
		no read-ahead, as that could break the ibuf page access
		order */

		return(0);
	}

	/* Remember the tablespace version before we ask te tablespace size
	below: if DISCARD + IMPORT changes the actual .ibd file meanwhile, we
	do not try to read outside the bounds of the tablespace! */
	ulint	space_size;

<<<<<<< HEAD
	if (fil_space_t* space = fil_space_acquire(page_id.space())) {
		space_size = space->size;
		fil_space_release(space);
=======
	tablespace_version = fil_space_get_version(space);

	if (high > fil_space_get_size(space)) {
		/* The area is not whole, return */
>>>>>>> 2071aeef

		if (high > space_size) {
			/* The area is not whole */
			return(0);
		}
	} else {
		return(0);
	}

	buf_pool_mutex_enter(buf_pool);

	if (buf_pool->n_pend_reads
	    > buf_pool->curr_size / BUF_READ_AHEAD_PEND_LIMIT) {

		return(0);
	}

	/* Check that almost all pages in the area have been accessed; if
	offset == low, the accesses must be in a descending order, otherwise,
	in an ascending order. */

	asc_or_desc = 1;

	if (page_id.page_no() == low) {
		asc_or_desc = -1;
	}

	/* How many out of order accessed pages can we ignore
	when working out the access pattern for linear readahead */
	threshold = ut_min(static_cast<ulint>(64 - srv_read_ahead_threshold),
			   BUF_READ_AHEAD_AREA(buf_pool));

	fail_count = 0;

	prio_rw_lock_t*	hash_lock;

	for (i = low; i < high; i++) {
<<<<<<< HEAD
		bpage = buf_page_hash_get(buf_pool,
					  page_id_t(page_id.space(), i));
=======

		bpage = buf_page_hash_get_s_locked(buf_pool, space, i,
						   &hash_lock);
>>>>>>> 2071aeef

		if (bpage == NULL || !buf_page_is_accessed(bpage)) {
			/* Not accessed */
			fail_count++;

		} else if (pred_bpage) {
			/* Note that buf_page_is_accessed() returns
			the time of the first access.  If some blocks
			of the extent existed in the buffer pool at
			the time of a linear access pattern, the first
			access times may be nonmonotonic, even though
			the latest access times were linear.  The
			threshold (srv_read_ahead_factor) should help
			a little against this. */
			int res = ut_ulint_cmp(
				buf_page_is_accessed(bpage),
				pred_bpage_is_accessed);
			/* Accesses not in the right order */
			if (res != 0 && res != asc_or_desc) {
				fail_count++;
			}
		}

		if (fail_count > threshold) {
			/* Too many failures: return */
			if (bpage) {
				rw_lock_s_unlock(hash_lock);
			}
			return(0);
		}

		if (bpage) {
			if (buf_page_is_accessed(bpage)) {
				pred_bpage = bpage;
				pred_bpage_is_accessed
					= buf_page_is_accessed(bpage);
			}

			rw_lock_s_unlock(hash_lock);
		}
	}

	/* If we got this far, we know that enough pages in the area have
	been accessed in the right order: linear read-ahead can be sensible */

<<<<<<< HEAD
	bpage = buf_page_hash_get(buf_pool, page_id);
=======
	bpage = buf_page_hash_get_s_locked(buf_pool, space, offset, &hash_lock);
>>>>>>> 2071aeef

	if (bpage == NULL) {

		return(0);
	}

	switch (buf_page_get_state(bpage)) {
	case BUF_BLOCK_ZIP_PAGE:
		frame = bpage->zip.data;
		break;
	case BUF_BLOCK_FILE_PAGE:
		frame = ((buf_block_t*) bpage)->frame;
		break;
	default:
		ut_error;
		break;
	}

	/* Read the natural predecessor and successor page addresses from
	the page; NOTE that because the calling thread may have an x-latch
	on the page, we do not acquire an s-latch on the page, this is to
	prevent deadlocks. Even if we read values which are nonsense, the
	algorithm will work. */

	pred_offset = fil_page_get_prev(frame);
	succ_offset = fil_page_get_next(frame);

	rw_lock_s_unlock(hash_lock);

	if ((page_id.page_no() == low)
	    && (succ_offset == page_id.page_no() + 1)) {

		/* This is ok, we can continue */
		new_offset = pred_offset;

	} else if ((page_id.page_no() == high - 1)
		   && (pred_offset == page_id.page_no() - 1)) {

		/* This is ok, we can continue */
		new_offset = succ_offset;
	} else {
		/* Successor or predecessor not in the right order */

		return(0);
	}

	low  = (new_offset / buf_read_ahead_linear_area)
		* buf_read_ahead_linear_area;
	high = (new_offset / buf_read_ahead_linear_area + 1)
		* buf_read_ahead_linear_area;

	if ((new_offset != low) && (new_offset != high - 1)) {
		/* This is not a border page of the area: return */

		return(0);
	}

	if (high > space_size) {
		/* The area is not whole, return */

		return(0);
	}

	ulint	count = 0;

	/* If we got this far, read-ahead can be sensible: do it */

	ulint	ibuf_mode;

	ibuf_mode = inside_ibuf ? BUF_READ_IBUF_PAGES_ONLY : BUF_READ_ANY_PAGE;

	/* Since Windows XP seems to schedule the i/o handler thread
	very eagerly, and consequently it does not wait for the
	full read batch to be posted, we use special heuristics here */

	os_aio_simulated_put_read_threads_to_sleep();

	for (i = low; i < high; i++) {
		/* It is only sensible to do read-ahead in the non-sync
		aio mode: hence FALSE as the first parameter */

		const page_id_t	cur_page_id(page_id.space(), i);

		if (!ibuf_bitmap_page(cur_page_id, page_size)) {

			count += buf_read_page_low(
				&err, false,
<<<<<<< HEAD
				IORequest::DO_NOT_WAKE,
				ibuf_mode, cur_page_id, page_size, false);

=======
				ibuf_mode,
				space, zip_size, FALSE, tablespace_version, i, trx);
>>>>>>> 2071aeef
			if (err == DB_TABLESPACE_DELETED) {
				ib::warn() << "linear readahead trying to"
					" access page "
					<< page_id_t(page_id.space(), i)
					<< " in nonexisting or being-dropped"
					" tablespace";
			}
		}
	}

	/* In simulated aio we wake the aio handler threads only after
	queuing all aio requests, in native aio the following call does
	nothing: */

	os_aio_simulated_wake_handler_threads();

	if (count) {
		DBUG_PRINT("ib_buf", ("linear read-ahead %lu pages, "
				      UINT32PF ":" UINT32PF,
				      count,
				      page_id.space(),
				      page_id.page_no()));
	}

	/* Read ahead is considered one I/O operation for the purpose of
	LRU policy decision. */
	buf_LRU_stat_inc_io();

	buf_pool->stat.n_ra_pages_read += count;
	return(count);
}

/********************************************************************//**
Issues read requests for pages which the ibuf module wants to read in, in
order to contract the insert buffer tree. Technically, this function is like
a read-ahead function. */
void
buf_read_ibuf_merge_pages(
/*======================*/
	bool		sync,		/*!< in: true if the caller
					wants this function to wait
					for the highest address page
					to get read in, before this
					function returns */
	const ulint*	space_ids,	/*!< in: array of space ids */
	const ulint*	page_nos,	/*!< in: array of page numbers
					to read, with the highest page
					number the last in the
					array */
	ulint		n_stored)	/*!< in: number of elements
					in the arrays */
{
#ifdef UNIV_IBUF_DEBUG
	ut_a(n_stored < UNIV_PAGE_SIZE);
#endif

	for (ulint i = 0; i < n_stored; i++) {
		const page_id_t	page_id(space_ids[i], page_nos[i]);

		buf_pool_t*	buf_pool = buf_pool_get(page_id);

		bool			found;
		const page_size_t	page_size(fil_space_get_page_size(
			space_ids[i], &found));

		if (!found) {
			/* The tablespace was not found, remove the
			entries for that page */
			ibuf_merge_or_delete_for_page(NULL, page_id,
						      NULL, FALSE);
			continue;
		}

		while (buf_pool->n_pend_reads
		       > buf_pool->curr_size / BUF_READ_AHEAD_PEND_LIMIT) {
			os_thread_sleep(500000);
		}

		dberr_t	err;

<<<<<<< HEAD
		buf_read_page_low(&err,
				  sync && (i + 1 == n_stored),
				  0,
				  BUF_READ_ANY_PAGE, page_id, page_size,
				  true);
=======
		buf_read_page_low(&err, sync && (i + 1 == n_stored),
				  BUF_READ_ANY_PAGE, space_ids[i],
				  zip_size, TRUE, space_versions[i],
				  page_nos[i], NULL);
>>>>>>> 2071aeef

		if (err == DB_TABLESPACE_DELETED) {
			/* We have deleted or are deleting the single-table
			tablespace: remove the entries for that page */
			ibuf_merge_or_delete_for_page(NULL, page_id,
						      &page_size, FALSE);
		}
	}

	os_aio_simulated_wake_handler_threads();

	if (n_stored) {
		DBUG_PRINT("ib_buf",
			   ("ibuf merge read-ahead %u pages, space %u",
			    unsigned(n_stored), unsigned(space_ids[0])));
	}
}

/** Issues read requests for pages which recovery wants to read in.
@param[in]	sync		true if the caller wants this function to wait
for the highest address page to get read in, before this function returns
@param[in]	space_id	tablespace id
@param[in]	page_nos	array of page numbers to read, with the
highest page number the last in the array
@param[in]	n_stored	number of page numbers in the array */
void
buf_read_recv_pages(
	bool		sync,
	ulint		space_id,
	const ulint*	page_nos,
	ulint		n_stored)
{
	ulint			count;
	dberr_t			err;
	ulint			i;
	fil_space_t*		space	= fil_space_get(space_id);

<<<<<<< HEAD
	if (space == NULL) {
		/* The tablespace is missing: do nothing */
=======
		/* the log records should be treated here same reason
		for http://bugs.mysql.com/bug.php?id=43948 */

		if (recv_recovery_is_on()) {
			recv_addr_t*    recv_addr;

			mutex_enter(&(recv_sys->mutex));

			if (recv_sys->apply_log_recs == FALSE) {
				mutex_exit(&(recv_sys->mutex));
				goto not_to_recover;
			}

			for (i = 0; i < n_stored; i++) {
				/* recv_get_fil_addr_struct() */
				recv_addr = (recv_addr_t*)HASH_GET_FIRST(recv_sys->addr_hash,
						hash_calc_hash(ut_fold_ulint_pair(space, page_nos[i]),
							recv_sys->addr_hash));
				while (recv_addr) {
					if ((recv_addr->space == space)
						&& (recv_addr->page_no == page_nos[i])) {
						break;
					}
					recv_addr = (recv_addr_t*)HASH_GET_NEXT(addr_hash, recv_addr);
				}

				if ((recv_addr == NULL)
				    || (recv_addr->state == RECV_BEING_PROCESSED)
				    || (recv_addr->state == RECV_PROCESSED)) {
					continue;
				}

				recv_addr->state = RECV_PROCESSED;

				ut_a(recv_sys->n_addrs);
				recv_sys->n_addrs--;
			}

			mutex_exit(&(recv_sys->mutex));

			fprintf(stderr, " (cannot find space: %lu)", space);
		}
not_to_recover:

>>>>>>> 2071aeef
		return;
	}

	fil_space_open_if_needed(space);

	const page_size_t	page_size(space->flags);

	for (i = 0; i < n_stored; i++) {
		buf_pool_t*		buf_pool;
		const page_id_t	cur_page_id(space_id, page_nos[i]);

		count = 0;

<<<<<<< HEAD
		buf_pool = buf_pool_get(cur_page_id);
		while (buf_pool->n_pend_reads >= recv_n_pool_free_frames / 2) {
=======
		os_aio_print_debug = FALSE;
		buf_pool = buf_pool_get(space, page_nos[i]);
		while (buf_pool->n_pend_reads
		       >= recv_n_pool_free_frames / 2) {
>>>>>>> 2071aeef

			os_aio_simulated_wake_handler_threads();
			os_thread_sleep(10000);

			count++;

			if (!(count % 1000)) {

				ib::error()
					<< "Waited for " << count / 100
					<< " seconds for "
					<< buf_pool->n_pend_reads
					<< " pending reads";
			}
		}

		if ((i + 1 == n_stored) && sync) {
<<<<<<< HEAD
			buf_read_page_low(
				&err, true,
				0,
				BUF_READ_ANY_PAGE,
				cur_page_id, page_size, true);
		} else {
			buf_read_page_low(
				&err, false,
				IORequest::DO_NOT_WAKE,
				BUF_READ_ANY_PAGE,
				cur_page_id, page_size, true);
=======
			buf_read_page_low(&err, true, BUF_READ_ANY_PAGE, space,
					  zip_size, TRUE, tablespace_version,
					  page_nos[i], NULL);
		} else {
			buf_read_page_low(&err, false, BUF_READ_ANY_PAGE
					  | OS_AIO_SIMULATED_WAKE_LATER,
					  space, zip_size, TRUE,
					  tablespace_version, page_nos[i], NULL);
>>>>>>> 2071aeef
		}
	}

	os_aio_simulated_wake_handler_threads();

	DBUG_PRINT("ib_buf", ("recovery read-ahead (%u pages)",
			      unsigned(n_stored)));
}
<|MERGE_RESOLUTION|>--- conflicted
+++ resolved
@@ -62,9 +62,8 @@
 	buf_pool_t*	buf_pool = buf_pool_from_bpage(bpage);
 	const bool	uncompressed = (buf_page_get_state(bpage)
 					== BUF_BLOCK_FILE_PAGE);
-	const ulint	fold = buf_page_address_fold(bpage->space,
-						     bpage->offset);
-	prio_rw_lock_t*	hash_lock = buf_page_hash_lock_get(buf_pool, fold);
+	rw_lock_t*	hash_lock = buf_page_hash_lock_get(buf_pool,
+							   bpage->id);
 
 	mutex_enter(&buf_pool->LRU_list_mutex);
 	rw_lock_x_lock(hash_lock);
@@ -110,7 +109,6 @@
 @return 1 if a read request was queued, 0 if the page already resided
 in buf_pool, or if the page is in the doublewrite buffer blocks in
 which case it is never read into the pool, or if the tablespace does
-<<<<<<< HEAD
 not exist or is being dropped */
 static
 ulint
@@ -121,32 +119,8 @@
 	ulint			mode,
 	const page_id_t&	page_id,
 	const page_size_t&	page_size,
-	bool			unzip)
-=======
-not exist or is being dropped
-@return 1 if read request is issued. 0 if it is not */
-UNIV_INTERN
-ulint
-buf_read_page_low(
-/*==============*/
-	dberr_t*	err,	/*!< out: DB_SUCCESS or DB_TABLESPACE_DELETED if we are
-			trying to read from a non-existent tablespace, or a
-			tablespace which is just now being dropped */
-	bool	sync,	/*!< in: true if synchronous aio is desired */
-	ulint	mode,	/*!< in: BUF_READ_IBUF_PAGES_ONLY, ...,
-			ORed to OS_AIO_SIMULATED_WAKE_LATER (see below
-			at read-ahead functions) */
-	ulint	space,	/*!< in: space id */
-	ulint	zip_size,/*!< in: compressed page size, or 0 */
-	ibool	unzip,	/*!< in: TRUE=request uncompressed page */
-	ib_int64_t tablespace_version, /*!< in: if the space memory object has
-			this timestamp different from what we are giving here,
-			treat the tablespace as dropped; this is a timestamp we
-			use to stop dangling page reads from a tablespace
-			which we have DISCARDed + IMPORTed back */
-	ulint	offset,	/*!< in: page number */
-	trx_t*	trx)
->>>>>>> 2071aeef
+	bool			unzip,
+	trx_t*			trx)
 {
 	buf_page_t*	bpage;
 
@@ -185,18 +159,23 @@
 
 			mutex_enter(&(recv_sys->mutex));
 
-			if (recv_sys->apply_log_recs == FALSE) {
+			if (!recv_sys->apply_log_recs) {
 				mutex_exit(&(recv_sys->mutex));
 				goto not_to_recover;
 			}
 
 			/* recv_get_fil_addr_struct() */
-			recv_addr = (recv_addr_t*)HASH_GET_FIRST(recv_sys->addr_hash,
-					hash_calc_hash(ut_fold_ulint_pair(space, offset),
+			recv_addr = (recv_addr_t*)
+				HASH_GET_FIRST(recv_sys->addr_hash,
+					       hash_calc_hash(
+						       ut_fold_ulint_pair(
+							       page_id.space(),
+							       page_id.page_no()),
 						recv_sys->addr_hash));
 			while (recv_addr) {
-				if ((recv_addr->space == space)
-					&& (recv_addr->page_no == offset)) {
+				if ((recv_addr->space == page_id.space())
+				    && (recv_addr->page_no
+					== page_id.page_no())) {
 					break;
 				}
 				recv_addr = (recv_addr_t*)HASH_GET_NEXT(addr_hash, recv_addr);
@@ -209,7 +188,8 @@
 				goto not_to_recover;
 			}
 
-			fprintf(stderr, " (cannot find space: %lu)", space);
+			ib::info() << " (cannot find space: "
+				   << page_id.space() << ")";
 			recv_addr->state = RECV_PROCESSED;
 
 			ut_a(recv_sys->n_addrs);
@@ -236,7 +216,6 @@
 		thd_wait_begin(NULL, THD_WAIT_DISKIO);
 	}
 
-<<<<<<< HEAD
 	void*	dst;
 
 	if (page_size.is_compressed()) {
@@ -245,27 +224,13 @@
 		ut_a(buf_page_get_state(bpage) == BUF_BLOCK_FILE_PAGE);
 
 		dst = ((buf_block_t*) bpage)->frame;
-=======
-	if (zip_size) {
-		*err = _fil_io(OS_FILE_READ | wake_later
-			       | ignore_nonexistent_pages,
-			       sync, space, zip_size, offset, 0, zip_size,
-			       bpage->zip.data, bpage, trx);
-	} else {
-		ut_a(buf_page_get_state(bpage) == BUF_BLOCK_FILE_PAGE);
-
-		*err = _fil_io(OS_FILE_READ | wake_later
-			      | ignore_nonexistent_pages,
-			      sync, space, 0, offset, 0, UNIV_PAGE_SIZE,
-			      ((buf_block_t*) bpage)->frame, bpage, trx);
->>>>>>> 2071aeef
 	}
 
 	IORequest	request(type | IORequest::READ);
 
-	*err = fil_io(
+	*err = _fil_io(
 		request, sync, page_id, page_size, 0, page_size.physical(),
-		dst, bpage);
+		dst, bpage, trx);
 
 	if (sync) {
 		thd_wait_end(NULL);
@@ -289,13 +254,10 @@
 			buf_read_page_handle_error(bpage);
 			return(0);
 		}
-<<<<<<< HEAD
-
-		ut_error;
-=======
+
 		SRV_CORRUPT_TABLE_CHECK(*err == DB_SUCCESS,
-					bpage->is_corrupt = TRUE;);
->>>>>>> 2071aeef
+					bpage->is_corrupt = true;);
+
 	}
 
 	if (sync) {
@@ -327,21 +289,10 @@
 get read even if we return a positive value! */
 ulint
 buf_read_ahead_random(
-<<<<<<< HEAD
 	const page_id_t&	page_id,
 	const page_size_t&	page_size,
-	ibool			inside_ibuf)
-=======
-/*==================*/
-	ulint	space,		/*!< in: space id */
-	ulint	zip_size,	/*!< in: compressed page size in bytes,
-				or 0 */
-	ulint	offset,		/*!< in: page number of a page which
-				the current thread wants to access */
-	ibool	inside_ibuf,	/*!< in: TRUE if we are inside ibuf
-				routine */
-	trx_t*	trx)
->>>>>>> 2071aeef
+	ibool			inside_ibuf,
+	trx_t*			trx)
 {
 	buf_pool_t*	buf_pool = buf_pool_get(page_id);
 	ulint		recent_blocks	= 0;
@@ -390,6 +341,7 @@
 		return(0);
 	}
 
+	os_rmb;
 	if (buf_pool->n_pend_reads
 	    > buf_pool->curr_size / BUF_READ_AHEAD_PEND_LIMIT) {
 
@@ -400,17 +352,13 @@
 	that is, reside near the start of the LRU list. */
 
 	for (i = low; i < high; i++) {
-<<<<<<< HEAD
-		const buf_page_t*	bpage = buf_page_hash_get(
-			buf_pool, page_id_t(page_id.space(), i));
-=======
-
-		prio_rw_lock_t*	hash_lock;
+
+		rw_lock_t* hash_lock;
 
 		const buf_page_t* bpage =
-			buf_page_hash_get_s_locked(buf_pool, space, i,
-						   &hash_lock);
->>>>>>> 2071aeef
+			buf_page_hash_get_s_locked(buf_pool,
+						   page_id_t(page_id.space(),
+						   i), &hash_lock);
 
 		if (bpage != NULL
 		    && buf_page_is_accessed(bpage)
@@ -455,16 +403,10 @@
 
 			count += buf_read_page_low(
 				&err, false,
-<<<<<<< HEAD
 				IORequest::DO_NOT_WAKE,
 				ibuf_mode,
-				cur_page_id, page_size, false);
-
-=======
-				ibuf_mode | OS_AIO_SIMULATED_WAKE_LATER,
-				space, zip_size, FALSE,
-				tablespace_version, i, trx);
->>>>>>> 2071aeef
+				cur_page_id, page_size, false, trx);
+
 			if (err == DB_TABLESPACE_DELETED) {
 				ib::warn() << "Random readahead trying to"
 					" access page " << cur_page_id
@@ -506,16 +448,9 @@
 @return TRUE if page has been read in, FALSE in case of failure */
 ibool
 buf_read_page(
-<<<<<<< HEAD
 	const page_id_t&	page_id,
-	const page_size_t&	page_size)
-=======
-/*==========*/
-	ulint	space,	/*!< in: space id */
-	ulint	zip_size,/*!< in: compressed page size in bytes, or 0 */
-	ulint	offset,	/*!< in: page number */
-	trx_t*	trx)
->>>>>>> 2071aeef
+	const page_size_t&	page_size,
+	trx_t*			trx)
 {
 	ulint		count;
 	dberr_t		err;
@@ -528,14 +463,8 @@
 
 	count = buf_read_page_low(
 		&err, true,
-		0, BUF_READ_ANY_PAGE, page_id, page_size, false);
-
-<<<<<<< HEAD
-=======
-	count = buf_read_page_low(&err, true, BUF_READ_ANY_PAGE, space,
-				  zip_size, FALSE,
-				  tablespace_version, offset, trx);
->>>>>>> 2071aeef
+		0, BUF_READ_ANY_PAGE, page_id, page_size, false, trx);
+
 	srv_stats.buf_pool_reads.add(count);
 
 	if (err == DB_TABLESPACE_DELETED) {
@@ -570,16 +499,8 @@
 		&err, sync,
 		IORequest::DO_NOT_WAKE | IORequest::IGNORE_MISSING,
 		BUF_READ_ANY_PAGE,
-		page_id, page_size, false);
-
-<<<<<<< HEAD
-=======
-	count = buf_read_page_low(&err, true, BUF_READ_ANY_PAGE
-				  | OS_AIO_SIMULATED_WAKE_LATER
-				  | BUF_READ_IGNORE_NONEXISTENT_PAGES,
-				  space, zip_size, FALSE,
-				  tablespace_version, offset, NULL);
->>>>>>> 2071aeef
+		page_id, page_size, false, NULL);
+
 	srv_stats.buf_pool_reads.add(count);
 
 	/* We do not increment number of I/O operations used for LRU policy
@@ -620,18 +541,10 @@
 @return number of page read requests issued */
 ulint
 buf_read_ahead_linear(
-<<<<<<< HEAD
 	const page_id_t&	page_id,
 	const page_size_t&	page_size,
-	ibool			inside_ibuf)
-=======
-/*==================*/
-	ulint	space,		/*!< in: space id */
-	ulint	zip_size,	/*!< in: compressed page size in bytes, or 0 */
-	ulint	offset,		/*!< in: page number; see NOTE 3 above */
-	ibool	inside_ibuf,	/*!< in: TRUE if we are inside ibuf routine */
-	trx_t*	trx)
->>>>>>> 2071aeef
+	ibool			inside_ibuf,
+	trx_t*			trx)
 {
 	buf_pool_t*	buf_pool = buf_pool_get(page_id);
 	buf_page_t*	bpage;
@@ -685,16 +598,9 @@
 	do not try to read outside the bounds of the tablespace! */
 	ulint	space_size;
 
-<<<<<<< HEAD
 	if (fil_space_t* space = fil_space_acquire(page_id.space())) {
 		space_size = space->size;
 		fil_space_release(space);
-=======
-	tablespace_version = fil_space_get_version(space);
-
-	if (high > fil_space_get_size(space)) {
-		/* The area is not whole, return */
->>>>>>> 2071aeef
 
 		if (high > space_size) {
 			/* The area is not whole */
@@ -704,7 +610,7 @@
 		return(0);
 	}
 
-	buf_pool_mutex_enter(buf_pool);
+	os_rmb;
 
 	if (buf_pool->n_pend_reads
 	    > buf_pool->curr_size / BUF_READ_AHEAD_PEND_LIMIT) {
@@ -729,17 +635,13 @@
 
 	fail_count = 0;
 
-	prio_rw_lock_t*	hash_lock;
+	rw_lock_t*	hash_lock;
 
 	for (i = low; i < high; i++) {
-<<<<<<< HEAD
-		bpage = buf_page_hash_get(buf_pool,
-					  page_id_t(page_id.space(), i));
-=======
-
-		bpage = buf_page_hash_get_s_locked(buf_pool, space, i,
-						   &hash_lock);
->>>>>>> 2071aeef
+
+		bpage = buf_page_hash_get_s_locked(buf_pool,
+						   page_id_t(page_id.space(),
+							     i), &hash_lock);
 
 		if (bpage == NULL || !buf_page_is_accessed(bpage)) {
 			/* Not accessed */
@@ -785,11 +687,7 @@
 	/* If we got this far, we know that enough pages in the area have
 	been accessed in the right order: linear read-ahead can be sensible */
 
-<<<<<<< HEAD
-	bpage = buf_page_hash_get(buf_pool, page_id);
-=======
-	bpage = buf_page_hash_get_s_locked(buf_pool, space, offset, &hash_lock);
->>>>>>> 2071aeef
+	bpage = buf_page_hash_get_s_locked(buf_pool, page_id, &hash_lock);
 
 	if (bpage == NULL) {
 
@@ -877,14 +775,9 @@
 
 			count += buf_read_page_low(
 				&err, false,
-<<<<<<< HEAD
 				IORequest::DO_NOT_WAKE,
-				ibuf_mode, cur_page_id, page_size, false);
-
-=======
-				ibuf_mode,
-				space, zip_size, FALSE, tablespace_version, i, trx);
->>>>>>> 2071aeef
+				ibuf_mode, cur_page_id, page_size, false, trx);
+
 			if (err == DB_TABLESPACE_DELETED) {
 				ib::warn() << "linear readahead trying to"
 					" access page "
@@ -958,6 +851,7 @@
 			continue;
 		}
 
+		os_rmb;
 		while (buf_pool->n_pend_reads
 		       > buf_pool->curr_size / BUF_READ_AHEAD_PEND_LIMIT) {
 			os_thread_sleep(500000);
@@ -965,18 +859,11 @@
 
 		dberr_t	err;
 
-<<<<<<< HEAD
 		buf_read_page_low(&err,
 				  sync && (i + 1 == n_stored),
 				  0,
 				  BUF_READ_ANY_PAGE, page_id, page_size,
-				  true);
-=======
-		buf_read_page_low(&err, sync && (i + 1 == n_stored),
-				  BUF_READ_ANY_PAGE, space_ids[i],
-				  zip_size, TRUE, space_versions[i],
-				  page_nos[i], NULL);
->>>>>>> 2071aeef
+				  true, NULL);
 
 		if (err == DB_TABLESPACE_DELETED) {
 			/* We have deleted or are deleting the single-table
@@ -1014,35 +901,23 @@
 	ulint			i;
 	fil_space_t*		space	= fil_space_get(space_id);
 
-<<<<<<< HEAD
 	if (space == NULL) {
-		/* The tablespace is missing: do nothing */
-=======
 		/* the log records should be treated here same reason
 		for http://bugs.mysql.com/bug.php?id=43948 */
 
 		if (recv_recovery_is_on()) {
-			recv_addr_t*    recv_addr;
-
 			mutex_enter(&(recv_sys->mutex));
 
-			if (recv_sys->apply_log_recs == FALSE) {
+			if (!recv_sys->apply_log_recs) {
 				mutex_exit(&(recv_sys->mutex));
 				goto not_to_recover;
 			}
 
 			for (i = 0; i < n_stored; i++) {
-				/* recv_get_fil_addr_struct() */
-				recv_addr = (recv_addr_t*)HASH_GET_FIRST(recv_sys->addr_hash,
-						hash_calc_hash(ut_fold_ulint_pair(space, page_nos[i]),
-							recv_sys->addr_hash));
-				while (recv_addr) {
-					if ((recv_addr->space == space)
-						&& (recv_addr->page_no == page_nos[i])) {
-						break;
-					}
-					recv_addr = (recv_addr_t*)HASH_GET_NEXT(addr_hash, recv_addr);
-				}
+
+				recv_addr_t* recv_addr
+					= recv_get_fil_addr_struct(space_id,
+								   page_nos[i]);
 
 				if ((recv_addr == NULL)
 				    || (recv_addr->state == RECV_BEING_PROCESSED)
@@ -1058,11 +933,9 @@
 
 			mutex_exit(&(recv_sys->mutex));
 
-			fprintf(stderr, " (cannot find space: %lu)", space);
+			ib::info() << " (cannot find space: " << space << ")";
 		}
 not_to_recover:
-
->>>>>>> 2071aeef
 		return;
 	}
 
@@ -1076,15 +949,9 @@
 
 		count = 0;
 
-<<<<<<< HEAD
 		buf_pool = buf_pool_get(cur_page_id);
+		os_rmb;
 		while (buf_pool->n_pend_reads >= recv_n_pool_free_frames / 2) {
-=======
-		os_aio_print_debug = FALSE;
-		buf_pool = buf_pool_get(space, page_nos[i]);
-		while (buf_pool->n_pend_reads
-		       >= recv_n_pool_free_frames / 2) {
->>>>>>> 2071aeef
 
 			os_aio_simulated_wake_handler_threads();
 			os_thread_sleep(10000);
@@ -1102,28 +969,17 @@
 		}
 
 		if ((i + 1 == n_stored) && sync) {
-<<<<<<< HEAD
 			buf_read_page_low(
 				&err, true,
 				0,
 				BUF_READ_ANY_PAGE,
-				cur_page_id, page_size, true);
+				cur_page_id, page_size, true, NULL);
 		} else {
 			buf_read_page_low(
 				&err, false,
 				IORequest::DO_NOT_WAKE,
 				BUF_READ_ANY_PAGE,
-				cur_page_id, page_size, true);
-=======
-			buf_read_page_low(&err, true, BUF_READ_ANY_PAGE, space,
-					  zip_size, TRUE, tablespace_version,
-					  page_nos[i], NULL);
-		} else {
-			buf_read_page_low(&err, false, BUF_READ_ANY_PAGE
-					  | OS_AIO_SIMULATED_WAKE_LATER,
-					  space, zip_size, TRUE,
-					  tablespace_version, page_nos[i], NULL);
->>>>>>> 2071aeef
+				cur_page_id, page_size, true, NULL);
 		}
 	}
 
