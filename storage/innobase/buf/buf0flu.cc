/*****************************************************************************

Copyright (c) 1995, 2013, Oracle and/or its affiliates. All Rights Reserved.

This program is free software; you can redistribute it and/or modify it under
the terms of the GNU General Public License as published by the Free Software
Foundation; version 2 of the License.

This program is distributed in the hope that it will be useful, but WITHOUT
ANY WARRANTY; without even the implied warranty of MERCHANTABILITY or FITNESS
FOR A PARTICULAR PURPOSE. See the GNU General Public License for more details.

You should have received a copy of the GNU General Public License along with
this program; if not, write to the Free Software Foundation, Inc.,
51 Franklin Street, Suite 500, Boston, MA 02110-1335 USA

*****************************************************************************/

/**************************************************//**
@file buf/buf0flu.cc
The database buffer buf_pool flush algorithm

Created 11/11/1995 Heikki Tuuri
*******************************************************/

#include "buf0flu.h"

#ifdef UNIV_NONINL
#include "buf0flu.ic"
#endif

#include "buf0buf.h"
#include "buf0checksum.h"
#include "srv0start.h"
#include "srv0srv.h"
#include "page0zip.h"
#ifndef UNIV_HOTBACKUP
#include "ut0byte.h"
#include "ut0lst.h"
#include "page0page.h"
#include "fil0fil.h"
#include "buf0lru.h"
#include "buf0rea.h"
#include "ibuf0ibuf.h"
#include "log0log.h"
#include "os0file.h"
#include "trx0sys.h"
#include "srv0mon.h"
#include "mysql/plugin.h"
#include "mysql/service_thd_wait.h"

/** Number of pages flushed through non flush_list flushes. */
// static ulint buf_lru_flush_page_count = 0;

/** Flag indicating if the page_cleaner is in active state. This flag
is set to TRUE by the page_cleaner thread when it is spawned and is set
back to FALSE at shutdown by the page_cleaner as well. Therefore no
need to protect it by a mutex. It is only ever read by the thread
doing the shutdown */
UNIV_INTERN ibool buf_page_cleaner_is_active = FALSE;

/** Flag indicating if the lru_manager is in active state. */
UNIV_INTERN bool buf_lru_manager_is_active = false;

#ifdef UNIV_PFS_THREAD
UNIV_INTERN mysql_pfs_key_t buf_page_cleaner_thread_key;
UNIV_INTERN mysql_pfs_key_t buf_lru_manager_thread_key;
#endif /* UNIV_PFS_THREAD */

/** If LRU list of a buf_pool is less than this size then LRU eviction
should not happen. This is because when we do LRU flushing we also put
the blocks on free list. If LRU list is very small then we can end up
in thrashing. */
#define BUF_LRU_MIN_LEN		256

/* @} */

/** Handled page counters for a single flush */
struct flush_counters_t {
	ulint	flushed;	/*!< number of dirty pages flushed */
	ulint	evicted;	/*!< number of clean pages evicted */
};

/******************************************************************//**
Increases flush_list size in bytes with zip_size for compressed page,
UNIV_PAGE_SIZE for uncompressed page in inline function */
static inline
void
incr_flush_list_size_in_bytes(
/*==========================*/
	buf_block_t*	block,		/*!< in: control block */
	buf_pool_t*	buf_pool)	/*!< in: buffer pool instance */
{
	ut_ad(buf_flush_list_mutex_own(buf_pool));
	ulint zip_size = page_zip_get_size(&block->page.zip);
	buf_pool->stat.flush_list_bytes += zip_size ? zip_size : UNIV_PAGE_SIZE;
	ut_ad(buf_pool->stat.flush_list_bytes <= buf_pool->curr_pool_size);
}

#if defined UNIV_DEBUG || defined UNIV_BUF_DEBUG
/******************************************************************//**
Validates the flush list.
@return	TRUE if ok */
static
ibool
buf_flush_validate_low(
/*===================*/
	buf_pool_t*	buf_pool);	/*!< in: Buffer pool instance */

/******************************************************************//**
Validates the flush list some of the time.
@return	TRUE if ok or the check was skipped */
static
ibool
buf_flush_validate_skip(
/*====================*/
	buf_pool_t*	buf_pool)	/*!< in: Buffer pool instance */
{
/** Try buf_flush_validate_low() every this many times */
# define BUF_FLUSH_VALIDATE_SKIP	23

	/** The buf_flush_validate_low() call skip counter.
	Use a signed type because of the race condition below. */
	static int buf_flush_validate_count = BUF_FLUSH_VALIDATE_SKIP;

	/* There is a race condition below, but it does not matter,
	because this call is only for heuristic purposes. We want to
	reduce the call frequency of the costly buf_flush_validate_low()
	check in debug builds. */
	if (--buf_flush_validate_count > 0) {
		return(TRUE);
	}

	buf_flush_validate_count = BUF_FLUSH_VALIDATE_SKIP;
	return(buf_flush_validate_low(buf_pool));
}
#endif /* UNIV_DEBUG || UNIV_BUF_DEBUG */

/*******************************************************************//**
Sets hazard pointer during flush_list iteration. */
UNIV_INLINE
void
buf_flush_set_hp(
/*=============*/
	buf_pool_t*		buf_pool,/*!< in/out: buffer pool instance */
	const buf_page_t*	bpage)	/*!< in: buffer control block */
{
	ut_ad(buf_flush_list_mutex_own(buf_pool));
	ut_ad(buf_pool->flush_list_hp == NULL || bpage == NULL);
	ut_ad(!bpage || buf_page_in_file(bpage)
	      || buf_page_get_state(bpage) == BUF_BLOCK_REMOVE_HASH);
	ut_ad(!bpage || bpage->in_flush_list);
	ut_ad(!bpage || buf_pool_from_bpage(bpage) == buf_pool);

	buf_pool->flush_list_hp = bpage;
}

/*******************************************************************//**
Checks if the given block is a hazard pointer
@return true if bpage is hazard pointer */
UNIV_INLINE
bool
buf_flush_is_hp(
/*============*/
	buf_pool_t*		buf_pool,/*!< in: buffer pool instance */
	const buf_page_t*	bpage)	/*!< in: buffer control block */
{
	ut_ad(buf_flush_list_mutex_own(buf_pool));

	return(buf_pool->flush_list_hp == bpage);
}

/*******************************************************************//**
Whenever we move a block in flush_list (either to remove it or to
relocate it) we check the hazard pointer set by some other thread
doing the flush list scan. If the hazard pointer is the same as the
one we are about going to move then we set it to NULL to force a rescan
in the thread doing the batch. */
UNIV_INLINE
void
buf_flush_update_hp(
/*================*/
	buf_pool_t*	buf_pool,	/*!< in: buffer pool instance */
	buf_page_t*	bpage)		/*!< in: buffer control block */
{
	ut_ad(buf_flush_list_mutex_own(buf_pool));

	if (buf_flush_is_hp(buf_pool, bpage)) {
		buf_flush_set_hp(buf_pool, NULL);
		MONITOR_INC(MONITOR_FLUSH_HP_RESCAN);
	}
}

/******************************************************************//**
Insert a block in the flush_rbt and returns a pointer to its
predecessor or NULL if no predecessor. The ordering is maintained
on the basis of the <oldest_modification, space, offset> key.
@return	pointer to the predecessor or NULL if no predecessor. */
static
buf_page_t*
buf_flush_insert_in_flush_rbt(
/*==========================*/
	buf_page_t*	bpage)	/*!< in: bpage to be inserted. */
{
	const ib_rbt_node_t*	c_node;
	const ib_rbt_node_t*	p_node;
	buf_page_t*		prev = NULL;
	buf_pool_t*		buf_pool = buf_pool_from_bpage(bpage);

	ut_ad(buf_flush_list_mutex_own(buf_pool));

	/* Insert this buffer into the rbt. */
	c_node = rbt_insert(buf_pool->flush_rbt, &bpage, &bpage);
	ut_a(c_node != NULL);

	/* Get the predecessor. */
	p_node = rbt_prev(buf_pool->flush_rbt, c_node);

	if (p_node != NULL) {
		buf_page_t**	value;
		value = rbt_value(buf_page_t*, p_node);
		prev = *value;
		ut_a(prev != NULL);
	}

	return(prev);
}

/*********************************************************//**
Delete a bpage from the flush_rbt. */
static
void
buf_flush_delete_from_flush_rbt(
/*============================*/
	buf_page_t*	bpage)	/*!< in: bpage to be removed. */
{
#ifdef UNIV_DEBUG
	ibool		ret = FALSE;
#endif /* UNIV_DEBUG */
	buf_pool_t*	buf_pool = buf_pool_from_bpage(bpage);

	ut_ad(buf_flush_list_mutex_own(buf_pool));

#ifdef UNIV_DEBUG
	ret =
#endif /* UNIV_DEBUG */
	rbt_delete(buf_pool->flush_rbt, &bpage);

	ut_ad(ret);
}

/*****************************************************************//**
Compare two modified blocks in the buffer pool. The key for comparison
is:
key = <oldest_modification, space, offset>
This comparison is used to maintian ordering of blocks in the
buf_pool->flush_rbt.
Note that for the purpose of flush_rbt, we only need to order blocks
on the oldest_modification. The other two fields are used to uniquely
identify the blocks.
@return	 < 0 if b2 < b1, 0 if b2 == b1, > 0 if b2 > b1 */
static
int
buf_flush_block_cmp(
/*================*/
	const void*	p1,		/*!< in: block1 */
	const void*	p2)		/*!< in: block2 */
{
	int			ret;
	const buf_page_t*	b1 = *(const buf_page_t**) p1;
	const buf_page_t*	b2 = *(const buf_page_t**) p2;
#ifdef UNIV_DEBUG
	buf_pool_t*		buf_pool = buf_pool_from_bpage(b1);
#endif /* UNIV_DEBUG */

	ut_ad(b1 != NULL);
	ut_ad(b2 != NULL);

	ut_ad(buf_flush_list_mutex_own(buf_pool));

	ut_ad(b1->in_flush_list);
	ut_ad(b2->in_flush_list);

	if (b2->oldest_modification > b1->oldest_modification) {
		return(1);
	} else if (b2->oldest_modification < b1->oldest_modification) {
		return(-1);
	}

	/* If oldest_modification is same then decide on the space. */
	ret = (int)(b2->space - b1->space);

	/* Or else decide ordering on the offset field. */
	return(ret ? ret : (int)(b2->offset - b1->offset));
}

/********************************************************************//**
Initialize the red-black tree to speed up insertions into the flush_list
during recovery process. Should be called at the start of recovery
process before any page has been read/written. */
UNIV_INTERN
void
buf_flush_init_flush_rbt(void)
/*==========================*/
{
	ulint	i;

	for (i = 0; i < srv_buf_pool_instances; i++) {
		buf_pool_t*	buf_pool;

		buf_pool = buf_pool_from_array(i);

		buf_flush_list_mutex_enter(buf_pool);

		/* Create red black tree for speedy insertions in flush list. */
		buf_pool->flush_rbt = rbt_create(
			sizeof(buf_page_t*), buf_flush_block_cmp);

		buf_flush_list_mutex_exit(buf_pool);
	}
}

/********************************************************************//**
Frees up the red-black tree. */
UNIV_INTERN
void
buf_flush_free_flush_rbt(void)
/*==========================*/
{
	ulint	i;

	for (i = 0; i < srv_buf_pool_instances; i++) {
		buf_pool_t*	buf_pool;

		buf_pool = buf_pool_from_array(i);

		buf_flush_list_mutex_enter(buf_pool);

#if defined UNIV_DEBUG || defined UNIV_BUF_DEBUG
		ut_a(buf_flush_validate_low(buf_pool));
#endif /* UNIV_DEBUG || UNIV_BUF_DEBUG */

		rbt_free(buf_pool->flush_rbt);
		buf_pool->flush_rbt = NULL;

		buf_flush_list_mutex_exit(buf_pool);
	}
}

/********************************************************************//**
Inserts a modified block into the flush list. */
UNIV_INTERN
void
buf_flush_insert_into_flush_list(
/*=============================*/
	buf_pool_t*	buf_pool,	/*!< buffer pool instance */
	buf_block_t*	block,		/*!< in/out: block which is modified */
	lsn_t		lsn)		/*!< in: oldest modification */
{
	ut_ad(log_flush_order_mutex_own());
	ut_ad(mutex_own(&block->mutex));

	buf_flush_list_mutex_enter(buf_pool);

	ut_ad((UT_LIST_GET_FIRST(buf_pool->flush_list) == NULL)
	      || (UT_LIST_GET_FIRST(buf_pool->flush_list)->oldest_modification
		  <= lsn));

	/* If we are in the recovery then we need to update the flush
	red-black tree as well. */
	if (UNIV_LIKELY_NULL(buf_pool->flush_rbt)) {
		buf_flush_list_mutex_exit(buf_pool);
		buf_flush_insert_sorted_into_flush_list(buf_pool, block, lsn);
		return;
	}

	ut_ad(buf_block_get_state(block) == BUF_BLOCK_FILE_PAGE);
	ut_ad(!block->page.in_flush_list);

	ut_d(block->page.in_flush_list = TRUE);
	block->page.oldest_modification = lsn;
	UT_LIST_ADD_FIRST(list, buf_pool->flush_list, &block->page);
	incr_flush_list_size_in_bytes(block, buf_pool);

#ifdef UNIV_DEBUG_VALGRIND
	{
		ulint	zip_size = buf_block_get_zip_size(block);

		if (zip_size) {
			UNIV_MEM_ASSERT_RW(block->page.zip.data, zip_size);
		} else {
			UNIV_MEM_ASSERT_RW(block->frame, UNIV_PAGE_SIZE);
		}
	}
#endif /* UNIV_DEBUG_VALGRIND */
#if defined UNIV_DEBUG || defined UNIV_BUF_DEBUG
	ut_a(buf_flush_validate_skip(buf_pool));
#endif /* UNIV_DEBUG || UNIV_BUF_DEBUG */

	buf_flush_list_mutex_exit(buf_pool);
}

/********************************************************************//**
Inserts a modified block into the flush list in the right sorted position.
This function is used by recovery, because there the modifications do not
necessarily come in the order of lsn's. */
UNIV_INTERN
void
buf_flush_insert_sorted_into_flush_list(
/*====================================*/
	buf_pool_t*	buf_pool,	/*!< in: buffer pool instance */
	buf_block_t*	block,		/*!< in/out: block which is modified */
	lsn_t		lsn)		/*!< in: oldest modification */
{
	buf_page_t*	prev_b;
	buf_page_t*	b;

	ut_ad(log_flush_order_mutex_own());
	ut_ad(mutex_own(&block->mutex));
	ut_ad(buf_block_get_state(block) == BUF_BLOCK_FILE_PAGE);

	buf_flush_list_mutex_enter(buf_pool);

	/* The field in_LRU_list is protected by buf_pool->LRU_list_mutex,
	which we are not holding.  However, while a block is in the flush
	list, it is dirty and cannot be discarded, not from the
	page_hash or from the LRU list.  At most, the uncompressed
	page frame of a compressed block may be discarded or created
	(copying the block->page to or from a buf_page_t that is
	dynamically allocated from buf_buddy_alloc()).  Because those
	transitions hold block->mutex and the flush list mutex (via
	buf_flush_relocate_on_flush_list()), there is no possibility
	of a race condition in the assertions below. */
	ut_ad(block->page.in_LRU_list);
	ut_ad(block->page.in_page_hash);
	/* buf_buddy_block_register() will take a block in the
	BUF_BLOCK_MEMORY state, not a file page. */
	ut_ad(!block->page.in_zip_hash);

	ut_ad(!block->page.in_flush_list);
	ut_d(block->page.in_flush_list = TRUE);
	block->page.oldest_modification = lsn;

#ifdef UNIV_DEBUG_VALGRIND
	{
		ulint	zip_size = buf_block_get_zip_size(block);

		if (zip_size) {
			UNIV_MEM_ASSERT_RW(block->page.zip.data, zip_size);
		} else {
			UNIV_MEM_ASSERT_RW(block->frame, UNIV_PAGE_SIZE);
		}
	}
#endif /* UNIV_DEBUG_VALGRIND */

	prev_b = NULL;

	/* For the most part when this function is called the flush_rbt
	should not be NULL. In a very rare boundary case it is possible
	that the flush_rbt has already been freed by the recovery thread
	before the last page was hooked up in the flush_list by the
	io-handler thread. In that case we'll  just do a simple
	linear search in the else block. */
	if (buf_pool->flush_rbt) {

		prev_b = buf_flush_insert_in_flush_rbt(&block->page);

	} else {

		b = UT_LIST_GET_FIRST(buf_pool->flush_list);

		while (b && b->oldest_modification
		       > block->page.oldest_modification) {
			ut_ad(b->in_flush_list);
			prev_b = b;
			b = UT_LIST_GET_NEXT(list, b);
		}
	}

	if (prev_b == NULL) {
		UT_LIST_ADD_FIRST(list, buf_pool->flush_list, &block->page);
	} else {
		UT_LIST_INSERT_AFTER(list, buf_pool->flush_list,
				     prev_b, &block->page);
	}

	incr_flush_list_size_in_bytes(block, buf_pool);

#if defined UNIV_DEBUG || defined UNIV_BUF_DEBUG
	ut_a(buf_flush_validate_low(buf_pool));
#endif /* UNIV_DEBUG || UNIV_BUF_DEBUG */

	buf_flush_list_mutex_exit(buf_pool);
}

/********************************************************************//**
Returns TRUE if the file page block is immediately suitable for replacement,
i.e., the transition FILE_PAGE => NOT_USED allowed.
@return	TRUE if can replace immediately */
UNIV_INTERN
ibool
buf_flush_ready_for_replace(
/*========================*/
	buf_page_t*	bpage)	/*!< in: buffer control block, must be
				buf_page_in_file(bpage) and in the LRU list */
{
#ifdef UNIV_DEBUG
	buf_pool_t*	buf_pool = buf_pool_from_bpage(bpage);
<<<<<<< HEAD
	ut_ad(mutex_own(&buf_pool->LRU_list_mutex));
#endif
=======
	ut_ad(buf_pool_mutex_own(buf_pool));
#endif /* UNIV_DEBUG */
>>>>>>> 9e957d56
	ut_ad(mutex_own(buf_page_get_mutex(bpage)));
	ut_ad(bpage->in_LRU_list);

	if (buf_page_in_file(bpage)) {

		return(bpage->oldest_modification == 0
		       && bpage->buf_fix_count == 0
		       && buf_page_get_io_fix(bpage) == BUF_IO_NONE);
	}

	ut_print_timestamp(stderr);
	fprintf(stderr,
		"  InnoDB: Error: buffer block state %lu"
		" in the LRU list!\n",
		(ulong) buf_page_get_state(bpage));
	ut_print_buf(stderr, bpage, sizeof(buf_page_t));
	putc('\n', stderr);

	return(FALSE);
}

/********************************************************************//**
Returns true if the block is modified and ready for flushing.
@return	true if can flush immediately */
UNIV_INTERN
bool
buf_flush_ready_for_flush(
/*======================*/
	buf_page_t*	bpage,	/*!< in: buffer control block, must be
				buf_page_in_file(bpage) */
	buf_flush_t	flush_type)/*!< in: type of flush */
{
	ut_ad(flush_type < BUF_FLUSH_N_TYPES);
	ut_ad(mutex_own(buf_page_get_mutex(bpage))
	      || flush_type == BUF_FLUSH_LIST);
	ut_a(buf_page_in_file(bpage));

	if (bpage->oldest_modification == 0
	    || buf_page_get_io_fix_unlocked(bpage) != BUF_IO_NONE) {
		return(false);
	}

	ut_ad(bpage->in_flush_list);

	switch (flush_type) {
	case BUF_FLUSH_LIST:
	case BUF_FLUSH_LRU:
	case BUF_FLUSH_SINGLE_PAGE:
		return(true);

	case BUF_FLUSH_N_TYPES:
		break;
	}

	ut_error;
	return(false);
}

/********************************************************************//**
Remove a block from the flush list of modified blocks. */
UNIV_INTERN
void
buf_flush_remove(
/*=============*/
	buf_page_t*	bpage)	/*!< in: pointer to the block in question */
{
	buf_pool_t*	buf_pool = buf_pool_from_bpage(bpage);
	ulint		zip_size;

	ut_ad(mutex_own(buf_page_get_mutex(bpage)));
#if defined UNIV_DEBUG || defined UNIV_BUF_DEBUG
	ut_ad(buf_page_get_state(bpage) != BUF_BLOCK_ZIP_DIRTY
	      || mutex_own(&buf_pool->LRU_list_mutex));
#endif
	ut_ad(bpage->in_flush_list);

	buf_flush_list_mutex_enter(buf_pool);

	switch (buf_page_get_state(bpage)) {
	case BUF_BLOCK_POOL_WATCH:
	case BUF_BLOCK_ZIP_PAGE:
		/* Clean compressed pages should not be on the flush list */
	case BUF_BLOCK_NOT_USED:
	case BUF_BLOCK_READY_FOR_USE:
	case BUF_BLOCK_MEMORY:
	case BUF_BLOCK_REMOVE_HASH:
		ut_error;
		return;
	case BUF_BLOCK_ZIP_DIRTY:
		buf_page_set_state(bpage, BUF_BLOCK_ZIP_PAGE);
		UT_LIST_REMOVE(list, buf_pool->flush_list, bpage);
#if defined UNIV_DEBUG || defined UNIV_BUF_DEBUG
		buf_LRU_insert_zip_clean(bpage);
#endif /* UNIV_DEBUG || UNIV_BUF_DEBUG */
		break;
	case BUF_BLOCK_FILE_PAGE:
		UT_LIST_REMOVE(list, buf_pool->flush_list, bpage);
		break;
	}

	/* If the flush_rbt is active then delete from there as well. */
	if (UNIV_LIKELY_NULL(buf_pool->flush_rbt)) {
		buf_flush_delete_from_flush_rbt(bpage);
	}

	/* Must be done after we have removed it from the flush_rbt
	because we assert on in_flush_list in comparison function. */
	ut_d(bpage->in_flush_list = FALSE);

	zip_size = page_zip_get_size(&bpage->zip);
	buf_pool->stat.flush_list_bytes -= zip_size ? zip_size : UNIV_PAGE_SIZE;

	bpage->oldest_modification = 0;

#if defined UNIV_DEBUG || defined UNIV_BUF_DEBUG
	ut_a(buf_flush_validate_skip(buf_pool));
#endif /* UNIV_DEBUG || UNIV_BUF_DEBUG */

	buf_flush_update_hp(buf_pool, bpage);
	buf_flush_list_mutex_exit(buf_pool);
}

/*******************************************************************//**
Relocates a buffer control block on the flush_list.
Note that it is assumed that the contents of bpage have already been
copied to dpage.
IMPORTANT: When this function is called bpage and dpage are not
exact copies of each other. For example, they both will have different
::state. Also the ::list pointers in dpage may be stale. We need to
use the current list node (bpage) to do the list manipulation because
the list pointers could have changed between the time that we copied
the contents of bpage to the dpage and the flush list manipulation
below. */
UNIV_INTERN
void
buf_flush_relocate_on_flush_list(
/*=============================*/
	buf_page_t*	bpage,	/*!< in/out: control block being moved */
	buf_page_t*	dpage)	/*!< in/out: destination block */
{
	buf_page_t*	prev;
	buf_page_t*	prev_b = NULL;
	buf_pool_t*	buf_pool = buf_pool_from_bpage(bpage);

	/* Must reside in the same buffer pool. */
	ut_ad(buf_pool == buf_pool_from_bpage(dpage));

	ut_ad(mutex_own(buf_page_get_mutex(bpage)));

	buf_flush_list_mutex_enter(buf_pool);

	ut_ad(bpage->in_flush_list);
	ut_ad(dpage->in_flush_list);

	/* If recovery is active we must swap the control blocks in
	the flush_rbt as well. */
	if (UNIV_LIKELY_NULL(buf_pool->flush_rbt)) {
		buf_flush_delete_from_flush_rbt(bpage);
		prev_b = buf_flush_insert_in_flush_rbt(dpage);
	}

	/* Must be done after we have removed it from the flush_rbt
	because we assert on in_flush_list in comparison function. */
	ut_d(bpage->in_flush_list = FALSE);

	prev = UT_LIST_GET_PREV(list, bpage);
	UT_LIST_REMOVE(list, buf_pool->flush_list, bpage);

	if (prev) {
		ut_ad(prev->in_flush_list);
		UT_LIST_INSERT_AFTER(
			list,
			buf_pool->flush_list,
			prev, dpage);
	} else {
		UT_LIST_ADD_FIRST(
			list,
			buf_pool->flush_list,
			dpage);
	}

	/* Just an extra check. Previous in flush_list
	should be the same control block as in flush_rbt. */
	ut_a(!buf_pool->flush_rbt || prev_b == prev);

#if defined UNIV_DEBUG || defined UNIV_BUF_DEBUG
	ut_a(buf_flush_validate_low(buf_pool));
#endif /* UNIV_DEBUG || UNIV_BUF_DEBUG */

	buf_flush_update_hp(buf_pool, bpage);
	buf_flush_list_mutex_exit(buf_pool);
}

/********************************************************************//**
Updates the flush system data structures when a write is completed. */
UNIV_INTERN
void
buf_flush_write_complete(
/*=====================*/
	buf_page_t*	bpage)	/*!< in: pointer to the block in question */
{
	buf_flush_t	flush_type = buf_page_get_flush_type(bpage);
	buf_pool_t*	buf_pool = buf_pool_from_bpage(bpage);

	mutex_enter(&buf_pool->flush_state_mutex);

	buf_flush_remove(bpage);

	buf_page_set_io_fix(bpage, BUF_IO_NONE);

	buf_pool->n_flush[flush_type]--;

	/* fprintf(stderr, "n pending flush %lu\n",
	buf_pool->n_flush[flush_type]); */

	if (buf_pool->n_flush[flush_type] == 0
	    && buf_pool->init_flush[flush_type] == FALSE) {

		/* The running flush batch has ended */

		os_event_set(buf_pool->no_flush[flush_type]);
	}

	buf_dblwr_update(bpage, flush_type);

	mutex_exit(&buf_pool->flush_state_mutex);
}
#endif /* !UNIV_HOTBACKUP */

/********************************************************************//**
Calculate the checksum of a page from compressed table and update the page. */
UNIV_INTERN
void
buf_flush_update_zip_checksum(
/*==========================*/
	buf_frame_t*	page,		/*!< in/out: Page to update */
	ulint		zip_size,	/*!< in: Compressed page size */
	lsn_t		lsn)		/*!< in: Lsn to stamp on the page */
{
	ut_a(zip_size > 0);

	ib_uint32_t	checksum = page_zip_calc_checksum(
		page, zip_size,
		static_cast<srv_checksum_algorithm_t>(srv_checksum_algorithm));

	mach_write_to_8(page + FIL_PAGE_LSN, lsn);
	memset(page + FIL_PAGE_FILE_FLUSH_LSN, 0, 8);
	mach_write_to_4(page + FIL_PAGE_SPACE_OR_CHKSUM, checksum);
}

/********************************************************************//**
Initializes a page for writing to the tablespace. */
UNIV_INTERN
void
buf_flush_init_for_writing(
/*=======================*/
	byte*	page,		/*!< in/out: page */
	void*	page_zip_,	/*!< in/out: compressed page, or NULL */
	lsn_t	newest_lsn)	/*!< in: newest modification lsn
				to the page */
{
	ib_uint32_t	checksum = 0 /* silence bogus gcc warning */;

	ut_ad(page);

	if (page_zip_) {
		page_zip_des_t*	page_zip;
		ulint		zip_size;

		page_zip = static_cast<page_zip_des_t*>(page_zip_);
		zip_size = page_zip_get_size(page_zip);

		ut_ad(zip_size);
		ut_ad(ut_is_2pow(zip_size));
		ut_ad(zip_size <= UNIV_ZIP_SIZE_MAX);

		switch (UNIV_EXPECT(fil_page_get_type(page), FIL_PAGE_INDEX)) {
		case FIL_PAGE_TYPE_ALLOCATED:
		case FIL_PAGE_INODE:
		case FIL_PAGE_IBUF_BITMAP:
		case FIL_PAGE_TYPE_FSP_HDR:
		case FIL_PAGE_TYPE_XDES:
			/* These are essentially uncompressed pages. */
			memcpy(page_zip->data, page, zip_size);
			/* fall through */
		case FIL_PAGE_TYPE_ZBLOB:
		case FIL_PAGE_TYPE_ZBLOB2:
		case FIL_PAGE_INDEX:

			buf_flush_update_zip_checksum(
				page_zip->data, zip_size, newest_lsn);

			return;
		}

		ut_print_timestamp(stderr);
		fputs("  InnoDB: ERROR: The compressed page to be written"
		      " seems corrupt:", stderr);
		ut_print_buf(stderr, page, zip_size);
		fputs("\nInnoDB: Possibly older version of the page:", stderr);
		ut_print_buf(stderr, page_zip->data, zip_size);
		putc('\n', stderr);
		ut_error;
	}

	/* Write the newest modification lsn to the page header and trailer */
	mach_write_to_8(page + FIL_PAGE_LSN, newest_lsn);

	mach_write_to_8(page + UNIV_PAGE_SIZE - FIL_PAGE_END_LSN_OLD_CHKSUM,
			newest_lsn);

	/* Store the new formula checksum */

	switch ((srv_checksum_algorithm_t) srv_checksum_algorithm) {
	case SRV_CHECKSUM_ALGORITHM_CRC32:
	case SRV_CHECKSUM_ALGORITHM_STRICT_CRC32:
		checksum = buf_calc_page_crc32(page);
		break;
	case SRV_CHECKSUM_ALGORITHM_INNODB:
	case SRV_CHECKSUM_ALGORITHM_STRICT_INNODB:
		checksum = (ib_uint32_t) buf_calc_page_new_checksum(page);
		break;
	case SRV_CHECKSUM_ALGORITHM_NONE:
	case SRV_CHECKSUM_ALGORITHM_STRICT_NONE:
		checksum = BUF_NO_CHECKSUM_MAGIC;
		break;
	/* no default so the compiler will emit a warning if new enum
	is added and not handled here */
	}

	mach_write_to_4(page + FIL_PAGE_SPACE_OR_CHKSUM, checksum);

	/* We overwrite the first 4 bytes of the end lsn field to store
	the old formula checksum. Since it depends also on the field
	FIL_PAGE_SPACE_OR_CHKSUM, it has to be calculated after storing the
	new formula checksum. */

	if (srv_checksum_algorithm == SRV_CHECKSUM_ALGORITHM_STRICT_INNODB
	    || srv_checksum_algorithm == SRV_CHECKSUM_ALGORITHM_INNODB) {

		checksum = (ib_uint32_t) buf_calc_page_old_checksum(page);

		/* In other cases we use the value assigned from above.
		If CRC32 is used then it is faster to use that checksum
		(calculated above) instead of calculating another one.
		We can afford to store something other than
		buf_calc_page_old_checksum() or BUF_NO_CHECKSUM_MAGIC in
		this field because the file will not be readable by old
		versions of MySQL/InnoDB anyway (older than MySQL 5.6.3) */
	}

	mach_write_to_4(page + UNIV_PAGE_SIZE - FIL_PAGE_END_LSN_OLD_CHKSUM,
			checksum);
}

#ifndef UNIV_HOTBACKUP
/********************************************************************//**
Does an asynchronous write of a buffer page. NOTE: in simulated aio and
also when the doublewrite buffer is used, we must call
buf_dblwr_flush_buffered_writes after we have posted a batch of
writes! */
static
void
buf_flush_write_block_low(
/*======================*/
	buf_page_t*	bpage,		/*!< in: buffer block to write */
	buf_flush_t	flush_type,	/*!< in: type of flush */
	bool		sync)		/*!< in: true if sync IO request */
{
	ulint	zip_size	= buf_page_get_zip_size(bpage);
	page_t*	frame		= NULL;

#ifdef UNIV_DEBUG
	buf_pool_t*	buf_pool = buf_pool_from_bpage(bpage);
	ut_ad(!mutex_own(&buf_pool->LRU_list_mutex));
#endif

#ifdef UNIV_LOG_DEBUG
	static ibool	univ_log_debug_warned;
#endif /* UNIV_LOG_DEBUG */

	ut_ad(buf_page_in_file(bpage));

	/* We are not holding block_mutex here.
	Nevertheless, it is safe to access bpage, because it is
	io_fixed and oldest_modification != 0.  Thus, it cannot be
	relocated in the buffer pool or removed from flush_list or
	LRU_list. */
	ut_ad(!buf_flush_list_mutex_own(buf_pool));
	ut_ad(!mutex_own(buf_page_get_mutex(bpage)));
	ut_ad(buf_page_get_io_fix_unlocked(bpage) == BUF_IO_WRITE);
	ut_ad(bpage->oldest_modification != 0);

#ifdef UNIV_IBUF_COUNT_DEBUG
	ut_a(ibuf_count_get(bpage->space, bpage->offset) == 0);
#endif
	ut_ad(bpage->newest_modification != 0);

#ifdef UNIV_LOG_DEBUG
	if (!univ_log_debug_warned) {
		univ_log_debug_warned = TRUE;
		fputs("Warning: cannot force log to disk if"
		      " UNIV_LOG_DEBUG is defined!\n"
		      "Crash recovery will not work!\n",
		      stderr);
	}
#else
	/* Force the log to the disk before writing the modified block */
	log_write_up_to(bpage->newest_modification, LOG_WAIT_ALL_GROUPS, TRUE);
#endif
	switch (buf_page_get_state(bpage)) {
	case BUF_BLOCK_POOL_WATCH:
	case BUF_BLOCK_ZIP_PAGE: /* The page should be dirty. */
	case BUF_BLOCK_NOT_USED:
	case BUF_BLOCK_READY_FOR_USE:
	case BUF_BLOCK_MEMORY:
	case BUF_BLOCK_REMOVE_HASH:
		ut_error;
		break;
	case BUF_BLOCK_ZIP_DIRTY:
		frame = bpage->zip.data;

		ut_a(page_zip_verify_checksum(frame, zip_size));

		mach_write_to_8(frame + FIL_PAGE_LSN,
				bpage->newest_modification);
		memset(frame + FIL_PAGE_FILE_FLUSH_LSN, 0, 8);
		break;
	case BUF_BLOCK_FILE_PAGE:
		frame = bpage->zip.data;
		if (!frame) {
			frame = ((buf_block_t*) bpage)->frame;
		}

		buf_flush_init_for_writing(((buf_block_t*) bpage)->frame,
					   bpage->zip.data
					   ? &bpage->zip : NULL,
					   bpage->newest_modification);
		break;
	}

	if (!srv_use_doublewrite_buf || !buf_dblwr) {
		fil_io(OS_FILE_WRITE | OS_AIO_SIMULATED_WAKE_LATER,
		       sync, buf_page_get_space(bpage), zip_size,
		       buf_page_get_page_no(bpage), 0,
		       zip_size ? zip_size : UNIV_PAGE_SIZE,
		       frame, bpage);
	} else if (flush_type == BUF_FLUSH_SINGLE_PAGE) {
		buf_dblwr_write_single_page(bpage, sync);
	} else {
		ut_ad(!sync);
		buf_dblwr_add_to_batch(bpage);
	}

	/* When doing single page flushing the IO is done synchronously
	and we flush the changes to disk only for the tablespace we
	are working on. */
	if (sync) {
		ut_ad(flush_type == BUF_FLUSH_SINGLE_PAGE);
		fil_flush(buf_page_get_space(bpage));
		buf_page_io_complete(bpage);
	}

	/* Increment the counter of I/O operations used
	for selecting LRU policy. */
	buf_LRU_stat_inc_io();
}

/********************************************************************//**
Writes a flushable page asynchronously from the buffer pool to a file.
NOTE: in simulated aio we must call
os_aio_simulated_wake_handler_threads after we have posted a batch of
<<<<<<< HEAD
writes! NOTE: buf_page_get_mutex(bpage) must be held upon entering this
function, and it will be released by this function. */
=======
writes! NOTE: buf_pool->mutex and buf_page_get_mutex(bpage) must be
held upon entering this function, and they will be released by this
function if it returns true.
@return TRUE if the page was flushed */
>>>>>>> 9e957d56
UNIV_INTERN
bool
buf_flush_page(
/*===========*/
	buf_pool_t*	buf_pool,	/*!< in: buffer pool instance */
	buf_page_t*	bpage,		/*!< in: buffer control block */
	buf_flush_t	flush_type,	/*!< in: type of flush */
	bool		sync)		/*!< in: true if sync IO request */
{
	ut_ad(flush_type < BUF_FLUSH_N_TYPES);
	ut_ad(!mutex_own(&buf_pool->LRU_list_mutex));
	ut_ad(buf_page_in_file(bpage));
	ut_ad(!sync || flush_type == BUF_FLUSH_SINGLE_PAGE);

	ib_mutex_t*	block_mutex = buf_page_get_mutex(bpage);

	ut_ad(mutex_own(block_mutex));

	ut_ad(buf_flush_ready_for_flush(bpage, flush_type));

<<<<<<< HEAD
	mutex_enter(&buf_pool->flush_state_mutex);

	buf_page_set_io_fix(bpage, BUF_IO_WRITE);
=======
        bool            is_uncompressed;
>>>>>>> 9e957d56

        is_uncompressed = (buf_page_get_state(bpage) == BUF_BLOCK_FILE_PAGE);
        ut_ad(is_uncompressed == (block_mutex != &buf_pool->zip_mutex));

        ibool           flush;
        rw_lock_t*	rw_lock;
        bool            no_fix_count = bpage->buf_fix_count == 0;

        if (!is_uncompressed) {
                flush = TRUE;
		rw_lock = NULL;

	} else if (!(no_fix_count || flush_type == BUF_FLUSH_LIST)) {
		/* This is a heuristic, to avoid expensive S attempts. */
		flush = FALSE;
	} else {

<<<<<<< HEAD
	mutex_exit(&buf_pool->flush_state_mutex);

	is_uncompressed = (buf_page_get_state(bpage) == BUF_BLOCK_FILE_PAGE);
	ut_ad(is_uncompressed == (block_mutex != &buf_pool->zip_mutex));
=======
		rw_lock = &reinterpret_cast<buf_block_t*>(bpage)->lock;
>>>>>>> 9e957d56

		if (flush_type != BUF_FLUSH_LIST) {
			flush = rw_lock_s_lock_gen_nowait(
				rw_lock, BUF_IO_WRITE);
		} else {
			/* Will S lock later */
			flush = TRUE;
		}
	}

<<<<<<< HEAD
		mutex_exit(block_mutex);
=======
        if (flush) {
>>>>>>> 9e957d56

		/* We are committed to flushing by the time we get here */

		buf_page_set_io_fix(bpage, BUF_IO_WRITE);

		buf_page_set_flush_type(bpage, flush_type);

		if (buf_pool->n_flush[flush_type] == 0) {

			os_event_reset(buf_pool->no_flush[flush_type]);
		}

<<<<<<< HEAD
		/* Note that the s-latch is acquired before releasing the
		buf_page_get_mutex() mutex: this ensures that the latch is
		acquired immediately. */

		mutex_exit(block_mutex);
		break;
=======
		++buf_pool->n_flush[flush_type];

		mutex_exit(block_mutex);
		buf_pool_mutex_exit(buf_pool);
>>>>>>> 9e957d56

		if (flush_type == BUF_FLUSH_LIST
		    && is_uncompressed
		    && !rw_lock_s_lock_gen_nowait(rw_lock, BUF_IO_WRITE)) {
			/* avoiding deadlock possibility involves doublewrite
			buffer, should flush it, because it might hold the
			another block->lock. */
			buf_dblwr_flush_buffered_writes();

			rw_lock_s_lock_gen(rw_lock, BUF_IO_WRITE);
                }

                /* Even though bpage is not protected by any mutex at this
                point, it is safe to access bpage, because it is io_fixed and
                oldest_modification != 0.  Thus, it cannot be relocated in the
                buffer pool or removed from flush_list or LRU_list. */

                buf_flush_write_block_low(bpage, flush_type, sync);
        }

	return(flush);
}

# if defined UNIV_DEBUG || defined UNIV_IBUF_DEBUG
/********************************************************************//**
Writes a flushable page asynchronously from the buffer pool to a file.
NOTE: block->mutex must be held upon entering this function, and it will be
released by this function after flushing.  This is loosely based on
buf_flush_batch() and buf_flush_page().
@return TRUE if the page was flushed and the mutexes released */
UNIV_INTERN
ibool
buf_flush_page_try(
/*===============*/
	buf_pool_t*	buf_pool,	/*!< in/out: buffer pool instance */
	buf_block_t*	block)		/*!< in/out: buffer control block */
{
	ut_ad(buf_block_get_state(block) == BUF_BLOCK_FILE_PAGE);
	ut_ad(mutex_own(&block->mutex));

	if (!buf_flush_ready_for_flush(&block->page, BUF_FLUSH_SINGLE_PAGE)) {
		return(FALSE);
	}

	/* The following call will release the buffer pool and
	block mutex. */
	return(buf_flush_page(
			buf_pool, &block->page, BUF_FLUSH_SINGLE_PAGE, true));
}
# endif /* UNIV_DEBUG || UNIV_IBUF_DEBUG */
/***********************************************************//**
Check the page is in buffer pool and can be flushed.
@return	true if the page can be flushed. */
static
bool
buf_flush_check_neighbor(
/*=====================*/
	ulint		space,		/*!< in: space id */
	ulint		offset,		/*!< in: page offset */
	buf_flush_t	flush_type)	/*!< in: BUF_FLUSH_LRU or
					BUF_FLUSH_LIST */
{
	buf_page_t*	bpage;
	buf_pool_t*	buf_pool = buf_pool_get(space, offset);
	bool		ret;
	prio_rw_lock_t*	hash_lock;
	ib_mutex_t*	block_mutex;

	ut_ad(flush_type == BUF_FLUSH_LRU
	      || flush_type == BUF_FLUSH_LIST);

	/* We only want to flush pages from this buffer pool. */
	bpage = buf_page_hash_get_s_locked(buf_pool, space, offset,
					   &hash_lock);

	if (!bpage) {

		return(false);
	}

	block_mutex = buf_page_get_mutex(bpage);

	mutex_enter(block_mutex);

	rw_lock_s_unlock(hash_lock);

	ut_a(buf_page_in_file(bpage));

	/* We avoid flushing 'non-old' blocks in an LRU flush,
	because the flushed blocks are soon freed */

	ret = false;
	if (flush_type != BUF_FLUSH_LRU || buf_page_is_old(bpage)) {

		if (buf_flush_ready_for_flush(bpage, flush_type)) {
			ret = true;
		}
	}

	mutex_exit(block_mutex);

	return(ret);
}

/***********************************************************//**
Flushes to disk all flushable pages within the flush area.
@return	number of pages flushed */
static
ulint
buf_flush_try_neighbors(
/*====================*/
	ulint		space,		/*!< in: space id */
	ulint		offset,		/*!< in: page offset */
	buf_flush_t	flush_type,	/*!< in: BUF_FLUSH_LRU or
					BUF_FLUSH_LIST */
	ulint		n_flushed,	/*!< in: number of pages
					flushed so far in this batch */
	ulint		n_to_flush)	/*!< in: maximum number of pages
					we are allowed to flush */
{
	ulint		i;
	ulint		low;
	ulint		high;
	buf_pool_t*	buf_pool = buf_pool_get(space, offset);

	ut_ad(flush_type == BUF_FLUSH_LRU || flush_type == BUF_FLUSH_LIST);
	ut_ad(!mutex_own(&buf_pool->LRU_list_mutex));
	ut_ad(!buf_flush_list_mutex_own(buf_pool));

	if (UT_LIST_GET_LEN(buf_pool->LRU) < BUF_LRU_OLD_MIN_LEN
	    || srv_flush_neighbors == 0) {
		/* If there is little space or neighbor flushing is
		not enabled then just flush the victim. */
		low = offset;
		high = offset + 1;
	} else {
		/* When flushed, dirty blocks are searched in
		neighborhoods of this size, and flushed along with the
		original page. */

		ulint	buf_flush_area;

		buf_flush_area	= ut_min(
			BUF_READ_AHEAD_AREA(buf_pool),
			buf_pool->curr_size / 16);

		low = (offset / buf_flush_area) * buf_flush_area;
		high = (offset / buf_flush_area + 1) * buf_flush_area;

		if (srv_flush_neighbors == 1) {
			/* adjust 'low' and 'high' to limit
			   for contiguous dirty area */
			if (offset > low) {
				for (i = offset - 1;
				     i >= low
				     && buf_flush_check_neighbor(
						space, i, flush_type);
				     i--) {
					/* do nothing */
				}
				low = i + 1;
			}

			for (i = offset + 1;
			     i < high
			     && buf_flush_check_neighbor(
						space, i, flush_type);
			     i++) {
				/* do nothing */
			}
			high = i;
		}
	}

	/* fprintf(stderr, "Flush area: low %lu high %lu\n", low, high); */

	if (high > fil_space_get_size(space)) {
		high = fil_space_get_size(space);
	}

	ulint	count = 0;

<<<<<<< HEAD
		buf_page_t*	bpage;
		prio_rw_lock_t*	hash_lock;
		ib_mutex_t*	block_mutex;
=======
	for (i = low; i < high; i++) {
>>>>>>> 9e957d56

		if ((count + n_flushed) >= n_to_flush) {

			/* We have already flushed enough pages and
			should call it a day. There is, however, one
			exception. If the page whose neighbors we
			are flushing has not been flushed yet then
			we'll try to flush the victim that we
			selected originally. */
			if (i <= offset) {
				i = offset;
			} else {
				break;
			}
		}

		buf_pool = buf_pool_get(space, i);

		/* We only want to flush pages from this buffer pool. */
<<<<<<< HEAD
		bpage = buf_page_hash_get_s_locked(buf_pool, space, i,
						   &hash_lock);
=======
		buf_page_t*	bpage = buf_page_hash_get(buf_pool, space, i);
>>>>>>> 9e957d56

		if (bpage == NULL) {

			continue;
		}

		block_mutex = buf_page_get_mutex(bpage);

		mutex_enter(block_mutex);

		rw_lock_s_unlock(hash_lock);

		ut_a(buf_page_in_file(bpage));

		/* We avoid flushing 'non-old' blocks in an LRU flush,
		because the flushed blocks are soon freed */

		if (flush_type != BUF_FLUSH_LRU
		    || i == offset
		    || buf_page_is_old(bpage)) {
<<<<<<< HEAD

			if (buf_flush_ready_for_flush(bpage, flush_type)
			    && (i == offset || !bpage->buf_fix_count)) {
				/* We only try to flush those
				neighbors != offset where the buf fix
				count is zero, as we then know that we
				probably can latch the page without a
				semaphore wait. Semaphore waits are
				expensive because we must flush the
				doublewrite buffer before we start
				waiting. */

				buf_flush_page(buf_pool, bpage, flush_type, false);
				ut_ad(!mutex_own(block_mutex));
				count++;
=======

			ib_mutex_t* block_mutex = buf_page_get_mutex(bpage);

			mutex_enter(block_mutex);

			if (buf_flush_ready_for_flush(bpage, flush_type)
			    && (i == offset || bpage->buf_fix_count == 0)
			    && buf_flush_page(
					buf_pool, bpage, flush_type, false)) {

				++count;

>>>>>>> 9e957d56
				continue;
			}

			mutex_exit(block_mutex);
		}

<<<<<<< HEAD
		mutex_exit(block_mutex);
=======
		buf_pool_mutex_exit(buf_pool);
>>>>>>> 9e957d56
	}

	if (count > 0) {
		MONITOR_INC_VALUE_CUMULATIVE(
					MONITOR_FLUSH_NEIGHBOR_TOTAL_PAGE,
					MONITOR_FLUSH_NEIGHBOR_COUNT,
					MONITOR_FLUSH_NEIGHBOR_PAGES,
					(count - 1));
	}

	return(count);
}

/********************************************************************//**
Check if the block is modified and ready for flushing. If the the block
is ready to flush then flush the page and try o flush its neighbors.

@return	TRUE if, depending on the flush type, either LRU or flush list
mutex was released during this function.  This does not guarantee that some
pages were written as well.
Number of pages written are incremented to the count. */
static
ibool
buf_flush_page_and_try_neighbors(
/*=============================*/
	buf_page_t*	bpage,		/*!< in: buffer control block,
					must be
					buf_page_in_file(bpage) */
	buf_flush_t	flush_type,	/*!< in: BUF_FLUSH_LRU
					or BUF_FLUSH_LIST */
	ulint		n_to_flush,	/*!< in: number of pages to
					flush */
	ulint*		count)		/*!< in/out: number of pages
					flushed */
{
<<<<<<< HEAD
	ib_mutex_t*	block_mutex = NULL;
	ibool		flushed = FALSE;
=======
	ibool		flushed;
	ib_mutex_t*	block_mutex;
>>>>>>> 9e957d56
#ifdef UNIV_DEBUG
	buf_pool_t*	buf_pool = buf_pool_from_bpage(bpage);
#endif /* UNIV_DEBUG */

	ut_ad((flush_type == BUF_FLUSH_LRU
	       && mutex_own(&buf_pool->LRU_list_mutex))
	      || (flush_type == BUF_FLUSH_LIST
		  && buf_flush_list_mutex_own(buf_pool)));

	if (flush_type == BUF_FLUSH_LRU) {
		block_mutex = buf_page_get_mutex(bpage);
		mutex_enter(block_mutex);
	}

	ut_a(buf_page_in_file(bpage)
	     || buf_page_get_state(bpage) == BUF_BLOCK_REMOVE_HASH);

	if (buf_flush_ready_for_flush(bpage, flush_type)) {
		buf_pool_t*	buf_pool;

		buf_pool = buf_pool_from_bpage(bpage);

		if (flush_type == BUF_FLUSH_LRU) {
			mutex_exit(&buf_pool->LRU_list_mutex);
		}

<<<<<<< HEAD
		/* These fields are protected by the buf_page_get_mutex()
		mutex. */
		/* Read the fields directly in order to avoid asserting on
		BUF_BLOCK_REMOVE_HASH pages. */
		space = bpage->space;
		offset = bpage->offset;
=======
		/* These fields are protected by both the
		buffer pool mutex and block mutex. */
		ulint	space = buf_page_get_space(bpage);
		ulint	offset = buf_page_get_page_no(bpage);
>>>>>>> 9e957d56

		if (flush_type == BUF_FLUSH_LRU) {
			mutex_exit(block_mutex);
		} else {
			buf_flush_list_mutex_exit(buf_pool);
		}

		/* Try to flush also all the neighbors */
		*count += buf_flush_try_neighbors(
			space, offset, flush_type, *count, n_to_flush);

<<<<<<< HEAD
		if (flush_type == BUF_FLUSH_LRU) {
			mutex_enter(&buf_pool->LRU_list_mutex);
		} else {
			buf_flush_list_mutex_enter(buf_pool);
		}
		flushed = TRUE;
	} else if (flush_type == BUF_FLUSH_LRU) {
=======
		buf_pool_mutex_enter(buf_pool);

		flushed = TRUE;

	} else {
>>>>>>> 9e957d56
		mutex_exit(block_mutex);
		flushed = FALSE;
	}

	ut_ad((flush_type == BUF_FLUSH_LRU
	       && mutex_own(&buf_pool->LRU_list_mutex))
	      || (flush_type == BUF_FLUSH_LIST
		  && buf_flush_list_mutex_own(buf_pool)));

	return(flushed);
}

/*******************************************************************//**
This utility moves the uncompressed frames of pages to the free list.
Note that this function does not actually flush any data to disk. It
just detaches the uncompressed frames from the compressed pages at the
tail of the unzip_LRU and puts those freed frames in the free list.
Note that it is a best effort attempt and it is not guaranteed that
after a call to this function there will be 'max' blocks in the free
list.
@return number of blocks moved to the free list. */
static
ulint
buf_free_from_unzip_LRU_list_batch(
/*===============================*/
	buf_pool_t*	buf_pool,	/*!< in: buffer pool instance */
	ulint		max)		/*!< in: desired number of
					blocks in the free_list */
{
	buf_block_t*	block;
	ulint		scanned = 0;
	ulint		count = 0;
	ulint		free_len = UT_LIST_GET_LEN(buf_pool->free);
	ulint		lru_len = UT_LIST_GET_LEN(buf_pool->unzip_LRU);

	ut_ad(mutex_own(&buf_pool->LRU_list_mutex));

	block = UT_LIST_GET_LAST(buf_pool->unzip_LRU);
	while (block != NULL && count < max
	       && free_len < srv_LRU_scan_depth
	       && lru_len > UT_LIST_GET_LEN(buf_pool->LRU) / 10) {

		ib_mutex_t*	block_mutex = buf_page_get_mutex(&block->page);

		++scanned;

		mutex_enter(block_mutex);

		if (buf_LRU_free_page(&block->page, false)) {

			mutex_exit(block_mutex);
			/* Block was freed. LRU list mutex potentially
			released and reacquired */
			++count;
			mutex_enter(&buf_pool->LRU_list_mutex);
			block = UT_LIST_GET_LAST(buf_pool->unzip_LRU);

		} else {

			mutex_exit(block_mutex);
			block = UT_LIST_GET_PREV(unzip_LRU, block);
		}

		free_len = UT_LIST_GET_LEN(buf_pool->free);
		lru_len = UT_LIST_GET_LEN(buf_pool->unzip_LRU);
	}

	ut_ad(mutex_own(&buf_pool->LRU_list_mutex));

	if (scanned) {
		MONITOR_INC_VALUE_CUMULATIVE(
			MONITOR_LRU_BATCH_SCANNED,
			MONITOR_LRU_BATCH_SCANNED_NUM_CALL,
			MONITOR_LRU_BATCH_SCANNED_PER_CALL,
			scanned);
	}

	return(count);
}

/*******************************************************************//**
This utility flushes dirty blocks from the end of the LRU list.
The calling thread is not allowed to own any latches on pages!
It attempts to make 'max' blocks available in the free list. Note that
it is a best effort attempt and it is not guaranteed that after a call
to this function there will be 'max' blocks in the free list.
@return number of blocks for which the write request was queued. */
__attribute__((nonnull))
static
void
buf_flush_LRU_list_batch(
/*=====================*/
	buf_pool_t*	buf_pool,	/*!< in: buffer pool instance */
	ulint		max,		/*!< in: desired number of
					blocks in the free_list */
	bool		limited_scan,	/*!< in: if true, allow to scan only up
					to srv_LRU_scan_depth pages in total */
	flush_counters_t*	n)	/*!< out: flushed/evicted page
					counts */
{
	buf_page_t*	bpage;
<<<<<<< HEAD
	ulint		scanned = 0;
	ulint		lru_position = 0;
	ulint		max_lru_position;
	ulint		max_scanned_pages;
=======
	ulint		count = 0;
	ulint		scanned = 0;
>>>>>>> 9e957d56
	ulint		free_len = UT_LIST_GET_LEN(buf_pool->free);
	ulint		lru_len = UT_LIST_GET_LEN(buf_pool->LRU);

	n->flushed = 0;
	n->evicted = 0;

	ut_ad(mutex_own(&buf_pool->LRU_list_mutex));

	max_scanned_pages = limited_scan ? srv_LRU_scan_depth : lru_len * max;
	max_lru_position = ut_min(srv_LRU_scan_depth, lru_len);

	bpage = UT_LIST_GET_LAST(buf_pool->LRU);
	while (bpage != NULL
	       && (srv_cleaner_eviction_factor ? n->evicted : n->flushed) < max
	       && free_len < srv_LRU_scan_depth
	       && lru_len > BUF_LRU_MIN_LEN
	       && lru_position < max_lru_position
	       && scanned < max_scanned_pages) {

		ib_mutex_t* block_mutex = buf_page_get_mutex(bpage);
		ibool	 evict;
		ulint	failed_acquire;

		++scanned;
		++lru_position;

		failed_acquire = mutex_enter_nowait(block_mutex);

		evict = UNIV_LIKELY(!failed_acquire)
			&& buf_flush_ready_for_replace(bpage);

		if (UNIV_LIKELY(!failed_acquire) && !evict) {

			mutex_exit(block_mutex);
		}

		/* If the block is ready to be replaced we try to
		free it i.e.: put it on the free list.
		Otherwise we try to flush the block and its
		neighbors. In this case we'll put it on the
		free list in the next pass. We do this extra work
		of putting blocks to the free list instead of
		just flushing them because after every flush
		we have to restart the scan from the tail of
		the LRU list and if we don't clear the tail
		of the flushed pages then the scan becomes
		O(n*n). */
		if (evict) {
			if (buf_LRU_free_page(bpage, true)) {

				mutex_exit(block_mutex);
				n->evicted++;
				lru_position = 0;
				mutex_enter(&buf_pool->LRU_list_mutex);
				bpage = UT_LIST_GET_LAST(buf_pool->LRU);
			} else {

				bpage = UT_LIST_GET_PREV(LRU, bpage);
				mutex_exit(block_mutex);
			}
<<<<<<< HEAD
		} else if (UNIV_LIKELY(!failed_acquire)) {

			if (buf_flush_page_and_try_neighbors(
				bpage,
				BUF_FLUSH_LRU, max, &n->flushed)) {

				lru_position = 0;

				/* LRU list mutex was released.
				Restart the scan. */
				bpage = UT_LIST_GET_LAST(buf_pool->LRU);
			} else {

				bpage = UT_LIST_GET_PREV(LRU, bpage);
=======
		} else {
			ulint		space;
			ulint		offset;
			buf_page_t*	prev_bpage;

			prev_bpage = UT_LIST_GET_PREV(LRU, bpage);

			/* Save the previous bpage */

			if (prev_bpage != NULL) {
				space = prev_bpage->space;
				offset = prev_bpage->offset;
			} else {
				space = ULINT_UNDEFINED;
				offset = ULINT_UNDEFINED;
			}

			if (!buf_flush_page_and_try_neighbors(
				bpage, BUF_FLUSH_LRU, max, &count)) {

				bpage = prev_bpage;
			} else {
				/* buf_pool->mutex was released.
				reposition the iterator. Note: the
				prev block could have been repositioned
				too but that should be rare. */

				if (prev_bpage != NULL) {

					ut_ad(space != ULINT_UNDEFINED);
					ut_ad(offset != ULINT_UNDEFINED);

					prev_bpage = buf_page_hash_get(
						buf_pool, space, offset);
				}

				bpage = prev_bpage;
>>>>>>> 9e957d56
			}
		}

		free_len = UT_LIST_GET_LEN(buf_pool->free);
		lru_len = UT_LIST_GET_LEN(buf_pool->LRU);
	}

	ut_ad(mutex_own(&buf_pool->LRU_list_mutex));

	/* We keep track of all flushes happening as part of LRU
	flush. When estimating the desired rate at which flush_list
	should be flushed, we factor in this value. */
	buf_pool->stat.buf_lru_flush_page_count += n->flushed;

	if (scanned) {
		MONITOR_INC_VALUE_CUMULATIVE(
			MONITOR_LRU_BATCH_SCANNED,
			MONITOR_LRU_BATCH_SCANNED_NUM_CALL,
			MONITOR_LRU_BATCH_SCANNED_PER_CALL,
			scanned);
	}
}

/*******************************************************************//**
Flush and move pages from LRU or unzip_LRU list to the free list.
Whether LRU or unzip_LRU is used depends on the state of the system.
@return number of blocks for which either the write request was queued
or in case of unzip_LRU the number of blocks actually moved to the
free list */
__attribute__((nonnull))
static
void
buf_do_LRU_batch(
/*=============*/
	buf_pool_t*	buf_pool,	/*!< in: buffer pool instance */
	ulint		max,		/*!< in: desired number of
					blocks in the free_list */
	bool		limited_scan,	/*!< in: if true, allow to scan only up
					to srv_LRU_scan_depth pages in total */
	flush_counters_t*	n)	/*!< out: flushed/evicted page
					counts */
{
	ulint	count = 0;

	if (buf_LRU_evict_from_unzip_LRU(buf_pool)) {
		count += buf_free_from_unzip_LRU_list_batch(buf_pool, max);
	}

	if (max > count) {
		buf_flush_LRU_list_batch(buf_pool, max - count, limited_scan,
					 n);
	} else {
		n->evicted = 0;
		n->flushed = 0;
	}

	n->evicted += count;
}

/*******************************************************************//**
This utility flushes dirty blocks from the end of the flush_list.
the calling thread is not allowed to own any latches on pages!
@return number of blocks for which the write request was queued;
ULINT_UNDEFINED if there was a flush of the same type already
running */
static
ulint
buf_do_flush_list_batch(
/*====================*/
	buf_pool_t*	buf_pool,	/*!< in: buffer pool instance */
	ulint		min_n,		/*!< in: wished minimum mumber
					of blocks flushed (it is not
					guaranteed that the actual
					number is that big, though) */
	lsn_t		lsn_limit)	/*!< all blocks whose
					oldest_modification is smaller
					than this should be flushed (if
					their number does not exceed
					min_n) */
{
	ulint		count = 0;
	ulint		scanned = 0;

	/* Start from the end of the list looking for a suitable
	block to be flushed. */
	buf_flush_list_mutex_enter(buf_pool);
	ulint len = UT_LIST_GET_LEN(buf_pool->flush_list);

	/* In order not to degenerate this scan to O(n*n) we attempt
	to preserve pointer of previous block in the flush list. To do
	so we declare it a hazard pointer. Any thread working on the
	flush list must check the hazard pointer and if it is removing
	the same block then it must reset it. */
	for (buf_page_t* bpage = UT_LIST_GET_LAST(buf_pool->flush_list);
	     count < min_n && bpage != NULL && len > 0
	     && bpage->oldest_modification < lsn_limit;
	     ++scanned) {

		buf_page_t*	prev;

		ut_a(bpage->oldest_modification > 0);
		ut_ad(bpage->in_flush_list);

		prev = UT_LIST_GET_PREV(list, bpage);
		buf_flush_set_hp(buf_pool, prev);

#ifdef UNIV_DEBUG
		bool flushed =
#endif /* UNIV_DEBUG */
		buf_flush_page_and_try_neighbors(
			bpage, BUF_FLUSH_LIST, min_n, &count);

		ut_ad(flushed || buf_flush_is_hp(buf_pool, prev));

		if (!buf_flush_is_hp(buf_pool, prev)) {
			/* The hazard pointer was reset by some other
			thread. Restart the scan. */
			ut_ad(buf_flush_is_hp(buf_pool, NULL));
			bpage = UT_LIST_GET_LAST(buf_pool->flush_list);
			len = UT_LIST_GET_LEN(buf_pool->flush_list);
		} else {
			bpage = prev;
			--len;
			buf_flush_set_hp(buf_pool, NULL);
		}

		ut_ad(!bpage || bpage->in_flush_list);
	}

	buf_flush_list_mutex_exit(buf_pool);

	MONITOR_INC_VALUE_CUMULATIVE(MONITOR_FLUSH_BATCH_SCANNED,
				     MONITOR_FLUSH_BATCH_SCANNED_NUM_CALL,
				     MONITOR_FLUSH_BATCH_SCANNED_PER_CALL,
				     scanned);

	return(count);
}

/*******************************************************************//**
This utility flushes dirty blocks from the end of the LRU list or flush_list.
NOTE 1: in the case of an LRU flush the calling thread may own latches to
pages: to avoid deadlocks, this function must be written so that it cannot
end up waiting for these latches! NOTE 2: in the case of a flush list flush,
the calling thread is not allowed to own any latches on pages!
@return number of blocks for which the write request was queued */
__attribute__((nonnull))
static
void
buf_flush_batch(
/*============*/
	buf_pool_t*	buf_pool,	/*!< in: buffer pool instance */
	buf_flush_t	flush_type,	/*!< in: BUF_FLUSH_LRU or
					BUF_FLUSH_LIST; if BUF_FLUSH_LIST,
					then the caller must not own any
					latches on pages */
	ulint		min_n,		/*!< in: wished minimum mumber of blocks
					flushed (it is not guaranteed that the
					actual number is that big, though) */
	lsn_t		lsn_limit,	/*!< in: in the case of BUF_FLUSH_LIST
					all blocks whose oldest_modification is
					smaller than this should be flushed
					(if their number does not exceed
					min_n), otherwise ignored */
	bool		limited_lru_scan,/*!< in: for LRU flushes, if true,
					allow to scan only up to
					srv_LRU_scan_depth pages in total */
	flush_counters_t*	n)	/*!< out: flushed/evicted page
					counts  */
{
	ut_ad(flush_type == BUF_FLUSH_LRU || flush_type == BUF_FLUSH_LIST);
#ifdef UNIV_SYNC_DEBUG
	ut_ad((flush_type != BUF_FLUSH_LIST)
	      || sync_thread_levels_empty_except_dict());
#endif /* UNIV_SYNC_DEBUG */

	/* Note: The buffer pool mutexes are released and reacquired within
	the flush functions. */
	switch (flush_type) {
	case BUF_FLUSH_LRU:
		mutex_enter(&buf_pool->LRU_list_mutex);
		buf_do_LRU_batch(buf_pool, min_n, limited_lru_scan, n);
		mutex_exit(&buf_pool->LRU_list_mutex);
		break;
	case BUF_FLUSH_LIST:
		ut_ad(!limited_lru_scan);
		n->flushed = buf_do_flush_list_batch(buf_pool, min_n,
						     lsn_limit);
		n->evicted = 0;
		break;
	default:
		ut_error;
	}

#ifdef UNIV_DEBUG
	if (buf_debug_prints && n->flushed > 0) {
		fprintf(stderr, flush_type == BUF_FLUSH_LRU
			? "Flushed %lu pages in LRU flush\n"
			: "Flushed %lu pages in flush list flush\n",
			(ulong) n->flushed);
	}
#endif /* UNIV_DEBUG */
}

/******************************************************************//**
Gather the aggregated stats for both flush list and LRU list flushing */
static
void
buf_flush_common(
/*=============*/
	buf_flush_t	flush_type,	/*!< in: type of flush */
	ulint		page_count)	/*!< in: number of pages flushed */
{
	if (page_count) {
		buf_dblwr_flush_buffered_writes();
	}

	ut_a(flush_type == BUF_FLUSH_LRU || flush_type == BUF_FLUSH_LIST);

#ifdef UNIV_DEBUG
	if (buf_debug_prints && page_count > 0) {
		fprintf(stderr, flush_type == BUF_FLUSH_LRU
			? "Flushed %lu pages in LRU flush\n"
			: "Flushed %lu pages in flush list flush\n",
			(ulong) page_count);
	}
#endif /* UNIV_DEBUG */

	srv_stats.buf_pool_flushed.add(page_count);
}

/******************************************************************//**
Start a buffer flush batch for LRU or flush list */
static
ibool
buf_flush_start(
/*============*/
	buf_pool_t*	buf_pool,	/*!< buffer pool instance */
	buf_flush_t	flush_type)	/*!< in: BUF_FLUSH_LRU
					or BUF_FLUSH_LIST */
{
	mutex_enter(&buf_pool->flush_state_mutex);

	if (buf_pool->n_flush[flush_type] > 0
	    || buf_pool->init_flush[flush_type] == TRUE) {

		/* There is already a flush batch of the same type running */

		mutex_exit(&buf_pool->flush_state_mutex);

		return(FALSE);
	}

	buf_pool->init_flush[flush_type] = TRUE;

	mutex_exit(&buf_pool->flush_state_mutex);

	return(TRUE);
}

/******************************************************************//**
End a buffer flush batch for LRU or flush list */
static
void
buf_flush_end(
/*==========*/
	buf_pool_t*	buf_pool,	/*!< buffer pool instance */
	buf_flush_t	flush_type)	/*!< in: BUF_FLUSH_LRU
					or BUF_FLUSH_LIST */
{
	mutex_enter(&buf_pool->flush_state_mutex);

	buf_pool->init_flush[flush_type] = FALSE;

	buf_pool->try_LRU_scan = TRUE;

	if (buf_pool->n_flush[flush_type] == 0) {

		/* The running flush batch has ended */

		os_event_set(buf_pool->no_flush[flush_type]);
	}

	mutex_exit(&buf_pool->flush_state_mutex);
}

/******************************************************************//**
Waits until a flush batch of the given type ends */
UNIV_INTERN
void
buf_flush_wait_batch_end(
/*=====================*/
	buf_pool_t*	buf_pool,	/*!< buffer pool instance */
	buf_flush_t	type)		/*!< in: BUF_FLUSH_LRU
					or BUF_FLUSH_LIST */
{
	ut_ad(type == BUF_FLUSH_LRU || type == BUF_FLUSH_LIST);

	if (buf_pool == NULL) {
		ulint	i;

		for (i = 0; i < srv_buf_pool_instances; ++i) {
			buf_pool_t*	buf_pool;

			buf_pool = buf_pool_from_array(i);

			thd_wait_begin(NULL, THD_WAIT_DISKIO);
			os_event_wait(buf_pool->no_flush[type]);
			thd_wait_end(NULL);
		}
	} else {
		thd_wait_begin(NULL, THD_WAIT_DISKIO);
		os_event_wait(buf_pool->no_flush[type]);
		thd_wait_end(NULL);
	}
}

/*******************************************************************//**
This utility flushes dirty blocks from the end of the LRU list and also
puts replaceable clean pages from the end of the LRU list to the free
list.
NOTE: The calling thread is not allowed to own any latches on pages!
@return true if a batch was queued successfully. false if another batch
of same type was already running. */
__attribute__((nonnull))
static
bool
buf_flush_LRU(
/*==========*/
	buf_pool_t*	buf_pool,	/*!< in/out: buffer pool instance */
	ulint		min_n,		/*!< in: wished minimum mumber of blocks
					flushed (it is not guaranteed that the
					actual number is that big, though) */
	bool			limited_scan,	/*!< in: if true, allow to scan
						only up to srv_LRU_scan_depth
						pages in total */
	flush_counters_t	*n)	/*!< out: flushed/evicted page
					counts */
{
	if (!buf_flush_start(buf_pool, BUF_FLUSH_LRU)) {
		n->flushed = 0;
		n->evicted = 0;
		return(false);
	}

	buf_flush_batch(buf_pool, BUF_FLUSH_LRU, min_n, 0, limited_scan, n);

	buf_flush_end(buf_pool, BUF_FLUSH_LRU);

	buf_flush_common(BUF_FLUSH_LRU, n->flushed);

	return(true);
}

/*******************************************************************//**
This utility flushes dirty blocks from the end of the flush list of
all buffer pool instances.
NOTE: The calling thread is not allowed to own any latches on pages!
@return true if a batch was queued successfully for each buffer pool
instance. false if another batch of same type was already running in
at least one of the buffer pool instance */
UNIV_INTERN
bool
buf_flush_list(
/*===========*/
	ulint		min_n,		/*!< in: wished minimum mumber of blocks
					flushed (it is not guaranteed that the
					actual number is that big, though) */
	lsn_t		lsn_limit,	/*!< in the case BUF_FLUSH_LIST all
					blocks whose oldest_modification is
					smaller than this should be flushed
					(if their number does not exceed
					min_n), otherwise ignored */
	ulint*		n_processed)	/*!< out: the number of pages
					which were processed is passed
					back to caller. Ignored if NULL */

{
	ulint		i;

	ulint		requested_pages[MAX_BUFFER_POOLS];
	bool		active_instance[MAX_BUFFER_POOLS];
	ulint		remaining_instances = srv_buf_pool_instances;
	bool		timeout = false;
	ulint		flush_start_time = 0;

	for (i = 0; i < srv_buf_pool_instances; i++) {
		requested_pages[i] = 0;
		active_instance[i] = true;
	}

	if (n_processed) {
		*n_processed = 0;
	}

	if (min_n != ULINT_MAX) {
		/* Ensure that flushing is spread evenly amongst the
		buffer pool instances. When min_n is ULINT_MAX
		we need to flush everything up to the lsn limit
		so no limit here. */
		min_n = (min_n + srv_buf_pool_instances - 1)
			 / srv_buf_pool_instances;
		if (lsn_limit != LSN_MAX) {
			flush_start_time = ut_time_ms();
		}
	}

	/* Flush to lsn_limit in all buffer pool instances */
	while (remaining_instances && !timeout) {

		ulint flush_common_batch = 0;

		for (i = 0; i < srv_buf_pool_instances; i++) {

			if (flush_start_time
			    && (ut_time_ms() - flush_start_time
				>= srv_cleaner_max_flush_time)) {

				timeout = true;
				break;
			}

			if (active_instance[i]) {

				buf_pool_t*	buf_pool;
				ulint		chunk_size;
				flush_counters_t n;

				chunk_size = ut_min(
					srv_cleaner_flush_chunk_size,
					min_n - requested_pages[i]);

				buf_pool = buf_pool_from_array(i);

				if (!buf_flush_start(buf_pool,
						     BUF_FLUSH_LIST)) {

					continue;
				}

				buf_flush_batch(buf_pool, BUF_FLUSH_LIST,
						chunk_size, lsn_limit, false,
						&n);

				buf_flush_end(buf_pool, BUF_FLUSH_LIST);

				flush_common_batch += n.flushed;

				if (n_processed) {
					*n_processed += n.flushed;
				}

				requested_pages[i] += chunk_size;

				if (requested_pages[i] >= min_n
				    || !n.flushed) {

					active_instance[i] = false;
					remaining_instances--;
				}

				if (n.flushed) {
					MONITOR_INC_VALUE_CUMULATIVE(
						MONITOR_FLUSH_BATCH_TOTAL_PAGE,
						MONITOR_FLUSH_BATCH_COUNT,
						MONITOR_FLUSH_BATCH_PAGES,
						n.flushed);
				}
			}
		}

		buf_flush_common(BUF_FLUSH_LIST, flush_common_batch);
	}

	/* If we haven't flushed all the instances due to timeout or a repeat
	failure to start a flush, return failure */
	for (i = 0; i < srv_buf_pool_instances; i++) {
		if (active_instance[i]) {
			return(false);
		}
	}

	return(true);
}

/******************************************************************//**
This function picks up a single dirty page from the tail of the LRU
list, flushes it, removes it from page_hash and LRU list and puts
it on the free list. It is called from user threads when they are
unable to find a replaceable page at the tail of the LRU list i.e.:
when the background LRU flushing in the page_cleaner thread is not
fast enough to keep pace with the workload.
@return TRUE if success. */
UNIV_INTERN
ibool
buf_flush_single_page_from_LRU(
/*===========================*/
	buf_pool_t*	buf_pool)	/*!< in/out: buffer pool instance */
{
	ulint		scanned;
	buf_page_t*	bpage;

	mutex_enter(&buf_pool->LRU_list_mutex);

	for (bpage = UT_LIST_GET_LAST(buf_pool->LRU), scanned = 1;
	     bpage != NULL;
	     bpage = UT_LIST_GET_PREV(LRU, bpage), ++scanned) {

		ib_mutex_t*	block_mutex = buf_page_get_mutex(bpage);

		mutex_enter(block_mutex);

		if (buf_flush_ready_for_flush(bpage, BUF_FLUSH_SINGLE_PAGE)) {

			/* The following call will release the buffer pool
			and block mutex. */

			ibool	flushed = buf_flush_page(
				buf_pool, bpage, BUF_FLUSH_SINGLE_PAGE, true);

			if (flushed) {
				/* buf_flush_page() will release the
				block mutex */
				break;
			}
		}

		mutex_exit(block_mutex);
	}

	mutex_exit(&buf_pool->LRU_list_mutex);

	MONITOR_INC_VALUE_CUMULATIVE(
		MONITOR_LRU_SINGLE_FLUSH_SCANNED,
		MONITOR_LRU_SINGLE_FLUSH_SCANNED_NUM_CALL,
		MONITOR_LRU_SINGLE_FLUSH_SCANNED_PER_CALL,
		scanned);

	if (bpage == NULL) {
		/* Can't find a single flushable page. */
		return(FALSE);
	}

<<<<<<< HEAD
	/* The following call will release the buf_page_get_mutex() mutex. */
	buf_flush_page(buf_pool, bpage, BUF_FLUSH_SINGLE_PAGE, true);
=======

	ibool	freed = FALSE;
>>>>>>> 9e957d56

	/* At this point the page has been written to the disk.
	As we are not holding LRU list or buf_page_get_mutex() mutex therefore
	we cannot use the bpage safely. It may have been plucked out
	of the LRU list by some other thread or it may even have
	relocated in case of a compressed page. We need to start
	the scan of LRU list again to remove the block from the LRU
	list and put it on the free list. */
	mutex_enter(&buf_pool->LRU_list_mutex);

	for (bpage = UT_LIST_GET_LAST(buf_pool->LRU);
	     bpage != NULL;
	     bpage = UT_LIST_GET_PREV(LRU, bpage)) {

		ib_mutex_t*	block_mutex = buf_page_get_mutex(bpage);

		mutex_enter(block_mutex);
<<<<<<< HEAD
		ready = buf_flush_ready_for_replace(bpage);
		if (ready) {
			break;
		}
		mutex_exit(block_mutex);
=======

		ibool	ready = buf_flush_ready_for_replace(bpage);

		mutex_exit(block_mutex);

		if (ready) {
			bool	evict_zip;
>>>>>>> 9e957d56

			evict_zip = !buf_LRU_evict_from_unzip_LRU(buf_pool);;

<<<<<<< HEAD
	if (!bpage) {
		/* Can't find a single replaceable page. */
		mutex_exit(&buf_pool->LRU_list_mutex);
		return(FALSE);
	}
=======
			freed = buf_LRU_free_page(bpage, evict_zip);
>>>>>>> 9e957d56

			break;
		}
	}

<<<<<<< HEAD
	freed = buf_LRU_free_page(bpage, evict_zip);
	if (!freed)
		mutex_exit(&buf_pool->LRU_list_mutex);
	mutex_exit(block_mutex);
=======
	buf_pool_mutex_exit(buf_pool);
>>>>>>> 9e957d56

	return(freed);
}

/*********************************************************************//**
Clears up tail of the LRU lists:
* Put replaceable pages at the tail of LRU to the free list
* Flush dirty pages at the tail of LRU to the disk
The depth to which we scan each buffer pool is controlled by dynamic
config parameter innodb_LRU_scan_depth.
@return total pages flushed */
UNIV_INTERN
ulint
buf_flush_LRU_tail(void)
/*====================*/
{
	ulint	total_flushed = 0;
	ulint	start_time = ut_time_ms();
	ulint	scan_depth[MAX_BUFFER_POOLS];
	ulint	requested_pages[MAX_BUFFER_POOLS];
	bool	active_instance[MAX_BUFFER_POOLS];
	bool	limited_scan[MAX_BUFFER_POOLS];
	ulint	previous_evicted[MAX_BUFFER_POOLS];
	ulint	remaining_instances = srv_buf_pool_instances;
	ulint	lru_chunk_size = srv_cleaner_lru_chunk_size;
	ulint	free_list_lwm = srv_LRU_scan_depth / 100
		* srv_cleaner_free_list_lwm;

	for (ulint i = 0; i < srv_buf_pool_instances; i++) {

		const buf_pool_t* buf_pool = buf_pool_from_array(i);

		scan_depth[i] = ut_min(srv_LRU_scan_depth,
				       UT_LIST_GET_LEN(buf_pool->LRU));
		requested_pages[i] = 0;
		active_instance[i] = true;
		limited_scan[i] = true;
		previous_evicted[i] = 0;
	}

	while (remaining_instances) {

		if (ut_time_ms() - start_time >= srv_cleaner_max_lru_time) {

			break;
		}

		for (ulint i = 0; i < srv_buf_pool_instances; i++) {

			if (!active_instance[i]) {
				continue;
			}

			ulint free_len = free_list_lwm;
			buf_pool_t* buf_pool = buf_pool_from_array(i);

			do {
				flush_counters_t	n;

				ut_ad(requested_pages[i] <= scan_depth[i]);

				/* Currently page_cleaner is the only thread
				that can trigger an LRU flush. It is possible
				that a batch triggered during last iteration is
				still running, */
				if (buf_flush_LRU(buf_pool, lru_chunk_size,
						  limited_scan[i], &n)) {

					/* Allowed only one batch per
					buffer pool instance. */
					buf_flush_wait_batch_end(
						buf_pool, BUF_FLUSH_LRU);
				}

				total_flushed += n.flushed;

				/* When we evict less pages than we did	on a
				previous try we relax the LRU scan limit in
				order to attempt to evict more */
				limited_scan[i]
					= (previous_evicted[i] > n.evicted);
				previous_evicted[i] = n.evicted;

				requested_pages[i] += lru_chunk_size;

				if (requested_pages[i] >= scan_depth[i]
				    || !(srv_cleaner_eviction_factor
					 ? n.evicted : n.flushed)) {

					active_instance[i] = false;
					remaining_instances--;
				} else {

					free_len = UT_LIST_GET_LEN(
						buf_pool->free);
				}
			} while (active_instance[i]
				 && free_len <= free_list_lwm);
		}
	}

	if (total_flushed) {
		MONITOR_INC_VALUE_CUMULATIVE(
			MONITOR_LRU_BATCH_TOTAL_PAGE,
			MONITOR_LRU_BATCH_COUNT,
			MONITOR_LRU_BATCH_PAGES,
			total_flushed);
	}

	return(total_flushed);
}

/*********************************************************************//**
Wait for any possible LRU flushes that are in progress to end. */
UNIV_INTERN
void
buf_flush_wait_LRU_batch_end(void)
/*==============================*/
{
	for (ulint i = 0; i < srv_buf_pool_instances; i++) {
		buf_pool_t*	buf_pool;

		buf_pool = buf_pool_from_array(i);

		mutex_enter(&buf_pool->flush_state_mutex);

		if (buf_pool->n_flush[BUF_FLUSH_LRU] > 0
		   || buf_pool->init_flush[BUF_FLUSH_LRU]) {

			mutex_exit(&buf_pool->flush_state_mutex);
			buf_flush_wait_batch_end(buf_pool, BUF_FLUSH_LRU);
		} else {
			mutex_exit(&buf_pool->flush_state_mutex);
		}
	}
}

/*********************************************************************//**
Flush a batch of dirty pages from the flush list
@return number of pages flushed, 0 if no page is flushed or if another
flush_list type batch is running */
static
ulint
page_cleaner_do_flush_batch(
/*========================*/
	ulint		n_to_flush,	/*!< in: number of pages that
					we should attempt to flush. */
	lsn_t		lsn_limit)	/*!< in: LSN up to which flushing
					must happen */
{
	ulint n_flushed;

	buf_flush_list(n_to_flush, lsn_limit, &n_flushed);

	return(n_flushed);
}

/*********************************************************************//**
Calculates if flushing is required based on number of dirty pages in
the buffer pool.
@return percent of io_capacity to flush to manage dirty page ratio */
static
ulint
af_get_pct_for_dirty()
/*==================*/
{
	ulint dirty_pct = buf_get_modified_ratio_pct();

	ut_a(srv_max_dirty_pages_pct_lwm
	     <= srv_max_buf_pool_modified_pct);

	if (srv_max_dirty_pages_pct_lwm == 0) {
		/* The user has not set the option to preflush dirty
		pages as we approach the high water mark. */
		if (dirty_pct > srv_max_buf_pool_modified_pct) {
			/* We have crossed the high water mark of dirty
			pages In this case we start flushing at 100% of
			innodb_io_capacity. */
			return(100);
		}
	} else if (dirty_pct > srv_max_dirty_pages_pct_lwm) {
		/* We should start flushing pages gradually. */
		return((dirty_pct * 100)
		       / (srv_max_buf_pool_modified_pct + 1));
	}

	return(0);
}

/*********************************************************************//**
Calculates if flushing is required based on redo generation rate.
@return percent of io_capacity to flush to manage redo space */
static
ulint
af_get_pct_for_lsn(
/*===============*/
	lsn_t	age)	/*!< in: current age of LSN. */
{
	lsn_t	max_async_age;
	lsn_t	lsn_age_factor;
	lsn_t	af_lwm = (srv_adaptive_flushing_lwm
			  * log_get_capacity()) / 100;

	if (age < af_lwm) {
		/* No adaptive flushing. */
		return(0);
	}

	max_async_age = log_get_max_modified_age_async();

	if (age < max_async_age && !srv_adaptive_flushing) {
		/* We have still not reached the max_async point and
		the user has disabled adaptive flushing. */
		return(0);
	}

	/* If we are here then we know that either:
	1) User has enabled adaptive flushing
	2) User may have disabled adaptive flushing but we have reached
	max_async_age. */
	lsn_age_factor = (age * 100) / max_async_age;

	ut_ad(srv_max_io_capacity >= srv_io_capacity);
	switch ((srv_cleaner_lsn_age_factor_t)srv_cleaner_lsn_age_factor) {
	case SRV_CLEANER_LSN_AGE_FACTOR_LEGACY:
		return(static_cast<ulint>(
			       ((srv_max_io_capacity / srv_io_capacity)
				* (lsn_age_factor
				   * sqrt((double)lsn_age_factor)))
			       / 7.5));
	case SRV_CLEANER_LSN_AGE_FACTOR_HIGH_CHECKPOINT:
		return(static_cast<ulint>(
			       ((srv_max_io_capacity / srv_io_capacity)
				* (lsn_age_factor * lsn_age_factor
				   * sqrt((double)lsn_age_factor)))
			       / 700.5));
	default:
		ut_error;
	}
}

/*********************************************************************//**
This function is called approximately once every second by the
page_cleaner thread. Based on various factors it decides if there is a
need to do flushing. If flushing is needed it is performed and the
number of pages flushed is returned.
@return number of pages flushed */
static
ulint
page_cleaner_flush_pages_if_needed(void)
/*====================================*/
{
	static	lsn_t		lsn_avg_rate = 0;
	static	lsn_t		prev_lsn = 0;
	static	lsn_t		last_lsn = 0;
	static	ulint		sum_pages = 0;
	static	ulint		last_pages = 0;
	static	ulint		prev_pages = 0;
	static	ulint		avg_page_rate = 0;
	static	ulint		n_iterations = 0;
	lsn_t			oldest_lsn;
	lsn_t			cur_lsn;
	lsn_t			age;
	lsn_t			lsn_rate;
	ulint			n_pages = 0;
	ulint			pct_for_dirty = 0;
	ulint			pct_for_lsn = 0;
	ulint			pct_total = 0;
	int			age_factor = 0;

	cur_lsn = log_get_lsn();

	if (prev_lsn == 0) {
		/* First time around. */
		prev_lsn = cur_lsn;
		return(0);
	}

	if (prev_lsn == cur_lsn) {
		return(0);
	}

	/* We update our variables every srv_flushing_avg_loops
	iterations to smooth out transition in workload. */
	if (++n_iterations >= srv_flushing_avg_loops) {

		avg_page_rate = ((sum_pages / srv_flushing_avg_loops)
				 + avg_page_rate) / 2;

		/* How much LSN we have generated since last call. */
		lsn_rate = (cur_lsn - prev_lsn) / srv_flushing_avg_loops;

		lsn_avg_rate = (lsn_avg_rate + lsn_rate) / 2;

		prev_lsn = cur_lsn;

		n_iterations = 0;

		sum_pages = 0;
	}

	oldest_lsn = buf_pool_get_oldest_modification();

	ut_ad(oldest_lsn <= log_get_lsn());

	age = cur_lsn > oldest_lsn ? cur_lsn - oldest_lsn : 0;

	pct_for_dirty = af_get_pct_for_dirty();
	pct_for_lsn = af_get_pct_for_lsn(age);

	pct_total = ut_max(pct_for_dirty, pct_for_lsn);

	/* Cap the maximum IO capacity that we are going to use by
	max_io_capacity. */
	n_pages = PCT_IO(pct_total);
	if (age < log_get_max_modified_age_async())
		n_pages = (n_pages + avg_page_rate) / 2;

	if (n_pages > srv_max_io_capacity) {
		n_pages = srv_max_io_capacity;
	}

	if (last_pages && cur_lsn - last_lsn > lsn_avg_rate / 2) {
		age_factor = prev_pages / last_pages;
	}

	MONITOR_SET(MONITOR_FLUSH_N_TO_FLUSH_REQUESTED, n_pages);

	prev_pages = n_pages;
	n_pages = page_cleaner_do_flush_batch(
		n_pages, oldest_lsn + lsn_avg_rate * (age_factor + 1));

	last_lsn= cur_lsn;
	last_pages= n_pages + 1;

	MONITOR_SET(MONITOR_FLUSH_AVG_PAGE_RATE, avg_page_rate);
	MONITOR_SET(MONITOR_FLUSH_LSN_AVG_RATE, lsn_avg_rate);
	MONITOR_SET(MONITOR_FLUSH_PCT_FOR_DIRTY, pct_for_dirty);
	MONITOR_SET(MONITOR_FLUSH_PCT_FOR_LSN, pct_for_lsn);

	if (n_pages) {
		MONITOR_INC_VALUE_CUMULATIVE(
			MONITOR_FLUSH_ADAPTIVE_TOTAL_PAGE,
			MONITOR_FLUSH_ADAPTIVE_COUNT,
			MONITOR_FLUSH_ADAPTIVE_PAGES,
			n_pages);

		sum_pages += n_pages;
	}

	return(n_pages);
}

/*********************************************************************//**
Puts the page_cleaner thread to sleep if it has finished work in less
than a second */
static
void
page_cleaner_sleep_if_needed(
/*=========================*/
	ulint	next_loop_time)	/*!< in: time when next loop iteration
				should start */
{
	ulint	cur_time = ut_time_ms();

	if (next_loop_time > cur_time) {
		/* Get sleep interval in micro seconds. We use
		ut_min() to avoid long sleep in case of
		wrap around. */
		os_thread_sleep(ut_min(1000000,
				(next_loop_time - cur_time)
				 * 1000));
	}
}

/*********************************************************************//**
Returns the aggregate free list length over all buffer pool instances.
@return total free list length. */
__attribute__((warn_unused_result))
static
ulint
buf_get_total_free_list_length(void)
/*================================*/
{
	ulint result = 0;

	for (ulint i = 0; i < srv_buf_pool_instances; i++) {

		result += UT_LIST_GET_LEN(buf_pool_from_array(i)->free);
	}

	return result;
}

/*********************************************************************//**
Adjust the desired page cleaner thread sleep time for LRU flushes.  */
__attribute__((nonnull))
static
void
page_cleaner_adapt_lru_sleep_time(
/*==============================*/
	ulint*	lru_sleep_time)	/*!< in/out: desired page cleaner thread sleep
				time for LRU flushes  */
{
	ulint free_len = buf_get_total_free_list_length();
	ulint max_free_len = srv_LRU_scan_depth * srv_buf_pool_instances;

	if (free_len < max_free_len / 100) {

		/* Free lists filled less than 1%, no sleep */
		*lru_sleep_time = 0;
	} else if (free_len > max_free_len / 5) {

		/* Free lists filled more than 20%, sleep a bit more */
		*lru_sleep_time += 50;
		if (*lru_sleep_time > srv_cleaner_max_lru_time)
			*lru_sleep_time = srv_cleaner_max_lru_time;
	} else if (free_len < max_free_len / 20 && *lru_sleep_time >= 50) {

		/* Free lists filled less than 5%, sleep a bit less */
		*lru_sleep_time -= 50;
	} else {

		/* Free lists filled between 5% and 20%, no change */
	}
}

/*********************************************************************//**
Get the desired page cleaner thread sleep time for flush list flushes.
@return desired sleep time */
__attribute__((warn_unused_result))
static
ulint
page_cleaner_adapt_flush_sleep_time(void)
/*=====================================*/
{
	lsn_t	age = log_get_lsn() - log_sys->last_checkpoint_lsn;

	if (age > log_sys->max_modified_age_sync) {

		/* No sleep if in sync preflush zone */
		return(0);
	}

	/* In all other cases flush list factors do not influence the page
	cleaner sleep time */
	return(srv_cleaner_max_flush_time);
}

/******************************************************************//**
page_cleaner thread tasked with flushing dirty pages from the buffer
pool flush lists. As of now we'll have only one instance of this thread.
@return a dummy parameter */
extern "C" UNIV_INTERN
os_thread_ret_t
DECLARE_THREAD(buf_flush_page_cleaner_thread)(
/*==========================================*/
	void*	arg __attribute__((unused)))
			/*!< in: a dummy parameter required by
			os_thread_create */
{
	ulint	next_loop_time = ut_time_ms() + 1000;
	ulint	n_flushed = 0;
	ulint	last_activity = srv_get_activity_count();
	ulint	last_activity_time = ut_time_ms();

	ut_ad(!srv_read_only_mode);

#ifdef UNIV_PFS_THREAD
	pfs_register_thread(buf_page_cleaner_thread_key);
#endif /* UNIV_PFS_THREAD */

	srv_cleaner_tid = os_thread_get_tid();

	os_thread_set_priority(srv_cleaner_tid, srv_sched_priority_cleaner);

#ifdef UNIV_DEBUG_THREAD_CREATION
	fprintf(stderr, "InnoDB: page_cleaner thread running, id %lu\n",
		os_thread_pf(os_thread_get_curr_id()));
#endif /* UNIV_DEBUG_THREAD_CREATION */

	buf_page_cleaner_is_active = TRUE;

	while (srv_shutdown_state == SRV_SHUTDOWN_NONE) {

		ulint	page_cleaner_sleep_time;
		ibool	server_active;

		srv_current_thread_priority = srv_cleaner_thread_priority;

		/* The page_cleaner skips sleep if the server is
		idle and there are no pending IOs in the buffer pool
		and there is work to do. */
		if (srv_check_activity(last_activity)
		    || buf_get_n_pending_read_ios()
		    || n_flushed == 0) {
			page_cleaner_sleep_if_needed(next_loop_time);
		}

		page_cleaner_sleep_time
			= page_cleaner_adapt_flush_sleep_time();

		next_loop_time = ut_time_ms() + page_cleaner_sleep_time;

		server_active = srv_check_activity(last_activity);
		if (server_active
		    || ut_time_ms() - last_activity_time < 1000) {

			if (server_active) {

				last_activity = srv_get_activity_count();
				last_activity_time = ut_time_ms();
			}

			/* Flush pages from flush_list if required */
			n_flushed += page_cleaner_flush_pages_if_needed();
		} else {
			n_flushed = page_cleaner_do_flush_batch(
							PCT_IO(100),
							LSN_MAX);

			if (n_flushed) {
				MONITOR_INC_VALUE_CUMULATIVE(
					MONITOR_FLUSH_BACKGROUND_TOTAL_PAGE,
					MONITOR_FLUSH_BACKGROUND_COUNT,
					MONITOR_FLUSH_BACKGROUND_PAGES,
					n_flushed);
			}
		}
	}

	ut_ad(srv_shutdown_state > 0);
	if (srv_fast_shutdown == 2) {
		/* In very fast shutdown we simulate a crash of
		buffer pool. We are not required to do any flushing */
		goto thread_exit;
	}

	/* In case of normal and slow shutdown the page_cleaner thread
	must wait for all other activity in the server to die down.
	Note that we can start flushing the buffer pool as soon as the
	server enters shutdown phase but we must stay alive long enough
	to ensure that any work done by the master or purge threads is
	also flushed.
	During shutdown we pass through two stages. In the first stage,
	when SRV_SHUTDOWN_CLEANUP is set other threads like the master
	and the purge threads may be working as well. We start flushing
	the buffer pool but can't be sure that no new pages are being
	dirtied until we enter SRV_SHUTDOWN_FLUSH_PHASE phase. */

	do {
		n_flushed = page_cleaner_do_flush_batch(PCT_IO(100), LSN_MAX);

		/* We sleep only if there are no pages to flush */
		if (n_flushed == 0) {
			os_thread_sleep(100000);
		}
	} while (srv_shutdown_state == SRV_SHUTDOWN_CLEANUP);

	/* At this point all threads including the master and the purge
	thread must have been suspended. */
	ut_a(srv_get_active_thread_type() == SRV_NONE);
	ut_a(srv_shutdown_state == SRV_SHUTDOWN_FLUSH_PHASE);

	/* We can now make a final sweep on flushing the buffer pool
	and exit after we have cleaned the whole buffer pool.
	It is important that we wait for any running batch that has
	been triggered by us to finish. Otherwise we can end up
	considering end of that batch as a finish of our final
	sweep and we'll come out of the loop leaving behind dirty pages
	in the flush_list */
	buf_flush_wait_batch_end(NULL, BUF_FLUSH_LIST);
	buf_flush_wait_LRU_batch_end();

	bool	success;

	do {

		success = buf_flush_list(PCT_IO(100), LSN_MAX, &n_flushed);
		buf_flush_wait_batch_end(NULL, BUF_FLUSH_LIST);

	} while (!success || n_flushed > 0);

	/* Some sanity checks */
	ut_a(srv_get_active_thread_type() == SRV_NONE);
	ut_a(srv_shutdown_state == SRV_SHUTDOWN_FLUSH_PHASE);
	for (ulint i = 0; i < srv_buf_pool_instances; i++) {
		buf_pool_t* buf_pool = buf_pool_from_array(i);
		ut_a(UT_LIST_GET_LEN(buf_pool->flush_list) == 0);
	}

	/* We have lived our life. Time to die. */

thread_exit:
	buf_page_cleaner_is_active = FALSE;

	/* We count the number of threads in os_thread_exit(). A created
	thread should always use that to exit and not use return() to exit. */
	os_thread_exit(NULL);

	OS_THREAD_DUMMY_RETURN;
}

/******************************************************************//**
lru_manager thread tasked with performing LRU flushes and evictions to refill
the buffer pool free lists.  As of now we'll have only one instance of this
thread.
@return a dummy parameter */
extern "C" UNIV_INTERN
os_thread_ret_t
DECLARE_THREAD(buf_flush_lru_manager_thread)(
/*==========================================*/
	void*	arg __attribute__((unused)))
			/*!< in: a dummy parameter required by
			os_thread_create */
{
	ulint	next_loop_time = ut_time_ms() + 1000;
	ulint	lru_sleep_time = srv_cleaner_max_lru_time;

#ifdef UNIV_PFS_THREAD
	pfs_register_thread(buf_lru_manager_thread_key);
#endif /* UNIV_PFS_THREAD */

	srv_lru_manager_tid = os_thread_get_tid();

	os_thread_set_priority(srv_lru_manager_tid,
			       srv_sched_priority_cleaner);

#ifdef UNIV_DEBUG_THREAD_CREATION
	fprintf(stderr, "InnoDB: lru_manager thread running, id %lu\n",
		os_thread_pf(os_thread_get_curr_id()));
#endif /* UNIV_DEBUG_THREAD_CREATION */

	buf_lru_manager_is_active = true;

	/* On server shutdown, the LRU manager thread runs through cleanup
	phase to provide free pages for the master and purge threads.  */
	while (srv_shutdown_state == SRV_SHUTDOWN_NONE
	       || srv_shutdown_state == SRV_SHUTDOWN_CLEANUP) {

		ulint n_flushed_lru;

		srv_current_thread_priority = srv_cleaner_thread_priority;

		page_cleaner_sleep_if_needed(next_loop_time);

		page_cleaner_adapt_lru_sleep_time(&lru_sleep_time);

		next_loop_time = ut_time_ms() + lru_sleep_time;

		n_flushed_lru = buf_flush_LRU_tail();

		if (n_flushed_lru) {

			MONITOR_INC_VALUE_CUMULATIVE(
				MONITOR_FLUSH_BACKGROUND_TOTAL_PAGE,
				MONITOR_FLUSH_BACKGROUND_COUNT,
				MONITOR_FLUSH_BACKGROUND_PAGES,
				n_flushed_lru);
		}
	}

	buf_lru_manager_is_active = false;

	/* We count the number of threads in os_thread_exit(). A created
	thread should always use that to exit and not use return() to exit. */
	os_thread_exit(NULL);

	OS_THREAD_DUMMY_RETURN;
}

#if defined UNIV_DEBUG || defined UNIV_BUF_DEBUG

/** Functor to validate the flush list. */
struct	Check {
	void	operator()(const buf_page_t* elem)
	{
		ut_a(elem->in_flush_list);
	}
};

/******************************************************************//**
Validates the flush list.
@return	TRUE if ok */
static
ibool
buf_flush_validate_low(
/*===================*/
	buf_pool_t*	buf_pool)		/*!< in: Buffer pool instance */
{
	buf_page_t*		bpage;
	const ib_rbt_node_t*	rnode = NULL;

	ut_ad(buf_flush_list_mutex_own(buf_pool));

	UT_LIST_VALIDATE(list, buf_page_t, buf_pool->flush_list, Check());

	bpage = UT_LIST_GET_FIRST(buf_pool->flush_list);

	/* If we are in recovery mode i.e.: flush_rbt != NULL
	then each block in the flush_list must also be present
	in the flush_rbt. */
	if (UNIV_LIKELY_NULL(buf_pool->flush_rbt)) {
		rnode = rbt_first(buf_pool->flush_rbt);
	}

	while (bpage != NULL) {
		const lsn_t	om = bpage->oldest_modification;

		ut_ad(buf_pool_from_bpage(bpage) == buf_pool);

		ut_ad(bpage->in_flush_list);

		/* A page in buf_pool->flush_list can be in
		BUF_BLOCK_REMOVE_HASH state. This happens when a page
		is in the middle of being relocated. In that case the
		original descriptor can have this state and still be
		in the flush list waiting to acquire the
		buf_pool->flush_list_mutex to complete the relocation. */
		ut_a(buf_page_in_file(bpage)
		     || buf_page_get_state(bpage) == BUF_BLOCK_REMOVE_HASH);
		ut_a(om > 0);

		if (UNIV_LIKELY_NULL(buf_pool->flush_rbt)) {
			buf_page_t** prpage;

			ut_a(rnode);
			prpage = rbt_value(buf_page_t*, rnode);

			ut_a(*prpage);
			ut_a(*prpage == bpage);
			rnode = rbt_next(buf_pool->flush_rbt, rnode);
		}

		bpage = UT_LIST_GET_NEXT(list, bpage);

		ut_a(!bpage || om >= bpage->oldest_modification);
	}

	/* By this time we must have exhausted the traversal of
	flush_rbt (if active) as well. */
	ut_a(rnode == NULL);

	return(TRUE);
}

/******************************************************************//**
Validates the flush list.
@return	TRUE if ok */
UNIV_INTERN
ibool
buf_flush_validate(
/*===============*/
	buf_pool_t*	buf_pool)	/*!< buffer pool instance */
{
	ibool	ret;

	buf_flush_list_mutex_enter(buf_pool);

	ret = buf_flush_validate_low(buf_pool);

	buf_flush_list_mutex_exit(buf_pool);

	return(ret);
}
#endif /* UNIV_DEBUG || UNIV_BUF_DEBUG */
#endif /* !UNIV_HOTBACKUP */

#ifdef UNIV_DEBUG
/******************************************************************//**
Check if there are any dirty pages that belong to a space id in the flush
list in a particular buffer pool.
@return	number of dirty pages present in a single buffer pool */
UNIV_INTERN
ulint
buf_pool_get_dirty_pages_count(
/*===========================*/
	buf_pool_t*	buf_pool,	/*!< in: buffer pool */
	ulint		id)		/*!< in: space id to check */

{
	ulint		count = 0;

	buf_flush_list_mutex_enter(buf_pool);

	buf_page_t*	bpage;

	for (bpage = UT_LIST_GET_FIRST(buf_pool->flush_list);
	     bpage != 0;
	     bpage = UT_LIST_GET_NEXT(list, bpage)) {

		ut_ad(buf_page_in_file(bpage)
		      || buf_page_get_state(bpage) == BUF_BLOCK_REMOVE_HASH);
		ut_ad(bpage->in_flush_list);
		ut_ad(bpage->oldest_modification > 0);

		if (bpage->space == id) {
			++count;
		}
	}

	buf_flush_list_mutex_exit(buf_pool);

	return(count);
}

/******************************************************************//**
Check if there are any dirty pages that belong to a space id in the flush list.
@return	number of dirty pages present in all the buffer pools */
UNIV_INTERN
ulint
buf_flush_get_dirty_pages_count(
/*============================*/
	ulint		id)		/*!< in: space id to check */

{
	ulint		count = 0;

	for (ulint i = 0; i < srv_buf_pool_instances; ++i) {
		buf_pool_t*	buf_pool;

		buf_pool = buf_pool_from_array(i);

		count += buf_pool_get_dirty_pages_count(buf_pool, id);
	}

	return(count);
}
#endif /* UNIV_DEBUG */<|MERGE_RESOLUTION|>--- conflicted
+++ resolved
@@ -506,13 +506,8 @@
 {
 #ifdef UNIV_DEBUG
 	buf_pool_t*	buf_pool = buf_pool_from_bpage(bpage);
-<<<<<<< HEAD
 	ut_ad(mutex_own(&buf_pool->LRU_list_mutex));
-#endif
-=======
-	ut_ad(buf_pool_mutex_own(buf_pool));
 #endif /* UNIV_DEBUG */
->>>>>>> 9e957d56
 	ut_ad(mutex_own(buf_page_get_mutex(bpage)));
 	ut_ad(bpage->in_LRU_list);
 
@@ -985,15 +980,11 @@
 Writes a flushable page asynchronously from the buffer pool to a file.
 NOTE: in simulated aio we must call
 os_aio_simulated_wake_handler_threads after we have posted a batch of
-<<<<<<< HEAD
 writes! NOTE: buf_page_get_mutex(bpage) must be held upon entering this
-function, and it will be released by this function. */
-=======
-writes! NOTE: buf_pool->mutex and buf_page_get_mutex(bpage) must be
-held upon entering this function, and they will be released by this
-function if it returns true.
+function, and it will be released by this function if it returns true.
+LRU_list_mutex must be held iff performing a single page flush and will be
+released by the function if it returns true.
 @return TRUE if the page was flushed */
->>>>>>> 9e957d56
 UNIV_INTERN
 bool
 buf_flush_page(
@@ -1004,7 +995,15 @@
 	bool		sync)		/*!< in: true if sync IO request */
 {
 	ut_ad(flush_type < BUF_FLUSH_N_TYPES);
-	ut_ad(!mutex_own(&buf_pool->LRU_list_mutex));
+	/* Hold the LRU list mutex iff called for a single page LRU
+	flush. A single page LRU flush is already non-performant, and holding
+	the LRU list mutex allows us to avoid having to store the previous LRU
+	list page or to restart the LRU scan in
+	buf_flush_single_page_from_LRU(). */
+	ut_ad(flush_type == BUF_FLUSH_SINGLE_PAGE ||
+	      !mutex_own(&buf_pool->LRU_list_mutex));
+	ut_ad(flush_type != BUF_FLUSH_SINGLE_PAGE ||
+	      mutex_own(&buf_pool->LRU_list_mutex));
 	ut_ad(buf_page_in_file(bpage));
 	ut_ad(!sync || flush_type == BUF_FLUSH_SINGLE_PAGE);
 
@@ -1014,13 +1013,7 @@
 
 	ut_ad(buf_flush_ready_for_flush(bpage, flush_type));
 
-<<<<<<< HEAD
-	mutex_enter(&buf_pool->flush_state_mutex);
-
-	buf_page_set_io_fix(bpage, BUF_IO_WRITE);
-=======
         bool            is_uncompressed;
->>>>>>> 9e957d56
 
         is_uncompressed = (buf_page_get_state(bpage) == BUF_BLOCK_FILE_PAGE);
         ut_ad(is_uncompressed == (block_mutex != &buf_pool->zip_mutex));
@@ -1038,14 +1031,7 @@
 		flush = FALSE;
 	} else {
 
-<<<<<<< HEAD
-	mutex_exit(&buf_pool->flush_state_mutex);
-
-	is_uncompressed = (buf_page_get_state(bpage) == BUF_BLOCK_FILE_PAGE);
-	ut_ad(is_uncompressed == (block_mutex != &buf_pool->zip_mutex));
-=======
 		rw_lock = &reinterpret_cast<buf_block_t*>(bpage)->lock;
->>>>>>> 9e957d56
 
 		if (flush_type != BUF_FLUSH_LIST) {
 			flush = rw_lock_s_lock_gen_nowait(
@@ -1056,36 +1042,29 @@
 		}
 	}
 
-<<<<<<< HEAD
+        if (flush) {
+
+		/* We are committed to flushing by the time we get here */
+
+		mutex_enter(&buf_pool->flush_state_mutex);
+
+		buf_page_set_io_fix(bpage, BUF_IO_WRITE);
+
+		buf_page_set_flush_type(bpage, flush_type);
+
+		if (buf_pool->n_flush[flush_type] == 0) {
+
+			os_event_reset(buf_pool->no_flush[flush_type]);
+		}
+
+		++buf_pool->n_flush[flush_type];
+
+		mutex_exit(&buf_pool->flush_state_mutex);
+
 		mutex_exit(block_mutex);
-=======
-        if (flush) {
->>>>>>> 9e957d56
-
-		/* We are committed to flushing by the time we get here */
-
-		buf_page_set_io_fix(bpage, BUF_IO_WRITE);
-
-		buf_page_set_flush_type(bpage, flush_type);
-
-		if (buf_pool->n_flush[flush_type] == 0) {
-
-			os_event_reset(buf_pool->no_flush[flush_type]);
-		}
-
-<<<<<<< HEAD
-		/* Note that the s-latch is acquired before releasing the
-		buf_page_get_mutex() mutex: this ensures that the latch is
-		acquired immediately. */
-
-		mutex_exit(block_mutex);
-		break;
-=======
-		++buf_pool->n_flush[flush_type];
-
-		mutex_exit(block_mutex);
-		buf_pool_mutex_exit(buf_pool);
->>>>>>> 9e957d56
+
+		if (flush_type == BUF_FLUSH_SINGLE_PAGE)
+			mutex_exit(&buf_pool->LRU_list_mutex);
 
 		if (flush_type == BUF_FLUSH_LIST
 		    && is_uncompressed
@@ -1125,13 +1104,14 @@
 {
 	ut_ad(buf_block_get_state(block) == BUF_BLOCK_FILE_PAGE);
 	ut_ad(mutex_own(&block->mutex));
+	ut_ad(mutex_own(&buf_pool->LRU_list_mutex));
 
 	if (!buf_flush_ready_for_flush(&block->page, BUF_FLUSH_SINGLE_PAGE)) {
 		return(FALSE);
 	}
 
-	/* The following call will release the buffer pool and
-	block mutex. */
+	/* The following call will release the LRU list and
+	block mutex if successful. */
 	return(buf_flush_page(
 			buf_pool, &block->page, BUF_FLUSH_SINGLE_PAGE, true));
 }
@@ -1268,13 +1248,10 @@
 
 	ulint	count = 0;
 
-<<<<<<< HEAD
-		buf_page_t*	bpage;
+	for (i = low; i < high; i++) {
+
 		prio_rw_lock_t*	hash_lock;
 		ib_mutex_t*	block_mutex;
-=======
-	for (i = low; i < high; i++) {
->>>>>>> 9e957d56
 
 		if ((count + n_flushed) >= n_to_flush) {
 
@@ -1294,12 +1271,8 @@
 		buf_pool = buf_pool_get(space, i);
 
 		/* We only want to flush pages from this buffer pool. */
-<<<<<<< HEAD
-		bpage = buf_page_hash_get_s_locked(buf_pool, space, i,
-						   &hash_lock);
-=======
-		buf_page_t*	bpage = buf_page_hash_get(buf_pool, space, i);
->>>>>>> 9e957d56
+		buf_page_t*	bpage = buf_page_hash_get_s_locked(buf_pool,
+						   space, i, &hash_lock);
 
 		if (bpage == NULL) {
 
@@ -1320,27 +1293,6 @@
 		if (flush_type != BUF_FLUSH_LRU
 		    || i == offset
 		    || buf_page_is_old(bpage)) {
-<<<<<<< HEAD
-
-			if (buf_flush_ready_for_flush(bpage, flush_type)
-			    && (i == offset || !bpage->buf_fix_count)) {
-				/* We only try to flush those
-				neighbors != offset where the buf fix
-				count is zero, as we then know that we
-				probably can latch the page without a
-				semaphore wait. Semaphore waits are
-				expensive because we must flush the
-				doublewrite buffer before we start
-				waiting. */
-
-				buf_flush_page(buf_pool, bpage, flush_type, false);
-				ut_ad(!mutex_own(block_mutex));
-				count++;
-=======
-
-			ib_mutex_t* block_mutex = buf_page_get_mutex(bpage);
-
-			mutex_enter(block_mutex);
 
 			if (buf_flush_ready_for_flush(bpage, flush_type)
 			    && (i == offset || bpage->buf_fix_count == 0)
@@ -1349,18 +1301,11 @@
 
 				++count;
 
->>>>>>> 9e957d56
 				continue;
 			}
-
-			mutex_exit(block_mutex);
-		}
-
-<<<<<<< HEAD
+		}
+
 		mutex_exit(block_mutex);
-=======
-		buf_pool_mutex_exit(buf_pool);
->>>>>>> 9e957d56
 	}
 
 	if (count > 0) {
@@ -1396,13 +1341,8 @@
 	ulint*		count)		/*!< in/out: number of pages
 					flushed */
 {
-<<<<<<< HEAD
+	ibool		flushed;
 	ib_mutex_t*	block_mutex = NULL;
-	ibool		flushed = FALSE;
-=======
-	ibool		flushed;
-	ib_mutex_t*	block_mutex;
->>>>>>> 9e957d56
 #ifdef UNIV_DEBUG
 	buf_pool_t*	buf_pool = buf_pool_from_bpage(bpage);
 #endif /* UNIV_DEBUG */
@@ -1429,19 +1369,12 @@
 			mutex_exit(&buf_pool->LRU_list_mutex);
 		}
 
-<<<<<<< HEAD
 		/* These fields are protected by the buf_page_get_mutex()
 		mutex. */
 		/* Read the fields directly in order to avoid asserting on
 		BUF_BLOCK_REMOVE_HASH pages. */
-		space = bpage->space;
-		offset = bpage->offset;
-=======
-		/* These fields are protected by both the
-		buffer pool mutex and block mutex. */
-		ulint	space = buf_page_get_space(bpage);
-		ulint	offset = buf_page_get_page_no(bpage);
->>>>>>> 9e957d56
+		ulint	space = bpage->space;
+		ulint	offset = bpage->offset;
 
 		if (flush_type == BUF_FLUSH_LRU) {
 			mutex_exit(block_mutex);
@@ -1453,22 +1386,17 @@
 		*count += buf_flush_try_neighbors(
 			space, offset, flush_type, *count, n_to_flush);
 
-<<<<<<< HEAD
 		if (flush_type == BUF_FLUSH_LRU) {
 			mutex_enter(&buf_pool->LRU_list_mutex);
 		} else {
 			buf_flush_list_mutex_enter(buf_pool);
 		}
 		flushed = TRUE;
+
 	} else if (flush_type == BUF_FLUSH_LRU) {
-=======
-		buf_pool_mutex_enter(buf_pool);
-
-		flushed = TRUE;
-
+		mutex_exit(block_mutex);
+		flushed = FALSE;
 	} else {
->>>>>>> 9e957d56
-		mutex_exit(block_mutex);
 		flushed = FALSE;
 	}
 
@@ -1569,15 +1497,10 @@
 					counts */
 {
 	buf_page_t*	bpage;
-<<<<<<< HEAD
 	ulint		scanned = 0;
 	ulint		lru_position = 0;
 	ulint		max_lru_position;
 	ulint		max_scanned_pages;
-=======
-	ulint		count = 0;
-	ulint		scanned = 0;
->>>>>>> 9e957d56
 	ulint		free_len = UT_LIST_GET_LEN(buf_pool->free);
 	ulint		lru_len = UT_LIST_GET_LEN(buf_pool->LRU);
 
@@ -1626,6 +1549,7 @@
 		of the flushed pages then the scan becomes
 		O(n*n). */
 		if (evict) {
+
 			if (buf_LRU_free_page(bpage, true)) {
 
 				mutex_exit(block_mutex);
@@ -1638,23 +1562,8 @@
 				bpage = UT_LIST_GET_PREV(LRU, bpage);
 				mutex_exit(block_mutex);
 			}
-<<<<<<< HEAD
 		} else if (UNIV_LIKELY(!failed_acquire)) {
 
-			if (buf_flush_page_and_try_neighbors(
-				bpage,
-				BUF_FLUSH_LRU, max, &n->flushed)) {
-
-				lru_position = 0;
-
-				/* LRU list mutex was released.
-				Restart the scan. */
-				bpage = UT_LIST_GET_LAST(buf_pool->LRU);
-			} else {
-
-				bpage = UT_LIST_GET_PREV(LRU, bpage);
-=======
-		} else {
 			ulint		space;
 			ulint		offset;
 			buf_page_t*	prev_bpage;
@@ -1671,12 +1580,11 @@
 				offset = ULINT_UNDEFINED;
 			}
 
-			if (!buf_flush_page_and_try_neighbors(
-				bpage, BUF_FLUSH_LRU, max, &count)) {
-
-				bpage = prev_bpage;
-			} else {
-				/* buf_pool->mutex was released.
+			if (buf_flush_page_and_try_neighbors(
+				bpage,
+				BUF_FLUSH_LRU, max, &n->flushed)) {
+
+				/* LRU list mutex was released.
 				reposition the iterator. Note: the
 				prev block could have been repositioned
 				too but that should be rare. */
@@ -1689,10 +1597,9 @@
 					prev_bpage = buf_page_hash_get(
 						buf_pool, space, offset);
 				}
-
-				bpage = prev_bpage;
->>>>>>> 9e957d56
 			}
+
+			bpage = prev_bpage;
 		}
 
 		free_len = UT_LIST_GET_LEN(buf_pool->free);
@@ -2193,6 +2100,7 @@
 {
 	ulint		scanned;
 	buf_page_t*	bpage;
+	ibool		flushed = FALSE;
 
 	mutex_enter(&buf_pool->LRU_list_mutex);
 
@@ -2206,11 +2114,11 @@
 
 		if (buf_flush_ready_for_flush(bpage, BUF_FLUSH_SINGLE_PAGE)) {
 
-			/* The following call will release the buffer pool
+			/* The following call will release the LRU list
 			and block mutex. */
 
-			ibool	flushed = buf_flush_page(
-				buf_pool, bpage, BUF_FLUSH_SINGLE_PAGE, true);
+			flushed = buf_flush_page(buf_pool, bpage,
+						 BUF_FLUSH_SINGLE_PAGE, true);
 
 			if (flushed) {
 				/* buf_flush_page() will release the
@@ -2222,7 +2130,8 @@
 		mutex_exit(block_mutex);
 	}
 
-	mutex_exit(&buf_pool->LRU_list_mutex);
+	if (!flushed)
+		mutex_exit(&buf_pool->LRU_list_mutex);
 
 	MONITOR_INC_VALUE_CUMULATIVE(
 		MONITOR_LRU_SINGLE_FLUSH_SCANNED,
@@ -2235,13 +2144,8 @@
 		return(FALSE);
 	}
 
-<<<<<<< HEAD
-	/* The following call will release the buf_page_get_mutex() mutex. */
-	buf_flush_page(buf_pool, bpage, BUF_FLUSH_SINGLE_PAGE, true);
-=======
 
 	ibool	freed = FALSE;
->>>>>>> 9e957d56
 
 	/* At this point the page has been written to the disk.
 	As we are not holding LRU list or buf_page_get_mutex() mutex therefore
@@ -2259,46 +2163,27 @@
 		ib_mutex_t*	block_mutex = buf_page_get_mutex(bpage);
 
 		mutex_enter(block_mutex);
-<<<<<<< HEAD
-		ready = buf_flush_ready_for_replace(bpage);
-		if (ready) {
-			break;
-		}
-		mutex_exit(block_mutex);
-=======
 
 		ibool	ready = buf_flush_ready_for_replace(bpage);
-
-		mutex_exit(block_mutex);
 
 		if (ready) {
 			bool	evict_zip;
->>>>>>> 9e957d56
 
 			evict_zip = !buf_LRU_evict_from_unzip_LRU(buf_pool);;
 
-<<<<<<< HEAD
-	if (!bpage) {
-		/* Can't find a single replaceable page. */
-		mutex_exit(&buf_pool->LRU_list_mutex);
-		return(FALSE);
-	}
-=======
 			freed = buf_LRU_free_page(bpage, evict_zip);
->>>>>>> 9e957d56
+
+			mutex_exit(block_mutex);
 
 			break;
 		}
-	}
-
-<<<<<<< HEAD
-	freed = buf_LRU_free_page(bpage, evict_zip);
+
+		mutex_exit(block_mutex);
+
+	}
+
 	if (!freed)
 		mutex_exit(&buf_pool->LRU_list_mutex);
-	mutex_exit(block_mutex);
-=======
-	buf_pool_mutex_exit(buf_pool);
->>>>>>> 9e957d56
 
 	return(freed);
 }
