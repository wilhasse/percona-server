/*****************************************************************************

Copyright (c) 1995, 2018, Oracle and/or its affiliates. All Rights Reserved.
Copyright (c) 2016, Percona Inc. All Rights Reserved.

This program is free software; you can redistribute it and/or modify it under
the terms of the GNU General Public License, version 2.0, as published by the
Free Software Foundation.

This program is also distributed with certain software (including but not
limited to OpenSSL) that is licensed under separate terms, as designated in a
particular file or component or in included license documentation. The authors
of MySQL hereby grant you an additional permission to link the program and
your derivative works with the separately licensed software that they have
included with MySQL.

This program is distributed in the hope that it will be useful, but WITHOUT
ANY WARRANTY; without even the implied warranty of MERCHANTABILITY or FITNESS
FOR A PARTICULAR PURPOSE. See the GNU General Public License, version 2.0,
for more details.

You should have received a copy of the GNU General Public License along with
this program; if not, write to the Free Software Foundation, Inc.,
51 Franklin St, Fifth Floor, Boston, MA 02110-1301  USA

*****************************************************************************/

/** @file buf/buf0flu.cc
 The database buffer buf_pool flush algorithm

 Created 11/11/1995 Heikki Tuuri
 *******************************************************/

#include <math.h>
#include <my_dbug.h>
#include <mysql/service_thd_wait.h>
#include <sys/types.h>
#include <time.h>

#ifndef UNIV_HOTBACKUP
#include "buf0buf.h"
#include "buf0checksum.h"
#include "buf0flu.h"
#include "ha_prototypes.h"
#include "my_inttypes.h"
#endif /* !UNIV_HOTBACKUP */
#include "page0zip.h"
#ifndef UNIV_HOTBACKUP
#include "arch0arch.h"
#include "buf0lru.h"
#include "buf0rea.h"
#include "fil0fil.h"
#include "fsp0sysspace.h"
#include "ibuf0ibuf.h"
#include "log0log.h"
#include "my_compiler.h"
#include "os0file.h"
#include "os0thread-create.h"
#include "page0page.h"
#include "srv0mon.h"
#include "srv0srv.h"
#include "srv0start.h"
#include "trx0sys.h"
#include "ut0byte.h"
#include "ut0stage.h"

#ifdef UNIV_LINUX
/* include defs for CPU time priority settings */
#include <sys/resource.h>
#include <sys/syscall.h>
#include <sys/time.h>
#include <unistd.h>

static const int buf_flush_page_cleaner_priority = -20;
#endif /* UNIV_LINUX */

/** Number of pages flushed through non flush_list flushes. */
static ulint buf_lru_flush_page_count = 0;
#endif /* !UNIV_HOTBACKUP */

/** Flag indicating if the page_cleaner is in active state. This flag
is set to TRUE by the page_cleaner thread when it is spawned and is set
back to FALSE at shutdown by the page_cleaner as well. Therefore no
need to protect it by a mutex. It is only ever read by the thread
doing the shutdown */
bool buf_page_cleaner_is_active = false;

/** The number of running LRU manager threads. 0 if LRU manager is inactive. */
std::atomic<ulint> buf_lru_manager_running_threads(0);

#ifndef UNIV_HOTBACKUP
/** Factor for scan length to determine n_pages for intended oldest LSN
progress */
static ulint buf_flush_lsn_scan_factor = 3;

/** Average redo generation rate */
static lsn_t lsn_avg_rate = 0;

/** Target oldest LSN for the requested flush_sync */
static lsn_t buf_flush_sync_lsn = 0;

#ifdef UNIV_PFS_THREAD
mysql_pfs_key_t page_flush_thread_key;
mysql_pfs_key_t page_flush_coordinator_thread_key;
mysql_pfs_key_t buf_lru_manager_thread_key;
#endif /* UNIV_PFS_THREAD */

/** Event to synchronise with the flushing. */
os_event_t buf_flush_event;

/** State for page cleaner array slot */
enum page_cleaner_state_t {
  /** Not requested any yet.
  Moved from FINISHED by the coordinator. */
  PAGE_CLEANER_STATE_NONE = 0,
  /** Requested but not started flushing.
  Moved from NONE by the coordinator. */
  PAGE_CLEANER_STATE_REQUESTED,
  /** Flushing is on going.
  Moved from REQUESTED by the worker. */
  PAGE_CLEANER_STATE_FLUSHING,
  /** Flushing was finished.
  Moved from FLUSHING by the worker. */
  PAGE_CLEANER_STATE_FINISHED
};

/** Page cleaner request state for each buffer pool instance */
struct page_cleaner_slot_t {
  page_cleaner_state_t state; /*!< state of the request.
                              protected by page_cleaner_t::mutex
                              if the worker thread got the slot and
                              set to PAGE_CLEANER_STATE_FLUSHING,
                              n_flushed_list can be updated only by
                              the worker thread */
  /* This value is set during state==PAGE_CLEANER_STATE_NONE */
  ulint n_pages_requested;
  /*!< number of requested pages
  for the slot */
  /* These values are updated during state==PAGE_CLEANER_STATE_FLUSHING,
  and commited with state==PAGE_CLEANER_STATE_FINISHED.
  The consistency is protected by the 'state' */
  ulint n_flushed_list;
  /*!< number of flushed pages
  by flush_list flushing */
  bool succeeded_list;
  /*!< true if flush_list flushing
  succeeded. */
  ulint flush_list_time;
  /*!< elapsed time for flush_list
  flushing */
  ulint flush_list_pass;
  /*!< count to attempt flush_list
  flushing */
};

/** Page cleaner structure common for all threads */
struct page_cleaner_t {
  ib_mutex_t mutex;         /*!< mutex to protect whole of
                            page_cleaner_t struct and
                            page_cleaner_slot_t slots. */
  os_event_t is_requested;  /*!< event to activate worker
                            threads. */
  os_event_t is_finished;   /*!< event to signal that all
                            slots were finished. */
  volatile ulint n_workers; /*!< number of worker threads
                            in existence */
  bool requested;           /*!< true if requested pages
                            to flush */
  lsn_t lsn_limit;          /*!< upper limit of LSN to be
                            flushed */
  ulint n_slots;            /*!< total number of slots */
  ulint n_slots_requested;
  /*!< number of slots
  in the state
  PAGE_CLEANER_STATE_REQUESTED */
  ulint n_slots_flushing;
  /*!< number of slots
  in the state
  PAGE_CLEANER_STATE_FLUSHING */
  ulint n_slots_finished;
  /*!< number of slots
  in the state
  PAGE_CLEANER_STATE_FINISHED */
  ulint flush_time;           /*!< elapsed time to flush
                              requests for all slots */
  ulint flush_pass;           /*!< count to finish to flush
                              requests for all slots */
  page_cleaner_slot_t *slots; /*!< pointer to the slots */
  bool is_running;            /*!< false if attempt
                              to shutdown */

#ifdef UNIV_DEBUG
  ulint n_disabled_debug;
  /*!< how many of pc threads
  have been disabled */
#endif /* UNIV_DEBUG */
};

static page_cleaner_t *page_cleaner = NULL;

#ifdef UNIV_DEBUG
bool innodb_page_cleaner_disabled_debug;
#endif /* UNIV_DEBUG */

/* @} */

/** Thread tasked with flushing dirty pages from the buffer pools.
As of now we'll have only one coordinator.
@param[in]	n_page_cleaners	Number of page cleaner threads to create */
static void buf_flush_page_coordinator_thread(size_t n_page_cleaners);

/** Worker thread of page_cleaner. */
static void buf_flush_page_cleaner_thread();

/** LRU manager thread for performing LRU flushed and evictions for buffer pool
free list refill. One thread is created for each buffer pool instance. */
static void buf_lru_manager_thread();

/** Increases flush_list size in bytes with the page size in inline function */
static inline void incr_flush_list_size_in_bytes(
    buf_block_t *block,   /*!< in: control block */
    buf_pool_t *buf_pool) /*!< in: buffer pool instance */
{
  ut_ad(buf_flush_list_mutex_own(buf_pool));

  buf_pool->stat.flush_list_bytes += block->page.size.physical();

  ut_ad(buf_pool->stat.flush_list_bytes <= buf_pool->curr_pool_size);
}

#if defined UNIV_DEBUG || defined UNIV_BUF_DEBUG
/** Validates the flush list.
 @return true if ok */
static ibool buf_flush_validate_low(
    buf_pool_t *buf_pool); /*!< in: Buffer pool instance */

/** Validates the flush list some of the time.
 @return true if ok or the check was skipped */
static ibool buf_flush_validate_skip(
    buf_pool_t *buf_pool) /*!< in: Buffer pool instance */
{
/** Try buf_flush_validate_low() every this many times */
#define BUF_FLUSH_VALIDATE_SKIP 23

  /** The buf_flush_validate_low() call skip counter.
  Use a signed type because of the race condition below. */
  static int buf_flush_validate_count = BUF_FLUSH_VALIDATE_SKIP;

  DBUG_EXECUTE_IF("buf_flush_list_validate", buf_flush_validate_count = 1;);

  /* There is a race condition below, but it does not matter,
  because this call is only for heuristic purposes. We want to
  reduce the call frequency of the costly buf_flush_validate_low()
  check in debug builds. */
  if (--buf_flush_validate_count > 0) {
    return (TRUE);
  }

  buf_flush_validate_count = BUF_FLUSH_VALIDATE_SKIP;
  return (buf_flush_validate_low(buf_pool));
}
#endif /* UNIV_DEBUG || UNIV_BUF_DEBUG */

/** Insert a block in the flush_rbt and returns a pointer to its
 predecessor or NULL if no predecessor. The ordering is maintained
 on the basis of the <oldest_modification, space, offset> key.
 @return pointer to the predecessor or NULL if no predecessor. */
static buf_page_t *buf_flush_insert_in_flush_rbt(
    buf_page_t *bpage) /*!< in: bpage to be inserted. */
{
  const ib_rbt_node_t *c_node;
  const ib_rbt_node_t *p_node;
  buf_page_t *prev = NULL;
  buf_pool_t *buf_pool = buf_pool_from_bpage(bpage);

  ut_ad(buf_flush_list_mutex_own(buf_pool));

  /* Insert this buffer into the rbt. */
  c_node = rbt_insert(buf_pool->flush_rbt, &bpage, &bpage);
  ut_a(c_node != NULL);

  /* Get the predecessor. */
  p_node = rbt_prev(buf_pool->flush_rbt, c_node);

  if (p_node != NULL) {
    buf_page_t **value;
    value = rbt_value(buf_page_t *, p_node);
    prev = *value;
    ut_a(prev != NULL);
  }

  return (prev);
}

/** Delete a bpage from the flush_rbt. */
static void buf_flush_delete_from_flush_rbt(
    buf_page_t *bpage) /*!< in: bpage to be removed. */
{
#ifdef UNIV_DEBUG
  ibool ret = FALSE;
#endif /* UNIV_DEBUG */
  buf_pool_t *buf_pool = buf_pool_from_bpage(bpage);

  ut_ad(buf_flush_list_mutex_own(buf_pool));

#ifdef UNIV_DEBUG
  ret =
#endif /* UNIV_DEBUG */
      rbt_delete(buf_pool->flush_rbt, &bpage);

  ut_ad(ret);
}

/** Compare two modified blocks in the buffer pool. The key for comparison
 is:
 key = <oldest_modification, space, offset>
 This comparison is used to maintian ordering of blocks in the
 buf_pool->flush_rbt.
 Note that for the purpose of flush_rbt, we only need to order blocks
 on the oldest_modification. The other two fields are used to uniquely
 identify the blocks.
 @return < 0 if b2 < b1, 0 if b2 == b1, > 0 if b2 > b1 */
static int buf_flush_block_cmp(const void *p1, /*!< in: block1 */
                               const void *p2) /*!< in: block2 */
{
  int ret;
  const buf_page_t *b1 = *(const buf_page_t **)p1;
  const buf_page_t *b2 = *(const buf_page_t **)p2;

  ut_ad(b1 != NULL);
  ut_ad(b2 != NULL);

#ifdef UNIV_DEBUG
  buf_pool_t *buf_pool = buf_pool_from_bpage(b1);
#endif /* UNIV_DEBUG */

  ut_ad(buf_flush_list_mutex_own(buf_pool));

  ut_ad(b1->in_flush_list);
  ut_ad(b2->in_flush_list);

  if (b2->oldest_modification > b1->oldest_modification) {
    return (1);
  } else if (b2->oldest_modification < b1->oldest_modification) {
    return (-1);
  }

  /* If oldest_modification is same then decide on the space. */
  ret = (int)(b2->id.space() - b1->id.space());

  /* Or else decide ordering on the page number. */
  return (ret ? ret : (int)(b2->id.page_no() - b1->id.page_no()));
}

/** Initialize the red-black tree to speed up insertions into the flush_list
 during recovery process. Should be called at the start of recovery
 process before any page has been read/written. */
void buf_flush_init_flush_rbt(void) {
  ulint i;

  for (i = 0; i < srv_buf_pool_instances; i++) {
    buf_pool_t *buf_pool;

    buf_pool = buf_pool_from_array(i);

    buf_flush_list_mutex_enter(buf_pool);

    ut_ad(buf_pool->flush_rbt == NULL);

    /* Create red black tree for speedy insertions in flush list. */
    buf_pool->flush_rbt = rbt_create(sizeof(buf_page_t *), buf_flush_block_cmp);

    buf_flush_list_mutex_exit(buf_pool);
  }
}

/** Frees up the red-black tree. */
void buf_flush_free_flush_rbt(void) {
  ulint i;

  for (i = 0; i < srv_buf_pool_instances; i++) {
    buf_pool_t *buf_pool;

    buf_pool = buf_pool_from_array(i);

    buf_flush_list_mutex_enter(buf_pool);

#if defined UNIV_DEBUG || defined UNIV_BUF_DEBUG
    ut_a(buf_flush_validate_low(buf_pool));
#endif /* UNIV_DEBUG || UNIV_BUF_DEBUG */

    rbt_free(buf_pool->flush_rbt);
    buf_pool->flush_rbt = NULL;

    buf_flush_list_mutex_exit(buf_pool);
  }
}

bool buf_are_flush_lists_empty_validate(void) {
  /* No mutex is acquired. It is used by single-thread
  in assertions during startup. */

  for (size_t i = 0; i < srv_buf_pool_instances; i++) {
    auto buf_pool = buf_pool_from_array(i);

    if (UT_LIST_GET_FIRST(buf_pool->flush_list) != nullptr) {
      return false;
    }
  }

  return true;
}

/** Checks that order of two consecutive pages in flush list would be valid,
according to their oldest_modification values.

@remarks
We have a relaxed order in flush list, but still we have guarantee,
that the earliest added page has oldest_modification not greater than
minimum oldest_midification of all dirty pages by more than number of
slots in the log recent closed buffer.

This is used by assertions only.

@param[in]	earlier_added_lsn	oldest_modification of page which was
                                        added to flush list earlier
@param[in]	new_added_lsn		oldest_modification of page which is
                                        being added to flush list
@return true iff the order is valid
@see @ref sect_redo_log_reclaim_space
@see @ref sect_redo_log_add_dirty_pages */
MY_ATTRIBUTE((unused))
static inline bool buf_flush_list_order_validate(lsn_t earlier_added_lsn,
                                                 lsn_t new_added_lsn) {
  return (earlier_added_lsn <=
          new_added_lsn + log_buffer_flush_order_lag(*log_sys));
}

/** Borrows LSN from the recent added dirty page to the flush list.

This should be the lsn which we may use to mark pages dirtied without
underlying redo records, when we add them to the flush list.

The lsn should be chosen in a way which will guarantee that we will
not destroy checkpoint calculations if we inserted a new dirty page
with such lsn to the flush list. This is strictly related to the
limitations we put on the relaxed order in flush lists, which have
direct impact on computation of lsn available for next checkpoint.

Therefore when the flush list is empty, the lsn is chosen as the
maximum lsn up to which we know, that all dirty pages with smaller
oldest_modification were added to the flush list.

This guarantees that the limitations put on the relaxed order are
hold and lsn available for next checkpoint is not miscalculated.

@param[in]  buf_pool  buffer pool instance
@return     the borrowed newest_modification of the page or lsn up
            to which all dirty pages were added to the flush list
            if the flush list is empty */
static inline lsn_t buf_flush_borrow_lsn(const buf_pool_t *buf_pool) {
  ut_ad(buf_flush_list_mutex_own(buf_pool));

  const auto page = UT_LIST_GET_FIRST(buf_pool->flush_list);

  if (page == nullptr) {
    /* Flush list is empty - use lsn up to which we know that all
    dirty pages with smaller oldest_modification were added to
    the flush list (they were flushed as the flush list is empty). */
    const lsn_t lsn = log_buffer_dirty_pages_added_up_to_lsn(*log_sys);

    if (lsn < LOG_START_LSN) {
      ut_ad(srv_read_only_mode);
      return LOG_START_LSN + LOG_BLOCK_HDR_SIZE;
    }
    return lsn;
  }

  ut_ad(page->oldest_modification != 0);
  ut_ad(page->newest_modification >= page->oldest_modification);

  return page->oldest_modification;
}

/** Inserts a modified block into the flush list. */
void buf_flush_insert_into_flush_list(
    buf_pool_t *buf_pool, /*!< buffer pool instance */
    buf_block_t *block,   /*!< in/out: block which is modified */
    lsn_t lsn)            /*!< in: oldest modification */
{
  ut_ad(mutex_own(buf_page_get_mutex(&block->page)));
  ut_ad(log_sys != nullptr);

  buf_flush_list_mutex_enter(buf_pool);

  /* If we are in the recovery then we need to update the flush
  red-black tree as well. */
  if (buf_pool->flush_rbt != NULL) {
    ut_ad(lsn != 0);
    ut_ad(block->page.newest_modification != 0);
    buf_flush_list_mutex_exit(buf_pool);
    buf_flush_insert_sorted_into_flush_list(buf_pool, block, lsn);
    return;
  }

  ut_ad(buf_block_get_state(block) == BUF_BLOCK_FILE_PAGE);
  ut_ad(!block->page.in_flush_list);

  ut_d(block->page.in_flush_list = TRUE);

  if (lsn == 0) {
    /* This is no-redo dirtied page. Borrow the lsn. */
    lsn = buf_flush_borrow_lsn(buf_pool);

    ut_ad(log_lsn_validate(lsn));

    /* This page could already be no-redo dirtied before,
    and flushed since then. Also the page from which we
    borrowed lsn last time could be flushed by LRU and
    we would end up borrowing smaller LSN.

    Another risk is that this page was flushed earlier
    and freed. We should not re-flush it to disk with
    smaller FIL_PAGE_LSN.

    The best way to go is to use flushed_to_disk_lsn,
    unless we borrowed even higher value.

    This way we are sure that no page has ever been
    flushed with higher newest_modification - it would
    first need to wait until redo is flushed up to
    such point and it would ensure that by checking
    the log_sys->flushed_to_disk_lsn's value too.

    Because we keep the page latched, after we read
    flushed_to_disk_lsn this page cannot be flushed
    in background with higher lsn (hence we are safe
    even if the flushed_to_disk_lsn advanced after
    we read it). */

    block->page.newest_modification =
        std::max(lsn, log_sys->flushed_to_disk_lsn.load());
  }

  ut_ad(log_lsn_validate(lsn));
  ut_ad(block->page.oldest_modification == 0);
  ut_ad(block->page.newest_modification >= lsn);

  ut_ad(UT_LIST_GET_FIRST(buf_pool->flush_list) == NULL ||
        buf_flush_list_order_validate(
            UT_LIST_GET_FIRST(buf_pool->flush_list)->oldest_modification, lsn));

  block->page.oldest_modification = lsn;

  UT_LIST_ADD_FIRST(buf_pool->flush_list, &block->page);

  incr_flush_list_size_in_bytes(block, buf_pool);

#ifdef UNIV_DEBUG_VALGRIND
  void *p;

  if (block->page.size.is_compressed()) {
    p = block->page.zip.data;
  } else {
    p = block->frame;
  }

  UNIV_MEM_ASSERT_RW(p, block->page.size.physical());
#endif /* UNIV_DEBUG_VALGRIND */

#if defined UNIV_DEBUG || defined UNIV_BUF_DEBUG
  ut_a(buf_flush_validate_skip(buf_pool));
#endif /* UNIV_DEBUG || UNIV_BUF_DEBUG */

  buf_flush_list_mutex_exit(buf_pool);
}

/** Inserts a modified block into the flush list in the right sorted position.
 This function is used by recovery, because there the modifications do not
 necessarily come in the order of lsn's. */
void buf_flush_insert_sorted_into_flush_list(
    buf_pool_t *buf_pool, /*!< in: buffer pool instance */
    buf_block_t *block,   /*!< in/out: block which is modified */
    lsn_t lsn)            /*!< in: oldest modification */
{
  buf_page_t *prev_b;
  buf_page_t *b;

  ut_ad(mutex_own(buf_page_get_mutex(&block->page)));
  ut_ad(buf_block_get_state(block) == BUF_BLOCK_FILE_PAGE);

  buf_flush_list_mutex_enter(buf_pool);

  /* The field in_LRU_list is protected by buf_pool->LRU_list_mutex,
  which we are not holding.  However, while a block is in the flush
  list, it is dirty and cannot be discarded, not from the
  page_hash or from the LRU list.  At most, the uncompressed
  page frame of a compressed block may be discarded or created
  (copying the block->page to or from a buf_page_t that is
  dynamically allocated from buf_buddy_alloc()).  Because those
  transitions hold block->mutex and the flush list mutex (via
  buf_flush_relocate_on_flush_list()), there is no possibility
  of a race condition in the assertions below. */
  ut_ad(block->page.in_LRU_list);
  ut_ad(block->page.in_page_hash);
  /* buf_buddy_block_register() will take a block in the
  BUF_BLOCK_MEMORY state, not a file page. */
  ut_ad(!block->page.in_zip_hash);

  ut_ad(!block->page.in_flush_list);
  ut_d(block->page.in_flush_list = TRUE);
  block->page.oldest_modification = lsn;

#ifdef UNIV_DEBUG_VALGRIND
  void *p;

  if (block->page.size.is_compressed()) {
    p = block->page.zip.data;
  } else {
    p = block->frame;
  }

  UNIV_MEM_ASSERT_RW(p, block->page.size.physical());
#endif /* UNIV_DEBUG_VALGRIND */

  prev_b = NULL;

  /* For the most part when this function is called the flush_rbt
  should not be NULL. In a very rare boundary case it is possible
  that the flush_rbt has already been freed by the recovery thread
  before the last page was hooked up in the flush_list by the
  io-handler thread. In that case we'll just do a simple
  linear search in the else block. */
  if (buf_pool->flush_rbt != NULL) {
    prev_b = buf_flush_insert_in_flush_rbt(&block->page);

  } else {
    b = UT_LIST_GET_FIRST(buf_pool->flush_list);

    while (b != NULL &&
           b->oldest_modification > block->page.oldest_modification) {
      ut_ad(b->in_flush_list);
      prev_b = b;
      b = UT_LIST_GET_NEXT(list, b);
    }
  }

  if (prev_b == NULL) {
    UT_LIST_ADD_FIRST(buf_pool->flush_list, &block->page);
  } else {
    UT_LIST_INSERT_AFTER(buf_pool->flush_list, prev_b, &block->page);
  }

  incr_flush_list_size_in_bytes(block, buf_pool);

#if defined UNIV_DEBUG || defined UNIV_BUF_DEBUG
  ut_a(buf_flush_validate_low(buf_pool));
#endif /* UNIV_DEBUG || UNIV_BUF_DEBUG */

  buf_flush_list_mutex_exit(buf_pool);
}

/** Returns TRUE if the file page block is immediately suitable for replacement,
i.e., the transition FILE_PAGE => NOT_USED allowed. The caller must hold the
LRU list and block mutexes.
@param[in]	bpage	buffer control block, must be buf_page_in_file() and
                        in the LRU list
@return true if can replace immediately */
ibool buf_flush_ready_for_replace(buf_page_t *bpage) {
#ifdef UNIV_DEBUG
  buf_pool_t *buf_pool = buf_pool_from_bpage(bpage);
  ut_ad(mutex_own(&buf_pool->LRU_list_mutex));
#endif /* UNIV_DEBUG */
  ut_ad(mutex_own(buf_page_get_mutex(bpage)));
  ut_ad(bpage->in_LRU_list);

  if (buf_page_in_file(bpage)) {
    return (bpage->oldest_modification == 0 && bpage->buf_fix_count == 0 &&
            buf_page_get_io_fix(bpage) == BUF_IO_NONE);
  }

  ib::fatal(ER_IB_MSG_123) << "Buffer block " << bpage << " state "
                           << bpage->state << " in the LRU list!";

  return (FALSE);
}

/** Check if the block is modified and ready for flushing.
@param[in]	bpage		buffer control block, must be buf_page_in_file()
@param[in]	flush_type	type of flush
@return true if can flush immediately */
bool buf_flush_ready_for_flush(buf_page_t *bpage, buf_flush_t flush_type) {
#ifdef UNIV_DEBUG
  buf_pool_t *buf_pool = buf_pool_from_bpage(bpage);

  ut_a(buf_page_in_file(bpage) ||
       (buf_page_get_state(bpage) == BUF_BLOCK_REMOVE_HASH &&
        !mutex_own(&buf_pool->LRU_list_mutex)));
#else
  ut_a(buf_page_in_file(bpage) ||
       buf_page_get_state(bpage) == BUF_BLOCK_REMOVE_HASH);
#endif
  ut_ad(mutex_own(buf_page_get_mutex(bpage)) ||
        (flush_type == BUF_FLUSH_LIST && buf_flush_list_mutex_own(buf_pool)));
  ut_ad(flush_type < BUF_FLUSH_N_TYPES);

  if (bpage->oldest_modification == 0 ||
      buf_page_get_io_fix_unlocked(bpage) != BUF_IO_NONE) {
    return (false);
  }

  ut_ad(bpage->in_flush_list);

  switch (flush_type) {
    case BUF_FLUSH_LIST:
      return (buf_page_get_state(bpage) != BUF_BLOCK_REMOVE_HASH);
    case BUF_FLUSH_LRU:
    case BUF_FLUSH_SINGLE_PAGE:
      return (true);

    case BUF_FLUSH_N_TYPES:
      break;
  }

  ut_error;
}

/** Remove a block from the flush list of modified blocks.
@param[in]	bpage	pointer to the block in question */
void buf_flush_remove(buf_page_t *bpage) {
  buf_pool_t *buf_pool = buf_pool_from_bpage(bpage);

  ut_ad(mutex_own(buf_page_get_mutex(bpage)));
#if defined UNIV_DEBUG || defined UNIV_BUF_DEBUG
  ut_ad(buf_page_get_state(bpage) != BUF_BLOCK_ZIP_DIRTY ||
        mutex_own(&buf_pool->LRU_list_mutex));
#endif
  ut_ad(bpage->in_flush_list);

  buf_flush_list_mutex_enter(buf_pool);

  /* Important that we adjust the hazard pointer before removing
  the bpage from flush list. */
  buf_pool->flush_hp.adjust(bpage);

  switch (buf_page_get_state(bpage)) {
    case BUF_BLOCK_POOL_WATCH:
    case BUF_BLOCK_ZIP_PAGE:
      /* Clean compressed pages should not be on the flush list */
    case BUF_BLOCK_NOT_USED:
    case BUF_BLOCK_READY_FOR_USE:
    case BUF_BLOCK_MEMORY:
    case BUF_BLOCK_REMOVE_HASH:
      ut_error;
      return;
    case BUF_BLOCK_ZIP_DIRTY:
      buf_page_set_state(bpage, BUF_BLOCK_ZIP_PAGE);
      UT_LIST_REMOVE(buf_pool->flush_list, bpage);
#if defined UNIV_DEBUG || defined UNIV_BUF_DEBUG
      buf_LRU_insert_zip_clean(bpage);
#endif /* UNIV_DEBUG || UNIV_BUF_DEBUG */
      break;
    case BUF_BLOCK_FILE_PAGE:
      UT_LIST_REMOVE(buf_pool->flush_list, bpage);
      break;
  }

  /* If the flush_rbt is active then delete from there as well. */
  if (buf_pool->flush_rbt != NULL) {
    buf_flush_delete_from_flush_rbt(bpage);
  }

  /* Must be done after we have removed it from the flush_rbt
  because we assert on in_flush_list in comparison function. */
  ut_d(bpage->in_flush_list = FALSE);

  buf_pool->stat.flush_list_bytes -= bpage->size.physical();

  bpage->oldest_modification = 0;

#if defined UNIV_DEBUG || defined UNIV_BUF_DEBUG
  ut_a(buf_flush_validate_skip(buf_pool));
#endif /* UNIV_DEBUG || UNIV_BUF_DEBUG */

  /* If there is an observer that want to know if the asynchronous
  flushing was done then notify it. */
  if (bpage->flush_observer != NULL) {
    bpage->flush_observer->notify_remove(buf_pool, bpage);

    bpage->flush_observer = NULL;
  }

  buf_flush_list_mutex_exit(buf_pool);
}

/** Relocates a buffer control block on the flush_list.
 Note that it is assumed that the contents of bpage have already been
 copied to dpage.
 IMPORTANT: When this function is called bpage and dpage are not
 exact copies of each other. For example, they both will have different
 "::state". Also the "::list" pointers in dpage may be stale. We need to
 use the current list node (bpage) to do the list manipulation because
 the list pointers could have changed between the time that we copied
 the contents of bpage to the dpage and the flush list manipulation
 below. */
void buf_flush_relocate_on_flush_list(
    buf_page_t *bpage, /*!< in/out: control block being moved */
    buf_page_t *dpage) /*!< in/out: destination block */
{
  buf_page_t *prev;
  buf_page_t *prev_b = NULL;
  buf_pool_t *buf_pool = buf_pool_from_bpage(bpage);

  /* Must reside in the same buffer pool. */
  ut_ad(buf_pool == buf_pool_from_bpage(dpage));

  ut_ad(mutex_own(buf_page_get_mutex(bpage)));

  buf_flush_list_mutex_enter(buf_pool);

  ut_ad(bpage->in_flush_list);
  ut_ad(dpage->in_flush_list);

  /* If recovery is active we must swap the control blocks in
  the flush_rbt as well. */
  if (buf_pool->flush_rbt != NULL) {
    buf_flush_delete_from_flush_rbt(bpage);
    prev_b = buf_flush_insert_in_flush_rbt(dpage);
  }

  /* Important that we adjust the hazard pointer before removing
  the bpage from the flush list. */
  buf_pool->flush_hp.adjust(bpage);

  /* Must be done after we have removed it from the flush_rbt
  because we assert on in_flush_list in comparison function. */
  ut_d(bpage->in_flush_list = FALSE);

  prev = UT_LIST_GET_PREV(list, bpage);
  UT_LIST_REMOVE(buf_pool->flush_list, bpage);

  if (prev) {
    ut_ad(prev->in_flush_list);
    UT_LIST_INSERT_AFTER(buf_pool->flush_list, prev, dpage);
  } else {
    UT_LIST_ADD_FIRST(buf_pool->flush_list, dpage);
  }

  /* Just an extra check. Previous in flush_list
  should be the same control block as in flush_rbt. */
  ut_a(buf_pool->flush_rbt == NULL || prev_b == prev);

#if defined UNIV_DEBUG || defined UNIV_BUF_DEBUG
  ut_a(buf_flush_validate_low(buf_pool));
#endif /* UNIV_DEBUG || UNIV_BUF_DEBUG */

  buf_flush_list_mutex_exit(buf_pool);
}

/** Updates the flush system data structures when a write is completed.
@param[in]	bpage	pointer to the block in question */
void buf_flush_write_complete(buf_page_t *bpage) {
  ut_ad(bpage != NULL);
  ut_ad(mutex_own(buf_page_get_mutex(bpage)));

  const buf_flush_t flush_type = buf_page_get_flush_type(bpage);
  buf_pool_t *buf_pool = buf_pool_from_bpage(bpage);

  mutex_enter(&buf_pool->flush_state_mutex);

  buf_flush_remove(bpage);

  buf_page_set_io_fix(bpage, BUF_IO_NONE);

  buf_pool->n_flush[flush_type]--;

  if (buf_pool->n_flush[flush_type] == 0 &&
      buf_pool->init_flush[flush_type] == FALSE) {
    /* The running flush batch has ended */

    os_event_set(buf_pool->no_flush[flush_type]);
  }

  mutex_exit(&buf_pool->flush_state_mutex);

  buf_dblwr_update(bpage, flush_type);
}
#endif /* !UNIV_HOTBACKUP */

/** Calculate the checksum of a page from compressed table and update
the page.
@param[in,out]  page            page to update
@param[in]      size            compressed page size
@param[in]      lsn             LSN to stamp on the page
@param[in]      skip_lsn_check  true to skip check for lsn (in DEBUG) */
void buf_flush_update_zip_checksum(buf_frame_t *page, ulint size, lsn_t lsn,
                                   bool skip_lsn_check) {
  ut_a(size > 0);

  BlockReporter reporter = BlockReporter(false, NULL, univ_page_size, false);

  const uint32_t checksum = reporter.calc_zip_checksum(
      page, size,
      static_cast<srv_checksum_algorithm_t>(srv_checksum_algorithm));

  ut_ad(skip_lsn_check || mach_read_from_8(page + FIL_PAGE_LSN) <= lsn);

  mach_write_to_8(page + FIL_PAGE_LSN, lsn);
  mach_write_to_4(page + FIL_PAGE_SPACE_OR_CHKSUM, checksum);
}

/** Initialize a page for writing to the tablespace.
@param[in]      block           buffer block; NULL if bypassing the buffer pool
@param[in,out]  page            page frame
@param[in,out]  page_zip_       compressed page, or NULL if uncompressed
@param[in]      newest_lsn      newest modification LSN to the page
@param[in]      skip_checksum   whether to disable the page checksum
@param[in]      skip_lsn_check  true to skip check for LSN (in DEBUG) */
void buf_flush_init_for_writing(const buf_block_t *block, byte *page,
                                void *page_zip_, lsn_t newest_lsn,
                                bool skip_checksum, bool skip_lsn_check) {
  ib_uint32_t checksum = BUF_NO_CHECKSUM_MAGIC;

  ut_ad(block == NULL || block->frame == page);
  ut_ad(block == NULL || page_zip_ == NULL || &block->page.zip == page_zip_);
  ut_ad(page);

  if (page_zip_) {
    page_zip_des_t *page_zip;
    ulint size;

    page_zip = static_cast<page_zip_des_t *>(page_zip_);
    size = page_zip_get_size(page_zip);

    ut_ad(size);
    ut_ad(ut_is_2pow(size));
    ut_ad(size <= UNIV_ZIP_SIZE_MAX);

    switch (fil_page_get_type(page)) {
      case FIL_PAGE_TYPE_ALLOCATED:
      case FIL_PAGE_INODE:
      case FIL_PAGE_IBUF_BITMAP:
      case FIL_PAGE_TYPE_FSP_HDR:
      case FIL_PAGE_TYPE_XDES:
      case FIL_PAGE_TYPE_ZLOB_FIRST:
      case FIL_PAGE_TYPE_ZLOB_DATA:
      case FIL_PAGE_TYPE_ZLOB_INDEX:
      case FIL_PAGE_TYPE_ZLOB_FRAG:
      case FIL_PAGE_TYPE_ZLOB_FRAG_ENTRY:
        /* These are essentially uncompressed pages. */
        memcpy(page_zip->data, page, size);
        /* fall through */
      case FIL_PAGE_TYPE_ZBLOB:
      case FIL_PAGE_TYPE_ZBLOB2:
      case FIL_PAGE_SDI_ZBLOB:
      case FIL_PAGE_INDEX:
      case FIL_PAGE_SDI:
      case FIL_PAGE_RTREE:

        buf_flush_update_zip_checksum(page_zip->data, size, newest_lsn,
                                      skip_lsn_check);

        return;
    }

    ib::error(ER_IB_MSG_124) << "The compressed page to be written"
                                " seems corrupt:";
    ut_print_buf(stderr, page, size);
    fputs("\nInnoDB: Possibly older version of the page:", stderr);
    ut_print_buf(stderr, page_zip->data, size);
    putc('\n', stderr);
    ut_error;
  }

  /* Write the newest modification lsn to the page header and trailer */
  ut_ad(skip_lsn_check || mach_read_from_8(page + FIL_PAGE_LSN) <= newest_lsn);

  mach_write_to_8(page + FIL_PAGE_LSN, newest_lsn);

  mach_write_to_8(page + UNIV_PAGE_SIZE - FIL_PAGE_END_LSN_OLD_CHKSUM,
                  newest_lsn);

  if (skip_checksum) {
    mach_write_to_4(page + FIL_PAGE_SPACE_OR_CHKSUM, checksum);
  } else {
    if (block != NULL && UNIV_PAGE_SIZE == 16384) {
      /* The page type could be garbage in old files
      created before MySQL 5.5. Such files always
      had a page size of 16 kilobytes. */
      ulint page_type = fil_page_get_type(page);
      ulint reset_type = page_type;

      switch (block->page.id.page_no() % 16384) {
        case 0:
          reset_type = block->page.id.page_no() == 0 ? FIL_PAGE_TYPE_FSP_HDR
                                                     : FIL_PAGE_TYPE_XDES;
          break;
        case 1:
          reset_type = FIL_PAGE_IBUF_BITMAP;
          break;
        default:
          switch (page_type) {
            case FIL_PAGE_INDEX:
            case FIL_PAGE_RTREE:
            case FIL_PAGE_SDI:
            case FIL_PAGE_UNDO_LOG:
            case FIL_PAGE_INODE:
            case FIL_PAGE_IBUF_FREE_LIST:
            case FIL_PAGE_TYPE_ALLOCATED:
            case FIL_PAGE_TYPE_SYS:
            case FIL_PAGE_TYPE_TRX_SYS:
            case FIL_PAGE_TYPE_BLOB:
            case FIL_PAGE_TYPE_ZBLOB:
            case FIL_PAGE_TYPE_ZBLOB2:
            case FIL_PAGE_SDI_BLOB:
            case FIL_PAGE_SDI_ZBLOB:
            case FIL_PAGE_TYPE_LOB_INDEX:
            case FIL_PAGE_TYPE_LOB_DATA:
            case FIL_PAGE_TYPE_LOB_FIRST:
            case FIL_PAGE_TYPE_ZLOB_FIRST:
            case FIL_PAGE_TYPE_ZLOB_DATA:
            case FIL_PAGE_TYPE_ZLOB_INDEX:
            case FIL_PAGE_TYPE_ZLOB_FRAG:
            case FIL_PAGE_TYPE_ZLOB_FRAG_ENTRY:
            case FIL_PAGE_TYPE_RSEG_ARRAY:
              break;
            case FIL_PAGE_TYPE_FSP_HDR:
            case FIL_PAGE_TYPE_XDES:
            case FIL_PAGE_IBUF_BITMAP:
              /* These pages should have
              predetermined page numbers
              (see above). */
            default:
              reset_type = FIL_PAGE_TYPE_UNKNOWN;
              break;
          }
      }

      if (UNIV_UNLIKELY(page_type != reset_type)) {
        ib::info(ER_IB_MSG_125)
            << "Resetting invalid page " << block->page.id << " type "
            << page_type << " to " << reset_type << " when flushing.";
        fil_page_set_type(page, reset_type);
      }
    }

    switch ((srv_checksum_algorithm_t)srv_checksum_algorithm) {
      case SRV_CHECKSUM_ALGORITHM_CRC32:
      case SRV_CHECKSUM_ALGORITHM_STRICT_CRC32:
        checksum = buf_calc_page_crc32(page);
        mach_write_to_4(page + FIL_PAGE_SPACE_OR_CHKSUM, checksum);
        break;
      case SRV_CHECKSUM_ALGORITHM_INNODB:
      case SRV_CHECKSUM_ALGORITHM_STRICT_INNODB:
        checksum = (ib_uint32_t)buf_calc_page_new_checksum(page);
        mach_write_to_4(page + FIL_PAGE_SPACE_OR_CHKSUM, checksum);
        checksum = (ib_uint32_t)buf_calc_page_old_checksum(page);
        break;
      case SRV_CHECKSUM_ALGORITHM_NONE:
      case SRV_CHECKSUM_ALGORITHM_STRICT_NONE:
        mach_write_to_4(page + FIL_PAGE_SPACE_OR_CHKSUM, checksum);
        break;
        /* no default so the compiler will emit a warning if
        new enum is added and not handled here */
    }
  }

  /* With the InnoDB checksum, we overwrite the first 4 bytes of
  the end lsn field to store the old formula checksum. Since it
  depends also on the field FIL_PAGE_SPACE_OR_CHKSUM, it has to
  be calculated after storing the new formula checksum.

  In other cases we write the same value to both fields.
  If CRC32 is used then it is faster to use that checksum
  (calculated above) instead of calculating another one.
  We can afford to store something other than
  buf_calc_page_old_checksum() or BUF_NO_CHECKSUM_MAGIC in
  this field because the file will not be readable by old
  versions of MySQL/InnoDB anyway (older than MySQL 5.6.3) */

  mach_write_to_4(page + UNIV_PAGE_SIZE - FIL_PAGE_END_LSN_OLD_CHKSUM,
                  checksum);
}

#ifndef UNIV_HOTBACKUP
/** Does an asynchronous write of a buffer page. NOTE: in simulated aio and
also when the doublewrite buffer is used, we must call
buf_dblwr_flush_buffered_writes after we have posted a batch of writes!
@param[in]	bpage		buffer block to write
@param[in]	flush_type	type of flush
@param[in]	sync		true if sync IO request */
static void buf_flush_write_block_low(buf_page_t *bpage, buf_flush_t flush_type,
                                      bool sync) {
  page_t *frame = NULL;

#ifdef UNIV_DEBUG
  buf_pool_t *buf_pool = buf_pool_from_bpage(bpage);
  ut_ad(!mutex_own(&buf_pool->LRU_list_mutex));
#endif /* UNIV_DEBUG */

  DBUG_PRINT("ib_buf", ("flush %s %u page " UINT32PF ":" UINT32PF,
                        sync ? "sync" : "async", (unsigned)flush_type,
                        bpage->id.space(), bpage->id.page_no()));

  ut_ad(buf_page_in_file(bpage));

  /* We are not holding block_mutex here. Nevertheless, it is safe to
  access bpage, because it is io_fixed and oldest_modification != 0.
  Thus, it cannot be relocated in the buffer pool or removed from
  flush_list or LRU_list. */
  ut_ad(!buf_flush_list_mutex_own(buf_pool));
  ut_ad(!buf_page_get_mutex(bpage)->is_owned());
  ut_ad(buf_page_get_io_fix_unlocked(bpage) == BUF_IO_WRITE);
  ut_ad(bpage->oldest_modification != 0);

#ifdef UNIV_IBUF_COUNT_DEBUG
  ut_a(ibuf_count_get(bpage->id) == 0);
#endif /* UNIV_IBUF_COUNT_DEBUG */

  ut_ad(bpage->newest_modification != 0);

  /* Force the log to the disk before writing the modified block */
  if (!srv_read_only_mode) {
    Wait_stats wait_stats;

    wait_stats = log_write_up_to(*log_sys, bpage->newest_modification, true);

    MONITOR_INC_WAIT_STATS_EX(MONITOR_ON_LOG_, _PAGE_WRITTEN, wait_stats);
  }

  switch (buf_page_get_state(bpage)) {
    case BUF_BLOCK_POOL_WATCH:
    case BUF_BLOCK_ZIP_PAGE: /* The page should be dirty. */
    case BUF_BLOCK_NOT_USED:
    case BUF_BLOCK_READY_FOR_USE:
    case BUF_BLOCK_MEMORY:
    case BUF_BLOCK_REMOVE_HASH:
      ut_error;
      break;
    case BUF_BLOCK_ZIP_DIRTY: {
      frame = bpage->zip.data;
      BlockReporter reporter =
          BlockReporter(false, frame, bpage->size,
                        fsp_is_checksum_disabled(bpage->id.space()));

      mach_write_to_8(frame + FIL_PAGE_LSN, bpage->newest_modification);

      ut_a(reporter.verify_zip_checksum());
      break;
    }
    case BUF_BLOCK_FILE_PAGE:
      frame = bpage->zip.data;
      if (!frame) {
        frame = ((buf_block_t *)bpage)->frame;
      }

      buf_flush_init_for_writing(
          reinterpret_cast<const buf_block_t *>(bpage),
          reinterpret_cast<const buf_block_t *>(bpage)->frame,
          bpage->zip.data ? &bpage->zip : NULL, bpage->newest_modification,
          fsp_is_checksum_disabled(bpage->id.space()),
          false /* do not skip lsn check */);
      break;
  }

  /* Disable use of double-write buffer for temporary tablespace.
  Given the nature and load of temporary tablespace doublewrite buffer
  adds an overhead during flushing. */

  if (!srv_use_doublewrite_buf || buf_dblwr == NULL || srv_read_only_mode ||
      fsp_is_system_temporary(bpage->id.space())) {
    ut_ad(!srv_read_only_mode || fsp_is_system_temporary(bpage->id.space()));

    ulint type = IORequest::WRITE | IORequest::DO_NOT_WAKE;

    dberr_t err;
    IORequest request(type);

    err = fil_io(request, sync, bpage->id, bpage->size, 0,
                 bpage->size.physical(), frame, bpage);

    ut_a(err == DB_SUCCESS);

  } else if (flush_type == BUF_FLUSH_SINGLE_PAGE) {
    buf_dblwr_write_single_page(bpage, sync);
  } else {
    ut_ad(!sync);
    buf_dblwr_add_to_batch(bpage, flush_type);
  }

  /* When doing single page flushing the IO is done synchronously
  and we flush the changes to disk only for the tablespace we
  are working on. */
  if (sync) {
    ut_ad(flush_type == BUF_FLUSH_SINGLE_PAGE);
    fil_flush(bpage->id.space());

#ifdef UNIV_DEBUG
    dberr_t err =
#endif
        /* true means we want to evict this page from the
        LRU list as well. */
        buf_page_io_complete(bpage, true);

    ut_ad(err == DB_SUCCESS);
  }

  /* Increment the counter of I/O operations used
  for selecting LRU policy. */
  buf_LRU_stat_inc_io();
}

/** Writes a flushable page asynchronously from the buffer pool to a file.
NOTE: 1. in simulated aio we must call os_aio_simulated_wake_handler_threads
after we have posted a batch of writes! 2. buf_page_get_mutex(bpage) must be
held upon entering this function. The LRU list mutex must be held if flush_type
== BUF_FLUSH_SINGLE_PAGE. Both mutexes will be released by this function if it
returns true.
@param[in]	buf_pool	buffer pool instance
@param[in]	bpage		buffer control block
@param[in]	flush_type	type of flush
@param[in]	sync		true if sync IO request
@return true if page was flushed */
ibool buf_flush_page(buf_pool_t *buf_pool, buf_page_t *bpage,
                     buf_flush_t flush_type, bool sync) {
  BPageMutex *block_mutex;

  ut_ad(flush_type < BUF_FLUSH_N_TYPES);
  /* Hold the LRU list mutex iff called for a single page LRU
  flush. A single page LRU flush is already non-performant, and holding
  the LRU list mutex allows us to avoid having to store the previous LRU
  list page or to restart the LRU scan in
  buf_flush_single_page_from_LRU(). */
  ut_ad(flush_type == BUF_FLUSH_SINGLE_PAGE ||
        !mutex_own(&buf_pool->LRU_list_mutex));
  ut_ad(flush_type != BUF_FLUSH_SINGLE_PAGE ||
        mutex_own(&buf_pool->LRU_list_mutex));
  ut_ad(buf_page_in_file(bpage));
  ut_ad(!sync || flush_type == BUF_FLUSH_SINGLE_PAGE);

  block_mutex = buf_page_get_mutex(bpage);
  ut_ad(mutex_own(block_mutex));

  ut_ad(buf_flush_ready_for_flush(bpage, flush_type));

  bool is_uncompressed;

  is_uncompressed = (buf_page_get_state(bpage) == BUF_BLOCK_FILE_PAGE);
  ut_ad(is_uncompressed == (block_mutex != &buf_pool->zip_mutex));

  ibool flush;
  rw_lock_t *rw_lock = NULL;
  bool no_fix_count = bpage->buf_fix_count == 0;

  if (!is_uncompressed) {
    flush = TRUE;
    rw_lock = NULL;
  } else if (!(no_fix_count || flush_type == BUF_FLUSH_LIST) ||
             (!no_fix_count && srv_shutdown_state <= SRV_SHUTDOWN_CLEANUP &&
              fsp_is_system_temporary(bpage->id.space()))) {
    /* This is a heuristic, to avoid expensive SX attempts. */
    /* For table residing in temporary tablespace sync is done
    using IO_FIX and so before scheduling for flush ensure that
    page is not fixed. */
    flush = FALSE;
  } else {
    rw_lock = &reinterpret_cast<buf_block_t *>(bpage)->lock;
    if (flush_type != BUF_FLUSH_LIST) {
      flush = rw_lock_sx_lock_nowait(rw_lock, BUF_IO_WRITE);
    } else {
      /* Will SX lock later */
      flush = TRUE;
    }
  }

  if (flush) {
    /* We are committed to flushing by the time we get here */

    mutex_enter(&buf_pool->flush_state_mutex);

    buf_page_set_io_fix(bpage, BUF_IO_WRITE);

    buf_page_set_flush_type(bpage, flush_type);

    if (buf_pool->n_flush[flush_type] == 0) {
      os_event_reset(buf_pool->no_flush[flush_type]);
    }

    ++buf_pool->n_flush[flush_type];

    if (bpage->oldest_modification > buf_pool->max_lsn_io) {
      buf_pool->max_lsn_io = bpage->oldest_modification;
    }

    if (!fsp_is_system_temporary(bpage->id.space()) &&
        buf_pool->track_page_lsn != LSN_MAX) {
      page_t *frame;
      lsn_t frame_lsn;

      frame = bpage->zip.data;

      if (!frame) {
        frame = ((buf_block_t *)bpage)->frame;
      }
      frame_lsn = mach_read_from_8(frame + FIL_PAGE_LSN);

      arch_page_sys->track_page(bpage, buf_pool->track_page_lsn, frame_lsn,
                                false);
    }

    mutex_exit(&buf_pool->flush_state_mutex);

    mutex_exit(block_mutex);

    if (flush_type == BUF_FLUSH_SINGLE_PAGE) {
      mutex_exit(&buf_pool->LRU_list_mutex);
    }

    if (flush_type == BUF_FLUSH_LIST && is_uncompressed &&
        !rw_lock_sx_lock_nowait(rw_lock, BUF_IO_WRITE)) {
      if (!fsp_is_system_temporary(bpage->id.space())) {
        /* avoiding deadlock possibility involves
        doublewrite buffer, should flush it, because
        it might hold the another block->lock. */
        buf_dblwr_flush_buffered_writes(
            buf_parallel_dblwr_partition(bpage, flush_type));
      } else {
        buf_dblwr_sync_datafiles();
      }

      rw_lock_sx_lock_gen(rw_lock, BUF_IO_WRITE);
    }

    /* If there is an observer that want to know if the asynchronous
    flushing was sent then notify it.
    Note: we set flush observer to a page with x-latch, so we can
    guarantee that notify_flush and notify_remove are called in pair
    with s-latch on a uncompressed page. */
    if (bpage->flush_observer != NULL) {
      bpage->flush_observer->notify_flush(buf_pool, bpage);
    }

    /* Even though bpage is not protected by any mutex at this
    point, it is safe to access bpage, because it is io_fixed and
    oldest_modification != 0.  Thus, it cannot be relocated in the
    buffer pool or removed from flush_list or LRU_list. */

    buf_flush_write_block_low(bpage, flush_type, sync);
  }

  return (flush);
}

#if defined UNIV_DEBUG || defined UNIV_IBUF_DEBUG
/** Writes a flushable page asynchronously from the buffer pool to a file.
NOTE: block and LRU list mutexes must be held upon entering this function, and
they will be released by this function after flushing. This is loosely based on
buf_flush_batch() and buf_flush_page().
@param[in,out]	buf_pool	buffer pool instance
@param[in,out]	block		buffer control block
@return true if the page was flushed and the mutex released */
ibool buf_flush_page_try(buf_pool_t *buf_pool, buf_block_t *block) {
  ut_ad(mutex_own(&buf_pool->LRU_list_mutex));
  ut_ad(buf_block_get_state(block) == BUF_BLOCK_FILE_PAGE);
  ut_ad(mutex_own(buf_page_get_mutex(&block->page)));

  if (!buf_flush_ready_for_flush(&block->page, BUF_FLUSH_SINGLE_PAGE)) {
    return (FALSE);
  }

  /* The following call will release the LRU list and block mutexes. */
  return (buf_flush_page(buf_pool, &block->page, BUF_FLUSH_SINGLE_PAGE, true));
}
#endif /* UNIV_DEBUG || UNIV_IBUF_DEBUG */

/** Check the page is in buffer pool and can be flushed.
@param[in]	page_id		page id
@param[in]	flush_type	BUF_FLUSH_LRU or BUF_FLUSH_LIST
@return true if the page can be flushed. */
static bool buf_flush_check_neighbor(const page_id_t &page_id,
                                     buf_flush_t flush_type) {
  buf_page_t *bpage;
  buf_pool_t *buf_pool = buf_pool_get(page_id);
  bool ret;
  rw_lock_t *hash_lock;
  BPageMutex *block_mutex;

  ut_ad(flush_type == BUF_FLUSH_LRU || flush_type == BUF_FLUSH_LIST);

  /* We only want to flush pages from this buffer pool. */
  bpage = buf_page_hash_get_s_locked(buf_pool, page_id, &hash_lock);

  if (!bpage) {
    return (false);
  }

  block_mutex = buf_page_get_mutex(bpage);

  mutex_enter(block_mutex);

  rw_lock_s_unlock(hash_lock);

  ut_a(buf_page_in_file(bpage));

  /* We avoid flushing 'non-old' blocks in an LRU flush,
  because the flushed blocks are soon freed */

  ret = false;
  if (flush_type != BUF_FLUSH_LRU || buf_page_is_old(bpage)) {
    if (buf_flush_ready_for_flush(bpage, flush_type)) {
      ret = true;
    }
  }

  mutex_exit(block_mutex);

  return (ret);
}

/** Flushes to disk all flushable pages within the flush area.
@param[in]	page_id		page id
@param[in]	flush_type	BUF_FLUSH_LRU or BUF_FLUSH_LIST
@param[in]	n_flushed	number of pages flushed so far in this batch
@param[in]	n_to_flush	maximum number of pages we are allowed to flush
@return number of pages flushed */
static ulint buf_flush_try_neighbors(const page_id_t &page_id,
                                     buf_flush_t flush_type, ulint n_flushed,
                                     ulint n_to_flush) {
  page_no_t i;
  page_no_t low;
  page_no_t high;
  ulint count = 0;
  buf_pool_t *buf_pool = buf_pool_get(page_id);

  ut_ad(flush_type == BUF_FLUSH_LRU || flush_type == BUF_FLUSH_LIST);
  ut_ad(!mutex_own(&buf_pool->LRU_list_mutex));
  ut_ad(!buf_flush_list_mutex_own(buf_pool));

  if (UT_LIST_GET_LEN(buf_pool->LRU) < BUF_LRU_OLD_MIN_LEN ||
      srv_flush_neighbors == 0) {
    /* If there is little space or neighbor flushing is
    not enabled then just flush the victim. */
    low = page_id.page_no();
    high = page_id.page_no() + 1;
  } else {
    /* When flushed, dirty blocks are searched in
    neighborhoods of this size, and flushed along with the
    original page. */

    page_no_t buf_flush_area;

    buf_flush_area = std::min(BUF_READ_AHEAD_AREA(buf_pool),
                              static_cast<page_no_t>(buf_pool->curr_size / 16));

    low = (page_id.page_no() / buf_flush_area) * buf_flush_area;
    high = (page_id.page_no() / buf_flush_area + 1) * buf_flush_area;

    if (srv_flush_neighbors == 1) {
      /* adjust 'low' and 'high' to limit
         for contiguous dirty area */
      if (page_id.page_no() > low) {
        for (i = page_id.page_no() - 1; i >= low; i--) {
          if (!buf_flush_check_neighbor(page_id_t(page_id.space(), i),
                                        flush_type)) {
            break;
          }

          if (i == low) {
            /* Avoid overwrap when low == 0
            and calling
            buf_flush_check_neighbor() with
            i == (ulint) -1 */
            i--;
            break;
          }
        }
        low = i + 1;
      }

      for (i = page_id.page_no() + 1;
           i < high &&
           buf_flush_check_neighbor(page_id_t(page_id.space(), i), flush_type);
           i++) {
        /* do nothing */
      }
      high = i;
    }
  }

  const page_no_t space_size = fil_space_get_size(page_id.space());
  if (high > space_size) {
    high = space_size;
  }

  DBUG_PRINT("ib_buf", ("flush " UINT32PF ":%u..%u", page_id.space(),
                        (unsigned)low, (unsigned)high));

  for (i = low; i < high; i++) {
    buf_page_t *bpage;
    rw_lock_t *hash_lock;
    BPageMutex *block_mutex;

    if ((count + n_flushed) >= n_to_flush) {
      /* We have already flushed enough pages and
      should call it a day. There is, however, one
      exception. If the page whose neighbors we
      are flushing has not been flushed yet then
      we'll try to flush the victim that we
      selected originally. */
      if (i <= page_id.page_no()) {
        i = page_id.page_no();
      } else {
        break;
      }
    }

    const page_id_t cur_page_id(page_id.space(), i);

    buf_pool = buf_pool_get(cur_page_id);

    /* We only want to flush pages from this buffer pool. */
    bpage = buf_page_hash_get_s_locked(buf_pool, cur_page_id, &hash_lock);

    if (bpage == NULL) {
      continue;
    }

    block_mutex = buf_page_get_mutex(bpage);

    mutex_enter(block_mutex);

    rw_lock_s_unlock(hash_lock);

    ut_a(buf_page_in_file(bpage));

    /* We avoid flushing 'non-old' blocks in an LRU flush,
    because the flushed blocks are soon freed */

    if (flush_type != BUF_FLUSH_LRU || i == page_id.page_no() ||
        buf_page_is_old(bpage)) {
      if (buf_flush_ready_for_flush(bpage, flush_type) &&
          (i == page_id.page_no() || bpage->buf_fix_count == 0)) {
        /* We also try to flush those
        neighbors != offset */

        if (buf_flush_page(buf_pool, bpage, flush_type, false)) {
          ++count;
        } else {
          mutex_exit(block_mutex);
        }

        continue;
      }
    }

    mutex_exit(block_mutex);
  }

  if (count > 1) {
    MONITOR_INC_VALUE_CUMULATIVE(MONITOR_FLUSH_NEIGHBOR_TOTAL_PAGE,
                                 MONITOR_FLUSH_NEIGHBOR_COUNT,
                                 MONITOR_FLUSH_NEIGHBOR_PAGES, (count - 1));
  }

  return (count);
}

/** Check if the block is modified and ready for flushing.
is ready to flush then flush the page and try o flush its neighbors. The caller
must hold the buffer pool list mutex corresponding to the type of flush.
@param[in]	bpage		buffer control block,
                                must be buf_page_in_file(bpage)
@param[in]	flush_type	BUF_FLUSH_LRU or BUF_FLUSH_LIST
@param[in]	n_to_flush	number of pages to flush
@param[in,out]	count		number of pages flushed
@return	true if the list mutex was released during this function.  This does
not guarantee that some pages were written as well. */
static bool buf_flush_page_and_try_neighbors(buf_page_t *bpage,
                                             buf_flush_t flush_type,
                                             ulint n_to_flush, ulint *count) {
#ifdef UNIV_DEBUG
  buf_pool_t *buf_pool = buf_pool_from_bpage(bpage);
#endif /* UNIV_DEBUG */

  bool flushed;
  BPageMutex *block_mutex = NULL;

  ut_ad(flush_type != BUF_FLUSH_SINGLE_PAGE);

  ut_ad((flush_type == BUF_FLUSH_LRU && mutex_own(&buf_pool->LRU_list_mutex)) ||
        (flush_type == BUF_FLUSH_LIST && buf_flush_list_mutex_own(buf_pool)));

  if (flush_type == BUF_FLUSH_LRU) {
    block_mutex = buf_page_get_mutex(bpage);
    mutex_enter(block_mutex);
  }

#ifdef UNIV_DEBUG
  if (!buf_page_in_file(bpage)) {
    ut_ad(buf_page_get_state(bpage) == BUF_BLOCK_REMOVE_HASH);
    ut_ad(!mutex_own(&buf_pool->LRU_list_mutex));
  }
#else
  ut_a(buf_page_in_file(bpage) ||
       buf_page_get_state(bpage) == BUF_BLOCK_REMOVE_HASH);
#endif /* UNIV_DEBUG */

  if (buf_flush_ready_for_flush(bpage, flush_type)) {
    buf_pool_t *buf_pool;

    buf_pool = buf_pool_from_bpage(bpage);

    if (flush_type == BUF_FLUSH_LRU) {
      mutex_exit(&buf_pool->LRU_list_mutex);
    }

    const page_id_t page_id = bpage->id;

    if (flush_type == BUF_FLUSH_LRU) {
      mutex_exit(block_mutex);
    } else {
      buf_flush_list_mutex_exit(buf_pool);
    }

    /* Try to flush also all the neighbors */
    *count += buf_flush_try_neighbors(page_id, flush_type, *count, n_to_flush);

    if (flush_type == BUF_FLUSH_LRU) {
      mutex_enter(&buf_pool->LRU_list_mutex);
    } else {
      buf_flush_list_mutex_enter(buf_pool);
    }
    flushed = true;

  } else if (flush_type == BUF_FLUSH_LRU) {
    mutex_exit(block_mutex);

    flushed = false;
  } else {
    flushed = false;
  }

  ut_ad((flush_type == BUF_FLUSH_LRU && mutex_own(&buf_pool->LRU_list_mutex)) ||
        (flush_type == BUF_FLUSH_LIST && buf_flush_list_mutex_own(buf_pool)));

  return (flushed);
}

/** This utility moves the uncompressed frames of pages to the free list.
Note that this function does not actually flush any data to disk. It
just detaches the uncompressed frames from the compressed pages at the
tail of the unzip_LRU and puts those freed frames in the free list.
Note that it is a best effort attempt and it is not guaranteed that
after a call to this function there will be 'max' blocks in the free
list. The caller must hold the LRU list mutex.
@param[in]	buf_pool	buffer pool instance
@param[in]	max		desired number of blocks in the free_list
@return number of blocks moved to the free list. */
static ulint buf_free_from_unzip_LRU_list_batch(buf_pool_t *buf_pool,
                                                ulint max) {
  ulint scanned = 0;
  ulint count = 0;
  ulint free_len = UT_LIST_GET_LEN(buf_pool->free);
  ulint lru_len = UT_LIST_GET_LEN(buf_pool->unzip_LRU);

  ut_ad(mutex_own(&buf_pool->LRU_list_mutex));

  buf_block_t *block = UT_LIST_GET_LAST(buf_pool->unzip_LRU);

  while (block != NULL && count < max && free_len < srv_LRU_scan_depth &&
         lru_len > UT_LIST_GET_LEN(buf_pool->LRU) / 10) {
    BPageMutex *block_mutex = buf_page_get_mutex(&block->page);

    ++scanned;

    mutex_enter(block_mutex);

    if (buf_LRU_free_page(&block->page, false)) {
      /* Block was freed, all mutexes released */
      ++count;
      mutex_enter(&buf_pool->LRU_list_mutex);
      block = UT_LIST_GET_LAST(buf_pool->unzip_LRU);

    } else {
      mutex_exit(block_mutex);
      block = UT_LIST_GET_PREV(unzip_LRU, block);
    }

    free_len = UT_LIST_GET_LEN(buf_pool->free);
    lru_len = UT_LIST_GET_LEN(buf_pool->unzip_LRU);
  }

  ut_ad(mutex_own(&buf_pool->LRU_list_mutex));

  if (count) {
    MONITOR_INC_VALUE_CUMULATIVE(MONITOR_LRU_BATCH_EVICT_TOTAL_PAGE,
                                 MONITOR_LRU_BATCH_EVICT_COUNT,
                                 MONITOR_LRU_BATCH_EVICT_PAGES, count);
  }

  if (scanned) {
    MONITOR_INC_VALUE_CUMULATIVE(MONITOR_LRU_BATCH_SCANNED,
                                 MONITOR_LRU_BATCH_SCANNED_NUM_CALL,
                                 MONITOR_LRU_BATCH_SCANNED_PER_CALL, scanned);
  }

  return (count);
}

/** This utility flushes dirty blocks from the end of the LRU list.
The calling thread is not allowed to own any latches on pages!
It attempts to make 'max' blocks available in the free list. Note that
it is a best effort attempt and it is not guaranteed that after a call
to this function there will be 'max' blocks in the free list.
@param[in]	buf_pool	buffer pool instance
@param[in]	max		desired number for blocks in the free_list
@return pair of numbers where first number is the blocks for which
flush request is queued and second is the number of blocks that were
clean and simply evicted from the LRU. */
static std::pair<ulint, ulint> buf_flush_LRU_list_batch(buf_pool_t *buf_pool,
                                                        ulint max) {
  buf_page_t *bpage;
  ulint scanned = 0;
  ulint evict_count = 0;
  ulint count = 0;
  ulint free_len = UT_LIST_GET_LEN(buf_pool->free);
  ulint lru_len = UT_LIST_GET_LEN(buf_pool->LRU);
  ulint withdraw_depth;

  ut_ad(mutex_own(&buf_pool->LRU_list_mutex));

  withdraw_depth = buf_get_withdraw_depth(buf_pool);

  for (bpage = UT_LIST_GET_LAST(buf_pool->LRU);
       bpage != NULL && count + evict_count < max &&
       free_len < srv_LRU_scan_depth + withdraw_depth &&
       lru_len > BUF_LRU_MIN_LEN;
       ++scanned, bpage = buf_pool->lru_hp.get()) {
    buf_page_t *prev = UT_LIST_GET_PREV(LRU, bpage);
    buf_pool->lru_hp.set(prev);

    BPageMutex *block_mutex = buf_page_get_mutex(bpage);

    bool acquired = mutex_enter_nowait(block_mutex) == 0;

    if (acquired && buf_flush_ready_for_replace(bpage)) {
      /* block is ready for eviction i.e., it is
      clean and is not IO-fixed or buffer fixed. */
      if (buf_LRU_free_page(bpage, true)) {
        ++evict_count;
        mutex_enter(&buf_pool->LRU_list_mutex);
      } else {
        mutex_exit(block_mutex);
      }
    } else if (acquired && buf_flush_ready_for_flush(bpage, BUF_FLUSH_LRU)) {
      /* Block is ready for flush. Dispatch an IO
      request. The IO helper thread will put it on
      free list in IO completion routine. */
      mutex_exit(block_mutex);
      buf_flush_page_and_try_neighbors(bpage, BUF_FLUSH_LRU, max, &count);
    } else if (!acquired) {
      ut_ad(buf_pool->lru_hp.is_hp(prev));
    } else {
      /* Can't evict or dispatch this block. Go to
      previous. */
      mutex_exit(block_mutex);
      ut_ad(buf_pool->lru_hp.is_hp(prev));
    }

    ut_ad(!mutex_own(block_mutex));
    ut_ad(mutex_own(&buf_pool->LRU_list_mutex));

    free_len = UT_LIST_GET_LEN(buf_pool->free);
    lru_len = UT_LIST_GET_LEN(buf_pool->LRU);
  }

  buf_pool->lru_hp.set(NULL);

  /* We keep track of all flushes happening as part of LRU
  flush. When estimating the desired rate at which flush_list
  should be flushed, we factor in this value. */
  buf_lru_flush_page_count += count;

  ut_ad(mutex_own(&buf_pool->LRU_list_mutex));

  if (evict_count) {
    MONITOR_INC_VALUE_CUMULATIVE(MONITOR_LRU_BATCH_EVICT_TOTAL_PAGE,
                                 MONITOR_LRU_BATCH_EVICT_COUNT,
                                 MONITOR_LRU_BATCH_EVICT_PAGES, evict_count);
  }

  if (scanned) {
    MONITOR_INC_VALUE_CUMULATIVE(MONITOR_LRU_BATCH_SCANNED,
                                 MONITOR_LRU_BATCH_SCANNED_NUM_CALL,
                                 MONITOR_LRU_BATCH_SCANNED_PER_CALL, scanned);
  }

  return (std::make_pair(count, evict_count));
}

/** Flush and move pages from LRU or unzip_LRU list to the free list.
Whether LRU or unzip_LRU is used depends on the state of the system.
@param[in]	buf_pool	buffer pool instance
@param[in]	max		desired number of blocks in the free_list
@return number of blocks for which either the write request was queued
or in case of unzip_LRU the number of blocks actually moved to the
free list */
static std::pair<ulint, ulint> buf_do_LRU_batch(buf_pool_t *buf_pool,
                                                ulint max) {
  ulint count = 0;
  std::pair<ulint, ulint> res;

  ut_ad(mutex_own(&buf_pool->LRU_list_mutex));

  if (buf_LRU_evict_from_unzip_LRU(buf_pool)) {
    count = buf_free_from_unzip_LRU_list_batch(buf_pool, max);
  }

  if (max > count) {
    res = buf_flush_LRU_list_batch(buf_pool, max - count);
  }

  /* Add evicted pages from unzip_LRU to the evicted pages from the simple
  LRU. */
  res.second += count;

  return (res);
}

/** This utility flushes dirty blocks from the end of the flush_list.
The calling thread is not allowed to own any latches on pages!
@param[in]	buf_pool	buffer pool instance
@param[in]	min_n		wished minimum mumber of blocks flushed (it is
not guaranteed that the actual number is that big, though)
@param[in]	lsn_limit	all blocks whose oldest_modification is smaller
than this should be flushed (if their number does not exceed min_n)
@return number of blocks for which the write request was queued;
ULINT_UNDEFINED if there was a flush of the same type already
running */
static ulint buf_do_flush_list_batch(buf_pool_t *buf_pool, ulint min_n,
                                     lsn_t lsn_limit) {
  ulint count = 0;
  ulint scanned = 0;

  /* Start from the end of the list looking for a suitable
  block to be flushed. */
  buf_flush_list_mutex_enter(buf_pool);
  ulint len = UT_LIST_GET_LEN(buf_pool->flush_list);

  /* In order not to degenerate this scan to O(n*n) we attempt
  to preserve pointer of previous block in the flush list. To do
  so we declare it a hazard pointer. Any thread working on the
  flush list must check the hazard pointer and if it is removing
  the same block then it must reset it. */
  for (buf_page_t *bpage = UT_LIST_GET_LAST(buf_pool->flush_list);
       count < min_n && bpage != NULL && len > 0 &&
       bpage->oldest_modification < lsn_limit;
       bpage = buf_pool->flush_hp.get(), ++scanned) {
    buf_page_t *prev;

    ut_a(bpage->oldest_modification > 0);
    ut_ad(bpage->in_flush_list);

    prev = UT_LIST_GET_PREV(list, bpage);
    buf_pool->flush_hp.set(prev);

#ifdef UNIV_DEBUG
    bool flushed =
#endif /* UNIV_DEBUG */
        buf_flush_page_and_try_neighbors(bpage, BUF_FLUSH_LIST, min_n, &count);

    ut_ad(flushed || buf_pool->flush_hp.is_hp(prev));

    --len;
  }

  buf_pool->flush_hp.set(NULL);
  buf_flush_list_mutex_exit(buf_pool);

  if (scanned) {
    MONITOR_INC_VALUE_CUMULATIVE(MONITOR_FLUSH_BATCH_SCANNED,
                                 MONITOR_FLUSH_BATCH_SCANNED_NUM_CALL,
                                 MONITOR_FLUSH_BATCH_SCANNED_PER_CALL, scanned);
  }

  if (count) {
    MONITOR_INC_VALUE_CUMULATIVE(MONITOR_FLUSH_BATCH_TOTAL_PAGE,
                                 MONITOR_FLUSH_BATCH_COUNT,
                                 MONITOR_FLUSH_BATCH_PAGES, count);
  }

  return (count);
}

/** This utility flushes dirty blocks from the end of the LRU list or
flush_list.
NOTE 1: in the case of an LRU flush the calling thread may own latches to
pages: to avoid deadlocks, this function must be written so that it cannot
end up waiting for these latches! NOTE 2: in the case of a flush list flush,
the calling thread is not allowed to own any latches on pages!
@param[in]	buf_pool	buffer pool instance
@param[in]	flush_type	BUF_FLUSH_LRU or BUF_FLUSH_LIST; if
BUF_FLUSH_LIST, then the caller must not own any latches on pages
@param[in]	min_n		wished minimum mumber of blocks flushed (it is
not guaranteed that the actual number is that big, though)
@param[in]	lsn_limit	in the case of BUF_FLUSH_LIST all blocks whose
oldest_modification is smaller than this should be flushed (if their number
does not exceed min_n), otherwise ignored
@return pair of numbers of flushed and evicted blocks */
static std::pair<ulint, ulint> buf_flush_batch(buf_pool_t *buf_pool,
                                               buf_flush_t flush_type,
                                               ulint min_n, lsn_t lsn_limit) {
  ut_ad(flush_type == BUF_FLUSH_LRU || flush_type == BUF_FLUSH_LIST);

#ifdef UNIV_DEBUG
  {
    dict_sync_check check(true);

    ut_ad(flush_type != BUF_FLUSH_LIST || !sync_check_iterate(check));
  }
#endif /* UNIV_DEBUG */

  std::pair<ulint, ulint> res;

  /* Note: The buffer pool mutexes is released and reacquired within
  the flush functions. */
  switch (flush_type) {
    case BUF_FLUSH_LRU:
      mutex_enter(&buf_pool->LRU_list_mutex);
      res = buf_do_LRU_batch(buf_pool, min_n);
      mutex_exit(&buf_pool->LRU_list_mutex);
      break;
    case BUF_FLUSH_LIST:
      res.first = buf_do_flush_list_batch(buf_pool, min_n, lsn_limit);
      res.second = 0;
      break;
    default:
      ut_error;
  }

  DBUG_PRINT("ib_buf",
             ("flush %u completed, flushed %u pages, evicted %u pages",
              unsigned(flush_type), unsigned(res.first), unsigned(res.second)));

  return (res);
}

/** Start a buffer flush batch for LRU or flush list
@param[in]	buf_pool	buffer pool instance
@param[in]	flush_type	BUF_FLUSH_LRU or BUF_FLUSH_LIST */
static ibool buf_flush_start(buf_pool_t *buf_pool, buf_flush_t flush_type) {
  ut_ad(flush_type == BUF_FLUSH_LRU || flush_type == BUF_FLUSH_LIST);

  mutex_enter(&buf_pool->flush_state_mutex);

  if (buf_pool->n_flush[flush_type] > 0 ||
      buf_pool->init_flush[flush_type] == TRUE) {
    /* There is already a flush batch of the same type running */

    mutex_exit(&buf_pool->flush_state_mutex);

    return (FALSE);
  }

  buf_pool->init_flush[flush_type] = TRUE;

  os_event_reset(buf_pool->no_flush[flush_type]);

  mutex_exit(&buf_pool->flush_state_mutex);

  return (TRUE);
}

/** End a buffer flush batch for LRU or flush list
@param[in]	buf_pool	buffer pool instance
@param[in]	flush_type	BUF_FLUSH_LRU or BUF_FLUSH_LIST
@param[in]	flushed_page_count number of dirty pages whose writes have been
queued by this flush. */
static void buf_flush_end(buf_pool_t *buf_pool, buf_flush_t flush_type,
                          ulint flushed_page_count) {
  mutex_enter(&buf_pool->flush_state_mutex);

  buf_pool->init_flush[flush_type] = FALSE;

  buf_pool->try_LRU_scan = TRUE;

  if (buf_pool->n_flush[flush_type] == 0) {
    /* The running flush batch has ended */

    os_event_set(buf_pool->no_flush[flush_type]);
  }

  mutex_exit(&buf_pool->flush_state_mutex);

  if (!srv_read_only_mode && flushed_page_count) {
    buf_dblwr_flush_buffered_writes(
        buf_parallel_dblwr_partition(buf_pool, flush_type));
  } else {
    os_aio_simulated_wake_handler_threads();
  }
}

/** Waits until a flush batch of the given type ends */
void buf_flush_wait_batch_end(buf_pool_t *buf_pool, /*!< buffer pool instance */
                              buf_flush_t type)     /*!< in: BUF_FLUSH_LRU
                                                    or BUF_FLUSH_LIST */
{
  ut_ad(type == BUF_FLUSH_LRU || type == BUF_FLUSH_LIST);

  if (buf_pool == NULL) {
    ulint i;

    for (i = 0; i < srv_buf_pool_instances; ++i) {
      buf_pool_t *buf_pool;

      buf_pool = buf_pool_from_array(i);

      thd_wait_begin(NULL, THD_WAIT_DISKIO);
      os_event_wait(buf_pool->no_flush[type]);
      thd_wait_end(NULL);
    }
  } else {
    thd_wait_begin(NULL, THD_WAIT_DISKIO);
    os_event_wait(buf_pool->no_flush[type]);
    thd_wait_end(NULL);
  }
}

/** Do flushing batch of a given type.
NOTE: The calling thread is not allowed to own any latches on pages!
@param[in,out]	buf_pool	buffer pool instance
@param[in]	type		flush type
@param[in]	min_n		wished minimum mumber of blocks flushed
(it is not guaranteed that the actual number is that big, though)
@param[in]	lsn_limit	in the case BUF_FLUSH_LIST all blocks whose
oldest_modification is smaller than this should be flushed (if their number
does not exceed min_n), otherwise ignored
@param[out]	n_processed	the number of pages which were processed is
passed back to caller. Ignored if NULL
@retval true	if a batch was queued successfully.
@retval false	if another batch of same type was already running. */
bool buf_flush_do_batch(buf_pool_t *buf_pool, buf_flush_t type, ulint min_n,
                        lsn_t lsn_limit, ulint *n_processed) {
  ut_ad(type == BUF_FLUSH_LRU || type == BUF_FLUSH_LIST);

  if (n_processed != NULL) {
    *n_processed = 0;
  }

  if (!buf_flush_start(buf_pool, type)) {
    return (false);
  }

  const auto res = buf_flush_batch(buf_pool, type, min_n, lsn_limit);

  buf_flush_end(buf_pool, type, res.first);

  if (n_processed != NULL) {
    *n_processed = res.first + res.second;
  }

  return (true);
}

/** This utility flushes dirty blocks from the end of the flush list of all
buffer pool instances.
NOTE: The calling thread is not allowed to own any latches on pages!
@param[in]	min_n		wished minimum mumber of blocks flushed
                                (it is not guaranteed that the actual number
                                is that big, though)
@param[in]	lsn_limit	in the case BUF_FLUSH_LIST all blocks whose
                                oldest_modification is smaller than this
                                should be flushed (if their number does not
                                exceed min_n), otherwise ignored
@param[out]	n_processed	the number of pages which were processed is
                                passed back to caller. Ignored if NULL.

@return true if a batch was queued successfully for each buffer pool
instance. false if another batch of same type was already running in
at least one of the buffer pool instance */
static bool buf_flush_lists(ulint min_n, lsn_t lsn_limit, ulint *n_processed) {
  ulint n_flushed = 0;
  bool success = true;

  if (n_processed) {
    *n_processed = 0;
  }

  if (min_n != ULINT_MAX) {
    /* Ensure that flushing is spread evenly amongst the
    buffer pool instances. When min_n is ULINT_MAX
    we need to flush everything up to the lsn limit
    so no limit here. */
    min_n = (min_n + srv_buf_pool_instances - 1) / srv_buf_pool_instances;
  }

  /* Flush to lsn_limit in all buffer pool instances */
  for (ulint i = 0; i < srv_buf_pool_instances; i++) {
    buf_pool_t *buf_pool;
    ulint page_count = 0;

    buf_pool = buf_pool_from_array(i);

    if (!buf_flush_do_batch(buf_pool, BUF_FLUSH_LIST, min_n, lsn_limit,
                            &page_count)) {
      /* We have two choices here. If lsn_limit was
      specified then skipping an instance of buffer
      pool means we cannot guarantee that all pages
      up to lsn_limit has been flushed. We can
      return right now with failure or we can try
      to flush remaining buffer pools up to the
      lsn_limit. We attempt to flush other buffer
      pools based on the assumption that it will
      help in the retry which will follow the
      failure. */
      success = false;

      continue;
    }

    n_flushed += page_count;
  }

  if (n_flushed) {
    srv_stats.buf_pool_flushed.add(n_flushed);
  }

  if (n_processed) {
    *n_processed = n_flushed;
  }

  return (success);
}

/** This function picks up a single page from the tail of the LRU
list, flushes it (if it is dirty), removes it from page_hash and LRU
list and puts it on the free list. It is called from user threads when
they are unable to find a replaceable page at the tail of the LRU
list i.e.: when the background LRU flushing in the page_cleaner thread
is not fast enough to keep pace with the workload.
@param[in,out]	buf_pool	buffer pool instance
@return true if success. */
bool buf_flush_single_page_from_LRU(buf_pool_t *buf_pool) {
  ulint scanned;
  buf_page_t *bpage;
  ibool freed;

  ut_ad(srv_empty_free_list_algorithm == SRV_EMPTY_FREE_LIST_LEGACY);

  mutex_enter(&buf_pool->LRU_list_mutex);

  for (bpage = buf_pool->single_scan_itr.start(), scanned = 0, freed = false;
       bpage != NULL; ++scanned, bpage = buf_pool->single_scan_itr.get()) {
    ut_ad(mutex_own(&buf_pool->LRU_list_mutex));

    buf_page_t *prev = UT_LIST_GET_PREV(LRU, bpage);

    buf_pool->single_scan_itr.set(prev);

    BPageMutex *block_mutex;

    block_mutex = buf_page_get_mutex(bpage);

    mutex_enter(block_mutex);

    if (buf_flush_ready_for_replace(bpage)) {
      /* block is ready for eviction i.e., it is
      clean and is not IO-fixed or buffer fixed. */

      if (buf_LRU_free_page(bpage, true)) {
        freed = true;
        break;
      } else {
        mutex_exit(block_mutex);
      }

    } else if (buf_flush_ready_for_flush(bpage, BUF_FLUSH_SINGLE_PAGE)) {
      /* Block is ready for flush. Try and dispatch an IO
      request. We'll put it on free list in IO completion
      routine if it is not buffer fixed. The following call
      will release the buffer pool and block mutex.

      Note: There is no guarantee that this page has actually
      been freed, only that it has been flushed to disk */

      freed = buf_flush_page(buf_pool, bpage, BUF_FLUSH_SINGLE_PAGE, true);

      if (freed) {
        break;
      }

      mutex_exit(block_mutex);
    } else {
      mutex_exit(block_mutex);
    }

    ut_ad(!mutex_own(block_mutex));
  }

  if (!freed) {
    /* Can't find a single flushable page. */
    ut_ad(!bpage);
    mutex_exit(&buf_pool->LRU_list_mutex);
  }

  if (scanned) {
    MONITOR_INC_VALUE_CUMULATIVE(MONITOR_LRU_SINGLE_FLUSH_SCANNED,
                                 MONITOR_LRU_SINGLE_FLUSH_SCANNED_NUM_CALL,
                                 MONITOR_LRU_SINGLE_FLUSH_SCANNED_PER_CALL,
                                 scanned);
  }

  ut_ad(!mutex_own(&buf_pool->LRU_list_mutex));

  return (freed);
}

/**
Clears up tail of the LRU list of a given buffer pool instance:
* Put replaceable pages at the tail of LRU to the free list
* Flush dirty pages at the tail of LRU to the disk
The depth to which we scan each buffer pool is controlled by dynamic
config parameter innodb_LRU_scan_depth.
@param buf_pool buffer pool instance
@return total pages flushed and evicted */
static ulint buf_flush_LRU_list(buf_pool_t *buf_pool) {
  ulint scan_depth, withdraw_depth;
  ulint n_flushed = 0;

  ut_ad(buf_pool);

  /* srv_LRU_scan_depth can be arbitrarily large value.
  We cap it with current LRU size. */
  scan_depth = UT_LIST_GET_LEN(buf_pool->LRU);
  withdraw_depth = buf_get_withdraw_depth(buf_pool);

  if (withdraw_depth > srv_LRU_scan_depth) {
    scan_depth = ut_min(withdraw_depth, scan_depth);
  } else {
    scan_depth = ut_min(static_cast<ulint>(srv_LRU_scan_depth), scan_depth);
  }

  /* Currently one of page_cleaners is the only thread
  that can trigger an LRU flush at the same time.
  So, it is not possible that a batch triggered during
  last iteration is still running, */
  buf_flush_do_batch(buf_pool, BUF_FLUSH_LRU, scan_depth, 0, &n_flushed);

  return (n_flushed);
}

/** Wait for any possible LRU flushes that are in progress to end. */
void buf_flush_wait_LRU_batch_end(void) {
  for (ulint i = 0; i < srv_buf_pool_instances; i++) {
    buf_pool_t *buf_pool;

    buf_pool = buf_pool_from_array(i);

    mutex_enter(&buf_pool->flush_state_mutex);

    if (buf_pool->n_flush[BUF_FLUSH_LRU] > 0 ||
        buf_pool->init_flush[BUF_FLUSH_LRU]) {
      mutex_exit(&buf_pool->flush_state_mutex);
      buf_flush_wait_batch_end(buf_pool, BUF_FLUSH_LRU);
    } else {
      mutex_exit(&buf_pool->flush_state_mutex);
    }
  }
}

/** Calculates if flushing is required based on number of dirty pages in
 the buffer pool.
 @return percent of io_capacity to flush to manage dirty page ratio */
static ulint af_get_pct_for_dirty() {
  double dirty_pct = buf_get_modified_ratio_pct();

  if (dirty_pct == 0.0) {
    /* No pages modified */
    return (0);
  }

  ut_a(srv_max_dirty_pages_pct_lwm <= srv_max_buf_pool_modified_pct);

  if (srv_max_dirty_pages_pct_lwm == 0) {
    /* The user has not set the option to preflush dirty
    pages as we approach the high water mark. */
    if (dirty_pct >= srv_max_buf_pool_modified_pct) {
      /* We have crossed the high water mark of dirty
      pages In this case we start flushing at 100% of
      innodb_io_capacity. */
      return (100);
    }
  } else if (dirty_pct >= srv_max_dirty_pages_pct_lwm) {
    /* We should start flushing pages gradually. */
    return (static_cast<ulint>((dirty_pct * 100) /
                               (srv_max_buf_pool_modified_pct + 1)));
  }

  return (0);
}

/** Calculates if flushing is required based on redo generation rate.
 @return percent of io_capacity to flush to manage redo space */
static ulint af_get_pct_for_lsn(lsn_t age) /*!< in: current age of LSN. */
{
  const lsn_t log_margin =
      log_translate_sn_to_lsn(log_free_check_margin(*log_sys));

  ut_a(log_sys->lsn_capacity_for_free_check > log_margin);

  const lsn_t log_capacity = log_sys->lsn_capacity_for_free_check - log_margin;

  lsn_t lsn_age_factor;
  lsn_t af_lwm = (srv_adaptive_flushing_lwm * log_capacity) / 100;

  if (age < af_lwm) {
    /* No adaptive flushing. */
    return (0);
  }

  auto limit_for_age = log_get_max_modified_age_async();
  ut_a(limit_for_age >= log_margin);
  limit_for_age -= log_margin;

  if (age < limit_for_age && !srv_adaptive_flushing) {
    /* We have still not reached the max_async point and
    the user has disabled adaptive flushing. */
    return (0);
  }

  /* If we are here then we know that either:
  1) User has enabled adaptive flushing
  2) User may have disabled adaptive flushing but we have reached
  max_async_age. */
  lsn_age_factor = (age * 100) / limit_for_age;

  ut_ad(srv_max_io_capacity >= srv_io_capacity);
  switch (
      static_cast<srv_cleaner_lsn_age_factor_t>(srv_cleaner_lsn_age_factor)) {
    case SRV_CLEANER_LSN_AGE_FACTOR_LEGACY:
      return (
          static_cast<ulint>(((srv_max_io_capacity / srv_io_capacity) *
                              (lsn_age_factor * sqrt((double)lsn_age_factor))) /
                             7.5));
    case SRV_CLEANER_LSN_AGE_FACTOR_HIGH_CHECKPOINT:
      return (static_cast<ulint>(
          ((srv_max_io_capacity / srv_io_capacity) *
           (lsn_age_factor * lsn_age_factor * sqrt((double)lsn_age_factor))) /
          700.5));
    default:
      ut_error;
  }
}

/** This function is called approximately once every second by the
 page_cleaner thread. Based on various factors it decides if there is a
 need to do flushing.
 @return number of pages recommended to be flushed
 @param lsn_limit	pointer to return LSN up to which flushing must happen
 @param last_pages_in	the number of pages flushed by the last flush_list
                         flushing. */
static ulint page_cleaner_flush_pages_recommendation(lsn_t *lsn_limit,
                                                     ulint last_pages_in) {
  static lsn_t prev_lsn = 0;
  static ulint sum_pages = 0;
  static ulint avg_page_rate = 0;
  static ulint n_iterations = 0;
  static time_t prev_time;
  lsn_t oldest_lsn;
  lsn_t cur_lsn;
  lsn_t age;
  lsn_t lsn_rate;
  ulint n_pages = 0;
  ulint pct_for_dirty = 0;
  ulint pct_for_lsn = 0;
  ulint pct_total = 0;

  cur_lsn = log_buffer_dirty_pages_added_up_to_lsn(*log_sys);

  if (prev_lsn == 0) {
    /* First time around. */
    prev_lsn = cur_lsn;
    prev_time = ut_time();
    return (0);
  }

  if (prev_lsn == cur_lsn) {
    return (0);
  }

  sum_pages += last_pages_in;

  time_t curr_time = ut_time();
  double time_elapsed = difftime(curr_time, prev_time);

  /* We update our variables every srv_flushing_avg_loops
  iterations to smooth out transition in workload. */
  if (++n_iterations >= srv_flushing_avg_loops ||
      time_elapsed >= srv_flushing_avg_loops) {
    if (time_elapsed < 1) {
      time_elapsed = 1;
    }

    avg_page_rate = static_cast<ulint>(
        ((static_cast<double>(sum_pages) / time_elapsed) + avg_page_rate) / 2);

    /* How much LSN we have generated since last call. */
    lsn_rate = static_cast<lsn_t>(static_cast<double>(cur_lsn - prev_lsn) /
                                  time_elapsed);

    lsn_avg_rate = (lsn_avg_rate + lsn_rate) / 2;

    /* aggregate stats of all slots */
    mutex_enter(&page_cleaner->mutex);

    ulint flush_tm = page_cleaner->flush_time;
    ulint flush_pass = page_cleaner->flush_pass;

    page_cleaner->flush_time = 0;
    page_cleaner->flush_pass = 0;

    ulint list_tm = 0;
    ulint list_pass = 0;

    for (ulint i = 0; i < page_cleaner->n_slots; i++) {
      page_cleaner_slot_t *slot;

      slot = &page_cleaner->slots[i];

      list_tm += slot->flush_list_time;
      list_pass += slot->flush_list_pass;

      slot->flush_list_time = 0;
      slot->flush_list_pass = 0;
    }

    mutex_exit(&page_cleaner->mutex);

    /* minimum values are 1, to avoid dividing by zero. */
    if (list_tm < 1) {
      list_tm = 1;
    }
    if (flush_tm < 1) {
      flush_tm = 1;
    }

    if (list_pass < 1) {
      list_pass = 1;
    }
    if (flush_pass < 1) {
      flush_pass = 1;
    }

    MONITOR_SET(MONITOR_FLUSH_ADAPTIVE_AVG_TIME_SLOT, list_tm / list_pass);

    MONITOR_SET(MONITOR_FLUSH_ADAPTIVE_AVG_TIME_THREAD,
                list_tm / (srv_n_page_cleaners * flush_pass));
    MONITOR_SET(MONITOR_FLUSH_ADAPTIVE_AVG_TIME_EST, flush_tm / flush_pass);
    MONITOR_SET(MONITOR_FLUSH_AVG_TIME, flush_tm / flush_pass);

    MONITOR_SET(MONITOR_FLUSH_ADAPTIVE_AVG_PASS,
                list_pass / page_cleaner->n_slots);
    MONITOR_SET(MONITOR_FLUSH_AVG_PASS, flush_pass);

    prev_lsn = cur_lsn;
    prev_time = curr_time;

    n_iterations = 0;

    sum_pages = 0;
  }

  oldest_lsn = buf_pool_get_oldest_modification_approx();

  ut_ad(oldest_lsn <= log_get_lsn(*log_sys));

  age = cur_lsn > oldest_lsn ? cur_lsn - oldest_lsn : 0;

  pct_for_dirty = af_get_pct_for_dirty();
  pct_for_lsn = af_get_pct_for_lsn(age);

  pct_total = ut_max(pct_for_dirty, pct_for_lsn);

  /* Estimate pages to be flushed for the lsn progress */
  ulint sum_pages_for_lsn = 0;
  lsn_t target_lsn = oldest_lsn + lsn_avg_rate * buf_flush_lsn_scan_factor;

  for (ulint i = 0; i < srv_buf_pool_instances; i++) {
    buf_pool_t *buf_pool = buf_pool_from_array(i);
    ulint pages_for_lsn = 0;

    buf_flush_list_mutex_enter(buf_pool);
    for (buf_page_t *b = UT_LIST_GET_LAST(buf_pool->flush_list); b != NULL;
         b = UT_LIST_GET_PREV(list, b)) {
      if (b->oldest_modification > target_lsn) {
        break;
      }
      ++pages_for_lsn;
    }
    buf_flush_list_mutex_exit(buf_pool);

    sum_pages_for_lsn += pages_for_lsn;

    mutex_enter(&page_cleaner->mutex);
    ut_ad(page_cleaner->slots[i].state == PAGE_CLEANER_STATE_NONE);
    page_cleaner->slots[i].n_pages_requested =
        pages_for_lsn / buf_flush_lsn_scan_factor + 1;
    mutex_exit(&page_cleaner->mutex);
  }

  sum_pages_for_lsn /= buf_flush_lsn_scan_factor;
  if (sum_pages_for_lsn < 1) {
    sum_pages_for_lsn = 1;
  }

  /* Cap the maximum IO capacity that we are going to use by
  max_io_capacity. Limit the value to avoid too quick increase */

  n_pages = PCT_IO(pct_total);
  if (age < log_get_max_modified_age_async()) {
    ulint pages_for_lsn =
        std::min<ulint>(sum_pages_for_lsn, srv_max_io_capacity * 2);
    n_pages = (n_pages + avg_page_rate + pages_for_lsn) / 3;
  }

  if (n_pages > srv_max_io_capacity) {
    n_pages = srv_max_io_capacity;
  }

  /* Normalize request for each instance */
  mutex_enter(&page_cleaner->mutex);
  ut_ad(page_cleaner->n_slots_requested == 0);
  ut_ad(page_cleaner->n_slots_flushing == 0);
  ut_ad(page_cleaner->n_slots_finished == 0);

  for (ulint i = 0; i < srv_buf_pool_instances; i++) {
    /* if REDO has enough of free space,
    don't care about age distribution of pages */
    page_cleaner->slots[i].n_pages_requested =
        pct_for_lsn > 30 ? page_cleaner->slots[i].n_pages_requested * n_pages /
                                   sum_pages_for_lsn +
                               1
                         : n_pages / srv_buf_pool_instances;
  }
  mutex_exit(&page_cleaner->mutex);

  MONITOR_SET(MONITOR_FLUSH_N_TO_FLUSH_REQUESTED, n_pages);

  MONITOR_SET(MONITOR_FLUSH_N_TO_FLUSH_BY_AGE, sum_pages_for_lsn);

  MONITOR_SET(MONITOR_FLUSH_AVG_PAGE_RATE, avg_page_rate);
  MONITOR_SET(MONITOR_FLUSH_LSN_AVG_RATE, lsn_avg_rate);
  MONITOR_SET(MONITOR_FLUSH_PCT_FOR_DIRTY, pct_for_dirty);
  MONITOR_SET(MONITOR_FLUSH_PCT_FOR_LSN, pct_for_lsn);

  *lsn_limit = LSN_MAX;

  return (n_pages);
}

/** Puts the page_cleaner thread to sleep if it has finished work in less
 than a second
 @retval 0 wake up by event set,
 @retval OS_SYNC_TIME_EXCEEDED if timeout was exceeded
 @param next_loop_time	time when next loop iteration should start
 @param sig_count	zero or the value returned by previous call of
                         os_event_reset() */
static ulint pc_sleep_if_needed(ulint next_loop_time, int64_t sig_count) {
  ulint cur_time = ut_time_ms();

  if (next_loop_time > cur_time) {
    /* Get sleep interval in micro seconds. We use
    ut_min() to avoid long sleep in case of wrap around. */
    ulint sleep_us;

    sleep_us =
        ut_min(static_cast<ulint>(1000000), (next_loop_time - cur_time) * 1000);

<<<<<<< HEAD
    return (os_event_wait_time_low(buf_flush_event, sleep_us, sig_count));
  }

  return (OS_SYNC_TIME_EXCEEDED);
}

/** Initialize page_cleaner.
@param[in]	n_page_cleaners	Number of page cleaner threads to create */
void buf_flush_page_cleaner_init(size_t n_page_cleaners) {
  ut_ad(page_cleaner == NULL);
=======
		sum_pages = 0;
	}

	oldest_lsn = buf_pool_get_oldest_modification();

	ut_ad(oldest_lsn <= log_get_lsn());

	age = cur_lsn > oldest_lsn ? cur_lsn - oldest_lsn : 0;

	pct_for_dirty = af_get_pct_for_dirty();
	pct_for_lsn = af_get_pct_for_lsn(age);

	pct_total = ut_max(pct_for_dirty, pct_for_lsn);

	/* Estimate pages to be flushed for the lsn progress */
	ulint	sum_pages_for_lsn = 0;
	lsn_t	target_lsn = oldest_lsn
			     + lsn_avg_rate * buf_flush_lsn_scan_factor;

	for (ulint i = 0; i < srv_buf_pool_instances; i++) {
		buf_pool_t*	buf_pool = buf_pool_from_array(i);
		ulint		pages_for_lsn = 0;

		buf_flush_list_mutex_enter(buf_pool);
		for (buf_page_t* b = UT_LIST_GET_LAST(buf_pool->flush_list);
		     b != NULL;
		     b = UT_LIST_GET_PREV(list, b)) {
			if (b->oldest_modification > target_lsn) {
				break;
			}
			++pages_for_lsn;
		}
		buf_flush_list_mutex_exit(buf_pool);

		sum_pages_for_lsn += pages_for_lsn;

		mutex_enter(&page_cleaner->mutex);
		ut_ad(page_cleaner->slots[i].state
		      == PAGE_CLEANER_STATE_NONE);
		page_cleaner->slots[i].n_pages_requested
			= pages_for_lsn / buf_flush_lsn_scan_factor + 1;
		mutex_exit(&page_cleaner->mutex);
	}

	sum_pages_for_lsn /= buf_flush_lsn_scan_factor;
	if(sum_pages_for_lsn < 1) {
		sum_pages_for_lsn = 1;
	}

	/* Cap the maximum IO capacity that we are going to use by
	max_io_capacity. Limit the value to avoid too quick increase */

	n_pages = PCT_IO(pct_total);
	if (age < log_get_max_modified_age_async()) {
		ulint	pages_for_lsn =
			std::min<ulint>(sum_pages_for_lsn,
					srv_max_io_capacity * 2);
		n_pages = (n_pages + avg_page_rate + pages_for_lsn) / 3;
	}

	if (n_pages > srv_max_io_capacity) {
		n_pages = srv_max_io_capacity;
	}

	/* Normalize request for each instance */
	mutex_enter(&page_cleaner->mutex);
	ut_ad(page_cleaner->n_slots_requested == 0);
	ut_ad(page_cleaner->n_slots_flushing == 0);
	ut_ad(page_cleaner->n_slots_finished == 0);

	for (ulint i = 0; i < srv_buf_pool_instances; i++) {
		/* if REDO has enough of free space,
		don't care about age distribution of pages */
		page_cleaner->slots[i].n_pages_requested = pct_for_lsn > 30 ?
			page_cleaner->slots[i].n_pages_requested
			* n_pages / sum_pages_for_lsn + 1
			: n_pages / srv_buf_pool_instances;
	}
	mutex_exit(&page_cleaner->mutex);

	MONITOR_SET(MONITOR_FLUSH_N_TO_FLUSH_REQUESTED, n_pages);

	MONITOR_SET(MONITOR_FLUSH_N_TO_FLUSH_BY_AGE, sum_pages_for_lsn);

	MONITOR_SET(MONITOR_FLUSH_AVG_PAGE_RATE, avg_page_rate);
	MONITOR_SET(MONITOR_FLUSH_LSN_AVG_RATE, lsn_avg_rate);
	MONITOR_SET(MONITOR_FLUSH_PCT_FOR_DIRTY, pct_for_dirty);
	MONITOR_SET(MONITOR_FLUSH_PCT_FOR_LSN, pct_for_lsn);

	*lsn_limit = LSN_MAX;

	return(n_pages);
}

/*********************************************************************//**
Puts the page_cleaner thread to sleep if it has finished work in less
than a second
@retval 0 wake up by event set,
@retval OS_SYNC_TIME_EXCEEDED if timeout was exceeded
@param next_loop_time	time when next loop iteration should start
@param sig_count	zero or the value returned by previous call of
			os_event_reset() */
static ulint
pc_sleep_if_needed(ut_monotonic_time next_loop_time, int64_t sig_count) {
	const ut_monotonic_time cur_time = ut_monotonic_time_ms();

	if (next_loop_time.ms > cur_time.ms) {
		/* Get sleep interval in micro seconds. We use
		ut_min() to avoid long sleep in case of wrap around. */
		ulint	sleep_us;

		sleep_us = ut_min(static_cast<ulint>(1000000),
				  (next_loop_time.ms - cur_time.ms) * 1000);
>>>>>>> 8fbc296f

  page_cleaner =
      static_cast<page_cleaner_t *>(ut_zalloc_nokey(sizeof(*page_cleaner)));

  mutex_create(LATCH_ID_PAGE_CLEANER, &page_cleaner->mutex);

  page_cleaner->is_requested = os_event_create("pc_is_requested");
  page_cleaner->is_finished = os_event_create("pc_is_finished");

  page_cleaner->n_slots = static_cast<ulint>(srv_buf_pool_instances);

  page_cleaner->slots = static_cast<page_cleaner_slot_t *>(
      ut_zalloc_nokey(page_cleaner->n_slots * sizeof(*page_cleaner->slots)));

  ut_d(page_cleaner->n_disabled_debug = 0);

  page_cleaner->is_running = true;

  os_thread_create(page_flush_coordinator_thread_key,
                   buf_flush_page_coordinator_thread, n_page_cleaners);

  for (decltype(srv_buf_pool_instances) i = 0; i < srv_buf_pool_instances; i++)
    os_thread_create(buf_lru_manager_thread_key, buf_lru_manager_thread);

  /* Make sure page cleaner and LRU managers are active. */
  while (!buf_page_cleaner_is_active ||
         buf_lru_manager_running_threads.load(std::memory_order_relaxed) <
             srv_buf_pool_instances) {
    os_thread_sleep(10000);
  }
}

/**
Close page_cleaner. */
static void buf_flush_page_cleaner_close(void) {
  /* waiting for all worker threads exit */
  while (page_cleaner->n_workers > 0) {
    os_thread_sleep(10000);
  }

  mutex_destroy(&page_cleaner->mutex);

  ut_free(page_cleaner->slots);

  os_event_destroy(page_cleaner->is_finished);
  os_event_destroy(page_cleaner->is_requested);

  ut_free(page_cleaner);

  page_cleaner = NULL;
}

/**
Requests for all slots to flush all buffer pool instances.
@param min_n	wished minimum mumber of flush list blocks flushed
                (it is not guaranteed that the actual number is that big)
@param lsn_limit in the case BUF_FLUSH_LIST all blocks whose
                oldest_modification is smaller than this should be flushed
                (if their number does not exceed min_n), otherwise ignored
*/
static void pc_request(ulint min_n, lsn_t lsn_limit) {
  if (min_n != ULINT_MAX) {
    /* Ensure that flushing is spread evenly amongst the
    buffer pool instances. When min_n is ULINT_MAX
    we need to flush everything up to the lsn limit
    so no limit here. */
    min_n = (min_n + srv_buf_pool_instances - 1) / srv_buf_pool_instances;
  }

  mutex_enter(&page_cleaner->mutex);

  ut_ad(page_cleaner->n_slots_requested == 0);
  ut_ad(page_cleaner->n_slots_flushing == 0);
  ut_ad(page_cleaner->n_slots_finished == 0);

  page_cleaner->requested = (min_n > 0);
  page_cleaner->lsn_limit = lsn_limit;

  for (ulint i = 0; i < page_cleaner->n_slots; i++) {
    page_cleaner_slot_t *slot = &page_cleaner->slots[i];

    ut_ad(slot->state == PAGE_CLEANER_STATE_NONE);

    if (min_n == ULINT_MAX) {
      slot->n_pages_requested = ULINT_MAX;
    } else if (min_n == 0) {
      slot->n_pages_requested = 0;
    }

    /* slot->n_pages_requested was already set by
    page_cleaner_flush_pages_recommendation() */

    slot->state = PAGE_CLEANER_STATE_REQUESTED;
  }

  page_cleaner->n_slots_requested = page_cleaner->n_slots;
  page_cleaner->n_slots_flushing = 0;
  page_cleaner->n_slots_finished = 0;

  os_event_set(page_cleaner->is_requested);

  mutex_exit(&page_cleaner->mutex);
}

/**
Do flush for one slot.
@return	the number of the slots which has not been treated yet. */
<<<<<<< HEAD
static ulint pc_flush_slot(void) {
  ulint list_tm = 0;
  int list_pass = 0;
=======
static
ulint
pc_flush_slot(void)
{
	ut_monotonic_time list_tm = {0};
	int	list_pass = 0;

	mutex_enter(&page_cleaner->mutex);
>>>>>>> 8fbc296f

  mutex_enter(&page_cleaner->mutex);

  if (page_cleaner->n_slots_requested > 0) {
    page_cleaner_slot_t *slot = NULL;
    ulint i;

    for (i = 0; i < page_cleaner->n_slots; i++) {
      slot = &page_cleaner->slots[i];

      if (slot->state == PAGE_CLEANER_STATE_REQUESTED) {
        break;
      }
    }

    /* slot should be found because
    page_cleaner->n_slots_requested > 0 */
    ut_a(i < page_cleaner->n_slots);

    buf_pool_t *buf_pool = buf_pool_from_array(i);

    page_cleaner->n_slots_requested--;
    page_cleaner->n_slots_flushing++;
    slot->state = PAGE_CLEANER_STATE_FLUSHING;

    if (page_cleaner->n_slots_requested == 0) {
      os_event_reset(page_cleaner->is_requested);
    }

    if (!page_cleaner->is_running) {
      slot->n_flushed_list = 0;
      goto finish_mutex;
    }

<<<<<<< HEAD
    mutex_exit(&page_cleaner->mutex);

    /* Flush pages from flush_list if required */
    if (page_cleaner->requested) {
      list_tm = ut_time_ms();
=======
		/* Flush pages from flush_list if required */
		if (page_cleaner->requested) {
			list_tm = ut_monotonic_time_ms();
>>>>>>> 8fbc296f

      slot->succeeded_list =
          buf_flush_do_batch(buf_pool, BUF_FLUSH_LIST, slot->n_pages_requested,
                             page_cleaner->lsn_limit, &slot->n_flushed_list);

<<<<<<< HEAD
      list_tm = ut_time_ms() - list_tm;
      list_pass++;
    } else {
      slot->n_flushed_list = 0;
      slot->succeeded_list = true;
    }
    mutex_enter(&page_cleaner->mutex);
  finish_mutex:
    page_cleaner->n_slots_flushing--;
    page_cleaner->n_slots_finished++;
    slot->state = PAGE_CLEANER_STATE_FINISHED;

    slot->flush_list_time += list_tm;
    slot->flush_list_pass += list_pass;
=======
			list_tm.ms = ut_monotonic_time_ms().ms - list_tm.ms;
			list_pass++;
		} else {
			slot->n_flushed_list = 0;
			slot->succeeded_list = true;
		}
		mutex_enter(&page_cleaner->mutex);
finish_mutex:
		page_cleaner->n_slots_flushing--;
		page_cleaner->n_slots_finished++;
		slot->state = PAGE_CLEANER_STATE_FINISHED;

		slot->flush_list_time += list_tm.ms;
		slot->flush_list_pass += list_pass;
>>>>>>> 8fbc296f

    if (page_cleaner->n_slots_requested == 0 &&
        page_cleaner->n_slots_flushing == 0) {
      os_event_set(page_cleaner->is_finished);
    }
  }

  ulint ret = page_cleaner->n_slots_requested;

  mutex_exit(&page_cleaner->mutex);

  return (ret);
}

/**
Wait until all flush requests are finished.
@param n_flushed_list	number of pages flushed from the end of the
                        flush_list.
@return			true if all flush_list flushing batch were success. */
static bool pc_wait_finished(ulint *n_flushed_list) {
  bool all_succeeded = true;

  *n_flushed_list = 0;

  os_event_wait(page_cleaner->is_finished);

  mutex_enter(&page_cleaner->mutex);

  ut_ad(page_cleaner->n_slots_requested == 0);
  ut_ad(page_cleaner->n_slots_flushing == 0);
  ut_ad(page_cleaner->n_slots_finished == page_cleaner->n_slots);

  for (ulint i = 0; i < page_cleaner->n_slots; i++) {
    page_cleaner_slot_t *slot = &page_cleaner->slots[i];

    ut_ad(slot->state == PAGE_CLEANER_STATE_FINISHED);

    *n_flushed_list += slot->n_flushed_list;
    all_succeeded &= slot->succeeded_list;

    slot->state = PAGE_CLEANER_STATE_NONE;

    slot->n_pages_requested = 0;
  }

  page_cleaner->n_slots_finished = 0;

  os_event_reset(page_cleaner->is_finished);

  mutex_exit(&page_cleaner->mutex);

  return (all_succeeded);
}

#ifdef UNIV_LINUX
/**
Set priority for page_cleaner and LRU manager threads.
@param[in]	priority	priority intended to set
@return	true if set as intended */
static bool buf_flush_page_cleaner_set_priority(int priority) {
  setpriority(PRIO_PROCESS, (pid_t)syscall(SYS_gettid), priority);
  return (getpriority(PRIO_PROCESS, (pid_t)syscall(SYS_gettid)) == priority);
}
#endif /* UNIV_LINUX */

#ifdef UNIV_DEBUG
/** Loop used to disable page cleaner and LRU manager threads. */
static void buf_flush_page_cleaner_disabled_loop(void) {
  if (!innodb_page_cleaner_disabled_debug) {
    /* We return to avoid entering and exiting mutex. */
    return;
  }

  ut_ad(page_cleaner != nullptr);

  mutex_enter(&page_cleaner->mutex);
  page_cleaner->n_disabled_debug++;
  mutex_exit(&page_cleaner->mutex);

  while (innodb_page_cleaner_disabled_debug &&
         srv_shutdown_state == SRV_SHUTDOWN_NONE && page_cleaner->is_running) {
    os_thread_sleep(100000); /* [A] */
  }

  /* We need to wait for threads exiting here, otherwise we would
  encounter problem when we quickly perform following steps:
          1) SET GLOBAL innodb_page_cleaner_disabled_debug = 1;
          2) SET GLOBAL innodb_page_cleaner_disabled_debug = 0;
          3) SET GLOBAL innodb_page_cleaner_disabled_debug = 1;
  That's because after step 1 this thread could still be sleeping
  inside the loop above at [A] and steps 2, 3 could happen before
  this thread wakes up from [A]. In such case this thread would
  not re-increment n_disabled_debug and we would be waiting for
  him forever in buf_flush_page_cleaner_disabled_debug_update(...).

  Therefore we are waiting in step 2 for this thread exiting here. */

  mutex_enter(&page_cleaner->mutex);
  page_cleaner->n_disabled_debug--;
  mutex_exit(&page_cleaner->mutex);
}

/** Disables page cleaner threads (coordinator and workers) and LRU manager
threads. It's used by: SET GLOBAL innodb_page_cleaner_disabled_debug = 1 (0).
@param[in]	thd		thread handle
@param[in]	var		pointer to system variable
@param[out]	var_ptr		where the formal string goes
@param[in]	save		immediate result from check function */
void buf_flush_page_cleaner_disabled_debug_update(THD *thd, SYS_VAR *var,
                                                  void *var_ptr,
                                                  const void *save) {
  if (page_cleaner == NULL) {
    return;
  }

  if (!*static_cast<const bool *>(save)) {
    if (!innodb_page_cleaner_disabled_debug) {
      return;
    }

    innodb_page_cleaner_disabled_debug = false;

    /* Enable page cleaner and LRU manager threads. */
    while (srv_shutdown_state == SRV_SHUTDOWN_NONE) {
      mutex_enter(&page_cleaner->mutex);
      const ulint n = page_cleaner->n_disabled_debug;
      mutex_exit(&page_cleaner->mutex);
      /* Check if all threads have been enabled, to avoid
      problem when we decide to re-disable them soon. */
      if (n == 0) {
        break;
      }
    }
    return;
  }

  if (innodb_page_cleaner_disabled_debug) {
    return;
  }

  innodb_page_cleaner_disabled_debug = true;

  while (srv_shutdown_state == SRV_SHUTDOWN_NONE) {
    /* Workers are possibly sleeping on is_requested.

    We have to wake them, otherwise they could possibly
    have never noticed, that they should be disabled,
    and we would wait for them here forever.

    That's why we have sleep-loop instead of simply
    waiting on some disabled_debug_event. */
    os_event_set(page_cleaner->is_requested);

    mutex_enter(&page_cleaner->mutex);

    const auto all_flushing_threads =
        srv_n_page_cleaners + buf_lru_manager_running_threads;
    ut_ad(page_cleaner->n_disabled_debug <= all_flushing_threads);

    if (page_cleaner->n_disabled_debug == all_flushing_threads) {
      mutex_exit(&page_cleaner->mutex);
      break;
    }

    mutex_exit(&page_cleaner->mutex);

    os_thread_sleep(100000);
  }
}
#endif /* UNIV_DEBUG */

<<<<<<< HEAD
/** Thread tasked with flushing dirty pages from the buffer pools.
As of now we'll have only one coordinator.
@param[in]	n_page_cleaners	Number of page cleaner threads to create */
static void buf_flush_page_coordinator_thread(size_t n_page_cleaners) {
  ulint next_loop_time = ut_time_ms() + 1000;
  ulint n_flushed = 0;
  ulint last_activity = srv_get_activity_count();
  ulint last_pages = 0;
=======
/******************************************************************//**
page_cleaner thread tasked with flushing dirty pages from the buffer
pools. As of now we'll have only one coordinator.
@return a dummy parameter */
extern "C"
os_thread_ret_t
DECLARE_THREAD(buf_flush_page_cleaner_coordinator)(
/*===============================================*/
	void*	arg MY_ATTRIBUTE((unused)))
			/*!< in: a dummy parameter required by
			os_thread_create */
{
	ut_monotonic_time next_loop_time = ut_monotonic_time_ms();
	next_loop_time.ms += 1000;
	ulint	n_flushed = 0;
	ulint	last_activity = srv_get_activity_count();
	ulint	last_pages = 0;
>>>>>>> 8fbc296f

  my_thread_init();

#ifdef UNIV_LINUX
  /* linux might be able to set different setting for each thread.
  worth to try to set high priority for page cleaner threads */
  if (buf_flush_page_cleaner_set_priority(buf_flush_page_cleaner_priority)) {
    ib::info(ER_IB_MSG_126) << "page_cleaner coordinator priority: "
                            << buf_flush_page_cleaner_priority;
  } else {
    ib::info(ER_IB_MSG_127) << "If the mysqld execution user is authorized,"
                               " page cleaner and LRU manager thread priority"
                               " can be changed. See the man page of"
                               " setpriority().";
  }
#endif /* UNIV_LINUX */

<<<<<<< HEAD
  buf_page_cleaner_is_active = true;

  /* We start from 1 because the coordinator thread is part of the
  same set */

  for (size_t i = 1; i < n_page_cleaners; ++i) {
    os_thread_create(page_flush_thread_key, buf_flush_page_cleaner_thread);
  }

  while (!srv_read_only_mode && srv_shutdown_state == SRV_SHUTDOWN_NONE &&
         recv_sys->spaces != NULL) {
    /* treat flushing requests during recovery. */
    ulint n_flushed_list = 0;

    os_event_wait(recv_sys->flush_start);

    if (srv_shutdown_state != SRV_SHUTDOWN_NONE || recv_sys->spaces == NULL) {
      break;
    }

    /* Flush all pages */
    do {
      pc_request(ULINT_MAX, LSN_MAX);
      while (pc_flush_slot() > 0) {
      }
    } while (!pc_wait_finished(&n_flushed_list));

    os_event_reset(recv_sys->flush_start);
    os_event_set(recv_sys->flush_end);
  }

  os_event_wait(buf_flush_event);

  ulint ret_sleep = 0;
  ulint n_flushed_last = 0;
  ulint warn_interval = 1;
  ulint warn_count = 0;
  int64_t sig_count = os_event_reset(buf_flush_event);

  while (srv_shutdown_state == SRV_SHUTDOWN_NONE) {
    /* The page_cleaner skips sleep if the server is
    idle and there are no pending IOs in the buffer pool
    and there is work to do. */
    if (srv_check_activity(last_activity) || buf_get_n_pending_read_ios() ||
        n_flushed == 0) {
      ret_sleep = pc_sleep_if_needed(next_loop_time, sig_count);

      if (srv_shutdown_state != SRV_SHUTDOWN_NONE) {
        break;
      }
    } else if (ut_time_ms() > next_loop_time) {
      ret_sleep = OS_SYNC_TIME_EXCEEDED;
    } else {
      ret_sleep = 0;
    }

    sig_count = os_event_reset(buf_flush_event);

    if (ret_sleep == OS_SYNC_TIME_EXCEEDED) {
      ulint curr_time = ut_time_ms();

      if (curr_time > next_loop_time + 3000) {
        if (warn_count == 0) {
          ulint us;

          us = 1000 + curr_time - next_loop_time;

          ib::info(ER_IB_MSG_128)
              << "Page cleaner took " << us << "ms to flush " << n_flushed_last
              << " pages";

          if (warn_interval > 300) {
            warn_interval = 600;
          } else {
            warn_interval *= 2;
          }

          warn_count = warn_interval;
        } else {
          --warn_count;
        }
      } else {
        /* reset counter */
        warn_interval = 1;
        warn_count = 0;
      }

      next_loop_time = curr_time + 1000;
      n_flushed_last = 0;
    }

    if (ret_sleep != OS_SYNC_TIME_EXCEEDED && srv_flush_sync &&
        buf_flush_sync_lsn > 0) {
      /* woke up for flush_sync */
      mutex_enter(&page_cleaner->mutex);
      lsn_t lsn_limit = buf_flush_sync_lsn;
      buf_flush_sync_lsn = 0;
      mutex_exit(&page_cleaner->mutex);

      /* Request flushing for threads */
      pc_request(ULINT_MAX, lsn_limit);

      ulint tm = ut_time_ms();

      /* Coordinator also treats requests */
      while (pc_flush_slot() > 0) {
      }

      /* only coordinator is using these counters,
      so no need to protect by lock. */
      page_cleaner->flush_time += ut_time_ms() - tm;
      page_cleaner->flush_pass++;

      /* Wait for all slots to be finished */
      ulint n_flushed_list = 0;
      pc_wait_finished(&n_flushed_list);

      if (n_flushed_list > 0) {
        srv_stats.buf_pool_flushed.add(n_flushed_list);

        MONITOR_INC_VALUE_CUMULATIVE(MONITOR_FLUSH_SYNC_TOTAL_PAGE,
                                     MONITOR_FLUSH_SYNC_COUNT,
                                     MONITOR_FLUSH_SYNC_PAGES, n_flushed_list);
      }

      n_flushed = n_flushed_list;

    } else if (srv_check_activity(last_activity)) {
      ulint n_to_flush;
      lsn_t lsn_limit = 0;

      /* Estimate pages from flush_list to be flushed */
      if (ret_sleep == OS_SYNC_TIME_EXCEEDED) {
        last_activity = srv_get_activity_count();
        n_to_flush =
            page_cleaner_flush_pages_recommendation(&lsn_limit, last_pages);
      } else {
        n_to_flush = 0;
      }

      /* Request flushing for threads */
      pc_request(n_to_flush, lsn_limit);

      ulint tm = ut_time_ms();

      /* Coordinator also treats requests */
      while (pc_flush_slot() > 0) {
        /* No op */
      }

      /* only coordinator is using these counters,
      so no need to protect by lock. */
      page_cleaner->flush_time += ut_time_ms() - tm;
      page_cleaner->flush_pass++;

      /* Wait for all slots to be finished */
      ulint n_flushed_list = 0;

      pc_wait_finished(&n_flushed_list);

      if (n_flushed_list > 0) {
        srv_stats.buf_pool_flushed.add(n_flushed_list);
      }

      if (ret_sleep == OS_SYNC_TIME_EXCEEDED) {
        last_pages = n_flushed_list;
      }

      n_flushed_last += n_flushed_list;

      n_flushed = n_flushed_list;

      if (n_flushed_list) {
        MONITOR_INC_VALUE_CUMULATIVE(
            MONITOR_FLUSH_ADAPTIVE_TOTAL_PAGE, MONITOR_FLUSH_ADAPTIVE_COUNT,
            MONITOR_FLUSH_ADAPTIVE_PAGES, n_flushed_list);
      }

    } else if (ret_sleep == OS_SYNC_TIME_EXCEEDED) {
      /* no activity, slept enough */
      buf_flush_lists(PCT_IO(100), LSN_MAX, &n_flushed);

      n_flushed_last += n_flushed;

      if (n_flushed) {
        MONITOR_INC_VALUE_CUMULATIVE(MONITOR_FLUSH_BACKGROUND_TOTAL_PAGE,
                                     MONITOR_FLUSH_BACKGROUND_COUNT,
                                     MONITOR_FLUSH_BACKGROUND_PAGES, n_flushed);
      }

    } else {
      /* no activity, but woken up by event */
    }

    ut_d(buf_flush_page_cleaner_disabled_loop());
  }
=======
	buf_page_cleaner_is_active = true;

	while (!srv_read_only_mode
	       && srv_shutdown_state == SRV_SHUTDOWN_NONE
	       && recv_sys->heap != NULL) {
		/* treat flushing requests during recovery. */
		ulint	n_flushed_list = 0;

		os_event_wait(recv_sys->flush_start);

		if (srv_shutdown_state != SRV_SHUTDOWN_NONE
		    || recv_sys->heap == NULL) {
			break;
		}

		/* Flush all pages */
		do {
		    pc_request(ULINT_MAX, LSN_MAX);
		    while (pc_flush_slot() > 0) {}
		} while (!pc_wait_finished(&n_flushed_list));

		os_event_reset(recv_sys->flush_start);
		os_event_set(recv_sys->flush_end);
	}

	os_event_wait(buf_flush_event);

	ulint		ret_sleep = 0;
	ulint		n_flushed_last = 0;
	ulint		warn_interval = 1;
	ulint		warn_count = 0;
	int64_t		sig_count = os_event_reset(buf_flush_event);

	while (srv_shutdown_state == SRV_SHUTDOWN_NONE) {

		/* The page_cleaner skips sleep if the server is
		idle and there are no pending IOs in the buffer pool
		and there is work to do. */
		if (srv_check_activity(last_activity)
		    || buf_get_n_pending_read_ios()
		    || n_flushed == 0) {

			ret_sleep = pc_sleep_if_needed(
				next_loop_time, sig_count);

			if (srv_shutdown_state != SRV_SHUTDOWN_NONE) {
				break;
			}
		} else if (ut_monotonic_time_ms().ms > next_loop_time.ms) {
			ret_sleep = OS_SYNC_TIME_EXCEEDED;
		} else {
			ret_sleep = 0;
		}

		sig_count = os_event_reset(buf_flush_event);

		if (ret_sleep == OS_SYNC_TIME_EXCEEDED) {
			ut_monotonic_time curr_time = ut_monotonic_time_ms();

			if (curr_time.ms > next_loop_time.ms + 3000) {
				if (warn_count == 0) {
					ib::info()
					    << "page_cleaner: 1000ms "
					       "intended loop took "
					    << 1000 + curr_time.ms -
						   next_loop_time.ms
					    << "ms. The settings might not  "
					       "be optimal. (flushed="
					    << n_flushed_last
					    << ", during the time.)";
					if (warn_interval > 300) {
						warn_interval = 600;
					} else {
						warn_interval *= 2;
					}

					warn_count = warn_interval;
				} else {
					--warn_count;
				}
			} else {
				/* reset counter */
				warn_interval = 1;
				warn_count = 0;
			}

			next_loop_time.ms = curr_time.ms + 1000;
			n_flushed_last = 0;
		}

		if (ret_sleep != OS_SYNC_TIME_EXCEEDED
		    && srv_flush_sync
		    && buf_flush_sync_lsn > 0) {
			/* woke up for flush_sync */
			mutex_enter(&page_cleaner->mutex);
			lsn_t	lsn_limit = buf_flush_sync_lsn;
			buf_flush_sync_lsn = 0;
			mutex_exit(&page_cleaner->mutex);

			/* Request flushing for threads */
			pc_request(ULINT_MAX, lsn_limit);

			const ut_monotonic_time tm = ut_monotonic_time_ms();

			/* Coordinator also treats requests */
			while (pc_flush_slot() > 0) {}

			/* only coordinator is using these counters,
			so no need to protect by lock. */
			page_cleaner->flush_time +=
			    ut_monotonic_time_ms().ms - tm.ms;
			page_cleaner->flush_pass++;

			/* Wait for all slots to be finished */
			ulint	n_flushed_list = 0;
			pc_wait_finished(&n_flushed_list);

			if (n_flushed_list > 0) {
				srv_stats.buf_pool_flushed.add(n_flushed_list);

				MONITOR_INC_VALUE_CUMULATIVE(
					MONITOR_FLUSH_SYNC_TOTAL_PAGE,
					MONITOR_FLUSH_SYNC_COUNT,
					MONITOR_FLUSH_SYNC_PAGES,
					n_flushed_list);
			}

			n_flushed = n_flushed_list;

		} else if (srv_check_activity(last_activity)) {
			ulint	n_to_flush;
			lsn_t	lsn_limit = 0;

			/* Estimate pages from flush_list to be flushed */
			if (ret_sleep == OS_SYNC_TIME_EXCEEDED) {
				last_activity = srv_get_activity_count();
				n_to_flush =
					page_cleaner_flush_pages_recommendation(
						&lsn_limit, last_pages);
			} else {
				n_to_flush = 0;
			}

			/* Request flushing for threads */
			pc_request(n_to_flush, lsn_limit);

			const ut_monotonic_time tm = ut_monotonic_time_ms();

			/* Coordinator also treats requests */
			while (pc_flush_slot() > 0) {}

			/* only coordinator is using these counters,
			so no need to protect by lock. */
			page_cleaner->flush_time +=
			    ut_monotonic_time_ms().ms - tm.ms;
			page_cleaner->flush_pass++;

			/* Wait for all slots to be finished */
			ulint	n_flushed_list = 0;

			pc_wait_finished(&n_flushed_list);

			if (n_flushed_list) {
				srv_stats.buf_pool_flushed.add(n_flushed_list);

				MONITOR_INC_VALUE_CUMULATIVE(
					MONITOR_FLUSH_ADAPTIVE_TOTAL_PAGE,
					MONITOR_FLUSH_ADAPTIVE_COUNT,
					MONITOR_FLUSH_ADAPTIVE_PAGES,
					n_flushed_list);
			}

			if (ret_sleep == OS_SYNC_TIME_EXCEEDED) {
				last_pages = n_flushed_list;
			}

			n_flushed_last += n_flushed_list;

			n_flushed = n_flushed_list;

		} else if (ret_sleep == OS_SYNC_TIME_EXCEEDED) {
			/* no activity, slept enough */
			buf_flush_lists(PCT_IO(100), LSN_MAX, &n_flushed);

			n_flushed_last += n_flushed;

			if (n_flushed) {
				MONITOR_INC_VALUE_CUMULATIVE(
					MONITOR_FLUSH_BACKGROUND_TOTAL_PAGE,
					MONITOR_FLUSH_BACKGROUND_COUNT,
					MONITOR_FLUSH_BACKGROUND_PAGES,
					n_flushed);

			}

		} else {
			/* no activity, but woken up by event */
		}

		ut_d(buf_flush_page_cleaner_disabled_loop());
	}

	ut_ad(srv_shutdown_state > 0);
	if (srv_fast_shutdown == 2
	    || srv_shutdown_state == SRV_SHUTDOWN_EXIT_THREADS) {
		/* In very fast shutdown or when innodb failed to start, we
		simulate a crash of the buffer pool. We are not required to do
		any flushing. */
		goto thread_exit;
	}

	/* In case of normal and slow shutdown the page_cleaner thread
	must wait for all other activity in the server to die down.
	Note that we can start flushing the buffer pool as soon as the
	server enters shutdown phase but we must stay alive long enough
	to ensure that any work done by the master or purge threads is
	also flushed.
	During shutdown we pass through two stages. In the first stage,
	when SRV_SHUTDOWN_CLEANUP is set other threads like the master
	and the purge threads may be working as well. We start flushing
	the buffer pool but can't be sure that no new pages are being
	dirtied until we enter SRV_SHUTDOWN_FLUSH_PHASE phase. Because
	the LRU manager thread is also flushing at SRV_SHUTDOWN_CLEANUP
	but not SRV_SHUTDOWN_FLUSH_PHASE, we only leave the
	SRV_SHUTDOWN_CLEANUP loop when the LRU manager quits. */

	do {
		pc_request(ULINT_MAX, LSN_MAX);

		while (pc_flush_slot() > 0) {}

		ulint	n_flushed_list = 0;
		pc_wait_finished(&n_flushed_list);

		n_flushed = n_flushed_list;

		/* We sleep only if there are no pages to flush */
		if (n_flushed == 0) {
			os_thread_sleep(100000);
		}

		os_rmb;
	} while (srv_shutdown_state == SRV_SHUTDOWN_CLEANUP
		 || buf_lru_manager_running_threads > 0);

	/* At this point all threads including the master and the purge
	thread must have been suspended. */
	ut_a(srv_get_active_thread_type() == SRV_NONE);
	ut_a(srv_shutdown_state == SRV_SHUTDOWN_FLUSH_PHASE);

	/* We can now make a final sweep on flushing the buffer pool
	and exit after we have cleaned the whole buffer pool.
	It is important that we wait for any running batch that has
	been triggered by us to finish. Otherwise we can end up
	considering end of that batch as a finish of our final
	sweep and we'll come out of the loop leaving behind dirty pages
	in the flush_list */
	buf_flush_wait_batch_end(NULL, BUF_FLUSH_LIST);

#ifdef UNIV_DEBUG
	os_rmb;
	ut_ad(buf_lru_manager_running_threads == 0);
#endif

	bool	success;

	do {
		pc_request(ULINT_MAX, LSN_MAX);

		while (pc_flush_slot() > 0) {}

		ulint	n_flushed_list = 0;
		success = pc_wait_finished(&n_flushed_list);
>>>>>>> 8fbc296f

  ut_ad(srv_shutdown_state > 0);
  if (srv_fast_shutdown == 2 ||
      srv_shutdown_state == SRV_SHUTDOWN_EXIT_THREADS) {
    /* In very fast shutdown or when innodb failed to start, we
    simulate a crash of the buffer pool. We are not required to do
    any flushing. */
    goto thread_exit;
  }

  /* In case of normal and slow shutdown the page_cleaner thread
  must wait for all other activity in the server to die down.
  Note that we can start flushing the buffer pool as soon as the
  server enters shutdown phase but we must stay alive long enough
  to ensure that any work done by the master or purge threads is
  also flushed.
  During shutdown we pass through two stages. In the first stage,
  when SRV_SHUTDOWN_CLEANUP is set other threads like the master
  and the purge threads may be working as well. We start flushing
  the buffer pool but can't be sure that no new pages are being
  dirtied until we enter SRV_SHUTDOWN_FLUSH_PHASE phase. Because
  the LRU manager thread is also flushing at SRV_SHUTDOWN_CLEANUP
  but not SRV_SHUTDOWN_FLUSH_PHASE, we only leave the
  SRV_SHUTDOWN_CLEANUP loop when the LRU manager quits. */

  do {
    pc_request(ULINT_MAX, LSN_MAX);

    while (pc_flush_slot() > 0) {
    }

    ulint n_flushed_list = 0;
    pc_wait_finished(&n_flushed_list);

    n_flushed = n_flushed_list;

    /* We sleep only if there are no pages to flush */
    if (n_flushed == 0) {
      os_thread_sleep(100000);
    }
  } while (srv_shutdown_state == SRV_SHUTDOWN_CLEANUP ||
           buf_lru_manager_running_threads > 0);

  /* At this point all threads including the master and the purge
  thread must have been suspended. */
  ut_a(!srv_master_thread_active());
  ut_a(srv_shutdown_state == SRV_SHUTDOWN_FLUSH_PHASE);

  /* We can now make a final sweep on flushing the buffer pool
  and exit after we have cleaned the whole buffer pool.
  It is important that we wait for any running batch that has
  been triggered by us to finish. Otherwise we can end up
  considering end of that batch as a finish of our final
  sweep and we'll come out of the loop leaving behind dirty pages
  in the flush_list */
  buf_flush_wait_batch_end(NULL, BUF_FLUSH_LIST);
  ut_ad(buf_lru_manager_running_threads == 0);

  bool success;

  do {
    pc_request(ULINT_MAX, LSN_MAX);

    while (pc_flush_slot() > 0) {
    }

    ulint n_flushed_list = 0;
    success = pc_wait_finished(&n_flushed_list);

    n_flushed = n_flushed_list;

    buf_flush_wait_batch_end(NULL, BUF_FLUSH_LIST);

  } while (!success || n_flushed > 0);

  /* Some sanity checks */
  ut_a(!srv_master_thread_active());
  ut_a(srv_shutdown_state == SRV_SHUTDOWN_FLUSH_PHASE);

  for (ulint i = 0; i < srv_buf_pool_instances; i++) {
    buf_pool_t *buf_pool = buf_pool_from_array(i);
    ut_a(UT_LIST_GET_LEN(buf_pool->flush_list) == 0);
  }

  /* We have lived our life. Time to die. */

thread_exit:
  /* All worker threads are waiting for the event here,
  and no more access to page_cleaner structure by them.
  Wakes worker threads up just to make them exit. */
  page_cleaner->is_running = false;
  os_event_set(page_cleaner->is_requested);

  buf_flush_page_cleaner_close();

  buf_page_cleaner_is_active = false;

  my_thread_end();
}

/** Worker thread of page_cleaner. */
static void buf_flush_page_cleaner_thread() {
  my_thread_init();
  mutex_enter(&page_cleaner->mutex);
  ++page_cleaner->n_workers;
  mutex_exit(&page_cleaner->mutex);

#ifdef UNIV_LINUX
  /* linux might be able to set different setting for each thread
  worth to try to set high priority for page cleaner threads */
  if (buf_flush_page_cleaner_set_priority(buf_flush_page_cleaner_priority)) {
    ib::info(ER_IB_MSG_129)
        << "page_cleaner worker priority: " << buf_flush_page_cleaner_priority;
  }
#endif /* UNIV_LINUX */

  for (;;) {
    os_event_wait(page_cleaner->is_requested);

    ut_d(buf_flush_page_cleaner_disabled_loop());

    if (!page_cleaner->is_running) {
      break;
    }

    pc_flush_slot();
  }

  mutex_enter(&page_cleaner->mutex);
  --page_cleaner->n_workers;
  mutex_exit(&page_cleaner->mutex);
  my_thread_end();
}

/** Signal the page cleaner to flush and wait until it and the LRU manager
clean the buffer pool. */
void buf_flush_sync_all_buf_pools(void) {
  bool success;
  ulint n_pages;
  do {
    n_pages = 0;
    success = buf_flush_lists(ULINT_MAX, LSN_MAX, &n_pages);
    buf_flush_wait_batch_end(NULL, BUF_FLUSH_LIST);

    if (!success) {
      MONITOR_INC(MONITOR_FLUSH_SYNC_WAITS);
    }

    MONITOR_INC_VALUE_CUMULATIVE(MONITOR_FLUSH_SYNC_TOTAL_PAGE,
                                 MONITOR_FLUSH_SYNC_COUNT,
                                 MONITOR_FLUSH_SYNC_PAGES, n_pages);
  } while (!success);

  ut_a(success);
}

/** Make a LRU manager thread sleep until the passed target time, if it's not
already in the past.
@param[in]	next_loop_time	desired wake up time */
<<<<<<< HEAD
static void buf_lru_manager_sleep_if_needed(ulint next_loop_time) {
  /* If this is the server shutdown buffer pool flushing phase, skip the
  sleep to quit this thread faster */
  if (srv_shutdown_state == SRV_SHUTDOWN_FLUSH_PHASE) return;

  const auto cur_time = ut_time_ms();

  if (next_loop_time > cur_time) {
    /* Get sleep interval in micro seconds. We use
    ut_min() to avoid long sleep in case of
    wrap around. */
    os_thread_sleep(std::min(1000000UL, (next_loop_time - cur_time) * 1000));
  }
=======
static void
buf_lru_manager_sleep_if_needed(ut_monotonic_time next_loop_time) {
	/* If this is the server shutdown buffer pool flushing phase, skip the
	sleep to quit this thread faster */
	if (srv_shutdown_state == SRV_SHUTDOWN_FLUSH_PHASE)
		return;

	const ut_monotonic_time cur_time = ut_monotonic_time_ms();

	if (next_loop_time.ms > cur_time.ms) {
		/* Get sleep interval in micro seconds. We use
		ut_min() to avoid long sleep in case of
		wrap around. */
		os_thread_sleep(std::min(
		    1000000UL, (next_loop_time.ms - cur_time.ms) * 1000));
	}
>>>>>>> 8fbc296f
}

/** Adjust the LRU manager thread sleep time based on the free list length and
the last flush result
@param[in]	buf_pool	buffer pool whom we are flushing
@param[in]	lru_n_flushed	last LRU flush page count
@param[in,out]	lru_sleep_time	LRU manager thread sleep time */
<<<<<<< HEAD
static void buf_lru_manager_adapt_sleep_time(const buf_pool_t *buf_pool,
                                             ulint lru_n_flushed,
                                             ulint *lru_sleep_time) {
  const auto free_len = UT_LIST_GET_LEN(buf_pool->free);
  const auto max_free_len =
      std::min(UT_LIST_GET_LEN(buf_pool->LRU), srv_LRU_scan_depth);

  if (free_len < max_free_len / 100 && lru_n_flushed) {
    /* Free list filled less than 1% and the last iteration was
    able to flush, no sleep */
    *lru_sleep_time = 0;
  } else if (free_len > max_free_len / 5 ||
             (free_len < max_free_len / 100 && lru_n_flushed == 0)) {
    /* Free list filled more than 20% or no pages flushed in the
    previous batch, sleep a bit more */
    *lru_sleep_time += 1;
    if (*lru_sleep_time > 1000) *lru_sleep_time = 1000;
  } else if (free_len < max_free_len / 20 && *lru_sleep_time >= 50) {
    /* Free list filled less than 5%, sleep a bit less */
    *lru_sleep_time -= 50;
  } else {
    /* Free lists filled between 5% and 20%, no change */
  }
=======
static void
buf_lru_manager_adapt_sleep_time(const buf_pool_t * buf_pool,
				 ulint		    lru_n_flushed,
				 ut_monotonic_time *lru_sleep_time) {
	const ulint free_len = UT_LIST_GET_LEN(buf_pool->free);
	const ulint max_free_len = std::min(
			UT_LIST_GET_LEN(buf_pool->LRU), srv_LRU_scan_depth);

	if (free_len < max_free_len / 100 && lru_n_flushed) {

		/* Free list filled less than 1% and the last iteration was
		able to flush, no sleep */
		lru_sleep_time->ms = 0;
	} else if (free_len > max_free_len / 5
		   || (free_len < max_free_len / 100 && lru_n_flushed == 0)) {

		/* Free list filled more than 20% or no pages flushed in the
		previous batch, sleep a bit more */
		lru_sleep_time->ms += 1;
		if (lru_sleep_time->ms > srv_cleaner_max_lru_time)
			lru_sleep_time->ms = srv_cleaner_max_lru_time;
	} else if (free_len < max_free_len / 20 && lru_sleep_time->ms >= 50) {
		/* Free list filled less than 5%, sleep a bit less */
		lru_sleep_time->ms -= 50;
	} else {

		/* Free lists filled between 5% and 20%, no change */
	}
>>>>>>> 8fbc296f
}
/** LRU manager thread for performing LRU flushed and evictions for buffer pool
free list refill. One thread is created for each buffer pool instace.
@param[in]	arg	buffer pool instance number for this thread
@return a dummy value */
static void buf_lru_manager_thread() {
  my_thread_init();

#ifdef UNIV_LINUX
  /* linux might be able to set different setting for each thread
  worth to try to set high priority for page cleaner threads */
  if (buf_flush_page_cleaner_set_priority(buf_flush_page_cleaner_priority)) {
    ib::info() << "lru_manager worker priority: "
               << buf_flush_page_cleaner_priority;
  }
#endif /* UNIV_LINUX */

  const auto i = buf_lru_manager_running_threads.fetch_add(1);
  ut_ad(i < srv_buf_pool_instances);

<<<<<<< HEAD
  buf_pool_t *const buf_pool = buf_pool_from_array(i);
=======
	ut_monotonic_time lru_sleep_time = {1000};
	ut_monotonic_time next_loop_time = ut_monotonic_time_ms();
	next_loop_time.ms += lru_sleep_time.ms;
	ulint	lru_n_flushed	= 1;
>>>>>>> 8fbc296f

  ulint lru_sleep_time = 1000;
  ulint next_loop_time = ut_time_ms() + lru_sleep_time;
  ulint lru_n_flushed = 1;

  /* On server shutdown, the LRU manager thread runs through cleanup
  phase to provide free pages for the master and purge threads.  */
  while (srv_shutdown_state == SRV_SHUTDOWN_NONE ||
         srv_shutdown_state == SRV_SHUTDOWN_CLEANUP) {
    ut_d(buf_flush_page_cleaner_disabled_loop());

    buf_lru_manager_sleep_if_needed(next_loop_time);

    buf_lru_manager_adapt_sleep_time(buf_pool, lru_n_flushed, &lru_sleep_time);

<<<<<<< HEAD
    next_loop_time = ut_time_ms() + lru_sleep_time;
=======
		next_loop_time.ms =
		    ut_monotonic_time_ms().ms + lru_sleep_time.ms;
>>>>>>> 8fbc296f

    lru_n_flushed = buf_flush_LRU_list(buf_pool);

    buf_flush_wait_batch_end(buf_pool, BUF_FLUSH_LRU);

    if (lru_n_flushed) {
      srv_stats.buf_pool_flushed.add(lru_n_flushed);

      MONITOR_INC_VALUE_CUMULATIVE(
          MONITOR_LRU_BATCH_FLUSH_TOTAL_PAGE, MONITOR_LRU_BATCH_FLUSH_COUNT,
          MONITOR_LRU_BATCH_FLUSH_PAGES, lru_n_flushed);
    }
  }

  buf_lru_manager_running_threads--;

  my_thread_end();
}

/** Request IO burst and wake page_cleaner up.
@param[in]	lsn_limit	upper limit of LSN to be flushed */
void buf_flush_request_force(lsn_t lsn_limit) {
  ut_a(buf_page_cleaner_is_active);

  /* adjust based on lsn_avg_rate not to get old */
  lsn_t lsn_target =
      (lsn_limit != LSN_MAX) ? (lsn_limit + lsn_avg_rate * 3) : LSN_MAX;

  mutex_enter(&page_cleaner->mutex);
  if (lsn_target > buf_flush_sync_lsn) {
    buf_flush_sync_lsn = lsn_target;
  }
  mutex_exit(&page_cleaner->mutex);

  os_event_set(buf_flush_event);
}
#if defined UNIV_DEBUG || defined UNIV_BUF_DEBUG

/** Functor to validate the flush list. */
struct Check {
  void operator()(const buf_page_t *elem) { ut_a(elem->in_flush_list); }
};

/** Validates the flush list.
 @return true if ok */
static ibool buf_flush_validate_low(
    buf_pool_t *buf_pool) /*!< in: Buffer pool instance */
{
  buf_page_t *bpage;
  const ib_rbt_node_t *rnode = NULL;
  Check check;

  ut_ad(buf_flush_list_mutex_own(buf_pool));

  ut_list_validate(buf_pool->flush_list, check);

  bpage = UT_LIST_GET_FIRST(buf_pool->flush_list);

  /* If we are in recovery mode i.e.: flush_rbt != NULL
  then each block in the flush_list must also be present
  in the flush_rbt. */
  if (buf_pool->flush_rbt != NULL) {
    rnode = rbt_first(buf_pool->flush_rbt);
  }

  while (bpage != NULL) {
    const lsn_t om = bpage->oldest_modification;

    ut_ad(buf_pool_from_bpage(bpage) == buf_pool);

    ut_ad(bpage->in_flush_list);

    /* A page in buf_pool->flush_list can be in
    BUF_BLOCK_REMOVE_HASH state. This happens when a page
    is in the middle of being relocated. In that case the
    original descriptor can have this state and still be
    in the flush list waiting to acquire the
    buf_pool->flush_list_mutex to complete the relocation. */
    ut_a(buf_page_in_file(bpage) ||
         buf_page_get_state(bpage) == BUF_BLOCK_REMOVE_HASH);
    ut_a(om > 0);

    if (buf_pool->flush_rbt != NULL) {
      buf_page_t **prpage;

      ut_a(rnode != NULL);
      prpage = rbt_value(buf_page_t *, rnode);

      ut_a(*prpage != NULL);
      ut_a(*prpage == bpage);
      rnode = rbt_next(buf_pool->flush_rbt, rnode);
    }

    bpage = UT_LIST_GET_NEXT(list, bpage);

    ut_a(bpage == NULL ||
         buf_flush_list_order_validate(bpage->oldest_modification, om));
  }

  /* By this time we must have exhausted the traversal of
  flush_rbt (if active) as well. */
  ut_a(rnode == NULL);

  return (TRUE);
}

/** Validates the flush list.
 @return true if ok */
ibool buf_flush_validate(buf_pool_t *buf_pool) /*!< buffer pool instance */
{
  ibool ret;

  buf_flush_list_mutex_enter(buf_pool);

  ret = buf_flush_validate_low(buf_pool);

  buf_flush_list_mutex_exit(buf_pool);

  return (ret);
}
#endif /* UNIV_DEBUG || UNIV_BUF_DEBUG */

/** Check if there are any dirty pages that belong to a space id in the flush
 list in a particular buffer pool.
 @return number of dirty pages present in a single buffer pool */
ulint buf_pool_get_dirty_pages_count(
    buf_pool_t *buf_pool,    /*!< in: buffer pool */
    space_id_t id,           /*!< in: space id to check */
    FlushObserver *observer) /*!< in: flush observer to check */
{
  ulint count = 0;

  buf_flush_list_mutex_enter(buf_pool);

  buf_page_t *bpage;

  for (bpage = UT_LIST_GET_FIRST(buf_pool->flush_list); bpage != 0;
       bpage = UT_LIST_GET_NEXT(list, bpage)) {
    ut_ad(buf_page_in_file(bpage) ||
          buf_page_get_state(bpage) == BUF_BLOCK_REMOVE_HASH);
    ut_ad(bpage->in_flush_list);
    ut_ad(bpage->oldest_modification > 0);

    if ((observer != NULL && observer == bpage->flush_observer) ||
        (observer == NULL && id == bpage->id.space())) {
      ++count;
    }
  }

  buf_flush_list_mutex_exit(buf_pool);

  return (count);
}

/** Check if there are any dirty pages that belong to a space id in the flush
 list.
 @return number of dirty pages present in all the buffer pools */
static ulint buf_flush_get_dirty_pages_count(
    space_id_t id,           /*!< in: space id to check */
    FlushObserver *observer) /*!< in: flush observer to check */
{
  ulint count = 0;

  for (ulint i = 0; i < srv_buf_pool_instances; ++i) {
    buf_pool_t *buf_pool;

    buf_pool = buf_pool_from_array(i);

    count += buf_pool_get_dirty_pages_count(buf_pool, id, observer);
  }

  return (count);
}

/** FlushObserver constructor
@param[in]	space_id	table space id
@param[in]	trx		trx instance
@param[in]	stage		performance schema accounting object,
used by ALTER TABLE. It is passed to log_preflush_pool_modified_pages()
for accounting. */
FlushObserver::FlushObserver(space_id_t space_id, trx_t *trx,
                             ut_stage_alter_t *stage)
    : m_space_id(space_id),
      m_trx(trx),
      m_stage(stage),
      m_interrupted(false),
      m_estimate(),
      m_lsn(log_get_lsn(*log_sys)),
      m_number_of_pages_flushed(0) {
  m_flushed = UT_NEW_NOKEY(std::vector<ulint>(srv_buf_pool_instances));
  m_removed = UT_NEW_NOKEY(std::vector<ulint>(srv_buf_pool_instances));

  for (ulint i = 0; i < srv_buf_pool_instances; i++) {
    m_flushed->at(i) = 0;
    m_removed->at(i) = 0;
  }

#ifdef FLUSH_LIST_OBSERVER_DEBUG
  ib::info(ER_IB_MSG_130) << "FlushObserver constructor: " << m_trx->id;
#endif /* FLUSH_LIST_OBSERVER_DEBUG */
}

/** FlushObserver deconstructor */
FlushObserver::~FlushObserver() {
  ut_ad(buf_flush_get_dirty_pages_count(m_space_id, this) == 0);

  UT_DELETE(m_flushed);
  UT_DELETE(m_removed);

#ifdef FLUSH_LIST_OBSERVER_DEBUG
  ib::info(ER_IB_MSG_131) << "FlushObserver deconstructor: " << m_trx->id;
#endif /* FLUSH_LIST_OBSERVER_DEBUG */
}

/** Check whether trx is interrupted
@return true if trx is interrupted */
bool FlushObserver::check_interrupted() {
  if (trx_is_interrupted(m_trx)) {
    interrupted();

    return (true);
  }

  return (false);
}

/** Notify observer of a flush
@param[in]	buf_pool	buffer pool instance
@param[in]	bpage		buffer page to flush */
void FlushObserver::notify_flush(buf_pool_t *buf_pool, buf_page_t *bpage) {
  os_atomic_increment_ulint(&m_flushed->at(buf_pool->instance_no), 1);

  if (m_stage != NULL) {
    m_stage->inc();
  }
}

/** Notify observer of a remove
@param[in]	buf_pool	buffer pool instance
@param[in]	bpage		buffer page flushed */
void FlushObserver::notify_remove(buf_pool_t *buf_pool, buf_page_t *bpage) {
  os_atomic_increment_ulint(&m_removed->at(buf_pool->instance_no), 1);
  os_atomic_increment_ulint(&m_number_of_pages_flushed, 1);
}

/** Flush dirty pages and wait. */
void FlushObserver::flush() {
  buf_remove_t buf_remove;

  if (m_interrupted) {
    buf_remove = BUF_REMOVE_FLUSH_NO_WRITE;
  } else {
    buf_remove = BUF_REMOVE_FLUSH_WRITE;

    if (m_stage != NULL) {
      ulint pages_to_flush = buf_flush_get_dirty_pages_count(m_space_id, this);

      m_stage->begin_phase_flush(pages_to_flush);
    }
  }

  /* Flush or remove dirty pages. */
  buf_LRU_flush_or_remove_pages(m_space_id, buf_remove, m_trx);

  /* Wait for all dirty pages were flushed. */
  for (ulint i = 0; i < srv_buf_pool_instances; i++) {
    while (!is_complete(i)) {
      os_thread_sleep(2000);
    }
  }
}

/** Increase the estimate of dirty pages by this observer
@param[in]	block		buffer pool block */
void FlushObserver::inc_estimate(const buf_block_t &block) noexcept {
  if (block.page.oldest_modification == 0 ||
      block.page.newest_modification < m_lsn)
    m_estimate.fetch_add(1, std::memory_order_relaxed);
}

#endif /* UNIV_HOTBACKUP */<|MERGE_RESOLUTION|>--- conflicted
+++ resolved
@@ -2562,21 +2562,22 @@
  than a second
  @retval 0 wake up by event set,
  @retval OS_SYNC_TIME_EXCEEDED if timeout was exceeded
- @param next_loop_time	time when next loop iteration should start
+ @param next_loop_tm time when next loop iteration should start
  @param sig_count	zero or the value returned by previous call of
                          os_event_reset() */
-static ulint pc_sleep_if_needed(ulint next_loop_time, int64_t sig_count) {
-  ulint cur_time = ut_time_ms();
-
-  if (next_loop_time > cur_time) {
+static ulint pc_sleep_if_needed(
+    const std::chrono::steady_clock::time_point &next_loop_tm,
+    int64_t sig_count) {
+  const auto cur_tm = std::chrono::steady_clock::now();
+
+  if (next_loop_tm > cur_tm) {
     /* Get sleep interval in micro seconds. We use
     ut_min() to avoid long sleep in case of wrap around. */
-    ulint sleep_us;
-
-    sleep_us =
-        ut_min(static_cast<ulint>(1000000), (next_loop_time - cur_time) * 1000);
-
-<<<<<<< HEAD
+    const auto sleep_tm = std::chrono::duration_cast<std::chrono::microseconds>(
+        next_loop_tm - cur_tm);
+    ulint sleep_us = std::min(static_cast<ulint>(1000000),
+                              static_cast<ulint>(sleep_tm.count()));
+
     return (os_event_wait_time_low(buf_flush_event, sleep_us, sig_count));
   }
 
@@ -2587,121 +2588,6 @@
 @param[in]	n_page_cleaners	Number of page cleaner threads to create */
 void buf_flush_page_cleaner_init(size_t n_page_cleaners) {
   ut_ad(page_cleaner == NULL);
-=======
-		sum_pages = 0;
-	}
-
-	oldest_lsn = buf_pool_get_oldest_modification();
-
-	ut_ad(oldest_lsn <= log_get_lsn());
-
-	age = cur_lsn > oldest_lsn ? cur_lsn - oldest_lsn : 0;
-
-	pct_for_dirty = af_get_pct_for_dirty();
-	pct_for_lsn = af_get_pct_for_lsn(age);
-
-	pct_total = ut_max(pct_for_dirty, pct_for_lsn);
-
-	/* Estimate pages to be flushed for the lsn progress */
-	ulint	sum_pages_for_lsn = 0;
-	lsn_t	target_lsn = oldest_lsn
-			     + lsn_avg_rate * buf_flush_lsn_scan_factor;
-
-	for (ulint i = 0; i < srv_buf_pool_instances; i++) {
-		buf_pool_t*	buf_pool = buf_pool_from_array(i);
-		ulint		pages_for_lsn = 0;
-
-		buf_flush_list_mutex_enter(buf_pool);
-		for (buf_page_t* b = UT_LIST_GET_LAST(buf_pool->flush_list);
-		     b != NULL;
-		     b = UT_LIST_GET_PREV(list, b)) {
-			if (b->oldest_modification > target_lsn) {
-				break;
-			}
-			++pages_for_lsn;
-		}
-		buf_flush_list_mutex_exit(buf_pool);
-
-		sum_pages_for_lsn += pages_for_lsn;
-
-		mutex_enter(&page_cleaner->mutex);
-		ut_ad(page_cleaner->slots[i].state
-		      == PAGE_CLEANER_STATE_NONE);
-		page_cleaner->slots[i].n_pages_requested
-			= pages_for_lsn / buf_flush_lsn_scan_factor + 1;
-		mutex_exit(&page_cleaner->mutex);
-	}
-
-	sum_pages_for_lsn /= buf_flush_lsn_scan_factor;
-	if(sum_pages_for_lsn < 1) {
-		sum_pages_for_lsn = 1;
-	}
-
-	/* Cap the maximum IO capacity that we are going to use by
-	max_io_capacity. Limit the value to avoid too quick increase */
-
-	n_pages = PCT_IO(pct_total);
-	if (age < log_get_max_modified_age_async()) {
-		ulint	pages_for_lsn =
-			std::min<ulint>(sum_pages_for_lsn,
-					srv_max_io_capacity * 2);
-		n_pages = (n_pages + avg_page_rate + pages_for_lsn) / 3;
-	}
-
-	if (n_pages > srv_max_io_capacity) {
-		n_pages = srv_max_io_capacity;
-	}
-
-	/* Normalize request for each instance */
-	mutex_enter(&page_cleaner->mutex);
-	ut_ad(page_cleaner->n_slots_requested == 0);
-	ut_ad(page_cleaner->n_slots_flushing == 0);
-	ut_ad(page_cleaner->n_slots_finished == 0);
-
-	for (ulint i = 0; i < srv_buf_pool_instances; i++) {
-		/* if REDO has enough of free space,
-		don't care about age distribution of pages */
-		page_cleaner->slots[i].n_pages_requested = pct_for_lsn > 30 ?
-			page_cleaner->slots[i].n_pages_requested
-			* n_pages / sum_pages_for_lsn + 1
-			: n_pages / srv_buf_pool_instances;
-	}
-	mutex_exit(&page_cleaner->mutex);
-
-	MONITOR_SET(MONITOR_FLUSH_N_TO_FLUSH_REQUESTED, n_pages);
-
-	MONITOR_SET(MONITOR_FLUSH_N_TO_FLUSH_BY_AGE, sum_pages_for_lsn);
-
-	MONITOR_SET(MONITOR_FLUSH_AVG_PAGE_RATE, avg_page_rate);
-	MONITOR_SET(MONITOR_FLUSH_LSN_AVG_RATE, lsn_avg_rate);
-	MONITOR_SET(MONITOR_FLUSH_PCT_FOR_DIRTY, pct_for_dirty);
-	MONITOR_SET(MONITOR_FLUSH_PCT_FOR_LSN, pct_for_lsn);
-
-	*lsn_limit = LSN_MAX;
-
-	return(n_pages);
-}
-
-/*********************************************************************//**
-Puts the page_cleaner thread to sleep if it has finished work in less
-than a second
-@retval 0 wake up by event set,
-@retval OS_SYNC_TIME_EXCEEDED if timeout was exceeded
-@param next_loop_time	time when next loop iteration should start
-@param sig_count	zero or the value returned by previous call of
-			os_event_reset() */
-static ulint
-pc_sleep_if_needed(ut_monotonic_time next_loop_time, int64_t sig_count) {
-	const ut_monotonic_time cur_time = ut_monotonic_time_ms();
-
-	if (next_loop_time.ms > cur_time.ms) {
-		/* Get sleep interval in micro seconds. We use
-		ut_min() to avoid long sleep in case of wrap around. */
-		ulint	sleep_us;
-
-		sleep_us = ut_min(static_cast<ulint>(1000000),
-				  (next_loop_time.ms - cur_time.ms) * 1000);
->>>>>>> 8fbc296f
 
   page_cleaner =
       static_cast<page_cleaner_t *>(ut_zalloc_nokey(sizeof(*page_cleaner)));
@@ -2809,20 +2695,9 @@
 /**
 Do flush for one slot.
 @return	the number of the slots which has not been treated yet. */
-<<<<<<< HEAD
 static ulint pc_flush_slot(void) {
   ulint list_tm = 0;
   int list_pass = 0;
-=======
-static
-ulint
-pc_flush_slot(void)
-{
-	ut_monotonic_time list_tm = {0};
-	int	list_pass = 0;
-
-	mutex_enter(&page_cleaner->mutex);
->>>>>>> 8fbc296f
 
   mutex_enter(&page_cleaner->mutex);
 
@@ -2857,23 +2732,16 @@
       goto finish_mutex;
     }
 
-<<<<<<< HEAD
     mutex_exit(&page_cleaner->mutex);
 
     /* Flush pages from flush_list if required */
     if (page_cleaner->requested) {
       list_tm = ut_time_ms();
-=======
-		/* Flush pages from flush_list if required */
-		if (page_cleaner->requested) {
-			list_tm = ut_monotonic_time_ms();
->>>>>>> 8fbc296f
 
       slot->succeeded_list =
           buf_flush_do_batch(buf_pool, BUF_FLUSH_LIST, slot->n_pages_requested,
                              page_cleaner->lsn_limit, &slot->n_flushed_list);
 
-<<<<<<< HEAD
       list_tm = ut_time_ms() - list_tm;
       list_pass++;
     } else {
@@ -2888,22 +2756,6 @@
 
     slot->flush_list_time += list_tm;
     slot->flush_list_pass += list_pass;
-=======
-			list_tm.ms = ut_monotonic_time_ms().ms - list_tm.ms;
-			list_pass++;
-		} else {
-			slot->n_flushed_list = 0;
-			slot->succeeded_list = true;
-		}
-		mutex_enter(&page_cleaner->mutex);
-finish_mutex:
-		page_cleaner->n_slots_flushing--;
-		page_cleaner->n_slots_finished++;
-		slot->state = PAGE_CLEANER_STATE_FINISHED;
-
-		slot->flush_list_time += list_tm.ms;
-		slot->flush_list_pass += list_pass;
->>>>>>> 8fbc296f
 
     if (page_cleaner->n_slots_requested == 0 &&
         page_cleaner->n_slots_flushing == 0) {
@@ -3075,34 +2927,17 @@
 }
 #endif /* UNIV_DEBUG */
 
-<<<<<<< HEAD
 /** Thread tasked with flushing dirty pages from the buffer pools.
 As of now we'll have only one coordinator.
 @param[in]	n_page_cleaners	Number of page cleaner threads to create */
 static void buf_flush_page_coordinator_thread(size_t n_page_cleaners) {
-  ulint next_loop_time = ut_time_ms() + 1000;
+  static const constexpr std::chrono::milliseconds ms1000(1000);
+  static const constexpr std::chrono::milliseconds ms3000(3000);
+
+  auto next_loop_tm = std::chrono::steady_clock::now() + ms1000;
   ulint n_flushed = 0;
   ulint last_activity = srv_get_activity_count();
   ulint last_pages = 0;
-=======
-/******************************************************************//**
-page_cleaner thread tasked with flushing dirty pages from the buffer
-pools. As of now we'll have only one coordinator.
-@return a dummy parameter */
-extern "C"
-os_thread_ret_t
-DECLARE_THREAD(buf_flush_page_cleaner_coordinator)(
-/*===============================================*/
-	void*	arg MY_ATTRIBUTE((unused)))
-			/*!< in: a dummy parameter required by
-			os_thread_create */
-{
-	ut_monotonic_time next_loop_time = ut_monotonic_time_ms();
-	next_loop_time.ms += 1000;
-	ulint	n_flushed = 0;
-	ulint	last_activity = srv_get_activity_count();
-	ulint	last_pages = 0;
->>>>>>> 8fbc296f
 
   my_thread_init();
 
@@ -3120,7 +2955,6 @@
   }
 #endif /* UNIV_LINUX */
 
-<<<<<<< HEAD
   buf_page_cleaner_is_active = true;
 
   /* We start from 1 because the coordinator thread is part of the
@@ -3166,12 +3000,12 @@
     and there is work to do. */
     if (srv_check_activity(last_activity) || buf_get_n_pending_read_ios() ||
         n_flushed == 0) {
-      ret_sleep = pc_sleep_if_needed(next_loop_time, sig_count);
+      ret_sleep = pc_sleep_if_needed(next_loop_tm, sig_count);
 
       if (srv_shutdown_state != SRV_SHUTDOWN_NONE) {
         break;
       }
-    } else if (ut_time_ms() > next_loop_time) {
+    } else if (next_loop_tm <= std::chrono::steady_clock::now()) {
       ret_sleep = OS_SYNC_TIME_EXCEEDED;
     } else {
       ret_sleep = 0;
@@ -3180,13 +3014,13 @@
     sig_count = os_event_reset(buf_flush_event);
 
     if (ret_sleep == OS_SYNC_TIME_EXCEEDED) {
-      ulint curr_time = ut_time_ms();
-
-      if (curr_time > next_loop_time + 3000) {
+      const auto curr_tm = std::chrono::steady_clock::now();
+      if (curr_tm - next_loop_tm >= ms3000) {
         if (warn_count == 0) {
-          ulint us;
-
-          us = 1000 + curr_time - next_loop_time;
+          ulint us =
+              1000 + std::chrono::duration_cast<std::chrono::milliseconds>(
+                         curr_tm - next_loop_tm)
+                         .count();
 
           ib::info(ER_IB_MSG_128)
               << "Page cleaner took " << us << "ms to flush " << n_flushed_last
@@ -3208,7 +3042,7 @@
         warn_count = 0;
       }
 
-      next_loop_time = curr_time + 1000;
+      next_loop_tm = curr_tm + ms1000;
       n_flushed_last = 0;
     }
 
@@ -3317,281 +3151,6 @@
 
     ut_d(buf_flush_page_cleaner_disabled_loop());
   }
-=======
-	buf_page_cleaner_is_active = true;
-
-	while (!srv_read_only_mode
-	       && srv_shutdown_state == SRV_SHUTDOWN_NONE
-	       && recv_sys->heap != NULL) {
-		/* treat flushing requests during recovery. */
-		ulint	n_flushed_list = 0;
-
-		os_event_wait(recv_sys->flush_start);
-
-		if (srv_shutdown_state != SRV_SHUTDOWN_NONE
-		    || recv_sys->heap == NULL) {
-			break;
-		}
-
-		/* Flush all pages */
-		do {
-		    pc_request(ULINT_MAX, LSN_MAX);
-		    while (pc_flush_slot() > 0) {}
-		} while (!pc_wait_finished(&n_flushed_list));
-
-		os_event_reset(recv_sys->flush_start);
-		os_event_set(recv_sys->flush_end);
-	}
-
-	os_event_wait(buf_flush_event);
-
-	ulint		ret_sleep = 0;
-	ulint		n_flushed_last = 0;
-	ulint		warn_interval = 1;
-	ulint		warn_count = 0;
-	int64_t		sig_count = os_event_reset(buf_flush_event);
-
-	while (srv_shutdown_state == SRV_SHUTDOWN_NONE) {
-
-		/* The page_cleaner skips sleep if the server is
-		idle and there are no pending IOs in the buffer pool
-		and there is work to do. */
-		if (srv_check_activity(last_activity)
-		    || buf_get_n_pending_read_ios()
-		    || n_flushed == 0) {
-
-			ret_sleep = pc_sleep_if_needed(
-				next_loop_time, sig_count);
-
-			if (srv_shutdown_state != SRV_SHUTDOWN_NONE) {
-				break;
-			}
-		} else if (ut_monotonic_time_ms().ms > next_loop_time.ms) {
-			ret_sleep = OS_SYNC_TIME_EXCEEDED;
-		} else {
-			ret_sleep = 0;
-		}
-
-		sig_count = os_event_reset(buf_flush_event);
-
-		if (ret_sleep == OS_SYNC_TIME_EXCEEDED) {
-			ut_monotonic_time curr_time = ut_monotonic_time_ms();
-
-			if (curr_time.ms > next_loop_time.ms + 3000) {
-				if (warn_count == 0) {
-					ib::info()
-					    << "page_cleaner: 1000ms "
-					       "intended loop took "
-					    << 1000 + curr_time.ms -
-						   next_loop_time.ms
-					    << "ms. The settings might not  "
-					       "be optimal. (flushed="
-					    << n_flushed_last
-					    << ", during the time.)";
-					if (warn_interval > 300) {
-						warn_interval = 600;
-					} else {
-						warn_interval *= 2;
-					}
-
-					warn_count = warn_interval;
-				} else {
-					--warn_count;
-				}
-			} else {
-				/* reset counter */
-				warn_interval = 1;
-				warn_count = 0;
-			}
-
-			next_loop_time.ms = curr_time.ms + 1000;
-			n_flushed_last = 0;
-		}
-
-		if (ret_sleep != OS_SYNC_TIME_EXCEEDED
-		    && srv_flush_sync
-		    && buf_flush_sync_lsn > 0) {
-			/* woke up for flush_sync */
-			mutex_enter(&page_cleaner->mutex);
-			lsn_t	lsn_limit = buf_flush_sync_lsn;
-			buf_flush_sync_lsn = 0;
-			mutex_exit(&page_cleaner->mutex);
-
-			/* Request flushing for threads */
-			pc_request(ULINT_MAX, lsn_limit);
-
-			const ut_monotonic_time tm = ut_monotonic_time_ms();
-
-			/* Coordinator also treats requests */
-			while (pc_flush_slot() > 0) {}
-
-			/* only coordinator is using these counters,
-			so no need to protect by lock. */
-			page_cleaner->flush_time +=
-			    ut_monotonic_time_ms().ms - tm.ms;
-			page_cleaner->flush_pass++;
-
-			/* Wait for all slots to be finished */
-			ulint	n_flushed_list = 0;
-			pc_wait_finished(&n_flushed_list);
-
-			if (n_flushed_list > 0) {
-				srv_stats.buf_pool_flushed.add(n_flushed_list);
-
-				MONITOR_INC_VALUE_CUMULATIVE(
-					MONITOR_FLUSH_SYNC_TOTAL_PAGE,
-					MONITOR_FLUSH_SYNC_COUNT,
-					MONITOR_FLUSH_SYNC_PAGES,
-					n_flushed_list);
-			}
-
-			n_flushed = n_flushed_list;
-
-		} else if (srv_check_activity(last_activity)) {
-			ulint	n_to_flush;
-			lsn_t	lsn_limit = 0;
-
-			/* Estimate pages from flush_list to be flushed */
-			if (ret_sleep == OS_SYNC_TIME_EXCEEDED) {
-				last_activity = srv_get_activity_count();
-				n_to_flush =
-					page_cleaner_flush_pages_recommendation(
-						&lsn_limit, last_pages);
-			} else {
-				n_to_flush = 0;
-			}
-
-			/* Request flushing for threads */
-			pc_request(n_to_flush, lsn_limit);
-
-			const ut_monotonic_time tm = ut_monotonic_time_ms();
-
-			/* Coordinator also treats requests */
-			while (pc_flush_slot() > 0) {}
-
-			/* only coordinator is using these counters,
-			so no need to protect by lock. */
-			page_cleaner->flush_time +=
-			    ut_monotonic_time_ms().ms - tm.ms;
-			page_cleaner->flush_pass++;
-
-			/* Wait for all slots to be finished */
-			ulint	n_flushed_list = 0;
-
-			pc_wait_finished(&n_flushed_list);
-
-			if (n_flushed_list) {
-				srv_stats.buf_pool_flushed.add(n_flushed_list);
-
-				MONITOR_INC_VALUE_CUMULATIVE(
-					MONITOR_FLUSH_ADAPTIVE_TOTAL_PAGE,
-					MONITOR_FLUSH_ADAPTIVE_COUNT,
-					MONITOR_FLUSH_ADAPTIVE_PAGES,
-					n_flushed_list);
-			}
-
-			if (ret_sleep == OS_SYNC_TIME_EXCEEDED) {
-				last_pages = n_flushed_list;
-			}
-
-			n_flushed_last += n_flushed_list;
-
-			n_flushed = n_flushed_list;
-
-		} else if (ret_sleep == OS_SYNC_TIME_EXCEEDED) {
-			/* no activity, slept enough */
-			buf_flush_lists(PCT_IO(100), LSN_MAX, &n_flushed);
-
-			n_flushed_last += n_flushed;
-
-			if (n_flushed) {
-				MONITOR_INC_VALUE_CUMULATIVE(
-					MONITOR_FLUSH_BACKGROUND_TOTAL_PAGE,
-					MONITOR_FLUSH_BACKGROUND_COUNT,
-					MONITOR_FLUSH_BACKGROUND_PAGES,
-					n_flushed);
-
-			}
-
-		} else {
-			/* no activity, but woken up by event */
-		}
-
-		ut_d(buf_flush_page_cleaner_disabled_loop());
-	}
-
-	ut_ad(srv_shutdown_state > 0);
-	if (srv_fast_shutdown == 2
-	    || srv_shutdown_state == SRV_SHUTDOWN_EXIT_THREADS) {
-		/* In very fast shutdown or when innodb failed to start, we
-		simulate a crash of the buffer pool. We are not required to do
-		any flushing. */
-		goto thread_exit;
-	}
-
-	/* In case of normal and slow shutdown the page_cleaner thread
-	must wait for all other activity in the server to die down.
-	Note that we can start flushing the buffer pool as soon as the
-	server enters shutdown phase but we must stay alive long enough
-	to ensure that any work done by the master or purge threads is
-	also flushed.
-	During shutdown we pass through two stages. In the first stage,
-	when SRV_SHUTDOWN_CLEANUP is set other threads like the master
-	and the purge threads may be working as well. We start flushing
-	the buffer pool but can't be sure that no new pages are being
-	dirtied until we enter SRV_SHUTDOWN_FLUSH_PHASE phase. Because
-	the LRU manager thread is also flushing at SRV_SHUTDOWN_CLEANUP
-	but not SRV_SHUTDOWN_FLUSH_PHASE, we only leave the
-	SRV_SHUTDOWN_CLEANUP loop when the LRU manager quits. */
-
-	do {
-		pc_request(ULINT_MAX, LSN_MAX);
-
-		while (pc_flush_slot() > 0) {}
-
-		ulint	n_flushed_list = 0;
-		pc_wait_finished(&n_flushed_list);
-
-		n_flushed = n_flushed_list;
-
-		/* We sleep only if there are no pages to flush */
-		if (n_flushed == 0) {
-			os_thread_sleep(100000);
-		}
-
-		os_rmb;
-	} while (srv_shutdown_state == SRV_SHUTDOWN_CLEANUP
-		 || buf_lru_manager_running_threads > 0);
-
-	/* At this point all threads including the master and the purge
-	thread must have been suspended. */
-	ut_a(srv_get_active_thread_type() == SRV_NONE);
-	ut_a(srv_shutdown_state == SRV_SHUTDOWN_FLUSH_PHASE);
-
-	/* We can now make a final sweep on flushing the buffer pool
-	and exit after we have cleaned the whole buffer pool.
-	It is important that we wait for any running batch that has
-	been triggered by us to finish. Otherwise we can end up
-	considering end of that batch as a finish of our final
-	sweep and we'll come out of the loop leaving behind dirty pages
-	in the flush_list */
-	buf_flush_wait_batch_end(NULL, BUF_FLUSH_LIST);
-
-#ifdef UNIV_DEBUG
-	os_rmb;
-	ut_ad(buf_lru_manager_running_threads == 0);
-#endif
-
-	bool	success;
-
-	do {
-		pc_request(ULINT_MAX, LSN_MAX);
-
-		while (pc_flush_slot() > 0) {}
-
-		ulint	n_flushed_list = 0;
-		success = pc_wait_finished(&n_flushed_list);
->>>>>>> 8fbc296f
 
   ut_ad(srv_shutdown_state > 0);
   if (srv_fast_shutdown == 2 ||
@@ -3750,100 +3309,55 @@
 
 /** Make a LRU manager thread sleep until the passed target time, if it's not
 already in the past.
-@param[in]	next_loop_time	desired wake up time */
-<<<<<<< HEAD
-static void buf_lru_manager_sleep_if_needed(ulint next_loop_time) {
+@param[in]	next_loop_tm	desired wake up time */
+static void buf_lru_manager_sleep_if_needed(
+    const std::chrono::steady_clock::time_point &next_loop_tm) {
   /* If this is the server shutdown buffer pool flushing phase, skip the
   sleep to quit this thread faster */
   if (srv_shutdown_state == SRV_SHUTDOWN_FLUSH_PHASE) return;
 
-  const auto cur_time = ut_time_ms();
-
-  if (next_loop_time > cur_time) {
-    /* Get sleep interval in micro seconds. We use
-    ut_min() to avoid long sleep in case of
-    wrap around. */
-    os_thread_sleep(std::min(1000000UL, (next_loop_time - cur_time) * 1000));
-  }
-=======
-static void
-buf_lru_manager_sleep_if_needed(ut_monotonic_time next_loop_time) {
-	/* If this is the server shutdown buffer pool flushing phase, skip the
-	sleep to quit this thread faster */
-	if (srv_shutdown_state == SRV_SHUTDOWN_FLUSH_PHASE)
-		return;
-
-	const ut_monotonic_time cur_time = ut_monotonic_time_ms();
-
-	if (next_loop_time.ms > cur_time.ms) {
-		/* Get sleep interval in micro seconds. We use
-		ut_min() to avoid long sleep in case of
-		wrap around. */
-		os_thread_sleep(std::min(
-		    1000000UL, (next_loop_time.ms - cur_time.ms) * 1000));
-	}
->>>>>>> 8fbc296f
+  const auto cur_tm = std::chrono::steady_clock::now();
+
+  if (next_loop_tm > cur_tm) {
+    static const constexpr std::chrono::microseconds us1000000(1000000);
+    const auto sleep_tm = std::chrono::duration_cast<std::chrono::microseconds>(
+        next_loop_tm - cur_tm);
+    os_thread_sleep(std::min(us1000000, sleep_tm));
+  }
 }
 
 /** Adjust the LRU manager thread sleep time based on the free list length and
 the last flush result
 @param[in]	buf_pool	buffer pool whom we are flushing
 @param[in]	lru_n_flushed	last LRU flush page count
-@param[in,out]	lru_sleep_time	LRU manager thread sleep time */
-<<<<<<< HEAD
-static void buf_lru_manager_adapt_sleep_time(const buf_pool_t *buf_pool,
-                                             ulint lru_n_flushed,
-                                             ulint *lru_sleep_time) {
+@param[in,out]	lru_sleep_tm	LRU manager thread sleep time */
+static void buf_lru_manager_adapt_sleep_time(
+    const buf_pool_t *buf_pool, ulint lru_n_flushed,
+    std::chrono::milliseconds &lru_sleep_tm) {
   const auto free_len = UT_LIST_GET_LEN(buf_pool->free);
   const auto max_free_len =
       std::min(UT_LIST_GET_LEN(buf_pool->LRU), srv_LRU_scan_depth);
+  static const constexpr std::chrono::milliseconds ms0(0);
+  static const constexpr std::chrono::milliseconds ms1(1);
+  static const constexpr std::chrono::milliseconds ms50(50);
+  static const constexpr std::chrono::milliseconds ms1000(1000);
 
   if (free_len < max_free_len / 100 && lru_n_flushed) {
     /* Free list filled less than 1% and the last iteration was
     able to flush, no sleep */
-    *lru_sleep_time = 0;
+    lru_sleep_tm = ms0;
   } else if (free_len > max_free_len / 5 ||
              (free_len < max_free_len / 100 && lru_n_flushed == 0)) {
     /* Free list filled more than 20% or no pages flushed in the
     previous batch, sleep a bit more */
-    *lru_sleep_time += 1;
-    if (*lru_sleep_time > 1000) *lru_sleep_time = 1000;
-  } else if (free_len < max_free_len / 20 && *lru_sleep_time >= 50) {
+    lru_sleep_tm += ms1;
+    if (lru_sleep_tm > ms1000) lru_sleep_tm = ms1000;
+  } else if (free_len < max_free_len / 20 && lru_sleep_tm >= ms50) {
     /* Free list filled less than 5%, sleep a bit less */
-    *lru_sleep_time -= 50;
+    lru_sleep_tm -= ms50;
   } else {
     /* Free lists filled between 5% and 20%, no change */
   }
-=======
-static void
-buf_lru_manager_adapt_sleep_time(const buf_pool_t * buf_pool,
-				 ulint		    lru_n_flushed,
-				 ut_monotonic_time *lru_sleep_time) {
-	const ulint free_len = UT_LIST_GET_LEN(buf_pool->free);
-	const ulint max_free_len = std::min(
-			UT_LIST_GET_LEN(buf_pool->LRU), srv_LRU_scan_depth);
-
-	if (free_len < max_free_len / 100 && lru_n_flushed) {
-
-		/* Free list filled less than 1% and the last iteration was
-		able to flush, no sleep */
-		lru_sleep_time->ms = 0;
-	} else if (free_len > max_free_len / 5
-		   || (free_len < max_free_len / 100 && lru_n_flushed == 0)) {
-
-		/* Free list filled more than 20% or no pages flushed in the
-		previous batch, sleep a bit more */
-		lru_sleep_time->ms += 1;
-		if (lru_sleep_time->ms > srv_cleaner_max_lru_time)
-			lru_sleep_time->ms = srv_cleaner_max_lru_time;
-	} else if (free_len < max_free_len / 20 && lru_sleep_time->ms >= 50) {
-		/* Free list filled less than 5%, sleep a bit less */
-		lru_sleep_time->ms -= 50;
-	} else {
-
-		/* Free lists filled between 5% and 20%, no change */
-	}
->>>>>>> 8fbc296f
 }
 /** LRU manager thread for performing LRU flushed and evictions for buffer pool
 free list refill. One thread is created for each buffer pool instace.
@@ -3864,17 +3378,10 @@
   const auto i = buf_lru_manager_running_threads.fetch_add(1);
   ut_ad(i < srv_buf_pool_instances);
 
-<<<<<<< HEAD
   buf_pool_t *const buf_pool = buf_pool_from_array(i);
-=======
-	ut_monotonic_time lru_sleep_time = {1000};
-	ut_monotonic_time next_loop_time = ut_monotonic_time_ms();
-	next_loop_time.ms += lru_sleep_time.ms;
-	ulint	lru_n_flushed	= 1;
->>>>>>> 8fbc296f
-
-  ulint lru_sleep_time = 1000;
-  ulint next_loop_time = ut_time_ms() + lru_sleep_time;
+
+  std::chrono::milliseconds lru_sleep_tm(1000);
+  auto next_loop_tm = std::chrono::steady_clock::now() + lru_sleep_tm;
   ulint lru_n_flushed = 1;
 
   /* On server shutdown, the LRU manager thread runs through cleanup
@@ -3883,16 +3390,11 @@
          srv_shutdown_state == SRV_SHUTDOWN_CLEANUP) {
     ut_d(buf_flush_page_cleaner_disabled_loop());
 
-    buf_lru_manager_sleep_if_needed(next_loop_time);
-
-    buf_lru_manager_adapt_sleep_time(buf_pool, lru_n_flushed, &lru_sleep_time);
-
-<<<<<<< HEAD
-    next_loop_time = ut_time_ms() + lru_sleep_time;
-=======
-		next_loop_time.ms =
-		    ut_monotonic_time_ms().ms + lru_sleep_time.ms;
->>>>>>> 8fbc296f
+    buf_lru_manager_sleep_if_needed(next_loop_tm);
+
+    buf_lru_manager_adapt_sleep_time(buf_pool, lru_n_flushed, lru_sleep_tm);
+
+    next_loop_tm = std::chrono::steady_clock::now() + lru_sleep_tm;
 
     lru_n_flushed = buf_flush_LRU_list(buf_pool);
 
