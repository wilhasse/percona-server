/*****************************************************************************

Copyright (c) 1995, 2018, Oracle and/or its affiliates. All Rights Reserved.
Copyright (c) 2016, Percona Inc. All Rights Reserved.

This program is free software; you can redistribute it and/or modify it under
the terms of the GNU General Public License, version 2.0, as published by the
Free Software Foundation.

This program is also distributed with certain software (including but not
limited to OpenSSL) that is licensed under separate terms, as designated in a
particular file or component or in included license documentation. The authors
of MySQL hereby grant you an additional permission to link the program and
your derivative works with the separately licensed software that they have
included with MySQL.

This program is distributed in the hope that it will be useful, but WITHOUT
ANY WARRANTY; without even the implied warranty of MERCHANTABILITY or FITNESS
FOR A PARTICULAR PURPOSE. See the GNU General Public License, version 2.0,
for more details.

You should have received a copy of the GNU General Public License along with
this program; if not, write to the Free Software Foundation, Inc.,
51 Franklin St, Fifth Floor, Boston, MA 02110-1301  USA

*****************************************************************************/

/** @file buf/buf0flu.cc
 The database buffer buf_pool flush algorithm

 Created 11/11/1995 Heikki Tuuri
 *******************************************************/

#include <math.h>
#include <my_dbug.h>
#include <mysql/service_thd_wait.h>
#include <sys/types.h>
#include <time.h>

#ifndef UNIV_HOTBACKUP
#include "buf0buf.h"
#include "buf0checksum.h"
#include "buf0flu.h"
#include "ha_prototypes.h"
#include "my_inttypes.h"
#endif /* !UNIV_HOTBACKUP */
#include "page0zip.h"
#ifndef UNIV_HOTBACKUP
#include "arch0arch.h"
#include "buf0lru.h"
#include "buf0rea.h"
#include "fil0fil.h"
#include "fsp0sysspace.h"
#include "ibuf0ibuf.h"
#include "log0log.h"
#include "my_compiler.h"
#include "os0file.h"
#include "os0thread-create.h"
#include "page0page.h"
#include "srv0mon.h"
#include "srv0srv.h"
#include "srv0start.h"
#include "trx0sys.h"
#include "ut0byte.h"
#include "ut0stage.h"

#ifdef UNIV_LINUX
/* include defs for CPU time priority settings */
#include <sys/resource.h>
#include <sys/syscall.h>
#include <sys/time.h>
#include <unistd.h>

static const int buf_flush_page_cleaner_priority = -20;
#endif /* UNIV_LINUX */

/** Number of pages flushed through non flush_list flushes. */
static ulint buf_lru_flush_page_count = 0;
#endif /* !UNIV_HOTBACKUP */

/** Flag indicating if the page_cleaner is in active state. This flag
is set to TRUE by the page_cleaner thread when it is spawned and is set
back to FALSE at shutdown by the page_cleaner as well. Therefore no
need to protect it by a mutex. It is only ever read by the thread
doing the shutdown */
bool buf_page_cleaner_is_active = false;

/** The number of running LRU manager threads. 0 if LRU manager is inactive. */
std::atomic<ulint> buf_lru_manager_running_threads(0);

#ifndef UNIV_HOTBACKUP
/** Factor for scan length to determine n_pages for intended oldest LSN
progress */
static ulint buf_flush_lsn_scan_factor = 3;

/** Average redo generation rate */
static lsn_t lsn_avg_rate = 0;

/** Target oldest LSN for the requested flush_sync */
static lsn_t buf_flush_sync_lsn = 0;

#ifdef UNIV_PFS_THREAD
mysql_pfs_key_t page_flush_thread_key;
mysql_pfs_key_t page_flush_coordinator_thread_key;
mysql_pfs_key_t buf_lru_manager_thread_key;
#endif /* UNIV_PFS_THREAD */

/** Event to synchronise with the flushing. */
os_event_t buf_flush_event;

/** State for page cleaner array slot */
enum page_cleaner_state_t {
  /** Not requested any yet.
  Moved from FINISHED by the coordinator. */
  PAGE_CLEANER_STATE_NONE = 0,
  /** Requested but not started flushing.
  Moved from NONE by the coordinator. */
  PAGE_CLEANER_STATE_REQUESTED,
  /** Flushing is on going.
  Moved from REQUESTED by the worker. */
  PAGE_CLEANER_STATE_FLUSHING,
  /** Flushing was finished.
  Moved from FLUSHING by the worker. */
  PAGE_CLEANER_STATE_FINISHED
};

/** Page cleaner request state for each buffer pool instance */
struct page_cleaner_slot_t {
  page_cleaner_state_t state; /*!< state of the request.
                              protected by page_cleaner_t::mutex
                              if the worker thread got the slot and
                              set to PAGE_CLEANER_STATE_FLUSHING,
                              n_flushed_list can be updated only by
                              the worker thread */
  /* This value is set during state==PAGE_CLEANER_STATE_NONE */
  ulint n_pages_requested;
  /*!< number of requested pages
  for the slot */
  /* These values are updated during state==PAGE_CLEANER_STATE_FLUSHING,
  and commited with state==PAGE_CLEANER_STATE_FINISHED.
  The consistency is protected by the 'state' */
  ulint n_flushed_list;
  /*!< number of flushed pages
  by flush_list flushing */
  bool succeeded_list;
  /*!< true if flush_list flushing
  succeeded. */
  ulint flush_list_time;
  /*!< elapsed time for flush_list
  flushing */
  ulint flush_list_pass;
  /*!< count to attempt flush_list
  flushing */
};

/** Page cleaner structure common for all threads */
struct page_cleaner_t {
  ib_mutex_t mutex;         /*!< mutex to protect whole of
                            page_cleaner_t struct and
                            page_cleaner_slot_t slots. */
  os_event_t is_requested;  /*!< event to activate worker
                            threads. */
  os_event_t is_finished;   /*!< event to signal that all
                            slots were finished. */
  volatile ulint n_workers; /*!< number of worker threads
                            in existence */
  bool requested;           /*!< true if requested pages
                            to flush */
  lsn_t lsn_limit;          /*!< upper limit of LSN to be
                            flushed */
  ulint n_slots;            /*!< total number of slots */
  ulint n_slots_requested;
  /*!< number of slots
  in the state
  PAGE_CLEANER_STATE_REQUESTED */
  ulint n_slots_flushing;
  /*!< number of slots
  in the state
  PAGE_CLEANER_STATE_FLUSHING */
  ulint n_slots_finished;
  /*!< number of slots
  in the state
  PAGE_CLEANER_STATE_FINISHED */
  ulint flush_time;           /*!< elapsed time to flush
                              requests for all slots */
  ulint flush_pass;           /*!< count to finish to flush
                              requests for all slots */
  page_cleaner_slot_t *slots; /*!< pointer to the slots */
  bool is_running;            /*!< false if attempt
                              to shutdown */

#ifdef UNIV_DEBUG
  ulint n_disabled_debug;
  /*!< how many of pc threads
  have been disabled */
#endif /* UNIV_DEBUG */
};

static page_cleaner_t *page_cleaner = NULL;

#ifdef UNIV_DEBUG
bool innodb_page_cleaner_disabled_debug;
#endif /* UNIV_DEBUG */

/* @} */

/** Thread tasked with flushing dirty pages from the buffer pools.
As of now we'll have only one coordinator.
@param[in]	n_page_cleaners	Number of page cleaner threads to create */
static void buf_flush_page_coordinator_thread(size_t n_page_cleaners);

/** Worker thread of page_cleaner. */
static void buf_flush_page_cleaner_thread();

/** LRU manager thread for performing LRU flushed and evictions for buffer pool
free list refill. One thread is created for each buffer pool instance. */
static void buf_lru_manager_thread();

/** Increases flush_list size in bytes with the page size in inline function */
static inline void incr_flush_list_size_in_bytes(
    buf_block_t *block,   /*!< in: control block */
    buf_pool_t *buf_pool) /*!< in: buffer pool instance */
{
  ut_ad(buf_flush_list_mutex_own(buf_pool));

  buf_pool->stat.flush_list_bytes += block->page.size.physical();

  ut_ad(buf_pool->stat.flush_list_bytes <= buf_pool->curr_pool_size);
}

#if defined UNIV_DEBUG || defined UNIV_BUF_DEBUG
/** Validates the flush list.
 @return true if ok */
static ibool buf_flush_validate_low(
    buf_pool_t *buf_pool); /*!< in: Buffer pool instance */

/** Validates the flush list some of the time.
 @return true if ok or the check was skipped */
static ibool buf_flush_validate_skip(
    buf_pool_t *buf_pool) /*!< in: Buffer pool instance */
{
/** Try buf_flush_validate_low() every this many times */
#define BUF_FLUSH_VALIDATE_SKIP 23

  /** The buf_flush_validate_low() call skip counter.
  Use a signed type because of the race condition below. */
  static int buf_flush_validate_count = BUF_FLUSH_VALIDATE_SKIP;

  DBUG_EXECUTE_IF("buf_flush_list_validate", buf_flush_validate_count = 1;);

  /* There is a race condition below, but it does not matter,
  because this call is only for heuristic purposes. We want to
  reduce the call frequency of the costly buf_flush_validate_low()
  check in debug builds. */
  if (--buf_flush_validate_count > 0) {
    return (TRUE);
  }

  buf_flush_validate_count = BUF_FLUSH_VALIDATE_SKIP;
  return (buf_flush_validate_low(buf_pool));
}
#endif /* UNIV_DEBUG || UNIV_BUF_DEBUG */

/** Insert a block in the flush_rbt and returns a pointer to its
 predecessor or NULL if no predecessor. The ordering is maintained
 on the basis of the <oldest_modification, space, offset> key.
 @return pointer to the predecessor or NULL if no predecessor. */
static buf_page_t *buf_flush_insert_in_flush_rbt(
    buf_page_t *bpage) /*!< in: bpage to be inserted. */
{
  const ib_rbt_node_t *c_node;
  const ib_rbt_node_t *p_node;
  buf_page_t *prev = NULL;
  buf_pool_t *buf_pool = buf_pool_from_bpage(bpage);

  ut_ad(buf_flush_list_mutex_own(buf_pool));

  /* Insert this buffer into the rbt. */
  c_node = rbt_insert(buf_pool->flush_rbt, &bpage, &bpage);
  ut_a(c_node != NULL);

  /* Get the predecessor. */
  p_node = rbt_prev(buf_pool->flush_rbt, c_node);

  if (p_node != NULL) {
    buf_page_t **value;
    value = rbt_value(buf_page_t *, p_node);
    prev = *value;
    ut_a(prev != NULL);
  }

  return (prev);
}

/** Delete a bpage from the flush_rbt. */
static void buf_flush_delete_from_flush_rbt(
    buf_page_t *bpage) /*!< in: bpage to be removed. */
{
#ifdef UNIV_DEBUG
  ibool ret = FALSE;
#endif /* UNIV_DEBUG */
  buf_pool_t *buf_pool = buf_pool_from_bpage(bpage);

  ut_ad(buf_flush_list_mutex_own(buf_pool));

#ifdef UNIV_DEBUG
  ret =
#endif /* UNIV_DEBUG */
      rbt_delete(buf_pool->flush_rbt, &bpage);

  ut_ad(ret);
}

/** Compare two modified blocks in the buffer pool. The key for comparison
 is:
 key = <oldest_modification, space, offset>
 This comparison is used to maintian ordering of blocks in the
 buf_pool->flush_rbt.
 Note that for the purpose of flush_rbt, we only need to order blocks
 on the oldest_modification. The other two fields are used to uniquely
 identify the blocks.
 @return < 0 if b2 < b1, 0 if b2 == b1, > 0 if b2 > b1 */
static int buf_flush_block_cmp(const void *p1, /*!< in: block1 */
                               const void *p2) /*!< in: block2 */
{
  int ret;
  const buf_page_t *b1 = *(const buf_page_t **)p1;
  const buf_page_t *b2 = *(const buf_page_t **)p2;

  ut_ad(b1 != NULL);
  ut_ad(b2 != NULL);

#ifdef UNIV_DEBUG
  buf_pool_t *buf_pool = buf_pool_from_bpage(b1);
#endif /* UNIV_DEBUG */

  ut_ad(buf_flush_list_mutex_own(buf_pool));

  ut_ad(b1->in_flush_list);
  ut_ad(b2->in_flush_list);

  if (b2->oldest_modification > b1->oldest_modification) {
    return (1);
  } else if (b2->oldest_modification < b1->oldest_modification) {
    return (-1);
  }

  /* If oldest_modification is same then decide on the space. */
  ret = (int)(b2->id.space() - b1->id.space());

  /* Or else decide ordering on the page number. */
  return (ret ? ret : (int)(b2->id.page_no() - b1->id.page_no()));
}

/** Initialize the red-black tree to speed up insertions into the flush_list
 during recovery process. Should be called at the start of recovery
 process before any page has been read/written. */
void buf_flush_init_flush_rbt(void) {
  ulint i;

  for (i = 0; i < srv_buf_pool_instances; i++) {
    buf_pool_t *buf_pool;

    buf_pool = buf_pool_from_array(i);

    buf_flush_list_mutex_enter(buf_pool);

    ut_ad(buf_pool->flush_rbt == NULL);

    /* Create red black tree for speedy insertions in flush list. */
    buf_pool->flush_rbt = rbt_create(sizeof(buf_page_t *), buf_flush_block_cmp);

    buf_flush_list_mutex_exit(buf_pool);
  }
}

/** Frees up the red-black tree. */
void buf_flush_free_flush_rbt(void) {
  ulint i;

  for (i = 0; i < srv_buf_pool_instances; i++) {
    buf_pool_t *buf_pool;

    buf_pool = buf_pool_from_array(i);

    buf_flush_list_mutex_enter(buf_pool);

#if defined UNIV_DEBUG || defined UNIV_BUF_DEBUG
    ut_a(buf_flush_validate_low(buf_pool));
#endif /* UNIV_DEBUG || UNIV_BUF_DEBUG */

    rbt_free(buf_pool->flush_rbt);
    buf_pool->flush_rbt = NULL;

    buf_flush_list_mutex_exit(buf_pool);
  }
}

bool buf_are_flush_lists_empty_validate(void) {
  /* No mutex is acquired. It is used by single-thread
  in assertions during startup. */

  for (size_t i = 0; i < srv_buf_pool_instances; i++) {
    auto buf_pool = buf_pool_from_array(i);

    if (UT_LIST_GET_FIRST(buf_pool->flush_list) != nullptr) {
      return false;
    }
  }

  return true;
}

/** Checks that order of two consecutive pages in flush list would be valid,
according to their oldest_modification values.

@remarks
We have a relaxed order in flush list, but still we have guarantee,
that the earliest added page has oldest_modification not greater than
minimum oldest_midification of all dirty pages by more than number of
slots in the log recent closed buffer.

This is used by assertions only.

@param[in]	earlier_added_lsn	oldest_modification of page which was
                                        added to flush list earlier
@param[in]	new_added_lsn		oldest_modification of page which is
                                        being added to flush list
@return true iff the order is valid
@see @ref sect_redo_log_reclaim_space
@see @ref sect_redo_log_add_dirty_pages */
MY_ATTRIBUTE((unused))
static inline bool buf_flush_list_order_validate(lsn_t earlier_added_lsn,
                                                 lsn_t new_added_lsn) {
  return (earlier_added_lsn <=
          new_added_lsn + log_buffer_flush_order_lag(*log_sys));
}

/** Borrows LSN from the recent added dirty page to the flush list.

This should be the lsn which we may use to mark pages dirtied without
underlying redo records, when we add them to the flush list.

The lsn should be chosen in a way which will guarantee that we will
not destroy checkpoint calculations if we inserted a new dirty page
with such lsn to the flush list. This is strictly related to the
limitations we put on the relaxed order in flush lists, which have
direct impact on computation of lsn available for next checkpoint.

Therefore when the flush list is empty, the lsn is chosen as the
maximum lsn up to which we know, that all dirty pages with smaller
oldest_modification were added to the flush list.

This guarantees that the limitations put on the relaxed order are
hold and lsn available for next checkpoint is not miscalculated.

@param[in]  buf_pool  buffer pool instance
@return     the borrowed newest_modification of the page or lsn up
            to which all dirty pages were added to the flush list
            if the flush list is empty */
static inline lsn_t buf_flush_borrow_lsn(const buf_pool_t *buf_pool) {
  ut_ad(buf_flush_list_mutex_own(buf_pool));

  const auto page = UT_LIST_GET_FIRST(buf_pool->flush_list);

  if (page == nullptr) {
    /* Flush list is empty - use lsn up to which we know that all
    dirty pages with smaller oldest_modification were added to
    the flush list (they were flushed as the flush list is empty). */
    const lsn_t lsn = log_buffer_dirty_pages_added_up_to_lsn(*log_sys);

    if (lsn < LOG_START_LSN) {
      ut_ad(srv_read_only_mode);
      return LOG_START_LSN + LOG_BLOCK_HDR_SIZE;
    }
    return lsn;
  }

  ut_ad(page->oldest_modification != 0);
  ut_ad(page->newest_modification >= page->oldest_modification);

  return page->oldest_modification;
}

/** Inserts a modified block into the flush list. */
void buf_flush_insert_into_flush_list(
    buf_pool_t *buf_pool, /*!< buffer pool instance */
    buf_block_t *block,   /*!< in/out: block which is modified */
    lsn_t lsn)            /*!< in: oldest modification */
{
  ut_ad(mutex_own(buf_page_get_mutex(&block->page)));
  ut_ad(log_sys != nullptr);

  buf_flush_list_mutex_enter(buf_pool);

  /* If we are in the recovery then we need to update the flush
  red-black tree as well. */
  if (buf_pool->flush_rbt != NULL) {
    ut_ad(lsn != 0);
    ut_ad(block->page.newest_modification != 0);
    buf_flush_list_mutex_exit(buf_pool);
    buf_flush_insert_sorted_into_flush_list(buf_pool, block, lsn);
    return;
  }

  ut_ad(buf_block_get_state(block) == BUF_BLOCK_FILE_PAGE);
  ut_ad(!block->page.in_flush_list);

  ut_d(block->page.in_flush_list = TRUE);

  if (lsn == 0) {
    /* This is no-redo dirtied page. Borrow the lsn. */
    lsn = buf_flush_borrow_lsn(buf_pool);

    ut_ad(log_lsn_validate(lsn));

    /* This page could already be no-redo dirtied before,
    and flushed since then. Also the page from which we
    borrowed lsn last time could be flushed by LRU and
    we would end up borrowing smaller LSN.

    Another risk is that this page was flushed earlier
    and freed. We should not re-flush it to disk with
    smaller FIL_PAGE_LSN.

    The best way to go is to use flushed_to_disk_lsn,
    unless we borrowed even higher value.

    This way we are sure that no page has ever been
    flushed with higher newest_modification - it would
    first need to wait until redo is flushed up to
    such point and it would ensure that by checking
    the log_sys->flushed_to_disk_lsn's value too.

    Because we keep the page latched, after we read
    flushed_to_disk_lsn this page cannot be flushed
    in background with higher lsn (hence we are safe
    even if the flushed_to_disk_lsn advanced after
    we read it). */

    block->page.newest_modification =
        std::max(lsn, log_sys->flushed_to_disk_lsn.load());
  }

  ut_ad(log_lsn_validate(lsn));
  ut_ad(block->page.oldest_modification == 0);
  ut_ad(block->page.newest_modification >= lsn);

  ut_ad(UT_LIST_GET_FIRST(buf_pool->flush_list) == NULL ||
        buf_flush_list_order_validate(
            UT_LIST_GET_FIRST(buf_pool->flush_list)->oldest_modification, lsn));

  block->page.oldest_modification = lsn;

  UT_LIST_ADD_FIRST(buf_pool->flush_list, &block->page);

  incr_flush_list_size_in_bytes(block, buf_pool);

#ifdef UNIV_DEBUG_VALGRIND
  void *p;

  if (block->page.size.is_compressed()) {
    p = block->page.zip.data;
  } else {
    p = block->frame;
  }

  UNIV_MEM_ASSERT_RW(p, block->page.size.physical());
#endif /* UNIV_DEBUG_VALGRIND */

#if defined UNIV_DEBUG || defined UNIV_BUF_DEBUG
  ut_a(buf_flush_validate_skip(buf_pool));
#endif /* UNIV_DEBUG || UNIV_BUF_DEBUG */

  buf_flush_list_mutex_exit(buf_pool);
}

/** Inserts a modified block into the flush list in the right sorted position.
 This function is used by recovery, because there the modifications do not
 necessarily come in the order of lsn's. */
void buf_flush_insert_sorted_into_flush_list(
    buf_pool_t *buf_pool, /*!< in: buffer pool instance */
    buf_block_t *block,   /*!< in/out: block which is modified */
    lsn_t lsn)            /*!< in: oldest modification */
{
  buf_page_t *prev_b;
  buf_page_t *b;

  ut_ad(mutex_own(buf_page_get_mutex(&block->page)));
  ut_ad(buf_block_get_state(block) == BUF_BLOCK_FILE_PAGE);

  buf_flush_list_mutex_enter(buf_pool);

  /* The field in_LRU_list is protected by buf_pool->LRU_list_mutex,
  which we are not holding.  However, while a block is in the flush
  list, it is dirty and cannot be discarded, not from the
  page_hash or from the LRU list.  At most, the uncompressed
  page frame of a compressed block may be discarded or created
  (copying the block->page to or from a buf_page_t that is
  dynamically allocated from buf_buddy_alloc()).  Because those
  transitions hold block->mutex and the flush list mutex (via
  buf_flush_relocate_on_flush_list()), there is no possibility
  of a race condition in the assertions below. */
  ut_ad(block->page.in_LRU_list);
  ut_ad(block->page.in_page_hash);
  /* buf_buddy_block_register() will take a block in the
  BUF_BLOCK_MEMORY state, not a file page. */
  ut_ad(!block->page.in_zip_hash);

  ut_ad(!block->page.in_flush_list);
  ut_d(block->page.in_flush_list = TRUE);
  block->page.oldest_modification = lsn;

#ifdef UNIV_DEBUG_VALGRIND
  void *p;

  if (block->page.size.is_compressed()) {
    p = block->page.zip.data;
  } else {
    p = block->frame;
  }

  UNIV_MEM_ASSERT_RW(p, block->page.size.physical());
#endif /* UNIV_DEBUG_VALGRIND */

  prev_b = NULL;

  /* For the most part when this function is called the flush_rbt
  should not be NULL. In a very rare boundary case it is possible
  that the flush_rbt has already been freed by the recovery thread
  before the last page was hooked up in the flush_list by the
  io-handler thread. In that case we'll just do a simple
  linear search in the else block. */
  if (buf_pool->flush_rbt != NULL) {
    prev_b = buf_flush_insert_in_flush_rbt(&block->page);

  } else {
    b = UT_LIST_GET_FIRST(buf_pool->flush_list);

    while (b != NULL &&
           b->oldest_modification > block->page.oldest_modification) {
      ut_ad(b->in_flush_list);
      prev_b = b;
      b = UT_LIST_GET_NEXT(list, b);
    }
  }

  if (prev_b == NULL) {
    UT_LIST_ADD_FIRST(buf_pool->flush_list, &block->page);
  } else {
    UT_LIST_INSERT_AFTER(buf_pool->flush_list, prev_b, &block->page);
  }

  incr_flush_list_size_in_bytes(block, buf_pool);

#if defined UNIV_DEBUG || defined UNIV_BUF_DEBUG
  ut_a(buf_flush_validate_low(buf_pool));
#endif /* UNIV_DEBUG || UNIV_BUF_DEBUG */

  buf_flush_list_mutex_exit(buf_pool);
}

/** Returns TRUE if the file page block is immediately suitable for replacement,
i.e., the transition FILE_PAGE => NOT_USED allowed. The caller must hold the
LRU list and block mutexes.
@param[in]	bpage	buffer control block, must be buf_page_in_file() and
                        in the LRU list
@return true if can replace immediately */
ibool buf_flush_ready_for_replace(buf_page_t *bpage) {
#ifdef UNIV_DEBUG
  buf_pool_t *buf_pool = buf_pool_from_bpage(bpage);
  ut_ad(mutex_own(&buf_pool->LRU_list_mutex));
#endif /* UNIV_DEBUG */
  ut_ad(mutex_own(buf_page_get_mutex(bpage)));
  ut_ad(bpage->in_LRU_list);

  if (buf_page_in_file(bpage)) {
    return (bpage->oldest_modification == 0 && bpage->buf_fix_count == 0 &&
            buf_page_get_io_fix(bpage) == BUF_IO_NONE);
  }

  ib::fatal(ER_IB_MSG_123) << "Buffer block " << bpage << " state "
                           << bpage->state << " in the LRU list!";

  return (FALSE);
}

/** Check if the block is modified and ready for flushing.
@param[in]	bpage		buffer control block, must be buf_page_in_file()
@param[in]	flush_type	type of flush
@return true if can flush immediately */
bool buf_flush_ready_for_flush(buf_page_t *bpage, buf_flush_t flush_type) {
#ifdef UNIV_DEBUG
  buf_pool_t *buf_pool = buf_pool_from_bpage(bpage);

  ut_a(buf_page_in_file(bpage) ||
       (buf_page_get_state(bpage) == BUF_BLOCK_REMOVE_HASH &&
        !mutex_own(&buf_pool->LRU_list_mutex)));
#else
  ut_a(buf_page_in_file(bpage) ||
       buf_page_get_state(bpage) == BUF_BLOCK_REMOVE_HASH);
#endif
  ut_ad(mutex_own(buf_page_get_mutex(bpage)) ||
        (flush_type == BUF_FLUSH_LIST && buf_flush_list_mutex_own(buf_pool)));
  ut_ad(flush_type < BUF_FLUSH_N_TYPES);

  if (bpage->oldest_modification == 0 ||
      buf_page_get_io_fix_unlocked(bpage) != BUF_IO_NONE) {
    return (false);
  }

  ut_ad(bpage->in_flush_list);

  switch (flush_type) {
    case BUF_FLUSH_LIST:
      return (buf_page_get_state(bpage) != BUF_BLOCK_REMOVE_HASH);
    case BUF_FLUSH_LRU:
    case BUF_FLUSH_SINGLE_PAGE:
      return (true);

    case BUF_FLUSH_N_TYPES:
      break;
  }

  ut_error;
}

/** Remove a block from the flush list of modified blocks.
@param[in]	bpage	pointer to the block in question */
void buf_flush_remove(buf_page_t *bpage) {
  buf_pool_t *buf_pool = buf_pool_from_bpage(bpage);

  ut_ad(mutex_own(buf_page_get_mutex(bpage)));
#if defined UNIV_DEBUG || defined UNIV_BUF_DEBUG
  ut_ad(buf_page_get_state(bpage) != BUF_BLOCK_ZIP_DIRTY ||
        mutex_own(&buf_pool->LRU_list_mutex));
#endif
  ut_ad(bpage->in_flush_list);

  buf_flush_list_mutex_enter(buf_pool);

  /* Important that we adjust the hazard pointer before removing
  the bpage from flush list. */
  buf_pool->flush_hp.adjust(bpage);

  switch (buf_page_get_state(bpage)) {
    case BUF_BLOCK_POOL_WATCH:
    case BUF_BLOCK_ZIP_PAGE:
      /* Clean compressed pages should not be on the flush list */
    case BUF_BLOCK_NOT_USED:
    case BUF_BLOCK_READY_FOR_USE:
    case BUF_BLOCK_MEMORY:
    case BUF_BLOCK_REMOVE_HASH:
      ut_error;
      return;
    case BUF_BLOCK_ZIP_DIRTY:
      buf_page_set_state(bpage, BUF_BLOCK_ZIP_PAGE);
      UT_LIST_REMOVE(buf_pool->flush_list, bpage);
#if defined UNIV_DEBUG || defined UNIV_BUF_DEBUG
      buf_LRU_insert_zip_clean(bpage);
#endif /* UNIV_DEBUG || UNIV_BUF_DEBUG */
      break;
    case BUF_BLOCK_FILE_PAGE:
      UT_LIST_REMOVE(buf_pool->flush_list, bpage);
      break;
  }

  /* If the flush_rbt is active then delete from there as well. */
  if (buf_pool->flush_rbt != NULL) {
    buf_flush_delete_from_flush_rbt(bpage);
  }

  /* Must be done after we have removed it from the flush_rbt
  because we assert on in_flush_list in comparison function. */
  ut_d(bpage->in_flush_list = FALSE);

  buf_pool->stat.flush_list_bytes -= bpage->size.physical();

  bpage->oldest_modification = 0;

#if defined UNIV_DEBUG || defined UNIV_BUF_DEBUG
  ut_a(buf_flush_validate_skip(buf_pool));
#endif /* UNIV_DEBUG || UNIV_BUF_DEBUG */

  /* If there is an observer that want to know if the asynchronous
  flushing was done then notify it. */
  if (bpage->flush_observer != NULL) {
    bpage->flush_observer->notify_remove(buf_pool, bpage);

    bpage->flush_observer = NULL;
  }

  buf_flush_list_mutex_exit(buf_pool);
}

/** Relocates a buffer control block on the flush_list.
 Note that it is assumed that the contents of bpage have already been
 copied to dpage.
 IMPORTANT: When this function is called bpage and dpage are not
 exact copies of each other. For example, they both will have different
 "::state". Also the "::list" pointers in dpage may be stale. We need to
 use the current list node (bpage) to do the list manipulation because
 the list pointers could have changed between the time that we copied
 the contents of bpage to the dpage and the flush list manipulation
 below. */
void buf_flush_relocate_on_flush_list(
    buf_page_t *bpage, /*!< in/out: control block being moved */
    buf_page_t *dpage) /*!< in/out: destination block */
{
  buf_page_t *prev;
  buf_page_t *prev_b = NULL;
  buf_pool_t *buf_pool = buf_pool_from_bpage(bpage);

  /* Must reside in the same buffer pool. */
  ut_ad(buf_pool == buf_pool_from_bpage(dpage));

  ut_ad(mutex_own(buf_page_get_mutex(bpage)));

  buf_flush_list_mutex_enter(buf_pool);

  ut_ad(bpage->in_flush_list);
  ut_ad(dpage->in_flush_list);

  /* If recovery is active we must swap the control blocks in
  the flush_rbt as well. */
  if (buf_pool->flush_rbt != NULL) {
    buf_flush_delete_from_flush_rbt(bpage);
    prev_b = buf_flush_insert_in_flush_rbt(dpage);
  }

  /* Important that we adjust the hazard pointer before removing
  the bpage from the flush list. */
  buf_pool->flush_hp.adjust(bpage);

  /* Must be done after we have removed it from the flush_rbt
  because we assert on in_flush_list in comparison function. */
  ut_d(bpage->in_flush_list = FALSE);

  prev = UT_LIST_GET_PREV(list, bpage);
  UT_LIST_REMOVE(buf_pool->flush_list, bpage);

  if (prev) {
    ut_ad(prev->in_flush_list);
    UT_LIST_INSERT_AFTER(buf_pool->flush_list, prev, dpage);
  } else {
    UT_LIST_ADD_FIRST(buf_pool->flush_list, dpage);
  }

  /* Just an extra check. Previous in flush_list
  should be the same control block as in flush_rbt. */
  ut_a(buf_pool->flush_rbt == NULL || prev_b == prev);

#if defined UNIV_DEBUG || defined UNIV_BUF_DEBUG
  ut_a(buf_flush_validate_low(buf_pool));
#endif /* UNIV_DEBUG || UNIV_BUF_DEBUG */

  buf_flush_list_mutex_exit(buf_pool);
}

/** Updates the flush system data structures when a write is completed.
@param[in]	bpage	pointer to the block in question */
void buf_flush_write_complete(buf_page_t *bpage) {
  ut_ad(bpage != NULL);
  ut_ad(mutex_own(buf_page_get_mutex(bpage)));

  const buf_flush_t flush_type = buf_page_get_flush_type(bpage);
  buf_pool_t *buf_pool = buf_pool_from_bpage(bpage);

  mutex_enter(&buf_pool->flush_state_mutex);

  buf_flush_remove(bpage);

  buf_page_set_io_fix(bpage, BUF_IO_NONE);

  buf_pool->n_flush[flush_type]--;

  if (buf_pool->n_flush[flush_type] == 0 &&
      buf_pool->init_flush[flush_type] == FALSE) {
    /* The running flush batch has ended */

    os_event_set(buf_pool->no_flush[flush_type]);
  }

  mutex_exit(&buf_pool->flush_state_mutex);

  buf_dblwr_update(bpage, flush_type);
}
#endif /* !UNIV_HOTBACKUP */

/** Calculate the checksum of a page from compressed table and update
the page.
@param[in,out]  page            page to update
@param[in]      size            compressed page size
@param[in]      lsn             LSN to stamp on the page
@param[in]      skip_lsn_check  true to skip check for lsn (in DEBUG) */
void buf_flush_update_zip_checksum(buf_frame_t *page, ulint size, lsn_t lsn,
                                   bool skip_lsn_check) {
  ut_a(size > 0);

  BlockReporter reporter = BlockReporter(false, NULL, univ_page_size, false);

  const uint32_t checksum = reporter.calc_zip_checksum(
      page, size,
      static_cast<srv_checksum_algorithm_t>(srv_checksum_algorithm));

  ut_ad(skip_lsn_check || mach_read_from_8(page + FIL_PAGE_LSN) <= lsn);

  mach_write_to_8(page + FIL_PAGE_LSN, lsn);
  mach_write_to_4(page + FIL_PAGE_SPACE_OR_CHKSUM, checksum);
}

/** Initialize a page for writing to the tablespace.
@param[in]      block           buffer block; NULL if bypassing the buffer pool
@param[in,out]  page            page frame
@param[in,out]  page_zip_       compressed page, or NULL if uncompressed
@param[in]      newest_lsn      newest modification LSN to the page
@param[in]      skip_checksum   whether to disable the page checksum
@param[in]      skip_lsn_check  true to skip check for LSN (in DEBUG) */
void buf_flush_init_for_writing(const buf_block_t *block, byte *page,
                                void *page_zip_, lsn_t newest_lsn,
                                bool skip_checksum, bool skip_lsn_check) {
  ib_uint32_t checksum = BUF_NO_CHECKSUM_MAGIC;

  ut_ad(block == NULL || block->frame == page);
  ut_ad(block == NULL || page_zip_ == NULL || &block->page.zip == page_zip_);
  ut_ad(page);

  if (page_zip_) {
    page_zip_des_t *page_zip;
    ulint size;

    page_zip = static_cast<page_zip_des_t *>(page_zip_);
    size = page_zip_get_size(page_zip);

    ut_ad(size);
    ut_ad(ut_is_2pow(size));
    ut_ad(size <= UNIV_ZIP_SIZE_MAX);

    switch (fil_page_get_type(page)) {
      case FIL_PAGE_TYPE_ALLOCATED:
      case FIL_PAGE_INODE:
      case FIL_PAGE_IBUF_BITMAP:
      case FIL_PAGE_TYPE_FSP_HDR:
      case FIL_PAGE_TYPE_XDES:
      case FIL_PAGE_TYPE_ZLOB_FIRST:
      case FIL_PAGE_TYPE_ZLOB_DATA:
      case FIL_PAGE_TYPE_ZLOB_INDEX:
      case FIL_PAGE_TYPE_ZLOB_FRAG:
      case FIL_PAGE_TYPE_ZLOB_FRAG_ENTRY:
        /* These are essentially uncompressed pages. */
        memcpy(page_zip->data, page, size);
        /* fall through */
      case FIL_PAGE_TYPE_ZBLOB:
      case FIL_PAGE_TYPE_ZBLOB2:
      case FIL_PAGE_SDI_ZBLOB:
      case FIL_PAGE_INDEX:
      case FIL_PAGE_SDI:
      case FIL_PAGE_RTREE:

        buf_flush_update_zip_checksum(page_zip->data, size, newest_lsn,
                                      skip_lsn_check);

        return;
    }

    ib::error(ER_IB_MSG_124) << "The compressed page to be written"
                                " seems corrupt:";
    ut_print_buf(stderr, page, size);
    fputs("\nInnoDB: Possibly older version of the page:", stderr);
    ut_print_buf(stderr, page_zip->data, size);
    putc('\n', stderr);
    ut_error;
  }

  /* Write the newest modification lsn to the page header and trailer */
  ut_ad(skip_lsn_check || mach_read_from_8(page + FIL_PAGE_LSN) <= newest_lsn);

  mach_write_to_8(page + FIL_PAGE_LSN, newest_lsn);

  mach_write_to_8(page + UNIV_PAGE_SIZE - FIL_PAGE_END_LSN_OLD_CHKSUM,
                  newest_lsn);

  if (skip_checksum) {
    mach_write_to_4(page + FIL_PAGE_SPACE_OR_CHKSUM, checksum);
  } else {
    if (block != NULL && UNIV_PAGE_SIZE == 16384) {
      /* The page type could be garbage in old files
      created before MySQL 5.5. Such files always
      had a page size of 16 kilobytes. */
      ulint page_type = fil_page_get_type(page);
      ulint reset_type = page_type;

      switch (block->page.id.page_no() % 16384) {
        case 0:
          reset_type = block->page.id.page_no() == 0 ? FIL_PAGE_TYPE_FSP_HDR
                                                     : FIL_PAGE_TYPE_XDES;
          break;
        case 1:
          reset_type = FIL_PAGE_IBUF_BITMAP;
          break;
        default:
          switch (page_type) {
            case FIL_PAGE_INDEX:
            case FIL_PAGE_RTREE:
            case FIL_PAGE_SDI:
            case FIL_PAGE_UNDO_LOG:
            case FIL_PAGE_INODE:
            case FIL_PAGE_IBUF_FREE_LIST:
            case FIL_PAGE_TYPE_ALLOCATED:
            case FIL_PAGE_TYPE_SYS:
            case FIL_PAGE_TYPE_TRX_SYS:
            case FIL_PAGE_TYPE_BLOB:
            case FIL_PAGE_TYPE_ZBLOB:
            case FIL_PAGE_TYPE_ZBLOB2:
            case FIL_PAGE_SDI_BLOB:
            case FIL_PAGE_SDI_ZBLOB:
            case FIL_PAGE_TYPE_LOB_INDEX:
            case FIL_PAGE_TYPE_LOB_DATA:
            case FIL_PAGE_TYPE_LOB_FIRST:
            case FIL_PAGE_TYPE_ZLOB_FIRST:
            case FIL_PAGE_TYPE_ZLOB_DATA:
            case FIL_PAGE_TYPE_ZLOB_INDEX:
            case FIL_PAGE_TYPE_ZLOB_FRAG:
            case FIL_PAGE_TYPE_ZLOB_FRAG_ENTRY:
            case FIL_PAGE_TYPE_RSEG_ARRAY:
              break;
            case FIL_PAGE_TYPE_FSP_HDR:
            case FIL_PAGE_TYPE_XDES:
            case FIL_PAGE_IBUF_BITMAP:
              /* These pages should have
              predetermined page numbers
              (see above). */
            default:
              reset_type = FIL_PAGE_TYPE_UNKNOWN;
              break;
          }
      }

      if (UNIV_UNLIKELY(page_type != reset_type)) {
        ib::info(ER_IB_MSG_125)
            << "Resetting invalid page " << block->page.id << " type "
            << page_type << " to " << reset_type << " when flushing.";
        fil_page_set_type(page, reset_type);
      }
    }

    switch ((srv_checksum_algorithm_t)srv_checksum_algorithm) {
      case SRV_CHECKSUM_ALGORITHM_CRC32:
      case SRV_CHECKSUM_ALGORITHM_STRICT_CRC32:
        checksum = buf_calc_page_crc32(page);
        mach_write_to_4(page + FIL_PAGE_SPACE_OR_CHKSUM, checksum);
        break;
      case SRV_CHECKSUM_ALGORITHM_INNODB:
      case SRV_CHECKSUM_ALGORITHM_STRICT_INNODB:
        checksum = (ib_uint32_t)buf_calc_page_new_checksum(page);
        mach_write_to_4(page + FIL_PAGE_SPACE_OR_CHKSUM, checksum);
        checksum = (ib_uint32_t)buf_calc_page_old_checksum(page);
        break;
      case SRV_CHECKSUM_ALGORITHM_NONE:
      case SRV_CHECKSUM_ALGORITHM_STRICT_NONE:
        mach_write_to_4(page + FIL_PAGE_SPACE_OR_CHKSUM, checksum);
        break;
        /* no default so the compiler will emit a warning if
        new enum is added and not handled here */
    }
  }

  /* With the InnoDB checksum, we overwrite the first 4 bytes of
  the end lsn field to store the old formula checksum. Since it
  depends also on the field FIL_PAGE_SPACE_OR_CHKSUM, it has to
  be calculated after storing the new formula checksum.

  In other cases we write the same value to both fields.
  If CRC32 is used then it is faster to use that checksum
  (calculated above) instead of calculating another one.
  We can afford to store something other than
  buf_calc_page_old_checksum() or BUF_NO_CHECKSUM_MAGIC in
  this field because the file will not be readable by old
  versions of MySQL/InnoDB anyway (older than MySQL 5.6.3) */

  mach_write_to_4(page + UNIV_PAGE_SIZE - FIL_PAGE_END_LSN_OLD_CHKSUM,
                  checksum);
}

#ifndef UNIV_HOTBACKUP
/** Does an asynchronous write of a buffer page. NOTE: in simulated aio and
also when the doublewrite buffer is used, we must call
buf_dblwr_flush_buffered_writes after we have posted a batch of writes!
@param[in]	bpage		buffer block to write
@param[in]	flush_type	type of flush
@param[in]	sync		true if sync IO request */
static void buf_flush_write_block_low(buf_page_t *bpage, buf_flush_t flush_type,
                                      bool sync) {
  page_t *frame = NULL;

#ifdef UNIV_DEBUG
  buf_pool_t *buf_pool = buf_pool_from_bpage(bpage);
  ut_ad(!mutex_own(&buf_pool->LRU_list_mutex));
#endif /* UNIV_DEBUG */

  DBUG_PRINT("ib_buf", ("flush %s %u page " UINT32PF ":" UINT32PF,
                        sync ? "sync" : "async", (unsigned)flush_type,
                        bpage->id.space(), bpage->id.page_no()));

  ut_ad(buf_page_in_file(bpage));

  /* We are not holding block_mutex here. Nevertheless, it is safe to
  access bpage, because it is io_fixed and oldest_modification != 0.
  Thus, it cannot be relocated in the buffer pool or removed from
  flush_list or LRU_list. */
  ut_ad(!buf_flush_list_mutex_own(buf_pool));
  ut_ad(!buf_page_get_mutex(bpage)->is_owned());
  ut_ad(buf_page_get_io_fix_unlocked(bpage) == BUF_IO_WRITE);
  ut_ad(bpage->oldest_modification != 0);

#ifdef UNIV_IBUF_COUNT_DEBUG
  ut_a(ibuf_count_get(bpage->id) == 0);
#endif /* UNIV_IBUF_COUNT_DEBUG */

  ut_ad(bpage->newest_modification != 0);

  /* Force the log to the disk before writing the modified block */
  if (!srv_read_only_mode) {
    Wait_stats wait_stats;

    wait_stats = log_write_up_to(*log_sys, bpage->newest_modification, true);

    MONITOR_INC_WAIT_STATS_EX(MONITOR_ON_LOG_, _PAGE_WRITTEN, wait_stats);
  }

  switch (buf_page_get_state(bpage)) {
    case BUF_BLOCK_POOL_WATCH:
    case BUF_BLOCK_ZIP_PAGE: /* The page should be dirty. */
    case BUF_BLOCK_NOT_USED:
    case BUF_BLOCK_READY_FOR_USE:
    case BUF_BLOCK_MEMORY:
    case BUF_BLOCK_REMOVE_HASH:
      ut_error;
      break;
    case BUF_BLOCK_ZIP_DIRTY: {
      frame = bpage->zip.data;
      BlockReporter reporter =
          BlockReporter(false, frame, bpage->size,
                        fsp_is_checksum_disabled(bpage->id.space()));

      mach_write_to_8(frame + FIL_PAGE_LSN, bpage->newest_modification);

      ut_a(reporter.verify_zip_checksum());
      break;
    }
    case BUF_BLOCK_FILE_PAGE:
      frame = bpage->zip.data;
      if (!frame) {
        frame = ((buf_block_t *)bpage)->frame;
      }

      buf_flush_init_for_writing(
          reinterpret_cast<const buf_block_t *>(bpage),
          reinterpret_cast<const buf_block_t *>(bpage)->frame,
          bpage->zip.data ? &bpage->zip : NULL, bpage->newest_modification,
          fsp_is_checksum_disabled(bpage->id.space()),
          false /* do not skip lsn check */);
      break;
  }

  /* Disable use of double-write buffer for temporary tablespace.
  Given the nature and load of temporary tablespace doublewrite buffer
  adds an overhead during flushing. */

  if (!srv_use_doublewrite_buf || buf_dblwr == NULL || srv_read_only_mode ||
      fsp_is_system_temporary(bpage->id.space())) {
    ut_ad(!srv_read_only_mode || fsp_is_system_temporary(bpage->id.space()));

    ulint type = IORequest::WRITE | IORequest::DO_NOT_WAKE;

    dberr_t err;
    IORequest request(type);

    err = fil_io(request, sync, bpage->id, bpage->size, 0,
                 bpage->size.physical(), frame, bpage);

    ut_a(err == DB_SUCCESS);

  } else if (flush_type == BUF_FLUSH_SINGLE_PAGE) {
    buf_dblwr_write_single_page(bpage, sync);
  } else {
    ut_ad(!sync);
    buf_dblwr_add_to_batch(bpage, flush_type);
  }

  /* When doing single page flushing the IO is done synchronously
  and we flush the changes to disk only for the tablespace we
  are working on. */
  if (sync) {
    ut_ad(flush_type == BUF_FLUSH_SINGLE_PAGE);
    fil_flush(bpage->id.space());

    /* true means we want to evict this page from the
    LRU list as well. */
    buf_page_io_complete(bpage, true);
  }

  /* Increment the counter of I/O operations used
  for selecting LRU policy. */
  buf_LRU_stat_inc_io();
}

/** Writes a flushable page asynchronously from the buffer pool to a file.
NOTE: 1. in simulated aio we must call os_aio_simulated_wake_handler_threads
after we have posted a batch of writes! 2. buf_page_get_mutex(bpage) must be
held upon entering this function. The LRU list mutex must be held if flush_type
== BUF_FLUSH_SINGLE_PAGE. Both mutexes will be released by this function if it
returns true.
@param[in]	buf_pool	buffer pool instance
@param[in]	bpage		buffer control block
@param[in]	flush_type	type of flush
@param[in]	sync		true if sync IO request
@return true if page was flushed */
ibool buf_flush_page(buf_pool_t *buf_pool, buf_page_t *bpage,
                     buf_flush_t flush_type, bool sync) {
  BPageMutex *block_mutex;

  ut_ad(flush_type < BUF_FLUSH_N_TYPES);
  /* Hold the LRU list mutex iff called for a single page LRU
  flush. A single page LRU flush is already non-performant, and holding
  the LRU list mutex allows us to avoid having to store the previous LRU
  list page or to restart the LRU scan in
  buf_flush_single_page_from_LRU(). */
  ut_ad(flush_type == BUF_FLUSH_SINGLE_PAGE ||
        !mutex_own(&buf_pool->LRU_list_mutex));
  ut_ad(flush_type != BUF_FLUSH_SINGLE_PAGE ||
        mutex_own(&buf_pool->LRU_list_mutex));
  ut_ad(buf_page_in_file(bpage));
  ut_ad(!sync || flush_type == BUF_FLUSH_SINGLE_PAGE);

  block_mutex = buf_page_get_mutex(bpage);
  ut_ad(mutex_own(block_mutex));

  ut_ad(buf_flush_ready_for_flush(bpage, flush_type));

  bool is_uncompressed;

  is_uncompressed = (buf_page_get_state(bpage) == BUF_BLOCK_FILE_PAGE);
  ut_ad(is_uncompressed == (block_mutex != &buf_pool->zip_mutex));

  ibool flush;
  rw_lock_t *rw_lock = NULL;
  bool no_fix_count = bpage->buf_fix_count == 0;

  if (!is_uncompressed) {
    flush = TRUE;
    rw_lock = NULL;
  } else if (!(no_fix_count || flush_type == BUF_FLUSH_LIST) ||
             (!no_fix_count && srv_shutdown_state <= SRV_SHUTDOWN_CLEANUP &&
              fsp_is_system_temporary(bpage->id.space()))) {
    /* This is a heuristic, to avoid expensive SX attempts. */
    /* For table residing in temporary tablespace sync is done
    using IO_FIX and so before scheduling for flush ensure that
    page is not fixed. */
    flush = FALSE;
  } else {
    rw_lock = &reinterpret_cast<buf_block_t *>(bpage)->lock;
    if (flush_type != BUF_FLUSH_LIST) {
      flush = rw_lock_sx_lock_nowait(rw_lock, BUF_IO_WRITE);
    } else {
      /* Will SX lock later */
      flush = TRUE;
    }
  }

  if (flush) {
    /* We are committed to flushing by the time we get here */

    mutex_enter(&buf_pool->flush_state_mutex);

    buf_page_set_io_fix(bpage, BUF_IO_WRITE);

    buf_page_set_flush_type(bpage, flush_type);

    if (buf_pool->n_flush[flush_type] == 0) {
      os_event_reset(buf_pool->no_flush[flush_type]);
    }

    ++buf_pool->n_flush[flush_type];

    if (bpage->oldest_modification > buf_pool->max_lsn_io) {
      buf_pool->max_lsn_io = bpage->oldest_modification;
    }

    if (!fsp_is_system_temporary(bpage->id.space()) &&
        buf_pool->track_page_lsn != LSN_MAX) {
      page_t *frame;
      lsn_t frame_lsn;

      frame = bpage->zip.data;

      if (!frame) {
        frame = ((buf_block_t *)bpage)->frame;
      }
      frame_lsn = mach_read_from_8(frame + FIL_PAGE_LSN);

      arch_page_sys->track_page(bpage, buf_pool->track_page_lsn, frame_lsn,
                                false);
    }

    mutex_exit(&buf_pool->flush_state_mutex);

    mutex_exit(block_mutex);

    if (flush_type == BUF_FLUSH_SINGLE_PAGE) {
      mutex_exit(&buf_pool->LRU_list_mutex);
    }

    if (flush_type == BUF_FLUSH_LIST && is_uncompressed &&
        !rw_lock_sx_lock_nowait(rw_lock, BUF_IO_WRITE)) {
      if (!fsp_is_system_temporary(bpage->id.space())) {
        /* avoiding deadlock possibility involves
        doublewrite buffer, should flush it, because
        it might hold the another block->lock. */
        buf_dblwr_flush_buffered_writes(
            buf_parallel_dblwr_partition(bpage, flush_type));
      } else {
        buf_dblwr_sync_datafiles();
      }

      rw_lock_sx_lock_gen(rw_lock, BUF_IO_WRITE);
    }

    /* If there is an observer that want to know if the asynchronous
    flushing was sent then notify it.
    Note: we set flush observer to a page with x-latch, so we can
    guarantee that notify_flush and notify_remove are called in pair
    with s-latch on a uncompressed page. */
    if (bpage->flush_observer != NULL) {
      bpage->flush_observer->notify_flush(buf_pool, bpage);
    }

    /* Even though bpage is not protected by any mutex at this
    point, it is safe to access bpage, because it is io_fixed and
    oldest_modification != 0.  Thus, it cannot be relocated in the
    buffer pool or removed from flush_list or LRU_list. */

    buf_flush_write_block_low(bpage, flush_type, sync);
  }

  return (flush);
}

#if defined UNIV_DEBUG || defined UNIV_IBUF_DEBUG
/** Writes a flushable page asynchronously from the buffer pool to a file.
NOTE: block and LRU list mutexes must be held upon entering this function, and
they will be released by this function after flushing. This is loosely based on
buf_flush_batch() and buf_flush_page().
@param[in,out]	buf_pool	buffer pool instance
@param[in,out]	block		buffer control block
@return true if the page was flushed and the mutex released */
ibool buf_flush_page_try(buf_pool_t *buf_pool, buf_block_t *block) {
  ut_ad(mutex_own(&buf_pool->LRU_list_mutex));
  ut_ad(buf_block_get_state(block) == BUF_BLOCK_FILE_PAGE);
  ut_ad(mutex_own(buf_page_get_mutex(&block->page)));

  if (!buf_flush_ready_for_flush(&block->page, BUF_FLUSH_SINGLE_PAGE)) {
    return (FALSE);
  }

  /* The following call will release the LRU list and block mutexes. */
  return (buf_flush_page(buf_pool, &block->page, BUF_FLUSH_SINGLE_PAGE, true));
}
#endif /* UNIV_DEBUG || UNIV_IBUF_DEBUG */

/** Check the page is in buffer pool and can be flushed.
@param[in]	page_id		page id
@param[in]	flush_type	BUF_FLUSH_LRU or BUF_FLUSH_LIST
@return true if the page can be flushed. */
static bool buf_flush_check_neighbor(const page_id_t &page_id,
                                     buf_flush_t flush_type) {
  buf_page_t *bpage;
  buf_pool_t *buf_pool = buf_pool_get(page_id);
  bool ret;
  rw_lock_t *hash_lock;
  BPageMutex *block_mutex;

  ut_ad(flush_type == BUF_FLUSH_LRU || flush_type == BUF_FLUSH_LIST);

  /* We only want to flush pages from this buffer pool. */
  bpage = buf_page_hash_get_s_locked(buf_pool, page_id, &hash_lock);

  if (!bpage) {
    return (false);
  }

  block_mutex = buf_page_get_mutex(bpage);

  mutex_enter(block_mutex);

  rw_lock_s_unlock(hash_lock);

  ut_a(buf_page_in_file(bpage));

  /* We avoid flushing 'non-old' blocks in an LRU flush,
  because the flushed blocks are soon freed */

  ret = false;
  if (flush_type != BUF_FLUSH_LRU || buf_page_is_old(bpage)) {
    if (buf_flush_ready_for_flush(bpage, flush_type)) {
      ret = true;
    }
  }

  mutex_exit(block_mutex);

  return (ret);
}

/** Flushes to disk all flushable pages within the flush area.
@param[in]	page_id		page id
@param[in]	flush_type	BUF_FLUSH_LRU or BUF_FLUSH_LIST
@param[in]	n_flushed	number of pages flushed so far in this batch
@param[in]	n_to_flush	maximum number of pages we are allowed to flush
@return number of pages flushed */
static ulint buf_flush_try_neighbors(const page_id_t &page_id,
                                     buf_flush_t flush_type, ulint n_flushed,
                                     ulint n_to_flush) {
  page_no_t i;
  page_no_t low;
  page_no_t high;
  ulint count = 0;
  buf_pool_t *buf_pool = buf_pool_get(page_id);

  ut_ad(flush_type == BUF_FLUSH_LRU || flush_type == BUF_FLUSH_LIST);
  ut_ad(!mutex_own(&buf_pool->LRU_list_mutex));
  ut_ad(!buf_flush_list_mutex_own(buf_pool));

  if (UT_LIST_GET_LEN(buf_pool->LRU) < BUF_LRU_OLD_MIN_LEN ||
      srv_flush_neighbors == 0) {
    /* If there is little space or neighbor flushing is
    not enabled then just flush the victim. */
    low = page_id.page_no();
    high = page_id.page_no() + 1;
  } else {
    /* When flushed, dirty blocks are searched in
    neighborhoods of this size, and flushed along with the
    original page. */

    page_no_t buf_flush_area;

    buf_flush_area = std::min(BUF_READ_AHEAD_AREA(buf_pool),
                              static_cast<page_no_t>(buf_pool->curr_size / 16));

    low = (page_id.page_no() / buf_flush_area) * buf_flush_area;
    high = (page_id.page_no() / buf_flush_area + 1) * buf_flush_area;

    if (srv_flush_neighbors == 1) {
      /* adjust 'low' and 'high' to limit
         for contiguous dirty area */
      if (page_id.page_no() > low) {
        for (i = page_id.page_no() - 1; i >= low; i--) {
          if (!buf_flush_check_neighbor(page_id_t(page_id.space(), i),
                                        flush_type)) {
            break;
          }

          if (i == low) {
            /* Avoid overwrap when low == 0
            and calling
            buf_flush_check_neighbor() with
            i == (ulint) -1 */
            i--;
            break;
          }
        }
        low = i + 1;
      }

      for (i = page_id.page_no() + 1;
           i < high &&
           buf_flush_check_neighbor(page_id_t(page_id.space(), i), flush_type);
           i++) {
        /* do nothing */
      }
      high = i;
    }
  }

  const page_no_t space_size = fil_space_get_size(page_id.space());
  if (high > space_size) {
    high = space_size;
  }

  DBUG_PRINT("ib_buf", ("flush " UINT32PF ":%u..%u", page_id.space(),
                        (unsigned)low, (unsigned)high));

  for (i = low; i < high; i++) {
    buf_page_t *bpage;
    rw_lock_t *hash_lock;
    BPageMutex *block_mutex;

    if ((count + n_flushed) >= n_to_flush) {
      /* We have already flushed enough pages and
      should call it a day. There is, however, one
      exception. If the page whose neighbors we
      are flushing has not been flushed yet then
      we'll try to flush the victim that we
      selected originally. */
      if (i <= page_id.page_no()) {
        i = page_id.page_no();
      } else {
        break;
      }
    }

    const page_id_t cur_page_id(page_id.space(), i);

    buf_pool = buf_pool_get(cur_page_id);

    /* We only want to flush pages from this buffer pool. */
    bpage = buf_page_hash_get_s_locked(buf_pool, cur_page_id, &hash_lock);

    if (bpage == NULL) {
      continue;
    }

    block_mutex = buf_page_get_mutex(bpage);

    mutex_enter(block_mutex);

    rw_lock_s_unlock(hash_lock);

    ut_a(buf_page_in_file(bpage));

    /* We avoid flushing 'non-old' blocks in an LRU flush,
    because the flushed blocks are soon freed */

    if (flush_type != BUF_FLUSH_LRU || i == page_id.page_no() ||
        buf_page_is_old(bpage)) {
      if (buf_flush_ready_for_flush(bpage, flush_type) &&
          (i == page_id.page_no() || bpage->buf_fix_count == 0)) {
        /* We also try to flush those
        neighbors != offset */

        if (buf_flush_page(buf_pool, bpage, flush_type, false)) {
          ++count;
        } else {
          mutex_exit(block_mutex);
        }

        continue;
      }
    }

    mutex_exit(block_mutex);
  }

  if (count > 1) {
    MONITOR_INC_VALUE_CUMULATIVE(MONITOR_FLUSH_NEIGHBOR_TOTAL_PAGE,
                                 MONITOR_FLUSH_NEIGHBOR_COUNT,
                                 MONITOR_FLUSH_NEIGHBOR_PAGES, (count - 1));
  }

  return (count);
}

/** Check if the block is modified and ready for flushing.
is ready to flush then flush the page and try o flush its neighbors. The caller
must hold the buffer pool list mutex corresponding to the type of flush.
@param[in]	bpage		buffer control block,
                                must be buf_page_in_file(bpage)
@param[in]	flush_type	BUF_FLUSH_LRU or BUF_FLUSH_LIST
@param[in]	n_to_flush	number of pages to flush
@param[in,out]	count		number of pages flushed
@return	true if the list mutex was released during this function.  This does
not guarantee that some pages were written as well. */
static bool buf_flush_page_and_try_neighbors(buf_page_t *bpage,
                                             buf_flush_t flush_type,
                                             ulint n_to_flush, ulint *count) {
#ifdef UNIV_DEBUG
  buf_pool_t *buf_pool = buf_pool_from_bpage(bpage);
#endif /* UNIV_DEBUG */

  bool flushed;
  BPageMutex *block_mutex = NULL;

  ut_ad(flush_type != BUF_FLUSH_SINGLE_PAGE);

  ut_ad((flush_type == BUF_FLUSH_LRU && mutex_own(&buf_pool->LRU_list_mutex)) ||
        (flush_type == BUF_FLUSH_LIST && buf_flush_list_mutex_own(buf_pool)));

  if (flush_type == BUF_FLUSH_LRU) {
    block_mutex = buf_page_get_mutex(bpage);
    mutex_enter(block_mutex);
  }

#ifdef UNIV_DEBUG
  if (!buf_page_in_file(bpage)) {
    ut_ad(buf_page_get_state(bpage) == BUF_BLOCK_REMOVE_HASH);
    ut_ad(!mutex_own(&buf_pool->LRU_list_mutex));
  }
#else
  ut_a(buf_page_in_file(bpage) ||
       buf_page_get_state(bpage) == BUF_BLOCK_REMOVE_HASH);
#endif /* UNIV_DEBUG */

  if (buf_flush_ready_for_flush(bpage, flush_type)) {
    buf_pool_t *buf_pool;

    buf_pool = buf_pool_from_bpage(bpage);

    if (flush_type == BUF_FLUSH_LRU) {
      mutex_exit(&buf_pool->LRU_list_mutex);
    }

    const page_id_t page_id = bpage->id;

    if (flush_type == BUF_FLUSH_LRU) {
      mutex_exit(block_mutex);
    } else {
      buf_flush_list_mutex_exit(buf_pool);
    }

    /* Try to flush also all the neighbors */
    *count += buf_flush_try_neighbors(page_id, flush_type, *count, n_to_flush);

    if (flush_type == BUF_FLUSH_LRU) {
      mutex_enter(&buf_pool->LRU_list_mutex);
    } else {
      buf_flush_list_mutex_enter(buf_pool);
    }
    flushed = true;

  } else if (flush_type == BUF_FLUSH_LRU) {
    mutex_exit(block_mutex);

    flushed = false;
  } else {
    flushed = false;
  }

  ut_ad((flush_type == BUF_FLUSH_LRU && mutex_own(&buf_pool->LRU_list_mutex)) ||
        (flush_type == BUF_FLUSH_LIST && buf_flush_list_mutex_own(buf_pool)));

  return (flushed);
}

/** This utility moves the uncompressed frames of pages to the free list.
Note that this function does not actually flush any data to disk. It
just detaches the uncompressed frames from the compressed pages at the
tail of the unzip_LRU and puts those freed frames in the free list.
Note that it is a best effort attempt and it is not guaranteed that
after a call to this function there will be 'max' blocks in the free
list. The caller must hold the LRU list mutex.
@param[in]	buf_pool	buffer pool instance
@param[in]	max		desired number of blocks in the free_list
@return number of blocks moved to the free list. */
static ulint buf_free_from_unzip_LRU_list_batch(buf_pool_t *buf_pool,
                                                ulint max) {
  ulint scanned = 0;
  ulint count = 0;
  ulint free_len = UT_LIST_GET_LEN(buf_pool->free);
  ulint lru_len = UT_LIST_GET_LEN(buf_pool->unzip_LRU);

  ut_ad(mutex_own(&buf_pool->LRU_list_mutex));

  buf_block_t *block = UT_LIST_GET_LAST(buf_pool->unzip_LRU);

  while (block != NULL && count < max && free_len < srv_LRU_scan_depth &&
         lru_len > UT_LIST_GET_LEN(buf_pool->LRU) / 10) {
    BPageMutex *block_mutex = buf_page_get_mutex(&block->page);

    ++scanned;

    mutex_enter(block_mutex);

    if (buf_LRU_free_page(&block->page, false)) {
      /* Block was freed, all mutexes released */
      ++count;
      mutex_enter(&buf_pool->LRU_list_mutex);
      block = UT_LIST_GET_LAST(buf_pool->unzip_LRU);

    } else {
      mutex_exit(block_mutex);
      block = UT_LIST_GET_PREV(unzip_LRU, block);
    }

    free_len = UT_LIST_GET_LEN(buf_pool->free);
    lru_len = UT_LIST_GET_LEN(buf_pool->unzip_LRU);
  }

  ut_ad(mutex_own(&buf_pool->LRU_list_mutex));

  if (count) {
    MONITOR_INC_VALUE_CUMULATIVE(MONITOR_LRU_BATCH_EVICT_TOTAL_PAGE,
                                 MONITOR_LRU_BATCH_EVICT_COUNT,
                                 MONITOR_LRU_BATCH_EVICT_PAGES, count);
  }

  if (scanned) {
    MONITOR_INC_VALUE_CUMULATIVE(MONITOR_LRU_BATCH_SCANNED,
                                 MONITOR_LRU_BATCH_SCANNED_NUM_CALL,
                                 MONITOR_LRU_BATCH_SCANNED_PER_CALL, scanned);
  }

  return (count);
}

/** This utility flushes dirty blocks from the end of the LRU list.
The calling thread is not allowed to own any latches on pages!
It attempts to make 'max' blocks available in the free list. Note that
it is a best effort attempt and it is not guaranteed that after a call
to this function there will be 'max' blocks in the free list.
@param[in]	buf_pool	buffer pool instance
@param[in]	max		desired number for blocks in the free_list
@return pair of numbers where first number is the blocks for which
flush request is queued and second is the number of blocks that were
clean and simply evicted from the LRU. */
static std::pair<ulint, ulint> buf_flush_LRU_list_batch(buf_pool_t *buf_pool,
                                                        ulint max) {
  buf_page_t *bpage;
  ulint scanned = 0;
  ulint evict_count = 0;
  ulint count = 0;
  ulint free_len = UT_LIST_GET_LEN(buf_pool->free);
  ulint lru_len = UT_LIST_GET_LEN(buf_pool->LRU);
  ulint withdraw_depth;

  ut_ad(mutex_own(&buf_pool->LRU_list_mutex));

  withdraw_depth = buf_get_withdraw_depth(buf_pool);

  for (bpage = UT_LIST_GET_LAST(buf_pool->LRU);
       bpage != NULL && count + evict_count < max &&
       free_len < srv_LRU_scan_depth + withdraw_depth &&
       lru_len > BUF_LRU_MIN_LEN;
       ++scanned, bpage = buf_pool->lru_hp.get()) {
    buf_page_t *prev = UT_LIST_GET_PREV(LRU, bpage);
    buf_pool->lru_hp.set(prev);

    BPageMutex *block_mutex = buf_page_get_mutex(bpage);

    bool acquired = mutex_enter_nowait(block_mutex) == 0;

    if (acquired && buf_flush_ready_for_replace(bpage)) {
      /* block is ready for eviction i.e., it is
      clean and is not IO-fixed or buffer fixed. */
      if (buf_LRU_free_page(bpage, true)) {
        ++evict_count;
        mutex_enter(&buf_pool->LRU_list_mutex);
      } else {
        mutex_exit(block_mutex);
      }
    } else if (acquired && buf_flush_ready_for_flush(bpage, BUF_FLUSH_LRU)) {
      /* Block is ready for flush. Dispatch an IO
      request. The IO helper thread will put it on
      free list in IO completion routine. */
      mutex_exit(block_mutex);
      buf_flush_page_and_try_neighbors(bpage, BUF_FLUSH_LRU, max, &count);
    } else if (!acquired) {
      ut_ad(buf_pool->lru_hp.is_hp(prev));
    } else {
      /* Can't evict or dispatch this block. Go to
      previous. */
      mutex_exit(block_mutex);
      ut_ad(buf_pool->lru_hp.is_hp(prev));
    }

    ut_ad(!mutex_own(block_mutex));
    ut_ad(mutex_own(&buf_pool->LRU_list_mutex));

    free_len = UT_LIST_GET_LEN(buf_pool->free);
    lru_len = UT_LIST_GET_LEN(buf_pool->LRU);
  }

  buf_pool->lru_hp.set(NULL);

  /* We keep track of all flushes happening as part of LRU
  flush. When estimating the desired rate at which flush_list
  should be flushed, we factor in this value. */
  buf_lru_flush_page_count += count;

  ut_ad(mutex_own(&buf_pool->LRU_list_mutex));

  if (evict_count) {
    MONITOR_INC_VALUE_CUMULATIVE(MONITOR_LRU_BATCH_EVICT_TOTAL_PAGE,
                                 MONITOR_LRU_BATCH_EVICT_COUNT,
                                 MONITOR_LRU_BATCH_EVICT_PAGES, evict_count);
  }

  if (scanned) {
    MONITOR_INC_VALUE_CUMULATIVE(MONITOR_LRU_BATCH_SCANNED,
                                 MONITOR_LRU_BATCH_SCANNED_NUM_CALL,
                                 MONITOR_LRU_BATCH_SCANNED_PER_CALL, scanned);
  }

  return (std::make_pair(count, evict_count));
}

/** Flush and move pages from LRU or unzip_LRU list to the free list.
Whether LRU or unzip_LRU is used depends on the state of the system.
@param[in]	buf_pool	buffer pool instance
@param[in]	max		desired number of blocks in the free_list
@return number of blocks for which either the write request was queued
or in case of unzip_LRU the number of blocks actually moved to the
free list */
static std::pair<ulint, ulint> buf_do_LRU_batch(buf_pool_t *buf_pool,
                                                ulint max) {
  ulint count = 0;
  std::pair<ulint, ulint> res;

  ut_ad(mutex_own(&buf_pool->LRU_list_mutex));

  if (buf_LRU_evict_from_unzip_LRU(buf_pool)) {
    count = buf_free_from_unzip_LRU_list_batch(buf_pool, max);
  }

  if (max > count) {
    res = buf_flush_LRU_list_batch(buf_pool, max - count);
  }

  /* Add evicted pages from unzip_LRU to the evicted pages from the simple
  LRU. */
  res.second += count;

  return (res);
}

/** This utility flushes dirty blocks from the end of the flush_list.
The calling thread is not allowed to own any latches on pages!
@param[in]	buf_pool	buffer pool instance
@param[in]	min_n		wished minimum mumber of blocks flushed (it is
not guaranteed that the actual number is that big, though)
@param[in]	lsn_limit	all blocks whose oldest_modification is smaller
than this should be flushed (if their number does not exceed min_n)
@return number of blocks for which the write request was queued;
ULINT_UNDEFINED if there was a flush of the same type already
running */
static ulint buf_do_flush_list_batch(buf_pool_t *buf_pool, ulint min_n,
                                     lsn_t lsn_limit) {
  ulint count = 0;
  ulint scanned = 0;

  /* Start from the end of the list looking for a suitable
  block to be flushed. */
  buf_flush_list_mutex_enter(buf_pool);
  ulint len = UT_LIST_GET_LEN(buf_pool->flush_list);

  /* In order not to degenerate this scan to O(n*n) we attempt
  to preserve pointer of previous block in the flush list. To do
  so we declare it a hazard pointer. Any thread working on the
  flush list must check the hazard pointer and if it is removing
  the same block then it must reset it. */
  for (buf_page_t *bpage = UT_LIST_GET_LAST(buf_pool->flush_list);
       count < min_n && bpage != NULL && len > 0 &&
       bpage->oldest_modification < lsn_limit;
       bpage = buf_pool->flush_hp.get(), ++scanned) {
    buf_page_t *prev;

    ut_a(bpage->oldest_modification > 0);
    ut_ad(bpage->in_flush_list);

    prev = UT_LIST_GET_PREV(list, bpage);
    buf_pool->flush_hp.set(prev);

#ifdef UNIV_DEBUG
    bool flushed =
#endif /* UNIV_DEBUG */
        buf_flush_page_and_try_neighbors(bpage, BUF_FLUSH_LIST, min_n, &count);

    ut_ad(flushed || buf_pool->flush_hp.is_hp(prev));

    --len;
  }

  buf_pool->flush_hp.set(NULL);
  buf_flush_list_mutex_exit(buf_pool);

  if (scanned) {
    MONITOR_INC_VALUE_CUMULATIVE(MONITOR_FLUSH_BATCH_SCANNED,
                                 MONITOR_FLUSH_BATCH_SCANNED_NUM_CALL,
                                 MONITOR_FLUSH_BATCH_SCANNED_PER_CALL, scanned);
  }

  if (count) {
    MONITOR_INC_VALUE_CUMULATIVE(MONITOR_FLUSH_BATCH_TOTAL_PAGE,
                                 MONITOR_FLUSH_BATCH_COUNT,
                                 MONITOR_FLUSH_BATCH_PAGES, count);
  }

  return (count);
}

/** This utility flushes dirty blocks from the end of the LRU list or
flush_list.
NOTE 1: in the case of an LRU flush the calling thread may own latches to
pages: to avoid deadlocks, this function must be written so that it cannot
end up waiting for these latches! NOTE 2: in the case of a flush list flush,
the calling thread is not allowed to own any latches on pages!
@param[in]	buf_pool	buffer pool instance
@param[in]	flush_type	BUF_FLUSH_LRU or BUF_FLUSH_LIST; if
BUF_FLUSH_LIST, then the caller must not own any latches on pages
@param[in]	min_n		wished minimum mumber of blocks flushed (it is
not guaranteed that the actual number is that big, though)
@param[in]	lsn_limit	in the case of BUF_FLUSH_LIST all blocks whose
oldest_modification is smaller than this should be flushed (if their number
does not exceed min_n), otherwise ignored
@return pair of numbers of flushed and evicted blocks */
static std::pair<ulint, ulint> buf_flush_batch(buf_pool_t *buf_pool,
                                               buf_flush_t flush_type,
                                               ulint min_n, lsn_t lsn_limit) {
  ut_ad(flush_type == BUF_FLUSH_LRU || flush_type == BUF_FLUSH_LIST);

#ifdef UNIV_DEBUG
  {
    dict_sync_check check(true);

    ut_ad(flush_type != BUF_FLUSH_LIST || !sync_check_iterate(check));
  }
#endif /* UNIV_DEBUG */

  std::pair<ulint, ulint> res;

  /* Note: The buffer pool mutexes is released and reacquired within
  the flush functions. */
  switch (flush_type) {
    case BUF_FLUSH_LRU:
      mutex_enter(&buf_pool->LRU_list_mutex);
      res = buf_do_LRU_batch(buf_pool, min_n);
      mutex_exit(&buf_pool->LRU_list_mutex);
      break;
    case BUF_FLUSH_LIST:
      res.first = buf_do_flush_list_batch(buf_pool, min_n, lsn_limit);
      res.second = 0;
      break;
    default:
      ut_error;
  }

  DBUG_PRINT("ib_buf",
             ("flush %u completed, flushed %u pages, evicted %u pages",
              unsigned(flush_type), unsigned(res.first), unsigned(res.second)));

  return (res);
}

/** Start a buffer flush batch for LRU or flush list
@param[in]	buf_pool	buffer pool instance
@param[in]	flush_type	BUF_FLUSH_LRU or BUF_FLUSH_LIST */
static ibool buf_flush_start(buf_pool_t *buf_pool, buf_flush_t flush_type) {
  ut_ad(flush_type == BUF_FLUSH_LRU || flush_type == BUF_FLUSH_LIST);

  mutex_enter(&buf_pool->flush_state_mutex);

  if (buf_pool->n_flush[flush_type] > 0 ||
      buf_pool->init_flush[flush_type] == TRUE) {
    /* There is already a flush batch of the same type running */

    mutex_exit(&buf_pool->flush_state_mutex);

    return (FALSE);
  }

  buf_pool->init_flush[flush_type] = TRUE;

  os_event_reset(buf_pool->no_flush[flush_type]);

  mutex_exit(&buf_pool->flush_state_mutex);

  return (TRUE);
}

/** End a buffer flush batch for LRU or flush list
@param[in]	buf_pool	buffer pool instance
@param[in]	flush_type	BUF_FLUSH_LRU or BUF_FLUSH_LIST
@param[in]	flushed_page_count number of dirty pages whose writes have been
queued by this flush. */
static void buf_flush_end(buf_pool_t *buf_pool, buf_flush_t flush_type,
                          ulint flushed_page_count) {
  mutex_enter(&buf_pool->flush_state_mutex);

  buf_pool->init_flush[flush_type] = FALSE;

  buf_pool->try_LRU_scan = TRUE;

  if (buf_pool->n_flush[flush_type] == 0) {
    /* The running flush batch has ended */

    os_event_set(buf_pool->no_flush[flush_type]);
  }

  mutex_exit(&buf_pool->flush_state_mutex);

  if (!srv_read_only_mode && flushed_page_count) {
    buf_dblwr_flush_buffered_writes(
        buf_parallel_dblwr_partition(buf_pool, flush_type));
  } else {
    os_aio_simulated_wake_handler_threads();
  }
}

/** Waits until a flush batch of the given type ends */
void buf_flush_wait_batch_end(buf_pool_t *buf_pool, /*!< buffer pool instance */
                              buf_flush_t type)     /*!< in: BUF_FLUSH_LRU
                                                    or BUF_FLUSH_LIST */
{
  ut_ad(type == BUF_FLUSH_LRU || type == BUF_FLUSH_LIST);

  if (buf_pool == NULL) {
    ulint i;

    for (i = 0; i < srv_buf_pool_instances; ++i) {
      buf_pool_t *buf_pool;

      buf_pool = buf_pool_from_array(i);

      thd_wait_begin(NULL, THD_WAIT_DISKIO);
      os_event_wait(buf_pool->no_flush[type]);
      thd_wait_end(NULL);
    }
  } else {
    thd_wait_begin(NULL, THD_WAIT_DISKIO);
    os_event_wait(buf_pool->no_flush[type]);
    thd_wait_end(NULL);
  }
}

/** Do flushing batch of a given type.
NOTE: The calling thread is not allowed to own any latches on pages!
@param[in,out]	buf_pool	buffer pool instance
@param[in]	type		flush type
@param[in]	min_n		wished minimum mumber of blocks flushed
(it is not guaranteed that the actual number is that big, though)
@param[in]	lsn_limit	in the case BUF_FLUSH_LIST all blocks whose
oldest_modification is smaller than this should be flushed (if their number
does not exceed min_n), otherwise ignored
@param[out]	n_processed	the number of pages which were processed is
passed back to caller. Ignored if NULL
@retval true	if a batch was queued successfully.
@retval false	if another batch of same type was already running. */
bool buf_flush_do_batch(buf_pool_t *buf_pool, buf_flush_t type, ulint min_n,
                        lsn_t lsn_limit, ulint *n_processed) {
  ut_ad(type == BUF_FLUSH_LRU || type == BUF_FLUSH_LIST);

  if (n_processed != NULL) {
    *n_processed = 0;
  }

  if (!buf_flush_start(buf_pool, type)) {
    return (false);
  }

  const auto res = buf_flush_batch(buf_pool, type, min_n, lsn_limit);

  buf_flush_end(buf_pool, type, res.first);

  if (n_processed != NULL) {
    *n_processed = res.first + res.second;
  }

  return (true);
}

<<<<<<< HEAD
/**
Waits until a flush batch of the given lsn ends
@param[in]	new_oldest	target oldest_modified_lsn to wait for */

void buf_flush_wait_flushed(lsn_t new_oldest) {
  lsn_t instance_newest[MAX_BUFFER_POOLS];
  for (ulint i = 0; i < srv_buf_pool_instances; ++i) {
    buf_pool_t *buf_pool;
    instance_newest[i] = 0;

    buf_pool = buf_pool_from_array(i);

    if (new_oldest == LSN_MAX) {
      buf_flush_list_mutex_enter(buf_pool);

      buf_page_t *bpage = UT_LIST_GET_FIRST(buf_pool->flush_list);

      while (bpage != nullptr && fsp_is_system_temporary(bpage->id.space())) {
        bpage = UT_LIST_GET_NEXT(list, bpage);
      }

      if (bpage != NULL) {
        ut_ad(bpage->in_flush_list);
        instance_newest[i] = bpage->oldest_modification;
      }

      buf_flush_list_mutex_exit(buf_pool);
    }
  }

  for (ulint i = 0; i < srv_buf_pool_instances; ++i) {
    lsn_t oldest;
    buf_pool_t *buf_pool;
    buf_pool = buf_pool_from_array(i);

    for (;;) {
      /* We don't need to wait for fsync of the flushed
      blocks, because anyway we need fsync to make chekpoint.
      So, we don't need to wait for the batch end here. */

      buf_flush_list_mutex_enter(buf_pool);

      buf_page_t *bpage;

      /* We don't need to wait for system temporary pages */
      for (bpage = UT_LIST_GET_LAST(buf_pool->flush_list);
           bpage != NULL && fsp_is_system_temporary(bpage->id.space());
           bpage = UT_LIST_GET_PREV(list, bpage)) {
        /* Do nothing. */
      }

      if (bpage != NULL) {
        ut_ad(bpage->in_flush_list);
        oldest = bpage->oldest_modification;
      } else {
        oldest = 0;
      }

      buf_flush_list_mutex_exit(buf_pool);

      if (oldest == 0 || oldest >= new_oldest ||
          (new_oldest == LSN_MAX && oldest > instance_newest[i])) {
        break;
      }

      /* sleep and retry */
      os_thread_sleep(buf_flush_wait_flushed_sleep_time);

      MONITOR_INC(MONITOR_FLUSH_SYNC_WAITS);
    }
  }
}

=======
>>>>>>> b93c1661
/** This utility flushes dirty blocks from the end of the flush list of all
buffer pool instances.
NOTE: The calling thread is not allowed to own any latches on pages!
@param[in]	min_n		wished minimum mumber of blocks flushed
                                (it is not guaranteed that the actual number
                                is that big, though)
@param[in]	lsn_limit	in the case BUF_FLUSH_LIST all blocks whose
                                oldest_modification is smaller than this
                                should be flushed (if their number does not
                                exceed min_n), otherwise ignored
@param[out]	n_processed	the number of pages which were processed is
                                passed back to caller. Ignored if NULL.

@return true if a batch was queued successfully for each buffer pool
instance. false if another batch of same type was already running in
at least one of the buffer pool instance */
static bool buf_flush_lists(ulint min_n, lsn_t lsn_limit, ulint *n_processed) {
  ulint n_flushed = 0;
  bool success = true;

  if (n_processed) {
    *n_processed = 0;
  }

  if (min_n != ULINT_MAX) {
    /* Ensure that flushing is spread evenly amongst the
    buffer pool instances. When min_n is ULINT_MAX
    we need to flush everything up to the lsn limit
    so no limit here. */
    min_n = (min_n + srv_buf_pool_instances - 1) / srv_buf_pool_instances;
  }

  /* Flush to lsn_limit in all buffer pool instances */
  for (ulint i = 0; i < srv_buf_pool_instances; i++) {
    buf_pool_t *buf_pool;
    ulint page_count = 0;

    buf_pool = buf_pool_from_array(i);

    if (!buf_flush_do_batch(buf_pool, BUF_FLUSH_LIST, min_n, lsn_limit,
                            &page_count)) {
      /* We have two choices here. If lsn_limit was
      specified then skipping an instance of buffer
      pool means we cannot guarantee that all pages
      up to lsn_limit has been flushed. We can
      return right now with failure or we can try
      to flush remaining buffer pools up to the
      lsn_limit. We attempt to flush other buffer
      pools based on the assumption that it will
      help in the retry which will follow the
      failure. */
      success = false;

      continue;
    }

    n_flushed += page_count;
  }

  if (n_flushed) {
    srv_stats.buf_pool_flushed.add(n_flushed);
  }

  if (n_processed) {
    *n_processed = n_flushed;
  }

  return (success);
}

/** This function picks up a single page from the tail of the LRU
list, flushes it (if it is dirty), removes it from page_hash and LRU
list and puts it on the free list. It is called from user threads when
they are unable to find a replaceable page at the tail of the LRU
list i.e.: when the background LRU flushing in the page_cleaner thread
is not fast enough to keep pace with the workload.
@param[in,out]	buf_pool	buffer pool instance
@return true if success. */
bool buf_flush_single_page_from_LRU(buf_pool_t *buf_pool) {
  ulint scanned;
  buf_page_t *bpage;
  ibool freed;

  ut_ad(srv_empty_free_list_algorithm == SRV_EMPTY_FREE_LIST_LEGACY);

  mutex_enter(&buf_pool->LRU_list_mutex);

  for (bpage = buf_pool->single_scan_itr.start(), scanned = 0, freed = false;
       bpage != NULL; ++scanned, bpage = buf_pool->single_scan_itr.get()) {
    ut_ad(mutex_own(&buf_pool->LRU_list_mutex));

    buf_page_t *prev = UT_LIST_GET_PREV(LRU, bpage);

    buf_pool->single_scan_itr.set(prev);

    BPageMutex *block_mutex;

    block_mutex = buf_page_get_mutex(bpage);

    mutex_enter(block_mutex);

    if (buf_flush_ready_for_replace(bpage)) {
      /* block is ready for eviction i.e., it is
      clean and is not IO-fixed or buffer fixed. */

      if (buf_LRU_free_page(bpage, true)) {
        freed = true;
        break;
      } else {
        mutex_exit(block_mutex);
      }

    } else if (buf_flush_ready_for_flush(bpage, BUF_FLUSH_SINGLE_PAGE)) {
      /* Block is ready for flush. Try and dispatch an IO
      request. We'll put it on free list in IO completion
      routine if it is not buffer fixed. The following call
      will release the buffer pool and block mutex.

      Note: There is no guarantee that this page has actually
      been freed, only that it has been flushed to disk */

      freed = buf_flush_page(buf_pool, bpage, BUF_FLUSH_SINGLE_PAGE, true);

      if (freed) {
        break;
      }

      mutex_exit(block_mutex);
    } else {
      mutex_exit(block_mutex);
    }

    ut_ad(!mutex_own(block_mutex));
  }

  if (!freed) {
    /* Can't find a single flushable page. */
    ut_ad(!bpage);
    mutex_exit(&buf_pool->LRU_list_mutex);
  }

  if (scanned) {
    MONITOR_INC_VALUE_CUMULATIVE(MONITOR_LRU_SINGLE_FLUSH_SCANNED,
                                 MONITOR_LRU_SINGLE_FLUSH_SCANNED_NUM_CALL,
                                 MONITOR_LRU_SINGLE_FLUSH_SCANNED_PER_CALL,
                                 scanned);
  }

  ut_ad(!mutex_own(&buf_pool->LRU_list_mutex));

  return (freed);
}

/**
Clears up tail of the LRU list of a given buffer pool instance:
* Put replaceable pages at the tail of LRU to the free list
* Flush dirty pages at the tail of LRU to the disk
The depth to which we scan each buffer pool is controlled by dynamic
config parameter innodb_LRU_scan_depth.
@param buf_pool buffer pool instance
@return total pages flushed and evicted */
static ulint buf_flush_LRU_list(buf_pool_t *buf_pool) {
  ulint scan_depth, withdraw_depth;
  ulint n_flushed = 0;

  ut_ad(buf_pool);

  /* srv_LRU_scan_depth can be arbitrarily large value.
  We cap it with current LRU size. */
  scan_depth = UT_LIST_GET_LEN(buf_pool->LRU);
  withdraw_depth = buf_get_withdraw_depth(buf_pool);

  if (withdraw_depth > srv_LRU_scan_depth) {
    scan_depth = ut_min(withdraw_depth, scan_depth);
  } else {
    scan_depth = ut_min(static_cast<ulint>(srv_LRU_scan_depth), scan_depth);
  }

  /* Currently one of page_cleaners is the only thread
  that can trigger an LRU flush at the same time.
  So, it is not possible that a batch triggered during
  last iteration is still running, */
  buf_flush_do_batch(buf_pool, BUF_FLUSH_LRU, scan_depth, 0, &n_flushed);

  return (n_flushed);
}

/** Wait for any possible LRU flushes that are in progress to end. */
void buf_flush_wait_LRU_batch_end(void) {
  for (ulint i = 0; i < srv_buf_pool_instances; i++) {
    buf_pool_t *buf_pool;

    buf_pool = buf_pool_from_array(i);

    mutex_enter(&buf_pool->flush_state_mutex);

    if (buf_pool->n_flush[BUF_FLUSH_LRU] > 0 ||
        buf_pool->init_flush[BUF_FLUSH_LRU]) {
      mutex_exit(&buf_pool->flush_state_mutex);
      buf_flush_wait_batch_end(buf_pool, BUF_FLUSH_LRU);
    } else {
      mutex_exit(&buf_pool->flush_state_mutex);
    }
  }
}

/** Calculates if flushing is required based on number of dirty pages in
 the buffer pool.
 @return percent of io_capacity to flush to manage dirty page ratio */
static ulint af_get_pct_for_dirty() {
  double dirty_pct = buf_get_modified_ratio_pct();

  if (dirty_pct == 0.0) {
    /* No pages modified */
    return (0);
  }

  ut_a(srv_max_dirty_pages_pct_lwm <= srv_max_buf_pool_modified_pct);

  if (srv_max_dirty_pages_pct_lwm == 0) {
    /* The user has not set the option to preflush dirty
    pages as we approach the high water mark. */
    if (dirty_pct >= srv_max_buf_pool_modified_pct) {
      /* We have crossed the high water mark of dirty
      pages In this case we start flushing at 100% of
      innodb_io_capacity. */
      return (100);
    }
  } else if (dirty_pct >= srv_max_dirty_pages_pct_lwm) {
    /* We should start flushing pages gradually. */
    return (static_cast<ulint>((dirty_pct * 100) /
                               (srv_max_buf_pool_modified_pct + 1)));
  }

  return (0);
}

/** Calculates if flushing is required based on redo generation rate.
 @return percent of io_capacity to flush to manage redo space */
static ulint af_get_pct_for_lsn(lsn_t age) /*!< in: current age of LSN. */
{
  lsn_t max_async_age;
  lsn_t lsn_age_factor;
  lsn_t af_lwm = (srv_adaptive_flushing_lwm * log_get_capacity()) / 100;

  if (age < af_lwm) {
    /* No adaptive flushing. */
    return (0);
  }

  max_async_age = log_get_max_modified_age_async();

  if (age < max_async_age && !srv_adaptive_flushing) {
    /* We have still not reached the max_async point and
    the user has disabled adaptive flushing. */
    return (0);
  }

  /* If we are here then we know that either:
  1) User has enabled adaptive flushing
  2) User may have disabled adaptive flushing but we have reached
  max_async_age. */
  lsn_age_factor = (age * 100) / max_async_age;

  ut_ad(srv_max_io_capacity >= srv_io_capacity);
  switch (
      static_cast<srv_cleaner_lsn_age_factor_t>(srv_cleaner_lsn_age_factor)) {
    case SRV_CLEANER_LSN_AGE_FACTOR_LEGACY:
      return (
          static_cast<ulint>(((srv_max_io_capacity / srv_io_capacity) *
                              (lsn_age_factor * sqrt((double)lsn_age_factor))) /
                             7.5));
    case SRV_CLEANER_LSN_AGE_FACTOR_HIGH_CHECKPOINT:
      return (static_cast<ulint>(
          ((srv_max_io_capacity / srv_io_capacity) *
           (lsn_age_factor * lsn_age_factor * sqrt((double)lsn_age_factor))) /
          700.5));
    default:
      ut_error;
  }
}

/** This function is called approximately once every second by the
 page_cleaner thread. Based on various factors it decides if there is a
 need to do flushing.
 @return number of pages recommended to be flushed
 @param lsn_limit	pointer to return LSN up to which flushing must happen
 @param last_pages_in	the number of pages flushed by the last flush_list
                         flushing. */
static ulint page_cleaner_flush_pages_recommendation(lsn_t *lsn_limit,
                                                     ulint last_pages_in) {
  static lsn_t prev_lsn = 0;
  static ulint sum_pages = 0;
  static ulint avg_page_rate = 0;
  static ulint n_iterations = 0;
  static time_t prev_time;
  lsn_t oldest_lsn;
  lsn_t cur_lsn;
  lsn_t age;
  lsn_t lsn_rate;
  ulint n_pages = 0;
  ulint pct_for_dirty = 0;
  ulint pct_for_lsn = 0;
  ulint pct_total = 0;

  cur_lsn = log_buffer_dirty_pages_added_up_to_lsn(*log_sys);

  if (prev_lsn == 0) {
    /* First time around. */
    prev_lsn = cur_lsn;
    prev_time = ut_time();
    return (0);
  }

  if (prev_lsn == cur_lsn) {
    return (0);
  }

  sum_pages += last_pages_in;

  time_t curr_time = ut_time();
  double time_elapsed = difftime(curr_time, prev_time);

  /* We update our variables every srv_flushing_avg_loops
  iterations to smooth out transition in workload. */
  if (++n_iterations >= srv_flushing_avg_loops ||
      time_elapsed >= srv_flushing_avg_loops) {
    if (time_elapsed < 1) {
      time_elapsed = 1;
    }

    avg_page_rate = static_cast<ulint>(
        ((static_cast<double>(sum_pages) / time_elapsed) + avg_page_rate) / 2);

    /* How much LSN we have generated since last call. */
    lsn_rate = static_cast<lsn_t>(static_cast<double>(cur_lsn - prev_lsn) /
                                  time_elapsed);

    lsn_avg_rate = (lsn_avg_rate + lsn_rate) / 2;

    /* aggregate stats of all slots */
    mutex_enter(&page_cleaner->mutex);

    ulint flush_tm = page_cleaner->flush_time;
    ulint flush_pass = page_cleaner->flush_pass;

    page_cleaner->flush_time = 0;
    page_cleaner->flush_pass = 0;

    ulint list_tm = 0;
    ulint list_pass = 0;

    for (ulint i = 0; i < page_cleaner->n_slots; i++) {
      page_cleaner_slot_t *slot;

      slot = &page_cleaner->slots[i];

      list_tm += slot->flush_list_time;
      list_pass += slot->flush_list_pass;

      slot->flush_list_time = 0;
      slot->flush_list_pass = 0;
    }

    mutex_exit(&page_cleaner->mutex);

    /* minimum values are 1, to avoid dividing by zero. */
    if (list_tm < 1) {
      list_tm = 1;
    }
    if (flush_tm < 1) {
      flush_tm = 1;
    }

    if (list_pass < 1) {
      list_pass = 1;
    }
    if (flush_pass < 1) {
      flush_pass = 1;
    }

    MONITOR_SET(MONITOR_FLUSH_ADAPTIVE_AVG_TIME_SLOT, list_tm / list_pass);

    MONITOR_SET(MONITOR_FLUSH_ADAPTIVE_AVG_TIME_THREAD,
                list_tm / (srv_n_page_cleaners * flush_pass));
    MONITOR_SET(MONITOR_FLUSH_ADAPTIVE_AVG_TIME_EST, flush_tm / flush_pass);
    MONITOR_SET(MONITOR_FLUSH_AVG_TIME, flush_tm / flush_pass);

    MONITOR_SET(MONITOR_FLUSH_ADAPTIVE_AVG_PASS,
                list_pass / page_cleaner->n_slots);
    MONITOR_SET(MONITOR_FLUSH_AVG_PASS, flush_pass);

    prev_lsn = cur_lsn;
    prev_time = curr_time;

    n_iterations = 0;

    sum_pages = 0;
  }

  oldest_lsn = buf_pool_get_oldest_modification_approx();

  ut_ad(oldest_lsn <= log_get_lsn(*log_sys));

  age = cur_lsn > oldest_lsn ? cur_lsn - oldest_lsn : 0;

  pct_for_dirty = af_get_pct_for_dirty();
  pct_for_lsn = af_get_pct_for_lsn(age);

  pct_total = ut_max(pct_for_dirty, pct_for_lsn);

  /* Estimate pages to be flushed for the lsn progress */
  ulint sum_pages_for_lsn = 0;
  lsn_t target_lsn = oldest_lsn + lsn_avg_rate * buf_flush_lsn_scan_factor;

  for (ulint i = 0; i < srv_buf_pool_instances; i++) {
    buf_pool_t *buf_pool = buf_pool_from_array(i);
    ulint pages_for_lsn = 0;

    buf_flush_list_mutex_enter(buf_pool);
    for (buf_page_t *b = UT_LIST_GET_LAST(buf_pool->flush_list); b != NULL;
         b = UT_LIST_GET_PREV(list, b)) {
      if (b->oldest_modification > target_lsn) {
        break;
      }
      ++pages_for_lsn;
    }
    buf_flush_list_mutex_exit(buf_pool);

    sum_pages_for_lsn += pages_for_lsn;

    mutex_enter(&page_cleaner->mutex);
    ut_ad(page_cleaner->slots[i].state == PAGE_CLEANER_STATE_NONE);
    page_cleaner->slots[i].n_pages_requested =
        pages_for_lsn / buf_flush_lsn_scan_factor + 1;
    mutex_exit(&page_cleaner->mutex);
  }

  sum_pages_for_lsn /= buf_flush_lsn_scan_factor;
  if (sum_pages_for_lsn < 1) {
    sum_pages_for_lsn = 1;
  }

  /* Cap the maximum IO capacity that we are going to use by
  max_io_capacity. Limit the value to avoid too quick increase */

  n_pages = PCT_IO(pct_total);
  if (age < log_get_max_modified_age_async()) {
    ulint pages_for_lsn =
        std::min<ulint>(sum_pages_for_lsn, srv_max_io_capacity * 2);
    n_pages = (n_pages + avg_page_rate + pages_for_lsn) / 3;
  }

  if (n_pages > srv_max_io_capacity) {
    n_pages = srv_max_io_capacity;
  }

  /* Normalize request for each instance */
  mutex_enter(&page_cleaner->mutex);
  ut_ad(page_cleaner->n_slots_requested == 0);
  ut_ad(page_cleaner->n_slots_flushing == 0);
  ut_ad(page_cleaner->n_slots_finished == 0);

  for (ulint i = 0; i < srv_buf_pool_instances; i++) {
    /* if REDO has enough of free space,
    don't care about age distribution of pages */
    page_cleaner->slots[i].n_pages_requested =
        pct_for_lsn > 30 ? page_cleaner->slots[i].n_pages_requested * n_pages /
                                   sum_pages_for_lsn +
                               1
                         : n_pages / srv_buf_pool_instances;
  }
  mutex_exit(&page_cleaner->mutex);

  MONITOR_SET(MONITOR_FLUSH_N_TO_FLUSH_REQUESTED, n_pages);

  MONITOR_SET(MONITOR_FLUSH_N_TO_FLUSH_BY_AGE, sum_pages_for_lsn);

  MONITOR_SET(MONITOR_FLUSH_AVG_PAGE_RATE, avg_page_rate);
  MONITOR_SET(MONITOR_FLUSH_LSN_AVG_RATE, lsn_avg_rate);
  MONITOR_SET(MONITOR_FLUSH_PCT_FOR_DIRTY, pct_for_dirty);
  MONITOR_SET(MONITOR_FLUSH_PCT_FOR_LSN, pct_for_lsn);

  *lsn_limit = LSN_MAX;

  return (n_pages);
}

/** Puts the page_cleaner thread to sleep if it has finished work in less
 than a second
 @retval 0 wake up by event set,
 @retval OS_SYNC_TIME_EXCEEDED if timeout was exceeded
 @param next_loop_time	time when next loop iteration should start
 @param sig_count	zero or the value returned by previous call of
                         os_event_reset() */
static ulint pc_sleep_if_needed(ulint next_loop_time, int64_t sig_count) {
  ulint cur_time = ut_time_ms();

  if (next_loop_time > cur_time) {
    /* Get sleep interval in micro seconds. We use
    ut_min() to avoid long sleep in case of wrap around. */
    ulint sleep_us;

    sleep_us =
        ut_min(static_cast<ulint>(1000000), (next_loop_time - cur_time) * 1000);

    return (os_event_wait_time_low(buf_flush_event, sleep_us, sig_count));
  }

  return (OS_SYNC_TIME_EXCEEDED);
}

/** Initialize page_cleaner.
@param[in]	n_page_cleaners	Number of page cleaner threads to create */
void buf_flush_page_cleaner_init(size_t n_page_cleaners) {
  ut_ad(page_cleaner == NULL);

  page_cleaner =
      static_cast<page_cleaner_t *>(ut_zalloc_nokey(sizeof(*page_cleaner)));

  mutex_create(LATCH_ID_PAGE_CLEANER, &page_cleaner->mutex);

  page_cleaner->is_requested = os_event_create("pc_is_requested");
  page_cleaner->is_finished = os_event_create("pc_is_finished");

  page_cleaner->n_slots = static_cast<ulint>(srv_buf_pool_instances);

  page_cleaner->slots = static_cast<page_cleaner_slot_t *>(
      ut_zalloc_nokey(page_cleaner->n_slots * sizeof(*page_cleaner->slots)));

  ut_d(page_cleaner->n_disabled_debug = 0);

  page_cleaner->is_running = true;

  os_thread_create(page_flush_coordinator_thread_key,
                   buf_flush_page_coordinator_thread, n_page_cleaners);

  os_thread_create(buf_lru_manager_thread_key, buf_lru_manager_thread);

  /* Make sure page cleaner and LRU managers are active. */

  while (!buf_page_cleaner_is_active) {
    os_thread_sleep(10000);
  }
}

/**
Close page_cleaner. */
static void buf_flush_page_cleaner_close(void) {
  /* waiting for all worker threads exit */
  while (page_cleaner->n_workers > 0) {
    os_thread_sleep(10000);
  }

  mutex_destroy(&page_cleaner->mutex);

  ut_free(page_cleaner->slots);

  os_event_destroy(page_cleaner->is_finished);
  os_event_destroy(page_cleaner->is_requested);

  ut_free(page_cleaner);

  page_cleaner = NULL;
}

/**
Requests for all slots to flush all buffer pool instances.
@param min_n	wished minimum mumber of flush list blocks flushed
                (it is not guaranteed that the actual number is that big)
@param lsn_limit in the case BUF_FLUSH_LIST all blocks whose
                oldest_modification is smaller than this should be flushed
                (if their number does not exceed min_n), otherwise ignored
*/
static void pc_request(ulint min_n, lsn_t lsn_limit) {
  if (min_n != ULINT_MAX) {
    /* Ensure that flushing is spread evenly amongst the
    buffer pool instances. When min_n is ULINT_MAX
    we need to flush everything up to the lsn limit
    so no limit here. */
    min_n = (min_n + srv_buf_pool_instances - 1) / srv_buf_pool_instances;
  }

  mutex_enter(&page_cleaner->mutex);

  ut_ad(page_cleaner->n_slots_requested == 0);
  ut_ad(page_cleaner->n_slots_flushing == 0);
  ut_ad(page_cleaner->n_slots_finished == 0);

  page_cleaner->requested = (min_n > 0);
  page_cleaner->lsn_limit = lsn_limit;

  for (ulint i = 0; i < page_cleaner->n_slots; i++) {
    page_cleaner_slot_t *slot = &page_cleaner->slots[i];

    ut_ad(slot->state == PAGE_CLEANER_STATE_NONE);

    if (min_n == ULINT_MAX) {
      slot->n_pages_requested = ULINT_MAX;
    } else if (min_n == 0) {
      slot->n_pages_requested = 0;
    }

    /* slot->n_pages_requested was already set by
    page_cleaner_flush_pages_recommendation() */

    slot->state = PAGE_CLEANER_STATE_REQUESTED;
  }

  page_cleaner->n_slots_requested = page_cleaner->n_slots;
  page_cleaner->n_slots_flushing = 0;
  page_cleaner->n_slots_finished = 0;

  os_event_set(page_cleaner->is_requested);

  mutex_exit(&page_cleaner->mutex);
}

/**
Do flush for one slot.
@return	the number of the slots which has not been treated yet. */
static ulint pc_flush_slot(void) {
  ulint list_tm = 0;
  int list_pass = 0;

  mutex_enter(&page_cleaner->mutex);

  if (page_cleaner->n_slots_requested > 0) {
    page_cleaner_slot_t *slot = NULL;
    ulint i;

    for (i = 0; i < page_cleaner->n_slots; i++) {
      slot = &page_cleaner->slots[i];

      if (slot->state == PAGE_CLEANER_STATE_REQUESTED) {
        break;
      }
    }

    /* slot should be found because
    page_cleaner->n_slots_requested > 0 */
    ut_a(i < page_cleaner->n_slots);

    buf_pool_t *buf_pool = buf_pool_from_array(i);

    page_cleaner->n_slots_requested--;
    page_cleaner->n_slots_flushing++;
    slot->state = PAGE_CLEANER_STATE_FLUSHING;

    if (page_cleaner->n_slots_requested == 0) {
      os_event_reset(page_cleaner->is_requested);
    }

    if (!page_cleaner->is_running) {
      slot->n_flushed_list = 0;
      goto finish_mutex;
    }

    mutex_exit(&page_cleaner->mutex);

    /* Flush pages from flush_list if required */
    if (page_cleaner->requested) {
      list_tm = ut_time_ms();

      slot->succeeded_list =
          buf_flush_do_batch(buf_pool, BUF_FLUSH_LIST, slot->n_pages_requested,
                             page_cleaner->lsn_limit, &slot->n_flushed_list);

      list_tm = ut_time_ms() - list_tm;
      list_pass++;
    } else {
      slot->n_flushed_list = 0;
      slot->succeeded_list = true;
    }
    mutex_enter(&page_cleaner->mutex);
  finish_mutex:
    page_cleaner->n_slots_flushing--;
    page_cleaner->n_slots_finished++;
    slot->state = PAGE_CLEANER_STATE_FINISHED;

    slot->flush_list_time += list_tm;
    slot->flush_list_pass += list_pass;

    if (page_cleaner->n_slots_requested == 0 &&
        page_cleaner->n_slots_flushing == 0) {
      os_event_set(page_cleaner->is_finished);
    }
  }

  ulint ret = page_cleaner->n_slots_requested;

  mutex_exit(&page_cleaner->mutex);

  return (ret);
}

/**
Wait until all flush requests are finished.
@param n_flushed_list	number of pages flushed from the end of the
                        flush_list.
@return			true if all flush_list flushing batch were success. */
static bool pc_wait_finished(ulint *n_flushed_list) {
  bool all_succeeded = true;

  *n_flushed_list = 0;

  os_event_wait(page_cleaner->is_finished);

  mutex_enter(&page_cleaner->mutex);

  ut_ad(page_cleaner->n_slots_requested == 0);
  ut_ad(page_cleaner->n_slots_flushing == 0);
  ut_ad(page_cleaner->n_slots_finished == page_cleaner->n_slots);

  for (ulint i = 0; i < page_cleaner->n_slots; i++) {
    page_cleaner_slot_t *slot = &page_cleaner->slots[i];

    ut_ad(slot->state == PAGE_CLEANER_STATE_FINISHED);

    *n_flushed_list += slot->n_flushed_list;
    all_succeeded &= slot->succeeded_list;

    slot->state = PAGE_CLEANER_STATE_NONE;

    slot->n_pages_requested = 0;
  }

  page_cleaner->n_slots_finished = 0;

  os_event_reset(page_cleaner->is_finished);

  mutex_exit(&page_cleaner->mutex);

  return (all_succeeded);
}

#ifdef UNIV_LINUX
/**
Set priority for page_cleaner and LRU manager threads.
@param[in]	priority	priority intended to set
@return	true if set as intended */
static bool buf_flush_page_cleaner_set_priority(int priority) {
  setpriority(PRIO_PROCESS, (pid_t)syscall(SYS_gettid), priority);
  return (getpriority(PRIO_PROCESS, (pid_t)syscall(SYS_gettid)) == priority);
}
#endif /* UNIV_LINUX */

#ifdef UNIV_DEBUG
/** Loop used to disable page cleaner and LRU manager threads. */
static void buf_flush_page_cleaner_disabled_loop(void) {
  if (!innodb_page_cleaner_disabled_debug) {
    /* We return to avoid entering and exiting mutex. */
    return;
  }

  ut_ad(page_cleaner != nullptr);

  mutex_enter(&page_cleaner->mutex);
  page_cleaner->n_disabled_debug++;
  mutex_exit(&page_cleaner->mutex);

  while (innodb_page_cleaner_disabled_debug &&
         srv_shutdown_state == SRV_SHUTDOWN_NONE && page_cleaner->is_running) {
    os_thread_sleep(100000); /* [A] */
  }

  /* We need to wait for threads exiting here, otherwise we would
  encounter problem when we quickly perform following steps:
          1) SET GLOBAL innodb_page_cleaner_disabled_debug = 1;
          2) SET GLOBAL innodb_page_cleaner_disabled_debug = 0;
          3) SET GLOBAL innodb_page_cleaner_disabled_debug = 1;
  That's because after step 1 this thread could still be sleeping
  inside the loop above at [A] and steps 2, 3 could happen before
  this thread wakes up from [A]. In such case this thread would
  not re-increment n_disabled_debug and we would be waiting for
  him forever in buf_flush_page_cleaner_disabled_debug_update(...).

  Therefore we are waiting in step 2 for this thread exiting here. */

  mutex_enter(&page_cleaner->mutex);
  page_cleaner->n_disabled_debug--;
  mutex_exit(&page_cleaner->mutex);
}

/** Disables page cleaner threads (coordinator and workers) and LRU manager
threads. It's used by: SET GLOBAL innodb_page_cleaner_disabled_debug = 1 (0).
@param[in]	thd		thread handle
@param[in]	var		pointer to system variable
@param[out]	var_ptr		where the formal string goes
@param[in]	save		immediate result from check function */
void buf_flush_page_cleaner_disabled_debug_update(THD *thd, SYS_VAR *var,
                                                  void *var_ptr,
                                                  const void *save) {
  if (page_cleaner == NULL) {
    return;
  }

  if (!*static_cast<const bool *>(save)) {
    if (!innodb_page_cleaner_disabled_debug) {
      return;
    }

    innodb_page_cleaner_disabled_debug = false;

    /* Enable page cleaner and LRU manager threads. */
    while (srv_shutdown_state == SRV_SHUTDOWN_NONE) {
      mutex_enter(&page_cleaner->mutex);
      const ulint n = page_cleaner->n_disabled_debug;
      mutex_exit(&page_cleaner->mutex);
      /* Check if all threads have been enabled, to avoid
      problem when we decide to re-disable them soon. */
      if (n == 0) {
        break;
      }
    }
    return;
  }

  if (innodb_page_cleaner_disabled_debug) {
    return;
  }

  innodb_page_cleaner_disabled_debug = true;

  while (srv_shutdown_state == SRV_SHUTDOWN_NONE) {
    /* Workers are possibly sleeping on is_requested.

    We have to wake them, otherwise they could possibly
    have never noticed, that they should be disabled,
    and we would wait for them here forever.

    That's why we have sleep-loop instead of simply
    waiting on some disabled_debug_event. */
    os_event_set(page_cleaner->is_requested);

    mutex_enter(&page_cleaner->mutex);

    const auto all_flushing_threads =
        srv_n_page_cleaners + buf_lru_manager_running_threads;
    ut_ad(page_cleaner->n_disabled_debug <= all_flushing_threads);

    if (page_cleaner->n_disabled_debug == all_flushing_threads) {
      mutex_exit(&page_cleaner->mutex);
      break;
    }

    mutex_exit(&page_cleaner->mutex);

    os_thread_sleep(100000);
  }
}
#endif /* UNIV_DEBUG */

/** Thread tasked with flushing dirty pages from the buffer pools.
As of now we'll have only one coordinator.
@param[in]	n_page_cleaners	Number of page cleaner threads to create */
static void buf_flush_page_coordinator_thread(size_t n_page_cleaners) {
  ulint next_loop_time = ut_time_ms() + 1000;
  ulint n_flushed = 0;
  ulint last_activity = srv_get_activity_count();
  ulint last_pages = 0;

  my_thread_init();

#ifdef UNIV_LINUX
  /* linux might be able to set different setting for each thread.
  worth to try to set high priority for page cleaner threads */
  if (buf_flush_page_cleaner_set_priority(buf_flush_page_cleaner_priority)) {
    ib::info(ER_IB_MSG_126) << "page_cleaner coordinator priority: "
                            << buf_flush_page_cleaner_priority;
  } else {
    ib::info(ER_IB_MSG_127) << "If the mysqld execution user is authorized,"
                               " page cleaner and LRU manager thread priority"
                               " can be changed. See the man page of"
                               " setpriority().";
  }
#endif /* UNIV_LINUX */

  buf_page_cleaner_is_active = true;

  /* We start from 1 because the coordinator thread is part of the
  same set */

  for (size_t i = 1; i < n_page_cleaners; ++i) {
    os_thread_create(page_flush_thread_key, buf_flush_page_cleaner_thread);
  }

  while (!srv_read_only_mode && srv_shutdown_state == SRV_SHUTDOWN_NONE &&
         recv_sys->spaces != NULL) {
    /* treat flushing requests during recovery. */
    ulint n_flushed_list = 0;

    os_event_wait(recv_sys->flush_start);

    if (srv_shutdown_state != SRV_SHUTDOWN_NONE || recv_sys->spaces == NULL) {
      break;
    }

    /* Flush all pages */
    do {
      pc_request(ULINT_MAX, LSN_MAX);
      while (pc_flush_slot() > 0) {
      }
    } while (!pc_wait_finished(&n_flushed_list));

    os_event_reset(recv_sys->flush_start);
    os_event_set(recv_sys->flush_end);
  }

  os_event_wait(buf_flush_event);

  ulint ret_sleep = 0;
  ulint n_flushed_last = 0;
  ulint warn_interval = 1;
  ulint warn_count = 0;
  int64_t sig_count = os_event_reset(buf_flush_event);

  while (srv_shutdown_state == SRV_SHUTDOWN_NONE) {
    /* The page_cleaner skips sleep if the server is
    idle and there are no pending IOs in the buffer pool
    and there is work to do. */
    if (srv_check_activity(last_activity) || buf_get_n_pending_read_ios() ||
        n_flushed == 0) {
      ret_sleep = pc_sleep_if_needed(next_loop_time, sig_count);

      if (srv_shutdown_state != SRV_SHUTDOWN_NONE) {
        break;
      }
    } else if (ut_time_ms() > next_loop_time) {
      ret_sleep = OS_SYNC_TIME_EXCEEDED;
    } else {
      ret_sleep = 0;
    }

    sig_count = os_event_reset(buf_flush_event);

    if (ret_sleep == OS_SYNC_TIME_EXCEEDED) {
      ulint curr_time = ut_time_ms();

      if (curr_time > next_loop_time + 3000) {
        if (warn_count == 0) {
          ulint us;

          us = 1000 + curr_time - next_loop_time;

          ib::info(ER_IB_MSG_128)
              << "Page cleaner took " << us << "ms to flush " << n_flushed_last
              << " pages";

          if (warn_interval > 300) {
            warn_interval = 600;
          } else {
            warn_interval *= 2;
          }

          warn_count = warn_interval;
        } else {
          --warn_count;
        }
      } else {
        /* reset counter */
        warn_interval = 1;
        warn_count = 0;
      }

      next_loop_time = curr_time + 1000;
      n_flushed_last = 0;
    }

    if (ret_sleep != OS_SYNC_TIME_EXCEEDED && srv_flush_sync &&
        buf_flush_sync_lsn > 0) {
      /* woke up for flush_sync */
      mutex_enter(&page_cleaner->mutex);
      lsn_t lsn_limit = buf_flush_sync_lsn;
      buf_flush_sync_lsn = 0;
      mutex_exit(&page_cleaner->mutex);

      /* Request flushing for threads */
      pc_request(ULINT_MAX, lsn_limit);

      ulint tm = ut_time_ms();

      /* Coordinator also treats requests */
      while (pc_flush_slot() > 0) {
      }

      /* only coordinator is using these counters,
      so no need to protect by lock. */
      page_cleaner->flush_time += ut_time_ms() - tm;
      page_cleaner->flush_pass++;

      /* Wait for all slots to be finished */
      ulint n_flushed_list = 0;
      pc_wait_finished(&n_flushed_list);

      if (n_flushed_list > 0) {
        srv_stats.buf_pool_flushed.add(n_flushed_list);

        MONITOR_INC_VALUE_CUMULATIVE(MONITOR_FLUSH_SYNC_TOTAL_PAGE,
                                     MONITOR_FLUSH_SYNC_COUNT,
                                     MONITOR_FLUSH_SYNC_PAGES, n_flushed_list);
      }

      n_flushed = n_flushed_list;

    } else if (srv_check_activity(last_activity)) {
      ulint n_to_flush;
      lsn_t lsn_limit = 0;

      /* Estimate pages from flush_list to be flushed */
      if (ret_sleep == OS_SYNC_TIME_EXCEEDED) {
        last_activity = srv_get_activity_count();
        n_to_flush =
            page_cleaner_flush_pages_recommendation(&lsn_limit, last_pages);
      } else {
        n_to_flush = 0;
      }

      /* Request flushing for threads */
      pc_request(n_to_flush, lsn_limit);

      ulint tm = ut_time_ms();

      /* Coordinator also treats requests */
      while (pc_flush_slot() > 0) {
        /* No op */
      }

      /* only coordinator is using these counters,
      so no need to protect by lock. */
      page_cleaner->flush_time += ut_time_ms() - tm;
      page_cleaner->flush_pass++;

      /* Wait for all slots to be finished */
      ulint n_flushed_list = 0;

      pc_wait_finished(&n_flushed_list);

      if (n_flushed_list > 0) {
        srv_stats.buf_pool_flushed.add(n_flushed_list);
      }

      if (ret_sleep == OS_SYNC_TIME_EXCEEDED) {
        last_pages = n_flushed_list;
      }

      n_flushed_last += n_flushed_list;

      n_flushed = n_flushed_list;

      if (n_flushed_list) {
        MONITOR_INC_VALUE_CUMULATIVE(
            MONITOR_FLUSH_ADAPTIVE_TOTAL_PAGE, MONITOR_FLUSH_ADAPTIVE_COUNT,
            MONITOR_FLUSH_ADAPTIVE_PAGES, n_flushed_list);
      }

    } else if (ret_sleep == OS_SYNC_TIME_EXCEEDED) {
      /* no activity, slept enough */
      buf_flush_lists(PCT_IO(100), LSN_MAX, &n_flushed);

      n_flushed_last += n_flushed;

      if (n_flushed) {
        MONITOR_INC_VALUE_CUMULATIVE(MONITOR_FLUSH_BACKGROUND_TOTAL_PAGE,
                                     MONITOR_FLUSH_BACKGROUND_COUNT,
                                     MONITOR_FLUSH_BACKGROUND_PAGES, n_flushed);
      }

    } else {
      /* no activity, but woken up by event */
    }

    ut_d(buf_flush_page_cleaner_disabled_loop());
  }

  ut_ad(srv_shutdown_state > 0);
  if (srv_fast_shutdown == 2 ||
      srv_shutdown_state == SRV_SHUTDOWN_EXIT_THREADS) {
    /* In very fast shutdown or when innodb failed to start, we
    simulate a crash of the buffer pool. We are not required to do
    any flushing. */
    goto thread_exit;
  }

  /* In case of normal and slow shutdown the page_cleaner thread
  must wait for all other activity in the server to die down.
  Note that we can start flushing the buffer pool as soon as the
  server enters shutdown phase but we must stay alive long enough
  to ensure that any work done by the master or purge threads is
  also flushed.
  During shutdown we pass through two stages. In the first stage,
  when SRV_SHUTDOWN_CLEANUP is set other threads like the master
  and the purge threads may be working as well. We start flushing
  the buffer pool but can't be sure that no new pages are being
  dirtied until we enter SRV_SHUTDOWN_FLUSH_PHASE phase. Because
  the LRU manager thread is also flushing at SRV_SHUTDOWN_CLEANUP
  but not SRV_SHUTDOWN_FLUSH_PHASE, we only leave the
  SRV_SHUTDOWN_CLEANUP loop when the LRU manager quits. */

  do {
    pc_request(ULINT_MAX, LSN_MAX);

    while (pc_flush_slot() > 0) {
    }

    ulint n_flushed_list = 0;
    pc_wait_finished(&n_flushed_list);

    n_flushed = n_flushed_list;

    /* We sleep only if there are no pages to flush */
    if (n_flushed == 0) {
      os_thread_sleep(100000);
    }
  } while (srv_shutdown_state == SRV_SHUTDOWN_CLEANUP ||
           buf_lru_manager_running_threads > 0);

  /* At this point all threads including the master and the purge
  thread must have been suspended. */
  ut_a(!srv_master_thread_active());
  ut_a(srv_shutdown_state == SRV_SHUTDOWN_FLUSH_PHASE);

  /* We can now make a final sweep on flushing the buffer pool
  and exit after we have cleaned the whole buffer pool.
  It is important that we wait for any running batch that has
  been triggered by us to finish. Otherwise we can end up
  considering end of that batch as a finish of our final
  sweep and we'll come out of the loop leaving behind dirty pages
  in the flush_list */
  buf_flush_wait_batch_end(NULL, BUF_FLUSH_LIST);
  ut_ad(buf_lru_manager_running_threads == 0);

  bool success;

  do {
    pc_request(ULINT_MAX, LSN_MAX);

    while (pc_flush_slot() > 0) {
    }

    ulint n_flushed_list = 0;
    success = pc_wait_finished(&n_flushed_list);

    n_flushed = n_flushed_list;

    buf_flush_wait_batch_end(NULL, BUF_FLUSH_LIST);

  } while (!success || n_flushed > 0);

  /* Some sanity checks */
  ut_a(!srv_master_thread_active());
  ut_a(srv_shutdown_state == SRV_SHUTDOWN_FLUSH_PHASE);

  for (ulint i = 0; i < srv_buf_pool_instances; i++) {
    buf_pool_t *buf_pool = buf_pool_from_array(i);
    ut_a(UT_LIST_GET_LEN(buf_pool->flush_list) == 0);
  }

  /* We have lived our life. Time to die. */

thread_exit:
  /* All worker threads are waiting for the event here,
  and no more access to page_cleaner structure by them.
  Wakes worker threads up just to make them exit. */
  page_cleaner->is_running = false;
  os_event_set(page_cleaner->is_requested);

  buf_flush_page_cleaner_close();

  buf_page_cleaner_is_active = false;

  my_thread_end();
}

/** Worker thread of page_cleaner. */
static void buf_flush_page_cleaner_thread() {
  my_thread_init();
  mutex_enter(&page_cleaner->mutex);
  ++page_cleaner->n_workers;
  mutex_exit(&page_cleaner->mutex);

#ifdef UNIV_LINUX
  /* linux might be able to set different setting for each thread
  worth to try to set high priority for page cleaner threads */
  if (buf_flush_page_cleaner_set_priority(buf_flush_page_cleaner_priority)) {
    ib::info(ER_IB_MSG_129)
        << "page_cleaner worker priority: " << buf_flush_page_cleaner_priority;
  }
#endif /* UNIV_LINUX */

  for (;;) {
    os_event_wait(page_cleaner->is_requested);

    ut_d(buf_flush_page_cleaner_disabled_loop());

    if (!page_cleaner->is_running) {
      break;
    }

    pc_flush_slot();
  }

  mutex_enter(&page_cleaner->mutex);
  --page_cleaner->n_workers;
  mutex_exit(&page_cleaner->mutex);
  my_thread_end();
}

/** Signal the page cleaner to flush and wait until it and the LRU manager
clean the buffer pool. */
void buf_flush_sync_all_buf_pools(void) {
  ut_ad(buf_page_cleaner_is_active);
  buf_flush_request_force(LSN_MAX);
  buf_flush_wait_flushed(LSN_MAX);
}

/** Make a LRU manager thread sleep until the passed target time, if it's not
already in the past.
@param[in]	next_loop_time	desired wake up time */
static void buf_lru_manager_sleep_if_needed(ulint next_loop_time) {
  /* If this is the server shutdown buffer pool flushing phase, skip the
  sleep to quit this thread faster */
  if (srv_shutdown_state == SRV_SHUTDOWN_FLUSH_PHASE) return;

  const auto cur_time = ut_time_ms();

  if (next_loop_time > cur_time) {
    /* Get sleep interval in micro seconds. We use
    ut_min() to avoid long sleep in case of
    wrap around. */
    os_thread_sleep(std::min(1000000UL, (next_loop_time - cur_time) * 1000));
  }
}

/** Adjust the LRU manager thread sleep time based on the free list length and
the last flush result
@param[in]	buf_pool	buffer pool whom we are flushing
@param[in]	lru_n_flushed	last LRU flush page count
@param[in,out]	lru_sleep_time	LRU manager thread sleep time */
static void buf_lru_manager_adapt_sleep_time(const buf_pool_t *buf_pool,
                                             ulint lru_n_flushed,
                                             ulint *lru_sleep_time) {
  const auto free_len = UT_LIST_GET_LEN(buf_pool->free);
  const auto max_free_len =
      std::min(UT_LIST_GET_LEN(buf_pool->LRU), srv_LRU_scan_depth);

  if (free_len < max_free_len / 100 && lru_n_flushed) {
    /* Free list filled less than 1% and the last iteration was
    able to flush, no sleep */
    *lru_sleep_time = 0;
  } else if (free_len > max_free_len / 5 ||
             (free_len < max_free_len / 100 && lru_n_flushed == 0)) {
    /* Free list filled more than 20% or no pages flushed in the
    previous batch, sleep a bit more */
    *lru_sleep_time += 1;
    if (*lru_sleep_time > 1000) *lru_sleep_time = 1000;
  } else if (free_len < max_free_len / 20 && *lru_sleep_time >= 50) {
    /* Free list filled less than 5%, sleep a bit less */
    *lru_sleep_time -= 50;
  } else {
    /* Free lists filled between 5% and 20%, no change */
  }
}
/** LRU manager thread for performing LRU flushed and evictions for buffer pool
free list refill. One thread is created for each buffer pool instace.
@param[in]	arg	buffer pool instance number for this thread
@return a dummy value */
static void buf_lru_manager_thread() {
  my_thread_init();

#ifdef UNIV_LINUX
  /* linux might be able to set different setting for each thread
  worth to try to set high priority for page cleaner threads */
  if (buf_flush_page_cleaner_set_priority(buf_flush_page_cleaner_priority)) {
    ib::info() << "lru_manager worker priority: "
               << buf_flush_page_cleaner_priority;
  }
#endif /* UNIV_LINUX */

  const auto i = buf_lru_manager_running_threads.fetch_add(1);
  ut_ad(i < srv_buf_pool_instances);

  buf_pool_t *const buf_pool = buf_pool_from_array(i);

  ulint lru_sleep_time = 1000;
  ulint next_loop_time = ut_time_ms() + lru_sleep_time;
  ulint lru_n_flushed = 1;

  /* On server shutdown, the LRU manager thread runs through cleanup
  phase to provide free pages for the master and purge threads.  */
  while (srv_shutdown_state == SRV_SHUTDOWN_NONE ||
         srv_shutdown_state == SRV_SHUTDOWN_CLEANUP) {
    ut_d(buf_flush_page_cleaner_disabled_loop());

    buf_lru_manager_sleep_if_needed(next_loop_time);

    buf_lru_manager_adapt_sleep_time(buf_pool, lru_n_flushed, &lru_sleep_time);

    next_loop_time = ut_time_ms() + lru_sleep_time;

    lru_n_flushed = buf_flush_LRU_list(buf_pool);

    buf_flush_wait_batch_end(buf_pool, BUF_FLUSH_LRU);

    if (lru_n_flushed) {
      srv_stats.buf_pool_flushed.add(lru_n_flushed);

      MONITOR_INC_VALUE_CUMULATIVE(
          MONITOR_LRU_BATCH_FLUSH_TOTAL_PAGE, MONITOR_LRU_BATCH_FLUSH_COUNT,
          MONITOR_LRU_BATCH_FLUSH_PAGES, lru_n_flushed);
    }
  }

  buf_lru_manager_running_threads--;

  my_thread_end();
}

/** Request IO burst and wake page_cleaner up.
@param[in]	lsn_limit	upper limit of LSN to be flushed */
void buf_flush_request_force(lsn_t lsn_limit) {
  ut_a(buf_page_cleaner_is_active);

  /* adjust based on lsn_avg_rate not to get old */
  lsn_t lsn_target =
      (lsn_limit != LSN_MAX) ? (lsn_limit + lsn_avg_rate * 3) : LSN_MAX;

  mutex_enter(&page_cleaner->mutex);
  if (lsn_target > buf_flush_sync_lsn) {
    buf_flush_sync_lsn = lsn_target;
  }
  mutex_exit(&page_cleaner->mutex);

  os_event_set(buf_flush_event);
}
#if defined UNIV_DEBUG || defined UNIV_BUF_DEBUG

/** Functor to validate the flush list. */
struct Check {
  void operator()(const buf_page_t *elem) { ut_a(elem->in_flush_list); }
};

/** Validates the flush list.
 @return true if ok */
static ibool buf_flush_validate_low(
    buf_pool_t *buf_pool) /*!< in: Buffer pool instance */
{
  buf_page_t *bpage;
  const ib_rbt_node_t *rnode = NULL;
  Check check;

  ut_ad(buf_flush_list_mutex_own(buf_pool));

  ut_list_validate(buf_pool->flush_list, check);

  bpage = UT_LIST_GET_FIRST(buf_pool->flush_list);

  /* If we are in recovery mode i.e.: flush_rbt != NULL
  then each block in the flush_list must also be present
  in the flush_rbt. */
  if (buf_pool->flush_rbt != NULL) {
    rnode = rbt_first(buf_pool->flush_rbt);
  }

  while (bpage != NULL) {
    const lsn_t om = bpage->oldest_modification;

    ut_ad(buf_pool_from_bpage(bpage) == buf_pool);

    ut_ad(bpage->in_flush_list);

    /* A page in buf_pool->flush_list can be in
    BUF_BLOCK_REMOVE_HASH state. This happens when a page
    is in the middle of being relocated. In that case the
    original descriptor can have this state and still be
    in the flush list waiting to acquire the
    buf_pool->flush_list_mutex to complete the relocation. */
    ut_a(buf_page_in_file(bpage) ||
         buf_page_get_state(bpage) == BUF_BLOCK_REMOVE_HASH);
    ut_a(om > 0);

    if (buf_pool->flush_rbt != NULL) {
      buf_page_t **prpage;

      ut_a(rnode != NULL);
      prpage = rbt_value(buf_page_t *, rnode);

      ut_a(*prpage != NULL);
      ut_a(*prpage == bpage);
      rnode = rbt_next(buf_pool->flush_rbt, rnode);
    }

    bpage = UT_LIST_GET_NEXT(list, bpage);

    ut_a(bpage == NULL ||
         buf_flush_list_order_validate(bpage->oldest_modification, om));
  }

  /* By this time we must have exhausted the traversal of
  flush_rbt (if active) as well. */
  ut_a(rnode == NULL);

  return (TRUE);
}

/** Validates the flush list.
 @return true if ok */
ibool buf_flush_validate(buf_pool_t *buf_pool) /*!< buffer pool instance */
{
  ibool ret;

  buf_flush_list_mutex_enter(buf_pool);

  ret = buf_flush_validate_low(buf_pool);

  buf_flush_list_mutex_exit(buf_pool);

  return (ret);
}
#endif /* UNIV_DEBUG || UNIV_BUF_DEBUG */

/** Check if there are any dirty pages that belong to a space id in the flush
 list in a particular buffer pool.
 @return number of dirty pages present in a single buffer pool */
ulint buf_pool_get_dirty_pages_count(
    buf_pool_t *buf_pool,    /*!< in: buffer pool */
    space_id_t id,           /*!< in: space id to check */
    FlushObserver *observer) /*!< in: flush observer to check */

{
  ulint count = 0;

  buf_flush_list_mutex_enter(buf_pool);

  buf_page_t *bpage;

  for (bpage = UT_LIST_GET_FIRST(buf_pool->flush_list); bpage != 0;
       bpage = UT_LIST_GET_NEXT(list, bpage)) {
    ut_ad(buf_page_in_file(bpage) ||
          buf_page_get_state(bpage) == BUF_BLOCK_REMOVE_HASH);
    ut_ad(bpage->in_flush_list);
    ut_ad(bpage->oldest_modification > 0);

    if ((observer != NULL && observer == bpage->flush_observer) ||
        (observer == NULL && id == bpage->id.space())) {
      ++count;
    }
  }

  buf_flush_list_mutex_exit(buf_pool);

  return (count);
}

/** Check if there are any dirty pages that belong to a space id in the flush
 list.
 @return number of dirty pages present in all the buffer pools */
static ulint buf_flush_get_dirty_pages_count(
    space_id_t id,           /*!< in: space id to check */
    FlushObserver *observer) /*!< in: flush observer to check */
{
  ulint count = 0;

  for (ulint i = 0; i < srv_buf_pool_instances; ++i) {
    buf_pool_t *buf_pool;

    buf_pool = buf_pool_from_array(i);

    count += buf_pool_get_dirty_pages_count(buf_pool, id, observer);
  }

  return (count);
}

/** FlushObserver constructor
@param[in]	space_id	table space id
@param[in]	trx		trx instance
@param[in]	stage		performance schema accounting object,
used by ALTER TABLE. It is passed to log_preflush_pool_modified_pages()
for accounting. */
FlushObserver::FlushObserver(space_id_t space_id, trx_t *trx,
                             ut_stage_alter_t *stage)
    : m_space_id(space_id), m_trx(trx), m_stage(stage), m_interrupted(false) {
  m_flushed = UT_NEW_NOKEY(std::vector<ulint>(srv_buf_pool_instances));
  m_removed = UT_NEW_NOKEY(std::vector<ulint>(srv_buf_pool_instances));

  for (ulint i = 0; i < srv_buf_pool_instances; i++) {
    m_flushed->at(i) = 0;
    m_removed->at(i) = 0;
  }

#ifdef FLUSH_LIST_OBSERVER_DEBUG
  ib::info(ER_IB_MSG_130) << "FlushObserver constructor: " << m_trx->id;
#endif /* FLUSH_LIST_OBSERVER_DEBUG */
}

/** FlushObserver deconstructor */
FlushObserver::~FlushObserver() {
  ut_ad(buf_flush_get_dirty_pages_count(m_space_id, this) == 0);

  UT_DELETE(m_flushed);
  UT_DELETE(m_removed);

#ifdef FLUSH_LIST_OBSERVER_DEBUG
  ib::info(ER_IB_MSG_131) << "FlushObserver deconstructor: " << m_trx->id;
#endif /* FLUSH_LIST_OBSERVER_DEBUG */
}

/** Check whether trx is interrupted
@return true if trx is interrupted */
bool FlushObserver::check_interrupted() {
  if (trx_is_interrupted(m_trx)) {
    interrupted();

    return (true);
  }

  return (false);
}

/** Notify observer of a flush
@param[in]	buf_pool	buffer pool instance
@param[in]	bpage		buffer page to flush */
void FlushObserver::notify_flush(buf_pool_t *buf_pool, buf_page_t *bpage) {
  os_atomic_increment_ulint(&m_flushed->at(buf_pool->instance_no), 1);

  if (m_stage != NULL) {
    m_stage->inc();
  }
}

/** Notify observer of a remove
@param[in]	buf_pool	buffer pool instance
@param[in]	bpage		buffer page flushed */
void FlushObserver::notify_remove(buf_pool_t *buf_pool, buf_page_t *bpage) {
  os_atomic_increment_ulint(&m_removed->at(buf_pool->instance_no), 1);
}

/** Flush dirty pages and wait. */
void FlushObserver::flush() {
  buf_remove_t buf_remove;

  if (m_interrupted) {
    buf_remove = BUF_REMOVE_FLUSH_NO_WRITE;
  } else {
    buf_remove = BUF_REMOVE_FLUSH_WRITE;

    if (m_stage != NULL) {
      ulint pages_to_flush = buf_flush_get_dirty_pages_count(m_space_id, this);

      m_stage->begin_phase_flush(pages_to_flush);
    }
  }

  /* Flush or remove dirty pages. */
  buf_LRU_flush_or_remove_pages(m_space_id, buf_remove, m_trx);

  /* Wait for all dirty pages were flushed. */
  for (ulint i = 0; i < srv_buf_pool_instances; i++) {
    while (!is_complete(i)) {
      os_thread_sleep(2000);
    }
  }
}
#endif /* UNIV_HOTBACKUP */<|MERGE_RESOLUTION|>--- conflicted
+++ resolved
@@ -2057,82 +2057,6 @@
   return (true);
 }
 
-<<<<<<< HEAD
-/**
-Waits until a flush batch of the given lsn ends
-@param[in]	new_oldest	target oldest_modified_lsn to wait for */
-
-void buf_flush_wait_flushed(lsn_t new_oldest) {
-  lsn_t instance_newest[MAX_BUFFER_POOLS];
-  for (ulint i = 0; i < srv_buf_pool_instances; ++i) {
-    buf_pool_t *buf_pool;
-    instance_newest[i] = 0;
-
-    buf_pool = buf_pool_from_array(i);
-
-    if (new_oldest == LSN_MAX) {
-      buf_flush_list_mutex_enter(buf_pool);
-
-      buf_page_t *bpage = UT_LIST_GET_FIRST(buf_pool->flush_list);
-
-      while (bpage != nullptr && fsp_is_system_temporary(bpage->id.space())) {
-        bpage = UT_LIST_GET_NEXT(list, bpage);
-      }
-
-      if (bpage != NULL) {
-        ut_ad(bpage->in_flush_list);
-        instance_newest[i] = bpage->oldest_modification;
-      }
-
-      buf_flush_list_mutex_exit(buf_pool);
-    }
-  }
-
-  for (ulint i = 0; i < srv_buf_pool_instances; ++i) {
-    lsn_t oldest;
-    buf_pool_t *buf_pool;
-    buf_pool = buf_pool_from_array(i);
-
-    for (;;) {
-      /* We don't need to wait for fsync of the flushed
-      blocks, because anyway we need fsync to make chekpoint.
-      So, we don't need to wait for the batch end here. */
-
-      buf_flush_list_mutex_enter(buf_pool);
-
-      buf_page_t *bpage;
-
-      /* We don't need to wait for system temporary pages */
-      for (bpage = UT_LIST_GET_LAST(buf_pool->flush_list);
-           bpage != NULL && fsp_is_system_temporary(bpage->id.space());
-           bpage = UT_LIST_GET_PREV(list, bpage)) {
-        /* Do nothing. */
-      }
-
-      if (bpage != NULL) {
-        ut_ad(bpage->in_flush_list);
-        oldest = bpage->oldest_modification;
-      } else {
-        oldest = 0;
-      }
-
-      buf_flush_list_mutex_exit(buf_pool);
-
-      if (oldest == 0 || oldest >= new_oldest ||
-          (new_oldest == LSN_MAX && oldest > instance_newest[i])) {
-        break;
-      }
-
-      /* sleep and retry */
-      os_thread_sleep(buf_flush_wait_flushed_sleep_time);
-
-      MONITOR_INC(MONITOR_FLUSH_SYNC_WAITS);
-    }
-  }
-}
-
-=======
->>>>>>> b93c1661
 /** This utility flushes dirty blocks from the end of the flush list of all
 buffer pool instances.
 NOTE: The calling thread is not allowed to own any latches on pages!
@@ -3344,9 +3268,23 @@
 /** Signal the page cleaner to flush and wait until it and the LRU manager
 clean the buffer pool. */
 void buf_flush_sync_all_buf_pools(void) {
-  ut_ad(buf_page_cleaner_is_active);
-  buf_flush_request_force(LSN_MAX);
-  buf_flush_wait_flushed(LSN_MAX);
+  bool success;
+  ulint n_pages;
+  do {
+    n_pages = 0;
+    success = buf_flush_lists(ULINT_MAX, LSN_MAX, &n_pages);
+    buf_flush_wait_batch_end(NULL, BUF_FLUSH_LIST);
+
+    if (!success) {
+      MONITOR_INC(MONITOR_FLUSH_SYNC_WAITS);
+    }
+
+    MONITOR_INC_VALUE_CUMULATIVE(MONITOR_FLUSH_SYNC_TOTAL_PAGE,
+                                 MONITOR_FLUSH_SYNC_COUNT,
+                                 MONITOR_FLUSH_SYNC_PAGES, n_pages);
+  } while (!success);
+
+  ut_a(success);
 }
 
 /** Make a LRU manager thread sleep until the passed target time, if it's not
