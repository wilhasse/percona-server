/*****************************************************************************

Copyright (c) 2006, 2013, Oracle and/or its affiliates. All Rights Reserved.

This program is free software; you can redistribute it and/or modify it under
the terms of the GNU General Public License as published by the Free Software
Foundation; version 2 of the License.

This program is distributed in the hope that it will be useful, but WITHOUT
ANY WARRANTY; without even the implied warranty of MERCHANTABILITY or FITNESS
FOR A PARTICULAR PURPOSE. See the GNU General Public License for more details.

You should have received a copy of the GNU General Public License along with
this program; if not, write to the Free Software Foundation, Inc.,
51 Franklin Street, Suite 500, Boston, MA 02110-1335 USA

*****************************************************************************/

/**************************************************//**
@file buf/buf0buddy.cc
Binary buddy allocator for compressed pages

Created December 2006 by Marko Makela
*******************************************************/

#include "buf0buddy.h"
#ifdef UNIV_NONINL
# include "buf0buddy.ic"
#endif
#include "buf0buf.h"
#include "buf0lru.h"
#include "buf0flu.h"
#include "page0zip.h"
#include "srv0start.h"

/** When freeing a buf we attempt to coalesce by looking at its buddy
and deciding whether it is free or not. To ascertain if the buddy is
free we look for BUF_BUDDY_STAMP_FREE at BUF_BUDDY_STAMP_OFFSET
within the buddy. The question is how we can be sure that it is
safe to look at BUF_BUDDY_STAMP_OFFSET.
The answer lies in following invariants:
* All blocks allocated by buddy allocator are used for compressed
page frame.
* A compressed table always have space_id < SRV_LOG_SPACE_FIRST_ID
* BUF_BUDDY_STAMP_OFFSET always points to the space_id field in
a frame.
  -- The above is true because we look at these fields when the
     corresponding buddy block is free which implies that:
     * The block we are looking at must have an address aligned at
       the same size that its free buddy has. For example, if we have
       a free block of 8K then its buddy's address must be aligned at
       8K as well.
     * It is possible that the block we are looking at may have been
       further divided into smaller sized blocks but its starting
       address must still remain the start of a page frame i.e.: it
       cannot be middle of a block. For example, if we have a free
       block of size 8K then its buddy may be divided into blocks
       of, say, 1K, 1K, 2K, 4K but the buddy's address will still be
       the starting address of first 1K compressed page.
     * What is important to note is that for any given block, the
       buddy's address cannot be in the middle of a larger block i.e.:
       in above example, our 8K block cannot have a buddy whose address
       is aligned on 8K but it is part of a larger 16K block.
*/

/** Offset within buf_buddy_free_t where free or non_free stamps
are written.*/
#define BUF_BUDDY_STAMP_OFFSET	FIL_PAGE_ARCH_LOG_NO_OR_SPACE_ID

/** Value that we stamp on all buffers that are currently on the zip_free
list. This value is stamped at BUF_BUDDY_STAMP_OFFSET offset */
#define BUF_BUDDY_STAMP_FREE	(SRV_LOG_SPACE_FIRST_ID)

/** Stamp value for non-free buffers. Will be overwritten by a non-zero
value by the consumer of the block */
#define BUF_BUDDY_STAMP_NONFREE	(0XFFFFFFFF)

#if BUF_BUDDY_STAMP_FREE >= BUF_BUDDY_STAMP_NONFREE
# error "BUF_BUDDY_STAMP_FREE >= BUF_BUDDY_STAMP_NONFREE"
#endif

/** Return type of buf_buddy_is_free() */
enum buf_buddy_state_t {
	BUF_BUDDY_STATE_FREE,	/*!< If the buddy to completely free */
	BUF_BUDDY_STATE_USED,	/*!< Buddy currently in used */
	BUF_BUDDY_STATE_PARTIALLY_USED/*!< Some sub-blocks in the buddy
				are in use */
};

#ifdef UNIV_DEBUG_VALGRIND
/**********************************************************************//**
Invalidate memory area that we won't access while page is free */
UNIV_INLINE
void
buf_buddy_mem_invalid(
/*==================*/
	buf_buddy_free_t*	buf,	/*!< in: block to check */
	ulint			i)	/*!< in: index of zip_free[] */
{
	const size_t	size	= BUF_BUDDY_LOW << i;
	ut_ad(i <= BUF_BUDDY_SIZES);

	UNIV_MEM_ASSERT_W(buf, size);
	UNIV_MEM_INVALID(buf, size);
}
#else /* UNIV_DEBUG_VALGRIND */
# define buf_buddy_mem_invalid(buf, i) ut_ad((i) <= BUF_BUDDY_SIZES)
#endif /* UNIV_DEBUG_VALGRIND */

/**********************************************************************//**
Check if a buddy is stamped free.
@return	whether the buddy is free */
UNIV_INLINE __attribute__((warn_unused_result))
bool
buf_buddy_stamp_is_free(
/*====================*/
	const buf_buddy_free_t*	buf)	/*!< in: block to check */
{
	return(mach_read_from_4(buf->stamp.bytes + BUF_BUDDY_STAMP_OFFSET)
	       == BUF_BUDDY_STAMP_FREE);
}

/**********************************************************************//**
Stamps a buddy free. */
UNIV_INLINE
void
buf_buddy_stamp_free(
/*=================*/
	buf_buddy_free_t*	buf,	/*!< in/out: block to stamp */
	ulint			i)	/*!< in: block size */
{
	ut_d(memset(buf, i, BUF_BUDDY_LOW << i));
	buf_buddy_mem_invalid(buf, i);
	mach_write_to_4(buf->stamp.bytes + BUF_BUDDY_STAMP_OFFSET,
			BUF_BUDDY_STAMP_FREE);
	buf->stamp.size = i;
}

/**********************************************************************//**
Stamps a buddy nonfree.
@param[in/out]	buf	block to stamp
@param[in]	i	block size */
#define buf_buddy_stamp_nonfree(buf, i) do {				\
	buf_buddy_mem_invalid(buf, i);					\
	memset(buf->stamp.bytes + BUF_BUDDY_STAMP_OFFSET, 0xff, 4);	\
} while (0)
#if BUF_BUDDY_STAMP_NONFREE != 0xffffffff
# error "BUF_BUDDY_STAMP_NONFREE != 0xffffffff"
#endif

/**********************************************************************//**
Get the offset of the buddy of a compressed page frame.
@return	the buddy relative of page */
UNIV_INLINE
void*
buf_buddy_get(
/*==========*/
	byte*	page,	/*!< in: compressed page */
	ulint	size)	/*!< in: page size in bytes */
{
	ut_ad(ut_is_2pow(size));
	ut_ad(size >= BUF_BUDDY_LOW);
	ut_ad(BUF_BUDDY_LOW <= UNIV_ZIP_SIZE_MIN);
	ut_ad(size < BUF_BUDDY_HIGH);
	ut_ad(BUF_BUDDY_HIGH == UNIV_PAGE_SIZE);
	ut_ad(!ut_align_offset(page, size));

	if (((ulint) page) & size) {
		return(page - size);
	} else {
		return(page + size);
	}
}

/** Validate a given zip_free list. */
struct	CheckZipFree {
	ulint	i;
	CheckZipFree(ulint i) : i (i) {}

	void	operator()(const buf_buddy_free_t* elem) const
	{
		ut_a(buf_buddy_stamp_is_free(elem));
		ut_a(elem->stamp.size <= i);
	}
};

#define BUF_BUDDY_LIST_VALIDATE(bp, i)				\
	UT_LIST_VALIDATE(list, buf_buddy_free_t,		\
			 bp->zip_free[i], CheckZipFree(i))

#ifdef UNIV_DEBUG
/**********************************************************************//**
Debug function to validate that a buffer is indeed free i.e.: in the
zip_free[].
@return true if free */
UNIV_INLINE
bool
buf_buddy_check_free(
/*=================*/
	buf_pool_t*		buf_pool,/*!< in: buffer pool instance */
	const buf_buddy_free_t*	buf,	/*!< in: block to check */
	ulint			i)	/*!< in: index of buf_pool->zip_free[] */
{
	const ulint	size	= BUF_BUDDY_LOW << i;

	ut_ad(buf_pool_mutex_own(buf_pool));
	ut_ad(!ut_align_offset(buf, size));
	ut_ad(i >= buf_buddy_get_slot(UNIV_ZIP_SIZE_MIN));

	buf_buddy_free_t* itr;

	for (itr = UT_LIST_GET_FIRST(buf_pool->zip_free[i]);
	     itr && itr != buf;
	     itr = UT_LIST_GET_NEXT(list, itr)) {
	}

	return(itr == buf);
}
#endif /* UNIV_DEBUG */

/**********************************************************************//**
Checks if a buf is free i.e.: in the zip_free[].
@retval BUF_BUDDY_STATE_FREE if fully free
@retval BUF_BUDDY_STATE_USED if currently in use
@retval BUF_BUDDY_STATE_PARTIALLY_USED if partially in use. */
static  __attribute__((warn_unused_result))
buf_buddy_state_t
buf_buddy_is_free(
/*==============*/
	buf_buddy_free_t*	buf,	/*!< in: block to check */
	ulint			i)	/*!< in: index of
					buf_pool->zip_free[] */
{
#ifdef UNIV_DEBUG
	const ulint	size	= BUF_BUDDY_LOW << i;
	ut_ad(!ut_align_offset(buf, size));
	ut_ad(i >= buf_buddy_get_slot(UNIV_ZIP_SIZE_MIN));
#endif /* UNIV_DEBUG */

	/* We assume that all memory from buf_buddy_alloc()
	is used for compressed page frames. */

	/* We look inside the allocated objects returned by
	buf_buddy_alloc() and assume that each block is a compressed
	page that contains one of the following in space_id.
	* BUF_BUDDY_STAMP_FREE if the block is in a zip_free list or
	* BUF_BUDDY_STAMP_NONFREE if the block has been allocated but
	not initialized yet or
	* A valid space_id of a compressed tablespace

	The call below attempts to read from free memory.  The memory
	is "owned" by the buddy allocator (and it has been allocated
	from the buffer pool), so there is nothing wrong about this. */
	if (!buf_buddy_stamp_is_free(buf)) {
		return(BUF_BUDDY_STATE_USED);
	}

	/* A block may be free but a fragment of it may still be in use.
	To guard against that we write the free block size in terms of
	zip_free index at start of stamped block. Note that we can
	safely rely on this value only if the buf is free. */
	ut_ad(buf->stamp.size <= i);
	return(buf->stamp.size == i
	       ? BUF_BUDDY_STATE_FREE
	       : BUF_BUDDY_STATE_PARTIALLY_USED);
}

/**********************************************************************//**
Add a block to the head of the appropriate buddy free list. */
UNIV_INLINE
void
buf_buddy_add_to_free(
/*==================*/
	buf_pool_t*		buf_pool,	/*!< in: buffer pool instance */
	buf_buddy_free_t*	buf,		/*!< in,own: block to be freed */
	ulint			i)		/*!< in: index of
						buf_pool->zip_free[] */
{
	ut_ad(buf_pool_mutex_own(buf_pool));
	ut_ad(buf_pool->zip_free[i].start != buf);

	buf_buddy_stamp_free(buf, i);
	UT_LIST_ADD_FIRST(list, buf_pool->zip_free[i], buf);
	ut_d(BUF_BUDDY_LIST_VALIDATE(buf_pool, i));
}

/**********************************************************************//**
Remove a block from the appropriate buddy free list. */
UNIV_INLINE
void
buf_buddy_remove_from_free(
/*=======================*/
	buf_pool_t*		buf_pool,	/*!< in: buffer pool instance */
	buf_buddy_free_t*	buf,		/*!< in,own: block to be freed */
	ulint			i)		/*!< in: index of
						buf_pool->zip_free[] */
{
	ut_ad(buf_pool_mutex_own(buf_pool));
	ut_ad(buf_buddy_check_free(buf_pool, buf, i));

	UT_LIST_REMOVE(list, buf_pool->zip_free[i], buf);
	buf_buddy_stamp_nonfree(buf, i);
}

/**********************************************************************//**
Try to allocate a block from buf_pool->zip_free[].
@return	allocated block, or NULL if buf_pool->zip_free[] was empty */
static
buf_buddy_free_t*
buf_buddy_alloc_zip(
/*================*/
	buf_pool_t*	buf_pool,	/*!< in: buffer pool instance */
	ulint		i)		/*!< in: index of buf_pool->zip_free[] */
{
	buf_buddy_free_t*	buf;

	ut_ad(buf_pool_mutex_own(buf_pool));
	ut_a(i < BUF_BUDDY_SIZES);
	ut_a(i >= buf_buddy_get_slot(UNIV_ZIP_SIZE_MIN));

	ut_d(BUF_BUDDY_LIST_VALIDATE(buf_pool, i));

	buf = UT_LIST_GET_FIRST(buf_pool->zip_free[i]);

	if (buf) {
		buf_buddy_remove_from_free(buf_pool, buf, i);
	} else if (i + 1 < BUF_BUDDY_SIZES) {
		/* Attempt to split. */
		buf = buf_buddy_alloc_zip(buf_pool, i + 1);

		if (buf) {
			buf_buddy_free_t* buddy =
				reinterpret_cast<buf_buddy_free_t*>(
					buf->stamp.bytes
					+ (BUF_BUDDY_LOW << i));

			ut_ad(!buf_pool_contains_zip(buf_pool, buddy));
			buf_buddy_add_to_free(buf_pool, buddy, i);
		}
	}

	if (buf) {
		/* Trash the page other than the BUF_BUDDY_STAMP_NONFREE. */
		UNIV_MEM_TRASH(buf, ~i, BUF_BUDDY_STAMP_OFFSET);
		UNIV_MEM_TRASH(BUF_BUDDY_STAMP_OFFSET + 4
			       + buf->stamp.bytes, ~i,
			       (BUF_BUDDY_LOW << i)
			       - (BUF_BUDDY_STAMP_OFFSET + 4));
		ut_ad(mach_read_from_4(buf->stamp.bytes
				       + BUF_BUDDY_STAMP_OFFSET)
		      == BUF_BUDDY_STAMP_NONFREE);
	}

	return(buf);
}

/**********************************************************************//**
Deallocate a buffer frame of UNIV_PAGE_SIZE. */
static
void
buf_buddy_block_free(
/*=================*/
	buf_pool_t*	buf_pool,	/*!< in: buffer pool instance */
	void*		buf)		/*!< in: buffer frame to deallocate */
{
	const ulint	fold	= BUF_POOL_ZIP_FOLD_PTR(buf);
	buf_page_t*	bpage;
	buf_block_t*	block;

	ut_ad(buf_pool_mutex_own(buf_pool));
	ut_ad(!mutex_own(&buf_pool->zip_mutex));
	ut_a(!ut_align_offset(buf, UNIV_PAGE_SIZE));

	HASH_SEARCH(hash, buf_pool->zip_hash, fold, buf_page_t*, bpage,
		    ut_ad(buf_page_get_state(bpage) == BUF_BLOCK_MEMORY
			  && bpage->in_zip_hash && !bpage->in_page_hash),
		    ((buf_block_t*) bpage)->frame == buf);
	ut_a(bpage);
	ut_a(buf_page_get_state(bpage) == BUF_BLOCK_MEMORY);
	ut_ad(!bpage->in_page_hash);
	ut_ad(bpage->in_zip_hash);
	ut_d(bpage->in_zip_hash = FALSE);
	HASH_DELETE(buf_page_t, hash, buf_pool->zip_hash, fold, bpage);

	ut_d(memset(buf, 0, UNIV_PAGE_SIZE));
	UNIV_MEM_INVALID(buf, UNIV_PAGE_SIZE);

	block = (buf_block_t*) bpage;
	buf_page_mutex_enter(block);
	buf_LRU_block_free_non_file_page(block);
	buf_page_mutex_exit(block);

	ut_ad(buf_pool->buddy_n_frames > 0);
	ut_d(buf_pool->buddy_n_frames--);
}

/**********************************************************************//**
Allocate a buffer block to the buddy allocator. */
static
void
buf_buddy_block_register(
/*=====================*/
	buf_block_t*	block)	/*!< in: buffer frame to allocate */
{
	buf_pool_t*	buf_pool = buf_pool_from_block(block);
	const ulint	fold = BUF_POOL_ZIP_FOLD(block);
	ut_ad(buf_pool_mutex_own(buf_pool));
	ut_ad(!mutex_own(&buf_pool->zip_mutex));
	ut_ad(buf_block_get_state(block) == BUF_BLOCK_READY_FOR_USE);

	buf_block_set_state(block, BUF_BLOCK_MEMORY);

	ut_a(block->frame);
	ut_a(!ut_align_offset(block->frame, UNIV_PAGE_SIZE));

	ut_ad(!block->page.in_page_hash);
	ut_ad(!block->page.in_zip_hash);
	ut_d(block->page.in_zip_hash = TRUE);
	HASH_INSERT(buf_page_t, hash, buf_pool->zip_hash, fold, &block->page);

	ut_d(buf_pool->buddy_n_frames++);
}

/**********************************************************************//**
Allocate a block from a bigger object.
@return	allocated block */
static
void*
buf_buddy_alloc_from(
/*=================*/
	buf_pool_t*	buf_pool,	/*!< in: buffer pool instance */
	void*		buf,		/*!< in: a block that is free to use */
	ulint		i,		/*!< in: index of
					buf_pool->zip_free[] */
	ulint		j)		/*!< in: size of buf as an index
					of buf_pool->zip_free[] */
{
	ulint	offs	= BUF_BUDDY_LOW << j;
	ut_ad(j <= BUF_BUDDY_SIZES);
	ut_ad(i >= buf_buddy_get_slot(UNIV_ZIP_SIZE_MIN));
	ut_ad(j >= i);
	ut_ad(!ut_align_offset(buf, offs));

	/* Add the unused parts of the block to the free lists. */
	while (j > i) {
		buf_buddy_free_t*	zip_buf;

		offs >>= 1;
		j--;

		zip_buf = reinterpret_cast<buf_buddy_free_t*>(
			reinterpret_cast<byte*>(buf) + offs);
		buf_buddy_add_to_free(buf_pool, zip_buf, j);
	}

	buf_buddy_stamp_nonfree(reinterpret_cast<buf_buddy_free_t*>(buf), i);
	return(buf);
}

/**********************************************************************//**
Allocate a block.  The thread calling this function must hold
buf_pool->mutex and must not hold buf_pool->zip_mutex or any block->mutex.
The buf_pool_mutex may be released and reacquired.
@return	allocated block, never NULL */
UNIV_INTERN
void*
buf_buddy_alloc_low(
/*================*/
	buf_pool_t*	buf_pool,	/*!< in/out: buffer pool instance */
	ulint		i,		/*!< in: index of buf_pool->zip_free[],
					or BUF_BUDDY_SIZES */
	ibool*		lru)		/*!< in: pointer to a variable that
					will be assigned TRUE if storage was
					allocated from the LRU list and
					buf_pool->mutex was temporarily
					released */
{
	buf_block_t*	block;

	ut_ad(lru);
	ut_ad(buf_pool_mutex_own(buf_pool));
	ut_ad(!mutex_own(&buf_pool->zip_mutex));
	ut_ad(i >= buf_buddy_get_slot(UNIV_ZIP_SIZE_MIN));

	if (i < BUF_BUDDY_SIZES) {
		/* Try to allocate from the buddy system. */
		block = (buf_block_t*) buf_buddy_alloc_zip(buf_pool, i);

		if (block) {
			goto func_exit;
		}
	}

	/* Try allocating from the buf_pool->free list. */
	block = buf_LRU_get_free_only(buf_pool);

	if (block) {

		goto alloc_big;
	}

	/* Try replacing an uncompressed page in the buffer pool. */
	buf_pool_mutex_exit(buf_pool);
	block = buf_LRU_get_free_block(buf_pool);
	*lru = TRUE;
	buf_pool_mutex_enter(buf_pool);

alloc_big:
	buf_buddy_block_register(block);

	block = (buf_block_t*) buf_buddy_alloc_from(
		buf_pool, block->frame, i, BUF_BUDDY_SIZES);

func_exit:
	buf_pool->buddy_stat[i].used++;
	return(block);
}

/**********************************************************************//**
Try to relocate a block.
@return	true if relocated */
static
bool
buf_buddy_relocate(
/*===============*/
	buf_pool_t*	buf_pool,	/*!< in: buffer pool instance */
	void*		src,		/*!< in: block to relocate */
	void*		dst,		/*!< in: free block to relocate to */
	ulint		i)		/*!< in: index of
					buf_pool->zip_free[] */
{
	buf_page_t*	bpage;
	const ulint	size	= BUF_BUDDY_LOW << i;
	ulint		space;
	ulint		offset;

	ut_ad(buf_pool_mutex_own(buf_pool));
	ut_ad(!mutex_own(&buf_pool->zip_mutex));
	ut_ad(!ut_align_offset(src, size));
	ut_ad(!ut_align_offset(dst, size));
	ut_ad(i >= buf_buddy_get_slot(UNIV_ZIP_SIZE_MIN));
	UNIV_MEM_ASSERT_W(dst, size);

	space	= mach_read_from_4((const byte*) src
				   + FIL_PAGE_ARCH_LOG_NO_OR_SPACE_ID);
	offset	= mach_read_from_4((const byte*) src
				   + FIL_PAGE_OFFSET);

	ut_ad(space != BUF_BUDDY_STAMP_FREE);

	bpage = buf_page_hash_get(buf_pool, space, offset);

	if (!bpage || bpage->zip.data != src) {
		/* The block has probably been freshly
		allocated by buf_LRU_get_free_block() but not
		added to buf_pool->page_hash yet.  Obviously,
		it cannot be relocated. */

		return(false);
	}

	if (page_zip_get_size(&bpage->zip) != size) {
		/* The block is of different size.  We would
		have to relocate all blocks covered by src.
		For the sake of simplicity, give up. */
		ut_ad(page_zip_get_size(&bpage->zip) < size);

		return(false);
	}

	/* The block must have been allocated, but it may
	contain uninitialized data. */
	UNIV_MEM_ASSERT_W(src, size);

	BPageMutex*	block_mutex = buf_page_get_mutex(bpage);

	mutex_enter(block_mutex);

	if (buf_page_can_relocate(bpage)) {
		/* Relocate the compressed page. */
		ullint	usec	= ut_time_us(NULL);
		ut_a(bpage->zip.data == src);
		memcpy(dst, src, size);
		bpage->zip.data = (page_zip_t*) dst;
<<<<<<< HEAD
		mutex_exit(block_mutex);
		UNIV_MEM_INVALID(src, size);
		{
			buf_buddy_stat_t*	buddy_stat
				= &buf_pool->buddy_stat[i];
			buddy_stat->relocated++;
			buddy_stat->relocated_usec
				+= ut_time_us(NULL) - usec;
		}
		return(TRUE);
	}

	mutex_exit(block_mutex);

	return(FALSE);
=======
		mutex_exit(mutex);
		buf_buddy_mem_invalid(
			reinterpret_cast<buf_buddy_free_t*>(src), i);

		buf_buddy_stat_t*	buddy_stat = &buf_pool->buddy_stat[i];
		buddy_stat->relocated++;
		buddy_stat->relocated_usec += ut_time_us(NULL) - usec;
		return(true);
	}

	mutex_exit(mutex);
	return(false);
>>>>>>> 2bb2d546
}

/**********************************************************************//**
Deallocate a block. */
UNIV_INTERN
void
buf_buddy_free_low(
/*===============*/
	buf_pool_t*	buf_pool,	/*!< in: buffer pool instance */
	void*		buf,		/*!< in: block to be freed, must not be
					pointed to by the buffer pool */
	ulint		i)		/*!< in: index of buf_pool->zip_free[],
					or BUF_BUDDY_SIZES */
{
	buf_buddy_free_t*	buddy;

	ut_ad(buf_pool_mutex_own(buf_pool));
	ut_ad(!mutex_own(&buf_pool->zip_mutex));
	ut_ad(i <= BUF_BUDDY_SIZES);
	ut_ad(i >= buf_buddy_get_slot(UNIV_ZIP_SIZE_MIN));
	ut_ad(buf_pool->buddy_stat[i].used > 0);

	buf_pool->buddy_stat[i].used--;
recombine:
	UNIV_MEM_ASSERT_AND_ALLOC(buf, BUF_BUDDY_LOW << i);

	if (i == BUF_BUDDY_SIZES) {
		buf_buddy_block_free(buf_pool, buf);
		return;
	}

	ut_ad(i < BUF_BUDDY_SIZES);
	ut_ad(buf == ut_align_down(buf, BUF_BUDDY_LOW << i));
	ut_ad(!buf_pool_contains_zip(buf_pool, buf));

	/* Do not recombine blocks if there are few free blocks.
	We may waste up to 15360*max_len bytes to free blocks
	(1024 + 2048 + 4096 + 8192 = 15360) */
	if (UT_LIST_GET_LEN(buf_pool->zip_free[i]) < 16) {
		goto func_exit;
	}

	/* Try to combine adjacent blocks. */
	buddy = reinterpret_cast<buf_buddy_free_t*>(
		buf_buddy_get(reinterpret_cast<byte*>(buf),
			      BUF_BUDDY_LOW << i));

	switch (buf_buddy_is_free(buddy, i)) {
	case BUF_BUDDY_STATE_FREE:
		/* The buddy is free: recombine */
		buf_buddy_remove_from_free(buf_pool, buddy, i);
buddy_is_free:
		ut_ad(!buf_pool_contains_zip(buf_pool, buddy));
		i++;
		buf = ut_align_down(buf, BUF_BUDDY_LOW << i);

		goto recombine;

	case BUF_BUDDY_STATE_USED:
		ut_d(BUF_BUDDY_LIST_VALIDATE(buf_pool, i));

		/* The buddy is not free. Is there a free block of
		this size? */
		if (buf_buddy_free_t* zip_buf =
			UT_LIST_GET_FIRST(buf_pool->zip_free[i])) {

			/* Remove the block from the free list, because
			a successful buf_buddy_relocate() will overwrite
			zip_free->list. */
			buf_buddy_remove_from_free(buf_pool, zip_buf, i);

			/* Try to relocate the buddy of buf to the free
			block. */
			if (buf_buddy_relocate(buf_pool, buddy, zip_buf, i)) {

				goto buddy_is_free;
			}

			buf_buddy_add_to_free(buf_pool, zip_buf, i);
		}

		break;
	case BUF_BUDDY_STATE_PARTIALLY_USED:
		/* Some sub-blocks in the buddy are still in use.
		Relocation will fail. No need to try. */
		break;
	}

func_exit:
	/* Free the block to the buddy list. */
	buf_buddy_add_to_free(buf_pool,
			      reinterpret_cast<buf_buddy_free_t*>(buf),
			      i);
}<|MERGE_RESOLUTION|>--- conflicted
+++ resolved
@@ -582,24 +582,7 @@
 		ut_a(bpage->zip.data == src);
 		memcpy(dst, src, size);
 		bpage->zip.data = (page_zip_t*) dst;
-<<<<<<< HEAD
 		mutex_exit(block_mutex);
-		UNIV_MEM_INVALID(src, size);
-		{
-			buf_buddy_stat_t*	buddy_stat
-				= &buf_pool->buddy_stat[i];
-			buddy_stat->relocated++;
-			buddy_stat->relocated_usec
-				+= ut_time_us(NULL) - usec;
-		}
-		return(TRUE);
-	}
-
-	mutex_exit(block_mutex);
-
-	return(FALSE);
-=======
-		mutex_exit(mutex);
 		buf_buddy_mem_invalid(
 			reinterpret_cast<buf_buddy_free_t*>(src), i);
 
@@ -609,9 +592,8 @@
 		return(true);
 	}
 
-	mutex_exit(mutex);
+	mutex_exit(block_mutex);
 	return(false);
->>>>>>> 2bb2d546
 }
 
 /**********************************************************************//**
