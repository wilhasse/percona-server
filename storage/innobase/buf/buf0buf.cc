--- conflicted
+++ resolved
@@ -76,13 +76,9 @@
 #include <map>
 #include <sstream>
 
-<<<<<<< HEAD
-#if defined(HAVE_LIBNUMA) && defined(WITH_NUMA) && !defined(UNIV_INNOCHECKSUM)
-=======
 my_bool  srv_numa_interleave = FALSE;
 
 #ifdef HAVE_LIBNUMA
->>>>>>> 23032807
 #include <numa.h>
 #include <numaif.h>
 
