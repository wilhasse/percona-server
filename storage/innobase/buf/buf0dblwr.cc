/*****************************************************************************

Copyright (c) 1995, 2018, Oracle and/or its affiliates. All Rights Reserved.
Copyright (c) 2016, Percona Inc. All Rights Reserved.

This program is free software; you can redistribute it and/or modify it under
the terms of the GNU General Public License, version 2.0, as published by the
Free Software Foundation.

This program is also distributed with certain software (including but not
limited to OpenSSL) that is licensed under separate terms, as designated in a
particular file or component or in included license documentation. The authors
of MySQL hereby grant you an additional permission to link the program and
your derivative works with the separately licensed software that they have
included with MySQL.

This program is distributed in the hope that it will be useful, but WITHOUT
ANY WARRANTY; without even the implied warranty of MERCHANTABILITY or FITNESS
FOR A PARTICULAR PURPOSE. See the GNU General Public License, version 2.0,
for more details.

You should have received a copy of the GNU General Public License along with
this program; if not, write to the Free Software Foundation, Inc.,
51 Franklin St, Fifth Floor, Boston, MA 02110-1301  USA

*****************************************************************************/

/** @file buf/buf0dblwr.cc
 Doublwrite buffer module

 Created 2011/12/19
 *******************************************************/

#include <sys/types.h>

#include "buf0buf.h"
#include "buf0checksum.h"
#include "buf0dblwr.h"
#include "ha_prototypes.h"
#include "my_compiler.h"
#include "my_inttypes.h"
#include "page0zip.h"
<<<<<<< HEAD
#include "srv0srv.h"
#include "srv0start.h"
#include "trx0purge.h"
=======
#include "trx0sys.h"
#include "os0file.h"

#ifndef UNIV_HOTBACKUP
>>>>>>> be20e845

/** The doublewrite buffer */
buf_dblwr_t *buf_dblwr = NULL;

/** Set to TRUE when the doublewrite buffer is being created */
ibool buf_dblwr_being_created = FALSE;

/** Determines if a page number is located inside the doublewrite buffer.
 @return true if the location is inside the two blocks of the
 doublewrite buffer */
ibool buf_dblwr_page_inside(page_no_t page_no) /*!< in: page number */
{
  if (buf_dblwr == NULL) {
    return (FALSE);
  }

  if (page_no >= buf_dblwr->block1 &&
      page_no < buf_dblwr->block1 + TRX_SYS_DOUBLEWRITE_BLOCK_SIZE) {
    return (TRUE);
  }

  if (page_no >= buf_dblwr->block2 &&
      page_no < buf_dblwr->block2 + TRX_SYS_DOUBLEWRITE_BLOCK_SIZE) {
    return (TRUE);
  }

  return (FALSE);
}

/** Calls buf_page_get() on the TRX_SYS_PAGE and returns a pointer to the
 doublewrite buffer within it.
 @return pointer to the doublewrite buffer within the filespace header
 page. */
UNIV_INLINE
byte *buf_dblwr_get(mtr_t *mtr) /*!< in/out: MTR to hold the page latch */
{
  buf_block_t *block;

  block = buf_page_get(page_id_t(TRX_SYS_SPACE, TRX_SYS_PAGE_NO),
                       univ_page_size, RW_X_LATCH, mtr);

  buf_block_dbg_add_level(block, SYNC_NO_ORDER_CHECK);

  return (buf_block_get_frame(block) + TRX_SYS_DOUBLEWRITE);
}

/** Flush a batch of writes to the datafiles that have already been
 written to the dblwr buffer on disk. */
void buf_dblwr_sync_datafiles() {
  /* Wake possible simulated aio thread to actually post the
  writes to the operating system */
  os_aio_simulated_wake_handler_threads();

  /* Wait that all async writes to tablespaces have been posted to
  the OS */
  os_aio_wait_until_no_pending_writes();

  /* Now we flush the data to disk (for example, with fsync) */
  fil_flush_file_spaces(to_int(FIL_TYPE_TABLESPACE));
}

/** Creates or initialializes the doublewrite buffer at a database start. */
static void buf_dblwr_init(
    byte *doublewrite) /*!< in: pointer to the doublewrite buf
                       header on trx sys page */
{
  ulint buf_size;

  buf_dblwr = static_cast<buf_dblwr_t *>(ut_zalloc_nokey(sizeof(buf_dblwr_t)));

  /* There are two blocks of same size in the doublewrite
  buffer. */
  buf_size = 2 * TRX_SYS_DOUBLEWRITE_BLOCK_SIZE;

  /* There must be atleast one buffer for single page writes
  and one buffer for batch writes. */
  ut_a(srv_doublewrite_batch_size > 0 && srv_doublewrite_batch_size < buf_size);

  mutex_create(LATCH_ID_BUF_DBLWR, &buf_dblwr->mutex);

  buf_dblwr->s_event = os_event_create("dblwr_single_event");
  buf_dblwr->s_reserved = 0;

  buf_dblwr->block1 =
      mach_read_from_4(doublewrite + TRX_SYS_DOUBLEWRITE_BLOCK1);
  buf_dblwr->block2 =
      mach_read_from_4(doublewrite + TRX_SYS_DOUBLEWRITE_BLOCK2);

  buf_dblwr->in_use =
      static_cast<bool *>(ut_zalloc_nokey(buf_size * sizeof(bool)));

  buf_dblwr->write_buf_unaligned =
      static_cast<byte *>(ut_malloc_nokey((1 + buf_size) * UNIV_PAGE_SIZE));

  buf_dblwr->write_buf = static_cast<byte *>(
      ut_align(buf_dblwr->write_buf_unaligned, UNIV_PAGE_SIZE));

  buf_dblwr->buf_block_arr =
      static_cast<buf_page_t **>(ut_zalloc_nokey(buf_size * sizeof(void *)));
}

/** Creates the doublewrite buffer to a new InnoDB installation. The header of
 the doublewrite buffer is placed on the trx system header page.
 @return true if successful, false if not. */
MY_ATTRIBUTE((warn_unused_result))
bool buf_dblwr_create(void) {
  buf_block_t *block2;
  buf_block_t *new_block;
  byte *doublewrite;
  byte *fseg_header;
  page_no_t page_no;
  page_no_t prev_page_no;
  ulint i;
  mtr_t mtr;

  static const char *cannot_continue =
      "Cannot create doublewrite buffer: you must increase"
      " your buffer pool size. Cannot continue operation.";

  if (buf_dblwr) {
    /* Already inited */

    return (true);
  }

start_again:
  mtr_start(&mtr);
  buf_dblwr_being_created = TRUE;

  doublewrite = buf_dblwr_get(&mtr);

  if (mach_read_from_4(doublewrite + TRX_SYS_DOUBLEWRITE_MAGIC) ==
      TRX_SYS_DOUBLEWRITE_MAGIC_N) {
    /* The doublewrite buffer has already been created:
    just read in some numbers */

    buf_dblwr_init(doublewrite);

    mtr_commit(&mtr);
    buf_dblwr_being_created = FALSE;
    return (true);
  }

  ib::info(ER_IB_MSG_95) << "Doublewrite buffer not found: creating new";

  ulint min_doublewrite_size =
      ((2 * TRX_SYS_DOUBLEWRITE_BLOCK_SIZE + FSP_EXTENT_SIZE / 2 + 100) *
       UNIV_PAGE_SIZE);
  if (buf_pool_get_curr_size() < min_doublewrite_size) {
    ib::error(ER_IB_MSG_96) << cannot_continue;

    mtr_commit(&mtr);
    buf_dblwr_being_created = FALSE;
    return (false);
  }

  block2 = fseg_create(TRX_SYS_SPACE, TRX_SYS_PAGE_NO,
                       TRX_SYS_DOUBLEWRITE + TRX_SYS_DOUBLEWRITE_FSEG, &mtr);

  /* fseg_create acquires a second latch on the page,
  therefore we must declare it: */

  buf_block_dbg_add_level(block2, SYNC_NO_ORDER_CHECK);

  if (block2 == NULL) {
    ib::error(ER_IB_MSG_97) << cannot_continue;

    /* We exit without committing the mtr to prevent
    its modifications to the database getting to disk */

    mtr_commit(&mtr);
    buf_dblwr_being_created = FALSE;
    return (false);
  }

  fseg_header = doublewrite + TRX_SYS_DOUBLEWRITE_FSEG;
  prev_page_no = 0;

  for (i = 0; i < 2 * TRX_SYS_DOUBLEWRITE_BLOCK_SIZE + FSP_EXTENT_SIZE / 2;
       i++) {
    new_block =
        fseg_alloc_free_page(fseg_header, prev_page_no + 1, FSP_UP, &mtr);
    if (new_block == NULL) {
      ib::error(ER_IB_MSG_98) << cannot_continue;

      mtr_commit(&mtr);
      buf_dblwr_being_created = FALSE;
      return (false);
    }

    /* We read the allocated pages to the buffer pool;
    when they are written to disk in a flush, the space
    id and page number fields are also written to the
    pages. When we at database startup read pages
    from the doublewrite buffer, we know that if the
    space id and page number in them are the same as
    the page position in the tablespace, then the page
    has not been written to in doublewrite. */

    ut_ad(rw_lock_get_x_lock_count(&new_block->lock) == 1);
    page_no = new_block->page.id.page_no();

    if (i == FSP_EXTENT_SIZE / 2) {
      ut_a(page_no == FSP_EXTENT_SIZE);
      mlog_write_ulint(doublewrite + TRX_SYS_DOUBLEWRITE_BLOCK1, page_no,
                       MLOG_4BYTES, &mtr);
      mlog_write_ulint(
          doublewrite + TRX_SYS_DOUBLEWRITE_REPEAT + TRX_SYS_DOUBLEWRITE_BLOCK1,
          page_no, MLOG_4BYTES, &mtr);

    } else if (i == FSP_EXTENT_SIZE / 2 + TRX_SYS_DOUBLEWRITE_BLOCK_SIZE) {
      ut_a(page_no == 2 * FSP_EXTENT_SIZE);
      mlog_write_ulint(doublewrite + TRX_SYS_DOUBLEWRITE_BLOCK2, page_no,
                       MLOG_4BYTES, &mtr);
      mlog_write_ulint(
          doublewrite + TRX_SYS_DOUBLEWRITE_REPEAT + TRX_SYS_DOUBLEWRITE_BLOCK2,
          page_no, MLOG_4BYTES, &mtr);

    } else if (i > FSP_EXTENT_SIZE / 2) {
      ut_a(page_no == prev_page_no + 1);
    }

    if (((i + 1) & 15) == 0) {
      /* rw_locks can only be recursively x-locked
      2048 times. (on 32 bit platforms,
      (lint) 0 - (X_LOCK_DECR * 2049)
      is no longer a negative number, and thus
      lock_word becomes like a shared lock).
      For 4k page size this loop will
      lock the fseg header too many times. Since
      this code is not done while any other threads
      are active, restart the MTR occasionally. */
      mtr_commit(&mtr);
      mtr_start(&mtr);
      doublewrite = buf_dblwr_get(&mtr);
      fseg_header = doublewrite + TRX_SYS_DOUBLEWRITE_FSEG;
    }

    prev_page_no = page_no;
  }

  mlog_write_ulint(doublewrite + TRX_SYS_DOUBLEWRITE_MAGIC,
                   TRX_SYS_DOUBLEWRITE_MAGIC_N, MLOG_4BYTES, &mtr);
  mlog_write_ulint(
      doublewrite + TRX_SYS_DOUBLEWRITE_MAGIC + TRX_SYS_DOUBLEWRITE_REPEAT,
      TRX_SYS_DOUBLEWRITE_MAGIC_N, MLOG_4BYTES, &mtr);

  mlog_write_ulint(doublewrite + TRX_SYS_DOUBLEWRITE_SPACE_ID_STORED,
                   TRX_SYS_DOUBLEWRITE_SPACE_ID_STORED_N, MLOG_4BYTES, &mtr);
  mtr_commit(&mtr);

  /* Flush the modified pages to disk and make a checkpoint */
  log_make_latest_checkpoint();

  /* Remove doublewrite pages from LRU */
  buf_pool_invalidate();

  ib::info(ER_IB_MSG_99) << "Doublewrite buffer created";

  goto start_again;
}

/** Compute the path to the parallel doublewrite buffer, if not already done */
MY_ATTRIBUTE((warn_unused_result))
static dberr_t buf_parallel_dblwr_make_path(void) noexcept {
  if (parallel_dblwr_buf.path) return (DB_SUCCESS);

  char path[FN_REFLEN + 1 /* OS_PATH_SEPARATOR */];
  const char *dir = nullptr;

  ut_ad(srv_parallel_doublewrite_path);

  if (Fil_path::is_absolute_path(srv_parallel_doublewrite_path)) {
    strncpy(path, srv_parallel_doublewrite_path, sizeof(path));
  } else {
    /* A relative path to the parallel doublewrite file is based either on
    srv_data_home, either mysql data directory if the former is empty. */
    dir = srv_data_home[0] ? srv_data_home : MySQL_datadir_path;
    if (dir[strlen(dir) - 1] == OS_PATH_SEPARATOR)
      snprintf(path, sizeof(path), "%s%s", dir, srv_parallel_doublewrite_path);
    else
      snprintf(path, sizeof(path), "%s%c%s", dir, OS_PATH_SEPARATOR,
               srv_parallel_doublewrite_path);
  }

  os_file_type_t type;
  bool exists = false;

  bool ret = os_file_status(path, &exists, &type);

  /* For realpath() to succeed the file must exist. */

  if (ret && exists) {
    if (my_realpath(path, path, MY_WME) != 0) return (DB_ERROR);
    if (type != OS_FILE_TYPE_FILE) {
      ib::error() << "Parallel doublewrite path " << path
                  << " must point to "
                     "a regular file";
      return (DB_WRONG_FILE_NAME);
    }
  } else if (!Fil_path::is_absolute_path(srv_parallel_doublewrite_path)) {
    /* If it does not exist, and is not an absolute path, then resolve only the
    directory part and append srv_parallel_doublewrite_path to it. */
    char dir_full[FN_REFLEN];

    if (my_realpath(dir_full, dir, MY_WME) != 0) return (DB_ERROR);

    if (dir_full[strlen(dir_full) - 1] == OS_PATH_SEPARATOR)
      snprintf(path, sizeof(path), "%s%s", dir_full,
               srv_parallel_doublewrite_path);
    else
      snprintf(path, sizeof(path), "%s%c%s", dir_full, OS_PATH_SEPARATOR,
               srv_parallel_doublewrite_path);
  }

  parallel_dblwr_buf.path = mem_strdup(path);
  return (parallel_dblwr_buf.path ? DB_SUCCESS : DB_OUT_OF_MEMORY);
}

/** Close the parallel doublewrite buffer file */
static void buf_parallel_dblwr_close(void) noexcept {
  if (!parallel_dblwr_buf.file.is_closed()) {
    os_file_close(parallel_dblwr_buf.file);
    parallel_dblwr_buf.file.set_closed();
  }
}

/** Maximum possible parallel doublewrite buffer file size in bytes */
#define MAX_DOUBLEWRITE_FILE_SIZE \
  ((MAX_DOUBLEWRITE_BATCH_SIZE) * (MAX_DBLWR_SHARDS) * (UNIV_PAGE_SIZE))

/**
At database startup initializes the doublewrite buffer memory structure if
we already have a doublewrite buffer created in the data files. If we are
upgrading to an InnoDB version which supports multiple tablespaces, then this
function performs the necessary update operations. If we are in a crash
recovery, this function loads the pages from double write buffer into memory.
@param[in]	file		File handle
@param[in]	path		Path name of file
@return DB_SUCCESS or error code */
dberr_t buf_dblwr_init_or_load_pages(pfs_os_file_t file, const char *path) {
  byte *buf;
  byte *page;
  page_no_t block1;
  page_no_t block2;
  space_id_t space_id;
  byte *read_buf;
  byte *doublewrite;
  byte *unaligned_read_buf;
  ibool reset_space_ids = FALSE;
  recv_dblwr_t &recv_dblwr = recv_sys->dblwr;

  if (srv_read_only_mode) {
    ib::info() << "Skipping doublewrite buffer processing due to "
                  "InnoDB running in read only mode";
    return (DB_SUCCESS);
  }

  /* We do the file i/o past the buffer pool */

  unaligned_read_buf = static_cast<byte *>(ut_malloc_nokey(2 * UNIV_PAGE_SIZE));

  read_buf = static_cast<byte *>(ut_align(unaligned_read_buf, UNIV_PAGE_SIZE));

  /* Read the trx sys header to check if we are using the doublewrite
  buffer */
  dberr_t err;

  IORequest read_request(IORequest::READ);

  read_request.disable_compression();

  err = os_file_read(read_request, file, read_buf,
                     TRX_SYS_PAGE_NO * UNIV_PAGE_SIZE, UNIV_PAGE_SIZE);

  if (err != DB_SUCCESS) {
    ib::error(ER_IB_MSG_100)
        << "Failed to read the system tablespace header page";

    ut_free(unaligned_read_buf);

    return (err);
  }

  doublewrite = read_buf + TRX_SYS_DOUBLEWRITE;

  if (mach_read_from_4(doublewrite + TRX_SYS_DOUBLEWRITE_MAGIC) ==
      TRX_SYS_DOUBLEWRITE_MAGIC_N) {
    /* The doublewrite buffer has been created */

    buf_dblwr_init(doublewrite);

    block1 = buf_dblwr->block1;
    block2 = buf_dblwr->block2;

    buf = buf_dblwr->write_buf;
  } else {
    ut_free(unaligned_read_buf);
    return (DB_SUCCESS);
  }

  if (mach_read_from_4(doublewrite + TRX_SYS_DOUBLEWRITE_SPACE_ID_STORED) !=
      TRX_SYS_DOUBLEWRITE_SPACE_ID_STORED_N) {
    /* We are upgrading from a version < 4.1.x to a version where
    multiple tablespaces are supported. We must reset the space id
    field in the pages in the doublewrite buffer because starting
    from this version the space id is stored to
    FIL_PAGE_ARCH_LOG_NO_OR_SPACE_ID. */

    reset_space_ids = TRUE;

    ib::info(ER_IB_MSG_1266)
        << "Resetting space id's in the doublewrite buffer";
  }

  /* Read the pages from the doublewrite buffer to memory */
  err = os_file_read(read_request, file, buf, block1 * UNIV_PAGE_SIZE,
                     TRX_SYS_DOUBLEWRITE_BLOCK_SIZE * UNIV_PAGE_SIZE);

  if (err != DB_SUCCESS) {
    ib::error(ER_IB_MSG_101) << "Failed to read the first double write buffer "
                                "extent";

    ut_free(unaligned_read_buf);

    return (err);
  }

  err = os_file_read(
      read_request, file, buf + TRX_SYS_DOUBLEWRITE_BLOCK_SIZE * UNIV_PAGE_SIZE,
      block2 * UNIV_PAGE_SIZE, TRX_SYS_DOUBLEWRITE_BLOCK_SIZE * UNIV_PAGE_SIZE);

  if (err != DB_SUCCESS) {
    ib::error(ER_IB_MSG_102) << "Failed to read the second double write buffer "
                                "extent";

    ut_free(unaligned_read_buf);

    return (err);
  }

  /* Check if any of these pages is half-written in data files, in the
  intended position */

  page = buf;

  for (page_no_t i = 0; i < TRX_SYS_DOUBLEWRITE_BLOCK_SIZE * 2; i++) {
    if (reset_space_ids) {
      page_no_t source_page_no;

      space_id = 0;
      mach_write_to_4(page + FIL_PAGE_ARCH_LOG_NO_OR_SPACE_ID, space_id);
      /* We do not need to calculate new checksums for the
      pages because the field .._SPACE_ID does not affect
      them. Write the page back to where we read it from. */

      if (i < TRX_SYS_DOUBLEWRITE_BLOCK_SIZE) {
        source_page_no = block1 + i;
      } else {
        source_page_no = block2 + i - TRX_SYS_DOUBLEWRITE_BLOCK_SIZE;
      }

      IORequest write_request(IORequest::WRITE);

      /* Recovered data file pages are written out
      as uncompressed. */

      write_request.disable_compression();

      err = os_file_write(write_request, path, file, page,
                          source_page_no * UNIV_PAGE_SIZE, UNIV_PAGE_SIZE);

      if (err != DB_SUCCESS) {
        ib::error(ER_IB_MSG_103) << "Failed to write to the double write"
                                    " buffer";

        ut_free(unaligned_read_buf);

        return (err);
      }

    } else {
      recv_dblwr.add(page);
    }

    page += univ_page_size.physical();
  }

  err = buf_parallel_dblwr_make_path();
  if (err != DB_SUCCESS) {
    ut_free(unaligned_read_buf);
    return (err);
  }

  ut_ad(parallel_dblwr_buf.file.is_closed());
  bool success;
  parallel_dblwr_buf.file = os_file_create_simple_no_error_handling(
      innodb_parallel_dblwrite_file_key, parallel_dblwr_buf.path, OS_FILE_OPEN,
      OS_FILE_READ_ONLY, true, &success);
  if (!success) {
    /* We are not supposed to check errno != ENOENT directly, but
    os_file_get_last_error will spam error log if it's handled
    there. */
    if (errno != ENOENT) {
      os_file_get_last_error(true);
      ib::error() << "Failed to open the parallel doublewrite "
                     "buffer at "
                  << parallel_dblwr_buf.path;
      ut_free(unaligned_read_buf);
      return (DB_CANNOT_OPEN_FILE);
    }
    /* Failed to open because the file did not exist: OK */
    ib::info() << "Crash recovery did not find the parallel "
                  "doublewrite buffer at "
               << parallel_dblwr_buf.path;
  } else {
    /* Cannot possibly be upgrading from 4.1 */
    ut_ad(!reset_space_ids);

    os_file_set_nocache(parallel_dblwr_buf.file, parallel_dblwr_buf.path,
                        "open", false);

    os_offset_t size = os_file_get_size(parallel_dblwr_buf.file);

    if (size > MAX_DOUBLEWRITE_FILE_SIZE) {
      ib::error() << "Parallel doublewrite buffer size " << size
                  << " bytes is larger than the maximum "
                     "size "
                  << MAX_DOUBLEWRITE_FILE_SIZE
                  << " bytes supported by this server "
                     "version";
      buf_parallel_dblwr_close();
      ut_free(unaligned_read_buf);
      return (DB_CORRUPTION);
    }

    if (size % UNIV_PAGE_SIZE) {
      ib::error() << "Parallel doublewrite buffer size " << size
                  << " bytes is not a multiple of "
                     "a page size "
                  << UNIV_PAGE_SIZE << " bytes";
      buf_parallel_dblwr_close();
      ut_free(unaligned_read_buf);
      return (DB_CORRUPTION);
    }

    if (size == 0) {
      ib::info() << "Parallel doublewrite buffer is zero-sized";
      buf_parallel_dblwr_close();
      ut_free(unaligned_read_buf);
      return (DB_SUCCESS);
    }

    ib::info() << "Recovering partial pages from the parallel "
                  "doublewrite buffer at "
               << parallel_dblwr_buf.path;

    parallel_dblwr_buf.recovery_buf_unaligned = static_cast<byte *>(
        ut_malloc(size + UNIV_PAGE_SIZE, mem_key_parallel_doublewrite));
    if (!parallel_dblwr_buf.recovery_buf_unaligned) {
      buf_parallel_dblwr_close();
      ut_free(unaligned_read_buf);
      return (DB_OUT_OF_MEMORY);
    }
    byte *recovery_buf = static_cast<byte *>(
        ut_align(parallel_dblwr_buf.recovery_buf_unaligned, UNIV_PAGE_SIZE));

    err = os_file_read(read_request, parallel_dblwr_buf.file, recovery_buf, 0,
                       size);
    if (err != DB_SUCCESS) {
      ib::error() << "Failed to read the parallel "
                     "doublewrite buffer";
      buf_parallel_dblwr_close();
      ut_free(unaligned_read_buf);
      ut_free(parallel_dblwr_buf.recovery_buf_unaligned);
      return (DB_ERROR);
    }

    for (page = recovery_buf; page < recovery_buf + size;
         page += UNIV_PAGE_SIZE) {
      recv_dblwr.add(page);
    }
    buf_parallel_dblwr_close();
  }

  if (reset_space_ids) {
    os_file_flush(file);
  }

  ut_free(unaligned_read_buf);

  return (DB_SUCCESS);
}

/** Delete the parallel doublewrite file, if its path already has been
computed. It is up to the caller to ensure that this called at safe point */
void buf_parallel_dblwr_delete() noexcept {
  if (parallel_dblwr_buf.path)
    os_file_delete_if_exists(innodb_parallel_dblwrite_file_key,
                             parallel_dblwr_buf.path, nullptr);
}

/** Release any unused parallel doublewrite pages and free their underlying
buffer at the end of crash recovery */
void buf_parallel_dblwr_finish_recovery() noexcept {
  recv_sys->dblwr.pages.clear();
  ut_free(parallel_dblwr_buf.recovery_buf_unaligned);
  parallel_dblwr_buf.recovery_buf_unaligned = nullptr;
}

/** Recover a single page
@param[in]	page_no_dblwr	Page number in the doublewrite buffer
@param[in,out]	space		Tablespace instance to write to
@param[in]	page_no		Page number in the tablespace
@param[in]	page		Page data to write */
static void buf_dblwr_recover_page(page_no_t page_no_dblwr, fil_space_t *space,
                                   page_no_t page_no, const page_t *page) {
  byte *ptr;
  byte *read_buf;

  ptr = static_cast<byte *>(ut_malloc_nokey(2 * UNIV_PAGE_SIZE));

  read_buf = static_cast<byte *>(ut_align(ptr, UNIV_PAGE_SIZE));

  fil_space_open_if_needed(space);

  if (page_no >= space->size) {
    /* Do not report the warning if the tablespace is
    going to be truncated. */
    if (undo::is_active(space->id)) {
      ib::warn(ER_IB_MSG_104) << "Page " << page_no_dblwr
                              << " in the doublewrite buffer is"
                                 " not within space bounds: page "
                              << page_id_t(space->id, page_no);
    }
  } else {
    const page_size_t page_size(space->flags);
    const page_id_t page_id(space->id, page_no);

    /* We want to ensure that for partial reads the
    unread portion of the page is NUL. */
    memset(read_buf, 0x0, page_size.physical());

    IORequest request;

    request.dblwr_recover();

    /* Read in the actual page from the file */
    dberr_t err = fil_io(request, true, page_id, page_size, 0,
                         page_size.physical(), read_buf, NULL);

    if (err != DB_SUCCESS) {
      ib::warn(ER_IB_MSG_105)
          << "Double write buffer recovery: " << page_id << " read failed with "
          << "error: " << ut_strerr(err);
    }

    /* Check if the page is corrupt */
    BlockReporter block(true, read_buf, page_size,
                        fsp_is_checksum_disabled(space->id));

    if (block.is_corrupted()) {
      ib::info(ER_IB_MSG_106) << "Database page corruption or"
                              << " a failed file read of page " << page_id
                              << ". Trying to recover it from the"
                              << " doublewrite buffer.";

      BlockReporter dblwr_buf_page(true, page, page_size,
                                   fsp_is_checksum_disabled(space->id));

      if (dblwr_buf_page.is_corrupted()) {
        ib::error(ER_IB_MSG_107) << "Dump of the page:";
        buf_page_print(read_buf, page_size, BUF_PAGE_PRINT_NO_CRASH);

        ib::error(ER_IB_MSG_108) << "Dump of corresponding"
                                    " page in doublewrite buffer:";

        buf_page_print(page, page_size, BUF_PAGE_PRINT_NO_CRASH);

        ib::fatal(ER_IB_MSG_109) << "The page in the"
                                    " doublewrite buffer is"
                                    " corrupt. Cannot continue"
                                    " operation. You can try to"
                                    " recover the database with"
                                    " innodb_force_recovery=6";
      }
    } else {
      bool t1 = buf_page_is_zeroes(read_buf, page_size);

      bool t2 = buf_page_is_zeroes(page, page_size);

      BlockReporter reporter = BlockReporter(
          true, page, page_size, fsp_is_checksum_disabled(space->id));

      bool t3 = reporter.is_corrupted();

      if (t1 && !(t2 || t3)) {
        /* Database page contained only
        zeroes, while a valid copy is
        available in dblwr buffer. */

      } else {
        ut_free(ptr);
        return;
      }
    }

    /* Recovered data file pages are written out
    as uncompressed. */

    IORequest write_request(IORequest::WRITE);

    write_request.disable_compression();

    /* Write the good page from the doublewrite
    buffer to the intended position. */

    err = fil_io(write_request, true, page_id, page_size, 0,
                 page_size.physical(), const_cast<byte *>(page), NULL);

    ut_a(err == DB_SUCCESS);

    ib::info(ER_IB_MSG_110)
        << "Recovered page " << page_id << " from the doublewrite buffer.";
  }

  ut_free(ptr);
}

/** Process and remove the double write buffer pages for all tablespaces. */
void buf_dblwr_process() {
  page_no_t page_no_dblwr = 0;
  recv_dblwr_t &dblwr = recv_sys->dblwr;

  for (auto i = dblwr.pages.begin(); i != dblwr.pages.end();
       ++i, ++page_no_dblwr) {
    const byte *page = *i;
    page_no_t page_no = page_get_page_no(page);
    space_id_t space_id = page_get_space_id(page);

    fil_space_t *space = fil_space_get(space_id);

    if (space == nullptr) {
      /* We will have to lazily apply this page
      when we see a MLOG_FILE_OPEN redo record
      during recovery. */

      using Page = recv_dblwr_t::Page;

      dblwr.deferred.push_back(Page(page_no_dblwr, page));
    } else {
      buf_dblwr_recover_page(page_no_dblwr, space, page_no, page);
    }
  }

<<<<<<< HEAD
  fil_flush_file_spaces(to_int(FIL_TYPE_TABLESPACE));
=======
			space_id = 0;
			mach_write_to_4(page + FIL_PAGE_ARCH_LOG_NO_OR_SPACE_ID,
					space_id);
			/* We do not need to calculate new checksums for the
			pages because the field .._SPACE_ID does not affect
			them. Write the page back to where we read it from. */

			if (i < TRX_SYS_DOUBLEWRITE_BLOCK_SIZE) {
				source_page_no = block1 + i;
			} else {
				source_page_no = block2
					+ i - TRX_SYS_DOUBLEWRITE_BLOCK_SIZE;
			}

			IORequest	write_request(IORequest::WRITE);

			/* Recovered data file pages are written out
			as uncompressed. */

			write_request.disable_compression();

			err = os_file_write(
				write_request, path, file, page,
				source_page_no * UNIV_PAGE_SIZE,
				UNIV_PAGE_SIZE);

			if (err != DB_SUCCESS) {

				ib::error()
					<< "Failed to write to the double write"
					" buffer";

				ut_free(unaligned_read_buf);

				return(err);
			}

		} else {
			recv_dblwr.add_to_sys(page);
		}

		page += univ_page_size.physical();
	}

	err = buf_parallel_dblwr_make_path();
	if (err != DB_SUCCESS) {

		ut_free(unaligned_read_buf);
		return(err);
	}

	ut_ad(parallel_dblwr_buf.file.is_closed());
	bool success;
	parallel_dblwr_buf.file
		= os_file_create_simple_no_error_handling(
			innodb_parallel_dblwrite_file_key,
			parallel_dblwr_buf.path,
			OS_FILE_OPEN, OS_FILE_READ_ONLY, true, &success);
	if (!success) {
		/* We are not supposed to check errno != ENOENT directly, but
		os_file_get_last_error will spam error log if it's handled
		there. */
		if (errno != ENOENT) {
			os_file_get_last_error(true);
			ib::error()
				<< "Failed to open the parallel doublewrite "
				"buffer at " << parallel_dblwr_buf.path;
			ut_free(unaligned_read_buf);
			return(DB_CANNOT_OPEN_FILE);
		}
		/* Failed to open because the file did not exist: OK */
		ib::info() << "Crash recovery did not find the parallel "
			"doublewrite buffer at "
			   << parallel_dblwr_buf.path;
	} else {
		/* Cannot possibly be upgrading from 4.1 */
		ut_ad(!reset_space_ids);

		os_file_set_nocache(parallel_dblwr_buf.file,
				    parallel_dblwr_buf.path,
				    "open", false);

		os_offset_t size = os_file_get_size(parallel_dblwr_buf.file);

		if (size > MAX_DOUBLEWRITE_FILE_SIZE) {
			ib::error() << "Parallel doublewrite buffer size "
				    << size
				    << " bytes is larger than the maximum "
				"size " << MAX_DOUBLEWRITE_FILE_SIZE
				    << " bytes supported by this server "
				"version";
			buf_parallel_dblwr_close();
			ut_free(unaligned_read_buf);
			return(DB_CORRUPTION);
		}

		if (size % UNIV_PAGE_SIZE) {
			ib::error() << "Parallel doublewrite buffer size "
				    << size << " bytes is not a multiple of "
				"a page size "
				    << UNIV_PAGE_SIZE << " bytes";
			buf_parallel_dblwr_close();
			ut_free(unaligned_read_buf);
			return(DB_CORRUPTION);
		}

		if (size == 0) {
			ib::info()
				<< "Parallel doublewrite buffer is zero-sized";
			buf_parallel_dblwr_close();
			ut_free(unaligned_read_buf);
			return(DB_SUCCESS);
		}

		ib::info() << "Recovering partial pages from the parallel "
			"doublewrite buffer at " << parallel_dblwr_buf.path;

		parallel_dblwr_buf.recovery_buf_unaligned
			= static_cast<byte *>(
				ut_malloc(size + UNIV_PAGE_SIZE,
					  mem_key_parallel_doublewrite));
		if (!parallel_dblwr_buf.recovery_buf_unaligned) {
			buf_parallel_dblwr_close();
			ut_free(unaligned_read_buf);
			return(DB_OUT_OF_MEMORY);
		}
		byte* recovery_buf = static_cast<byte *>
			(ut_align(parallel_dblwr_buf.recovery_buf_unaligned,
				  UNIV_PAGE_SIZE));

		err = os_file_read(read_request, parallel_dblwr_buf.file,
				   recovery_buf, 0, size);
		if (err != DB_SUCCESS) {
			ib::error() << "Failed to read the parallel "
				"doublewrite buffer";
			buf_parallel_dblwr_close();
			ut_free(unaligned_read_buf);
			ut_free(parallel_dblwr_buf.recovery_buf_unaligned);
			return(DB_ERROR);
		}

		byte zero_page[UNIV_PAGE_SIZE_MAX] = {0};
		for (page = recovery_buf; page < recovery_buf + size;
		     page += UNIV_PAGE_SIZE) {

			/* Skip all zero pages */
			const ulint	checksum = mach_read_from_4(
				page + FIL_PAGE_SPACE_OR_CHKSUM);

			if (checksum != 0
                            || memcmp(page, zero_page, UNIV_PAGE_SIZE) != 0) {
				recv_dblwr.add(page);
			}
		}
		buf_parallel_dblwr_close();
	}

	if (reset_space_ids) {
		os_file_flush(file);
	}

	ut_free(unaligned_read_buf);

	return(DB_SUCCESS);
}
>>>>>>> be20e845

  buf_parallel_dblwr_finish_recovery();

  /* If parallel doublewrite buffer was used, now it's safe to delete and
  re-create it. */
  buf_parallel_dblwr_delete();
  if (buf_parallel_dblwr_create() != DB_SUCCESS)
    ib::fatal() << "Creating the parallel doublewrite buffer failed";
}

/** Recover pages from the double write buffer for a specific tablespace.
The pages that were read from the doublewrite buffer are written to the
tablespace they belong to.
@param[in]	space		Tablespace instance */
void buf_dblwr_recover_pages(fil_space_t *space) {
  recv_dblwr_t &dblwr = recv_sys->dblwr;

<<<<<<< HEAD
  for (auto it = dblwr.deferred.begin(); it != dblwr.deferred.end();
       /* No op */) {
    using Page = recv_dblwr_t::Page;

    Page &page = *it;
    space_id_t space_id = page_get_space_id(page.m_page);

    if (space_id == space->id) {
      page_no_t page_no;

      page_no = page_get_page_no(page.m_page);

      buf_dblwr_recover_page(0, space, page_no, page.m_page);

      page.close();

      it = dblwr.deferred.erase(it);
    } else {
      ++it;
    }
  }

  fil_flush_file_spaces(to_int(FIL_TYPE_TABLESPACE));
=======
/** Process and remove the double write buffer pages for all tablespaces. */
void
buf_dblwr_process(void)
{
	ulint		page_no_dblwr	= 0;
	byte*		read_buf;
	byte*		unaligned_read_buf;
	recv_dblwr_t&	recv_dblwr	= recv_sys->dblwr;

	ut_ad(!srv_read_only_mode);

	unaligned_read_buf = static_cast<byte*>(
		ut_malloc_nokey(2 * UNIV_PAGE_SIZE));

	read_buf = static_cast<byte*>(
		ut_align(unaligned_read_buf, UNIV_PAGE_SIZE));

	for (recv_dblwr_t::list::iterator i = recv_dblwr.pages.begin();
	     i != recv_dblwr.pages.end();
	     ++i, ++page_no_dblwr) {

		byte*		page		= *i;
		ulint		page_no		= page_get_page_no(page);
		ulint		space_id	= page_get_space_id(page);

		fil_space_t*	space = fil_space_get(space_id);

		if (space == NULL) {
			/* Maybe we have dropped the tablespace
			and this page once belonged to it: do nothing */
			continue;
		}

		fil_space_open_if_needed(space);

		if (page_no >= space->size) {

			/* Do not report the warning if the tablespace is
			schedule for truncate or was truncated and we have live
			MLOG_TRUNCATE record in redo. */
			bool	skip_warning =
				srv_is_tablespace_truncated(space_id)
				|| srv_was_tablespace_truncated(space);

			if (!skip_warning) {
				ib::warn() << "Page " << page_no_dblwr
					<< " in the doublewrite buffer is"
					" not within space bounds: page "
					<< page_id_t(space_id, page_no);
			}
		} else {
			const page_size_t	page_size(space->flags);
			const page_id_t		page_id(space_id, page_no);

			/* We want to ensure that for partial reads the
			unread portion of the page is NUL. */
			memset(read_buf, 0x0, page_size.physical());

			IORequest	request;

			request.dblwr_recover();

			/* Read in the actual page from the file */
			dberr_t	err = fil_io(
				request, true,
				page_id, page_size,
				0, page_size.physical(), read_buf, NULL);

			if (err != DB_SUCCESS) {

				ib::warn()
					<< "Double write buffer recovery: "
					<< page_id << " read failed with "
					<< "error: " << ut_strerr(err);
			}

			/* Check if the page is corrupt */
			if (buf_page_is_corrupted(
				true, read_buf, page_size,
				fsp_is_checksum_disabled(space_id))) {

				ib::info() << "Database page corruption or"
					<< " a failed file read of page "
					<< page_id
					<< ". Trying to recover it from the"
					<< " doublewrite buffer.";

				dberr_t	err = os_dblwr_decrypt_page(
					space, page);

				if (err != DB_SUCCESS || buf_page_is_corrupted(
					true, page, page_size,
					fsp_is_checksum_disabled(space_id))) {

					ib::error() << "Dump of the page:";
					buf_page_print(
						read_buf, page_size,
						BUF_PAGE_PRINT_NO_CRASH);
					ib::error() << "Dump of corresponding"
						" page in doublewrite buffer:";

					buf_page_print(
						page, page_size,
						BUF_PAGE_PRINT_NO_CRASH);

					ib::fatal() << "The page in the"
						" doublewrite buffer is"
						" corrupt. Cannot continue"
						" operation. You can try to"
						" recover the database with"
						" innodb_force_recovery=6";
				}
			} else if (buf_page_is_zeroes(read_buf, page_size)
				   && !buf_page_is_zeroes(page, page_size)
				   && !buf_page_is_corrupted(
					true, page, page_size,
					fsp_is_checksum_disabled(space_id))) {

				/* Database page contained only zeroes, while
				a valid copy is available in dblwr buffer. */

			} else {

				bool t1 = buf_page_is_zeroes(
                                        read_buf, page_size);

				bool t2 = buf_page_is_zeroes(page, page_size);

				bool t3 = buf_page_is_corrupted(
					true, page, page_size,
					fsp_is_checksum_disabled(space_id));

				if (t1 && !(t2 || t3)) {

					/* Database page contained only
					zeroes, while a valid copy is
					available in dblwr buffer. */

				} else {
					continue;
				}
			}

			/* Recovered data file pages are written out
			as uncompressed. */

			IORequest	write_request(IORequest::WRITE);

			write_request.disable_compression();

			/* Write the good page from the doublewrite
			buffer to the intended position. */

			fil_io(write_request, true,
			       page_id, page_size,
			       0, page_size.physical(),
			       const_cast<byte*>(page), NULL);

			ib::info()
				<< "Recovered page "
				<< page_id
				<< " from the doublewrite buffer.";
		}
	}

	fil_flush_file_spaces(FIL_TYPE_TABLESPACE);
	ut_free(unaligned_read_buf);

	buf_parallel_dblwr_finish_recovery();

	/* If parallel doublewrite buffer was used, now it's safe to
	delete and re-create it. */
	buf_parallel_dblwr_delete();
	if (buf_parallel_dblwr_create() != DB_SUCCESS) {
		ib::fatal()
			<< "Creating the parallel doublewrite buffer failed";
	}
>>>>>>> be20e845
}

/** Frees doublewrite buffer. */
void buf_dblwr_free(void) {
  /* Free the double write data structures. */
  ut_ad(buf_dblwr->s_reserved == 0);

  os_event_destroy(buf_dblwr->s_event);
  ut_free(buf_dblwr->write_buf_unaligned);
  buf_dblwr->write_buf_unaligned = NULL;

  ut_free(buf_dblwr->buf_block_arr);
  buf_dblwr->buf_block_arr = NULL;

  ut_free(buf_dblwr->in_use);
  buf_dblwr->in_use = NULL;

  mutex_free(&buf_dblwr->mutex);
  ut_free(buf_dblwr);
  buf_dblwr = NULL;
}

/** Updates the doublewrite buffer when an IO request is completed. */
void buf_dblwr_update(
    const buf_page_t *bpage, /*!< in: buffer block descriptor */
    buf_flush_t flush_type)  /*!< in: flush type */
{
  if (!srv_use_doublewrite_buf || buf_dblwr == NULL ||
      fsp_is_system_temporary(bpage->id.space())) {
    return;
  }

  ut_ad(!srv_read_only_mode);

  switch (flush_type) {
    case BUF_FLUSH_LIST:
    case BUF_FLUSH_LRU: {
      const ulint i = buf_parallel_dblwr_partition(bpage, flush_type);
      struct parallel_dblwr_shard_t *const dblwr_shard =
          &parallel_dblwr_buf.shard[i];

      ut_ad(!os_event_is_set(dblwr_shard->batch_completed));

      if (dblwr_shard->batch_size.fetch_sub(1, std::memory_order_relaxed) == 0)
        /* The last page from the doublewrite batch. */
        os_event_set(dblwr_shard->batch_completed);
    } break;
    case BUF_FLUSH_SINGLE_PAGE: {
      const ulint size = 2 * TRX_SYS_DOUBLEWRITE_BLOCK_SIZE;
      ulint i;
      mutex_enter(&buf_dblwr->mutex);
      for (i = 0; i < size; ++i) {
        if (buf_dblwr->buf_block_arr[i] == bpage) {
          buf_dblwr->s_reserved--;
          buf_dblwr->buf_block_arr[i] = NULL;
          buf_dblwr->in_use[i] = false;
          break;
        }
      }

      /* The block we are looking for must exist as a
      reserved block. */
      ut_a(i < size);
    }
      os_event_set(buf_dblwr->s_event);
      mutex_exit(&buf_dblwr->mutex);
      break;
    case BUF_FLUSH_N_TYPES:
      ut_error;
  }
}

/** Check the LSN values on the page. */
static void buf_dblwr_check_page_lsn(
    const page_t *page) /*!< in: page to check */
{
  if (memcmp(page + (FIL_PAGE_LSN + 4),
             page + (UNIV_PAGE_SIZE - FIL_PAGE_END_LSN_OLD_CHKSUM + 4), 4)) {
    const ulint lsn1 = mach_read_from_4(page + FIL_PAGE_LSN + 4);
    const ulint lsn2 = mach_read_from_4(page + UNIV_PAGE_SIZE -
                                        FIL_PAGE_END_LSN_OLD_CHKSUM + 4);

    ib::error(ER_IB_MSG_111) << "The page to be written seems corrupt!"
                                " The low 4 bytes of LSN fields do not match"
                                " ("
                             << lsn1 << " != " << lsn2
                             << ")!"
                                " Noticed in the buffer pool.";
  }
}

/** Asserts when a corrupt block is find during writing out data to the
 disk. */
static void buf_dblwr_assert_on_corrupt_block(
    const buf_block_t *block) /*!< in: block to check */
{
  buf_page_print(block->frame, univ_page_size, BUF_PAGE_PRINT_NO_CRASH);

  ib::fatal(ER_IB_MSG_112)
      << "Apparent corruption of an index page " << block->page.id
      << " to be written to data file. We intentionally crash"
         " the server to prevent corrupt data from ending up in"
         " data files.";
}

/** Check the LSN values on the page with which this block is associated.
 Also validate the page if the option is set. */
static void buf_dblwr_check_block(
    const buf_block_t *block) /*!< in: block to check */
{
  ut_ad(buf_block_get_state(block) == BUF_BLOCK_FILE_PAGE);

  if (block->skip_flush_check) {
    return;
  }

  switch (fil_page_get_type(block->frame)) {
    case FIL_PAGE_INDEX:
    case FIL_PAGE_RTREE:
    case FIL_PAGE_SDI:
      if (page_is_comp(block->frame)) {
        if (page_simple_validate_new(block->frame)) {
          return;
        }
      } else if (page_simple_validate_old(block->frame)) {
        return;
      }
      /* While it is possible that this is not an index page
      but just happens to have wrongly set FIL_PAGE_TYPE,
      such pages should never be modified to without also
      adjusting the page type during page allocation or
      buf_flush_init_for_writing() or fil_page_reset_type(). */
      break;
    case FIL_PAGE_TYPE_FSP_HDR:
    case FIL_PAGE_IBUF_BITMAP:
    case FIL_PAGE_TYPE_UNKNOWN:
      /* Do not complain again, we already reset this field. */
    case FIL_PAGE_UNDO_LOG:
    case FIL_PAGE_INODE:
    case FIL_PAGE_IBUF_FREE_LIST:
    case FIL_PAGE_TYPE_SYS:
    case FIL_PAGE_TYPE_TRX_SYS:
    case FIL_PAGE_TYPE_XDES:
    case FIL_PAGE_TYPE_BLOB:
    case FIL_PAGE_TYPE_ZBLOB:
    case FIL_PAGE_TYPE_ZBLOB2:
    case FIL_PAGE_SDI_BLOB:
    case FIL_PAGE_SDI_ZBLOB:
    case FIL_PAGE_TYPE_LOB_INDEX:
    case FIL_PAGE_TYPE_LOB_DATA:
    case FIL_PAGE_TYPE_LOB_FIRST:
    case FIL_PAGE_TYPE_ZLOB_FIRST:
    case FIL_PAGE_TYPE_ZLOB_DATA:
    case FIL_PAGE_TYPE_ZLOB_INDEX:
    case FIL_PAGE_TYPE_ZLOB_FRAG:
    case FIL_PAGE_TYPE_ZLOB_FRAG_ENTRY:
    case FIL_PAGE_TYPE_RSEG_ARRAY:
      /* TODO: validate also non-index pages */
      return;
    case FIL_PAGE_TYPE_ALLOCATED:
      /* empty pages should never be flushed */
      break;
  }

  buf_dblwr_assert_on_corrupt_block(block);
}

/** Writes a page that has already been written to the doublewrite buffer
 to the datafile. It is the job of the caller to sync the datafile. */
static void buf_dblwr_write_block_to_datafile(
    const buf_page_t *bpage, /*!< in: page to write */
    bool sync)               /*!< in: true if sync IO
                             is requested */
{
  ut_a(buf_page_in_file(bpage));

  ulint type = IORequest::WRITE;

  if (sync) {
    type |= IORequest::DO_NOT_WAKE;
  }

  dberr_t err;
  IORequest request(type);

  if (bpage->zip.data != NULL) {
    ut_ad(bpage->size.is_compressed());

    err =
        fil_io(request, sync, bpage->id, bpage->size, 0, bpage->size.physical(),
               (void *)bpage->zip.data, (void *)bpage);

    ut_a(err == DB_SUCCESS);

  } else {
    ut_ad(!bpage->size.is_compressed());

    /* Our IO API is common for both reads and writes and is
    therefore geared towards a non-const parameter. */

    buf_block_t *block =
        reinterpret_cast<buf_block_t *>(const_cast<buf_page_t *>(bpage));

<<<<<<< HEAD
    ut_a(buf_block_get_state(block) == BUF_BLOCK_FILE_PAGE);
    buf_dblwr_check_page_lsn(block->frame);

    err = fil_io(request, sync, bpage->id, bpage->size, 0,
                 bpage->size.physical(), block->frame, block);
=======
/** Encrypt a page in doublewerite buffer shard. The page is
encrypted using its tablespace key.
@param[in]	block		the buffer pool block for the page
@param[in,out]	dblwr_page	in: unencrypted page
				out: encrypted page (if tablespace is
				encrypted */
static
void
buf_dblwr_encrypt_page(
	const buf_block_t*	block,
	page_t*			dblwr_page)
{
	const ulint	space_id = block->page.id.space();
	fil_space_t*	space = fil_space_acquire_silent(space_id);

	if (space == NULL) {
		/* Tablespace dropped */
		return;
	}

	byte*		encrypted_buf = static_cast<byte*>(
		ut_zalloc_nokey(UNIV_PAGE_SIZE));
	ut_a(encrypted_buf != NULL);

	const page_size_t	page_size(space->flags);
	const bool 	success = os_dblwr_encrypt_page(
		space, dblwr_page, encrypted_buf, UNIV_PAGE_SIZE);

	if (success) {
		memcpy(dblwr_page, encrypted_buf, page_size.physical());
	}

	ut_free(encrypted_buf);

	fil_space_release(space);
}

/* Disable encryption of Page 0 of any tablespace or if it is system
tablespace, do not encrypt pages upto TRX_SYS_PAGE_NO (including).
TRX_SYS_PAGE should be not encrypted because dblwr buffer is found
from this page
@param[in]	block	buffer block
@return true if encryption should be disabled for the block, else flase */
static
bool
buf_dblwr_disable_encryption(
	const buf_block_t*	block)
{
	return(block->page.id.page_no() == 0
	       || (block->page.id.space() == TRX_SYS_SPACE
		   && block->page.id.page_no() <= TRX_SYS_PAGE_NO));
}

/********************************************************************//**
Flushes possible buffered writes from the specified partition of the
doublewrite memory buffer to disk, and also wakes up the aio thread if
simulated aio is used. It is very important to call this function after a batch
of writes has been posted, and also when we may have to wait for a page latch!
Otherwise a deadlock of threads can occur. */
void
buf_dblwr_flush_buffered_writes(
/*============================*/
	ulint dblwr_partition)	/*!< in: doublewrite partition */
{
	byte*		write_buf;
	ulint		len;
>>>>>>> be20e845

    ut_a(err == DB_SUCCESS);
  }
}

/** Flushes possible buffered writes from the specified partition of
the doublewrite memory buffer to disk, and also wakes up the aio
thread if simulated aio is used. It is very important to call this
function after a batch of writes has been posted, and also when we may
have to wait for a page latch! Otherwise a deadlock of threads can
occur.
@param[in]	dblwr_partition	doublewrite partition */
void buf_dblwr_flush_buffered_writes(ulint dblwr_partition) noexcept {
  ulint len;
  byte *write_buf;

  ut_ad(parallel_dblwr_buf.recovery_buf_unaligned == nullptr);

  if (!srv_use_doublewrite_buf || buf_dblwr == nullptr) {
    /* Sync the writes to the disk. */
    buf_dblwr_sync_datafiles();
    return;
  }

  ut_ad(!srv_read_only_mode);

  struct parallel_dblwr_shard_t *const dblwr_shard =
      &parallel_dblwr_buf.shard[dblwr_partition];

  /* Write first to doublewrite buffer blocks. We use synchronous
  aio and thus know that file write has been completed when the
  control returns. */

  if (dblwr_shard->first_free == 0) {
    /* Wake possible simulated aio thread as there could be
    system temporary tablespace pages active for flushing.
    Note: system temporary tablespace pages are not scheduled
    for doublewrite. */
    os_aio_simulated_wake_handler_threads();

    return;
  }

<<<<<<< HEAD
  write_buf = dblwr_shard->write_buf;
=======
	const bool	encrypt_parallel_dblwr = srv_parallel_dblwr_encrypt;

	for (ulint len2 = 0, i = 0;
	     i < dblwr_shard->first_free;
	     len2 += UNIV_PAGE_SIZE, i++) {
>>>>>>> be20e845

  for (ulint len2 = 0, i = 0; i < dblwr_shard->first_free;
       len2 += UNIV_PAGE_SIZE, i++) {
    const buf_block_t *block;

    block = reinterpret_cast<buf_block_t *>(dblwr_shard->buf_block_arr[i]);

<<<<<<< HEAD
    if (buf_block_get_state(block) != BUF_BLOCK_FILE_PAGE ||
        block->page.zip.data) {
      /* No simple validate for compressed
      pages exists. */
      continue;
    }
=======
		page_t*	dblwr_page = write_buf + len2;

		if (buf_block_get_state(block) != BUF_BLOCK_FILE_PAGE
		    || block->page.zip.data) {
			/* No simple validate for compressed
			pages exists. */
			continue;
		}
>>>>>>> be20e845

    /* Check that the actual page in the buffer pool is
    not corrupt and the LSN values are sane. */
    buf_dblwr_check_block(block);

<<<<<<< HEAD
    /* Check that the page as written to the doublewrite
    buffer has sane LSN values. */
    buf_dblwr_check_page_lsn(write_buf + len2);
  }
=======
		/* Check that the page as written to the doublewrite
		buffer has sane LSN values. */
		buf_dblwr_check_page_lsn(dblwr_page);

		if (encrypt_parallel_dblwr
		    && !buf_dblwr_disable_encryption(block)) {
			buf_dblwr_encrypt_page(block, dblwr_page);
		}
	}
>>>>>>> be20e845

  len = dblwr_shard->first_free * UNIV_PAGE_SIZE;

  /* Find our part of the doublewrite buffer */
  const os_offset_t file_pos =
      dblwr_partition * srv_doublewrite_batch_size * UNIV_PAGE_SIZE;
  IORequest io_req(IORequest::WRITE | IORequest::NO_COMPRESSION);

#ifdef UNIV_DEBUG
  /* The file size must not increase */
  const os_offset_t desired_size = srv_doublewrite_batch_size * UNIV_PAGE_SIZE *
                                   buf_parallel_dblwr_shard_num();
  const os_offset_t actual_size = os_file_get_size(parallel_dblwr_buf.file);
  ut_ad(desired_size == actual_size);
  ut_ad(file_pos + len <= actual_size);
  /* We must not touch neighboring buffers */
  ut_ad(file_pos + len <=
        (dblwr_partition + 1) * srv_doublewrite_batch_size * UNIV_PAGE_SIZE);
#endif

  os_file_write(io_req, parallel_dblwr_buf.path, parallel_dblwr_buf.file,
                write_buf, file_pos, len);

  ut_ad(dblwr_shard->first_free <= srv_doublewrite_batch_size);

  /* increment the doublewrite flushed pages counter */
  srv_stats.dblwr_pages_written.add(dblwr_shard->first_free);
  srv_stats.dblwr_writes.inc();

  if (parallel_dblwr_buf.needs_flush) os_file_flush(parallel_dblwr_buf.file);

  /* We know that the writes have been flushed to disk now
  and in recovery we will find them in the doublewrite buffer
  blocks. Next do the writes to the intended positions. */

  dblwr_shard->batch_size.store(dblwr_shard->first_free,
                                std::memory_order_release);

  for (ulint i = 0; i < dblwr_shard->first_free; i++)
    buf_dblwr_write_block_to_datafile(dblwr_shard->buf_block_arr[i], false);

  /* Wake possible simulated aio thread to actually post the
  writes to the operating system. We don't flush the files
  at this point. We leave it to the IO helper thread to flush
  datafiles when the whole batch has been processed. */
  os_aio_simulated_wake_handler_threads();

  os_event_wait(dblwr_shard->batch_completed);
  os_event_reset(dblwr_shard->batch_completed);

#ifdef UNIV_DEBUG
  ut_ad(dblwr_shard->batch_size.load(std::memory_order_acquire) == 0);
#endif
  dblwr_shard->first_free = 0;

  /* This will finish the batch. Sync data files to the disk. */
  fil_flush_file_spaces(FIL_TYPE_TABLESPACE);
}

/** Posts a buffer page for writing. If the doublewrite memory buffer
is full, calls buf_dblwr_flush_buffered_writes and waits for for free
space to appear.
@param[in]	bpage	buffer block to write
@param[in]	flush_type	BUF_FLUSH_LRU or BUF_FLUSH_LIST */
void buf_dblwr_add_to_batch(buf_page_t *bpage,
                            buf_flush_t flush_type) noexcept {
  ut_ad(flush_type == BUF_FLUSH_LRU || flush_type == BUF_FLUSH_LIST);
  ut_a(buf_page_in_file(bpage));
  ut_ad(!mutex_own(&buf_pool_from_bpage(bpage)->LRU_list_mutex));

  const auto dblwr_partition = buf_parallel_dblwr_partition(bpage, flush_type);
  struct parallel_dblwr_shard_t *dblwr_shard =
      &parallel_dblwr_buf.shard[dblwr_partition];

try_again:
  ut_a(dblwr_shard->first_free <= srv_doublewrite_batch_size);
  ut_ad(!os_event_is_set(dblwr_shard->batch_completed));

  if (dblwr_shard->first_free == srv_doublewrite_batch_size) {
    buf_dblwr_flush_buffered_writes(dblwr_partition);
    goto try_again;
  }

  byte *p = dblwr_shard->write_buf +
            univ_page_size.physical() * dblwr_shard->first_free;

  if (bpage->size.is_compressed()) {
    UNIV_MEM_ASSERT_RW(bpage->zip.data, bpage->size.physical());
    /* Copy the compressed page and clear the rest. */

    memcpy(p, bpage->zip.data, bpage->size.physical());

    memset(p + bpage->size.physical(), 0x0,
           univ_page_size.physical() - bpage->size.physical());
  } else {
    ut_a(buf_page_get_state(bpage) == BUF_BLOCK_FILE_PAGE);

    UNIV_MEM_ASSERT_RW(((buf_block_t *)bpage)->frame, bpage->size.logical());

    memcpy(p, ((buf_block_t *)bpage)->frame, bpage->size.logical());
  }

  dblwr_shard->buf_block_arr[dblwr_shard->first_free++] = bpage;

  ut_ad(!os_event_is_set(dblwr_shard->batch_completed));
  ut_ad(dblwr_shard->first_free <= srv_doublewrite_batch_size);
}

/** Writes a page to the doublewrite buffer on disk, sync it, then write
 the page to the datafile and sync the datafile. This function is used
 for single page flushes. If all the buffers allocated for single page
 flushes in the doublewrite buffer are in use we wait here for one to
 become free. We are guaranteed that a slot will become free because any
 thread that is using a slot must also release the slot before leaving
 this function. */
void buf_dblwr_write_single_page(
    buf_page_t *bpage, /*!< in: buffer block to write */
    bool sync)         /*!< in: true if sync IO requested */
{
  page_no_t i;
  dberr_t err;
  page_no_t size;
  page_no_t offset;

  ut_a(buf_page_in_file(bpage));
  ut_a(srv_use_doublewrite_buf);
  ut_a(buf_dblwr != NULL);

  size = 2 * TRX_SYS_DOUBLEWRITE_BLOCK_SIZE;

  if (buf_page_get_state(bpage) == BUF_BLOCK_FILE_PAGE) {
    /* Check that the actual page in the buffer pool is
    not corrupt and the LSN values are sane. */
    buf_dblwr_check_block((buf_block_t *)bpage);

    /* Check that the page as written to the doublewrite
    buffer has sane LSN values. */
    if (!bpage->zip.data) {
      buf_dblwr_check_page_lsn(((buf_block_t *)bpage)->frame);
    }
  }

retry:
<<<<<<< HEAD
  mutex_enter(&buf_dblwr->mutex);
  if (buf_dblwr->s_reserved == size) {
    /* All slots are reserved. */
    int64_t sig_count = os_event_reset(buf_dblwr->s_event);
    mutex_exit(&buf_dblwr->mutex);
    os_event_wait_low(buf_dblwr->s_event, sig_count);

    goto retry;
  }

  for (i = 0; i < size; ++i) {
    if (!buf_dblwr->in_use[i]) {
      break;
    }
  }

  /* We are guaranteed to find a slot. */
  ut_a(i < size);
  buf_dblwr->in_use[i] = true;
  buf_dblwr->s_reserved++;
  buf_dblwr->buf_block_arr[i] = bpage;

  /* increment the doublewrite flushed pages counter */
  srv_stats.dblwr_pages_written.inc();
  srv_stats.dblwr_writes.inc();

  mutex_exit(&buf_dblwr->mutex);

  /* Lets see if we are going to write in the first or second
  block of the doublewrite buffer. */
  if (i < TRX_SYS_DOUBLEWRITE_BLOCK_SIZE) {
    offset = buf_dblwr->block1 + i;
  } else {
    offset = buf_dblwr->block2 + i - TRX_SYS_DOUBLEWRITE_BLOCK_SIZE;
  }

  /* We deal with compressed and uncompressed pages a little
  differently here. In case of uncompressed pages we can
  directly write the block to the allocated slot in the
  doublewrite buffer in the system tablespace and then after
  syncing the system table space we can proceed to write the page
  in the datafile.
  In case of compressed page we first do a memcpy of the block
  to the in-memory buffer of doublewrite before proceeding to
  write it. This is so because we want to pad the remaining
  bytes in the doublewrite page with zeros. */

  if (bpage->size.is_compressed()) {
    memcpy(buf_dblwr->write_buf + univ_page_size.physical() * i,
           bpage->zip.data, bpage->size.physical());

    memset(buf_dblwr->write_buf + univ_page_size.physical() * i +
               bpage->size.physical(),
           0x0, univ_page_size.physical() - bpage->size.physical());

    err = fil_io(IORequestWrite, true, page_id_t(TRX_SYS_SPACE, offset),
                 univ_page_size, 0, univ_page_size.physical(),
                 (void *)(buf_dblwr->write_buf + univ_page_size.physical() * i),
                 NULL);
  } else {
    /* It is a regular page. Write it directly to the
    doublewrite buffer */

    err = fil_io(IORequestWrite, true, page_id_t(TRX_SYS_SPACE, offset),
                 univ_page_size, 0, univ_page_size.physical(),
                 (void *)((buf_block_t *)bpage)->frame, NULL);
  }

  ut_a(err == DB_SUCCESS);

  /* Now flush the doublewrite buffer data to disk */
  fil_flush(TRX_SYS_SPACE);

  /* We know that the write has been flushed to disk now
  and during recovery we will find it in the doublewrite buffer
  blocks. Next do the write to the intended position. */
  buf_dblwr_write_block_to_datafile(bpage, sync);
=======
	mutex_enter(&buf_dblwr->mutex);
	if (buf_dblwr->s_reserved == size) {

		/* All slots are reserved. */
		int64_t	sig_count = os_event_reset(buf_dblwr->s_event);
		mutex_exit(&buf_dblwr->mutex);
		os_event_wait_low(buf_dblwr->s_event, sig_count);

		goto retry;
	}

	for (i = 0; i < size; ++i) {

		if (!buf_dblwr->in_use[i]) {
			break;
		}
	}

	/* We are guaranteed to find a slot. */
	ut_a(i < size);
	buf_dblwr->in_use[i] = true;
	buf_dblwr->s_reserved++;
	buf_dblwr->buf_block_arr[i] = bpage;

	/* increment the doublewrite flushed pages counter */
	srv_stats.dblwr_pages_written.inc();
	srv_stats.dblwr_writes.inc();

	mutex_exit(&buf_dblwr->mutex);

	/* Lets see if we are going to write in the first or second
	block of the doublewrite buffer. */
	if (i < TRX_SYS_DOUBLEWRITE_BLOCK_SIZE) {
		offset = buf_dblwr->block1 + i;
	} else {
		offset = buf_dblwr->block2 + i
			 - TRX_SYS_DOUBLEWRITE_BLOCK_SIZE;
	}

	/* We deal with compressed and uncompressed pages a little
	differently here. In case of uncompressed pages we can
	directly write the block to the allocated slot in the
	doublewrite buffer in the system tablespace and then after
	syncing the system table space we can proceed to write the page
	in the datafile.
	In case of compressed page we first do a memcpy of the block
	to the in-memory buffer of doublewrite before proceeding to
	write it. This is so because we want to pad the remaining
	bytes in the doublewrite page with zeros. */

	IORequest	write_request(IORequest::WRITE);

	if (buf_dblwr_disable_encryption((buf_block_t*)bpage)) {
		write_request.disable_encryption();
	}

	if (bpage->size.is_compressed()) {
		memcpy(buf_dblwr->write_buf + univ_page_size.physical() * i,
		       bpage->zip.data, bpage->size.physical());

		memset(buf_dblwr->write_buf + univ_page_size.physical() * i
		       + bpage->size.physical(), 0x0,
		       univ_page_size.physical() - bpage->size.physical());

		fil_io(write_request, true,
		       page_id_t(TRX_SYS_SPACE, offset), univ_page_size, 0,
		       univ_page_size.physical(),
		       (void*) (buf_dblwr->write_buf
				+ univ_page_size.physical() * i),
		       NULL);
	} else {
		/* It is a regular page. Write it directly to the
		doublewrite buffer */
		fil_io(IORequestWrite, true,
		       page_id_t(TRX_SYS_SPACE, offset), univ_page_size, 0,
		       univ_page_size.physical(),
		       (void*) ((buf_block_t*) bpage)->frame,
		       NULL);
	}

	/* Now flush the doublewrite buffer data to disk */
	fil_flush(TRX_SYS_SPACE);

	/* We know that the write has been flushed to disk now
	and during recovery we will find it in the doublewrite buffer
	blocks. Next do the write to the intended position. */
	buf_dblwr_write_block_to_datafile(bpage, sync);
>>>>>>> be20e845
}

/** Compute the size and path of the parallel doublewrite buffer, create it,
and disable OS caching for it
@return DB_SUCCESS or error code */
static MY_ATTRIBUTE((warn_unused_result)) dberr_t
    buf_parallel_dblwr_file_create(void) noexcept {
  ut_ad(!srv_read_only_mode);
  /* The buffer size is two doublewrite batches (one for LRU, one for
  flush list flusher) per buffer pool instance. */
  const os_offset_t size = srv_doublewrite_batch_size * UNIV_PAGE_SIZE *
                           buf_parallel_dblwr_shard_num();
  ut_a(size <= MAX_DOUBLEWRITE_FILE_SIZE);
  ut_a(size > 0);
  ut_a(size % UNIV_PAGE_SIZE == 0);

  dberr_t err = buf_parallel_dblwr_make_path();
  if (err != DB_SUCCESS) return (err);

  ut_ad(parallel_dblwr_buf.file.is_closed());
  ut_ad(parallel_dblwr_buf.recovery_buf_unaligned == NULL);

  /* Set O_SYNC if innodb_flush_method == O_DSYNC. */
  const ulint o_sync =
      (srv_unix_file_flush_method == SRV_UNIX_O_DSYNC) ? OS_FILE_O_SYNC : 0;

  bool success;
  parallel_dblwr_buf.file = os_file_create_simple(
      innodb_parallel_dblwrite_file_key, parallel_dblwr_buf.path,
      OS_FILE_CREATE | o_sync, OS_FILE_READ_WRITE, false, &success);
  if (!success) {
    if (os_file_get_last_error(false) == OS_FILE_ALREADY_EXISTS) {
      ib::error() << "A parallel doublewrite file " << parallel_dblwr_buf.path
                  << " found on startup.";
    }
    return (DB_ERROR);
  }

  const bool o_direct_set = os_file_set_nocache(
      parallel_dblwr_buf.file, parallel_dblwr_buf.path, "create", false);
  switch (srv_unix_file_flush_method) {
    case SRV_UNIX_NOSYNC:
    case SRV_UNIX_O_DSYNC:
    case SRV_UNIX_O_DIRECT_NO_FSYNC:
      parallel_dblwr_buf.needs_flush = !o_direct_set;
      break;
    case SRV_UNIX_FSYNC:
    case SRV_UNIX_LITTLESYNC:
    case SRV_UNIX_O_DIRECT:
      parallel_dblwr_buf.needs_flush = true;
      break;
  }

  success = os_file_set_size(parallel_dblwr_buf.path, parallel_dblwr_buf.file,
                             0, size, srv_read_only_mode, true);
  if (!success) {
    buf_parallel_dblwr_free(true);
    return (DB_ERROR);
  }
  ut_ad(os_file_get_size(parallel_dblwr_buf.file) == size);

  ib::info() << "Created parallel doublewrite buffer at "
             << parallel_dblwr_buf.path << ", size "
             << os_file_get_size(parallel_dblwr_buf.file) << " bytes";

  return (DB_SUCCESS);
}

/** Initialize parallel doublewrite subsystem: create its data structure and
the disk file.
@return DB_SUCCESS or error code */
dberr_t buf_parallel_dblwr_create(void) noexcept {
  if (!parallel_dblwr_buf.file.is_closed() || srv_read_only_mode) {
    ut_ad(parallel_dblwr_buf.recovery_buf_unaligned == nullptr);
    return (DB_SUCCESS);
  }

  memset(parallel_dblwr_buf.shard, 0, sizeof(parallel_dblwr_buf.shard));

  dberr_t err = buf_parallel_dblwr_file_create();
  if (err != DB_SUCCESS) {
    return (err);
  }

  for (ulint i = 0; i < buf_parallel_dblwr_shard_num(); i++) {
    struct parallel_dblwr_shard_t *dblwr_shard = &parallel_dblwr_buf.shard[i];

    dblwr_shard->write_buf_unaligned = static_cast<byte *>(
        ut_malloc((1 + srv_doublewrite_batch_size) * UNIV_PAGE_SIZE,
                  mem_key_parallel_doublewrite));
    if (!dblwr_shard->write_buf_unaligned) {
      buf_parallel_dblwr_free(true);
      return (DB_OUT_OF_MEMORY);
    }
    dblwr_shard->write_buf = static_cast<byte *>(
        ut_align(dblwr_shard->write_buf_unaligned, UNIV_PAGE_SIZE));
    dblwr_shard->buf_block_arr = static_cast<buf_page_t **>(
        ut_zalloc(srv_doublewrite_batch_size * sizeof(void *),
                  mem_key_parallel_doublewrite));
    if (!dblwr_shard->buf_block_arr) {
      buf_parallel_dblwr_free(true);
      return (DB_OUT_OF_MEMORY);
    }

    dblwr_shard->batch_completed =
        os_event_create("parallel_dblwr_batch_completed");
    os_event_reset(dblwr_shard->batch_completed);
  }

  return (DB_SUCCESS);
}

/** Cleanup parallel doublewrite memory structures and optionally close and
delete the doublewrite buffer file too.
@param	delete_file	whether to close and delete the buffer file too  */
void buf_parallel_dblwr_free(bool delete_file) noexcept {
  for (ulint i = 0; i < buf_parallel_dblwr_shard_num(); i++) {
    struct parallel_dblwr_shard_t *dblwr_shard = &parallel_dblwr_buf.shard[i];

    if (dblwr_shard->write_buf_unaligned && dblwr_shard->buf_block_arr) {
      os_event_destroy(dblwr_shard->batch_completed);
    }

    ut_free(dblwr_shard->write_buf_unaligned);
    ut_free(dblwr_shard->buf_block_arr);
  }

  if (delete_file) {
    buf_parallel_dblwr_close();
    buf_parallel_dblwr_delete();
  }

  ut_free(parallel_dblwr_buf.path);
  parallel_dblwr_buf.path = nullptr;
}

/** The parallel doublewrite buffer */
parallel_dblwr_t parallel_dblwr_buf;

/** Constructor
@param[in]	no	Doublewrite page number
@param[in]	page	Page read from no */
recv_dblwr_t::Page::Page(page_no_t no, const byte *page) : m_no(no) {
  m_ptr = static_cast<byte *>(ut_malloc_nokey(UNIV_PAGE_SIZE * 2));
  m_page = static_cast<byte *>(ut_align(m_ptr, UNIV_PAGE_SIZE));

  ut_a(m_ptr != nullptr);
  ut_a(m_page != nullptr);

  memcpy(m_page, page, UNIV_PAGE_SIZE);
}<|MERGE_RESOLUTION|>--- conflicted
+++ resolved
@@ -39,17 +39,11 @@
 #include "ha_prototypes.h"
 #include "my_compiler.h"
 #include "my_inttypes.h"
+#include "os0file.h"
 #include "page0zip.h"
-<<<<<<< HEAD
 #include "srv0srv.h"
 #include "srv0start.h"
 #include "trx0purge.h"
-=======
-#include "trx0sys.h"
-#include "os0file.h"
-
-#ifndef UNIV_HOTBACKUP
->>>>>>> be20e845
 
 /** The doublewrite buffer */
 buf_dblwr_t *buf_dblwr = NULL;
@@ -532,7 +526,7 @@
       }
 
     } else {
-      recv_dblwr.add(page);
+      recv_dblwr.add_to_sys(page);
     }
 
     page += univ_page_size.physical();
@@ -628,9 +622,14 @@
       return (DB_ERROR);
     }
 
+    byte zero_page[UNIV_PAGE_SIZE_MAX] = {0};
     for (page = recovery_buf; page < recovery_buf + size;
          page += UNIV_PAGE_SIZE) {
-      recv_dblwr.add(page);
+      /* Skip all zero pages */
+      const ulint checksum = mach_read_from_4(page + FIL_PAGE_SPACE_OR_CHKSUM);
+
+      if (checksum != 0 || memcmp(page, zero_page, UNIV_PAGE_SIZE) != 0)
+        recv_dblwr.add(page);
     }
     buf_parallel_dblwr_close();
   }
@@ -666,7 +665,7 @@
 @param[in]	page_no		Page number in the tablespace
 @param[in]	page		Page data to write */
 static void buf_dblwr_recover_page(page_no_t page_no_dblwr, fil_space_t *space,
-                                   page_no_t page_no, const page_t *page) {
+                                   page_no_t page_no, page_t *page) {
   byte *ptr;
   byte *read_buf;
 
@@ -720,7 +719,9 @@
       BlockReporter dblwr_buf_page(true, page, page_size,
                                    fsp_is_checksum_disabled(space->id));
 
-      if (dblwr_buf_page.is_corrupted()) {
+      dberr_t err = os_dblwr_decrypt_page(space, page);
+
+      if (err != DB_SUCCESS || dblwr_buf_page.is_corrupted()) {
         ib::error(ER_IB_MSG_107) << "Dump of the page:";
         buf_page_print(read_buf, page_size, BUF_PAGE_PRINT_NO_CRASH);
 
@@ -786,7 +787,7 @@
 
   for (auto i = dblwr.pages.begin(); i != dblwr.pages.end();
        ++i, ++page_no_dblwr) {
-    const byte *page = *i;
+    byte *page = *i;
     page_no_t page_no = page_get_page_no(page);
     space_id_t space_id = page_get_space_id(page);
 
@@ -805,175 +806,7 @@
     }
   }
 
-<<<<<<< HEAD
   fil_flush_file_spaces(to_int(FIL_TYPE_TABLESPACE));
-=======
-			space_id = 0;
-			mach_write_to_4(page + FIL_PAGE_ARCH_LOG_NO_OR_SPACE_ID,
-					space_id);
-			/* We do not need to calculate new checksums for the
-			pages because the field .._SPACE_ID does not affect
-			them. Write the page back to where we read it from. */
-
-			if (i < TRX_SYS_DOUBLEWRITE_BLOCK_SIZE) {
-				source_page_no = block1 + i;
-			} else {
-				source_page_no = block2
-					+ i - TRX_SYS_DOUBLEWRITE_BLOCK_SIZE;
-			}
-
-			IORequest	write_request(IORequest::WRITE);
-
-			/* Recovered data file pages are written out
-			as uncompressed. */
-
-			write_request.disable_compression();
-
-			err = os_file_write(
-				write_request, path, file, page,
-				source_page_no * UNIV_PAGE_SIZE,
-				UNIV_PAGE_SIZE);
-
-			if (err != DB_SUCCESS) {
-
-				ib::error()
-					<< "Failed to write to the double write"
-					" buffer";
-
-				ut_free(unaligned_read_buf);
-
-				return(err);
-			}
-
-		} else {
-			recv_dblwr.add_to_sys(page);
-		}
-
-		page += univ_page_size.physical();
-	}
-
-	err = buf_parallel_dblwr_make_path();
-	if (err != DB_SUCCESS) {
-
-		ut_free(unaligned_read_buf);
-		return(err);
-	}
-
-	ut_ad(parallel_dblwr_buf.file.is_closed());
-	bool success;
-	parallel_dblwr_buf.file
-		= os_file_create_simple_no_error_handling(
-			innodb_parallel_dblwrite_file_key,
-			parallel_dblwr_buf.path,
-			OS_FILE_OPEN, OS_FILE_READ_ONLY, true, &success);
-	if (!success) {
-		/* We are not supposed to check errno != ENOENT directly, but
-		os_file_get_last_error will spam error log if it's handled
-		there. */
-		if (errno != ENOENT) {
-			os_file_get_last_error(true);
-			ib::error()
-				<< "Failed to open the parallel doublewrite "
-				"buffer at " << parallel_dblwr_buf.path;
-			ut_free(unaligned_read_buf);
-			return(DB_CANNOT_OPEN_FILE);
-		}
-		/* Failed to open because the file did not exist: OK */
-		ib::info() << "Crash recovery did not find the parallel "
-			"doublewrite buffer at "
-			   << parallel_dblwr_buf.path;
-	} else {
-		/* Cannot possibly be upgrading from 4.1 */
-		ut_ad(!reset_space_ids);
-
-		os_file_set_nocache(parallel_dblwr_buf.file,
-				    parallel_dblwr_buf.path,
-				    "open", false);
-
-		os_offset_t size = os_file_get_size(parallel_dblwr_buf.file);
-
-		if (size > MAX_DOUBLEWRITE_FILE_SIZE) {
-			ib::error() << "Parallel doublewrite buffer size "
-				    << size
-				    << " bytes is larger than the maximum "
-				"size " << MAX_DOUBLEWRITE_FILE_SIZE
-				    << " bytes supported by this server "
-				"version";
-			buf_parallel_dblwr_close();
-			ut_free(unaligned_read_buf);
-			return(DB_CORRUPTION);
-		}
-
-		if (size % UNIV_PAGE_SIZE) {
-			ib::error() << "Parallel doublewrite buffer size "
-				    << size << " bytes is not a multiple of "
-				"a page size "
-				    << UNIV_PAGE_SIZE << " bytes";
-			buf_parallel_dblwr_close();
-			ut_free(unaligned_read_buf);
-			return(DB_CORRUPTION);
-		}
-
-		if (size == 0) {
-			ib::info()
-				<< "Parallel doublewrite buffer is zero-sized";
-			buf_parallel_dblwr_close();
-			ut_free(unaligned_read_buf);
-			return(DB_SUCCESS);
-		}
-
-		ib::info() << "Recovering partial pages from the parallel "
-			"doublewrite buffer at " << parallel_dblwr_buf.path;
-
-		parallel_dblwr_buf.recovery_buf_unaligned
-			= static_cast<byte *>(
-				ut_malloc(size + UNIV_PAGE_SIZE,
-					  mem_key_parallel_doublewrite));
-		if (!parallel_dblwr_buf.recovery_buf_unaligned) {
-			buf_parallel_dblwr_close();
-			ut_free(unaligned_read_buf);
-			return(DB_OUT_OF_MEMORY);
-		}
-		byte* recovery_buf = static_cast<byte *>
-			(ut_align(parallel_dblwr_buf.recovery_buf_unaligned,
-				  UNIV_PAGE_SIZE));
-
-		err = os_file_read(read_request, parallel_dblwr_buf.file,
-				   recovery_buf, 0, size);
-		if (err != DB_SUCCESS) {
-			ib::error() << "Failed to read the parallel "
-				"doublewrite buffer";
-			buf_parallel_dblwr_close();
-			ut_free(unaligned_read_buf);
-			ut_free(parallel_dblwr_buf.recovery_buf_unaligned);
-			return(DB_ERROR);
-		}
-
-		byte zero_page[UNIV_PAGE_SIZE_MAX] = {0};
-		for (page = recovery_buf; page < recovery_buf + size;
-		     page += UNIV_PAGE_SIZE) {
-
-			/* Skip all zero pages */
-			const ulint	checksum = mach_read_from_4(
-				page + FIL_PAGE_SPACE_OR_CHKSUM);
-
-			if (checksum != 0
-                            || memcmp(page, zero_page, UNIV_PAGE_SIZE) != 0) {
-				recv_dblwr.add(page);
-			}
-		}
-		buf_parallel_dblwr_close();
-	}
-
-	if (reset_space_ids) {
-		os_file_flush(file);
-	}
-
-	ut_free(unaligned_read_buf);
-
-	return(DB_SUCCESS);
-}
->>>>>>> be20e845
 
   buf_parallel_dblwr_finish_recovery();
 
@@ -991,7 +824,6 @@
 void buf_dblwr_recover_pages(fil_space_t *space) {
   recv_dblwr_t &dblwr = recv_sys->dblwr;
 
-<<<<<<< HEAD
   for (auto it = dblwr.deferred.begin(); it != dblwr.deferred.end();
        /* No op */) {
     using Page = recv_dblwr_t::Page;
@@ -1015,185 +847,6 @@
   }
 
   fil_flush_file_spaces(to_int(FIL_TYPE_TABLESPACE));
-=======
-/** Process and remove the double write buffer pages for all tablespaces. */
-void
-buf_dblwr_process(void)
-{
-	ulint		page_no_dblwr	= 0;
-	byte*		read_buf;
-	byte*		unaligned_read_buf;
-	recv_dblwr_t&	recv_dblwr	= recv_sys->dblwr;
-
-	ut_ad(!srv_read_only_mode);
-
-	unaligned_read_buf = static_cast<byte*>(
-		ut_malloc_nokey(2 * UNIV_PAGE_SIZE));
-
-	read_buf = static_cast<byte*>(
-		ut_align(unaligned_read_buf, UNIV_PAGE_SIZE));
-
-	for (recv_dblwr_t::list::iterator i = recv_dblwr.pages.begin();
-	     i != recv_dblwr.pages.end();
-	     ++i, ++page_no_dblwr) {
-
-		byte*		page		= *i;
-		ulint		page_no		= page_get_page_no(page);
-		ulint		space_id	= page_get_space_id(page);
-
-		fil_space_t*	space = fil_space_get(space_id);
-
-		if (space == NULL) {
-			/* Maybe we have dropped the tablespace
-			and this page once belonged to it: do nothing */
-			continue;
-		}
-
-		fil_space_open_if_needed(space);
-
-		if (page_no >= space->size) {
-
-			/* Do not report the warning if the tablespace is
-			schedule for truncate or was truncated and we have live
-			MLOG_TRUNCATE record in redo. */
-			bool	skip_warning =
-				srv_is_tablespace_truncated(space_id)
-				|| srv_was_tablespace_truncated(space);
-
-			if (!skip_warning) {
-				ib::warn() << "Page " << page_no_dblwr
-					<< " in the doublewrite buffer is"
-					" not within space bounds: page "
-					<< page_id_t(space_id, page_no);
-			}
-		} else {
-			const page_size_t	page_size(space->flags);
-			const page_id_t		page_id(space_id, page_no);
-
-			/* We want to ensure that for partial reads the
-			unread portion of the page is NUL. */
-			memset(read_buf, 0x0, page_size.physical());
-
-			IORequest	request;
-
-			request.dblwr_recover();
-
-			/* Read in the actual page from the file */
-			dberr_t	err = fil_io(
-				request, true,
-				page_id, page_size,
-				0, page_size.physical(), read_buf, NULL);
-
-			if (err != DB_SUCCESS) {
-
-				ib::warn()
-					<< "Double write buffer recovery: "
-					<< page_id << " read failed with "
-					<< "error: " << ut_strerr(err);
-			}
-
-			/* Check if the page is corrupt */
-			if (buf_page_is_corrupted(
-				true, read_buf, page_size,
-				fsp_is_checksum_disabled(space_id))) {
-
-				ib::info() << "Database page corruption or"
-					<< " a failed file read of page "
-					<< page_id
-					<< ". Trying to recover it from the"
-					<< " doublewrite buffer.";
-
-				dberr_t	err = os_dblwr_decrypt_page(
-					space, page);
-
-				if (err != DB_SUCCESS || buf_page_is_corrupted(
-					true, page, page_size,
-					fsp_is_checksum_disabled(space_id))) {
-
-					ib::error() << "Dump of the page:";
-					buf_page_print(
-						read_buf, page_size,
-						BUF_PAGE_PRINT_NO_CRASH);
-					ib::error() << "Dump of corresponding"
-						" page in doublewrite buffer:";
-
-					buf_page_print(
-						page, page_size,
-						BUF_PAGE_PRINT_NO_CRASH);
-
-					ib::fatal() << "The page in the"
-						" doublewrite buffer is"
-						" corrupt. Cannot continue"
-						" operation. You can try to"
-						" recover the database with"
-						" innodb_force_recovery=6";
-				}
-			} else if (buf_page_is_zeroes(read_buf, page_size)
-				   && !buf_page_is_zeroes(page, page_size)
-				   && !buf_page_is_corrupted(
-					true, page, page_size,
-					fsp_is_checksum_disabled(space_id))) {
-
-				/* Database page contained only zeroes, while
-				a valid copy is available in dblwr buffer. */
-
-			} else {
-
-				bool t1 = buf_page_is_zeroes(
-                                        read_buf, page_size);
-
-				bool t2 = buf_page_is_zeroes(page, page_size);
-
-				bool t3 = buf_page_is_corrupted(
-					true, page, page_size,
-					fsp_is_checksum_disabled(space_id));
-
-				if (t1 && !(t2 || t3)) {
-
-					/* Database page contained only
-					zeroes, while a valid copy is
-					available in dblwr buffer. */
-
-				} else {
-					continue;
-				}
-			}
-
-			/* Recovered data file pages are written out
-			as uncompressed. */
-
-			IORequest	write_request(IORequest::WRITE);
-
-			write_request.disable_compression();
-
-			/* Write the good page from the doublewrite
-			buffer to the intended position. */
-
-			fil_io(write_request, true,
-			       page_id, page_size,
-			       0, page_size.physical(),
-			       const_cast<byte*>(page), NULL);
-
-			ib::info()
-				<< "Recovered page "
-				<< page_id
-				<< " from the doublewrite buffer.";
-		}
-	}
-
-	fil_flush_file_spaces(FIL_TYPE_TABLESPACE);
-	ut_free(unaligned_read_buf);
-
-	buf_parallel_dblwr_finish_recovery();
-
-	/* If parallel doublewrite buffer was used, now it's safe to
-	delete and re-create it. */
-	buf_parallel_dblwr_delete();
-	if (buf_parallel_dblwr_create() != DB_SUCCESS) {
-		ib::fatal()
-			<< "Creating the parallel doublewrite buffer failed";
-	}
->>>>>>> be20e845
 }
 
 /** Frees doublewrite buffer. */
@@ -1397,48 +1050,46 @@
     buf_block_t *block =
         reinterpret_cast<buf_block_t *>(const_cast<buf_page_t *>(bpage));
 
-<<<<<<< HEAD
     ut_a(buf_block_get_state(block) == BUF_BLOCK_FILE_PAGE);
     buf_dblwr_check_page_lsn(block->frame);
 
     err = fil_io(request, sync, bpage->id, bpage->size, 0,
                  bpage->size.physical(), block->frame, block);
-=======
+
+    ut_a(err == DB_SUCCESS);
+  }
+}
+
 /** Encrypt a page in doublewerite buffer shard. The page is
 encrypted using its tablespace key.
 @param[in]	block		the buffer pool block for the page
 @param[in,out]	dblwr_page	in: unencrypted page
-				out: encrypted page (if tablespace is
-				encrypted */
-static
-void
-buf_dblwr_encrypt_page(
-	const buf_block_t*	block,
-	page_t*			dblwr_page)
-{
-	const ulint	space_id = block->page.id.space();
-	fil_space_t*	space = fil_space_acquire_silent(space_id);
-
-	if (space == NULL) {
-		/* Tablespace dropped */
-		return;
-	}
-
-	byte*		encrypted_buf = static_cast<byte*>(
-		ut_zalloc_nokey(UNIV_PAGE_SIZE));
-	ut_a(encrypted_buf != NULL);
-
-	const page_size_t	page_size(space->flags);
-	const bool 	success = os_dblwr_encrypt_page(
-		space, dblwr_page, encrypted_buf, UNIV_PAGE_SIZE);
-
-	if (success) {
-		memcpy(dblwr_page, encrypted_buf, page_size.physical());
-	}
-
-	ut_free(encrypted_buf);
-
-	fil_space_release(space);
+out: encrypted page (if tablespace is
+encrypted */
+static void buf_dblwr_encrypt_page(const buf_block_t *block,
+                                   page_t *dblwr_page) {
+  const ulint space_id = block->page.id.space();
+  fil_space_t *space = fil_space_acquire_silent(space_id);
+
+  if (space == nullptr) {
+    /* Tablespace dropped */
+    return;
+  }
+
+  byte *encrypted_buf = static_cast<byte *>(ut_zalloc_nokey(UNIV_PAGE_SIZE));
+  ut_a(encrypted_buf != nullptr);
+
+  const page_size_t page_size(space->flags);
+  const bool success =
+      os_dblwr_encrypt_page(space, dblwr_page, encrypted_buf, UNIV_PAGE_SIZE);
+
+  if (success) {
+    memcpy(dblwr_page, encrypted_buf, page_size.physical());
+  }
+
+  ut_free(encrypted_buf);
+
+  fil_space_release(space);
 }
 
 /* Disable encryption of Page 0 of any tablespace or if it is system
@@ -1446,34 +1097,11 @@
 TRX_SYS_PAGE should be not encrypted because dblwr buffer is found
 from this page
 @param[in]	block	buffer block
-@return true if encryption should be disabled for the block, else flase */
-static
-bool
-buf_dblwr_disable_encryption(
-	const buf_block_t*	block)
-{
-	return(block->page.id.page_no() == 0
-	       || (block->page.id.space() == TRX_SYS_SPACE
-		   && block->page.id.page_no() <= TRX_SYS_PAGE_NO));
-}
-
-/********************************************************************//**
-Flushes possible buffered writes from the specified partition of the
-doublewrite memory buffer to disk, and also wakes up the aio thread if
-simulated aio is used. It is very important to call this function after a batch
-of writes has been posted, and also when we may have to wait for a page latch!
-Otherwise a deadlock of threads can occur. */
-void
-buf_dblwr_flush_buffered_writes(
-/*============================*/
-	ulint dblwr_partition)	/*!< in: doublewrite partition */
-{
-	byte*		write_buf;
-	ulint		len;
->>>>>>> be20e845
-
-    ut_a(err == DB_SUCCESS);
-  }
+@return true if encryption should be disabled for the block, else false */
+static bool buf_dblwr_disable_encryption(const buf_block_t &block) noexcept {
+  return (block.page.id.page_no() == 0 ||
+          (block.page.id.space() == TRX_SYS_SPACE &&
+           block.page.id.page_no() <= TRX_SYS_PAGE_NO));
 }
 
 /** Flushes possible buffered writes from the specified partition of
@@ -1514,15 +1142,9 @@
     return;
   }
 
-<<<<<<< HEAD
   write_buf = dblwr_shard->write_buf;
-=======
-	const bool	encrypt_parallel_dblwr = srv_parallel_dblwr_encrypt;
-
-	for (ulint len2 = 0, i = 0;
-	     i < dblwr_shard->first_free;
-	     len2 += UNIV_PAGE_SIZE, i++) {
->>>>>>> be20e845
+
+  const bool encrypt_parallel_dblwr = srv_parallel_dblwr_encrypt;
 
   for (ulint len2 = 0, i = 0; i < dblwr_shard->first_free;
        len2 += UNIV_PAGE_SIZE, i++) {
@@ -1530,44 +1152,27 @@
 
     block = reinterpret_cast<buf_block_t *>(dblwr_shard->buf_block_arr[i]);
 
-<<<<<<< HEAD
+    page_t *dblwr_page = write_buf + len2;
+
     if (buf_block_get_state(block) != BUF_BLOCK_FILE_PAGE ||
         block->page.zip.data) {
       /* No simple validate for compressed
       pages exists. */
       continue;
     }
-=======
-		page_t*	dblwr_page = write_buf + len2;
-
-		if (buf_block_get_state(block) != BUF_BLOCK_FILE_PAGE
-		    || block->page.zip.data) {
-			/* No simple validate for compressed
-			pages exists. */
-			continue;
-		}
->>>>>>> be20e845
 
     /* Check that the actual page in the buffer pool is
     not corrupt and the LSN values are sane. */
     buf_dblwr_check_block(block);
 
-<<<<<<< HEAD
     /* Check that the page as written to the doublewrite
     buffer has sane LSN values. */
-    buf_dblwr_check_page_lsn(write_buf + len2);
-  }
-=======
-		/* Check that the page as written to the doublewrite
-		buffer has sane LSN values. */
-		buf_dblwr_check_page_lsn(dblwr_page);
-
-		if (encrypt_parallel_dblwr
-		    && !buf_dblwr_disable_encryption(block)) {
-			buf_dblwr_encrypt_page(block, dblwr_page);
-		}
-	}
->>>>>>> be20e845
+    buf_dblwr_check_page_lsn(dblwr_page);
+
+    if (encrypt_parallel_dblwr && !buf_dblwr_disable_encryption(*block)) {
+      buf_dblwr_encrypt_page(block, dblwr_page);
+    }
+  }
 
   len = dblwr_shard->first_free * UNIV_PAGE_SIZE;
 
@@ -1711,7 +1316,6 @@
   }
 
 retry:
-<<<<<<< HEAD
   mutex_enter(&buf_dblwr->mutex);
   if (buf_dblwr->s_reserved == size) {
     /* All slots are reserved. */
@@ -1759,6 +1363,12 @@
   write it. This is so because we want to pad the remaining
   bytes in the doublewrite page with zeros. */
 
+  IORequest write_request(IORequest::WRITE);
+
+  if (buf_dblwr_disable_encryption(*(buf_block_t *)bpage)) {
+    write_request.disable_encryption();
+  }
+
   if (bpage->size.is_compressed()) {
     memcpy(buf_dblwr->write_buf + univ_page_size.physical() * i,
            bpage->zip.data, bpage->size.physical());
@@ -1767,7 +1377,7 @@
                bpage->size.physical(),
            0x0, univ_page_size.physical() - bpage->size.physical());
 
-    err = fil_io(IORequestWrite, true, page_id_t(TRX_SYS_SPACE, offset),
+    err = fil_io(write_request, true, page_id_t(TRX_SYS_SPACE, offset),
                  univ_page_size, 0, univ_page_size.physical(),
                  (void *)(buf_dblwr->write_buf + univ_page_size.physical() * i),
                  NULL);
@@ -1789,95 +1399,6 @@
   and during recovery we will find it in the doublewrite buffer
   blocks. Next do the write to the intended position. */
   buf_dblwr_write_block_to_datafile(bpage, sync);
-=======
-	mutex_enter(&buf_dblwr->mutex);
-	if (buf_dblwr->s_reserved == size) {
-
-		/* All slots are reserved. */
-		int64_t	sig_count = os_event_reset(buf_dblwr->s_event);
-		mutex_exit(&buf_dblwr->mutex);
-		os_event_wait_low(buf_dblwr->s_event, sig_count);
-
-		goto retry;
-	}
-
-	for (i = 0; i < size; ++i) {
-
-		if (!buf_dblwr->in_use[i]) {
-			break;
-		}
-	}
-
-	/* We are guaranteed to find a slot. */
-	ut_a(i < size);
-	buf_dblwr->in_use[i] = true;
-	buf_dblwr->s_reserved++;
-	buf_dblwr->buf_block_arr[i] = bpage;
-
-	/* increment the doublewrite flushed pages counter */
-	srv_stats.dblwr_pages_written.inc();
-	srv_stats.dblwr_writes.inc();
-
-	mutex_exit(&buf_dblwr->mutex);
-
-	/* Lets see if we are going to write in the first or second
-	block of the doublewrite buffer. */
-	if (i < TRX_SYS_DOUBLEWRITE_BLOCK_SIZE) {
-		offset = buf_dblwr->block1 + i;
-	} else {
-		offset = buf_dblwr->block2 + i
-			 - TRX_SYS_DOUBLEWRITE_BLOCK_SIZE;
-	}
-
-	/* We deal with compressed and uncompressed pages a little
-	differently here. In case of uncompressed pages we can
-	directly write the block to the allocated slot in the
-	doublewrite buffer in the system tablespace and then after
-	syncing the system table space we can proceed to write the page
-	in the datafile.
-	In case of compressed page we first do a memcpy of the block
-	to the in-memory buffer of doublewrite before proceeding to
-	write it. This is so because we want to pad the remaining
-	bytes in the doublewrite page with zeros. */
-
-	IORequest	write_request(IORequest::WRITE);
-
-	if (buf_dblwr_disable_encryption((buf_block_t*)bpage)) {
-		write_request.disable_encryption();
-	}
-
-	if (bpage->size.is_compressed()) {
-		memcpy(buf_dblwr->write_buf + univ_page_size.physical() * i,
-		       bpage->zip.data, bpage->size.physical());
-
-		memset(buf_dblwr->write_buf + univ_page_size.physical() * i
-		       + bpage->size.physical(), 0x0,
-		       univ_page_size.physical() - bpage->size.physical());
-
-		fil_io(write_request, true,
-		       page_id_t(TRX_SYS_SPACE, offset), univ_page_size, 0,
-		       univ_page_size.physical(),
-		       (void*) (buf_dblwr->write_buf
-				+ univ_page_size.physical() * i),
-		       NULL);
-	} else {
-		/* It is a regular page. Write it directly to the
-		doublewrite buffer */
-		fil_io(IORequestWrite, true,
-		       page_id_t(TRX_SYS_SPACE, offset), univ_page_size, 0,
-		       univ_page_size.physical(),
-		       (void*) ((buf_block_t*) bpage)->frame,
-		       NULL);
-	}
-
-	/* Now flush the doublewrite buffer data to disk */
-	fil_flush(TRX_SYS_SPACE);
-
-	/* We know that the write has been flushed to disk now
-	and during recovery we will find it in the doublewrite buffer
-	blocks. Next do the write to the intended position. */
-	buf_dblwr_write_block_to_datafile(bpage, sync);
->>>>>>> be20e845
 }
 
 /** Compute the size and path of the parallel doublewrite buffer, create it,
