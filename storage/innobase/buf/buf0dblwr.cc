/*****************************************************************************

<<<<<<< HEAD
Copyright (c) 1995, 2015, Oracle and/or its affiliates. All Rights Reserved.
Copyright (c) 2016, Percona Inc. All Rights Reserved.
=======
Copyright (c) 1995, 2016, Oracle and/or its affiliates. All Rights Reserved.
>>>>>>> e0e0ae2e

This program is free software; you can redistribute it and/or modify it under
the terms of the GNU General Public License as published by the Free Software
Foundation; version 2 of the License.

This program is distributed in the hope that it will be useful, but WITHOUT
ANY WARRANTY; without even the implied warranty of MERCHANTABILITY or FITNESS
FOR A PARTICULAR PURPOSE. See the GNU General Public License for more details.

You should have received a copy of the GNU General Public License along with
this program; if not, write to the Free Software Foundation, Inc.,
51 Franklin Street, Suite 500, Boston, MA 02110-1335 USA

*****************************************************************************/

/**************************************************//**
@file buf/buf0dblwr.cc
Doublwrite buffer module

Created 2011/12/19
*******************************************************/

#include "ha_prototypes.h"
#include "buf0dblwr.h"

#ifdef UNIV_NONINL
#include "buf0buf.ic"
#include "buf0dblrw.ic"
#endif

#include "buf0buf.h"
#include "buf0checksum.h"
#include "srv0start.h"
#include "srv0srv.h"
#include "page0zip.h"
#include "trx0sys.h"

#ifndef UNIV_HOTBACKUP

/** The doublewrite buffer */
buf_dblwr_t*	buf_dblwr = NULL;

/** Set to TRUE when the doublewrite buffer is being created */
ibool	buf_dblwr_being_created = FALSE;

/****************************************************************//**
Determines if a page number is located inside the doublewrite buffer.
@return TRUE if the location is inside the two blocks of the
doublewrite buffer */
ibool
buf_dblwr_page_inside(
/*==================*/
	ulint	page_no)	/*!< in: page number */
{
	if (buf_dblwr == NULL) {

		return(FALSE);
	}

	if (page_no >= buf_dblwr->block1
	    && page_no < buf_dblwr->block1
	    + TRX_SYS_DOUBLEWRITE_BLOCK_SIZE) {
		return(TRUE);
	}

	if (page_no >= buf_dblwr->block2
	    && page_no < buf_dblwr->block2
	    + TRX_SYS_DOUBLEWRITE_BLOCK_SIZE) {
		return(TRUE);
	}

	return(FALSE);
}

/****************************************************************//**
Calls buf_page_get() on the TRX_SYS_PAGE and returns a pointer to the
doublewrite buffer within it.
@return pointer to the doublewrite buffer within the filespace header
page. */
UNIV_INLINE
byte*
buf_dblwr_get(
/*==========*/
	mtr_t*	mtr)	/*!< in/out: MTR to hold the page latch */
{
	buf_block_t*	block;

	block = buf_page_get(page_id_t(TRX_SYS_SPACE, TRX_SYS_PAGE_NO),
			     univ_page_size, RW_X_LATCH, mtr);

	buf_block_dbg_add_level(block, SYNC_NO_ORDER_CHECK);

	return(buf_block_get_frame(block) + TRX_SYS_DOUBLEWRITE);
}

/********************************************************************//**
Flush a batch of writes to the datafiles that have already been
written to the dblwr buffer on disk. */
void
buf_dblwr_sync_datafiles()
/*======================*/
{
	/* Wake possible simulated aio thread to actually post the
	writes to the operating system */
	os_aio_simulated_wake_handler_threads();

	/* Wait that all async writes to tablespaces have been posted to
	the OS */
	os_aio_wait_until_no_pending_writes();

	/* Now we flush the data to disk (for example, with fsync) */
	fil_flush_file_spaces(FIL_TYPE_TABLESPACE);
}

/****************************************************************//**
Creates or initialializes the doublewrite buffer at a database start. */
static
void
buf_dblwr_init(
/*===========*/
	byte*	doublewrite)	/*!< in: pointer to the doublewrite buf
				header on trx sys page */
{
	ulint	buf_size;

	buf_dblwr = static_cast<buf_dblwr_t*>(
		ut_zalloc_nokey(sizeof(buf_dblwr_t)));

	/* There are two blocks of same size in the doublewrite
	buffer. */
	buf_size = 2 * TRX_SYS_DOUBLEWRITE_BLOCK_SIZE;

	/* There must be atleast one buffer for single page writes
	and one buffer for batch writes. */
	ut_a(srv_doublewrite_batch_size > 0
	     && srv_doublewrite_batch_size < buf_size);

	mutex_create(LATCH_ID_BUF_DBLWR, &buf_dblwr->mutex);

	buf_dblwr->s_event = os_event_create("dblwr_single_event");
	buf_dblwr->s_reserved = 0;

	buf_dblwr->block1 = mach_read_from_4(
		doublewrite + TRX_SYS_DOUBLEWRITE_BLOCK1);
	buf_dblwr->block2 = mach_read_from_4(
		doublewrite + TRX_SYS_DOUBLEWRITE_BLOCK2);

	buf_dblwr->in_use = static_cast<bool*>(
		ut_zalloc_nokey(buf_size * sizeof(bool)));

	buf_dblwr->write_buf_unaligned = static_cast<byte*>(
		ut_malloc_nokey((1 + buf_size) * UNIV_PAGE_SIZE));

	buf_dblwr->write_buf = static_cast<byte*>(
		ut_align(buf_dblwr->write_buf_unaligned,
			 UNIV_PAGE_SIZE));

	buf_dblwr->buf_block_arr = static_cast<buf_page_t**>(
		ut_zalloc_nokey(buf_size * sizeof(void*)));
}

/****************************************************************//**
Creates the doublewrite buffer to a new InnoDB installation. The header of the
doublewrite buffer is placed on the trx system header page.
@return true if successful, false if not. */
MY_ATTRIBUTE((warn_unused_result))
bool
buf_dblwr_create(void)
/*==================*/
{
	buf_block_t*	block2;
	buf_block_t*	new_block;
	byte*	doublewrite;
	byte*	fseg_header;
	ulint	page_no;
	ulint	prev_page_no;
	ulint	i;
	mtr_t	mtr;

	if (buf_dblwr) {
		/* Already inited */

		return(true);
	}

start_again:
	mtr_start(&mtr);
	buf_dblwr_being_created = TRUE;

	doublewrite = buf_dblwr_get(&mtr);

	if (mach_read_from_4(doublewrite + TRX_SYS_DOUBLEWRITE_MAGIC)
	    == TRX_SYS_DOUBLEWRITE_MAGIC_N) {
		/* The doublewrite buffer has already been created:
		just read in some numbers */

		buf_dblwr_init(doublewrite);

		mtr_commit(&mtr);
		buf_dblwr_being_created = FALSE;
		return(true);
	}

	ib::info() << "Doublewrite buffer not found: creating new";

	ulint min_doublewrite_size =
		( ( 2 * TRX_SYS_DOUBLEWRITE_BLOCK_SIZE
		  + FSP_EXTENT_SIZE / 2
		  + 100)
		* UNIV_PAGE_SIZE);
	if (buf_pool_get_curr_size() <  min_doublewrite_size) {
		ib::error() << "Cannot create doublewrite buffer: you must"
			" increase your buffer pool size. Cannot continue"
			" operation.";

		return(false);
	}

	block2 = fseg_create(TRX_SYS_SPACE, TRX_SYS_PAGE_NO,
			     TRX_SYS_DOUBLEWRITE
			     + TRX_SYS_DOUBLEWRITE_FSEG, &mtr);

	/* fseg_create acquires a second latch on the page,
	therefore we must declare it: */

	buf_block_dbg_add_level(block2, SYNC_NO_ORDER_CHECK);

	if (block2 == NULL) {
		ib::error() << "Cannot create doublewrite buffer: you must"
			" increase your tablespace size."
			" Cannot continue operation.";

		/* We exit without committing the mtr to prevent
		its modifications to the database getting to disk */

		return(false);
	}

	fseg_header = doublewrite + TRX_SYS_DOUBLEWRITE_FSEG;
	prev_page_no = 0;

	for (i = 0; i < 2 * TRX_SYS_DOUBLEWRITE_BLOCK_SIZE
		     + FSP_EXTENT_SIZE / 2; i++) {
		new_block = fseg_alloc_free_page(
			fseg_header, prev_page_no + 1, FSP_UP, &mtr);
		if (new_block == NULL) {
			ib::error() << "Cannot create doublewrite buffer: "
				" you must increase your tablespace size."
				" Cannot continue operation.";

			return(false);
		}

		/* We read the allocated pages to the buffer pool;
		when they are written to disk in a flush, the space
		id and page number fields are also written to the
		pages. When we at database startup read pages
		from the doublewrite buffer, we know that if the
		space id and page number in them are the same as
		the page position in the tablespace, then the page
		has not been written to in doublewrite. */

		ut_ad(rw_lock_get_x_lock_count(&new_block->lock) == 1);
		page_no = new_block->page.id.page_no();

		if (i == FSP_EXTENT_SIZE / 2) {
			ut_a(page_no == FSP_EXTENT_SIZE);
			mlog_write_ulint(doublewrite
					 + TRX_SYS_DOUBLEWRITE_BLOCK1,
					 page_no, MLOG_4BYTES, &mtr);
			mlog_write_ulint(doublewrite
					 + TRX_SYS_DOUBLEWRITE_REPEAT
					 + TRX_SYS_DOUBLEWRITE_BLOCK1,
					 page_no, MLOG_4BYTES, &mtr);

		} else if (i == FSP_EXTENT_SIZE / 2
			   + TRX_SYS_DOUBLEWRITE_BLOCK_SIZE) {
			ut_a(page_no == 2 * FSP_EXTENT_SIZE);
			mlog_write_ulint(doublewrite
					 + TRX_SYS_DOUBLEWRITE_BLOCK2,
					 page_no, MLOG_4BYTES, &mtr);
			mlog_write_ulint(doublewrite
					 + TRX_SYS_DOUBLEWRITE_REPEAT
					 + TRX_SYS_DOUBLEWRITE_BLOCK2,
					 page_no, MLOG_4BYTES, &mtr);

		} else if (i > FSP_EXTENT_SIZE / 2) {
			ut_a(page_no == prev_page_no + 1);
		}

		if (((i + 1) & 15) == 0) {
			/* rw_locks can only be recursively x-locked
			2048 times. (on 32 bit platforms,
			(lint) 0 - (X_LOCK_DECR * 2049)
			is no longer a negative number, and thus
			lock_word becomes like a shared lock).
			For 4k page size this loop will
			lock the fseg header too many times. Since
			this code is not done while any other threads
			are active, restart the MTR occasionally. */
			mtr_commit(&mtr);
			mtr_start(&mtr);
			doublewrite = buf_dblwr_get(&mtr);
			fseg_header = doublewrite
				      + TRX_SYS_DOUBLEWRITE_FSEG;
		}

		prev_page_no = page_no;
	}

	mlog_write_ulint(doublewrite + TRX_SYS_DOUBLEWRITE_MAGIC,
			 TRX_SYS_DOUBLEWRITE_MAGIC_N,
			 MLOG_4BYTES, &mtr);
	mlog_write_ulint(doublewrite + TRX_SYS_DOUBLEWRITE_MAGIC
			 + TRX_SYS_DOUBLEWRITE_REPEAT,
			 TRX_SYS_DOUBLEWRITE_MAGIC_N,
			 MLOG_4BYTES, &mtr);

	mlog_write_ulint(doublewrite
			 + TRX_SYS_DOUBLEWRITE_SPACE_ID_STORED,
			 TRX_SYS_DOUBLEWRITE_SPACE_ID_STORED_N,
			 MLOG_4BYTES, &mtr);
	mtr_commit(&mtr);

	/* Flush the modified pages to disk and make a checkpoint */
	log_make_checkpoint_at(LSN_MAX, TRUE);

	/* Remove doublewrite pages from LRU */
	buf_pool_invalidate();

	ib::info() <<  "Doublewrite buffer created";

	goto start_again;
}

/** Compute the path to the parallel doublewrite buffer, if not already done */
__attribute__((warn_unused_result))
static
dberr_t
buf_parallel_dblwr_make_path(void)
{
	if (parallel_dblwr_buf.path)
		return(DB_SUCCESS);

	char path[FN_REFLEN];
	const char *dir;

	ut_ad(srv_parallel_doublewrite_path);

	if (is_absolute_path(srv_parallel_doublewrite_path)) {

		strncpy(path, srv_parallel_doublewrite_path, sizeof(path));
	} else {

		/* A relative path to the parallel doublewrite file is based
		either on srv_data_home, either mysql data directory if the
		former is empty. */
		dir = srv_data_home[0] ? srv_data_home
			: fil_path_to_mysql_datadir;
		if (dir[strlen(dir) - 1] == OS_PATH_SEPARATOR) {

			ut_snprintf(path, sizeof(path), "%s%s",
				    dir,
				    srv_parallel_doublewrite_path);
		} else {

			ut_snprintf(path, sizeof(path), "%s%c%s",
				    dir,
				    OS_PATH_SEPARATOR,
				    srv_parallel_doublewrite_path);
		}
	}

	os_file_type_t	type;
	bool		exists = false;
	bool		ret;

	ret = os_file_status(path, &exists, &type);

	/* For realpath() to succeed the file must exist. */

	if (ret && exists) {
		if (my_realpath(path, path, MY_WME) != 0) {

			return(DB_ERROR);
		}
		if (type != OS_FILE_TYPE_FILE) {
			ib::error() << "Parallel doublewrite path "
				    << path << " must point to a regular "
				"file";
			return(DB_WRONG_FILE_NAME);
		}
	} else if (!is_absolute_path(srv_parallel_doublewrite_path)) {
		/* If it does not exist, and is not an absolute path, then
		resolve only the directory part and append
		srv_parallel_doublewrite_path to it. */
		char	dir_full[FN_REFLEN];

		if (my_realpath(dir_full, dir, MY_WME) != 0) {

			return(DB_ERROR);
		}

		if (dir_full[strlen(dir_full) - 1] == OS_PATH_SEPARATOR) {

			ut_snprintf(path, sizeof(path), "%s%s",
				    dir_full,
				    srv_parallel_doublewrite_path);
		} else {

			ut_snprintf(path, sizeof(path), "%s%c%s",
				    dir_full,
				    OS_PATH_SEPARATOR,
				    srv_parallel_doublewrite_path);
		}
	}

	parallel_dblwr_buf.path = mem_strdup(path);

	return(parallel_dblwr_buf.path ? DB_SUCCESS : DB_OUT_OF_MEMORY);
}

/** Close the parallel doublewrite buffer file */
static
void
buf_parallel_dblwr_close(void)
{
	if (parallel_dblwr_buf.file != OS_FILE_CLOSED) {
		os_file_close(parallel_dblwr_buf.file);
		parallel_dblwr_buf.file = OS_FILE_CLOSED;
	}
}

/** Maximum possible parallel doublewrite buffer file size in bytes */
#define MAX_DOUBLEWRITE_FILE_SIZE \
	((MAX_DOUBLEWRITE_BATCH_SIZE) * (MAX_DBLWR_SHARDS) * (UNIV_PAGE_SIZE))

/**
At database startup initializes the doublewrite buffer memory structure if
we already have a doublewrite buffer created in the data files. If we are
upgrading to an InnoDB version which supports multiple tablespaces, then this
function performs the necessary update operations. If we are in a crash
recovery, this function loads the pages from double write buffer into memory.
@param[in]	file		File handle
@param[in]	path		Path name of file
@return DB_SUCCESS or error code */
dberr_t
buf_dblwr_init_or_load_pages(
	os_file_t	file,
	const char*	path)
{
	byte*		buf;
	byte*		page;
	ulint		block1;
	ulint		block2;
	ulint		space_id;
	byte*		read_buf;
	byte*		doublewrite;
	byte*		unaligned_read_buf;
	ibool		reset_space_ids = FALSE;
	recv_dblwr_t&	recv_dblwr = recv_sys->dblwr;

	/* We do the file i/o past the buffer pool */

	unaligned_read_buf = static_cast<byte*>(
		ut_malloc_nokey(2 * UNIV_PAGE_SIZE));

	read_buf = static_cast<byte*>(
		ut_align(unaligned_read_buf, UNIV_PAGE_SIZE));

	/* Read the trx sys header to check if we are using the doublewrite
	buffer */
	dberr_t		err;

	IORequest	read_request(IORequest::READ);

	read_request.disable_compression();

	err = os_file_read(
		read_request,
		file, read_buf, TRX_SYS_PAGE_NO * UNIV_PAGE_SIZE,
		UNIV_PAGE_SIZE);

	if (err != DB_SUCCESS) {

		ib::error()
			<< "Failed to read the system tablespace header page";

		ut_free(unaligned_read_buf);

		return(err);
	}

	doublewrite = read_buf + TRX_SYS_DOUBLEWRITE;

	if (mach_read_from_4(doublewrite + TRX_SYS_DOUBLEWRITE_MAGIC)
	    == TRX_SYS_DOUBLEWRITE_MAGIC_N) {
		/* The doublewrite buffer has been created */

		buf_dblwr_init(doublewrite);

		block1 = buf_dblwr->block1;
		block2 = buf_dblwr->block2;

		buf = buf_dblwr->write_buf;
	} else {
		ut_free(unaligned_read_buf);
		return(DB_SUCCESS);
	}

	if (mach_read_from_4(doublewrite + TRX_SYS_DOUBLEWRITE_SPACE_ID_STORED)
	    != TRX_SYS_DOUBLEWRITE_SPACE_ID_STORED_N) {

		/* We are upgrading from a version < 4.1.x to a version where
		multiple tablespaces are supported. We must reset the space id
		field in the pages in the doublewrite buffer because starting
		from this version the space id is stored to
		FIL_PAGE_ARCH_LOG_NO_OR_SPACE_ID. */

		reset_space_ids = TRUE;

		ib::info() << "Resetting space id's in the doublewrite buffer";
	}

	/* Read the pages from the doublewrite buffer to memory */
	err = os_file_read(
		read_request,
		file, buf, block1 * UNIV_PAGE_SIZE,
		TRX_SYS_DOUBLEWRITE_BLOCK_SIZE * UNIV_PAGE_SIZE);

	if (err != DB_SUCCESS) {

		ib::error()
			<< "Failed to read the first double write buffer "
			"extent";

		ut_free(unaligned_read_buf);

		return(err);
	}

	err = os_file_read(
		read_request,
		file,
		buf + TRX_SYS_DOUBLEWRITE_BLOCK_SIZE * UNIV_PAGE_SIZE,
		block2 * UNIV_PAGE_SIZE,
		TRX_SYS_DOUBLEWRITE_BLOCK_SIZE * UNIV_PAGE_SIZE);

	if (err != DB_SUCCESS) {

		ib::error()
			<< "Failed to read the second double write buffer "
			"extent";

		ut_free(unaligned_read_buf);

		return(err);
	}

	/* Check if any of these pages is half-written in data files, in the
	intended position */

	page = buf;

	for (ulint i = 0; i < TRX_SYS_DOUBLEWRITE_BLOCK_SIZE * 2; i++) {
		if (reset_space_ids) {
			ulint source_page_no;

			space_id = 0;
			mach_write_to_4(page + FIL_PAGE_ARCH_LOG_NO_OR_SPACE_ID,
					space_id);
			/* We do not need to calculate new checksums for the
			pages because the field .._SPACE_ID does not affect
			them. Write the page back to where we read it from. */

			if (i < TRX_SYS_DOUBLEWRITE_BLOCK_SIZE) {
				source_page_no = block1 + i;
			} else {
				source_page_no = block2
					+ i - TRX_SYS_DOUBLEWRITE_BLOCK_SIZE;
			}

			IORequest	write_request(IORequest::WRITE);

			/* Recovered data file pages are written out
			as uncompressed. */

			write_request.disable_compression();

			err = os_file_write(
				write_request, path, file, page,
				source_page_no * UNIV_PAGE_SIZE,
				UNIV_PAGE_SIZE);

			if (err != DB_SUCCESS) {

				ib::error()
					<< "Failed to write to the double write"
					" buffer";

				ut_free(unaligned_read_buf);

				return(err);
			}

		} else {

			recv_dblwr.add(page);
		}

		page += univ_page_size.physical();
	}

	err = buf_parallel_dblwr_make_path();
	if (err != DB_SUCCESS)
		return(err);

	ut_ad(parallel_dblwr_buf.file == OS_FILE_CLOSED);
	bool success;
	parallel_dblwr_buf.file
		= os_file_create_simple_no_error_handling(
			innodb_parallel_dblwrite_file_key,
			parallel_dblwr_buf.path,
			OS_FILE_OPEN, OS_FILE_READ_ONLY, true, &success);
	if (!success) {
		/* We are not supposed to check errno != ENOENT directly, but
		os_file_get_last_error will spam error log if it's handled
		there. */
		if (errno != ENOENT) {
			os_file_get_last_error(true);
			ib::error()
				<< "Failed to open the parallel doublewrite "
				"buffer at " << parallel_dblwr_buf.path;
			ut_free(unaligned_read_buf);
			return(DB_CANNOT_OPEN_FILE);
		}
		/* Failed to open because the file did not exist: OK */
		ib::info() << "Crash recovery did not find the parallel "
			"doublewrite buffer at "
			   << parallel_dblwr_buf.path;
	} else {
		/* Cannot possibly be upgrading from 4.1 */
		ut_ad(!reset_space_ids);

		os_file_set_nocache(parallel_dblwr_buf.file,
				    parallel_dblwr_buf.path,
				    "open");

		os_offset_t size = os_file_get_size(parallel_dblwr_buf.file);

		if (size > MAX_DOUBLEWRITE_FILE_SIZE) {
			ib::error() << "Parallel doublewrite buffer size "
				    << size
				    << " bytes is larger than the maximum "
				"size " << MAX_DOUBLEWRITE_FILE_SIZE
				    << " bytes supported by this server "
				"version";
			buf_parallel_dblwr_close();
			ut_free(unaligned_read_buf);
			return(DB_CORRUPTION);
		}

		if (size % UNIV_PAGE_SIZE) {
			ib::error() << "Parallel doublewrite buffer size "
				    << size << " bytes is not a multiple of "
				"a page size "
				    << UNIV_PAGE_SIZE << " bytes";
			buf_parallel_dblwr_close();
			ut_free(unaligned_read_buf);
			return(DB_CORRUPTION);
		}

		if (size == 0) {
			ib::info()
				<< "Parallel doublewrite buffer is zero-sized";
			buf_parallel_dblwr_close();
			ut_free(unaligned_read_buf);
			return(DB_SUCCESS);
		}

		ib::info() << "Recovering partial pages from the parallel "
			"doublewrite buffer at " << parallel_dblwr_buf.path;

		parallel_dblwr_buf.recovery_buf_unaligned
			= static_cast<byte *>(
				ut_malloc(size + UNIV_PAGE_SIZE,
					  mem_key_parallel_doublewrite));
		if (!parallel_dblwr_buf.recovery_buf_unaligned) {
			buf_parallel_dblwr_close();
			ut_free(unaligned_read_buf);
			return(DB_OUT_OF_MEMORY);
		}
		byte* recovery_buf = static_cast<byte *>
			(ut_align(parallel_dblwr_buf.recovery_buf_unaligned,
				  UNIV_PAGE_SIZE));

		err = os_file_read(read_request, parallel_dblwr_buf.file,
				   recovery_buf, 0, size);
		if (err != DB_SUCCESS) {
			ib::error() << "Failed to read the parallel "
				"doublewrite buffer";
			buf_parallel_dblwr_close();
			ut_free(unaligned_read_buf);
			ut_free(parallel_dblwr_buf.recovery_buf_unaligned);
			return(DB_ERROR);
		}

		for (page = recovery_buf; page < recovery_buf + size;
		     page += UNIV_PAGE_SIZE) {

			recv_dblwr.add(page);
		}
		buf_parallel_dblwr_close();
	}

	if (reset_space_ids) {
		os_file_flush(file);
	}

	ut_free(unaligned_read_buf);

	return(DB_SUCCESS);
}

/** Delete the parallel doublewrite file, if its path already has been
computed. It is up to the caller to ensure that this called at safe point */
void
buf_parallel_dblwr_delete(void)
{
	if (parallel_dblwr_buf.path) {

		os_file_delete_if_exists(innodb_parallel_dblwrite_file_key,
					 parallel_dblwr_buf.path, NULL);
	}
}

/** Release any unused parallel doublewrite pages and free their underlying
buffer at the end of crash recovery */
void
buf_parallel_dblwr_finish_recovery(void)
{
	recv_sys->dblwr.pages.clear();
	ut_free(parallel_dblwr_buf.recovery_buf_unaligned);
	parallel_dblwr_buf.recovery_buf_unaligned = NULL;
}

/** Process and remove the double write buffer pages for all tablespaces. */
void
buf_dblwr_process(void)
{
	ulint		page_no_dblwr	= 0;
	byte*		read_buf;
	byte*		unaligned_read_buf;
	recv_dblwr_t&	recv_dblwr	= recv_sys->dblwr;

	unaligned_read_buf = static_cast<byte*>(
		ut_malloc_nokey(2 * UNIV_PAGE_SIZE));

	read_buf = static_cast<byte*>(
		ut_align(unaligned_read_buf, UNIV_PAGE_SIZE));

	for (recv_dblwr_t::list::iterator i = recv_dblwr.pages.begin();
	     i != recv_dblwr.pages.end();
	     ++i, ++page_no_dblwr) {

		const byte*	page		= *i;
		ulint		page_no		= page_get_page_no(page);
		ulint		space_id	= page_get_space_id(page);

		fil_space_t*	space = fil_space_get(space_id);

		if (space == NULL) {
			/* Maybe we have dropped the tablespace
			and this page once belonged to it: do nothing */
			continue;
		}

		fil_space_open_if_needed(space);

		if (page_no >= space->size) {

			/* Do not report the warning if the tablespace is
			schedule for truncate or was truncated and we have live
			MLOG_TRUNCATE record in redo. */
			bool	skip_warning =
				srv_is_tablespace_truncated(space_id)
				|| srv_was_tablespace_truncated(space);

			if (!skip_warning) {
				ib::warn() << "Page " << page_no_dblwr
					<< " in the doublewrite buffer is"
					" not within space bounds: page "
					<< page_id_t(space_id, page_no);
			}
		} else {
			const page_size_t	page_size(space->flags);
			const page_id_t		page_id(space_id, page_no);

			/* We want to ensure that for partial reads the
			unread portion of the page is NUL. */
			memset(read_buf, 0x0, page_size.physical());

			IORequest	request;

			request.dblwr_recover();

			/* Read in the actual page from the file */
			dberr_t	err = fil_io(
				request, true,
				page_id, page_size,
				0, page_size.physical(), read_buf, NULL);

			if (err != DB_SUCCESS) {

				ib::warn()
					<< "Double write buffer recovery: "
					<< page_id << " read failed with "
					<< "error: " << ut_strerr(err);
			}

			/* Check if the page is corrupt */
			if (buf_page_is_corrupted(
				true, read_buf, page_size,
				fsp_is_checksum_disabled(space_id))) {

				ib::warn() << "Database page corruption or"
					<< " a failed file read of page "
					<< page_id
					<< ". Trying to recover it from the"
					<< " doublewrite buffer.";

				if (buf_page_is_corrupted(
					true, page, page_size,
					fsp_is_checksum_disabled(space_id))) {

					ib::error() << "Dump of the page:";
					buf_page_print(
						read_buf, page_size,
						BUF_PAGE_PRINT_NO_CRASH);
					ib::error() << "Dump of corresponding"
						" page in doublewrite buffer:";

					buf_page_print(
						page, page_size,
						BUF_PAGE_PRINT_NO_CRASH);

					ib::fatal() << "The page in the"
						" doublewrite buffer is"
						" corrupt. Cannot continue"
						" operation. You can try to"
						" recover the database with"
						" innodb_force_recovery=6";
				}
			} else if (buf_page_is_zeroes(read_buf, page_size)
				   && !buf_page_is_zeroes(page, page_size)
				   && !buf_page_is_corrupted(
					true, page, page_size,
					fsp_is_checksum_disabled(space_id))) {

				/* Database page contained only zeroes, while
				a valid copy is available in dblwr buffer. */

			} else {

				bool t1 = buf_page_is_zeroes(
                                        read_buf, page_size);

				bool t2 = buf_page_is_zeroes(page, page_size);

				bool t3 = buf_page_is_corrupted(
					true, page, page_size,
					fsp_is_checksum_disabled(space_id));

				if (t1 && !(t2 || t3)) {

					/* Database page contained only
					zeroes, while a valid copy is
					available in dblwr buffer. */

				} else {
					continue;
				}
			}

			/* Recovered data file pages are written out
			as uncompressed. */

			IORequest	write_request(IORequest::WRITE);

			write_request.disable_compression();

			/* Write the good page from the doublewrite
			buffer to the intended position. */

			fil_io(write_request, true,
			       page_id, page_size,
			       0, page_size.physical(),
			       const_cast<byte*>(page), NULL);

			ib::info()
				<< "Recovered page "
				<< page_id
				<< " from the doublewrite buffer.";
		}
	}

	fil_flush_file_spaces(FIL_TYPE_TABLESPACE);
	ut_free(unaligned_read_buf);

	buf_parallel_dblwr_finish_recovery();

	/* If parallel doublewrite buffer was used, now it's safe to
	delete and re-create it. */
	buf_parallel_dblwr_delete();
	if (buf_parallel_dblwr_create() != DB_SUCCESS) {
		ib::fatal()
			<< "Creating the parallel doublewrite buffer failed";
	}
}

/****************************************************************//**
Frees doublewrite buffer. */
void
buf_dblwr_free(void)
/*================*/
{
	/* Free the double write data structures. */
	ut_a(buf_dblwr != NULL);
	ut_ad(buf_dblwr->s_reserved == 0);

	os_event_destroy(buf_dblwr->s_event);
	ut_free(buf_dblwr->write_buf_unaligned);
	buf_dblwr->write_buf_unaligned = NULL;

	ut_free(buf_dblwr->buf_block_arr);
	buf_dblwr->buf_block_arr = NULL;

	ut_free(buf_dblwr->in_use);
	buf_dblwr->in_use = NULL;

	mutex_free(&buf_dblwr->mutex);
	ut_free(buf_dblwr);
	buf_dblwr = NULL;
}

/********************************************************************//**
Updates the doublewrite buffer when an IO request is completed. */
void
buf_dblwr_update(
/*=============*/
	const buf_page_t*	bpage,	/*!< in: buffer block descriptor */
	buf_flush_t		flush_type)/*!< in: flush type */
{
	if (!srv_use_doublewrite_buf
	    || buf_dblwr == NULL
	    || fsp_is_system_temporary(bpage->id.space())) {
		return;
	}

	ut_ad(!srv_read_only_mode);

	switch (flush_type) {
	case BUF_FLUSH_LIST:
	case BUF_FLUSH_LRU:
		{
			ulint i = buf_parallel_dblwr_partition(bpage,
							       flush_type);
			struct parallel_dblwr_shard_t* dblwr_shard
				= &parallel_dblwr_buf.shard[i];

			ut_ad(!os_event_is_set(dblwr_shard->batch_completed));

			if (os_atomic_decrement_ulint(&dblwr_shard->batch_size,
						      1)
			    == 0) {

				/* The last page from the doublewrite batch. */
				os_event_set(dblwr_shard->batch_completed);
			}

			break;
		}
	case BUF_FLUSH_SINGLE_PAGE:
		{
			const ulint size = 2 * TRX_SYS_DOUBLEWRITE_BLOCK_SIZE;
			ulint i;
			mutex_enter(&buf_dblwr->mutex);
			for (i = 0; i < size; ++i) {
				if (buf_dblwr->buf_block_arr[i] == bpage) {
					buf_dblwr->s_reserved--;
					buf_dblwr->buf_block_arr[i] = NULL;
					buf_dblwr->in_use[i] = false;
					break;
				}
			}

			/* The block we are looking for must exist as a
			reserved block. */
			ut_a(i < size);
		}
		os_event_set(buf_dblwr->s_event);
		mutex_exit(&buf_dblwr->mutex);
		break;
	case BUF_FLUSH_N_TYPES:
		ut_error;
	}
}

/********************************************************************//**
Check the LSN values on the page. */
static
void
buf_dblwr_check_page_lsn(
/*=====================*/
	const page_t*	page)		/*!< in: page to check */
{
	if (memcmp(page + (FIL_PAGE_LSN + 4),
		   page + (UNIV_PAGE_SIZE
			   - FIL_PAGE_END_LSN_OLD_CHKSUM + 4),
		   4)) {

		const ulint	lsn1 = mach_read_from_4(
			page + FIL_PAGE_LSN + 4);
		const ulint	lsn2 = mach_read_from_4(
			page + UNIV_PAGE_SIZE - FIL_PAGE_END_LSN_OLD_CHKSUM
			+ 4);

		ib::error() << "The page to be written seems corrupt!"
			" The low 4 bytes of LSN fields do not match"
			" (" << lsn1 << " != " << lsn2 << ")!"
			" Noticed in the buffer pool.";
	}
}

/********************************************************************//**
Asserts when a corrupt block is find during writing out data to the
disk. */
static
void
buf_dblwr_assert_on_corrupt_block(
/*==============================*/
	const buf_block_t*	block)	/*!< in: block to check */
{
	buf_page_print(block->frame, univ_page_size, BUF_PAGE_PRINT_NO_CRASH);

	ib::fatal() << "Apparent corruption of an index page "
		<< block->page.id
		<< " to be written to data file. We intentionally crash"
		" the server to prevent corrupt data from ending up in"
		" data files.";
}

/********************************************************************//**
Check the LSN values on the page with which this block is associated.
Also validate the page if the option is set. */
static
void
buf_dblwr_check_block(
/*==================*/
	const buf_block_t*	block)	/*!< in: block to check */
{
	ut_ad(buf_block_get_state(block) == BUF_BLOCK_FILE_PAGE);

	if (block->skip_flush_check) {
		return;
	}

	switch (fil_page_get_type(block->frame)) {
	case FIL_PAGE_INDEX:
	case FIL_PAGE_RTREE:
		if (page_is_comp(block->frame)) {
			if (page_simple_validate_new(block->frame)) {
				return;
			}
		} else if (page_simple_validate_old(block->frame)) {
			return;
		}
		/* While it is possible that this is not an index page
		but just happens to have wrongly set FIL_PAGE_TYPE,
		such pages should never be modified to without also
		adjusting the page type during page allocation or
		buf_flush_init_for_writing() or fil_page_reset_type(). */
		break;
	case FIL_PAGE_TYPE_FSP_HDR:
	case FIL_PAGE_IBUF_BITMAP:
	case FIL_PAGE_TYPE_UNKNOWN:
		/* Do not complain again, we already reset this field. */
	case FIL_PAGE_UNDO_LOG:
	case FIL_PAGE_INODE:
	case FIL_PAGE_IBUF_FREE_LIST:
	case FIL_PAGE_TYPE_SYS:
	case FIL_PAGE_TYPE_TRX_SYS:
	case FIL_PAGE_TYPE_XDES:
	case FIL_PAGE_TYPE_BLOB:
	case FIL_PAGE_TYPE_ZBLOB:
	case FIL_PAGE_TYPE_ZBLOB2:
		/* TODO: validate also non-index pages */
		return;
	case FIL_PAGE_TYPE_ALLOCATED:
		/* empty pages should never be flushed */
		break;
	}

	buf_dblwr_assert_on_corrupt_block(block);
}

/********************************************************************//**
Writes a page that has already been written to the doublewrite buffer
to the datafile. It is the job of the caller to sync the datafile. */
static
void
buf_dblwr_write_block_to_datafile(
/*==============================*/
	const buf_page_t*	bpage,	/*!< in: page to write */
	bool			sync)	/*!< in: true if sync IO
					is requested */
{
	ut_a(buf_page_in_file(bpage));

	ulint	type = IORequest::WRITE;

	if (sync) {
		type |= IORequest::DO_NOT_WAKE;
	}

	IORequest	request(type);

	if (bpage->zip.data != NULL) {
		ut_ad(bpage->size.is_compressed());

		fil_io(request, sync, bpage->id, bpage->size, 0,
		       bpage->size.physical(),
		       (void*) bpage->zip.data,
		       (void*) bpage);
	} else {
		ut_ad(!bpage->size.is_compressed());

		/* Our IO API is common for both reads and writes and is
		therefore geared towards a non-const parameter. */

		buf_block_t*	block = reinterpret_cast<buf_block_t*>(
			const_cast<buf_page_t*>(bpage));

		ut_a(buf_block_get_state(block) == BUF_BLOCK_FILE_PAGE);
		buf_dblwr_check_page_lsn(block->frame);

		fil_io(request,
		       sync, bpage->id, bpage->size, 0, bpage->size.physical(),
		       block->frame, block);
	}
}

/********************************************************************//**
Flushes possible buffered writes from the specified partition of the
doublewrite memory buffer to disk, and also wakes up the aio thread if
simulated aio is used. It is very important to call this function after a batch
of writes has been posted, and also when we may have to wait for a page latch!
Otherwise a deadlock of threads can occur. */
void
buf_dblwr_flush_buffered_writes(
/*============================*/
	ulint dblwr_partition)	/*!< in: doublewrite partition */
{
	byte*		write_buf;
	ulint		len;

	ut_ad(parallel_dblwr_buf.recovery_buf_unaligned == NULL);

	if (!srv_use_doublewrite_buf || buf_dblwr == NULL) {
		/* Sync the writes to the disk. */
		buf_dblwr_sync_datafiles();
		return;
	}

	ut_ad(!srv_read_only_mode);

	struct parallel_dblwr_shard_t* dblwr_shard
		= &parallel_dblwr_buf.shard[dblwr_partition];

	/* Write first to doublewrite buffer blocks. We use synchronous
	aio and thus know that file write has been completed when the
	control returns. */

	if (dblwr_shard->first_free == 0) {

		/* Wake possible simulated aio thread as there could be
		system temporary tablespace pages active for flushing.
		Note: system temporary tablespace pages are not scheduled
		for doublewrite. */
		os_aio_simulated_wake_handler_threads();

		return;
	}

	write_buf = dblwr_shard->write_buf;

	for (ulint len2 = 0, i = 0;
	     i < dblwr_shard->first_free;
	     len2 += UNIV_PAGE_SIZE, i++) {

		const buf_block_t*	block;

		block = (buf_block_t*)dblwr_shard->buf_block_arr[i];

		if (buf_block_get_state(block) != BUF_BLOCK_FILE_PAGE
		    || block->page.zip.data) {
			/* No simple validate for compressed
			pages exists. */
			continue;
		}

		/* Check that the actual page in the buffer pool is
		not corrupt and the LSN values are sane. */
		buf_dblwr_check_block(block);

		/* Check that the page as written to the doublewrite
		buffer has sane LSN values. */
		buf_dblwr_check_page_lsn(write_buf + len2);
	}

	len = dblwr_shard->first_free * UNIV_PAGE_SIZE;

	/* Find our part of the doublewrite buffer */
	os_offset_t file_pos = dblwr_partition
		* srv_doublewrite_batch_size * UNIV_PAGE_SIZE;
	IORequest io_req(IORequest::WRITE | IORequest::NO_COMPRESSION);

#ifdef UNIV_DEBUG
	/* The file size must not increase */
	os_offset_t desired_size = srv_doublewrite_batch_size * UNIV_PAGE_SIZE
		* buf_parallel_dblwr_shard_num();
	os_offset_t actual_size = os_file_get_size(parallel_dblwr_buf.file);
	ut_ad(desired_size == actual_size);
	ut_ad(file_pos + len <= actual_size);
	/* We must not touch neighboring buffers */
	ut_ad(file_pos + len <= (dblwr_partition + 1)
	      * srv_doublewrite_batch_size * UNIV_PAGE_SIZE);
#endif

	os_file_write(io_req, parallel_dblwr_buf.path, parallel_dblwr_buf.file,
		      write_buf, file_pos, len);

	ut_ad(dblwr_shard->first_free <= srv_doublewrite_batch_size);

	/* increment the doublewrite flushed pages counter */
	srv_stats.dblwr_pages_written.add(dblwr_shard->first_free);
	srv_stats.dblwr_writes.inc();

	/* Now flush the doublewrite buffer data to disk, unless
	innodb_flush_method is one of O_SYNC, O_DIRECT_NO_FSYNC, or
	ALL_O_DIRECT. */
	switch (srv_unix_file_flush_method) {
	case SRV_UNIX_NOSYNC:
	case SRV_UNIX_O_DSYNC:
	case SRV_UNIX_O_DIRECT_NO_FSYNC:
	case SRV_UNIX_ALL_O_DIRECT:
		break;
	case SRV_UNIX_FSYNC:
	case SRV_UNIX_LITTLESYNC:
	case SRV_UNIX_O_DIRECT:
		os_file_flush(parallel_dblwr_buf.file);
		break;
	}

	/* We know that the writes have been flushed to disk now
	and in recovery we will find them in the doublewrite buffer
	blocks. Next do the writes to the intended positions. */

	dblwr_shard->batch_size = dblwr_shard->first_free;
	os_wmb;

	for (ulint i = 0; i < dblwr_shard->first_free; i++) {
		buf_dblwr_write_block_to_datafile(
			dblwr_shard->buf_block_arr[i], false);
	}

	/* Wake possible simulated aio thread to actually post the
	writes to the operating system. We don't flush the files
	at this point. We leave it to the IO helper thread to flush
	datafiles when the whole batch has been processed. */
	os_aio_simulated_wake_handler_threads();

	os_event_wait(dblwr_shard->batch_completed);
	os_event_reset(dblwr_shard->batch_completed);

#ifdef UNIV_DEBUG
	os_rmb;
	ut_ad(dblwr_shard->batch_size == 0);
#endif
	dblwr_shard->first_free = 0;

	/* This will finish the batch. Sync data files
	to the disk. */
	fil_flush_file_spaces(FIL_TYPE_TABLESPACE);
}

/********************************************************************//**
Posts a buffer page for writing. If the doublewrite memory buffer is
full, calls buf_dblwr_flush_buffered_writes and waits for for free
space to appear. */
void
buf_dblwr_add_to_batch(
/*====================*/
	buf_page_t*	bpage,	/*!< in: buffer block to write */
	buf_flush_t	flush_type)/*!< in: BUF_FLUSH_LRU or BUF_FLUSH_LIST */
{
	ut_ad(flush_type == BUF_FLUSH_LRU || flush_type == BUF_FLUSH_LIST);
	ut_a(buf_page_in_file(bpage));
	ut_ad(!mutex_own(&buf_pool_from_bpage(bpage)->LRU_list_mutex));

	ulint dblwr_partition = buf_parallel_dblwr_partition(bpage,
							     flush_type);
	struct parallel_dblwr_shard_t* dblwr_shard
		= &parallel_dblwr_buf.shard[dblwr_partition];

try_again:
	ut_a(dblwr_shard->first_free <= srv_doublewrite_batch_size);
	ut_ad(!os_event_is_set(dblwr_shard->batch_completed));

	if (dblwr_shard->first_free == srv_doublewrite_batch_size) {

		buf_dblwr_flush_buffered_writes(dblwr_partition);

		goto try_again;
	}

	byte*	p = dblwr_shard->write_buf
		+ univ_page_size.physical() * dblwr_shard->first_free;

	if (bpage->size.is_compressed()) {
		UNIV_MEM_ASSERT_RW(bpage->zip.data, bpage->size.physical());
		/* Copy the compressed page and clear the rest. */

		memcpy(p, bpage->zip.data, bpage->size.physical());

		memset(p + bpage->size.physical(), 0x0,
		       univ_page_size.physical() - bpage->size.physical());
	} else {
		ut_a(buf_page_get_state(bpage) == BUF_BLOCK_FILE_PAGE);

		UNIV_MEM_ASSERT_RW(((buf_block_t*) bpage)->frame,
				   bpage->size.logical());

		memcpy(p, ((buf_block_t*) bpage)->frame, bpage->size.logical());
	}

	dblwr_shard->buf_block_arr[dblwr_shard->first_free++] = bpage;

	ut_ad(!os_event_is_set(dblwr_shard->batch_completed));
	ut_ad(dblwr_shard->first_free <= srv_doublewrite_batch_size);
}

/********************************************************************//**
Writes a page to the doublewrite buffer on disk, sync it, then write
the page to the datafile and sync the datafile. This function is used
for single page flushes. If all the buffers allocated for single page
flushes in the doublewrite buffer are in use we wait here for one to
become free. We are guaranteed that a slot will become free because any
thread that is using a slot must also release the slot before leaving
this function. */
void
buf_dblwr_write_single_page(
/*========================*/
	buf_page_t*	bpage,	/*!< in: buffer block to write */
	bool		sync)	/*!< in: true if sync IO requested */
{
	ulint		size;
	ulint		offset;
	ulint		i;

	ut_a(buf_page_in_file(bpage));
	ut_a(srv_use_doublewrite_buf);
	ut_a(buf_dblwr != NULL);

	size = 2 * TRX_SYS_DOUBLEWRITE_BLOCK_SIZE;

	if (buf_page_get_state(bpage) == BUF_BLOCK_FILE_PAGE) {

		/* Check that the actual page in the buffer pool is
		not corrupt and the LSN values are sane. */
		buf_dblwr_check_block((buf_block_t*) bpage);

		/* Check that the page as written to the doublewrite
		buffer has sane LSN values. */
		if (!bpage->zip.data) {
			buf_dblwr_check_page_lsn(
				((buf_block_t*) bpage)->frame);
		}
	}

retry:
	mutex_enter(&buf_dblwr->mutex);
	if (buf_dblwr->s_reserved == size) {

		/* All slots are reserved. */
		int64_t	sig_count = os_event_reset(buf_dblwr->s_event);
		mutex_exit(&buf_dblwr->mutex);
		os_event_wait_low(buf_dblwr->s_event, sig_count);

		goto retry;
	}

	for (i = 0; i < size; ++i) {

		if (!buf_dblwr->in_use[i]) {
			break;
		}
	}

	/* We are guaranteed to find a slot. */
	ut_a(i < size);
	buf_dblwr->in_use[i] = true;
	buf_dblwr->s_reserved++;
	buf_dblwr->buf_block_arr[i] = bpage;

	/* increment the doublewrite flushed pages counter */
	srv_stats.dblwr_pages_written.inc();
	srv_stats.dblwr_writes.inc();

	mutex_exit(&buf_dblwr->mutex);

	/* Lets see if we are going to write in the first or second
	block of the doublewrite buffer. */
	if (i < TRX_SYS_DOUBLEWRITE_BLOCK_SIZE) {
		offset = buf_dblwr->block1 + i;
	} else {
		offset = buf_dblwr->block2 + i
			 - TRX_SYS_DOUBLEWRITE_BLOCK_SIZE;
	}

	/* We deal with compressed and uncompressed pages a little
	differently here. In case of uncompressed pages we can
	directly write the block to the allocated slot in the
	doublewrite buffer in the system tablespace and then after
	syncing the system table space we can proceed to write the page
	in the datafile.
	In case of compressed page we first do a memcpy of the block
	to the in-memory buffer of doublewrite before proceeding to
	write it. This is so because we want to pad the remaining
	bytes in the doublewrite page with zeros. */

	if (bpage->size.is_compressed()) {
		memcpy(buf_dblwr->write_buf + univ_page_size.physical() * i,
		       bpage->zip.data, bpage->size.physical());

		memset(buf_dblwr->write_buf + univ_page_size.physical() * i
		       + bpage->size.physical(), 0x0,
		       univ_page_size.physical() - bpage->size.physical());

		fil_io(IORequestWrite, true,
		       page_id_t(TRX_SYS_SPACE, offset), univ_page_size, 0,
		       univ_page_size.physical(),
		       (void*) (buf_dblwr->write_buf
				+ univ_page_size.physical() * i),
		       NULL);
	} else {
		/* It is a regular page. Write it directly to the
		doublewrite buffer */
		fil_io(IORequestWrite, true,
		       page_id_t(TRX_SYS_SPACE, offset), univ_page_size, 0,
		       univ_page_size.physical(),
		       (void*) ((buf_block_t*) bpage)->frame,
		       NULL);
	}

	/* Now flush the doublewrite buffer data to disk */
	fil_flush(TRX_SYS_SPACE);

	/* We know that the write has been flushed to disk now
	and during recovery we will find it in the doublewrite buffer
	blocks. Next do the write to the intended position. */
	buf_dblwr_write_block_to_datafile(bpage, sync);
}

/** Compute the size and path of the parallel doublewrite buffer, create it,
and disable OS caching for it
@return DB_SUCCESS or error code */
static __attribute__((warn_unused_result))
dberr_t
buf_parallel_dblwr_file_create(void)
{
	ut_ad(!srv_read_only_mode);
	/* The buffer size is two doublewrite batches (one for LRU, one for
	flush list flusher) per buffer pool instance. */
	os_offset_t size = srv_doublewrite_batch_size * UNIV_PAGE_SIZE
		* buf_parallel_dblwr_shard_num();
	ut_a(size <= MAX_DOUBLEWRITE_FILE_SIZE);
	ut_a(size > 0);
	ut_a(size % UNIV_PAGE_SIZE == 0);

	dberr_t err = buf_parallel_dblwr_make_path();
	if (err != DB_SUCCESS)
		return(err);

	ut_ad(parallel_dblwr_buf.file == OS_FILE_CLOSED);
	ut_ad(parallel_dblwr_buf.recovery_buf_unaligned == NULL);

	/* Set O_SYNC if innodb_flush_method == O_DSYNC. */
	ulint o_sync = (srv_unix_file_flush_method == SRV_UNIX_O_DSYNC)
		? OS_FILE_O_SYNC : 0;

	bool success;
	parallel_dblwr_buf.file
		= os_file_create_simple(innodb_parallel_dblwrite_file_key,
					parallel_dblwr_buf.path,
					OS_FILE_CREATE | o_sync,
					OS_FILE_READ_WRITE, false, &success);
	if (!success) {
		if (os_file_get_last_error(false) == OS_FILE_ALREADY_EXISTS) {
			ib::error() << "A parallel doublewrite file "
				    << parallel_dblwr_buf.path
				    << " found on startup.";
		}
		return(DB_ERROR);
	}

	os_file_set_nocache(parallel_dblwr_buf.file, parallel_dblwr_buf.path,
			    "create");

	success = os_file_set_size(parallel_dblwr_buf.path,
				   parallel_dblwr_buf.file, size, false);
	if (!success) {
		buf_parallel_dblwr_free(true);
		return(DB_ERROR);
	}
	ut_ad(os_file_get_size(parallel_dblwr_buf.file) == size);

	ib::info() << "Created parallel doublewrite buffer at "
		   << parallel_dblwr_buf.path << ", size "
		   << os_file_get_size(parallel_dblwr_buf.file) << " bytes";

	return(DB_SUCCESS);
}

/** Initialize parallel doublewrite subsystem: create its data structure and
the disk file.
@return DB_SUCCESS or error code */
dberr_t
buf_parallel_dblwr_create(void)
{
	if (parallel_dblwr_buf.file != OS_FILE_CLOSED
	    || srv_read_only_mode) {

		ut_ad(parallel_dblwr_buf.recovery_buf_unaligned == NULL);
		return(DB_SUCCESS);
	}

	memset(parallel_dblwr_buf.shard, 0, sizeof(parallel_dblwr_buf.shard));

	dberr_t err = buf_parallel_dblwr_file_create();
	if (err != DB_SUCCESS) {
		return(err);
	}

	for (ulint i = 0; i < buf_parallel_dblwr_shard_num(); i++) {

		struct parallel_dblwr_shard_t* dblwr_shard
			= &parallel_dblwr_buf.shard[i];

		dblwr_shard->write_buf_unaligned
			= static_cast<byte*>(ut_malloc((1
					  + srv_doublewrite_batch_size)
						       * UNIV_PAGE_SIZE,
					mem_key_parallel_doublewrite));
		if (!dblwr_shard->write_buf_unaligned) {
			buf_parallel_dblwr_free(true);
			return(DB_OUT_OF_MEMORY);
		}
		dblwr_shard->write_buf = static_cast<byte*>(
			ut_align(dblwr_shard->write_buf_unaligned,
				 UNIV_PAGE_SIZE));
		dblwr_shard->buf_block_arr
			= static_cast<buf_page_t**>(
			ut_zalloc(srv_doublewrite_batch_size
				  * sizeof(void*),
				  mem_key_parallel_doublewrite));
		if (!dblwr_shard->buf_block_arr) {
			buf_parallel_dblwr_free(true);
			return(DB_OUT_OF_MEMORY);
		}

		dblwr_shard->batch_completed
			= os_event_create("parallel_dblwr_batch_completed");
		os_event_reset(dblwr_shard->batch_completed);
	}

	return(DB_SUCCESS);
}

/** Cleanup parallel doublewrite memory structures and optionally close and
delete the doublewrite buffer file too.
@param	delete_file	whether to close and delete the buffer file too  */
void
buf_parallel_dblwr_free(bool delete_file)
{
	for (ulint i = 0; i < buf_parallel_dblwr_shard_num(); i++) {

		struct parallel_dblwr_shard_t* dblwr_shard
			= &parallel_dblwr_buf.shard[i];

		if (dblwr_shard->write_buf_unaligned
		    && dblwr_shard->buf_block_arr) {
			os_event_destroy(dblwr_shard->batch_completed);
		}

		ut_free(dblwr_shard->write_buf_unaligned);
		ut_free(dblwr_shard->buf_block_arr);
	}

	if (delete_file) {
		buf_parallel_dblwr_close();
		buf_parallel_dblwr_delete();
	}

	ut_free(parallel_dblwr_buf.path);
	parallel_dblwr_buf.path = NULL;
}

/** The parallel doublewrite buffer */
parallel_dblwr_t parallel_dblwr_buf;

#endif /* !UNIV_HOTBACKUP */<|MERGE_RESOLUTION|>--- conflicted
+++ resolved
@@ -1,11 +1,7 @@
 /*****************************************************************************
 
-<<<<<<< HEAD
-Copyright (c) 1995, 2015, Oracle and/or its affiliates. All Rights Reserved.
+Copyright (c) 1995, 2016, Oracle and/or its affiliates. All Rights Reserved.
 Copyright (c) 2016, Percona Inc. All Rights Reserved.
-=======
-Copyright (c) 1995, 2016, Oracle and/or its affiliates. All Rights Reserved.
->>>>>>> e0e0ae2e
 
 This program is free software; you can redistribute it and/or modify it under
 the terms of the GNU General Public License as published by the Free Software
@@ -342,7 +338,7 @@
 }
 
 /** Compute the path to the parallel doublewrite buffer, if not already done */
-__attribute__((warn_unused_result))
+MY_ATTRIBUTE((warn_unused_result))
 static
 dberr_t
 buf_parallel_dblwr_make_path(void)
@@ -1483,7 +1479,7 @@
 /** Compute the size and path of the parallel doublewrite buffer, create it,
 and disable OS caching for it
 @return DB_SUCCESS or error code */
-static __attribute__((warn_unused_result))
+static MY_ATTRIBUTE((warn_unused_result))
 dberr_t
 buf_parallel_dblwr_file_create(void)
 {
