/*****************************************************************************

Copyright (c) 1995, 2015, Oracle and/or its affiliates. All Rights Reserved.
Copyright (c) 2008, Google Inc.

Portions of this file contain modifications contributed and copyrighted by
Google, Inc. Those modifications are gratefully acknowledged and are described
briefly in the InnoDB documentation. The contributions by Google are
incorporated with their permission, and subject to the conditions contained in
the file COPYING.Google.

This program is free software; you can redistribute it and/or modify it under
the terms of the GNU General Public License as published by the Free Software
Foundation; version 2 of the License.

This program is distributed in the hope that it will be useful, but WITHOUT
ANY WARRANTY; without even the implied warranty of MERCHANTABILITY or FITNESS
FOR A PARTICULAR PURPOSE. See the GNU General Public License for more details.

You should have received a copy of the GNU General Public License along with
this program; if not, write to the Free Software Foundation, Inc., 
51 Franklin St, Fifth Floor, Boston, MA 02110-1301 USA

*****************************************************************************/

/**************************************************//**
@file buf/buf0buf.c
The database buffer buf_pool

Created 11/5/1995 Heikki Tuuri
*******************************************************/

#include "buf0buf.h"

#ifdef UNIV_NONINL
#include "buf0buf.ic"
#endif

#include "mem0mem.h"
#include "btr0btr.h"
#include "fil0fil.h"
#ifndef UNIV_HOTBACKUP
#include "buf0buddy.h"
#include "lock0lock.h"
#include "btr0sea.h"
#include "ibuf0ibuf.h"
#include "trx0undo.h"
#include "log0log.h"
#endif /* !UNIV_HOTBACKUP */
#include "srv0srv.h"
#include "dict0dict.h"
#include "log0recv.h"
#include "page0zip.h"
#include "trx0trx.h"
#include "srv0start.h"

/* prototypes for new functions added to ha_innodb.cc */
trx_t* innobase_get_trx();

static inline
void
_increment_page_get_statistics(buf_block_t* block, trx_t* trx)
{
	ulint           block_hash;
	ulint           block_hash_byte;
	byte            block_hash_offset;

	ut_ad(block);
	ut_ad(trx && trx->take_stats);

	if (!trx->distinct_page_access_hash) {
		trx->distinct_page_access_hash = mem_alloc(DPAH_SIZE);
		memset(trx->distinct_page_access_hash, 0, DPAH_SIZE);
	}

	block_hash = ut_hash_ulint((block->page.space << 20) + block->page.space +
					block->page.offset, DPAH_SIZE << 3);
	block_hash_byte = block_hash >> 3;
	block_hash_offset = (byte) block_hash & 0x07;
	if (block_hash_byte >= DPAH_SIZE)
		fprintf(stderr, "!!! block_hash_byte = %lu  block_hash_offset = %d !!!\n", block_hash_byte, block_hash_offset);
	if (block_hash_offset > 7)
		fprintf(stderr, "!!! block_hash_byte = %lu  block_hash_offset = %d !!!\n", block_hash_byte, block_hash_offset);
	if ((trx->distinct_page_access_hash[block_hash_byte] & ((byte) 0x01 << block_hash_offset)) == 0)
		trx->distinct_page_access++;
	trx->distinct_page_access_hash[block_hash_byte] |= (byte) 0x01 << block_hash_offset;
	return;
}

/*
		IMPLEMENTATION OF THE BUFFER POOL
		=================================

Performance improvement:
------------------------
Thread scheduling in NT may be so slow that the OS wait mechanism should
not be used even in waiting for disk reads to complete.
Rather, we should put waiting query threads to the queue of
waiting jobs, and let the OS thread do something useful while the i/o
is processed. In this way we could remove most OS thread switches in
an i/o-intensive benchmark like TPC-C.

A possibility is to put a user space thread library between the database
and NT. User space thread libraries might be very fast.

SQL Server 7.0 can be configured to use 'fibers' which are lightweight
threads in NT. These should be studied.

		Buffer frames and blocks
		------------------------
Following the terminology of Gray and Reuter, we call the memory
blocks where file pages are loaded buffer frames. For each buffer
frame there is a control block, or shortly, a block, in the buffer
control array. The control info which does not need to be stored
in the file along with the file page, resides in the control block.

		Buffer pool struct
		------------------
The buffer buf_pool contains a single mutex which protects all the
control data structures of the buf_pool. The content of a buffer frame is
protected by a separate read-write lock in its control block, though.
These locks can be locked and unlocked without owning the buf_pool->mutex.
The OS events in the buf_pool struct can be waited for without owning the
buf_pool->mutex.

The buf_pool->mutex is a hot-spot in main memory, causing a lot of
memory bus traffic on multiprocessor systems when processors
alternately access the mutex. On our Pentium, the mutex is accessed
maybe every 10 microseconds. We gave up the solution to have mutexes
for each control block, for instance, because it seemed to be
complicated.

A solution to reduce mutex contention of the buf_pool->mutex is to
create a separate mutex for the page hash table. On Pentium,
accessing the hash table takes 2 microseconds, about half
of the total buf_pool->mutex hold time.

		Control blocks
		--------------

The control block contains, for instance, the bufferfix count
which is incremented when a thread wants a file page to be fixed
in a buffer frame. The bufferfix operation does not lock the
contents of the frame, however. For this purpose, the control
block contains a read-write lock.

The buffer frames have to be aligned so that the start memory
address of a frame is divisible by the universal page size, which
is a power of two.

We intend to make the buffer buf_pool size on-line reconfigurable,
that is, the buf_pool size can be changed without closing the database.
Then the database administarator may adjust it to be bigger
at night, for example. The control block array must
contain enough control blocks for the maximum buffer buf_pool size
which is used in the particular database.
If the buf_pool size is cut, we exploit the virtual memory mechanism of
the OS, and just refrain from using frames at high addresses. Then the OS
can swap them to disk.

The control blocks containing file pages are put to a hash table
according to the file address of the page.
We could speed up the access to an individual page by using
"pointer swizzling": we could replace the page references on
non-leaf index pages by direct pointers to the page, if it exists
in the buf_pool. We could make a separate hash table where we could
chain all the page references in non-leaf pages residing in the buf_pool,
using the page reference as the hash key,
and at the time of reading of a page update the pointers accordingly.
Drawbacks of this solution are added complexity and,
possibly, extra space required on non-leaf pages for memory pointers.
A simpler solution is just to speed up the hash table mechanism
in the database, using tables whose size is a power of 2.

		Lists of blocks
		---------------

There are several lists of control blocks.

The free list (buf_pool->free) contains blocks which are currently not
used.

The common LRU list contains all the blocks holding a file page
except those for which the bufferfix count is non-zero.
The pages are in the LRU list roughly in the order of the last
access to the page, so that the oldest pages are at the end of the
list. We also keep a pointer to near the end of the LRU list,
which we can use when we want to artificially age a page in the
buf_pool. This is used if we know that some page is not needed
again for some time: we insert the block right after the pointer,
causing it to be replaced sooner than would normally be the case.
Currently this aging mechanism is used for read-ahead mechanism
of pages, and it can also be used when there is a scan of a full
table which cannot fit in the memory. Putting the pages near the
end of the LRU list, we make sure that most of the buf_pool stays
in the main memory, undisturbed.

The unzip_LRU list contains a subset of the common LRU list.  The
blocks on the unzip_LRU list hold a compressed file page and the
corresponding uncompressed page frame.  A block is in unzip_LRU if and
only if the predicate buf_page_belongs_to_unzip_LRU(&block->page)
holds.  The blocks in unzip_LRU will be in same order as they are in
the common LRU list.  That is, each manipulation of the common LRU
list will result in the same manipulation of the unzip_LRU list.

The chain of modified blocks (buf_pool->flush_list) contains the blocks
holding file pages that have been modified in the memory
but not written to disk yet. The block with the oldest modification
which has not yet been written to disk is at the end of the chain.
The access to this list is protected by buf_pool->flush_list_mutex.

The chain of unmodified compressed blocks (buf_pool->zip_clean)
contains the control blocks (buf_page_t) of those compressed pages
that are not in buf_pool->flush_list and for which no uncompressed
page has been allocated in the buffer pool.  The control blocks for
uncompressed pages are accessible via buf_block_t objects that are
reachable via buf_pool->chunks[].

The chains of free memory blocks (buf_pool->zip_free[]) are used by
the buddy allocator (buf0buddy.c) to keep track of currently unused
memory blocks of size sizeof(buf_page_t)..UNIV_PAGE_SIZE / 2.  These
blocks are inside the UNIV_PAGE_SIZE-sized memory blocks of type
BUF_BLOCK_MEMORY that the buddy allocator requests from the buffer
pool.  The buddy allocator is solely used for allocating control
blocks for compressed pages (buf_page_t) and compressed page frames.

		Loading a file page
		-------------------

First, a victim block for replacement has to be found in the
buf_pool. It is taken from the free list or searched for from the
end of the LRU-list. An exclusive lock is reserved for the frame,
the io_fix field is set in the block fixing the block in buf_pool,
and the io-operation for loading the page is queued. The io-handler thread
releases the X-lock on the frame and resets the io_fix field
when the io operation completes.

A thread may request the above operation using the function
buf_page_get(). It may then continue to request a lock on the frame.
The lock is granted when the io-handler releases the x-lock.

		Read-ahead
		----------

The read-ahead mechanism is intended to be intelligent and
isolated from the semantically higher levels of the database
index management. From the higher level we only need the
information if a file page has a natural successor or
predecessor page. On the leaf level of a B-tree index,
these are the next and previous pages in the natural
order of the pages.

Let us first explain the read-ahead mechanism when the leafs
of a B-tree are scanned in an ascending or descending order.
When a read page is the first time referenced in the buf_pool,
the buffer manager checks if it is at the border of a so-called
linear read-ahead area. The tablespace is divided into these
areas of size 64 blocks, for example. So if the page is at the
border of such an area, the read-ahead mechanism checks if
all the other blocks in the area have been accessed in an
ascending or descending order. If this is the case, the system
looks at the natural successor or predecessor of the page,
checks if that is at the border of another area, and in this case
issues read-requests for all the pages in that area. Maybe
we could relax the condition that all the pages in the area
have to be accessed: if data is deleted from a table, there may
appear holes of unused pages in the area.

A different read-ahead mechanism is used when there appears
to be a random access pattern to a file.
If a new page is referenced in the buf_pool, and several pages
of its random access area (for instance, 32 consecutive pages
in a tablespace) have recently been referenced, we may predict
that the whole area may be needed in the near future, and issue
the read requests for the whole area.
*/

#ifndef UNIV_HOTBACKUP
/** Value in microseconds */
static const int WAIT_FOR_READ	= 100;
/** Number of attemtps made to read in a page in the buffer pool */
static const ulint BUF_PAGE_READ_MAX_RETRIES = 100;

/** The buffer pools of the database */
UNIV_INTERN buf_pool_t*	buf_pool_ptr;

#if defined UNIV_DEBUG || defined UNIV_BUF_DEBUG
static ulint	buf_dbg_counter	= 0; /*!< This is used to insert validation
					operations in execution in the
					debug version */
#endif /* UNIV_DEBUG || UNIV_BUF_DEBUG */
#ifdef UNIV_DEBUG
/** If this is set TRUE, the program prints info whenever
read-ahead or flush occurs */
UNIV_INTERN ibool		buf_debug_prints = FALSE;
#endif /* UNIV_DEBUG */

#ifdef UNIV_PFS_RWLOCK
/* Keys to register buffer block related rwlocks and mutexes with
performance schema */
UNIV_INTERN mysql_pfs_key_t	buf_pool_page_hash_key;
UNIV_INTERN mysql_pfs_key_t	buf_block_lock_key;
# ifdef UNIV_SYNC_DEBUG
UNIV_INTERN mysql_pfs_key_t	buf_block_debug_latch_key;
# endif /* UNIV_SYNC_DEBUG */
#endif /* UNIV_PFS_RWLOCK */

#ifdef UNIV_PFS_MUTEX
UNIV_INTERN mysql_pfs_key_t	buffer_block_mutex_key;
UNIV_INTERN mysql_pfs_key_t	buf_pool_mutex_key;
UNIV_INTERN mysql_pfs_key_t	buf_pool_zip_mutex_key;
UNIV_INTERN mysql_pfs_key_t	buf_pool_LRU_list_mutex_key;
UNIV_INTERN mysql_pfs_key_t	buf_pool_free_list_mutex_key;
UNIV_INTERN mysql_pfs_key_t	buf_pool_zip_free_mutex_key;
UNIV_INTERN mysql_pfs_key_t	buf_pool_zip_hash_mutex_key;
UNIV_INTERN mysql_pfs_key_t	flush_list_mutex_key;
#endif /* UNIV_PFS_MUTEX */

#if defined UNIV_PFS_MUTEX || defined UNIV_PFS_RWLOCK
# ifndef PFS_SKIP_BUFFER_MUTEX_RWLOCK

/* Buffer block mutexes and rwlocks can be registered
in one group rather than individually. If PFS_GROUP_BUFFER_SYNC
is defined, register buffer block mutex and rwlock
in one group after their initialization. */
#  define PFS_GROUP_BUFFER_SYNC

/* This define caps the number of mutexes/rwlocks can
be registered with performance schema. Developers can
modify this define if necessary. Please note, this would
be effective only if PFS_GROUP_BUFFER_SYNC is defined. */
#  define PFS_MAX_BUFFER_MUTEX_LOCK_REGISTER	ULINT_MAX

# endif /* !PFS_SKIP_BUFFER_MUTEX_RWLOCK */
#endif /* UNIV_PFS_MUTEX || UNIV_PFS_RWLOCK */

/********************************************************************//**
Gets the smallest oldest_modification lsn for any page in the pool. Returns
zero if all modified pages have been flushed to disk.
@return oldest modification in pool, zero if none */
UNIV_INTERN
ib_uint64_t
buf_pool_get_oldest_modification(void)
/*==================================*/
{
	ulint		i;
	buf_page_t*	bpage;
	ib_uint64_t	lsn = 0;
	ib_uint64_t	oldest_lsn = 0;

	/* When we traverse all the flush lists we don't want another
	thread to add a dirty page to any flush list. */
	if (srv_buf_pool_instances > 1)
	log_flush_order_mutex_enter();

	for (i = 0; i < srv_buf_pool_instances; i++) {
		buf_pool_t*	buf_pool;

		buf_pool = buf_pool_from_array(i);

		buf_flush_list_mutex_enter(buf_pool);

		bpage = UT_LIST_GET_LAST(buf_pool->flush_list);

		if (bpage != NULL) {
			ut_ad(bpage->in_flush_list);
			lsn = bpage->oldest_modification;
		}

		buf_flush_list_mutex_exit(buf_pool);

		if (!oldest_lsn || oldest_lsn > lsn) {
			oldest_lsn = lsn;
		}
	}

	if (srv_buf_pool_instances > 1)
	log_flush_order_mutex_exit();

	/* The returned answer may be out of date: the flush_list can
	change after the mutex has been released. */

	return(oldest_lsn);
}

/********************************************************************//**
Get total buffer pool statistics. */
UNIV_INTERN
void
buf_get_total_list_len(
/*===================*/
	ulint*		LRU_len,	/*!< out: length of all LRU lists */
	ulint*		free_len,	/*!< out: length of all free lists */
	ulint*		flush_list_len)	/*!< out: length of all flush lists */
{
	ulint		i;

	*LRU_len = 0;
	*free_len = 0;
	*flush_list_len = 0;

	for (i = 0; i < srv_buf_pool_instances; i++) {
		buf_pool_t*	buf_pool;

		buf_pool = buf_pool_from_array(i);
		*LRU_len += UT_LIST_GET_LEN(buf_pool->LRU);
		*free_len += UT_LIST_GET_LEN(buf_pool->free);
		*flush_list_len += UT_LIST_GET_LEN(buf_pool->flush_list);
	}
}

/********************************************************************//**
Get total list size in bytes from all buffer pools. */
UNIV_INTERN
void
buf_get_total_list_size_in_bytes(
/*=============================*/
	buf_pools_list_size_t*	buf_pools_list_size)	/*!< out: list sizes
							in all buffer pools */
{
	ulint			i;
	ut_ad(buf_pools_list_size);
	memset(buf_pools_list_size, 0, sizeof(*buf_pools_list_size));

	for (i = 0; i < srv_buf_pool_instances; i++) {
		buf_pool_t*	buf_pool;

		buf_pool = buf_pool_from_array(i);
		/* We don't need mutex protection since this is
		for statistics purpose */
		buf_pools_list_size->LRU_bytes += buf_pool->stat.LRU_bytes;
		buf_pools_list_size->unzip_LRU_bytes +=
			UT_LIST_GET_LEN(buf_pool->unzip_LRU) * UNIV_PAGE_SIZE;
		buf_pools_list_size->flush_list_bytes +=
			buf_pool->stat.flush_list_bytes;
	}
}

/********************************************************************//**
Get total buffer pool statistics. */
UNIV_INTERN
void
buf_get_total_stat(
/*===============*/
	buf_pool_stat_t*	tot_stat)	/*!< out: buffer pool stats */
{
	ulint			i;

	memset(tot_stat, 0, sizeof(*tot_stat));

	for (i = 0; i < srv_buf_pool_instances; i++) {
		buf_pool_stat_t*buf_stat;
		buf_pool_t*	buf_pool;

		buf_pool = buf_pool_from_array(i);

		buf_stat = &buf_pool->stat;
		tot_stat->n_page_gets += buf_stat->n_page_gets;
		tot_stat->n_pages_read += buf_stat->n_pages_read;
		tot_stat->n_pages_written += buf_stat->n_pages_written;
		tot_stat->n_pages_created += buf_stat->n_pages_created;
		tot_stat->n_ra_pages_read_rnd += buf_stat->n_ra_pages_read_rnd;
		tot_stat->n_ra_pages_read += buf_stat->n_ra_pages_read;
		tot_stat->n_ra_pages_evicted += buf_stat->n_ra_pages_evicted;
		tot_stat->n_pages_made_young += buf_stat->n_pages_made_young;

		tot_stat->n_pages_not_made_young +=
			buf_stat->n_pages_not_made_young;
	}
}

/********************************************************************//**
Allocates a buffer block.
@return own: the allocated block, in state BUF_BLOCK_MEMORY */
UNIV_INTERN
buf_block_t*
buf_block_alloc(
/*============*/
	buf_pool_t*	buf_pool)	/*!< in/out: buffer pool instance,
					or NULL for round-robin selection
					of the buffer pool */
{
	buf_block_t*	block;
	ulint		index;
	static ulint	buf_pool_index;

	if (buf_pool == NULL) {
		/* We are allocating memory from any buffer pool, ensure
		we spread the grace on all buffer pool instances. */
		index = buf_pool_index++ % srv_buf_pool_instances;
		buf_pool = buf_pool_from_array(index);
	}

	block = buf_LRU_get_free_block(buf_pool);

	buf_block_set_state(block, BUF_BLOCK_MEMORY);

	return(block);
}
#endif /* !UNIV_HOTBACKUP */

/********************************************************************//**
Calculates a page checksum which is stored to the page when it is written
to a file. Note that we must be careful to calculate the same value on
32-bit and 64-bit architectures.
@return	checksum */
UNIV_INTERN
ulint
buf_calc_page_new_checksum(
/*=======================*/
	const byte*	page)	/*!< in: buffer page */
{
	ulint checksum;

	/* Since the field FIL_PAGE_FILE_FLUSH_LSN, and in versions <= 4.1.x
	..._ARCH_LOG_NO, are written outside the buffer pool to the first
	pages of data files, we have to skip them in the page checksum
	calculation.
	We must also skip the field FIL_PAGE_SPACE_OR_CHKSUM where the
	checksum is stored, and also the last 8 bytes of page because
	there we store the old formula checksum. */

	checksum = ut_fold_binary(page + FIL_PAGE_OFFSET,
				  FIL_PAGE_FILE_FLUSH_LSN - FIL_PAGE_OFFSET)
		+ ut_fold_binary(page + FIL_PAGE_DATA,
				 UNIV_PAGE_SIZE - FIL_PAGE_DATA
				 - FIL_PAGE_END_LSN_OLD_CHKSUM);
	checksum = checksum & 0xFFFFFFFFUL;

	return(checksum);
}

UNIV_INTERN
ulint
buf_calc_page_new_checksum_32(
/*==========================*/
	const byte*	page)	/*!< in: buffer page */
{
	ulint checksum;

	checksum = ut_fold_binary(page + FIL_PAGE_OFFSET,
				  FIL_PAGE_FILE_FLUSH_LSN - FIL_PAGE_OFFSET)
		+ ut_fold_binary(page + FIL_PAGE_DATA,
				 FIL_PAGE_DATA_ALIGN_32 - FIL_PAGE_DATA)
		+ ut_fold_binary_32(page + FIL_PAGE_DATA_ALIGN_32,
				    UNIV_PAGE_SIZE - FIL_PAGE_DATA_ALIGN_32
				    - FIL_PAGE_END_LSN_OLD_CHKSUM);

	checksum = checksum & 0xFFFFFFFFUL;

	return(checksum);
}

/********************************************************************//**
In versions < 4.0.14 and < 4.1.1 there was a bug that the checksum only
looked at the first few bytes of the page. This calculates that old
checksum.
NOTE: we must first store the new formula checksum to
FIL_PAGE_SPACE_OR_CHKSUM before calculating and storing this old checksum
because this takes that field as an input!
@return	checksum */
UNIV_INTERN
ulint
buf_calc_page_old_checksum(
/*=======================*/
	const byte*	page)	/*!< in: buffer page */
{
	ulint checksum;

	checksum = ut_fold_binary(page, FIL_PAGE_FILE_FLUSH_LSN);

	checksum = checksum & 0xFFFFFFFFUL;

	return(checksum);
}

/********************************************************************//**
Checks if a page is corrupt.
@return	TRUE if corrupted */
UNIV_INTERN
ibool
buf_page_is_corrupted(
/*==================*/
	ibool		check_lsn,	/*!< in: TRUE if we need to check
					and complain about the LSN */
	const byte*	read_buf,	/*!< in: a database page */
	ulint		zip_size)	/*!< in: size of compressed page;
					0 for uncompressed pages */
{
	ulint		checksum_field;
	ulint		old_checksum_field;

	if (UNIV_LIKELY(!zip_size)
	    && memcmp(read_buf + FIL_PAGE_LSN + 4,
		      read_buf + UNIV_PAGE_SIZE
		      - FIL_PAGE_END_LSN_OLD_CHKSUM + 4, 4)) {

		/* Stored log sequence numbers at the start and the end
		of page do not match */

		return(TRUE);
	}

#ifndef UNIV_HOTBACKUP
	if (check_lsn && recv_lsn_checks_on) {
		ib_uint64_t	current_lsn;

		if (log_peek_lsn(&current_lsn)
		    && UNIV_UNLIKELY
		    (current_lsn
		     < mach_read_from_8(read_buf + FIL_PAGE_LSN))) {
			ut_print_timestamp(stderr);

			fprintf(stderr,
				"  InnoDB: Error: page %lu log sequence number"
				" %llu\n"
				"InnoDB: is in the future! Current system "
				"log sequence number %llu.\n"
				"InnoDB: Your database may be corrupt or "
				"you may have copied the InnoDB\n"
				"InnoDB: tablespace but not the InnoDB "
				"log files. See\n"
				"InnoDB: " REFMAN "forcing-innodb-recovery.html\n"
				"InnoDB: for more information.\n",
				(ulong) mach_read_from_4(read_buf
							 + FIL_PAGE_OFFSET),
				mach_read_from_8(read_buf + FIL_PAGE_LSN),
				current_lsn);
		}
	}
#endif

	/* If we use checksums validation, make additional check before
	returning TRUE to ensure that the checksum is not equal to
	BUF_NO_CHECKSUM_MAGIC which might be stored by InnoDB with checksums
	disabled. Otherwise, skip checksum calculation and return FALSE */

	if (UNIV_LIKELY(srv_use_checksums)) {
		checksum_field = mach_read_from_4(read_buf
						  + FIL_PAGE_SPACE_OR_CHKSUM);

		if (UNIV_UNLIKELY(zip_size)) {
			return(checksum_field != BUF_NO_CHECKSUM_MAGIC
			       && checksum_field
			       != page_zip_calc_checksum(read_buf, zip_size));
		}

		old_checksum_field = mach_read_from_4(
			read_buf + UNIV_PAGE_SIZE
			- FIL_PAGE_END_LSN_OLD_CHKSUM);

		/* There are 2 valid formulas for old_checksum_field:

		1. Very old versions of InnoDB only stored 8 byte lsn to the
		start and the end of the page.

		2. Newer InnoDB versions store the old formula checksum
		there. */

		if (old_checksum_field != mach_read_from_4(read_buf
							   + FIL_PAGE_LSN)
		    && old_checksum_field != BUF_NO_CHECKSUM_MAGIC
		    && old_checksum_field
		    != buf_calc_page_old_checksum(read_buf)) {

			return(TRUE);
		}

		/* InnoDB versions < 4.0.14 and < 4.1.1 stored the space id
		(always equal to 0), to FIL_PAGE_SPACE_OR_CHKSUM */

		if (!srv_fast_checksum
		    && checksum_field != 0
		    && checksum_field != BUF_NO_CHECKSUM_MAGIC
		    && checksum_field
		    != buf_calc_page_new_checksum(read_buf)) {

			return(TRUE);
		}

		if (srv_fast_checksum
		    && checksum_field != 0
		    && checksum_field != BUF_NO_CHECKSUM_MAGIC
		    && checksum_field
		    != buf_calc_page_new_checksum_32(read_buf)
		    && checksum_field
		    != buf_calc_page_new_checksum(read_buf)) {

			return(TRUE);
		}
	}

	return(FALSE);
}

/********************************************************************//**
Prints a page to stderr. */
UNIV_INTERN
void
buf_page_print(
/*===========*/
	const byte*	read_buf,	/*!< in: a database page */
	ulint		zip_size,	/*!< in: compressed page size, or
					0 for uncompressed pages */
	ulint		flags)		/*!< in: 0 or
					BUF_PAGE_PRINT_NO_CRASH or
					BUF_PAGE_PRINT_NO_FULL */

{
#ifndef UNIV_HOTBACKUP
	dict_index_t*	index;
#endif /* !UNIV_HOTBACKUP */
	ulint		checksum;
	ulint		checksum_32;
	ulint		old_checksum;
	ulint		size	= zip_size;

	if (!size) {
		size = UNIV_PAGE_SIZE;
	}

	if (!(flags & BUF_PAGE_PRINT_NO_FULL)) {
		ut_print_timestamp(stderr);
		fprintf(stderr,
			"  InnoDB: Page dump in ascii and hex (%lu bytes):\n",
			(ulong) size);
		ut_print_buf(stderr, read_buf, size);
		fputs("\nInnoDB: End of page dump\n", stderr);
	}

	if (zip_size) {
		/* Print compressed page. */

		switch (fil_page_get_type(read_buf)) {
		case FIL_PAGE_TYPE_ZBLOB:
		case FIL_PAGE_TYPE_ZBLOB2:
			checksum = srv_use_checksums
				? page_zip_calc_checksum(read_buf, zip_size)
				: BUF_NO_CHECKSUM_MAGIC;
			ut_print_timestamp(stderr);
			fprintf(stderr,
				"  InnoDB: Compressed BLOB page"
				" checksum %lu, stored %lu\n"
				"InnoDB: Page lsn %lu %lu\n"
				"InnoDB: Page number (if stored"
				" to page already) %lu,\n"
				"InnoDB: space id (if stored"
				" to page already) %lu\n",
				(ulong) checksum,
				(ulong) mach_read_from_4(
					read_buf + FIL_PAGE_SPACE_OR_CHKSUM),
				(ulong) mach_read_from_4(
					read_buf + FIL_PAGE_LSN),
				(ulong) mach_read_from_4(
					read_buf + (FIL_PAGE_LSN + 4)),
				(ulong) mach_read_from_4(
					read_buf + FIL_PAGE_OFFSET),
				(ulong) mach_read_from_4(
					read_buf
					+ FIL_PAGE_ARCH_LOG_NO_OR_SPACE_ID));
			return;
		default:
			ut_print_timestamp(stderr);
			fprintf(stderr,
				"  InnoDB: unknown page type %lu,"
				" assuming FIL_PAGE_INDEX\n",
				fil_page_get_type(read_buf));
			/* fall through */
		case FIL_PAGE_INDEX:
			checksum = srv_use_checksums
				? page_zip_calc_checksum(read_buf, zip_size)
				: BUF_NO_CHECKSUM_MAGIC;

			ut_print_timestamp(stderr);
			fprintf(stderr,
				"  InnoDB: Compressed page checksum %lu,"
				" stored %lu\n"
				"InnoDB: Page lsn %lu %lu\n"
				"InnoDB: Page number (if stored"
				" to page already) %lu,\n"
				"InnoDB: space id (if stored"
				" to page already) %lu\n",
				(ulong) checksum,
				(ulong) mach_read_from_4(
					read_buf + FIL_PAGE_SPACE_OR_CHKSUM),
				(ulong) mach_read_from_4(
					read_buf + FIL_PAGE_LSN),
				(ulong) mach_read_from_4(
					read_buf + (FIL_PAGE_LSN + 4)),
				(ulong) mach_read_from_4(
					read_buf + FIL_PAGE_OFFSET),
				(ulong) mach_read_from_4(
					read_buf
					+ FIL_PAGE_ARCH_LOG_NO_OR_SPACE_ID));
			return;
		case FIL_PAGE_TYPE_XDES:
			/* This is an uncompressed page. */
			break;
		}
	}

	checksum = srv_use_checksums
		? buf_calc_page_new_checksum(read_buf) : BUF_NO_CHECKSUM_MAGIC;
	checksum_32 = srv_use_checksums
		? buf_calc_page_new_checksum_32(read_buf) : BUF_NO_CHECKSUM_MAGIC;
	old_checksum = srv_use_checksums
		? buf_calc_page_old_checksum(read_buf) : BUF_NO_CHECKSUM_MAGIC;

	ut_print_timestamp(stderr);
	fprintf(stderr,
		"  InnoDB: Page checksum %lu (32bit_calc: %lu), prior-to-4.0.14-form"
		" checksum %lu\n"
		"InnoDB: stored checksum %lu, prior-to-4.0.14-form"
		" stored checksum %lu\n"
		"InnoDB: Page lsn %lu %lu, low 4 bytes of lsn"
		" at page end %lu\n"
		"InnoDB: Page number (if stored to page already) %lu,\n"
		"InnoDB: space id (if created with >= MySQL-4.1.1"
		" and stored already) %lu\n",
		(ulong) checksum, (ulong) checksum_32, (ulong) old_checksum,
		(ulong) mach_read_from_4(read_buf + FIL_PAGE_SPACE_OR_CHKSUM),
		(ulong) mach_read_from_4(read_buf + UNIV_PAGE_SIZE
					 - FIL_PAGE_END_LSN_OLD_CHKSUM),
		(ulong) mach_read_from_4(read_buf + FIL_PAGE_LSN),
		(ulong) mach_read_from_4(read_buf + FIL_PAGE_LSN + 4),
		(ulong) mach_read_from_4(read_buf + UNIV_PAGE_SIZE
					 - FIL_PAGE_END_LSN_OLD_CHKSUM + 4),
		(ulong) mach_read_from_4(read_buf + FIL_PAGE_OFFSET),
		(ulong) mach_read_from_4(read_buf
					 + FIL_PAGE_ARCH_LOG_NO_OR_SPACE_ID));

#ifndef UNIV_HOTBACKUP
	if (mach_read_from_2(read_buf + TRX_UNDO_PAGE_HDR + TRX_UNDO_PAGE_TYPE)
	    == TRX_UNDO_INSERT) {
		fprintf(stderr,
			"InnoDB: Page may be an insert undo log page\n");
	} else if (mach_read_from_2(read_buf + TRX_UNDO_PAGE_HDR
				    + TRX_UNDO_PAGE_TYPE)
		   == TRX_UNDO_UPDATE) {
		fprintf(stderr,
			"InnoDB: Page may be an update undo log page\n");
	}
#endif /* !UNIV_HOTBACKUP */

	switch (fil_page_get_type(read_buf)) {
		index_id_t	index_id;
	case FIL_PAGE_INDEX:
		index_id = btr_page_get_index_id(read_buf);
		fprintf(stderr,
			"InnoDB: Page may be an index page where"
			" index id is %llu\n",
			(ullint) index_id);
#ifndef UNIV_HOTBACKUP
		index = dict_index_find_on_id_low(index_id);
		if (index) {
			fputs("InnoDB: (", stderr);
			dict_index_name_print(stderr, NULL, index);
			fputs(")\n", stderr);
		}
#endif /* !UNIV_HOTBACKUP */
		break;
	case FIL_PAGE_INODE:
		fputs("InnoDB: Page may be an 'inode' page\n", stderr);
		break;
	case FIL_PAGE_IBUF_FREE_LIST:
		fputs("InnoDB: Page may be an insert buffer free list page\n",
		      stderr);
		break;
	case FIL_PAGE_TYPE_ALLOCATED:
		fputs("InnoDB: Page may be a freshly allocated page\n",
		      stderr);
		break;
	case FIL_PAGE_IBUF_BITMAP:
		fputs("InnoDB: Page may be an insert buffer bitmap page\n",
		      stderr);
		break;
	case FIL_PAGE_TYPE_SYS:
		fputs("InnoDB: Page may be a system page\n",
		      stderr);
		break;
	case FIL_PAGE_TYPE_TRX_SYS:
		fputs("InnoDB: Page may be a transaction system page\n",
		      stderr);
		break;
	case FIL_PAGE_TYPE_FSP_HDR:
		fputs("InnoDB: Page may be a file space header page\n",
		      stderr);
		break;
	case FIL_PAGE_TYPE_XDES:
		fputs("InnoDB: Page may be an extent descriptor page\n",
		      stderr);
		break;
	case FIL_PAGE_TYPE_BLOB:
		fputs("InnoDB: Page may be a BLOB page\n",
		      stderr);
		break;
	case FIL_PAGE_TYPE_ZBLOB:
	case FIL_PAGE_TYPE_ZBLOB2:
		fputs("InnoDB: Page may be a compressed BLOB page\n",
		      stderr);
		break;
	}

	ut_ad(flags & BUF_PAGE_PRINT_NO_CRASH);
}

#ifndef UNIV_HOTBACKUP

# ifdef PFS_GROUP_BUFFER_SYNC
/********************************************************************//**
This function registers mutexes and rwlocks in buffer blocks with
performance schema. If PFS_MAX_BUFFER_MUTEX_LOCK_REGISTER is
defined to be a value less than chunk->size, then only mutexes
and rwlocks in the first PFS_MAX_BUFFER_MUTEX_LOCK_REGISTER
blocks are registered. */
static
void
pfs_register_buffer_block(
/*======================*/
	buf_chunk_t*	chunk)		/*!< in/out: chunk of buffers */
{
	ulint		i;
	ulint		num_to_register;
	buf_block_t*    block;

	block = chunk->blocks;

	num_to_register = ut_min(chunk->size,
				 PFS_MAX_BUFFER_MUTEX_LOCK_REGISTER);

	for (i = 0; i < num_to_register; i++) {
		mutex_t*	mutex;
		rw_lock_t*	rwlock;

#  ifdef UNIV_PFS_MUTEX
		mutex = &block->mutex;
		ut_a(!mutex->pfs_psi);
		mutex->pfs_psi = (PSI_server)
			? PSI_server->init_mutex(buffer_block_mutex_key, mutex)
			: NULL;
#  endif /* UNIV_PFS_MUTEX */

#  ifdef UNIV_PFS_RWLOCK
		rwlock = &block->lock;
		ut_a(!rwlock->pfs_psi);
		rwlock->pfs_psi = (PSI_server)
			? PSI_server->init_rwlock(buf_block_lock_key, rwlock)
			: NULL;

#   ifdef UNIV_SYNC_DEBUG
		rwlock = &block->debug_latch;
		ut_a(!rwlock->pfs_psi);
		rwlock->pfs_psi = (PSI_server)
			? PSI_server->init_rwlock(buf_block_debug_latch_key,
						  rwlock)
			: NULL;
#   endif /* UNIV_SYNC_DEBUG */

#  endif /* UNIV_PFS_RWLOCK */
		block++;
	}
}
# endif /* PFS_GROUP_BUFFER_SYNC */

/********************************************************************//**
Initializes a buffer control block when the buf_pool is created. */
static
void
buf_block_init(
/*===========*/
	buf_pool_t*	buf_pool,	/*!< in: buffer pool instance */
	buf_block_t*	block,		/*!< in: pointer to control block */
	byte*		frame)		/*!< in: pointer to buffer frame */
{
	UNIV_MEM_DESC(frame, UNIV_PAGE_SIZE, block);

	block->frame = frame;

	block->page.buf_pool_index = buf_pool_index(buf_pool);
	block->page.state = BUF_BLOCK_NOT_USED;
	block->page.buf_fix_count = 0;
	block->page.io_fix = BUF_IO_NONE;

	block->modify_clock = 0;

#if defined UNIV_DEBUG_FILE_ACCESSES || defined UNIV_DEBUG
	block->page.file_page_was_freed = FALSE;
#endif /* UNIV_DEBUG_FILE_ACCESSES || UNIV_DEBUG */

	block->check_index_page_at_flush = FALSE;
	block->index = NULL;

#ifdef UNIV_DEBUG
	block->page.in_page_hash = FALSE;
	block->page.in_zip_hash = FALSE;
	block->page.in_flush_list = FALSE;
	block->page.in_free_list = FALSE;
#endif /* UNIV_DEBUG */
	block->page.flush_list.prev = NULL;
	block->page.flush_list.next = NULL;
	block->page.zip_list.prev = NULL;
	block->page.zip_list.next = NULL;
	block->page.in_LRU_list = FALSE;
	block->in_unzip_LRU_list = FALSE;
#if defined UNIV_AHI_DEBUG || defined UNIV_DEBUG
	block->n_pointers = 0;
#endif /* UNIV_AHI_DEBUG || UNIV_DEBUG */
	page_zip_des_init(&block->page.zip);

#if defined PFS_SKIP_BUFFER_MUTEX_RWLOCK || defined PFS_GROUP_BUFFER_SYNC
	/* If PFS_SKIP_BUFFER_MUTEX_RWLOCK is defined, skip registration
	of buffer block mutex/rwlock with performance schema. If
	PFS_GROUP_BUFFER_SYNC is defined, skip the registration
	since buffer block mutex/rwlock will be registered later in
	pfs_register_buffer_block() */

	mutex_create(PFS_NOT_INSTRUMENTED, &block->mutex, SYNC_BUF_BLOCK);
	rw_lock_create(PFS_NOT_INSTRUMENTED, &block->lock, SYNC_LEVEL_VARYING);

# ifdef UNIV_SYNC_DEBUG
	rw_lock_create(PFS_NOT_INSTRUMENTED,
		       &block->debug_latch, SYNC_NO_ORDER_CHECK);
# endif /* UNIV_SYNC_DEBUG */

#else /* PFS_SKIP_BUFFER_MUTEX_RWLOCK || PFS_GROUP_BUFFER_SYNC */
	mutex_create(buffer_block_mutex_key, &block->mutex, SYNC_BUF_BLOCK);
	rw_lock_create(buf_block_lock_key, &block->lock, SYNC_LEVEL_VARYING);

# ifdef UNIV_SYNC_DEBUG
	rw_lock_create(buf_block_debug_latch_key,
		       &block->debug_latch, SYNC_NO_ORDER_CHECK);
# endif /* UNIV_SYNC_DEBUG */
#endif /* PFS_SKIP_BUFFER_MUTEX_RWLOCK || PFS_GROUP_BUFFER_SYNC */

	ut_ad(rw_lock_validate(&(block->lock)));

}

/********************************************************************//**
Allocates a chunk of buffer frames.
@return	chunk, or NULL on failure */
static
buf_chunk_t*
buf_chunk_init(
/*===========*/
	buf_pool_t*	buf_pool,	/*!< in: buffer pool instance */
	buf_chunk_t*	chunk,		/*!< out: chunk of buffers */
	ulint		mem_size,	/*!< in: requested size in bytes */
	ibool		populate)	/*!< in: virtual page preallocation */
{
	buf_block_t*	block;
	byte*		frame;
	ulint		i;
	ulint		size_target;

	/* Round down to a multiple of page size,
	although it already should be. */
	mem_size = ut_2pow_round(mem_size, UNIV_PAGE_SIZE);
	size_target = (mem_size / UNIV_PAGE_SIZE) - 1;
	/* Reserve space for the block descriptors. */
	mem_size += ut_2pow_round((mem_size / UNIV_PAGE_SIZE) * (sizeof *block)
				  + (UNIV_PAGE_SIZE - 1), UNIV_PAGE_SIZE);

	chunk->mem_size = mem_size;
	chunk->mem = os_mem_alloc_large(&chunk->mem_size, populate);

	if (UNIV_UNLIKELY(chunk->mem == NULL)) {

		return(NULL);
	}

	/* Allocate the block descriptors from
	the start of the memory block. */
	chunk->blocks = chunk->mem;

	/* Align a pointer to the first frame.  Note that when
	os_large_page_size is smaller than UNIV_PAGE_SIZE,
	we may allocate one fewer block than requested.  When
	it is bigger, we may allocate more blocks than requested. */

	frame = ut_align(chunk->mem, UNIV_PAGE_SIZE);
	chunk->size = chunk->mem_size / UNIV_PAGE_SIZE
		- (frame != chunk->mem);

	/* Subtract the space needed for block descriptors. */
	{
		ulint	size = chunk->size;

		while (frame < (byte*) (chunk->blocks + size)) {
			frame += UNIV_PAGE_SIZE;
			size--;
		}

		chunk->size = size;
	}

	if (chunk->size > size_target) {
		chunk->size = size_target;
	}

	/* Init block structs and assign frames for them. Then we
	assign the frames to the first blocks (we already mapped the
	memory above). */

	block = chunk->blocks;

	for (i = chunk->size; i--; ) {

		buf_block_init(buf_pool, block, frame);
		UNIV_MEM_INVALID(block->frame, UNIV_PAGE_SIZE);

		/* Add the block to the free list */
		mutex_enter(&buf_pool->free_list_mutex);
		UT_LIST_ADD_LAST(free, buf_pool->free, (&block->page));

		ut_d(block->page.in_free_list = TRUE);
		mutex_exit(&buf_pool->free_list_mutex);
		ut_ad(buf_pool_from_block(block) == buf_pool);

		block++;
		frame += UNIV_PAGE_SIZE;
	}

#ifdef PFS_GROUP_BUFFER_SYNC
	pfs_register_buffer_block(chunk);
#endif
	return(chunk);
}

#ifdef UNIV_DEBUG
/*********************************************************************//**
Finds a block in the given buffer chunk that points to a
given compressed page.
@return	buffer block pointing to the compressed page, or NULL */
static
buf_block_t*
buf_chunk_contains_zip(
/*===================*/
	buf_chunk_t*	chunk,	/*!< in: chunk being checked */
	const void*	data)	/*!< in: pointer to compressed page */
{
	buf_block_t*	block;
	ulint		i;

	block = chunk->blocks;

	for (i = chunk->size; i--; block++) {
		if (block->page.zip.data == data) {

			return(block);
		}
	}

	return(NULL);
}

/*********************************************************************//**
Finds a block in the buffer pool that points to a
given compressed page.
@return	buffer block pointing to the compressed page, or NULL */
UNIV_INTERN
buf_block_t*
buf_pool_contains_zip(
/*==================*/
	buf_pool_t*	buf_pool,	/*!< in: buffer pool instance */
	const void*	data)		/*!< in: pointer to compressed page */
{
	ulint		n;
	buf_chunk_t*	chunk = buf_pool->chunks;

	ut_ad(buf_pool);
	//ut_ad(buf_pool_mutex_own(buf_pool));
	ut_ad(mutex_own(&buf_pool->zip_free_mutex));
	for (n = buf_pool->n_chunks; n--; chunk++) {

		buf_block_t* block = buf_chunk_contains_zip(chunk, data);

		if (block) {
			return(block);
		}
	}

	return(NULL);
}
#endif /* UNIV_DEBUG */

/*********************************************************************//**
Checks that all file pages in the buffer chunk are in a replaceable state.
@return	address of a non-free block, or NULL if all freed */
static
const buf_block_t*
buf_chunk_not_freed(
/*================*/
	buf_chunk_t*	chunk)	/*!< in: chunk being checked */
{
	buf_block_t*	block;
	ulint		i;

	block = chunk->blocks;

	for (i = chunk->size; i--; block++) {
		ibool	ready;

		switch (buf_block_get_state(block)) {
		case BUF_BLOCK_ZIP_FREE:
		case BUF_BLOCK_ZIP_PAGE:
		case BUF_BLOCK_ZIP_DIRTY:
			/* The uncompressed buffer pool should never
			contain compressed block descriptors. */
			ut_error;
			break;
		case BUF_BLOCK_NOT_USED:
		case BUF_BLOCK_READY_FOR_USE:
		case BUF_BLOCK_MEMORY:
		case BUF_BLOCK_REMOVE_HASH:
			/* Skip blocks that are not being used for
			file pages. */
			break;
		case BUF_BLOCK_FILE_PAGE:
			mutex_enter(&block->mutex);
			ready = buf_flush_ready_for_replace(&block->page);
			mutex_exit(&block->mutex);

			if (block->page.is_corrupt) {
				/* corrupt page may remain, it can be skipped */
				break;
			}

			if (!ready) {

				return(block);
			}

			break;
		}
	}

	return(NULL);
}

/********************************************************************//**
Set buffer pool size variables after resizing it */
static
void
buf_pool_set_sizes(void)
/*====================*/
{
	ulint	i;
	ulint	curr_size = 0;

	buf_pool_mutex_enter_all();

	for (i = 0; i < srv_buf_pool_instances; i++) {
		buf_pool_t*	buf_pool;

		buf_pool = buf_pool_from_array(i);
		curr_size += buf_pool->curr_pool_size;
	}

	srv_buf_pool_curr_size = curr_size;
	srv_buf_pool_old_size = srv_buf_pool_size;

	buf_pool_mutex_exit_all();
}

/********************************************************************//**
Initialize a buffer pool instance.
@return DB_SUCCESS if all goes well. */
UNIV_INTERN
ulint
buf_pool_init_instance(
/*===================*/
	buf_pool_t*	buf_pool,	/*!< in: buffer pool instance */
	ulint		buf_pool_size,	/*!< in: size in bytes */
	ibool		populate,	/*!< in: virtual page preallocation */
	ulint		instance_no)	/*!< in: id of the instance */
{
	ulint		i;
	buf_chunk_t*	chunk;

	/* 1. Initialize general fields
	------------------------------- */
	mutex_create(buf_pool_mutex_key,
		     &buf_pool->mutex, SYNC_BUF_POOL);
	mutex_create(buf_pool_LRU_list_mutex_key,
		     &buf_pool->LRU_list_mutex, SYNC_BUF_LRU_LIST);
	rw_lock_create(buf_pool_page_hash_key,
		       &buf_pool->page_hash_latch, SYNC_BUF_PAGE_HASH);
	mutex_create(buf_pool_free_list_mutex_key,
		     &buf_pool->free_list_mutex, SYNC_BUF_FREE_LIST);
	mutex_create(buf_pool_zip_free_mutex_key,
		     &buf_pool->zip_free_mutex, SYNC_BUF_ZIP_FREE);
	mutex_create(buf_pool_zip_hash_mutex_key,
		     &buf_pool->zip_hash_mutex, SYNC_BUF_ZIP_HASH);
	mutex_create(buf_pool_zip_mutex_key,
		     &buf_pool->zip_mutex, SYNC_BUF_BLOCK);

	mutex_enter(&buf_pool->LRU_list_mutex);
	rw_lock_x_lock(&buf_pool->page_hash_latch);
	buf_pool_mutex_enter(buf_pool);

	if (buf_pool_size > 0) {
		buf_pool->n_chunks = 1;
		buf_pool->chunks = chunk = mem_zalloc(sizeof *chunk);

		UT_LIST_INIT(buf_pool->free);

		if (!buf_chunk_init(buf_pool, chunk, buf_pool_size, populate)) {
			mem_free(chunk);
			mem_free(buf_pool);

			mutex_exit(&buf_pool->LRU_list_mutex);
			rw_lock_x_unlock(&buf_pool->page_hash_latch);
			buf_pool_mutex_exit(buf_pool);

			return(DB_ERROR);
		}

		buf_pool->instance_no = instance_no;
		buf_pool->old_pool_size = buf_pool_size;
		buf_pool->curr_size = chunk->size;
		buf_pool->curr_pool_size = buf_pool->curr_size * UNIV_PAGE_SIZE;

		buf_pool->page_hash = hash_create(2 * buf_pool->curr_size);
		buf_pool->zip_hash = hash_create(2 * buf_pool->curr_size);

		buf_pool->last_printout_time = ut_time();
	}
	/* 2. Initialize flushing fields
	-------------------------------- */

	mutex_create(flush_list_mutex_key, &buf_pool->flush_list_mutex,
		     SYNC_BUF_FLUSH_LIST);

	for (i = BUF_FLUSH_LRU; i < BUF_FLUSH_N_TYPES; i++) {
		buf_pool->no_flush[i] = os_event_create(NULL);
	}

	/* 3. Initialize LRU fields
	--------------------------- */

	/* All fields are initialized by mem_zalloc(). */

	mutex_exit(&buf_pool->LRU_list_mutex);
	rw_lock_x_unlock(&buf_pool->page_hash_latch);
	buf_pool_mutex_exit(buf_pool);

	return(DB_SUCCESS);
}

/********************************************************************//**
free one buffer pool instance */
static
void
buf_pool_free_instance(
/*===================*/
	buf_pool_t*	buf_pool)	/* in,own: buffer pool instance
					to free */
{
	buf_chunk_t*	chunk;
	buf_chunk_t*	chunks;
	buf_page_t*	bpage;

	bpage = UT_LIST_GET_LAST(buf_pool->LRU);
	while (bpage != NULL) {
		buf_page_t*	prev_bpage = UT_LIST_GET_PREV(LRU, bpage);
		enum buf_page_state	state = buf_page_get_state(bpage);

		ut_ad(buf_page_in_file(bpage));
		ut_ad(bpage->in_LRU_list);

		if (state != BUF_BLOCK_FILE_PAGE) {
			/* We must not have any dirty block except
			when doing a fast shutdown. */
			ut_ad(state == BUF_BLOCK_ZIP_PAGE
			      || srv_fast_shutdown == 2);
			buf_page_free_descriptor(bpage);
		}

		bpage = prev_bpage;
	}

	chunks = buf_pool->chunks;
	chunk = chunks + buf_pool->n_chunks;

	while (--chunk >= chunks) {
		os_mem_free_large(chunk->mem, chunk->mem_size);
	}

	mem_free(buf_pool->chunks);
	hash_table_free(buf_pool->page_hash);
	hash_table_free(buf_pool->zip_hash);
}

/********************************************************************//**
Creates the buffer pool.
@return	DB_SUCCESS if success, DB_ERROR if not enough memory or error */
UNIV_INTERN
ulint
buf_pool_init(
/*==========*/
	ulint	total_size,	/*!< in: size of the total pool in bytes */
	ibool	populate,	/*!< in: virtual page preallocation */
	ulint	n_instances)	/*!< in: number of instances */
{
	ulint		i;
	const ulint	size	= total_size / n_instances;

	ut_ad(n_instances > 0);
	ut_ad(n_instances <= MAX_BUFFER_POOLS);
	ut_ad(n_instances == srv_buf_pool_instances);

	/* We create an extra buffer pool instance, this instance is used
	for flushing the flush lists, to keep track of n_flush for all
	the buffer pools and also used as a waiting object during flushing. */
	buf_pool_ptr = mem_zalloc(n_instances * sizeof *buf_pool_ptr);

	for (i = 0; i < n_instances; i++) {
		buf_pool_t*	ptr	= &buf_pool_ptr[i];

		if (buf_pool_init_instance(ptr, size, populate, i) != DB_SUCCESS) {

			/* Free all the instances created so far. */
			buf_pool_free(i);

			return(DB_ERROR);
		}
	}

	buf_pool_set_sizes();
	buf_LRU_old_ratio_update(100 * 3/ 8, FALSE);

	btr_search_sys_create(buf_pool_get_curr_size() / sizeof(void*) / 64);

	return(DB_SUCCESS);
}

/********************************************************************//**
Frees the buffer pool at shutdown.  This must not be invoked before
freeing all mutexes. */
UNIV_INTERN
void
buf_pool_free(
/*==========*/
	ulint	n_instances)	/*!< in: numbere of instances to free */
{
	ulint	i;

	for (i = 0; i < n_instances; i++) {
		buf_pool_free_instance(buf_pool_from_array(i));
	}

	mem_free(buf_pool_ptr);
	buf_pool_ptr = NULL;
}

/********************************************************************//**
Clears the adaptive hash index on all pages in the buffer pool. */
UNIV_INTERN
void
buf_pool_clear_hash_index(void)
/*===========================*/
{
	ulint	p;

#ifdef UNIV_SYNC_DEBUG
	ulint	j;

	for (j = 0; j < btr_search_index_num; j++) {
		ut_ad(rw_lock_own(&btr_search_latch_arr[j], RW_LOCK_EX));
	}
#endif /* UNIV_SYNC_DEBUG */
	ut_ad(!btr_search_enabled);

	for (p = 0; p < srv_buf_pool_instances; p++) {
		buf_pool_t*	buf_pool = buf_pool_from_array(p);
		buf_chunk_t*	chunks	= buf_pool->chunks;
		buf_chunk_t*	chunk	= chunks + buf_pool->n_chunks;

		while (--chunk >= chunks) {
			buf_block_t*	block	= chunk->blocks;
			ulint		i	= chunk->size;

			for (; i--; block++) {
				dict_index_t*	index	= block->index;

				/* We can set block->index = NULL
				when we have an x-latch on btr_search_latch;
				see the comment in buf0buf.h */

				if (!index) {
					/* Not hashed */
					continue;
				}

				block->index = NULL;
# if defined UNIV_AHI_DEBUG || defined UNIV_DEBUG
				block->n_pointers = 0;
# endif /* UNIV_AHI_DEBUG || UNIV_DEBUG */
			}
		}
	}
}

/********************************************************************//**
Relocate a buffer control block.  Relocates the block on the LRU list
and in buf_pool->page_hash.  Does not relocate bpage->list.
The caller must take care of relocating bpage->list. */
UNIV_INTERN
void
buf_relocate(
/*=========*/
	buf_page_t*	bpage,	/*!< in/out: control block being relocated;
				buf_page_get_state(bpage) must be
				BUF_BLOCK_ZIP_DIRTY or BUF_BLOCK_ZIP_PAGE */
	buf_page_t*	dpage)	/*!< in/out: destination control block */
{
	buf_page_t*	b;
	ulint		fold;
	buf_pool_t*	buf_pool = buf_pool_from_bpage(bpage);

	//ut_ad(buf_pool_mutex_own(buf_pool));
	ut_ad(mutex_own(&buf_pool->LRU_list_mutex));
#ifdef UNIV_SYNC_DEBUG
	ut_ad(rw_lock_own(&buf_pool->page_hash_latch, RW_LOCK_EX));
#endif
	ut_ad(mutex_own(buf_page_get_mutex(bpage)));
	ut_a(buf_page_get_io_fix(bpage) == BUF_IO_NONE);
	ut_a(bpage->buf_fix_count == 0);
	ut_ad(bpage->in_LRU_list);
	ut_ad(!bpage->in_zip_hash);
	ut_ad(bpage->in_page_hash);
	ut_ad(bpage == buf_page_hash_get(buf_pool,
			       		 bpage->space, bpage->offset));
	ut_ad(!buf_pool_watch_is_sentinel(buf_pool, bpage));
#ifdef UNIV_DEBUG
	switch (buf_page_get_state(bpage)) {
	case BUF_BLOCK_ZIP_FREE:
	case BUF_BLOCK_NOT_USED:
	case BUF_BLOCK_READY_FOR_USE:
	case BUF_BLOCK_FILE_PAGE:
	case BUF_BLOCK_MEMORY:
	case BUF_BLOCK_REMOVE_HASH:
		ut_error;
	case BUF_BLOCK_ZIP_DIRTY:
	case BUF_BLOCK_ZIP_PAGE:
		break;
	}
#endif /* UNIV_DEBUG */

	memcpy(dpage, bpage, sizeof *dpage);

	bpage->in_LRU_list = FALSE;
	ut_d(bpage->in_page_hash = FALSE);

	/* relocate buf_pool->LRU */
	b = UT_LIST_GET_PREV(LRU, bpage);
	UT_LIST_REMOVE(LRU, buf_pool->LRU, bpage);

	if (b) {
		UT_LIST_INSERT_AFTER(LRU, buf_pool->LRU, b, dpage);
	} else {
		UT_LIST_ADD_FIRST(LRU, buf_pool->LRU, dpage);
	}

	if (UNIV_UNLIKELY(buf_pool->LRU_old == bpage)) {
		buf_pool->LRU_old = dpage;
#ifdef UNIV_LRU_DEBUG
		/* buf_pool->LRU_old must be the first item in the LRU list
		whose "old" flag is set. */
		ut_a(buf_pool->LRU_old->old);
		ut_a(!UT_LIST_GET_PREV(LRU, buf_pool->LRU_old)
		     || !UT_LIST_GET_PREV(LRU, buf_pool->LRU_old)->old);
		ut_a(!UT_LIST_GET_NEXT(LRU, buf_pool->LRU_old)
		     || UT_LIST_GET_NEXT(LRU, buf_pool->LRU_old)->old);
	} else {
		/* Check that the "old" flag is consistent in
		the block and its neighbours. */
		buf_page_set_old(dpage, buf_page_is_old(dpage));
#endif /* UNIV_LRU_DEBUG */
	}

	ut_d(UT_LIST_VALIDATE(LRU, buf_page_t, buf_pool->LRU,
			      ut_ad(ut_list_node_313->in_LRU_list)));

	/* relocate buf_pool->page_hash */
	fold = buf_page_address_fold(bpage->space, bpage->offset);

	HASH_DELETE(buf_page_t, hash, buf_pool->page_hash, fold, bpage);
	HASH_INSERT(buf_page_t, hash, buf_pool->page_hash, fold, dpage);
}

/********************************************************************//**
Determine if a block is a sentinel for a buffer pool watch.
@return	TRUE if a sentinel for a buffer pool watch, FALSE if not */
UNIV_INTERN
ibool
buf_pool_watch_is_sentinel(
/*=======================*/
	buf_pool_t*		buf_pool,	/*!< buffer pool instance */
	const buf_page_t*	bpage)		/*!< in: block */
{
#ifdef UNIV_SYNC_DEBUG
	ut_ad(rw_lock_own(&buf_pool->page_hash_latch, RW_LOCK_SHARED)
	      || rw_lock_own(&buf_pool->page_hash_latch, RW_LOCK_EX)
	      || mutex_own(buf_page_get_mutex(bpage)));
#endif

	ut_ad(buf_page_in_file(bpage));

	if (bpage < &buf_pool->watch[0]
	    || bpage >= &buf_pool->watch[BUF_POOL_WATCH_SIZE]) {

		ut_ad(buf_page_get_state(bpage) != BUF_BLOCK_ZIP_PAGE
		      || bpage->zip.data != NULL);

		return(FALSE);
	}

	ut_ad(buf_page_get_state(bpage) == BUF_BLOCK_ZIP_PAGE);
	ut_ad(!bpage->in_zip_hash);
	ut_ad(bpage->in_page_hash);
	ut_ad(bpage->zip.data == NULL);
	ut_ad(bpage->buf_fix_count > 0);
	return(TRUE);
}

/****************************************************************//**
Add watch for the given page to be read in. Caller must have the buffer pool
mutex reserved.
@return NULL if watch set, block if the page is in the buffer pool */
UNIV_INTERN
buf_page_t*
buf_pool_watch_set(
/*===============*/
	ulint	space,	/*!< in: space id */
	ulint	offset,	/*!< in: page number */
	ulint	fold)	/*!< in: buf_page_address_fold(space, offset) */
{
	buf_page_t*	bpage;
	ulint		i;
	buf_pool_t*	buf_pool = buf_pool_get(space, offset);
	mutex_t*	block_mutex;

	//ut_ad(buf_pool_mutex_own(buf_pool));

	rw_lock_x_lock(&buf_pool->page_hash_latch);
	bpage = buf_page_hash_get_low(buf_pool, space, offset, fold);

	if (UNIV_LIKELY_NULL(bpage)) {

		block_mutex = buf_page_get_mutex_enter(bpage);
		ut_a(block_mutex);

		if (!buf_pool_watch_is_sentinel(buf_pool, bpage)) {
			/* The page was loaded meanwhile. */
			rw_lock_x_unlock(&buf_pool->page_hash_latch);
			return(bpage);
		}
		/* Add to an existing watch. */
		bpage->buf_fix_count++;
		rw_lock_x_unlock(&buf_pool->page_hash_latch);
		mutex_exit(block_mutex);
		return(NULL);
	}

<<<<<<< HEAD
	/* buf_pool->watch is protected by zip_mutex for now */
	mutex_enter(&buf_pool->zip_mutex);
=======
	/* The maximum number of purge threads should never exceed
	BUF_POOL_WATCH_SIZE. So there is no way for purge thread
	instance to hold a watch when setting another watch. */
>>>>>>> 31c803e8
	for (i = 0; i < BUF_POOL_WATCH_SIZE; i++) {
		bpage = &buf_pool->watch[i];

		ut_ad(bpage->access_time == 0);
		ut_ad(bpage->newest_modification == 0);
		ut_ad(bpage->oldest_modification == 0);
		ut_ad(bpage->zip.data == NULL);
		ut_ad(!bpage->in_zip_hash);

		switch (bpage->state) {
		case BUF_BLOCK_POOL_WATCH:
			ut_ad(!bpage->in_page_hash);
			ut_ad(bpage->buf_fix_count == 0);

			/* bpage is pointing to buf_pool->watch[],
			which is protected by buf_pool->mutex.
			Normally, buf_page_t objects are protected by
			buf_block_t::mutex or buf_pool->zip_mutex or both. */

			bpage->state = BUF_BLOCK_ZIP_PAGE;
			bpage->space = space;
			bpage->offset = offset;
			bpage->buf_fix_count = 1;
			bpage->buf_pool_index = buf_pool_index(buf_pool);
			ut_d(bpage->in_page_hash = TRUE);
			HASH_INSERT(buf_page_t, hash, buf_pool->page_hash,
				    fold, bpage);
			rw_lock_x_unlock(&buf_pool->page_hash_latch);
			mutex_exit(&buf_pool->zip_mutex);
			return(NULL);
		case BUF_BLOCK_ZIP_PAGE:
			ut_ad(bpage->in_page_hash);
			ut_ad(bpage->buf_fix_count > 0);
			break;
		default:
			ut_error;
		}
	}

	/* Allocation failed.  Either the maximum number of purge
	threads should never exceed BUF_POOL_WATCH_SIZE, or this code
	should be modified to return a special non-NULL value and the
	caller should purge the record directly. */
	ut_error;

	/* Fix compiler warning */
	rw_lock_x_unlock(&buf_pool->page_hash_latch);
	mutex_exit(&buf_pool->zip_mutex);
	return(NULL);
}

/****************************************************************//**
Remove the sentinel block for the watch before replacing it with a real block.
buf_page_watch_clear() or buf_page_watch_occurred() will notice that
the block has been replaced with the real block.
@return reference count, to be added to the replacement block */
static
void
buf_pool_watch_remove(
/*==================*/
	buf_pool_t*	buf_pool,	/*!< buffer pool instance */
	ulint		fold,		/*!< in: buf_page_address_fold(
					space, offset) */
	buf_page_t*	watch)		/*!< in/out: sentinel for watch */
{
	//ut_ad(buf_pool_mutex_own(buf_pool));
#ifdef UNIV_SYNC_DEBUG
	ut_ad(rw_lock_own(&buf_pool->page_hash_latch, RW_LOCK_EX));
#endif
	ut_ad(mutex_own(&buf_pool->zip_mutex)); /* for now */

	HASH_DELETE(buf_page_t, hash, buf_pool->page_hash, fold, watch);
	ut_d(watch->in_page_hash = FALSE);
	watch->buf_fix_count = 0;
	watch->state = BUF_BLOCK_POOL_WATCH;
}

/****************************************************************//**
Stop watching if the page has been read in.
buf_pool_watch_set(space,offset) must have returned NULL before. */
UNIV_INTERN
void
buf_pool_watch_unset(
/*=================*/
	ulint	space,	/*!< in: space id */
	ulint	offset)	/*!< in: page number */
{
	buf_page_t*	bpage;
	buf_pool_t*	buf_pool = buf_pool_get(space, offset);
	ulint		fold = buf_page_address_fold(space, offset);

	//buf_pool_mutex_enter(buf_pool);
	rw_lock_x_lock(&buf_pool->page_hash_latch);
	bpage = buf_page_hash_get_low(buf_pool, space, offset, fold);
	/* The page must exist because buf_pool_watch_set()
	increments buf_fix_count. */
	ut_a(bpage);

	if (UNIV_UNLIKELY(!buf_pool_watch_is_sentinel(buf_pool, bpage))) {
		mutex_t* mutex = buf_page_get_mutex_enter(bpage);

		ut_a(bpage->buf_fix_count > 0);
		bpage->buf_fix_count--;
		mutex_exit(mutex);
	} else {
		mutex_enter(&buf_pool->zip_mutex);
		ut_a(bpage->buf_fix_count > 0);

		if (UNIV_LIKELY(!--bpage->buf_fix_count)) {
			buf_pool_watch_remove(buf_pool, fold, bpage);
		}
		mutex_exit(&buf_pool->zip_mutex);
	}

	//buf_pool_mutex_exit(buf_pool);
	rw_lock_x_unlock(&buf_pool->page_hash_latch);
}

/****************************************************************//**
Check if the page has been read in.
This may only be called after buf_pool_watch_set(space,offset)
has returned NULL and before invoking buf_pool_watch_unset(space,offset).
@return	FALSE if the given page was not read in, TRUE if it was */
UNIV_INTERN
ibool
buf_pool_watch_occurred(
/*====================*/
	ulint	space,	/*!< in: space id */
	ulint	offset)	/*!< in: page number */
{
	ibool		ret;
	buf_page_t*	bpage;
	buf_pool_t*	buf_pool = buf_pool_get(space, offset);
	ulint		fold	= buf_page_address_fold(space, offset);

	//buf_pool_mutex_enter(buf_pool);
	rw_lock_s_lock(&buf_pool->page_hash_latch);

	bpage = buf_page_hash_get_low(buf_pool, space, offset, fold);
	/* The page must exist because buf_pool_watch_set()
	increments buf_fix_count. */
	ut_a(bpage);
	ret = !buf_pool_watch_is_sentinel(buf_pool, bpage);
	//buf_pool_mutex_exit(buf_pool);
	rw_lock_s_unlock(&buf_pool->page_hash_latch);

	return(ret);
}

/********************************************************************//**
Moves a page to the start of the buffer pool LRU list. This high-level
function can be used to prevent an important page from slipping out of
the buffer pool. */
UNIV_INTERN
void
buf_page_make_young(
/*================*/
	buf_page_t*	bpage)	/*!< in: buffer block of a file page */
{
	buf_pool_t*	buf_pool = buf_pool_from_bpage(bpage);

	//buf_pool_mutex_enter(buf_pool);
	mutex_enter(&buf_pool->LRU_list_mutex);

	ut_a(buf_page_in_file(bpage));

	buf_LRU_make_block_young(bpage);

	//buf_pool_mutex_exit(buf_pool);
	mutex_exit(&buf_pool->LRU_list_mutex);
}

/********************************************************************//**
Moves a page to the start of the buffer pool LRU list if it is too old.
This high-level function can be used to prevent an important page from
slipping out of the buffer pool. */
static
void
buf_page_make_young_if_needed(
/*==========================*/
	buf_page_t*	bpage)		/*!< in/out: buffer block of a
					file page */
{
#ifdef UNIV_DEBUG
	buf_pool_t*	buf_pool = buf_pool_from_bpage(bpage);
	ut_ad(!buf_pool_mutex_own(buf_pool));
#endif /* UNIV_DEBUG */
	ut_a(buf_page_in_file(bpage));

	if (buf_page_peek_if_too_old(bpage)) {
		buf_page_make_young(bpage);
	}
}

/********************************************************************//**
Resets the check_index_page_at_flush field of a page if found in the buffer
pool. */
UNIV_INTERN
void
buf_reset_check_index_page_at_flush(
/*================================*/
	ulint	space,	/*!< in: space id */
	ulint	offset)	/*!< in: page number */
{
	buf_block_t*	block;
	buf_pool_t*	buf_pool = buf_pool_get(space, offset);

	//buf_pool_mutex_enter(buf_pool);
	rw_lock_s_lock(&buf_pool->page_hash_latch);

	block = (buf_block_t*) buf_page_hash_get(buf_pool, space, offset);

	if (block && buf_block_get_state(block) == BUF_BLOCK_FILE_PAGE) {
		ut_ad(!buf_pool_watch_is_sentinel(buf_pool, &block->page));
		block->check_index_page_at_flush = FALSE;
	}

	//buf_pool_mutex_exit(buf_pool);
	rw_lock_s_unlock(&buf_pool->page_hash_latch);
}

#if defined UNIV_DEBUG_FILE_ACCESSES || defined UNIV_DEBUG
/********************************************************************//**
Sets file_page_was_freed TRUE if the page is found in the buffer pool.
This function should be called when we free a file page and want the
debug version to check that it is not accessed any more unless
reallocated.
@return	control block if found in page hash table, otherwise NULL */
UNIV_INTERN
buf_page_t*
buf_page_set_file_page_was_freed(
/*=============================*/
	ulint	space,	/*!< in: space id */
	ulint	offset)	/*!< in: page number */
{
	buf_page_t*	bpage;
	buf_pool_t*	buf_pool = buf_pool_get(space, offset);

	//buf_pool_mutex_enter(buf_pool);
	rw_lock_s_lock(&buf_pool->page_hash_latch);

	bpage = buf_page_hash_get(buf_pool, space, offset);

	if (bpage) {
		ut_ad(!buf_pool_watch_is_sentinel(buf_pool, bpage));
		/* bpage->file_page_was_freed can already hold
		when this code is invoked from dict_drop_index_tree() */
		bpage->file_page_was_freed = TRUE;
	}

	//buf_pool_mutex_exit(buf_pool);
	rw_lock_s_unlock(&buf_pool->page_hash_latch);

	return(bpage);
}

/********************************************************************//**
Sets file_page_was_freed FALSE if the page is found in the buffer pool.
This function should be called when we free a file page and want the
debug version to check that it is not accessed any more unless
reallocated.
@return	control block if found in page hash table, otherwise NULL */
UNIV_INTERN
buf_page_t*
buf_page_reset_file_page_was_freed(
/*===============================*/
	ulint	space,	/*!< in: space id */
	ulint	offset)	/*!< in: page number */
{
	buf_page_t*	bpage;
	buf_pool_t*	buf_pool = buf_pool_get(space, offset);

	//buf_pool_mutex_enter(buf_pool);
	rw_lock_s_lock(&buf_pool->page_hash_latch);

	bpage = buf_page_hash_get(buf_pool, space, offset);

	if (bpage) {
		ut_ad(!buf_pool_watch_is_sentinel(buf_pool, bpage));
		bpage->file_page_was_freed = FALSE;
	}

	//buf_pool_mutex_exit(buf_pool);
	rw_lock_s_unlock(&buf_pool->page_hash_latch);

	return(bpage);
}
#endif /* UNIV_DEBUG_FILE_ACCESSES || UNIV_DEBUG */

/********************************************************************//**
Get read access to a compressed page (usually of type
FIL_PAGE_TYPE_ZBLOB or FIL_PAGE_TYPE_ZBLOB2).
The page must be released with buf_page_release_zip().
NOTE: the page is not protected by any latch.  Mutual exclusion has to
be implemented at a higher level.  In other words, all possible
accesses to a given page through this function must be protected by
the same set of mutexes or latches.
@return	pointer to the block */
UNIV_INTERN
buf_page_t*
buf_page_get_zip(
/*=============*/
	ulint		space,	/*!< in: space id */
	ulint		zip_size,/*!< in: compressed page size */
	ulint		offset)	/*!< in: page number */
{
	buf_page_t*	bpage;
	mutex_t*	block_mutex;
	ibool		must_read;
	trx_t*		trx = NULL;
	ulint		sec;
	ulint		ms;
	ib_uint64_t	start_time;
	ib_uint64_t	finish_time;
	buf_pool_t*	buf_pool = buf_pool_get(space, offset);

	if (UNIV_UNLIKELY(innobase_get_slow_log())) {
		trx = innobase_get_trx();
	}
	buf_pool->stat.n_page_gets++;

	for (;;) {
		//buf_pool_mutex_enter(buf_pool);
lookup:
		rw_lock_s_lock(&buf_pool->page_hash_latch);
		bpage = buf_page_hash_get(buf_pool, space, offset);
		if (bpage) {
			ut_ad(!buf_pool_watch_is_sentinel(buf_pool, bpage));
			break;
		}

		/* Page not in buf_pool: needs to be read from file */

		//buf_pool_mutex_exit(buf_pool);
		rw_lock_s_unlock(&buf_pool->page_hash_latch);

		buf_read_page(space, zip_size, offset, trx);

#if defined UNIV_DEBUG || defined UNIV_BUF_DEBUG
		ut_a(++buf_dbg_counter % 5771 || buf_validate());
#endif /* UNIV_DEBUG || UNIV_BUF_DEBUG */
	}

	if (UNIV_UNLIKELY(!bpage->zip.data)) {
		/* There is no compressed page. */
err_exit:
		//buf_pool_mutex_exit(buf_pool);
		rw_lock_s_unlock(&buf_pool->page_hash_latch);
		return(NULL);
	}

	if (UNIV_UNLIKELY(bpage->is_corrupt && srv_pass_corrupt_table <= 1)) {

		rw_lock_s_unlock(&buf_pool->page_hash_latch);

		return(NULL);
	}

	block_mutex = buf_page_get_mutex_enter(bpage);

	rw_lock_s_unlock(&buf_pool->page_hash_latch);

	ut_ad(!buf_pool_watch_is_sentinel(buf_pool, bpage));

	switch (buf_page_get_state(bpage)) {
	case BUF_BLOCK_NOT_USED:
	case BUF_BLOCK_READY_FOR_USE:
	case BUF_BLOCK_MEMORY:
	case BUF_BLOCK_REMOVE_HASH:
	case BUF_BLOCK_ZIP_FREE:
		if (block_mutex)
			mutex_exit(block_mutex);
		break;
	case BUF_BLOCK_ZIP_PAGE:
	case BUF_BLOCK_ZIP_DIRTY:
		ut_a(block_mutex == &buf_pool->zip_mutex);
		bpage->buf_fix_count++;
		goto got_block;
	case BUF_BLOCK_FILE_PAGE:
		ut_a(block_mutex == &((buf_block_t*) bpage)->mutex);

		/* release mutex to obey to latch-order */
		mutex_exit(block_mutex);

		/* get LRU_list_mutex for buf_LRU_free_block() */
		mutex_enter(&buf_pool->LRU_list_mutex);
		mutex_enter(block_mutex);

		if (UNIV_UNLIKELY((buf_page_get_state(bpage)
				   != BUF_BLOCK_FILE_PAGE)
				  || bpage->space != space
				  || bpage->offset != offset
				  || !bpage->in_LRU_list
				  || !bpage->zip.data)) {
			/* someone should interrupt, retry */
			mutex_exit(&buf_pool->LRU_list_mutex);
			mutex_exit(block_mutex);
			goto lookup;
		}

		/* Discard the uncompressed page frame if possible. */
		if (buf_LRU_free_block(bpage, FALSE, TRUE)) {
			mutex_exit(&buf_pool->LRU_list_mutex);
			mutex_exit(block_mutex);
			goto lookup;
		}

		mutex_exit(&buf_pool->LRU_list_mutex);

		buf_block_buf_fix_inc((buf_block_t*) bpage,
				      __FILE__, __LINE__);
		goto got_block;
	}

	ut_error;
	goto err_exit;

got_block:
	must_read = buf_page_get_io_fix(bpage) == BUF_IO_READ;

	//buf_pool_mutex_exit(buf_pool);

	buf_page_set_accessed(bpage);

	mutex_exit(block_mutex);

	buf_page_make_young_if_needed(bpage);

#if defined UNIV_DEBUG_FILE_ACCESSES || defined UNIV_DEBUG
	ut_a(!bpage->file_page_was_freed);
#endif

#if defined UNIV_DEBUG || defined UNIV_BUF_DEBUG
	ut_a(++buf_dbg_counter % 5771 || buf_validate());
	ut_a(bpage->buf_fix_count > 0);
	ut_a(buf_page_in_file(bpage));
#endif /* UNIV_DEBUG || UNIV_BUF_DEBUG */

	if (must_read) {
		/* Let us wait until the read operation
		completes */

		if (UNIV_UNLIKELY(trx && trx->take_stats))
		{
			ut_usectime(&sec, &ms);
			start_time = (ib_uint64_t)sec * 1000000 + ms;
		} else {
			start_time = 0;
		}
		for (;;) {
			enum buf_io_fix	io_fix;

			mutex_enter(block_mutex);
			io_fix = buf_page_get_io_fix(bpage);
			mutex_exit(block_mutex);

			if (io_fix == BUF_IO_READ) {

				os_thread_sleep(WAIT_FOR_READ);
			} else {
				break;
			}
		}
		if (UNIV_UNLIKELY(start_time != 0))
		{
			ut_usectime(&sec, &ms);
			finish_time = (ib_uint64_t)sec * 1000000 + ms;
			trx->io_reads_wait_timer += (ulint)(finish_time - start_time);
		}
	}

#ifdef UNIV_IBUF_COUNT_DEBUG
	ut_a(ibuf_count_get(buf_page_get_space(bpage),
			    buf_page_get_page_no(bpage)) == 0);
#endif
	return(bpage);
}

/********************************************************************//**
Initialize some fields of a control block. */
UNIV_INLINE
void
buf_block_init_low(
/*===============*/
	buf_block_t*	block)	/*!< in: block to init */
{
	block->check_index_page_at_flush = FALSE;
	block->index		= NULL;

	block->n_hash_helps	= 0;
	block->n_fields		= 1;
	block->n_bytes		= 0;
	block->left_side	= TRUE;
}
#endif /* !UNIV_HOTBACKUP */

/********************************************************************//**
Decompress a block.
@return	TRUE if successful */
UNIV_INTERN
ibool
buf_zip_decompress(
/*===============*/
	buf_block_t*	block,	/*!< in/out: block */
	ibool		check)	/*!< in: TRUE=verify the page checksum */
{
	const byte*	frame		= block->page.zip.data;
	ulint		stamp_checksum	= mach_read_from_4(
		frame + FIL_PAGE_SPACE_OR_CHKSUM);

	ut_ad(buf_block_get_zip_size(block));
	ut_a(buf_block_get_space(block) != 0);

	if (UNIV_LIKELY(check && stamp_checksum != BUF_NO_CHECKSUM_MAGIC)) {
		ulint	calc_checksum	= page_zip_calc_checksum(
			frame, page_zip_get_size(&block->page.zip));

		if (UNIV_UNLIKELY(stamp_checksum != calc_checksum)) {
			ut_print_timestamp(stderr);
			fprintf(stderr,
				"  InnoDB: compressed page checksum mismatch"
				" (space %u page %u): %lu != %lu\n",
				block->page.space, block->page.offset,
				stamp_checksum, calc_checksum);
			return(FALSE);
		}
	}

	switch (fil_page_get_type(frame)) {
	case FIL_PAGE_INDEX:
		if (page_zip_decompress(&block->page.zip,
					block->frame, TRUE)) {
			return(TRUE);
		}

		fprintf(stderr,
			"InnoDB: unable to decompress space %lu page %lu\n",
			(ulong) block->page.space,
			(ulong) block->page.offset);
		return(FALSE);

	case FIL_PAGE_TYPE_ALLOCATED:
	case FIL_PAGE_INODE:
	case FIL_PAGE_IBUF_BITMAP:
	case FIL_PAGE_TYPE_FSP_HDR:
	case FIL_PAGE_TYPE_XDES:
	case FIL_PAGE_TYPE_ZBLOB:
	case FIL_PAGE_TYPE_ZBLOB2:
		/* Copy to uncompressed storage. */
		memcpy(block->frame, frame,
		       buf_block_get_zip_size(block));
		return(TRUE);
	}

	ut_print_timestamp(stderr);
	fprintf(stderr,
		"  InnoDB: unknown compressed page"
		" type %lu\n",
		fil_page_get_type(frame));
	return(FALSE);
}

#ifndef UNIV_HOTBACKUP
/*******************************************************************//**
Gets the block to whose frame the pointer is pointing to if found
in this buffer pool instance.
@return	pointer to block */
UNIV_INTERN
buf_block_t*
buf_block_align_instance(
/*=====================*/
 	buf_pool_t*	buf_pool,	/*!< in: buffer in which the block
					resides */
	const byte*	ptr)		/*!< in: pointer to a frame */
{
	buf_chunk_t*	chunk;
	ulint		i;

	/* TODO: protect buf_pool->chunks with a mutex (it will
	currently remain constant after buf_pool_init()) */
	for (chunk = buf_pool->chunks, i = buf_pool->n_chunks; i--; chunk++) {
		ulint	offs;

		if (UNIV_UNLIKELY(ptr < chunk->blocks->frame)) {

			continue;
		}
		/* else */

		offs = ptr - chunk->blocks->frame;

		offs >>= UNIV_PAGE_SIZE_SHIFT;

		if (UNIV_LIKELY(offs < chunk->size)) {
			buf_block_t*	block = &chunk->blocks[offs];

			/* The function buf_chunk_init() invokes
			buf_block_init() so that block[n].frame ==
			block->frame + n * UNIV_PAGE_SIZE.  Check it. */
			ut_ad(block->frame == page_align(ptr));
#ifdef UNIV_DEBUG
			/* A thread that updates these fields must
			hold buf_pool->mutex and block->mutex.  Acquire
			only the latter. */
			mutex_enter(&block->mutex);

			switch (buf_block_get_state(block)) {
			case BUF_BLOCK_ZIP_FREE:
			case BUF_BLOCK_ZIP_PAGE:
			case BUF_BLOCK_ZIP_DIRTY:
				/* These types should only be used in
				the compressed buffer pool, whose
				memory is allocated from
				buf_pool->chunks, in UNIV_PAGE_SIZE
				blocks flagged as BUF_BLOCK_MEMORY. */
				ut_error;
				break;
			case BUF_BLOCK_NOT_USED:
			case BUF_BLOCK_READY_FOR_USE:
			case BUF_BLOCK_MEMORY:
				/* Some data structures contain
				"guess" pointers to file pages.  The
				file pages may have been freed and
				reused.  Do not complain. */
				break;
			case BUF_BLOCK_REMOVE_HASH:
				/* buf_LRU_block_remove_hashed_page()
				will overwrite the FIL_PAGE_OFFSET and
				FIL_PAGE_ARCH_LOG_NO_OR_SPACE_ID with
				0xff and set the state to
				BUF_BLOCK_REMOVE_HASH. */
				ut_ad(page_get_space_id(page_align(ptr))
				      == 0xffffffff);
				ut_ad(page_get_page_no(page_align(ptr))
				      == 0xffffffff);
				break;
			case BUF_BLOCK_FILE_PAGE:
				ut_ad(block->page.space
				      == page_get_space_id(page_align(ptr)));
				ut_ad(block->page.offset
				      == page_get_page_no(page_align(ptr)));
				break;
			}

			mutex_exit(&block->mutex);
#endif /* UNIV_DEBUG */

			return(block);
		}
	}

	return(NULL);
}

/*******************************************************************//**
Gets the block to whose frame the pointer is pointing to.
@return	pointer to block, never NULL */
UNIV_INTERN
buf_block_t*
buf_block_align(
/*============*/
	const byte*	ptr)	/*!< in: pointer to a frame */
{
	ulint		i;

	for (i = 0; i < srv_buf_pool_instances; i++) {
		buf_block_t*	block;

		block = buf_block_align_instance(
			buf_pool_from_array(i), ptr);
		if (block) {
			return(block);
		}
	}

	/* The block should always be found. */
	ut_error;
	return(NULL);
}

/********************************************************************//**
Find out if a pointer belongs to a buf_block_t. It can be a pointer to
the buf_block_t itself or a member of it. This functions checks one of
the buffer pool instances.
@return	TRUE if ptr belongs to a buf_block_t struct */
static
ibool
buf_pointer_is_block_field_instance(
/*================================*/
	buf_pool_t*	buf_pool,	/*!< in: buffer pool instance */
	const void*	ptr)		/*!< in: pointer not dereferenced */
{
	const buf_chunk_t*		chunk	= buf_pool->chunks;
	const buf_chunk_t* const	echunk	= chunk + buf_pool->n_chunks;

	/* TODO: protect buf_pool->chunks with a mutex (it will
	currently remain constant after buf_pool_init()) */
	while (chunk < echunk) {
		if (ptr >= (void *)chunk->blocks
		    && ptr < (void *)(chunk->blocks + chunk->size)) {

			return(TRUE);
		}

		chunk++;
	}

	return(FALSE);
}

/********************************************************************//**
Find out if a pointer belongs to a buf_block_t. It can be a pointer to
the buf_block_t itself or a member of it
@return	TRUE if ptr belongs to a buf_block_t struct */
UNIV_INTERN
ibool
buf_pointer_is_block_field(
/*=======================*/
	const void*	ptr)	/*!< in: pointer not dereferenced */
{
	ulint	i;

	for (i = 0; i < srv_buf_pool_instances; i++) {
		ibool	found;

		found = buf_pointer_is_block_field_instance(
			buf_pool_from_array(i), ptr);
		if (found) {
			return(TRUE);
		}
	}

	return(FALSE);
}

/********************************************************************//**
Find out if a buffer block was created by buf_chunk_init().
@return	TRUE if "block" has been added to buf_pool->free by buf_chunk_init() */
static
ibool
buf_block_is_uncompressed(
/*======================*/
	buf_pool_t*		buf_pool,	/*!< in: buffer pool instance */
	const buf_block_t*	block)		/*!< in: pointer to block,
						not dereferenced */
{
	//ut_ad(buf_pool_mutex_own(buf_pool));

	if (UNIV_UNLIKELY((((ulint) block) % sizeof *block) != 0)) {
		/* The pointer should be aligned. */
		return(FALSE);
	}

	return(buf_pointer_is_block_field_instance(buf_pool, (void *)block));
}

/********************************************************************//**
This is the general function used to get access to a database page.
@return	pointer to the block or NULL */
UNIV_INTERN
buf_block_t*
buf_page_get_gen(
/*=============*/
	ulint		space,	/*!< in: space id */
	ulint		zip_size,/*!< in: compressed page size in bytes
				or 0 for uncompressed pages */
	ulint		offset,	/*!< in: page number */
	ulint		rw_latch,/*!< in: RW_S_LATCH, RW_X_LATCH, RW_NO_LATCH */
	buf_block_t*	guess,	/*!< in: guessed block or NULL */
	ulint		mode,	/*!< in: BUF_GET, BUF_GET_IF_IN_POOL,
				BUF_PEEK_IF_IN_POOL, BUF_GET_NO_LATCH, or
				BUF_GET_IF_IN_POOL_OR_WATCH */
	const char*	file,	/*!< in: file name */
	ulint		line,	/*!< in: line where called */
	mtr_t*		mtr)	/*!< in: mini-transaction */
{
	buf_block_t*	block;
	ulint		fold;
	unsigned	access_time;
	ulint		fix_type;
	ibool		must_read;
	ulint		retries = 0;
	mutex_t*	block_mutex = NULL;
	trx_t*		trx = NULL;
	ulint		sec;
	ulint		ms;
	ib_uint64_t	start_time;
	ib_uint64_t	finish_time;
	buf_pool_t*	buf_pool = buf_pool_get(space, offset);

	ut_ad(mtr);
	ut_ad(mtr->state == MTR_ACTIVE);
	ut_ad((rw_latch == RW_S_LATCH)
	      || (rw_latch == RW_X_LATCH)
	      || (rw_latch == RW_NO_LATCH));
#ifdef UNIV_DEBUG
	switch (mode) {
	case BUF_GET_NO_LATCH:
		ut_ad(rw_latch == RW_NO_LATCH);
		break;
	case BUF_GET:
	case BUF_GET_IF_IN_POOL:
	case BUF_PEEK_IF_IN_POOL:
	case BUF_GET_IF_IN_POOL_OR_WATCH:
	case BUF_GET_POSSIBLY_FREED:
		break;
	default:
		ut_error;
	}
#endif /* UNIV_DEBUG */
	ut_ad(zip_size == fil_space_get_zip_size(space));
	ut_ad(ut_is_2pow(zip_size));
#ifndef UNIV_LOG_DEBUG
	ut_ad(!ibuf_inside(mtr)
	      || ibuf_page_low(space, zip_size, offset,
			       FALSE, file, line, NULL));
#endif
	if (UNIV_UNLIKELY(innobase_get_slow_log())) {
		trx = innobase_get_trx();
	}
	buf_pool->stat.n_page_gets++;
	fold = buf_page_address_fold(space, offset);
loop:
	block = guess;
	//buf_pool_mutex_enter(buf_pool);

	if (block) {
		block_mutex = buf_page_get_mutex_enter((buf_page_t*)block);

		/* If the guess is a compressed page descriptor that
		has been allocated by buf_page_alloc_descriptor(),
		it may have been freed by buf_relocate(). */

		if (!block_mutex) {
			block = guess = NULL;
		} else if (!buf_block_is_uncompressed(buf_pool, block)
		    || offset != block->page.offset
		    || space != block->page.space
		    || buf_block_get_state(block) != BUF_BLOCK_FILE_PAGE) {

			mutex_exit(block_mutex);

			block = guess = NULL;
		} else {
			ut_ad(!block->page.in_zip_hash);
			ut_ad(block->page.in_page_hash);
		}
	}

	if (block == NULL) {
		rw_lock_s_lock(&buf_pool->page_hash_latch);
		block = (buf_block_t*) buf_page_hash_get_low(
			buf_pool, space, offset, fold);
		if (block) {

			block_mutex = buf_page_get_mutex_enter((buf_page_t*)block);
			ut_a(block_mutex);
		}
		rw_lock_s_unlock(&buf_pool->page_hash_latch);
	}

#if defined UNIV_DEBUG || defined UNIV_IBUF_DEBUG
loop2:
#endif
	if (block && buf_pool_watch_is_sentinel(buf_pool, &block->page)) {
		mutex_exit(block_mutex);
		block = NULL;
	}

	if (block == NULL) {
		/* Page not in buf_pool: needs to be read from file */

		if (mode == BUF_GET_IF_IN_POOL_OR_WATCH) {
			block = (buf_block_t*) buf_pool_watch_set(
				space, offset, fold);

			if (UNIV_LIKELY_NULL(block)) {
				block_mutex = buf_page_get_mutex((buf_page_t*)block);
				ut_a(block_mutex);
				ut_ad(mutex_own(block_mutex));
				goto got_block;
			}
		}

		//buf_pool_mutex_exit(buf_pool);

		if (mode == BUF_GET_IF_IN_POOL
		    || mode == BUF_PEEK_IF_IN_POOL
		    || mode == BUF_GET_IF_IN_POOL_OR_WATCH) {

			return(NULL);
		}

		if (buf_read_page(space, zip_size, offset, trx)) {
			buf_read_ahead_random(space, zip_size, offset,
					      ibuf_inside(mtr), trx);

			retries = 0;
		} else if (retries < BUF_PAGE_READ_MAX_RETRIES) {
			++retries;
			DBUG_EXECUTE_IF(
				"innodb_page_corruption_retries",
				retries = BUF_PAGE_READ_MAX_RETRIES;
			);
		} else {
			fprintf(stderr, "InnoDB: Error: Unable"
				" to read tablespace %lu page no"
				" %lu into the buffer pool after"
				" %lu attempts\n"
				"InnoDB: The most probable cause"
				" of this error may be that the"
				" table has been corrupted.\n"
				"InnoDB: You can try to fix this"
				" problem by using"
				" innodb_force_recovery.\n"
				"InnoDB: Please see reference manual"
				" for more details.\n"
				"InnoDB: Aborting...\n",
				space, offset,
				BUF_PAGE_READ_MAX_RETRIES);

			ut_error;
		}

#if defined UNIV_DEBUG || defined UNIV_BUF_DEBUG
		ut_a(++buf_dbg_counter % 5771 || buf_validate());
#endif /* UNIV_DEBUG || UNIV_BUF_DEBUG */
		goto loop;
	}

got_block:
	ut_ad(page_zip_get_size(&block->page.zip) == zip_size);

	must_read = buf_block_get_io_fix(block) == BUF_IO_READ;

	if (must_read && (mode == BUF_GET_IF_IN_POOL
			  || mode == BUF_PEEK_IF_IN_POOL)) {

		/* The page is being read to buffer pool,
		but we cannot wait around for the read to
		complete. */
null_exit:
		//buf_pool_mutex_exit(buf_pool);
		mutex_exit(block_mutex);

		return(NULL);
	}

	if (UNIV_UNLIKELY(block->page.is_corrupt &&
			  srv_pass_corrupt_table <= 1)) {

		mutex_exit(block_mutex);
		return(NULL);
	}

	switch (buf_block_get_state(block)) {
		buf_page_t*	bpage;
		ibool		success;

	case BUF_BLOCK_FILE_PAGE:
		if (block_mutex == &buf_pool->zip_mutex) {
			/* it is wrong mutex... */
			mutex_exit(block_mutex);
			goto loop;
		}
		break;

	case BUF_BLOCK_ZIP_PAGE:
	case BUF_BLOCK_ZIP_DIRTY:
		ut_ad(block_mutex == &buf_pool->zip_mutex);
		if (mode == BUF_PEEK_IF_IN_POOL) {
			/* This mode is only used for dropping an
			adaptive hash index.  There cannot be an
			adaptive hash index for a compressed-only
			page, so do not bother decompressing the page. */
			goto null_exit;
		}

		bpage = &block->page;
		/* Protect bpage->buf_fix_count. */
		//mutex_enter(&buf_pool->zip_mutex);

		if (bpage->buf_fix_count
		    || buf_page_get_io_fix(bpage) != BUF_IO_NONE) {
			/* This condition often occurs when the buffer
			is not buffer-fixed, but I/O-fixed by
			buf_page_init_for_read(). */
			//mutex_exit(&buf_pool->zip_mutex);
wait_until_unfixed:
			/* The block is buffer-fixed or I/O-fixed.
			Try again later. */
			//buf_pool_mutex_exit(buf_pool);
			mutex_exit(block_mutex);
			os_thread_sleep(WAIT_FOR_READ);

			goto loop;
		}

		/* Buffer-fix the block so that it cannot be evicted
		or relocated while we are attempting to allocate an
		uncompressed page. */
		bpage->buf_fix_count++;

		/* Allocate an uncompressed page. */
		//buf_pool_mutex_exit(buf_pool);
		//mutex_exit(&buf_pool->zip_mutex);
		mutex_exit(block_mutex);

		block = buf_LRU_get_free_block(buf_pool);
		ut_a(block);
		block_mutex = &block->mutex;

		mutex_enter(&buf_pool->LRU_list_mutex);
		rw_lock_x_lock(&buf_pool->page_hash_latch);
		mutex_enter(&block->mutex);
		mutex_enter(&buf_pool->zip_mutex);
		/* Buffer-fixing prevents the page_hash from changing. */
		ut_ad(bpage == buf_page_hash_get_low(buf_pool,
						     space, offset, fold));

		if (UNIV_UNLIKELY
		    (--bpage->buf_fix_count
		     || buf_page_get_io_fix(bpage) != BUF_IO_NONE)) {

			mutex_exit(&buf_pool->zip_mutex);
			/* The block was buffer-fixed or I/O-fixed while
			buf_pool->mutex was not held by this thread.
			Free the block that was allocated and retry.
			This should be extremely unlikely, for example,
			if buf_page_get_zip() was invoked. */

			buf_LRU_block_free_non_file_page(block, TRUE);
			//mutex_exit(&block->mutex);

			rw_lock_x_unlock(&buf_pool->page_hash_latch);
			mutex_exit(&buf_pool->LRU_list_mutex);
			goto wait_until_unfixed;
		}

		/* Move the compressed page from bpage to block,
		and uncompress it. */

		buf_relocate(bpage, &block->page);

		rw_lock_x_unlock(&buf_pool->page_hash_latch);

		buf_block_init_low(block);
		block->lock_hash_val = lock_rec_hash(space, offset);

		UNIV_MEM_DESC(&block->page.zip.data,
			      page_zip_get_size(&block->page.zip), block);

		if (buf_page_get_state(&block->page)
		    == BUF_BLOCK_ZIP_PAGE) {
#if defined UNIV_DEBUG || defined UNIV_BUF_DEBUG
			UT_LIST_REMOVE(zip_list, buf_pool->zip_clean,
				       &block->page);
#endif /* UNIV_DEBUG || UNIV_BUF_DEBUG */
			ut_ad(!block->page.in_flush_list);
		} else {
			/* Relocate buf_pool->flush_list. */
			buf_flush_relocate_on_flush_list(bpage,
							 &block->page);
		}

		/* Buffer-fix, I/O-fix, and X-latch the block
		for the duration of the decompression.
		Also add the block to the unzip_LRU list. */
		block->page.state = BUF_BLOCK_FILE_PAGE;

		/* Insert at the front of unzip_LRU list */
		buf_unzip_LRU_add_block(block, FALSE);

		mutex_exit(&buf_pool->LRU_list_mutex);

		block->page.buf_fix_count = 1;
		buf_block_set_io_fix(block, BUF_IO_READ);
		rw_lock_x_lock_inline(&block->lock, 0, file, line);

		UNIV_MEM_INVALID(bpage, sizeof *bpage);

		access_time = buf_page_is_accessed(&block->page);

		mutex_exit(block_mutex);
		mutex_exit(&buf_pool->zip_mutex);

		buf_pool_mutex_enter(buf_pool);
		buf_pool->n_pend_unzip++;
		buf_pool_mutex_exit(buf_pool);

		buf_page_free_descriptor(bpage);

		/* Decompress the page while not holding
		buf_pool->mutex or block->mutex. */
		success = buf_zip_decompress(block, srv_use_checksums);
		ut_a(success);

		if (UNIV_LIKELY(!recv_no_ibuf_operations)) {
			if (access_time) {
#ifdef UNIV_IBUF_COUNT_DEBUG
				ut_a(ibuf_count_get(space, offset) == 0);
#endif /* UNIV_IBUF_COUNT_DEBUG */
			} else {
				ibuf_merge_or_delete_for_page(
					block, space, offset, zip_size, TRUE);
			}
		}

		/* Unfix and unlatch the block. */
		//buf_pool_mutex_enter(buf_pool);
		block_mutex = &block->mutex;
		mutex_enter(block_mutex);
		block->page.buf_fix_count--;
		buf_block_set_io_fix(block, BUF_IO_NONE);

		buf_pool_mutex_enter(buf_pool);
		buf_pool->n_pend_unzip--;
		buf_pool_mutex_exit(buf_pool);
		rw_lock_x_unlock(&block->lock);

		break;

	case BUF_BLOCK_ZIP_FREE:
	case BUF_BLOCK_NOT_USED:
	case BUF_BLOCK_READY_FOR_USE:
	case BUF_BLOCK_MEMORY:
	case BUF_BLOCK_REMOVE_HASH:
		ut_error;
		break;
	}

	ut_ad(buf_block_get_state(block) == BUF_BLOCK_FILE_PAGE);

	//mutex_enter(&block->mutex);
#if UNIV_WORD_SIZE == 4
	/* On 32-bit systems, there is no padding in buf_page_t.  On
	other systems, Valgrind could complain about uninitialized pad
	bytes. */
	UNIV_MEM_ASSERT_RW(&block->page, sizeof block->page);
#endif
#if defined UNIV_DEBUG || defined UNIV_IBUF_DEBUG
	if ((mode == BUF_GET_IF_IN_POOL || mode == BUF_GET_IF_IN_POOL_OR_WATCH)
	    && ibuf_debug) {
		/* Try to evict the block from the buffer pool, to use the
		insert buffer (change buffer) as much as possible. */
		ulint	page_no	= buf_block_get_page_no(block);

		if (buf_LRU_free_block(&block->page, TRUE, FALSE)) {
			mutex_exit(block_mutex);
			if (mode == BUF_GET_IF_IN_POOL_OR_WATCH) {
				/* Set the watch, as it would have
				been set if the page were not in the
				buffer pool in the first place. */
				block = (buf_block_t*) buf_pool_watch_set(
					space, offset, fold);

				if (UNIV_LIKELY_NULL(block)) {
					block_mutex = buf_page_get_mutex((buf_page_t*)block);
					ut_a(block_mutex);
					ut_ad(mutex_own(block_mutex));

					/* The page entered the buffer
					pool for some reason. Try to
					evict it again. */
					goto got_block;
				}
			}
			//buf_pool_mutex_exit(buf_pool);
			fprintf(stderr,
				"innodb_change_buffering_debug evict %u %u\n",
				(unsigned) space, (unsigned) offset);
			return(NULL);
		} else if (UNIV_UNLIKELY(buf_block_get_state(block)
					 != BUF_BLOCK_FILE_PAGE
				|| (buf_block_get_page_no(block) != page_no)
				|| (buf_block_get_space(block) != space))) {

				/* buf_LRU_free_block temporarily releases the
				block mutex, and now block points to something
				else. */
				mutex_exit(block_mutex);
				block = NULL;
				goto loop2;

		} else if (buf_flush_page_try(buf_pool, block)) {
			fprintf(stderr,
				"innodb_change_buffering_debug flush %u %u\n",
				(unsigned) space, (unsigned) offset);
			guess = block;
			goto loop;
		}

		/* Failed to evict the page; change it directly */
	}
#endif /* UNIV_DEBUG || UNIV_IBUF_DEBUG */

	buf_block_buf_fix_inc(block, file, line);
#if defined UNIV_DEBUG_FILE_ACCESSES || defined UNIV_DEBUG
	ut_a(mode == BUF_GET_POSSIBLY_FREED
	     || !block->page.file_page_was_freed);
#endif

	/* Check if this is the first access to the page */
	access_time = buf_page_is_accessed(&block->page);

	buf_page_set_accessed(&block->page);

	mutex_exit(&block->mutex);

	if (mode != BUF_PEEK_IF_IN_POOL) {
		buf_page_make_young_if_needed(&block->page);
	}

#if defined UNIV_DEBUG || defined UNIV_BUF_DEBUG
	ut_a(++buf_dbg_counter % 5771 || buf_validate());
	ut_a(block->page.buf_fix_count > 0);
	ut_a(buf_block_get_state(block) == BUF_BLOCK_FILE_PAGE);
#endif /* UNIV_DEBUG || UNIV_BUF_DEBUG */

	switch (rw_latch) {
	case RW_NO_LATCH:
		if (must_read) {
			/* Let us wait until the read operation
			completes */

			if (UNIV_UNLIKELY(trx && trx->take_stats))
			{
				ut_usectime(&sec, &ms);
				start_time = (ib_uint64_t)sec * 1000000 + ms;
			} else {
				start_time = 0;
			}
			for (;;) {
				enum buf_io_fix	io_fix;

				mutex_enter(&block->mutex);
				io_fix = buf_block_get_io_fix(block);
				mutex_exit(&block->mutex);

				if (io_fix == BUF_IO_READ) {
					/* wait by temporaly s-latch */
					rw_lock_s_lock(&(block->lock));
					rw_lock_s_unlock(&(block->lock));
				} else {
					break;
				}
			}
			if (UNIV_UNLIKELY(start_time != 0))
			{
				ut_usectime(&sec, &ms);
				finish_time = (ib_uint64_t)sec * 1000000 + ms;
				trx->io_reads_wait_timer += (ulint)(finish_time - start_time);
			}
		}

		fix_type = MTR_MEMO_BUF_FIX;
		break;

	case RW_S_LATCH:
		rw_lock_s_lock_inline(&(block->lock), 0, file, line);

		fix_type = MTR_MEMO_PAGE_S_FIX;
		break;

	default:
		ut_ad(rw_latch == RW_X_LATCH);
		rw_lock_x_lock_inline(&(block->lock), 0, file, line);

		fix_type = MTR_MEMO_PAGE_X_FIX;
		break;
	}

	mtr_memo_push(mtr, block, fix_type);

	if (mode != BUF_PEEK_IF_IN_POOL && !access_time) {
		/* In the case of a first access, try to apply linear
		read-ahead */

		buf_read_ahead_linear(space, zip_size, offset,
				      ibuf_inside(mtr), trx);
	}

#ifdef UNIV_IBUF_COUNT_DEBUG
	ut_a(ibuf_count_get(buf_block_get_space(block),
			    buf_block_get_page_no(block)) == 0);
#endif
	if (UNIV_UNLIKELY(trx && trx->take_stats)) {
		_increment_page_get_statistics(block, trx);
	}

	return(block);
}

/********************************************************************//**
This is the general function used to get optimistic access to a database
page.
@return	TRUE if success */
UNIV_INTERN
ibool
buf_page_optimistic_get(
/*====================*/
	ulint		rw_latch,/*!< in: RW_S_LATCH, RW_X_LATCH */
	buf_block_t*	block,	/*!< in: guessed buffer block */
	ib_uint64_t	modify_clock,/*!< in: modify clock value if mode is
				..._GUESS_ON_CLOCK */
	const char*	file,	/*!< in: file name */
	ulint		line,	/*!< in: line where called */
	mtr_t*		mtr)	/*!< in: mini-transaction */
{
	buf_pool_t*	buf_pool;
	unsigned	access_time;
	ibool		success;
	ulint		fix_type;
	trx_t*		trx = NULL;

	ut_ad(block);
	ut_ad(mtr);
	ut_ad(mtr->state == MTR_ACTIVE);
	ut_ad((rw_latch == RW_S_LATCH) || (rw_latch == RW_X_LATCH));

	mutex_enter(&block->mutex);

	if (UNIV_UNLIKELY(buf_block_get_state(block) != BUF_BLOCK_FILE_PAGE)) {

		mutex_exit(&block->mutex);

		return(FALSE);
	}

	buf_block_buf_fix_inc(block, file, line);

	access_time = buf_page_is_accessed(&block->page);

	buf_page_set_accessed(&block->page);

	mutex_exit(&block->mutex);

	buf_page_make_young_if_needed(&block->page);

	ut_ad(!ibuf_inside(mtr)
	      || ibuf_page(buf_block_get_space(block),
			   buf_block_get_zip_size(block),
			   buf_block_get_page_no(block), NULL));

	if (rw_latch == RW_S_LATCH) {
		success = rw_lock_s_lock_nowait(&(block->lock),
						file, line);
		fix_type = MTR_MEMO_PAGE_S_FIX;
	} else {
		success = rw_lock_x_lock_func_nowait_inline(&(block->lock),
							    file, line);
		fix_type = MTR_MEMO_PAGE_X_FIX;
	}

	if (UNIV_UNLIKELY(!success)) {
		mutex_enter(&block->mutex);
		buf_block_buf_fix_dec(block);
		mutex_exit(&block->mutex);

		return(FALSE);
	}

	if (UNIV_UNLIKELY(modify_clock != block->modify_clock)) {
		buf_block_dbg_add_level(block, SYNC_NO_ORDER_CHECK);

		if (rw_latch == RW_S_LATCH) {
			rw_lock_s_unlock(&(block->lock));
		} else {
			rw_lock_x_unlock(&(block->lock));
		}

		mutex_enter(&block->mutex);
		buf_block_buf_fix_dec(block);
		mutex_exit(&block->mutex);

		return(FALSE);
	}

	mtr_memo_push(mtr, block, fix_type);

#if defined UNIV_DEBUG || defined UNIV_BUF_DEBUG
	ut_a(++buf_dbg_counter % 5771 || buf_validate());
	ut_a(block->page.buf_fix_count > 0);
	ut_a(buf_block_get_state(block) == BUF_BLOCK_FILE_PAGE);
#endif /* UNIV_DEBUG || UNIV_BUF_DEBUG */

#if defined UNIV_DEBUG_FILE_ACCESSES || defined UNIV_DEBUG
	ut_a(block->page.file_page_was_freed == FALSE);
#endif
	if (UNIV_UNLIKELY(innobase_get_slow_log())) {
		trx = innobase_get_trx();
	}

	if (!access_time) {
		/* In the case of a first access, try to apply linear
		read-ahead */

		buf_read_ahead_linear(buf_block_get_space(block),
				      buf_block_get_zip_size(block),
				      buf_block_get_page_no(block),
				      ibuf_inside(mtr), trx);
	}

#ifdef UNIV_IBUF_COUNT_DEBUG
	ut_a(ibuf_count_get(buf_block_get_space(block),
			    buf_block_get_page_no(block)) == 0);
#endif
	buf_pool = buf_pool_from_block(block);
	buf_pool->stat.n_page_gets++;

	if (UNIV_UNLIKELY(trx && trx->take_stats)) {
		_increment_page_get_statistics(block, trx);
	}
	return(TRUE);
}

/********************************************************************//**
This is used to get access to a known database page, when no waiting can be
done. For example, if a search in an adaptive hash index leads us to this
frame.
@return	TRUE if success */
UNIV_INTERN
ibool
buf_page_get_known_nowait(
/*======================*/
	ulint		rw_latch,/*!< in: RW_S_LATCH, RW_X_LATCH */
	buf_block_t*	block,	/*!< in: the known page */
	ulint		mode,	/*!< in: BUF_MAKE_YOUNG or BUF_KEEP_OLD */
	const char*	file,	/*!< in: file name */
	ulint		line,	/*!< in: line where called */
	mtr_t*		mtr)	/*!< in: mini-transaction */
{
	buf_pool_t*	buf_pool;
	ibool		success;
	ulint		fix_type;
	trx_t*		trx = NULL;

	ut_ad(mtr);
	ut_ad(mtr->state == MTR_ACTIVE);
	ut_ad((rw_latch == RW_S_LATCH) || (rw_latch == RW_X_LATCH));

	mutex_enter(&block->mutex);

	if (buf_block_get_state(block) == BUF_BLOCK_REMOVE_HASH) {
		/* Another thread is just freeing the block from the LRU list
		of the buffer pool: do not try to access this page; this
		attempt to access the page can only come through the hash
		index because when the buffer block state is ..._REMOVE_HASH,
		we have already removed it from the page address hash table
		of the buffer pool. */

		mutex_exit(&block->mutex);

		return(FALSE);
	}

	ut_a(buf_block_get_state(block) == BUF_BLOCK_FILE_PAGE);

	buf_block_buf_fix_inc(block, file, line);

	buf_page_set_accessed(&block->page);

	mutex_exit(&block->mutex);

	buf_pool = buf_pool_from_block(block);

	if (mode == BUF_MAKE_YOUNG) {
		buf_page_make_young_if_needed(&block->page);
	}

	ut_ad(!ibuf_inside(mtr) || mode == BUF_KEEP_OLD);

	if (rw_latch == RW_S_LATCH) {
		success = rw_lock_s_lock_nowait(&(block->lock),
						file, line);
		fix_type = MTR_MEMO_PAGE_S_FIX;
	} else {
		success = rw_lock_x_lock_func_nowait_inline(&(block->lock),
							    file, line);
		fix_type = MTR_MEMO_PAGE_X_FIX;
	}

	if (!success) {
		mutex_enter(&block->mutex);
		buf_block_buf_fix_dec(block);
		mutex_exit(&block->mutex);

		return(FALSE);
	}

	mtr_memo_push(mtr, block, fix_type);

#if defined UNIV_DEBUG || defined UNIV_BUF_DEBUG
	ut_a(++buf_dbg_counter % 5771 || buf_validate());
	ut_a(block->page.buf_fix_count > 0);
	ut_a(buf_block_get_state(block) == BUF_BLOCK_FILE_PAGE);
#endif /* UNIV_DEBUG || UNIV_BUF_DEBUG */
#if defined UNIV_DEBUG_FILE_ACCESSES || defined UNIV_DEBUG
	ut_a(mode == BUF_KEEP_OLD || !block->page.file_page_was_freed);
#endif

#ifdef UNIV_IBUF_COUNT_DEBUG
	ut_a((mode == BUF_KEEP_OLD)
	     || (ibuf_count_get(buf_block_get_space(block),
				buf_block_get_page_no(block)) == 0));
#endif
	buf_pool->stat.n_page_gets++;

	if (UNIV_UNLIKELY(innobase_get_slow_log())) {

		trx = innobase_get_trx();
		if (trx != NULL && trx->take_stats) {

			_increment_page_get_statistics(block, trx);
		}
	}

	return(TRUE);
}

/*******************************************************************//**
Given a tablespace id and page number tries to get that page. If the
page is not in the buffer pool it is not loaded and NULL is returned.
Suitable for using when holding the kernel mutex.
@return	pointer to a page or NULL */
UNIV_INTERN
const buf_block_t*
buf_page_try_get_func(
/*==================*/
	ulint		space_id,/*!< in: tablespace id */
	ulint		page_no,/*!< in: page number */
	const char*	file,	/*!< in: file name */
	ulint		line,	/*!< in: line where called */
	mtr_t*		mtr)	/*!< in: mini-transaction */
{
	buf_block_t*	block;
	ibool		success;
	ulint		fix_type;
	buf_pool_t*	buf_pool = buf_pool_get(space_id, page_no);

	ut_ad(mtr);
	ut_ad(mtr->state == MTR_ACTIVE);

	//buf_pool_mutex_enter(buf_pool);
	rw_lock_s_lock(&buf_pool->page_hash_latch);
	block = buf_block_hash_get(buf_pool, space_id, page_no);

	if (!block || buf_block_get_state(block) != BUF_BLOCK_FILE_PAGE) {
		//buf_pool_mutex_exit(buf_pool);
		rw_lock_s_unlock(&buf_pool->page_hash_latch);
		return(NULL);
	}

	ut_ad(!buf_pool_watch_is_sentinel(buf_pool, &block->page));

	mutex_enter(&block->mutex);
	//buf_pool_mutex_exit(buf_pool);
	rw_lock_s_unlock(&buf_pool->page_hash_latch);

#if defined UNIV_DEBUG || defined UNIV_BUF_DEBUG
	ut_a(buf_block_get_state(block) == BUF_BLOCK_FILE_PAGE);
	ut_a(buf_block_get_space(block) == space_id);
	ut_a(buf_block_get_page_no(block) == page_no);
#endif /* UNIV_DEBUG || UNIV_BUF_DEBUG */

	buf_block_buf_fix_inc(block, file, line);
	mutex_exit(&block->mutex);

	fix_type = MTR_MEMO_PAGE_S_FIX;
	success = rw_lock_s_lock_nowait(&block->lock, file, line);

	if (!success) {
		/* Let us try to get an X-latch. If the current thread
		is holding an X-latch on the page, we cannot get an
		S-latch. */

		fix_type = MTR_MEMO_PAGE_X_FIX;
		success = rw_lock_x_lock_func_nowait_inline(&block->lock,
							    file, line);
	}

	if (!success) {
		mutex_enter(&block->mutex);
		buf_block_buf_fix_dec(block);
		mutex_exit(&block->mutex);

		return(NULL);
	}

	mtr_memo_push(mtr, block, fix_type);
#if defined UNIV_DEBUG || defined UNIV_BUF_DEBUG
	ut_a(++buf_dbg_counter % 5771 || buf_validate());
	ut_a(block->page.buf_fix_count > 0);
	ut_a(buf_block_get_state(block) == BUF_BLOCK_FILE_PAGE);
#endif /* UNIV_DEBUG || UNIV_BUF_DEBUG */
#if defined UNIV_DEBUG_FILE_ACCESSES || defined UNIV_DEBUG
	ut_a(block->page.file_page_was_freed == FALSE);
#endif /* UNIV_DEBUG_FILE_ACCESSES || UNIV_DEBUG */
	buf_block_dbg_add_level(block, SYNC_NO_ORDER_CHECK);

	buf_pool->stat.n_page_gets++;

#ifdef UNIV_IBUF_COUNT_DEBUG
	ut_a(ibuf_count_get(buf_block_get_space(block),
			    buf_block_get_page_no(block)) == 0);
#endif

	return(block);
}

/********************************************************************//**
Initialize some fields of a control block. */
UNIV_INLINE
void
buf_page_init_low(
/*==============*/
	buf_page_t*	bpage)	/*!< in: block to init */
{
	bpage->flush_type = BUF_FLUSH_LRU;
	bpage->io_fix = BUF_IO_NONE;
	bpage->buf_fix_count = 0;
	bpage->freed_page_clock = 0;
	bpage->access_time = 0;
	bpage->newest_modification = 0;
	bpage->oldest_modification = 0;
	HASH_INVALIDATE(bpage, hash);
	bpage->is_corrupt = FALSE;
#if defined UNIV_DEBUG_FILE_ACCESSES || defined UNIV_DEBUG
	bpage->file_page_was_freed = FALSE;
#endif /* UNIV_DEBUG_FILE_ACCESSES || UNIV_DEBUG */
}

/********************************************************************//**
Inits a page to the buffer buf_pool. */
static __attribute__((nonnull))
void
buf_page_init(
/*==========*/
	buf_pool_t*	buf_pool,/*!< in/out: buffer pool */
	ulint		space,	/*!< in: space id */
	ulint		offset,	/*!< in: offset of the page within space
				in units of a page */
	ulint		fold,	/*!< in: buf_page_address_fold(space,offset) */
	ulint		zip_size,/*!< in: compressed page size, or 0 */
	buf_block_t*	block)	/*!< in/out: block to init */
{
	buf_page_t*	hash_page;

	ut_ad(buf_pool == buf_pool_get(space, offset));
	//ut_ad(buf_pool_mutex_own(buf_pool));
#ifdef UNIV_SYNC_DEBUG
	ut_ad(rw_lock_own(&buf_pool->page_hash_latch, RW_LOCK_EX));
#endif
	ut_ad(mutex_own(&(block->mutex)));
	ut_a(buf_block_get_state(block) != BUF_BLOCK_FILE_PAGE);

	/* Set the state of the block */
	buf_block_set_file_page(block, space, offset);

#ifdef UNIV_DEBUG_VALGRIND
	if (!space) {
		/* Silence valid Valgrind warnings about uninitialized
		data being written to data files.  There are some unused
		bytes on some pages that InnoDB does not initialize. */
		UNIV_MEM_VALID(block->frame, UNIV_PAGE_SIZE);
	}
#endif /* UNIV_DEBUG_VALGRIND */

	buf_block_init_low(block);

	block->lock_hash_val = lock_rec_hash(space, offset);

	buf_page_init_low(&block->page);

	/* Insert into the hash table of file pages */

	hash_page = buf_page_hash_get_low(buf_pool, space, offset, fold);

	if (UNIV_LIKELY(!hash_page)) {
	} else if (buf_pool_watch_is_sentinel(buf_pool, hash_page)) {
		/* Preserve the reference count. */
		ulint	buf_fix_count;

		mutex_enter(&buf_pool->zip_mutex);
		buf_fix_count = hash_page->buf_fix_count;
		ut_a(buf_fix_count > 0);
		block->page.buf_fix_count += buf_fix_count;
		buf_pool_watch_remove(buf_pool, fold, hash_page);
		mutex_exit(&buf_pool->zip_mutex);
	} else {
		fprintf(stderr,
			"InnoDB: Error: page %lu %lu already found"
			" in the hash table: %p, %p\n",
			(ulong) space,
			(ulong) offset,
			(const void*) hash_page, (const void*) block);
#if defined UNIV_DEBUG || defined UNIV_BUF_DEBUG
		mutex_exit(&block->mutex);
		//buf_pool_mutex_exit(buf_pool);
		rw_lock_x_unlock(&buf_pool->page_hash_latch);
		buf_print();
		buf_LRU_print();
		buf_validate();
		buf_LRU_validate();
#endif /* UNIV_DEBUG || UNIV_BUF_DEBUG */
		ut_error;
	}

	ut_ad(!block->page.in_zip_hash);
	ut_ad(!block->page.in_page_hash);
	ut_d(block->page.in_page_hash = TRUE);
	HASH_INSERT(buf_page_t, hash, buf_pool->page_hash,
		    fold, &block->page);
	if (zip_size) {
		page_zip_set_size(&block->page.zip, zip_size);
	}
}

/********************************************************************//**
Function which inits a page for read to the buffer buf_pool. If the page is
(1) already in buf_pool, or
(2) if we specify to read only ibuf pages and the page is not an ibuf page, or
(3) if the space is deleted or being deleted,
then this function does nothing.
Sets the io_fix flag to BUF_IO_READ and sets a non-recursive exclusive lock
on the buffer frame. The io-handler must take care that the flag is cleared
and the lock released later.
@return	pointer to the block or NULL */
UNIV_INTERN
buf_page_t*
buf_page_init_for_read(
/*===================*/
	ulint*		err,	/*!< out: DB_SUCCESS or DB_TABLESPACE_DELETED */
	ulint		mode,	/*!< in: BUF_READ_IBUF_PAGES_ONLY, ... */
	ulint		space,	/*!< in: space id */
	ulint		zip_size,/*!< in: compressed page size, or 0 */
	ibool		unzip,	/*!< in: TRUE=request uncompressed page */
	ib_int64_t	tablespace_version,
				/*!< in: prevents reading from a wrong
				version of the tablespace in case we have done
				DISCARD + IMPORT */
	ulint		offset)	/*!< in: page number */
{
	buf_block_t*	block;
	buf_page_t*	bpage	= NULL;
	buf_page_t*	watch_page;
	mtr_t		mtr;
	ulint		fold;
	ibool		lru	= FALSE;
	void*		data;
	buf_pool_t*	buf_pool = buf_pool_get(space, offset);

	ut_ad(buf_pool);

	*err = DB_SUCCESS;

	if (mode == BUF_READ_IBUF_PAGES_ONLY) {
		/* It is a read-ahead within an ibuf routine */

		ut_ad(!ibuf_bitmap_page(zip_size, offset));

		ibuf_mtr_start(&mtr);

		if (!recv_no_ibuf_operations
		    && !ibuf_page(space, zip_size, offset, &mtr)) {

			ibuf_mtr_commit(&mtr);

			return(NULL);
		}
	} else {
		ut_ad(mode == BUF_READ_ANY_PAGE);
	}

	if (zip_size && UNIV_LIKELY(!unzip)
	    && UNIV_LIKELY(!recv_recovery_is_on())) {
		block = NULL;
	} else {
		block = buf_LRU_get_free_block(buf_pool);
		ut_ad(block);
		ut_ad(buf_pool_from_block(block) == buf_pool);
	}

	fold = buf_page_address_fold(space, offset);

	//buf_pool_mutex_enter(buf_pool);
	mutex_enter(&buf_pool->LRU_list_mutex);
	rw_lock_x_lock(&buf_pool->page_hash_latch);

	watch_page = buf_page_hash_get_low(buf_pool, space, offset, fold);

	if (watch_page && !buf_pool_watch_is_sentinel(buf_pool, watch_page)) {
		/* The page is already in the buffer pool. */
		watch_page = NULL;
err_exit:
		if (block) {
			mutex_enter(&block->mutex);
			mutex_exit(&buf_pool->LRU_list_mutex);
			rw_lock_x_unlock(&buf_pool->page_hash_latch);
			buf_LRU_block_free_non_file_page(block, FALSE);
			mutex_exit(&block->mutex);
		}
		else {
			mutex_exit(&buf_pool->LRU_list_mutex);
			rw_lock_x_unlock(&buf_pool->page_hash_latch);
		}

		bpage = NULL;
		goto func_exit;
	}

	if (fil_tablespace_deleted_or_being_deleted_in_mem(
		    space, tablespace_version)) {
		/* The page belongs to a space which has been
		deleted or is being deleted. */
		*err = DB_TABLESPACE_DELETED;

		goto err_exit;
	}

	if (block) {
		bpage = &block->page;
		mutex_enter(&block->mutex);

		ut_ad(buf_pool_from_bpage(bpage) == buf_pool);

		buf_page_init(buf_pool, space, offset, fold, zip_size, block);

		rw_lock_x_unlock(&buf_pool->page_hash_latch);

		/* The block must be put to the LRU list, to the old blocks */
		buf_LRU_add_block(bpage, TRUE/* to old blocks */);

		/* We set a pass-type x-lock on the frame because then
		the same thread which called for the read operation
		(and is running now at this point of code) can wait
		for the read to complete by waiting for the x-lock on
		the frame; if the x-lock were recursive, the same
		thread would illegally get the x-lock before the page
		read is completed.  The x-lock is cleared by the
		io-handler thread. */

		rw_lock_x_lock_gen(&block->lock, BUF_IO_READ);
		buf_page_set_io_fix(bpage, BUF_IO_READ);

		if (UNIV_UNLIKELY(zip_size)) {
			/* buf_pool->mutex may be released and
			reacquired by buf_buddy_alloc().  Thus, we
			must release block->mutex in order not to
			break the latching order in the reacquisition
			of buf_pool->mutex.  We also must defer this
			operation until after the block descriptor has
			been added to buf_pool->LRU and
			buf_pool->page_hash. */
			mutex_exit(&block->mutex);
			data = buf_buddy_alloc(buf_pool, zip_size, &lru, FALSE);
			mutex_enter(&block->mutex);
			block->page.zip.data = data;

			/* To maintain the invariant
			block->in_unzip_LRU_list
			== buf_page_belongs_to_unzip_LRU(&block->page)
			we have to add this block to unzip_LRU
			after block->page.zip.data is set. */
			ut_ad(buf_page_belongs_to_unzip_LRU(&block->page));
			buf_unzip_LRU_add_block(block, TRUE);
		}

		mutex_exit(&buf_pool->LRU_list_mutex);
		mutex_exit(&block->mutex);
	} else {
		/* The compressed page must be allocated before the
		control block (bpage), in order to avoid the
		invocation of buf_buddy_relocate_block() on
		uninitialized data. */
		data = buf_buddy_alloc(buf_pool, zip_size, &lru, TRUE);

		/* If buf_buddy_alloc() allocated storage from the LRU list,
		it released and reacquired buf_pool->mutex.  Thus, we must
		check the page_hash again, as it may have been modified. */
		if (UNIV_UNLIKELY(lru)) {

			watch_page = buf_page_hash_get_low(
				buf_pool, space, offset, fold);

			if (watch_page
			    && !buf_pool_watch_is_sentinel(buf_pool,
				   			   watch_page)) {

				/* The block was added by some other thread. */
				watch_page = NULL;
				buf_buddy_free(buf_pool, data, zip_size, TRUE);

				mutex_exit(&buf_pool->LRU_list_mutex);
				rw_lock_x_unlock(&buf_pool->page_hash_latch);

				bpage = NULL;
				goto func_exit;
			}
		}

		bpage = buf_page_alloc_descriptor();

		/* Initialize the buf_pool pointer. */
		bpage->buf_pool_index = buf_pool_index(buf_pool);

		page_zip_des_init(&bpage->zip);
		page_zip_set_size(&bpage->zip, zip_size);
		bpage->zip.data = data;

		mutex_enter(&buf_pool->zip_mutex);
		UNIV_MEM_DESC(bpage->zip.data,
			      page_zip_get_size(&bpage->zip), bpage);

		buf_page_init_low(bpage);

		bpage->state	= BUF_BLOCK_ZIP_PAGE;
		bpage->space	= space;
		bpage->offset	= offset;

#ifdef UNIV_DEBUG
		bpage->in_page_hash = FALSE;
		bpage->in_zip_hash = FALSE;
		bpage->in_flush_list = FALSE;
		bpage->in_free_list = FALSE;
#endif /* UNIV_DEBUG */
		bpage->in_LRU_list = FALSE;

		ut_d(bpage->in_page_hash = TRUE);

		if (UNIV_LIKELY_NULL(watch_page)) {
			/* Preserve the reference count. */
			ulint	buf_fix_count = watch_page->buf_fix_count;
			ut_a(buf_fix_count > 0);
			bpage->buf_fix_count += buf_fix_count;
			ut_ad(buf_pool_watch_is_sentinel(buf_pool, watch_page));
			buf_pool_watch_remove(buf_pool, fold, watch_page);
		}

		HASH_INSERT(buf_page_t, hash, buf_pool->page_hash, fold,
			    bpage);

		rw_lock_x_unlock(&buf_pool->page_hash_latch);

		/* The block must be put to the LRU list, to the old blocks
		The zip_size is already set into the page zip */
		buf_LRU_add_block(bpage, TRUE/* to old blocks */);
#if defined UNIV_DEBUG || defined UNIV_BUF_DEBUG
		buf_LRU_insert_zip_clean(bpage);
#endif /* UNIV_DEBUG || UNIV_BUF_DEBUG */

		mutex_exit(&buf_pool->LRU_list_mutex);

		buf_page_set_io_fix(bpage, BUF_IO_READ);

		mutex_exit(&buf_pool->zip_mutex);
	}

	buf_pool_mutex_enter(buf_pool);
	buf_pool->n_pend_reads++;
	buf_pool_mutex_exit(buf_pool);
func_exit:
	//buf_pool_mutex_exit(buf_pool);

	if (mode == BUF_READ_IBUF_PAGES_ONLY) {

		ibuf_mtr_commit(&mtr);
	}

	ut_ad(!bpage || buf_page_in_file(bpage));
	return(bpage);
}

/********************************************************************//**
Initializes a page to the buffer buf_pool. The page is usually not read
from a file even if it cannot be found in the buffer buf_pool. This is one
of the functions which perform to a block a state transition NOT_USED =>
FILE_PAGE (the other is buf_page_get_gen).
@return	pointer to the block, page bufferfixed */
UNIV_INTERN
buf_block_t*
buf_page_create(
/*============*/
	ulint	space,	/*!< in: space id */
	ulint	offset,	/*!< in: offset of the page within space in units of
			a page */
	ulint	zip_size,/*!< in: compressed page size, or 0 */
	mtr_t*	mtr)	/*!< in: mini-transaction handle */
{
	buf_frame_t*	frame;
	buf_block_t*	block;
	ulint		fold;
	buf_block_t*	free_block	= NULL;
	buf_pool_t*	buf_pool 	= buf_pool_get(space, offset);

	ut_ad(mtr);
	ut_ad(mtr->state == MTR_ACTIVE);
	ut_ad(space || !zip_size);

	free_block = buf_LRU_get_free_block(buf_pool);

	fold = buf_page_address_fold(space, offset);

	//buf_pool_mutex_enter(buf_pool);
	mutex_enter(&buf_pool->LRU_list_mutex);
	rw_lock_x_lock(&buf_pool->page_hash_latch);

	block = (buf_block_t*) buf_page_hash_get_low(
		buf_pool, space, offset, fold);

	if (block
	    && buf_page_in_file(&block->page)
	    && !buf_pool_watch_is_sentinel(buf_pool, &block->page)) {
#ifdef UNIV_IBUF_COUNT_DEBUG
		ut_a(ibuf_count_get(space, offset) == 0);
#endif
#if defined UNIV_DEBUG_FILE_ACCESSES || defined UNIV_DEBUG
		block->page.file_page_was_freed = FALSE;
#endif /* UNIV_DEBUG_FILE_ACCESSES || UNIV_DEBUG */

		/* Page can be found in buf_pool */
		//buf_pool_mutex_exit(buf_pool);
		mutex_exit(&buf_pool->LRU_list_mutex);
		rw_lock_x_unlock(&buf_pool->page_hash_latch);

		buf_block_free(free_block);

		return(buf_page_get_with_no_latch(space, zip_size,
						  offset, mtr));
	}

	/* If we get here, the page was not in buf_pool: init it there */

#ifdef UNIV_DEBUG
	if (buf_debug_prints) {
		fprintf(stderr, "Creating space %lu page %lu to buffer\n",
			(ulong) space, (ulong) offset);
	}
#endif /* UNIV_DEBUG */

	block = free_block;

	mutex_enter(&block->mutex);

	buf_page_init(buf_pool, space, offset, fold, zip_size,block);
	rw_lock_x_unlock(&buf_pool->page_hash_latch);

	/* The block must be put to the LRU list */
	buf_LRU_add_block(&block->page, FALSE);

	buf_block_buf_fix_inc(block, __FILE__, __LINE__);
	buf_pool->stat.n_pages_created++;

	if (zip_size) {
		void*	data;
		ibool	lru;

		/* Prevent race conditions during buf_buddy_alloc(),
		which may release and reacquire buf_pool->mutex,
		by IO-fixing and X-latching the block. */

		buf_page_set_io_fix(&block->page, BUF_IO_READ);
		rw_lock_x_lock(&block->lock);
		mutex_exit(&block->mutex);
		/* buf_pool->mutex may be released and reacquired by
		buf_buddy_alloc().  Thus, we must release block->mutex
		in order not to break the latching order in
		the reacquisition of buf_pool->mutex.  We also must
		defer this operation until after the block descriptor
		has been added to buf_pool->LRU and buf_pool->page_hash. */
		data = buf_buddy_alloc(buf_pool, zip_size, &lru, FALSE);
		mutex_enter(&block->mutex);
		block->page.zip.data = data;

		/* To maintain the invariant
		block->in_unzip_LRU_list
		== buf_page_belongs_to_unzip_LRU(&block->page)
		we have to add this block to unzip_LRU after
		block->page.zip.data is set. */
		ut_ad(buf_page_belongs_to_unzip_LRU(&block->page));
		buf_unzip_LRU_add_block(block, FALSE);

		buf_page_set_io_fix(&block->page, BUF_IO_NONE);
		rw_lock_x_unlock(&block->lock);
	}

	mutex_exit(&buf_pool->LRU_list_mutex);

	mtr_memo_push(mtr, block, MTR_MEMO_BUF_FIX);

	buf_page_set_accessed(&block->page);

	mutex_exit(&block->mutex);

	/* Delete possible entries for the page from the insert buffer:
	such can exist if the page belonged to an index which was dropped */

	ibuf_merge_or_delete_for_page(NULL, space, offset, zip_size, TRUE);

	/* Flush pages from the end of the LRU list if necessary */
	buf_flush_free_margin(buf_pool, FALSE);

	frame = block->frame;

	memset(frame + FIL_PAGE_PREV, 0xff, 4);
	memset(frame + FIL_PAGE_NEXT, 0xff, 4);
	mach_write_to_2(frame + FIL_PAGE_TYPE, FIL_PAGE_TYPE_ALLOCATED);

	/* Reset to zero the file flush lsn field in the page; if the first
	page of an ibdata file is 'created' in this function into the buffer
	pool then we lose the original contents of the file flush lsn stamp.
	Then InnoDB could in a crash recovery print a big, false, corruption
	warning if the stamp contains an lsn bigger than the ib_logfile lsn. */

	memset(frame + FIL_PAGE_FILE_FLUSH_LSN, 0, 8);

#if defined UNIV_DEBUG || defined UNIV_BUF_DEBUG
	ut_a(++buf_dbg_counter % 5771 || buf_validate());
#endif /* UNIV_DEBUG || UNIV_BUF_DEBUG */
#ifdef UNIV_IBUF_COUNT_DEBUG
	ut_a(ibuf_count_get(buf_block_get_space(block),
			    buf_block_get_page_no(block)) == 0);
#endif
	return(block);
}

/********************************************************************//**
Mark a table with the specified space pointed by bpage->space corrupted.
Also remove the bpage from LRU list.
@return TRUE if successful */
static
ibool
buf_mark_space_corrupt(
/*===================*/
	buf_page_t*	bpage)	/*!< in: pointer to the block in question */
{
	buf_pool_t*	buf_pool = buf_pool_from_bpage(bpage);
	const ibool	uncompressed = (buf_page_get_state(bpage)
					== BUF_BLOCK_FILE_PAGE);
	ulint		space = bpage->space;
	ibool		ret = TRUE;

	/* First unfix and release lock on the bpage */
	//buf_pool_mutex_enter(buf_pool);
	mutex_enter(&buf_pool->LRU_list_mutex);
	rw_lock_x_lock(&buf_pool->page_hash_latch);
	mutex_enter(buf_page_get_mutex(bpage));
	ut_ad(buf_page_get_io_fix(bpage) == BUF_IO_READ);
	ut_ad(bpage->buf_fix_count == 0);

	/* Set BUF_IO_NONE before we remove the block from LRU list */
	buf_page_set_io_fix(bpage, BUF_IO_NONE);

	if (uncompressed) {
		rw_lock_x_unlock_gen(
			&((buf_block_t*) bpage)->lock,
			BUF_IO_READ);
	}

	/* Find the table with specified space id, and mark it corrupted */
	if (dict_set_corrupted_by_space(space)) {
		buf_LRU_free_one_page(bpage);
	} else {
		ret = FALSE;
	}

	buf_pool_mutex_enter(buf_pool);
	ut_ad(buf_pool->n_pend_reads > 0);
	buf_pool->n_pend_reads--;
	buf_pool_mutex_exit(buf_pool);

	mutex_exit(buf_page_get_mutex(bpage));
	//buf_pool_mutex_exit(buf_pool);
	mutex_exit(&buf_pool->LRU_list_mutex);
	rw_lock_x_unlock(&buf_pool->page_hash_latch);

	return(ret);
}

/********************************************************************//**
Completes an asynchronous read or write request of a file page to or from
the buffer pool.
@return TRUE if successful */
UNIV_INTERN
ibool
buf_page_io_complete(
/*=================*/
	buf_page_t*	bpage)	/*!< in: pointer to the block in question */
{
	enum buf_io_fix	io_type;
	buf_pool_t*	buf_pool = buf_pool_from_bpage(bpage);
	const ibool	uncompressed = (buf_page_get_state(bpage)
					== BUF_BLOCK_FILE_PAGE);
	ibool		have_LRU_mutex = FALSE;
	mutex_t*	block_mutex;

	ut_a(buf_page_in_file(bpage));

	/* We do not need protect io_fix here by mutex to read
	it because this is the only function where we can change the value
	from BUF_IO_READ or BUF_IO_WRITE to some other value, and our code
	ensures that this is the only thread that handles the i/o for this
	block. */

	io_type = buf_page_get_io_fix_unlocked(bpage);
	ut_ad(io_type == BUF_IO_READ || io_type == BUF_IO_WRITE);

	if (io_type == BUF_IO_READ) {
		ulint	read_page_no;
		ulint	read_space_id;
		byte*	frame;

		if (buf_page_get_zip_size(bpage)) {
			frame = bpage->zip.data;
			buf_pool->n_pend_unzip++;
			if (uncompressed
			    && !buf_zip_decompress((buf_block_t*) bpage,
						   FALSE)) {

				buf_pool->n_pend_unzip--;
				goto corrupt;
			}
			buf_pool->n_pend_unzip--;
		} else {
			ut_a(uncompressed);
			frame = ((buf_block_t*) bpage)->frame;
		}

		/* If this page is not uninitialized and not in the
		doublewrite buffer, then the page number and space id
		should be the same as in block. */
		read_page_no = mach_read_from_4(frame + FIL_PAGE_OFFSET);
		read_space_id = mach_read_from_4(
			frame + FIL_PAGE_ARCH_LOG_NO_OR_SPACE_ID);

		if ((bpage->space == TRX_SYS_SPACE
		     || (srv_doublewrite_file && bpage->space == TRX_DOUBLEWRITE_SPACE))
		    && trx_doublewrite_page_inside(bpage->offset)) {

			ut_print_timestamp(stderr);
			fprintf(stderr,
				"  InnoDB: Error: reading page %lu\n"
				"InnoDB: which is in the"
				" doublewrite buffer!\n",
				(ulong) bpage->offset);
		} else if (!read_space_id && !read_page_no) {
			/* This is likely an uninitialized page. */
		} else if ((bpage->space
			    && bpage->space != read_space_id)
			   || bpage->offset != read_page_no) {
			/* We did not compare space_id to read_space_id
			if bpage->space == 0, because the field on the
			page may contain garbage in MySQL < 4.1.1,
			which only supported bpage->space == 0. */

			ut_print_timestamp(stderr);
			fprintf(stderr,
				"  InnoDB: Error: space id and page n:o"
				" stored in the page\n"
				"InnoDB: read in are %lu:%lu,"
				" should be %lu:%lu!\n",
				(ulong) read_space_id, (ulong) read_page_no,
				(ulong) bpage->space,
				(ulong) bpage->offset);
		}

		if (UNIV_LIKELY(!bpage->is_corrupt ||
				!srv_pass_corrupt_table)) {
		/* From version 3.23.38 up we store the page checksum
		to the 4 first bytes of the page end lsn field */

		if (buf_page_is_corrupted(TRUE, frame,
					  buf_page_get_zip_size(bpage))) {
corrupt:
			fprintf(stderr,
				"InnoDB: Database page corruption on disk"
				" or a failed\n"
				"InnoDB: file read of page %lu.\n"
				"InnoDB: You may have to recover"
				" from a backup.\n",
				(ulong) bpage->offset);
			buf_page_print(frame, buf_page_get_zip_size(bpage),
				       BUF_PAGE_PRINT_NO_CRASH);
			fprintf(stderr,
				"InnoDB: Database page corruption on disk"
				" or a failed\n"
				"InnoDB: file read of page %lu.\n"
				"InnoDB: You may have to recover"
				" from a backup.\n",
				(ulong) bpage->offset);
			fputs("InnoDB: It is also possible that"
			      " your operating\n"
			      "InnoDB: system has corrupted its"
			      " own file cache\n"
			      "InnoDB: and rebooting your computer"
			      " removes the\n"
			      "InnoDB: error.\n"
			      "InnoDB: If the corrupt page is an index page\n"
			      "InnoDB: you can also try to"
			      " fix the corruption\n"
			      "InnoDB: by dumping, dropping,"
			      " and reimporting\n"
			      "InnoDB: the corrupt table."
			      " You can use CHECK\n"
			      "InnoDB: TABLE to scan your"
			      " table for corruption.\n"
			      "InnoDB: See also "
			      REFMAN "forcing-innodb-recovery.html\n"
			      "InnoDB: about forcing recovery.\n", stderr);

			if (srv_pass_corrupt_table && !trx_sys_sys_space(bpage->space)
			    && bpage->space < SRV_LOG_SPACE_FIRST_ID) {
				trx_t*	trx;

				fprintf(stderr,
					"InnoDB: space %u will be treated as corrupt.\n",
					bpage->space);
				fil_space_set_corrupt(bpage->space);

				trx = innobase_get_trx();
				if (trx && trx->dict_operation_lock_mode == RW_X_LATCH) {
					dict_table_set_corrupt_by_space(bpage->space, FALSE);
				} else {
					dict_table_set_corrupt_by_space(bpage->space, TRUE);
				}
				bpage->is_corrupt = TRUE;
			} else
			if (srv_force_recovery < SRV_FORCE_IGNORE_CORRUPT) {
				/* If page space id is larger than TRX_SYS_SPACE
				(0), we will attempt to mark the corresponding
				table as corrupted instead of crashing server */
				if (bpage->space > TRX_SYS_SPACE
				    && buf_mark_space_corrupt(bpage)) {
					return(FALSE);
				} else {
					fputs("InnoDB: Ending processing"
					      " because of"
					      " a corrupt database page.\n",
					      stderr);

					ut_error;
				}
			}
		}
		} /**/

		if (recv_recovery_is_on()) {
			/* Pages must be uncompressed for crash recovery. */
			ut_a(uncompressed);
			recv_recover_page(TRUE, (buf_block_t*) bpage);
		}

		if (uncompressed && !recv_no_ibuf_operations) {

			buf_block_t*	block;
			ibool		update_ibuf_bitmap;

			if (UNIV_UNLIKELY(bpage->is_corrupt &&
					  srv_pass_corrupt_table)) {

				block = NULL;
				update_ibuf_bitmap = FALSE;

			} else {

				block = (buf_block_t *) bpage;
				update_ibuf_bitmap = TRUE;
			}

			ibuf_merge_or_delete_for_page(
				block, bpage->space,
				bpage->offset, buf_page_get_zip_size(bpage),
				update_ibuf_bitmap);
		}
	}

	if (io_type == BUF_IO_WRITE
	    && (
#if defined UNIV_DEBUG || defined UNIV_BUF_DEBUG
		/* to keep consistency at buf_LRU_insert_zip_clean() */
		buf_page_get_state(bpage) == BUF_BLOCK_ZIP_DIRTY ||
#endif /* UNIV_DEBUG || UNIV_BUF_DEBUG */
		buf_page_get_flush_type(bpage) == BUF_FLUSH_LRU)) {
		have_LRU_mutex = TRUE; /* optimistic */
	}
retry_mutex:
	if (have_LRU_mutex)
		mutex_enter(&buf_pool->LRU_list_mutex);
	block_mutex = buf_page_get_mutex_enter(bpage);
	ut_a(block_mutex);
	if (UNIV_UNLIKELY(io_type == BUF_IO_WRITE
			  && (
#if defined UNIV_DEBUG || defined UNIV_BUF_DEBUG
			      buf_page_get_state(bpage) == BUF_BLOCK_ZIP_DIRTY
			      ||
#endif
			      buf_page_get_flush_type(bpage) == BUF_FLUSH_LRU)
			  && !have_LRU_mutex)) {

		mutex_exit(block_mutex);
		have_LRU_mutex = TRUE;
		goto retry_mutex;
	}
	buf_pool_mutex_enter(buf_pool);

#ifdef UNIV_IBUF_COUNT_DEBUG
	if (io_type == BUF_IO_WRITE || uncompressed) {
		/* For BUF_IO_READ of compressed-only blocks, the
		buffered operations will be merged by buf_page_get_gen()
		after the block has been uncompressed. */
		ut_a(ibuf_count_get(bpage->space, bpage->offset) == 0);
	}
#endif
	/* Because this thread which does the unlocking is not the same that
	did the locking, we use a pass value != 0 in unlock, which simply
	removes the newest lock debug record, without checking the thread
	id. */

	buf_page_set_io_fix(bpage, BUF_IO_NONE);

	switch (io_type) {
	case BUF_IO_READ:
		/* NOTE that the call to ibuf may have moved the ownership of
		the x-latch to this OS thread: do not let this confuse you in
		debugging! */

		ut_a(!have_LRU_mutex);
		ut_ad(buf_pool->n_pend_reads > 0);
		buf_pool->n_pend_reads--;
		buf_pool->stat.n_pages_read++;

		if (uncompressed) {
			rw_lock_x_unlock_gen(&((buf_block_t*) bpage)->lock,
					     BUF_IO_READ);
		}

		break;

	case BUF_IO_WRITE:
		/* Write means a flush operation: call the completion
		routine in the flush system */

		buf_flush_write_complete(bpage);

		if (have_LRU_mutex)
			mutex_exit(&buf_pool->LRU_list_mutex);

		if (uncompressed) {
			rw_lock_s_unlock_gen(&((buf_block_t*) bpage)->lock,
					     BUF_IO_WRITE);
		}

		buf_pool->stat.n_pages_written++;

		break;

	default:
		ut_error;
	}

#ifdef UNIV_DEBUG
	if (buf_debug_prints) {
		fprintf(stderr, "Has %s page space %lu page no %lu\n",
			io_type == BUF_IO_READ ? "read" : "written",
			(ulong) buf_page_get_space(bpage),
			(ulong) buf_page_get_page_no(bpage));
	}
#endif /* UNIV_DEBUG */

	buf_pool_mutex_exit(buf_pool);
	mutex_exit(block_mutex);

	return(TRUE);
}

/********************************************************************//**
*/
UNIV_INTERN
buf_block_t*
buf_page_from_array(
/*================*/
	buf_pool_t*	buf_pool,
	ulint		n_block)
{
	ulint		n_chunks, offset;
	buf_chunk_t*	chunk;

	ut_a(n_block < buf_pool->curr_size);

	chunk = buf_pool->chunks;
	offset = n_block;

	for (n_chunks = buf_pool->n_chunks; n_chunks--; chunk++) {
		if (offset < chunk->size) {
			return(&chunk->blocks[offset]);
		}

		offset -= chunk->size;
	}

	ut_error;

	return(NULL);
}

/*********************************************************************//**
Asserts that all file pages in the buffer are in a replaceable state.
@return	TRUE */
static
ibool
buf_all_freed_instance(
/*===================*/
	buf_pool_t*	buf_pool)	/*!< in: buffer pool instancce */
{
	ulint		i;
	buf_chunk_t*	chunk;

	ut_ad(buf_pool);

	//buf_pool_mutex_enter(buf_pool);
	mutex_enter(&buf_pool->LRU_list_mutex);
	rw_lock_x_lock(&buf_pool->page_hash_latch);

	chunk = buf_pool->chunks;

	for (i = buf_pool->n_chunks; i--; chunk++) {

		const buf_block_t* block = buf_chunk_not_freed(chunk);

		if (UNIV_LIKELY_NULL(block)) {
			fprintf(stderr,
				"Page %lu %lu still fixed or dirty\n",
				(ulong) block->page.space,
				(ulong) block->page.offset);
			ut_error;
		}
	}

	//buf_pool_mutex_exit(buf_pool);
	mutex_exit(&buf_pool->LRU_list_mutex);
	rw_lock_x_unlock(&buf_pool->page_hash_latch);

	return(TRUE);
}

/*********************************************************************//**
Invalidates file pages in one buffer pool instance */
static
void
buf_pool_invalidate_instance(
/*=========================*/
	buf_pool_t*	buf_pool)	/*!< in: buffer pool instance */
{
	ibool		freed;
	enum buf_flush	i;

	buf_pool_mutex_enter(buf_pool);

	for (i = BUF_FLUSH_LRU; i < BUF_FLUSH_N_TYPES; i++) {

		/* As this function is called during startup and
		during redo application phase during recovery, InnoDB
		is single threaded (apart from IO helper threads) at
		this stage. No new write batch can be in intialization
		stage at this point. */
		ut_ad(buf_pool->init_flush[i] == FALSE);

		/* However, it is possible that a write batch that has
		been posted earlier is still not complete. For buffer
		pool invalidation to proceed we must ensure there is NO
		write activity happening. */
		if (buf_pool->n_flush[i] > 0) {
			buf_pool_mutex_exit(buf_pool);
			buf_flush_wait_batch_end(buf_pool, i);
			buf_pool_mutex_enter(buf_pool);
		}
	}

	buf_pool_mutex_exit(buf_pool);

	ut_ad(buf_all_freed_instance(buf_pool));

	freed = TRUE;

	while (freed) {
		freed = buf_LRU_search_and_free_block(buf_pool, 100);
	}

	//buf_pool_mutex_enter(buf_pool);
	mutex_enter(&buf_pool->LRU_list_mutex);

	ut_ad(UT_LIST_GET_LEN(buf_pool->LRU) == 0);
	ut_ad(UT_LIST_GET_LEN(buf_pool->unzip_LRU) == 0);

	buf_pool->freed_page_clock = 0;
	buf_pool->LRU_old = NULL;
	buf_pool->LRU_old_len = 0;
	buf_pool->LRU_flush_ended = 0;

	memset(&buf_pool->stat, 0x00, sizeof(buf_pool->stat));
	buf_refresh_io_stats(buf_pool);

	//buf_pool_mutex_exit(buf_pool);
	mutex_exit(&buf_pool->LRU_list_mutex);
}

/*********************************************************************//**
Invalidates the file pages in the buffer pool when an archive recovery is
completed. All the file pages buffered must be in a replaceable state when
this function is called: not latched and not modified. */
UNIV_INTERN
void
buf_pool_invalidate(void)
/*=====================*/
{
	ulint   i;

	for (i = 0; i < srv_buf_pool_instances; i++) {
		buf_pool_invalidate_instance(buf_pool_from_array(i));
	}
}

#if defined UNIV_DEBUG || defined UNIV_BUF_DEBUG
/*********************************************************************//**
Validates data in one buffer pool instance
@return	TRUE */
static
ibool
buf_pool_validate_instance(
/*=======================*/
	buf_pool_t*	buf_pool)	/*!< in: buffer pool instance */
{
	buf_page_t*	b;
	buf_chunk_t*	chunk;
	ulint		i;
	ulint		n_single_flush	= 0;
	ulint		n_lru_flush	= 0;
	ulint		n_list_flush	= 0;
	ulint		n_lru		= 0;
	ulint		n_flush		= 0;
	ulint		n_free		= 0;
	ulint		n_zip		= 0;

	ut_ad(buf_pool);

	//buf_pool_mutex_enter(buf_pool);
	mutex_enter(&buf_pool->LRU_list_mutex);
	rw_lock_x_lock(&buf_pool->page_hash_latch);
	/* for keep the new latch order, it cannot validate correctly... */

	chunk = buf_pool->chunks;

	/* Check the uncompressed blocks. */

	for (i = buf_pool->n_chunks; i--; chunk++) {

		ulint		j;
		buf_block_t*	block = chunk->blocks;

		for (j = chunk->size; j--; block++) {

			mutex_enter(&block->mutex);

			switch (buf_block_get_state(block)) {
			case BUF_BLOCK_ZIP_FREE:
			case BUF_BLOCK_ZIP_PAGE:
			case BUF_BLOCK_ZIP_DIRTY:
				/* These should only occur on
				zip_clean, zip_free[], or flush_list. */
				ut_error;
				break;

			case BUF_BLOCK_FILE_PAGE:
				ut_a(buf_page_hash_get(buf_pool,
						       buf_block_get_space(
							       block),
						       buf_block_get_page_no(
							       block))
				     == &block->page);

#ifdef UNIV_IBUF_COUNT_DEBUG
				ut_a(buf_page_get_io_fix(&block->page)
				     == BUF_IO_READ
				     || !ibuf_count_get(buf_block_get_space(
								block),
							buf_block_get_page_no(
								block)));
#endif
				switch (buf_page_get_io_fix(&block->page)) {
				case BUF_IO_NONE:
					break;

				case BUF_IO_WRITE:
					switch (buf_page_get_flush_type(
							&block->page)) {
					case BUF_FLUSH_LRU:
						n_lru_flush++;
						ut_a(rw_lock_is_locked(
							     &block->lock,
							     RW_LOCK_SHARED));
						break;
					case BUF_FLUSH_LIST:
						n_list_flush++;
						break;
					case BUF_FLUSH_SINGLE_PAGE:
						n_single_flush++;
						break;
					default:
						ut_error;
					}

					break;

				case BUF_IO_READ:

					ut_a(rw_lock_is_locked(&block->lock,
							       RW_LOCK_EX));
					break;

				case BUF_IO_PIN:
					break;
				}

				n_lru++;
				break;

			case BUF_BLOCK_NOT_USED:
				n_free++;
				break;

			case BUF_BLOCK_READY_FOR_USE:
			case BUF_BLOCK_MEMORY:
			case BUF_BLOCK_REMOVE_HASH:
				/* do nothing */
				break;
			}

			mutex_exit(&block->mutex);
		}
	}

	mutex_enter(&buf_pool->zip_mutex);

	/* Check clean compressed-only blocks. */

	for (b = UT_LIST_GET_FIRST(buf_pool->zip_clean); b;
	     b = UT_LIST_GET_NEXT(zip_list, b)) {
		ut_a(buf_page_get_state(b) == BUF_BLOCK_ZIP_PAGE);
		switch (buf_page_get_io_fix(b)) {
		case BUF_IO_NONE:
		case BUF_IO_PIN:
			/* All clean blocks should be I/O-unfixed. */
			break;
		case BUF_IO_READ:
			/* In buf_LRU_free_block(), we temporarily set
			b->io_fix = BUF_IO_READ for a newly allocated
			control block in order to prevent
			buf_page_get_gen() from decompressing the block. */
			break;
		default:
			ut_error;
			break;
		}

		/* It is OK to read oldest_modification here because
		we have acquired buf_pool->zip_mutex above which acts
		as the 'block->mutex' for these bpages. */
		ut_a(!b->oldest_modification);
		ut_a(buf_page_hash_get(buf_pool, b->space, b->offset) == b);

		n_lru++;
		n_zip++;
	}

	/* Check dirty blocks. */

	buf_flush_list_mutex_enter(buf_pool);
	for (b = UT_LIST_GET_FIRST(buf_pool->flush_list); b;
	     b = UT_LIST_GET_NEXT(flush_list, b)) {
		ut_ad(b->in_flush_list);
		ut_a(b->oldest_modification);
		n_flush++;

		switch (buf_page_get_state(b)) {
		case BUF_BLOCK_ZIP_DIRTY:
			n_lru++;
			n_zip++;
			switch (buf_page_get_io_fix(b)) {
			case BUF_IO_NONE:
			case BUF_IO_READ:
			case BUF_IO_PIN:
				break;
			case BUF_IO_WRITE:
				switch (buf_page_get_flush_type(b)) {
				case BUF_FLUSH_LRU:
					n_lru_flush++;
					break;
				case BUF_FLUSH_LIST:
					n_list_flush++;
					break;
				case BUF_FLUSH_SINGLE_PAGE:
					n_single_flush++;
					break;
				default:
					ut_error;
				}
				break;
			}
			break;
		case BUF_BLOCK_FILE_PAGE:
			/* uncompressed page */
			break;
		case BUF_BLOCK_ZIP_FREE:
		case BUF_BLOCK_ZIP_PAGE:
		case BUF_BLOCK_NOT_USED:
		case BUF_BLOCK_READY_FOR_USE:
		case BUF_BLOCK_MEMORY:
		case BUF_BLOCK_REMOVE_HASH:
			ut_error;
			break;
		}
		ut_a(buf_page_hash_get(buf_pool, b->space, b->offset) == b);
	}

	ut_a(UT_LIST_GET_LEN(buf_pool->flush_list) == n_flush);

	buf_flush_list_mutex_exit(buf_pool);

	mutex_exit(&buf_pool->zip_mutex);

	if (n_lru + n_free > buf_pool->curr_size + n_zip) {
		fprintf(stderr, "n LRU %lu, n free %lu, pool %lu zip %lu\n",
			(ulong) n_lru, (ulong) n_free,
			(ulong) buf_pool->curr_size, (ulong) n_zip);
		ut_error;
	}

	ut_a(UT_LIST_GET_LEN(buf_pool->LRU) == n_lru);
	/* because of latching order with block->mutex, we cannot get needed mutexes before that */
/*
	if (UT_LIST_GET_LEN(buf_pool->free) != n_free) {
		fprintf(stderr, "Free list len %lu, free blocks %lu\n",
			(ulong) UT_LIST_GET_LEN(buf_pool->free),
			(ulong) n_free);
		ut_error;
	}

	ut_a(buf_pool->n_flush[BUF_FLUSH_SINGLE_PAGE] == n_single_flush);
	ut_a(buf_pool->n_flush[BUF_FLUSH_LIST] == n_list_flush);
	ut_a(buf_pool->n_flush[BUF_FLUSH_LRU] == n_lru_flush);
*/

	//buf_pool_mutex_exit(buf_pool);
	mutex_exit(&buf_pool->LRU_list_mutex);
	rw_lock_x_unlock(&buf_pool->page_hash_latch);

	ut_a(buf_LRU_validate());
	ut_a(buf_flush_validate(buf_pool));

	return(TRUE);
}

/*********************************************************************//**
Validates the buffer buf_pool data structure.
@return	TRUE */
UNIV_INTERN
ibool
buf_validate(void)
/*==============*/
{
	ulint	i;

	for (i = 0; i < srv_buf_pool_instances; i++) {
		buf_pool_t*	buf_pool;

		buf_pool = buf_pool_from_array(i);

		buf_pool_validate_instance(buf_pool);
	}
	return(TRUE);
}

#endif /* UNIV_DEBUG || UNIV_BUF_DEBUG */

#if defined UNIV_DEBUG_PRINT || defined UNIV_DEBUG || defined UNIV_BUF_DEBUG
/*********************************************************************//**
Prints info of the buffer buf_pool data structure for one instance. */
static
void
buf_print_instance(
/*===============*/
	buf_pool_t*	buf_pool)
{
	index_id_t*	index_ids;
	ulint*		counts;
	ulint		size;
	ulint		i;
	ulint		j;
	index_id_t	id;
	ulint		n_found;
	buf_chunk_t*	chunk;
	dict_index_t*	index;

	ut_ad(buf_pool);

	size = buf_pool->curr_size;

	index_ids = mem_alloc(size * sizeof *index_ids);
	counts = mem_alloc(sizeof(ulint) * size);

	//buf_pool_mutex_enter(buf_pool);
	mutex_enter(&buf_pool->LRU_list_mutex);
	mutex_enter(&buf_pool->free_list_mutex);
	buf_flush_list_mutex_enter(buf_pool);

	fprintf(stderr,
		"buf_pool size %lu\n"
		"database pages %lu\n"
		"free pages %lu\n"
		"modified database pages %lu\n"
		"n pending decompressions %lu\n"
		"n pending reads %lu\n"
		"n pending flush LRU %lu list %lu single page %lu\n"
		"pages made young %lu, not young %lu\n"
		"pages read %lu, created %lu, written %lu\n",
		(ulong) size,
		(ulong) UT_LIST_GET_LEN(buf_pool->LRU),
		(ulong) UT_LIST_GET_LEN(buf_pool->free),
		(ulong) UT_LIST_GET_LEN(buf_pool->flush_list),
		(ulong) buf_pool->n_pend_unzip,
		(ulong) buf_pool->n_pend_reads,
		(ulong) buf_pool->n_flush[BUF_FLUSH_LRU],
		(ulong) buf_pool->n_flush[BUF_FLUSH_LIST],
		(ulong) buf_pool->n_flush[BUF_FLUSH_SINGLE_PAGE],
		(ulong) buf_pool->stat.n_pages_made_young,
		(ulong) buf_pool->stat.n_pages_not_made_young,
		(ulong) buf_pool->stat.n_pages_read,
		(ulong) buf_pool->stat.n_pages_created,
		(ulong) buf_pool->stat.n_pages_written);

	buf_flush_list_mutex_exit(buf_pool);

	/* Count the number of blocks belonging to each index in the buffer */

	n_found = 0;

	chunk = buf_pool->chunks;

	for (i = buf_pool->n_chunks; i--; chunk++) {
		buf_block_t*	block		= chunk->blocks;
		ulint		n_blocks	= chunk->size;

		for (; n_blocks--; block++) {
			const buf_frame_t* frame = block->frame;

			if (fil_page_get_type(frame) == FIL_PAGE_INDEX) {

				id = btr_page_get_index_id(frame);

				/* Look for the id in the index_ids array */
				j = 0;

				while (j < n_found) {

					if (index_ids[j] == id) {
						counts[j]++;

						break;
					}
					j++;
				}

				if (j == n_found) {
					n_found++;
					index_ids[j] = id;
					counts[j] = 1;
				}
			}
		}
	}

	//buf_pool_mutex_exit(buf_pool);
	mutex_exit(&buf_pool->LRU_list_mutex);
	mutex_exit(&buf_pool->free_list_mutex);

	for (i = 0; i < n_found; i++) {
		index = dict_index_get_if_in_cache(index_ids[i]);

		fprintf(stderr,
			"Block count for index %llu in buffer is about %lu",
			(ullint) index_ids[i],
			(ulong) counts[i]);

		if (index) {
			putc(' ', stderr);
			dict_index_name_print(stderr, NULL, index);
		}

		putc('\n', stderr);
	}

	mem_free(index_ids);
	mem_free(counts);

	ut_a(buf_pool_validate_instance(buf_pool));
}

/*********************************************************************//**
Prints info of the buffer buf_pool data structure. */
UNIV_INTERN
void
buf_print(void)
/*===========*/
{
	ulint   i;

	for (i = 0; i < srv_buf_pool_instances; i++) {
		buf_pool_t*	buf_pool;

		buf_pool = buf_pool_from_array(i);
		buf_print_instance(buf_pool);
	}
}
#endif /* UNIV_DEBUG_PRINT || UNIV_DEBUG || UNIV_BUF_DEBUG */

#ifdef UNIV_DEBUG
/*********************************************************************//**
Returns the number of latched pages in the buffer pool.
@return	number of latched pages */
UNIV_INTERN
ulint
buf_get_latched_pages_number_instance(
/*==================================*/
	buf_pool_t*	buf_pool)	/*!< in: buffer pool instance */
{
	buf_page_t*	b;
	ulint		i;
	buf_chunk_t*	chunk;
	ulint		fixed_pages_number = 0;

	//buf_pool_mutex_enter(buf_pool);

	chunk = buf_pool->chunks;

	for (i = buf_pool->n_chunks; i--; chunk++) {
		buf_block_t*	block;
		ulint		j;

		block = chunk->blocks;

		for (j = chunk->size; j--; block++) {
			if (buf_block_get_state(block)
			    != BUF_BLOCK_FILE_PAGE) {

				continue;
			}

			mutex_enter(&block->mutex);

			if (block->page.buf_fix_count != 0
			    || buf_page_get_io_fix(&block->page)
			    != BUF_IO_NONE) {
				fixed_pages_number++;
			}

			mutex_exit(&block->mutex);
		}
	}

	mutex_enter(&buf_pool->zip_mutex);

	/* Traverse the lists of clean and dirty compressed-only blocks. */

	for (b = UT_LIST_GET_FIRST(buf_pool->zip_clean); b;
	     b = UT_LIST_GET_NEXT(zip_list, b)) {
		ut_a(buf_page_get_state(b) == BUF_BLOCK_ZIP_PAGE);
		ut_a(buf_page_get_io_fix(b) != BUF_IO_WRITE);

		if (b->buf_fix_count != 0
		    || buf_page_get_io_fix(b) != BUF_IO_NONE) {
			fixed_pages_number++;
		}
	}

	buf_flush_list_mutex_enter(buf_pool);
	for (b = UT_LIST_GET_FIRST(buf_pool->flush_list); b;
	     b = UT_LIST_GET_NEXT(flush_list, b)) {
		ut_ad(b->in_flush_list);

		switch (buf_page_get_state(b)) {
		case BUF_BLOCK_ZIP_DIRTY:
			if (b->buf_fix_count != 0
			    || buf_page_get_io_fix(b) != BUF_IO_NONE) {
				fixed_pages_number++;
			}
			break;
		case BUF_BLOCK_FILE_PAGE:
			/* uncompressed page */
			break;
		case BUF_BLOCK_REMOVE_HASH:
			/* We hold flush list but not LRU list mutex here.
			Thus encountering BUF_BLOCK_REMOVE_HASH pages is
			possible.  */
			break;
		case BUF_BLOCK_ZIP_FREE:
		case BUF_BLOCK_ZIP_PAGE:
		case BUF_BLOCK_NOT_USED:
		case BUF_BLOCK_READY_FOR_USE:
		case BUF_BLOCK_MEMORY:
			ut_error;
			break;
		}
	}

	buf_flush_list_mutex_exit(buf_pool);
	mutex_exit(&buf_pool->zip_mutex);
	//buf_pool_mutex_exit(buf_pool);

	return(fixed_pages_number);
}

/*********************************************************************//**
Returns the number of latched pages in all the buffer pools.
@return	number of latched pages */
UNIV_INTERN
ulint
buf_get_latched_pages_number(void)
/*==============================*/
{
	ulint	i;
	ulint	total_latched_pages = 0;

	for (i = 0; i < srv_buf_pool_instances; i++) {
		buf_pool_t*	buf_pool;

		buf_pool = buf_pool_from_array(i);

		total_latched_pages += buf_get_latched_pages_number_instance(
			buf_pool);
	}

	return(total_latched_pages);
}

#endif /* UNIV_DEBUG */

/*********************************************************************//**
Returns the number of pending buf pool ios.
@return	number of pending I/O operations */
UNIV_INTERN
ulint
buf_get_n_pending_ios(void)
/*=======================*/
{
	ulint	i;
	ulint	pend_ios = 0;

	for (i = 0; i < srv_buf_pool_instances; i++) {
		buf_pool_t*	buf_pool;

		buf_pool = buf_pool_from_array(i);

		pend_ios +=
			buf_pool->n_pend_reads
			+ buf_pool->n_flush[BUF_FLUSH_LRU]
			+ buf_pool->n_flush[BUF_FLUSH_LIST]
			+ buf_pool->n_flush[BUF_FLUSH_SINGLE_PAGE];
	}

	return(pend_ios);
}

/*********************************************************************//**
Returns the ratio in percents of modified pages in the buffer pool /
database pages in the buffer pool.
@return	modified page percentage ratio */
UNIV_INTERN
ulint
buf_get_modified_ratio_pct(void)
/*============================*/
{
	ulint		ratio;
	ulint		lru_len = 0;
	ulint		free_len = 0;
	ulint		flush_list_len = 0;

	buf_get_total_list_len(&lru_len, &free_len, &flush_list_len);

	ratio = (100 * flush_list_len) / (1 + lru_len + free_len);

	/* 1 + is there to avoid division by zero */

	return(ratio);
}

/*******************************************************************//**
Aggregates a pool stats information with the total buffer pool stats  */
static
void
buf_stats_aggregate_pool_info(
/*==========================*/
	buf_pool_info_t*	total_info,	/*!< in/out: the buffer pool
						info to store aggregated
						result */
	const buf_pool_info_t*	pool_info)	/*!< in: individual buffer pool
						stats info */
{
	ut_a(total_info && pool_info);

	/* Nothing to copy if total_info is the same as pool_info */
	if (total_info == pool_info) {
		return;
	}

	total_info->pool_size += pool_info->pool_size;
	total_info->pool_size_bytes += pool_info->pool_size_bytes;
	total_info->lru_len += pool_info->lru_len;
	total_info->old_lru_len += pool_info->old_lru_len;
	total_info->free_list_len += pool_info->free_list_len;
	total_info->flush_list_len += pool_info->flush_list_len;
	total_info->n_pend_unzip += pool_info->n_pend_unzip;
	total_info->n_pend_reads += pool_info->n_pend_reads;
	total_info->n_pending_flush_lru += pool_info->n_pending_flush_lru;
	total_info->n_pending_flush_list += pool_info->n_pending_flush_list;
	total_info->n_pending_flush_single_page +=
		 pool_info->n_pending_flush_single_page;
	total_info->n_pages_made_young += pool_info->n_pages_made_young;
	total_info->n_pages_not_made_young += pool_info->n_pages_not_made_young;
	total_info->n_pages_read += pool_info->n_pages_read;
	total_info->n_pages_created += pool_info->n_pages_created;
	total_info->n_pages_written += pool_info->n_pages_written;
	total_info->n_page_gets += pool_info->n_page_gets;
	total_info->n_ra_pages_read_rnd += pool_info->n_ra_pages_read_rnd;
	total_info->n_ra_pages_read += pool_info->n_ra_pages_read;
	total_info->n_ra_pages_evicted += pool_info->n_ra_pages_evicted;
	total_info->page_made_young_rate += pool_info->page_made_young_rate;
	total_info->page_not_made_young_rate +=
		pool_info->page_not_made_young_rate;
	total_info->pages_read_rate += pool_info->pages_read_rate;
	total_info->pages_created_rate += pool_info->pages_created_rate;
	total_info->pages_written_rate += pool_info->pages_written_rate;
	total_info->n_page_get_delta += pool_info->n_page_get_delta;
	total_info->page_read_delta += pool_info->page_read_delta;
	total_info->young_making_delta += pool_info->young_making_delta;
	total_info->not_young_making_delta += pool_info->not_young_making_delta;
	total_info->pages_readahead_rnd_rate += pool_info->pages_readahead_rnd_rate;
	total_info->pages_readahead_rate += pool_info->pages_readahead_rate;
	total_info->pages_evicted_rate += pool_info->pages_evicted_rate;
	total_info->unzip_lru_len += pool_info->unzip_lru_len;
	total_info->io_sum += pool_info->io_sum;
	total_info->io_cur += pool_info->io_cur;
	total_info->unzip_sum += pool_info->unzip_sum;
	total_info->unzip_cur += pool_info->unzip_cur;
}
/*******************************************************************//**
Collect buffer pool stats information for a buffer pool. Also
record aggregated stats if there are more than one buffer pool
in the server */
UNIV_INTERN
void
buf_stats_get_pool_info(
/*====================*/
	buf_pool_t*		buf_pool,	/*!< in: buffer pool */
	ulint			pool_id,	/*!< in: buffer pool ID */
	buf_pool_info_t*	all_pool_info)	/*!< in/out: buffer pool info
						to fill */
{
	buf_pool_info_t*        pool_info;
	time_t			current_time;
	double			time_elapsed;

	/* Find appropriate pool_info to store stats for this buffer pool */
	pool_info = &all_pool_info[pool_id];

	mutex_enter(&buf_pool->LRU_list_mutex);
	mutex_enter(&buf_pool->free_list_mutex);
	buf_pool_mutex_enter(buf_pool);
	buf_flush_list_mutex_enter(buf_pool);

	pool_info->pool_unique_id = pool_id;

	pool_info->pool_size = buf_pool->curr_size;

	pool_info->pool_size_bytes = buf_pool->curr_pool_size;

	pool_info->lru_len = UT_LIST_GET_LEN(buf_pool->LRU);

	pool_info->old_lru_len = buf_pool->LRU_old_len;

	pool_info->free_list_len = UT_LIST_GET_LEN(buf_pool->free);

	pool_info->flush_list_len = UT_LIST_GET_LEN(buf_pool->flush_list);

	pool_info->n_pend_unzip = UT_LIST_GET_LEN(buf_pool->unzip_LRU);

	pool_info->n_pend_reads = buf_pool->n_pend_reads;

	pool_info->n_pending_flush_lru =
		 (buf_pool->n_flush[BUF_FLUSH_LRU]
		  + buf_pool->init_flush[BUF_FLUSH_LRU]);

	pool_info->n_pending_flush_list =
		 (buf_pool->n_flush[BUF_FLUSH_LIST]
		  + buf_pool->init_flush[BUF_FLUSH_LIST]);

	pool_info->n_pending_flush_single_page =
		 buf_pool->n_flush[BUF_FLUSH_SINGLE_PAGE];

	buf_flush_list_mutex_exit(buf_pool);

	current_time = time(NULL);
	time_elapsed = 0.001 + difftime(current_time,
					buf_pool->last_printout_time);

	pool_info->n_pages_made_young = buf_pool->stat.n_pages_made_young;

	pool_info->n_pages_not_made_young =
		buf_pool->stat.n_pages_not_made_young;

	pool_info->n_pages_read = buf_pool->stat.n_pages_read;

	pool_info->n_pages_created = buf_pool->stat.n_pages_created;

	pool_info->n_pages_written = buf_pool->stat.n_pages_written;

	pool_info->n_page_gets = buf_pool->stat.n_page_gets;

	pool_info->n_ra_pages_read_rnd = buf_pool->stat.n_ra_pages_read_rnd;
	pool_info->n_ra_pages_read = buf_pool->stat.n_ra_pages_read;

	pool_info->n_ra_pages_evicted = buf_pool->stat.n_ra_pages_evicted;

	pool_info->page_made_young_rate =
		 (buf_pool->stat.n_pages_made_young
		  - buf_pool->old_stat.n_pages_made_young) / time_elapsed;

	pool_info->page_not_made_young_rate =
		 (buf_pool->stat.n_pages_not_made_young
		  - buf_pool->old_stat.n_pages_not_made_young) / time_elapsed;

	pool_info->pages_read_rate =
		(buf_pool->stat.n_pages_read
		  - buf_pool->old_stat.n_pages_read) / time_elapsed;

	pool_info->pages_created_rate =
		(buf_pool->stat.n_pages_created
		 - buf_pool->old_stat.n_pages_created) / time_elapsed;

	pool_info->pages_written_rate =
		(buf_pool->stat.n_pages_written
		 - buf_pool->old_stat.n_pages_written) / time_elapsed;

	pool_info->n_page_get_delta = buf_pool->stat.n_page_gets
				      - buf_pool->old_stat.n_page_gets;

	if (pool_info->n_page_get_delta) {
		pool_info->page_read_delta = buf_pool->stat.n_pages_read
					     - buf_pool->old_stat.n_pages_read;

		pool_info->young_making_delta =
			buf_pool->stat.n_pages_made_young
			- buf_pool->old_stat.n_pages_made_young;

		pool_info->not_young_making_delta =
			buf_pool->stat.n_pages_not_made_young
			- buf_pool->old_stat.n_pages_not_made_young;
	}
	pool_info->pages_readahead_rnd_rate =
		 (buf_pool->stat.n_ra_pages_read_rnd
		  - buf_pool->old_stat.n_ra_pages_read_rnd) / time_elapsed;


	pool_info->pages_readahead_rate =
		 (buf_pool->stat.n_ra_pages_read
		  - buf_pool->old_stat.n_ra_pages_read) / time_elapsed;

	pool_info->pages_evicted_rate =
		(buf_pool->stat.n_ra_pages_evicted
		 - buf_pool->old_stat.n_ra_pages_evicted) / time_elapsed;

	pool_info->unzip_lru_len = UT_LIST_GET_LEN(buf_pool->unzip_LRU);

	pool_info->io_sum = buf_LRU_stat_sum.io;

	pool_info->io_cur = buf_LRU_stat_cur.io;

	pool_info->unzip_sum = buf_LRU_stat_sum.unzip;

	pool_info->unzip_cur = buf_LRU_stat_cur.unzip;

	buf_refresh_io_stats(buf_pool);
	mutex_exit(&buf_pool->LRU_list_mutex);
	mutex_exit(&buf_pool->free_list_mutex);
	buf_pool_mutex_exit(buf_pool);
}

/*********************************************************************//**
Prints info of the buffer i/o. */
UNIV_INTERN
void
buf_print_io_instance(
/*==================*/
	buf_pool_info_t*pool_info,	/*!< in: buffer pool info */
	FILE*		file)		/*!< in/out: buffer where to print */
{
	ut_ad(pool_info);

	fprintf(file,
		"Buffer pool size        %lu\n"
		"Buffer pool size, bytes %lu\n"
		"Free buffers            %lu\n"
		"Database pages          %lu\n"
		"Old database pages      %lu\n"
		"Modified db pages       %lu\n"
		"Pending reads %lu\n"
		"Pending writes: LRU %lu, flush list %lu, single page %lu\n",
		pool_info->pool_size,
		pool_info->pool_size_bytes,
		pool_info->free_list_len,
		pool_info->lru_len,
		pool_info->old_lru_len,
		pool_info->flush_list_len,
		pool_info->n_pend_reads,
		pool_info->n_pending_flush_lru,
		pool_info->n_pending_flush_list,
		pool_info->n_pending_flush_single_page);

	fprintf(file,
		"Pages made young %lu, not young %lu\n"
		"%.2f youngs/s, %.2f non-youngs/s\n"
		"Pages read %lu, created %lu, written %lu\n"
		"%.2f reads/s, %.2f creates/s, %.2f writes/s\n",
		pool_info->n_pages_made_young,
		pool_info->n_pages_not_made_young,
		pool_info->page_made_young_rate,
		pool_info->page_not_made_young_rate,
		pool_info->n_pages_read,
		pool_info->n_pages_created,
		pool_info->n_pages_written,
		pool_info->pages_read_rate,
		pool_info->pages_created_rate,
		pool_info->pages_written_rate);

	if (pool_info->n_page_get_delta) {
		fprintf(file,
			"Buffer pool hit rate %lu / 1000,"
			" young-making rate %lu / 1000 not %lu / 1000\n",
			(ulong) (1000 - (1000 * pool_info->page_read_delta
					 / pool_info->n_page_get_delta)),
			(ulong) (1000 * pool_info->young_making_delta
				 / pool_info->n_page_get_delta),
			(ulong) (1000 * pool_info->not_young_making_delta
				 / pool_info->n_page_get_delta));
	} else {
		fputs("No buffer pool page gets since the last printout\n",
		      file);
	}

	/* Statistics about read ahead algorithm */
	fprintf(file, "Pages read ahead %.2f/s,"
		" evicted without access %.2f/s,"
		" Random read ahead %.2f/s\n",

		pool_info->pages_readahead_rate,
		pool_info->pages_evicted_rate,
		pool_info->pages_readahead_rnd_rate);

	/* Print some values to help us with visualizing what is
	happening with LRU eviction. */
	fprintf(file,
		"LRU len: %lu, unzip_LRU len: %lu\n"
		"I/O sum[%lu]:cur[%lu], unzip sum[%lu]:cur[%lu]\n",
		pool_info->lru_len, pool_info->unzip_lru_len,
		pool_info->io_sum, pool_info->io_cur,
		pool_info->unzip_sum, pool_info->unzip_cur);
}

/*********************************************************************//**
Prints info of the buffer i/o. */
UNIV_INTERN
void
buf_print_io(
/*=========*/
	FILE*	file)	/*!< in/out: buffer where to print */
{
	ulint			i;
	buf_pool_info_t*	pool_info;
	buf_pool_info_t*	pool_info_total;

	/* If srv_buf_pool_instances is greater than 1, allocate
	one extra buf_pool_info_t, the last one stores
	aggregated/total values from all pools */
	if (srv_buf_pool_instances > 1) {
		pool_info = (buf_pool_info_t*) mem_zalloc((
			srv_buf_pool_instances + 1) * sizeof *pool_info);

		pool_info_total = &pool_info[srv_buf_pool_instances];
	} else {
		ut_a(srv_buf_pool_instances == 1);
		pool_info_total = pool_info = (buf_pool_info_t*) mem_zalloc(
			sizeof *pool_info)
	}

	for (i = 0; i < srv_buf_pool_instances; i++) {
		buf_pool_t*	buf_pool;

		buf_pool = buf_pool_from_array(i);

		/* Fetch individual buffer pool info and calculate
		aggregated stats along the way */
		buf_stats_get_pool_info(buf_pool, i, pool_info);

		/* If we have more than one buffer pool, store
		the aggregated stats  */
		if (srv_buf_pool_instances > 1) {
			buf_stats_aggregate_pool_info(pool_info_total,
						      &pool_info[i]);
		}
	}

	/* Print the aggreate buffer pool info */
	buf_print_io_instance(pool_info_total, file);

	/* If there are more than one buffer pool, print each individual pool
	info */
	if (srv_buf_pool_instances > 1) {
		fputs("----------------------\n"
		"INDIVIDUAL BUFFER POOL INFO\n"
		"----------------------\n", file);

		for (i = 0; i < srv_buf_pool_instances; i++) {
			fprintf(file, "---BUFFER POOL %lu\n", i);
			buf_print_io_instance(&pool_info[i], file);
		}
	}

	mem_free(pool_info);
}

/**********************************************************************//**
Refreshes the statistics used to print per-second averages. */
UNIV_INTERN
void
buf_refresh_io_stats(
/*=================*/
	buf_pool_t*	buf_pool)	/*!< in: buffer pool instance */
{
	buf_pool->last_printout_time = ut_time();
	buf_pool->old_stat = buf_pool->stat;
}

/**********************************************************************//**
Refreshes the statistics used to print per-second averages. */
UNIV_INTERN
void
buf_refresh_io_stats_all(void)
/*==========================*/
{
	ulint		i;

	for (i = 0; i < srv_buf_pool_instances; i++) {
		buf_pool_t*	buf_pool;

		buf_pool = buf_pool_from_array(i);

		buf_refresh_io_stats(buf_pool);
	}
}

/**********************************************************************//**
Check if all pages in all buffer pools are in a replacable state.
@return FALSE if not */
UNIV_INTERN
ibool
buf_all_freed(void)
/*===============*/
{
	ulint	i;

	for (i = 0; i < srv_buf_pool_instances; i++) {
		buf_pool_t*	buf_pool;

		buf_pool = buf_pool_from_array(i);

		if (!buf_all_freed_instance(buf_pool)) {
			return(FALSE);
		}
 	}

	return(TRUE);
}

/*********************************************************************//**
Checks that there currently are no pending i/o-operations for the buffer
pool.
@return	number of pending i/o */
UNIV_INTERN
ulint
buf_pool_check_num_pending_io(void)
/*===============================*/
{
	ulint		i;
	ulint		pending_io = 0;

	buf_pool_mutex_enter_all();

	for (i = 0; i < srv_buf_pool_instances; i++) {
		const buf_pool_t*	buf_pool;

		buf_pool = buf_pool_from_array(i);

		pending_io += buf_pool->n_pend_reads
			      + buf_pool->n_flush[BUF_FLUSH_LRU]
			      + buf_pool->n_flush[BUF_FLUSH_LIST]
			      + buf_pool->n_flush[BUF_FLUSH_SINGLE_PAGE];

	}

	buf_pool_mutex_exit_all();

	return(pending_io);
}

#if 0
Code currently not used
/*********************************************************************//**
Gets the current length of the free list of buffer blocks.
@return	length of the free list */
UNIV_INTERN
ulint
buf_get_free_list_len(void)
/*=======================*/
{
	ulint	len;

	//buf_pool_mutex_enter(buf_pool);
	mutex_enter(&buf_pool->free_list_mutex);

	len = UT_LIST_GET_LEN(buf_pool->free);

	//buf_pool_mutex_exit(buf_pool);
	mutex_exit(&buf_pool->free_list_mutex);

	return(len);
}
#endif

#else /* !UNIV_HOTBACKUP */
/********************************************************************//**
Inits a page to the buffer buf_pool, for use in ibbackup --restore. */
UNIV_INTERN
void
buf_page_init_for_backup_restore(
/*=============================*/
	ulint		space,	/*!< in: space id */
	ulint		offset,	/*!< in: offset of the page within space
				in units of a page */
	ulint		zip_size,/*!< in: compressed page size in bytes
				or 0 for uncompressed pages */
	buf_block_t*	block)	/*!< in: block to init */
{
	block->page.state	= BUF_BLOCK_FILE_PAGE;
	block->page.space	= space;
	block->page.offset	= offset;

	page_zip_des_init(&block->page.zip);

	/* We assume that block->page.data has been allocated
	with zip_size == UNIV_PAGE_SIZE. */
	ut_ad(zip_size <= UNIV_PAGE_SIZE);
	ut_ad(ut_is_2pow(zip_size));
	page_zip_set_size(&block->page.zip, zip_size);
	if (zip_size) {
		block->page.zip.data = block->frame + UNIV_PAGE_SIZE;
	}
}
#endif /* !UNIV_HOTBACKUP */<|MERGE_RESOLUTION|>--- conflicted
+++ resolved
@@ -1664,14 +1664,12 @@
 		return(NULL);
 	}
 
-<<<<<<< HEAD
 	/* buf_pool->watch is protected by zip_mutex for now */
 	mutex_enter(&buf_pool->zip_mutex);
-=======
+
 	/* The maximum number of purge threads should never exceed
 	BUF_POOL_WATCH_SIZE. So there is no way for purge thread
 	instance to hold a watch when setting another watch. */
->>>>>>> 31c803e8
 	for (i = 0; i < BUF_POOL_WATCH_SIZE; i++) {
 		bpage = &buf_pool->watch[i];
 
