/*****************************************************************************

Copyright (c) 1996, 2017, Oracle and/or its affiliates. All rights reserved.
Copyright (c) 2008, Google Inc.
Copyright (c) 2009, Percona Inc.

Portions of this file contain modifications contributed and copyrighted by
Google, Inc. Those modifications are gratefully acknowledged and are described
briefly in the InnoDB documentation. The contributions by Google are
incorporated with their permission, and subject to the conditions contained in
the file COPYING.Google.

Portions of this file contain modifications contributed and copyrighted
by Percona Inc.. Those modifications are
gratefully acknowledged and are described briefly in the InnoDB
documentation. The contributions by Percona Inc. are incorporated with
their permission, and subject to the conditions contained in the file
COPYING.Percona.

This program is free software; you can redistribute it and/or modify it under
the terms of the GNU General Public License as published by the Free Software
Foundation; version 2 of the License.

This program is distributed in the hope that it will be useful, but WITHOUT
ANY WARRANTY; without even the implied warranty of MERCHANTABILITY or FITNESS
FOR A PARTICULAR PURPOSE. See the GNU General Public License for more details.

You should have received a copy of the GNU General Public License along with
this program; if not, write to the Free Software Foundation, Inc.,
51 Franklin Street, Suite 500, Boston, MA 02110-1335 USA

*****************************************************************************/

/********************************************************************//**
@file srv/srv0start.cc
Starts the InnoDB database server

Created 2/16/1996 Heikki Tuuri
*************************************************************************/

#include "my_global.h"

#include "ha_prototypes.h"

#include "mysqld.h"
#include "mysql/psi/mysql_stage.h"
#include "mysql/psi/psi.h"

#include "row0ftsort.h"
#include "ut0mem.h"
#include "mem0mem.h"
#include "data0data.h"
#include "data0type.h"
#include "dict0dict.h"
#include "buf0buf.h"
#include "buf0dump.h"
#include "os0file.h"
#include "os0thread.h"
#include "fil0fil.h"
#include "fsp0fsp.h"
#include "rem0rec.h"
#include "mtr0mtr.h"
#include "log0log.h"
#include "log0recv.h"
#include "page0page.h"
#include "page0cur.h"
#include "trx0trx.h"
#include "trx0sys.h"
#include "btr0btr.h"
#include "btr0cur.h"
#include "rem0rec.h"
#include "ibuf0ibuf.h"
#include "srv0start.h"
#include "srv0srv.h"
#include "fsp0sysspace.h"
#include "row0trunc.h"
#ifndef UNIV_HOTBACKUP
# include "trx0rseg.h"
# include "os0proc.h"
# include "buf0flu.h"
# include "buf0rea.h"
# include "dict0boot.h"
# include "dict0load.h"
# include "dict0stats_bg.h"
# include "que0que.h"
# include "usr0sess.h"
# include "lock0lock.h"
# include "trx0roll.h"
# include "trx0purge.h"
# include "lock0lock.h"
# include "pars0pars.h"
# include "btr0sea.h"
# include "rem0cmp.h"
# include "dict0crea.h"
# include "row0ins.h"
# include "row0sel.h"
# include "row0upd.h"
# include "row0row.h"
# include "row0mysql.h"
# include "row0trunc.h"
# include "btr0pcur.h"
# include "os0event.h"
# include "zlib.h"
# include "ut0crc32.h"
# include "ut0new.h"

#ifdef HAVE_LZO1X
#include <lzo/lzo1x.h>
extern bool srv_lzo_disabled;
#endif /* HAVE_LZO1X */

/** Log sequence number immediately after startup */
lsn_t	srv_start_lsn;
/** Log sequence number at shutdown */
lsn_t	srv_shutdown_lsn;

/** TRUE if a raw partition is in use */
ibool	srv_start_raw_disk_in_use = FALSE;

/** Number of IO threads to use */
ulint	srv_n_file_io_threads = 0;

/** UNDO tablespaces starts with space id. */
ulint	srv_undo_space_id_start;

/** TRUE if the server is being started, before rolling back any
incomplete transactions */
bool	srv_startup_is_before_trx_rollback_phase = false;
/** TRUE if the server is being started */
bool	srv_is_being_started = false;
/** TRUE if SYS_TABLESPACES is available for lookups */
bool	srv_sys_tablespaces_open = false;
/** TRUE if the server was successfully started */
ibool	srv_was_started = FALSE;
/** TRUE if innobase_start_or_create_for_mysql() has been called */
static ibool	srv_start_has_been_called = FALSE;

/** Bit flags for tracking background thread creation. They are used to
determine which threads need to be stopped if we need to abort during
the initialisation step. */
enum srv_start_state_t {
	SRV_START_STATE_NONE = 0,		/*!< No thread started */
	SRV_START_STATE_LOCK_SYS = 1,		/*!< Started lock-timeout
						thread. */
	SRV_START_STATE_IO = 2,			/*!< Started IO threads */
	SRV_START_STATE_MONITOR = 4,		/*!< Started montior thread */
	SRV_START_STATE_MASTER = 8,		/*!< Started master threadd. */
	SRV_START_STATE_PURGE = 16,		/*!< Started purge thread(s) */
	SRV_START_STATE_STAT = 32		/*!< Started bufdump + dict stat
						and FTS optimize thread. */
};

/** Track server thrd starting phases */
static ulint	srv_start_state;

/** At a shutdown this value climbs from SRV_SHUTDOWN_NONE to
SRV_SHUTDOWN_CLEANUP and then to SRV_SHUTDOWN_LAST_PHASE, and so on */
enum srv_shutdown_t	srv_shutdown_state = SRV_SHUTDOWN_NONE;

/** Files comprising the system tablespace */
static pfs_os_file_t	files[1000];

/** io_handler_thread parameters for thread identification */
static ulint		n[SRV_MAX_N_IO_THREADS + 6];
/** io_handler_thread identifiers, 32 is the maximum number of purge threads  */
static os_thread_id_t	thread_ids[SRV_MAX_N_IO_THREADS + 6 + 32];

/** Name of srv_monitor_file */
static char*	srv_monitor_file_name;
#endif /* !UNIV_HOTBACKUP */

/** Minimum expected tablespace size. (10M) */
static const ulint MIN_EXPECTED_TABLESPACE_SIZE = 5 * 1024 * 1024;

/** */
#define SRV_MAX_N_PENDING_SYNC_IOS	100

#ifdef UNIV_PFS_THREAD
/* Keys to register InnoDB threads with performance schema */
mysql_pfs_key_t	buf_dump_thread_key;
mysql_pfs_key_t	dict_stats_thread_key;
mysql_pfs_key_t	io_handler_thread_key;
mysql_pfs_key_t	io_ibuf_thread_key;
mysql_pfs_key_t	io_log_thread_key;
mysql_pfs_key_t	io_read_thread_key;
mysql_pfs_key_t	io_write_thread_key;
mysql_pfs_key_t	srv_error_monitor_thread_key;
mysql_pfs_key_t	srv_lock_timeout_thread_key;
mysql_pfs_key_t	srv_master_thread_key;
mysql_pfs_key_t	srv_monitor_thread_key;
mysql_pfs_key_t	srv_purge_thread_key;
mysql_pfs_key_t	srv_worker_thread_key;
#endif /* UNIV_PFS_THREAD */

#ifdef HAVE_PSI_STAGE_INTERFACE
/** Array of all InnoDB stage events for monitoring activities via
performance schema. */
static PSI_stage_info*	srv_stages[] =
{
	&srv_stage_alter_table_end,
	&srv_stage_alter_table_flush,
	&srv_stage_alter_table_insert,
	&srv_stage_alter_table_log_index,
	&srv_stage_alter_table_log_table,
	&srv_stage_alter_table_merge_sort,
	&srv_stage_alter_table_read_pk_internal_sort,
	&srv_stage_buffer_pool_load,
};
#endif /* HAVE_PSI_STAGE_INTERFACE */

/*********************************************************************//**
Check if a file can be opened in read-write mode.
@return true if it doesn't exist or can be opened in rw mode. */
static
bool
srv_file_check_mode(
/*================*/
	const char*	name)		/*!< in: filename to check */
{
	os_file_stat_t	stat;

	memset(&stat, 0x0, sizeof(stat));

	dberr_t		err = os_file_get_status(
		name, &stat, true, srv_read_only_mode);

	if (err == DB_FAIL) {
		ib::error() << "os_file_get_status() failed on '" << name
			<< "'. Can't determine file permissions.";
		return(false);

	} else if (err == DB_SUCCESS) {

		/* Note: stat.rw_perm is only valid of files */

		if (stat.type == OS_FILE_TYPE_FILE) {

			if (!stat.rw_perm) {
				const char*	mode = srv_read_only_mode
					? "read" : "read-write";
				ib::error() << name << " can't be opened in "
					<< mode << " mode.";
				return(false);
			}
		} else {
			/* Not a regular file, bail out. */
			ib::error() << "'" << name << "' not a regular file.";

			return(false);
		}
	} else {

		/* This is OK. If the file create fails on RO media, there
		is nothing we can do. */

		ut_a(err == DB_NOT_FOUND);
	}

	return(true);
}

#ifndef UNIV_HOTBACKUP
/********************************************************************//**
I/o-handler thread function.
@return OS_THREAD_DUMMY_RETURN */
extern "C"
os_thread_ret_t
DECLARE_THREAD(io_handler_thread)(
/*==============================*/
	void*	arg)	/*!< in: pointer to the number of the segment in
			the aio array */
{
	ulint	segment;

	segment = *((ulint*) arg);

#ifdef UNIV_DEBUG_THREAD_CREATION
	ib::info() << "Io handler thread " << segment << " starts, id "
		<< os_thread_pf(os_thread_get_curr_id());
#endif

#ifdef UNIV_PFS_THREAD
	/* For read only mode, we don't need ibuf and log I/O thread.
	Please see innobase_start_or_create_for_mysql() */
	ulint   start = (srv_read_only_mode) ? 0 : 2;

	if (segment < start) {
		if (segment == 0) {
			pfs_register_thread(io_ibuf_thread_key);
		} else {
			ut_ad(segment == 1);
			pfs_register_thread(io_log_thread_key);
		}
	} else if (segment >= start
		   && segment < (start + srv_n_read_io_threads)) {
			pfs_register_thread(io_read_thread_key);

	} else if (segment >= (start + srv_n_read_io_threads)
		   && segment < (start + srv_n_read_io_threads
				 + srv_n_write_io_threads)) {
		pfs_register_thread(io_write_thread_key);

	} else {
		pfs_register_thread(io_handler_thread_key);
	}
#endif /* UNIV_PFS_THREAD */

	while (srv_shutdown_state != SRV_SHUTDOWN_EXIT_THREADS
	       || buf_page_cleaner_is_active
	       || !os_aio_all_slots_free()) {
		fil_aio_wait(segment);
	}

	/* We count the number of threads in os_thread_exit(). A created
	thread should always use that to exit and not use return() to exit.
	The thread actually never comes here because it is exited in an
	os_event_wait(). */

	os_thread_exit();

	OS_THREAD_DUMMY_RETURN;
}
#endif /* !UNIV_HOTBACKUP */

#ifndef UNIV_HOTBACKUP
/*********************************************************************//**
Creates a log file.
@return DB_SUCCESS or error code */
static MY_ATTRIBUTE((nonnull, warn_unused_result))
dberr_t
create_log_file(
/*============*/
	pfs_os_file_t*	file,	/*!< out: file handle */
	const char*	name)	/*!< in: log file name */
{
	bool		ret;

	*file = os_file_create(
		innodb_log_file_key, name,
		OS_FILE_CREATE|OS_FILE_ON_ERROR_NO_EXIT, OS_FILE_NORMAL,
		OS_LOG_FILE, srv_read_only_mode, &ret);

	if (!ret) {
		ib::error() << "Cannot create " << name;
		return(DB_ERROR);
	}

	ib::info() << "Setting log file " << name << " size to "
		<< (srv_log_file_size >> (20 - UNIV_PAGE_SIZE_SHIFT))
		<< " MB";

	ret = os_file_set_size(name, *file,
			       (os_offset_t) srv_log_file_size
			       << UNIV_PAGE_SIZE_SHIFT,
			       srv_read_only_mode);
	if (!ret) {
		ib::error() << "Cannot set log file " << name << " to size "
			<< (srv_log_file_size >> (20 - UNIV_PAGE_SIZE_SHIFT))
			<< " MB";
		return(DB_ERROR);
	}

	ret = os_file_close(*file);
	ut_a(ret);

	return(DB_SUCCESS);
}

/** Initial number of the first redo log file */
#define INIT_LOG_FILE0	(SRV_N_LOG_FILES_MAX + 1)

/*********************************************************************//**
Creates all log files.
@return DB_SUCCESS or error code */
static
dberr_t
create_log_files(
/*=============*/
	char*	logfilename,	/*!< in/out: buffer for log file name */
	size_t	dirnamelen,	/*!< in: length of the directory path */
	lsn_t	lsn,		/*!< in: FIL_PAGE_FILE_FLUSH_LSN value */
	char*&	logfile0)	/*!< out: name of the first log file */
{
	dberr_t err;

	if (srv_read_only_mode) {
		ib::error() << "Cannot create log files in read-only mode";
		return(DB_READ_ONLY);
	}

	/* Remove any old log files. */
	for (unsigned i = 0; i <= INIT_LOG_FILE0; i++) {
		sprintf(logfilename + dirnamelen, "ib_logfile%u", i);

		/* Ignore errors about non-existent files or files
		that cannot be removed. The create_log_file() will
		return an error when the file exists. */
#ifdef _WIN32
		DeleteFile((LPCTSTR) logfilename);
#else
		unlink(logfilename);
#endif
		/* Crashing after deleting the first
		file should be recoverable. The buffer
		pool was clean, and we can simply create
		all log files from the scratch. */
		RECOVERY_CRASH(6);
	}

	ut_ad(!buf_pool_check_no_pending_io());

	RECOVERY_CRASH(7);

	for (unsigned i = 0; i < srv_n_log_files; i++) {
		sprintf(logfilename + dirnamelen,
			"ib_logfile%u", i ? i : INIT_LOG_FILE0);

		err = create_log_file(&files[i], logfilename);

		if (err != DB_SUCCESS) {
			return(err);
		}
	}

	RECOVERY_CRASH(8);

	/* We did not create the first log file initially as
	ib_logfile0, so that crash recovery cannot find it until it
	has been completed and renamed. */
	sprintf(logfilename + dirnamelen, "ib_logfile%u", INIT_LOG_FILE0);

	/* Disable the doublewrite buffer for log files, not required */

	fil_space_t*	log_space = fil_space_create(
		"innodb_redo_log", SRV_LOG_SPACE_FIRST_ID,
		fsp_flags_set_page_size(0, univ_page_size),
		FIL_TYPE_LOG);
	ut_a(fil_validate());
	ut_a(log_space != NULL);

	logfile0 = fil_node_create(
		logfilename, (ulint) srv_log_file_size,
		log_space, false, false);
	ut_a(logfile0);

	for (unsigned i = 1; i < srv_n_log_files; i++) {

		sprintf(logfilename + dirnamelen, "ib_logfile%u", i);

		if (!fil_node_create(logfilename,
				     (ulint) srv_log_file_size,
				     log_space, false, false)) {

			ib::error()
				<< "Cannot create file node for log file "
				<< logfilename;

			return(DB_ERROR);
		}
	}

	if (!log_group_init(0, srv_n_log_files,
			    srv_log_file_size * UNIV_PAGE_SIZE,
			    SRV_LOG_SPACE_FIRST_ID)) {
		return(DB_ERROR);
	}

	fil_open_log_and_system_tablespace_files();

	/* Create a log checkpoint. */
	log_mutex_enter();
	ut_d(recv_no_log_write = false);
	recv_reset_logs(lsn);
	log_mutex_exit();

	return(DB_SUCCESS);
}

/*********************************************************************//**
Renames the first log file. */
static
void
create_log_files_rename(
/*====================*/
	char*	logfilename,	/*!< in/out: buffer for log file name */
	size_t	dirnamelen,	/*!< in: length of the directory path */
	lsn_t	lsn,		/*!< in: FIL_PAGE_FILE_FLUSH_LSN value */
	char*	logfile0)	/*!< in/out: name of the first log file */
{
	/* If innodb_flush_method=O_DSYNC,
	we need to explicitly flush the log buffers. */
	fil_flush(SRV_LOG_SPACE_FIRST_ID);
	/* Close the log files, so that we can rename
	the first one. */
	fil_close_log_files(false);

	/* Rename the first log file, now that a log
	checkpoint has been created. */
	sprintf(logfilename + dirnamelen, "ib_logfile%u", 0);

	RECOVERY_CRASH(9);

	ib::info() << "Renaming log file " << logfile0 << " to "
		<< logfilename;

	log_mutex_enter();
	ut_ad(strlen(logfile0) == 2 + strlen(logfilename));
	bool success = os_file_rename(
		innodb_log_file_key, logfile0, logfilename);
	ut_a(success);

	RECOVERY_CRASH(10);

	/* Replace the first file with ib_logfile0. */
	strcpy(logfile0, logfilename);
	log_mutex_exit();

	fil_open_log_and_system_tablespace_files();

	ib::warn() << "New log files created, LSN=" << lsn;
}

/*********************************************************************//**
Opens a log file.
@return DB_SUCCESS or error code */
static MY_ATTRIBUTE((nonnull, warn_unused_result))
dberr_t
open_log_file(
/*==========*/
	pfs_os_file_t*	file,	/*!< out: file handle */
	const char*	name,	/*!< in: log file name */
	os_offset_t*	size)	/*!< out: file size */
{
	bool	ret;

	*file = os_file_create(innodb_log_file_key, name,
			       OS_FILE_OPEN, OS_FILE_AIO,
			       OS_LOG_FILE, srv_read_only_mode, &ret);
	if (!ret) {
		ib::error() << "Unable to open '" << name << "'";
		return(DB_ERROR);
	}

	*size = os_file_get_size(*file);

	ret = os_file_close(*file);
	ut_a(ret);
	return(DB_SUCCESS);
}

/*********************************************************************//**
Create undo tablespace.
@return DB_SUCCESS or error code */
static
dberr_t
srv_undo_tablespace_create(
/*=======================*/
	const char*	name,		/*!< in: tablespace name */
	ulint		size)		/*!< in: tablespace size in pages */
{
	pfs_os_file_t	fh;
	bool		ret;
	dberr_t		err = DB_SUCCESS;

	os_file_create_subdirs_if_needed(name);

	fh = os_file_create(
		innodb_data_file_key,
		name,
		srv_read_only_mode ? OS_FILE_OPEN : OS_FILE_CREATE,
		OS_FILE_NORMAL, OS_DATA_FILE, srv_read_only_mode, &ret);

	if (srv_read_only_mode && ret) {

		ib::info() << name << " opened in read-only mode";

	} else if (ret == FALSE) {
		if (os_file_get_last_error(false) != OS_FILE_ALREADY_EXISTS) {

			ib::error() << "Can't create UNDO tablespace "
				<< name;
		}
		err = DB_ERROR;
	} else {
		ut_a(!srv_read_only_mode);

		/* We created the data file and now write it full of zeros */

		ib::info() << "Data file " << name << " did not exist: new to"
			" be created";

		ib::info() << "Setting file " << name << " size to "
			<< (size >> (20 - UNIV_PAGE_SIZE_SHIFT)) << " MB";

		ib::info() << "Database physically writes the file full: "
			<< "wait...";

		ret = os_file_set_size(
			name, fh, size << UNIV_PAGE_SIZE_SHIFT,
			srv_read_only_mode);

		if (!ret) {
			ib::info() << "Error in creating " << name
				<< ": probably out of disk space";

			err = DB_ERROR;
		}

		os_file_close(fh);
	}

	return(err);
}
/*********************************************************************//**
Open an undo tablespace.
@return DB_SUCCESS or error code */
static
dberr_t
srv_undo_tablespace_open(
/*=====================*/
	const char*	name,		/*!< in: tablespace file name */
	ulint		space_id)	/*!< in: tablespace id */
{
	pfs_os_file_t	fh;
	bool		ret;
	ulint		flags;
	dberr_t		err	= DB_ERROR;
	char		undo_name[sizeof "innodb_undo000"];

	ut_snprintf(undo_name, sizeof(undo_name),
		   "innodb_undo%03u", static_cast<unsigned>(space_id));

	if (!srv_file_check_mode(name)) {
		ib::error() << "UNDO tablespaces must be " <<
			(srv_read_only_mode ? "writable" : "readable") << "!";

		return(DB_ERROR);
	}

	fh = os_file_create(
		innodb_data_file_key, name,
		OS_FILE_OPEN_RETRY
		| OS_FILE_ON_ERROR_NO_EXIT
		| OS_FILE_ON_ERROR_SILENT,
		OS_FILE_NORMAL,
		OS_DATA_FILE,
		srv_read_only_mode,
		&ret);

	/* If the file open was successful then load the tablespace. */

	if (ret) {
		os_offset_t	size;
		fil_space_t*	space;

		bool	atomic_write;

#if !defined(NO_FALLOCATE) && defined(UNIV_LINUX)
		if (!srv_use_doublewrite_buf) {
			atomic_write = fil_fusionio_enable_atomic_write(fh);
		} else {
			atomic_write = false;
		}
#else
		atomic_write = false;
#endif /* !NO_FALLOCATE && UNIV_LINUX */

		size = os_file_get_size(fh);
		ut_a(size != (os_offset_t) -1);

		ret = os_file_close(fh);
		ut_a(ret);

		/* Load the tablespace into InnoDB's internal
		data structures. */

		/* We set the biggest space id to the undo tablespace
		because InnoDB hasn't opened any other tablespace apart
		from the system tablespace. */

		fil_set_max_space_id_if_bigger(space_id);

		/* Set the compressed page size to 0 (non-compressed) */
		flags = fsp_flags_init(
			univ_page_size, false, false, false, false);
		space = fil_space_create(
			undo_name, space_id, flags, FIL_TYPE_TABLESPACE);

		ut_a(fil_validate());
		ut_a(space);

		os_offset_t	n_pages = size / UNIV_PAGE_SIZE;

		/* On 32-bit platforms, ulint is 32 bits and os_offset_t
		is 64 bits. It is OK to cast the n_pages to ulint because
		the unit has been scaled to pages and page number is always
		32 bits. */
		if (fil_node_create(
			name, (ulint) n_pages, space, false, atomic_write)) {

			err = DB_SUCCESS;
		}
	}

	return(err);
}

/** Check if undo tablespaces and redo log files exist before creating a
new system tablespace
@retval DB_SUCCESS  if all undo and redo logs are not found
@retval DB_ERROR    if any undo and redo logs are found */
static
dberr_t
srv_check_undo_redo_logs_exists()
{
	bool		ret;
	pfs_os_file_t	fh;
	char	name[OS_FILE_MAX_PATH];

	/* Check if any undo tablespaces exist */
	for (ulint i = 1; i <= srv_undo_tablespaces; ++i) {

		ut_snprintf(
			name, sizeof(name),
			"%s%cundo%03lu",
			srv_undo_dir, OS_PATH_SEPARATOR,
			i);

		fh = os_file_create(
			innodb_data_file_key, name,
			OS_FILE_OPEN_RETRY
			| OS_FILE_ON_ERROR_NO_EXIT
			| OS_FILE_ON_ERROR_SILENT,
			OS_FILE_NORMAL,
			OS_DATA_FILE,
			srv_read_only_mode,
			&ret);

		if (ret) {
			os_file_close(fh);
			ib::error()
				<< "undo tablespace '" << name << "' exists."
				" Creating system tablespace with existing undo"
				" tablespaces is not supported. Please delete"
				" all undo tablespaces before creating new"
				" system tablespace.";
			return(DB_ERROR);
		}
	}

	/* Check if any redo log files exist */
	char	logfilename[OS_FILE_MAX_PATH];
	size_t dirnamelen = strlen(srv_log_group_home_dir);
	memcpy(logfilename, srv_log_group_home_dir, dirnamelen);

	for (unsigned i = 0; i < srv_n_log_files; i++) {
		sprintf(logfilename + dirnamelen,
			"ib_logfile%u", i);

		fh = os_file_create(
			innodb_log_file_key, logfilename,
			OS_FILE_OPEN_RETRY
			| OS_FILE_ON_ERROR_NO_EXIT
			| OS_FILE_ON_ERROR_SILENT,
			OS_FILE_NORMAL,
			OS_LOG_FILE,
			srv_read_only_mode,
			&ret);

		if (ret) {
			os_file_close(fh);
			ib::error() << "redo log file '" << logfilename
				<< "' exists. Creating system tablespace with"
				" existing redo log files is not recommended."
				" Please delete all redo log files before"
				" creating new system tablespace.";
			return(DB_ERROR);
		}
	}

	return(DB_SUCCESS);
}

undo::undo_spaces_t	undo::Truncate::s_fix_up_spaces;

/********************************************************************
Opens the configured number of undo tablespaces.
@return DB_SUCCESS or error code */
static
dberr_t
srv_undo_tablespaces_init(
/*======================*/
	bool		create_new_db,		/*!< in: TRUE if new db being
						created */
	const ulint	n_conf_tablespaces,	/*!< in: configured undo
						tablespaces */
	ulint*		n_opened)		/*!< out: number of UNDO
						tablespaces successfully
						discovered and opened */
{
	ulint			i;
	dberr_t			err = DB_SUCCESS;
	ulint			prev_space_id = 0;
	ulint			n_undo_tablespaces;
	ulint			undo_tablespace_ids[TRX_SYS_N_RSEGS + 1];

	*n_opened = 0;

	ut_a(n_conf_tablespaces <= TRX_SYS_N_RSEGS);

	memset(undo_tablespace_ids, 0x0, sizeof(undo_tablespace_ids));

	/* Create the undo spaces only if we are creating a new
	instance. We don't allow creating of new undo tablespaces
	in an existing instance (yet).  This restriction exists because
	we check in several places for SYSTEM tablespaces to be less than
	the min of user defined tablespace ids. Once we implement saving
	the location of the undo tablespaces and their space ids this
	restriction will/should be lifted. */

	for (i = 0; create_new_db && i < n_conf_tablespaces; ++i) {
		char	name[OS_FILE_MAX_PATH];
		ulint	space_id  = i + 1;

		DBUG_EXECUTE_IF("innodb_undo_upgrade",
				space_id = i + 3;);

		ut_snprintf(
			name, sizeof(name),
			"%s%cundo%03lu",
<<<<<<< HEAD
			srv_undo_dir, OS_PATH_SEPARATOR, i + 1);
=======
			srv_undo_dir, SRV_PATH_SEPARATOR, space_id);

		if (i == 0) {
			srv_undo_space_id_start = space_id;
			prev_space_id = srv_undo_space_id_start - 1;
		}

		undo_tablespace_ids[i] = space_id;
>>>>>>> 8e35caa7

		err = srv_undo_tablespace_create(
			name, SRV_UNDO_TABLESPACE_SIZE_IN_PAGES);

		if (err != DB_SUCCESS) {
			ib::error() << "Could not create undo tablespace '"
				<< name << "'.";
			return(err);
		}
	}

	/* Get the tablespace ids of all the undo segments excluding
	the system tablespace (0). If we are creating a new instance then
	we build the undo_tablespace_ids ourselves since they don't
	already exist. */

	if (!create_new_db) {
		n_undo_tablespaces = trx_rseg_get_n_undo_tablespaces(
			undo_tablespace_ids);
<<<<<<< HEAD

		srv_undo_tablespaces_active = n_undo_tablespaces;

		/* Check if any of the UNDO tablespace needs fix-up because
		server crashed while truncate was active on UNDO tablespace.*/
		for (i = 0; i < n_undo_tablespaces; ++i) {

			undo::Truncate	undo_trunc;

			if (undo_trunc.needs_fix_up(undo_tablespace_ids[i])) {

				char	name[OS_FILE_MAX_PATH];

				ut_snprintf(name, sizeof(name),
					    "%s%cundo%03lu",
					    srv_undo_dir, OS_PATH_SEPARATOR,
					    undo_tablespace_ids[i]);

				os_file_delete(innodb_data_file_key, name);

				err = srv_undo_tablespace_create(
					name,
					SRV_UNDO_TABLESPACE_SIZE_IN_PAGES);

				if (err != DB_SUCCESS) {
					ib::error() << "Could not fix-up undo "
						" tablespace truncate '"
						<< name << "'.";
					return(err);
				}

				undo::Truncate::s_fix_up_spaces.push_back(
					undo_tablespace_ids[i]);
			}
		}
	} else {
		n_undo_tablespaces = n_conf_tablespaces;
=======
>>>>>>> 8e35caa7

		if (n_undo_tablespaces != 0) {
			srv_undo_space_id_start = undo_tablespace_ids[0];
			prev_space_id = srv_undo_space_id_start - 1;
		}

	} else {
		n_undo_tablespaces = n_conf_tablespaces;

		undo_tablespace_ids[n_conf_tablespaces] = ULINT_UNDEFINED;
	}

	/* Open all the undo tablespaces that are currently in use. If we
	fail to open any of these it is a fatal error. The tablespace ids
	should be contiguous. It is a fatal error because they are required
	for recovery and are referenced by the UNDO logs (a.k.a RBS). */

	for (i = 0; i < n_undo_tablespaces; ++i) {
		char	name[OS_FILE_MAX_PATH];

		ut_snprintf(
			name, sizeof(name),
			"%s%cundo%03lu",
			srv_undo_dir, OS_PATH_SEPARATOR,
			undo_tablespace_ids[i]);

		/* Should be no gaps in undo tablespace ids. */
		ut_a(prev_space_id + 1 == undo_tablespace_ids[i]);

		/* The system space id should not be in this array. */
		ut_a(undo_tablespace_ids[i] != 0);
		ut_a(undo_tablespace_ids[i] != ULINT_UNDEFINED);

		err = srv_undo_tablespace_open(name, undo_tablespace_ids[i]);

		if (err != DB_SUCCESS) {
			ib::error() << "Unable to open undo tablespace '"
				<< name << "'.";
			return(err);
		}

		prev_space_id = undo_tablespace_ids[i];

		++*n_opened;
	}

	/* Open any extra unused undo tablespaces. These must be contiguous.
	We stop at the first failure. These are undo tablespaces that are
	not in use and therefore not required by recovery. We only check
	that there are no gaps. */

	for (i = prev_space_id + 1; i < TRX_SYS_N_RSEGS; ++i) {
		char	name[OS_FILE_MAX_PATH];

		ut_snprintf(
			name, sizeof(name),
			"%s%cundo%03lu", srv_undo_dir, OS_PATH_SEPARATOR, i);

		/* Undo space ids start from 1. */
		err = srv_undo_tablespace_open(name, i);

		if (err != DB_SUCCESS) {
			break;
		}

		/** Note the first undo tablespace id in case of
		no active undo tablespace. */
		if (n_undo_tablespaces == 0) {
			srv_undo_space_id_start = i;
		}

		++n_undo_tablespaces;

		++*n_opened;
	}

	/** Explictly specify the srv_undo_space_id_start
	as zero when there are no undo tablespaces. */
	if (n_undo_tablespaces == 0) {
		srv_undo_space_id_start = 0;
	}

	/* If the user says that there are fewer than what we find we
	tolerate that discrepancy but not the inverse. Because there could
	be unused undo tablespaces for future use. */

	if (n_conf_tablespaces > n_undo_tablespaces) {
		ib::error() << "Expected to open " << n_conf_tablespaces
			<< " undo tablespaces but was able to find only "
			<< n_undo_tablespaces << " undo tablespaces. Set the"
			" innodb_undo_tablespaces parameter to the correct"
			" value and retry. Suggested value is "
			<< n_undo_tablespaces;

		return(err != DB_SUCCESS ? err : DB_ERROR);

	} else  if (n_undo_tablespaces > 0) {

		ib::info() << "Opened " << n_undo_tablespaces
			<< " undo tablespaces";

		ib::info() << srv_undo_tablespaces_active << " undo tablespaces"
			<< " made active";

		if (n_conf_tablespaces == 0) {
			ib::warn() << "Will use system tablespace for all newly"
				<< " created rollback-segment as"
				<< " innodb_undo_tablespaces=0";
		}
	}

	if (create_new_db) {
		mtr_t	mtr;

		mtr_start(&mtr);

		/* The undo log tablespace */
		for (i = 0; i < n_undo_tablespaces; ++i) {

			fsp_header_init(
				undo_tablespace_ids[i],
				SRV_UNDO_TABLESPACE_SIZE_IN_PAGES, &mtr);
		}

		mtr_commit(&mtr);
	}

	if (!undo::Truncate::s_fix_up_spaces.empty()) {

		/* Step-1: Initialize the tablespace header and rsegs header. */
		mtr_t		mtr;
		trx_sysf_t*	sys_header;

		mtr_start(&mtr);
		/* Turn off REDO logging. We are in server start mode and fixing
		UNDO tablespace even before REDO log is read. Let's say we
		do REDO logging here then this REDO log record will be applied
		as part of the current recovery process. We surely don't need
		that as this is fix-up action parallel to REDO logging. */
		mtr_set_log_mode(&mtr, MTR_LOG_NO_REDO);
		sys_header = trx_sysf_get(&mtr);

		for (undo::undo_spaces_t::const_iterator it
			     = undo::Truncate::s_fix_up_spaces.begin();
		     it != undo::Truncate::s_fix_up_spaces.end();
		     ++it) {

			undo::Truncate::add_space_to_trunc_list(*it);

			fsp_header_init(
				*it, SRV_UNDO_TABLESPACE_SIZE_IN_PAGES, &mtr);

			mtr_x_lock(fil_space_get_latch(*it, NULL), &mtr);

			for (ulint i = 0; i < TRX_SYS_N_RSEGS; i++) {

				ulint	space_id = trx_sysf_rseg_get_space(
						sys_header, i, &mtr);

				if (space_id == *it) {
					trx_rseg_header_create(
						*it, univ_page_size, ULINT_MAX,
						i, &mtr);
				}
			}

			undo::Truncate::clear_trunc_list();
		}
		mtr_commit(&mtr);

		/* Step-2: Flush the dirty pages from the buffer pool. */
		for (undo::undo_spaces_t::const_iterator it
			     = undo::Truncate::s_fix_up_spaces.begin();
		     it != undo::Truncate::s_fix_up_spaces.end();
		     ++it) {

			buf_LRU_flush_or_remove_pages(
				TRX_SYS_SPACE, BUF_REMOVE_FLUSH_WRITE, NULL);

			buf_LRU_flush_or_remove_pages(
				*it, BUF_REMOVE_FLUSH_WRITE, NULL);

			/* Remove the truncate redo log file. */
			undo::Truncate	undo_trunc;
			undo_trunc.done_logging(*it);
		}
	}

	return(DB_SUCCESS);
}

/********************************************************************
Wait for the purge thread(s) to start up. */
static
void
srv_start_wait_for_purge_to_start()
/*===============================*/
{
	/* Wait for the purge coordinator and master thread to startup. */

	purge_state_t	state = trx_purge_state();

	ut_a(state != PURGE_STATE_DISABLED);

	while (srv_shutdown_state == SRV_SHUTDOWN_NONE
	       && srv_force_recovery < SRV_FORCE_NO_BACKGROUND
	       && state == PURGE_STATE_INIT) {

		switch (state = trx_purge_state()) {
		case PURGE_STATE_RUN:
		case PURGE_STATE_STOP:
			break;

		case PURGE_STATE_INIT:
			ib::info() << "Waiting for purge to start";

			os_thread_sleep(50000);
			break;

		case PURGE_STATE_EXIT:
		case PURGE_STATE_DISABLED:
			ut_error;
		}
	}
}

/** Create the temporary file tablespace.
@param[in]	create_new_db	whether we are creating a new database
@param[in,out]	tmp_space	Shared Temporary SysTablespace
@return DB_SUCCESS or error code. */
static
dberr_t
srv_open_tmp_tablespace(
	bool		create_new_db,
	SysTablespace*	tmp_space)
{
	ulint	sum_of_new_sizes;

	/* Will try to remove if there is existing file left-over by last
	unclean shutdown */
	tmp_space->set_sanity_check_status(true);
	tmp_space->delete_files();
	tmp_space->set_ignore_read_only(true);

	ib::info() << "Creating shared tablespace for temporary tables";

	bool	create_new_temp_space;
	ulint	temp_space_id = ULINT_UNDEFINED;

	dict_hdr_get_new_id(NULL, NULL, &temp_space_id, NULL, true);

	tmp_space->set_space_id(temp_space_id);

	RECOVERY_CRASH(100);

	dberr_t	err = tmp_space->check_file_spec(
			&create_new_temp_space, 12 * 1024 * 1024);

	if (err == DB_FAIL) {

		ib::error() << "The " << tmp_space->name()
			<< " data file must be writable!";

		err = DB_ERROR;

	} else if (err != DB_SUCCESS) {
		ib::error() << "Could not create the shared "
			<< tmp_space->name() << ".";

	} else if ((err = tmp_space->open_or_create(
			    true, create_new_db, &sum_of_new_sizes, NULL))
		   != DB_SUCCESS) {

		ib::error() << "Unable to create the shared "
			<< tmp_space->name();

	} else {

		mtr_t	mtr;
		ulint	size = tmp_space->get_sum_of_sizes();

		ut_a(temp_space_id != ULINT_UNDEFINED);
		ut_a(tmp_space->space_id() == temp_space_id);

		/* Open this shared temp tablespace in the fil_system so that
		it stays open until shutdown. */
		if (fil_space_open(tmp_space->name())) {

			/* Initialize the header page */
			mtr_start(&mtr);
			mtr_set_log_mode(&mtr, MTR_LOG_NO_REDO);

			fsp_header_init(tmp_space->space_id(), size, &mtr);

			mtr_commit(&mtr);
		} else {
			/* This file was just opened in the code above! */
			ib::error() << "The " << tmp_space->name()
				<< " data file cannot be re-opened"
				" after check_file_spec() succeeded!";

			err = DB_ERROR;
		}
	}

	return(err);
}

/****************************************************************//**
Set state to indicate start of particular group of threads in InnoDB. */
UNIV_INLINE
void
srv_start_state_set(
/*================*/
	srv_start_state_t state)	/*!< in: indicate current state of
					thread startup */
{
	srv_start_state |= state;
}

/****************************************************************//**
Check if following group of threads is started.
@return true if started */
UNIV_INLINE
bool
srv_start_state_is_set(
/*===================*/
	srv_start_state_t state)	/*!< in: state to check for */
{
	return(srv_start_state & state);
}

/**
Shutdown all background threads created by InnoDB. */
void
srv_shutdown_all_bg_threads()
{
	ulint	i;

	srv_shutdown_state = SRV_SHUTDOWN_EXIT_THREADS;

	if (!srv_start_state) {
		return;
	}

	/* All threads end up waiting for certain events. Put those events
	to the signaled state. Then the threads will exit themselves after
	os_event_wait(). */
	for (i = 0; i < 1000; i++) {
		/* NOTE: IF YOU CREATE THREADS IN INNODB, YOU MUST EXIT THEM
		HERE OR EARLIER */

		if (!srv_read_only_mode) {

			if (srv_start_state_is_set(SRV_START_STATE_LOCK_SYS)) {
				/* a. Let the lock timeout thread exit */
				os_event_set(lock_sys->timeout_event);
			}

			/* b. srv error monitor thread exits automatically,
			no need to do anything here */

			if (srv_start_state_is_set(SRV_START_STATE_MASTER)) {
				/* c. We wake the master thread so that
				it exits */
				srv_wake_master_thread();
			}

			if (srv_start_state_is_set(SRV_START_STATE_PURGE)) {
				/* d. Wakeup purge threads. */
				srv_purge_wakeup();
			}
		}

		if (srv_start_state_is_set(SRV_START_STATE_IO)) {
			/* e. Exit the i/o threads */
			if (!srv_read_only_mode) {
				if (recv_sys->flush_start != NULL) {
					os_event_set(recv_sys->flush_start);
				}
				if (recv_sys->flush_end != NULL) {
					os_event_set(recv_sys->flush_end);
				}
			}

			os_event_set(buf_flush_event);

			if (!buf_page_cleaner_is_active
			    && os_aio_all_slots_free()) {
				os_aio_wake_all_threads_at_shutdown();
			}
		}

		/* f. dict_stats_thread is signaled from
		logs_empty_and_mark_files_at_shutdown() and should have
		already quit or is quitting right now. */

		bool	active = os_thread_active();

		os_thread_sleep(100000);

		if (!active) {
			break;
		}
	}

	if (i == 1000) {
		ib::warn() << os_thread_count << " threads created by InnoDB"
			" had not exited at shutdown!";
#ifdef UNIV_DEBUG
		os_aio_print_pending_io(stderr);
		ut_ad(0);
#endif /* UNIV_DEBUG */
	} else {
		/* Reset the start state. */
		srv_start_state = SRV_START_STATE_NONE;
	}
}

#ifdef UNIV_DEBUG
# define srv_init_abort(_db_err)	\
	srv_init_abort_low(create_new_db, __FILE__, __LINE__, _db_err)
#else
# define srv_init_abort(_db_err)	\
	srv_init_abort_low(create_new_db, _db_err)
#endif /* UNIV_DEBUG */

/** Innobase start-up aborted. Perform cleanup actions.
@param[in]	create_new_db	TRUE if new db is  being created
@param[in]	file		File name
@param[in]	line		Line number
@param[in]	err		Reason for aborting InnoDB startup
@return DB_SUCCESS or error code. */
static
dberr_t
srv_init_abort_low(
	bool		create_new_db,
#ifdef UNIV_DEBUG
	const char*	file,
	ulint		line,
#endif /* UNIV_DEBUG */
	dberr_t		err)
{
	if (create_new_db) {
		ib::error() << "InnoDB Database creation was aborted"
#ifdef UNIV_DEBUG
			" at " << innobase_basename(file) << "[" << line << "]"
#endif /* UNIV_DEBUG */
			" with error " << ut_strerr(err) << ". You may need"
			" to delete the ibdata1 file before trying to start"
			" up again.";
	} else {
		ib::error() << "Plugin initialization aborted"
#ifdef UNIV_DEBUG
			" at " << innobase_basename(file) << "[" << line << "]"
#endif /* UNIV_DEBUG */
			" with error " << ut_strerr(err);
	}

	srv_shutdown_all_bg_threads();
	return(err);
}

/** Prepare to delete the redo log files. Flush the dirty pages from all the
buffer pools.  Flush the redo log buffer to the redo log file.
@param[in]	n_files		number of old redo log files
@return lsn upto which data pages have been flushed. */
static
lsn_t
srv_prepare_to_delete_redo_log_files(
	ulint	n_files)
{
	lsn_t	flushed_lsn;
	ulint	pending_io = 0;
	ulint	count = 0;

	do {
		/* Clean the buffer pool. */
		buf_flush_sync_all_buf_pools();

		RECOVERY_CRASH(1);

		log_mutex_enter();

		fil_names_clear(log_sys->lsn, false);

		flushed_lsn = log_sys->lsn;

		{
			ib::warn	warning;
			if (srv_log_file_size == 0) {
				warning << "Upgrading redo log: ";
			} else {
				warning << "Resizing redo log from "
					<< n_files << "*"
					<< srv_log_file_size << " to ";
			}
			warning << srv_n_log_files << "*"
				<< srv_log_file_size_requested
				<< " pages, LSN=" << flushed_lsn;
		}

		/* Flush the old log files. */
		log_mutex_exit();

		log_write_up_to(flushed_lsn, true);

		/* If innodb_flush_method=O_DSYNC,
		we need to explicitly flush the log buffers. */
		fil_flush(SRV_LOG_SPACE_FIRST_ID);

		ut_ad(flushed_lsn == log_get_lsn());

		/* Check if the buffer pools are clean.  If not
		retry till it is clean. */
		pending_io = buf_pool_check_no_pending_io();

		if (pending_io > 0) {
			count++;
			/* Print a message every 60 seconds if we
			are waiting to clean the buffer pools */
			if (srv_print_verbose_log && count > 600) {
				ib::info() << "Waiting for "
					<< pending_io << " buffer "
					<< "page I/Os to complete";
				count = 0;
			}
		}
		os_thread_sleep(100000);

	} while (buf_pool_check_no_pending_io());

	return(flushed_lsn);
}

/********************************************************************
Starts InnoDB and creates a new database if database files
are not found and the user wants.
@return DB_SUCCESS or error code */
dberr_t
innobase_start_or_create_for_mysql(void)
/*====================================*/
{
	bool		create_new_db = false;
	lsn_t		flushed_lsn;
	ulint		sum_of_data_file_sizes;
	ulint		tablespace_size_in_header;
	dberr_t		err;
	ulint		srv_n_log_files_found = srv_n_log_files;
	mtr_t		mtr;
	purge_pq_t*	purge_queue;
	char		logfilename[10000];
	char*		logfile0	= NULL;
	size_t		dirnamelen;
	unsigned	i = 0;

	/* Reset the start state. */
	srv_start_state = SRV_START_STATE_NONE;

	if (srv_force_recovery == SRV_FORCE_NO_LOG_REDO) {
		srv_read_only_mode = true;
	}

	high_level_read_only = srv_read_only_mode
		|| srv_force_recovery > SRV_FORCE_NO_TRX_UNDO;

	if (srv_read_only_mode) {
		ib::info() << "Started in read only mode";

		/* There is no write except to intrinsic table and so turn-off
		doublewrite mechanism completely. */
		srv_use_doublewrite_buf = FALSE;
	}

#ifdef HAVE_LZO1X
	if (lzo_init() != LZO_E_OK) {
		ib::warn() << "lzo_init() failed, support disabled";
		srv_lzo_disabled = true;
	} else {
		ib::info() << "LZO1X support available";
		srv_lzo_disabled = false;
	}
#endif /* HAVE_LZO1X */

#ifdef UNIV_LINUX
# ifdef HAVE_FALLOC_PUNCH_HOLE_AND_KEEP_SIZE
	ib::info() << "PUNCH HOLE support available";
# else
	ib::info() << "PUNCH HOLE support not available";
# endif /* HAVE_FALLOC_PUNCH_HOLE_AND_KEEP_SIZE */
#endif /* UNIV_LINUX */

	if (sizeof(ulint) != sizeof(void*)) {
		ib::error() << "Size of InnoDB's ulint is " << sizeof(ulint)
			<< ", but size of void* is " << sizeof(void*)
			<< ". The sizes should be the same so that on"
			" a 64-bit platforms you can allocate more than 4 GB"
			" of memory.";
	}

#ifdef UNIV_DEBUG
	ib::info() << "!!!!!!!! UNIV_DEBUG switched on !!!!!!!!!";
#endif

#ifdef UNIV_IBUF_DEBUG
	ib::info() << "!!!!!!!! UNIV_IBUF_DEBUG switched on !!!!!!!!!";
# ifdef UNIV_IBUF_COUNT_DEBUG
	ib::info() << "!!!!!!!! UNIV_IBUF_COUNT_DEBUG switched on !!!!!!!!!";
	ib::error() << "Crash recovery will fail with UNIV_IBUF_COUNT_DEBUG";
# endif
#endif

#ifdef UNIV_LOG_LSN_DEBUG
	ib::info() << "!!!!!!!! UNIV_LOG_LSN_DEBUG switched on !!!!!!!!!";
#endif /* UNIV_LOG_LSN_DEBUG */

#if defined(COMPILER_HINTS_ENABLED)
	ib::info() << "Compiler hints enabled.";
#endif /* defined(COMPILER_HINTS_ENABLED) */

	ib::info() << IB_ATOMICS_STARTUP_MSG;
	ib::info() << MUTEX_TYPE;
	ib::info() << IB_MEMORY_BARRIER_STARTUP_MSG;

#ifndef HAVE_MEMORY_BARRIER
#if defined __i386__ || defined __x86_64__ || defined _M_IX86 || defined _M_X64 || defined _WIN32
#else
	ib::warn() << "MySQL was built without a memory barrier capability on"
		" this architecture, which might allow a mutex/rw_lock"
		" violation under high thread concurrency. This may cause a"
		" hang.";
#endif /* IA32 or AMD64 */
#endif /* HAVE_MEMORY_BARRIER */

	ib::info() << "Compressed tables use zlib " ZLIB_VERSION
#ifdef UNIV_ZIP_DEBUG
	      " with validation"
#endif /* UNIV_ZIP_DEBUG */
	      ;
#ifdef UNIV_ZIP_COPY
	ib::info() << "and extra copying";
#endif /* UNIV_ZIP_COPY */

	/* Since InnoDB does not currently clean up all its internal data
	structures in MySQL Embedded Server Library server_end(), we
	print an error message if someone tries to start up InnoDB a
	second time during the process lifetime. */

	if (srv_start_has_been_called) {
		ib::error() << "Startup called second time"
			" during the process lifetime."
			" In the MySQL Embedded Server Library"
			" you cannot call server_init() more than"
			" once during the process lifetime.";
	}

	srv_start_has_been_called = TRUE;

	srv_is_being_started = true;

#ifdef _WIN32
	srv_use_native_aio = TRUE;

#elif defined(LINUX_NATIVE_AIO)

	if (srv_use_native_aio) {
		ib::info() << "Using Linux native AIO";
	}
#else
	/* Currently native AIO is supported only on windows and linux
	and that also when the support is compiled in. In all other
	cases, we ignore the setting of innodb_use_native_aio. */
	srv_use_native_aio = FALSE;
#endif /* _WIN32 */

	/* Register performance schema stages before any real work has been
	started which may need to be instrumented. */
	mysql_stage_register("innodb", srv_stages, UT_ARR_SIZE(srv_stages));

	if (srv_file_flush_method_str == NULL) {
		/* These are the default options */
#ifndef _WIN32
		srv_unix_file_flush_method = SRV_UNIX_FSYNC;
	} else if (0 == ut_strcmp(srv_file_flush_method_str, "fsync")) {
		srv_unix_file_flush_method = SRV_UNIX_FSYNC;

	} else if (0 == ut_strcmp(srv_file_flush_method_str, "O_DSYNC")) {
		srv_unix_file_flush_method = SRV_UNIX_O_DSYNC;

	} else if (0 == ut_strcmp(srv_file_flush_method_str, "O_DIRECT")) {
		srv_unix_file_flush_method = SRV_UNIX_O_DIRECT;

	} else if (0 == ut_strcmp(srv_file_flush_method_str, "O_DIRECT_NO_FSYNC")) {
		srv_unix_file_flush_method = SRV_UNIX_O_DIRECT_NO_FSYNC;

	} else if (0 == ut_strcmp(srv_file_flush_method_str, "littlesync")) {
		srv_unix_file_flush_method = SRV_UNIX_LITTLESYNC;

	} else if (0 == ut_strcmp(srv_file_flush_method_str, "nosync")) {
		srv_unix_file_flush_method = SRV_UNIX_NOSYNC;
#else
		srv_win_file_flush_method = SRV_WIN_IO_UNBUFFERED;
	} else if (0 == ut_strcmp(srv_file_flush_method_str, "normal")) {
		srv_win_file_flush_method = SRV_WIN_IO_NORMAL;
		srv_use_native_aio = FALSE;

	} else if (0 == ut_strcmp(srv_file_flush_method_str, "unbuffered")) {
		srv_win_file_flush_method = SRV_WIN_IO_UNBUFFERED;
		srv_use_native_aio = FALSE;

	} else if (0 == ut_strcmp(srv_file_flush_method_str,
				  "async_unbuffered")) {
		srv_win_file_flush_method = SRV_WIN_IO_UNBUFFERED;
#endif /* _WIN32 */
	} else {
		ib::error() << "Unrecognized value "
			<< srv_file_flush_method_str
			<< " for innodb_flush_method";
		return(srv_init_abort(DB_ERROR));
	}

	/* Note that the call srv_boot() also changes the values of
	some variables to the units used by InnoDB internally */

	/* Set the maximum number of threads which can wait for a semaphore
	inside InnoDB: this is the 'sync wait array' size, as well as the
	maximum number of threads that can wait in the 'srv_conc array' for
	their time to enter InnoDB. */

	srv_max_n_threads = 1   /* io_ibuf_thread */
			    + 1 /* io_log_thread */
			    + 1 /* lock_wait_timeout_thread */
			    + 1 /* srv_error_monitor_thread */
			    + 1 /* srv_monitor_thread */
			    + 1 /* srv_master_thread */
			    + 1 /* srv_purge_coordinator_thread */
			    + 1 /* buf_dump_thread */
			    + 1 /* dict_stats_thread */
			    + 1 /* fts_optimize_thread */
			    + 1 /* recv_writer_thread */
			    + 1 /* trx_rollback_or_clean_all_recovered */
			    + 128 /* added as margin, for use of
				  InnoDB Memcached etc. */
			    + max_connections
			    + srv_n_read_io_threads
			    + srv_n_write_io_threads
			    + srv_n_purge_threads
			    + srv_n_page_cleaners
			    /* FTS Parallel Sort */
			    + fts_sort_pll_degree * FTS_NUM_AUX_INDEX
			      * max_connections;

	if (srv_buf_pool_size >= BUF_POOL_SIZE_THRESHOLD) {

		if (srv_buf_pool_instances == srv_buf_pool_instances_default) {
#if defined(_WIN32) && !defined(_WIN64)
			/* Do not allocate too large of a buffer pool on
			Windows 32-bit systems, which can have trouble
			allocating larger single contiguous memory blocks. */
			srv_buf_pool_instances = ut_min(
				static_cast<ulong>(MAX_BUFFER_POOLS),
				static_cast<ulong>(srv_buf_pool_size
						   / (128 * 1024 * 1024)));
#else /* defined(_WIN32) && !defined(_WIN64) */
			/* Default to 8 instances when size > 1GB. */
			srv_buf_pool_instances = 8;
#endif /* defined(_WIN32) && !defined(_WIN64) */
		}
	} else {
		/* If buffer pool is less than 1 GiB, assume fewer
		threads. Also use only one buffer pool instance. */
		if (srv_buf_pool_instances != srv_buf_pool_instances_default
		    && srv_buf_pool_instances != 1) {
			/* We can't distinguish whether the user has explicitly
			started mysqld with --innodb-buffer-pool-instances=0,
			(srv_buf_pool_instances_default is 0) or has not
			specified that option at all. Thus we have the
			limitation that if the user started with =0, we
			will not emit a warning here, but we should actually
			do so. */
			ib::info()
				<< "Adjusting innodb_buffer_pool_instances"
				" from " << srv_buf_pool_instances << " to 1"
				" since innodb_buffer_pool_size is less than "
				<< BUF_POOL_SIZE_THRESHOLD / (1024 * 1024)
				<< " MiB";
		}

		srv_buf_pool_instances = 1;
	}

	if (srv_buf_pool_chunk_unit * srv_buf_pool_instances
	    > srv_buf_pool_size) {
		/* Size unit of buffer pool is larger than srv_buf_pool_size.
		adjust srv_buf_pool_chunk_unit for srv_buf_pool_size. */
		srv_buf_pool_chunk_unit
			= static_cast<ulong>(srv_buf_pool_size)
			  / srv_buf_pool_instances;
		if (srv_buf_pool_size % srv_buf_pool_instances != 0) {
			++srv_buf_pool_chunk_unit;
		}
	}

	srv_buf_pool_size = buf_pool_size_align(srv_buf_pool_size);

	if (srv_n_page_cleaners > srv_buf_pool_instances) {
		/* limit of page_cleaner parallelizability
		is number of buffer pool instances. */
		srv_n_page_cleaners = srv_buf_pool_instances;
	}

	srv_boot();

	ib::info() << (ut_crc32_sse2_enabled ? "Using" : "Not using")
		<< " CPU crc32 instructions";

	if (!srv_read_only_mode) {

		mutex_create(LATCH_ID_SRV_MONITOR_FILE,
			     &srv_monitor_file_mutex);

		if (srv_innodb_status) {

			srv_monitor_file_name = static_cast<char*>(
				ut_malloc_nokey(
					strlen(fil_path_to_mysql_datadir)
					+ 20 + sizeof "/innodb_status."));

			sprintf(srv_monitor_file_name,
				"%s/innodb_status." ULINTPF,
				fil_path_to_mysql_datadir,
				os_proc_get_number());

			srv_monitor_file = fopen(srv_monitor_file_name, "w+");

			if (!srv_monitor_file) {
				ib::error() << "Unable to create "
					<< srv_monitor_file_name << ": "
					<< strerror(errno);
				return(srv_init_abort(DB_ERROR));
			}
		} else {

			srv_monitor_file_name = NULL;
			srv_monitor_file = os_file_create_tmpfile(NULL);

			if (!srv_monitor_file) {
				return(srv_init_abort(DB_ERROR));
			}
		}

		mutex_create(LATCH_ID_SRV_DICT_TMPFILE,
			     &srv_dict_tmpfile_mutex);

		srv_dict_tmpfile = os_file_create_tmpfile(NULL);

		if (!srv_dict_tmpfile) {
			return(srv_init_abort(DB_ERROR));
		}

		mutex_create(LATCH_ID_SRV_MISC_TMPFILE,
			     &srv_misc_tmpfile_mutex);

		srv_misc_tmpfile = os_file_create_tmpfile(NULL);

		if (!srv_misc_tmpfile) {
			return(srv_init_abort(DB_ERROR));
		}
	}

	srv_n_file_io_threads = srv_n_read_io_threads;

	srv_n_file_io_threads += srv_n_write_io_threads;

	if (!srv_read_only_mode) {
		/* Add the log and ibuf IO threads. */
		srv_n_file_io_threads += 2;
	} else {
		ib::info() << "Disabling background log and ibuf IO write"
			<< " threads.";
	}

	ut_a(srv_n_file_io_threads <= SRV_MAX_N_IO_THREADS);

	if (!os_aio_init(srv_n_read_io_threads,
			 srv_n_write_io_threads,
			 SRV_MAX_N_PENDING_SYNC_IOS)) {

		ib::error() << "Cannot initialize AIO sub-system";

		return(srv_init_abort(DB_ERROR));
	}

	fil_init(srv_file_per_table ? 50000 : 5000, srv_max_n_open_files);

	double	size;
	char	unit;

	if (srv_buf_pool_size >= 1024 * 1024 * 1024) {
		size = ((double) srv_buf_pool_size) / (1024 * 1024 * 1024);
		unit = 'G';
	} else {
		size = ((double) srv_buf_pool_size) / (1024 * 1024);
		unit = 'M';
	}

	double	chunk_size;
	char	chunk_unit;

	if (srv_buf_pool_chunk_unit >= 1024 * 1024 * 1024) {
		chunk_size = srv_buf_pool_chunk_unit / 1024.0 / 1024 / 1024;
		chunk_unit = 'G';
	} else {
		chunk_size = srv_buf_pool_chunk_unit / 1024.0 / 1024;
		chunk_unit = 'M';
	}

	ib::info() << "Initializing buffer pool, total size = "
		<< size << unit << ", instances = " << srv_buf_pool_instances
		<< ", chunk size = " << chunk_size << chunk_unit;

	err = buf_pool_init(srv_buf_pool_size, srv_buf_pool_instances);

	if (err != DB_SUCCESS) {
		ib::error() << "Cannot allocate memory for the buffer pool";

		return(srv_init_abort(DB_ERROR));
	}

	ib::info() << "Completed initialization of buffer pool";

#ifdef UNIV_DEBUG
	/* We have observed deadlocks with a 5MB buffer pool but
	the actual lower limit could very well be a little higher. */

	if (srv_buf_pool_size <= 5 * 1024 * 1024) {

		ib::info() << "Small buffer pool size ("
			<< srv_buf_pool_size / 1024 / 1024
			<< "M), the flst_validate() debug function can cause a"
			<< " deadlock if the buffer pool fills up.";
	}
#endif /* UNIV_DEBUG */

	fsp_init();
	log_init();

	recv_sys_create();
	recv_sys_init(buf_pool_get_curr_size());
	lock_sys_create(srv_lock_table_size);
	srv_start_state_set(SRV_START_STATE_LOCK_SYS);

	/* Create i/o-handler threads: */

	for (ulint t = 0; t < srv_n_file_io_threads; ++t) {

		n[t] = t;

		os_thread_create(io_handler_thread, n + t, thread_ids + t);
	}

	/* Even in read-only mode there could be flush job generated by
	intrinsic table operations. */
	buf_flush_page_cleaner_init();

	os_thread_create(buf_flush_page_cleaner_coordinator,
			 NULL, NULL);

	for (i = 1; i < srv_n_page_cleaners; ++i) {
		os_thread_create(buf_flush_page_cleaner_worker,
				 NULL, NULL);
	}

	/* Make sure page cleaner is active. */
	while (!buf_page_cleaner_is_active) {
		os_thread_sleep(10000);
	}

	srv_start_state_set(SRV_START_STATE_IO);

	if (srv_n_log_files * srv_log_file_size * UNIV_PAGE_SIZE
	    >= 512ULL * 1024ULL * 1024ULL * 1024ULL) {
		/* log_block_convert_lsn_to_no() limits the returned block
		number to 1G and given that OS_FILE_LOG_BLOCK_SIZE is 512
		bytes, then we have a limit of 512 GB. If that limit is to
		be raised, then log_block_convert_lsn_to_no() must be
		modified. */
		ib::error() << "Combined size of log files must be < 512 GB";

		return(srv_init_abort(DB_ERROR));
	}

	if (srv_n_log_files * srv_log_file_size >= ULINT_MAX) {
		/* fil_io() takes ulint as an argument and we are passing
		(next_offset / UNIV_PAGE_SIZE) to it in log_group_write_buf().
		So (next_offset / UNIV_PAGE_SIZE) must be less than ULINT_MAX.
		So next_offset must be < ULINT_MAX * UNIV_PAGE_SIZE. This
		means that we are limited to ULINT_MAX * UNIV_PAGE_SIZE which
		is 64 TB on 32 bit systems. */
		ib::error() << "Combined size of log files must be < "
			<< ULINT_MAX / 1073741824 * UNIV_PAGE_SIZE << " GB";

		return(srv_init_abort(DB_ERROR));
	}

	os_normalize_path(srv_data_home);

	/* Check if the data files exist or not. */
	err = srv_sys_space.check_file_spec(
		&create_new_db, MIN_EXPECTED_TABLESPACE_SIZE);

	if (err != DB_SUCCESS) {
		return(srv_init_abort(DB_ERROR));
	}

	srv_startup_is_before_trx_rollback_phase = !create_new_db;

	/* Check if undo tablespaces and redo log files exist before creating
	a new system tablespace */
	if (create_new_db) {
		err = srv_check_undo_redo_logs_exists();
		if (err != DB_SUCCESS) {
			return(srv_init_abort(DB_ERROR));
		}
		recv_sys_debug_free();
	}

	/* Open or create the data files. */
	ulint	sum_of_new_sizes;

	err = srv_sys_space.open_or_create(
		false, create_new_db, &sum_of_new_sizes, &flushed_lsn);

	switch (err) {
	case DB_SUCCESS:
		break;
	case DB_CANNOT_OPEN_FILE:
		ib::error()
			<< "Could not open or create the system tablespace. If"
			" you tried to add new data files to the system"
			" tablespace, and it failed here, you should now"
			" edit innodb_data_file_path in my.cnf back to what"
			" it was, and remove the new ibdata files InnoDB"
			" created in this failed attempt. InnoDB only wrote"
			" those files full of zeros, but did not yet use"
			" them in any way. But be careful: do not remove"
			" old data files which contain your precious data!";
		/* fall through */
	default:
		/* Other errors might come from Datafile::validate_first_page() */
		return(srv_init_abort(err));
	}

	dirnamelen = strlen(srv_log_group_home_dir);
	ut_a(dirnamelen < (sizeof logfilename) - 10 - sizeof "ib_logfile");
	memcpy(logfilename, srv_log_group_home_dir, dirnamelen);

	/* Add a path separator if needed. */
	if (dirnamelen && logfilename[dirnamelen - 1] != OS_PATH_SEPARATOR) {
		logfilename[dirnamelen++] = OS_PATH_SEPARATOR;
	}

	srv_log_file_size_requested = srv_log_file_size;

	if (create_new_db) {

		buf_flush_sync_all_buf_pools();

		flushed_lsn = log_get_lsn();

		err = create_log_files(
			logfilename, dirnamelen, flushed_lsn, logfile0);

		if (err != DB_SUCCESS) {
			return(srv_init_abort(err));
		}
	} else {
		for (i = 0; i < SRV_N_LOG_FILES_MAX; i++) {
			os_offset_t	size;
			os_file_stat_t	stat_info;

			sprintf(logfilename + dirnamelen,
				"ib_logfile%u", i);

			err = os_file_get_status(
				logfilename, &stat_info, false,
				srv_read_only_mode);

			if (err == DB_NOT_FOUND) {
				if (i == 0) {
					if (flushed_lsn
					    < static_cast<lsn_t>(1000)) {
						ib::error()
							<< "Cannot create"
							" log files because"
							" data files are"
							" corrupt or the"
							" database was not"
							" shut down cleanly"
							" after creating"
							" the data files.";
						return(srv_init_abort(
							DB_ERROR));
					}

					err = create_log_files(
						logfilename, dirnamelen,
						flushed_lsn, logfile0);

					if (err != DB_SUCCESS) {
						return(srv_init_abort(err));
					}

					create_log_files_rename(
						logfilename, dirnamelen,
						flushed_lsn, logfile0);

					/* Suppress the message about
					crash recovery. */
					flushed_lsn = log_get_lsn();
					goto files_checked;
				} else if (i < 2) {
					/* must have at least 2 log files */
					ib::error() << "Only one log file"
						" found.";
					return(srv_init_abort(err));
				}

				/* opened all files */
				break;
			}

			if (!srv_file_check_mode(logfilename)) {
				return(srv_init_abort(DB_ERROR));
			}

			err = open_log_file(&files[i], logfilename, &size);

			if (err != DB_SUCCESS) {
				return(srv_init_abort(err));
			}

			ut_a(size != (os_offset_t) -1);

			if (size & ((1 << UNIV_PAGE_SIZE_SHIFT) - 1)) {

				ib::error() << "Log file " << logfilename
					<< " size " << size << " is not a"
					" multiple of innodb_page_size";
				return(srv_init_abort(DB_ERROR));
			}

			size >>= UNIV_PAGE_SIZE_SHIFT;

			if (i == 0) {
				srv_log_file_size = size;
			} else if (size != srv_log_file_size) {

				ib::error() << "Log file " << logfilename
					<< " is of different size "
					<< (size << UNIV_PAGE_SIZE_SHIFT)
					<< " bytes than other log files "
					<< (srv_log_file_size
					    << UNIV_PAGE_SIZE_SHIFT)
					<< " bytes!";
				return(srv_init_abort(DB_ERROR));
			}
		}

		srv_n_log_files_found = i;

		/* Create the in-memory file space objects. */

		sprintf(logfilename + dirnamelen, "ib_logfile%u", 0);

		/* Disable the doublewrite buffer for log files. */
		fil_space_t*	log_space = fil_space_create(
			"innodb_redo_log",
			SRV_LOG_SPACE_FIRST_ID,
			fsp_flags_set_page_size(0, univ_page_size),
			FIL_TYPE_LOG);

		ut_a(fil_validate());
		ut_a(log_space);

		/* srv_log_file_size is measured in pages; if page size is 16KB,
		then we have a limit of 64TB on 32 bit systems */
		ut_a(srv_log_file_size <= ULINT_MAX);

		for (unsigned j = 0; j < i; j++) {
			sprintf(logfilename + dirnamelen, "ib_logfile%u", j);

			if (!fil_node_create(logfilename,
					     (ulint) srv_log_file_size,
					     log_space, false, false)) {
				return(srv_init_abort(DB_ERROR));
			}
		}

		if (!log_group_init(0, i, srv_log_file_size * UNIV_PAGE_SIZE,
				    SRV_LOG_SPACE_FIRST_ID)) {
			return(srv_init_abort(DB_ERROR));
		}
	}

files_checked:
	/* Open all log files and data files in the system
	tablespace: we keep them open until database
	shutdown */

	fil_open_log_and_system_tablespace_files();

	err = srv_undo_tablespaces_init(
		create_new_db,
		srv_undo_tablespaces,
		&srv_undo_tablespaces_open);

	/* If the force recovery is set very high then we carry on regardless
	of all errors. Basically this is fingers crossed mode. */

	if (err != DB_SUCCESS
	    && srv_force_recovery < SRV_FORCE_NO_UNDO_LOG_SCAN) {

		return(srv_init_abort(err));
	}

	/* Initialize objects used by dict stats gathering thread, which
	can also be used by recovery if it tries to drop some table */
	if (!srv_read_only_mode) {
		dict_stats_thread_init();
	}

	trx_sys_file_format_init();

	trx_sys_create();

	if (create_new_db) {

		ut_a(!srv_read_only_mode);

		mtr_start(&mtr);

		bool ret = fsp_header_init(0, sum_of_new_sizes, &mtr);

		mtr_commit(&mtr);

		if (!ret) {
			return(srv_init_abort(DB_ERROR));
		}

		/* To maintain backward compatibility we create only
		the first rollback segment before the double write buffer.
		All the remaining rollback segments will be created later,
		after the double write buffer has been created. */
		trx_sys_create_sys_pages();

		purge_queue = trx_sys_init_at_db_start();

		DBUG_EXECUTE_IF("check_no_undo",
				ut_ad(purge_queue->empty());
				);

		/* The purge system needs to create the purge view and
		therefore requires that the trx_sys is inited. */

		trx_purge_sys_create(srv_n_purge_threads, purge_queue);

		err = dict_create();

		if (err != DB_SUCCESS) {
			return(srv_init_abort(err));
		}

		buf_flush_sync_all_buf_pools();

		flushed_lsn = log_get_lsn();

		fil_write_flushed_lsn(flushed_lsn);

		create_log_files_rename(
			logfilename, dirnamelen, flushed_lsn, logfile0);

	} else {

		/* Check if we support the max format that is stamped
		on the system tablespace.
		Note:  We are NOT allowed to make any modifications to
		the TRX_SYS_PAGE_NO page before recovery  because this
		page also contains the max_trx_id etc. important system
		variables that are required for recovery.  We need to
		ensure that we return the system to a state where normal
		recovery is guaranteed to work. We do this by
		invalidating the buffer cache, this will force the
		reread of the page and restoration to its last known
		consistent state, this is REQUIRED for the recovery
		process to work. */
		err = trx_sys_file_format_max_check(
			srv_max_file_format_at_startup);

		if (err != DB_SUCCESS) {
			return(srv_init_abort(err));
		}

		/* Invalidate the buffer pool to ensure that we reread
		the page that we read above, during recovery.
		Note that this is not as heavy weight as it seems. At
		this point there will be only ONE page in the buf_LRU
		and there must be no page in the buf_flush list. */
		buf_pool_invalidate();

		/* Scan and locate truncate log files. Parsed located files
		and add table to truncate information to central vector for
		truncate fix-up action post recovery. */
		err = TruncateLogParser::scan_and_parse(srv_log_group_home_dir);
		if (err != DB_SUCCESS) {

			return(srv_init_abort(DB_ERROR));
		}

		/* We always try to do a recovery, even if the database had
		been shut down normally: this is the normal startup path */

		err = recv_recovery_from_checkpoint_start(flushed_lsn);

		recv_sys->dblwr.pages.clear();

		if (err == DB_SUCCESS) {
			/* Initialize the change buffer. */
			err = dict_boot();
		}

		if (err != DB_SUCCESS) {

			/* A tablespace was not found during recovery. The
			user must force recovery. */

			if (err == DB_TABLESPACE_NOT_FOUND) {

				srv_fatal_error();

				ut_error;
			}

			return(srv_init_abort(DB_ERROR));
		}

		purge_queue = trx_sys_init_at_db_start();

		if (srv_force_recovery < SRV_FORCE_NO_LOG_REDO) {
			/* Apply the hashed log records to the
			respective file pages, for the last batch of
			recv_group_scan_log_recs(). */

			recv_apply_hashed_log_recs(TRUE);
			DBUG_PRINT("ib_log", ("apply completed"));

			if (recv_needed_recovery) {
				trx_sys_print_mysql_binlog_offset();
			}
		}

		if (recv_sys->found_corrupt_log) {
			ib::warn()
				<< "The log file may have been corrupt and it"
				" is possible that the log scan or parsing"
				" did not proceed far enough in recovery."
				" Please run CHECK TABLE on your InnoDB tables"
				" to check that they are ok!"
				" It may be safest to recover your"
				" InnoDB database from a backup!";
		}

		/* The purge system needs to create the purge view and
		therefore requires that the trx_sys is inited. */

		trx_purge_sys_create(srv_n_purge_threads, purge_queue);

		/* recv_recovery_from_checkpoint_finish needs trx lists which
		are initialized in trx_sys_init_at_db_start(). */

		recv_recovery_from_checkpoint_finish();

		/* Fix-up truncate of tables in the system tablespace
		if server crashed while truncate was active. The non-
		system tables are done after tablespace discovery. Do
		this now because this procedure assumes that no pages
		have changed since redo recovery.  Tablespace discovery
		can do updates to pages in the system tablespace.*/
		err = truncate_t::fixup_tables_in_system_tablespace();

		if (srv_force_recovery < SRV_FORCE_NO_IBUF_MERGE) {
			/* Open or Create SYS_TABLESPACES and SYS_DATAFILES
			so that tablespace names and other metadata can be
			found. */
			srv_sys_tablespaces_open = true;
			err = dict_create_or_check_sys_tablespace();
			if (err != DB_SUCCESS) {
				return(srv_init_abort(err));
			}

			/* The following call is necessary for the insert
			buffer to work with multiple tablespaces. We must
			know the mapping between space id's and .ibd file
			names.

			In a crash recovery, we check that the info in data
			dictionary is consistent with what we already know
			about space id's from the calls to fil_ibd_load().

			In a normal startup, we create the space objects for
			every table in the InnoDB data dictionary that has
			an .ibd file.

			We also determine the maximum tablespace id used.

			The 'validate' flag indicates that when a tablespace
			is opened, we also read the header page and validate
			the contents to the data dictionary. This is time
			consuming, especially for databases with lots of ibd
			files.  So only do it after a crash and not forcing
			recovery.  Open rw transactions at this point is not
			a good reason to validate. */
			bool validate = recv_needed_recovery
				&& srv_force_recovery == 0;

			dict_check_tablespaces_and_store_max_id(validate);
		}

		/* Rotate the encryption key for recovery. It's because
		server could crash in middle of key rotation. Some tablespace
		didn't complete key rotation. Here, we will resume the
		rotation. */
		if (!srv_read_only_mode
		    && srv_force_recovery < SRV_FORCE_NO_LOG_REDO) {
			fil_encryption_rotate();
		}


		/* Fix-up truncate of table if server crashed while truncate
		was active. */
		err = truncate_t::fixup_tables_in_non_system_tablespace();

		if (err != DB_SUCCESS) {
			return(srv_init_abort(err));
		}

		if (!srv_force_recovery
		    && !recv_sys->found_corrupt_log
		    && (srv_log_file_size_requested != srv_log_file_size
			|| srv_n_log_files_found != srv_n_log_files)) {

			/* Prepare to replace the redo log files. */

			if (srv_read_only_mode) {
				ib::error() << "Cannot resize log files"
					" in read-only mode.";
				return(srv_init_abort(DB_READ_ONLY));
			}

			/* Prepare to delete the old redo log files */
			flushed_lsn = srv_prepare_to_delete_redo_log_files(i);

			/* Prohibit redo log writes from any other
			threads until creating a log checkpoint at the
			end of create_log_files(). */
			ut_d(recv_no_log_write = true);
			ut_ad(!buf_pool_check_no_pending_io());

			RECOVERY_CRASH(3);

			/* Stamp the LSN to the data files. */
			fil_write_flushed_lsn(flushed_lsn);

			RECOVERY_CRASH(4);

			/* Close and free the redo log files, so that
			we can replace them. */
			fil_close_log_files(true);

			RECOVERY_CRASH(5);

			/* Free the old log file space. */
			log_group_close_all();

			ib::warn() << "Starting to delete and rewrite log"
				" files.";

			srv_log_file_size = srv_log_file_size_requested;

			err = create_log_files(
				logfilename, dirnamelen, flushed_lsn,
				logfile0);

			if (err != DB_SUCCESS) {
				return(srv_init_abort(err));
			}

			create_log_files_rename(
				logfilename, dirnamelen, flushed_lsn,
				logfile0);
		}

		recv_recovery_rollback_active();

		/* It is possible that file_format tag has never
		been set. In this case we initialize it to minimum
		value.  Important to note that we can do it ONLY after
		we have finished the recovery process so that the
		image of TRX_SYS_PAGE_NO is not stale. */
		trx_sys_file_format_tag_init();
	}

	if (!create_new_db && sum_of_new_sizes > 0) {
		/* New data file(s) were added */
		mtr_start(&mtr);

		fsp_header_inc_size(0, sum_of_new_sizes, &mtr);

		mtr_commit(&mtr);

		/* Immediately write the log record about increased tablespace
		size to disk, so that it is durable even if mysqld would crash
		quickly */

		log_buffer_flush_to_disk();
	}

	/* Open temp-tablespace and keep it open until shutdown. */

	err = srv_open_tmp_tablespace(create_new_db, &srv_tmp_space);

	if (err != DB_SUCCESS) {
		return(srv_init_abort(err));
	}

	/* Create the doublewrite buffer to a new tablespace */
	if (buf_dblwr == NULL && !buf_dblwr_create()) {
		return(srv_init_abort(DB_ERROR));
	}

	/* Here the double write buffer has already been created and so
	any new rollback segments will be allocated after the double
	write buffer. The default segment should already exist.
	We create the new segments only if it's a new database or
	the database was shutdown cleanly. */

	/* Note: When creating the extra rollback segments during an upgrade
	we violate the latching order, even if the change buffer is empty.
	We make an exception in sync0sync.cc and check srv_is_being_started
	for that violation. It cannot create a deadlock because we are still
	running in single threaded mode essentially. Only the IO threads
	should be running at this stage. */

	ut_a(srv_undo_logs > 0);
	ut_a(srv_undo_logs <= TRX_SYS_N_RSEGS);

	/* The number of rsegs that exist in InnoDB is given by status
	variable srv_available_undo_logs. The number of rsegs to use can
	be set using the dynamic global variable srv_undo_logs. */

	srv_available_undo_logs = trx_sys_create_rsegs(
		srv_undo_tablespaces, srv_undo_logs, srv_tmp_undo_logs);

	if (srv_available_undo_logs == ULINT_UNDEFINED) {
		/* Can only happen if server is read only. */
		ut_a(srv_read_only_mode);
		srv_undo_logs = ULONG_UNDEFINED;
	} else if (srv_available_undo_logs < srv_undo_logs
		   && !srv_force_recovery && !recv_needed_recovery) {
		ib::error() << "System or UNDO tablespace is running of out"
			    << " of space";
		/* Should due to out of file space. */
		return(srv_init_abort(DB_ERROR));
	}

	srv_startup_is_before_trx_rollback_phase = false;

	if (!srv_read_only_mode) {
		/* Create the thread which watches the timeouts
		for lock waits */
		os_thread_create(
			lock_wait_timeout_thread,
			NULL, thread_ids + 2 + SRV_MAX_N_IO_THREADS);

		/* Create the thread which warns of long semaphore waits */
		os_thread_create(
			srv_error_monitor_thread,
			NULL, thread_ids + 3 + SRV_MAX_N_IO_THREADS);

		/* Create the thread which prints InnoDB monitor info */
		os_thread_create(
			srv_monitor_thread,
			NULL, thread_ids + 4 + SRV_MAX_N_IO_THREADS);

		srv_start_state_set(SRV_START_STATE_MONITOR);
	}

	/* Create the SYS_FOREIGN and SYS_FOREIGN_COLS system tables */
	err = dict_create_or_check_foreign_constraint_tables();
	if (err != DB_SUCCESS) {
		return(srv_init_abort(err));
	}

	/* Create the SYS_TABLESPACES system table */
	err = dict_create_or_check_sys_tablespace();
	if (err != DB_SUCCESS) {
		return(srv_init_abort(err));
	}
	srv_sys_tablespaces_open = true;

	/* Create the SYS_VIRTUAL system table */
	err = dict_create_or_check_sys_virtual();
	if (err != DB_SUCCESS) {
		return(srv_init_abort(err));
	}

	srv_is_being_started = false;

	ut_a(trx_purge_state() == PURGE_STATE_INIT);

	/* Create the master thread which does purge and other utility
	operations */

	if (!srv_read_only_mode) {

		os_thread_create(
			srv_master_thread,
			NULL, thread_ids + (1 + SRV_MAX_N_IO_THREADS));

		srv_start_state_set(SRV_START_STATE_MASTER);
	}

	if (!srv_read_only_mode
	    && srv_force_recovery < SRV_FORCE_NO_BACKGROUND) {

		os_thread_create(
			srv_purge_coordinator_thread,
			NULL, thread_ids + 5 + SRV_MAX_N_IO_THREADS);

		ut_a(UT_ARR_SIZE(thread_ids)
		     > 5 + srv_n_purge_threads + SRV_MAX_N_IO_THREADS);

		/* We've already created the purge coordinator thread above. */
		for (i = 1; i < srv_n_purge_threads; ++i) {
			os_thread_create(
				srv_worker_thread, NULL,
				thread_ids + 5 + i + SRV_MAX_N_IO_THREADS);
		}

		srv_start_wait_for_purge_to_start();

		srv_start_state_set(SRV_START_STATE_PURGE);
	} else {
		purge_sys->state = PURGE_STATE_DISABLED;
	}

	/* wake main loop of page cleaner up */
	os_event_set(buf_flush_event);

	sum_of_data_file_sizes = srv_sys_space.get_sum_of_sizes();
	ut_a(sum_of_new_sizes != ULINT_UNDEFINED);

	tablespace_size_in_header = fsp_header_get_tablespace_size();

	if (!srv_read_only_mode
	    && !srv_sys_space.can_auto_extend_last_file()
	    && sum_of_data_file_sizes != tablespace_size_in_header) {

		ib::error() << "Tablespace size stored in header is "
			<< tablespace_size_in_header << " pages, but the sum"
			" of data file sizes is " << sum_of_data_file_sizes
			<< " pages";

		if (srv_force_recovery == 0
		    && sum_of_data_file_sizes < tablespace_size_in_header) {
			/* This is a fatal error, the tail of a tablespace is
			missing */

			ib::error()
				<< "Cannot start InnoDB."
				" The tail of the system tablespace is"
				" missing. Have you edited"
				" innodb_data_file_path in my.cnf in an"
				" inappropriate way, removing"
				" ibdata files from there?"
				" You can set innodb_force_recovery=1"
				" in my.cnf to force"
				" a startup if you are trying"
				" to recover a badly corrupt database.";

			return(srv_init_abort(DB_ERROR));
		}
	}

	if (!srv_read_only_mode
	    && srv_sys_space.can_auto_extend_last_file()
	    && sum_of_data_file_sizes < tablespace_size_in_header) {

		ib::error() << "Tablespace size stored in header is "
			<< tablespace_size_in_header << " pages, but the sum"
			" of data file sizes is only "
			<< sum_of_data_file_sizes << " pages";

		if (srv_force_recovery == 0) {

			ib::error()
				<< "Cannot start InnoDB. The tail of"
				" the system tablespace is"
				" missing. Have you edited"
				" innodb_data_file_path in my.cnf in an"
				" InnoDB: inappropriate way, removing"
				" ibdata files from there?"
				" You can set innodb_force_recovery=1"
				" in my.cnf to force"
				" InnoDB: a startup if you are trying to"
				" recover a badly corrupt database.";

			return(srv_init_abort(DB_ERROR));
		}
	}

	if (srv_print_verbose_log) {
		ib::info() << INNODB_VERSION_STR
			<< " started; log sequence number "
			<< srv_start_lsn;
	}

	if (srv_force_recovery > 0) {
		ib::info() << "!!! innodb_force_recovery is set to "
			<< srv_force_recovery << " !!!";
	}

	if (srv_force_recovery == 0) {
		/* In the insert buffer we may have even bigger tablespace
		id's, because we may have dropped those tablespaces, but
		insert buffer merge has not had time to clean the records from
		the ibuf tree. */

		ibuf_update_max_tablespace_id();
	}

	if (!srv_read_only_mode) {
		if (create_new_db) {
			srv_buffer_pool_load_at_startup = FALSE;
		}

		/* Create the buffer pool dump/load thread */
		os_thread_create(buf_dump_thread, NULL, NULL);

		/* Create the dict stats gathering thread */
		os_thread_create(dict_stats_thread, NULL, NULL);

		/* Create the thread that will optimize the FTS sub-system. */
		fts_optimize_init();

		srv_start_state_set(SRV_START_STATE_STAT);
	}

	/* Create the buffer pool resize thread */
	os_thread_create(buf_resize_thread, NULL, NULL);

	srv_was_started = TRUE;
	return(DB_SUCCESS);
}

#if 0
/********************************************************************
Sync all FTS cache before shutdown */
static
void
srv_fts_close(void)
/*===============*/
{
	dict_table_t*	table;

	for (table = UT_LIST_GET_FIRST(dict_sys->table_LRU);
	     table; table = UT_LIST_GET_NEXT(table_LRU, table)) {
		fts_t*          fts = table->fts;

		if (fts != NULL) {
			fts_sync_table(table);
		}
	}

	for (table = UT_LIST_GET_FIRST(dict_sys->table_non_LRU);
	     table; table = UT_LIST_GET_NEXT(table_LRU, table)) {
		fts_t*          fts = table->fts;

		if (fts != NULL) {
			fts_sync_table(table);
		}
	}
}
#endif

/****************************************************************//**
Shuts down the InnoDB database.
@return DB_SUCCESS or error code */
dberr_t
innobase_shutdown_for_mysql(void)
/*=============================*/
{
	if (!srv_was_started) {
		if (srv_is_being_started) {
			ib::warn() << "Shutting down an improperly started,"
				" or created database!";
		}

		return(DB_SUCCESS);
	}

	if (!srv_read_only_mode) {
		fts_optimize_shutdown();
		dict_stats_shutdown();
	}

	/* 1. Flush the buffer pool to disk, write the current lsn to
	the tablespace header(s), and copy all log data to archive.
	The step 1 is the real InnoDB shutdown. The remaining steps 2 - ...
	just free data structures after the shutdown. */

	logs_empty_and_mark_files_at_shutdown();

	if (srv_conc_get_active_threads() != 0) {
		ib::warn() << "Query counter shows "
			<< srv_conc_get_active_threads() << " queries still"
			" inside InnoDB at shutdown";
	}

	/* 2. Make all threads created by InnoDB to exit */
	srv_shutdown_all_bg_threads();


	if (srv_monitor_file) {
		fclose(srv_monitor_file);
		srv_monitor_file = 0;
		if (srv_monitor_file_name) {
			unlink(srv_monitor_file_name);
			ut_free(srv_monitor_file_name);
		}
	}

	if (srv_dict_tmpfile) {
		fclose(srv_dict_tmpfile);
		srv_dict_tmpfile = 0;
	}

	if (srv_misc_tmpfile) {
		fclose(srv_misc_tmpfile);
		srv_misc_tmpfile = 0;
	}

	if (!srv_read_only_mode) {
		dict_stats_thread_deinit();
	}

	/* This must be disabled before closing the buffer pool
	and closing the data dictionary.  */
	btr_search_disable(true);

	ibuf_close();
	log_shutdown();
	trx_sys_file_format_close();
	trx_sys_close();
	lock_sys_close();

	trx_pool_close();

	/* We don't create these mutexes in RO mode because we don't create
	the temp files that the cover. */
	if (!srv_read_only_mode) {
		mutex_free(&srv_monitor_file_mutex);
		mutex_free(&srv_dict_tmpfile_mutex);
		mutex_free(&srv_misc_tmpfile_mutex);
	}

	dict_close();
	btr_search_sys_free();

	/* 3. Free all InnoDB's own mutexes and the os_fast_mutexes inside
	them */
	os_aio_free();
	que_close();
	row_mysql_close();
	srv_free();
	fil_close();

	/* 4. Free all allocated memory */

	pars_lexer_close();
	log_mem_free();
	buf_pool_free(srv_buf_pool_instances);

	/* 6. Free the thread management resoruces. */
	os_thread_free();

	/* 7. Free the synchronisation infrastructure. */
	sync_check_close();

	if (dict_foreign_err_file) {
		fclose(dict_foreign_err_file);
	}

	if (srv_print_verbose_log) {
		ib::info() << "Shutdown completed; log sequence number "
			<< srv_shutdown_lsn;
	}

	srv_was_started = FALSE;
	srv_start_has_been_called = FALSE;

	return(DB_SUCCESS);
}
#endif /* !UNIV_HOTBACKUP */


/********************************************************************
Signal all per-table background threads to shutdown, and wait for them to do
so. */
void
srv_shutdown_table_bg_threads(void)
/*===============================*/
{
	dict_table_t*	table;
	dict_table_t*	first;
	dict_table_t*	last = NULL;

	mutex_enter(&dict_sys->mutex);

	/* Signal all threads that they should stop. */
	table = UT_LIST_GET_FIRST(dict_sys->table_LRU);
	first = table;
	while (table) {
		dict_table_t*	next;
		fts_t*		fts = table->fts;

		if (fts != NULL) {
			fts_start_shutdown(table, fts);
		}

		next = UT_LIST_GET_NEXT(table_LRU, table);

		if (!next) {
			last = table;
		}

		table = next;
	}

	/* We must release dict_sys->mutex here; if we hold on to it in the
	loop below, we will deadlock if any of the background threads try to
	acquire it (for example, the FTS thread by calling que_eval_sql).

	Releasing it here and going through dict_sys->table_LRU without
	holding it is safe because:

	 a) MySQL only starts the shutdown procedure after all client
	 threads have been disconnected and no new ones are accepted, so no
	 new tables are added or old ones dropped.

	 b) Despite its name, the list is not LRU, and the order stays
	 fixed.

	To safeguard against the above assumptions ever changing, we store
	the first and last items in the list above, and then check that
	they've stayed the same below. */

	mutex_exit(&dict_sys->mutex);

	/* Wait for the threads of each table to stop. This is not inside
	the above loop, because by signaling all the threads first we can
	overlap their shutting down delays. */
	table = UT_LIST_GET_FIRST(dict_sys->table_LRU);
	ut_a(first == table);
	while (table) {
		dict_table_t*	next;
		fts_t*		fts = table->fts;

		if (fts != NULL) {
			fts_shutdown(table, fts);
		}

		next = UT_LIST_GET_NEXT(table_LRU, table);

		if (table == last) {
			ut_a(!next);
		}

		table = next;
	}
}

/** Get the meta-data filename from the table name for a
single-table tablespace.
@param[in]	table		table object
@param[out]	filename	filename
@param[in]	max_len		filename max length */
void
srv_get_meta_data_filename(
	dict_table_t*	table,
	char*		filename,
	ulint		max_len)
{
	ulint		len;
	char*		path;

	/* Make sure the data_dir_path is set. */
	dict_get_and_save_data_dir_path(table, false);

	if (DICT_TF_HAS_DATA_DIR(table->flags)) {
		ut_a(table->data_dir_path);

		path = fil_make_filepath(
			table->data_dir_path, table->name.m_name, CFG, true);
	} else {
		path = fil_make_filepath(NULL, table->name.m_name, CFG, false);
	}

	ut_a(path);
	len = ut_strlen(path);
	ut_a(max_len >= len);

	strcpy(filename, path);

	ut_free(path);
}

/** Get the encryption-data filename from the table name for a
single-table tablespace.
@param[in]	table		table object
@param[out]	filename	filename
@param[in]	max_len		filename max length */
void
srv_get_encryption_data_filename(
	dict_table_t*	table,
	char*		filename,
	ulint		max_len)
{
	ulint		len;
	char*		path;

	/* Make sure the data_dir_path is set. */
	dict_get_and_save_data_dir_path(table, false);

	if (DICT_TF_HAS_DATA_DIR(table->flags)) {
		ut_a(table->data_dir_path);

		path = fil_make_filepath(
			table->data_dir_path, table->name.m_name, CFP, true);
	} else {
		path = fil_make_filepath(NULL, table->name.m_name, CFP, false);
	}

	ut_a(path);
	len = ut_strlen(path);
	ut_a(max_len >= len);

	strcpy(filename, path);

	ut_free(path);
}<|MERGE_RESOLUTION|>--- conflicted
+++ resolved
@@ -117,11 +117,11 @@
 /** TRUE if a raw partition is in use */
 ibool	srv_start_raw_disk_in_use = FALSE;
 
+/** UNDO tablespaces starts with space id. */
+ulint	srv_undo_space_id_start;
+
 /** Number of IO threads to use */
 ulint	srv_n_file_io_threads = 0;
-
-/** UNDO tablespaces starts with space id. */
-ulint	srv_undo_space_id_start;
 
 /** TRUE if the server is being started, before rolling back any
 incomplete transactions */
@@ -819,27 +819,34 @@
 	restriction will/should be lifted. */
 
 	for (i = 0; create_new_db && i < n_conf_tablespaces; ++i) {
-		char	name[OS_FILE_MAX_PATH];
-		ulint	space_id  = i + 1;
+		char		name[OS_FILE_MAX_PATH];
+		ulint		space_id;
 
 		DBUG_EXECUTE_IF("innodb_undo_upgrade",
-				space_id = i + 3;);
+			if (i == 0) {
+				dict_hdr_get_new_id(
+					NULL, NULL, &space_id, NULL, true);
+				dict_hdr_get_new_id(
+					NULL, NULL, &space_id, NULL, true);
+				dict_hdr_get_new_id(
+					NULL, NULL, &space_id, NULL, true);
+			});
+
+		dict_hdr_get_new_id(NULL, NULL, &space_id, NULL, true);
+
+		fil_set_max_space_id_if_bigger(space_id);
+
+		if (i == 0) {
+			srv_undo_space_id_start = space_id;
+			prev_space_id = srv_undo_space_id_start - 1;
+		}
 
 		ut_snprintf(
 			name, sizeof(name),
 			"%s%cundo%03lu",
-<<<<<<< HEAD
-			srv_undo_dir, OS_PATH_SEPARATOR, i + 1);
-=======
-			srv_undo_dir, SRV_PATH_SEPARATOR, space_id);
-
-		if (i == 0) {
-			srv_undo_space_id_start = space_id;
-			prev_space_id = srv_undo_space_id_start - 1;
-		}
+			srv_undo_dir, OS_PATH_SEPARATOR, space_id);
 
 		undo_tablespace_ids[i] = space_id;
->>>>>>> 8e35caa7
 
 		err = srv_undo_tablespace_create(
 			name, SRV_UNDO_TABLESPACE_SIZE_IN_PAGES);
@@ -859,9 +866,13 @@
 	if (!create_new_db) {
 		n_undo_tablespaces = trx_rseg_get_n_undo_tablespaces(
 			undo_tablespace_ids);
-<<<<<<< HEAD
 
 		srv_undo_tablespaces_active = n_undo_tablespaces;
+
+		if (srv_undo_tablespaces_active != 0) {
+			srv_undo_space_id_start = undo_tablespace_ids[0];
+			prev_space_id = srv_undo_space_id_start - 1;
+		}
 
 		/* Check if any of the UNDO tablespace needs fix-up because
 		server crashed while truncate was active on UNDO tablespace.*/
@@ -897,16 +908,6 @@
 		}
 	} else {
 		n_undo_tablespaces = n_conf_tablespaces;
-=======
->>>>>>> 8e35caa7
-
-		if (n_undo_tablespaces != 0) {
-			srv_undo_space_id_start = undo_tablespace_ids[0];
-			prev_space_id = srv_undo_space_id_start - 1;
-		}
-
-	} else {
-		n_undo_tablespaces = n_conf_tablespaces;
 
 		undo_tablespace_ids[n_conf_tablespaces] = ULINT_UNDEFINED;
 	}
@@ -932,6 +933,8 @@
 		ut_a(undo_tablespace_ids[i] != 0);
 		ut_a(undo_tablespace_ids[i] != ULINT_UNDEFINED);
 
+		fil_set_max_space_id_if_bigger(undo_tablespace_ids[i]);
+
 		err = srv_undo_tablespace_open(name, undo_tablespace_ids[i]);
 
 		if (err != DB_SUCCESS) {
@@ -957,7 +960,6 @@
 			name, sizeof(name),
 			"%s%cundo%03lu", srv_undo_dir, OS_PATH_SEPARATOR, i);
 
-		/* Undo space ids start from 1. */
 		err = srv_undo_tablespace_open(name, i);
 
 		if (err != DB_SUCCESS) {
