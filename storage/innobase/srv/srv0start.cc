--- conflicted
+++ resolved
@@ -1376,9 +1376,18 @@
     it stays open until shutdown. */
     if (fil_space_open(tmp_space->space_id())) {
       if (srv_tmp_tablespace_encrypt) {
+        /* Make sure the keyring is loaded. */
+        if (!Encryption::check_keyring()) {
+          srv_tmp_tablespace_encrypt = false;
+          ib::error() << "Can't set temporary"
+                      << " tablespace to be encrypted"
+                      << " because keyring plugin is"
+                      << " not available.";
+          return (DB_ERROR);
+        }
         fil_space_t *const space = fil_space_get(dict_sys_t::s_temp_space_id);
-        space->flags |= FSP_FLAGS_MASK_ENCRYPTION;
         err = fil_set_encryption(space->id, Encryption::AES, nullptr, nullptr);
+        tmp_space->set_flags(space->flags);
         ut_a(err == DB_SUCCESS);
       }
 
@@ -1388,7 +1397,6 @@
 
       fsp_header_init(tmp_space->space_id(), size, &mtr, false);
 
-<<<<<<< HEAD
       mtr_commit(&mtr);
     } else {
       /* This file was just opened in the code above! */
@@ -1397,29 +1405,6 @@
       err = DB_ERROR;
     }
   }
-=======
-				/* Make sure the keyring is loaded. */
-				if (!Encryption::check_keyring()) {
-					srv_tmp_tablespace_encrypt = false;
-					ib::error() << "Can't set temporary"
-						<< " tablespace to be encrypted"
-						<< " because keyring plugin is"
-						<< " not available.";
-				        return(DB_ERROR);
-				}
-
-				fil_space_t*	space =
-					fil_space_get(temp_space_id);
-
-				err = fil_set_encryption(space->id,
-							 Encryption::AES,
-							 NULL,
-							 NULL);
-
-				tmp_space->set_flags(space->flags);
-				ut_a(err == DB_SUCCESS);
-			}
->>>>>>> be20e845
 
   return (err);
 }
@@ -1621,100 +1606,9 @@
     /* Flush the old log files. */
     log_write_up_to(*log_sys, flushed_lsn, true);
 
-<<<<<<< HEAD
     /* If innodb_flush_method=O_DSYNC, we need to explicitly
     flush the log buffers. */
     fil_flush_file_redo();
-=======
-/** Enable encryption of system tablespace if requested. At
-startup load the encryption information from first datafile
-to tablespace object
-@return DB_SUCCESS on succes, others on failure */
-static
-dberr_t
-srv_sys_enable_encryption(bool create_new_db) {
-
-	fil_space_t*	space = fil_space_get(TRX_SYS_SPACE);
-	dberr_t		err = DB_SUCCESS;
-
-	if (create_new_db && srv_sys_tablespace_encrypt) {
-
-		space->flags |= FSP_FLAGS_MASK_ENCRYPTION;
-		srv_sys_space.set_flags(space->flags);
-
-		err = fil_set_encryption(space->id,
-					 Encryption::AES,
-					 NULL,
-					 NULL);
-		ut_ad(err == DB_SUCCESS);
-	} else {
-
-		ulint	fsp_flags = srv_sys_space.m_files.begin()->flags();
-		bool	is_encrypted = FSP_FLAGS_GET_ENCRYPTION(fsp_flags);
-
-		if (is_encrypted && !srv_sys_tablespace_encrypt) {
-			ib::error() << "The system tablespace is encrypted but"
-				<< " --innodb_sys_tablespace_encrypt is"
-				<< " OFF. Enable the option and start server";
-			return(DB_ERROR);
-		}
-
-		if (!is_encrypted && srv_sys_tablespace_encrypt) {
-			ib::error() << "The system tablespace is not encrypted but"
-				<< " --innodb_sys_tablespace_encrypt is"
-				<< " ON. This instance was not bootstrapped"
-				<< " with --innodb_sys_tablespace_encrypt=ON."
-				<< " Disable this option and start server";
-			return(DB_ERROR);
-		}
-
-		if (is_encrypted) {
-
-			space->flags |= FSP_FLAGS_MASK_ENCRYPTION;
-			srv_sys_space.set_flags(space->flags);
-
-			err = fil_set_encryption(
-				space->id,
-				Encryption::AES,
-				srv_sys_space.m_files.begin()->m_encryption_key,
-				srv_sys_space.m_files.begin()->m_encryption_iv);
-			ut_ad(err == DB_SUCCESS);
-
-			recv_sys->dblwr.decrypt_sys_dblwr_pages();
-		}
-	}
-
-	return(err);
-}
-
-/********************************************************************
-Starts InnoDB and creates a new database if database files
-are not found and the user wants.
-@return DB_SUCCESS or error code */
-dberr_t
-innobase_start_or_create_for_mysql(void)
-/*====================================*/
-{
-	bool		create_new_db = false;
-	lsn_t		flushed_lsn;
-	ulint		sum_of_data_file_sizes;
-	ulint		tablespace_size_in_header;
-	dberr_t		err;
-	ulint		srv_n_log_files_found = srv_n_log_files;
-	mtr_t		mtr;
-	purge_pq_t*	purge_queue;
-	char		logfilename[10000];
-	char*		logfile0	= NULL;
-	size_t		dirnamelen;
-	unsigned	i = 0;
-
-	/* Reset the start state. */
-	srv_start_state = SRV_START_STATE_NONE;
-
-	if (srv_force_recovery == SRV_FORCE_NO_LOG_REDO) {
-		srv_read_only_mode = true;
-	}
->>>>>>> be20e845
 
     ut_ad(flushed_lsn == log_get_lsn(*log_sys));
 
@@ -1736,6 +1630,56 @@
   } while (buf_pool_check_no_pending_io());
 
   return (flushed_lsn);
+}
+
+/** Enable encryption of system tablespace if requested. At
+startup load the encryption information from first datafile
+to tablespace object
+@return DB_SUCCESS on succes, others on failure */
+static dberr_t srv_sys_enable_encryption(bool create_new_db) {
+  fil_space_t *space = fil_space_get(TRX_SYS_SPACE);
+  dberr_t err = DB_SUCCESS;
+
+  if (create_new_db && srv_sys_tablespace_encrypt) {
+    space->flags |= FSP_FLAGS_MASK_ENCRYPTION;
+    srv_sys_space.set_flags(space->flags);
+
+    err = fil_set_encryption(space->id, Encryption::AES, nullptr, nullptr);
+    ut_ad(err == DB_SUCCESS);
+  } else {
+    const ulint fsp_flags = srv_sys_space.m_files.begin()->flags();
+    const bool is_encrypted = FSP_FLAGS_GET_ENCRYPTION(fsp_flags);
+
+    if (is_encrypted && !srv_sys_tablespace_encrypt) {
+      ib::error() << "The system tablespace is encrypted but"
+                  << " --innodb_sys_tablespace_encrypt is"
+                  << " OFF. Enable the option and start server";
+      return (DB_ERROR);
+    }
+
+    if (!is_encrypted && srv_sys_tablespace_encrypt) {
+      ib::error() << "The system tablespace is not encrypted but"
+                  << " --innodb_sys_tablespace_encrypt is"
+                  << " ON. This instance was not bootstrapped"
+                  << " with --innodb_sys_tablespace_encrypt=ON."
+                  << " Disable this option and start server";
+      return (DB_ERROR);
+    }
+
+    if (is_encrypted) {
+      space->flags |= FSP_FLAGS_MASK_ENCRYPTION;
+      srv_sys_space.set_flags(space->flags);
+
+      err = fil_set_encryption(space->id, Encryption::AES,
+                               srv_sys_space.m_files.begin()->m_encryption_key,
+                               srv_sys_space.m_files.begin()->m_encryption_iv);
+      ut_ad(err == DB_SUCCESS);
+
+      recv_sys->dblwr.decrypt_sys_dblwr_pages();
+    }
+  }
+
+  return (err);
 }
 
 /** Start InnoDB.
@@ -2046,6 +1990,8 @@
 
   switch (err) {
     case DB_SUCCESS:
+      err = srv_sys_enable_encryption(create_new_db);
+      if (err != DB_SUCCESS) return (srv_init_abort(err));
       break;
     case DB_CANNOT_OPEN_FILE:
       ib::error(ER_IB_MSG_1134);
@@ -2107,41 +2053,9 @@
           err = create_log_files(logfilename, dirnamelen, flushed_lsn, logfile0,
                                  new_checkpoint_lsn);
 
-<<<<<<< HEAD
           if (err != DB_SUCCESS) {
             return (srv_init_abort(err));
           }
-=======
-	/* Open or create the data files. */
-	ulint	sum_of_new_sizes;
-
-	err = srv_sys_space.open_or_create(
-		false, create_new_db, &sum_of_new_sizes, &flushed_lsn);
-
-	switch (err) {
-	case DB_SUCCESS:
-		err = srv_sys_enable_encryption(create_new_db);
-		if (err != DB_SUCCESS) {
-			return(srv_init_abort(err));
-		}
-		break;
-	case DB_CANNOT_OPEN_FILE:
-		ib::error()
-			<< "Could not open or create the system tablespace. If"
-			" you tried to add new data files to the system"
-			" tablespace, and it failed here, you should now"
-			" edit innodb_data_file_path in my.cnf back to what"
-			" it was, and remove the new ibdata files InnoDB"
-			" created in this failed attempt. InnoDB only wrote"
-			" those files full of zeros, but did not yet use"
-			" them in any way. But be careful: do not remove"
-			" old data files which contain your precious data!";
-		/* fall through */
-	default:
-		/* Other errors might come from Datafile::validate_first_page() */
-		return(srv_init_abort(err));
-	}
->>>>>>> be20e845
 
           create_log_files_rename(logfilename, dirnamelen, new_checkpoint_lsn,
                                   logfile0);
