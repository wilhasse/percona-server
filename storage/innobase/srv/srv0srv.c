/*****************************************************************************

Copyright (c) 1995, 2010, Oracle and/or its affiliates. All Rights Reserved.
Copyright (c) 2008, 2009 Google Inc.
Copyright (c) 2009, Percona Inc.

Portions of this file contain modifications contributed and copyrighted by
Google, Inc. Those modifications are gratefully acknowledged and are described
briefly in the InnoDB documentation. The contributions by Google are
incorporated with their permission, and subject to the conditions contained in
the file COPYING.Google.

Portions of this file contain modifications contributed and copyrighted
by Percona Inc.. Those modifications are
gratefully acknowledged and are described briefly in the InnoDB
documentation. The contributions by Percona Inc. are incorporated with
their permission, and subject to the conditions contained in the file
COPYING.Percona.

This program is free software; you can redistribute it and/or modify it under
the terms of the GNU General Public License as published by the Free Software
Foundation; version 2 of the License.

This program is distributed in the hope that it will be useful, but WITHOUT
ANY WARRANTY; without even the implied warranty of MERCHANTABILITY or FITNESS
FOR A PARTICULAR PURPOSE. See the GNU General Public License for more details.

You should have received a copy of the GNU General Public License along with
this program; if not, write to the Free Software Foundation, Inc., 59 Temple
Place, Suite 330, Boston, MA 02111-1307 USA

*****************************************************************************/

/**************************************************//**
@file srv/srv0srv.c
The database server main program

NOTE: SQL Server 7 uses something which the documentation
calls user mode scheduled threads (UMS threads). One such
thread is usually allocated per processor. Win32
documentation does not know any UMS threads, which suggests
that the concept is internal to SQL Server 7. It may mean that
SQL Server 7 does all the scheduling of threads itself, even
in i/o waits. We should maybe modify InnoDB to use the same
technique, because thread switches within NT may be too slow.

SQL Server 7 also mentions fibers, which are cooperatively
scheduled threads. They can boost performance by 5 %,
according to the Delaney and Soukup's book.

Windows 2000 will have something called thread pooling
(see msdn website), which we could possibly use.

Another possibility could be to use some very fast user space
thread library. This might confuse NT though.

Created 10/8/1995 Heikki Tuuri
*******************************************************/

/* Dummy comment */
#include "srv0srv.h"

#include "ut0mem.h"
#include "ut0ut.h"
#include "os0proc.h"
#include "mem0mem.h"
#include "mem0pool.h"
#include "sync0sync.h"
#include "thr0loc.h"
#include "que0que.h"
#include "log0recv.h"
#include "pars0pars.h"
#include "usr0sess.h"
#include "lock0lock.h"
#include "trx0purge.h"
#include "ibuf0ibuf.h"
#include "buf0flu.h"
#include "buf0lru.h"
#include "btr0sea.h"
#include "dict0load.h"
#include "dict0boot.h"
#include "srv0start.h"
#include "row0mysql.h"
#include "ha_prototypes.h"
#include "trx0i_s.h"
#include "os0sync.h" /* for HAVE_ATOMIC_BUILTINS */
#include "srv0mon.h"
#include "mysql/plugin.h"
#include "mysql/service_thd_wait.h"

/* This is set to TRUE if the MySQL user has set it in MySQL; currently
affects only FOREIGN KEY definition parsing */
UNIV_INTERN ibool	srv_lower_case_table_names	= FALSE;

/* The following counter is incremented whenever there is some user activity
in the server */
UNIV_INTERN ulint	srv_activity_count	= 0;

/* The following is the maximum allowed duration of a lock wait. */
UNIV_INTERN ulint	srv_fatal_semaphore_wait_threshold = 600;

/* How much data manipulation language (DML) statements need to be delayed,
in microseconds, in order to reduce the lagging of the purge thread. */
UNIV_INTERN ulint	srv_dml_needed_delay = 0;

UNIV_INTERN ibool	srv_lock_timeout_active = FALSE;
UNIV_INTERN ibool	srv_monitor_active = FALSE;
UNIV_INTERN ibool	srv_error_monitor_active = FALSE;

UNIV_INTERN const char*	srv_main_thread_op_info = "";

/** Prefix used by MySQL to indicate pre-5.1 table name encoding */
UNIV_INTERN const char	srv_mysql50_table_name_prefix[9] = "#mysql50#";

/* Server parameters which are read from the initfile */

/* The following three are dir paths which are catenated before file
names, where the file name itself may also contain a path */

UNIV_INTERN char*	srv_data_home	= NULL;
#ifdef UNIV_LOG_ARCHIVE
UNIV_INTERN char*	srv_arch_dir	= NULL;
#endif /* UNIV_LOG_ARCHIVE */

/** store to its own file each table created by an user; data
dictionary tables are in the system tablespace 0 */
UNIV_INTERN my_bool	srv_file_per_table;
/** The file format to use on new *.ibd files. */
UNIV_INTERN ulint	srv_file_format = 0;
/** Whether to check file format during startup.  A value of
DICT_TF_FORMAT_MAX + 1 means no checking ie. FALSE.  The default is to
set it to the highest format we support. */
UNIV_INTERN ulint	srv_max_file_format_at_startup = DICT_TF_FORMAT_MAX;

#if DICT_TF_FORMAT_51
# error "DICT_TF_FORMAT_51 must be 0!"
#endif
/** Place locks to records only i.e. do not use next-key locking except
on duplicate key checking and foreign key checking */
UNIV_INTERN ibool	srv_locks_unsafe_for_binlog = FALSE;

/* If this flag is TRUE, then we will use the native aio of the
OS (provided we compiled Innobase with it in), otherwise we will
use simulated aio we build below with threads.
Currently we support native aio on windows and linux */
UNIV_INTERN my_bool	srv_use_native_aio = TRUE;

#ifdef __WIN__
/* Windows native condition variables. We use runtime loading / function
pointers, because they are not available on Windows Server 2003 and
Windows XP/2000.

We use condition for events on Windows if possible, even if os_event
resembles Windows kernel event object well API-wise. The reason is
performance, kernel objects are heavyweights and WaitForSingleObject() is a
performance killer causing calling thread to context switch. Besides, Innodb
is preallocating large number (often millions) of os_events. With kernel event
objects it takes a big chunk out of non-paged pool, which is better suited
for tasks like IO than for storing idle event objects. */
UNIV_INTERN ibool	srv_use_native_conditions = FALSE;
#endif /* __WIN__ */

UNIV_INTERN ulint	srv_n_data_files = 0;
UNIV_INTERN char**	srv_data_file_names = NULL;
/* size in database pages */
UNIV_INTERN ulint*	srv_data_file_sizes = NULL;

/* if TRUE, then we auto-extend the last data file */
UNIV_INTERN ibool	srv_auto_extend_last_data_file	= FALSE;
/* if != 0, this tells the max size auto-extending may increase the
last data file size */
UNIV_INTERN ulint	srv_last_file_size_max	= 0;
/* If the last data file is auto-extended, we add this
many pages to it at a time */
UNIV_INTERN ulong	srv_auto_extend_increment = 8;
UNIV_INTERN ulint*	srv_data_file_is_raw_partition = NULL;

/* If the following is TRUE we do not allow inserts etc. This protects
the user from forgetting the 'newraw' keyword to my.cnf */

UNIV_INTERN ibool	srv_created_new_raw	= FALSE;

UNIV_INTERN char**	srv_log_group_home_dirs = NULL;

UNIV_INTERN ulint	srv_n_log_groups	= ULINT_MAX;
UNIV_INTERN ulint	srv_n_log_files		= ULINT_MAX;
/* size in database pages */
UNIV_INTERN ulint	srv_log_file_size	= ULINT_MAX;
/* size in database pages */
UNIV_INTERN ulint	srv_log_buffer_size	= ULINT_MAX;
UNIV_INTERN ulong	srv_flush_log_at_trx_commit = 1;

/* Try to flush dirty pages so as to avoid IO bursts at
the checkpoints. */
UNIV_INTERN char	srv_adaptive_flushing	= TRUE;

/** Maximum number of times allowed to conditionally acquire
mutex before switching to blocking wait on the mutex */
#define MAX_MUTEX_NOWAIT	20

/** Check whether the number of failed nonblocking mutex
acquisition attempts exceeds maximum allowed value. If so,
srv_printf_innodb_monitor() will request mutex acquisition
with mutex_enter(), which will wait until it gets the mutex. */
#define MUTEX_NOWAIT(mutex_skipped)	((mutex_skipped) < MAX_MUTEX_NOWAIT)

/** The sort order table of the MySQL latin1_swedish_ci character set
collation */
UNIV_INTERN const byte*	srv_latin1_ordering;

/* use os/external memory allocator */
UNIV_INTERN my_bool	srv_use_sys_malloc	= TRUE;
/* requested size in kilobytes */
UNIV_INTERN ulint	srv_buf_pool_size	= ULINT_MAX;
/* requested number of buffer pool instances */
UNIV_INTERN ulint       srv_buf_pool_instances  = 1;
/* number of mutexes to protect buf_pool->page_hash */
UNIV_INTERN ulong	srv_n_page_hash_mutexes = 256;
/* previously requested size */
UNIV_INTERN ulint	srv_buf_pool_old_size;
/* current size in kilobytes */
UNIV_INTERN ulint	srv_buf_pool_curr_size	= 0;
/* size in bytes */
UNIV_INTERN ulint	srv_mem_pool_size	= ULINT_MAX;
UNIV_INTERN ulint	srv_lock_table_size	= ULINT_MAX;

/* This parameter is deprecated. Use srv_n_io_[read|write]_threads
instead. */
UNIV_INTERN ulint	srv_n_file_io_threads	= ULINT_MAX;
UNIV_INTERN ulint	srv_n_read_io_threads	= ULINT_MAX;
UNIV_INTERN ulint	srv_n_write_io_threads	= ULINT_MAX;

/* User settable value of the number of pages that must be present
in the buffer cache and accessed sequentially for InnoDB to trigger a
readahead request. */
UNIV_INTERN ulong	srv_read_ahead_threshold	= 56;

#ifdef UNIV_LOG_ARCHIVE
UNIV_INTERN ibool		srv_log_archive_on	= FALSE;
UNIV_INTERN ibool		srv_archive_recovery	= 0;
UNIV_INTERN ib_uint64_t	srv_archive_recovery_limit_lsn;
#endif /* UNIV_LOG_ARCHIVE */

/* This parameter is used to throttle the number of insert buffers that are
merged in a batch. By increasing this parameter on a faster disk you can
possibly reduce the number of I/O operations performed to complete the
merge operation. The value of this parameter is used as is by the
background loop when the system is idle (low load), on a busy system
the parameter is scaled down by a factor of 4, this is to avoid putting
a heavier load on the I/O sub system. */

UNIV_INTERN ulong	srv_insert_buffer_batch_size = 20;

UNIV_INTERN char*	srv_file_flush_method_str = NULL;
UNIV_INTERN ulint	srv_unix_file_flush_method = SRV_UNIX_FSYNC;
UNIV_INTERN ulint	srv_win_file_flush_method = SRV_WIN_IO_UNBUFFERED;

UNIV_INTERN ulint	srv_max_n_open_files	  = 300;

/* Number of IO operations per second the server can do */
UNIV_INTERN ulong	srv_io_capacity         = 200;

/* The InnoDB main thread tries to keep the ratio of modified pages
in the buffer pool to all database pages in the buffer pool smaller than
the following number. But it is not guaranteed that the value stays below
that during a time of heavy update/insert activity. */

UNIV_INTERN ulong	srv_max_buf_pool_modified_pct	= 75;

/* the number of purge threads to use from the worker pool (currently 0 or 1).*/
UNIV_INTERN ulong srv_n_purge_threads = 0;

/* the number of records to purge in one batch */
UNIV_INTERN ulong srv_purge_batch_size = 20;

/* variable counts amount of data read in total (in bytes) */
UNIV_INTERN ulint srv_data_read = 0;

/* here we count the amount of data written in total (in bytes) */
UNIV_INTERN ulint srv_data_written = 0;

/* the number of the log write requests done */
UNIV_INTERN ulint srv_log_write_requests = 0;

/* the number of physical writes to the log performed */
UNIV_INTERN ulint srv_log_writes = 0;

/* amount of data written to the log files in bytes */
UNIV_INTERN ulint srv_os_log_written = 0;

/* amount of writes being done to the log files */
UNIV_INTERN ulint srv_os_log_pending_writes = 0;

/* we increase this counter, when there we don't have enough space in the
log buffer and have to flush it */
UNIV_INTERN ulint srv_log_waits = 0;

/* this variable counts the amount of times, when the doublewrite buffer
was flushed */
UNIV_INTERN ulint srv_dblwr_writes = 0;

/* here we store the number of pages that have been flushed to the
doublewrite buffer */
UNIV_INTERN ulint srv_dblwr_pages_written = 0;

/* in this variable we store the number of write requests issued */
UNIV_INTERN ulint srv_buf_pool_write_requests = 0;

/* here we store the number of times when we had to wait for a free page
in the buffer pool. It happens when the buffer pool is full and we need
to make a flush, in order to be able to read or create a page. */
UNIV_INTERN ulint srv_buf_pool_wait_free = 0;

/* variable to count the number of pages that were written from buffer
pool to the disk */
UNIV_INTERN ulint srv_buf_pool_flushed = 0;

/** Number of buffer pool reads that led to the
reading of a disk page */
UNIV_INTERN ulint srv_buf_pool_reads = 0;

/* structure to pass status variables to MySQL */
UNIV_INTERN export_struc export_vars;

/* If the following is != 0 we do not allow inserts etc. This protects
the user from forgetting the innodb_force_recovery keyword to my.cnf */

UNIV_INTERN ulint	srv_force_recovery	= 0;
/*-----------------------*/
/* We are prepared for a situation that we have this many threads waiting for
a semaphore inside InnoDB. innobase_start_or_create_for_mysql() sets the
value. */

UNIV_INTERN ulint	srv_max_n_threads	= 0;

/* The following controls how many threads we let inside InnoDB concurrently:
threads waiting for locks are not counted into the number because otherwise
we could get a deadlock. MySQL creates a thread for each user session, and
semaphore contention and convoy problems can occur withput this restriction.
Value 10 should be good if there are less than 4 processors + 4 disks in the
computer. Bigger computers need bigger values. Value 0 will disable the
concurrency check. */

UNIV_INTERN ulong	srv_thread_concurrency	= 0;

/* this mutex protects srv_conc data structures */
UNIV_INTERN os_fast_mutex_t	srv_conc_mutex;
/* number of transactions that have declared_to_be_inside_innodb set.
It used to be a non-error for this value to drop below zero temporarily.
This is no longer true. We'll, however, keep the lint datatype to add
assertions to catch any corner cases that we may have missed. */
UNIV_INTERN lint	srv_conc_n_threads	= 0;
/* number of OS threads waiting in the FIFO for a permission to enter
InnoDB */
UNIV_INTERN ulint	srv_conc_n_waiting_threads = 0;

typedef struct srv_conc_slot_struct	srv_conc_slot_t;
struct srv_conc_slot_struct{
	os_event_t			event;		/*!< event to wait */
	ibool				reserved;	/*!< TRUE if slot
							reserved */
	ibool				wait_ended;	/*!< TRUE when another
							thread has already set
							the event and the
							thread in this slot is
							free to proceed; but
							reserved may still be
							TRUE at that point */
	UT_LIST_NODE_T(srv_conc_slot_t)	srv_conc_queue;	/*!< queue node */
};

/* queue of threads waiting to get in */
UNIV_INTERN UT_LIST_BASE_NODE_T(srv_conc_slot_t)	srv_conc_queue;
/* array of wait slots */
UNIV_INTERN srv_conc_slot_t* srv_conc_slots;

/* Number of times a thread is allowed to enter InnoDB within the same
SQL query after it has once got the ticket at srv_conc_enter_innodb */
#define SRV_FREE_TICKETS_TO_ENTER srv_n_free_tickets_to_enter
#define SRV_THREAD_SLEEP_DELAY srv_thread_sleep_delay
/*-----------------------*/
/* If the following is set to 1 then we do not run purge and insert buffer
merge to completion before shutdown. If it is set to 2, do not even flush the
buffer pool to data files at the shutdown: we effectively 'crash'
InnoDB (but lose no committed transactions). */
UNIV_INTERN ulint	srv_fast_shutdown	= 0;

/* Generate a innodb_status.<pid> file */
UNIV_INTERN ibool	srv_innodb_status	= FALSE;

/* When estimating number of different key values in an index, sample
this many index pages, there are 2 ways to calculate statistics:
* persistent stats that are calculated by ANALYZE TABLE and saved
  in the innodb database.
* quick transient stats, that are used if persistent stats for the given
  table/index are not found in the innodb database */
UNIV_INTERN unsigned long long	srv_stats_transient_sample_pages = 8;
UNIV_INTERN unsigned long long	srv_stats_persistent_sample_pages = 20;

UNIV_INTERN ibool	srv_use_doublewrite_buf	= TRUE;
UNIV_INTERN ibool	srv_use_checksums = TRUE;

UNIV_INTERN ulong	srv_replication_delay		= 0;

/*-------------------------------------------*/
UNIV_INTERN ulong	srv_n_spin_wait_rounds	= 30;
UNIV_INTERN ulong	srv_n_free_tickets_to_enter = 500;
UNIV_INTERN ulong	srv_thread_sleep_delay = 10000;
UNIV_INTERN ulong	srv_spin_wait_delay	= 6;
UNIV_INTERN ibool	srv_priority_boost	= TRUE;

#ifdef UNIV_DEBUG
UNIV_INTERN ibool	srv_print_thread_releases	= FALSE;
UNIV_INTERN ibool	srv_print_lock_waits		= FALSE;
UNIV_INTERN ibool	srv_print_buf_io		= FALSE;
UNIV_INTERN ibool	srv_print_log_io		= FALSE;
UNIV_INTERN ibool	srv_print_latch_waits		= FALSE;
#endif /* UNIV_DEBUG */

UNIV_INTERN ulint		srv_n_rows_inserted		= 0;
UNIV_INTERN ulint		srv_n_rows_updated		= 0;
UNIV_INTERN ulint		srv_n_rows_deleted		= 0;
UNIV_INTERN ulint		srv_n_rows_read			= 0;

static ulint	srv_n_rows_inserted_old		= 0;
static ulint	srv_n_rows_updated_old		= 0;
static ulint	srv_n_rows_deleted_old		= 0;
static ulint	srv_n_rows_read_old		= 0;

UNIV_INTERN ulint		srv_n_lock_wait_count		= 0;
UNIV_INTERN ulint		srv_n_lock_wait_current_count	= 0;
UNIV_INTERN ib_int64_t	srv_n_lock_wait_time		= 0;
UNIV_INTERN ulint		srv_n_lock_max_wait_time	= 0;

UNIV_INTERN ulint		srv_truncated_status_writes	= 0;

/*
  Set the following to 0 if you want InnoDB to write messages on
  stderr on startup/shutdown
*/
UNIV_INTERN ibool	srv_print_verbose_log		= TRUE;
UNIV_INTERN ibool	srv_print_innodb_monitor	= FALSE;
UNIV_INTERN ibool	srv_print_innodb_lock_monitor	= FALSE;
UNIV_INTERN ibool	srv_print_innodb_tablespace_monitor = FALSE;
UNIV_INTERN ibool	srv_print_innodb_table_monitor = FALSE;

/* Array of English strings describing the current state of an
i/o handler thread */

UNIV_INTERN const char* srv_io_thread_op_info[SRV_MAX_N_IO_THREADS];
UNIV_INTERN const char* srv_io_thread_function[SRV_MAX_N_IO_THREADS];

UNIV_INTERN time_t	srv_last_monitor_time;

UNIV_INTERN mutex_t	srv_innodb_monitor_mutex;

/* Mutex for locking srv_monitor_file */
UNIV_INTERN mutex_t	srv_monitor_file_mutex;

#ifdef UNIV_PFS_MUTEX
/* Key to register kernel_mutex with performance schema */
UNIV_INTERN mysql_pfs_key_t	kernel_mutex_key;
/* Key to register srv_innodb_monitor_mutex with performance schema */
UNIV_INTERN mysql_pfs_key_t	srv_innodb_monitor_mutex_key;
/* Key to register srv_monitor_file_mutex with performance schema */
UNIV_INTERN mysql_pfs_key_t	srv_monitor_file_mutex_key;
/* Key to register srv_dict_tmpfile_mutex with performance schema */
UNIV_INTERN mysql_pfs_key_t	srv_dict_tmpfile_mutex_key;
/* Key to register the mutex with performance schema */
UNIV_INTERN mysql_pfs_key_t	srv_misc_tmpfile_mutex_key;
#endif /* UNIV_PFS_MUTEX */

/* Temporary file for innodb monitor output */
UNIV_INTERN FILE*	srv_monitor_file;
/* Mutex for locking srv_dict_tmpfile.
This mutex has a very high rank; threads reserving it should not
be holding any InnoDB latches. */
UNIV_INTERN mutex_t	srv_dict_tmpfile_mutex;
/* Temporary file for output from the data dictionary */
UNIV_INTERN FILE*	srv_dict_tmpfile;
/* Mutex for locking srv_misc_tmpfile.
This mutex has a very low rank; threads reserving it should not
acquire any further latches or sleep before releasing this one. */
UNIV_INTERN mutex_t	srv_misc_tmpfile_mutex;
/* Temporary file for miscellanous diagnostic output */
UNIV_INTERN FILE*	srv_misc_tmpfile;

UNIV_INTERN ulint	srv_main_thread_process_no	= 0;
UNIV_INTERN ulint	srv_main_thread_id		= 0;

/* The following count work done by srv_master_thread. */

/* Iterations by the 'once per second' loop. */
static ulint   srv_main_1_second_loops		= 0;
/* Calls to sleep by the 'once per second' loop. */
static ulint   srv_main_sleeps			= 0;
/* Iterations by the 'once per 10 seconds' loop. */
static ulint   srv_main_10_second_loops		= 0;
/* Iterations of the loop bounded by the 'background_loop' label. */
static ulint   srv_main_background_loops	= 0;
/* Iterations of the loop bounded by the 'flush_loop' label. */
static ulint   srv_main_flush_loops		= 0;
/* Log writes involving flush. */
static ulint   srv_log_writes_and_flush		= 0;

/* This is only ever touched by the master thread. It records the
time when the last flush of log file has happened. The master
thread ensures that we flush the log files at least once per
second. */
static time_t	srv_last_log_flush_time;

/* The master thread performs various tasks based on the current
state of IO activity and the level of IO utilization is past
intervals. Following macros define thresholds for these conditions. */
#define SRV_PEND_IO_THRESHOLD	(PCT_IO(3))
#define SRV_RECENT_IO_ACTIVITY	(PCT_IO(5))
#define SRV_PAST_IO_ACTIVITY	(PCT_IO(200))

#define fetch_lock_wait_timeout(trx)			\
	((trx)->allowed_to_wait				\
	 ? thd_lock_wait_timeout((trx)->mysql_thd)	\
	 : 0)

/*
	IMPLEMENTATION OF THE SERVER MAIN PROGRAM
	=========================================

There is the following analogue between this database
server and an operating system kernel:

DB concept			equivalent OS concept
----------			---------------------
transaction		--	process;

query thread		--	thread;

lock			--	semaphore;

transaction set to
the rollback state	--	kill signal delivered to a process;

kernel			--	kernel;

query thread execution:
(a) without kernel mutex
reserved		--	process executing in user mode;
(b) with kernel mutex reserved
			--	process executing in kernel mode;

The server is controlled by a master thread which runs at
a priority higher than normal, that is, higher than user threads.
It sleeps most of the time, and wakes up, say, every 300 milliseconds,
to check whether there is anything happening in the server which
requires intervention of the master thread. Such situations may be,
for example, when flushing of dirty blocks is needed in the buffer
pool or old version of database rows have to be cleaned away.

The threads which we call user threads serve the queries of
the clients and input from the console of the server.
They run at normal priority. The server may have several
communications endpoints. A dedicated set of user threads waits
at each of these endpoints ready to receive a client request.
Each request is taken by a single user thread, which then starts
processing and, when the result is ready, sends it to the client
and returns to wait at the same endpoint the thread started from.

So, we do not have dedicated communication threads listening at
the endpoints and dealing the jobs to dedicated worker threads.
Our architecture saves one thread swithch per request, compared
to the solution with dedicated communication threads
which amounts to 15 microseconds on 100 MHz Pentium
running NT. If the client
is communicating over a network, this saving is negligible, but
if the client resides in the same machine, maybe in an SMP machine
on a different processor from the server thread, the saving
can be important as the threads can communicate over shared
memory with an overhead of a few microseconds.

We may later implement a dedicated communication thread solution
for those endpoints which communicate over a network.

Our solution with user threads has two problems: for each endpoint
there has to be a number of listening threads. If there are many
communication endpoints, it may be difficult to set the right number
of concurrent threads in the system, as many of the threads
may always be waiting at less busy endpoints. Another problem
is queuing of the messages, as the server internally does not
offer any queue for jobs.

Another group of user threads is intended for splitting the
queries and processing them in parallel. Let us call these
parallel communication threads. These threads are waiting for
parallelized tasks, suspended on event semaphores.

A single user thread waits for input from the console,
like a command to shut the database.

Utility threads are a different group of threads which takes
care of the buffer pool flushing and other, mainly background
operations, in the server.
Some of these utility threads always run at a lower than normal
priority, so that they are always in background. Some of them
may dynamically boost their priority by the pri_adjust function,
even to higher than normal priority, if their task becomes urgent.
The running of utilities is controlled by high- and low-water marks
of urgency. The urgency may be measured by the number of dirty blocks
in the buffer pool, in the case of the flush thread, for example.
When the high-water mark is exceeded, an utility starts running, until
the urgency drops under the low-water mark. Then the utility thread
suspend itself to wait for an event. The master thread is
responsible of signaling this event when the utility thread is
again needed.

For each individual type of utility, some threads always remain
at lower than normal priority. This is because pri_adjust is implemented
so that the threads at normal or higher priority control their
share of running time by calling sleep. Thus, if the load of the
system sudenly drops, these threads cannot necessarily utilize
the system fully. The background priority threads make up for this,
starting to run when the load drops.

When there is no activity in the system, also the master thread
suspends itself to wait for an event making
the server totally silent. The responsibility to signal this
event is on the user thread which again receives a message
from a client.

There is still one complication in our server design. If a
background utility thread obtains a resource (e.g., mutex) needed by a user
thread, and there is also some other user activity in the system,
the user thread may have to wait indefinitely long for the
resource, as the OS does not schedule a background thread if
there is some other runnable user thread. This problem is called
priority inversion in real-time programming.

One solution to the priority inversion problem would be to
keep record of which thread owns which resource and
in the above case boost the priority of the background thread
so that it will be scheduled and it can release the resource.
This solution is called priority inheritance in real-time programming.
A drawback of this solution is that the overhead of acquiring a mutex
increases slightly, maybe 0.2 microseconds on a 100 MHz Pentium, because
the thread has to call os_thread_get_curr_id.
This may be compared to 0.5 microsecond overhead for a mutex lock-unlock
pair. Note that the thread
cannot store the information in the resource, say mutex, itself,
because competing threads could wipe out the information if it is
stored before acquiring the mutex, and if it stored afterwards,
the information is outdated for the time of one machine instruction,
at least. (To be precise, the information could be stored to
lock_word in mutex if the machine supports atomic swap.)

The above solution with priority inheritance may become actual in the
future, but at the moment we plan to implement a more coarse solution,
which could be called a global priority inheritance. If a thread
has to wait for a long time, say 300 milliseconds, for a resource,
we just guess that it may be waiting for a resource owned by a background
thread, and boost the priority of all runnable background threads
to the normal level. The background threads then themselves adjust
their fixed priority back to background after releasing all resources
they had (or, at some fixed points in their program code).

What is the performance of the global priority inheritance solution?
We may weigh the length of the wait time 300 milliseconds, during
which the system processes some other thread
to the cost of boosting the priority of each runnable background
thread, rescheduling it, and lowering the priority again.
On 100 MHz Pentium + NT this overhead may be of the order 100
microseconds per thread. So, if the number of runnable background
threads is not very big, say < 100, the cost is tolerable.
Utility threads probably will access resources used by
user threads not very often, so collisions of user threads
to preempted utility threads should not happen very often.

The thread table contains
information of the current status of each thread existing in the system,
and also the event semaphores used in suspending the master thread
and utility and parallel communication threads when they have nothing to do.
The thread table can be seen as an analogue to the process table
in a traditional Unix implementation.

The thread table is also used in the global priority inheritance
scheme. This brings in one additional complication: threads accessing
the thread table must have at least normal fixed priority,
because the priority inheritance solution does not work if a background
thread is preempted while possessing the mutex protecting the thread table.
So, if a thread accesses the thread table, its priority has to be
boosted at least to normal. This priority requirement can be seen similar to
the privileged mode used when processing the kernel calls in traditional
Unix.*/

/* Thread slot in the thread table */
struct srv_slot_struct{
	os_thread_id_t	id;		/*!< thread id */
	os_thread_t	handle;		/*!< thread handle */
	unsigned	type:3;		/*!< thread type: user, utility etc. */
	unsigned	in_use:1;	/*!< TRUE if this slot is in use */
	unsigned	suspended:1;	/*!< TRUE if the thread is waiting
					for the event of this slot */
	ib_time_t	suspend_time;	/*!< time when the thread was
					suspended */
	os_event_t	event;		/*!< event used in suspending the
					thread when it has nothing to do */
	que_thr_t*	thr;		/*!< suspended query thread (only
					used for MySQL threads) */
};

/* Table for MySQL threads where they will be suspended to wait for locks */
UNIV_INTERN srv_slot_t*	srv_mysql_table = NULL;

UNIV_INTERN os_event_t	srv_timeout_event;

UNIV_INTERN os_event_t	srv_monitor_event;

UNIV_INTERN os_event_t	srv_error_event;

UNIV_INTERN os_event_t	srv_lock_timeout_thread_event;

UNIV_INTERN srv_sys_t*	srv_sys	= NULL;

/* padding to prevent other memory update hotspots from residing on
the same memory cache line */
UNIV_INTERN byte	srv_pad1[64];
/* mutex protecting the server, trx structs, query threads, and lock table */
UNIV_INTERN mutex_t*	kernel_mutex_temp;
/* padding to prevent other memory update hotspots from residing on
the same memory cache line */
UNIV_INTERN byte	srv_pad2[64];

#if 0
/* The following three values measure the urgency of the jobs of
buffer, version, and insert threads. They may vary from 0 - 1000.
The server mutex protects all these variables. The low-water values
tell that the server can acquiesce the utility when the value
drops below this low-water mark. */

static ulint	srv_meter[SRV_MASTER + 1];
static ulint	srv_meter_low_water[SRV_MASTER + 1];
static ulint	srv_meter_high_water[SRV_MASTER + 1];
static ulint	srv_meter_high_water2[SRV_MASTER + 1];
static ulint	srv_meter_foreground[SRV_MASTER + 1];
#endif

/* The following values give info about the activity going on in
the database. They are protected by the server mutex. The arrays
are indexed by the type of the thread. */

UNIV_INTERN ulint	srv_n_threads_active[SRV_MASTER + 1];
UNIV_INTERN ulint	srv_n_threads[SRV_MASTER + 1];

/*********************************************************************//**
Asynchronous purge thread.
@return	a dummy parameter */
UNIV_INTERN
os_thread_ret_t
srv_purge_thread(
/*=============*/
	void*	arg __attribute__((unused))); /*!< in: a dummy parameter
					      required by os_thread_create */

/***********************************************************************
Prints counters for work done by srv_master_thread. */
static
void
srv_print_master_thread_info(
/*=========================*/
	FILE  *file)    /* in: output stream */
{
	fprintf(file, "srv_master_thread loops: %lu 1_second, %lu sleeps, "
		"%lu 10_second, %lu background, %lu flush\n",
		srv_main_1_second_loops, srv_main_sleeps,
		srv_main_10_second_loops, srv_main_background_loops,
		srv_main_flush_loops);
	fprintf(file, "srv_master_thread log flush and writes: %lu\n",
		      srv_log_writes_and_flush);
}

/*********************************************************************//**
Sets the info describing an i/o thread current state. */
UNIV_INTERN
void
srv_set_io_thread_op_info(
/*======================*/
	ulint		i,	/*!< in: the 'segment' of the i/o thread */
	const char*	str)	/*!< in: constant char string describing the
				state */
{
	ut_a(i < SRV_MAX_N_IO_THREADS);

	srv_io_thread_op_info[i] = str;
}

/*********************************************************************//**
Accessor function to get pointer to n'th slot in the server thread
table.
@return	pointer to the slot */
static
srv_slot_t*
srv_table_get_nth_slot(
/*===================*/
	ulint	index)		/*!< in: index of the slot */
{
	ut_a(index < OS_THREAD_MAX_N);

	return(srv_sys->threads + index);
}

/*********************************************************************//**
Gets the number of threads in the system.
@return	sum of srv_n_threads[] */
UNIV_INTERN
ulint
srv_get_n_threads(void)
/*===================*/
{
	ulint	i;
	ulint	n_threads	= 0;

	mutex_enter(&kernel_mutex);

	for (i = SRV_COM; i < SRV_MASTER + 1; i++) {

		n_threads += srv_n_threads[i];
	}

	mutex_exit(&kernel_mutex);

	return(n_threads);
}

/*********************************************************************//**
Reserves a slot in the thread table for the current thread. Also creates the
thread local storage struct for the current thread. NOTE! The server mutex
has to be reserved by the caller!
@return	reserved slot index */
static
ulint
srv_table_reserve_slot(
/*===================*/
	enum srv_thread_type	type)	/*!< in: type of the thread */
{
	srv_slot_t*	slot;
	ulint		i;

	ut_a(type > 0);
	ut_a(type <= SRV_MASTER);

	i = 0;
	slot = srv_table_get_nth_slot(i);

	while (slot->in_use) {
		i++;
		slot = srv_table_get_nth_slot(i);
	}

	ut_a(slot->in_use == FALSE);

	slot->in_use = TRUE;
	slot->suspended = FALSE;
	slot->type = type;
	slot->id = os_thread_get_curr_id();
	slot->handle = os_thread_get_curr();

	thr_local_create();

	thr_local_set_slot_no(os_thread_get_curr_id(), i);

	return(i);
}

/*********************************************************************//**
Suspends the calling thread to wait for the event in its thread slot.
NOTE! The server mutex has to be reserved by the caller!
@return	event for the calling thread to wait */
static
os_event_t
srv_suspend_thread(void)
/*====================*/
{
	srv_slot_t*		slot;
	os_event_t		event;
	ulint			slot_no;
	enum srv_thread_type	type;

	ut_ad(mutex_own(&kernel_mutex));

	slot_no = thr_local_get_slot_no(os_thread_get_curr_id());

	if (srv_print_thread_releases) {
		fprintf(stderr,
			"Suspending thread %lu to slot %lu\n",
			(ulong) os_thread_get_curr_id(), (ulong) slot_no);
	}

	slot = srv_table_get_nth_slot(slot_no);

	type = slot->type;

	ut_ad(type >= SRV_WORKER);
	ut_ad(type <= SRV_MASTER);

	event = slot->event;

	slot->suspended = TRUE;

	ut_ad(srv_n_threads_active[type] > 0);

	srv_n_threads_active[type]--;

	os_event_reset(event);

	return(event);
}

/*********************************************************************//**
Releases threads of the type given from suspension in the thread table.
NOTE! The server mutex has to be reserved by the caller!
@return number of threads released: this may be less than n if not
enough threads were suspended at the moment */
UNIV_INTERN
ulint
srv_release_threads(
/*================*/
	enum srv_thread_type	type,	/*!< in: thread type */
	ulint			n)	/*!< in: number of threads to release */
{
	srv_slot_t*	slot;
	ulint		i;
	ulint		count	= 0;

	ut_ad(type >= SRV_WORKER);
	ut_ad(type <= SRV_MASTER);
	ut_ad(n > 0);
	ut_ad(mutex_own(&kernel_mutex));

	for (i = 0; i < OS_THREAD_MAX_N; i++) {

		slot = srv_table_get_nth_slot(i);

		if (slot->in_use && slot->type == type && slot->suspended) {

			slot->suspended = FALSE;

			srv_n_threads_active[type]++;

			os_event_set(slot->event);

			if (srv_print_thread_releases) {
				fprintf(stderr,
					"Releasing thread %lu type %lu"
					" from slot %lu\n",
					(ulong) slot->id, (ulong) type,
					(ulong) i);
			}

			count++;

			if (count == n) {
				break;
			}
		}
	}

	return(count);
}

/*********************************************************************//**
Returns the calling thread type.
@return	SRV_COM, ... */
UNIV_INTERN
enum srv_thread_type
srv_get_thread_type(void)
/*=====================*/
{
	ulint			slot_no;
	srv_slot_t*		slot;
	enum srv_thread_type	type;

	mutex_enter(&kernel_mutex);

	slot_no = thr_local_get_slot_no(os_thread_get_curr_id());

	slot = srv_table_get_nth_slot(slot_no);

	type = slot->type;

	ut_ad(type >= SRV_WORKER);
	ut_ad(type <= SRV_MASTER);

	mutex_exit(&kernel_mutex);

	return(type);
}

/*********************************************************************//**
Initializes the server. */
UNIV_INTERN
void
srv_init(void)
/*==========*/
{
	srv_conc_slot_t*	conc_slot;
	srv_slot_t*		slot;
	ulint			i;

	srv_sys = mem_alloc(sizeof(srv_sys_t));

	kernel_mutex_temp = mem_alloc(sizeof(mutex_t));
	mutex_create(kernel_mutex_key, &kernel_mutex, SYNC_KERNEL);

	mutex_create(srv_innodb_monitor_mutex_key,
		     &srv_innodb_monitor_mutex, SYNC_NO_ORDER_CHECK);

	srv_sys->threads = mem_alloc(OS_THREAD_MAX_N * sizeof(srv_slot_t));

	for (i = 0; i < OS_THREAD_MAX_N; i++) {
		slot = srv_table_get_nth_slot(i);
		slot->in_use = FALSE;
		slot->type=0;	/* Avoid purify errors */
		slot->event = os_event_create(NULL);
		ut_a(slot->event);
	}

	srv_mysql_table = mem_alloc(OS_THREAD_MAX_N * sizeof(srv_slot_t));

	for (i = 0; i < OS_THREAD_MAX_N; i++) {
		slot = srv_mysql_table + i;
		slot->in_use = FALSE;
		slot->type = 0;
		slot->event = os_event_create(NULL);
		ut_a(slot->event);
	}

	srv_error_event = os_event_create(NULL);

	srv_timeout_event = os_event_create(NULL);

	srv_monitor_event = os_event_create(NULL);

	srv_lock_timeout_thread_event = os_event_create(NULL);

	for (i = 0; i < SRV_MASTER + 1; i++) {
		srv_n_threads_active[i] = 0;
		srv_n_threads[i] = 0;
#if 0
		srv_meter[i] = 30;
		srv_meter_low_water[i] = 50;
		srv_meter_high_water[i] = 100;
		srv_meter_high_water2[i] = 200;
		srv_meter_foreground[i] = 250;
#endif
	}

	UT_LIST_INIT(srv_sys->tasks);

	/* Create dummy indexes for infimum and supremum records */

	dict_ind_init();

	/* Init the server concurrency restriction data structures */

	os_fast_mutex_init(&srv_conc_mutex);

	UT_LIST_INIT(srv_conc_queue);

	srv_conc_slots = mem_alloc(OS_THREAD_MAX_N * sizeof(srv_conc_slot_t));

	for (i = 0; i < OS_THREAD_MAX_N; i++) {
		conc_slot = srv_conc_slots + i;
		conc_slot->reserved = FALSE;
		conc_slot->event = os_event_create(NULL);
		ut_a(conc_slot->event);
	}

	/* Initialize some INFORMATION SCHEMA internal structures */
	trx_i_s_cache_init(trx_i_s_cache);
}

/*********************************************************************//**
Frees the data structures created in srv_init(). */
UNIV_INTERN
void
srv_free(void)
/*==========*/
{
	os_fast_mutex_free(&srv_conc_mutex);
	mem_free(srv_conc_slots);
	srv_conc_slots = NULL;

	mem_free(srv_sys->threads);
	mem_free(srv_sys);
	srv_sys = NULL;

	mem_free(kernel_mutex_temp);
	kernel_mutex_temp = NULL;
	mem_free(srv_mysql_table);
	srv_mysql_table = NULL;

	trx_i_s_cache_free(trx_i_s_cache);
}

/*********************************************************************//**
Initializes the synchronization primitives, memory system, and the thread
local storage. */
UNIV_INTERN
void
srv_general_init(void)
/*==================*/
{
	ut_mem_init();
	/* Reset the system variables in the recovery module. */
	recv_sys_var_init();
	os_sync_init();
	sync_init();
	mem_init(srv_mem_pool_size);
	thr_local_init();
}

/*======================= InnoDB Server FIFO queue =======================*/

/* Maximum allowable purge history length.  <=0 means 'infinite'. */
UNIV_INTERN ulong	srv_max_purge_lag		= 0;

/*********************************************************************//**
Puts an OS thread to wait if there are too many concurrent threads
(>= srv_thread_concurrency) inside InnoDB. The threads wait in a FIFO queue. */
UNIV_INTERN
void
srv_conc_enter_innodb(
/*==================*/
	trx_t*	trx)	/*!< in: transaction object associated with the
			thread */
{
	ibool			has_slept = FALSE;
	srv_conc_slot_t*	slot	  = NULL;
	ulint			i;

	if (trx->mysql_thd != NULL
	    && thd_is_replication_slave_thread(trx->mysql_thd)) {

		UT_WAIT_FOR(srv_conc_n_threads
			    < (lint)srv_thread_concurrency,
			    srv_replication_delay * 1000);

		return;
	}

	/* If trx has 'free tickets' to enter the engine left, then use one
	such ticket */

	if (trx->n_tickets_to_enter_innodb > 0) {
		trx->n_tickets_to_enter_innodb--;

		return;
	}

	os_fast_mutex_lock(&srv_conc_mutex);
retry:
	if (trx->declared_to_be_inside_innodb) {
		ut_print_timestamp(stderr);
		fputs("  InnoDB: Error: trying to declare trx"
		      " to enter InnoDB, but\n"
		      "InnoDB: it already is declared.\n", stderr);
		trx_print(stderr, trx, 0);
		putc('\n', stderr);
		os_fast_mutex_unlock(&srv_conc_mutex);

		return;
	}

	ut_ad(srv_conc_n_threads >= 0);

	if (srv_conc_n_threads < (lint)srv_thread_concurrency) {

		srv_conc_n_threads++;
		trx->declared_to_be_inside_innodb = TRUE;
		trx->n_tickets_to_enter_innodb = SRV_FREE_TICKETS_TO_ENTER;

		os_fast_mutex_unlock(&srv_conc_mutex);

		return;
	}

	/* If the transaction is not holding resources, let it sleep
	for SRV_THREAD_SLEEP_DELAY microseconds, and try again then */

	if (!has_slept && !trx->has_search_latch
	    && NULL == UT_LIST_GET_FIRST(trx->trx_locks)) {

		has_slept = TRUE; /* We let it sleep only once to avoid
				  starvation */

		srv_conc_n_waiting_threads++;

		os_fast_mutex_unlock(&srv_conc_mutex);

		trx->op_info = "sleeping before joining InnoDB queue";

		/* Peter Zaitsev suggested that we take the sleep away
		altogether. But the sleep may be good in pathological
		situations of lots of thread switches. Simply put some
		threads aside for a while to reduce the number of thread
		switches. */
		if (SRV_THREAD_SLEEP_DELAY > 0) {
			os_thread_sleep(SRV_THREAD_SLEEP_DELAY);
		}

		trx->op_info = "";

		os_fast_mutex_lock(&srv_conc_mutex);

		srv_conc_n_waiting_threads--;

		goto retry;
	}

	/* Too many threads inside: put the current thread to a queue */

	for (i = 0; i < OS_THREAD_MAX_N; i++) {
		slot = srv_conc_slots + i;

		if (!slot->reserved) {

			break;
		}
	}

	if (i == OS_THREAD_MAX_N) {
		/* Could not find a free wait slot, we must let the
		thread enter */

		srv_conc_n_threads++;
		trx->declared_to_be_inside_innodb = TRUE;
		trx->n_tickets_to_enter_innodb = 0;

		os_fast_mutex_unlock(&srv_conc_mutex);

		return;
	}

	/* Release possible search system latch this thread has */
	if (trx->has_search_latch) {
		trx_search_latch_release_if_reserved(trx);
	}

	/* Add to the queue */
	slot->reserved = TRUE;
	slot->wait_ended = FALSE;

	UT_LIST_ADD_LAST(srv_conc_queue, srv_conc_queue, slot);

	os_event_reset(slot->event);

	srv_conc_n_waiting_threads++;

	os_fast_mutex_unlock(&srv_conc_mutex);

	/* Go to wait for the event; when a thread leaves InnoDB it will
	release this thread */

	trx->op_info = "waiting in InnoDB queue";

	thd_wait_begin(trx->mysql_thd, THD_WAIT_ROW_TABLE_LOCK);
	os_event_wait(slot->event);
	thd_wait_end(trx->mysql_thd);

	trx->op_info = "";

	os_fast_mutex_lock(&srv_conc_mutex);

	srv_conc_n_waiting_threads--;

	/* NOTE that the thread which released this thread already
	incremented the thread counter on behalf of this thread */

	slot->reserved = FALSE;

	UT_LIST_REMOVE(srv_conc_queue, srv_conc_queue, slot);

	trx->declared_to_be_inside_innodb = TRUE;
	trx->n_tickets_to_enter_innodb = SRV_FREE_TICKETS_TO_ENTER;

	os_fast_mutex_unlock(&srv_conc_mutex);
}

/*********************************************************************//**
This lets a thread enter InnoDB regardless of the number of threads inside
InnoDB. This must be called when a thread ends a lock wait. */
UNIV_INTERN
void
srv_conc_force_enter_innodb(
/*========================*/
	trx_t*	trx)	/*!< in: transaction object associated with the
			thread */
{
	if (UNIV_LIKELY(!srv_thread_concurrency)) {

		return;
	}

	ut_ad(srv_conc_n_threads >= 0);

	os_fast_mutex_lock(&srv_conc_mutex);

	srv_conc_n_threads++;
	trx->declared_to_be_inside_innodb = TRUE;
	trx->n_tickets_to_enter_innodb = 1;

	os_fast_mutex_unlock(&srv_conc_mutex);
}

/*********************************************************************//**
This must be called when a thread exits InnoDB in a lock wait or at the
end of an SQL statement. */
UNIV_INTERN
void
srv_conc_force_exit_innodb(
/*=======================*/
	trx_t*	trx)	/*!< in: transaction object associated with the
			thread */
{
	srv_conc_slot_t*	slot	= NULL;

	if (trx->mysql_thd != NULL
	    && thd_is_replication_slave_thread(trx->mysql_thd)) {

		return;
	}

	if (trx->declared_to_be_inside_innodb == FALSE) {

		return;
	}

	os_fast_mutex_lock(&srv_conc_mutex);

	ut_ad(srv_conc_n_threads > 0);
	srv_conc_n_threads--;
	trx->declared_to_be_inside_innodb = FALSE;
	trx->n_tickets_to_enter_innodb = 0;

	if (srv_conc_n_threads < (lint)srv_thread_concurrency) {
		/* Look for a slot where a thread is waiting and no other
		thread has yet released the thread */

		slot = UT_LIST_GET_FIRST(srv_conc_queue);

		while (slot && slot->wait_ended == TRUE) {
			slot = UT_LIST_GET_NEXT(srv_conc_queue, slot);
		}

		if (slot != NULL) {
			slot->wait_ended = TRUE;

			/* We increment the count on behalf of the released
			thread */

			srv_conc_n_threads++;
		}
	}

	os_fast_mutex_unlock(&srv_conc_mutex);

	if (slot != NULL) {
		os_event_set(slot->event);
	}
}

/*********************************************************************//**
This must be called when a thread exits InnoDB. */
UNIV_INTERN
void
srv_conc_exit_innodb(
/*=================*/
	trx_t*	trx)	/*!< in: transaction object associated with the
			thread */
{
	if (trx->n_tickets_to_enter_innodb > 0) {
		/* We will pretend the thread is still inside InnoDB though it
		now leaves the InnoDB engine. In this way we save
		a lot of semaphore operations. srv_conc_force_exit_innodb is
		used to declare the thread definitely outside InnoDB. It
		should be called when there is a lock wait or an SQL statement
		ends. */

		return;
	}

	srv_conc_force_exit_innodb(trx);
}

/*========================================================================*/

/*********************************************************************//**
Normalizes init parameter values to use units we use inside InnoDB.
@return	DB_SUCCESS or error code */
static
ulint
srv_normalize_init_values(void)
/*===========================*/
{
	ulint	n;
	ulint	i;

	n = srv_n_data_files;

	for (i = 0; i < n; i++) {
		srv_data_file_sizes[i] = srv_data_file_sizes[i]
			* ((1024 * 1024) / UNIV_PAGE_SIZE);
	}

	srv_last_file_size_max = srv_last_file_size_max
		* ((1024 * 1024) / UNIV_PAGE_SIZE);

	srv_log_file_size = srv_log_file_size / UNIV_PAGE_SIZE;

	srv_log_buffer_size = srv_log_buffer_size / UNIV_PAGE_SIZE;

	srv_lock_table_size = 5 * (srv_buf_pool_size / UNIV_PAGE_SIZE);

	return(DB_SUCCESS);
}

/*********************************************************************//**
Boots the InnoDB server.
@return	DB_SUCCESS or error code */
UNIV_INTERN
ulint
srv_boot(void)
/*==========*/
{
	ulint	err;

	/* Transform the init parameter values given by MySQL to
	use units we use inside InnoDB: */

	err = srv_normalize_init_values();

	if (err != DB_SUCCESS) {
		return(err);
	}

	/* Initialize synchronization primitives, memory management, and thread
	local storage */

	srv_general_init();

	/* Initialize this module */

	srv_init();

	return(DB_SUCCESS);
}

/*********************************************************************//**
Reserves a slot in the thread table for the current MySQL OS thread.
NOTE! The kernel mutex has to be reserved by the caller!
@return	reserved slot */
static
srv_slot_t*
srv_table_reserve_slot_for_mysql(void)
/*==================================*/
{
	srv_slot_t*	slot;
	ulint		i;

	ut_ad(mutex_own(&kernel_mutex));

	i = 0;
	slot = srv_mysql_table + i;

	while (slot->in_use) {
		i++;

		if (i >= OS_THREAD_MAX_N) {

			ut_print_timestamp(stderr);

			fprintf(stderr,
				"  InnoDB: There appear to be %lu MySQL"
				" threads currently waiting\n"
				"InnoDB: inside InnoDB, which is the"
				" upper limit. Cannot continue operation.\n"
				"InnoDB: We intentionally generate"
				" a seg fault to print a stack trace\n"
				"InnoDB: on Linux. But first we print"
				" a list of waiting threads.\n", (ulong) i);

			for (i = 0; i < OS_THREAD_MAX_N; i++) {

				slot = srv_mysql_table + i;

				fprintf(stderr,
					"Slot %lu: thread id %lu, type %lu,"
					" in use %lu, susp %lu, time %lu\n",
					(ulong) i,
					(ulong) os_thread_pf(slot->id),
					(ulong) slot->type,
					(ulong) slot->in_use,
					(ulong) slot->suspended,
					(ulong) difftime(ut_time(),
							 slot->suspend_time));
			}

			ut_error;
		}

		slot = srv_mysql_table + i;
	}

	ut_a(slot->in_use == FALSE);

	slot->in_use = TRUE;
	slot->id = os_thread_get_curr_id();
	slot->handle = os_thread_get_curr();

	return(slot);
}

/***************************************************************//**
Puts a MySQL OS thread to wait for a lock to be released. If an error
occurs during the wait trx->error_state associated with thr is
!= DB_SUCCESS when we return. DB_LOCK_WAIT_TIMEOUT and DB_DEADLOCK
are possible errors. DB_DEADLOCK is returned if selective deadlock
resolution chose this transaction as a victim. */
UNIV_INTERN
void
srv_suspend_mysql_thread(
/*=====================*/
	que_thr_t*	thr)	/*!< in: query thread associated with the MySQL
				OS thread */
{
	srv_slot_t*	slot;
	os_event_t	event;
	double		wait_time;
	trx_t*		trx;
	ulint		had_dict_lock;
	ibool		was_declared_inside_innodb	= FALSE;
	ib_int64_t	start_time			= 0;
	ib_int64_t	finish_time;
	ulint		diff_time;
	ulint		sec;
	ulint		ms;
	ulong		lock_wait_timeout;

	ut_ad(!mutex_own(&kernel_mutex));

	trx = thr_get_trx(thr);

	os_event_set(srv_lock_timeout_thread_event);

	mutex_enter(&kernel_mutex);

	trx->error_state = DB_SUCCESS;

	if (thr->state == QUE_THR_RUNNING) {

		ut_ad(thr->is_active == TRUE);

		/* The lock has already been released or this transaction
		was chosen as a deadlock victim: no need to suspend */

		if (trx->was_chosen_as_deadlock_victim) {

			trx->error_state = DB_DEADLOCK;
			trx->was_chosen_as_deadlock_victim = FALSE;
		}

		mutex_exit(&kernel_mutex);

		return;
	}

	ut_ad(thr->is_active == FALSE);

	slot = srv_table_reserve_slot_for_mysql();

	event = slot->event;

	slot->thr = thr;

	os_event_reset(event);

	slot->suspend_time = ut_time();

	if (thr->lock_state == QUE_THR_LOCK_ROW) {
		srv_n_lock_wait_count++;
		srv_n_lock_wait_current_count++;
		MONITOR_INC(MONITOR_ROW_LOCK_CURRENT_WAIT);

		if (ut_usectime(&sec, &ms) == -1) {
			start_time = -1;
		} else {
			start_time = (ib_int64_t) sec * 1000000 + ms;
		}
	}
	/* Wake the lock timeout monitor thread, if it is suspended */

	os_event_set(srv_lock_timeout_thread_event);

	mutex_exit(&kernel_mutex);

	if (trx->declared_to_be_inside_innodb) {

		was_declared_inside_innodb = TRUE;

		/* We must declare this OS thread to exit InnoDB, since a
		possible other thread holding a lock which this thread waits
		for must be allowed to enter, sooner or later */

		srv_conc_force_exit_innodb(trx);
	}

	had_dict_lock = trx->dict_operation_lock_mode;

	switch (had_dict_lock) {
	case 0:
		break;
	case RW_S_LATCH:
		/* Release foreign key check latch */
		row_mysql_unfreeze_data_dictionary(trx);
		break;
	default:
		/* There should never be a lock wait when the
		dictionary latch is reserved in X mode.  Dictionary
		transactions should only acquire locks on dictionary
		tables, not other tables. All access to dictionary
		tables should be covered by dictionary
		transactions. */
		ut_error;
	}

	ut_a(trx->dict_operation_lock_mode == 0);

	/* Suspend this thread and wait for the event. */

	thd_wait_begin(trx->mysql_thd, THD_WAIT_ROW_TABLE_LOCK);
	os_event_wait(event);
	thd_wait_end(trx->mysql_thd);

	/* After resuming, reacquire the data dictionary latch if
	necessary. */

	if (had_dict_lock) {
		row_mysql_freeze_data_dictionary(trx);
	}

	if (was_declared_inside_innodb) {

		/* Return back inside InnoDB */

		srv_conc_force_enter_innodb(trx);
	}

	mutex_enter(&kernel_mutex);

	/* Release the slot for others to use */

	slot->in_use = FALSE;

	wait_time = ut_difftime(ut_time(), slot->suspend_time);

	if (thr->lock_state == QUE_THR_LOCK_ROW) {
		if (ut_usectime(&sec, &ms) == -1) {
			finish_time = -1;
		} else {
			finish_time = (ib_int64_t) sec * 1000000 + ms;
		}

		diff_time = (ulint) (finish_time - start_time);

		srv_n_lock_wait_current_count--;
		MONITOR_DEC(MONITOR_ROW_LOCK_CURRENT_WAIT);
		srv_n_lock_wait_time = srv_n_lock_wait_time + diff_time;
		if (diff_time > srv_n_lock_max_wait_time &&
		    /* only update the variable if we successfully
		    retrieved the start and finish times. See Bug#36819. */
		    start_time != -1 && finish_time != -1) {
			srv_n_lock_max_wait_time = diff_time;
		}

		/* Record the lock wait time for this thread */
		thd_set_lock_wait_time(trx->mysql_thd, diff_time);
	}

	if (trx->was_chosen_as_deadlock_victim) {

		trx->error_state = DB_DEADLOCK;
		trx->was_chosen_as_deadlock_victim = FALSE;
	}

	mutex_exit(&kernel_mutex);

	/* InnoDB system transactions (such as the purge, and
	incomplete transactions that are being rolled back after crash
	recovery) will use the global value of
	innodb_lock_wait_timeout, because trx->mysql_thd == NULL. */
	lock_wait_timeout = fetch_lock_wait_timeout(trx);

	if (lock_wait_timeout < 100000000
	    && wait_time > (double) lock_wait_timeout) {

		trx->error_state = DB_LOCK_WAIT_TIMEOUT;
	}

	if (trx_is_interrupted(trx)) {

		trx->error_state = DB_INTERRUPTED;
	}
}

/********************************************************************//**
Releases a MySQL OS thread waiting for a lock to be released, if the
thread is already suspended. */
UNIV_INTERN
void
srv_release_mysql_thread_if_suspended(
/*==================================*/
	que_thr_t*	thr)	/*!< in: query thread associated with the
				MySQL OS thread	 */
{
	srv_slot_t*	slot;
	ulint		i;

	ut_ad(mutex_own(&kernel_mutex));

	for (i = 0; i < OS_THREAD_MAX_N; i++) {

		slot = srv_mysql_table + i;

		if (slot->in_use && slot->thr == thr) {
			/* Found */

			os_event_set(slot->event);

			return;
		}
	}

	/* not found */
}

/******************************************************************//**
Refreshes the values used to calculate per-second averages. */
static
void
srv_refresh_innodb_monitor_stats(void)
/*==================================*/
{
	mutex_enter(&srv_innodb_monitor_mutex);

	srv_last_monitor_time = time(NULL);

	os_aio_refresh_stats();

	btr_cur_n_sea_old = btr_cur_n_sea;
	btr_cur_n_non_sea_old = btr_cur_n_non_sea;

	log_refresh_stats();

	buf_refresh_io_stats_all();

	srv_n_rows_inserted_old = srv_n_rows_inserted;
	srv_n_rows_updated_old = srv_n_rows_updated;
	srv_n_rows_deleted_old = srv_n_rows_deleted;
	srv_n_rows_read_old = srv_n_rows_read;

	mutex_exit(&srv_innodb_monitor_mutex);
}

/******************************************************************//**
Outputs to a file the output of the InnoDB Monitor.
@return FALSE if not all information printed
due to failure to obtain necessary mutex */
UNIV_INTERN
ibool
srv_printf_innodb_monitor(
/*======================*/
	FILE*	file,		/*!< in: output stream */
	ibool	nowait,		/*!< in: whether to wait for kernel mutex */
	ulint*	trx_start,	/*!< out: file position of the start of
				the list of active transactions */
	ulint*	trx_end)	/*!< out: file position of the end of
				the list of active transactions */
{
	double	time_elapsed;
	time_t	current_time;
	ulint	n_reserved;
	ibool	ret;

	mutex_enter(&srv_innodb_monitor_mutex);

	current_time = time(NULL);

	/* We add 0.001 seconds to time_elapsed to prevent division
	by zero if two users happen to call SHOW INNODB STATUS at the same
	time */

	time_elapsed = difftime(current_time, srv_last_monitor_time)
		+ 0.001;

	srv_last_monitor_time = time(NULL);

	fputs("\n=====================================\n", file);

	ut_print_timestamp(file);
	fprintf(file,
		" INNODB MONITOR OUTPUT\n"
		"=====================================\n"
		"Per second averages calculated from the last %lu seconds\n",
		(ulong)time_elapsed);

	fputs("-----------------\n"
	      "BACKGROUND THREAD\n"
	      "-----------------\n", file);
	srv_print_master_thread_info(file);

	fputs("----------\n"
	      "SEMAPHORES\n"
	      "----------\n", file);
	sync_print(file);

	/* Conceptually, srv_innodb_monitor_mutex has a very high latching
	order level in sync0sync.h, while dict_foreign_err_mutex has a very
	low level 135. Therefore we can reserve the latter mutex here without
	a danger of a deadlock of threads. */

	mutex_enter(&dict_foreign_err_mutex);

	if (ftell(dict_foreign_err_file) != 0L) {
		fputs("------------------------\n"
		      "LATEST FOREIGN KEY ERROR\n"
		      "------------------------\n", file);
		ut_copy_file(file, dict_foreign_err_file);
	}

	mutex_exit(&dict_foreign_err_mutex);

	/* Only if lock_print_info_summary proceeds correctly,
	before we call the lock_print_info_all_transactions
	to print all the lock information. */
	ret = lock_print_info_summary(file, nowait);

	if (ret) {
		if (trx_start) {
			long	t = ftell(file);
			if (t < 0) {
				*trx_start = ULINT_UNDEFINED;
			} else {
				*trx_start = (ulint) t;
			}
		}
		lock_print_info_all_transactions(file);
		if (trx_end) {
			long	t = ftell(file);
			if (t < 0) {
				*trx_end = ULINT_UNDEFINED;
			} else {
				*trx_end = (ulint) t;
			}
		}
	}

	fputs("--------\n"
	      "FILE I/O\n"
	      "--------\n", file);
	os_aio_print(file);

	fputs("-------------------------------------\n"
	      "INSERT BUFFER AND ADAPTIVE HASH INDEX\n"
	      "-------------------------------------\n", file);
	ibuf_print(file);

	ha_print_info(file, btr_search_sys->hash_index);

	fprintf(file,
		"%.2f hash searches/s, %.2f non-hash searches/s\n",
		(btr_cur_n_sea - btr_cur_n_sea_old)
		/ time_elapsed,
		(btr_cur_n_non_sea - btr_cur_n_non_sea_old)
		/ time_elapsed);
	btr_cur_n_sea_old = btr_cur_n_sea;
	btr_cur_n_non_sea_old = btr_cur_n_non_sea;

	fputs("---\n"
	      "LOG\n"
	      "---\n", file);
	log_print(file);

	fputs("----------------------\n"
	      "BUFFER POOL AND MEMORY\n"
	      "----------------------\n", file);
	fprintf(file,
		"Total memory allocated " ULINTPF
		"; in additional pool allocated " ULINTPF "\n",
		ut_total_allocated_memory,
		mem_pool_get_reserved(mem_comm_pool));
	fprintf(file, "Dictionary memory allocated " ULINTPF "\n",
		dict_sys->size);

	buf_print_io(file);

	fputs("--------------\n"
	      "ROW OPERATIONS\n"
	      "--------------\n", file);
	fprintf(file, "%ld queries inside InnoDB, %lu queries in queue\n",
		(long) srv_conc_n_threads,
		(ulong) srv_conc_n_waiting_threads);

	fprintf(file, "%lu read views open inside InnoDB\n",
		UT_LIST_GET_LEN(trx_sys->view_list));

	n_reserved = fil_space_get_n_reserved_extents(0);
	if (n_reserved > 0) {
		fprintf(file,
			"%lu tablespace extents now reserved for"
			" B-tree split operations\n",
			(ulong) n_reserved);
	}

#ifdef UNIV_LINUX
	fprintf(file, "Main thread process no. %lu, id %lu, state: %s\n",
		(ulong) srv_main_thread_process_no,
		(ulong) srv_main_thread_id,
		srv_main_thread_op_info);
#else
	fprintf(file, "Main thread id %lu, state: %s\n",
		(ulong) srv_main_thread_id,
		srv_main_thread_op_info);
#endif
	fprintf(file,
		"Number of rows inserted " ULINTPF
		", updated " ULINTPF ", deleted " ULINTPF
		", read " ULINTPF "\n",
		srv_n_rows_inserted,
		srv_n_rows_updated,
		srv_n_rows_deleted,
		srv_n_rows_read);
	fprintf(file,
		"%.2f inserts/s, %.2f updates/s,"
		" %.2f deletes/s, %.2f reads/s\n",
		(srv_n_rows_inserted - srv_n_rows_inserted_old)
		/ time_elapsed,
		(srv_n_rows_updated - srv_n_rows_updated_old)
		/ time_elapsed,
		(srv_n_rows_deleted - srv_n_rows_deleted_old)
		/ time_elapsed,
		(srv_n_rows_read - srv_n_rows_read_old)
		/ time_elapsed);

	srv_n_rows_inserted_old = srv_n_rows_inserted;
	srv_n_rows_updated_old = srv_n_rows_updated;
	srv_n_rows_deleted_old = srv_n_rows_deleted;
	srv_n_rows_read_old = srv_n_rows_read;

	fputs("----------------------------\n"
	      "END OF INNODB MONITOR OUTPUT\n"
	      "============================\n", file);
	mutex_exit(&srv_innodb_monitor_mutex);
	fflush(file);

	return(ret);
}

/******************************************************************//**
Function to pass InnoDB status variables to MySQL */
UNIV_INTERN
void
srv_export_innodb_status(void)
/*==========================*/
{
	buf_pool_stat_t	stat;
	ulint		LRU_len;
	ulint		free_len;
	ulint		flush_list_len;

	buf_get_total_stat(&stat);
	buf_get_total_list_len(&LRU_len, &free_len, &flush_list_len);

	mutex_enter(&srv_innodb_monitor_mutex);

	export_vars.innodb_data_pending_reads
		= os_n_pending_reads;
	export_vars.innodb_data_pending_writes
		= os_n_pending_writes;
	export_vars.innodb_data_pending_fsyncs
		= fil_n_pending_log_flushes
		+ fil_n_pending_tablespace_flushes;
	export_vars.innodb_data_fsyncs = os_n_fsyncs;
	export_vars.innodb_data_read = srv_data_read;
	export_vars.innodb_data_reads = os_n_file_reads;
	export_vars.innodb_data_writes = os_n_file_writes;
	export_vars.innodb_data_written = srv_data_written;
	export_vars.innodb_buffer_pool_read_requests = stat.n_page_gets;
	export_vars.innodb_buffer_pool_write_requests
		= srv_buf_pool_write_requests;
	export_vars.innodb_buffer_pool_wait_free = srv_buf_pool_wait_free;
	export_vars.innodb_buffer_pool_pages_flushed = srv_buf_pool_flushed;
	export_vars.innodb_buffer_pool_reads = srv_buf_pool_reads;
	export_vars.innodb_buffer_pool_read_ahead
		= stat.n_ra_pages_read;
	export_vars.innodb_buffer_pool_read_ahead_evicted
		= stat.n_ra_pages_evicted;
	export_vars.innodb_buffer_pool_pages_data = LRU_len;
	export_vars.innodb_buffer_pool_pages_dirty = flush_list_len;
	export_vars.innodb_buffer_pool_pages_free = free_len;
#ifdef UNIV_DEBUG
	export_vars.innodb_buffer_pool_pages_latched
		= buf_get_latched_pages_number();
#endif /* UNIV_DEBUG */
	export_vars.innodb_buffer_pool_pages_total = buf_pool_get_n_pages();

	export_vars.innodb_buffer_pool_pages_misc
	       	= buf_pool_get_n_pages() - LRU_len - free_len;
#ifdef HAVE_ATOMIC_BUILTINS
	export_vars.innodb_have_atomic_builtins = 1;
#else
	export_vars.innodb_have_atomic_builtins = 0;
#endif
	export_vars.innodb_page_size = UNIV_PAGE_SIZE;
	export_vars.innodb_log_waits = srv_log_waits;
	export_vars.innodb_os_log_written = srv_os_log_written;
	export_vars.innodb_os_log_fsyncs = fil_n_log_flushes;
	export_vars.innodb_os_log_pending_fsyncs = fil_n_pending_log_flushes;
	export_vars.innodb_os_log_pending_writes = srv_os_log_pending_writes;
	export_vars.innodb_log_write_requests = srv_log_write_requests;
	export_vars.innodb_log_writes = srv_log_writes;
	export_vars.innodb_dblwr_pages_written = srv_dblwr_pages_written;
	export_vars.innodb_dblwr_writes = srv_dblwr_writes;
	export_vars.innodb_pages_created = stat.n_pages_created;
	export_vars.innodb_pages_read = stat.n_pages_read;
	export_vars.innodb_pages_written = stat.n_pages_written;
	export_vars.innodb_row_lock_waits = srv_n_lock_wait_count;
	export_vars.innodb_row_lock_current_waits
		= srv_n_lock_wait_current_count;
	export_vars.innodb_row_lock_time = srv_n_lock_wait_time / 1000;
	if (srv_n_lock_wait_count > 0) {
		export_vars.innodb_row_lock_time_avg = (ulint)
			(srv_n_lock_wait_time / 1000 / srv_n_lock_wait_count);
	} else {
		export_vars.innodb_row_lock_time_avg = 0;
	}
	export_vars.innodb_row_lock_time_max
		= srv_n_lock_max_wait_time / 1000;
	export_vars.innodb_rows_read = srv_n_rows_read;
	export_vars.innodb_rows_inserted = srv_n_rows_inserted;
	export_vars.innodb_rows_updated = srv_n_rows_updated;
	export_vars.innodb_rows_deleted = srv_n_rows_deleted;
	export_vars.innodb_num_open_files = fil_n_file_opened;
	export_vars.innodb_truncated_status_writes = srv_truncated_status_writes;

	mutex_exit(&srv_innodb_monitor_mutex);
}

/*********************************************************************//**
A thread which prints the info output by various InnoDB monitors.
@return	a dummy parameter */
UNIV_INTERN
os_thread_ret_t
srv_monitor_thread(
/*===============*/
	void*	arg __attribute__((unused)))
			/*!< in: a dummy parameter required by
			os_thread_create */
{
	ib_int64_t	sig_count;
	double		time_elapsed;
	time_t		current_time;
	time_t		last_table_monitor_time;
	time_t		last_tablespace_monitor_time;
	time_t		last_monitor_time;
	ulint		mutex_skipped;
	ibool		last_srv_print_monitor;

#ifdef UNIV_DEBUG_THREAD_CREATION
	fprintf(stderr, "Lock timeout thread starts, id %lu\n",
		os_thread_pf(os_thread_get_curr_id()));
#endif

#ifdef UNIV_PFS_THREAD
	pfs_register_thread(srv_monitor_thread_key);
#endif

	UT_NOT_USED(arg);
	srv_last_monitor_time = ut_time();
	last_table_monitor_time = ut_time();
	last_tablespace_monitor_time = ut_time();
	last_monitor_time = ut_time();
	mutex_skipped = 0;
	last_srv_print_monitor = srv_print_innodb_monitor;
loop:
	srv_monitor_active = TRUE;

	/* Wake up every 5 seconds to see if we need to print
	monitor information or if signalled at shutdown. */

	sig_count = os_event_reset(srv_monitor_event);

	os_event_wait_time_low(srv_monitor_event, 5000000, sig_count);

	current_time = ut_time();

	time_elapsed = difftime(current_time, last_monitor_time);

	if (time_elapsed > 15) {
		last_monitor_time = ut_time();

		if (srv_print_innodb_monitor) {
			/* Reset mutex_skipped counter everytime
			srv_print_innodb_monitor changes. This is to
			ensure we will not be blocked by kernel_mutex
			for short duration information printing,
			such as requested by sync_array_print_long_waits() */
			if (!last_srv_print_monitor) {
				mutex_skipped = 0;
				last_srv_print_monitor = TRUE;
			}

			if (!srv_printf_innodb_monitor(stderr,
						MUTEX_NOWAIT(mutex_skipped),
						NULL, NULL)) {
				mutex_skipped++;
			} else {
				/* Reset the counter */
				mutex_skipped = 0;
			}
		} else {
			last_srv_print_monitor = FALSE;
		}


		if (srv_innodb_status) {
			mutex_enter(&srv_monitor_file_mutex);
			rewind(srv_monitor_file);
			if (!srv_printf_innodb_monitor(srv_monitor_file,
						MUTEX_NOWAIT(mutex_skipped),
						NULL, NULL)) {
				mutex_skipped++;
			} else {
				mutex_skipped = 0;
			}

			os_file_set_eof(srv_monitor_file);
			mutex_exit(&srv_monitor_file_mutex);
		}

		if (srv_print_innodb_tablespace_monitor
		    && difftime(current_time,
				last_tablespace_monitor_time) > 60) {
			last_tablespace_monitor_time = ut_time();

			fputs("========================"
			      "========================\n",
			      stderr);

			ut_print_timestamp(stderr);

			fputs(" INNODB TABLESPACE MONITOR OUTPUT\n"
			      "========================"
			      "========================\n",
			      stderr);

			fsp_print(0);
			fputs("Validating tablespace\n", stderr);
			fsp_validate(0);
			fputs("Validation ok\n"
			      "---------------------------------------\n"
			      "END OF INNODB TABLESPACE MONITOR OUTPUT\n"
			      "=======================================\n",
			      stderr);
		}

		if (srv_print_innodb_table_monitor
		    && difftime(current_time, last_table_monitor_time) > 60) {

			last_table_monitor_time = ut_time();

			fputs("===========================================\n",
			      stderr);

			ut_print_timestamp(stderr);

			fputs(" INNODB TABLE MONITOR OUTPUT\n"
			      "===========================================\n",
			      stderr);
			dict_print();

			fputs("-----------------------------------\n"
			      "END OF INNODB TABLE MONITOR OUTPUT\n"
			      "==================================\n",
			      stderr);
		}
	}

	if (srv_shutdown_state >= SRV_SHUTDOWN_CLEANUP) {
		goto exit_func;
	}

	if (srv_print_innodb_monitor
	    || srv_print_innodb_lock_monitor
	    || srv_print_innodb_tablespace_monitor
	    || srv_print_innodb_table_monitor) {
		goto loop;
	}

	srv_monitor_active = FALSE;

	goto loop;

exit_func:
	srv_monitor_active = FALSE;

	/* We count the number of threads in os_thread_exit(). A created
	thread should always use that to exit and not use return() to exit. */

	os_thread_exit(NULL);

	OS_THREAD_DUMMY_RETURN;
}

/*********************************************************************//**
A thread which wakes up threads whose lock wait may have lasted too long.
@return	a dummy parameter */
UNIV_INTERN
os_thread_ret_t
srv_lock_timeout_thread(
/*====================*/
	void*	arg __attribute__((unused)))
			/* in: a dummy parameter required by
			os_thread_create */
{
	srv_slot_t*	slot;
	ibool		some_waits;
	double		wait_time;
	ulint		i;
	ib_int64_t	sig_count;

#ifdef UNIV_PFS_THREAD
	pfs_register_thread(srv_lock_timeout_thread_key);
#endif

loop:

	/* When someone is waiting for a lock, we wake up every second
	and check if a timeout has passed for a lock wait */

	sig_count = os_event_reset(srv_timeout_event);

	os_event_wait_time_low(srv_timeout_event, 1000000, sig_count);

	srv_lock_timeout_active = TRUE;

	mutex_enter(&kernel_mutex);

	some_waits = FALSE;

	/* Check of all slots if a thread is waiting there, and if it
	has exceeded the time limit */

	for (i = 0; i < OS_THREAD_MAX_N; i++) {

		slot = srv_mysql_table + i;

		if (slot->in_use) {
			trx_t*	trx;
			ulong	lock_wait_timeout;

			some_waits = TRUE;

			wait_time = ut_difftime(ut_time(), slot->suspend_time);

			trx = thr_get_trx(slot->thr);
			lock_wait_timeout = fetch_lock_wait_timeout(trx);

			if (trx_is_interrupted(trx)
			    || (lock_wait_timeout < 100000000
				&& (wait_time > (double) lock_wait_timeout
				    || wait_time < 0))) {

				/* Timeout exceeded or a wrap-around in system
				time counter: cancel the lock request queued
				by the transaction and release possible
				other transactions waiting behind; it is
				possible that the lock has already been
				granted: in that case do nothing */

				if (trx->wait_lock) {
					lock_cancel_waiting_and_release(
						trx->wait_lock);
					MONITOR_INC(MONITOR_TIMEOUT);
				}
			}
		}
	}

	os_event_reset(srv_lock_timeout_thread_event);

	mutex_exit(&kernel_mutex);

	if (srv_shutdown_state >= SRV_SHUTDOWN_CLEANUP) {
		goto exit_func;
	}

	if (some_waits) {
		goto loop;
	}

	srv_lock_timeout_active = FALSE;

#if 0
	/* The following synchronisation is disabled, since
	the InnoDB monitor output is to be updated every 15 seconds. */
	os_event_wait(srv_lock_timeout_thread_event);
#endif
	goto loop;

exit_func:
	srv_lock_timeout_active = FALSE;

	/* We count the number of threads in os_thread_exit(). A created
	thread should always use that to exit and not use return() to exit. */

	os_thread_exit(NULL);

	OS_THREAD_DUMMY_RETURN;
}

/*********************************************************************//**
A thread which prints warnings about semaphore waits which have lasted
too long. These can be used to track bugs which cause hangs.
@return	a dummy parameter */
UNIV_INTERN
os_thread_ret_t
srv_error_monitor_thread(
/*=====================*/
	void*	arg __attribute__((unused)))
			/*!< in: a dummy parameter required by
			os_thread_create */
{
	/* number of successive fatal timeouts observed */
	ulint		fatal_cnt	= 0;
	ib_uint64_t	old_lsn;
	ib_uint64_t	new_lsn;
	ib_int64_t	sig_count;

	old_lsn = srv_start_lsn;

#ifdef UNIV_DEBUG_THREAD_CREATION
	fprintf(stderr, "Error monitor thread starts, id %lu\n",
		os_thread_pf(os_thread_get_curr_id()));
#endif

#ifdef UNIV_PFS_THREAD
	pfs_register_thread(srv_error_monitor_thread_key);
#endif

loop:
	srv_error_monitor_active = TRUE;

	/* Try to track a strange bug reported by Harald Fuchs and others,
	where the lsn seems to decrease at times */

	new_lsn = log_get_lsn();

	if (new_lsn < old_lsn) {
		ut_print_timestamp(stderr);
		fprintf(stderr,
			"  InnoDB: Error: old log sequence number %llu"
			" was greater\n"
			"InnoDB: than the new log sequence number %llu!\n"
			"InnoDB: Please submit a bug report"
			" to http://bugs.mysql.com\n",
			old_lsn, new_lsn);
	}

	old_lsn = new_lsn;

	if (difftime(time(NULL), srv_last_monitor_time) > 60) {
		/* We referesh InnoDB Monitor values so that averages are
		printed from at most 60 last seconds */

		srv_refresh_innodb_monitor_stats();
	}

	/* Update the statistics collected for deciding LRU
	eviction policy. */
	buf_LRU_stat_update();

	/* Update the statistics collected for flush rate policy. */
	buf_flush_stat_update();

	/* In case mutex_exit is not a memory barrier, it is
	theoretically possible some threads are left waiting though
	the semaphore is already released. Wake up those threads: */

	sync_arr_wake_threads_if_sema_free();

	if (sync_array_print_long_waits()) {
		fatal_cnt++;
		if (fatal_cnt > 10) {

			fprintf(stderr,
				"InnoDB: Error: semaphore wait has lasted"
				" > %lu seconds\n"
				"InnoDB: We intentionally crash the server,"
				" because it appears to be hung.\n",
				(ulong) srv_fatal_semaphore_wait_threshold);

			ut_error;
		}
	} else {
		fatal_cnt = 0;
	}

	/* Flush stderr so that a database user gets the output
	to possible MySQL error file */

	fflush(stderr);

	sig_count = os_event_reset(srv_error_event);

	os_event_wait_time_low(srv_error_event, 1000000, sig_count);

	if (srv_shutdown_state < SRV_SHUTDOWN_CLEANUP) {

		goto loop;
	}

	srv_error_monitor_active = FALSE;

	/* We count the number of threads in os_thread_exit(). A created
	thread should always use that to exit and not use return() to exit. */

	os_thread_exit(NULL);

	OS_THREAD_DUMMY_RETURN;
}

/**********************************************************************//**
Check whether any background thread is active. If so return the thread
type.
@return ULINT_UNDEFINED if all are suspended or have exited, thread
type if any are still active. */
UNIV_INTERN
ulint
srv_get_active_thread_type(void)
/*============================*/
{
	ulint	i;
	ulint	ret = ULINT_UNDEFINED;

	mutex_enter(&kernel_mutex);

	for (i = SRV_COM; i <= SRV_MASTER; ++i) {
		if (srv_n_threads_active[i] != 0) {
			ret = i;
			break;
		}
	}

	mutex_exit(&kernel_mutex);

	return(ret);
}

/*******************************************************************//**
Tells the InnoDB server that there has been activity in the database
and wakes up the master thread if it is suspended (not sleeping). Used
in the MySQL interface. Note that there is a small chance that the master
thread stays suspended (we do not protect our operation with the
srv_sys_t->mutex, for performance reasons). */
UNIV_INTERN
void
srv_active_wake_master_thread(void)
/*===============================*/
{
	srv_activity_count++;

	if (srv_n_threads_active[SRV_MASTER] == 0) {

		mutex_enter(&kernel_mutex);

		srv_release_threads(SRV_MASTER, 1);

		mutex_exit(&kernel_mutex);
	}
}

/*******************************************************************//**
Tells the purge thread that there has been activity in the database
and wakes up the purge thread if it is suspended (not sleeping).  Note
that there is a small chance that the purge thread stays suspended
(we do not protect our operation with the kernel mutex, for
performace reasons). */
UNIV_INTERN
void
srv_wake_purge_thread_if_not_active(void)
/*=====================================*/
{
	ut_ad(!mutex_own(&kernel_mutex));

	if (srv_n_purge_threads > 0
	    && srv_n_threads_active[SRV_WORKER] == 0) {

		mutex_enter(&kernel_mutex);

		srv_release_threads(SRV_WORKER, 1);

		mutex_exit(&kernel_mutex);
	}
}

/*******************************************************************//**
Wakes up the master thread if it is suspended or being suspended. */
UNIV_INTERN
void
srv_wake_master_thread(void)
/*========================*/
{
	srv_activity_count++;

	mutex_enter(&kernel_mutex);

	srv_release_threads(SRV_MASTER, 1);

	mutex_exit(&kernel_mutex);
}

/*******************************************************************//**
Wakes up the purge thread if it's not already awake. */
UNIV_INTERN
void
srv_wake_purge_thread(void)
/*=======================*/
{
	ut_ad(!mutex_own(&kernel_mutex));

	if (srv_n_purge_threads > 0) {

		mutex_enter(&kernel_mutex);

		srv_release_threads(SRV_WORKER, 1);

		mutex_exit(&kernel_mutex);
	}
}

/**********************************************************************
The master thread is tasked to ensure that flush of log file happens
once every second in the background. This is to ensure that not more
than one second of trxs are lost in case of crash when
innodb_flush_logs_at_trx_commit != 1 */
static
void
srv_sync_log_buffer_in_background(void)
/*===================================*/
{
	time_t	current_time = time(NULL);

	srv_main_thread_op_info = "flushing log";
	if (difftime(current_time, srv_last_log_flush_time) >= 1) {
		log_buffer_sync_in_background(TRUE);
		srv_last_log_flush_time = current_time;
		srv_log_writes_and_flush++;
	}
}

/********************************************************************//**
Do a full purge, reconfigure the purge sub-system if a dynamic
change is detected. */
static
void
srv_master_do_purge(void)
/*=====================*/
{
	ulint	n_pages_purged;

	ut_ad(!mutex_own(&kernel_mutex));

	ut_a(srv_n_purge_threads == 0);

	do {
		/* Check for shutdown and change in purge config. */
		if (srv_fast_shutdown && srv_shutdown_state > 0) {
			/* Nothing to purge. */
			n_pages_purged = 0;
		} else {
			n_pages_purged = trx_purge(srv_purge_batch_size);
		}

		srv_sync_log_buffer_in_background();

	} while (n_pages_purged > 0);
}

/*********************************************************************//**
This function prints progress message every 60 seconds during server
shutdown, for any activities that master thread is pending on. */
static
void
srv_shutdown_print_master_pending(
/*==============================*/
	ib_time_t*	last_print_time,	/*!< last time the function
						print the message */
	ulint		n_tables_to_drop,	/*!< number of tables to
						be dropped */
	ulint		n_pages_purged,		/*!< number of pages just
						purged */
	ulint		n_bytes_merged)		/*!< number of change buffer
						just merged */
{
	ib_time_t	current_time;
	double		time_elapsed;

	current_time = ut_time();
	time_elapsed = ut_difftime(current_time, *last_print_time);

	if (time_elapsed > 60) {
		*last_print_time = ut_time();

		if (n_tables_to_drop) {
			ut_print_timestamp(stderr);
			fprintf(stderr, "  InnoDB: Waiting for "
				"%lu table(s) to be dropped\n",
				(ulong) n_tables_to_drop);
		}

		/* Check undo log purge, we only wait for the purge
		if it is a slow shutdown */
		if (!srv_fast_shutdown && n_pages_purged) {
			ut_print_timestamp(stderr);
			fprintf(stderr, "  InnoDB: Waiting for %lu "
				"undo logs to be purged\n"
				"  InnoDB: number of pages just "
				"purged: %lu\n",
					(ulong) trx_sys->rseg_history_len,
					(ulong) n_pages_purged);
			}

		/* Check change buffer merge, we only wait for change buffer
		merge if it is a slow shutdown */
		if (!srv_fast_shutdown && n_bytes_merged) {
			ut_print_timestamp(stderr);
			fprintf(stderr, "  InnoDB: Waiting for change "
				"buffer merge to complete\n"
				"  InnoDB: number of bytes of change buffer "
				"just merged:  %lu\n",
				n_bytes_merged);
		}
	}
}

/*********************************************************************//**
The master thread controlling the server.
@return	a dummy parameter */
UNIV_INTERN
os_thread_ret_t
srv_master_thread(
/*==============*/
	void*	arg __attribute__((unused)))
			/*!< in: a dummy parameter required by
			os_thread_create */
{
	buf_pool_stat_t buf_stat;
	os_event_t	event;
	ulint		old_activity_count;
	ulint		n_pages_purged	= 0;
	ulint		n_bytes_merged;
	ulint		n_pages_flushed;
	ulint		n_bytes_archived;
	ulint		n_tables_to_drop;
	ulint		n_ios;
	ulint		n_ios_old;
	ulint		n_ios_very_old;
	ulint		n_pend_ios;
	ulint		next_itr_time;
	ulint		i;
	ibool		max_modified_ratio_exceeded = FALSE;
	ib_time_t	last_print_time;
<<<<<<< HEAD
=======
	ulint		n_tables_evicted = 0;
	ulint		last_table_lru_flush_time = ut_time();
>>>>>>> 97bca2f4

#ifdef UNIV_DEBUG_THREAD_CREATION
	fprintf(stderr, "Master thread starts, id %lu\n",
		os_thread_pf(os_thread_get_curr_id()));
#endif

#ifdef UNIV_PFS_THREAD
	pfs_register_thread(srv_master_thread_key);
#endif

	srv_main_thread_process_no = os_proc_get_number();
	srv_main_thread_id = os_thread_pf(os_thread_get_curr_id());

	srv_table_reserve_slot(SRV_MASTER);

	mutex_enter(&kernel_mutex);

	srv_n_threads_active[SRV_MASTER]++;

	mutex_exit(&kernel_mutex);

	last_print_time = ut_time();
loop:
	/*****************************************************************/
	/* ---- When there is database activity by users, we cycle in this
	loop */

	/* Try and evict some tables from the table LRU list. */
	/* Note: The 60 seconds and 50% below are an arbitrary choice. */

	if (srv_shutdown_state == SRV_SHUTDOWN_NONE
	    && ut_time() - last_table_lru_flush_time > 60) {

		rw_lock_x_lock(&dict_operation_lock);

		dict_mutex_enter_for_mysql();

		n_tables_evicted = dict_make_room_in_cache(
			innobase_get_table_cache_size(), 50);

		dict_mutex_exit_for_mysql();

		rw_lock_x_unlock(&dict_operation_lock);

		last_table_lru_flush_time = ut_time();
	}

	srv_main_thread_op_info = "reserving kernel mutex";

	buf_get_total_stat(&buf_stat);
	n_ios_very_old = log_sys->n_log_ios + buf_stat.n_pages_read
		+ buf_stat.n_pages_written;
	mutex_enter(&kernel_mutex);

	/* Store the user activity counter at the start of this loop */
	old_activity_count = srv_activity_count;

	mutex_exit(&kernel_mutex);

	if (srv_force_recovery >= SRV_FORCE_NO_BACKGROUND) {

		goto suspend_thread;
	}

	/* ---- We run the following loop approximately once per second
	when there is database activity */

	srv_last_log_flush_time = time(NULL);

	/* Sleep for 1 second on entrying the for loop below the first time. */
	next_itr_time = ut_time_ms() + 1000;

	for (i = 0; i < 10; i++) {
		ulint	cur_time = ut_time_ms();

		/* ALTER TABLE in MySQL requires on Unix that the table handler
		can drop tables lazily after there no longer are SELECT
		queries to them. */

		srv_main_thread_op_info = "doing background drop tables";

		row_drop_tables_for_mysql_in_background();

		srv_main_thread_op_info = "";

		if (srv_fast_shutdown && srv_shutdown_state > 0) {

			goto background_loop;
		}

		buf_get_total_stat(&buf_stat);

		n_ios_old = log_sys->n_log_ios + buf_stat.n_pages_read
			+ buf_stat.n_pages_written;

		srv_main_thread_op_info = "sleeping";
		srv_main_1_second_loops++;

		if (next_itr_time > cur_time
		    && srv_shutdown_state == SRV_SHUTDOWN_NONE) {

			/* Get sleep interval in micro seconds. We use
			ut_min() to avoid long sleep in case of
			wrap around. */
			os_thread_sleep(ut_min(1000000,
					(next_itr_time - cur_time)
					 * 1000));
			srv_main_sleeps++;
		}

		/* Each iteration should happen at 1 second interval. */
		next_itr_time = ut_time_ms() + 1000;

		/* Flush logs if needed */
		srv_sync_log_buffer_in_background();

		srv_main_thread_op_info = "making checkpoint";
		log_free_check();

		/* If i/os during one second sleep were less than 5% of
		capacity, we assume that there is free disk i/o capacity
		available, and it makes sense to do an insert buffer merge. */

		buf_get_total_stat(&buf_stat);
		n_pend_ios = buf_get_n_pending_ios()
			+ log_sys->n_pending_writes;
		n_ios = log_sys->n_log_ios + buf_stat.n_pages_read
			+ buf_stat.n_pages_written;
		if (n_pend_ios < SRV_PEND_IO_THRESHOLD
		    && (n_ios - n_ios_old < SRV_RECENT_IO_ACTIVITY)) {
			srv_main_thread_op_info = "doing insert buffer merge";
			ibuf_contract_for_n_pages(FALSE, PCT_IO(5));

			/* Flush logs if needed */
			srv_sync_log_buffer_in_background();
		}

		if (UNIV_UNLIKELY(buf_get_modified_ratio_pct()
				  > srv_max_buf_pool_modified_pct)) {

			/* Try to keep the number of modified pages in the
			buffer pool under the limit wished by the user */

			srv_main_thread_op_info =
				"flushing buffer pool pages";
			n_pages_flushed = buf_flush_list(
				PCT_IO(100), IB_ULONGLONG_MAX);

			/* Record 100% srv_io_capacity for the buffer
			flush rate */
			MONITOR_SET(MONITOR_FLUSH_IO_CAPACITY, 100);
		} else if (srv_adaptive_flushing) {

			/* Try to keep the rate of flushing of dirty
			pages such that redo log generation does not
			produce bursts of IO at checkpoint time. */
			ulint n_flush = buf_flush_get_desired_flush_rate();

			if (n_flush) {
				srv_main_thread_op_info =
					"flushing buffer pool pages";
				n_flush = ut_min(PCT_IO(100), n_flush);
				n_pages_flushed =
					buf_flush_list(
						n_flush,
						IB_ULONGLONG_MAX);

				/* Record the IO capacity percentage used
				for the flush */
				MONITOR_SET(MONITOR_FLUSH_IO_CAPACITY,
					    n_flush * 100 / srv_io_capacity)
			}
		}

		if (srv_activity_count == old_activity_count) {

			/* There is no user activity at the moment, go to
			the background loop */

			goto background_loop;
		}
	}

	/* ---- We perform the following code approximately once per
	10 seconds when there is database activity */

#ifdef MEM_PERIODIC_CHECK
	/* Check magic numbers of every allocated mem block once in 10
	seconds */
	mem_validate_all_blocks();
#endif
	/* If i/os during the 10 second period were less than 200% of
	capacity, we assume that there is free disk i/o capacity
	available, and it makes sense to flush srv_io_capacity pages.

	Note that this is done regardless of the fraction of dirty
	pages relative to the max requested by the user. The one second
	loop above requests writes for that case. The writes done here
	are not required, and may be disabled. */

	buf_get_total_stat(&buf_stat);
	n_pend_ios = buf_get_n_pending_ios() + log_sys->n_pending_writes;
	n_ios = log_sys->n_log_ios + buf_stat.n_pages_read
		+ buf_stat.n_pages_written;

	srv_main_10_second_loops++;
	if (n_pend_ios < SRV_PEND_IO_THRESHOLD
	    && (n_ios - n_ios_very_old < SRV_PAST_IO_ACTIVITY)) {

		srv_main_thread_op_info = "flushing buffer pool pages";
		buf_flush_list(PCT_IO(100), IB_ULONGLONG_MAX);

		MONITOR_SET(MONITOR_FLUSH_IO_CAPACITY, 100);

		/* Flush logs if needed */
		srv_sync_log_buffer_in_background();
	}

	/* We run a batch of insert buffer merge every 10 seconds,
	even if the server were active */

	srv_main_thread_op_info = "doing insert buffer merge";
	ibuf_contract_for_n_pages(FALSE, PCT_IO(5));

	/* Flush logs if needed */
	srv_sync_log_buffer_in_background();

	if (srv_n_purge_threads == 0) {
		srv_main_thread_op_info = "master purging";

		srv_master_do_purge();

		if (srv_fast_shutdown && srv_shutdown_state > 0) {

			goto background_loop;
		}
	}

	srv_main_thread_op_info = "flushing buffer pool pages";

	/* Flush a few oldest pages to make a new checkpoint younger */

	if (buf_get_modified_ratio_pct() > 70) {

		/* If there are lots of modified pages in the buffer pool
		(> 70 %), we assume we can afford reserving the disk(s) for
		the time it requires to flush 100 pages */

		n_pages_flushed = buf_flush_list(
			PCT_IO(100), IB_ULONGLONG_MAX);

		MONITOR_SET(MONITOR_FLUSH_IO_CAPACITY, 100);
	} else {
		/* Otherwise, we only flush a small number of pages so that
		we do not unnecessarily use much disk i/o capacity from
		other work */

		n_pages_flushed = buf_flush_list(
			  PCT_IO(10), IB_ULONGLONG_MAX);

		MONITOR_SET(MONITOR_FLUSH_IO_CAPACITY, 10);
	}

	srv_main_thread_op_info = "making checkpoint";

	/* Make a new checkpoint about once in 10 seconds */

	log_checkpoint(TRUE, FALSE);

	srv_main_thread_op_info = "reserving kernel mutex";

	mutex_enter(&kernel_mutex);

	/* ---- When there is database activity, we jump from here back to
	the start of loop */

	if (srv_activity_count != old_activity_count) {
		mutex_exit(&kernel_mutex);
		goto loop;
	}

	mutex_exit(&kernel_mutex);

	/* If the database is quiet, we enter the background loop */

	/*****************************************************************/
background_loop:
	/* ---- In this loop we run background operations when the server
	is quiet from user activity. Also in the case of a shutdown, we
	loop here, flushing the buffer pool to the data files. */

	/* The server has been quiet for a while: start running background
	operations */
	srv_main_background_loops++;
	srv_main_thread_op_info = "doing background drop tables";

	n_tables_to_drop = row_drop_tables_for_mysql_in_background();

	if (n_tables_to_drop > 0) {
		/* Do not monopolize the CPU even if there are tables waiting
		in the background drop queue. (It is essentially a bug if
		MySQL tries to drop a table while there are still open handles
		to it and we had to put it to the background drop queue.) */

		if (srv_shutdown_state == SRV_SHUTDOWN_NONE) {
			os_thread_sleep(100000);
		}
	}

	if (srv_n_purge_threads == 0) {
		srv_main_thread_op_info = "master purging";

		srv_master_do_purge();
	}

	/* Try and evict as many tables as possible from the table LRU list. */

	if (srv_shutdown_state == SRV_SHUTDOWN_NONE) {

		rw_lock_x_lock(&dict_operation_lock);

		dict_mutex_enter_for_mysql();

		n_tables_evicted = dict_make_room_in_cache(
			innobase_get_table_cache_size(), 100);

		dict_mutex_exit_for_mysql();

		rw_lock_x_unlock(&dict_operation_lock);

		last_table_lru_flush_time = ut_time();
	}

	srv_main_thread_op_info = "reserving kernel mutex";

	mutex_enter(&kernel_mutex);
	if (srv_activity_count != old_activity_count) {
		mutex_exit(&kernel_mutex);
		goto loop;
	}
	mutex_exit(&kernel_mutex);

	srv_main_thread_op_info = "doing insert buffer merge";

	if (srv_fast_shutdown && srv_shutdown_state > 0) {
		n_bytes_merged = 0;
	} else {
		/* This should do an amount of IO similar to the number of
		dirty pages that will be flushed in the call to
		buf_flush_list below. Otherwise, the system favors
		clean pages over cleanup throughput. */
		n_bytes_merged = ibuf_contract_for_n_pages(FALSE,
							   PCT_IO(100));
	}

	srv_main_thread_op_info = "reserving kernel mutex";

	mutex_enter(&kernel_mutex);
	if (srv_activity_count != old_activity_count) {
		mutex_exit(&kernel_mutex);
		goto loop;
	}
	mutex_exit(&kernel_mutex);

flush_loop:
	srv_main_thread_op_info = "flushing buffer pool pages";
	srv_main_flush_loops++;

	if (srv_fast_shutdown < 2) {
		n_pages_flushed = buf_flush_list(
			  PCT_IO(100), IB_ULONGLONG_MAX);

		MONITOR_SET(MONITOR_FLUSH_IO_CAPACITY, 100);

		if (max_modified_ratio_exceeded) {
			MONITOR_INC(MONITOR_FLUSH_DIRTY_PAGE_EXCEED);
		}
	} else {
		/* In the fastest shutdown we do not flush the buffer pool
		to data files: we set n_pages_flushed to 0 artificially. */

		n_pages_flushed = 0;
	}

	srv_main_thread_op_info = "reserving kernel mutex";

	mutex_enter(&kernel_mutex);
	if (srv_activity_count != old_activity_count) {
		mutex_exit(&kernel_mutex);
		goto loop;
	}
	mutex_exit(&kernel_mutex);

	srv_main_thread_op_info = "waiting for buffer pool flush to end";
	buf_flush_wait_batch_end(NULL, BUF_FLUSH_LIST);

	/* Flush logs if needed */
	srv_sync_log_buffer_in_background();

	srv_main_thread_op_info = "making checkpoint";

	log_checkpoint(TRUE, FALSE);

	if (buf_get_modified_ratio_pct() > srv_max_buf_pool_modified_pct) {
		max_modified_ratio_exceeded = TRUE;

		/* Try to keep the number of modified pages in the
		buffer pool under the limit wished by the user */

		goto flush_loop;
	}
	max_modified_ratio_exceeded = FALSE;

	srv_main_thread_op_info = "reserving kernel mutex";

	mutex_enter(&kernel_mutex);
	if (srv_activity_count != old_activity_count) {
		mutex_exit(&kernel_mutex);
		goto loop;
	}
	mutex_exit(&kernel_mutex);
	/*
	srv_main_thread_op_info = "archiving log (if log archive is on)";

	log_archive_do(FALSE, &n_bytes_archived);
	*/
	n_bytes_archived = 0;

	/* Print progress message every 60 seconds during shutdown */
	if (srv_shutdown_state > 0 && srv_print_verbose_log) {
		srv_shutdown_print_master_pending(&last_print_time,
						  n_tables_to_drop,
						  n_pages_purged,
						  n_bytes_merged);
	}

	/* Keep looping in the background loop if still work to do */

	if (srv_fast_shutdown && srv_shutdown_state > 0) {
		if (n_tables_to_drop + n_pages_flushed
		    + n_bytes_archived != 0) {

			/* If we are doing a fast shutdown (= the default)
			we do not do purge or insert buffer merge. But we
			flush the buffer pool completely to disk.
			In a 'very fast' shutdown we do not flush the buffer
			pool to data files: we have set n_pages_flushed to
			0 artificially. */

			goto background_loop;
		}
	} else if (n_tables_to_drop > 0
		   || n_pages_purged > 0
		   || n_bytes_merged > 0
		   || n_pages_flushed > 0
		   || n_tables_evicted > 0
		   || n_bytes_archived > 0) {
		/* In a 'slow' shutdown we run purge and the insert buffer
		merge to completion */

		goto background_loop;
	}

	/* There is no work for background operations either: suspend
	master thread to wait for more server activity */

suspend_thread:
	srv_main_thread_op_info = "suspending";

	mutex_enter(&kernel_mutex);

	if (row_get_background_drop_list_len_low() > 0) {
		mutex_exit(&kernel_mutex);

		goto loop;
	}

	event = srv_suspend_thread();

	mutex_exit(&kernel_mutex);

	/* DO NOT CHANGE THIS STRING. innobase_start_or_create_for_mysql()
	waits for database activity to die down when converting < 4.1.x
	databases, and relies on this string being exactly as it is. InnoDB
	manual also mentions this string in several places. */
	srv_main_thread_op_info = "waiting for server activity";

	os_event_wait(event);

	if (srv_shutdown_state == SRV_SHUTDOWN_EXIT_THREADS) {
		/* This is only extra safety, the thread should exit
		already when the event wait ends */

		os_thread_exit(NULL);

	}

	/* When there is user activity, InnoDB will set the event and the
	main thread goes back to loop. */

	goto loop;

	OS_THREAD_DUMMY_RETURN;	/* Not reached, avoid compiler warning */
}

/*********************************************************************//**
Asynchronous purge thread.
@return	a dummy parameter */
UNIV_INTERN
os_thread_ret_t
srv_purge_thread(
/*=============*/
	void*	arg __attribute__((unused)))	/*!< in: a dummy parameter
						required by os_thread_create */
{
	srv_slot_t*	slot;
	ulint		slot_no = ULINT_UNDEFINED;
	ulint		n_total_purged = ULINT_UNDEFINED;

	ut_a(srv_n_purge_threads == 1);

#ifdef UNIV_PFS_THREAD
	pfs_register_thread(srv_purge_thread_key);
#endif /* UNIV_PFS_THREAD */

#ifdef UNIV_DEBUG_THREAD_CREATION
	fprintf(stderr, "InnoDB: Purge thread running, id %lu\n",
		os_thread_pf(os_thread_get_curr_id()));
#endif /* UNIV_DEBUG_THREAD_CREATION */

	mutex_enter(&kernel_mutex);

	slot_no = srv_table_reserve_slot(SRV_WORKER);

	slot = srv_table_get_nth_slot(slot_no);

	++srv_n_threads_active[SRV_WORKER];

	mutex_exit(&kernel_mutex);

	while (srv_shutdown_state != SRV_SHUTDOWN_EXIT_THREADS) {

		ulint	n_pages_purged;

		/* If there are very few records to purge or the last
		purge didn't purge any records then wait for activity.
	        We peek at the history len without holding any mutex
		because in the worst case we will end up waiting for
		the next purge event. */
		if (trx_sys->rseg_history_len < srv_purge_batch_size
		    || n_total_purged == 0) {

			os_event_t	event;

			mutex_enter(&kernel_mutex);

			event = srv_suspend_thread();

			mutex_exit(&kernel_mutex);

			os_event_wait(event);
		}

		/* Check for shutdown and whether we should do purge at all. */
		if (srv_force_recovery >= SRV_FORCE_NO_BACKGROUND
		    || srv_shutdown_state != 0
		    || srv_fast_shutdown) {

			break;
		}

		n_total_purged = 0;

		/* Purge until there are no more records to purge and there is
		no change in configuration or server state. */
		do {
			n_pages_purged = trx_purge(srv_purge_batch_size);

			n_total_purged += n_pages_purged;

		} while (n_pages_purged > 0 && !srv_fast_shutdown);

		srv_sync_log_buffer_in_background();
	}

	mutex_enter(&kernel_mutex);

	ut_ad(srv_table_get_nth_slot(slot_no) == slot);

	/* Decrement the active count. */
	srv_suspend_thread();

	slot->in_use = FALSE;

	/* Free the thread local memory. */
	thr_local_free(os_thread_get_curr_id());

	mutex_exit(&kernel_mutex);

#ifdef UNIV_DEBUG_THREAD_CREATION
	fprintf(stderr, "InnoDB: Purge thread exiting, id %lu\n",
		os_thread_pf(os_thread_get_curr_id()));
#endif /* UNIV_DEBUG_THREAD_CREATION */

	/* We count the number of threads in os_thread_exit(). A created
	thread should always use that to exit and not use return() to exit. */
	os_thread_exit(NULL);

	OS_THREAD_DUMMY_RETURN;	/* Not reached, avoid compiler warning */
}

/**********************************************************************//**
Enqueues a task to server task queue and releases a worker thread, if there
is a suspended one. */
UNIV_INTERN
void
srv_que_task_enqueue_low(
/*=====================*/
	que_thr_t*	thr)	/*!< in: query thread */
{
	ut_ad(thr);

	mutex_enter(&kernel_mutex);

	UT_LIST_ADD_LAST(queue, srv_sys->tasks, thr);

	srv_release_threads(SRV_WORKER, 1);

	mutex_exit(&kernel_mutex);
}<|MERGE_RESOLUTION|>--- conflicted
+++ resolved
@@ -2677,11 +2677,8 @@
 	ulint		i;
 	ibool		max_modified_ratio_exceeded = FALSE;
 	ib_time_t	last_print_time;
-<<<<<<< HEAD
-=======
 	ulint		n_tables_evicted = 0;
 	ulint		last_table_lru_flush_time = ut_time();
->>>>>>> 97bca2f4
 
 #ifdef UNIV_DEBUG_THREAD_CREATION
 	fprintf(stderr, "Master thread starts, id %lu\n",
