--- conflicted
+++ resolved
@@ -325,7 +325,6 @@
     }
   }
 
-<<<<<<< HEAD
   /**
    * when scrubbing, and records gets cleared,
    *   the transaction id is not present afterwards.
@@ -335,9 +334,6 @@
    */
   ut_ad(srv_immediate_scrub_data_uncompressed ||
         rec_get_trx_id(btr_pcur_get_rec(pcur), index) == node->new_trx_id);
-=======
-  ut_ad(rec_get_trx_id(btr_pcur_get_rec(pcur), index) == node->new_trx_id);
->>>>>>> 4869291f
 
   btr_pcur_commit_specify_mtr(pcur, &mtr);
 
@@ -476,12 +472,8 @@
   ut_a(success);
 
   old_has = row_vers_old_has_index_entry(FALSE, btr_pcur_get_rec(&(node->pcur)),
-<<<<<<< HEAD
                                          &mtr_vers, index, entry, 0, 0,
                                          thr->prebuilt);
-=======
-                                         &mtr_vers, index, entry, 0, 0);
->>>>>>> 4869291f
   if (old_has) {
     err = btr_cur_del_mark_set_sec_rec(BTR_NO_LOCKING_FLAG, btr_cur, TRUE, thr,
                                        &mtr);
@@ -786,8 +778,6 @@
 }
 
 /** Undoes a modify in secondary indexes when undo record type is UPD_DEL.
-<<<<<<< HEAD
-=======
 This is the specific function to handle the modify on multi-value indexes.
 @param[in,out]	node	row undo node
 @param[in,out]	thr	query thread
@@ -816,7 +806,6 @@
 }
 
 /** Undoes a modify in secondary indexes when undo record type is UPD_DEL.
->>>>>>> 4869291f
  @return DB_SUCCESS or DB_OUT_OF_FILE_SPACE */
 static MY_ATTRIBUTE((warn_unused_result)) dberr_t
     row_undo_mod_upd_del_sec(undo_node_t *node, /*!< in: row undo node */
@@ -839,8 +828,6 @@
       continue;
     }
 
-<<<<<<< HEAD
-=======
     if (index->is_multi_value()) {
       err = row_undo_mod_upd_del_multi_sec(node, thr, index, heap);
       if (err != DB_SUCCESS) {
@@ -852,7 +839,6 @@
       continue;
     }
 
->>>>>>> 4869291f
     /* During online index creation,
     HA_ALTER_INPLACE_NO_LOCK_AFTER_PREPARE should
     guarantee that any active transaction has not modified
@@ -891,8 +877,6 @@
 }
 
 /** Undoes a modify in secondary indexes when undo record type is DEL_MARK.
-<<<<<<< HEAD
-=======
 This is the specific function to handle the modify on multi-value indexes.
 @param[in,out]	node	row undo node
 @param[in,out]	thr	query thread
@@ -936,7 +920,6 @@
 }
 
 /** Undoes a modify in secondary indexes when undo record type is DEL_MARK.
->>>>>>> 4869291f
  @return DB_SUCCESS or DB_OUT_OF_FILE_SPACE */
 static MY_ATTRIBUTE((warn_unused_result)) dberr_t
     row_undo_mod_del_mark_sec(undo_node_t *node, /*!< in: row undo node */
@@ -958,8 +941,6 @@
       continue;
     }
 
-<<<<<<< HEAD
-=======
     if (index->is_multi_value()) {
       err = row_undo_mod_del_mark_multi_sec(node, thr, index, heap);
       if (err != DB_SUCCESS) {
@@ -971,7 +952,6 @@
       continue;
     }
 
->>>>>>> 4869291f
     /* During online index creation,
     HA_ALTER_INPLACE_NO_LOCK_AFTER_PREPARE should
     guarantee that any active transaction has not modified
@@ -1013,28 +993,6 @@
 }
 
 /** Undoes a modify in secondary indexes when undo record type is UPD_EXIST.
-<<<<<<< HEAD
- @return DB_SUCCESS or DB_OUT_OF_FILE_SPACE */
-static MY_ATTRIBUTE((warn_unused_result)) dberr_t
-    row_undo_mod_upd_exist_sec(undo_node_t *node, /*!< in: row undo node */
-                               que_thr_t *thr)    /*!< in: query thread */
-{
-  mem_heap_t *heap;
-  dberr_t err = DB_SUCCESS;
-
-  if (node->index == NULL || ((node->cmpl_info & UPD_NODE_NO_ORD_CHANGE))) {
-    /* No change in secondary indexes */
-
-    return (err);
-  }
-
-  heap = mem_heap_create(1024);
-
-  while (node->index != NULL) {
-    dict_index_t *index = node->index;
-    dtuple_t *entry;
-
-=======
 This is the specific function to handle the modify on multi-value indexes.
 @param[in,out]	node		row undo node
 @param[in,out]	thr		query thread
@@ -1112,38 +1070,26 @@
     dict_index_t *index = node->index;
     dtuple_t *entry;
 
->>>>>>> 4869291f
     if (dict_index_is_spatial(index)) {
       if (!row_upd_changes_ord_field_binary_func(index, node->update,
 #ifdef UNIV_DEBUG
                                                  thr,
 #endif /* UNIV_DEBUG */
-<<<<<<< HEAD
-                                                 node->row, node->ext,
-=======
                                                  node->row, node->ext, nullptr,
->>>>>>> 4869291f
                                                  ROW_BUILD_FOR_UNDO)) {
         dict_table_next_uncorrupted_index(node->index);
         continue;
       }
     } else {
       if (index->type == DICT_FTS ||
-<<<<<<< HEAD
-          !row_upd_changes_ord_field_binary(index, node->update, thr, node->row,
-                                            node->ext)) {
-=======
           !row_upd_changes_ord_field_binary(
               index, node->update, thr, node->row, node->ext,
               (index->is_multi_value() ? &non_mv_upd : nullptr))) {
->>>>>>> 4869291f
         dict_table_next_uncorrupted_index(node->index);
         continue;
       }
     }
 
-<<<<<<< HEAD
-=======
     if (index->is_multi_value()) {
       err =
           row_undo_mod_upd_exist_multi_sec(node, thr, index, non_mv_upd, heap);
@@ -1152,7 +1098,6 @@
       continue;
     }
 
->>>>>>> 4869291f
     /* Build the newest version of the index entry */
     entry = row_build_index_entry(node->row, node->ext, index, heap);
     if (UNIV_UNLIKELY(!entry)) {
@@ -1240,15 +1185,10 @@
 
 /** Parses the row reference and other info in a modify undo log record.
 @param[in]	node	row undo node
-<<<<<<< HEAD
-@param[in,out]	mdl	MDL ticket or nullptr if unnecessary */
-static void row_undo_mod_parse_undo_rec(undo_node_t *node, MDL_ticket **mdl) {
-=======
 @param[in]      thd     THD associated with the node
 @param[in,out]	mdl	MDL ticket or nullptr if unnecessary */
 static void row_undo_mod_parse_undo_rec(undo_node_t *node, THD *thd,
                                         MDL_ticket **mdl) {
->>>>>>> 4869291f
   dict_index_t *clust_index;
   byte *ptr;
   undo_no_t undo_no;
@@ -1270,24 +1210,15 @@
   took here. Notably, there cannot be a race between ROLLBACK and
   DROP TEMPORARY TABLE, because temporary tables are
   private to a single connection. */
-<<<<<<< HEAD
-  node->table = dd_table_open_on_id(table_id, current_thd, mdl, false, true);
-=======
   node->table = dd_table_open_on_id(table_id, thd, mdl, false, true);
->>>>>>> 4869291f
 
   if (node->table == NULL) {
     /* Table was dropped */
     return;
   }
 
-<<<<<<< HEAD
   if (node->table->file_unreadable) {
-    dd_table_close(node->table, current_thd, mdl, false);
-=======
-  if (node->table->ibd_file_missing) {
     dd_table_close(node->table, thd, mdl, false);
->>>>>>> 4869291f
 
     /* We skip undo operations to missing .ibd files */
     node->table = NULL;
@@ -1311,11 +1242,7 @@
   node->cmpl_info = cmpl_info;
 
   if (!row_undo_search_clust_to_pcur(node)) {
-<<<<<<< HEAD
-    dd_table_close(node->table, current_thd, mdl, false);
-=======
     dd_table_close(node->table, thd, mdl, false);
->>>>>>> 4869291f
 
     node->table = NULL;
   }
@@ -1335,7 +1262,6 @@
 {
   dberr_t err;
   MDL_ticket *mdl = nullptr;
-<<<<<<< HEAD
 
   ut_ad(node != NULL);
   ut_ad(thr != NULL);
@@ -1345,21 +1271,9 @@
 
   ut_ad(thr_get_trx(thr) == node->trx);
 
-  row_undo_mod_parse_undo_rec(node,
-=======
-
-  ut_ad(node != NULL);
-  ut_ad(thr != NULL);
-  ut_ad(node->state == UNDO_NODE_MODIFY);
-  ut_ad(node->trx->in_rollback);
-  ut_ad(!trx_undo_roll_ptr_is_insert(node->roll_ptr));
-
-  ut_ad(thr_get_trx(thr) == node->trx);
-
   THD *thd = dd_thd_for_undo(node->trx);
 
   row_undo_mod_parse_undo_rec(node, thd,
->>>>>>> 4869291f
                               dd_mdl_for_undo(node->trx) ? &mdl : nullptr);
 
   if (node->table == NULL) {
@@ -1397,11 +1311,7 @@
     err = row_undo_mod_clust(node, thr);
   }
 
-<<<<<<< HEAD
-  dd_table_close(node->table, current_thd, &mdl, false);
-=======
   dd_table_close(node->table, thd, &mdl, false);
->>>>>>> 4869291f
 
   node->table = NULL;
 
