/*****************************************************************************

Copyright (c) 2000, 2014, Oracle and/or its affiliates. All Rights Reserved.

This program is free software; you can redistribute it and/or modify it under
the terms of the GNU General Public License as published by the Free Software
Foundation; version 2 of the License.

This program is distributed in the hope that it will be useful, but WITHOUT
ANY WARRANTY; without even the implied warranty of MERCHANTABILITY or FITNESS
FOR A PARTICULAR PURPOSE. See the GNU General Public License for more details.

You should have received a copy of the GNU General Public License along with
this program; if not, write to the Free Software Foundation, Inc.,
51 Franklin Street, Suite 500, Boston, MA 02110-1335 USA

*****************************************************************************/

/**************************************************//**
@file row/row0mysql.cc
Interface between Innobase row operations and MySQL.
Contains also create table and other data dictionary operations.

Created 9/17/2000 Heikki Tuuri
*******************************************************/

#include "ha_prototypes.h"
#include <debug_sync.h>
#include <gstream.h>
#include <spatial.h>

#include "row0mysql.h"

#ifdef UNIV_NONINL
#include "row0mysql.ic"
#endif

#include "btr0sea.h"
#include "dict0boot.h"
#include "dict0crea.h"
#include <sql_const.h>
#include "dict0dict.h"
#include "dict0load.h"
#include "dict0stats.h"
#include "dict0stats_bg.h"
#include "fil0fil.h"
#include "fsp0file.h"
#include "fsp0sysspace.h"
#include "fts0fts.h"
#include "fts0types.h"
#include "ibuf0ibuf.h"
#include "lock0lock.h"
#include "log0log.h"
#include "pars0pars.h"
#include "que0que.h"
#include "rem0cmp.h"
#include "row0import.h"
#include "row0ins.h"
#include "row0merge.h"
#include "row0row.h"
#include "row0sel.h"
#include "row0upd.h"
#include "trx0purge.h"
#include "trx0rec.h"
#include "trx0roll.h"
#include "trx0undo.h"
#include "row0ext.h"
#include "ut0new.h"

#include <algorithm>
#include <deque>
#include <vector>

const char* MODIFICATIONS_NOT_ALLOWED_MSG_RAW_PARTITION =
	"A new raw disk partition was initialized. We do not allow database"
	" modifications by the user at this time.  Shut down mysqld and edit"
	" my.cnf so that newraw is replaced with raw.";

const char* MODIFICATIONS_NOT_ALLOWED_MSG_FORCE_RECOVERY =
	"innodb_force_recovery is on. We do not allow database modifications"
	" by the user. Shut down mysqld and edit my.cnf to set"
	" innodb_force_recovery=0";

/** Provide optional 4.x backwards compatibility for 5.0 and above */
ibool	row_rollback_on_timeout	= FALSE;

/** Chain node of the list of tables to drop in the background. */
struct row_mysql_drop_t{
	char*				table_name;	/*!< table name */
	UT_LIST_NODE_T(row_mysql_drop_t)row_mysql_drop_list;
							/*!< list chain node */
};

/** @brief List of tables we should drop in background.

ALTER TABLE in MySQL requires that the table handler can drop the
table in background when there are no queries to it any
more.  Protected by row_drop_list_mutex. */
static UT_LIST_BASE_NODE_T(row_mysql_drop_t)	row_mysql_drop_list;

/** Mutex protecting the background table drop list. */
static ib_mutex_t row_drop_list_mutex;

/** Flag: has row_mysql_drop_list been initialized? */
static ibool	row_mysql_drop_list_inited	= FALSE;

/*******************************************************************//**
Determine if the given name is a name reserved for MySQL system tables.
@return TRUE if name is a MySQL system table name */
static
ibool
row_mysql_is_system_table(
/*======================*/
	const char*	name)
{
	if (strncmp(name, "mysql/", 6) != 0) {

		return(FALSE);
	}

	return(0 == strcmp(name + 6, "host")
	       || 0 == strcmp(name + 6, "user")
	       || 0 == strcmp(name + 6, "db"));
}

/*********************************************************************//**
If a table is not yet in the drop list, adds the table to the list of tables
which the master thread drops in background. We need this on Unix because in
ALTER TABLE MySQL may call drop table even if the table has running queries on
it. Also, if there are running foreign key checks on the table, we drop the
table lazily.
@return TRUE if the table was not yet in the drop list, and was added there */
static
ibool
row_add_table_to_background_drop_list(
/*==================================*/
	const char*	name);	/*!< in: table name */

/*******************************************************************//**
Delays an INSERT, DELETE or UPDATE operation if the purge is lagging. */
static
void
row_mysql_delay_if_needed(void)
/*===========================*/
{
	if (srv_dml_needed_delay) {
		os_thread_sleep(srv_dml_needed_delay);
	}
}

/*******************************************************************//**
Frees the blob heap in prebuilt when no longer needed. */

void
row_mysql_prebuilt_free_blob_heap(
/*==============================*/
	row_prebuilt_t*	prebuilt)	/*!< in: prebuilt struct of a
					ha_innobase:: table handle */
{
	mem_heap_free(prebuilt->blob_heap);
	prebuilt->blob_heap = NULL;
}

/*******************************************************************//**
Stores a >= 5.0.3 format true VARCHAR length to dest, in the MySQL row
format.
@return pointer to the data, we skip the 1 or 2 bytes at the start
that are used to store the len */

byte*
row_mysql_store_true_var_len(
/*=========================*/
	byte*	dest,	/*!< in: where to store */
	ulint	len,	/*!< in: length, must fit in two bytes */
	ulint	lenlen)	/*!< in: storage length of len: either 1 or 2 bytes */
{
	if (lenlen == 2) {
		ut_a(len < 256 * 256);

		mach_write_to_2_little_endian(dest, len);

		return(dest + 2);
	}

	ut_a(lenlen == 1);
	ut_a(len < 256);

	mach_write_to_1(dest, len);

	return(dest + 1);
}

/*******************************************************************//**
Reads a >= 5.0.3 format true VARCHAR length, in the MySQL row format, and
returns a pointer to the data.
@return pointer to the data, we skip the 1 or 2 bytes at the start
that are used to store the len */

const byte*
row_mysql_read_true_varchar(
/*========================*/
	ulint*		len,	/*!< out: variable-length field length */
	const byte*	field,	/*!< in: field in the MySQL format */
	ulint		lenlen)	/*!< in: storage length of len: either 1
				or 2 bytes */
{
	if (lenlen == 2) {
		*len = mach_read_from_2_little_endian(field);

		return(field + 2);
	}

	ut_a(lenlen == 1);

	*len = mach_read_from_1(field);

	return(field + 1);
}

/*******************************************************************//**
Stores a reference to a BLOB in the MySQL format. */

void
row_mysql_store_blob_ref(
/*=====================*/
	byte*		dest,	/*!< in: where to store */
	ulint		col_len,/*!< in: dest buffer size: determines into
				how many bytes the BLOB length is stored,
				the space for the length may vary from 1
				to 4 bytes */
	const void*	data,	/*!< in: BLOB data; if the value to store
				is SQL NULL this should be NULL pointer */
	ulint		len)	/*!< in: BLOB length; if the value to store
				is SQL NULL this should be 0; remember
				also to set the NULL bit in the MySQL record
				header! */
{
	/* MySQL might assume the field is set to zero except the length and
	the pointer fields */

	memset(dest, '\0', col_len);

	/* In dest there are 1 - 4 bytes reserved for the BLOB length,
	and after that 8 bytes reserved for the pointer to the data.
	In 32-bit architectures we only use the first 4 bytes of the pointer
	slot. */

	ut_a(col_len - 8 > 1 || len < 256);
	ut_a(col_len - 8 > 2 || len < 256 * 256);
	ut_a(col_len - 8 > 3 || len < 256 * 256 * 256);

	mach_write_to_n_little_endian(dest, col_len - 8, len);

	memcpy(dest + col_len - 8, &data, sizeof data);
}

/*******************************************************************//**
Reads a reference to a BLOB in the MySQL format.
@return pointer to BLOB data */

const byte*
row_mysql_read_blob_ref(
/*====================*/
	ulint*		len,		/*!< out: BLOB length */
	const byte*	ref,		/*!< in: BLOB reference in the
					MySQL format */
	ulint		col_len)	/*!< in: BLOB reference length
					(not BLOB length) */
{
	byte*	data;

	*len = mach_read_from_n_little_endian(ref, col_len - 8);

	memcpy(&data, ref + col_len - 8, sizeof data);

	return(data);
}

/*******************************************************************//**
Converting InnoDB geometry data format to MySQL data format. */

void
row_mysql_store_geometry(
/*=====================*/
	byte*		dest,		/*!< in/out: where to store */
	ulint		dest_len,	/*!< in: dest buffer size: determines
					into how many bytes the GEOMETRY length
					is stored, the space for the length
					may vary from 1 to 4 bytes */
	const byte*	src,		/*!< in: GEOMETRY data; if the value to
					store is SQL NULL this should be NULL
					pointer */
	ulint		src_len)	/*!< in: GEOMETRY length; if the value
					to store is SQL NULL this should be 0;
					remember also to set the NULL bit in
					the MySQL record header! */
{
	/* MySQL might assume the field is set to zero except the length and
	the pointer fields */
	UNIV_MEM_ASSERT_RW(src, src_len);
	UNIV_MEM_ASSERT_W(dest, dest_len);
	UNIV_MEM_INVALID(dest, dest_len);

	memset(dest, '\0', dest_len);

	/* In dest there are 1 - 4 bytes reserved for the BLOB length,
	and after that 8 bytes reserved for the pointer to the data.
	In 32-bit architectures we only use the first 4 bytes of the pointer
	slot. */

	ut_ad(dest_len - 8 > 1 || src_len < 1<<8);
	ut_ad(dest_len - 8 > 2 || src_len < 1<<16);
	ut_ad(dest_len - 8 > 3 || src_len < 1<<24);

	mach_write_to_n_little_endian(dest, dest_len - 8, src_len);

	memcpy(dest + dest_len - 8, &src, sizeof src);

	DBUG_EXECUTE_IF("row_print_geometry_data",
	{
		String  res;
		Geometry_buffer buffer;
		String  wkt;

		/** Show the meaning of geometry data. */
		Geometry* g = Geometry::construct(
			&buffer, (const char*)src, (uint32) src_len);

		if (g)
		{
			if (g->as_wkt(&wkt) == 0)
			{
				ib_logf(IB_LOG_LEVEL_INFO,
					"Write geometry data to"
					" MySQL WKT format: %s.",
					wkt.c_ptr_safe());
			}
		}
	});
}

/*******************************************************************//**
Read geometry data in the MySQL format.
@return pointer to geometry data */

const byte*
row_mysql_read_geometry(
/*====================*/
	ulint*		len,		/*!< out: data length */
	const byte*	ref,		/*!< in: geometry data in the
					MySQL format */
	ulint		col_len)	/*!< in: MySQL format length */
{
	byte*		data;

	*len = mach_read_from_n_little_endian(ref, col_len - 8);

	memcpy(&data, ref + col_len - 8, sizeof data);

	DBUG_EXECUTE_IF("row_print_geometry_data",
	{
		String  res;
		Geometry_buffer buffer;
		String  wkt;

		/** Show the meaning of geometry data. */
		Geometry* g = Geometry::construct(
			&buffer, (const char*) data, (uint32) *len);

		if (g)
		{
			if (g->as_wkt(&wkt) == 0)
			{
				ib_logf(IB_LOG_LEVEL_INFO,
					"Read geometry data in"
					" MySQL's WKT format: %s.",
					wkt.c_ptr_safe());
			}
		}
	});

	return(data);
}

/**************************************************************//**
Pad a column with spaces. */

void
row_mysql_pad_col(
/*==============*/
	ulint	mbminlen,	/*!< in: minimum size of a character,
				in bytes */
	byte*	pad,		/*!< out: padded buffer */
	ulint	len)		/*!< in: number of bytes to pad */
{
	const byte*	pad_end;

	switch (UNIV_EXPECT(mbminlen, 1)) {
	default:
		ut_error;
	case 1:
		/* space=0x20 */
		memset(pad, 0x20, len);
		break;
	case 2:
		/* space=0x0020 */
		pad_end = pad + len;
		ut_a(!(len % 2));
		while (pad < pad_end) {
			*pad++ = 0x00;
			*pad++ = 0x20;
		};
		break;
	case 4:
		/* space=0x00000020 */
		pad_end = pad + len;
		ut_a(!(len % 4));
		while (pad < pad_end) {
			*pad++ = 0x00;
			*pad++ = 0x00;
			*pad++ = 0x00;
			*pad++ = 0x20;
		}
		break;
	}
}

/**************************************************************//**
Stores a non-SQL-NULL field given in the MySQL format in the InnoDB format.
The counterpart of this function is row_sel_field_store_in_mysql_format() in
row0sel.cc.
@return up to which byte we used buf in the conversion */

byte*
row_mysql_store_col_in_innobase_format(
/*===================================*/
	dfield_t*	dfield,		/*!< in/out: dfield where dtype
					information must be already set when
					this function is called! */
	byte*		buf,		/*!< in/out: buffer for a converted
					integer value; this must be at least
					col_len long then! NOTE that dfield
					may also get a pointer to 'buf',
					therefore do not discard this as long
					as dfield is used! */
	ibool		row_format_col,	/*!< TRUE if the mysql_data is from
					a MySQL row, FALSE if from a MySQL
					key value;
					in MySQL, a true VARCHAR storage
					format differs in a row and in a
					key value: in a key value the length
					is always stored in 2 bytes! */
	const byte*	mysql_data,	/*!< in: MySQL column value, not
					SQL NULL; NOTE that dfield may also
					get a pointer to mysql_data,
					therefore do not discard this as long
					as dfield is used! */
	ulint		col_len,	/*!< in: MySQL column length; NOTE that
					this is the storage length of the
					column in the MySQL format row, not
					necessarily the length of the actual
					payload data; if the column is a true
					VARCHAR then this is irrelevant */
	ulint		comp)		/*!< in: nonzero=compact format */
{
	const byte*	ptr	= mysql_data;
	const dtype_t*	dtype;
	ulint		type;
	ulint		lenlen;

	dtype = dfield_get_type(dfield);

	type = dtype->mtype;

	if (type == DATA_INT) {
		/* Store integer data in Innobase in a big-endian format,
		sign bit negated if the data is a signed integer. In MySQL,
		integers are stored in a little-endian format. */

		byte*	p = buf + col_len;

		for (;;) {
			p--;
			*p = *mysql_data;
			if (p == buf) {
				break;
			}
			mysql_data++;
		}

		if (!(dtype->prtype & DATA_UNSIGNED)) {

			*buf ^= 128;
		}

		ptr = buf;
		buf += col_len;
	} else if ((type == DATA_VARCHAR
		    || type == DATA_VARMYSQL
		    || type == DATA_BINARY)) {

		if (dtype_get_mysql_type(dtype) == DATA_MYSQL_TRUE_VARCHAR) {
			/* The length of the actual data is stored to 1 or 2
			bytes at the start of the field */

			if (row_format_col) {
				if (dtype->prtype & DATA_LONG_TRUE_VARCHAR) {
					lenlen = 2;
				} else {
					lenlen = 1;
				}
			} else {
				/* In a MySQL key value, lenlen is always 2 */
				lenlen = 2;
			}

			ptr = row_mysql_read_true_varchar(&col_len, mysql_data,
							  lenlen);
		} else {
			/* Remove trailing spaces from old style VARCHAR
			columns. */

			/* Handle Unicode strings differently. */
			ulint	mbminlen	= dtype_get_mbminlen(dtype);

			ptr = mysql_data;

			switch (mbminlen) {
			default:
				ut_error;
			case 4:
				/* space=0x00000020 */
				/* Trim "half-chars", just in case. */
				col_len &= ~3;

				while (col_len >= 4
				       && ptr[col_len - 4] == 0x00
				       && ptr[col_len - 3] == 0x00
				       && ptr[col_len - 2] == 0x00
				       && ptr[col_len - 1] == 0x20) {
					col_len -= 4;
				}
				break;
			case 2:
				/* space=0x0020 */
				/* Trim "half-chars", just in case. */
				col_len &= ~1;

				while (col_len >= 2 && ptr[col_len - 2] == 0x00
				       && ptr[col_len - 1] == 0x20) {
					col_len -= 2;
				}
				break;
			case 1:
				/* space=0x20 */
				while (col_len > 0
				       && ptr[col_len - 1] == 0x20) {
					col_len--;
				}
			}
		}
	} else if (comp && type == DATA_MYSQL
		   && dtype_get_mbminlen(dtype) == 1
		   && dtype_get_mbmaxlen(dtype) > 1) {
		/* In some cases we strip trailing spaces from UTF-8 and other
		multibyte charsets, from FIXED-length CHAR columns, to save
		space. UTF-8 would otherwise normally use 3 * the string length
		bytes to store an ASCII string! */

		/* We assume that this CHAR field is encoded in a
		variable-length character set where spaces have
		1:1 correspondence to 0x20 bytes, such as UTF-8.

		Consider a CHAR(n) field, a field of n characters.
		It will contain between n * mbminlen and n * mbmaxlen bytes.
		We will try to truncate it to n bytes by stripping
		space padding.	If the field contains single-byte
		characters only, it will be truncated to n characters.
		Consider a CHAR(5) field containing the string
		".a   " where "." denotes a 3-byte character represented
		by the bytes "$%&". After our stripping, the string will
		be stored as "$%&a " (5 bytes). The string
		".abc " will be stored as "$%&abc" (6 bytes).

		The space padding will be restored in row0sel.cc, function
		row_sel_field_store_in_mysql_format(). */

		ulint		n_chars;

		ut_a(!(dtype_get_len(dtype) % dtype_get_mbmaxlen(dtype)));

		n_chars = dtype_get_len(dtype) / dtype_get_mbmaxlen(dtype);

		/* Strip space padding. */
		while (col_len > n_chars && ptr[col_len - 1] == 0x20) {
			col_len--;
		}
	} else if (!row_format_col) {
		/* if mysql data is from a MySQL key value
		since the length is always stored in 2 bytes,
		we need do nothing here. */
	} else if (type == DATA_BLOB) {

		ptr = row_mysql_read_blob_ref(&col_len, mysql_data, col_len);
	} else if (DATA_GEOMETRY_MTYPE(type)) {
		/* We use blob to store geometry data except DATA_POINT
		internally, but in MySQL Layer the datatype is always blob. */
		ptr = row_mysql_read_geometry(&col_len, mysql_data, col_len);
	}

	dfield_set_data(dfield, ptr, col_len);

	return(buf);
}

/**************************************************************//**
Convert a row in the MySQL format to a row in the Innobase format. Note that
the function to convert a MySQL format key value to an InnoDB dtuple is
row_sel_convert_mysql_key_to_innobase() in row0sel.cc. */
static
void
row_mysql_convert_row_to_innobase(
/*==============================*/
	dtuple_t*	row,		/*!< in/out: Innobase row where the
					field type information is already
					copied there! */
	row_prebuilt_t*	prebuilt,	/*!< in: prebuilt struct where template
					must be of type ROW_MYSQL_WHOLE_ROW */
	const byte*	mysql_rec)	/*!< in: row in the MySQL format;
					NOTE: do not discard as long as
					row is used, as row may contain
					pointers to this record! */
{
	const mysql_row_templ_t*templ;
	dfield_t*		dfield;
	ulint			i;

	ut_ad(prebuilt->template_type == ROW_MYSQL_WHOLE_ROW);
	ut_ad(prebuilt->mysql_template);

	for (i = 0; i < prebuilt->n_template; i++) {

		templ = prebuilt->mysql_template + i;
		dfield = dtuple_get_nth_field(row, i);

		if (templ->mysql_null_bit_mask != 0) {
			/* Column may be SQL NULL */

			if (mysql_rec[templ->mysql_null_byte_offset]
			    & (byte) (templ->mysql_null_bit_mask)) {

				/* It is SQL NULL */

				dfield_set_null(dfield);

				goto next_column;
			}
		}

		row_mysql_store_col_in_innobase_format(
			dfield,
			prebuilt->ins_upd_rec_buff + templ->mysql_col_offset,
			TRUE, /* MySQL row format data */
			mysql_rec + templ->mysql_col_offset,
			templ->mysql_col_len,
			dict_table_is_comp(prebuilt->table));
next_column:
		;
	}

	/* If there is a FTS doc id column and it is not user supplied (
	generated by server) then assign it a new doc id. */
	if (prebuilt->table->fts) {

		ut_a(prebuilt->table->fts->doc_col != ULINT_UNDEFINED);

		fts_create_doc_id(prebuilt->table, row, prebuilt->heap);
	}
}

/****************************************************************//**
Handles user errors and lock waits detected by the database engine.
@return true if it was a lock wait and we should continue running the
query thread and in that case the thr is ALREADY in the running state. */

bool
row_mysql_handle_errors(
/*====================*/
	dberr_t*	new_err,/*!< out: possible new error encountered in
				lock wait, or if no new error, the value
				of trx->error_state at the entry of this
				function */
	trx_t*		trx,	/*!< in: transaction */
	que_thr_t*	thr,	/*!< in: query thread, or NULL */
	trx_savept_t*	savept)	/*!< in: savepoint, or NULL */
{
	dberr_t	err;

handle_new_error:
	err = trx->error_state;

	ut_a(err != DB_SUCCESS);

	trx->error_state = DB_SUCCESS;

	switch (err) {
	case DB_LOCK_WAIT_TIMEOUT:
		if (row_rollback_on_timeout) {
			trx_rollback_to_savepoint(trx, NULL);
			break;
		}
		/* fall through */
	case DB_DUPLICATE_KEY:
	case DB_FOREIGN_DUPLICATE_KEY:
	case DB_TOO_BIG_RECORD:
	case DB_UNDO_RECORD_TOO_BIG:
	case DB_ROW_IS_REFERENCED:
	case DB_NO_REFERENCED_ROW:
	case DB_CANNOT_ADD_CONSTRAINT:
	case DB_TOO_MANY_CONCURRENT_TRXS:
	case DB_OUT_OF_FILE_SPACE:
	case DB_READ_ONLY:
	case DB_FTS_INVALID_DOCID:
	case DB_INTERRUPTED:
	case DB_DICT_CHANGED:
	case DB_CANT_CREATE_GEOMETRY_OBJECT:
		if (savept) {
			/* Roll back the latest, possibly incomplete insertion
			or update */

			trx_rollback_to_savepoint(trx, savept);
		}
		/* MySQL will roll back the latest SQL statement */
		break;
<<<<<<< HEAD
	case DB_LOCK_WAIT: {

		trx_kill_blocking(trx);

=======
	case DB_LOCK_WAIT:
>>>>>>> 103fabf9
		lock_wait_suspend_thread(thr);

		if (trx->error_state != DB_SUCCESS) {
			que_thr_stop_for_mysql(thr);

			goto handle_new_error;
		}

		*new_err = err;

		return(true);

	case DB_DEADLOCK:
	case DB_LOCK_TABLE_FULL:
		/* Roll back the whole transaction; this resolution was added
		to version 3.23.43 */

		trx_rollback_to_savepoint(trx, NULL);
		break;

	case DB_MUST_GET_MORE_FILE_SPACE:
		ib_logf(IB_LOG_LEVEL_FATAL,
			"The database cannot continue operation because"
			" of lack of space. You must add a new data file"
			" to my.cnf and restart the database.");
		break;

	case DB_CORRUPTION:
		ib_logf(IB_LOG_LEVEL_ERROR,
			"We detected index corruption in an InnoDB type"
			" table. You have to dump + drop + reimport the"
			" table or, in a case of widespread corruption,"
			" dump all InnoDB tables and recreate the whole"
			" tablespace. If the mysqld server crashes after"
			" the startup or when you dump the tables. %s",
			FORCE_RECOVERY_MSG);
		break;
	case DB_FOREIGN_EXCEED_MAX_CASCADE:
		ib_logf(IB_LOG_LEVEL_ERROR,
			"Cannot delete/update rows with cascading foreign"
			" key constraints that exceed max depth of %lu."
			" Please drop excessive foreign constraints and"
			" try again", (ulong) FK_MAX_CASCADE_DEL);
		break;
	default:
		ib_logf(IB_LOG_LEVEL_FATAL,
			"Unknown error code %lu: %s",
			(ulong) err, ut_strerr(err));
	}

	if (trx->error_state != DB_SUCCESS) {
		*new_err = trx->error_state;
	} else {
		*new_err = err;
	}

	trx->error_state = DB_SUCCESS;

	return(false);
}

/********************************************************************//**
Create a prebuilt struct for a MySQL table handle.
@return own: a prebuilt struct */

row_prebuilt_t*
row_create_prebuilt(
/*================*/
	dict_table_t*	table,		/*!< in: Innobase table handle */
	ulint		mysql_row_len)	/*!< in: length in bytes of a row in
					the MySQL format */
{
	row_prebuilt_t*	prebuilt;
	mem_heap_t*	heap;
	dict_index_t*	clust_index;
	dict_index_t*	temp_index;
	dtuple_t*	ref;
	ulint		ref_len;
	uint		srch_key_len = 0;
	ulint		search_tuple_n_fields;

	search_tuple_n_fields = 2 * dict_table_get_n_cols(table);

	clust_index = dict_table_get_first_index(table);

	/* Make sure that search_tuple is long enough for clustered index */
	ut_a(2 * dict_table_get_n_cols(table) >= clust_index->n_fields);

	ref_len = dict_index_get_n_unique(clust_index);


        /* Maximum size of the buffer needed for conversion of INTs from
	little endian format to big endian format in an index. An index
	can have maximum 16 columns (MAX_REF_PARTS) in it. Therfore
	Max size for PK: 16 * 8 bytes (BIGINT's size) = 128 bytes
	Max size Secondary index: 16 * 8 bytes + PK = 256 bytes. */
#define MAX_SRCH_KEY_VAL_BUFFER         2* (8 * MAX_REF_PARTS)

#define PREBUILT_HEAP_INITIAL_SIZE	\
	( \
	sizeof(*prebuilt) \
	/* allocd in this function */ \
	+ DTUPLE_EST_ALLOC(search_tuple_n_fields) \
	+ DTUPLE_EST_ALLOC(ref_len) \
	/* allocd in row_prebuild_sel_graph() */ \
	+ sizeof(sel_node_t) \
	+ sizeof(que_fork_t) \
	+ sizeof(que_thr_t) \
	/* allocd in row_get_prebuilt_update_vector() */ \
	+ sizeof(upd_node_t) \
	+ sizeof(upd_t) \
	+ sizeof(upd_field_t) \
	  * dict_table_get_n_cols(table) \
	+ sizeof(que_fork_t) \
	+ sizeof(que_thr_t) \
	/* allocd in row_get_prebuilt_insert_row() */ \
	+ sizeof(ins_node_t) \
	/* mysql_row_len could be huge and we are not \
	sure if this prebuilt instance is going to be \
	used in inserts */ \
	+ (mysql_row_len < 256 ? mysql_row_len : 0) \
	+ DTUPLE_EST_ALLOC(dict_table_get_n_cols(table)) \
	+ sizeof(que_fork_t) \
	+ sizeof(que_thr_t) \
	)

	/* Calculate size of key buffer used to store search key in
	InnoDB format. MySQL stores INTs in little endian format and
	InnoDB stores INTs in big endian format with the sign bit
	flipped. All other field types are stored/compared the same
	in MySQL and InnoDB, so we must create a buffer containing
	the INT key parts in InnoDB format.We need two such buffers
	since both start and end keys are used in records_in_range(). */

	for (temp_index = dict_table_get_first_index(table); temp_index;
	     temp_index = dict_table_get_next_index(temp_index)) {
		DBUG_EXECUTE_IF("innodb_srch_key_buffer_max_value",
			ut_a(temp_index->n_user_defined_cols
						== MAX_REF_PARTS););
		uint temp_len = 0;
		for (uint i = 0; i < temp_index->n_uniq; i++) {
			if (temp_index->fields[i].col->mtype == DATA_INT) {
				temp_len +=
					temp_index->fields[i].fixed_len;
			}
		}
		srch_key_len = std::max(srch_key_len,temp_len);
	}

	ut_a(srch_key_len <= MAX_SRCH_KEY_VAL_BUFFER);

	DBUG_EXECUTE_IF("innodb_srch_key_buffer_max_value",
		ut_a(srch_key_len == MAX_SRCH_KEY_VAL_BUFFER););

	/* We allocate enough space for the objects that are likely to
	be created later in order to minimize the number of malloc()
	calls */
	heap = mem_heap_create(PREBUILT_HEAP_INITIAL_SIZE + 2 * srch_key_len);

	prebuilt = static_cast<row_prebuilt_t*>(
		mem_heap_zalloc(heap, sizeof(*prebuilt)));

	prebuilt->magic_n = ROW_PREBUILT_ALLOCATED;
	prebuilt->magic_n2 = ROW_PREBUILT_ALLOCATED;

	prebuilt->table = table;

	prebuilt->sql_stat_start = TRUE;
	prebuilt->heap = heap;

	prebuilt->srch_key_val_len = srch_key_len;
	if (prebuilt->srch_key_val_len) {
		prebuilt->srch_key_val1 = static_cast<byte*>(
			mem_heap_alloc(prebuilt->heap,
				       2 * prebuilt->srch_key_val_len));
		prebuilt->srch_key_val2 = prebuilt->srch_key_val1 +
						prebuilt->srch_key_val_len;
	} else {
		prebuilt->srch_key_val1 = NULL;
		prebuilt->srch_key_val2 = NULL;
	}

	btr_pcur_reset(&prebuilt->pcur);
	btr_pcur_reset(&prebuilt->clust_pcur);

	prebuilt->select_lock_type = LOCK_NONE;
	prebuilt->stored_select_lock_type = LOCK_NONE_UNSET;

	prebuilt->search_tuple = dtuple_create(heap, search_tuple_n_fields);

	ref = dtuple_create(heap, ref_len);

	dict_index_copy_types(ref, clust_index, ref_len);

	prebuilt->clust_ref = ref;

	prebuilt->autoinc_error = DB_SUCCESS;
	prebuilt->autoinc_offset = 0;

	/* Default to 1, we will set the actual value later in
	ha_innobase::get_auto_increment(). */
	prebuilt->autoinc_increment = 1;

	prebuilt->autoinc_last_value = 0;

	/* During UPDATE and DELETE we need the doc id. */
	prebuilt->fts_doc_id = 0;

	prebuilt->mysql_row_len = mysql_row_len;

	prebuilt->ins_sel_stmt = false;
	prebuilt->session = NULL;

	prebuilt->fts_doc_id_in_read_set = 0;

	return(prebuilt);
}

/********************************************************************//**
Free a prebuilt struct for a MySQL table handle. */

void
row_prebuilt_free(
/*==============*/
	row_prebuilt_t*	prebuilt,	/*!< in, own: prebuilt struct */
	ibool		dict_locked)	/*!< in: TRUE=data dictionary locked */
{
	ut_a(prebuilt->magic_n == ROW_PREBUILT_ALLOCATED);
	ut_a(prebuilt->magic_n2 == ROW_PREBUILT_ALLOCATED);

	prebuilt->magic_n = ROW_PREBUILT_FREED;
	prebuilt->magic_n2 = ROW_PREBUILT_FREED;

	btr_pcur_reset(&prebuilt->pcur);
	btr_pcur_reset(&prebuilt->clust_pcur);

	ut_free(prebuilt->mysql_template);

	if (prebuilt->ins_graph) {
		que_graph_free_recursive(prebuilt->ins_graph);
	}

	if (prebuilt->sel_graph) {
		que_graph_free_recursive(prebuilt->sel_graph);
	}

	if (prebuilt->upd_graph) {
		que_graph_free_recursive(prebuilt->upd_graph);
	}

	if (prebuilt->blob_heap) {
		mem_heap_free(prebuilt->blob_heap);
	}

	if (prebuilt->old_vers_heap) {
		mem_heap_free(prebuilt->old_vers_heap);
	}

	if (prebuilt->fetch_cache[0] != NULL) {
		byte*	base = prebuilt->fetch_cache[0] - 4;
		byte*	ptr = base;

		for (ulint i = 0; i < MYSQL_FETCH_CACHE_SIZE; i++) {
			ulint	magic1 = mach_read_from_4(ptr);
			ut_a(magic1 == ROW_PREBUILT_FETCH_MAGIC_N);
			ptr += 4;

			byte*	row = ptr;
			ut_a(row == prebuilt->fetch_cache[i]);
			ptr += prebuilt->mysql_row_len;

			ulint	magic2 = mach_read_from_4(ptr);
			ut_a(magic2 == ROW_PREBUILT_FETCH_MAGIC_N);
			ptr += 4;
		}

		ut_free(base);
	}

	if (prebuilt->rtr_info) {
		rtr_clean_rtr_info(prebuilt->rtr_info, true);
	}

	dict_table_close(prebuilt->table, dict_locked, TRUE);

	mem_heap_free(prebuilt->heap);
}

/*********************************************************************//**
Updates the transaction pointers in query graphs stored in the prebuilt
struct. */

void
row_update_prebuilt_trx(
/*====================*/
	row_prebuilt_t*	prebuilt,	/*!< in/out: prebuilt struct
					in MySQL handle */
	trx_t*		trx)		/*!< in: transaction handle */
{
	ut_a(trx->magic_n == TRX_MAGIC_N);
	ut_a(prebuilt->magic_n == ROW_PREBUILT_ALLOCATED);
	ut_a(prebuilt->magic_n2 == ROW_PREBUILT_ALLOCATED);

	prebuilt->trx = trx;

	if (prebuilt->ins_graph) {
		prebuilt->ins_graph->trx = trx;
	}

	if (prebuilt->upd_graph) {
		prebuilt->upd_graph->trx = trx;
	}

	if (prebuilt->sel_graph) {
		prebuilt->sel_graph->trx = trx;
	}
}

/*********************************************************************//**
Gets pointer to a prebuilt dtuple used in insertions. If the insert graph
has not yet been built in the prebuilt struct, then this function first
builds it.
@return prebuilt dtuple; the column type information is also set in it */
static
dtuple_t*
row_get_prebuilt_insert_row(
/*========================*/
	row_prebuilt_t*	prebuilt)	/*!< in: prebuilt struct in MySQL
					handle */
{
	dict_table_t*		table	= prebuilt->table;

	ut_ad(prebuilt && table && prebuilt->trx);

	if (prebuilt->ins_node != 0) {

		/* Check if indexes have been dropped or added and we
		may need to rebuild the row insert template. */

		if (prebuilt->trx_id == table->def_trx_id
		    && UT_LIST_GET_LEN(prebuilt->ins_node->entry_list)
		    == UT_LIST_GET_LEN(table->indexes)) {

			return(prebuilt->ins_node->row);
		}

		ut_ad(prebuilt->trx_id < table->def_trx_id);

		que_graph_free_recursive(prebuilt->ins_graph);

		prebuilt->ins_graph = 0;
	}

	/* Create an insert node and query graph to the prebuilt struct */

	ins_node_t*		node;

	node = ins_node_create(INS_DIRECT, table, prebuilt->heap);

	prebuilt->ins_node = node;

	if (prebuilt->ins_upd_rec_buff == 0) {
		prebuilt->ins_upd_rec_buff = static_cast<byte*>(
			mem_heap_alloc(
				prebuilt->heap,
				prebuilt->mysql_row_len));
	}

	dtuple_t*	row;

	row = dtuple_create(prebuilt->heap, dict_table_get_n_cols(table));

	dict_table_copy_types(row, table);

	ins_node_set_new_row(node, row);

	prebuilt->ins_graph = static_cast<que_fork_t*>(
		que_node_get_parent(
			pars_complete_graph_for_exec(
				node,
				prebuilt->trx, prebuilt->heap)));

	prebuilt->ins_graph->state = QUE_FORK_ACTIVE;

	prebuilt->trx_id = table->def_trx_id;

	return(prebuilt->ins_node->row);
}

/*********************************************************************//**
Updates the table modification counter and calculates new estimates
for table and index statistics if necessary. */
UNIV_INLINE
void
row_update_statistics_if_needed(
/*============================*/
	dict_table_t*	table)	/*!< in: table */
{
	ib_uint64_t	counter;
	ib_uint64_t	n_rows;

	if (!table->stat_initialized) {
		DBUG_EXECUTE_IF(
			"test_upd_stats_if_needed_not_inited",
			fprintf(stderr, "test_upd_stats_if_needed_not_inited"
				" was executed\n");
		);
		return;
	}

	counter = table->stat_modified_counter++;
	n_rows = dict_table_get_n_rows(table);

	if (dict_stats_is_persistent_enabled(table)) {
		if (counter > n_rows / 10 /* 10% */
		    && dict_stats_auto_recalc_is_enabled(table)) {

			dict_stats_recalc_pool_add(table);
			table->stat_modified_counter = 0;
		}
		return;
	}

	/* Calculate new statistics if 1 / 16 of table has been modified
	since the last time a statistics batch was run.
	We calculate statistics at most every 16th round, since we may have
	a counter table which is very small and updated very often. */

	if (counter > 16 + n_rows / 16 /* 6.25% */) {

		ut_ad(!mutex_own(&dict_sys->mutex));
		/* this will reset table->stat_modified_counter to 0 */
		dict_stats_update(table, DICT_STATS_RECALC_TRANSIENT);
	}
}

/*********************************************************************//**
Sets an AUTO_INC type lock on the table mentioned in prebuilt. The
AUTO_INC lock gives exclusive access to the auto-inc counter of the
table. The lock is reserved only for the duration of an SQL statement.
It is not compatible with another AUTO_INC or exclusive lock on the
table.
@return error code or DB_SUCCESS */

dberr_t
row_lock_table_autoinc_for_mysql(
/*=============================*/
	row_prebuilt_t*	prebuilt)	/*!< in: prebuilt struct in the MySQL
					table handle */
{
	trx_t*			trx	= prebuilt->trx;
	ins_node_t*		node	= prebuilt->ins_node;
	const dict_table_t*	table	= prebuilt->table;
	que_thr_t*		thr;
	dberr_t			err;
	ibool			was_lock_wait;

	/* If we already hold an AUTOINC lock on the table then do nothing.
	Note: We peek at the value of the current owner without acquiring
	the lock mutex. */
	if (trx == table->autoinc_trx) {

		return(DB_SUCCESS);
	}

	trx->op_info = "setting auto-inc lock";

	row_get_prebuilt_insert_row(prebuilt);
	node = prebuilt->ins_node;

	/* We use the insert query graph as the dummy graph needed
	in the lock module call */

	thr = que_fork_get_first_thr(prebuilt->ins_graph);

	que_thr_move_to_run_state_for_mysql(thr, trx);

run_again:
	thr->run_node = node;
	thr->prev_node = node;

	/* It may be that the current session has not yet started
	its transaction, or it has been committed: */

	trx_start_if_not_started_xa(trx, true);

	err = lock_table(0, prebuilt->table, LOCK_AUTO_INC, thr);

	trx->error_state = err;

	if (err != DB_SUCCESS) {
		que_thr_stop_for_mysql(thr);

		was_lock_wait = row_mysql_handle_errors(&err, trx, thr, NULL);

		if (was_lock_wait) {
			goto run_again;
		}

		trx->op_info = "";

		return(err);
	}

	que_thr_stop_for_mysql_no_error(thr, trx);

	trx->op_info = "";

	return(err);
}

/*********************************************************************//**
Sets a table lock on the table mentioned in prebuilt.
@return error code or DB_SUCCESS */

dberr_t
row_lock_table_for_mysql(
/*=====================*/
	row_prebuilt_t*	prebuilt,	/*!< in: prebuilt struct in the MySQL
					table handle */
	dict_table_t*	table,		/*!< in: table to lock, or NULL
					if prebuilt->table should be
					locked as
					prebuilt->select_lock_type */
	ulint		mode)		/*!< in: lock mode of table
					(ignored if table==NULL) */
{
	trx_t*		trx		= prebuilt->trx;
	que_thr_t*	thr;
	dberr_t		err;
	ibool		was_lock_wait;

	trx->op_info = "setting table lock";

	if (prebuilt->sel_graph == NULL) {
		/* Build a dummy select query graph */
		row_prebuild_sel_graph(prebuilt);
	}

	/* We use the select query graph as the dummy graph needed
	in the lock module call */

	thr = que_fork_get_first_thr(prebuilt->sel_graph);

	que_thr_move_to_run_state_for_mysql(thr, trx);

run_again:
	thr->run_node = thr;
	thr->prev_node = thr->common.parent;

	/* It may be that the current session has not yet started
	its transaction, or it has been committed: */

	trx_start_if_not_started_xa(trx, false);

	if (table) {
		err = lock_table(
			0, table,
			static_cast<enum lock_mode>(mode), thr);
	} else {
		err = lock_table(
			0, prebuilt->table,
			static_cast<enum lock_mode>(
				prebuilt->select_lock_type),
			thr);
	}

	trx->error_state = err;

	if (err != DB_SUCCESS) {
		que_thr_stop_for_mysql(thr);

		was_lock_wait = row_mysql_handle_errors(&err, trx, thr, NULL);

		if (was_lock_wait) {
			goto run_again;
		}

		trx->op_info = "";

		return(err);
	}

	que_thr_stop_for_mysql_no_error(thr, trx);

	trx->op_info = "";

	return(err);
}

/** Perform explicit rollback in absence of UNDO logs.
@param[in]	index	apply rollback action on this index
@param[in]	entry	entry to remove/rollback.
@param[in,out]	thr	thread handler.
@param[in,out]	mtr	mini transaction.
@return error code or DB_SUCCESS */
static
dberr_t
row_explicit_rollback(
	dict_index_t*		index,
	const dtuple_t*		entry,
	que_thr_t*		thr,
	mtr_t*			mtr)
{
	btr_cur_t	cursor;
	ulint		flags;
	ulint		offsets_[REC_OFFS_NORMAL_SIZE];
	ulint*		offsets;
	mem_heap_t*	heap = NULL;
	dberr_t		err;

	rec_offs_init(offsets_);
	flags = BTR_NO_LOCKING_FLAG | BTR_NO_UNDO_LOG_FLAG;

	btr_cur_search_to_nth_level_with_no_latch(
		index, 0, entry, PAGE_CUR_LE,
		&cursor, __FILE__, __LINE__, mtr);

	offsets = rec_get_offsets(
		btr_cur_get_rec(&cursor), index, offsets_,
		ULINT_UNDEFINED, &heap);

	if (dict_index_is_clust(index)) {
		err = btr_cur_del_mark_set_clust_rec(
			flags, btr_cur_get_block(&cursor),
			btr_cur_get_rec(&cursor), index,
			offsets, thr, mtr);
	} else {
		err = btr_cur_del_mark_set_sec_rec(
			flags, &cursor, TRUE, thr, mtr);
	}
	ut_ad(err == DB_SUCCESS);

	/* Void call just to set mtr modification flag
	to true failing which block is not scheduled for flush*/
	byte* log_ptr = mlog_open(mtr, 0);
	ut_ad(log_ptr == NULL);
	if (log_ptr != NULL) {
		/* To keep complier happy. */
		mlog_close(mtr, log_ptr);
	}

	if (heap != NULL) {
		mem_heap_free(heap);
	}

	return(err);
}

/** Does an insert for MySQL using cursor interface.
Cursor interface is low level interface that directly interacts at
Storage Level by-passing all the locking and transaction semantics.
For InnoDB case, this will also by-pass hidden column generation.
@param[in]	mysql_rec	row in the MySQL format
@param[in,out]	prebuilt	prebuilt struct in MySQL handle
@return error code or DB_SUCCESS */
static
dberr_t
row_insert_for_mysql_using_cursor(
	const byte*		mysql_rec,
	row_prebuilt_t*		prebuilt)
{
	dberr_t		err	= DB_SUCCESS;
	ins_node_t*	node	= NULL;
	que_thr_t*	thr	= NULL;
	mtr_t		mtr;

	/* Step-1: Get the reference of row to insert. */
	row_get_prebuilt_insert_row(prebuilt);
	node = prebuilt->ins_node;
	thr = que_fork_get_first_thr(prebuilt->ins_graph);

	/* Step-2: Convert row from MySQL row format to InnoDB row format. */
	row_mysql_convert_row_to_innobase(node->row, prebuilt, mysql_rec);

	/* Step-3: If an explicit clustered index is not specified then InnoDB
	appends row-id to make the record unique. */
	dict_index_t*	clust_index = dict_table_get_first_index(node->table);

	if (dict_index_is_auto_gen_clust(clust_index)) {
		dict_sys_write_row_id(
			node->row_id_buf,
			dict_table_get_next_table_sess_row_id(node->table));
	}

	trx_write_trx_id(node->trx_id_buf,
			 dict_table_get_next_table_sess_trx_id(node->table));

	/* Step-4: Iterate over all the indexes and insert entries. */
	dict_index_t*	inserted_upto = NULL;
	node->entry = UT_LIST_GET_FIRST(node->entry_list);
	for (dict_index_t* index = UT_LIST_GET_FIRST(node->table->indexes);
	     index != NULL;
	     index = UT_LIST_GET_NEXT(indexes, index),
	     node->entry = UT_LIST_GET_NEXT(tuple_list, node->entry)) {

		node->index = index;
		row_ins_index_entry_set_vals(
			node->index, node->entry, node->row);

		if (dict_index_is_clust(index)) {
			err = row_ins_clust_index_entry(
				node->index, node->entry, thr, 0, false);
		} else {
			err = row_ins_sec_index_entry(
				node->index, node->entry, thr, false);
		}

		if (err == DB_SUCCESS) {
			inserted_upto = index;
		} else {
			break;
		}
	}

	/* Step-5: If error is encountered while inserting entries to any
	of the index then entries inserted to previous indexes are removed
	explicity. Automatic rollback is not in action as UNDO logs are
	turned-off. */
	if (err != DB_SUCCESS) {

		node->entry = UT_LIST_GET_FIRST(node->entry_list);

		mtr_start(&mtr);
		dict_disable_redo_if_temporary(node->table, &mtr);

		for (dict_index_t* index =
			UT_LIST_GET_FIRST(node->table->indexes);
		     inserted_upto != NULL;
		     index = UT_LIST_GET_NEXT(indexes, index),
		     node->entry = UT_LIST_GET_NEXT(tuple_list, node->entry)) {

			row_explicit_rollback(index, node->entry, thr, &mtr);

			if (index == inserted_upto) {
				break;
			}
		}

		mtr_commit(&mtr);
	} else {
		/* Not protected by dict_table_stats_lock() for performance
		reasons, we would rather get garbage in stat_n_rows (which is
		just an estimate anyway) than protecting the following code
		, with a latch. */
		dict_table_n_rows_inc(node->table);

		srv_stats.n_rows_inserted.inc();
	}

	thr_get_trx(thr)->error_state = DB_SUCCESS;
	return(err);
}

/** Does an insert for MySQL using INSERT graph. This function will run/execute
INSERT graph.
@param[in]	mysql_rec	row in the MySQL format
@param[in,out]	prebuilt	prebuilt struct in MySQL handle
@return error code or DB_SUCCESS */
static
dberr_t
row_insert_for_mysql_using_ins_graph(
	const byte*	mysql_rec,
	row_prebuilt_t*	prebuilt)
{
	trx_savept_t	savept;
	que_thr_t*	thr;
	dberr_t		err;
	ibool		was_lock_wait;
	trx_t*		trx		= prebuilt->trx;
	ins_node_t*	node		= prebuilt->ins_node;
	dict_table_t*	table		= prebuilt->table;

	ut_ad(trx);
	ut_a(prebuilt->magic_n == ROW_PREBUILT_ALLOCATED);
	ut_a(prebuilt->magic_n2 == ROW_PREBUILT_ALLOCATED);

	if (dict_table_is_discarded(prebuilt->table)) {
		ib_logf(IB_LOG_LEVEL_ERROR,
			"The table %s doesn't have a corresponding"
			" tablespace, it was discarded.",
			prebuilt->table->name);

		return(DB_TABLESPACE_DELETED);

	} else if (prebuilt->table->ibd_file_missing) {

		ib_logf(IB_LOG_LEVEL_ERROR,
			".ibd file is missing for table %s",
			prebuilt->table->name);

		return(DB_TABLESPACE_NOT_FOUND);

	} else if (srv_sys_space.created_new_raw()) {
		ib_logf(IB_LOG_LEVEL_ERROR,"%s",
			MODIFICATIONS_NOT_ALLOWED_MSG_RAW_PARTITION);
		return(DB_ERROR);
	} else if (srv_force_recovery) {
		ib_logf(IB_LOG_LEVEL_ERROR,"%s",
			MODIFICATIONS_NOT_ALLOWED_MSG_FORCE_RECOVERY);
		return(DB_READ_ONLY);
	}

	DBUG_EXECUTE_IF("mark_table_corrupted", {
		/* Mark the table corrupted for the clustered index */
		dict_index_t*	index = dict_table_get_first_index(table);
		ut_ad(dict_index_is_clust(index));
		dict_set_corrupted(index, trx, "INSERT TABLE"); });

	if (dict_table_is_corrupted(table)) {
		ib_logf(IB_LOG_LEVEL_ERROR,
			"Table %s is corrupt.", table->name);
		return(DB_TABLE_CORRUPT);
	}

	trx->op_info = "inserting";

	row_mysql_delay_if_needed();

	trx_start_if_not_started_xa(trx, true);

	row_get_prebuilt_insert_row(prebuilt);
	node = prebuilt->ins_node;

	row_mysql_convert_row_to_innobase(node->row, prebuilt, mysql_rec);

	savept = trx_savept_take(trx);

	thr = que_fork_get_first_thr(prebuilt->ins_graph);

	if (prebuilt->sql_stat_start) {
		node->state = INS_NODE_SET_IX_LOCK;
		prebuilt->sql_stat_start = FALSE;
	} else {
		node->state = INS_NODE_ALLOC_ROW_ID;
	}

	que_thr_move_to_run_state_for_mysql(thr, trx);

run_again:
	thr->run_node = node;
	thr->prev_node = node;

	row_ins_step(thr);

	err = trx->error_state;

	if (err != DB_SUCCESS) {
error_exit:
		que_thr_stop_for_mysql(thr);

		/* FIXME: What's this ? */
		thr->lock_state = QUE_THR_LOCK_ROW;

		was_lock_wait = row_mysql_handle_errors(
			&err, trx, thr, &savept);

		thr->lock_state = QUE_THR_LOCK_NOLOCK;

		if (was_lock_wait) {
			ut_ad(node->state == INS_NODE_INSERT_ENTRIES
			      || node->state == INS_NODE_ALLOC_ROW_ID);
			goto run_again;
		}

		node->duplicate = NULL;
		trx->op_info = "";

		return(err);
	}

	node->duplicate = NULL;

	if (dict_table_has_fts_index(table)) {
		doc_id_t	doc_id;

		/* Extract the doc id from the hidden FTS column */
		doc_id = fts_get_doc_id_from_row(table, node->row);

		if (doc_id <= 0) {
			ib_logf(IB_LOG_LEVEL_ERROR,
				"FTS Doc ID must be large than 0");
			err = DB_FTS_INVALID_DOCID;
			trx->error_state = DB_FTS_INVALID_DOCID;
			goto error_exit;
		}

		if (!DICT_TF2_FLAG_IS_SET(table, DICT_TF2_FTS_HAS_DOC_ID)) {
			doc_id_t	next_doc_id
				= table->fts->cache->next_doc_id;

			if (doc_id < next_doc_id) {
				ib_logf(IB_LOG_LEVEL_ERROR,
					"FTS Doc ID must be large than"
					" " UINT64PF " for table %s",
					next_doc_id - 1,
					ut_get_name(
						trx, TRUE, table->name).c_str());

				err = DB_FTS_INVALID_DOCID;
				trx->error_state = DB_FTS_INVALID_DOCID;
				goto error_exit;
			}

			/* Difference between Doc IDs are restricted within
			4 bytes integer. See fts_get_encoded_len() */

			if (doc_id - next_doc_id >= FTS_DOC_ID_MAX_STEP) {
				 ib_logf(IB_LOG_LEVEL_ERROR,
					"Doc ID " UINT64PF " is too"
					" big. Its difference with largest"
					" used Doc ID " UINT64PF " cannot"
					" exceed or equal to %d",
					doc_id, next_doc_id - 1,
					FTS_DOC_ID_MAX_STEP);
				err = DB_FTS_INVALID_DOCID;
				trx->error_state = DB_FTS_INVALID_DOCID;
				goto error_exit;
			}
		}

		/* Pass NULL for the columns affected, since an INSERT affects
		all FTS indexes. */
		fts_trx_add_op(trx, table, doc_id, FTS_INSERT, NULL);
	}

	que_thr_stop_for_mysql_no_error(thr, trx);

	srv_stats.n_rows_inserted.inc();

	/* Not protected by dict_table_stats_lock() for performance
	reasons, we would rather get garbage in stat_n_rows (which is
	just an estimate anyway) than protecting the following code
	with a latch. */
	dict_table_n_rows_inc(table);

	row_update_statistics_if_needed(table);
	trx->op_info = "";

	return(err);
}

/** Does an insert for MySQL.
@param[in]	mysql_rec	row in the MySQL format
@param[in,out]	prebuilt	prebuilt struct in MySQL handle
@return error code or DB_SUCCESS*/

dberr_t
row_insert_for_mysql(
	const byte*		mysql_rec,
	row_prebuilt_t*		prebuilt)
{
	/* For intrinsic tables there a lot of restrictions that can be
	relaxed including locking of table, transaction handling, etc.
	Use direct cursor interface for inserting to intrinsic tables. */
	if (dict_table_is_intrinsic(prebuilt->table)) {
		return(row_insert_for_mysql_using_cursor(mysql_rec, prebuilt));
	} else {
		return(row_insert_for_mysql_using_ins_graph(
			mysql_rec, prebuilt));
	}
}

/*********************************************************************//**
Builds a dummy query graph used in selects. */

void
row_prebuild_sel_graph(
/*===================*/
	row_prebuilt_t*	prebuilt)	/*!< in: prebuilt struct in MySQL
					handle */
{
	sel_node_t*	node;

	ut_ad(prebuilt && prebuilt->trx);

	if (prebuilt->sel_graph == NULL) {

		node = sel_node_create(prebuilt->heap);

		prebuilt->sel_graph = static_cast<que_fork_t*>(
			que_node_get_parent(
				pars_complete_graph_for_exec(
					static_cast<sel_node_t*>(node),
					prebuilt->trx, prebuilt->heap)));

		prebuilt->sel_graph->state = QUE_FORK_ACTIVE;
	}
}

/*********************************************************************//**
Creates an query graph node of 'update' type to be used in the MySQL
interface.
@return own: update node */

upd_node_t*
row_create_update_node_for_mysql(
/*=============================*/
	dict_table_t*	table,	/*!< in: table to update */
	mem_heap_t*	heap)	/*!< in: mem heap from which allocated */
{
	upd_node_t*	node;

	DBUG_ENTER("row_create_update_node_for_mysql");

	node = upd_node_create(heap);

	node->in_mysql_interface = TRUE;
	node->is_delete = FALSE;
	node->searched_update = FALSE;
	node->select = NULL;
	node->pcur = btr_pcur_create_for_mysql();

	DBUG_PRINT("info", ("node: %p, pcur: %p", node, node->pcur));

	node->table = table;

	node->update = upd_create(dict_table_get_n_cols(table), heap);

	node->update_n_fields = dict_table_get_n_cols(table);

	UT_LIST_INIT(node->columns, &sym_node_t::col_var_list);

	node->has_clust_rec_x_lock = TRUE;
	node->cmpl_info = 0;

	node->table_sym = NULL;
	node->col_assign_list = NULL;

	DBUG_RETURN(node);
}

/*********************************************************************//**
Gets pointer to a prebuilt update vector used in updates. If the update
graph has not yet been built in the prebuilt struct, then this function
first builds it.
@return prebuilt update vector */

upd_t*
row_get_prebuilt_update_vector(
/*===========================*/
	row_prebuilt_t*	prebuilt)	/*!< in: prebuilt struct in MySQL
					handle */
{
	dict_table_t*	table	= prebuilt->table;
	upd_node_t*	node;

	ut_ad(prebuilt && table && prebuilt->trx);

	if (prebuilt->upd_node == NULL) {

		/* Not called before for this handle: create an update node
		and query graph to the prebuilt struct */

		node = row_create_update_node_for_mysql(table, prebuilt->heap);

		prebuilt->upd_node = node;

		prebuilt->upd_graph = static_cast<que_fork_t*>(
			que_node_get_parent(
				pars_complete_graph_for_exec(
					static_cast<upd_node_t*>(node),
					prebuilt->trx, prebuilt->heap)));

		prebuilt->upd_graph->state = QUE_FORK_ACTIVE;
	}

	return(prebuilt->upd_node->update);
}

/********************************************************************
Handle an update of a column that has an FTS index. */
static
void
row_fts_do_update(
/*==============*/
	trx_t*		trx,		/* in: transaction */
	dict_table_t*	table,		/* in: Table with FTS index */
	doc_id_t	old_doc_id,	/* in: old document id */
	doc_id_t	new_doc_id)	/* in: new document id */
{
	if (trx->fts_next_doc_id) {
		fts_trx_add_op(trx, table, old_doc_id, FTS_DELETE, NULL);
		fts_trx_add_op(trx, table, new_doc_id, FTS_INSERT, NULL);
	}
}

/************************************************************************
Handles FTS matters for an update or a delete.
NOTE: should not be called if the table does not have an FTS index. .*/
static
dberr_t
row_fts_update_or_delete(
/*=====================*/
	row_prebuilt_t*	prebuilt)	/* in: prebuilt struct in MySQL
					handle */
{
	trx_t*		trx = prebuilt->trx;
	dict_table_t*	table = prebuilt->table;
	upd_node_t*	node = prebuilt->upd_node;
	doc_id_t	old_doc_id = prebuilt->fts_doc_id;

	ut_a(dict_table_has_fts_index(prebuilt->table));

	/* Deletes are simple; get them out of the way first. */
	if (node->is_delete) {
		/* A delete affects all FTS indexes, so we pass NULL */
		fts_trx_add_op(trx, table, old_doc_id, FTS_DELETE, NULL);
	} else {
		doc_id_t	new_doc_id;

		new_doc_id = fts_read_doc_id((byte*) &trx->fts_next_doc_id);

		if (new_doc_id == 0) {
			ib_logf(IB_LOG_LEVEL_ERROR,
				"InnoDB FTS: Doc ID cannot be 0");
			return(DB_FTS_INVALID_DOCID);
		}

		row_fts_do_update(trx, table, old_doc_id, new_doc_id);
	}

	return(DB_SUCCESS);
}

/*********************************************************************//**
Initialize the Doc ID system for FK table with FTS index */
static
void
init_fts_doc_id_for_ref(
/*====================*/
	dict_table_t*	table,		/*!< in: table */
	ulint*		depth)		/*!< in: recusive call depth */
{
	dict_foreign_t* foreign;

	table->fk_max_recusive_level = 0;

	(*depth)++;

	/* Limit on tables involved in cascading delete/update */
	if (*depth > FK_MAX_CASCADE_DEL) {
		return;
	}

	/* Loop through this table's referenced list and also
	recursively traverse each table's foreign table list */
	for (dict_foreign_set::iterator it = table->referenced_set.begin();
	     it != table->referenced_set.end();
	     ++it) {

		foreign = *it;

		ut_ad(foreign->foreign_table != NULL);

		if (foreign->foreign_table->fts != NULL) {
			fts_init_doc_id(foreign->foreign_table);
		}

		if (!foreign->foreign_table->referenced_set.empty()
		    && foreign->foreign_table != table) {
			init_fts_doc_id_for_ref(
				foreign->foreign_table, depth);
		}
	}
}

/* A functor for decrementing counters. */
class ib_dec_counter {
public:
	ib_dec_counter(ib_mutex_t& m): mutex(m) {}

	void operator() (upd_node_t* node) {
		ut_ad(node->table->n_foreign_key_checks_running > 0);
		os_dec_counter(mutex,
			       node->table->n_foreign_key_checks_running);
	}
private:
	ib_mutex_t&	mutex;
};


typedef	std::vector<btr_pcur_t, ut_allocator<btr_pcur_t> >	cursors_t;

/** Delete row from table (corresponding entries from all the indexes).
Function will maintain cursor to the entries to invoke explicity rollback
just incase update action following delete fails.

@param[in]	node		update node carrying information to delete.
@param[out]	delete_entries	vector of cursor to deleted entries.
@param[in]	restore_delete	if true, then restore DELETE records by
				unmarking delete.
@return error code or DB_SUCCESS */
static
dberr_t
row_delete_for_mysql_using_cursor(
	const upd_node_t*	node,
	cursors_t&		delete_entries,
	bool			restore_delete)
{
	mtr_t		mtr;
	dict_table_t*	table = node->table;
	mem_heap_t*	heap = mem_heap_create(1000);
	dberr_t		err = DB_SUCCESS;
	dtuple_t*	entry;

	mtr_start(&mtr);
	dict_disable_redo_if_temporary(table, &mtr);

	for (dict_index_t* index = UT_LIST_GET_FIRST(table->indexes);
	     index != NULL && err == DB_SUCCESS && !restore_delete;
	     index = UT_LIST_GET_NEXT(indexes, index)) {

		entry = row_build_index_entry(
			node->row, node->ext, index, heap);

		btr_pcur_t	pcur;

		btr_pcur_open(index, entry, PAGE_CUR_LE,
			      BTR_MODIFY_LEAF, &pcur, &mtr);

#ifdef UNIV_DEBUG
		ulint           offsets_[REC_OFFS_NORMAL_SIZE];
		ulint*          offsets         = offsets_;
		rec_offs_init(offsets_);

		offsets = rec_get_offsets(
			btr_cur_get_rec(btr_pcur_get_btr_cur(&pcur)),
			index, offsets, ULINT_UNDEFINED, &heap);

		ut_ad(!cmp_dtuple_rec(
			entry, btr_cur_get_rec(btr_pcur_get_btr_cur(&pcur)),
			offsets));
#endif /* UNIV_DEBUG */

		ut_ad(!rec_get_deleted_flag(
			btr_cur_get_rec(btr_pcur_get_btr_cur(&pcur)),
			dict_table_is_comp(index->table)));

		ut_ad(btr_pcur_get_block(&pcur)->made_dirty_with_no_latch);

		if (page_rec_is_infimum(btr_pcur_get_rec(&pcur))
		    || page_rec_is_supremum(btr_pcur_get_rec(&pcur))) {
			err = DB_ERROR;
		} else {
			btr_cur_t* btr_cur = btr_pcur_get_btr_cur(&pcur);

			btr_rec_set_deleted_flag(
				btr_cur_get_rec(btr_cur),
				buf_block_get_page_zip(
					btr_cur_get_block(btr_cur)),
				TRUE);

			/* Void call just to set mtr modification flag
			to true failing which block is not scheduled for flush*/
			byte* log_ptr = mlog_open(&mtr, 0);
			ut_ad(log_ptr == NULL);
			if (log_ptr != NULL) {
				/* To keep complier happy. */
				mlog_close(&mtr, log_ptr);
			}

			btr_pcur_store_position(&pcur, &mtr);

			delete_entries.push_back(pcur);
		}
	}

	if (err != DB_SUCCESS || restore_delete) {

		/* Rollback half-way delete action that might have been
		applied to few of the indexes. */
		cursors_t::iterator	end = delete_entries.end();
		for (cursors_t::iterator it = delete_entries.begin();
		     it != end;
		     ++it) {

			ibool success = btr_pcur_restore_position(
				BTR_MODIFY_LEAF, &(*it), &mtr);

			if (!success) {
				ut_a(success);
			} else {
				btr_cur_t* btr_cur = btr_pcur_get_btr_cur(
					&(*it));

				ut_ad(btr_cur_get_block(
					btr_cur)->made_dirty_with_no_latch);

				btr_rec_set_deleted_flag(
					btr_cur_get_rec(btr_cur),
					buf_block_get_page_zip(
						btr_cur_get_block(btr_cur)),
					FALSE);

				/* Void call just to set mtr modification flag
				to true failing which block is not scheduled for
				flush. */
				byte* log_ptr = mlog_open(&mtr, 0);
				ut_ad(log_ptr == NULL);
				if (log_ptr != NULL) {
					/* To keep complier happy. */
					mlog_close(&mtr, log_ptr);
				}
			}
		}
	}

	mtr_commit(&mtr);

	mem_heap_free(heap);

	return(err);
}

/** Does an update of a row for MySQL by inserting new entry with update values.
@param[in]	node		update node carrying information to delete.
@param[out]	delete_entries	vector of cursor to deleted entries.
@param[in]	thr		thread handler
@return error code or DB_SUCCESS */
static
dberr_t
row_update_for_mysql_using_cursor(
	const upd_node_t*	node,
	cursors_t&		delete_entries,
	que_thr_t*		thr)
{
	dberr_t		err = DB_SUCCESS;
	dict_table_t*	table = node->table;
	mem_heap_t*	heap = mem_heap_create(1000);
	dtuple_t*	entry;
	dfield_t*	trx_id_field;

	/* Step-1: Update row-id column if table has auto-generated index.
	Every update will result in update of auto-generated index. */
	if (dict_index_is_auto_gen_clust(dict_table_get_first_index(table))) {
		/* Update the row_id column. */
		dfield_t*	row_id_field;

		row_id_field = dtuple_get_nth_field(
			node->upd_row, dict_table_get_n_cols(table) - 2);

		dict_sys_write_row_id(
			static_cast<byte*>(row_id_field->data),
			dict_table_get_next_table_sess_row_id(node->table));
	}

	/* Step-2: Update the trx_id column. */
	trx_id_field = dtuple_get_nth_field(
		node->upd_row, dict_table_get_n_cols(table) - 1);
	trx_write_trx_id(static_cast<byte*>(trx_id_field->data),
			 dict_table_get_next_table_sess_trx_id(node->table));


	/* Step-3: Check if UPDATE can lead to DUPLICATE key violation.
	If yes, then avoid executing it and return error. Only after ensuring
	that UPDATE is safe execute it as we can't rollback. */
	for (dict_index_t* index = UT_LIST_GET_FIRST(table->indexes);
	     index != NULL && err == DB_SUCCESS;
	     index = UT_LIST_GET_NEXT(indexes, index)) {

		entry = row_build_index_entry(
			node->upd_row, node->upd_ext, index, heap);

		if (dict_index_is_clust(index)) {
			if (!dict_index_is_auto_gen_clust(index)) {
				err = row_ins_clust_index_entry(
					index, entry, thr,
					node->upd_ext
					? node->upd_ext->n_ext : 0,
					true);
			}
		} else {
			err = row_ins_sec_index_entry(index, entry, thr, true);
		}
	}

	if (err != DB_SUCCESS) {
		/* This suggest update can't be executed safely.
		Avoid executing update. Rollback DELETE action. */
		row_delete_for_mysql_using_cursor(node, delete_entries, true);
	}

	/* Step-4: It is now safe to execute update if there is no error */
	for (dict_index_t* index = UT_LIST_GET_FIRST(table->indexes);
	     index != NULL && err == DB_SUCCESS;
	     index = UT_LIST_GET_NEXT(indexes, index)) {

		entry = row_build_index_entry(
			node->upd_row, node->upd_ext, index, heap);

		if (dict_index_is_clust(index)) {
			err = row_ins_clust_index_entry(
				index, entry, thr,
				node->upd_ext ? node->upd_ext->n_ext : 0,
				false);
			/* Commit the open mtr as we are processing UPDATE. */
			index->last_ins_cur->release();
		} else {
			err = row_ins_sec_index_entry(index, entry, thr, false);
		}

		/* Too big record is valid error and suggestion is to use
		bigger page-size or different format. */
		ut_ad(err == DB_SUCCESS
		      || err == DB_TOO_BIG_RECORD
		      || err == DB_OUT_OF_FILE_SPACE);

		if (err == DB_TOO_BIG_RECORD) {
			row_delete_for_mysql_using_cursor(
				node, delete_entries, true);
		}
	}

	if (heap != NULL) {
		mem_heap_free(heap);
	}
	return(err);
}

/** Does an update or delete of a row for MySQL.
@param[in]	mysql_rec	row in the MySQL format
@param[in,out]	prebuilt	prebuilt struct in MySQL handle
@return error code or DB_SUCCESS */
static
dberr_t
row_del_upd_for_mysql_using_cursor(
	const byte*		mysql_rec,
	row_prebuilt_t*		prebuilt)
{
	dberr_t			err = DB_SUCCESS;
	upd_node_t*		node;
	cursors_t		delete_entries;
	dict_index_t*		clust_index;
	que_thr_t*		thr = NULL;

	/* Step-0: If there is cached insert position commit it before
	starting delete/update action as this can result in btree structure
	to change. */
	thr = que_fork_get_first_thr(prebuilt->upd_graph);
	clust_index = dict_table_get_first_index(prebuilt->table);
	clust_index->last_ins_cur->release();

	/* Step-1: Select the appropriate cursor that will help build
	the original row and updated row. */
	node = prebuilt->upd_node;
	if (prebuilt->pcur.btr_cur.index == clust_index) {
		btr_pcur_copy_stored_position(node->pcur, &prebuilt->pcur);
	} else {
		btr_pcur_copy_stored_position(node->pcur,
					      &prebuilt->clust_pcur);
	}
	row_upd_store_row(node);

	/* Step-2: Execute DELETE operation. */
	err = row_delete_for_mysql_using_cursor(node, delete_entries, false);

	/* Step-3: If only DELETE operation then exit immediately. */
	if (node->is_delete) {
		if (err == DB_SUCCESS) {
			dict_table_n_rows_dec(prebuilt->table);
			srv_stats.n_rows_deleted.inc();
		}
	}

	if (err == DB_SUCCESS && !node->is_delete) {
		/* Step-4: Complete UPDATE operation by inserting new row with
		updated data. */
		err = row_update_for_mysql_using_cursor(
			node, delete_entries, thr);

		if (err == DB_SUCCESS) {
			srv_stats.n_rows_updated.inc();
		}
	}

	thr_get_trx(thr)->error_state = DB_SUCCESS;
	cursors_t::iterator	end = delete_entries.end();
	for (cursors_t::iterator it = delete_entries.begin(); it != end; ++it) {
		btr_pcur_close(&(*it));
	}

	return(err);
}

/** Does an update or delete of a row for MySQL.
@param[in]	mysql_rec	row in the MySQL format
@param[in,out]	prebuilt	prebuilt struct in MySQL handle
@return error code or DB_SUCCESS */
static
dberr_t
row_update_for_mysql_using_upd_graph(
	const byte*	mysql_rec,
	row_prebuilt_t*	prebuilt)
{
	trx_savept_t	savept;
	dberr_t		err;
	que_thr_t*	thr;
	ibool		was_lock_wait;
	dict_index_t*	clust_index;
	upd_node_t*	node;
	dict_table_t*	table		= prebuilt->table;
	trx_t*		trx		= prebuilt->trx;
	ulint		fk_depth	= 0;
	upd_cascade_t*	cascade_upd_nodes;
	upd_cascade_t*	processed_cascades;
	bool		got_s_lock	= false;

	DBUG_ENTER("row_update_for_mysql_using_upd_graph");

	ut_ad(trx);
	ut_a(prebuilt->magic_n == ROW_PREBUILT_ALLOCATED);
	ut_a(prebuilt->magic_n2 == ROW_PREBUILT_ALLOCATED);
	UT_NOT_USED(mysql_rec);

	if (prebuilt->table->ibd_file_missing) {
		ib_logf(IB_LOG_LEVEL_ERROR,
			"MySQL is trying to use a table handle but the .ibd"
			" file for table %s does not exist. Have you deleted"
			" the .ibd file from the database directory under"
			" the MySQL datadir, or have you used DISCARD"
			" TABLESPACE? %s",
			prebuilt->table->name, TROUBLESHOOTING_MSG);
		DBUG_RETURN(DB_ERROR);
	}

	if (srv_sys_space.created_new_raw()) {
		ib_logf(IB_LOG_LEVEL_ERROR,"%s",
			MODIFICATIONS_NOT_ALLOWED_MSG_RAW_PARTITION);
		DBUG_RETURN(DB_ERROR);
	}

	if(srv_force_recovery) {
		ib_logf(IB_LOG_LEVEL_ERROR,"%s",
			MODIFICATIONS_NOT_ALLOWED_MSG_FORCE_RECOVERY);
		DBUG_RETURN(DB_READ_ONLY);
	}

	DEBUG_SYNC_C("innodb_row_update_for_mysql_begin");

	trx->op_info = "updating or deleting";

	row_mysql_delay_if_needed();

	init_fts_doc_id_for_ref(table, &fk_depth);

	trx_start_if_not_started_xa(trx, true);

	if (dict_table_is_referenced_by_foreign_key(table)) {
		/* Share lock the data dictionary to prevent any
		table dictionary (for foreign constraint) change.
		This is similar to row_ins_check_foreign_constraint
		check protect by the dictionary lock as well.
		In the future, this can be removed once the Foreign
		key MDL is implemented */
		row_mysql_freeze_data_dictionary(trx);
		init_fts_doc_id_for_ref(table, &fk_depth);
		row_mysql_unfreeze_data_dictionary(trx);
	}

	node = prebuilt->upd_node;

	if (node->cascade_heap) {
		mem_heap_empty(node->cascade_heap);
	} else {
		node->cascade_heap = mem_heap_create(128);
	}

	mem_heap_allocator<upd_node_t*> mem_heap_ator(node->cascade_heap);

	cascade_upd_nodes = new
		(mem_heap_ator.allocate(sizeof(upd_cascade_t)))
		upd_cascade_t(deque_mem_heap_t(mem_heap_ator));

	processed_cascades = new
		(mem_heap_ator.allocate(sizeof(upd_cascade_t)))
		upd_cascade_t(deque_mem_heap_t(mem_heap_ator));

	clust_index = dict_table_get_first_index(table);

	if (prebuilt->pcur.btr_cur.index == clust_index) {
		btr_pcur_copy_stored_position(node->pcur, &prebuilt->pcur);
	} else {
		btr_pcur_copy_stored_position(node->pcur,
					      &prebuilt->clust_pcur);
	}

	ut_a(node->pcur->rel_pos == BTR_PCUR_ON);

	/* MySQL seems to call rnd_pos before updating each row it
	has cached: we can get the correct cursor position from
	prebuilt->pcur; NOTE that we cannot build the row reference
	from mysql_rec if the clustered index was automatically
	generated for the table: MySQL does not know anything about
	the row id used as the clustered index key */

	savept = trx_savept_take(trx);

	thr = que_fork_get_first_thr(prebuilt->upd_graph);

	node->state = UPD_NODE_UPDATE_CLUSTERED;

	node->cascade_top = true;
	node->cascade_upd_nodes = cascade_upd_nodes;
	node->processed_cascades = processed_cascades;

	ut_ad(!prebuilt->sql_stat_start);

	que_thr_move_to_run_state_for_mysql(thr, trx);

	thr->fk_cascade_depth = 0;

run_again:
	if (thr->fk_cascade_depth == 1 && trx->dict_operation_lock_mode == 0) {
		got_s_lock = true;
		row_mysql_freeze_data_dictionary(trx);
	}

	thr->run_node = node;
	thr->prev_node = node;

	row_upd_step(thr);

	err = trx->error_state;

	if (err != DB_SUCCESS) {
		que_thr_stop_for_mysql(thr);

		if (err == DB_RECORD_NOT_FOUND) {
			trx->error_state = DB_SUCCESS;
			trx->op_info = "";

			if (thr->fk_cascade_depth > 0) {
				que_graph_free_recursive(node);
			}
			goto error;
		}

		/* Since reporting a plain "duplicate key" error message to
		the user in cases where a long CASCADE operation would lead
		to a duplicate key in some other table is very confusing,
		map duplicate key errors resulting from FK constraints to a
		separate error code. */
		if (err == DB_DUPLICATE_KEY && thr->fk_cascade_depth > 0) {
			err = DB_FOREIGN_DUPLICATE_KEY;
			trx->error_state = err;
		}

		thr->lock_state= QUE_THR_LOCK_ROW;

		DEBUG_SYNC(trx->mysql_thd, "row_update_for_mysql_error");

		was_lock_wait = row_mysql_handle_errors(&err, trx, thr,
							&savept);
		thr->lock_state= QUE_THR_LOCK_NOLOCK;

		if (was_lock_wait) {
			goto run_again;
		}

		trx->op_info = "";

		if (thr->fk_cascade_depth > 0) {
			que_graph_free_recursive(node);
		}
		goto error;
	}


	if (thr->fk_cascade_depth > 0) {
		/* Processing cascade operation */
		ut_ad(node->table->n_foreign_key_checks_running > 0);
		os_dec_counter(dict_sys->mutex,
			       node->table->n_foreign_key_checks_running);
		node->processed_cascades->push_back(node);
	}

	if (!cascade_upd_nodes->empty()) {
		DEBUG_SYNC_C("foreign_constraint_update_cascade");
		node = cascade_upd_nodes->front();
		node->cascade_upd_nodes = cascade_upd_nodes;
		cascade_upd_nodes->pop_front();
		thr->fk_cascade_depth++;

		goto run_again;
	}

	/* Completed cascading operations (if any) */
	if (got_s_lock) {
		row_mysql_unfreeze_data_dictionary(trx);
	}

	thr->fk_cascade_depth = 0;

	if (dict_table_has_fts_index(table)
	    && trx->fts_next_doc_id != UINT64_UNDEFINED) {
		err = row_fts_update_or_delete(prebuilt);
		if (err != DB_SUCCESS) {
			trx->op_info = "";
			DBUG_RETURN(err);
		}
	}

	/* Update the statistics only after completing all cascaded
	operations */
	for (upd_cascade_t::iterator i = processed_cascades->begin();
	     i != processed_cascades->end();
	     ++i) {

		node = *i;

		if (node->is_delete) {
			/* Not protected by dict_table_stats_lock() for
			performance reasons, we would rather get garbage
			in stat_n_rows (which is just an estimate anyway)
			than protecting the following code with a latch. */
			dict_table_n_rows_dec(node->table);

			srv_stats.n_rows_deleted.add((size_t)trx->id, 1);
		} else {
			srv_stats.n_rows_updated.add((size_t)trx->id, 1);
		}

		row_update_statistics_if_needed(node->table);
		que_graph_free_recursive(node);
	}

	if (node->is_delete) {
		/* Not protected by dict_table_stats_lock() for performance
		reasons, we would rather get garbage in stat_n_rows (which is
		just an estimate anyway) than protecting the following code
		with a latch. */
		dict_table_n_rows_dec(prebuilt->table);

		srv_stats.n_rows_deleted.inc();
	} else {
		srv_stats.n_rows_updated.inc();
	}

	/* We update table statistics only if it is a DELETE or UPDATE
	that changes indexed columns, UPDATEs that change only non-indexed
	columns would not affect statistics. */
	if (node->is_delete || !(node->cmpl_info & UPD_NODE_NO_ORD_CHANGE)) {
		row_update_statistics_if_needed(prebuilt->table);
	}

	trx->op_info = "";

	que_thr_stop_for_mysql_no_error(thr, trx);

	DBUG_ASSERT(cascade_upd_nodes->empty());

	DBUG_RETURN(err);

error:
	if (got_s_lock) {
		row_mysql_unfreeze_data_dictionary(trx);
	}

	if (thr->fk_cascade_depth > 0) {
		ut_ad(node->table->n_foreign_key_checks_running > 0);
		os_dec_counter(dict_sys->mutex,
			       node->table
			       ->n_foreign_key_checks_running);
		thr->fk_cascade_depth = 0;
	}

	/* Reset the table->n_foreign_key_checks_running counter */
	std::for_each(cascade_upd_nodes->begin(),
		      cascade_upd_nodes->end(),
		      ib_dec_counter(dict_sys->mutex));

	std::for_each(cascade_upd_nodes->begin(),
		      cascade_upd_nodes->end(),
		      que_graph_free_recursive);

	std::for_each(processed_cascades->begin(),
		      processed_cascades->end(),
		      que_graph_free_recursive);

	DBUG_RETURN(err);
}

/** Does an update or delete of a row for MySQL.
@param[in]	mysql_rec	row in the MySQL format
@param[in,out]	prebuilt	prebuilt struct in MySQL handle
@return error code or DB_SUCCESS */

dberr_t
row_update_for_mysql(
	const byte*		mysql_rec,
	row_prebuilt_t*		prebuilt)
{
	if (dict_table_is_intrinsic(prebuilt->table)) {
		return(row_del_upd_for_mysql_using_cursor(mysql_rec, prebuilt));
	} else {
		ut_a(prebuilt->template_type == ROW_MYSQL_WHOLE_ROW);
		return(row_update_for_mysql_using_upd_graph(
			mysql_rec, prebuilt));
	}
}

/** Delete all rows for the given table by freeing/truncating indexes.
@param[in,out]	table	table handler
@return error code or DB_SUCCESS */

dberr_t
row_delete_all_rows(
	dict_table_t*	table)
{
	dberr_t		err = DB_SUCCESS;

	/* Step-0: If there is cached insert position along with mtr
	commit it before starting delete/update action. */
	dict_table_get_first_index(table)->last_ins_cur->release();

	/* Step-1: Now truncate all the indexes and re-create them.
	Note: This is ddl action even though delete all rows is
	DML action. Any error during this action is ir-reversible. */
	for (dict_index_t* index = UT_LIST_GET_FIRST(table->indexes);
	     index != NULL && err == DB_SUCCESS;
	     index = UT_LIST_GET_NEXT(indexes, index)) {

		err = dict_truncate_index_tree_in_mem(index);
		// TODO: what happen if get an error
		ut_ad(err == DB_SUCCESS);
	}

	return (err);
}

/*********************************************************************//**
This can only be used when srv_locks_unsafe_for_binlog is TRUE or this
session is using a READ COMMITTED or READ UNCOMMITTED isolation level.
Before calling this function row_search_for_mysql() must have
initialized prebuilt->new_rec_locks to store the information which new
record locks really were set. This function removes a newly set
clustered index record lock under prebuilt->pcur or
prebuilt->clust_pcur.  Thus, this implements a 'mini-rollback' that
releases the latest clustered index record lock we set.
@return error code or DB_SUCCESS */

void
row_unlock_for_mysql(
/*=================*/
	row_prebuilt_t*	prebuilt,	/*!< in/out: prebuilt struct in MySQL
					handle */
	ibool		has_latches_on_recs)/*!< in: TRUE if called so
					that we have the latches on
					the records under pcur and
					clust_pcur, and we do not need
					to reposition the cursors. */
{
	btr_pcur_t*	pcur		= &prebuilt->pcur;
	btr_pcur_t*	clust_pcur	= &prebuilt->clust_pcur;
	trx_t*		trx		= prebuilt->trx;

	ut_ad(prebuilt && trx);

	if (UNIV_UNLIKELY
	    (!srv_locks_unsafe_for_binlog
	     && trx->isolation_level > TRX_ISO_READ_COMMITTED)) {

			ib_logf(IB_LOG_LEVEL_ERROR,
			"Calling row_unlock_for_mysql though"
			" innodb_locks_unsafe_for_binlog is FALSE and"
			" this session is not using"
			" READ COMMITTED isolation level.");
		return;
	}
	if (dict_index_is_spatial(prebuilt->index)) {
		return;
	}

	trx->op_info = "unlock_row";

	if (prebuilt->new_rec_locks >= 1) {

		const rec_t*	rec;
		dict_index_t*	index;
		trx_id_t	rec_trx_id;
		mtr_t		mtr;

		mtr_start(&mtr);

		/* Restore the cursor position and find the record */

		if (!has_latches_on_recs) {
			btr_pcur_restore_position(BTR_SEARCH_LEAF, pcur, &mtr);
		}

		rec = btr_pcur_get_rec(pcur);
		index = btr_pcur_get_btr_cur(pcur)->index;

		if (prebuilt->new_rec_locks >= 2) {
			/* Restore the cursor position and find the record
			in the clustered index. */

			if (!has_latches_on_recs) {
				btr_pcur_restore_position(BTR_SEARCH_LEAF,
							  clust_pcur, &mtr);
			}

			rec = btr_pcur_get_rec(clust_pcur);
			index = btr_pcur_get_btr_cur(clust_pcur)->index;
		}

		if (!dict_index_is_clust(index)) {
			/* This is not a clustered index record.  We
			do not know how to unlock the record. */
			goto no_unlock;
		}

		/* If the record has been modified by this
		transaction, do not unlock it. */

		if (index->trx_id_offset) {
			rec_trx_id = trx_read_trx_id(rec
						     + index->trx_id_offset);
		} else {
			mem_heap_t*	heap			= NULL;
			ulint	offsets_[REC_OFFS_NORMAL_SIZE];
			ulint*	offsets				= offsets_;

			rec_offs_init(offsets_);
			offsets = rec_get_offsets(rec, index, offsets,
						  ULINT_UNDEFINED, &heap);

			rec_trx_id = row_get_rec_trx_id(rec, index, offsets);

			if (UNIV_LIKELY_NULL(heap)) {
				mem_heap_free(heap);
			}
		}

		if (rec_trx_id != trx->id) {
			/* We did not update the record: unlock it */

			rec = btr_pcur_get_rec(pcur);

			lock_rec_unlock(
				trx,
				btr_pcur_get_block(pcur),
				rec,
				static_cast<enum lock_mode>(
					prebuilt->select_lock_type));

			if (prebuilt->new_rec_locks >= 2) {
				rec = btr_pcur_get_rec(clust_pcur);

				lock_rec_unlock(
					trx,
					btr_pcur_get_block(clust_pcur),
					rec,
					static_cast<enum lock_mode>(
						prebuilt->select_lock_type));
			}
		}
no_unlock:
		mtr_commit(&mtr);
	}

	trx->op_info = "";
}

/*********************************************************************//**
Checks if a table is such that we automatically created a clustered
index on it (on row id).
@return TRUE if the clustered index was generated automatically */

ibool
row_table_got_default_clust_index(
/*==============================*/
	const dict_table_t*	table)	/*!< in: table */
{
	const dict_index_t*	clust_index;

	clust_index = dict_table_get_first_index(table);

	return(dict_index_get_nth_col(clust_index, 0)->mtype == DATA_SYS);
}

/*********************************************************************//**
Locks the data dictionary in shared mode from modifications, for performing
foreign key check, rollback, or other operation invisible to MySQL. */

void
row_mysql_freeze_data_dictionary_func(
/*==================================*/
	trx_t*		trx,	/*!< in/out: transaction */
	const char*	file,	/*!< in: file name */
	ulint		line)	/*!< in: line number */
{
	ut_a(trx->dict_operation_lock_mode == 0);

	rw_lock_s_lock_inline(&dict_operation_lock, 0, file, line);

	trx->dict_operation_lock_mode = RW_S_LATCH;
}

/*********************************************************************//**
Unlocks the data dictionary shared lock. */

void
row_mysql_unfreeze_data_dictionary(
/*===============================*/
	trx_t*	trx)	/*!< in/out: transaction */
{
	ut_ad(lock_trx_has_sys_table_locks(trx) == NULL);

	ut_a(trx->dict_operation_lock_mode == RW_S_LATCH);

	rw_lock_s_unlock(&dict_operation_lock);

	trx->dict_operation_lock_mode = 0;
}

/*********************************************************************//**
Locks the data dictionary exclusively for performing a table create or other
data dictionary modification operation. */

void
row_mysql_lock_data_dictionary_func(
/*================================*/
	trx_t*		trx,	/*!< in/out: transaction */
	const char*	file,	/*!< in: file name */
	ulint		line)	/*!< in: line number */
{
	ut_a(trx->dict_operation_lock_mode == 0
	     || trx->dict_operation_lock_mode == RW_X_LATCH);

	/* Serialize data dictionary operations with dictionary mutex:
	no deadlocks or lock waits can occur then in these operations */

	rw_lock_x_lock_inline(&dict_operation_lock, 0, file, line);
	trx->dict_operation_lock_mode = RW_X_LATCH;

	mutex_enter(&dict_sys->mutex);
}

/*********************************************************************//**
Unlocks the data dictionary exclusive lock. */

void
row_mysql_unlock_data_dictionary(
/*=============================*/
	trx_t*	trx)	/*!< in/out: transaction */
{
	ut_ad(lock_trx_has_sys_table_locks(trx) == NULL);

	ut_a(trx->dict_operation_lock_mode == RW_X_LATCH);

	/* Serialize data dictionary operations with dictionary mutex:
	no deadlocks can occur then in these operations */

	mutex_exit(&dict_sys->mutex);
	rw_lock_x_unlock(&dict_operation_lock);

	trx->dict_operation_lock_mode = 0;
}

/*********************************************************************//**
Creates a table for MySQL. On failure the transaction will be rolled back
and the 'table' object will be freed.
@return error code or DB_SUCCESS */

dberr_t
row_create_table_for_mysql(
/*=======================*/
	dict_table_t*	table,	/*!< in, own: table definition
				(will be freed, or on DB_SUCCESS
				added to the data dictionary cache) */
	trx_t*		trx,	/*!< in/out: transaction */
	bool		commit)	/*!< in: if true, commit the transaction */
{
	tab_node_t*	node;
	mem_heap_t*	heap;
	que_thr_t*	thr;
	dberr_t		err;

#ifdef UNIV_SYNC_DEBUG
	ut_ad(rw_lock_own(&dict_operation_lock, RW_LOCK_X));
#endif /* UNIV_SYNC_DEBUG */
	ut_ad(mutex_own(&dict_sys->mutex));
	ut_ad(trx->dict_operation_lock_mode == RW_X_LATCH);

	DBUG_EXECUTE_IF(
		"ib_create_table_fail_at_start_of_row_create_table_for_mysql",
		goto err_exit;
	);

	if (srv_sys_space.created_new_raw()) {
		ib_logf(IB_LOG_LEVEL_INFO,"%s",
			MODIFICATIONS_NOT_ALLOWED_MSG_RAW_PARTITION);

err_exit:
		dict_mem_table_free(table);

		if (commit) {
			trx_commit_for_mysql(trx);
		}

		return(DB_ERROR);
	}

	trx->op_info = "creating table";

	if (row_mysql_is_system_table(table->name)) {

		ib_logf(IB_LOG_LEVEL_ERROR,
			"Trying to create a MySQL system table %s of type"
			" InnoDB. MySQL system tables must be of the MyISAM"
			" type!", table->name);
		goto err_exit;
	}

	trx_start_if_not_started_xa(trx, true);

	heap = mem_heap_create(512);

	switch (trx_get_dict_operation(trx)) {
	case TRX_DICT_OP_NONE:
		trx_set_dict_operation(trx, TRX_DICT_OP_TABLE);
	case TRX_DICT_OP_TABLE:
		break;
	case TRX_DICT_OP_INDEX:
		/* If the transaction was previously flagged as
		TRX_DICT_OP_INDEX, we should be creating auxiliary
		tables for full-text indexes. */
		ut_ad(strstr(table->name, "/FTS_") != NULL);
	}

	node = tab_create_graph_create(table, heap, commit);

	thr = pars_complete_graph_for_exec(node, trx, heap);

	ut_a(thr == que_fork_start_command(
			static_cast<que_fork_t*>(que_node_get_parent(thr))));

	que_run_threads(thr);

	err = trx->error_state;

	/* Update SYS_TABLESPACES and SYS_DATAFILES if a new file-per-table
	tablespace was created. */
	if (!is_system_tablespace(table->space)) {

		ut_a(dict_table_use_file_per_table(table));

		if (err == DB_SUCCESS) {
			char*	path;
			path = fil_space_get_first_path(table->space);

			err = dict_create_add_tablespace_to_dictionary(
				table->space, table->name,
				fil_space_get_flags(table->space),
				path, trx, commit);

			ut_free(path);
		}

		if (err != DB_SUCCESS) {
			/* We must delete the link file. */
			RemoteDatafile::delete_link_file(table->name);
		}
	}

	switch (err) {
	case DB_SUCCESS:
		break;
	case DB_OUT_OF_FILE_SPACE:
		trx->error_state = DB_SUCCESS;
		trx_rollback_to_savepoint(trx, NULL);

		ib_logf(IB_LOG_LEVEL_WARN,
			"Cannot create table %s because tablespace full",
			ut_get_name(trx, TRUE, table->name).c_str());

		if (dict_table_open_on_name(table->name, TRUE, FALSE,
					    DICT_ERR_IGNORE_NONE)) {

			dict_table_close_and_drop(trx, table);

			if (commit) {
				trx_commit_for_mysql(trx);
			}
		} else {
			dict_mem_table_free(table);
		}

		break;

	case DB_TOO_MANY_CONCURRENT_TRXS:
		/* We already have .ibd file here. it should be deleted. */

		if (table->space
		    && fil_delete_tablespace(
			    table->space,
			    BUF_REMOVE_FLUSH_NO_WRITE)
		    != DB_SUCCESS) {

			ib_logf(IB_LOG_LEVEL_ERROR,
				"Not able to delete tablespace %lu of"
				" table %s!",
				(ulong) table->space,
				ut_get_name(trx, TRUE, table->name).c_str());
		}
		/* fall through */

	case DB_DUPLICATE_KEY:
	case DB_TABLESPACE_EXISTS:
	default:
		trx->error_state = DB_SUCCESS;
		trx_rollback_to_savepoint(trx, NULL);
		dict_mem_table_free(table);
		break;
	}

	que_graph_free((que_t*) que_node_get_parent(thr));

	trx->op_info = "";

	return(err);
}

/*********************************************************************//**
Does an index creation operation for MySQL. TODO: currently failure
to create an index results in dropping the whole table! This is no problem
currently as all indexes must be created at the same time as the table.
@return error number or DB_SUCCESS */

dberr_t
row_create_index_for_mysql(
/*=======================*/
	dict_index_t*	index,		/*!< in, own: index definition
					(will be freed) */
	trx_t*		trx,		/*!< in: transaction handle */
	const ulint*	field_lengths,	/*!< in: if not NULL, must contain
					dict_index_get_n_fields(index)
					actual field lengths for the
					index columns, which are
					then checked for not being too
					large. */
	dict_table_t*	handler)	/*!< in/out: table handler. */
{
	ind_node_t*	node;
	mem_heap_t*	heap;
	que_thr_t*	thr;
	dberr_t		err;
	ulint		i;
	ulint		len;
	char*		table_name;
	char*		index_name;
	dict_table_t*	table = NULL;
	ibool		is_fts;

	trx->op_info = "creating index";

	/* Copy the table name because we may want to drop the
	table later, after the index object is freed (inside
	que_run_threads()) and thus index->table_name is not available. */
	table_name = mem_strdup(index->table_name);
	index_name = mem_strdup(index->name);

	is_fts = (index->type == DICT_FTS);

	if (handler != NULL && dict_table_is_intrinsic(handler)) {
		table = handler;
	}

	if (table == NULL) {

#ifdef UNIV_SYNC_DEBUG
		ut_ad(rw_lock_own(&dict_operation_lock, RW_LOCK_X));
#endif /* UNIV_SYNC_DEBUG */
		ut_ad(mutex_own(&dict_sys->mutex));

		table = dict_table_open_on_name(table_name, TRUE, TRUE,
						DICT_ERR_IGNORE_NONE);

	} else {
		++table->n_ref_count;
		ut_ad(dict_table_is_intrinsic(table));
	}

	if (!dict_table_is_temporary(table)) {
		trx_start_if_not_started_xa(trx, true);
	}

	for (i = 0; i < index->n_def; i++) {
		/* Check that prefix_len and actual length
		< DICT_MAX_INDEX_COL_LEN */

		len = dict_index_get_nth_field(index, i)->prefix_len;

		if (field_lengths && field_lengths[i]) {
			len = ut_max(len, field_lengths[i]);
		}

		DBUG_EXECUTE_IF(
			"ib_create_table_fail_at_create_index",
			len = DICT_MAX_FIELD_LEN_BY_FORMAT(table) + 1;
		);

		/* Column or prefix length exceeds maximum column length */
		if (len > (ulint) DICT_MAX_FIELD_LEN_BY_FORMAT(table)) {
			err = DB_TOO_BIG_INDEX_COL;

			dict_mem_index_free(index);
			goto error_handling;
		}
	}

	trx_set_dict_operation(trx, TRX_DICT_OP_TABLE);

	/* For temp-table we avoid insertion into SYSTEM TABLES to
	maintain performance and so we have separate path that directly
	just updates dictonary cache. */
	if (!dict_table_is_temporary(table)) {
		/* Note that the space id where we store the index is
		inherited from the table in dict_build_index_def_step()
		in dict0crea.cc. */

		heap = mem_heap_create(512);

		node = ind_create_graph_create(index, heap, true);

		thr = pars_complete_graph_for_exec(node, trx, heap);

		ut_a(thr == que_fork_start_command(
				static_cast<que_fork_t*>(
					que_node_get_parent(thr))));

		que_run_threads(thr);

		err = trx->error_state;

		que_graph_free((que_t*) que_node_get_parent(thr));
	} else {
		dict_build_index_def(table, index, trx);

		index_id_t index_id = index->id;

		/* add index to dictionary cache and also free index object */
		err = dict_index_add_to_cache(
			table, index, FIL_NULL,
			(trx_is_strict(trx)
			 || dict_table_get_format(table) >= UNIV_FORMAT_B));

		if (err != DB_SUCCESS) {
			goto error_handling;
		}

		/* as above function has freed index object re-load it
		now from dictionary cache using index_id */
		if (!dict_table_is_intrinsic(table)) {
			index = dict_index_get_if_in_cache_low(index_id);
		} else {
			index = dict_table_find_index_on_id(table, index_id);

			/* trx_id field is used for tracking which transaction
			created the index. For intrinsic table this is
			ir-relevant and so re-use it for tracking consistent
			view while processing SELECT as part of UPDATE. */
			index->trx_id = ULINT_UNDEFINED;
		}
		ut_a(index != NULL);
		index->table = table;

		err = dict_create_index_tree_in_mem(index, trx);

		if (err != DB_SUCCESS && !dict_table_is_intrinsic(table)) {
			dict_index_remove_from_cache(table, index);
		}
	}

	/* Create the index specific FTS auxiliary tables. */
	if (err == DB_SUCCESS && is_fts) {
		dict_index_t*	idx;

		idx = dict_table_get_index_on_name(table, index_name);

		ut_ad(idx);
		err = fts_create_index_tables(trx, idx);
	}

error_handling:
	dict_table_close(table, TRUE, FALSE);

	if (err != DB_SUCCESS) {
		/* We have special error handling here */

		trx->error_state = DB_SUCCESS;

		if (trx_is_started(trx)) {

			trx_rollback_to_savepoint(trx, NULL);
		}

		row_drop_table_for_mysql(table_name, trx, FALSE, true, handler);

		if (trx_is_started(trx)) {

			trx_commit_for_mysql(trx);
		}

		trx->error_state = DB_SUCCESS;
	}

	trx->op_info = "";

	ut_free(table_name);
	ut_free(index_name);

	return(err);
}

/*********************************************************************//**
Scans a table create SQL string and adds to the data dictionary
the foreign key constraints declared in the string. This function
should be called after the indexes for a table have been created.
Each foreign key constraint must be accompanied with indexes in
bot participating tables. The indexes are allowed to contain more
fields than mentioned in the constraint.

@param[in]	trx		transaction
@param[in]	sql_string	table create statement where
				foreign keys are declared like:
				FOREIGN KEY (a, b) REFERENCES table2(c, d),
				table2 can be written also with the database
				name before it: test.table2; the default
				database id the database of parameter name
@param[in]	sql_length	length of sql_string
@param[in]	name		table full name in normalized form
@param[in[	is_temp_table	true if table is temporary
@param[in,out]	handler		table handler if table is intrinsic
@param[in]	reject_fks	if TRUE, fail with error code
				DB_CANNOT_ADD_CONSTRAINT if any
				foreign keys are found.
@return error code or DB_SUCCESS */

dberr_t
row_table_add_foreign_constraints(
	trx_t*			trx,
	const char*		sql_string,
	size_t			sql_length,
	const char*		name,
	bool			is_temp_table,
	dict_table_t*		handler,
	ibool			reject_fks)
{
	dberr_t	err;

	DBUG_ENTER("row_table_add_foreign_constraints");

	ut_ad(mutex_own(&dict_sys->mutex) || handler);
#ifdef UNIV_SYNC_DEBUG
	ut_ad(rw_lock_own(&dict_operation_lock, RW_LOCK_X) || handler);
#endif /* UNIV_SYNC_DEBUG */
	ut_a(sql_string);

	trx->op_info = "adding foreign keys";

	if (!is_temp_table) {
		trx_start_if_not_started_xa(trx, true);
	}

	trx_set_dict_operation(trx, TRX_DICT_OP_TABLE);

	err = dict_create_foreign_constraints(
		trx, sql_string, sql_length, name, handler, reject_fks);

	DBUG_EXECUTE_IF("ib_table_add_foreign_fail",
			err = DB_DUPLICATE_KEY;);

	DEBUG_SYNC_C("table_add_foreign_constraints");

	/* Check like this shouldn't be done for table that doesn't
	have foreign keys but code still continues to run with void action.
	Disable it for intrinsic table at-least */
	if (err == DB_SUCCESS && handler == NULL) {
		/* Check that also referencing constraints are ok */
		dict_names_t	fk_tables;
		err = dict_load_foreigns(name, NULL, false, true,
					 DICT_ERR_IGNORE_NONE, fk_tables);

		while (err == DB_SUCCESS && !fk_tables.empty()) {
			dict_load_table(fk_tables.front(), TRUE,
					DICT_ERR_IGNORE_NONE);
			fk_tables.pop_front();
		}
	}

	if (err != DB_SUCCESS) {
		/* We have special error handling here */

		trx->error_state = DB_SUCCESS;

		if (trx_is_started(trx)) {

			trx_rollback_to_savepoint(trx, NULL);
		}

		row_drop_table_for_mysql(name, trx, FALSE, true, handler);

		if (trx_is_started(trx)) {

			trx_commit_for_mysql(trx);
		}

		trx->error_state = DB_SUCCESS;
	}

	DBUG_RETURN(err);
}

/*********************************************************************//**
Drops a table for MySQL as a background operation. MySQL relies on Unix
in ALTER TABLE to the fact that the table handler does not remove the
table before all handles to it has been removed. Furhermore, the MySQL's
call to drop table must be non-blocking. Therefore we do the drop table
as a background operation, which is taken care of by the master thread
in srv0srv.cc.
@return error code or DB_SUCCESS */
static
dberr_t
row_drop_table_for_mysql_in_background(
/*===================================*/
	const char*	name)	/*!< in: table name */
{
	dberr_t	error;
	trx_t*	trx;

	trx = trx_allocate_for_background();

	/* If the original transaction was dropping a table referenced by
	foreign keys, we must set the following to be able to drop the
	table: */

	trx->check_foreigns = false;

	/*	fputs("InnoDB: Error: Dropping table ", stderr);
	ut_print_name(stderr, trx, TRUE, name);
	fputs(" in background drop list\n", stderr); */

	/* Try to drop the table in InnoDB */

	error = row_drop_table_for_mysql(name, trx, FALSE);

	/* Flush the log to reduce probability that the .frm files and
	the InnoDB data dictionary get out-of-sync if the user runs
	with innodb_flush_log_at_trx_commit = 0 */

	log_buffer_flush_to_disk();

	trx_commit_for_mysql(trx);

	trx_free_for_background(trx);

	return(error);
}

/*********************************************************************//**
The master thread in srv0srv.cc calls this regularly to drop tables which
we must drop in background after queries to them have ended. Such lazy
dropping of tables is needed in ALTER TABLE on Unix.
@return how many tables dropped + remaining tables in list */

ulint
row_drop_tables_for_mysql_in_background(void)
/*=========================================*/
{
	row_mysql_drop_t*	drop;
	dict_table_t*		table;
	ulint			n_tables;
	ulint			n_tables_dropped = 0;
loop:
	mutex_enter(&row_drop_list_mutex);

	ut_a(row_mysql_drop_list_inited);

	drop = UT_LIST_GET_FIRST(row_mysql_drop_list);

	n_tables = UT_LIST_GET_LEN(row_mysql_drop_list);

	mutex_exit(&row_drop_list_mutex);

	if (drop == NULL) {
		/* All tables dropped */

		return(n_tables + n_tables_dropped);
	}

	table = dict_table_open_on_name(drop->table_name, FALSE, FALSE,
					DICT_ERR_IGNORE_NONE);

	if (table == NULL) {
		/* If for some reason the table has already been dropped
		through some other mechanism, do not try to drop it */

		goto already_dropped;
	}

	ut_a(!table->can_be_evicted);

	dict_table_close(table, FALSE, FALSE);

	if (DB_SUCCESS != row_drop_table_for_mysql_in_background(
		    drop->table_name)) {
		/* If the DROP fails for some table, we return, and let the
		main thread retry later */

		return(n_tables + n_tables_dropped);
	}

	n_tables_dropped++;

already_dropped:
	mutex_enter(&row_drop_list_mutex);

	UT_LIST_REMOVE(row_mysql_drop_list, drop);

	MONITOR_DEC(MONITOR_BACKGROUND_DROP_TABLE);

	ib_logf(IB_LOG_LEVEL_INFO,
		"Dropped table %s in background drop queue.",
		ut_get_name(NULL, TRUE, drop->table_name).c_str());

	ut_free(drop->table_name);

	ut_free(drop);

	mutex_exit(&row_drop_list_mutex);

	goto loop;
}

/*********************************************************************//**
Get the background drop list length. NOTE: the caller must own the
drop list mutex!
@return how many tables in list */

ulint
row_get_background_drop_list_len_low(void)
/*======================================*/
{
	ulint	len;

	mutex_enter(&row_drop_list_mutex);

	ut_a(row_mysql_drop_list_inited);

	len = UT_LIST_GET_LEN(row_mysql_drop_list);

	mutex_exit(&row_drop_list_mutex);

	return(len);
}

/*********************************************************************//**
If a table is not yet in the drop list, adds the table to the list of tables
which the master thread drops in background. We need this on Unix because in
ALTER TABLE MySQL may call drop table even if the table has running queries on
it. Also, if there are running foreign key checks on the table, we drop the
table lazily.
@return TRUE if the table was not yet in the drop list, and was added there */
static
ibool
row_add_table_to_background_drop_list(
/*==================================*/
	const char*	name)	/*!< in: table name */
{
	row_mysql_drop_t*	drop;

	mutex_enter(&row_drop_list_mutex);

	ut_a(row_mysql_drop_list_inited);

	/* Look if the table already is in the drop list */
	for (drop = UT_LIST_GET_FIRST(row_mysql_drop_list);
	     drop != NULL;
	     drop = UT_LIST_GET_NEXT(row_mysql_drop_list, drop)) {

		if (strcmp(drop->table_name, name) == 0) {
			/* Already in the list */

			mutex_exit(&row_drop_list_mutex);

			return(FALSE);
		}
	}

	drop = static_cast<row_mysql_drop_t*>(
		ut_malloc_nokey(sizeof(row_mysql_drop_t)));

	drop->table_name = mem_strdup(name);

	UT_LIST_ADD_LAST(row_mysql_drop_list, drop);

	MONITOR_INC(MONITOR_BACKGROUND_DROP_TABLE);

	/*	fputs("InnoDB: Adding table ", stderr);
	ut_print_name(stderr, trx, TRUE, drop->table_name);
	fputs(" to background drop list\n", stderr); */

	mutex_exit(&row_drop_list_mutex);

	return(TRUE);
}

/*********************************************************************//**
Reassigns the table identifier of a table.
@return error code or DB_SUCCESS */

dberr_t
row_mysql_table_id_reassign(
/*========================*/
	dict_table_t*	table,	/*!< in/out: table */
	trx_t*		trx,	/*!< in/out: transaction */
	table_id_t*	new_id)	/*!< out: new table id */
{
	dberr_t		err;
	pars_info_t*	info	= pars_info_create();

	dict_hdr_get_new_id(new_id, NULL, NULL, table, false);

	/* Remove all locks except the table-level S and X locks. */
	lock_remove_all_on_table(table, FALSE);

	pars_info_add_ull_literal(info, "old_id", table->id);
	pars_info_add_ull_literal(info, "new_id", *new_id);

	err = que_eval_sql(
		info,
		"PROCEDURE RENUMBER_TABLE_PROC () IS\n"
		"BEGIN\n"
		"UPDATE SYS_TABLES SET ID = :new_id\n"
		" WHERE ID = :old_id;\n"
		"UPDATE SYS_COLUMNS SET TABLE_ID = :new_id\n"
		" WHERE TABLE_ID = :old_id;\n"
		"UPDATE SYS_INDEXES SET TABLE_ID = :new_id\n"
		" WHERE TABLE_ID = :old_id;\n"
		"END;\n", FALSE, trx);

	return(err);
}

/*********************************************************************//**
Setup the pre-requisites for DISCARD TABLESPACE. It will start the transaction,
acquire the data dictionary lock in X mode and open the table.
@return table instance or 0 if not found. */
static
dict_table_t*
row_discard_tablespace_begin(
/*=========================*/
	const char*	name,	/*!< in: table name */
	trx_t*		trx)	/*!< in: transaction handle */
{
	trx->op_info = "discarding tablespace";

	trx_set_dict_operation(trx, TRX_DICT_OP_TABLE);

	trx_start_if_not_started_xa(trx, true);

	/* Serialize data dictionary operations with dictionary mutex:
	this is to avoid deadlocks during data dictionary operations */

	row_mysql_lock_data_dictionary(trx);

	dict_table_t*	table;

	table = dict_table_open_on_name(
		name, TRUE, FALSE, DICT_ERR_IGNORE_NONE);

	if (table) {
		dict_stats_wait_bg_to_stop_using_table(table, trx);
		ut_a(!is_system_tablespace(table->space));
		ut_a(table->n_foreign_key_checks_running == 0);
	}

	return(table);
}

/*********************************************************************//**
Do the foreign key constraint checks.
@return DB_SUCCESS or error code. */
static
dberr_t
row_discard_tablespace_foreign_key_checks(
/*======================================*/
	const trx_t*		trx,	/*!< in: transaction handle */
	const dict_table_t*	table)	/*!< in: table to be discarded */
{

	if (srv_read_only_mode || !trx->check_foreigns) {
		return(DB_SUCCESS);
	}

	/* Check if the table is referenced by foreign key constraints from
	some other table (not the table itself) */
	dict_foreign_set::iterator	it
		= std::find_if(table->referenced_set.begin(),
			       table->referenced_set.end(),
			       dict_foreign_different_tables());

	if (it == table->referenced_set.end()) {
		return(DB_SUCCESS);
	}

	const dict_foreign_t*	foreign	= *it;
	FILE*			ef	= dict_foreign_err_file;

	ut_ad(foreign->foreign_table != table);
	ut_ad(foreign->referenced_table == table);

	/* We only allow discarding a referenced table if
	FOREIGN_KEY_CHECKS is set to 0 */

	mutex_enter(&dict_foreign_err_mutex);

	rewind(ef);

	ut_print_timestamp(ef);

	fputs("  Cannot DISCARD table ", ef);
	ut_print_name(stderr, trx, TRUE, table->name);
	fputs("\n"
	      "because it is referenced by ", ef);
	ut_print_name(stderr, trx, TRUE, foreign->foreign_table_name);
	putc('\n', ef);

	mutex_exit(&dict_foreign_err_mutex);

	return(DB_CANNOT_DROP_CONSTRAINT);
}

/*********************************************************************//**
Cleanup after the DISCARD TABLESPACE operation.
@return error code. */
static
dberr_t
row_discard_tablespace_end(
/*=======================*/
	trx_t*		trx,	/*!< in/out: transaction handle */
	dict_table_t*	table,	/*!< in/out: table to be discarded */
	dberr_t		err)	/*!< in: error code */
{
	if (table != 0) {
		dict_table_close(table, TRUE, FALSE);
	}

	DBUG_EXECUTE_IF("ib_discard_before_commit_crash",
			log_make_checkpoint_at(LSN_MAX, TRUE);
			DBUG_SUICIDE(););

	trx_commit_for_mysql(trx);

	DBUG_EXECUTE_IF("ib_discard_after_commit_crash",
			log_make_checkpoint_at(LSN_MAX, TRUE);
			DBUG_SUICIDE(););

	row_mysql_unlock_data_dictionary(trx);

	trx->op_info = "";

	return(err);
}

/*********************************************************************//**
Do the DISCARD TABLESPACE operation.
@return DB_SUCCESS or error code. */
static
dberr_t
row_discard_tablespace(
/*===================*/
	trx_t*		trx,	/*!< in/out: transaction handle */
	dict_table_t*	table)	/*!< in/out: table to be discarded */
{
	dberr_t		err;

	/* How do we prevent crashes caused by ongoing operations on
	the table? Old operations could try to access non-existent
	pages. MySQL will block all DML on the table using MDL and a
	DISCARD will not start unless all existing operations on the
	table to be discarded are completed.

	1) Acquire the data dictionary latch in X mode. To prevent any
	internal operations that MySQL is not aware off and also for
	the internal SQL parser.

	2) Purge and rollback: we assign a new table id for the
	table. Since purge and rollback look for the table based on
	the table id, they see the table as 'dropped' and discard
	their operations.

	3) Insert buffer: we remove all entries for the tablespace in
	the insert buffer tree.

	4) FOREIGN KEY operations: if table->n_foreign_key_checks_running > 0,
	we do not allow the discard. */

	/* Play safe and remove all insert buffer entries, though we should
	have removed them already when DISCARD TABLESPACE was called */

	ibuf_delete_for_discarded_space(table->space);

	table_id_t	new_id;

	/* Set the TABLESPACE DISCARD flag in the table definition
	on disk. */
	err = row_import_update_discarded_flag(
		trx, table->id, true, true);

	if (err != DB_SUCCESS) {
		return(err);
	}

	/* Update the index root pages in the system tables, on disk */
	err = row_import_update_index_root(trx, table, true, true);

	if (err != DB_SUCCESS) {
		return(err);
	}

	/* Drop all the FTS auxiliary tables. */
	if (dict_table_has_fts_index(table)
	    || DICT_TF2_FLAG_IS_SET(table, DICT_TF2_FTS_HAS_DOC_ID)) {

		fts_drop_tables(trx, table);
	}

	/* Assign a new space ID to the table definition so that purge
	can ignore the changes. Update the system table on disk. */

	err = row_mysql_table_id_reassign(table, trx, &new_id);

	if (err != DB_SUCCESS) {
		return(err);
	}

	/* Discard the physical file that is used for the tablespace. */

	err = fil_discard_tablespace(table->space);

	switch (err) {
	case DB_SUCCESS:
	case DB_IO_ERROR:
	case DB_TABLESPACE_NOT_FOUND:
		/* All persistent operations successful, update the
		data dictionary memory cache. */

		table->ibd_file_missing = TRUE;

		table->flags2 |= DICT_TF2_DISCARDED;

		dict_table_change_id_in_cache(table, new_id);

		/* Reset the root page numbers. */

		for (dict_index_t* index = UT_LIST_GET_FIRST(table->indexes);
		     index != 0;
		     index = UT_LIST_GET_NEXT(indexes, index)) {

			index->page = FIL_NULL;
			index->space = FIL_NULL;
		}

		/* If the tablespace did not already exist or we couldn't
		write to it, we treat that as a successful DISCARD. It is
		unusable anyway. */

		err = DB_SUCCESS;
		break;

	default:
		/* We need to rollback the disk changes, something failed. */

		trx->error_state = DB_SUCCESS;

		trx_rollback_to_savepoint(trx, NULL);

		trx->error_state = DB_SUCCESS;
	}

	return(err);
}

/*********************************************************************//**
Discards the tablespace of a table which stored in an .ibd file. Discarding
means that this function renames the .ibd file and assigns a new table id for
the table. Also the flag table->ibd_file_missing is set to TRUE.
@return error code or DB_SUCCESS */

dberr_t
row_discard_tablespace_for_mysql(
/*=============================*/
	const char*	name,	/*!< in: table name */
	trx_t*		trx)	/*!< in: transaction handle */
{
	dberr_t		err;
	dict_table_t*	table;

	/* Open the table and start the transaction if not started. */

	table = row_discard_tablespace_begin(name, trx);

	if (table == 0) {
		err = DB_TABLE_NOT_FOUND;
	} else if (dict_table_is_temporary(table)) {

		ib_senderrf(trx->mysql_thd, IB_LOG_LEVEL_ERROR,
			    ER_CANNOT_DISCARD_TEMPORARY_TABLE);

		err = DB_ERROR;

	} else if (table->space == srv_sys_space.space_id()) {
		char	table_name[MAX_FULL_NAME_LEN + 1];

		innobase_format_name(
			table_name, sizeof(table_name), table->name, FALSE);

		ib_senderrf(trx->mysql_thd, IB_LOG_LEVEL_ERROR,
			    ER_TABLE_IN_SYSTEM_TABLESPACE, table_name);

		err = DB_ERROR;

	} else if (table->n_foreign_key_checks_running > 0) {
		char	table_name[MAX_FULL_NAME_LEN + 1];

		innobase_format_name(
			table_name, sizeof(table_name), table->name, FALSE);

		ib_senderrf(trx->mysql_thd, IB_LOG_LEVEL_ERROR,
			    ER_DISCARD_FK_CHECKS_RUNNING, table_name);

		err = DB_ERROR;

	} else {
		/* Do foreign key constraint checks. */

		err = row_discard_tablespace_foreign_key_checks(trx, table);

		if (err == DB_SUCCESS) {
			err = row_discard_tablespace(trx, table);
		}
	}

	return(row_discard_tablespace_end(trx, table, err));
}

/*********************************************************************//**
Sets an exclusive lock on a table.
@return error code or DB_SUCCESS */

dberr_t
row_mysql_lock_table(
/*=================*/
	trx_t*		trx,		/*!< in/out: transaction */
	dict_table_t*	table,		/*!< in: table to lock */
	enum lock_mode	mode,		/*!< in: LOCK_X or LOCK_S */
	const char*	op_info)	/*!< in: string for trx->op_info */
{
	mem_heap_t*	heap;
	que_thr_t*	thr;
	dberr_t		err;
	sel_node_t*	node;

	ut_ad(trx);
	ut_ad(mode == LOCK_X || mode == LOCK_S);

	heap = mem_heap_create(512);

	trx->op_info = op_info;

	node = sel_node_create(heap);
	thr = pars_complete_graph_for_exec(node, trx, heap);
	thr->graph->state = QUE_FORK_ACTIVE;

	/* We use the select query graph as the dummy graph needed
	in the lock module call */

	thr = que_fork_get_first_thr(
		static_cast<que_fork_t*>(que_node_get_parent(thr)));

	que_thr_move_to_run_state_for_mysql(thr, trx);

run_again:
	thr->run_node = thr;
	thr->prev_node = thr->common.parent;

	err = lock_table(0, table, mode, thr);

	trx->error_state = err;

	if (err == DB_SUCCESS) {
		que_thr_stop_for_mysql_no_error(thr, trx);
	} else {
		que_thr_stop_for_mysql(thr);

		if (err != DB_QUE_THR_SUSPENDED) {
			ibool	was_lock_wait;

			was_lock_wait = row_mysql_handle_errors(
				&err, trx, thr, NULL);

			if (was_lock_wait) {
				goto run_again;
			}
		} else {
			que_thr_t*	run_thr;
			que_node_t*	parent;

			parent = que_node_get_parent(thr);

			run_thr = que_fork_start_command(
				static_cast<que_fork_t*>(parent));

			ut_a(run_thr == thr);

			/* There was a lock wait but the thread was not
			in a ready to run or running state. */
			trx->error_state = DB_LOCK_WAIT;

			goto run_again;
		}
	}

	que_graph_free(thr->graph);
	trx->op_info = "";

	return(err);
}

/*********************************************************************//**
Drops a table for MySQL.  If the data dictionary was not already locked
by the transaction, the transaction will be committed.  Otherwise, the
data dictionary will remain locked.
@return error code or DB_SUCCESS */

dberr_t
row_drop_table_for_mysql(
/*=====================*/
	const char*	name,	/*!< in: table name */
	trx_t*		trx,	/*!< in: transaction handle */
	bool		drop_db,/*!< in: true=dropping whole database */
	bool		nonatomic,
				/*!< in: whether it is permitted
				to release and reacquire dict_operation_lock */
	dict_table_t*	handler)
				/*!< in/out: table handler. */
{
	dberr_t		err;
	dict_foreign_t*	foreign;
	dict_table_t*	table			= NULL;
	bool		print_msg;
	ulint		space_id;
	char*		filepath		= NULL;
	const char*	tablename_minus_db;
	char*		tablename		= NULL;
	bool		ibd_file_missing;
	bool		locked_dictionary	= false;
	pars_info_t*	info			= NULL;
	mem_heap_t*	heap			= NULL;
	bool		is_intrinsic_temp_table	= false;

	DBUG_ENTER("row_drop_table_for_mysql");
	DBUG_PRINT("row_drop_table_for_mysql", ("table: '%s'", name));

	ut_a(name != NULL);

	if (srv_sys_space.created_new_raw()) {
		ib_logf(IB_LOG_LEVEL_INFO,"%s",
                        MODIFICATIONS_NOT_ALLOWED_MSG_RAW_PARTITION);
		DBUG_RETURN(DB_ERROR);
	}

	/* The table name is prefixed with the database name and a '/'.
	Certain table names starting with 'innodb_' have their special
	meaning regardless of the database name.  Thus, we need to
	ignore the database name prefix in the comparisons. */
	tablename_minus_db = strchr(name, '/');

	if (tablename_minus_db) {
		tablename_minus_db++;
	} else {
		/* Ancillary FTS tables don't have '/' characters. */
		tablename_minus_db = name;
	}

	/* Serialize data dictionary operations with dictionary mutex:
	no deadlocks can occur then in these operations */

	trx->op_info = "dropping table";

	if (handler != NULL && dict_table_is_intrinsic(handler)) {
		table = handler;
		is_intrinsic_temp_table = true;
	}

	if (table == NULL) {

		if (trx->dict_operation_lock_mode != RW_X_LATCH) {
			/* Prevent foreign key checks etc. while we are
			dropping the table */

			row_mysql_lock_data_dictionary(trx);

			locked_dictionary = true;
			nonatomic = true;
		}

		ut_ad(mutex_own(&dict_sys->mutex));
#ifdef UNIV_SYNC_DEBUG
		ut_ad(rw_lock_own(&dict_operation_lock, RW_LOCK_X));
#endif /* UNIV_SYNC_DEBUG */

		table = dict_table_open_on_name(
			name, TRUE, FALSE,
			static_cast<dict_err_ignore_t>(
				DICT_ERR_IGNORE_INDEX_ROOT
				| DICT_ERR_IGNORE_CORRUPT));
	} else {
		++table->n_ref_count;
		ut_ad(dict_table_is_intrinsic(table));
	}

	if (!table) {
		err = DB_TABLE_NOT_FOUND;

		if (!row_is_mysql_tmp_table_name(name)) {
			ib_logf(IB_LOG_LEVEL_ERROR,
				"Table %s does not exist in the InnoDB internal"
				" data dictionary though MySQL is trying to"
				" drop it. Have you copied the .frm file"
				" of the table to the MySQL database directory"
				" from another database? %s",
				ut_get_name(trx, TRUE, name).c_str(),
				TROUBLESHOOTING_MSG);
		}
		goto funct_exit;
	}

	/* This function is called recursively via fts_drop_tables(). */
	if (!trx_is_started(trx)) {

		if (!dict_table_is_temporary(table)) {
			trx_start_for_ddl(trx, TRX_DICT_OP_TABLE);
		} else {
			trx_set_dict_operation(trx, TRX_DICT_OP_TABLE);
		}
	}

	/* Turn on this drop bit before we could release the dictionary
	latch */
	table->to_be_dropped = true;

	if (nonatomic) {
		/* This trx did not acquire any locks on dictionary
		table records yet. Thus it is safe to release and
		reacquire the data dictionary latches. */
		if (table->fts) {
			ut_ad(!table->fts->add_wq);
			ut_ad(lock_trx_has_sys_table_locks(trx) == 0);

			row_mysql_unlock_data_dictionary(trx);
			fts_optimize_remove_table(table);
			row_mysql_lock_data_dictionary(trx);
		}

		/* Do not bother to deal with persistent stats for temp
		tables since we know temp tables do not use persistent
		stats. */
		if (!dict_table_is_temporary(table)) {
			dict_stats_wait_bg_to_stop_using_table(
				table, trx);
		}
	}

	/* make sure background stats thread is not running on the table */
	ut_ad(!(table->stats_bg_flag & BG_STAT_IN_PROGRESS));

	/* Delete the link file if used. */
	if (DICT_TF_HAS_DATA_DIR(table->flags)) {
		RemoteDatafile::delete_link_file(name);
	}

	if (!dict_table_is_temporary(table)) {

		dict_stats_recalc_pool_del(table);

		/* Remove stats for this table and all of its indexes from the
		persistent storage if it exists and if there are stats for this
		table in there. This function creates its own trx and commits
		it. */
		char	errstr[1024];
		err = dict_stats_drop_table(name, errstr, sizeof(errstr));

		if (err != DB_SUCCESS) {
			ib_logf(IB_LOG_LEVEL_WARN, "%s", errstr);
		}
	}

	if (!dict_table_is_intrinsic(table)) {
		dict_table_prevent_eviction(table);
	}

	dict_table_close(table, TRUE, FALSE);

	/* Check if the table is referenced by foreign key constraints from
	some other table (not the table itself) */

	if (!srv_read_only_mode && trx->check_foreigns) {

		for (dict_foreign_set::iterator it
			= table->referenced_set.begin();
		     it != table->referenced_set.end();
		     ++it) {

			foreign = *it;

			const bool	ref_ok = drop_db
				&& dict_tables_have_same_db(
					name,
					foreign->foreign_table_name_lookup);

			if (foreign->foreign_table != table && !ref_ok) {

				FILE*	ef	= dict_foreign_err_file;

				/* We only allow dropping a referenced table
				if FOREIGN_KEY_CHECKS is set to 0 */

				err = DB_CANNOT_DROP_CONSTRAINT;

				mutex_enter(&dict_foreign_err_mutex);
				rewind(ef);
				ut_print_timestamp(ef);

				fputs("  Cannot drop table ", ef);
				ut_print_name(ef, trx, TRUE, name);
				fputs("\n"
				      "because it is referenced by ", ef);
				ut_print_name(ef, trx, TRUE,
					      foreign->foreign_table_name);
				putc('\n', ef);
				mutex_exit(&dict_foreign_err_mutex);

				goto funct_exit;
			}
		}
	}

	/* TODO: could we replace the counter n_foreign_key_checks_running
	with lock checks on the table? Acquire here an exclusive lock on the
	table, and rewrite lock0lock.cc and the lock wait in srv0srv.cc so that
	they can cope with the table having been dropped here? Foreign key
	checks take an IS or IX lock on the table. */

	if (table->n_foreign_key_checks_running > 0) {

		const char*	save_tablename = table->name;
		ibool		added;

		added = row_add_table_to_background_drop_list(save_tablename);

		if (added) {
			ib_logf(IB_LOG_LEVEL_INFO,
				"You are trying to drop table %s"
				" though there is a"
				" foreign key check running on it."
				" Adding the table to"
				" the background drop queue.",
				ut_get_name(trx, TRUE, save_tablename).c_str());

			/* We return DB_SUCCESS to MySQL though the drop will
			happen lazily later */

			err = DB_SUCCESS;
		} else {
			/* The table is already in the background drop list */
			err = DB_ERROR;
		}

		goto funct_exit;
	}

	/* Remove all locks that are on the table or its records, if there
	are no references to the table but it has record locks, we release
	the record locks unconditionally. One use case is:

		CREATE TABLE t2 (PRIMARY KEY (a)) SELECT * FROM t1;

	If after the user transaction has done the SELECT and there is a
	problem in completing the CREATE TABLE operation, MySQL will drop
	the table. InnoDB will create a new background transaction to do the
	actual drop, the trx instance that is passed to this function. To
	preserve existing behaviour we remove the locks but ideally we
	shouldn't have to. There should never be record locks on a table
	that is going to be dropped. */

	if (table->n_ref_count == 0) {
		lock_remove_all_on_table(table, TRUE);
		ut_a(table->n_rec_locks == 0);
	} else if (table->n_ref_count > 0 || table->n_rec_locks > 0) {
		ibool	added;

		ut_ad(!dict_table_is_intrinsic(table));

		added = row_add_table_to_background_drop_list(table->name);

		if (added) {
			ib_logf(IB_LOG_LEVEL_INFO,
				"MySQL is trying to drop table %s though there"
				" are still open handles to it. Adding the"
				" table to the background drop queue.",
				ut_get_name(trx, TRUE, table->name).c_str());

			/* We return DB_SUCCESS to MySQL though the drop will
			happen lazily later */
			err = DB_SUCCESS;
		} else {
			/* The table is already in the background drop list */
			err = DB_ERROR;
		}

		goto funct_exit;
	}

	/* The "to_be_dropped" marks table that is to be dropped, but
	has not been dropped, instead, was put in the background drop
	list due to being used by concurrent DML operations. Clear it
	here since there are no longer any concurrent activities on it,
	and it is free to be dropped */
	table->to_be_dropped = false;

	/* If we get this far then the table to be dropped must not have
	any table or record locks on it. */

	ut_a(!lock_table_has_locks(table));

	switch (trx_get_dict_operation(trx)) {
	case TRX_DICT_OP_NONE:
		trx_set_dict_operation(trx, TRX_DICT_OP_TABLE);
		trx->table_id = table->id;
	case TRX_DICT_OP_TABLE:
		break;
	case TRX_DICT_OP_INDEX:
		/* If the transaction was previously flagged as
		TRX_DICT_OP_INDEX, we should be dropping auxiliary
		tables for full-text indexes or temp tables. */
		ut_ad(strstr(table->name, "/FTS_") != NULL
		      || strstr(table->name, TEMP_FILE_PREFIX_INNODB) != NULL);
	}

	/* Mark all indexes unavailable in the data dictionary cache
	before starting to drop the table. */

	unsigned*	page_no;
	unsigned*	page_nos;
	heap = mem_heap_create(
		200 + UT_LIST_GET_LEN(table->indexes) * sizeof *page_nos);
	tablename = mem_heap_strdup(heap, name);

	page_no = page_nos = static_cast<unsigned*>(
		mem_heap_alloc(
			heap,
			UT_LIST_GET_LEN(table->indexes) * sizeof *page_no));

	for (dict_index_t* index = dict_table_get_first_index(table);
	     index != NULL;
	     index = dict_table_get_next_index(index)) {
		rw_lock_x_lock(dict_index_get_lock(index));
		/* Save the page numbers so that we can restore them
		if the operation fails. */
		*page_no++ = index->page;
		/* Mark the index unusable. */
		index->page = FIL_NULL;
		rw_lock_x_unlock(dict_index_get_lock(index));
	}

	/* As we don't insert entries to SYSTEM TABLES for temp-tables
	we need to avoid running removal of these entries. */
	if (!dict_table_is_temporary(table)) {
		/* We use the private SQL parser of Innobase to generate the
		query graphs needed in deleting the dictionary data from system
		tables in Innobase. Deleting a row from SYS_INDEXES table also
		frees the file segments of the B-tree associated with the
		index. */

		info = pars_info_create();

		pars_info_add_str_literal(info, "table_name", name);

		err = que_eval_sql(info,
				   "PROCEDURE DROP_TABLE_PROC () IS\n"
				   "sys_foreign_id CHAR;\n"
				   "table_id CHAR;\n"
				   "index_id CHAR;\n"
				   "foreign_id CHAR;\n"
				   "space_id INT;\n"
				   "found INT;\n"

				   "DECLARE CURSOR cur_fk IS\n"
				   "SELECT ID FROM SYS_FOREIGN\n"
				   "WHERE FOR_NAME = :table_name\n"
				   "AND TO_BINARY(FOR_NAME)\n"
				   "  = TO_BINARY(:table_name)\n"
				   "LOCK IN SHARE MODE;\n"

				   "DECLARE CURSOR cur_idx IS\n"
				   "SELECT ID FROM SYS_INDEXES\n"
				   "WHERE TABLE_ID = table_id\n"
				   "LOCK IN SHARE MODE;\n"

				   "BEGIN\n"
				   "SELECT ID INTO table_id\n"
				   "FROM SYS_TABLES\n"
				   "WHERE NAME = :table_name\n"
				   "LOCK IN SHARE MODE;\n"
				   "IF (SQL % NOTFOUND) THEN\n"
				   "       RETURN;\n"
				   "END IF;\n"
				   "SELECT SPACE INTO space_id\n"
				   "FROM SYS_TABLES\n"
				   "WHERE NAME = :table_name;\n"
				   "IF (SQL % NOTFOUND) THEN\n"
				   "       RETURN;\n"
				   "END IF;\n"
				   "found := 1;\n"
				   "SELECT ID INTO sys_foreign_id\n"
				   "FROM SYS_TABLES\n"
				   "WHERE NAME = 'SYS_FOREIGN'\n"
				   "LOCK IN SHARE MODE;\n"
				   "IF (SQL % NOTFOUND) THEN\n"
				   "       found := 0;\n"
				   "END IF;\n"
				   "IF (:table_name = 'SYS_FOREIGN') THEN\n"
				   "       found := 0;\n"
				   "END IF;\n"
				   "IF (:table_name = 'SYS_FOREIGN_COLS') \n"
				   "THEN\n"
				   "       found := 0;\n"
				   "END IF;\n"
				   "OPEN cur_fk;\n"
				   "WHILE found = 1 LOOP\n"
				   "       FETCH cur_fk INTO foreign_id;\n"
				   "       IF (SQL % NOTFOUND) THEN\n"
				   "               found := 0;\n"
				   "       ELSE\n"
				   "               DELETE FROM \n"
				   "		   SYS_FOREIGN_COLS\n"
				   "               WHERE ID = foreign_id;\n"
				   "               DELETE FROM SYS_FOREIGN\n"
				   "               WHERE ID = foreign_id;\n"
				   "       END IF;\n"
				   "END LOOP;\n"
				   "CLOSE cur_fk;\n"
				   "found := 1;\n"
				   "OPEN cur_idx;\n"
				   "WHILE found = 1 LOOP\n"
				   "       FETCH cur_idx INTO index_id;\n"
				   "       IF (SQL % NOTFOUND) THEN\n"
				   "               found := 0;\n"
				   "       ELSE\n"
				   "               DELETE FROM SYS_FIELDS\n"
				   "               WHERE INDEX_ID = index_id;\n"
				   "               DELETE FROM SYS_INDEXES\n"
				   "               WHERE ID = index_id\n"
				   "               AND TABLE_ID = table_id;\n"
				   "       END IF;\n"
				   "END LOOP;\n"
				   "CLOSE cur_idx;\n"
				   "DELETE FROM SYS_TABLESPACES\n"
				   "WHERE SPACE = space_id;\n"
				   "DELETE FROM SYS_DATAFILES\n"
				   "WHERE SPACE = space_id;\n"
				   "DELETE FROM SYS_COLUMNS\n"
				   "WHERE TABLE_ID = table_id;\n"
				   "DELETE FROM SYS_TABLES\n"
				   "WHERE NAME = :table_name;\n"
				   "END;\n"
				   , FALSE, trx);
	} else {
		page_no = page_nos;
		for (dict_index_t* index = dict_table_get_first_index(table);
		     index != NULL;
		     index = dict_table_get_next_index(index)) {
			/* remove the index object associated. */
			dict_drop_index_tree_in_mem(index, *page_no++);
		}
		err = DB_SUCCESS;
	}

	switch (err) {
		ibool	is_temp;

	case DB_SUCCESS:
		/* Clone the name, in case it has been allocated
		from table->heap, which will be freed by
		dict_table_remove_from_cache(table) below. */
		space_id = table->space;
		ibd_file_missing = table->ibd_file_missing;

		is_temp = dict_table_is_temporary(table);

		/* If there is a temp path then the temp flag is set.
		However, during recovery, we might have a temp flag but
		not know the temp path */
		ut_a(table->dir_path_of_temp_table == NULL || is_temp);
		if (dict_table_is_discarded(table)
		    || table->ibd_file_missing) {
			/* Do not attempt to drop known-to-be-missing
			tablespaces. */
			space_id = 0;
		}

		/* We do not allow temporary tables with a remote path. */
		ut_a(!(is_temp && DICT_TF_HAS_DATA_DIR(table->flags)));

		/* Make sure the data_dir_path is set if needed. */
		dict_get_and_save_data_dir_path(table, true);

		if (space_id && DICT_TF_HAS_DATA_DIR(table->flags)) {
			ut_a(table->data_dir_path);

			filepath = fil_make_filepath(
				table->data_dir_path,
				table->name, IBD, true);
		} else if (table->dir_path_of_temp_table) {
			filepath = fil_make_filepath(
				table->dir_path_of_temp_table,
				NULL, IBD, false);
		} else {
			filepath = fil_make_filepath(
				NULL, tablename, IBD, false);
		}

		if (dict_table_has_fts_index(table)
		    || DICT_TF2_FLAG_IS_SET(table, DICT_TF2_FTS_HAS_DOC_ID)) {

			ut_ad(table->n_ref_count == 0);
			ut_ad(trx_is_started(trx));

			err = fts_drop_tables(trx, table);

			if (err != DB_SUCCESS) {
				ib_logf(IB_LOG_LEVEL_ERROR,
					"(%s) not able to remove ancillary FTS"
					" tables for table %s",
					ut_strerr(err),
					ut_get_name(
						trx, TRUE, tablename).c_str());

				goto funct_exit;
			}
		}

		/* The table->fts flag can be set on the table for which
		the cluster index is being rebuilt. Such table might not have
		DICT_TF2_FTS flag set. So keep this out of above
		dict_table_has_fts_index condition */
		if (table->fts) {
			/* Need to set TABLE_DICT_LOCKED bit, since
			fts_que_graph_free_check_lock would try to acquire
			dict mutex lock */
			table->fts->fts_status |= TABLE_DICT_LOCKED;

			fts_free(table);
		}

		/* Remove the pointer to this table object from the list
		of modified tables by the transaction because the object
		is going to be destroyed below. */
		trx->mod_tables.erase(table);

		if (!dict_table_is_intrinsic(table)) {
			dict_table_remove_from_cache(table);
		} else {
			for (dict_index_t* index
				= UT_LIST_GET_FIRST(table->indexes);
			     index != NULL;
			     index = UT_LIST_GET_FIRST(table->indexes)) {
				rw_lock_free(&index->lock);

				UT_LIST_REMOVE(table->indexes, index);

				dict_mem_index_free(index);
			}

			dict_mem_table_free(table);
			table = NULL;
		}

		if (!is_temp
		    && dict_load_table(tablename, TRUE,
				       DICT_ERR_IGNORE_NONE) != NULL) {
			ib_logf(IB_LOG_LEVEL_ERROR,
				"Not able to remove table %s"
				" from the dictionary cache!",
				ut_get_name(trx, TRUE, tablename).c_str());
			err = DB_ERROR;
		}

		/* Do not drop possible .ibd tablespace if something went
		wrong: we do not want to delete valuable data of the user */

		/* Don't spam the log if we can't find the tablespace of
		a temp table or if the tablesace has been discarded. */
		print_msg = !(is_temp || ibd_file_missing);

		if (err == DB_SUCCESS
		    && !is_system_tablespace(space_id)) {
			if (!is_temp
			    && !fil_space_for_table_exists_in_mem(
				    space_id, tablename,
				    print_msg, false, NULL, 0)) {
				/* This might happen if we are dropping a
				discarded tablespace */
				err = DB_SUCCESS;

				if (print_msg) {
					char msg_tablename[
						MAX_FULL_NAME_LEN + 1];

					innobase_format_name(
						msg_tablename, sizeof(tablename),
						tablename, FALSE);

					ib_logf(IB_LOG_LEVEL_INFO,
						"Removed the table %s from"
						" InnoDB's data dictionary",
						msg_tablename);
				}

				/* Force a delete of any discarded
				or temporary files. */

				fil_delete_file(filepath);

			} else if (fil_delete_tablespace(
					space_id,
					BUF_REMOVE_FLUSH_NO_WRITE)
				   != DB_SUCCESS) {

				std::string str = ut_get_name(
							trx, TRUE, tablename);
				ib_logf(IB_LOG_LEVEL_ERROR,
					"We removed now the InnoDB"
					" internal data dictionary entry"
					" of table %s. Not able to"
					" delete tablespace %lu of table %s!",
					str.c_str(), (ulong) space_id,
					str.c_str());

				err = DB_ERROR;
			}
		}

		break;

	case DB_OUT_OF_FILE_SPACE:
		err = DB_MUST_GET_MORE_FILE_SPACE;

		row_mysql_handle_errors(&err, trx, NULL, NULL);

		/* raise error */
		ut_error;
		break;

	case DB_TOO_MANY_CONCURRENT_TRXS:
		/* Cannot even find a free slot for the
		the undo log. We can directly exit here
		and return the DB_TOO_MANY_CONCURRENT_TRXS
		error. */

	default:
		/* This is some error we do not expect. Print
		the error number and rollback the transaction */
		ib_logf(IB_LOG_LEVEL_ERROR,
			"Unknown error code %lu while dropping table: %s.",
			(ulong) err, ut_get_name(trx, TRUE, tablename).c_str());

		trx->error_state = DB_SUCCESS;
		trx_rollback_to_savepoint(trx, NULL);
		trx->error_state = DB_SUCCESS;

		/* Mark all indexes available in the data dictionary
		cache again. */

		page_no = page_nos;

		for (dict_index_t* index = dict_table_get_first_index(table);
		     index != NULL;
		     index = dict_table_get_next_index(index)) {
			rw_lock_x_lock(dict_index_get_lock(index));
			ut_a(index->page == FIL_NULL);
			index->page = *page_no++;
			rw_lock_x_unlock(dict_index_get_lock(index));
		}
	}

funct_exit:
	if (heap) {
		mem_heap_free(heap);
	}

	ut_free(filepath);

	if (locked_dictionary) {

		if (trx_is_started(trx)) {

			trx_commit_for_mysql(trx);
		}

		row_mysql_unlock_data_dictionary(trx);
	}

	trx->op_info = "";

	/* No need to immediately invoke master thread as there is no work
	generated by intrinsic table operation that needs master thread
	attention. */
	if (!is_intrinsic_temp_table) {
		srv_wake_master_thread();
	}

	DBUG_RETURN(err);
}

/*********************************************************************//**
Drop all temporary tables during crash recovery. */

void
row_mysql_drop_temp_tables(void)
/*============================*/
{
	trx_t*		trx;
	btr_pcur_t	pcur;
	mtr_t		mtr;
	mem_heap_t*	heap;

	trx = trx_allocate_for_background();
	trx->op_info = "dropping temporary tables";
	row_mysql_lock_data_dictionary(trx);

	heap = mem_heap_create(200);

	mtr_start(&mtr);

	btr_pcur_open_at_index_side(
		true,
		dict_table_get_first_index(dict_sys->sys_tables),
		BTR_SEARCH_LEAF, &pcur, true, 0, &mtr);

	for (;;) {
		const rec_t*	rec;
		const byte*	field;
		ulint		len;
		const char*	table_name;
		dict_table_t*	table;

		btr_pcur_move_to_next_user_rec(&pcur, &mtr);

		if (!btr_pcur_is_on_user_rec(&pcur)) {
			break;
		}

		/* The high order bit of N_COLS is set unless
		ROW_FORMAT=REDUNDANT. */
		rec = btr_pcur_get_rec(&pcur);
		field = rec_get_nth_field_old(
			rec, DICT_FLD__SYS_TABLES__NAME, &len);
		field = rec_get_nth_field_old(
			rec, DICT_FLD__SYS_TABLES__N_COLS, &len);
		if (len != 4
		    || !(mach_read_from_4(field) & DICT_N_COLS_COMPACT)) {
			continue;
		}

		/* Older versions of InnoDB, which only supported tables
		in ROW_FORMAT=REDUNDANT could write garbage to
		SYS_TABLES.MIX_LEN, where we now store the is_temp flag.
		Above, we assumed is_temp=0 if ROW_FORMAT=REDUNDANT. */
		field = rec_get_nth_field_old(
			rec, DICT_FLD__SYS_TABLES__MIX_LEN, &len);
		if (len != 4
		    || !(mach_read_from_4(field) & DICT_TF2_TEMPORARY)) {
			continue;
		}

		/* This is a temporary table. */
		field = rec_get_nth_field_old(
			rec, DICT_FLD__SYS_TABLES__NAME, &len);
		if (len == UNIV_SQL_NULL || len == 0) {
			/* Corrupted SYS_TABLES.NAME */
			continue;
		}

		table_name = mem_heap_strdupl(heap, (const char*) field, len);

		btr_pcur_store_position(&pcur, &mtr);
		btr_pcur_commit_specify_mtr(&pcur, &mtr);

		table = dict_load_table(table_name, TRUE,
					DICT_ERR_IGNORE_NONE);

		if (table) {
			row_drop_table_for_mysql(table_name, trx, FALSE);
			trx_commit_for_mysql(trx);
		}

		mtr_start(&mtr);
		btr_pcur_restore_position(BTR_SEARCH_LEAF,
					  &pcur, &mtr);
	}

	btr_pcur_close(&pcur);
	mtr_commit(&mtr);
	mem_heap_free(heap);
	row_mysql_unlock_data_dictionary(trx);
	trx_free_for_background(trx);
}

/*******************************************************************//**
Drop all foreign keys in a database, see Bug#18942.
Called at the end of row_drop_database_for_mysql().
@return error code or DB_SUCCESS */
static __attribute__((nonnull, warn_unused_result))
dberr_t
drop_all_foreign_keys_in_db(
/*========================*/
	const char*	name,	/*!< in: database name which ends to '/' */
	trx_t*		trx)	/*!< in: transaction handle */
{
	pars_info_t*	pinfo;
	dberr_t		err;

	ut_a(name[strlen(name) - 1] == '/');

	pinfo = pars_info_create();

	pars_info_add_str_literal(pinfo, "dbname", name);

/** true if for_name is not prefixed with dbname */
#define TABLE_NOT_IN_THIS_DB \
"SUBSTR(for_name, 0, LENGTH(:dbname)) <> :dbname"

	err = que_eval_sql(pinfo,
			   "PROCEDURE DROP_ALL_FOREIGN_KEYS_PROC () IS\n"
			   "foreign_id CHAR;\n"
			   "for_name CHAR;\n"
			   "found INT;\n"
			   "DECLARE CURSOR cur IS\n"
			   "SELECT ID, FOR_NAME FROM SYS_FOREIGN\n"
			   "WHERE FOR_NAME >= :dbname\n"
			   "LOCK IN SHARE MODE\n"
			   "ORDER BY FOR_NAME;\n"
			   "BEGIN\n"
			   "found := 1;\n"
			   "OPEN cur;\n"
			   "WHILE found = 1 LOOP\n"
			   "        FETCH cur INTO foreign_id, for_name;\n"
			   "        IF (SQL % NOTFOUND) THEN\n"
			   "                found := 0;\n"
			   "        ELSIF (" TABLE_NOT_IN_THIS_DB ") THEN\n"
			   "                found := 0;\n"
			   "        ELSIF (1=1) THEN\n"
			   "                DELETE FROM SYS_FOREIGN_COLS\n"
			   "                WHERE ID = foreign_id;\n"
			   "                DELETE FROM SYS_FOREIGN\n"
			   "                WHERE ID = foreign_id;\n"
			   "        END IF;\n"
			   "END LOOP;\n"
			   "CLOSE cur;\n"
			   "COMMIT WORK;\n"
			   "END;\n",
			   FALSE, /* do not reserve dict mutex,
				  we are already holding it */
			   trx);

	return(err);
}

/*********************************************************************//**
Drops a database for MySQL.
@return error code or DB_SUCCESS */

dberr_t
row_drop_database_for_mysql(
/*========================*/
	const char*	name,	/*!< in: database name which ends to '/' */
	trx_t*		trx)	/*!< in: transaction handle */
{
	dict_table_t*	table;
	char*		table_name;
	dberr_t		err	= DB_SUCCESS;
	ulint		namelen	= strlen(name);
	DBUG_ENTER("row_drop_database_for_mysql");

	DBUG_PRINT("row_drop_database_for_mysql", ("db: '%s'", name));

	ut_a(name != NULL);
	ut_a(name[namelen - 1] == '/');

	trx->op_info = "dropping database";

	trx_set_dict_operation(trx, TRX_DICT_OP_TABLE);

	trx_start_if_not_started_xa(trx, true);

loop:
	row_mysql_lock_data_dictionary(trx);

	while ((table_name = dict_get_first_table_name_in_db(name))) {
		ut_a(memcmp(table_name, name, namelen) == 0);

		table = dict_table_open_on_name(
			table_name, TRUE, FALSE, static_cast<dict_err_ignore_t>(
				DICT_ERR_IGNORE_INDEX_ROOT
				| DICT_ERR_IGNORE_CORRUPT));

		if (!table) {
			ib_logf(IB_LOG_LEVEL_ERROR,
				"Cannot load table %s from InnoDB internal"
				" data dictionary during drop database",
				table_name);
			ut_free(table_name);
			err = DB_TABLE_NOT_FOUND;
			break;

		}

		if (!row_is_mysql_tmp_table_name(table->name)) {
			/* There could be orphan temp tables left from
			interrupted alter table. Leave them, and handle
			the rest.*/
			if (table->can_be_evicted) {
				ib_logf(IB_LOG_LEVEL_WARN,
					"Orphan table encountered during"
					" DROP DATABASE. This is possible if"
					" '%s.frm' was lost.", table->name);
			}

			if (table->ibd_file_missing) {
				ib_logf(IB_LOG_LEVEL_WARN,
					"Missing %s.ibd file for table %s.",
					table->name, table->name);
			}
		}

		dict_table_close(table, TRUE, FALSE);

		/* The dict_table_t object must not be accessed before
		dict_table_open() or after dict_table_close(). But this is OK
		if we are holding, the dict_sys->mutex. */
		ut_ad(mutex_own(&dict_sys->mutex));

		/* Wait until MySQL does not have any queries running on
		the table */

		if (table->n_ref_count > 0) {
			row_mysql_unlock_data_dictionary(trx);

			ib_logf(IB_LOG_LEVEL_WARN,
				"MySQL is trying to drop database %s"
				" though there are still"
				" open handles to table %s.",
				ut_get_name(trx, TRUE, name).c_str(),
				ut_get_name(trx, TRUE, table_name).c_str());

			os_thread_sleep(1000000);

			ut_free(table_name);

			goto loop;
		}

		err = row_drop_table_for_mysql(table_name, trx, TRUE);
		trx_commit_for_mysql(trx);

		if (err != DB_SUCCESS) {
			ib_logf(IB_LOG_LEVEL_ERROR,
				"DROP DATABASE %s"
				" failed with error (%s) for table %s",
				ut_get_name(trx, TRUE, name).c_str(),
				ut_strerr(err),
				ut_get_name(trx, TRUE, table_name).c_str());
			ut_free(table_name);
			break;
		}

		ut_free(table_name);
	}

	if (err == DB_SUCCESS) {
		/* after dropping all tables try to drop all leftover
		foreign keys in case orphaned ones exist */
		err = drop_all_foreign_keys_in_db(name, trx);

		if (err != DB_SUCCESS) {
			ib_logf(IB_LOG_LEVEL_ERROR,
				"DROP DATABASE %s failed with error %d while"
				" dropping all foreign keys",
				ut_get_name(trx, TRUE, name).c_str(), err);
		}
	}

	trx_commit_for_mysql(trx);

	row_mysql_unlock_data_dictionary(trx);

	trx->op_info = "";

	DBUG_RETURN(err);
}

/*********************************************************************//**
Checks if a table name contains the string "/#sql" which denotes temporary
tables in MySQL.
@return true if temporary table */
__attribute__((warn_unused_result))
bool
row_is_mysql_tmp_table_name(
/*========================*/
	const char*	name)	/*!< in: table name in the form
				'database/tablename' */
{
	return(strstr(name, "/" TEMP_FILE_PREFIX) != NULL);
	/* return(strstr(name, "/@0023sql") != NULL); */
}

/****************************************************************//**
Delete a single constraint.
@return error code or DB_SUCCESS */
static __attribute__((nonnull, warn_unused_result))
dberr_t
row_delete_constraint_low(
/*======================*/
	const char*	id,		/*!< in: constraint id */
	trx_t*		trx)		/*!< in: transaction handle */
{
	pars_info_t*	info = pars_info_create();

	pars_info_add_str_literal(info, "id", id);

	return(que_eval_sql(info,
			    "PROCEDURE DELETE_CONSTRAINT () IS\n"
			    "BEGIN\n"
			    "DELETE FROM SYS_FOREIGN_COLS WHERE ID = :id;\n"
			    "DELETE FROM SYS_FOREIGN WHERE ID = :id;\n"
			    "END;\n"
			    , FALSE, trx));
}

/****************************************************************//**
Delete a single constraint.
@return error code or DB_SUCCESS */
static __attribute__((nonnull, warn_unused_result))
dberr_t
row_delete_constraint(
/*==================*/
	const char*	id,		/*!< in: constraint id */
	const char*	database_name,	/*!< in: database name, with the
					trailing '/' */
	mem_heap_t*	heap,		/*!< in: memory heap */
	trx_t*		trx)		/*!< in: transaction handle */
{
	dberr_t	err;

	/* New format constraints have ids <databasename>/<constraintname>. */
	err = row_delete_constraint_low(
		mem_heap_strcat(heap, database_name, id), trx);

	if ((err == DB_SUCCESS) && !strchr(id, '/')) {
		/* Old format < 4.0.18 constraints have constraint ids
		NUMBER_NUMBER. We only try deleting them if the
		constraint name does not contain a '/' character, otherwise
		deleting a new format constraint named 'foo/bar' from
		database 'baz' would remove constraint 'bar' from database
		'foo', if it existed. */

		err = row_delete_constraint_low(id, trx);
	}

	return(err);
}

/*********************************************************************//**
Renames a table for MySQL.
@return error code or DB_SUCCESS */

dberr_t
row_rename_table_for_mysql(
/*=======================*/
	const char*	old_name,	/*!< in: old table name */
	const char*	new_name,	/*!< in: new table name */
	trx_t*		trx,		/*!< in/out: transaction */
	bool		commit)		/*!< in: whether to commit trx */
{
	dict_table_t*	table			= NULL;
	ibool		dict_locked		= FALSE;
	dberr_t		err			= DB_ERROR;
	mem_heap_t*	heap			= NULL;
	const char**	constraints_to_drop	= NULL;
	ulint		n_constraints_to_drop	= 0;
	ibool		old_is_tmp, new_is_tmp;
	pars_info_t*	info			= NULL;
	int		retry;

	ut_a(old_name != NULL);
	ut_a(new_name != NULL);
	ut_ad(trx->state == TRX_STATE_ACTIVE);

	if (srv_sys_space.created_new_raw()) {
		ib_logf(IB_LOG_LEVEL_INFO,"%s",
			MODIFICATIONS_NOT_ALLOWED_MSG_RAW_PARTITION);
		goto funct_exit;

	} else if (srv_force_recovery) {
		ib_logf(IB_LOG_LEVEL_INFO,"%s",
			MODIFICATIONS_NOT_ALLOWED_MSG_FORCE_RECOVERY);
		err = DB_READ_ONLY;
		goto funct_exit;

	} else if (row_mysql_is_system_table(new_name)) {

		ib_logf(IB_LOG_LEVEL_ERROR,
			"Trying to create a MySQL system table %s of"
			" type InnoDB. MySQL system tables must be"
			" of the MyISAM type!", new_name);

		goto funct_exit;
	}

	trx->op_info = "renaming table";

	old_is_tmp = row_is_mysql_tmp_table_name(old_name);
	new_is_tmp = row_is_mysql_tmp_table_name(new_name);

	dict_locked = trx->dict_operation_lock_mode == RW_X_LATCH;

	table = dict_table_open_on_name(old_name, dict_locked, FALSE,
					DICT_ERR_IGNORE_NONE);

	if (!table) {
		err = DB_TABLE_NOT_FOUND;
		ib_logf(IB_LOG_LEVEL_ERROR,
			"Table %s does not exist in the InnoDB internal data"
			" dictionary though MySQL is trying to rename the"
			" table. Have you copied the .frm file of the table to"
			" the MySQL database directory from another database? %s",
			ut_get_name(trx, TRUE, old_name).c_str(),
			TROUBLESHOOTING_MSG);
		goto funct_exit;

	} else if (table->ibd_file_missing
		   && !dict_table_is_discarded(table)) {

		err = DB_TABLE_NOT_FOUND;

		ib_logf(IB_LOG_LEVEL_ERROR,
			"Table %s does not have an .ibd file in the database"
			" directory. %s", old_name, TROUBLESHOOTING_MSG);

		goto funct_exit;

	} else if (new_is_tmp) {
		/* MySQL is doing an ALTER TABLE command and it renames the
		original table to a temporary table name. We want to preserve
		the original foreign key constraint definitions despite the
		name change. An exception is those constraints for which
		the ALTER TABLE contained DROP FOREIGN KEY <foreign key id>.*/

		heap = mem_heap_create(100);

		err = dict_foreign_parse_drop_constraints(
			heap, trx, table, &n_constraints_to_drop,
			&constraints_to_drop);

		if (err != DB_SUCCESS) {
			goto funct_exit;
		}
	}

	/* Is a foreign key check running on this table? */
	for (retry = 0; retry < 100
	     && table->n_foreign_key_checks_running > 0; ++retry) {
		row_mysql_unlock_data_dictionary(trx);
		os_thread_yield();
		row_mysql_lock_data_dictionary(trx);
	}

	if (table->n_foreign_key_checks_running > 0) {
		ib_logf(IB_LOG_LEVEL_ERROR,
			"In ALTER TABLE %s a FOREIGN KEY check is running."
			" Cannot rename table.",
			ut_get_name(trx, TRUE, old_name).c_str());
		err = DB_TABLE_IN_FK_CHECK;
		goto funct_exit;
	}

	/* We use the private SQL parser of Innobase to generate the query
	graphs needed in updating the dictionary data from system tables. */

	info = pars_info_create();

	pars_info_add_str_literal(info, "new_table_name", new_name);
	pars_info_add_str_literal(info, "old_table_name", old_name);

	err = que_eval_sql(info,
			   "PROCEDURE RENAME_TABLE () IS\n"
			   "BEGIN\n"
			   "UPDATE SYS_TABLES"
			   " SET NAME = :new_table_name\n"
			   " WHERE NAME = :old_table_name;\n"
			   "END;\n"
			   , FALSE, trx);

	/* SYS_TABLESPACES and SYS_DATAFILES need to be updated if
	the table is in a single-table tablespace. */
	if (err == DB_SUCCESS
	    && !is_system_tablespace(table->space)
	    && !table->ibd_file_missing) {
		/* Make a new pathname to update SYS_DATAFILES. */
		char*	new_path = row_make_new_pathname(table, new_name);

		info = pars_info_create();

		pars_info_add_str_literal(info, "new_table_name", new_name);
		pars_info_add_str_literal(info, "new_path_name", new_path);
		pars_info_add_int4_literal(info, "space_id", table->space);

		err = que_eval_sql(info,
				   "PROCEDURE RENAME_SPACE () IS\n"
				   "BEGIN\n"
				   "UPDATE SYS_TABLESPACES"
				   " SET NAME = :new_table_name\n"
				   " WHERE SPACE = :space_id;\n"
				   "UPDATE SYS_DATAFILES"
				   " SET PATH = :new_path_name\n"
				   " WHERE SPACE = :space_id;\n"
				   "END;\n"
				   , FALSE, trx);

		ut_free(new_path);
	}
	if (err != DB_SUCCESS) {
		goto end;
	}

	if (!new_is_tmp) {
		/* Rename all constraints. */
		char	new_table_name[MAX_TABLE_NAME_LEN] = "";
		char	old_table_utf8[MAX_TABLE_NAME_LEN] = "";
		uint	errors = 0;

		strncpy(old_table_utf8, old_name, MAX_TABLE_NAME_LEN);
		innobase_convert_to_system_charset(
			strchr(old_table_utf8, '/') + 1,
			strchr(old_name, '/') +1,
			MAX_TABLE_NAME_LEN, &errors);

		if (errors) {
			/* Table name could not be converted from charset
			my_charset_filename to UTF-8. This means that the
			table name is already in UTF-8 (#mysql#50). */
			strncpy(old_table_utf8, old_name, MAX_TABLE_NAME_LEN);
		}

		info = pars_info_create();

		pars_info_add_str_literal(info, "new_table_name", new_name);
		pars_info_add_str_literal(info, "old_table_name", old_name);
		pars_info_add_str_literal(info, "old_table_name_utf8",
					  old_table_utf8);

		strncpy(new_table_name, new_name, MAX_TABLE_NAME_LEN);
		innobase_convert_to_system_charset(
			strchr(new_table_name, '/') + 1,
			strchr(new_name, '/') +1,
			MAX_TABLE_NAME_LEN, &errors);

		if (errors) {
			/* Table name could not be converted from charset
			my_charset_filename to UTF-8. This means that the
			table name is already in UTF-8 (#mysql#50). */
			strncpy(new_table_name, new_name, MAX_TABLE_NAME_LEN);
		}

		pars_info_add_str_literal(info, "new_table_utf8", new_table_name);

		err = que_eval_sql(
			info,
			"PROCEDURE RENAME_CONSTRAINT_IDS () IS\n"
			"gen_constr_prefix CHAR;\n"
			"new_db_name CHAR;\n"
			"foreign_id CHAR;\n"
			"new_foreign_id CHAR;\n"
			"old_db_name_len INT;\n"
			"old_t_name_len INT;\n"
			"new_db_name_len INT;\n"
			"id_len INT;\n"
			"offset INT;\n"
			"found INT;\n"
			"BEGIN\n"
			"found := 1;\n"
			"old_db_name_len := INSTR(:old_table_name, '/')-1;\n"
			"new_db_name_len := INSTR(:new_table_name, '/')-1;\n"
			"new_db_name := SUBSTR(:new_table_name, 0,\n"
			"                      new_db_name_len);\n"
			"old_t_name_len := LENGTH(:old_table_name);\n"
			"gen_constr_prefix := CONCAT(:old_table_name_utf8,\n"
			"			     '_ibfk_');\n"
			"WHILE found = 1 LOOP\n"
			"       SELECT ID INTO foreign_id\n"
			"        FROM SYS_FOREIGN\n"
			"        WHERE FOR_NAME = :old_table_name\n"
			"         AND TO_BINARY(FOR_NAME)\n"
			"           = TO_BINARY(:old_table_name)\n"
			"         LOCK IN SHARE MODE;\n"
			"       IF (SQL % NOTFOUND) THEN\n"
			"        found := 0;\n"
			"       ELSE\n"
			"        UPDATE SYS_FOREIGN\n"
			"        SET FOR_NAME = :new_table_name\n"
			"         WHERE ID = foreign_id;\n"
			"        id_len := LENGTH(foreign_id);\n"
			"        IF (INSTR(foreign_id, '/') > 0) THEN\n"
			"               IF (INSTR(foreign_id,\n"
			"                         gen_constr_prefix) > 0)\n"
			"               THEN\n"
                        "                offset := INSTR(foreign_id, '_ibfk_') - 1;\n"
			"                new_foreign_id :=\n"
			"                CONCAT(:new_table_utf8,\n"
			"                SUBSTR(foreign_id, offset,\n"
			"                       id_len - offset));\n"
			"               ELSE\n"
			"                new_foreign_id :=\n"
			"                CONCAT(new_db_name,\n"
			"                SUBSTR(foreign_id,\n"
			"                       old_db_name_len,\n"
			"                       id_len - old_db_name_len));\n"
			"               END IF;\n"
			"               UPDATE SYS_FOREIGN\n"
			"                SET ID = new_foreign_id\n"
			"                WHERE ID = foreign_id;\n"
			"               UPDATE SYS_FOREIGN_COLS\n"
			"                SET ID = new_foreign_id\n"
			"                WHERE ID = foreign_id;\n"
			"        END IF;\n"
			"       END IF;\n"
			"END LOOP;\n"
			"UPDATE SYS_FOREIGN SET REF_NAME = :new_table_name\n"
			"WHERE REF_NAME = :old_table_name\n"
			"  AND TO_BINARY(REF_NAME)\n"
			"    = TO_BINARY(:old_table_name);\n"
			"END;\n"
			, FALSE, trx);

	} else if (n_constraints_to_drop > 0) {
		/* Drop some constraints of tmp tables. */

		ulint	db_name_len = dict_get_db_name_len(old_name) + 1;
		char*	db_name = mem_heap_strdupl(heap, old_name,
						   db_name_len);
		ulint	i;

		for (i = 0; i < n_constraints_to_drop; i++) {
			err = row_delete_constraint(constraints_to_drop[i],
						    db_name, heap, trx);

			if (err != DB_SUCCESS) {
				break;
			}
		}
	}

	if (dict_table_has_fts_index(table)
	    && !dict_tables_have_same_db(old_name, new_name)) {
		err = fts_rename_aux_tables(table, new_name, trx);

		if (err != DB_SUCCESS
		    && !is_system_tablespace(table->space)) {
			char*	orig_name = table->name;
			trx_t*	trx_bg = trx_allocate_for_background();

			/* If the first fts_rename fails, the trx would
			be rolled back and committed, we can't use it any more,
			so we have to start a new background trx here. */

			ut_a(trx_state_eq(trx, TRX_STATE_NOT_STARTED));

			trx_bg->op_info = "Revert the failing rename"
					  " for fts aux tables";
			trx_bg->dict_operation_lock_mode = RW_X_LATCH;
			trx_start_for_ddl(trx_bg, TRX_DICT_OP_TABLE);

			/* If rename fails and table has its own tablespace,
			we need to call fts_rename_aux_tables again to
			revert the ibd file rename, which is not under the
			control of trx. Also notice the parent table name
			in cache is not changed yet. If the reverting fails,
			the ibd data may be left in the new database, which
			can be fixed only manually. */
			table->name = const_cast<char*>(new_name);
			fts_rename_aux_tables(table, old_name, trx_bg);
			table->name = orig_name;

			trx_bg->dict_operation_lock_mode = 0;
			trx_commit_for_mysql(trx_bg);
			trx_free_for_background(trx_bg);
		}
	}

end:
	if (err != DB_SUCCESS) {
		if (err == DB_DUPLICATE_KEY) {
			ib_logf(IB_LOG_LEVEL_ERROR,
				"Possible reasons:");
			ib_logf(IB_LOG_LEVEL_ERROR,
				"(1) Table rename would cause two FOREIGN KEY"
				" constraints to have the same internal name"
				" in case-insensitive comparison.");
			ib_logf(IB_LOG_LEVEL_ERROR,
				"(2) Table %s exists in the InnoDB internal"
				" data dictionary though MySQL is trying to"
				" rename table %s to it. Have you deleted the"
				" .frm file and not used DROP TABLE?",
				ut_get_name(trx, TRUE, new_name).c_str(),
				ut_get_name(trx, TRUE, old_name).c_str());
			ib_logf(IB_LOG_LEVEL_INFO, "%s", TROUBLESHOOTING_MSG);
			ib_logf(IB_LOG_LEVEL_ERROR,
				"If table %s is a temporary table #sql..., then"
				" it can be that there are still queries"
				" running on the table, and it will be dropped"
				" automatically when the queries end. You can"
				" drop the orphaned table inside InnoDB by"
				" creating an InnoDB table with the same name"
				" in another database and copying the .frm file"
				" to the current database. Then MySQL thinks"
				" the table exists, and DROP TABLE will"
				" succeed.",
				ut_get_name(trx, TRUE, new_name).c_str());
		}
		trx->error_state = DB_SUCCESS;
		trx_rollback_to_savepoint(trx, NULL);
		trx->error_state = DB_SUCCESS;
	} else {
		/* The following call will also rename the .ibd data file if
		the table is stored in a single-table tablespace */

		err = dict_table_rename_in_cache(
			table, new_name, !new_is_tmp);
		if (err != DB_SUCCESS) {
			trx->error_state = DB_SUCCESS;
			trx_rollback_to_savepoint(trx, NULL);
			trx->error_state = DB_SUCCESS;
			goto funct_exit;
		}

		/* We only want to switch off some of the type checking in
		an ALTER TABLE...ALGORITHM=COPY, not in a RENAME. */
		dict_names_t	fk_tables;

		err = dict_load_foreigns(
			new_name, NULL,
			false, !old_is_tmp || trx->check_foreigns,
			DICT_ERR_IGNORE_NONE, fk_tables);

		if (err != DB_SUCCESS) {

			if (old_is_tmp) {
				ib_logf(IB_LOG_LEVEL_ERROR,
					"In ALTER TABLE %s has or is referenced"
					" in foreign key constraints which are"
					" not compatible with the new table"
					" definition.",
					ut_get_name(
						trx, TRUE, new_name).c_str());
			} else {
				ib_logf(IB_LOG_LEVEL_ERROR,
					"In RENAME TABLE table %s is referenced"
					" in foreign key constraints which are"
					" not compatible with the new table"
					" definition.",
					ut_get_name(
						trx, TRUE, new_name).c_str());
			}

			ut_a(DB_SUCCESS == dict_table_rename_in_cache(
				table, old_name, FALSE));
			trx->error_state = DB_SUCCESS;
			trx_rollback_to_savepoint(trx, NULL);
			trx->error_state = DB_SUCCESS;
		}

		while (!fk_tables.empty()) {
			dict_load_table(fk_tables.front(), TRUE,
					DICT_ERR_IGNORE_NONE);
			fk_tables.pop_front();
		}
	}

funct_exit:
	if (table != NULL) {
		dict_table_close(table, dict_locked, FALSE);
	}

	if (commit) {
		trx_commit_for_mysql(trx);
	}

	if (UNIV_LIKELY_NULL(heap)) {
		mem_heap_free(heap);
	}

	trx->op_info = "";

	return(err);
}

/*********************************************************************//**
Scans an index for either COOUNT(*) or CHECK TABLE.
If CHECK TABLE; Checks that the index contains entries in an ascending order,
unique constraint is not broken, and calculates the number of index entries
in the read view of the current transaction.
@return DB_SUCCESS or other error */

dberr_t
row_scan_index_for_mysql(
/*=====================*/
	row_prebuilt_t*		prebuilt,	/*!< in: prebuilt struct
						in MySQL handle */
	const dict_index_t*	index,		/*!< in: index */
	bool			check_keys,	/*!< in: true=check for mis-
						ordered or duplicate records,
						false=count the rows only */
	ulint*			n_rows)		/*!< out: number of entries
						seen in the consistent read */
{
	dtuple_t*	prev_entry	= NULL;
	ulint		matched_fields;
	byte*		buf;
	dberr_t		ret;
	rec_t*		rec;
	int		cmp;
	ibool		contains_null;
	ulint		i;
	ulint		cnt;
	mem_heap_t*	heap		= NULL;
	ulint		n_ext;
	ulint		offsets_[REC_OFFS_NORMAL_SIZE];
	ulint*		offsets;
	rec_offs_init(offsets_);

	*n_rows = 0;

	/* Don't support RTree Leaf level scan */
	ut_ad(!dict_index_is_spatial(index));

	if (dict_index_is_clust(index)) {
		/* The clustered index of a table is always available.
		During online ALTER TABLE that rebuilds the table, the
		clustered index in the old table will have
		index->online_log pointing to the new table. All
		indexes of the old table will remain valid and the new
		table will be unaccessible to MySQL until the
		completion of the ALTER TABLE. */
	} else if (dict_index_is_online_ddl(index)
		   || (index->type & DICT_FTS)) {
		/* Full Text index are implemented by auxiliary tables,
		not the B-tree. We also skip secondary indexes that are
		being created online. */
		return(DB_SUCCESS);
	}

	ulint bufsize = ut_max(UNIV_PAGE_SIZE, prebuilt->mysql_row_len);
	buf = static_cast<byte*>(ut_malloc_nokey(bufsize));
	heap = mem_heap_create(100);

	cnt = 1000;

	ret = row_search_for_mysql(buf, PAGE_CUR_G, prebuilt, 0, 0);
loop:
	/* Check thd->killed every 1,000 scanned rows */
	if (--cnt == 0) {
		if (trx_is_interrupted(prebuilt->trx)) {
			ret = DB_INTERRUPTED;
			goto func_exit;
		}
		cnt = 1000;
	}

	switch (ret) {
	case DB_SUCCESS:
		break;
	case DB_DEADLOCK:
	case DB_LOCK_TABLE_FULL:
	case DB_LOCK_WAIT_TIMEOUT:
	case DB_INTERRUPTED:
		goto func_exit;
	default:
	{
		const char* doing = check_keys? "CHECK TABLE" : "COUNT(*)";
		ib_logf(IB_LOG_LEVEL_WARN,
			"%s on index %s of table %s returned %d",
			doing, index->name, index->table_name, ret);
		/* fall through (this error is ignored by CHECK TABLE) */
	}
	case DB_END_OF_INDEX:
		ret = DB_SUCCESS;
func_exit:
		ut_free(buf);
		mem_heap_free(heap);

		return(ret);
	}

	*n_rows = *n_rows + 1;

	if (!check_keys) {
		goto next_rec;
	}
	/* else this code is doing handler::check() for CHECK TABLE */

	/* row_search... returns the index record in buf, record origin offset
	within buf stored in the first 4 bytes, because we have built a dummy
	template */

	rec = buf + mach_read_from_4(buf);

	offsets = rec_get_offsets(rec, index, offsets_,
				  ULINT_UNDEFINED, &heap);

	if (prev_entry != NULL) {
		matched_fields = 0;

		cmp = cmp_dtuple_rec_with_match(prev_entry, rec, offsets,
						&matched_fields);
		contains_null = FALSE;

		/* In a unique secondary index we allow equal key values if
		they contain SQL NULLs */

		for (i = 0;
		     i < dict_index_get_n_ordering_defined_by_user(index);
		     i++) {
			if (UNIV_SQL_NULL == dfield_get_len(
				    dtuple_get_nth_field(prev_entry, i))) {

				contains_null = TRUE;
				break;
			}
		}

		if (cmp > 0) {
			ret = DB_INDEX_CORRUPT;
			fputs("InnoDB: index records in a wrong order in ",
			      stderr);
not_ok:
			dict_index_name_print(stderr,
					      prebuilt->trx, index);
			fputs("\n"
			      "InnoDB: prev record ", stderr);
			dtuple_print(stderr, prev_entry);
			fputs("\n"
			      "InnoDB: record ", stderr);
			rec_print_new(stderr, rec, offsets);
			putc('\n', stderr);
			/* Continue reading */
		} else if (dict_index_is_unique(index)
			   && !contains_null
			   && matched_fields
			   >= dict_index_get_n_ordering_defined_by_user(
				   index)) {

			fputs("InnoDB: duplicate key in ", stderr);
			ret = DB_DUPLICATE_KEY;
			goto not_ok;
		}
	}

	{
		mem_heap_t*	tmp_heap = NULL;

		/* Empty the heap on each round.  But preserve offsets[]
		for the row_rec_to_index_entry() call, by copying them
		into a separate memory heap when needed. */
		if (UNIV_UNLIKELY(offsets != offsets_)) {
			ulint	size = rec_offs_get_n_alloc(offsets)
				* sizeof *offsets;

			tmp_heap = mem_heap_create(size);

			offsets = static_cast<ulint*>(
				mem_heap_dup(tmp_heap, offsets, size));
		}

		mem_heap_empty(heap);

		prev_entry = row_rec_to_index_entry(
			rec, index, offsets, &n_ext, heap);

		if (UNIV_LIKELY_NULL(tmp_heap)) {
			mem_heap_free(tmp_heap);
		}
	}

next_rec:
	ret = row_search_for_mysql(
		buf, PAGE_CUR_G, prebuilt, 0, ROW_SEL_NEXT);

	goto loop;
}

/*********************************************************************//**
Initialize this module */

void
row_mysql_init(void)
/*================*/
{
	mutex_create("row_drop_list", &row_drop_list_mutex);

	UT_LIST_INIT(
		row_mysql_drop_list,
		&row_mysql_drop_t::row_mysql_drop_list);

	row_mysql_drop_list_inited = TRUE;
}

/*********************************************************************//**
Close this module */

void
row_mysql_close(void)
/*================*/
{
	ut_a(UT_LIST_GET_LEN(row_mysql_drop_list) == 0);

	mutex_free(&row_drop_list_mutex);

	row_mysql_drop_list_inited = FALSE;
}<|MERGE_RESOLUTION|>--- conflicted
+++ resolved
@@ -732,14 +732,10 @@
 		}
 		/* MySQL will roll back the latest SQL statement */
 		break;
-<<<<<<< HEAD
 	case DB_LOCK_WAIT: {
 
 		trx_kill_blocking(trx);
 
-=======
-	case DB_LOCK_WAIT:
->>>>>>> 103fabf9
 		lock_wait_suspend_thread(thr);
 
 		if (trx->error_state != DB_SUCCESS) {
