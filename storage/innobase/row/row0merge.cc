--- conflicted
+++ resolved
@@ -484,6 +484,7 @@
 @param[in,out]	v_heap		heap memory to process data for virtual column
 @param[in,out]	my_table	mysql table object
 @param[in]	trx		transaction object
+@param[in]	prebuilt	compress_heap must be taken from here
 @return number of rows added, 0 if out of space */
 static
 ulint
@@ -500,7 +501,8 @@
 	dberr_t*		err,
 	mem_heap_t**		v_heap,
 	TABLE*			my_table,
-	trx_t*			trx)
+	trx_t*			trx,
+	row_prebuilt_t*		prebuilt)
 {
 	ulint			i;
 	const dict_index_t*	index;
@@ -587,7 +589,8 @@
 				row_field = innobase_get_computed_value(
 					row, v_col, clust_index,
 					v_heap, NULL, ifield, trx->mysql_thd,
-					my_table, old_table, NULL, NULL);
+					my_table, old_table, NULL, NULL,
+					prebuilt);
 
 				if (row_field == NULL) {
 					*err = DB_COMPUTE_VALUE_FAILED;
@@ -734,19 +737,16 @@
 			dfield_set_len(field, len);
 		}
 
-<<<<<<< HEAD
 		ut_ad(len <= col->len
-		      || DATA_LARGE_MTYPE(col->mtype)
-		      || (col->mtype == DATA_POINT
-			  && len == DATA_MBR_LEN));
-=======
-		ut_ad(len <= col->len || col->mtype == DATA_BLOB ||
-		  ((col->mtype == DATA_VARCHAR || col->mtype == DATA_BINARY
-		   || col->mtype == DATA_VARMYSQL)
-		   && (col->len == 0
-		       || len <= col->len +
-			  prtype_get_compression_extra(col->prtype))));
->>>>>>> 35d5d3fa
+		  || DATA_LARGE_MTYPE(col->mtype)
+		  || (col->mtype == DATA_POINT
+		      && len == DATA_MBR_LEN)
+		  || ((col->mtype == DATA_VARCHAR
+		       || col->mtype == DATA_BINARY
+		       || col->mtype == DATA_VARMYSQL)
+		      && (col->len == 0
+		          || len <= col->len +
+			     prtype_get_compression_extra(col->prtype))));
 
 		fixed_len = ifield->fixed_len;
 		if (fixed_len && !dict_table_is_comp(index->table)
@@ -775,13 +775,7 @@
 		} else if (dfield_is_ext(field)) {
 			extra_size += 2;
 		} else if (len < 128
-<<<<<<< HEAD
 			   || (!DATA_BIG_COL(col))) {
-=======
-			   || (col->len < 256 -
-			       prtype_get_compression_extra(col->prtype)
-			       && col->mtype != DATA_BLOB)) {
->>>>>>> 35d5d3fa
 			extra_size++;
 		} else {
 			/* For variable-length columns, we look up the
@@ -1648,6 +1642,7 @@
 stage->inc() will be called for each page read.
 @param[in]	eval_table	mysql table used to evaluate virtual column
 				value, see innobase_get_computed_value().
+@param[in]	prebuilt	compress_heap must be taken from here
 @return DB_SUCCESS or error */
 static MY_ATTRIBUTE((warn_unused_result))
 dberr_t
@@ -1672,7 +1667,8 @@
 	bool			skip_pk_sort,
 	int*			tmpfd,
 	ut_stage_alter_t*	stage,
-	struct TABLE*		eval_table)
+	struct TABLE*		eval_table,
+	row_prebuilt_t*		prebuilt)
 {
 	dict_index_t*		clust_index;	/* Clustered index */
 	mem_heap_t*		row_heap;	/* Heap memory to create
@@ -2186,8 +2182,8 @@
 			    (row && (rows_added = row_merge_buf_add(
 					buf, fts_index, old_table, new_table,
 					psort_info, row, ext, &doc_id,
-					conv_heap, &err,
-					&v_heap, eval_table, trx)))) {
+					conv_heap, &err, &v_heap, eval_table,
+					trx, prebuilt)))) {
 
 				/* If we are creating FTS index,
 				a single row can generate more
@@ -2501,7 +2497,8 @@
 						buf, fts_index, old_table,
 						new_table, psort_info, row, ext,
 						&doc_id, conv_heap,
-						&err, &v_heap, table, trx)))) {
+						&err, &v_heap, table, trx,
+						prebuilt)))) {
 					/* An empty buffer should have enough
 					room for at least one record. */
 					ut_error;
@@ -4300,6 +4297,7 @@
 @param[in]	add_v		new virtual columns added along with indexes
 @param[in]	eval_table	mysql table used to evaluate virtual column
 				value, see innobase_get_computed_value().
+@param[in]	prebuilt	compress_heap must be taken from here
 @return DB_SUCCESS or error code */
 dberr_t
 row_merge_build_indexes(
@@ -4318,7 +4316,8 @@
 	bool			skip_pk_sort,
 	ut_stage_alter_t*	stage,
 	const dict_add_v_col_t*	add_v,
-	struct TABLE*		eval_table)
+	struct TABLE*		eval_table,
+	row_prebuilt_t*		prebuilt)
 {
 	merge_file_t*		merge_files;
 	row_merge_block_t*	block;
@@ -4433,7 +4432,8 @@
 		trx, table, old_table, new_table, online, indexes,
 		fts_sort_idx, psort_info, merge_files, key_numbers,
 		n_indexes, add_cols, add_v, col_map, add_autoinc,
-		sequence, block, skip_pk_sort, &tmpfd, stage, eval_table);
+		sequence, block, skip_pk_sort, &tmpfd, stage, eval_table,
+		prebuilt);
 
 	stage->end_phase_read_pk();
 
