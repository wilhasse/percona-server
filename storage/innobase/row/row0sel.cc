--- conflicted
+++ resolved
@@ -3291,23 +3291,15 @@
 		for (i = 0; i < dict_index_get_n_fields(prebuilt->index); i++) {
 			ulint   sec_field = dict_index_get_nth_field_pos(
 				index, prebuilt->index, i);
-<<<<<<< HEAD
+
+			if (sec_field == ULINT_UNDEFINED) {
+				template_col.push_back(NULL);
+				continue;
+			}
+
 			const dict_field_t*	field = dict_index_get_nth_field(
 						index, sec_field);
 			const dict_col_t*	col = dict_field_get_col(field);
-=======
-
-			if (sec_field == ULINT_UNDEFINED) {
-				template_col.push_back(NULL);
-				continue;
-			}
-
-			const dict_field_t*	field =
-				dict_index_get_nth_field(index, sec_field);
-			const dict_col_t*	col =
-				dict_field_get_col(field);
-
->>>>>>> 14e5c10f
 			template_col.push_back(col);
 		}
 	}
@@ -3389,19 +3381,11 @@
 		      == 0);
 
 		if (clust_templ_for_sec) {
-<<<<<<< HEAD
 			std::vector<const dict_col_t*>::iterator    it;
 			const dict_field_t*	field = dict_index_get_nth_field(
-							index, i);
+							index, field_no);
 			const dict_col_t*	col = dict_field_get_col(field);
 
-=======
-			std::vector<const dict_col_t*>::iterator it;
-			const dict_field_t*	field =
-					dict_index_get_nth_field(index, field_no);
-			const dict_col_t*	col = dict_field_get_col(
-								field);
->>>>>>> 14e5c10f
 			it = std::find(template_col.begin(),
 				       template_col.end(), col);
 
