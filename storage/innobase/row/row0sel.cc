--- conflicted
+++ resolved
@@ -1041,11 +1041,7 @@
 
         cur_block = buf_page_get_gen(
             page_id, dict_table_page_size(index->table), RW_X_LATCH, NULL,
-<<<<<<< HEAD
-            BUF_GET, __FILE__, __LINE__, mtr, false, &err);
-=======
-            Page_fetch::NORMAL, __FILE__, __LINE__, mtr);
->>>>>>> 8e797a5d
+            Page_fetch::NORMAL, __FILE__, __LINE__, mtr, false, &err);
       } else {
         mtr_start(mtr);
         goto func_end;
