--- conflicted
+++ resolved
@@ -2328,6 +2328,7 @@
   ut_ad(index->is_clustered());
 
   DEBUG_SYNC_C_IF_THD(thd, "before_row_ins_extern_latch");
+  DEBUG_SYNC_C("before_insertion_of_blob");
 
   mtr_start(&mtr);
 
@@ -3141,7 +3142,6 @@
 /*!< in: if true, just do duplicate check
 and return. don't execute actual insert. */
 {
-<<<<<<< HEAD
   dberr_t err;
   ulint n_uniq;
 
@@ -3213,137 +3213,6 @@
   }
 
   DBUG_RETURN(err);
-=======
-	mtr_t		mtr;
-	btr_pcur_t	pcur;
-	rec_t*		rec;
-	dberr_t		error;
-
-	ut_ad(dict_index_is_clust(index));
-
-	DEBUG_SYNC_C_IF_THD(thd, "before_row_ins_extern_latch");
-	DEBUG_SYNC_C("before_insertion_of_blob");
-
-	mtr_start(&mtr);
-	mtr.set_named_space(index->space);
-	dict_disable_redo_if_temporary(index->table, &mtr);
-
-	btr_pcur_open(index, entry, PAGE_CUR_LE, BTR_MODIFY_TREE,
-		      &pcur, &mtr);
-	rec = btr_pcur_get_rec(&pcur);
-	offsets = rec_get_offsets(rec, index, offsets,
-				  ULINT_UNDEFINED, heap);
-
-	DEBUG_SYNC_C_IF_THD(thd, "before_row_ins_extern");
-	error = btr_store_big_rec_extern_fields(
-		&pcur, 0, offsets, big_rec, &mtr, BTR_STORE_INSERT);
-	DEBUG_SYNC_C_IF_THD(thd, "after_row_ins_extern");
-
-	if (error == DB_SUCCESS
-	    && dict_index_is_online_ddl(index)) {
-		row_log_table_insert(btr_pcur_get_rec(&pcur), entry,
-				     index, offsets);
-	}
-
-	mtr_commit(&mtr);
-
-	btr_pcur_close(&pcur);
-
-	return(error);
-}
-
-/***************************************************************//**
-Inserts an entry into a clustered index. Tries first optimistic,
-then pessimistic descent down the tree. If the entry matches enough
-to a delete marked record, performs the insert by updating or delete
-unmarking the delete marked record.
-@return DB_SUCCESS, DB_LOCK_WAIT, DB_DUPLICATE_KEY, or some other error code */
-dberr_t
-row_ins_clust_index_entry(
-/*======================*/
-	dict_index_t*	index,	/*!< in: clustered index */
-	dtuple_t*	entry,	/*!< in/out: index entry to insert */
-	que_thr_t*	thr,	/*!< in: query thread */
-	ulint		n_ext,	/*!< in: number of externally stored columns */
-	bool		dup_chk_only)
-				/*!< in: if true, just do duplicate check
-				and return. don't execute actual insert. */
-{
-	dberr_t	err;
-	ulint	n_uniq;
-
-	DBUG_ENTER("row_ins_clust_index_entry");
-
-	if (!index->table->foreign_set.empty()) {
-		err = row_ins_check_foreign_constraints(
-			index->table, index, entry, thr);
-		if (err != DB_SUCCESS) {
-
-			DBUG_RETURN(err);
-		}
-	}
-
-	n_uniq = dict_index_is_unique(index) ? index->n_uniq : 0;
-
-	/* Try first optimistic descent to the B-tree */
-	ulint	flags;
-
-	if (!dict_table_is_intrinsic(index->table)) {
-		log_free_check();
-		flags = dict_table_is_temporary(index->table)
-			? BTR_NO_LOCKING_FLAG
-			: 0;
-	} else {
-		flags = BTR_NO_LOCKING_FLAG | BTR_NO_UNDO_LOG_FLAG;
-	}
-
-	if (dict_table_is_intrinsic(index->table)
-	    && dict_index_is_auto_gen_clust(index)) {
-
-		/* Check if the memory allocated for intrinsic cache*/
-		if(!index->last_ins_cur) {
-			dict_allocate_mem_intrinsic_cache(index);
-		}
-
-		err = row_ins_sorted_clust_index_entry(
-			BTR_MODIFY_LEAF, index, entry, n_ext, thr);
-	} else {
-		err = row_ins_clust_index_entry_low(
-			flags, BTR_MODIFY_LEAF, index, n_uniq, entry,
-			n_ext, thr, dup_chk_only);
-	}
-
-
-	DEBUG_SYNC_C_IF_THD(thr_get_trx(thr)->mysql_thd,
-			    "after_row_ins_clust_index_entry_leaf");
-
-	if (err != DB_FAIL) {
-		DEBUG_SYNC_C("row_ins_clust_index_entry_leaf_after");
-		DBUG_RETURN(err);
-	}
-
-	/* Try then pessimistic descent to the B-tree */
-	if (!dict_table_is_intrinsic(index->table)) {
-		log_free_check();
-	} else if(!index->last_sel_cur) {
-		dict_allocate_mem_intrinsic_cache(index);
-		index->last_sel_cur->invalid = true;
-	} else {
-		index->last_sel_cur->invalid = true;
-	}
-
-	if (dict_table_is_intrinsic(index->table)
-	    && dict_index_is_auto_gen_clust(index)) {
-		err = row_ins_sorted_clust_index_entry(
-			BTR_MODIFY_TREE, index, entry, n_ext, thr);
-	} else {
-		err = row_ins_clust_index_entry_low(
-			flags, BTR_MODIFY_TREE, index, n_uniq, entry,
-			n_ext, thr, dup_chk_only);
-	}
-
-	DBUG_RETURN(err);
->>>>>>> 8809dd1a
 }
 
 /***************************************************************/ /**
