/*****************************************************************************

Copyright (c) 1996, 2018, Oracle and/or its affiliates. All Rights Reserved.

This program is free software; you can redistribute it and/or modify it under
the terms of the GNU General Public License, version 2.0, as published by the
Free Software Foundation.

This program is also distributed with certain software (including but not
limited to OpenSSL) that is licensed under separate terms, as designated in a
particular file or component or in included license documentation. The authors
of MySQL hereby grant you an additional permission to link the program and
your derivative works with the separately licensed software that they have
included with MySQL.

This program is distributed in the hope that it will be useful, but WITHOUT
ANY WARRANTY; without even the implied warranty of MERCHANTABILITY or FITNESS
FOR A PARTICULAR PURPOSE. See the GNU General Public License, version 2.0,
for more details.

You should have received a copy of the GNU General Public License along with
this program; if not, write to the Free Software Foundation, Inc.,
51 Franklin St, Fifth Floor, Boston, MA 02110-1301  USA

*****************************************************************************/

/** @file row/row0ins.cc
 Insert into a table

 Created 4/20/1996 Heikki Tuuri
 *******************************************************/

#include <sys/types.h>

#include "btr0btr.h"
#include "btr0cur.h"
#include "buf0lru.h"
#include "current_thd.h"
#include "data0data.h"
#include "dict0boot.h"
#include "dict0dd.h"
#include "dict0dict.h"
#include "eval0eval.h"
#include "fts0fts.h"
#include "fts0types.h"
#include "gis0geo.h"
#include "ha_prototypes.h"
#include "lob0lob.h"
#include "lock0lock.h"
#include "log0log.h"
#include "m_string.h"
#include "mach0data.h"
#include "que0que.h"
#include "rem0cmp.h"
#include "row0ins.h"
#include "row0log.h"
#include "row0row.h"
#include "row0sel.h"
#include "row0upd.h"
#include "trx0rec.h"
#include "trx0undo.h"
#include "usr0sess.h"

#include "my_dbug.h"

/*************************************************************************
IMPORTANT NOTE: Any operation that generates redo MUST check that there
is enough space in the redo log before for that operation. This is
done by calling log_free_check(). The reason for checking the
availability of the redo log space before the start of the operation is
that we MUST not hold any synchonization objects when performing the
check.
If you make a change in this module make sure that no codepath is
introduced where a call to log_free_check() is bypassed. */

/** Creates an insert node struct.
 @return own: insert node struct */
ins_node_t *ins_node_create(
    ulint ins_type,      /*!< in: INS_VALUES, ... */
    dict_table_t *table, /*!< in: table where to insert */
    mem_heap_t *heap)    /*!< in: mem heap where created */
{
  ins_node_t *node;

  node = static_cast<ins_node_t *>(mem_heap_alloc(heap, sizeof(ins_node_t)));

  node->common.type = QUE_NODE_INSERT;

  node->ins_type = ins_type;

  node->state = INS_NODE_SET_IX_LOCK;
  node->table = table;
  node->index = NULL;
  node->entry = NULL;

  node->select = NULL;

  node->trx_id = 0;
  node->duplicate = NULL;

  node->entry_sys_heap = mem_heap_create(128);

  node->magic_n = INS_NODE_MAGIC_N;

  return (node);
}

/** Creates an entry template for each index of a table. */
static void ins_node_create_entry_list(
    ins_node_t *node) /*!< in: row insert node */
{
  dict_index_t *index;
  dtuple_t *entry;

  ut_ad(node->entry_sys_heap);

  UT_LIST_INIT(node->entry_list, &dtuple_t::tuple_list);

  /* We will include all indexes (include those corrupted
  secondary indexes) in the entry list. Filteration of
  these corrupted index will be done in row_ins() */

  for (index = node->table->first_index(); index != 0; index = index->next()) {
    entry = row_build_index_entry_low(
        node->row, NULL, index, node->entry_sys_heap, ROW_BUILD_FOR_INSERT);

    UT_LIST_ADD_LAST(node->entry_list, entry);
  }
}

/** Adds system field buffers to a row. */
static void row_ins_alloc_sys_fields(ins_node_t *node) /*!< in: insert node */
{
  dtuple_t *row;
  dict_table_t *table;
  mem_heap_t *heap;
  const dict_col_t *col;
  dfield_t *dfield;
  byte *ptr;

  row = node->row;
  table = node->table;
  heap = node->entry_sys_heap;

  ut_ad(row && table && heap);
  ut_ad(dtuple_get_n_fields(row) == table->get_n_cols());

  /* allocate buffer to hold the needed system created hidden columns. */
  uint len = DATA_ROW_ID_LEN + DATA_TRX_ID_LEN;
  if (!table->is_intrinsic()) {
    len += DATA_ROLL_PTR_LEN;
  }
  ptr = static_cast<byte *>(mem_heap_zalloc(heap, len));

  /* 1. Populate row-id */
  col = table->get_sys_col(DATA_ROW_ID);

  dfield = dtuple_get_nth_field(row, dict_col_get_no(col));

  dfield_set_data(dfield, ptr, DATA_ROW_ID_LEN);

  node->row_id_buf = ptr;

  ptr += DATA_ROW_ID_LEN;

  /* 2. Populate trx id */
  col = table->get_sys_col(DATA_TRX_ID);

  dfield = dtuple_get_nth_field(row, dict_col_get_no(col));

  dfield_set_data(dfield, ptr, DATA_TRX_ID_LEN);

  node->trx_id_buf = ptr;

  ptr += DATA_TRX_ID_LEN;

  if (!table->is_intrinsic()) {
    col = table->get_sys_col(DATA_ROLL_PTR);

    dfield = dtuple_get_nth_field(row, dict_col_get_no(col));

    dfield_set_data(dfield, ptr, DATA_ROLL_PTR_LEN);
  }
}

/** Sets a new row to insert for an INS_DIRECT node. This function is only used
 if we have constructed the row separately, which is a rare case; this
 function is quite slow. */
void ins_node_set_new_row(
    ins_node_t *node, /*!< in: insert node */
    dtuple_t *row)    /*!< in: new row (or first row) for the node */
{
  node->state = INS_NODE_SET_IX_LOCK;
  node->index = NULL;
  node->entry = NULL;
  node->duplicate = NULL;

  node->row = row;

  mem_heap_empty(node->entry_sys_heap);

  /* Create templates for index entries */

  ins_node_create_entry_list(node);

  /* Allocate from entry_sys_heap buffers for sys fields */

  row_ins_alloc_sys_fields(node);

  /* As we allocated a new trx id buf, the trx id should be written
  there again: */

  node->trx_id = 0;
}

/** Does an insert operation by updating a delete-marked existing record
 in the index. This situation can occur if the delete-marked record is
 kept in the index for consistent reads.
 @return DB_SUCCESS or error code */
static MY_ATTRIBUTE((warn_unused_result)) dberr_t
    row_ins_sec_index_entry_by_modify(
        ulint flags,       /*!< in: undo logging and locking flags */
        ulint mode,        /*!< in: BTR_MODIFY_LEAF or BTR_MODIFY_TREE,
                           depending on whether mtr holds just a leaf
                           latch or also a tree latch */
        btr_cur_t *cursor, /*!< in: B-tree cursor */
        ulint **offsets,   /*!< in/out: offsets on cursor->page_cur.rec */
        mem_heap_t *offsets_heap,
        /*!< in/out: memory heap that can be emptied */
        mem_heap_t *heap,      /*!< in/out: memory heap */
        const dtuple_t *entry, /*!< in: index entry to insert */
        que_thr_t *thr,        /*!< in: query thread */
        mtr_t *mtr)            /*!< in: mtr; must be committed before
                               latching any further pages */
{
  big_rec_t *dummy_big_rec;
  upd_t *update;
  rec_t *rec;
  dberr_t err;

  rec = btr_cur_get_rec(cursor);

  ut_ad(!cursor->index->is_clustered());
  ut_ad(rec_offs_validate(rec, cursor->index, *offsets));
  ut_ad(!entry->info_bits);

  /* We know that in the alphabetical ordering, entry and rec are
  identified. But in their binary form there may be differences if
  there are char fields in them. Therefore we have to calculate the
  difference. */

  update = row_upd_build_sec_rec_difference_binary(rec, cursor->index, *offsets,
                                                   entry, heap);

  if (!rec_get_deleted_flag(rec, rec_offs_comp(*offsets))) {
    /* We should never insert in place of a record that
    has not been delete-marked. The only exception is when
    online CREATE INDEX copied the changes that we already
    made to the clustered index, and completed the
    secondary index creation before we got here. In this
    case, the change would already be there. The CREATE
    INDEX should be waiting for a MySQL meta-data lock
    upgrade at least until this INSERT or UPDATE
    returns. After that point, set_committed(true)
    would be invoked in commit_inplace_alter_table(). */
    ut_a(update->n_fields == 0);
    ut_a(!cursor->index->is_committed());
    ut_ad(!dict_index_is_online_ddl(cursor->index));
    return (DB_SUCCESS);
  }

  if (mode == BTR_MODIFY_LEAF) {
    /* Try an optimistic updating of the record, keeping changes
    within the page */

    /* TODO: pass only *offsets */
    err = btr_cur_optimistic_update(flags | BTR_KEEP_SYS_FLAG, cursor, offsets,
                                    &offsets_heap, update, 0, thr,
                                    thr_get_trx(thr)->id, mtr);
    switch (err) {
      case DB_OVERFLOW:
      case DB_UNDERFLOW:
      case DB_ZIP_OVERFLOW:
        err = DB_FAIL;
      default:
        break;
    }
  } else {
    ut_a(mode == BTR_MODIFY_TREE);
    if (buf_LRU_buf_pool_running_out()) {
      return (DB_LOCK_TABLE_FULL);
    }

    trx_t *trx = thr_get_trx(thr);
    err = btr_cur_pessimistic_update(
        flags | BTR_KEEP_SYS_FLAG, cursor, offsets, &offsets_heap, heap,
        &dummy_big_rec, update, 0, thr, trx->id, trx->undo_no, mtr);
    ut_ad(!dummy_big_rec);
  }

  return (err);
}

/** Does an insert operation by delete unmarking and updating a delete marked
 existing record in the index. This situation can occur if the delete marked
 record is kept in the index for consistent reads.
 @return DB_SUCCESS, DB_FAIL, or error code */
static MY_ATTRIBUTE((warn_unused_result)) dberr_t
    row_ins_clust_index_entry_by_modify(
        btr_pcur_t *pcur, /*!< in/out: a persistent cursor pointing
                          to the clust_rec that is being modified. */
        ulint flags,      /*!< in: undo logging and locking flags */
        ulint mode,       /*!< in: BTR_MODIFY_LEAF or BTR_MODIFY_TREE,
                          depending on whether mtr holds just a leaf
                          latch or also a tree latch */
        ulint **offsets,  /*!< out: offsets on cursor->page_cur.rec */
        mem_heap_t **offsets_heap,
        /*!< in/out: pointer to memory heap that can
        be emptied, or NULL */
        mem_heap_t *heap,      /*!< in/out: memory heap */
        const dtuple_t *entry, /*!< in: index entry to insert */
        que_thr_t *thr,        /*!< in: query thread */
        mtr_t *mtr)            /*!< in: mtr; must be committed before
                               latching any further pages */
{
  const rec_t *rec;
  upd_t *update;
  dberr_t err = DB_SUCCESS;
  btr_cur_t *cursor = btr_pcur_get_btr_cur(pcur);
  TABLE *mysql_table = NULL;
  ut_ad(cursor->index->is_clustered());

  rec = btr_cur_get_rec(cursor);

  ut_ad(rec_get_deleted_flag(rec, dict_table_is_comp(cursor->index->table)));

  /* Build an update vector containing all the fields to be modified;
  NOTE that this vector may NOT contain system columns trx_id or
  roll_ptr */
  if (thr->prebuilt != NULL) {
    mysql_table = thr->prebuilt->m_mysql_table;
    ut_ad(thr->prebuilt->trx == thr_get_trx(thr));
  }

  update = row_upd_build_difference_binary(cursor->index, entry, rec, NULL,
                                           true, thr_get_trx(thr), heap,
<<<<<<< HEAD
                                           mysql_table, thr->prebuilt);
=======
                                           mysql_table, &err);
  if (err != DB_SUCCESS) {
    return (err);
  }
>>>>>>> 8e797a5d
  if (mode != BTR_MODIFY_TREE) {
    ut_ad((mode & ~BTR_ALREADY_S_LATCHED) == BTR_MODIFY_LEAF);

    /* Try optimistic updating of the record, keeping changes
    within the page */

    err = btr_cur_optimistic_update(flags, cursor, offsets, offsets_heap,
                                    update, 0, thr, thr_get_trx(thr)->id, mtr);
    switch (err) {
      case DB_OVERFLOW:
      case DB_UNDERFLOW:
      case DB_ZIP_OVERFLOW:
        err = DB_FAIL;
      default:
        break;
    }
  } else {
    if (buf_LRU_buf_pool_running_out()) {
      return (DB_LOCK_TABLE_FULL);
    }

    big_rec_t *big_rec = NULL;
    trx_t *trx = thr_get_trx(thr);
    trx_id_t trx_id = thr_get_trx(thr)->id;

    DEBUG_SYNC_C("before_row_ins_upd_pessimistic");

    err = btr_cur_pessimistic_update(flags | BTR_KEEP_POS_FLAG, cursor, offsets,
                                     offsets_heap, heap, &big_rec, update, 0,
                                     thr, trx_id, trx->undo_no, mtr);

    if (big_rec) {
      ut_a(err == DB_SUCCESS);

      DEBUG_SYNC_C("before_row_ins_upd_extern");
      err = lob::btr_store_big_rec_extern_fields(
          trx, pcur, update, *offsets, big_rec, mtr, lob::OPCODE_INSERT_UPDATE);
      DEBUG_SYNC_C("after_row_ins_upd_extern");
      dtuple_big_rec_free(big_rec);
    }
  }

  return (err);
}

/** Returns TRUE if in a cascaded update/delete an ancestor node of node
 updates (not DELETE, but UPDATE) table.
 @return true if an ancestor updates table */
static ibool row_ins_cascade_ancestor_updates_table(
    que_node_t *node,    /*!< in: node in a query graph */
    dict_table_t *table) /*!< in: table */
{
  que_node_t *parent;

  for (parent = que_node_get_parent(node);
       que_node_get_type(parent) == QUE_NODE_UPDATE;
       parent = que_node_get_parent(parent)) {
    upd_node_t *upd_node;

    upd_node = static_cast<upd_node_t *>(parent);

    if (upd_node->table == table && upd_node->is_delete == FALSE) {
      return (TRUE);
    }
  }

  return (FALSE);
}

/** Returns the number of ancestor UPDATE or DELETE nodes of a
 cascaded update/delete node.
 @return number of ancestors */
static MY_ATTRIBUTE((warn_unused_result)) ulint row_ins_cascade_n_ancestors(
    que_node_t *node) /*!< in: node in a query graph */
{
  que_node_t *parent;
  ulint n_ancestors = 0;

  for (parent = que_node_get_parent(node);
       que_node_get_type(parent) == QUE_NODE_UPDATE;
       parent = que_node_get_parent(parent)) {
    n_ancestors++;
  }

  return (n_ancestors);
}

/** Calculates the update vector node->cascade->update for a child table in
 a cascaded update.
 @return number of fields in the calculated update vector; the value
 can also be 0 if no foreign key fields changed; the returned value is
 ULINT_UNDEFINED if the column type in the child table is too short to
 fit the new value in the parent table: that means the update fails */
static MY_ATTRIBUTE((warn_unused_result)) ulint row_ins_cascade_calc_update_vec(
    upd_node_t *node,        /*!< in: update node of the parent
                             table */
    dict_foreign_t *foreign, /*!< in: foreign key constraint whose
                             type is != 0 */
    mem_heap_t *heap,        /*!< in: memory heap to use as
                             temporary storage */
    trx_t *trx,              /*!< in: update transaction */
    ibool *fts_col_affected)
/*!< out: is FTS column affected */
{
  upd_node_t *cascade = node->cascade_node;
  dict_table_t *table = foreign->foreign_table;
  dict_index_t *index = foreign->foreign_index;
  upd_t *update;
  dict_table_t *parent_table;
  dict_index_t *parent_index;
  upd_t *parent_update;
  ulint n_fields_updated;
  ulint parent_field_no;
  ulint i;
  ulint j;
  ibool doc_id_updated = FALSE;
  ulint doc_id_pos = 0;
  doc_id_t new_doc_id = FTS_NULL_DOC_ID;

  ut_a(node);
  ut_a(foreign);
  ut_a(cascade);
  ut_a(table);
  ut_a(index);

  /* Calculate the appropriate update vector which will set the fields
  in the child index record to the same value (possibly padded with
  spaces if the column is a fixed length CHAR or FIXBINARY column) as
  the referenced index record will get in the update. */

  parent_table = node->table;
  ut_a(parent_table == foreign->referenced_table);
  parent_index = foreign->referenced_index;
  parent_update = node->update;

  update = cascade->update;

  update->info_bits = 0;

  n_fields_updated = 0;

  *fts_col_affected = FALSE;

  if (table->fts) {
    doc_id_pos = dict_table_get_nth_col_pos(table, table->fts->doc_col);
  }

  for (i = 0; i < foreign->n_fields; i++) {
    parent_field_no =
        dict_table_get_nth_col_pos(parent_table, parent_index->get_col_no(i));

    for (j = 0; j < parent_update->n_fields; j++) {
      const upd_field_t *parent_ufield = &parent_update->fields[j];

      if (parent_ufield->field_no == parent_field_no) {
        ulint min_size;
        const dict_col_t *col;
        ulint ufield_len;
        upd_field_t *ufield;

        col = index->get_col(i);

        /* A field in the parent index record is
        updated. Let us make the update vector
        field for the child table. */

        ufield = update->fields + n_fields_updated;

        ufield->field_no =
            dict_table_get_nth_col_pos(table, dict_col_get_no(col));

        ufield->orig_len = 0;
        ufield->exp = NULL;

        ufield->new_val = parent_ufield->new_val;
        ufield_len = dfield_get_len(&ufield->new_val);

        /* Clear the "external storage" flag */
        dfield_set_len(&ufield->new_val, ufield_len);

        /* Do not allow a NOT NULL column to be
        updated as NULL */

        if (dfield_is_null(&ufield->new_val) && (col->prtype & DATA_NOT_NULL)) {
          return (ULINT_UNDEFINED);
        }

        /* If the new value would not fit in the
        column, do not allow the update */

        if (!dfield_is_null(&ufield->new_val) &&
            dtype_get_at_most_n_mbchars(
                col->prtype, col->mbminmaxlen, col->len, ufield_len,
                static_cast<char *>(dfield_get_data(&ufield->new_val))) <
                ufield_len) {
          return (ULINT_UNDEFINED);
        }

        /* If the parent column type has a different
        length than the child column type, we may
        need to pad with spaces the new value of the
        child column */

        min_size = col->get_min_size();

        /* Because UNIV_SQL_NULL (the marker
        of SQL NULL values) exceeds all possible
        values of min_size, the test below will
        not hold for SQL NULL columns. */

        if (min_size > ufield_len) {
          byte *pad;
          ulint pad_len;
          byte *padded_data;
          ulint mbminlen;

          padded_data = static_cast<byte *>(mem_heap_alloc(heap, min_size));

          pad = padded_data + ufield_len;
          pad_len = min_size - ufield_len;

          memcpy(padded_data, dfield_get_data(&ufield->new_val), ufield_len);

          mbminlen = col->get_mbminlen();

          ut_ad(!(ufield_len % mbminlen));
          ut_ad(!(min_size % mbminlen));

          if (mbminlen == 1 && dtype_get_charset_coll(col->prtype) ==
                                   DATA_MYSQL_BINARY_CHARSET_COLL) {
            /* Do not pad BINARY columns */
            return (ULINT_UNDEFINED);
          }

          row_mysql_pad_col(mbminlen, pad, pad_len);
          dfield_set_data(&ufield->new_val, padded_data, min_size);
        }

        /* Check whether the current column has
        FTS index on it */
        if (table->fts &&
            dict_table_is_fts_column(table->fts->indexes, dict_col_get_no(col),
                                     col->is_virtual()) != ULINT_UNDEFINED) {
          *fts_col_affected = TRUE;
        }

        /* If Doc ID is updated, check whether the
        Doc ID is valid */
        if (table->fts && ufield->field_no == doc_id_pos) {
          doc_id_t n_doc_id;

          n_doc_id = table->fts->cache->next_doc_id;

          new_doc_id = fts_read_doc_id(
              static_cast<const byte *>(dfield_get_data(&ufield->new_val)));

          if (new_doc_id <= 0) {
            ib::error(ER_IB_MSG_954) << "FTS Doc ID"
                                        " must be larger than"
                                        " 0";
            return (ULINT_UNDEFINED);
          }

          if (new_doc_id < n_doc_id) {
            ib::error(ER_IB_MSG_955)
                << "FTS Doc ID"
                   " must be larger than "
                << n_doc_id - 1 << " for table " << table->name;

            return (ULINT_UNDEFINED);
          }

          *fts_col_affected = TRUE;
          doc_id_updated = TRUE;
        }

        n_fields_updated++;
      }
    }
  }

  /* Generate a new Doc ID if FTS index columns get updated */
  if (table->fts && *fts_col_affected) {
    if (DICT_TF2_FLAG_IS_SET(table, DICT_TF2_FTS_HAS_DOC_ID)) {
      doc_id_t doc_id;
      doc_id_t *next_doc_id;
      upd_field_t *ufield;

      next_doc_id =
          static_cast<doc_id_t *>(mem_heap_alloc(heap, sizeof(doc_id_t)));

      ut_ad(!doc_id_updated);
      ufield = update->fields + n_fields_updated;
      fts_get_next_doc_id(table, next_doc_id);
      doc_id = fts_update_doc_id(table, ufield, next_doc_id);
      n_fields_updated++;
      fts_trx_add_op(trx, table, doc_id, FTS_INSERT, NULL);
    } else {
      if (doc_id_updated) {
        ut_ad(new_doc_id);
        fts_trx_add_op(trx, table, new_doc_id, FTS_INSERT, NULL);
      } else {
        ib::error(ER_IB_MSG_956) << "FTS Doc ID must be updated"
                                    " along with FTS indexed column for"
                                    " table "
                                 << table->name;
        return (ULINT_UNDEFINED);
      }
    }
  }

  update->n_fields = n_fields_updated;

  return (n_fields_updated);
}

/** Set detailed error message associated with foreign key errors for
 the given transaction. */
static void row_ins_set_detailed(
    trx_t *trx,              /*!< in: transaction */
    dict_foreign_t *foreign) /*!< in: foreign key constraint */
{
  ut_ad(!srv_read_only_mode);

  mutex_enter(&srv_misc_tmpfile_mutex);
  rewind(srv_misc_tmpfile);

  if (os_file_set_eof(srv_misc_tmpfile)) {
    ut_print_name(srv_misc_tmpfile, trx, foreign->foreign_table_name);
    dict_print_info_on_foreign_key_in_create_format(srv_misc_tmpfile, trx,
                                                    foreign, FALSE);
    trx_set_detailed_error_from_file(trx, srv_misc_tmpfile);
  } else {
    trx_set_detailed_error(trx, "temp file operation failed");
  }

  mutex_exit(&srv_misc_tmpfile_mutex);
}

/** Acquires dict_foreign_err_mutex, rewinds dict_foreign_err_file
 and displays information about the given transaction.
 The caller must release dict_foreign_err_mutex. */
static void row_ins_foreign_trx_print(trx_t *trx) /*!< in: transaction */
{
  ulint n_rec_locks;
  ulint n_trx_locks;
  ulint heap_size;

  if (srv_read_only_mode) {
    return;
  }

  lock_mutex_enter();
  n_rec_locks = lock_number_of_rows_locked(&trx->lock);
  n_trx_locks = UT_LIST_GET_LEN(trx->lock.trx_locks);
  heap_size = mem_heap_get_size(trx->lock.lock_heap);
  lock_mutex_exit();

  trx_sys_mutex_enter();

  mutex_enter(&dict_foreign_err_mutex);
  rewind(dict_foreign_err_file);
  ut_print_timestamp(dict_foreign_err_file);
  fputs(" Transaction:\n", dict_foreign_err_file);

  trx_print_low(dict_foreign_err_file, trx, 600, n_rec_locks, n_trx_locks,
                heap_size);

  trx_sys_mutex_exit();

  ut_ad(mutex_own(&dict_foreign_err_mutex));
}

/** Reports a foreign key error associated with an update or a delete of a
 parent table index entry. */
static void row_ins_foreign_report_err(
    const char *errstr,      /*!< in: error string from the viewpoint
                             of the parent table */
    que_thr_t *thr,          /*!< in: query thread whose run_node
                             is an update node */
    dict_foreign_t *foreign, /*!< in: foreign key constraint */
    const rec_t *rec,        /*!< in: a matching index record in the
                             child table */
    const dtuple_t *entry)   /*!< in: index entry in the parent
                             table */
{
  if (srv_read_only_mode) {
    return;
  }

  FILE *ef = dict_foreign_err_file;
  trx_t *trx = thr_get_trx(thr);

  row_ins_set_detailed(trx, foreign);

  row_ins_foreign_trx_print(trx);

  fputs("Foreign key constraint fails for table ", ef);
  ut_print_name(ef, trx, foreign->foreign_table_name);
  fputs(":\n", ef);
  dict_print_info_on_foreign_key_in_create_format(ef, trx, foreign, TRUE);
  putc('\n', ef);
  fputs(errstr, ef);
  fprintf(ef, " in parent table, in index %s",
          foreign->referenced_index->name());
  if (entry) {
    fputs(" tuple:\n", ef);
    dtuple_print(ef, entry);
  }
  fputs("\nBut in child table ", ef);
  ut_print_name(ef, trx, foreign->foreign_table_name);
  fprintf(ef, ", in index %s", foreign->foreign_index->name());
  if (rec) {
    fputs(", there is a record:\n", ef);
    rec_print(ef, rec, foreign->foreign_index);
  } else {
    fputs(", the record is not available\n", ef);
  }
  putc('\n', ef);

  mutex_exit(&dict_foreign_err_mutex);
}

/** Reports a foreign key error to dict_foreign_err_file when we are trying
 to add an index entry to a child table. Note that the adding may be the result
 of an update, too. */
static void row_ins_foreign_report_add_err(
    trx_t *trx,              /*!< in: transaction */
    dict_foreign_t *foreign, /*!< in: foreign key constraint */
    const rec_t *rec,        /*!< in: a record in the parent table:
                             it does not match entry because we
                             have an error! */
    const dtuple_t *entry)   /*!< in: index entry to insert in the
                             child table */
{
  if (srv_read_only_mode) {
    return;
  }

  FILE *ef = dict_foreign_err_file;

  row_ins_set_detailed(trx, foreign);

  row_ins_foreign_trx_print(trx);

  fputs("Foreign key constraint fails for table ", ef);
  ut_print_name(ef, trx, foreign->foreign_table_name);
  fputs(":\n", ef);
  dict_print_info_on_foreign_key_in_create_format(ef, trx, foreign, TRUE);
  fprintf(ef, "\nTrying to add in child table, in index %s",
          foreign->foreign_index->name());
  if (entry) {
    fputs(" tuple:\n", ef);
    /* TODO: DB_TRX_ID and DB_ROLL_PTR may be uninitialized.
    It would be better to only display the user columns. */
    dtuple_print(ef, entry);
  }
  fputs("\nBut in parent table ", ef);
  ut_print_name(ef, trx, foreign->referenced_table_name);
  fprintf(ef,
          ", in index %s,\n"
          "the closest match we can find is record:\n",
          foreign->referenced_index->name());
  if (rec && page_rec_is_supremum(rec)) {
    /* If the cursor ended on a supremum record, it is better
    to report the previous record in the error message, so that
    the user gets a more descriptive error message. */
    rec = page_rec_get_prev_const(rec);
  }

  if (rec) {
    rec_print(ef, rec, foreign->referenced_index);
  }
  putc('\n', ef);

  mutex_exit(&dict_foreign_err_mutex);
}

/** Fill virtual column information in cascade node for the child table.
@param[in]	trx		current transaction
@param[out]	cascade		child update node
@param[in]	rec		clustered rec of child table
@param[in]	index		clustered index of child table
@param[in]	node		parent update node
@param[in]	foreign		foreign key information.
@param[out]	err		error code. */
static void row_ins_foreign_fill_virtual(trx_t *trx, upd_node_t *cascade,
                                         const rec_t *rec, dict_index_t *index,
                                         upd_node_t *node,
                                         dict_foreign_t *foreign,
                                         dberr_t *err) {
  row_ext_t *ext;
  THD *thd = current_thd;
  ulint offsets_[REC_OFFS_NORMAL_SIZE];
  rec_offs_init(offsets_);
  const ulint *offsets =
      rec_get_offsets(rec, index, offsets_, ULINT_UNDEFINED, &cascade->heap);
  mem_heap_t *v_heap = NULL;
  upd_t *update = cascade->update;
  ulint n_v_fld = index->table->n_v_def;
  ulint n_diff;
  upd_field_t *upd_field;
  dict_vcol_set *v_cols = foreign->v_cols;
  row_prebuilt_t *prebuilt =
      static_cast<que_thr_t *>(node->common.parent)->prebuilt;

  update->old_vrow = row_build(ROW_COPY_POINTERS, index, rec, offsets,
                               index->table, NULL, NULL, &ext, cascade->heap);

  n_diff = update->n_fields;

  update->n_fields += n_v_fld;

  if (index->table->vc_templ == NULL) {
    /** This can occur when there is a cascading
    delete or update after restart. */
    innobase_init_vc_templ(index->table);
  }

  for (ulint i = 0; i < n_v_fld; i++) {
    dict_v_col_t *col = dict_table_get_nth_v_col(index->table, i);
    auto it = v_cols->find(col);

    if (it == v_cols->end()) {
      continue;
    }

    dfield_t *vfield = innobase_get_computed_value(
        update->old_vrow, col, index, &v_heap, update->heap, NULL, thd, NULL,
        NULL, NULL, NULL, prebuilt);

    if (vfield == NULL) {
      *err = DB_COMPUTE_VALUE_FAILED;
      goto func_exit;
    }

    upd_field = upd_get_nth_field(update, n_diff);

    upd_field->old_v_val = static_cast<dfield_t *>(
        mem_heap_alloc(cascade->heap, sizeof *upd_field->old_v_val));

    dfield_copy(upd_field->old_v_val, vfield);

    upd_field_set_v_field_no(upd_field, i, index);

    if (node->is_delete ? (foreign->type & DICT_FOREIGN_ON_DELETE_SET_NULL)
                        : (foreign->type & DICT_FOREIGN_ON_UPDATE_SET_NULL)) {
      dfield_set_null(&upd_field->new_val);
    }

    if (!node->is_delete && (foreign->type & DICT_FOREIGN_ON_UPDATE_CASCADE)) {
      dfield_t *new_vfield = innobase_get_computed_value(
          update->old_vrow, col, index, &v_heap, update->heap, NULL, thd, NULL,
          NULL, node->update, foreign, prebuilt);

      if (new_vfield == NULL) {
        *err = DB_COMPUTE_VALUE_FAILED;
        goto func_exit;
      }

      dfield_copy(&(upd_field->new_val), new_vfield);
    }

    n_diff++;
  }

  update->n_fields = n_diff;
  *err = DB_SUCCESS;

func_exit:
  if (v_heap) {
    mem_heap_free(v_heap);
  }
}

/** Perform referential actions or checks when a parent row is deleted or
 updated and the constraint had an ON DELETE or ON UPDATE condition which was
 not RESTRICT.
 @return DB_SUCCESS, DB_LOCK_WAIT, or error code
 Disable inlining because of a bug in gcc8 which may lead to stack exhaustion.
*/
static NO_INLINE MY_ATTRIBUTE((warn_unused_result)) dberr_t
    row_ins_foreign_check_on_constraint(
        que_thr_t *thr,          /*!< in: query thread whose run_node
                                 is an update node */
        dict_foreign_t *foreign, /*!< in: foreign key constraint whose
                                 type is != 0 */
        btr_pcur_t *pcur,        /*!< in: cursor placed on a matching
                                 index record in the child table */
        dtuple_t *entry,         /*!< in: index entry in the parent
                                 table */
        mtr_t *mtr)              /*!< in: mtr holding the latch of pcur
                                 page */
{
  upd_node_t *node;
  upd_node_t *cascade;
  dict_table_t *table = foreign->foreign_table;
  dict_index_t *index;
  dict_index_t *clust_index;
  dtuple_t *ref;
  const rec_t *rec;
  const rec_t *clust_rec;
  const buf_block_t *clust_block;
  upd_t *update;
  ulint n_to_update;
  dberr_t err;
  ulint i;
  trx_t *trx;
  mem_heap_t *tmp_heap = NULL;
  doc_id_t doc_id = FTS_NULL_DOC_ID;
  ibool fts_col_affacted = FALSE;

  DBUG_ENTER("row_ins_foreign_check_on_constraint");
  ut_a(thr);
  ut_a(foreign);
  ut_a(pcur);
  ut_a(mtr);

  trx = thr_get_trx(thr);

  node = static_cast<upd_node_t *>(thr->run_node);

  if (node->is_delete &&
      0 == (foreign->type & (DICT_FOREIGN_ON_DELETE_CASCADE |
                             DICT_FOREIGN_ON_DELETE_SET_NULL))) {
    row_ins_foreign_report_err("Trying to delete", thr, foreign,
                               btr_pcur_get_rec(pcur), entry);

    DBUG_RETURN(DB_ROW_IS_REFERENCED);
  }

  if (!node->is_delete &&
      0 == (foreign->type & (DICT_FOREIGN_ON_UPDATE_CASCADE |
                             DICT_FOREIGN_ON_UPDATE_SET_NULL))) {
    /* This is an UPDATE */

    row_ins_foreign_report_err("Trying to update", thr, foreign,
                               btr_pcur_get_rec(pcur), entry);

    DBUG_RETURN(DB_ROW_IS_REFERENCED);
  }

  if (node->cascade_node == NULL) {
    node->cascade_heap = mem_heap_create(128);
    node->cascade_node =
        row_create_update_node_for_mysql(table, node->cascade_heap);
    que_node_set_parent(node->cascade_node, node);
  }
  cascade = node->cascade_node;
  cascade->table = table;
  cascade->foreign = foreign;

  if (node->is_delete && (foreign->type & DICT_FOREIGN_ON_DELETE_CASCADE)) {
    cascade->is_delete = TRUE;
  } else {
    cascade->is_delete = FALSE;

    if (foreign->n_fields > cascade->update_n_fields) {
      /* We have to make the update vector longer */

      cascade->update = upd_create(foreign->n_fields, node->cascade_heap);
      cascade->update_n_fields = foreign->n_fields;
    }
  }

  /* We do not allow cyclic cascaded updating (DELETE is allowed,
  but not UPDATE) of the same table, as this can lead to an infinite
  cycle. Check that we are not updating the same table which is
  already being modified in this cascade chain. We have to check
  this also because the modification of the indexes of a 'parent'
  table may still be incomplete, and we must avoid seeing the indexes
  of the parent table in an inconsistent state! */

  if (!cascade->is_delete &&
      row_ins_cascade_ancestor_updates_table(cascade, table)) {
    /* We do not know if this would break foreign key
    constraints, but play safe and return an error */

    err = DB_ROW_IS_REFERENCED;

    row_ins_foreign_report_err(
        "Trying an update, possibly causing a cyclic"
        " cascaded update\n"
        "in the child table,",
        thr, foreign, btr_pcur_get_rec(pcur), entry);

    goto nonstandard_exit_func;
  }

  if (row_ins_cascade_n_ancestors(cascade) >= FK_MAX_CASCADE_DEL) {
    err = DB_FOREIGN_EXCEED_MAX_CASCADE;

    row_ins_foreign_report_err("Trying a too deep cascaded delete or update\n",
                               thr, foreign, btr_pcur_get_rec(pcur), entry);

    goto nonstandard_exit_func;
  }

  index = btr_pcur_get_btr_cur(pcur)->index;

  ut_a(index == foreign->foreign_index);

  rec = btr_pcur_get_rec(pcur);

  tmp_heap = mem_heap_create(256);

  if (index->is_clustered()) {
    /* pcur is already positioned in the clustered index of
    the child table */

    clust_index = index;
    clust_rec = rec;
    clust_block = btr_pcur_get_block(pcur);
  } else {
    /* We have to look for the record in the clustered index
    in the child table */

    clust_index = table->first_index();

    ref = row_build_row_ref(ROW_COPY_POINTERS, index, rec, tmp_heap);
    btr_pcur_open_with_no_init(clust_index, ref, PAGE_CUR_LE, BTR_SEARCH_LEAF,
                               cascade->pcur, 0, mtr);

    clust_rec = btr_pcur_get_rec(cascade->pcur);
    clust_block = btr_pcur_get_block(cascade->pcur);

    if (!page_rec_is_user_rec(clust_rec) ||
        btr_pcur_get_low_match(cascade->pcur) <
            dict_index_get_n_unique(clust_index)) {
      ib::error(ER_IB_MSG_957)
          << "In cascade of a foreign key op index " << index->name
          << " of table " << index->table->name;

      fputs("InnoDB: record ", stderr);
      rec_print(stderr, rec, index);
      fputs(
          "\n"
          "InnoDB: clustered record ",
          stderr);
      rec_print(stderr, clust_rec, clust_index);
      fputs(
          "\n"
          "InnoDB: Submit a detailed bug report to"
          " http://bugs.mysql.com\n",
          stderr);
      ut_ad(0);
      err = DB_SUCCESS;

      goto nonstandard_exit_func;
    }
  }

  /* Set an X-lock on the row to delete or update in the child table */

  err = lock_table(0, table, LOCK_IX, thr);

  if (err == DB_SUCCESS) {
    /* Here it suffices to use a LOCK_REC_NOT_GAP type lock;
    we already have a normal shared lock on the appropriate
    gap if the search criterion was not unique */

    err = lock_clust_rec_read_check_and_lock_alt(
        0, clust_block, clust_rec, clust_index, LOCK_X, LOCK_REC_NOT_GAP, thr);
  }

  if (err != DB_SUCCESS) {
    goto nonstandard_exit_func;
  }

  if (rec_get_deleted_flag(clust_rec, dict_table_is_comp(table))) {
    /* This can happen if there is a circular reference of
    rows such that cascading delete comes to delete a row
    already in the process of being delete marked */
    err = DB_SUCCESS;

    goto nonstandard_exit_func;
  }

  if (table->fts) {
    doc_id = fts_get_doc_id_from_rec(table, clust_rec, clust_index, tmp_heap);
  }
  if (cascade->is_delete && foreign->v_cols != NULL &&
      foreign->v_cols->size() > 0 && table->vc_templ == NULL) {
    innobase_init_vc_templ(table);
  }

  if (node->is_delete ? (foreign->type & DICT_FOREIGN_ON_DELETE_SET_NULL)
                      : (foreign->type & DICT_FOREIGN_ON_UPDATE_SET_NULL)) {
    /* Build the appropriate update vector which sets
    foreign->n_fields first fields in rec to SQL NULL */

    update = cascade->update;

    update->info_bits = 0;
    update->n_fields = foreign->n_fields;
    UNIV_MEM_INVALID(update->fields, update->n_fields * sizeof *update->fields);

    for (i = 0; i < foreign->n_fields; i++) {
      upd_field_t *ufield = &update->fields[i];
      ulint col_no = index->get_col_no(i);

      ufield->field_no = dict_table_get_nth_col_pos(table, col_no);
      dict_col_t *col = table->get_col(col_no);
      col->copy_type(dfield_get_type(&ufield->new_val));

      ufield->orig_len = 0;
      ufield->exp = NULL;
      dfield_set_null(&ufield->new_val);

      if (table->fts &&
          dict_table_is_fts_column(table->fts->indexes, index->get_col_no(i),
                                   index->get_col(i)->is_virtual()) !=
              ULINT_UNDEFINED) {
        fts_col_affacted = TRUE;
      }
    }

    if (fts_col_affacted) {
      fts_trx_add_op(trx, table, doc_id, FTS_DELETE, NULL);
    }

    if (foreign->v_cols != NULL && foreign->v_cols->size() > 0) {
      row_ins_foreign_fill_virtual(trx, cascade, clust_rec, clust_index, node,
                                   foreign, &err);

      if (err != DB_SUCCESS) {
        goto nonstandard_exit_func;
      }
    }

  } else if (table->fts && cascade->is_delete) {
    /* DICT_FOREIGN_ON_DELETE_CASCADE case */
    for (i = 0; i < foreign->n_fields; i++) {
      if (table->fts &&
          dict_table_is_fts_column(table->fts->indexes, index->get_col_no(i),
                                   index->get_col(i)->is_virtual()) !=
              ULINT_UNDEFINED) {
        fts_col_affacted = TRUE;
      }
    }

    if (fts_col_affacted) {
      fts_trx_add_op(trx, table, doc_id, FTS_DELETE, NULL);
    }
  }

  if (!node->is_delete && (foreign->type & DICT_FOREIGN_ON_UPDATE_CASCADE)) {
    /* Build the appropriate update vector which sets changing
    foreign->n_fields first fields in rec to new values */

    n_to_update = row_ins_cascade_calc_update_vec(node, foreign, tmp_heap, trx,
                                                  &fts_col_affacted);

    if (foreign->v_cols != NULL && foreign->v_cols->size() > 0) {
      row_ins_foreign_fill_virtual(trx, cascade, clust_rec, clust_index, node,
                                   foreign, &err);

      if (err != DB_SUCCESS) {
        goto nonstandard_exit_func;
      }
    }

    if (n_to_update == ULINT_UNDEFINED) {
      err = DB_ROW_IS_REFERENCED;

      row_ins_foreign_report_err(
          "Trying a cascaded update where the"
          " updated value in the child\n"
          "table would not fit in the length"
          " of the column, or the value would\n"
          "be NULL and the column is"
          " declared as not NULL in the child table,",
          thr, foreign, btr_pcur_get_rec(pcur), entry);

      goto nonstandard_exit_func;
    }

    if (cascade->update->n_fields == 0) {
      /* The update does not change any columns referred
      to in this foreign key constraint: no need to do
      anything */

      err = DB_SUCCESS;

      goto nonstandard_exit_func;
    }

    /* Mark the old Doc ID as deleted */
    if (fts_col_affacted) {
      ut_ad(table->fts);
      fts_trx_add_op(trx, table, doc_id, FTS_DELETE, NULL);
    }
  }

  /* Store pcur position and initialize or store the cascade node
  pcur stored position */

  btr_pcur_store_position(pcur, mtr);

  if (index == clust_index) {
    btr_pcur_copy_stored_position(cascade->pcur, pcur);
  } else {
    btr_pcur_store_position(cascade->pcur, mtr);
  }

  mtr_commit(mtr);

  ut_a(cascade->pcur->m_rel_pos == BTR_PCUR_ON);

  cascade->state = UPD_NODE_UPDATE_CLUSTERED;

  err = row_update_cascade_for_mysql(thr, cascade, foreign->foreign_table);

  /* Release the data dictionary latch for a while, so that we do not
  starve other threads from doing CREATE TABLE etc. if we have a huge
  cascaded operation running. The counter n_foreign_key_checks_running
  will prevent other users from dropping or ALTERing the table when we
  release the latch. */

  DEBUG_SYNC_C("innodb_dml_cascade_dict_unfreeze");

  mtr_start(mtr);

  /* Restore pcur position */

  btr_pcur_restore_position(BTR_SEARCH_LEAF, pcur, mtr);

  if (tmp_heap) {
    mem_heap_free(tmp_heap);
  }

  DBUG_RETURN(err);

nonstandard_exit_func:

  if (tmp_heap) {
    mem_heap_free(tmp_heap);
  }

  btr_pcur_store_position(pcur, mtr);

  mtr_commit(mtr);
  mtr_start(mtr);

  btr_pcur_restore_position(BTR_SEARCH_LEAF, pcur, mtr);

  DBUG_RETURN(err);
}

/** Sets a shared lock on a record. Used in locking possible duplicate key
 records and also in checking foreign key constraints.
 @return DB_SUCCESS, DB_SUCCESS_LOCKED_REC, or error code */
static dberr_t row_ins_set_shared_rec_lock(
    ulint type,               /*!< in: LOCK_ORDINARY, LOCK_GAP, or
                              LOCK_REC_NOT_GAP type lock */
    const buf_block_t *block, /*!< in: buffer block of rec */
    const rec_t *rec,         /*!< in: record */
    dict_index_t *index,      /*!< in: index */
    const ulint *offsets,     /*!< in: rec_get_offsets(rec, index) */
    que_thr_t *thr)           /*!< in: query thread */
{
  dberr_t err;

  ut_ad(rec_offs_validate(rec, index, offsets));

  if (index->is_clustered()) {
    err = lock_clust_rec_read_check_and_lock(
        0, block, rec, index, offsets, SELECT_ORDINARY, LOCK_S, type, thr);
  } else {
    err = lock_sec_rec_read_check_and_lock(0, block, rec, index, offsets,
                                           SELECT_ORDINARY, LOCK_S, type, thr);
  }

  return (err);
}

/** Sets a exclusive lock on a record. Used in locking possible duplicate key
 records
 @return DB_SUCCESS, DB_SUCCESS_LOCKED_REC, or error code */
static dberr_t row_ins_set_exclusive_rec_lock(
    ulint type,               /*!< in: LOCK_ORDINARY, LOCK_GAP, or
                              LOCK_REC_NOT_GAP type lock */
    const buf_block_t *block, /*!< in: buffer block of rec */
    const rec_t *rec,         /*!< in: record */
    dict_index_t *index,      /*!< in: index */
    const ulint *offsets,     /*!< in: rec_get_offsets(rec, index) */
    que_thr_t *thr)           /*!< in: query thread */
{
  dberr_t err;

  ut_ad(rec_offs_validate(rec, index, offsets));

  if (index->is_clustered()) {
    err = lock_clust_rec_read_check_and_lock(
        0, block, rec, index, offsets, SELECT_ORDINARY, LOCK_X, type, thr);
  } else {
    err = lock_sec_rec_read_check_and_lock(0, block, rec, index, offsets,
                                           SELECT_ORDINARY, LOCK_X, type, thr);
  }

  return (err);
}

/* Decrement a counter in the destructor. */
class ib_dec_in_dtor {
 public:
  ib_dec_in_dtor(ulint &c) : counter(c) {}
  ~ib_dec_in_dtor() { os_atomic_decrement_ulint(&counter, 1); }

 private:
  ulint &counter;
};

/** Checks if foreign key constraint fails for an index entry. Sets shared locks
 which lock either the success or the failure of the constraint. NOTE that
 the caller must have a shared latch on dict_operation_lock.
 @return DB_SUCCESS, DB_NO_REFERENCED_ROW, or DB_ROW_IS_REFERENCED */
dberr_t row_ins_check_foreign_constraint(
    ibool check_ref,         /*!< in: TRUE if we want to check that
                           the referenced table is ok, FALSE if we
                           want to check the foreign key table */
    dict_foreign_t *foreign, /*!< in: foreign constraint; NOTE that the
                             tables mentioned in it must be in the
                             dictionary cache if they exist at all */
    dict_table_t *table,     /*!< in: if check_ref is TRUE, then the foreign
                             table, else the referenced table */
    dtuple_t *entry,         /*!< in: index entry for index */
    que_thr_t *thr)          /*!< in: query thread */
{
  dberr_t err;
  upd_node_t *upd_node;
  dict_table_t *check_table = nullptr;
  dict_index_t *check_index = nullptr;
  ulint n_fields_cmp;
  btr_pcur_t pcur;
  int cmp;
  mtr_t mtr;
  trx_t *trx = thr_get_trx(thr);
  mem_heap_t *heap = NULL;
  ulint offsets_[REC_OFFS_NORMAL_SIZE];
  ulint *offsets = offsets_;

  bool skip_gap_lock;
  MDL_ticket *mdl = nullptr;
  THD *thd = current_thd;
  bool tmp_open = false;
  dict_foreign_t *tmp_foreign = nullptr;

  /* GAP locks are not needed on DD tables because serializability between
  different DDL statements is achieved using metadata locks. So no concurrent
  changes to DD tables when MDL is taken. */
  skip_gap_lock = (trx->isolation_level <= TRX_ISO_READ_COMMITTED) ||
                  table->skip_gap_locks();

  DBUG_ENTER("row_ins_check_foreign_constraint");

  if (dict_sys_t::is_dd_table_id(table->id)) {
    DBUG_RETURN(DB_SUCCESS);
  }

  rec_offs_init(offsets_);

  err = DB_SUCCESS;

  if (trx->check_foreigns == FALSE) {
    /* The user has suppressed foreign key checks currently for
    this session */
    goto exit_func;
  }

  /* If any of the foreign key fields in entry is SQL NULL, we
  suppress the foreign key check: this is compatible with Oracle,
  for example */
  for (ulint i = 0; i < foreign->n_fields; i++) {
    if (dfield_is_null(dtuple_get_nth_field(entry, i))) {
      goto exit_func;
    }
  }

  if (que_node_get_type(thr->run_node) == QUE_NODE_UPDATE) {
    upd_node = static_cast<upd_node_t *>(thr->run_node);

    if (!(upd_node->is_delete) && upd_node->foreign == foreign) {
      /* If a cascaded update is done as defined by a
      foreign key constraint, do not check that
      constraint for the child row. In ON UPDATE CASCADE
      the update of the parent row is only half done when
      we come here: if we would check the constraint here
      for the child row it would fail.

      A QUESTION remains: if in the child table there are
      several constraints which refer to the same parent
      table, we should merge all updates to the child as
      one update? And the updates can be contradictory!
      Currently we just perform the update associated
      with each foreign key constraint, one after
      another, and the user has problems predicting in
      which order they are performed. */

      goto exit_func;
    }
  }

  if (check_ref) {
    check_table = foreign->referenced_table;
    check_index = foreign->referenced_index;

    /* TODO: NewDD: Need to wait for WL#6049, as current
    referenced table does have has any info of any FK
    referencing to it */
    if (check_table == nullptr && foreign->referenced_table_name_lookup) {
      ut_ad(check_index == nullptr);

      mutex_enter(&dict_sys->mutex);
      check_table = dd_table_open_on_name(thd, &mdl,
                                          foreign->referenced_table_name_lookup,
                                          true, DICT_ERR_IGNORE_NONE);

      if (check_table) {
        check_index = dict_foreign_find_index(
            check_table, nullptr, foreign->referenced_col_names,
            foreign->n_fields, foreign->foreign_index, false, false);

        if (!check_index) {
          dd_table_close(check_table, thd, &mdl, true);
          check_table = nullptr;
        }
      }

      if (check_table && check_index) {
        tmp_foreign = static_cast<dict_foreign_t *>(
            ut_malloc_nokey(sizeof(dict_foreign_t)));

        memcpy(tmp_foreign, foreign, sizeof(*foreign));

        foreign = tmp_foreign;
        foreign->referenced_table = check_table;
        foreign->referenced_index = check_index;
        tmp_open = true;
      }
      mutex_exit(&dict_sys->mutex);
    }
  } else {
    check_table = foreign->foreign_table;
    check_index = foreign->foreign_index;
  }

  if (check_table == NULL || !check_table->is_readable() ||
      check_index == NULL) {
    if (!srv_read_only_mode && check_ref) {
      FILE *ef = dict_foreign_err_file;

      row_ins_set_detailed(trx, foreign);

      row_ins_foreign_trx_print(trx);

      fputs("Foreign key constraint fails for table ", ef);
      ut_print_name(ef, trx, foreign->foreign_table_name);
      fputs(":\n", ef);
      dict_print_info_on_foreign_key_in_create_format(ef, trx, foreign, TRUE);
      fprintf(ef, "\nTrying to add to index %s tuple:\n",
              foreign->foreign_index->name());
      dtuple_print(ef, entry);
      fputs("\nBut the parent table ", ef);
      ut_print_name(ef, trx, foreign->referenced_table_name);
      fputs(
          "\nor its .ibd file does"
          " not currently exist!\n",
          ef);
      mutex_exit(&dict_foreign_err_mutex);

      err = DB_NO_REFERENCED_ROW;
    }

    goto exit_func;
  }

  if (check_table != table) {
    /* We already have a LOCK_IX on table, but not necessarily
    on check_table */

    err = lock_table(0, check_table, LOCK_IS, thr);

    if (err != DB_SUCCESS) {
      goto do_possible_lock_wait;
    }
  }

  mtr_start(&mtr);

  /* Store old value on n_fields_cmp */

  n_fields_cmp = dtuple_get_n_fields_cmp(entry);

  dtuple_set_n_fields_cmp(entry, foreign->n_fields);

  btr_pcur_open(check_index, entry, PAGE_CUR_GE, BTR_SEARCH_LEAF, &pcur, &mtr);

  /* Scan index records and check if there is a matching record */

  do {
    const rec_t *rec = btr_pcur_get_rec(&pcur);
    const buf_block_t *block = btr_pcur_get_block(&pcur);

    SRV_CORRUPT_TABLE_CHECK(block, {
      err = DB_CORRUPTION;
      goto exit_loop;
    });

    if (page_rec_is_infimum(rec)) {
      continue;
    }

    offsets =
        rec_get_offsets(rec, check_index, offsets, ULINT_UNDEFINED, &heap);

    if (page_rec_is_supremum(rec)) {
      if (skip_gap_lock) {
        continue;
      }

      err = row_ins_set_shared_rec_lock(LOCK_ORDINARY, block, rec, check_index,
                                        offsets, thr);
      switch (err) {
        case DB_SUCCESS_LOCKED_REC:
        case DB_SUCCESS:
          continue;
        default:
          goto end_scan;
      }
    }

    cmp = cmp_dtuple_rec(entry, rec, check_index, offsets);

    if (cmp == 0) {
      ulint lock_type;

      lock_type = skip_gap_lock ? LOCK_REC_NOT_GAP : LOCK_ORDINARY;

      if (rec_get_deleted_flag(rec, rec_offs_comp(offsets))) {
        err = row_ins_set_shared_rec_lock(lock_type, block, rec, check_index,
                                          offsets, thr);
        switch (err) {
          case DB_SUCCESS_LOCKED_REC:
          case DB_SUCCESS:
            break;
          default:
            goto end_scan;
        }
      } else {
        /* Found a matching record. Lock only
        a record because we can allow inserts
        into gaps */

        err = row_ins_set_shared_rec_lock(LOCK_REC_NOT_GAP, block, rec,
                                          check_index, offsets, thr);

        switch (err) {
          case DB_SUCCESS_LOCKED_REC:
          case DB_SUCCESS:
            break;
          default:
            goto end_scan;
        }

        if (check_ref) {
          err = DB_SUCCESS;

          goto end_scan;
        } else if (foreign->type != 0) {
          /* There is an ON UPDATE or ON DELETE
          condition: check them in a separate
          function */

          err = row_ins_foreign_check_on_constraint(thr, foreign, &pcur, entry,
                                                    &mtr);
          if (err != DB_SUCCESS) {
            /* Since reporting a plain
            "duplicate key" error
            message to the user in
            cases where a long CASCADE
            operation would lead to a
            duplicate key in some
            other table is very
            confusing, map duplicate
            key errors resulting from
            FK constraints to a
            separate error code. */

            if (err == DB_DUPLICATE_KEY) {
              err = DB_FOREIGN_DUPLICATE_KEY;
            }

            goto end_scan;
          }

          /* row_ins_foreign_check_on_constraint
          may have repositioned pcur on a
          different block */
          block = btr_pcur_get_block(&pcur);
        } else {
          row_ins_foreign_report_err("Trying to delete or update", thr, foreign,
                                     rec, entry);

          err = DB_ROW_IS_REFERENCED;
          goto end_scan;
        }
      }
    } else {
      ut_a(cmp < 0);

      err = DB_SUCCESS;

      if (!skip_gap_lock) {
        err = row_ins_set_shared_rec_lock(LOCK_GAP, block, rec, check_index,
                                          offsets, thr);
      }

      switch (err) {
        case DB_SUCCESS_LOCKED_REC:
        case DB_SUCCESS:
          if (check_ref) {
            err = DB_NO_REFERENCED_ROW;
            row_ins_foreign_report_add_err(trx, foreign, rec, entry);
          } else {
            err = DB_SUCCESS;
          }
        default:
          break;
      }

      goto end_scan;
    }
  } while (btr_pcur_move_to_next(&pcur, &mtr));

exit_loop:
  if (check_ref) {
    row_ins_foreign_report_add_err(trx, foreign, btr_pcur_get_rec(&pcur),
                                   entry);
    err = DB_NO_REFERENCED_ROW;
  } else {
    err = DB_SUCCESS;
  }

end_scan:
  btr_pcur_close(&pcur);

  mtr_commit(&mtr);

  /* Restore old value */
  dtuple_set_n_fields_cmp(entry, n_fields_cmp);

do_possible_lock_wait:
  if (err == DB_LOCK_WAIT) {
    /* An object that will correctly decrement the FK check counter
    when it goes out of this scope. */
    ib_dec_in_dtor dec(check_table->n_foreign_key_checks_running);

    trx->error_state = err;

    que_thr_stop_for_mysql(thr);

    thr->lock_state = QUE_THR_LOCK_ROW;

    /* To avoid check_table being dropped, increment counter */
    os_atomic_increment_ulint(&check_table->n_foreign_key_checks_running, 1);

    trx_kill_blocking(trx);

    lock_wait_suspend_thread(thr);

    if (trx->error_state != DB_SUCCESS) {
      err = trx->error_state;
      goto exit_func;
    }

    thr->lock_state = QUE_THR_LOCK_NOLOCK;

    DBUG_PRINT("to_be_dropped", ("table: %s", check_table->name.m_name));
    if (check_table->to_be_dropped) {
      /* The table is being dropped. We shall timeout
      this operation */
      err = DB_LOCK_WAIT_TIMEOUT;

      goto exit_func;
    }
  }

exit_func:
  if (heap != NULL) {
    mem_heap_free(heap);
  }

  /* TODO: NewDD: Remove this after WL#6049 */
  if (tmp_open) {
    mutex_enter(&dict_sys->mutex);
    dd_table_close(check_table, thd, &mdl, true);
    ut_free(tmp_foreign);
    mutex_exit(&dict_sys->mutex);
  }

  DBUG_RETURN(err);
}

/** Checks if foreign key constraints fail for an index entry. If index
 is not mentioned in any constraint, this function does nothing,
 Otherwise does searches to the indexes of referenced tables and
 sets shared locks which lock either the success or the failure of
 a constraint.
 @return DB_SUCCESS or error code */
static MY_ATTRIBUTE((warn_unused_result)) dberr_t
    row_ins_check_foreign_constraints(
        dict_table_t *table, /*!< in: table */
        dict_index_t *index, /*!< in: index */
        dtuple_t *entry,     /*!< in: index entry for index */
        que_thr_t *thr)      /*!< in: query thread */
{
  dict_foreign_t *foreign;
  dberr_t err;
  trx_t *trx;

  /* Temporarily skip the FK check for DD tables */
  if (dict_sys_t::is_dd_table_id(table->id)) {
    return (DB_SUCCESS);
  }

  trx = thr_get_trx(thr);

  if (trx->check_foreigns == FALSE) {
    return (DB_SUCCESS);
  }
  DEBUG_SYNC_C_IF_THD(thr_get_trx(thr)->mysql_thd,
                      "foreign_constraint_check_for_ins");

  for (dict_foreign_set::iterator it = table->foreign_set.begin();
       it != table->foreign_set.end(); ++it) {
    foreign = *it;

    if (foreign->foreign_index == index) {
      dict_table_t *ref_table = NULL;
      dict_table_t *foreign_table = foreign->foreign_table;
      dict_table_t *referenced_table = foreign->referenced_table;
      MDL_ticket *mdl = nullptr;

      if (referenced_table == NULL) {
        ref_table = dd_table_open_on_name(trx->mysql_thd, &mdl,
                                          foreign->referenced_table_name_lookup,
                                          false, DICT_ERR_IGNORE_NONE);
      }

      if (referenced_table) {
        os_atomic_increment_ulint(&foreign_table->n_foreign_key_checks_running,
                                  1);
      }

      /* NOTE that if the thread ends up waiting for a lock
      we will release dict_operation_lock temporarily!
      But the counter on the table protects the referenced
      table from being dropped while the check is running. */

      err = row_ins_check_foreign_constraint(TRUE, foreign, table, entry, thr);

      if (referenced_table) {
        os_atomic_decrement_ulint(&foreign_table->n_foreign_key_checks_running,
                                  1);
      }
      if (ref_table != NULL) {
        dd_table_close(ref_table, trx->mysql_thd, &mdl, false);
      }

      if (err != DB_SUCCESS) {
        return (err);
      }
    }
  }

  return (DB_SUCCESS);
}

/** Checks if a unique key violation to rec would occur at the index entry
 insert.
 @return true if error */
static ibool row_ins_dupl_error_with_rec(
    const rec_t *rec,      /*!< in: user record; NOTE that we assume
                           that the caller already has a record lock on
                           the record! */
    const dtuple_t *entry, /*!< in: entry to insert */
    dict_index_t *index,   /*!< in: index */
    const ulint *offsets)  /*!< in: rec_get_offsets(rec, index) */
{
  ulint matched_fields;
  ulint n_unique;
  ulint i;

  ut_ad(rec_offs_validate(rec, index, offsets));

  n_unique = dict_index_get_n_unique(index);

  matched_fields = 0;

  cmp_dtuple_rec_with_match(entry, rec, index, offsets, &matched_fields);

  if (matched_fields < n_unique) {
    return (FALSE);
  }

  /* In a unique secondary index we allow equal key values if they
  contain SQL NULLs */

  if (!index->is_clustered() && !index->nulls_equal) {
    for (i = 0; i < n_unique; i++) {
      if (dfield_is_null(dtuple_get_nth_field(entry, i))) {
        return (FALSE);
      }
    }
  }

  return (!rec_get_deleted_flag(rec, rec_offs_comp(offsets)));
}

/** Scans a unique non-clustered index at a given index entry to determine
 whether a uniqueness violation has occurred for the key value of the entry.
 Set shared locks on possible duplicate records.
 @return DB_SUCCESS, DB_DUPLICATE_KEY, or DB_LOCK_WAIT */
static MY_ATTRIBUTE((warn_unused_result)) dberr_t
    row_ins_scan_sec_index_for_duplicate(
        ulint flags,         /*!< in: undo logging and locking flags */
        dict_index_t *index, /*!< in: non-clustered unique index */
        dtuple_t *entry,     /*!< in: index entry */
        que_thr_t *thr,      /*!< in: query thread */
        bool s_latch,        /*!< in: whether index->lock is being held */
        mtr_t *mtr,          /*!< in/out: mini-transaction */
        mem_heap_t *offsets_heap)
/*!< in/out: memory heap that can be emptied */
{
  ulint n_unique;
  int cmp;
  ulint n_fields_cmp;
  btr_pcur_t pcur;
  dberr_t err = DB_SUCCESS;
  ulint allow_duplicates;
  ulint *offsets = NULL;
  DBUG_ENTER("row_ins_scan_sec_index_for_duplicate");

  ut_ad(s_latch ==
        rw_lock_own_flagged(&index->lock, RW_LOCK_FLAG_S | RW_LOCK_FLAG_SX));

  n_unique = dict_index_get_n_unique(index);

  /* If the secondary index is unique, but one of the fields in the
  n_unique first fields is NULL, a unique key violation cannot occur,
  since we define NULL != NULL in this case */

  if (!index->nulls_equal) {
    for (ulint i = 0; i < n_unique; i++) {
      if (UNIV_SQL_NULL == dfield_get_len(dtuple_get_nth_field(entry, i))) {
        DBUG_RETURN(DB_SUCCESS);
      }
    }
  }

  /* Store old value on n_fields_cmp */

  n_fields_cmp = dtuple_get_n_fields_cmp(entry);

  dtuple_set_n_fields_cmp(entry, n_unique);

  btr_pcur_open(
      index, entry, PAGE_CUR_GE,
      s_latch ? BTR_SEARCH_LEAF | BTR_ALREADY_S_LATCHED : BTR_SEARCH_LEAF,
      &pcur, mtr);

  allow_duplicates = thr_get_trx(thr)->duplicates;

  /* Scan index records and check if there is a duplicate */

  do {
    const rec_t *rec = btr_pcur_get_rec(&pcur);
    const buf_block_t *block = btr_pcur_get_block(&pcur);

    /* For DD tables, We don't use next-key locking for duplicates
    found. This means it is possible for another transaction to
    insert a duplicate key value but MDL protection on DD tables
    will prevent insertion of duplicates into unique secondary indexes*/
    const ulint lock_type =
        index->table->skip_gap_locks() ? LOCK_REC_NOT_GAP : LOCK_ORDINARY;

    if (page_rec_is_infimum(rec)) {
      continue;
    }

    offsets =
        rec_get_offsets(rec, index, offsets, ULINT_UNDEFINED, &offsets_heap);

    if (flags & BTR_NO_LOCKING_FLAG) {
      /* Set no locks when applying log
      in online table rebuild. */
    } else if (allow_duplicates) {
#if 0  // TODO: Enable this assert after WL#9509. REPLACE will not be allowed on
       // DD tables
			/* This assert means DD tables should not use REPLACE
			or INSERT INTO table.. ON DUPLCIATE KEY */
			ut_ad(!index->table->is_dd_table);
#endif

#if 1  // TODO: Remove this code after WL#9509. REPLACE will not be allowed on
       // DD tables
      if (index->table->skip_gap_locks()) {
        /* Only GAP lock is possible on supremum. */
        if (page_rec_is_supremum(rec)) {
          continue;
        }
      }
#endif

      /* If the SQL-query will update or replace
      duplicate key we will take X-lock for
      duplicates ( REPLACE, LOAD DATAFILE REPLACE,
      INSERT ON DUPLICATE KEY UPDATE). */
      err = row_ins_set_exclusive_rec_lock(lock_type, block, rec, index,
                                           offsets, thr);
    } else {
      if (index->table->skip_gap_locks()) {
        /* Only GAP lock is possible on supremum. */
        if (page_rec_is_supremum(rec)) {
          continue;
        }

        if (cmp_dtuple_rec(entry, rec, index, offsets) < 0) {
          goto end_scan;
        }
      }

      err = row_ins_set_shared_rec_lock(lock_type, block, rec, index, offsets,
                                        thr);
    }

    switch (err) {
      case DB_SUCCESS_LOCKED_REC:
        err = DB_SUCCESS;
      case DB_SUCCESS:
        break;
      default:
        goto end_scan;
    }

    if (page_rec_is_supremum(rec)) {
      continue;
    }

    cmp = cmp_dtuple_rec(entry, rec, index, offsets);

    if (cmp == 0 && !index->allow_duplicates) {
      if (row_ins_dupl_error_with_rec(rec, entry, index, offsets)) {
        err = DB_DUPLICATE_KEY;

        thr_get_trx(thr)->error_info = index;

        /* If the duplicate is on hidden FTS_DOC_ID,
        state so in the error log */
        if (index == index->table->fts_doc_id_index &&
            DICT_TF2_FLAG_IS_SET(index->table, DICT_TF2_FTS_HAS_DOC_ID)) {
          ib::error(ER_IB_MSG_958) << "Duplicate FTS_DOC_ID"
                                      " value on table "
                                   << index->table->name;
        }

        goto end_scan;
      }
    } else {
      ut_a(cmp < 0 || index->allow_duplicates);
      goto end_scan;
    }
  } while (btr_pcur_move_to_next(&pcur, mtr));

end_scan:
  /* Restore old value */
  dtuple_set_n_fields_cmp(entry, n_fields_cmp);

  DBUG_RETURN(err);
}

/** Checks for a duplicate when the table is being rebuilt online.
@param[in]	n_uniq	offset of DB_TRX_ID
@param[in]	entry	entry being inserted
@param[in]	rec	clustered index record at insert position
@param[in]	index	clustered index
@param[in,out]	offsets	rec_get_offsets(rec)
@retval DB_SUCCESS when no duplicate is detected
@retval DB_SUCCESS_LOCKED_REC when rec is an exact match of entry or
a newer version of entry (the entry should not be inserted)
@retval DB_DUPLICATE_KEY when entry is a duplicate of rec */
static MY_ATTRIBUTE((warn_unused_result)) dberr_t
    row_ins_duplicate_online(ulint n_uniq, const dtuple_t *entry,
                             const rec_t *rec, const dict_index_t *index,
                             ulint *offsets) {
  ulint fields = 0;

  /* During rebuild, there should not be any delete-marked rows
  in the new table. */
  ut_ad(!rec_get_deleted_flag(rec, rec_offs_comp(offsets)));
  ut_ad(dtuple_get_n_fields_cmp(entry) == n_uniq);

  /* Compare the PRIMARY KEY fields and the
  DB_TRX_ID, DB_ROLL_PTR. */
  cmp_dtuple_rec_with_match_low(entry, rec, index, offsets, n_uniq + 2,
                                &fields);

  if (fields < n_uniq) {
    /* Not a duplicate. */
    return (DB_SUCCESS);
  }

  if (fields == n_uniq + 2) {
    /* rec is an exact match of entry. */
    return (DB_SUCCESS_LOCKED_REC);
  }

  return (DB_DUPLICATE_KEY);
}

/** Checks for a duplicate when the table is being rebuilt online.
@retval DB_SUCCESS when no duplicate is detected
@retval DB_SUCCESS_LOCKED_REC when rec is an exact match of entry or
a newer version of entry (the entry should not be inserted)
@retval DB_DUPLICATE_KEY when entry is a duplicate of rec */
static MY_ATTRIBUTE((warn_unused_result)) dberr_t
    row_ins_duplicate_error_in_clust_online(
        ulint n_uniq,            /*!< in: offset of DB_TRX_ID */
        const dtuple_t *entry,   /*!< in: entry that is being inserted */
        const btr_cur_t *cursor, /*!< in: cursor on insert position */
        ulint **offsets,         /*!< in/out: rec_get_offsets(rec) */
        mem_heap_t **heap)       /*!< in/out: heap for offsets */
{
  dberr_t err = DB_SUCCESS;
  const rec_t *rec = btr_cur_get_rec(cursor);

  if (cursor->low_match >= n_uniq && !page_rec_is_infimum(rec)) {
    *offsets =
        rec_get_offsets(rec, cursor->index, *offsets, ULINT_UNDEFINED, heap);
    err = row_ins_duplicate_online(n_uniq, entry, rec, cursor->index, *offsets);
    if (err != DB_SUCCESS) {
      return (err);
    }
  }

  rec = page_rec_get_next_const(btr_cur_get_rec(cursor));

  if (cursor->up_match >= n_uniq && !page_rec_is_supremum(rec)) {
    *offsets =
        rec_get_offsets(rec, cursor->index, *offsets, ULINT_UNDEFINED, heap);
    err = row_ins_duplicate_online(n_uniq, entry, rec, cursor->index, *offsets);
  }

  return (err);
}

/** Checks if a unique key violation error would occur at an index entry
 insert. Sets shared locks on possible duplicate records. Works only
 for a clustered index!
 @retval DB_SUCCESS if no error
 @retval DB_DUPLICATE_KEY if error,
 @retval DB_LOCK_WAIT if we have to wait for a lock on a possible duplicate
 record
 @retval DB_SUCCESS_LOCKED_REC if an exact match of the record was found
 in online table rebuild (flags & (BTR_KEEP_SYS_FLAG | BTR_NO_LOCKING_FLAG)) */
static MY_ATTRIBUTE((warn_unused_result)) dberr_t
    row_ins_duplicate_error_in_clust(
        ulint flags,           /*!< in: undo logging and locking flags */
        btr_cur_t *cursor,     /*!< in: B-tree cursor */
        const dtuple_t *entry, /*!< in: entry to insert */
        que_thr_t *thr,        /*!< in: query thread */
        mtr_t *mtr)            /*!< in: mtr */
{
  dberr_t err;
  rec_t *rec;
  ulint n_unique;
  trx_t *trx = thr_get_trx(thr);
  mem_heap_t *heap = NULL;
  ulint offsets_[REC_OFFS_NORMAL_SIZE];
  ulint *offsets = offsets_;
  rec_offs_init(offsets_);

  UT_NOT_USED(mtr);

  ut_ad(cursor->index->is_clustered());

  /* NOTE: For unique non-clustered indexes there may be any number
  of delete marked records with the same value for the non-clustered
  index key (remember multiversioning), and which differ only in
  the row refererence part of the index record, containing the
  clustered index key fields. For such a secondary index record,
  to avoid race condition, we must FIRST do the insertion and after
  that check that the uniqueness condition is not breached! */

  /* NOTE: A problem is that in the B-tree node pointers on an
  upper level may match more to the entry than the actual existing
  user records on the leaf level. So, even if low_match would suggest
  that a duplicate key violation may occur, this may not be the case. */

  n_unique = dict_index_get_n_unique(cursor->index);

  if (cursor->low_match >= n_unique) {
    rec = btr_cur_get_rec(cursor);

    if (!page_rec_is_infimum(rec)) {
      offsets =
          rec_get_offsets(rec, cursor->index, offsets, ULINT_UNDEFINED, &heap);

      ulint lock_type;

      lock_type = ((trx->isolation_level <= TRX_ISO_READ_COMMITTED) ||
                   (cursor->index->table->skip_gap_locks()))
                      ? LOCK_REC_NOT_GAP
                      : LOCK_ORDINARY;

      /* We set a lock on the possible duplicate: this
      is needed in logical logging of MySQL to make
      sure that in roll-forward we get the same duplicate
      errors as in original execution */

      if (flags & BTR_NO_LOCKING_FLAG) {
        /* Do nothing if no-locking is set */
        err = DB_SUCCESS;
      } else if (trx->duplicates) {
        /* If the SQL-query will update or replace
        duplicate key we will take X-lock for
        duplicates ( REPLACE, LOAD DATAFILE REPLACE,
        INSERT ON DUPLICATE KEY UPDATE). */

        err =
            row_ins_set_exclusive_rec_lock(lock_type, btr_cur_get_block(cursor),
                                           rec, cursor->index, offsets, thr);
      } else {
        err = row_ins_set_shared_rec_lock(lock_type, btr_cur_get_block(cursor),
                                          rec, cursor->index, offsets, thr);
      }

      switch (err) {
        case DB_SUCCESS_LOCKED_REC:
        case DB_SUCCESS:
          break;
        default:
          goto func_exit;
      }

      if (row_ins_dupl_error_with_rec(rec, entry, cursor->index, offsets)) {
      duplicate:
        trx->error_info = cursor->index;
        err = DB_DUPLICATE_KEY;
        goto func_exit;
      }
    }
  }

  if (cursor->up_match >= n_unique) {
    rec = page_rec_get_next(btr_cur_get_rec(cursor));

    if (!page_rec_is_supremum(rec)) {
      offsets =
          rec_get_offsets(rec, cursor->index, offsets, ULINT_UNDEFINED, &heap);

      if (trx->duplicates) {
        /* If the SQL-query will update or replace
        duplicate key we will take X-lock for
        duplicates ( REPLACE, LOAD DATAFILE REPLACE,
        INSERT ON DUPLICATE KEY UPDATE). */

        err = row_ins_set_exclusive_rec_lock(LOCK_REC_NOT_GAP,
                                             btr_cur_get_block(cursor), rec,
                                             cursor->index, offsets, thr);
      } else {
        err = row_ins_set_shared_rec_lock(LOCK_REC_NOT_GAP,
                                          btr_cur_get_block(cursor), rec,
                                          cursor->index, offsets, thr);
      }

      switch (err) {
        case DB_SUCCESS_LOCKED_REC:
        case DB_SUCCESS:
          break;
        default:
          goto func_exit;
      }

      if (row_ins_dupl_error_with_rec(rec, entry, cursor->index, offsets)) {
        goto duplicate;
      }
    }

    /* This should never happen */
    ut_error;
  }

  err = DB_SUCCESS;
func_exit:
  if (UNIV_LIKELY_NULL(heap)) {
    mem_heap_free(heap);
  }
  return (err);
}

/** Checks if an index entry has long enough common prefix with an
 existing record so that the intended insert of the entry must be
 changed to a modify of the existing record. In the case of a clustered
 index, the prefix must be n_unique fields long. In the case of a
 secondary index, all fields must be equal.  InnoDB never updates
 secondary index records in place, other than clearing or setting the
 delete-mark flag. We could be able to update the non-unique fields
 of a unique secondary index record by checking the cursor->up_match,
 but we do not do so, because it could have some locking implications.
 @return true if the existing record should be updated; false if not */
UNIV_INLINE
ibool row_ins_must_modify_rec(const btr_cur_t *cursor) /*!< in: B-tree cursor */
{
  /* NOTE: (compare to the note in row_ins_duplicate_error_in_clust)
  Because node pointers on upper levels of the B-tree may match more
  to entry than to actual user records on the leaf level, we
  have to check if the candidate record is actually a user record.
  A clustered index node pointer contains index->n_unique first fields,
  and a secondary index node pointer contains all index fields. */

  return (cursor->low_match >= dict_index_get_n_unique_in_tree(cursor->index) &&
          !page_rec_is_infimum(btr_cur_get_rec(cursor)));
}

/** Insert the externally stored fields (off-page columns)
of a clustered index entry.
@param[in]	trx	current transaction
@param[in]	entry	index entry to insert
@param[in]	big_rec	externally stored fields
@param[in,out]	offsets	rec_get_offsets()
@param[in,out]	heap	memory heap
@param[in]	thd	client connection, or NULL
@param[in]	index	clustered index
@return	error code
@retval	DB_SUCCESS
@retval DB_OUT_OF_FILE_SPACE */
static dberr_t row_ins_index_entry_big_rec_func(
    trx_t *trx,               /*!< in: current transaction */
    const dtuple_t *entry,    /*!< in/out: index entry to insert */
    const big_rec_t *big_rec, /*!< in: externally stored fields */
    ulint *offsets,           /*!< in/out: rec offsets */
    mem_heap_t **heap,        /*!< in/out: memory heap */
#ifdef UNIV_DEBUG
    const THD *thd,      /*!< in: connection, or NULL */
#endif                   /* UNIV_DEBUG */
    dict_index_t *index) /*!< in: index */
{
  mtr_t mtr;
  btr_pcur_t pcur;
  rec_t *rec;
  dberr_t error;

  ut_ad(index->is_clustered());

  DEBUG_SYNC_C_IF_THD(thd, "before_row_ins_extern_latch");
  DEBUG_SYNC_C("before_insertion_of_blob");

  mtr_start(&mtr);

  dict_disable_redo_if_temporary(index->table, &mtr);

  btr_pcur_open(index, entry, PAGE_CUR_LE, BTR_MODIFY_TREE, &pcur, &mtr);
  rec = btr_pcur_get_rec(&pcur);
  offsets = rec_get_offsets(rec, index, offsets, ULINT_UNDEFINED, heap);

  DEBUG_SYNC_C_IF_THD(thd, "before_row_ins_extern");
  error = lob::btr_store_big_rec_extern_fields(trx, &pcur, 0, offsets, big_rec,
                                               &mtr, lob::OPCODE_INSERT);
  DEBUG_SYNC_C_IF_THD(thd, "after_row_ins_extern");

  if (error == DB_SUCCESS && dict_index_is_online_ddl(index)) {
    row_log_table_insert(btr_pcur_get_rec(&pcur), entry, index, offsets);
  }

  mtr_commit(&mtr);

  btr_pcur_close(&pcur);

  return (error);
}

#ifndef UNIV_DEBUG
#define row_ins_index_entry_big_rec(trx, e, big, ofs, heap, index, thd) \
  row_ins_index_entry_big_rec_func(trx, e, big, ofs, heap, index)
#else /* UNIV_DEBUG */
#define row_ins_index_entry_big_rec(trx, e, big, ofs, heap, index, thd) \
  row_ins_index_entry_big_rec_func(trx, e, big, ofs, heap, thd, index)
#endif /* UNIV_DEBUG */

/** Update all the prebuilts working on this temporary table
@param[in,out]	table	dict_table_t for the table */
static void row_ins_temp_prebuilt_tree_modified(dict_table_t *table) {
  if (table->temp_prebuilt == NULL) {
    return;
  }

  std::vector<row_prebuilt_t *>::const_iterator it;

  for (it = table->temp_prebuilt->begin(); it != table->temp_prebuilt->end();
       ++it) {
    if ((*it)->m_temp_read_shared) {
      (*it)->m_temp_tree_modified = true;
    }
  }
}

/** Tries to insert an entry into a clustered index, ignoring foreign key
 constraints. If a record with the same unique key is found, the other
 record is necessarily marked deleted by a committed transaction, or a
 unique key violation error occurs. The delete marked record is then
 updated to an existing record, and we must write an undo log record on
 the delete marked record.
 @retval DB_SUCCESS on success
 @retval DB_LOCK_WAIT on lock wait when !(flags & BTR_NO_LOCKING_FLAG)
 @retval DB_FAIL if retry with BTR_MODIFY_TREE is needed
 @return error code */
dberr_t row_ins_clust_index_entry_low(
    ulint flags,         /*!< in: undo logging and locking flags */
    ulint mode,          /*!< in: BTR_MODIFY_LEAF or BTR_MODIFY_TREE,
                         depending on whether we wish optimistic or
                         pessimistic descent down the index tree */
    dict_index_t *index, /*!< in: clustered index */
    ulint n_uniq,        /*!< in: 0 or index->n_uniq */
    dtuple_t *entry,     /*!< in/out: index entry to insert */
    ulint n_ext,         /*!< in: number of externally stored columns */
    que_thr_t *thr,      /*!< in: query thread, or NULL if
                         flags & (BTR_NO_LOCKING_FLAG
                         | BTR_NO_UNDO_LOG_FLAG) and a duplicate
                         can't occur */
    bool dup_chk_only)
/*!< in: if true, just do duplicate check
and return. don't execute actual insert. */
{
  btr_pcur_t pcur;
  btr_cur_t *cursor;
  dberr_t err = DB_SUCCESS;
  big_rec_t *big_rec = NULL;
  mtr_t mtr;
  mem_heap_t *offsets_heap = NULL;
  ulint offsets_[REC_OFFS_NORMAL_SIZE];
  ulint *offsets = offsets_;
  rec_offs_init(offsets_);

  DBUG_ENTER("row_ins_clust_index_entry_low");

  ut_ad(index->is_clustered());
  ut_ad(!dict_index_is_unique(index) ||
        n_uniq == dict_index_get_n_unique(index));
  ut_ad(!n_uniq || n_uniq == dict_index_get_n_unique(index));
  ut_ad((flags & (BTR_NO_LOCKING_FLAG | BTR_NO_UNDO_LOG_FLAG)) ||
        !thr_get_trx(thr)->in_rollback);
  ut_ad(thr != NULL || !dup_chk_only);

  mtr.start();

  if (index->table->is_temporary()) {
    /* Disable REDO logging as the lifetime of temp-tables is
    limited to server or connection lifetime and so REDO
    information is not needed on restart for recovery.
    Disable locking as temp-tables are local to a connection. */

    ut_ad(flags & BTR_NO_LOCKING_FLAG);
    ut_ad(!index->table->is_intrinsic() || (flags & BTR_NO_UNDO_LOG_FLAG));

    mtr.set_log_mode(MTR_LOG_NO_REDO);
  }

  if (mode == BTR_MODIFY_LEAF && dict_index_is_online_ddl(index)) {
    mode = BTR_MODIFY_LEAF | BTR_ALREADY_S_LATCHED;
    mtr_s_lock(dict_index_get_lock(index), &mtr);
  }

  /* Note that we use PAGE_CUR_LE as the search mode, because then
  the function will return in both low_match and up_match of the
  cursor sensible values */
  err = btr_pcur_open(index, entry, PAGE_CUR_LE, mode, &pcur, &mtr);

  if (err != DB_SUCCESS) {
    index->table->set_file_unreadable();
    mtr.commit();
    goto func_exit;
  }

  cursor = btr_pcur_get_btr_cur(&pcur);
  cursor->thr = thr;

  ut_ad(!index->table->is_intrinsic() ||
        cursor->page_cur.block->made_dirty_with_no_latch);

#ifdef UNIV_DEBUG
  {
    page_t *page = btr_cur_get_page(cursor);
    rec_t *first_rec = page_rec_get_next(page_get_infimum_rec(page));

    ut_ad(page_rec_is_supremum(first_rec) ||
          rec_n_fields_is_sane(index, first_rec, entry));
  }
#endif /* UNIV_DEBUG */

  /* Write logs for AUTOINC right after index lock has been got and
  before any further resource acquisitions to prevent deadlock.
  No need to log for temporary tables and intermediate tables */
  if (!index->table->is_temporary() && !index->table->skip_alter_undo &&
      dict_table_has_autoinc_col(index->table)) {
    ib_uint64_t counter =
        row_get_autoinc_counter(entry, index->table->autoinc_field_no);

    if (counter != 0) {
      /* Always log the counter change first, so it won't
      be affected by any follow-up failure. */
      dict_table_autoinc_log(index->table, counter, &mtr);
    }
  }

  /* Allowing duplicates in clustered index is currently enabled
  only for intrinsic table and caller understand the limited
  operation that can be done in this case. */
  ut_ad(!index->allow_duplicates ||
        (index->allow_duplicates && index->table->is_intrinsic()));

  if (!index->allow_duplicates && n_uniq &&
      (cursor->up_match >= n_uniq || cursor->low_match >= n_uniq)) {
    if (flags == (BTR_CREATE_FLAG | BTR_NO_LOCKING_FLAG | BTR_NO_UNDO_LOG_FLAG |
                  BTR_KEEP_SYS_FLAG)) {
      /* Set no locks when applying log
      in online table rebuild. Only check for duplicates. */
      err = row_ins_duplicate_error_in_clust_online(n_uniq, entry, cursor,
                                                    &offsets, &offsets_heap);

      switch (err) {
        case DB_SUCCESS:
          break;
        default:
          ut_ad(0);
          /* fall through */
        case DB_SUCCESS_LOCKED_REC:
        case DB_DUPLICATE_KEY:
          if (thr != NULL) {
            thr_get_trx(thr)->error_info = cursor->index;
          }
      }
    } else {
      /* Note that the following may return also
      DB_LOCK_WAIT */

      err = row_ins_duplicate_error_in_clust(flags, cursor, entry, thr, &mtr);
    }

    if (err != DB_SUCCESS) {
    err_exit:
      mtr.commit();
      goto func_exit;
    }
  }

  if (dup_chk_only) {
    mtr.commit();
    goto func_exit;
  }

  /* Note: Allowing duplicates would qualify for modification of
  an existing record as the new entry is exactly same as old entry.
  Avoid this check if allow duplicates is enabled. */
  if (!index->allow_duplicates && row_ins_must_modify_rec(cursor)) {
    /* There is already an index entry with a long enough common
    prefix, we must convert the insert into a modify of an
    existing record */
    mem_heap_t *entry_heap = mem_heap_create(1024);

    /* If the existing record is being modified and the new record
    doesn't fit the provided slot then existing record is added
    to free list and new record is inserted. This also means
    cursor that we have cached for SELECT is now invalid. */
    if (index->last_sel_cur) {
      index->last_sel_cur->invalid = true;
    }

    ut_ad(thr != NULL);
    err = row_ins_clust_index_entry_by_modify(&pcur, flags, mode, &offsets,
                                              &offsets_heap, entry_heap, entry,
                                              thr, &mtr);

    if (err == DB_SUCCESS && dict_index_is_online_ddl(index)) {
      row_log_table_insert(btr_cur_get_rec(cursor), entry, index, offsets);
    }

    mtr.commit();
    mem_heap_free(entry_heap);
  } else {
    rec_t *insert_rec;

    if (mode != BTR_MODIFY_TREE) {
      ut_ad((mode & ~BTR_ALREADY_S_LATCHED) == BTR_MODIFY_LEAF);
      err = btr_cur_optimistic_insert(flags, cursor, &offsets, &offsets_heap,
                                      entry, &insert_rec, &big_rec, n_ext, thr,
                                      &mtr);
    } else {
      if (buf_LRU_buf_pool_running_out()) {
        err = DB_LOCK_TABLE_FULL;
        goto err_exit;
      }

      DEBUG_SYNC_C("before_insert_pessimitic_row_ins_clust");

      err = btr_cur_optimistic_insert(flags, cursor, &offsets, &offsets_heap,
                                      entry, &insert_rec, &big_rec, n_ext, thr,
                                      &mtr);

      if (err == DB_FAIL) {
        err = btr_cur_pessimistic_insert(flags, cursor, &offsets, &offsets_heap,
                                         entry, &insert_rec, &big_rec, n_ext,
                                         thr, &mtr);

        if (index->table->is_intrinsic() && err == DB_SUCCESS) {
          row_ins_temp_prebuilt_tree_modified(index->table);
        }
      }
    }

    if (big_rec != NULL) {
      mtr.commit();

      /* Online table rebuild could read (and
      ignore) the incomplete record at this point.
      If online rebuild is in progress, the
      row_ins_index_entry_big_rec() will write log. */

      DBUG_EXECUTE_IF("row_ins_extern_checkpoint",
                      log_make_latest_checkpoint(););
      err = row_ins_index_entry_big_rec(thr_get_trx(thr), entry, big_rec,
                                        offsets, &offsets_heap, index,
                                        thr_get_trx(thr)->mysql_thd);
      dtuple_convert_back_big_rec(index, entry, big_rec);
    } else {
      if (err == DB_SUCCESS && dict_index_is_online_ddl(index)) {
        row_log_table_insert(insert_rec, entry, index, offsets);
      }

      mtr.commit();
    }
  }

func_exit:
  if (offsets_heap != NULL) {
    mem_heap_free(offsets_heap);
  }

  btr_pcur_close(&pcur);

  DBUG_EXECUTE_IF("ib_sdi", if (dict_table_is_sdi(index->table->id)) {
    ib::info(ER_IB_MSG_959)
        << "ib_sdi: row_ins_clust_index_entry_low: " << index->name << " "
        << index->table->name << " return status: " << err;
  });

  DBUG_RETURN(err);
}

/** This is a specialized function meant for direct insertion to auto-generated
clustered index based on cached position from last successful insert. To be
used when data is sorted.
@param[in]	mode	BTR_MODIFY_LEAF or BTR_MODIFY_TREE.
                        depending on whether we wish optimistic or pessimistic
                        descent down the index tree
@param[in,out]	index	clustered index
@param[in,out]	entry	index entry to insert
@param[in]	n_ext	number of externally stored columns
@param[in]	thr	query thread
@return error code */
static dberr_t row_ins_sorted_clust_index_entry(ulint mode, dict_index_t *index,
                                                dtuple_t *entry, ulint n_ext,
                                                que_thr_t *thr) {
  dberr_t err;
  mtr_t *mtr;
  const bool commit_mtr = mode == BTR_MODIFY_TREE;

  mem_heap_t *offsets_heap = NULL;
  ulint offsets_[REC_OFFS_NORMAL_SIZE];
  ulint *offsets = offsets_;
  rec_offs_init(offsets_);

  DBUG_ENTER("row_ins_sorted_clust_index_entry");

  ut_ad(index->last_ins_cur != NULL);
  ut_ad(index->is_clustered());
  ut_ad(index->table->is_intrinsic());
  ut_ad(dict_index_is_auto_gen_clust(index));

  btr_cur_t cursor;
  cursor.thr = thr;
  mtr = &index->last_ins_cur->mtr;

  /* Search for position if tree needs to be split or if last position
  is not cached. */
  if (mode == BTR_MODIFY_TREE || index->last_ins_cur->rec == NULL ||
      index->last_ins_cur->disable_caching) {
    /* Commit the previous mtr. */
    index->last_ins_cur->release();

    mtr_start(mtr);
    mtr_set_log_mode(mtr, MTR_LOG_NO_REDO);

    btr_cur_search_to_nth_level_with_no_latch(index, 0, entry, PAGE_CUR_LE,
                                              &cursor, __FILE__, __LINE__, mtr);
    ut_ad(cursor.page_cur.block != NULL);
    ut_ad(cursor.page_cur.block->made_dirty_with_no_latch);
  } else {
    cursor.index = index;

    cursor.page_cur.index = index;

    cursor.page_cur.rec = index->last_ins_cur->rec;

    cursor.page_cur.block = index->last_ins_cur->block;
  }

  const ulint flags = BTR_NO_LOCKING_FLAG | BTR_NO_UNDO_LOG_FLAG;

  for (;;) {
    rec_t *insert_rec;
    big_rec_t *big_rec = NULL;

    if (mode != BTR_MODIFY_TREE) {
      ut_ad((mode & ~BTR_ALREADY_S_LATCHED) == BTR_MODIFY_LEAF);

      err = btr_cur_optimistic_insert(flags, &cursor, &offsets, &offsets_heap,
                                      entry, &insert_rec, &big_rec, n_ext, thr,
                                      mtr);
      if (err != DB_SUCCESS) {
        break;
      }
    } else {
      /* TODO: Check if this is needed for intrinsic table. */
      if (buf_LRU_buf_pool_running_out()) {
        err = DB_LOCK_TABLE_FULL;
        break;
      }

      err = btr_cur_optimistic_insert(flags, &cursor, &offsets, &offsets_heap,
                                      entry, &insert_rec, &big_rec, n_ext, thr,
                                      mtr);

      if (err == DB_FAIL) {
        err = btr_cur_pessimistic_insert(flags, &cursor, &offsets,
                                         &offsets_heap, entry, &insert_rec,
                                         &big_rec, n_ext, thr, mtr);
        if (index->table->is_intrinsic() && err == DB_SUCCESS) {
          row_ins_temp_prebuilt_tree_modified(index->table);
        }
      }
    }

    if (big_rec != NULL) {
      /* If index involves big-record optimization is
      turned-off. */
      index->last_ins_cur->release();
      index->last_ins_cur->disable_caching = true;

      err = row_ins_index_entry_big_rec(thr_get_trx(thr), entry, big_rec,
                                        offsets, &offsets_heap, index,
                                        thr_get_trx(thr)->mysql_thd);

      dtuple_convert_back_big_rec(index, entry, big_rec);

    } else if (err == DB_SUCCESS) {
      if (!commit_mtr && !index->last_ins_cur->disable_caching) {
        index->last_ins_cur->rec = insert_rec;

        index->last_ins_cur->block = cursor.page_cur.block;
      } else {
        index->last_ins_cur->release();
      }
    }

    break;
  }

  if (err != DB_SUCCESS) {
    index->last_ins_cur->release();
  }

  if (offsets_heap != NULL) {
    mem_heap_free(offsets_heap);
  }

  DBUG_RETURN(err);
}

/** Start a mini-transaction and check if the index will be dropped.
@param[in,out]	mtr		mini-transaction
@param[in,out]	index		secondary index
@param[in]	check		whether to check
@param[in]	search_mode	flags
@return true if the index is to be dropped */
static MY_ATTRIBUTE((warn_unused_result)) bool row_ins_sec_mtr_start_and_check_if_aborted(
    mtr_t *mtr, dict_index_t *index, bool check, ulint search_mode) {
  ut_ad(!index->is_clustered());

  const mtr_log_t log_mode = mtr->get_log_mode();

  mtr_start(mtr);

  mtr->set_log_mode(log_mode);

  if (!check) {
    return (false);
  }

  if (search_mode & BTR_ALREADY_S_LATCHED) {
    mtr_s_lock(dict_index_get_lock(index), mtr);
  } else {
    mtr_sx_lock(dict_index_get_lock(index), mtr);
  }

  switch (index->online_status) {
    case ONLINE_INDEX_ABORTED:
    case ONLINE_INDEX_ABORTED_DROPPED:
      ut_ad(!index->is_committed());
      return (true);
    case ONLINE_INDEX_COMPLETE:
      return (false);
    case ONLINE_INDEX_CREATION:
      break;
  }

  ut_error;
}

/** Tries to insert an entry into a secondary index. If a record with exactly
the same fields is found, the other record is necessarily marked deleted.
It is then unmarked. Otherwise, the entry is just inserted to the index.
@param[in]	flags		undo logging and locking flags
@param[in]	mode		BTR_MODIFY_LEAF or BTR_MODIFY_TREE,
                                depending on whether we wish optimistic or
                                pessimistic descent down the index tree
@param[in]	index		secondary index
@param[in,out]	offsets_heap	memory heap that can be emptied
@param[in,out]	heap		memory heap
@param[in,out]	entry		index entry to insert
@param[in]	trx_id		PAGE_MAX_TRX_ID during row_log_table_apply(),
                                or trx_id when undo log is disabled during
                                alter copy operation or 0
@param[in]	thr		query thread
@param[in]	dup_chk_only	TRUE, just do duplicate check and return.
                                don't execute actual insert
@retval DB_SUCCESS on success
@retval DB_LOCK_WAIT on lock wait when !(flags & BTR_NO_LOCKING_FLAG)
@retval DB_FAIL if retry with BTR_MODIFY_TREE is needed
@return error code */
dberr_t row_ins_sec_index_entry_low(ulint flags, ulint mode,
                                    dict_index_t *index,
                                    mem_heap_t *offsets_heap, mem_heap_t *heap,
                                    dtuple_t *entry, trx_id_t trx_id,
                                    que_thr_t *thr, bool dup_chk_only) {
  DBUG_ENTER("row_ins_sec_index_entry_low");

  btr_cur_t cursor;
  ulint search_mode = mode;
  dberr_t err = DB_SUCCESS;
  ulint n_unique;
  mtr_t mtr;
  ulint offsets_[REC_OFFS_NORMAL_SIZE];
  ulint *offsets = offsets_;
  rec_offs_init(offsets_);
  rtr_info_t rtr_info;

  ut_ad(!index->is_clustered());
  ut_ad(mode == BTR_MODIFY_LEAF || mode == BTR_MODIFY_TREE);

  cursor.thr = thr;
  cursor.rtr_info = NULL;
  ut_ad(thr_get_trx(thr)->id != 0 || index->table->is_intrinsic());

  mtr_start(&mtr);

  if (index->table->is_temporary()) {
    /* Disable REDO logging as the lifetime of temp-tables is
    limited to server or connection lifetime and so REDO
    information is not needed on restart for recovery.
    Disable locking as temp-tables are local to a connection. */

    ut_ad(flags & BTR_NO_LOCKING_FLAG);
    ut_ad(!index->table->is_intrinsic() || (flags & BTR_NO_UNDO_LOG_FLAG));

    mtr.set_log_mode(MTR_LOG_NO_REDO);
  } else if (!dict_index_is_spatial(index)) {
    /* Enable insert buffering if it's neither temp-table
    nor spatial index. */
    search_mode |= BTR_INSERT;
  }

  /* Ensure that we acquire index->lock when inserting into an
  index with index->online_status == ONLINE_INDEX_COMPLETE, but
  could still be subject to rollback_inplace_alter_table().
  This prevents a concurrent change of index->online_status.
  The memory object cannot be freed as long as we have an open
  reference to the table, or index->table->n_ref_count > 0. */
  bool check = !index->is_committed();

  DBUG_EXECUTE_IF("idx_mimic_not_committed", {
    check = true;
    mode = BTR_MODIFY_TREE;
  });

  if (check) {
    DEBUG_SYNC_C("row_ins_sec_index_enter");
    if (mode == BTR_MODIFY_LEAF) {
      search_mode |= BTR_ALREADY_S_LATCHED;
      mtr_s_lock(dict_index_get_lock(index), &mtr);
    } else {
      mtr_sx_lock(dict_index_get_lock(index), &mtr);
    }

    if (row_log_online_op_try(index, entry, thr_get_trx(thr)->id)) {
      goto func_exit;
    }
  }

  /* Note that we use PAGE_CUR_LE as the search mode, because then
  the function will return in both low_match and up_match of the
  cursor sensible values */

  if (!thr_get_trx(thr)->check_unique_secondary) {
    search_mode |= BTR_IGNORE_SEC_UNIQUE;
  }

  if (dict_index_is_spatial(index)) {
    cursor.index = index;
    rtr_init_rtr_info(&rtr_info, false, &cursor, index, false);
    rtr_info_update_btr(&cursor, &rtr_info);

    err = btr_cur_search_to_nth_level(index, 0, entry, PAGE_CUR_RTREE_INSERT,
                                      search_mode, &cursor, 0, __FILE__,
                                      __LINE__, &mtr);

    if (mode == BTR_MODIFY_LEAF && rtr_info.mbr_adj) {
      mtr_commit(&mtr);
      rtr_clean_rtr_info(&rtr_info, true);
      rtr_init_rtr_info(&rtr_info, false, &cursor, index, false);
      rtr_info_update_btr(&cursor, &rtr_info);

      mtr_start(&mtr);

      search_mode &= ~BTR_MODIFY_LEAF;

      search_mode |= BTR_MODIFY_TREE;

      err = btr_cur_search_to_nth_level(index, 0, entry, PAGE_CUR_RTREE_INSERT,
                                        search_mode, &cursor, 0, __FILE__,
                                        __LINE__, &mtr);
      mode = BTR_MODIFY_TREE;
    }

    DBUG_EXECUTE_IF("rtree_test_check_count", { goto func_exit; });

  } else {
    if (index->table->is_intrinsic()) {
      btr_cur_search_to_nth_level_with_no_latch(
          index, 0, entry, PAGE_CUR_LE, &cursor, __FILE__, __LINE__, &mtr);
      ut_ad(cursor.page_cur.block != NULL);
      ut_ad(cursor.page_cur.block->made_dirty_with_no_latch);
    } else {
      err =
          btr_cur_search_to_nth_level(index, 0, entry, PAGE_CUR_LE, search_mode,
                                      &cursor, 0, __FILE__, __LINE__, &mtr);
    }
  }

  if (err != DB_SUCCESS) {
    if (err == DB_DECRYPTION_FAILED) {
      ib::warn() << "Table is encrypted but encryption service or"
                    " used key_id is not available. "
                    " Can't continue reading table.";
      index->table->set_file_unreadable();
    }
    goto func_exit;
  }

  if (cursor.flag == BTR_CUR_INSERT_TO_IBUF) {
    ut_ad(!dict_index_is_spatial(index));
    /* The insert was buffered during the search: we are done */
    goto func_exit;
  }

#ifdef UNIV_DEBUG
  {
    page_t *page = btr_cur_get_page(&cursor);
    rec_t *first_rec = page_rec_get_next(page_get_infimum_rec(page));

    ut_ad(page_rec_is_supremum(first_rec) ||
          rec_n_fields_is_sane(index, first_rec, entry));
  }
#endif /* UNIV_DEBUG */

  n_unique = dict_index_get_n_unique(index);

  if (dict_index_is_unique(index) &&
      (cursor.low_match >= n_unique || cursor.up_match >= n_unique)) {
    mtr_commit(&mtr);

    DEBUG_SYNC_C("row_ins_sec_index_unique");

    if (row_ins_sec_mtr_start_and_check_if_aborted(&mtr, index, check,
                                                   search_mode)) {
      goto func_exit;
    }

    err = row_ins_scan_sec_index_for_duplicate(flags, index, entry, thr, check,
                                               &mtr, offsets_heap);

    mtr_commit(&mtr);

    switch (err) {
      case DB_SUCCESS:
        break;
      case DB_DUPLICATE_KEY:
        if (!index->is_committed()) {
          ut_ad(!thr_get_trx(thr)->dict_operation_lock_mode);

          dict_set_corrupted(index);
          /* Do not return any error to the
          caller. The duplicate will be reported
          by ALTER TABLE or CREATE UNIQUE INDEX.
          Unfortunately we cannot report the
          duplicate key value to the DDL thread,
          because the altered_table object is
          private to its call stack. */
          err = DB_SUCCESS;
        }
        /* fall through */
      default:
        if (dict_index_is_spatial(index)) {
          rtr_clean_rtr_info(&rtr_info, true);
        }
        DBUG_RETURN(err);
    }

    if (row_ins_sec_mtr_start_and_check_if_aborted(&mtr, index, check,
                                                   search_mode)) {
      goto func_exit;
    }

    DEBUG_SYNC_C("row_ins_sec_index_entry_dup_locks_created");

    /* We did not find a duplicate and we have now
    locked with s-locks the necessary records to
    prevent any insertion of a duplicate by another
    transaction. Let us now reposition the cursor and
    continue the insertion. */
    if (index->table->is_intrinsic()) {
      btr_cur_search_to_nth_level_with_no_latch(
          index, 0, entry, PAGE_CUR_LE, &cursor, __FILE__, __LINE__, &mtr);
      ut_ad(cursor.page_cur.block != NULL);
      ut_ad(cursor.page_cur.block->made_dirty_with_no_latch);
    } else {
      btr_cur_search_to_nth_level(
          index, 0, entry, PAGE_CUR_LE,
          (search_mode & ~(BTR_INSERT | BTR_IGNORE_SEC_UNIQUE)), &cursor, 0,
          __FILE__, __LINE__, &mtr);
    }
  }

  if (!(flags & BTR_NO_LOCKING_FLAG) && dict_index_is_unique(index) &&
      thr_get_trx(thr)->duplicates &&
      thr_get_trx(thr)->isolation_level >= TRX_ISO_REPEATABLE_READ) {
    /* When using the REPLACE statement or ON DUPLICATE clause, a
    gap lock is taken on the position of the to-be-inserted record,
    to avoid other concurrent transactions from inserting the same
    record. */

    dberr_t err;
    const rec_t *rec = page_rec_get_next_const(btr_cur_get_rec(&cursor));

    ut_ad(!page_rec_is_infimum(rec));

    offsets =
        rec_get_offsets(rec, index, offsets, ULINT_UNDEFINED, &offsets_heap);

    err = row_ins_set_exclusive_rec_lock(LOCK_GAP, btr_cur_get_block(&cursor),
                                         rec, index, offsets, thr);

    switch (err) {
      case DB_SUCCESS:
      case DB_SUCCESS_LOCKED_REC:
        if (thr_get_trx(thr)->error_state != DB_DUPLICATE_KEY) {
          break;
        }
        /* Fall through (skip actual insert) after we have
        successfully acquired the gap lock. */
      default:
        goto func_exit;
    }
  }

  ut_ad(thr_get_trx(thr)->error_state == DB_SUCCESS);

  if (dup_chk_only) {
    goto func_exit;
  }

  if (row_ins_must_modify_rec(&cursor)) {
    /* If the existing record is being modified and the new record
    is doesn't fit the provided slot then existing record is added
    to free list and new record is inserted. This also means
    cursor that we have cached for SELECT is now invalid. */
    if (index->last_sel_cur) {
      index->last_sel_cur->invalid = true;
    }

    /* There is already an index entry with a long enough common
    prefix, we must convert the insert into a modify of an
    existing record */
    offsets = rec_get_offsets(btr_cur_get_rec(&cursor), index, offsets,
                              ULINT_UNDEFINED, &offsets_heap);

    err = row_ins_sec_index_entry_by_modify(
        flags, mode, &cursor, &offsets, offsets_heap, heap, entry, thr, &mtr);

    if (err == DB_SUCCESS && dict_index_is_spatial(index) && rtr_info.mbr_adj) {
      err = rtr_ins_enlarge_mbr(&cursor, thr, &mtr);
    }
  } else {
    rec_t *insert_rec;
    big_rec_t *big_rec;

    if (mode == BTR_MODIFY_LEAF) {
      err =
          btr_cur_optimistic_insert(flags, &cursor, &offsets, &offsets_heap,
                                    entry, &insert_rec, &big_rec, 0, thr, &mtr);
      if (err == DB_SUCCESS && dict_index_is_spatial(index) &&
          rtr_info.mbr_adj) {
        err = rtr_ins_enlarge_mbr(&cursor, thr, &mtr);
      }
    } else {
      ut_ad(mode == BTR_MODIFY_TREE);
      if (buf_LRU_buf_pool_running_out()) {
        err = DB_LOCK_TABLE_FULL;
        goto func_exit;
      }

      err =
          btr_cur_optimistic_insert(flags, &cursor, &offsets, &offsets_heap,
                                    entry, &insert_rec, &big_rec, 0, thr, &mtr);
      if (err == DB_FAIL) {
        err = btr_cur_pessimistic_insert(flags, &cursor, &offsets,
                                         &offsets_heap, entry, &insert_rec,
                                         &big_rec, 0, thr, &mtr);
      }
      if (err == DB_SUCCESS && dict_index_is_spatial(index) &&
          rtr_info.mbr_adj) {
        err = rtr_ins_enlarge_mbr(&cursor, thr, &mtr);
      }
    }

    if (err == DB_SUCCESS && trx_id) {
      page_update_max_trx_id(btr_cur_get_block(&cursor),
                             btr_cur_get_page_zip(&cursor), trx_id, &mtr);
    }

    ut_ad(!big_rec);
  }

func_exit:
  if (dict_index_is_spatial(index)) {
    rtr_clean_rtr_info(&rtr_info, true);
  }

  mtr_commit(&mtr);
  DBUG_RETURN(err);
}

/** Inserts an entry into a clustered index. Tries first optimistic,
 then pessimistic descent down the tree. If the entry matches enough
 to a delete marked record, performs the insert by updating or delete
 unmarking the delete marked record.
 @return DB_SUCCESS, DB_LOCK_WAIT, DB_DUPLICATE_KEY, or some other error code */
dberr_t row_ins_clust_index_entry(
    dict_index_t *index, /*!< in: clustered index */
    dtuple_t *entry,     /*!< in/out: index entry to insert */
    que_thr_t *thr,      /*!< in: query thread */
    ulint n_ext,         /*!< in: number of externally stored columns */
    bool dup_chk_only)
/*!< in: if true, just do duplicate check
and return. don't execute actual insert. */
{
  dberr_t err;
  ulint n_uniq;

  DBUG_ENTER("row_ins_clust_index_entry");

  if (!index->table->foreign_set.empty()) {
    err = row_ins_check_foreign_constraints(index->table, index, entry, thr);
    if (err != DB_SUCCESS) {
      DBUG_RETURN(err);
    }
  }

  n_uniq = dict_index_is_unique(index) ? index->n_uniq : 0;

  /* Try first optimistic descent to the B-tree */
  ulint flags;

  if (!index->table->is_intrinsic()) {
    log_free_check();
    flags = index->table->is_temporary() ? BTR_NO_LOCKING_FLAG : 0;

    /* For intermediate table of copy alter operation,
    skip undo logging and record lock checking for
    insertion operation. */
    if (index->table->skip_alter_undo) {
      flags |= BTR_NO_UNDO_LOG_FLAG | BTR_NO_LOCKING_FLAG;
    }

  } else {
    flags = BTR_NO_LOCKING_FLAG | BTR_NO_UNDO_LOG_FLAG;
  }

  if (index->table->is_intrinsic() && dict_index_is_auto_gen_clust(index)) {
    /* Check if the memory allocated for intrinsic cache*/
    if (!index->last_ins_cur) {
      dict_allocate_mem_intrinsic_cache(index);
    }
    err = row_ins_sorted_clust_index_entry(BTR_MODIFY_LEAF, index, entry, n_ext,
                                           thr);
  } else {
    err = row_ins_clust_index_entry_low(flags, BTR_MODIFY_LEAF, index, n_uniq,
                                        entry, n_ext, thr, dup_chk_only);
  }

  DEBUG_SYNC_C_IF_THD(thr_get_trx(thr)->mysql_thd,
                      "after_row_ins_clust_index_entry_leaf");

  if (err != DB_FAIL) {
    DEBUG_SYNC_C("row_ins_clust_index_entry_leaf_after");
    DBUG_RETURN(err);
  }

  /* Try then pessimistic descent to the B-tree */
  if (!index->table->is_intrinsic()) {
    log_free_check();
  } else if (!index->last_sel_cur) {
    dict_allocate_mem_intrinsic_cache(index);
    index->last_sel_cur->invalid = true;
  } else {
    index->last_sel_cur->invalid = true;
  }

  if (index->table->is_intrinsic() && dict_index_is_auto_gen_clust(index)) {
    err = row_ins_sorted_clust_index_entry(BTR_MODIFY_TREE, index, entry, n_ext,
                                           thr);
  } else {
    err = row_ins_clust_index_entry_low(flags, BTR_MODIFY_TREE, index, n_uniq,
                                        entry, n_ext, thr, dup_chk_only);
  }

  DBUG_RETURN(err);
}

/** Inserts an entry into a secondary index. Tries first optimistic,
 then pessimistic descent down the tree. If the entry matches enough
 to a delete marked record, performs the insert by updating or delete
 unmarking the delete marked record.
 @return DB_SUCCESS, DB_LOCK_WAIT, DB_DUPLICATE_KEY, or some other error code */
dberr_t row_ins_sec_index_entry(
    dict_index_t *index, /*!< in: secondary index */
    dtuple_t *entry,     /*!< in/out: index entry to insert */
    que_thr_t *thr,      /*!< in: query thread */
    bool dup_chk_only)
/*!< in: if true, just do duplicate check
and return. don't execute actual insert. */
{
  dberr_t err;
  mem_heap_t *offsets_heap;
  mem_heap_t *heap;
  trx_id_t trx_id = 0;

  DBUG_EXECUTE_IF("row_ins_sec_index_entry_timeout", {
    DBUG_SET("-d,row_ins_sec_index_entry_timeout");
    return (DB_LOCK_WAIT);
  });

  if (!index->table->foreign_set.empty()) {
    err = row_ins_check_foreign_constraints(index->table, index, entry, thr);
    if (err != DB_SUCCESS) {
      return (err);
    }
  }

  offsets_heap = mem_heap_create(1024);
  heap = mem_heap_create(1024);

  /* Try first optimistic descent to the B-tree */

  ulint flags;

  if (!index->table->is_intrinsic()) {
    log_free_check();
    ut_ad(thr_get_trx(thr)->id != 0);

    flags = index->table->is_temporary() ? BTR_NO_LOCKING_FLAG : 0;
    /* For intermediate table during copy alter table,
    skip the undo log and record lock checking for
    insertion operation. */
    if (index->table->skip_alter_undo) {
      trx_id = thr_get_trx(thr)->id;
      flags |= BTR_NO_UNDO_LOG_FLAG | BTR_NO_LOCKING_FLAG;
    }

  } else {
    flags = BTR_NO_LOCKING_FLAG | BTR_NO_UNDO_LOG_FLAG;
  }

  err = row_ins_sec_index_entry_low(flags, BTR_MODIFY_LEAF, index, offsets_heap,
                                    heap, entry, trx_id, thr, dup_chk_only);
  if (err == DB_FAIL) {
    mem_heap_empty(heap);

    /* Try then pessimistic descent to the B-tree */

    if (!index->table->is_intrinsic()) {
      log_free_check();
    } else if (!index->last_sel_cur) {
      dict_allocate_mem_intrinsic_cache(index);
      index->last_sel_cur->invalid = true;
    } else {
      index->last_sel_cur->invalid = true;
    }

    err =
        row_ins_sec_index_entry_low(flags, BTR_MODIFY_TREE, index, offsets_heap,
                                    heap, entry, 0, thr, dup_chk_only);
  }

  mem_heap_free(heap);
  mem_heap_free(offsets_heap);
  return (err);
}

/** Inserts an index entry to index. Tries first optimistic, then pessimistic
 descent down the tree. If the entry matches enough to a delete marked record,
 performs the insert by updating or delete unmarking the delete marked
 record.
 @return DB_SUCCESS, DB_LOCK_WAIT, DB_DUPLICATE_KEY, or some other error code */
static dberr_t row_ins_index_entry(
    dict_index_t *index, /*!< in: index */
    dtuple_t *entry,     /*!< in/out: index entry to insert */
    que_thr_t *thr)      /*!< in: query thread */
{
  ut_ad(thr_get_trx(thr)->id != 0);

  DBUG_EXECUTE_IF("row_ins_index_entry_timeout", {
    DBUG_SET("-d,row_ins_index_entry_timeout");
    return (DB_LOCK_WAIT);
  });

  if (index->is_clustered()) {
    return (row_ins_clust_index_entry(index, entry, thr, 0, false));
  } else {
    return (row_ins_sec_index_entry(index, entry, thr, false));
  }
}

/** This function generate MBR (Minimum Bounding Box) for spatial objects
 and set it to spatial index field. */
static void row_ins_spatial_index_entry_set_mbr_field(
    dfield_t *field,           /*!< in/out: mbr field */
    const dfield_t *row_field, /*!< in: row field */
    uint32_t *srid,            /*!< in/out: spatial reference id */
    const dd::Spatial_reference_system *srs) /*!< in: SRS of row_field */
{
  uchar *dptr = NULL;
  ulint dlen = 0;
  double mbr[SPDIMS * 2];

  /* This must be a GEOMETRY datatype */
  ut_ad(DATA_GEOMETRY_MTYPE(field->type.mtype));

  dptr = static_cast<uchar *>(dfield_get_data(row_field));
  dlen = dfield_get_len(row_field);

  /* obtain the MBR */
  get_mbr_from_store(srs, dptr, static_cast<uint>(dlen), SPDIMS, mbr, srid);

  /* Set mbr as index entry data */
  dfield_write_mbr(field, mbr);
}

/** Sets the values of the dtuple fields in entry from the values of appropriate
columns in row.
@param[in]	index	index handler
@param[out]	entry	index entry to make
@param[in]	row	row

@return DB_SUCCESS if the set is successful */
dberr_t row_ins_index_entry_set_vals(const dict_index_t *index, dtuple_t *entry,
                                     const dtuple_t *row) {
  ulint n_fields;
  ulint i;
  ulint num_v = dtuple_get_n_v_fields(entry);

  n_fields = dtuple_get_n_fields(entry);

  for (i = 0; i < n_fields + num_v; i++) {
    dict_field_t *ind_field = NULL;
    dfield_t *field;
    const dfield_t *row_field;
    ulint len;
    dict_col_t *col;

    if (i >= n_fields) {
      /* This is virtual field */
      field = dtuple_get_nth_v_field(entry, i - n_fields);
      col = &dict_table_get_nth_v_col(index->table, i - n_fields)->m_col;
    } else {
      field = dtuple_get_nth_field(entry, i);
      ind_field = index->get_field(i);
      col = ind_field->col;
    }

    if (col->is_virtual()) {
      const dict_v_col_t *v_col = reinterpret_cast<const dict_v_col_t *>(col);
      ut_ad(dtuple_get_n_fields(row) == index->table->get_n_cols());
      row_field = dtuple_get_nth_v_field(row, v_col->v_pos);
    } else {
      row_field = dtuple_get_nth_field(row, ind_field->col->ind);
    }

    len = dfield_get_len(row_field);

    /* Check column prefix indexes */
    if (ind_field != NULL && ind_field->prefix_len > 0 &&
        dfield_get_len(row_field) != UNIV_SQL_NULL) {
      const dict_col_t *col = ind_field->col;

      len = dtype_get_at_most_n_mbchars(
          col->prtype, col->mbminmaxlen, ind_field->prefix_len, len,
          static_cast<const char *>(dfield_get_data(row_field)));

      ut_ad(!dfield_is_ext(row_field));
    }

    /* Handle spatial index. For the first field, replace
    the data with its MBR (Minimum Bounding Box). */
    if ((i == 0) && dict_index_is_spatial(index)) {
      if (!row_field->data || row_field->len < GEO_DATA_HEADER_SIZE) {
        return (DB_CANT_CREATE_GEOMETRY_OBJECT);
      }

      uint32_t srid;
      row_ins_spatial_index_entry_set_mbr_field(field, row_field, &srid,
                                                index->rtr_srs.get());

      if (index->srid_is_valid && index->srid != srid) {
        return DB_CANT_CREATE_GEOMETRY_OBJECT;
      }

      continue;
    }

    dfield_set_data(field, dfield_get_data(row_field), len);
    if (dfield_is_ext(row_field)) {
      ut_ad(index->is_clustered());
      dfield_set_ext(field);
    }
  }

  return (DB_SUCCESS);
}

/** Inserts a single index entry to the table.
 @return DB_SUCCESS if operation successfully completed, else error
 code or DB_LOCK_WAIT */
static MY_ATTRIBUTE((warn_unused_result)) dberr_t
    row_ins_index_entry_step(ins_node_t *node, /*!< in: row insert node */
                             que_thr_t *thr)   /*!< in: query thread */
{
  dberr_t err;

  DBUG_ENTER("row_ins_index_entry_step");

  ut_ad(dtuple_check_typed(node->row));

  err = row_ins_index_entry_set_vals(node->index, node->entry, node->row);

  if (err != DB_SUCCESS) {
    DBUG_RETURN(err);
  }

  ut_ad(dtuple_check_typed(node->entry));

  err = row_ins_index_entry(node->index, node->entry, thr);

  DEBUG_SYNC_C_IF_THD(thr_get_trx(thr)->mysql_thd,
                      "after_row_ins_index_entry_step");

  DBUG_RETURN(err);
}

/** Allocates a row id for row and inits the node->index field. */
UNIV_INLINE
void row_ins_alloc_row_id_step(ins_node_t *node) /*!< in: row insert node */
{
  row_id_t row_id;

  ut_ad(node->state == INS_NODE_ALLOC_ROW_ID);

  if (dict_index_is_unique(node->table->first_index())) {
    /* No row id is stored if the clustered index is unique */

    return;
  }

  /* Fill in row id value to row */

  row_id = dict_sys_get_new_row_id();

  dict_sys_write_row_id(node->row_id_buf, row_id);
}

/** Gets a row to insert from the values list. */
UNIV_INLINE
void row_ins_get_row_from_values(ins_node_t *node) /*!< in: row insert node */
{
  que_node_t *list_node;
  dfield_t *dfield;
  dtuple_t *row;
  ulint i;

  /* The field values are copied in the buffers of the select node and
  it is safe to use them until we fetch from select again: therefore
  we can just copy the pointers */

  row = node->row;

  i = 0;
  list_node = node->values_list;

  while (list_node) {
    eval_exp(list_node);

    dfield = dtuple_get_nth_field(row, i);
    dfield_copy_data(dfield, que_node_get_val(list_node));

    i++;
    list_node = que_node_get_next(list_node);
  }
}

/** Gets a row to insert from the select list. */
UNIV_INLINE
void row_ins_get_row_from_select(ins_node_t *node) /*!< in: row insert node */
{
  que_node_t *list_node;
  dfield_t *dfield;
  dtuple_t *row;
  ulint i;

  /* The field values are copied in the buffers of the select node and
  it is safe to use them until we fetch from select again: therefore
  we can just copy the pointers */

  row = node->row;

  i = 0;
  list_node = node->select->select_list;

  while (list_node) {
    dfield = dtuple_get_nth_field(row, i);
    dfield_copy_data(dfield, que_node_get_val(list_node));

    i++;
    list_node = que_node_get_next(list_node);
  }
}

/** Inserts a row to a table.
 @return DB_SUCCESS if operation successfully completed, else error
 code or DB_LOCK_WAIT */
static MY_ATTRIBUTE((warn_unused_result)) dberr_t
    row_ins(ins_node_t *node, /*!< in: row insert node */
            que_thr_t *thr)   /*!< in: query thread */
{
  dberr_t err;

  DBUG_ENTER("row_ins");

  DBUG_PRINT("row_ins", ("table: %s", node->table->name.m_name));

  if (node->duplicate) {
    thr_get_trx(thr)->error_state = DB_DUPLICATE_KEY;
  }

  if (node->state == INS_NODE_ALLOC_ROW_ID) {
    row_ins_alloc_row_id_step(node);

    node->index = node->table->first_index();
    node->entry = UT_LIST_GET_FIRST(node->entry_list);

    if (node->ins_type == INS_SEARCHED) {
      row_ins_get_row_from_select(node);

    } else if (node->ins_type == INS_VALUES) {
      row_ins_get_row_from_values(node);
    }

    node->state = INS_NODE_INSERT_ENTRIES;
  }

  ut_ad(node->state == INS_NODE_INSERT_ENTRIES);

  while (node->index != NULL) {
    if (node->index->type != DICT_FTS) {
      err = row_ins_index_entry_step(node, thr);

      switch (err) {
        case DB_SUCCESS:
          break;
        case DB_DUPLICATE_KEY:
          ut_ad(dict_index_is_unique(node->index));

          if (thr_get_trx(thr)->isolation_level >= TRX_ISO_REPEATABLE_READ &&
              thr_get_trx(thr)->duplicates) {
            /* When we are in REPLACE statement or
            INSERT ..  ON DUPLICATE UPDATE
            statement, we process all the
            unique secondary indexes, even after we
            encounter a duplicate error. This is
            done to take necessary gap locks in
            secondary indexes to block concurrent
            transactions from inserting the
            searched records. */
            if (!node->duplicate) {
              /* Save 1st dup error. Ignore
              subsequent dup errors. */
              node->duplicate = node->index;
              thr_get_trx(thr)->error_state = DB_DUPLICATE_KEY;
            }
            break;
          }
          // fall through
        default:
          DBUG_RETURN(err);
      }
    }

    if (node->duplicate && node->table->is_temporary()) {
      ut_ad(thr_get_trx(thr)->error_state == DB_DUPLICATE_KEY);
      /* For TEMPORARY TABLE, we won't lock anything,
      so we can simply break here instead of requiring
      GAP locks for other unique secondary indexes,
      pretending we have consumed all indexes. */
      node->index = NULL;
      node->entry = NULL;
      break;
    }

    node->index = node->index->next();
    node->entry = UT_LIST_GET_NEXT(tuple_list, node->entry);

    DBUG_EXECUTE_IF("row_ins_skip_sec", node->index = NULL; node->entry = NULL;
                    break;);

    /* Skip corrupted secondary index and its entry */
    while (node->index && node->index->is_corrupted()) {
      node->index = node->index->next();
      node->entry = UT_LIST_GET_NEXT(tuple_list, node->entry);
    }

    /* After encountering a duplicate key error, we process
    remaining indexes just to place gap locks and no actual
    insertion will take place.  These gap locks are needed
    only for unique indexes.  So skipping non-unique indexes. */
    if (node->duplicate) {
      while (node->index && !dict_index_is_unique(node->index)) {
        node->index = node->index->next();
        node->entry = UT_LIST_GET_NEXT(tuple_list, node->entry);
      }
      thr_get_trx(thr)->error_state = DB_DUPLICATE_KEY;
    }
  }

  ut_ad(node->entry == NULL);

  thr_get_trx(thr)->error_info = node->duplicate;
  node->state = INS_NODE_ALLOC_ROW_ID;

  DBUG_RETURN(node->duplicate ? DB_DUPLICATE_KEY : DB_SUCCESS);
}

/** Inserts a row to a table. This is a high-level function used in SQL
 execution graphs.
 @return query thread to run next or NULL */
que_thr_t *row_ins_step(que_thr_t *thr) /*!< in: query thread */
{
  ins_node_t *node;
  que_node_t *parent;
  sel_node_t *sel_node;
  trx_t *trx;
  dberr_t err;

  ut_ad(thr);

  DEBUG_SYNC_C("innodb_row_ins_step_enter");

  trx = thr_get_trx(thr);

  trx_start_if_not_started_xa(trx, true);

  node = static_cast<ins_node_t *>(thr->run_node);

  ut_ad(que_node_get_type(node) == QUE_NODE_INSERT);
  ut_ad(!node->table->is_intrinsic());

  parent = que_node_get_parent(node);
  sel_node = node->select;

  if (thr->prev_node == parent) {
    node->state = INS_NODE_SET_IX_LOCK;
  }

  /* If this is the first time this node is executed (or when
  execution resumes after wait for the table IX lock), set an
  IX lock on the table and reset the possible select node. MySQL's
  partitioned table code may also call an insert within the same
  SQL statement AFTER it has used this table handle to do a search.
  This happens, for example, when a row update moves it to another
  partition. In that case, we have already set the IX lock on the
  table during the search operation, and there is no need to set
  it again here. But we must write trx->id to node->trx_id_buf. */

  memset(node->trx_id_buf, 0, DATA_TRX_ID_LEN);
  trx_write_trx_id(node->trx_id_buf, trx->id);

  if (node->state == INS_NODE_SET_IX_LOCK) {
    node->state = INS_NODE_ALLOC_ROW_ID;

    /* It may be that the current session has not yet started
    its transaction, or it has been committed: */

    if (trx->id == node->trx_id) {
      /* No need to do IX-locking */

      goto same_trx;
    }

    err = lock_table(0, node->table, LOCK_IX, thr);

    DBUG_EXECUTE_IF("ib_row_ins_ix_lock_wait", err = DB_LOCK_WAIT;);

    if (err != DB_SUCCESS) {
      goto error_handling;
    }

    node->trx_id = trx->id;
  same_trx:
    if (node->ins_type == INS_SEARCHED) {
      /* Reset the cursor */
      sel_node->state = SEL_NODE_OPEN;

      /* Fetch a row to insert */

      thr->run_node = sel_node;

      return (thr);
    }
  }

  if ((node->ins_type == INS_SEARCHED) && (sel_node->state != SEL_NODE_FETCH)) {
    ut_ad(sel_node->state == SEL_NODE_NO_MORE_ROWS);

    /* No more rows to insert */
    thr->run_node = parent;

    return (thr);
  }

  /* DO THE CHECKS OF THE CONSISTENCY CONSTRAINTS HERE */

  err = row_ins(node, thr);

error_handling:
  trx->error_state = err;

  if (err != DB_SUCCESS) {
    /* err == DB_LOCK_WAIT or SQL error detected */
    return (NULL);
  }

  /* DO THE TRIGGER ACTIONS HERE */

  if (node->ins_type == INS_SEARCHED) {
    /* Fetch a row to insert */

    thr->run_node = sel_node;
  } else {
    thr->run_node = que_node_get_parent(node);
  }

  return (thr);
}<|MERGE_RESOLUTION|>--- conflicted
+++ resolved
@@ -344,14 +344,10 @@
 
   update = row_upd_build_difference_binary(cursor->index, entry, rec, NULL,
                                            true, thr_get_trx(thr), heap,
-<<<<<<< HEAD
-                                           mysql_table, thr->prebuilt);
-=======
-                                           mysql_table, &err);
+                                           mysql_table, thr->prebuilt, &err);
   if (err != DB_SUCCESS) {
     return (err);
   }
->>>>>>> 8e797a5d
   if (mode != BTR_MODIFY_TREE) {
     ut_ad((mode & ~BTR_ALREADY_S_LATCHED) == BTR_MODIFY_LEAF);
 
