/*****************************************************************************

Copyright (c) 2012, 2018, Oracle and/or its affiliates. All Rights Reserved.

This program is free software; you can redistribute it and/or modify it under
the terms of the GNU General Public License, version 2.0, as published by the
Free Software Foundation.

This program is also distributed with certain software (including but not
limited to OpenSSL) that is licensed under separate terms, as designated in a
particular file or component or in included license documentation. The authors
of MySQL hereby grant you an additional permission to link the program and
your derivative works with the separately licensed software that they have
included with MySQL.

This program is distributed in the hope that it will be useful, but WITHOUT
ANY WARRANTY; without even the implied warranty of MERCHANTABILITY or FITNESS
FOR A PARTICULAR PURPOSE. See the GNU General Public License, version 2.0,
for more details.

You should have received a copy of the GNU General Public License along with
this program; if not, write to the Free Software Foundation, Inc.,
51 Franklin St, Fifth Floor, Boston, MA 02110-1301  USA

*****************************************************************************/

/** @file row/row0import.cc
 Import a tablespace to a running instance.

 Created 2012-02-08 by Sunny Bains.
 *******************************************************/

#include <errno.h>
#include <my_aes.h>
#include <sys/types.h>
#include <memory>
#include <vector>

#include "btr0pcur.h"
#include "dict0boot.h"
#include "dict0crea.h"
#include "dict0dd.h"
#include "dict0upgrade.h"
#include "ha_prototypes.h"
#include "ibuf0ibuf.h"
#include "lob0first.h"
#include "lob0impl.h"
#include "lob0lob.h"
#include "lob0pages.h"
#include "pars0pars.h"
#include "que0que.h"
#include "row0import.h"
#include "row0mysql.h"
#include "row0quiesce.h"
#include "row0sel.h"
#include "row0upd.h"
#include "srv0start.h"
#include "ut0new.h"
#include "zlob0first.h"

#include <vector>

#include "my_aes.h"
#include "my_dbug.h"

/** The size of the buffer to use for IO. Note: os_file_read() doesn't expect
reads to fail. If you set the buffer size to be greater than a multiple of the
file size then it will assert. TODO: Fix this limitation of the IO functions.
@param	m	page size of the tablespace.
@param	n	page size of the tablespace.
@retval number of pages */
#define IO_BUFFER_SIZE(m, n) ((m) / (n))

/** For gathering stats on records during phase I */
struct row_stats_t {
  ulint m_n_deleted; /*!< Number of deleted records
                     found in the index */

  ulint m_n_purged; /*!< Number of records purged
                    optimisatically */

  ulint m_n_rows; /*!< Number of rows */

  ulint m_n_purge_failed; /*!< Number of deleted rows
                          that could not be purged */
};

/** Index information required by IMPORT. */
struct row_index_t {
  space_index_t m_id; /*!< Index id of the table
                      in the exporting server */
  byte *m_name;       /*!< Index name */

  space_id_t m_space; /*!< Space where it is placed */

  page_no_t m_page_no; /*!< Root page number */

  ulint m_type; /*!< Index type */

  ulint m_trx_id_offset; /*!< Relevant only for clustered
                         indexes, offset of transaction
                         id system column */

  ulint m_n_user_defined_cols; /*!< User defined columns */

  ulint m_n_uniq; /*!< Number of columns that can
                  uniquely identify the row */

  ulint m_n_nullable; /*!< Number of nullable
                      columns */

  ulint m_n_fields; /*!< Total number of fields */

  dict_field_t *m_fields; /*!< Index fields */

  const dict_index_t *m_srv_index; /*!< Index instance in the
                                   importing server */

  row_stats_t m_stats; /*!< Statistics gathered during
                       the import phase */
};

/** Meta data required by IMPORT. */
struct row_import {
 public:
  row_import() UNIV_NOTHROW : m_table(),
                              m_version(),
                              m_hostname(),
                              m_table_name(),
                              m_heap(nullptr),
                              m_autoinc(),
                              m_page_size(0, 0, false),
                              m_flags(),
                              m_n_cols(),
                              m_n_instant_cols(0),
                              m_cols(),
                              m_col_names(),
                              m_n_indexes(),
                              m_indexes(),
                              m_missing(true),
                              m_has_sdi(false),
                              m_cfp_missing(true),
                              m_is_keyring_encrypted(false) {}

  ~row_import() UNIV_NOTHROW;

  /** Find the index entry in in the indexes array.
  @param name index name
  @return instance if found else 0. */
  row_index_t *get_index(const char *name) const UNIV_NOTHROW;

  /** Get the number of rows in the index.
  @param name index name
  @return number of rows (doesn't include delete marked rows). */
  ulint get_n_rows(const char *name) const UNIV_NOTHROW;

  /** Find the ordinal value of the column name in the cfg table columns.
  @param name of column to look for.
  @return ULINT_UNDEFINED if not found. */
  ulint find_col(const char *name) const UNIV_NOTHROW;

  /** Get the number of rows for which purge failed during the
  convert phase.
  @param name index name
  @return number of rows for which purge failed. */
  ulint get_n_purge_failed(const char *name) const UNIV_NOTHROW;

  /** Check if the index is clean. ie. no delete-marked records
  @param name index name
  @return true if index needs to be purged. */
  bool requires_purge(const char *name) const UNIV_NOTHROW {
    return (get_n_purge_failed(name) > 0);
  }

  /** Set the index root <space, pageno> using the index name */
  void set_root_by_name() UNIV_NOTHROW;

  /** Set the index root <space, pageno> using a heuristic
  @return DB_SUCCESS or error code */
  dberr_t set_root_by_heuristic() UNIV_NOTHROW;

  /** Check if the index schema that was read from the .cfg file
  matches the in memory index definition.
  Note: It will update row_import_t::m_srv_index to map the meta-data
  read from the .cfg file to the server index instance.
  @return DB_SUCCESS or error code. */
  dberr_t match_index_columns(THD *thd, const dict_index_t *index) UNIV_NOTHROW;

  /** Check if the column default values of table schema that was
  read from the .cfg file matches the in memory column definition.
  @param[in]	thd		MySQL session variable
  @param[in]	dd_table	dd::Table
  @return	DB_SUCCESS or error code. */
  dberr_t match_col_default_values(THD *thd,
                                   const dd::Table *dd_table) UNIV_NOTHROW;

  /** Check if the table schema that was read from the .cfg file
  matches the in memory table definition.
  @param thd MySQL session variable
  @return DB_SUCCESS or error code. */
  dberr_t match_table_columns(THD *thd) UNIV_NOTHROW;

  /** Check if the table (and index) schema that was read from the
  .cfg file matches the in memory table definition.
  @param[in]	thd		MySQL session variable
  @param[in]	dd_table	dd::Table
  @return DB_SUCCESS or error code. */
  dberr_t match_schema(THD *thd, const dd::Table *dd_table) UNIV_NOTHROW;

 private:
  /** Set the instant ADD COLUMN information to the table */
  dberr_t set_instant_info(THD *thd) UNIV_NOTHROW;

 public:
  dict_table_t *m_table; /*!< Table instance */

  ulint m_version; /*!< Version of config file */

  byte *m_hostname;   /*!< Hostname where the
                      tablespace was exported */
  byte *m_table_name; /*!< Exporting instance table
                      name */

  mem_heap_t *m_heap; /*!< Memory heap for default
                      value of instant columns */

  ib_uint64_t m_autoinc; /*!< Next autoinc value */

  page_size_t m_page_size; /*!< Tablespace page size */

  ulint m_flags; /*!< Table flags */

  ulint m_n_cols; /*!< Number of columns in the
                  meta-data file */

  uint16_t m_n_instant_cols; /*!< Number of columns before
                             first instant ADD COLUMN in
                             the meta-data file */

  dict_col_t *m_cols; /*!< Column data */

  byte **m_col_names; /*!< Column names, we store the
                      column naems separately becuase
                      there is no field to store the
                      value in dict_col_t */

  ulint m_n_indexes; /*!< Number of indexes,
                     including clustered index */

  row_index_t *m_indexes; /*!< Index meta data */

  bool m_missing; /*!< true if a .cfg file was
                  found and was readable */
  bool m_has_sdi; /*!< true if tablespace has
                  SDI */

  bool m_cfp_missing; /*!< true if a .cfp file was
                      found and was readable */

  bool m_is_keyring_encrypted;
};

/** Use the page cursor to iterate over records in a block. */
class RecIterator {
 public:
  /** Default constructor */
  RecIterator() UNIV_NOTHROW {}

  /** Position the cursor on the first user record. */
  void open(buf_block_t *block) UNIV_NOTHROW {
    page_cur_set_before_first(block, &m_cur);

    if (!end()) {
      next();
    }
  }

  /** Move to the next record. */
  void next() UNIV_NOTHROW { page_cur_move_to_next(&m_cur); }

  /**
  @return the current record */
  rec_t *current() UNIV_NOTHROW {
    ut_ad(!end());
    return (page_cur_get_rec(&m_cur));
  }

  /**
  @return true if cursor is at the end */
  bool end() UNIV_NOTHROW { return (page_cur_is_after_last(&m_cur) == TRUE); }

  /** Remove the current record
  @return true on success */
  bool remove(const dict_index_t *index, page_zip_des_t *page_zip,
              ulint *offsets) UNIV_NOTHROW {
    /* We can't end up with an empty page unless it is root. */
    if (page_get_n_recs(m_cur.block->frame) <= 1) {
      return (false);
    }

    return (page_delete_rec(index, &m_cur, page_zip, offsets));
  }

 private:
  page_cur_t m_cur;
};

/** Class that purges delete marked reocords from indexes, both secondary
and cluster. It does a pessimistic delete. This should only be done if we
couldn't purge the delete marked reocrds during Phase I. */
class IndexPurge {
 public:
  /** Constructor
  @param trx the user transaction covering the import tablespace
  @param index to be imported. */
  IndexPurge(trx_t *trx, dict_index_t *index) UNIV_NOTHROW : m_trx(trx),
                                                             m_index(index),
                                                             m_n_rows(0) {
    ib::info(ER_IB_MSG_934)
        << "Phase II - Purge records from index " << index->name;
  }

  /** Descructor */
  ~IndexPurge() UNIV_NOTHROW {}

  /** Purge delete marked records.
  @return DB_SUCCESS or error code. */
  dberr_t garbage_collect() UNIV_NOTHROW;

  /** The number of records that are not delete marked.
  @return total records in the index after purge */
  ulint get_n_rows() const UNIV_NOTHROW { return (m_n_rows); }

 private:
  /** Begin import, position the cursor on the first record. */
  void open() UNIV_NOTHROW;

  /** Close the persistent curosr and commit the mini-transaction. */
  void close() UNIV_NOTHROW;

  /** Position the cursor on the next record.
  @return DB_SUCCESS or error code */
  dberr_t next() UNIV_NOTHROW;

  /** Store the persistent cursor position and reopen the
  B-tree cursor in BTR_MODIFY_TREE mode, because the
  tree structure may be changed during a pessimistic delete. */
  void purge_pessimistic_delete() UNIV_NOTHROW;

  /** Purge delete-marked records. */
  void purge() UNIV_NOTHROW;

 protected:
  // Disable copying
  IndexPurge();
  IndexPurge(const IndexPurge &);
  IndexPurge &operator=(const IndexPurge &);

 private:
  trx_t *m_trx;          /*!< User transaction */
  mtr_t m_mtr;           /*!< Mini-transaction */
  btr_pcur_t m_pcur;     /*!< Persistent cursor */
  dict_index_t *m_index; /*!< Index to be processed */
  ulint m_n_rows;        /*!< Records in index */
};

/** Functor that is called for each physical page that is read from the
tablespace file.  */
class AbstractCallback : public PageCallback {
 public:
  /** Constructor
  @param trx covering transaction */
  AbstractCallback(trx_t *trx)
      : m_trx(trx),
        m_space(SPACE_UNKNOWN),
        m_xdes(),
        m_xdes_page_no(FIL_NULL),
        m_space_flags(ULINT_UNDEFINED),
        m_table_flags(ULINT_UNDEFINED) UNIV_NOTHROW {}

  /** Free any extent descriptor instance */
  virtual ~AbstractCallback() { UT_DELETE_ARRAY(m_xdes); }

  /** Determine the page size to use for traversing the tablespace
  @param file_size size of the tablespace file in bytes
  @param block contents of the first page in the tablespace file.
  @retval DB_SUCCESS or error code. */
  virtual dberr_t init(os_offset_t file_size,
                       const buf_block_t *block) UNIV_NOTHROW;

  /** @return true if compressed table. */
  bool is_compressed_table() const UNIV_NOTHROW {
    return (get_page_size().is_compressed());
  }

 protected:
  /** Get the data page depending on the table type, compressed or not.
  @param block block read from disk
  @retval the buffer frame */
  buf_frame_t *get_frame(buf_block_t *block) const UNIV_NOTHROW {
    if (is_compressed_table()) {
      return (block->page.zip.data);
    }

    return (buf_block_get_frame(block));
  }

  /** Check for session interrupt. If required we could
  even flush to disk here every N pages.
  @retval DB_SUCCESS or error code */
  dberr_t periodic_check() UNIV_NOTHROW {
    if (trx_is_interrupted(m_trx)) {
      return (DB_INTERRUPTED);
    }

    return (DB_SUCCESS);
  }

  /** Get the physical offset of the extent descriptor within the page.
  @param page_no page number of the extent descriptor
  @param page contents of the page containing the extent descriptor.
  @return the start of the xdes array in a page */
  const xdes_t *xdes(ulint page_no, const page_t *page) const UNIV_NOTHROW {
    ulint offset;

    offset = xdes_calc_descriptor_index(get_page_size(), page_no);

    return (page + XDES_ARR_OFFSET + XDES_SIZE * offset);
  }

  /** Set the current page directory (xdes). If the extent descriptor is
  marked as free then free the current extent descriptor and set it to
  0. This implies that all pages that are covered by this extent
  descriptor are also freed.

  @param page_no offset of page within the file
  @param page page contents
  @return DB_SUCCESS or error code. */
  dberr_t set_current_xdes(page_no_t page_no, const page_t *page) UNIV_NOTHROW {
    m_xdes_page_no = page_no;

    UT_DELETE_ARRAY(m_xdes);
    m_xdes = NULL;

    ulint state;
    const xdes_t *xdesc = page + XDES_ARR_OFFSET;

    state = mach_read_ulint(xdesc + XDES_STATE, MLOG_4BYTES);

    if (state != XDES_FREE) {
      m_xdes = UT_NEW_ARRAY_NOKEY(xdes_t, m_page_size.physical());

      /* Trigger OOM */
      DBUG_EXECUTE_IF("ib_import_OOM_13", UT_DELETE_ARRAY(m_xdes);
                      m_xdes = NULL;);

      if (m_xdes == NULL) {
        return (DB_OUT_OF_MEMORY);
      }

      memcpy(m_xdes, page, m_page_size.physical());
    }

    return (DB_SUCCESS);
  }

  /**
  @return true if it is a root page */
  bool is_root_page(const page_t *page) const UNIV_NOTHROW {
    ut_ad(fil_page_index_page_check(page));

    return (mach_read_from_4(page + FIL_PAGE_NEXT) == FIL_NULL &&
            mach_read_from_4(page + FIL_PAGE_PREV) == FIL_NULL);
  }

  /** Check if the page is marked as free in the extent descriptor.
  @param page_no page number to check in the extent descriptor.
  @return true if the page is marked as free */
  bool is_free(page_no_t page_no) const UNIV_NOTHROW {
    ut_a(xdes_calc_descriptor_page(get_page_size(), page_no) == m_xdes_page_no);

    if (m_xdes != 0) {
      const xdes_t *xdesc = xdes(page_no, m_xdes);
      page_no_t pos = page_no % FSP_EXTENT_SIZE;

      return (xdes_get_bit(xdesc, XDES_FREE_BIT, pos));
    }

    /* If the current xdes was free, the page must be free. */
    return (true);
  }

 protected:
  /** Covering transaction. */
  trx_t *m_trx;

  /** Space id of the file being iterated over. */
  space_id_t m_space;

  /** Minimum page number for which the free list has not been
  initialized: the pages >= this limit are, by definition, free;
  note that in a single-table tablespace where size < 64 pages,
  this number is 64, i.e., we have initialized the space about
  the first extent, but have not physically allocted those pages
  to the file. @see FSP_LIMIT. */
  page_no_t m_free_limit;

  /** Current size of the space in pages */
  page_no_t m_size;

  /** Current extent descriptor page */
  xdes_t *m_xdes;

  /** Physical page offset in the file of the extent descriptor */
  page_no_t m_xdes_page_no;

  /** Flags value read from the header page */
  ulint m_space_flags;

  /** Derived from m_space_flags and row format type, the row format
  type is determined from the page header. */
  ulint m_table_flags;
};

/** Determine the page size to use for traversing the tablespace
@param file_size size of the tablespace file in bytes
@param block contents of the first page in the tablespace file.
@retval DB_SUCCESS or error code. */
dberr_t AbstractCallback::init(os_offset_t file_size,
                               const buf_block_t *block) UNIV_NOTHROW {
  const page_t *page = block->frame;

  m_space_flags = fsp_header_get_flags(page);

  /* Since we don't know whether it is a compressed table
  or not, the data is always read into the block->frame. */

  set_page_size(block->frame);

  /* Set the page size used to traverse the tablespace. */

  if (!is_compressed_table() && !m_page_size.equals_to(univ_page_size)) {
    ib::error(ER_IB_MSG_935)
        << "Page size " << m_page_size.physical()
        << " of ibd file is not the same as the server page"
           " size "
        << univ_page_size.physical();

    return (DB_CORRUPTION);

  } else if (file_size % m_page_size.physical() != 0) {
    ib::error(ER_IB_MSG_936) << "File size " << file_size
                             << " is not a"
                                " multiple of the page size "
                             << m_page_size.physical();

    return (DB_CORRUPTION);
  }

  ut_a(m_space == SPACE_UNKNOWN);

  m_size = mach_read_from_4(page + FSP_SIZE);
  m_free_limit = mach_read_from_4(page + FSP_FREE_LIMIT);
  m_space = mach_read_from_4(page + FSP_HEADER_OFFSET + FSP_SPACE_ID);
  dberr_t err = set_current_xdes(0, page);

  return (err);
}

/**
Try and determine the index root pages by checking if the next/prev
pointers are both FIL_NULL. We need to ensure that skip deleted pages. */
struct FetchIndexRootPages : public AbstractCallback {
  /** Index information gathered from the .ibd file. */
  struct Index {
    Index(space_index_t id, page_no_t page_no) : m_id(id), m_page_no(page_no) {}

    space_index_t m_id;  /*!< Index id */
    page_no_t m_page_no; /*!< Root page number */
  };

  typedef std::vector<Index, ut_allocator<Index>> Indexes;

  /** Constructor
  @param trx covering (user) transaction
  @param table table definition in server .*/
  FetchIndexRootPages(const dict_table_t *table, trx_t *trx)
      : AbstractCallback(trx), m_table(table) UNIV_NOTHROW {}

  /** Destructor */
  virtual ~FetchIndexRootPages() UNIV_NOTHROW {}

  /**
  @retval the space id of the tablespace being iterated over */
  virtual space_id_t get_space_id() const UNIV_NOTHROW { return (m_space); }

  /**
  @retval the space flags of the tablespace being iterated over */
  virtual ulint get_space_flags() const UNIV_NOTHROW { return (m_space_flags); }

  /** Check if the .ibd file row format is the same as the table's.
  @param ibd_table_flags determined from space and page.
  @return DB_SUCCESS or error code. */
  dberr_t check_row_format(ulint ibd_table_flags) UNIV_NOTHROW {
    dberr_t err;
    rec_format_t ibd_rec_format;
    rec_format_t table_rec_format;

    if (!dict_tf_is_valid(ibd_table_flags)) {
      ib_errf(m_trx->mysql_thd, IB_LOG_LEVEL_ERROR, ER_TABLE_SCHEMA_MISMATCH,
              ".ibd file has invalid table flags: %lx", ibd_table_flags);

      return (DB_CORRUPTION);
    }

    ibd_rec_format = dict_tf_get_rec_format(ibd_table_flags);
    table_rec_format = dict_tf_get_rec_format(m_table->flags);

    if (table_rec_format != ibd_rec_format) {
      ib_errf(m_trx->mysql_thd, IB_LOG_LEVEL_ERROR, ER_TABLE_SCHEMA_MISMATCH,
              "Table has %s row format, .ibd"
              " file has %s row format.",
              dict_tf_to_row_format_string(m_table->flags),
              dict_tf_to_row_format_string(ibd_table_flags));

      err = DB_CORRUPTION;
    } else {
      err = DB_SUCCESS;
    }

    return (err);
  }

  /** Called for each block as it is read from the file.
  @param offset physical offset in the file
  @param block block to convert, it is not from the buffer pool.
  @retval DB_SUCCESS or error code. */
  virtual dberr_t operator()(os_offset_t offset,
                             buf_block_t *block) UNIV_NOTHROW;

  /** Update the import configuration that will be used to import
  the tablespace. */
  dberr_t build_row_import(row_import *cfg) const UNIV_NOTHROW;

  /** Table definition in server. */
  const dict_table_t *m_table;

  /** Index information */
  Indexes m_indexes;
};

/** Called for each block as it is read from the file. Check index pages to
determine the exact row format. We can't get that from the tablespace
header flags alone.

@param offset physical offset in the file
@param block block to convert, it is not from the buffer pool.
@retval DB_SUCCESS or error code. */
dberr_t FetchIndexRootPages::operator()(os_offset_t offset,
                                        buf_block_t *block) UNIV_NOTHROW {
  dberr_t err;

  if ((err = periodic_check()) != DB_SUCCESS) {
    return (err);
  }

  const page_t *page = get_frame(block);

  ulint page_type = fil_page_get_type(page);

  if (block->page.id.page_no() * m_page_size.physical() != offset) {
    ib::error(ER_IB_MSG_937)
        << "Page offset doesn't match file offset:"
           " page offset: "
        << block->page.id.page_no()
        << ", file offset: " << (offset / m_page_size.physical());

    err = DB_CORRUPTION;
  } else if (page_type == FIL_PAGE_TYPE_XDES) {
    err = set_current_xdes(block->page.id.page_no(), page);
  } else if (fil_page_index_page_check(page) &&
             !is_free(block->page.id.page_no()) && is_root_page(page)) {
    space_index_t id = btr_page_get_index_id(page);

    m_indexes.push_back(Index(id, block->page.id.page_no()));

    /* Since there are SDI Indexes before normal indexes, we
    check for FIL_PAGE_INDEX type. */
    if (page_type == FIL_PAGE_INDEX) {
      m_table_flags = fsp_flags_to_dict_tf(m_space_flags,
                                           page_is_comp(page) ? true : false);

      err = check_row_format(m_table_flags);
    }
  }

  return (err);
}

/**
Update the import configuration that will be used to import the tablespace.
@return error code or DB_SUCCESS */
dberr_t FetchIndexRootPages::build_row_import(row_import *cfg) const
    UNIV_NOTHROW {
  Indexes::const_iterator end = m_indexes.end();

  ut_a(cfg->m_table == m_table);
  cfg->m_page_size.copy_from(m_page_size);
  cfg->m_n_indexes = m_indexes.size();
  cfg->m_has_sdi = FSP_FLAGS_HAS_SDI(m_space_flags);

  if (cfg->m_n_indexes == 0) {
    ib::error(ER_IB_MSG_938) << "No B+Tree found in tablespace";

    return (DB_CORRUPTION);
  }

  cfg->m_indexes = UT_NEW_ARRAY_NOKEY(row_index_t, cfg->m_n_indexes);

  /* Trigger OOM */
  DBUG_EXECUTE_IF("ib_import_OOM_11", UT_DELETE_ARRAY(cfg->m_indexes);
                  cfg->m_indexes = NULL;);

  if (cfg->m_indexes == NULL) {
    return (DB_OUT_OF_MEMORY);
  }

  memset(cfg->m_indexes, 0x0, sizeof(*cfg->m_indexes) * cfg->m_n_indexes);

  row_index_t *cfg_index = cfg->m_indexes;

  for (Indexes::const_iterator it = m_indexes.begin(); it != end;
       ++it, ++cfg_index) {
    char name[BUFSIZ];

    snprintf(name, sizeof(name), "index" IB_ID_FMT, it->m_id);

    ulint len = strlen(name) + 1;

    cfg_index->m_name = UT_NEW_ARRAY_NOKEY(byte, len);

    /* Trigger OOM */
    DBUG_EXECUTE_IF("ib_import_OOM_12", UT_DELETE_ARRAY(cfg_index->m_name);
                    cfg_index->m_name = NULL;);

    if (cfg_index->m_name == NULL) {
      return (DB_OUT_OF_MEMORY);
    }

    memcpy(cfg_index->m_name, name, len);

    cfg_index->m_id = it->m_id;

    cfg_index->m_space = m_space;

    cfg_index->m_page_no = it->m_page_no;
  }

  return (DB_SUCCESS);
}

/* Functor that is called for each physical page that is read from the
tablespace file.

  1. Check each page for corruption.

  2. Update the space id and LSN on every page
     * For the header page
       - Validate the flags
       - Update the LSN

  3. On Btree pages
     * Set the index id
     * Update the max trx id
     * In a cluster index, update the system columns
     * In a cluster index, update the BLOB ptr, set the space id
     * Purge delete marked records, but only if they can be easily
       removed from the page
     * Keep a counter of number of rows, ie. non-delete-marked rows
     * Keep a counter of number of delete marked rows
     * Keep a counter of number of purge failure
     * If a page is stamped with an index id that isn't in the .cfg file
       we assume it is deleted and the page can be ignored.

   4. Set the page state to dirty so that it will be written to disk.
*/
class PageConverter : public AbstractCallback {
 public:
  /** Constructor
  @param cfg config of table being imported.
  @param trx transaction covering the import */
  PageConverter(row_import *cfg, trx_t *trx) UNIV_NOTHROW;

  virtual ~PageConverter() UNIV_NOTHROW {
    if (m_heap != 0) {
      mem_heap_free(m_heap);
    }
  }

  /**
  @retval the server space id of the tablespace being iterated over */
  virtual space_id_t get_space_id() const UNIV_NOTHROW {
    return (m_cfg->m_table->space);
  }

  /**
  @retval the space flags of the tablespace being iterated over */
  virtual ulint get_space_flags() const UNIV_NOTHROW { return (m_space_flags); }

  /** Called for each block as it is read from the file.
  @param offset physical offset in the file
  @param block block to convert, it is not from the buffer pool.
  @retval DB_SUCCESS or error code. */
  virtual dberr_t operator()(os_offset_t offset,
                             buf_block_t *block) UNIV_NOTHROW;

 private:
  /** Status returned by PageConverter::validate() */
  enum import_page_status_t {
    IMPORT_PAGE_STATUS_OK,       /*!< Page is OK */
    IMPORT_PAGE_STATUS_ALL_ZERO, /*!< Page is all zeros */
    IMPORT_PAGE_STATUS_CORRUPTED, /*!< Page is corrupted */
    IMPORT_PAGE_STATUS_DECRYPTION_FAILED /*< Page decryption failed */
  };

  /** Update the page, set the space id, max trx id and index id.
  @param block block read from file
  @param page_type type of the page
  @retval DB_SUCCESS or error code */
  dberr_t update_page(buf_block_t *block, ulint &page_type) UNIV_NOTHROW;

#ifdef UNIV_DEBUG
  /**
  @return true error condition is enabled. */
  bool trigger_corruption() UNIV_NOTHROW { return (false); }
#else
#define trigger_corruption() (false)
#endif /* UNIV_DEBUG */

  /** Update the space, index id, trx id.
  @param block block to convert
  @return DB_SUCCESS or error code */
  dberr_t update_index_page(buf_block_t *block) UNIV_NOTHROW;

  /** Update the BLOB refrences and write UNDO log entries for
  rows that can't be purged optimistically.
  @param block block to update
  @retval DB_SUCCESS or error code */
  dberr_t update_records(buf_block_t *block) UNIV_NOTHROW;

  /** Validate the page, check for corruption.
  @param	offset	physical offset within file.
  @param	block	page read from file.
  @return 0 on success, 1 if all zero, 2 if corrupted */
  import_page_status_t validate(os_offset_t offset,
                                buf_block_t *block) UNIV_NOTHROW;

  /** Validate the space flags and update tablespace header page.
  @param block block read from file, not from the buffer pool.
  @retval DB_SUCCESS or error code */
  dberr_t update_header(buf_block_t *block) UNIV_NOTHROW;

  /** Adjust the BLOB reference for a single column that is externally stored
  @param rec record to update
  @param offsets column offsets for the record
  @param i column ordinal value
  @return DB_SUCCESS or error code */
  dberr_t adjust_cluster_index_blob_column(rec_t *rec, const ulint *offsets,
                                           ulint i) UNIV_NOTHROW;

  /** Adjusts the BLOB reference in the clustered index row for all
  externally stored columns.
  @param rec record to update
  @param offsets column offsets for the record
  @return DB_SUCCESS or error code */
  dberr_t adjust_cluster_index_blob_columns(rec_t *rec,
                                            const ulint *offsets) UNIV_NOTHROW;

  /** In the clustered index, adjist the BLOB pointers as needed.
  Also update the BLOB reference, write the new space id.
  @param rec record to update
  @param offsets column offsets for the record
  @return DB_SUCCESS or error code */
  dberr_t adjust_cluster_index_blob_ref(rec_t *rec,
                                        const ulint *offsets) UNIV_NOTHROW;

  /** Purge delete-marked records, only if it is possible to do
  so without re-organising the B+tree.
  @param offsets current row offsets.
  @retval true if purged */
  bool purge(const ulint *offsets) UNIV_NOTHROW;

  /** Adjust the BLOB references and sys fields for the current record.
  @param index the index being converted
  @param rec record to update
  @param offsets column offsets for the record
  @param deleted true if row is delete marked
  @return DB_SUCCESS or error code. */
  dberr_t adjust_cluster_record(const dict_index_t *index, rec_t *rec,
                                const ulint *offsets,
                                bool deleted) UNIV_NOTHROW;

  /** Find an index with the matching id.
  @return row_index_t* instance or 0 */
  row_index_t *find_index(space_index_t id) UNIV_NOTHROW {
    row_index_t *index = &m_cfg->m_indexes[0];

    for (ulint i = 0; i < m_cfg->m_n_indexes; ++i, ++index) {
      if (id == index->m_id) {
        return (index);
      }
    }

    return (0);
  }

 private:
  /** Config for table that is being imported. */
  row_import *m_cfg;

  /** Current index whose pages are being imported */
  row_index_t *m_index;

  /** Current system LSN */
  lsn_t m_current_lsn;

  /** Alias for m_page_zip, only set for compressed pages. */
  page_zip_des_t *m_page_zip_ptr;

  /** Iterator over records in a block */
  RecIterator m_rec_iter;

  /** Record offset */
  ulint m_offsets_[REC_OFFS_NORMAL_SIZE];

  /** Pointer to m_offsets_ */
  ulint *m_offsets;

  /** Memory heap for the record offsets */
  mem_heap_t *m_heap;

  /** Cluster index instance */
  dict_index_t *m_cluster_index;
};

/**
row_import destructor. */
row_import::~row_import() UNIV_NOTHROW {
  for (ulint i = 0; m_indexes != 0 && i < m_n_indexes; ++i) {
    UT_DELETE_ARRAY(m_indexes[i].m_name);

    if (m_indexes[i].m_fields == NULL) {
      continue;
    }

    dict_field_t *fields = m_indexes[i].m_fields;
    ulint n_fields = m_indexes[i].m_n_fields;

    for (ulint j = 0; j < n_fields; ++j) {
      UT_DELETE_ARRAY(const_cast<char *>(fields[j].name()));
    }

    UT_DELETE_ARRAY(fields);
  }

  for (ulint i = 0; m_col_names != 0 && i < m_n_cols; ++i) {
    UT_DELETE_ARRAY(m_col_names[i]);
  }

  UT_DELETE_ARRAY(m_cols);
  UT_DELETE_ARRAY(m_indexes);
  UT_DELETE_ARRAY(m_col_names);
  UT_DELETE_ARRAY(m_table_name);
  UT_DELETE_ARRAY(m_hostname);

  if (m_heap != nullptr) {
    mem_heap_free(m_heap);
  }
}

/** Find the index entry in in the indexes array.
@param name index name
@return instance if found else 0. */
row_index_t *row_import::get_index(const char *name) const UNIV_NOTHROW {
  for (ulint i = 0; i < m_n_indexes; ++i) {
    const char *index_name;
    row_index_t *index = &m_indexes[i];

    index_name = reinterpret_cast<const char *>(index->m_name);

    if (strcmp(index_name, name) == 0) {
      return (index);
    }
  }

  return (0);
}

/** Get the number of rows in the index.
@param name index name
@return number of rows (doesn't include delete marked rows). */
ulint row_import::get_n_rows(const char *name) const UNIV_NOTHROW {
  const row_index_t *index = get_index(name);

  ut_a(name != 0);

  return (index->m_stats.m_n_rows);
}

/** Get the number of rows for which purge failed uding the convert phase.
@param name index name
@return number of rows for which purge failed. */
ulint row_import::get_n_purge_failed(const char *name) const UNIV_NOTHROW {
  const row_index_t *index = get_index(name);

  ut_a(name != 0);

  return (index->m_stats.m_n_purge_failed);
}

/** Find the ordinal value of the column name in the cfg table columns.
@param name of column to look for.
@return ULINT_UNDEFINED if not found. */
ulint row_import::find_col(const char *name) const UNIV_NOTHROW {
  for (ulint i = 0; i < m_n_cols; ++i) {
    const char *col_name;

    col_name = reinterpret_cast<const char *>(m_col_names[i]);

    if (strcmp(col_name, name) == 0) {
      return (i);
    }
  }

  return (ULINT_UNDEFINED);
}

/**
Check if the index schema that was read from the .cfg file matches the
in memory index definition.
@return DB_SUCCESS or error code. */
dberr_t row_import::match_index_columns(THD *thd, const dict_index_t *index)
    UNIV_NOTHROW {
  row_index_t *cfg_index;
  dberr_t err = DB_SUCCESS;

  cfg_index = get_index(index->name);

  if (cfg_index == 0) {
    ib_errf(thd, IB_LOG_LEVEL_ERROR, ER_TABLE_SCHEMA_MISMATCH,
            "Index %s not found in tablespace meta-data file.", index->name());

    return (DB_ERROR);
  }

  if (cfg_index->m_n_fields != index->n_fields) {
    ib_errf(thd, IB_LOG_LEVEL_ERROR, ER_TABLE_SCHEMA_MISMATCH,
            "Index field count %lu doesn't match"
            " tablespace metadata file value %lu",
            (ulong)index->n_fields, (ulong)cfg_index->m_n_fields);

    return (DB_ERROR);
  }

  cfg_index->m_srv_index = index;

  const dict_field_t *field = index->fields;
  const dict_field_t *cfg_field = cfg_index->m_fields;

  for (ulint i = 0; i < index->n_fields; ++i, ++field, ++cfg_field) {
    if (strcmp(field->name(), cfg_field->name()) != 0) {
      ib_errf(thd, IB_LOG_LEVEL_ERROR, ER_TABLE_SCHEMA_MISMATCH,
              "Index field name %s doesn't match"
              " tablespace metadata field name %s"
              " for field position %lu",
              field->name(), cfg_field->name(), (ulong)i);

      err = DB_ERROR;
    }

    if (cfg_field->prefix_len != field->prefix_len) {
      ib_errf(thd, IB_LOG_LEVEL_ERROR, ER_TABLE_SCHEMA_MISMATCH,
              "Index %s field %s prefix len %lu"
              " doesn't match metadata file value"
              " %lu",
              index->name(), field->name(), (ulong)field->prefix_len,
              (ulong)cfg_field->prefix_len);

      err = DB_ERROR;
    }

    if (cfg_field->fixed_len != field->fixed_len) {
      ib_errf(thd, IB_LOG_LEVEL_ERROR, ER_TABLE_SCHEMA_MISMATCH,
              "Index %s field %s fixed len %lu"
              " doesn't match metadata file value"
              " %lu",
              index->name(), field->name(), (ulong)field->fixed_len,
              (ulong)cfg_field->fixed_len);

      err = DB_ERROR;
    }
  }

  return (err);
}

/** Check if the column default values of table schema that was
read from the .cfg file matches the in memory column definition.
@param[in]	thd		MySQL session variable
@param[in]	dd_table	dd::Table
@return DB_SUCCESS or error code. */
dberr_t row_import::match_col_default_values(
    THD *thd, const dd::Table *dd_table) UNIV_NOTHROW {
  dberr_t err = DB_SUCCESS;

  ut_ad(dd_table_is_partitioned(*dd_table) == dict_table_is_partition(m_table));

  err = set_instant_info(thd);

  if (err != DB_SUCCESS) {
    return (err);
  }

  /* Only check instant partitioned table. Because different partitions
  may have different number of default values, make sure the default
  values of this imported table match the default values which are
  already remembered in server.
  Also if the table in server is not instant, then all fine, just
  store the new default values */
  if (!m_table->has_instant_cols() || !dict_table_is_partition(m_table) ||
      !dd_table_has_instant_cols(*dd_table)) {
    return (err);
  }

  for (uint16_t i = 0; i < m_table->get_n_user_cols(); ++i) {
    dict_col_t *col = m_table->get_col(i);
    if (col->instant_default == nullptr) {
      continue;
    }

    const dd::Column *dd_col =
        dd_find_column(dd_table, m_table->get_col_name(i));

    if (!dd_match_default_value(dd_col, col)) {
      ib_errf(thd, IB_LOG_LEVEL_ERROR, ER_TABLE_SCHEMA_MISMATCH,
              "Default values of instant column %s mismatch",
              dd_col->name().c_str());

      err = DB_ERROR;
      break;
    }
  }

  return (err);
}

/** Check if the table schema that was read from the .cfg file matches the
in memory table definition.
@param thd MySQL session variable
@return DB_SUCCESS or error code. */
dberr_t row_import::match_table_columns(THD *thd) UNIV_NOTHROW {
  dberr_t err = DB_SUCCESS;
  const dict_col_t *col = m_table->cols;

  for (ulint i = 0; i < m_table->n_cols; ++i, ++col) {
    const char *col_name;
    ulint cfg_col_index;

    col_name = m_table->get_col_name(dict_col_get_no(col));

    cfg_col_index = find_col(col_name);

    if (cfg_col_index == ULINT_UNDEFINED) {
      ib_errf(thd, IB_LOG_LEVEL_ERROR, ER_TABLE_SCHEMA_MISMATCH,
              "Column %s not found in tablespace.", col_name);

      err = DB_ERROR;
    } else if (cfg_col_index != col->ind) {
      ib_errf(thd, IB_LOG_LEVEL_ERROR, ER_TABLE_SCHEMA_MISMATCH,
              "Column %s ordinal value mismatch, it's at"
              " %lu in the table and %lu in the tablespace"
              " meta-data file",
              col_name, (ulong)col->ind, (ulong)cfg_col_index);

      err = DB_ERROR;
    } else {
      const dict_col_t *cfg_col;

      cfg_col = &m_cols[cfg_col_index];
      ut_a(cfg_col->ind == cfg_col_index);

      if (cfg_col->prtype != col->prtype) {
        ib_errf(thd, IB_LOG_LEVEL_ERROR, ER_TABLE_SCHEMA_MISMATCH,
                "Column %s precise type mismatch.", col_name);
        err = DB_ERROR;
      }

      if (cfg_col->mtype != col->mtype) {
        ib_errf(thd, IB_LOG_LEVEL_ERROR, ER_TABLE_SCHEMA_MISMATCH,
                "Column %s main type mismatch.", col_name);
        err = DB_ERROR;
      }

      if (cfg_col->len != col->len) {
        ib_errf(thd, IB_LOG_LEVEL_ERROR, ER_TABLE_SCHEMA_MISMATCH,
                "Column %s length mismatch.", col_name);
        err = DB_ERROR;
      }

      if (cfg_col->mbminmaxlen != col->mbminmaxlen) {
        ib_errf(thd, IB_LOG_LEVEL_ERROR, ER_TABLE_SCHEMA_MISMATCH,
                "Column %s multi-byte len mismatch.", col_name);
        err = DB_ERROR;
      }

      if (cfg_col->ind != col->ind) {
        err = DB_ERROR;
      }

      if (cfg_col->ord_part != col->ord_part) {
        ib_errf(thd, IB_LOG_LEVEL_ERROR, ER_TABLE_SCHEMA_MISMATCH,
                "Column %s ordering mismatch.", col_name);
        err = DB_ERROR;
      }

      if (cfg_col->max_prefix != col->max_prefix) {
        ib_errf(thd, IB_LOG_LEVEL_ERROR, ER_TABLE_SCHEMA_MISMATCH,
                "Column %s max prefix mismatch.", col_name);
        err = DB_ERROR;
      }
    }
  }

  return (err);
}

/** Check if the table (and index) schema that was read from the .cfg file
matches the in memory table definition.
@param[in]	thd		MySQL session variable
@param[in]	dd_table	dd::Table
@return DB_SUCCESS or error code. */
dberr_t row_import::match_schema(THD *thd,
                                 const dd::Table *dd_table) UNIV_NOTHROW {
  /* Do some simple checks. */
  const auto relevant_flags = m_flags & ~DICT_TF_MASK_DATA_DIR;
  const auto relevant_table_flags = m_table->flags & ~DICT_TF_MASK_DATA_DIR;

  if (relevant_flags != relevant_table_flags) {
    if (dict_tf_to_row_format_string(relevant_flags) !=
        dict_tf_to_row_format_string(relevant_table_flags)) {
      ib_errf(thd, IB_LOG_LEVEL_ERROR, ER_TABLE_SCHEMA_MISMATCH,
              "Table flags don't match, server table has %s"
              " and the meta-data file has %s",
              (const char *)dict_tf_to_row_format_string(relevant_table_flags),
              (const char *)dict_tf_to_row_format_string(relevant_flags));
    } else {
      ib_errf(thd, IB_LOG_LEVEL_ERROR, ER_TABLE_SCHEMA_MISMATCH,
              "Table flags don't match, server table has 0x%x "
              "and the meta-data file has 0x%lx",
              relevant_table_flags, relevant_flags);
    }
    return (DB_ERROR);
  } else if (m_table->n_cols != m_n_cols) {
    ib_errf(thd, IB_LOG_LEVEL_ERROR, ER_TABLE_SCHEMA_MISMATCH,
            "Number of columns don't match, table has %lu"
            " columns but the tablespace meta-data file has"
            " %lu columns",
            (ulong)m_table->n_cols, (ulong)m_n_cols);

    return (DB_ERROR);
  } else if (UT_LIST_GET_LEN(m_table->indexes) + (m_has_sdi ? 1 : 0) !=
             m_n_indexes) {
    /* If the number of indexes don't match then it is better
    to abort the IMPORT. It is easy for the user to create a
    table matching the IMPORT definition. */

    ib_errf(thd, IB_LOG_LEVEL_ERROR, ER_TABLE_SCHEMA_MISMATCH,
            "Number of indexes don't match, table has %lu"
            " indexes but the tablespace meta-data file has"
            " %lu indexes",
            (ulong)UT_LIST_GET_LEN(m_table->indexes), (ulong)m_n_indexes);

    return (DB_ERROR);
  }

  dberr_t err = match_table_columns(thd);

  if (err != DB_SUCCESS) {
    return (err);
  }

  err = match_col_default_values(thd, dd_table);

  if (err != DB_SUCCESS) {
    return (err);
  }

  /* Check if the SDI index definitions match */
  const dict_index_t *index;

  if (m_has_sdi) {
    dict_mutex_enter_for_mysql();

    index = dict_sdi_get_index(m_table->space);

    if (index == nullptr) {
      dict_sdi_create_idx_in_mem(m_table->space, true,
                                 dict_tf_to_fsp_flags(m_flags), false);

      index = dict_sdi_get_index(m_table->space);
    }

    dict_mutex_exit_for_mysql();

    ut_ad(index != nullptr);

    dberr_t index_err = match_index_columns(thd, index);

    if (index_err != DB_SUCCESS) {
      err = index_err;
    }
  }

  if (err != DB_SUCCESS) {
    return (err);
  }

  /* Check if the index definitions match. */
  for (index = UT_LIST_GET_FIRST(m_table->indexes); index != NULL;
       index = UT_LIST_GET_NEXT(indexes, index)) {
    dberr_t index_err;

    index_err = match_index_columns(thd, index);

    if (index_err != DB_SUCCESS) {
      err = index_err;
    }
  }

  return (err);
}

/**
Set the index root <space, pageno>, using index name. */
void row_import::set_root_by_name() UNIV_NOTHROW {
  row_index_t *cfg_index = m_indexes;
  dict_index_t *index;
  ulint normal_indexes_count = m_has_sdi ? (m_n_indexes - 1) : m_n_indexes;

  if (m_has_sdi) {
    dict_mutex_enter_for_mysql();
    index = dict_sdi_get_index(m_table->space);
    dict_mutex_exit_for_mysql();

    ut_ad(index != nullptr);
    index->space = m_table->space;
    index->page = cfg_index->m_page_no;
    ++cfg_index;
  }

  for (uint32_t i = 0; i < normal_indexes_count; ++i, ++cfg_index) {
    const char *index_name;

    index_name = reinterpret_cast<const char *>(cfg_index->m_name);

    index = dict_table_get_index_on_name(m_table, index_name);

    /* We've already checked that it exists. */
    ut_a(index != 0);

    /* Set the root page number and space id. */
    index->space = m_table->space;
    index->page = cfg_index->m_page_no;
  }
}

/**
Set the index root <space, pageno>, using a heuristic.
@return DB_SUCCESS or error code */
dberr_t row_import::set_root_by_heuristic() UNIV_NOTHROW {
  row_index_t *cfg_index = m_indexes;

  ut_a(m_n_indexes > 0);

  // TODO: For now use brute force, based on ordinality

  ulint num_indexes = UT_LIST_GET_LEN(m_table->indexes) + (m_has_sdi ? 1 : 0);
  if (num_indexes != m_n_indexes) {
    ib::warn(ER_IB_MSG_939)
        << "Table " << m_table->name << " should have " << num_indexes
        << " indexes but"
           " the tablespace has "
        << m_n_indexes << " indexes";
  }

  dict_mutex_enter_for_mysql();

  ulint i = 0;
  dberr_t err = DB_SUCCESS;

  if (m_has_sdi) {
    dict_index_t *index = dict_sdi_get_index(m_table->space);
    if (index == nullptr) {
      dict_sdi_create_idx_in_mem(m_table->space, true,
                                 dict_tf_to_fsp_flags(m_flags), false);

      index = dict_sdi_get_index(m_table->space);
    }

    ut_ad(index != nullptr);
    UT_DELETE_ARRAY(cfg_index[i].m_name);

    ulint len = strlen(index->name) + 1;

    cfg_index[i].m_name = UT_NEW_ARRAY_NOKEY(byte, len);

    if (cfg_index[i].m_name == nullptr) {
      err = DB_OUT_OF_MEMORY;
      dict_mutex_exit_for_mysql();
      return (err);
    }

    memcpy(cfg_index[i].m_name, index->name, len);

    cfg_index[i].m_srv_index = index;

    index->space = m_table->space;
    index->page = cfg_index[i].m_page_no;
    ++i;
  }

  for (dict_index_t *index = UT_LIST_GET_FIRST(m_table->indexes); index != 0;
       index = UT_LIST_GET_NEXT(indexes, index)) {
    if (index->type & DICT_FTS) {
      dict_set_corrupted(index);
      ib::warn(ER_IB_MSG_940) << "Skipping FTS index: " << index->name;
    } else if (i < m_n_indexes) {
      UT_DELETE_ARRAY(cfg_index[i].m_name);

      ulint len = strlen(index->name) + 1;

      cfg_index[i].m_name = UT_NEW_ARRAY_NOKEY(byte, len);

      /* Trigger OOM */
      DBUG_EXECUTE_IF("ib_import_OOM_14", UT_DELETE_ARRAY(cfg_index[i].m_name);
                      cfg_index[i].m_name = NULL;);

      if (cfg_index[i].m_name == NULL) {
        err = DB_OUT_OF_MEMORY;
        break;
      }

      memcpy(cfg_index[i].m_name, index->name, len);

      cfg_index[i].m_srv_index = index;

      index->space = m_table->space;
      index->page = cfg_index[i].m_page_no;
      ++i;
    }
  }

  dict_mutex_exit_for_mysql();

  return (err);
}

/** Set the instant ADD COLUMN information to the table.
@return DB_SUCCESS if all instant columns are trailing columns, or error code */
dberr_t row_import::set_instant_info(THD *thd) UNIV_NOTHROW {
  dberr_t error = DB_SUCCESS;
  dict_col_t *col = m_table->cols;
  uint16_t instants = 0;
  uint64_t old_size;
  uint64_t new_size;

  if (m_n_instant_cols == 0) {
    m_table->set_instant_cols(m_table->get_n_user_cols());
    ut_ad(!m_table->has_instant_cols());
    return (error);
  }

  old_size = mem_heap_get_size(m_table->heap);

  for (ulint i = 0; i < m_table->get_n_user_cols(); ++i, ++col) {
    const char *col_name;
    ulint cfg_col_index;

    col_name = m_table->get_col_name(dict_col_get_no(col));

    cfg_col_index = find_col(col_name);
    ut_ad(cfg_col_index != ULINT_UNDEFINED);

    const dict_col_t *cfg_col = &m_cols[cfg_col_index];

    if (cfg_col->instant_default == nullptr) {
      if (instants > 0) {
        ib_errf(thd, IB_LOG_LEVEL_ERROR, ER_TABLE_SCHEMA_MISMATCH,
                "Instant columns read from meta-data"
                " file mismatch, because there are"
                " some columns which were not instantly"
                " added after columns which were"
                " instantly added");

        error = DB_ERROR;
        break;
      }

      continue;
    }

    ++instants;

    if (col->instant_default != nullptr) {
      ib_errf(thd, IB_LOG_LEVEL_ERROR, ER_TABLE_SCHEMA_MISMATCH,
              "Instant columns read from meta-data file"
              " mismatch, the column %s in server table"
              " has already been an instant column with"
              " default value",
              col_name);

      error = DB_ERROR;
      break;
    }

    col->set_default(cfg_col->instant_default->value,
                     cfg_col->instant_default->len, m_table->heap);
  }

  new_size = mem_heap_get_size(m_table->heap);
  if (new_size > old_size) {
    mutex_enter(&dict_sys->mutex);
    dict_sys->size += new_size - old_size;
    mutex_exit(&dict_sys->mutex);
  }

  if (error == DB_SUCCESS && instants != m_n_instant_cols) {
    ib_errf(thd, IB_LOG_LEVEL_ERROR, ER_TABLE_SCHEMA_MISMATCH,
            "Number of instant columns don't match, table has"
            " %lu instant columns record in meta-data file but"
            " there are %lu columns with default value",
            static_cast<ulong>(m_n_instant_cols), static_cast<ulong>(instants));

    error = DB_ERROR;
  }

  if (error != DB_SUCCESS) {
    return (error);
  }

  m_table->set_instant_cols(m_table->get_n_user_cols() - m_n_instant_cols);
  ut_ad(m_table->has_instant_cols());
  m_table->first_index()->instant_cols = true;
  /* FIXME: Force to discard the table, in case of any rollback later. */
  //	m_table->discard_after_ddl = true;

  return (DB_SUCCESS);
}

/**
Purge delete marked records.
@return DB_SUCCESS or error code. */
dberr_t IndexPurge::garbage_collect() UNIV_NOTHROW {
  dberr_t err;
  ibool comp = dict_table_is_comp(m_index->table);

  /* Open the persistent cursor and start the mini-transaction. */

  open();

  while ((err = next()) == DB_SUCCESS) {
    rec_t *rec = btr_pcur_get_rec(&m_pcur);
    ibool deleted = rec_get_deleted_flag(rec, comp);

    if (!deleted) {
      ++m_n_rows;
    } else {
      purge();
    }
  }

  /* Close the persistent cursor and commit the mini-transaction. */

  close();

  return (err == DB_END_OF_INDEX ? DB_SUCCESS : err);
}

/**
Begin import, position the cursor on the first record. */
void IndexPurge::open() UNIV_NOTHROW {
  mtr_start(&m_mtr);
  mtr_set_log_mode(&m_mtr, MTR_LOG_NO_REDO);

  btr_pcur_open_at_index_side(true, m_index, BTR_MODIFY_LEAF, &m_pcur, true, 0,
                              &m_mtr);
}

/**
Close the persistent curosr and commit the mini-transaction. */
void IndexPurge::close() UNIV_NOTHROW {
  btr_pcur_close(&m_pcur);
  mtr_commit(&m_mtr);
}

/**
Position the cursor on the next record.
@return DB_SUCCESS or error code */
dberr_t IndexPurge::next() UNIV_NOTHROW {
  btr_pcur_move_to_next_on_page(&m_pcur);

  /* When switching pages, commit the mini-transaction
  in order to release the latch on the old page. */

  if (!btr_pcur_is_after_last_on_page(&m_pcur)) {
    return (DB_SUCCESS);
  } else if (trx_is_interrupted(m_trx)) {
    /* Check after every page because the check
    is expensive. */
    return (DB_INTERRUPTED);
  }

  btr_pcur_store_position(&m_pcur, &m_mtr);

  mtr_commit(&m_mtr);

  mtr_start(&m_mtr);
  mtr_set_log_mode(&m_mtr, MTR_LOG_NO_REDO);

  btr_pcur_restore_position(BTR_MODIFY_LEAF, &m_pcur, &m_mtr);

  if (!btr_pcur_move_to_next_user_rec(&m_pcur, &m_mtr)) {
    return (DB_END_OF_INDEX);
  }

  return (DB_SUCCESS);
}

/**
Store the persistent cursor position and reopen the
B-tree cursor in BTR_MODIFY_TREE mode, because the
tree structure may be changed during a pessimistic delete. */
void IndexPurge::purge_pessimistic_delete() UNIV_NOTHROW {
  dberr_t err;

  btr_pcur_restore_position(BTR_MODIFY_TREE | BTR_LATCH_FOR_DELETE, &m_pcur,
                            &m_mtr);

  ut_ad(rec_get_deleted_flag(btr_pcur_get_rec(&m_pcur),
                             dict_table_is_comp(m_index->table)));

  btr_cur_pessimistic_delete(&err, FALSE, btr_pcur_get_btr_cur(&m_pcur), 0,
                             false, 0, 0, 0, &m_mtr);

  ut_a(err == DB_SUCCESS);

  /* Reopen the B-tree cursor in BTR_MODIFY_LEAF mode */
  mtr_commit(&m_mtr);
}

/**
Purge delete-marked records. */
void IndexPurge::purge() UNIV_NOTHROW {
  btr_pcur_store_position(&m_pcur, &m_mtr);

  purge_pessimistic_delete();

  mtr_start(&m_mtr);
  mtr_set_log_mode(&m_mtr, MTR_LOG_NO_REDO);

  btr_pcur_restore_position(BTR_MODIFY_LEAF, &m_pcur, &m_mtr);
}

/** Constructor
@param cfg config of table being imported.
@param trx transaction covering the import */
PageConverter::PageConverter(row_import *cfg, trx_t *trx)
    : AbstractCallback(trx),
      m_cfg(cfg),
      m_page_zip_ptr(0),
      m_heap(0) UNIV_NOTHROW {
  m_index = m_cfg->m_indexes;

  m_current_lsn = log_sys->flushed_to_disk_lsn;
  ut_a(m_current_lsn > 0);

  m_offsets = m_offsets_;
  rec_offs_init(m_offsets_);

  m_cluster_index = m_cfg->m_table->first_index();
}

/** Adjust the BLOB reference for a single column that is externally stored
@param rec record to update
@param offsets column offsets for the record
@param i column ordinal value
@return DB_SUCCESS or error code */
dberr_t PageConverter::adjust_cluster_index_blob_column(rec_t *rec,
                                                        const ulint *offsets,
                                                        ulint i) UNIV_NOTHROW {
  ulint len;
  byte *field;

  field = rec_get_nth_field(rec, offsets, i, &len);

  DBUG_EXECUTE_IF("ib_import_trigger_corruption_2",
                  len = BTR_EXTERN_FIELD_REF_SIZE - 1;);

  if (len < BTR_EXTERN_FIELD_REF_SIZE) {
    ib_errf(m_trx->mysql_thd, IB_LOG_LEVEL_ERROR, ER_INNODB_INDEX_CORRUPT,
            "Externally stored column(%lu) has a reference"
            " length of %lu in the cluster index %s",
            (ulong)i, (ulong)len, m_cluster_index->name());

    return (DB_CORRUPTION);
  }

  field += lob::BTR_EXTERN_SPACE_ID - BTR_EXTERN_FIELD_REF_SIZE + len;

  if (is_compressed_table()) {
    mach_write_to_4(field, get_space_id());

    ut_ad(m_index->m_srv_index != nullptr);
    ut_ad(m_index->m_srv_index->is_clustered());

    page_zip_write_blob_ptr(m_page_zip_ptr, rec, m_index->m_srv_index, offsets,
                            i, 0);

  } else {
    mlog_write_ulint(field, get_space_id(), MLOG_4BYTES, 0);
  }

  return (DB_SUCCESS);
}

/** Adjusts the BLOB reference in the clustered index row for all externally
stored columns.
@param rec record to update
@param offsets column offsets for the record
@return DB_SUCCESS or error code */
dberr_t PageConverter::adjust_cluster_index_blob_columns(
    rec_t *rec, const ulint *offsets) UNIV_NOTHROW {
  ut_ad(rec_offs_any_extern(offsets));

  /* Adjust the space_id in the BLOB pointers. */

  for (ulint i = 0; i < rec_offs_n_fields(offsets); ++i) {
    /* Only if the column is stored "externally". */

    if (rec_offs_nth_extern(offsets, i)) {
      dberr_t err;

      err = adjust_cluster_index_blob_column(rec, offsets, i);

      if (err != DB_SUCCESS) {
        return (err);
      }
    }
  }

  return (DB_SUCCESS);
}

/** In the clustered index, adjust BLOB pointers as needed. Also update the
BLOB reference, write the new space id.
@param rec record to update
@param offsets column offsets for the record
@return DB_SUCCESS or error code */
dberr_t PageConverter::adjust_cluster_index_blob_ref(
    rec_t *rec, const ulint *offsets) UNIV_NOTHROW {
  if (rec_offs_any_extern(offsets)) {
    dberr_t err;

    err = adjust_cluster_index_blob_columns(rec, offsets);

    if (err != DB_SUCCESS) {
      return (err);
    }
  }

  return (DB_SUCCESS);
}

/** Purge delete-marked records, only if it is possible to do so without
re-organising the B+tree.
@param offsets current row offsets.
@return true if purge succeeded */
bool PageConverter::purge(const ulint *offsets) UNIV_NOTHROW {
  const dict_index_t *index = m_index->m_srv_index;

  /* We can't have a page that is empty and not root. */
  if (m_rec_iter.remove(index, m_page_zip_ptr, m_offsets)) {
    ++m_index->m_stats.m_n_purged;

    return (true);
  } else {
    ++m_index->m_stats.m_n_purge_failed;
  }

  return (false);
}

/** Adjust the BLOB references and sys fields for the current record.
@param rec record to update
@param offsets column offsets for the record
@param deleted true if row is delete marked
@return DB_SUCCESS or error code. */
dberr_t PageConverter::adjust_cluster_record(const dict_index_t *index,
                                             rec_t *rec, const ulint *offsets,
                                             bool deleted) UNIV_NOTHROW {
  dberr_t err;

  ut_ad(index->is_clustered());

  if ((err = adjust_cluster_index_blob_ref(rec, offsets)) == DB_SUCCESS) {
    /* Reset DB_TRX_ID and DB_ROLL_PTR.  Normally, these fields
    are only written in conjunction with other changes to the
    record. */

    row_upd_rec_sys_fields(rec, m_page_zip_ptr, index, m_offsets, m_trx, 0);
  }

  return (err);
}

/** Update the BLOB refrences and write UNDO log entries for
rows that can't be purged optimistically.
@param block block to update
@retval DB_SUCCESS or error code */
dberr_t PageConverter::update_records(buf_block_t *block) UNIV_NOTHROW {
  ibool comp = dict_table_is_comp(m_cfg->m_table);
  bool clust_index = (m_index->m_srv_index == m_cluster_index) ||
                     dict_index_is_sdi(m_index->m_srv_index);

  /* This will also position the cursor on the first user record. */

  m_rec_iter.open(block);

  while (!m_rec_iter.end()) {
    rec_t *rec = m_rec_iter.current();

    ibool deleted = rec_get_deleted_flag(rec, comp);

    /* For the clustered index we have to adjust the BLOB
    reference and the system fields irrespective of the
    delete marked flag. The adjustment of delete marked
    cluster records is required for purge to work later. */

    if (deleted || clust_index) {
      m_offsets = rec_get_offsets(rec, m_index->m_srv_index, m_offsets,
                                  ULINT_UNDEFINED, &m_heap);
    }

    if (clust_index) {
      dberr_t err =
          adjust_cluster_record(m_index->m_srv_index, rec, m_offsets, deleted);

      if (err != DB_SUCCESS) {
        return (err);
      }
    }

    /* If it is a delete marked record then try an
    optimistic delete. */

    if (deleted) {
      /* A successful purge will move the cursor to the
      next record. */

      if (!purge(m_offsets)) {
        m_rec_iter.next();
      }

      ++m_index->m_stats.m_n_deleted;
    } else {
      ++m_index->m_stats.m_n_rows;
      m_rec_iter.next();
    }
  }

  return (DB_SUCCESS);
}

/** Update the space, index id, trx id.
@return DB_SUCCESS or error code */
dberr_t PageConverter::update_index_page(buf_block_t *block) UNIV_NOTHROW {
  space_index_t id;
  buf_frame_t *page = block->frame;

  if (is_free(block->page.id.page_no())) {
    return (DB_SUCCESS);
  } else if ((id = btr_page_get_index_id(page)) != m_index->m_id) {
    row_index_t *index = find_index(id);

    if (index == 0) {
      m_index = 0;
      return (DB_CORRUPTION);
    }

    /* Update current index */
    m_index = index;
  }

  /* If the .cfg file is missing and there is an index mismatch
  then ignore the error. */
  if (m_cfg->m_missing && (m_index == 0 || m_index->m_srv_index == 0)) {
    return (DB_SUCCESS);
  }

#ifdef UNIV_ZIP_DEBUG
  ut_a(!is_compressed_table() ||
       page_zip_validate(m_page_zip_ptr, page, m_index->m_srv_index));
#endif /* UNIV_ZIP_DEBUG */

  /* This has to be written to uncompressed index header. Set it to
  the current index id. */
  btr_page_set_index_id(page, m_page_zip_ptr, m_index->m_srv_index->id, 0);

  page_set_max_trx_id(block, m_page_zip_ptr, m_trx->id, 0);

  if (page_is_empty(block->frame)) {
    /* Only a root page can be empty. */
    if (!is_root_page(block->frame)) {
      // TODO: We should relax this and skip secondary
      // indexes. Mark them as corrupt because they can
      // always be rebuilt.
      return (DB_CORRUPTION);
    }

    return (DB_SUCCESS);
  }

  if (!page_is_leaf(block->frame)) {
    return (DB_SUCCESS);
  }

  return (update_records(block));
}

/** Validate the space flags and update tablespace header page.
@param block block read from file, not from the buffer pool.
@retval DB_SUCCESS or error code */
dberr_t PageConverter::update_header(buf_block_t *block) UNIV_NOTHROW {
  /* Check for valid header */
  switch (fsp_header_get_space_id(get_frame(block))) {
    case 0:
      return (DB_CORRUPTION);
    case SPACE_UNKNOWN:
      ib::warn(ER_IB_MSG_941) << "Space id check in the header failed: ignored";
  }

  ulint space_flags = fsp_header_get_flags(get_frame(block));

  if (!fsp_flags_is_valid(space_flags)) {
    ib::error(ER_IB_MSG_942) << "Unsupported tablespace format " << space_flags;

    return (DB_UNSUPPORTED);
  }

  /* Write space_id to the tablespace header, page 0. */
  mach_write_to_4(get_frame(block) + FSP_HEADER_OFFSET + FSP_SPACE_ID,
                  get_space_id());

  /* This is on every page in the tablespace. */
  mach_write_to_4(get_frame(block) + FIL_PAGE_ARCH_LOG_NO_OR_SPACE_ID,
                  get_space_id());

  return (DB_SUCCESS);
}

/** Update the page, set the space id, max trx id and index id.
@param block block read from file
@retval DB_SUCCESS or error code */
dberr_t PageConverter::update_page(buf_block_t *block,
                                   ulint &page_type) UNIV_NOTHROW {
  dberr_t err = DB_SUCCESS;

  switch (page_type = fil_page_get_type(get_frame(block))) {
    case FIL_PAGE_TYPE_FSP_HDR:
      /* Work directly on the uncompressed page headers. */
      ut_a(block->page.id.page_no() == 0);
      return (update_header(block));

    case FIL_PAGE_INDEX:
    case FIL_PAGE_RTREE:
    case FIL_PAGE_SDI:
      /* We need to decompress the contents into block->frame
      before we can do any thing with Btree pages. */

      if (is_compressed_table() && !buf_zip_decompress(block, TRUE)) {
        return (DB_CORRUPTION);
      }

      /* This is on every page in the tablespace. */
      mach_write_to_4(get_frame(block) + FIL_PAGE_ARCH_LOG_NO_OR_SPACE_ID,
                      get_space_id());

      /* Only update the Btree nodes. */
      return (update_index_page(block));

    case FIL_PAGE_TYPE_SYS:
      /* This is page 0 in the system tablespace. */
      return (DB_CORRUPTION);

    case FIL_PAGE_TYPE_LOB_FIRST: {
      lob::first_page_t first_page(block);
      first_page.import(m_trx->id);
      first_page.set_space_id_no_redo(get_space_id());
      return (err);
    }

    case FIL_PAGE_TYPE_LOB_INDEX: {
      lob::node_page_t node_page(block);
      node_page.import(m_trx->id);
      node_page.set_space_id_no_redo(get_space_id());
      return (err);
    }

    case FIL_PAGE_TYPE_LOB_DATA: {
      lob::data_page_t data_page(block);
      data_page.set_trx_id_no_redo(m_trx->id);
      data_page.set_space_id_no_redo(get_space_id());
      return (err);
    }

    case FIL_PAGE_TYPE_ZLOB_FIRST: {
      dict_index_t *index = const_cast<dict_index_t *>(m_index->m_srv_index);
      lob::z_first_page_t first_page(block, nullptr, index);
      first_page.import(m_trx->id);
      byte *ptr = get_frame(block) + FIL_PAGE_SPACE_ID;
      mach_write_to_4(ptr, get_space_id());
      return (err);
    }

    case FIL_PAGE_TYPE_ZLOB_DATA: {
      lob::z_data_page_t dpage(block);
      dpage.set_trx_id_no_redo(m_trx->id);
      byte *ptr = get_frame(block) + FIL_PAGE_SPACE_ID;
      mach_write_to_4(ptr, get_space_id());
      return (err);
    }

    case FIL_PAGE_TYPE_ZLOB_INDEX: {
      lob::z_index_page_t ipage(block);
      ipage.import(m_trx->id);
      byte *ptr = get_frame(block) + FIL_PAGE_SPACE_ID;
      mach_write_to_4(ptr, get_space_id());
      return (err);
    }

    case FIL_PAGE_TYPE_ZLOB_FRAG: {
      byte *ptr = get_frame(block) + FIL_PAGE_SPACE_ID;
      mach_write_to_4(ptr, get_space_id());
      return (err);
    }

    case FIL_PAGE_TYPE_ZLOB_FRAG_ENTRY: {
      byte *ptr = get_frame(block) + FIL_PAGE_SPACE_ID;
      mach_write_to_4(ptr, get_space_id());
      return (err);
    }

    case FIL_PAGE_TYPE_XDES:
      err = set_current_xdes(block->page.id.page_no(), get_frame(block));
      /* Fall through. */
    case FIL_PAGE_INODE:
    case FIL_PAGE_TYPE_TRX_SYS:
    case FIL_PAGE_IBUF_FREE_LIST:
    case FIL_PAGE_TYPE_ALLOCATED:
    case FIL_PAGE_IBUF_BITMAP:
    case FIL_PAGE_TYPE_BLOB:
    case FIL_PAGE_TYPE_ZBLOB:
    case FIL_PAGE_TYPE_ZBLOB2:
    case FIL_PAGE_SDI_BLOB:
    case FIL_PAGE_SDI_ZBLOB:
    case FIL_PAGE_TYPE_RSEG_ARRAY:

      /* Work directly on the uncompressed page headers. */
      /* This is on every page in the tablespace. */
      mach_write_to_4(get_frame(block) + FIL_PAGE_ARCH_LOG_NO_OR_SPACE_ID,
                      get_space_id());

      return (err);
  }

  ib::warn(ER_IB_MSG_943) << "Unknown page type (" << page_type << ")";

  return (DB_CORRUPTION);
}

/** Validate the page
@param	offset	physical offset within file.
@param	block	page read from file.
@return status */
PageConverter::import_page_status_t PageConverter::validate(
    os_offset_t offset, buf_block_t *block) UNIV_NOTHROW {
  buf_frame_t *page = get_frame(block);

  /* Check that the page number corresponds to the offset in
  the file. Flag as corrupt if it doesn't. Disable the check
  for LSN in buf_page_is_corrupted() */

  ulint page_type = mach_read_from_2(page + FIL_PAGE_TYPE);
  ulint original_page_type = mach_read_from_2(page + FIL_PAGE_ORIGINAL_TYPE_V1);
  bool was_page_read_encrypted = original_page_type == FIL_PAGE_ENCRYPTED;
  block->page.encrypted = block->page.encrypted || was_page_read_encrypted || page_type == FIL_PAGE_ENCRYPTED || page_type == FIL_PAGE_ENCRYPTED_RTREE ||
                          page_type == FIL_PAGE_COMPRESSED_AND_ENCRYPTED;

  BlockReporter reporter(false, page, get_page_size(),
                         fsp_is_checksum_disabled(block->page.id.space()));

  if (reporter.is_corrupted() ||
      (page_get_page_no(page) != offset / m_page_size.physical() &&
       page_get_page_no(page) != 0)) {
    return block->page.encrypted
      ? IMPORT_PAGE_STATUS_DECRYPTION_FAILED
      : IMPORT_PAGE_STATUS_CORRUPTED;

  } else if (offset > 0 && page_get_page_no(page) == 0) {
    /* The page is all zero: do nothing. We already checked
    for all NULs in buf_page_is_corrupted() */
    block->page.encrypted= false;
    return (IMPORT_PAGE_STATUS_ALL_ZERO);
  }

  block->page.encrypted= false;
  return (IMPORT_PAGE_STATUS_OK);
}

/** Called for every page in the tablespace. If the page was not
updated then its state must be set to BUF_PAGE_NOT_USED.
@param offset physical offset within the file
@param block block read from file, note it is not from the buffer pool
@retval DB_SUCCESS or error code. */
dberr_t PageConverter::operator()(os_offset_t offset,
                                  buf_block_t *block) UNIV_NOTHROW {
  ulint page_type;
  dberr_t err = DB_SUCCESS;

  if ((err = periodic_check()) != DB_SUCCESS) {
    return (err);
  }

  if (is_compressed_table()) {
    m_page_zip_ptr = &block->page.zip;
  } else {
    ut_ad(m_page_zip_ptr == 0);
  }

  switch (validate(offset, block)) {
    case IMPORT_PAGE_STATUS_OK:

      /* We have to decompress the compressed pages before
      we can work on them */

      if ((err = update_page(block, page_type)) != DB_SUCCESS) {
        return (err);
      }

      /* Note: For compressed pages this function will write to the
      zip descriptor and for uncompressed pages it will write to
      page (ie. the block->frame). Therefore the caller should write
      out the descriptor contents and not block->frame for compressed
      pages. */

      if (!is_compressed_table() || fil_page_type_is_index(page_type)) {
        buf_flush_init_for_writing(
            !is_compressed_table() ? block : NULL,
            !is_compressed_table() ? block->frame : block->page.zip.data,
            !is_compressed_table() ? 0 : m_page_zip_ptr, m_current_lsn,
            fsp_is_checksum_disabled(block->page.id.space()),
            true /* skip_lsn_check */);
      } else {
        /* Calculate and update the checksum of non-btree
        pages for compressed tables explicitly here. */

        buf_flush_update_zip_checksum(get_frame(block),
                                      get_page_size().physical(), m_current_lsn,
                                      true /* skip_lsn_check */);
      }

      break;

    case IMPORT_PAGE_STATUS_ALL_ZERO:
      /* The page is all zero: leave it as is. */
      break;


    case IMPORT_PAGE_STATUS_DECRYPTION_FAILED:
      ib::warn() << "Page " << (offset / m_page_size.physical())
                 << " at offet " << offset
                 << " in file " << m_filepath << " cannot be decrypted. "
                 << "Are you using correct keyring that contain the key used to "
                 << "encrypt the tablespace before it was discared ?";
      return (DB_DECRYPTION_FAILED);

    case IMPORT_PAGE_STATUS_CORRUPTED:

      ib::warn(ER_IB_MSG_944)
          << "Page " << (offset / m_page_size.physical()) << " at offset "
          << offset << " looks corrupted in file " << m_filepath;

      return (DB_CORRUPTION);
  }

  return (err);
}

/** Clean up after import tablespace failure, this function will acquire
 the dictionary latches on behalf of the transaction if the transaction
 hasn't already acquired them. */
static void row_import_discard_changes(
    row_prebuilt_t *prebuilt, /*!< in/out: prebuilt from handler */
    trx_t *trx,               /*!< in/out: transaction for import */
    dberr_t err)              /*!< in: error code */
{
  dict_table_t *table = prebuilt->table;

  ut_a(err != DB_SUCCESS);

  prebuilt->trx->error_info = NULL;

  ib::info(ER_IB_MSG_945) << "Discarding tablespace of table "
                          << prebuilt->table->name << ": " << ut_strerr(err);

  if (trx->dict_operation_lock_mode != RW_X_LATCH) {
    ut_a(trx->dict_operation_lock_mode == 0);
    row_mysql_lock_data_dictionary(trx);
  }

  ut_a(trx->dict_operation_lock_mode == RW_X_LATCH);

  /* Since we update the index root page numbers on disk after
  we've done a successful import. The table will not be loadable.
  However, we need to ensure that the in memory root page numbers
  are reset to "NULL". */

  for (dict_index_t *index = UT_LIST_GET_FIRST(table->indexes); index != 0;
       index = UT_LIST_GET_NEXT(indexes, index)) {
    index->page = FIL_NULL;
    index->space = FIL_NULL;
  }

  table->set_file_unreadable();

  err = fil_close_tablespace(trx, table->space);
  ut_a(err == DB_SUCCESS || err == DB_TABLESPACE_NOT_FOUND);
}

/** Clean up after import tablespace. */
static MY_ATTRIBUTE((warn_unused_result)) dberr_t row_import_cleanup(
    row_prebuilt_t *prebuilt, /*!< in/out: prebuilt from handler */
    trx_t *trx,               /*!< in/out: transaction for import */
    dberr_t err)              /*!< in: error code */
{
  ut_a(prebuilt->trx != trx);

  if (err != DB_SUCCESS) {
    row_import_discard_changes(prebuilt, trx, err);
  }

  ut_a(trx->dict_operation_lock_mode == RW_X_LATCH);

  DBUG_EXECUTE_IF("ib_import_before_commit_crash", DBUG_SUICIDE(););

  trx_commit_for_mysql(trx);

  prebuilt->table->encryption_key = NULL;
  prebuilt->table->encryption_iv = NULL;

  row_mysql_unlock_data_dictionary(trx);

  trx_free_for_mysql(trx);

  prebuilt->trx->op_info = "";

  DBUG_EXECUTE_IF("ib_import_before_checkpoint_crash", DBUG_SUICIDE(););

  log_make_latest_checkpoint();

  return (err);
}

/** Report error during tablespace import. */
static MY_ATTRIBUTE((warn_unused_result)) dberr_t row_import_error(
    row_prebuilt_t *prebuilt, /*!< in/out: prebuilt from handler */
    trx_t *trx,               /*!< in/out: transaction for import */
    dberr_t err)              /*!< in: error code */
{
  if (!trx_is_interrupted(trx)) {
    char table_name[MAX_FULL_NAME_LEN + 1];

    innobase_format_name(table_name, sizeof(table_name),
                         prebuilt->table->name.m_name);

    ib_senderrf(trx->mysql_thd, IB_LOG_LEVEL_WARN, ER_INNODB_IMPORT_ERROR,
                table_name, (ulong)err, ut_strerr(err));
  }

  return (row_import_cleanup(prebuilt, trx, err));
}

/** Adjust the root page index node and leaf node segment headers, update
 with the new space id. For all the table's secondary indexes.
 @return error code */
static MY_ATTRIBUTE((warn_unused_result)) dberr_t
    row_import_adjust_root_pages_of_secondary_indexes(
        row_prebuilt_t *prebuilt, /*!< in/out: prebuilt from
                                  handler */
        trx_t *trx,               /*!< in: transaction used for
                                  the import */
        dict_table_t *table,      /*!< in: table the indexes
                                  belong to */
        const row_import &cfg)    /*!< Import context */
{
  dict_index_t *index;
  ulint n_rows_in_table;
  dberr_t err = DB_SUCCESS;

  /* Skip the clustered index. */
  index = table->first_index();

  n_rows_in_table = cfg.get_n_rows(index->name);

  DBUG_EXECUTE_IF("ib_import_sec_rec_count_mismatch_failure",
                  n_rows_in_table++;);

  /* Adjust the root pages of the secondary indexes only. */
  while ((index = index->next()) != NULL) {
    ut_a(!index->is_clustered());

    if (!index->is_corrupted() && index->space != FIL_NULL &&
        index->page != FIL_NULL) {
      /* Update the Btree segment headers for index node and
      leaf nodes in the root page. Set the new space id. */

      err = btr_root_adjust_on_import(index);
    } else {
      ib::warn(ER_IB_MSG_946) << "Skip adjustment of root pages for"
                                 " index "
                              << index->name << ".";

      err = DB_CORRUPTION;
    }

    if (err != DB_SUCCESS) {
      if (index->type & DICT_CLUSTERED) {
        break;
      }

      ib_errf(trx->mysql_thd, IB_LOG_LEVEL_WARN, ER_INNODB_INDEX_CORRUPT,
              "Index %s not found or corrupt,"
              " you should recreate this index.",
              index->name());

      /* Do not bail out, so that the data
      can be recovered. */

      err = DB_SUCCESS;
      dict_set_corrupted(index);
      continue;
    }

    /* If we failed to purge any records in the index then
    do it the hard way.

    TODO: We can do this in the first pass by generating UNDO log
    records for the failed rows. */

    if (!cfg.requires_purge(index->name)) {
      continue;
    }

    IndexPurge purge(trx, index);

    trx->op_info = "secondary: purge delete marked records";

    err = purge.garbage_collect();

    trx->op_info = "";

    if (err != DB_SUCCESS) {
      break;
    } else if (purge.get_n_rows() != n_rows_in_table) {
      ib_errf(trx->mysql_thd, IB_LOG_LEVEL_WARN, ER_INNODB_INDEX_CORRUPT,
              "Index %s contains %lu entries,"
              " should be %lu, you should recreate"
              " this index.",
              index->name(), (ulong)purge.get_n_rows(), (ulong)n_rows_in_table);

      dict_set_corrupted(index);

      /* Do not bail out, so that the data
      can be recovered. */

      err = DB_SUCCESS;
    }
  }

  return (err);
}

/** Ensure that dict_sys->row_id exceeds SELECT MAX(DB_ROW_ID).
 @return error code */
static MY_ATTRIBUTE((warn_unused_result)) dberr_t row_import_set_sys_max_row_id(
    row_prebuilt_t *prebuilt, /*!< in/out: prebuilt from
                              handler */
    dict_table_t *table)      /*!< in: table to import */
{
  dberr_t err;
  const rec_t *rec;
  mtr_t mtr;
  btr_pcur_t pcur;
  row_id_t row_id = 0;
  dict_index_t *index;

  index = table->first_index();
  ut_a(index->is_clustered());

  mtr_start(&mtr);

  mtr_set_log_mode(&mtr, MTR_LOG_NO_REDO);

  btr_pcur_open_at_index_side(false,  // High end
                              index, BTR_SEARCH_LEAF, &pcur,
                              true,  // Init cursor
                              0,     // Leaf level
                              &mtr);

  btr_pcur_move_to_prev_on_page(&pcur);
  rec = btr_pcur_get_rec(&pcur);

  /* Check for empty table. */
  if (!page_rec_is_infimum(rec)) {
    ulint len;
    const byte *field;
    mem_heap_t *heap = NULL;
    ulint offsets_[1 + REC_OFFS_HEADER_SIZE];
    ulint *offsets;

    rec_offs_init(offsets_);

    offsets = rec_get_offsets(rec, index, offsets_, ULINT_UNDEFINED, &heap);

    field = rec_get_nth_field(rec, offsets, index->get_sys_col_pos(DATA_ROW_ID),
                              &len);

    if (len == DATA_ROW_ID_LEN) {
      row_id = mach_read_from_6(field);
      err = DB_SUCCESS;
    } else {
      err = DB_CORRUPTION;
    }

    if (heap != NULL) {
      mem_heap_free(heap);
    }
  } else {
    /* The table is empty. */
    err = DB_SUCCESS;
  }

  btr_pcur_close(&pcur);
  mtr_commit(&mtr);

  DBUG_EXECUTE_IF("ib_import_set_max_rowid_failure", err = DB_CORRUPTION;);

  if (err != DB_SUCCESS) {
    ib_errf(prebuilt->trx->mysql_thd, IB_LOG_LEVEL_WARN,
            ER_INNODB_INDEX_CORRUPT,
            "Index `%s` corruption detected, invalid DB_ROW_ID"
            " in index.",
            index->name());

    return (err);

  } else if (row_id > 0) {
    /* Update the system row id if the imported index row id is
    greater than the max system row id. */

    mutex_enter(&dict_sys->mutex);

    if (row_id >= dict_sys->row_id) {
      dict_sys->row_id = row_id + 1;
      dict_hdr_flush_row_id();
    }

    mutex_exit(&dict_sys->mutex);
  }

  return (DB_SUCCESS);
}

/** Read the a string from the meta data file.
 @return DB_SUCCESS or error code. */
static dberr_t row_import_cfg_read_string(
    FILE *file,    /*!< in/out: File to read from */
    byte *ptr,     /*!< out: string to read */
    ulint max_len) /*!< in: maximum length of the output
                   buffer in bytes */
{
  DBUG_EXECUTE_IF("ib_import_string_read_error", errno = EINVAL;
                  return (DB_IO_ERROR););

  ulint len = 0;

  while (!feof(file)) {
    int ch = fgetc(file);

    if (ch == EOF) {
      break;
    } else if (ch != 0) {
      if (len < max_len) {
        ptr[len++] = ch;
      } else {
        break;
      }
      /* max_len includes the NUL byte */
    } else if (len != max_len - 1) {
      break;
    } else {
      ptr[len] = 0;
      return (DB_SUCCESS);
    }
  }

  errno = EINVAL;

  return (DB_IO_ERROR);
}

/** Write the meta data (index user fields) config file.
 @return DB_SUCCESS or error code. */
static MY_ATTRIBUTE((warn_unused_result)) dberr_t
    row_import_cfg_read_index_fields(
        FILE *file,         /*!< in: file to write to */
        THD *thd,           /*!< in/out: session */
        row_index_t *index, /*!< Index being read in */
        row_import *cfg)    /*!< in/out: meta-data read */
{
  byte row[sizeof(ib_uint32_t) * 3];
  ulint n_fields = index->m_n_fields;

  index->m_fields = UT_NEW_ARRAY_NOKEY(dict_field_t, n_fields);

  /* Trigger OOM */
  DBUG_EXECUTE_IF("ib_import_OOM_4", UT_DELETE_ARRAY(index->m_fields);
                  index->m_fields = NULL;);

  if (index->m_fields == NULL) {
    return (DB_OUT_OF_MEMORY);
  }

  dict_field_t *field = index->m_fields;

  std::uninitialized_fill_n(field, n_fields, dict_field_t());

  for (ulint i = 0; i < n_fields; ++i, ++field) {
    byte *ptr = row;

    /* Trigger EOF */
    DBUG_EXECUTE_IF("ib_import_io_read_error_1",
                    (void)fseek(file, 0L, SEEK_END););

    if (fread(row, 1, sizeof(row), file) != sizeof(row)) {
      ib_senderrf(thd, IB_LOG_LEVEL_ERROR, ER_IO_READ_ERROR, errno,
                  strerror(errno), "while reading index fields.");

      return (DB_IO_ERROR);
    }

    field->prefix_len = mach_read_from_4(ptr);
    ptr += sizeof(ib_uint32_t);

    field->fixed_len = mach_read_from_4(ptr);
    ptr += sizeof(ib_uint32_t);

    /* Include the NUL byte in the length. */
    ulint len = mach_read_from_4(ptr);

    byte *name = UT_NEW_ARRAY_NOKEY(byte, len);

    /* Trigger OOM */
    DBUG_EXECUTE_IF("ib_import_OOM_5", UT_DELETE_ARRAY(name); name = NULL;);

    if (name == NULL) {
      return (DB_OUT_OF_MEMORY);
    }

    field->name = reinterpret_cast<const char *>(name);

    dberr_t err = row_import_cfg_read_string(file, name, len);

    if (err != DB_SUCCESS) {
      ib_senderrf(thd, IB_LOG_LEVEL_ERROR, ER_IO_READ_ERROR, errno,
                  strerror(errno), "while parsing table name.");

      return (err);
    }
  }

  return (DB_SUCCESS);
}

/** Read the index names and root page numbers of the indexes and set the
 values. Row format [root_page_no, len of str, str ... ]
 @return DB_SUCCESS or error code. */
static MY_ATTRIBUTE((warn_unused_result)) dberr_t
    row_import_read_index_data(FILE *file,      /*!< in: File to read from */
                               THD *thd,        /*!< in: session */
                               row_import *cfg) /*!< in/out: meta-data read */
{
  byte *ptr;
  row_index_t *cfg_index;
  byte row[sizeof(space_index_t) + sizeof(ib_uint32_t) * 9];

  /* FIXME: What is the max value? */
  ut_a(cfg->m_n_indexes > 0);
  ut_a(cfg->m_n_indexes < 1024);

  cfg->m_indexes = UT_NEW_ARRAY_NOKEY(row_index_t, cfg->m_n_indexes);

  /* Trigger OOM */
  DBUG_EXECUTE_IF("ib_import_OOM_6", UT_DELETE_ARRAY(cfg->m_indexes);
                  cfg->m_indexes = NULL;);

  if (cfg->m_indexes == NULL) {
    return (DB_OUT_OF_MEMORY);
  }

  memset(cfg->m_indexes, 0x0, sizeof(*cfg->m_indexes) * cfg->m_n_indexes);

  cfg_index = cfg->m_indexes;

  for (ulint i = 0; i < cfg->m_n_indexes; ++i, ++cfg_index) {
    /* Trigger EOF */
    DBUG_EXECUTE_IF("ib_import_io_read_error_2",
                    (void)fseek(file, 0L, SEEK_END););

    /* Read the index data. */
    size_t n_bytes = fread(row, 1, sizeof(row), file);

    /* Trigger EOF */
    DBUG_EXECUTE_IF("ib_import_io_read_error",
                    (void)fseek(file, 0L, SEEK_END););

    if (n_bytes != sizeof(row)) {
      char msg[BUFSIZ];

      snprintf(msg, sizeof(msg),
               "while reading index meta-data, expected"
               " to read %lu bytes but read only %lu"
               " bytes",
               (ulong)sizeof(row), (ulong)n_bytes);

      ib_senderrf(thd, IB_LOG_LEVEL_ERROR, ER_IO_READ_ERROR, errno,
                  strerror(errno), msg);

      ib::error(ER_IB_MSG_947) << "IO Error: " << msg;

      return (DB_IO_ERROR);
    }

    ptr = row;

    cfg_index->m_id = mach_read_from_8(ptr);
    ptr += sizeof(space_index_t);

    cfg_index->m_space = mach_read_from_4(ptr);
    ptr += sizeof(ib_uint32_t);

    cfg_index->m_page_no = mach_read_from_4(ptr);
    ptr += sizeof(ib_uint32_t);

    cfg_index->m_type = mach_read_from_4(ptr);
    ptr += sizeof(ib_uint32_t);

    cfg_index->m_trx_id_offset = mach_read_from_4(ptr);
    if (cfg_index->m_trx_id_offset != mach_read_from_4(ptr)) {
      ut_ad(0);
      /* Overflow. Pretend that the clustered index
      has a variable-length PRIMARY KEY. */
      cfg_index->m_trx_id_offset = 0;
    }
    ptr += sizeof(ib_uint32_t);

    cfg_index->m_n_user_defined_cols = mach_read_from_4(ptr);
    ptr += sizeof(ib_uint32_t);

    cfg_index->m_n_uniq = mach_read_from_4(ptr);
    ptr += sizeof(ib_uint32_t);

    cfg_index->m_n_nullable = mach_read_from_4(ptr);
    ptr += sizeof(ib_uint32_t);

    cfg_index->m_n_fields = mach_read_from_4(ptr);
    ptr += sizeof(ib_uint32_t);

    /* The NUL byte is included in the name length. */
    ulint len = mach_read_from_4(ptr);

    if (len > OS_FILE_MAX_PATH) {
      ib_errf(thd, IB_LOG_LEVEL_ERROR, ER_INNODB_INDEX_CORRUPT,
              "Index name length (%lu) is too long,"
              " the meta-data is corrupt",
              len);

      return (DB_CORRUPTION);
    }

    cfg_index->m_name = UT_NEW_ARRAY_NOKEY(byte, len);

    /* Trigger OOM */
    DBUG_EXECUTE_IF("ib_import_OOM_7", UT_DELETE_ARRAY(cfg_index->m_name);
                    cfg_index->m_name = NULL;);

    if (cfg_index->m_name == NULL) {
      return (DB_OUT_OF_MEMORY);
    }

    dberr_t err;

    err = row_import_cfg_read_string(file, cfg_index->m_name, len);

    if (err != DB_SUCCESS) {
      ib_senderrf(thd, IB_LOG_LEVEL_ERROR, ER_IO_READ_ERROR, errno,
                  strerror(errno), "while parsing index name.");

      return (err);
    }

    err = row_import_cfg_read_index_fields(file, thd, cfg_index, cfg);

    if (err != DB_SUCCESS) {
      return (err);
    }
  }

  return (DB_SUCCESS);
}

/** Set the index root page number for v1 format.
 @return DB_SUCCESS or error code. */
static dberr_t row_import_read_indexes(
    FILE *file,      /*!< in: File to read from */
    THD *thd,        /*!< in: session */
    row_import *cfg) /*!< in/out: meta-data read */
{
  byte row[sizeof(ib_uint32_t)];

  /* Trigger EOF */
  DBUG_EXECUTE_IF("ib_import_io_read_error_3",
                  (void)fseek(file, 0L, SEEK_END););

  /* Read the number of indexes. */
  if (fread(row, 1, sizeof(row), file) != sizeof(row)) {
    ib_senderrf(thd, IB_LOG_LEVEL_ERROR, ER_IO_READ_ERROR, errno,
                strerror(errno), "while reading number of indexes.");

    return (DB_IO_ERROR);
  }

  cfg->m_n_indexes = mach_read_from_4(row);

  if (cfg->m_n_indexes == 0) {
    ib_errf(thd, IB_LOG_LEVEL_ERROR, ER_IO_READ_ERROR,
            "Number of indexes in meta-data file is 0");

    return (DB_CORRUPTION);

  } else if (cfg->m_n_indexes > 1024) {
    // FIXME: What is the upper limit? */
    ib_errf(thd, IB_LOG_LEVEL_ERROR, ER_IO_READ_ERROR,
            "Number of indexes in meta-data file is too high: %lu",
            (ulong)cfg->m_n_indexes);
    cfg->m_n_indexes = 0;

    return (DB_CORRUPTION);
  }

  return (row_import_read_index_data(file, thd, cfg));
}

/** Read specified bytes from the meta data file.
@param[in]	file	file to read from
@param[in]	length	length of bytes to read
@return	the bytes stream, caller has to free the memory if not nullptr */
static MY_ATTRIBUTE((warn_unused_result)) byte *row_import_read_bytes(
    FILE *file, size_t length) {
  size_t read = 0;
  byte *r = UT_NEW_ARRAY_NOKEY(byte, length);

  if (length == 0) {
    return (r);
  }

  while (!feof(file)) {
    int ch = fgetc(file);

    if (ch == EOF) {
      break;
    }

    r[read++] = ch;
    if (read == length) {
      return (r);
    }
  }

  errno = EINVAL;

  UT_DELETE_ARRAY(r);

  return (nullptr);
}

/** Read the metadata config file. Deserialise the contents of
dict_col_t::instant_default if exists.
Refer to row_quiesce_write_default_value() for the format details.
@param[in]	file	file to read from
@param[in,out]	col	column whose default value to read
@param[in,out]  heap    memory heap to store default value
@param[in,out]	read	true if default value read */
static MY_ATTRIBUTE((warn_unused_result)) dberr_t
    row_import_read_default_values(FILE *file, dict_col_t *col,
                                   mem_heap_t **heap, bool *read) {
  byte *str;

  /* Instant or not byte */
  if ((str = row_import_read_bytes(file, 1)) == nullptr) {
    return (DB_IO_ERROR);
  }

  if (str[0] == 0) {
    UT_DELETE_ARRAY(str);
    *read = false;
    return (DB_SUCCESS);
  }

  *read = true;

  UT_DELETE_ARRAY(str);

  /* Null byte */
  if ((str = row_import_read_bytes(file, 1)) == nullptr) {
    return (DB_IO_ERROR);
  }

  if (*heap == nullptr) {
    *heap = mem_heap_create(100);
  }

  if (str[0] == 1) {
    UT_DELETE_ARRAY(str);
    col->set_default(nullptr, UNIV_SQL_NULL, *heap);
    return (DB_SUCCESS);
  } else {
    UT_DELETE_ARRAY(str);

    /* Legnth bytes */
    if ((str = row_import_read_bytes(file, 4)) == nullptr) {
      return (DB_IO_ERROR);
    }

    size_t length = mach_read_from_4(str);

    UT_DELETE_ARRAY(str);

    /* Value bytes */
    if ((str = row_import_read_bytes(file, length)) == nullptr) {
      return (DB_IO_ERROR);
    }

    col->set_default(str, length, *heap);

    UT_DELETE_ARRAY(str);

    return (DB_SUCCESS);
  }
}

/** Read the meta data (table columns) config file. Deserialise the contents of
 dict_col_t structure, along with the column name. */
static MY_ATTRIBUTE((warn_unused_result)) dberr_t
    row_import_read_columns(FILE *file,      /*!< in: file to write to */
                            THD *thd,        /*!< in/out: session */
                            row_import *cfg) /*!< in/out: meta-data read */
{
  dict_col_t *col;
  byte row[sizeof(ib_uint32_t) * 8];

  /* FIXME: What should the upper limit be? */
  ut_a(cfg->m_n_cols > 0);
  ut_a(cfg->m_n_cols < 1024);

  cfg->m_cols = UT_NEW_ARRAY_NOKEY(dict_col_t, cfg->m_n_cols);

  /* Trigger OOM */
  DBUG_EXECUTE_IF("ib_import_OOM_8", UT_DELETE_ARRAY(cfg->m_cols);
                  cfg->m_cols = NULL;);

  if (cfg->m_cols == NULL) {
    return (DB_OUT_OF_MEMORY);
  }

  memset(cfg->m_cols, 0x0, sizeof(*cfg->m_cols) * cfg->m_n_cols);

  cfg->m_col_names = UT_NEW_ARRAY_NOKEY(byte *, cfg->m_n_cols);

  /* Trigger OOM */
  DBUG_EXECUTE_IF("ib_import_OOM_9", UT_DELETE_ARRAY(cfg->m_col_names);
                  cfg->m_col_names = NULL;);

  if (cfg->m_col_names == NULL) {
    return (DB_OUT_OF_MEMORY);
  }

  memset(cfg->m_col_names, 0x0, sizeof(cfg->m_col_names) * cfg->m_n_cols);

  col = cfg->m_cols;

  for (ulint i = 0; i < cfg->m_n_cols; ++i, ++col) {
    byte *ptr = row;

    /* Trigger EOF */
    DBUG_EXECUTE_IF("ib_import_io_read_error_4",
                    (void)fseek(file, 0L, SEEK_END););

    if (fread(row, 1, sizeof(row), file) != sizeof(row)) {
      ib_senderrf(thd, IB_LOG_LEVEL_ERROR, ER_IO_READ_ERROR, errno,
                  strerror(errno), "while reading table column meta-data.");

      return (DB_IO_ERROR);
    }

    col->prtype = mach_read_from_4(ptr);
    ptr += sizeof(ib_uint32_t);

    col->mtype = mach_read_from_4(ptr);
    ptr += sizeof(ib_uint32_t);

    col->len = mach_read_from_4(ptr);
    ptr += sizeof(ib_uint32_t);

    col->mbminmaxlen = mach_read_from_4(ptr);
    ptr += sizeof(ib_uint32_t);

    col->ind = mach_read_from_4(ptr);
    ptr += sizeof(ib_uint32_t);

    col->ord_part = mach_read_from_4(ptr);
    ptr += sizeof(ib_uint32_t);

    col->max_prefix = mach_read_from_4(ptr);
    ptr += sizeof(ib_uint32_t);

    /* Read in the column name as [len, byte array]. The len
    includes the NUL byte. */

    ulint len = mach_read_from_4(ptr);

    /* FIXME: What is the maximum column name length? */
    if (len == 0 || len > 128) {
      ib_errf(thd, IB_LOG_LEVEL_ERROR, ER_IO_READ_ERROR,
              "Column name length %lu, is invalid", (ulong)len);

      return (DB_CORRUPTION);
    }

    cfg->m_col_names[i] = UT_NEW_ARRAY_NOKEY(byte, len);

    /* Trigger OOM */
    DBUG_EXECUTE_IF("ib_import_OOM_10", UT_DELETE_ARRAY(cfg->m_col_names[i]);
                    cfg->m_col_names[i] = NULL;);

    if (cfg->m_col_names[i] == NULL) {
      return (DB_OUT_OF_MEMORY);
    }

    dberr_t err;

    err = row_import_cfg_read_string(file, cfg->m_col_names[i], len);

    if (err != DB_SUCCESS) {
      ib_senderrf(thd, IB_LOG_LEVEL_ERROR, ER_IO_READ_ERROR, errno,
                  strerror(errno), "while parsing table column name.");

      return (err);
    }

    if (cfg->m_version >= IB_EXPORT_CFG_VERSION_V3) {
      bool read = false;
      dberr_t err;

      err = row_import_read_default_values(file, col, &cfg->m_heap, &read);

      if (err != DB_SUCCESS) {
        ib_errf(thd, IB_LOG_LEVEL_ERROR, ER_IO_READ_ERROR,
                "while reading table column"
                " default value.");
        return (err);
      }

      if (read) {
        ++cfg->m_n_instant_cols;
      }
    }
  }

  return (DB_SUCCESS);
}

/** Read the contents of the @<tablespace@>.cfg file.
 @return DB_SUCCESS or error code. */
static MY_ATTRIBUTE((warn_unused_result)) dberr_t
    row_import_read_v1(FILE *file,      /*!< in: File to read from */
                       THD *thd,        /*!< in: session */
                       row_import *cfg) /*!< out: meta data */
{
  byte value[sizeof(ib_uint32_t)];

  /* Trigger EOF */
  DBUG_EXECUTE_IF("ib_import_io_read_error_5",
                  (void)fseek(file, 0L, SEEK_END););

  /* Read the hostname where the tablespace was exported. */
  if (fread(value, 1, sizeof(value), file) != sizeof(value)) {
    ib_senderrf(thd, IB_LOG_LEVEL_ERROR, ER_IO_READ_ERROR, errno,
                strerror(errno),
                "while reading meta-data export hostname length.");

    return (DB_IO_ERROR);
  }

  ulint len = mach_read_from_4(value);

  /* NUL byte is part of name length. */
  cfg->m_hostname = UT_NEW_ARRAY_NOKEY(byte, len);

  /* Trigger OOM */
  DBUG_EXECUTE_IF("ib_import_OOM_1", UT_DELETE_ARRAY(cfg->m_hostname);
                  cfg->m_hostname = NULL;);

  if (cfg->m_hostname == NULL) {
    return (DB_OUT_OF_MEMORY);
  }

  dberr_t err = row_import_cfg_read_string(file, cfg->m_hostname, len);

  if (err != DB_SUCCESS) {
    ib_senderrf(thd, IB_LOG_LEVEL_ERROR, ER_IO_READ_ERROR, errno,
                strerror(errno), "while parsing export hostname.");

    return (err);
  }

  /* Trigger EOF */
  DBUG_EXECUTE_IF("ib_import_io_read_error_6",
                  (void)fseek(file, 0L, SEEK_END););

  /* Read the table name of tablespace that was exported. */
  if (fread(value, 1, sizeof(value), file) != sizeof(value)) {
    ib_senderrf(thd, IB_LOG_LEVEL_ERROR, ER_IO_READ_ERROR, errno,
                strerror(errno), "while reading meta-data table name length.");

    return (DB_IO_ERROR);
  }

  len = mach_read_from_4(value);

  /* NUL byte is part of name length. */
  cfg->m_table_name = UT_NEW_ARRAY_NOKEY(byte, len);

  /* Trigger OOM */
  DBUG_EXECUTE_IF("ib_import_OOM_2", UT_DELETE_ARRAY(cfg->m_table_name);
                  cfg->m_table_name = NULL;);

  if (cfg->m_table_name == NULL) {
    return (DB_OUT_OF_MEMORY);
  }

  err = row_import_cfg_read_string(file, cfg->m_table_name, len);

  if (err != DB_SUCCESS) {
    ib_senderrf(thd, IB_LOG_LEVEL_ERROR, ER_IO_READ_ERROR, errno,
                strerror(errno), "while parsing table name.");

    return (err);
  }

  ib::info(ER_IB_MSG_948) << "Importing tablespace for table '"
                          << cfg->m_table_name
                          << "' that was exported from host '"
                          << cfg->m_hostname << "'";

  byte row[sizeof(ib_uint32_t) * 3];

  /* Trigger EOF */
  DBUG_EXECUTE_IF("ib_import_io_read_error_7",
                  (void)fseek(file, 0L, SEEK_END););

  /* Read the autoinc value. */
  if (fread(row, 1, sizeof(ib_uint64_t), file) != sizeof(ib_uint64_t)) {
    ib_senderrf(thd, IB_LOG_LEVEL_ERROR, ER_IO_READ_ERROR, errno,
                strerror(errno), "while reading autoinc value.");

    return (DB_IO_ERROR);
  }

  cfg->m_autoinc = mach_read_from_8(row);

  /* Trigger EOF */
  DBUG_EXECUTE_IF("ib_import_io_read_error_8",
                  (void)fseek(file, 0L, SEEK_END););

  /* Read the tablespace page size. */
  if (fread(row, 1, sizeof(row), file) != sizeof(row)) {
    ib_senderrf(thd, IB_LOG_LEVEL_ERROR, ER_IO_READ_ERROR, errno,
                strerror(errno), "while reading meta-data header.");

    return (DB_IO_ERROR);
  }

  byte *ptr = row;

  const ulint logical_page_size = mach_read_from_4(ptr);
  ptr += sizeof(ib_uint32_t);

  if (logical_page_size != univ_page_size.logical()) {
    ib_errf(thd, IB_LOG_LEVEL_ERROR, ER_TABLE_SCHEMA_MISMATCH,
            "Tablespace to be imported has a different"
            " page size than this server. Server page size"
            " is %u, whereas tablespace page size"
            " is " ULINTPF,
            univ_page_size.logical(), logical_page_size);

    return (DB_ERROR);
  }

  cfg->m_flags = mach_read_from_4(ptr);
  ptr += sizeof(ib_uint32_t);

  cfg->m_page_size.copy_from(dict_tf_get_page_size(cfg->m_flags));

  ut_a(logical_page_size == cfg->m_page_size.logical());

  cfg->m_n_cols = mach_read_from_4(ptr);

  if (!dict_tf_is_valid(cfg->m_flags)) {
    return (DB_CORRUPTION);
  }

  return (err);
}

/** Read tablespace flags from @<tablespace@>.cfg file
@param[in]	file	File to read from
@param[in]	thd	session
@param[in,out]	cfg	meta data
@return DB_SUCCESS or error code. */
static MY_ATTRIBUTE((nonnull, warn_unused_result)) dberr_t
    row_import_read_v2(FILE *file, THD *thd, row_import *cfg) {
  byte value[sizeof(uint32_t)];

  /* Read the tablespace flags */
  if (fread(value, 1, sizeof(value), file) != sizeof(value)) {
    ib_senderrf(thd, IB_LOG_LEVEL_ERROR, ER_IO_READ_ERROR, errno,
                strerror(errno), "while reading meta-data tablespace flags.");

    return (DB_IO_ERROR);
  }

  ulint space_flags = mach_read_from_4(value);
  ut_ad(space_flags != ULINT_UNDEFINED);
  cfg->m_has_sdi = FSP_FLAGS_HAS_SDI(space_flags);

  return (DB_SUCCESS);
}

/** Read the contents of the @<tablespace@>.cfg file
@param[in]	file	File to read from
@param[in]	thd	session
@param[in,out]	cfg	meta data
@return DB_SUCCESS or error code. */
static MY_ATTRIBUTE((nonnull, warn_unused_result)) dberr_t
    row_import_read_common(FILE *file, THD *thd, row_import *cfg) {
  dberr_t err;
  if ((err = row_import_read_columns(file, thd, cfg)) != DB_SUCCESS) {
    return (err);

  } else if ((err = row_import_read_indexes(file, thd, cfg)) != DB_SUCCESS) {
    return (err);
  }

  ut_a(err == DB_SUCCESS);
  return (err);
}

/**
Read the contents of the @<tablespace@>.cfg file.
@return DB_SUCCESS or error code. */
static MY_ATTRIBUTE((warn_unused_result)) dberr_t row_import_read_meta_data(
    dict_table_t *table, /*!< in: table */
    FILE *file,          /*!< in: File to read from */
    THD *thd,            /*!< in: session */
    row_import &cfg)     /*!< out: contents of the .cfg file */
{
  byte row[sizeof(ib_uint32_t)];

  /* Trigger EOF */
  DBUG_EXECUTE_IF("ib_import_io_read_error_9",
                  (void)fseek(file, 0L, SEEK_END););

  if (fread(&row, 1, sizeof(row), file) != sizeof(row)) {
    ib_senderrf(thd, IB_LOG_LEVEL_ERROR, ER_IO_READ_ERROR, errno,
                strerror(errno), "while reading meta-data version.");

    return (DB_IO_ERROR);
  }

  cfg.m_version = mach_read_from_4(row);

  /* Check the version number. */
  switch (cfg.m_version) {
    dberr_t err;
    case IB_EXPORT_CFG_VERSION_V1:
      err = row_import_read_v1(file, thd, &cfg);
      if (err == DB_SUCCESS) {
        err = row_import_read_common(file, thd, &cfg);
      }
      return (err);

    case IB_EXPORT_CFG_VERSION_V2:
    case IB_EXPORT_CFG_VERSION_V3:
      err = row_import_read_v1(file, thd, &cfg);

      if (err == DB_SUCCESS) {
        err = row_import_read_v2(file, thd, &cfg);
      }

      if (err == DB_SUCCESS) {
        err = row_import_read_common(file, thd, &cfg);
      }
      return (err);
    case IB_EXPORT_CFG_VERSION_V1_WITH_RK:
      cfg.m_is_keyring_encrypted = true;
      return(row_import_read_v1(file, thd, &cfg));
    default:
      ib_errf(thd, IB_LOG_LEVEL_ERROR, ER_IO_READ_ERROR,
              "Unsupported meta-data version number (%lu),"
              " file ignored",
              (ulong)cfg.m_version);
  }

  return (DB_ERROR);
}

/**
Read the contents of the @<tablename@>.cfg file.
@param[in]	table		table
@param[in]	table_def	dd table
@param[in]	thd		session
@param[in,out]	cfg		contents of the .cfg file
@return DB_SUCCESS or error code. */
static MY_ATTRIBUTE((warn_unused_result)) dberr_t
    row_import_read_cfg(dict_table_t *table, dd::Table *table_def, THD *thd,
                        row_import &cfg) {
  dberr_t err;
  char name[OS_FILE_MAX_PATH];

  cfg.m_table = table;

  dd_get_meta_data_filename(table, table_def, name, sizeof(name));

  FILE *file = fopen(name, "rb");

  if (file == NULL) {
    char msg[BUFSIZ];

    snprintf(msg, sizeof(msg),
             "Error opening '%s', will attempt to import"
             " without schema verification",
             name);

    ib_senderrf(thd, IB_LOG_LEVEL_WARN, ER_IO_READ_ERROR, errno,
                strerror(errno), msg);

    cfg.m_missing = true;

    err = DB_FAIL;
  } else {
    cfg.m_missing = false;

    err = row_import_read_meta_data(table, file, thd, cfg);
    fclose(file);
  }

  return (err);
}

/** Read the contents of the .cfp file.
@param[in]	table		table
@param[in]	file		file to read from
@param[in]	thd		session
@param[in,out]	import		meta data
@return DB_SUCCESS or error code. */
static dberr_t row_import_read_encryption_data(dict_table_t *table, FILE *file,
                                               THD *thd, row_import &import) {
  byte row[sizeof(ib_uint32_t)];
  ulint key_size;
  byte transfer_key[ENCRYPTION_KEY_LEN];
  byte encryption_key[ENCRYPTION_KEY_LEN];
  byte encryption_iv[ENCRYPTION_KEY_LEN];
  lint elen;

  if (fread(&row, 1, sizeof(row), file) != sizeof(row)) {
    ib_senderrf(thd, IB_LOG_LEVEL_ERROR, ER_IO_READ_ERROR, errno,
                strerror(errno), "while reading encrypton key size.");

    return (DB_IO_ERROR);
  }

  key_size = mach_read_from_4(row);
  if (key_size != ENCRYPTION_KEY_LEN) {
    ib_senderrf(thd, IB_LOG_LEVEL_ERROR, ER_IO_READ_ERROR, errno,
                strerror(errno), "while parsing encryption key size.");

    return (DB_IO_ERROR);
  }

  /* Read the transfer key. */
  if (fread(transfer_key, 1, ENCRYPTION_KEY_LEN, file) != ENCRYPTION_KEY_LEN) {
    ib_senderrf(thd, IB_LOG_LEVEL_WARN, ER_IO_WRITE_ERROR, errno,
                strerror(errno), "while reading tranfer key.");

    return (DB_IO_ERROR);
  }

  /* Read the encrypted key. */
  if (fread(encryption_key, 1, ENCRYPTION_KEY_LEN, file) !=
      ENCRYPTION_KEY_LEN) {
    ib_senderrf(thd, IB_LOG_LEVEL_WARN, ER_IO_WRITE_ERROR, errno,
                strerror(errno), "while reading encryption key.");

    return (DB_IO_ERROR);
  }

  /* Read the encrypted iv. */
  if (fread(encryption_iv, 1, ENCRYPTION_KEY_LEN, file) != ENCRYPTION_KEY_LEN) {
    ib_senderrf(thd, IB_LOG_LEVEL_WARN, ER_IO_WRITE_ERROR, errno,
                strerror(errno), "while reading encryption iv.");

    return (DB_IO_ERROR);
  }

  lint old_size = mem_heap_get_size(table->heap);

  table->encryption_key =
      static_cast<byte *>(mem_heap_alloc(table->heap, ENCRYPTION_KEY_LEN));

  table->encryption_iv =
      static_cast<byte *>(mem_heap_alloc(table->heap, ENCRYPTION_KEY_LEN));

  lint new_size = mem_heap_get_size(table->heap);
  dict_sys->size += new_size - old_size;

  /* Decrypt tablespace key and iv. */
  elen = my_aes_decrypt(encryption_key, ENCRYPTION_KEY_LEN,
                        table->encryption_key, transfer_key, ENCRYPTION_KEY_LEN,
                        my_aes_256_ecb, NULL, false);

  if (elen == MY_AES_BAD_DATA) {
    ib_senderrf(thd, IB_LOG_LEVEL_ERROR, ER_IO_READ_ERROR, errno,
                strerror(errno), "while decrypt encryption key.");

    return (DB_IO_ERROR);
  }

  elen = my_aes_decrypt(encryption_iv, ENCRYPTION_KEY_LEN, table->encryption_iv,
                        transfer_key, ENCRYPTION_KEY_LEN, my_aes_256_ecb, NULL,
                        false);

  if (elen == MY_AES_BAD_DATA) {
    ib_senderrf(thd, IB_LOG_LEVEL_ERROR, ER_IO_READ_ERROR, errno,
                strerror(errno), "while decrypt encryption iv.");

    return (DB_IO_ERROR);
  }

  return (DB_SUCCESS);
}

/** Read the contents of the .cfp file.
@param[in]	table		table
@param[in]	thd		session
@param[in,out]	import		meta data
@return DB_SUCCESS or error code. */
static dberr_t row_import_read_cfp(dict_table_t *table, THD *thd,
                                   row_import &import) {
  dberr_t err;
  char name[OS_FILE_MAX_PATH];

  /* Clear table encryption information. */
  table->encryption_key = NULL;
  table->encryption_iv = NULL;

  srv_get_encryption_data_filename(table, name, sizeof(name));

  FILE *file = fopen(name, "rb");

  if (file == NULL) {
    import.m_cfp_missing = true;

    /* If there's no cfp file, we assume it's not an
    encrpyted table. return directly. */

    import.m_cfp_missing = true;

    err = DB_SUCCESS;
  } else {
    import.m_cfp_missing = false;

    err = row_import_read_encryption_data(table, file, thd, import);
    fclose(file);
  }

  return (err);
}

/** Check the correctness of clustered index of imported table.
Once there is corruption found, the IMPORT would be refused. This can
help to detect the missing .cfg file for a table with instant added columns.
@param[in,out]	table		InnoDB table object
@param[in,out]	thd		MySQL session variable
@param[in]	missing		true if .cfg file is missing
@return DB_SUCCESS or error code. */
dberr_t row_import_check_corruption(dict_table_t *table, THD *thd,
                                    bool missing) {
  dberr_t err = DB_SUCCESS;
  if (btr_validate_index(table->first_index(), nullptr, false) != DB_SUCCESS) {
    err = DB_CORRUPTION;
    if (missing) {
      ib_errf(thd, IB_LOG_LEVEL_ERROR, ER_TABLE_SCHEMA_MISMATCH,
              "Clustered index validation failed. Because"
              " the .cfg file is missing, table definition"
              " of the IBD file could be different. Or"
              " the data file itself is already corrupted.");
    } else {
      ib_errf(thd, IB_LOG_LEVEL_ERROR, ER_INNODB_INDEX_CORRUPT,
              "Clustered index validation failed, due to"
              " data file corruption.");
    }
  }

  return (err);
}

/** Imports a tablespace. The space id in the .ibd file must match the space id
of the table in the data dictionary.
@param[in]	table		table
@param[in]	table_def	dd table
@param[in]	prebuilt	prebuilt struct in MySQL
@return error code or DB_SUCCESS */
dberr_t row_import_for_mysql(dict_table_t *table, dd::Table *table_def,
                             row_prebuilt_t *prebuilt) {
  dberr_t err;
  trx_t *trx;
  ib_uint64_t autoinc = 0;
  char *filepath = NULL;

  /* The caller assured that this is not read_only_mode and that no
  temorary tablespace is being imported. */
  ut_ad(!srv_read_only_mode);
  ut_ad(!table->is_temporary());

  ut_a(table->space);
  ut_ad(prebuilt->trx);
  ut_a(table->file_unreadable);

  ibuf_delete_for_discarded_space(table->space);

  trx_start_if_not_started(prebuilt->trx, true);

  trx = trx_allocate_for_mysql();

  /* So that the table is not DROPped during recovery. */
  trx_set_dict_operation(trx, TRX_DICT_OP_INDEX);

  trx_start_if_not_started(trx, true);

  /* So that we can send error messages to the user. */
  trx->mysql_thd = prebuilt->trx->mysql_thd;

  /* Assign an undo segment for the transaction, so that the
  transaction will be recovered after a crash. */

  mutex_enter(&trx->undo_mutex);

  /* IMPORT tablespace is blocked for temp-tables and so we don't
  need to assign temporary rollback segment for this trx. */
  err = trx_undo_assign_undo(trx, &trx->rsegs.m_redo, TRX_UNDO_UPDATE);

  mutex_exit(&trx->undo_mutex);

  DBUG_EXECUTE_IF("ib_import_undo_assign_failure",
                  err = DB_TOO_MANY_CONCURRENT_TRXS;);

  if (err != DB_SUCCESS) {
    return (row_import_cleanup(prebuilt, trx, err));

  } else if (trx->rsegs.m_redo.update_undo == 0) {
    err = DB_TOO_MANY_CONCURRENT_TRXS;
    return (row_import_cleanup(prebuilt, trx, err));
  }

  prebuilt->trx->op_info = "read meta-data file";

  /* Prevent DDL operations while we are checking. */

  rw_lock_s_lock_func(dict_operation_lock, 0, __FILE__, __LINE__);

  row_import cfg;
  ulint space_flags = 0;

  err = row_import_read_cfg(table, table_def, trx->mysql_thd, cfg);

  /* Check if the table column definitions match the contents
  of the config file. */

  if (err == DB_SUCCESS) {
    /* We have a schema file, try and match it with our
    data dictionary. */

    if (err == DB_SUCCESS) {
      err = cfg.match_schema(trx->mysql_thd, table_def);
    }

    /* Update index->page and SYS_INDEXES.PAGE_NO to match the
    B-tree root page numbers in the tablespace. Use the index
    name from the .cfg file to find match. */

    if (err == DB_SUCCESS) {
      cfg.set_root_by_name();
      autoinc = cfg.m_autoinc;
    }

    rw_lock_s_unlock_gen(dict_operation_lock, 0);

    DBUG_EXECUTE_IF("ib_import_set_index_root_failure",
                    err = DB_TOO_MANY_CONCURRENT_TRXS;);

  } else if (cfg.m_missing) {
    rw_lock_s_unlock_gen(dict_operation_lock, 0);

    /* We don't have a schema file, we will have to discover
    the index root pages from the .ibd file and skip the schema
    matching step. */

    ut_a(err == DB_FAIL);

    cfg.m_page_size.copy_from(univ_page_size);

    FetchIndexRootPages fetchIndexRootPages(table, trx);

    err = fil_tablespace_iterate(
        table,
        IO_BUFFER_SIZE(cfg.m_page_size.physical(), cfg.m_page_size.physical()),
        fetchIndexRootPages);

    if (err == DB_SUCCESS) {
      err = fetchIndexRootPages.build_row_import(&cfg);

      /* Update index->page and SYS_INDEXES.PAGE_NO
      to match the B-tree root page numbers in the
      tablespace. */

      if (err == DB_SUCCESS) {
        err = cfg.set_root_by_heuristic();
      }
    }

    space_flags = fetchIndexRootPages.get_space_flags();

  } else {
    rw_lock_s_unlock_gen(dict_operation_lock, 0);
  }

  /* Try to read encryption information. */
  if (err == DB_SUCCESS) {
    err = row_import_read_cfp(table, trx->mysql_thd, cfg);

    /* If table is not set to encrypted, but the fsp flag
    is not, then return error. */
    if (!dd_is_table_in_encrypted_tablespace(table) && space_flags != 0 &&
        FSP_FLAGS_GET_ENCRYPTION(space_flags)) {
      ib_errf(trx->mysql_thd, IB_LOG_LEVEL_ERROR, ER_TABLE_SCHEMA_MISMATCH,
              "Table is not marked as encrypted, but"
              " the tablespace is marked as encrypted");

      err = DB_ERROR;
      return (row_import_error(prebuilt, trx, err));
    }

    /* If table is set to encrypted, but can't find
    cfp file, then return error. */
    if (cfg.m_cfp_missing == true && !cfg.m_is_keyring_encrypted &&
        ((space_flags != 0 && FSP_FLAGS_GET_ENCRYPTION(space_flags)) ||
         dd_is_table_in_encrypted_tablespace(table))) {
      ib_errf(trx->mysql_thd, IB_LOG_LEVEL_ERROR, ER_TABLE_SCHEMA_MISMATCH,
              "Table is in an encrypted tablespace, but"
              " can't find the encryption meta-data file"
              " in importing");
      err = DB_ERROR;
      return (row_import_error(prebuilt, trx, err));
    }
  } else {
    return (row_import_error(prebuilt, trx, err));
  }

  prebuilt->trx->op_info = "importing tablespace";

  ib::info(ER_IB_MSG_949) << "Phase I - Update all pages";

  /* Iterate over all the pages and do the sanity checking and
  the conversion required to import the tablespace. */

  PageConverter converter(&cfg, trx);

  /* Set the IO buffer size in pages. */

  err = fil_tablespace_iterate(
      table,
      IO_BUFFER_SIZE(cfg.m_page_size.physical(), cfg.m_page_size.physical()),
      converter);

  DBUG_EXECUTE_IF("ib_import_reset_space_and_lsn_failure",
                  err = DB_TOO_MANY_CONCURRENT_TRXS;);

  if (err == DB_IO_NO_ENCRYPT_TABLESPACE) {
    char table_name[MAX_FULL_NAME_LEN + 1];

    innobase_format_name(table_name, sizeof(table_name), table->name.m_name);

    ib_errf(trx->mysql_thd, IB_LOG_LEVEL_ERROR, ER_TABLE_SCHEMA_MISMATCH,
            "Encryption attribute is no matched");

    return (row_import_cleanup(prebuilt, trx, err));
  }

  if (err != DB_SUCCESS) {
    char table_name[MAX_FULL_NAME_LEN + 1];

    innobase_format_name(table_name, sizeof(table_name), table->name.m_name);

    if (err != DB_DECRYPTION_FAILED) {
      ib_errf(trx->mysql_thd, IB_LOG_LEVEL_ERROR, ER_INTERNAL_ERROR,
              "Cannot reset LSNs in table %s : %s", table_name, ut_strerr(err));
    }

    return (row_import_cleanup(prebuilt, trx, err));
  }

  row_mysql_lock_data_dictionary(trx);

  if (table->has_instant_cols()) {
    dd_import_instant_add_columns(table, table_def);
  }

  /* If the table is stored in a remote tablespace, we need to
  determine that filepath from the link file and system tables.
  Find the space ID in SYS_TABLES since this is an ALTER TABLE. */
  dd_get_and_save_data_dir_path(table, table_def, true);

  if (DICT_TF_HAS_DATA_DIR(table->flags)) {
    ut_a(table->data_dir_path != nullptr);

    const auto dir = table->data_dir_path;

    filepath = Fil_path::make(dir, table->name.m_name, IBD, true);
  } else {
    filepath = Fil_path::make_ibd_from_table_name(table->name.m_name);
  }

  DBUG_EXECUTE_IF("ib_import_OOM_15", ut_free(filepath); filepath = NULL;);

  if (filepath == NULL) {
    row_mysql_unlock_data_dictionary(trx);
    return (row_import_cleanup(prebuilt, trx, DB_OUT_OF_MEMORY));
  }

  /* Open the tablespace so that we can access via the buffer pool.
  The tablespace is initially opened as a temporary one, because
  we will not be writing any redo log for it before we have invoked
  fil_space_set_imported() to declare it a persistent tablespace. */

  ulint fsp_flags = dict_tf_to_fsp_flags(table->flags);
  if (table->encryption_key != NULL || cfg.m_is_keyring_encrypted) {
    fsp_flags |= FSP_FLAGS_MASK_ENCRYPTION;
  }

  Keyring_encryption_info keyring_encryption_info;

  std::string tablespace_name;
  dd_filename_to_spacename(table->name.m_name, &tablespace_name);

  err = fil_ibd_open(true, FIL_TYPE_IMPORT, table->space, fsp_flags,
                     tablespace_name.c_str(), table->name.m_name, filepath,
                     true, false, keyring_encryption_info);

  if (err == DB_SUCCESS && cfg.m_is_keyring_encrypted &&
      (!keyring_encryption_info.page0_has_crypt_data || !FSP_FLAGS_GET_ENCRYPTION(fsp_flags))) {
    ut_ad(!keyring_encryption_info.is_encryption_in_progress()); // it should not be possible to FLUSH FOR EXPORT when encryption
                                                                 // is in progress
    ib_errf(trx->mysql_thd, IB_LOG_LEVEL_ERROR, ER_TABLE_SCHEMA_MISMATCH,
            "Table is marked as encrypted with KEYRING in cfg file, but there"
            " is no KEYRING encryption information in tablespace header"
            " Please make sure that ibd and cfg files are match");
    err = DB_ERROR;
  }

  DBUG_EXECUTE_IF("ib_import_open_tablespace_failure",
                  err = DB_TABLESPACE_NOT_FOUND;);

  if (err != DB_SUCCESS) {
    row_mysql_unlock_data_dictionary(trx);

    ib_senderrf(trx->mysql_thd, IB_LOG_LEVEL_ERROR, ER_FILE_NOT_FOUND, filepath,
                err, ut_strerr(err));

    ut_free(filepath);

    return (row_import_cleanup(prebuilt, trx, err));
  }

<<<<<<< HEAD
  /* For encrypted tablespace, set encryption information. */
  if (FSP_FLAGS_GET_ENCRYPTION(fsp_flags)) {
    err = fil_set_encryption(table->space, Encryption::AES,
=======
  /* For encrypted table, set encryption information. */
  if (dict_table_is_encrypted(table)) {
    err = fil_set_encryption(table->space,
                             cfg.m_is_keyring_encrypted ? Encryption::KEYRING
                                                        : Encryption::AES,
>>>>>>> 3637583b
                             table->encryption_key, table->encryption_iv);
  }

  row_mysql_unlock_data_dictionary(trx);

  ut_free(filepath);

  err = ibuf_check_bitmap_on_import(trx, table->space);

  DBUG_EXECUTE_IF("ib_import_check_bitmap_failure", err = DB_CORRUPTION;);

  if (err != DB_SUCCESS) {
    return (row_import_cleanup(prebuilt, trx, err));
  }

  /* The first index must always be the clustered index. */

  dict_index_t *index = table->first_index();

  if (!index->is_clustered()) {
    return (row_import_error(prebuilt, trx, DB_CORRUPTION));
  }

  /* Update the Btree segment headers for index node and
  leaf nodes in the root page. Set the new space id. */

  err = btr_root_adjust_on_import(index);

  DBUG_EXECUTE_IF("ib_import_cluster_root_adjust_failure",
                  err = DB_CORRUPTION;);

  if (err != DB_SUCCESS) {
    return (row_import_error(prebuilt, trx, err));
  }

  if (err != DB_SUCCESS) {
    return (row_import_error(prebuilt, trx, err));
  } else if (cfg.requires_purge(index->name)) {
    /* Purge any delete-marked records that couldn't be
    purged during the page conversion phase from the
    cluster index. */

    IndexPurge purge(trx, index);

    trx->op_info = "cluster: purging delete marked records";

    err = purge.garbage_collect();

    trx->op_info = "";
  }

  DBUG_EXECUTE_IF("ib_import_cluster_failure", err = DB_CORRUPTION;);

  if (err != DB_SUCCESS) {
    return (row_import_error(prebuilt, trx, err));
  }

  /* For secondary indexes, purge any records that couldn't be purged
  during the page conversion phase. */

  err = row_import_adjust_root_pages_of_secondary_indexes(prebuilt, trx, table,
                                                          cfg);

  DBUG_EXECUTE_IF("ib_import_sec_root_adjust_failure", err = DB_CORRUPTION;);

  if (err != DB_SUCCESS) {
    return (row_import_error(prebuilt, trx, err));
  }

  /* Ensure that the next available DB_ROW_ID is not smaller than
  any DB_ROW_ID stored in the table. */

  if (prebuilt->clust_index_was_generated) {
    err = row_import_set_sys_max_row_id(prebuilt, table);

    if (err != DB_SUCCESS) {
      return (row_import_error(prebuilt, trx, err));
    }
  }

  fil_space_t *space = fil_space_acquire(table->space);

  /* Update Btree segment headers for SDI Index */
  if (FSP_FLAGS_HAS_SDI(space->flags)) {
    dict_mutex_enter_for_mysql();
    dict_index_t *sdi_index = dict_sdi_get_index(table->space);
    dict_mutex_exit_for_mysql();

    err = btr_root_adjust_on_import(sdi_index);

    if (err != DB_SUCCESS) {
      fil_space_release(space);
      return (row_import_error(prebuilt, trx, err));
    }
  }
  fil_space_release(space);

  ib::info(ER_IB_MSG_950) << "Phase III - Flush changes to disk";

  /* Ensure that all pages dirtied during the IMPORT make it to disk.
  The only dirty pages generated should be from the pessimistic purge
  of delete marked records that couldn't be purged in Phase I. */

  buf_LRU_flush_or_remove_pages(prebuilt->table->space, BUF_REMOVE_FLUSH_WRITE,
                                trx);

  if (trx_is_interrupted(trx)) {
    ib::info(ER_IB_MSG_951) << "Phase III - Flush interrupted";
    return (row_import_error(prebuilt, trx, DB_INTERRUPTED));
  }

  ib::info(ER_IB_MSG_952) << "Phase IV - Flush complete";
  fil_space_set_imported(prebuilt->table->space);

  /* Check if the on-disk .ibd file doesn't have SDI index.
  If it doesn't exist, create SDI Index page now. */
  mtr_t mtr;
  mtr.start();
  buf_block_t *block =
      buf_page_get(page_id_t(table->space, 0), dict_table_page_size(table),
                   RW_SX_LATCH, &mtr);

  buf_block_dbg_add_level(block, SYNC_FSP_PAGE);

  page_t *page = buf_block_get_frame(block);

  ulint space_flags_from_disk =
      mach_read_from_4(page + FSP_HEADER_OFFSET + FSP_SPACE_FLAGS);
  mtr.commit();

  if (!FSP_FLAGS_HAS_SDI(space_flags_from_disk)) {
    /* This is IMPORT from 5.7 .ibd file or pre 8.0.1 */
    dict_mutex_enter_for_mysql();
    dict_sdi_remove_from_cache(table->space, NULL, true);
    btr_sdi_create_index(table->space, true);
    dict_mutex_exit_for_mysql();
    /* Update server version number in the page 0 of tablespace */
    if (upgrade_space_version(table->space)) {
      return (row_import_error(prebuilt, trx, DB_TABLESPACE_NOT_FOUND));
    }
  } else {
    ut_ad((space->flags & ~FSP_FLAGS_MASK_DATA_DIR) ==
          (space_flags_from_disk & ~FSP_FLAGS_MASK_DATA_DIR));
  }

<<<<<<< HEAD
  if (dd_is_table_in_encrypted_tablespace(table)) {
=======
  if (dict_table_is_encrypted(table)  && !cfg.m_is_keyring_encrypted) {
>>>>>>> 3637583b
    mtr_t mtr;
    byte encrypt_info[ENCRYPTION_INFO_SIZE];

    fil_space_t *space = fil_space_get(table->space);

    mtr_start(&mtr);

    mtr_x_lock_space(space, &mtr);

    memset(encrypt_info, 0, ENCRYPTION_INFO_SIZE);

    if (!fsp_header_rotate_encryption(space, encrypt_info, &mtr)) {
      mtr_commit(&mtr);
      return (row_import_cleanup(prebuilt, trx, DB_ERROR));
    }

    mtr_commit(&mtr);
  }

  /* The dictionary latches will be released in in row_import_cleanup()
  after the transaction commit, for both success and error. */

  row_mysql_lock_data_dictionary(trx);

  DBUG_EXECUTE_IF("ib_import_internal_error", trx->error_state = DB_ERROR;
                  err = DB_ERROR;
                  ib_errf(trx->mysql_thd, IB_LOG_LEVEL_ERROR, ER_INTERNAL_ERROR,
                          "While importing table %s", table->name.m_name);
                  return (row_import_error(prebuilt, trx, err)););

  table->set_file_readable();
  table->flags2 &= ~DICT_TF2_DISCARDED;

  /* Set autoinc value read from cfg file. The value is set to zero
  if the cfg file is missing and is initialized later from table
  column value. */
  ib::info(ER_IB_MSG_953) << table->name << " autoinc value set to " << autoinc;

  dict_table_autoinc_lock(table);
  dict_table_autoinc_initialize(table, autoinc);
  dict_table_autoinc_unlock(table);
  /* This should be set later in handler level, where we know the
  autoinc counter field index */
  table->autoinc_field_no = ULINT_UNDEFINED;

  ut_a(err == DB_SUCCESS);

  /* After discard, sdi_table->ibd_file_missing is set to true.
  This is avoid to purge on SDI tables after discard.
  At the end of successful import, set sdi_table->ibd_file_missing to
  false, indicating that .ibd of SDI table is available */
  dict_table_t *sdi_table = dict_sdi_get_table(space->id, true, false);
  sdi_table->set_file_readable();
  dict_sdi_close_table(sdi_table);

  row_mysql_unlock_data_dictionary(trx);

  err = row_import_check_corruption(table, trx->mysql_thd, cfg.m_missing);

  row_mysql_lock_data_dictionary(trx);

  return (row_import_cleanup(prebuilt, trx, err));
}<|MERGE_RESOLUTION|>--- conflicted
+++ resolved
@@ -817,9 +817,9 @@
  private:
   /** Status returned by PageConverter::validate() */
   enum import_page_status_t {
-    IMPORT_PAGE_STATUS_OK,       /*!< Page is OK */
-    IMPORT_PAGE_STATUS_ALL_ZERO, /*!< Page is all zeros */
-    IMPORT_PAGE_STATUS_CORRUPTED, /*!< Page is corrupted */
+    IMPORT_PAGE_STATUS_OK,               /*!< Page is OK */
+    IMPORT_PAGE_STATUS_ALL_ZERO,         /*!< Page is all zeros */
+    IMPORT_PAGE_STATUS_CORRUPTED,        /*!< Page is corrupted */
     IMPORT_PAGE_STATUS_DECRYPTION_FAILED /*< Page decryption failed */
   };
 
@@ -2103,7 +2103,9 @@
   ulint page_type = mach_read_from_2(page + FIL_PAGE_TYPE);
   ulint original_page_type = mach_read_from_2(page + FIL_PAGE_ORIGINAL_TYPE_V1);
   bool was_page_read_encrypted = original_page_type == FIL_PAGE_ENCRYPTED;
-  block->page.encrypted = block->page.encrypted || was_page_read_encrypted || page_type == FIL_PAGE_ENCRYPTED || page_type == FIL_PAGE_ENCRYPTED_RTREE ||
+  block->page.encrypted = block->page.encrypted || was_page_read_encrypted ||
+                          page_type == FIL_PAGE_ENCRYPTED ||
+                          page_type == FIL_PAGE_ENCRYPTED_RTREE ||
                           page_type == FIL_PAGE_COMPRESSED_AND_ENCRYPTED;
 
   BlockReporter reporter(false, page, get_page_size(),
@@ -2112,18 +2114,17 @@
   if (reporter.is_corrupted() ||
       (page_get_page_no(page) != offset / m_page_size.physical() &&
        page_get_page_no(page) != 0)) {
-    return block->page.encrypted
-      ? IMPORT_PAGE_STATUS_DECRYPTION_FAILED
-      : IMPORT_PAGE_STATUS_CORRUPTED;
+    return block->page.encrypted ? IMPORT_PAGE_STATUS_DECRYPTION_FAILED
+                                 : IMPORT_PAGE_STATUS_CORRUPTED;
 
   } else if (offset > 0 && page_get_page_no(page) == 0) {
     /* The page is all zero: do nothing. We already checked
     for all NULs in buf_page_is_corrupted() */
-    block->page.encrypted= false;
+    block->page.encrypted = false;
     return (IMPORT_PAGE_STATUS_ALL_ZERO);
   }
 
-  block->page.encrypted= false;
+  block->page.encrypted = false;
   return (IMPORT_PAGE_STATUS_OK);
 }
 
@@ -2185,13 +2186,12 @@
       /* The page is all zero: leave it as is. */
       break;
 
-
     case IMPORT_PAGE_STATUS_DECRYPTION_FAILED:
-      ib::warn() << "Page " << (offset / m_page_size.physical())
-                 << " at offet " << offset
-                 << " in file " << m_filepath << " cannot be decrypted. "
-                 << "Are you using correct keyring that contain the key used to "
-                 << "encrypt the tablespace before it was discared ?";
+      ib::warn()
+          << "Page " << (offset / m_page_size.physical()) << " at offet "
+          << offset << " in file " << m_filepath << " cannot be decrypted. "
+          << "Are you using correct keyring that contain the key used to "
+          << "encrypt the tablespace before it was discared ?";
       return (DB_DECRYPTION_FAILED);
 
     case IMPORT_PAGE_STATUS_CORRUPTED:
@@ -3244,7 +3244,7 @@
       return (err);
     case IB_EXPORT_CFG_VERSION_V1_WITH_RK:
       cfg.m_is_keyring_encrypted = true;
-      return(row_import_read_v1(file, thd, &cfg));
+      return (row_import_read_v1(file, thd, &cfg));
     default:
       ib_errf(thd, IB_LOG_LEVEL_ERROR, ER_IO_READ_ERROR,
               "Unsupported meta-data version number (%lu),"
@@ -3708,9 +3708,16 @@
                      true, false, keyring_encryption_info);
 
   if (err == DB_SUCCESS && cfg.m_is_keyring_encrypted &&
-      (!keyring_encryption_info.page0_has_crypt_data || !FSP_FLAGS_GET_ENCRYPTION(fsp_flags))) {
-    ut_ad(!keyring_encryption_info.is_encryption_in_progress()); // it should not be possible to FLUSH FOR EXPORT when encryption
-                                                                 // is in progress
+      (!keyring_encryption_info.page0_has_crypt_data ||
+       !FSP_FLAGS_GET_ENCRYPTION(fsp_flags))) {
+    ut_ad(!keyring_encryption_info.is_encryption_in_progress());  // it should
+                                                                  // not be
+                                                                  // possible to
+                                                                  // FLUSH FOR
+                                                                  // EXPORT when
+                                                                  // encryption
+                                                                  // is in
+                                                                  // progress
     ib_errf(trx->mysql_thd, IB_LOG_LEVEL_ERROR, ER_TABLE_SCHEMA_MISMATCH,
             "Table is marked as encrypted with KEYRING in cfg file, but there"
             " is no KEYRING encryption information in tablespace header"
@@ -3732,18 +3739,12 @@
     return (row_import_cleanup(prebuilt, trx, err));
   }
 
-<<<<<<< HEAD
-  /* For encrypted tablespace, set encryption information. */
+  /*a For encrypted tablespace, set encryption information. */
   if (FSP_FLAGS_GET_ENCRYPTION(fsp_flags)) {
-    err = fil_set_encryption(table->space, Encryption::AES,
-=======
-  /* For encrypted table, set encryption information. */
-  if (dict_table_is_encrypted(table)) {
-    err = fil_set_encryption(table->space,
-                             cfg.m_is_keyring_encrypted ? Encryption::KEYRING
-                                                        : Encryption::AES,
->>>>>>> 3637583b
-                             table->encryption_key, table->encryption_iv);
+    err = fil_set_encryption(
+        table->space,
+        cfg.m_is_keyring_encrypted ? Encryption::KEYRING : Encryption::AES,
+        table->encryption_key, table->encryption_iv);
   }
 
   row_mysql_unlock_data_dictionary(trx);
@@ -3888,11 +3889,8 @@
           (space_flags_from_disk & ~FSP_FLAGS_MASK_DATA_DIR));
   }
 
-<<<<<<< HEAD
-  if (dd_is_table_in_encrypted_tablespace(table)) {
-=======
-  if (dict_table_is_encrypted(table)  && !cfg.m_is_keyring_encrypted) {
->>>>>>> 3637583b
+  if (dd_is_table_in_encrypted_tablespace(table) &&
+      !cfg.m_is_keyring_encrypted) {
     mtr_t mtr;
     byte encrypt_info[ENCRYPTION_INFO_SIZE];
 
