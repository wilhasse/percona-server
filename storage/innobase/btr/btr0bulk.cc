/*****************************************************************************

Copyright (c) 2014, 2018, Oracle and/or its affiliates. All Rights Reserved.

This program is free software; you can redistribute it and/or modify it under
the terms of the GNU General Public License, version 2.0, as published by the
Free Software Foundation.

This program is also distributed with certain software (including but not
limited to OpenSSL) that is licensed under separate terms, as designated in a
particular file or component or in included license documentation. The authors
of MySQL hereby grant you an additional permission to link the program and
your derivative works with the separately licensed software that they have
included with MySQL.

This program is distributed in the hope that it will be useful, but WITHOUT
ANY WARRANTY; without even the implied warranty of MERCHANTABILITY or FITNESS
FOR A PARTICULAR PURPOSE. See the GNU General Public License, version 2.0,
for more details.

You should have received a copy of the GNU General Public License along with
this program; if not, write to the Free Software Foundation, Inc.,
51 Franklin St, Fifth Floor, Boston, MA 02110-1301  USA

*****************************************************************************/

/** @file btr/btr0bulk.cc
 The B-tree bulk load

 Created 03/11/2014 Shaohua Wang
 *******************************************************/

#include "btr0bulk.h"
#include "btr0btr.h"
#include "btr0cur.h"
#include "btr0pcur.h"
#include "ibuf0ibuf.h"
#include "lob0lob.h"

/** Innodb B-tree index fill factor for bulk load. */
long innobase_fill_factor;

/** Initialize members, allocate page if needed and start mtr.
Note: we commit all mtrs on failure.
@return error code. */
dberr_t PageBulk::init() {
  mtr_t *mtr;
  buf_block_t *new_block;
  page_t *new_page;
  page_zip_des_t *new_page_zip;
  page_no_t new_page_no;

  ut_ad(m_heap == nullptr);

  m_heap = mem_heap_create(1000);

  mtr = static_cast<mtr_t *>(mem_heap_alloc(m_heap, sizeof(mtr_t)));
  mtr_start(mtr);
  mtr_x_lock(dict_index_get_lock(m_index), mtr);
  mtr_set_log_mode(mtr, MTR_LOG_NO_REDO);
  mtr_set_flush_observer(mtr, m_flush_observer);

  if (m_page_no == FIL_NULL) {
    mtr_t alloc_mtr;

    /* We commit redo log for allocation by a separate mtr,
    because we don't guarantee pages are committed following
    the allocation order, and we will always generate redo log
    for page allocation, even when creating a new tablespace. */
    mtr_start(&alloc_mtr);
    if (m_index->table->is_temporary()) {
      // We are bulk loading a temporary table index. No need to redo-log it.
      alloc_mtr.set_log_mode(MTR_LOG_NO_REDO);
    }

    ulint n_reserved;
    bool success = fsp_reserve_free_extents(&n_reserved, m_index->space, 1,
                                            FSP_NORMAL, &alloc_mtr);
    if (!success) {
      mtr_commit(&alloc_mtr);
      mtr_commit(mtr);
      return (DB_OUT_OF_FILE_SPACE);
    }

    /* Allocate a new page. */
    new_block = btr_page_alloc(m_index, 0, FSP_UP, m_level, &alloc_mtr, mtr);

    if (n_reserved > 0) {
      fil_space_release_free_extents(m_index->space, n_reserved);
    }

    mtr_commit(&alloc_mtr);

    new_page = buf_block_get_frame(new_block);
    new_page_zip = buf_block_get_page_zip(new_block);
    new_page_no = page_get_page_no(new_page);

    ut_ad(!dict_index_is_spatial(m_index));
    ut_ad(!dict_index_is_sdi(m_index));

    if (new_page_zip) {
      page_create_zip(new_block, m_index, m_level, 0, mtr, FIL_PAGE_INDEX);
    } else {
      ut_ad(!dict_index_is_spatial(m_index));
      page_create(new_block, mtr, dict_table_is_comp(m_index->table),
                  FIL_PAGE_INDEX);
      btr_page_set_level(new_page, nullptr, m_level, mtr);
    }

    btr_page_set_next(new_page, nullptr, FIL_NULL, mtr);
    btr_page_set_prev(new_page, nullptr, FIL_NULL, mtr);

    btr_page_set_index_id(new_page, nullptr, m_index->id, mtr);
  } else {
    page_id_t page_id(dict_index_get_space(m_index), m_page_no);
    page_size_t page_size(dict_table_page_size(m_index->table));

    new_block = btr_block_get(page_id, page_size, RW_X_LATCH, m_index, mtr);

    new_page = buf_block_get_frame(new_block);
    new_page_zip = buf_block_get_page_zip(new_block);
    new_page_no = page_get_page_no(new_page);
    ut_ad(m_page_no == new_page_no);

    ut_ad(page_dir_get_n_heap(new_page) == PAGE_HEAP_NO_USER_LOW);

    btr_page_set_level(new_page, nullptr, m_level, mtr);
  }

  if (dict_index_is_sec_or_ibuf(m_index) && !m_index->table->is_temporary() &&
      page_is_leaf(new_page)) {
    page_update_max_trx_id(new_block, nullptr, m_trx_id, mtr);
  }

  m_mtr = mtr;
  m_block = new_block;
  m_page = new_page;
  m_page_zip = new_page_zip;
  m_page_no = new_page_no;
  m_cur_rec = page_get_infimum_rec(new_page);
  ut_ad(m_is_comp == !!page_is_comp(new_page));
  m_free_space = page_get_free_space_of_empty(m_is_comp);

  if (innobase_fill_factor == 100 && m_index->is_clustered()) {
    /* Keep default behavior compatible with 5.6 */
    m_reserved_space = dict_index_get_space_reserve();
  } else {
    m_reserved_space = UNIV_PAGE_SIZE * (100 - innobase_fill_factor) / 100;
  }

  m_padding_space =
      UNIV_PAGE_SIZE - dict_index_zip_pad_optimal_page_size(m_index);
  m_heap_top = page_header_get_ptr(new_page, PAGE_HEAP_TOP);
  m_rec_no = page_header_get_field(new_page, PAGE_N_RECS);

  m_last_slotted_rec = page_get_infimum_rec(m_page);
  m_slotted_rec_no = 0;

  m_modified = true;

  ut_d(m_total_data = 0);

  return (DB_SUCCESS);
}

/** Insert a tuple in the page.
@param[in]  tuple     tuple to insert
@param[in]  big_rec   external record
@param[in]  rec_size  record size
@param[in]  n_ext     number of externally stored columns
@return error code */
dberr_t PageBulk::insert(const dtuple_t *tuple, const big_rec_t *big_rec,
                         ulint rec_size, ulint n_ext) {
  ulint *offsets = nullptr;

  DBUG_EXECUTE_IF("BtrBulk_insert_inject_error", return DB_INTERRUPTED;);

  /* Convert tuple to record. */
  byte *rec_mem = static_cast<byte *>(mem_heap_alloc(m_heap, rec_size));

  rec_t *rec = rec_convert_dtuple_to_rec(rec_mem, m_index, tuple, n_ext);
  offsets = rec_get_offsets(rec, m_index, offsets, ULINT_UNDEFINED, &m_heap);

  /* Insert the record.*/
  insert(rec, offsets);
  ut_ad(m_modified);

  dberr_t err = DB_SUCCESS;

  if (big_rec) {
    /* The page must be valid as MTR may be committed
    during LOB insertion. */
    finish();
    err = storeExt(big_rec, offsets);
  }

  return err;
}

/** Insert a record in the page.
@param[in]	rec		record
@param[in]	offsets		record offsets */
void PageBulk::insert(const rec_t *rec, ulint *offsets) {
  ulint rec_size;

  ut_ad(m_heap != nullptr);

  rec_size = rec_offs_size(offsets);

#ifdef UNIV_DEBUG
  /* Check whether records are in order. */
  if (!page_rec_is_infimum(m_cur_rec)) {
    rec_t *old_rec = m_cur_rec;
    ulint *old_offsets =
        rec_get_offsets(old_rec, m_index, nullptr, ULINT_UNDEFINED, &m_heap);

    ut_ad(cmp_rec_rec(rec, old_rec, offsets, old_offsets, m_index) > 0);
  }

  m_total_data += rec_size;
#endif /* UNIV_DEBUG */

  /* 0. Mark space for record as used (checked e.g. in page_rec_set_next). */
  page_header_set_ptr(m_page, nullptr, PAGE_HEAP_TOP, m_heap_top + rec_size);

  /* 1. Copy the record to page. */
  rec_t *insert_rec = rec_copy(m_heap_top, rec, offsets);
  rec_offs_make_valid(insert_rec, m_index, offsets);

  /* 2. Insert the record in the linked list. */
  rec_t *next_rec = page_rec_get_next(m_cur_rec);

  page_rec_set_next(insert_rec, next_rec);
  page_rec_set_next(m_cur_rec, insert_rec);

  /* 3. Set the n_owned field in the inserted record to zero,
  and set the heap_no field. */
  if (m_is_comp) {
    rec_set_n_owned_new(insert_rec, nullptr, 0);
    rec_set_heap_no_new(insert_rec, PAGE_HEAP_NO_USER_LOW + m_rec_no);
  } else {
    rec_set_n_owned_old(insert_rec, 0);
    rec_set_heap_no_old(insert_rec, PAGE_HEAP_NO_USER_LOW + m_rec_no);
  }

  /* 4. Set member variables. */
  ulint slot_size = page_dir_calc_reserved_space(m_rec_no + 1) -
                    page_dir_calc_reserved_space(m_rec_no);

  ut_ad(m_free_space >= rec_size + slot_size);
  ut_ad(m_heap_top + rec_size < m_page + UNIV_PAGE_SIZE);

  m_free_space -= rec_size + slot_size;
  m_heap_top += rec_size;
  m_rec_no += 1;
  m_cur_rec = insert_rec;

  m_modified = true;
}

/** Mark end of insertion to the page. Scan records to set page dirs,
and set page header members. The scan is incremental (slots and records
which assignment could be "finalized" are not checked again. Check the
m_slotted_rec_no usage, note it could be reset in some cases like
during split.
Note: we refer to page_copy_rec_list_end_to_created_page. */
void PageBulk::finish() {
  ut_ad(!dict_index_is_spatial(m_index));

  if (!m_modified) {
    return;
  }

  ut_ad(m_total_data + page_dir_calc_reserved_space(m_rec_no) <=
        page_get_free_space_of_empty(m_is_comp));

  ulint n_rec_to_assign = m_rec_no - m_slotted_rec_no;

  /* Fill slots for non-supremum records if possible.
   * Slot for supremum record could store up to
   * PAGE_DIR_SLOT_MAX_N_OWNED-1 records. */
  while (n_rec_to_assign >= PAGE_DIR_SLOT_MAX_N_OWNED) {
    static constexpr ulint RECORDS_PER_SLOT =
        (PAGE_DIR_SLOT_MAX_N_OWNED + 1) / 2;

    for (ulint i = 0; i < RECORDS_PER_SLOT; ++i) {
      m_last_slotted_rec = page_rec_get_next(m_last_slotted_rec);
    }
    m_slotted_rec_no += RECORDS_PER_SLOT;

    /* Reserve next slot (must be done before slot is used). */
    auto n_slots = page_dir_get_n_slots(m_page);
    page_dir_set_n_slots(m_page, nullptr, n_slots + 1);

    /* Fill the slot data. */
    auto slot = page_dir_get_nth_slot(m_page, n_slots - 1);
    page_dir_slot_set_rec(slot, m_last_slotted_rec);
    page_dir_slot_set_n_owned(slot, nullptr, RECORDS_PER_SLOT);

    n_rec_to_assign -= RECORDS_PER_SLOT;
  }

  /* Assign remaining records to slot with supremum record. */
  auto n_slots = page_dir_get_n_slots(m_page);
  auto slot = page_dir_get_nth_slot(m_page, n_slots - 1);
  auto sup_rec = page_get_supremum_rec(m_page);

  page_dir_slot_set_rec(slot, sup_rec);
  page_dir_slot_set_n_owned(slot, nullptr, n_rec_to_assign + 1);

  page_header_set_ptr(m_page, nullptr, PAGE_HEAP_TOP, m_heap_top);
  page_dir_set_n_heap(m_page, nullptr, PAGE_HEAP_NO_USER_LOW + m_rec_no);
  page_header_set_field(m_page, nullptr, PAGE_N_RECS, m_rec_no);

  page_header_set_ptr(m_page, nullptr, PAGE_LAST_INSERT, m_cur_rec);
  page_header_set_field(m_page, nullptr, PAGE_DIRECTION, PAGE_RIGHT);
  page_header_set_field(m_page, nullptr, PAGE_N_DIRECTION, 0);

  m_modified = false;
}

/** Commit inserts done to the page
@param[in]	success		Flag whether all inserts succeed. */
void PageBulk::commit(bool success) {
  /* It is assumed that finish() was called before commit */
  ut_ad(!m_modified);
  ut_ad(page_validate(m_page, m_index));

  if (success) {
    ut_ad(m_rec_no > 0);

    /* Set no free space left and no buffered changes in ibuf. */
    if (!m_index->is_clustered() && !m_index->table->is_temporary() &&
        page_is_leaf(m_page)) {
      ibuf_set_bitmap_for_bulk_load(m_block, innobase_fill_factor == 100);
    }
  }

  mtr_commit(m_mtr);
}

/** Compress a page of compressed table
@return	true	compress successfully or no need to compress
@return	false	compress failed. */
bool PageBulk::compress() {
  ut_ad(!m_modified);
  ut_ad(m_page_zip != nullptr);

  return (
      page_zip_compress(m_page_zip, m_page, m_index, page_zip_level, m_mtr));
}

/** Get node pointer
@return node pointer */
dtuple_t *PageBulk::getNodePtr() {
  /* Create node pointer */
  rec_t *first_rec = page_rec_get_next(page_get_infimum_rec(m_page));
  ut_a(page_rec_is_user_rec(first_rec));
  dtuple_t *node_ptr =
      dict_index_build_node_ptr(m_index, first_rec, m_page_no, m_heap, m_level);

  return (node_ptr);
}

/** Split the page records between this and given bulk.
 * @param new_page_bulk  The new bulk to store split records. */
void PageBulk::split(PageBulk &new_page_bulk) {
  auto split_point = getSplitRec();

  new_page_bulk.copyRecords(split_point.m_rec);
  splitTrim(split_point);

  ut_ad(new_page_bulk.m_modified);
  ut_ad(m_modified);
}

/** Get page split point. We split a page in half when compression
fails, and the split record and all following records should be copied
to the new page.
@return split record descriptor */
PageBulk::SplitPoint PageBulk::getSplitRec() {
  ut_ad(m_page_zip != nullptr);
  ut_ad(m_rec_no >= 2);

  ut_ad(page_get_free_space_of_empty(m_is_comp) > m_free_space);

  ulint total_used_size =
      page_get_free_space_of_empty(m_is_comp) - m_free_space;

  ulint total_recs_size = 0;
  ulint n_recs = 0;
  ulint *offsets = nullptr;

  rec_t *rec = page_get_infimum_rec(m_page);
  do {
    rec = page_rec_get_next(rec);
    ut_ad(page_rec_is_user_rec(rec));

    offsets =
        rec_get_offsets(rec, m_index, offsets, ULINT_UNDEFINED, &(m_heap));
    total_recs_size += rec_offs_size(offsets);
    n_recs++;
  } while (total_recs_size + page_dir_calc_reserved_space(n_recs) <
           total_used_size / 2);

  /* Keep at least one record on left page */
  if (page_rec_is_infimum(page_rec_get_prev(rec))) {
    rec = page_rec_get_next(rec);
    ut_ad(page_rec_is_user_rec(rec));
  } else {
    /* rec is to be moved, and this is used as number of records
     * before split */
    n_recs--;
  }

  return (SplitPoint{rec, n_recs});
}

/** Copy all records from page.
@param[in]  src_page  Page with records to copy. */
void PageBulk::copyAll(const page_t *src_page) {
  auto inf_rec = page_get_infimum_rec(src_page);
  auto first_rec = page_rec_get_next_const(inf_rec);

  ut_ad(page_rec_is_user_rec(first_rec));

  copyRecords(first_rec);

  ut_ad(m_modified);
}

/** Copy given and all following records.
@param[in]  first_rec  first record to copy */
void PageBulk::copyRecords(const rec_t *first_rec) {
  const rec_t *rec = first_rec;
  ulint *offsets = nullptr;

  ut_ad(m_rec_no == 0);
  ut_ad(page_rec_is_user_rec(rec));

  do {
    offsets =
        rec_get_offsets(rec, m_index, offsets, ULINT_UNDEFINED, &(m_heap));

    insert(rec, offsets);

    rec = page_rec_get_next_const(rec);
  } while (!page_rec_is_supremum(rec));

  ut_ad(m_rec_no > 0);
}

/** Remove all records after split rec including itself.
@param[in]  split_point  split point descriptor */
void PageBulk::splitTrim(const SplitPoint &split_point) {
  /* Suppose before copyOut, we have 5 records on the page:
  infimum->r1->r2->r3->r4->r5->supremum, and r3 is the split rec.

  after copyOut, we have 2 records on the page:
  infimum->r1->r2->supremum. slot adjustment is not done. */

  /* Set number of user records. */
  ulint new_rec_no = split_point.m_n_rec_before;
  ut_ad(new_rec_no > 0);

  /* Set last record's next in page */
  rec_t *new_last_user_rec = page_rec_get_prev(split_point.m_rec);
  page_rec_set_next(new_last_user_rec, page_get_supremum_rec(m_page));

  /* Set related members */
  auto old_heap_top = m_heap_top;

  ulint *offsets = nullptr;
  offsets = rec_get_offsets(new_last_user_rec, m_index, offsets,
                            ULINT_UNDEFINED, &(m_heap));
  m_heap_top = rec_get_end(new_last_user_rec, offsets);

  m_free_space +=
      (old_heap_top - m_heap_top) + (page_dir_calc_reserved_space(m_rec_no) -
                                     page_dir_calc_reserved_space(new_rec_no));
  ut_ad(m_free_space > 0);

  m_cur_rec = new_last_user_rec;
  m_rec_no = new_rec_no;

#ifdef UNIV_DEBUG
  m_total_data -= old_heap_top - m_heap_top;
#endif /* UNIV_DEBUG */

  /* Invalidate all slots except infimum. */
  ulint n_slots = page_dir_get_n_slots(m_page);
  for (ulint slot_idx = 1; slot_idx < n_slots; ++slot_idx) {
    auto slot = page_dir_get_nth_slot(m_page, slot_idx);
    page_dir_slot_set_n_owned(slot, nullptr, 0);
  }
  page_dir_set_n_slots(m_page, nullptr, 2);

  /* No records assigned to slots. */
  m_last_slotted_rec = page_get_infimum_rec(m_page);
  m_slotted_rec_no = 0;

  m_modified = true;
}

/** Set next page
@param[in]	next_page_no	next page no */
void PageBulk::setNext(page_no_t next_page_no) {
  btr_page_set_next(m_page, nullptr, next_page_no, m_mtr);
}

/** Set previous page
@param[in]	prev_page_no	previous page no */
void PageBulk::setPrev(page_no_t prev_page_no) {
  btr_page_set_prev(m_page, nullptr, prev_page_no, m_mtr);
}

/** Check if required space is available in the page for the rec to be inserted.
We check fill factor & padding here.
@param[in]	rec_size	required length
@return true	if space is available */
bool PageBulk::isSpaceAvailable(ulint rec_size) const {
  ulint slot_size = page_dir_calc_reserved_space(m_rec_no + 1) -
                    page_dir_calc_reserved_space(m_rec_no);

  ulint required_space = rec_size + slot_size;

  if (required_space > m_free_space) {
    ut_ad(m_rec_no > 0);
    return (false);
  }

  /* Fillfactor & Padding apply to both leaf and non-leaf pages.
  Note: we keep at least 2 records in a page to avoid B-tree level
  growing too high. */
  if (m_rec_no >= 2 && ((m_page_zip == nullptr &&
                         m_free_space - required_space < m_reserved_space) ||
                        (m_page_zip != nullptr &&
                         m_free_space - required_space < m_padding_space))) {
    return (false);
  }

  return (true);
}

/** Check whether the record needs to be stored externally.
@return false if the entire record can be stored locally on the page */
bool PageBulk::needExt(const dtuple_t *tuple, ulint rec_size) const {
  return (page_zip_rec_needs_ext(
      rec_size, m_is_comp, dtuple_get_n_fields(tuple), m_block->page.size));
}

/** Store external record
Since the record is not logged yet, so we don't log update to the record.
the blob data is logged first, then the record is logged in bulk mode.
@param[in]	big_rec		external record
@param[in]	offsets		record offsets
@return	error code */
dberr_t PageBulk::storeExt(const big_rec_t *big_rec, ulint *offsets) {
  ut_ad(m_index->is_clustered());

  /* Note: not all fields are initialized in btr_pcur. */
  btr_pcur_t btr_pcur;
  btr_pcur.pos_state = BTR_PCUR_IS_POSITIONED;
  btr_pcur.latch_mode = BTR_MODIFY_LEAF;
  btr_pcur.btr_cur.index = m_index;

  page_cur_t *page_cur = &btr_pcur.btr_cur.page_cur;
  page_cur->index = m_index;
  page_cur->rec = m_cur_rec;
  page_cur->offsets = offsets;
  page_cur->block = m_block;

  dberr_t err = lob::btr_store_big_rec_extern_fields(
      nullptr, &btr_pcur, nullptr, offsets, big_rec, m_mtr,
      lob::OPCODE_INSERT_BULK);

  ut_ad(page_offset(m_cur_rec) == page_offset(page_cur->rec));

  /* Reset m_block and m_cur_rec from page cursor, because
  block may be changed during blob insert. */
  m_block = page_cur->block;
  m_cur_rec = page_cur->rec;
  m_page = buf_block_get_frame(m_block);

  return (err);
}

/** Release block by committing mtr
Note: log_free_check requires holding no lock/latch in current thread. */
void PageBulk::release() {
  /* Make sure page is valid before it is released. */
  if (m_modified) {
    finish();
    ut_ad(!m_modified);
  }
  ut_ad(page_validate(m_page, m_index));

  ut_ad(!dict_index_is_spatial(m_index));

  /* We fix the block because we will re-pin it soon. */
  buf_block_buf_fix_inc(m_block, __FILE__, __LINE__);

  /* No other threads can modify this block. */
  m_modify_clock = buf_block_get_modify_clock(m_block);

  mtr_commit(m_mtr);
}

/** Start mtr and latch the block */
void PageBulk::latch() {
  mtr_start(m_mtr);
  mtr_x_lock(dict_index_get_lock(m_index), m_mtr);
  mtr_set_log_mode(m_mtr, MTR_LOG_NO_REDO);
  mtr_set_flush_observer(m_mtr, m_flush_observer);

  /* TODO: need a simple and wait version of buf_page_optimistic_get. */
  auto ret = buf_page_optimistic_get(RW_X_LATCH, m_block, m_modify_clock,
                                     __FILE__, __LINE__, m_mtr);
  /* In case the block is S-latched by page_cleaner. */
  if (!ret) {
    page_id_t page_id(dict_index_get_space(m_index), m_page_no);
    page_size_t page_size(dict_table_page_size(m_index->table));

    m_block = buf_page_get_gen(page_id, page_size, RW_X_LATCH, m_block,
                               BUF_GET_IF_IN_POOL, __FILE__, __LINE__, m_mtr);
    ut_ad(m_block != nullptr);
  }

  buf_block_buf_fix_dec(m_block);

  ut_ad(m_cur_rec > m_page && m_cur_rec < m_heap_top);
}

/** Split a page
@param[in]	page_bulk	page to split
@param[in]	next_page_bulk	next page
@return	error code */
dberr_t BtrBulk::pageSplit(PageBulk *page_bulk, PageBulk *next_page_bulk) {
  ut_ad(page_bulk->isTableCompressed());

  /* 1. Check if we have only one user record on the page. */
  if (page_bulk->getRecNo() <= 1) {
    return (DB_TOO_BIG_RECORD);
  }

  /* 2. create a new page. */
  PageBulk new_page_bulk(m_index, m_trx_id, FIL_NULL, page_bulk->getLevel(),
                         m_flush_observer);
  dberr_t err = new_page_bulk.init();
  if (err != DB_SUCCESS) {
    return (err);
  }

  /* 3. copy the upper half to new page. */
  page_bulk->split(new_page_bulk);

  /* 4. finish page bulk modifications. */
  page_bulk->finish();
  new_page_bulk.finish();

  /* 5. commit the split page. */
  err = pageCommit(page_bulk, &new_page_bulk, true);
  if (err != DB_SUCCESS) {
    pageAbort(&new_page_bulk);
    return (err);
  }

  /* 6. commit the new page. */
  err = pageCommit(&new_page_bulk, next_page_bulk, true);
  if (err != DB_SUCCESS) {
    pageAbort(&new_page_bulk);
    return (err);
  }

  return (err);
}

/** Commit(finish) a page. We set next/prev page no, compress a page of
compressed table and split the page if compression fails, insert a node
pointer to father page if needed, and commit mini-transaction.
@param[in]	page_bulk	page to commit
@param[in]	next_page_bulk	next page
@param[in]	insert_father	false when page_bulk is a root page and
                                true when it's a non-root page
@return	error code */
dberr_t BtrBulk::pageCommit(PageBulk *page_bulk, PageBulk *next_page_bulk,
                            bool insert_father) {
  /* Set page links */
  if (next_page_bulk != nullptr) {
    ut_ad(page_bulk->getLevel() == next_page_bulk->getLevel());

    page_bulk->setNext(next_page_bulk->getPageNo());
    next_page_bulk->setPrev(page_bulk->getPageNo());
  } else {
    /** Suppose a page is released and latched again, we need to
    mark it modified in mini-transaction.  */
    page_bulk->setNext(FIL_NULL);
  }

  /* Compress page if it's a compressed table. */
  if (page_bulk->isTableCompressed() && !page_bulk->compress()) {
    return (pageSplit(page_bulk, next_page_bulk));
  }

  /* Insert node pointer to father page. */
  if (insert_father) {
    dtuple_t *node_ptr = page_bulk->getNodePtr();
    dberr_t err = insert(node_ptr, page_bulk->getLevel() + 1);

    if (err != DB_SUCCESS) {
      return (err);
    }
  }

  /* Commit mtr. */
  page_bulk->commit(true);

  return (DB_SUCCESS);
}

/** Log free check */
void BtrBulk::logFreeCheck() {
  if (log_needs_free_check()) {
    release();

    log_free_check();

    latch();
  }
}

/** Constructor
@param[in]  index   B-tree index
@param[in]  trx_id    transaction id
@param[in]  observer  flush observer */
BtrBulk::BtrBulk(dict_index_t *index, trx_id_t trx_id, FlushObserver *observer)
    : m_index(index),
      m_trx_id(trx_id),
      m_root_level(0),
      m_flush_observer(observer),
      m_page_bulks(nullptr) {
  ut_ad(m_flush_observer != nullptr);
#ifdef UNIV_DEBUG
  fil_space_inc_redo_skipped_count(m_index->space);
#endif /* UNIV_DEBUG */
}

/** Destructor */
BtrBulk::~BtrBulk() {
  if (m_page_bulks) {
    UT_DELETE(m_page_bulks);
  }

#ifdef UNIV_DEBUG
  fil_space_dec_redo_skipped_count(m_index->space);
#endif /* UNIV_DEBUG */
}

/** Initialization
@note Must be called right after constructor. */
dberr_t BtrBulk::init() {
  ut_ad(m_page_bulks == nullptr);

  m_page_bulks = UT_NEW_NOKEY(page_bulk_vector());
  if (m_page_bulks == nullptr) {
    return (DB_OUT_OF_MEMORY);
  }

  return (DB_SUCCESS);
}

/** Release all latches */
void BtrBulk::release() {
  ut_ad(m_page_bulks);
  ut_ad(m_root_level + 1 == m_page_bulks->size());

  for (ulint level = 0; level <= m_root_level; level++) {
    PageBulk *page_bulk = m_page_bulks->at(level);

    page_bulk->release();
  }
}

/** Re-latch all latches */
void BtrBulk::latch() {
  ut_ad(m_page_bulks);
  ut_ad(m_root_level + 1 == m_page_bulks->size());

  for (ulint level = 0; level <= m_root_level; level++) {
    PageBulk *page_bulk = m_page_bulks->at(level);
    page_bulk->latch();
  }
}

/** Prepare space to insert a tuple.
@param[in,out]  page_bulk   page bulk that will be used to store the record.
                            It may be replaced if there is not enough space
                            to hold the record.
@param[in]  level           B-tree level
@param[in]  rec_size        record size
@return error code */
dberr_t BtrBulk::prepareSpace(PageBulk *&page_bulk, ulint level,
                              ulint rec_size) {
  if (page_bulk->isSpaceAvailable(rec_size)) {
    return (DB_SUCCESS);
  }

  /* Finish page modifications. */
  page_bulk->finish();

  DBUG_EXECUTE_IF("ib_btr_bulk_prepare_space_error",
                  { return (DB_OUT_OF_MEMORY); });

  /* Create a sibling page_bulk. */
  PageBulk *sibling_page_bulk = UT_NEW_NOKEY(
      PageBulk(m_index, m_trx_id, FIL_NULL, level, m_flush_observer));
  if (sibling_page_bulk == nullptr) {
    return (DB_OUT_OF_MEMORY);
  }

  auto init_err = sibling_page_bulk->init();
  if (init_err != DB_SUCCESS) {
    UT_DELETE(sibling_page_bulk);
    return (init_err);
  }

  /* Commit page bulk. */
  auto commit_err = pageCommit(page_bulk, sibling_page_bulk, true);
  if (commit_err != DB_SUCCESS) {
    pageAbort(sibling_page_bulk);
    UT_DELETE(sibling_page_bulk);
    return (commit_err);
  }

  /* Set new page bulk to page_bulks. */
  ut_ad(sibling_page_bulk->getLevel() <= m_root_level);
  m_page_bulks->at(level) = sibling_page_bulk;

  UT_DELETE(page_bulk);
  page_bulk = sibling_page_bulk;

  /* Important: log_free_check whether we need a checkpoint. */
  if (page_is_leaf(sibling_page_bulk->getPage())) {
    /* Check whether trx is interrupted */
    if (m_flush_observer->check_interrupted()) {
      return (DB_INTERRUPTED);
    }

    /* Wake up page cleaner to flush dirty pages. */
    srv_inc_activity_count();
    os_event_set(buf_flush_event);

    logFreeCheck();
  }

  return (DB_SUCCESS);
}

/** Insert a tuple to a page.
@param[in]  page_bulk   page bulk object
@param[in]  tuple       tuple to insert
@param[in]  big_rec     big record vector, could be nullptr if there is no
                        data to be stored externally.
@param[in]  rec_size    record size
@param[in]  n_ext       number of externally stored columns
@return error code */
dberr_t BtrBulk::insert(PageBulk *page_bulk, dtuple_t *tuple,
                        big_rec_t *big_rec, ulint rec_size, ulint n_ext) {
  dberr_t err = DB_SUCCESS;

  if (big_rec != nullptr) {
    ut_ad(m_index->is_clustered());
    ut_ad(page_bulk->getLevel() == 0);
    ut_ad(page_bulk == m_page_bulks->at(0));

    /* Release all latched but leaf node. */
    for (ulint level = 1; level <= m_root_level; level++) {
      PageBulk *level_page_bulk = m_page_bulks->at(level);

      level_page_bulk->release();
    }
  }

  err = page_bulk->insert(tuple, big_rec, rec_size, n_ext);

  if (big_rec != nullptr) {
    /* Restore latches */
    for (ulint level = 1; level <= m_root_level; level++) {
      PageBulk *level_page_bulk = m_page_bulks->at(level);
      level_page_bulk->latch();
    }
  }

  return (err);
}

/** Insert a tuple to page in a level
@param[in]	tuple	tuple to insert
@param[in]	level	B-tree level
@return error code */
dberr_t BtrBulk::insert(dtuple_t *tuple, ulint level) {
  bool is_left_most = false;
  dberr_t err = DB_SUCCESS;

  ut_ad(m_page_bulks != nullptr);

  /* Check if we need to create a PageBulk for the level. */
  if (level + 1 > m_page_bulks->size()) {
    PageBulk *new_page_bulk = UT_NEW_NOKEY(
        PageBulk(m_index, m_trx_id, FIL_NULL, level, m_flush_observer));
    if (new_page_bulk == nullptr) {
      return (DB_OUT_OF_MEMORY);
    }

    err = new_page_bulk->init();
    if (err != DB_SUCCESS) {
      return (err);
    }

    m_page_bulks->push_back(new_page_bulk);
    ut_ad(level + 1 == m_page_bulks->size());
    m_root_level = level;

    is_left_most = true;
  }

  ut_ad(m_page_bulks->size() > level);

  PageBulk *page_bulk = m_page_bulks->at(level);

  if (is_left_most && level > 0 && page_bulk->getRecNo() == 0) {
    /* The node pointer must be marked as the predefined minimum
    record,	as there is no lower alphabetical limit to records in
    the leftmost node of a level: */
    dtuple_set_info_bits(tuple,
                         dtuple_get_info_bits(tuple) | REC_INFO_MIN_REC_FLAG);
  }

  ulint n_ext = 0;
  ulint rec_size = rec_get_converted_size(m_index, tuple, n_ext);
  big_rec_t *big_rec = nullptr;

  if (page_bulk->needExt(tuple, rec_size)) {
    /* The record is so big that we have to store some fields
    externally on separate database pages */
    big_rec = dtuple_convert_big_rec(m_index, 0, tuple, &n_ext);
    if (big_rec == nullptr) {
      return (DB_TOO_BIG_RECORD);
    }

    rec_size = rec_get_converted_size(m_index, tuple, n_ext);
  }

  if (page_bulk->isTableCompressed() && page_zip_is_too_big(m_index, tuple)) {
    err = DB_TOO_BIG_RECORD;
    goto func_exit;
  }

  err = prepareSpace(page_bulk, level, rec_size);
  if (err != DB_SUCCESS) {
    goto func_exit;
  }

  DBUG_EXECUTE_IF("ib_btr_bulk_insert_inject_error", {
    static int rec_cnt = 0;
    if (++rec_cnt == 10) {
      err = DB_TOO_BIG_RECORD;
      rec_cnt = 0;
      goto func_exit;
    }
  });

  err = insert(page_bulk, tuple, big_rec, rec_size, n_ext);

func_exit:
  if (big_rec != nullptr) {
    dtuple_convert_back_big_rec(m_index, tuple, big_rec);
  }

  return (err);
}

dberr_t BtrBulk::finishAllPageBulks(dberr_t err, page_no_t &last_page_no) {
  ut_ad(m_root_level + 1 == m_page_bulks->size());

  last_page_no = FIL_NULL;

  /* Finish all page bulks */
  for (ulint level = 0; level <= m_root_level; level++) {
    PageBulk *page_bulk = m_page_bulks->at(level);

    page_bulk->finish();

    last_page_no = page_bulk->getPageNo();

    if (err == DB_SUCCESS) {
      err = pageCommit(page_bulk, nullptr, level != m_root_level);
    }

    if (err != DB_SUCCESS) {
      pageAbort(page_bulk);
    }

    UT_DELETE(page_bulk);
  }

  return (err);
}

/** Btree bulk load finish. We commit the last page in each level
and copy the last page in top level to the root page of the index
if no error occurs.
@param[in]	err	whether bulk load was successful until now
@return error code  */
dberr_t BtrBulk::finish(dberr_t err) {
<<<<<<< HEAD
=======
  ut_ad(m_page_bulks);
  ut_ad(!m_index->table->is_temporary());

>>>>>>> e4924f36
  page_no_t last_page_no = FIL_NULL;

  if (m_page_bulks->size() == 0) {
    /* The table is empty. The root page of the index tree
    is already in a consistent state. No need to flush. */
    return (err);
  }

  err = finishAllPageBulks(err, last_page_no);

  if (err == DB_SUCCESS) {
    ut_ad(last_page_no != FIL_NULL);

    page_id_t last_page_id(dict_index_get_space(m_index), last_page_no);
    page_size_t page_size(dict_table_page_size(m_index->table));
    page_no_t root_page_no = dict_index_get_page(m_index);
    PageBulk root_page_bulk(m_index, m_trx_id, root_page_no, m_root_level,
                            m_flush_observer);

    mtr_t mtr;
    mtr_start(&mtr);
    if (m_index->table->is_temporary()) {
      // We are bulk loading a temporary table index. No need to redo-log it.
      mtr.set_log_mode(MTR_LOG_NO_REDO);
    }
    mtr_x_lock(dict_index_get_lock(m_index), &mtr);

    buf_block_t *last_block =
        btr_block_get(last_page_id, page_size, RW_X_LATCH, m_index, &mtr);
    page_t *last_page = buf_block_get_frame(last_block);

    /* Copy last page to root page. */
    err = root_page_bulk.init();
    if (err == DB_SUCCESS) {
      root_page_bulk.copyAll(last_page);
      root_page_bulk.finish();

      /* Remove last page. */
      btr_page_free_low(m_index, last_block, m_root_level, &mtr);

      /* Do not flush the last page. */
      last_block->page.flush_observer = nullptr;

      mtr_commit(&mtr);

      err = pageCommit(&root_page_bulk, nullptr, false);
      ut_ad(err == DB_SUCCESS);
    } else {
      mtr_commit(&mtr);
    }
  }

#ifdef UNIV_DEBUG
  dict_sync_check check(true);

  ut_ad(!sync_check_iterate(check));
#endif /* UNIV_DEBUG */

  ut_ad(err != DB_SUCCESS || btr_validate_index(m_index, nullptr, false));
  return (err);
}<|MERGE_RESOLUTION|>--- conflicted
+++ resolved
@@ -1013,12 +1013,8 @@
 @param[in]	err	whether bulk load was successful until now
 @return error code  */
 dberr_t BtrBulk::finish(dberr_t err) {
-<<<<<<< HEAD
-=======
   ut_ad(m_page_bulks);
-  ut_ad(!m_index->table->is_temporary());
-
->>>>>>> e4924f36
+
   page_no_t last_page_no = FIL_NULL;
 
   if (m_page_bulks->size() == 0) {
