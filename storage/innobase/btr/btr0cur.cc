/*****************************************************************************

Copyright (c) 1994, 2016, Oracle and/or its affiliates. All Rights Reserved.
Copyright (c) 2008, Google Inc.
Copyright (c) 2012, Facebook Inc.

Portions of this file contain modifications contributed and copyrighted by
Google, Inc. Those modifications are gratefully acknowledged and are described
briefly in the InnoDB documentation. The contributions by Google are
incorporated with their permission, and subject to the conditions contained in
the file COPYING.Google.

This program is free software; you can redistribute it and/or modify it under
the terms of the GNU General Public License as published by the Free Software
Foundation; version 2 of the License.

This program is distributed in the hope that it will be useful, but WITHOUT
ANY WARRANTY; without even the implied warranty of MERCHANTABILITY or FITNESS
FOR A PARTICULAR PURPOSE. See the GNU General Public License for more details.

You should have received a copy of the GNU General Public License along with
this program; if not, write to the Free Software Foundation, Inc.,
51 Franklin Street, Suite 500, Boston, MA 02110-1335 USA

*****************************************************************************/

/**************************************************//**
@file btr/btr0cur.cc
The index tree cursor

All changes that row operations make to a B-tree or the records
there must go through this module! Undo log records are written here
of every modify or insert of a clustered index record.

			NOTE!!!
To make sure we do not run out of disk space during a pessimistic
insert or update, we have to reserve 2 x the height of the index tree
many pages in the tablespace before we start the operation, because
if leaf splitting has been started, it is difficult to undo, except
by crashing the database and doing a roll-forward.

Created 10/16/1994 Heikki Tuuri
*******************************************************/

#include "btr0cur.h"

#ifdef UNIV_NONINL
#include "btr0cur.ic"
#endif

#include "row0upd.h"
#ifndef UNIV_HOTBACKUP
#include "mtr0log.h"
#include "page0page.h"
#include "page0zip.h"
#include "rem0rec.h"
#include "rem0cmp.h"
#include "buf0lru.h"
#include "btr0btr.h"
#include "btr0sea.h"
#include "row0log.h"
#include "row0purge.h"
#include "row0upd.h"
#include "trx0rec.h"
#include "trx0roll.h"
#include "que0que.h"
#include "row0row.h"
#include "srv0srv.h"
#include "ibuf0ibuf.h"
#include "lock0lock.h"
#include "zlib.h"
#include "srv0start.h"

/** Buffered B-tree operation types, introduced as part of delete buffering. */
enum btr_op_t {
	BTR_NO_OP = 0,			/*!< Not buffered */
	BTR_INSERT_OP,			/*!< Insert, do not ignore UNIQUE */
	BTR_INSERT_IGNORE_UNIQUE_OP,	/*!< Insert, ignoring UNIQUE */
	BTR_DELETE_OP,			/*!< Purge a delete-marked record */
	BTR_DELMARK_OP			/*!< Mark a record for deletion */
};

/** Modification types for the B-tree operation. */
enum btr_intention_t {
	BTR_INTENTION_DELETE,
	BTR_INTENTION_BOTH,
	BTR_INTENTION_INSERT
};
#if BTR_INTENTION_DELETE > BTR_INTENTION_BOTH
#error "BTR_INTENTION_DELETE > BTR_INTENTION_BOTH"
#endif
#if BTR_INTENTION_BOTH > BTR_INTENTION_INSERT
#error "BTR_INTENTION_BOTH > BTR_INTENTION_INSERT"
#endif

/** For the index->lock scalability improvement, only possibility of clear
performance regression observed was caused by grown huge history list length.
That is because the exclusive use of index->lock also worked as reserving
free blocks and read IO bandwidth with priority. To avoid huge glowing history
list as same level with previous implementation, prioritizes pessimistic tree
operations by purge as the previous, when it seems to be growing huge.

 Experimentally, the history list length starts to affect to performance
throughput clearly from about 100000. */
#define BTR_CUR_FINE_HISTORY_LENGTH	100000

/** Number of searches down the B-tree in btr_cur_search_to_nth_level(). */
ulint	btr_cur_n_non_sea	= 0;
/** Number of successful adaptive hash index lookups in
btr_cur_search_to_nth_level(). */
ulint	btr_cur_n_sea		= 0;
/** Old value of btr_cur_n_non_sea.  Copied by
srv_refresh_innodb_monitor_stats().  Referenced by
srv_printf_innodb_monitor(). */
ulint	btr_cur_n_non_sea_old	= 0;
/** Old value of btr_cur_n_sea.  Copied by
srv_refresh_innodb_monitor_stats().  Referenced by
srv_printf_innodb_monitor(). */
ulint	btr_cur_n_sea_old	= 0;

#ifdef UNIV_DEBUG
/* Flag to limit optimistic insert records */
uint	btr_cur_limit_optimistic_insert_debug = 0;
#endif /* UNIV_DEBUG */

/** In the optimistic insert, if the insert does not fit, but this much space
can be released by page reorganize, then it is reorganized */
#define BTR_CUR_PAGE_REORGANIZE_LIMIT	(UNIV_PAGE_SIZE / 32)

/** The structure of a BLOB part header */
/* @{ */
/*--------------------------------------*/
#define BTR_BLOB_HDR_PART_LEN		0	/*!< BLOB part len on this
						page */
#define BTR_BLOB_HDR_NEXT_PAGE_NO	4	/*!< next BLOB part page no,
						FIL_NULL if none */
/*--------------------------------------*/
#define BTR_BLOB_HDR_SIZE		8	/*!< Size of a BLOB
						part header, in bytes */

/** Estimated table level stats from sampled value.
@param value sampled stats
@param index index being sampled
@param sample number of sampled rows
@param ext_size external stored data size
@param not_empty table not empty
@return estimated table wide stats from sampled value */
#define BTR_TABLE_STATS_FROM_SAMPLE(value, index, sample, ext_size, not_empty) \
	(((value) * static_cast<int64_t>(index->stat_n_leaf_pages) \
	  + (sample) - 1 + (ext_size) + (not_empty)) / ((sample) + (ext_size)))

/* @} */
#endif /* !UNIV_HOTBACKUP */

#ifndef UNIV_HOTBACKUP
/*******************************************************************//**
Marks all extern fields in a record as owned by the record. This function
should be called if the delete mark of a record is removed: a not delete
marked record always owns all its extern fields. */
static
void
btr_cur_unmark_extern_fields(
/*=========================*/
	page_zip_des_t*	page_zip,/*!< in/out: compressed page whose uncompressed
				part will be updated, or NULL */
	rec_t*		rec,	/*!< in/out: record in a clustered index */
	dict_index_t*	index,	/*!< in: index of the page */
	const ulint*	offsets,/*!< in: array returned by rec_get_offsets() */
	mtr_t*		mtr);	/*!< in: mtr, or NULL if not logged */
/*******************************************************************//**
Adds path information to the cursor for the current page, for which
the binary search has been performed. */
static
void
btr_cur_add_path_info(
/*==================*/
	btr_cur_t*	cursor,		/*!< in: cursor positioned on a page */
	ulint		height,		/*!< in: height of the page in tree;
					0 means leaf node */
	ulint		root_height);	/*!< in: root node height in tree */
/***********************************************************//**
Frees the externally stored fields for a record, if the field is mentioned
in the update vector. */
static
void
btr_rec_free_updated_extern_fields(
/*===============================*/
	dict_index_t*	index,	/*!< in: index of rec; the index tree MUST be
				X-latched */
	rec_t*		rec,	/*!< in: record */
	page_zip_des_t*	page_zip,/*!< in: compressed page whose uncompressed
				part will be updated, or NULL */
	const ulint*	offsets,/*!< in: rec_get_offsets(rec, index) */
	const upd_t*	update,	/*!< in: update vector */
	bool		rollback,/*!< in: performing rollback? */
	mtr_t*		mtr);	/*!< in: mini-transaction handle which contains
				an X-latch to record page and to the tree */
/***********************************************************//**
Frees the externally stored fields for a record. */
static
void
btr_rec_free_externally_stored_fields(
/*==================================*/
	dict_index_t*	index,	/*!< in: index of the data, the index
				tree MUST be X-latched */
	rec_t*		rec,	/*!< in: record */
	const ulint*	offsets,/*!< in: rec_get_offsets(rec, index) */
	page_zip_des_t*	page_zip,/*!< in: compressed page whose uncompressed
				part will be updated, or NULL */
	bool		rollback,/*!< in: performing rollback? */
	mtr_t*		mtr);	/*!< in: mini-transaction handle which contains
				an X-latch to record page and to the index
				tree */
#endif /* !UNIV_HOTBACKUP */

#ifndef UNIV_HOTBACKUP
/*==================== B-TREE SEARCH =========================*/

#if MTR_MEMO_PAGE_S_FIX != RW_S_LATCH
#error "MTR_MEMO_PAGE_S_FIX != RW_S_LATCH"
#endif
#if MTR_MEMO_PAGE_X_FIX != RW_X_LATCH
#error "MTR_MEMO_PAGE_X_FIX != RW_X_LATCH"
#endif
#if MTR_MEMO_PAGE_SX_FIX != RW_SX_LATCH
#error "MTR_MEMO_PAGE_SX_FIX != RW_SX_LATCH"
#endif

/** Latches the leaf page or pages requested.
@param[in]	block		leaf page where the search converged
@param[in]	page_id		page id of the leaf
@param[in]	latch_mode	BTR_SEARCH_LEAF, ...
@param[in]	cursor		cursor
@param[in]	mtr		mini-transaction
@return	blocks and savepoints which actually latched. */
btr_latch_leaves_t
btr_cur_latch_leaves(
	buf_block_t*		block,
	const page_id_t&	page_id,
	const page_size_t&	page_size,
	ulint			latch_mode,
	btr_cur_t*		cursor,
	mtr_t*			mtr)
{
	ulint		mode;
	ulint		left_page_no;
	ulint		right_page_no;
	buf_block_t*	get_block;
	page_t*		page = buf_block_get_frame(block);
	bool		spatial;
	btr_latch_leaves_t latch_leaves = {{NULL, NULL, NULL}, {0, 0, 0}};

	spatial = dict_index_is_spatial(cursor->index) && cursor->rtr_info;
	ut_ad(buf_page_in_file(&block->page));

	switch (latch_mode) {
	case BTR_SEARCH_LEAF:
	case BTR_MODIFY_LEAF:
	case BTR_SEARCH_TREE:
		if (spatial) {
			cursor->rtr_info->tree_savepoints[RTR_MAX_LEVELS]
				= mtr_set_savepoint(mtr);
		}

		mode = latch_mode == BTR_MODIFY_LEAF ? RW_X_LATCH : RW_S_LATCH;
		latch_leaves.savepoints[1] = mtr_set_savepoint(mtr);
		get_block = btr_block_get(page_id, page_size, mode,
					  cursor->index, mtr);

		SRV_CORRUPT_TABLE_CHECK(get_block, return latch_leaves;);

		latch_leaves.blocks[1] = get_block;
#ifdef UNIV_BTR_DEBUG
		ut_a(page_is_comp(get_block->frame) == page_is_comp(page));
#endif /* UNIV_BTR_DEBUG */
		if (spatial) {
			cursor->rtr_info->tree_blocks[RTR_MAX_LEVELS]
				= get_block;
		}

		return(latch_leaves);
	case BTR_MODIFY_TREE:
		/* It is exclusive for other operations which calls
		btr_page_set_prev() */
		ut_ad(mtr_memo_contains_flagged(mtr,
			dict_index_get_lock(cursor->index),
			MTR_MEMO_X_LOCK | MTR_MEMO_SX_LOCK)
		      || dict_table_is_intrinsic(cursor->index->table));
		/* x-latch also siblings from left to right */
		left_page_no = btr_page_get_prev(page, mtr);

		if (left_page_no != FIL_NULL) {

			if (spatial) {
				cursor->rtr_info->tree_savepoints[
					RTR_MAX_LEVELS] = mtr_set_savepoint(mtr);
			}

			latch_leaves.savepoints[0] = mtr_set_savepoint(mtr);
			get_block = btr_block_get(
				page_id_t(page_id.space(), left_page_no),
				page_size, RW_X_LATCH, cursor->index, mtr);

			SRV_CORRUPT_TABLE_CHECK(get_block, return latch_leaves;);

			latch_leaves.blocks[0] = get_block;

			if (spatial) {
				cursor->rtr_info->tree_blocks[RTR_MAX_LEVELS]
					= get_block;
			}
		}

		if (spatial) {
			cursor->rtr_info->tree_savepoints[RTR_MAX_LEVELS + 1]
				= mtr_set_savepoint(mtr);
		}

		latch_leaves.savepoints[1] = mtr_set_savepoint(mtr);
		get_block = btr_block_get(
			page_id, page_size, RW_X_LATCH, cursor->index, mtr);

		SRV_CORRUPT_TABLE_CHECK(get_block, return latch_leaves;);

		latch_leaves.blocks[1] = get_block;

#ifdef UNIV_BTR_DEBUG
		/* Sanity check only after both the blocks are latched. */
		if (latch_leaves.blocks[0] != NULL) {
			ut_a(page_is_comp(latch_leaves.blocks[0]->frame)
				== page_is_comp(page));
			ut_a(btr_page_get_next(
				latch_leaves.blocks[0]->frame, mtr)
				== page_get_page_no(page));
		}
		ut_a(page_is_comp(get_block->frame) == page_is_comp(page));
#endif /* UNIV_BTR_DEBUG */

		if (spatial) {
			cursor->rtr_info->tree_blocks[RTR_MAX_LEVELS + 1]
				= get_block;
		}

		right_page_no = btr_page_get_next(page, mtr);

		if (right_page_no != FIL_NULL) {
			if (spatial) {
				cursor->rtr_info->tree_savepoints[
					RTR_MAX_LEVELS + 2] = mtr_set_savepoint(
								mtr);
			}
			latch_leaves.savepoints[2] = mtr_set_savepoint(mtr);
			get_block = btr_block_get(
				page_id_t(page_id.space(), right_page_no),
				page_size, RW_X_LATCH, cursor->index, mtr);

			SRV_CORRUPT_TABLE_CHECK(get_block, return latch_leaves;);

			latch_leaves.blocks[2] = get_block;
#ifdef UNIV_BTR_DEBUG
			ut_a(page_is_comp(get_block->frame)
			     == page_is_comp(page));
			ut_a(btr_page_get_prev(get_block->frame, mtr)
			     == page_get_page_no(page));
#endif /* UNIV_BTR_DEBUG */
			if (spatial) {
				cursor->rtr_info->tree_blocks[
					RTR_MAX_LEVELS + 2] = get_block;
			}
		}

		return(latch_leaves);

	case BTR_SEARCH_PREV:
	case BTR_MODIFY_PREV:
		mode = latch_mode == BTR_SEARCH_PREV ? RW_S_LATCH : RW_X_LATCH;
		/* latch also left sibling */
		rw_lock_s_lock(&block->lock);
		left_page_no = btr_page_get_prev(page, mtr);
		rw_lock_s_unlock(&block->lock);

		if (left_page_no != FIL_NULL) {
			latch_leaves.savepoints[0] = mtr_set_savepoint(mtr);
			get_block = btr_block_get(
				page_id_t(page_id.space(), left_page_no),
				page_size, mode, cursor->index, mtr);
			latch_leaves.blocks[0] = get_block;
			cursor->left_block = get_block;

			SRV_CORRUPT_TABLE_CHECK(get_block, return latch_leaves;);

#ifdef UNIV_BTR_DEBUG
			ut_a(page_is_comp(get_block->frame)
			     == page_is_comp(page));
			ut_a(btr_page_get_next(get_block->frame, mtr)
			     == page_get_page_no(page));
#endif /* UNIV_BTR_DEBUG */
		}

		latch_leaves.savepoints[1] = mtr_set_savepoint(mtr);
		get_block = btr_block_get(page_id, page_size, mode,
					  cursor->index, mtr);

		SRV_CORRUPT_TABLE_CHECK(get_block, return latch_leaves;);

		latch_leaves.blocks[1] = get_block;
#ifdef UNIV_BTR_DEBUG
		ut_a(page_is_comp(get_block->frame) == page_is_comp(page));
#endif /* UNIV_BTR_DEBUG */
		return(latch_leaves);
	case BTR_CONT_MODIFY_TREE:
		ut_ad(dict_index_is_spatial(cursor->index));
		return(latch_leaves);
	}

	ut_error;
	return(latch_leaves);
}

/** Optimistically latches the leaf page or pages requested.
@param[in]	block		guessed buffer block
@param[in]	modify_clock	modify clock value
@param[in,out]	latch_mode	BTR_SEARCH_LEAF, ...
@param[in,out]	cursor		cursor
@param[in]	file		file name
@param[in]	line		line where called
@param[in]	mtr		mini-transaction
@return true if success */
bool
btr_cur_optimistic_latch_leaves(
	buf_block_t*	block,
	ib_uint64_t	modify_clock,
	ulint*		latch_mode,
	btr_cur_t*	cursor,
	const char*	file,
	ulint		line,
	mtr_t*		mtr)
{
	ulint		mode;
	ulint		left_page_no;

	switch (*latch_mode) {
	case BTR_SEARCH_LEAF:
	case BTR_MODIFY_LEAF:
		return(buf_page_optimistic_get(*latch_mode, block,
				modify_clock, file, line, mtr));
	case BTR_SEARCH_PREV:
	case BTR_MODIFY_PREV:
		mode = *latch_mode == BTR_SEARCH_PREV
			? RW_S_LATCH : RW_X_LATCH;

		buf_page_mutex_enter(block);
		if (buf_block_get_state(block) != BUF_BLOCK_FILE_PAGE) {
			buf_page_mutex_exit(block);
			return(false);
		}
		/* pin the block not to be relocated */
		buf_block_buf_fix_inc(block, file, line);
		buf_page_mutex_exit(block);

		rw_lock_s_lock(&block->lock);
		if (block->modify_clock != modify_clock) {
			rw_lock_s_unlock(&block->lock);

			goto unpin_failed;
		}
		left_page_no = btr_page_get_prev(
			buf_block_get_frame(block), mtr);
		rw_lock_s_unlock(&block->lock);

		if (left_page_no != FIL_NULL) {
			const page_id_t	page_id(
				dict_index_get_space(cursor->index),
				left_page_no);

			cursor->left_block = btr_block_get(
				page_id,
				dict_table_page_size(cursor->index->table),
				mode, cursor->index, mtr);
		} else {
			cursor->left_block = NULL;
		}

		if (buf_page_optimistic_get(mode, block, modify_clock,
					    file, line, mtr)) {
			if (btr_page_get_prev(buf_block_get_frame(block), mtr)
			    == left_page_no) {
				/* adjust buf_fix_count */
				buf_block_buf_fix_dec(block);

				*latch_mode = mode;
				return(true);
			} else {
				/* release the block */
				btr_leaf_page_release(block, mode, mtr);
			}
		}

		/* release the left block */
		if (cursor->left_block != NULL) {
			btr_leaf_page_release(cursor->left_block,
					      mode, mtr);
		}
unpin_failed:
		/* unpin the block */
		buf_block_buf_fix_dec(block);

		return(false);

	default:
		ut_error;
		return(false);
	}
}

/**
Gets intention in btr_intention_t from latch_mode, and cleares the intention
at the latch_mode.
@param latch_mode	in/out: pointer to latch_mode
@return intention for latching tree */
static
btr_intention_t
btr_cur_get_and_clear_intention(
	ulint	*latch_mode)
{
	btr_intention_t	intention;

	switch (*latch_mode & (BTR_LATCH_FOR_INSERT | BTR_LATCH_FOR_DELETE)) {
	case BTR_LATCH_FOR_INSERT:
		intention = BTR_INTENTION_INSERT;
		break;
	case BTR_LATCH_FOR_DELETE:
		intention = BTR_INTENTION_DELETE;
		break;
	default:
		/* both or unknown */
		intention = BTR_INTENTION_BOTH;
	}
	*latch_mode &= ~(BTR_LATCH_FOR_INSERT | BTR_LATCH_FOR_DELETE);

	return(intention);
}

/**
Gets the desired latch type for the root leaf (root page is root leaf)
at the latch mode.
@param latch_mode	in: BTR_SEARCH_LEAF, ...
@return latch type */
static
rw_lock_type_t
btr_cur_latch_for_root_leaf(
	ulint	latch_mode)
{
	switch (latch_mode) {
	case BTR_SEARCH_LEAF:
	case BTR_SEARCH_TREE:
	case BTR_SEARCH_PREV:
		return(RW_S_LATCH);
	case BTR_MODIFY_LEAF:
	case BTR_MODIFY_TREE:
	case BTR_MODIFY_PREV:
		return(RW_X_LATCH);
	case BTR_CONT_MODIFY_TREE:
	case BTR_CONT_SEARCH_TREE:
		/* A root page should be latched already,
		and don't need to be latched here.
		fall through (RW_NO_LATCH) */
	case BTR_NO_LATCHES:
		return(RW_NO_LATCH);
	}

	ut_error;
	return(RW_NO_LATCH); /* avoid compiler warnings */
}

/** Detects whether the modifying record might need a modifying tree structure.
@param[in]	index		index
@param[in]	page		page
@param[in]	lock_intention	lock intention for the tree operation
@param[in]	rec		record (current node_ptr)
@param[in]	rec_size	size of the record or max size of node_ptr
@param[in]	page_size	page size
@param[in]	mtr		mtr
@return true if tree modification is needed */
static
bool
btr_cur_will_modify_tree(
	dict_index_t*	index,
	const page_t*	page,
	btr_intention_t	lock_intention,
	const rec_t*	rec,
	ulint		rec_size,
	const page_size_t&	page_size,
	mtr_t*		mtr)
{
	ut_ad(!page_is_leaf(page));
	ut_ad(mtr_memo_contains_flagged(mtr, dict_index_get_lock(index),
					MTR_MEMO_X_LOCK
					| MTR_MEMO_SX_LOCK)
	      || dict_table_is_intrinsic(index->table));

	/* Pessimistic delete of the first record causes delete & insert
	of node_ptr at upper level. And a subsequent page shrink is
	possible. It causes delete of node_ptr at the upper level.
	So we should pay attention also to 2nd record not only
	first record and last record. Because if the "delete & insert" are
	done for the different page, the 2nd record become
	first record and following compress might delete the record and causes
	the uppper level node_ptr modification. */

	if (lock_intention <= BTR_INTENTION_BOTH) {
		ulint	margin;

		/* check delete will cause. (BTR_INTENTION_BOTH
		or BTR_INTENTION_DELETE) */
		/* first, 2nd, 2nd-last and last records are 4 records */
		if (page_get_n_recs(page) < 5) {
			return(true);
		}

		/* is first, 2nd or last record */
		if (page_rec_is_first(rec, page)
		    || (mach_read_from_4(page + FIL_PAGE_NEXT) != FIL_NULL
			&& (page_rec_is_last(rec, page)
			    || page_rec_is_second_last(rec, page)))
		    || (mach_read_from_4(page + FIL_PAGE_PREV) != FIL_NULL
			&& page_rec_is_second(rec, page))) {
			return(true);
		}

		if (lock_intention == BTR_INTENTION_BOTH) {
			/* Delete at leftmost record in a page causes delete
			& insert at its parent page. After that, the delete
			might cause btr_compress() and delete record at its
			parent page. Thus we should consider max 2 deletes. */

			margin = rec_size * 2;
		} else {
			ut_ad(lock_intention == BTR_INTENTION_DELETE);

			margin = rec_size;
		}
		/* NOTE: call mach_read_from_4() directly to avoid assertion
		failure. It is safe because we already have SX latch of the
		index tree */
		if (page_get_data_size(page)
			< margin + BTR_CUR_PAGE_COMPRESS_LIMIT(index)
		    || (mach_read_from_4(page + FIL_PAGE_NEXT)
				== FIL_NULL
			&& mach_read_from_4(page + FIL_PAGE_PREV)
				== FIL_NULL)) {
			return(true);
		}
	}

	if (lock_intention >= BTR_INTENTION_BOTH) {
		/* check insert will cause. BTR_INTENTION_BOTH
		or BTR_INTENTION_INSERT*/

		/* Once we invoke the btr_cur_limit_optimistic_insert_debug,
		we should check it here in advance, since the max allowable
		records in a page is limited. */
		LIMIT_OPTIMISTIC_INSERT_DEBUG(page_get_n_recs(page),
					      return(true));

		/* needs 2 records' space for the case the single split and
		insert cannot fit.
		page_get_max_insert_size_after_reorganize() includes space
		for page directory already */
		ulint	max_size
			= page_get_max_insert_size_after_reorganize(page, 2);

		if (max_size < BTR_CUR_PAGE_REORGANIZE_LIMIT + rec_size
		    || max_size < rec_size * 2) {
			return(true);
		}
		/* TODO: optimize this condition for compressed page.
		this is based on the worst compress rate.
		currently looking only uncompressed page, but we can look
		also compressed page page_zip_available() if already in the
		buffer pool */
		/* needs 2 records' space also for worst compress rate. */
		if (page_size.is_compressed()
		    && page_zip_empty_size(index->n_fields,
					   page_size.physical())
		       < rec_size * 2 + page_get_data_size(page)
			 + page_dir_calc_reserved_space(
				page_get_n_recs(page) + 2) + 1) {
			return(true);
		}
	}

	return(false);
}

/** Detects whether the modifying record might need a opposite modification
to the intention.
@param[in]	page		page
@param[in]	lock_intention	lock intention for the tree operation
@param[in]	rec		record (current node_ptr)
@return	true if tree modification is needed */
static
bool
btr_cur_need_opposite_intention(
	const page_t*	page,
	btr_intention_t	lock_intention,
	const rec_t*	rec)
{
	switch (lock_intention) {
	case BTR_INTENTION_DELETE:
		return((mach_read_from_4(page + FIL_PAGE_PREV) != FIL_NULL
			&& page_rec_is_first(rec, page))
		       || (mach_read_from_4(page + FIL_PAGE_NEXT) != FIL_NULL
			   && page_rec_is_last(rec, page)));
	case BTR_INTENTION_INSERT:
		return(mach_read_from_4(page + FIL_PAGE_NEXT) != FIL_NULL
		       && page_rec_is_last(rec, page));
	case BTR_INTENTION_BOTH:
		return(false);
	}

	ut_error;
	return(false);
}

/********************************************************************//**
Searches an index tree and positions a tree cursor on a given level.
NOTE: n_fields_cmp in tuple must be set so that it cannot be compared
to node pointer page number fields on the upper levels of the tree!
Note that if mode is PAGE_CUR_LE, which is used in inserts, then
cursor->up_match and cursor->low_match both will have sensible values.
If mode is PAGE_CUR_GE, then up_match will a have a sensible value.

If mode is PAGE_CUR_LE , cursor is left at the place where an insert of the
search tuple should be performed in the B-tree. InnoDB does an insert
immediately after the cursor. Thus, the cursor may end up on a user record,
or on a page infimum record. */
void
btr_cur_search_to_nth_level(
/*========================*/
	dict_index_t*	index,	/*!< in: index */
	ulint		level,	/*!< in: the tree level of search */
	const dtuple_t*	tuple,	/*!< in: data tuple; NOTE: n_fields_cmp in
				tuple must be set so that it cannot get
				compared to the node ptr page number field! */
	page_cur_mode_t	mode,	/*!< in: PAGE_CUR_L, ...;
				Inserts should always be made using
				PAGE_CUR_LE to search the position! */
	ulint		latch_mode, /*!< in: BTR_SEARCH_LEAF, ..., ORed with
				at most one of BTR_INSERT, BTR_DELETE_MARK,
				BTR_DELETE, or BTR_ESTIMATE;
				cursor->left_block is used to store a pointer
				to the left neighbor page, in the cases
				BTR_SEARCH_PREV and BTR_MODIFY_PREV;
				NOTE that if has_search_latch
				is != 0, we maybe do not have a latch set
				on the cursor page, we assume
				the caller uses his search latch
				to protect the record! */
	btr_cur_t*	cursor, /*!< in/out: tree cursor; the cursor page is
				s- or x-latched, but see also above! */
	ulint		has_search_latch,
				/*!< in: info on the latch mode the
				caller currently has on search system:
				RW_S_LATCH, or 0 */
	const char*	file,	/*!< in: file name */
	ulint		line,	/*!< in: line where called */
	mtr_t*		mtr)	/*!< in: mtr */
{
	page_t*		page = NULL; /* remove warning */
	buf_block_t*	block;
	buf_block_t*	guess;
	ulint		height;
	ulint		up_match;
	ulint		up_bytes;
	ulint		low_match;
	ulint		low_bytes;
	ulint		savepoint;
	ulint		rw_latch;
	page_cur_mode_t	page_mode;
	page_cur_mode_t	search_mode = PAGE_CUR_UNSUPP;
	ulint		buf_mode;
	ulint		estimate;
	ulint		node_ptr_max_size = UNIV_PAGE_SIZE / 2;
	page_cur_t*	page_cursor;
	btr_op_t	btr_op;
	ulint		root_height = 0; /* remove warning */

	ulint		upper_rw_latch, root_leaf_rw_latch;
	btr_intention_t	lock_intention;
	bool		modify_external;
	buf_block_t*	tree_blocks[BTR_MAX_LEVELS];
	ulint		tree_savepoints[BTR_MAX_LEVELS];
	ulint		n_blocks = 0;
	ulint		n_releases = 0;
	bool		detected_same_key_root = false;

	bool		retrying_for_search_prev = false;
	ulint		leftmost_from_level = 0;
	buf_block_t**	prev_tree_blocks = NULL;
	ulint*		prev_tree_savepoints = NULL;
	ulint		prev_n_blocks = 0;
	ulint		prev_n_releases = 0;
	bool		need_path = true;
	bool		rtree_parent_modified = false;
	bool		mbr_adj = false;
	bool		found = false;

	DBUG_ENTER("btr_cur_search_to_nth_level");

#ifdef BTR_CUR_ADAPT
	btr_search_t*	info;
#endif /* BTR_CUR_ADAPT */
	mem_heap_t*	heap		= NULL;
	ulint		offsets_[REC_OFFS_NORMAL_SIZE];
	ulint*		offsets		= offsets_;
	ulint		offsets2_[REC_OFFS_NORMAL_SIZE];
	ulint*		offsets2	= offsets2_;
	rec_offs_init(offsets_);
	rec_offs_init(offsets2_);
	/* Currently, PAGE_CUR_LE is the only search mode used for searches
	ending to upper levels */

	ut_ad(level == 0 || mode == PAGE_CUR_LE
	      || RTREE_SEARCH_MODE(mode));
	ut_ad(dict_index_check_search_tuple(index, tuple));
	ut_ad(!dict_index_is_ibuf(index) || ibuf_inside(mtr));
	ut_ad(dtuple_check_typed(tuple));
	ut_ad(!(index->type & DICT_FTS));
	ut_ad(index->page != FIL_NULL);

	UNIV_MEM_INVALID(&cursor->up_match, sizeof cursor->up_match);
	UNIV_MEM_INVALID(&cursor->up_bytes, sizeof cursor->up_bytes);
	UNIV_MEM_INVALID(&cursor->low_match, sizeof cursor->low_match);
	UNIV_MEM_INVALID(&cursor->low_bytes, sizeof cursor->low_bytes);
#ifdef UNIV_DEBUG
	cursor->up_match = ULINT_UNDEFINED;
	cursor->low_match = ULINT_UNDEFINED;
#endif /* UNIV_DEBUG */

	ibool	s_latch_by_caller;

	s_latch_by_caller = latch_mode & BTR_ALREADY_S_LATCHED;

	ut_ad(!s_latch_by_caller
	      || srv_read_only_mode
	      || mtr_memo_contains_flagged(mtr,
					   dict_index_get_lock(index),
					   MTR_MEMO_S_LOCK
					   | MTR_MEMO_SX_LOCK));

	/* These flags are mutually exclusive, they are lumped together
	with the latch mode for historical reasons. It's possible for
	none of the flags to be set. */
	switch (UNIV_EXPECT(latch_mode
			    & (BTR_INSERT | BTR_DELETE | BTR_DELETE_MARK),
			    0)) {
	case 0:
		btr_op = BTR_NO_OP;
		break;
	case BTR_INSERT:
		btr_op = (latch_mode & BTR_IGNORE_SEC_UNIQUE)
			? BTR_INSERT_IGNORE_UNIQUE_OP
			: BTR_INSERT_OP;
		break;
	case BTR_DELETE:
		btr_op = BTR_DELETE_OP;
		ut_a(cursor->purge_node);
		break;
	case BTR_DELETE_MARK:
		btr_op = BTR_DELMARK_OP;
		break;
	default:
		/* only one of BTR_INSERT, BTR_DELETE, BTR_DELETE_MARK
		should be specified at a time */
		ut_error;
	}

	/* Operations on the insert buffer tree cannot be buffered. */
	ut_ad(btr_op == BTR_NO_OP || !dict_index_is_ibuf(index));
	/* Operations on the clustered index cannot be buffered. */
	ut_ad(btr_op == BTR_NO_OP || !dict_index_is_clust(index));
	/* Operations on the temporary table(indexes) cannot be buffered. */
	ut_ad(btr_op == BTR_NO_OP || !dict_table_is_temporary(index->table));
	/* Operation on the spatial index cannot be buffered. */
	ut_ad(btr_op == BTR_NO_OP || !dict_index_is_spatial(index));

	estimate = latch_mode & BTR_ESTIMATE;

	lock_intention = btr_cur_get_and_clear_intention(&latch_mode);

	modify_external = latch_mode & BTR_MODIFY_EXTERNAL;

	/* Turn the flags unrelated to the latch mode off. */
	latch_mode = BTR_LATCH_MODE_WITHOUT_FLAGS(latch_mode);

	ut_ad(!modify_external || latch_mode == BTR_MODIFY_LEAF);

	ut_ad(!s_latch_by_caller
	      || latch_mode == BTR_SEARCH_LEAF
	      || latch_mode == BTR_SEARCH_TREE
	      || latch_mode == BTR_MODIFY_LEAF);

	cursor->flag = BTR_CUR_BINARY;
	cursor->index = index;

#ifndef BTR_CUR_ADAPT
	guess = NULL;
#else
	info = btr_search_get_info(index);

	if (!buf_pool_is_obsolete(info->withdraw_clock)) {
		guess = info->root_guess;
	} else {
		guess = NULL;
	}

#ifdef BTR_CUR_HASH_ADAPT

# ifdef UNIV_SEARCH_PERF_STAT
	info->n_searches++;
# endif
	/* Use of AHI is disabled for intrinsic table as these tables re-use
	the index-id and AHI validation is based on index-id. */
	if (rw_lock_get_writer(btr_get_search_latch(index))
		== RW_LOCK_NOT_LOCKED
	    && latch_mode <= BTR_MODIFY_LEAF
	    && info->last_hash_succ
	    && !index->disable_ahi
	    && !estimate
# ifdef PAGE_CUR_LE_OR_EXTENDS
	    && mode != PAGE_CUR_LE_OR_EXTENDS
# endif /* PAGE_CUR_LE_OR_EXTENDS */
	    && !dict_index_is_spatial(index)
	    /* If !has_search_latch, we do a dirty read of
	    btr_search_enabled below, and btr_search_guess_on_hash()
	    will have to check it again. */
	    && UNIV_LIKELY(btr_search_enabled)
	    && !modify_external
	    && btr_search_guess_on_hash(index, info, tuple, mode,
					latch_mode, cursor,
					has_search_latch, mtr)) {

		/* Search using the hash index succeeded */

		ut_ad(cursor->up_match != ULINT_UNDEFINED
		      || mode != PAGE_CUR_GE);
		ut_ad(cursor->up_match != ULINT_UNDEFINED
		      || mode != PAGE_CUR_LE);
		ut_ad(cursor->low_match != ULINT_UNDEFINED
		      || mode != PAGE_CUR_LE);
		btr_cur_n_sea++;

		DBUG_VOID_RETURN;
	}
# endif /* BTR_CUR_HASH_ADAPT */
#endif /* BTR_CUR_ADAPT */
	btr_cur_n_non_sea++;

	/* If the hash search did not succeed, do binary search down the
	tree */

	if (has_search_latch) {
		/* Release possible search latch to obey latching order */
		rw_lock_s_unlock(btr_get_search_latch(index));
	}

	/* Store the position of the tree latch we push to mtr so that we
	know how to release it when we have latched leaf node(s) */

	savepoint = mtr_set_savepoint(mtr);

	switch (latch_mode) {
	case BTR_MODIFY_TREE:
		/* Most of delete-intended operations are purging.
		Free blocks and read IO bandwidth should be prior
		for them, when the history list is glowing huge. */
		if (lock_intention == BTR_INTENTION_DELETE
		    && trx_sys->rseg_history_len > BTR_CUR_FINE_HISTORY_LENGTH
			&& buf_get_n_pending_read_ios()) {
			mtr_x_lock(dict_index_get_lock(index), mtr);
		} else if (dict_index_is_spatial(index)
			   && lock_intention <= BTR_INTENTION_BOTH) {
			/* X lock the if there is possibility of
			pessimistic delete on spatial index. As we could
			lock upward for the tree */

			mtr_x_lock(dict_index_get_lock(index), mtr);
		} else {
			mtr_sx_lock(dict_index_get_lock(index), mtr);
		}
		upper_rw_latch = RW_X_LATCH;
		break;
	case BTR_CONT_MODIFY_TREE:
	case BTR_CONT_SEARCH_TREE:
		/* Do nothing */
		ut_ad(srv_read_only_mode
		      || mtr_memo_contains_flagged(mtr,
						   dict_index_get_lock(index),
						   MTR_MEMO_X_LOCK
						   | MTR_MEMO_SX_LOCK));
		if (dict_index_is_spatial(index)
		    && latch_mode == BTR_CONT_MODIFY_TREE) {
			/* If we are about to locating parent page for split
			and/or merge operation for R-Tree index, X latch
			the parent */
			upper_rw_latch = RW_X_LATCH;
		} else {
			upper_rw_latch = RW_NO_LATCH;
		}
		break;
	default:
		if (!srv_read_only_mode) {
			if (s_latch_by_caller) {
				ut_ad(rw_lock_own(dict_index_get_lock(index),
				              RW_LOCK_S));
			} else if (!modify_external) {
				/* BTR_SEARCH_TREE is intended to be used with
				BTR_ALREADY_S_LATCHED */
				ut_ad(latch_mode != BTR_SEARCH_TREE);

				mtr_s_lock(dict_index_get_lock(index), mtr);
			} else {
				/* BTR_MODIFY_EXTERNAL needs to be excluded */
				mtr_sx_lock(dict_index_get_lock(index), mtr);
			}
			upper_rw_latch = RW_S_LATCH;
		} else {
			upper_rw_latch = RW_NO_LATCH;
		}
	}
	root_leaf_rw_latch = btr_cur_latch_for_root_leaf(latch_mode);

	page_cursor = btr_cur_get_page_cur(cursor);

	const ulint		space = dict_index_get_space(index);
	const page_size_t	page_size(dict_table_page_size(index->table));

	/* Start with the root page. */
	page_id_t		page_id(space, dict_index_get_page(index));

	if (root_leaf_rw_latch == RW_X_LATCH) {
		node_ptr_max_size = dict_index_node_ptr_max_size(index);
	}

	up_match = 0;
	up_bytes = 0;
	low_match = 0;
	low_bytes = 0;

	height = ULINT_UNDEFINED;

	/* We use these modified search modes on non-leaf levels of the
	B-tree. These let us end up in the right B-tree leaf. In that leaf
	we use the original search mode. */

	switch (mode) {
	case PAGE_CUR_GE:
		page_mode = PAGE_CUR_L;
		break;
	case PAGE_CUR_G:
		page_mode = PAGE_CUR_LE;
		break;
	default:
#ifdef PAGE_CUR_LE_OR_EXTENDS
		ut_ad(mode == PAGE_CUR_L || mode == PAGE_CUR_LE
		      || RTREE_SEARCH_MODE(mode)
		      || mode == PAGE_CUR_LE_OR_EXTENDS);
#else /* PAGE_CUR_LE_OR_EXTENDS */
		ut_ad(mode == PAGE_CUR_L || mode == PAGE_CUR_LE
		      || RTREE_SEARCH_MODE(mode));
#endif /* PAGE_CUR_LE_OR_EXTENDS */
		page_mode = mode;
		break;
	}

	/* Loop and search until we arrive at the desired level */
	btr_latch_leaves_t latch_leaves = {{NULL, NULL, NULL}, {0, 0, 0}};

search_loop:
	buf_mode = BUF_GET;
	rw_latch = RW_NO_LATCH;
	rtree_parent_modified = false;

	if (height != 0) {
		/* We are about to fetch the root or a non-leaf page. */
		if ((latch_mode != BTR_MODIFY_TREE
		     || height == level)
		    && !retrying_for_search_prev) {
			/* If doesn't have SX or X latch of index,
			each pages should be latched before reading. */
			if (modify_external
			    && height == ULINT_UNDEFINED
			    && upper_rw_latch == RW_S_LATCH) {
				/* needs sx-latch of root page
				for fseg operation */
				rw_latch = RW_SX_LATCH;
			} else {
				rw_latch = upper_rw_latch;
			}
		}
	} else if (latch_mode <= BTR_MODIFY_LEAF) {
		rw_latch = latch_mode;

		if (btr_op != BTR_NO_OP
		    && ibuf_should_try(index, btr_op != BTR_INSERT_OP)) {

			/* Try to buffer the operation if the leaf
			page is not in the buffer pool. */

			buf_mode = btr_op == BTR_DELETE_OP
				? BUF_GET_IF_IN_POOL_OR_WATCH
				: BUF_GET_IF_IN_POOL;
		}
	}

retry_page_get:
	ut_ad(n_blocks < BTR_MAX_LEVELS);
	tree_savepoints[n_blocks] = mtr_set_savepoint(mtr);
	block = buf_page_get_gen(page_id, page_size, rw_latch, guess,
				 buf_mode, file, line, mtr);
	tree_blocks[n_blocks] = block;

	if (block == NULL) {
		SRV_CORRUPT_TABLE_CHECK(buf_mode == BUF_GET_IF_IN_POOL ||
					buf_mode == BUF_GET_IF_IN_POOL_OR_WATCH,
			{
				page_cursor->block = 0;
				page_cursor->rec = 0;
				if (estimate) {

					cursor->path_arr->nth_rec =
						ULINT_UNDEFINED;
				}

				goto func_exit;
			});

		/* This must be a search to perform an insert/delete
		mark/ delete; try using the insert/delete buffer */

		ut_ad(height == 0);
		ut_ad(cursor->thr);

		switch (btr_op) {
		case BTR_INSERT_OP:
		case BTR_INSERT_IGNORE_UNIQUE_OP:
			ut_ad(buf_mode == BUF_GET_IF_IN_POOL);
			ut_ad(!dict_index_is_spatial(index));

			if (ibuf_insert(IBUF_OP_INSERT, tuple, index,
					page_id, page_size, cursor->thr)) {

				cursor->flag = BTR_CUR_INSERT_TO_IBUF;

				goto func_exit;
			}
			break;

		case BTR_DELMARK_OP:
			ut_ad(buf_mode == BUF_GET_IF_IN_POOL);
			ut_ad(!dict_index_is_spatial(index));

			if (ibuf_insert(IBUF_OP_DELETE_MARK, tuple,
					index, page_id, page_size,
					cursor->thr)) {

				cursor->flag = BTR_CUR_DEL_MARK_IBUF;

				goto func_exit;
			}

			break;

		case BTR_DELETE_OP:
			ut_ad(buf_mode == BUF_GET_IF_IN_POOL_OR_WATCH);
			ut_ad(!dict_index_is_spatial(index));

			if (!row_purge_poss_sec(cursor->purge_node,
						index, tuple)) {

				/* The record cannot be purged yet. */
				cursor->flag = BTR_CUR_DELETE_REF;
			} else if (ibuf_insert(IBUF_OP_DELETE, tuple,
					       index, page_id, page_size,
					       cursor->thr)) {

				/* The purge was buffered. */
				cursor->flag = BTR_CUR_DELETE_IBUF;
			} else {
				/* The purge could not be buffered. */
				buf_pool_watch_unset(page_id);
				break;
			}

			buf_pool_watch_unset(page_id);
			goto func_exit;

		default:
			ut_error;
		}

		/* Insert to the insert/delete buffer did not succeed, we
		must read the page from disk. */

		buf_mode = BUF_GET;

		goto retry_page_get;
	}

	if (retrying_for_search_prev && height != 0) {
		/* also latch left sibling */
		ulint		left_page_no;
		buf_block_t*	get_block;

		ut_ad(rw_latch == RW_NO_LATCH);

		rw_latch = upper_rw_latch;

		rw_lock_s_lock(&block->lock);
		left_page_no = btr_page_get_prev(
			buf_block_get_frame(block), mtr);
		rw_lock_s_unlock(&block->lock);

		if (left_page_no != FIL_NULL) {
			ut_ad(prev_n_blocks < leftmost_from_level);

			prev_tree_savepoints[prev_n_blocks]
				= mtr_set_savepoint(mtr);
			get_block = buf_page_get_gen(
				page_id_t(page_id.space(), left_page_no),
				page_size, rw_latch, NULL, buf_mode,
				file, line, mtr);
			prev_tree_blocks[prev_n_blocks] = get_block;
			prev_n_blocks++;

			/* BTR_MODIFY_TREE doesn't update prev/next_page_no,
			without their parent page's lock. So, not needed to
			retry here, because we have the parent page's lock. */
		}

		/* release RW_NO_LATCH page and lock with RW_S_LATCH */
		mtr_release_block_at_savepoint(
			mtr, tree_savepoints[n_blocks],
			tree_blocks[n_blocks]);

		tree_savepoints[n_blocks] = mtr_set_savepoint(mtr);
		block = buf_page_get_gen(page_id, page_size, rw_latch, NULL,
					 buf_mode, file, line, mtr);
		tree_blocks[n_blocks] = block;
	}

	page = buf_block_get_frame(block);

	SRV_CORRUPT_TABLE_CHECK(page,
		{
		    page_cursor->block = 0;
		    page_cursor->rec = 0;

		    if (estimate) {

			cursor->path_arr->nth_rec = ULINT_UNDEFINED;
		    }

		    goto func_exit;
		});

	if (height == ULINT_UNDEFINED
	    && page_is_leaf(page)
	    && rw_latch != RW_NO_LATCH
	    && rw_latch != root_leaf_rw_latch) {
		/* We should retry to get the page, because the root page
		is latched with different level as a leaf page. */
		ut_ad(root_leaf_rw_latch != RW_NO_LATCH);
		ut_ad(rw_latch == RW_S_LATCH || rw_latch == RW_SX_LATCH);
		ut_ad(rw_latch == RW_S_LATCH || modify_external);

		ut_ad(n_blocks == 0);
		mtr_release_block_at_savepoint(
			mtr, tree_savepoints[n_blocks],
			tree_blocks[n_blocks]);

		upper_rw_latch = root_leaf_rw_latch;
		goto search_loop;
	}

	if (rw_latch != RW_NO_LATCH) {
#ifdef UNIV_ZIP_DEBUG
		const page_zip_des_t*	page_zip
			= buf_block_get_page_zip(block);
		ut_a(!page_zip || page_zip_validate(page_zip, page, index));
#endif /* UNIV_ZIP_DEBUG */

		buf_block_dbg_add_level(
			block, dict_index_is_ibuf(index)
			? SYNC_IBUF_TREE_NODE : SYNC_TREE_NODE);
	}

	ut_ad(fil_page_index_page_check(page));
	ut_ad(index->id == btr_page_get_index_id(page));

	if (UNIV_UNLIKELY(height == ULINT_UNDEFINED)) {
		/* We are in the root node */

		height = btr_page_get_level(page, mtr);
		root_height = height;
		cursor->tree_height = root_height + 1;

		if (dict_index_is_spatial(index)) {
			ut_ad(cursor->rtr_info);

			node_seq_t      seq_no = rtr_get_current_ssn_id(index);

			/* If SSN in memory is not initialized, fetch
			it from root page */
			if (seq_no < 1) {
				node_seq_t      root_seq_no;

				root_seq_no = page_get_ssn_id(page);

				mutex_enter(&(index->rtr_ssn.mutex));
				index->rtr_ssn.seq_no = root_seq_no + 1;
				mutex_exit(&(index->rtr_ssn.mutex));
			}

			/* Save the MBR */
			cursor->rtr_info->thr = cursor->thr;
			rtr_get_mbr_from_tuple(tuple, &cursor->rtr_info->mbr);
		}

#ifdef BTR_CUR_ADAPT
		if (block != guess) {
			info->root_guess = block;
			info->withdraw_clock = buf_withdraw_clock;
		}
#endif
	}

	if (height == 0) {
		if (rw_latch == RW_NO_LATCH) {

			latch_leaves = btr_cur_latch_leaves(
				block, page_id, page_size, latch_mode,
				cursor, mtr);
		}

		switch (latch_mode) {
		case BTR_MODIFY_TREE:
		case BTR_CONT_MODIFY_TREE:
		case BTR_CONT_SEARCH_TREE:
			break;
		default:
			if (!s_latch_by_caller
			    && !srv_read_only_mode
			    && !modify_external) {
				/* Release the tree s-latch */
				/* NOTE: BTR_MODIFY_EXTERNAL
				needs to keep tree sx-latch */
				mtr_release_s_latch_at_savepoint(
					mtr, savepoint,
					dict_index_get_lock(index));
			}

			/* release upper blocks */
			if (retrying_for_search_prev) {
				for (;
				     prev_n_releases < prev_n_blocks;
				     prev_n_releases++) {
					mtr_release_block_at_savepoint(
						mtr,
						prev_tree_savepoints[
							prev_n_releases],
						prev_tree_blocks[
							prev_n_releases]);
				}
			}

			for (; n_releases < n_blocks; n_releases++) {
				if (n_releases == 0 && modify_external) {
					/* keep latch of root page */
					ut_ad(mtr_memo_contains_flagged(
						mtr, tree_blocks[n_releases],
						MTR_MEMO_PAGE_SX_FIX
						| MTR_MEMO_PAGE_X_FIX));
					continue;
				}

				mtr_release_block_at_savepoint(
					mtr, tree_savepoints[n_releases],
					tree_blocks[n_releases]);
			}
		}

		page_mode = mode;
	}

	if (dict_index_is_spatial(index)) {
		/* Remember the page search mode */
		search_mode = page_mode;

		/* Some adjustment on search mode, when the
		page search mode is PAGE_CUR_RTREE_LOCATE
		or PAGE_CUR_RTREE_INSERT, as we are searching
		with MBRs. When it is not the target level, we
		should search all sub-trees that "CONTAIN" the
		search range/MBR. When it is at the target
		level, the search becomes PAGE_CUR_LE */
		if (page_mode == PAGE_CUR_RTREE_LOCATE
		    && level == height) {
			if (level == 0) {
				page_mode = PAGE_CUR_LE;
			} else {
				page_mode = PAGE_CUR_RTREE_GET_FATHER;
			}
		}

		if (page_mode == PAGE_CUR_RTREE_INSERT) {
			page_mode = (level == height)
					? PAGE_CUR_LE
					: PAGE_CUR_RTREE_INSERT;

			ut_ad(!page_is_leaf(page) || page_mode == PAGE_CUR_LE);
		}

		/* "need_path" indicates if we need to tracking the parent
		pages, if it is not spatial comparison, then no need to
		track it */
		if (page_mode < PAGE_CUR_CONTAIN) {
			need_path = false;
		}

		up_match = 0;
		low_match = 0;

		if (latch_mode == BTR_MODIFY_TREE
		    || latch_mode == BTR_CONT_MODIFY_TREE
		    || latch_mode == BTR_CONT_SEARCH_TREE) {
			/* Tree are locked, no need for Page Lock to protect
			the "path" */
			cursor->rtr_info->need_page_lock = false;
		}
        }

	if (dict_index_is_spatial(index) && page_mode >= PAGE_CUR_CONTAIN) {
		ut_ad(need_path);
		found = rtr_cur_search_with_match(
			block, index, tuple, page_mode, page_cursor,
			cursor->rtr_info);

		/* Need to use BTR_MODIFY_TREE to do the MBR adjustment */
		if (search_mode == PAGE_CUR_RTREE_INSERT
		    && cursor->rtr_info->mbr_adj) {
			if (latch_mode & BTR_MODIFY_LEAF) {
				/* Parent MBR needs updated, should retry
				with BTR_MODIFY_TREE */
				goto func_exit;
			} else if (latch_mode & BTR_MODIFY_TREE) {
				rtree_parent_modified = true;
				cursor->rtr_info->mbr_adj = false;
				mbr_adj = true;
			} else {
				ut_ad(0);
			}
		}

		if (found && page_mode == PAGE_CUR_RTREE_GET_FATHER) {
			cursor->low_match =
				DICT_INDEX_SPATIAL_NODEPTR_SIZE + 1;
		}
	} else if (height == 0 && btr_search_enabled
		   && !dict_index_is_spatial(index)) {
		/* The adaptive hash index is only used when searching
		for leaf pages (height==0), but not in r-trees.
		We only need the byte prefix comparison for the purpose
		of updating the adaptive hash index. */
		page_cur_search_with_match_bytes(
			block, index, tuple, page_mode, &up_match, &up_bytes,
			&low_match, &low_bytes, page_cursor);
	} else {
		/* Search for complete index fields. */
		up_bytes = low_bytes = 0;
		page_cur_search_with_match(
			block, index, tuple, page_mode, &up_match,
			&low_match, page_cursor,
			need_path ? cursor->rtr_info : NULL);
	}

	if (estimate) {
		btr_cur_add_path_info(cursor, height, root_height);
	}

	/* If this is the desired level, leave the loop */

	ut_ad(height == btr_page_get_level(page_cur_get_page(page_cursor),
					   mtr));

	/* Add Predicate lock if it is serializable isolation
	and only if it is in the search case */
	if (dict_index_is_spatial(index)
	    && cursor->rtr_info->need_prdt_lock
	    && mode != PAGE_CUR_RTREE_INSERT
	    && mode != PAGE_CUR_RTREE_LOCATE
	    && mode >= PAGE_CUR_CONTAIN) {
		trx_t*		trx = thr_get_trx(cursor->thr);
		lock_prdt_t	prdt;

		lock_mutex_enter();
		lock_init_prdt_from_mbr(
			&prdt, &cursor->rtr_info->mbr, mode,
			trx->lock.lock_heap);
		lock_mutex_exit();

		if (rw_latch == RW_NO_LATCH && height != 0) {
			rw_lock_s_lock(&(block->lock));
		}

		lock_prdt_lock(block, &prdt, index, LOCK_S,
			       LOCK_PREDICATE, cursor->thr, mtr);

		if (rw_latch == RW_NO_LATCH && height != 0) {
			rw_lock_s_unlock(&(block->lock));
		}
	}

	if (level != height) {

		const rec_t*	node_ptr;
		ut_ad(height > 0);

		height--;
		guess = NULL;

		node_ptr = page_cur_get_rec(page_cursor);

		offsets = rec_get_offsets(
			node_ptr, index, offsets, ULINT_UNDEFINED, &heap);

		/* If the rec is the first or last in the page for
		pessimistic delete intention, it might cause node_ptr insert
		for the upper level. We should change the intention and retry.
		*/
		if (latch_mode == BTR_MODIFY_TREE
		    && btr_cur_need_opposite_intention(
			page, lock_intention, node_ptr)) {

need_opposite_intention:
			ut_ad(upper_rw_latch == RW_X_LATCH);

			if (n_releases > 0) {
				/* release root block */
				mtr_release_block_at_savepoint(
					mtr, tree_savepoints[0],
					tree_blocks[0]);
			}

			/* release all blocks */
			for (; n_releases <= n_blocks; n_releases++) {
				mtr_release_block_at_savepoint(
					mtr, tree_savepoints[n_releases],
					tree_blocks[n_releases]);
			}

			lock_intention = BTR_INTENTION_BOTH;

			page_id.reset(space, dict_index_get_page(index));
			up_match = 0;
			low_match = 0;
			height = ULINT_UNDEFINED;

			n_blocks = 0;
			n_releases = 0;

			goto search_loop;
		}

		if (dict_index_is_spatial(index)) {
			if (page_rec_is_supremum(node_ptr)) {
				cursor->low_match = 0;
				cursor->up_match = 0;
				goto func_exit;
			}

			/* If we are doing insertion or record locating,
			remember the tree nodes we visited */
			if (page_mode == PAGE_CUR_RTREE_INSERT
			    || (search_mode == PAGE_CUR_RTREE_LOCATE
			        && (latch_mode != BTR_MODIFY_LEAF))) {
				bool		add_latch = false;

				if (latch_mode == BTR_MODIFY_TREE
				    && rw_latch == RW_NO_LATCH) {
					ut_ad(mtr_memo_contains_flagged(
						mtr, dict_index_get_lock(index),
						MTR_MEMO_X_LOCK
						| MTR_MEMO_SX_LOCK));
					rw_lock_s_lock(&block->lock);
					add_latch = true;
				}

				/* Store the parent cursor location */
#ifdef UNIV_DEBUG
				ulint	num_stored = rtr_store_parent_path(
					block, cursor, latch_mode,
					height + 1, mtr);
#else
				rtr_store_parent_path(
					block, cursor, latch_mode,
					height + 1, mtr);
#endif

				if (page_mode == PAGE_CUR_RTREE_INSERT) {
					btr_pcur_t*     r_cursor =
						rtr_get_parent_cursor(
							cursor, height + 1,
							true);
					/* If it is insertion, there should
					be only one parent for each level
					traverse */
#ifdef UNIV_DEBUG
					ut_ad(num_stored == 1);
#endif

					node_ptr = btr_pcur_get_rec(r_cursor);

				}

				if (add_latch) {
					rw_lock_s_unlock(&block->lock);
				}

				ut_ad(!page_rec_is_supremum(node_ptr));
			}

			ut_ad(page_mode == search_mode
			      || (page_mode == PAGE_CUR_WITHIN
				  && search_mode == PAGE_CUR_RTREE_LOCATE));

			page_mode = search_mode;
		}

		/* If the first or the last record of the page
		or the same key value to the first record or last record,
		the another page might be choosen when BTR_CONT_MODIFY_TREE.
		So, the parent page should not released to avoiding deadlock
		with blocking the another search with the same key value. */
		if (!detected_same_key_root
		    && lock_intention == BTR_INTENTION_BOTH
		    && !dict_index_is_unique(index)
		    && latch_mode == BTR_MODIFY_TREE
		    && (up_match >= rec_offs_n_fields(offsets) - 1
			|| low_match >= rec_offs_n_fields(offsets) - 1)) {
			const rec_t*	first_rec
						= page_rec_get_next_const(
							page_get_infimum_rec(
								page));
			ulint		matched_fields;

			ut_ad(upper_rw_latch == RW_X_LATCH);

			if (node_ptr == first_rec
			    || page_rec_is_last(node_ptr, page)) {
				detected_same_key_root = true;
			} else {
				matched_fields = 0;

				offsets2 = rec_get_offsets(
					first_rec, index, offsets2,
					ULINT_UNDEFINED, &heap);
				cmp_rec_rec_with_match(node_ptr, first_rec,
					offsets, offsets2, index, FALSE,
					&matched_fields);

				if (matched_fields
				    >= rec_offs_n_fields(offsets) - 1) {
					detected_same_key_root = true;
				} else {
					const rec_t*	last_rec;

					last_rec = page_rec_get_prev_const(
							page_get_supremum_rec(
								page));

					matched_fields = 0;

					offsets2 = rec_get_offsets(
						last_rec, index, offsets2,
						ULINT_UNDEFINED, &heap);
					cmp_rec_rec_with_match(
						node_ptr, last_rec,
						offsets, offsets2, index,
						FALSE, &matched_fields);
					if (matched_fields
					    >= rec_offs_n_fields(offsets) - 1) {
						detected_same_key_root = true;
					}
				}
			}
		}

		/* If the page might cause modify_tree,
		we should not release the parent page's lock. */
		if (!detected_same_key_root
		    && latch_mode == BTR_MODIFY_TREE
		    && !btr_cur_will_modify_tree(
				index, page, lock_intention, node_ptr,
				node_ptr_max_size, page_size, mtr)
		    && !rtree_parent_modified) {
			ut_ad(upper_rw_latch == RW_X_LATCH);
			ut_ad(n_releases <= n_blocks);

			/* we can release upper blocks */
			for (; n_releases < n_blocks; n_releases++) {
				if (n_releases == 0) {
					/* we should not release root page
					to pin to same block. */
					continue;
				}

				/* release unused blocks to unpin */
				mtr_release_block_at_savepoint(
					mtr, tree_savepoints[n_releases],
					tree_blocks[n_releases]);
			}
		}

		if (height == level
		    && latch_mode == BTR_MODIFY_TREE) {
			ut_ad(upper_rw_latch == RW_X_LATCH);
			/* we should sx-latch root page, if released already.
			It contains seg_header. */
			if (n_releases > 0) {
				mtr_block_sx_latch_at_savepoint(
					mtr, tree_savepoints[0],
					tree_blocks[0]);
			}

			/* x-latch the branch blocks not released yet. */
			for (ulint i = n_releases; i <= n_blocks; i++) {
				mtr_block_x_latch_at_savepoint(
					mtr, tree_savepoints[i],
					tree_blocks[i]);
			}
		}

		/* We should consider prev_page of parent page, if the node_ptr
		is the leftmost of the page. because BTR_SEARCH_PREV and
		BTR_MODIFY_PREV latches prev_page of the leaf page. */
		if ((latch_mode == BTR_SEARCH_PREV
		     || latch_mode == BTR_MODIFY_PREV)
		    && !retrying_for_search_prev) {
			/* block should be latched for consistent
			   btr_page_get_prev() */
			ut_ad(mtr_memo_contains_flagged(mtr, block,
				MTR_MEMO_PAGE_S_FIX
				| MTR_MEMO_PAGE_X_FIX));

			if (btr_page_get_prev(page, mtr) != FIL_NULL
			    && page_rec_is_first(node_ptr, page)) {

				if (leftmost_from_level == 0) {
					leftmost_from_level = height + 1;
				}
			} else {
				leftmost_from_level = 0;
			}

			if (height == 0 && leftmost_from_level > 0) {
				/* should retry to get also prev_page
				from level==leftmost_from_level. */
				retrying_for_search_prev = true;

				prev_tree_blocks = static_cast<buf_block_t**>(
					ut_malloc_nokey(sizeof(buf_block_t*)
							* leftmost_from_level));

				prev_tree_savepoints = static_cast<ulint*>(
					ut_malloc_nokey(sizeof(ulint)
							* leftmost_from_level));

				/* back to the level (leftmost_from_level+1) */
				ulint	idx = n_blocks
					- (leftmost_from_level - 1);

				page_id.reset(
					space,
					tree_blocks[idx]->page.id.page_no());

				for (ulint i = n_blocks
					       - (leftmost_from_level - 1);
				     i <= n_blocks; i++) {
					mtr_release_block_at_savepoint(
						mtr, tree_savepoints[i],
						tree_blocks[i]);
				}

				n_blocks -= (leftmost_from_level - 1);
				height = leftmost_from_level;
				ut_ad(n_releases == 0);

				/* replay up_match, low_match */
				up_match = 0;
				low_match = 0;
				rtr_info_t*	rtr_info	= need_path
					? cursor->rtr_info : NULL;

				for (ulint i = 0; i < n_blocks; i++) {
					page_cur_search_with_match(
						tree_blocks[i], index, tuple,
						page_mode, &up_match,
						&low_match, page_cursor,
						rtr_info);
				}

				goto search_loop;
			}
		}

		/* Go to the child node */
		page_id.reset(
			space,
			btr_node_ptr_get_child_page_no(node_ptr, offsets));

		n_blocks++;

		if (UNIV_UNLIKELY(height == 0 && dict_index_is_ibuf(index))) {
			/* We're doing a search on an ibuf tree and we're one
			level above the leaf page. */

			ut_ad(level == 0);

			buf_mode = BUF_GET;
			rw_latch = RW_NO_LATCH;
			goto retry_page_get;
		}

		if (dict_index_is_spatial(index)
		    && page_mode >= PAGE_CUR_CONTAIN
		    && page_mode != PAGE_CUR_RTREE_INSERT) {
			ut_ad(need_path);
			rtr_node_path_t* path =
				cursor->rtr_info->path;

			if (!path->empty() && found) {
#ifdef UNIV_DEBUG
				node_visit_t    last_visit = path->back();

				ut_ad(last_visit.page_no == page_id.page_no());
#endif /* UNIV_DEBUG */

				path->pop_back();

#ifdef UNIV_DEBUG
				if (page_mode == PAGE_CUR_RTREE_LOCATE
				    && (latch_mode != BTR_MODIFY_LEAF)) {
					btr_pcur_t*	cur
					= cursor->rtr_info->parent_path->back(
					  ).cursor;
					rec_t*	my_node_ptr
						= btr_pcur_get_rec(cur);

					offsets = rec_get_offsets(
						my_node_ptr, index, offsets,
						ULINT_UNDEFINED, &heap);

					ulint	my_page_no
					= btr_node_ptr_get_child_page_no(
						my_node_ptr, offsets);

					ut_ad(page_id.page_no() == my_page_no);

				}
#endif
			}
		}

		goto search_loop;
	} else if (!dict_index_is_spatial(index)
		   && latch_mode == BTR_MODIFY_TREE
		   && lock_intention == BTR_INTENTION_INSERT
		   && mach_read_from_4(page + FIL_PAGE_NEXT) != FIL_NULL
		   && page_rec_is_last(page_cur_get_rec(page_cursor), page)) {

		/* btr_insert_into_right_sibling() might cause
		deleting node_ptr at upper level */

		guess = NULL;

		if (height == 0) {
			/* release the leaf pages if latched */
			for (uint i = 0; i < 3; i++) {
				if (latch_leaves.blocks[i] != NULL) {
					mtr_release_block_at_savepoint(
						mtr, latch_leaves.savepoints[i],
						latch_leaves.blocks[i]);
					latch_leaves.blocks[i] = NULL;
				}
			}
		}

		goto need_opposite_intention;
	}

	if (level != 0) {
		if (upper_rw_latch == RW_NO_LATCH) {
			/* latch the page */
			buf_block_t*	child_block;

			if (latch_mode == BTR_CONT_MODIFY_TREE) {
				child_block = btr_block_get(
					page_id, page_size, RW_X_LATCH,
					index, mtr);
			} else {
				ut_ad(latch_mode == BTR_CONT_SEARCH_TREE);
				child_block = btr_block_get(
					page_id, page_size, RW_SX_LATCH,
					index, mtr);
			}

			btr_assert_not_corrupted(child_block, index);
		} else {
			ut_ad(mtr_memo_contains(mtr, block, upper_rw_latch));
			btr_assert_not_corrupted(block, index);

			if (s_latch_by_caller) {
				ut_ad(latch_mode == BTR_SEARCH_TREE);
				/* to exclude modifying tree operations
				should sx-latch the index. */
				ut_ad(mtr_memo_contains(
					mtr, dict_index_get_lock(index),
					MTR_MEMO_SX_LOCK));
				/* because has sx-latch of index,
				can release upper blocks. */
				for (; n_releases < n_blocks; n_releases++) {
					mtr_release_block_at_savepoint(
						mtr,
						tree_savepoints[n_releases],
						tree_blocks[n_releases]);
				}
			}
		}

		if (page_mode <= PAGE_CUR_LE) {
			cursor->low_match = low_match;
			cursor->up_match = up_match;
		}
	} else {
		cursor->low_match = low_match;
		cursor->low_bytes = low_bytes;
		cursor->up_match = up_match;
		cursor->up_bytes = up_bytes;

#ifdef BTR_CUR_ADAPT
		/* We do a dirty read of btr_search_enabled here.  We
		will properly check btr_search_enabled again in
		btr_search_build_page_hash_index() before building a
		page hash index, while holding search latch. */
		if (btr_search_enabled && !index->disable_ahi) {
			btr_search_info_update(index, cursor);
		}
#endif
		ut_ad(cursor->up_match != ULINT_UNDEFINED
		      || mode != PAGE_CUR_GE);
		ut_ad(cursor->up_match != ULINT_UNDEFINED
		      || mode != PAGE_CUR_LE);
		ut_ad(cursor->low_match != ULINT_UNDEFINED
		      || mode != PAGE_CUR_LE);
	}

	/* For spatial index, remember  what blocks are still latched */
	if (dict_index_is_spatial(index)
	    && (latch_mode == BTR_MODIFY_TREE
		|| latch_mode == BTR_MODIFY_LEAF)) {
		for (ulint i = 0; i < n_releases; i++) {
			cursor->rtr_info->tree_blocks[i] = NULL;
			cursor->rtr_info->tree_savepoints[i] = 0;
		}

		for (ulint i = n_releases; i <= n_blocks; i++) {
			cursor->rtr_info->tree_blocks[i] = tree_blocks[i];
			cursor->rtr_info->tree_savepoints[i] = tree_savepoints[i];
		}
	}

func_exit:

	if (UNIV_LIKELY_NULL(heap)) {
		mem_heap_free(heap);
	}

	if (retrying_for_search_prev) {
		ut_free(prev_tree_blocks);
		ut_free(prev_tree_savepoints);
	}

	if (has_search_latch) {

		rw_lock_s_lock(btr_get_search_latch(index));
	}

	if (mbr_adj) {
		/* remember that we will need to adjust parent MBR */
		cursor->rtr_info->mbr_adj = true;
	}

	DBUG_VOID_RETURN;
}

/** Searches an index tree and positions a tree cursor on a given level.
This function will avoid latching the traversal path and so should be
used only for cases where-in latching is not needed.

@param[in,out]	index	index
@param[in]	level	the tree level of search
@param[in]	tuple	data tuple; Note: n_fields_cmp in compared
			to the node ptr page node field
@param[in]	mode	PAGE_CUR_L, ....
			Insert should always be made using PAGE_CUR_LE
			to search the position.
@param[in,out]	cursor	tree cursor; points to record of interest.
@param[in]	file	file name
@param[in[	line	line where called from
@param[in,out]	mtr	mtr
@param[in]	mark_dirty
			if true then mark the block as dirty */
void
btr_cur_search_to_nth_level_with_no_latch(
	dict_index_t*		index,
	ulint			level,
	const dtuple_t*		tuple,
	page_cur_mode_t		mode,
	btr_cur_t*		cursor,
	const char*		file,
	ulint			line,
	mtr_t*			mtr,
	bool			mark_dirty)
{
	page_t*		page = NULL; /* remove warning */
	buf_block_t*	block;
	ulint		height;
	ulint		up_match;
	ulint		low_match;
	ulint		rw_latch;
	page_cur_mode_t	page_mode;
	ulint		buf_mode;
	page_cur_t*	page_cursor;
	ulint		root_height = 0; /* remove warning */
	ulint		n_blocks = 0;

	mem_heap_t*	heap		= NULL;
	ulint		offsets_[REC_OFFS_NORMAL_SIZE];
	ulint*		offsets		= offsets_;
	rec_offs_init(offsets_);

	DBUG_ENTER("btr_cur_search_to_nth_level_with_no_latch");

	ut_ad(dict_table_is_intrinsic(index->table));
	ut_ad(level == 0 || mode == PAGE_CUR_LE);
	ut_ad(dict_index_check_search_tuple(index, tuple));
	ut_ad(dtuple_check_typed(tuple));
	ut_ad(index->page != FIL_NULL);

	UNIV_MEM_INVALID(&cursor->up_match, sizeof cursor->up_match);
	UNIV_MEM_INVALID(&cursor->low_match, sizeof cursor->low_match);
#ifdef UNIV_DEBUG
	cursor->up_match = ULINT_UNDEFINED;
	cursor->low_match = ULINT_UNDEFINED;
#endif /* UNIV_DEBUG */

	cursor->flag = BTR_CUR_BINARY;
	cursor->index = index;

	page_cursor = btr_cur_get_page_cur(cursor);

        const ulint		space = dict_index_get_space(index);
        const page_size_t	page_size(dict_table_page_size(index->table));
        /* Start with the root page. */
        page_id_t		page_id(space, dict_index_get_page(index));

	up_match = 0;
	low_match = 0;

	height = ULINT_UNDEFINED;

	/* We use these modified search modes on non-leaf levels of the
	B-tree. These let us end up in the right B-tree leaf. In that leaf
	we use the original search mode. */

	switch (mode) {
	case PAGE_CUR_GE:
		page_mode = PAGE_CUR_L;
		break;
	case PAGE_CUR_G:
		page_mode = PAGE_CUR_LE;
		break;
	default:
		page_mode = mode;
		break;
	}

	/* Loop and search until we arrive at the desired level */
	bool at_desired_level = false;
	while (!at_desired_level) {
		buf_mode = BUF_GET;
		rw_latch = RW_NO_LATCH;

		ut_ad(n_blocks < BTR_MAX_LEVELS);

		block = buf_page_get_gen(page_id, page_size, rw_latch, NULL,
				buf_mode, file, line, mtr, mark_dirty);

		page = buf_block_get_frame(block);

		if (height == ULINT_UNDEFINED) {
			/* We are in the root node */

			height = btr_page_get_level(page, mtr);
			root_height = height;
			cursor->tree_height = root_height + 1;
		}

		if (height == 0) {
			/* On leaf level. Switch back to original search mode.*/
			page_mode = mode;
		}

		page_cur_search_with_match(
				block, index, tuple, page_mode, &up_match,
				&low_match, page_cursor, NULL);

		ut_ad(height == btr_page_get_level(
			page_cur_get_page(page_cursor), mtr));

		if (level != height) {

			const rec_t*	node_ptr;
			ut_ad(height > 0);

			height--;

			node_ptr = page_cur_get_rec(page_cursor);

			offsets = rec_get_offsets(
					node_ptr, index, offsets,
					ULINT_UNDEFINED, &heap);

			/* Go to the child node */
			page_id.reset(space, btr_node_ptr_get_child_page_no(
				node_ptr, offsets));

			n_blocks++;
		} else {
			/* If this is the desired level, leave the loop */
			at_desired_level = true;
		}
	}

	cursor->low_match = low_match;
	cursor->up_match = up_match;

	if (heap != NULL) {
		mem_heap_free(heap);
	}

	DBUG_VOID_RETURN;
}

/*****************************************************************//**
Opens a cursor at either end of an index. */
void
btr_cur_open_at_index_side_func(
/*============================*/
	bool		from_left,	/*!< in: true if open to the low end,
					false if to the high end */
	dict_index_t*	index,		/*!< in: index */
	ulint		latch_mode,	/*!< in: latch mode */
	btr_cur_t*	cursor,		/*!< in/out: cursor */
	ulint		level,		/*!< in: level to search for
					(0=leaf). */
	const char*	file,		/*!< in: file name */
	ulint		line,		/*!< in: line where called */
	mtr_t*		mtr)		/*!< in/out: mini-transaction */
{
	page_cur_t*	page_cursor;
	ulint		node_ptr_max_size = UNIV_PAGE_SIZE / 2;
	ulint		height;
	ulint		root_height = 0; /* remove warning */
	rec_t*		node_ptr;
	ulint		estimate;
	ulint		savepoint;
	ulint		upper_rw_latch, root_leaf_rw_latch;
	btr_intention_t	lock_intention;
	buf_block_t*	tree_blocks[BTR_MAX_LEVELS];
	ulint		tree_savepoints[BTR_MAX_LEVELS];
	ulint		n_blocks = 0;
	ulint		n_releases = 0;
	mem_heap_t*	heap		= NULL;
	ulint		offsets_[REC_OFFS_NORMAL_SIZE];
	ulint*		offsets		= offsets_;
	rec_offs_init(offsets_);

	estimate = latch_mode & BTR_ESTIMATE;
	latch_mode &= ~BTR_ESTIMATE;

	ut_ad(level != ULINT_UNDEFINED);

	bool	s_latch_by_caller;

	s_latch_by_caller = latch_mode & BTR_ALREADY_S_LATCHED;
	latch_mode &= ~BTR_ALREADY_S_LATCHED;

	lock_intention = btr_cur_get_and_clear_intention(&latch_mode);

	ut_ad(!(latch_mode & BTR_MODIFY_EXTERNAL));

	/* This function doesn't need to lock left page of the leaf page */
	if (latch_mode == BTR_SEARCH_PREV) {
		latch_mode = BTR_SEARCH_LEAF;
	} else if (latch_mode == BTR_MODIFY_PREV) {
		latch_mode = BTR_MODIFY_LEAF;
	}

	/* Store the position of the tree latch we push to mtr so that we
	know how to release it when we have latched the leaf node */

	savepoint = mtr_set_savepoint(mtr);

	switch (latch_mode) {
	case BTR_CONT_MODIFY_TREE:
	case BTR_CONT_SEARCH_TREE:
		upper_rw_latch = RW_NO_LATCH;
		break;
	case BTR_MODIFY_TREE:
		/* Most of delete-intended operations are purging.
		Free blocks and read IO bandwidth should be prior
		for them, when the history list is glowing huge. */
		if (lock_intention == BTR_INTENTION_DELETE
		    && trx_sys->rseg_history_len > BTR_CUR_FINE_HISTORY_LENGTH
		    && buf_get_n_pending_read_ios()) {
			mtr_x_lock(dict_index_get_lock(index), mtr);
		} else {
			mtr_sx_lock(dict_index_get_lock(index), mtr);
		}
		upper_rw_latch = RW_X_LATCH;
		break;
	default:
		ut_ad(!s_latch_by_caller
		      || mtr_memo_contains_flagged(mtr,
						 dict_index_get_lock(index),
						 MTR_MEMO_SX_LOCK
						 | MTR_MEMO_S_LOCK));
		if (!srv_read_only_mode) {
			if (!s_latch_by_caller) {
				/* BTR_SEARCH_TREE is intended to be used with
				BTR_ALREADY_S_LATCHED */
				ut_ad(latch_mode != BTR_SEARCH_TREE);

				mtr_s_lock(dict_index_get_lock(index), mtr);
			}
			upper_rw_latch = RW_S_LATCH;
		} else {
			upper_rw_latch = RW_NO_LATCH;
		}
	}
	root_leaf_rw_latch = btr_cur_latch_for_root_leaf(latch_mode);

	page_cursor = btr_cur_get_page_cur(cursor);
	cursor->index = index;

	page_id_t		page_id(dict_index_get_space(index),
					dict_index_get_page(index));
	const page_size_t&	page_size = dict_table_page_size(index->table);

	if (root_leaf_rw_latch == RW_X_LATCH) {
		node_ptr_max_size = dict_index_node_ptr_max_size(index);
	}

	height = ULINT_UNDEFINED;

	for (;;) {
		buf_block_t*	block;
		page_t*		page;
		ulint		rw_latch;

		ut_ad(n_blocks < BTR_MAX_LEVELS);

		if (height != 0
		    && (latch_mode != BTR_MODIFY_TREE
			|| height == level)) {
			rw_latch = upper_rw_latch;
		} else {
			rw_latch = RW_NO_LATCH;
		}

		tree_savepoints[n_blocks] = mtr_set_savepoint(mtr);
		block = buf_page_get_gen(page_id, page_size, rw_latch, NULL,
					 BUF_GET, file, line, mtr);
		tree_blocks[n_blocks] = block;

		page = buf_block_get_frame(block);

		SRV_CORRUPT_TABLE_CHECK(page,
		{
			page_cursor->block = 0;
			page_cursor->rec = 0;

			if (estimate) {

				cursor->path_arr->nth_rec = ULINT_UNDEFINED;
			}
			/* Can't use break with the macro */
			goto exit_loop;
		});

		if (height == ULINT_UNDEFINED
		    && btr_page_get_level(page, mtr) == 0
		    && rw_latch != RW_NO_LATCH
		    && rw_latch != root_leaf_rw_latch) {
			/* We should retry to get the page, because the root page
			is latched with different level as a leaf page. */
			ut_ad(root_leaf_rw_latch != RW_NO_LATCH);
			ut_ad(rw_latch == RW_S_LATCH);

			ut_ad(n_blocks == 0);
			mtr_release_block_at_savepoint(
				mtr, tree_savepoints[n_blocks],
				tree_blocks[n_blocks]);

			upper_rw_latch = root_leaf_rw_latch;
			continue;
		}

		ut_ad(fil_page_index_page_check(page));
		ut_ad(index->id == btr_page_get_index_id(page));

		if (height == ULINT_UNDEFINED) {
			/* We are in the root node */

			height = btr_page_get_level(page, mtr);
			root_height = height;
			ut_a(height >= level);
		} else {
			/* TODO: flag the index corrupted if this fails */
			ut_ad(height == btr_page_get_level(page, mtr));
		}

		if (height == level) {
			if (srv_read_only_mode) {
				btr_cur_latch_leaves(
					block, page_id, page_size,
					latch_mode, cursor, mtr);
			} else if (height == 0) {
				if (rw_latch == RW_NO_LATCH) {
					btr_cur_latch_leaves(
						block, page_id, page_size,
						latch_mode, cursor, mtr);
				}
				/* In versions <= 3.23.52 we had
				forgotten to release the tree latch
				here. If in an index scan we had to
				scan far to find a record visible to
				the current transaction, that could
				starve others waiting for the tree
				latch. */

				switch (latch_mode) {
				case BTR_MODIFY_TREE:
				case BTR_CONT_MODIFY_TREE:
				case BTR_CONT_SEARCH_TREE:
					break;
				default:
					if (!s_latch_by_caller) {
						/* Release the tree s-latch */
						mtr_release_s_latch_at_savepoint(
							mtr, savepoint,
							dict_index_get_lock(
								index));
					}

					/* release upper blocks */
					for (; n_releases < n_blocks;
					     n_releases++) {
						mtr_release_block_at_savepoint(
							mtr,
							tree_savepoints[
								n_releases],
							tree_blocks[
								n_releases]);
					}
				}
			} else { /* height != 0 */
				/* We already have the block latched. */
				ut_ad(latch_mode == BTR_SEARCH_TREE);
				ut_ad(s_latch_by_caller);
				ut_ad(upper_rw_latch == RW_S_LATCH);

				ut_ad(mtr_memo_contains(mtr, block,
							upper_rw_latch));

				if (s_latch_by_caller) {
					/* to exclude modifying tree operations
					should sx-latch the index. */
					ut_ad(mtr_memo_contains(
						mtr,
						dict_index_get_lock(index),
						MTR_MEMO_SX_LOCK));
					/* because has sx-latch of index,
					can release upper blocks. */
					for (; n_releases < n_blocks;
					     n_releases++) {
						mtr_release_block_at_savepoint(
							mtr,
							tree_savepoints[
								n_releases],
							tree_blocks[
								n_releases]);
					}
				}
			}
		}

		if (from_left) {
			page_cur_set_before_first(block, page_cursor);
		} else {
			page_cur_set_after_last(block, page_cursor);
		}

		if (height == level) {
			if (estimate) {
				btr_cur_add_path_info(cursor, height,
						      root_height);
			}

			break;
		}

		ut_ad(height > 0);

		if (from_left) {
			page_cur_move_to_next(page_cursor);
		} else {
			page_cur_move_to_prev(page_cursor);
		}

		if (estimate) {
			btr_cur_add_path_info(cursor, height, root_height);
		}

		height--;

		node_ptr = page_cur_get_rec(page_cursor);
		offsets = rec_get_offsets(node_ptr, cursor->index, offsets,
					  ULINT_UNDEFINED, &heap);

		/* If the rec is the first or last in the page for
		pessimistic delete intention, it might cause node_ptr insert
		for the upper level. We should change the intention and retry.
		*/
		if (latch_mode == BTR_MODIFY_TREE
		    && btr_cur_need_opposite_intention(
			page, lock_intention, node_ptr)) {

			ut_ad(upper_rw_latch == RW_X_LATCH);
			/* release all blocks */
			for (; n_releases <= n_blocks; n_releases++) {
				mtr_release_block_at_savepoint(
					mtr, tree_savepoints[n_releases],
					tree_blocks[n_releases]);
			}

			lock_intention = BTR_INTENTION_BOTH;

			page_id.set_page_no(dict_index_get_page(index));

			height = ULINT_UNDEFINED;

			n_blocks = 0;
			n_releases = 0;

			continue;
		}

		if (latch_mode == BTR_MODIFY_TREE
		    && !btr_cur_will_modify_tree(
				cursor->index, page, lock_intention, node_ptr,
				node_ptr_max_size, page_size, mtr)) {
			ut_ad(upper_rw_latch == RW_X_LATCH);
			ut_ad(n_releases <= n_blocks);

			/* we can release upper blocks */
			for (; n_releases < n_blocks; n_releases++) {
				if (n_releases == 0) {
					/* we should not release root page
					to pin to same block. */
					continue;
				}

				/* release unused blocks to unpin */
				mtr_release_block_at_savepoint(
					mtr, tree_savepoints[n_releases],
					tree_blocks[n_releases]);
			}
		}

		if (height == level
		    && latch_mode == BTR_MODIFY_TREE) {
			ut_ad(upper_rw_latch == RW_X_LATCH);
			/* we should sx-latch root page, if released already.
			It contains seg_header. */
			if (n_releases > 0) {
				mtr_block_sx_latch_at_savepoint(
					mtr, tree_savepoints[0],
					tree_blocks[0]);
			}

			/* x-latch the branch blocks not released yet. */
			for (ulint i = n_releases; i <= n_blocks; i++) {
				mtr_block_x_latch_at_savepoint(
					mtr, tree_savepoints[i],
					tree_blocks[i]);
			}
		}

		/* Go to the child node */
		page_id.set_page_no(
			btr_node_ptr_get_child_page_no(node_ptr, offsets));

		n_blocks++;
	}

exit_loop:
	if (heap) {
		mem_heap_free(heap);
	}
}

/** Opens a cursor at either end of an index.
Avoid taking latches on buffer, just pin (by incrementing fix_count)
to keep them in buffer pool. This mode is used by intrinsic table
as they are not shared and so there is no need of latching.
@param[in]	from_left	true if open to low end, false if open
				to high end.
@param[in]	index		index
@param[in,out]	cursor		cursor
@param[in]	file		file name
@param[in]	line		line where called
@param[in,out]	mtr		mini transaction
*/
void
btr_cur_open_at_index_side_with_no_latch_func(
	bool		from_left,
	dict_index_t*	index,
	btr_cur_t*	cursor,
	ulint		level,
	const char*	file,
	ulint		line,
	mtr_t*		mtr)
{
	page_cur_t*	page_cursor;
	ulint		height;
	rec_t*		node_ptr;
	ulint		n_blocks = 0;
	mem_heap_t*	heap		= NULL;
	ulint		offsets_[REC_OFFS_NORMAL_SIZE];
	ulint*		offsets		= offsets_;
	rec_offs_init(offsets_);

	ut_ad(level != ULINT_UNDEFINED);

	page_cursor = btr_cur_get_page_cur(cursor);
	cursor->index = index;
	page_id_t		page_id(dict_index_get_space(index),
					dict_index_get_page(index));
	const page_size_t&	page_size = dict_table_page_size(index->table);

	height = ULINT_UNDEFINED;

	for (;;) {
		buf_block_t*	block;
		page_t*		page;
		ulint		rw_latch = RW_NO_LATCH;

		ut_ad(n_blocks < BTR_MAX_LEVELS);

		block = buf_page_get_gen(page_id, page_size, rw_latch, NULL,
					 BUF_GET, file, line, mtr);

		page = buf_block_get_frame(block);

		ut_ad(fil_page_index_page_check(page));
		ut_ad(index->id == btr_page_get_index_id(page));

		if (height == ULINT_UNDEFINED) {
			/* We are in the root node */

			height = btr_page_get_level(page, mtr);
			ut_a(height >= level);
		} else {
			/* TODO: flag the index corrupted if this fails */
			ut_ad(height == btr_page_get_level(page, mtr));
		}

		if (from_left) {
			page_cur_set_before_first(block, page_cursor);
		} else {
			page_cur_set_after_last(block, page_cursor);
		}

		if (height == level) {
			break;
		}

		ut_ad(height > 0);

		if (from_left) {
			page_cur_move_to_next(page_cursor);
		} else {
			page_cur_move_to_prev(page_cursor);
		}

		height--;

		node_ptr = page_cur_get_rec(page_cursor);
		offsets = rec_get_offsets(node_ptr, cursor->index, offsets,
					  ULINT_UNDEFINED, &heap);

		/* Go to the child node */
		page_id.set_page_no(
			btr_node_ptr_get_child_page_no(node_ptr, offsets));

		n_blocks++;
	}

	if (heap != NULL) {
		mem_heap_free(heap);
	}
}

/**********************************************************************//**
Positions a cursor at a randomly chosen position within a B-tree.
@return true if the index is available and we have put the cursor, false
if the index is unavailable */
bool
btr_cur_open_at_rnd_pos_func(
/*=========================*/
	dict_index_t*	index,		/*!< in: index */
	ulint		latch_mode,	/*!< in: BTR_SEARCH_LEAF, ... */
	btr_cur_t*	cursor,		/*!< in/out: B-tree cursor */
	const char*	file,		/*!< in: file name */
	ulint		line,		/*!< in: line where called */
	mtr_t*		mtr)		/*!< in: mtr */
{
	page_cur_t*	page_cursor;
	ulint		node_ptr_max_size = UNIV_PAGE_SIZE / 2;
	ulint		height;
	rec_t*		node_ptr;
	ulint		savepoint;
	ulint		upper_rw_latch, root_leaf_rw_latch;
	btr_intention_t	lock_intention;
	buf_block_t*	tree_blocks[BTR_MAX_LEVELS];
	ulint		tree_savepoints[BTR_MAX_LEVELS];
	ulint		n_blocks = 0;
	ulint		n_releases = 0;
	mem_heap_t*	heap		= NULL;
	ulint		offsets_[REC_OFFS_NORMAL_SIZE];
	ulint*		offsets		= offsets_;
	rec_offs_init(offsets_);

	ut_ad(!dict_index_is_spatial(index));

	lock_intention = btr_cur_get_and_clear_intention(&latch_mode);

	ut_ad(!(latch_mode & BTR_MODIFY_EXTERNAL));

	savepoint = mtr_set_savepoint(mtr);

	switch (latch_mode) {
	case BTR_MODIFY_TREE:
		/* Most of delete-intended operations are purging.
		Free blocks and read IO bandwidth should be prior
		for them, when the history list is glowing huge. */
		if (lock_intention == BTR_INTENTION_DELETE
		    && trx_sys->rseg_history_len > BTR_CUR_FINE_HISTORY_LENGTH
		    && buf_get_n_pending_read_ios()) {
			mtr_x_lock(dict_index_get_lock(index), mtr);
		} else {
			mtr_sx_lock(dict_index_get_lock(index), mtr);
		}
		upper_rw_latch = RW_X_LATCH;
		break;
	case BTR_SEARCH_PREV:
	case BTR_MODIFY_PREV:
		/* This function doesn't support left uncle
		   page lock for left leaf page lock, when
		   needed. */
	case BTR_SEARCH_TREE:
	case BTR_CONT_MODIFY_TREE:
	case BTR_CONT_SEARCH_TREE:
		ut_ad(0);
		/* fall through */
	default:
		if (!srv_read_only_mode) {
			mtr_s_lock(dict_index_get_lock(index), mtr);
			upper_rw_latch = RW_S_LATCH;
		} else {
			upper_rw_latch = RW_NO_LATCH;
		}
	}

	DBUG_EXECUTE_IF("test_index_is_unavailable",
			return(false););

	if (index->page == FIL_NULL) {
		/* Since we don't hold index lock until just now, the index
		could be modified by others, for example, if this is a
		statistics updater for referenced table, it could be marked
		as unavailable by 'DROP TABLE' in the mean time, since
		we don't hold lock for statistics updater */
		return(false);
	}

	root_leaf_rw_latch = btr_cur_latch_for_root_leaf(latch_mode);

	page_cursor = btr_cur_get_page_cur(cursor);
	cursor->index = index;

	page_id_t		page_id(dict_index_get_space(index),
					dict_index_get_page(index));
	const page_size_t&	page_size = dict_table_page_size(index->table);

	if (root_leaf_rw_latch == RW_X_LATCH) {
		node_ptr_max_size = dict_index_node_ptr_max_size(index);
	}

	height = ULINT_UNDEFINED;

	for (;;) {
		buf_block_t*	block;
		page_t*		page;
		ulint		rw_latch;

		ut_ad(n_blocks < BTR_MAX_LEVELS);

		if (height != 0
		    && latch_mode != BTR_MODIFY_TREE) {
			rw_latch = upper_rw_latch;
		} else {
			rw_latch = RW_NO_LATCH;
		}

		tree_savepoints[n_blocks] = mtr_set_savepoint(mtr);
		block = buf_page_get_gen(page_id, page_size, rw_latch, NULL,
					 BUF_GET, file, line, mtr);
		tree_blocks[n_blocks] = block;

		page = buf_block_get_frame(block);

		SRV_CORRUPT_TABLE_CHECK(page,
		{
			page_cursor->block = 0;
			page_cursor->rec = 0;

			goto exit_loop;
		});

		if (height == ULINT_UNDEFINED
		    && btr_page_get_level(page, mtr) == 0
		    && rw_latch != RW_NO_LATCH
		    && rw_latch != root_leaf_rw_latch) {
			/* We should retry to get the page, because the root page
			is latched with different level as a leaf page. */
			ut_ad(root_leaf_rw_latch != RW_NO_LATCH);
			ut_ad(rw_latch == RW_S_LATCH);

			ut_ad(n_blocks == 0);
			mtr_release_block_at_savepoint(
				mtr, tree_savepoints[n_blocks],
				tree_blocks[n_blocks]);

			upper_rw_latch = root_leaf_rw_latch;
			continue;
		}

		ut_ad(fil_page_index_page_check(page));
		ut_ad(index->id == btr_page_get_index_id(page));

		if (height == ULINT_UNDEFINED) {
			/* We are in the root node */

			height = btr_page_get_level(page, mtr);
		}

		if (height == 0) {
			if (rw_latch == RW_NO_LATCH
			    || srv_read_only_mode) {
				btr_cur_latch_leaves(
					block, page_id, page_size,
					latch_mode, cursor, mtr);
			}

			/* btr_cur_open_at_index_side_func() and
			btr_cur_search_to_nth_level() release
			tree s-latch here.*/
			switch (latch_mode) {
			case BTR_MODIFY_TREE:
			case BTR_CONT_MODIFY_TREE:
			case BTR_CONT_SEARCH_TREE:
				break;
			default:
				/* Release the tree s-latch */
				if (!srv_read_only_mode) {
					mtr_release_s_latch_at_savepoint(
						mtr, savepoint,
						dict_index_get_lock(index));
				}

				/* release upper blocks */
				for (; n_releases < n_blocks; n_releases++) {
					mtr_release_block_at_savepoint(
						mtr,
						tree_savepoints[n_releases],
						tree_blocks[n_releases]);
				}
			}
		}

		page_cur_open_on_rnd_user_rec(block, page_cursor);

		if (height == 0) {

			break;
		}

		ut_ad(height > 0);

		height--;

		node_ptr = page_cur_get_rec(page_cursor);
		offsets = rec_get_offsets(node_ptr, cursor->index, offsets,
					  ULINT_UNDEFINED, &heap);

		/* If the rec is the first or last in the page for
		pessimistic delete intention, it might cause node_ptr insert
		for the upper level. We should change the intention and retry.
		*/
		if (latch_mode == BTR_MODIFY_TREE
		    && btr_cur_need_opposite_intention(
			page, lock_intention, node_ptr)) {

			ut_ad(upper_rw_latch == RW_X_LATCH);
			/* release all blocks */
			for (; n_releases <= n_blocks; n_releases++) {
				mtr_release_block_at_savepoint(
					mtr, tree_savepoints[n_releases],
					tree_blocks[n_releases]);
			}

			lock_intention = BTR_INTENTION_BOTH;

			page_id.set_page_no(dict_index_get_page(index));

			height = ULINT_UNDEFINED;

			n_blocks = 0;
			n_releases = 0;

			continue;
		}

		if (latch_mode == BTR_MODIFY_TREE
		    && !btr_cur_will_modify_tree(
				cursor->index, page, lock_intention, node_ptr,
				node_ptr_max_size, page_size, mtr)) {
			ut_ad(upper_rw_latch == RW_X_LATCH);
			ut_ad(n_releases <= n_blocks);

			/* we can release upper blocks */
			for (; n_releases < n_blocks; n_releases++) {
				if (n_releases == 0) {
					/* we should not release root page
					to pin to same block. */
					continue;
				}

				/* release unused blocks to unpin */
				mtr_release_block_at_savepoint(
					mtr, tree_savepoints[n_releases],
					tree_blocks[n_releases]);
			}
		}

		if (height == 0
		    && latch_mode == BTR_MODIFY_TREE) {
			ut_ad(upper_rw_latch == RW_X_LATCH);
			/* we should sx-latch root page, if released already.
			It contains seg_header. */
			if (n_releases > 0) {
				mtr_block_sx_latch_at_savepoint(
					mtr, tree_savepoints[0],
					tree_blocks[0]);
			}

			/* x-latch the branch blocks not released yet. */
			for (ulint i = n_releases; i <= n_blocks; i++) {
				mtr_block_x_latch_at_savepoint(
					mtr, tree_savepoints[i],
					tree_blocks[i]);
			}
		}

		/* Go to the child node */
		page_id.set_page_no(
			btr_node_ptr_get_child_page_no(node_ptr, offsets));

		n_blocks++;
	}

exit_loop:
	if (UNIV_LIKELY_NULL(heap)) {
		mem_heap_free(heap);
	}

	return(true);
}

/*==================== B-TREE INSERT =========================*/

/*************************************************************//**
Inserts a record if there is enough space, or if enough space can
be freed by reorganizing. Differs from btr_cur_optimistic_insert because
no heuristics is applied to whether it pays to use CPU time for
reorganizing the page or not.

IMPORTANT: The caller will have to update IBUF_BITMAP_FREE
if this is a compressed leaf page in a secondary index.
This has to be done either within the same mini-transaction,
or by invoking ibuf_reset_free_bits() before mtr_commit().

@return pointer to inserted record if succeed, else NULL */
static MY_ATTRIBUTE((nonnull, warn_unused_result))
rec_t*
btr_cur_insert_if_possible(
/*=======================*/
	btr_cur_t*	cursor,	/*!< in: cursor on page after which to insert;
				cursor stays valid */
	const dtuple_t*	tuple,	/*!< in: tuple to insert; the size info need not
				have been stored to tuple */
	ulint**		offsets,/*!< out: offsets on *rec */
	mem_heap_t**	heap,	/*!< in/out: pointer to memory heap, or NULL */
	ulint		n_ext,	/*!< in: number of externally stored columns */
	mtr_t*		mtr)	/*!< in/out: mini-transaction */
{
	page_cur_t*	page_cursor;
	rec_t*		rec;

	ut_ad(dtuple_check_typed(tuple));

	ut_ad(mtr_is_block_fix(
		mtr, btr_cur_get_block(cursor),
		MTR_MEMO_PAGE_X_FIX, cursor->index->table));
	page_cursor = btr_cur_get_page_cur(cursor);

	/* Now, try the insert */
	rec = page_cur_tuple_insert(page_cursor, tuple, cursor->index,
				    offsets, heap, n_ext, mtr);

	/* If the record did not fit, reorganize.
	For compressed pages, page_cur_tuple_insert()
	attempted this already. */
	if (!rec && !page_cur_get_page_zip(page_cursor)
	    && btr_page_reorganize(page_cursor, cursor->index, mtr)) {
		rec = page_cur_tuple_insert(
			page_cursor, tuple, cursor->index,
			offsets, heap, n_ext, mtr);
	}

	ut_ad(!rec || rec_offs_validate(rec, cursor->index, *offsets));
	return(rec);
}

/*************************************************************//**
For an insert, checks the locks and does the undo logging if desired.
@return DB_SUCCESS, DB_WAIT_LOCK, DB_FAIL, or error number */
UNIV_INLINE MY_ATTRIBUTE((warn_unused_result, nonnull(2,3,5,6)))
dberr_t
btr_cur_ins_lock_and_undo(
/*======================*/
	ulint		flags,	/*!< in: undo logging and locking flags: if
				not zero, the parameters index and thr
				should be specified */
	btr_cur_t*	cursor,	/*!< in: cursor on page after which to insert */
	dtuple_t*	entry,	/*!< in/out: entry to insert */
	que_thr_t*	thr,	/*!< in: query thread or NULL */
	mtr_t*		mtr,	/*!< in/out: mini-transaction */
	ibool*		inherit)/*!< out: TRUE if the inserted new record maybe
				should inherit LOCK_GAP type locks from the
				successor record */
{
	dict_index_t*	index;
	dberr_t		err = DB_SUCCESS;
	rec_t*		rec;
	roll_ptr_t	roll_ptr;

	/* Check if we have to wait for a lock: enqueue an explicit lock
	request if yes */

	rec = btr_cur_get_rec(cursor);
	index = cursor->index;

	ut_ad(!dict_index_is_online_ddl(index)
	      || dict_index_is_clust(index)
	      || (flags & BTR_CREATE_FLAG));
	ut_ad(mtr->is_named_space(index->space));

	/* Check if there is predicate or GAP lock preventing the insertion */
	if (!(flags & BTR_NO_LOCKING_FLAG)) {
		if (dict_index_is_spatial(index)) {
			lock_prdt_t	prdt;
			rtr_mbr_t	mbr;

			rtr_get_mbr_from_tuple(entry, &mbr);

			/* Use on stack MBR variable to test if a lock is
			needed. If so, the predicate (MBR) will be allocated
			from lock heap in lock_prdt_insert_check_and_lock() */
			lock_init_prdt_from_mbr(
				&prdt, &mbr, 0, NULL);

			err = lock_prdt_insert_check_and_lock(
				flags, rec, btr_cur_get_block(cursor),
				index, thr, mtr, &prdt);
			*inherit = false;
		} else {
			err = lock_rec_insert_check_and_lock(
				flags, rec, btr_cur_get_block(cursor),
				index, thr, mtr, inherit);
		}
	}

	if (err != DB_SUCCESS
	    || !dict_index_is_clust(index) || dict_index_is_ibuf(index)) {

		return(err);
	}

	err = trx_undo_report_row_operation(flags, TRX_UNDO_INSERT_OP,
					    thr, index, entry,
					    NULL, 0, NULL, NULL,
					    &roll_ptr);
	if (err != DB_SUCCESS) {

		return(err);
	}

	/* Now we can fill in the roll ptr field in entry
	(except if table is intrinsic) */

	if (!(flags & BTR_KEEP_SYS_FLAG)
	    && !dict_table_is_intrinsic(index->table)) {

		row_upd_index_entry_sys_field(entry, index,
					      DATA_ROLL_PTR, roll_ptr);
	}

	return(DB_SUCCESS);
}

/**
Prefetch siblings of the leaf for the pessimistic operation.
@param block	leaf page */
static
void
btr_cur_prefetch_siblings(
	buf_block_t*	block)
{
	page_t*	page = buf_block_get_frame(block);

	ut_ad(page_is_leaf(page));

	ulint left_page_no = fil_page_get_prev(page);
	ulint right_page_no = fil_page_get_next(page);

	if (left_page_no != FIL_NULL) {
		buf_read_page_background(
			page_id_t(block->page.id.space(), left_page_no),
			block->page.size, false);
	}
	if (right_page_no != FIL_NULL) {
		buf_read_page_background(
			page_id_t(block->page.id.space(), right_page_no),
			block->page.size, false);
	}
	if (left_page_no != FIL_NULL
	    || right_page_no != FIL_NULL) {
		os_aio_simulated_wake_handler_threads();
	}
}

/*************************************************************//**
Tries to perform an insert to a page in an index tree, next to cursor.
It is assumed that mtr holds an x-latch on the page. The operation does
not succeed if there is too little space on the page. If there is just
one record on the page, the insert will always succeed; this is to
prevent trying to split a page with just one record.
@return DB_SUCCESS, DB_WAIT_LOCK, DB_FAIL, or error number */
dberr_t
btr_cur_optimistic_insert(
/*======================*/
	ulint		flags,	/*!< in: undo logging and locking flags: if not
				zero, the parameters index and thr should be
				specified */
	btr_cur_t*	cursor,	/*!< in: cursor on page after which to insert;
				cursor stays valid */
	ulint**		offsets,/*!< out: offsets on *rec */
	mem_heap_t**	heap,	/*!< in/out: pointer to memory heap, or NULL */
	dtuple_t*	entry,	/*!< in/out: entry to insert */
	rec_t**		rec,	/*!< out: pointer to inserted record if
				succeed */
	big_rec_t**	big_rec,/*!< out: big rec vector whose fields have to
				be stored externally by the caller, or
				NULL */
	ulint		n_ext,	/*!< in: number of externally stored columns */
	que_thr_t*	thr,	/*!< in: query thread or NULL */
	mtr_t*		mtr)	/*!< in/out: mini-transaction;
				if this function returns DB_SUCCESS on
				a leaf page of a secondary index in a
				compressed tablespace, the caller must
				mtr_commit(mtr) before latching
				any further pages */
{
	big_rec_t*	big_rec_vec	= NULL;
	dict_index_t*	index;
	page_cur_t*	page_cursor;
	buf_block_t*	block;
	page_t*		page;
	rec_t*		dummy;
	ibool		leaf;
	ibool		reorg;
	ibool		inherit = TRUE;
	ulint		rec_size;
	dberr_t		err;

	*big_rec = NULL;

	block = btr_cur_get_block(cursor);

	SRV_CORRUPT_TABLE_CHECK(block, return(DB_CORRUPTION););

	page = buf_block_get_frame(block);
	index = cursor->index;

	/* Block are not latched for insert if table is intrinsic
	and index is auto-generated clustered index. */
	ut_ad(mtr_is_block_fix(mtr, block, MTR_MEMO_PAGE_X_FIX, index->table));
	ut_ad(!dict_index_is_online_ddl(index)
	      || dict_index_is_clust(index)
	      || (flags & BTR_CREATE_FLAG));
	ut_ad(dtuple_check_typed(entry));

	const page_size_t&	page_size = block->page.size;

#ifdef UNIV_DEBUG_VALGRIND
	if (page_size.is_compressed()) {
		UNIV_MEM_ASSERT_RW(page, page_size.logical());
		UNIV_MEM_ASSERT_RW(block->page.zip.data, page_size.physical());
	}
#endif /* UNIV_DEBUG_VALGRIND */

	leaf = page_is_leaf(page);

	/* Calculate the record size when entry is converted to a record */
	rec_size = rec_get_converted_size(index, entry, n_ext);

	if (page_zip_rec_needs_ext(rec_size, page_is_comp(page),
				   dtuple_get_n_fields(entry), page_size)) {

		/* The record is so big that we have to store some fields
		externally on separate database pages */
		big_rec_vec = dtuple_convert_big_rec(index, 0, entry, &n_ext);

		if (UNIV_UNLIKELY(big_rec_vec == NULL)) {

			return(DB_TOO_BIG_RECORD);
		}

		rec_size = rec_get_converted_size(index, entry, n_ext);
	}

	if (page_size.is_compressed() && page_zip_is_too_big(index, entry)) {
		if (big_rec_vec != NULL) {
			dtuple_convert_back_big_rec(index, entry, big_rec_vec);
		}

		return(DB_TOO_BIG_RECORD);
	}

	LIMIT_OPTIMISTIC_INSERT_DEBUG(page_get_n_recs(page),
				      goto fail);

	if (leaf && page_size.is_compressed()
	    && (page_get_data_size(page) + rec_size
		>= dict_index_zip_pad_optimal_page_size(index))) {
		/* If compression padding tells us that insertion will
		result in too packed up page i.e.: which is likely to
		cause compression failure then don't do an optimistic
		insertion. */
fail:
		err = DB_FAIL;

		/* prefetch siblings of the leaf for the pessimistic
		operation, if the page is leaf. */
		if (page_is_leaf(page)) {
			btr_cur_prefetch_siblings(block);
		}
fail_err:

		if (big_rec_vec) {
			dtuple_convert_back_big_rec(index, entry, big_rec_vec);
		}

		return(err);
	}

	ulint	max_size = page_get_max_insert_size_after_reorganize(page, 1);

	if (page_has_garbage(page)) {
		if ((max_size < rec_size
		     || max_size < BTR_CUR_PAGE_REORGANIZE_LIMIT)
		    && page_get_n_recs(page) > 1
		    && page_get_max_insert_size(page, 1) < rec_size) {

			goto fail;
		}
	} else if (max_size < rec_size) {
		goto fail;
	}

	/* If there have been many consecutive inserts to the
	clustered index leaf page of an uncompressed table, check if
	we have to split the page to reserve enough free space for
	future updates of records. */

	if (leaf && !page_size.is_compressed() && dict_index_is_clust(index)
	    && page_get_n_recs(page) >= 2
	    && dict_index_get_space_reserve() + rec_size > max_size
	    && (btr_page_get_split_rec_to_right(cursor, &dummy)
		|| btr_page_get_split_rec_to_left(cursor, &dummy))) {
		goto fail;
	}

	page_cursor = btr_cur_get_page_cur(cursor);

	DBUG_PRINT("ib_cur", ("insert %s (" IB_ID_FMT ") by " TRX_ID_FMT
			      ": %s",
			      index->name(), index->id,
			      thr != NULL
			      ? trx_get_id_for_print(thr_get_trx(thr))
			      : 0,
			      rec_printer(entry).str().c_str()));

	DBUG_EXECUTE_IF("do_page_reorganize",
			btr_page_reorganize(page_cursor, index, mtr););

	/* Now, try the insert */
	{
		const rec_t*	page_cursor_rec = page_cur_get_rec(page_cursor);

		if (dict_table_is_intrinsic(index->table)) {

			index->rec_cache.rec_size = rec_size;

			*rec = page_cur_tuple_direct_insert(
				page_cursor, entry, index, n_ext, mtr);
		} else {
			/* Check locks and write to the undo log,
			if specified */
			err = btr_cur_ins_lock_and_undo(flags, cursor, entry,
							thr, mtr, &inherit);

			if (err != DB_SUCCESS) {
				goto fail_err;
			}

			*rec = page_cur_tuple_insert(
				page_cursor, entry, index, offsets, heap,
				n_ext, mtr);
		}

		reorg = page_cursor_rec != page_cur_get_rec(page_cursor);
	}

	if (*rec) {
	} else if (page_size.is_compressed()) {
		/* Reset the IBUF_BITMAP_FREE bits, because
		page_cur_tuple_insert() will have attempted page
		reorganize before failing. */
		if (leaf
		    && !dict_index_is_clust(index)
		    && !dict_table_is_temporary(index->table)) {
			ibuf_reset_free_bits(block);
		}

		goto fail;
	} else {

		/* For intrinsic table we take a consistent path
		to re-organize using pessimistic path. */
		if (dict_table_is_intrinsic(index->table)) {
			goto fail;
		}

		ut_ad(!reorg);

		/* If the record did not fit, reorganize */
		if (!btr_page_reorganize(page_cursor, index, mtr)) {
			ut_ad(0);
			goto fail;
		}

		ut_ad(page_get_max_insert_size(page, 1) == max_size);

		reorg = TRUE;

		*rec = page_cur_tuple_insert(page_cursor, entry, index,
					     offsets, heap, n_ext, mtr);

		if (UNIV_UNLIKELY(!*rec)) {
			ib::fatal() <<  "Cannot insert tuple " << *entry
				<< "into index " << index->name
				<< " of table " << index->table->name
				<< ". Max size: " << max_size;
		}
	}

#ifdef BTR_CUR_HASH_ADAPT
	if (!index->disable_ahi) {
		if (!reorg && leaf && (cursor->flag == BTR_CUR_HASH)) {
			btr_search_update_hash_node_on_insert(cursor);
		} else {
			btr_search_update_hash_on_insert(cursor);
		}
	}
#endif /* BTR_CUR_HASH_ADAPT */

	if (!(flags & BTR_NO_LOCKING_FLAG) && inherit) {

		lock_update_insert(block, *rec);
	}

	if (leaf
	    && !dict_index_is_clust(index)
	    && !dict_table_is_temporary(index->table)) {
		/* Update the free bits of the B-tree page in the
		insert buffer bitmap. */

		/* The free bits in the insert buffer bitmap must
		never exceed the free space on a page.  It is safe to
		decrement or reset the bits in the bitmap in a
		mini-transaction that is committed before the
		mini-transaction that affects the free space. */

		/* It is unsafe to increment the bits in a separately
		committed mini-transaction, because in crash recovery,
		the free bits could momentarily be set too high. */

		if (page_size.is_compressed()) {
			/* Update the bits in the same mini-transaction. */
			ibuf_update_free_bits_zip(block, mtr);
		} else {
			/* Decrement the bits in a separate
			mini-transaction. */
			ibuf_update_free_bits_if_full(
				block, max_size,
				rec_size + PAGE_DIR_SLOT_SIZE);
		}
	}

	*big_rec = big_rec_vec;

	return(DB_SUCCESS);
}

/*************************************************************//**
Performs an insert on a page of an index tree. It is assumed that mtr
holds an x-latch on the tree and on the cursor page. If the insert is
made on the leaf level, to avoid deadlocks, mtr must also own x-latches
to brothers of page, if those brothers exist.
@return DB_SUCCESS or error number */
dberr_t
btr_cur_pessimistic_insert(
/*=======================*/
	ulint		flags,	/*!< in: undo logging and locking flags: if not
				zero, the parameter thr should be
				specified; if no undo logging is specified,
				then the caller must have reserved enough
				free extents in the file space so that the
				insertion will certainly succeed */
	btr_cur_t*	cursor,	/*!< in: cursor after which to insert;
				cursor stays valid */
	ulint**		offsets,/*!< out: offsets on *rec */
	mem_heap_t**	heap,	/*!< in/out: pointer to memory heap
				that can be emptied, or NULL */
	dtuple_t*	entry,	/*!< in/out: entry to insert */
	rec_t**		rec,	/*!< out: pointer to inserted record if
				succeed */
	big_rec_t**	big_rec,/*!< out: big rec vector whose fields have to
				be stored externally by the caller, or
				NULL */
	ulint		n_ext,	/*!< in: number of externally stored columns */
	que_thr_t*	thr,	/*!< in: query thread or NULL */
	mtr_t*		mtr)	/*!< in/out: mini-transaction */
{
	dict_index_t*	index		= cursor->index;
	big_rec_t*	big_rec_vec	= NULL;
	dberr_t		err;
	ibool		inherit = FALSE;
	bool		success;
	ulint		n_reserved	= 0;

	ut_ad(dtuple_check_typed(entry));

	*big_rec = NULL;

	ut_ad(mtr_memo_contains_flagged(
		mtr, dict_index_get_lock(btr_cur_get_index(cursor)),
		MTR_MEMO_X_LOCK | MTR_MEMO_SX_LOCK)
	      || dict_table_is_intrinsic(cursor->index->table));
	ut_ad(mtr_is_block_fix(
		mtr, btr_cur_get_block(cursor),
		MTR_MEMO_PAGE_X_FIX, cursor->index->table));
	ut_ad(!dict_index_is_online_ddl(index)
	      || dict_index_is_clust(index)
	      || (flags & BTR_CREATE_FLAG));

	cursor->flag = BTR_CUR_BINARY;

	/* Check locks and write to undo log, if specified */

	err = btr_cur_ins_lock_and_undo(flags, cursor, entry,
					thr, mtr, &inherit);

	if (err != DB_SUCCESS) {

		return(err);
	}

	if (!(flags & BTR_NO_UNDO_LOG_FLAG)
	    || dict_table_is_intrinsic(index->table)) {

		ut_a(cursor->tree_height != ULINT_UNDEFINED);

		/* First reserve enough free space for the file segments
		of the index tree, so that the insert will not fail because
		of lack of space */

		ulint	n_extents = cursor->tree_height / 16 + 3;

		success = fsp_reserve_free_extents(&n_reserved, index->space,
						   n_extents, FSP_NORMAL, mtr);
		if (!success) {
			return(DB_OUT_OF_FILE_SPACE);
		}
	}

	if (page_zip_rec_needs_ext(rec_get_converted_size(index, entry, n_ext),
				   dict_table_is_comp(index->table),
				   dtuple_get_n_fields(entry),
				   dict_table_page_size(index->table))) {
		/* The record is so big that we have to store some fields
		externally on separate database pages */

		if (UNIV_LIKELY_NULL(big_rec_vec)) {
			/* This should never happen, but we handle
			the situation in a robust manner. */
			ut_ad(0);
			dtuple_convert_back_big_rec(index, entry, big_rec_vec);
		}

		big_rec_vec = dtuple_convert_big_rec(index, 0, entry, &n_ext);

		if (big_rec_vec == NULL) {

			if (n_reserved > 0) {
				fil_space_release_free_extents(index->space,
							       n_reserved);
			}
			return(DB_TOO_BIG_RECORD);
		}
	}

	if (dict_index_get_page(index)
	    == btr_cur_get_block(cursor)->page.id.page_no()) {

		/* The page is the root page */
		*rec = btr_root_raise_and_insert(
			flags, cursor, offsets, heap, entry, n_ext, mtr);
	} else {
		*rec = btr_page_split_and_insert(
			flags, cursor, offsets, heap, entry, n_ext, mtr);
	}

	ut_ad(page_rec_get_next(btr_cur_get_rec(cursor)) == *rec
	      || dict_index_is_spatial(index));

	if (!(flags & BTR_NO_LOCKING_FLAG)) {
		ut_ad(!dict_table_is_temporary(index->table));
		if (dict_index_is_spatial(index)) {
			/* Do nothing */
		} else {
			/* The cursor might be moved to the other page
			and the max trx id field should be updated after
			the cursor was fixed. */
			if (!dict_index_is_clust(index)) {
				page_update_max_trx_id(
					btr_cur_get_block(cursor),
					btr_cur_get_page_zip(cursor),
					thr_get_trx(thr)->id, mtr);
			}
			if (!page_rec_is_infimum(btr_cur_get_rec(cursor))
			    || btr_page_get_prev(
				buf_block_get_frame(
					btr_cur_get_block(cursor)), mtr)
			       == FIL_NULL) {
				/* split and inserted need to call
				lock_update_insert() always. */
				inherit = TRUE;
			}
		}
	}

#ifdef BTR_CUR_ADAPT
	if (!index->disable_ahi) {
		btr_search_update_hash_on_insert(cursor);
	}
#endif
	if (inherit && !(flags & BTR_NO_LOCKING_FLAG)) {

		lock_update_insert(btr_cur_get_block(cursor), *rec);
	}

	if (n_reserved > 0) {
		fil_space_release_free_extents(index->space, n_reserved);
	}

	*big_rec = big_rec_vec;

	return(DB_SUCCESS);
}

/*==================== B-TREE UPDATE =========================*/

/*************************************************************//**
For an update, checks the locks and does the undo logging.
@return DB_SUCCESS, DB_WAIT_LOCK, or error number */
UNIV_INLINE MY_ATTRIBUTE((warn_unused_result))
dberr_t
btr_cur_upd_lock_and_undo(
/*======================*/
	ulint		flags,	/*!< in: undo logging and locking flags */
	btr_cur_t*	cursor,	/*!< in: cursor on record to update */
	const ulint*	offsets,/*!< in: rec_get_offsets() on cursor */
	const upd_t*	update,	/*!< in: update vector */
	ulint		cmpl_info,/*!< in: compiler info on secondary index
				updates */
	que_thr_t*	thr,	/*!< in: query thread
				(can be NULL if BTR_NO_LOCKING_FLAG) */
	mtr_t*		mtr,	/*!< in/out: mini-transaction */
	roll_ptr_t*	roll_ptr)/*!< out: roll pointer */
{
	dict_index_t*	index;
	const rec_t*	rec;
	dberr_t		err;

	ut_ad(thr != NULL || (flags & BTR_NO_LOCKING_FLAG));

	rec = btr_cur_get_rec(cursor);
	index = cursor->index;

	ut_ad(rec_offs_validate(rec, index, offsets));
	ut_ad(mtr->is_named_space(index->space));

	if (!dict_index_is_clust(index)) {
		ut_ad(dict_index_is_online_ddl(index)
		      == !!(flags & BTR_CREATE_FLAG));

		/* We do undo logging only when we update a clustered index
		record */
		return(lock_sec_rec_modify_check_and_lock(
			       flags, btr_cur_get_block(cursor), rec,
			       index, thr, mtr));
	}

	/* Check if we have to wait for a lock: enqueue an explicit lock
	request if yes */

	if (!(flags & BTR_NO_LOCKING_FLAG)) {
		err = lock_clust_rec_modify_check_and_lock(
			flags, btr_cur_get_block(cursor), rec, index,
			offsets, thr);
		if (err != DB_SUCCESS) {
			return(err);
		}
	}

	/* Append the info about the update in the undo log */

	return(trx_undo_report_row_operation(
		       flags, TRX_UNDO_MODIFY_OP, thr,
		       index, NULL, update,
		       cmpl_info, rec, offsets, roll_ptr));
}

/***********************************************************//**
Writes a redo log record of updating a record in-place. */
void
btr_cur_update_in_place_log(
/*========================*/
	ulint		flags,		/*!< in: flags */
	const rec_t*	rec,		/*!< in: record */
	dict_index_t*	index,		/*!< in: index of the record */
	const upd_t*	update,		/*!< in: update vector */
	trx_id_t	trx_id,		/*!< in: transaction id */
	roll_ptr_t	roll_ptr,	/*!< in: roll ptr */
	mtr_t*		mtr)		/*!< in: mtr */
{
	byte*		log_ptr;
	const page_t*	page	= page_align(rec);
	ut_ad(flags < 256);
	ut_ad(!!page_is_comp(page) == dict_table_is_comp(index->table));

	log_ptr = mlog_open_and_write_index(mtr, rec, index, page_is_comp(page)
					    ? MLOG_COMP_REC_UPDATE_IN_PLACE
					    : MLOG_REC_UPDATE_IN_PLACE,
					    1 + DATA_ROLL_PTR_LEN + 14 + 2
					    + MLOG_BUF_MARGIN);

	if (!log_ptr) {
		/* Logging in mtr is switched off during crash recovery */
		return;
	}

	/* For secondary indexes, we could skip writing the dummy system fields
	to the redo log but we have to change redo log parsing of
	MLOG_REC_UPDATE_IN_PLACE/MLOG_COMP_REC_UPDATE_IN_PLACE or we have to add
	new redo log record. For now, just write dummy sys fields to the redo
	log if we are updating a secondary index record.
	*/
	mach_write_to_1(log_ptr, flags);
	log_ptr++;

	if (dict_index_is_clust(index)) {
		log_ptr = row_upd_write_sys_vals_to_log(
				index, trx_id, roll_ptr, log_ptr, mtr);
	} else {
		/* Dummy system fields for a secondary index */
		/* TRX_ID Position */
		log_ptr += mach_write_compressed(log_ptr, 0);
		/* ROLL_PTR */
		trx_write_roll_ptr(log_ptr, 0);
		log_ptr += DATA_ROLL_PTR_LEN;
		/* TRX_ID */
		log_ptr += mach_u64_write_compressed(log_ptr, 0);
	}

	mach_write_to_2(log_ptr, page_offset(rec));
	log_ptr += 2;

	row_upd_index_write_log(update, log_ptr, mtr);
}
#endif /* UNIV_HOTBACKUP */

/***********************************************************//**
Parses a redo log record of updating a record in-place.
@return end of log record or NULL */
byte*
btr_cur_parse_update_in_place(
/*==========================*/
	byte*		ptr,	/*!< in: buffer */
	byte*		end_ptr,/*!< in: buffer end */
	page_t*		page,	/*!< in/out: page or NULL */
	page_zip_des_t*	page_zip,/*!< in/out: compressed page, or NULL */
	dict_index_t*	index)	/*!< in: index corresponding to page */
{
	ulint		flags;
	rec_t*		rec;
	upd_t*		update;
	ulint		pos;
	trx_id_t	trx_id;
	roll_ptr_t	roll_ptr;
	ulint		rec_offset;
	mem_heap_t*	heap;
	ulint*		offsets;

	if (end_ptr < ptr + 1) {

		return(NULL);
	}

	flags = mach_read_from_1(ptr);
	ptr++;

	ptr = row_upd_parse_sys_vals(ptr, end_ptr, &pos, &trx_id, &roll_ptr);

	if (ptr == NULL) {

		return(NULL);
	}

	if (end_ptr < ptr + 2) {

		return(NULL);
	}

	rec_offset = mach_read_from_2(ptr);
	ptr += 2;

	ut_a(rec_offset <= UNIV_PAGE_SIZE);

	heap = mem_heap_create(256);

	ptr = row_upd_index_parse(ptr, end_ptr, heap, &update);

	if (!ptr || !page) {

		goto func_exit;
	}

	ut_a((ibool)!!page_is_comp(page) == dict_table_is_comp(index->table));
	rec = page + rec_offset;

	/* We do not need to reserve search latch, as the page is only
	being recovered, and there cannot be a hash index to it. */

	offsets = rec_get_offsets(rec, index, NULL, ULINT_UNDEFINED, &heap);

	if (!(flags & BTR_KEEP_SYS_FLAG)) {
		row_upd_rec_sys_fields_in_recovery(rec, page_zip, offsets,
						   pos, trx_id, roll_ptr);
	}

	row_upd_rec_in_place(rec, index, offsets, update, page_zip);

func_exit:
	mem_heap_free(heap);

	return(ptr);
}

#ifndef UNIV_HOTBACKUP
/*************************************************************//**
See if there is enough place in the page modification log to log
an update-in-place.

@retval false if out of space; IBUF_BITMAP_FREE will be reset
outside mtr if the page was recompressed
@retval true if enough place;

IMPORTANT: The caller will have to update IBUF_BITMAP_FREE if this is
a secondary index leaf page. This has to be done either within the
same mini-transaction, or by invoking ibuf_reset_free_bits() before
mtr_commit(mtr). */
bool
btr_cur_update_alloc_zip_func(
/*==========================*/
	page_zip_des_t*	page_zip,/*!< in/out: compressed page */
	page_cur_t*	cursor,	/*!< in/out: B-tree page cursor */
	dict_index_t*	index,	/*!< in: the index corresponding to cursor */
#ifdef UNIV_DEBUG
	ulint*		offsets,/*!< in/out: offsets of the cursor record */
#endif /* UNIV_DEBUG */
	ulint		length,	/*!< in: size needed */
	bool		create,	/*!< in: true=delete-and-insert,
				false=update-in-place */
	mtr_t*		mtr)	/*!< in/out: mini-transaction */
{
	const page_t*	page = page_cur_get_page(cursor);

	ut_ad(page_zip == page_cur_get_page_zip(cursor));
	ut_ad(page_zip);
	ut_ad(!dict_index_is_ibuf(index));
	ut_ad(rec_offs_validate(page_cur_get_rec(cursor), index, offsets));

	if (page_zip_available(page_zip, dict_index_is_clust(index),
			       length, create)) {
		return(true);
	}

	if (!page_zip->m_nonempty && !page_has_garbage(page)) {
		/* The page has been freshly compressed, so
		reorganizing it will not help. */
		return(false);
	}

	if (create && page_is_leaf(page)
	    && (length + page_get_data_size(page)
		>= dict_index_zip_pad_optimal_page_size(index))) {
		return(false);
	}

	if (!btr_page_reorganize(cursor, index, mtr)) {
		goto out_of_space;
	}

	rec_offs_make_valid(page_cur_get_rec(cursor), index, offsets);

	/* After recompressing a page, we must make sure that the free
	bits in the insert buffer bitmap will not exceed the free
	space on the page.  Because this function will not attempt
	recompression unless page_zip_available() fails above, it is
	safe to reset the free bits if page_zip_available() fails
	again, below.  The free bits can safely be reset in a separate
	mini-transaction.  If page_zip_available() succeeds below, we
	can be sure that the btr_page_reorganize() above did not reduce
	the free space available on the page. */

	if (page_zip_available(page_zip, dict_index_is_clust(index),
			       length, create)) {
		return(true);
	}

out_of_space:
	ut_ad(rec_offs_validate(page_cur_get_rec(cursor), index, offsets));

	/* Out of space: reset the free bits. */
	if (!dict_index_is_clust(index)
	    && !dict_table_is_temporary(index->table)
	    && page_is_leaf(page)) {
		ibuf_reset_free_bits(page_cur_get_block(cursor));
	}

	return(false);
}

/*************************************************************//**
Updates a record when the update causes no size changes in its fields.
We assume here that the ordering fields of the record do not change.
@return locking or undo log related error code, or
@retval DB_SUCCESS on success
@retval DB_ZIP_OVERFLOW if there is not enough space left
on the compressed page (IBUF_BITMAP_FREE was reset outside mtr) */
dberr_t
btr_cur_update_in_place(
/*====================*/
	ulint		flags,	/*!< in: undo logging and locking flags */
	btr_cur_t*	cursor,	/*!< in: cursor on the record to update;
				cursor stays valid and positioned on the
				same record */
	ulint*		offsets,/*!< in/out: offsets on cursor->page_cur.rec */
	const upd_t*	update,	/*!< in: update vector */
	ulint		cmpl_info,/*!< in: compiler info on secondary index
				updates */
	que_thr_t*	thr,	/*!< in: query thread */
	trx_id_t	trx_id,	/*!< in: transaction id */
	mtr_t*		mtr)	/*!< in/out: mini-transaction; if this
				is a secondary index, the caller must
				mtr_commit(mtr) before latching any
				further pages */
{
	dict_index_t*	index;
	buf_block_t*	block;
	page_zip_des_t*	page_zip;
	dberr_t		err;
	rec_t*		rec;
	roll_ptr_t	roll_ptr	= 0;
	ulint		was_delete_marked;
	ibool		is_hashed;

	rec = btr_cur_get_rec(cursor);
	index = cursor->index;
	ut_ad(rec_offs_validate(rec, index, offsets));
	ut_ad(!!page_rec_is_comp(rec) == dict_table_is_comp(index->table));
	ut_ad(trx_id > 0
	      || (flags & BTR_KEEP_SYS_FLAG)
	      || dict_table_is_intrinsic(index->table));
	/* The insert buffer tree should never be updated in place. */
	ut_ad(!dict_index_is_ibuf(index));
	ut_ad(dict_index_is_online_ddl(index) == !!(flags & BTR_CREATE_FLAG)
	      || dict_index_is_clust(index));
	ut_ad(thr_get_trx(thr)->id == trx_id
	      || (flags & ~(BTR_KEEP_POS_FLAG | BTR_KEEP_IBUF_BITMAP))
	      == (BTR_NO_UNDO_LOG_FLAG | BTR_NO_LOCKING_FLAG
		  | BTR_CREATE_FLAG | BTR_KEEP_SYS_FLAG));
	ut_ad(fil_page_index_page_check(btr_cur_get_page(cursor)));
	ut_ad(btr_page_get_index_id(btr_cur_get_page(cursor)) == index->id);

	DBUG_PRINT("ib_cur", ("update-in-place %s (" IB_ID_FMT
			      ") by " TRX_ID_FMT ": %s",
			      index->name(), index->id, trx_id,
			      rec_printer(rec, offsets).str().c_str()));

	block = btr_cur_get_block(cursor);
	page_zip = buf_block_get_page_zip(block);

	/* Check that enough space is available on the compressed page. */
	if (page_zip) {
		if (!btr_cur_update_alloc_zip(
			    page_zip, btr_cur_get_page_cur(cursor),
			    index, offsets, rec_offs_size(offsets),
			    false, mtr)) {
			return(DB_ZIP_OVERFLOW);
		}

		rec = btr_cur_get_rec(cursor);
	}

	/* Do lock checking and undo logging */
	err = btr_cur_upd_lock_and_undo(flags, cursor, offsets,
					update, cmpl_info,
					thr, mtr, &roll_ptr);
	if (UNIV_UNLIKELY(err != DB_SUCCESS)) {
		/* We may need to update the IBUF_BITMAP_FREE
		bits after a reorganize that was done in
		btr_cur_update_alloc_zip(). */
		goto func_exit;
	}

	if (!(flags & BTR_KEEP_SYS_FLAG)
	    && !dict_table_is_intrinsic(index->table)) {
		row_upd_rec_sys_fields(rec, NULL, index, offsets,
				       thr_get_trx(thr), roll_ptr);
	}

	was_delete_marked = rec_get_deleted_flag(
		rec, page_is_comp(buf_block_get_frame(block)));

	is_hashed = (block->index != NULL);

	if (is_hashed) {
		/* TO DO: Can we skip this if none of the fields
		index->search_info->curr_n_fields
		are being updated? */

		/* The function row_upd_changes_ord_field_binary works only
		if the update vector was built for a clustered index, we must
		NOT call it if index is secondary */

		if (!dict_index_is_clust(index)
		    || row_upd_changes_ord_field_binary(index, update, thr,
							NULL, NULL)) {

			/* Remove possible hash index pointer to this record */
			btr_search_update_hash_on_delete(cursor);
		}

		rw_lock_x_lock(btr_get_search_latch(index));
	}

	row_upd_rec_in_place(rec, index, offsets, update, page_zip);

	if (is_hashed) {
		rw_lock_x_unlock(btr_get_search_latch(index));
	}

	btr_cur_update_in_place_log(flags, rec, index, update,
				    trx_id, roll_ptr, mtr);

	if (was_delete_marked
	    && !rec_get_deleted_flag(
		    rec, page_is_comp(buf_block_get_frame(block)))) {
		/* The new updated record owns its possible externally
		stored fields */

		btr_cur_unmark_extern_fields(page_zip,
					     rec, index, offsets, mtr);
	}

	ut_ad(err == DB_SUCCESS);

func_exit:
	if (page_zip
	    && !(flags & BTR_KEEP_IBUF_BITMAP)
	    && !dict_index_is_clust(index)
	    && !dict_table_is_temporary(index->table)
	    && page_is_leaf(buf_block_get_frame(block))) {
		/* Update the free bits in the insert buffer. */
		ibuf_update_free_bits_zip(block, mtr);
	}

	return(err);
}

/*************************************************************//**
Tries to update a record on a page in an index tree. It is assumed that mtr
holds an x-latch on the page. The operation does not succeed if there is too
little space on the page or if the update would result in too empty a page,
so that tree compression is recommended. We assume here that the ordering
fields of the record do not change.
@return error code, including
@retval DB_SUCCESS on success
@retval DB_OVERFLOW if the updated record does not fit
@retval DB_UNDERFLOW if the page would become too empty
@retval DB_ZIP_OVERFLOW if there is not enough space left
on the compressed page (IBUF_BITMAP_FREE was reset outside mtr) */
dberr_t
btr_cur_optimistic_update(
/*======================*/
	ulint		flags,	/*!< in: undo logging and locking flags */
	btr_cur_t*	cursor,	/*!< in: cursor on the record to update;
				cursor stays valid and positioned on the
				same record */
	ulint**		offsets,/*!< out: offsets on cursor->page_cur.rec */
	mem_heap_t**	heap,	/*!< in/out: pointer to NULL or memory heap */
	const upd_t*	update,	/*!< in: update vector; this must also
				contain trx id and roll ptr fields */
	ulint		cmpl_info,/*!< in: compiler info on secondary index
				updates */
	que_thr_t*	thr,	/*!< in: query thread */
	trx_id_t	trx_id,	/*!< in: transaction id */
	mtr_t*		mtr)	/*!< in/out: mini-transaction; if this
				is a secondary index, the caller must
				mtr_commit(mtr) before latching any
				further pages */
{
	dict_index_t*	index;
	page_cur_t*	page_cursor;
	dberr_t		err;
	buf_block_t*	block;
	page_t*		page;
	page_zip_des_t*	page_zip;
	rec_t*		rec;
	ulint		max_size;
	ulint		new_rec_size;
	ulint		old_rec_size;
	ulint		max_ins_size = 0;
	dtuple_t*	new_entry;
	roll_ptr_t	roll_ptr;
	ulint		i;
	ulint		n_ext;

	block = btr_cur_get_block(cursor);
	page = buf_block_get_frame(block);
	rec = btr_cur_get_rec(cursor);
	index = cursor->index;
	ut_ad(trx_id > 0
	      || (flags & BTR_KEEP_SYS_FLAG)
	      || dict_table_is_intrinsic(index->table));
	ut_ad(!!page_rec_is_comp(rec) == dict_table_is_comp(index->table));
	ut_ad(mtr_is_block_fix(mtr, block, MTR_MEMO_PAGE_X_FIX, index->table));
	/* This is intended only for leaf page updates */
	ut_ad(page_is_leaf(page));
	/* The insert buffer tree should never be updated in place. */
	ut_ad(!dict_index_is_ibuf(index));
	ut_ad(dict_index_is_online_ddl(index) == !!(flags & BTR_CREATE_FLAG)
	      || dict_index_is_clust(index));
	ut_ad(thr_get_trx(thr)->id == trx_id
	      || (flags & ~(BTR_KEEP_POS_FLAG | BTR_KEEP_IBUF_BITMAP))
	      == (BTR_NO_UNDO_LOG_FLAG | BTR_NO_LOCKING_FLAG
		  | BTR_CREATE_FLAG | BTR_KEEP_SYS_FLAG));
	ut_ad(fil_page_index_page_check(page));
	ut_ad(btr_page_get_index_id(page) == index->id);

	*offsets = rec_get_offsets(rec, index, *offsets,
				   ULINT_UNDEFINED, heap);
#if defined UNIV_DEBUG || defined UNIV_BLOB_LIGHT_DEBUG
	ut_a(!rec_offs_any_null_extern(rec, *offsets)
	     || trx_is_recv(thr_get_trx(thr)));
#endif /* UNIV_DEBUG || UNIV_BLOB_LIGHT_DEBUG */

	if (!row_upd_changes_field_size_or_external(index, *offsets, update)) {

		/* The simplest and the most common case: the update does not
		change the size of any field and none of the updated fields is
		externally stored in rec or update, and there is enough space
		on the compressed page to log the update. */

		return(btr_cur_update_in_place(
			       flags, cursor, *offsets, update,
			       cmpl_info, thr, trx_id, mtr));
	}

	if (rec_offs_any_extern(*offsets)) {
any_extern:
		/* Externally stored fields are treated in pessimistic
		update */

		/* prefetch siblings of the leaf for the pessimistic
		operation. */
		btr_cur_prefetch_siblings(block);

		return(DB_OVERFLOW);
	}

	for (i = 0; i < upd_get_n_fields(update); i++) {
		if (dfield_is_ext(&upd_get_nth_field(update, i)->new_val)) {

			goto any_extern;
		}
	}

	DBUG_PRINT("ib_cur", ("update %s (" IB_ID_FMT ") by " TRX_ID_FMT
			      ": %s",
			      index->name(), index->id, trx_id,
			      rec_printer(rec, *offsets).str().c_str()));

	page_cursor = btr_cur_get_page_cur(cursor);

	if (!*heap) {
		*heap = mem_heap_create(
			rec_offs_size(*offsets)
			+ DTUPLE_EST_ALLOC(rec_offs_n_fields(*offsets)));
	}

	new_entry = row_rec_to_index_entry(rec, index, *offsets,
					   &n_ext, *heap);
	/* We checked above that there are no externally stored fields. */
	ut_a(!n_ext);

	/* The page containing the clustered index record
	corresponding to new_entry is latched in mtr.
	Thus the following call is safe. */
	row_upd_index_replace_new_col_vals_index_pos(new_entry, index, update,
						     FALSE, *heap);
	old_rec_size = rec_offs_size(*offsets);
	new_rec_size = rec_get_converted_size(index, new_entry, 0);

	page_zip = buf_block_get_page_zip(block);
#ifdef UNIV_ZIP_DEBUG
	ut_a(!page_zip || page_zip_validate(page_zip, page, index));
#endif /* UNIV_ZIP_DEBUG */

	if (page_zip) {
		if (!btr_cur_update_alloc_zip(
			    page_zip, page_cursor, index, *offsets,
			    new_rec_size, true, mtr)) {
			return(DB_ZIP_OVERFLOW);
		}

		rec = page_cur_get_rec(page_cursor);
	}

	/* We limit max record size to 16k even for 64k page size. */
	if (new_rec_size >= REC_MAX_DATA_SIZE) {
		err = DB_OVERFLOW;

		goto func_exit;
	}

	if (UNIV_UNLIKELY(new_rec_size
			  >= (page_get_free_space_of_empty(page_is_comp(page))
			      / 2))) {
		/* We may need to update the IBUF_BITMAP_FREE
		bits after a reorganize that was done in
		btr_cur_update_alloc_zip(). */
		err = DB_OVERFLOW;
		goto func_exit;
	}

	if (UNIV_UNLIKELY(page_get_data_size(page)
			  - old_rec_size + new_rec_size
			  < BTR_CUR_PAGE_COMPRESS_LIMIT(index))) {
		/* We may need to update the IBUF_BITMAP_FREE
		bits after a reorganize that was done in
		btr_cur_update_alloc_zip(). */

		/* The page would become too empty */
		err = DB_UNDERFLOW;
		goto func_exit;
	}

	/* We do not attempt to reorganize if the page is compressed.
	This is because the page may fail to compress after reorganization. */
	max_size = page_zip
		? page_get_max_insert_size(page, 1)
		: (old_rec_size
		   + page_get_max_insert_size_after_reorganize(page, 1));

	if (!page_zip) {
		max_ins_size = page_get_max_insert_size_after_reorganize(
				page, 1);
	}

	if (!(((max_size >= BTR_CUR_PAGE_REORGANIZE_LIMIT)
	       && (max_size >= new_rec_size))
	      || (page_get_n_recs(page) <= 1))) {

		/* We may need to update the IBUF_BITMAP_FREE
		bits after a reorganize that was done in
		btr_cur_update_alloc_zip(). */

		/* There was not enough space, or it did not pay to
		reorganize: for simplicity, we decide what to do assuming a
		reorganization is needed, though it might not be necessary */

		err = DB_OVERFLOW;
		goto func_exit;
	}

	/* Do lock checking and undo logging */
	err = btr_cur_upd_lock_and_undo(flags, cursor, *offsets,
					update, cmpl_info,
					thr, mtr, &roll_ptr);
	if (err != DB_SUCCESS) {
		/* We may need to update the IBUF_BITMAP_FREE
		bits after a reorganize that was done in
		btr_cur_update_alloc_zip(). */
		goto func_exit;
	}

	/* Ok, we may do the replacement. Store on the page infimum the
	explicit locks on rec, before deleting rec (see the comment in
	btr_cur_pessimistic_update). */
	if (!dict_table_is_locking_disabled(index->table)) {
		lock_rec_store_on_page_infimum(block, rec);
	}

	btr_search_update_hash_on_delete(cursor);

	page_cur_delete_rec(page_cursor, index, *offsets, mtr);

	page_cur_move_to_prev(page_cursor);

	if (!(flags & BTR_KEEP_SYS_FLAG)
	    && !dict_table_is_intrinsic(index->table)) {
		row_upd_index_entry_sys_field(new_entry, index, DATA_ROLL_PTR,
					      roll_ptr);
		row_upd_index_entry_sys_field(new_entry, index, DATA_TRX_ID,
					      trx_id);
	}

	/* There are no externally stored columns in new_entry */
	rec = btr_cur_insert_if_possible(
		cursor, new_entry, offsets, heap, 0/*n_ext*/, mtr);
	ut_a(rec); /* <- We calculated above the insert would fit */

	/* Restore the old explicit lock state on the record */
	if (!dict_table_is_locking_disabled(index->table)) {
		lock_rec_restore_from_page_infimum(block, rec, block);
	}

	page_cur_move_to_next(page_cursor);
	ut_ad(err == DB_SUCCESS);

func_exit:
	if (!(flags & BTR_KEEP_IBUF_BITMAP)
	    && !dict_index_is_clust(index)
	    && !dict_table_is_temporary(index->table)) {
		/* Update the free bits in the insert buffer. */
		if (page_zip) {
			ibuf_update_free_bits_zip(block, mtr);
		} else {
			ibuf_update_free_bits_low(block, max_ins_size, mtr);
		}
	}

	if (err != DB_SUCCESS) {
		/* prefetch siblings of the leaf for the pessimistic
		operation. */
		btr_cur_prefetch_siblings(block);
	}

	return(err);
}

/*************************************************************//**
If, in a split, a new supremum record was created as the predecessor of the
updated record, the supremum record must inherit exactly the locks on the
updated record. In the split it may have inherited locks from the successor
of the updated record, which is not correct. This function restores the
right locks for the new supremum. */
static
void
btr_cur_pess_upd_restore_supremum(
/*==============================*/
	buf_block_t*	block,	/*!< in: buffer block of rec */
	const rec_t*	rec,	/*!< in: updated record */
	mtr_t*		mtr)	/*!< in: mtr */
{
	page_t*		page;
	buf_block_t*	prev_block;

	page = buf_block_get_frame(block);

	if (page_rec_get_next(page_get_infimum_rec(page)) != rec) {
		/* Updated record is not the first user record on its page */

		return;
	}

	const ulint	prev_page_no = btr_page_get_prev(page, mtr);

	const page_id_t	page_id(block->page.id.space(), prev_page_no);

	ut_ad(prev_page_no != FIL_NULL);
	prev_block = buf_page_get_with_no_latch(page_id, block->page.size, mtr);
#ifdef UNIV_BTR_DEBUG
	ut_a(btr_page_get_next(prev_block->frame, mtr)
	     == page_get_page_no(page));
#endif /* UNIV_BTR_DEBUG */

	/* We must already have an x-latch on prev_block! */
	ut_ad(mtr_memo_contains(mtr, prev_block, MTR_MEMO_PAGE_X_FIX));

	lock_rec_reset_and_inherit_gap_locks(prev_block, block,
					     PAGE_HEAP_NO_SUPREMUM,
					     page_rec_get_heap_no(rec));
}

/*************************************************************//**
Performs an update of a record on a page of a tree. It is assumed
that mtr holds an x-latch on the tree and on the cursor page. If the
update is made on the leaf level, to avoid deadlocks, mtr must also
own x-latches to brothers of page, if those brothers exist. We assume
here that the ordering fields of the record do not change.
@return DB_SUCCESS or error code */
dberr_t
btr_cur_pessimistic_update(
/*=======================*/
	ulint		flags,	/*!< in: undo logging, locking, and rollback
				flags */
	btr_cur_t*	cursor,	/*!< in/out: cursor on the record to update;
				cursor may become invalid if *big_rec == NULL
				|| !(flags & BTR_KEEP_POS_FLAG) */
	ulint**		offsets,/*!< out: offsets on cursor->page_cur.rec */
	mem_heap_t**	offsets_heap,
				/*!< in/out: pointer to memory heap
				that can be emptied, or NULL */
	mem_heap_t*	entry_heap,
				/*!< in/out: memory heap for allocating
				big_rec and the index tuple */
	big_rec_t**	big_rec,/*!< out: big rec vector whose fields have to
				be stored externally by the caller, or NULL */
	upd_t*		update,	/*!< in/out: update vector; this is allowed to
				also contain trx id and roll ptr fields.
				Non-updated columns that are moved offpage will
				be appended to this. */
	ulint		cmpl_info,/*!< in: compiler info on secondary index
				updates */
	que_thr_t*	thr,	/*!< in: query thread */
	trx_id_t	trx_id,	/*!< in: transaction id */
	mtr_t*		mtr)	/*!< in/out: mini-transaction; must be
				committed before latching any further pages */
{
	big_rec_t*	big_rec_vec	= NULL;
	big_rec_t*	dummy_big_rec;
	dict_index_t*	index;
	buf_block_t*	block;
	page_t*		page;
	page_zip_des_t*	page_zip;
	rec_t*		rec;
	page_cur_t*	page_cursor;
	dberr_t		err;
	dberr_t		optim_err;
	roll_ptr_t	roll_ptr;
	ibool		was_first;
	ulint		n_reserved	= 0;
	ulint		n_ext;
	ulint		max_ins_size	= 0;

	*offsets = NULL;
	*big_rec = NULL;

	block = btr_cur_get_block(cursor);
	page = buf_block_get_frame(block);
	page_zip = buf_block_get_page_zip(block);
	index = cursor->index;

	ut_ad(mtr_memo_contains_flagged(mtr, dict_index_get_lock(index),
					MTR_MEMO_X_LOCK |
					MTR_MEMO_SX_LOCK)
	      || dict_table_is_intrinsic(index->table));
	ut_ad(mtr_is_block_fix(mtr, block, MTR_MEMO_PAGE_X_FIX, index->table));
#ifdef UNIV_ZIP_DEBUG
	ut_a(!page_zip || page_zip_validate(page_zip, page, index));
#endif /* UNIV_ZIP_DEBUG */
	/* The insert buffer tree should never be updated in place. */
	ut_ad(!dict_index_is_ibuf(index));
	ut_ad(trx_id > 0
	      || (flags & BTR_KEEP_SYS_FLAG)
	      || dict_table_is_intrinsic(index->table));
	ut_ad(dict_index_is_online_ddl(index) == !!(flags & BTR_CREATE_FLAG)
	      || dict_index_is_clust(index));
	ut_ad(thr_get_trx(thr)->id == trx_id
	      || (flags & ~BTR_KEEP_POS_FLAG)
	      == (BTR_NO_UNDO_LOG_FLAG | BTR_NO_LOCKING_FLAG
		  | BTR_CREATE_FLAG | BTR_KEEP_SYS_FLAG));

	err = optim_err = btr_cur_optimistic_update(
		flags | BTR_KEEP_IBUF_BITMAP,
		cursor, offsets, offsets_heap, update,
		cmpl_info, thr, trx_id, mtr);

	switch (err) {
	case DB_ZIP_OVERFLOW:
	case DB_UNDERFLOW:
	case DB_OVERFLOW:
		break;
	default:
	err_exit:
		/* We suppressed this with BTR_KEEP_IBUF_BITMAP.
		For DB_ZIP_OVERFLOW, the IBUF_BITMAP_FREE bits were
		already reset by btr_cur_update_alloc_zip() if the
		page was recompressed. */
		if (page_zip
		    && optim_err != DB_ZIP_OVERFLOW
		    && !dict_index_is_clust(index)
		    && !dict_table_is_temporary(index->table)
		    && page_is_leaf(page)) {
			ibuf_update_free_bits_zip(block, mtr);
		}

		if (big_rec_vec != NULL) {
			dtuple_big_rec_free(big_rec_vec);
		}

		return(err);
	}

	rec = btr_cur_get_rec(cursor);

	*offsets = rec_get_offsets(
		rec, index, *offsets, ULINT_UNDEFINED, offsets_heap);

	dtuple_t*	new_entry = row_rec_to_index_entry(
		rec, index, *offsets, &n_ext, entry_heap);

	/* The page containing the clustered index record
	corresponding to new_entry is latched in mtr.  If the
	clustered index record is delete-marked, then its externally
	stored fields cannot have been purged yet, because then the
	purge would also have removed the clustered index record
	itself.  Thus the following call is safe. */
	row_upd_index_replace_new_col_vals_index_pos(new_entry, index, update,
						     FALSE, entry_heap);

	/* We have to set appropriate extern storage bits in the new
	record to be inserted: we have to remember which fields were such */

	ut_ad(!page_is_comp(page) || !rec_get_node_ptr_flag(rec));
	ut_ad(rec_offs_validate(rec, index, *offsets));
	n_ext += btr_push_update_extern_fields(new_entry, update, entry_heap);

	/* UNDO logging is also turned-off during normal operation on intrinsic
	table so condition needs to ensure that table is not intrinsic. */
	if ((flags & BTR_NO_UNDO_LOG_FLAG)
	    && rec_offs_any_extern(*offsets)
	    && !dict_table_is_intrinsic(index->table)) {
		/* We are in a transaction rollback undoing a row
		update: we must free possible externally stored fields
		which got new values in the update, if they are not
		inherited values. They can be inherited if we have
		updated the primary key to another value, and then
		update it back again. */

		ut_ad(big_rec_vec == NULL);
		ut_ad(dict_index_is_clust(index));
		ut_ad(thr_get_trx(thr)->in_rollback);

		DBUG_EXECUTE_IF("ib_blob_update_rollback", DBUG_SUICIDE(););
		RECOVERY_CRASH(99);

		btr_rec_free_updated_extern_fields(
			index, rec, page_zip, *offsets, update, true, mtr);
	}

	if (page_zip_rec_needs_ext(
			rec_get_converted_size(index, new_entry, n_ext),
			page_is_comp(page),
			dict_index_get_n_fields(index),
			block->page.size)) {

		big_rec_vec = dtuple_convert_big_rec(index, update, new_entry, &n_ext);
		if (UNIV_UNLIKELY(big_rec_vec == NULL)) {

			/* We cannot goto return_after_reservations,
			because we may need to update the
			IBUF_BITMAP_FREE bits, which was suppressed by
			BTR_KEEP_IBUF_BITMAP. */
#ifdef UNIV_ZIP_DEBUG
			ut_a(!page_zip
			     || page_zip_validate(page_zip, page, index));
#endif /* UNIV_ZIP_DEBUG */
			if (n_reserved > 0) {
				fil_space_release_free_extents(
					index->space, n_reserved);
			}

			err = DB_TOO_BIG_RECORD;
			goto err_exit;
		}

		ut_ad(page_is_leaf(page));
		ut_ad(dict_index_is_clust(index));
		ut_ad(flags & BTR_KEEP_POS_FLAG);
	}

	/* Do lock checking and undo logging */
	err = btr_cur_upd_lock_and_undo(flags, cursor, *offsets,
					update, cmpl_info,
					thr, mtr, &roll_ptr);
	if (err != DB_SUCCESS) {
		goto err_exit;
	}

	if (optim_err == DB_OVERFLOW) {

		/* First reserve enough free space for the file segments
		of the index tree, so that the update will not fail because
		of lack of space */

		ulint	n_extents = cursor->tree_height / 16 + 3;

		if (!fsp_reserve_free_extents(
		            &n_reserved, index->space, n_extents,
		            flags & BTR_NO_UNDO_LOG_FLAG
		            ? FSP_CLEANING : FSP_NORMAL,
		            mtr)) {
			err = DB_OUT_OF_FILE_SPACE;
			goto err_exit;
		}
	}

	if (!(flags & BTR_KEEP_SYS_FLAG)
	    && !dict_table_is_intrinsic(index->table)) {
		row_upd_index_entry_sys_field(new_entry, index, DATA_ROLL_PTR,
					      roll_ptr);
		row_upd_index_entry_sys_field(new_entry, index, DATA_TRX_ID,
					      trx_id);
	}

	if (!page_zip) {
		max_ins_size = page_get_max_insert_size_after_reorganize(
				page, 1);
	}

	/* Store state of explicit locks on rec on the page infimum record,
	before deleting rec. The page infimum acts as a dummy carrier of the
	locks, taking care also of lock releases, before we can move the locks
	back on the actual record. There is a special case: if we are
	inserting on the root page and the insert causes a call of
	btr_root_raise_and_insert. Therefore we cannot in the lock system
	delete the lock structs set on the root page even if the root
	page carries just node pointers. */
	if (!dict_table_is_locking_disabled(index->table)) {
		lock_rec_store_on_page_infimum(block, rec);
	}

	btr_search_update_hash_on_delete(cursor);

#ifdef UNIV_ZIP_DEBUG
	ut_a(!page_zip || page_zip_validate(page_zip, page, index));
#endif /* UNIV_ZIP_DEBUG */
	page_cursor = btr_cur_get_page_cur(cursor);

	page_cur_delete_rec(page_cursor, index, *offsets, mtr);

	page_cur_move_to_prev(page_cursor);

	rec = btr_cur_insert_if_possible(cursor, new_entry,
					 offsets, offsets_heap, n_ext, mtr);

	if (rec) {
		page_cursor->rec = rec;

		if (!dict_table_is_locking_disabled(index->table)) {
			lock_rec_restore_from_page_infimum(
				btr_cur_get_block(cursor), rec, block);
		}

		if (!rec_get_deleted_flag(rec, rec_offs_comp(*offsets))) {
			/* The new inserted record owns its possible externally
			stored fields */
			btr_cur_unmark_extern_fields(
				page_zip, rec, index, *offsets, mtr);
		}

		bool adjust = big_rec_vec && (flags & BTR_KEEP_POS_FLAG);

		if (btr_cur_compress_if_useful(cursor, adjust, mtr)) {
			if (adjust) {
				rec_offs_make_valid(
					page_cursor->rec, index, *offsets);
			}
		} else if (!dict_index_is_clust(index)
			   && !dict_table_is_temporary(index->table)
			   && page_is_leaf(page)) {
			/* Update the free bits in the insert buffer.
			This is the same block which was skipped by
			BTR_KEEP_IBUF_BITMAP. */
			if (page_zip) {
				ibuf_update_free_bits_zip(block, mtr);
			} else {
				ibuf_update_free_bits_low(block, max_ins_size,
							  mtr);
			}
		}

		if (!srv_read_only_mode
		    && !big_rec_vec
		    && page_is_leaf(page)
		    && !dict_index_is_online_ddl(index)) {

			mtr_memo_release(mtr, dict_index_get_lock(index),
					 MTR_MEMO_X_LOCK | MTR_MEMO_SX_LOCK);

			/* NOTE: We cannot release root block latch here, because it
			has segment header and already modified in most of cases.*/
		}

		err = DB_SUCCESS;
		goto return_after_reservations;
	} else {
		/* If the page is compressed and it initially
		compresses very well, and there is a subsequent insert
		of a badly-compressing record, it is possible for
		btr_cur_optimistic_update() to return DB_UNDERFLOW and
		btr_cur_insert_if_possible() to return FALSE. */
		ut_a(page_zip || optim_err != DB_UNDERFLOW);

		/* Out of space: reset the free bits.
		This is the same block which was skipped by
		BTR_KEEP_IBUF_BITMAP. */
		if (!dict_index_is_clust(index)
		    && !dict_table_is_temporary(index->table)
		    && page_is_leaf(page)) {
			ibuf_reset_free_bits(block);
		}
	}

	if (big_rec_vec != NULL && !dict_table_is_intrinsic(index->table)) {
		ut_ad(page_is_leaf(page));
		ut_ad(dict_index_is_clust(index));
		ut_ad(flags & BTR_KEEP_POS_FLAG);

		/* btr_page_split_and_insert() in
		btr_cur_pessimistic_insert() invokes
		mtr_memo_release(mtr, index->lock, MTR_MEMO_SX_LOCK).
		We must keep the index->lock when we created a
		big_rec, so that row_upd_clust_rec() can store the
		big_rec in the same mini-transaction. */

		ut_ad(mtr_memo_contains_flagged(mtr,
						dict_index_get_lock(index),
						MTR_MEMO_X_LOCK |
						MTR_MEMO_SX_LOCK));

		mtr_sx_lock(dict_index_get_lock(index), mtr);
	}

	/* Was the record to be updated positioned as the first user
	record on its page? */
	was_first = page_cur_is_before_first(page_cursor);

	/* Lock checks and undo logging were already performed by
	btr_cur_upd_lock_and_undo(). We do not try
	btr_cur_optimistic_insert() because
	btr_cur_insert_if_possible() already failed above. */

	err = btr_cur_pessimistic_insert(BTR_NO_UNDO_LOG_FLAG
					 | BTR_NO_LOCKING_FLAG
					 | BTR_KEEP_SYS_FLAG,
					 cursor, offsets, offsets_heap,
					 new_entry, &rec,
					 &dummy_big_rec, n_ext, NULL, mtr);
	ut_a(rec);
	ut_a(err == DB_SUCCESS);
	ut_a(dummy_big_rec == NULL);
	ut_ad(rec_offs_validate(rec, cursor->index, *offsets));
	page_cursor->rec = rec;

	/* Multiple transactions cannot simultaneously operate on the
	same temp-table in parallel.
	max_trx_id is ignored for temp tables because it not required
	for MVCC. */
	if (dict_index_is_sec_or_ibuf(index)
	    && !dict_table_is_temporary(index->table)) {
		/* Update PAGE_MAX_TRX_ID in the index page header.
		It was not updated by btr_cur_pessimistic_insert()
		because of BTR_NO_LOCKING_FLAG. */
		buf_block_t*	rec_block;

		rec_block = btr_cur_get_block(cursor);

		page_update_max_trx_id(rec_block,
				       buf_block_get_page_zip(rec_block),
				       trx_id, mtr);
	}

	if (!rec_get_deleted_flag(rec, rec_offs_comp(*offsets))) {
		/* The new inserted record owns its possible externally
		stored fields */
		buf_block_t*	rec_block = btr_cur_get_block(cursor);

#ifdef UNIV_ZIP_DEBUG
		ut_a(!page_zip || page_zip_validate(page_zip, page, index));
		page = buf_block_get_frame(rec_block);
#endif /* UNIV_ZIP_DEBUG */
		page_zip = buf_block_get_page_zip(rec_block);

		btr_cur_unmark_extern_fields(page_zip,
					     rec, index, *offsets, mtr);
	}

	if (!dict_table_is_locking_disabled(index->table)) {
		lock_rec_restore_from_page_infimum(
			btr_cur_get_block(cursor), rec, block);
	}

	/* If necessary, restore also the correct lock state for a new,
	preceding supremum record created in a page split. While the old
	record was nonexistent, the supremum might have inherited its locks
	from a wrong record. */

	if (!was_first && !dict_table_is_locking_disabled(index->table)) {
		btr_cur_pess_upd_restore_supremum(btr_cur_get_block(cursor),
						  rec, mtr);
	}

return_after_reservations:
#ifdef UNIV_ZIP_DEBUG
	ut_a(!page_zip || page_zip_validate(page_zip, page, index));
#endif /* UNIV_ZIP_DEBUG */

	if (n_reserved > 0) {
		fil_space_release_free_extents(index->space, n_reserved);
	}

	*big_rec = big_rec_vec;

	return(err);
}

/*==================== B-TREE DELETE MARK AND UNMARK ===============*/

/****************************************************************//**
Writes the redo log record for delete marking or unmarking of an index
record. */
UNIV_INLINE
void
btr_cur_del_mark_set_clust_rec_log(
/*===============================*/
	rec_t*		rec,	/*!< in: record */
	dict_index_t*	index,	/*!< in: index of the record */
	trx_id_t	trx_id,	/*!< in: transaction id */
	roll_ptr_t	roll_ptr,/*!< in: roll ptr to the undo log record */
	mtr_t*		mtr)	/*!< in: mtr */
{
	byte*	log_ptr;

	ut_ad(!!page_rec_is_comp(rec) == dict_table_is_comp(index->table));
	ut_ad(mtr->is_named_space(index->space));

	log_ptr = mlog_open_and_write_index(mtr, rec, index,
					    page_rec_is_comp(rec)
					    ? MLOG_COMP_REC_CLUST_DELETE_MARK
					    : MLOG_REC_CLUST_DELETE_MARK,
					    1 + 1 + DATA_ROLL_PTR_LEN
					    + 14 + 2);

	if (!log_ptr) {
		/* Logging in mtr is switched off during crash recovery */
		return;
	}

	*log_ptr++ = 0;
	*log_ptr++ = 1;

	log_ptr = row_upd_write_sys_vals_to_log(
		index, trx_id, roll_ptr, log_ptr, mtr);
	mach_write_to_2(log_ptr, page_offset(rec));
	log_ptr += 2;

	mlog_close(mtr, log_ptr);
}
#endif /* !UNIV_HOTBACKUP */

/****************************************************************//**
Parses the redo log record for delete marking or unmarking of a clustered
index record.
@return end of log record or NULL */
byte*
btr_cur_parse_del_mark_set_clust_rec(
/*=================================*/
	byte*		ptr,	/*!< in: buffer */
	byte*		end_ptr,/*!< in: buffer end */
	page_t*		page,	/*!< in/out: page or NULL */
	page_zip_des_t*	page_zip,/*!< in/out: compressed page, or NULL */
	dict_index_t*	index)	/*!< in: index corresponding to page */
{
	ulint		flags;
	ulint		val;
	ulint		pos;
	trx_id_t	trx_id;
	roll_ptr_t	roll_ptr;
	ulint		offset;
	rec_t*		rec;

	ut_ad(!page
	      || !!page_is_comp(page) == dict_table_is_comp(index->table));

	if (end_ptr < ptr + 2) {

		return(NULL);
	}

	flags = mach_read_from_1(ptr);
	ptr++;
	val = mach_read_from_1(ptr);
	ptr++;

	ptr = row_upd_parse_sys_vals(ptr, end_ptr, &pos, &trx_id, &roll_ptr);

	if (ptr == NULL) {

		return(NULL);
	}

	if (end_ptr < ptr + 2) {

		return(NULL);
	}

	offset = mach_read_from_2(ptr);
	ptr += 2;

	ut_a(offset <= UNIV_PAGE_SIZE);

	if (page) {
		rec = page + offset;

		/* We do not need to reserve search latch, as the page
		is only being recovered, and there cannot be a hash index to
		it. Besides, these fields are being updated in place
		and the adaptive hash index does not depend on them. */

		btr_rec_set_deleted_flag(rec, page_zip, val);

		if (!(flags & BTR_KEEP_SYS_FLAG)) {
			mem_heap_t*	heap		= NULL;
			ulint		offsets_[REC_OFFS_NORMAL_SIZE];
			rec_offs_init(offsets_);

			row_upd_rec_sys_fields_in_recovery(
				rec, page_zip,
				rec_get_offsets(rec, index, offsets_,
						ULINT_UNDEFINED, &heap),
				pos, trx_id, roll_ptr);
			if (UNIV_LIKELY_NULL(heap)) {
				mem_heap_free(heap);
			}
		}
	}

	return(ptr);
}

#ifndef UNIV_HOTBACKUP
/***********************************************************//**
Marks a clustered index record deleted. Writes an undo log record to
undo log on this delete marking. Writes in the trx id field the id
of the deleting transaction, and in the roll ptr field pointer to the
undo log record created.
@return DB_SUCCESS, DB_LOCK_WAIT, or error number */
dberr_t
btr_cur_del_mark_set_clust_rec(
/*===========================*/
	ulint		flags,  /*!< in: undo logging and locking flags */
	buf_block_t*	block,	/*!< in/out: buffer block of the record */
	rec_t*		rec,	/*!< in/out: record */
	dict_index_t*	index,	/*!< in: clustered index of the record */
	const ulint*	offsets,/*!< in: rec_get_offsets(rec) */
	que_thr_t*	thr,	/*!< in: query thread */
	const dtuple_t*	entry,	/*!< in: dtuple for the deleting record, also
				contains the virtual cols if there are any */
	mtr_t*		mtr)	/*!< in/out: mini-transaction */
{
	roll_ptr_t	roll_ptr;
	dberr_t		err;
	page_zip_des_t*	page_zip;
	trx_t*		trx;

	ut_ad(dict_index_is_clust(index));
	ut_ad(rec_offs_validate(rec, index, offsets));
	ut_ad(!!page_rec_is_comp(rec) == dict_table_is_comp(index->table));
	ut_ad(buf_block_get_frame(block) == page_align(rec));
	ut_ad(page_is_leaf(page_align(rec)));
	ut_ad(mtr->is_named_space(index->space));

	if (rec_get_deleted_flag(rec, rec_offs_comp(offsets))) {
		/* While cascading delete operations, this becomes possible. */
		ut_ad(rec_get_trx_id(rec, index) == thr_get_trx(thr)->id);
		return(DB_SUCCESS);
	}

	err = lock_clust_rec_modify_check_and_lock(BTR_NO_LOCKING_FLAG, block,
						   rec, index, offsets, thr);

	if (err != DB_SUCCESS) {

		return(err);
	}

	err = trx_undo_report_row_operation(flags, TRX_UNDO_MODIFY_OP, thr,
					    index, entry, NULL, 0, rec, offsets,
					    &roll_ptr);
	if (err != DB_SUCCESS) {

		return(err);
	}

	/* The search latch is not needed here, because
	the adaptive hash index does not depend on the delete-mark
	and the delete-mark is being updated in place. */

	page_zip = buf_block_get_page_zip(block);

	btr_rec_set_deleted_flag(rec, page_zip, TRUE);

	/* For intrinsic table, roll-ptr is not maintained as there is no UNDO
	logging. Skip updating it. */
	if (dict_table_is_intrinsic(index->table)) {
		return(err);
	}

	trx = thr_get_trx(thr);
	/* This function must not be invoked during rollback
	(of a TRX_STATE_PREPARE transaction or otherwise). */
	ut_ad(trx_state_eq(trx, TRX_STATE_ACTIVE));
	ut_ad(!trx->in_rollback);

	DBUG_PRINT("ib_cur", ("delete-mark clust %s (" IB_ID_FMT
			      ") by " TRX_ID_FMT ": %s",
			      index->table_name, index->id,
			      trx_get_id_for_print(trx),
			      rec_printer(rec, offsets).str().c_str()));

	if (dict_index_is_online_ddl(index)) {
		row_log_table_delete(rec, entry, index, offsets, NULL);
	}

	row_upd_rec_sys_fields(rec, page_zip, index, offsets, trx, roll_ptr);

	btr_cur_del_mark_set_clust_rec_log(rec, index, trx->id,
					   roll_ptr, mtr);

	return(err);
}

/****************************************************************//**
Writes the redo log record for a delete mark setting of a secondary
index record. */
UNIV_INLINE
void
btr_cur_del_mark_set_sec_rec_log(
/*=============================*/
	rec_t*		rec,	/*!< in: record */
	ibool		val,	/*!< in: value to set */
	mtr_t*		mtr)	/*!< in: mtr */
{
	byte*	log_ptr;
	ut_ad(val <= 1);

	log_ptr = mlog_open(mtr, 11 + 1 + 2);

	if (!log_ptr) {
		/* Logging in mtr is switched off during crash recovery:
		in that case mlog_open returns NULL */
		return;
	}

	log_ptr = mlog_write_initial_log_record_fast(
		rec, MLOG_REC_SEC_DELETE_MARK, log_ptr, mtr);
	mach_write_to_1(log_ptr, val);
	log_ptr++;

	mach_write_to_2(log_ptr, page_offset(rec));
	log_ptr += 2;

	mlog_close(mtr, log_ptr);
}
#endif /* !UNIV_HOTBACKUP */

/****************************************************************//**
Parses the redo log record for delete marking or unmarking of a secondary
index record.
@return end of log record or NULL */
byte*
btr_cur_parse_del_mark_set_sec_rec(
/*===============================*/
	byte*		ptr,	/*!< in: buffer */
	byte*		end_ptr,/*!< in: buffer end */
	page_t*		page,	/*!< in/out: page or NULL */
	page_zip_des_t*	page_zip)/*!< in/out: compressed page, or NULL */
{
	ulint	val;
	ulint	offset;
	rec_t*	rec;

	if (end_ptr < ptr + 3) {

		return(NULL);
	}

	val = mach_read_from_1(ptr);
	ptr++;

	offset = mach_read_from_2(ptr);
	ptr += 2;

	ut_a(offset <= UNIV_PAGE_SIZE);

	if (page) {
		rec = page + offset;

		/* We do not need to reserve search latch, as the page
		is only being recovered, and there cannot be a hash index to
		it. Besides, the delete-mark flag is being updated in place
		and the adaptive hash index does not depend on it. */

		btr_rec_set_deleted_flag(rec, page_zip, val);
	}

	return(ptr);
}

#ifndef UNIV_HOTBACKUP
/***********************************************************//**
Sets a secondary index record delete mark to TRUE or FALSE.
@return DB_SUCCESS, DB_LOCK_WAIT, or error number */
dberr_t
btr_cur_del_mark_set_sec_rec(
/*=========================*/
	ulint		flags,	/*!< in: locking flag */
	btr_cur_t*	cursor,	/*!< in: cursor */
	ibool		val,	/*!< in: value to set */
	que_thr_t*	thr,	/*!< in: query thread */
	mtr_t*		mtr)	/*!< in/out: mini-transaction */
{
	buf_block_t*	block;
	rec_t*		rec;
	dberr_t		err;

	block = btr_cur_get_block(cursor);
	rec = btr_cur_get_rec(cursor);

	err = lock_sec_rec_modify_check_and_lock(flags,
						 btr_cur_get_block(cursor),
						 rec, cursor->index, thr, mtr);
	if (err != DB_SUCCESS) {

		return(err);
	}

	ut_ad(!!page_rec_is_comp(rec)
	      == dict_table_is_comp(cursor->index->table));

	DBUG_PRINT("ib_cur", ("delete-mark=%u sec %u:%u:%u in %s("
			      IB_ID_FMT ") by " TRX_ID_FMT,
			      unsigned(val),
			      block->page.id.space(), block->page.id.page_no(),
			      unsigned(page_rec_get_heap_no(rec)),
			      cursor->index->name(), cursor->index->id,
			      trx_get_id_for_print(thr_get_trx(thr))));

	/* We do not need to reserve search latch, as the
	delete-mark flag is being updated in place and the adaptive
	hash index does not depend on it. */
	btr_rec_set_deleted_flag(rec, buf_block_get_page_zip(block), val);

	btr_cur_del_mark_set_sec_rec_log(rec, val, mtr);

	return(DB_SUCCESS);
}

/***********************************************************//**
Sets a secondary index record's delete mark to the given value. This
function is only used by the insert buffer merge mechanism. */
void
btr_cur_set_deleted_flag_for_ibuf(
/*==============================*/
	rec_t*		rec,		/*!< in/out: record */
	page_zip_des_t*	page_zip,	/*!< in/out: compressed page
					corresponding to rec, or NULL
					when the tablespace is
					uncompressed */
	ibool		val,		/*!< in: value to set */
	mtr_t*		mtr)		/*!< in/out: mini-transaction */
{
	/* We do not need to reserve search latch, as the page
	has just been read to the buffer pool and there cannot be
	a hash index to it.  Besides, the delete-mark flag is being
	updated in place and the adaptive hash index does not depend
	on it. */

	btr_rec_set_deleted_flag(rec, page_zip, val);

	btr_cur_del_mark_set_sec_rec_log(rec, val, mtr);
}

/*==================== B-TREE RECORD REMOVE =========================*/

/*************************************************************//**
Tries to compress a page of the tree if it seems useful. It is assumed
that mtr holds an x-latch on the tree and on the cursor page. To avoid
deadlocks, mtr must also own x-latches to brothers of page, if those
brothers exist. NOTE: it is assumed that the caller has reserved enough
free extents so that the compression will always succeed if done!
@return TRUE if compression occurred */
ibool
btr_cur_compress_if_useful(
/*=======================*/
	btr_cur_t*	cursor,	/*!< in/out: cursor on the page to compress;
				cursor does not stay valid if !adjust and
				compression occurs */
	ibool		adjust,	/*!< in: TRUE if should adjust the
				cursor position even if compression occurs */
	mtr_t*		mtr)	/*!< in/out: mini-transaction */
{
	/* Avoid applying compression as we don't accept lot of page garbage
	given the workload of intrinsic table. */
	if (dict_table_is_intrinsic(cursor->index->table)) {
		return(FALSE);
	}

	ut_ad(mtr_memo_contains_flagged(
		mtr, dict_index_get_lock(btr_cur_get_index(cursor)),
		MTR_MEMO_X_LOCK | MTR_MEMO_SX_LOCK)
	      || dict_table_is_intrinsic(cursor->index->table));
	ut_ad(mtr_is_block_fix(
		mtr, btr_cur_get_block(cursor),
		MTR_MEMO_PAGE_X_FIX, cursor->index->table));

	if (dict_index_is_spatial(cursor->index)) {
		const page_t*   page = btr_cur_get_page(cursor);
		const trx_t*	trx = NULL;

		if (cursor->rtr_info->thr != NULL) {
			trx = thr_get_trx(cursor->rtr_info->thr);
		}

		/* Check whether page lock prevents the compression */
		if (!lock_test_prdt_page_lock(trx, page_get_space_id(page),
					      page_get_page_no(page))) {
			return(false);
		}
	}

	return(btr_cur_compress_recommendation(cursor, mtr)
	       && btr_compress(cursor, adjust, mtr));
}

/*******************************************************//**
Removes the record on which the tree cursor is positioned on a leaf page.
It is assumed that the mtr has an x-latch on the page where the cursor is
positioned, but no latch on the whole tree.
@return TRUE if success, i.e., the page did not become too empty */
ibool
btr_cur_optimistic_delete_func(
/*===========================*/
	btr_cur_t*	cursor,	/*!< in: cursor on leaf page, on the record to
				delete; cursor stays valid: if deletion
				succeeds, on function exit it points to the
				successor of the deleted record */
#ifdef UNIV_DEBUG
	ulint		flags,	/*!< in: BTR_CREATE_FLAG or 0 */
#endif /* UNIV_DEBUG */
	mtr_t*		mtr)	/*!< in: mtr; if this function returns
				TRUE on a leaf page of a secondary
				index, the mtr must be committed
				before latching any further pages */
{
	buf_block_t*	block;
	rec_t*		rec;
	mem_heap_t*	heap		= NULL;
	ulint		offsets_[REC_OFFS_NORMAL_SIZE];
	ulint*		offsets		= offsets_;
	ibool		no_compress_needed;
	rec_offs_init(offsets_);

	ut_ad(flags == 0 || flags == BTR_CREATE_FLAG);
	ut_ad(mtr_memo_contains(mtr, btr_cur_get_block(cursor),
				MTR_MEMO_PAGE_X_FIX));
	ut_ad(mtr_is_block_fix(mtr, btr_cur_get_block(cursor),
			       MTR_MEMO_PAGE_X_FIX, cursor->index->table));
	ut_ad(mtr->is_named_space(cursor->index->space));

	/* This is intended only for leaf page deletions */

	block = btr_cur_get_block(cursor);

	SRV_CORRUPT_TABLE_CHECK(block, return(DB_CORRUPTION););

	ut_ad(page_is_leaf(buf_block_get_frame(block)));
	ut_ad(!dict_index_is_online_ddl(cursor->index)
	      || dict_index_is_clust(cursor->index)
	      || (flags & BTR_CREATE_FLAG));

	rec = btr_cur_get_rec(cursor);
	offsets = rec_get_offsets(rec, cursor->index, offsets,
				  ULINT_UNDEFINED, &heap);

	no_compress_needed = !rec_offs_any_extern(offsets)
		&& btr_cur_can_delete_without_compress(
			cursor, rec_offs_size(offsets), mtr);

	if (no_compress_needed) {

		page_t*		page	= buf_block_get_frame(block);
		page_zip_des_t*	page_zip= buf_block_get_page_zip(block);

		lock_update_delete(block, rec);

		btr_search_update_hash_on_delete(cursor);

		if (page_zip) {
#ifdef UNIV_ZIP_DEBUG
			ut_a(page_zip_validate(page_zip, page, cursor->index));
#endif /* UNIV_ZIP_DEBUG */
			page_cur_delete_rec(btr_cur_get_page_cur(cursor),
					    cursor->index, offsets, mtr);
#ifdef UNIV_ZIP_DEBUG
			ut_a(page_zip_validate(page_zip, page, cursor->index));
#endif /* UNIV_ZIP_DEBUG */

			/* On compressed pages, the IBUF_BITMAP_FREE
			space is not affected by deleting (purging)
			records, because it is defined as the minimum
			of space available *without* reorganize, and
			space available in the modification log. */
		} else {
			const ulint	max_ins
				= page_get_max_insert_size_after_reorganize(
					page, 1);

			page_cur_delete_rec(btr_cur_get_page_cur(cursor),
					    cursor->index, offsets, mtr);

			/* The change buffer does not handle inserts
			into non-leaf pages, into clustered indexes,
			or into the change buffer. */
			if (!dict_index_is_clust(cursor->index)
			    && !dict_table_is_temporary(cursor->index->table)
			    && !dict_index_is_ibuf(cursor->index)) {
				ibuf_update_free_bits_low(block, max_ins, mtr);
			}
		}
	} else {
		/* prefetch siblings of the leaf for the pessimistic
		operation. */
		btr_cur_prefetch_siblings(block);
	}

	if (UNIV_LIKELY_NULL(heap)) {
		mem_heap_free(heap);
	}

	return(no_compress_needed);
}

/*************************************************************//**
Removes the record on which the tree cursor is positioned. Tries
to compress the page if its fillfactor drops below a threshold
or if it is the only page on the level. It is assumed that mtr holds
an x-latch on the tree and on the cursor page. To avoid deadlocks,
mtr must also own x-latches to brothers of page, if those brothers
exist.
@return TRUE if compression occurred and FALSE if not or something
wrong. */
ibool
btr_cur_pessimistic_delete(
/*=======================*/
	dberr_t*	err,	/*!< out: DB_SUCCESS or DB_OUT_OF_FILE_SPACE;
				the latter may occur because we may have
				to update node pointers on upper levels,
				and in the case of variable length keys
				these may actually grow in size */
	ibool		has_reserved_extents, /*!< in: TRUE if the
				caller has already reserved enough free
				extents so that he knows that the operation
				will succeed */
	btr_cur_t*	cursor,	/*!< in: cursor on the record to delete;
				if compression does not occur, the cursor
				stays valid: it points to successor of
				deleted record on function exit */
	ulint		flags,	/*!< in: BTR_CREATE_FLAG or 0 */
	bool		rollback,/*!< in: performing rollback? */
	mtr_t*		mtr)	/*!< in: mtr */
{
	buf_block_t*	block;
	page_t*		page;
	page_zip_des_t*	page_zip;
	dict_index_t*	index;
	rec_t*		rec;
	ulint		n_reserved	= 0;
	bool		success;
	ibool		ret		= FALSE;
	ulint		level;
	mem_heap_t*	heap;
	ulint*		offsets;
#ifdef UNIV_DEBUG
	bool		parent_latched	= false;
#endif /* UNIV_DEBUG */

	block = btr_cur_get_block(cursor);
	page = buf_block_get_frame(block);
	index = btr_cur_get_index(cursor);

	ut_ad(flags == 0 || flags == BTR_CREATE_FLAG);
	ut_ad(!dict_index_is_online_ddl(index)
	      || dict_index_is_clust(index)
	      || (flags & BTR_CREATE_FLAG));
	ut_ad(mtr_memo_contains_flagged(mtr, dict_index_get_lock(index),
					MTR_MEMO_X_LOCK
					| MTR_MEMO_SX_LOCK)
	      || dict_table_is_intrinsic(index->table));
	ut_ad(mtr_is_block_fix(mtr, block, MTR_MEMO_PAGE_X_FIX, index->table));
	ut_ad(mtr->is_named_space(index->space));

	if (!has_reserved_extents) {
		/* First reserve enough free space for the file segments
		of the index tree, so that the node pointer updates will
		not fail because of lack of space */

		ut_a(cursor->tree_height != ULINT_UNDEFINED);

		ulint	n_extents = cursor->tree_height / 32 + 1;

		success = fsp_reserve_free_extents(&n_reserved,
						   index->space,
						   n_extents,
						   FSP_CLEANING, mtr);
		if (!success) {
			*err = DB_OUT_OF_FILE_SPACE;

			return(FALSE);
		}
	}

	heap = mem_heap_create(1024);
	rec = btr_cur_get_rec(cursor);
	page_zip = buf_block_get_page_zip(block);
#ifdef UNIV_ZIP_DEBUG
	ut_a(!page_zip || page_zip_validate(page_zip, page, index));
#endif /* UNIV_ZIP_DEBUG */

	offsets = rec_get_offsets(rec, index, NULL, ULINT_UNDEFINED, &heap);

	if (rec_offs_any_extern(offsets)) {
		btr_rec_free_externally_stored_fields(index,
						      rec, offsets, page_zip,
						      rollback, mtr);
#ifdef UNIV_ZIP_DEBUG
		ut_a(!page_zip || page_zip_validate(page_zip, page, index));
#endif /* UNIV_ZIP_DEBUG */
	}

	if (UNIV_UNLIKELY(page_get_n_recs(page) < 2)
	    && UNIV_UNLIKELY(dict_index_get_page(index)
			     != block->page.id.page_no())) {

		/* If there is only one record, drop the whole page in
		btr_discard_page, if this is not the root page */

		btr_discard_page(cursor, mtr);

		ret = TRUE;

		goto return_after_reservations;
	}

	if (flags == 0) {
		lock_update_delete(block, rec);
	}

	level = btr_page_get_level(page, mtr);

	if (level > 0
	    && UNIV_UNLIKELY(rec == page_rec_get_next(
				     page_get_infimum_rec(page)))) {

		rec_t*	next_rec = page_rec_get_next(rec);

		if (btr_page_get_prev(page, mtr) == FIL_NULL) {

			/* If we delete the leftmost node pointer on a
			non-leaf level, we must mark the new leftmost node
			pointer as the predefined minimum record */

			/* This will make page_zip_validate() fail until
			page_cur_delete_rec() completes.  This is harmless,
			because everything will take place within a single
			mini-transaction and because writing to the redo log
			is an atomic operation (performed by mtr_commit()). */
			btr_set_min_rec_mark(next_rec, mtr);
		} else if (dict_index_is_spatial(index)) {
			/* For rtree, if delete the leftmost node pointer,
			we need to update parent page. */
			rtr_mbr_t	father_mbr;
			rec_t*		father_rec;
			btr_cur_t	father_cursor;
			ulint*		offsets;
			bool		upd_ret;
			ulint		len;

			rtr_page_get_father_block(NULL, heap, index,
						  block, mtr, NULL,
						  &father_cursor);
			offsets = rec_get_offsets(
				btr_cur_get_rec(&father_cursor), index,
				NULL, ULINT_UNDEFINED, &heap);

			father_rec = btr_cur_get_rec(&father_cursor);
			rtr_read_mbr(rec_get_nth_field(
				father_rec, offsets, 0, &len), &father_mbr);

			upd_ret = rtr_update_mbr_field(&father_cursor, offsets,
						       NULL, page, &father_mbr,
						       next_rec, mtr);

			if (!upd_ret) {
				*err = DB_ERROR;

				mem_heap_free(heap);
				return(FALSE);
			}

			ut_d(parent_latched = true);
		} else {
			/* Otherwise, if we delete the leftmost node pointer
			on a page, we have to change the parent node pointer
			so that it is equal to the new leftmost node pointer
			on the page */

			btr_node_ptr_delete(index, block, mtr);

			dtuple_t*	node_ptr = dict_index_build_node_ptr(
				index, next_rec, block->page.id.page_no(),
				heap, level);

			btr_insert_on_non_leaf_level(
				flags, index, level + 1, node_ptr, mtr);

			ut_d(parent_latched = true);
		}
	}

	btr_search_update_hash_on_delete(cursor);

	page_cur_delete_rec(btr_cur_get_page_cur(cursor), index, offsets, mtr);
#ifdef UNIV_ZIP_DEBUG
	ut_a(!page_zip || page_zip_validate(page_zip, page, index));
#endif /* UNIV_ZIP_DEBUG */

	/* btr_check_node_ptr() needs parent block latched */
	ut_ad(!parent_latched || btr_check_node_ptr(index, block, mtr));

return_after_reservations:
	*err = DB_SUCCESS;

	mem_heap_free(heap);

	if (ret == FALSE) {
		ret = btr_cur_compress_if_useful(cursor, FALSE, mtr);
	}

	if (!srv_read_only_mode
	    && page_is_leaf(page)
	    && !dict_index_is_online_ddl(index)) {

		mtr_memo_release(mtr, dict_index_get_lock(index),
				 MTR_MEMO_X_LOCK | MTR_MEMO_SX_LOCK);

		/* NOTE: We cannot release root block latch here, because it
		has segment header and already modified in most of cases.*/
	}

	if (n_reserved > 0) {
		fil_space_release_free_extents(index->space, n_reserved);
	}

	return(ret);
}

/*******************************************************************//**
Adds path information to the cursor for the current page, for which
the binary search has been performed. */
static
void
btr_cur_add_path_info(
/*==================*/
	btr_cur_t*	cursor,		/*!< in: cursor positioned on a page */
	ulint		height,		/*!< in: height of the page in tree;
					0 means leaf node */
	ulint		root_height)	/*!< in: root node height in tree */
{
	btr_path_t*	slot;
	const rec_t*	rec;
	const page_t*	page;

	ut_a(cursor->path_arr);

	if (root_height >= BTR_PATH_ARRAY_N_SLOTS - 1) {
		/* Do nothing; return empty path */

		slot = cursor->path_arr;
		slot->nth_rec = ULINT_UNDEFINED;

		return;
	}

	if (height == 0) {
		/* Mark end of slots for path */
		slot = cursor->path_arr + root_height + 1;
		slot->nth_rec = ULINT_UNDEFINED;
	}

	rec = btr_cur_get_rec(cursor);

	slot = cursor->path_arr + (root_height - height);

	page = page_align(rec);

	slot->nth_rec = page_rec_get_n_recs_before(rec);
	slot->n_recs = page_get_n_recs(page);
	slot->page_no = page_get_page_no(page);
	slot->page_level = btr_page_get_level_low(page);
}

/*******************************************************************//**
Estimate the number of rows between slot1 and slot2 for any level on a
B-tree. This function starts from slot1->page and reads a few pages to
the right, counting their records. If we reach slot2->page quickly then
we know exactly how many records there are between slot1 and slot2 and
we set is_n_rows_exact to TRUE. If we cannot reach slot2->page quickly
then we calculate the average number of records in the pages scanned
so far and assume that all pages that we did not scan up to slot2->page
contain the same number of records, then we multiply that average to
the number of pages between slot1->page and slot2->page (which is
n_rows_on_prev_level). In this case we set is_n_rows_exact to FALSE.
@return number of rows, not including the borders (exact or estimated) */
static
int64_t
btr_estimate_n_rows_in_range_on_level(
/*==================================*/
	dict_index_t*	index,			/*!< in: index */
	btr_path_t*	slot1,			/*!< in: left border */
	btr_path_t*	slot2,			/*!< in: right border */
	int64_t		n_rows_on_prev_level,	/*!< in: number of rows
						on the previous level for the
						same descend paths; used to
						determine the number of pages
						on this level */
	ibool*		is_n_rows_exact)	/*!< out: TRUE if the returned
						value is exact i.e. not an
						estimation */
{
	int64_t		n_rows;
	ulint		n_pages_read;
	ulint		level;

	n_rows = 0;
	n_pages_read = 0;

	/* Assume by default that we will scan all pages between
	slot1->page_no and slot2->page_no. */
	*is_n_rows_exact = TRUE;

	/* Add records from slot1->page_no which are to the right of
	the record which serves as a left border of the range, if any
	(we don't include the record itself in this count). */
	if (slot1->nth_rec <= slot1->n_recs) {
		n_rows += slot1->n_recs - slot1->nth_rec;
	}

	/* Add records from slot2->page_no which are to the left of
	the record which servers as a right border of the range, if any
	(we don't include the record itself in this count). */
	if (slot2->nth_rec > 1) {
		n_rows += slot2->nth_rec - 1;
	}

	/* Count the records in the pages between slot1->page_no and
	slot2->page_no (non inclusive), if any. */

	/* Do not read more than this number of pages in order not to hurt
	performance with this code which is just an estimation. If we read
	this many pages before reaching slot2->page_no then we estimate the
	average from the pages scanned so far. */
#	define N_PAGES_READ_LIMIT	10

	page_id_t		page_id(
		dict_index_get_space(index), slot1->page_no);
	const fil_space_t*	space = fil_space_get(index->space);
	ut_ad(space);
	const page_size_t	page_size(space->flags);

	level = slot1->page_level;

	do {
		mtr_t		mtr;
		page_t*		page;
		buf_block_t*	block;

		mtr_start(&mtr);

		/* Fetch the page. Because we are not holding the
		index->lock, the tree may have changed and we may be
		attempting to read a page that is no longer part of
		the B-tree. We pass BUF_GET_POSSIBLY_FREED in order to
		silence a debug assertion about this. */
		block = buf_page_get_gen(page_id, page_size, RW_S_LATCH,
					 NULL, BUF_GET_POSSIBLY_FREED,
					 __FILE__, __LINE__, &mtr);

		page = buf_block_get_frame(block);

		/* It is possible that the tree has been reorganized in the
		meantime and this is a different page. If this happens the
		calculated estimate will be bogus, which is not fatal as
		this is only an estimate. We are sure that a page with
		page_no exists because InnoDB never frees pages, only
		reuses them. */
		if (!fil_page_index_page_check(page)
		    || btr_page_get_index_id(page) != index->id
		    || btr_page_get_level_low(page) != level) {

			/* The page got reused for something else */
			mtr_commit(&mtr);
			goto inexact;
		}

		/* It is possible but highly unlikely that the page was
		originally written by an old version of InnoDB that did
		not initialize FIL_PAGE_TYPE on other than B-tree pages.
		For example, this could be an almost-empty BLOB page
		that happens to contain the magic values in the fields
		that we checked above. */

		n_pages_read++;

		if (page_id.page_no() != slot1->page_no) {
			/* Do not count the records on slot1->page_no,
			we already counted them before this loop. */
			n_rows += page_get_n_recs(page);
		}

		page_id.set_page_no(btr_page_get_next(page, &mtr));

		mtr_commit(&mtr);

		if (n_pages_read == N_PAGES_READ_LIMIT
		    || page_id.page_no() == FIL_NULL) {
			/* Either we read too many pages or
			we reached the end of the level without passing
			through slot2->page_no, the tree must have changed
			in the meantime */
			goto inexact;
		}

	} while (page_id.page_no() != slot2->page_no);

	return(n_rows);

inexact:

	*is_n_rows_exact = FALSE;

	/* We did interrupt before reaching slot2->page */

	if (n_pages_read > 0) {
		/* The number of pages on this level is
		n_rows_on_prev_level, multiply it by the
		average number of recs per page so far */
		n_rows = n_rows_on_prev_level
			* n_rows / n_pages_read;
	} else {
		/* The tree changed before we could even
		start with slot1->page_no */
		n_rows = 10;
	}

	return(n_rows);
}

/** If the tree gets changed too much between the two dives for the left
and right boundary then btr_estimate_n_rows_in_range_low() will retry
that many times before giving up and returning the value stored in
rows_in_range_arbitrary_ret_val. */
static const unsigned	rows_in_range_max_retries = 4;

/** We pretend that a range has that many records if the tree keeps changing
for rows_in_range_max_retries retries while we try to estimate the records
in a given range. */
static const int64_t	rows_in_range_arbitrary_ret_val = 10;

/** Estimates the number of rows in a given index range.
@param[in]	index		index
@param[in]	tuple1		range start, may also be empty tuple
@param[in]	mode1		search mode for range start
@param[in]	tuple2		range end, may also be empty tuple
@param[in]	mode2		search mode for range end
@param[in]	nth_attempt	if the tree gets modified too much while
we are trying to analyze it, then we will retry (this function will call
itself, incrementing this parameter)
@return estimated number of rows; if after rows_in_range_max_retries
retries the tree keeps changing, then we will just return
rows_in_range_arbitrary_ret_val as a result (if
nth_attempt >= rows_in_range_max_retries and the tree is modified between
the two dives). */
static
int64_t
btr_estimate_n_rows_in_range_low(
	dict_index_t*	index,
	const dtuple_t*	tuple1,
<<<<<<< HEAD
	page_cur_mode_t	mode1,
	const dtuple_t*	tuple2,
	page_cur_mode_t	mode2,
=======
	ulint		mode1,
	const dtuple_t*	tuple2,
	ulint		mode2,
>>>>>>> 35afd73d
	unsigned	nth_attempt)
{
	btr_path_t	path1[BTR_PATH_ARRAY_N_SLOTS];
	btr_path_t	path2[BTR_PATH_ARRAY_N_SLOTS];
	btr_cur_t	cursor;
	btr_path_t*	slot1;
	btr_path_t*	slot2;
	ibool		diverged;
	ibool		diverged_lot;
	ulint		divergence_level;
	int64_t		n_rows;
	ibool		is_n_rows_exact;
	ulint		i;
	mtr_t		mtr;
	int64_t		table_n_rows;

	table_n_rows = dict_table_get_n_rows(index->table);

	/* Below we dive to the two records specified by tuple1 and tuple2 and
	we remember the entire dive paths from the tree root. The place where
	the tuple1 path ends on the leaf level we call "left border" of our
	interval and the place where the tuple2 path ends on the leaf level -
	"right border". We take care to either include or exclude the interval
	boundaries depending on whether <, <=, > or >= was specified. For
	example if "5 < x AND x <= 10" then we should not include the left
	boundary, but should include the right one. */

	mtr_start(&mtr);

	cursor.path_arr = path1;

	bool	should_count_the_left_border;

	if (dtuple_get_n_fields(tuple1) > 0) {

		btr_cur_search_to_nth_level(index, 0, tuple1, mode1,
					    BTR_SEARCH_LEAF | BTR_ESTIMATE,
					    &cursor, 0,
					    __FILE__, __LINE__, &mtr);

		ut_ad(!page_rec_is_infimum(btr_cur_get_rec(&cursor)));

		/* We should count the border if there are any records to
		match the criteria, i.e. if the maximum record on the tree is
		5 and x > 3 is specified then the cursor will be positioned at
		5 and we should count the border, but if x > 7 is specified,
		then the cursor will be positioned at 'sup' on the rightmost
		leaf page in the tree and we should not count the border. */
		should_count_the_left_border
			= !page_rec_is_supremum(btr_cur_get_rec(&cursor));
	} else {
		btr_cur_open_at_index_side(true, index,
					   BTR_SEARCH_LEAF | BTR_ESTIMATE,
					   &cursor, 0, &mtr);

		ut_ad(page_rec_is_infimum(btr_cur_get_rec(&cursor)));

		/* The range specified is wihout a left border, just
		'x < 123' or 'x <= 123' and btr_cur_open_at_index_side()
		positioned the cursor on the infimum record on the leftmost
		page, which must not be counted. */
		should_count_the_left_border = false;
	}

	mtr_commit(&mtr);

#ifdef UNIV_DEBUG
	if (!strcmp(index->name, "iC")) {
		DEBUG_SYNC_C("btr_estimate_n_rows_in_range_between_dives");
	}
#endif

	mtr_start(&mtr);

	cursor.path_arr = path2;

	bool	should_count_the_right_border;

	if (dtuple_get_n_fields(tuple2) > 0) {

		btr_cur_search_to_nth_level(index, 0, tuple2, mode2,
					    BTR_SEARCH_LEAF | BTR_ESTIMATE,
					    &cursor, 0,
					    __FILE__, __LINE__, &mtr);

		const rec_t*	rec = btr_cur_get_rec(&cursor);

		ut_ad(!(mode2 == PAGE_CUR_L && page_rec_is_supremum(rec)));

		should_count_the_right_border
			= (mode2 == PAGE_CUR_LE /* if the range is '<=' */
			   /* and the record was found */
			   && cursor.low_match >= dtuple_get_n_fields(tuple2))
			|| (mode2 == PAGE_CUR_L /* or if the range is '<' */
			    /* and there are any records to match the criteria,
			    i.e. if the minimum record on the tree is 5 and
			    x < 7 is specified then the cursor will be
			    positioned at 5 and we should count the border, but
			    if x < 2 is specified, then the cursor will be
			    positioned at 'inf' and we should not count the
			    border */
			    && !page_rec_is_infimum(rec));
		/* Notice that for "WHERE col <= 'foo'" MySQL passes to
		ha_innobase::records_in_range():
		min_key=NULL (left-unbounded) which is expected
		max_key='foo' flag=HA_READ_AFTER_KEY (PAGE_CUR_G), which is
		unexpected - one would expect
		flag=HA_READ_KEY_OR_PREV (PAGE_CUR_LE). In this case the
		cursor will be positioned on the first record to the right of
		the requested one (can also be positioned on the 'sup') and
		we should not count the right border. */
	} else {
		btr_cur_open_at_index_side(false, index,
					   BTR_SEARCH_LEAF | BTR_ESTIMATE,
					   &cursor, 0, &mtr);

		ut_ad(page_rec_is_supremum(btr_cur_get_rec(&cursor)));

		/* The range specified is wihout a right border, just
		'x > 123' or 'x >= 123' and btr_cur_open_at_index_side()
		positioned the cursor on the supremum record on the rightmost
		page, which must not be counted. */
		should_count_the_right_border = false;
	}

	mtr_commit(&mtr);

	/* We have the path information for the range in path1 and path2 */

	n_rows = 0;
	is_n_rows_exact = TRUE;

	/* This becomes true when the two paths do not pass through the
	same pages anymore. */
	diverged = FALSE;

	/* This becomes true when the paths are not the same or adjacent
	any more. This means that they pass through the same or
	neighboring-on-the-same-level pages only. */
	diverged_lot = FALSE;

	/* This is the level where paths diverged a lot. */
	divergence_level = 1000000;

	for (i = 0; ; i++) {
		ut_ad(i < BTR_PATH_ARRAY_N_SLOTS);

		slot1 = path1 + i;
		slot2 = path2 + i;

		if (slot1->nth_rec == ULINT_UNDEFINED
		    || slot2->nth_rec == ULINT_UNDEFINED) {

			/* Here none of the borders were counted. For example,
			if on the leaf level we descended to:
			(inf, a, b, c, d, e, f, sup)
			         ^        ^
			       path1    path2
			then n_rows will be 2 (c and d). */

			if (is_n_rows_exact) {
				/* Only fiddle to adjust this off-by-one
				if the number is exact, otherwise we do
				much grosser adjustments below. */

				btr_path_t*	last1 = &path1[i - 1];
				btr_path_t*	last2 = &path2[i - 1];

				/* If both paths end up on the same record on
				the leaf level. */
				if (last1->page_no == last2->page_no
				    && last1->nth_rec == last2->nth_rec) {

					/* n_rows can be > 0 here if the paths
					were first different and then converged
					to the same record on the leaf level.
					For example:
					SELECT ... LIKE 'wait/synch/rwlock%'
					mode1=PAGE_CUR_GE,
					tuple1="wait/synch/rwlock"
					path1[0]={nth_rec=58, n_recs=58,
						  page_no=3, page_level=1}
					path1[1]={nth_rec=56, n_recs=55,
						  page_no=119, page_level=0}

					mode2=PAGE_CUR_G
					tuple2="wait/synch/rwlock"
					path2[0]={nth_rec=57, n_recs=57,
						  page_no=3, page_level=1}
					path2[1]={nth_rec=56, n_recs=55,
						  page_no=119, page_level=0} */

					/* If the range is such that we should
					count both borders, then avoid
					counting that record twice - once as a
					left border and once as a right
					border. */
					if (should_count_the_left_border
					    && should_count_the_right_border) {

						n_rows = 1;
					} else {
						/* Some of the borders should
						not be counted, e.g. [3,3). */
						n_rows = 0;
					}
				} else {
					if (should_count_the_left_border) {
						n_rows++;
					}

					if (should_count_the_right_border) {
						n_rows++;
					}
				}
			}

			if (i > divergence_level + 1 && !is_n_rows_exact) {
				/* In trees whose height is > 1 our algorithm
				tends to underestimate: multiply the estimate
				by 2: */

				n_rows = n_rows * 2;
			}

			DBUG_EXECUTE_IF("bug14007649", return(n_rows););

			/* Do not estimate the number of rows in the range
			to over 1 / 2 of the estimated rows in the whole
			table */

			if (n_rows > table_n_rows / 2 && !is_n_rows_exact) {

				n_rows = table_n_rows / 2;

				/* If there are just 0 or 1 rows in the table,
				then we estimate all rows are in the range */

				if (n_rows == 0) {
					n_rows = table_n_rows;
				}
			}

			return(n_rows);
		}

		if (!diverged && slot1->nth_rec != slot2->nth_rec) {

<<<<<<< HEAD
			/* If both slots do not point to the same page,
=======
			/* If both slots do not point to the same page or if
			the paths have crossed and the same page on both
			apparently contains a different number of records,
>>>>>>> 35afd73d
			this means that the tree must have changed between
			the dive for slot1 and the dive for slot2 at the
			beginning of this function. */
			if (slot1->page_no != slot2->page_no
<<<<<<< HEAD
			    || slot1->page_level != slot2->page_level) {
=======
			    || slot1->page_level != slot2->page_level
			    || (slot1->nth_rec >= slot2->nth_rec
				&& slot1->n_recs != slot2->n_recs)) {
>>>>>>> 35afd73d

				/* If the tree keeps changing even after a
				few attempts, then just return some arbitrary
				number. */
				if (nth_attempt >= rows_in_range_max_retries) {
					return(rows_in_range_arbitrary_ret_val);
				}

				const int64_t	ret =
					btr_estimate_n_rows_in_range_low(
						index, tuple1, mode1,
						tuple2, mode2, nth_attempt + 1);

				return(ret);
			}

			diverged = TRUE;

			if (slot1->nth_rec < slot2->nth_rec) {
				/* We do not count the borders (nor the left
				nor the right one), thus "- 1". */
				n_rows = slot2->nth_rec - slot1->nth_rec - 1;

				if (n_rows > 0) {
					/* There is at least one row between
					the two borders pointed to by slot1
					and slot2, so on the level below the
					slots will point to non-adjacent
					pages. */
					diverged_lot = TRUE;
					divergence_level = i;
				}
			} else {
				/* It is possible that
				slot1->nth_rec >= slot2->nth_rec
				if, for example, we have a single page
				tree which contains (inf, 5, 6, supr)
				and we select where x > 20 and x < 30;
				in this case slot1->nth_rec will point
				to the supr record and slot2->nth_rec
<<<<<<< HEAD
				will point to 6. */
				n_rows = 0;
				should_count_the_left_border = false;
				should_count_the_right_border = false;
=======
				will point to 6 */
				return(0);
>>>>>>> 35afd73d
			}

		} else if (diverged && !diverged_lot) {

			if (slot1->nth_rec < slot1->n_recs
			    || slot2->nth_rec > 1) {

				diverged_lot = TRUE;
				divergence_level = i;

				n_rows = 0;

				if (slot1->nth_rec < slot1->n_recs) {
					n_rows += slot1->n_recs
						- slot1->nth_rec;
				}

				if (slot2->nth_rec > 1) {
					n_rows += slot2->nth_rec - 1;
				}
			}
		} else if (diverged_lot) {

			n_rows = btr_estimate_n_rows_in_range_on_level(
				index, slot1, slot2, n_rows,
				&is_n_rows_exact);
		}
	}
}

/** Estimates the number of rows in a given index range.
@param[in]	index	index
@param[in]	tuple1	range start, may also be empty tuple
@param[in]	mode1	search mode for range start
@param[in]	tuple2	range end, may also be empty tuple
@param[in]	mode2	search mode for range end
@return estimated number of rows */
int64_t
btr_estimate_n_rows_in_range(
	dict_index_t*	index,
	const dtuple_t*	tuple1,
<<<<<<< HEAD
	page_cur_mode_t	mode1,
	const dtuple_t*	tuple2,
	page_cur_mode_t	mode2)
=======
	ulint		mode1,
	const dtuple_t*	tuple2,
	ulint		mode2)
>>>>>>> 35afd73d
{
	const int64_t	ret = btr_estimate_n_rows_in_range_low(
		index, tuple1, mode1, tuple2, mode2, 1 /* first attempt */);

	return(ret);
}

/*******************************************************************//**
Record the number of non_null key values in a given index for
each n-column prefix of the index where 1 <= n <= dict_index_get_n_unique(index).
The estimates are eventually stored in the array:
index->stat_n_non_null_key_vals[], which is indexed from 0 to n-1. */
static
void
btr_record_not_null_field_in_rec(
/*=============================*/
	ulint		n_unique,	/*!< in: dict_index_get_n_unique(index),
					number of columns uniquely determine
					an index entry */
	const ulint*	offsets,	/*!< in: rec_get_offsets(rec, index),
					its size could be for all fields or
					that of "n_unique" */
	ib_uint64_t*	n_not_null)	/*!< in/out: array to record number of
					not null rows for n-column prefix */
{
	ulint	i;

	ut_ad(rec_offs_n_fields(offsets) >= n_unique);

	if (n_not_null == NULL) {
		return;
	}

	for (i = 0; i < n_unique; i++) {
		if (rec_offs_nth_sql_null(offsets, i)) {
			break;
		}

		n_not_null[i]++;
	}
}

/*******************************************************************//**
Estimates the number of different key values in a given index, for
each n-column prefix of the index where 1 <= n <= dict_index_get_n_unique(index).
The estimates are stored in the array index->stat_n_diff_key_vals[] (indexed
0..n_uniq-1) and the number of pages that were sampled is saved in
index->stat_n_sample_sizes[].
If innodb_stats_method is nulls_ignored, we also record the number of
non-null values for each prefix and stored the estimates in
array index->stat_n_non_null_key_vals.
@return true if the index is available and we get the estimated numbers,
false if the index is unavailable. */
bool
btr_estimate_number_of_different_key_vals(
/*======================================*/
	dict_index_t*	index)	/*!< in: index */
{
	btr_cur_t	cursor;
	page_t*		page;
	rec_t*		rec;
	ulint		n_cols;
	ib_uint64_t*	n_diff;
	ib_uint64_t*	n_not_null;
	ibool		stats_null_not_equal;
	uintmax_t	n_sample_pages; /* number of pages to sample */
	ulint		not_empty_flag	= 0;
	ulint		total_external_size = 0;
	ulint		i;
	ulint		j;
	uintmax_t	add_on;
	mtr_t		mtr;
	mem_heap_t*	heap		= NULL;
	ulint*		offsets_rec	= NULL;
	ulint*		offsets_next_rec = NULL;

	/* For spatial index, there is no such stats can be
	fetched. */
	if (dict_index_is_spatial(index)) {
		return(false);
	}

	n_cols = dict_index_get_n_unique(index);

	heap = mem_heap_create((sizeof *n_diff + sizeof *n_not_null)
			       * n_cols
			       + dict_index_get_n_fields(index)
			       * (sizeof *offsets_rec
				  + sizeof *offsets_next_rec));

	n_diff = (ib_uint64_t*) mem_heap_zalloc(
		heap, n_cols * sizeof(n_diff[0]));

	n_not_null = NULL;

	/* Check srv_innodb_stats_method setting, and decide whether we
	need to record non-null value and also decide if NULL is
	considered equal (by setting stats_null_not_equal value) */
	switch (srv_innodb_stats_method) {
	case SRV_STATS_NULLS_IGNORED:
		n_not_null = (ib_uint64_t*) mem_heap_zalloc(
			heap, n_cols * sizeof *n_not_null);
		/* fall through */

	case SRV_STATS_NULLS_UNEQUAL:
		/* for both SRV_STATS_NULLS_IGNORED and SRV_STATS_NULLS_UNEQUAL
		case, we will treat NULLs as unequal value */
		stats_null_not_equal = TRUE;
		break;

	case SRV_STATS_NULLS_EQUAL:
		stats_null_not_equal = FALSE;
		break;

	default:
		ut_error;
	}

	/* It makes no sense to test more pages than are contained
	in the index, thus we lower the number if it is too high */
	if (srv_stats_transient_sample_pages > index->stat_index_size) {
		if (index->stat_index_size > 0) {
			n_sample_pages = index->stat_index_size;
		} else {
			n_sample_pages = 1;
		}
	} else {
		n_sample_pages = srv_stats_transient_sample_pages;
	}

	/* We sample some pages in the index to get an estimate */

	for (i = 0; i < n_sample_pages; i++) {
		mtr_start(&mtr);

		bool	available;

		available = btr_cur_open_at_rnd_pos(index, BTR_SEARCH_LEAF,
						    &cursor, &mtr);

		if (!available) {
			mtr_commit(&mtr);
			mem_heap_free(heap);

			return(false);
		}

		/* Count the number of different key values for each prefix of
		the key on this index page. If the prefix does not determine
		the index record uniquely in the B-tree, then we subtract one
		because otherwise our algorithm would give a wrong estimate
		for an index where there is just one key value. */

		page = btr_cur_get_page(&cursor);

		SRV_CORRUPT_TABLE_CHECK(page, goto exit_loop;);
		DBUG_EXECUTE_IF("ib_corrupt_page_while_stats_calc",
				page = NULL;);

		SRV_CORRUPT_TABLE_CHECK(page,
		{
			mtr_commit(&mtr);
			goto exit_loop;
		});

		rec = page_rec_get_next(page_get_infimum_rec(page));

		if (!page_rec_is_supremum(rec)) {
			not_empty_flag = 1;
			offsets_rec = rec_get_offsets(rec, index, offsets_rec,
						      ULINT_UNDEFINED, &heap);

			if (n_not_null != NULL) {
				btr_record_not_null_field_in_rec(
					n_cols, offsets_rec, n_not_null);
			}
		}

		while (!page_rec_is_supremum(rec)) {
			ulint	matched_fields;
			rec_t*	next_rec = page_rec_get_next(rec);
			if (page_rec_is_supremum(next_rec)) {
				total_external_size +=
					btr_rec_get_externally_stored_len(
						rec, offsets_rec);
				break;
			}

			offsets_next_rec = rec_get_offsets(next_rec, index,
							   offsets_next_rec,
							   ULINT_UNDEFINED,
							   &heap);

			cmp_rec_rec_with_match(rec, next_rec,
					       offsets_rec, offsets_next_rec,
					       index, stats_null_not_equal,
					       &matched_fields);

			for (j = matched_fields; j < n_cols; j++) {
				/* We add one if this index record has
				a different prefix from the previous */

				n_diff[j]++;
			}

			if (n_not_null != NULL) {
				btr_record_not_null_field_in_rec(
					n_cols, offsets_next_rec, n_not_null);
			}

			total_external_size
				+= btr_rec_get_externally_stored_len(
					rec, offsets_rec);

			rec = next_rec;
			/* Initialize offsets_rec for the next round
			and assign the old offsets_rec buffer to
			offsets_next_rec. */
			{
				ulint*	offsets_tmp = offsets_rec;
				offsets_rec = offsets_next_rec;
				offsets_next_rec = offsets_tmp;
			}
		}


		if (n_cols == dict_index_get_n_unique_in_tree(index)) {

			/* If there is more than one leaf page in the tree,
			we add one because we know that the first record
			on the page certainly had a different prefix than the
			last record on the previous index page in the
			alphabetical order. Before this fix, if there was
			just one big record on each clustered index page, the
			algorithm grossly underestimated the number of rows
			in the table. */

			if (btr_page_get_prev(page, &mtr) != FIL_NULL
			    || btr_page_get_next(page, &mtr) != FIL_NULL) {

				n_diff[n_cols - 1]++;
			}
		}

		mtr_commit(&mtr);
	}

exit_loop:
	/* If we saw k borders between different key values on
	n_sample_pages leaf pages, we can estimate how many
	there will be in index->stat_n_leaf_pages */

	/* We must take into account that our sample actually represents
	also the pages used for external storage of fields (those pages are
	included in index->stat_n_leaf_pages) */

	for (j = 0; j < n_cols; j++) {
		index->stat_n_diff_key_vals[j]
			= BTR_TABLE_STATS_FROM_SAMPLE(
				n_diff[j], index, n_sample_pages,
				total_external_size, not_empty_flag);

		/* If the tree is small, smaller than
		10 * n_sample_pages + total_external_size, then
		the above estimate is ok. For bigger trees it is common that we
		do not see any borders between key values in the few pages
		we pick. But still there may be n_sample_pages
		different key values, or even more. Let us try to approximate
		that: */

		add_on = index->stat_n_leaf_pages
			/ (10 * (n_sample_pages
				 + total_external_size));

		if (add_on > n_sample_pages) {
			add_on = n_sample_pages;
		}

		index->stat_n_diff_key_vals[j] += add_on;

		index->stat_n_sample_sizes[j] = n_sample_pages;

		/* Update the stat_n_non_null_key_vals[] with our
		sampled result. stat_n_non_null_key_vals[] is created
		and initialized to zero in dict_index_add_to_cache(),
		along with stat_n_diff_key_vals[] array */
		if (n_not_null != NULL) {
			index->stat_n_non_null_key_vals[j] =
				 BTR_TABLE_STATS_FROM_SAMPLE(
					n_not_null[j], index, n_sample_pages,
					total_external_size, not_empty_flag);
		}
	}

	mem_heap_free(heap);

	return(true);
}

/*================== EXTERNAL STORAGE OF BIG FIELDS ===================*/

/***********************************************************//**
Gets the offset of the pointer to the externally stored part of a field.
@return offset of the pointer to the externally stored part */
static
ulint
btr_rec_get_field_ref_offs(
/*=======================*/
	const ulint*	offsets,/*!< in: array returned by rec_get_offsets() */
	ulint		n)	/*!< in: index of the external field */
{
	ulint	field_ref_offs;
	ulint	local_len;

	ut_a(rec_offs_nth_extern(offsets, n));
	field_ref_offs = rec_get_nth_field_offs(offsets, n, &local_len);
	ut_a(local_len != UNIV_SQL_NULL);
	ut_a(local_len >= BTR_EXTERN_FIELD_REF_SIZE);

	return(field_ref_offs + local_len - BTR_EXTERN_FIELD_REF_SIZE);
}

/** Gets a pointer to the externally stored part of a field.
@param rec record
@param offsets rec_get_offsets(rec)
@param n index of the externally stored field
@return pointer to the externally stored part */
#define btr_rec_get_field_ref(rec, offsets, n)			\
	((rec) + btr_rec_get_field_ref_offs(offsets, n))

/** Gets the externally stored size of a record, in units of a database page.
@param[in]	rec	record
@param[in]	offsets	array returned by rec_get_offsets()
@return externally stored part, in units of a database page */
ulint
btr_rec_get_externally_stored_len(
	const rec_t*	rec,
	const ulint*	offsets)
{
	ulint	n_fields;
	ulint	total_extern_len = 0;
	ulint	i;

	ut_ad(!rec_offs_comp(offsets) || !rec_get_node_ptr_flag(rec));

	if (!rec_offs_any_extern(offsets)) {
		return(0);
	}

	n_fields = rec_offs_n_fields(offsets);

	for (i = 0; i < n_fields; i++) {
		if (rec_offs_nth_extern(offsets, i)) {

			ulint	extern_len = mach_read_from_4(
				btr_rec_get_field_ref(rec, offsets, i)
				+ BTR_EXTERN_LEN + 4);

			total_extern_len += ut_calc_align(extern_len,
							  UNIV_PAGE_SIZE);
		}
	}

	return(total_extern_len / UNIV_PAGE_SIZE);
}

/*******************************************************************//**
Sets the ownership bit of an externally stored field in a record. */
static
void
btr_cur_set_ownership_of_extern_field(
/*==================================*/
	page_zip_des_t*	page_zip,/*!< in/out: compressed page whose uncompressed
				part will be updated, or NULL */
	rec_t*		rec,	/*!< in/out: clustered index record */
	dict_index_t*	index,	/*!< in: index of the page */
	const ulint*	offsets,/*!< in: array returned by rec_get_offsets() */
	ulint		i,	/*!< in: field number */
	ibool		val,	/*!< in: value to set */
	mtr_t*		mtr)	/*!< in: mtr, or NULL if not logged */
{
	byte*	data;
	ulint	local_len;
	ulint	byte_val;

	data = rec_get_nth_field(rec, offsets, i, &local_len);
	ut_ad(rec_offs_nth_extern(offsets, i));
	ut_a(local_len >= BTR_EXTERN_FIELD_REF_SIZE);

	local_len -= BTR_EXTERN_FIELD_REF_SIZE;

	byte_val = mach_read_from_1(data + local_len + BTR_EXTERN_LEN);

	if (val) {
		byte_val = byte_val & (~BTR_EXTERN_OWNER_FLAG);
	} else {
#if defined UNIV_DEBUG || defined UNIV_BLOB_LIGHT_DEBUG
		ut_a(!(byte_val & BTR_EXTERN_OWNER_FLAG));
#endif /* UNIV_DEBUG || UNIV_BLOB_LIGHT_DEBUG */
		byte_val = byte_val | BTR_EXTERN_OWNER_FLAG;
	}

	if (page_zip) {
		mach_write_to_1(data + local_len + BTR_EXTERN_LEN, byte_val);
		page_zip_write_blob_ptr(page_zip, rec, index, offsets, i, mtr);
	} else if (mtr != NULL) {

		mlog_write_ulint(data + local_len + BTR_EXTERN_LEN, byte_val,
				 MLOG_1BYTE, mtr);
	} else {
		mach_write_to_1(data + local_len + BTR_EXTERN_LEN, byte_val);
	}
}

/*******************************************************************//**
Marks non-updated off-page fields as disowned by this record. The ownership
must be transferred to the updated record which is inserted elsewhere in the
index tree. In purge only the owner of externally stored field is allowed
to free the field. */
void
btr_cur_disown_inherited_fields(
/*============================*/
	page_zip_des_t*	page_zip,/*!< in/out: compressed page whose uncompressed
				part will be updated, or NULL */
	rec_t*		rec,	/*!< in/out: record in a clustered index */
	dict_index_t*	index,	/*!< in: index of the page */
	const ulint*	offsets,/*!< in: array returned by rec_get_offsets() */
	const upd_t*	update,	/*!< in: update vector */
	mtr_t*		mtr)	/*!< in/out: mini-transaction */
{
	ulint	i;

	ut_ad(rec_offs_validate(rec, index, offsets));
	ut_ad(!rec_offs_comp(offsets) || !rec_get_node_ptr_flag(rec));
	ut_ad(rec_offs_any_extern(offsets));
	ut_ad(mtr);

	for (i = 0; i < rec_offs_n_fields(offsets); i++) {
		if (rec_offs_nth_extern(offsets, i)
		    && !upd_get_field_by_field_no(update, i, false)) {
			btr_cur_set_ownership_of_extern_field(
				page_zip, rec, index, offsets, i, FALSE, mtr);
		}
	}
}

/*******************************************************************//**
Marks all extern fields in a record as owned by the record. This function
should be called if the delete mark of a record is removed: a not delete
marked record always owns all its extern fields. */
static
void
btr_cur_unmark_extern_fields(
/*=========================*/
	page_zip_des_t*	page_zip,/*!< in/out: compressed page whose uncompressed
				part will be updated, or NULL */
	rec_t*		rec,	/*!< in/out: record in a clustered index */
	dict_index_t*	index,	/*!< in: index of the page */
	const ulint*	offsets,/*!< in: array returned by rec_get_offsets() */
	mtr_t*		mtr)	/*!< in: mtr, or NULL if not logged */
{
	ulint	n;
	ulint	i;

	ut_ad(!rec_offs_comp(offsets) || !rec_get_node_ptr_flag(rec));
	n = rec_offs_n_fields(offsets);

	if (!rec_offs_any_extern(offsets)) {

		return;
	}

	for (i = 0; i < n; i++) {
		if (rec_offs_nth_extern(offsets, i)) {

			btr_cur_set_ownership_of_extern_field(
				page_zip, rec, index, offsets, i, TRUE, mtr);
		}
	}
}

/*******************************************************************//**
Flags the data tuple fields that are marked as extern storage in the
update vector.  We use this function to remember which fields we must
mark as extern storage in a record inserted for an update.
@return number of flagged external columns */
ulint
btr_push_update_extern_fields(
/*==========================*/
	dtuple_t*	tuple,	/*!< in/out: data tuple */
	const upd_t*	update,	/*!< in: update vector */
	mem_heap_t*	heap)	/*!< in: memory heap */
{
	ulint			n_pushed	= 0;
	ulint			n;
	const upd_field_t*	uf;

	ut_ad(tuple);
	ut_ad(update);

	uf = update->fields;
	n = upd_get_n_fields(update);

	for (; n--; uf++) {
		if (dfield_is_ext(&uf->new_val)) {
			dfield_t*	field
				= dtuple_get_nth_field(tuple, uf->field_no);

			if (!dfield_is_ext(field)) {
				dfield_set_ext(field);
				n_pushed++;
			}

			switch (uf->orig_len) {
				byte*	data;
				ulint	len;
				byte*	buf;
			case 0:
				break;
			case BTR_EXTERN_FIELD_REF_SIZE:
				/* Restore the original locally stored
				part of the column.  In the undo log,
				InnoDB writes a longer prefix of externally
				stored columns, so that column prefixes
				in secondary indexes can be reconstructed. */
				dfield_set_data(field,
						(byte*) dfield_get_data(field)
						+ dfield_get_len(field)
						- BTR_EXTERN_FIELD_REF_SIZE,
						BTR_EXTERN_FIELD_REF_SIZE);
				dfield_set_ext(field);
				break;
			default:
				/* Reconstruct the original locally
				stored part of the column.  The data
				will have to be copied. */
				ut_a(uf->orig_len > BTR_EXTERN_FIELD_REF_SIZE);

				data = (byte*) dfield_get_data(field);
				len = dfield_get_len(field);

				buf = (byte*) mem_heap_alloc(heap,
							     uf->orig_len);
				/* Copy the locally stored prefix. */
				memcpy(buf, data,
				       uf->orig_len
				       - BTR_EXTERN_FIELD_REF_SIZE);
				/* Copy the BLOB pointer. */
				memcpy(buf + uf->orig_len
				       - BTR_EXTERN_FIELD_REF_SIZE,
				       data + len - BTR_EXTERN_FIELD_REF_SIZE,
				       BTR_EXTERN_FIELD_REF_SIZE);

				dfield_set_data(field, buf, uf->orig_len);
				dfield_set_ext(field);
			}
		}
	}

	return(n_pushed);
}

/*******************************************************************//**
Returns the length of a BLOB part stored on the header page.
@return part length */
static
ulint
btr_blob_get_part_len(
/*==================*/
	const byte*	blob_header)	/*!< in: blob header */
{
	return(mach_read_from_4(blob_header + BTR_BLOB_HDR_PART_LEN));
}

/*******************************************************************//**
Returns the page number where the next BLOB part is stored.
@return page number or FIL_NULL if no more pages */
static
ulint
btr_blob_get_next_page_no(
/*======================*/
	const byte*	blob_header)	/*!< in: blob header */
{
	return(mach_read_from_4(blob_header + BTR_BLOB_HDR_NEXT_PAGE_NO));
}

/*******************************************************************//**
Deallocate a buffer block that was reserved for a BLOB part. */
static
void
btr_blob_free(
/*==========*/
	dict_index_t*	index,	/*!< in: index */
	buf_block_t*	block,	/*!< in: buffer block */
	ibool		all,	/*!< in: TRUE=remove also the compressed page
				if there is one */
	mtr_t*		mtr)	/*!< in: mini-transaction to commit */
{
	buf_pool_t*	buf_pool = buf_pool_from_block(block);
	page_id_t	page_id(block->page.id.space(),
				block->page.id.page_no());
	bool	freed	= false;

	ut_ad(mtr_is_block_fix(mtr, block, MTR_MEMO_PAGE_X_FIX, index->table));

	mtr_commit(mtr);

	mutex_enter(&buf_pool->LRU_list_mutex);
	buf_page_mutex_enter(block);

	/* Only free the block if it is still allocated to
	the same file page. */

	if (buf_block_get_state(block) == BUF_BLOCK_FILE_PAGE
	    && page_id.equals_to(block->page.id)) {

		freed = buf_LRU_free_page(&block->page, all);

		if (!freed && all && block->page.zip.data
		    && buf_block_get_state(block) == BUF_BLOCK_FILE_PAGE
		    && page_id.equals_to(block->page.id)) {

			/* Attempt to deallocate the uncompressed page
			if the whole block cannot be deallocted. */

			freed = buf_LRU_free_page(&block->page, false);
		}
	}

	if (!freed) {
		mutex_exit(&buf_pool->LRU_list_mutex);
		buf_page_mutex_exit(block);
	}
}

/** Helper class used while writing blob pages, during insert or update. */
struct btr_blob_log_check_t {
	/** Persistent cursor on a clusterex index record with blobs. */
	btr_pcur_t*	m_pcur;
	/** Mini transaction holding the latches for m_pcur */
	mtr_t*		m_mtr;
	/** rec_get_offsets(rec, index); offset of clust_rec */
	const ulint*	m_offsets;
	/** The block containing clustered record */
	buf_block_t**	m_block;
	/** The clustered record pointer */
	rec_t**		m_rec;
	/** The blob operation code */
	enum blob_op	m_op;

	/** Constructor
	@param[in]	pcur		persistent cursor on a clustered
					index record with blobs.
	@param[in]	mtr		mini-transaction holding latches for
					pcur.
	@param[in]	offsets		offsets of the clust_rec
	@param[in,out]	block		record block containing pcur record
	@param[in,out]	rec		the clustered record pointer
	@param[in]	op		the blob operation code */
	btr_blob_log_check_t(
		btr_pcur_t*	pcur,
		mtr_t*		mtr,
		const ulint*	offsets,
		buf_block_t**	block,
		rec_t**		rec,
		enum blob_op	op)
		: m_pcur(pcur),
		  m_mtr(mtr),
		  m_offsets(offsets),
		  m_block(block),
		  m_rec(rec),
		  m_op(op)
	{
		ut_ad(rec_offs_validate(*m_rec, m_pcur->index(), m_offsets));
		ut_ad((*m_block)->frame == page_align(*m_rec));
		ut_ad(*m_rec == btr_pcur_get_rec(m_pcur));
	}

	/** Check if there is enough space in log file. Commit and re-start the
	mini transaction. */
	void check()
	{
		dict_index_t*	index = m_pcur->index();
		ulint		offs = 0;
		ulint		page_no = ULINT_UNDEFINED;
		FlushObserver*	observer = m_mtr->get_flush_observer();

		if (m_op == BTR_STORE_INSERT_BULK) {
			offs = page_offset(*m_rec);
			page_no = page_get_page_no(
				buf_block_get_frame(*m_block));

			buf_block_buf_fix_inc(*m_block, __FILE__, __LINE__);
		} else {
			btr_pcur_store_position(m_pcur, m_mtr);
		}
		m_mtr->commit();

		DEBUG_SYNC_C("blob_write_middle");

		log_free_check();

		DEBUG_SYNC_C("blob_write_middle_after_check");

		const mtr_log_t log_mode = m_mtr->get_log_mode();
		m_mtr->start();
		m_mtr->set_log_mode(log_mode);
		m_mtr->set_named_space(index->space);
		m_mtr->set_flush_observer(observer);

		if (m_op == BTR_STORE_INSERT_BULK) {
			page_id_t       page_id(dict_index_get_space(index),
						page_no);
			page_size_t     page_size(dict_table_page_size(
						index->table));
			page_cur_t*	page_cur = &m_pcur->btr_cur.page_cur;

			mtr_x_lock(dict_index_get_lock(index), m_mtr);
			page_cur->block = btr_block_get(
				page_id, page_size, RW_X_LATCH, index, m_mtr);
			page_cur->rec = buf_block_get_frame(page_cur->block)
				+ offs;

			buf_block_buf_fix_dec(page_cur->block);
		} else {
			ut_ad(m_pcur->rel_pos == BTR_PCUR_ON);
			bool ret = btr_pcur_restore_position(
				BTR_MODIFY_LEAF | BTR_MODIFY_EXTERNAL,
				m_pcur, m_mtr);

			ut_a(ret);
		}

		*m_block	= btr_pcur_get_block(m_pcur);
		*m_rec		= btr_pcur_get_rec(m_pcur);

		ut_d(rec_offs_make_valid(
			*m_rec, index, const_cast<ulint*>(m_offsets)));

		ut_ad(m_mtr->memo_contains_page_flagged(
		      *m_rec,
		      MTR_MEMO_PAGE_X_FIX | MTR_MEMO_PAGE_SX_FIX)
		      || dict_table_is_intrinsic(index->table));

		ut_ad(mtr_memo_contains_flagged(m_mtr,
		      dict_index_get_lock(index),
		      MTR_MEMO_SX_LOCK | MTR_MEMO_X_LOCK)
		      || dict_table_is_intrinsic(index->table));
	}
};


/*******************************************************************//**
Stores the fields in big_rec_vec to the tablespace and puts pointers to
them in rec.  The extern flags in rec will have to be set beforehand.
The fields are stored on pages allocated from leaf node
file segment of the index tree.

TODO: If the allocation extends the tablespace, it will not be redo logged, in
any mini-transaction.  Tablespace extension should be redo-logged, so that
recovery will not fail when the big_rec was written to the extended portion of
the file, in case the file was somehow truncated in the crash.

@return DB_SUCCESS or DB_OUT_OF_FILE_SPACE */
dberr_t
btr_store_big_rec_extern_fields(
/*============================*/
	btr_pcur_t*	pcur,		/*!< in/out: a persistent cursor. if
					btr_mtr is restarted, then this can
					be repositioned. */
	const upd_t*	upd,		/*!< in: update vector */
	ulint*		offsets,	/*!< in/out: rec_get_offsets() on
					pcur. the "external storage" flags
					in offsets will correctly correspond
					to rec when this function returns */
	const big_rec_t*big_rec_vec,	/*!< in: vector containing fields
					to be stored externally */
	mtr_t*		btr_mtr,	/*!< in/out: mtr containing the
					latches to the clustered index. can be
					committed and restarted. */
	enum blob_op	op)		/*! in: operation code */
{
	ulint		rec_page_no;
	byte*		field_ref;
	ulint		extern_len;
	ulint		store_len;
	ulint		page_no;
	ulint		space_id;
	ulint		prev_page_no;
	ulint		hint_page_no;
	ulint		i;
	mtr_t		mtr;
	mtr_t		mtr_bulk;
	mem_heap_t*	heap = NULL;
	page_zip_des_t*	page_zip;
	z_stream	c_stream;
	dberr_t		error		= DB_SUCCESS;
	dict_index_t*	index		= pcur->index();
	buf_block_t*	rec_block	= btr_pcur_get_block(pcur);
	rec_t*		rec		= btr_pcur_get_rec(pcur);

	ut_ad(rec_offs_validate(rec, index, offsets));
	ut_ad(rec_offs_any_extern(offsets));
	ut_ad(btr_mtr);
	ut_ad(mtr_memo_contains_flagged(btr_mtr, dict_index_get_lock(index),
					MTR_MEMO_X_LOCK
					| MTR_MEMO_SX_LOCK)
	      || dict_table_is_intrinsic(index->table));
	ut_ad(mtr_is_block_fix(
		btr_mtr, rec_block, MTR_MEMO_PAGE_X_FIX, index->table));
	ut_ad(buf_block_get_frame(rec_block) == page_align(rec));
	ut_a(dict_index_is_clust(index));

	ut_a(dict_table_page_size(index->table)
		.equals_to(rec_block->page.size));

	btr_blob_log_check_t redo_log(pcur, btr_mtr, offsets, &rec_block,
				      &rec, op);
	page_zip = buf_block_get_page_zip(rec_block);
	space_id = rec_block->page.id.space();
	rec_page_no = rec_block->page.id.page_no();
	ut_a(fil_page_index_page_check(page_align(rec))
	     || op == BTR_STORE_INSERT_BULK);

	if (page_zip) {
		int	err;

		/* Zlib deflate needs 128 kilobytes for the default
		window size, plus 512 << memLevel, plus a few
		kilobytes for small objects.  We use reduced memLevel
		to limit the memory consumption, and preallocate the
		heap, hoping to avoid memory fragmentation. */
		heap = mem_heap_create(250000);
		page_zip_set_alloc(&c_stream, heap);

		err = deflateInit2(&c_stream, page_zip_level,
				   Z_DEFLATED, 15, 7, Z_DEFAULT_STRATEGY);
		ut_a(err == Z_OK);
	}

#if defined UNIV_DEBUG || defined UNIV_BLOB_LIGHT_DEBUG
	/* All pointers to externally stored columns in the record
	must either be zero or they must be pointers to inherited
	columns, owned by this record or an earlier record version. */
	for (i = 0; i < big_rec_vec->n_fields; i++) {
		field_ref = btr_rec_get_field_ref(
			rec, offsets, big_rec_vec->fields[i].field_no);

		ut_a(!(field_ref[BTR_EXTERN_LEN] & BTR_EXTERN_OWNER_FLAG));
		/* Either this must be an update in place,
		or the BLOB must be inherited, or the BLOB pointer
		must be zero (will be written in this function). */
		ut_a(op == BTR_STORE_UPDATE
		     || (field_ref[BTR_EXTERN_LEN] & BTR_EXTERN_INHERITED_FLAG)
		     || !memcmp(field_ref, field_ref_zero,
				BTR_EXTERN_FIELD_REF_SIZE));
	}
#endif /* UNIV_DEBUG || UNIV_BLOB_LIGHT_DEBUG */

	const page_size_t	page_size(dict_table_page_size(index->table));

	/* Space available in compressed page to carry blob data */
	const ulint	payload_size_zip = page_size.physical()
		- FIL_PAGE_DATA;

	/* Space available in uncompressed page to carry blob data */
	const ulint	payload_size = page_size.physical()
		- FIL_PAGE_DATA - BTR_BLOB_HDR_SIZE - FIL_PAGE_DATA_END;

	/* We have to create a file segment to the tablespace
	for each field and put the pointer to the field in rec */

	for (i = 0; i < big_rec_vec->n_fields; i++) {
		const ulint field_no = big_rec_vec->fields[i].field_no;

		field_ref = btr_rec_get_field_ref(rec, offsets, field_no);
#if defined UNIV_DEBUG || defined UNIV_BLOB_LIGHT_DEBUG
		/* A zero BLOB pointer should have been initially inserted. */
		ut_a(!memcmp(field_ref, field_ref_zero,
			     BTR_EXTERN_FIELD_REF_SIZE));
#endif /* UNIV_DEBUG || UNIV_BLOB_LIGHT_DEBUG */
		extern_len = big_rec_vec->fields[i].len;
		UNIV_MEM_ASSERT_RW(big_rec_vec->fields[i].data,
				   extern_len);

		ut_a(extern_len > 0);

		prev_page_no = FIL_NULL;

		if (page_zip) {
			int	err = deflateReset(&c_stream);
			ut_a(err == Z_OK);

			c_stream.next_in = (Bytef*)
				big_rec_vec->fields[i].data;
			c_stream.avail_in = static_cast<uInt>(extern_len);
		}

		for (ulint blob_npages = 0;; ++blob_npages) {
			buf_block_t*	block;
			page_t*		page;
			const ulint	commit_freq = 4;
			ulint		r_extents;

			ut_ad(page_align(field_ref) == page_align(rec));

			if (!(blob_npages % commit_freq)) {

				redo_log.check();

				field_ref = btr_rec_get_field_ref(
					rec, offsets, field_no);

				page_zip = buf_block_get_page_zip(rec_block);
				rec_page_no = rec_block->page.id.page_no();
			}

			mtr_start(&mtr);
			mtr.set_named_space(index->space);
			mtr.set_log_mode(btr_mtr->get_log_mode());
			mtr.set_flush_observer(btr_mtr->get_flush_observer());

			buf_page_get(rec_block->page.id,
				     rec_block->page.size, RW_X_LATCH, &mtr);

			if (prev_page_no == FIL_NULL) {
				hint_page_no = 1 + rec_page_no;
			} else {
				hint_page_no = prev_page_no + 1;
			}

			mtr_t	*alloc_mtr;

			if (op == BTR_STORE_INSERT_BULK) {
				mtr_start(&mtr_bulk);
				mtr_bulk.set_spaces(mtr);
				alloc_mtr = &mtr_bulk;
			} else {
				alloc_mtr = &mtr;
			}

			if (!fsp_reserve_free_extents(&r_extents, space_id, 1,
						      FSP_BLOB, alloc_mtr,
						      1)) {

				mtr_commit(alloc_mtr);
				error = DB_OUT_OF_FILE_SPACE;
				goto func_exit;
			}

			block = btr_page_alloc(index, hint_page_no, FSP_NO_DIR,
					       0, alloc_mtr, &mtr);

			alloc_mtr->release_free_extents(r_extents);

			if (op == BTR_STORE_INSERT_BULK) {
				mtr_commit(&mtr_bulk);
			}

			ut_a(block != NULL);

			page_no = block->page.id.page_no();
			page = buf_block_get_frame(block);

			if (prev_page_no != FIL_NULL) {
				buf_block_t*	prev_block;
				page_t*		prev_page;

				prev_block = buf_page_get(
					page_id_t(space_id, prev_page_no),
					rec_block->page.size,
					RW_X_LATCH, &mtr);

				buf_block_dbg_add_level(prev_block,
							SYNC_EXTERN_STORAGE);
				prev_page = buf_block_get_frame(prev_block);

				if (page_zip) {
					mlog_write_ulint(
						prev_page + FIL_PAGE_NEXT,
						page_no, MLOG_4BYTES, &mtr);
					memcpy(buf_block_get_page_zip(
						       prev_block)
					       ->data + FIL_PAGE_NEXT,
					       prev_page + FIL_PAGE_NEXT, 4);
				} else {
					mlog_write_ulint(
						prev_page + FIL_PAGE_DATA
						+ BTR_BLOB_HDR_NEXT_PAGE_NO,
						page_no, MLOG_4BYTES, &mtr);
				}

			} else if (dict_index_is_online_ddl(index)) {
				row_log_table_blob_alloc(index, page_no);
			}

			if (page_zip) {
				int		err;
				page_zip_des_t*	blob_page_zip;

				/* Write FIL_PAGE_TYPE to the redo log
				separately, before logging any other
				changes to the page, so that the debug
				assertions in
				recv_parse_or_apply_log_rec_body() can
				be made simpler.  Before InnoDB Plugin
				1.0.4, the initialization of
				FIL_PAGE_TYPE was logged as part of
				the mlog_log_string() below. */

				mlog_write_ulint(page + FIL_PAGE_TYPE,
						 prev_page_no == FIL_NULL
						 ? FIL_PAGE_TYPE_ZBLOB
						 : FIL_PAGE_TYPE_ZBLOB2,
						 MLOG_2BYTES, &mtr);

				c_stream.next_out = page
					+ FIL_PAGE_DATA;
				c_stream.avail_out = static_cast<uInt>(
					payload_size_zip);

				err = deflate(&c_stream, Z_FINISH);
				ut_a(err == Z_OK || err == Z_STREAM_END);
				ut_a(err == Z_STREAM_END
				     || c_stream.avail_out == 0);

				/* Write the "next BLOB page" pointer */
				mlog_write_ulint(page + FIL_PAGE_NEXT,
						 FIL_NULL, MLOG_4BYTES, &mtr);
				/* Initialize the unused "prev page" pointer */
				mlog_write_ulint(page + FIL_PAGE_PREV,
						 FIL_NULL, MLOG_4BYTES, &mtr);
				/* Write a back pointer to the record
				into the otherwise unused area.  This
				information could be useful in
				debugging.  Later, we might want to
				implement the possibility to relocate
				BLOB pages.  Then, we would need to be
				able to adjust the BLOB pointer in the
				record.  We do not store the heap
				number of the record, because it can
				change in page_zip_reorganize() or
				btr_page_reorganize().  However, also
				the page number of the record may
				change when B-tree nodes are split or
				merged.
				NOTE: FIL_PAGE_FILE_FLUSH_LSN space is
				used by R-tree index for a Split Sequence
				Number */
				ut_ad(!dict_index_is_spatial(index));

				mlog_write_ulint(page
						 + FIL_PAGE_FILE_FLUSH_LSN,
						 space_id,
						 MLOG_4BYTES, &mtr);
				mlog_write_ulint(page
						 + FIL_PAGE_FILE_FLUSH_LSN + 4,
						 rec_page_no,
						 MLOG_4BYTES, &mtr);

				/* Zero out the unused part of the page. */
				memset(page + page_zip_get_size(page_zip)
				       - c_stream.avail_out,
				       0, c_stream.avail_out);
				mlog_log_string(page + FIL_PAGE_FILE_FLUSH_LSN,
						page_zip_get_size(page_zip)
						- FIL_PAGE_FILE_FLUSH_LSN,
						&mtr);
				/* Copy the page to compressed storage,
				because it will be flushed to disk
				from there. */
				blob_page_zip = buf_block_get_page_zip(block);
				ut_ad(blob_page_zip);
				ut_ad(page_zip_get_size(blob_page_zip)
				      == page_zip_get_size(page_zip));
				memcpy(blob_page_zip->data, page,
				       page_zip_get_size(page_zip));

				if (err == Z_OK && prev_page_no != FIL_NULL) {

					goto next_zip_page;
				}

				if (err == Z_STREAM_END) {
					mach_write_to_4(field_ref
							+ BTR_EXTERN_LEN, 0);
					mach_write_to_4(field_ref
							+ BTR_EXTERN_LEN + 4,
							c_stream.total_in);
				} else {
					memset(field_ref + BTR_EXTERN_LEN,
					       0, 8);
				}

				if (prev_page_no == FIL_NULL) {
					ut_ad(blob_npages == 0);
					mach_write_to_4(field_ref
							+ BTR_EXTERN_SPACE_ID,
							space_id);

					mach_write_to_4(field_ref
							+ BTR_EXTERN_PAGE_NO,
							page_no);

					mach_write_to_4(field_ref
							+ BTR_EXTERN_OFFSET,
							FIL_PAGE_NEXT);
				}

				/* We compress a page when finish bulk insert.*/
				if (op != BTR_STORE_INSERT_BULK) {
					page_zip_write_blob_ptr(
						page_zip, rec, index, offsets,
						field_no, &mtr);
				}

next_zip_page:
				prev_page_no = page_no;

				/* Commit mtr and release the
				uncompressed page frame to save memory. */
				btr_blob_free(index, block, FALSE, &mtr);

				if (err == Z_STREAM_END) {
					break;
				}
			} else {
				mlog_write_ulint(page + FIL_PAGE_TYPE,
						 FIL_PAGE_TYPE_BLOB,
						 MLOG_2BYTES, &mtr);

				if (extern_len > payload_size) {
					store_len = payload_size;
				} else {
					store_len = extern_len;
				}

				mlog_write_string(page + FIL_PAGE_DATA
						  + BTR_BLOB_HDR_SIZE,
						  (const byte*)
						  big_rec_vec->fields[i].data
						  + big_rec_vec->fields[i].len
						  - extern_len,
						  store_len, &mtr);
				mlog_write_ulint(page + FIL_PAGE_DATA
						 + BTR_BLOB_HDR_PART_LEN,
						 store_len, MLOG_4BYTES, &mtr);
				mlog_write_ulint(page + FIL_PAGE_DATA
						 + BTR_BLOB_HDR_NEXT_PAGE_NO,
						 FIL_NULL, MLOG_4BYTES, &mtr);

				extern_len -= store_len;

				mlog_write_ulint(field_ref + BTR_EXTERN_LEN, 0,
						 MLOG_4BYTES, &mtr);
				mlog_write_ulint(field_ref
						 + BTR_EXTERN_LEN + 4,
						 big_rec_vec->fields[i].len
						 - extern_len,
						 MLOG_4BYTES, &mtr);

				if (prev_page_no == FIL_NULL) {
					ut_ad(blob_npages == 0);
					mlog_write_ulint(field_ref
							 + BTR_EXTERN_SPACE_ID,
							 space_id, MLOG_4BYTES,
							 &mtr);

					mlog_write_ulint(field_ref
							 + BTR_EXTERN_PAGE_NO,
							 page_no, MLOG_4BYTES,
							 &mtr);

					mlog_write_ulint(field_ref
							 + BTR_EXTERN_OFFSET,
							 FIL_PAGE_DATA,
							 MLOG_4BYTES,
							 &mtr);
				}

				prev_page_no = page_no;

				mtr_commit(&mtr);

				if (extern_len == 0) {
					break;
				}
			}
		}

		DBUG_EXECUTE_IF("btr_store_big_rec_extern",
				error = DB_OUT_OF_FILE_SPACE;
				goto func_exit;);

		rec_offs_make_nth_extern(offsets, field_no);
	}

func_exit:
	if (page_zip) {
		deflateEnd(&c_stream);
	}

	if (heap != NULL) {
		mem_heap_free(heap);
	}

#if defined UNIV_DEBUG || defined UNIV_BLOB_LIGHT_DEBUG
	/* All pointers to externally stored columns in the record
	must be valid. */
	for (i = 0; i < rec_offs_n_fields(offsets); i++) {
		if (!rec_offs_nth_extern(offsets, i)) {
			continue;
		}

		field_ref = btr_rec_get_field_ref(rec, offsets, i);

		/* The pointer must not be zero if the operation
		succeeded. */
		ut_a(0 != memcmp(field_ref, field_ref_zero,
				 BTR_EXTERN_FIELD_REF_SIZE)
		     || error != DB_SUCCESS);
		/* The column must not be disowned by this record. */
		ut_a(!(field_ref[BTR_EXTERN_LEN] & BTR_EXTERN_OWNER_FLAG));
	}
#endif /* UNIV_DEBUG || UNIV_BLOB_LIGHT_DEBUG */
	return(error);
}

/*******************************************************************//**
Check the FIL_PAGE_TYPE on an uncompressed BLOB page. */
static
void
btr_check_blob_fil_page_type(
/*=========================*/
	ulint		space_id,	/*!< in: space id */
	ulint		page_no,	/*!< in: page number */
	const page_t*	page,		/*!< in: page */
	ibool		read)		/*!< in: TRUE=read, FALSE=purge */
{
	ulint	type = fil_page_get_type(page);

	ut_a(space_id == page_get_space_id(page));
	ut_a(page_no == page_get_page_no(page));

	if (UNIV_UNLIKELY(type != FIL_PAGE_TYPE_BLOB)) {
		ulint	flags = fil_space_get_flags(space_id);

#ifndef UNIV_DEBUG /* Improve debug test coverage */
		if (dict_tf_get_format(flags) == UNIV_FORMAT_A) {
			/* Old versions of InnoDB did not initialize
			FIL_PAGE_TYPE on BLOB pages.  Do not print
			anything about the type mismatch when reading
			a BLOB page that is in Antelope format.*/
			return;
		}
#endif /* !UNIV_DEBUG */

		ib::fatal() << "FIL_PAGE_TYPE=" << type
			<< " on BLOB " << (read ? "read" : "purge")
			<< " space " << space_id << " page " << page_no
			<< " flags " << flags;
	}
}

/*******************************************************************//**
Frees the space in an externally stored field to the file space
management if the field in data is owned by the externally stored field,
in a rollback we may have the additional condition that the field must
not be inherited. */
void
btr_free_externally_stored_field(
/*=============================*/
	dict_index_t*	index,		/*!< in: index of the data, the index
					tree MUST be X-latched; if the tree
					height is 1, then also the root page
					must be X-latched! (this is relevant
					in the case this function is called
					from purge where 'data' is located on
					an undo log page, not an index
					page) */
	byte*		field_ref,	/*!< in/out: field reference */
	const rec_t*	rec,		/*!< in: record containing field_ref, for
					page_zip_write_blob_ptr(), or NULL */
	const ulint*	offsets,	/*!< in: rec_get_offsets(rec, index),
					or NULL */
	page_zip_des_t*	page_zip,	/*!< in: compressed page corresponding
					to rec, or NULL if rec == NULL */
	ulint		i,		/*!< in: field number of field_ref;
					ignored if rec == NULL */
	bool		rollback,	/*!< in: performing rollback? */
	mtr_t*		local_mtr)	/*!< in: mtr
					containing the latch to data an an
					X-latch to the index tree */
{
	page_t*		page;
	const ulint	space_id	= mach_read_from_4(
		field_ref + BTR_EXTERN_SPACE_ID);
	const ulint	start_page	= mach_read_from_4(
		field_ref + BTR_EXTERN_PAGE_NO);
	ulint		page_no;
	ulint		next_page_no;
	mtr_t		mtr;

	ut_ad(dict_index_is_clust(index));
	ut_ad(mtr_memo_contains_flagged(local_mtr, dict_index_get_lock(index),
					MTR_MEMO_X_LOCK
					| MTR_MEMO_SX_LOCK)
	      || dict_table_is_intrinsic(index->table));
	ut_ad(mtr_is_page_fix(
		local_mtr, field_ref, MTR_MEMO_PAGE_X_FIX, index->table));
	ut_ad(!rec || rec_offs_validate(rec, index, offsets));
	ut_ad(!rec || field_ref == btr_rec_get_field_ref(rec, offsets, i));
	ut_ad(local_mtr->is_named_space(
		      page_get_space_id(page_align(field_ref))));

	if (UNIV_UNLIKELY(!memcmp(field_ref, field_ref_zero,
				  BTR_EXTERN_FIELD_REF_SIZE))) {
		/* In the rollback, we may encounter a clustered index
		record with some unwritten off-page columns. There is
		nothing to free then. */
		ut_a(rollback);
		return;
	}

	ut_ad(!(mach_read_from_4(field_ref + BTR_EXTERN_LEN)
	        & ~((BTR_EXTERN_OWNER_FLAG
	             | BTR_EXTERN_INHERITED_FLAG) << 24)));
	ut_ad(space_id == index->space);

	const page_size_t	ext_page_size(dict_table_page_size(index->table));
	const page_size_t&	rec_page_size(rec == NULL
					      ? univ_page_size
					      : ext_page_size);
	if (rec == NULL) {
		/* This is a call from row_purge_upd_exist_or_extern(). */
		ut_ad(!page_zip);
	}

	for (;;) {
#ifdef UNIV_DEBUG
		buf_block_t*	rec_block;
#endif /* UNIV_DEBUG */
		buf_block_t*	ext_block;

		mtr_start(&mtr);
		mtr.set_spaces(*local_mtr);
		mtr.set_log_mode(local_mtr->get_log_mode());

		ut_ad(!dict_table_is_temporary(index->table)
		      || local_mtr->get_log_mode() == MTR_LOG_NO_REDO);

		const page_t*	p = page_align(field_ref);

		const page_id_t	page_id(page_get_space_id(p),
					page_get_page_no(p));

#ifdef UNIV_DEBUG
		rec_block =
#endif /* UNIV_DEBUG */
		buf_page_get(page_id, rec_page_size, RW_X_LATCH, &mtr);

		buf_block_dbg_add_level(rec_block, SYNC_NO_ORDER_CHECK);
		page_no = mach_read_from_4(field_ref + BTR_EXTERN_PAGE_NO);

		if (/* There is no external storage data */
		    page_no == FIL_NULL
		    /* This field does not own the externally stored field */
		    || (mach_read_from_1(field_ref + BTR_EXTERN_LEN)
			& BTR_EXTERN_OWNER_FLAG)
		    /* Rollback and inherited field */
		    || (rollback
			&& (mach_read_from_1(field_ref + BTR_EXTERN_LEN)
			    & BTR_EXTERN_INHERITED_FLAG))) {

			/* Do not free */
			mtr_commit(&mtr);

			return;
		}

		if (page_no == start_page && dict_index_is_online_ddl(index)) {
			row_log_table_blob_free(index, start_page);
		}

		ext_block = buf_page_get(
			page_id_t(space_id, page_no), ext_page_size,
			RW_X_LATCH, &mtr);

		buf_block_dbg_add_level(ext_block, SYNC_EXTERN_STORAGE);
		page = buf_block_get_frame(ext_block);

		if (ext_page_size.is_compressed()) {
			/* Note that page_zip will be NULL
			in row_purge_upd_exist_or_extern(). */
			switch (fil_page_get_type(page)) {
			case FIL_PAGE_TYPE_ZBLOB:
			case FIL_PAGE_TYPE_ZBLOB2:
				break;
			default:
				ut_error;
			}
			next_page_no = mach_read_from_4(page + FIL_PAGE_NEXT);

			btr_page_free_low(index, ext_block, ULINT_UNDEFINED,
					  &mtr);

			if (page_zip != NULL) {
				mach_write_to_4(field_ref + BTR_EXTERN_PAGE_NO,
						next_page_no);
				mach_write_to_4(field_ref + BTR_EXTERN_LEN + 4,
						0);
				page_zip_write_blob_ptr(page_zip, rec, index,
							offsets, i, &mtr);
			} else {
				mlog_write_ulint(field_ref
						 + BTR_EXTERN_PAGE_NO,
						 next_page_no,
						 MLOG_4BYTES, &mtr);
				mlog_write_ulint(field_ref
						 + BTR_EXTERN_LEN + 4, 0,
						 MLOG_4BYTES, &mtr);
			}
		} else {
			ut_a(!page_zip);
			btr_check_blob_fil_page_type(space_id, page_no, page,
						     FALSE);

			next_page_no = mach_read_from_4(
				page + FIL_PAGE_DATA
				+ BTR_BLOB_HDR_NEXT_PAGE_NO);

			btr_page_free_low(index, ext_block, ULINT_UNDEFINED,
					  &mtr);

			mlog_write_ulint(field_ref + BTR_EXTERN_PAGE_NO,
					 next_page_no,
					 MLOG_4BYTES, &mtr);
			/* Zero out the BLOB length.  If the server
			crashes during the execution of this function,
			trx_rollback_or_clean_all_recovered() could
			dereference the half-deleted BLOB, fetching a
			wrong prefix for the BLOB. */
			mlog_write_ulint(field_ref + BTR_EXTERN_LEN + 4,
					 0,
					 MLOG_4BYTES, &mtr);
		}

		/* Commit mtr and release the BLOB block to save memory. */
		btr_blob_free(index, ext_block, TRUE, &mtr);
	}
}

/***********************************************************//**
Frees the externally stored fields for a record. */
static
void
btr_rec_free_externally_stored_fields(
/*==================================*/
	dict_index_t*	index,	/*!< in: index of the data, the index
				tree MUST be X-latched */
	rec_t*		rec,	/*!< in/out: record */
	const ulint*	offsets,/*!< in: rec_get_offsets(rec, index) */
	page_zip_des_t*	page_zip,/*!< in: compressed page whose uncompressed
				part will be updated, or NULL */
	bool		rollback,/*!< in: performing rollback? */
	mtr_t*		mtr)	/*!< in: mini-transaction handle which contains
				an X-latch to record page and to the index
				tree */
{
	ulint	n_fields;
	ulint	i;

	ut_ad(rec_offs_validate(rec, index, offsets));
	ut_ad(mtr_is_page_fix(mtr, rec, MTR_MEMO_PAGE_X_FIX, index->table));
	/* Free possible externally stored fields in the record */

	ut_ad(dict_table_is_comp(index->table) == !!rec_offs_comp(offsets));
	n_fields = rec_offs_n_fields(offsets);

	for (i = 0; i < n_fields; i++) {
		if (rec_offs_nth_extern(offsets, i)) {
			btr_free_externally_stored_field(
				index, btr_rec_get_field_ref(rec, offsets, i),
				rec, offsets, page_zip, i, rollback, mtr);
		}
	}
}

/***********************************************************//**
Frees the externally stored fields for a record, if the field is mentioned
in the update vector. */
static
void
btr_rec_free_updated_extern_fields(
/*===============================*/
	dict_index_t*	index,	/*!< in: index of rec; the index tree MUST be
				X-latched */
	rec_t*		rec,	/*!< in/out: record */
	page_zip_des_t*	page_zip,/*!< in: compressed page whose uncompressed
				part will be updated, or NULL */
	const ulint*	offsets,/*!< in: rec_get_offsets(rec, index) */
	const upd_t*	update,	/*!< in: update vector */
	bool		rollback,/*!< in: performing rollback? */
	mtr_t*		mtr)	/*!< in: mini-transaction handle which contains
				an X-latch to record page and to the tree */
{
	ulint	n_fields;
	ulint	i;

	ut_ad(rec_offs_validate(rec, index, offsets));
	ut_ad(mtr_is_page_fix(mtr, rec, MTR_MEMO_PAGE_X_FIX, index->table));

	/* Free possible externally stored fields in the record */

	n_fields = upd_get_n_fields(update);

	for (i = 0; i < n_fields; i++) {
		const upd_field_t* ufield = upd_get_nth_field(update, i);

		if (rec_offs_nth_extern(offsets, ufield->field_no)) {
			ulint	len;
			byte*	data = rec_get_nth_field(
				rec, offsets, ufield->field_no, &len);
			ut_a(len >= BTR_EXTERN_FIELD_REF_SIZE);

			btr_free_externally_stored_field(
				index, data + len - BTR_EXTERN_FIELD_REF_SIZE,
				rec, offsets, page_zip,
				ufield->field_no, rollback, mtr);
		}
	}
}

/*******************************************************************//**
Copies the prefix of an uncompressed BLOB.  The clustered index record
that points to this BLOB must be protected by a lock or a page latch.
@return number of bytes written to buf */
static
ulint
btr_copy_blob_prefix(
/*=================*/
	byte*		buf,	/*!< out: the externally stored part of
				the field, or a prefix of it */
	ulint		len,	/*!< in: length of buf, in bytes */
	ulint		space_id,/*!< in: space id of the BLOB pages */
	ulint		page_no,/*!< in: page number of the first BLOB page */
	ulint		offset)	/*!< in: offset on the first BLOB page */
{
	ulint	copied_len	= 0;

	for (;;) {
		mtr_t		mtr;
		buf_block_t*	block;
		const page_t*	page;
		const byte*	blob_header;
		ulint		part_len;
		ulint		copy_len;

		mtr_start(&mtr);

		block = buf_page_get(page_id_t(space_id, page_no),
				     univ_page_size, RW_S_LATCH, &mtr);
		buf_block_dbg_add_level(block, SYNC_EXTERN_STORAGE);
		page = buf_block_get_frame(block);

		btr_check_blob_fil_page_type(space_id, page_no, page, TRUE);

		blob_header = page + offset;
		part_len = btr_blob_get_part_len(blob_header);
		copy_len = ut_min(part_len, len - copied_len);

		memcpy(buf + copied_len,
		       blob_header + BTR_BLOB_HDR_SIZE, copy_len);
		copied_len += copy_len;

		page_no = btr_blob_get_next_page_no(blob_header);

		mtr_commit(&mtr);

		if (page_no == FIL_NULL || copy_len != part_len) {
			UNIV_MEM_ASSERT_RW(buf, copied_len);
			return(copied_len);
		}

		/* On other BLOB pages except the first the BLOB header
		always is at the page data start: */

		offset = FIL_PAGE_DATA;

		ut_ad(copied_len <= len);
	}
}

/** Copies the prefix of a compressed BLOB.
The clustered index record that points to this BLOB must be protected
by a lock or a page latch.
@param[out]	buf		the externally stored part of the field,
or a prefix of it
@param[in]	len		length of buf, in bytes
@param[in]	page_size	compressed BLOB page size
@param[in]	space_id	space id of the BLOB pages
@param[in]	offset		offset on the first BLOB page
@return number of bytes written to buf */
static
ulint
btr_copy_zblob_prefix(
	byte*			buf,
	ulint			len,
	const page_size_t&	page_size,
	ulint			space_id,
	ulint			page_no,
	ulint			offset)
{
	ulint		page_type = FIL_PAGE_TYPE_ZBLOB;
	mem_heap_t*	heap;
	int		err;
	z_stream	d_stream;

	d_stream.next_out = buf;
	d_stream.avail_out = static_cast<uInt>(len);
	d_stream.next_in = Z_NULL;
	d_stream.avail_in = 0;

	/* Zlib inflate needs 32 kilobytes for the default
	window size, plus a few kilobytes for small objects. */
	heap = mem_heap_create(40000);
	page_zip_set_alloc(&d_stream, heap);

	ut_ad(page_size.is_compressed());
	ut_ad(space_id);

	err = inflateInit(&d_stream);
	ut_a(err == Z_OK);

	for (;;) {
		buf_page_t*	bpage;
		ulint		next_page_no;

		/* There is no latch on bpage directly.  Instead,
		bpage is protected by the B-tree page latch that
		is being held on the clustered index record, or,
		in row_merge_copy_blobs(), by an exclusive table lock. */
		bpage = buf_page_get_zip(page_id_t(space_id, page_no),
					 page_size);

		if (UNIV_UNLIKELY(!bpage)) {
			ib::error() << "Cannot load compressed BLOB "
				<< page_id_t(space_id, page_no);
			goto func_exit;
		}

		if (UNIV_UNLIKELY
		    (fil_page_get_type(bpage->zip.data) != page_type)) {

			ib::error() << "Unexpected type "
				<< fil_page_get_type(bpage->zip.data)
				<< " of compressed BLOB page "
				<< page_id_t(space_id, page_no);

			ut_ad(0);
			goto end_of_blob;
		}

		next_page_no = mach_read_from_4(bpage->zip.data + offset);

		if (UNIV_LIKELY(offset == FIL_PAGE_NEXT)) {
			/* When the BLOB begins at page header,
			the compressed data payload does not
			immediately follow the next page pointer. */
			offset = FIL_PAGE_DATA;
		} else {
			offset += 4;
		}

		d_stream.next_in = bpage->zip.data + offset;
		d_stream.avail_in = static_cast<uInt>(page_size.physical()
						      - offset);

		err = inflate(&d_stream, Z_NO_FLUSH);
		switch (err) {
		case Z_OK:
			if (!d_stream.avail_out) {
				goto end_of_blob;
			}
			break;
		case Z_STREAM_END:
			if (next_page_no == FIL_NULL) {
				goto end_of_blob;
			}
			/* fall through */
		default:
inflate_error:
			ib::error() << "inflate() of compressed BLOB page "
				<< page_id_t(space_id, page_no)
				<< " returned " << err
				<< " (" << d_stream.msg << ")";

		case Z_BUF_ERROR:
			goto end_of_blob;
		}

		if (next_page_no == FIL_NULL) {
			if (!d_stream.avail_in) {
				ib::error()
					<< "Unexpected end of compressed "
					<< "BLOB page "
					<< page_id_t(space_id, page_no);
			} else {
				err = inflate(&d_stream, Z_FINISH);
				switch (err) {
				case Z_STREAM_END:
				case Z_BUF_ERROR:
					break;
				default:
					goto inflate_error;
				}
			}

end_of_blob:
			buf_page_release_zip(bpage);
			goto func_exit;
		}

		buf_page_release_zip(bpage);

		/* On other BLOB pages except the first
		the BLOB header always is at the page header: */

		page_no = next_page_no;
		offset = FIL_PAGE_NEXT;
		page_type = FIL_PAGE_TYPE_ZBLOB2;
	}

func_exit:
	inflateEnd(&d_stream);
	mem_heap_free(heap);
	UNIV_MEM_ASSERT_RW(buf, d_stream.total_out);
	return(d_stream.total_out);
}

/** Copies the prefix of an externally stored field of a record.
The clustered index record that points to this BLOB must be protected
by a lock or a page latch.
@param[out]	buf		the externally stored part of the
field, or a prefix of it
@param[in]	len		length of buf, in bytes
@param[in]	page_size	BLOB page size
@param[in]	space_id	space id of the first BLOB page
@param[in]	page_no		page number of the first BLOB page
@param[in]	offset		offset on the first BLOB page
@return number of bytes written to buf */
static
ulint
btr_copy_externally_stored_field_prefix_low(
	byte*			buf,
	ulint			len,
	const page_size_t&	page_size,
	ulint			space_id,
	ulint			page_no,
	ulint			offset)
{
	if (len == 0) {
		return(0);
	}

	if (page_size.is_compressed()) {
		return(btr_copy_zblob_prefix(buf, len, page_size,
					     space_id, page_no, offset));
	} else {
		ut_ad(page_size.equals_to(univ_page_size));
		return(btr_copy_blob_prefix(buf, len, space_id,
					    page_no, offset));
	}
}

/** Copies the prefix of an externally stored field of a record.
The clustered index record must be protected by a lock or a page latch.
@param[out]	buf		the field, or a prefix of it
@param[in]	len		length of buf, in bytes
@param[in]	page_size	BLOB page size
@param[in]	data		'internally' stored part of the field
containing also the reference to the external part; must be protected by
a lock or a page latch
@param[in]	local_len	length of data, in bytes
@return the length of the copied field, or 0 if the column was being
or has been deleted */
ulint
btr_copy_externally_stored_field_prefix(
	byte*			buf,
	ulint			len,
	const page_size_t&	page_size,
	const byte*		data,
	ulint			local_len)
{
	ulint	space_id;
	ulint	page_no;
	ulint	offset;

	ut_a(local_len >= BTR_EXTERN_FIELD_REF_SIZE);

	local_len -= BTR_EXTERN_FIELD_REF_SIZE;

	if (UNIV_UNLIKELY(local_len >= len)) {
		memcpy(buf, data, len);
		return(len);
	}

	memcpy(buf, data, local_len);
	data += local_len;

	ut_a(memcmp(data, field_ref_zero, BTR_EXTERN_FIELD_REF_SIZE));

	if (!mach_read_from_4(data + BTR_EXTERN_LEN + 4)) {
		/* The externally stored part of the column has been
		(partially) deleted.  Signal the half-deleted BLOB
		to the caller. */

		return(0);
	}

	space_id = mach_read_from_4(data + BTR_EXTERN_SPACE_ID);

	page_no = mach_read_from_4(data + BTR_EXTERN_PAGE_NO);

	offset = mach_read_from_4(data + BTR_EXTERN_OFFSET);

	return(local_len
	       + btr_copy_externally_stored_field_prefix_low(buf + local_len,
							     len - local_len,
							     page_size,
							     space_id, page_no,
							     offset));
}

/** Copies an externally stored field of a record to mem heap.
The clustered index record must be protected by a lock or a page latch.
@param[out]	len		length of the whole field
@param[in]	data		'internally' stored part of the field
containing also the reference to the external part; must be protected by
a lock or a page latch
@param[in]	page_size	BLOB page size
@param[in]	local_len	length of data
@param[in,out]	heap		mem heap
@return the whole field copied to heap */
byte*
btr_copy_externally_stored_field(
	ulint*			len,
	const byte*		data,
	const page_size_t&	page_size,
	ulint			local_len,
	mem_heap_t*		heap)
{
	ulint	space_id;
	ulint	page_no;
	ulint	offset;
	ulint	extern_len;
	byte*	buf;

	ut_a(local_len >= BTR_EXTERN_FIELD_REF_SIZE);

	local_len -= BTR_EXTERN_FIELD_REF_SIZE;

	space_id = mach_read_from_4(data + local_len + BTR_EXTERN_SPACE_ID);

	page_no = mach_read_from_4(data + local_len + BTR_EXTERN_PAGE_NO);

	offset = mach_read_from_4(data + local_len + BTR_EXTERN_OFFSET);

	/* Currently a BLOB cannot be bigger than 4 GB; we
	leave the 4 upper bytes in the length field unused */

	extern_len = mach_read_from_4(data + local_len + BTR_EXTERN_LEN + 4);

	buf = (byte*) mem_heap_alloc(heap, local_len + extern_len);

	memcpy(buf, data, local_len);
	*len = local_len
		+ btr_copy_externally_stored_field_prefix_low(buf + local_len,
							      extern_len,
							      page_size,
							      space_id,
							      page_no, offset);

	return(buf);
}

/** Copies an externally stored field of a record to mem heap.
@param[in]	rec		record in a clustered index; must be
protected by a lock or a page latch
@param[in]	offset		array returned by rec_get_offsets()
@param[in]	page_size	BLOB page size
@param[in]	no		field number
@param[out]	len		length of the field
@param[in,out]	heap		mem heap
@return the field copied to heap, or NULL if the field is incomplete */
byte*
btr_rec_copy_externally_stored_field(
	const rec_t*		rec,
	const ulint*		offsets,
	const page_size_t&	page_size,
	ulint			no,
	ulint*			len,
	mem_heap_t*		heap)
{
	ulint		local_len;
	const byte*	data;

	ut_a(rec_offs_nth_extern(offsets, no));

	/* An externally stored field can contain some initial
	data from the field, and in the last 20 bytes it has the
	space id, page number, and offset where the rest of the
	field data is stored, and the data length in addition to
	the data stored locally. We may need to store some data
	locally to get the local record length above the 128 byte
	limit so that field offsets are stored in two bytes, and
	the extern bit is available in those two bytes. */

	data = rec_get_nth_field(rec, offsets, no, &local_len);

	ut_a(local_len >= BTR_EXTERN_FIELD_REF_SIZE);

	if (UNIV_UNLIKELY
	    (!memcmp(data + local_len - BTR_EXTERN_FIELD_REF_SIZE,
		     field_ref_zero, BTR_EXTERN_FIELD_REF_SIZE))) {
		/* The externally stored field was not written yet.
		This record should only be seen by
		recv_recovery_rollback_active() or any
		TRX_ISO_READ_UNCOMMITTED transactions. */
		return(NULL);
	}

	return(btr_copy_externally_stored_field(len, data,
						page_size, local_len, heap));
}
#endif /* !UNIV_HOTBACKUP */<|MERGE_RESOLUTION|>--- conflicted
+++ resolved
@@ -5700,15 +5700,9 @@
 btr_estimate_n_rows_in_range_low(
 	dict_index_t*	index,
 	const dtuple_t*	tuple1,
-<<<<<<< HEAD
 	page_cur_mode_t	mode1,
 	const dtuple_t*	tuple2,
 	page_cur_mode_t	mode2,
-=======
-	ulint		mode1,
-	const dtuple_t*	tuple2,
-	ulint		mode2,
->>>>>>> 35afd73d
 	unsigned	nth_attempt)
 {
 	btr_path_t	path1[BTR_PATH_ARRAY_N_SLOTS];
@@ -5957,24 +5951,16 @@
 
 		if (!diverged && slot1->nth_rec != slot2->nth_rec) {
 
-<<<<<<< HEAD
-			/* If both slots do not point to the same page,
-=======
 			/* If both slots do not point to the same page or if
 			the paths have crossed and the same page on both
 			apparently contains a different number of records,
->>>>>>> 35afd73d
 			this means that the tree must have changed between
 			the dive for slot1 and the dive for slot2 at the
 			beginning of this function. */
 			if (slot1->page_no != slot2->page_no
-<<<<<<< HEAD
-			    || slot1->page_level != slot2->page_level) {
-=======
 			    || slot1->page_level != slot2->page_level
 			    || (slot1->nth_rec >= slot2->nth_rec
 				&& slot1->n_recs != slot2->n_recs)) {
->>>>>>> 35afd73d
 
 				/* If the tree keeps changing even after a
 				few attempts, then just return some arbitrary
@@ -6015,15 +6001,8 @@
 				and we select where x > 20 and x < 30;
 				in this case slot1->nth_rec will point
 				to the supr record and slot2->nth_rec
-<<<<<<< HEAD
-				will point to 6. */
-				n_rows = 0;
-				should_count_the_left_border = false;
-				should_count_the_right_border = false;
-=======
 				will point to 6 */
 				return(0);
->>>>>>> 35afd73d
 			}
 
 		} else if (diverged && !diverged_lot) {
@@ -6065,15 +6044,9 @@
 btr_estimate_n_rows_in_range(
 	dict_index_t*	index,
 	const dtuple_t*	tuple1,
-<<<<<<< HEAD
 	page_cur_mode_t	mode1,
 	const dtuple_t*	tuple2,
 	page_cur_mode_t	mode2)
-=======
-	ulint		mode1,
-	const dtuple_t*	tuple2,
-	ulint		mode2)
->>>>>>> 35afd73d
 {
 	const int64_t	ret = btr_estimate_n_rows_in_range_low(
 		index, tuple1, mode1, tuple2, mode2, 1 /* first attempt */);
