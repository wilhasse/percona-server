--- conflicted
+++ resolved
@@ -1294,7 +1294,6 @@
     ulint *num_moved,         /*!< out: num of rec to move */
     mtr_t *mtr)               /*!< in: mtr */
 {
-<<<<<<< HEAD
   page_t *new_page = buf_block_get_frame(new_block);
   page_cur_t page_cur;
   page_cur_t cur1;
@@ -1342,7 +1341,8 @@
       offsets2 =
           rec_get_offsets(cur_rec, index, offsets2, ULINT_UNDEFINED, &heap);
       cmp = cmp_rec_rec_with_match(cur1_rec, cur_rec, offsets1, offsets2, index,
-                                   FALSE, &cur_matched_fields);
+                                   page_is_spatial_non_leaf(cur1_rec, index),
+                                   false, &cur_matched_fields);
       if (cmp < 0) {
         page_cur_move_to_prev(&page_cur);
         break;
@@ -1400,121 +1400,6 @@
   }
 
   *num_moved = moved;
-=======
-	page_t*		new_page	= buf_block_get_frame(new_block);
-	page_cur_t	page_cur;
-	page_cur_t	cur1;
-	rec_t*		cur_rec;
-	ulint		offsets_1[REC_OFFS_NORMAL_SIZE];
-	ulint*		offsets1 = offsets_1;
-	ulint		offsets_2[REC_OFFS_NORMAL_SIZE];
-	ulint*		offsets2 = offsets_2;
-	ulint		moved = 0;
-	bool		is_leaf = page_is_leaf(new_page);
-
-	rec_offs_init(offsets_1);
-	rec_offs_init(offsets_2);
-
-	page_cur_position(rec, block, &cur1);
-
-	if (page_cur_is_before_first(&cur1)) {
-		page_cur_move_to_next(&cur1);
-	}
-
-	btr_assert_not_corrupted(new_block, index);
-	ut_a(page_is_comp(new_page) == page_rec_is_comp(rec));
-	ut_a(mach_read_from_2(new_page + UNIV_PAGE_SIZE - 10) == (ulint)
-	     (page_is_comp(new_page) ? PAGE_NEW_INFIMUM : PAGE_OLD_INFIMUM));
-
-	cur_rec = page_rec_get_next(
-		page_get_infimum_rec(buf_block_get_frame(new_block)));
-	page_cur_position(cur_rec, new_block, &page_cur);
-
-	/* Copy records from the original page to the new page */
-	while (!page_cur_is_after_last(&cur1)) {
-		rec_t*	cur1_rec = page_cur_get_rec(&cur1);
-		rec_t*	ins_rec;
-
-		if (page_rec_is_infimum(cur_rec)) {
-			cur_rec = page_rec_get_next(cur_rec);
-		}
-
-		offsets1 = rec_get_offsets(cur1_rec, index, offsets1,
-					   ULINT_UNDEFINED, &heap);
-		while (!page_rec_is_supremum(cur_rec)) {
-			ulint		cur_matched_fields = 0;
-			int		cmp;
-
-			offsets2 = rec_get_offsets(cur_rec, index, offsets2,
-						   ULINT_UNDEFINED, &heap);
-			cmp = cmp_rec_rec_with_match(cur1_rec, cur_rec,
-						     offsets1, offsets2,
-						     index,
-						     page_is_spatial_non_leaf(cur1_rec, index),
-						     false,
-						     &cur_matched_fields);
-			if (cmp < 0) {
-				page_cur_move_to_prev(&page_cur);
-				break;
-			} else if (cmp > 0) {
-				/* Skip small recs. */
-				page_cur_move_to_next(&page_cur);
-				cur_rec = page_cur_get_rec(&page_cur);
-			} else if (is_leaf) {
-				if (rec_get_deleted_flag(cur1_rec,
-					dict_table_is_comp(index->table))) {
-					goto next;
-				} else {
-					/* We have two identical leaf records,
-					skip copying the undeleted one, and
-					unmark deleted on the current page */
-					btr_rec_set_deleted_flag(
-						cur_rec, NULL, FALSE);
-					goto next;
-				}
-			}
-		}
-
-		/* If position is on suprenum rec, need to move to
-		previous rec. */
-		if (page_rec_is_supremum(cur_rec)) {
-			page_cur_move_to_prev(&page_cur);
-		}
-
-		cur_rec = page_cur_get_rec(&page_cur);
-
-		offsets1 = rec_get_offsets(cur1_rec, index, offsets1,
-					   ULINT_UNDEFINED, &heap);
-
-		ins_rec = page_cur_insert_rec_low(cur_rec, index,
-						  cur1_rec, offsets1, mtr);
-		if (UNIV_UNLIKELY(!ins_rec)) {
-			fprintf(stderr, "page number %ld and %ld\n",
-				(long)new_block->page.id.page_no(),
-				(long)block->page.id.page_no());
-
-			ib::fatal() << "rec offset " << page_offset(rec)
-				<< ", cur1 offset "
-				<<  page_offset(page_cur_get_rec(&cur1))
-				<< ", cur_rec offset "
-				<< page_offset(cur_rec);
-		}
-
-		rec_move[moved].new_rec = ins_rec;
-		rec_move[moved].old_rec = cur1_rec;
-		rec_move[moved].moved = false;
-		moved++;
-next:
-		if (moved > max_move) {
-			ut_ad(0);
-			break;
-		}
-
-		page_cur_move_to_next(&cur1);
-	}
-
-	*num_moved = moved;
->>>>>>> 5cdbb22b
 }
 
 /** Copy recs till a specified rec from a page to new_block of rtree. */
@@ -1529,7 +1414,6 @@
     ulint *num_moved,         /*!< out: num of rec to move */
     mtr_t *mtr)               /*!< in: mtr */
 {
-<<<<<<< HEAD
   page_cur_t cur1;
   rec_t *cur_rec;
   ulint offsets_1[REC_OFFS_NORMAL_SIZE];
@@ -1568,7 +1452,8 @@
       offsets2 =
           rec_get_offsets(cur_rec, index, offsets2, ULINT_UNDEFINED, &heap);
       cmp = cmp_rec_rec_with_match(cur1_rec, cur_rec, offsets1, offsets2, index,
-                                   FALSE, &cur_matched_fields);
+                                   page_is_spatial_non_leaf(cur1_rec, index),
+                                   false, &cur_matched_fields);
       if (cmp < 0) {
         page_cur_move_to_prev(&page_cur);
         cur_rec = page_cur_get_rec(&page_cur);
@@ -1627,114 +1512,6 @@
   }
 
   *num_moved = moved;
-=======
-	page_cur_t	cur1;
-	rec_t*		cur_rec;
-	ulint		offsets_1[REC_OFFS_NORMAL_SIZE];
-	ulint*		offsets1 = offsets_1;
-	ulint		offsets_2[REC_OFFS_NORMAL_SIZE];
-	ulint*		offsets2 = offsets_2;
-	page_cur_t	page_cur;
-	ulint		moved = 0;
-	bool		is_leaf = page_is_leaf(buf_block_get_frame(block));
-
-	rec_offs_init(offsets_1);
-	rec_offs_init(offsets_2);
-
-	page_cur_set_before_first(block, &cur1);
-	page_cur_move_to_next(&cur1);
-
-	cur_rec = page_rec_get_next(
-		page_get_infimum_rec(buf_block_get_frame(new_block)));
-	page_cur_position(cur_rec, new_block, &page_cur);
-
-	while (page_cur_get_rec(&cur1) != rec) {
-		rec_t*	cur1_rec = page_cur_get_rec(&cur1);
-		rec_t*	ins_rec;
-
-		if (page_rec_is_infimum(cur_rec)) {
-			cur_rec = page_rec_get_next(cur_rec);
-		}
-
-		offsets1 = rec_get_offsets(cur1_rec, index, offsets1,
-					   ULINT_UNDEFINED, &heap);
-
-		while (!page_rec_is_supremum(cur_rec)) {
-			ulint		cur_matched_fields = 0;
-			int		cmp;
-
-			offsets2 = rec_get_offsets(cur_rec, index, offsets2,
-						   ULINT_UNDEFINED, &heap);
-			cmp = cmp_rec_rec_with_match(cur1_rec, cur_rec,
-						     offsets1, offsets2,
-						     index,
-						     page_is_spatial_non_leaf(cur1_rec, index),
-						     false,
-						     &cur_matched_fields);
-			if (cmp < 0) {
-				page_cur_move_to_prev(&page_cur);
-				cur_rec = page_cur_get_rec(&page_cur);
-				break;
-			} else if (cmp > 0) {
-				/* Skip small recs. */
-				page_cur_move_to_next(&page_cur);
-				cur_rec = page_cur_get_rec(&page_cur);
-			} else if (is_leaf) {
-				if (rec_get_deleted_flag(
-					cur1_rec,
-					dict_table_is_comp(index->table))) {
-					goto next;
-				} else {
-					/* We have two identical leaf records,
-					skip copying the undeleted one, and
-					unmark deleted on the current page */
-					btr_rec_set_deleted_flag(
-						cur_rec, NULL, FALSE);
-					goto next;
-				}
-			}
-		}
-
-		/* If position is on suprenum rec, need to move to
-		previous rec. */
-		if (page_rec_is_supremum(cur_rec)) {
-			page_cur_move_to_prev(&page_cur);
-		}
-
-		cur_rec = page_cur_get_rec(&page_cur);
-
-		offsets1 = rec_get_offsets(cur1_rec, index, offsets1,
-					   ULINT_UNDEFINED, &heap);
-
-		ins_rec = page_cur_insert_rec_low(cur_rec, index,
-						  cur1_rec, offsets1, mtr);
-		if (UNIV_UNLIKELY(!ins_rec)) {
-			fprintf(stderr, "page number %ld and %ld\n",
-				(long)new_block->page.id.page_no(),
-				(long)block->page.id.page_no());
-
-			ib::fatal() << "rec offset " << page_offset(rec)
-				<< ", cur1 offset "
-				<<  page_offset(page_cur_get_rec(&cur1))
-				<< ", cur_rec offset "
-				<< page_offset(cur_rec);
-		}
-
-		rec_move[moved].new_rec = ins_rec;
-		rec_move[moved].old_rec = cur1_rec;
-		rec_move[moved].moved = false;
-		moved++;
-next:
-		if (moved > max_move) {
-			ut_ad(0);
-			break;
-		}
-
-		page_cur_move_to_next(&cur1);
-	}
-
-	*num_moved = moved;
->>>>>>> 5cdbb22b
 }
 
 /** Check two MBRs are identical or need to be merged */
