--- conflicted
+++ resolved
@@ -77,52 +77,6 @@
 static handler *tina_create_handler(TABLE_SHARE *table, MEM_ROOT *mem_root);
 static int tina_init_func();
 
-<<<<<<< HEAD
-handlerton tina_hton;
-=======
-static const char tina_hton_name[]= "CSV";
-static const char tina_hton_comment[]= "CSV storage engine";
-
-handlerton tina_hton= {
-  MYSQL_HANDLERTON_INTERFACE_VERSION,
-  tina_hton_name,
-  SHOW_OPTION_YES,
-  tina_hton_comment, 
-  DB_TYPE_CSV_DB,
-  (bool (*)()) tina_init_func,
-  0,       /* slot */
-  0,       /* savepoint size. */
-  NULL,    /* close_connection */
-  NULL,    /* savepoint */
-  NULL,    /* rollback to savepoint */
-  NULL,    /* release savepoint */
-  NULL,    /* commit */
-  NULL,    /* rollback */
-  NULL,    /* prepare */
-  NULL,    /* recover */
-  NULL,    /* commit_by_xid */
-  NULL,    /* rollback_by_xid */
-  NULL,    /* create_cursor_read_view */
-  NULL,    /* set_cursor_read_view */
-  NULL,    /* close_cursor_read_view */
-  tina_create_handler,    /* Create a new handler */
-  NULL,    /* Drop a database */
-  tina_end,    /* Panic call */
-  NULL,    /* Start Consistent Snapshot */
-  NULL,    /* Flush logs */
-  NULL,    /* Show status */
-  NULL,    /* Partition flags */
-  NULL,    /* Alter table flags */
-  NULL,    /* Alter Tablespace */
-  NULL,    /* Fill FILES Table */
-  HTON_CAN_RECREATE,
-  NULL, /* binlog_func */
-  NULL, /* binlog_log_query */
-  NULL  /* release_temporary_latches */
-};
->>>>>>> df0ebd2f
-
-
 off_t Transparent_file::read_next()
 {
   off_t bytes_read;
@@ -170,6 +124,7 @@
     return buff[0];
   }
 }
+handlerton tina_hton;
 
 /*****************************************************************************
  ** TINA tables
@@ -708,12 +663,8 @@
     {
       dbug_tmp_restore_column_map(table->write_set, org_bitmap);
       DBUG_RETURN(HA_ERR_CRASHED_ON_USAGE);
-<<<<<<< HEAD
     }
-    for(;mapped_ptr != end_ptr; mapped_ptr++)
-=======
     for(;curr_offset != end_offset; curr_offset++)
->>>>>>> df0ebd2f
     {
       // Need to convert line feeds!
       if (file_buff->get_value(curr_offset) == '"' &&
@@ -747,18 +698,12 @@
           We are at final symbol and no last quote was found =>
           we are working with a damaged file.
         */
-<<<<<<< HEAD
-        if (mapped_ptr == end_ptr -1)
+        if (curr_offset == end_offset - 1)
         {
           dbug_tmp_restore_column_map(table->write_set, org_bitmap);
           DBUG_RETURN(HA_ERR_CRASHED_ON_USAGE);
         }
-        buffer.append(*mapped_ptr);
-=======
-        if (curr_offset == end_offset - 1)
-          DBUG_RETURN(HA_ERR_CRASHED_ON_USAGE);
         buffer.append(file_buff->get_value(curr_offset));
->>>>>>> df0ebd2f
       }
     }
     if (bitmap_is_set(table->read_set, (*field)->field_index))
