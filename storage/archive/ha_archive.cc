/*
   Copyright (c) 2004, 2011, Oracle and/or its affiliates. All rights reserved.

   This program is free software; you can redistribute it and/or
   modify it under the terms of the GNU General Public License
   as published by the Free Software Foundation; version 2 of
   the License.

   This program is distributed in the hope that it will be useful,
   but WITHOUT ANY WARRANTY; without even the implied warranty of
   MERCHANTABILITY or FITNESS FOR A PARTICULAR PURPOSE. See the
   GNU General Public License for more details.

   You should have received a copy of the GNU General Public License
   along with this program; if not, write to the Free Software
   Foundation, Inc., 51 Franklin St, Fifth Floor, Boston, MA 02110-1301  USA
*/

#ifdef USE_PRAGMA_IMPLEMENTATION
#pragma implementation        // gcc: Class implementation
#endif

#include "sql_priv.h"
#include "probes_mysql.h"
#include "sql_class.h"                          // SSV
#include "sql_table.h"
#include <myisam.h>

#include "ha_archive.h"
#include <my_dir.h>

#include <mysql/plugin.h>

/*
  First, if you want to understand storage engines you should look at 
  ha_example.cc and ha_example.h. 

  This example was written as a test case for a customer who needed
  a storage engine without indexes that could compress data very well.
  So, welcome to a completely compressed storage engine. This storage
  engine only does inserts. No replace, deletes, or updates. All reads are 
  complete table scans. Compression is done through a combination of packing
  and making use of the zlib library
  
  We keep a file pointer open for each instance of ha_archive for each read
  but for writes we keep one open file handle just for that. We flush it
  only if we have a read occur. azip handles compressing lots of records
  at once much better then doing lots of little records between writes.
  It is possible to not lock on writes but this would then mean we couldn't
  handle bulk inserts as well (that is if someone was trying to read at
  the same time since we would want to flush).

  A "meta" file is kept alongside the data file. This file serves two purpose.
  The first purpose is to track the number of rows in the table. The second 
  purpose is to determine if the table was closed properly or not. When the 
  meta file is first opened it is marked as dirty. It is opened when the table 
  itself is opened for writing. When the table is closed the new count for rows 
  is written to the meta file and the file is marked as clean. If the meta file 
  is opened and it is marked as dirty, it is assumed that a crash occured. At 
  this point an error occurs and the user is told to rebuild the file.
  A rebuild scans the rows and rewrites the meta file. If corruption is found
  in the data file then the meta file is not repaired.

  At some point a recovery method for such a drastic case needs to be divised.

  Locks are row level, and you will get a consistant read. 

  For performance as far as table scans go it is quite fast. I don't have
  good numbers but locally it has out performed both Innodb and MyISAM. For
  Innodb the question will be if the table can be fit into the buffer
  pool. For MyISAM its a question of how much the file system caches the
  MyISAM file. With enough free memory MyISAM is faster. Its only when the OS
  doesn't have enough memory to cache entire table that archive turns out 
  to be any faster. 

  Examples between MyISAM (packed) and Archive.

  Table with 76695844 identical rows:
  29680807 a_archive.ARZ
  920350317 a.MYD


  Table with 8991478 rows (all of Slashdot's comments):
  1922964506 comment_archive.ARZ
  2944970297 comment_text.MYD


  TODO:
   Allow users to set compression level.
   Allow adjustable block size.
   Implement versioning, should be easy.
   Allow for errors, find a way to mark bad rows.
   Add optional feature so that rows can be flushed at interval (which will cause less
     compression but may speed up ordered searches).
   Checkpoint the meta file to allow for faster rebuilds.
   Option to allow for dirty reads, this would lower the sync calls, which would make
     inserts a lot faster, but would mean highly arbitrary reads.

    -Brian
*/

/* Variables for archive share methods */
mysql_mutex_t archive_mutex;
static HASH archive_open_tables;

/* The file extension */
#define ARZ ".ARZ"               // The data file
#define ARN ".ARN"               // Files used during an optimize call
#define ARM ".ARM"               // Meta file (deprecated)

/*
  uchar + uchar
*/
#define DATA_BUFFER_SIZE 2       // Size of the data used in the data file
#define ARCHIVE_CHECK_HEADER 254 // The number we use to determine corruption

/* Static declarations for handerton */
static handler *archive_create_handler(handlerton *hton, 
                                       TABLE_SHARE *table, 
                                       MEM_ROOT *mem_root);
int archive_discover(handlerton *hton, THD* thd, const char *db, 
                     const char *name,
                     uchar **frmblob, 
                     size_t *frmlen);

/*
  Number of rows that will force a bulk insert.
*/
#define ARCHIVE_MIN_ROWS_TO_USE_BULK_INSERT 2

/*
  Size of header used for row
*/
#define ARCHIVE_ROW_HEADER_SIZE 4

static handler *archive_create_handler(handlerton *hton,
                                       TABLE_SHARE *table, 
                                       MEM_ROOT *mem_root)
{
  return new (mem_root) ha_archive(hton, table);
}

/*
  Used for hash table that tracks open tables.
*/
static uchar* archive_get_key(ARCHIVE_SHARE *share, size_t *length,
                             my_bool not_used __attribute__((unused)))
{
  *length=share->table_name_length;
  return (uchar*) share->table_name;
}

#ifdef HAVE_PSI_INTERFACE
PSI_mutex_key az_key_mutex_archive_mutex, az_key_mutex_ARCHIVE_SHARE_mutex;

static PSI_mutex_info all_archive_mutexes[]=
{
  { &az_key_mutex_archive_mutex, "archive_mutex", PSI_FLAG_GLOBAL},
  { &az_key_mutex_ARCHIVE_SHARE_mutex, "ARCHIVE_SHARE::mutex", 0}
};

static void init_archive_psi_keys(void)
{
  const char* category= "archive";
  int count;

  if (PSI_server == NULL)
    return;

  count= array_elements(all_archive_mutexes);
  PSI_server->register_mutex(category, all_archive_mutexes, count);
}

#endif /* HAVE_PSI_INTERFACE */

/*
  Initialize the archive handler.

  SYNOPSIS
    archive_db_init()
    void *

  RETURN
    FALSE       OK
    TRUE        Error
*/

int archive_db_init(void *p)
{
  DBUG_ENTER("archive_db_init");
  handlerton *archive_hton;

#ifdef HAVE_PSI_INTERFACE
  init_archive_psi_keys();
#endif

  archive_hton= (handlerton *)p;
  archive_hton->state= SHOW_OPTION_YES;
  archive_hton->db_type= DB_TYPE_ARCHIVE_DB;
  archive_hton->create= archive_create_handler;
  archive_hton->flags= HTON_NO_FLAGS;
  archive_hton->discover= archive_discover;

  if (mysql_mutex_init(az_key_mutex_archive_mutex,
                       &archive_mutex, MY_MUTEX_INIT_FAST))
    goto error;
  if (my_hash_init(&archive_open_tables, table_alias_charset, 32, 0, 0,
                (my_hash_get_key) archive_get_key, 0, 0))
  {
    mysql_mutex_destroy(&archive_mutex);
  }
  else
  {
    DBUG_RETURN(FALSE);
  }
error:
  DBUG_RETURN(TRUE);
}

/*
  Release the archive handler.

  SYNOPSIS
    archive_db_done()
    void

  RETURN
    FALSE       OK
*/

int archive_db_done(void *p)
{
  my_hash_free(&archive_open_tables);
  mysql_mutex_destroy(&archive_mutex);

  return 0;
}


ha_archive::ha_archive(handlerton *hton, TABLE_SHARE *table_arg)
  :handler(hton, table_arg), delayed_insert(0), bulk_insert(0)
{
  /* Set our original buffer from pre-allocated memory */
  buffer.set((char *)byte_buffer, IO_SIZE, system_charset_info);

  /* The size of the offset value we will use for position() */
  ref_length= sizeof(my_off_t);
  archive_reader_open= FALSE;
}

int archive_discover(handlerton *hton, THD* thd, const char *db, 
                     const char *name,
                     uchar **frmblob, 
                     size_t *frmlen)
{
  DBUG_ENTER("archive_discover");
  DBUG_PRINT("archive_discover", ("db: %s, name: %s", db, name)); 
  azio_stream frm_stream;
  char az_file[FN_REFLEN];
  char *frm_ptr;
  MY_STAT file_stat; 

  build_table_filename(az_file, sizeof(az_file) - 1, db, name, ARZ, 0);

  if (!(my_stat(az_file, &file_stat, MYF(0))))
    goto err;

  if (!(azopen(&frm_stream, az_file, O_RDONLY|O_BINARY)))
  {
    if (errno == EROFS || errno == EACCES)
      DBUG_RETURN(my_errno= errno);
    DBUG_RETURN(HA_ERR_CRASHED_ON_USAGE);
  }

  if (frm_stream.frm_length == 0)
    goto err;

  frm_ptr= (char *)my_malloc(sizeof(char) * frm_stream.frm_length, MYF(0));
  azread_frm(&frm_stream, frm_ptr);
  azclose(&frm_stream);

  *frmlen= frm_stream.frm_length;
  *frmblob= (uchar*) frm_ptr;

  DBUG_RETURN(0);
err:
  my_errno= 0;
  DBUG_RETURN(1);
}

/*
  This method reads the header of a datafile and returns whether or not it was successful.
*/
int ha_archive::read_data_header(azio_stream *file_to_read)
{
  int error;
  unsigned long ret;
  uchar data_buffer[DATA_BUFFER_SIZE];
  DBUG_ENTER("ha_archive::read_data_header");

  if (azrewind(file_to_read) == -1)
    DBUG_RETURN(HA_ERR_CRASHED_ON_USAGE);

  if (file_to_read->version >= 3)
    DBUG_RETURN(0);
  /* Everything below this is just legacy to version 2< */

  DBUG_PRINT("ha_archive", ("Reading legacy data header"));

  ret= azread(file_to_read, data_buffer, DATA_BUFFER_SIZE, &error);

  if (ret != DATA_BUFFER_SIZE)
  {
    DBUG_PRINT("ha_archive", ("Reading, expected %d got %lu", 
                              DATA_BUFFER_SIZE, ret));
    DBUG_RETURN(1);
  }

  if (error)
  {
    DBUG_PRINT("ha_archive", ("Compression error (%d)", error));
    DBUG_RETURN(1);
  }
  
  DBUG_PRINT("ha_archive", ("Check %u", data_buffer[0]));
  DBUG_PRINT("ha_archive", ("Version %u", data_buffer[1]));

  if ((data_buffer[0] != (uchar)ARCHIVE_CHECK_HEADER) &&  
      (data_buffer[1] != (uchar)ARCHIVE_VERSION))
    DBUG_RETURN(HA_ERR_CRASHED_ON_USAGE);

  DBUG_RETURN(0);
}


/*
  We create the shared memory space that we will use for the open table. 
  No matter what we try to get or create a share. This is so that a repair
  table operation can occur. 

  See ha_example.cc for a longer description.
*/
ARCHIVE_SHARE *ha_archive::get_share(const char *table_name, int *rc)
{
  uint length;
  DBUG_ENTER("ha_archive::get_share");

  mysql_mutex_lock(&archive_mutex);
  length=(uint) strlen(table_name);

  if (!(share=(ARCHIVE_SHARE*) my_hash_search(&archive_open_tables,
                                              (uchar*) table_name,
                                              length)))
  {
    char *tmp_name;
    azio_stream archive_tmp;

    if (!my_multi_malloc(MYF(MY_WME | MY_ZEROFILL),
                          &share, sizeof(*share),
                          &tmp_name, length+1,
                          NullS)) 
    {
      mysql_mutex_unlock(&archive_mutex);
      *rc= HA_ERR_OUT_OF_MEM;
      DBUG_RETURN(NULL);
    }

    share->use_count= 0;
    share->table_name_length= length;
    share->table_name= tmp_name;
    share->crashed= FALSE;
    share->archive_write_open= FALSE;
    fn_format(share->data_file_name, table_name, "",
              ARZ, MY_REPLACE_EXT | MY_UNPACK_FILENAME);
    strmov(share->table_name, table_name);
    DBUG_PRINT("ha_archive", ("Data File %s", 
                        share->data_file_name));
    /*
      We will use this lock for rows.
    */
    mysql_mutex_init(az_key_mutex_ARCHIVE_SHARE_mutex,
                     &share->mutex, MY_MUTEX_INIT_FAST);
    
    /*
      We read the meta file, but do not mark it dirty. Since we are not
      doing a write we won't mark it dirty (and we won't open it for
      anything but reading... open it for write and we will generate null
      compression writes).
    */
    if (!(azopen(&archive_tmp, share->data_file_name, O_RDONLY|O_BINARY)))
    {
      *rc= my_errno ? my_errno : -1;
      mysql_mutex_unlock(&archive_mutex);
      my_free(share);
      DBUG_RETURN(NULL);
    }
    stats.auto_increment_value= archive_tmp.auto_increment + 1;
    share->rows_recorded= (ha_rows)archive_tmp.rows;
    share->crashed= archive_tmp.dirty;
    /*
      If archive version is less than 3, It should be upgraded before
      use.
    */
    if (archive_tmp.version < ARCHIVE_VERSION)
      *rc= HA_ERR_TABLE_NEEDS_UPGRADE;
    azclose(&archive_tmp);

    (void) my_hash_insert(&archive_open_tables, (uchar*) share);
    thr_lock_init(&share->lock);
  }
  share->use_count++;
  DBUG_PRINT("ha_archive", ("archive table %.*s has %d open handles now", 
                      share->table_name_length, share->table_name,
                      share->use_count));
  if (share->crashed)
    *rc= HA_ERR_CRASHED_ON_USAGE;
  mysql_mutex_unlock(&archive_mutex);

  DBUG_RETURN(share);
}


/* 
  Free the share.
  See ha_example.cc for a description.
*/
int ha_archive::free_share()
{
  int rc= 0;
  DBUG_ENTER("ha_archive::free_share");
  DBUG_PRINT("ha_archive",
             ("archive table %.*s has %d open handles on entrance", 
              share->table_name_length, share->table_name,
              share->use_count));

  mysql_mutex_lock(&archive_mutex);
  if (!--share->use_count)
  {
    my_hash_delete(&archive_open_tables, (uchar*) share);
    thr_lock_delete(&share->lock);
    mysql_mutex_destroy(&share->mutex);
    /* 
      We need to make sure we don't reset the crashed state.
      If we open a crashed file, wee need to close it as crashed unless
      it has been repaired.
      Since we will close the data down after this, we go on and count
      the flush on close;
    */
    if (share->archive_write_open)
    {
      if (azclose(&(share->archive_write)))
        rc= 1;
    }
    my_free(share);
  }
  mysql_mutex_unlock(&archive_mutex);

  DBUG_RETURN(rc);
}

int ha_archive::init_archive_writer()
{
  DBUG_ENTER("ha_archive::init_archive_writer");
  /* 
    It is expensive to open and close the data files and since you can't have
    a gzip file that can be both read and written we keep a writer open
    that is shared amoung all open tables.
  */
  if (!(azopen(&(share->archive_write), share->data_file_name, 
               O_RDWR|O_BINARY)))
  {
    DBUG_PRINT("ha_archive", ("Could not open archive write file"));
    share->crashed= TRUE;
    DBUG_RETURN(1);
  }
  share->archive_write_open= TRUE;

  DBUG_RETURN(0);
}


/* 
  No locks are required because it is associated with just one handler instance
*/
int ha_archive::init_archive_reader()
{
  DBUG_ENTER("ha_archive::init_archive_reader");
  /* 
    It is expensive to open and close the data files and since you can't have
    a gzip file that can be both read and written we keep a writer open
    that is shared amoung all open tables.
  */
  if (!archive_reader_open)
  {
    if (!(azopen(&archive, share->data_file_name, O_RDONLY|O_BINARY)))
    {
      DBUG_PRINT("ha_archive", ("Could not open archive read file"));
      share->crashed= TRUE;
      DBUG_RETURN(1);
    }
    archive_reader_open= TRUE;
  }

  DBUG_RETURN(0);
}


/*
  We just implement one additional file extension.
*/
static const char *ha_archive_exts[] = {
  ARZ,
  NullS
};

const char **ha_archive::bas_ext() const
{
  return ha_archive_exts;
}


/* 
  When opening a file we:
  Create/get our shared structure.
  Init out lock.
  We open the file we will read from.
*/
int ha_archive::open(const char *name, int mode, uint open_options)
{
  int rc= 0;
  DBUG_ENTER("ha_archive::open");

  DBUG_PRINT("ha_archive", ("archive table was opened for crash: %s", 
                      (open_options & HA_OPEN_FOR_REPAIR) ? "yes" : "no"));
  share= get_share(name, &rc);

 /*
    Allow open on crashed table in repair mode only.
    Block open on 5.0 ARCHIVE table. Though we have almost all
    routines to access these tables, they were not well tested.
    For now we have to refuse to open such table to avoid
    potential data loss.
  */
  switch (rc)
  {
  case 0:
    break;
  case HA_ERR_CRASHED_ON_USAGE:
    if (open_options & HA_OPEN_FOR_REPAIR)
      break;
    /* fall through */
  case HA_ERR_TABLE_NEEDS_UPGRADE:
    free_share();
    /* fall through */
  default:
    DBUG_RETURN(rc);
  }

  DBUG_ASSERT(share);

  record_buffer= create_record_buffer(table->s->reclength + 
                                      ARCHIVE_ROW_HEADER_SIZE);

  if (!record_buffer)
  {
    free_share();
    DBUG_RETURN(HA_ERR_OUT_OF_MEM);
  }

  thr_lock_data_init(&share->lock, &lock, NULL);

  DBUG_PRINT("ha_archive", ("archive table was crashed %s", 
                      rc == HA_ERR_CRASHED_ON_USAGE ? "yes" : "no"));
  if (rc == HA_ERR_CRASHED_ON_USAGE && open_options & HA_OPEN_FOR_REPAIR)
  {
    DBUG_RETURN(0);
  }

  DBUG_RETURN(rc);
}


/*
  Closes the file.

  SYNOPSIS
    close();
  
  IMPLEMENTATION:

  We first close this storage engines file handle to the archive and
  then remove our reference count to the table (and possibly free it
  as well).

  RETURN
    0  ok
    1  Error
*/

int ha_archive::close(void)
{
  int rc= 0;
  DBUG_ENTER("ha_archive::close");

  destroy_record_buffer(record_buffer);

  /* First close stream */
  if (archive_reader_open)
  {
    if (azclose(&archive))
      rc= 1;
  }
  /* then also close share */
  rc|= free_share();

  DBUG_RETURN(rc);
}


/**
  Copy a frm blob between streams.

  @param  src   The source stream.
  @param  dst   The destination stream.

  @return Zero on success, non-zero otherwise.
*/

int ha_archive::frm_copy(azio_stream *src, azio_stream *dst)
{
  int rc= 0;
  char *frm_ptr;

  if (!(frm_ptr= (char *) my_malloc(src->frm_length, MYF(0))))
    return HA_ERR_OUT_OF_MEM;

  /* Write file offset is set to the end of the file. */
  if (azread_frm(src, frm_ptr) ||
      azwrite_frm(dst, frm_ptr, src->frm_length))
    rc= my_errno ? my_errno : HA_ERR_INTERNAL_ERROR;

  my_free(frm_ptr);

  return rc;
}


/*
  We create our data file here. The format is pretty simple. 
  You can read about the format of the data file above.
  Unlike other storage engines we do not "pack" our data. Since we 
  are about to do a general compression, packing would just be a waste of 
  CPU time. If the table has blobs they are written after the row in the order 
  of creation.
*/

int ha_archive::create(const char *name, TABLE *table_arg,
                       HA_CREATE_INFO *create_info)
{
  char name_buff[FN_REFLEN];
  char linkname[FN_REFLEN];
  int error;
  azio_stream create_stream;            /* Archive file we are working with */
  File frm_file;                   /* File handler for readers */
  MY_STAT file_stat;  // Stat information for the data file
  uchar *frm_ptr;

  DBUG_ENTER("ha_archive::create");

  stats.auto_increment_value= create_info->auto_increment_value;

  for (uint key= 0; key < table_arg->s->keys; key++)
  {
    KEY *pos= table_arg->key_info+key;
    KEY_PART_INFO *key_part=     pos->key_part;
    KEY_PART_INFO *key_part_end= key_part + pos->key_parts;

    for (; key_part != key_part_end; key_part++)
    {
      Field *field= key_part->field;

      if (!(field->flags & AUTO_INCREMENT_FLAG))
      {
        error= -1;
        DBUG_PRINT("ha_archive", ("Index error in creating archive table"));
        goto error;
      }
    }
  }

  /* 
    We reuse name_buff since it is available.
  */
  if (create_info->data_file_name && create_info->data_file_name[0] != '#')
  {
    DBUG_PRINT("ha_archive", ("archive will create stream file %s", 
                        create_info->data_file_name));
                        
    fn_format(name_buff, create_info->data_file_name, "", ARZ,
              MY_REPLACE_EXT | MY_UNPACK_FILENAME);
    fn_format(linkname, name, "", ARZ,
              MY_REPLACE_EXT | MY_UNPACK_FILENAME);
  }
  else
  {
    fn_format(name_buff, name, "", ARZ,
              MY_REPLACE_EXT | MY_UNPACK_FILENAME);
    linkname[0]= 0;
  }

  /*
    There is a chance that the file was "discovered". In this case
    just use whatever file is there.
  */
  if (!(my_stat(name_buff, &file_stat, MYF(0))))
  {
    my_errno= 0;
    if (!(azopen(&create_stream, name_buff, O_CREAT|O_RDWR|O_BINARY)))
    {
      error= errno;
      goto error2;
    }

    if (linkname[0])
      my_symlink(name_buff, linkname, MYF(0));
    fn_format(name_buff, name, "", ".frm",
              MY_REPLACE_EXT | MY_UNPACK_FILENAME);

    /*
      Here is where we open up the frm and pass it to archive to store 
    */
    if ((frm_file= my_open(name_buff, O_RDONLY, MYF(0))) > 0)
    {
      if (!mysql_file_fstat(frm_file, &file_stat, MYF(MY_WME)))
      {
        frm_ptr= (uchar *)my_malloc(sizeof(uchar) * file_stat.st_size, MYF(0));
        if (frm_ptr)
        {
          my_read(frm_file, frm_ptr, file_stat.st_size, MYF(0));
          azwrite_frm(&create_stream, (char *)frm_ptr, file_stat.st_size);
          my_free(frm_ptr);
        }
      }
      my_close(frm_file, MYF(0));
    }

    if (create_info->comment.str)
      azwrite_comment(&create_stream, create_info->comment.str, 
                      create_info->comment.length);

    /* 
      Yes you need to do this, because the starting value 
      for the autoincrement may not be zero.
    */
    create_stream.auto_increment= stats.auto_increment_value ?
                                    stats.auto_increment_value - 1 : 0;
    if (azclose(&create_stream))
    {
      error= errno;
      goto error2;
    }
  }
  else
    my_errno= 0;

  DBUG_PRINT("ha_archive", ("Creating File %s", name_buff));
  DBUG_PRINT("ha_archive", ("Creating Link %s", linkname));


  DBUG_RETURN(0);

error2:
  delete_table(name);
error:
  /* Return error number, if we got one */
  DBUG_RETURN(error ? error : -1);
}

/*
  This is where the actual row is written out.
*/
int ha_archive::real_write_row(uchar *buf, azio_stream *writer)
{
  my_off_t written;
  unsigned int r_pack_length;
  DBUG_ENTER("ha_archive::real_write_row");

  /* We pack the row for writing */
  r_pack_length= pack_row(buf);

  written= azwrite(writer, record_buffer->buffer, r_pack_length);
  if (written != r_pack_length)
  {
    DBUG_PRINT("ha_archive", ("Wrote %d bytes expected %d", 
                                              (uint32) written, 
                                              (uint32)r_pack_length));
    DBUG_RETURN(-1);
  }

  if (!delayed_insert || !bulk_insert)
    share->dirty= TRUE;

  DBUG_RETURN(0);
}


/* 
  Calculate max length needed for row. This includes
  the bytes required for the length in the header.
*/

uint32 ha_archive::max_row_length(const uchar *buf)
{
  uint32 length= (uint32)(table->s->reclength + table->s->fields*2);
  length+= ARCHIVE_ROW_HEADER_SIZE;

  uint *ptr, *end;
  for (ptr= table->s->blob_field, end=ptr + table->s->blob_fields ;
       ptr != end ;
       ptr++)
  {
    if (!table->field[*ptr]->is_null())
      length += 2 + ((Field_blob*)table->field[*ptr])->get_length();
  }

  return length;
}


unsigned int ha_archive::pack_row(uchar *record)
{
  uchar *ptr;

  DBUG_ENTER("ha_archive::pack_row");


  if (fix_rec_buff(max_row_length(record)))
    DBUG_RETURN(HA_ERR_OUT_OF_MEM); /* purecov: inspected */

  /* Copy null bits */
  memcpy(record_buffer->buffer+ARCHIVE_ROW_HEADER_SIZE, 
         record, table->s->null_bytes);
  ptr= record_buffer->buffer + table->s->null_bytes + ARCHIVE_ROW_HEADER_SIZE;

  for (Field **field=table->field ; *field ; field++)
  {
    if (!((*field)->is_null()))
      ptr= (*field)->pack(ptr, record + (*field)->offset(record));
  }

  int4store(record_buffer->buffer, (int)(ptr - record_buffer->buffer -
                                         ARCHIVE_ROW_HEADER_SIZE)); 
  DBUG_PRINT("ha_archive",("Pack row length %u", (unsigned int)
                           (ptr - record_buffer->buffer - 
                             ARCHIVE_ROW_HEADER_SIZE)));

  DBUG_RETURN((unsigned int) (ptr - record_buffer->buffer));
}


/* 
  Look at ha_archive::open() for an explanation of the row format.
  Here we just write out the row.

  Wondering about start_bulk_insert()? We don't implement it for
  archive since it optimizes for lots of writes. The only save
  for implementing start_bulk_insert() is that we could skip 
  setting dirty to true each time.
*/
int ha_archive::write_row(uchar *buf)
{
  int rc;
  uchar *read_buf= NULL;
  ulonglong temp_auto;
  uchar *record=  table->record[0];
  DBUG_ENTER("ha_archive::write_row");

  if (share->crashed)
    DBUG_RETURN(HA_ERR_CRASHED_ON_USAGE);

  ha_statistic_increment(&SSV::ha_write_count);
  if (table->timestamp_field_type & TIMESTAMP_AUTO_SET_ON_INSERT)
    table->timestamp_field->set_time();
  mysql_mutex_lock(&share->mutex);

  if (!share->archive_write_open)
    if (init_archive_writer())
      DBUG_RETURN(HA_ERR_CRASHED_ON_USAGE);


  if (table->next_number_field && record == table->record[0])
  {
    KEY *mkey= &table->s->key_info[0]; // We only support one key right now
    update_auto_increment();
    temp_auto= table->next_number_field->val_int();

    /*
      We don't support decremening auto_increment. They make the performance
      just cry.
    */
    if (temp_auto <= share->archive_write.auto_increment && 
        mkey->flags & HA_NOSAME)
    {
      rc= HA_ERR_FOUND_DUPP_KEY;
      goto error;
    }
#ifdef DEAD_CODE
    /*
      Bad news, this will cause a search for the unique value which is very 
      expensive since we will have to do a table scan which will lock up 
      all other writers during this period. This could perhaps be optimized 
      in the future.
    */
    {
      /* 
        First we create a buffer that we can use for reading rows, and can pass
        to get_row().
      */
      if (!(read_buf= (uchar*) my_malloc(table->s->reclength, MYF(MY_WME))))
      {
        rc= HA_ERR_OUT_OF_MEM;
        goto error;
      }
       /* 
         All of the buffer must be written out or we won't see all of the
         data 
       */
      azflush(&(share->archive_write), Z_SYNC_FLUSH);
      /*
        Set the position of the local read thread to the beginning position.
      */
      if (read_data_header(&archive))
      {
        rc= HA_ERR_CRASHED_ON_USAGE;
        goto error;
      }

      Field *mfield= table->next_number_field;

      while (!(get_row(&archive, read_buf)))
      {
        if (!memcmp(read_buf + mfield->offset(record),
                    table->next_number_field->ptr,
                    mfield->max_display_length()))
        {
          rc= HA_ERR_FOUND_DUPP_KEY;
          goto error;
        }
      }
    }
#endif
    else
    {
      if (temp_auto > share->archive_write.auto_increment)
        stats.auto_increment_value=
          (share->archive_write.auto_increment= temp_auto) + 1;
    }
  }

  /*
    Notice that the global auto_increment has been increased.
    In case of a failed row write, we will never try to reuse the value.
  */
  share->rows_recorded++;
  rc= real_write_row(buf,  &(share->archive_write));
error:
  mysql_mutex_unlock(&share->mutex);
  my_free(read_buf);

  DBUG_RETURN(rc);
}


void ha_archive::get_auto_increment(ulonglong offset, ulonglong increment,
                                    ulonglong nb_desired_values,
                                    ulonglong *first_value,
                                    ulonglong *nb_reserved_values)
{
  *nb_reserved_values= ULONGLONG_MAX;
  *first_value= share->archive_write.auto_increment + 1;
}

/* Initialized at each key walk (called multiple times unlike rnd_init()) */
int ha_archive::index_init(uint keynr, bool sorted)
{
  DBUG_ENTER("ha_archive::index_init");
  active_index= keynr;
  DBUG_RETURN(0);
}


/*
  No indexes, so if we get a request for an index search since we tell
  the optimizer that we have unique indexes, we scan
*/
int ha_archive::index_read(uchar *buf, const uchar *key,
                             uint key_len, enum ha_rkey_function find_flag)
{
  int rc;
  DBUG_ENTER("ha_archive::index_read");
  MYSQL_INDEX_READ_ROW_START(table_share->db.str, table_share->table_name.str);
  rc= index_read_idx(buf, active_index, key, key_len, find_flag);
  MYSQL_INDEX_READ_ROW_DONE(rc);
  DBUG_RETURN(rc);
}


int ha_archive::index_read_idx(uchar *buf, uint index, const uchar *key,
                                 uint key_len, enum ha_rkey_function find_flag)
{
  int rc;
  bool found= 0;
  KEY *mkey= &table->s->key_info[index];
  current_k_offset= mkey->key_part->offset;
  current_key= key;
  current_key_len= key_len;


  DBUG_ENTER("ha_archive::index_read_idx");

  rc= rnd_init(TRUE);

  if (rc)
    goto error;

  while (!(get_row(&archive, buf)))
  {
    if (!memcmp(current_key, buf + current_k_offset, current_key_len))
    {
      found= 1;
      break;
    }
  }

  if (found)
  {
    /* notify handler that a record has been found */
    table->status= 0;
    DBUG_RETURN(0);
  }

error:
  DBUG_RETURN(rc ? rc : HA_ERR_END_OF_FILE);
}


int ha_archive::index_next(uchar * buf) 
{ 
  bool found= 0;
  int rc;

  DBUG_ENTER("ha_archive::index_next");
  MYSQL_INDEX_READ_ROW_START(table_share->db.str, table_share->table_name.str);

  while (!(get_row(&archive, buf)))
  {
    if (!memcmp(current_key, buf+current_k_offset, current_key_len))
    {
      found= 1;
      break;
    }
  }

  rc= found ? 0 : HA_ERR_END_OF_FILE;
  MYSQL_INDEX_READ_ROW_DONE(rc);
  DBUG_RETURN(rc);
}

/*
  All calls that need to scan the table start with this method. If we are told
  that it is a table scan we rewind the file to the beginning, otherwise
  we assume the position will be set.
*/

int ha_archive::rnd_init(bool scan)
{
  DBUG_ENTER("ha_archive::rnd_init");
  
  if (share->crashed)
      DBUG_RETURN(HA_ERR_CRASHED_ON_USAGE);

  init_archive_reader();

  /* We rewind the file so that we can read from the beginning if scan */
  if (scan)
  {
    scan_rows= stats.records;
    DBUG_PRINT("info", ("archive will retrieve %llu rows", 
                        (unsigned long long) scan_rows));

    if (read_data_header(&archive))
      DBUG_RETURN(HA_ERR_CRASHED_ON_USAGE);
  }

  DBUG_RETURN(0);
}


/*
  This is the method that is used to read a row. It assumes that the row is 
  positioned where you want it.
*/
int ha_archive::get_row(azio_stream *file_to_read, uchar *buf)
{
  int rc;
  DBUG_ENTER("ha_archive::get_row");
  DBUG_PRINT("ha_archive", ("Picking version for get_row() %d -> %d", 
                            (uchar)file_to_read->version, 
                            ARCHIVE_VERSION));
  if (file_to_read->version == ARCHIVE_VERSION)
    rc= get_row_version3(file_to_read, buf);
  else
    rc= get_row_version2(file_to_read, buf);

  DBUG_PRINT("ha_archive", ("Return %d\n", rc));

  DBUG_RETURN(rc);
}

/* Reallocate buffer if needed */
bool ha_archive::fix_rec_buff(unsigned int length)
{
  DBUG_ENTER("ha_archive::fix_rec_buff");
  DBUG_PRINT("ha_archive", ("Fixing %u for %u", 
                            length, record_buffer->length));
  DBUG_ASSERT(record_buffer->buffer);

  if (length > record_buffer->length)
  {
    uchar *newptr;
    if (!(newptr=(uchar*) my_realloc((uchar*) record_buffer->buffer, 
                                    length,
				    MYF(MY_ALLOW_ZERO_PTR))))
      DBUG_RETURN(1);
    record_buffer->buffer= newptr;
    record_buffer->length= length;
  }

  DBUG_ASSERT(length <= record_buffer->length);

  DBUG_RETURN(0);
}

int ha_archive::unpack_row(azio_stream *file_to_read, uchar *record)
{
  DBUG_ENTER("ha_archive::unpack_row");

  unsigned int read;
  int error;
  uchar size_buffer[ARCHIVE_ROW_HEADER_SIZE];
  unsigned int row_len;

  /* First we grab the length stored */
  read= azread(file_to_read, size_buffer, ARCHIVE_ROW_HEADER_SIZE, &error);

  if (error == Z_STREAM_ERROR ||  (read && read < ARCHIVE_ROW_HEADER_SIZE))
    DBUG_RETURN(HA_ERR_CRASHED_ON_USAGE);

  /* If we read nothing we are at the end of the file */
  if (read == 0 || read != ARCHIVE_ROW_HEADER_SIZE)
    DBUG_RETURN(HA_ERR_END_OF_FILE);

  row_len=  uint4korr(size_buffer);
  DBUG_PRINT("ha_archive",("Unpack row length %u -> %u", row_len, 
                           (unsigned int)table->s->reclength));

  if (fix_rec_buff(row_len))
  {
    DBUG_RETURN(HA_ERR_OUT_OF_MEM);
  }
  DBUG_ASSERT(row_len <= record_buffer->length);

  read= azread(file_to_read, record_buffer->buffer, row_len, &error);

  if (read != row_len || error)
  {
    DBUG_RETURN(HA_ERR_CRASHED_ON_USAGE);
  }

  /* Copy null bits */
  const uchar *ptr= record_buffer->buffer;
  /*
    Field::unpack() is not called when field is NULL. For VARCHAR
    Field::unpack() only unpacks as much bytes as occupied by field
    value. In these cases respective memory area on record buffer is
    not initialized.

    These uninitialized areas may be accessed by CHECKSUM TABLE or
    by optimizer using temporary table (BUG#12997905). We may remove
    this memset() when they're fixed.
  */
  memset(record, 0, table->s->reclength);
  memcpy(record, ptr, table->s->null_bytes);
  ptr+= table->s->null_bytes;
  for (Field **field=table->field ; *field ; field++)
  {
    if (!((*field)->is_null_in_record(record)))
    {
      ptr= (*field)->unpack(record + (*field)->offset(table->record[0]), ptr);
    }
  }
  DBUG_RETURN(0);
}


int ha_archive::get_row_version3(azio_stream *file_to_read, uchar *buf)
{
  DBUG_ENTER("ha_archive::get_row_version3");

  int returnable= unpack_row(file_to_read, buf);

  DBUG_RETURN(returnable);
}


int ha_archive::get_row_version2(azio_stream *file_to_read, uchar *buf)
{
  unsigned int read;
  int error;
  uint *ptr, *end;
  char *last;
  size_t total_blob_length= 0;
  MY_BITMAP *read_set= table->read_set;
  DBUG_ENTER("ha_archive::get_row_version2");

  read= azread(file_to_read, (voidp)buf, table->s->reclength, &error);

  /* If we read nothing we are at the end of the file */
  if (read == 0)
    DBUG_RETURN(HA_ERR_END_OF_FILE);

  if (read != table->s->reclength)
  {
    DBUG_PRINT("ha_archive::get_row_version2", ("Read %u bytes expected %u", 
                                                read, 
                                                (unsigned int)table->s->reclength));
    DBUG_RETURN(HA_ERR_CRASHED_ON_USAGE);
  }

  if (error == Z_STREAM_ERROR || error == Z_DATA_ERROR )
    DBUG_RETURN(HA_ERR_CRASHED_ON_USAGE);

  /* 
    If the record is the wrong size, the file is probably damaged, unless 
    we are dealing with a delayed insert or a bulk insert.
  */
  if ((ulong) read != table->s->reclength)
    DBUG_RETURN(HA_ERR_END_OF_FILE);

  /* Calculate blob length, we use this for our buffer */
  for (ptr= table->s->blob_field, end=ptr + table->s->blob_fields ;
       ptr != end ;
       ptr++)
  {
    if (bitmap_is_set(read_set,
                      (((Field_blob*) table->field[*ptr])->field_index)))
        total_blob_length += ((Field_blob*) table->field[*ptr])->get_length();
  }

  /* Adjust our row buffer if we need be */
  buffer.alloc(total_blob_length);
  last= (char *)buffer.ptr();

  /* Loop through our blobs and read them */
  for (ptr= table->s->blob_field, end=ptr + table->s->blob_fields ;
       ptr != end ;
       ptr++)
  {
    size_t size= ((Field_blob*) table->field[*ptr])->get_length();
    if (size)
    {
      if (bitmap_is_set(read_set,
                        ((Field_blob*) table->field[*ptr])->field_index))
      {
        read= azread(file_to_read, last, size, &error);

        if (error)
          DBUG_RETURN(HA_ERR_CRASHED_ON_USAGE);

        if ((size_t) read != size)
          DBUG_RETURN(HA_ERR_END_OF_FILE);
        ((Field_blob*) table->field[*ptr])->set_ptr(size, (uchar*) last);
        last += size;
      }
      else
      {
        (void)azseek(file_to_read, size, SEEK_CUR);
      }
    }
  }
  DBUG_RETURN(0);
}


/* 
  Called during ORDER BY. Its position is either from being called sequentially
  or by having had ha_archive::rnd_pos() called before it is called.
*/

int ha_archive::rnd_next(uchar *buf)
{
  int rc;
  DBUG_ENTER("ha_archive::rnd_next");
  MYSQL_READ_ROW_START(table_share->db.str,
                       table_share->table_name.str, TRUE);

  if (share->crashed)
      DBUG_RETURN(HA_ERR_CRASHED_ON_USAGE);

  if (!scan_rows)
  {
    rc= HA_ERR_END_OF_FILE;
    goto end;
  }
  scan_rows--;

  ha_statistic_increment(&SSV::ha_read_rnd_next_count);
  current_position= aztell(&archive);
  rc= get_row(&archive, buf);

  table->status=rc ? STATUS_NOT_FOUND: 0;

end:
  MYSQL_READ_ROW_DONE(rc);
  DBUG_RETURN(rc);
}


/*
  Thanks to the table flag HA_REC_NOT_IN_SEQ this will be called after
  each call to ha_archive::rnd_next() if an ordering of the rows is
  needed.
*/

void ha_archive::position(const uchar *record)
{
  DBUG_ENTER("ha_archive::position");
  my_store_ptr(ref, ref_length, current_position);
  DBUG_VOID_RETURN;
}


/*
  This is called after a table scan for each row if the results of the
  scan need to be ordered. It will take *pos and use it to move the
  cursor in the file so that the next row that is called is the
  correctly ordered row.
*/

int ha_archive::rnd_pos(uchar * buf, uchar *pos)
{
  int rc;
  DBUG_ENTER("ha_archive::rnd_pos");
  MYSQL_READ_ROW_START(table_share->db.str,
                       table_share->table_name.str, FALSE);
  ha_statistic_increment(&SSV::ha_read_rnd_next_count);
  current_position= (my_off_t)my_get_ptr(pos, ref_length);
  if (azseek(&archive, current_position, SEEK_SET) == (my_off_t)(-1L))
  {
    rc= HA_ERR_CRASHED_ON_USAGE;
    goto end;
  }
  rc= get_row(&archive, buf);
end:
  MYSQL_READ_ROW_DONE(rc);
  DBUG_RETURN(rc);
}

/*
  This method repairs the meta file. It does this by walking the datafile and 
  rewriting the meta file. If EXTENDED repair is requested, we attempt to
  recover as much data as possible.
*/
int ha_archive::repair(THD* thd, HA_CHECK_OPT* check_opt)
{
  DBUG_ENTER("ha_archive::repair");
  int rc= optimize(thd, check_opt);

  if (rc)
    DBUG_RETURN(HA_ADMIN_CORRUPT);

  share->crashed= FALSE;
  DBUG_RETURN(0);
}

/*
  The table can become fragmented if data was inserted, read, and then
  inserted again. What we do is open up the file and recompress it completely. 
*/
int ha_archive::optimize(THD* thd, HA_CHECK_OPT* check_opt)
{
  int rc= 0;
  azio_stream writer;
  char writer_filename[FN_REFLEN];
  DBUG_ENTER("ha_archive::optimize");

  init_archive_reader();

  // now we close both our writer and our reader for the rename
  if (share->archive_write_open)
  {
    azclose(&(share->archive_write));
    share->archive_write_open= FALSE;
  }

  /* Lets create a file to contain the new data */
  fn_format(writer_filename, share->table_name, "", ARN, 
            MY_REPLACE_EXT | MY_UNPACK_FILENAME);

  if (!(azopen(&writer, writer_filename, O_CREAT|O_RDWR|O_BINARY)))
    DBUG_RETURN(HA_ERR_CRASHED_ON_USAGE); 

  /*
    Transfer the embedded FRM so that the file can be discoverable.
    Write file offset is set to the end of the file.
  */
  if ((rc= frm_copy(&archive, &writer)))
    goto error;

  /* 
    An extended rebuild is a lot more effort. We open up each row and re-record it. 
    Any dead rows are removed (aka rows that may have been partially recorded). 

    As of Archive format 3, this is the only type that is performed, before this
    version it was just done on T_EXTEND
  */
  if (1)
  {
    DBUG_PRINT("ha_archive", ("archive extended rebuild"));

    /*
      Now we will rewind the archive file so that we are positioned at the 
      start of the file.
    */
    rc= read_data_header(&archive);

    /* 
      On success of writing out the new header, we now fetch each row and
      insert it into the new archive file. 
    */
    if (!rc)
    {
      share->rows_recorded= 0;
      stats.auto_increment_value= 1;
      share->archive_write.auto_increment= 0;
      my_bitmap_map *org_bitmap= dbug_tmp_use_all_columns(table, table->read_set);

      while (!(rc= get_row(&archive, table->record[0])))
      {
        real_write_row(table->record[0], &writer);
        /*
          Long term it should be possible to optimize this so that
          it is not called on each row.
        */
        if (table->found_next_number_field)
        {
          Field *field= table->found_next_number_field;
          ulonglong auto_value=
            (ulonglong) field->val_int(table->record[0] +
                                       field->offset(table->record[0]));
          if (share->archive_write.auto_increment < auto_value)
            stats.auto_increment_value=
              (share->archive_write.auto_increment= auto_value) + 1;
        }
      }

      dbug_tmp_restore_column_map(table->read_set, org_bitmap);
      share->rows_recorded= (ha_rows)writer.rows;
    }

    DBUG_PRINT("info", ("recovered %llu archive rows", 
                        (unsigned long long)share->rows_recorded));

    DBUG_PRINT("ha_archive", ("recovered %llu archive rows", 
                        (unsigned long long)share->rows_recorded));

    /*
      If REPAIR ... EXTENDED is requested, try to recover as much data
      from data file as possible. In this case if we failed to read a
      record, we assume EOF. This allows massive data loss, but we can
      hardly do more with broken zlib stream. And this is the only way
      to restore at least what is still recoverable.
    */
    if (rc && rc != HA_ERR_END_OF_FILE && !(check_opt->flags & T_EXTEND))
      goto error;
  } 

  azclose(&writer);
  share->dirty= FALSE;
  
  azclose(&archive);

  // make the file we just wrote be our data file
  rc= my_rename(writer_filename, share->data_file_name, MYF(0));


  DBUG_RETURN(rc);
error:
  DBUG_PRINT("ha_archive", ("Failed to recover, error was %d", rc));
  azclose(&writer);

  DBUG_RETURN(rc); 
}

/* 
  Below is an example of how to setup row level locking.
*/
THR_LOCK_DATA **ha_archive::store_lock(THD *thd,
                                       THR_LOCK_DATA **to,
                                       enum thr_lock_type lock_type)
{
  if (lock_type == TL_WRITE_DELAYED)
    delayed_insert= TRUE;
  else
    delayed_insert= FALSE;

  if (lock_type != TL_IGNORE && lock.type == TL_UNLOCK) 
  {
    /* 
      Here is where we get into the guts of a row level lock.
      If TL_UNLOCK is set 
      If we are not doing a LOCK TABLE or DISCARD/IMPORT
      TABLESPACE, then allow multiple writers 
    */

    if ((lock_type >= TL_WRITE_CONCURRENT_INSERT &&
         lock_type <= TL_WRITE) && !thd_in_lock_tables(thd)
        && !thd_tablespace_op(thd))
      lock_type = TL_WRITE_ALLOW_WRITE;

    /* 
      In queries of type INSERT INTO t1 SELECT ... FROM t2 ...
      MySQL would use the lock TL_READ_NO_INSERT on t2, and that
      would conflict with TL_WRITE_ALLOW_WRITE, blocking all inserts
      to t2. Convert the lock to a normal read lock to allow
      concurrent inserts to t2. 
    */

    if (lock_type == TL_READ_NO_INSERT && !thd_in_lock_tables(thd)) 
      lock_type = TL_READ;

    lock.type=lock_type;
  }

  *to++= &lock;

  return to;
}

void ha_archive::update_create_info(HA_CREATE_INFO *create_info)
{
  DBUG_ENTER("ha_archive::update_create_info");

  ha_archive::info(HA_STATUS_AUTO);
  if (!(create_info->used_fields & HA_CREATE_USED_AUTO))
  {
    create_info->auto_increment_value= stats.auto_increment_value;
  }

  if (!(my_readlink(share->real_path, share->data_file_name, MYF(0))))
    create_info->data_file_name= share->real_path;

  DBUG_VOID_RETURN;
}


/*
  Hints for optimizer, see ha_tina for more information
*/
int ha_archive::info(uint flag)
{
  DBUG_ENTER("ha_archive::info");

  /* 
    If dirty, we lock, and then reset/flush the data.
    I found that just calling azflush() doesn't always work.
  */
  mysql_mutex_lock(&share->mutex);
  if (share->dirty == TRUE)
  {
    if (share->dirty == TRUE)
    {
      DBUG_PRINT("ha_archive", ("archive flushing out rows for scan"));
      azflush(&(share->archive_write), Z_SYNC_FLUSH);
      share->dirty= FALSE;
    }
  }

  /* 
    This should be an accurate number now, though bulk and delayed inserts can
    cause the number to be inaccurate.
  */
  stats.records= share->rows_recorded;
  mysql_mutex_unlock(&share->mutex);

  stats.deleted= 0;

  DBUG_PRINT("ha_archive", ("Stats rows is %d\n", (int)stats.records));
  /* Costs quite a bit more to get all information */
  if (flag & (HA_STATUS_TIME | HA_STATUS_CONST | HA_STATUS_VARIABLE))
  {
    MY_STAT file_stat;  // Stat information for the data file

    (void) my_stat(share->data_file_name, &file_stat, MYF(MY_WME));

    if (flag & HA_STATUS_TIME)
      stats.update_time= (ulong) file_stat.st_mtime;
    if (flag & HA_STATUS_CONST)
    {
      stats.max_data_file_length= share->rows_recorded * stats.mean_rec_length;
      stats.max_data_file_length= MAX_FILE_SIZE;
      stats.create_time= (ulong) file_stat.st_ctime;
    }
    if (flag & HA_STATUS_VARIABLE)
    {
      stats.delete_length= 0;
      stats.data_file_length= file_stat.st_size;
      stats.index_file_length=0;
      stats.mean_rec_length= stats.records ?
        ulong(stats.data_file_length / stats.records) : table->s->reclength;
    }
  }

  if (flag & HA_STATUS_AUTO)
  {
    init_archive_reader();
    mysql_mutex_lock(&share->mutex);
    azflush(&archive, Z_SYNC_FLUSH);
    mysql_mutex_unlock(&share->mutex);
    stats.auto_increment_value= archive.auto_increment + 1;
  }

  DBUG_RETURN(0);
}


/*
  This method tells us that a bulk insert operation is about to occur. We set
  a flag which will keep write_row from saying that its data is dirty. This in
  turn will keep selects from causing a sync to occur.
  Basically, yet another optimizations to keep compression working well.
*/
void ha_archive::start_bulk_insert(ha_rows rows)
{
  DBUG_ENTER("ha_archive::start_bulk_insert");
  if (!rows || rows >= ARCHIVE_MIN_ROWS_TO_USE_BULK_INSERT)
    bulk_insert= TRUE;
  DBUG_VOID_RETURN;
}


/* 
  Other side of start_bulk_insert, is end_bulk_insert. Here we turn off the bulk insert
  flag, and set the share dirty so that the next select will call sync for us.
*/
int ha_archive::end_bulk_insert()
{
  DBUG_ENTER("ha_archive::end_bulk_insert");
  bulk_insert= FALSE;
  share->dirty= TRUE;
  DBUG_RETURN(0);
}

/*
  We cancel a truncate command. The only way to delete an archive table is to drop it.
  This is done for security reasons. In a later version we will enable this by 
  allowing the user to select a different row format.
*/
int ha_archive::truncate()
{
  DBUG_ENTER("ha_archive::truncate");
  DBUG_RETURN(HA_ERR_WRONG_COMMAND);
}

/*
  We just return state if asked.
*/
bool ha_archive::is_crashed() const 
{
  DBUG_ENTER("ha_archive::is_crashed");
  DBUG_RETURN(share->crashed); 
}

/*
  Simple scan of the tables to make sure everything is ok.
*/

int ha_archive::check(THD* thd, HA_CHECK_OPT* check_opt)
{
  int rc= 0;
  const char *old_proc_info;
  ha_rows count= share->rows_recorded;
  DBUG_ENTER("ha_archive::check");

  old_proc_info= thd_proc_info(thd, "Checking table");
<<<<<<< HEAD
  /* Flush any waiting data */
  mysql_mutex_lock(&share->mutex);
  azflush(&(share->archive_write), Z_SYNC_FLUSH);
=======
  mysql_mutex_lock(&share->mutex);
  count= share->rows_recorded;
  /* Flush any waiting data */
  if (share->archive_write_open)
    azflush(&(share->archive_write), Z_SYNC_FLUSH);
>>>>>>> 863a73b8
  mysql_mutex_unlock(&share->mutex);

  if (init_archive_reader())
    DBUG_RETURN(HA_ADMIN_CORRUPT);
  /*
    Now we will rewind the archive file so that we are positioned at the 
    start of the file.
  */
  read_data_header(&archive);
<<<<<<< HEAD
  while (!(rc= get_row(&archive, table->record[0])))
    count--;

  thd_proc_info(thd, old_proc_info);
=======
  for (ha_rows cur_count= count; cur_count; cur_count--)
  {
    if ((rc= get_row(&archive, table->record[0])))
      goto error;
  }
  /*
    Now read records that may have been inserted concurrently.
    Acquire share->mutex so tail of the table is not modified by
    concurrent writers.
  */
  mysql_mutex_lock(&share->mutex);
  count= share->rows_recorded - count;
  if (share->archive_write_open)
    azflush(&(share->archive_write), Z_SYNC_FLUSH);
  while (!(rc= get_row(&archive, table->record[0])))
    count--;
  mysql_mutex_unlock(&share->mutex);
>>>>>>> 863a73b8

  if ((rc && rc != HA_ERR_END_OF_FILE) || count)  
  {
    share->crashed= FALSE;
    DBUG_RETURN(HA_ADMIN_CORRUPT);
  }

  DBUG_RETURN(HA_ADMIN_OK);
}

/*
  Check and repair the table if needed.
*/
bool ha_archive::check_and_repair(THD *thd) 
{
  HA_CHECK_OPT check_opt;
  DBUG_ENTER("ha_archive::check_and_repair");

  check_opt.init();

  DBUG_RETURN(repair(thd, &check_opt));
}

archive_record_buffer *ha_archive::create_record_buffer(unsigned int length) 
{
  DBUG_ENTER("ha_archive::create_record_buffer");
  archive_record_buffer *r;
  if (!(r= 
        (archive_record_buffer*) my_malloc(sizeof(archive_record_buffer),
                                           MYF(MY_WME))))
  {
    DBUG_RETURN(NULL); /* purecov: inspected */
  }
  r->length= (int)length;

  if (!(r->buffer= (uchar*) my_malloc(r->length,
                                    MYF(MY_WME))))
  {
    my_free(r);
    DBUG_RETURN(NULL); /* purecov: inspected */
  }

  DBUG_RETURN(r);
}

void ha_archive::destroy_record_buffer(archive_record_buffer *r) 
{
  DBUG_ENTER("ha_archive::destroy_record_buffer");
  my_free(r->buffer);
  my_free(r);
  DBUG_VOID_RETURN;
}

struct st_mysql_storage_engine archive_storage_engine=
{ MYSQL_HANDLERTON_INTERFACE_VERSION };

mysql_declare_plugin(archive)
{
  MYSQL_STORAGE_ENGINE_PLUGIN,
  &archive_storage_engine,
  "ARCHIVE",
  "Brian Aker, MySQL AB",
  "Archive storage engine",
  PLUGIN_LICENSE_GPL,
  archive_db_init, /* Plugin Init */
  archive_db_done, /* Plugin Deinit */
  0x0300 /* 3.0 */,
  NULL,                       /* status variables                */
  NULL,                       /* system variables                */
  NULL,                       /* config options                  */
  0,                          /* flags                           */
}
mysql_declare_plugin_end;
<|MERGE_RESOLUTION|>--- conflicted
+++ resolved
@@ -1689,21 +1689,15 @@
 {
   int rc= 0;
   const char *old_proc_info;
-  ha_rows count= share->rows_recorded;
+  ha_rows count;
   DBUG_ENTER("ha_archive::check");
 
   old_proc_info= thd_proc_info(thd, "Checking table");
-<<<<<<< HEAD
-  /* Flush any waiting data */
-  mysql_mutex_lock(&share->mutex);
-  azflush(&(share->archive_write), Z_SYNC_FLUSH);
-=======
   mysql_mutex_lock(&share->mutex);
   count= share->rows_recorded;
   /* Flush any waiting data */
   if (share->archive_write_open)
     azflush(&(share->archive_write), Z_SYNC_FLUSH);
->>>>>>> 863a73b8
   mysql_mutex_unlock(&share->mutex);
 
   if (init_archive_reader())
@@ -1713,12 +1707,6 @@
     start of the file.
   */
   read_data_header(&archive);
-<<<<<<< HEAD
-  while (!(rc= get_row(&archive, table->record[0])))
-    count--;
-
-  thd_proc_info(thd, old_proc_info);
-=======
   for (ha_rows cur_count= count; cur_count; cur_count--)
   {
     if ((rc= get_row(&archive, table->record[0])))
@@ -1736,15 +1724,17 @@
   while (!(rc= get_row(&archive, table->record[0])))
     count--;
   mysql_mutex_unlock(&share->mutex);
->>>>>>> 863a73b8
 
   if ((rc && rc != HA_ERR_END_OF_FILE) || count)  
-  {
-    share->crashed= FALSE;
-    DBUG_RETURN(HA_ADMIN_CORRUPT);
-  }
-
+    goto error;
+
+  thd_proc_info(thd, old_proc_info);
   DBUG_RETURN(HA_ADMIN_OK);
+
+error:
+  thd_proc_info(thd, old_proc_info);
+  share->crashed= FALSE;
+  DBUG_RETURN(HA_ADMIN_CORRUPT);
 }
 
 /*
