/*
<<<<<<< HEAD
   Copyright (c) 2004, 2018, Oracle and/or its affiliates. All rights reserved.
=======
   Copyright (c) 2004, 2019, Oracle and/or its affiliates. All rights reserved.
>>>>>>> 4869291f

   This program is free software; you can redistribute it and/or modify
   it under the terms of the GNU General Public License, version 2.0,
   as published by the Free Software Foundation.

   This program is also distributed with certain software (including
   but not limited to OpenSSL) that is licensed under separate terms,
   as designated in a particular file or component or in included license
   documentation.  The authors of MySQL hereby grant you an additional
   permission to link the program and your derivative works with the
   separately licensed software that they have included with MySQL.

   This program is distributed in the hope that it will be useful,
   but WITHOUT ANY WARRANTY; without even the implied warranty of
   MERCHANTABILITY or FITNESS FOR A PARTICULAR PURPOSE.  See the
   GNU General Public License, version 2.0, for more details.

   You should have received a copy of the GNU General Public License
   along with this program; if not, write to the Free Software
   Foundation, Inc., 51 Franklin St, Fifth Floor, Boston, MA 02110-1301  USA
*/

#include "storage/archive/ha_archive.h"

#include <errno.h>
#include <fcntl.h>
#include <limits.h>
#include <mysql/plugin.h>

#include "lex_string.h"
#include "my_byteorder.h"
#include "my_compiler.h"
#include "my_dbug.h"
#include "my_dir.h"
#include "my_psi_config.h"
#include "myisam.h"
#include "mysql/plugin.h"
#include "mysql/psi/mysql_file.h"
#include "mysql/psi/mysql_memory.h"
#include "sql/derror.h"
#include "sql/field.h"
#include "sql/sql_class.h"
#include "sql/sql_table.h"
#include "sql/system_variables.h"
#include "sql/table.h"
<<<<<<< HEAD
=======
#include "template_utils.h"
>>>>>>> 4869291f

/*
  First, if you want to understand storage engines you should look at
  ha_example.cc and ha_example.h.

  This example was written as a test case for a customer who needed
  a storage engine without indexes that could compress data very well.
  So, welcome to a completely compressed storage engine. This storage
  engine only does inserts. No replace, deletes, or updates. All reads are
  complete table scans. Compression is done through a combination of packing
  and making use of the zlib library

  We keep a file pointer open for each instance of ha_archive for each read
  but for writes we keep one open file handle just for that. We flush it
  only if we have a read occur. azip handles compressing lots of records
  at once much better then doing lots of little records between writes.
  It is possible to not lock on writes but this would then mean we couldn't
  handle bulk inserts as well (that is if someone was trying to read at
  the same time since we would want to flush).

  A "meta" file is kept alongside the data file. This file serves two purpose.
  The first purpose is to track the number of rows in the table. The second
  purpose is to determine if the table was closed properly or not. When the
  meta file is first opened it is marked as dirty. It is opened when the table
  itself is opened for writing. When the table is closed the new count for rows
  is written to the meta file and the file is marked as clean. If the meta file
<<<<<<< HEAD
  is opened and it is marked as dirty, it is assumed that a crash occured. At
=======
  is opened and it is marked as dirty, it is assumed that a crash occurred. At
>>>>>>> 4869291f
  this point an error occurs and the user is told to rebuild the file.
  A rebuild scans the rows and rewrites the meta file. If corruption is found
  in the data file then the meta file is not repaired.

  At some point a recovery method for such a drastic case needs to be divised.

  Locks are row level, and you will get a consistant read.

  For performance as far as table scans go it is quite fast. I don't have
  good numbers but locally it has out performed both Innodb and MyISAM. For
  Innodb the question will be if the table can be fit into the buffer
  pool. For MyISAM its a question of how much the file system caches the
  MyISAM file. With enough free memory MyISAM is faster. Its only when the OS
  doesn't have enough memory to cache entire table that archive turns out
  to be any faster.

  Examples between MyISAM (packed) and Archive.

  Table with 76695844 identical rows:
  29680807 a_archive.ARZ
  920350317 a.MYD


  Table with 8991478 rows (all of Slashdot's comments):
  1922964506 comment_archive.ARZ
  2944970297 comment_text.MYD


  TODO:
   Allow users to set compression level.
   Allow adjustable block size.
   Implement versioning, should be easy.
   Allow for errors, find a way to mark bad rows.
   Add optional feature so that rows can be flushed at interval (which will
  cause less compression but may speed up ordered searches). Checkpoint the meta
  file to allow for faster rebuilds. Option to allow for dirty reads, this would
  lower the sync calls, which would make inserts a lot faster, but would mean
  highly arbitrary reads.

    -Brian

  Archive file format versions:
  <5.1.5 - v.1
  5.1.5-5.1.15 - v.2
  >5.1.15 - v.3
*/

/* The file extension */
#define ARZ ".ARZ"  // The data file
#define ARN ".ARN"  // Files used during an optimize call
#define ARM ".ARM"  // Meta file (deprecated)

/* 5.0 compatibility */
#define META_V1_OFFSET_CHECK_HEADER 0
#define META_V1_OFFSET_VERSION 1
#define META_V1_OFFSET_ROWS_RECORDED 2
#define META_V1_OFFSET_CHECK_POINT 10
#define META_V1_OFFSET_CRASHED 18
#define META_V1_LENGTH 19

/*
  uchar + uchar
*/
#define DATA_BUFFER_SIZE 2        // Size of the data used in the data file
#define ARCHIVE_CHECK_HEADER 254  // The number we use to determine corruption

extern "C" PSI_file_key arch_key_file_data;

/* Static declarations for handerton */
static handler *archive_create_handler(handlerton *hton, TABLE_SHARE *table,
                                       bool partitioned, MEM_ROOT *mem_root);

/*
  Number of rows that will force a bulk insert.
*/
#define ARCHIVE_MIN_ROWS_TO_USE_BULK_INSERT 2

/*
  Size of header used for row
*/
#define ARCHIVE_ROW_HEADER_SIZE 4

static handler *archive_create_handler(handlerton *hton, TABLE_SHARE *table,
                                       bool, MEM_ROOT *mem_root) {
  return new (mem_root) ha_archive(hton, table);
}

PSI_memory_key az_key_memory_frm;
PSI_memory_key az_key_memory_record_buffer;
PSI_mutex_key az_key_mutex_Archive_share_mutex;

#ifdef HAVE_PSI_MUTEX_INTERFACE
static PSI_mutex_info all_archive_mutexes[] = {
    {&az_key_mutex_Archive_share_mutex, "Archive_share::mutex", 0, 0,
     PSI_DOCUMENT_ME}};
#endif /* HAVE_PSI_MUTEX_INTERFACE */

PSI_file_key arch_key_file_data;

#ifdef HAVE_PSI_FILE_INTERFACE
PSI_file_key arch_key_file_metadata, arch_key_file_frm;
static PSI_file_info all_archive_files[] = {
    {&arch_key_file_metadata, "metadata", 0, 0, PSI_DOCUMENT_ME},
    {&arch_key_file_data, "data", 0, 0, PSI_DOCUMENT_ME},
    {&arch_key_file_frm, "FRM", 0, 0, PSI_DOCUMENT_ME}};
#endif /* HAVE_PSI_FILE_INTERFACE */

#ifdef HAVE_PSI_MEMORY_INTERFACE
static PSI_memory_info all_archive_memory[] = {
    {&az_key_memory_frm, "FRM", 0, 0, PSI_DOCUMENT_ME},
    {&az_key_memory_record_buffer, "record_buffer", 0, 0, PSI_DOCUMENT_ME},
};
#endif /* HAVE_PSI_MEMORY_INTERFACE */

static void init_archive_psi_keys(void) {
  const char *category MY_ATTRIBUTE((unused)) = "archive";
  int count MY_ATTRIBUTE((unused));

#ifdef HAVE_PSI_MUTEX_INTERFACE
  count = static_cast<int>(array_elements(all_archive_mutexes));
  mysql_mutex_register(category, all_archive_mutexes, count);
#endif /* HAVE_PSI_MUTEX_INTERFACE */

#ifdef HAVE_PSI_FILE_INTERFACE
  count = static_cast<int>(array_elements(all_archive_files));
  mysql_file_register(category, all_archive_files, count);
#endif /* HAVE_PSI_FILE_INTERFACE */

#ifdef HAVE_PSI_MEMORY_INTERFACE
  count = static_cast<int>(array_elements(all_archive_memory));
  mysql_memory_register(category, all_archive_memory, count);
#endif /* HAVE_PSI_MEMORY_INTERFACE */
}

/*
  We just implement one additional file extension.
*/
static const char *ha_archive_exts[] = {ARZ, NullS};

/*
  Initialize the archive handler.

  SYNOPSIS
    archive_db_init()
    void *

  RETURN
    false       OK
    true        Error
*/

static int archive_db_init(void *p) {
  DBUG_ENTER("archive_db_init");
  handlerton *archive_hton;

#ifdef HAVE_PSI_INTERFACE
  init_archive_psi_keys();
#endif

  archive_hton = (handlerton *)p;
  archive_hton->state = SHOW_OPTION_YES;
  archive_hton->db_type = DB_TYPE_ARCHIVE_DB;
  archive_hton->create = archive_create_handler;
  archive_hton->flags = HTON_NO_FLAGS;
  archive_hton->file_extensions = ha_archive_exts;
  archive_hton->rm_tmp_tables = default_rm_tmp_tables;

  DBUG_RETURN(0);
}

Archive_share::Archive_share() {
  crashed = false;
  in_optimize = false;
  archive_write_open = false;
  dirty = false;
  DBUG_PRINT("ha_archive", ("Archive_share: %p", this));
  thr_lock_init(&lock);
  /*
    We will use this lock for rows.
  */
  mysql_mutex_init(az_key_mutex_Archive_share_mutex, &mutex,
                   MY_MUTEX_INIT_FAST);
}

ha_archive::ha_archive(handlerton *hton, TABLE_SHARE *table_arg)
    : handler(hton, table_arg), share(NULL), bulk_insert(0) {
  /* Set our original buffer from pre-allocated memory */
  buffer.set((char *)byte_buffer, IO_SIZE, system_charset_info);

  /* The size of the offset value we will use for position() */
  ref_length = sizeof(my_off_t);
  archive_reader_open = false;
}

static void save_auto_increment(TABLE *table, ulonglong *value) {
  Field *field = table->found_next_number_field;
  ulonglong auto_value = (ulonglong)field->val_int(
      table->record[0] + field->offset(table->record[0]));
  if (*value <= auto_value) *value = auto_value + 1;
}

/**
  @brief Read version 1 meta file (5.0 compatibility routine).

  @return Completion status
    @retval  0 Success
    @retval !0 Failure
*/

int Archive_share::read_v1_metafile() {
  char file_name[FN_REFLEN];
  uchar buf[META_V1_LENGTH];
  File fd;
  DBUG_ENTER("Archive_share::read_v1_metafile");

  fn_format(file_name, data_file_name, "", ARM, MY_REPLACE_EXT);
  if ((fd = mysql_file_open(arch_key_file_metadata, file_name, O_RDONLY,
                            MYF(0))) == -1)
    DBUG_RETURN(-1);

  if (mysql_file_read(fd, buf, sizeof(buf), MYF(0)) != sizeof(buf)) {
    mysql_file_close(fd, MYF(0));
    DBUG_RETURN(-1);
  }

  rows_recorded = uint8korr(buf + META_V1_OFFSET_ROWS_RECORDED);
  crashed = buf[META_V1_OFFSET_CRASHED];
  mysql_file_close(fd, MYF(0));
  DBUG_RETURN(0);
}

/**
  @brief Write version 1 meta file (5.0 compatibility routine).

  @return Completion status
    @retval  0 Success
    @retval !0 Failure
*/

int Archive_share::write_v1_metafile() {
  char file_name[FN_REFLEN];
  uchar buf[META_V1_LENGTH];
  File fd;
  DBUG_ENTER("Archive_share::write_v1_metafile");

  buf[META_V1_OFFSET_CHECK_HEADER] = ARCHIVE_CHECK_HEADER;
  buf[META_V1_OFFSET_VERSION] = 1;
  int8store(buf + META_V1_OFFSET_ROWS_RECORDED, rows_recorded);
  int8store(buf + META_V1_OFFSET_CHECK_POINT, (ulonglong)0);
  buf[META_V1_OFFSET_CRASHED] = crashed;

  fn_format(file_name, data_file_name, "", ARM, MY_REPLACE_EXT);
  if ((fd = mysql_file_open(arch_key_file_metadata, file_name, O_WRONLY,
                            MYF(0))) == -1)
    DBUG_RETURN(-1);

  if (mysql_file_write(fd, buf, sizeof(buf), MYF(0)) != sizeof(buf)) {
    mysql_file_close(fd, MYF(0));
    DBUG_RETURN(-1);
  }

  mysql_file_close(fd, MYF(0));
  DBUG_RETURN(0);
}

/**
  @brief Pack version 1 row (5.0 compatibility routine).

  @param[in]  record  the record to pack

  @return Length of packed row
*/

unsigned int ha_archive::pack_row_v1(uchar *record) {
  uint *blob, *end;
  uchar *pos;
  DBUG_ENTER("pack_row_v1");
  memcpy(record_buffer->buffer, record, table->s->reclength);
  pos = record_buffer->buffer + table->s->reclength;
  for (blob = table->s->blob_field, end = blob + table->s->blob_fields;
       blob != end; blob++) {
<<<<<<< HEAD
    uint32 length = ((Field_blob *)table->field[*blob])->get_length();
    if (length) {
      uchar *data_ptr;
      ((Field_blob *)table->field[*blob])->get_ptr(&data_ptr);
      memcpy(pos, data_ptr, length);
=======
    Field_blob *field = down_cast<Field_blob *>(table->field[*blob]);
    const uint32 length = field->get_length();
    if (length) {
      memcpy(pos, field->get_ptr(), length);
>>>>>>> 4869291f
      pos += length;
    }
  }
  DBUG_RETURN(pos - record_buffer->buffer);
}

/*
  This method reads the header of a datafile and returns whether or not it was
  successful.
*/
int ha_archive::read_data_header(azio_stream *file_to_read) {
  int error;
  size_t ret;
  uchar data_buffer[DATA_BUFFER_SIZE];
  DBUG_ENTER("ha_archive::read_data_header");

  if (azrewind(file_to_read) == -1) DBUG_RETURN(HA_ERR_CRASHED_ON_USAGE);

  if (file_to_read->version >= 3) DBUG_RETURN(0);
  /* Everything below this is just legacy to version 2< */

  DBUG_PRINT("ha_archive", ("Reading legacy data header"));

  ret = azread(file_to_read, data_buffer, DATA_BUFFER_SIZE, &error);

  if (ret != DATA_BUFFER_SIZE) {
    DBUG_PRINT("ha_archive",
               ("Reading, expected %d got %zu", DATA_BUFFER_SIZE, ret));
    DBUG_RETURN(1);
  }

  if (error) {
    DBUG_PRINT("ha_archive", ("Compression error (%d)", error));
    DBUG_RETURN(1);
  }

  DBUG_PRINT("ha_archive", ("Check %u", data_buffer[0]));
  DBUG_PRINT("ha_archive", ("Version %u", data_buffer[1]));

  if ((data_buffer[0] != (uchar)ARCHIVE_CHECK_HEADER) &&
      (data_buffer[1] != (uchar)ARCHIVE_VERSION))
    DBUG_RETURN(HA_ERR_CRASHED_ON_USAGE);

  DBUG_RETURN(0);
}

/*
  We create the shared memory space that we will use for the open table.
  No matter what we try to get or create a share. This is so that a repair
  table operation can occur.

  See ha_example.cc for a longer description.
*/
Archive_share *ha_archive::get_share(const char *table_name, int *rc) {
  Archive_share *tmp_share;

  DBUG_ENTER("ha_archive::get_share");

  lock_shared_ha_data();
  if (!(tmp_share = static_cast<Archive_share *>(get_ha_share_ptr()))) {
    azio_stream archive_tmp;

    tmp_share = new Archive_share;

    if (!tmp_share) {
      *rc = HA_ERR_OUT_OF_MEM;
      goto err;
    }
    DBUG_PRINT("ha_archive", ("new Archive_share: %p", tmp_share));

    fn_format(tmp_share->data_file_name, table_name, "", ARZ,
              MY_REPLACE_EXT | MY_UNPACK_FILENAME);
    my_stpcpy(tmp_share->table_name, table_name);
    DBUG_PRINT("ha_archive", ("Data File %s", tmp_share->data_file_name));

    /*
      We read the meta file, but do not mark it dirty. Since we are not
      doing a write we won't mark it dirty (and we won't open it for
      anything but reading... open it for write and we will generate null
      compression writes).
    */
    if (!(azopen(&archive_tmp, tmp_share->data_file_name, O_RDONLY))) {
      delete tmp_share;
      *rc = my_errno() ? my_errno() : HA_ERR_CRASHED;
      tmp_share = NULL;
      goto err;
    }
    stats.auto_increment_value = archive_tmp.auto_increment + 1;
    tmp_share->rows_recorded = (ha_rows)archive_tmp.rows;
    tmp_share->crashed = archive_tmp.dirty;
    share = tmp_share;
    if (archive_tmp.version == 1) share->read_v1_metafile();
    azclose(&archive_tmp);

    set_ha_share_ptr(static_cast<Handler_share *>(tmp_share));
  }
  if (tmp_share->crashed) *rc = HA_ERR_CRASHED_ON_USAGE;
err:
  unlock_shared_ha_data();

  DBUG_ASSERT(tmp_share || *rc);

  DBUG_RETURN(tmp_share);
}

int Archive_share::init_archive_writer() {
  DBUG_ENTER("Archive_share::init_archive_writer");
  /*
    It is expensive to open and close the data files and since you can't have
    a gzip file that can be both read and written we keep a writer open
    that is shared amoung all open tables.
  */
  if (!(azopen(&archive_write, data_file_name, O_RDWR))) {
    DBUG_PRINT("ha_archive", ("Could not open archive write file"));
    crashed = true;
    DBUG_RETURN(1);
  }
  archive_write_open = true;

  DBUG_RETURN(0);
}

void Archive_share::close_archive_writer() {
  mysql_mutex_assert_owner(&mutex);
  if (archive_write_open) {
    if (archive_write.version == 1) (void)write_v1_metafile();
    azclose(&archive_write);
    archive_write_open = false;
    dirty = false;
  }
}

/*
  No locks are required because it is associated with just one handler instance
*/
int ha_archive::init_archive_reader() {
  DBUG_ENTER("ha_archive::init_archive_reader");
  /*
    It is expensive to open and close the data files and since you can't have
    a gzip file that can be both read and written we keep a writer open
    that is shared amoung all open tables, but have one reader open for
    each handler instance.
  */
  if (!archive_reader_open) {
    if (!(azopen(&archive, share->data_file_name, O_RDONLY))) {
      DBUG_PRINT("ha_archive", ("Could not open archive read file"));
      share->crashed = true;
      DBUG_RETURN(1);
    }
    archive_reader_open = true;
  }

  DBUG_RETURN(0);
}

/*
  When opening a file we:
  Create/get our shared structure.
  Init out lock.
  We open the file we will read from.
*/
int ha_archive::open(const char *name, int, uint open_options,
                     const dd::Table *) {
  int rc = 0;
  DBUG_ENTER("ha_archive::open");

  DBUG_PRINT("ha_archive",
             ("archive table was opened for crash: %s",
              (open_options & HA_OPEN_FOR_REPAIR) ? "yes" : "no"));
  share = get_share(name, &rc);
  if (!share) DBUG_RETURN(rc);

  /* Allow open on crashed table in repair mode only. */
  switch (rc) {
    case 0:
      break;
    case HA_ERR_CRASHED_ON_USAGE:
      if (open_options & HA_OPEN_FOR_REPAIR) break;
      /* fall through */
    default:
      DBUG_RETURN(rc);
  }

  record_buffer =
      create_record_buffer(table->s->reclength + ARCHIVE_ROW_HEADER_SIZE);

  if (!record_buffer) DBUG_RETURN(HA_ERR_OUT_OF_MEM);

  thr_lock_data_init(&share->lock, &lock, NULL);

  DBUG_PRINT("ha_archive", ("archive table was crashed %s",
                            rc == HA_ERR_CRASHED_ON_USAGE ? "yes" : "no"));
  if (rc == HA_ERR_CRASHED_ON_USAGE && open_options & HA_OPEN_FOR_REPAIR) {
    DBUG_RETURN(0);
  }

  DBUG_RETURN(rc);
}

/*
  Closes the file.

  SYNOPSIS
    close();

  IMPLEMENTATION:

  We first close this storage engines file handle to the archive and
  then remove our reference count to the table (and possibly free it
  as well).

  RETURN
    0  ok
    1  Error
*/

int ha_archive::close(void) {
  int rc = 0;
  DBUG_ENTER("ha_archive::close");

  destroy_record_buffer(record_buffer);

  if (archive_reader_open) {
    if (azclose(&archive)) rc = 1;
  }

  DBUG_RETURN(rc);
}

/*
  We create our data file here. The format is pretty simple.
  You can read about the format of the data file above.
  Unlike other storage engines we do not "pack" our data. Since we
  are about to do a general compression, packing would just be a waste of
  CPU time. If the table has blobs they are written after the row in the order
  of creation.
*/

int ha_archive::create(const char *name, TABLE *table_arg,
                       HA_CREATE_INFO *create_info, dd::Table *table_def) {
  char name_buff[FN_REFLEN];
  char linkname[FN_REFLEN];
  int error;
  azio_stream create_stream; /* Archive file we are working with */
  MY_STAT file_stat;         // Stat information for the data file

  DBUG_ENTER("ha_archive::create");

  stats.auto_increment_value = create_info->auto_increment_value;

  for (uint key = 0; key < table_arg->s->keys; key++) {
    KEY *pos = table_arg->key_info + key;
    KEY_PART_INFO *key_part = pos->key_part;
    KEY_PART_INFO *key_part_end = key_part + pos->user_defined_key_parts;

    for (; key_part != key_part_end; key_part++) {
      Field *field = key_part->field;

      if (!(field->flags & AUTO_INCREMENT_FLAG)) {
        error = -1;
        DBUG_PRINT("ha_archive", ("Index error in creating archive table"));
        goto error;
      }
    }
  }

<<<<<<< HEAD
    /*
      We reuse name_buff since it is available.
    */
=======
  /*
    We reuse name_buff since it is available.
  */
>>>>>>> 4869291f
#ifndef _WIN32
  if (my_enable_symlinks && create_info->data_file_name &&
      create_info->data_file_name[0] != '#') {
    DBUG_PRINT("ha_archive", ("archive will create stream file %s",
                              create_info->data_file_name));

    fn_format(name_buff, create_info->data_file_name, "", ARZ,
              MY_REPLACE_EXT | MY_UNPACK_FILENAME);
    fn_format(linkname, name, "", ARZ, MY_REPLACE_EXT | MY_UNPACK_FILENAME);
  } else
#endif /* !_WIN32 */
  {
    if (create_info->data_file_name) {
      push_warning_printf(table_arg->in_use, Sql_condition::SL_WARNING,
                          WARN_OPTION_IGNORED, ER_DEFAULT(WARN_OPTION_IGNORED),
                          "DATA DIRECTORY");
    }
    fn_format(name_buff, name, "", ARZ, MY_REPLACE_EXT | MY_UNPACK_FILENAME);
    linkname[0] = 0;
  }

  /* Archive engine never uses INDEX DIRECTORY. */
  if (create_info->index_file_name) {
    push_warning_printf(table_arg->in_use, Sql_condition::SL_WARNING,
                        WARN_OPTION_IGNORED, ER_DEFAULT(WARN_OPTION_IGNORED),
                        "INDEX DIRECTORY");
  }

  /*
    There is a chance that the file was "discovered". In this case
    just use whatever file is there.
  */
  if (!(mysql_file_stat(arch_key_file_data, name_buff, &file_stat, MYF(0)))) {
    set_my_errno(0);
    if (!(azopen(&create_stream, name_buff, O_CREAT | O_RDWR))) {
      error = errno;
      goto error2;
    }

#ifndef _WIN32
    if (linkname[0]) my_symlink(name_buff, linkname, MYF(0));
#endif

    // TODO: Write SDI here?

    if (create_info->comment.str)
      azwrite_comment(&create_stream, create_info->comment.str,
                      create_info->comment.length);

    /*
      Yes you need to do this, because the starting value
      for the autoincrement may not be zero.
    */
    create_stream.auto_increment =
        stats.auto_increment_value ? stats.auto_increment_value - 1 : 0;
    if (azclose(&create_stream)) {
      error = errno;
      goto error2;
    }
  } else
    set_my_errno(0);

  DBUG_PRINT("ha_archive", ("Creating File %s", name_buff));
  DBUG_PRINT("ha_archive", ("Creating Link %s", linkname));

  DBUG_RETURN(0);

error2:
  delete_table(name, table_def);
error:
  /* Return error number, if we got one */
  DBUG_RETURN(error ? error : -1);
}

/*
  This is where the actual row is written out.
*/
int ha_archive::real_write_row(uchar *buf, azio_stream *writer) {
  my_off_t written;
  unsigned int r_pack_length;
  DBUG_ENTER("ha_archive::real_write_row");

  /* We pack the row for writing */
  r_pack_length = pack_row(buf, writer);

  written = azwrite(writer, record_buffer->buffer, r_pack_length);
  if (written != r_pack_length) {
    DBUG_PRINT("ha_archive", ("Wrote %d bytes expected %d", (uint32)written,
                              (uint32)r_pack_length));
    DBUG_RETURN(-1);
  }

  if (!bulk_insert) share->dirty = true;

  DBUG_RETURN(0);
}

/*
  Calculate max length needed for row. This includes
  the bytes required for the length in the header.
*/

uint32 ha_archive::max_row_length(const uchar *) {
  uint32 length = (uint32)(table->s->reclength + table->s->fields * 2);
  length += ARCHIVE_ROW_HEADER_SIZE;

  uint *ptr, *end;
  for (ptr = table->s->blob_field, end = ptr + table->s->blob_fields;
       ptr != end; ptr++) {
    if (!table->field[*ptr]->is_null())
      length += 2 + ((Field_blob *)table->field[*ptr])->get_length();
  }

  return length;
}

unsigned int ha_archive::pack_row(uchar *record, azio_stream *writer) {
  uchar *ptr;

  DBUG_ENTER("ha_archive::pack_row");

  if (fix_rec_buff(max_row_length(record)))
    DBUG_RETURN(HA_ERR_OUT_OF_MEM); /* purecov: inspected */

  if (writer->version == 1) DBUG_RETURN(pack_row_v1(record));

  /* Copy null bits */
  memcpy(record_buffer->buffer + ARCHIVE_ROW_HEADER_SIZE, record,
         table->s->null_bytes);
  ptr = record_buffer->buffer + table->s->null_bytes + ARCHIVE_ROW_HEADER_SIZE;

  for (Field **field = table->field; *field; field++) {
    if (!((*field)->is_null()))
      ptr = (*field)->pack(ptr, record + (*field)->offset(record));
  }

  int4store(record_buffer->buffer,
            (int)(ptr - record_buffer->buffer - ARCHIVE_ROW_HEADER_SIZE));
  DBUG_PRINT("ha_archive",
             ("Pack row length %u", (unsigned int)(ptr - record_buffer->buffer -
                                                   ARCHIVE_ROW_HEADER_SIZE)));

  DBUG_RETURN((unsigned int)(ptr - record_buffer->buffer));
}

/*
  Look at ha_archive::open() for an explanation of the row format.
  Here we just write out the row.

  Wondering about start_bulk_insert()? We don't implement it for
  archive since it optimizes for lots of writes. The only save
  for implementing start_bulk_insert() is that we could skip
  setting dirty to true each time.
*/
int ha_archive::write_row(uchar *buf) {
  int rc;
  uchar *read_buf = NULL;
  ulonglong temp_auto;
  uchar *record = table->record[0];
  DBUG_ENTER("ha_archive::write_row");

  if (share->crashed) DBUG_RETURN(HA_ERR_CRASHED_ON_USAGE);

  ha_statistic_increment(&System_status_var::ha_write_count);
  mysql_mutex_lock(&share->mutex);

  if (!share->archive_write_open && share->init_archive_writer()) {
    rc = HA_ERR_CRASHED_ON_USAGE;
    goto error;
  }

  if (table->next_number_field && record == table->record[0]) {
    KEY *mkey = &table->s->key_info[0];  // We only support one key right now
    update_auto_increment();
    temp_auto = (((Field_num *)table->next_number_field)->unsigned_flag ||
                         table->next_number_field->val_int() > 0
                     ? table->next_number_field->val_int()
                     : 0);

    /*
      We don't support decremening auto_increment. They make the performance
      just cry.
    */
    if (temp_auto <= share->archive_write.auto_increment &&
        mkey->flags & HA_NOSAME) {
      rc = HA_ERR_FOUND_DUPP_KEY;
      goto error;
    } else {
      if (temp_auto > share->archive_write.auto_increment)
        stats.auto_increment_value =
            (share->archive_write.auto_increment = temp_auto) + 1;
    }
  }

  /*
    Notice that the global auto_increment has been increased.
    In case of a failed row write, we will never try to reuse the value.
  */
  share->rows_recorded++;
  rc = real_write_row(buf, &(share->archive_write));
error:
  mysql_mutex_unlock(&share->mutex);
  if (read_buf) my_free(read_buf);
  DBUG_RETURN(rc);
}

void ha_archive::get_auto_increment(ulonglong, ulonglong, ulonglong,
                                    ulonglong *first_value,
                                    ulonglong *nb_reserved_values) {
  *nb_reserved_values = ULLONG_MAX;
  *first_value = share->archive_write.auto_increment + 1;
}

/* Initialized at each key walk (called multiple times unlike rnd_init()) */
int ha_archive::index_init(uint keynr, bool) {
  DBUG_ENTER("ha_archive::index_init");
  active_index = keynr;
  DBUG_RETURN(0);
}

/*
  No indexes, so if we get a request for an index search since we tell
  the optimizer that we have unique indexes, we scan
*/
int ha_archive::index_read(uchar *buf, const uchar *key, uint key_len,
                           enum ha_rkey_function find_flag) {
  int rc;
  DBUG_ENTER("ha_archive::index_read");
  rc = index_read_idx(buf, active_index, key, key_len, find_flag);
  DBUG_RETURN(rc);
}

int ha_archive::index_read_idx(uchar *buf, uint index, const uchar *key,
                               uint key_len, enum ha_rkey_function) {
  int rc;
  bool found = 0;
  KEY *mkey = &table->s->key_info[index];
  current_k_offset = mkey->key_part->offset;
  current_key = key;
  current_key_len = key_len;

  DBUG_ENTER("ha_archive::index_read_idx");

  rc = rnd_init(true);

  if (rc) goto error;

  while (!(get_row(&archive, buf))) {
    if (!memcmp(current_key, buf + current_k_offset, current_key_len)) {
      found = 1;
      break;
    }
  }

  if (found) {
    /* notify handler that a record has been found */
    DBUG_RETURN(0);
  }

error:
  DBUG_RETURN(rc ? rc : HA_ERR_END_OF_FILE);
}

int ha_archive::index_next(uchar *buf) {
  bool found = 0;
  int rc;

  DBUG_ENTER("ha_archive::index_next");

  while (!(get_row(&archive, buf))) {
    if (!memcmp(current_key, buf + current_k_offset, current_key_len)) {
      found = 1;
      break;
    }
  }

  rc = found ? 0 : HA_ERR_END_OF_FILE;
  DBUG_RETURN(rc);
}

/*
  All calls that need to scan the table start with this method. If we are told
  that it is a table scan we rewind the file to the beginning, otherwise
  we assume the position will be set.
*/

int ha_archive::rnd_init(bool scan) {
  DBUG_ENTER("ha_archive::rnd_init");

  if (share->crashed) DBUG_RETURN(HA_ERR_CRASHED_ON_USAGE);

  init_archive_reader();

  /* We rewind the file so that we can read from the beginning if scan */
  if (scan) {
    scan_rows = stats.records;
    DBUG_PRINT("info", ("archive will retrieve %llu rows",
                        (unsigned long long)scan_rows));

    if (read_data_header(&archive)) DBUG_RETURN(HA_ERR_CRASHED_ON_USAGE);
  }

  DBUG_RETURN(0);
}

/*
  This is the method that is used to read a row. It assumes that the row is
  positioned where you want it.
*/
int ha_archive::get_row(azio_stream *file_to_read, uchar *buf) {
  int rc;
  DBUG_ENTER("ha_archive::get_row");
  DBUG_PRINT("ha_archive", ("Picking version for get_row() %d -> %d",
                            (uchar)file_to_read->version, ARCHIVE_VERSION));
  if (file_to_read->version == ARCHIVE_VERSION)
    rc = get_row_version3(file_to_read, buf);
  else
    rc = get_row_version2(file_to_read, buf);

  DBUG_PRINT("ha_archive", ("Return %d\n", rc));

  DBUG_RETURN(rc);
}

/* Reallocate buffer if needed */
bool ha_archive::fix_rec_buff(unsigned int length) {
  DBUG_ENTER("ha_archive::fix_rec_buff");
  DBUG_PRINT("ha_archive", ("Fixing %u for %u", length, record_buffer->length));
  DBUG_ASSERT(record_buffer->buffer);

  if (length > record_buffer->length) {
    uchar *newptr;
    if (!(newptr = (uchar *)my_realloc(az_key_memory_record_buffer,
                                       (uchar *)record_buffer->buffer, length,
                                       MYF(MY_ALLOW_ZERO_PTR))))
      DBUG_RETURN(1);
    record_buffer->buffer = newptr;
    record_buffer->length = length;
  }

  DBUG_ASSERT(length <= record_buffer->length);

  DBUG_RETURN(0);
}

int ha_archive::unpack_row(azio_stream *file_to_read, uchar *record) {
  DBUG_ENTER("ha_archive::unpack_row");

  size_t read;
  int error;
  uchar size_buffer[ARCHIVE_ROW_HEADER_SIZE], *size_buffer_p = size_buffer;
  unsigned int row_len;

  /* First we grab the length stored */
  read = azread(file_to_read, size_buffer, ARCHIVE_ROW_HEADER_SIZE, &error);

  if (error == Z_STREAM_ERROR || (read && read < ARCHIVE_ROW_HEADER_SIZE))
    DBUG_RETURN(HA_ERR_CRASHED_ON_USAGE);

  /* If we read nothing we are at the end of the file */
  if (read == 0 || read != ARCHIVE_ROW_HEADER_SIZE)
    DBUG_RETURN(HA_ERR_END_OF_FILE);

  row_len = uint4korr(size_buffer_p);
  DBUG_PRINT("ha_archive", ("Unpack row length %u -> %u", row_len,
                            (unsigned int)table->s->reclength));

  if (fix_rec_buff(row_len)) {
    DBUG_RETURN(HA_ERR_OUT_OF_MEM);
  }
  DBUG_ASSERT(row_len <= record_buffer->length);

  read = azread(file_to_read, record_buffer->buffer, row_len, &error);

  if (read != row_len || error) {
    DBUG_RETURN(HA_ERR_CRASHED_ON_USAGE);
  }

  /* Copy null bits */
  const uchar *ptr = record_buffer->buffer;
  /*
    Field::unpack() is not called when field is NULL. For VARCHAR
    Field::unpack() only unpacks as much bytes as occupied by field
    value. In these cases respective memory area on record buffer is
    not initialized.

    These uninitialized areas may be accessed by CHECKSUM TABLE or
    by optimizer using temporary table (BUG#12997905). We may remove
    this memset() when they're fixed.
  */
  memset(record, 0, table->s->reclength);
  memcpy(record, ptr, table->s->null_bytes);
  ptr += table->s->null_bytes;
  for (Field **field = table->field; *field; field++) {
    if (!((*field)->is_null_in_record(record))) {
      ptr = (*field)->unpack(record + (*field)->offset(table->record[0]), ptr);
    }
  }
  DBUG_RETURN(0);
}

int ha_archive::get_row_version3(azio_stream *file_to_read, uchar *buf) {
  DBUG_ENTER("ha_archive::get_row_version3");

  int returnable = unpack_row(file_to_read, buf);

  DBUG_RETURN(returnable);
}

int ha_archive::get_row_version2(azio_stream *file_to_read, uchar *buf) {
  size_t read;
  int error;
  uint *ptr, *end;
<<<<<<< HEAD
  char *last;
=======
  const char *last;
>>>>>>> 4869291f
  size_t total_blob_length = 0;
  MY_BITMAP *read_set = table->read_set;
  DBUG_ENTER("ha_archive::get_row_version2");

  read = azread(file_to_read, (voidp)buf, table->s->reclength, &error);

  /* If we read nothing we are at the end of the file */
  if (read == 0) DBUG_RETURN(HA_ERR_END_OF_FILE);

  if (read != table->s->reclength) {
    DBUG_PRINT("ha_archive::get_row_version2",
               ("Read %zu bytes expected %u", read,
                (unsigned int)table->s->reclength));
    DBUG_RETURN(HA_ERR_CRASHED_ON_USAGE);
  }

  if (error == Z_STREAM_ERROR || error == Z_DATA_ERROR)
    DBUG_RETURN(HA_ERR_CRASHED_ON_USAGE);

  /* If the record is the wrong size, the file is probably damaged. */
  if ((ulong)read != table->s->reclength) DBUG_RETURN(HA_ERR_END_OF_FILE);

  /* Calculate blob length, we use this for our buffer */
  for (ptr = table->s->blob_field, end = ptr + table->s->blob_fields;
       ptr != end; ptr++) {
    if (bitmap_is_set(read_set,
                      (((Field_blob *)table->field[*ptr])->field_index)))
      total_blob_length += ((Field_blob *)table->field[*ptr])->get_length();
  }

  /* Adjust our row buffer if we need be */
  buffer.alloc(total_blob_length);
<<<<<<< HEAD
  last = (char *)buffer.ptr();
=======
  last = buffer.ptr();
>>>>>>> 4869291f

  /* Loop through our blobs and read them */
  for (ptr = table->s->blob_field, end = ptr + table->s->blob_fields;
       ptr != end; ptr++) {
    size_t size = ((Field_blob *)table->field[*ptr])->get_length();
    if (size) {
      if (bitmap_is_set(read_set,
                        ((Field_blob *)table->field[*ptr])->field_index)) {
<<<<<<< HEAD
        read = azread(file_to_read, last, size, &error);
=======
        read = azread(file_to_read, const_cast<char *>(last), size, &error);
>>>>>>> 4869291f

        if (error) DBUG_RETURN(HA_ERR_CRASHED_ON_USAGE);

        if ((size_t)read != size) DBUG_RETURN(HA_ERR_END_OF_FILE);
<<<<<<< HEAD
        ((Field_blob *)table->field[*ptr])->set_ptr(size, (uchar *)last);
=======
        ((Field_blob *)table->field[*ptr])
            ->set_ptr(size, pointer_cast<const uchar *>(last));
>>>>>>> 4869291f
        last += size;
      } else {
        (void)azseek(file_to_read, size, SEEK_CUR);
      }
    }
  }
  DBUG_RETURN(0);
}

/*
  Called during ORDER BY. Its position is either from being called sequentially
  or by having had ha_archive::rnd_pos() called before it is called.
*/

int ha_archive::rnd_next(uchar *buf) {
  int rc;
  DBUG_ENTER("ha_archive::rnd_next");

  if (share->crashed) DBUG_RETURN(HA_ERR_CRASHED_ON_USAGE);

  if (!scan_rows) {
    rc = HA_ERR_END_OF_FILE;
    goto end;
  }
  scan_rows--;

  ha_statistic_increment(&System_status_var::ha_read_rnd_next_count);
  current_position = aztell(&archive);
  rc = get_row(&archive, buf);

end:
  DBUG_RETURN(rc);
}

/*
  This will be called after each call to ha_archive::rnd_next() if an ordering
  of the rows is needed.
*/

void ha_archive::position(const uchar *) {
  DBUG_ENTER("ha_archive::position");
  my_store_ptr(ref, ref_length, current_position);
  DBUG_VOID_RETURN;
}

/*
  This is called after a table scan for each row if the results of the
  scan need to be ordered. It will take *pos and use it to move the
  cursor in the file so that the next row that is called is the
  correctly ordered row.
*/

int ha_archive::rnd_pos(uchar *buf, uchar *pos) {
  int rc;
  DBUG_ENTER("ha_archive::rnd_pos");
  ha_statistic_increment(&System_status_var::ha_read_rnd_next_count);
  current_position = (my_off_t)my_get_ptr(pos, ref_length);
  if (azseek(&archive, current_position, SEEK_SET) == (my_off_t)(-1L)) {
    rc = HA_ERR_CRASHED_ON_USAGE;
    goto end;
  }
  rc = get_row(&archive, buf);
end:
  DBUG_RETURN(rc);
}

/*
  This method repairs the meta file. It does this by walking the datafile and
  rewriting the meta file. If EXTENDED repair is requested, we attempt to
  recover as much data as possible.
*/
int ha_archive::repair(THD *thd, HA_CHECK_OPT *check_opt) {
  DBUG_ENTER("ha_archive::repair");
  int rc = optimize(thd, check_opt);

  if (rc) DBUG_RETURN(HA_ADMIN_CORRUPT);

  share->crashed = false;
  DBUG_RETURN(0);
}

/*
  The table can become fragmented if data was inserted, read, and then
  inserted again. What we do is open up the file and recompress it completely.
*/
int ha_archive::optimize(THD *, HA_CHECK_OPT *check_opt) {
  int rc = 0;
  azio_stream writer;
  ha_rows count;
  my_bitmap_map *org_bitmap;
  char writer_filename[FN_REFLEN];
  bool saved_copy_blobs = table->copy_blobs;
  DBUG_ENTER("ha_archive::optimize");

  mysql_mutex_lock(&share->mutex);
  if (share->in_optimize) {
    mysql_mutex_unlock(&share->mutex);
    DBUG_RETURN(HA_ADMIN_FAILED);
  }
  share->in_optimize = true;
  /* remember the number of rows */
  count = share->rows_recorded;
  if (share->archive_write_open) azflush(&share->archive_write, Z_SYNC_FLUSH);
  mysql_mutex_unlock(&share->mutex);

  init_archive_reader();

  /* Lets create a file to contain the new data */
  fn_format(writer_filename, share->table_name, "", ARN,
            MY_REPLACE_EXT | MY_UNPACK_FILENAME);

  if (!(azopen(&writer, writer_filename, O_CREAT | O_RDWR))) {
    share->in_optimize = false;
    DBUG_RETURN(HA_ERR_CRASHED_ON_USAGE);
  }

  // TODO: Copy SDI here?

  /*
    An extended rebuild is a lot more effort. We open up each row and re-record
    it. Any dead rows are removed (aka rows that may have been partially
    recorded).

    As of Archive format 3, this is the only type that is performed, before this
    version it was just done on T_EXTEND
  */

  DBUG_PRINT("ha_archive", ("archive extended rebuild"));

  /*
    Now we will rewind the archive file so that we are positioned at the
    start of the file.
  */
  if ((rc = read_data_header(&archive))) {
    share->in_optimize = false;
    goto error;
  }

  stats.auto_increment_value = 1;
  org_bitmap = tmp_use_all_columns(table, table->read_set);
<<<<<<< HEAD
=======

  table->copy_blobs = true;

>>>>>>> 4869291f
  /* read rows upto the remembered rows */
  for (ha_rows cur_count = count; cur_count; cur_count--) {
    if ((rc = get_row(&archive, table->record[0]))) break;
    real_write_row(table->record[0], &writer);
    if (table->found_next_number_field)
      save_auto_increment(table, &stats.auto_increment_value);
  }

  mysql_mutex_lock(&share->mutex);

  share->close_archive_writer();
  if (!rc) {
    /* read the remaining rows */
    for (count = share->rows_recorded - count; count; count--) {
      if ((rc = get_row(&archive, table->record[0]))) break;
      real_write_row(table->record[0], &writer);
      if (table->found_next_number_field)
        save_auto_increment(table, &stats.auto_increment_value);
    }
  }
  table->copy_blobs = saved_copy_blobs;

  tmp_restore_column_map(table->read_set, org_bitmap);
  share->rows_recorded = (ha_rows)writer.rows;
  share->archive_write.auto_increment = stats.auto_increment_value - 1;
  DBUG_PRINT("info", ("recovered %llu archive rows",
                      (unsigned long long)share->rows_recorded));

  DBUG_PRINT("ha_archive", ("recovered %llu archive rows",
                            (unsigned long long)share->rows_recorded));

  /*
    If REPAIR ... EXTENDED is requested, try to recover as much data
    from data file as possible. In this case if we failed to read a
    record, we assume EOF. This allows massive data loss, but we can
    hardly do more with broken zlib stream. And this is the only way
    to restore at least what is still recoverable.
  */
  if (rc && rc != HA_ERR_END_OF_FILE && !(check_opt->flags & T_EXTEND)) {
    share->in_optimize = false;
    mysql_mutex_unlock(&share->mutex);
    goto error;
  }

  azclose(&writer);
  share->dirty = false;
  azclose(&archive);
  archive_reader_open = false;

  // make the file we just wrote be our data file
  rc = my_rename(writer_filename, share->data_file_name, MYF(0));
  share->in_optimize = false;
  mysql_mutex_unlock(&share->mutex);

  DBUG_RETURN(rc);
error:
  DBUG_PRINT("ha_archive", ("Failed to recover, error was %d", rc));
  azclose(&writer);

  DBUG_RETURN(rc);
}

/*
  Below is an example of how to setup row level locking.
*/
THR_LOCK_DATA **ha_archive::store_lock(THD *thd, THR_LOCK_DATA **to,
                                       enum thr_lock_type lock_type) {
  if (lock_type != TL_IGNORE && lock.type == TL_UNLOCK) {
    /*
      Here is where we get into the guts of a row level lock.
      If TL_UNLOCK is set
      If we are not doing a LOCK TABLE or DISCARD/IMPORT
      TABLESPACE, then allow multiple writers
    */

    if ((lock_type >= TL_WRITE_CONCURRENT_INSERT && lock_type <= TL_WRITE) &&
        !thd_in_lock_tables(thd))
      lock_type = TL_WRITE_ALLOW_WRITE;

    /*
      In queries of type INSERT INTO t1 SELECT ... FROM t2 ...
      MySQL would use the lock TL_READ_NO_INSERT on t2, and that
      would conflict with TL_WRITE_ALLOW_WRITE, blocking all inserts
      to t2. Convert the lock to a normal read lock to allow
      concurrent inserts to t2.
    */

    if (lock_type == TL_READ_NO_INSERT && !thd_in_lock_tables(thd))
      lock_type = TL_READ;

    lock.type = lock_type;
  }

  *to++ = &lock;

  return to;
}

void ha_archive::update_create_info(HA_CREATE_INFO *create_info) {
  char tmp_real_path[FN_REFLEN];
  DBUG_ENTER("ha_archive::update_create_info");

  ha_archive::info(HA_STATUS_AUTO);
  if (!(create_info->used_fields & HA_CREATE_USED_AUTO)) {
    create_info->auto_increment_value = stats.auto_increment_value;
  }

  if (!(my_readlink(tmp_real_path, share->data_file_name, MYF(0))))
    create_info->data_file_name = sql_strdup(tmp_real_path);

  DBUG_VOID_RETURN;
}

/*
  Hints for optimizer, see ha_tina for more information
*/
int ha_archive::info(uint flag) {
  DBUG_ENTER("ha_archive::info");

  mysql_mutex_lock(&share->mutex);
  if (share->dirty) {
    DBUG_PRINT("ha_archive", ("archive flushing out rows for scan"));
    DBUG_ASSERT(share->archive_write_open);
    azflush(&(share->archive_write), Z_SYNC_FLUSH);
    share->dirty = false;
  }

  /*
    This should be an accurate number now, though bulk inserts can
    cause the number to be inaccurate.
  */
  stats.records = share->rows_recorded;
  mysql_mutex_unlock(&share->mutex);

  stats.deleted = 0;

  DBUG_PRINT("ha_archive", ("Stats rows is %d\n", (int)stats.records));
  /* Costs quite a bit more to get all information */
  if (flag & (HA_STATUS_TIME | HA_STATUS_CONST | HA_STATUS_VARIABLE)) {
    MY_STAT file_stat;  // Stat information for the data file

    (void)mysql_file_stat(arch_key_file_data, share->data_file_name, &file_stat,
                          MYF(MY_WME));

    if (flag & HA_STATUS_TIME) stats.update_time = (ulong)file_stat.st_mtime;
    if (flag & HA_STATUS_CONST) {
      stats.max_data_file_length = share->rows_recorded * stats.mean_rec_length;
      stats.max_data_file_length = MAX_FILE_SIZE;
      stats.create_time = (ulong)file_stat.st_ctime;
    }
    if (flag & HA_STATUS_VARIABLE) {
      stats.delete_length = 0;
      stats.data_file_length = file_stat.st_size;
      stats.index_file_length = 0;
      stats.mean_rec_length =
          stats.records ? ulong(stats.data_file_length / stats.records)
                        : table->s->reclength;
    }
  }

  if (flag & HA_STATUS_AUTO) {
    /* TODO: Use the shared writer instead during the lock above. */
    init_archive_reader();
    mysql_mutex_lock(&share->mutex);
    azflush(&archive, Z_SYNC_FLUSH);
    mysql_mutex_unlock(&share->mutex);
    stats.auto_increment_value = archive.auto_increment + 1;
  }

  DBUG_RETURN(0);
}

/**
  Handler hints.

  @param operation  Operation to prepare for.

  @return Operation status
    @return 0    Success
    @return != 0 Error
*/

int ha_archive::extra(enum ha_extra_function operation MY_ATTRIBUTE((unused))) {
  int ret = 0;
  DBUG_ENTER("ha_archive::extra");
  /* On windows we need to close all files before rename/delete. */
#ifdef _WIN32
  switch (operation) {
    case HA_EXTRA_PREPARE_FOR_RENAME:
    case HA_EXTRA_FORCE_REOPEN:
      /* Close both reader and writer so we don't have the file open. */
      if (archive_reader_open) {
        ret = azclose(&archive);
        archive_reader_open = false;
      }
      mysql_mutex_lock(&share->mutex);
      share->close_archive_writer();
      mysql_mutex_unlock(&share->mutex);
      break;
    default:
        /* Nothing to do. */
        ;
  }
#endif
  DBUG_RETURN(ret);
}

/*
  This method tells us that a bulk insert operation is about to occur. We set
  a flag which will keep write_row from saying that its data is dirty. This in
  turn will keep selects from causing a sync to occur.
  Basically, yet another optimizations to keep compression working well.
*/
void ha_archive::start_bulk_insert(ha_rows rows) {
  DBUG_ENTER("ha_archive::start_bulk_insert");
  if (!rows || rows >= ARCHIVE_MIN_ROWS_TO_USE_BULK_INSERT) bulk_insert = true;
  DBUG_VOID_RETURN;
}

/*
  Other side of start_bulk_insert, is end_bulk_insert. Here we turn off the bulk
  insert flag, and set the share dirty so that the next select will call sync
  for us.
*/
int ha_archive::end_bulk_insert() {
  DBUG_ENTER("ha_archive::end_bulk_insert");
  bulk_insert = false;
  mysql_mutex_lock(&share->mutex);
  if (share->archive_write_open) share->dirty = true;
  mysql_mutex_unlock(&share->mutex);
  DBUG_RETURN(0);
}

/*
  We cancel a truncate command. The only way to delete an archive table is to
  drop it. This is done for security reasons. In a later version we will enable
  this by allowing the user to select a different row format.
*/
int ha_archive::truncate(dd::Table *) {
  DBUG_ENTER("ha_archive::truncate");
  DBUG_RETURN(HA_ERR_WRONG_COMMAND);
}

/*
  We just return state if asked.
*/
bool ha_archive::is_crashed() const {
  DBUG_ENTER("ha_archive::is_crashed");
  DBUG_RETURN(share->crashed);
}

/**
  @brief Check for upgrade

  @return Completion status
    @retval HA_ADMIN_OK            No upgrade required
    @retval HA_ADMIN_CORRUPT       Cannot read meta-data
    @retval HA_ADMIN_NEEDS_UPGRADE Upgrade required
*/

int ha_archive::check_for_upgrade(HA_CHECK_OPT *) {
  DBUG_ENTER("ha_archive::check_for_upgrade");
  if (init_archive_reader()) DBUG_RETURN(HA_ADMIN_CORRUPT);
  if (archive.version < ARCHIVE_VERSION) DBUG_RETURN(HA_ADMIN_NEEDS_UPGRADE);
  DBUG_RETURN(HA_ADMIN_OK);
}

/*
  Simple scan of the tables to make sure everything is ok.
*/

int ha_archive::check(THD *thd, HA_CHECK_OPT *) {
  int rc = 0;
  const char *old_proc_info;
  ha_rows count;
  DBUG_ENTER("ha_archive::check");

  old_proc_info = thd_proc_info(thd, "Checking table");
  mysql_mutex_lock(&share->mutex);
  count = share->rows_recorded;
  /* Flush any waiting data */
  if (share->archive_write_open) azflush(&(share->archive_write), Z_SYNC_FLUSH);
  mysql_mutex_unlock(&share->mutex);

  if (init_archive_reader()) DBUG_RETURN(HA_ADMIN_CORRUPT);
  /*
    Now we will rewind the archive file so that we are positioned at the
    start of the file.
  */
  read_data_header(&archive);
  for (ha_rows cur_count = count; cur_count; cur_count--) {
    if ((rc = get_row(&archive, table->record[0]))) goto error;
  }
  /*
    Now read records that may have been inserted concurrently.
    Acquire share->mutex so tail of the table is not modified by
    concurrent writers.
  */
  mysql_mutex_lock(&share->mutex);
  count = share->rows_recorded - count;
  if (share->archive_write_open) azflush(&(share->archive_write), Z_SYNC_FLUSH);
  while (!(rc = get_row(&archive, table->record[0]))) count--;
  mysql_mutex_unlock(&share->mutex);

  if ((rc && rc != HA_ERR_END_OF_FILE) || count) goto error;

  thd_proc_info(thd, old_proc_info);
  DBUG_RETURN(HA_ADMIN_OK);

error:
  thd_proc_info(thd, old_proc_info);
  share->crashed = false;
  DBUG_RETURN(HA_ADMIN_CORRUPT);
}

/*
  Check and repair the table if needed.
*/
bool ha_archive::check_and_repair(THD *thd) {
  HA_CHECK_OPT check_opt;
  DBUG_ENTER("ha_archive::check_and_repair");

  check_opt.init();

  DBUG_RETURN(repair(thd, &check_opt));
}

archive_record_buffer *ha_archive::create_record_buffer(unsigned int length) {
  DBUG_ENTER("ha_archive::create_record_buffer");
  archive_record_buffer *r;
  if (!(r = (archive_record_buffer *)my_malloc(az_key_memory_record_buffer,
                                               sizeof(archive_record_buffer),
                                               MYF(MY_WME)))) {
    DBUG_RETURN(NULL); /* purecov: inspected */
  }
  r->length = (int)length;

  if (!(r->buffer = (uchar *)my_malloc(az_key_memory_record_buffer, r->length,
                                       MYF(MY_WME)))) {
    my_free(r);
    DBUG_RETURN(NULL); /* purecov: inspected */
  }

  DBUG_RETURN(r);
}

void ha_archive::destroy_record_buffer(archive_record_buffer *r) {
  DBUG_ENTER("ha_archive::destroy_record_buffer");
  my_free(r->buffer);
  my_free(r);
  DBUG_VOID_RETURN;
}

bool ha_archive::check_if_incompatible_data(HA_CREATE_INFO *info,
                                            uint table_changes) {
  if (info->auto_increment_value != stats.auto_increment_value ||
      (info->used_fields & HA_CREATE_USED_DATADIR) || info->data_file_name ||
      (info->used_fields & HA_CREATE_USED_COMMENT) ||
      table_changes != IS_EQUAL_YES)
    return COMPATIBLE_DATA_NO;

  return COMPATIBLE_DATA_YES;
}

struct st_mysql_storage_engine archive_storage_engine = {
    MYSQL_HANDLERTON_INTERFACE_VERSION};

mysql_declare_plugin(archive){
    MYSQL_STORAGE_ENGINE_PLUGIN,
    &archive_storage_engine,
    "ARCHIVE",
    "Brian Aker, MySQL AB",
    "Archive storage engine",
    PLUGIN_LICENSE_GPL,
    archive_db_init, /* Plugin Init */
    NULL,            /* Plugin check uninstall */
    NULL,            /* Plugin Deinit */
    0x0300 /* 3.0 */,
    NULL, /* status variables                */
    NULL, /* system variables                */
    NULL, /* config options                  */
    0,    /* flags                           */
} mysql_declare_plugin_end;<|MERGE_RESOLUTION|>--- conflicted
+++ resolved
@@ -1,9 +1,5 @@
 /*
-<<<<<<< HEAD
-   Copyright (c) 2004, 2018, Oracle and/or its affiliates. All rights reserved.
-=======
    Copyright (c) 2004, 2019, Oracle and/or its affiliates. All rights reserved.
->>>>>>> 4869291f
 
    This program is free software; you can redistribute it and/or modify
    it under the terms of the GNU General Public License, version 2.0,
@@ -49,10 +45,7 @@
 #include "sql/sql_table.h"
 #include "sql/system_variables.h"
 #include "sql/table.h"
-<<<<<<< HEAD
-=======
 #include "template_utils.h"
->>>>>>> 4869291f
 
 /*
   First, if you want to understand storage engines you should look at
@@ -79,11 +72,7 @@
   meta file is first opened it is marked as dirty. It is opened when the table
   itself is opened for writing. When the table is closed the new count for rows
   is written to the meta file and the file is marked as clean. If the meta file
-<<<<<<< HEAD
-  is opened and it is marked as dirty, it is assumed that a crash occured. At
-=======
   is opened and it is marked as dirty, it is assumed that a crash occurred. At
->>>>>>> 4869291f
   this point an error occurs and the user is told to rebuild the file.
   A rebuild scans the rows and rewrites the meta file. If corruption is found
   in the data file then the meta file is not repaired.
@@ -365,18 +354,10 @@
   pos = record_buffer->buffer + table->s->reclength;
   for (blob = table->s->blob_field, end = blob + table->s->blob_fields;
        blob != end; blob++) {
-<<<<<<< HEAD
-    uint32 length = ((Field_blob *)table->field[*blob])->get_length();
-    if (length) {
-      uchar *data_ptr;
-      ((Field_blob *)table->field[*blob])->get_ptr(&data_ptr);
-      memcpy(pos, data_ptr, length);
-=======
     Field_blob *field = down_cast<Field_blob *>(table->field[*blob]);
     const uint32 length = field->get_length();
     if (length) {
       memcpy(pos, field->get_ptr(), length);
->>>>>>> 4869291f
       pos += length;
     }
   }
@@ -643,15 +624,9 @@
     }
   }
 
-<<<<<<< HEAD
-    /*
-      We reuse name_buff since it is available.
-    */
-=======
   /*
     We reuse name_buff since it is available.
   */
->>>>>>> 4869291f
 #ifndef _WIN32
   if (my_enable_symlinks && create_info->data_file_name &&
       create_info->data_file_name[0] != '#') {
@@ -1065,11 +1040,7 @@
   size_t read;
   int error;
   uint *ptr, *end;
-<<<<<<< HEAD
-  char *last;
-=======
   const char *last;
->>>>>>> 4869291f
   size_t total_blob_length = 0;
   MY_BITMAP *read_set = table->read_set;
   DBUG_ENTER("ha_archive::get_row_version2");
@@ -1102,11 +1073,7 @@
 
   /* Adjust our row buffer if we need be */
   buffer.alloc(total_blob_length);
-<<<<<<< HEAD
-  last = (char *)buffer.ptr();
-=======
   last = buffer.ptr();
->>>>>>> 4869291f
 
   /* Loop through our blobs and read them */
   for (ptr = table->s->blob_field, end = ptr + table->s->blob_fields;
@@ -1115,21 +1082,13 @@
     if (size) {
       if (bitmap_is_set(read_set,
                         ((Field_blob *)table->field[*ptr])->field_index)) {
-<<<<<<< HEAD
-        read = azread(file_to_read, last, size, &error);
-=======
         read = azread(file_to_read, const_cast<char *>(last), size, &error);
->>>>>>> 4869291f
 
         if (error) DBUG_RETURN(HA_ERR_CRASHED_ON_USAGE);
 
         if ((size_t)read != size) DBUG_RETURN(HA_ERR_END_OF_FILE);
-<<<<<<< HEAD
-        ((Field_blob *)table->field[*ptr])->set_ptr(size, (uchar *)last);
-=======
         ((Field_blob *)table->field[*ptr])
             ->set_ptr(size, pointer_cast<const uchar *>(last));
->>>>>>> 4869291f
         last += size;
       } else {
         (void)azseek(file_to_read, size, SEEK_CUR);
@@ -1270,12 +1229,9 @@
 
   stats.auto_increment_value = 1;
   org_bitmap = tmp_use_all_columns(table, table->read_set);
-<<<<<<< HEAD
-=======
 
   table->copy_blobs = true;
 
->>>>>>> 4869291f
   /* read rows upto the remembered rows */
   for (ha_rows cur_count = count; cur_count; cur_count--) {
     if ((rc = get_row(&archive, table->record[0]))) break;
