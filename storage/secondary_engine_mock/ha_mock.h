/* Copyright (c) 2018, 2023, Oracle and/or its affiliates.

   This program is free software; you can redistribute it and/or modify
   it under the terms of the GNU General Public License, version 2.0,
   as published by the Free Software Foundation.

   This program is also distributed with certain software (including
   but not limited to OpenSSL) that is licensed under separate terms,
   as designated in a particular file or component or in included license
   documentation.  The authors of MySQL hereby grant you an additional
   permission to link the program and your derivative works with the
   separately licensed software that they have included with MySQL.

   This program is distributed in the hope that it will be useful,
   but WITHOUT ANY WARRANTY; without even the implied warranty of
   MERCHANTABILITY or FITNESS FOR A PARTICULAR PURPOSE.  See the
   GNU General Public License, version 2.0, for more details.

   You should have received a copy of the GNU General Public License
   along with this program; if not, write to the Free Software
   Foundation, Inc., 51 Franklin St, Fifth Floor, Boston, MA 02110-1301  USA */

#ifndef PLUGIN_SECONDARY_ENGINE_MOCK_HA_MOCK_H_
#define PLUGIN_SECONDARY_ENGINE_MOCK_HA_MOCK_H_

#include "my_base.h"
#include "sql/handler.h"
#include "thr_lock.h"

class THD;
struct TABLE;
struct TABLE_SHARE;

namespace dd {
class Table;
}

namespace mock {

/**
 * The MOCK storage engine is used for testing MySQL server functionality
 * related to secondary storage engines.
 *
 * There are currently no secondary storage engines mature enough to be merged
 * into mysql-trunk. Therefore, this bare-minimum storage engine, with no
 * actual functionality and implementing only the absolutely necessary handler
 * interfaces to allow setting it as a secondary engine of a table, was created
 * to facilitate pushing MySQL server code changes to mysql-trunk with test
 * coverage without depending on ongoing work of other storage engines.
 *
 * @note This mock storage engine does not support being set as a primary
 * storage engine.
 */
class ha_mock : public handler {
 public:
  ha_mock(handlerton *hton, TABLE_SHARE *table_share);

 private:
  int create(const char *, TABLE *, HA_CREATE_INFO *, dd::Table *) override {
    return HA_ERR_WRONG_COMMAND;
  }

  int open(const char *name, int mode, unsigned int test_if_locked,
           const dd::Table *table_def) override;

  int close() override { return 0; }

  int rnd_init(bool) override { return 0; }

  int rnd_next(unsigned char *) override { return HA_ERR_END_OF_FILE; }

  int rnd_pos(unsigned char *, unsigned char *) override {
    return HA_ERR_WRONG_COMMAND;
  }

  int info(unsigned int) override;

  ha_rows records_in_range(unsigned int index, key_range *min_key,
                           key_range *max_key) override;

  void position(const unsigned char *) override {}

  unsigned long index_flags(unsigned int, unsigned int, bool) const override;

  THR_LOCK_DATA **store_lock(THD *thd, THR_LOCK_DATA **to,
                             thr_lock_type lock_type) override;

  Table_flags table_flags() const override;

  const char *table_type() const override { return "MOCK"; }

  /**
   * Load table into the secondary engine.
   *
   * @param[in] table - table to be loaded
   * @param[out] skip_metadata_update - should the DD metadata be updated for
   * the load of this table
   * @return 0 if success
   */
  int load_table(const TABLE &table, bool *skip_metadata_update) override;

  /**
   * Unload the table from secondary engine
   *
<<<<<<< HEAD
   * @param[in] db_name
   * @param[in] table_name
=======
   * @param[in] db_name     database name
   * @param[in] table_name  table name
>>>>>>> 824e2b40
   * @param[in] error_if_not_loaded - whether to report an error if the table is
   * already not present in the secondary engine.
   * @return 0 if success
   */
  int unload_table(const char *db_name, const char *table_name,
                   bool error_if_not_loaded) override;

  THR_LOCK_DATA m_lock;
};

}  // namespace mock

#endif  // PLUGIN_SECONDARY_ENGINE_MOCK_HA_MOCK_H_<|MERGE_RESOLUTION|>--- conflicted
+++ resolved
@@ -102,13 +102,8 @@
   /**
    * Unload the table from secondary engine
    *
-<<<<<<< HEAD
-   * @param[in] db_name
-   * @param[in] table_name
-=======
    * @param[in] db_name     database name
    * @param[in] table_name  table name
->>>>>>> 824e2b40
    * @param[in] error_if_not_loaded - whether to report an error if the table is
    * already not present in the secondary engine.
    * @return 0 if success
