/* Copyright (c) 2004, 2017, Oracle and/or its affiliates. All rights reserved.

  This program is free software; you can redistribute it and/or modify
  it under the terms of the GNU General Public License, version 2.0,
  as published by the Free Software Foundation.

  This program is also distributed with certain software (including
  but not limited to OpenSSL) that is licensed under separate terms,
  as designated in a particular file or component or in included license
  documentation.  The authors of MySQL hereby grant you an additional
  permission to link the program and your derivative works with the
  separately licensed software that they have included with MySQL.

  This program is distributed in the hope that it will be useful,
  but WITHOUT ANY WARRANTY; without even the implied warranty of
  MERCHANTABILITY or FITNESS FOR A PARTICULAR PURPOSE.  See the
  GNU General Public License, version 2.0, for more details.

  You should have received a copy of the GNU General Public License
  along with this program; if not, write to the Free Software
  Foundation, Inc., 51 Franklin St, Fifth Floor, Boston, MA 02110-1301  USA */

/*

  MySQL Federated Storage Engine

  ha_federated.cc - MySQL Federated Storage Engine
  Patrick Galbraith and Brian Aker, 2004

  This is a handler which uses a foreign database as the data file, as
  opposed to a handler like MyISAM, which uses .MYD files locally.

  How this handler works
  ----------------------------------
  Normal database files are local and as such: You create a table called
  'users', a file such as 'users.MYD' is created. A handler reads, inserts,
  deletes, updates data in this file. The data is stored in particular format,
  so to read, that data has to be parsed into fields, to write, fields have to
  be stored in this format to write to this data file.

  With MySQL Federated storage engine, there will be no local files
  for each table's data (such as .MYD). A foreign database will store
  the data that would normally be in this file. This will necessitate
  the use of MySQL client API to read, delete, update, insert this
  data. The data will have to be retrieve via an SQL call "SELECT *
  FROM users". Then, to read this data, it will have to be retrieved
  via mysql_fetch_row one row at a time, then converted from the
  column in this select into the format that the handler expects.

  The create table will simply create the .frm file, and within the
  "CREATE TABLE" SQL, there SHALL be any of the following :

  connection=scheme://username:password@hostname:port/database/tablename
  connection=scheme://username@hostname/database/tablename
  connection=scheme://username:password@hostname/database/tablename
  connection=scheme://username:password@hostname/database/tablename

  - OR -

  As of 5.1 (See worklog #3031), federated now allows you to use a non-url
  format, taking advantage of mysql.servers:

  connection="connection_one"
  connection="connection_one/table_foo"

  An example would be:

  connection=mysql://username:password@hostname:port/database/tablename

  or, if we had:

  create server 'server_one' foreign data wrapper 'mysql' options
  (HOST '127.0.0.1',
  DATABASE 'db1',
  USER 'root',
  PASSWORD '',
  PORT 3306,
  SOCKET '',
  OWNER 'root');

  CREATE TABLE federated.t1 (
    `id` int(20) NOT NULL,
    `name` varchar(64) NOT NULL default ''
    )
  ENGINE="FEDERATED" DEFAULT CHARSET=latin1
  CONNECTION='server_one';

  So, this will have been the equivalent of

  CONNECTION="mysql://root@127.0.0.1:3306/db1/t1"

  Then, we can also change the server to point to a new schema:

  ALTER SERVER 'server_one' options(DATABASE 'db2');

  All subsequent calls will now be against db2.t1! Guess what? You don't
  have to perform an alter table!

  This connecton="connection string" is necessary for the handler to be
  able to connect to the foreign server, either by URL, or by server
  name.


  The basic flow is this:

  SQL calls issues locally ->
  mysql handler API (data in handler format) ->
  mysql client API (data converted to SQL calls) ->
  foreign database -> mysql client API ->
  convert result sets (if any) to handler format ->
  handler API -> results or rows affected to local

  What this handler does and doesn't support
  ------------------------------------------
  * Tables MUST be created on the foreign server prior to any action on those
    tables via the handler, first version. IMPORTANT: IF you MUST use the
    federated storage engine type on the REMOTE end, MAKE SURE [ :) ] That
    the table you connect to IS NOT a table pointing BACK to your ORIGNAL
    table! You know  and have heard the screaching of audio feedback? You
    know putting two mirror in front of each other how the reflection
    continues for eternity? Well, need I say more?!
  * There will not be support for transactions.
  * There is no way for the handler to know if the foreign database or table
    has changed. The reason for this is that this database has to work like a
    data file that would never be written to by anything other than the
    database. The integrity of the data in the local table could be breached
    if there was any change to the foreign database.
  * Support for SELECT, INSERT, UPDATE , DELETE, indexes.
  * No ALTER TABLE, DROP TABLE or any other Data Definition Language calls.
  * Prepared statements will not be used in the first implementation, it
    remains to to be seen whether the limited subset of the client API for the
    server supports this.
  * This uses SELECT, INSERT, UPDATE, DELETE and not HANDLER for its
    implementation.

   Method calls

   A two column table, with one record:

   (SELECT)

   "SELECT * FROM foo"
    ha_federated::info
    ha_federated::scan_time:
    ha_federated::rnd_init: share->select_query SELECT * FROM foo
    ha_federated::extra

    <for every row of data retrieved>
    ha_federated::rnd_next
    ha_federated::convert_row_to_internal_format
    ha_federated::rnd_next
    </for every row of data retrieved>

    ha_federated::rnd_end
    ha_federated::extra
    ha_federated::reset

    (INSERT)

    "INSERT INTO foo (id, ts) VALUES (2, now());"

    ha_federated::write_row

    ha_federated::reset

    (UPDATE)

    "UPDATE foo SET ts = now() WHERE id = 1;"

    ha_federated::index_init
    ha_federated::index_read
    ha_federated::index_read_idx
    ha_federated::rnd_next
    ha_federated::convert_row_to_internal_format
    ha_federated::update_row

    ha_federated::extra
    ha_federated::extra
    ha_federated::extra
    ha_federated::external_lock
    ha_federated::reset


    How do I use this handler?
    --------------------------
    First of all, you need to build this storage engine:

      ./configure --with-federated-storage-engine
      make

    Next, to use this handler, it's very simple. You must
    have two databases running, either both on the same host, or
    on different hosts.

    One the server that will be connecting to the foreign
    host (client), you create your table as such:

    CREATE TABLE test_table (
      id     int(20) NOT NULL auto_increment,
      name   varchar(32) NOT NULL default '',
      other  int(20) NOT NULL default '0',
      PRIMARY KEY  (id),
      KEY name (name),
      KEY other_key (other))
       ENGINE="FEDERATED"
       DEFAULT CHARSET=latin1
       CONNECTION='mysql://root@127.0.0.1:9306/federated/test_federated';

   Notice the "COMMENT" and "ENGINE" field? This is where you
   respectively set the engine type, "FEDERATED" and foreign
   host information, this being the database your 'client' database
   will connect to and use as the "data file". Obviously, the foreign
   database is running on port 9306, so you want to start up your other
   database so that it is indeed on port 9306, and your federated
   database on a port other than that. In my setup, I use port 5554
   for federated, and port 5555 for the foreign database.

   Then, on the foreign database:

   CREATE TABLE test_table (
     id     int(20) NOT NULL auto_increment,
     name   varchar(32) NOT NULL default '',
     other  int(20) NOT NULL default '0',
     PRIMARY KEY  (id),
     KEY name (name),
     KEY other_key (other))
     ENGINE="<NAME>" <-- whatever you want, or not specify
     DEFAULT CHARSET=latin1 ;

    This table is exactly the same (and must be exactly the same),
    except that it is not using the federated handler and does
    not need the URL.


    How to see the handler in action
    --------------------------------

    When developing this handler, I compiled the federated database with
    debugging:

    ./configure --with-federated-storage-engine
    --prefix=/home/mysql/mysql-build/federated/ --with-debug

    Once compiled, I did a 'make install' (not for the purpose of installing
    the binary, but to install all the files the binary expects to see in the
    diretory I specified in the build with --prefix,
    "/home/mysql/mysql-build/federated".

    Then, I started the foreign server:

    /usr/local/mysql/bin/mysqld_safe
    --user=mysql --log=/tmp/mysqld.5555.log -P 5555

    Then, I went back to the directory containing the newly compiled mysqld,
    <builddir>/sql/, started up gdb:

    gdb ./mysqld

    Then, withn the (gdb) prompt:
    (gdb) run --gdb --port=5554 --socket=/tmp/mysqld.5554 --skip-innodb --debug

    Next, I open several windows for each:

    1. Tail the debug trace: tail -f /tmp/mysqld.trace|grep ha_fed
    2. Tail the SQL calls to the foreign database: tail -f /tmp/mysqld.5555.log
    3. A window with a client open to the federated server on port 5554
    4. A window with a client open to the federated server on port 5555

    I would create a table on the client to the foreign server on port
    5555, and then to the federated server on port 5554. At this point,
    I would run whatever queries I wanted to on the federated server,
    just always remembering that whatever changes I wanted to make on
    the table, or if I created new tables, that I would have to do that
    on the foreign server.

    Another thing to look for is 'show variables' to show you that you have
    support for federated handler support:

    show variables like '%federat%'

    and:

    show storage engines;

    Both should display the federated storage handler.


    Testing
    -------

    There is a test for MySQL Federated Storage Handler in ./mysql-test/t,
    federatedd.test It starts both a slave and master database using
    the same setup that the replication tests use, with the exception that
    it turns off replication, and sets replication to ignore the test tables.
    After ensuring that you actually do have support for the federated storage
    handler, numerous queries/inserts/updates/deletes are run, many derived
    from the MyISAM tests, plus som other tests which were meant to reveal
    any issues that would be most likely to affect this handler. All tests
    should work! ;)

    To run these tests, go into ./mysql-test (based in the directory you
    built the server in)

    ./mysql-test-run federated

    To run the test, or if you want to run the test and have debug info:

    ./mysql-test-run --debug federated

    This will run the test in debug mode, and you can view the trace and
    log files in the ./mysql-test/var/log directory

    ls -l mysql-test/var/log/
    -rw-r--r--  1 patg  patg        17  4 Dec 12:27 current_test
    -rw-r--r--  1 patg  patg       692  4 Dec 12:52 manager.log
    -rw-rw----  1 patg  patg     21246  4 Dec 12:51 master-bin.000001
    -rw-rw----  1 patg  patg        68  4 Dec 12:28 master-bin.index
    -rw-r--r--  1 patg  patg      1620  4 Dec 12:51 master.err
    -rw-rw----  1 patg  patg     23179  4 Dec 12:51 master.log
    -rw-rw----  1 patg  patg  16696550  4 Dec 12:51 master.trace
    -rw-r--r--  1 patg  patg         0  4 Dec 12:28 mysqltest-time
    -rw-r--r--  1 patg  patg   2024051  4 Dec 12:51 mysqltest.trace
    -rw-rw----  1 patg  patg     94992  4 Dec 12:51 slave-bin.000001
    -rw-rw----  1 patg  patg        67  4 Dec 12:28 slave-bin.index
    -rw-rw----  1 patg  patg       249  4 Dec 12:52 slave-relay-bin.000003
    -rw-rw----  1 patg  patg        73  4 Dec 12:28 slave-relay-bin.index
    -rw-r--r--  1 patg  patg      1349  4 Dec 12:51 slave.err
    -rw-rw----  1 patg  patg     96206  4 Dec 12:52 slave.log
    -rw-rw----  1 patg  patg  15706355  4 Dec 12:51 slave.trace
    -rw-r--r--  1 patg  patg         0  4 Dec 12:51 warnings

    Of course, again, you can tail the trace log:

    tail -f mysql-test/var/log/master.trace |grep ha_fed

    As well as the slave query log:

    tail -f mysql-test/var/log/slave.log

    Files that comprise the test suit
    ---------------------------------
    mysql-test/t/federated.test
    mysql-test/r/federated.result
    mysql-test/r/have_federated_db.require
    mysql-test/include/have_federated_db.inc


    Other tidbits
    -------------

    These were the files that were modified or created for this
    Federated handler to work, in 5.0:

    ./configure.in
    ./sql/Makefile.am
    ./config/ac_macros/ha_federated.m4
    ./sql/handler.cc
    ./sql/mysqld.cc
    ./sql/set_var.cc
    ./sql/field.h
    ./sql/sql_string.h
    ./mysql-test/mysql-test-run(.sh)
    ./mysql-test/t/federated.test
    ./mysql-test/r/federated.result
    ./mysql-test/r/have_federated_db.require
    ./mysql-test/include/have_federated_db.inc
    ./sql/ha_federated.cc
    ./sql/ha_federated.h

    In 5.1

    my:~/mysql-build/mysql-5.1-bkbits patg$ ls storage/federated/
    CMakeLists.txt                  Makefile.in
  ha_federated.h                  plug.in Makefile                        SCCS
  libfederated.a Makefile.am                     ha_federated.cc
  libfederated_a-ha_federated.o

*/

#define MYSQL_SERVER 1
#include "storage/federated/ha_federated.h"

#include <mysql/plugin.h>
#include <stdlib.h>
#include <algorithm>
#include <string>

#include "lex_string.h"
#include "m_string.h"
#include "map_helpers.h"
#include "my_compiler.h"
#include "my_dbug.h"
#include "my_macros.h"
#include "my_psi_config.h"
#include "myisam.h"  // TT_USEFRM
#include "mysql/psi/mysql_memory.h"
#include "mysql/psi/mysql_mutex.h"
#include "sql/current_thd.h"
#include "sql/key.h"     // key_copy
#include "sql/mysqld.h"  // my_localhost
#include "sql/sql_class.h"
#include "sql/sql_lex.h"
#include "sql/sql_servers.h"  // FOREIGN_SERVER, get_server_by_name
#include "template_utils.h"

using std::max;
using std::min;
using std::string;

static PSI_memory_key fe_key_memory_federated_share;

/* Variables for federated share methods */
static malloc_unordered_map<string, FEDERATED_SHARE *> federated_open_tables{
    fe_key_memory_federated_share};   // To track open tables
mysql_mutex_t federated_mutex;        // To init the hash
static char ident_quote_char = '`';   // Character for quoting
                                      // identifiers
static char value_quote_char = '\'';  // Character for quoting
                                      // literals
static const int bulk_padding = 64;   // bytes "overhead" in packet

/* Variables used when chopping off trailing characters */
static const uint sizeof_trailing_comma = sizeof(", ") - 1;
static const uint sizeof_trailing_and = sizeof(" AND ") - 1;
static const uint sizeof_trailing_where = sizeof(" WHERE ") - 1;

/* Static declaration for handerton */
static handler *federated_create_handler(handlerton *hton, TABLE_SHARE *table,
                                         bool partitioned, MEM_ROOT *mem_root);
static int federated_commit(handlerton *hton, THD *thd, bool all);
static int federated_rollback(handlerton *hton, THD *thd, bool all);

/* Federated storage engine handlerton */

static handler *federated_create_handler(handlerton *hton, TABLE_SHARE *table,
                                         bool, MEM_ROOT *mem_root) {
  return new (mem_root) ha_federated(hton, table);
}

static PSI_mutex_key fe_key_mutex_federated, fe_key_mutex_FEDERATED_SHARE_mutex;

#ifdef HAVE_PSI_MUTEX_INTERFACE
/* clang-format off */
static PSI_mutex_info all_federated_mutexes[]=
{
  { &fe_key_mutex_federated, "federated", PSI_FLAG_SINGLETON, 0, PSI_DOCUMENT_ME},
  { &fe_key_mutex_FEDERATED_SHARE_mutex, "FEDERATED_SHARE::mutex", 0, 0, PSI_DOCUMENT_ME}
};
/* clang-format on */
#endif /* HAVE_PSI_MUTEX_INTERFACE */

#ifdef HAVE_PSI_MEMORY_INTERFACE
static PSI_memory_info all_federated_memory[] = {
    {&fe_key_memory_federated_share, "FEDERATED_SHARE",
     PSI_FLAG_ONLY_GLOBAL_STAT, 0, PSI_DOCUMENT_ME}};
#endif /* HAVE_PSI_MEMORY_INTERFACE */

#ifdef HAVE_PSI_INTERFACE
static void init_federated_psi_keys(void) {
  const char *category MY_ATTRIBUTE((unused)) = "federated";
  int count MY_ATTRIBUTE((unused));

#ifdef HAVE_PSI_MUTEX_INTERFACE
  count = static_cast<int>(array_elements(all_federated_mutexes));
  mysql_mutex_register(category, all_federated_mutexes, count);
#endif /* HAVE_PSI_MUTEX_INTERFACE */

#ifdef HAVE_PSI_MEMORY_INTERFACE
  count = static_cast<int>(array_elements(all_federated_memory));
  mysql_memory_register(category, all_federated_memory, count);
#endif /* HAVE_PSI_MEMORY_INTERFACE */
}
#endif /* HAVE_PSI_INTERFACE */

/*
  Initialize the federated handler.

  SYNOPSIS
    federated_db_init()
    p		Handlerton

  RETURN
    false       OK
    true        Error
*/

static int federated_db_init(void *p) {
  DBUG_ENTER("federated_db_init");

#ifdef HAVE_PSI_INTERFACE
  init_federated_psi_keys();
#endif /* HAVE_PSI_INTERFACE */

<<<<<<< HEAD
  handlerton *federated_hton = (handlerton *)p;
  federated_hton->state = SHOW_OPTION_YES;
  federated_hton->db_type = DB_TYPE_FEDERATED_DB;
  federated_hton->commit = federated_commit;
  federated_hton->rollback = federated_rollback;
  federated_hton->create = federated_create_handler;
  federated_hton->flags = HTON_ALTER_NOT_SUPPORTED | HTON_NO_PARTITION;
=======
  handlerton *federated_hton= (handlerton *)p;
  federated_hton->state= SHOW_OPTION_YES;
  federated_hton->db_type= DB_TYPE_FEDERATED_DB;
  federated_hton->commit= federated_commit;
  federated_hton->rollback= federated_rollback;
  federated_hton->create= federated_create_handler;
  federated_hton->flags= HTON_ALTER_NOT_SUPPORTED | HTON_NO_PARTITION |
    HTON_SUPPORTS_ONLINE_BACKUPS;
>>>>>>> 333b4508

  /*
    Support for transactions disabled until WL#2952 fixes it.
        We do it like this to avoid "defined but not used" compiler warnings.
  */
  federated_hton->commit = 0;
  federated_hton->rollback = 0;

  if (mysql_mutex_init(fe_key_mutex_federated, &federated_mutex,
                       MY_MUTEX_INIT_FAST))
    goto error;

  DBUG_RETURN(false);

  mysql_mutex_destroy(&federated_mutex);
error:
  DBUG_RETURN(true);
}

/*
  Release the federated handler.

  SYNOPSIS
    federated_db_end()

  RETURN
    false       OK
*/

static int federated_done(void *) {
  mysql_mutex_destroy(&federated_mutex);

  return 0;
}

/**
  @brief Append identifiers to the string.

  @param[in,out] string	The target string.
  @param[in] name       Identifier name
  @param[in] length     Length of identifier name in bytes
  @param[in] quote_char Quote char to use for quoting identifier.

  @return Operation Status
  @retval false OK
  @retval true  There was an error appending to the string.

  @note This function is based upon the append_identifier() function
        in sql_show.cc except that quoting always occurs.
*/

static bool append_ident(String *string, const char *name, size_t length,
                         const char quote_char) {
  bool result = true;
  DBUG_ENTER("append_ident");

  if (quote_char) {
    string->reserve(length * 2 + 2);

    if ((result = string->append(&quote_char, 1, system_charset_info)))
      goto err;

    uint clen = 0;

    for (const char *name_end = name + length; name < name_end; name += clen) {
      char c = *name;

      if (!(clen = my_mbcharlen(system_charset_info, c))) goto err;

      if (clen == 1 && c == quote_char &&
          (result = string->append(&quote_char, 1, system_charset_info)))
        goto err;

      if ((result = string->append(name, clen, string->charset()))) goto err;
    }
    result = string->append(&quote_char, 1, system_charset_info);
  } else
    result = string->append(name, length, system_charset_info);

err:
  DBUG_RETURN(result);
}

static int parse_url_error(TABLE *table, int error_num) {
  char buf[FEDERATED_QUERY_BUFFER_SIZE];
  size_t buf_len;
  DBUG_ENTER("ha_federated parse_url_error");

  buf_len = min<size_t>(table->s->connect_string.length,
                        FEDERATED_QUERY_BUFFER_SIZE - 1);
  strmake(buf, table->s->connect_string.str, buf_len);
  my_error(error_num, MYF(0), buf);
  DBUG_RETURN(error_num);
}

/*
  retrieve server object which contains server meta-data
  from the system table given a server's name, set share
  connection parameter members
*/
static int get_connection(MEM_ROOT *mem_root, FEDERATED_SHARE *share) {
  int error_num = ER_FOREIGN_SERVER_DOESNT_EXIST;
  FOREIGN_SERVER *server, server_buffer;
  DBUG_ENTER("ha_federated::get_connection");

  /*
    get_server_by_name() clones the server if exists and allocates
        copies of strings in the supplied mem_root
  */
  if (!(server = get_server_by_name(mem_root, share->connection_string,
                                    &server_buffer))) {
    DBUG_PRINT("info", ("get_server_by_name returned > 0 error condition!"));
    error_num = ER_FOREIGN_DATA_STRING_INVALID_CANT_CREATE;
    goto error;
  }
  DBUG_PRINT("info", ("get_server_by_name returned server at %p", server));

  /*
    Most of these should never be empty strings, error handling will
    need to be implemented. Also, is this the best way to set the share
    members? Is there some allocation needed? In running this code, it works
    except there are errors in the trace file of the share being overrun
    at the address of the share.
  */
  share->server_name_length = server->server_name_length;
  share->server_name = server->server_name;
  share->username = server->username;
  share->password = server->password;
  share->database = server->db;
  share->port = server->port > 0 && server->port < 65536 ? (ushort)server->port
                                                         : MYSQL_PORT;
  share->hostname = server->host;
  if (!(share->socket = server->socket) &&
      !strcmp(share->hostname, my_localhost))
    share->socket = (char *)MYSQL_UNIX_ADDR;
  share->scheme = server->scheme;

  DBUG_PRINT("info", ("share->username %s", share->username));
  DBUG_PRINT("info", ("share->password %s", share->password));
  DBUG_PRINT("info", ("share->hostname %s", share->hostname));
  DBUG_PRINT("info", ("share->database %s", share->database));
  DBUG_PRINT("info", ("share->port %d", share->port));
  DBUG_PRINT("info", ("share->socket %s", share->socket));
  DBUG_RETURN(0);

error:
  my_printf_error(error_num, "server name: '%s' doesn't exist!", MYF(0),
                  share->connection_string);
  DBUG_RETURN(error_num);
}

/*
  Parse connection info from table->s->connect_string

  SYNOPSIS
    parse_url()
    mem_root            MEM_ROOT pointer for memory allocation
    share               pointer to FEDERATED share
    table               pointer to current TABLE class
    table_create_flag   determines what error to throw

  DESCRIPTION
    Populates the share with information about the connection
    to the foreign database that will serve as the data source.
    This string must be specified (currently) in the "CONNECTION" field,
    listed in the CREATE TABLE statement.

    This string MUST be in the format of any of these:

    CONNECTION="scheme://username:password@hostname:port/database/table"
    CONNECTION="scheme://username@hostname/database/table"
    CONNECTION="scheme://username@hostname:port/database/table"
    CONNECTION="scheme://username:password@hostname/database/table"

    _OR_

    CONNECTION="connection name"



  An Example:

  CREATE TABLE t1 (id int(32))
    ENGINE="FEDERATED"
    CONNECTION="mysql://joe:joespass@192.168.1.111:9308/federated/testtable";

  CREATE TABLE t2 (
    id int(4) NOT NULL auto_increment,
    name varchar(32) NOT NULL,
    PRIMARY KEY(id)
    ) ENGINE="FEDERATED" CONNECTION="my_conn";

  ***IMPORTANT***
  Currently, the Federated Storage Engine only supports connecting to another
  MySQL Database ("scheme" of "mysql"). Connections using JDBC as well as
  other connectors are in the planning stage.


  'password' and 'port' are both optional.

  RETURN VALUE
    0           success
    error_num   particular error code

*/

static int parse_url(MEM_ROOT *mem_root, FEDERATED_SHARE *share, TABLE *table,
                     uint table_create_flag) {
  uint error_num =
      (table_create_flag ? ER_FOREIGN_DATA_STRING_INVALID_CANT_CREATE
                         : ER_FOREIGN_DATA_STRING_INVALID);
  DBUG_ENTER("ha_federated::parse_url");

  share->port = 0;
  share->socket = 0;
  DBUG_PRINT("info", ("share at %p", share));
  DBUG_PRINT("info", ("Length: %u", (uint)table->s->connect_string.length));
  DBUG_PRINT("info", ("String: '%.*s'", (int)table->s->connect_string.length,
                      table->s->connect_string.str));
  share->connection_string = strmake_root(
      mem_root, table->s->connect_string.str, table->s->connect_string.length);

  DBUG_PRINT("info", ("parse_url alloced share->connection_string %p",
                      share->connection_string));

  DBUG_PRINT("info", ("share->connection_string %s", share->connection_string));
  /*
    No :// or @ in connection string. Must be a straight connection name of
    either "servername" or "servername/tablename"
  */
  if ((!strstr(share->connection_string, "://") &&
       (!strchr(share->connection_string, '@')))) {
    DBUG_PRINT("info", ("share->connection_string %s internal format \
                share->connection_string %p",
                        share->connection_string, share->connection_string));

    /* ok, so we do a little parsing, but not completely! */
    share->parsed = false;
    /*
      If there is a single '/' in the connection string, this means the user is
      specifying a table name
    */

    if ((share->table_name = strchr(share->connection_string, '/'))) {
      share->connection_string[share->table_name - share->connection_string] =
          '\0';
      share->table_name++;
      share->table_name_length = (uint)strlen(share->table_name);

      DBUG_PRINT("info",
                 ("internal format, parsed table_name share->connection_string \
                  %s share->table_name %s",
                  share->connection_string, share->table_name));

      /*
        there better not be any more '/'s !
      */
      if (strchr(share->table_name, '/')) goto error;

    }
    /*
      otherwise, straight server name, use tablename of federated table
      as remote table name
    */
    else {
      /*
        connection specifies everything but, resort to
        expecting remote and foreign table names to match
      */
      share->table_name = strmake_root(
          mem_root, table->s->table_name.str,
          (share->table_name_length = table->s->table_name.length));
      DBUG_PRINT(
          "info",
          ("internal format, default table_name share->connection_string \
                  %s share->table_name %s",
           share->connection_string, share->table_name));
    }

    if ((error_num = get_connection(mem_root, share))) goto error;
  } else {
    share->parsed = true;
    // Add a null for later termination of table name
    share->connection_string[table->s->connect_string.length] = 0;
    share->scheme = share->connection_string;
    DBUG_PRINT("info", ("parse_url alloced share->scheme %p", share->scheme));

    /*
      remove addition of null terminator and store length
      for each string  in share
    */
    if (!(share->username = strstr(share->scheme, "://"))) goto error;
    share->scheme[share->username - share->scheme] = '\0';

    if (strcmp(share->scheme, "mysql") != 0) goto error;

    share->username += 3;

    if (!(share->hostname = strchr(share->username, '@'))) goto error;

    share->username[share->hostname - share->username] = '\0';
    share->hostname++;

    if ((share->password = strchr(share->username, ':'))) {
      share->username[share->password - share->username] = '\0';
      share->password++;
      share->username = share->username;
      /* make sure there isn't an extra / or @ */
      if ((strchr(share->password, '/') || strchr(share->hostname, '@')))
        goto error;
      /*
        Found that if the string is:
        user:@hostname:port/db/table
        Then password is a null string, so set to NULL
      */
      if (share->password[0] == '\0') share->password = NULL;
    } else
      share->username = share->username;

    /* make sure there isn't an extra / or @ */
    if ((strchr(share->username, '/')) || (strchr(share->hostname, '@')))
      goto error;

    if (!(share->database = strchr(share->hostname, '/'))) goto error;
    share->hostname[share->database - share->hostname] = '\0';
    share->database++;

    if ((share->sport = strchr(share->hostname, ':'))) {
      share->hostname[share->sport - share->hostname] = '\0';
      share->sport++;
      if (share->sport[0] == '\0')
        share->sport = NULL;
      else
        share->port = atoi(share->sport);
    }

    if (!(share->table_name = strchr(share->database, '/'))) goto error;
    share->database[share->table_name - share->database] = '\0';
    share->table_name++;

    share->table_name_length = strlen(share->table_name);

    /* make sure there's not an extra / */
    if ((strchr(share->table_name, '/'))) goto error;

    /*
      If hostname is omitted, we set it to NULL. According to
      mysql_real_connect() manual:
      The value of host may be either a hostname or an IP address.
      If host is NULL or the string "localhost", a connection to the
      local host is assumed.
    */
    if (share->hostname[0] == '\0') share->hostname = NULL;
  }

  if (!share->port) {
    if (!share->hostname || strcmp(share->hostname, my_localhost) == 0)
      share->socket = (char *)MYSQL_UNIX_ADDR;
    else
      share->port = MYSQL_PORT;
  }

  DBUG_PRINT("info",
             ("scheme: %s  username: %s  password: %s \
               hostname: %s  port: %d  db: %s  tablename: %s",
              share->scheme, share->username, share->password, share->hostname,
              share->port, share->database, share->table_name));

  DBUG_RETURN(0);

error:
  DBUG_RETURN(parse_url_error(table, error_num));
}

/*****************************************************************************
** FEDERATED tables
*****************************************************************************/

ha_federated::ha_federated(handlerton *hton, TABLE_SHARE *table_arg)
    : handler(hton, table_arg),
      mysql(0),
      stored_result(0),
      results(fe_key_memory_federated_share) {
  trx_next = 0;
  memset(&bulk_insert, 0, sizeof(bulk_insert));
}

/*
  Convert MySQL result set row to handler internal format

  SYNOPSIS
    convert_row_to_internal_format()
      record    Byte pointer to record
      row       MySQL result set row from fetchrow()
      result	Result set to use

  DESCRIPTION
    This method simply iterates through a row returned via fetchrow with
    values from a successful SELECT , and then stores each column's value
    in the field object via the field object pointer (pointing to the table's
    array of field object pointers). This is how the handler needs the data
    to be stored to then return results back to the user

  RETURN VALUE
    0   After fields have had field values stored from record
*/

uint ha_federated::convert_row_to_internal_format(uchar *record, MYSQL_ROW row,
                                                  MYSQL_RES *result) {
  ulong *lengths;
  Field **field;
  my_bitmap_map *old_map = dbug_tmp_use_all_columns(table, table->write_set);
  DBUG_ENTER("ha_federated::convert_row_to_internal_format");

  lengths = mysql_fetch_lengths(result);

  for (field = table->field; *field; field++, row++, lengths++) {
    /*
      index variable to move us through the row at the
      same iterative step as the field
    */
    my_ptrdiff_t old_ptr;
    old_ptr = (my_ptrdiff_t)(record - table->record[0]);
    (*field)->move_field_offset(old_ptr);
    if (!*row) {
      (*field)->set_null();
      (*field)->reset();
    } else {
      if (bitmap_is_set(table->read_set, (*field)->field_index)) {
        (*field)->set_notnull();
        (*field)->store(*row, *lengths, &my_charset_bin);
      }
    }
    (*field)->move_field_offset(-old_ptr);
  }
  dbug_tmp_restore_column_map(table->write_set, old_map);
  DBUG_RETURN(0);
}

static bool emit_key_part_name(String *to, KEY_PART_INFO *part) {
  DBUG_ENTER("emit_key_part_name");
  if (append_ident(to, part->field->field_name, strlen(part->field->field_name),
                   ident_quote_char))
    DBUG_RETURN(1);  // Out of memory
  DBUG_RETURN(0);
}

static bool emit_key_part_element(String *to, KEY_PART_INFO *part,
                                  bool needs_quotes, bool is_like,
                                  const uchar *ptr, uint len) {
  Field *field = part->field;
  DBUG_ENTER("emit_key_part_element");

  if (needs_quotes && to->append(STRING_WITH_LEN("'"))) DBUG_RETURN(1);

  if (part->type == HA_KEYTYPE_BIT) {
    char buff[STRING_BUFFER_USUAL_SIZE], *buf = buff;

    *buf++ = '0';
    *buf++ = 'x';
    buf = octet2hex(buf, (char *)ptr, len);
    if (to->append((char *)buff, (uint)(buf - buff))) DBUG_RETURN(1);
  } else if (part->key_part_flag & HA_BLOB_PART) {
    String blob;
    uint blob_length = uint2korr(ptr);
    blob.set_quick((char *)ptr + HA_KEY_BLOB_LENGTH, blob_length,
                   &my_charset_bin);
    if (append_escaped(to, &blob)) DBUG_RETURN(1);
  } else if (part->key_part_flag & HA_VAR_LENGTH_PART) {
    String varchar;
    uint var_length = uint2korr(ptr);
    varchar.set_quick((char *)ptr + HA_KEY_BLOB_LENGTH, var_length,
                      &my_charset_bin);
    if (append_escaped(to, &varchar)) DBUG_RETURN(1);
  } else {
    char strbuff[MAX_FIELD_WIDTH];
    String str(strbuff, sizeof(strbuff), part->field->charset()), *res;

    res = field->val_str(&str, ptr);

    if (field->result_type() == STRING_RESULT) {
      if (append_escaped(to, res)) DBUG_RETURN(1);
    } else if (to->append(res->ptr(), res->length()))
      DBUG_RETURN(1);
  }

  if (is_like && to->append(STRING_WITH_LEN("%"))) DBUG_RETURN(1);

  if (needs_quotes && to->append(STRING_WITH_LEN("'"))) DBUG_RETURN(1);

  DBUG_RETURN(0);
}

/*
  Create a WHERE clause based off of values in keys
  Note: This code was inspired by key_copy from key.cc

  SYNOPSIS
    create_where_from_key ()
      to          String object to store WHERE clause
      key_info    KEY struct pointer
      key         byte pointer containing key
      key_length  length of key
      range_type  0 - no range, 1 - min range, 2 - max range
                  (see enum range_operation)

  DESCRIPTION
    Using iteration through all the keys via a KEY_PART_INFO pointer,
    This method 'extracts' the value of each key in the byte pointer
    *key, and for each key found, constructs an appropriate WHERE clause

  RETURN VALUE
    0   After all keys have been accounted for to create the WHERE clause
    1   No keys found

    Range flags Table per Timour:

   -----------------
   - start_key:
     * ">"  -> HA_READ_AFTER_KEY
     * ">=" -> HA_READ_KEY_OR_NEXT
     * "="  -> HA_READ_KEY_EXACT

   - end_key:
     * "<"  -> HA_READ_BEFORE_KEY
     * "<=" -> HA_READ_AFTER_KEY

   records_in_range:
   -----------------
   - start_key:
     * ">"  -> HA_READ_AFTER_KEY
     * ">=" -> HA_READ_KEY_EXACT
     * "="  -> HA_READ_KEY_EXACT

   - end_key:
     * "<"  -> HA_READ_BEFORE_KEY
     * "<=" -> HA_READ_AFTER_KEY
     * "="  -> HA_READ_AFTER_KEY

0 HA_READ_KEY_EXACT,              Find first record else error
1 HA_READ_KEY_OR_NEXT,            Record or next record
2 HA_READ_KEY_OR_PREV,            Record or previous
3 HA_READ_AFTER_KEY,              Find next rec. after key-record
4 HA_READ_BEFORE_KEY,             Find next rec. before key-record
5 HA_READ_PREFIX,                 Key which as same prefix
6 HA_READ_PREFIX_LAST,            Last key with the same prefix
7 HA_READ_PREFIX_LAST_OR_PREV,    Last or prev key with the same prefix

Flags that I've found:

id, primary key, varchar

id = 'ccccc'
records_in_range: start_key 0 end_key 3
read_range_first: start_key 0 end_key NULL

id > 'ccccc'
records_in_range: start_key 3 end_key NULL
read_range_first: start_key 3 end_key NULL

id < 'ccccc'
records_in_range: start_key NULL end_key 4
read_range_first: start_key NULL end_key 4

id <= 'ccccc'
records_in_range: start_key NULL end_key 3
read_range_first: start_key NULL end_key 3

id >= 'ccccc'
records_in_range: start_key 0 end_key NULL
read_range_first: start_key 1 end_key NULL

id like 'cc%cc'
records_in_range: start_key 0 end_key 3
read_range_first: start_key 1 end_key 3

id > 'aaaaa' and id < 'ccccc'
records_in_range: start_key 3 end_key 4
read_range_first: start_key 3 end_key 4

id >= 'aaaaa' and id < 'ccccc';
records_in_range: start_key 0 end_key 4
read_range_first: start_key 1 end_key 4

id >= 'aaaaa' and id <= 'ccccc';
records_in_range: start_key 0 end_key 3
read_range_first: start_key 1 end_key 3

id > 'aaaaa' and id <= 'ccccc';
records_in_range: start_key 3 end_key 3
read_range_first: start_key 3 end_key 3

numeric keys:

id = 4
index_read_idx: start_key 0 end_key NULL

id > 4
records_in_range: start_key 3 end_key NULL
read_range_first: start_key 3 end_key NULL

id >= 4
records_in_range: start_key 0 end_key NULL
read_range_first: start_key 1 end_key NULL

id < 4
records_in_range: start_key NULL end_key 4
read_range_first: start_key NULL end_key 4

id <= 4
records_in_range: start_key NULL end_key 3
read_range_first: start_key NULL end_key 3

id like 4
full table scan, select * from

id > 2 and id < 8
records_in_range: start_key 3 end_key 4
read_range_first: start_key 3 end_key 4

id >= 2 and id < 8
records_in_range: start_key 0 end_key 4
read_range_first: start_key 1 end_key 4

id >= 2 and id <= 8
records_in_range: start_key 0 end_key 3
read_range_first: start_key 1 end_key 3

id > 2 and id <= 8
records_in_range: start_key 3 end_key 3
read_range_first: start_key 3 end_key 3

multi keys (id int, name varchar, other varchar)

id = 1;
records_in_range: start_key 0 end_key 3
read_range_first: start_key 0 end_key NULL

id > 4;
id > 2 and name = '333'; remote: id > 2
id > 2 and name > '333'; remote: id > 2
id > 2 and name > '333' and other < 'ddd'; remote: id > 2 no results
id > 2 and name >= '333' and other < 'ddd'; remote: id > 2 1 result
id >= 4 and name = 'eric was here' and other > 'eeee';
records_in_range: start_key 3 end_key NULL
read_range_first: start_key 3 end_key NULL

id >= 4;
id >= 2 and name = '333' and other < 'ddd';
remote: `id`  >= 2 AND `name`  >= '333';
records_in_range: start_key 0 end_key NULL
read_range_first: start_key 1 end_key NULL

id < 4;
id < 3 and name = '222' and other <= 'ccc'; remote: id < 3
records_in_range: start_key NULL end_key 4
read_range_first: start_key NULL end_key 4

id <= 4;
records_in_range: start_key NULL end_key 3
read_range_first: start_key NULL end_key 3

id like 4;
full table scan

id  > 2 and id < 4;
records_in_range: start_key 3 end_key 4
read_range_first: start_key 3 end_key 4

id >= 2 and id < 4;
records_in_range: start_key 0 end_key 4
read_range_first: start_key 1 end_key 4

id >= 2 and id <= 4;
records_in_range: start_key 0 end_key 3
read_range_first: start_key 1 end_key 3

id > 2 and id <= 4;
id = 6 and name = 'eric was here' and other > 'eeee';
remote: (`id`  > 6 AND `name`  > 'eric was here' AND `other`  > 'eeee')
AND (`id`  <= 6) AND ( AND `name`  <= 'eric was here')
no results
records_in_range: start_key 3 end_key 3
read_range_first: start_key 3 end_key 3

Summary:

* If the start key flag is 0 the max key flag shouldn't even be set,
  and if it is, the query produced would be invalid.
* Multipart keys, even if containing some or all numeric columns,
  are treated the same as non-numeric keys

  If the query is " = " (quotes or not):
  - records in range start key flag HA_READ_KEY_EXACT,
    end key flag HA_READ_AFTER_KEY (incorrect)
  - any other: start key flag HA_READ_KEY_OR_NEXT,
    end key flag HA_READ_AFTER_KEY (correct)

* 'like' queries (of key)
  - Numeric, full table scan
  - Non-numeric
      records_in_range: start_key 0 end_key 3
      other : start_key 1 end_key 3

* If the key flag is HA_READ_AFTER_KEY:
   if start_key, append >
   if end_key, append <=

* If create_where_key was called by records_in_range:

 - if the key is numeric:
    start key flag is 0 when end key is NULL, end key flag is 3 or 4
 - if create_where_key was called by any other function:
    start key flag is 1 when end key is NULL, end key flag is 3 or 4
 - if the key is non-numeric, or multipart
    When the query is an exact match, the start key flag is 0,
    end key flag is 3 for what should be a no-range condition where
    you should have 0 and max key NULL, which it is if called by
    read_range_first

Conclusion:

1. Need logic to determin if a key is min or max when the flag is
HA_READ_AFTER_KEY, and handle appending correct operator accordingly

2. Need a boolean flag to pass to create_where_from_key, used in the
switch statement. Add 1 to the flag if:
  - start key flag is HA_READ_KEY_EXACT and the end key is NULL

*/

bool ha_federated::create_where_from_key(String *to, KEY *key_info,
                                         const key_range *start_key,
                                         const key_range *end_key,
                                         bool from_records_in_range,
                                         bool eq_range_arg) {
  bool both_not_null = (start_key != NULL && end_key != NULL) ? true : false;
  const uchar *ptr;
  uint remainder, length;
  char tmpbuff[FEDERATED_QUERY_BUFFER_SIZE];
  String tmp(tmpbuff, sizeof(tmpbuff), system_charset_info);
  const key_range *ranges[2] = {start_key, end_key};
  my_bitmap_map *old_map;
  DBUG_ENTER("ha_federated::create_where_from_key");

  tmp.length(0);
  if (start_key == NULL && end_key == NULL) DBUG_RETURN(1);

  old_map = dbug_tmp_use_all_columns(table, table->write_set);
  for (uint i = 0; i <= 1; i++) {
    bool needs_quotes;
    KEY_PART_INFO *key_part;
    if (ranges[i] == NULL) continue;

    if (both_not_null) {
      if (i > 0)
        tmp.append(STRING_WITH_LEN(") AND ("));
      else
        tmp.append(STRING_WITH_LEN(" ("));
    }

    for (key_part = key_info->key_part,
        remainder = key_info->user_defined_key_parts,
        length = ranges[i]->length, ptr = ranges[i]->key;
         ; remainder--, key_part++) {
      Field *field = key_part->field;
      uint store_length = key_part->store_length;
      uint part_length = min(store_length, length);
      needs_quotes = field->str_needs_quotes();
      DBUG_DUMP("key, start of loop", ptr, length);

      if (key_part->null_bit) {
        if (*ptr++) {
          /*
            We got "IS [NOT] NULL" condition against nullable column. We
            distinguish between "IS NOT NULL" and "IS NULL" by flag. For
            "IS NULL", flag is set to HA_READ_KEY_EXACT.
          */
          if (emit_key_part_name(&tmp, key_part) ||
              (ranges[i]->flag == HA_READ_KEY_EXACT
                   ? tmp.append(STRING_WITH_LEN(" IS NULL "))
                   : tmp.append(STRING_WITH_LEN(" IS NOT NULL "))))
            goto err;
          /*
            We need to adjust pointer and length to be prepared for next
            key part. As well as check if this was last key part.
          */
          goto prepare_for_next_key_part;
        }
      }

      if (tmp.append(STRING_WITH_LEN(" ("))) goto err;

      switch (ranges[i]->flag) {
        case HA_READ_KEY_EXACT:
          DBUG_PRINT("info", ("federated HA_READ_KEY_EXACT %d", i));
          if (store_length >= length || !needs_quotes ||
              key_part->type == HA_KEYTYPE_BIT ||
              field->result_type() != STRING_RESULT) {
            if (emit_key_part_name(&tmp, key_part)) goto err;

            if (from_records_in_range) {
              if (tmp.append(STRING_WITH_LEN(" >= "))) goto err;
            } else {
              if (tmp.append(STRING_WITH_LEN(" = "))) goto err;
            }

            if (emit_key_part_element(&tmp, key_part, needs_quotes, 0, ptr,
                                      part_length))
              goto err;
          } else {
            /* LIKE */
            if (emit_key_part_name(&tmp, key_part) ||
                tmp.append(STRING_WITH_LEN(" LIKE ")) ||
                emit_key_part_element(&tmp, key_part, needs_quotes, 1, ptr,
                                      part_length))
              goto err;
          }
          break;
        case HA_READ_AFTER_KEY:
          if (eq_range_arg) {
            if (tmp.append("1=1"))  // Dummy
              goto err;
            break;
          }
          DBUG_PRINT("info", ("federated HA_READ_AFTER_KEY %d", i));
          if ((store_length >= length) || (i > 0)) /* for all parts of end key*/
          {
            if (emit_key_part_name(&tmp, key_part)) goto err;

            if (i > 0) /* end key */
            {
              if (tmp.append(STRING_WITH_LEN(" <= "))) goto err;
            } else /* start key */
            {
              if (tmp.append(STRING_WITH_LEN(" > "))) goto err;
            }

            if (emit_key_part_element(&tmp, key_part, needs_quotes, 0, ptr,
                                      part_length)) {
              goto err;
            }
          }
          break;
        case HA_READ_KEY_OR_NEXT:
          DBUG_PRINT("info", ("federated HA_READ_KEY_OR_NEXT %d", i));
          if (emit_key_part_name(&tmp, key_part) ||
              tmp.append(STRING_WITH_LEN(" >= ")) ||
              emit_key_part_element(&tmp, key_part, needs_quotes, 0, ptr,
                                    part_length))
            goto err;
          break;
        case HA_READ_BEFORE_KEY:
          DBUG_PRINT("info", ("federated HA_READ_BEFORE_KEY %d", i));
          if (store_length >= length) {
            if (emit_key_part_name(&tmp, key_part) ||
                tmp.append(STRING_WITH_LEN(" < ")) ||
                emit_key_part_element(&tmp, key_part, needs_quotes, 0, ptr,
                                      part_length))
              goto err;
          }
          break;
<<<<<<< HEAD
        case HA_READ_KEY_OR_PREV:
          DBUG_PRINT("info", ("federated HA_READ_KEY_OR_PREV %d", i));
=======
        }
        // fallthrough
      case HA_READ_KEY_OR_NEXT:
        DBUG_PRINT("info", ("federated HA_READ_KEY_OR_NEXT %d", i));
        if (emit_key_part_name(&tmp, key_part) ||
            tmp.append(STRING_WITH_LEN(" >= ")) ||
            emit_key_part_element(&tmp, key_part, needs_quotes, 0, ptr,
              part_length))
          goto err;
        break;
      case HA_READ_BEFORE_KEY:
        DBUG_PRINT("info", ("federated HA_READ_BEFORE_KEY %d", i));
        if (store_length >= length)
        {
>>>>>>> 333b4508
          if (emit_key_part_name(&tmp, key_part) ||
              tmp.append(STRING_WITH_LEN(" <= ")) ||
              emit_key_part_element(&tmp, key_part, needs_quotes, 0, ptr,
                                    part_length))
            goto err;
          break;
<<<<<<< HEAD
        default:
          DBUG_PRINT("info", ("cannot handle flag %d", ranges[i]->flag));
=======
        }
        // fallthrough
      case HA_READ_KEY_OR_PREV:
        DBUG_PRINT("info", ("federated HA_READ_KEY_OR_PREV %d", i));
        if (emit_key_part_name(&tmp, key_part) ||
            tmp.append(STRING_WITH_LEN(" <= ")) ||
            emit_key_part_element(&tmp, key_part, needs_quotes, 0, ptr,
                                  part_length))
>>>>>>> 333b4508
          goto err;
      }
      if (tmp.append(STRING_WITH_LEN(") "))) goto err;

    prepare_for_next_key_part:
      if (store_length >= length) break;
      DBUG_PRINT("info", ("remainder %d", remainder));
      DBUG_ASSERT(remainder > 1);
      length -= store_length;
      /*
        For nullable columns, null-byte is already skipped before, that is
        ptr was incremented by 1. Since store_length still counts null-byte,
        we need to subtract 1 from store_length.
      */
      ptr += store_length - (key_part->null_bit ? 1 : 0);
      if (tmp.append(STRING_WITH_LEN(" AND "))) goto err;

      DBUG_PRINT("info",
                 ("create_where_from_key WHERE clause: %s", tmp.c_ptr_quick()));
    }
  }
  dbug_tmp_restore_column_map(table->write_set, old_map);

  if (both_not_null)
    if (tmp.append(STRING_WITH_LEN(") "))) DBUG_RETURN(1);

  if (to->append(STRING_WITH_LEN(" WHERE "))) DBUG_RETURN(1);

  if (to->append(tmp)) DBUG_RETURN(1);

  DBUG_RETURN(0);

err:
  dbug_tmp_restore_column_map(table->write_set, old_map);
  DBUG_RETURN(1);
}

/*
  Example of simple lock controls. The "share" it creates is structure we will
  pass to each federated handler. Do you have to have one of these? Well, you
  have pieces that are used for locking, and they are needed to function.
*/

static FEDERATED_SHARE *get_share(const char *table_name, TABLE *table) {
  char query_buffer[FEDERATED_QUERY_BUFFER_SIZE];
  Field **field;
  String query(query_buffer, sizeof(query_buffer), &my_charset_bin);
  FEDERATED_SHARE *share = NULL, tmp_share;
  MEM_ROOT mem_root;
  DBUG_ENTER("ha_federated.cc::get_share");

  /*
    In order to use this string, we must first zero it's length,
    or it will contain garbage
  */
  query.length(0);

  init_alloc_root(fe_key_memory_federated_share, &mem_root, 256, 0);

  mysql_mutex_lock(&federated_mutex);

  tmp_share.share_key = table_name;
  tmp_share.share_key_length = (uint)strlen(table_name);
  if (parse_url(&mem_root, &tmp_share, table, 0)) goto error;

  {
    /* TODO: change tmp_share.scheme to LEX_STRING object */
    auto it = federated_open_tables.find(table_name);
    if (it == federated_open_tables.end()) {
      query.set_charset(system_charset_info);
      query.append(STRING_WITH_LEN("SELECT "));
      for (field = table->field; *field; field++) {
        append_ident(&query, (*field)->field_name, strlen((*field)->field_name),
                     ident_quote_char);
        query.append(STRING_WITH_LEN(", "));
      }
      /* chops off trailing comma */
      query.length(query.length() - sizeof_trailing_comma);

      query.append(STRING_WITH_LEN(" FROM "));

      append_ident(&query, tmp_share.table_name, tmp_share.table_name_length,
                   ident_quote_char);

      if (!(share = (FEDERATED_SHARE *)memdup_root(
                &mem_root, (char *)&tmp_share, sizeof(*share))) ||
          !(share->select_query = (char *)strmake_root(&mem_root, query.ptr(),
                                                       query.length() + 1)))
        goto error;

      share->use_count = 0;
      share->mem_root = std::move(mem_root);

      DBUG_PRINT("info", ("share->select_query %s", share->select_query));

      federated_open_tables.emplace(table_name, share);
      thr_lock_init(&share->lock);
      mysql_mutex_init(fe_key_mutex_FEDERATED_SHARE_mutex, &share->mutex,
                       MY_MUTEX_INIT_FAST);
    } else {
      share = it->second;
    }
  }

  share->use_count++;
  mysql_mutex_unlock(&federated_mutex);

  DBUG_RETURN(share);

error:
  mysql_mutex_unlock(&federated_mutex);
  DBUG_RETURN(NULL);
}

/*
  Free lock controls. We call this whenever we close a table.
  If the table had the last reference to the share then we
  free memory associated with it.
*/

static int free_share(FEDERATED_SHARE *share) {
  DBUG_ENTER("free_share");

  mysql_mutex_lock(&federated_mutex);
  if (!--share->use_count) {
    federated_open_tables.erase(share->share_key);
    thr_lock_delete(&share->lock);
    mysql_mutex_destroy(&share->mutex);
    MEM_ROOT mem_root = std::move(share->mem_root);
    free_root(&mem_root, MYF(0));
  }
  mysql_mutex_unlock(&federated_mutex);

  DBUG_RETURN(0);
}

ha_rows ha_federated::records_in_range(uint, key_range *, key_range *) {
  /*

  We really want indexes to be used as often as possible, therefore
  we just need to hard-code the return value to a very low number to
  force the issue

*/
  DBUG_ENTER("ha_federated::records_in_range");
  DBUG_RETURN(FEDERATED_RECORDS_IN_RANGE);
}

/*
  Used for opening tables. The name will be the name of the file.
  A table is opened when it needs to be opened. For instance
  when a request comes in for a select on the table (tables are not
  open and closed for each request, they are cached).

  Called from handler.cc by handler::ha_open(). The server opens
  all tables by calling ha_open() which then calls the handler
  specific open().
*/

int ha_federated::open(const char *name, int, uint, const dd::Table *) {
  DBUG_ENTER("ha_federated::open");

  if (!(share = get_share(name, table))) DBUG_RETURN(1);
  thr_lock_data_init(&share->lock, &lock, NULL);

  DBUG_ASSERT(mysql == NULL);

  ref_length = sizeof(MYSQL_RES *) + sizeof(MYSQL_ROW_OFFSET);
  DBUG_PRINT("info", ("ref_length: %u", ref_length));

  reset();

  DBUG_RETURN(0);
}

/*
  Closes a table. We call the free_share() function to free any resources
  that we have allocated in the "shared" structure.

  Called from sql_base.cc, sql_select.cc, and table.cc.
  In sql_select.cc it is only used to close up temporary tables or during
  the process where a temporary table is converted over to being a
  myisam table.
  For sql_base.cc look at close_data_tables().
*/

int ha_federated::close(void) {
  THD *thd = current_thd;
  DBUG_ENTER("ha_federated::close");

  free_result();

  results.clear();

  /*
    Check to verify wheather the connection is still alive or not.
    FLUSH TABLES will quit the connection and if connection is broken,
    it will reconnect again and quit silently.
  */
  if (mysql && (!mysql->net.vio || !vio_is_connected(mysql->net.vio)))
    mysql->net.error = 2;

  /* Disconnect from mysql */
  mysql_close(mysql);
  mysql = NULL;

  /*
    mysql_close() might return an error if a remote server's gone
    for some reason. If that happens while removing a table from
    the table cache, the error will be propagated to a client even
    if the original query was not issued against the FEDERATED table.
    So, don't propagate errors from mysql_close().
  */
  if (table->in_use && thd != table->in_use) table->in_use->clear_error();

  /*
    Errors from mysql_close() are silently ignored for flush tables.
    Close the connection silently.
  */
  if (thd && thd->lex->sql_command == SQLCOM_FLUSH) thd->clear_error();

  DBUG_RETURN(free_share(share));
}

/**
  @brief Construct the INSERT statement.

  @details This method will construct the INSERT statement and appends it to
  the supplied query string buffer.

  @return
    @retval false       No error
    @retval true        Failure
*/

bool ha_federated::append_stmt_insert(String *query) {
  char insert_buffer[FEDERATED_QUERY_BUFFER_SIZE];
  Field **field;
  size_t tmp_length;
  bool added_field = false;

  /* The main insert query string */
  String insert_string(insert_buffer, sizeof(insert_buffer), &my_charset_bin);
  DBUG_ENTER("ha_federated::append_stmt_insert");

  insert_string.length(0);

  if (replace_duplicates)
    insert_string.append(STRING_WITH_LEN("REPLACE INTO "));
  else if (ignore_duplicates && !insert_dup_update)
    insert_string.append(STRING_WITH_LEN("INSERT IGNORE INTO "));
  else
    insert_string.append(STRING_WITH_LEN("INSERT INTO "));
  append_ident(&insert_string, share->table_name, share->table_name_length,
               ident_quote_char);
  tmp_length = insert_string.length();
  insert_string.append(STRING_WITH_LEN(" ("));

  /*
    loop through the field pointer array, add any fields to both the values
    list and the fields list that match the current query id
  */
  for (field = table->field; *field; field++) {
    if (bitmap_is_set(table->write_set, (*field)->field_index)) {
      /* append the field name */
      append_ident(&insert_string, (*field)->field_name,
                   strlen((*field)->field_name), ident_quote_char);

      /* append commas between both fields and fieldnames */
      /*
        unfortunately, we can't use the logic if *(fields + 1) to
        make the following appends conditional as we don't know if the
        next field is in the write set
      */
      insert_string.append(STRING_WITH_LEN(", "));
      added_field = true;
    }
  }

  if (added_field) {
    /* Remove trailing comma. */
    insert_string.length(insert_string.length() - sizeof_trailing_comma);
    insert_string.append(STRING_WITH_LEN(") "));
  } else {
    /* If there were no fields, we don't want to add a closing paren. */
    insert_string.length(tmp_length);
  }

  insert_string.append(STRING_WITH_LEN(" VALUES "));

  DBUG_RETURN(query->append(insert_string));
}

/*
  write_row() inserts a row. No extra() hint is given currently if a bulk load
  is happeneding. buf() is a byte array of data. You can use the field
  information to extract the data from the native byte array type.
  Example of this would be:
  for (Field **field=table->field ; *field ; field++)
  {
    ...
  }

  Called from item_sum.cc, item_sum.cc, sql_acl.cc, sql_insert.cc,
  sql_insert.cc, sql_select.cc, sql_table.cc, sql_udf.cc, and sql_update.cc.
*/

int ha_federated::write_row(uchar *) {
  char values_buffer[FEDERATED_QUERY_BUFFER_SIZE];
  char insert_field_value_buffer[STRING_BUFFER_USUAL_SIZE];
  Field **field;
  size_t tmp_length;
  int error = 0;
  bool use_bulk_insert;
  bool auto_increment_update_required = (table->next_number_field != NULL);

  /* The string containing the values to be added to the insert */
  String values_string(values_buffer, sizeof(values_buffer), &my_charset_bin);
  /* The actual value of the field, to be added to the values_string */
  String insert_field_value_string(insert_field_value_buffer,
                                   sizeof(insert_field_value_buffer),
                                   &my_charset_bin);
  my_bitmap_map *old_map = dbug_tmp_use_all_columns(table, table->read_set);
  DBUG_ENTER("ha_federated::write_row");

  values_string.length(0);
  insert_field_value_string.length(0);
  ha_statistic_increment(&System_status_var::ha_write_count);

  /*
    start both our field and field values strings
    We must disable multi-row insert for "INSERT...ON DUPLICATE KEY UPDATE"
    Ignore duplicates is always true when insert_dup_update is true.
    When replace_duplicates == true, we can safely enable multi-row insert.
    When performing multi-row insert, we only collect the columns values for
    the row. The start of the statement is only created when the first
    row is copied in to the bulk_insert string.
  */
  if (!(use_bulk_insert =
            bulk_insert.str && (!insert_dup_update || replace_duplicates)))
    append_stmt_insert(&values_string);

  values_string.append(STRING_WITH_LEN(" ("));
  tmp_length = values_string.length();

  /*
    loop through the field pointer array, add any fields to both the values
    list and the fields list that is part of the write set
  */
  for (field = table->field; *field; field++) {
    if (bitmap_is_set(table->write_set, (*field)->field_index)) {
      if ((*field)->is_null())
        values_string.append(STRING_WITH_LEN(" NULL "));
      else {
        bool needs_quote = (*field)->str_needs_quotes();
        (*field)->val_str(&insert_field_value_string);
        if (needs_quote) values_string.append(value_quote_char);
        insert_field_value_string.print(&values_string);
        if (needs_quote) values_string.append(value_quote_char);

        insert_field_value_string.length(0);
      }

      /* append commas between both fields and fieldnames */
      /*
        unfortunately, we can't use the logic if *(fields + 1) to
        make the following appends conditional as we don't know if the
        next field is in the write set
      */
      values_string.append(STRING_WITH_LEN(", "));
    }
  }
  dbug_tmp_restore_column_map(table->read_set, old_map);

  /*
    if there were no fields, we don't want to add a closing paren
    AND, we don't want to chop off the last char '('
    insert will be "INSERT INTO t1 VALUES ();"
  */
  if (values_string.length() > tmp_length) {
    /* chops off trailing comma */
    values_string.length(values_string.length() - sizeof_trailing_comma);
  }
  /* we always want to append this, even if there aren't any fields */
  values_string.append(STRING_WITH_LEN(") "));

  if (use_bulk_insert) {
    /*
      Send the current bulk insert out if appending the current row would
      cause the statement to overflow the packet size, otherwise set
      auto_increment_update_required to false as no query was executed.
    */
    if (bulk_insert.length + values_string.length() + bulk_padding >
            mysql->net.max_packet_size &&
        bulk_insert.length) {
      error = real_query(bulk_insert.str, bulk_insert.length);
      bulk_insert.length = 0;
    } else
      auto_increment_update_required = false;

    if (bulk_insert.length == 0) {
      char insert_buffer[FEDERATED_QUERY_BUFFER_SIZE];
      String insert_string(insert_buffer, sizeof(insert_buffer),
                           &my_charset_bin);
      insert_string.length(0);
      append_stmt_insert(&insert_string);
      dynstr_append_mem(&bulk_insert, insert_string.ptr(),
                        insert_string.length());
    } else
      dynstr_append_mem(&bulk_insert, ",", 1);

    dynstr_append_mem(&bulk_insert, values_string.ptr(),
                      values_string.length());
  } else {
    error = real_query(values_string.ptr(), values_string.length());
  }

  if (error) {
    DBUG_RETURN(stash_remote_error());
  }
  /*
    If the table we've just written a record to contains an auto_increment
    field, then store the last_insert_id() value from the foreign server
  */
  if (auto_increment_update_required) {
    update_auto_increment();

    /* mysql_insert() uses this for protocol return value */
    table->next_number_field->store(stats.auto_increment_value, 1);
  }

  DBUG_RETURN(0);
}

/**
  @brief Prepares the storage engine for bulk inserts.

  @param[in] rows       estimated number of rows in bulk insert
                        or 0 if unknown.

  @details Initializes memory structures required for bulk insert.
*/

void ha_federated::start_bulk_insert(ha_rows rows) {
  uint page_size;
  DBUG_ENTER("ha_federated::start_bulk_insert");

  dynstr_free(&bulk_insert);

  /**
    We don't bother with bulk-insert semantics when the estimated rows == 1
    The rows value will be 0 if the server does not know how many rows
    would be inserted. This can occur when performing INSERT...SELECT
  */

  if (rows == 1) DBUG_VOID_RETURN;

  /*
    Make sure we have an open connection so that we know the
    maximum packet size.
  */
  if (!mysql && real_connect()) DBUG_VOID_RETURN;

  page_size = (uint)my_getpagesize();

  if (init_dynamic_string(&bulk_insert, NULL, page_size, page_size))
    DBUG_VOID_RETURN;

  bulk_insert.length = 0;
  DBUG_VOID_RETURN;
}

/**
  @brief End bulk insert.

  @details This method will send any remaining rows to the remote server.
  Finally, it will deinitialize the bulk insert data structure.

  @return Operation status
  @retval       0       No error
  @retval       != 0    Error occured at remote server. Also sets my_errno.
*/

int ha_federated::end_bulk_insert() {
  int error = 0;
  DBUG_ENTER("ha_federated::end_bulk_insert");

  if (bulk_insert.str && bulk_insert.length) {
    if (real_query(bulk_insert.str, bulk_insert.length))
      error = stash_remote_error();
    else if (table->next_number_field)
      update_auto_increment();
  }

  dynstr_free(&bulk_insert);

  set_my_errno(error);
  DBUG_RETURN(error);
}

/*
  ha_federated::update_auto_increment

  This method ensures that last_insert_id() works properly. What it simply does
  is calls last_insert_id() on the foreign database immediately after insert
  (if the table has an auto_increment field) and sets the insert id via
  thd->insert_id(ID)).
*/
void ha_federated::update_auto_increment(void) {
  THD *thd = current_thd;
  DBUG_ENTER("ha_federated::update_auto_increment");

  ha_federated::info(HA_STATUS_AUTO);
  thd->first_successful_insert_id_in_cur_stmt = stats.auto_increment_value;
  DBUG_PRINT("info", ("last_insert_id: %ld", (long)stats.auto_increment_value));

  DBUG_VOID_RETURN;
}

int ha_federated::optimize(THD *, HA_CHECK_OPT *) {
  char query_buffer[STRING_BUFFER_USUAL_SIZE];
  String query(query_buffer, sizeof(query_buffer), &my_charset_bin);
  DBUG_ENTER("ha_federated::optimize");

  query.length(0);

  query.set_charset(system_charset_info);
  query.append(STRING_WITH_LEN("OPTIMIZE TABLE "));
  append_ident(&query, share->table_name, share->table_name_length,
               ident_quote_char);

  if (real_query(query.ptr(), query.length())) {
    DBUG_RETURN(stash_remote_error());
  }

  DBUG_RETURN(0);
}

int ha_federated::repair(THD *, HA_CHECK_OPT *check_opt) {
  char query_buffer[STRING_BUFFER_USUAL_SIZE];
  String query(query_buffer, sizeof(query_buffer), &my_charset_bin);
  DBUG_ENTER("ha_federated::repair");

  query.length(0);

  query.set_charset(system_charset_info);
  query.append(STRING_WITH_LEN("REPAIR TABLE "));
  append_ident(&query, share->table_name, share->table_name_length,
               ident_quote_char);
  if (check_opt->flags & T_QUICK) query.append(STRING_WITH_LEN(" QUICK"));
  if (check_opt->flags & T_EXTEND) query.append(STRING_WITH_LEN(" EXTENDED"));
  if (check_opt->sql_flags & TT_USEFRM)
    query.append(STRING_WITH_LEN(" USE_FRM"));

  if (real_query(query.ptr(), query.length())) {
    DBUG_RETURN(stash_remote_error());
  }

  DBUG_RETURN(0);
}

/*
  Yes, update_row() does what you expect, it updates a row. old_data will have
  the previous row record in it, while new_data will have the newest data in
  it.

  Keep in mind that the server can do updates based on ordering if an ORDER BY
  clause was used. Consecutive ordering is not guaranteed.

  Currently new_data will not have an updated AUTO_INCREMENT record. You can
  do this for federated by doing the following:

    if (table->next_number_field && record == table->record[0])
      update_auto_increment();

  Called from sql_select.cc, sql_acl.cc, sql_update.cc, and sql_insert.cc.
*/

int ha_federated::update_row(const uchar *old_data, uchar *) {
  /*
    This used to control how the query was built. If there was a
    primary key, the query would be built such that there was a where
    clause with only that column as the condition. This is flawed,
    because if we have a multi-part primary key, it would only use the
    first part! We don't need to do this anyway, because
    read_range_first will retrieve the correct record, which is what
    is used to build the WHERE clause. We can however use this to
    append a LIMIT to the end if there is NOT a primary key. Why do
    this? Because we only are updating one record, and LIMIT enforces
    this.
  */
  bool has_a_primary_key = (table->s->primary_key != MAX_KEY);

  /*
    buffers for following strings
  */
  char field_value_buffer[STRING_BUFFER_USUAL_SIZE];
  char update_buffer[FEDERATED_QUERY_BUFFER_SIZE];
  char where_buffer[FEDERATED_QUERY_BUFFER_SIZE];

  /* Work area for field values */
  String field_value(field_value_buffer, sizeof(field_value_buffer),
                     &my_charset_bin);
  /* stores the update query */
  String update_string(update_buffer, sizeof(update_buffer), &my_charset_bin);
  /* stores the WHERE clause */
  String where_string(where_buffer, sizeof(where_buffer), &my_charset_bin);
  uchar *record = table->record[0];
  DBUG_ENTER("ha_federated::update_row");
  /*
    set string lengths to 0 to avoid misc chars in string
  */
  field_value.length(0);
  update_string.length(0);
  where_string.length(0);

  if (ignore_duplicates)
    update_string.append(STRING_WITH_LEN("UPDATE IGNORE "));
  else
    update_string.append(STRING_WITH_LEN("UPDATE "));
  append_ident(&update_string, share->table_name, share->table_name_length,
               ident_quote_char);
  update_string.append(STRING_WITH_LEN(" SET "));

  /*
    In this loop, we want to match column names to values being inserted
    (while building INSERT statement).

    Iterate through table->field (new data) and share->old_field (old_data)
    using the same index to create an SQL UPDATE statement. New data is
    used to create SET field=value and old data is used to create WHERE
    field=oldvalue
  */

  for (Field **field = table->field; *field; field++) {
    if (bitmap_is_set(table->write_set, (*field)->field_index)) {
      size_t field_name_length = strlen((*field)->field_name);
      append_ident(&update_string, (*field)->field_name, field_name_length,
                   ident_quote_char);
      update_string.append(STRING_WITH_LEN(" = "));

      if ((*field)->is_null())
        update_string.append(STRING_WITH_LEN(" NULL "));
      else {
        /* otherwise = */
        my_bitmap_map *old_map = tmp_use_all_columns(table, table->read_set);
        bool needs_quote = (*field)->str_needs_quotes();
        (*field)->val_str(&field_value);
        if (needs_quote) update_string.append(value_quote_char);
        field_value.print(&update_string);
        if (needs_quote) update_string.append(value_quote_char);
        field_value.length(0);
        tmp_restore_column_map(table->read_set, old_map);
      }
      update_string.append(STRING_WITH_LEN(", "));
    }

    if (bitmap_is_set(table->read_set, (*field)->field_index)) {
      size_t field_name_length = strlen((*field)->field_name);
      append_ident(&where_string, (*field)->field_name, field_name_length,
                   ident_quote_char);
      if ((*field)->is_null_in_record(old_data))
        where_string.append(STRING_WITH_LEN(" IS NULL "));
      else {
        bool needs_quote = (*field)->str_needs_quotes();
        where_string.append(STRING_WITH_LEN(" = "));
        (*field)->val_str(&field_value, (old_data + (*field)->offset(record)));
        if (needs_quote) where_string.append(value_quote_char);
        field_value.print(&where_string);
        if (needs_quote) where_string.append(value_quote_char);
        field_value.length(0);
      }
      where_string.append(STRING_WITH_LEN(" AND "));
    }
  }

  /* Remove last ', '. This works as there must be at least on updated field */
  update_string.length(update_string.length() - sizeof_trailing_comma);

  if (where_string.length()) {
    /* chop off trailing AND */
    where_string.length(where_string.length() - sizeof_trailing_and);
    update_string.append(STRING_WITH_LEN(" WHERE "));
    update_string.append(where_string);
  }

  /*
    If this table has not a primary key, then we could possibly
    update multiple rows. We want to make sure to only update one!
  */
  if (!has_a_primary_key) update_string.append(STRING_WITH_LEN(" LIMIT 1"));

  if (real_query(update_string.ptr(), update_string.length())) {
    DBUG_RETURN(stash_remote_error());
  }
  DBUG_RETURN(0);
}

/*
  This will delete a row. 'buf' will contain a copy of the row to be =deleted.
  The server will call this right after the current row has been called (from
  either a previous rnd_next() or index call).
  If you keep a pointer to the last row or can access a primary key it will
  make doing the deletion quite a bit easier.
  Keep in mind that the server does no guarentee consecutive deletions.
  ORDER BY clauses can be used.

  Called in sql_acl.cc and sql_udf.cc to manage internal table information.
  Called in sql_delete.cc, sql_insert.cc, and sql_select.cc. In sql_select
  it is used for removing duplicates while in insert it is used for REPLACE
  calls.
*/

int ha_federated::delete_row(const uchar *) {
  char delete_buffer[FEDERATED_QUERY_BUFFER_SIZE];
  char data_buffer[FEDERATED_QUERY_BUFFER_SIZE];
  String delete_string(delete_buffer, sizeof(delete_buffer), &my_charset_bin);
  String data_string(data_buffer, sizeof(data_buffer), &my_charset_bin);
  uint found = 0;
  DBUG_ENTER("ha_federated::delete_row");

  delete_string.length(0);
  if (ignore_duplicates)
    delete_string.append(STRING_WITH_LEN("DELETE IGNORE FROM "));
  else
    delete_string.append(STRING_WITH_LEN("DELETE FROM "));
  append_ident(&delete_string, share->table_name, share->table_name_length,
               ident_quote_char);
  delete_string.append(STRING_WITH_LEN(" WHERE "));

  for (Field **field = table->field; *field; field++) {
    Field *cur_field = *field;
    found++;
    if (bitmap_is_set(table->read_set, cur_field->field_index)) {
      append_ident(&delete_string, (*field)->field_name,
                   strlen((*field)->field_name), ident_quote_char);
      data_string.length(0);
      if (cur_field->is_null()) {
        delete_string.append(STRING_WITH_LEN(" IS NULL "));
      } else {
        bool needs_quote = cur_field->str_needs_quotes();
        delete_string.append(STRING_WITH_LEN(" = "));
        cur_field->val_str(&data_string);
        if (needs_quote) delete_string.append(value_quote_char);
        data_string.print(&delete_string);
        if (needs_quote) delete_string.append(value_quote_char);
      }
      delete_string.append(STRING_WITH_LEN(" AND "));
    }
  }

  // Remove trailing AND
  delete_string.length(delete_string.length() - sizeof_trailing_and);
  if (!found)
    delete_string.length(delete_string.length() - sizeof_trailing_where);

  delete_string.append(STRING_WITH_LEN(" LIMIT 1"));
  DBUG_PRINT("info", ("Delete sql: %s", delete_string.c_ptr_quick()));
  if (real_query(delete_string.ptr(), delete_string.length())) {
    DBUG_RETURN(stash_remote_error());
  }
  stats.deleted += (ha_rows)mysql->affected_rows;
  stats.records -= (ha_rows)mysql->affected_rows;
  DBUG_PRINT("info", ("rows deleted %ld  rows deleted for all time %ld",
                      (long)mysql->affected_rows, (long)stats.deleted));

  DBUG_RETURN(0);
}

int ha_federated::index_read_idx_map(uchar *buf, uint index, const uchar *key,
                                     key_part_map keypart_map,
                                     enum ha_rkey_function find_flag) {
  int error = index_init(index, 0);
  if (error) return error;
  error = index_read_map(buf, key, keypart_map, find_flag);
  if (!error && stored_result) {
    uchar *dummy_arg = NULL;
    position(dummy_arg);
  }
  int error1 = index_end();
  return error ? error : error1;
}

/*
  Positions an index cursor to the index specified in the handle. Fetches the
  row if available. If the key value is null, begin at the first key of the
  index. This method, which is called in the case of an SQL statement having
  a WHERE clause on a non-primary key index, simply calls index_read_idx.
*/

int ha_federated::index_read(uchar *buf, const uchar *key, uint key_len,
                             ha_rkey_function find_flag) {
  int rc;
  DBUG_ENTER("ha_federated::index_read");

  free_result();
  rc = index_read_idx_with_result_set(buf, active_index, key, key_len,
                                      find_flag, &stored_result);
  DBUG_RETURN(rc);
}

/*
  Positions an index cursor to the index specified in key. Fetches the
  row if any.  This is only used to read whole keys.

  This method is called via index_read in the case of a WHERE clause using
  a primary key index OR is called DIRECTLY when the WHERE clause
  uses a PRIMARY KEY index.

  NOTES
    This uses an internal result set that is deleted before function
    returns.  We need to be able to be calable from ha_rnd_pos()
*/

int ha_federated::index_read_idx(uchar *buf, uint index, const uchar *key,
                                 uint key_len,
                                 enum ha_rkey_function find_flag) {
  int retval;
  MYSQL_RES *mysql_result;
  DBUG_ENTER("ha_federated::index_read_idx");

  if ((retval = index_read_idx_with_result_set(buf, index, key, key_len,
                                               find_flag, &mysql_result)))
    DBUG_RETURN(retval);
  mysql_free_result(mysql_result);
  results.pop_back();
  DBUG_RETURN(0);
}

/*
  Create result set for rows matching query and return first row

  RESULT
    0	ok     In this case *result will contain the result set
    #   error  In this case *result will contain 0
*/

int ha_federated::index_read_idx_with_result_set(uchar *buf, uint index,
                                                 const uchar *key, uint key_len,
                                                 ha_rkey_function find_flag,
                                                 MYSQL_RES **result) {
  int retval;
  char error_buffer[FEDERATED_QUERY_BUFFER_SIZE];
  char index_value[STRING_BUFFER_USUAL_SIZE];
  char sql_query_buffer[FEDERATED_QUERY_BUFFER_SIZE];
  String index_string(index_value, sizeof(index_value), &my_charset_bin);
  String sql_query(sql_query_buffer, sizeof(sql_query_buffer), &my_charset_bin);
  key_range range;
  DBUG_ENTER("ha_federated::index_read_idx_with_result_set");

  *result = 0;  // In case of errors
  index_string.length(0);
  sql_query.length(0);
  ha_statistic_increment(&System_status_var::ha_read_key_count);

  sql_query.append(share->select_query);

  range.key = key;
  range.length = key_len;
  range.flag = find_flag;
  create_where_from_key(&index_string, &table->key_info[index], &range, NULL, 0,
                        0);
  sql_query.append(index_string);

  if (real_query(sql_query.ptr(), sql_query.length())) {
    sprintf(error_buffer, "error: %d '%s'", mysql_errno(mysql),
            mysql_error(mysql));
    retval = ER_QUERY_ON_FOREIGN_DATA_SOURCE;
    goto error;
  }
  if (!(*result = store_result(mysql))) {
    retval = HA_ERR_END_OF_FILE;
    goto error;
  }
  if ((retval = read_next(buf, *result))) {
    mysql_free_result(*result);
    results.pop_back();
    *result = 0;
    DBUG_RETURN(retval);
  }
  DBUG_RETURN(0);

error:
  my_error(retval, MYF(0), error_buffer);
  DBUG_RETURN(retval);
}

/*
  This method is used exlusevely by filesort() to check if we
  can create sorting buffers of necessary size.
  If the handler returns more records that it declares
  here server can just crash on filesort().
  We cannot guarantee that's not going to happen with
  the FEDERATED engine, as we have records==0 always if the
  client is a VIEW, and for the table the number of
  records can inpredictably change during execution.
  So we return maximum possible value here.
*/

ha_rows ha_federated::estimate_rows_upper_bound() { return HA_POS_ERROR; }

/* Initialized at each key walk (called multiple times unlike rnd_init()) */

int ha_federated::index_init(uint keynr, bool) {
  DBUG_ENTER("ha_federated::index_init");
  DBUG_PRINT("info", ("table: '%s'  key: %u", table->s->table_name.str, keynr));
  active_index = keynr;
  DBUG_RETURN(0);
}

/*
  Read first range
*/

int ha_federated::read_range_first(const key_range *start_key,
                                   const key_range *end_key, bool eq_range_arg,
                                   bool) {
  char sql_query_buffer[FEDERATED_QUERY_BUFFER_SIZE];
  int retval;
  String sql_query(sql_query_buffer, sizeof(sql_query_buffer), &my_charset_bin);
  DBUG_ENTER("ha_federated::read_range_first");

  DBUG_ASSERT(!(start_key == NULL && end_key == NULL));

  sql_query.length(0);
  sql_query.append(share->select_query);
  create_where_from_key(&sql_query, &table->key_info[active_index], start_key,
                        end_key, 0, eq_range_arg);
  if (real_query(sql_query.ptr(), sql_query.length())) {
    retval = ER_QUERY_ON_FOREIGN_DATA_SOURCE;
    goto error;
  }
  sql_query.length(0);

  if (!(stored_result = store_result(mysql))) {
    retval = HA_ERR_END_OF_FILE;
    goto error;
  }

  retval = read_next(table->record[0], stored_result);
  DBUG_RETURN(retval);

error:
  DBUG_RETURN(retval);
}

int ha_federated::read_range_next() {
  int retval;
  DBUG_ENTER("ha_federated::read_range_next");
  retval = rnd_next_int(table->record[0]);
  DBUG_RETURN(retval);
}

/* Used to read forward through the index.  */
int ha_federated::index_next(uchar *buf) {
  int retval;
  DBUG_ENTER("ha_federated::index_next");
  ha_statistic_increment(&System_status_var::ha_read_next_count);
  retval = read_next(buf, stored_result);
  DBUG_RETURN(retval);
}

/*
  rnd_init() is called when the system wants the storage engine to do a table
  scan.

  This is the method that gets data for the SELECT calls.

  See the federated in the introduction at the top of this file to see when
  rnd_init() is called.

  Called from filesort.cc, records.cc, sql_handler.cc, sql_select.cc,
  sql_table.cc, and sql_update.cc.
*/

int ha_federated::rnd_init(bool scan) {
  DBUG_ENTER("ha_federated::rnd_init");
  /*
    The use of the 'scan' flag is incredibly important for this handler
    to work properly, especially with updates containing WHERE clauses
    using indexed columns.

    When the initial query contains a WHERE clause of the query using an
    indexed column, it's index_read_idx that selects the exact record from
    the foreign database.

    When there is NO index in the query, either due to not having a WHERE
    clause, or the WHERE clause is using columns that are not indexed, a
    'full table scan' done by rnd_init, which in this situation simply means
    a 'select * from ...' on the foreign table.

    In other words, this 'scan' flag gives us the means to ensure that if
    there is an index involved in the query, we want index_read_idx to
    retrieve the exact record (scan flag is 0), and do not  want rnd_init
    to do a 'full table scan' and wipe out that result set.

    Prior to using this flag, the problem was most apparent with updates.

    An initial query like 'UPDATE tablename SET anything = whatever WHERE
    indexedcol = someval', index_read_idx would get called, using a query
    constructed with a WHERE clause built from the values of index ('indexcol'
    in this case, having a value of 'someval').  mysql_store_result would
    then get called (this would be the result set we want to use).

    After this rnd_init (from sql_update.cc) would be called, it would then
    unecessarily call "select * from table" on the foreign table, then call
    mysql_store_result, which would wipe out the correct previous result set
    from the previous call of index_read_idx's that had the result set
    containing the correct record, hence update the wrong row!

  */

  if (scan) {
    if (real_query(share->select_query, strlen(share->select_query)) ||
        !(stored_result = store_result(mysql)))
      DBUG_RETURN(stash_remote_error());
  }
  DBUG_RETURN(0);
}

int ha_federated::rnd_end() {
  DBUG_ENTER("ha_federated::rnd_end");
  DBUG_RETURN(index_end());
}

int ha_federated::index_end(void) {
  DBUG_ENTER("ha_federated::index_end");
  free_result();
  active_index = MAX_KEY;
  DBUG_RETURN(0);
}

/*
  This is called for each row of the table scan. When you run out of records
  you should return HA_ERR_END_OF_FILE. Fill buff up with the row information.
  The Field structure for the table is the key to getting data into buf
  in a manner that will allow the server to understand it.

  Called from filesort.cc, records.cc, sql_handler.cc, sql_select.cc,
  sql_table.cc, and sql_update.cc.
*/

int ha_federated::rnd_next(uchar *buf) {
  int rc;
  DBUG_ENTER("ha_federated::rnd_next");
  rc = rnd_next_int(buf);
  DBUG_RETURN(rc);
}

int ha_federated::rnd_next_int(uchar *buf) {
  DBUG_ENTER("ha_federated::rnd_next_int");

  if (stored_result == 0) {
    /*
      Return value of rnd_init is not always checked (see records.cc),
      so we can get here _even_ if there is _no_ pre-fetched result-set!
      TODO: fix it. We can delete this in 5.1 when rnd_init() is checked.
    */
    DBUG_RETURN(1);
  }
  DBUG_RETURN(read_next(buf, stored_result));
}

/*
  ha_federated::read_next

  reads from a result set and converts to mysql internal
  format

  SYNOPSIS
    ha_federated::read_next()
      buf       byte pointer to record
      result    mysql result set

    DESCRIPTION
     This method is a wrapper method that reads one record from a result
     set and converts it to the internal table format

    RETURN VALUE
      1    error
      0    no error
*/

int ha_federated::read_next(uchar *buf, MYSQL_RES *result) {
  int retval;
  MYSQL_ROW row;
  DBUG_ENTER("ha_federated::read_next");

  /* Save current data cursor position. */
  current_position = result->data_cursor;

  /* Fetch a row, insert it back in a row format. */
  if (!(row = mysql_fetch_row(result))) DBUG_RETURN(HA_ERR_END_OF_FILE);

  retval = convert_row_to_internal_format(buf, row, result);

  DBUG_RETURN(retval);
}

/**
  @brief      Store a reference to current row.

  @details    During a query execution we may have different result sets (RS),
              e.g. for different ranges. All the RS's used are stored in
              memory and placed in @c results dynamic array. At the end of
              execution all stored RS's are freed at once in the
              @c ha_federated::reset().
              So, in case of federated, a reference to current row is a
              stored result address and current data cursor position.
              As we keep all RS in memory during a query execution,
              we can get any record using the reference any time until
              @c ha_federated::reset() is called.
              TODO: we don't have to store all RS's rows but only those
              we call @c ha_federated::position() for, so we can free memory
              where we store other rows in the @c ha_federated::index_end().

  @param[in]  record  record data (unused)
*/

void ha_federated::position(const uchar *record MY_ATTRIBUTE((unused))) {
  DBUG_ENTER("ha_federated::position");

  DBUG_ASSERT(stored_result);

  position_called = true;
  /* Store result set address. */
  memcpy(ref, &stored_result, sizeof(MYSQL_RES *));
  /* Store data cursor position. */
  memcpy(ref + sizeof(MYSQL_RES *), &current_position,
         sizeof(MYSQL_ROW_OFFSET));
  DBUG_VOID_RETURN;
}

/*
  This is like rnd_next, but you are given a position to use to determine the
  row. The position will be of the type that you stored in ref.

  This method is required for an ORDER BY

  Called from filesort.cc records.cc sql_insert.cc sql_select.cc sql_update.cc.
*/

int ha_federated::rnd_pos(uchar *buf, uchar *pos) {
  MYSQL_RES *result;
  int ret_val;
  DBUG_ENTER("ha_federated::rnd_pos");

  ha_statistic_increment(&System_status_var::ha_read_rnd_count);

  /* Get stored result set. */
  memcpy(&result, pos, sizeof(MYSQL_RES *));
  DBUG_ASSERT(result);
  /* Set data cursor position. */
  memcpy(&result->data_cursor, pos + sizeof(MYSQL_RES *),
         sizeof(MYSQL_ROW_OFFSET));
  /* Read a row. */
  ret_val = read_next(buf, result);
  DBUG_RETURN(ret_val);
}

/*
  ::info() is used to return information to the optimizer.
  Currently this table handler doesn't implement most of the fields
  really needed. SHOW also makes use of this data
  Another note, you will probably want to have the following in your
  code:
  if (records < 2)
    records = 2;
  The reason is that the server will optimize for cases of only a single
  record. If in a table scan you don't know the number of records
  it will probably be better to set records to two so you can return
  as many records as you need.
  Along with records a few more variables you may wish to set are:
    records
    deleted
    data_file_length
    index_file_length
    delete_length
    check_time
  Take a look at the public variables in handler.h for more information.

  Called in:
    filesort.cc
    ha_heap.cc
    item_sum.cc
    opt_sum.cc
    sql_delete.cc
    sql_delete.cc
    sql_derived.cc
    sql_select.cc
    sql_select.cc
    sql_select.cc
    sql_select.cc
    sql_select.cc
    sql_show.cc
    sql_show.cc
    sql_show.cc
    sql_show.cc
    sql_table.cc
    sql_union.cc
    sql_update.cc

*/

int ha_federated::info(uint flag) {
  char status_buf[FEDERATED_QUERY_BUFFER_SIZE];
  int error;
  uint error_code;
  MYSQL_RES *result = 0;
  MYSQL_ROW row;
  String status_query_string(status_buf, sizeof(status_buf), &my_charset_bin);
  DBUG_ENTER("ha_federated::info");

  error_code = ER_QUERY_ON_FOREIGN_DATA_SOURCE;
  /* we want not to show table status if not needed to do so */
  if (flag & (HA_STATUS_VARIABLE | HA_STATUS_CONST)) {
    status_query_string.length(0);
    status_query_string.append(STRING_WITH_LEN("SHOW TABLE STATUS LIKE "));
    append_ident(&status_query_string, share->table_name,
                 share->table_name_length, value_quote_char);

    if (real_query(status_query_string.ptr(), status_query_string.length()))
      goto error;

    status_query_string.length(0);

    result = mysql_store_result(mysql);

    /*
      We're going to use fields num. 4, 12 and 13 of the resultset,
      so make sure we have these fields.
    */
    if (!result || (mysql_num_fields(result) < 14)) goto error;

    if (!mysql_num_rows(result)) goto error;

    if (!(row = mysql_fetch_row(result))) goto error;

    /*
      deleted is set in ha_federated::info
    */
    /*
      need to figure out what this means as far as federated is concerned,
      since we don't have a "file"

      data_file_length = ?
      index_file_length = ?
      delete_length = ?
    */
    if (row[4] != NULL)
      stats.records = (ha_rows)my_strtoll10(row[4], (char **)0, &error);
    if (row[5] != NULL)
      stats.mean_rec_length = (ulong)my_strtoll10(row[5], (char **)0, &error);

    stats.data_file_length = stats.records * stats.mean_rec_length;

    if (row[12] != NULL)
      stats.update_time = (ulong)my_strtoll10(row[12], (char **)0, &error);
    if (row[13] != NULL)
      stats.check_time = (ulong)my_strtoll10(row[13], (char **)0, &error);

    /*
      size of IO operations (This is based on a good guess, no high science
      involved)
    */
    if (flag & HA_STATUS_CONST) stats.block_size = 4096;
  }

  if ((flag & HA_STATUS_AUTO) && mysql)
    stats.auto_increment_value = mysql->insert_id;

  mysql_free_result(result);

  DBUG_RETURN(0);

error:
  mysql_free_result(result);
  if (mysql) {
    my_printf_error(error_code, ": %d : %s", MYF(0), mysql_errno(mysql),
                    mysql_error(mysql));
  } else if (remote_error_number != -1 /* error already reported */) {
    error_code = remote_error_number;
    my_error(error_code, MYF(0));
  }
  DBUG_RETURN(error_code);
}

/**
  @brief Handles extra signals from MySQL server

  @param[in] operation  Hint for storage engine

  @return Operation Status
  @retval 0     OK
 */
int ha_federated::extra(ha_extra_function operation) {
  DBUG_ENTER("ha_federated::extra");
  switch (operation) {
    case HA_EXTRA_IGNORE_DUP_KEY:
      ignore_duplicates = true;
      break;
    case HA_EXTRA_NO_IGNORE_DUP_KEY:
      insert_dup_update = false;
      ignore_duplicates = false;
      break;
    case HA_EXTRA_WRITE_CAN_REPLACE:
      replace_duplicates = true;
      break;
    case HA_EXTRA_WRITE_CANNOT_REPLACE:
      /*
        We use this flag to ensure that we do not create an "INSERT IGNORE"
        statement when inserting new rows into the remote table.
      */
      replace_duplicates = false;
      break;
    case HA_EXTRA_INSERT_WITH_UPDATE:
      insert_dup_update = true;
      break;
    default:
      /* do nothing */
      DBUG_PRINT("info", ("unhandled operation: %d", (uint)operation));
  }
  DBUG_RETURN(0);
}

/**
  @brief Reset state of file to after 'open'.

  @details This function is called after every statement for all tables
    used by that statement.

  @return Operation status
    @retval     0       OK
*/

int ha_federated::reset(void) {
  insert_dup_update = false;
  ignore_duplicates = false;
  replace_duplicates = false;

  /* Free stored result sets. */
  for (MYSQL_RES **result = results.begin(); result != results.end();
       ++result) {
    mysql_free_result(*result);
  }
  results.clear();

  return 0;
}

/*
  Used to delete all rows in a table. Both for cases of truncate and
  for cases where the optimizer realizes that all rows will be
  removed as a result of a SQL statement.

  Called from item_sum.cc by Item_func_group_concat::clear(),
  Item_sum_count_distinct::clear(), and Item_func_group_concat::clear().
  Called from sql_delete.cc by mysql_delete().
  Called from sql_select.cc by JOIN::reinit().
  Called from sql_union.cc by st_select_lex_unit::exec().
*/

int ha_federated::delete_all_rows() {
  char query_buffer[FEDERATED_QUERY_BUFFER_SIZE];
  String query(query_buffer, sizeof(query_buffer), &my_charset_bin);
  DBUG_ENTER("ha_federated::delete_all_rows");

  query.length(0);

  query.set_charset(system_charset_info);
  if (ignore_duplicates)
    query.append(STRING_WITH_LEN("DELETE IGNORE FROM "));
  else
    query.append(STRING_WITH_LEN("DELETE FROM "));
  append_ident(&query, share->table_name, share->table_name_length,
               ident_quote_char);

  if (real_query(query.ptr(), query.length())) {
    DBUG_RETURN(stash_remote_error());
  }
  stats.deleted += stats.records;
  stats.records = 0;
  DBUG_RETURN(0);
}

/*
  Used to manually truncate the table.
*/

int ha_federated::truncate(dd::Table *) {
  char query_buffer[FEDERATED_QUERY_BUFFER_SIZE];
  String query(query_buffer, sizeof(query_buffer), &my_charset_bin);
  DBUG_ENTER("ha_federated::truncate");

  query.length(0);

  query.set_charset(system_charset_info);
  query.append(STRING_WITH_LEN("TRUNCATE TABLE "));
  append_ident(&query, share->table_name, share->table_name_length,
               ident_quote_char);

  /*
    TRUNCATE won't return anything in mysql_affected_rows
  */
  if (real_query(query.ptr(), query.length())) {
    DBUG_RETURN(stash_remote_error());
  }
  stats.deleted += stats.records;
  stats.records = 0;
  DBUG_RETURN(0);
}

/*
  The idea with handler::store_lock() is the following:

  The statement decided which locks we should need for the table
  for updates/deletes/inserts we get WRITE locks, for SELECT... we get
  read locks.

  Before adding the lock into the table lock handler (see thr_lock.c)
  mysqld calls store lock with the requested locks.  Store lock can now
  modify a write lock to a read lock (or some other lock), ignore the
  lock (if we don't want to use MySQL table locks at all) or add locks
  for many tables (like we do when we are using a MERGE handler).

  Berkeley DB for federated  changes all WRITE locks to TL_WRITE_ALLOW_WRITE
  (which signals that we are doing WRITES, but we are still allowing other
  reader's and writer's.

  When releasing locks, store_lock() are also called. In this case one
  usually doesn't have to do anything.

  In some exceptional cases MySQL may send a request for a TL_IGNORE;
  This means that we are requesting the same lock as last time and this
  should also be ignored. (This may happen when someone does a flush
  table when we have opened a part of the tables, in which case mysqld
  closes and reopens the tables and tries to get the same locks at last
  time).  In the future we will probably try to remove this.

  Called from lock.cc by get_lock_data().
*/

THR_LOCK_DATA **ha_federated::store_lock(THD *thd, THR_LOCK_DATA **to,
                                         enum thr_lock_type lock_type) {
  DBUG_ENTER("ha_federated::store_lock");
  if (lock_type != TL_IGNORE && lock.type == TL_UNLOCK) {
    /*
      Here is where we get into the guts of a row level lock.
      If TL_UNLOCK is set
      If we are not doing a LOCK TABLE or DISCARD/IMPORT
      TABLESPACE, then allow multiple writers
    */

    if ((lock_type >= TL_WRITE_CONCURRENT_INSERT && lock_type <= TL_WRITE) &&
        !thd->in_lock_tables)
      lock_type = TL_WRITE_ALLOW_WRITE;

    /*
      In queries of type INSERT INTO t1 SELECT ... FROM t2 ...
      MySQL would use the lock TL_READ_NO_INSERT on t2, and that
      would conflict with TL_WRITE_ALLOW_WRITE, blocking all inserts
      to t2. Convert the lock to a normal read lock to allow
      concurrent inserts to t2.
    */

    if (lock_type == TL_READ_NO_INSERT && !thd->in_lock_tables)
      lock_type = TL_READ;

    lock.type = lock_type;
  }

  *to++ = &lock;

  DBUG_RETURN(to);
}

/*
  create() does nothing, since we have no local setup of our own.
  FUTURE: We should potentially connect to the foreign database and
*/

int ha_federated::create(const char *, TABLE *table_arg, HA_CREATE_INFO *,
                         dd::Table *) {
  int retval;
  THD *thd = current_thd;
  FEDERATED_SHARE tmp_share;  // Only a temporary share, to test the url
  DBUG_ENTER("ha_federated::create");

  retval = parse_url(thd->mem_root, &tmp_share, table_arg, 1);

  DBUG_RETURN(retval);
}

int ha_federated::real_connect() {
  char buffer[FEDERATED_QUERY_BUFFER_SIZE];
  String sql_query(buffer, sizeof(buffer), &my_charset_bin);
  DBUG_ENTER("ha_federated::real_connect");

  /*
    Bug#25679
    Ensure that we do not hold the LOCK_open mutex while attempting
    to establish Federated connection to guard against a trivial
    Denial of Service scenerio.
  */
  mysql_mutex_assert_not_owner(&LOCK_open);

  DBUG_ASSERT(mysql == NULL);

  if (!(mysql = mysql_init(NULL))) {
    remote_error_number = HA_ERR_OUT_OF_MEM;
    DBUG_RETURN(-1);
  }

  /*
    BUG# 17044 Federated Storage Engine is not UTF8 clean
    Add set names to whatever charset the table is at open
    of table
  */
  /* this sets the csname like 'set names utf8' */
  mysql_options(mysql, MYSQL_SET_CHARSET_NAME,
                this->table->s->table_charset->csname);
  mysql_options4(mysql, MYSQL_OPT_CONNECT_ATTR_ADD, "program_name", "mysqld");
  mysql_options4(mysql, MYSQL_OPT_CONNECT_ATTR_ADD, "_client_role",
                 "federated_storage");
  sql_query.length(0);

  if (!mysql_real_connect(mysql, share->hostname, share->username,
                          share->password, share->database, share->port,
                          share->socket, 0)) {
    stash_remote_error();
    mysql_close(mysql);
    mysql = NULL;
    my_error(ER_CONNECT_TO_FOREIGN_DATA_SOURCE, MYF(0), remote_error_buf);
    remote_error_number = -1;
    DBUG_RETURN(-1);
  }

  /*
    We have established a connection, lets try a simple dummy query just
    to check that the table and expected columns are present.
  */
  sql_query.append(share->select_query);
  sql_query.append(STRING_WITH_LEN(" WHERE 1=0"));
  if (mysql_real_query(mysql, sql_query.ptr(),
                       static_cast<ulong>(sql_query.length()))) {
    sql_query.length(0);
    sql_query.append("error: ");
    sql_query.qs_append(mysql_errno(mysql));
    sql_query.append("  '");
    sql_query.append(mysql_error(mysql));
    sql_query.append("'");
    mysql_close(mysql);
    mysql = NULL;
    my_error(ER_FOREIGN_DATA_SOURCE_DOESNT_EXIST, MYF(0), sql_query.ptr());
    remote_error_number = -1;
    DBUG_RETURN(-1);
  }

  /* Just throw away the result, no rows anyways but need to keep in sync */
  mysql_free_result(mysql_store_result(mysql));

  /*
    Since we do not support transactions at this version, we can let the client
    API silently reconnect. For future versions, we will need more logic to
    deal with transactions
  */

  mysql->reconnect = 1;
  DBUG_RETURN(0);
}

int ha_federated::real_query(const char *query, size_t length) {
  int rc = 0;
  DBUG_ENTER("ha_federated::real_query");

  if (!mysql && (rc = real_connect())) goto end;

  if (!query || !length) goto end;

  rc = mysql_real_query(mysql, query, static_cast<ulong>(length));

end:
  DBUG_RETURN(rc);
}

int ha_federated::stash_remote_error() {
  DBUG_ENTER("ha_federated::stash_remote_error()");
  if (!mysql) DBUG_RETURN(remote_error_number);
  remote_error_number = mysql_errno(mysql);
  strmake(remote_error_buf, mysql_error(mysql), sizeof(remote_error_buf) - 1);
  if (remote_error_number == ER_DUP_ENTRY || remote_error_number == ER_DUP_KEY)
    DBUG_RETURN(HA_ERR_FOUND_DUPP_KEY);
  DBUG_RETURN(HA_FEDERATED_ERROR_WITH_REMOTE_SYSTEM);
}

bool ha_federated::get_error_message(int error, String *buf) {
  DBUG_ENTER("ha_federated::get_error_message");
  DBUG_PRINT("enter", ("error: %d", error));
  if (error == HA_FEDERATED_ERROR_WITH_REMOTE_SYSTEM) {
    buf->append(STRING_WITH_LEN("Error on remote system: "));
    buf->qs_append(remote_error_number);
    buf->append(STRING_WITH_LEN(": "));
    buf->append(remote_error_buf);

    remote_error_number = 0;
    remote_error_buf[0] = '\0';
  }
  DBUG_PRINT("exit", ("message: %s", buf->ptr()));
  DBUG_RETURN(false);
}

/**
  @brief      Store a result set.

  @details    Call @c mysql_store_result() to save a result set then
              append it to the stored results array.

  @param[in]  mysql_arg  MySLQ connection structure.

  @return     Stored result set (MYSQL_RES object).
*/

MYSQL_RES *ha_federated::store_result(MYSQL *mysql_arg) {
  MYSQL_RES *result = mysql_store_result(mysql_arg);
  DBUG_ENTER("ha_federated::store_result");
  if (result) {
    results.push_back(result);
  }
  position_called = false;
  DBUG_RETURN(result);
}

void ha_federated::free_result() {
  DBUG_ENTER("ha_federated::free_result");
  if (stored_result && !position_called) {
    mysql_free_result(stored_result);
    stored_result = 0;
    if (!results.empty()) results.pop_back();
  }
  DBUG_VOID_RETURN;
}

int ha_federated::external_lock(THD *, int) {
  int error = 0;
  DBUG_ENTER("ha_federated::external_lock");

  /*
    Support for transactions disabled until WL#2952 fixes it.
  */
  DBUG_RETURN(error);
}

static int federated_commit(handlerton *hton, THD *thd, bool all) {
  int return_val = 0;
  ha_federated *trx = (ha_federated *)thd_get_ha_data(thd, hton);
  DBUG_ENTER("federated_commit");

  if (all) {
    int error = 0;
    ha_federated *ptr, *old = NULL;
    for (ptr = trx; ptr; old = ptr, ptr = ptr->trx_next) {
      if (old) old->trx_next = NULL;
      error = ptr->connection_commit();
      if (error && !return_val) return_val = error;
    }
    thd_set_ha_data(thd, hton, NULL);
  }

  DBUG_PRINT("info", ("error val: %d", return_val));
  DBUG_RETURN(return_val);
}

static int federated_rollback(handlerton *hton, THD *thd, bool all) {
  int return_val = 0;
  ha_federated *trx = (ha_federated *)thd_get_ha_data(thd, hton);
  DBUG_ENTER("federated_rollback");

  if (all) {
    int error = 0;
    ha_federated *ptr, *old = NULL;
    for (ptr = trx; ptr; old = ptr, ptr = ptr->trx_next) {
      if (old) old->trx_next = NULL;
      error = ptr->connection_rollback();
      if (error && !return_val) return_val = error;
    }
    thd_set_ha_data(thd, hton, NULL);
  }

  DBUG_PRINT("info", ("error val: %d", return_val));
  DBUG_RETURN(return_val);
}

int ha_federated::connection_commit() {
  DBUG_ENTER("ha_federated::connection_commit");
  DBUG_RETURN(execute_simple_query("COMMIT", 6));
}

int ha_federated::connection_rollback() {
  DBUG_ENTER("ha_federated::connection_rollback");
  DBUG_RETURN(execute_simple_query("ROLLBACK", 8));
}

int ha_federated::connection_autocommit(bool state) {
  const char *text;
  DBUG_ENTER("ha_federated::connection_autocommit");
  text = (state == true) ? "SET AUTOCOMMIT=1" : "SET AUTOCOMMIT=0";
  DBUG_RETURN(execute_simple_query(text, 16));
}

int ha_federated::execute_simple_query(const char *query, int len) {
  DBUG_ENTER("ha_federated::execute_simple_query");

  if (mysql_real_query(mysql, query, (ulong)len)) {
    DBUG_RETURN(stash_remote_error());
  }
  DBUG_RETURN(0);
}

struct st_mysql_storage_engine federated_storage_engine = {
    MYSQL_HANDLERTON_INTERFACE_VERSION};

mysql_declare_plugin(federated){
    MYSQL_STORAGE_ENGINE_PLUGIN,
    &federated_storage_engine,
    "FEDERATED",
    "Patrick Galbraith and Brian Aker, MySQL AB",
    "Federated MySQL storage engine",
    PLUGIN_LICENSE_GPL,
    federated_db_init, /* Plugin Init */
    NULL,              /* Plugin check uninstall */
    federated_done,    /* Plugin Deinit */
    0x0100 /* 1.0 */,
    NULL, /* status variables                */
    NULL, /* system variables                */
    NULL, /* config options                  */
    0,    /* flags                           */
} mysql_declare_plugin_end;<|MERGE_RESOLUTION|>--- conflicted
+++ resolved
@@ -491,24 +491,14 @@
   init_federated_psi_keys();
 #endif /* HAVE_PSI_INTERFACE */
 
-<<<<<<< HEAD
   handlerton *federated_hton = (handlerton *)p;
   federated_hton->state = SHOW_OPTION_YES;
   federated_hton->db_type = DB_TYPE_FEDERATED_DB;
   federated_hton->commit = federated_commit;
   federated_hton->rollback = federated_rollback;
   federated_hton->create = federated_create_handler;
-  federated_hton->flags = HTON_ALTER_NOT_SUPPORTED | HTON_NO_PARTITION;
-=======
-  handlerton *federated_hton= (handlerton *)p;
-  federated_hton->state= SHOW_OPTION_YES;
-  federated_hton->db_type= DB_TYPE_FEDERATED_DB;
-  federated_hton->commit= federated_commit;
-  federated_hton->rollback= federated_rollback;
-  federated_hton->create= federated_create_handler;
-  federated_hton->flags= HTON_ALTER_NOT_SUPPORTED | HTON_NO_PARTITION |
-    HTON_SUPPORTS_ONLINE_BACKUPS;
->>>>>>> 333b4508
+  federated_hton->flags = HTON_ALTER_NOT_SUPPORTED | HTON_NO_PARTITION |
+                          HTON_SUPPORTS_ONLINE_BACKUPS;
 
   /*
     Support for transactions disabled until WL#2952 fixes it.
@@ -1351,8 +1341,9 @@
                                       part_length)) {
               goto err;
             }
+            break;
           }
-          break;
+        // fallthrough
         case HA_READ_KEY_OR_NEXT:
           DBUG_PRINT("info", ("federated HA_READ_KEY_OR_NEXT %d", i));
           if (emit_key_part_name(&tmp, key_part) ||
@@ -1369,46 +1360,19 @@
                 emit_key_part_element(&tmp, key_part, needs_quotes, 0, ptr,
                                       part_length))
               goto err;
+            break;
           }
-          break;
-<<<<<<< HEAD
+        // fallthrough
         case HA_READ_KEY_OR_PREV:
           DBUG_PRINT("info", ("federated HA_READ_KEY_OR_PREV %d", i));
-=======
-        }
-        // fallthrough
-      case HA_READ_KEY_OR_NEXT:
-        DBUG_PRINT("info", ("federated HA_READ_KEY_OR_NEXT %d", i));
-        if (emit_key_part_name(&tmp, key_part) ||
-            tmp.append(STRING_WITH_LEN(" >= ")) ||
-            emit_key_part_element(&tmp, key_part, needs_quotes, 0, ptr,
-              part_length))
-          goto err;
-        break;
-      case HA_READ_BEFORE_KEY:
-        DBUG_PRINT("info", ("federated HA_READ_BEFORE_KEY %d", i));
-        if (store_length >= length)
-        {
->>>>>>> 333b4508
           if (emit_key_part_name(&tmp, key_part) ||
               tmp.append(STRING_WITH_LEN(" <= ")) ||
               emit_key_part_element(&tmp, key_part, needs_quotes, 0, ptr,
                                     part_length))
             goto err;
           break;
-<<<<<<< HEAD
         default:
           DBUG_PRINT("info", ("cannot handle flag %d", ranges[i]->flag));
-=======
-        }
-        // fallthrough
-      case HA_READ_KEY_OR_PREV:
-        DBUG_PRINT("info", ("federated HA_READ_KEY_OR_PREV %d", i));
-        if (emit_key_part_name(&tmp, key_part) ||
-            tmp.append(STRING_WITH_LEN(" <= ")) ||
-            emit_key_part_element(&tmp, key_part, needs_quotes, 0, ptr,
-                                  part_length))
->>>>>>> 333b4508
           goto err;
       }
       if (tmp.append(STRING_WITH_LEN(") "))) goto err;
