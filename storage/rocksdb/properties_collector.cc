/*
   Copyright (c) 2015, Facebook, Inc.

   This program is free software; you can redistribute it and/or modify
   it under the terms of the GNU General Public License as published by
   the Free Software Foundation; version 2 of the License.

   This program is distributed in the hope that it will be useful,
   but WITHOUT ANY WARRANTY; without even the implied warranty of
   MERCHANTABILITY or FITNESS FOR A PARTICULAR PURPOSE.  See the
   GNU General Public License for more details.

   You should have received a copy of the GNU General Public License
   along with this program; if not, write to the Free Software
   Foundation, Inc., 59 Temple Place, Suite 330, Boston, MA  02111-1307  USA */

/* This C++ file's header file */
#include "./properties_collector.h"

/* Standard C++ header files */
#include <algorithm>
#include <map>
#include <string>
#include <vector>

/* MySQL header files */
#include "my_stacktrace.h"
#include "sql/sql_array.h"

/* MyRocks header files */
#include "./rdb_datadic.h"
#include "./rdb_utils.h"

namespace myrocks {

std::atomic<uint64_t> rocksdb_num_sst_entry_put(0);
std::atomic<uint64_t> rocksdb_num_sst_entry_delete(0);
std::atomic<uint64_t> rocksdb_num_sst_entry_singledelete(0);
std::atomic<uint64_t> rocksdb_num_sst_entry_merge(0);
std::atomic<uint64_t> rocksdb_num_sst_entry_other(0);
bool rocksdb_compaction_sequential_deletes_count_sd = false;

Rdb_tbl_prop_coll::Rdb_tbl_prop_coll(Rdb_ddl_manager *const ddl_manager,
                                     const Rdb_compact_params &params,
                                     const uint32_t cf_id,
                                     const uint8_t table_stats_sampling_pct)
    : m_cf_id(cf_id),
      m_ddl_manager(ddl_manager),
      m_last_stats(nullptr),
      m_rows(0l),
      m_window_pos(0l),
      m_deleted_rows(0l),
      m_max_deleted_rows(0l),
      m_file_size(0),
      m_params(params),
      m_cardinality_collector(table_stats_sampling_pct),
      m_recorded(false) {
  DBUG_ASSERT(ddl_manager != nullptr);

  m_deleted_rows_window.resize(m_params.m_window, false);
}

/*
  This function is called by RocksDB for every key in the SST file
*/
rocksdb::Status Rdb_tbl_prop_coll::AddUserKey(const rocksdb::Slice &key,
                                              const rocksdb::Slice &value,
                                              rocksdb::EntryType type,
                                              rocksdb::SequenceNumber seq,
                                              uint64_t file_size) {
  if (key.size() >= 4) {
    AdjustDeletedRows(type);

    m_rows++;

    CollectStatsForRow(key, value, type, file_size);
  }

  return rocksdb::Status::OK();
}

void Rdb_tbl_prop_coll::AdjustDeletedRows(rocksdb::EntryType type) {
  if (m_params.m_window > 0) {
    // record the "is deleted" flag into the sliding window
    // the sliding window is implemented as a circular buffer
    // in m_deleted_rows_window vector
    // the current position in the circular buffer is pointed at by
    // m_rows % m_deleted_rows_window.size()
    // m_deleted_rows is the current number of 1's in the vector
    // --update the counter for the element which will be overridden
    const bool is_delete = (type == rocksdb::kEntryDelete ||
                            (type == rocksdb::kEntrySingleDelete &&
                             rocksdb_compaction_sequential_deletes_count_sd));

    // Only make changes if the value at the current position needs to change
    if (is_delete != m_deleted_rows_window[m_window_pos]) {
      // Set or clear the flag at the current position as appropriate
      m_deleted_rows_window[m_window_pos] = is_delete;
      if (!is_delete) {
        m_deleted_rows--;
      } else if (++m_deleted_rows > m_max_deleted_rows) {
        m_max_deleted_rows = m_deleted_rows;
      }
    }

    if (++m_window_pos == m_params.m_window) {
      m_window_pos = 0;
    }
  }
}

Rdb_index_stats *Rdb_tbl_prop_coll::AccessStats(const rocksdb::Slice &key) {
  GL_INDEX_ID gl_index_id = {.cf_id = m_cf_id,
                             .index_id = rdb_netbuf_to_uint32(
                                 reinterpret_cast<const uchar *>(key.data()))};

  if (m_last_stats == nullptr || m_last_stats->m_gl_index_id != gl_index_id) {
    m_keydef = nullptr;

    // starting a new table
    // add the new element into m_stats
    m_stats.emplace_back(gl_index_id);
    m_last_stats = &m_stats.back();

    if (m_ddl_manager) {
      // safe_find() returns a std::shared_ptr<Rdb_key_def> with the count
      // incremented (so it can't be deleted out from under us) and with
      // the mutex locked (if setup has not occurred yet).  We must make
      // sure to free the mutex (via unblock_setup()) when we are done
      // with this object.  Currently this happens earlier in this function
      // when we are switching to a new Rdb_key_def and when this object
      // is destructed.
      m_keydef = m_ddl_manager->safe_find(gl_index_id);
      if (m_keydef != nullptr) {
        // resize the array to the number of columns.
        // It will be initialized with zeroes
        m_last_stats->m_distinct_keys_per_prefix.resize(
            m_keydef->get_key_parts());
        m_last_stats->m_name = m_keydef->get_name();
      }
    }
    m_cardinality_collector.Reset();
  }

  return m_last_stats;
}

void Rdb_tbl_prop_coll::CollectStatsForRow(const rocksdb::Slice &key,
                                           const rocksdb::Slice &value,
                                           const rocksdb::EntryType &type,
                                           const uint64_t file_size) {
  auto stats = AccessStats(key);

  stats->m_data_size += key.size() + value.size();

  // Incrementing per-index entry-type statistics
  switch (type) {
<<<<<<< HEAD
  case rocksdb::kEntryPut:
    stats->m_rows++;
    break;
  case rocksdb::kEntryDelete:
    stats->m_entry_deletes++;
    break;
  case rocksdb::kEntrySingleDelete:
    stats->m_entry_single_deletes++;
    break;
  case rocksdb::kEntryMerge:
    stats->m_entry_merges++;
    break;
  case rocksdb::kEntryOther:
    stats->m_entry_others++;
    break;
  default:
    LogPluginErrMsg(ERROR_LEVEL, 0,
                    "Unexpected entry type found: %u. This should not happen "
                    "so aborting the system.",
                    type);
    abort();
    break;
=======
    case rocksdb::kEntryPut:
      stats->m_rows++;
      break;
    case rocksdb::kEntryDelete:
      stats->m_entry_deletes++;
      break;
    case rocksdb::kEntrySingleDelete:
      stats->m_entry_single_deletes++;
      break;
    case rocksdb::kEntryMerge:
      stats->m_entry_merges++;
      break;
    case rocksdb::kEntryOther:
      stats->m_entry_others++;
      break;
    default:
      // NO_LINT_DEBUG
      sql_print_error(
          "RocksDB: Unexpected entry type found: %u. "
          "This should not happen so aborting the system.",
          type);
      abort();
      break;
>>>>>>> 56fc6c11
  }

  stats->m_actual_disk_size += file_size - m_file_size;
  m_file_size = file_size;

  if (m_keydef != nullptr) {
    m_cardinality_collector.ProcessKey(key, m_keydef.get(), stats);
  }
}

const char *Rdb_tbl_prop_coll::INDEXSTATS_KEY = "__indexstats__";

/*
  This function is called by RocksDB to compute properties to store in sst file
*/
rocksdb::Status Rdb_tbl_prop_coll::Finish(
    rocksdb::UserCollectedProperties *const properties) {
  uint64_t num_sst_entry_put = 0;
  uint64_t num_sst_entry_delete = 0;
  uint64_t num_sst_entry_singledelete = 0;
  uint64_t num_sst_entry_merge = 0;
  uint64_t num_sst_entry_other = 0;

  DBUG_ASSERT(properties != nullptr);

  for (auto it = m_stats.begin(); it != m_stats.end(); it++) {
    num_sst_entry_put += it->m_rows;
    num_sst_entry_delete += it->m_entry_deletes;
    num_sst_entry_singledelete += it->m_entry_single_deletes;
    num_sst_entry_merge += it->m_entry_merges;
    num_sst_entry_other += it->m_entry_others;
  }

  if (!m_recorded) {
    if (num_sst_entry_put > 0) {
      rocksdb_num_sst_entry_put += num_sst_entry_put;
    }

    if (num_sst_entry_delete > 0) {
      rocksdb_num_sst_entry_delete += num_sst_entry_delete;
    }

    if (num_sst_entry_singledelete > 0) {
      rocksdb_num_sst_entry_singledelete += num_sst_entry_singledelete;
    }

    if (num_sst_entry_merge > 0) {
      rocksdb_num_sst_entry_merge += num_sst_entry_merge;
    }

    if (num_sst_entry_other > 0) {
      rocksdb_num_sst_entry_other += num_sst_entry_other;
    }

    for (Rdb_index_stats &stat : m_stats) {
      m_cardinality_collector.AdjustStats(&stat);
    }
    m_recorded = true;
  }
  properties->insert({INDEXSTATS_KEY, Rdb_index_stats::materialize(m_stats)});
  return rocksdb::Status::OK();
}

bool Rdb_tbl_prop_coll::NeedCompact() const {
  return m_params.m_deletes && (m_params.m_window > 0) &&
         (m_file_size > m_params.m_file_size) &&
         (m_max_deleted_rows > m_params.m_deletes);
}

/*
  Returns the same as above, but in human-readable way for logging
*/
rocksdb::UserCollectedProperties Rdb_tbl_prop_coll::GetReadableProperties()
    const {
  std::string s;
#ifdef DBUG_OFF
  s.append("[...");
  s.append(std::to_string(m_stats.size()));
  s.append("  records...]");
#else
  bool first = true;
  for (const auto &it : m_stats) {
    if (first) {
      first = false;
    } else {
      s.append(",");
    }
    s.append(GetReadableStats(it));
  }
#endif
  return rocksdb::UserCollectedProperties{{INDEXSTATS_KEY, s}};
}

std::string Rdb_tbl_prop_coll::GetReadableStats(const Rdb_index_stats &it) {
  std::string s;
  s.append("(");
  s.append(std::to_string(it.m_gl_index_id.cf_id));
  s.append(", ");
  s.append(std::to_string(it.m_gl_index_id.index_id));
  s.append("):{name:");
  s.append(it.m_name);
  s.append(", size:");
  s.append(std::to_string(it.m_data_size));
  s.append(", m_rows:");
  s.append(std::to_string(it.m_rows));
  s.append(", m_actual_disk_size:");
  s.append(std::to_string(it.m_actual_disk_size));
  s.append(", deletes:");
  s.append(std::to_string(it.m_entry_deletes));
  s.append(", single_deletes:");
  s.append(std::to_string(it.m_entry_single_deletes));
  s.append(", merges:");
  s.append(std::to_string(it.m_entry_merges));
  s.append(", others:");
  s.append(std::to_string(it.m_entry_others));
  s.append(", distincts per prefix: [");
  for (auto num : it.m_distinct_keys_per_prefix) {
    s.append(std::to_string(num));
    s.append(" ");
  }
  s.append("]}");
  return s;
}

/*
  Given the properties of an SST file, reads the stats from it and returns it.
*/

void Rdb_tbl_prop_coll::read_stats_from_tbl_props(
    const std::shared_ptr<const rocksdb::TableProperties> &table_props,
    std::vector<Rdb_index_stats> *const out_stats_vector) {
  DBUG_ASSERT(out_stats_vector != nullptr);
  const auto &user_properties = table_props->user_collected_properties;
  const auto it2 = user_properties.find(std::string(INDEXSTATS_KEY));
  if (it2 != user_properties.end()) {
    auto result MY_ATTRIBUTE((__unused__)) =
        Rdb_index_stats::unmaterialize(it2->second, out_stats_vector);
    DBUG_ASSERT(result == 0);
  }
}

/*
  Serializes an array of Rdb_index_stats into a network string.
*/
std::string Rdb_index_stats::materialize(
    const std::vector<Rdb_index_stats> &stats) {
  String ret;
  rdb_netstr_append_uint16(&ret, INDEX_STATS_VERSION_ENTRY_TYPES);
  for (const auto &i : stats) {
    rdb_netstr_append_uint32(&ret, i.m_gl_index_id.cf_id);
    rdb_netstr_append_uint32(&ret, i.m_gl_index_id.index_id);
    DBUG_ASSERT(sizeof i.m_data_size <= 8);
    rdb_netstr_append_uint64(&ret, i.m_data_size);
    rdb_netstr_append_uint64(&ret, i.m_rows);
    rdb_netstr_append_uint64(&ret, i.m_actual_disk_size);
    rdb_netstr_append_uint64(&ret, i.m_distinct_keys_per_prefix.size());
    rdb_netstr_append_uint64(&ret, i.m_entry_deletes);
    rdb_netstr_append_uint64(&ret, i.m_entry_single_deletes);
    rdb_netstr_append_uint64(&ret, i.m_entry_merges);
    rdb_netstr_append_uint64(&ret, i.m_entry_others);
    for (const auto &num_keys : i.m_distinct_keys_per_prefix) {
      rdb_netstr_append_uint64(&ret, num_keys);
    }
  }

  return std::string((char *)ret.ptr(), ret.length());
}

/**
  @brief
  Reads an array of Rdb_index_stats from a string.
  @return HA_EXIT_FAILURE if it detects any inconsistency in the input
  @return HA_EXIT_SUCCESS if completes successfully
*/
int Rdb_index_stats::unmaterialize(const std::string &s,
                                   std::vector<Rdb_index_stats> *const ret) {
  const uchar *p = rdb_std_str_to_uchar_ptr(s);
  const uchar *const p2 = p + s.size();

  DBUG_ASSERT(ret != nullptr);

  if (p + 2 > p2) {
    return HA_EXIT_FAILURE;
  }

  const int version = rdb_netbuf_read_uint16(&p);
  Rdb_index_stats stats;
  // Make sure version is within supported range.
  if (version < INDEX_STATS_VERSION_INITIAL ||
      version > INDEX_STATS_VERSION_ENTRY_TYPES) {
<<<<<<< HEAD
    LogPluginErrMsg(ERROR_LEVEL, 0,
                    "Index stats version %d was outside of supported range. "
                    "This should not happen so aborting the system.",
                    version);
=======
    // NO_LINT_DEBUG
    sql_print_error(
        "Index stats version %d was outside of supported range. "
        "This should not happen so aborting the system.",
        version);
>>>>>>> 56fc6c11
    abort();
  }

  size_t needed = sizeof(stats.m_gl_index_id.cf_id) +
                  sizeof(stats.m_gl_index_id.index_id) +
                  sizeof(stats.m_data_size) + sizeof(stats.m_rows) +
                  sizeof(stats.m_actual_disk_size) + sizeof(uint64);
  if (version >= INDEX_STATS_VERSION_ENTRY_TYPES) {
    needed += sizeof(stats.m_entry_deletes) +
              sizeof(stats.m_entry_single_deletes) +
              sizeof(stats.m_entry_merges) + sizeof(stats.m_entry_others);
  }

  while (p < p2) {
    if (p + needed > p2) {
      return HA_EXIT_FAILURE;
    }
    rdb_netbuf_read_gl_index(&p, &stats.m_gl_index_id);
    stats.m_data_size = rdb_netbuf_read_uint64(&p);
    stats.m_rows = rdb_netbuf_read_uint64(&p);
    stats.m_actual_disk_size = rdb_netbuf_read_uint64(&p);
    stats.m_distinct_keys_per_prefix.resize(rdb_netbuf_read_uint64(&p));
    if (version >= INDEX_STATS_VERSION_ENTRY_TYPES) {
      stats.m_entry_deletes = rdb_netbuf_read_uint64(&p);
      stats.m_entry_single_deletes = rdb_netbuf_read_uint64(&p);
      stats.m_entry_merges = rdb_netbuf_read_uint64(&p);
      stats.m_entry_others = rdb_netbuf_read_uint64(&p);
    }
    if (p + stats.m_distinct_keys_per_prefix.size() *
                sizeof(stats.m_distinct_keys_per_prefix[0]) >
        p2) {
      return HA_EXIT_FAILURE;
    }
    for (std::size_t i = 0; i < stats.m_distinct_keys_per_prefix.size(); i++) {
      stats.m_distinct_keys_per_prefix[i] = rdb_netbuf_read_uint64(&p);
    }
    ret->push_back(stats);
  }
  return HA_EXIT_SUCCESS;
}

/*
  Merges one Rdb_index_stats into another. Can be used to come up with the stats
  for the index based on stats for each sst
*/
void Rdb_index_stats::merge(const Rdb_index_stats &s, const bool increment,
                            const int64_t estimated_data_len) {
  std::size_t i;

  DBUG_ASSERT(estimated_data_len >= 0);

  m_gl_index_id = s.m_gl_index_id;
  if (m_distinct_keys_per_prefix.size() < s.m_distinct_keys_per_prefix.size()) {
    m_distinct_keys_per_prefix.resize(s.m_distinct_keys_per_prefix.size());
  }
  if (increment) {
    m_rows += s.m_rows;
    m_data_size += s.m_data_size;

    /*
      The Data_length and Avg_row_length are trailing statistics, meaning
      they don't get updated for the current SST until the next SST is
      written.  So, if rocksdb reports the data_length as 0,
      we make a reasoned estimate for the data_file_length for the
      index in the current SST.
    */
    m_actual_disk_size += s.m_actual_disk_size ? s.m_actual_disk_size
                                               : estimated_data_len * s.m_rows;
    m_entry_deletes += s.m_entry_deletes;
    m_entry_single_deletes += s.m_entry_single_deletes;
    m_entry_merges += s.m_entry_merges;
    m_entry_others += s.m_entry_others;
    for (i = 0; i < s.m_distinct_keys_per_prefix.size(); i++) {
      m_distinct_keys_per_prefix[i] += s.m_distinct_keys_per_prefix[i];
    }
  } else {
    m_rows -= s.m_rows;
    m_data_size -= s.m_data_size;
    m_actual_disk_size -= s.m_actual_disk_size ? s.m_actual_disk_size
                                               : estimated_data_len * s.m_rows;
    m_entry_deletes -= s.m_entry_deletes;
    m_entry_single_deletes -= s.m_entry_single_deletes;
    m_entry_merges -= s.m_entry_merges;
    m_entry_others -= s.m_entry_others;
    for (i = 0; i < s.m_distinct_keys_per_prefix.size(); i++) {
      m_distinct_keys_per_prefix[i] -= s.m_distinct_keys_per_prefix[i];
    }
  }
}

Rdb_tbl_card_coll::Rdb_tbl_card_coll(const uint8_t table_stats_sampling_pct)
    : m_table_stats_sampling_pct(table_stats_sampling_pct),
      m_seed(time(nullptr)) {}

bool Rdb_tbl_card_coll::IsSamplingDisabled() const {
  // Zero means that we'll use all the keys to update statistics.
  return m_table_stats_sampling_pct == 0 ||
         RDB_TBL_STATS_SAMPLE_PCT_MAX == m_table_stats_sampling_pct;
}

bool Rdb_tbl_card_coll::ShouldCollectStats() {
  if (IsSamplingDisabled()) {
    return true;  // collect every key
  }

  const int val = rand_r(&m_seed) % (RDB_TBL_STATS_SAMPLE_PCT_MAX -
                                     RDB_TBL_STATS_SAMPLE_PCT_MIN + 1) +
                  RDB_TBL_STATS_SAMPLE_PCT_MIN;

  DBUG_ASSERT(val >= RDB_TBL_STATS_SAMPLE_PCT_MIN);
  DBUG_ASSERT(val <= RDB_TBL_STATS_SAMPLE_PCT_MAX);

  return val <= m_table_stats_sampling_pct;
}

void Rdb_tbl_card_coll::ProcessKey(const rocksdb::Slice &key,
                                   const Rdb_key_def *keydef,
                                   Rdb_index_stats *stats) {
  if (ShouldCollectStats()) {
    std::size_t column = 0;
    bool new_key = true;

    if (!m_last_key.empty()) {
      rocksdb::Slice last(m_last_key.data(), m_last_key.size());
      new_key = (keydef->compare_keys(&last, &key, &column) == 0);
    }

    if (new_key) {
      DBUG_ASSERT(column <= stats->m_distinct_keys_per_prefix.size());

      for (auto i = column; i < stats->m_distinct_keys_per_prefix.size(); i++) {
        stats->m_distinct_keys_per_prefix[i]++;
      }

      // assign new last_key for the next call
      // however, we only need to change the last key
      // if one of the first n-1 columns is different
      // If the n-1 prefix is the same, no sense in storing
      // the new key
      if (column < stats->m_distinct_keys_per_prefix.size()) {
        m_last_key.assign(key.data(), key.size());
      }
    }
  }
}

void Rdb_tbl_card_coll::Reset() { m_last_key.clear(); }

// We need to adjust the index cardinality numbers based on the sampling
// rate so that the output of "SHOW INDEX" command will reflect reality
// more closely. It will still be an approximation, just a better one.
void Rdb_tbl_card_coll::AdjustStats(Rdb_index_stats *stats) {
  if (IsSamplingDisabled()) {
    // no sampling was done, return as stats is
    return;
  }
  for (int64_t &num_keys : stats->m_distinct_keys_per_prefix) {
    num_keys = num_keys * 100 / m_table_stats_sampling_pct;
  }
}

}  // namespace myrocks<|MERGE_RESOLUTION|>--- conflicted
+++ resolved
@@ -155,30 +155,6 @@
 
   // Incrementing per-index entry-type statistics
   switch (type) {
-<<<<<<< HEAD
-  case rocksdb::kEntryPut:
-    stats->m_rows++;
-    break;
-  case rocksdb::kEntryDelete:
-    stats->m_entry_deletes++;
-    break;
-  case rocksdb::kEntrySingleDelete:
-    stats->m_entry_single_deletes++;
-    break;
-  case rocksdb::kEntryMerge:
-    stats->m_entry_merges++;
-    break;
-  case rocksdb::kEntryOther:
-    stats->m_entry_others++;
-    break;
-  default:
-    LogPluginErrMsg(ERROR_LEVEL, 0,
-                    "Unexpected entry type found: %u. This should not happen "
-                    "so aborting the system.",
-                    type);
-    abort();
-    break;
-=======
     case rocksdb::kEntryPut:
       stats->m_rows++;
       break;
@@ -195,14 +171,12 @@
       stats->m_entry_others++;
       break;
     default:
-      // NO_LINT_DEBUG
-      sql_print_error(
-          "RocksDB: Unexpected entry type found: %u. "
-          "This should not happen so aborting the system.",
-          type);
+      LogPluginErrMsg(ERROR_LEVEL, 0,
+                      "Unexpected entry type found: %u. This should not happen "
+                      "so aborting the system.",
+                      type);
       abort();
       break;
->>>>>>> 56fc6c11
   }
 
   stats->m_actual_disk_size += file_size - m_file_size;
@@ -393,18 +367,10 @@
   // Make sure version is within supported range.
   if (version < INDEX_STATS_VERSION_INITIAL ||
       version > INDEX_STATS_VERSION_ENTRY_TYPES) {
-<<<<<<< HEAD
     LogPluginErrMsg(ERROR_LEVEL, 0,
                     "Index stats version %d was outside of supported range. "
                     "This should not happen so aborting the system.",
                     version);
-=======
-    // NO_LINT_DEBUG
-    sql_print_error(
-        "Index stats version %d was outside of supported range. "
-        "This should not happen so aborting the system.",
-        version);
->>>>>>> 56fc6c11
     abort();
   }
 
