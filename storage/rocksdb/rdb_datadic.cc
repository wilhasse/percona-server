/*
   Copyright (c) 2012,2013 Monty Program Ab

   This program is free software; you can redistribute it and/or modify
   it under the terms of the GNU General Public License as published by
   the Free Software Foundation; version 2 of the License.

   This program is distributed in the hope that it will be useful,
   but WITHOUT ANY WARRANTY; without even the implied warranty of
   MERCHANTABILITY or FITNESS FOR A PARTICULAR PURPOSE.  See the
   GNU General Public License for more details.

   You should have received a copy of the GNU General Public License
   along with this program; if not, write to the Free Software
   Foundation, Inc., 59 Temple Place, Suite 330, Boston, MA  02111-1307  USA */

#include <openssl/ssl.h>
#ifdef USE_PRAGMA_IMPLEMENTATION
#pragma implementation  // gcc: Class implementation
#endif

/* This C++ file's header file */
#include "./rdb_datadic.h"

/* C++ standard header files */
#include <algorithm>
#include <array>
#include <limits>
#include <map>
#include <set>
#include <string>
#include <utility>
#include <vector>

/* MySQL header files */
#include "m_ctype.h"
#include "my_bit.h"
#include "my_bitmap.h"
#include "my_compare.h"
#include "my_stacktrace.h"
#include "myisampack.h"
#include "mysql/thread_pool_priv.h"
#include "sql/dd/cache/dictionary_client.h"  // dd::cache::Dictionary_client
#include "sql/dd/upgrade_57/upgrade.h"       // dd::upgrade_57::in_progress
#include "sql/field.h"
#include "sql/key.h"
#include "sql/mysqld.h"
#include "sql/sql_table.h"
#include "sql/table.h"

/* MyRocks header files */
#include "./ha_rocksdb.h"
#include "./ha_rocksdb_proto.h"
#include "./rdb_cf_manager.h"
#include "./rdb_psi.h"
#include "./rdb_utils.h"

extern CHARSET_INFO my_charset_utf16_bin;
extern CHARSET_INFO my_charset_utf16le_bin;
extern CHARSET_INFO my_charset_utf32_bin;

namespace myrocks {

void get_mem_comparable_space(const CHARSET_INFO *cs,
                              const std::vector<uchar> **xfrm, size_t *xfrm_len,
                              size_t *mb_len);

/*
  Decode  current key field
  @param  fpi               IN      data structure contains field metadata
  @param  field             IN      current field
  @param  reader            IN      key slice reader
  @param  unp_reader        IN      unpack information reader
  @return
    HA_EXIT_SUCCESS    OK
    other              HA_ERR error code
*/
int Rdb_convert_to_record_key_decoder::decode_field(
    Rdb_field_packing *fpi, TABLE *table, uchar *buf, Rdb_string_reader *reader,
    Rdb_string_reader *unpack_reader) {
  if (fpi->m_field_is_nullable) {
    const char *nullp;
    if (!(nullp = reader->read(1))) {
      return HA_EXIT_FAILURE;
    }

    if (likely(*nullp == 1)) {
      /* Clear the NULL-bit of this field */
      buf[fpi->m_field_null_offset] &= (uchar) ~(fpi->m_field_null_bit_mask);
    } else if (*nullp == 0) {
      /* Set the NULL-bit of this field */
      buf[fpi->m_field_null_offset] |= fpi->m_field_null_bit_mask;

      /* Also set the field to its default value */
      auto default_value = table->s->default_values + fpi->m_field_offset;
      memcpy(buf + fpi->m_field_offset, default_value,
             fpi->m_field_pack_length);
      return HA_EXIT_SUCCESS;
    } else {
      return HA_EXIT_FAILURE;
    }
  }

  Rdb_unpack_func_context ctx = {table};
  return (fpi->m_unpack_func)(fpi, &ctx, buf + fpi->m_field_offset, reader,
                              unpack_reader);
}

/*
  Decode  current key field

  @param  buf               OUT     the buf starting address
  @param  offset            OUT     the bytes offset when data is written
  @param  fpi               IN      data structure contains field metadata
  @param  table             IN      current table
  @param  field             IN      current field
  @param  has_unpack_inf    IN      whether contains unpack inf
  @param  reader            IN      key slice reader
  @param  unp_reader        IN      unpack information reader
  @return
    HA_EXIT_SUCCESS    OK
    other              HA_ERR error code
*/
int Rdb_convert_to_record_key_decoder::decode(
    uchar *const buf, Rdb_field_packing *fpi, TABLE *table,
    bool has_unpack_info, Rdb_string_reader *reader,
    Rdb_string_reader *unpack_reader) {
<<<<<<< HEAD
  DBUG_ASSERT(buf != nullptr);
=======
  assert(buf != nullptr);
  assert(offset != nullptr);

  uint field_offset = field->field_ptr() - table->record[0];
  *offset = field_offset;
  uint null_offset = field->null_offset();
  bool maybe_null = field->is_nullable();

  field->move_field(buf + field_offset,
                    maybe_null ? buf + null_offset : nullptr, field->null_bit);
>>>>>>> a558ec2e

  // If we need unpack info, but there is none, tell the unpack function
  // this by passing unp_reader as nullptr. If we never read unpack_info
  // during unpacking anyway, then there won't an error.
  bool maybe_missing_unpack = !has_unpack_info && fpi->uses_unpack_info();

  int res = decode_field(fpi, table, buf, reader,
                         maybe_missing_unpack ? nullptr : unpack_reader);

  if (res != UNPACK_SUCCESS) {
    return HA_ERR_ROCKSDB_CORRUPT_DATA;
  }
  return HA_EXIT_SUCCESS;
}

/*
  Skip current key field

  @param  fpi          IN    data structure contains field metadata
  @param  field        IN    current field
  @param  reader       IN    key slice reader
  @param  unp_reader   IN    unpack information reader
  @return
    HA_EXIT_SUCCESS    OK
    other              HA_ERR error code
*/
int Rdb_convert_to_record_key_decoder::skip(
    const Rdb_field_packing *fpi, const Field *field MY_ATTRIBUTE((__unused__)),
    Rdb_string_reader *reader, Rdb_string_reader *unp_reader,
    bool covered_bitmap_format_enabled) {
  /* It is impossible to unpack the column. Skip it. */
  if (fpi->m_field_is_nullable) {
    const char *nullp;
    if (!(nullp = reader->read(1))) {
      return HA_ERR_ROCKSDB_CORRUPT_DATA;
    }
    if (*nullp == 0) {
      /* This is a NULL value */
      return HA_EXIT_SUCCESS;
    }
    /* If NULL marker is not '0', it can be only '1'  */
    if (*nullp != 1) {
      return HA_ERR_ROCKSDB_CORRUPT_DATA;
    }
  }
  if ((fpi->m_skip_func)(fpi, reader)) {
    return HA_ERR_ROCKSDB_CORRUPT_DATA;
  }

  // If this is a space padded varchar, we need to skip the indicator
  // bytes for trailing bytes. They're useless since we can't restore the
  // field anyway.
  //
  // There is a special case for prefixed varchars where we do not
  // generate unpack info, because we know prefixed varchars cannot be
  // unpacked. In this case, it is not necessary to skip.
  if (fpi->m_skip_func == &Rdb_key_def::skip_variable_space_pad &&
      !fpi->m_unpack_info_stores_value && !covered_bitmap_format_enabled) {
    unp_reader->read(fpi->m_unpack_info_uses_two_bytes ? 2 : 1);
  }
  return HA_EXIT_SUCCESS;
}

Rdb_key_field_iterator::Rdb_key_field_iterator(
    const Rdb_key_def *key_def, Rdb_field_packing *pack_info,
    Rdb_string_reader *reader, Rdb_string_reader *unp_reader, TABLE *table,
    bool has_unpack_info, const MY_BITMAP *covered_bitmap, uchar *const buf) {
  m_key_def = key_def;
  m_fpi_next = pack_info;
  m_fpi_end = pack_info + key_def->get_key_parts();
  m_reader = reader;
  m_unp_reader = unp_reader;
  m_table = table;
  m_has_unpack_info = has_unpack_info;
  m_covered_bitmap = covered_bitmap;
  m_buf = buf;
  m_secondary_key =
      (key_def->m_index_type == Rdb_key_def::INDEX_TYPE_SECONDARY);
  m_hidden_pk_exists = Rdb_key_def::table_has_hidden_pk(table);
  m_is_hidden_pk =
      (key_def->m_index_type == Rdb_key_def::INDEX_TYPE_HIDDEN_PRIMARY);
  m_curr_bitmap_pos = 0;
<<<<<<< HEAD
=======
  m_offset = 0;
}

void *Rdb_key_field_iterator::get_dst() const { return m_buf + m_offset; }

int Rdb_key_field_iterator::get_field_index() const {
  assert(m_field != nullptr);
  return m_field->field_index();
}

bool Rdb_key_field_iterator::get_is_null() const { return m_is_null; }
Field *Rdb_key_field_iterator::get_field() const {
  assert(m_field != nullptr);
  return m_field;
>>>>>>> a558ec2e
}

bool Rdb_key_field_iterator::has_next() { return m_fpi_next < m_fpi_end; }

/**
 Iterate each field in the key and decode/skip one by one
*/
int Rdb_key_field_iterator::next() {
  int status = HA_EXIT_SUCCESS;
  while (m_fpi_next < m_fpi_end) {
    auto fpi = m_fpi_next++;

    /*
      Hidden pk field is packed at the end of the secondary keys, but the SQL
      layer does not know about it. Skip retrieving field if hidden pk.
    */
    if ((m_secondary_key && m_hidden_pk_exists && fpi + 1 == m_fpi_end) ||
        m_is_hidden_pk) {
<<<<<<< HEAD
      DBUG_ASSERT(fpi->m_unpack_func);
      if ((fpi->m_skip_func)(fpi, m_reader)) {
=======
      assert(m_fpi->m_unpack_func);
      if ((m_fpi->m_skip_func)(m_fpi, nullptr, m_reader)) {
>>>>>>> a558ec2e
        return HA_ERR_ROCKSDB_CORRUPT_DATA;
      }
      return HA_EXIT_SUCCESS;
    }

    bool covered_column = (fpi->m_covered == Rdb_key_def::KEY_COVERED);
    if (m_covered_bitmap != nullptr &&
        Rdb_key_def::is_variable_length_field(fpi->m_field_real_type) &&
        fpi->m_covered == Rdb_key_def::KEY_MAY_BE_COVERED) {
      covered_column = m_curr_bitmap_pos < MAX_REF_PARTS &&
                       bitmap_is_set(m_covered_bitmap, m_curr_bitmap_pos++);
    }

    if (fpi->m_unpack_func && covered_column) {
      /* It is possible to unpack this column. Do it. */
      status = Rdb_convert_to_record_key_decoder::decode(
          m_buf, fpi, m_table, m_has_unpack_info, m_reader, m_unp_reader);
      if (status) {
        return status;
      }
      break;
    } else {
      auto field = fpi->get_field_in_table(m_table);
      status = Rdb_convert_to_record_key_decoder::skip(
          fpi, field, m_reader, m_unp_reader,
          this->m_key_def->use_covered_bitmap_format());
      if (status) {
        return status;
      }
    }
  }
  return HA_EXIT_SUCCESS;
}

/*
  Rdb_key_def class implementation
*/
Rdb_key_def::Rdb_key_def(
    uint indexnr_arg, uint keyno_arg,
    std::shared_ptr<rocksdb::ColumnFamilyHandle> cf_handle_arg,
    uint16_t index_dict_version_arg, uchar index_type_arg,
    uint16_t kv_format_version_arg, bool is_reverse_cf_arg,
    bool is_per_partition_cf_arg, const char *_name, Rdb_index_stats _stats,
    uint32 index_flags_bitmap, uint32 ttl_rec_offset, uint64 ttl_duration)
    : m_index_number(indexnr_arg),
      m_cf_handle(cf_handle_arg),
      m_index_dict_version(index_dict_version_arg),
      m_index_type(index_type_arg),
      m_kv_format_version(kv_format_version_arg),
      m_is_reverse_cf(is_reverse_cf_arg),
      m_is_per_partition_cf(is_per_partition_cf_arg),
      m_name(_name),
      m_stats(_stats),
      m_index_flags_bitmap(index_flags_bitmap),
      m_ttl_rec_offset(ttl_rec_offset),
      m_ttl_duration(ttl_duration),
      m_ttl_column(""),
      m_pk_part_no(nullptr),
      m_pack_info(nullptr),
      m_keyno(keyno_arg),
      m_key_parts(0),
      m_ttl_pk_key_part_offset(UINT_MAX),
      m_ttl_field_index(UINT_MAX),
      m_prefix_extractor(nullptr),
      m_maxlength(0)  // means 'not intialized'
{
  mysql_mutex_init(0, &m_mutex, MY_MUTEX_INIT_FAST);
  rdb_netbuf_store_index(m_index_number_storage_form, m_index_number);
  m_total_index_flags_length =
      calculate_index_flag_offset(m_index_flags_bitmap, MAX_FLAG);
  DBUG_ASSERT_IMP(m_index_type == INDEX_TYPE_SECONDARY &&
                      m_kv_format_version <= SECONDARY_FORMAT_VERSION_UPDATE2,
                  m_total_index_flags_length == 0);
  DBUG_ASSERT_IMP(m_index_type == INDEX_TYPE_PRIMARY &&
                      m_kv_format_version <= PRIMARY_FORMAT_VERSION_UPDATE2,
                  m_total_index_flags_length == 0);
  assert(m_cf_handle);
}

Rdb_key_def::Rdb_key_def(const Rdb_key_def &k)
    : m_index_number(k.m_index_number),
      m_cf_handle(k.m_cf_handle),
      m_is_reverse_cf(k.m_is_reverse_cf),
      m_is_per_partition_cf(k.m_is_per_partition_cf),
      m_name(k.m_name),
      m_stats(k.m_stats),
      m_index_flags_bitmap(k.m_index_flags_bitmap),
      m_ttl_rec_offset(k.m_ttl_rec_offset),
      m_ttl_duration(k.m_ttl_duration),
      m_ttl_column(k.m_ttl_column),
      m_pk_part_no(k.m_pk_part_no),
      m_pack_info(nullptr),
      m_keyno(k.m_keyno),
      m_key_parts(k.m_key_parts),
      m_ttl_pk_key_part_offset(k.m_ttl_pk_key_part_offset),
      m_ttl_field_index(UINT_MAX),
      m_prefix_extractor(k.m_prefix_extractor),
      m_maxlength(k.m_maxlength) {
  mysql_mutex_init(0, &m_mutex, MY_MUTEX_INIT_FAST);
  rdb_netbuf_store_index(m_index_number_storage_form, m_index_number);
  m_total_index_flags_length =
      calculate_index_flag_offset(m_index_flags_bitmap, MAX_FLAG);
  DBUG_ASSERT_IMP(m_index_type == INDEX_TYPE_SECONDARY &&
                      m_kv_format_version <= SECONDARY_FORMAT_VERSION_UPDATE2,
                  m_total_index_flags_length == 0);
  DBUG_ASSERT_IMP(m_index_type == INDEX_TYPE_PRIMARY &&
                      m_kv_format_version <= PRIMARY_FORMAT_VERSION_UPDATE2,
                  m_total_index_flags_length == 0);
  if (k.m_pack_info) {
    const size_t size = sizeof(Rdb_field_packing) * k.m_key_parts;
#ifdef HAVE_PSI_INTERFACE
    void *buf = my_malloc(rdb_datadic_memory_key, size, MYF(0));
#else
    void *buf = my_malloc(PSI_NOT_INSTRUMENTED, size, MYF(0));
#endif
    m_pack_info = new (buf) Rdb_field_packing(*k.m_pack_info);
  }

  if (k.m_pk_part_no) {
    const size_t size = sizeof(uint) * m_key_parts;
#ifdef HAVE_PSI_INTERFACE
    m_pk_part_no =
        static_cast<uint *>(my_malloc(rdb_datadic_memory_key, size, MYF(0)));
#else
    m_pk_part_no =
        static_cast<uint *>(my_malloc(PSI_NOT_INSTRUMENTED, size, MYF(0)));
#endif
    memcpy(m_pk_part_no, k.m_pk_part_no, size);
  }
}

Rdb_key_def::~Rdb_key_def() {
  mysql_mutex_destroy(&m_mutex);

  my_free(m_pk_part_no);
  m_pk_part_no = nullptr;

  if (m_pack_info) {
    m_pack_info->~Rdb_field_packing();
    my_free(m_pack_info);
  }
  m_pack_info = nullptr;
}

void Rdb_key_def::setup(const TABLE *const tbl,
                        const Rdb_tbl_def *const tbl_def) {
  assert(tbl != nullptr);
  assert(tbl_def != nullptr);

  /*
    Set max_length based on the table.  This can be called concurrently from
    multiple threads, so there is a mutex to protect this code.
  */
  const bool is_hidden_pk = (m_index_type == INDEX_TYPE_HIDDEN_PRIMARY);
  const bool hidden_pk_exists = table_has_hidden_pk(tbl);
  const bool secondary_key = (m_index_type == INDEX_TYPE_SECONDARY);
  if (!m_maxlength) {
    RDB_MUTEX_LOCK_CHECK(m_mutex);
    if (m_maxlength != 0) {
      RDB_MUTEX_UNLOCK_CHECK(m_mutex);
      return;
    }

    KEY *key_info = nullptr;
    KEY *pk_info = nullptr;
    if (!is_hidden_pk) {
      key_info = &tbl->key_info[m_keyno];
      if (!hidden_pk_exists) pk_info = &tbl->key_info[tbl->s->primary_key];
      m_name = std::string(key_info->name);
    } else {
      m_name = HIDDEN_PK_NAME;
    }

    if (secondary_key) {
      m_pk_key_parts = hidden_pk_exists ? 1 : pk_info->actual_key_parts;
    } else {
      pk_info = nullptr;
      m_pk_key_parts = 0;
    }

    // "unique" secondary keys support:
    m_key_parts = is_hidden_pk ? 1 : key_info->actual_key_parts;

    if (secondary_key) {
      /*
        In most cases, SQL layer puts PK columns as invisible suffix at the
        end of secondary key. There are cases where this doesn't happen:
        - unique secondary indexes.
        - partitioned tables.

        Internally, we always need PK columns as suffix (and InnoDB does,
        too, if you were wondering).

        The loop below will attempt to put all PK columns at the end of key
        definition.  Columns that are already included in the index (either
        by the user or by "extended keys" feature) are not included for the
        second time.
      */
      m_key_parts += m_pk_key_parts;
    }

    if (secondary_key) {
#ifdef HAVE_PSI_INTERFACE
      m_pk_part_no = static_cast<uint *>(my_malloc(
          rdb_datadic_memory_key, sizeof(uint) * m_key_parts, MYF(0)));
#else
      m_pk_part_no = static_cast<uint *>(
          my_malloc(PSI_NOT_INSTRUMENTED, sizeof(uint) * m_key_parts, MYF(0)));
#endif
    } else {
      m_pk_part_no = nullptr;
    }

    const size_t size = sizeof(Rdb_field_packing) * m_key_parts;
#ifdef HAVE_PSI_INTERFACE
    void *buf = my_malloc(rdb_datadic_memory_key, size, MYF(0));
#else
    void *buf = my_malloc(PSI_NOT_INSTRUMENTED, size, MYF(0));
#endif
    m_pack_info = new (buf) Rdb_field_packing;

    /*
      Guaranteed not to error here as checks have been made already during
      table creation.
    */
    Rdb_key_def::extract_ttl_col(tbl, tbl_def, &m_ttl_column,
                                 &m_ttl_field_index, true);

    size_t max_len = INDEX_NUMBER_SIZE;
    int unpack_len = 0;
    int max_part_len = 0;
    bool simulating_extkey = false;
    bool store_covered_bitmap = false;
    uint dst_i = 0;
    uint max_blob_length = 0;
    uint keyno_to_set = m_keyno;
    uint keypart_to_set = 0;

    if (is_hidden_pk) {
      Field *field = nullptr;
      m_pack_info[dst_i].setup(this, field, keyno_to_set, 0, 0);
      m_pack_info[dst_i].m_unpack_data_offset = unpack_len;
      max_len += m_pack_info[dst_i].m_max_image_len;
      max_part_len = std::max(max_part_len, m_pack_info[dst_i].m_max_image_len);
      dst_i++;
    } else {
      KEY_PART_INFO *key_part = key_info->key_part;

      /* this loop also loops over the 'extended key' tail */
      for (uint src_i = 0; src_i < m_key_parts; src_i++, keypart_to_set++) {
        Field *const field = key_part ? key_part->field : nullptr;

        if (simulating_extkey && !hidden_pk_exists) {
          assert(secondary_key);
          /* Check if this field is already present in the key definition */
          bool found = false;
          for (uint j = 0; j < key_info->actual_key_parts; j++) {
            if (field->field_index() ==
                    key_info->key_part[j].field->field_index() &&
                key_part->length == key_info->key_part[j].length) {
              found = true;
              break;
            }
          }

          if (found) {
            key_part++;
            continue;
          }
        }

        if (field && field->is_nullable()) max_len += 1;  // NULL-byte

        m_pack_info[dst_i].setup(this, field, keyno_to_set, keypart_to_set,
                                 key_part ? key_part->length : 0);
        m_pack_info[dst_i].m_unpack_data_offset = unpack_len;

        if (pk_info) {
          m_pk_part_no[dst_i] = -1;
          for (uint j = 0; j < m_pk_key_parts; j++) {
            if (field->field_index() ==
                pk_info->key_part[j].field->field_index()) {
              m_pk_part_no[dst_i] = j;
              break;
            }
          }
        } else if (secondary_key && hidden_pk_exists) {
          /*
            The hidden pk can never be part of the sk.  So it is always
            appended to the end of the sk.
          */
          m_pk_part_no[dst_i] = -1;
          if (simulating_extkey) m_pk_part_no[dst_i] = 0;
        }

        max_len += m_pack_info[dst_i].m_max_image_len;
        store_covered_bitmap |=
            (m_pack_info[dst_i].m_covered == KEY_MAY_BE_COVERED);
        max_part_len =
            std::max(max_part_len, m_pack_info[dst_i].m_max_image_len);

        /*
          Update the max_blob_length for secondary keys.
          This will be used later to allocate the blob buffer while
          unpacking secondary keys.
        */
        if (field && secondary_key && is_blob(field->real_type())) {
          max_blob_length += key_part->length;
        }
        /*
          Check key part name here, if it matches the TTL column then we store
          the offset of the TTL key part here.
        */
        if (!m_ttl_column.empty() &&
            my_strcasecmp(system_charset_info, field->field_name,
                          m_ttl_column.c_str()) == 0) {
          assert(field->real_type() == MYSQL_TYPE_LONGLONG);
          assert(field->key_type() == HA_KEYTYPE_ULONGLONG);
          assert(!field->is_nullable());
          m_ttl_pk_key_part_offset = dst_i;
        }

        key_part++;
        /*
          For "unique" secondary indexes, pretend they have
          "index extensions"
         */
        if (secondary_key && src_i + 1 == key_info->actual_key_parts) {
          simulating_extkey = true;
          if (!hidden_pk_exists) {
            keyno_to_set = tbl->s->primary_key;
            key_part = pk_info->key_part;
            keypart_to_set = (uint)-1;
          } else {
            keyno_to_set = tbl_def->m_key_count - 1;
            key_part = nullptr;
            keypart_to_set = 0;
          }
        }

        dst_i++;
      }
    }

    m_key_parts = dst_i;
    m_max_blob_length = max_blob_length;
    m_store_covered_bitmap =
        store_covered_bitmap && use_covered_bitmap_format();
    /* Initialize the memory needed by the stats structure */
    m_stats.m_distinct_keys_per_prefix.resize(get_key_parts());

    /* Cache prefix extractor for bloom filter usage later */
    rocksdb::Options opt = rdb_get_rocksdb_db()->GetOptions(get_cf());
    m_prefix_extractor = opt.prefix_extractor;

    /*
      This should be the last member variable set before releasing the mutex
      so that other threads can't see the object partially set up.
     */
    m_maxlength = max_len;

    RDB_MUTEX_UNLOCK_CHECK(m_mutex);
  }
}

/*
  Determine if the table has TTL enabled by parsing the table comment.

  @param[IN]  table_arg
  @param[IN]  tbl_def_arg
  @param[OUT] ttl_duration        Default TTL value parsed from table comment
*/
uint Rdb_key_def::extract_ttl_duration(const TABLE *const table_arg,
                                       const Rdb_tbl_def *const tbl_def_arg,
                                       uint64 *ttl_duration) {
  assert(table_arg != nullptr);
  assert(tbl_def_arg != nullptr);
  assert(ttl_duration != nullptr);
  std::string table_comment(table_arg->s->comment.str,
                            table_arg->s->comment.length);

  bool ttl_duration_per_part_match_found = false;
  std::string ttl_duration_str = Rdb_key_def::parse_comment_for_qualifier(
      table_comment, table_arg, tbl_def_arg, &ttl_duration_per_part_match_found,
      RDB_TTL_DURATION_QUALIFIER);

  /* If we don't have a ttl duration, nothing to do here. */
  if (ttl_duration_str.empty()) {
    return HA_EXIT_SUCCESS;
  }

  /*
    Catch errors where a non-integral value was used as ttl duration, strtoull
    will return 0.
  */
  *ttl_duration = std::strtoull(ttl_duration_str.c_str(), nullptr, 0);
  if (!*ttl_duration) {
    my_error(ER_RDB_TTL_DURATION_FORMAT, MYF(0), ttl_duration_str.c_str());
    return HA_EXIT_FAILURE;
  }

  return HA_EXIT_SUCCESS;
}

/*
  Determine if the table has TTL enabled by parsing the table comment.

  @param[IN]  table_arg
  @param[IN]  tbl_def_arg
  @param[OUT] ttl_column          TTL column in the table
  @param[IN]  skip_checks         Skip validation checks (when called in
                                  setup())
*/
uint Rdb_key_def::extract_ttl_col(const TABLE *const table_arg,
                                  const Rdb_tbl_def *const tbl_def_arg,
                                  std::string *ttl_column,
                                  uint *ttl_field_index, bool skip_checks) {
  std::string table_comment(table_arg->s->comment.str,
                            table_arg->s->comment.length);
  /*
    Check if there is a TTL column specified. Note that this is not required
    and if omitted, an 8-byte ttl field will be prepended to each record
    implicitly.
  */
  bool ttl_col_per_part_match_found = false;
  std::string ttl_col_str = Rdb_key_def::parse_comment_for_qualifier(
      table_comment, table_arg, tbl_def_arg, &ttl_col_per_part_match_found,
      RDB_TTL_COL_QUALIFIER);

  if (skip_checks) {
    for (uint i = 0; i < table_arg->s->fields; i++) {
      Field *const field = table_arg->field[i];
      if (my_strcasecmp(system_charset_info, field->field_name,
                        ttl_col_str.c_str()) == 0) {
        *ttl_column = ttl_col_str;
        *ttl_field_index = i;
      }
    }
    return HA_EXIT_SUCCESS;
  }

  /* Check if TTL column exists in table */
  if (!ttl_col_str.empty()) {
    bool found = false;
    for (uint i = 0; i < table_arg->s->fields; i++) {
      Field *const field = table_arg->field[i];
      if (my_strcasecmp(system_charset_info, field->field_name,
                        ttl_col_str.c_str()) == 0 &&
          field->real_type() == MYSQL_TYPE_LONGLONG &&
          field->key_type() == HA_KEYTYPE_ULONGLONG && !field->is_nullable()) {
        *ttl_column = ttl_col_str;
        *ttl_field_index = i;
        found = true;
        break;
      }
    }

    if (!found) {
      my_error(ER_RDB_TTL_COL_FORMAT, MYF(0), ttl_col_str.c_str());
      return HA_EXIT_FAILURE;
    }
  }

  return HA_EXIT_SUCCESS;
}

const std::string Rdb_key_def::gen_qualifier_for_table(
    const char *const qualifier, const std::string &partition_name) {
  bool has_partition = !partition_name.empty();
  std::string qualifier_str = "";

  if (!strcmp(qualifier, RDB_CF_NAME_QUALIFIER)) {
    return has_partition ? gen_cf_name_qualifier_for_partition(partition_name)
                         : qualifier_str + RDB_CF_NAME_QUALIFIER +
                               RDB_QUALIFIER_VALUE_SEP;
  } else if (!strcmp(qualifier, RDB_TTL_DURATION_QUALIFIER)) {
    return has_partition
               ? gen_ttl_duration_qualifier_for_partition(partition_name)
               : qualifier_str + RDB_TTL_DURATION_QUALIFIER +
                     RDB_QUALIFIER_VALUE_SEP;
  } else if (!strcmp(qualifier, RDB_TTL_COL_QUALIFIER)) {
    return has_partition ? gen_ttl_col_qualifier_for_partition(partition_name)
                         : qualifier_str + RDB_TTL_COL_QUALIFIER +
                               RDB_QUALIFIER_VALUE_SEP;
  } else {
    assert(0);
  }

  return qualifier_str;
}

/*
  Formats the string and returns the column family name assignment part for a
  specific partition.
*/
const std::string Rdb_key_def::gen_cf_name_qualifier_for_partition(
    const std::string &prefix) {
  assert(!prefix.empty());

  return prefix + RDB_PER_PARTITION_QUALIFIER_NAME_SEP + RDB_CF_NAME_QUALIFIER +
         RDB_QUALIFIER_VALUE_SEP;
}

const std::string Rdb_key_def::gen_ttl_duration_qualifier_for_partition(
    const std::string &prefix) {
  assert(!prefix.empty());

  return prefix + RDB_PER_PARTITION_QUALIFIER_NAME_SEP +
         RDB_TTL_DURATION_QUALIFIER + RDB_QUALIFIER_VALUE_SEP;
}

const std::string Rdb_key_def::gen_ttl_col_qualifier_for_partition(
    const std::string &prefix) {
  assert(!prefix.empty());

  return prefix + RDB_PER_PARTITION_QUALIFIER_NAME_SEP + RDB_TTL_COL_QUALIFIER +
         RDB_QUALIFIER_VALUE_SEP;
}

const std::string Rdb_key_def::parse_comment_for_qualifier(
    const std::string &comment, const TABLE *const table_arg,
    const Rdb_tbl_def *const tbl_def_arg, bool *per_part_match_found,
    const char *const qualifier) {
  assert(table_arg != nullptr);
  assert(tbl_def_arg != nullptr);
  assert(per_part_match_found != nullptr);
  assert(qualifier != nullptr);

  std::string empty_result;

  // Flag which marks if partition specific options were found.
  *per_part_match_found = false;

  if (comment.empty()) {
    return empty_result;
  }

  // Let's fetch the comment for a index and check if there's a custom key
  // name specified for a partition we are handling.
  std::vector<std::string> v =
      myrocks::parse_into_tokens(comment, RDB_QUALIFIER_SEP);

  std::string search_str = gen_qualifier_for_table(qualifier);

  // If table has partitions then we need to check if user has requested
  // qualifiers on a per partition basis.
  //
  // NOTE: this means if you specify a qualifier for a specific partition it
  // will take precedence the 'table level' qualifier if one exists.
  std::string search_str_part;
  if (table_arg->part_info != nullptr) {
    std::string partition_name = tbl_def_arg->base_partition();
    assert(!partition_name.empty());
    search_str_part = gen_qualifier_for_table(qualifier, partition_name);
  }

  assert(!search_str.empty());

  // Basic O(N) search for a matching assignment. At most we expect maybe
  // ten or so elements here.
  if (!search_str_part.empty()) {
    for (const auto &it : v) {
      if (it.substr(0, search_str_part.length()) == search_str_part) {
        // We found a prefix match. Try to parse it as an assignment.
        std::vector<std::string> tokens =
            myrocks::parse_into_tokens(it, RDB_QUALIFIER_VALUE_SEP);

        // We found a custom qualifier, it was in the form we expected it to be.
        // Return that instead of whatever we initially wanted to return. In
        // a case below the `foo` part will be returned to the caller.
        //
        // p3_cfname=foo
        //
        // If no value was specified then we'll return an empty string which
        // later gets translated into using a default CF.
        if (tokens.size() == 2) {
          *per_part_match_found = true;
          return tokens[1];
        } else {
          return empty_result;
        }
      }
    }
  }

  // Do this loop again, this time searching for 'table level' qualifiers if we
  // didn't find any partition level qualifiers above.
  for (const auto &it : v) {
    if (it.substr(0, search_str.length()) == search_str) {
      std::vector<std::string> tokens =
          myrocks::parse_into_tokens(it, RDB_QUALIFIER_VALUE_SEP);
      if (tokens.size() == 2) {
        return tokens[1];
      } else {
        return empty_result;
      }
    }
  }

  // If we didn't find any partitioned/non-partitioned qualifiers, return an
  // empty string.
  return empty_result;
}

/**
  Read a memcmp key part from a slice using the passed in reader.

  Returns -1 if field was null, 1 if error, 0 otherwise.
*/
int Rdb_key_def::read_memcmp_key_part(const TABLE *table_arg,
                                      Rdb_string_reader *reader,
                                      const uint part_num) const {
  /* It is impossible to unpack the column. Skip it. */
  if (m_pack_info[part_num].m_field_is_nullable) {
    const char *nullp;
    if (!(nullp = reader->read(1))) return 1;
    if (*nullp == 0) {
      /* This is a NULL value */
      return -1;
    } else {
      /* If NULL marker is not '0', it can be only '1'  */
      if (*nullp != 1) return 1;
    }
  }

  Rdb_field_packing *fpi = &m_pack_info[part_num];
  assert(table_arg->s != nullptr);

  if ((fpi->m_skip_func)(fpi, reader)) {
    return 1;
  }
  return 0;
}

/**
  Get a mem-comparable form of Primary Key from mem-comparable form of this key

  @param
    pk_descr        Primary Key descriptor
    key             Index tuple from this key in mem-comparable form
    pk_buffer  OUT  Put here mem-comparable form of the Primary Key.

  @note
    It may or may not be possible to restore primary key columns to their
    mem-comparable form.  To handle all cases, this function copies mem-
    comparable forms directly.

    RocksDB SE supports "Extended keys". This means that PK columns are present
    at the end of every key.  If the key already includes PK columns, then
    these columns are not present at the end of the key.

    Because of the above, we copy each primary key column.

  @todo
    If we checked crc32 checksums in this function, we would catch some CRC
    violations that we currently don't. On the other hand, there is a broader
    set of queries for which we would check the checksum twice.
*/

uint Rdb_key_def::get_primary_key_tuple(const TABLE *const table,
                                        const Rdb_key_def &pk_descr,
                                        const rocksdb::Slice *const key,
                                        uchar *const pk_buffer) const {
  assert(table != nullptr);
  assert(key != nullptr);
  assert(m_index_type == Rdb_key_def::INDEX_TYPE_SECONDARY);
  assert(pk_buffer);

  uint size = 0;
  uchar *buf = pk_buffer;
  assert(m_pk_key_parts);

  /* Put the PK number */
  rdb_netbuf_store_index(buf, pk_descr.m_index_number);
  buf += INDEX_NUMBER_SIZE;
  size += INDEX_NUMBER_SIZE;

  const char *start_offs[MAX_REF_PARTS];
  const char *end_offs[MAX_REF_PARTS];
  int pk_key_part;
  uint i;
  Rdb_string_reader reader(key);

  // Skip the index number
  if ((!reader.read(INDEX_NUMBER_SIZE))) return RDB_INVALID_KEY_LEN;

  for (i = 0; i < m_key_parts; i++) {
    if ((pk_key_part = m_pk_part_no[i]) != -1) {
      start_offs[pk_key_part] = reader.get_current_ptr();
    }

    if (read_memcmp_key_part(table, &reader, i) > 0) {
      return RDB_INVALID_KEY_LEN;
    }

    if (pk_key_part != -1) {
      end_offs[pk_key_part] = reader.get_current_ptr();
    }
  }

  for (i = 0; i < m_pk_key_parts; i++) {
    const uint part_size = end_offs[i] - start_offs[i];
    memcpy(buf, start_offs[i], end_offs[i] - start_offs[i]);
    buf += part_size;
    size += part_size;
  }

  return size;
}

/**
  Get a mem-comparable form of Secondary Key from mem-comparable form of this
  key, without the extended primary key tail.

  @param
    key                Index tuple from this key in mem-comparable form
    sk_buffer     OUT  Put here mem-comparable form of the Secondary Key.
    n_null_fields OUT  Put number of null fields contained within sk entry
*/
uint Rdb_key_def::get_memcmp_sk_parts(const TABLE *table,
                                      const rocksdb::Slice &key,
                                      uchar *sk_buffer,
                                      uint *n_null_fields) const {
  assert(table != nullptr);
  assert(sk_buffer != nullptr);
  assert(n_null_fields != nullptr);
  assert(m_keyno != table->s->primary_key);
  assert(!table_has_hidden_pk(table));

  uchar *buf = sk_buffer;

  int res;
  Rdb_string_reader reader(&key);
  const char *start = reader.get_current_ptr();

  // Skip the index number
  if ((!reader.read(INDEX_NUMBER_SIZE))) return RDB_INVALID_KEY_LEN;

  for (uint i = 0; i < table->key_info[m_keyno].user_defined_key_parts; i++) {
    if ((res = read_memcmp_key_part(table, &reader, i)) > 0) {
      return RDB_INVALID_KEY_LEN;
    } else if (res == -1) {
      (*n_null_fields)++;
    }
  }

  uint sk_memcmp_len = reader.get_current_ptr() - start;
  memcpy(buf, start, sk_memcmp_len);
  return sk_memcmp_len;
}

/**
  Convert index tuple into storage (i.e. mem-comparable) format

  @detail
    Currently this is done by unpacking into table->record[0] and then
    packing index columns into storage format.

  @param pack_buffer Temporary area for packing varchar columns. Its
                     size is at least max_storage_fmt_length() bytes.
*/

uint Rdb_key_def::pack_index_tuple(TABLE *const tbl, uchar *const pack_buffer,
                                   uchar *const packed_tuple,
                                   const uchar *const key_tuple,
                                   const key_part_map &keypart_map) const {
  assert(tbl != nullptr);
  assert(pack_buffer != nullptr);
  assert(packed_tuple != nullptr);
  assert(key_tuple != nullptr);

  /* We were given a record in KeyTupleFormat. First, save it to record */
  const uint key_len = calculate_key_len(tbl, m_keyno, keypart_map);
  key_restore(tbl->record[0], key_tuple, &tbl->key_info[m_keyno], key_len);

  uint n_used_parts = my_count_bits(keypart_map);
  if (keypart_map == HA_WHOLE_KEY) n_used_parts = 0;  // Full key is used

  /* Then, convert the record into a mem-comparable form */
  return pack_record(tbl, pack_buffer, tbl->record[0], packed_tuple, nullptr,
                     false, 0, n_used_parts);
}

/*
  @return Number of bytes that were changed
*/
int Rdb_key_def::successor(uchar *const packed_tuple, const uint len) {
  assert(packed_tuple != nullptr);

  int changed = 0;
  uchar *p = packed_tuple + len - 1;
  for (; p > packed_tuple; p--) {
    changed++;
    if (*p != uchar(0xFF)) {
      *p = *p + 1;
      break;
    }
    *p = '\0';
  }
  return changed;
}

/*
  @return Number of bytes that were changed
*/
int Rdb_key_def::predecessor(uchar *const packed_tuple, const uint len) {
  assert(packed_tuple != nullptr);

  int changed = 0;
  uchar *p = packed_tuple + len - 1;
  for (; p > packed_tuple; p--) {
    changed++;
    if (*p != uchar(0x00)) {
      *p = *p - 1;
      break;
    }
    *p = 0xFF;
  }
  return changed;
}

static const std::map<char, size_t> UNPACK_HEADER_SIZES = {
    {RDB_UNPACK_DATA_TAG, RDB_UNPACK_HEADER_SIZE},
    {RDB_UNPACK_COVERED_DATA_TAG, RDB_UNPACK_COVERED_HEADER_SIZE},
    {RDB_UNPACK_DATA_WITHOUT_LEN_TAG, RDB_UNPACK_DATA_WITHOUT_LEN_HEADER_SIZE}};

/*
  @return The length in bytes of the header specified by the given tag
*/
size_t Rdb_key_def::get_unpack_header_size(char tag) {
  assert(is_unpack_data_tag(tag));
  return UNPACK_HEADER_SIZES.at(tag);
}

/*
  Get a bitmap indicating which varchar columns must be covered for this
  lookup to be covered. If the bitmap is a subset of the covered bitmap, then
  the lookup is covered. If it can already be determined that the lookup is
  not covered, map->bitmap will be set to null.
 */
void Rdb_key_def::get_lookup_bitmap(const TABLE *table, MY_BITMAP *map) const {
  assert(map->bitmap == nullptr);
  bitmap_init(map, nullptr, MAX_REF_PARTS);
  uint curr_bitmap_pos = 0;

  // Indicates which columns in the read set might be covered.
  MY_BITMAP maybe_covered_bitmap;
  bitmap_init(&maybe_covered_bitmap, nullptr, table->read_set->n_bits);

  for (uint i = 0; i < m_key_parts; i++) {
    if (table_has_hidden_pk(table) && i + 1 == m_key_parts) {
      continue;
    }

    Field *const field = m_pack_info[i].get_field_in_table(table);

    // Columns which are always covered are not stored in the covered bitmap so
    // we can ignore them here too.
    if (m_pack_info[i].m_covered == KEY_COVERED &&
        bitmap_is_set(table->read_set, field->field_index())) {
      bitmap_set_bit(&maybe_covered_bitmap, field->field_index());
      continue;
    }

    switch (field->real_type()) {
      // This type may be covered depending on the record. If it was requested,
      // we require the covered bitmap to have this bit set.
      case MYSQL_TYPE_VARCHAR:
      case MYSQL_TYPE_TINY_BLOB:
      case MYSQL_TYPE_MEDIUM_BLOB:
      case MYSQL_TYPE_LONG_BLOB:
      case MYSQL_TYPE_BLOB:
        if (curr_bitmap_pos < MAX_REF_PARTS) {
          if (bitmap_is_set(table->read_set, field->field_index())) {
            bitmap_set_bit(map, curr_bitmap_pos);
            bitmap_set_bit(&maybe_covered_bitmap, field->field_index());
          }
          curr_bitmap_pos++;
        } else {
          bitmap_free(&maybe_covered_bitmap);
          bitmap_free(map);
          return;
        }
        break;
      // This column is a type which is never covered. If it was requested, we
      // know this lookup will never be covered.
      default:
        if (bitmap_is_set(table->read_set, field->field_index())) {
          bitmap_free(&maybe_covered_bitmap);
          bitmap_free(map);
          return;
        }
        break;
    }
  }

  // If there are columns which are not covered in the read set, the lookup
  // can't be covered.
  if (!bitmap_cmp(table->read_set, &maybe_covered_bitmap)) {
    bitmap_free(map);
  }
  bitmap_free(&maybe_covered_bitmap);
}

/*
  Return true if for this secondary index
  - All of the requested columns are in the index
  - All values for columns that are prefix-only indexes are shorter or equal
    in length to the prefix
 */
bool Rdb_key_def::covers_lookup(const rocksdb::Slice *const unpack_info,
                                const MY_BITMAP *const lookup_bitmap) const {
  assert(lookup_bitmap != nullptr);
  if (!use_covered_bitmap_format() || lookup_bitmap->bitmap == nullptr) {
    return false;
  }

  Rdb_string_reader unp_reader = Rdb_string_reader::read_or_empty(unpack_info);

  // Check if this unpack_info has a covered_bitmap
  const char *unpack_header = unp_reader.get_current_ptr();
  const bool has_covered_unpack_info =
      unp_reader.remaining_bytes() &&
      unpack_header[0] == RDB_UNPACK_COVERED_DATA_TAG;
  if (!has_covered_unpack_info ||
      !unp_reader.read(RDB_UNPACK_COVERED_HEADER_SIZE)) {
    return false;
  }

  MY_BITMAP covered_bitmap;
  my_bitmap_map covered_bits;
  bitmap_init(&covered_bitmap, &covered_bits, MAX_REF_PARTS);
  covered_bits = rdb_netbuf_to_uint16((const uchar *)unpack_header +
                                      sizeof(RDB_UNPACK_COVERED_DATA_TAG));

  return bitmap_is_subset(lookup_bitmap, &covered_bitmap);
}

/* Indicates that all key parts can be unpacked to cover a secondary lookup */
bool Rdb_key_def::can_cover_lookup() const {
  for (uint i = 0; i < m_key_parts; i++) {
    if (m_pack_info[i].m_covered != KEY_COVERED) return false;
  }
  return true;
}

uchar *Rdb_key_def::pack_field(Field *const field, Rdb_field_packing *pack_info,
                               uchar *tuple, uchar *const packed_tuple,
                               uchar *const pack_buffer,
                               Rdb_string_writer *const unpack_info,
                               uint *const n_null_fields) const {
  if (field->is_nullable()) {
    assert(is_storage_available(tuple - packed_tuple, 1));
    if (field->is_real_null()) {
      /* NULL value. store '\0' so that it sorts before non-NULL values */
      *tuple++ = 0;
      /* That's it, don't store anything else */
      if (n_null_fields) (*n_null_fields)++;
      return tuple;
    } else {
      /* Not a NULL value. Store '1' */
      *tuple++ = 1;
    }
  }

  const bool create_unpack_info =
      (unpack_info &&  // we were requested to generate unpack_info
       pack_info->uses_unpack_info());  // and this keypart uses it
  Rdb_pack_field_context pack_ctx(unpack_info);

  // Set the offset for methods which do not take an offset as an argument
  assert(
      is_storage_available(tuple - packed_tuple, pack_info->m_max_image_len));

  (pack_info->m_pack_func)(pack_info, field, pack_buffer, &tuple, &pack_ctx);

  /* Make "unpack info" to be stored in the value */
  if (create_unpack_info) {
    (pack_info->m_make_unpack_info_func)(pack_info, field, &pack_ctx);
  }

  return tuple;
}

/**
  Get index columns from the record and pack them into mem-comparable form.

  @param
    tbl                   Table we're working on
    record           IN   Record buffer with fields in table->record format
    pack_buffer      IN   Temporary area for packing varchars. The size is
                          at least max_storage_fmt_length() bytes.
    packed_tuple     OUT  Key in the mem-comparable form
    unpack_info      OUT  Unpack data
    unpack_info_len  OUT  Unpack data length
    n_key_parts           Number of keyparts to process. 0 means all of them.
    n_null_fields    OUT  Number of key fields with NULL value.
    ttl_bytes        IN   Previous ttl bytes from old record for update case or
                          current ttl bytes from just packed primary key/value
  @detail
    Some callers do not need the unpack information, they can pass
    unpack_info=nullptr, unpack_info_len=nullptr.

  @return
    Length of the packed tuple
*/

uint Rdb_key_def::pack_record(const TABLE *const tbl, uchar *const pack_buffer,
                              const uchar *const record,
                              uchar *const packed_tuple,
                              Rdb_string_writer *const unpack_info,
                              const bool should_store_row_debug_checksums,
                              const longlong hidden_pk_id, uint n_key_parts,
                              uint *const n_null_fields,
                              const char *const ttl_bytes) const {
  assert(tbl != nullptr);
  assert(pack_buffer != nullptr);
  assert(record != nullptr);
  assert(packed_tuple != nullptr);
  // Checksums for PKs are made when record is packed.
  // We should never attempt to make checksum just from PK values
  DBUG_ASSERT_IMP(should_store_row_debug_checksums,
                  (m_index_type == INDEX_TYPE_SECONDARY));

  uchar *tuple = packed_tuple;
  size_t unpack_start_pos = size_t(-1);
  size_t unpack_len_pos = size_t(-1);
  size_t covered_bitmap_pos = size_t(-1);
  const bool hidden_pk_exists = table_has_hidden_pk(tbl);

  rdb_netbuf_store_index(tuple, m_index_number);
  tuple += INDEX_NUMBER_SIZE;

  // If n_key_parts is 0, it means all columns.
  // The following includes the 'extended key' tail.
  // The 'extended key' includes primary key. This is done to 'uniqify'
  // non-unique indexes
  const bool use_all_columns = n_key_parts == 0 || n_key_parts == MAX_REF_PARTS;

  // If hidden pk exists, but hidden pk wasnt passed in, we can't pack the
  // hidden key part.  So we skip it (its always 1 part).
  if (hidden_pk_exists && !hidden_pk_id && use_all_columns) {
    n_key_parts = m_key_parts - 1;
  } else if (use_all_columns) {
    n_key_parts = m_key_parts;
  }

  if (n_null_fields) *n_null_fields = 0;

  char tag = RDB_UNPACK_DATA_TAG;

  if (use_covered_bitmap_format()) {
    tag = m_store_covered_bitmap ? RDB_UNPACK_COVERED_DATA_TAG
                                 : RDB_UNPACK_DATA_WITHOUT_LEN_TAG;
  }

  if (unpack_info) {
    unpack_info->clear();

    if (m_index_type == INDEX_TYPE_SECONDARY &&
        m_total_index_flags_length > 0) {
      // Reserve space for index flag fields
      unpack_info->allocate(m_total_index_flags_length);

      // Insert TTL timestamp
      if (has_ttl() && ttl_bytes) {
        write_index_flag_field(unpack_info,
                               reinterpret_cast<const uchar *>(ttl_bytes),
                               Rdb_key_def::TTL_FLAG);
      }
    }

    unpack_start_pos = unpack_info->get_current_pos();
    unpack_info->write_uint8(tag);

    if (tag == RDB_UNPACK_DATA_TAG) {
      unpack_len_pos = unpack_info->get_current_pos();
      // we don't know the total length yet, so write a zero
      unpack_info->write_uint16(0);
    }

    if (m_store_covered_bitmap) {
      // Reserve two bytes for the covered bitmap. This will store, for key
      // parts which are not always covering, whether or not it is covering
      // for this record.
      covered_bitmap_pos = unpack_info->get_current_pos();
      unpack_info->write_uint16(0);
    }
  }

  MY_BITMAP covered_bitmap;
  my_bitmap_map covered_bits;
  uint curr_bitmap_pos = 0;
  bitmap_init(&covered_bitmap, &covered_bits, MAX_REF_PARTS);

  for (uint i = 0; i < n_key_parts; i++) {
    // Fill hidden pk id into the last key part for secondary keys for tables
    // with no pk
    if (hidden_pk_exists && hidden_pk_id && i + 1 == n_key_parts) {
      m_pack_info[i].fill_hidden_pk_val(&tuple, hidden_pk_id);
      break;
    }

    Field *const field = m_pack_info[i].get_field_in_table(tbl);
    assert(field != nullptr);

    uint field_offset = field->field_ptr() - tbl->record[0];
    uint null_offset = field->null_offset(tbl->record[0]);
    bool maybe_null = field->is_nullable();

    field->move_field(
        const_cast<uchar *>(record) + field_offset,
        maybe_null ? const_cast<uchar *>(record) + null_offset : nullptr,
        field->null_bit);
    // WARNING! Don't return without restoring field->ptr and field->null_ptr
    tuple = pack_field(field, &m_pack_info[i], tuple, packed_tuple, pack_buffer,
                       unpack_info, n_null_fields);

    // If this key part is a prefix of a VARCHAR field, check if it's covered.
    if (m_store_covered_bitmap &&
        Rdb_key_def::is_variable_length_field(field->real_type()) &&
        m_pack_info[i].m_covered == KEY_MAY_BE_COVERED &&
        curr_bitmap_pos < MAX_REF_PARTS) {
      if (m_pack_info[i].m_unpack_func != nullptr &&
          is_varlength_prefix_covering(field, &m_pack_info[i])) {
        bitmap_set_bit(&covered_bitmap, curr_bitmap_pos);
      }
      curr_bitmap_pos++;
    }

    // Restore field->ptr and field->null_ptr
    field->move_field(tbl->record[0] + field_offset,
                      maybe_null ? tbl->record[0] + null_offset : nullptr,
                      field->null_bit);
  }

  if (unpack_info) {
    const size_t len = unpack_info->get_current_pos() - unpack_start_pos;
    assert(len <= std::numeric_limits<uint16_t>::max());

    // Don't store the unpack_info if it has only the header (that is, there's
    // no meaningful content).
    // Primary Keys are special: for them, store the unpack_info even if it's
    // empty (provided m_maybe_unpack_info==true, see
    // ha_rocksdb::convert_record_to_storage_format)
    if (m_index_type == Rdb_key_def::INDEX_TYPE_SECONDARY) {
      if (len == get_unpack_header_size(tag) && !covered_bits) {
        unpack_info->truncate(unpack_start_pos);
      } else if (m_store_covered_bitmap) {
        unpack_info->write_uint16_at(covered_bitmap_pos, covered_bits);
      }
    } else {
      unpack_info->write_uint16_at(unpack_len_pos, len);
    }

    //
    // Secondary keys have key and value checksums in the value part
    // Primary key is a special case (the value part has non-indexed columns),
    // so the checksums are computed and stored by
    // ha_rocksdb::convert_record_to_storage_format
    //
    if (should_store_row_debug_checksums) {
      const ha_checksum key_crc32 =
          my_checksum(0, packed_tuple, tuple - packed_tuple);
      const ha_checksum val_crc32 =
          my_checksum(0, unpack_info->ptr(), unpack_info->get_current_pos());

      unpack_info->write_uint8(RDB_CHECKSUM_DATA_TAG);
      unpack_info->write_uint32(key_crc32);
      unpack_info->write_uint32(val_crc32);
    }
  }

  assert(is_storage_available(tuple - packed_tuple, 0));

  return tuple - packed_tuple;
}

/**
  Pack the hidden primary key into mem-comparable form.

  @param
    tbl                   Table we're working on
    hidden_pk_id     IN   New value to be packed into key
    packed_tuple     OUT  Key in the mem-comparable form

  @return
    Length of the packed tuple
*/

uint Rdb_key_def::pack_hidden_pk(const longlong hidden_pk_id,
                                 uchar *const packed_tuple) const {
  assert(packed_tuple != nullptr);

  uchar *tuple = packed_tuple;
  rdb_netbuf_store_index(tuple, m_index_number);
  tuple += INDEX_NUMBER_SIZE;
  assert(m_key_parts == 1);
  assert(is_storage_available(tuple - packed_tuple,
                              m_pack_info[0].m_max_image_len));

  m_pack_info[0].fill_hidden_pk_val(&tuple, hidden_pk_id);

  assert(is_storage_available(tuple - packed_tuple, 0));
  return tuple - packed_tuple;
}

/**
  Function of type rdb_index_field_pack_t

  The following code (Rdb_key_def::pack_* and dependent functions) is pulled
  directly from ./sql/field.cc from all of the various
  Field_*::make_sort_key() functions.  These results of these functions within
  the server code was never intended to be persisted and as such the encoding
  and comparison can change over time without any notice.  To protect us from
  such an event as well as to ensure binary upgrade compatibility, we have
  copied that code here so that it is entirely within our control.
*/

#if !defined(DBL_EXP_DIG)
#define DBL_EXP_DIG (sizeof(double) * 8 - DBL_MANT_DIG)
#endif

static void change_double_for_sort(double nr, uchar *to) {
  uchar *tmp = to;
  if (nr == 0.0) { /* Change to zero string */
    tmp[0] = (uchar)128;
    memset(tmp + 1, 0, sizeof(nr) - 1);
  } else {
#ifdef WORDS_BIGENDIAN
    memcpy(tmp, &nr, sizeof(nr));
#else
    {
      uchar *ptr = (uchar *)&nr;
#if defined(__FLOAT_WORD_ORDER) && (__FLOAT_WORD_ORDER == __BIG_ENDIAN)
      tmp[0] = ptr[3];
      tmp[1] = ptr[2];
      tmp[2] = ptr[1];
      tmp[3] = ptr[0];
      tmp[4] = ptr[7];
      tmp[5] = ptr[6];
      tmp[6] = ptr[5];
      tmp[7] = ptr[4];
#else
      tmp[0] = ptr[7];
      tmp[1] = ptr[6];
      tmp[2] = ptr[5];
      tmp[3] = ptr[4];
      tmp[4] = ptr[3];
      tmp[5] = ptr[2];
      tmp[6] = ptr[1];
      tmp[7] = ptr[0];
#endif
    }
#endif
    if (tmp[0] & 128) /* Negative */
    {                 /* make complement */
      uint i;
      for (i = 0; i < sizeof(nr); i++) tmp[i] = tmp[i] ^ (uchar)255;
    } else { /* Set high and move exponent one up */
      ushort exp_part =
          (((ushort)tmp[0] << 8) | (ushort)tmp[1] | (ushort)32768);
      exp_part += (ushort)1 << (16 - 1 - DBL_EXP_DIG);
      tmp[0] = (uchar)(exp_part >> 8);
      tmp[1] = (uchar)exp_part;
    }
  }
}

/**
   Copies an integer value to a format comparable with memcmp(). The
   format is characterized by the following:

   - The sign bit goes first and is unset for negative values.
   - The representation is big endian.

   The function template can be instantiated to copy from little or
   big endian values.

   @tparam Is_big_endian True if the source integer is big endian.

   @param to          Where to write the integer.
   @param to_length   Size in bytes of the destination buffer.
   @param from        Where to read the integer.
   @param from_length Size in bytes of the source integer
   @param is_unsigned True if the source integer is an unsigned value.
*/
template <bool Is_big_endian>
void copy_integer(uchar *to, size_t to_length, const uchar *from,
                  size_t from_length, bool is_unsigned) {
  if (Is_big_endian) {
    if (is_unsigned)
      to[0] = from[0];
    else
      to[0] = (char)(from[0] ^ 128);  // Reverse the sign bit.
    memcpy(to + 1, from + 1, to_length - 1);
  } else {
    const int sign_byte = from[from_length - 1];
    if (is_unsigned)
      to[0] = sign_byte;
    else
      to[0] = static_cast<char>(sign_byte ^ 128);  // Reverse the sign bit.
    for (size_t i = 1, j = from_length - 2; i < to_length; ++i, --j)
      to[i] = from[j];
  }
}

void Rdb_key_def::pack_tiny(
    Rdb_field_packing *const fpi, Field *const field,
    uchar *const buf MY_ATTRIBUTE((__unused__)), uchar **dst,
    Rdb_pack_field_context *const pack_ctx MY_ATTRIBUTE((__unused__))) {
  assert(fpi != nullptr);
  assert(field != nullptr);
  assert(dst != nullptr);
  assert(*dst != nullptr);
  assert(field->real_type() == MYSQL_TYPE_TINY);

  const size_t length = fpi->m_max_image_len;
  const uchar *ptr = field->field_ptr();
  uchar *to = *dst;

<<<<<<< HEAD
  DBUG_ASSERT(length >= 1);
  if (fpi->m_field_unsigned_flag)
=======
  assert(length >= 1);
  if (unsigned_flag)
>>>>>>> a558ec2e
    *to = *ptr;
  else
    to[0] = (char)(ptr[0] ^ (uchar)128); /* Reverse signbit */

  *dst += length;
}

void Rdb_key_def::pack_short(
    Rdb_field_packing *const fpi, Field *const field,
    uchar *const buf MY_ATTRIBUTE((__unused__)), uchar **dst,
    Rdb_pack_field_context *const pack_ctx MY_ATTRIBUTE((__unused__))) {
  assert(fpi != nullptr);
  assert(field != nullptr);
  assert(dst != nullptr);
  assert(*dst != nullptr);
  assert(field->real_type() == MYSQL_TYPE_SHORT);

  const size_t length = fpi->m_max_image_len;
  const uchar *ptr = field->field_ptr();
  uchar *to = *dst;

  assert(length >= 2);
#ifdef WORDS_BIGENDIAN
  if (!field->table->s->db_low_byte_first) {
    if (fpi->m_field_unsigned_flag)
      to[0] = ptr[0];
    else
      to[0] = (char)(ptr[0] ^ 128); /* Revers signbit */
    to[1] = ptr[1];
  } else
#endif
  {
    if (fpi->m_field_unsigned_flag)
      to[0] = ptr[1];
    else
      to[0] = (char)(ptr[1] ^ 128); /* Revers signbit */
    to[1] = ptr[0];
  }

  *dst += length;
}

void Rdb_key_def::pack_medium(
    Rdb_field_packing *const fpi, Field *const field,
    uchar *const buf MY_ATTRIBUTE((__unused__)), uchar **dst,
    Rdb_pack_field_context *const pack_ctx MY_ATTRIBUTE((__unused__))) {
  assert(fpi != nullptr);
  assert(field != nullptr);
  assert(dst != nullptr);
  assert(*dst != nullptr);
  assert(field->real_type() == MYSQL_TYPE_INT24);

  const size_t length = fpi->m_max_image_len;
  const uchar *ptr = field->field_ptr();
  uchar *to = *dst;

<<<<<<< HEAD
  DBUG_ASSERT(length >= 3);
  if (fpi->m_field_unsigned_flag)
=======
  assert(length >= 3);
  if (unsigned_flag)
>>>>>>> a558ec2e
    to[0] = ptr[2];
  else
    to[0] = (uchar)(ptr[2] ^ 128); /* Revers signbit */
  to[1] = ptr[1];
  to[2] = ptr[0];

  *dst += length;
}

void Rdb_key_def::pack_long(
    Rdb_field_packing *const fpi, Field *const field,
    uchar *const buf MY_ATTRIBUTE((__unused__)), uchar **dst,
    Rdb_pack_field_context *const pack_ctx MY_ATTRIBUTE((__unused__))) {
  assert(fpi != nullptr);
  assert(field != nullptr);
  assert(dst != nullptr);
  assert(*dst != nullptr);
  assert(field->real_type() == MYSQL_TYPE_LONG);

  const size_t length = fpi->m_max_image_len;
  const uchar *ptr = field->field_ptr();
  uchar *to = *dst;

  assert(length >= 4);
#ifdef WORDS_BIGENDIAN
  if (!field->table->s->db_low_byte_first) {
    if (fpi->m_field_unsigned_flag)
      to[0] = ptr[0];
    else
      dst[0] = (char)(ptr[0] ^ 128); /* Revers signbit */
    to[1] = ptr[1];
    to[2] = ptr[2];
    to[3] = ptr[3];
  } else
#endif
  {
    if (fpi->m_field_unsigned_flag)
      to[0] = ptr[3];
    else
      to[0] = (char)(ptr[3] ^ 128); /* Revers signbit */
    to[1] = ptr[2];
    to[2] = ptr[1];
    to[3] = ptr[0];
  }

  *dst += length;
}

void Rdb_key_def::pack_longlong(
    Rdb_field_packing *const fpi, Field *const field,
    uchar *const buf MY_ATTRIBUTE((__unused__)), uchar **dst,
    Rdb_pack_field_context *const pack_ctx MY_ATTRIBUTE((__unused__))) {
  assert(fpi != nullptr);
  assert(field != nullptr);
  assert(dst != nullptr);
  assert(*dst != nullptr);
  assert(field->real_type() == MYSQL_TYPE_LONGLONG);

  static const int PACK_LENGTH = 8;
  const size_t length = fpi->m_max_image_len;
  const uchar *ptr = field->field_ptr();
  uchar *to = *dst;

  const size_t from_length = PACK_LENGTH;
  const size_t to_length = from_length > length ? from_length : length;
#ifdef WORDS_BIGENDIAN
  if (field->table == NULL || !field->table->s->db_low_byte_first)
    copy_integer<true>(to, to_length, ptr, from_length,
                       fpi->m_field_unsigned_flag);
  else
#endif
    copy_integer<false>(to, to_length, ptr, from_length,
                        fpi->m_field_unsigned_flag);

  *dst += length;
}

void Rdb_key_def::pack_double(
    Rdb_field_packing *const fpi, Field *const field,
    uchar *const buf MY_ATTRIBUTE((__unused__)), uchar **dst,
    Rdb_pack_field_context *const pack_ctx MY_ATTRIBUTE((__unused__))) {
  assert(fpi != nullptr);
  assert(field != nullptr);
  assert(dst != nullptr);
  assert(*dst != nullptr);
  assert(field->real_type() == MYSQL_TYPE_DOUBLE);

  const size_t length = fpi->m_max_image_len;
  const uchar *ptr = field->field_ptr();
  uchar *to = *dst;

  double nr;
#ifdef WORDS_BIGENDIAN
  if (field->table->s->db_low_byte_first) {
    float8get(&nr, ptr);
  } else
#endif
    nr = doubleget(ptr);
  if (length < 8) {
    uchar buff[8];
    change_double_for_sort(nr, buff);
    memcpy(to, buff, length);
  } else
    change_double_for_sort(nr, to);

  *dst += length;
}

#if !defined(FLT_EXP_DIG)
#define FLT_EXP_DIG (sizeof(float) * 8 - FLT_MANT_DIG)
#endif

void Rdb_key_def::pack_float(
    Rdb_field_packing *const fpi, Field *const field,
    uchar *const buf MY_ATTRIBUTE((__unused__)), uchar **dst,
    Rdb_pack_field_context *const pack_ctx MY_ATTRIBUTE((__unused__))) {
  assert(fpi != nullptr);
  assert(field != nullptr);
  assert(dst != nullptr);
  assert(*dst != nullptr);
  assert(field->real_type() == MYSQL_TYPE_FLOAT);

  const size_t length = fpi->m_max_image_len;
  const uchar *ptr = field->field_ptr();
  uchar *to = *dst;

  assert(length == sizeof(float));
  float nr;

#ifdef WORDS_BIGENDIAN
  if (field->table->s->db_low_byte_first) {
    float4get(&nr, ptr);
  } else
#endif
    memcpy(&nr, ptr, length < sizeof(float) ? length : sizeof(float));

  uchar *tmp = to;
  if (nr == (float)0.0) { /* Change to zero string */
    tmp[0] = (uchar)128;
    memset(tmp + 1, 0, length < sizeof(nr) - 1 ? length : sizeof(nr) - 1);
  } else {
#ifdef WORDS_BIGENDIAN
    memcpy(tmp, &nr, sizeof(nr));
#else
    tmp[0] = ptr[3];
    tmp[1] = ptr[2];
    tmp[2] = ptr[1];
    tmp[3] = ptr[0];
#endif
    if (tmp[0] & 128) /* Negative */
    {                 /* make complement */
      uint i;
      for (i = 0; i < sizeof(nr); i++) tmp[i] = (uchar)(tmp[i] ^ (uchar)255);
    } else {
      ushort exp_part =
          (((ushort)tmp[0] << 8) | (ushort)tmp[1] | (ushort)32768);
      exp_part += (ushort)1 << (16 - 1 - FLT_EXP_DIG);
      tmp[0] = (uchar)(exp_part >> 8);
      tmp[1] = (uchar)exp_part;
    }
  }

  *dst += length;
}

void Rdb_key_def::pack_new_decimal(
    Rdb_field_packing *const fpi, Field *const field,
    uchar *const buf MY_ATTRIBUTE((__unused__)), uchar **dst,
    Rdb_pack_field_context *const pack_ctx MY_ATTRIBUTE((__unused__))) {
  assert(fpi != nullptr);
  assert(field != nullptr);
  assert(dst != nullptr);
  assert(*dst != nullptr);
  assert(field->real_type() == MYSQL_TYPE_NEWDECIMAL);

  const size_t length = fpi->m_max_image_len;
  const uchar *ptr = field->field_ptr();
  uchar *to = *dst;
  Field_new_decimal *const fnd = dynamic_cast<Field_new_decimal *>(field);

  memcpy(to, ptr, length < fnd->bin_size ? length : fnd->bin_size);

  *dst += length;
}

void Rdb_key_def::pack_datetime2(
    Rdb_field_packing *const fpi, Field *const field,
    uchar *const buf MY_ATTRIBUTE((__unused__)), uchar **dst,
    Rdb_pack_field_context *const pack_ctx MY_ATTRIBUTE((__unused__))) {
  assert(fpi != nullptr);
  assert(field != nullptr);
  assert(dst != nullptr);
  assert(*dst != nullptr);
  assert(field->real_type() == MYSQL_TYPE_DATETIME2);

  const size_t length = fpi->m_max_image_len;
  const uchar *ptr = field->field_ptr();
  uchar *to = *dst;

  memcpy(to, ptr, length);

  *dst += length;
}

void Rdb_key_def::pack_timestamp2(
    Rdb_field_packing *const fpi, Field *const field,
    uchar *const buf MY_ATTRIBUTE((__unused__)), uchar **dst,
    Rdb_pack_field_context *const pack_ctx MY_ATTRIBUTE((__unused__))) {
  assert(fpi != nullptr);
  assert(field != nullptr);
  assert(dst != nullptr);
  assert(*dst != nullptr);
  assert(field->real_type() == MYSQL_TYPE_TIMESTAMP2);

  const size_t length = fpi->m_max_image_len;
  const uchar *ptr = field->field_ptr();
  uchar *to = *dst;

  memcpy(to, ptr, length);

  *dst += length;
}

void Rdb_key_def::pack_time2(
    Rdb_field_packing *const fpi, Field *const field,
    uchar *const buf MY_ATTRIBUTE((__unused__)), uchar **dst,
    Rdb_pack_field_context *const pack_ctx MY_ATTRIBUTE((__unused__))) {
  assert(fpi != nullptr);
  assert(field != nullptr);
  assert(dst != nullptr);
  assert(*dst != nullptr);
  assert(field->real_type() == MYSQL_TYPE_TIME2);

  const size_t length = fpi->m_max_image_len;
  const uchar *ptr = field->field_ptr();
  uchar *to = *dst;

  memcpy(to, ptr, length);

  *dst += length;
}

void Rdb_key_def::pack_year(
    Rdb_field_packing *const fpi, Field *const field,
    uchar *const buf MY_ATTRIBUTE((__unused__)), uchar **dst,
    Rdb_pack_field_context *const pack_ctx MY_ATTRIBUTE((__unused__))) {
  assert(fpi != nullptr);
  assert(field != nullptr);
  assert(dst != nullptr);
  assert(*dst != nullptr);
  assert(field->real_type() == MYSQL_TYPE_YEAR);

  const size_t length = fpi->m_max_image_len;
  const uchar *ptr = field->field_ptr();
  const bool unsigned_flag =
      dynamic_cast<Field_num *const>(field)->is_unsigned();
  uchar *to = *dst;

  assert(length >= 1);
  if (unsigned_flag)
    *to = *ptr;
  else
    to[0] = (char)(ptr[0] ^ (uchar)128); /* Reverse signbit */

  *dst += length;
}

void Rdb_key_def::pack_newdate(
    Rdb_field_packing *const fpi, Field *const field,
    uchar *const buf MY_ATTRIBUTE((__unused__)), uchar **dst,
    Rdb_pack_field_context *const pack_ctx MY_ATTRIBUTE((__unused__))) {
  assert(fpi != nullptr);
  assert(field != nullptr);
  assert(dst != nullptr);
  assert(*dst != nullptr);
  assert(field->real_type() == MYSQL_TYPE_NEWDATE);

  const size_t length = fpi->m_max_image_len;
  const uchar *ptr = field->field_ptr();
  uchar *to = *dst;

  assert(length >= 3);
  to[0] = ptr[2];
  to[1] = ptr[1];
  to[2] = ptr[0];

  *dst += length;
}

/**
  This is the end of the code copied from Field_*::make_sort_key()
*/

void Rdb_key_def::pack_with_make_sort_key(
    Rdb_field_packing *const fpi, Field *const field,
    uchar *const buf MY_ATTRIBUTE((__unused__)), uchar **dst,
    Rdb_pack_field_context *const pack_ctx MY_ATTRIBUTE((__unused__))) {
  assert(fpi != nullptr);
  assert(field != nullptr);
  assert(dst != nullptr);
  assert(*dst != nullptr);

  const int max_len = fpi->m_max_image_len;
  field->make_sort_key(*dst, max_len);
  *dst += max_len;
}

/*
  Compares two keys without unpacking

  @detail
  @return
    0 - Ok. column_index is the index of the first column which is different.
          -1 if two kes are equal
    1 - Data format error.
*/
int Rdb_key_def::compare_keys(const rocksdb::Slice *key1,
                              const rocksdb::Slice *key2,
                              std::size_t *const column_index) const {
  assert(key1 != nullptr);
  assert(key2 != nullptr);
  assert(column_index != nullptr);

  // the caller should check the return value and
  // not rely on column_index being valid
  *column_index = 0xbadf00d;

  Rdb_string_reader reader1(key1);
  Rdb_string_reader reader2(key2);

  // Skip the index number
  auto indexp1 = reader1.read(INDEX_NUMBER_SIZE);
  if (!indexp1) return HA_EXIT_FAILURE;

  auto indexp2 = reader2.read(INDEX_NUMBER_SIZE);
  if (!indexp2) return HA_EXIT_FAILURE;

  // shouldn't compare with other index
  assert(memcmp(indexp1, indexp2, INDEX_NUMBER_SIZE) == 0);

  for (uint i = 0; i < m_key_parts; i++) {
    const Rdb_field_packing *const fpi = &m_pack_info[i];
    if (fpi->m_field_is_nullable) {
      const auto nullp1 = reader1.read(1);
      const auto nullp2 = reader2.read(1);

      if (nullp1 == nullptr || nullp2 == nullptr) {
        return HA_EXIT_FAILURE;
      }

      if (*nullp1 != *nullp2) {
        *column_index = i;
        return HA_EXIT_SUCCESS;
      }

      if (*nullp1 == 0) {
        /* This is a NULL value */
        continue;
      }
    }

    const auto before_skip1 = reader1.get_current_ptr();
    const auto before_skip2 = reader2.get_current_ptr();
<<<<<<< HEAD
    DBUG_ASSERT(fpi->m_skip_func);
    if ((fpi->m_skip_func)(fpi, &reader1)) {
=======
    assert(fpi->m_skip_func);
    if ((fpi->m_skip_func)(fpi, nullptr, &reader1)) {
>>>>>>> a558ec2e
      return HA_EXIT_FAILURE;
    }
    if ((fpi->m_skip_func)(fpi, &reader2)) {
      return HA_EXIT_FAILURE;
    }
    const auto size1 = reader1.get_current_ptr() - before_skip1;
    const auto size2 = reader2.get_current_ptr() - before_skip2;
    if (size1 != size2) {
      *column_index = i;
      return HA_EXIT_SUCCESS;
    }

    if (memcmp(before_skip1, before_skip2, size1) != 0) {
      *column_index = i;
      return HA_EXIT_SUCCESS;
    }
  }

  *column_index = m_key_parts;
  return HA_EXIT_SUCCESS;
}

/*
  @brief
    Given a zero-padded key, determine its real key length

  @detail
    Fixed-size skip functions just read.
*/

size_t Rdb_key_def::key_length(const TABLE *const table,
                               const rocksdb::Slice &key) const {
  assert(table != nullptr);

  Rdb_string_reader reader(&key);

  if ((!reader.read(INDEX_NUMBER_SIZE))) {
    return size_t(-1);
  }
  for (uint i = 0; i < m_key_parts; i++) {
    const Rdb_field_packing *fpi = &m_pack_info[i];
    if ((fpi->m_skip_func)(fpi, &reader)) {
      return size_t(-1);
    }
  }
  return key.size() - reader.remaining_bytes();
}

/*
  Decode unpack info in value

  @return
    HA_EXIT_SUCCESS    OK
    other              HA_ERR error code
 */
int Rdb_key_def::decode_unpack_info(Rdb_string_reader *unp_reader,
                                    bool *has_unpack_info,
                                    const char **unpack_header) const {
  // For secondary keys, we expect the value field to contain index flags,
  // unpack data, and checksum data in that order. One or all can be missing,
  // but they cannot be reordered.
  if (unp_reader->remaining_bytes()) {
    if (m_index_type == INDEX_TYPE_SECONDARY &&
        m_total_index_flags_length > 0 &&
        !unp_reader->read(m_total_index_flags_length)) {
      return HA_ERR_ROCKSDB_CORRUPT_DATA;
    }
  }

  *unpack_header = unp_reader->get_current_ptr();
  *has_unpack_info =
      unp_reader->remaining_bytes() && is_unpack_data_tag(*unpack_header[0]);
  if (*has_unpack_info) {
    if (!unp_reader->read(get_unpack_header_size(*unpack_header[0]))) {
      return HA_ERR_ROCKSDB_CORRUPT_DATA;
    }
  }

  return HA_EXIT_SUCCESS;
}

/*
  Take mem-comparable form and unpack_info and unpack it to Table->record

  @detail
    not all indexes support this

  @return
    HA_EXIT_SUCCESS    OK
    other              HA_ERR error code
*/

int Rdb_key_def::unpack_record(TABLE *const table, uchar *const buf,
                               const rocksdb::Slice *const packed_key,
                               const rocksdb::Slice *const unpack_info,
                               const bool verify_row_debug_checksums) const {
  Rdb_string_reader reader(packed_key);
  Rdb_string_reader unp_reader = Rdb_string_reader::read_or_empty(unpack_info);

  // There is no checksuming data after unpack_info for primary keys, because
  // the layout there is different. The checksum is verified in
  // ha_rocksdb::convert_record_from_storage_format instead.
  DBUG_ASSERT_IMP(!(m_index_type == INDEX_TYPE_SECONDARY),
                  !verify_row_debug_checksums);

  // Skip the index number
  if (unlikely(!reader.read(INDEX_NUMBER_SIZE))) {
    return HA_ERR_ROCKSDB_CORRUPT_DATA;
  }

  const char *unpack_header;
  bool has_unpack_info;
  int err = HA_EXIT_SUCCESS;
  err = decode_unpack_info(&unp_reader, &has_unpack_info, &unpack_header);
  if (unlikely(err)) {
    return err;
  }

  // Reset the blob buffer required for unpacking.
  auto handler = (ha_rocksdb *)table->file;
  if (this->m_max_blob_length) {
    auto handler = (ha_rocksdb *)table->file;
    if (handler->reset_blob_buffer(this->m_max_blob_length)) {
      return HA_ERR_OUT_OF_MEM;
    }
  }

  // Read the covered bitmap
  MY_BITMAP covered_bitmap;
  my_bitmap_map covered_bits;
  const bool has_covered_bitmap =
      has_unpack_info && (unpack_header[0] == RDB_UNPACK_COVERED_DATA_TAG);
  if (has_covered_bitmap) {
    bitmap_init(&covered_bitmap, &covered_bits, MAX_REF_PARTS);
    covered_bits = rdb_netbuf_to_uint16((const uchar *)unpack_header +
                                        sizeof(RDB_UNPACK_COVERED_DATA_TAG));
  }

  Rdb_key_field_iterator iter(
      this, m_pack_info, &reader, &unp_reader, table, has_unpack_info,
      has_covered_bitmap ? &covered_bitmap : nullptr, buf);
  while (iter.has_next()) {
    err = iter.next();
    if (unlikely(err)) {
      return err;
    }
  }

  /*
    Check checksum values if present
  */
  const char *ptr;
  if (unlikely((ptr = unp_reader.read(1)) && *ptr == RDB_CHECKSUM_DATA_TAG)) {
    if (verify_row_debug_checksums) {
      uint32_t stored_key_chksum = rdb_netbuf_to_uint32(
          (const uchar *)unp_reader.read(RDB_CHECKSUM_SIZE));
      const uint32_t stored_val_chksum = rdb_netbuf_to_uint32(
          (const uchar *)unp_reader.read(RDB_CHECKSUM_SIZE));

      const ha_checksum computed_key_chksum =
          my_checksum(0, (const uchar *)packed_key->data(), packed_key->size());
      const ha_checksum computed_val_chksum =
          my_checksum(0, (const uchar *)unpack_info->data(),
                      unpack_info->size() - RDB_CHECKSUM_CHUNK_SIZE);

      DBUG_EXECUTE_IF("myrocks_simulate_bad_key_checksum1",
                      stored_key_chksum++;);

      if (stored_key_chksum != computed_key_chksum) {
        report_checksum_mismatch(true, packed_key->data(), packed_key->size());
        return HA_ERR_ROCKSDB_CORRUPT_DATA;
      }

      if (stored_val_chksum != computed_val_chksum) {
        report_checksum_mismatch(false, unpack_info->data(),
                                 unpack_info->size() - RDB_CHECKSUM_CHUNK_SIZE);
        return HA_ERR_ROCKSDB_CORRUPT_DATA;
      }
    } else {
      /* The checksums are present but we are not checking checksums */
    }
    handler->m_validated_checksums++;
  }

  if (unlikely(reader.remaining_bytes())) return HA_ERR_ROCKSDB_CORRUPT_DATA;

  return HA_EXIT_SUCCESS;
}

bool Rdb_key_def::table_has_hidden_pk(const TABLE *const table) {
  return table->s->primary_key == MAX_INDEXES;
}

void Rdb_key_def::report_checksum_mismatch(const bool is_key,
                                           const char *const data,
                                           const size_t data_size) const {
  LogPluginErrMsg(ERROR_LEVEL, 0,
                  "Checksum mismatch in %s of key-value pair for index 0x%x",
                  is_key ? "key" : "value", get_index_number());

  const std::string buf = rdb_hexdump(data, data_size, RDB_MAX_HEXDUMP_LEN);
  LogPluginErrMsg(ERROR_LEVEL, 0,
                  "Data with incorrect checksum (%" PRIu64 " bytes): %s",
                  (uint64_t)data_size, buf.c_str());

  my_error(ER_INTERNAL_ERROR, MYF(0), "Record checksum mismatch");
}

bool Rdb_key_def::index_format_min_check(const int pk_min,
                                         const int sk_min) const {
  switch (m_index_type) {
    case INDEX_TYPE_PRIMARY:
    case INDEX_TYPE_HIDDEN_PRIMARY:
      return (m_kv_format_version >= pk_min);
    case INDEX_TYPE_SECONDARY:
      return (m_kv_format_version >= sk_min);
    default:
      assert(0);
      return false;
  }
}

///////////////////////////////////////////////////////////////////////////////////////////
// Rdb_field_packing
///////////////////////////////////////////////////////////////////////////////////////////

/*
  Function of type rdb_index_field_skip_t
*/

int Rdb_key_def::skip_max_length(const Rdb_field_packing *const fpi,
                                 Rdb_string_reader *const reader) {
  if (!reader->read(fpi->m_max_image_len)) return HA_EXIT_FAILURE;
  return HA_EXIT_SUCCESS;
}

/*
  (RDB_ESCAPE_LENGTH-1) must be an even number so that pieces of lines are not
  split in the middle of an UTF-8 character. See the implementation of
  unpack_binary_or_utf8_varlength.
*/

#define RDB_ESCAPE_LENGTH 9
#define RDB_LEGACY_ESCAPE_LENGTH RDB_ESCAPE_LENGTH
static_assert((RDB_ESCAPE_LENGTH - 1) % 2 == 0,
              "RDB_ESCAPE_LENGTH-1 must be even.");

#define RDB_ENCODED_SIZE(len)                                   \
  ((len + (RDB_ESCAPE_LENGTH - 2)) / (RDB_ESCAPE_LENGTH - 1)) * \
      RDB_ESCAPE_LENGTH

#define RDB_LEGACY_ENCODED_SIZE(len)                                          \
  ((len + (RDB_LEGACY_ESCAPE_LENGTH - 1)) / (RDB_LEGACY_ESCAPE_LENGTH - 1)) * \
      RDB_LEGACY_ESCAPE_LENGTH

/*
  Function of type rdb_index_field_skip_t
*/

int Rdb_key_def::skip_variable_length_encoding(
    const Rdb_field_packing *const fpi MY_ATTRIBUTE((__unused__)),
    Rdb_string_reader *const reader) {
  const uchar *ptr;
  bool finished = false;

  size_t dst_len; /* How much data can be there */
  dst_len = fpi->m_max_field_bytes;

  bool use_legacy_format = fpi->m_use_legacy_varbinary_format;

  /* Decode the length-emitted encoding here */
  while ((ptr = (const uchar *)reader->read(RDB_ESCAPE_LENGTH))) {
    uint used_bytes;

    /* See pack_with_varchar_encoding. */
    if (use_legacy_format) {
      used_bytes = calc_unpack_legacy_variable_format(
          ptr[RDB_ESCAPE_LENGTH - 1], &finished);
    } else {
      used_bytes =
          calc_unpack_variable_format(ptr[RDB_ESCAPE_LENGTH - 1], &finished);
    }

    if (used_bytes == (uint)-1 || dst_len < used_bytes) {
      return HA_EXIT_FAILURE;  // Corruption in the data
    }

    if (finished) {
      break;
    }

    dst_len -= used_bytes;
  }

  if (!finished) {
    return HA_EXIT_FAILURE;
  }

  return HA_EXIT_SUCCESS;
}

const int VARCHAR_CMP_LESS_THAN_SPACES = 1;
const int VARCHAR_CMP_EQUAL_TO_SPACES = 2;
const int VARCHAR_CMP_GREATER_THAN_SPACES = 3;

/*
  Skip a keypart that uses Variable-Length Space-Padded encoding
*/

int Rdb_key_def::skip_variable_space_pad(const Rdb_field_packing *const fpi,
                                         Rdb_string_reader *const reader) {
  const uchar *ptr;
  bool finished = false;

  size_t dst_len = fpi->m_max_field_bytes; /* How much data can be there */

  if (fpi->m_use_space_pad_lead_byte) {
    uchar encoded_byte = *(const uchar *)reader->read(1);
    // Check if lead segment byte is VARCHAR_CMP_EQUAL_TO_SPACES.
    // This indicates empty content and we can return prematurely.
    if (encoded_byte == VARCHAR_CMP_EQUAL_TO_SPACES) return HA_EXIT_SUCCESS;
  }

  /* Decode the length-emitted encoding here */
  while ((ptr = (const uchar *)reader->read(fpi->m_segment_size))) {
    // See pack_with_varlength_space_pad
    const uchar c = ptr[fpi->m_segment_size - 1];
    if (c == VARCHAR_CMP_EQUAL_TO_SPACES) {
      // This is the last segment
      finished = true;
      break;
    } else if (c == VARCHAR_CMP_LESS_THAN_SPACES ||
               c == VARCHAR_CMP_GREATER_THAN_SPACES) {
      // This is not the last segment
      if ((fpi->m_segment_size - 1) > dst_len) {
        // The segment is full of data but the table field can't hold that
        // much! This must be data corruption.
        return HA_EXIT_FAILURE;
      }
      dst_len -= (fpi->m_segment_size - 1);
    } else {
      // Encountered a value that's none of the VARCHAR_CMP* constants
      // It's data corruption.
      return HA_EXIT_FAILURE;
    }
  }
  return finished ? HA_EXIT_SUCCESS : HA_EXIT_FAILURE;
}

/*
  Function of type rdb_index_field_unpack_t
*/

template <int length>
void Rdb_key_def::pack_unsigned(
    Rdb_field_packing *const fpi, Field *const field,
    uchar *buf MY_ATTRIBUTE((__unused__)), uchar **dst,
    Rdb_pack_field_context *const pack_ctx MY_ATTRIBUTE((__unused__))) {
<<<<<<< HEAD
  DBUG_ASSERT(fpi != nullptr);
  DBUG_ASSERT(dst != nullptr);
  DBUG_ASSERT(*dst != nullptr);
  DBUG_ASSERT(length == fpi->m_max_image_len);
=======
  assert(fpi != nullptr);
  assert(field != nullptr);
  assert(dst != nullptr);
  assert(*dst != nullptr);
  assert(length == fpi->m_max_image_len);
>>>>>>> a558ec2e

  const uchar *ptr = field->field_ptr();
  uchar *to = *dst;

#ifdef WORDS_BIGENDIAN
  /* Parameterized length should enable loop unrolling */
  for (int i = 0; i < length; i++) to[i] = ptr[i];
#else
  /* Parameterized length should enable loop unrolling */
  for (int i = 0, j = length - 1; i < length; ++i, --j) to[i] = ptr[j];
#endif

  *dst += length;
}

int Rdb_key_def::unpack_integer(
    Rdb_field_packing *const fpi MY_ATTRIBUTE((__unused__)),
    Rdb_unpack_func_context *const, uchar *const to,
    Rdb_string_reader *const reader,
    Rdb_string_reader *const unp_reader MY_ATTRIBUTE((__unused__))) {
  const int length = fpi->m_max_image_len;

  const uchar *from;
  if (!(from = (const uchar *)reader->read(length))) {
    return UNPACK_FAILURE; /* Mem-comparable image doesn't have enough bytes */
  }

#ifdef WORDS_BIGENDIAN
  {
    if (fpi->m_field_unsigned_flag) {
      to[0] = from[0];
    } else {
      to[0] = static_cast<char>(from[0] ^ 128);  // Reverse the sign bit.
    }
    memcpy(to + 1, from + 1, length - 1);
  }
#else
  {
    const int sign_byte = from[0];
    if (fpi->m_field_unsigned_flag) {
      to[length - 1] = sign_byte;
    } else {
      to[length - 1] =
          static_cast<char>(sign_byte ^ 128);  // Reverse the sign bit.
    }

    /* Parameterized length should enable loop unrolling */
    for (int i = 0, j = length - 1; i < length - 1; ++i, --j) to[i] = from[j];
  }
#endif
  return UNPACK_SUCCESS;
}

template <int length>
int Rdb_key_def::unpack_unsigned(
    Rdb_field_packing *const fpi MY_ATTRIBUTE((__unused__)),
    Rdb_unpack_func_context *const, uchar *const to,
    Rdb_string_reader *const reader,
    Rdb_string_reader *const unp_reader MY_ATTRIBUTE((__unused__))) {
  assert(length == fpi->m_max_image_len);

  const uchar *from;
  if (!(from = (const uchar *)reader->read(length))) {
    return UNPACK_FAILURE; /* Mem-comparable image doesn't have enough bytes */
  }

#ifdef WORDS_BIGENDIAN
  /* Parameterized length should enable loop unrolling */
  for (int i = 0; i < length; i++) to[i] = from[i];
#else
  /* Parameterized length should enable loop unrolling */
  for (int i = 0, j = length - 1; i < length; ++i, --j) to[i] = from[j];
#endif
  return UNPACK_SUCCESS;
}

#if !defined(WORDS_BIGENDIAN)
static void rdb_swap_double_bytes(uchar *const dst, const uchar *const src) {
#if defined(__FLOAT_WORD_ORDER) && (__FLOAT_WORD_ORDER == __BIG_ENDIAN)
  // A few systems store the most-significant _word_ first on little-endian
  dst[0] = src[3];
  dst[1] = src[2];
  dst[2] = src[1];
  dst[3] = src[0];
  dst[4] = src[7];
  dst[5] = src[6];
  dst[6] = src[5];
  dst[7] = src[4];
#else
  dst[0] = src[7];
  dst[1] = src[6];
  dst[2] = src[5];
  dst[3] = src[4];
  dst[4] = src[3];
  dst[5] = src[2];
  dst[6] = src[1];
  dst[7] = src[0];
#endif
}

static void rdb_swap_float_bytes(uchar *const dst, const uchar *const src) {
  dst[0] = src[3];
  dst[1] = src[2];
  dst[2] = src[1];
  dst[3] = src[0];
}
#else
#define rdb_swap_double_bytes nullptr
#define rdb_swap_float_bytes nullptr
#endif

int Rdb_key_def::unpack_floating_point(
    uchar *const dst, Rdb_string_reader *const reader, const size_t size,
    const int exp_digit, const uchar *const zero_pattern,
    const uchar *const zero_val, void (*swap_func)(uchar *, const uchar *)) {
  const uchar *const from = (const uchar *)reader->read(size);
  if (from == nullptr) {
    /* Mem-comparable image doesn't have enough bytes */
    return UNPACK_FAILURE;
  }

  /* Check to see if the value is zero */
  if (memcmp(from, zero_pattern, size) == 0) {
    memcpy(dst, zero_val, size);
    return UNPACK_SUCCESS;
  }

#if defined(WORDS_BIGENDIAN)
  // On big-endian, output can go directly into result
  uchar *const tmp = dst;
#else
  // Otherwise use a temporary buffer to make byte-swapping easier later
  uchar tmp[8];
#endif

  memcpy(tmp, from, size);

  if (tmp[0] & 0x80) {
    // If the high bit is set the original value was positive so
    // remove the high bit and subtract one from the exponent.
    ushort exp_part = ((ushort)tmp[0] << 8) | (ushort)tmp[1];
    exp_part &= 0x7FFF;                             // clear high bit;
    exp_part -= (ushort)1 << (16 - 1 - exp_digit);  // subtract from exponent
    tmp[0] = (uchar)(exp_part >> 8);
    tmp[1] = (uchar)exp_part;
  } else {
    // Otherwise the original value was negative and all bytes have been
    // negated.
    for (size_t ii = 0; ii < size; ii++) tmp[ii] ^= 0xFF;
  }

#if !defined(WORDS_BIGENDIAN)
  // On little-endian, swap the bytes around
  swap_func(dst, tmp);
#else
  assert(swap_func == nullptr);
#endif

  return UNPACK_SUCCESS;
}

/*
  Function of type rdb_index_field_unpack_t

  Unpack a double by doing the reverse action of change_double_for_sort
  (sql/filesort.cc).  Note that this only works on IEEE values.
  Note also that this code assumes that NaN and +/-Infinity are never
  allowed in the database.
*/
int Rdb_key_def::unpack_double(
    Rdb_field_packing *const fpi MY_ATTRIBUTE((__unused__)),
    Rdb_unpack_func_context *const, uchar *const field_ptr,
    Rdb_string_reader *const reader,
    Rdb_string_reader *const unp_reader MY_ATTRIBUTE((__unused__))) {
  static double zero_val = 0.0;
  static const uchar zero_pattern[8] = {128, 0, 0, 0, 0, 0, 0, 0};

  return unpack_floating_point(field_ptr, reader, sizeof(double), DBL_EXP_DIG,
                               zero_pattern, (const uchar *)&zero_val,
                               rdb_swap_double_bytes);
}

/*
  Function of type rdb_index_field_unpack_t

  Unpack a float by doing the reverse action of pack_float

  Note that this only works on IEEE values.

  Unpack a float by doing the reverse action of Field_float::make_sort_key
  (sql/field.cc).  Note that this only works on IEEE values.
  Note also that this code assumes that NaN and +/-Infinity are never
  allowed in the database.
*/
int Rdb_key_def::unpack_float(
    Rdb_field_packing *const fpi MY_ATTRIBUTE((__unused__)),
    Rdb_unpack_func_context *const, uchar *const field_ptr,
    Rdb_string_reader *const reader,
    Rdb_string_reader *const unp_reader MY_ATTRIBUTE((__unused__))) {
  static float zero_val = 0.0;
  static const uchar zero_pattern[4] = {128, 0, 0, 0};

  return unpack_floating_point(field_ptr, reader, sizeof(float), FLT_EXP_DIG,
                               zero_pattern, (const uchar *)&zero_val,
                               rdb_swap_float_bytes);
}

/*
  Function of type rdb_index_field_unpack_t used to
  Unpack by doing the reverse action to Field_newdate::make_sort_key.
*/

int Rdb_key_def::unpack_newdate(
    Rdb_field_packing *const fpi MY_ATTRIBUTE((__unused__)),
    Rdb_unpack_func_context *const, uchar *const field_ptr,
    Rdb_string_reader *const reader,
    Rdb_string_reader *const unp_reader MY_ATTRIBUTE((__unused__))) {
  const char *from;
  assert(fpi->m_max_image_len == 3);

  if (!(from = reader->read(3))) {
    /* Mem-comparable image doesn't have enough bytes */
    return UNPACK_FAILURE;
  }

  field_ptr[0] = from[2];
  field_ptr[1] = from[1];
  field_ptr[2] = from[0];
  return UNPACK_SUCCESS;
}

/*
  Function of type rdb_index_field_unpack_t

  Pack bit type with uneven hights bits (mod of 8) first and then
  the rest. See Field_bit::Field_bit for more details.
 */
void Rdb_key_def::pack_bit(
    Rdb_field_packing *const fpi, Field *const field,
    uchar *const buf MY_ATTRIBUTE((__unused__)), uchar **dst,
    Rdb_pack_field_context *const pack_ctx MY_ATTRIBUTE((__unused__))) {
  assert(fpi != nullptr);
  assert(field != nullptr);
  assert(dst != nullptr);
  assert(*dst != nullptr);
  assert(field->real_type() == MYSQL_TYPE_BIT);

  uint length = fpi->m_max_image_len;
  const uchar *ptr = field->field_ptr();
  uchar *to = *dst;

  /* We don't support uneven high bits / HA_CAN_BIT_FIELD */
  uint data_length = std::min(length, fpi->m_field_pack_length);
  memcpy(to, ptr, data_length);

  *dst += fpi->m_max_image_len;
}

/*
  Function of type rdb_index_field_unpack_t, used to
  Unpack the bit by copying it over.
  See Field_bit::unpack_bit for more details.
*/
<<<<<<< HEAD
int Rdb_key_def::unpack_bit(
    Rdb_field_packing *const fpi, Rdb_unpack_func_context *const,
    uchar *const to, Rdb_string_reader *const reader,
    Rdb_string_reader *const unp_reader MY_ATTRIBUTE((__unused__))) {
  DBUG_ASSERT(fpi != nullptr);
=======
int Rdb_key_def::unpack_bit(Rdb_field_packing *const fpi, Field *const field,
                            uchar *const to, Rdb_string_reader *const reader,
                            Rdb_string_reader *const unp_reader
                                MY_ATTRIBUTE((__unused__))) {
  assert(fpi != nullptr);
  assert(field != nullptr);
>>>>>>> a558ec2e
  const char *from;
  if (!(from = reader->read(fpi->m_max_image_len))) {
    /* Mem-comparable image doesn't have enough bytes */
    return UNPACK_FAILURE;
  }
  /* We don't support uneven high bits / HA_CAN_BIT_FIELD */
  uint data_length =
      std::min((uint)fpi->m_max_image_len, fpi->m_field_pack_length);
  memcpy(to, from, data_length);
  return UNPACK_SUCCESS;
}

/*
  Function of type rdb_index_field_unpack_t, used to
  Unpack the string by copying it over.
  This is for BINARY(n) where the value occupies the whole length.
*/

int Rdb_key_def::unpack_binary_str(
    Rdb_field_packing *const fpi, Rdb_unpack_func_context *const,
    uchar *const to, Rdb_string_reader *const reader,
    Rdb_string_reader *const unp_reader MY_ATTRIBUTE((__unused__))) {
  const char *from;
  if (!(from = reader->read(fpi->m_max_image_len))) {
    /* Mem-comparable image doesn't have enough bytes */
    return UNPACK_FAILURE;
  }

  memcpy(to, from, fpi->m_max_image_len);
  return UNPACK_SUCCESS;
}

/*
  Function of type rdb_index_field_unpack_t.
  For UTF-8, we need to convert 2- or 3-byte wide-character entities back into
  UTF8 sequences.
*/

template <const int bytes>
int unpack_utf8_str_templ(
    Rdb_field_packing *const fpi, Rdb_unpack_func_context *const, uchar *dst,
    Rdb_string_reader *const reader,
    Rdb_string_reader *const unp_reader MY_ATTRIBUTE((__unused__))) {
  my_core::CHARSET_INFO *const cset =
      (my_core::CHARSET_INFO *)fpi->m_field_charset;
  const uchar *src;
  if (!(src = (const uchar *)reader->read(fpi->m_max_image_len))) {
    /* Mem-comparable image doesn't have enough bytes */
    return UNPACK_FAILURE;
  }

  const uchar *const src_end = src + fpi->m_max_image_len;
  uchar *const dst_end = dst + fpi->m_field_pack_length;

  while (src < src_end) {
    my_wc_t wc = (bytes == 3) ? (src[0] << 16) | (src[1] << 8) | src[2]
                              : (src[0] << 8) | src[1];
    src += bytes;
    int res = cset->cset->wc_mb(cset, wc, dst, dst_end);
    assert(res > 0 && res <= bytes + 1);
    if (res < 0) return UNPACK_FAILURE;
    dst += res;
  }

  cset->cset->fill(cset, reinterpret_cast<char *>(dst), dst_end - dst,
                   cset->pad_char);
  return UNPACK_SUCCESS;
}

rdb_index_field_unpack_t Rdb_key_def::unpack_utf8mb4_str =
    unpack_utf8_str_templ<3>;
rdb_index_field_unpack_t Rdb_key_def::unpack_utf8_str =
    unpack_utf8_str_templ<2>;

/*
  This is the original algorithm to encode a variable binary field.  It
  sets a flag byte every Nth byte.  The flag value is (255 - #pad) where
  #pad is the number of padding bytes that were needed (0 if all N-1
  bytes were used).

  If N=8 and the field is:
  * 3 bytes (1, 2, 3) this is encoded as: 1, 2, 3, 0, 0, 0, 0, 251
  * 4 bytes (1, 2, 3, 0) this is encoded as: 1, 2, 3, 0, 0, 0, 0, 252
  And the 4 byte string compares as greater than the 3 byte string

  Unfortunately the algorithm has a flaw.  If the input is exactly a
  multiple of N-1, an extra N bytes are written.  Since we usually use
  N=9, an 8 byte input will generate 18 bytes of output instead of the
  9 bytes of output that is optimal.

  See pack_variable_format for the newer algorithm.
*/
void Rdb_key_def::pack_legacy_variable_format(
    const uchar *src,  // The data to encode
    size_t src_len,    // The length of the data to encode
    uchar **dst)       // The location to encode the data
{
  size_t copy_len;
  size_t padding_bytes;
  uchar *ptr = *dst;

  do {
    copy_len = std::min((size_t)RDB_LEGACY_ESCAPE_LENGTH - 1, src_len);
    padding_bytes = RDB_LEGACY_ESCAPE_LENGTH - 1 - copy_len;
    memcpy(ptr, src, copy_len);
    ptr += copy_len;
    src += copy_len;
    // pad with zeros if necessary
    if (padding_bytes > 0) {
      memset(ptr, 0, padding_bytes);
      ptr += padding_bytes;
    }

    *(ptr++) = 255 - padding_bytes;

    src_len -= copy_len;
  } while (padding_bytes == 0);

  *dst = ptr;
}

/*
  This is the new algorithm.  Similarly to the legacy format the input
  is split up into N-1 bytes and a flag byte is used as the Nth byte
  in the output.

  - If the previous segment needed any padding the flag is set to the
    number of bytes used (0..N-2).  0 is possible in the first segment
    if the input is 0 bytes long.
  - If no padding was used and there is no more data left in the input
    the flag is set to N-1
  - If no padding was used and there is still data left in the input the
    flag is set to N.

  For N=9, the following input values encode to the specified
  outout (where 'X' indicates a byte of the original input):
  - 0 bytes  is encoded as 0 0 0 0 0 0 0 0 0
  - 1 byte   is encoded as X 0 0 0 0 0 0 0 1
  - 2 bytes  is encoded as X X 0 0 0 0 0 0 2
  - 7 bytes  is encoded as X X X X X X X 0 7
  - 8 bytes  is encoded as X X X X X X X X 8
  - 9 bytes  is encoded as X X X X X X X X 9 X 0 0 0 0 0 0 0 1
  - 10 bytes is encoded as X X X X X X X X 9 X X 0 0 0 0 0 0 2
*/
void Rdb_key_def::pack_variable_format(
    const uchar *src,  // The data to encode
    size_t src_len,    // The length of the data to encode
    uchar **dst)       // The location to encode the data
{
  uchar *ptr = *dst;

  for (;;) {
    // Figure out how many bytes to copy, copy them and adjust pointers
    const size_t copy_len = std::min((size_t)RDB_ESCAPE_LENGTH - 1, src_len);
    memcpy(ptr, src, copy_len);
    ptr += copy_len;
    src += copy_len;
    src_len -= copy_len;

    // Are we at the end of the input?
    if (src_len == 0) {
      // pad with zeros if necessary;
      const size_t padding_bytes = RDB_ESCAPE_LENGTH - 1 - copy_len;
      if (padding_bytes > 0) {
        memset(ptr, 0, padding_bytes);
        ptr += padding_bytes;
      }

      // Put the flag byte (0 - N-1) in the output
      *(ptr++) = (uchar)copy_len;
      break;
    }

    // We have more data - put the flag byte (N) in and continue
    *(ptr++) = RDB_ESCAPE_LENGTH;
  }

  *dst = ptr;
}

/*
  Function of type rdb_index_field_pack_t
*/

void Rdb_key_def::pack_with_varlength_encoding(
    Rdb_field_packing *const fpi, Field *const field, uchar *buf, uchar **dst,
    Rdb_pack_field_context *const pack_ctx MY_ATTRIBUTE((__unused__))) {
  const CHARSET_INFO *const charset = field->charset();
  size_t value_length = field->data_length();
  const char *src = get_data_value(field);

  // Max memcmp byte length with char_length(), in case we need to truncate
  const size_t max_xfrm_len = charset->cset->charpos(
      charset, src, src + value_length,
      fpi->m_max_field_bytes / fpi->m_field_charset->mbmaxlen);

  // Trimmed length in code points - this is needed to avoid the padding
  // behavior in strnxfrm for padding collations otherwise strnxfrm would
  // pad to max length which defeats the trimming earlier
  const size_t trimmed_codepoints =
      charset->cset->numchars(charset, src, src + value_length);

  const size_t xfrm_len = charset->coll->strnxfrm(
      charset, buf, fpi->m_max_image_len_before_encoding,
      std::min<size_t>(trimmed_codepoints,
                       fpi->m_max_field_bytes / fpi->m_field_charset->mbmaxlen),
      reinterpret_cast<const uchar *>(src),
      std::min<size_t>(value_length, max_xfrm_len), 0);

  /* Got a mem-comparable image in 'buf'. Now, produce varlength encoding */
  if (fpi->m_use_legacy_varbinary_format) {
    pack_legacy_variable_format(buf, xfrm_len, dst);
  } else {
    pack_variable_format(buf, xfrm_len, dst);
  }
}

/*
  Compare the string suffix with a hypothetical infinite string of
  spaces. It could be that the first difference is beyond the end of
  current chunk.

  @return last byte value for the segment chunk which acts as terminator.
*/
static int rdb_get_segment_terminator(
    const uchar *buf, const uchar *const buf_end,
    const std::vector<uchar> *const space_xfrm) {
  int cmp = 0;
  while (buf < buf_end) {
    size_t bytes = std::min((size_t)(buf_end - buf), space_xfrm->size());
    if ((cmp = memcmp(buf, space_xfrm->data(), bytes)) != 0) break;
    buf += bytes;
  }

  int val;
  if (cmp < 0) {
    val = VARCHAR_CMP_LESS_THAN_SPACES;
  } else if (cmp > 0) {
    val = VARCHAR_CMP_GREATER_THAN_SPACES;
  } else {
    // It turns out all the rest are spaces.
    val = VARCHAR_CMP_EQUAL_TO_SPACES;
  }

  return val;
}

static const int RDB_TRIMMED_CHARS_OFFSET = 8;
/*
  Pack the data with Variable-Length Space-Padded Encoding.

  The encoding is there to meet two goals:

  Goal#1. Comparison. The SQL standard says

    " If the collation for the comparison has the PAD SPACE characteristic,
    for the purposes of the comparison, the shorter value is effectively
    extended to the length of the longer by concatenation of <space>s on the
    right.

  At the moment, all MySQL collations except one have the PAD SPACE
  characteristic.  The exception is the "binary" collation that is used by
  [VAR]BINARY columns. (Note that binary collations for specific charsets,
  like utf8_bin or latin1_bin are not the same as "binary" collation, they have
  the PAD SPACE characteristic).

  Goal#2 is to preserve the number of trailing spaces in the original value.

  This is achieved by using the following encoding:
  The key part:
  - Stores mem-comparable image of the column
  - It is stored in chunks of fpi->m_segment_size bytes (*)
    = If the remainder of the chunk is not occupied, it is padded with mem-
      comparable image of the space character (cs->pad_char to be precise).
  - The last byte of the chunk shows how the rest of column's mem-comparable
    image would compare to mem-comparable image of the column extended with
    spaces. There are three possible values.
     - VARCHAR_CMP_LESS_THAN_SPACES,
     - VARCHAR_CMP_EQUAL_TO_SPACES
     - VARCHAR_CMP_GREATER_THAN_SPACES
  - First byte of the encoding is also encoded using above three values. This
    helps to optimize for empty content in which first byte will be encoded
    as VARCHAR_CMP_EQUAL_TO_SPACES.

  VARCHAR_CMP_EQUAL_TO_SPACES means that this chunk is the last one (the rest
  is spaces, or something that sorts as spaces, so there is no reason to store
  it).

  Example: if fpi->m_segment_size=5, and the collation is latin1_bin:

  'abcd\0'   => [<VARCHAR_CMP_GREATER>][ 'abcd' <VARCHAR_CMP_LESS> ]['\0    '
  <VARCHAR_CMP_EQUAL> ] 'abcd'     => [<VARCHAR_CMP_GREATER>][ 'abcd'
  <VARCHAR_CMP_EQUAL>] 'abcd   '  => [<VARCHAR_CMP_GREATER>][ 'abcd'
  <VARCHAR_CMP_EQUAL>] 'abcdZZZZ' => [<VARCHAR_CMP_GREATER>][ 'abcd'
  <VARCHAR_CMP_GREATER>][ 'ZZZZ' <VARCHAR_CMP_EQUAL>]
  ''         => [<VARCHAR_CMP_EQUAL>]

  As mentioned above, the last chunk is padded with mem-comparable images of
  cs->pad_char. It can be 1-byte long (latin1), 2 (utf8_bin), 3 (utf8mb4), etc.

  fpi->m_segment_size depends on the used collation. It is chosen to be such
  that no mem-comparable image of space will ever stretch across the segments
  (see get_segment_size_from_collation).

  == The value part (aka unpack_info) ==
  The value part stores the number of space characters that one needs to add
  when unpacking the string.
  - If the number is positive, it means add this many spaces at the end
  - If the number is negative, it means padding has added extra spaces which
    must be removed.

  Storage considerations
  - depending on column's max size, the number may occupy 1 or 2 bytes
  - the number of spaces that need to be removed is not more than
    RDB_TRIMMED_CHARS_OFFSET=8, so we offset the number by that value and
    then store it as unsigned.

  @seealso
    unpack_binary_or_utf8_varlength_space_pad
    unpack_simple_varlength_space_pad
    dummy_make_unpack_info
    skip_variable_space_pad
*/

void Rdb_key_def::pack_with_varlength_space_pad(
    Rdb_field_packing *const fpi, Field *const field, uchar *buf, uchar **dst,
    Rdb_pack_field_context *const pack_ctx) {
  Rdb_string_writer *const unpack_info = pack_ctx->writer;
  const CHARSET_INFO *const charset = field->charset();
  size_t value_length = field->data_length();
  const char *src = get_data_value(field);

  // We only store the trimmed contents but encode the missing char with
  // removed_chars later to save space
  const size_t trimmed_len =
      charset->cset->lengthsp(charset, src, value_length);

  // Max memcmp byte length with char_length() including space characters, in
  // case we need to truncate for prefix keys
  const size_t max_allowed_len = charset->cset->charpos(
      charset, src, src + value_length,
      fpi->m_max_field_bytes / fpi->m_field_charset->mbmaxlen);

  // Max memcmp byte length with char_length(), in case we need to truncate
  // for prefix keys
  const size_t max_xfrm_len = charset->cset->charpos(
      charset, src, src + trimmed_len,
      fpi->m_max_field_bytes / fpi->m_field_charset->mbmaxlen);

  // Trimmed length in code points - this is needed to avoid the padding
  // behavior in strnxfrm for padding collations otherwise strnxfrm would
  // pad to max length which defeats the trimming earlier
  const size_t trimmed_codepoints =
      charset->cset->numchars(charset, src, src + trimmed_len);

  const size_t xfrm_len = charset->coll->strnxfrm(
      charset, buf, fpi->m_max_image_len_before_encoding,
      std::min<size_t>(trimmed_codepoints,
                       fpi->m_max_field_bytes / fpi->m_field_charset->mbmaxlen),
      reinterpret_cast<const uchar *>(src),
      std::min<size_t>(trimmed_len, max_xfrm_len), 0);

  /* Got a mem-comparable image in 'buf'. Now, produce varlength encoding */
  uchar *const buf_end = buf + xfrm_len;

  size_t encoded_size = 0;
  uchar *ptr = *dst;
  size_t padding_bytes = 0;
  if (fpi->m_use_space_pad_lead_byte) {
    // In new varchar format, we encode the lead segment byte. In
    // can we reach end of buffer, we are done.
    // This can happen in case of empty data or data containing
    // only spaces.
    *ptr = rdb_get_segment_terminator(buf, buf_end, fpi->space_xfrm);
    encoded_size++;
    if (*(ptr++) == VARCHAR_CMP_EQUAL_TO_SPACES) goto unpack_info;
  }

  while (true) {
    const size_t copy_len =
        std::min<size_t>(fpi->m_segment_size - 1, buf_end - buf);
    padding_bytes = fpi->m_segment_size - 1 - copy_len;
    memcpy(ptr, buf, copy_len);
    ptr += copy_len;
    buf += copy_len;

    if (padding_bytes) {
      memcpy(ptr, fpi->space_xfrm->data(), padding_bytes);
      ptr += padding_bytes;
      *ptr = VARCHAR_CMP_EQUAL_TO_SPACES;  // last segment
    } else {
      // Compare the string suffix with a hypothetical infinite string of
      // spaces. It could be that the first difference is beyond the end of
      // current chunk.
      *ptr = rdb_get_segment_terminator(buf, buf_end, fpi->space_xfrm);
    }
    encoded_size += fpi->m_segment_size;

    if (*(ptr++) == VARCHAR_CMP_EQUAL_TO_SPACES) break;
  }

unpack_info:
  /*
   There is no need to store the number of trimmed/padded endspaces in below
   cases : 1) m_unpack_info_stores_value means unpack_info stores the whole
   original value 2) max_allowed_len < value_length i.e prefix key is not
   covered and this is only used if m_use_covered_bitmap_format.
  */
  if (unpack_info && !fpi->m_unpack_info_stores_value &&
      (max_allowed_len >= value_length || !fpi->m_use_covered_bitmap_format)) {
    // (value_length - trimmed_len) is the number of trimmed space *characters*
    // then, padding_bytes is the number of *bytes* added as padding
    // then, we add 8, because we don't store negative values.
    assert(padding_bytes % fpi->space_xfrm_len == 0);
    assert((value_length - trimmed_len) % fpi->space_mb_len == 0);
    const size_t removed_chars =
        RDB_TRIMMED_CHARS_OFFSET +
        (value_length - trimmed_len) / fpi->space_mb_len -
        padding_bytes / fpi->space_xfrm_len;

    if (fpi->m_unpack_info_uses_two_bytes) {
      unpack_info->write_uint16(removed_chars);
    } else {
      assert(removed_chars < 0x100);
      unpack_info->write_uint8(removed_chars);
    }
  }

  *dst += encoded_size;
}

/*
  Calculate the number of used bytes in the chunk and whether this is the
  last chunk in the input.  This is based on the old legacy format - see
  pack_legacy_variable_format.
 */
uint Rdb_key_def::calc_unpack_legacy_variable_format(uchar flag, bool *done) {
  uint pad = 255 - flag;
  uint used_bytes = RDB_LEGACY_ESCAPE_LENGTH - 1 - pad;
  if (used_bytes > RDB_LEGACY_ESCAPE_LENGTH - 1) {
    return (uint)-1;
  }

  *done = used_bytes < RDB_LEGACY_ESCAPE_LENGTH - 1;
  return used_bytes;
}

/*
  Calculate the number of used bytes in the chunk and whether this is the
  last chunk in the input.  This is based on the new format - see
  pack_variable_format.
 */
uint Rdb_key_def::calc_unpack_variable_format(uchar flag, bool *done) {
  // Check for invalid flag values
  if (flag > RDB_ESCAPE_LENGTH) {
    return (uint)-1;
  }

  // Values from 1 to N-1 indicate this is the last chunk and that is how
  // many bytes were used
  if (flag < RDB_ESCAPE_LENGTH) {
    *done = true;
    return flag;
  }

  // A value of N means we used N-1 bytes and had more to go
  *done = false;
  return RDB_ESCAPE_LENGTH - 1;
}

void Rdb_key_def::store_field(const uchar *data, const size_t length,
                              uchar *ptr, Rdb_field_packing *const fpi,
                              Rdb_unpack_func_context *const ctx) {
  if (fpi->m_field_real_type == MYSQL_TYPE_VARCHAR) {
    auto length_bytes = fpi->m_varlength_bytes;
    if (length_bytes == 1) {
      ptr[0] = length;
    } else {
<<<<<<< HEAD
      DBUG_ASSERT(length_bytes == 2);
      int2store(ptr, length);
=======
      assert(length_bytes == 2);
      int2store(field_var->field_ptr(), length);
>>>>>>> a558ec2e
    }
    // data is not used for varchar as field->ptr + length_bytes
    // already contains required data.
  } else if (is_blob(fpi->m_field_real_type)) {
    auto length_bytes = fpi->m_varlength_bytes;
    store_blob_length(ptr, length_bytes, length);
    auto blob_data = (char *)(data);
    memset(ptr + length_bytes, 0, 8);
    memcpy(ptr + length_bytes, &blob_data, sizeof(uchar **));
  } else {
    assert(false);
  }
}

const char *Rdb_key_def::get_data_value(const Field *field) {
  if (field->real_type() == MYSQL_TYPE_VARCHAR) {
    const auto field_var = static_cast<const Field_varstring *>(field);
    auto length_bytes = field_var->get_length_bytes();
    return reinterpret_cast<const char *>(field_var->field_ptr() +
                                          length_bytes);
  } else if (is_blob(field->real_type())) {
    const auto field_blob = static_cast<const Field_blob *>(field);
    auto length_bytes = field_blob->pack_length_no_ptr();
    uchar *blob;
    memcpy(&blob, field_blob->field_ptr() + length_bytes, sizeof(char *));
    return reinterpret_cast<const char *>(blob);
  } else {
    assert(false);
    return nullptr;
  }
}

uchar *Rdb_key_def::get_data_start_ptr(Rdb_field_packing *const fpi, uchar *dst,
                                       Rdb_unpack_func_context *const ctx) {
  uchar *data_start = nullptr;
  if (fpi->m_field_real_type == MYSQL_TYPE_VARCHAR) {
    data_start = dst + fpi->m_varlength_bytes;
  } else if (is_blob(fpi->m_field_real_type)) {
    auto handler = static_cast<ha_rocksdb *>(ctx->table->file);
    data_start = handler->get_blob_buffer(fpi->m_max_field_bytes);
  } else {
    assert(false);
  }
  return data_start;
}

<<<<<<< HEAD
=======
uint16 Rdb_key_def::get_length_bytes(const Field *field) {
  uint16 length_bytes = 0;
  if (field->real_type() == MYSQL_TYPE_VARCHAR) {
    const auto field_var = static_cast<const Field_varstring *>(field);
    length_bytes = field_var->get_length_bytes();
  } else if (is_blob(field->real_type())) {
    const auto field_blob = static_cast<const Field_blob *>(field);
    length_bytes = field_blob->pack_length_no_ptr();
  } else {
    assert(false);
  }
  return length_bytes;
}

>>>>>>> a558ec2e
bool Rdb_key_def::is_varlength_prefix_covering(
    const Field *field, const Rdb_field_packing *const fpi) {
  /* Similar implementation from ha_protoypes.h
  innobase_get_at_most_n_mbchars */
  auto charset = field->charset();
  size_t data_len = field->data_length();
  auto src = get_data_value(field);
  auto n_chars = fpi->m_max_field_bytes / charset->mbmaxlen;

  /* If the charset is multi-byte, then we must find the length of the
  first at most n_chars in the string. If the string contains no more than
  n characters, then we return true */
  if (charset->mbmaxlen > 1) {
    /* my_charpos() returns the byte length of the first n_chars
    characters, or a value bigger than the length of str, if
    there were not enough full characters in str.

    Why does the code below work:
    Suppose that we are looking for n UTF-8 characters.

    1) If the string is long enough, then the prefix contains at
    least n complete UTF-8 characters + maybe some extra
    characters + an incomplete UTF-8 character. No problem in
    this case. The function returns the pointer to the
    end of the nth character.

    2) If the string is not long enough, then the string contains
    the complete value of a column, that is, only complete UTF-8
    characters, and we can store in the column prefix index the
    whole string. */

    auto char_length = my_charpos(charset, src, src + data_len, (int)n_chars);
    if (char_length < data_len) {
      return false;
    }
  } else if (data_len > fpi->m_max_field_bytes) {
    return false;
  }
  return true;
}

bool Rdb_key_def::is_variable_length_field(const enum_field_types type) {
  return type == MYSQL_TYPE_VARCHAR || is_blob(type);
}

template <const int bytes>
bool check_src_len(uint src_len);

template <>
bool check_src_len<2>(uint src_len) {
  if (src_len & 1) {
    /*
      utf8mb3 characters are encoded into two-byte entities. There is no way
      we can have an odd number of bytes after encoding.
    */
    return false;
  }
  return true;
}

template <>
bool check_src_len<3>(uint src_len) {
  if (src_len % 3) {
    /*
      utf8mb4 characters are encoded into three-byte entities. There is no way
      we can have 1 or 2 bytes after encoding.
    */
    return false;
  }
  return true;
}

/*
  Function of type rdb_index_field_unpack_t
*/
int Rdb_key_def::unpack_binary_varlength(
    Rdb_field_packing *const fpi, Rdb_unpack_func_context *const ctx,
    uchar *dst MY_ATTRIBUTE((__unused__)), Rdb_string_reader *const reader,
    Rdb_string_reader *const unp_reader MY_ATTRIBUTE((__unused__))) {
<<<<<<< HEAD
  DBUG_ASSERT(fpi->m_field_charset == &my_charset_bin);
=======
  assert(field->field_ptr() == dst);
  assert(fpi->m_varlength_charset == &my_charset_bin);
>>>>>>> a558ec2e
  const uchar *ptr;
  size_t len = 0;
  bool finished = false;
  uchar *data_start = get_data_start_ptr(fpi, dst, ctx);
  uchar *data = data_start;
  // How much we can unpack
  size_t data_len = fpi->m_max_field_bytes;

  bool use_legacy_format = fpi->m_use_legacy_varbinary_format;

  /* Decode the length-emitted encoding here */
  while ((ptr = (const uchar *)reader->read(RDB_ESCAPE_LENGTH))) {
    uint used_bytes;

    /* See pack_with_varchar_encoding. */
    if (use_legacy_format) {
      used_bytes = calc_unpack_legacy_variable_format(
          ptr[RDB_ESCAPE_LENGTH - 1], &finished);
    } else {
      used_bytes =
          calc_unpack_variable_format(ptr[RDB_ESCAPE_LENGTH - 1], &finished);
    }

    if (used_bytes == (uint)-1 || data_len < used_bytes) {
      return UNPACK_FAILURE;  // Corruption in the data
    }

    /*
      Now, we need to decode used_bytes of data and append them to the value.
    */
    memcpy(data, ptr, used_bytes);

    data += used_bytes;
    data_len -= used_bytes;
    len += used_bytes;

    if (finished) {
      break;
    }
  }

  if (!finished) {
    return UNPACK_FAILURE;
  }
  store_field(data_start, len, dst, fpi, ctx);
  return UNPACK_SUCCESS;
}

/*
  @seealso
    pack_with_varlength_space_pad - packing function
    unpack_simple_varlength_space_pad - unpacking function for 'simple'
    charsets.
    skip_variable_space_pad - skip function
*/

template <const int bytes>
int Rdb_key_def::unpack_binary_or_utf8_varlength_space_pad(
    Rdb_field_packing *const fpi, Rdb_unpack_func_context *const ctx,
    uchar *dst, Rdb_string_reader *const reader,
    Rdb_string_reader *const unp_reader) {
<<<<<<< HEAD
=======
  assert(field->field_ptr() == dst);
>>>>>>> a558ec2e
  const uchar *ptr;
  size_t len = 0;
  bool finished = false;
  uchar *data_start = get_data_start_ptr(fpi, dst, ctx);
  uchar *data = data_start;
  uchar *data_end = data + fpi->m_max_field_bytes;

  uint space_padding_bytes = 0;
  uint extra_spaces;
  if ((fpi->m_unpack_info_uses_two_bytes
           ? unp_reader->read_uint16(&extra_spaces)
           : unp_reader->read_uint8(&extra_spaces))) {
    return UNPACK_FAILURE;
  }

  if (extra_spaces <= RDB_TRIMMED_CHARS_OFFSET) {
    space_padding_bytes =
        -(static_cast<int>(extra_spaces) - RDB_TRIMMED_CHARS_OFFSET);
    extra_spaces = 0;
  } else {
    extra_spaces -= RDB_TRIMMED_CHARS_OFFSET;
  }

  space_padding_bytes *= fpi->space_xfrm_len;

  if (fpi->m_use_space_pad_lead_byte) {
    // Check if lead segment byte is VARCHAR_CMP_EQUAL_TO_SPACES.
    // This indicates empty content or just spaces. We can bypass
    // the main loop and check for spaces to be appended.
    uchar encoded_byte = *(const uchar *)reader->read(1);
    if (encoded_byte == VARCHAR_CMP_EQUAL_TO_SPACES) goto finished;
  }

  /* Decode the length-emitted encoding here */
  while ((ptr = (const uchar *)reader->read(fpi->m_segment_size))) {
    const char last_byte = ptr[fpi->m_segment_size - 1];
    size_t used_bytes;
    if (last_byte == VARCHAR_CMP_EQUAL_TO_SPACES)  // this is the last segment
    {
      if (space_padding_bytes > (fpi->m_segment_size - 1)) {
        return UNPACK_FAILURE;  // Cannot happen, corrupted data
      }
      used_bytes = (fpi->m_segment_size - 1) - space_padding_bytes;
      finished = true;
    } else {
      if (last_byte != VARCHAR_CMP_LESS_THAN_SPACES &&
          last_byte != VARCHAR_CMP_GREATER_THAN_SPACES) {
        return UNPACK_FAILURE;  // Invalid value
      }
      used_bytes = fpi->m_segment_size - 1;
    }

    // Now, need to decode used_bytes of data and append them to the value.
    if (bytes > 1) {
      if (!check_src_len<bytes>(used_bytes)) return UNPACK_FAILURE;

      const uchar *src = ptr;
      const uchar *const src_end = ptr + used_bytes;
      while (src < src_end) {
        my_wc_t wc = (bytes == 3) ? (src[0] << 16) | (src[1] << 8) | src[2]
                                  : (src[0] << 8) | src[1];
        src += bytes;
        const CHARSET_INFO *cset = fpi->m_field_charset;
        int res = cset->cset->wc_mb(cset, wc, data, data_end);
        assert(res <= bytes + 1);
        if (res <= 0) return UNPACK_FAILURE;
        data += res;
        len += res;
      }
    } else {
      if (data + used_bytes > data_end) return UNPACK_FAILURE;
      memcpy(data, ptr, used_bytes);
      data += used_bytes;
      len += used_bytes;
    }

    if (finished) break;
  }

  if (!finished) return UNPACK_FAILURE;

finished:

  if (extra_spaces) {
    // Both binary and UTF-8 charset store space as ' ',
    // so the following is ok:
    if (data + extra_spaces > data_end) return UNPACK_FAILURE;
    memset(data, fpi->m_field_charset->pad_char, extra_spaces);
    len += extra_spaces;
  }
  store_field(data_start, len, dst, fpi, ctx);
  return UNPACK_SUCCESS;
}

rdb_index_field_unpack_t Rdb_key_def::unpack_binary_varlength_space_pad =
    unpack_binary_or_utf8_varlength_space_pad<1>;
rdb_index_field_unpack_t Rdb_key_def::unpack_utf8_varlength_space_pad =
    unpack_binary_or_utf8_varlength_space_pad<2>;
rdb_index_field_unpack_t Rdb_key_def::unpack_utf8mb4_varlength_space_pad =
    unpack_binary_or_utf8_varlength_space_pad<3>;

/////////////////////////////////////////////////////////////////////////

/*
  Function of type rdb_make_unpack_info_t
*/

void Rdb_key_def::make_unpack_unknown(
    const Rdb_field_packing *fpi MY_ATTRIBUTE((__unused__)),
    const Field *const field, Rdb_pack_field_context *const pack_ctx) {
  pack_ctx->writer->write(field->field_ptr(), field->pack_length());
}

/*
  This point of this function is only to indicate that unpack_info is
  available.

  The actual unpack_info data is produced by the function that packs the key,
  that is, pack_with_varlength_space_pad.
*/

void Rdb_key_def::dummy_make_unpack_info(
    const Rdb_field_packing *fpi MY_ATTRIBUTE((__unused__)),
    const Field *field MY_ATTRIBUTE((__unused__)),
    Rdb_pack_field_context *pack_ctx MY_ATTRIBUTE((__unused__))) {
  // Do nothing
}

/*
  Function of type rdb_index_field_unpack_t
*/

int Rdb_key_def::unpack_unknown(Rdb_field_packing *const fpi,
                                Rdb_unpack_func_context *const,
                                uchar *const dst,
                                Rdb_string_reader *const reader,
                                Rdb_string_reader *const unp_reader) {
  const uchar *ptr;
  const uint len = fpi->m_unpack_data_len;
  // We don't use anything from the key, so skip over it.
  if (skip_max_length(fpi, reader)) {
    return UNPACK_FAILURE;
  }

  DBUG_ASSERT_IMP(len > 0, unp_reader != nullptr);

  if ((ptr = (const uchar *)unp_reader->read(len))) {
    memcpy(dst, ptr, len);
    return UNPACK_SUCCESS;
  }
  return UNPACK_FAILURE;
}

/*
  Function of type rdb_make_unpack_info_t
*/

void Rdb_key_def::make_unpack_unknown_varlength(
    const Rdb_field_packing *const fpi MY_ATTRIBUTE((__unused__)),
    const Field *const field, Rdb_pack_field_context *const pack_ctx) {
  uint len = field->data_length();
  uint length_bytes = fpi->m_varlength_bytes;
  pack_ctx->writer->write(field->field_ptr(), length_bytes);
  if (field->real_type() == MYSQL_TYPE_VARCHAR) {
    pack_ctx->writer->write(field->field_ptr() + length_bytes, len);
  } else {
    uchar *blob;
    memcpy(&blob, field->field_ptr() + length_bytes, sizeof(char *));
    pack_ctx->writer->write(blob, len);
  }
}

/*
  Function of type rdb_index_field_unpack_t

  @detail
  Unpack a key part in an "unknown" collation from its
  (mem_comparable_form, unpack_info) form.

  "Unknown" means we have no clue about how mem_comparable_form is made from
  the original string, so we keep the whole original string in the unpack_info.

  @seealso
    make_unpack_unknown, unpack_unknown
*/

int Rdb_key_def::unpack_unknown_varlength(Rdb_field_packing *const fpi,
                                          Rdb_unpack_func_context *const ctx,
                                          uchar *dst,
                                          Rdb_string_reader *const reader,
                                          Rdb_string_reader *const unp_reader) {
<<<<<<< HEAD
=======
  assert(field->field_ptr() == dst);
>>>>>>> a558ec2e
  const uchar *ptr;

  uchar *data_start = get_data_start_ptr(fpi, dst, ctx);
  uchar *data = data_start;
  const uint len_bytes = fpi->m_varlength_bytes;
  // We don't use anything from the key, so skip over it.
  if ((fpi->m_skip_func)(fpi, reader)) {
    return UNPACK_FAILURE;
  }

  assert(len_bytes > 0);
  assert(unp_reader != nullptr);

  if ((ptr = (uchar *)unp_reader->read(len_bytes))) {
    uint len = 0;
    if (fpi->m_field_real_type == MYSQL_TYPE_VARCHAR) {
      len = len_bytes == 1 ? (uint)*ptr : uint2korr(ptr);
    } else {
      len = Field_blob::get_length(ptr, fpi->m_varlength_bytes);
    }
    if ((ptr = (const uchar *)unp_reader->read(len))) {
      memcpy(data, ptr, len);
      store_field(data_start, len, dst, fpi, ctx);
      return UNPACK_SUCCESS;
    }
  }
  return UNPACK_FAILURE;
}

/*
  Write unpack_data for a "simple" collation
*/
static void rdb_write_unpack_simple(Rdb_bit_writer *const writer,
                                    const Rdb_collation_codec *const codec,
                                    const uchar *const src,
                                    const size_t src_len) {
  for (uint i = 0; i < src_len; i++) {
    writer->write(codec->m_enc_size[src[i]], codec->m_enc_idx[src[i]]);
  }
}

static uint rdb_read_unpack_simple(Rdb_bit_reader *const reader,
                                   const Rdb_collation_codec *const codec,
                                   const uchar *const src, const size_t src_len,
                                   uchar *const dst) {
  for (uint i = 0; i < src_len; i++) {
    if (codec->m_dec_size[src[i]] > 0) {
      uint *ret;
      assert(reader != nullptr);

      if ((ret = reader->read(codec->m_dec_size[src[i]])) == nullptr) {
        return UNPACK_FAILURE;
      }
      dst[i] = codec->m_dec_idx[*ret][src[i]];
    } else {
      dst[i] = codec->m_dec_idx[0][src[i]];
    }
  }

  return UNPACK_SUCCESS;
}

/*
  Function of type rdb_make_unpack_info_t

  @detail
    Make unpack_data for VARCHAR(n) in a "simple" charset.
*/

void Rdb_key_def::make_unpack_simple_varlength(
    const Rdb_field_packing *const fpi, const Field *const field,
    Rdb_pack_field_context *const pack_ctx) {
  size_t value_length = field->data_length();
  const uchar *src = reinterpret_cast<const uchar *>(get_data_value(field));
  Rdb_bit_writer bit_writer(pack_ctx->writer);
  // The std::min compares characters with bytes, but for simple collations,
  // mbmaxlen = 1.
  rdb_write_unpack_simple(
      &bit_writer, fpi->m_charset_codec, src,
      std::min(fpi->m_max_field_bytes / fpi->m_field_charset->mbmaxlen,
               value_length));
}

/*
  Function of type rdb_index_field_unpack_t

  @seealso
    pack_with_varlength_space_pad - packing function
    unpack_binary_or_utf8_varlength_space_pad - a similar unpacking function
*/

int Rdb_key_def::unpack_simple_varlength_space_pad(
    Rdb_field_packing *const fpi, Rdb_unpack_func_context *const ctx,
    uchar *dst MY_ATTRIBUTE((__unused__)), Rdb_string_reader *const reader,
    Rdb_string_reader *const unp_reader) {
<<<<<<< HEAD
=======
  assert(field->field_ptr() == dst);
>>>>>>> a558ec2e
  const uchar *ptr;
  size_t len = 0;
  bool finished = false;
  uchar *data_start = get_data_start_ptr(fpi, dst, ctx);
  uchar *data = data_start;

  // For simple collations, char_length is also number of bytes.
<<<<<<< HEAD
  DBUG_ASSERT((size_t)fpi->m_max_image_len >=
              (fpi->m_max_field_bytes / fpi->m_field_charset->mbmaxlen));
=======
  assert((size_t)fpi->m_max_image_len >=
         (fpi->m_max_field_bytes / fpi->m_varlength_charset->mbmaxlen));
>>>>>>> a558ec2e
  uchar *data_end = data + fpi->m_max_field_bytes;
  Rdb_bit_reader bit_reader(unp_reader);

  uint space_padding_bytes = 0;
  uint extra_spaces;
  assert(unp_reader != nullptr);

  if ((fpi->m_unpack_info_uses_two_bytes
           ? unp_reader->read_uint16(&extra_spaces)
           : unp_reader->read_uint8(&extra_spaces))) {
    return UNPACK_FAILURE;
  }

  if (extra_spaces <= 8) {
    space_padding_bytes = -(static_cast<int>(extra_spaces) - 8);
    extra_spaces = 0;
  } else {
    extra_spaces -= 8;
  }

  space_padding_bytes *= fpi->space_xfrm_len;

  if (fpi->m_use_space_pad_lead_byte) {
    // Check if lead segment byte is VARCHAR_CMP_EQUAL_TO_SPACES.
    // This indicates empty content or just spaces. We can bypass
    // the main loop and check for spaces to be appended.
    uchar encoded_byte = *(const uchar *)reader->read(1);
    if (encoded_byte == VARCHAR_CMP_EQUAL_TO_SPACES) goto finished;
  }

  /* Decode the length-emitted encoding here */
  while ((ptr = (const uchar *)reader->read(fpi->m_segment_size))) {
    const char last_byte =
        ptr[fpi->m_segment_size - 1];  // number of padding bytes
    size_t used_bytes;
    if (last_byte == VARCHAR_CMP_EQUAL_TO_SPACES) {
      // this is the last one
      if (space_padding_bytes > (fpi->m_segment_size - 1)) {
        return UNPACK_FAILURE;  // Cannot happen, corrupted data
      }
      used_bytes = (fpi->m_segment_size - 1) - space_padding_bytes;
      finished = true;
    } else {
      if (last_byte != VARCHAR_CMP_LESS_THAN_SPACES &&
          last_byte != VARCHAR_CMP_GREATER_THAN_SPACES) {
        return UNPACK_FAILURE;
      }
      used_bytes = fpi->m_segment_size - 1;
    }

    if (data + used_bytes > data_end) {
      // The value on disk is longer than the field definition allows?
      return UNPACK_FAILURE;
    }

    uint ret;
    if ((ret = rdb_read_unpack_simple(&bit_reader, fpi->m_charset_codec, ptr,
                                      used_bytes, data)) != UNPACK_SUCCESS) {
      return ret;
    }

    data += used_bytes;
    len += used_bytes;

    if (finished) break;
  }

  if (!finished) return UNPACK_FAILURE;

finished:

  if (extra_spaces) {
    if (data + extra_spaces > data_end) return UNPACK_FAILURE;
    // pad_char has a 1-byte form in all charsets that
    // are handled by rdb_init_collation_mapping.
    memset(data, fpi->m_field_charset->pad_char, extra_spaces);
    len += extra_spaces;
  }
  store_field(data_start, len, dst, fpi, ctx);
  return UNPACK_SUCCESS;
}

/*
  Function of type rdb_make_unpack_info_t

  @detail
    Make unpack_data for CHAR(n) value in a "simple" charset.
    It is CHAR(N), so SQL layer has padded the value with spaces up to N chars.

  @seealso
    The VARCHAR variant is in make_unpack_simple_varlength
*/

void Rdb_key_def::make_unpack_simple(const Rdb_field_packing *const fpi,
                                     const Field *const field,
                                     Rdb_pack_field_context *const pack_ctx) {
  const uchar *const src = field->field_ptr();
  Rdb_bit_writer bit_writer(pack_ctx->writer);
  rdb_write_unpack_simple(&bit_writer, fpi->m_charset_codec, src,
                          field->pack_length());
}

/*
  Function of type rdb_index_field_unpack_t
*/

int Rdb_key_def::unpack_simple(Rdb_field_packing *const fpi,
                               Rdb_unpack_func_context *const, uchar *const dst,
                               Rdb_string_reader *const reader,
                               Rdb_string_reader *const unp_reader) {
  const uchar *ptr;
  const uint len = fpi->m_max_image_len;
  Rdb_bit_reader bit_reader(unp_reader);

  if (!(ptr = (const uchar *)reader->read(len))) {
    return UNPACK_FAILURE;
  }

  return rdb_read_unpack_simple(unp_reader ? &bit_reader : nullptr,
                                fpi->m_charset_codec, ptr, len, dst);
}

// See Rdb_charset_space_info::spaces_xfrm
const int RDB_SPACE_XFRM_SIZE = 32;

namespace {

// A class holding information about how space character is represented in a
// charset.
class Rdb_charset_space_info {
 public:
  Rdb_charset_space_info(const Rdb_charset_space_info &) = delete;
  Rdb_charset_space_info &operator=(const Rdb_charset_space_info &) = delete;
  Rdb_charset_space_info() = default;

  // A few strxfrm'ed space characters, at least RDB_SPACE_XFRM_SIZE bytes
  std::vector<uchar> spaces_xfrm;

  // length(strxfrm(' '))
  size_t space_xfrm_len;

  // length of the space character itself
  // Typically space is just 0x20 (length=1) but in ucs2 it is 0x00 0x20
  // (length=2)
  size_t space_mb_len;
};

}  // namespace

static std::array<std::unique_ptr<Rdb_charset_space_info>, MY_ALL_CHARSETS_SIZE>
    rdb_mem_comparable_space;

/*
  @brief
  For a given charset, get
   - strxfrm('    '), a sample that is at least RDB_SPACE_XFRM_SIZE bytes long.
   - length of strxfrm(charset, ' ')
   - length of the space character in the charset

  @param cs  IN    Charset to get the space for
  @param ptr OUT   A few space characters
  @param len OUT   Return length of the space (in bytes)

  @detail
    It is tempting to pre-generate mem-comparable form of space character for
    every charset on server startup.
    One can't do that: some charsets are not initialized until somebody
    attempts to use them (e.g. create or open a table that has a field that
    uses the charset).
*/

static void rdb_get_mem_comparable_space(const CHARSET_INFO *const cs,
                                         const std::vector<uchar> **xfrm,
                                         size_t *const xfrm_len,
                                         size_t *const mb_len) {
  assert(cs->number < MY_ALL_CHARSETS_SIZE);
  if (!rdb_mem_comparable_space[cs->number].get()) {
    RDB_MUTEX_LOCK_CHECK(rdb_mem_cmp_space_mutex);
    if (!rdb_mem_comparable_space[cs->number].get()) {
      // Upper bound of how many bytes can be occupied by multi-byte form of a
      // character in any charset.
      const int MAX_MULTI_BYTE_CHAR_SIZE = 4;
      assert(cs->mbmaxlen <= MAX_MULTI_BYTE_CHAR_SIZE);

      // multi-byte form of the ' ' (space) character
      uchar space_mb[MAX_MULTI_BYTE_CHAR_SIZE];

      const size_t space_mb_len = cs->cset->wc_mb(
          cs, (my_wc_t)cs->pad_char, space_mb, space_mb + sizeof(space_mb));

      // mem-comparable image of the space character
      std::array<uchar, 20> space;

      const size_t space_len = cs->coll->strnxfrm(
          cs, space.data(), sizeof(space), 1, space_mb, space_mb_len, 0);
      Rdb_charset_space_info *const info = new Rdb_charset_space_info;
      info->space_xfrm_len = space_len;
      info->space_mb_len = space_mb_len;
      while (info->spaces_xfrm.size() < RDB_SPACE_XFRM_SIZE) {
        info->spaces_xfrm.insert(info->spaces_xfrm.end(), space.data(),
                                 space.data() + space_len);
      }
      rdb_mem_comparable_space[cs->number].reset(info);
    }
    RDB_MUTEX_UNLOCK_CHECK(rdb_mem_cmp_space_mutex);
  }

  *xfrm = &rdb_mem_comparable_space[cs->number]->spaces_xfrm;
  *xfrm_len = rdb_mem_comparable_space[cs->number]->space_xfrm_len;
  *mb_len = rdb_mem_comparable_space[cs->number]->space_mb_len;
}

Rds_mysql_mutex rdb_mem_cmp_space_mutex;
Rds_mysql_mutex rdb_collation_data_mutex;
std::array<const Rdb_collation_codec *, MY_ALL_CHARSETS_SIZE>
    rdb_collation_data;

static bool rdb_is_simple_collation(const my_core::CHARSET_INFO *const cs) {
  return (cs->coll == &my_collation_8bit_simple_ci_handler);
}

static bool rdb_is_binary_collation(const my_core::CHARSET_INFO *const cs) {
  return (cs->coll == &my_collation_8bit_bin_handler) ||
         (cs == &my_charset_utf8mb4_bin) || (cs == &my_charset_utf8_bin);
}

static const Rdb_collation_codec *rdb_init_collation_mapping(
    const my_core::CHARSET_INFO *const cs) {
  assert(cs);
  assert(cs->state & MY_CS_AVAILABLE);
  const Rdb_collation_codec *codec = rdb_collation_data[cs->number];

  if (codec == nullptr && rdb_is_simple_collation(cs)) {
    RDB_MUTEX_LOCK_CHECK(rdb_collation_data_mutex);

    codec = rdb_collation_data[cs->number];
    if (codec == nullptr) {
      Rdb_collation_codec *cur = nullptr;

      // Compute reverse mapping for simple collations.
      cur = new Rdb_collation_codec;
      std::map<uchar, std::vector<uchar>> rev_map;
      size_t max_conflict_size = 0;
      for (int src = 0; src < 256; src++) {
        uchar dst = cs->sort_order[src];
        rev_map[dst].push_back(src);
        max_conflict_size = std::max(max_conflict_size, rev_map[dst].size());
      }
      cur->m_dec_idx.resize(max_conflict_size);

      for (auto const &p : rev_map) {
        uchar dst = p.first;
        for (uint idx = 0; idx < p.second.size(); idx++) {
          uchar src = p.second[idx];
          uchar bits = my_bit_log2(my_round_up_to_next_power(p.second.size()));
          cur->m_enc_idx[src] = idx;
          cur->m_enc_size[src] = bits;
          cur->m_dec_size[dst] = bits;
          cur->m_dec_idx[idx][dst] = src;
        }
      }

      cur->m_make_unpack_info_func = {Rdb_key_def::make_unpack_simple_varlength,
                                      Rdb_key_def::make_unpack_simple};
      cur->m_unpack_func = {Rdb_key_def::unpack_simple_varlength_space_pad,
                            Rdb_key_def::unpack_simple};

      if (cur != nullptr) {
        codec = cur;
        cur->m_cs = cs;
        rdb_collation_data[cs->number] = cur;
      }
    }

    RDB_MUTEX_UNLOCK_CHECK(rdb_collation_data_mutex);
  }

  return codec;
}

static int get_segment_size_from_collation(const CHARSET_INFO *const cs) {
  int ret;
  if (cs == &my_charset_utf8mb4_bin || cs == &my_charset_utf16_bin ||
      cs == &my_charset_utf16le_bin || cs == &my_charset_utf32_bin) {
    /*
      In these collations, a character produces one weight, which is 3 bytes.
      Segment has 3 characters, add one byte for VARCHAR_CMP_* marker, and we
      get 3*3+1=10
    */
    ret = 10;
  } else {
    /*
      All other collations. There are two classes:
      - Unicode-based, except for collations mentioned in the if-condition.
        For these all weights are 2 bytes long, a character may produce 0..8
        weights.
        in any case, 8 bytes of payload in the segment guarantee that the last
        space character won't span across segments.

      - Collations not based on unicode. These have length(strxfrm(' '))=1,
        there nothing to worry about.

      In both cases, take 8 bytes payload + 1 byte for VARCHAR_CMP* marker.
    */
    ret = 9;
  }
  assert(ret < RDB_SPACE_XFRM_SIZE);
  return ret;
}

/*
  @brief
    Setup packing of index field into its mem-comparable form

  @detail
    - It is possible produce mem-comparable form for any datatype.
    - Some datatypes also allow to unpack the original value from its
      mem-comparable form.
      = Some of these require extra information to be stored in "unpack_info".
        unpack_info is not a part of mem-comparable form, it is only used to
        restore the original value

  @param
    field  IN  field to be packed/un-packed

  @return
    TRUE  -  Field can be read with index-only reads
    FALSE -  Otherwise
*/

bool Rdb_field_packing::setup(const Rdb_key_def *const key_descr,
                              const Field *const field, const uint keynr_arg,
                              const uint key_part_arg,
                              const uint16 key_length) {
  enum_field_types type = field ? field->real_type() : MYSQL_TYPE_LONGLONG;

  m_field_real_type = type;
  m_field_offset = (key_descr && field)
                       ? (field->field_ptr() - field->table->record[0])
                       : -1;
  m_field_null_offset = (key_descr && field) ? field->null_offset() : -1;
  m_field_null_bit_mask = (key_descr && field) ? field->null_bit : 0;
  m_field_pack_length = (key_descr && field) ? field->pack_length() : -1;
  m_field_charset = (key_descr && field) ? field->charset() : nullptr;
  m_field_unsigned_flag = field ? field->is_unsigned() : false;
  m_field_is_nullable = field ? field->is_nullable() : false;
  m_varlength_bytes = -1;

  m_keynr = keynr_arg;
  m_key_part = key_part_arg;

  m_unpack_func = nullptr;
  m_make_unpack_info_func = nullptr;
  m_unpack_data_len = 0;
  space_xfrm = nullptr;  // safety

  // whether to use legacy format for varchar
  m_use_legacy_varbinary_format = false;

  // whether to use lead byte in space padded varchar encoding.
  // ha_rocksdb::index_flags() will pass key_descr == null to
  // see whether field(column) can be read-only reads through return value,
  // but the legacy vs. new varchar format doesn't affect return value.
  // Just change m_use_legacy_varbinary_format to true if key_descr isn't given.
  if (!key_descr || key_descr->use_legacy_varbinary_format()) {
    m_use_legacy_varbinary_format = true;
  }
  // Just change m_use_space_pad_lead_byte to true if key_descr isn't given.
  m_use_space_pad_lead_byte =
      key_descr && key_descr->use_varchar_v2_encoding_format();

  m_use_covered_bitmap_format =
      key_descr && key_descr->use_covered_bitmap_format();

  // Force index-only scans with SK for all collations
  bool index_only_collation_scans =
      key_descr && key_descr->supports_index_only_collation_scans();

  /* Calculate image length. By default, is is pack_length() */
  m_max_image_len =
      field ? field->pack_length() : ROCKSDB_SIZEOF_HIDDEN_PK_COLUMN;
  m_max_image_len_before_encoding = 0;
  m_max_field_bytes = key_length;

  m_skip_func = Rdb_key_def::skip_max_length;
  m_pack_func = Rdb_key_def::pack_with_make_sort_key;

  m_covered = Rdb_key_def::KEY_NOT_COVERED;

  switch (type) {
    case MYSQL_TYPE_LONGLONG:
      m_pack_func = Rdb_key_def::pack_longlong;
      m_unpack_func = Rdb_key_def::unpack_integer;
      m_covered = Rdb_key_def::KEY_COVERED;
      return true;

    case MYSQL_TYPE_LONG:
      m_pack_func = Rdb_key_def::pack_long;
      m_unpack_func = Rdb_key_def::unpack_integer;
      m_covered = Rdb_key_def::KEY_COVERED;
      return true;

    case MYSQL_TYPE_INT24:
      m_pack_func = Rdb_key_def::pack_medium;
      m_unpack_func = Rdb_key_def::unpack_integer;
      m_covered = Rdb_key_def::KEY_COVERED;
      return true;

    case MYSQL_TYPE_SHORT:
      m_pack_func = Rdb_key_def::pack_short;
      m_unpack_func = Rdb_key_def::unpack_integer;
      m_covered = Rdb_key_def::KEY_COVERED;
      return true;

    case MYSQL_TYPE_TINY:
      m_pack_func = Rdb_key_def::pack_tiny;
      m_unpack_func = Rdb_key_def::unpack_integer;
      m_covered = Rdb_key_def::KEY_COVERED;
      return true;

    case MYSQL_TYPE_DOUBLE:
      m_pack_func = Rdb_key_def::pack_double;
      m_unpack_func = Rdb_key_def::unpack_double;
      m_covered = Rdb_key_def::KEY_COVERED;
      return true;

    case MYSQL_TYPE_FLOAT:
      m_pack_func = Rdb_key_def::pack_float;
      m_unpack_func = Rdb_key_def::unpack_float;
      m_covered = Rdb_key_def::KEY_COVERED;
      return true;

    case MYSQL_TYPE_NEWDECIMAL:
      m_pack_func = Rdb_key_def::pack_new_decimal;
      m_unpack_func = Rdb_key_def::unpack_binary_str;
      m_covered = Rdb_key_def::KEY_COVERED;
      return true;

    case MYSQL_TYPE_DATETIME2:
      m_pack_func = Rdb_key_def::pack_datetime2;
      m_unpack_func = Rdb_key_def::unpack_binary_str;
      m_covered = Rdb_key_def::KEY_COVERED;
      return true;

    case MYSQL_TYPE_TIMESTAMP2:
      m_pack_func = Rdb_key_def::pack_timestamp2;
      m_unpack_func = Rdb_key_def::unpack_binary_str;
      m_covered = Rdb_key_def::KEY_COVERED;
      return true;

    case MYSQL_TYPE_TIME2:
      m_pack_func = Rdb_key_def::pack_time2;
      m_unpack_func = Rdb_key_def::unpack_binary_str;
      m_covered = Rdb_key_def::KEY_COVERED;
      return true;

    case MYSQL_TYPE_YEAR:
      m_pack_func = Rdb_key_def::pack_year;
      m_unpack_func = Rdb_key_def::unpack_binary_str;
      m_covered = Rdb_key_def::KEY_COVERED;
      return true;

    case MYSQL_TYPE_NEWDATE:
      m_pack_func = Rdb_key_def::pack_newdate;
      m_unpack_func = Rdb_key_def::unpack_newdate;
      m_covered = Rdb_key_def::KEY_COVERED;
      return true;

    case MYSQL_TYPE_TINY_BLOB:
    case MYSQL_TYPE_MEDIUM_BLOB:
    case MYSQL_TYPE_LONG_BLOB:
    case MYSQL_TYPE_BLOB: {
      m_pack_func = Rdb_key_def::pack_with_varlength_encoding;
      break;  // handling below
    }
    case MYSQL_TYPE_SET:
    case MYSQL_TYPE_ENUM: {
      const auto field_enum = static_cast<const Field_enum *>(field);
      switch (field_enum->pack_length()) {
        case 1:
          m_pack_func = Rdb_key_def::pack_unsigned<1>;
          m_unpack_func = Rdb_key_def::unpack_unsigned<1>;
          break;

        case 2:
          m_pack_func = Rdb_key_def::pack_unsigned<2>;
          m_unpack_func = Rdb_key_def::unpack_unsigned<2>;
          break;

        case 3:
          m_pack_func = Rdb_key_def::pack_unsigned<3>;
          m_unpack_func = Rdb_key_def::unpack_unsigned<3>;
          break;

        case 4:
          m_pack_func = Rdb_key_def::pack_unsigned<4>;
          m_unpack_func = Rdb_key_def::unpack_unsigned<4>;
          break;

        case 8:
          m_pack_func = Rdb_key_def::pack_unsigned<8>;
          m_unpack_func = Rdb_key_def::unpack_unsigned<8>;
          break;

        default:
          assert(false);
          break;
      }
      m_covered = Rdb_key_def::KEY_COVERED;
      return true;
    }

    case MYSQL_TYPE_BIT:
      m_pack_func = Rdb_key_def::pack_bit;
      m_unpack_func = Rdb_key_def::unpack_bit;
      m_covered = Rdb_key_def::KEY_COVERED;
      // We don't support uneven high bit optimization / HA_CAN_BIT_FIELD
      SHIP_ASSERT(static_cast<const Field_bit *>(field)->bit_ptr == nullptr);
      return true;

    // Obsolete
    case MYSQL_TYPE_DECIMAL:
    case MYSQL_TYPE_TIMESTAMP:
    case MYSQL_TYPE_TIME:
    case MYSQL_TYPE_DATETIME:
    case MYSQL_TYPE_JSON:
    case MYSQL_TYPE_GEOMETRY:
    case MYSQL_TYPE_VAR_STRING:
      assert(0);
    default:
      break;
  }

  m_unpack_info_stores_value = false;
  /* Handle [VAR](CHAR|BINARY) */
  const bool is_varlength = Rdb_key_def::is_variable_length_field(type);
  if (is_varlength || type == MYSQL_TYPE_STRING) {
    /*
      For CHAR-based columns, check how strxfrm image will take.
    */
    const CHARSET_INFO *cs = field->charset();
    m_max_image_len = cs->coll->strnxfrmlen(cs, m_max_field_bytes);

    /* Remember the original length before encoding - we'll use it in
      packing / padding calculations later */
    m_max_image_len_before_encoding = m_max_image_len;
  }

  const CHARSET_INFO *cs = field->charset();
  // max_image_len before chunking is taken into account
  const int max_image_len_before_chunks = m_max_image_len;

  if (is_varlength) {
    // The default for varchar is variable-length, without space-padding for
    // comparisons
    m_field_charset = cs;

    if (type == MYSQL_TYPE_VARCHAR) {
      auto field_var = static_cast<const Field_varstring *>(field);
      m_varlength_bytes = field_var->get_length_bytes();
    } else if (is_blob(type)) {
      const auto field_blob = static_cast<const Field_blob *>(field);
      m_varlength_bytes = field_blob->pack_length_no_ptr();
    }
    m_skip_func = Rdb_key_def::skip_variable_length_encoding;
    m_pack_func = Rdb_key_def::pack_with_varlength_encoding;
    if (!key_descr || key_descr->use_legacy_varbinary_format()) {
      m_max_image_len = RDB_LEGACY_ENCODED_SIZE(m_max_image_len);
    } else {
      // Calculate the maximum size of the short section plus the
      // maximum size of the long section
      m_max_image_len = RDB_ENCODED_SIZE(m_max_image_len);
    }

    m_unpack_info_uses_two_bytes = (m_max_field_bytes + 8 >= 0x100);
  }

  if (is_varlength || type == MYSQL_TYPE_STRING) {
    // See http://dev.mysql.com/doc/refman/5.7/en/string-types.html for
    // information about character-based datatypes are compared.

    if (cs == &my_charset_bin) {
      // - SQL layer pads BINARY(N) so that it always is N bytes long.
      // - For VARBINARY(N), values may have different lengths, so we're using
      //   variable-length encoding. This is also the only charset where the
      //   values are not space-padded for comparison.
      assert(m_make_unpack_info_func == nullptr);
      m_unpack_func = is_varlength ? Rdb_key_def::unpack_binary_varlength
                                   : Rdb_key_def::unpack_binary_str;
      m_covered = Rdb_key_def::KEY_COVERED;
    } else if (rdb_is_binary_collation(cs)) {
      // For _bin collations, mem-comparable form of the string is the string
      // itself.

      if (is_varlength) {
        // VARCHARs - are compared as if they were space-padded - but are
        // not actually space-padded (reading the value back produces the
        // original value, without the padding)
        m_unpack_func =
            (cs == &my_charset_utf8mb4_bin)
                ? Rdb_key_def::unpack_utf8mb4_varlength_space_pad
                : (cs == &my_charset_utf8_bin)
                      ? Rdb_key_def::unpack_utf8_varlength_space_pad
                      : Rdb_key_def::unpack_binary_varlength_space_pad;

        m_skip_func = Rdb_key_def::skip_variable_space_pad;
        m_pack_func = Rdb_key_def::pack_with_varlength_space_pad;
        m_make_unpack_info_func = Rdb_key_def::dummy_make_unpack_info;
        m_segment_size = get_segment_size_from_collation(cs);
        m_max_image_len =
            (max_image_len_before_chunks / (m_segment_size - 1) + 1) *
                m_segment_size +
            (m_use_space_pad_lead_byte ? 1 : 0);
        rdb_get_mem_comparable_space(cs, &space_xfrm, &space_xfrm_len,
                                     &space_mb_len);
      } else {
        // SQL layer pads CHAR(N) values to their maximum length.
        // We just store that and restore it back.
        assert(m_make_unpack_info_func == nullptr);
        m_unpack_func = (cs == &my_charset_utf8mb4_bin)
                            ? Rdb_key_def::unpack_utf8mb4_str
                            : (cs == &my_charset_utf8_bin)
                                  ? Rdb_key_def::unpack_utf8_str
                                  : Rdb_key_def::unpack_binary_str;
      }
      m_covered = Rdb_key_def::KEY_COVERED;
    } else {
      // This is [VAR]CHAR(n) and the collation is not $(charset_name)_bin

      m_covered = Rdb_key_def::KEY_COVERED;  // index-only scans are possible
      m_unpack_data_len = is_varlength ? 0 : field->field_length;
      const uint idx = is_varlength ? 0 : 1;
      const Rdb_collation_codec *codec = nullptr;

      if (is_varlength) {
        // VARCHAR requires space-padding for doing comparisons
        //
        // The check for cs->levels_for_order is to catch
        // latin2_czech_cs and cp1250_czech_cs - multi-level collations
        // that Variable-Length Space Padded Encoding can't handle.
        // It is not expected to work for any other multi-level collations,
        // either.
        // Currently we handle these collations as NO_PAD, even if they have
        // PAD_SPACE attribute.
        // 8.0 removes levels_for_order but leaves levels_for_compare which
        // seems to be identical in value and extremely similar in
        // purpose/indication for our needs here.
        if (cs->levels_for_compare == 1) {
          if (index_only_collation_scans && cs->pad_attribute == NO_PAD) {
            m_pack_func = Rdb_key_def::pack_with_varlength_encoding;
            m_skip_func = Rdb_key_def::skip_variable_length_encoding;
          } else {
            m_pack_func = Rdb_key_def::pack_with_varlength_space_pad;
            m_skip_func = Rdb_key_def::skip_variable_space_pad;
          }
          m_segment_size = get_segment_size_from_collation(cs);
          m_max_image_len =
              (max_image_len_before_chunks / (m_segment_size - 1) + 1) *
                  m_segment_size +
              (m_use_space_pad_lead_byte ? 1 : 0);
          rdb_get_mem_comparable_space(cs, &space_xfrm, &space_xfrm_len,
                                       &space_mb_len);
        } else {
          LogPluginErrMsg(
              WARNING_LEVEL, 0,
              "Trying to create an index with a multi-level collation %s",
              cs->name);
          LogPluginErrMsg(WARNING_LEVEL, 0,
                          "Will handle this collation internally as if it had "
                          "a NO_PAD attribute.");
        }
      }

      if ((codec = rdb_init_collation_mapping(cs)) != nullptr) {
        // The collation allows to store extra information in the unpack_info
        // which can be used to restore the original value from the
        // mem-comparable form.
        m_make_unpack_info_func = codec->m_make_unpack_info_func[idx];
        m_unpack_func = codec->m_unpack_func[idx];
        m_charset_codec = codec;
      } else if (index_only_collation_scans) {
        // We have no clue about how this collation produces mem-comparable
        // form. Our way of restoring the original value is to keep a copy of
        // the original value in unpack_info.
        m_unpack_info_stores_value = true;
        m_make_unpack_info_func =
            is_varlength ? Rdb_key_def::make_unpack_unknown_varlength
                         : Rdb_key_def::make_unpack_unknown;
        m_unpack_func = is_varlength ? Rdb_key_def::unpack_unknown_varlength
                                     : Rdb_key_def::unpack_unknown;
      } else {
        // Same as above: we don't know how to restore the value from its
        // mem-comparable form.
        // Here, we just indicate to the SQL layer we can't do it.
        assert(m_unpack_func == nullptr);
        m_unpack_info_stores_value = false;
        m_covered = Rdb_key_def::KEY_NOT_COVERED;  // Indicate that index-only
                                                   // reads are not possible
      }
    }

    // Make an adjustment: if this column is partially covered, tell the SQL
    // layer we can't do index-only scans. Later when we perform an index read,
    // we'll check on a record-by-record basis if we can do an index-only scan
    // or not.
    uint field_length;
    if (field->table) {
      field_length = field->table->field[field->field_index()]->field_length;
    } else {
      field_length = field->field_length;
    }

    if (field_length != key_length) {
      m_covered = Rdb_key_def::KEY_MAY_BE_COVERED;
      // If this index doesn't support covered bitmaps, then we won't know
      // during a read if the column is actually covered or not. If so, we need
      // to assume the column isn't covered and skip it during unpacking.
      //
      // If key_descr == NULL, then this is a dummy field and we probably don't
      // need to perform this step. However, to preserve the behavior before
      // this change, we'll only skip this step if we have an index which
      // supports covered bitmaps.
      if (!key_descr || !key_descr->use_covered_bitmap_format()) {
        m_unpack_func = nullptr;
        m_make_unpack_info_func = nullptr;
        m_unpack_info_stores_value = true;
        m_covered = Rdb_key_def::KEY_NOT_COVERED;
      }
    }
  }

  return m_covered == Rdb_key_def::KEY_COVERED;
}

Field *Rdb_field_packing::get_field_in_table(const TABLE *const tbl) const {
  return tbl->key_info[m_keynr].key_part[m_key_part].field;
}

void Rdb_field_packing::fill_hidden_pk_val(uchar **dst,
                                           const longlong hidden_pk_id) const {
  assert(m_max_image_len == 8);

  String to;
  rdb_netstr_append_uint64(&to, hidden_pk_id);
  memcpy(*dst, to.ptr(), m_max_image_len);

  *dst += m_max_image_len;
}

///////////////////////////////////////////////////////////////////////////////////////////
// Rdb_ddl_manager
///////////////////////////////////////////////////////////////////////////////////////////

Rdb_tbl_def::~Rdb_tbl_def() {
  auto ddl_manager = rdb_get_ddl_manager();
  /* Don't free key definitions */
  if (m_key_descr_arr) {
    for (uint i = 0; i < m_key_count; i++) {
      if (ddl_manager && m_key_descr_arr[i]) {
        ddl_manager->erase_index_num(m_key_descr_arr[i]->get_gl_index_id());
      }

      m_key_descr_arr[i] = nullptr;
    }

    delete[] m_key_descr_arr;
    m_key_descr_arr = nullptr;
  }
}

/*
  Put table definition DDL entry. Actual write is done at
  Rdb_dict_manager::commit.

  We write
    dbname.tablename -> version + {key_entry, key_entry, key_entry, ... }

  Where key entries are a tuple of
    ( cf_id, index_nr )
*/

bool Rdb_tbl_def::put_dict(Rdb_dict_manager *const dict,
                           Rdb_cf_manager *cf_manager,
                           rocksdb::WriteBatch *const batch,
                           const rocksdb::Slice &key) {
  StringBuffer<8 * Rdb_key_def::PACKED_SIZE> indexes;
  indexes.alloc(Rdb_key_def::VERSION_SIZE +
                m_key_count * Rdb_key_def::PACKED_SIZE * 2);
  rdb_netstr_append_uint16(&indexes, Rdb_key_def::DDL_ENTRY_INDEX_VERSION);

  for (uint i = 0; i < m_key_count; i++) {
    const Rdb_key_def &kd = *m_key_descr_arr[i];

    const uint cf_id = kd.get_cf()->GetID();
    /*
      If cf_id already exists, cf_flags must be the same.
      To prevent race condition, reading/modifying/committing CF flags
      need to be protected by mutex (dict_manager->lock()).
      When RocksDB supports transaction with pessimistic concurrency
      control, we can switch to use it and removing mutex.
    */
    const std::string cf_name = kd.get_cf()->GetName();

    std::shared_ptr<rocksdb::ColumnFamilyHandle> cfh =
        cf_manager->get_cf(cf_name);

    if (!cfh || cfh != kd.get_shared_cf() || dict->get_dropped_cf(cf_id)) {
      // The CF has been dropped, i.e., cf_manager.remove_dropped_cf() has been
      // called; or the CF is being dropped, i.e., cf_manager.drop_cf() has
      // been called.
      my_error(ER_CF_DROPPED, MYF(0), cf_name.c_str());
      return true;
    }

    rdb_netstr_append_uint32(&indexes, cf_id);

    uint32 index_number = kd.get_index_number();
    rdb_netstr_append_uint32(&indexes, index_number);

    struct Rdb_index_info index_info;
    index_info.m_gl_index_id = {cf_id, index_number};
    index_info.m_index_dict_version = Rdb_key_def::INDEX_INFO_VERSION_LATEST;
    index_info.m_index_type = kd.m_index_type;
    index_info.m_kv_version = kd.m_kv_format_version;
    index_info.m_index_flags = kd.m_index_flags_bitmap;
    index_info.m_ttl_duration = kd.m_ttl_duration;

    dict->add_or_update_index_cf_mapping(batch, &index_info);
  }

  const rocksdb::Slice svalue(indexes.c_ptr(), indexes.length());

  dict->put_key(batch, key, svalue);
  return false;
}

time_t Rdb_tbl_def::get_create_time() {
  time_t create_time = m_create_time;

  if (create_time == CREATE_TIME_UNKNOWN) {
    // Read it from the .frm file. It's not a problem if several threads do this
    // concurrently
    char path[FN_REFLEN];
    snprintf(path, sizeof(path), "%s/%s/%s%s", mysql_data_home,
             m_dbname.c_str(), m_tablename.c_str(), reg_ext);
    unpack_filename(path, path);
    MY_STAT f_stat;
    if (my_stat(path, &f_stat, MYF(0)))
      create_time = f_stat.st_ctime;
    else
      create_time = 0;  // will be shown as SQL NULL
    m_create_time = create_time;
  }
  return create_time;
}

// Length that each index flag takes inside the record.
// Each index in the array maps to the enum INDEX_FLAG
static const std::array<uint, 1> index_flag_lengths = {
    {ROCKSDB_SIZEOF_TTL_RECORD}};

bool Rdb_key_def::has_index_flag(uint32 index_flags, enum INDEX_FLAG flag) {
  return flag & index_flags;
}

uint32 Rdb_key_def::calculate_index_flag_offset(uint32 index_flags,
                                                enum INDEX_FLAG flag,
                                                uint *const length) {
  DBUG_ASSERT_IMP(flag != MAX_FLAG,
                  Rdb_key_def::has_index_flag(index_flags, flag));

  uint offset = 0;
  for (size_t bit = 0; bit < sizeof(index_flags) * CHAR_BIT; ++bit) {
    int mask = 1 << bit;

    /* Exit once we've reached the proper flag */
    if (flag & mask) {
      if (length != nullptr) {
        *length = index_flag_lengths[bit];
      }
      break;
    }

    if (index_flags & mask) {
      offset += index_flag_lengths[bit];
    }
  }

  return offset;
}

void Rdb_key_def::write_index_flag_field(Rdb_string_writer *const buf,
                                         const uchar *const val,
                                         enum INDEX_FLAG flag) const {
  uint len;
  uint offset = calculate_index_flag_offset(m_index_flags_bitmap, flag, &len);
  assert(offset + len <= buf->get_current_pos());
  memcpy(buf->ptr() + offset, val, len);
}

void Rdb_tbl_def::check_if_is_mysql_system_table() {
  static const char *const system_dbs[] = {
      "mysql",
      "performance_schema",
      "information_schema",
  };

  m_is_mysql_system_table = false;
  for (uint ii = 0; ii < array_elements(system_dbs); ii++) {
    if (strcmp(m_dbname.c_str(), system_dbs[ii]) == 0) {
      m_is_mysql_system_table = true;
      break;
    }
  }
}

void Rdb_tbl_def::check_and_set_read_free_rpl_table() {
  m_is_read_free_rpl_table =
      rdb_read_free_regex_handler.matches(base_tablename());
}

void Rdb_tbl_def::set_name(const std::string &name) {
  int err MY_ATTRIBUTE((__unused__));

  m_dbname_tablename = name;
  err = rdb_split_normalized_tablename(name, &m_dbname, &m_tablename,
                                       &m_partition);
  assert(err == 0);

  check_if_is_mysql_system_table();
}

GL_INDEX_ID Rdb_tbl_def::get_autoincr_gl_index_id() {
  for (uint i = 0; i < m_key_count; i++) {
    auto &k = m_key_descr_arr[i];
    if (k->m_index_type == Rdb_key_def::INDEX_TYPE_PRIMARY ||
        k->m_index_type == Rdb_key_def::INDEX_TYPE_HIDDEN_PRIMARY) {
      return k->get_gl_index_id();
    }
  }

  // Every table must have a primary key, even if it's hidden.
  abort();
  return GL_INDEX_ID();
}

void Rdb_ddl_manager::erase_index_num(const GL_INDEX_ID &gl_index_id) {
  m_index_num_to_keydef.erase(gl_index_id);
}

void Rdb_ddl_manager::add_uncommitted_keydefs(
    const std::unordered_set<std::shared_ptr<Rdb_key_def>> &indexes) {
  mysql_rwlock_wrlock(&m_rwlock);
  for (const auto &index : indexes) {
    m_index_num_to_uncommitted_keydef[index->get_gl_index_id()] = index;
  }
  mysql_rwlock_unlock(&m_rwlock);
}

void Rdb_ddl_manager::remove_uncommitted_keydefs(
    const std::unordered_set<std::shared_ptr<Rdb_key_def>> &indexes) {
  mysql_rwlock_wrlock(&m_rwlock);
  for (const auto &index : indexes) {
    m_index_num_to_uncommitted_keydef.erase(index->get_gl_index_id());
  }
  mysql_rwlock_unlock(&m_rwlock);
}

int Rdb_ddl_manager::find_in_uncommitted_keydef(const uint32_t &cf_id) {
  mysql_rwlock_rdlock(&m_rwlock);
  for (const auto &pr : m_index_num_to_uncommitted_keydef) {
    const auto &kd = pr.second;

    if (kd->get_cf()->GetID() == cf_id) {
      mysql_rwlock_unlock(&m_rwlock);
      return HA_EXIT_FAILURE;
    }
  }

  mysql_rwlock_unlock(&m_rwlock);
  return HA_EXIT_SUCCESS;
}

#if defined(ROCKSDB_INCLUDE_VALIDATE_TABLES) && ROCKSDB_INCLUDE_VALIDATE_TABLES
namespace  // anonymous namespace = not visible outside this source file
{
struct Rdb_validate_tbls : public Rdb_tables_scanner {
  using tbl_list_t = std::map<std::string, std::set<std::string>>;

  tbl_list_t m_list;

  int add_table(Rdb_tbl_def *tdef) override;

  bool compare_to_mysql_dd_tables(bool *has_errors);
};
}  // anonymous namespace

/*
  Get a list of tables that we expect to have DD tables for.  This will use the
  information just read from the RocksDB data dictionary.
*/
int Rdb_validate_tbls::add_table(Rdb_tbl_def *tdef) {
  assert(tdef != nullptr);

  /*
    Add the database/table into the list that are not temp table.
    Also skip over truncate temp table.
  */
  if (tdef->base_tablename().find(tmp_file_prefix) == std::string::npos &&
      tdef->base_tablename().find(TRUNCATE_TABLE_PREFIX) == std::string::npos) {
    m_list[tdef->base_dbname()].insert(tdef->base_tablename());
  }

  return HA_EXIT_SUCCESS;
}

/*
  Get the list of RocksDB tables from the MySQL data dictionary
  and compare them to the list of tables from the RocksDB database dictionary
*/
bool Rdb_validate_tbls::compare_to_mysql_dd_tables(bool *has_errors) {
  THD *const thd = my_core::thd_get_current_thd();
  bool result = true;

  dd::cache::Dictionary_client::Auto_releaser releaser(thd->dd_client());

  std::vector<const dd::Schema *> schema_vector;
  if (thd->dd_client()->fetch_global_components(&schema_vector)) return false;

  for (const dd::Schema *schema : schema_vector) {
    std::vector<dd::String_type> tables;
    if (thd->dd_client()->fetch_schema_table_names_by_engine(schema, "rocksdb",
                                                             &tables))
      return false;

    if (tables.size() == 0) continue;

    const std::string dbname = schema->name().c_str();
    // convert DD db/table name to my_charset_filename CHARSET_INFO
    // db/table name in MyRocks DD use my_charset_filename CHARSET_INFO
    // db/table name in DD use system_charset_info CHARSET_INFO
    char dbbuff[FN_REFLEN];
    tablename_to_filename(dbname.c_str(), dbbuff, sizeof(dbbuff));
    std::string expected_db_name(dbbuff);
    for (const dd::String_type &table_name : tables) {
      const std::string tablename = table_name.c_str();

      // convert DD db/table name to my_charset_filename CHARSET_INFO
      // db/table name in MyRocks DD use my_charset_filename CHARSET_INFO
      // db/table name in DD use system_charset_info CHARSET_INFO
      char tbbuff[FN_REFLEN];
      tablename_to_filename(tablename.c_str(), tbbuff, sizeof(tbbuff));
      std::string expected_tbl_name(tbbuff);
      /*
        Attempt to remove the table entry from the list of tables.  If this
        fails then we know we had a DD table that wasn't registered in RocksDB.
      */
      if (m_list.count(expected_db_name) == 0 ||
          m_list[expected_db_name].erase(expected_tbl_name) == 0) {
        LogPluginErrMsg(WARNING_LEVEL, 0,
                        "RocksDB: Schema mismatch - "
                        "A DD table exists for table %s.%s, "
                        "but that table is not registered in RocksDB",
                        dbname.c_str(), tablename.c_str());
        *has_errors = true;
      }
    }

    /* Remove any databases which have no more tables listed */
    if (m_list.count(expected_db_name) == 1 &&
        m_list[expected_db_name].size() == 0) {
      m_list.erase(expected_db_name);
    }
  }

  return result;
}

/*
  Validate that all the tables in the RocksDB database dictionary match the
  MySQL data dictionary
*/
bool Rdb_ddl_manager::validate_schemas(void) {
  bool has_errors = false;
  Rdb_validate_tbls table_list;

  /* Get the list of tables from the RocksDB database dictionary */
  if (scan_for_tables(&table_list) != 0) {
    return false;
  }

  /* Compare that to the list of RocksDB tables in the MySQL data dictionary */
  if (!table_list.compare_to_mysql_dd_tables(&has_errors)) {
    return false;
  }

  /*
    Any tables left in the tables list are ones that are registered in RocksDB
    but don't have a corresponding DD table.
  */
  for (const auto &db : table_list.m_list) {
    for (const auto &table : db.second) {
      LogPluginErrMsg(WARNING_LEVEL, 0,
                      "Schema mismatch - Table %s.%s is registered in RocksDB "
                      "but does not have a corresponding DD table",
                      db.first.c_str(), table.c_str());
      has_errors = true;
    }
  }

  return !has_errors;
}

/*
  Validate that all auto increment values in the data dictionary are on a
  supported version.
*/
bool Rdb_ddl_manager::validate_auto_incr() {
  std::unique_ptr<rocksdb::Iterator> it(m_dict->new_iterator());

  uchar auto_incr_entry[Rdb_key_def::INDEX_NUMBER_SIZE];
  rdb_netbuf_store_index(auto_incr_entry, Rdb_key_def::AUTO_INC);
  const rocksdb::Slice auto_incr_entry_slice(
      reinterpret_cast<char *>(auto_incr_entry),
      Rdb_key_def::INDEX_NUMBER_SIZE);
  for (it->Seek(auto_incr_entry_slice); it->Valid(); it->Next()) {
    const rocksdb::Slice key = it->key();
    const rocksdb::Slice val = it->value();
    GL_INDEX_ID gl_index_id;

    if (key.size() >= Rdb_key_def::INDEX_NUMBER_SIZE &&
        memcmp(key.data(), auto_incr_entry, Rdb_key_def::INDEX_NUMBER_SIZE)) {
      break;
    }

    if (key.size() != Rdb_key_def::INDEX_NUMBER_SIZE * 3) {
      return false;
    }

    if (val.size() <= Rdb_key_def::VERSION_SIZE) {
      return false;
    }

    // Check if we have orphaned entries for whatever reason by cross
    // referencing ddl entries.
    auto ptr = reinterpret_cast<const uchar *>(key.data());
    ptr += Rdb_key_def::INDEX_NUMBER_SIZE;
    rdb_netbuf_read_gl_index(&ptr, &gl_index_id);
    if (!m_dict->get_index_info(gl_index_id, nullptr)) {
      LogPluginErrMsg(WARNING_LEVEL, 0,
                      "AUTOINC mismatch - Index number (%u, %u) found in "
                      "AUTOINC but does not exist as a DDL entry for table %s",
                      gl_index_id.cf_id, gl_index_id.index_id,
                      safe_get_table_name(gl_index_id).c_str());
      return false;
    }

    ptr = reinterpret_cast<const uchar *>(val.data());
    const int version = rdb_netbuf_read_uint16(&ptr);
    if (version > Rdb_key_def::AUTO_INCREMENT_VERSION) {
      LogPluginErrMsg(WARNING_LEVEL, 0,
                      "AUTOINC mismatch - Index number (%u, %u) found in "
                      "AUTOINC is on unsupported version %d for table %s",
                      gl_index_id.cf_id, gl_index_id.index_id, version,
                      safe_get_table_name(gl_index_id).c_str());
      return false;
    }
  }

  if (!it->status().ok()) {
    return false;
  }

  return true;
}
#endif  // defined(ROCKSDB_INCLUDE_VALIDATE_TABLES) &&
        // ROCKSDB_INCLUDE_VALIDATE_TABLES

#if defined(ROCKSDB_INCLUDE_VALIDATE_TABLES) && ROCKSDB_INCLUDE_VALIDATE_TABLES
bool Rdb_ddl_manager::init(Rdb_dict_manager *const dict_arg,
                           Rdb_cf_manager *const cf_manager,
                           const uint32_t validate_tables) {
#else
bool Rdb_ddl_manager::init(Rdb_dict_manager *const dict_arg,
                           Rdb_cf_manager *const cf_manager) {
#endif  // defined(ROCKSDB_INCLUDE_VALIDATE_TABLES) &&
        // ROCKSDB_INCLUDE_VALIDATE_TABLES
  m_dict = dict_arg;
  m_cf_manager = cf_manager;
  mysql_rwlock_init(0, &m_rwlock);

  /* Read the data dictionary and populate the hash */
  uchar ddl_entry[Rdb_key_def::INDEX_NUMBER_SIZE];
  rdb_netbuf_store_index(ddl_entry, Rdb_key_def::DDL_ENTRY_INDEX_START_NUMBER);
  const rocksdb::Slice ddl_entry_slice((char *)ddl_entry,
                                       Rdb_key_def::INDEX_NUMBER_SIZE);

  /* Reading data dictionary should always skip bloom filter */
  rocksdb::Iterator *it = m_dict->new_iterator();
  int i = 0;

  uint max_index_id_in_dict = 0;
  m_dict->get_max_index_id(&max_index_id_in_dict);

  for (it->Seek(ddl_entry_slice); it->Valid(); it->Next()) {
    const uchar *ptr;
    const uchar *ptr_end;
    const rocksdb::Slice key = it->key();
    const rocksdb::Slice val = it->value();

    if (key.size() >= Rdb_key_def::INDEX_NUMBER_SIZE &&
        memcmp(key.data(), ddl_entry, Rdb_key_def::INDEX_NUMBER_SIZE)) {
      break;
    }

    if (key.size() <= Rdb_key_def::INDEX_NUMBER_SIZE) {
      LogPluginErrMsg(ERROR_LEVEL, 0,
                      "Table_store: key has length %d (corruption?)",
                      static_cast<int>(key.size()));
      return true;
    }

    Rdb_tbl_def *const tdef =
        new Rdb_tbl_def(key, Rdb_key_def::INDEX_NUMBER_SIZE);

    // Now, read the DDLs.
    const int real_val_size = val.size() - Rdb_key_def::VERSION_SIZE;
    if (real_val_size % Rdb_key_def::PACKED_SIZE * 2 > 0) {
      LogPluginErrMsg(ERROR_LEVEL, 0,
                      "Table_store: invalid keylist for table %s",
                      tdef->full_tablename().c_str());
      return true;
    }
    tdef->m_key_count = real_val_size / (Rdb_key_def::PACKED_SIZE * 2);
    tdef->m_pk_index = MAX_INDEXES;
    tdef->m_key_descr_arr = new std::shared_ptr<Rdb_key_def>[tdef->m_key_count];

    ptr = reinterpret_cast<const uchar *>(val.data());
    const int version = rdb_netbuf_read_uint16(&ptr);
    if (version != Rdb_key_def::DDL_ENTRY_INDEX_VERSION) {
      LogPluginErrMsg(
          ERROR_LEVEL, 0,
          "DDL ENTRY Version was not expected. Expected: %d, Actual: %d",
          Rdb_key_def::DDL_ENTRY_INDEX_VERSION, version);
      return true;
    }
    ptr_end = ptr + real_val_size;
    for (uint keyno = 0; ptr < ptr_end; keyno++) {
      GL_INDEX_ID gl_index_id;
      rdb_netbuf_read_gl_index(&ptr, &gl_index_id);
      uint flags = 0;
      struct Rdb_index_info index_info;
      if (!m_dict->get_index_info(gl_index_id, &index_info)) {
        LogPluginErrMsg(ERROR_LEVEL, 0,
                        "Could not get index information for Index Number "
                        "(%u,%u), table %s",
                        gl_index_id.cf_id, gl_index_id.index_id,
                        tdef->full_tablename().c_str());
        return true;
      }
      if (max_index_id_in_dict < gl_index_id.index_id) {
        LogPluginErrMsg(ERROR_LEVEL, 0,
                        "Found max index id %u from data dictionary but also "
                        "found larger index id %u from dictionary. This should "
                        "never happen and possibly a bug.",
                        max_index_id_in_dict, gl_index_id.index_id);
        return true;
      }
      if (!m_dict->get_cf_flags(gl_index_id.cf_id, &flags)) {
        LogPluginErrMsg(
            ERROR_LEVEL, 0,
            "Could not get Column Family Flags for CF Number %d, table %s",
            gl_index_id.cf_id, tdef->full_tablename().c_str());
        return true;
      }

      if ((flags & Rdb_key_def::AUTO_CF_FLAG) != 0) {
        // The per-index cf option is deprecated.  Make sure we don't have the
        // flag set in any existing database.
        LogPluginErrMsg(
            ERROR_LEVEL, 0,
            "The defunct AUTO_CF_FLAG is enabled for CF number %d, table %s",
            gl_index_id.cf_id, tdef->full_tablename().c_str());
      }

      std::shared_ptr<rocksdb::ColumnFamilyHandle> cfh =
          cf_manager->get_cf(gl_index_id.cf_id);
      assert(cfh);

      uint32 ttl_rec_offset =
          Rdb_key_def::has_index_flag(index_info.m_index_flags,
                                      Rdb_key_def::TTL_FLAG)
              ? Rdb_key_def::calculate_index_flag_offset(
                    index_info.m_index_flags, Rdb_key_def::TTL_FLAG)
              : UINT_MAX;

      /*
        We can't fully initialize Rdb_key_def object here, because full
        initialization requires that there is an open TABLE* where we could
        look at Field* objects and set max_length and other attributes
      */
      tdef->m_key_descr_arr[keyno] = std::make_shared<Rdb_key_def>(
          gl_index_id.index_id, keyno, cfh, index_info.m_index_dict_version,
          index_info.m_index_type, index_info.m_kv_version,
          flags & Rdb_key_def::REVERSE_CF_FLAG,
          flags & Rdb_key_def::PER_PARTITION_CF_FLAG, "",
          m_dict->get_stats(gl_index_id), index_info.m_index_flags,
          ttl_rec_offset, index_info.m_ttl_duration);
      if (index_info.m_index_type == Rdb_key_def::INDEX_TYPE_PRIMARY) {
        tdef->m_pk_index = keyno;
      }
    }

    assert(tdef->m_key_count > 0);
    tdef->m_tbl_stats.set(
        tdef->m_key_count > 0 ? tdef->m_key_descr_arr[0]->m_stats.m_rows : 0, 0,
        0);

    put(tdef);
    i++;
  }

#if defined(ROCKSDB_INCLUDE_VALIDATE_TABLES) && ROCKSDB_INCLUDE_VALIDATE_TABLES
  /*
    If validate_tables is greater than 0 run the validation.  Only fail the
    initialzation if the setting is 1.  If the setting is 2 we continue.
  */
  if (validate_tables > 0 && !dd::upgrade_57::in_progress()) {
    std::string msg;
    if (!validate_schemas()) {
      msg =
          "RocksDB: Problems validating data dictionary "
          "against DD tables, exiting";
    } else if (!validate_auto_incr()) {
      msg =
          "RocksDB: Problems validating auto increment values in "
          "data dictionary, exiting";
    }
    if (validate_tables == 1 && !msg.empty()) {
      LogPluginErrMsg(
          ERROR_LEVEL, 0,
          "%s. Use \"rocksdb_validate_tables=2\" to ignore this error.",
          msg.c_str());
      return true;
    }
  }
#endif  // defined(ROCKSDB_INCLUDE_VALIDATE_TABLES) &&
        // ROCKSDB_INCLUDE_VALIDATE_TABLES

  // index ids used by applications should not conflict with
  // data dictionary index ids
  if (max_index_id_in_dict < Rdb_key_def::END_DICT_INDEX_ID) {
    max_index_id_in_dict = Rdb_key_def::END_DICT_INDEX_ID;
  }

  m_sequence.init(max_index_id_in_dict + 1);

  if (!it->status().ok()) {
    rdb_log_status_error(it->status(), "Table_store load error");
    return true;
  }
  delete it;
  LogPluginErrMsg(INFORMATION_LEVEL, 0,
                  "Table_store: loaded DDL data for %d tables", i);

  initialized = true;
  return false;
}

Rdb_tbl_def *Rdb_ddl_manager::find(const std::string &table_name,
                                   const bool lock) {
  Rdb_tbl_def *rec = nullptr;

  if (lock) {
    mysql_rwlock_rdlock(&m_rwlock);
  }

  const auto &it = m_ddl_map.find(table_name);
  if (it != m_ddl_map.end()) {
    rec = it->second;
  }

  if (lock) {
    mysql_rwlock_unlock(&m_rwlock);
  }

  return rec;
}

int Rdb_ddl_manager::find_indexes(const std::string &table_name,
                                  std::vector<GL_INDEX_ID> *indexes) {
  mysql_rwlock_rdlock(&m_rwlock);

  Rdb_tbl_def *tdef = nullptr;
  const auto it = m_ddl_map.find(table_name);
  if (it != m_ddl_map.end()) {
    tdef = it->second;
  }

  if (!tdef) {
    mysql_rwlock_unlock(&m_rwlock);
    return HA_EXIT_FAILURE;
  }

  for (uint i = 0; i < tdef->m_key_count; i++) {
    indexes->push_back(tdef->m_key_descr_arr[i]->get_gl_index_id());
  }

  mysql_rwlock_unlock(&m_rwlock);

  return HA_EXIT_SUCCESS;
}

int Rdb_ddl_manager::find_table_stats(const std::string &table_name,
                                      Rdb_table_stats *tbl_stats) {
  mysql_rwlock_rdlock(&m_rwlock);

  Rdb_tbl_def *tdef = nullptr;
  const auto it = m_ddl_map.find(table_name);
  if (it != m_ddl_map.end()) {
    tdef = it->second;
  }

  if (!tdef) {
    mysql_rwlock_unlock(&m_rwlock);
    return HA_EXIT_FAILURE;
  }

  *tbl_stats = tdef->m_tbl_stats;

  mysql_rwlock_unlock(&m_rwlock);

  return HA_EXIT_SUCCESS;
}

// this is a safe version of the find() function below.  It acquires a read
// lock on m_rwlock to make sure the Rdb_key_def is not discarded while we
// are finding it.  Copying it into 'ret' increments the count making sure
// that the object will not be discarded until we are finished with it.
std::shared_ptr<const Rdb_key_def> Rdb_ddl_manager::safe_find(
    GL_INDEX_ID gl_index_id) {
  std::shared_ptr<const Rdb_key_def> ret(nullptr);

  mysql_rwlock_rdlock(&m_rwlock);

  const auto it = m_index_num_to_keydef.find(gl_index_id);
  if (it != m_index_num_to_keydef.end()) {
    const auto table_def = find(it->second.first, false);
    if (table_def && it->second.second < table_def->m_key_count) {
      const auto &kd = table_def->m_key_descr_arr[it->second.second];
      if (kd->max_storage_fmt_length() != 0) {
        ret = kd;
      }
    }
  } else {
    const auto uncommitted_it =
        m_index_num_to_uncommitted_keydef.find(gl_index_id);
    if (uncommitted_it != m_index_num_to_uncommitted_keydef.end()) {
      const auto &kd = uncommitted_it->second;
      if (kd->max_storage_fmt_length() != 0) {
        ret = kd;
      }
    }
  }

  mysql_rwlock_unlock(&m_rwlock);

  return ret;
}

// this method assumes at least read-only lock on m_rwlock
const std::shared_ptr<Rdb_key_def> &Rdb_ddl_manager::find(
    GL_INDEX_ID gl_index_id) {
  const auto it = m_index_num_to_keydef.find(gl_index_id);
  if (it != m_index_num_to_keydef.end()) {
    const auto table_def = find(it->second.first, false);
    if (table_def) {
      if (it->second.second < table_def->m_key_count) {
        return table_def->m_key_descr_arr[it->second.second];
      }
    }
  } else {
    const auto uncommitted_it =
        m_index_num_to_uncommitted_keydef.find(gl_index_id);
    if (uncommitted_it != m_index_num_to_uncommitted_keydef.end()) {
      return uncommitted_it->second;
    }
  }

  static std::shared_ptr<Rdb_key_def> empty = nullptr;

  return empty;
}

// this method returns the name of the table based on an index id. It acquires
// a read lock on m_rwlock.
const std::string Rdb_ddl_manager::safe_get_table_name(
    const GL_INDEX_ID &gl_index_id) {
  std::string ret;
  mysql_rwlock_rdlock(&m_rwlock);
  auto it = m_index_num_to_keydef.find(gl_index_id);
  if (it != m_index_num_to_keydef.end()) {
    ret = it->second.first;
  }
  mysql_rwlock_unlock(&m_rwlock);
  return ret;
}

void Rdb_ddl_manager::set_stats(
    const std::unordered_map<GL_INDEX_ID, Rdb_index_stats> &stats) {
  mysql_rwlock_wrlock(&m_rwlock);
  for (const auto &src : stats) {
    const auto &keydef = find(src.second.m_gl_index_id);
    if (keydef) {
      keydef->m_stats = src.second;
      m_stats2store[keydef->m_stats.m_gl_index_id] = keydef->m_stats;
    }
  }
  mysql_rwlock_unlock(&m_rwlock);
}

void Rdb_ddl_manager::adjust_stats(
    const std::vector<Rdb_index_stats> &new_data,
    const std::vector<Rdb_index_stats> &deleted_data) {
  mysql_rwlock_wrlock(&m_rwlock);
  int i = 0;
  for (const auto &data : {new_data, deleted_data}) {
    for (const auto &src : data) {
      const auto &keydef = find(src.m_gl_index_id);
      if (keydef) {
        keydef->m_stats.m_distinct_keys_per_prefix.resize(
            keydef->get_key_parts());
        keydef->m_stats.merge(src, i == 0, keydef->max_storage_fmt_length());
        m_stats2store[keydef->m_stats.m_gl_index_id] = keydef->m_stats;
      }
    }
    i++;
  }
  const bool should_save_stats = !m_stats2store.empty();
  mysql_rwlock_unlock(&m_rwlock);
  if (should_save_stats) {
    // Queue an async persist_stats(false) call to the background thread.
    rdb_queue_save_stats_request();
  }
}

void Rdb_ddl_manager::persist_stats(const bool sync) {
  mysql_rwlock_wrlock(&m_rwlock);
  const auto local_stats2store = std::move(m_stats2store);
  m_stats2store.clear();
  mysql_rwlock_unlock(&m_rwlock);

  // Persist stats
  const std::unique_ptr<rocksdb::WriteBatch> wb = m_dict->begin();
  std::vector<Rdb_index_stats> stats;
  std::transform(local_stats2store.begin(), local_stats2store.end(),
                 std::back_inserter(stats),
                 [](const std::pair<GL_INDEX_ID, Rdb_index_stats> &s) {
                   return s.second;
                 });
  m_dict->add_stats(wb.get(), stats);
  m_dict->commit(wb.get(), sync);
}

void Rdb_ddl_manager::set_table_stats(const std::string &tbl_name) {
  timespec ts;
  clock_gettime(CLOCK_REALTIME, &ts);

  mysql_rwlock_rdlock(&m_rwlock);
  const auto &tbl_def = find(tbl_name, false /* needs lock */);
  if (tbl_def) {
    assert(tbl_def->m_key_count > 0);
    // Take the number of rows of the first index as the number of rows of
    // the table. This is an estimated value.
    tbl_def->m_tbl_stats.set(tbl_def->m_key_count > 0
                                 ? tbl_def->m_key_descr_arr[0]->m_stats.m_rows
                                 : 0,
                             0, ts.tv_sec);
  }
  mysql_rwlock_unlock(&m_rwlock);
}

/*
  Put table definition of `tbl` into the mapping, and also write it to the
  on-disk data dictionary.
*/

int Rdb_ddl_manager::put_and_write(Rdb_tbl_def *const tbl,
                                   rocksdb::WriteBatch *const batch) {
  Rdb_buf_writer<FN_LEN * 2 + Rdb_key_def::INDEX_NUMBER_SIZE> buf_writer;

  buf_writer.write_index(Rdb_key_def::DDL_ENTRY_INDEX_START_NUMBER);

  const std::string &dbname_tablename = tbl->full_tablename();
  buf_writer.write(dbname_tablename.c_str(), dbname_tablename.size());

  int res;
  if ((res =
           tbl->put_dict(m_dict, m_cf_manager, batch, buf_writer.to_slice()))) {
    return res;
  }
  if ((res = put(tbl))) {
    return res;
  }
  return HA_EXIT_SUCCESS;
}

/* Return 0 - ok, other value - error */
/* TODO:
  This function modifies m_ddl_map and m_index_num_to_keydef.
  However, these changes need to be reversed if dict_manager.commit fails
  See the discussion here: https://reviews.facebook.net/D35925#inline-259167
  Tracked by https://github.com/facebook/mysql-5.6/issues/33
*/
int Rdb_ddl_manager::put(Rdb_tbl_def *const tbl, const bool lock) {
  const std::string &dbname_tablename = tbl->full_tablename();

  if (lock) mysql_rwlock_wrlock(&m_rwlock);

  // We have to do this find because 'tbl' is not yet in the list.  We need
  // to find the one we are replacing ('rec')
  const auto &it = m_ddl_map.find(dbname_tablename);
  if (it != m_ddl_map.end()) {
    delete it->second;
    m_ddl_map.erase(it);
  }
  m_ddl_map.emplace(dbname_tablename, tbl);

  for (uint keyno = 0; keyno < tbl->m_key_count; keyno++) {
    m_index_num_to_keydef[tbl->m_key_descr_arr[keyno]->get_gl_index_id()] =
        std::make_pair(dbname_tablename, keyno);
  }
  tbl->check_and_set_read_free_rpl_table();

  if (lock) mysql_rwlock_unlock(&m_rwlock);
  return 0;
}

void Rdb_ddl_manager::remove(Rdb_tbl_def *const tbl,
                             rocksdb::WriteBatch *const batch,
                             const bool lock) {
  if (lock) mysql_rwlock_wrlock(&m_rwlock);

  Rdb_buf_writer<FN_LEN * 2 + Rdb_key_def::INDEX_NUMBER_SIZE> key_writer;
  key_writer.write_index(Rdb_key_def::DDL_ENTRY_INDEX_START_NUMBER);
  const std::string &dbname_tablename = tbl->full_tablename();
  key_writer.write(dbname_tablename.c_str(), dbname_tablename.size());

  m_dict->delete_key(batch, key_writer.to_slice());

  const auto &it = m_ddl_map.find(dbname_tablename);
  if (it != m_ddl_map.end()) {
    // Free Rdb_tbl_def
    delete it->second;

    m_ddl_map.erase(it);
  }

  if (lock) mysql_rwlock_unlock(&m_rwlock);
}

bool Rdb_ddl_manager::rename(const std::string &from, const std::string &to,
                             rocksdb::WriteBatch *const batch) {
  Rdb_tbl_def *rec;
  Rdb_tbl_def *new_rec;
  bool res = true;
  Rdb_buf_writer<FN_LEN * 2 + Rdb_key_def::INDEX_NUMBER_SIZE> new_buf_writer;

  mysql_rwlock_wrlock(&m_rwlock);
  if (!(rec = find(from, false))) {
    mysql_rwlock_unlock(&m_rwlock);
    return true;
  }

  new_rec = new Rdb_tbl_def(to, std::move(*rec));

  // Create a new key
  new_buf_writer.write_index(Rdb_key_def::DDL_ENTRY_INDEX_START_NUMBER);

  const std::string &dbname_tablename = new_rec->full_tablename();
  new_buf_writer.write(dbname_tablename.c_str(), dbname_tablename.size());

  // Create a key to add
  if (!new_rec->put_dict(m_dict, m_cf_manager, batch,
                         new_buf_writer.to_slice())) {
    remove(rec, batch, false);
    put(new_rec, false);
    res = false;  // ok
  }

  mysql_rwlock_unlock(&m_rwlock);
  return res;
}

void Rdb_ddl_manager::cleanup() {
  if (!initialized) return;

  for (const auto &kv : m_ddl_map) {
    delete kv.second;
  }
  m_ddl_map.clear();

  mysql_rwlock_destroy(&m_rwlock);
  m_sequence.cleanup();
}

int Rdb_ddl_manager::scan_for_tables(Rdb_tables_scanner *const tables_scanner) {
  int ret;

  assert(tables_scanner != nullptr);

  // This method should NOT accquire dict_manager lock and
  // cf_manager lock in order to prevent deadlocks.
  mysql_rwlock_rdlock(&m_rwlock);

  ret = 0;

  for (const auto &kv : m_ddl_map) {
    ret = tables_scanner->add_table(kv.second);
    if (ret) break;
  }

  mysql_rwlock_unlock(&m_rwlock);
  return ret;
}

bool Rdb_dict_manager::init(rocksdb::TransactionDB *const rdb_dict,
                            Rdb_cf_manager *const cf_manager,
                            const bool enable_remove_orphaned_dropped_cfs) {
  assert(rdb_dict != nullptr);
  assert(cf_manager != nullptr);

  mysql_mutex_init(0, &m_mutex, MY_MUTEX_INIT_FAST);

  m_db = rdb_dict;

  // It is safe to get raw pointers here since:
  // 1. System CF and default CF cannot be dropped
  // 2. cf_manager outlives dict_manager
  m_system_cfh =
      cf_manager->get_or_create_cf(m_db, DEFAULT_SYSTEM_CF_NAME, true).get();
  rocksdb::ColumnFamilyHandle *default_cfh =
      cf_manager->get_cf(DEFAULT_CF_NAME).get();

  // System CF and default CF should be initialized
  if (m_system_cfh == nullptr || default_cfh == nullptr) {
    return HA_EXIT_FAILURE;
  }

  rdb_netbuf_store_index(m_key_buf_max_index_id, Rdb_key_def::MAX_INDEX_ID);

  m_key_slice_max_index_id =
      rocksdb::Slice(reinterpret_cast<char *>(m_key_buf_max_index_id),
                     Rdb_key_def::INDEX_NUMBER_SIZE);

  resume_drop_indexes();
  rollback_ongoing_index_creation();

  // Initialize system CF and default CF flags
  const std::unique_ptr<rocksdb::WriteBatch> wb = begin();
  rocksdb::WriteBatch *const batch = wb.get();

  add_cf_flags(batch, m_system_cfh->GetID(), 0);
  add_cf_flags(batch, default_cfh->GetID(), 0);
  commit(batch);

  if (add_missing_cf_flags(cf_manager)) {
    return HA_EXIT_FAILURE;
  }

  if (remove_orphaned_dropped_cfs(cf_manager,
                                  enable_remove_orphaned_dropped_cfs)) {
    return HA_EXIT_FAILURE;
  }

  initialized = true;
  return HA_EXIT_SUCCESS;
}

std::unique_ptr<rocksdb::WriteBatch> Rdb_dict_manager::begin() const {
  return std::unique_ptr<rocksdb::WriteBatch>(new rocksdb::WriteBatch);
}

void Rdb_dict_manager::put_key(rocksdb::WriteBatchBase *const batch,
                               const rocksdb::Slice &key,
                               const rocksdb::Slice &value) const {
  batch->Put(m_system_cfh, key, value);
}

rocksdb::Status Rdb_dict_manager::get_value(const rocksdb::Slice &key,
                                            std::string *const value) const {
  rocksdb::ReadOptions options;
  options.total_order_seek = true;
  return m_db->Get(options, m_system_cfh, key, value);
}

void Rdb_dict_manager::delete_key(rocksdb::WriteBatchBase *batch,
                                  const rocksdb::Slice &key) const {
  batch->Delete(m_system_cfh, key);
}

rocksdb::Iterator *Rdb_dict_manager::new_iterator() const {
  /* Reading data dictionary should always skip bloom filter */
  rocksdb::ReadOptions read_options;
  read_options.total_order_seek = true;
  return m_db->NewIterator(read_options, m_system_cfh);
}

int Rdb_dict_manager::commit(rocksdb::WriteBatch *const batch,
                             const bool sync) const {
  if (!batch) return HA_ERR_ROCKSDB_COMMIT_FAILED;
  int res = HA_EXIT_SUCCESS;
  rocksdb::WriteOptions options;
  options.sync = (sync && rdb_sync_wal_supported());
  rocksdb::TransactionDBWriteOptimizations optimize;
  optimize.skip_concurrency_control = true;
  rocksdb::Status s = m_db->Write(options, optimize, batch);
  res = !s.ok();  // we return true when something failed
  if (res) {
    rdb_handle_io_error(s, RDB_IO_ERROR_DICT_COMMIT);
  }
  if (!rdb_sync_wal_supported()) {
    // If we don't support SyncWAL, do a flush at least
    m_db->FlushWAL(false);
  }

  batch->Clear();
  return res;
}

void Rdb_dict_manager::dump_index_id(uchar *const netbuf,
                                     Rdb_key_def::DATA_DICT_TYPE dict_type,
                                     const GL_INDEX_ID &gl_index_id) {
  rdb_netbuf_store_uint32(netbuf, dict_type);
  rdb_netbuf_store_uint32(netbuf + Rdb_key_def::INDEX_NUMBER_SIZE,
                          gl_index_id.cf_id);
  rdb_netbuf_store_uint32(netbuf + 2 * Rdb_key_def::INDEX_NUMBER_SIZE,
                          gl_index_id.index_id);
}

void Rdb_dict_manager::delete_with_prefix(
    rocksdb::WriteBatch *const batch, Rdb_key_def::DATA_DICT_TYPE dict_type,
    const GL_INDEX_ID &gl_index_id) const {
  Rdb_buf_writer<Rdb_key_def::INDEX_NUMBER_SIZE * 3> key_writer;
  dump_index_id(&key_writer, dict_type, gl_index_id);

  delete_key(batch, key_writer.to_slice());
}

void Rdb_dict_manager::add_or_update_index_cf_mapping(
    rocksdb::WriteBatch *batch, struct Rdb_index_info *const index_info) const {
  Rdb_buf_writer<Rdb_key_def::INDEX_NUMBER_SIZE * 3> key_writer;
  dump_index_id(&key_writer, Rdb_key_def::INDEX_INFO,
                index_info->m_gl_index_id);

  Rdb_buf_writer<256> value_writer;

  value_writer.write_uint16(Rdb_key_def::INDEX_INFO_VERSION_LATEST);
  value_writer.write_byte(index_info->m_index_type);
  value_writer.write_uint16(index_info->m_kv_version);
  value_writer.write_uint32(index_info->m_index_flags);
  value_writer.write_uint64(index_info->m_ttl_duration);

  batch->Put(m_system_cfh, key_writer.to_slice(), value_writer.to_slice());
}

void Rdb_dict_manager::add_cf_flags(rocksdb::WriteBatch *const batch,
                                    const uint32_t cf_id,
                                    const uint32_t cf_flags) const {
  assert(batch != nullptr);

  Rdb_buf_writer<Rdb_key_def::INDEX_NUMBER_SIZE * 2> key_writer;
  key_writer.write_uint32(Rdb_key_def::CF_DEFINITION);
  key_writer.write_uint32(cf_id);

  Rdb_buf_writer<Rdb_key_def::VERSION_SIZE + Rdb_key_def::INDEX_NUMBER_SIZE>
      value_writer;
  value_writer.write_uint16(Rdb_key_def::CF_DEFINITION_VERSION);
  value_writer.write_uint32(cf_flags);

  batch->Put(m_system_cfh, key_writer.to_slice(), value_writer.to_slice());
}

void Rdb_dict_manager::delete_cf_flags(rocksdb::WriteBatch *const batch,
                                       const uint &cf_id) const {
  assert(batch != nullptr);

  uchar key_buf[Rdb_key_def::INDEX_NUMBER_SIZE * 2] = {0};

  rdb_netbuf_store_uint32(key_buf, Rdb_key_def::CF_DEFINITION);
  rdb_netbuf_store_uint32(key_buf + Rdb_key_def::INDEX_NUMBER_SIZE, cf_id);
  const rocksdb::Slice key =
      rocksdb::Slice(reinterpret_cast<char *>(key_buf), sizeof(key_buf));

  delete_key(batch, key);
}

void Rdb_dict_manager::delete_index_info(rocksdb::WriteBatch *batch,
                                         const GL_INDEX_ID &gl_index_id) const {
  delete_with_prefix(batch, Rdb_key_def::INDEX_INFO, gl_index_id);
  delete_with_prefix(batch, Rdb_key_def::INDEX_STATISTICS, gl_index_id);
  delete_with_prefix(batch, Rdb_key_def::AUTO_INC, gl_index_id);
}

bool Rdb_dict_manager::get_index_info(
    const GL_INDEX_ID &gl_index_id,
    struct Rdb_index_info *const index_info) const {
  if (index_info) {
    index_info->m_gl_index_id = gl_index_id;
  }

  bool found = false;
  bool error = false;
  std::string value;
  Rdb_buf_writer<Rdb_key_def::INDEX_NUMBER_SIZE * 3> key_writer;
  dump_index_id(&key_writer, Rdb_key_def::INDEX_INFO, gl_index_id);

  const rocksdb::Status &status = get_value(key_writer.to_slice(), &value);
  if (status.ok()) {
    if (!index_info) {
      return true;
    }

    const uchar *const val = (const uchar *)value.c_str();
    const uchar *ptr = val;
    index_info->m_index_dict_version = rdb_netbuf_to_uint16(val);
    ptr += RDB_SIZEOF_INDEX_INFO_VERSION;

    switch (index_info->m_index_dict_version) {
      case Rdb_key_def::INDEX_INFO_VERSION_FIELD_FLAGS:
        /* Sanity check to prevent reading bogus TTL record. */
        if (value.size() != RDB_SIZEOF_INDEX_INFO_VERSION +
                                RDB_SIZEOF_INDEX_TYPE + RDB_SIZEOF_KV_VERSION +
                                RDB_SIZEOF_INDEX_FLAGS +
                                ROCKSDB_SIZEOF_TTL_RECORD) {
          error = true;
          break;
        }
        index_info->m_index_type = rdb_netbuf_to_byte(ptr);
        ptr += RDB_SIZEOF_INDEX_TYPE;
        index_info->m_kv_version = rdb_netbuf_to_uint16(ptr);
        ptr += RDB_SIZEOF_KV_VERSION;
        index_info->m_index_flags = rdb_netbuf_to_uint32(ptr);
        ptr += RDB_SIZEOF_INDEX_FLAGS;
        index_info->m_ttl_duration = rdb_netbuf_to_uint64(ptr);
        found = true;
        break;

      case Rdb_key_def::INDEX_INFO_VERSION_TTL:
        /* Sanity check to prevent reading bogus into TTL record. */
        if (value.size() != RDB_SIZEOF_INDEX_INFO_VERSION +
                                RDB_SIZEOF_INDEX_TYPE + RDB_SIZEOF_KV_VERSION +
                                ROCKSDB_SIZEOF_TTL_RECORD) {
          error = true;
          break;
        }
        index_info->m_index_type = rdb_netbuf_to_byte(ptr);
        ptr += RDB_SIZEOF_INDEX_TYPE;
        index_info->m_kv_version = rdb_netbuf_to_uint16(ptr);
        ptr += RDB_SIZEOF_KV_VERSION;
        index_info->m_ttl_duration = rdb_netbuf_to_uint64(ptr);
        if ((index_info->m_kv_version >=
             Rdb_key_def::PRIMARY_FORMAT_VERSION_TTL) &&
            index_info->m_ttl_duration > 0) {
          index_info->m_index_flags = Rdb_key_def::TTL_FLAG;
        }
        found = true;
        break;

      case Rdb_key_def::INDEX_INFO_VERSION_VERIFY_KV_FORMAT:
      case Rdb_key_def::INDEX_INFO_VERSION_GLOBAL_ID:
        index_info->m_index_type = rdb_netbuf_to_byte(ptr);
        ptr += RDB_SIZEOF_INDEX_TYPE;
        index_info->m_kv_version = rdb_netbuf_to_uint16(ptr);
        found = true;
        break;

      default:
        error = true;
        break;
    }

    switch (index_info->m_index_type) {
      case Rdb_key_def::INDEX_TYPE_PRIMARY:
      case Rdb_key_def::INDEX_TYPE_HIDDEN_PRIMARY: {
        error = index_info->m_kv_version >
                Rdb_key_def::PRIMARY_FORMAT_VERSION_LATEST;
        break;
      }
      case Rdb_key_def::INDEX_TYPE_SECONDARY:
        error = index_info->m_kv_version >
                Rdb_key_def::SECONDARY_FORMAT_VERSION_LATEST;
        break;
      default:
        error = true;
        break;
    }
  }

  if (error) {
    LogPluginErrMsg(ERROR_LEVEL, 0,
                    "Found invalid key version number (%u, %u, %u, %llu) from "
                    "data dictionary. This should never happen and it may be a "
                    "bug.",
                    index_info->m_index_dict_version, index_info->m_index_type,
                    index_info->m_kv_version,
                    (ulonglong)(index_info->m_ttl_duration));
    abort();
  }

  return found;
}

bool Rdb_dict_manager::get_cf_flags(const uint32_t cf_id,
                                    uint32_t *const cf_flags) const {
  assert(cf_flags != nullptr);

  bool found = false;
  std::string value;
  Rdb_buf_writer<Rdb_key_def::INDEX_NUMBER_SIZE * 2> key_writer;

  key_writer.write_uint32(Rdb_key_def::CF_DEFINITION);
  key_writer.write_uint32(cf_id);

  const rocksdb::Status status = get_value(key_writer.to_slice(), &value);

  if (status.ok()) {
    const uchar *val = (const uchar *)value.c_str();
    assert(val);

    const uint16_t version = rdb_netbuf_to_uint16(val);

    if (version == Rdb_key_def::CF_DEFINITION_VERSION) {
      *cf_flags = rdb_netbuf_to_uint32(val + Rdb_key_def::VERSION_SIZE);
      found = true;
    }
  }

  return found;
}

void Rdb_dict_manager::add_dropped_cf(rocksdb::WriteBatch *const batch,
                                      const uint &cf_id) const {
  assert(batch != nullptr);

  uchar key_buf[Rdb_key_def::INDEX_NUMBER_SIZE * 2] = {0};
  uchar value_buf[Rdb_key_def::VERSION_SIZE] = {0};
  rdb_netbuf_store_uint32(key_buf, Rdb_key_def::DROPPED_CF);
  rdb_netbuf_store_uint32(key_buf + Rdb_key_def::INDEX_NUMBER_SIZE, cf_id);
  const rocksdb::Slice key =
      rocksdb::Slice(reinterpret_cast<char *>(key_buf), sizeof(key_buf));

  rdb_netbuf_store_uint16(value_buf, Rdb_key_def::DROPPED_CF_VERSION);
  const rocksdb::Slice value =
      rocksdb::Slice(reinterpret_cast<char *>(value_buf), sizeof(value_buf));
  batch->Put(m_system_cfh, key, value);
}

bool Rdb_dict_manager::get_dropped_cf(const uint &cf_id) const {
  std::string value;
  uchar key_buf[Rdb_key_def::INDEX_NUMBER_SIZE * 2] = {0};

  rdb_netbuf_store_uint32(key_buf, Rdb_key_def::DROPPED_CF);
  rdb_netbuf_store_uint32(key_buf + Rdb_key_def::INDEX_NUMBER_SIZE, cf_id);

  const rocksdb::Slice key =
      rocksdb::Slice(reinterpret_cast<char *>(key_buf), sizeof(key_buf));
  const rocksdb::Status status = get_value(key, &value);

  return status.ok();
}

void Rdb_dict_manager::delete_dropped_cf_and_flags(
    rocksdb::WriteBatch *const batch, const uint &cf_id) const {
  assert(batch != nullptr);
  delete_dropped_cf(batch, cf_id);
  delete_cf_flags(batch, cf_id);
}

void Rdb_dict_manager::delete_dropped_cf(rocksdb::WriteBatch *const batch,
                                         const uint &cf_id) const {
  assert(batch != nullptr);

  uchar key_buf[Rdb_key_def::INDEX_NUMBER_SIZE * 2] = {0};

  rdb_netbuf_store_uint32(key_buf, Rdb_key_def::DROPPED_CF);
  rdb_netbuf_store_uint32(key_buf + Rdb_key_def::INDEX_NUMBER_SIZE, cf_id);
  const rocksdb::Slice key =
      rocksdb::Slice(reinterpret_cast<char *>(key_buf), sizeof(key_buf));

  delete_key(batch, key);
}

void Rdb_dict_manager::get_all_dropped_cfs(
    std::unordered_set<uint32> *dropped_cf_ids) const {
  uchar dropped_cf_buf[Rdb_key_def::INDEX_NUMBER_SIZE];
  rdb_netbuf_store_uint32(dropped_cf_buf, Rdb_key_def::DROPPED_CF);
  const rocksdb::Slice dropped_cf_slice(
      reinterpret_cast<char *>(dropped_cf_buf), Rdb_key_def::INDEX_NUMBER_SIZE);

  rocksdb::Iterator *it = new_iterator();
  for (it->Seek(dropped_cf_slice); it->Valid(); it->Next()) {
    rocksdb::Slice key = it->key();
    const uchar *const ptr = (const uchar *)key.data();

    if (key.size() != Rdb_key_def::INDEX_NUMBER_SIZE * 2 ||
        rdb_netbuf_to_uint32(ptr) != Rdb_key_def::DROPPED_CF) {
      break;
    }

    uint32 cf_id = rdb_netbuf_to_uint32(ptr + Rdb_key_def::INDEX_NUMBER_SIZE);
    dropped_cf_ids->insert(cf_id);
  }

  delete it;
}

/*
  Returning index ids that were marked as deleted (via DROP TABLE) but
  still not removed by drop_index_thread yet, or indexes that are marked as
  ongoing creation.
 */
void Rdb_dict_manager::get_ongoing_index_operation(
    std::unordered_set<GL_INDEX_ID> *gl_index_ids,
    Rdb_key_def::DATA_DICT_TYPE dd_type) const {
  assert(dd_type == Rdb_key_def::DDL_DROP_INDEX_ONGOING ||
         dd_type == Rdb_key_def::DDL_CREATE_INDEX_ONGOING);

  Rdb_buf_writer<Rdb_key_def::INDEX_NUMBER_SIZE> index_writer;
  index_writer.write_uint32(dd_type);
  const rocksdb::Slice index_slice = index_writer.to_slice();

  rocksdb::Iterator *it = new_iterator();
  for (it->Seek(index_slice); it->Valid(); it->Next()) {
    rocksdb::Slice key = it->key();
    const uchar *const ptr = (const uchar *)key.data();

    /*
      Ongoing drop/create index operations require key to be of the form:
      dd_type + cf_id + index_id (== INDEX_NUMBER_SIZE * 3)

      This may need to be changed in the future if we want to process a new
      ddl_type with different format.
    */
    if (key.size() != Rdb_key_def::INDEX_NUMBER_SIZE * 3 ||
        rdb_netbuf_to_uint32(ptr) != dd_type) {
      break;
    }

    // We don't check version right now since currently we always store only
    // Rdb_key_def::DDL_DROP_INDEX_ONGOING_VERSION = 1 as a value.
    // If increasing version number, we need to add version check logic here.
    GL_INDEX_ID gl_index_id;
    gl_index_id.cf_id =
        rdb_netbuf_to_uint32(ptr + Rdb_key_def::INDEX_NUMBER_SIZE);
    gl_index_id.index_id =
        rdb_netbuf_to_uint32(ptr + 2 * Rdb_key_def::INDEX_NUMBER_SIZE);
    gl_index_ids->insert(gl_index_id);
  }
  delete it;
}

/*
  If mysqld reboots during create table, a column family can be
  created without cf flags. This method adds missing cf flags. It
  only should be called during mysqld startup.
 */
int Rdb_dict_manager::add_missing_cf_flags(
    Rdb_cf_manager *const cf_manager) const {
  for (const auto &cf_name : cf_manager->get_cf_names()) {
    std::shared_ptr<rocksdb::ColumnFamilyHandle> cfh =
        cf_manager->get_cf(cf_name);

    if (cf_manager->create_cf_flags_if_needed(this, cfh->GetID(), cf_name)) {
      return HA_EXIT_FAILURE;
    }
  }

  return HA_EXIT_SUCCESS;
}

/*
  If mysqld reboots during dropping a column family, it can happen
  that the column family is deleted from RocksDB, but its id is
  in the list of cf ids that are to be dropped.
  This method cleans up these orphaned cf ids. It only should be
  called during mysqld startup.
 */
int Rdb_dict_manager::remove_orphaned_dropped_cfs(
    Rdb_cf_manager *const cf_manager,
    const bool &enable_remove_orphaned_dropped_cfs) const {
  const std::unique_ptr<rocksdb::WriteBatch> wb = begin();
  rocksdb::WriteBatch *const batch = wb.get();

  std::unordered_set<uint32> dropped_cf_ids;
  get_all_dropped_cfs(&dropped_cf_ids);
  for (const auto cf_id : dropped_cf_ids) {
    if (!cf_manager->get_cf(cf_id)) {
      LogPluginErrMsg(WARNING_LEVEL, 0,
                      "Column family with id %u doesn't exist in "
                      "cf manager, but it is listed to be dropped",
                      cf_id);

      if (enable_remove_orphaned_dropped_cfs) {
        delete_dropped_cf_and_flags(batch, cf_id);
      }
    }
  }

  commit(batch);
  return HA_EXIT_SUCCESS;
}

/*
  Returning true if index_id is create/delete ongoing (undergoing creation or
  marked as deleted via DROP TABLE but drop_index_thread has not wiped yet)
  or not.
 */
bool Rdb_dict_manager::is_index_operation_ongoing(
    const GL_INDEX_ID &gl_index_id, Rdb_key_def::DATA_DICT_TYPE dd_type) const {
  assert(dd_type == Rdb_key_def::DDL_DROP_INDEX_ONGOING ||
         dd_type == Rdb_key_def::DDL_CREATE_INDEX_ONGOING);

  bool found = false;
  std::string value;
  Rdb_buf_writer<Rdb_key_def::INDEX_NUMBER_SIZE * 3> key_writer;
  dump_index_id(&key_writer, dd_type, gl_index_id);

  const rocksdb::Status status = get_value(key_writer.to_slice(), &value);
  if (status.ok()) {
    found = true;
  }
  return found;
}

/*
  Adding index_id to data dictionary so that the index id is removed
  by drop_index_thread, or to track online index creation.
 */
void Rdb_dict_manager::start_ongoing_index_operation(
    rocksdb::WriteBatch *const batch, const GL_INDEX_ID &gl_index_id,
    Rdb_key_def::DATA_DICT_TYPE dd_type) const {
  assert(dd_type == Rdb_key_def::DDL_DROP_INDEX_ONGOING ||
         dd_type == Rdb_key_def::DDL_CREATE_INDEX_ONGOING);

  Rdb_buf_writer<Rdb_key_def::INDEX_NUMBER_SIZE * 3> key_writer;
  Rdb_buf_writer<Rdb_key_def::VERSION_SIZE> value_writer;

  dump_index_id(&key_writer, dd_type, gl_index_id);

  // version as needed
  if (dd_type == Rdb_key_def::DDL_DROP_INDEX_ONGOING) {
    value_writer.write_uint16(Rdb_key_def::DDL_DROP_INDEX_ONGOING_VERSION);
  } else {
    value_writer.write_uint16(Rdb_key_def::DDL_CREATE_INDEX_ONGOING_VERSION);
  }

  batch->Put(m_system_cfh, key_writer.to_slice(), value_writer.to_slice());
}

/*
  Removing index_id from data dictionary to confirm drop_index_thread
  completed dropping entire key/values of the index_id
 */
void Rdb_dict_manager::end_ongoing_index_operation(
    rocksdb::WriteBatch *const batch, const GL_INDEX_ID &gl_index_id,
    Rdb_key_def::DATA_DICT_TYPE dd_type) const {
  assert(dd_type == Rdb_key_def::DDL_DROP_INDEX_ONGOING ||
         dd_type == Rdb_key_def::DDL_CREATE_INDEX_ONGOING);

  delete_with_prefix(batch, dd_type, gl_index_id);
}

/*
  Returning true if there is no target index ids to be removed
  by drop_index_thread
 */
bool Rdb_dict_manager::is_drop_index_empty() const {
  std::unordered_set<GL_INDEX_ID> gl_index_ids;
  get_ongoing_drop_indexes(&gl_index_ids);
  return gl_index_ids.empty();
}

/*
  This function is supposed to be called by DROP TABLE. Logging messages
  that dropping indexes started, and adding data dictionary so that
  all associated indexes to be removed
 */
void Rdb_dict_manager::add_drop_table(
    std::shared_ptr<Rdb_key_def> *const key_descr, const uint32 n_keys,
    rocksdb::WriteBatch *const batch) const {
  std::unordered_set<GL_INDEX_ID> dropped_index_ids;
  for (uint32 i = 0; i < n_keys; i++) {
    dropped_index_ids.insert(key_descr[i]->get_gl_index_id());
  }

  add_drop_index(dropped_index_ids, batch);
}

/*
  Called during inplace index drop operations. Logging messages
  that dropping indexes started, and adding data dictionary so that
  all associated indexes to be removed
 */
void Rdb_dict_manager::add_drop_index(
    const std::unordered_set<GL_INDEX_ID> &gl_index_ids,
    rocksdb::WriteBatch *const batch) const {
  for (const auto &gl_index_id : gl_index_ids) {
    log_start_drop_index(gl_index_id, "Begin");
    start_drop_index(batch, gl_index_id);
  }
}

/*
  Called during inplace index creation operations. Logging messages
  that adding indexes started, and updates data dictionary with all associated
  indexes to be added.
 */
void Rdb_dict_manager::add_create_index(
    const std::unordered_set<GL_INDEX_ID> &gl_index_ids,
    rocksdb::WriteBatch *const batch) const {
  for (const auto &gl_index_id : gl_index_ids) {
    LogPluginErrMsg(INFORMATION_LEVEL, 0, "Begin index creation (%u,%u)",
                    gl_index_id.cf_id, gl_index_id.index_id);
    start_create_index(batch, gl_index_id);
  }
}

/*
  This function is supposed to be called by drop_index_thread, when it
  finished dropping any index, or at the completion of online index creation.
 */
void Rdb_dict_manager::finish_indexes_operation(
    const std::unordered_set<GL_INDEX_ID> &gl_index_ids,
    Rdb_key_def::DATA_DICT_TYPE dd_type) const {
  assert(dd_type == Rdb_key_def::DDL_DROP_INDEX_ONGOING ||
         dd_type == Rdb_key_def::DDL_CREATE_INDEX_ONGOING);

  const std::unique_ptr<rocksdb::WriteBatch> wb = begin();
  rocksdb::WriteBatch *const batch = wb.get();

  std::unordered_set<GL_INDEX_ID> incomplete_create_indexes;
  get_ongoing_create_indexes(&incomplete_create_indexes);

  for (const auto &gl_index_id : gl_index_ids) {
    if (is_index_operation_ongoing(gl_index_id, dd_type)) {
      end_ongoing_index_operation(batch, gl_index_id, dd_type);

      /*
        Remove the corresponding incomplete create indexes from data
        dictionary as well
      */
      if (dd_type == Rdb_key_def::DDL_DROP_INDEX_ONGOING) {
        if (incomplete_create_indexes.count(gl_index_id)) {
          end_ongoing_index_operation(batch, gl_index_id,
                                      Rdb_key_def::DDL_CREATE_INDEX_ONGOING);
        }
      }
    }

    if (dd_type == Rdb_key_def::DDL_DROP_INDEX_ONGOING) {
      delete_index_info(batch, gl_index_id);
    }
  }
  commit(batch);
}

/*
  This function is supposed to be called when initializing
  Rdb_dict_manager (at startup). If there is any index ids that are
  drop ongoing, printing out messages for diagnostics purposes.
 */
void Rdb_dict_manager::resume_drop_indexes() const {
  std::unordered_set<GL_INDEX_ID> gl_index_ids;
  get_ongoing_drop_indexes(&gl_index_ids);

  uint max_index_id_in_dict = 0;
  get_max_index_id(&max_index_id_in_dict);

  for (const auto &gl_index_id : gl_index_ids) {
    log_start_drop_index(gl_index_id, "Resume");
    if (max_index_id_in_dict < gl_index_id.index_id) {
      LogPluginErrMsg(
          ERROR_LEVEL, 0,
          "Found max index id %u from data dictionary but also found dropped "
          "index id (%u,%u) from drop_index dictionary. This should never "
          "happen and is possibly a bug.",
          max_index_id_in_dict, gl_index_id.cf_id, gl_index_id.index_id);
      abort();
    }
  }
}

void Rdb_dict_manager::rollback_ongoing_index_creation() const {
  std::unordered_set<GL_INDEX_ID> gl_index_ids;

  get_ongoing_create_indexes(&gl_index_ids);
  rollback_ongoing_index_creation(gl_index_ids);
}

void Rdb_dict_manager::rollback_ongoing_index_creation(
    const std::unordered_set<GL_INDEX_ID> &gl_index_ids) const {
  const std::unique_ptr<rocksdb::WriteBatch> wb = begin();
  rocksdb::WriteBatch *const batch = wb.get();

  for (const auto &gl_index_id : gl_index_ids) {
    LogPluginErrMsg(INFORMATION_LEVEL, 0,
                    "Removing incomplete create index (%u,%u)",
                    gl_index_id.cf_id, gl_index_id.index_id);

    start_drop_index(batch, gl_index_id);
  }

  commit(batch);
}

void Rdb_dict_manager::log_start_drop_table(
    const std::shared_ptr<Rdb_key_def> *const key_descr, const uint32 n_keys,
    const char *const log_action) const {
  for (uint32 i = 0; i < n_keys; i++) {
    log_start_drop_index(key_descr[i]->get_gl_index_id(), log_action);
  }
}

void Rdb_dict_manager::log_start_drop_index(GL_INDEX_ID gl_index_id,
                                            const char *log_action) const {
  struct Rdb_index_info index_info;
  if (!get_index_info(gl_index_id, &index_info)) {
    /*
      If we don't find the index info, it could be that it's because it was a
      partially created index that isn't in the data dictionary yet that needs
      to be rolled back.
    */
    std::unordered_set<GL_INDEX_ID> incomplete_create_indexes;
    get_ongoing_create_indexes(&incomplete_create_indexes);

    if (!incomplete_create_indexes.count(gl_index_id)) {
      /* If it's not a partially created index, something is very wrong. */
      LogPluginErrMsg(ERROR_LEVEL, 0,
                      "Failed to get column family info from index id (%u,%u). "
                      "MyRocks data dictionary may get corrupted.",
                      gl_index_id.cf_id, gl_index_id.index_id);
      abort();
    }
  }
}

bool Rdb_dict_manager::get_max_index_id(uint32_t *const index_id) const {
  bool found = false;
  std::string value;

  const rocksdb::Status status = get_value(m_key_slice_max_index_id, &value);
  if (status.ok()) {
    const uchar *const val = (const uchar *)value.c_str();
    const uint16_t version = rdb_netbuf_to_uint16(val);
    if (version == Rdb_key_def::MAX_INDEX_ID_VERSION) {
      *index_id = rdb_netbuf_to_uint32(val + Rdb_key_def::VERSION_SIZE);
      found = true;
    }
  }
  return found;
}

bool Rdb_dict_manager::update_max_index_id(rocksdb::WriteBatch *const batch,
                                           const uint32_t index_id) const {
  assert(batch != nullptr);

  uint32_t old_index_id = -1;
  if (get_max_index_id(&old_index_id)) {
    if (old_index_id > index_id) {
      LogPluginErrMsg(ERROR_LEVEL, 0,
                      "Found max index id %u from data dictionary but trying "
                      "to update to older value %u. This should never happen "
                      "and possibly a bug.",
                      old_index_id, index_id);
      return true;
    }
  }

  Rdb_buf_writer<Rdb_key_def::VERSION_SIZE + Rdb_key_def::INDEX_NUMBER_SIZE>
      value_writer;
  value_writer.write_uint16(Rdb_key_def::MAX_INDEX_ID_VERSION);
  value_writer.write_uint32(index_id);

  batch->Put(m_system_cfh, m_key_slice_max_index_id, value_writer.to_slice());
  return false;
}

void Rdb_dict_manager::add_stats(
    rocksdb::WriteBatch *const batch,
    const std::vector<Rdb_index_stats> &stats) const {
  assert(batch != nullptr);

  for (const auto &it : stats) {
    Rdb_buf_writer<Rdb_key_def::INDEX_NUMBER_SIZE * 3> key_writer;
    dump_index_id(&key_writer, Rdb_key_def::INDEX_STATISTICS, it.m_gl_index_id);

    // IndexStats::materialize takes complete care of serialization including
    // storing the version
    const auto value =
        Rdb_index_stats::materialize(std::vector<Rdb_index_stats>{it});

    batch->Put(m_system_cfh, key_writer.to_slice(), value);
  }
}

Rdb_index_stats Rdb_dict_manager::get_stats(GL_INDEX_ID gl_index_id) const {
  Rdb_buf_writer<Rdb_key_def::INDEX_NUMBER_SIZE * 3> key_writer;
  dump_index_id(&key_writer, Rdb_key_def::INDEX_STATISTICS, gl_index_id);

  std::string value;
  const rocksdb::Status status = get_value(key_writer.to_slice(), &value);
  if (status.ok()) {
    std::vector<Rdb_index_stats> v;
    // unmaterialize checks if the version matches
    if (Rdb_index_stats::unmaterialize(value, &v) == 0 && v.size() == 1) {
      return v[0];
    }
  }

  return Rdb_index_stats();
}

rocksdb::Status Rdb_dict_manager::put_auto_incr_val(
    rocksdb::WriteBatchBase *batch, GL_INDEX_ID gl_index_id, ulonglong val,
    bool overwrite) const {
  Rdb_buf_writer<Rdb_key_def::INDEX_NUMBER_SIZE * 3> key_writer;
  dump_index_id(&key_writer, Rdb_key_def::AUTO_INC, gl_index_id);

  // Value is constructed by storing the version and the value.
  Rdb_buf_writer<RDB_SIZEOF_AUTO_INCREMENT_VERSION +
                 ROCKSDB_SIZEOF_AUTOINC_VALUE>
      value_writer;
  value_writer.write_uint16(Rdb_key_def::AUTO_INCREMENT_VERSION);
  value_writer.write_uint64(val);

  if (overwrite) {
    return batch->Put(m_system_cfh, key_writer.to_slice(),
                      value_writer.to_slice());
  }
  return batch->Merge(m_system_cfh, key_writer.to_slice(),
                      value_writer.to_slice());
}

bool Rdb_dict_manager::get_auto_incr_val(const GL_INDEX_ID &gl_index_id,
                                         ulonglong *new_val) const {
  Rdb_buf_writer<Rdb_key_def::INDEX_NUMBER_SIZE * 3> key_writer;
  dump_index_id(&key_writer, Rdb_key_def::AUTO_INC, gl_index_id);

  std::string value;
  const rocksdb::Status status = get_value(key_writer.to_slice(), &value);

  if (status.ok()) {
    const uchar *const val = reinterpret_cast<const uchar *>(value.data());

    if (rdb_netbuf_to_uint16(val) <= Rdb_key_def::AUTO_INCREMENT_VERSION) {
      *new_val = rdb_netbuf_to_uint64(val + RDB_SIZEOF_AUTO_INCREMENT_VERSION);
      return true;
    }
  }
  return false;
}

uint Rdb_seq_generator::get_and_update_next_number(
    Rdb_dict_manager *const dict) {
  assert(dict != nullptr);

  uint res;
  RDB_MUTEX_LOCK_CHECK(m_mutex);

  res = m_next_number++;

  const std::unique_ptr<rocksdb::WriteBatch> wb = dict->begin();
  rocksdb::WriteBatch *const batch = wb.get();

  assert(batch != nullptr);
  dict->update_max_index_id(batch, res);
  dict->commit(batch);

  RDB_MUTEX_UNLOCK_CHECK(m_mutex);

  return res;
}

}  // namespace myrocks<|MERGE_RESOLUTION|>--- conflicted
+++ resolved
@@ -125,20 +125,7 @@
     uchar *const buf, Rdb_field_packing *fpi, TABLE *table,
     bool has_unpack_info, Rdb_string_reader *reader,
     Rdb_string_reader *unpack_reader) {
-<<<<<<< HEAD
-  DBUG_ASSERT(buf != nullptr);
-=======
   assert(buf != nullptr);
-  assert(offset != nullptr);
-
-  uint field_offset = field->field_ptr() - table->record[0];
-  *offset = field_offset;
-  uint null_offset = field->null_offset();
-  bool maybe_null = field->is_nullable();
-
-  field->move_field(buf + field_offset,
-                    maybe_null ? buf + null_offset : nullptr, field->null_bit);
->>>>>>> a558ec2e
 
   // If we need unpack info, but there is none, tell the unpack function
   // this by passing unp_reader as nullptr. If we never read unpack_info
@@ -221,23 +208,6 @@
   m_is_hidden_pk =
       (key_def->m_index_type == Rdb_key_def::INDEX_TYPE_HIDDEN_PRIMARY);
   m_curr_bitmap_pos = 0;
-<<<<<<< HEAD
-=======
-  m_offset = 0;
-}
-
-void *Rdb_key_field_iterator::get_dst() const { return m_buf + m_offset; }
-
-int Rdb_key_field_iterator::get_field_index() const {
-  assert(m_field != nullptr);
-  return m_field->field_index();
-}
-
-bool Rdb_key_field_iterator::get_is_null() const { return m_is_null; }
-Field *Rdb_key_field_iterator::get_field() const {
-  assert(m_field != nullptr);
-  return m_field;
->>>>>>> a558ec2e
 }
 
 bool Rdb_key_field_iterator::has_next() { return m_fpi_next < m_fpi_end; }
@@ -256,13 +226,8 @@
     */
     if ((m_secondary_key && m_hidden_pk_exists && fpi + 1 == m_fpi_end) ||
         m_is_hidden_pk) {
-<<<<<<< HEAD
-      DBUG_ASSERT(fpi->m_unpack_func);
+      assert(fpi->m_unpack_func);
       if ((fpi->m_skip_func)(fpi, m_reader)) {
-=======
-      assert(m_fpi->m_unpack_func);
-      if ((m_fpi->m_skip_func)(m_fpi, nullptr, m_reader)) {
->>>>>>> a558ec2e
         return HA_ERR_ROCKSDB_CORRUPT_DATA;
       }
       return HA_EXIT_SUCCESS;
@@ -1584,13 +1549,8 @@
   const uchar *ptr = field->field_ptr();
   uchar *to = *dst;
 
-<<<<<<< HEAD
-  DBUG_ASSERT(length >= 1);
+  assert(length >= 1);
   if (fpi->m_field_unsigned_flag)
-=======
-  assert(length >= 1);
-  if (unsigned_flag)
->>>>>>> a558ec2e
     *to = *ptr;
   else
     to[0] = (char)(ptr[0] ^ (uchar)128); /* Reverse signbit */
@@ -1647,13 +1607,8 @@
   const uchar *ptr = field->field_ptr();
   uchar *to = *dst;
 
-<<<<<<< HEAD
-  DBUG_ASSERT(length >= 3);
+  assert(length >= 3);
   if (fpi->m_field_unsigned_flag)
-=======
-  assert(length >= 3);
-  if (unsigned_flag)
->>>>>>> a558ec2e
     to[0] = ptr[2];
   else
     to[0] = (uchar)(ptr[2] ^ 128); /* Revers signbit */
@@ -2017,13 +1972,8 @@
 
     const auto before_skip1 = reader1.get_current_ptr();
     const auto before_skip2 = reader2.get_current_ptr();
-<<<<<<< HEAD
-    DBUG_ASSERT(fpi->m_skip_func);
+    assert(fpi->m_skip_func);
     if ((fpi->m_skip_func)(fpi, &reader1)) {
-=======
-    assert(fpi->m_skip_func);
-    if ((fpi->m_skip_func)(fpi, nullptr, &reader1)) {
->>>>>>> a558ec2e
       return HA_EXIT_FAILURE;
     }
     if ((fpi->m_skip_func)(fpi, &reader2)) {
@@ -2382,18 +2332,10 @@
     Rdb_field_packing *const fpi, Field *const field,
     uchar *buf MY_ATTRIBUTE((__unused__)), uchar **dst,
     Rdb_pack_field_context *const pack_ctx MY_ATTRIBUTE((__unused__))) {
-<<<<<<< HEAD
-  DBUG_ASSERT(fpi != nullptr);
-  DBUG_ASSERT(dst != nullptr);
-  DBUG_ASSERT(*dst != nullptr);
-  DBUG_ASSERT(length == fpi->m_max_image_len);
-=======
   assert(fpi != nullptr);
-  assert(field != nullptr);
   assert(dst != nullptr);
   assert(*dst != nullptr);
   assert(length == fpi->m_max_image_len);
->>>>>>> a558ec2e
 
   const uchar *ptr = field->field_ptr();
   uchar *to = *dst;
@@ -2657,20 +2599,11 @@
   Unpack the bit by copying it over.
   See Field_bit::unpack_bit for more details.
 */
-<<<<<<< HEAD
 int Rdb_key_def::unpack_bit(
     Rdb_field_packing *const fpi, Rdb_unpack_func_context *const,
     uchar *const to, Rdb_string_reader *const reader,
     Rdb_string_reader *const unp_reader MY_ATTRIBUTE((__unused__))) {
-  DBUG_ASSERT(fpi != nullptr);
-=======
-int Rdb_key_def::unpack_bit(Rdb_field_packing *const fpi, Field *const field,
-                            uchar *const to, Rdb_string_reader *const reader,
-                            Rdb_string_reader *const unp_reader
-                                MY_ATTRIBUTE((__unused__))) {
   assert(fpi != nullptr);
-  assert(field != nullptr);
->>>>>>> a558ec2e
   const char *from;
   if (!(from = reader->read(fpi->m_max_image_len))) {
     /* Mem-comparable image doesn't have enough bytes */
@@ -3149,13 +3082,8 @@
     if (length_bytes == 1) {
       ptr[0] = length;
     } else {
-<<<<<<< HEAD
-      DBUG_ASSERT(length_bytes == 2);
+      assert(length_bytes == 2);
       int2store(ptr, length);
-=======
-      assert(length_bytes == 2);
-      int2store(field_var->field_ptr(), length);
->>>>>>> a558ec2e
     }
     // data is not used for varchar as field->ptr + length_bytes
     // already contains required data.
@@ -3202,23 +3130,6 @@
   return data_start;
 }
 
-<<<<<<< HEAD
-=======
-uint16 Rdb_key_def::get_length_bytes(const Field *field) {
-  uint16 length_bytes = 0;
-  if (field->real_type() == MYSQL_TYPE_VARCHAR) {
-    const auto field_var = static_cast<const Field_varstring *>(field);
-    length_bytes = field_var->get_length_bytes();
-  } else if (is_blob(field->real_type())) {
-    const auto field_blob = static_cast<const Field_blob *>(field);
-    length_bytes = field_blob->pack_length_no_ptr();
-  } else {
-    assert(false);
-  }
-  return length_bytes;
-}
-
->>>>>>> a558ec2e
 bool Rdb_key_def::is_varlength_prefix_covering(
     const Field *field, const Rdb_field_packing *const fpi) {
   /* Similar implementation from ha_protoypes.h
@@ -3298,12 +3209,7 @@
     Rdb_field_packing *const fpi, Rdb_unpack_func_context *const ctx,
     uchar *dst MY_ATTRIBUTE((__unused__)), Rdb_string_reader *const reader,
     Rdb_string_reader *const unp_reader MY_ATTRIBUTE((__unused__))) {
-<<<<<<< HEAD
-  DBUG_ASSERT(fpi->m_field_charset == &my_charset_bin);
-=======
-  assert(field->field_ptr() == dst);
-  assert(fpi->m_varlength_charset == &my_charset_bin);
->>>>>>> a558ec2e
+  assert(fpi->m_field_charset == &my_charset_bin);
   const uchar *ptr;
   size_t len = 0;
   bool finished = false;
@@ -3365,10 +3271,6 @@
     Rdb_field_packing *const fpi, Rdb_unpack_func_context *const ctx,
     uchar *dst, Rdb_string_reader *const reader,
     Rdb_string_reader *const unp_reader) {
-<<<<<<< HEAD
-=======
-  assert(field->field_ptr() == dst);
->>>>>>> a558ec2e
   const uchar *ptr;
   size_t len = 0;
   bool finished = false;
@@ -3560,10 +3462,6 @@
                                           uchar *dst,
                                           Rdb_string_reader *const reader,
                                           Rdb_string_reader *const unp_reader) {
-<<<<<<< HEAD
-=======
-  assert(field->field_ptr() == dst);
->>>>>>> a558ec2e
   const uchar *ptr;
 
   uchar *data_start = get_data_start_ptr(fpi, dst, ctx);
@@ -3659,10 +3557,6 @@
     Rdb_field_packing *const fpi, Rdb_unpack_func_context *const ctx,
     uchar *dst MY_ATTRIBUTE((__unused__)), Rdb_string_reader *const reader,
     Rdb_string_reader *const unp_reader) {
-<<<<<<< HEAD
-=======
-  assert(field->field_ptr() == dst);
->>>>>>> a558ec2e
   const uchar *ptr;
   size_t len = 0;
   bool finished = false;
@@ -3670,13 +3564,8 @@
   uchar *data = data_start;
 
   // For simple collations, char_length is also number of bytes.
-<<<<<<< HEAD
-  DBUG_ASSERT((size_t)fpi->m_max_image_len >=
-              (fpi->m_max_field_bytes / fpi->m_field_charset->mbmaxlen));
-=======
   assert((size_t)fpi->m_max_image_len >=
-         (fpi->m_max_field_bytes / fpi->m_varlength_charset->mbmaxlen));
->>>>>>> a558ec2e
+         (fpi->m_max_field_bytes / fpi->m_field_charset->mbmaxlen));
   uchar *data_end = data + fpi->m_max_field_bytes;
   Rdb_bit_reader bit_reader(unp_reader);
 
