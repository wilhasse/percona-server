/*
   Copyright (c) 2012, Monty Program Ab

   This program is free software; you can redistribute it and/or modify
   it under the terms of the GNU General Public License as published by
   the Free Software Foundation; version 2 of the License.

   This program is distributed in the hope that it will be useful,
   but WITHOUT ANY WARRANTY; without even the implied warranty of
   MERCHANTABILITY or FITNESS FOR A PARTICULAR PURPOSE.  See the
   GNU General Public License for more details.

   You should have received a copy of the GNU General Public License
   along with this program; if not, write to the Free Software
   Foundation, Inc., 59 Temple Place, Suite 330, Boston, MA  02111-1307  USA */

/* C++ standard header files */
#include <algorithm>
#include <cctype>
#include <map>
#include <string>
#include <vector>

/* MySQL header files */
#include "mysql/plugin.h"
#include "sql_string.h" /* for now this must violate clang-format style as it */
                        /* is needed before sql_show.h */
#include "sql/sql_show.h"
#include "sql/table.h"  // ST_FIELD_INFO

/* RocksDB header files */
#include "rocksdb/compaction_filter.h"
#include "rocksdb/convenience.h"
#include "rocksdb/filter_policy.h"
#include "rocksdb/memtablerep.h"
#include "rocksdb/merge_operator.h"
#include "rocksdb/slice_transform.h"
#include "rocksdb/utilities/transaction_db.h"

/* MyRocks header files */
#include "./ha_rocksdb.h"
#include "./ha_rocksdb_proto.h"
#include "./rdb_cf_manager.h"
#include "./rdb_datadic.h"
#include "./rdb_utils.h"

namespace myrocks {

/**
  Define the INFORMATION_SCHEMA (I_S) structures needed by MyRocks storage
  engine.
*/

#define ROCKSDB_FIELD_INFO(_name_, _len_, _type_, _flag_) \
  { _name_, _len_, _type_, 0, _flag_, nullptr, 0 }

#define ROCKSDB_FIELD_INFO_END \
  ROCKSDB_FIELD_INFO(nullptr, 0, MYSQL_TYPE_NULL, 0)

/*
  Support for INFORMATION_SCHEMA.ROCKSDB_CFSTATS dynamic table
 */
namespace RDB_CFSTATS_FIELD {
enum { CF_NAME = 0, STAT_TYPE, VALUE };
}  // namespace RDB_CFSTATS_FIELD

static ST_FIELD_INFO rdb_i_s_cfstats_fields_info[] = {
    ROCKSDB_FIELD_INFO("CF_NAME", NAME_LEN + 1, MYSQL_TYPE_STRING, 0),
    ROCKSDB_FIELD_INFO("STAT_TYPE", NAME_LEN + 1, MYSQL_TYPE_STRING, 0),
    ROCKSDB_FIELD_INFO("VALUE", sizeof(uint64_t), MYSQL_TYPE_LONGLONG, 0),
    ROCKSDB_FIELD_INFO_END};

static int rdb_i_s_cfstats_fill_table(
    my_core::THD *const thd, my_core::TABLE_LIST *const tables,
    my_core::Item *const cond MY_ATTRIBUTE((__unused__))) {
  DBUG_ENTER_FUNC();

  DBUG_ASSERT(tables != nullptr);
  DBUG_ASSERT(tables->table != nullptr);
  DBUG_ASSERT(tables->table->field != nullptr);

  int ret = 0;
  Rdb_hton_init_state::Scoped_lock state_lock(*rdb_get_hton_init_state(),
                                              false);
  if (!rdb_get_hton_init_state()->initialized()) {
    ret = ER_PLUGIN_IS_NOT_LOADED;
    my_error(ret, MYF(0), rocksdb_hton_name);
    DBUG_RETURN(ret);
  }
  uint64_t val;

  const std::vector<std::pair<const std::string, std::string>> cf_properties = {
      {rocksdb::DB::Properties::kNumImmutableMemTable,
       "NUM_IMMUTABLE_MEM_TABLE"},
      {rocksdb::DB::Properties::kMemTableFlushPending,
       "MEM_TABLE_FLUSH_PENDING"},
      {rocksdb::DB::Properties::kCompactionPending, "COMPACTION_PENDING"},
      {rocksdb::DB::Properties::kCurSizeActiveMemTable,
       "CUR_SIZE_ACTIVE_MEM_TABLE"},
      {rocksdb::DB::Properties::kCurSizeAllMemTables,
       "CUR_SIZE_ALL_MEM_TABLES"},
      {rocksdb::DB::Properties::kNumEntriesActiveMemTable,
       "NUM_ENTRIES_ACTIVE_MEM_TABLE"},
      {rocksdb::DB::Properties::kNumEntriesImmMemTables,
       "NUM_ENTRIES_IMM_MEM_TABLES"},
      {rocksdb::DB::Properties::kEstimateTableReadersMem,
       "NON_BLOCK_CACHE_SST_MEM_USAGE"},
      {rocksdb::DB::Properties::kNumLiveVersions, "NUM_LIVE_VERSIONS"}};

  rocksdb::DB *const rdb = rdb_get_rocksdb_db();

  if (!rdb) {
    DBUG_RETURN(ret);
  }

  const Rdb_cf_manager &cf_manager = rdb_get_cf_manager();

  for (const auto &cf_name : cf_manager.get_cf_names()) {
    DBUG_ASSERT(!cf_name.empty());
    rocksdb::ColumnFamilyHandle *cfh = cf_manager.get_cf(cf_name);
    if (cfh == nullptr) {
      continue;
    }

    for (const auto &property : cf_properties) {
      if (!rdb->GetIntProperty(cfh, property.first, &val)) {
        continue;
      }

      tables->table->field[RDB_CFSTATS_FIELD::CF_NAME]->store(
          cf_name.c_str(), cf_name.size(), system_charset_info);
      tables->table->field[RDB_CFSTATS_FIELD::STAT_TYPE]->store(
          property.second.c_str(), property.second.size(), system_charset_info);
      tables->table->field[RDB_CFSTATS_FIELD::VALUE]->store(val, true);

      ret = static_cast<int>(
          my_core::schema_table_store_record(thd, tables->table));

      if (ret) {
        DBUG_RETURN(ret);
      }
    }
  }

  DBUG_RETURN(0);
}

static int rdb_i_s_cfstats_init(void *p) {
  DBUG_ENTER_FUNC();

  DBUG_ASSERT(p != nullptr);

  my_core::ST_SCHEMA_TABLE *schema;

  schema = (my_core::ST_SCHEMA_TABLE *)p;

  schema->fields_info = rdb_i_s_cfstats_fields_info;
  schema->fill_table = rdb_i_s_cfstats_fill_table;

  DBUG_RETURN(0);
}

/*
  Support for INFORMATION_SCHEMA.ROCKSDB_DBSTATS dynamic table
 */
namespace RDB_DBSTATS_FIELD {
enum { STAT_TYPE = 0, VALUE };
}  // namespace RDB_DBSTATS_FIELD

static ST_FIELD_INFO rdb_i_s_dbstats_fields_info[] = {
    ROCKSDB_FIELD_INFO("STAT_TYPE", NAME_LEN + 1, MYSQL_TYPE_STRING, 0),
    ROCKSDB_FIELD_INFO("VALUE", sizeof(uint64_t), MYSQL_TYPE_LONGLONG, 0),
    ROCKSDB_FIELD_INFO_END};

static int rdb_i_s_dbstats_fill_table(
    my_core::THD *const thd, my_core::TABLE_LIST *const tables,
    my_core::Item *const cond MY_ATTRIBUTE((__unused__))) {
  DBUG_ENTER_FUNC();

  DBUG_ASSERT(tables != nullptr);
  DBUG_ASSERT(tables->table != nullptr);
  DBUG_ASSERT(tables->table->field != nullptr);

  int ret = 0;
  Rdb_hton_init_state::Scoped_lock state_lock(*rdb_get_hton_init_state(),
                                              false);
  if (!rdb_get_hton_init_state()->initialized()) {
    ret = ER_PLUGIN_IS_NOT_LOADED;
    my_error(ret, MYF(0), rocksdb_hton_name);
    DBUG_RETURN(ret);
  }
  uint64_t val;

  const std::vector<std::pair<std::string, std::string>> db_properties = {
      {rocksdb::DB::Properties::kBackgroundErrors, "DB_BACKGROUND_ERRORS"},
      {rocksdb::DB::Properties::kNumSnapshots, "DB_NUM_SNAPSHOTS"},
      {rocksdb::DB::Properties::kOldestSnapshotTime,
       "DB_OLDEST_SNAPSHOT_TIME"}};

  rocksdb::DB *const rdb = rdb_get_rocksdb_db();

  if (!rdb) {
    DBUG_RETURN(ret);
  }

  const rocksdb::BlockBasedTableOptions &table_options =
      rdb_get_table_options();

  for (const auto &property : db_properties) {
    if (!rdb->GetIntProperty(property.first, &val)) {
      continue;
    }

    tables->table->field[RDB_DBSTATS_FIELD::STAT_TYPE]->store(
        property.second.c_str(), property.second.size(), system_charset_info);
    tables->table->field[RDB_DBSTATS_FIELD::VALUE]->store(val, true);

    ret = static_cast<int>(
        my_core::schema_table_store_record(thd, tables->table));

    if (ret) {
      DBUG_RETURN(ret);
    }
  }

  /*
    Currently, this can only show the usage of a block cache allocated
    directly by the handlerton. If the column family config specifies a block
    cache (i.e. the column family option has a parameter such as
    block_based_table_factory={block_cache=1G}), then the block cache is
    allocated within the rocksdb::GetColumnFamilyOptionsFromString().

    There is no interface to retrieve this block cache, nor fetch the usage
    information from the column family.
   */
  val = (table_options.block_cache ? table_options.block_cache->GetUsage() : 0);

  tables->table->field[RDB_DBSTATS_FIELD::STAT_TYPE]->store(
      STRING_WITH_LEN("DB_BLOCK_CACHE_USAGE"), system_charset_info);
  tables->table->field[RDB_DBSTATS_FIELD::VALUE]->store(val, true);

  ret =
      static_cast<int>(my_core::schema_table_store_record(thd, tables->table));

  DBUG_RETURN(ret);
}

static int rdb_i_s_dbstats_init(void *const p) {
  DBUG_ENTER_FUNC();

  DBUG_ASSERT(p != nullptr);

  my_core::ST_SCHEMA_TABLE *schema;

  schema = (my_core::ST_SCHEMA_TABLE *)p;

  schema->fields_info = rdb_i_s_dbstats_fields_info;
  schema->fill_table = rdb_i_s_dbstats_fill_table;

  DBUG_RETURN(0);
}

/*
  Support for INFORMATION_SCHEMA.ROCKSDB_PERF_CONTEXT dynamic table
 */
namespace RDB_PERF_CONTEXT_FIELD {
enum { TABLE_SCHEMA = 0, TABLE_NAME, PARTITION_NAME, STAT_TYPE, VALUE };
}  // namespace RDB_PERF_CONTEXT_FIELD

static ST_FIELD_INFO rdb_i_s_perf_context_fields_info[] = {
    ROCKSDB_FIELD_INFO("TABLE_SCHEMA", NAME_LEN + 1, MYSQL_TYPE_STRING, 0),
    ROCKSDB_FIELD_INFO("TABLE_NAME", NAME_LEN + 1, MYSQL_TYPE_STRING, 0),
    ROCKSDB_FIELD_INFO("PARTITION_NAME", NAME_LEN + 1, MYSQL_TYPE_STRING,
                       MY_I_S_MAYBE_NULL),
    ROCKSDB_FIELD_INFO("STAT_TYPE", NAME_LEN + 1, MYSQL_TYPE_STRING, 0),
    ROCKSDB_FIELD_INFO("VALUE", sizeof(uint64_t), MYSQL_TYPE_LONGLONG, 0),
    ROCKSDB_FIELD_INFO_END};

static int rdb_i_s_perf_context_fill_table(
    my_core::THD *const thd, my_core::TABLE_LIST *const tables,
    my_core::Item *const cond MY_ATTRIBUTE((__unused__))) {
  DBUG_ENTER_FUNC();

  DBUG_ASSERT(thd != nullptr);
  DBUG_ASSERT(tables != nullptr);
  DBUG_ASSERT(tables->table != nullptr);

  int ret = 0;
  Rdb_hton_init_state::Scoped_lock state_lock(*rdb_get_hton_init_state(),
                                              false);
  if (!rdb_get_hton_init_state()->initialized()) {
    ret = ER_PLUGIN_IS_NOT_LOADED;
    my_error(ret, MYF(0), rocksdb_hton_name);
    DBUG_RETURN(ret);
  }

  Field **field = tables->table->field;
  DBUG_ASSERT(field != nullptr);

  rocksdb::DB *const rdb = rdb_get_rocksdb_db();

  if (!rdb) {
    DBUG_RETURN(ret);
  }

  const std::vector<std::string> tablenames = rdb_get_open_table_names();

  for (const auto &it : tablenames) {
    std::string str, dbname, tablename, partname;
    Rdb_perf_counters counters;

    int rc = rdb_normalize_tablename(it, &str);

    if (rc != HA_EXIT_SUCCESS) {
      DBUG_RETURN(rc);
    }

    if (rdb_split_normalized_tablename(str, &dbname, &tablename, &partname)) {
      continue;
    }

    if (rdb_get_table_perf_counters(it.c_str(), &counters)) {
      continue;
    }

    field[RDB_PERF_CONTEXT_FIELD::TABLE_SCHEMA]->store(
        dbname.c_str(), dbname.size(), system_charset_info);
    field[RDB_PERF_CONTEXT_FIELD::TABLE_NAME]->store(
        tablename.c_str(), tablename.size(), system_charset_info);

    if (partname.size() == 0) {
      field[RDB_PERF_CONTEXT_FIELD::PARTITION_NAME]->set_null();
    } else {
      field[RDB_PERF_CONTEXT_FIELD::PARTITION_NAME]->set_notnull();
      field[RDB_PERF_CONTEXT_FIELD::PARTITION_NAME]->store(
          partname.c_str(), partname.size(), system_charset_info);
    }

    for (int i = 0; i < PC_MAX_IDX; i++) {
      field[RDB_PERF_CONTEXT_FIELD::STAT_TYPE]->store(
          rdb_pc_stat_types[i].c_str(), rdb_pc_stat_types[i].size(),
          system_charset_info);
      field[RDB_PERF_CONTEXT_FIELD::VALUE]->store(counters.m_value[i], true);

      ret = static_cast<int>(
          my_core::schema_table_store_record(thd, tables->table));

      if (ret) {
        DBUG_RETURN(ret);
      }
    }
  }

  DBUG_RETURN(0);
}

static int rdb_i_s_perf_context_init(void *const p) {
  DBUG_ENTER_FUNC();

  DBUG_ASSERT(p != nullptr);

  my_core::ST_SCHEMA_TABLE *schema;

  schema = (my_core::ST_SCHEMA_TABLE *)p;

  schema->fields_info = rdb_i_s_perf_context_fields_info;
  schema->fill_table = rdb_i_s_perf_context_fill_table;

  DBUG_RETURN(0);
}

/*
  Support for INFORMATION_SCHEMA.ROCKSDB_PERF_CONTEXT_GLOBAL dynamic table
 */
namespace RDB_PERF_CONTEXT_GLOBAL_FIELD {
enum { STAT_TYPE = 0, VALUE };
}  // namespace RDB_PERF_CONTEXT_GLOBAL_FIELD

static ST_FIELD_INFO rdb_i_s_perf_context_global_fields_info[] = {
    ROCKSDB_FIELD_INFO("STAT_TYPE", NAME_LEN + 1, MYSQL_TYPE_STRING, 0),
    ROCKSDB_FIELD_INFO("VALUE", sizeof(uint64_t), MYSQL_TYPE_LONGLONG, 0),
    ROCKSDB_FIELD_INFO_END};

static int rdb_i_s_perf_context_global_fill_table(
    my_core::THD *const thd, my_core::TABLE_LIST *const tables,
    my_core::Item *const cond MY_ATTRIBUTE((__unused__))) {
  DBUG_ENTER_FUNC();

  DBUG_ASSERT(thd != nullptr);
  DBUG_ASSERT(tables != nullptr);
  DBUG_ASSERT(tables->table != nullptr);
  DBUG_ASSERT(tables->table->field != nullptr);

  int ret = 0;
  Rdb_hton_init_state::Scoped_lock state_lock(*rdb_get_hton_init_state(),
                                              false);
  if (!rdb_get_hton_init_state()->initialized()) {
    ret = ER_PLUGIN_IS_NOT_LOADED;
    my_error(ret, MYF(0), rocksdb_hton_name);
    DBUG_RETURN(ret);
  }

  rocksdb::DB *const rdb = rdb_get_rocksdb_db();

  if (!rdb) {
    DBUG_RETURN(ret);
  }

  // Get a copy of the global perf counters.
  Rdb_perf_counters global_counters;
  rdb_get_global_perf_counters(&global_counters);

  for (int i = 0; i < PC_MAX_IDX; i++) {
    tables->table->field[RDB_PERF_CONTEXT_GLOBAL_FIELD::STAT_TYPE]->store(
        rdb_pc_stat_types[i].c_str(), rdb_pc_stat_types[i].size(),
        system_charset_info);
    tables->table->field[RDB_PERF_CONTEXT_GLOBAL_FIELD::VALUE]->store(
        global_counters.m_value[i], true);

    ret = static_cast<int>(
        my_core::schema_table_store_record(thd, tables->table));

    if (ret) {
      DBUG_RETURN(ret);
    }
  }

  DBUG_RETURN(0);
}

static int rdb_i_s_perf_context_global_init(void *const p) {
  DBUG_ENTER_FUNC();

  DBUG_ASSERT(p != nullptr);

  my_core::ST_SCHEMA_TABLE *schema;

  schema = (my_core::ST_SCHEMA_TABLE *)p;

  schema->fields_info = rdb_i_s_perf_context_global_fields_info;
  schema->fill_table = rdb_i_s_perf_context_global_fill_table;

  DBUG_RETURN(0);
}

/*
  Support for INFORMATION_SCHEMA.ROCKSDB_CFOPTIONS dynamic table
 */
namespace RDB_CFOPTIONS_FIELD {
enum { CF_NAME = 0, OPTION_TYPE, VALUE };
}  // namespace RDB_CFOPTIONS_FIELD

static ST_FIELD_INFO rdb_i_s_cfoptions_fields_info[] = {
    ROCKSDB_FIELD_INFO("CF_NAME", NAME_LEN + 1, MYSQL_TYPE_STRING, 0),
    ROCKSDB_FIELD_INFO("OPTION_TYPE", NAME_LEN + 1, MYSQL_TYPE_STRING, 0),
    ROCKSDB_FIELD_INFO("VALUE", NAME_LEN + 1, MYSQL_TYPE_STRING, 0),
    ROCKSDB_FIELD_INFO_END};

static int rdb_i_s_cfoptions_fill_table(
    my_core::THD *const thd, my_core::TABLE_LIST *const tables,
    my_core::Item *const cond MY_ATTRIBUTE((__unused__))) {
  DBUG_ENTER_FUNC();

  DBUG_ASSERT(thd != nullptr);
  DBUG_ASSERT(tables != nullptr);

  int ret = 0;
  Rdb_hton_init_state::Scoped_lock state_lock(*rdb_get_hton_init_state(),
                                              false);
  if (!rdb_get_hton_init_state()->initialized()) {
    ret = ER_PLUGIN_IS_NOT_LOADED;
    my_error(ret, MYF(0), rocksdb_hton_name);
    DBUG_RETURN(ret);
  }

  rocksdb::DB *const rdb = rdb_get_rocksdb_db();

  if (!rdb) {
    DBUG_RETURN(ret);
  }

  Rdb_cf_manager &cf_manager = rdb_get_cf_manager();

  for (const auto &cf_name : cf_manager.get_cf_names()) {
    std::string val;
    rocksdb::ColumnFamilyOptions opts;

    DBUG_ASSERT(!cf_name.empty());
    cf_manager.get_cf_options(cf_name, &opts);

    std::vector<std::pair<std::string, std::string>> cf_option_types = {
        {"COMPARATOR", opts.comparator == nullptr
                           ? "NULL"
                           : std::string(opts.comparator->Name())},
        {"MERGE_OPERATOR", opts.merge_operator == nullptr
                               ? "NULL"
                               : std::string(opts.merge_operator->Name())},
        {"COMPACTION_FILTER",
         opts.compaction_filter == nullptr
             ? "NULL"
             : std::string(opts.compaction_filter->Name())},
        {"COMPACTION_FILTER_FACTORY",
         opts.compaction_filter_factory == nullptr
             ? "NULL"
             : std::string(opts.compaction_filter_factory->Name())},
        {"WRITE_BUFFER_SIZE", std::to_string(opts.write_buffer_size)},
        {"MAX_WRITE_BUFFER_NUMBER",
         std::to_string(opts.max_write_buffer_number)},
        {"MIN_WRITE_BUFFER_NUMBER_TO_MERGE",
         std::to_string(opts.min_write_buffer_number_to_merge)},
        {"NUM_LEVELS", std::to_string(opts.num_levels)},
        {"LEVEL0_FILE_NUM_COMPACTION_TRIGGER",
         std::to_string(opts.level0_file_num_compaction_trigger)},
        {"LEVEL0_SLOWDOWN_WRITES_TRIGGER",
         std::to_string(opts.level0_slowdown_writes_trigger)},
        {"LEVEL0_STOP_WRITES_TRIGGER",
         std::to_string(opts.level0_stop_writes_trigger)},
        {"MAX_MEM_COMPACTION_LEVEL",
         std::to_string(opts.max_mem_compaction_level)},
        {"TARGET_FILE_SIZE_BASE", std::to_string(opts.target_file_size_base)},
        {"TARGET_FILE_SIZE_MULTIPLIER",
         std::to_string(opts.target_file_size_multiplier)},
        {"MAX_BYTES_FOR_LEVEL_BASE",
         std::to_string(opts.max_bytes_for_level_base)},
        {"LEVEL_COMPACTION_DYNAMIC_LEVEL_BYTES",
         opts.level_compaction_dynamic_level_bytes ? "ON" : "OFF"},
        {"MAX_BYTES_FOR_LEVEL_MULTIPLIER",
         std::to_string(opts.max_bytes_for_level_multiplier)},
        {"SOFT_RATE_LIMIT", std::to_string(opts.soft_rate_limit)},
        {"HARD_RATE_LIMIT", std::to_string(opts.hard_rate_limit)},
        {"RATE_LIMIT_DELAY_MAX_MILLISECONDS",
         std::to_string(opts.rate_limit_delay_max_milliseconds)},
        {"ARENA_BLOCK_SIZE", std::to_string(opts.arena_block_size)},
        {"DISABLE_AUTO_COMPACTIONS",
         opts.disable_auto_compactions ? "ON" : "OFF"},
        {"PURGE_REDUNDANT_KVS_WHILE_FLUSH",
         opts.purge_redundant_kvs_while_flush ? "ON" : "OFF"},
        {"MAX_SEQUENTIAL_SKIP_IN_ITERATIONS",
         std::to_string(opts.max_sequential_skip_in_iterations)},
        {"MEMTABLE_FACTORY", opts.memtable_factory == nullptr
                                 ? "NULL"
                                 : opts.memtable_factory->Name()},
        {"INPLACE_UPDATE_SUPPORT", opts.inplace_update_support ? "ON" : "OFF"},
        {"INPLACE_UPDATE_NUM_LOCKS",
         opts.inplace_update_num_locks ? "ON" : "OFF"},
        {"MEMTABLE_PREFIX_BLOOM_BITS_RATIO",
         std::to_string(opts.memtable_prefix_bloom_size_ratio)},
        {"MEMTABLE_PREFIX_BLOOM_HUGE_PAGE_TLB_SIZE",
         std::to_string(opts.memtable_huge_page_size)},
        {"BLOOM_LOCALITY", std::to_string(opts.bloom_locality)},
        {"MAX_SUCCESSIVE_MERGES", std::to_string(opts.max_successive_merges)},
        {"OPTIMIZE_FILTERS_FOR_HITS",
         (opts.optimize_filters_for_hits ? "ON" : "OFF")},
    };

    // get MAX_BYTES_FOR_LEVEL_MULTIPLIER_ADDITIONAL option value
    val = opts.max_bytes_for_level_multiplier_additional.empty() ? "NULL" : "";

    for (const auto &level : opts.max_bytes_for_level_multiplier_additional) {
      val.append(std::to_string(level) + ":");
    }

    val.pop_back();
    cf_option_types.push_back(
        {"MAX_BYTES_FOR_LEVEL_MULTIPLIER_ADDITIONAL", val});

    // get COMPRESSION_TYPE option value
    GetStringFromCompressionType(&val, opts.compression);

    if (val.empty()) {
      val = "NULL";
    }

    cf_option_types.push_back({"COMPRESSION_TYPE", val});

    // get COMPRESSION_PER_LEVEL option value
    val = opts.compression_per_level.empty() ? "NULL" : "";

    for (const auto &compression_type : opts.compression_per_level) {
      std::string res;

      GetStringFromCompressionType(&res, compression_type);

      if (!res.empty()) {
        val.append(res + ":");
      }
    }

    val.pop_back();
    cf_option_types.push_back({"COMPRESSION_PER_LEVEL", val});

    // get compression_opts value
    val = std::to_string(opts.compression_opts.window_bits) + ":";
    val.append(std::to_string(opts.compression_opts.level) + ":");
    val.append(std::to_string(opts.compression_opts.strategy));

    cf_option_types.push_back({"COMPRESSION_OPTS", val});

    // bottommost_compression
    if (opts.bottommost_compression) {
      std::string res;

      GetStringFromCompressionType(&res, opts.bottommost_compression);

      if (!res.empty()) {
        cf_option_types.push_back({"BOTTOMMOST_COMPRESSION", res});
      }
    }

    // get PREFIX_EXTRACTOR option
    cf_option_types.push_back(
        {"PREFIX_EXTRACTOR", opts.prefix_extractor == nullptr
                                 ? "NULL"
                                 : std::string(opts.prefix_extractor->Name())});

    // get COMPACTION_STYLE option
    switch (opts.compaction_style) {
      case rocksdb::kCompactionStyleLevel:
        val = "kCompactionStyleLevel";
        break;
      case rocksdb::kCompactionStyleUniversal:
        val = "kCompactionStyleUniversal";
        break;
      case rocksdb::kCompactionStyleFIFO:
        val = "kCompactionStyleFIFO";
        break;
      case rocksdb::kCompactionStyleNone:
        val = "kCompactionStyleNone";
        break;
      default:
        val = "NULL";
    }

    cf_option_types.push_back({"COMPACTION_STYLE", val});

    // get COMPACTION_OPTIONS_UNIVERSAL related options
    const rocksdb::CompactionOptionsUniversal compac_opts =
        opts.compaction_options_universal;

    val = "{SIZE_RATIO=";

    val.append(std::to_string(compac_opts.size_ratio));
    val.append("; MIN_MERGE_WIDTH=");
    val.append(std::to_string(compac_opts.min_merge_width));
    val.append("; MAX_MERGE_WIDTH=");
    val.append(std::to_string(compac_opts.max_merge_width));
    val.append("; MAX_SIZE_AMPLIFICATION_PERCENT=");
    val.append(std::to_string(compac_opts.max_size_amplification_percent));
    val.append("; COMPRESSION_SIZE_PERCENT=");
    val.append(std::to_string(compac_opts.compression_size_percent));
    val.append("; STOP_STYLE=");

    switch (compac_opts.stop_style) {
      case rocksdb::kCompactionStopStyleSimilarSize:
        val.append("kCompactionStopStyleSimilarSize}");
        break;
      case rocksdb::kCompactionStopStyleTotalSize:
        val.append("kCompactionStopStyleTotalSize}");
        break;
      default:
        val.append("}");
    }

    cf_option_types.push_back({"COMPACTION_OPTIONS_UNIVERSAL", val});

    // get COMPACTION_OPTION_FIFO option
    cf_option_types.push_back(
        {"COMPACTION_OPTION_FIFO::MAX_TABLE_FILES_SIZE",
         std::to_string(opts.compaction_options_fifo.max_table_files_size)});

    // get table related options
    std::vector<std::string> table_options =
        split_into_vector(opts.table_factory->GetPrintableTableOptions(), '\n');

    for (std::string option : table_options) {
      option.erase(std::remove(option.begin(), option.end(), ' '),
                   option.end());

      int pos = option.find(":");
      std::string option_name = option.substr(0, pos);
      std::string option_value = option.substr(pos + 1, option.length());
      std::transform(option_name.begin(), option_name.end(),
                     option_name.begin(),
                     [](unsigned char c) { return std::toupper(c); });

      cf_option_types.push_back(
          {"TABLE_FACTORY::" + option_name, option_value});
    }

    for (const auto &cf_option_type : cf_option_types) {
      DBUG_ASSERT(tables->table != nullptr);
      DBUG_ASSERT(tables->table->field != nullptr);

      tables->table->field[RDB_CFOPTIONS_FIELD::CF_NAME]->store(
          cf_name.c_str(), cf_name.size(), system_charset_info);
      tables->table->field[RDB_CFOPTIONS_FIELD::OPTION_TYPE]->store(
          cf_option_type.first.c_str(), cf_option_type.first.size(),
          system_charset_info);
      tables->table->field[RDB_CFOPTIONS_FIELD::VALUE]->store(
          cf_option_type.second.c_str(), cf_option_type.second.size(),
          system_charset_info);

      ret = static_cast<int>(
          my_core::schema_table_store_record(thd, tables->table));

      if (ret) {
        DBUG_RETURN(ret);
      }
    }
  }

  DBUG_RETURN(0);
}

/*
  Support for INFORMATION_SCHEMA.ROCKSDB_GLOBAL_INFO dynamic table
 */
namespace RDB_GLOBAL_INFO_FIELD {
enum { TYPE = 0, NAME, VALUE };
}

static ST_FIELD_INFO rdb_i_s_global_info_fields_info[] = {
    ROCKSDB_FIELD_INFO("TYPE", FN_REFLEN + 1, MYSQL_TYPE_STRING, 0),
    ROCKSDB_FIELD_INFO("NAME", FN_REFLEN + 1, MYSQL_TYPE_STRING, 0),
    ROCKSDB_FIELD_INFO("VALUE", FN_REFLEN + 1, MYSQL_TYPE_STRING, 0),
    ROCKSDB_FIELD_INFO_END};

/*
 * helper function for rdb_i_s_global_info_fill_table
 * to insert (TYPE, KEY, VALUE) rows into
 * information_schema.rocksdb_global_info
 */
static int rdb_global_info_fill_row(my_core::THD *const thd,
                                    my_core::TABLE_LIST *const tables,
                                    const char *const type,
                                    const char *const name,
                                    const char *const value) {
  DBUG_ASSERT(thd != nullptr);
  DBUG_ASSERT(tables != nullptr);
  DBUG_ASSERT(tables->table != nullptr);
  DBUG_ASSERT(type != nullptr);
  DBUG_ASSERT(name != nullptr);
  DBUG_ASSERT(value != nullptr);

  Field **field = tables->table->field;
  DBUG_ASSERT(field != nullptr);

  field[RDB_GLOBAL_INFO_FIELD::TYPE]->store(type, strlen(type),
                                            system_charset_info);
  field[RDB_GLOBAL_INFO_FIELD::NAME]->store(name, strlen(name),
                                            system_charset_info);
  field[RDB_GLOBAL_INFO_FIELD::VALUE]->store(value, strlen(value),
                                             system_charset_info);

  return my_core::schema_table_store_record(thd, tables->table);
}

static int rdb_i_s_global_info_fill_table(
    my_core::THD *const thd, my_core::TABLE_LIST *const tables,
    my_core::Item *const cond MY_ATTRIBUTE((__unused__))) {
  DBUG_ENTER_FUNC();

  DBUG_ASSERT(thd != nullptr);
  DBUG_ASSERT(tables != nullptr);

  static const uint32_t INT_BUF_LEN = 21;
  static const uint32_t CF_ID_INDEX_BUF_LEN = 60;

  int ret = 0;
  Rdb_hton_init_state::Scoped_lock state_lock(*rdb_get_hton_init_state(),
                                              false);
  if (!rdb_get_hton_init_state()->initialized()) {
    ret = ER_PLUGIN_IS_NOT_LOADED;
    my_error(ret, MYF(0), rocksdb_hton_name);
    DBUG_RETURN(ret);
  }

  /* max index info */
  const Rdb_dict_manager *const dict_manager = rdb_get_dict_manager();
  DBUG_ASSERT(dict_manager != nullptr);

  uint32_t max_index_id;
  char max_index_id_buf[INT_BUF_LEN] = {0};

  if (dict_manager->get_max_index_id(&max_index_id)) {
    snprintf(max_index_id_buf, INT_BUF_LEN, "%u", max_index_id);

    ret |= rdb_global_info_fill_row(thd, tables, "MAX_INDEX_ID", "MAX_INDEX_ID",
                                    max_index_id_buf);
  }

  /* cf_id -> cf_flags */
  char cf_id_buf[INT_BUF_LEN] = {0};
  char cf_value_buf[FN_REFLEN + 1] = {0};
  const Rdb_cf_manager &cf_manager = rdb_get_cf_manager();

  for (const auto &cf_handle : cf_manager.get_all_cf()) {
    DBUG_ASSERT(cf_handle != nullptr);

    uint flags;

    if (!dict_manager->get_cf_flags(cf_handle->GetID(), &flags)) {
<<<<<<< HEAD
      LogPluginErrMsg(ERROR_LEVEL, 0,
                      "Failed to get column family flags from CF with id = %u. "
                      "MyRocks data dictionary may be corrupted.",
                      cf_handle->GetID());
=======
      // NO_LINT_DEBUG
      sql_print_error(
          "RocksDB: Failed to get column family flags "
          "from CF with id = %u. MyRocks data dictionary may "
          "be corrupted.",
          cf_handle->GetID());
>>>>>>> 56fc6c11
      abort();
    }

    snprintf(cf_id_buf, INT_BUF_LEN, "%u", cf_handle->GetID());
    snprintf(cf_value_buf, FN_REFLEN, "%s [%u]", cf_handle->GetName().c_str(),
             flags);

    ret |= rdb_global_info_fill_row(thd, tables, "CF_FLAGS", cf_id_buf,
                                    cf_value_buf);

    if (ret) {
      break;
    }
  }

  /* DDL_DROP_INDEX_ONGOING */
  std::unordered_set<GL_INDEX_ID> gl_index_ids;
  dict_manager->get_ongoing_index_operation(
      &gl_index_ids, Rdb_key_def::DDL_DROP_INDEX_ONGOING);
  char cf_id_index_buf[CF_ID_INDEX_BUF_LEN] = {0};

  for (auto gl_index_id : gl_index_ids) {
    snprintf(cf_id_index_buf, CF_ID_INDEX_BUF_LEN, "cf_id:%u,index_id:%u",
             gl_index_id.cf_id, gl_index_id.index_id);

    ret |= rdb_global_info_fill_row(thd, tables, "DDL_DROP_INDEX_ONGOING",
                                    cf_id_index_buf, "");

    if (ret) {
      break;
    }
  }

  DBUG_RETURN(ret);
}

/*
  Support for INFORMATION_SCHEMA.ROCKSDB_COMPACTION_STATS dynamic table
 */
static int rdb_i_s_compact_stats_fill_table(
    my_core::THD *thd, my_core::TABLE_LIST *tables,
    my_core::Item *cond MY_ATTRIBUTE((__unused__))) {
  DBUG_ASSERT(thd != nullptr);
  DBUG_ASSERT(tables != nullptr);

  DBUG_ENTER_FUNC();

  int ret = 0;
  Rdb_hton_init_state::Scoped_lock state_lock(*rdb_get_hton_init_state(),
                                              false);
  if (!rdb_get_hton_init_state()->initialized()) {
    ret = ER_PLUGIN_IS_NOT_LOADED;
    my_error(ret, MYF(0), rocksdb_hton_name);
    DBUG_RETURN(ret);
  }

  rocksdb::DB *rdb = rdb_get_rocksdb_db();

  if (!rdb) {
    DBUG_RETURN(ret);
  }

  Rdb_cf_manager &cf_manager = rdb_get_cf_manager();

  for (const auto &cf_name : cf_manager.get_cf_names()) {
    rocksdb::ColumnFamilyHandle *cfh = cf_manager.get_cf(cf_name);

    if (cfh == nullptr) {
      continue;
    }

    std::map<std::string, std::string> props;
    bool bool_ret MY_ATTRIBUTE((__unused__));
    bool_ret = rdb->GetMapProperty(cfh, "rocksdb.cfstats", &props);
    DBUG_ASSERT(bool_ret);

    const std::string prop_name_prefix = "compaction.";
    for (auto const &prop_ent : props) {
      std::string prop_name = prop_ent.first;
      if (prop_name.find(prop_name_prefix) != 0) {
        continue;
      }
      std::string value = prop_ent.second;
      std::size_t del_pos = prop_name.find('.', prop_name_prefix.size());
      DBUG_ASSERT(del_pos != std::string::npos);
      std::string level_str = prop_name.substr(
          prop_name_prefix.size(), del_pos - prop_name_prefix.size());
      std::string type_str = prop_name.substr(del_pos + 1);

      Field **field = tables->table->field;
      DBUG_ASSERT(field != nullptr);

      field[0]->store(cf_name.c_str(), cf_name.size(), system_charset_info);
      field[1]->store(level_str.c_str(), level_str.size(), system_charset_info);
      field[2]->store(type_str.c_str(), type_str.size(), system_charset_info);
      field[3]->store(std::stod(value));

      ret |= static_cast<int>(
          my_core::schema_table_store_record(thd, tables->table));

      if (ret != 0) {
        DBUG_RETURN(ret);
      }
    }
  }

  DBUG_RETURN(ret);
}

static ST_FIELD_INFO rdb_i_s_compact_stats_fields_info[] = {
    ROCKSDB_FIELD_INFO("CF_NAME", NAME_LEN + 1, MYSQL_TYPE_STRING, 0),
    ROCKSDB_FIELD_INFO("LEVEL", FN_REFLEN + 1, MYSQL_TYPE_STRING, 0),
    ROCKSDB_FIELD_INFO("TYPE", FN_REFLEN + 1, MYSQL_TYPE_STRING, 0),
    ROCKSDB_FIELD_INFO("VALUE", sizeof(double), MYSQL_TYPE_DOUBLE, 0),
    ROCKSDB_FIELD_INFO_END};

namespace  // anonymous namespace = not visible outside this source file
{
struct Rdb_ddl_scanner : public Rdb_tables_scanner {
  my_core::THD *m_thd;
  my_core::TABLE *m_table;

  int add_table(Rdb_tbl_def *tdef) override;
};
}  // anonymous namespace

/*
  Support for INFORMATION_SCHEMA.ROCKSDB_DDL dynamic table
 */
namespace RDB_DDL_FIELD {
enum {
  TABLE_SCHEMA = 0,
  TABLE_NAME,
  PARTITION_NAME,
  INDEX_NAME,
  COLUMN_FAMILY,
  INDEX_NUMBER,
  INDEX_TYPE,
  KV_FORMAT_VERSION,
  TTL_DURATION,
  INDEX_FLAGS,
  CF,
  AUTO_INCREMENT
};
}  // namespace RDB_DDL_FIELD

static ST_FIELD_INFO rdb_i_s_ddl_fields_info[] = {
    ROCKSDB_FIELD_INFO("TABLE_SCHEMA", NAME_LEN + 1, MYSQL_TYPE_STRING, 0),
    ROCKSDB_FIELD_INFO("TABLE_NAME", NAME_LEN + 1, MYSQL_TYPE_STRING, 0),
    ROCKSDB_FIELD_INFO("PARTITION_NAME", NAME_LEN + 1, MYSQL_TYPE_STRING,
                       MY_I_S_MAYBE_NULL),
    ROCKSDB_FIELD_INFO("INDEX_NAME", NAME_LEN + 1, MYSQL_TYPE_STRING, 0),
    ROCKSDB_FIELD_INFO("COLUMN_FAMILY", sizeof(uint32_t), MYSQL_TYPE_LONG, 0),
    ROCKSDB_FIELD_INFO("INDEX_NUMBER", sizeof(uint32_t), MYSQL_TYPE_LONG, 0),
    ROCKSDB_FIELD_INFO("INDEX_TYPE", sizeof(uint16_t), MYSQL_TYPE_SHORT, 0),
    ROCKSDB_FIELD_INFO("KV_FORMAT_VERSION", sizeof(uint16_t), MYSQL_TYPE_SHORT,
                       0),
    ROCKSDB_FIELD_INFO("TTL_DURATION", sizeof(uint64), MYSQL_TYPE_LONGLONG, 0),
    ROCKSDB_FIELD_INFO("INDEX_FLAGS", sizeof(uint64), MYSQL_TYPE_LONGLONG, 0),
    ROCKSDB_FIELD_INFO("CF", NAME_LEN + 1, MYSQL_TYPE_STRING, 0),
    ROCKSDB_FIELD_INFO("AUTO_INCREMENT", sizeof(uint64_t), MYSQL_TYPE_LONGLONG,
                       MY_I_S_MAYBE_NULL | MY_I_S_UNSIGNED),
    ROCKSDB_FIELD_INFO_END};

int Rdb_ddl_scanner::add_table(Rdb_tbl_def *tdef) {
  DBUG_ASSERT(tdef != nullptr);

  int ret = 0;

  DBUG_ASSERT(m_table != nullptr);
  Field **field = m_table->field;
  DBUG_ASSERT(field != nullptr);
  const Rdb_dict_manager *dict_manager = rdb_get_dict_manager();

  const std::string &dbname = tdef->base_dbname();
  field[RDB_DDL_FIELD::TABLE_SCHEMA]->store(dbname.c_str(), dbname.size(),
                                            system_charset_info);

  const std::string &tablename = tdef->base_tablename();
  field[RDB_DDL_FIELD::TABLE_NAME]->store(tablename.c_str(), tablename.size(),
                                          system_charset_info);

  const std::string &partname = tdef->base_partition();
  if (partname.length() == 0) {
    field[RDB_DDL_FIELD::PARTITION_NAME]->set_null();
  } else {
    field[RDB_DDL_FIELD::PARTITION_NAME]->set_notnull();
    field[RDB_DDL_FIELD::PARTITION_NAME]->store(
        partname.c_str(), partname.size(), system_charset_info);
  }

  for (uint i = 0; i < tdef->m_key_count; i++) {
    const Rdb_key_def &kd = *tdef->m_key_descr_arr[i];

    field[RDB_DDL_FIELD::INDEX_NAME]->store(kd.m_name.c_str(), kd.m_name.size(),
                                            system_charset_info);

    GL_INDEX_ID gl_index_id = kd.get_gl_index_id();
    field[RDB_DDL_FIELD::COLUMN_FAMILY]->store(gl_index_id.cf_id, true);
    field[RDB_DDL_FIELD::INDEX_NUMBER]->store(gl_index_id.index_id, true);
    field[RDB_DDL_FIELD::INDEX_TYPE]->store(kd.m_index_type, true);
    field[RDB_DDL_FIELD::KV_FORMAT_VERSION]->store(kd.m_kv_format_version,
                                                   true);
    field[RDB_DDL_FIELD::TTL_DURATION]->store(kd.m_ttl_duration, true);
    field[RDB_DDL_FIELD::INDEX_FLAGS]->store(kd.m_index_flags_bitmap, true);

    std::string cf_name = kd.get_cf()->GetName();
    field[RDB_DDL_FIELD::CF]->store(cf_name.c_str(), cf_name.size(),
                                    system_charset_info);
    ulonglong auto_incr;
    if (dict_manager->get_auto_incr_val(tdef->get_autoincr_gl_index_id(),
                                        &auto_incr)) {
      field[RDB_DDL_FIELD::AUTO_INCREMENT]->set_notnull();
      field[RDB_DDL_FIELD::AUTO_INCREMENT]->store(auto_incr, true);
    } else {
      field[RDB_DDL_FIELD::AUTO_INCREMENT]->set_null();
    }

    ret = my_core::schema_table_store_record(m_thd, m_table);
    if (ret) return ret;
  }
  return HA_EXIT_SUCCESS;
}

static int rdb_i_s_ddl_fill_table(my_core::THD *const thd,
                                  my_core::TABLE_LIST *const tables,
                                  my_core::Item *const cond) {
  DBUG_ENTER_FUNC();

  DBUG_ASSERT(thd != nullptr);
  DBUG_ASSERT(tables != nullptr);
  DBUG_ASSERT(tables->table != nullptr);

  int ret = 0;
  Rdb_hton_init_state::Scoped_lock state_lock(*rdb_get_hton_init_state(),
                                              false);
  if (!rdb_get_hton_init_state()->initialized()) {
    ret = ER_PLUGIN_IS_NOT_LOADED;
    my_error(ret, MYF(0), rocksdb_hton_name);
    DBUG_RETURN(ret);
  }

  rocksdb::DB *const rdb = rdb_get_rocksdb_db();

  if (!rdb) {
    DBUG_RETURN(ret);
  }

  Rdb_ddl_scanner ddl_arg;

  ddl_arg.m_thd = thd;
  ddl_arg.m_table = tables->table;

  Rdb_ddl_manager *ddl_manager = rdb_get_ddl_manager();
  DBUG_ASSERT(ddl_manager != nullptr);

  ret = ddl_manager->scan_for_tables(&ddl_arg);

  DBUG_RETURN(ret);
}

static int rdb_i_s_ddl_init(void *const p) {
  DBUG_ENTER_FUNC();

  my_core::ST_SCHEMA_TABLE *schema;

  DBUG_ASSERT(p != nullptr);

  schema = (my_core::ST_SCHEMA_TABLE *)p;

  schema->fields_info = rdb_i_s_ddl_fields_info;
  schema->fill_table = rdb_i_s_ddl_fill_table;

  DBUG_RETURN(0);
}

static int rdb_i_s_cfoptions_init(void *const p) {
  DBUG_ENTER_FUNC();

  DBUG_ASSERT(p != nullptr);

  my_core::ST_SCHEMA_TABLE *schema;

  schema = (my_core::ST_SCHEMA_TABLE *)p;

  schema->fields_info = rdb_i_s_cfoptions_fields_info;
  schema->fill_table = rdb_i_s_cfoptions_fill_table;

  DBUG_RETURN(0);
}

static int rdb_i_s_global_info_init(void *const p) {
  DBUG_ENTER_FUNC();

  DBUG_ASSERT(p != nullptr);

  my_core::ST_SCHEMA_TABLE *schema;

  schema = reinterpret_cast<my_core::ST_SCHEMA_TABLE *>(p);

  schema->fields_info = rdb_i_s_global_info_fields_info;
  schema->fill_table = rdb_i_s_global_info_fill_table;

  DBUG_RETURN(0);
}

static int rdb_i_s_compact_stats_init(void *p) {
  my_core::ST_SCHEMA_TABLE *schema;

  DBUG_ENTER_FUNC();
  DBUG_ASSERT(p != nullptr);

  schema = reinterpret_cast<my_core::ST_SCHEMA_TABLE *>(p);

  schema->fields_info = rdb_i_s_compact_stats_fields_info;
  schema->fill_table = rdb_i_s_compact_stats_fill_table;

  DBUG_RETURN(0);
}

/* Given a path to a file return just the filename portion. */
static std::string rdb_filename_without_path(const std::string &path) {
  /* Find last slash in path */
  const size_t pos = path.rfind('/');

  /* None found?  Just return the original string */
  if (pos == std::string::npos) {
    return std::string(path);
  }

  /* Return everything after the slash (or backslash) */
  return path.substr(pos + 1);
}

/*
  Support for INFORMATION_SCHEMA.ROCKSDB_SST_PROPS dynamic table
 */
namespace RDB_SST_PROPS_FIELD {
enum {
  SST_NAME = 0,
  COLUMN_FAMILY,
  DATA_BLOCKS,
  ENTRIES,
  RAW_KEY_SIZE,
  RAW_VALUE_SIZE,
  DATA_BLOCK_SIZE,
  INDEX_BLOCK_SIZE,
  INDEX_PARTITIONS,
  TOP_LEVEL_INDEX_SIZE,
  FILTER_BLOCK_SIZE,
  COMPRESSION_ALGO,
  CREATION_TIME,
  FILE_CREATION_TIME,
  OLDEST_KEY_TIME,
  FILTER_POLICY,
  COMPRESSION_OPTIONS,
};
}  // namespace RDB_SST_PROPS_FIELD

static ST_FIELD_INFO rdb_i_s_sst_props_fields_info[] = {
    ROCKSDB_FIELD_INFO("SST_NAME", NAME_LEN + 1, MYSQL_TYPE_STRING, 0),
    ROCKSDB_FIELD_INFO("COLUMN_FAMILY", sizeof(uint32_t), MYSQL_TYPE_LONG, 0),
    ROCKSDB_FIELD_INFO("DATA_BLOCKS", sizeof(int64_t), MYSQL_TYPE_LONGLONG, 0),
    ROCKSDB_FIELD_INFO("ENTRIES", sizeof(int64_t), MYSQL_TYPE_LONGLONG, 0),
    ROCKSDB_FIELD_INFO("RAW_KEY_SIZE", sizeof(int64_t), MYSQL_TYPE_LONGLONG, 0),
    ROCKSDB_FIELD_INFO("RAW_VALUE_SIZE", sizeof(int64_t), MYSQL_TYPE_LONGLONG,
                       0),
    ROCKSDB_FIELD_INFO("DATA_BLOCK_SIZE", sizeof(int64_t), MYSQL_TYPE_LONGLONG,
                       0),
    ROCKSDB_FIELD_INFO("INDEX_BLOCK_SIZE", sizeof(int64_t), MYSQL_TYPE_LONGLONG,
                       0),
    ROCKSDB_FIELD_INFO("INDEX_PARTITIONS", sizeof(uint32_t), MYSQL_TYPE_LONG,
                       0),
    ROCKSDB_FIELD_INFO("TOP_LEVEL_INDEX_SIZE", sizeof(int64_t),
                       MYSQL_TYPE_LONGLONG, 0),
    ROCKSDB_FIELD_INFO("FILTER_BLOCK_SIZE", sizeof(int64_t),
                       MYSQL_TYPE_LONGLONG, 0),
    ROCKSDB_FIELD_INFO("COMPRESSION_ALGO", NAME_LEN + 1, MYSQL_TYPE_STRING, 0),
    ROCKSDB_FIELD_INFO("CREATION_TIME", sizeof(int64_t), MYSQL_TYPE_LONGLONG,
                       0),
    ROCKSDB_FIELD_INFO("FILE_CREATION_TIME", sizeof(int64_t),
                       MYSQL_TYPE_LONGLONG, 0),
    ROCKSDB_FIELD_INFO("OLDEST_KEY_TIME", sizeof(int64_t), MYSQL_TYPE_LONGLONG,
                       0),
    ROCKSDB_FIELD_INFO("FILTER_POLICY", NAME_LEN + 1, MYSQL_TYPE_STRING, 0),
    ROCKSDB_FIELD_INFO("COMPRESSION_OPTIONS", NAME_LEN + 1, MYSQL_TYPE_STRING,
                       0),
    ROCKSDB_FIELD_INFO_END};

static int rdb_i_s_sst_props_fill_table(
    my_core::THD *const thd, my_core::TABLE_LIST *const tables,
    my_core::Item *const cond MY_ATTRIBUTE((__unused__))) {
  DBUG_ENTER_FUNC();

  DBUG_ASSERT(thd != nullptr);
  DBUG_ASSERT(tables != nullptr);
  DBUG_ASSERT(tables->table != nullptr);

  int ret = 0;
  Rdb_hton_init_state::Scoped_lock state_lock(*rdb_get_hton_init_state(),
                                              false);
  if (!rdb_get_hton_init_state()->initialized()) {
    ret = ER_PLUGIN_IS_NOT_LOADED;
    my_error(ret, MYF(0), rocksdb_hton_name);
    DBUG_RETURN(ret);
  }

  Field **field = tables->table->field;
  DBUG_ASSERT(field != nullptr);

  /* Iterate over all the column families */
  rocksdb::DB *const rdb = rdb_get_rocksdb_db();

  if (!rdb) {
    DBUG_RETURN(ret);
  }

  const Rdb_cf_manager &cf_manager = rdb_get_cf_manager();

  for (const auto &cf_handle : cf_manager.get_all_cf()) {
    /* Grab the the properties of all the tables in the column family */
    rocksdb::TablePropertiesCollection table_props_collection;
    const rocksdb::Status s =
        rdb->GetPropertiesOfAllTables(cf_handle, &table_props_collection);

    if (!s.ok()) {
      continue;
    }

    /* Iterate over all the items in the collection, each of which contains a
     * name and the actual properties */
    for (const auto &props : table_props_collection) {
      /* Add the SST name into the output */
      const std::string sst_name = rdb_filename_without_path(props.first);

      field[RDB_SST_PROPS_FIELD::SST_NAME]->store(
          sst_name.data(), sst_name.size(), system_charset_info);

      field[RDB_SST_PROPS_FIELD::COLUMN_FAMILY]->store(
          props.second->column_family_id, true);
      field[RDB_SST_PROPS_FIELD::DATA_BLOCKS]->store(
          props.second->num_data_blocks, true);
      field[RDB_SST_PROPS_FIELD::ENTRIES]->store(props.second->num_entries,
                                                 true);
      field[RDB_SST_PROPS_FIELD::RAW_KEY_SIZE]->store(
          props.second->raw_key_size, true);
      field[RDB_SST_PROPS_FIELD::RAW_VALUE_SIZE]->store(
          props.second->raw_value_size, true);
      field[RDB_SST_PROPS_FIELD::DATA_BLOCK_SIZE]->store(
          props.second->data_size, true);
      field[RDB_SST_PROPS_FIELD::INDEX_BLOCK_SIZE]->store(
          props.second->index_size, true);
      field[RDB_SST_PROPS_FIELD::INDEX_PARTITIONS]->store(
          props.second->index_partitions, true);
      field[RDB_SST_PROPS_FIELD::TOP_LEVEL_INDEX_SIZE]->store(
          props.second->top_level_index_size, true);
      field[RDB_SST_PROPS_FIELD::FILTER_BLOCK_SIZE]->store(
          props.second->filter_size, true);
      if (props.second->compression_name.empty()) {
        field[RDB_SST_PROPS_FIELD::COMPRESSION_ALGO]->set_null();
      } else {
        field[RDB_SST_PROPS_FIELD::COMPRESSION_ALGO]->store(
            props.second->compression_name.c_str(),
            props.second->compression_name.size(), system_charset_info);
      }
      field[RDB_SST_PROPS_FIELD::CREATION_TIME]->store(
          props.second->creation_time, true);
      field[RDB_SST_PROPS_FIELD::FILE_CREATION_TIME]->store(
          props.second->file_creation_time, true);
      field[RDB_SST_PROPS_FIELD::OLDEST_KEY_TIME]->store(
          props.second->oldest_key_time, true);
      if (props.second->filter_policy_name.empty()) {
        field[RDB_SST_PROPS_FIELD::FILTER_POLICY]->set_null();
      } else {
        field[RDB_SST_PROPS_FIELD::FILTER_POLICY]->store(
            props.second->filter_policy_name.c_str(),
            props.second->filter_policy_name.size(), system_charset_info);
      }
      if (props.second->compression_options.empty()) {
        field[RDB_SST_PROPS_FIELD::COMPRESSION_OPTIONS]->set_null();
      } else {
        field[RDB_SST_PROPS_FIELD::COMPRESSION_OPTIONS]->store(
            props.second->compression_options.c_str(),
            props.second->compression_options.size(), system_charset_info);
      }

      /* Tell MySQL about this row in the virtual table */
      ret = static_cast<int>(
          my_core::schema_table_store_record(thd, tables->table));

      if (ret != 0) {
        DBUG_RETURN(ret);
      }
    }
  }

  DBUG_RETURN(ret);
}

/* Initialize the information_schema.rocksdb_sst_props virtual table */
static int rdb_i_s_sst_props_init(void *const p) {
  DBUG_ENTER_FUNC();

  DBUG_ASSERT(p != nullptr);

  my_core::ST_SCHEMA_TABLE *schema;

  schema = (my_core::ST_SCHEMA_TABLE *)p;

  schema->fields_info = rdb_i_s_sst_props_fields_info;
  schema->fill_table = rdb_i_s_sst_props_fill_table;

  DBUG_RETURN(0);
}

/*
  Support for INFORMATION_SCHEMA.ROCKSDB_INDEX_FILE_MAP dynamic table
 */
namespace RDB_INDEX_FILE_MAP_FIELD {
enum {
  COLUMN_FAMILY = 0,
  INDEX_NUMBER,
  SST_NAME,
  NUM_ROWS,
  DATA_SIZE,
  ENTRY_DELETES,
  ENTRY_SINGLEDELETES,
  ENTRY_MERGES,
  ENTRY_OTHERS,
  DISTINCT_KEYS_PREFIX
};
}  // namespace RDB_INDEX_FILE_MAP_FIELD

static ST_FIELD_INFO rdb_i_s_index_file_map_fields_info[] = {
    /* The information_schema.rocksdb_index_file_map virtual table has four
     * fields:
     *   COLUMN_FAMILY => the index's column family contained in the SST file
     *   INDEX_NUMBER => the index id contained in the SST file
     *   SST_NAME => the name of the SST file containing some indexes
     *   NUM_ROWS => the number of entries of this index id in this SST file
     *   DATA_SIZE => the data size stored in this SST file for this index id */
    ROCKSDB_FIELD_INFO("COLUMN_FAMILY", sizeof(uint32_t), MYSQL_TYPE_LONG, 0),
    ROCKSDB_FIELD_INFO("INDEX_NUMBER", sizeof(uint32_t), MYSQL_TYPE_LONG, 0),
    ROCKSDB_FIELD_INFO("SST_NAME", NAME_LEN + 1, MYSQL_TYPE_STRING, 0),
    ROCKSDB_FIELD_INFO("NUM_ROWS", sizeof(int64_t), MYSQL_TYPE_LONGLONG, 0),
    ROCKSDB_FIELD_INFO("DATA_SIZE", sizeof(int64_t), MYSQL_TYPE_LONGLONG, 0),
    ROCKSDB_FIELD_INFO("ENTRY_DELETES", sizeof(int64_t), MYSQL_TYPE_LONGLONG,
                       0),
    ROCKSDB_FIELD_INFO("ENTRY_SINGLEDELETES", sizeof(int64_t),
                       MYSQL_TYPE_LONGLONG, 0),
    ROCKSDB_FIELD_INFO("ENTRY_MERGES", sizeof(int64_t), MYSQL_TYPE_LONGLONG, 0),
    ROCKSDB_FIELD_INFO("ENTRY_OTHERS", sizeof(int64_t), MYSQL_TYPE_LONGLONG, 0),
    ROCKSDB_FIELD_INFO("DISTINCT_KEYS_PREFIX", MAX_REF_PARTS * 25,
                       MYSQL_TYPE_STRING, 0),
    ROCKSDB_FIELD_INFO_END};

/* Fill the information_schema.rocksdb_index_file_map virtual table */
static int rdb_i_s_index_file_map_fill_table(
    my_core::THD *const thd, my_core::TABLE_LIST *const tables,
    my_core::Item *const cond MY_ATTRIBUTE((__unused__))) {
  DBUG_ENTER_FUNC();

  DBUG_ASSERT(thd != nullptr);
  DBUG_ASSERT(tables != nullptr);
  DBUG_ASSERT(tables->table != nullptr);

  int ret = 0;
  Rdb_hton_init_state::Scoped_lock state_lock(*rdb_get_hton_init_state(),
                                              false);
  if (!rdb_get_hton_init_state()->initialized()) {
    ret = ER_PLUGIN_IS_NOT_LOADED;
    my_error(ret, MYF(0), rocksdb_hton_name);
    DBUG_RETURN(ret);
  }

  Field **field = tables->table->field;
  DBUG_ASSERT(field != nullptr);

  /* Iterate over all the column families */
  rocksdb::DB *const rdb = rdb_get_rocksdb_db();

  if (!rdb) {
    DBUG_RETURN(ret);
  }

  const Rdb_cf_manager &cf_manager = rdb_get_cf_manager();

  for (const auto &cf_handle : cf_manager.get_all_cf()) {
    /* Grab the the properties of all the tables in the column family */
    rocksdb::TablePropertiesCollection table_props_collection;
    const rocksdb::Status s =
        rdb->GetPropertiesOfAllTables(cf_handle, &table_props_collection);

    if (!s.ok()) {
      continue;
    }

    /* Iterate over all the items in the collection, each of which contains a
     * name and the actual properties */
    for (const auto &props : table_props_collection) {
      /* Add the SST name into the output */
      const std::string sst_name = rdb_filename_without_path(props.first);

      field[RDB_INDEX_FILE_MAP_FIELD::SST_NAME]->store(
          sst_name.data(), sst_name.size(), system_charset_info);

      /* Get the __indexstats__ data out of the table property */
      std::vector<Rdb_index_stats> stats;
      Rdb_tbl_prop_coll::read_stats_from_tbl_props(props.second, &stats);

      if (stats.empty()) {
        field[RDB_INDEX_FILE_MAP_FIELD::COLUMN_FAMILY]->store(-1, true);
        field[RDB_INDEX_FILE_MAP_FIELD::INDEX_NUMBER]->store(-1, true);
        field[RDB_INDEX_FILE_MAP_FIELD::NUM_ROWS]->store(-1, true);
        field[RDB_INDEX_FILE_MAP_FIELD::DATA_SIZE]->store(-1, true);
        field[RDB_INDEX_FILE_MAP_FIELD::ENTRY_DELETES]->store(-1, true);
        field[RDB_INDEX_FILE_MAP_FIELD::ENTRY_SINGLEDELETES]->store(-1, true);
        field[RDB_INDEX_FILE_MAP_FIELD::ENTRY_MERGES]->store(-1, true);
        field[RDB_INDEX_FILE_MAP_FIELD::ENTRY_OTHERS]->store(-1, true);
      } else {
        for (const auto &it : stats) {
          /* Add the index number, the number of rows, and data size to the
           * output */
          field[RDB_INDEX_FILE_MAP_FIELD::COLUMN_FAMILY]->store(
              it.m_gl_index_id.cf_id, true);
          field[RDB_INDEX_FILE_MAP_FIELD::INDEX_NUMBER]->store(
              it.m_gl_index_id.index_id, true);
          field[RDB_INDEX_FILE_MAP_FIELD::NUM_ROWS]->store(it.m_rows, true);
          field[RDB_INDEX_FILE_MAP_FIELD::DATA_SIZE]->store(it.m_data_size,
                                                            true);
          field[RDB_INDEX_FILE_MAP_FIELD::ENTRY_DELETES]->store(
              it.m_entry_deletes, true);
          field[RDB_INDEX_FILE_MAP_FIELD::ENTRY_SINGLEDELETES]->store(
              it.m_entry_single_deletes, true);
          field[RDB_INDEX_FILE_MAP_FIELD::ENTRY_MERGES]->store(
              it.m_entry_merges, true);
          field[RDB_INDEX_FILE_MAP_FIELD::ENTRY_OTHERS]->store(
              it.m_entry_others, true);

          std::string distinct_keys_prefix;

          for (size_t i = 0; i < it.m_distinct_keys_per_prefix.size(); i++) {
            if (i > 0) {
              distinct_keys_prefix += ",";
            }

            distinct_keys_prefix +=
                std::to_string(it.m_distinct_keys_per_prefix[i]);
          }

          field[RDB_INDEX_FILE_MAP_FIELD::DISTINCT_KEYS_PREFIX]->store(
              distinct_keys_prefix.data(), distinct_keys_prefix.size(),
              system_charset_info);

          /* Tell MySQL about this row in the virtual table */
          ret = static_cast<int>(
              my_core::schema_table_store_record(thd, tables->table));

          if (ret != 0) {
            break;
          }
        }
      }
    }
  }

  DBUG_RETURN(ret);
}

/* Initialize the information_schema.rocksdb_index_file_map virtual table */
static int rdb_i_s_index_file_map_init(void *const p) {
  DBUG_ENTER_FUNC();

  DBUG_ASSERT(p != nullptr);

  my_core::ST_SCHEMA_TABLE *schema;

  schema = (my_core::ST_SCHEMA_TABLE *)p;

  schema->fields_info = rdb_i_s_index_file_map_fields_info;
  schema->fill_table = rdb_i_s_index_file_map_fill_table;

  DBUG_RETURN(0);
}

/*
  Support for INFORMATION_SCHEMA.ROCKSDB_LOCKS dynamic table
 */
namespace RDB_LOCKS_FIELD {
enum { COLUMN_FAMILY_ID = 0, TRANSACTION_ID, KEY, MODE };
}  // namespace RDB_LOCKS_FIELD

static ST_FIELD_INFO rdb_i_s_lock_info_fields_info[] = {
    ROCKSDB_FIELD_INFO("COLUMN_FAMILY_ID", sizeof(uint32_t), MYSQL_TYPE_LONG,
                       0),
    ROCKSDB_FIELD_INFO("TRANSACTION_ID", sizeof(uint32_t), MYSQL_TYPE_LONG, 0),
    ROCKSDB_FIELD_INFO("KEY", FN_REFLEN + 1, MYSQL_TYPE_STRING, 0),
    ROCKSDB_FIELD_INFO("MODE", 32, MYSQL_TYPE_STRING, 0),
    ROCKSDB_FIELD_INFO_END};

/* Fill the information_schema.rocksdb_locks virtual table */
static int rdb_i_s_lock_info_fill_table(
    my_core::THD *const thd, my_core::TABLE_LIST *const tables,
    my_core::Item *const cond MY_ATTRIBUTE((__unused__))) {
  DBUG_ENTER_FUNC();

  DBUG_ASSERT(thd != nullptr);
  DBUG_ASSERT(tables != nullptr);
  DBUG_ASSERT(tables->table != nullptr);
  DBUG_ASSERT(tables->table->field != nullptr);

  int ret = 0;
  Rdb_hton_init_state::Scoped_lock state_lock(*rdb_get_hton_init_state(),
                                              false);
  if (!rdb_get_hton_init_state()->initialized()) {
    ret = ER_PLUGIN_IS_NOT_LOADED;
    my_error(ret, MYF(0), rocksdb_hton_name);
    DBUG_RETURN(ret);
  }

  rocksdb::TransactionDB *const rdb = rdb_get_rocksdb_db();

  if (!rdb) {
    DBUG_RETURN(ret);
  }

  /* cf id -> rocksdb::KeyLockInfo */
  std::unordered_multimap<uint32_t, rocksdb::KeyLockInfo> lock_info =
      rdb->GetLockStatusData();

  for (const auto &lock : lock_info) {
    const uint32_t cf_id = lock.first;
    const auto &key_lock_info = lock.second;
    const auto key_hexstr = rdb_hexdump(key_lock_info.key.c_str(),
                                        key_lock_info.key.length(), FN_REFLEN);

    for (const auto &id : key_lock_info.ids) {
      tables->table->field[RDB_LOCKS_FIELD::COLUMN_FAMILY_ID]->store(cf_id,
                                                                     true);
      tables->table->field[RDB_LOCKS_FIELD::TRANSACTION_ID]->store(id, true);

      tables->table->field[RDB_LOCKS_FIELD::KEY]->store(
          key_hexstr.c_str(), key_hexstr.size(), system_charset_info);
      tables->table->field[RDB_LOCKS_FIELD::MODE]->store(
          key_lock_info.exclusive ? "X" : "S", 1, system_charset_info);

      /* Tell MySQL about this row in the virtual table */
      ret = static_cast<int>(
          my_core::schema_table_store_record(thd, tables->table));

      if (ret != 0) {
        break;
      }
    }
  }

  DBUG_RETURN(ret);
}

/* Initialize the information_schema.rocksdb_lock_info virtual table */
static int rdb_i_s_lock_info_init(void *const p) {
  DBUG_ENTER_FUNC();

  DBUG_ASSERT(p != nullptr);

  my_core::ST_SCHEMA_TABLE *schema;

  schema = (my_core::ST_SCHEMA_TABLE *)p;

  schema->fields_info = rdb_i_s_lock_info_fields_info;
  schema->fill_table = rdb_i_s_lock_info_fill_table;

  DBUG_RETURN(0);
}

/*
  Support for INFORMATION_SCHEMA.ROCKSDB_TRX dynamic table
 */
namespace RDB_TRX_FIELD {
enum {
  TRANSACTION_ID = 0,
  STATE,
  NAME,
  WRITE_COUNT,
  LOCK_COUNT,
  TIMEOUT_SEC,
  WAITING_KEY,
  WAITING_COLUMN_FAMILY_ID,
  IS_REPLICATION,
  SKIP_TRX_API,
  READ_ONLY,
  HAS_DEADLOCK_DETECTION,
  NUM_ONGOING_BULKLOAD,
  THREAD_ID,
  QUERY
};
}  // namespace RDB_TRX_FIELD

static ST_FIELD_INFO rdb_i_s_trx_info_fields_info[] = {
    ROCKSDB_FIELD_INFO("TRANSACTION_ID", sizeof(ulonglong), MYSQL_TYPE_LONGLONG,
                       0),
    ROCKSDB_FIELD_INFO("STATE", NAME_LEN + 1, MYSQL_TYPE_STRING, 0),
    ROCKSDB_FIELD_INFO("NAME", NAME_LEN + 1, MYSQL_TYPE_STRING, 0),
    ROCKSDB_FIELD_INFO("WRITE_COUNT", sizeof(ulonglong), MYSQL_TYPE_LONGLONG,
                       0),
    ROCKSDB_FIELD_INFO("LOCK_COUNT", sizeof(ulonglong), MYSQL_TYPE_LONGLONG, 0),
    ROCKSDB_FIELD_INFO("TIMEOUT_SEC", sizeof(uint32_t), MYSQL_TYPE_LONG, 0),
    ROCKSDB_FIELD_INFO("WAITING_KEY", FN_REFLEN + 1, MYSQL_TYPE_STRING, 0),
    ROCKSDB_FIELD_INFO("WAITING_COLUMN_FAMILY_ID", sizeof(uint32_t),
                       MYSQL_TYPE_LONG, 0),
    ROCKSDB_FIELD_INFO("IS_REPLICATION", sizeof(uint32_t), MYSQL_TYPE_LONG, 0),
    ROCKSDB_FIELD_INFO("SKIP_TRX_API", sizeof(uint32_t), MYSQL_TYPE_LONG, 0),
    ROCKSDB_FIELD_INFO("READ_ONLY", sizeof(uint32_t), MYSQL_TYPE_LONG, 0),
    ROCKSDB_FIELD_INFO("HAS_DEADLOCK_DETECTION", sizeof(uint32_t),
                       MYSQL_TYPE_LONG, 0),
    ROCKSDB_FIELD_INFO("NUM_ONGOING_BULKLOAD", sizeof(uint32_t),
                       MYSQL_TYPE_LONG, 0),
    ROCKSDB_FIELD_INFO("THREAD_ID", sizeof(ulong), MYSQL_TYPE_LONG, 0),
    ROCKSDB_FIELD_INFO("QUERY", NAME_LEN + 1, MYSQL_TYPE_STRING, 0),
    ROCKSDB_FIELD_INFO_END};

/* Fill the information_schema.rocksdb_trx virtual table */
static int rdb_i_s_trx_info_fill_table(
    my_core::THD *const thd, my_core::TABLE_LIST *const tables,
    my_core::Item *const cond MY_ATTRIBUTE((__unused__))) {
  DBUG_ENTER_FUNC();

  DBUG_ASSERT(thd != nullptr);
  DBUG_ASSERT(tables != nullptr);
  DBUG_ASSERT(tables->table != nullptr);
  DBUG_ASSERT(tables->table->field != nullptr);

  int ret = 0;
  Rdb_hton_init_state::Scoped_lock state_lock(*rdb_get_hton_init_state(),
                                              false);
  if (!rdb_get_hton_init_state()->initialized()) {
    ret = ER_PLUGIN_IS_NOT_LOADED;
    my_error(ret, MYF(0), rocksdb_hton_name);
    DBUG_RETURN(ret);
  }

  rocksdb::DB *const rdb = rdb_get_rocksdb_db();

  if (!rdb) {
    DBUG_RETURN(ret);
  }

  const std::vector<Rdb_trx_info> &all_trx_info = rdb_get_all_trx_info();

  for (const auto &info : all_trx_info) {
    auto name_hexstr =
        rdb_hexdump(info.name.c_str(), info.name.length(), NAME_LEN);
    auto key_hexstr = rdb_hexdump(info.waiting_key.c_str(),
                                  info.waiting_key.length(), FN_REFLEN);

    tables->table->field[RDB_TRX_FIELD::TRANSACTION_ID]->store(info.trx_id,
                                                               true);
    tables->table->field[RDB_TRX_FIELD::STATE]->store(
        info.state.c_str(), info.state.length(), system_charset_info);
    tables->table->field[RDB_TRX_FIELD::NAME]->store(
        name_hexstr.c_str(), name_hexstr.length(), system_charset_info);
    tables->table->field[RDB_TRX_FIELD::WRITE_COUNT]->store(info.write_count,
                                                            true);
    tables->table->field[RDB_TRX_FIELD::LOCK_COUNT]->store(info.lock_count,
                                                           true);
    tables->table->field[RDB_TRX_FIELD::TIMEOUT_SEC]->store(info.timeout_sec,
                                                            false);
    tables->table->field[RDB_TRX_FIELD::WAITING_KEY]->store(
        key_hexstr.c_str(), key_hexstr.length(), system_charset_info);
    tables->table->field[RDB_TRX_FIELD::WAITING_COLUMN_FAMILY_ID]->store(
        info.waiting_cf_id, true);
    tables->table->field[RDB_TRX_FIELD::IS_REPLICATION]->store(
        info.is_replication, false);
    tables->table->field[RDB_TRX_FIELD::SKIP_TRX_API]->store(info.skip_trx_api,
                                                             false);
    tables->table->field[RDB_TRX_FIELD::READ_ONLY]->store(info.read_only,
                                                          false);
    tables->table->field[RDB_TRX_FIELD::HAS_DEADLOCK_DETECTION]->store(
        info.deadlock_detect, false);
    tables->table->field[RDB_TRX_FIELD::NUM_ONGOING_BULKLOAD]->store(
        info.num_ongoing_bulk_load, false);
    tables->table->field[RDB_TRX_FIELD::THREAD_ID]->store(info.thread_id, true);
    tables->table->field[RDB_TRX_FIELD::QUERY]->store(
        info.query_str.c_str(), info.query_str.length(), system_charset_info);

    /* Tell MySQL about this row in the virtual table */
    ret = static_cast<int>(
        my_core::schema_table_store_record(thd, tables->table));

    if (ret != 0) {
      break;
    }
  }

  DBUG_RETURN(ret);
}

/* Initialize the information_schema.rocksdb_trx_info virtual table */
static int rdb_i_s_trx_info_init(void *const p) {
  DBUG_ENTER_FUNC();

  DBUG_ASSERT(p != nullptr);

  my_core::ST_SCHEMA_TABLE *schema;

  schema = (my_core::ST_SCHEMA_TABLE *)p;

  schema->fields_info = rdb_i_s_trx_info_fields_info;
  schema->fill_table = rdb_i_s_trx_info_fill_table;

  DBUG_RETURN(0);
}

/*
  Support for INFORMATION_SCHEMA.ROCKSDB_DEADLOCK dynamic table
 */
namespace RDB_DEADLOCK_FIELD {
enum {
  DEADLOCK_ID = 0,
  TIMESTAMP,
  TRANSACTION_ID,
  CF_NAME,
  WAITING_KEY,
  LOCK_TYPE,
  INDEX_NAME,
  TABLE_NAME,
  ROLLED_BACK,
};
}  // namespace RDB_DEADLOCK_FIELD

static ST_FIELD_INFO rdb_i_s_deadlock_info_fields_info[] = {
    ROCKSDB_FIELD_INFO("DEADLOCK_ID", sizeof(ulonglong), MYSQL_TYPE_LONGLONG,
                       0),
    ROCKSDB_FIELD_INFO("TIMESTAMP", sizeof(ulonglong), MYSQL_TYPE_LONGLONG, 0),
    ROCKSDB_FIELD_INFO("TRANSACTION_ID", sizeof(ulonglong), MYSQL_TYPE_LONGLONG,
                       0),
    ROCKSDB_FIELD_INFO("CF_NAME", NAME_LEN + 1, MYSQL_TYPE_STRING, 0),
    ROCKSDB_FIELD_INFO("WAITING_KEY", FN_REFLEN + 1, MYSQL_TYPE_STRING, 0),
    ROCKSDB_FIELD_INFO("LOCK_TYPE", NAME_LEN + 1, MYSQL_TYPE_STRING, 0),
    ROCKSDB_FIELD_INFO("INDEX_NAME", NAME_LEN + 1, MYSQL_TYPE_STRING, 0),
    ROCKSDB_FIELD_INFO("TABLE_NAME", NAME_LEN + 1, MYSQL_TYPE_STRING, 0),
    ROCKSDB_FIELD_INFO("ROLLED_BACK", sizeof(ulonglong), MYSQL_TYPE_LONGLONG,
                       0),
    ROCKSDB_FIELD_INFO_END};

/* Fill the information_schema.rocksdb_trx virtual table */
static int rdb_i_s_deadlock_info_fill_table(
    my_core::THD *const thd, my_core::TABLE_LIST *const tables,
    my_core::Item *const cond MY_ATTRIBUTE((__unused__))) {
  DBUG_ENTER_FUNC();

  DBUG_ASSERT(thd != nullptr);
  DBUG_ASSERT(tables != nullptr);
  DBUG_ASSERT(tables->table != nullptr);
  DBUG_ASSERT(tables->table->field != nullptr);

  static const std::string str_exclusive("EXCLUSIVE");
  static const std::string str_shared("SHARED");

  int ret = 0;
  Rdb_hton_init_state::Scoped_lock state_lock(*rdb_get_hton_init_state(),
                                              false);
  if (!rdb_get_hton_init_state()->initialized()) {
    ret = ER_PLUGIN_IS_NOT_LOADED;
    my_error(ret, MYF(0), rocksdb_hton_name);
    DBUG_RETURN(ret);
  }

  rocksdb::DB *const rdb = rdb_get_rocksdb_db();

  if (!rdb) {
    DBUG_RETURN(ret);
  }

  const std::vector<Rdb_deadlock_info> &all_dl_info = rdb_get_deadlock_info();

  ulonglong id = 0;
  for (const auto &info : all_dl_info) {
    auto deadlock_time = info.deadlock_time;
    for (const auto &trx_info : info.path) {
      tables->table->field[RDB_DEADLOCK_FIELD::DEADLOCK_ID]->store(id, true);
      tables->table->field[RDB_DEADLOCK_FIELD::TIMESTAMP]->store(deadlock_time,
                                                                 true);
      tables->table->field[RDB_DEADLOCK_FIELD::TRANSACTION_ID]->store(
          trx_info.trx_id, true);
      tables->table->field[RDB_DEADLOCK_FIELD::CF_NAME]->store(
          trx_info.cf_name.c_str(), trx_info.cf_name.length(),
          system_charset_info);
      tables->table->field[RDB_DEADLOCK_FIELD::WAITING_KEY]->store(
          trx_info.waiting_key.c_str(), trx_info.waiting_key.length(),
          system_charset_info);
      if (trx_info.exclusive_lock) {
        tables->table->field[RDB_DEADLOCK_FIELD::LOCK_TYPE]->store(
            str_exclusive.c_str(), str_exclusive.length(), system_charset_info);
      } else {
        tables->table->field[RDB_DEADLOCK_FIELD::LOCK_TYPE]->store(
            str_shared.c_str(), str_shared.length(), system_charset_info);
      }
      tables->table->field[RDB_DEADLOCK_FIELD::INDEX_NAME]->store(
          trx_info.index_name.c_str(), trx_info.index_name.length(),
          system_charset_info);
      tables->table->field[RDB_DEADLOCK_FIELD::TABLE_NAME]->store(
          trx_info.table_name.c_str(), trx_info.table_name.length(),
          system_charset_info);
      tables->table->field[RDB_DEADLOCK_FIELD::ROLLED_BACK]->store(
          trx_info.trx_id == info.victim_trx_id, true);

      /* Tell MySQL about this row in the virtual table */
      ret = static_cast<int>(
          my_core::schema_table_store_record(thd, tables->table));

      if (ret != 0) {
        break;
      }
    }
    id++;
  }

  DBUG_RETURN(ret);
}

/* Initialize the information_schema.rocksdb_trx_info virtual table */
static int rdb_i_s_deadlock_info_init(void *const p) {
  DBUG_ENTER_FUNC();

  DBUG_ASSERT(p != nullptr);

  my_core::ST_SCHEMA_TABLE *schema;

  schema = (my_core::ST_SCHEMA_TABLE *)p;

  schema->fields_info = rdb_i_s_deadlock_info_fields_info;
  schema->fill_table = rdb_i_s_deadlock_info_fill_table;

  DBUG_RETURN(0);
}

static int rdb_i_s_deinit(void *p MY_ATTRIBUTE((__unused__))) {
  DBUG_ENTER_FUNC();
  DBUG_RETURN(0);
}

static struct st_mysql_information_schema rdb_i_s_info = {
    MYSQL_INFORMATION_SCHEMA_INTERFACE_VERSION};

struct st_mysql_plugin rdb_i_s_cfstats = {
    MYSQL_INFORMATION_SCHEMA_PLUGIN,
    &rdb_i_s_info,
    "ROCKSDB_CFSTATS",
    "Facebook",
    "RocksDB column family stats",
    PLUGIN_LICENSE_GPL,
    rdb_i_s_cfstats_init,
    nullptr,
    rdb_i_s_deinit,
    0x0001,  /* version number (0.1) */
    nullptr, /* status variables */
    nullptr, /* system variables */
    nullptr, /* config options */
    0,       /* flags */
};

struct st_mysql_plugin rdb_i_s_dbstats = {
    MYSQL_INFORMATION_SCHEMA_PLUGIN,
    &rdb_i_s_info,
    "ROCKSDB_DBSTATS",
    "Facebook",
    "RocksDB database stats",
    PLUGIN_LICENSE_GPL,
    rdb_i_s_dbstats_init,
    nullptr,
    rdb_i_s_deinit,
    0x0001,  /* version number (0.1) */
    nullptr, /* status variables */
    nullptr, /* system variables */
    nullptr, /* config options */
    0,       /* flags */
};

struct st_mysql_plugin rdb_i_s_perf_context = {
    MYSQL_INFORMATION_SCHEMA_PLUGIN,
    &rdb_i_s_info,
    "ROCKSDB_PERF_CONTEXT",
    "Facebook",
    "RocksDB perf context stats",
    PLUGIN_LICENSE_GPL,
    rdb_i_s_perf_context_init,
    nullptr,
    rdb_i_s_deinit,
    0x0001,  /* version number (0.1) */
    nullptr, /* status variables */
    nullptr, /* system variables */
    nullptr, /* config options */
    0,       /* flags */
};

struct st_mysql_plugin rdb_i_s_perf_context_global = {
    MYSQL_INFORMATION_SCHEMA_PLUGIN,
    &rdb_i_s_info,
    "ROCKSDB_PERF_CONTEXT_GLOBAL",
    "Facebook",
    "RocksDB perf context stats (all)",
    PLUGIN_LICENSE_GPL,
    rdb_i_s_perf_context_global_init,
    nullptr,
    rdb_i_s_deinit,
    0x0001,  /* version number (0.1) */
    nullptr, /* status variables */
    nullptr, /* system variables */
    nullptr, /* config options */
    0,       /* flags */
};

struct st_mysql_plugin rdb_i_s_cfoptions = {
    MYSQL_INFORMATION_SCHEMA_PLUGIN,
    &rdb_i_s_info,
    "ROCKSDB_CF_OPTIONS",
    "Facebook",
    "RocksDB column family options",
    PLUGIN_LICENSE_GPL,
    rdb_i_s_cfoptions_init,
    nullptr,
    rdb_i_s_deinit,
    0x0001,  /* version number (0.1) */
    nullptr, /* status variables */
    nullptr, /* system variables */
    nullptr, /* config options */
    0,       /* flags */
};

struct st_mysql_plugin rdb_i_s_global_info = {
    MYSQL_INFORMATION_SCHEMA_PLUGIN,
    &rdb_i_s_info,
    "ROCKSDB_GLOBAL_INFO",
    "Facebook",
    "RocksDB global info",
    PLUGIN_LICENSE_GPL,
    rdb_i_s_global_info_init,
    nullptr,
    rdb_i_s_deinit,
    0x0001,  /* version number (0.1) */
    nullptr, /* status variables */
    nullptr, /* system variables */
    nullptr, /* config options */
    0,       /* flags */
};

struct st_mysql_plugin rdb_i_s_compact_stats = {
    MYSQL_INFORMATION_SCHEMA_PLUGIN,
    &rdb_i_s_info,
    "ROCKSDB_COMPACTION_STATS",
    "Facebook",
    "RocksDB compaction stats",
    PLUGIN_LICENSE_GPL,
    rdb_i_s_compact_stats_init,
    nullptr,
    rdb_i_s_deinit,
    0x0001,  /* version number (0.1) */
    nullptr, /* status variables */
    nullptr, /* system variables */
    nullptr, /* config options */
    0,       /* flags */
};

struct st_mysql_plugin rdb_i_s_ddl = {
    MYSQL_INFORMATION_SCHEMA_PLUGIN,
    &rdb_i_s_info,
    "ROCKSDB_DDL",
    "Facebook",
    "RocksDB Data Dictionary",
    PLUGIN_LICENSE_GPL,
    rdb_i_s_ddl_init,
    nullptr,
    rdb_i_s_deinit,
    0x0001,  /* version number (0.1) */
    nullptr, /* status variables */
    nullptr, /* system variables */
    nullptr, /* config options */
    0,       /* flags */
};

struct st_mysql_plugin rdb_i_s_sst_props = {
    MYSQL_INFORMATION_SCHEMA_PLUGIN,
    &rdb_i_s_info,
    "ROCKSDB_SST_PROPS",
    "Facebook",
    "RocksDB SST Properties",
    PLUGIN_LICENSE_GPL,
    rdb_i_s_sst_props_init,
    nullptr,
    rdb_i_s_deinit,
    0x0001,  /* version number (0.1) */
    nullptr, /* status variables */
    nullptr, /* system variables */
    nullptr, /* config options */
    0,       /* flags */
};

struct st_mysql_plugin rdb_i_s_index_file_map = {
    MYSQL_INFORMATION_SCHEMA_PLUGIN,
    &rdb_i_s_info,
    "ROCKSDB_INDEX_FILE_MAP",
    "Facebook",
    "RocksDB index file map",
    PLUGIN_LICENSE_GPL,
    rdb_i_s_index_file_map_init,
    nullptr,
    rdb_i_s_deinit,
    0x0001,  /* version number (0.1) */
    nullptr, /* status variables */
    nullptr, /* system variables */
    nullptr, /* config options */
    0,       /* flags */
};

struct st_mysql_plugin rdb_i_s_lock_info = {
    MYSQL_INFORMATION_SCHEMA_PLUGIN,
    &rdb_i_s_info,
    "ROCKSDB_LOCKS",
    "Facebook",
    "RocksDB lock information",
    PLUGIN_LICENSE_GPL,
    rdb_i_s_lock_info_init,
    nullptr,
    nullptr,
    0x0001,  /* version number (0.1) */
    nullptr, /* status variables */
    nullptr, /* system variables */
    nullptr, /* config options */
    0,       /* flags */
};

struct st_mysql_plugin rdb_i_s_trx_info = {
    MYSQL_INFORMATION_SCHEMA_PLUGIN,
    &rdb_i_s_info,
    "ROCKSDB_TRX",
    "Facebook",
    "RocksDB transaction information",
    PLUGIN_LICENSE_GPL,
    rdb_i_s_trx_info_init,
    nullptr,
    nullptr,
    0x0001,  /* version number (0.1) */
    nullptr, /* status variables */
    nullptr, /* system variables */
    nullptr, /* config options */
    0,       /* flags */
};

struct st_mysql_plugin rdb_i_s_deadlock_info = {
    MYSQL_INFORMATION_SCHEMA_PLUGIN,
    &rdb_i_s_info,
    "ROCKSDB_DEADLOCK",
    "Facebook",
    "RocksDB transaction information",
    PLUGIN_LICENSE_GPL,
    rdb_i_s_deadlock_info_init,
    nullptr,
    nullptr,
    0x0001,  /* version number (0.1) */
    nullptr, /* status variables */
    nullptr, /* system variables */
    nullptr, /* config options */
    0,       /* flags */
};
}  // namespace myrocks<|MERGE_RESOLUTION|>--- conflicted
+++ resolved
@@ -800,19 +800,10 @@
     uint flags;
 
     if (!dict_manager->get_cf_flags(cf_handle->GetID(), &flags)) {
-<<<<<<< HEAD
       LogPluginErrMsg(ERROR_LEVEL, 0,
                       "Failed to get column family flags from CF with id = %u. "
                       "MyRocks data dictionary may be corrupted.",
                       cf_handle->GetID());
-=======
-      // NO_LINT_DEBUG
-      sql_print_error(
-          "RocksDB: Failed to get column family flags "
-          "from CF with id = %u. MyRocks data dictionary may "
-          "be corrupted.",
-          cf_handle->GetID());
->>>>>>> 56fc6c11
       abort();
     }
 
