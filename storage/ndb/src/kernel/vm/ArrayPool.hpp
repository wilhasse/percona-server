--- conflicted
+++ resolved
@@ -83,11 +83,7 @@
   }
 
   inline void decNoFree(Uint32 cnt) {
-<<<<<<< HEAD
-    assert(noOfFree > cnt);
-=======
     assert(noOfFree >= cnt);
->>>>>>> 9bba6ee2
     noOfFree -= cnt;
     updateFreeMin();
   }
