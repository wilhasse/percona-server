--- conflicted
+++ resolved
@@ -2941,11 +2941,7 @@
   unlock(&sb->m_send_lock);
 
   /**
-<<<<<<< HEAD
-   * release buffers fron local pool to global pool prior to checking
-=======
    * release buffers from local pool to global pool prior to checking
->>>>>>> 87bf6579
    * m_force_send
    */
   pool->release_global(rep->m_mm, RG_TRANSPORTER_BUFFERS);
