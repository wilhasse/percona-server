--- conflicted
+++ resolved
@@ -1140,7 +1140,6 @@
   struct send_buffer
   {
     /**
-<<<<<<< HEAD
      * In order to reduce lock contention while 
      * adding job buffer pages to the send buffers,
      * and sending these with the help of the send
@@ -1160,19 +1159,11 @@
      *
      * If both locks are required, grab the m_send_lock first.
      * Release m_buffer_lock before releasing m_send_lock.
-=======
-     * lock
      */
-    struct thr_spin_lock m_send_lock;
-
-    /**
-     * pending data
->>>>>>> 113d6803
-     */
-    struct thr_spin_lock<8> m_buffer_lock; //Protect m_buffer
+    struct thr_spin_lock m_buffer_lock; //Protect m_buffer
     struct thr_send_buffer m_buffer;
 
-    struct thr_spin_lock<8> m_send_lock;   //Protect m_sending + transporter
+    struct thr_spin_lock m_send_lock;   //Protect m_sending + transporter
     struct thr_send_buffer m_sending;
 
     /**
