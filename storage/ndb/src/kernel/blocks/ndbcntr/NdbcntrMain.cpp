--- conflicted
+++ resolved
@@ -4903,9 +4903,7 @@
       } 
       else
       {
-<<<<<<< HEAD
-        DEB_NODE_STOP(("WAIT_GCP_REQ CompleteForceStart"));
-=======
+        DEB_NODE_STOP(("WAIT_GCP_REQ ShutdownSync"));
 #ifdef ERROR_INSERT
         if (cntr.ERROR_INSERT_VALUE == 1023)
         {
@@ -4926,7 +4924,6 @@
                           JBB);
         }
 #endif
->>>>>>> 59e1f332
 	WaitGCPReq * req = (WaitGCPReq*)&signal->theData[0];
 	req->senderRef = cntr.reference();
 	req->senderData = StopRecord::SR_CLUSTER_SHUTDOWN;
