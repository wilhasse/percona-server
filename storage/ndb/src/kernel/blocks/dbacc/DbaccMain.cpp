/* Copyright (c) 2003, 2018, Oracle and/or its affiliates. All rights reserved.

   This program is free software; you can redistribute it and/or modify
   it under the terms of the GNU General Public License as published by
   the Free Software Foundation; version 2 of the License.

   This program is distributed in the hope that it will be useful,
   but WITHOUT ANY WARRANTY; without even the implied warranty of
   MERCHANTABILITY or FITNESS FOR A PARTICULAR PURPOSE.  See the
   GNU General Public License for more details.

   You should have received a copy of the GNU General Public License
   along with this program; if not, write to the Free Software
   Foundation, Inc., 51 Franklin St, Fifth Floor, Boston, MA 02110-1301  USA
*/

#define DBACC_C
#include "Dbacc.hpp"

#include <AttributeHeader.hpp>
#include <Bitmask.hpp>
#include <signaldata/AccFrag.hpp>
#include <signaldata/AccScan.hpp>
#include <signaldata/NextScan.hpp>
#include <signaldata/AccLock.hpp>
#include <signaldata/EventReport.hpp>
#include <signaldata/FsConf.hpp>
#include <signaldata/FsRef.hpp>
#include <signaldata/FsRemoveReq.hpp>
#include <signaldata/DropTab.hpp>
#include <signaldata/DumpStateOrd.hpp>
#include <signaldata/TuxMaint.hpp>
#include <signaldata/DbinfoScan.hpp>
#include <signaldata/TransIdAI.hpp>
#include <KeyDescriptor.hpp>
#include <signaldata/NodeStateSignalData.hpp>
#include <md5_hash.hpp>

#ifdef VM_TRACE
#define DEBUG(x) ndbout << "DBACC: "<< x << endl;
#else
#define DEBUG(x)
#endif

#ifdef ACC_SAFE_QUEUE
#define vlqrequire(x) do { if (unlikely(!(x))) {\
   dump_lock_queue(loPtr); \
   ndbrequire(false); } } while(0)
#else
#define vlqrequire(x) ndbrequire(x)
#define dump_lock_queue(x)
#endif


// primary key is stored in TUP
#include "../dbtup/Dbtup.hpp"
#include "../dblqh/Dblqh.hpp"

#define JAM_FILE_ID 345

// Index pages used by ACC instances, used by CMVMI to report index memory usage
extern Uint32 g_acc_pages_used[MAX_NDBMT_LQH_WORKERS];

// Signal entries and statement blocks
/* --------------------------------------------------------------------------------- */
/* --------------------------------------------------------------------------------- */
/* --------------------------------------------------------------------------------- */
/*                                                                                   */
/*       COMMON SIGNAL RECEPTION MODULE                                              */
/*                                                                                   */
/* --------------------------------------------------------------------------------- */

/* --------------------------------------------------------------------------------- */
/* ******************--------------------------------------------------------------- */
/* CONTINUEB                                       CONTINUE SIGNAL                   */
/* ******************------------------------------+                                 */
/*   SENDER: ACC,    LEVEL B       */
void Dbacc::execCONTINUEB(Signal* signal) 
{
  Uint32 tcase;

  jamEntry();
  tcase = signal->theData[0];
  tdata0 = signal->theData[1];
  tresult = 0;
  switch (tcase) {
  case ZINITIALISE_RECORDS:
    jam();
    initialiseRecordsLab(signal, signal->theData[3], signal->theData[4]);
    return;
    break;
  case ZREL_ROOT_FRAG:
    {
      jam();
      Uint32 tableId = signal->theData[1];
      releaseRootFragResources(signal, tableId);
      break;
    }
  case ZREL_FRAG:
    {
      jam();
      Uint32 fragIndex = signal->theData[1];
      releaseFragResources(signal, fragIndex);
      break;
    }
  case ZREL_DIR:
    {
      jam();
      releaseDirResources(signal);
      break;
    }

  default:
    ndbrequire(false);
    break;
  }//switch
  return;
}//Dbacc::execCONTINUEB()

/* ------------------------------------------------------------------------- */
/* ------------------------------------------------------------------------- */
/* ------------------------------------------------------------------------- */
/*                                                                           */
/*       END OF COMMON SIGNAL RECEPTION MODULE                               */
/*                                                                           */
/* ------------------------------------------------------------------------- */
/* ------------------------------------------------------------------------- */
/* ------------------------------------------------------------------------- */
/* ------------------------------------------------------------------------- */
/* ------------------------------------------------------------------------- */
/*                                                                           */
/*       SYSTEM RESTART MODULE                                               */
/*                                                                           */
/* ------------------------------------------------------------------------- */
/* ------------------------------------------------------------------------- */
/* ------------------------------------------------------------------------- */
void Dbacc::execNDB_STTOR(Signal* signal) 
{
  Uint32 tstartphase;
  Uint32 tStartType;

  jamEntry();
  cndbcntrRef = signal->theData[0];
  cmynodeid = signal->theData[1];
  tstartphase = signal->theData[2];
  tStartType = signal->theData[3];
  switch (tstartphase) {
  case ZSPH1:
    jam();
    ndbsttorryLab(signal);
    return;
    break;
  case ZSPH2:
    ndbsttorryLab(signal);
    return;
    break;
  case ZSPH3:
    break;
  case ZSPH6:
    jam();
    break;
  default:
    jam();
    /*empty*/;
    break;
  }//switch
  ndbsttorryLab(signal);
  return;
}//Dbacc::execNDB_STTOR()

/* ******************--------------------------------------------------------------- */
/* STTOR                                              START /  RESTART               */
/* ******************------------------------------+                                 */
/*   SENDER: ANY,    LEVEL B       */
void Dbacc::execSTTOR(Signal* signal) 
{
  jamEntry();
  Uint32 tstartphase = signal->theData[1];
  switch (tstartphase) {
  case 1:
    jam();
    ndbrequire((c_tup = (Dbtup*)globalData.getBlock(DBTUP, instance())) != 0);
    ndbrequire((c_lqh = (Dblqh*)globalData.getBlock(DBLQH, instance())) != 0);
    break;
  }
  tuserblockref = signal->theData[3];
  csignalkey = signal->theData[6];
  sttorrysignalLab(signal);
  return;
}//Dbacc::execSTTOR()

/* --------------------------------------------------------------------------------- */
/* ZSPH1                                                                             */
/* --------------------------------------------------------------------------------- */
void Dbacc::ndbrestart1Lab()
{
  cmynodeid = globalData.ownId;
  cownBlockref = calcInstanceBlockRef(DBACC);
  czero = 0;
  cminusOne = czero - 1;
  return;
}//Dbacc::ndbrestart1Lab()

void Dbacc::initialiseRecordsLab(Signal* signal, Uint32 ref, Uint32 data)
{
  switch (tdata0) {
  case 0:
    jam();
    initialiseTableRec();
    break;
  case 1:
  case 2:
    break;
  case 3:
    jam();
    break;
  case 4:
    jam();
    break;
  case 5:
    jam();
    break;
  case 6:
    jam();
    initialiseFragRec();
    break;
  case 7:
    jam();
    break;
  case 8:
    jam();
    initialiseOperationRec();
    break;
  case 9:
    jam();
    initialisePageRec();
    break;
  case 10:
    jam();
    break;
  case 11:
    jam();
    initialiseScanRec();
    break;
  case 12:
    jam();

    {
      ReadConfigConf * conf = (ReadConfigConf*)signal->getDataPtrSend();
      conf->senderRef = reference();
      conf->senderData = data;
      sendSignal(ref, GSN_READ_CONFIG_CONF, signal, 
		 ReadConfigConf::SignalLength, JBB);
    }
    return;
    break;
  default:
    ndbrequire(false);
    break;
  }//switch

  signal->theData[0] = ZINITIALISE_RECORDS;
  signal->theData[1] = tdata0 + 1;
  signal->theData[2] = 0;
  signal->theData[3] = ref;
  signal->theData[4] = data;
  sendSignal(reference(), GSN_CONTINUEB, signal, 5, JBB);
  return;
}//Dbacc::initialiseRecordsLab()

/* *********************************<< */
/* NDB_STTORRY                         */
/* *********************************<< */
void Dbacc::ndbsttorryLab(Signal* signal) const
{
  signal->theData[0] = cownBlockref;
  sendSignal(cndbcntrRef, GSN_NDB_STTORRY, signal, 1, JBB);
  return;
}//Dbacc::ndbsttorryLab()

/* *********************************<< */
/* SIZEALT_REP         SIZE ALTERATION */
/* *********************************<< */
void Dbacc::execREAD_CONFIG_REQ(Signal* signal) 
{
  const ReadConfigReq * req = (ReadConfigReq*)signal->getDataPtr();
  Uint32 ref = req->senderRef;
  Uint32 senderData = req->senderData;
  ndbrequire(req->noOfParameters == 0);
  
  jamEntry();

  const ndb_mgm_configuration_iterator * p = 
    m_ctx.m_config.getOwnConfigIterator();
  ndbrequire(p != 0);
  
  ndbrequire(!ndb_mgm_get_int_parameter(p, CFG_ACC_FRAGMENT, &cfragmentsize));
  ndbrequire(!ndb_mgm_get_int_parameter(p, CFG_ACC_OP_RECS, &coprecsize));
  ndbrequire(!ndb_mgm_get_int_parameter(p, CFG_ACC_PAGE8, &cpagesize));
  ndbrequire(!ndb_mgm_get_int_parameter(p, CFG_ACC_TABLE, &ctablesize));
  ndbrequire(!ndb_mgm_get_int_parameter(p, CFG_ACC_SCAN, &cscanRecSize));
  initRecords();
  ndbrestart1Lab();

  c_memusage_report_frequency = 0;
  ndb_mgm_get_int_parameter(p, CFG_DB_MEMREPORT_FREQUENCY, 
			    &c_memusage_report_frequency);
  
  tdata0 = 0;
  initialiseRecordsLab(signal, ref, senderData);
  return;
}//Dbacc::execSIZEALT_REP()

/* *********************************<< */
/* STTORRY                             */
/* *********************************<< */
void Dbacc::sttorrysignalLab(Signal* signal) const
{
  signal->theData[0] = csignalkey;
  signal->theData[1] = 3;
  /* BLOCK CATEGORY */
  signal->theData[2] = 2;
  /* SIGNAL VERSION NUMBER */
  signal->theData[3] = ZSPH1;
  signal->theData[4] = 255;
  BlockReference cntrRef = !isNdbMtLqh() ? NDBCNTR_REF : DBACC_REF;
  sendSignal(cntrRef, GSN_STTORRY, signal, 5, JBB);
  /* END OF START PHASES */
  return;
}//Dbacc::sttorrysignalLab()

/* --------------------------------------------------------------------------------- */
/* INITIALISE_FRAG_REC                                                               */
/*              INITIALATES THE FRAGMENT RECORDS.                                    */
/* --------------------------------------------------------------------------------- */
void Dbacc::initialiseFragRec()
{
  FragmentrecPtr regFragPtr;
  ndbrequire(cfragmentsize > 0);
  for (regFragPtr.i = 0; regFragPtr.i < cfragmentsize; regFragPtr.i++) {
    jam();
    refresh_watch_dog();
    ptrAss(regFragPtr, fragmentrec);
    initFragGeneral(regFragPtr);
    regFragPtr.p->nextfreefrag = regFragPtr.i + 1;
  }//for
  regFragPtr.i = cfragmentsize - 1;
  ptrAss(regFragPtr, fragmentrec);
  regFragPtr.p->nextfreefrag = RNIL;
  cfirstfreefrag = 0;
}//Dbacc::initialiseFragRec()

/* --------------------------------------------------------------------------------- */
/* INITIALISE_OPERATION_REC                                                          */
/*              INITIALATES THE OPERATION RECORDS.                                   */
/* --------------------------------------------------------------------------------- */
void Dbacc::initialiseOperationRec()
{
  ndbrequire(coprecsize > 0);
  for (operationRecPtr.i = 0; operationRecPtr.i < coprecsize; operationRecPtr.i++) {
    refresh_watch_dog();
    ptrAss(operationRecPtr, operationrec);
    operationRecPtr.p->m_op_bits = Operationrec::OP_INITIAL;
    operationRecPtr.p->nextOp = operationRecPtr.i + 1;
  }//for
  operationRecPtr.i = coprecsize - 1;
  ptrAss(operationRecPtr, operationrec);
  operationRecPtr.p->nextOp = RNIL;
  cfreeopRec = 0;
}//Dbacc::initialiseOperationRec()

/* --------------------------------------------------------------------------------- */
/* INITIALISE_PAGE_REC                                                               */
/*              INITIALATES THE PAGE RECORDS.                                        */
/* --------------------------------------------------------------------------------- */
void Dbacc::initialisePageRec()
{
  ndbrequire(cpagesize > 0);
  cnoOfAllocatedPages = 0;
  cnoOfAllocatedPagesMax = 0;
}//Dbacc::initialisePageRec()


/* --------------------------------------------------------------------------------- */
/* INITIALISE_ROOTFRAG_REC                                                           */
/*              INITIALATES THE ROOTFRAG  RECORDS.                                   */
/* --------------------------------------------------------------------------------- */
/* --------------------------------------------------------------------------------- */
/* INITIALISE_SCAN_REC                                                               */
/*              INITIALATES THE QUE_SCAN RECORDS.                                    */
/* --------------------------------------------------------------------------------- */
void Dbacc::initialiseScanRec()
{
  ndbrequire(cscanRecSize > 0);
  for (scanPtr.i = 0; scanPtr.i < cscanRecSize; scanPtr.i++) {
    ptrAss(scanPtr, scanRec);
    scanPtr.p->scanNextfreerec = scanPtr.i + 1;
    scanPtr.p->scanState = ScanRec::SCAN_DISCONNECT;
    scanPtr.p->activeLocalFrag = RNIL;
    scanPtr.p->initContainer();
  }//for
  scanPtr.i = cscanRecSize - 1;
  ptrAss(scanPtr, scanRec);
  scanPtr.p->scanNextfreerec = RNIL;
  cfirstFreeScanRec = 0;
}//Dbacc::initialiseScanRec()


/* --------------------------------------------------------------------------------- */
/* INITIALISE_TABLE_REC                                                              */
/*              INITIALATES THE TABLE RECORDS.                                       */
/* --------------------------------------------------------------------------------- */
void Dbacc::initialiseTableRec()
{
  ndbrequire(ctablesize > 0);
  for (tabptr.i = 0; tabptr.i < ctablesize; tabptr.i++) {
    refresh_watch_dog();
    ptrAss(tabptr, tabrec);
    for (Uint32 i = 0; i < NDB_ARRAY_SIZE(tabptr.p->fragholder); i++) {
      tabptr.p->fragholder[i] = RNIL;
      tabptr.p->fragptrholder[i] = RNIL;
    }//for
  }//for
}//Dbacc::initialiseTableRec()

void Dbacc::set_tup_fragptr(Uint32 fragptr, Uint32 tup_fragptr)
{
  fragrecptr.i = fragptr;
  ptrCheckGuard(fragrecptr, cfragmentsize, fragmentrec);
  fragrecptr.p->tupFragptr = tup_fragptr;
}

/* --------------------------------------------------------------------------------- */
/* --------------------------------------------------------------------------------- */
/* --------------------------------------------------------------------------------- */
/*                                                                                   */
/*       END OF SYSTEM RESTART MODULE                                                */
/*                                                                                   */
/* --------------------------------------------------------------------------------- */
/* --------------------------------------------------------------------------------- */
/* --------------------------------------------------------------------------------- */
/* --------------------------------------------------------------------------------- */
/* --------------------------------------------------------------------------------- */
/*                                                                                   */
/*       ADD/DELETE FRAGMENT MODULE                                                  */
/*                                                                                   */
/* --------------------------------------------------------------------------------- */
/* --------------------------------------------------------------------------------- */

// JONAS This methods "aer ett saall"
void Dbacc::execACCFRAGREQ(Signal* signal) 
{
  const AccFragReq * const req = (AccFragReq*)&signal->theData[0];
  jamEntry();
  if (ERROR_INSERTED(3001)) {
    jam();
    addFragRefuse(signal, 1);
    CLEAR_ERROR_INSERT_VALUE;
    return;
  }
  tabptr.i = req->tableId;
#ifndef VM_TRACE
  // config mismatch - do not crash if release compiled
  if (tabptr.i >= ctablesize) {
    jam();
    addFragRefuse(signal, 640);
    return;
  }
#endif
  ptrCheckGuard(tabptr, ctablesize, tabrec);
  ndbrequire((req->reqInfo & 0xF) == ZADDFRAG);
  ndbrequire(!getfragmentrec(fragrecptr, req->fragId));
  if (cfirstfreefrag == RNIL) {
    jam();
    addFragRefuse(signal, ZFULL_FRAGRECORD_ERROR);
    return;
  }//if

  ndbassert(req->localKeyLen == 1);
  if (req->localKeyLen != 1)
  {
    jam();
    addFragRefuse(signal, ZLOCAL_KEY_LENGTH_ERROR);
    return;
  }
  seizeFragrec();
  initFragGeneral(fragrecptr);
  initFragAdd(signal, fragrecptr);

  if (!addfragtotab(fragrecptr.i, req->fragId)) {
    jam();
    releaseFragRecord(fragrecptr);
    addFragRefuse(signal, ZFULL_FRAGRECORD_ERROR);
    return;
  }//if
  Page8Ptr spPageptr;
  seizePage(spPageptr);
  if (tresult > ZLIMIT_OF_ERROR) {
    jam();
    addFragRefuse(signal, tresult);
    return;
  }//if
  if (!setPagePtr(fragrecptr.p->directory, 0, spPageptr.i))
  {
    jam();
    addFragRefuse(signal, ZDIR_RANGE_FULL_ERROR);
    return;
  }

  tipPageId = 0;
  initPage(spPageptr);

  Uint32 userPtr = req->userPtr;
  BlockReference retRef = req->userRef;
  fragrecptr.p->rootState = ACTIVEROOT;

  AccFragConf * const conf = (AccFragConf*)&signal->theData[0];
  conf->userPtr = userPtr;
  conf->rootFragPtr = RNIL;
  conf->fragId[0] = fragrecptr.p->fragmentid;
  conf->fragId[1] = RNIL;
  conf->fragPtr[0] = fragrecptr.i;
  conf->fragPtr[1] = RNIL;
  conf->rootHashCheck = fragrecptr.p->roothashcheck;
  sendSignal(retRef, GSN_ACCFRAGCONF, signal, AccFragConf::SignalLength, JBB);
}//Dbacc::execACCFRAGREQ()

void Dbacc::addFragRefuse(Signal* signal, Uint32 errorCode) const
{
  const AccFragReq * const req = (AccFragReq*)&signal->theData[0];  
  AccFragRef * const ref = (AccFragRef*)&signal->theData[0];  
  Uint32 userPtr = req->userPtr;
  BlockReference retRef = req->userRef;

  ref->userPtr = userPtr;
  ref->errorCode = errorCode;
  sendSignal(retRef, GSN_ACCFRAGREF, signal, AccFragRef::SignalLength, JBB);
  return;
}//Dbacc::addFragRefuseEarly()

void
Dbacc::execDROP_TAB_REQ(Signal* signal){
  jamEntry();
  DropTabReq* req = (DropTabReq*)signal->getDataPtr();

  TabrecPtr tabPtr;
  tabPtr.i = req->tableId;
  ptrCheckGuard(tabPtr, ctablesize, tabrec);
  
  tabPtr.p->tabUserRef = req->senderRef;
  tabPtr.p->tabUserPtr = req->senderData;
  tabPtr.p->tabUserGsn = GSN_DROP_TAB_REQ;

  signal->theData[0] = ZREL_ROOT_FRAG;
  signal->theData[1] = tabPtr.i;
  sendSignal(cownBlockref, GSN_CONTINUEB, signal, 2, JBB);
}

void
Dbacc::execDROP_FRAG_REQ(Signal* signal){
  jamEntry();
  DropFragReq* req = (DropFragReq*)signal->getDataPtr();

  TabrecPtr tabPtr;
  tabPtr.i = req->tableId;
  ptrCheckGuard(tabPtr, ctablesize, tabrec);

  tabPtr.p->tabUserRef = req->senderRef;
  tabPtr.p->tabUserPtr = req->senderData;
  tabPtr.p->tabUserGsn = GSN_DROP_FRAG_REQ;

  for (Uint32 i = 0; i < NDB_ARRAY_SIZE(tabPtr.p->fragholder); i++)
  {
    jam();
    if (tabPtr.p->fragholder[i] == req->fragId)
    {
      jam();
      tabPtr.p->fragholder[i] = RNIL;
      releaseFragResources(signal, tabPtr.p->fragptrholder[i]);
      return;
    }//if
  }//for
  
  releaseRootFragResources(signal, req->tableId);
}

void Dbacc::releaseRootFragResources(Signal* signal, Uint32 tableId)
{
  TabrecPtr tabPtr;
  tabPtr.i = tableId;
  ptrCheckGuard(tabPtr, ctablesize, tabrec);

  if (tabPtr.p->tabUserGsn == GSN_DROP_TAB_REQ)
  {
    jam();
    for (Uint32 i = 0; i < NDB_ARRAY_SIZE(tabPtr.p->fragholder); i++)
    {
      jam();
      if (tabPtr.p->fragholder[i] != RNIL)
      {
        jam();
        tabPtr.p->fragholder[i] = RNIL;
        releaseFragResources(signal, tabPtr.p->fragptrholder[i]);
        return;
      }
    }

    /**
     * Finished...
     */
    DropTabConf * const dropConf = (DropTabConf *)signal->getDataPtrSend();
    dropConf->senderRef = reference();
    dropConf->senderData = tabPtr.p->tabUserPtr;
    dropConf->tableId = tabPtr.i;
    sendSignal(tabPtr.p->tabUserRef, GSN_DROP_TAB_CONF,
               signal, DropTabConf::SignalLength, JBB);
  }
  else
  {
    ndbrequire(tabPtr.p->tabUserGsn == GSN_DROP_FRAG_REQ);

    DropFragConf * conf = (DropFragConf *)signal->getDataPtrSend();
    conf->senderRef = reference();
    conf->senderData = tabPtr.p->tabUserPtr;
    conf->tableId = tabPtr.i;
    sendSignal(tabPtr.p->tabUserRef, GSN_DROP_FRAG_CONF,
               signal, DropFragConf::SignalLength, JBB);
  }
  
  tabPtr.p->tabUserPtr = RNIL;
  tabPtr.p->tabUserRef = 0;
  tabPtr.p->tabUserGsn = 0;
}//Dbacc::releaseRootFragResources()

void Dbacc::releaseFragResources(Signal* signal, Uint32 fragIndex)
{
  jam();
  ndbassert(g_acc_pages_used[instance()] == cnoOfAllocatedPages);
  FragmentrecPtr regFragPtr;
  regFragPtr.i = fragIndex;
  ptrCheckGuard(regFragPtr, cfragmentsize, fragmentrec);
  verifyFragCorrect(regFragPtr);

  if (regFragPtr.p->expandOrShrinkQueued)
  {
    regFragPtr.p->level.clear();

    // slack > 0 ensures EXPANDCHECK2 will do nothing.
    regFragPtr.p->slack = 1;

    // slack <= slackCheck ensures SHRINKCHECK2 will do nothing.
    regFragPtr.p->slackCheck = regFragPtr.p->slack;

    /**
     * Wait out pending expand or shrink.
     * They need a valid Fragmentrec.
     */
    signal->theData[0] = ZREL_FRAG;
    signal->theData[1] = regFragPtr.i;
    sendSignal(cownBlockref, GSN_CONTINUEB, signal, 2, JBB);
    return;
  }

  if (!regFragPtr.p->directory.isEmpty()) {
    jam();
    DynArr256::ReleaseIterator iter;
    DynArr256 dir(directoryPool, regFragPtr.p->directory);
    dir.init(iter);
    signal->theData[0] = ZREL_DIR;
    signal->theData[1] = regFragPtr.i;
    memcpy(&signal->theData[2], &iter, sizeof(iter));
    sendSignal(cownBlockref, GSN_CONTINUEB, signal, 2 + sizeof(iter) / 4, JBB);
  } else {
    jam();
    {
      ndbassert(static_cast<Uint32>(regFragPtr.p->m_noOfAllocatedPages) == 
                regFragPtr.p->sparsepages.getCount() + 
                regFragPtr.p->fullpages.getCount());
      regFragPtr.p->m_noOfAllocatedPages = 0;

      LocalPage8List freelist(*this, cfreepages);
      cnoOfAllocatedPages -= regFragPtr.p->sparsepages.getCount();
      freelist.appendList(regFragPtr.p->sparsepages);
      cnoOfAllocatedPages -= regFragPtr.p->fullpages.getCount();
      freelist.appendList(regFragPtr.p->fullpages);
      ndbassert(freelist.count() + cnoOfAllocatedPages == cpageCount);
      g_acc_pages_used[instance()] = cnoOfAllocatedPages;
      if (cnoOfAllocatedPages < m_maxAllocPages)
        m_oom = false;
    }
    jam();
    Uint32 tab = regFragPtr.p->mytabptr;
    releaseFragRecord(regFragPtr);
    signal->theData[0] = ZREL_ROOT_FRAG;
    signal->theData[1] = tab;
    sendSignal(cownBlockref, GSN_CONTINUEB, signal, 2, JBB);
  }//if
  ndbassert(validatePageCount());
}//Dbacc::releaseFragResources()

void Dbacc::verifyFragCorrect(FragmentrecPtr regFragPtr)const
{
  ndbrequire(regFragPtr.p->lockOwnersList == RNIL);
}//Dbacc::verifyFragCorrect()

void Dbacc::releaseDirResources(Signal* signal)
{
  jam();
  Uint32 fragIndex = signal->theData[1];

  DynArr256::ReleaseIterator iter;
  memcpy(&iter, &signal->theData[2], sizeof(iter));

  FragmentrecPtr regFragPtr;
  regFragPtr.i = fragIndex;
  ptrCheckGuard(regFragPtr, cfragmentsize, fragmentrec);
  verifyFragCorrect(regFragPtr);

  DynArr256::Head* directory;
  ndbrequire(signal->theData[0] == ZREL_DIR);
  directory = &regFragPtr.p->directory;

  DynArr256 dir(directoryPool, *directory);
  Uint32 ret;
  Uint32 pagei;
  /* TODO: find a good value for count
   * bigger value means quicker release of big index,
   * but longer time slice so less concurrent
   */
  int count = 10;
  while (count > 0 &&
         (ret = dir.release(iter, &pagei)) != 0)
  {
    jam();
    count--;
    if (ret == 1 && pagei != RNIL)
    {
      jam();
      Page8Ptr rpPageptr;
      rpPageptr.i = pagei;
      ptrCheckGuard(rpPageptr, cpagesize, page8);
      fragrecptr = regFragPtr;
      releasePage(rpPageptr);
    }
  }
  if (ret != 0)
  {
    jam();
    memcpy(&signal->theData[2], &iter, sizeof(iter));
    sendSignal(cownBlockref, GSN_CONTINUEB, signal, 2 + sizeof(iter) / 4, JBB);
  }
  else
  {
    jam();
    signal->theData[0] = ZREL_FRAG;
    sendSignal(cownBlockref, GSN_CONTINUEB, signal, 2, JBB);
  }
}//Dbacc::releaseDirResources()

void Dbacc::releaseFragRecord(FragmentrecPtr regFragPtr)
{
  regFragPtr.p->nextfreefrag = cfirstfreefrag;
  cfirstfreefrag = regFragPtr.i;
  initFragGeneral(regFragPtr);
  RSS_OP_FREE(cnoOfFreeFragrec);
}//Dbacc::releaseFragRecord()

/* -------------------------------------------------------------------------- */
/* ADDFRAGTOTAB                                                               */
/*       DESCRIPTION: PUTS A FRAGMENT ID AND A POINTER TO ITS RECORD INTO     */
/*                                TABLE ARRRAY OF THE TABLE RECORD.           */
/* -------------------------------------------------------------------------- */
bool Dbacc::addfragtotab(Uint32 rootIndex, Uint32 fid) const
{
  for (Uint32 i = 0; i < NDB_ARRAY_SIZE(tabptr.p->fragholder); i++) {
    jam();
    if (tabptr.p->fragholder[i] == RNIL) {
      jam();
      tabptr.p->fragholder[i] = fid;
      tabptr.p->fragptrholder[i] = rootIndex;
      return true;
    }//if
  }//for
  return false;
}//Dbacc::addfragtotab()

/* --------------------------------------------------------------------------------- */
/* --------------------------------------------------------------------------------- */
/* --------------------------------------------------------------------------------- */
/*                                                                                   */
/*       END OF ADD/DELETE FRAGMENT MODULE                                           */
/*                                                                                   */
/* --------------------------------------------------------------------------------- */
/* --------------------------------------------------------------------------------- */
/* --------------------------------------------------------------------------------- */
/* --------------------------------------------------------------------------------- */
/* --------------------------------------------------------------------------------- */
/*                                                                                   */
/*       CONNECTION MODULE                                                           */
/*                                                                                   */
/* --------------------------------------------------------------------------------- */
/* --------------------------------------------------------------------------------- */
/* ******************--------------------------------------------------------------- */
/* ACCSEIZEREQ                                           SEIZE REQ                   */
/*                                                    SENDER: LQH,    LEVEL B        */
/*          ENTER ACCSEIZEREQ WITH                                                   */
/*                    TUSERPTR ,                     CONECTION PTR OF LQH            */
/*                    TUSERBLOCKREF                  BLOCK REFERENCE OF LQH          */
/* ******************--------------------------------------------------------------- */
/* ******************--------------------------------------------------------------- */
/* ACCSEIZEREQ                                           SEIZE REQ                   */
/* ******************------------------------------+                                 */
/*   SENDER: LQH,    LEVEL B       */
void Dbacc::execACCSEIZEREQ(Signal* signal) 
{
  jamEntry();
  tuserptr = signal->theData[0];
  /* CONECTION PTR OF LQH            */
  tuserblockref = signal->theData[1];
  /* BLOCK REFERENCE OF LQH          */
  tresult = 0;
  if (cfreeopRec == RNIL) {
    jam();
    refaccConnectLab(signal);
    return;
  }//if
  seizeOpRec();
  ptrGuard(operationRecPtr);
  operationRecPtr.p->userptr = tuserptr;
  operationRecPtr.p->userblockref = tuserblockref;
  operationRecPtr.p->m_op_bits = Operationrec::OP_INITIAL;
  /* ******************************< */
  /* ACCSEIZECONF                    */
  /* ******************************< */
  signal->theData[0] = tuserptr;
  signal->theData[1] = operationRecPtr.i;
  sendSignal(tuserblockref, GSN_ACCSEIZECONF, signal, 2, JBB);
  return;
}//Dbacc::execACCSEIZEREQ()

void Dbacc::refaccConnectLab(Signal* signal)
{
  tresult = ZCONNECT_SIZE_ERROR;
  /* ******************************< */
  /* ACCSEIZEREF                     */
  /* ******************************< */
  signal->theData[0] = tuserptr;
  signal->theData[1] = tresult;
  sendSignal(tuserblockref, GSN_ACCSEIZEREF, signal, 2, JBB);
  return;
}//Dbacc::refaccConnectLab()

/* --------------------------------------------------------------------------------- */
/* --------------------------------------------------------------------------------- */
/* --------------------------------------------------------------------------------- */
/*                                                                                   */
/*       END OF CONNECTION MODULE                                                    */
/*                                                                                   */
/* --------------------------------------------------------------------------------- */
/* --------------------------------------------------------------------------------- */
/* --------------------------------------------------------------------------------- */
/* --------------------------------------------------------------------------------- */
/* --------------------------------------------------------------------------------- */
/*                                                                                   */
/*       EXECUTE OPERATION MODULE                                                    */
/*                                                                                   */
/* --------------------------------------------------------------------------------- */
/* --------------------------------------------------------------------------------- */
/* --------------------------------------------------------------------------------- */
/* INIT_OP_REC                                                                       */
/*           INFORMATION WHICH IS RECIEVED BY ACCKEYREQ WILL BE SAVED                */
/*           IN THE OPERATION RECORD.                                                */
/* --------------------------------------------------------------------------------- */
void Dbacc::initOpRec(const AccKeyReq* signal, Uint32 siglen) const
{
  register Uint32 Treqinfo;

  Treqinfo = signal->requestInfo;

  operationRecPtr.p->hashValue = LHBits32(signal->hashValue);
  operationRecPtr.p->tupkeylen = signal->keyLen;
  operationRecPtr.p->m_scanOpDeleteCountOpRef = RNIL;
  operationRecPtr.p->transId1 = signal->transId1;
  operationRecPtr.p->transId2 = signal->transId2;

  const bool readOp = AccKeyReq::getLockType(Treqinfo) == ZREAD;
  const bool dirtyOp = AccKeyReq::getDirtyOp(Treqinfo);
  const bool dirtyReadOp = readOp & dirtyOp;
  Uint32 operation = AccKeyReq::getOperation(Treqinfo);
  if (operation == ZREFRESH)
    operation = ZWRITE; /* Insert if !exist, otherwise lock */

  Uint32 opbits = 0;
  opbits |= operation;
  opbits |= readOp ? 0 : (Uint32) Operationrec::OP_LOCK_MODE;
  opbits |= readOp ? 0 : (Uint32) Operationrec::OP_ACC_LOCK_MODE;
  opbits |= dirtyReadOp ? (Uint32) Operationrec::OP_DIRTY_READ : 0;
  if (AccKeyReq::getLockReq(Treqinfo))
  {
    opbits |= Operationrec::OP_LOCK_REQ;            // TUX LOCK_REQ

    /**
     * A lock req has SCAN_OP, it can't delete a row,
     *   so OP_COMMIT_DELETE_CHECK is set like for SCAN
     *   see initScanOpRec
     */
    opbits |= Operationrec::OP_COMMIT_DELETE_CHECK;

    /**
     * TODO: Looking at it now, I think it would be more natural
     *       to treat it as a ZREAD...
     */
  }
  
  //operationRecPtr.p->nodeType = AccKeyReq::getReplicaType(Treqinfo);
  operationRecPtr.p->fid = fragrecptr.p->myfid;
  operationRecPtr.p->fragptr = fragrecptr.i;
  operationRecPtr.p->nextParallelQue = RNIL;
  operationRecPtr.p->prevParallelQue = RNIL;
  operationRecPtr.p->nextSerialQue = RNIL;
  operationRecPtr.p->prevSerialQue = RNIL;
  operationRecPtr.p->elementPage = RNIL;
  operationRecPtr.p->scanRecPtr = RNIL;
  operationRecPtr.p->m_op_bits = opbits;
  NdbTick_Invalidate(&operationRecPtr.p->m_lockTime);

  // bit to mark lock operation
  // undo log is not run via ACCKEYREQ

  if (operationRecPtr.p->tupkeylen == 0)
  {
    NDB_STATIC_ASSERT(AccKeyReq::SignalLength_localKey == 10);
    ndbassert(siglen == AccKeyReq::SignalLength_localKey);
  }
  else
  {
    NDB_STATIC_ASSERT(AccKeyReq::SignalLength_keyInfo == 8);
    ndbassert(siglen == AccKeyReq::SignalLength_keyInfo + operationRecPtr.p->tupkeylen);
  }
}//Dbacc::initOpRec()

/* --------------------------------------------------------------------------------- */
/* SEND_ACCKEYCONF                                                                   */
/* --------------------------------------------------------------------------------- */
void Dbacc::sendAcckeyconf(Signal* signal) const
{
  signal->theData[0] = operationRecPtr.p->userptr;
  signal->theData[1] = operationRecPtr.p->m_op_bits & Operationrec::OP_MASK;
  signal->theData[2] = operationRecPtr.p->fid;
  signal->theData[3] = operationRecPtr.p->localdata.m_page_no;
  signal->theData[4] = operationRecPtr.p->localdata.m_page_idx;
}//Dbacc::sendAcckeyconf()

/* ******************--------------------------------------------------------------- */
/* ACCKEYREQ                                         REQUEST FOR INSERT, DELETE,     */
/*                                                   RERAD AND UPDATE, A TUPLE.      */
/*                                                   SENDER: LQH,    LEVEL B         */
/*  SIGNAL DATA:      OPERATION_REC_PTR,             CONNECTION PTR                  */
/*                    TABPTR,                        TABLE ID = TABLE RECORD POINTER */
/*                    TREQINFO,                                                      */
/*                    THASHVALUE,                    HASH VALUE OF THE TUP           */
/*                    TKEYLEN,                       LENGTH OF THE PRIMARY KEYS      */
/*                    TKEY1,                         PRIMARY KEY 1                   */
/*                    TKEY2,                         PRIMARY KEY 2                   */
/*                    TKEY3,                         PRIMARY KEY 3                   */
/*                    TKEY4,                         PRIMARY KEY 4                   */
/* ******************--------------------------------------------------------------- */
void Dbacc::execACCKEYREQ(Signal* signal) 
{
  jamEntry();
  AccKeyReq* const req = reinterpret_cast<AccKeyReq*>(&signal->theData[0]);
  operationRecPtr.i = req->connectPtr;   /* CONNECTION PTR */
  fragrecptr.i = req->fragmentPtr;        /* FRAGMENT RECORD POINTER         */
  ndbrequire((operationRecPtr.i < coprecsize) ||
	     (fragrecptr.i < cfragmentsize));
  ptrAss(operationRecPtr, operationrec);
  ptrAss(fragrecptr, fragmentrec);  

  ndbrequire(operationRecPtr.p->m_op_bits == Operationrec::OP_INITIAL);

  initOpRec(req, signal->getLength());

  /*---------------------------------------------------------------*/
  /*                                                               */
  /*       WE WILL USE THE HASH VALUE TO LOOK UP THE PROPER MEMORY */
  /*       PAGE AND MEMORY PAGE INDEX TO START THE SEARCH WITHIN.  */
  /*       WE REMEMBER THESE ADDRESS IF WE LATER NEED TO INSERT    */
  /*       THE ITEM AFTER NOT FINDING THE ITEM.                    */
  /*---------------------------------------------------------------*/
  OperationrecPtr lockOwnerPtr;
  Page8Ptr bucketPageptr;
  Uint32 bucketConidx;
  Page8Ptr elemPageptr;
  Uint32 elemConptr;
  Uint32 elemptr;
  const Uint32 found = getElement(req,
                                  lockOwnerPtr,
                                  bucketPageptr,
                                  bucketConidx,
                                  elemPageptr,
                                  elemConptr,
                                  elemptr);

  Uint32 opbits = operationRecPtr.p->m_op_bits;

  if (AccKeyReq::getTakeOver(req->requestInfo))
  {
    /* Verify that lock taken over and operation are on same
     * element by checking that lockOwner match.
     */
    OperationrecPtr lockOpPtr;
    lockOpPtr.i = req->lockConnectPtr;
    ptrAss(lockOpPtr, operationrec);
    if (lockOwnerPtr.i == RNIL ||
        !(lockOwnerPtr.i == lockOpPtr.i ||
          lockOwnerPtr.i == lockOpPtr.p->m_lock_owner_ptr_i))
    {
      signal->theData[0] = cminusOne;
      signal->theData[1] = ZTO_OP_STATE_ERROR;
      operationRecPtr.p->m_op_bits = Operationrec::OP_INITIAL;
      return; /* Take over failed */
    }

    signal->theData[1] = req->lockConnectPtr;
    signal->theData[2] = operationRecPtr.p->transId1;
    signal->theData[3] = operationRecPtr.p->transId2;
    execACC_TO_REQ(signal);
    if (signal->theData[0] == cminusOne)
    {
      operationRecPtr.p->m_op_bits = Operationrec::OP_INITIAL;
      ndbassert(signal->theData[1] == ZTO_OP_STATE_ERROR);
      return; /* Take over failed */
    }
  }

  Uint32 op = opbits & Operationrec::OP_MASK;
  if (found == ZTRUE) 
  {
    switch (op) {
    case ZREAD:
    case ZUPDATE:
    case ZDELETE:
    case ZWRITE:
    case ZSCAN_OP:
      if (!lockOwnerPtr.p)
      {
	if(op == ZWRITE)
	{
	  jam();
	  opbits &= ~(Uint32)Operationrec::OP_MASK;
	  opbits |= (op = ZUPDATE);
	  operationRecPtr.p->m_op_bits = opbits; // store to get correct ACCKEYCONF
	}
	opbits |= Operationrec::OP_STATE_RUNNING;
	opbits |= Operationrec::OP_RUN_QUEUE;
        c_tup->prepareTUPKEYREQ(operationRecPtr.p->localdata.m_page_no,
                                operationRecPtr.p->localdata.m_page_idx,
                                fragrecptr.p->tupFragptr);
        sendAcckeyconf(signal);
        if (! (opbits & Operationrec::OP_DIRTY_READ)) {
	  /*---------------------------------------------------------------*/
	  // It is not a dirty read. We proceed by locking and continue with
	  // the operation.
	  /*---------------------------------------------------------------*/
          Uint32 eh = elemPageptr.p->word32[elemptr];
          operationRecPtr.p->reducedHashValue = ElementHeader::getReducedHashValue(eh);
          operationRecPtr.p->elementPage = elemPageptr.i;
          operationRecPtr.p->elementContainer = elemConptr;
          operationRecPtr.p->elementPointer = elemptr;

	  eh = ElementHeader::setLocked(operationRecPtr.i);
          dbgWord32(elemPageptr, elemptr, eh);
          elemPageptr.p->word32[elemptr] = eh;
	  
	  opbits |= Operationrec::OP_LOCK_OWNER;
	  insertLockOwnersList(operationRecPtr);

          fragrecptr.p->
            m_lockStats.req_start_imm_ok((opbits & 
                                          Operationrec::OP_LOCK_MODE) 
                                         != ZREADLOCK,
                                         operationRecPtr.p->m_lockTime,
                                         getHighResTimer());
          
        } else {
          jam();
	  /*---------------------------------------------------------------*/
	  // It is a dirty read. We do not lock anything. Set state to
	  // IDLE since no COMMIT call will come.
	  /*---------------------------------------------------------------*/
	  opbits = Operationrec::OP_EXECUTED_DIRTY_READ;
        }//if
	operationRecPtr.p->m_op_bits = opbits;
	return;
      } else {
        jam();
        accIsLockedLab(signal, lockOwnerPtr);
        return;
      }//if
      break;
    case ZINSERT:
      jam();
      insertExistElemLab(signal, lockOwnerPtr);
      return;
      break;
    default:
      ndbrequire(false);
      break;
    }//switch
  } else if (found == ZFALSE) {
    switch (op){
    case ZWRITE:
      opbits &= ~(Uint32)Operationrec::OP_MASK;
      opbits |= (op = ZINSERT);
    case ZINSERT:
      jam();
      opbits |= Operationrec::OP_INSERT_IS_DONE;
      opbits |= Operationrec::OP_STATE_RUNNING;
      opbits |= Operationrec::OP_RUN_QUEUE;
      operationRecPtr.p->m_op_bits = opbits;
      insertelementLab(signal, bucketPageptr, bucketConidx);
      return;
      break;
    case ZREAD:
    case ZUPDATE:
    case ZDELETE:
    case ZSCAN_OP:
      jam();
      acckeyref1Lab(signal, ZREAD_ERROR);
      return;
      break;
    default:
      ndbrequire(false);
      break;
    }//switch
  } else {
    jam();
    acckeyref1Lab(signal, found);
    return;
  }//if
  return;
}//Dbacc::execACCKEYREQ()

void
Dbacc::execACCKEY_ORD(Signal* signal, Uint32 opPtrI)
{
  jamEntry();
  OperationrecPtr lastOp;
  lastOp.i = opPtrI;
  ptrCheckGuard(lastOp, coprecsize, operationrec);
  Uint32 opbits = lastOp.p->m_op_bits;
  Uint32 opstate = opbits & Operationrec::OP_STATE_MASK;
  
  if (likely(opbits == Operationrec::OP_EXECUTED_DIRTY_READ))
  {
    jam();
    lastOp.p->m_op_bits = Operationrec::OP_INITIAL;
    return;
  }
  else if (likely(opstate == Operationrec::OP_STATE_RUNNING))
  {
    opbits |= Operationrec::OP_STATE_EXECUTED;
    lastOp.p->m_op_bits = opbits;
    startNext(signal, lastOp);
    validate_lock_queue(lastOp);
    return;
  } 
  else
  {
  }

  ndbout_c("bits: %.8x state: %.8x", opbits, opstate);
  ndbrequire(false);
}

void
Dbacc::startNext(Signal* signal, OperationrecPtr lastOp)
{
  jam();
  OperationrecPtr nextOp;
  OperationrecPtr loPtr;
  OperationrecPtr tmp;
  nextOp.i = lastOp.p->nextParallelQue;
  loPtr.i = lastOp.p->m_lock_owner_ptr_i;
  const Uint32 opbits = lastOp.p->m_op_bits;
  
  if ((opbits & Operationrec::OP_STATE_MASK)!= Operationrec::OP_STATE_EXECUTED)
  {
    jam();
    return;
  }
  
  Uint32 nextbits;
  if (nextOp.i != RNIL)
  {
    jam();
    ptrCheckGuard(nextOp, coprecsize, operationrec);
    nextbits = nextOp.p->m_op_bits;
    goto checkop;
  }
  
  if ((opbits & Operationrec::OP_LOCK_OWNER) == 0)
  {
    jam();
    ptrCheckGuard(loPtr, coprecsize, operationrec);
  }
  else
  {
    jam();
    loPtr = lastOp;
  }
  
  nextOp.i = loPtr.p->nextSerialQue;
  ndbassert(loPtr.p->m_op_bits & Operationrec::OP_LOCK_OWNER);
  
  if (nextOp.i == RNIL)
  {
    jam();
    return;
  }
  
  /**
   * There is an op in serie queue...
   *   Check if it can run
   */
  ptrCheckGuard(nextOp, coprecsize, operationrec);  
  nextbits = nextOp.p->m_op_bits;
  
  {
    const bool same = nextOp.p->is_same_trans(lastOp.p);
    
    if (!same && ((opbits & Operationrec::OP_ACC_LOCK_MODE) ||
		  (nextbits & Operationrec::OP_LOCK_MODE)))
    {
      jam();
      /**
       * Not same transaction
       *  and either last hold exclusive lock
       *          or next need exclusive lock
       */
      return;
    }

    if (!same && (opbits & Operationrec::OP_ELEMENT_DISAPPEARED))
    {
      jam();
      /* This is the case described in Bug#19031389 with
       * T1: READ1, T1: READ2, T1:DELETE
       * T2: READ3
       * where out-of-order commits have left us with
       * T1: READ1, T1: READ2
       * T2: READ3
       * and then a commit of T1: READ1 or T1: READ2
       * causes us to consider whether to allow T2: READ3 to run
       *
       * The check above (!same_trans && (prev is EX || next is EX))
       * does not catch this case as the LOCK_MODE and ACC_LOCK_MODE
       * of the READ ops is not set as they were prepared *before* the
       * DELETE
       *
       * In general it might be nice if a transaction having a
       * mix of SH and EX locks were treated as all EX until it
       * fully commits
       *
       * However in the case of INS/UPD we are not (yet) aware of problems
       *
       * For DELETE, the problem is that allowing T2: READ3 to start (and
       * then immediately fail), messes up the reference counting for the
       * delete
       * So instead of that, lets not let it start until after the deleting
       * transaction is fully committed @ ACC
       *
       */
      return;
    }
    
    /**
     * same trans and X-lock already held -> Ok
     */
    if (same && (opbits & Operationrec::OP_ACC_LOCK_MODE))
    {
      jam();
      goto upgrade;
    }
  }

  /**
   * Fall through: No exclusive locks held
   * (There is a shared parallel queue)
   */
  ndbassert((opbits & Operationrec::OP_ACC_LOCK_MODE) == 0);

  /**
   * all shared lock...
   */
  if ((nextbits & Operationrec::OP_LOCK_MODE) == 0)
  {
    jam();
    goto upgrade;
  }
  
  /**
   * There is a shared parallel queue and exclusive op is requested.
   * We must check if there are other transactions in parallel queue...
   */
  tmp= loPtr;
  while (tmp.i != RNIL)
  {
    ptrCheckGuard(tmp, coprecsize, operationrec);      
    if (!nextOp.p->is_same_trans(tmp.p))
    {
      jam();
      /**
       * parallel queue contained another transaction, dont let it run
       */
      return;
    }
    tmp.i = tmp.p->nextParallelQue;
  }
  
upgrade:
  /**
   * Move first op in serie queue to end of parallel queue
   */
  
  tmp.i = loPtr.p->nextSerialQue = nextOp.p->nextSerialQue;
  loPtr.p->m_lo_last_parallel_op_ptr_i = nextOp.i;
  nextOp.p->nextSerialQue = RNIL;
  nextOp.p->prevSerialQue = RNIL;
  nextOp.p->m_lock_owner_ptr_i = loPtr.i;
  nextOp.p->prevParallelQue = lastOp.i;
  lastOp.p->nextParallelQue = nextOp.i;
  nextbits |= (opbits & Operationrec::OP_ACC_LOCK_MODE);
  
  if (tmp.i != RNIL)
  {
    jam();
    ptrCheckGuard(tmp, coprecsize, operationrec);      
    tmp.p->prevSerialQue = loPtr.i;
  }
  else
  {
    jam();
    loPtr.p->m_lo_last_serial_op_ptr_i = RNIL;
  }
  
  nextbits |= Operationrec::OP_RUN_QUEUE;
  
  /**
   * Currently no grouping of ops in serie queue
   */
  ndbrequire(nextOp.p->nextParallelQue == RNIL);

  /**
   * Track end-of-wait
   */
  {
    FragmentrecPtr frp;
    frp.i = nextOp.p->fragptr;
    ptrCheckGuard(frp, cfragmentsize, fragmentrec);
    
    frp.p->m_lockStats.wait_ok(((nextbits & 
                                 Operationrec::OP_LOCK_MODE) 
                                != ZREADLOCK),
                               nextOp.p->m_lockTime,
                               getHighResTimer());
  }
  
checkop:
  Uint32 errCode = 0;
  OperationrecPtr save = operationRecPtr;
  operationRecPtr = nextOp;
  
  Uint32 lastop = opbits & Operationrec::OP_MASK;
  Uint32 nextop = nextbits & Operationrec::OP_MASK;

  nextbits &= nextbits & ~(Uint32)Operationrec::OP_STATE_MASK;
  nextbits |= Operationrec::OP_STATE_RUNNING;

  if (lastop == ZDELETE)
  {
    jam();
    if (nextop != ZINSERT && nextop != ZWRITE)
    {
      errCode = ZREAD_ERROR;
      goto ref;
    }
    
    nextbits &= ~(Uint32)Operationrec::OP_MASK;
    nextbits &= ~(Uint32)Operationrec::OP_ELEMENT_DISAPPEARED;
    nextbits |= (nextop = ZINSERT);
    goto conf;
  }
  else if (nextop == ZINSERT)
  {
    jam();
    errCode = ZWRITE_ERROR;
    goto ref;
  }
  else if (nextop == ZWRITE)
  {
    jam();
    nextbits &= ~(Uint32)Operationrec::OP_MASK;
    nextbits |= (nextop = ZUPDATE);
    goto conf;
  }
  else
  {
    jam();
  }

conf:
  nextOp.p->m_op_bits = nextbits;
  nextOp.p->localdata = lastOp.p->localdata;
  
  if (nextop == ZSCAN_OP && (nextbits & Operationrec::OP_LOCK_REQ) == 0)
  {
    jam();
    takeOutScanLockQueue(nextOp.p->scanRecPtr);
    putReadyScanQueue(nextOp.p->scanRecPtr);
  }
  else
  {
    jam();
    fragrecptr.i = nextOp.p->fragptr;
    ptrCheckGuard(fragrecptr, cfragmentsize, fragmentrec);
    
    sendAcckeyconf(signal);
    sendSignal(nextOp.p->userblockref, GSN_ACCKEYCONF, 
	       signal, 6, JBB);
  }
  
  operationRecPtr = save;
  return;
  
ref:
  nextOp.p->m_op_bits = nextbits;
  
  if (nextop == ZSCAN_OP && (nextbits & Operationrec::OP_LOCK_REQ) == 0)
  {
    jam();
    nextOp.p->m_op_bits |= Operationrec::OP_ELEMENT_DISAPPEARED;
    takeOutScanLockQueue(nextOp.p->scanRecPtr);
    putReadyScanQueue(nextOp.p->scanRecPtr);
  }
  else
  {
    jam();
    signal->theData[0] = nextOp.p->userptr;
    signal->theData[1] = errCode;
    sendSignal(nextOp.p->userblockref, GSN_ACCKEYREF, signal, 
	       2, JBB);
  }    
  
  operationRecPtr = save;
  return;
}

<<<<<<< HEAD
void
Dbacc::xfrmKeyData(AccKeyReq* signal)const
=======

#if 0
void
Dbacc::execACCKEY_REP_REF(Signal* signal, Uint32 opPtrI)
{
}
#endif

Uint32
Dbacc::xfrmKeyData(AccKeyReq* signal)
>>>>>>> cbcb6a68
{
  Uint32 table = fragrecptr.p->myTableId;
  Uint32 dst[MAX_KEY_SIZE_IN_WORDS * MAX_XFRM_MULTIPLY];
  Uint32 keyPartLen[MAX_ATTRIBUTES_IN_INDEX];
  Uint32* const src = signal->keyInfo;
  Uint32 len = xfrm_key(table, src, dst, sizeof(dst) >> 2, keyPartLen);
  ndbrequire(len); // 0 means error
  memcpy(src, dst, len << 2);
  return len;
}

void 
Dbacc::accIsLockedLab(Signal* signal, OperationrecPtr lockOwnerPtr) const
{
  Uint32 bits = operationRecPtr.p->m_op_bits;
  validate_lock_queue(lockOwnerPtr);
  
  if ((bits & Operationrec::OP_DIRTY_READ) == 0){
    Uint32 return_result;
    if ((bits & Operationrec::OP_LOCK_MODE) == ZREADLOCK) {
      jam();
      return_result = placeReadInLockQueue(lockOwnerPtr);
    } else {
      jam();
      return_result = placeWriteInLockQueue(lockOwnerPtr);
    }//if
    if (return_result == ZPARALLEL_QUEUE) {
      jam();
      c_tup->prepareTUPKEYREQ(operationRecPtr.p->localdata.m_page_no,
                              operationRecPtr.p->localdata.m_page_idx,
                              fragrecptr.p->tupFragptr);

      fragrecptr.p->m_lockStats.req_start_imm_ok((bits & 
                                                  Operationrec::OP_LOCK_MODE) 
                                                 != ZREADLOCK,
                                                 operationRecPtr.p->m_lockTime,
                                                 getHighResTimer());

      sendAcckeyconf(signal);
      return;
    } else if (return_result == ZSERIAL_QUEUE) {
      jam();
      fragrecptr.p->m_lockStats.req_start((bits & 
                                           Operationrec::OP_LOCK_MODE) 
                                          != ZREADLOCK,
                                          operationRecPtr.p->m_lockTime,
                                          getHighResTimer());
      signal->theData[0] = RNIL;
      return;
    } else {
      jam();
      acckeyref1Lab(signal, return_result);
      return;
    }//if
    ndbrequire(false);
  } 
  else 
  {
    if (! (lockOwnerPtr.p->m_op_bits & Operationrec::OP_ELEMENT_DISAPPEARED) &&
	! lockOwnerPtr.p->localdata.isInvalid())
    {
      jam();
      /* ---------------------------------------------------------------
       * It is a dirty read. We do not lock anything. Set state to
       *IDLE since no COMMIT call will arrive.
       * ---------------------------------------------------------------*/
      c_tup->prepareTUPKEYREQ(operationRecPtr.p->localdata.m_page_no,
                              operationRecPtr.p->localdata.m_page_idx,
                              fragrecptr.p->tupFragptr);
      sendAcckeyconf(signal);
      operationRecPtr.p->m_op_bits = Operationrec::OP_EXECUTED_DIRTY_READ;
      return;
    } 
    else 
    {
      jam();
      /*---------------------------------------------------------------*/
      // The tuple does not exist in the committed world currently.
      // Report read error.
      /*---------------------------------------------------------------*/
      acckeyref1Lab(signal, ZREAD_ERROR);
      return;
    }//if
  }//if
}//Dbacc::accIsLockedLab()

/* ------------------------------------------------------------------------ */
/*        I N S E R T      E X I S T      E L E M E N T                     */
/* ------------------------------------------------------------------------ */
void Dbacc::insertExistElemLab(Signal* signal,
                               OperationrecPtr lockOwnerPtr) const
{
  if (!lockOwnerPtr.p)
  {
    jam();
    acckeyref1Lab(signal, ZWRITE_ERROR);/* THE ELEMENT ALREADY EXIST */
    return;
  }//if
  accIsLockedLab(signal, lockOwnerPtr);
}//Dbacc::insertExistElemLab()

/* --------------------------------------------------------------------------------- */
/* INSERTELEMENT                                                                     */
/* --------------------------------------------------------------------------------- */
void Dbacc::insertelementLab(Signal* signal,
                             Page8Ptr bucketPageptr,
                             Uint32 bucketConidx)
{
  if (unlikely(m_oom))
  {
    jam();
    acckeyref1Lab(signal, ZPAGESIZE_ERROR);
    return;
  }
  if (unlikely(fragrecptr.p->dirRangeFull))
  {
    jam();
    acckeyref1Lab(signal, ZDIR_RANGE_FULL_ERROR);
    return;
  }
  if (fragrecptr.p->sparsepages.isEmpty())
  {
    jam();
    allocOverflowPage();
    if (tresult > ZLIMIT_OF_ERROR) {
      jam();
      acckeyref1Lab(signal, tresult);
      return;
    }//if
  }//if
  ndbrequire(operationRecPtr.p->tupkeylen <= fragrecptr.p->keyLength);
  ndbassert(!(operationRecPtr.p->m_op_bits & Operationrec::OP_LOCK_REQ));
  
  insertLockOwnersList(operationRecPtr);

  operationRecPtr.p->reducedHashValue = fragrecptr.p->level.reduce(operationRecPtr.p->hashValue);
  const Uint32 tidrElemhead = ElementHeader::setLocked(operationRecPtr.i);
  Page8Ptr idrPageptr;
  idrPageptr = bucketPageptr;
  Uint32 tidrPageindex = bucketConidx;
  bool isforward = true;
  ndbrequire(fragrecptr.p->localkeylen == 1);
  /* ----------------------------------------------------------------------- */
  /* WE SET THE LOCAL KEY TO MINUS ONE TO INDICATE IT IS NOT YET VALID.      */
  /* ----------------------------------------------------------------------- */
  Local_key localKey;
  localKey.setInvalid();
  operationRecPtr.p->localdata = localKey;
  Uint32 conptr;
  insertElement(Element(tidrElemhead, localKey.m_page_no),
                operationRecPtr,
                idrPageptr,
                tidrPageindex,
                isforward,
                conptr,
                Operationrec::ANY_SCANBITS,
                false);
  fragrecptr.p->m_lockStats.req_start_imm_ok(true /* Exclusive */,
                                             operationRecPtr.p->m_lockTime,
                                             getHighResTimer());
  c_tup->prepareTUPKEYREQ(localKey.m_page_no, localKey.m_page_idx, fragrecptr.p->tupFragptr);
  sendAcckeyconf(signal);
  return;
}//Dbacc::insertelementLab()


/* ------------------------------------------------------------------------ */
/* GET_NO_PARALLEL_TRANSACTION                                              */
/* ------------------------------------------------------------------------ */
Uint32
Dbacc::getNoParallelTransaction(const Operationrec * op) const
{
  OperationrecPtr tmp;
  
  tmp.i= op->nextParallelQue;
  Uint32 transId[2] = { op->transId1, op->transId2 };
  while (tmp.i != RNIL) 
  {
    jam();
    ptrCheckGuard(tmp, coprecsize, operationrec);
    if (tmp.p->transId1 == transId[0] && tmp.p->transId2 == transId[1])
      tmp.i = tmp.p->nextParallelQue;
    else
      return 2;
  }
  return 1;
}//Dbacc::getNoParallelTransaction()

#ifdef VM_TRACE
Uint32
Dbacc::getNoParallelTransactionFull(const Operationrec * op) const
{
  ConstPtr<Operationrec> tmp;
  
  tmp.p = op;
  while ((tmp.p->m_op_bits & Operationrec::OP_LOCK_OWNER) == 0)
  {
    tmp.i = tmp.p->prevParallelQue;
    if (tmp.i != RNIL)
    {
      ptrCheckGuard(tmp, coprecsize, operationrec);
    }
    else
    {
      break;
    }
  }    
  
  return getNoParallelTransaction(tmp.p);
}
#endif

#ifdef ACC_SAFE_QUEUE

Uint32
Dbacc::get_parallel_head(OperationrecPtr opPtr) const
{
  while ((opPtr.p->m_op_bits & Operationrec::OP_LOCK_OWNER) == 0 &&
	 opPtr.p->prevParallelQue != RNIL)
  {
    opPtr.i = opPtr.p->prevParallelQue;
    ptrCheckGuard(opPtr, coprecsize, operationrec);
  }    
  
  return opPtr.i;
}

bool
Dbacc::validate_lock_queue(OperationrecPtr opPtr)const
{
  OperationrecPtr loPtr;
  loPtr.i = get_parallel_head(opPtr);
  ptrCheckGuard(loPtr, coprecsize, operationrec);
  
  while((loPtr.p->m_op_bits & Operationrec::OP_LOCK_OWNER) == 0 &&
	loPtr.p->prevSerialQue != RNIL)
  {
    loPtr.i = loPtr.p->prevSerialQue;
    ptrCheckGuard(loPtr, coprecsize, operationrec);
  }
  
  // Now we have lock owner...
  vlqrequire(loPtr.p->m_op_bits & Operationrec::OP_LOCK_OWNER);
  vlqrequire(loPtr.p->m_op_bits & Operationrec::OP_RUN_QUEUE);

  // 1 Validate page pointer
  {
    Page8Ptr pagePtr;
    pagePtr.i = loPtr.p->elementPage;
    ptrCheckGuard(pagePtr, cpagesize, page8);
    arrGuard(loPtr.p->elementPointer, 2048);
    Uint32 eh = pagePtr.p->word32[loPtr.p->elementPointer];
    vlqrequire(ElementHeader::getLocked(eh));
    vlqrequire(ElementHeader::getOpPtrI(eh) == loPtr.i);
  }

  // 2 Lock owner should always have same LOCK_MODE and ACC_LOCK_MODE
  if (loPtr.p->m_op_bits & Operationrec::OP_LOCK_MODE)
  {
    vlqrequire(loPtr.p->m_op_bits & Operationrec::OP_ACC_LOCK_MODE);
  }
  else
  {
    vlqrequire((loPtr.p->m_op_bits & Operationrec::OP_ACC_LOCK_MODE) == 0);
  }
  
  // 3 Lock owner should never be waiting...
  bool running = false;
  {
    Uint32 opstate = loPtr.p->m_op_bits & Operationrec::OP_STATE_MASK;
    if (opstate == Operationrec::OP_STATE_RUNNING)
      running = true;
    else
    {
      vlqrequire(opstate == Operationrec::OP_STATE_EXECUTED);
    }
  }
  
  // Validate parallel queue
  {
    bool many = false;
    bool orlockmode = loPtr.p->m_op_bits & Operationrec::OP_LOCK_MODE;
    OperationrecPtr lastP = loPtr;
    
    while (lastP.p->nextParallelQue != RNIL)
    {
      Uint32 prev = lastP.i;
      lastP.i = lastP.p->nextParallelQue;
      ptrCheckGuard(lastP, coprecsize, operationrec);
      
      vlqrequire(lastP.p->prevParallelQue == prev);

      const Uint32 opbits = lastP.p->m_op_bits;
      many |= loPtr.p->is_same_trans(lastP.p) ? 0 : 1;
      orlockmode |= ((opbits & Operationrec::OP_LOCK_MODE) != 0);
      
      vlqrequire(opbits & Operationrec::OP_RUN_QUEUE);
      vlqrequire((opbits & Operationrec::OP_LOCK_OWNER) == 0);
      
      Uint32 opstate = opbits & Operationrec::OP_STATE_MASK;
      if (running) 
      {
	// If I found a running operation, 
	// all following should be waiting
	vlqrequire(opstate == Operationrec::OP_STATE_WAITING);
      }
      else
      {
	if (opstate == Operationrec::OP_STATE_RUNNING)
	  running = true;
	else
	  vlqrequire(opstate == Operationrec::OP_STATE_EXECUTED);
      }
      
      if (opbits & Operationrec::OP_LOCK_MODE)
      {
        vlqrequire(opbits & Operationrec::OP_ACC_LOCK_MODE);
      }
      else
      {
        vlqrequire((opbits & Operationrec::OP_MASK) == ZREAD ||
                   (opbits & Operationrec::OP_MASK) == ZSCAN_OP);

        // OP_ACC_LOCK_MODE has to reflect if any prior OperationrecPtr
        // in the parallel queue hold an exclusive lock (OP_LOCK_MODE)
        if (orlockmode)
        {
          vlqrequire((opbits & Operationrec::OP_ACC_LOCK_MODE) != 0);
        }
        else
        {
          vlqrequire((opbits & Operationrec::OP_ACC_LOCK_MODE) == 0);
        }
      }
      
      if (many)
      {
	vlqrequire(orlockmode == 0);
      }
    }
    
    if (lastP.i != loPtr.i)
    {
      vlqrequire(loPtr.p->m_lo_last_parallel_op_ptr_i == lastP.i);
      vlqrequire(lastP.p->m_lock_owner_ptr_i == loPtr.i);
    }
    else
    {
      vlqrequire(loPtr.p->m_lo_last_parallel_op_ptr_i == RNIL);
    }
  }
  
  // Validate serie queue  
  if (loPtr.p->nextSerialQue != RNIL)
  {
    Uint32 prev = loPtr.i;
    OperationrecPtr lastS;
    lastS.i = loPtr.p->nextSerialQue;
    while (true)
    {
      ptrCheckGuard(lastS, coprecsize, operationrec);      
      vlqrequire(lastS.p->prevSerialQue == prev);
      vlqrequire(getNoParallelTransaction(lastS.p) == 1);
      vlqrequire((lastS.p->m_op_bits & Operationrec::OP_LOCK_OWNER) == 0);
      vlqrequire((lastS.p->m_op_bits & Operationrec::OP_RUN_QUEUE) == 0);
      vlqrequire((lastS.p->m_op_bits & Operationrec::OP_STATE_MASK) == Operationrec::OP_STATE_WAITING);
      if (lastS.p->nextSerialQue == RNIL)
	break;
      prev = lastS.i;
      lastS.i = lastS.p->nextSerialQue;
    }
    
    vlqrequire(loPtr.p->m_lo_last_serial_op_ptr_i == lastS.i);
  }
  else
  {
    vlqrequire(loPtr.p->m_lo_last_serial_op_ptr_i == RNIL);
  }
  return true;
}

NdbOut&
operator<<(NdbOut & out, Dbacc::OperationrecPtr ptr)
{
  Uint32 opbits = ptr.p->m_op_bits;
  out << "[ " << dec << ptr.i 
      << " [ " << hex << ptr.p->transId1 
      << " " << hex << ptr.p->transId2 << "] "
      << " bits: H'" << hex << opbits << " ";
  
  bool read = false;
  switch(opbits & Dbacc::Operationrec::OP_MASK){
  case ZREAD: out << "READ "; read = true; break;
  case ZINSERT: out << "INSERT "; break;
  case ZUPDATE: out << "UPDATE "; break;
  case ZDELETE: out << "DELETE "; break;
  case ZWRITE: out << "WRITE "; break;
  case ZSCAN_OP: out << "SCAN "; read = true; break;
  default:
    out << "<Unknown: H'" 
	<< hex << (opbits & Dbacc::Operationrec::OP_MASK)
	<< "> ";
  }
  
  if (read)
  {
    if (opbits & Dbacc::Operationrec::OP_LOCK_MODE)
      out << "(X)";
    else
      out << "(S)";
    if (opbits & Dbacc::Operationrec::OP_ACC_LOCK_MODE)
      out << "(X)";
    else
      out << "(S)";
  }

  if (opbits)
  {
    out << "(RQ)";
  }
  
  switch(opbits & Dbacc::Operationrec::OP_STATE_MASK){
  case Dbacc::Operationrec::OP_STATE_WAITING:
    out << " WAITING "; break;
  case Dbacc::Operationrec::OP_STATE_RUNNING:
    out << " RUNNING "; break;
  case Dbacc::Operationrec::OP_STATE_EXECUTED:
    out << " EXECUTED "; break;
  case Dbacc::Operationrec::OP_STATE_IDLE:
    out << " IDLE "; break;
  default:
    out << " <Unknown: H'" 
	<< hex << (opbits & Dbacc::Operationrec::OP_STATE_MASK)
	<< "> ";
  }
  
/*
    OP_MASK                 = 0x000F // 4 bits for operation type
    ,OP_LOCK_MODE           = 0x0010 // 0 - shared lock, 1 = exclusive lock
    ,OP_ACC_LOCK_MODE       = 0x0020 // Or:de lock mode of all operation
                                     // before me
    ,OP_LOCK_OWNER          = 0x0040
    ,OP_DIRTY_READ          = 0x0080
    ,OP_LOCK_REQ            = 0x0100 // isAccLockReq
    ,OP_COMMIT_DELETE_CHECK = 0x0200
    ,OP_INSERT_IS_DONE      = 0x0400
    ,OP_ELEMENT_DISAPPEARED = 0x0800
    
    ,OP_STATE_MASK          = 0xF000
    ,OP_STATE_IDLE          = 0xF000
    ,OP_STATE_WAITING       = 0x0000
    ,OP_STATE_RUNNING       = 0x1000
    ,OP_STATE_EXECUTED      = 0x3000
  };
*/
  if (opbits & Dbacc::Operationrec::OP_LOCK_OWNER)
    out << "LO ";
  
  if (opbits & Dbacc::Operationrec::OP_DIRTY_READ)
    out << "DR ";
  
  if (opbits & Dbacc::Operationrec::OP_LOCK_REQ)
    out << "LOCK_REQ ";
  
  if (opbits & Dbacc::Operationrec::OP_COMMIT_DELETE_CHECK)
    out << "COMMIT_DELETE_CHECK ";

  if (opbits & Dbacc::Operationrec::OP_INSERT_IS_DONE)
    out << "INSERT_IS_DONE ";
  
  if (opbits & Dbacc::Operationrec::OP_ELEMENT_DISAPPEARED)
    out << "ELEMENT_DISAPPEARED ";
  
  if (opbits & Dbacc::Operationrec::OP_LOCK_OWNER)
  {
    out << "last_parallel: " << dec << ptr.p->m_lo_last_parallel_op_ptr_i << " ";
    out << "last_serial: " << dec << ptr.p->m_lo_last_serial_op_ptr_i << " ";
  }
  
  out << "]";
  return out;
}

void
Dbacc::dump_lock_queue(OperationrecPtr loPtr)const
{
  if ((loPtr.p->m_op_bits & Operationrec::OP_LOCK_OWNER) == 0)
  {
    while ((loPtr.p->m_op_bits & Operationrec::OP_LOCK_OWNER) == 0 &&
	   loPtr.p->prevParallelQue != RNIL)
    {
      loPtr.i = loPtr.p->prevParallelQue;
      ptrCheckGuard(loPtr, coprecsize, operationrec);      
    }
    
    while ((loPtr.p->m_op_bits & Operationrec::OP_LOCK_OWNER) == 0 &&
	   loPtr.p->prevSerialQue != RNIL)
    {
      loPtr.i = loPtr.p->prevSerialQue;
      ptrCheckGuard(loPtr, coprecsize, operationrec);      
    }

    ndbassert(loPtr.p->m_op_bits & Operationrec::OP_LOCK_OWNER);
  }
  
  ndbout << "-- HEAD --" << endl;
  OperationrecPtr tmp = loPtr;
  while (tmp.i != RNIL)
  {
    ptrCheckGuard(tmp, coprecsize, operationrec);      
    ndbout << tmp << " ";
    tmp.i = tmp.p->nextParallelQue;
    
    if (tmp.i == loPtr.i)
    {
      ndbout << " <LOOP>";
      break;
    }
  }
  ndbout << endl;
  
  tmp.i = loPtr.p->nextSerialQue;
  while (tmp.i != RNIL)
  {
    ptrCheckGuard(tmp, coprecsize, operationrec);      
    OperationrecPtr tmp2 = tmp;
    
    if (tmp.i == loPtr.i)
    {
      ndbout << "<LOOP S>" << endl;
      break;
    }

    while (tmp2.i != RNIL)
    {
      ptrCheckGuard(tmp2, coprecsize, operationrec);
      ndbout << tmp2 << " ";
      tmp2.i = tmp2.p->nextParallelQue;

      if (tmp2.i == tmp.i)
      {
	ndbout << "<LOOP 3>";
	break;
      }
    }
    ndbout << endl;
    tmp.i = tmp.p->nextSerialQue;
  }
}
#endif

/* -------------------------------------------------------------------------
 * PLACE_WRITE_IN_LOCK_QUEUE
 *	INPUT:		OPERATION_REC_PTR OUR OPERATION POINTER
 *			QUE_OPER_PTR	  LOCK QUEUE OWNER OPERATION POINTER
 *			PWI_PAGEPTR       PAGE POINTER OF ELEMENT
 *			TPWI_ELEMENTPTR   ELEMENT POINTER OF ELEMENT
 *	OUTPUT		TRESULT =
 *			ZPARALLEL_QUEUE	  OPERATION PLACED IN PARALLEL QUEUE
 *					  OPERATION CAN PROCEED NOW.
 *			ZSERIAL_QUEUE	  OPERATION PLACED IN SERIAL QUEUE
 *			ERROR CODE	  OPERATION NEEDS ABORTING
 * ------------------------------------------------------------------------- */
Uint32 
Dbacc::placeWriteInLockQueue(OperationrecPtr lockOwnerPtr) const
{
  OperationrecPtr lastOpPtr;
  lastOpPtr.i = lockOwnerPtr.p->m_lo_last_parallel_op_ptr_i;
  Uint32 opbits = operationRecPtr.p->m_op_bits;
  
  if (lastOpPtr.i == RNIL)
  {
    lastOpPtr = lockOwnerPtr;
  }
  else
  {
    ptrCheckGuard(lastOpPtr, coprecsize, operationrec);
  }
  
  ndbassert(get_parallel_head(lastOpPtr) == lockOwnerPtr.i);

  Uint32 lastbits = lastOpPtr.p->m_op_bits;
  if (lastbits & Operationrec::OP_ACC_LOCK_MODE)
  {
    if(operationRecPtr.p->is_same_trans(lastOpPtr.p))
    {
      goto checkop;
    }
  }
  else
  {
    /**
     * We dont have an exclusive lock on operation and
     *   
     */
    jam();
    
    /**
     * Scan parallel queue to see if we are the only one
     */
    OperationrecPtr loopPtr = lockOwnerPtr;
    do
    {
      ptrCheckGuard(loopPtr, coprecsize, operationrec);
      if (!loopPtr.p->is_same_trans(operationRecPtr.p))
      {
	goto serial;
      }
      loopPtr.i = loopPtr.p->nextParallelQue;
    } while (loopPtr.i != RNIL);
    
    goto checkop;
  }
  
serial:
  jam();
  placeSerialQueue(lockOwnerPtr, operationRecPtr);

  validate_lock_queue(lockOwnerPtr);
  
  return ZSERIAL_QUEUE;
  
checkop:
  /* 
     WE ARE PERFORMING AN READ EXCLUSIVE, INSERT, UPDATE OR DELETE IN THE SAME
     TRANSACTION WHERE WE PREVIOUSLY HAVE EXECUTED AN OPERATION.
     Read-All, Update-All, Insert-All and Delete-Insert are allowed
     combinations.
     Delete-Read, Delete-Update and Delete-Delete are not an allowed
     combination and will result in tuple not found error.
  */
  const Uint32 lstate = lastbits & Operationrec::OP_STATE_MASK;

  Uint32 retValue = ZSERIAL_QUEUE; // So that it gets blocked...
  if (lstate == Operationrec::OP_STATE_EXECUTED)
  {
    jam();

    /**
     * Since last operation has executed...we can now check operation types
     *   if not, we have to wait until it has executed 
     */
    const Uint32 op = opbits & Operationrec::OP_MASK;
    const Uint32 lop = lastbits & Operationrec::OP_MASK;
    if (op == ZINSERT && lop != ZDELETE)
    {
      jam();
      return ZWRITE_ERROR;
    }//if

    /**
     * NOTE. No checking op operation types, as one can read different save
     *       points...
     */

    if(op == ZWRITE)
    {
      opbits &= ~(Uint32)Operationrec::OP_MASK;
      opbits |= (lop == ZDELETE) ? ZINSERT : ZUPDATE;
    }
    
    opbits |= Operationrec::OP_STATE_RUNNING;
    operationRecPtr.p->localdata = lastOpPtr.p->localdata;
    retValue = ZPARALLEL_QUEUE;
  }
  
  opbits |= Operationrec::OP_RUN_QUEUE;
  operationRecPtr.p->m_op_bits = opbits;
  operationRecPtr.p->prevParallelQue = lastOpPtr.i;
  operationRecPtr.p->m_lock_owner_ptr_i = lockOwnerPtr.i;
  lastOpPtr.p->nextParallelQue = operationRecPtr.i;
  lockOwnerPtr.p->m_lo_last_parallel_op_ptr_i = operationRecPtr.i;
  
  validate_lock_queue(lockOwnerPtr);
  
  return retValue;
}//Dbacc::placeWriteInLockQueue()

Uint32 
Dbacc::placeReadInLockQueue(OperationrecPtr lockOwnerPtr) const
{
  OperationrecPtr lastOpPtr;
  OperationrecPtr loopPtr = lockOwnerPtr;
  lastOpPtr.i = lockOwnerPtr.p->m_lo_last_parallel_op_ptr_i;
  Uint32 opbits = operationRecPtr.p->m_op_bits;

  if (lastOpPtr.i == RNIL)
  {
    lastOpPtr = lockOwnerPtr;
  }
  else
  {
    ptrCheckGuard(lastOpPtr, coprecsize, operationrec);
  }

  ndbassert(get_parallel_head(lastOpPtr) == lockOwnerPtr.i);
  
  /**
   * Last operation in parallel queue of lock owner is same trans
   *   and ACC_LOCK_MODE is exlusive, then we can proceed
   */
  Uint32 lastbits = lastOpPtr.p->m_op_bits;
  bool same = operationRecPtr.p->is_same_trans(lastOpPtr.p);
  if (same && (lastbits & Operationrec::OP_ACC_LOCK_MODE))
  {
    jam();
    opbits |= Operationrec::OP_LOCK_MODE; // Upgrade to X-lock
    goto checkop;
  }
  
  if ((lastbits & Operationrec::OP_ACC_LOCK_MODE) && !same)
  {
    jam();
    /**
     * Last op in serial queue had X-lock and was not our transaction...
     */
    goto serial;
  }

  if (lockOwnerPtr.p->nextSerialQue == RNIL)
  {
    jam();
    goto checkop;
  }

  /**
   * Scan parallel queue to see if we are already there...
   */
  do
  {
    ptrCheckGuard(loopPtr, coprecsize, operationrec);
    if (loopPtr.p->is_same_trans(operationRecPtr.p))
      goto checkop;
    loopPtr.i = loopPtr.p->nextParallelQue;
  } while (loopPtr.i != RNIL);

serial:
  placeSerialQueue(lockOwnerPtr, operationRecPtr);
  
  validate_lock_queue(lockOwnerPtr);
  
  return ZSERIAL_QUEUE;

checkop:
  Uint32 lstate = lastbits & Operationrec::OP_STATE_MASK;
  
  Uint32 retValue = ZSERIAL_QUEUE; // So that it gets blocked...
  if (lstate == Operationrec::OP_STATE_EXECUTED)
  {
    jam();
    
    /**
     * NOTE. No checking op operation types, as one can read different save
     *       points...
     */
    
#if 0
    /**
     * Since last operation has executed...we can now check operation types
     *   if not, we have to wait until it has executed 
     */
    if (lop == ZDELETE)
    {
      jam();
      return ZREAD_ERROR;
    }
#endif
    
    opbits |= Operationrec::OP_STATE_RUNNING;
    operationRecPtr.p->localdata = lastOpPtr.p->localdata;
    retValue = ZPARALLEL_QUEUE;
  }
  opbits |= (lastbits & Operationrec::OP_ACC_LOCK_MODE);
  opbits |= Operationrec::OP_RUN_QUEUE;
  operationRecPtr.p->m_op_bits = opbits;
  
  operationRecPtr.p->prevParallelQue = lastOpPtr.i;
  operationRecPtr.p->m_lock_owner_ptr_i = lockOwnerPtr.i;
  lastOpPtr.p->nextParallelQue = operationRecPtr.i;
  lockOwnerPtr.p->m_lo_last_parallel_op_ptr_i = operationRecPtr.i;
  
  validate_lock_queue(lockOwnerPtr);
  
  return retValue;
}//Dbacc::placeReadInLockQueue

void Dbacc::placeSerialQueue(OperationrecPtr lockOwnerPtr,
			     OperationrecPtr opPtr)const
{
  OperationrecPtr lastOpPtr;
  lastOpPtr.i = lockOwnerPtr.p->m_lo_last_serial_op_ptr_i;

  if (lastOpPtr.i == RNIL)
  {
    // Lock owner is last...
    ndbrequire(lockOwnerPtr.p->nextSerialQue == RNIL);
    lastOpPtr = lockOwnerPtr;
  }
  else
  {
    ptrCheckGuard(lastOpPtr, coprecsize, operationrec);
  }
  
  operationRecPtr.p->prevSerialQue = lastOpPtr.i;
  lastOpPtr.p->nextSerialQue = opPtr.i;
  lockOwnerPtr.p->m_lo_last_serial_op_ptr_i = opPtr.i;
}

/* ------------------------------------------------------------------------- */
/* ACC KEYREQ END                                                            */
/* ------------------------------------------------------------------------- */
void Dbacc::acckeyref1Lab(Signal* signal, Uint32 result_code) const
{
  operationRecPtr.p->m_op_bits = Operationrec::OP_INITIAL;
  /* ************************<< */
  /* ACCKEYREF                  */
  /* ************************<< */
  signal->theData[0] = cminusOne;
  signal->theData[1] = result_code;
  return;
}//Dbacc::acckeyref1Lab()

/* ******************----------------------------------------------------- */
/* ACCMINUPDATE                                      UPDATE LOCAL KEY REQ  */
/*  DESCRIPTION: UPDATES LOCAL KEY OF AN ELEMENTS IN THE HASH TABLE        */
/*               THIS SIGNAL IS WAITED AFTER ANY INSERT REQ                */
/*          ENTER ACCMINUPDATE WITH         SENDER: LQH,    LEVEL B        */
/*                    OPERATION_REC_PTR,    OPERATION RECORD PTR           */
/*                    CLOCALKEY(0),         LOCAL KEY 1                    */
/*                    CLOCALKEY(1)          LOCAL KEY 2                    */
/* ******************----------------------------------------------------- */
void Dbacc::execACCMINUPDATE(Signal* signal) 
{
  Page8Ptr ulkPageidptr;
  Uint32 tulkLocalPtr;
  Local_key localkey;

  jamEntry();
  operationRecPtr.i = signal->theData[0];
  localkey.m_page_no = signal->theData[1];
  localkey.m_page_idx = signal->theData[2];
  ptrCheckGuard(operationRecPtr, coprecsize, operationrec);
  Uint32 opbits = operationRecPtr.p->m_op_bits;
  fragrecptr.i = operationRecPtr.p->fragptr;
  ulkPageidptr.i = operationRecPtr.p->elementPage;
  tulkLocalPtr = operationRecPtr.p->elementPointer + 1;

  if ((opbits & Operationrec::OP_STATE_MASK) == Operationrec::OP_STATE_RUNNING)
  {
    ptrCheckGuard(fragrecptr, cfragmentsize, fragmentrec);
    ptrCheckGuard(ulkPageidptr, cpagesize, page8);
    dbgWord32(ulkPageidptr, tulkLocalPtr, tlocalkey1);
    arrGuard(tulkLocalPtr, 2048);
    operationRecPtr.p->localdata = localkey;
    ndbrequire(fragrecptr.p->localkeylen == 1);
    ulkPageidptr.p->word32[tulkLocalPtr] = localkey.m_page_no;
    return;
  }//if
  ndbrequire(false);
}//Dbacc::execACCMINUPDATE()

void
Dbacc::removerow(Uint32 opPtrI, const Local_key* key)
{
  jamEntry();
  operationRecPtr.i = opPtrI;
  ptrCheckGuard(operationRecPtr, coprecsize, operationrec);
  Uint32 opbits = operationRecPtr.p->m_op_bits;
  fragrecptr.i = operationRecPtr.p->fragptr;

  /* Mark element disappeared */
  opbits |= Operationrec::OP_ELEMENT_DISAPPEARED;
  opbits &= ~Uint32(Operationrec::OP_COMMIT_DELETE_CHECK);

  /**
   * This function is (currently?) only used when refreshTuple()
   *   inserts a record...and later wants to remove it
   *
   * Since this should not affect row-count...we change the optype to UPDATE
   *   execACC_COMMITREQ will be called in same timeslice as this change...
   */
  opbits &= ~Uint32(Operationrec::OP_MASK);
  opbits |= ZUPDATE;

  operationRecPtr.p->m_op_bits = opbits;

#ifdef VM_TRACE
  ptrCheckGuard(fragrecptr, cfragmentsize, fragmentrec);
  ndbrequire(operationRecPtr.p->localdata.m_page_no == key->m_page_no);
  ndbrequire(operationRecPtr.p->localdata.m_page_idx == key->m_page_idx);
#endif
}//Dbacc::execACCMINUPDATE()

/* ******************--------------------------------------------------------------- */
/* ACC_COMMITREQ                                        COMMIT  TRANSACTION          */
/*                                                     SENDER: LQH,    LEVEL B       */
/*       INPUT:  OPERATION_REC_PTR ,                                                 */
/* ******************--------------------------------------------------------------- */
void Dbacc::execACC_COMMITREQ(Signal* signal) 
{
  Uint8 Toperation;
  jamEntry();
  operationRecPtr.i = signal->theData[0];
  ptrCheckGuard(operationRecPtr, coprecsize, operationrec);
#ifdef VM_TRACE
  Uint32 tmp = operationRecPtr.i;
  void* ptr = operationRecPtr.p;
#endif
  Uint32 opbits = operationRecPtr.p->m_op_bits;
  fragrecptr.i = operationRecPtr.p->fragptr;
  ptrCheckGuard(fragrecptr, cfragmentsize, fragmentrec);
  Toperation = opbits & Operationrec::OP_MASK;
  commitOperation(signal);
  ndbassert(operationRecPtr.i == tmp);
  ndbassert(operationRecPtr.p == ptr);
  operationRecPtr.p->m_op_bits = Operationrec::OP_INITIAL;
  if((Toperation != ZREAD) &&
     (Toperation != ZSCAN_OP))
  {
    fragrecptr.p->m_commit_count++;
#ifdef ERROR_INSERT
    bool force_expand_shrink = false;
    if (ERROR_INSERTED(3004) &&
        fragrecptr.p->fragmentid == 0 &&
        fragrecptr.p->level.getSize() != ERROR_INSERT_EXTRA)
    {
      force_expand_shrink = true;
    }
#endif
    if (Toperation != ZINSERT) {
      if (Toperation != ZDELETE) {
	return;
      } else {
	jam();
#ifdef ERROR_INSERT
        ndbrequire(fragrecptr.p->noOfElements > 0);
#else
        ndbassert(fragrecptr.p->noOfElements > 0);
#endif
	fragrecptr.p->noOfElements--;
	fragrecptr.p->slack += fragrecptr.p->elementLength;
#ifdef ERROR_INSERT
        if (force_expand_shrink || fragrecptr.p->slack > fragrecptr.p->slackCheck)
#else
        if (fragrecptr.p->slack > fragrecptr.p->slackCheck)
#endif
        {
          /* TIME FOR JOIN BUCKETS PROCESS */
	  if (fragrecptr.p->expandCounter > 0) {
            if (!fragrecptr.p->expandOrShrinkQueued)
            {
	      jam();
	      signal->theData[0] = fragrecptr.i;
              fragrecptr.p->expandOrShrinkQueued = true;
              sendSignal(cownBlockref, GSN_SHRINKCHECK2, signal, 1, JBB);
	    }//if
	  }//if
	}//if
      }//if
    } else {
      jam();                                                /* EXPAND PROCESS HANDLING */
      fragrecptr.p->noOfElements++;
      fragrecptr.p->slack -= fragrecptr.p->elementLength;
#ifdef ERROR_INSERT
      if ((force_expand_shrink || fragrecptr.p->slack < 0) &&
          !fragrecptr.p->level.isFull())
#else
      if (fragrecptr.p->slack < 0 && !fragrecptr.p->level.isFull())
#endif
      {
	/* IT MEANS THAT IF SLACK < ZERO */
        if (!fragrecptr.p->expandOrShrinkQueued)
        {
	  jam();
	  signal->theData[0] = fragrecptr.i;
          fragrecptr.p->expandOrShrinkQueued = true;
          sendSignal(cownBlockref, GSN_EXPANDCHECK2, signal, 1, JBB);
	}//if
      }//if
    }
  }
  return;
}//Dbacc::execACC_COMMITREQ()

/* ******************------------------------------------------------------- */
/* ACC ABORT REQ                   ABORT ALL OPERATION OF THE TRANSACTION    */
/* ******************------------------------------+                         */
/*   SENDER: LQH,    LEVEL B                                                 */
/* ******************------------------------------------------------------- */
/* ACC ABORT REQ                                         ABORT TRANSACTION   */
/* ******************------------------------------+                         */
/*   SENDER: LQH,    LEVEL B       */
void Dbacc::execACC_ABORTREQ(Signal* signal) 
{
  jamEntry();
  operationRecPtr.i = signal->theData[0];
  Uint32 sendConf = signal->theData[1];
  ptrCheckGuard(operationRecPtr, coprecsize, operationrec);
  fragrecptr.i = operationRecPtr.p->fragptr;
  Uint32 opbits = operationRecPtr.p->m_op_bits;
  Uint32 opstate = opbits & Operationrec::OP_STATE_MASK;
  tresult = 0;	/*                ZFALSE           */

  if (opbits == Operationrec::OP_EXECUTED_DIRTY_READ)
  {
    jam();
  }
  else if (opstate == Operationrec::OP_STATE_EXECUTED ||
	   opstate == Operationrec::OP_STATE_WAITING ||
	   opstate == Operationrec::OP_STATE_RUNNING)
  {
    jam();
    ptrCheckGuard(fragrecptr, cfragmentsize, fragmentrec);
    abortOperation(signal);
  }
  
  operationRecPtr.p->m_op_bits = Operationrec::OP_INITIAL;

  signal->theData[0] = operationRecPtr.p->userptr;
  signal->theData[1] = 0;
  switch(sendConf){
  case 0:
    return;
  case 2:
    if (opstate != Operationrec::OP_STATE_RUNNING)
    {
      return;
    }
  case 1:
    sendSignal(operationRecPtr.p->userblockref, GSN_ACC_ABORTCONF, 
	       signal, 1, JBB);
  }
  
  signal->theData[1] = RNIL;
}

/*
 * Lock or unlock tuple.
 */
void Dbacc::execACC_LOCKREQ(Signal* signal)
{
  jamEntry();
  AccLockReq* sig = (AccLockReq*)signal->getDataPtrSend();
  AccLockReq reqCopy = *sig;
  AccLockReq* const req = &reqCopy;
  Uint32 lockOp = (req->requestInfo & 0xFF);
  if (lockOp == AccLockReq::LockShared ||
      lockOp == AccLockReq::LockExclusive) {
    jam();
    // find table
    tabptr.i = req->tableId;
    ptrCheckGuard(tabptr, ctablesize, tabrec);
    // find fragment (TUX will know it)
    if (req->fragPtrI == RNIL) {
      for (Uint32 i = 0; i < NDB_ARRAY_SIZE(tabptr.p->fragholder); i++) {
        jam();
        if (tabptr.p->fragholder[i] == req->fragId){
	  jam();
	  req->fragPtrI = tabptr.p->fragptrholder[i];
	  break;
	}
      }
    }
    fragrecptr.i = req->fragPtrI;
    ptrCheckGuard(fragrecptr, cfragmentsize, fragmentrec);
    ndbrequire(req->fragId == fragrecptr.p->myfid);
    // caller must be explicit here
    ndbrequire(req->accOpPtr == RNIL);
    // seize operation to hold the lock
    if (cfreeopRec != RNIL) {
      jam();
      seizeOpRec();
      // init as in ACCSEIZEREQ
      operationRecPtr.p->userptr = req->userPtr;
      operationRecPtr.p->userblockref = req->userRef;
      operationRecPtr.p->m_op_bits = Operationrec::OP_INITIAL;
      operationRecPtr.p->scanRecPtr = RNIL;
      // do read with lock via ACCKEYREQ
      Uint32 lockMode = (lockOp == AccLockReq::LockShared) ? 0 : 1;
      Uint32 opCode = ZSCAN_OP;
      {
        Uint32 accreq = 0;
        accreq = AccKeyReq::setOperation(accreq, opCode);
        accreq = AccKeyReq::setLockType(accreq, lockMode);
        accreq = AccKeyReq::setDirtyOp(accreq, false);
        accreq = AccKeyReq::setReplicaType(accreq, 0); // ?
        accreq = AccKeyReq::setTakeOver(accreq, false);
        accreq = AccKeyReq::setLockReq(accreq, true);
        AccKeyReq* keyreq = reinterpret_cast<AccKeyReq*>(&signal->theData[0]);
        keyreq->connectPtr = operationRecPtr.i;
        keyreq->fragmentPtr = fragrecptr.i;
        keyreq->requestInfo = accreq;
        keyreq->hashValue = req->hashValue;
        keyreq->keyLen = 0;   // search local key
        keyreq->transId1 = req->transId1;
        keyreq->transId2 = req->transId2;
        keyreq->lockConnectPtr = RNIL;
        // enter local key in place of PK
        keyreq->localKey[0] = req->page_id;
        keyreq->localKey[1] = req->page_idx;
        NDB_STATIC_ASSERT(AccKeyReq::SignalLength_localKey == 10);
      }
        EXECUTE_DIRECT(DBACC, GSN_ACCKEYREQ, signal, AccKeyReq::SignalLength_localKey);
        /* keyreq invalid, signal now contains return value */
      // translate the result
      if (signal->theData[0] < RNIL) {
        jam();
        req->returnCode = AccLockReq::Success;
        req->accOpPtr = operationRecPtr.i;
      } else if (signal->theData[0] == RNIL) {
        jam();
        req->returnCode = AccLockReq::IsBlocked;
        req->accOpPtr = operationRecPtr.i;
      } else {
        ndbrequire(signal->theData[0] == (UintR)-1);
        releaseOpRec();
        req->returnCode = AccLockReq::Refused;
        req->accOpPtr = RNIL;
      }
    } else {
      jam();
      req->returnCode = AccLockReq::NoFreeOp;
    }
    *sig = *req;
    return;
  }
  if (lockOp == AccLockReq::Unlock) {
    jam();
    // do unlock via ACC_COMMITREQ (immediate)
    signal->theData[0] = req->accOpPtr;
    EXECUTE_DIRECT(DBACC, GSN_ACC_COMMITREQ, signal, 1);
    releaseOpRec();
    req->returnCode = AccLockReq::Success;
    *sig = *req;
    return;
  }
  if (lockOp == AccLockReq::Abort) {
    jam();
    // do abort via ACC_ABORTREQ (immediate)
    signal->theData[0] = req->accOpPtr;
    signal->theData[1] = 0; // Dont send abort
    execACC_ABORTREQ(signal);
    releaseOpRec();
    req->returnCode = AccLockReq::Success;
    *sig = *req;
    return;
  }
  if (lockOp == AccLockReq::AbortWithConf) {
    jam();
    // do abort via ACC_ABORTREQ (with conf signal)
    signal->theData[0] = req->accOpPtr;
    signal->theData[1] = 1; // send abort
    execACC_ABORTREQ(signal);
    releaseOpRec();
    req->returnCode = AccLockReq::Success;
    *sig = *req;
    return;
  }
  ndbrequire(false);
}

/* --------------------------------------------------------------------------------- */
/* --------------------------------------------------------------------------------- */
/* --------------------------------------------------------------------------------- */
/*                                                                                   */
/*       END OF EXECUTE OPERATION MODULE                                             */
/*                                                                                   */
/* --------------------------------------------------------------------------------- */
/* --------------------------------------------------------------------------------- */

/**
 * HASH TABLE MODULE
 *
 * Each partition (fragment) consist of a linear hash table in Dbacc.
 * The linear hash table can expand and shrink by one bucket at a time,
 * moving data from only one bucket.
 *
 * The operations supported are:
 *
 * [] insert one new element
 * [] delete one element
 * [] lookup one element
 * [] expand by splitting one bucket creating a new top bucket
 * [] shrink by merge top bucket data into a merge bucket
 * [] scan
 *
 * SCANS INTERACTION WITH EXPAND AND SHRINK
 *
 * Since expanding and shrinking can occur during the scan, and elements
 * move around one need to take extra care so that elements are scanned
 * exactly once.  Elements deleted or inserted during scan should be
 * scanned at most once, there reinserted data always counts as a different
 * element.
 *
 * Scans are done in one or two laps.  The first lap scans buckets from
 * bottom (bucket 0) to top.  During this lap expanding and shrinking may
 * occur.  In the second lap one rescan buckets that got merged after they
 * was scanned in lap one, and now expanding and shrinking are not allowed.
 *
 * Neither is a expand or shrink involving the currently scanned bucket
 * allowed.
 *
 * During lap one the table can be seen consisting of five kinds of buckets:
 *
 * [] unscanned, note that these have no defined scan bits, since the scan
 *    bits are left overs from earlier scans.
 * [] current, exactly one bucket
 * [] scanned, all buckets below current
 * [] expanded, these buckets have not been scanned in lap one, but may
 *    contain scanned elements.  Anyway they always have well defined scan
 *    bits also for unscanned elements.
 * [] merged and scanned, these are buckets scanned in lap one but have
 *    been merged after they got scanned, and may contain unscanned
 *    elements.  These buckets must be rescanned during lap two of scan.
 *    Note that we only keep track of a first and last bucket to rescan
 *    even if there are some buckets in between that have not been merged.
 *
 * The diagram below show the possible regions of buckets.  The names to
 * the right are the data members that describes the limits of the regions.
 *
 *  +--------------------------+
 *  | Expanded buckets.  May   | Fragmentrec::level.getTop()
 *  | contain both scanned and |
 *  | unscanned data.          |
 *  |                          |
 *  +--------------------------+
 *  | Unscanned data with      | ScanRec::startNoOfBuckets
 *  | undefined scan bits.     |
 *  |                          | ScanRec::nextBucketIndex + 1
 *  +--------------------------+
 *  | Currently scanned data.  | ScanRec::nextBucketIndex
 *  +--------------------------+
 *  | Scanned buckets.         |
 *  |                          |
 *  +--------------------------+
 *  | Merged buckets after     | ScanRec::maxBucketIndexToRescan
 *  | scan start - need rescan.|
 *  |                          | ScanRec::minBucketIndexToRescan
 *  +--------------------------+
 *  |                          |
 *  | Scanned buckets.         | 0
 *  +--------------------------+
 *
 * When scan starts, all buckets are unscanned and have undefined scan bits.
 * On start scanning of an unscanned bucket with undefined scan bits all
 * scan bits for the bucket are cleared.  ScanRec::startNoOfBuckets keeps
 * track of the last bucket with undefined scan bits, note that
 * startNoOfBuckets may decrease if table shrinks below it.
 *
 * During the second lap the buckets from minBucketIndexToRescan to
 * maxBucketIndexToRescan inclusive, are scanned, and no bucket need to have
 * its scan bits cleared prior to scan.
 *
 * SCAN AND EXPAND
 *
 * After expand, the new top bucket will always have defined scan bits.
 *
 * If the split bucket have undefined scan bits the buckets scan bits are
 * cleared before split.
 *
 * The expanded bucket may only contain scanned elements if the split
 * bucket was a scanned bucket below the current bucket.  This fact comes
 * from noting that once the split bucket are below current bucket, the
 * following expand can not have a split bucket above current bucket, since
 * next split bucket is either the next bucket, or the bottom bucket due to
 * how the linear hash table grow.  And since expand are not allowed when
 * split bucket would be the current bucket all expand bucket with scanned
 * elements must come from buckets below current bucket.
 *
 * SCAN AND SHRINK
 *
 * Shrink merge back the top bucket into the bucket it was split from in
 * the corresponding expand.  This implies that we will never merge back a
 * bucket with scanned elements into an unscanned bucket, with or without
 * defined scan bits.
 *
 * If the top bucket have undefined scan bits they are cleared before merge,
 * even if it is into another bucket with undefined scan bits.  This is to
 * ensure that an element is not inserted in a bucket that have scan bits
 * set that are not allowed in bucket, for details why see under BUCKET
 * INVARIANTS.
 *
 * Whenever top bucket have undefined scan bits one need to decrease
 * startNoOfBuckets that indicates the last bucket with undefined scan
 * bits.  If the top bucket reappear by expand it will have defined
 * scan bits which possibly indicate scan elements, these must not be
 * cleared prior scan.
 *
 * If merge destination are below current bucket, it must be added for
 * rescan.  Note that we only keep track of lowest and highest bucket
 * number to rescan even if some buckets in between are not merged and do
 * not need rescan.
 *
 * CONTAINERS
 *
 * Each bucket is a linked list of containers.  Only the first head
 * container may be empty.
 *
 * Containers are located in 8KiB pages.  Each page have 72 buffers with
 * 28 words.  Each buffer may host up to two containers.  One headed at
 * buffers lowest address, called left end, and one headed at buffers high
 * words, the right end.  The left end container grows forward towards
 * higher addresses, and the right end container grows backwards.
 *
 * Each bucket has its first container at a unique logical address, the
 * logical page number is bucket number divided by 64 with the remainder
 * index one of the first 64 left end containers on page.  A dynamic array
 * are used to map the logical page number to physical page number.
 *
 * The pages which host the head containers of buckets are called normal
 * pages.  When a container is full a new container is allocated, first it
 * looks for one of the eight left end containers that are on same page.
 * If no one is free, one look for a free right end container on same page.
 * Otherwise one look for an overflow container on an overflow page.  New
 * overflow pages are allocated if needed.
 *
 * SCAN BITS
 *
 * To keep track of which elements have been scanned several means are used.
 * Every container header have scan bits, if a scan bit is set it means that
 * all elements in that container have been scanned by the corresponding
 * scan.
 *
 * If a container is currently scanned, that is some elements are scanned
 * and some not, each element in the container have a scan bit in the scan
 * record (ScanRec::elemScanned).  The next scanned element is looked for
 * in the current container, if none found, the next container is used, and
 * then the next bucket.
 *
 * A scan may only scan one container at a time.
 *
 * BUCKETS INVARIANTS
 *
 * To be able to guarantee that only one container at a time are currently
 * scanned, there is an important invariant:
 *
 * [] No container may have a scan bit set that preceding container have
 *    not set.  That is, container are scanned in order within bucket, and
 *    no inserted element may be put in such that the invariant breaks.
 *
 * Also a condition that all operations on buckets must satisfy is:
 *
 * [] It is not allowed to insert an element with more scan bits set than
 *    the buckets head container have (unless it is for a new top bucket).
 *
 *    This is too avoid extra complexity that would arise if such an
 *    element was inserted.  A new container can not be inserted preceding
 *    the bucket head container since it has an fixed logical address.  The
 *    alternative would be to create a new bucket after the bucket head
 *    container and move every element from head container to the new
 *    container.
 *
 * How the condition is fulfilled are:
 *
 * [] Shrink, where top bucket have undefined scan bits.
 *
 *    Top buckets scan bits are first cleared prior to merge.
 *
 * [] Shrink, where destination bucket have undefined scan bits.
 *
 *    In this case top bucket must also have undefined scan bits (see SCAN
 *    AND SHRINK above) and both top and destination bucket have their scan
 *    bits cleared before merge.
 *
 * [] Shrink, where destination bucket is scanned, below current.
 *
 *    The only way the top bucket can have scanned elements is that it is
 *    expanded from a scanned bucket, below current.  Since that must be the
 *    shrink destination bucket, no element can have more scan bits set than
 *    the destination buckets head container.
 *
 * [] Expand.
 *
 *    The new top bucket is always a new bucket and head containers scan bits
 *    are taken from split source bucket.
 *
 * [] Insert.
 *
 *    A new element may be inserted in any container with free space, and it
 *    inherits the containers scan bits.  If a new container is needed it is
 *    put last with container scan bits copied from preceding container.
 *
 * [] Delete.
 *
 *    Deleting an element, replaces the deleted element with the last
 *    element with same scan bits as the deleted element.  If a container
 *    becomes empty it is unlinked, unless it is the head container which
 *    always must remain.
 *
 *    Since the first containers in a bucket are more likely to be on the
 *    same (normal) page, it is better to unlink a container towards the
 *    end of bucket.  If the deleted element is the last one in its
 *    container, but not the head container, and there are no other element
 *    in bucket with same scan bits that can replace the deleted element.
 *    It is allowed to use another element with fewer bits as replacement
 *    and clear scan bits of the container accordingly.
 *
 *    The reason the bucket head container may not have some of its scan
 *    bits cleared, is that it could later result in a need to insert back
 *    an element with more scan bits set.  The scenario for that is:
 *
 *    1) Split a merged bucket, A, into a new bucket B, moving some
 *       elements with some scan bits set.
 *
 *    2) Delete some elements in bucket A, leaving only elements with no
 *       scan bits set.
 *
 *    3) Shrink table and merge back bucket B into bucket A, if we have
 *       cleared the head container of bucket A, this would result in
 *       inserting elements with more scan bits set then bucket A head
 *       container.
 *
 */

/* --------------------------------------------------------------------------------- */
/* --------------------------------------------------------------------------------- */
/*                                                                                   */
/*       MODULE:         INSERT                                                      */
/*               THE FOLLOWING SUBROUTINES ARE ONLY USED BY INSERT_ELEMENT. THIS     */
/*               ROUTINE IS THE SOLE INTERFACE TO INSERT ELEMENTS INTO THE INDEX.    */
/*               CURRENT USERS ARE INSERT REQUESTS, EXPAND CONTAINER AND SHRINK      */
/*               CONTAINER.                                                          */
/*                                                                                   */
/*               THE FOLLOWING SUBROUTINES ARE INCLUDED IN THIS MODULE:              */
/*               INSERT_ELEMENT                                                      */
/*               INSERT_CONTAINER                                                    */
/*               ADDNEWCONTAINER                                                     */
/*               GETFREELIST                                                         */
/*               INCREASELISTCONT                                                    */
/*               SEIZE_LEFTLIST                                                      */
/*               SEIZE_RIGHTLIST                                                     */
/*                                                                                   */
/*               THESE ROUTINES ARE ONLY USED BY THIS MODULE AND BY NO ONE ELSE.     */
/*               ALSO THE ROUTINES MAKE NO USE OF ROUTINES IN OTHER MODULES.         */
/*               TAKE_REC_OUT_OF_FREE_OVERPAGE AND RELEASE_OVERFLOW_REC ARE          */
/*               EXCEPTIONS TO THIS RULE.                                            */
/*                                                                                   */
/*               THE ONLY SHORT-LIVED VARIABLES USED IN OTHER PARTS OF THE BLOCK ARE */
/*               THOSE DEFINED AS INPUT AND OUTPUT IN INSERT_ELEMENT                 */
/*               SHORT-LIVED VARIABLES INCLUDE TEMPORARY VARIABLES, COMMON VARIABLES */
/*               AND POINTER VARIABLES.                                              */
/*               THE ONLY EXCEPTION TO THIS RULE IS FRAGRECPTR WHICH POINTS TO THE   */
/*               FRAGMENT RECORD. THIS IS MORE LESS STATIC ALWAYS DURING A SIGNAL    */
/*               EXECUTION.                                                          */
/*                                                                                   */
/* --------------------------------------------------------------------------------- */
/* --------------------------------------------------------------------------------- */
/* --------------------------------------------------------------------------------- */
/* INSERT_ELEMENT                                                                    */
/*       INPUT:                                                                      */
/*               IDR_PAGEPTR (POINTER TO THE ACTIVE PAGE REC)                        */
/*               TIDR_PAGEINDEX (INDEX OF THE CONTAINER)                             */
/*               TIDR_FORWARD (DIRECTION FORWARD OR BACKWARD)                        */
/*               TIDR_ELEMHEAD (HEADER OF ELEMENT TO BE INSERTED                     */
/*               CIDR_KEYS(ARRAY OF TUPLE KEYS)                                      */
/*               CLOCALKEY(ARRAY OF LOCAL KEYS).                                     */
/*               FRAGRECPTR                                                          */
/*               IDR_OPERATION_REC_PTR                                               */
/*               TIDR_KEY_LEN                                                        */
/*               conScanMask - ANY_SCANBITS or scan bits container must              */
/*                 have. Note elements inserted are never more scanned than          */
/*                 container.                                                        */
/*                                                                                   */
/*       OUTPUT:                                                                     */
/*               TIDR_PAGEINDEX (PAGE INDEX OF INSERTED ELEMENT)                     */
/*               IDR_PAGEPTR    (PAGE POINTER OF INSERTED ELEMENT)                   */
/*               TIDR_FORWARD   (CONTAINER DIRECTION OF INSERTED ELEMENT)            */
/*               NONE                                                                */
/* --------------------------------------------------------------------------------- */
void Dbacc::insertElement(const Element   elem,
                          OperationrecPtr oprecptr,
                          Page8Ptr&       pageptr,
                          Uint32&         conidx,
                          bool&           isforward,
                          Uint32&         conptr,
                          Uint16          conScanMask,
                          const bool      newBucket)
{
  Page8Ptr inrNewPageptr;
  Uint32 tidrResult;
  Uint16 scanmask;
  bool newContainer = newBucket;

  ContainerHeader containerhead;
  do {
    insertContainer(elem,
                    oprecptr,
                    pageptr,
                    conidx,
                    isforward,
                    conptr,
                    containerhead,
                    conScanMask,
                    newContainer,
                    tidrResult);
    if (tidrResult != ZFALSE)
    {
      jam();
      return;
      /* INSERTION IS DONE, OR */
      /* AN ERROR IS DETECTED  */
    }//if
    if (containerhead.getNextEnd() != 0) {
      /* THE NEXT CONTAINER IS IN THE SAME PAGE */
      conidx = containerhead.getNextIndexNumber();
      if (containerhead.getNextEnd() == ZLEFT) {
        jam();
        isforward = true;
      } else if (containerhead.getNextEnd() == ZRIGHT) {
        jam();
        isforward = false;
      } else {
        ndbrequire(false);
        return;
      }//if
      if (!containerhead.isNextOnSamePage()) {
        jam();     /* NEXT CONTAINER IS IN AN OVERFLOW PAGE */
        pageptr.i = pageptr.p->word32[conptr + 1];
        ptrCheckGuard(pageptr, cpagesize, page8);
      }//if
      ndbrequire(conidx <= Container::MAX_CONTAINER_INDEX);
    } else {
      scanmask = containerhead.getScanBits();
      break;
    }//if
    // Only first container can be a new container
    newContainer = false;
  } while (1);
  Uint32 newPageindex;;
  Uint32 newBuftype;
  getfreelist(pageptr, newPageindex, newBuftype);
  bool nextOnSamePage;
  if (newPageindex == Container::NO_CONTAINER_INDEX) {
    jam();
    /* NO FREE BUFFER IS FOUND */
    if (fragrecptr.p->sparsepages.isEmpty())
    {
      jam();
      allocOverflowPage();
      ndbrequire(tresult <= ZLIMIT_OF_ERROR);
    }//if
    {
      LocalContainerPageList sparselist(*this, fragrecptr.p->sparsepages);
      sparselist.first(inrNewPageptr);
    }
    getfreelist(inrNewPageptr, newPageindex, newBuftype);
    ndbrequire(newPageindex != Container::NO_CONTAINER_INDEX);
    nextOnSamePage = false;
  } else {
    jam();
    inrNewPageptr = pageptr;
    nextOnSamePage = true;
  }//if
  if (newBuftype == ZLEFT)
  {
    seizeLeftlist(inrNewPageptr, newPageindex);
    isforward = true;
  }
  else if (newBuftype == ZRIGHT)
  {
    seizeRightlist(inrNewPageptr, newPageindex);
    isforward = false;
  }
  else
  {
    ndbrequire(newBuftype == ZLEFT || newBuftype == ZRIGHT);
  }
  Uint32 containerptr = getContainerPtr(newPageindex, isforward);
  ContainerHeader newcontainerhead;
  newcontainerhead.initInUse();
  Uint32 nextPtrI;
  if (containerhead.haveNext())
  {
    nextPtrI = pageptr.p->word32[conptr+1];
    newcontainerhead.setNext(containerhead.getNextEnd(),
                          containerhead.getNextIndexNumber(),
                          inrNewPageptr.i == nextPtrI);
  }
  else
  {
    nextPtrI = RNIL;
    newcontainerhead.clearNext();
  }
  inrNewPageptr.p->word32[containerptr] = newcontainerhead;
  inrNewPageptr.p->word32[containerptr + 1] = nextPtrI;
  addnewcontainer(pageptr, conptr, newPageindex,
    newBuftype, nextOnSamePage, inrNewPageptr.i);
  pageptr = inrNewPageptr;
  conidx = newPageindex;
  if (conScanMask == Operationrec::ANY_SCANBITS)
  {
    /**
     * ANY_SCANBITS indicates that this is an insert of a new element, not
     * an insert from expand or shrink.  In that case the inserted element
     * and the new container will inherit scan bits from previous container.
     * This makes the element look as scanned as possible still preserving
     * the invariant that containers and element towards the end of bucket
     * has less scan bits set than those towards the beginning.
     */
    conScanMask = scanmask;
  }
  insertContainer(elem,
                  oprecptr,
                  pageptr,
                  conidx,
                  isforward,
                  conptr,
                  containerhead,
                  conScanMask,
                  true,
                  tidrResult);
  ndbrequire(tidrResult == ZTRUE);
}//Dbacc::insertElement()

/**
 * insertContainer puts an element into a container if it has free space and
 * the requested scan bits match.
 *
 * If it is a new element inserted the requested scan bits given by
 * conScanMask can be ANY_SCANBITS or a valid set of bits.  If it is
 * ANY_SCANBITS the containers scan bits are not checked.  If it is set to
 * valid scan bits the container is a newly created empty container.
 *
 * The buckets header container may never be removed.  Nor should any scan
 * bit of it be cleared, unless for expand there the first inserted element
 * determines the bucket header containers scan bits.  newContainer indicates
 * that that current insert is part of populating a new bucket with expand.
 *
 * In case the container is empty it is either the bucket header container
 * or a new container created by caller (insertElement).
 *
 * @param[in]   elem
 * @param[in]   oprecptr
 * @param[in]   pageptr
 * @param[in]   conidx
 * @param[in]   isforward
 * @param[out]  conptr
 * @param[out]  containerhead
 * @param[in]   conScanMask
 * @param[in]   newContainer
 * @param[out]  result
 */
void Dbacc::insertContainer(const Element          elem,
                            const OperationrecPtr  oprecptr,
                            const Page8Ptr         pageptr,
                            const Uint32           conidx,
                            const bool             isforward,
                            Uint32&                conptr,
                            ContainerHeader&       containerhead,
                            Uint16                 conScanMask,
                            const bool             newContainer,
                            Uint32&                result)
{
  Uint32 tidrContainerlen;
  Uint32 tidrConfreelen;
  Uint32 tidrNextSide;
  Uint32 tidrNextConLen;
  Uint32 tidrIndex;

  result = ZFALSE;
  /* --------------------------------------------------------------------------------- */
  /*       CALCULATE THE POINTER TO THE ELEMENT TO BE INSERTED AND THE POINTER TO THE  */
  /*       CONTAINER HEADER OF THE OTHER SIDE OF THE BUFFER.                           */
  /* --------------------------------------------------------------------------------- */
  conptr = getForwardContainerPtr(conidx);
  if (isforward) {
    jam();
    tidrNextSide = conptr + (ZBUF_SIZE - Container::HEADER_SIZE);
    arrGuard(tidrNextSide + 1, 2048);
    containerhead = pageptr.p->word32[conptr];
    tidrContainerlen = containerhead.getLength();
    tidrIndex = conptr + tidrContainerlen;
  } else {
    jam();
    tidrNextSide = conptr;
    conptr = conptr + (ZBUF_SIZE - Container::HEADER_SIZE);
    arrGuard(conptr + 1, 2048);
    containerhead = pageptr.p->word32[conptr];
    tidrContainerlen = containerhead.getLength();
    tidrIndex = (conptr - tidrContainerlen) +
                (Container::HEADER_SIZE - fragrecptr.p->elementLength);
  }//if
  const Uint16 activeScanMask = fragrecptr.p->activeScanMask;
  const Uint16 conscanmask = containerhead.getScanBits();
  if(tidrContainerlen > Container::HEADER_SIZE || !newContainer)
  {
    if (conScanMask != Operationrec::ANY_SCANBITS &&
        ((conscanmask & ~conScanMask) & activeScanMask) != 0)
    {
      /* Container have more scan bits set than requested */
      /* Continue to next container. */
      return;
    }
  }
  if (tidrContainerlen == Container::HEADER_SIZE && newContainer)
  {
    /**
     * Only the first header container in a bucket or a newly created bucket
     * in insertElement can be empty.
     *
     * Set container scan bits as requested.
     */
    ndbrequire(conScanMask != Operationrec::ANY_SCANBITS);
    containerhead.copyScanBits(conScanMask & activeScanMask);
    pageptr.p->word32[conptr] = containerhead;
  }
  if (tidrContainerlen >= (ZBUF_SIZE - fragrecptr.p->elementLength))
  {
    return;
  }//if
  tidrConfreelen = ZBUF_SIZE - tidrContainerlen;
  /* --------------------------------------------------------------------------------- */
  /*       WE CALCULATE THE TOTAL LENGTH THE CONTAINER CAN EXPAND TO                   */
  /*       THIS INCLUDES THE OTHER SIDE OF THE BUFFER IF POSSIBLE TO EXPAND THERE.     */
  /* --------------------------------------------------------------------------------- */
  if (!containerhead.isUsingBothEnds()) {
    jam();
    /* --------------------------------------------------------------------------------- */
    /*       WE HAVE NOT EXPANDED TO THE ENTIRE BUFFER YET. WE CAN THUS READ THE OTHER   */
    /*       SIDE'S CONTAINER HEADER TO READ HIS LENGTH.                                 */
    /* --------------------------------------------------------------------------------- */
    ContainerHeader conhead(pageptr.p->word32[tidrNextSide]);
    tidrNextConLen = conhead.getLength();
    tidrConfreelen = tidrConfreelen - tidrNextConLen;
    if (tidrConfreelen > ZBUF_SIZE) {
      ndbrequire(false);
      /* --------------------------------------------------------------------------------- */
      /*       THE BUFFERS ARE PLACED ON TOP OF EACH OTHER. THIS SHOULD NEVER OCCUR.       */
      /* --------------------------------------------------------------------------------- */
      return;
    }//if
  } else {
    jam();
    tidrNextConLen = 1;	/* INDICATE OTHER SIDE IS NOT PART OF FREE LIST */
  }//if
  if (tidrConfreelen < fragrecptr.p->elementLength) {
    jam();
    /* --------------------------------------------------------------------------------- */
    /*       THE CONTAINER COULD NOT BE EXPANDED TO FIT THE NEW ELEMENT. WE HAVE TO      */
    /*       RETURN AND FIND A NEW CONTAINER TO INSERT IT INTO.                          */
    /* --------------------------------------------------------------------------------- */
    return;
  }//if
  tidrContainerlen = tidrContainerlen + fragrecptr.p->elementLength;
  if (tidrNextConLen == 0) {
    /* EACH SIDE OF THE BUFFER WHICH BELONG TO A FREE */
    /* LIST, HAS ZERO AS LENGTH. */
    if (tidrContainerlen > Container::UP_LIMIT) {
      ContainerHeader conthead = pageptr.p->word32[conptr];
      conthead.setUsingBothEnds();
      dbgWord32(pageptr, conptr, conthead);
      pageptr.p->word32[conptr] = conthead;
      if (isforward) {
        jam();
        /* REMOVE THE RIGHT SIDE OF THE BUFFER FROM THE FREE LIST */
        seizeRightlist(pageptr, conidx);
      } else {
        jam();
        /* REMOVE THE LEFT SIDE OF THE BUFFER FROM THE FREE LIST */
        seizeLeftlist(pageptr, conidx);
      }//if
    }//if
  }//if
  /* OF THE FREE CONTAINERS */
  /* --------------------------------------------------------------------------------- */
  /*       WE HAVE NOW FOUND A FREE SPOT IN THE CURRENT CONTAINER. WE INSERT THE       */
  /*       ELEMENT HERE. THE ELEMENT CONTAINS A HEADER, A LOCAL KEY AND A TUPLE KEY.   */
  /*       BEFORE INSERTING THE ELEMENT WE WILL UPDATE THE OPERATION RECORD WITH THE   */
  /*       DATA CONCERNING WHERE WE INSERTED THE ELEMENT. THIS MAKES IT EASY TO FIND   */
  /*       THIS INFORMATION WHEN WE RETURN TO UPDATE THE LOCAL KEY OR RETURN TO COMMIT */
  /*       OR ABORT THE INSERT. IF NO OPERATION RECORD EXIST IT MEANS THAT WE ARE      */
  /*       PERFORMING THIS AS A PART OF THE EXPAND OR SHRINK PROCESS.                  */
  /* --------------------------------------------------------------------------------- */
  const Uint32 elemhead = elem.getHeader();
  ContainerHeader conthead = pageptr.p->word32[conptr];
  if (oprecptr.i != RNIL)
  {
    jam();
    ndbrequire(ElementHeader::getLocked(elemhead));
    oprecptr.p->elementPage = pageptr.i;
    oprecptr.p->elementContainer = conptr;
    oprecptr.p->elementPointer = tidrIndex;
  }
  else
  {
    ndbassert(!ElementHeader::getLocked(elemhead));
  }
  /* --------------------------------------------------------------------------------- */
  /*       WE CHOOSE TO UNDO LOG INSERTS BY WRITING THE BEFORE VALUE TO THE UNDO LOG.  */
  /*       WE COULD ALSO HAVE DONE THIS BY WRITING THIS BEFORE VALUE WHEN DELETING     */
  /*       ELEMENTS. WE CHOOSE TO PUT IT HERE SINCE WE THEREBY ENSURE THAT WE ALWAYS   */
  /*       UNDO LOG ALL WRITES TO PAGE MEMORY. IT SHOULD BE EASIER TO MAINTAIN SUCH A  */
  /*       STRUCTURE. IT IS RATHER DIFFICULT TO MAINTAIN A LOGICAL STRUCTURE WHERE     */
  /*       DELETES ARE INSERTS AND INSERTS ARE PURELY DELETES.                         */
  /* --------------------------------------------------------------------------------- */
  ndbrequire(fragrecptr.p->localkeylen == 1);
  arrGuard(tidrIndex + 1, 2048);
  pageptr.p->word32[tidrIndex] = elem.getHeader();
  pageptr.p->word32[tidrIndex + 1] = elem.getData(); /* INSERTS LOCALKEY */
  conthead.setLength(tidrContainerlen);
  dbgWord32(pageptr, conptr, conthead);
  pageptr.p->word32[conptr] = conthead;
  result = ZTRUE;
}//Dbacc::insertContainer()

/** ---------------------------------------------------------------------------
 * Set next link of a container to reference to next container.
 *
 * @param[in]  pageptr       Pointer to page of container to modify.
 * @param[in]  conptr        Pointer within page of container to modify.
 * @param[in]  nextConidx    Index within page of next container.
 * @param[in]  nextContype   Type of next container, left or right end.
 * @param[in]  nextSamepage  True if next container is on same page as modified
 *                           container
 * @param[in]  nextPagei     Overflow page number of next container.
 * ------------------------------------------------------------------------- */
void Dbacc::addnewcontainer(Page8Ptr pageptr,
                            Uint32 conptr,
                            Uint32 nextConidx,
                            Uint32 nextContype,
                            bool nextSamepage,
                            Uint32 nextPagei) const
{
  ContainerHeader containerhead(pageptr.p->word32[conptr]);
  containerhead.setNext(nextContype, nextConidx, nextSamepage);
  dbgWord32(pageptr, conptr, containerhead);
  pageptr.p->word32[conptr] = containerhead;
  dbgWord32(pageptr, conptr + 1, nextPagei);
  pageptr.p->word32[conptr + 1] = nextPagei;
}//Dbacc::addnewcontainer()

/* --------------------------------------------------------------------------------- */
/* GETFREELIST                                                                       */
/*         INPUT:                                                                    */
/*               GFL_PAGEPTR (POINTER TO A PAGE RECORD).                             */
/*         OUTPUT:                                                                   */
/*                TGFL_PAGEINDEX(POINTER TO A FREE BUFFER IN THE FREEPAGE), AND      */
/*                TGFL_BUF_TYPE( TYPE OF THE FREE BUFFER).                           */
/*         DESCRIPTION: SEARCHS IN THE FREE LIST OF THE FREE BUFFER IN THE PAGE HEAD */
/*                     (WORD32(1)),AND RETURN ADDRESS OF A FREE BUFFER OR NIL.       */
/*                     THE FREE BUFFER CAN BE A RIGHT CONTAINER OR A LEFT ONE        */
/*                     THE KIND OF THE CONTAINER IS NOTED BY TGFL_BUF_TYPE.          */
/* --------------------------------------------------------------------------------- */
void Dbacc::getfreelist(Page8Ptr pageptr, Uint32& pageindex, Uint32& buftype)
{
  const Uint32 emptylist = pageptr.p->word32[ZPOS_EMPTY_LIST];
  pageindex = (emptylist >> 7) & 0x7f;	/* LEFT FREE LIST */
  buftype = ZLEFT;
  if (pageindex == Container::NO_CONTAINER_INDEX) {
    jam();
    pageindex = emptylist & 0x7f;	/* RIGHT FREE LIST */
    buftype = ZRIGHT;
  }//if
  ndbrequire((pageindex <= Container::MAX_CONTAINER_INDEX) ||
             (pageindex == Container::NO_CONTAINER_INDEX));
}//Dbacc::getfreelist()

/* --------------------------------------------------------------------------------- */
/* INCREASELISTCONT                                                                  */
/*       INPUT:                                                                      */
/*               ILC_PAGEPTR     PAGE POINTER TO INCREASE NUMBER OF CONTAINERS IN    */
/*           A CONTAINER OF AN OVERFLOW PAGE (FREEPAGEPTR) IS ALLOCATED, NR OF       */
/*           ALLOCATED CONTAINER HAVE TO BE INCRESE BY ONE .                         */
/*           IF THE NUMBER OF ALLOCATED CONTAINERS IS ABOVE THE FREE LIMIT WE WILL   */
/*           REMOVE THE PAGE FROM THE FREE LIST.                                     */
/* --------------------------------------------------------------------------------- */
void Dbacc::increaselistcont(Page8Ptr ilcPageptr)
{
  dbgWord32(ilcPageptr, ZPOS_ALLOC_CONTAINERS, ilcPageptr.p->word32[ZPOS_ALLOC_CONTAINERS] + 1);
  ilcPageptr.p->word32[ZPOS_ALLOC_CONTAINERS] = ilcPageptr.p->word32[ZPOS_ALLOC_CONTAINERS] + 1;
  // A sparse page just got full
  if (ilcPageptr.p->word32[ZPOS_ALLOC_CONTAINERS] == ZFREE_LIMIT + 1) {
    // Check that it is an overflow page
    if (((ilcPageptr.p->word32[ZPOS_EMPTY_LIST] >> ZPOS_PAGE_TYPE_BIT) & 3) == 1)
    {
      jam();
      LocalContainerPageList sparselist(*this, fragrecptr.p->sparsepages);
      LocalContainerPageList fulllist(*this, fragrecptr.p->fullpages);
      sparselist.remove(ilcPageptr);
      fulllist.addLast(ilcPageptr);
    }//if
  }//if
}//Dbacc::increaselistcont()

/* --------------------------------------------------------------------------------- */
/* SEIZE_LEFTLIST                                                                    */
/*       INPUT:                                                                      */
/*               TSL_PAGEINDEX           PAGE INDEX OF CONTAINER TO SEIZE            */
/*               SL_PAGEPTR              PAGE POINTER OF CONTAINER TO SEIZE          */
/*               TSL_UPDATE_HEADER       SHOULD WE UPDATE THE CONTAINER HEADER       */
/*                                                                                   */
/*       OUTPUT:                                                                     */
/*               NONE                                                                */
/*         DESCRIPTION: THE BUFFER NOTED BY TSL_PAGEINDEX WILL BE REMOVED FROM THE   */
/*                      LIST OF LEFT FREE CONTAINER, IN THE HEADER OF THE PAGE       */
/*                      (FREEPAGEPTR). PREVIOUS AND NEXT BUFFER OF REMOVED BUFFER    */
/*                      WILL BE UPDATED.                                             */
/* --------------------------------------------------------------------------------- */
void Dbacc::seizeLeftlist(Page8Ptr slPageptr, Uint32 tslPageindex)
{
  Uint32 tsllTmp1;
  Uint32 tsllHeadIndex;
  Uint32 tsllTmp;

  tsllHeadIndex = getForwardContainerPtr(tslPageindex);
  arrGuard(tsllHeadIndex + 1, 2048);
  Uint32 tslNextfree = slPageptr.p->word32[tsllHeadIndex];
  Uint32 tslPrevfree = slPageptr.p->word32[tsllHeadIndex + 1];
  if (tslPrevfree == Container::NO_CONTAINER_INDEX) {
    jam();
    /* UPDATE FREE LIST OF LEFT CONTAINER IN PAGE HEAD */
    tsllTmp1 = slPageptr.p->word32[ZPOS_EMPTY_LIST];
    tsllTmp = tsllTmp1 & 0x7f;
    tsllTmp1 = (tsllTmp1 >> 14) << 14;
    tsllTmp1 = (tsllTmp1 | (tslNextfree << 7)) | tsllTmp;
    dbgWord32(slPageptr, ZPOS_EMPTY_LIST, tsllTmp1);
    slPageptr.p->word32[ZPOS_EMPTY_LIST] = tsllTmp1;
  } else {
    ndbrequire(tslPrevfree <= Container::MAX_CONTAINER_INDEX);
    jam();
    tsllTmp = getForwardContainerPtr(tslPrevfree);
    dbgWord32(slPageptr, tsllTmp, tslNextfree);
    slPageptr.p->word32[tsllTmp] = tslNextfree;
  }//if
  if (tslNextfree <= Container::MAX_CONTAINER_INDEX) {
    jam();
    tsllTmp = getForwardContainerPtr(tslNextfree) + 1;
    dbgWord32(slPageptr, tsllTmp, tslPrevfree);
    slPageptr.p->word32[tsllTmp] = tslPrevfree;
  } else {
    ndbrequire(tslNextfree == Container::NO_CONTAINER_INDEX);
    jam();
  }//if
  increaselistcont(slPageptr);
}//Dbacc::seizeLeftlist()

/* --------------------------------------------------------------------------------- */
/* SEIZE_RIGHTLIST                                                                   */
/*         DESCRIPTION: THE BUFFER NOTED BY TSL_PAGEINDEX WILL BE REMOVED FROM THE   */
/*                      LIST OF RIGHT FREE CONTAINER, IN THE HEADER OF THE PAGE      */
/*                      (SL_PAGEPTR). PREVIOUS AND NEXT BUFFER OF REMOVED BUFFER     */
/*                      WILL BE UPDATED.                                             */
/* --------------------------------------------------------------------------------- */
void Dbacc::seizeRightlist(Page8Ptr slPageptr, Uint32 tslPageindex)
{
  Uint32 tsrlHeadIndex;
  Uint32 tsrlTmp;

  tsrlHeadIndex = getBackwardContainerPtr(tslPageindex);
  arrGuard(tsrlHeadIndex + 1, 2048);
  Uint32 tslNextfree = slPageptr.p->word32[tsrlHeadIndex];
  Uint32 tslPrevfree = slPageptr.p->word32[tsrlHeadIndex + 1];
  if (tslPrevfree == Container::NO_CONTAINER_INDEX) {
    jam();
    tsrlTmp = slPageptr.p->word32[ZPOS_EMPTY_LIST];
    dbgWord32(slPageptr, ZPOS_EMPTY_LIST, ((tsrlTmp >> 7) << 7) | tslNextfree);
    slPageptr.p->word32[ZPOS_EMPTY_LIST] = ((tsrlTmp >> 7) << 7) | tslNextfree;
  } else {
    ndbrequire(tslPrevfree <= Container::MAX_CONTAINER_INDEX);
    jam();
    tsrlTmp = getBackwardContainerPtr(tslPrevfree);
    dbgWord32(slPageptr, tsrlTmp, tslNextfree);
    slPageptr.p->word32[tsrlTmp] = tslNextfree;
  }//if
  if (tslNextfree <= Container::MAX_CONTAINER_INDEX) {
    jam();
    tsrlTmp = getBackwardContainerPtr(tslNextfree) + 1;
    dbgWord32(slPageptr, tsrlTmp, tslPrevfree);
    slPageptr.p->word32[tsrlTmp] = tslPrevfree;
  } else {
    ndbrequire(tslNextfree == Container::NO_CONTAINER_INDEX);
    jam();
  }//if
  increaselistcont(slPageptr);
}//Dbacc::seizeRightlist()

/* --------------------------------------------------------------------------------- */
/* --------------------------------------------------------------------------------- */
/* --------------------------------------------------------------------------------- */
/*                                                                                   */
/*       END OF INSERT_ELEMENT MODULE                                                */
/*                                                                                   */
/* --------------------------------------------------------------------------------- */
/* --------------------------------------------------------------------------------- */
/* --------------------------------------------------------------------------------- */
/* --------------------------------------------------------------------------------- */
/* --------------------------------------------------------------------------------- */
/*                                                                                   */
/*       MODULE:         GET_ELEMENT                                                 */
/*               THE FOLLOWING SUBROUTINES ARE ONLY USED BY GET_ELEMENT AND          */
/*               GETDIRINDEX. THIS ROUTINE IS THE SOLE INTERFACE TO GET ELEMENTS     */
/*               FROM THE INDEX. CURRENT USERS ARE ALL REQUESTS AND EXECUTE UNDO LOG */
/*                                                                                   */
/*               THE FOLLOWING SUBROUTINES ARE INCLUDED IN THIS MODULE:              */
/*               GET_ELEMENT                                                         */
/*               GET_DIRINDEX                                                        */
/*               SEARCH_LONG_KEY                                                     */
/*                                                                                   */
/*               THESE ROUTINES ARE ONLY USED BY THIS MODULE AND BY NO ONE ELSE.     */
/*               ALSO THE ROUTINES MAKE NO USE OF ROUTINES IN OTHER MODULES.         */
/*               THE ONLY SHORT-LIVED VARIABLES USED IN OTHER PARTS OF THE BLOCK ARE */
/*               THOSE DEFINED AS INPUT AND OUTPUT IN GET_ELEMENT AND GETDIRINDEX    */
/*               SHORT-LIVED VARIABLES INCLUDE TEMPORARY VARIABLES, COMMON VARIABLES */
/*               AND POINTER VARIABLES.                                              */
/*               THE ONLY EXCEPTION TO THIS RULE IS FRAGRECPTR WHICH POINTS TO THE   */
/*               FRAGMENT RECORD. THIS IS MORE LESS STATIC ALWAYS DURING A SIGNAL    */
/*               EXECUTION.                                                          */
/*                                                                                   */
/* --------------------------------------------------------------------------------- */
/* --------------------------------------------------------------------------------- */
/* --------------------------------------------------------------------------------- */
/* GETDIRINDEX                                                                       */
/*       SUPPORT ROUTINE FOR INSERT ELEMENT, GET ELEMENT AND COMMITDELETE            */
/*         INPUT:FRAGRECPTR ( POINTER TO THE ACTIVE FRAGMENT REC)                    */
/*               OPERATION_REC_PTR  (POINTER TO THE OPERATION REC).                  */
/*                                                                                   */
/*         OUTPUT:GDI_PAGEPTR ( POINTER TO THE PAGE OF THE ELEMENT)                  */
/*                TGDI_PAGEINDEX ( INDEX OF THE ELEMENT IN THE PAGE).                */
/*                                                                                   */
/*         DESCRIPTION: CHECK THE HASH VALUE OF THE OPERATION REC AND CALCULATE THE  */
/*                     THE ADDRESS OF THE ELEMENT IN THE HASH TABLE,(GDI_PAGEPTR,    */
/*                     TGDI_PAGEINDEX) ACCORDING TO LH3.                             */
/* --------------------------------------------------------------------------------- */
Uint32 Dbacc::getPagePtr(DynArr256::Head& directory, Uint32 index)
{
  DynArr256 dir(directoryPool, directory);
  Uint32* ptr = dir.get(index);
  return *ptr;
}

bool Dbacc::setPagePtr(DynArr256::Head& directory, Uint32 index, Uint32 ptri)
{
  DynArr256 dir(directoryPool, directory);
  Uint32* ptr = dir.set(index);
  if (ptr == NULL) return false;
  *ptr = ptri;
  return true;
}

Uint32 Dbacc::unsetPagePtr(DynArr256::Head& directory, Uint32 index)
{
  DynArr256 dir(directoryPool, directory);
  Uint32* ptr = dir.get(index);
  Uint32 ptri = *ptr;
  *ptr = RNIL;
  return ptri;
}

void Dbacc::getdirindex(Page8Ptr& pageptr, Uint32& conidx)
{
  const LHBits32 hashValue = operationRecPtr.p->hashValue;
  const Uint32 address = fragrecptr.p->level.getBucketNumber(hashValue);
  conidx = fragrecptr.p->getPageIndex(address);
  pageptr.i = getPagePtr(fragrecptr.p->directory,
                         fragrecptr.p->getPageNumber(address));
  ptrCheckGuard(pageptr, cpagesize, page8);
}//Dbacc::getdirindex()

Uint32
Dbacc::readTablePk(Uint32 localkey1, Uint32 localkey2,
                   Uint32 eh, Ptr<Operationrec> opPtr)
{
  int ret;
  Uint32 tableId = fragrecptr.p->myTableId;
  Uint32 fragId = fragrecptr.p->myfid;
  bool xfrm = fragrecptr.p->hasCharAttr;

#ifdef VM_TRACE
  memset(ckeys, 0x1f, (fragrecptr.p->keyLength * MAX_XFRM_MULTIPLY) << 2);
#endif
  
  if (likely(! Local_key::isInvalid(localkey1, localkey2)))
  {
    ret = c_tup->accReadPk(tableId, fragId, localkey1, localkey2,
			   ckeys, true);
  }
  else
  {
    ndbrequire(ElementHeader::getLocked(eh));
    if (unlikely((opPtr.p->m_op_bits & Operationrec::OP_MASK) == ZSCAN_OP))
    {
      dump_lock_queue(opPtr);
      ndbrequire(opPtr.p->nextParallelQue == RNIL);
      ndbrequire(opPtr.p->m_op_bits & Operationrec::OP_ELEMENT_DISAPPEARED);
      ndbrequire(opPtr.p->m_op_bits & Operationrec::OP_COMMIT_DELETE_CHECK);
      ndbrequire((opPtr.p->m_op_bits & Operationrec::OP_STATE_MASK) == Operationrec::OP_STATE_RUNNING);
      return 0;
    }
    ret = c_lqh->readPrimaryKeys(opPtr.p->userptr, ckeys, xfrm);
  }
  jamEntry();
  ndbrequire(ret >= 0);
  return ret;
}

/** ---------------------------------------------------------------------------
 * Find element.
 *
 * Method scan the bucket given by hashValue from operationRecPtr and look for
 * the element with primary key given in signal.  If element found return
 * pointer to element, if not found return only bucket information.
 *
 * @param[in]   signal         Signal containing primary key to look for.
 * @param[out]  lockOwnerPtr   Lock owner if any of found element.
 * @param[out]  bucketPageptr  Page of first container of bucket there element
                               should be.
 * @param[out]  bucketConidx   Index within page of first container of bucket
                               there element should be.
 * @param[out]  elemPageptr    Page of found element.
 * @param[out]  elemConptr     Pointer within page to container of found
                               element.
 * @param[out]  elemptr        Pointer within page to found element.
 * @return                     Returns ZTRUE if element was found.
 * ------------------------------------------------------------------------- */
Uint32
<<<<<<< HEAD
Dbacc::getElement(const AccKeyReq* signal,
                  OperationrecPtr& lockOwnerPtr,
                  Page8Ptr& bucketPageptr,
                  Uint32& bucketConidx,
                  Page8Ptr& elemPageptr,
                  Uint32& elemConptr,
                  Uint32& elemptr)
=======
Dbacc::getElement(AccKeyReq* signal, OperationrecPtr& lockOwnerPtr)
>>>>>>> cbcb6a68
{
  Uint32 tgeElementHeader;
  Uint32 tgeElemStep;
  Uint32 tgePageindex;
  Uint32 tgeNextptrtype;
  register Uint32 tgeRemLen;
  const Uint32 TelemLen = fragrecptr.p->elementLength;
  register const Uint32* Tkeydata = signal->keyInfo; /* or localKey if keyLen == 0 */
  const Uint32 localkeylen = fragrecptr.p->localkeylen;
  Uint32 bucket_number = fragrecptr.p->level.getBucketNumber(operationRecPtr.p->hashValue);

  getdirindex(bucketPageptr, bucketConidx);
  elemPageptr = bucketPageptr;
  tgePageindex = bucketConidx;
  /*
   * The value seached is
   * - table key for ACCKEYREQ, stored in TUP
   * - local key (1 word) for ACC_LOCKREQ and UNDO, stored in ACC
   */
  const bool searchLocalKey = operationRecPtr.p->tupkeylen == 0;
  Uint32 xfrmtupkeylen = operationRecPtr.p->tupkeylen;
  // normalize key if any char attr
  if (!searchLocalKey && fragrecptr.p->hasCharAttr)
    xfrmtupkeylen = xfrmKeyData(signal);

  ndbrequire(TelemLen == ZELEM_HEAD_SIZE + localkeylen);
  tgeNextptrtype = ZLEFT;

  do {
    if (tgeNextptrtype == ZLEFT) {
      jam();
      elemConptr = getForwardContainerPtr(tgePageindex);
      elemptr = elemConptr + Container::HEADER_SIZE;
      tgeElemStep = TelemLen;
      ndbrequire(elemConptr < 2048);
      ContainerHeader conhead(elemPageptr.p->word32[elemConptr]);
      tgeRemLen = conhead.getLength();
      ndbrequire((elemConptr + tgeRemLen - 1) < 2048);
    } else if (tgeNextptrtype == ZRIGHT) {
      jam();
      elemConptr = getBackwardContainerPtr(tgePageindex);
      tgeElemStep = 0 - TelemLen;
      elemptr = elemConptr - TelemLen;
      ndbrequire(elemConptr < 2048);
      ContainerHeader conhead(elemPageptr.p->word32[elemConptr]);
      tgeRemLen = conhead.getLength();
      ndbrequire((elemConptr - tgeRemLen) < 2048);
    } else {
      ndbrequire((tgeNextptrtype == ZLEFT) || (tgeNextptrtype == ZRIGHT));
    }//if
    if (tgeRemLen >= Container::HEADER_SIZE + TelemLen) {
      ndbrequire(tgeRemLen <= ZBUF_SIZE);
      /* ------------------------------------------------------------------- */
      // There is at least one element in this container. 
      // Check if it is the element searched for.
      /* ------------------------------------------------------------------- */
      do {
        bool possible_match;
        tgeElementHeader = elemPageptr.p->word32[elemptr];
        tgeRemLen = tgeRemLen - TelemLen;
	Local_key localkey;
	lockOwnerPtr.i = RNIL;
	lockOwnerPtr.p = NULL;
        LHBits16 reducedHashValue;
        if (ElementHeader::getLocked(tgeElementHeader)) {
          jam();
	  lockOwnerPtr.i = ElementHeader::getOpPtrI(tgeElementHeader);
          ptrCheckGuard(lockOwnerPtr, coprecsize, operationrec);
          possible_match = lockOwnerPtr.p->hashValue.match(operationRecPtr.p->hashValue);
          reducedHashValue = lockOwnerPtr.p->reducedHashValue;
	  localkey = lockOwnerPtr.p->localdata;
        } else {
          jam();
          reducedHashValue = ElementHeader::getReducedHashValue(tgeElementHeader);
          const Uint32 pos = elemptr + 1;
          ndbrequire(localkeylen == 1);
          localkey.m_page_no = elemPageptr.p->word32[pos];
          localkey.m_page_idx = ElementHeader::getPageIdx(tgeElementHeader);
          possible_match = true;
        }
        if (possible_match &&
            operationRecPtr.p->hashValue.match(fragrecptr.p->level.enlarge(reducedHashValue, bucket_number)))
        {
          jam();
          bool found;
          if (! searchLocalKey) 
	  {
            Uint32 len = readTablePk(localkey.m_page_no, localkey.m_page_idx, tgeElementHeader,
				     lockOwnerPtr);
            found = (len == xfrmtupkeylen) &&
                    (memcmp(Tkeydata, ckeys, len << 2) == 0);
          } else {
            jam();
            found = (localkey.m_page_no == Tkeydata[0] && Uint32(localkey.m_page_idx) == Tkeydata[1]);
          }
          if (found) 
	  {
            jam();
            operationRecPtr.p->localdata = localkey;
            return ZTRUE;
          }
        }
        if (tgeRemLen <= Container::HEADER_SIZE) {
          break;
        }
        elemptr = elemptr + tgeElemStep;
      } while (true);
    }//if
    ndbrequire(tgeRemLen == Container::HEADER_SIZE);
    ContainerHeader containerhead = elemPageptr.p->word32[elemConptr];
    tgeNextptrtype = containerhead.getNextEnd();
    if (tgeNextptrtype == 0) {
      jam();
      return ZFALSE;	/* NO MORE CONTAINER */
    }//if
    tgePageindex = containerhead.getNextIndexNumber();	/* NEXT CONTAINER PAGE INDEX 7 BITS */
    ndbrequire(tgePageindex <= Container::NO_CONTAINER_INDEX);
    if (!containerhead.isNextOnSamePage()) {
      jam();
      elemPageptr.i = elemPageptr.p->word32[elemConptr + 1];	/* NEXT PAGE ID */
      ptrCheckGuard(elemPageptr, cpagesize, page8);
    }//if
  } while (1);

  return ZFALSE;
}//Dbacc::getElement()

/**
 * report_pending_dealloc
 *
 * ACC indicates to LQH that it expects LQH to deallocate
 * the TUPle at some point after all the reported operations
 * have completed and the deallocation is allowed.
 *
 * opPtrP       Ptr to operation involved in dealloc
 * countOpPtrP  Ptr to operation tracking delete reference count
 *               (can be same as opPtrP)
 */
void
Dbacc::report_pending_dealloc(Signal* signal,
                              Operationrec* opPtrP,
                              const Operationrec* countOpPtrP)
{
  Local_key localKey = opPtrP->localdata;
  Uint32 opbits = opPtrP->m_op_bits;
  Uint32 userptr= opPtrP->userptr;
  const bool scanInd = (((opbits & Operationrec::OP_MASK) == ZSCAN_OP) ||
                        (opbits & Operationrec::OP_LOCK_REQ));

  if (! localKey.isInvalid())
  {
    if (scanInd)
    {
      jam();
      /**
       * Scan operation holding a lock on a key whose tuple
       * is being deallocated.
       * If this is the last operation to commit on the key
       * then it will notify LQH when the dealloc is
       * triggered.
       * To make that possible, we store the deleting
       * operation's userptr in the scan op record.
       */
      ndbrequire(opPtrP->m_scanOpDeleteCountOpRef == RNIL);
      opPtrP->m_scanOpDeleteCountOpRef = countOpPtrP->userptr;
      return;
    }
    ndbrequire(countOpPtrP->userptr != RNIL);

    /**
     * Inform LQH of operation involved in transaction
     * which is deallocating a tuple.
     * Also pass the LQH reference of the refcount operation
     */
    signal->theData[0] = fragrecptr.p->myfid;
    signal->theData[1] = fragrecptr.p->myTableId;
    signal->theData[2] = localKey.m_page_no;
    signal->theData[3] = localKey.m_page_idx;
    signal->theData[4] = userptr;
    signal->theData[5] = countOpPtrP->userptr;
    EXECUTE_DIRECT(DBLQH, GSN_TUP_DEALLOCREQ, signal, 6);
    jamEntry();
  }
}

/**
 * trigger_dealloc
 *
 * ACC is now done with the TUPle storage, so inform LQH
 * that it can go ahead with deallocation when it is able
 */
void
Dbacc::trigger_dealloc(Signal* signal, const Operationrec* opPtrP)
{
  Local_key localKey = opPtrP->localdata;
  Uint32 opbits = opPtrP->m_op_bits;
  Uint32 userptr= opPtrP->userptr;
  const bool scanInd =
    ((opbits & Operationrec::OP_MASK) == ZSCAN_OP) || 
    (opbits & Operationrec::OP_LOCK_REQ);
  
  if (! localKey.isInvalid())
  {
    if (scanInd)
    {
      jam();
      /**
       * Operation triggering deallocation is a scan operation
       * We must use a reference to the LQH deallocation operation
       * stored on the scan operation in report_pending_dealloc()
       * to inform LQH that the deallocation is triggered.
       */
      ndbrequire(opPtrP->m_scanOpDeleteCountOpRef != RNIL);
      userptr = opPtrP->m_scanOpDeleteCountOpRef;
    }
    /* Inform LQH that deallocation can go ahead */
    signal->theData[0] = fragrecptr.p->myfid;
    signal->theData[1] = fragrecptr.p->myTableId;
    signal->theData[2] = localKey.m_page_no;
    signal->theData[3] = localKey.m_page_idx;
    signal->theData[4] = userptr;
    signal->theData[5] = RNIL;
    EXECUTE_DIRECT(DBLQH, GSN_TUP_DEALLOCREQ, signal, 6);
    jamEntry();
  }
}

void Dbacc::commitdelete(Signal* signal)
{
  Page8Ptr lastPageptr;
  Page8Ptr lastPrevpageptr;
  bool lastIsforward;
  Uint32 tlastPageindex;
  Uint32 tlastElementptr;
  Uint32 tlastContainerptr;
  Uint32 tlastPrevconptr;
  Page8Ptr lastBucketPageptr;
  Uint32 lastBucketConidx;

  jam();
  trigger_dealloc(signal, operationRecPtr.p);
  
  getdirindex(lastBucketPageptr, lastBucketConidx);
  lastPageptr = lastBucketPageptr;
  tlastPageindex = lastBucketConidx;
  lastIsforward = true;
  tlastContainerptr = getForwardContainerPtr(tlastPageindex);
  arrGuard(tlastContainerptr, 2048);
  lastPrevpageptr.i = RNIL;
  ptrNull(lastPrevpageptr);
  tlastPrevconptr = 0;

  /**
   * Position last on delete container before call to getLastAndRemove.
   */
  Page8Ptr delPageptr;
  delPageptr.i = operationRecPtr.p->elementPage;
  ptrCheckGuard(delPageptr, cpagesize, page8);
  const Uint32 delConptr = operationRecPtr.p->elementContainer;

  while (lastPageptr.i != delPageptr.i ||
         tlastContainerptr != delConptr)
  {
    lastPrevpageptr = lastPageptr;
    tlastPrevconptr = tlastContainerptr;
    ContainerHeader lasthead(lastPageptr.p->word32[tlastContainerptr]);
    ndbrequire(lasthead.haveNext());
    if (!lasthead.isNextOnSamePage())
    {
      lastPageptr.i = lastPageptr.p->word32[tlastContainerptr + 1];
      ptrCheckGuard(lastPageptr, cpagesize, page8);
    }
    tlastPageindex = lasthead.getNextIndexNumber();
    lastIsforward = lasthead.getNextEnd() == ZLEFT;
    tlastContainerptr = getContainerPtr(tlastPageindex, lastIsforward);
  }

  getLastAndRemove(lastPrevpageptr,
                   tlastPrevconptr,
                   lastPageptr,
                   tlastPageindex,
                   tlastContainerptr,
                   lastIsforward,
                   tlastElementptr);

  const Uint32 delElemptr = operationRecPtr.p->elementPointer;
  /*
   * If last element is in same container as delete element, and that container
   * have scans in progress, one must make sure the last element still have the
   * same scan state, or clear if it is the one deleted.
   * If last element is not in same container as delete element, that element
   * can not have any scans in progress, in that case the container scanbits
   * should have been fewer than delete containers which is not allowed for last.
   */
  if ((lastPageptr.i == delPageptr.i) &&
      (tlastContainerptr == delConptr))
  {
    ContainerHeader conhead(delPageptr.p->word32[delConptr]);
    /**
     * If the deleted element was the only element in container
     * getLastAndRemove may have released the container already.
     * In that case header is still valid to read but it will
     * not be in use, but free.
     */
    if (conhead.isInUse() && conhead.isScanInProgress())
    {
      /**
       * Initialize scanInProgress with the active scans which have not
       * completly scanned the container.  Then check which scan actually
       * currently scan the container.
       */
      Uint16 scansInProgress =
          fragrecptr.p->activeScanMask & ~conhead.getScanBits();
      scansInProgress = delPageptr.p->checkScans(scansInProgress, delConptr);
      for(int i = 0; scansInProgress != 0; i++, scansInProgress >>= 1)
      {
        /**
         * For each scan in progress in container, move the scan bit for
         * last element to the delete elements place.  If it is the last
         * element that is deleted, the scan bit will be cleared by
         * moveScanBit.
         */
        if ((scansInProgress & 1) != 0)
        {
          ScanRecPtr scanPtr;
          scanPtr.i = fragrecptr.p->scan[i];
          ptrCheckGuard(scanPtr, cscanRecSize, scanRec);
          scanPtr.p->moveScanBit(delElemptr, tlastElementptr);
        }
      }
    }
  }
  else
  {
    /**
     * The last element which is to be moved into deleted elements place
     * are in different containers.
     *
     * Since both containers have the same scan bits that implies that there
     * are no scans in progress in the last elements container, otherwise
     * the delete container should have an extra scan bit set.
     */
#ifdef VM_TRACE
    ContainerHeader conhead(lastPageptr.p->word32[tlastContainerptr]);
    ndbassert(!conhead.isInUse() || !conhead.isScanInProgress());
    conhead = ContainerHeader(delPageptr.p->word32[delConptr]);
#else
    ContainerHeader conhead(delPageptr.p->word32[delConptr]);
#endif
    if (conhead.isScanInProgress())
    {
      /**
       * Initialize scanInProgress with the active scans which have not
       * completly scanned the container.  Then check which scan actually
       * currently scan the container.
       */
      Uint16 scansInProgress = fragrecptr.p->activeScanMask & ~conhead.getScanBits();
      scansInProgress = delPageptr.p->checkScans(scansInProgress, delConptr);
      for(int i = 0; scansInProgress != 0; i++, scansInProgress >>= 1)
      {
        if ((scansInProgress & 1) != 0)
        {
          ScanRecPtr scanPtr;
          scanPtr.i = fragrecptr.p->scan[i];
          ptrCheckGuard(scanPtr, cscanRecSize, scanRec);
          if(scanPtr.p->isScanned(delElemptr))
          {
            scanPtr.p->clearScanned(delElemptr);
          }
        }
      }
    }
  }
  if (operationRecPtr.p->elementPage == lastPageptr.i) {
    if (operationRecPtr.p->elementPointer == tlastElementptr) {
      jam();
      /* --------------------------------------------------------------------------------- */
      /*  THE LAST ELEMENT WAS THE ELEMENT TO BE DELETED. WE NEED NOT COPY IT.             */
      /*  Setting it to an invalid value only for sanity, the value should never be read.  */
      /* --------------------------------------------------------------------------------- */
      delPageptr.p->word32[delElemptr] = ElementHeader::setInvalid();
      return;
    }//if
  }//if
  /* --------------------------------------------------------------------------------- */
  /*  THE DELETED ELEMENT IS NOT THE LAST. WE READ THE LAST ELEMENT AND OVERWRITE THE  */
  /*  DELETED ELEMENT.                                                                 */
  /* --------------------------------------------------------------------------------- */
#if defined(VM_TRACE) || !defined(NDEBUG)
  delPageptr.p->word32[delElemptr] = ElementHeader::setInvalid();
#endif
  deleteElement(delPageptr,
                delConptr,
                delElemptr,
                lastPageptr,
                tlastElementptr);
}//Dbacc::commitdelete()

/** --------------------------------------------------------------------------
 * Move last element over deleted element.
 *
 * And if moved element has an operation record update that with new element
 * location.
 *
 * @param[in]  delPageptr   Pointer to page of deleted element.
 * @param[in]  delConptr    Pointer within page to container of deleted element
 * @param[in]  delElemptr   Pointer within page to deleted element.
 * @param[in]  lastPageptr  Pointer to page of last element.
 * @param[in]  lastElemptr  Pointer within page to last element.
 * ------------------------------------------------------------------------- */
void Dbacc::deleteElement(Page8Ptr delPageptr,
                          Uint32 delConptr,
                          Uint32 delElemptr,
                          Page8Ptr lastPageptr,
                          Uint32 lastElemptr) const
{
  OperationrecPtr deOperationRecPtr;

  if (lastElemptr >= 2048)
    goto deleteElement_index_error1;
  {
    const Uint32 tdeElemhead = lastPageptr.p->word32[lastElemptr];
    ndbrequire(fragrecptr.p->elementLength == 2);
    ndbassert(!ElementHeader::isValid(delPageptr.p->word32[delElemptr]));
    delPageptr.p->word32[delElemptr] = lastPageptr.p->word32[lastElemptr];
    delPageptr.p->word32[delElemptr + 1] =
      lastPageptr.p->word32[lastElemptr + 1];
    if (ElementHeader::getLocked(tdeElemhead))
    {
      /* --------------------------------------------------------------------------------- */
      /* THE LAST ELEMENT IS LOCKED AND IS THUS REFERENCED BY AN OPERATION RECORD. WE NEED */
      /* TO UPDATE THE OPERATION RECORD WITH THE NEW REFERENCE TO THE ELEMENT.             */
      /* --------------------------------------------------------------------------------- */
      deOperationRecPtr.i = ElementHeader::getOpPtrI(tdeElemhead);
      ptrCheckGuard(deOperationRecPtr, coprecsize, operationrec);
      deOperationRecPtr.p->elementPage = delPageptr.i;
      deOperationRecPtr.p->elementContainer = delConptr;
      deOperationRecPtr.p->elementPointer = delElemptr;
      /*  Writing an invalid value only for sanity, the value should never be read.  */
      lastPageptr.p->word32[lastElemptr] = ElementHeader::setInvalid();
    }//if
    return;
  }

 deleteElement_index_error1:
  arrGuard(lastElemptr, 2048);
  return;

}//Dbacc::deleteElement()

/** ---------------------------------------------------------------------------
 * Find last element in bucket.
 *
 * Shrink container of last element, but keep element words intact.  If
 * container became empty and is not the first container in bucket, unlink it
 * from previous container.
 * 
 * @param[in]      lastPrevpageptr    Page of previous container, if any.
 * @param[in]      tlastPrevconptr    Pointer within page of previous container
 * @param[in,out]  lastPageptr        Page of first container to search, and on
 *                                    return the last container.
 * @param[in,out]  tlastPageindex     Index of container within first page to
 *                                    search, and on return the last container.
 * @param[in,out]  tlastContainerptr  Pointer within page to first container to
 *                                    search, and on return the last container.
 * @param[in,out]  lastIsforward      Direction of first container to search,
 *                                    and on return the last container.
 * @param[out]     tlastElementptr    On return the pointer within page to last
 *                                    element.
 * ------------------------------------------------------------------------ */
void Dbacc::getLastAndRemove(Page8Ptr lastPrevpageptr,
                             Uint32 tlastPrevconptr,
                             Page8Ptr& lastPageptr,
                             Uint32& tlastPageindex,
                             Uint32& tlastContainerptr,
                             bool& lastIsforward,
                             Uint32& tlastElementptr)
{
  /**
   * Should find the last container with same scanbits as the first.
   */
  ContainerHeader containerhead(lastPageptr.p->word32[tlastContainerptr]);
  Uint32 tlastContainerlen = containerhead.getLength();
  /**
   * getLastAndRemove are always called prior delete of element in first
   * container, and that can not be empty.
   */
  ndbassert(tlastContainerlen != Container::HEADER_SIZE);
  const Uint16 activeScanMask = fragrecptr.p->activeScanMask;
  const Uint16 conScanMask = containerhead.getScanBits();
  while (containerhead.getNextEnd() != 0)
  {
    jam();
    Uint32 nextIndex = containerhead.getNextIndexNumber();
    Uint32 nextEnd = containerhead.getNextEnd();
    bool nextOnSamePage = containerhead.isNextOnSamePage();
    Page8Ptr nextPage;
    if (nextOnSamePage)
    {
      nextPage = lastPageptr;
    }
    else
    {
      jam();
      nextPage.i = lastPageptr.p->word32[tlastContainerptr + 1];
      ptrCheckGuard(nextPage, cpagesize, page8);
    }
    const bool nextIsforward = nextEnd == ZLEFT;
    const Uint32 nextConptr = getContainerPtr(nextIndex, nextIsforward);
    const ContainerHeader nextHead(nextPage.p->word32[nextConptr]);
    const Uint16 nextScanMask = nextHead.getScanBits();
    if (((conScanMask ^ nextScanMask) & activeScanMask) != 0)
    {
      /**
       * Next container have different active scan bits,
       * current container is the last one with wanted scan bits.
       * Stop searching!
       */

      ndbassert(((nextScanMask & ~conScanMask) & activeScanMask) == 0);
      break;
    }
    lastPrevpageptr.i = lastPageptr.i;
    lastPrevpageptr.p = lastPageptr.p;
    tlastPrevconptr = tlastContainerptr;
    tlastPageindex = nextIndex;
    if (!nextOnSamePage)
    {
      lastPageptr = nextPage;
    }
    lastIsforward = nextIsforward;
    tlastContainerptr = nextConptr;
    containerhead = lastPageptr.p->word32[tlastContainerptr];
    tlastContainerlen = containerhead.getLength();
    ndbassert(tlastContainerlen >= ((Uint32)Container::HEADER_SIZE + fragrecptr.p->elementLength));
  }
  /**
   * Last container found.
   */
  tlastContainerlen = tlastContainerlen - fragrecptr.p->elementLength;
  if (lastIsforward)
  {
    jam();
    tlastElementptr = tlastContainerptr + tlastContainerlen;
  }
  else
  {
    jam();
    tlastElementptr = (tlastContainerptr + (Container::HEADER_SIZE -
                                            fragrecptr.p->elementLength)) -
                       tlastContainerlen;
  }//if
  if (containerhead.isUsingBothEnds()) {
    /* --------------------------------------------------------------------------------- */
    /*       WE HAVE OWNERSHIP OF BOTH PARTS OF THE CONTAINER ENDS.                      */
    /* --------------------------------------------------------------------------------- */
    if (tlastContainerlen < Container::DOWN_LIMIT) {
      /* --------------------------------------------------------------------------------- */
      /*       WE HAVE DECREASED THE SIZE BELOW THE DOWN LIMIT, WE MUST GIVE UP THE OTHER  */
      /*       SIDE OF THE BUFFER.                                                         */
      /* --------------------------------------------------------------------------------- */
      containerhead.clearUsingBothEnds();
      if (lastIsforward)
      {
        jam();
        Uint32 relconptr = tlastContainerptr +
                           (ZBUF_SIZE - Container::HEADER_SIZE);
        releaseRightlist(lastPageptr, tlastPageindex, relconptr);
      } else {
        jam();
        Uint32 relconptr = tlastContainerptr -
                           (ZBUF_SIZE - Container::HEADER_SIZE);
        releaseLeftlist(lastPageptr, tlastPageindex, relconptr);
      }//if
    }//if
  }//if
  if (tlastContainerlen <= Container::HEADER_SIZE)
  {
    ndbrequire(tlastContainerlen == Container::HEADER_SIZE);
    if (lastPrevpageptr.i != RNIL)
    {
      jam();
      /* --------------------------------------------------------------------------------- */
      /*  THE LAST CONTAINER IS EMPTY AND IS NOT THE FIRST CONTAINER WHICH IS NOT REMOVED. */
      /*  DELETE THE LAST CONTAINER AND UPDATE THE PREVIOUS CONTAINER. ALSO PUT THIS       */
      /*  CONTAINER IN FREE CONTAINER LIST OF THE PAGE.                                    */
      /* --------------------------------------------------------------------------------- */
      ndbrequire(tlastPrevconptr < 2048);
      ContainerHeader prevConhead(lastPrevpageptr.p->word32[tlastPrevconptr]);
      ndbrequire(containerhead.isInUse());
      if (!containerhead.haveNext())
      {
         Uint32 tglrTmp = prevConhead.clearNext();
         dbgWord32(lastPrevpageptr, tlastPrevconptr, tglrTmp);
         lastPrevpageptr.p->word32[tlastPrevconptr] = tglrTmp;
      }
      else
      {
        Uint32 nextPagei = (containerhead.isNextOnSamePage()
                            ? lastPageptr.i
                            : lastPageptr.p->word32[tlastContainerptr+1]);
        Uint32 tglrTmp = prevConhead.setNext(containerhead.getNextEnd(),
                                             containerhead.getNextIndexNumber(),
                                             (nextPagei == lastPrevpageptr.i));
        dbgWord32(lastPrevpageptr, tlastPrevconptr, tglrTmp);
        lastPrevpageptr.p->word32[tlastPrevconptr] = tglrTmp;
        lastPrevpageptr.p->word32[tlastPrevconptr+1] = nextPagei;
      }
      /**
       * Any scans currently scanning the last container must be evicted from
       * container since it is about to be deleted.  Scans will look for next
       * unscanned container at next call to getScanElement.
       */
      if (containerhead.isScanInProgress())
      {
        Uint16 scansInProgress =
            fragrecptr.p->activeScanMask & ~containerhead.getScanBits();
        scansInProgress = lastPageptr.p->checkScans(scansInProgress,
                                                    tlastContainerptr);
        Uint16 scanbit = 1;
        for(int i = 0 ;
            scansInProgress != 0 ;
            i++, scansInProgress>>=1, scanbit<<=1)
        {
          if ((scansInProgress & 1) != 0)
          {
            ScanRecPtr scanPtr;
            scanPtr.i = fragrecptr.p->scan[i];
            ptrCheckGuard(scanPtr, cscanRecSize, scanRec);
            scanPtr.p->leaveContainer(lastPageptr.i, tlastContainerptr);
            lastPageptr.p->clearScanContainer(scanbit, tlastContainerptr);
          }
        }
        /**
         * All scans in progress for container are now canceled.
         * No need to call clearScanInProgress for container header since
         * container is about to be released anyway.
         */
      }
      if (lastIsforward)
      {
        jam();
        releaseLeftlist(lastPageptr, tlastPageindex, tlastContainerptr);
      }
      else
      {
        jam();
        releaseRightlist(lastPageptr, tlastPageindex, tlastContainerptr);
      }//if
      return;
    }//if
  }//if
  containerhead.setLength(tlastContainerlen);
  dbgWord32(lastPageptr, tlastContainerptr, containerhead);
  arrGuard(tlastContainerptr, 2048);
  lastPageptr.p->word32[tlastContainerptr] = containerhead;
}//Dbacc::getLastAndRemove()

/* --------------------------------------------------------------------------------- */
/* RELEASE_LEFTLIST                                                                  */
/*       INPUT:                                                                      */
/*               RL_PAGEPTR              PAGE POINTER OF CONTAINER TO BE RELEASED    */
/*               TRL_PAGEINDEX           PAGE INDEX OF CONTAINER TO BE RELEASED      */
/*               TURL_INDEX              INDEX OF CONTAINER TO BE RELEASED           */
/*               TRL_REL_CON             TRUE IF CONTAINER RELEASED OTHERWISE ONLY   */
/*                                       A PART IS RELEASED.                         */
/*                                                                                   */
/*       OUTPUT:                                                                     */
/*               NONE                                                                */
/*                                                                                   */
/*          THE FREE LIST OF LEFT FREE BUFFER IN THE PAGE WILL BE UPDATE             */
/*     TULL_INDEX IS INDEX TO THE FIRST WORD IN THE LEFT SIDE OF THE BUFFER          */
/* --------------------------------------------------------------------------------- */
void Dbacc::releaseLeftlist(Page8Ptr pageptr, Uint32 conidx, Uint32 conptr)
{
  Uint32 tullTmp;
  Uint32 tullTmp1;

  dbgWord32(pageptr, conptr + 1, Container::NO_CONTAINER_INDEX);
  arrGuard(conptr + 1, 2048);
  pageptr.p->word32[conptr + 1] = Container::NO_CONTAINER_INDEX;
  tullTmp1 = (pageptr.p->word32[ZPOS_EMPTY_LIST] >> 7) & 0x7f;
  dbgWord32(pageptr, conptr, tullTmp1);
  arrGuard(conptr, 2048);
  pageptr.p->word32[conptr] = tullTmp1;
  if (tullTmp1 <= Container::MAX_CONTAINER_INDEX) {
    jam();
    tullTmp1 = getForwardContainerPtr(tullTmp1) + 1;
    dbgWord32(pageptr, tullTmp1, conidx);
    /* UPDATES PREV POINTER IN THE NEXT FREE */
    pageptr.p->word32[tullTmp1] = conidx;
  } else {
    ndbrequire(tullTmp1 == Container::NO_CONTAINER_INDEX);
  }//if
  tullTmp = pageptr.p->word32[ZPOS_EMPTY_LIST];
  tullTmp = (((tullTmp >> 14) << 14) | (conidx << 7)) | (tullTmp & 0x7f);
  dbgWord32(pageptr, ZPOS_EMPTY_LIST, tullTmp);
  pageptr.p->word32[ZPOS_EMPTY_LIST] = tullTmp;
  dbgWord32(pageptr,
            ZPOS_ALLOC_CONTAINERS,
            pageptr.p->word32[ZPOS_ALLOC_CONTAINERS] - 1);
  pageptr.p->word32[ZPOS_ALLOC_CONTAINERS] =
    pageptr.p->word32[ZPOS_ALLOC_CONTAINERS] - 1;
  ndbrequire(pageptr.p->word32[ZPOS_ALLOC_CONTAINERS] <= ZNIL);
  if (((pageptr.p->word32[ZPOS_EMPTY_LIST] >> ZPOS_PAGE_TYPE_BIT) & 3) == 1) {
    jam();
    ptrCheck(pageptr, cpagesize, page8);
    checkoverfreelist(pageptr);
  }//if
}//Dbacc::releaseLeftlist()

/* --------------------------------------------------------------------------------- */
/* RELEASE_RIGHTLIST                                                                 */
/*       INPUT:                                                                      */
/*               RL_PAGEPTR              PAGE POINTER OF CONTAINER TO BE RELEASED    */
/*               TRL_PAGEINDEX           PAGE INDEX OF CONTAINER TO BE RELEASED      */
/*               TURL_INDEX              INDEX OF CONTAINER TO BE RELEASED           */
/*               TRL_REL_CON             TRUE IF CONTAINER RELEASED OTHERWISE ONLY   */
/*                                       A PART IS RELEASED.                         */
/*                                                                                   */
/*       OUTPUT:                                                                     */
/*               NONE                                                                */
/*                                                                                   */
/*         THE FREE LIST OF RIGHT FREE BUFFER IN THE PAGE WILL BE UPDATE.            */
/*         TURL_INDEX IS INDEX TO THE FIRST WORD IN THE RIGHT SIDE OF                */
/*         THE BUFFER, WHICH IS THE LAST WORD IN THE BUFFER.                         */
/* --------------------------------------------------------------------------------- */
void Dbacc::releaseRightlist(Page8Ptr pageptr, Uint32 conidx, Uint32 conptr)
{
  Uint32 turlTmp1;
  Uint32 turlTmp;

  dbgWord32(pageptr, conptr + 1, Container::NO_CONTAINER_INDEX);
  arrGuard(conptr + 1, 2048);
  pageptr.p->word32[conptr + 1] = Container::NO_CONTAINER_INDEX;
  turlTmp1 = pageptr.p->word32[ZPOS_EMPTY_LIST] & 0x7f;
  dbgWord32(pageptr, conptr, turlTmp1);
  arrGuard(conptr, 2048);
  pageptr.p->word32[conptr] = turlTmp1;
  if (turlTmp1 <= Container::MAX_CONTAINER_INDEX) {
    jam();
    turlTmp = getBackwardContainerPtr(turlTmp1) + 1;
    dbgWord32(pageptr, turlTmp, conidx);
    /* UPDATES PREV POINTER IN THE NEXT FREE */
    pageptr.p->word32[turlTmp] = conidx;
  } else {
    ndbrequire(turlTmp1 == Container::NO_CONTAINER_INDEX);
  }//if
  turlTmp = pageptr.p->word32[ZPOS_EMPTY_LIST];
  dbgWord32(pageptr, ZPOS_EMPTY_LIST, ((turlTmp >> 7) << 7) | conidx);
  pageptr.p->word32[ZPOS_EMPTY_LIST] = ((turlTmp >> 7) << 7) | conidx;
  dbgWord32(pageptr,
            ZPOS_ALLOC_CONTAINERS,
            pageptr.p->word32[ZPOS_ALLOC_CONTAINERS] - 1);
  pageptr.p->word32[ZPOS_ALLOC_CONTAINERS] =
    pageptr.p->word32[ZPOS_ALLOC_CONTAINERS] - 1;
  ndbrequire(pageptr.p->word32[ZPOS_ALLOC_CONTAINERS] <= ZNIL);
  if (((pageptr.p->word32[ZPOS_EMPTY_LIST] >> ZPOS_PAGE_TYPE_BIT) & 3) == 1) {
    jam();
    checkoverfreelist(pageptr);
  }//if
}//Dbacc::releaseRightlist()

/* --------------------------------------------------------------------------------- */
/* CHECKOVERFREELIST                                                                 */
/*        INPUT: COL_PAGEPTR, POINTER OF AN OVERFLOW PAGE RECORD.                    */
/*        DESCRIPTION: CHECKS IF THE PAGE HAVE TO PUT IN FREE LIST OF OVER FLOW      */
/*                     PAGES. WHEN IT HAVE TO, AN OVERFLOW REC PTR WILL BE ALLOCATED */
/*                     TO KEEP NFORMATION  ABOUT THE PAGE.                           */
/* --------------------------------------------------------------------------------- */
void Dbacc::checkoverfreelist(Page8Ptr colPageptr)
{
  Uint32 tcolTmp;

// always an overflow page
  tcolTmp = colPageptr.p->word32[ZPOS_ALLOC_CONTAINERS];
  if (tcolTmp == 0) // Just got empty
  {
    jam();
    releaseOverpage(colPageptr);
  }
  else if (tcolTmp == ZFREE_LIMIT) // Just got sparse
  {
    jam();
    LocalContainerPageList fulllist(*this, fragrecptr.p->fullpages);
    LocalContainerPageList sparselist(*this, fragrecptr.p->sparsepages);
    fulllist.remove(colPageptr);
    sparselist.addFirst(colPageptr);
  }//if
}//Dbacc::checkoverfreelist()

/* ------------------------------------------------------------------------- */
/* ------------------------------------------------------------------------- */
/* ------------------------------------------------------------------------- */
/*                                                                           */
/*       END OF DELETE MODULE                                                */
/*                                                                           */
/* ------------------------------------------------------------------------- */
/* ------------------------------------------------------------------------- */
/* ------------------------------------------------------------------------- */
/* ------------------------------------------------------------------------- */
/* ------------------------------------------------------------------------- */
/* ------------------------------------------------------------------------- */
/*                                                                           */
/*       COMMIT AND ABORT MODULE                                             */
/*                                                                           */
/* ------------------------------------------------------------------------- */
/* ------------------------------------------------------------------------- */
/* ------------------------------------------------------------------------- */
/* ------------------------------------------------------------------------- */
/* ABORT_OPERATION                                                           */
/*DESCRIPTION: AN OPERATION RECORD CAN BE IN A LOCK QUEUE OF AN ELEMENT OR   */
/*OWNS THE LOCK. BY THIS SUBROUTINE THE LOCK STATE OF THE OPERATION WILL     */
/*BE CHECKED. THE OPERATION RECORD WILL BE REMOVED FROM THE QUEUE IF IT      */
/*BELONGED TO ANY ONE, OTHERWISE THE ELEMENT HEAD WILL BE UPDATED.           */
/* ------------------------------------------------------------------------- */

/**
 * 
 * P0 - P1 - P2 - P3
 * S0
 * S1
 * S2
 */
void
Dbacc::abortParallelQueueOperation(Signal* signal, OperationrecPtr opPtr)
{
  jam();
  OperationrecPtr nextP;
  OperationrecPtr prevP;
  OperationrecPtr loPtr;

  Uint32 opbits = opPtr.p->m_op_bits;
  Uint32 opstate = opbits & Operationrec::OP_STATE_MASK;
  nextP.i = opPtr.p->nextParallelQue;
  prevP.i = opPtr.p->prevParallelQue;
  loPtr.i = opPtr.p->m_lock_owner_ptr_i;

  ndbassert(! (opbits & Operationrec::OP_LOCK_OWNER));
  ndbassert(opbits & Operationrec::OP_RUN_QUEUE);

  ptrCheckGuard(prevP, coprecsize, operationrec);    
  ndbassert(prevP.p->nextParallelQue == opPtr.i);
  prevP.p->nextParallelQue = nextP.i;
  
  if (nextP.i != RNIL)
  {
    ptrCheckGuard(nextP, coprecsize, operationrec);
    ndbassert(nextP.p->prevParallelQue == opPtr.i);
    nextP.p->prevParallelQue = prevP.i;
  }
  else if (prevP.i != loPtr.i)
  {
    jam();
    ptrCheckGuard(loPtr, coprecsize, operationrec);
    ndbassert(loPtr.p->m_op_bits & Operationrec::OP_LOCK_OWNER);
    ndbassert(loPtr.p->m_lo_last_parallel_op_ptr_i == opPtr.i);
    loPtr.p->m_lo_last_parallel_op_ptr_i = prevP.i;
    prevP.p->m_lock_owner_ptr_i = loPtr.i;
    
    /**
     * Abort P3...check start next
     */
    startNext(signal, prevP);
    validate_lock_queue(prevP);
    return;
  }
  else
  {
    jam();
    /**
     * P0 - P1
     *
     * Abort P1, check start next
     */
    ndbassert(prevP.p->m_op_bits & Operationrec::OP_LOCK_OWNER);
    prevP.p->m_lo_last_parallel_op_ptr_i = RNIL;
    startNext(signal, prevP);
    validate_lock_queue(prevP);
    return;
  }

  /**
   * Abort P1/P2
   */
  if (opbits & Operationrec::OP_LOCK_MODE)
  {
    Uint32 nextbits = nextP.p->m_op_bits;
    while ((nextbits & Operationrec::OP_LOCK_MODE) == 0)
    {
      ndbassert(nextbits & Operationrec::OP_ACC_LOCK_MODE);
      nextbits &= ~(Uint32)Operationrec::OP_ACC_LOCK_MODE;
      nextP.p->m_op_bits = nextbits;
      
      if (nextP.p->nextParallelQue != RNIL)
      {
	nextP.i = nextP.p->nextParallelQue;
	ptrCheckGuard(nextP, coprecsize, operationrec);
	nextbits = nextP.p->m_op_bits;
      }
      else
      {
	break;
      }
    }
  }

  /**
   * Abort P1, P2
   */
  if (opstate == Operationrec::OP_STATE_RUNNING)
  {
    jam();
    startNext(signal, prevP);
    validate_lock_queue(prevP);
    return;
  }
  
  ndbassert(opstate == Operationrec::OP_STATE_EXECUTED ||
	    opstate == Operationrec::OP_STATE_WAITING);
  
  /**
   * Scan to last of run queue
   */
  while (nextP.p->nextParallelQue != RNIL)
  {
    jam();
    nextP.i = nextP.p->nextParallelQue;
    ptrCheckGuard(nextP, coprecsize, operationrec);
  }

#ifdef VM_TRACE
  loPtr.i = nextP.p->m_lock_owner_ptr_i;
  ptrCheckGuard(loPtr, coprecsize, operationrec);
  ndbassert(loPtr.p->m_op_bits & Operationrec::OP_LOCK_OWNER);
  ndbassert(loPtr.p->m_lo_last_parallel_op_ptr_i == nextP.i);
#endif
  startNext(signal, nextP);
  validate_lock_queue(nextP);
  
  return;
}

void 
Dbacc::abortSerieQueueOperation(Signal* signal, OperationrecPtr opPtr)
{
  jam();
  OperationrecPtr prevS, nextS;
  OperationrecPtr prevP, nextP;
  OperationrecPtr loPtr;

  Uint32 opbits = opPtr.p->m_op_bits;

  prevS.i = opPtr.p->prevSerialQue;
  nextS.i = opPtr.p->nextSerialQue;

  prevP.i = opPtr.p->prevParallelQue;
  nextP.i = opPtr.p->nextParallelQue;

  ndbassert((opbits & Operationrec::OP_LOCK_OWNER) == 0);
  ndbassert((opbits & Operationrec::OP_RUN_QUEUE) == 0);

  {
    FragmentrecPtr frp;
    frp.i = opPtr.p->fragptr;
    ptrCheckGuard(frp, cfragmentsize, fragmentrec);

    frp.p->m_lockStats.wait_fail((opbits & 
                                  Operationrec::OP_LOCK_MODE) 
                                 != ZREADLOCK,
                                 opPtr.p->m_lockTime,
                                 getHighResTimer());
  }
  
  if (prevP.i != RNIL)
  {
    /**
     * We're not list head...
     */
    ptrCheckGuard(prevP, coprecsize, operationrec);    
    ndbassert(prevP.p->nextParallelQue == opPtr.i);
    prevP.p->nextParallelQue = nextP.i;

    if (nextP.i != RNIL)
    {
      ptrCheckGuard(nextP, coprecsize, operationrec);      
      ndbassert(nextP.p->prevParallelQue == opPtr.i);
      ndbassert((nextP.p->m_op_bits & Operationrec::OP_STATE_MASK) == 
		Operationrec::OP_STATE_WAITING);
      nextP.p->prevParallelQue = prevP.i;
      
      if ((prevP.p->m_op_bits & Operationrec::OP_ACC_LOCK_MODE) == 0 &&
	  opbits & Operationrec::OP_LOCK_MODE)
      {
	/**
	 * Scan right in parallel queue to fix OP_ACC_LOCK_MODE
	 */
	while ((nextP.p->m_op_bits & Operationrec::OP_LOCK_MODE) == 0)
	{
	  ndbassert(nextP.p->m_op_bits & Operationrec::OP_ACC_LOCK_MODE);
	  nextP.p->m_op_bits &= ~(Uint32)Operationrec::OP_ACC_LOCK_MODE;
	  nextP.i = nextP.p->nextParallelQue;
	  if (nextP.i == RNIL)
	    break;
	  ptrCheckGuard(nextP, coprecsize, operationrec);	  
	}
      }
    }
    validate_lock_queue(prevP);
    return;
  }
  else
  {
    /**
     * We're a list head
     */
    ptrCheckGuard(prevS, coprecsize, operationrec);      
    ndbassert(prevS.p->nextSerialQue == opPtr.i);
    
    if (nextP.i != RNIL)
    {
      /**
       * Promote nextP to list head
       */
      ptrCheckGuard(nextP, coprecsize, operationrec);      
      ndbassert(nextP.p->prevParallelQue == opPtr.i);
      prevS.p->nextSerialQue = nextP.i;
      nextP.p->prevParallelQue = RNIL;
      nextP.p->nextSerialQue = nextS.i;
      if (nextS.i != RNIL)
      {
	jam();
	ptrCheckGuard(nextS, coprecsize, operationrec); 	
	ndbassert(nextS.p->prevSerialQue == opPtr.i);
	nextS.p->prevSerialQue = nextP.i;
	validate_lock_queue(prevS);
	return;
      }
      else
      {
	// nextS is RNIL, i.e we're last in serie queue...
	// we must update lockOwner.m_lo_last_serial_op_ptr_i
	loPtr = prevS;
	while ((loPtr.p->m_op_bits & Operationrec::OP_LOCK_OWNER) == 0)
	{
	  loPtr.i = loPtr.p->prevSerialQue;
	  ptrCheckGuard(loPtr, coprecsize, operationrec);	  
	}
	ndbassert(loPtr.p->m_lo_last_serial_op_ptr_i == opPtr.i);
	loPtr.p->m_lo_last_serial_op_ptr_i = nextP.i;
	validate_lock_queue(loPtr);
	return;
      }
    }
    
    if (nextS.i == RNIL)
    {
      /**
       * Abort S2
       */

      // nextS is RNIL, i.e we're last in serie queue...
      // and we have no parallel queue, 
      // we must update lockOwner.m_lo_last_serial_op_ptr_i
      prevS.p->nextSerialQue = RNIL;
      
      loPtr = prevS;
      while ((loPtr.p->m_op_bits & Operationrec::OP_LOCK_OWNER) == 0)
      {
	loPtr.i = loPtr.p->prevSerialQue;
	ptrCheckGuard(loPtr, coprecsize, operationrec);	  
      }
      ndbassert(loPtr.p->m_lo_last_serial_op_ptr_i == opPtr.i);
      if (prevS.i != loPtr.i)
      {
	jam();
	loPtr.p->m_lo_last_serial_op_ptr_i = prevS.i;
      }
      else
      {
	loPtr.p->m_lo_last_serial_op_ptr_i = RNIL;
      }
      validate_lock_queue(loPtr);
    }
    else if (nextP.i == RNIL)
    {
      ptrCheckGuard(nextS, coprecsize, operationrec);      
      ndbassert(nextS.p->prevSerialQue == opPtr.i);
      prevS.p->nextSerialQue = nextS.i;
      nextS.p->prevSerialQue = prevS.i;
      
      if (prevS.p->m_op_bits & Operationrec::OP_LOCK_OWNER)
      {
	/**
	 * Abort S0
	 */
	OperationrecPtr lastOp;
	lastOp.i = prevS.p->m_lo_last_parallel_op_ptr_i;
	if (lastOp.i != RNIL)
	{
	  jam();
	  ptrCheckGuard(lastOp, coprecsize, operationrec);	
	  ndbassert(lastOp.p->m_lock_owner_ptr_i == prevS.i);
	}
	else
	{
	  jam();
	  lastOp = prevS;
	}
	startNext(signal, lastOp);
	validate_lock_queue(lastOp);
      }
      else
      {
	validate_lock_queue(prevS);
      }
    }
  }
}


void Dbacc::abortOperation(Signal* signal)
{
  Uint32 opbits = operationRecPtr.p->m_op_bits;

  validate_lock_queue(operationRecPtr);

  if (opbits & Operationrec::OP_LOCK_OWNER) 
  {
    takeOutLockOwnersList(operationRecPtr);
    opbits &= ~(Uint32)Operationrec::OP_LOCK_OWNER;
    if (opbits & Operationrec::OP_INSERT_IS_DONE)
    { 
      jam();
      opbits |= Operationrec::OP_ELEMENT_DISAPPEARED;
    }//if
    operationRecPtr.p->m_op_bits = opbits;
    const bool queue = (operationRecPtr.p->nextParallelQue != RNIL ||
			operationRecPtr.p->nextSerialQue != RNIL);
    
    if (queue)
    {
      jam();
      release_lockowner(signal, operationRecPtr, false);
    } 
    else 
    {
      /* -------------------------------------------------------------------
       * WE ARE OWNER OF THE LOCK AND NO OTHER OPERATIONS ARE QUEUED. 
       * IF INSERT OR STANDBY WE DELETE THE ELEMENT OTHERWISE WE REMOVE 
       * THE LOCK FROM THE ELEMENT.
       * ------------------------------------------------------------------ */
      if ((opbits & Operationrec::OP_ELEMENT_DISAPPEARED) == 0)
      {
        jam();
	Page8Ptr aboPageidptr;
	Uint32 taboElementptr;
	Uint32 tmp2Olq;

        taboElementptr = operationRecPtr.p->elementPointer;
        aboPageidptr.i = operationRecPtr.p->elementPage;
        ndbassert(!operationRecPtr.p->localdata.isInvalid());
        tmp2Olq = ElementHeader::setUnlocked(
                      operationRecPtr.p->localdata.m_page_idx,
                      operationRecPtr.p->reducedHashValue);
        ptrCheckGuard(aboPageidptr, cpagesize, page8);
        dbgWord32(aboPageidptr, taboElementptr, tmp2Olq);
        arrGuard(taboElementptr, 2048);
        aboPageidptr.p->word32[taboElementptr] = tmp2Olq;
        return;
      } 
      else 
      {
        jam();
        commitdelete(signal);
      }//if
    }//if
  } 
  else if (opbits & Operationrec::OP_RUN_QUEUE)
  {
    abortParallelQueueOperation(signal, operationRecPtr);
  }
  else
  {
    abortSerieQueueOperation(signal, operationRecPtr);
  }
}

void
Dbacc::commitDeleteCheck(Signal* signal)
{
  OperationrecPtr opPtr;
  OperationrecPtr lastOpPtr;
  OperationrecPtr deleteOpPtr;
  Uint32 elementDeleted = 0;
  bool deleteCheckOngoing = true;
  LHBits32 hashValue;
  lastOpPtr = operationRecPtr;
  opPtr.i = operationRecPtr.p->nextParallelQue;
  while (opPtr.i != RNIL) {
    jam();
    ptrCheckGuard(opPtr, coprecsize, operationrec);
    lastOpPtr = opPtr;
    opPtr.i = opPtr.p->nextParallelQue;
  }//while
  deleteOpPtr = lastOpPtr;
  do {
    Uint32 opbits = deleteOpPtr.p->m_op_bits;
    Uint32 op = opbits & Operationrec::OP_MASK;
    if (op == ZDELETE) {
      jam();
      /* -------------------------------------------------------------------
       * IF THE CURRENT OPERATION TO BE COMMITTED IS A DELETE OPERATION DUE TO
       * A SCAN-TAKEOVER THE ACTUAL DELETE WILL BE PERFORMED BY THE PREVIOUS 
       * OPERATION (SCAN) IN THE PARALLEL QUEUE WHICH OWNS THE LOCK.
       * THE PROBLEM IS THAT THE SCAN OPERATION DOES NOT HAVE A HASH VALUE 
       * ASSIGNED TO IT SO WE COPY IT FROM THIS OPERATION.
       *
       * WE ASSUME THAT THIS SOLUTION WILL WORK BECAUSE THE ONLY WAY A 
       * SCAN CAN PERFORM A DELETE IS BY BEING FOLLOWED BY A NORMAL 
       * DELETE-OPERATION THAT HAS A HASH VALUE.
       * ----------------------------------------------------------------- */
      hashValue = deleteOpPtr.p->hashValue;
      elementDeleted = Operationrec::OP_ELEMENT_DISAPPEARED;
      deleteCheckOngoing = false;
    } else if (op == ZREAD || op == ZSCAN_OP) {
      /* -------------------------------------------------------------------
       * We are trying to find out whether the commit will in the end delete 
       * the tuple. Normally the delete will be the last operation in the 
       * list of operations on this. It is however possible to issue reads 
       * and scans in the same savepoint as the delete operation was issued 
       * and these can end up after the delete in the list of operations 
       * in the parallel queue. Thus if we discover a read or a scan 
       * we have to continue scanning the list looking for a delete operation.
       */
      deleteOpPtr.i = deleteOpPtr.p->prevParallelQue;
      if (opbits & Operationrec::OP_LOCK_OWNER) {
        jam();
        deleteCheckOngoing = false;
      } else {
        jam();
        ptrCheckGuard(deleteOpPtr, coprecsize, operationrec);
      }//if
    } else {
      jam();
      /* ------------------------------------------------------------------ */
      /* Finding an UPDATE or INSERT before finding a DELETE 
       * means we cannot be deleting as the end result of this transaction.
       */
      deleteCheckOngoing = false;
    }//if
  } while (deleteCheckOngoing);
  opPtr = lastOpPtr;
  do {
    jam();
    opPtr.p->m_op_bits |= Operationrec::OP_COMMIT_DELETE_CHECK;
    if (elementDeleted) {
      jam();
      /* All pending dealloc operations are marked and reported to LQH */
      opPtr.p->m_op_bits |= elementDeleted;
      opPtr.p->hashValue = hashValue;
      report_pending_dealloc(signal, opPtr.p, deleteOpPtr.p);
    }//if
    opPtr.i = opPtr.p->prevParallelQue;
    if (opPtr.p->m_op_bits & Operationrec::OP_LOCK_OWNER) {
      jam();
      break;
    }//if
    ptrCheckGuard(opPtr, coprecsize, operationrec);
  } while (true);
}//Dbacc::commitDeleteCheck()

/* ------------------------------------------------------------------------- */
/* COMMIT_OPERATION                                                          */
/* INPUT: OPERATION_REC_PTR, POINTER TO AN OPERATION RECORD                  */
/* DESCRIPTION: THE OPERATION RECORD WILL BE TAKE OUT OF ANY LOCK QUEUE.     */
/*         IF IT OWNS THE ELEMENT LOCK. HEAD OF THE ELEMENT WILL BE UPDATED. */
/* ------------------------------------------------------------------------- */
void Dbacc::commitOperation(Signal* signal)
{
  validate_lock_queue(operationRecPtr);

  Uint32 opbits = operationRecPtr.p->m_op_bits;
  Uint32 op = opbits & Operationrec::OP_MASK;
  ndbrequire((opbits & Operationrec::OP_STATE_MASK) == Operationrec::OP_STATE_EXECUTED);
  if ((opbits & Operationrec::OP_COMMIT_DELETE_CHECK) == 0 && 
      (op != ZREAD && op != ZSCAN_OP))
  {
    jam();
    /*  This method is used to check whether the end result of the transaction
        will be to delete the tuple. In this case all operation will be marked
        with elementIsDisappeared = true to ensure that the last operation
        committed will remove the tuple. We only run this once per transaction
        (commitDeleteCheckFlag = true if performed earlier) and we don't
        execute this code when committing a scan operation since committing
        a scan operation only means that the scan is continuing and the scan
        lock is released.
    */
    commitDeleteCheck(signal);
    opbits = operationRecPtr.p->m_op_bits;
  }//if

  ndbassert(opbits & Operationrec::OP_RUN_QUEUE);
  
  if (opbits & Operationrec::OP_LOCK_OWNER) 
  {
    takeOutLockOwnersList(operationRecPtr);
    opbits &= ~(Uint32)Operationrec::OP_LOCK_OWNER;
    operationRecPtr.p->m_op_bits = opbits;
    
    const bool queue = (operationRecPtr.p->nextParallelQue != RNIL ||
			operationRecPtr.p->nextSerialQue != RNIL);
    
    if (!queue && (opbits & Operationrec::OP_ELEMENT_DISAPPEARED) == 0) 
    {
      /* 
       * This is the normal path through the commit for operations owning the
       * lock without any queues and not a delete operation.
       */
      Page8Ptr coPageidptr;
      Uint32 tcoElementptr;
      Uint32 tmp2Olq;
      
      coPageidptr.i = operationRecPtr.p->elementPage;
      tcoElementptr = operationRecPtr.p->elementPointer;
      ndbassert(!operationRecPtr.p->localdata.isInvalid());
      tmp2Olq = ElementHeader::setUnlocked(
                    operationRecPtr.p->localdata.m_page_idx,
                    operationRecPtr.p->reducedHashValue);
      ptrCheckGuard(coPageidptr, cpagesize, page8);
      dbgWord32(coPageidptr, tcoElementptr, tmp2Olq);
      arrGuard(tcoElementptr, 2048);
      coPageidptr.p->word32[tcoElementptr] = tmp2Olq;
      return;
    }
    else if (queue)
    {
      jam();
      /*
       * The case when there is a queue lined up.
       * Release the lock and pass it to the next operation lined up.
       */
      release_lockowner(signal, operationRecPtr, true);
      return;
    } 
    else 
    {
      jam();
      /*
       * No queue and elementIsDisappeared is true. 
       * We perform the actual delete operation.
       */
      commitdelete(signal);
      return;
    }//if
  } 
  else 
  {
    /**
     * THE OPERATION DOES NOT OWN THE LOCK. IT MUST BE IN A LOCK QUEUE OF THE
     * ELEMENT.
     */
    jam();
    OperationrecPtr prev, next, lockOwner;
    prev.i = operationRecPtr.p->prevParallelQue;
    next.i = operationRecPtr.p->nextParallelQue;
    lockOwner.i = operationRecPtr.p->m_lock_owner_ptr_i;
    ptrCheckGuard(prev, coprecsize, operationrec);
    
    prev.p->nextParallelQue = next.i;
    if (next.i != RNIL) 
    {
      jam();
      ptrCheckGuard(next, coprecsize, operationrec);
      next.p->prevParallelQue = prev.i;
    }
    else if (prev.p->m_op_bits & Operationrec::OP_LOCK_OWNER)
    {
      jam();
      ndbassert(lockOwner.i == prev.i);
      prev.p->m_lo_last_parallel_op_ptr_i = RNIL;
      next = prev;
    }
    else
    {
      jam();
      /**
       * Last operation in parallel queue
       */
      ndbassert(prev.i != lockOwner.i);
      ptrCheckGuard(lockOwner, coprecsize, operationrec);      
      ndbassert(lockOwner.p->m_op_bits & Operationrec::OP_LOCK_OWNER);
      lockOwner.p->m_lo_last_parallel_op_ptr_i = prev.i;
      prev.p->m_lock_owner_ptr_i = lockOwner.i;
      next = prev;
    }
    
    /**
     * Check possible lock upgrade
     */
    if(opbits & Operationrec::OP_ACC_LOCK_MODE)
    {
      jam();

      /**
       * Not lock owner...committing a exclusive operation...
       *
       * e.g
       *   T1(R) T1(X)
       *   T2(R/X)
       *
       *   If T1(X) commits T2(R/X) is not supposed to run
       *     as T1(R) should also commit
       *
       * e.g
       *   T1(R) T1(X) T1*(R)
       *   T2(R/X)
       *
       *   If T1*(R) commits T2(R/X) is not supposed to run
       *     as T1(R),T2(x) should also commit
       */
      validate_lock_queue(prev);
      return;
    }

    /**
     * We committed a shared lock
     *   Check if we can start next...
     */
    while(next.p->nextParallelQue != RNIL)
    {
      jam();
      next.i = next.p->nextParallelQue;
      ptrCheckGuard(next, coprecsize, operationrec);
      
      if ((next.p->m_op_bits & Operationrec::OP_STATE_MASK) != 
	  Operationrec::OP_STATE_EXECUTED)
      {
	jam();
	return;
      }
    }
    
    startNext(signal, next);
    
    validate_lock_queue(prev);
  }
}//Dbacc::commitOperation()

void 
Dbacc::release_lockowner(Signal* signal, OperationrecPtr opPtr, bool commit)
{
  OperationrecPtr nextP;
  OperationrecPtr nextS;
  OperationrecPtr newOwner;
  OperationrecPtr lastP;
  
  Uint32 opbits = opPtr.p->m_op_bits;
  nextP.i = opPtr.p->nextParallelQue;
  nextS.i = opPtr.p->nextSerialQue;
  lastP.i = opPtr.p->m_lo_last_parallel_op_ptr_i;
  Uint32 lastS = opPtr.p->m_lo_last_serial_op_ptr_i;

  ndbassert(lastP.i != RNIL || lastS != RNIL);
  ndbassert(nextP.i != RNIL || nextS.i != RNIL);

  enum {
    NOTHING,
    CHECK_LOCK_UPGRADE,
    START_NEW
  } action = NOTHING;

  if (nextP.i != RNIL)
  {
    jam();
    ptrCheckGuard(nextP, coprecsize, operationrec);
    newOwner = nextP;

    if (lastP.i == newOwner.i)
    {
      newOwner.p->m_lo_last_parallel_op_ptr_i = RNIL;
      lastP = nextP;
    }
    else
    {
      ptrCheckGuard(lastP, coprecsize, operationrec);
      newOwner.p->m_lo_last_parallel_op_ptr_i = lastP.i;
      lastP.p->m_lock_owner_ptr_i = newOwner.i;
    }
    
    newOwner.p->m_lo_last_serial_op_ptr_i = lastS;
    newOwner.p->nextSerialQue = nextS.i;
    
    if (nextS.i != RNIL)
    {
      jam();
      ptrCheckGuard(nextS, coprecsize, operationrec);
      ndbassert(nextS.p->prevSerialQue == opPtr.i);
      nextS.p->prevSerialQue = newOwner.i;
    }
    
    if (commit)
    {
      if ((opbits & Operationrec::OP_ACC_LOCK_MODE) == ZREADLOCK)
      {
	jam();
	/**
	 * Lock owner...committing a shared operation...
	 * this can be a lock upgrade
	 *
	 * e.g
	 *   T1(R) T2(R)
	 *   T2(X)
	 *
	 *   If T1(R) commits T2(X) is supposed to run
	 *
	 * e.g
	 *   T1(X) T1(R)
	 *   T2(R)
	 *
	 *   If T1(X) commits, then T1(R) _should_ commit before T2(R) is
	 *     allowed to proceed
	 */
	action = CHECK_LOCK_UPGRADE;
      }
      else
      {
	jam();
	newOwner.p->m_op_bits |= Operationrec::OP_LOCK_MODE;
      }
    }
    else
    {
      /**
       * Aborting an operation can *always* lead to lock upgrade
       */
      action = CHECK_LOCK_UPGRADE;
      Uint32 opstate = opbits & Operationrec::OP_STATE_MASK;
      if (opstate != Operationrec::OP_STATE_EXECUTED)
      {
	ndbassert(opstate == Operationrec::OP_STATE_RUNNING);
	if (opbits & Operationrec::OP_ELEMENT_DISAPPEARED)
	{
	  jam();
          trigger_dealloc(signal, opPtr.p);
	  newOwner.p->localdata.setInvalid();
	}
	else
	{
	  jam();
	  newOwner.p->localdata = opPtr.p->localdata;
	}
	action = START_NEW;
      }
      
      /**
       * Update ACC_LOCK_MODE
       */
      if (opbits & Operationrec::OP_LOCK_MODE)
      {
	Uint32 nextbits = nextP.p->m_op_bits;
	while ((nextbits & Operationrec::OP_LOCK_MODE) == 0)
	{
	  ndbassert(nextbits & Operationrec::OP_ACC_LOCK_MODE);
	  nextbits &= ~(Uint32)Operationrec::OP_ACC_LOCK_MODE;
	  nextP.p->m_op_bits = nextbits;
	  
	  if (nextP.p->nextParallelQue != RNIL)
	  {
	    nextP.i = nextP.p->nextParallelQue;
	    ptrCheckGuard(nextP, coprecsize, operationrec);
	    nextbits = nextP.p->m_op_bits;
	  }
	  else
	  {
	    break;
	  }
	}
      }
    }
  }
  else
  {
    jam();
    ptrCheckGuard(nextS, coprecsize, operationrec);
    newOwner = nextS;
    
    newOwner.p->m_op_bits |= Operationrec::OP_RUN_QUEUE;
    
    if (opbits & Operationrec::OP_ELEMENT_DISAPPEARED)
    {
      trigger_dealloc(signal, opPtr.p);
      newOwner.p->localdata.setInvalid();
    }
    else
    {
      jam();
      newOwner.p->localdata = opPtr.p->localdata;
    }
    
    lastP = newOwner;
    while (lastP.p->nextParallelQue != RNIL)
    {
      lastP.i = lastP.p->nextParallelQue;
      ptrCheckGuard(lastP, coprecsize, operationrec);      
      lastP.p->m_op_bits |= Operationrec::OP_RUN_QUEUE;
    }
    
    if (newOwner.i != lastP.i)
    {
      jam();
      newOwner.p->m_lo_last_parallel_op_ptr_i = lastP.i;
    }
    else
    {
      jam();
      newOwner.p->m_lo_last_parallel_op_ptr_i = RNIL;
    }

    if (newOwner.i != lastS)
    {
      jam();
      newOwner.p->m_lo_last_serial_op_ptr_i = lastS;
    }
    else
    {
      jam();
      newOwner.p->m_lo_last_serial_op_ptr_i = RNIL;
    }
    
    action = START_NEW;
  }
  
  insertLockOwnersList(newOwner);
  
  /**
   * Copy op info, and store op in element
   *
   */
  {
    newOwner.p->elementPage = opPtr.p->elementPage;
    newOwner.p->elementPointer = opPtr.p->elementPointer;
    newOwner.p->elementContainer = opPtr.p->elementContainer;
    newOwner.p->reducedHashValue = opPtr.p->reducedHashValue;
    newOwner.p->m_op_bits |= (opbits & Operationrec::OP_ELEMENT_DISAPPEARED);
    if (opbits & Operationrec::OP_ELEMENT_DISAPPEARED)
    {
      /* ------------------------------------------------------------------- */
      // If the elementIsDisappeared is set then we know that the 
      // hashValue is also set since it always originates from a 
      // committing abort or a aborting insert. 
      // Scans do not initialise the hashValue and must have this 
      // value initialised if they are
      // to successfully commit the delete.
      /* ------------------------------------------------------------------- */
      jam();
      newOwner.p->hashValue = opPtr.p->hashValue;
    }//if

    Page8Ptr pagePtr;
    pagePtr.i = newOwner.p->elementPage;
    ptrCheckGuard(pagePtr, cpagesize, page8);
    const Uint32 tmp = ElementHeader::setLocked(newOwner.i);
    arrGuard(newOwner.p->elementPointer, 2048);
    pagePtr.p->word32[newOwner.p->elementPointer] = tmp;
#if defined(VM_TRACE) || defined(ERROR_INSERT)
    /**
     * Invalidate page number in elements second word for test in initScanOp
     */
    if (newOwner.p->localdata.isInvalid())
    {
      pagePtr.p->word32[newOwner.p->elementPointer + 1] =
        newOwner.p->localdata.m_page_no;
    }
    else
    {
      ndbrequire(newOwner.p->localdata.m_page_no ==
                   pagePtr.p->word32[newOwner.p->elementPointer+1]);
    }
#endif
  }
  
  switch(action){
  case NOTHING:
    validate_lock_queue(newOwner);
    return;
  case START_NEW:
    startNew(signal, newOwner);
    validate_lock_queue(newOwner);
    return;
  case CHECK_LOCK_UPGRADE:
    startNext(signal, lastP);
    validate_lock_queue(lastP);
    break;
  }
  
}

void
Dbacc::startNew(Signal* signal, OperationrecPtr newOwner)
{
  OperationrecPtr save = operationRecPtr;
  operationRecPtr = newOwner;
  
  Uint32 opbits = newOwner.p->m_op_bits;
  Uint32 op = opbits & Operationrec::OP_MASK;
  ndbassert((opbits & Operationrec::OP_STATE_MASK) ==
             Operationrec::OP_STATE_WAITING);
  ndbassert(opbits & Operationrec::OP_LOCK_OWNER);
  const bool deleted = opbits & Operationrec::OP_ELEMENT_DISAPPEARED;
  Uint32 errCode = 0;

  opbits &= opbits & ~(Uint32)Operationrec::OP_STATE_MASK;
  opbits |= Operationrec::OP_STATE_RUNNING;
  
  if (op == ZSCAN_OP && (opbits & Operationrec::OP_LOCK_REQ) == 0)
    goto scan;

  /* Waiting op now runnable... */
  {
    FragmentrecPtr frp;
    frp.i = newOwner.p->fragptr;
    ptrCheckGuard(frp, cfragmentsize, fragmentrec);
    frp.p->m_lockStats.wait_ok((opbits & Operationrec::OP_LOCK_MODE) 
                               != ZREADLOCK,
                               operationRecPtr.p->m_lockTime,
                               getHighResTimer());
  }

  if (deleted)
  {
    jam();
    if (op != ZINSERT && op != ZWRITE)
    {
      errCode = ZREAD_ERROR;
      goto ref;
    }
    
    opbits &= ~(Uint32)Operationrec::OP_MASK;
    opbits &= ~(Uint32)Operationrec::OP_ELEMENT_DISAPPEARED;
    opbits |= (op = ZINSERT);
    opbits |= Operationrec::OP_INSERT_IS_DONE;
    goto conf;
  }
  else if (op == ZINSERT)
  {
    jam();
    errCode = ZWRITE_ERROR;
    goto ref;
  }
  else if (op == ZWRITE)
  {
    jam();
    opbits &= ~(Uint32)Operationrec::OP_MASK;
    opbits |= (op = ZUPDATE);
    goto conf;
  }

conf:
  newOwner.p->m_op_bits = opbits;

  sendAcckeyconf(signal);
  sendSignal(newOwner.p->userblockref, GSN_ACCKEYCONF, 
	     signal, 6, JBB);

  operationRecPtr = save;
  return;
  
scan:
  jam();
  newOwner.p->m_op_bits = opbits;
  
  takeOutScanLockQueue(newOwner.p->scanRecPtr);
  putReadyScanQueue(newOwner.p->scanRecPtr);

  operationRecPtr = save;
  return;
  
ref:
  newOwner.p->m_op_bits = opbits;
  
  signal->theData[0] = newOwner.p->userptr;
  signal->theData[1] = errCode;
  sendSignal(newOwner.p->userblockref, GSN_ACCKEYREF, signal, 
	     2, JBB);
  
  operationRecPtr = save;
  return;
}

/**
 * takeOutLockOwnersList
 *
 * Description: Take out an operation from the doubly linked 
 * lock owners list on the fragment.
 *
 */
void Dbacc::takeOutLockOwnersList(const OperationrecPtr& outOperPtr) const
{
  const Uint32 Tprev = outOperPtr.p->prevLockOwnerOp;
  const Uint32 Tnext = outOperPtr.p->nextLockOwnerOp;
#ifdef VM_TRACE
  // Check that operation is already in the list
  OperationrecPtr tmpOperPtr;
  bool inList = false;
  tmpOperPtr.i = fragrecptr.p->lockOwnersList;
  while (tmpOperPtr.i != RNIL){
    ptrCheckGuard(tmpOperPtr, coprecsize, operationrec);
    if (tmpOperPtr.i == outOperPtr.i)
      inList = true;
    tmpOperPtr.i = tmpOperPtr.p->nextLockOwnerOp;
  }
  ndbrequire(inList == true);
#endif
  
  ndbassert(outOperPtr.p->m_op_bits & Operationrec::OP_LOCK_OWNER);
  
  // Fast path through the code for the common case.
  if ((Tprev == RNIL) && (Tnext == RNIL)) {
    ndbrequire(fragrecptr.p->lockOwnersList == outOperPtr.i);
    fragrecptr.p->lockOwnersList = RNIL;
    return;
  } 

  // Check previous operation 
  if (Tprev != RNIL) {    
    jam();
    arrGuard(Tprev, coprecsize);
    operationrec[Tprev].nextLockOwnerOp = Tnext;
  } else {
    fragrecptr.p->lockOwnersList = Tnext;
  }//if

  // Check next operation
  if (Tnext == RNIL) {
    return;
  } else {
    jam();
    arrGuard(Tnext, coprecsize);
    operationrec[Tnext].prevLockOwnerOp = Tprev;
  }//if

  return;
}//Dbacc::takeOutLockOwnersList()

/**
 * insertLockOwnersList
 *
 * Description: Insert an operation first in the dubly linked lock owners 
 * list on the fragment.
 *
 */
void Dbacc::insertLockOwnersList(const OperationrecPtr& insOperPtr) const
{
  OperationrecPtr tmpOperPtr;
#ifdef VM_TRACE
  // Check that operation is not already in list
  tmpOperPtr.i = fragrecptr.p->lockOwnersList;
  while(tmpOperPtr.i != RNIL){
    ptrCheckGuard(tmpOperPtr, coprecsize, operationrec);
    ndbrequire(tmpOperPtr.i != insOperPtr.i);
    tmpOperPtr.i = tmpOperPtr.p->nextLockOwnerOp;    
  }
#endif
  tmpOperPtr.i = fragrecptr.p->lockOwnersList;
  
  ndbrequire(! (insOperPtr.p->m_op_bits & Operationrec::OP_LOCK_OWNER));

  insOperPtr.p->m_op_bits |= Operationrec::OP_LOCK_OWNER;
  insOperPtr.p->prevLockOwnerOp = RNIL;
  insOperPtr.p->nextLockOwnerOp = tmpOperPtr.i;
  
  fragrecptr.p->lockOwnersList = insOperPtr.i;
  if (tmpOperPtr.i == RNIL) {
    return;
  } else {
    jam();
    ptrCheckGuard(tmpOperPtr, coprecsize, operationrec);
    tmpOperPtr.p->prevLockOwnerOp = insOperPtr.i;
  }//if
}//Dbacc::insertLockOwnersList()


/* --------------------------------------------------------------------------------- */
/* --------------------------------------------------------------------------------- */
/* --------------------------------------------------------------------------------- */
/*                                                                                   */
/*       END OF COMMIT AND ABORT MODULE                                              */
/*                                                                                   */
/* --------------------------------------------------------------------------------- */
/* --------------------------------------------------------------------------------- */
/* --------------------------------------------------------------------------------- */
/* --------------------------------------------------------------------------------- */
/* --------------------------------------------------------------------------------- */
/* ALLOC_OVERFLOW_PAGE                                                               */
/*          DESCRIPTION:                                                             */
/* --------------------------------------------------------------------------------- */
void Dbacc::allocOverflowPage()
{
  tresult = 0;
  Page8Ptr spPageptr;
  seizePage(spPageptr);
  if (tresult > ZLIMIT_OF_ERROR)
  {
    return;
  }
  {
    LocalContainerPageList sparselist(*this, fragrecptr.p->sparsepages);
    sparselist.addLast(spPageptr);
  }
  initOverpage(spPageptr);
}//Dbacc::allocOverflowPage()

/* --------------------------------------------------------------------------------- */
/* --------------------------------------------------------------------------------- */
/* --------------------------------------------------------------------------------- */
/*                                                                                   */
/*       EXPAND/SHRINK MODULE                                                        */
/*                                                                                   */
/* --------------------------------------------------------------------------------- */
/* --------------------------------------------------------------------------------- */
/* ******************--------------------------------------------------------------- */
/*EXPANDCHECK                                        EXPAND BUCKET ORD               */
/* SENDER: ACC,    LEVEL B         */
/*   INPUT:   FRAGRECPTR, POINTS TO A FRAGMENT RECORD.                               */
/*   DESCRIPTION: A BUCKET OF A FRAGMENT PAGE WILL BE EXPAND INTO TWO BUCKETS        */
/*                                 ACCORDING TO LH3.                                 */
/* ******************--------------------------------------------------------------- */
/* ******************--------------------------------------------------------------- */
/* EXPANDCHECK                                        EXPAND BUCKET ORD              */
/* ******************------------------------------+                                 */
/* SENDER: ACC,    LEVEL B         */
/* A BUCKET OF THE FRAGMENT WILL   */
/* BE EXPANDED ACORDING TO LH3,    */
/* AND COMMIT TRANSACTION PROCESS  */
/* WILL BE CONTINUED */
Uint32 Dbacc::checkScanExpand(Uint32 splitBucket)
{
  Uint32 Ti;
  Uint32 TreturnCode = 0;
  Uint32 TPageIndex;
  Uint32 TDirInd;
  Uint32 TSplit;
  Uint32 TreleaseScanBucket;
  Page8Ptr TPageptr;
  ScanRecPtr TscanPtr;
  Uint16 releaseScanMask = 0;

  TSplit = splitBucket;
  for (Ti = 0; Ti < MAX_PARALLEL_SCANS_PER_FRAG; Ti++)
  {
    if (fragrecptr.p->scan[Ti] != RNIL)
    {
      //-------------------------------------------------------------
      // A scan is ongoing on this particular local fragment. We have
      // to check its current state.
      //-------------------------------------------------------------
      TscanPtr.i = fragrecptr.p->scan[Ti];
      ptrCheckGuard(TscanPtr, cscanRecSize, scanRec);
      if (TscanPtr.p->activeLocalFrag == fragrecptr.i) {
        if (TscanPtr.p->scanBucketState ==  ScanRec::FIRST_LAP) {
          if (TSplit == TscanPtr.p->nextBucketIndex) {
            jam();
	    //-------------------------------------------------------------
	    // We are currently scanning this bucket. We cannot split it
	    // simultaneously with the scan. We have to pass this offer for
	    // splitting the bucket.
	    //-------------------------------------------------------------
            TreturnCode = 1;
            return TreturnCode;
          }
          else if (TSplit > TscanPtr.p->nextBucketIndex)
          {
            jam();
            ndbassert(TSplit <= TscanPtr.p->startNoOfBuckets);
            if (TSplit <= TscanPtr.p->startNoOfBuckets)
            {
	      //-------------------------------------------------------------
	      // This bucket has not yet been scanned. We must reset the scanned
	      // bit indicator for this scan on this bucket.
	      //-------------------------------------------------------------
              releaseScanMask |= TscanPtr.p->scanMask;
            }
          }
          else
          {
            jam();
          }//if
        } else if (TscanPtr.p->scanBucketState ==  ScanRec::SECOND_LAP) {
          jam();
	  //-------------------------------------------------------------
	  // We are performing a second lap to handle buckets that was
	  // merged during the first lap of scanning. During this second
	  // lap we do not allow any splits or merges.
	  //-------------------------------------------------------------
          TreturnCode = 1;
          return TreturnCode;
        } else {
          ndbrequire(TscanPtr.p->scanBucketState ==  ScanRec::SCAN_COMPLETED);
          jam();
	  //-------------------------------------------------------------
	  // The scan is completed and we can thus go ahead and perform
	  // the split.
	  //-------------------------------------------------------------
        }//if
      }//if
    }//if
  }//for
  TreleaseScanBucket = TSplit;
  TPageIndex = fragrecptr.p->getPageIndex(TreleaseScanBucket);
  TDirInd = fragrecptr.p->getPageNumber(TreleaseScanBucket);
  TPageptr.i = getPagePtr(fragrecptr.p->directory, TDirInd);
  ptrCheckGuard(TPageptr, cpagesize, page8);
  releaseScanBucket(TPageptr, TPageIndex, releaseScanMask);
  return TreturnCode;
}//Dbacc::checkScanExpand()

void Dbacc::execEXPANDCHECK2(Signal* signal)
{
  jamEntry();

  if(refToBlock(signal->getSendersBlockRef()) == DBLQH)
  {
    jam();
    return;
  }

  fragrecptr.i = signal->theData[0];
  tresult = 0;	/* 0= FALSE,1= TRUE,> ZLIMIT_OF_ERROR =ERRORCODE */
  ptrCheckGuard(fragrecptr, cfragmentsize, fragmentrec);
  fragrecptr.p->expandOrShrinkQueued = false;
#ifdef ERROR_INSERT
  bool force_expand_shrink = false;
  if (ERROR_INSERTED(3004) && fragrecptr.p->fragmentid == 0)
  {
    if (fragrecptr.p->level.getSize() > ERROR_INSERT_EXTRA)
    {
      return execSHRINKCHECK2(signal);
    }
    else if (fragrecptr.p->level.getSize() == ERROR_INSERT_EXTRA)
    {
      return;
    }
    force_expand_shrink = true;
  }
  if (!force_expand_shrink && fragrecptr.p->slack > 0)
#else
  if (fragrecptr.p->slack > 0)
#endif
  {
    jam();
    /* IT MEANS THAT IF SLACK > ZERO */
    /*--------------------------------------------------------------*/
    /*       THE SLACK HAS IMPROVED AND IS NOW ACCEPTABLE AND WE    */
    /*       CAN FORGET ABOUT THE EXPAND PROCESS.                   */
    /*--------------------------------------------------------------*/
    if (ERROR_INSERTED(3002))
      debug_lh_vars("SLK");
    if (fragrecptr.p->dirRangeFull == ZTRUE) {
      jam();
      fragrecptr.p->dirRangeFull = ZFALSE;
    }
    return;
  }//if
  if (fragrecptr.p->level.isFull())
  {
    jam();
    /*
     * The level structure does not allow more buckets.
     * Do not expand.
     */
    return;
  }
  if (fragrecptr.p->sparsepages.isEmpty())
  {
    jam();
    allocOverflowPage();
    if (tresult > ZLIMIT_OF_ERROR) {
      jam();
      /*--------------------------------------------------------------*/
      /* WE COULD NOT ALLOCATE ANY OVERFLOW PAGE. THUS WE HAVE TO STOP*/
      /* THE EXPAND SINCE WE CANNOT GUARANTEE ITS COMPLETION.         */
      /*--------------------------------------------------------------*/
      return;
    }//if
  }//if
  if (cfreepages.isEmpty())
  {
    jam();
    /*--------------------------------------------------------------*/
    /* WE HAVE TO STOP THE EXPAND PROCESS SINCE THERE ARE NO FREE   */
    /* PAGES. THIS MEANS THAT WE COULD BE FORCED TO CRASH SINCE WE  */
    /* CANNOT COMPLETE THE EXPAND. TO AVOID THE CRASH WE EXIT HERE. */
    /*--------------------------------------------------------------*/
    return;
  }//if

  Uint32 splitBucket;
  Uint32 receiveBucket;

  bool doSplit = fragrecptr.p->level.getSplitBucket(splitBucket, receiveBucket);

  // Check that splitted bucket is not currently scanned
  if (doSplit && checkScanExpand(splitBucket) == 1) {
    jam();
    /*--------------------------------------------------------------*/
    // A scan state was inconsistent with performing an expand
    // operation.
    /*--------------------------------------------------------------*/
    return;
  }//if

  /*--------------------------------------------------------------------------*/
  /*       WE START BY FINDING THE PAGE, THE PAGE INDEX AND THE PAGE DIRECTORY*/
  /*       OF THE NEW BUCKET WHICH SHALL RECEIVE THE ELEMENT WHICH HAVE A 1 IN*/
  /*       THE NEXT HASH BIT. THIS BIT IS USED IN THE SPLIT MECHANISM TO      */
  /*       DECIDE WHICH ELEMENT GOES WHERE.                                   */
  /*--------------------------------------------------------------------------*/

  texpDirInd = fragrecptr.p->getPageNumber(receiveBucket);
  if (fragrecptr.p->getPageIndex(receiveBucket) == 0)
  { // Need new bucket
    expPageptr.i = RNIL;
  }
  else
  {
    expPageptr.i = getPagePtr(fragrecptr.p->directory, texpDirInd);
#ifdef VM_TRACE
    require(expPageptr.i != RNIL);
#endif
  }
  if (expPageptr.i == RNIL) {
    jam();
    seizePage(expPageptr);
    if (tresult > ZLIMIT_OF_ERROR) {
      jam();
      return;
    }//if
    if (!setPagePtr(fragrecptr.p->directory, texpDirInd, expPageptr.i))
    {
      jam();
      // TODO: should release seized page
      tresult = ZDIR_RANGE_FULL_ERROR;
      return;
    }
    tipPageId = texpDirInd;
    initPage(expPageptr);
  } else {
    ptrCheckGuard(expPageptr, cpagesize, page8);
  }//if

  fragrecptr.p->expReceivePageptr = expPageptr.i;
  fragrecptr.p->expReceiveIndex = fragrecptr.p->getPageIndex(receiveBucket);
  /*--------------------------------------------------------------------------*/
  /*       THE NEXT ACTION IS TO FIND THE PAGE, THE PAGE INDEX AND THE PAGE   */
  /*       DIRECTORY OF THE BUCKET TO BE SPLIT.                               */
  /*--------------------------------------------------------------------------*/
  Page8Ptr pageptr;
  Uint32 conidx = fragrecptr.p->getPageIndex(splitBucket);
  texpDirInd = fragrecptr.p->getPageNumber(splitBucket);
  pageptr.i = getPagePtr(fragrecptr.p->directory, texpDirInd);
#ifdef VM_TRACE
  require(pageptr.i != RNIL);
#endif
  fragrecptr.p->expSenderIndex = conidx;
  fragrecptr.p->expSenderPageptr = pageptr.i;
  if (pageptr.i == RNIL) {
    jam();
    endofexpLab(signal);	/* EMPTY BUCKET */
    return;
  }//if
  fragrecptr.p->expReceiveIsforward = true;
  ptrCheckGuard(pageptr, cpagesize, page8);
  expandcontainer(pageptr, conidx);
  endofexpLab(signal);
  return;
}//Dbacc::execEXPANDCHECK2()
  
void Dbacc::endofexpLab(Signal* signal) const
{
  fragrecptr.p->slack += fragrecptr.p->maxloadfactor;
  fragrecptr.p->expandCounter++;
  fragrecptr.p->level.expand();
  Uint32 noOfBuckets = fragrecptr.p->level.getSize();
  Uint32 Thysteres = fragrecptr.p->maxloadfactor - fragrecptr.p->minloadfactor;
  fragrecptr.p->slackCheck = Int64(noOfBuckets) * Thysteres;
#ifdef ERROR_INSERT
  bool force_expand_shrink = false;
  if (ERROR_INSERTED(3004) &&
      fragrecptr.p->fragmentid == 0 &&
      fragrecptr.p->level.getSize() != ERROR_INSERT_EXTRA)
  {
    force_expand_shrink = true;
  }
  if ((force_expand_shrink || fragrecptr.p->slack < 0) &&
      !fragrecptr.p->level.isFull())
#else
  if (fragrecptr.p->slack < 0 && !fragrecptr.p->level.isFull())
#endif
  {
    jam();
    /* IT MEANS THAT IF SLACK < ZERO */
    /* --------------------------------------------------------------------------------- */
    /*       IT IS STILL NECESSARY TO EXPAND THE FRAGMENT EVEN MORE. START IT FROM HERE  */
    /*       WITHOUT WAITING FOR NEXT COMMIT ON THE FRAGMENT.                            */
    /* --------------------------------------------------------------------------------- */
    signal->theData[0] = fragrecptr.i;
    fragrecptr.p->expandOrShrinkQueued = true;
    sendSignal(cownBlockref, GSN_EXPANDCHECK2, signal, 1, JBB);
  }//if
  return;
}//Dbacc::endofexpLab()

void Dbacc::execDEBUG_SIG(Signal* signal) 
{
  jamEntry();
  expPageptr.i = signal->theData[0];

  progError(__LINE__, NDBD_EXIT_SR_UNDOLOG);
  return;
}//Dbacc::execDEBUG_SIG()

LHBits32 Dbacc::getElementHash(OperationrecPtr& oprec)
{
  jam();
  ndbassert(!oprec.isNull());

  // Only calculate hash value if operation does not already have a complete hash value
  if (oprec.p->hashValue.valid_bits() < fragrecptr.p->MAX_HASH_VALUE_BITS)
  {
    jam();
    Local_key localkey;
    localkey = oprec.p->localdata;
    Uint32 len = readTablePk(localkey.m_page_no, localkey.m_page_idx, ElementHeader::setLocked(oprec.i), oprec);
    if (len > 0)
      oprec.p->hashValue = LHBits32(md5_hash((Uint64*)ckeys, len));
  }
  return oprec.p->hashValue;
}

LHBits32 Dbacc::getElementHash(Uint32 const* elemptr)
{
  jam();
  assert(ElementHeader::getUnlocked(*elemptr));

  Uint32 elemhead = *elemptr;
  Local_key localkey;
  elemptr += 1;
  ndbrequire(fragrecptr.p->localkeylen == 1);
  localkey.m_page_no = *elemptr;
  localkey.m_page_idx = ElementHeader::getPageIdx(elemhead);
  OperationrecPtr oprec;
  oprec.i = RNIL;
  Uint32 len = readTablePk(localkey.m_page_no, localkey.m_page_idx, elemhead, oprec);
  if (len > 0)
  {
    jam();
    return LHBits32(md5_hash((Uint64*)ckeys, len));
  }
  else
  { // Return an invalid hash value if no data
    jam();
    return LHBits32();
  }
}

LHBits32 Dbacc::getElementHash(Uint32 const* elemptr, OperationrecPtr& oprec)
{
  jam();

  if (!oprec.isNull())
  {
    jam();
    return getElementHash(oprec);
  }

  Uint32 elemhead = *elemptr;
  if (ElementHeader::getUnlocked(elemhead))
  {
    jam();
    return getElementHash(elemptr);
  }
  else
  {
    jam();
    oprec.i = ElementHeader::getOpPtrI(elemhead);
    ptrCheckGuard(oprec, coprecsize, operationrec);
    return getElementHash(oprec);
  }
}

/* --------------------------------------------------------------------------------- */
/* EXPANDCONTAINER                                                                   */
/*        INPUT: EXC_PAGEPTR (POINTER TO THE ACTIVE PAGE RECORD)                     */
/*               CEXC_PAGEINDEX (INDEX OF THE BUCKET).                               */
/*                                                                                   */
/*        DESCRIPTION: THE HASH VALUE OF ALL ELEMENTS IN THE CONTAINER WILL BE       */
/*                  CHECKED. SOME OF THIS ELEMENTS HAVE TO MOVE TO THE NEW CONTAINER */
/* --------------------------------------------------------------------------------- */
void Dbacc::expandcontainer(Page8Ptr pageptr, Uint32 conidx)
{
  ContainerHeader containerhead;
  LHBits32 texcHashvalue;
  Uint32 tidrContainerptr;
  Uint32 tidrElemhead;

  Page8Ptr lastPageptr;
  Page8Ptr lastPrevpageptr;
  bool lastIsforward;
  Uint32 tlastPageindex;
  Uint32 tlastElementptr;
  Uint32 tlastContainerptr;
  Uint32 tlastPrevconptr;

  Uint32 elemptr;
  Uint32 prevPageptr = RNIL;
  Uint32 prevConptr = 0;
  bool isforward = true;
  Uint32 elemStep;
  const Uint32 elemLen = fragrecptr.p->elementLength;
  OperationrecPtr oprecptr;
  bool newBucket = true;
 EXP_CONTAINER_LOOP:
  Uint32 conptr = getContainerPtr(conidx, isforward);
  if (isforward)
  {
    jam();
    elemptr = conptr + Container::HEADER_SIZE;
    elemStep = elemLen;
  }
  else
  {
    jam();
    elemStep = -elemLen;
    elemptr = conptr + elemStep;
  }
  arrGuard(conptr, 2048);
  containerhead = pageptr.p->word32[conptr];
  const Uint32 conlen = containerhead.getLength();
  Uint32 cexcMovedLen = Container::HEADER_SIZE;
  if (conlen <= Container::HEADER_SIZE) {
    ndbrequire(conlen >= Container::HEADER_SIZE);
    jam();
    goto NEXT_ELEMENT;
  }//if
 NEXT_ELEMENT_LOOP:
  oprecptr.i = RNIL;
  ptrNull(oprecptr);
  /* --------------------------------------------------------------------------------- */
  /*       CEXC_PAGEINDEX         PAGE INDEX OF CURRENT CONTAINER BEING EXAMINED.      */
  /*       CEXC_CONTAINERPTR      INDEX OF CURRENT CONTAINER BEING EXAMINED.           */
  /*       CEXC_ELEMENTPTR        INDEX OF CURRENT ELEMENT BEING EXAMINED.             */
  /*       EXC_PAGEPTR            PAGE WHERE CURRENT ELEMENT RESIDES.                  */
  /*       CEXC_PREVPAGEPTR        PAGE OF PREVIOUS CONTAINER.                         */
  /*       CEXC_PREVCONPTR        INDEX OF PREVIOUS CONTAINER                          */
  /*       CEXC_FORWARD           DIRECTION OF CURRENT CONTAINER                       */
  /* --------------------------------------------------------------------------------- */
  arrGuard(elemptr, 2048);
  tidrElemhead = pageptr.p->word32[elemptr];
  bool move;
  if (ElementHeader::getLocked(tidrElemhead))
  {
    jam();
    oprecptr.i = ElementHeader::getOpPtrI(tidrElemhead);
    ptrCheckGuard(oprecptr, coprecsize, operationrec);
    ndbassert(oprecptr.p->reducedHashValue.valid_bits() >= 1);
    move = oprecptr.p->reducedHashValue.get_bit(1);
    oprecptr.p->reducedHashValue.shift_out();
    const LHBits16 reducedHashValue = oprecptr.p->reducedHashValue;
    if (!fragrecptr.p->enough_valid_bits(reducedHashValue))
    {
      jam();
      oprecptr.p->reducedHashValue =
        fragrecptr.p->level.reduceForSplit(getElementHash(oprecptr));
    }
  }
  else
  {
    jam();
    LHBits16 reducedHashValue = ElementHeader::getReducedHashValue(tidrElemhead);
    ndbassert(reducedHashValue.valid_bits() >= 1);
    move = reducedHashValue.get_bit(1);
    reducedHashValue.shift_out();
    if (!fragrecptr.p->enough_valid_bits(reducedHashValue))
    {
      jam();
      const Uint32* elemwordptr = &pageptr.p->word32[elemptr];
      const LHBits32 hashValue = getElementHash(elemwordptr);
      reducedHashValue =
        fragrecptr.p->level.reduceForSplit(hashValue);
    }
    tidrElemhead = ElementHeader::setReducedHashValue(tidrElemhead, reducedHashValue);
  }
  if (!move)
  {
    jam();
    if (ElementHeader::getUnlocked(tidrElemhead))
      pageptr.p->word32[elemptr] = tidrElemhead;
    /* --------------------------------------------------------------------------------- */
    /*       THIS ELEMENT IS NOT TO BE MOVED. WE CALCULATE THE WHEREABOUTS OF THE NEXT   */
    /*       ELEMENT AND PROCEED WITH THAT OR END THE SEARCH IF THERE ARE NO MORE        */
    /*       ELEMENTS IN THIS CONTAINER.                                                 */
    /* --------------------------------------------------------------------------------- */
    goto NEXT_ELEMENT;
  }//if
  /* --------------------------------------------------------------------------------- */
  /*       THE HASH BIT WAS SET AND WE SHALL MOVE THIS ELEMENT TO THE NEW BUCKET.      */
  /*       WE START BY READING THE ELEMENT TO BE ABLE TO INSERT IT INTO THE NEW BUCKET.*/
  /*       THEN WE INSERT THE ELEMENT INTO THE NEW BUCKET. THE NEXT STEP IS TO DELETE  */
  /*       THE ELEMENT FROM THIS BUCKET. THIS IS PERFORMED BY REPLACING IT WITH THE    */
  /*       LAST ELEMENT IN THE BUCKET. IF THIS ELEMENT IS TO BE MOVED WE MOVE IT AND   */
  /*       GET THE LAST ELEMENT AGAIN UNTIL WE EITHER FIND ONE THAT STAYS OR THIS      */
  /*       ELEMENT IS THE LAST ELEMENT.                                                */
  /* --------------------------------------------------------------------------------- */
  {
    ndbrequire(fragrecptr.p->localkeylen == 1);
    const Uint32 localkey = pageptr.p->word32[elemptr + 1];
#if defined(VM_TRACE) || !defined(NDEBUG)
    pageptr.p->word32[elemptr] = ElementHeader::setInvalid();
#endif
    Uint32 tidrPageindex = fragrecptr.p->expReceiveIndex;
    Page8Ptr idrPageptr;
    idrPageptr.i = fragrecptr.p->expReceivePageptr;
    ptrCheckGuard(idrPageptr, cpagesize, page8);
    bool tidrIsforward = fragrecptr.p->expReceiveIsforward;
    insertElement(Element(tidrElemhead, localkey),
                  oprecptr,
                  idrPageptr,
                  tidrPageindex,
                  tidrIsforward,
                  tidrContainerptr,
                  containerhead.getScanBits(),
                  newBucket);
    fragrecptr.p->expReceiveIndex = tidrPageindex;
    fragrecptr.p->expReceivePageptr = idrPageptr.i;
    fragrecptr.p->expReceiveIsforward = tidrIsforward;
    newBucket = false;
  }
 REMOVE_LAST_LOOP:
  jam();
  lastPageptr.i = pageptr.i;
  lastPageptr.p = pageptr.p;
  tlastContainerptr = conptr;
  lastPrevpageptr.i = prevPageptr;
  ptrCheck(lastPrevpageptr, cpagesize, page8);
  tlastPrevconptr = prevConptr;
  arrGuard(tlastContainerptr, 2048);
  lastIsforward = isforward;
  tlastPageindex = conidx;
  getLastAndRemove(lastPrevpageptr,
                   tlastPrevconptr,
                   lastPageptr,
                   tlastPageindex,
                   tlastContainerptr,
                   lastIsforward,
                   tlastElementptr);
  if (pageptr.i == lastPageptr.i)
  {
    if (elemptr == tlastElementptr)
    {
      jam();
      /* --------------------------------------------------------------------------------- */
      /*       THE CURRENT ELEMENT WAS ALSO THE LAST ELEMENT.                              */
      /* --------------------------------------------------------------------------------- */
      return;
    }//if
  }//if
  /* --------------------------------------------------------------------------------- */
  /*       THE CURRENT ELEMENT WAS NOT THE LAST ELEMENT. IF THE LAST ELEMENT SHOULD    */
  /*       STAY WE COPY IT TO THE POSITION OF THE CURRENT ELEMENT, OTHERWISE WE INSERT */
  /*       INTO THE NEW BUCKET, REMOVE IT AND TRY WITH THE NEW LAST ELEMENT.           */
  /* --------------------------------------------------------------------------------- */
  oprecptr.i = RNIL;
  ptrNull(oprecptr);
  arrGuard(tlastElementptr, 2048);
  tidrElemhead = lastPageptr.p->word32[tlastElementptr];
  if (ElementHeader::getLocked(tidrElemhead))
  {
    jam();
    oprecptr.i = ElementHeader::getOpPtrI(tidrElemhead);
    ptrCheckGuard(oprecptr, coprecsize, operationrec);
    ndbassert(oprecptr.p->reducedHashValue.valid_bits() >= 1);
    move = oprecptr.p->reducedHashValue.get_bit(1);
    oprecptr.p->reducedHashValue.shift_out();
    if (!fragrecptr.p->enough_valid_bits(oprecptr.p->reducedHashValue))
    {
      jam();
      oprecptr.p->reducedHashValue =
        fragrecptr.p->level.reduceForSplit(getElementHash(oprecptr));
    }
  }
  else
  {
    jam();
    LHBits16 reducedHashValue = ElementHeader::getReducedHashValue(tidrElemhead);
    ndbassert(reducedHashValue.valid_bits() > 0);
    move = reducedHashValue.get_bit(1);
    reducedHashValue.shift_out();
    if (!fragrecptr.p->enough_valid_bits(reducedHashValue))
    {
      jam();
      const Uint32* elemwordptr = &lastPageptr.p->word32[tlastElementptr];
      const LHBits32 hashValue = getElementHash(elemwordptr);
      reducedHashValue =
        fragrecptr.p->level.reduceForSplit(hashValue);
    }
    tidrElemhead = ElementHeader::setReducedHashValue(tidrElemhead, reducedHashValue);
  }
  if (!move)
  {
    jam();
    if (ElementHeader::getUnlocked(tidrElemhead))
      lastPageptr.p->word32[tlastElementptr] = tidrElemhead;
    /* --------------------------------------------------------------------------------- */
    /*       THE LAST ELEMENT IS NOT TO BE MOVED. WE COPY IT TO THE CURRENT ELEMENT.     */
    /* --------------------------------------------------------------------------------- */
    const Page8Ptr delPageptr = pageptr;
    const Uint32 delConptr = conptr;
    const Uint32 delElemptr = elemptr;
    deleteElement(delPageptr,
                  delConptr,
                  delElemptr,
                  lastPageptr,
                  tlastElementptr);
  }
  else
  {
    jam();
    /* --------------------------------------------------------------------------------- */
    /*       THE LAST ELEMENT IS ALSO TO BE MOVED.                                       */
    /* --------------------------------------------------------------------------------- */
    {
      ndbrequire(fragrecptr.p->localkeylen == 1);
      const Uint32 localkey = lastPageptr.p->word32[tlastElementptr + 1];
      Uint32 tidrPageindex = fragrecptr.p->expReceiveIndex;
      Page8Ptr idrPageptr;
      idrPageptr.i = fragrecptr.p->expReceivePageptr;
      ptrCheckGuard(idrPageptr, cpagesize, page8);
      bool tidrIsforward = fragrecptr.p->expReceiveIsforward;
      insertElement(Element(tidrElemhead, localkey),
                    oprecptr,
                    idrPageptr,
                    tidrPageindex,
                    tidrIsforward,
                    tidrContainerptr,
                    containerhead.getScanBits(),
                    newBucket);
      fragrecptr.p->expReceiveIndex = tidrPageindex;
      fragrecptr.p->expReceivePageptr = idrPageptr.i;
      fragrecptr.p->expReceiveIsforward = tidrIsforward;
      newBucket = false;
    }
    goto REMOVE_LAST_LOOP;
  }//if
 NEXT_ELEMENT:
  arrGuard(conptr, 2048);
  containerhead = pageptr.p->word32[conptr];
  cexcMovedLen = cexcMovedLen + fragrecptr.p->elementLength;
  if (containerhead.getLength() > cexcMovedLen) {
    jam();
    /* --------------------------------------------------------------------------------- */
    /*       WE HAVE NOT YET MOVED THE COMPLETE CONTAINER. WE PROCEED WITH THE NEXT      */
    /*       ELEMENT IN THE CONTAINER. IT IS IMPORTANT TO READ THE CONTAINER LENGTH      */
    /*       FROM THE CONTAINER HEADER SINCE IT MIGHT CHANGE BY REMOVING THE LAST        */
    /*       ELEMENT IN THE BUCKET.                                                      */
    /* --------------------------------------------------------------------------------- */
    elemptr = elemptr + elemStep;
    goto NEXT_ELEMENT_LOOP;
  }//if
  if (containerhead.getNextEnd() != 0) {
    jam();
    /* --------------------------------------------------------------------------------- */
    /*       WE PROCEED TO THE NEXT CONTAINER IN THE BUCKET.                             */
    /* --------------------------------------------------------------------------------- */
    prevPageptr = pageptr.i;
    prevConptr = conptr;
    nextcontainerinfo(pageptr,
                      conptr,
                      containerhead,
                      conidx,
                      isforward);
    goto EXP_CONTAINER_LOOP;
  }//if
}//Dbacc::expandcontainer()

/* ******************--------------------------------------------------------------- */
/* SHRINKCHECK                                        JOIN BUCKET ORD                */
/*                                                   SENDER: ACC,    LEVEL B         */
/*   INPUT:   FRAGRECPTR, POINTS TO A FRAGMENT RECORD.                               */
/*   DESCRIPTION: TWO BUCKET OF A FRAGMENT PAGE WILL BE JOINED TOGETHER              */
/*                                 ACCORDING TO LH3.                                 */
/* ******************--------------------------------------------------------------- */
/* ******************--------------------------------------------------------------- */
/* SHRINKCHECK                                            JOIN BUCKET ORD            */
/* ******************------------------------------+                                 */
/*   SENDER: ACC,    LEVEL B       */
/* TWO BUCKETS OF THE FRAGMENT     */
/* WILL BE JOINED  ACORDING TO LH3 */
/* AND COMMIT TRANSACTION PROCESS  */
/* WILL BE CONTINUED */
Uint32 Dbacc::checkScanShrink(Uint32 sourceBucket, Uint32 destBucket)
{
  Uint32 Ti;
  Uint32 TreturnCode = 0;
  Uint32 TPageIndex;
  Uint32 TDirInd;
  Uint32 TmergeDest;
  Uint32 TmergeSource;
  Uint32 TreleaseScanBucket;
  Uint32 TreleaseInd = 0;
  enum Actions { ExtendRescan, ReduceUndefined };
  Bitmask<1> actions[MAX_PARALLEL_SCANS_PER_FRAG];
  Uint16 releaseDestScanMask = 0;
  Uint16 releaseSourceScanMask = 0;
  Page8Ptr TPageptr;
  ScanRecPtr scanPtr;

  TmergeDest = destBucket;
  TmergeSource = sourceBucket;
  for (Ti = 0; Ti < MAX_PARALLEL_SCANS_PER_FRAG; Ti++)
  {
    actions[Ti].clear();
    if (fragrecptr.p->scan[Ti] != RNIL) {
      scanPtr.i = fragrecptr.p->scan[Ti];
      ptrCheckGuard(scanPtr, cscanRecSize, scanRec);
      if (scanPtr.p->activeLocalFrag == fragrecptr.i) {
	//-------------------------------------------------------------
	// A scan is ongoing on this particular local fragment. We have
	// to check its current state.
	//-------------------------------------------------------------
        if (scanPtr.p->scanBucketState ==  ScanRec::FIRST_LAP) {
          jam();
          if ((TmergeDest == scanPtr.p->nextBucketIndex) ||
              (TmergeSource == scanPtr.p->nextBucketIndex)) {
            jam();
	    //-------------------------------------------------------------
	    // We are currently scanning one of the buckets involved in the
	    // merge. We cannot merge while simultaneously performing a scan.
	    // We have to pass this offer for merging the buckets.
	    //-------------------------------------------------------------
            TreturnCode = 1;
            return TreturnCode;
          }
          else if (TmergeDest < scanPtr.p->nextBucketIndex)
          {
            jam();
            /**
             * Merge bucket into scanned bucket.  Mark for rescan.
             */
            actions[Ti].set(ExtendRescan);
            if (TmergeSource == scanPtr.p->startNoOfBuckets)
            {
              /**
               * Merge unscanned bucket with undefined scan bits into scanned
               * bucket.  Source buckets scan bits must be cleared.
               */
              actions[Ti].set(ReduceUndefined);
              releaseSourceScanMask |= scanPtr.p->scanMask;
            }
            TreleaseInd = 1;
          }//if
          else
          {
            /**
             * Merge unscanned bucket with undefined scan bits into unscanned
             * bucket with undefined scan bits.
             */
            if (TmergeSource == scanPtr.p->startNoOfBuckets)
            {
              actions[Ti].set(ReduceUndefined);
              releaseSourceScanMask |= scanPtr.p->scanMask;
              TreleaseInd = 1;
            }
            if (TmergeDest <= scanPtr.p->startNoOfBuckets)
            {
              jam();
              // Destination bucket is not scanned by scan
              releaseDestScanMask |= scanPtr.p->scanMask;
            }
          }
        }
        else if (scanPtr.p->scanBucketState ==  ScanRec::SECOND_LAP)
        {
          jam();
	  //-------------------------------------------------------------
	  // We are performing a second lap to handle buckets that was
	  // merged during the first lap of scanning. During this second
	  // lap we do not allow any splits or merges.
	  //-------------------------------------------------------------
          TreturnCode = 1;
          return TreturnCode;
        } else if (scanPtr.p->scanBucketState ==  ScanRec::SCAN_COMPLETED) {
          jam();
	  //-------------------------------------------------------------
	  // The scan is completed and we can thus go ahead and perform
	  // the split.
	  //-------------------------------------------------------------
          releaseDestScanMask |= scanPtr.p->scanMask;
          releaseSourceScanMask |= scanPtr.p->scanMask;
        } else {
          jam();
          sendSystemerror(__LINE__);
          return TreturnCode;
        }//if
      }//if
    }//if
  }//for

  TreleaseScanBucket = TmergeSource;
  TPageIndex = fragrecptr.p->getPageIndex(TreleaseScanBucket);
  TDirInd = fragrecptr.p->getPageNumber(TreleaseScanBucket);
  TPageptr.i = getPagePtr(fragrecptr.p->directory, TDirInd);
  ptrCheckGuard(TPageptr, cpagesize, page8);
  releaseScanBucket(TPageptr, TPageIndex, releaseSourceScanMask);

  TreleaseScanBucket = TmergeDest;
  TPageIndex = fragrecptr.p->getPageIndex(TreleaseScanBucket);
  TDirInd = fragrecptr.p->getPageNumber(TreleaseScanBucket);
  TPageptr.i = getPagePtr(fragrecptr.p->directory, TDirInd);
  ptrCheckGuard(TPageptr, cpagesize, page8);
  releaseScanBucket(TPageptr, TPageIndex, releaseDestScanMask);

  if (TreleaseInd == 1) {
    jam();
    for (Ti = 0; Ti < MAX_PARALLEL_SCANS_PER_FRAG; Ti++) {
      if (!actions[Ti].isclear())
      {
        jam();
        scanPtr.i = fragrecptr.p->scan[Ti];
        ptrCheckGuard(scanPtr, cscanRecSize, scanRec);
        if (actions[Ti].get(ReduceUndefined))
        {
          scanPtr.p->startNoOfBuckets --;
        }
        if (actions[Ti].get(ExtendRescan))
        {
          if (TmergeDest < scanPtr.p->minBucketIndexToRescan)
          {
            jam();
	    //-------------------------------------------------------------
	    // We have to keep track of the starting bucket to Rescan in the
	    // second lap.
	    //-------------------------------------------------------------
            scanPtr.p->minBucketIndexToRescan = TmergeDest;
          }//if
          if (TmergeDest > scanPtr.p->maxBucketIndexToRescan)
          {
            jam();
	    //-------------------------------------------------------------
	    // We have to keep track of the ending bucket to Rescan in the
	    // second lap.
	    //-------------------------------------------------------------
            scanPtr.p->maxBucketIndexToRescan = TmergeDest;
          }//if
        }
      }//if
    }//for
  }//if
  return TreturnCode;
}//Dbacc::checkScanShrink()

void Dbacc::execSHRINKCHECK2(Signal* signal) 
{
  jamEntry();
  fragrecptr.i = signal->theData[0];
  ptrCheckGuard(fragrecptr, cfragmentsize, fragmentrec);
  fragrecptr.p->expandOrShrinkQueued = false;
  tresult = 0;	/* 0= FALSE,1= TRUE,> ZLIMIT_OF_ERROR =ERRORCODE */
#ifdef ERROR_INSERT
  bool force_expand_shrink = false;
  if (ERROR_INSERTED(3004) && fragrecptr.p->fragmentid == 0)
  {
    if (fragrecptr.p->level.getSize() < ERROR_INSERT_EXTRA)
    {
      return execEXPANDCHECK2(signal);
    }
    else if (fragrecptr.p->level.getSize() == ERROR_INSERT_EXTRA)
    {
      return;
    }
    force_expand_shrink = true;
  }
  if (!force_expand_shrink &&
      fragrecptr.p->slack <= fragrecptr.p->slackCheck)
#else
  if (fragrecptr.p->slack <= fragrecptr.p->slackCheck)
#endif
  {
    jam();
    /* TIME FOR JOIN BUCKETS PROCESS */
    /*--------------------------------------------------------------*/
    /*       NO LONGER NECESSARY TO SHRINK THE FRAGMENT.            */
    /*--------------------------------------------------------------*/
    return;
  }//if
#ifdef ERROR_INSERT
  if (!force_expand_shrink && fragrecptr.p->slack < 0)
#else
  if (fragrecptr.p->slack < 0)
#endif
  {
    jam();
    /*--------------------------------------------------------------*/
    /* THE SLACK IS NEGATIVE, IN THIS CASE WE WILL NOT NEED ANY     */
    /* SHRINK.                                                      */
    /*--------------------------------------------------------------*/
    return;
  }//if
  if (fragrecptr.p->level.isEmpty())
  {
    jam();
    /* no need to shrink empty hash table */
    return;
  }
  if (fragrecptr.p->sparsepages.isEmpty())
  {
    jam();
    allocOverflowPage();
    if (tresult > ZLIMIT_OF_ERROR) {
      jam();
      return;
    }//if
  }//if
  if (cfreepages.isEmpty())
  {
    jam();
    /*--------------------------------------------------------------*/
    /* WE HAVE TO STOP THE SHRINK PROCESS SINCE THERE ARE NO FREE   */
    /* PAGES. THIS MEANS THAT WE COULD BE FORCED TO CRASH SINCE WE  */
    /* CANNOT COMPLETE THE SHRINK. TO AVOID THE CRASH WE EXIT HERE. */
    /*--------------------------------------------------------------*/
    return;
  }

  // Since expandCounter guards more shrinks than expands and
  // all fragments starts with a full page of buckets
  ndbassert(fragrecptr.p->getPageNumber(fragrecptr.p->level.getTop()) > 0);

  Uint32 mergeSourceBucket;
  Uint32 mergeDestBucket;
  bool doMerge = fragrecptr.p->level.getMergeBuckets(mergeSourceBucket, mergeDestBucket);

  ndbassert(doMerge); // Merge always needed since we never shrink below one page of buckets

  /* check that neither of source or destination bucket are currently scanned */
  if (doMerge && checkScanShrink(mergeSourceBucket, mergeDestBucket) == 1) {
    jam();
    /*--------------------------------------------------------------*/
    // A scan state was inconsistent with performing a shrink
    // operation.
    /*--------------------------------------------------------------*/
    return;
  }//if
  
  if (ERROR_INSERTED(3002))
    debug_lh_vars("SHR");
  if (fragrecptr.p->dirRangeFull == ZTRUE) {
    jam();
    fragrecptr.p->dirRangeFull = ZFALSE;
  }

  shrink_adjust_reduced_hash_value(mergeDestBucket);

  /*--------------------------------------------------------------------------*/
  /*       WE START BY FINDING THE NECESSARY INFORMATION OF THE BUCKET TO BE  */
  /*       REMOVED WHICH WILL SEND ITS ELEMENTS TO THE RECEIVING BUCKET.      */
  /*--------------------------------------------------------------------------*/
  Uint32 cexcPageindex = fragrecptr.p->getPageIndex(mergeSourceBucket);
  texpDirInd = fragrecptr.p->getPageNumber(mergeSourceBucket);
  Page8Ptr pageptr;
  pageptr.i = getPagePtr(fragrecptr.p->directory, texpDirInd);
  fragrecptr.p->expSenderIndex = cexcPageindex;
  fragrecptr.p->expSenderPageptr = pageptr.i;
  fragrecptr.p->expSenderDirIndex = texpDirInd;
  /*--------------------------------------------------------------------------*/
  /*       WE NOW PROCEED BY FINDING THE NECESSARY INFORMATION ABOUT THE      */
  /*       RECEIVING BUCKET.                                                  */
  /*--------------------------------------------------------------------------*/
  texpDirInd = fragrecptr.p->getPageNumber(mergeDestBucket);
  fragrecptr.p->expReceivePageptr = getPagePtr(fragrecptr.p->directory, texpDirInd);
  fragrecptr.p->expReceiveIndex = fragrecptr.p->getPageIndex(mergeDestBucket);
  fragrecptr.p->expReceiveIsforward = true;
  if (pageptr.i == RNIL)
  {
    jam();
    endofshrinkbucketLab(signal);	/* EMPTY BUCKET */
    return;
  }//if
  /*--------------------------------------------------------------------------*/
  /*       INITIALISE THE VARIABLES FOR THE SHRINK PROCESS.                   */
  /*--------------------------------------------------------------------------*/
  ptrCheckGuard(pageptr, cpagesize, page8);
  bool isforward = true;
  Uint32 conptr = getForwardContainerPtr(cexcPageindex);
  arrGuard(conptr, 2048);
  ContainerHeader containerhead = pageptr.p->word32[conptr];
  Uint32 conlen = containerhead.getLength();
  if (conlen <= Container::HEADER_SIZE) {
    ndbrequire(conlen == Container::HEADER_SIZE);
  } else {
    jam();
    shrinkcontainer(pageptr, conptr, isforward, conlen);
  }//if
  /*--------------------------------------------------------------------------*/
  /*       THIS CONTAINER IS NOT YET EMPTY AND WE REMOVE ALL THE ELEMENTS.    */
  /*--------------------------------------------------------------------------*/
  if (containerhead.isUsingBothEnds()) {
    jam();
    Uint32 relconptr = conptr + (ZBUF_SIZE - Container::HEADER_SIZE);
    releaseRightlist(pageptr, cexcPageindex, relconptr);
  }//if
  ContainerHeader conthead;
  conthead.initInUse();
  dbgWord32(pageptr, conptr, conthead);
  arrGuard(conptr, 2048);
  pageptr.p->word32[conptr] = conthead;
  if (containerhead.getNextEnd() == 0) {
    jam();
    endofshrinkbucketLab(signal);
    return;
  }//if
  nextcontainerinfo(pageptr,
                    conptr,
                    containerhead,
                    cexcPageindex,
                    isforward);
  do {
    conptr = getContainerPtr(cexcPageindex, isforward);
    arrGuard(conptr, 2048);
    containerhead = pageptr.p->word32[conptr];
    conlen = containerhead.getLength();
    ndbrequire(conlen > Container::HEADER_SIZE);
    /*--------------------------------------------------------------------------*/
    /*       THIS CONTAINER IS NOT YET EMPTY AND WE REMOVE ALL THE ELEMENTS.    */
    /*--------------------------------------------------------------------------*/
    shrinkcontainer(pageptr, conptr, isforward, conlen);
    const Uint32 prevPageptr = pageptr.i;
    const Uint32 cexcPrevpageindex = cexcPageindex;
    const Uint32 cexcPrevisforward = isforward;
    if (containerhead.getNextEnd() != 0) {
      jam();
      /*--------------------------------------------------------------------------*/
      /*       WE MUST CALL THE NEXT CONTAINER INFO ROUTINE BEFORE WE RELEASE THE */
      /*       CONTAINER SINCE THE RELEASE WILL OVERWRITE THE NEXT POINTER.       */
      /*--------------------------------------------------------------------------*/
      nextcontainerinfo(pageptr,
                        conptr,
                        containerhead,
                        cexcPageindex,
                        isforward);
    }//if
    Page8Ptr rlPageptr;
    rlPageptr.i = prevPageptr;
    ptrCheckGuard(rlPageptr, cpagesize, page8);
    ndbassert(!containerhead.isScanInProgress());
    if (cexcPrevisforward)
    {
      jam();
      if (containerhead.isUsingBothEnds()) {
        jam();
        Uint32 relconptr = conptr + (ZBUF_SIZE - Container::HEADER_SIZE);
        releaseRightlist(rlPageptr, cexcPrevpageindex, relconptr);
      }//if
      ndbrequire(ContainerHeader(rlPageptr.p->word32[conptr]).isInUse());
      releaseLeftlist(rlPageptr, cexcPrevpageindex, conptr);
    }
    else
    {
      jam();
      if (containerhead.isUsingBothEnds()) {
        jam();
        Uint32 relconptr = conptr - (ZBUF_SIZE - Container::HEADER_SIZE);
        releaseLeftlist(rlPageptr, cexcPrevpageindex, relconptr);
      }//if
      ndbrequire(ContainerHeader(rlPageptr.p->word32[conptr]).isInUse());
      releaseRightlist(rlPageptr, cexcPrevpageindex, conptr);
    }//if
  } while (containerhead.getNextEnd() != 0);
  endofshrinkbucketLab(signal);
  return;
}//Dbacc::execSHRINKCHECK2()

void Dbacc::endofshrinkbucketLab(Signal* signal)
{
  fragrecptr.p->level.shrink();
  fragrecptr.p->expandCounter--;
  fragrecptr.p->slack -= fragrecptr.p->maxloadfactor;
  if (fragrecptr.p->expSenderIndex == 0) {
    jam();
    if (fragrecptr.p->expSenderPageptr != RNIL) {
      jam();
      Page8Ptr rpPageptr;
      rpPageptr.i = fragrecptr.p->expSenderPageptr;
      ptrCheckGuard(rpPageptr, cpagesize, page8);
      releasePage(rpPageptr);
      unsetPagePtr(fragrecptr.p->directory, fragrecptr.p->expSenderDirIndex);
    }//if
    if ((fragrecptr.p->getPageNumber(fragrecptr.p->level.getSize()) & 0xff) == 0) {
      jam();
      DynArr256 dir(directoryPool, fragrecptr.p->directory);
      DynArr256::ReleaseIterator iter;
      Uint32 relcode;
#ifdef VM_TRACE
      Uint32 count = 0;
#endif
      dir.init(iter);
      while ((relcode = dir.trim(fragrecptr.p->expSenderDirIndex, iter)) != 0)
      {
#ifdef VM_TRACE
        count++;
        ndbrequire(count <= 256);
#endif
      }
    }//if
  }//if
#ifdef ERROR_INSERT
  bool force_expand_shrink = false;
  if (ERROR_INSERTED(3004) &&
      fragrecptr.p->fragmentid == 0 &&
      fragrecptr.p->level.getSize() != ERROR_INSERT_EXTRA)
  {
    force_expand_shrink = true;
  }
  if (force_expand_shrink || fragrecptr.p->slack > 0)
#else
  if (fragrecptr.p->slack > 0)
#endif
  {
    jam();
    /*--------------------------------------------------------------*/
    /* THE SLACK IS POSITIVE, IN THIS CASE WE WILL CHECK WHETHER    */
    /* WE WILL CONTINUE PERFORM ANOTHER SHRINK.                     */
    /*--------------------------------------------------------------*/
    Uint32 noOfBuckets = fragrecptr.p->level.getSize();
    Uint32 Thysteresis = fragrecptr.p->maxloadfactor - fragrecptr.p->minloadfactor;
    fragrecptr.p->slackCheck = Int64(noOfBuckets) * Thysteresis;
#ifdef ERROR_INSERT
    if (force_expand_shrink || fragrecptr.p->slack > Thysteresis)
#else
    if (fragrecptr.p->slack > Thysteresis)
#endif
    {
      /*--------------------------------------------------------------*/
      /*       IT IS STILL NECESSARY TO SHRINK THE FRAGMENT MORE. THIS*/
      /*       CAN HAPPEN WHEN A NUMBER OF SHRINKS GET REJECTED       */
      /*       DURING A LOCAL CHECKPOINT. WE START A NEW SHRINK       */
      /*       IMMEDIATELY FROM HERE WITHOUT WAITING FOR A COMMIT TO  */
      /*       START IT.                                              */
      /*--------------------------------------------------------------*/
      if (fragrecptr.p->expandCounter > 0) {
        jam();
	/*--------------------------------------------------------------*/
	/*       IT IS VERY IMPORTANT TO NOT TRY TO SHRINK MORE THAN    */
	/*       WAS EXPANDED. IF MAXP IS SET TO A VALUE BELOW 63 THEN  */
	/*       WE WILL LOSE RECORDS SINCE GETDIRINDEX CANNOT HANDLE   */
	/*       SHRINKING BELOW 2^K - 1 (NOW 63). THIS WAS A BUG THAT  */
	/*       WAS REMOVED 2000-05-12.                                */
	/*--------------------------------------------------------------*/
        signal->theData[0] = fragrecptr.i;
        ndbrequire(!fragrecptr.p->expandOrShrinkQueued);
        fragrecptr.p->expandOrShrinkQueued = true;
        sendSignal(cownBlockref, GSN_SHRINKCHECK2, signal, 1, JBB);
      }//if
    }//if
  }//if
  ndbrequire(fragrecptr.p->getPageNumber(fragrecptr.p->level.getSize()) > 0);
  return;
}//Dbacc::endofshrinkbucketLab()

/* --------------------------------------------------------------------------------- */
/* SHRINKCONTAINER                                                                   */
/*        INPUT: EXC_PAGEPTR (POINTER TO THE ACTIVE PAGE RECORD)                     */
/*               CEXC_CONTAINERLEN (LENGTH OF THE CONTAINER).                        */
/*               CEXC_CONTAINERPTR (ARRAY INDEX OF THE CONTAINER).                   */
/*               CEXC_FORWARD (CONTAINER FORWARD (+1) OR BACKWARD (-1))              */
/*                                                                                   */
/*        DESCRIPTION: SCAN ALL ELEMENTS IN DESTINATION BUCKET BEFORE MERGE          */
/*               AND ADJUST THE STORED REDUCED HASH VALUE (SHIFT IN ZERO).           */
/* --------------------------------------------------------------------------------- */
void
Dbacc::shrink_adjust_reduced_hash_value(Uint32 bucket_number)
{
  /*
   * Note: function are a copy paste from getElement() with modified inner loop
   * instead of finding a specific element, scan through all and modify.
   */
  Uint32 tgeElementHeader;
  Uint32 tgeElemStep;
  Uint32 tgePageindex;
  Uint32 tgeNextptrtype;
  Uint32 tgeContainerptr;
  Uint32 tgeElementptr;
  register Uint32 tgeRemLen;
  const Uint32 TelemLen = fragrecptr.p->elementLength;
  const Uint32 localkeylen = fragrecptr.p->localkeylen;

  tgePageindex = fragrecptr.p->getPageIndex(bucket_number);
  Page8Ptr gePageptr;
  gePageptr.i = getPagePtr(fragrecptr.p->directory, fragrecptr.p->getPageNumber(bucket_number));
  ptrCheckGuard(gePageptr, cpagesize, page8);

  ndbrequire(TelemLen == ZELEM_HEAD_SIZE + localkeylen);
  tgeNextptrtype = ZLEFT;

  /* Loop through all containers in a bucket */
  do {
    if (tgeNextptrtype == ZLEFT)
    {
      jam();
      tgeContainerptr = getForwardContainerPtr(tgePageindex);
      tgeElementptr = tgeContainerptr + Container::HEADER_SIZE;
      tgeElemStep = TelemLen;
      ndbrequire(tgeContainerptr < 2048);
      tgeRemLen = ContainerHeader(gePageptr.p->word32[tgeContainerptr]).getLength();
      ndbrequire((tgeContainerptr + tgeRemLen - 1) < 2048);
    }
    else if (tgeNextptrtype == ZRIGHT)
    {
      jam();
      tgeContainerptr = getBackwardContainerPtr(tgePageindex);
      tgeElementptr = tgeContainerptr - TelemLen;
      tgeElemStep = 0 - TelemLen;
      ndbrequire(tgeContainerptr < 2048);
      tgeRemLen = ContainerHeader(gePageptr.p->word32[tgeContainerptr]).getLength();
      ndbrequire((tgeContainerptr - tgeRemLen) < 2048);
    }
    else
    {
      jam();
      jamLine(tgeNextptrtype);
      ndbrequire(false);
    }//if
    if (tgeRemLen >= Container::HEADER_SIZE + TelemLen)
    {
      ndbrequire(tgeRemLen <= ZBUF_SIZE);
      /* ------------------------------------------------------------------- */
      /* Loop through all elements in a container */
      do
      {
        tgeElementHeader = gePageptr.p->word32[tgeElementptr];
        tgeRemLen = tgeRemLen - TelemLen;
        /*
         * Adjust the stored reduced hash value for element, shifting in a zero
         */
        if (ElementHeader::getLocked(tgeElementHeader))
        {
          jam();
          OperationrecPtr oprec;
          oprec.i = ElementHeader::getOpPtrI(tgeElementHeader);
          ptrCheckGuard(oprec, coprecsize, operationrec);
          oprec.p->reducedHashValue.shift_in(false);
        }
        else
        {
          jam();
          LHBits16 reducedHashValue = ElementHeader::getReducedHashValue(tgeElementHeader);
          reducedHashValue.shift_in(false);
          tgeElementHeader = ElementHeader::setReducedHashValue(tgeElementHeader, reducedHashValue);
          gePageptr.p->word32[tgeElementptr] = tgeElementHeader;
        }
        if (tgeRemLen <= Container::HEADER_SIZE)
        {
          break;
        }
        tgeElementptr = tgeElementptr + tgeElemStep;
      } while (true);
    }//if
    ndbrequire(tgeRemLen == Container::HEADER_SIZE);
    ContainerHeader containerhead = gePageptr.p->word32[tgeContainerptr];
    ndbassert((containerhead.getScanBits() & ~fragrecptr.p->activeScanMask) == 0);
    tgeNextptrtype = containerhead.getNextEnd();
    if (tgeNextptrtype == 0)
    {
      jam();
      return;	/* NO MORE CONTAINER */
    }//if
    tgePageindex = containerhead.getNextIndexNumber();	/* NEXT CONTAINER PAGE INDEX 7 BITS */
    ndbrequire((tgePageindex <= Container::MAX_CONTAINER_INDEX) || (tgePageindex == Container::NO_CONTAINER_INDEX));
    if (!containerhead.isNextOnSamePage())
    {
      jam();
      gePageptr.i = gePageptr.p->word32[tgeContainerptr + 1];  /* NEXT PAGE I */
      ptrCheckGuard(gePageptr, cpagesize, page8);
    }//if
  } while (1);

  return;
}//Dbacc::shrink_adjust_reduced_hash_value()

void Dbacc::shrinkcontainer(Page8Ptr pageptr,
                            Uint32 conptr,
                            bool isforward,
                            Uint32 conlen)
{
  Uint32 tshrElementptr;
  Uint32 tshrRemLen;
  Uint32 tidrContainerptr;
  Uint32 tidrElemhead;
  const Uint32 elemLen = fragrecptr.p->elementLength;
  Uint32 elemStep;
  OperationrecPtr oprecptr;
  tshrRemLen = conlen - Container::HEADER_SIZE;
  if (isforward)
  {
    jam();
    tshrElementptr = conptr + Container::HEADER_SIZE;
    elemStep = elemLen;
  }
  else
  {
    jam();
    elemStep = -elemLen;
    tshrElementptr = conptr + elemStep;
  }//if
 SHR_LOOP:
  oprecptr.i = RNIL;
  ptrNull(oprecptr);
  /* --------------------------------------------------------------------------------- */
  /*       THE CODE BELOW IS ALL USED TO PREPARE FOR THE CALL TO INSERT_ELEMENT AND    */
  /*       HANDLE THE RESULT FROM INSERT_ELEMENT. INSERT_ELEMENT INSERTS THE ELEMENT   */
  /*       INTO ANOTHER BUCKET.                                                        */
  /* --------------------------------------------------------------------------------- */
  arrGuard(tshrElementptr, 2048);
  tidrElemhead = pageptr.p->word32[tshrElementptr];
  if (ElementHeader::getLocked(tidrElemhead)) {
    jam();
    /* --------------------------------------------------------------------------------- */
    /*       IF THE ELEMENT IS LOCKED WE MUST UPDATE THE ELEMENT INFO IN THE OPERATION   */
    /*       RECORD OWNING THE LOCK. WE DO THIS BY READING THE OPERATION RECORD POINTER  */
    /*       FROM THE ELEMENT HEADER.                                                    */
    /* --------------------------------------------------------------------------------- */
    oprecptr.i = ElementHeader::getOpPtrI(tidrElemhead);
    ptrCheckGuard(oprecptr, coprecsize, operationrec);
    oprecptr.p->reducedHashValue.shift_in(true);
  }//if
  else
  {
    LHBits16 reducedHashValue = ElementHeader::getReducedHashValue(tidrElemhead);
    reducedHashValue.shift_in(true);
    tidrElemhead = ElementHeader::setReducedHashValue(tidrElemhead, reducedHashValue);
  }
  {
    ndbrequire(fragrecptr.p->localkeylen == 1);
    const Uint32 localkey = pageptr.p->word32[tshrElementptr + 1];
    Uint32 tidrPageindex = fragrecptr.p->expReceiveIndex;
    Page8Ptr idrPageptr;
    idrPageptr.i = fragrecptr.p->expReceivePageptr;
    ptrCheckGuard(idrPageptr, cpagesize, page8);
    bool tidrIsforward = fragrecptr.p->expReceiveIsforward;
    insertElement(Element(tidrElemhead, localkey),
                  oprecptr,
                  idrPageptr,
                  tidrPageindex,
                  tidrIsforward,
                  tidrContainerptr,
                  ContainerHeader(pageptr.p->word32[conptr]).getScanBits(),
                  false);
    /* --------------------------------------------------------------- */
    /*       TAKE CARE OF RESULT FROM INSERT_ELEMENT.                  */
    /* --------------------------------------------------------------- */
    fragrecptr.p->expReceiveIndex = tidrPageindex;
    fragrecptr.p->expReceivePageptr = idrPageptr.i;
    fragrecptr.p->expReceiveIsforward = tidrIsforward;
  }
  if (tshrRemLen < elemLen) {
    jam();
    sendSystemerror(__LINE__);
  }//if
  tshrRemLen = tshrRemLen - elemLen;
  if (tshrRemLen != 0) {
    jam();
    tshrElementptr += elemStep;
    goto SHR_LOOP;
  }//if
}//Dbacc::shrinkcontainer()

void Dbacc::initFragAdd(Signal* signal,
                        FragmentrecPtr regFragPtr) const
{
  const AccFragReq * const req = (AccFragReq*)&signal->theData[0];  
  Uint32 minLoadFactor = (req->minLoadFactor * ZBUF_SIZE) / 100;
  Uint32 maxLoadFactor = (req->maxLoadFactor * ZBUF_SIZE) / 100;
  if (ERROR_INSERTED(3003)) // use small LoadFactors to force sparse hash table
  {
    jam();
    minLoadFactor = 1;
    maxLoadFactor = 2; 
  }
  if (minLoadFactor >= maxLoadFactor) {
    jam();
    minLoadFactor = maxLoadFactor - 1;
  }//if
  regFragPtr.p->fragState = ACTIVEFRAG;
  // NOTE: next line must match calculation in Dblqh::execLQHFRAGREQ
  regFragPtr.p->myfid = req->fragId;
  regFragPtr.p->myTableId = req->tableId;
  ndbrequire(req->kValue == 6);
  ndbrequire(req->kValue == regFragPtr.p->k);
  regFragPtr.p->expandCounter = 0;

  /**
   * Only allow shrink during SR
   *   - to make sure we don't run out of pages during REDO log execution
   *
   * Is later restored to 0 by LQH at end of REDO log execution
   */
  regFragPtr.p->expandOrShrinkQueued = false;
  regFragPtr.p->level.setSize(1 << req->kValue);
  regFragPtr.p->minloadfactor = minLoadFactor;
  regFragPtr.p->maxloadfactor = maxLoadFactor;
  regFragPtr.p->slack = Int64(regFragPtr.p->level.getSize()) * maxLoadFactor;
  regFragPtr.p->localkeylen = req->localKeyLen;
  regFragPtr.p->nodetype = (req->reqInfo >> 4) & 0x3;
  regFragPtr.p->keyLength = req->keyLength;
  ndbrequire(req->keyLength != 0);
  ndbrequire(regFragPtr.p->elementLength ==
             ZELEM_HEAD_SIZE + regFragPtr.p->localkeylen);
  Uint32 Tmp1 = regFragPtr.p->level.getSize();
  Uint32 Tmp2 = regFragPtr.p->maxloadfactor - regFragPtr.p->minloadfactor;
  regFragPtr.p->slackCheck = Int64(Tmp1) * Tmp2;
  regFragPtr.p->mytabptr = req->tableId;
  regFragPtr.p->roothashcheck = req->kValue + req->lhFragBits;
  regFragPtr.p->noOfElements = 0;
  regFragPtr.p->m_commit_count = 0; // stable results
  for (Uint32 i = 0; i < MAX_PARALLEL_SCANS_PER_FRAG; i++) {
    regFragPtr.p->scan[i] = RNIL;
  }//for
  
  Uint32 hasCharAttr = g_key_descriptor_pool.getPtr(req->tableId)->hasCharAttr;
  regFragPtr.p->hasCharAttr = hasCharAttr;
}//Dbacc::initFragAdd()

void Dbacc::initFragGeneral(FragmentrecPtr regFragPtr)const
{
  new (&regFragPtr.p->directory) DynArr256::Head();

  regFragPtr.p->lockOwnersList = RNIL;

  regFragPtr.p->hasCharAttr = ZFALSE;
  regFragPtr.p->dirRangeFull = ZFALSE;
  regFragPtr.p->fragState = FREEFRAG;

  regFragPtr.p->sparsepages.init();
  regFragPtr.p->fullpages.init();
  regFragPtr.p->m_noOfAllocatedPages = 0;
  regFragPtr.p->activeScanMask = 0;

  regFragPtr.p->m_lockStats.init();
}//Dbacc::initFragGeneral()


void Dbacc::execACC_SCANREQ(Signal* signal) //Direct Executed
{
  jamEntry();
  AccScanReq * req = (AccScanReq*)&signal->theData[0];
  tuserptr = req->senderData;
  tuserblockref = req->senderRef;
  tabptr.i = req->tableId;
  tfid = req->fragmentNo;
  tscanFlag = req->requestInfo;
  tscanTrid1 = req->transId1;
  tscanTrid2 = req->transId2;
  
  tresult = 0;
  ptrCheckGuard(tabptr, ctablesize, tabrec);
  ndbrequire(getfragmentrec(fragrecptr, tfid));
  
  Uint32 i;
  for (i = 0; i < MAX_PARALLEL_SCANS_PER_FRAG; i++) {
    jam();
    if (fragrecptr.p->scan[i] == RNIL) {
      jam();
      break;
    }
  }
  ndbrequire(i != MAX_PARALLEL_SCANS_PER_FRAG);
  ndbrequire(cfirstFreeScanRec != RNIL);
  seizeScanRec();

  fragrecptr.p->scan[i] = scanPtr.i;
  scanPtr.p->scanBucketState =  ScanRec::FIRST_LAP;
  scanPtr.p->scanLockMode = AccScanReq::getLockMode(tscanFlag);
  scanPtr.p->scanReadCommittedFlag = AccScanReq::getReadCommittedFlag(tscanFlag);
  
  /* TWELVE BITS OF THE ELEMENT HEAD ARE SCAN */
  /* CHECK BITS. THE MASK NOTES WHICH BIT IS */
  /* ALLOCATED FOR THE ACTIVE SCAN */
  scanPtr.p->scanMask = 1 << i;
  scanPtr.p->scanUserptr = tuserptr;
  scanPtr.p->scanUserblockref = tuserblockref;
  scanPtr.p->scanTrid1 = tscanTrid1;
  scanPtr.p->scanTrid2 = tscanTrid2;
  scanPtr.p->scanLockHeld = 0;
  scanPtr.p->scanOpsAllocated = 0;
  scanPtr.p->scanFirstActiveOp = RNIL;
  scanPtr.p->scanFirstQueuedOp = RNIL;
  scanPtr.p->scanLastQueuedOp = RNIL;
  scanPtr.p->scanFirstLockedOp = RNIL;
  scanPtr.p->scanLastLockedOp = RNIL;
  scanPtr.p->scanState = ScanRec::WAIT_NEXT;
  initScanFragmentPart();

  /* ************************ */
  /*  ACC_SCANCONF            */
  /* ************************ */
  signal->theData[0] = scanPtr.p->scanUserptr;
  signal->theData[1] = scanPtr.i;
  signal->theData[2] = 1; /* NR OF LOCAL FRAGMENT */
  signal->theData[3] = fragrecptr.p->fragmentid;
  signal->theData[4] = RNIL;
  signal->theData[7] = AccScanConf::ZNOT_EMPTY_FRAGMENT;
  signal->theData[8] = 0; /* Success */
  /**
   * Return with signal->theData[8] == 0 indicates ACC_SCANCONF
   * return signal.
   */
  return;
}//Dbacc::execACC_SCANREQ()

/* ******************--------------------------------------------------------------- */
/*  NEXT_SCANREQ                                       REQUEST FOR NEXT ELEMENT OF   */
/* ******************------------------------------+   A FRAGMENT.                   */
/*   SENDER: LQH,    LEVEL B       */
void Dbacc::execNEXT_SCANREQ(Signal* signal) 
{
  Uint32 tscanNextFlag;
  jamEntry();
  scanPtr.i = signal->theData[0];
  operationRecPtr.i = signal->theData[1];
  tscanNextFlag = signal->theData[2];
  /* ------------------------------------------ */
  /* 1 = ZCOPY_NEXT  GET NEXT ELEMENT           */
  /* 2 = ZCOPY_NEXT_COMMIT COMMIT THE           */
  /* ACTIVE ELEMENT AND GET THE NEXT ONE        */
  /* 3 = ZCOPY_COMMIT COMMIT THE ACTIVE ELEMENT */
  /* 4 = ZCOPY_REPEAT GET THE ACTIVE ELEMENT    */
  /* 5 = ZCOPY_ABORT RELOCK THE ACTIVE ELEMENT  */
  /* 6 = ZCOPY_CLOSE THE SCAN PROCESS IS READY  */
  /* ------------------------------------------ */
  tresult = 0;
  ptrCheckGuard(scanPtr, cscanRecSize, scanRec);
  ndbrequire(scanPtr.p->scanState == ScanRec::WAIT_NEXT);

  switch (tscanNextFlag) {
  case NextScanReq::ZSCAN_NEXT:
    jam();
    /*empty*/;
    break;
  case NextScanReq::ZSCAN_NEXT_COMMIT:
  case NextScanReq::ZSCAN_COMMIT:
    jam();
    /* --------------------------------------------------------------------- */
    /* COMMIT ACTIVE OPERATION. 
     * SEND NEXT SCAN ELEMENT IF IT IS ZCOPY_NEXT_COMMIT.
     * --------------------------------------------------------------------- */
    ptrCheckGuard(operationRecPtr, coprecsize, operationrec); 
    fragrecptr.i = operationRecPtr.p->fragptr;
    ptrCheckGuard(fragrecptr, cfragmentsize, fragmentrec);
    if (!scanPtr.p->scanReadCommittedFlag) {
      commitOperation(signal);
    }//if
    operationRecPtr.p->m_op_bits = Operationrec::OP_INITIAL;
    takeOutActiveScanOp();
    releaseOpRec();
    scanPtr.p->scanOpsAllocated--;
    if (tscanNextFlag == NextScanReq::ZSCAN_COMMIT) {
      jam();
      signal->theData[0] = 0; /* Success */
      /**
       * signal->theData[0] = 0 indicates NEXT_SCANCONF return
       * signal for NextScanReq::ZSCAN_COMMIT
       */
      return;
    }//if
    break;
  case NextScanReq::ZSCAN_CLOSE:
    jam();
    fragrecptr.i = scanPtr.p->activeLocalFrag;
    ptrCheckGuard(fragrecptr, cfragmentsize, fragmentrec);
    ndbassert(fragrecptr.p->activeScanMask & scanPtr.p->scanMask);
    /* ---------------------------------------------------------------------
     * THE SCAN PROCESS IS FINISHED. RELOCK ALL LOCKED EL. 
     * RELESE ALL INVOLVED REC.
     * ------------------------------------------------------------------- */
    releaseScanLab(signal);
    return;
    break;
  default:
    ndbrequire(false);
    break;
  }//switch
  signal->theData[0] = scanPtr.i;
  signal->theData[1] = AccCheckScan::ZNOT_CHECK_LCP_STOP;
  execACC_CHECK_SCAN(signal);
  return;
}//Dbacc::execNEXT_SCANREQ()

void Dbacc::checkNextBucketLab(Signal* signal)
{
  Page8Ptr nsPageptr;
  Page8Ptr gnsPageidptr;
  Page8Ptr tnsPageidptr;
  Uint32 tnsElementptr;
  Uint32 tnsContainerptr;
  Uint32 tnsIsLocked;
  Uint32 tnsCopyDir;

  tnsCopyDir = fragrecptr.p->getPageNumber(scanPtr.p->nextBucketIndex);
  tnsPageidptr.i = getPagePtr(fragrecptr.p->directory, tnsCopyDir);
  ptrCheckGuard(tnsPageidptr, cpagesize, page8);
  gnsPageidptr.i = tnsPageidptr.i;
  gnsPageidptr.p = tnsPageidptr.p;
  Uint32 conidx = fragrecptr.p->getPageIndex(scanPtr.p->nextBucketIndex);
  Page8Ptr pageptr;
  pageptr.i = gnsPageidptr.i;
  pageptr.p = gnsPageidptr.p;
  Uint32 conptr;
  bool isforward;
  Uint32 elemptr;
  Uint32 islocked;
  if (!getScanElement(pageptr, conidx, conptr, isforward, elemptr, islocked))
  {
    scanPtr.p->nextBucketIndex++;
    if (scanPtr.p->scanBucketState ==  ScanRec::SECOND_LAP) {
      if (scanPtr.p->nextBucketIndex > scanPtr.p->maxBucketIndexToRescan) {
	/* ---------------------------------------------------------------- */
	// We have finished the rescan phase. 
	// We are ready to proceed with the next fragment part.
	/* ---------------------------------------------------------------- */
        jam();
        checkNextFragmentLab(signal);
        return;
      }//if
    } else if (scanPtr.p->scanBucketState ==  ScanRec::FIRST_LAP) {
      if (fragrecptr.p->level.getTop() < scanPtr.p->nextBucketIndex) {
	/* ---------------------------------------------------------------- */
	// All buckets have been scanned a first time.
	/* ---------------------------------------------------------------- */
        if (scanPtr.p->minBucketIndexToRescan == 0xFFFFFFFF) {
          jam();
	  /* -------------------------------------------------------------- */
	  // We have not had any merges behind the scan. 
	  // Thus it is not necessary to perform any rescan any buckets 
	  // and we can proceed immediately with the next fragment part.
	  /* --------------------------------------------------------------- */
          checkNextFragmentLab(signal);
          return;
        } else {
          jam();
	  /* --------------------------------------------------------------------------------- */
	  // Some buckets are in the need of rescanning due to merges that have moved records
	  // from in front of the scan to behind the scan. During the merges we kept track of
	  // which buckets that need a rescan. We start with the minimum and end with maximum.
	  /* --------------------------------------------------------------------------------- */
          scanPtr.p->nextBucketIndex = scanPtr.p->minBucketIndexToRescan;
	  scanPtr.p->scanBucketState =  ScanRec::SECOND_LAP;
          if (scanPtr.p->maxBucketIndexToRescan > fragrecptr.p->level.getTop()) {
            jam();
	    /* --------------------------------------------------------------------------------- */
	    // If we have had so many merges that the maximum is bigger than the number of buckets
	    // then we will simply satisfy ourselves with scanning to the end. This can only happen
	    // after bringing down the total of buckets to less than half and the minimum should
	    // be 0 otherwise there is some problem.
	    /* --------------------------------------------------------------------------------- */
            if (scanPtr.p->minBucketIndexToRescan != 0) {
              jam();
              sendSystemerror(__LINE__);
              return;
            }//if
            scanPtr.p->maxBucketIndexToRescan = fragrecptr.p->level.getTop();
          }//if
        }//if
      }//if
    }//if
    if ((scanPtr.p->scanBucketState ==  ScanRec::FIRST_LAP) &&
        (scanPtr.p->nextBucketIndex <= scanPtr.p->startNoOfBuckets)) {
      /* --------------------------------------------------------------------------------- */
      // We will only reset the scan indicator on the buckets that existed at the start of the
      // scan. The others will be handled by the split and merge code.
      /* --------------------------------------------------------------------------------- */
      Uint32 conidx = fragrecptr.p->getPageIndex(scanPtr.p->nextBucketIndex);
      if (conidx == 0) {
        jam();
        Uint32 pagei = fragrecptr.p->getPageNumber(scanPtr.p->nextBucketIndex);
        gnsPageidptr.i = getPagePtr(fragrecptr.p->directory, pagei);
        ptrCheckGuard(gnsPageidptr, cpagesize, page8);
      }//if
      ndbassert(!scanPtr.p->isInContainer());
      releaseScanBucket(gnsPageidptr, conidx, scanPtr.p->scanMask);
    }//if
    signal->theData[0] = scanPtr.i;
    signal->theData[1] = AccCheckScan::ZCHECK_LCP_STOP;
    sendSignal(cownBlockref, GSN_ACC_CHECK_SCAN, signal, 2, JBB);
    return;
  }//if
  /* ----------------------------------------------------------------------- */
  /*	AN ELEMENT WHICH HAVE NOT BEEN SCANNED WAS FOUND. WE WILL PREPARE IT */
  /*	TO BE SENT TO THE LQH BLOCK FOR FURTHER PROCESSING.                  */
  /*    WE ASSUME THERE ARE OPERATION RECORDS AVAILABLE SINCE LQH SHOULD HAVE*/
  /*    GUARANTEED THAT THROUGH EARLY BOOKING.                               */
  /* ----------------------------------------------------------------------- */
  tnsIsLocked = islocked;
  tnsElementptr = elemptr;
  tnsContainerptr = conptr;
  nsPageptr.i = pageptr.i;
  nsPageptr.p = pageptr.p;
  seizeOpRec();
  initScanOpRec(nsPageptr, tnsContainerptr, tnsElementptr);
 
  if (!tnsIsLocked){
    if (!scanPtr.p->scanReadCommittedFlag) {
      jam();
      /* Immediate lock grant as element unlocked */
      fragrecptr.p->m_lockStats.
        req_start_imm_ok(scanPtr.p->scanLockMode != ZREADLOCK,
                         operationRecPtr.p->m_lockTime,
                         getHighResTimer());
      
      setlock(nsPageptr, tnsElementptr);
      insertLockOwnersList(operationRecPtr);
      operationRecPtr.p->m_op_bits |= 
	Operationrec::OP_STATE_RUNNING | Operationrec::OP_RUN_QUEUE;
    }//if
  } else {
    arrGuard(tnsElementptr, 2048);
    queOperPtr.i = 
      ElementHeader::getOpPtrI(nsPageptr.p->word32[tnsElementptr]);
    ptrCheckGuard(queOperPtr, coprecsize, operationrec);
    if (queOperPtr.p->m_op_bits & Operationrec::OP_ELEMENT_DISAPPEARED ||
	queOperPtr.p->localdata.isInvalid())
    {
      jam();
      /* ------------------------------------------------------------------ */
      // If the lock owner indicates the element is disappeared then 
      // we will not report this tuple. We will continue with the next tuple.
      /* ------------------------------------------------------------------ */
      /* FC : Is this correct, shouldn't we wait for lock holder commit? */
      operationRecPtr.p->m_op_bits = Operationrec::OP_INITIAL;
      releaseOpRec();
      scanPtr.p->scanOpsAllocated--;
      signal->theData[0] = scanPtr.i;
      signal->theData[1] = AccCheckScan::ZCHECK_LCP_STOP;
      sendSignal(cownBlockref, GSN_ACC_CHECK_SCAN, signal, 2, JBB);
      return;
    }//if
    if (!scanPtr.p->scanReadCommittedFlag) {
      Uint32 return_result;
      if (scanPtr.p->scanLockMode == ZREADLOCK) {
        jam();
        return_result = placeReadInLockQueue(queOperPtr);
      } else {
        jam();
        return_result = placeWriteInLockQueue(queOperPtr);
      }//if
      if (return_result == ZSERIAL_QUEUE) {
	/* -----------------------------------------------------------------
	 * WE PLACED THE OPERATION INTO A SERIAL QUEUE AND THUS WE HAVE TO 
	 * WAIT FOR THE LOCK TO BE RELEASED. WE CONTINUE WITH THE NEXT ELEMENT
	 * ----------------------------------------------------------------- */
        fragrecptr.p->
          m_lockStats.req_start(scanPtr.p->scanLockMode != ZREADLOCK,
                                operationRecPtr.p->m_lockTime,
                                getHighResTimer());
        putOpScanLockQue();	/* PUT THE OP IN A QUE IN THE SCAN REC */
        signal->theData[0] = scanPtr.i;
        signal->theData[1] = AccCheckScan::ZCHECK_LCP_STOP;
        sendSignal(cownBlockref, GSN_ACC_CHECK_SCAN, signal, 2, JBB);
        return;
      } else if (return_result != ZPARALLEL_QUEUE) {
        jam();
	/* ----------------------------------------------------------------- */
	// The tuple is either not committed yet or a delete in 
	// the same transaction (not possible here since we are a scan). 
	// Thus we simply continue with the next tuple.
	/* ----------------------------------------------------------------- */
	operationRecPtr.p->m_op_bits = Operationrec::OP_INITIAL;
        releaseOpRec();
	scanPtr.p->scanOpsAllocated--;
        signal->theData[0] = scanPtr.i;
        signal->theData[1] = AccCheckScan::ZCHECK_LCP_STOP;
        sendSignal(cownBlockref, GSN_ACC_CHECK_SCAN, signal, 2, JBB);
        return;
      }//if
      ndbassert(return_result == ZPARALLEL_QUEUE);
      /* We got into the parallel queue - immediate grant */
      fragrecptr.p->m_lockStats.
        req_start_imm_ok(scanPtr.p->scanLockMode != ZREADLOCK,
                         operationRecPtr.p->m_lockTime,
                         getHighResTimer());
    }//if
  }//if
  /* ----------------------------------------------------------------------- */
  // Committed read proceed without caring for locks immediately 
  // down here except when the tuple was deleted permanently 
  // and no new operation has inserted it again.
  /* ----------------------------------------------------------------------- */
  putActiveScanOp();
  sendNextScanConf(signal);
  return;
}//Dbacc::checkNextBucketLab()


void Dbacc::checkNextFragmentLab(Signal* signal)
{
  scanPtr.p->scanBucketState =  ScanRec::SCAN_COMPLETED;
  // The scan is completed. ACC_CHECK_SCAN will perform all the necessary 
  // checks to see
  // what the next step is.
  signal->theData[0] = scanPtr.i;
  signal->theData[1] = AccCheckScan::ZCHECK_LCP_STOP;
  execACC_CHECK_SCAN(signal);
  return;
}//Dbacc::checkNextFragmentLab()

void Dbacc::initScanFragmentPart()
{
  Page8Ptr cnfPageidptr;
  /* ----------------------------------------------------------------------- */
  // Set the active fragment part.
  // Set the current bucket scanned to the first.
  // Start with the first lap.
  // Remember the number of buckets at start of the scan.
  // Set the minimum and maximum to values that will always be smaller and 
  //    larger than.
  // Reset the scan indicator on the first bucket.
  /* ----------------------------------------------------------------------- */
  ndbassert(scanPtr.p->activeLocalFrag == RNIL);
  scanPtr.p->activeLocalFrag = fragrecptr.i;
  scanPtr.p->nextBucketIndex = 0;	/* INDEX OF SCAN BUCKET */
  ndbassert(!scanPtr.p->isInContainer());
  scanPtr.p->scanBucketState = ScanRec::FIRST_LAP;
  scanPtr.p->startNoOfBuckets = fragrecptr.p->level.getTop();
  scanPtr.p->minBucketIndexToRescan = 0xFFFFFFFF;
  scanPtr.p->maxBucketIndexToRescan = 0;
  cnfPageidptr.i = getPagePtr(fragrecptr.p->directory, 0);
  ptrCheckGuard(cnfPageidptr, cpagesize, page8);
  const Uint32 conidx = fragrecptr.p->getPageIndex(scanPtr.p->nextBucketIndex);
  ndbassert(!(fragrecptr.p->activeScanMask & scanPtr.p->scanMask));
  ndbassert(!scanPtr.p->isInContainer());
  releaseScanBucket(cnfPageidptr, conidx, scanPtr.p->scanMask);
  fragrecptr.p->activeScanMask |= scanPtr.p->scanMask;
}//Dbacc::initScanFragmentPart()

/* -------------------------------------------------------------------------
 * FLAG = 6 = ZCOPY_CLOSE THE SCAN PROCESS IS READY OR ABORTED. 
 * ALL OPERATION IN THE ACTIVE OR WAIT QUEUE ARE RELEASED, 
 * SCAN FLAG OF ROOT FRAG IS RESET AND THE SCAN RECORD IS RELEASED.
 * ------------------------------------------------------------------------ */
void Dbacc::releaseScanLab(Signal* signal)
{
  releaseAndCommitActiveOps(signal);
  releaseAndCommitQueuedOps(signal);
  releaseAndAbortLockedOps(signal);

  fragrecptr.i = scanPtr.p->activeLocalFrag;
  ptrCheckGuard(fragrecptr, cfragmentsize, fragmentrec);
  ndbassert(fragrecptr.p->activeScanMask & scanPtr.p->scanMask);

  /**
   * Dont leave partial scanned bucket as partial scanned.
   * Elements scanbits must match containers scanbits.
   */
  if ((scanPtr.p->scanBucketState ==  ScanRec::FIRST_LAP &&
       scanPtr.p->nextBucketIndex <= fragrecptr.p->level.getTop()) ||
      (scanPtr.p->scanBucketState ==  ScanRec::SECOND_LAP &&
       scanPtr.p->nextBucketIndex <= scanPtr.p->maxBucketIndexToRescan))
  {
    jam();
    Uint32 conidx = fragrecptr.p->getPageIndex(scanPtr.p->nextBucketIndex);
    Uint32 pagei = fragrecptr.p->getPageNumber(scanPtr.p->nextBucketIndex);
    Page8Ptr pageptr;
    pageptr.i = getPagePtr(fragrecptr.p->directory, pagei);
    ptrCheckGuard(pageptr, cpagesize, page8);

    Uint32 inPageI;
    Uint32 inConptr;
    if(scanPtr.p->getContainer(inPageI, inConptr))
    {
      Page8Ptr page;
      page.i = inPageI;
      ptrCheckGuard(page, cpagesize, page8);
      ContainerHeader conhead(page.p->word32[inConptr]);
      scanPtr.p->leaveContainer(inPageI, inConptr);
      page.p->clearScanContainer(scanPtr.p->scanMask, inConptr);
      if (!page.p->checkScanContainer(inConptr))
      {
        conhead.clearScanInProgress();
        page.p->word32[inConptr] = Uint32(conhead);
      }
    }
    releaseScanBucket(pageptr, conidx, scanPtr.p->scanMask);
  }

  for (tmp = 0; tmp < MAX_PARALLEL_SCANS_PER_FRAG; tmp++) {
    jam();
    if (fragrecptr.p->scan[tmp] == scanPtr.i) {
      jam();
      fragrecptr.p->scan[tmp] = RNIL;
    }//if
  }//for
  // Stops the heartbeat
  Uint32 blockNo = refToMain(scanPtr.p->scanUserblockref);
  signal->theData[0] = scanPtr.p->scanUserptr;
  signal->theData[1] = RNIL;
  signal->theData[2] = RNIL;
  fragrecptr.p->activeScanMask &= ~scanPtr.p->scanMask;
  scanPtr.p->activeLocalFrag = RNIL;
  releaseScanRec();
  EXECUTE_DIRECT(blockNo,
                 GSN_NEXT_SCANCONF,
                 signal,
                 3);
  return;
}//Dbacc::releaseScanLab()


void Dbacc::releaseAndCommitActiveOps(Signal* signal)
{
  OperationrecPtr trsoOperPtr;
  operationRecPtr.i = scanPtr.p->scanFirstActiveOp;
  while (operationRecPtr.i != RNIL) {
    jam();
    ptrCheckGuard(operationRecPtr, coprecsize, operationrec);
    trsoOperPtr.i = operationRecPtr.p->nextOp;
    fragrecptr.i = operationRecPtr.p->fragptr;
    ptrCheckGuard(fragrecptr, cfragmentsize, fragmentrec);
    if (!scanPtr.p->scanReadCommittedFlag) {
      jam();
      if ((operationRecPtr.p->m_op_bits & Operationrec::OP_STATE_MASK) ==
	  Operationrec::OP_STATE_EXECUTED)
      {
	commitOperation(signal);
      }
      else
      {
	abortOperation(signal);
      }
    }//if
    operationRecPtr.p->m_op_bits = Operationrec::OP_INITIAL;
    takeOutActiveScanOp();
    releaseOpRec();
    scanPtr.p->scanOpsAllocated--;
    operationRecPtr.i = trsoOperPtr.i;
  }//if
}//Dbacc::releaseAndCommitActiveOps()


void Dbacc::releaseAndCommitQueuedOps(Signal* signal)
{
  OperationrecPtr trsoOperPtr;
  operationRecPtr.i = scanPtr.p->scanFirstQueuedOp;
  while (operationRecPtr.i != RNIL) {
    jam();
    ptrCheckGuard(operationRecPtr, coprecsize, operationrec);
    trsoOperPtr.i = operationRecPtr.p->nextOp;
    fragrecptr.i = operationRecPtr.p->fragptr;
    ptrCheckGuard(fragrecptr, cfragmentsize, fragmentrec);
    if (!scanPtr.p->scanReadCommittedFlag) {
      jam();
      if ((operationRecPtr.p->m_op_bits & Operationrec::OP_STATE_MASK) ==
	  Operationrec::OP_STATE_EXECUTED)
      {
	commitOperation(signal);
      }
      else
      {
	abortOperation(signal);
      }
    }//if
    operationRecPtr.p->m_op_bits = Operationrec::OP_INITIAL;
    takeOutReadyScanQueue();
    releaseOpRec();
    scanPtr.p->scanOpsAllocated--;
    operationRecPtr.i = trsoOperPtr.i;
  }//if
}//Dbacc::releaseAndCommitQueuedOps()

void Dbacc::releaseAndAbortLockedOps(Signal* signal) {

  OperationrecPtr trsoOperPtr;
  operationRecPtr.i = scanPtr.p->scanFirstLockedOp;
  while (operationRecPtr.i != RNIL) {
    jam();
    ptrCheckGuard(operationRecPtr, coprecsize, operationrec);
    trsoOperPtr.i = operationRecPtr.p->nextOp;
    fragrecptr.i = operationRecPtr.p->fragptr;
    ptrCheckGuard(fragrecptr, cfragmentsize, fragmentrec);
    if (!scanPtr.p->scanReadCommittedFlag) {
      jam();
      abortOperation(signal);
    }//if
    takeOutScanLockQueue(scanPtr.i);
    operationRecPtr.p->m_op_bits = Operationrec::OP_INITIAL;
    releaseOpRec();
    scanPtr.p->scanOpsAllocated--;
    operationRecPtr.i = trsoOperPtr.i;
  }//if
}//Dbacc::releaseAndAbortLockedOps()

/* 3.18.3  ACC_CHECK_SCAN */
/* ******************--------------------------------------------------------------- */
/* ACC_CHECK_SCAN                                                                    */
/*          ENTER ACC_CHECK_SCAN WITH                                                */
/*                    SCAN_PTR                                                       */
/* ******************--------------------------------------------------------------- */
/* ******************--------------------------------------------------------------- */
/* ACC_CHECK_SCAN                                                                    */
/* ******************------------------------------+                                 */
void Dbacc::execACC_CHECK_SCAN(Signal* signal) 
{
  Uint32 TcheckLcpStop;
  jamEntry();
  scanPtr.i = signal->theData[0];
  TcheckLcpStop = signal->theData[1];
  ptrCheckGuard(scanPtr, cscanRecSize, scanRec);
  while (scanPtr.p->scanFirstQueuedOp != RNIL) {
    jam();
    //---------------------------------------------------------------------
    // An operation has been released from the lock queue. 
    // We are in the parallel queue of this tuple. We are 
    // ready to report the tuple now.
    //------------------------------------------------------------------------
    operationRecPtr.i = scanPtr.p->scanFirstQueuedOp;
    ptrCheckGuard(operationRecPtr, coprecsize, operationrec);
    takeOutReadyScanQueue();
    fragrecptr.i = operationRecPtr.p->fragptr;
    ptrCheckGuard(fragrecptr, cfragmentsize, fragmentrec);

    /* Scan op that had to wait for a lock is now runnable */
    fragrecptr.p->m_lockStats.wait_ok(scanPtr.p->scanLockMode != ZREADLOCK,
                                      operationRecPtr.p->m_lockTime,
                                      getHighResTimer());

    if (operationRecPtr.p->m_op_bits & Operationrec::OP_ELEMENT_DISAPPEARED) 
    {
      jam();
      /**
       * Despite aborting, this is an 'ok' wait.
       * This op is waking up to find the entity it locked has gone.
       * As a 'QueuedOp', we are in the parallel queue of the element, so 
       * at the abort below we don't double-count abort as a failure.
       */
      abortOperation(signal);
      operationRecPtr.p->m_op_bits = Operationrec::OP_INITIAL;
      releaseOpRec();
      scanPtr.p->scanOpsAllocated--;
      continue;
    }//if
    putActiveScanOp();
    sendNextScanConf(signal);
    return;
  }//while


  if ((scanPtr.p->scanBucketState == ScanRec::SCAN_COMPLETED) &&
      (scanPtr.p->scanLockHeld == 0)) {
    jam();
    //----------------------------------------------------------------------------
    // The scan is now completed and there are no more locks outstanding. Thus we
    // we will report the scan as completed to LQH.
    //----------------------------------------------------------------------------
    signal->theData[0] = scanPtr.p->scanUserptr;
    signal->theData[1] = RNIL;
    signal->theData[2] = RNIL;
    EXECUTE_DIRECT(refToMain(scanPtr.p->scanUserblockref),
                   GSN_NEXT_SCANCONF,
                   signal,
                   3);
    return;
  }//if
  if (TcheckLcpStop == AccCheckScan::ZCHECK_LCP_STOP) {
  //---------------------------------------------------------------------------
  // To ensure that the block of the fragment occurring at the start of a local
  // checkpoint is not held for too long we insert a release and reacquiring of
  // that lock here. This is performed in LQH. If we are blocked or if we have
  // requested a sleep then we will receive RNIL in the returning signal word.
  //---------------------------------------------------------------------------
    signal->theData[0] = scanPtr.p->scanUserptr;
    signal->theData[1] =
      (((scanPtr.p->scanLockHeld >= ZSCAN_MAX_LOCK) ||
        (scanPtr.p->scanBucketState ==  ScanRec::SCAN_COMPLETED)) ?
       CheckLcpStop::ZSCAN_RESOURCE_WAIT:
       CheckLcpStop::ZSCAN_RUNNABLE);

    EXECUTE_DIRECT(DBLQH, GSN_CHECK_LCP_STOP, signal, 2);
    jamEntry();
    if (signal->theData[0] == CheckLcpStop::ZTAKE_A_BREAK) {
      jam();
      return;
    }//if
  }//if
  /**
   * If we have more than max locks held OR
   * scan is completed AND at least one lock held
   *  - Inform LQH about this condition
   */
  if ((scanPtr.p->scanLockHeld >= ZSCAN_MAX_LOCK) ||
      (cfreeopRec == RNIL) ||
      ((scanPtr.p->scanBucketState == ScanRec::SCAN_COMPLETED) &&
       (scanPtr.p->scanLockHeld > 0))) {
    jam();
    signal->theData[0] = scanPtr.p->scanUserptr;
    signal->theData[1] = RNIL; // No operation is returned
    signal->theData[2] = 512;  // MASV  
    sendSignal(scanPtr.p->scanUserblockref, GSN_NEXT_SCANCONF, signal, 3, JBB);
    return;
  }
  if (scanPtr.p->scanBucketState == ScanRec::SCAN_COMPLETED) {
    jam();
    signal->theData[0] = scanPtr.i;
    signal->theData[1] = AccCheckScan::ZCHECK_LCP_STOP;
    execACC_CHECK_SCAN(signal);
    return;
  }//if

  fragrecptr.i = scanPtr.p->activeLocalFrag;
  ptrCheckGuard(fragrecptr, cfragmentsize, fragmentrec);
  ndbassert(fragrecptr.p->activeScanMask & scanPtr.p->scanMask);
  checkNextBucketLab(signal);
  return;
}//Dbacc::execACC_CHECK_SCAN()

/* ******************---------------------------------------------------- */
/* ACC_TO_REQ                                       PERFORM A TAKE OVER   */
/* ******************-------------------+                                 */
/*   SENDER: LQH,    LEVEL B       */
void Dbacc::execACC_TO_REQ(Signal* signal) 
{
  OperationrecPtr tatrOpPtr;

  jamEntry();
  tatrOpPtr.i = signal->theData[1];     /*  OPER PTR OF ACC                */
  ptrCheckGuard(tatrOpPtr, coprecsize, operationrec);

  /* Only scan locks can be taken over */
  if ((tatrOpPtr.p->m_op_bits & Operationrec::OP_MASK) == ZSCAN_OP)
  {
    if (signal->theData[2] == tatrOpPtr.p->transId1 &&
        signal->theData[3] == tatrOpPtr.p->transId2)
    {
      /* If lock is from same transaction as take over, lock can
       * be taken over several times.
       *
       * This occurs for example in this scenario:
       *
       * create table t (x int primary key, y int);
       * insert into t (x, y) values (1, 0);
       * begin;
       * # Scan and lock rows in t, update using take over operation.
       * update t set y = 1;
       * # The second update on same row, will take over the same lock as previous update
       * update t set y = 2;
       * commit;
       */
      return;
    }
    else if (tatrOpPtr.p->m_op_bits & Operationrec::OP_LOCK_OWNER &&
             tatrOpPtr.p->nextParallelQue == RNIL)
    {
      /* If lock is taken over from other transaction it must be
       * the only one in the parallel queue.  Otherwise one could
       * end up with mixing operations from different transaction
       * in a parallel queue.
       */
      tatrOpPtr.p->transId1 = signal->theData[2];
      tatrOpPtr.p->transId2 = signal->theData[3];
      validate_lock_queue(tatrOpPtr);
      return;
    }
  }
  jam();
  signal->theData[0] = cminusOne;
  signal->theData[1] = ZTO_OP_STATE_ERROR;
  return;
}//Dbacc::execACC_TO_REQ()

/** ---------------------------------------------------------------------------
 * Get next unscanned element in fragment.
 *
 * @param[in,out]  pageptr    Page of first container to scan, on return
 *                            container for found element.
 * @param[in,out]  conidx     Index within page for first container to scan, on
 *                            return container for found element.
 * @param[out]     conptr     Pointer withing page of first container to scan,
 *                            on return container for found element.
 * @param[in,out]  isforward  Direction of first container to scan, on return
 *                            the direction of container for found element.
 * @param[out]     elemptr    Pointer within page of next element in scan.
 * @param[out]     islocked   Indicates if element is locked.
 * @return                    Return true if an unscanned element was found.
 * ------------------------------------------------------------------------- */
bool Dbacc::getScanElement(Page8Ptr& pageptr,
                           Uint32& conidx,
                           Uint32& conptr,
                           bool& isforward,
                           Uint32& elemptr,
                           Uint32& islocked) const
{
  /* Input is always the bucket header container */
  isforward = true;
  /* Check if scan is already active in a container */
  Uint32 inPageI;
  Uint32 inConptr;
  if (scanPtr.p->getContainer(inPageI, inConptr))
  {
    // TODO: in VM_TRACE double check container is in bucket!
    pageptr.i = inPageI;
    ptrCheckGuard(pageptr, cpagesize, page8);
    conptr = inConptr;
    ContainerHeader conhead(pageptr.p->word32[conptr]);
    ndbassert(conhead.isScanInProgress());
    ndbassert((conhead.getScanBits() & scanPtr.p->scanMask)==0);
    getContainerIndex(conptr, conidx, isforward);
  }
  else // if first bucket is not in scan nor scanned , start it
  {
    Uint32 conptr = getContainerPtr(conidx, isforward);
    ContainerHeader containerhead(pageptr.p->word32[conptr]);
    if (!(containerhead.getScanBits() & scanPtr.p->scanMask))
    {
      if(!containerhead.isScanInProgress())
      {
        containerhead.setScanInProgress();
        pageptr.p->word32[conptr] = containerhead;
      }
      scanPtr.p->enterContainer(pageptr.i, conptr);
      pageptr.p->setScanContainer(scanPtr.p->scanMask, conptr);
    }
  }
 NEXTSEARCH_SCAN_LOOP:
  conptr = getContainerPtr(conidx, isforward);
  ContainerHeader containerhead(pageptr.p->word32[conptr]);
  Uint32 conlen = containerhead.getLength();
  if (containerhead.getScanBits() & scanPtr.p->scanMask)
  { // Already scanned, go to next.
    ndbassert(!pageptr.p->checkScans(scanPtr.p->scanMask, conptr));
  }
  else
  {
    ndbassert(containerhead.isScanInProgress());
    if (searchScanContainer(pageptr,
                            conptr,
                            isforward,
                            conlen,
                            elemptr,
                            islocked))
    {
      jam();
      return true;
    }//if
  }
  if ((containerhead.getScanBits() & scanPtr.p->scanMask) == 0)
  {
    containerhead.setScanBits(scanPtr.p->scanMask);
    scanPtr.p->leaveContainer(pageptr.i, conptr);
    pageptr.p->clearScanContainer(scanPtr.p->scanMask, conptr);
    if (!pageptr.p->checkScanContainer(conptr))
    {
      containerhead.clearScanInProgress();
    }
    pageptr.p->word32[conptr] = Uint32(containerhead);
  }
  if (containerhead.haveNext())
  {
    jam();
    nextcontainerinfo(pageptr, conptr, containerhead, conidx, isforward);
    conptr=getContainerPtr(conidx,isforward);
    containerhead=pageptr.p->word32[conptr];
    if ((containerhead.getScanBits() & scanPtr.p->scanMask) == 0)
    {
      if(!containerhead.isScanInProgress())
      {
        containerhead.setScanInProgress();
      }
      pageptr.p->word32[conptr] = Uint32(containerhead);
      scanPtr.p->enterContainer(pageptr.i, conptr);
      pageptr.p->setScanContainer(scanPtr.p->scanMask, conptr);
    } // else already scanned, get next
    goto NEXTSEARCH_SCAN_LOOP;
  }//if
  pageptr.p->word32[conptr] = Uint32(containerhead);
  return false;
}//Dbacc::getScanElement()

/* --------------------------------------------------------------------------------- */
/*  INIT_SCAN_OP_REC                                                                 */
/* --------------------------------------------------------------------------------- */
void Dbacc::initScanOpRec(Page8Ptr pageptr,
                          Uint32 conptr,
                          Uint32 elemptr) const
{
  Uint32 tisoLocalPtr;
  Uint32 localkeylen = fragrecptr.p->localkeylen;

  scanPtr.p->scanOpsAllocated++;

  Uint32 opbits = 0;
  opbits |= ZSCAN_OP;
  opbits |= scanPtr.p->scanLockMode ? (Uint32) Operationrec::OP_LOCK_MODE : 0;
  opbits |= scanPtr.p->scanLockMode ? (Uint32) Operationrec::OP_ACC_LOCK_MODE : 0;
  opbits |= (scanPtr.p->scanReadCommittedFlag ? 
             (Uint32) Operationrec::OP_EXECUTED_DIRTY_READ : 0);
  opbits |= Operationrec::OP_COMMIT_DELETE_CHECK;
  operationRecPtr.p->userptr = RNIL;
  operationRecPtr.p->scanRecPtr = scanPtr.i;
  operationRecPtr.p->fid = fragrecptr.p->myfid;
  operationRecPtr.p->fragptr = fragrecptr.i;
  operationRecPtr.p->nextParallelQue = RNIL;
  operationRecPtr.p->prevParallelQue = RNIL;
  operationRecPtr.p->nextSerialQue = RNIL;
  operationRecPtr.p->prevSerialQue = RNIL;
  operationRecPtr.p->transId1 = scanPtr.p->scanTrid1;
  operationRecPtr.p->transId2 = scanPtr.p->scanTrid2;
  operationRecPtr.p->elementContainer = conptr;
  operationRecPtr.p->elementPointer = elemptr;
  operationRecPtr.p->elementPage = pageptr.i;
  operationRecPtr.p->m_op_bits = opbits;
  tisoLocalPtr = elemptr + 1;

  arrGuard(tisoLocalPtr, 2048);
  if(ElementHeader::getUnlocked(pageptr.p->word32[elemptr]))
  {
    Local_key key;
    key.m_page_no = pageptr.p->word32[tisoLocalPtr];
    key.m_page_idx = ElementHeader::getPageIdx(pageptr.p->word32[elemptr]);
    operationRecPtr.p->localdata = key;
  }
  else
  {
    OperationrecPtr oprec;
    oprec.i = ElementHeader::getOpPtrI(pageptr.p->word32[elemptr]);
    ptrCheckGuard(oprec, coprecsize, operationrec);
#if defined(VM_TRACE) || defined(ERROR_INSERT)
    ndbrequire(oprec.p->localdata.m_page_no == pageptr.p->word32[tisoLocalPtr]);
#endif
    operationRecPtr.p->localdata = oprec.p->localdata;
  }
  tisoLocalPtr = tisoLocalPtr + 1;
  ndbrequire(localkeylen == 1)
  operationRecPtr.p->hashValue.clear();
  operationRecPtr.p->tupkeylen = fragrecptr.p->keyLength;
<<<<<<< HEAD
  operationRecPtr.p->m_key_or_scan_info.xfrmtupkeylen = 0; // not used
  NdbTick_Invalidate(&operationRecPtr.p->m_lockTime);
=======
  operationRecPtr.p->m_scanOpDeleteCountOpRef = RNIL;

>>>>>>> cbcb6a68
}//Dbacc::initScanOpRec()

/* ----------------------------------------------------------------------------
 * Get information of next container.
 *
 * @param[in,out] pageptr          Page of current container, and on return to
 *                                 next container.
 * @param[in]     conptr           Pointer within page to current container.
 * @param[in]     containerheader  Header of current container.
 * @param[out]    nextConidx       Index within page to next container.
 * @param[out]    nextIsforward    Direction of next container.
 * ------------------------------------------------------------------------- */
void Dbacc::nextcontainerinfo(Page8Ptr& pageptr,
                              Uint32 conptr,
                              ContainerHeader containerhead,
                              Uint32& nextConidx,
                              bool& nextIsforward) const
{
  /* THE NEXT CONTAINER IS IN THE SAME PAGE */
  nextConidx = containerhead.getNextIndexNumber();
  if (containerhead.getNextEnd() == ZLEFT)
  {
    jam();
    nextIsforward = true;
  }
  else if (containerhead.getNextEnd() == ZRIGHT)
  {
    jam();
    nextIsforward = false;
  }
  else
  {
    ndbrequire(containerhead.getNextEnd() == ZLEFT ||
               containerhead.getNextEnd() == ZRIGHT);
  }
  if (!containerhead.isNextOnSamePage())
  {
    jam();
    /* NEXT CONTAINER IS IN AN OVERFLOW PAGE */
    arrGuard(conptr + 1, 2048);
    pageptr.i = pageptr.p->word32[conptr + 1];
    ptrCheckGuard(pageptr, cpagesize, page8);
  }//if
}//Dbacc::nextcontainerinfo()

/* --------------------------------------------------------------------------------- */
/* PUT_ACTIVE_SCAN_OP                                                                */
/* --------------------------------------------------------------------------------- */
void Dbacc::putActiveScanOp() const
{
  OperationrecPtr pasOperationRecPtr;
  pasOperationRecPtr.i = scanPtr.p->scanFirstActiveOp;
  if (pasOperationRecPtr.i != RNIL) {
    jam();
    ptrCheckGuard(pasOperationRecPtr, coprecsize, operationrec);
    pasOperationRecPtr.p->prevOp = operationRecPtr.i;
  }//if
  operationRecPtr.p->nextOp = pasOperationRecPtr.i;
  operationRecPtr.p->prevOp = RNIL;
  scanPtr.p->scanFirstActiveOp = operationRecPtr.i;
}//Dbacc::putActiveScanOp()

/**
 * putOpScanLockQueue
 *
 * Description: Put an operation in the doubly linked 
 * lock list on a scan record. The list is used to 
 * keep track of which operations belonging
 * to the scan are put in serial lock list of another 
 * operation
 *
 * @note Use takeOutScanLockQueue to remove an operation
 *       from the list
 *
 */
void Dbacc::putOpScanLockQue() const
{

#ifdef VM_TRACE
  // DEBUG CODE
  // Check that there are as many operations in the lockqueue as 
  // scanLockHeld indicates
  OperationrecPtr tmpOp;
  int numLockedOpsBefore = 0;
  tmpOp.i = scanPtr.p->scanFirstLockedOp;
  while(tmpOp.i != RNIL){
    numLockedOpsBefore++;
    ptrCheckGuard(tmpOp, coprecsize, operationrec);
    if (tmpOp.p->nextOp == RNIL)
    {
      ndbrequire(tmpOp.i == scanPtr.p->scanLastLockedOp);
    }
    tmpOp.i = tmpOp.p->nextOp;
  } 
  ndbrequire(numLockedOpsBefore==scanPtr.p->scanLockHeld);
#endif

  OperationrecPtr pslOperationRecPtr;
  ScanRec theScanRec;
  theScanRec = *scanPtr.p;

  pslOperationRecPtr.i = scanPtr.p->scanLastLockedOp;
  operationRecPtr.p->prevOp = pslOperationRecPtr.i;
  operationRecPtr.p->nextOp = RNIL;
  if (pslOperationRecPtr.i != RNIL) {
    jam();
    ptrCheckGuard(pslOperationRecPtr, coprecsize, operationrec);
    pslOperationRecPtr.p->nextOp = operationRecPtr.i;
  } else {
    jam();
    scanPtr.p->scanFirstLockedOp = operationRecPtr.i;
  }//if
  scanPtr.p->scanLastLockedOp = operationRecPtr.i;
  scanPtr.p->scanLockHeld++;

}//Dbacc::putOpScanLockQue()

/* --------------------------------------------------------------------------------- */
/* PUT_READY_SCAN_QUEUE                                                              */
/* --------------------------------------------------------------------------------- */
void Dbacc::putReadyScanQueue(Uint32 scanRecIndex) const
{
  OperationrecPtr prsOperationRecPtr;
  ScanRecPtr TscanPtr;

  TscanPtr.i = scanRecIndex;
  ptrCheckGuard(TscanPtr, cscanRecSize, scanRec);

  prsOperationRecPtr.i = TscanPtr.p->scanLastQueuedOp;
  operationRecPtr.p->prevOp = prsOperationRecPtr.i;
  operationRecPtr.p->nextOp = RNIL;
  TscanPtr.p->scanLastQueuedOp = operationRecPtr.i;
  if (prsOperationRecPtr.i != RNIL) {
    jam();
    ptrCheckGuard(prsOperationRecPtr, coprecsize, operationrec);
    prsOperationRecPtr.p->nextOp = operationRecPtr.i;
  } else {
    jam();
    TscanPtr.p->scanFirstQueuedOp = operationRecPtr.i;
  }//if
}//Dbacc::putReadyScanQueue()

/** ---------------------------------------------------------------------------
 * Reset scan bit for all elements within a bucket.
 *
 * Which scan bit are determined by scanPtr.
 *
 * @param[in]  pageptr  Page of first container of bucket
 * @param[in]  conidx   Index within page to first container of bucket
 * @param[in]  scanMask Scan bit mask for scan bits that should be cleared
 * ------------------------------------------------------------------------- */
void Dbacc::releaseScanBucket(Page8Ptr pageptr,
                              Uint32 conidx,
                              Uint16 scanMask) const
{
  scanMask |= (~fragrecptr.p->activeScanMask &
               ((1 << MAX_PARALLEL_SCANS_PER_FRAG) - 1));
  bool isforward = true;
 NEXTRELEASESCANLOOP:
  Uint32 conptr = getContainerPtr(conidx, isforward);
  ContainerHeader containerhead(pageptr.p->word32[conptr]);
  Uint32 conlen = containerhead.getLength();
  const Uint16 isScanned = containerhead.getScanBits() & scanMask;
  releaseScanContainer(pageptr, conptr, isforward, conlen, scanMask, isScanned);
  if (isScanned)
  {
    containerhead.clearScanBits(isScanned);
    pageptr.p->word32[conptr] = Uint32(containerhead);
  }
  if (containerhead.getNextEnd() != 0) {
    jam();
    nextcontainerinfo(pageptr, conptr, containerhead, conidx, isforward);
    goto NEXTRELEASESCANLOOP;
  }//if
}//Dbacc::releaseScanBucket()

/** --------------------------------------------------------------------------
 * Reset scan bit of the element for each element in a container.
 * Which scan bit are determined by scanPtr.
 *
 * @param[in]  pageptr  Pointer to page holding container.
 * @param[in]  conptr   Pointer within page to container.
 * @param[in]  forward  Container growing direction.
 * @param[in]  conlen   Containers current size.
 * @param[in]  scanMask   Scan bits that should be cleared if set
 * @param[in]  allScanned All elements should have this bits set (debug)
 * ------------------------------------------------------------------------- */
void Dbacc::releaseScanContainer(const Page8Ptr pageptr,
                                 const Uint32 conptr,
                                 const bool isforward,
                                 const Uint32 conlen,
                                 const Uint16 scanMask,
                                 const Uint16 allScanned) const
{
  OperationrecPtr rscOperPtr;
  Uint32 trscElemStep;
  Uint32 trscElementptr;
  Uint32 trscElemlens;
  Uint32 trscElemlen;

  if (conlen < 4) {
    if (conlen != Container::HEADER_SIZE) {
      jam();
      sendSystemerror(__LINE__);
    }//if
    return;	/* 2 IS THE MINIMUM SIZE OF THE ELEMENT */
  }//if
  trscElemlens = conlen - Container::HEADER_SIZE;
  trscElemlen = fragrecptr.p->elementLength;
  if (isforward)
  {
    jam();
    trscElementptr = conptr + Container::HEADER_SIZE;
    trscElemStep = trscElemlen;
  }
  else
  {
    jam();
    trscElementptr = conptr - trscElemlen;
    trscElemStep = 0 - trscElemlen;
  }//if
  if (trscElemlens % trscElemlen != 0)
  {
    jam();
    sendSystemerror(__LINE__);
  }//if
}//Dbacc::releaseScanContainer()

/* --------------------------------------------------------------------------------- */
/* RELEASE_SCAN_REC                                                                  */
/* --------------------------------------------------------------------------------- */
void Dbacc::releaseScanRec()
{  
  // Check that all ops this scan has allocated have been 
  // released
  ndbrequire(scanPtr.p->scanOpsAllocated==0);

  // Check that all locks this scan might have aquired 
  // have been properly released
  ndbrequire(scanPtr.p->scanLockHeld == 0);
  ndbrequire(scanPtr.p->scanFirstLockedOp == RNIL);
  ndbrequire(scanPtr.p->scanLastLockedOp == RNIL);

  // Check that all active operations have been 
  // properly released
  ndbrequire(scanPtr.p->scanFirstActiveOp == RNIL);

  // Check that all queued operations have been 
  // properly released
  ndbrequire(scanPtr.p->scanFirstQueuedOp == RNIL);
  ndbrequire(scanPtr.p->scanLastQueuedOp == RNIL);

  // Put scan record in free list
  scanPtr.p->scanNextfreerec = cfirstFreeScanRec;
  scanPtr.p->scanState = ScanRec::SCAN_DISCONNECT;
  cfirstFreeScanRec = scanPtr.i;

}//Dbacc::releaseScanRec()

/* --------------------------------------------------------------------------------- */
/*  SEARCH_SCAN_CONTAINER                                                            */
/*       INPUT:           TSSC_CONTAINERLEN                                          */
/*                        TSSC_CONTAINERPTR                                          */
/*                        TSSC_ISFORWARD                                             */
/*                        SSC_PAGEIDPTR                                              */
/*                        SCAN_PTR                                                   */
/*       OUTPUT:          TSSC_IS_LOCKED                                             */
/*                                                                                   */
/*            DESCRIPTION: SEARCH IN A CONTAINER TO FIND THE NEXT SCAN ELEMENT.      */
/*                    TO DO THIS THE SCAN BIT OF THE ELEMENT HEADER IS CHECKED. IF   */
/*                    THIS BIT IS ZERO, IT IS SET TO ONE AND THE ELEMENT IS RETURNED.*/
/* --------------------------------------------------------------------------------- */
bool Dbacc::searchScanContainer(Page8Ptr pageptr,
                                Uint32 conptr,
                                bool isforward,
                                Uint32 conlen,
                                Uint32& elemptr,
                                Uint32& islocked) const
{
  OperationrecPtr operPtr;
  Uint32 elemlens;
  Uint32 elemlen;
  Uint32 elemStep;
  Uint32 Telemptr;
  Uint32 Tislocked;

#ifdef VM_TRACE
  ContainerHeader chead(pageptr.p->word32[conptr]);
  ndbassert((chead.getScanBits()&scanPtr.p->scanMask)==0);
  ndbassert(chead.isScanInProgress());
  ndbassert(scanPtr.p->isInContainer());
  {
    Uint32 pagei; Uint32 cptr;
    ndbassert(scanPtr.p->getContainer(pagei, cptr));
    ndbassert(pageptr.i==pagei);
    ndbassert(conptr==cptr);
  }
#endif

  if (conlen < 4) {
    jam();
    return false;	/* 2 IS THE MINIMUM SIZE OF THE ELEMENT */
  }//if
  elemlens = conlen - Container::HEADER_SIZE;
  elemlen = fragrecptr.p->elementLength;
  /* LENGTH OF THE ELEMENT */
  if (isforward)
  {
    jam();
    Telemptr = conptr + Container::HEADER_SIZE;
    elemStep = elemlen;
  }
  else
  {
    jam();
    Telemptr = conptr - elemlen;
    elemStep = 0 - elemlen;
  }//if
 SCANELEMENTLOOP001:
  arrGuard(Telemptr, 2048);
  const Uint32 eh = pageptr.p->word32[Telemptr];
  bool found=false;
  if (!scanPtr.p->isScanned(Telemptr))
  {
    found=true;
    scanPtr.p->setScanned(Telemptr);
  }
  Tislocked = ElementHeader::getLocked(eh);
  if (found)
  {
    elemptr = Telemptr;
    islocked = Tislocked;
    return true;
  }
  ndbassert(!found);
  /* THE ELEMENT IS ALREADY SENT. */
  /* SEARCH FOR NEXT ONE */
  elemlens = elemlens - elemlen;
  if (elemlens > 1) {
    jam();
    Telemptr = Telemptr + elemStep;
    goto SCANELEMENTLOOP001;
  }//if
  return false;
}//Dbacc::searchScanContainer()

/* --------------------------------------------------------------------------------- */
/*  SEND THE RESPONSE NEXT_SCANCONF AND POSSIBLE KEYINFO SIGNALS AS WELL.            */
/* --------------------------------------------------------------------------------- */
void Dbacc::sendNextScanConf(Signal* signal)
{
  const Local_key localKey = operationRecPtr.p->localdata;

  c_tup->prepareTUPKEYREQ(localKey.m_page_no, localKey.m_page_idx, fragrecptr.p->tupFragptr);

  const Uint32 scanUserPtr = scanPtr.p->scanUserptr;
  const Uint32 opPtrI = operationRecPtr.i;
  const Uint32 fid = operationRecPtr.p->fid;
  BlockReference blockRef = scanPtr.p->scanUserblockref;

  jam();
  /** ---------------------------------------------------------------------
   * LQH WILL NOT HAVE ANY USE OF THE TUPLE KEY LENGTH IN THIS CASE AND 
   * SO WE DO NOT PROVIDE IT. IN THIS CASE THESE VALUES ARE UNDEFINED. 
   * ---------------------------------------------------------------------- */
  signal->theData[0] = scanUserPtr;
  signal->theData[1] = opPtrI;
  signal->theData[2] = fid;
  signal->theData[3] = localKey.m_page_no;
  signal->theData[4] = localKey.m_page_idx;
  EXECUTE_DIRECT(refToMain(blockRef), GSN_NEXT_SCANCONF, signal, 5);
  return;
}//Dbacc::sendNextScanConf()

/** ---------------------------------------------------------------------------
 * Sets lock on an element.
 *
 * Information about the element is copied from element head into operation
 * record.  A pointer to operation record are inserted in element header
 * instead.
 *
 * @param[in]  pageptr  Pointer to page holding element.
 * @param[in]  elemptr  Pointer within page to element.
 * ------------------------------------------------------------------------- */
void Dbacc::setlock(Page8Ptr pageptr, Uint32 elemptr) const
{
  Uint32 tselTmp1;

  arrGuard(elemptr, 2048);
  tselTmp1 = pageptr.p->word32[elemptr];
  operationRecPtr.p->reducedHashValue = ElementHeader::getReducedHashValue(tselTmp1);

  tselTmp1 = ElementHeader::setLocked(operationRecPtr.i);
  dbgWord32(pageptr, elemptr, tselTmp1);
  pageptr.p->word32[elemptr] = tselTmp1;
}//Dbacc::setlock()

/* --------------------------------------------------------------------------------- */
/*  TAKE_OUT_ACTIVE_SCAN_OP                                                          */
/*         DESCRIPTION: AN ACTIVE SCAN OPERATION IS BELOGED TO AN ACTIVE LIST OF THE */
/*                      SCAN RECORD. BY THIS SUBRUTIN THE LIST IS UPDATED.           */
/* --------------------------------------------------------------------------------- */
void Dbacc::takeOutActiveScanOp() const
{
  OperationrecPtr tasOperationRecPtr;

  if (operationRecPtr.p->prevOp != RNIL) {
    jam();
    tasOperationRecPtr.i = operationRecPtr.p->prevOp;
    ptrCheckGuard(tasOperationRecPtr, coprecsize, operationrec);
    tasOperationRecPtr.p->nextOp = operationRecPtr.p->nextOp;
  } else {
    jam();
    scanPtr.p->scanFirstActiveOp = operationRecPtr.p->nextOp;
  }//if
  if (operationRecPtr.p->nextOp != RNIL) {
    jam();
    tasOperationRecPtr.i = operationRecPtr.p->nextOp;
    ptrCheckGuard(tasOperationRecPtr, coprecsize, operationrec);
    tasOperationRecPtr.p->prevOp = operationRecPtr.p->prevOp;
  }//if
}//Dbacc::takeOutActiveScanOp()

/**
 * takeOutScanLockQueue
 *
 * Description: Take out an operation from the doubly linked 
 * lock list on a scan record.
 *
 * @note Use putOpScanLockQue to insert a operation in 
 *       the list
 *
 */
void Dbacc::takeOutScanLockQueue(Uint32 scanRecIndex) const
{
  OperationrecPtr tslOperationRecPtr;
  ScanRecPtr TscanPtr;

  TscanPtr.i = scanRecIndex;
  ptrCheckGuard(TscanPtr, cscanRecSize, scanRec);

  if (operationRecPtr.p->prevOp != RNIL) {
    jam();
    tslOperationRecPtr.i = operationRecPtr.p->prevOp;
    ptrCheckGuard(tslOperationRecPtr, coprecsize, operationrec);
    tslOperationRecPtr.p->nextOp = operationRecPtr.p->nextOp;
  } else {
    jam();
    // Check that first are pointing at operation to take out
    ndbrequire(TscanPtr.p->scanFirstLockedOp==operationRecPtr.i);
    TscanPtr.p->scanFirstLockedOp = operationRecPtr.p->nextOp;
  }//if
  if (operationRecPtr.p->nextOp != RNIL) {
    jam();
    tslOperationRecPtr.i = operationRecPtr.p->nextOp;
    ptrCheckGuard(tslOperationRecPtr, coprecsize, operationrec);
    tslOperationRecPtr.p->prevOp = operationRecPtr.p->prevOp;
  } else {
    jam();
    // Check that last are pointing at operation to take out
    ndbrequire(TscanPtr.p->scanLastLockedOp==operationRecPtr.i);
    TscanPtr.p->scanLastLockedOp = operationRecPtr.p->prevOp;
  }//if
  TscanPtr.p->scanLockHeld--;

#ifdef VM_TRACE
  // DEBUG CODE
  // Check that there are as many operations in the lockqueue as 
  // scanLockHeld indicates
  OperationrecPtr tmpOp;
  int numLockedOps = 0;
  tmpOp.i = TscanPtr.p->scanFirstLockedOp;
  while(tmpOp.i != RNIL){
    numLockedOps++;
    ptrCheckGuard(tmpOp, coprecsize, operationrec);
    if (tmpOp.p->nextOp == RNIL)
    {
      ndbrequire(tmpOp.i == TscanPtr.p->scanLastLockedOp);
    }
    tmpOp.i = tmpOp.p->nextOp;
  } 
  ndbrequire(numLockedOps==TscanPtr.p->scanLockHeld);
#endif
}//Dbacc::takeOutScanLockQueue()

/* --------------------------------------------------------------------------------- */
/* TAKE_OUT_READY_SCAN_QUEUE                                                         */
/* --------------------------------------------------------------------------------- */
void Dbacc::takeOutReadyScanQueue() const
{
  OperationrecPtr trsOperationRecPtr;

  if (operationRecPtr.p->prevOp != RNIL) {
    jam();
    trsOperationRecPtr.i = operationRecPtr.p->prevOp;
    ptrCheckGuard(trsOperationRecPtr, coprecsize, operationrec);
    trsOperationRecPtr.p->nextOp = operationRecPtr.p->nextOp;
  } else {
    jam();
    scanPtr.p->scanFirstQueuedOp = operationRecPtr.p->nextOp;
  }//if
  if (operationRecPtr.p->nextOp != RNIL) {
    jam();
    trsOperationRecPtr.i = operationRecPtr.p->nextOp;
    ptrCheckGuard(trsOperationRecPtr, coprecsize, operationrec);
    trsOperationRecPtr.p->prevOp = operationRecPtr.p->prevOp;
  } else {
    jam();
    scanPtr.p->scanLastQueuedOp = operationRecPtr.p->nextOp;
  }//if
}//Dbacc::takeOutReadyScanQueue()

/* --------------------------------------------------------------------------------- */
/* --------------------------------------------------------------------------------- */
/* --------------------------------------------------------------------------------- */
/*                                                                                   */
/*       END OF SCAN MODULE                                                          */
/*                                                                                   */
/* --------------------------------------------------------------------------------- */
/* --------------------------------------------------------------------------------- */

bool Dbacc::getfragmentrec(FragmentrecPtr& rootPtr, Uint32 fid)
{
  for (Uint32 i = 0; i < NDB_ARRAY_SIZE(tabptr.p->fragholder); i++) {
    jam();
    if (tabptr.p->fragholder[i] == fid) {
      jam();
      fragrecptr.i = tabptr.p->fragptrholder[i];
      ptrCheckGuard(fragrecptr, cfragmentsize, fragmentrec);
      return true;
    }//if
  }//for
  return false;
}//Dbacc::getrootfragmentrec()

/* --------------------------------------------------------------------------------- */
/* INIT_OVERPAGE                                                                     */
/*         INPUT. IOP_PAGEPTR, POINTER TO AN OVERFLOW PAGE RECORD                    */
/*         DESCRIPTION: CONTAINERS AND FREE LISTS OF THE PAGE, GET INITIALE VALUE    */
/*         ACCORDING TO LH3 AND PAGE STRUCTOR DESCRIPTION OF NDBACC BLOCK            */
/* --------------------------------------------------------------------------------- */
void Dbacc::initOverpage(Page8Ptr iopPageptr)
{
  Uint32 tiopPrevFree;
  Uint32 tiopNextFree;

  // Clear page, but keep page list entries
  // Setting word32[ALLOC_CONTAINERS] and word32[CHECK_SUM] to zero is essential
  Uint32 nextPage = iopPageptr.p->word32[Page8::NEXT_PAGE];
  Uint32 prevPage = iopPageptr.p->word32[Page8::PREV_PAGE];
  bzero(iopPageptr.p->word32, sizeof(iopPageptr.p->word32));
  iopPageptr.p->word32[Page8::NEXT_PAGE] = nextPage;
  iopPageptr.p->word32[Page8::PREV_PAGE] = prevPage;

  iopPageptr.p->word32[Page8::EMPTY_LIST] = (1 << ZPOS_PAGE_TYPE_BIT);
  /* --------------------------------------------------------------------------------- */
  /*       INITIALISE PREVIOUS PART OF DOUBLY LINKED LIST FOR LEFT CONTAINERS.         */
  /* --------------------------------------------------------------------------------- */
  tiopIndex = ZHEAD_SIZE + 1;
  iopPageptr.p->word32[tiopIndex] = Container::NO_CONTAINER_INDEX;
  for (tiopPrevFree = 0; tiopPrevFree <= Container::MAX_CONTAINER_INDEX - 1; tiopPrevFree++) {
    tiopIndex = tiopIndex + ZBUF_SIZE;
    iopPageptr.p->word32[tiopIndex] = tiopPrevFree;
  }//for
  /* --------------------------------------------------------------------------------- */
  /*       INITIALISE NEXT PART OF DOUBLY LINKED LIST FOR LEFT CONTAINERS.             */
  /* --------------------------------------------------------------------------------- */
  tiopIndex = ZHEAD_SIZE;
  for (tiopNextFree = 1; tiopNextFree <= Container::MAX_CONTAINER_INDEX; tiopNextFree++) {
    iopPageptr.p->word32[tiopIndex] = tiopNextFree;
    tiopIndex = tiopIndex + ZBUF_SIZE;
  }//for
  iopPageptr.p->word32[tiopIndex] = Container::NO_CONTAINER_INDEX;	/* LEFT_LIST IS UPDATED */
  /* --------------------------------------------------------------------------------- */
  /*       INITIALISE PREVIOUS PART OF DOUBLY LINKED LIST FOR RIGHT CONTAINERS.        */
  /* --------------------------------------------------------------------------------- */
  tiopIndex = (ZBUF_SIZE + ZHEAD_SIZE) - 1;
  iopPageptr.p->word32[tiopIndex] = Container::NO_CONTAINER_INDEX;
  for (tiopPrevFree = 0; tiopPrevFree <= Container::MAX_CONTAINER_INDEX - 1; tiopPrevFree++) {
    tiopIndex = tiopIndex + ZBUF_SIZE;
    iopPageptr.p->word32[tiopIndex] = tiopPrevFree;
  }//for
  /* --------------------------------------------------------------------------------- */
  /*       INITIALISE NEXT PART OF DOUBLY LINKED LIST FOR RIGHT CONTAINERS.            */
  /* --------------------------------------------------------------------------------- */
  tiopIndex = (ZBUF_SIZE + ZHEAD_SIZE) - 2;
  for (tiopNextFree = 1; tiopNextFree <= Container::MAX_CONTAINER_INDEX; tiopNextFree++) {
    iopPageptr.p->word32[tiopIndex] = tiopNextFree;
    tiopIndex = tiopIndex + ZBUF_SIZE;
  }//for
  iopPageptr.p->word32[tiopIndex] = Container::NO_CONTAINER_INDEX;	/* RIGHT_LIST IS UPDATED */
}//Dbacc::initOverpage()

/* --------------------------------------------------------------------------------- */
/* INIT_PAGE                                                                         */
/*         INPUT. INP_PAGEPTR, POINTER TO A PAGE RECORD                              */
/*         DESCRIPTION: CONTAINERS AND FREE LISTS OF THE PAGE, GET INITIALE VALUE    */
/*         ACCORDING TO LH3 AND PAGE STRUCTOR DISACRIPTION OF NDBACC BLOCK           */
/* --------------------------------------------------------------------------------- */
void Dbacc::initPage(Page8Ptr inpPageptr)
{
  Uint32 tinpIndex;
  Uint32 tinpTmp;
  Uint32 tinpPrevFree;
  Uint32 tinpNextFree;

  for (tiopIndex = 0; tiopIndex <= 2047; tiopIndex++) {
    // Do not clear page list
    if (tiopIndex == Page8::NEXT_PAGE) continue;
    if (tiopIndex == Page8::PREV_PAGE) continue;

    inpPageptr.p->word32[tiopIndex] = 0;
  }//for
  /* --------------------------------------------------------------------------------- */
  /*       SET PAGE ID FOR USE OF CHECKPOINTER.                                        */
  /*       PREPARE CONTAINER HEADERS INDICATING EMPTY CONTAINERS WITHOUT NEXT.         */
  /* --------------------------------------------------------------------------------- */
  inpPageptr.p->word32[ZPOS_PAGE_ID] = tipPageId;
  ContainerHeader tinpTmp1;
  tinpTmp1.initInUse();
  /* --------------------------------------------------------------------------------- */
  /*       INITIALISE ZNO_CONTAINERS PREDEFINED HEADERS ON LEFT SIZE.                  */
  /* --------------------------------------------------------------------------------- */
  tinpIndex = ZHEAD_SIZE;
  for (tinpTmp = 0; tinpTmp <= ZNO_CONTAINERS - 1; tinpTmp++) {
    inpPageptr.p->word32[tinpIndex] = tinpTmp1;
    tinpIndex = tinpIndex + ZBUF_SIZE;
  }//for
  /* WORD32(ZPOS_EMPTY_LIST) DATA STRUCTURE:*/
  /*--------------------------------------- */
  /*| PAGE TYPE|LEFT FREE|RIGHT FREE        */
  /*|     1    |  LIST   |  LIST            */
  /*|    BIT   | 7 BITS  | 7 BITS           */
  /*--------------------------------------- */
  /* --------------------------------------------------------------------------------- */
  /*       INITIALISE FIRST POINTER TO DOUBLY LINKED LIST OF FREE CONTAINERS.          */
  /*       INITIALISE LEFT FREE LIST TO 64 AND RIGHT FREE LIST TO ZERO.                */
  /*       ALSO INITIALISE PAGE TYPE TO NOT OVERFLOW PAGE.                             */
  /* --------------------------------------------------------------------------------- */
  tinpTmp = (ZNO_CONTAINERS << 7);
  inpPageptr.p->word32[ZPOS_EMPTY_LIST] = tinpTmp;
  /* --------------------------------------------------------------------------------- */
  /*       INITIALISE PREVIOUS PART OF DOUBLY LINKED LIST FOR RIGHT CONTAINERS.        */
  /* --------------------------------------------------------------------------------- */
  tinpIndex = (ZHEAD_SIZE + ZBUF_SIZE) - 1;
  inpPageptr.p->word32[tinpIndex] = Container::NO_CONTAINER_INDEX;
  for (tinpPrevFree = 0; tinpPrevFree <= Container::MAX_CONTAINER_INDEX - 1; tinpPrevFree++) {
    tinpIndex = tinpIndex + ZBUF_SIZE;
    inpPageptr.p->word32[tinpIndex] = tinpPrevFree;
  }//for
  /* --------------------------------------------------------------------------------- */
  /*       INITIALISE NEXT PART OF DOUBLY LINKED LIST FOR RIGHT CONTAINERS.            */
  /* --------------------------------------------------------------------------------- */
  tinpIndex = (ZHEAD_SIZE + ZBUF_SIZE) - 2;
  for (tinpNextFree = 1; tinpNextFree <= Container::MAX_CONTAINER_INDEX; tinpNextFree++) {
    inpPageptr.p->word32[tinpIndex] = tinpNextFree;
    tinpIndex = tinpIndex + ZBUF_SIZE;
  }//for
  inpPageptr.p->word32[tinpIndex] = Container::NO_CONTAINER_INDEX;
  /* --------------------------------------------------------------------------------- */
  /*       INITIALISE PREVIOUS PART OF DOUBLY LINKED LIST FOR LEFT CONTAINERS.         */
  /*       THE FIRST ZNO_CONTAINERS ARE NOT PUT INTO FREE LIST SINCE THEY ARE          */
  /*       PREDEFINED AS OCCUPIED.                                                     */
  /* --------------------------------------------------------------------------------- */
  tinpIndex = (ZNO_CONTAINERS * ZBUF_SIZE) + ZHEAD_SIZE;
  for (tinpNextFree = ZNO_CONTAINERS + 1; tinpNextFree <= Container::MAX_CONTAINER_INDEX; tinpNextFree++) {
    inpPageptr.p->word32[tinpIndex] = tinpNextFree;
    tinpIndex = tinpIndex + ZBUF_SIZE;
  }//for
  inpPageptr.p->word32[tinpIndex] = Container::NO_CONTAINER_INDEX;
  /* --------------------------------------------------------------------------------- */
  /*       INITIALISE NEXT PART OF DOUBLY LINKED LIST FOR LEFT CONTAINERS.             */
  /*       THE FIRST ZNO_CONTAINERS ARE NOT PUT INTO FREE LIST SINCE THEY ARE          */
  /*       PREDEFINED AS OCCUPIED.                                                     */
  /* --------------------------------------------------------------------------------- */
  tinpIndex = ((ZNO_CONTAINERS * ZBUF_SIZE) + ZHEAD_SIZE) + 1;
  inpPageptr.p->word32[tinpIndex] = Container::NO_CONTAINER_INDEX;
  for (tinpPrevFree = ZNO_CONTAINERS; tinpPrevFree <= Container::MAX_CONTAINER_INDEX - 1; tinpPrevFree++) {
    tinpIndex = tinpIndex + ZBUF_SIZE;
    inpPageptr.p->word32[tinpIndex] = tinpPrevFree;
  }//for
  /* --------------------------------------------------------------------------------- */
  /*       INITIALISE HEADER POSITIONS NOT CURRENTLY USED AND ENSURE USE OF OVERFLOW   */
  /*       RECORD POINTER ON THIS PAGE LEADS TO ERROR.                                 */
  /* --------------------------------------------------------------------------------- */
  inpPageptr.p->word32[ZPOS_CHECKSUM] = 0;
  inpPageptr.p->word32[ZPOS_ALLOC_CONTAINERS] = 0;
}//Dbacc::initPage()

/* --------------------------------------------------------------------------------- */
/* RELEASE OP RECORD                                                                 */
/*         PUT A FREE OPERATION IN A FREE LIST OF THE OPERATIONS                     */
/* --------------------------------------------------------------------------------- */
void Dbacc::releaseOpRec()
{
#if 0
  // DEBUG CODE
  // Check that the operation to be released isn't 
  // already in the list of free operations
  // Since this code loops through the entire list of free operations
  // it's only enabled in VM_TRACE mode
  OperationrecPtr opRecPtr;
  bool opInList = false;
  opRecPtr.i = cfreeopRec;
  while (opRecPtr.i != RNIL){
    if (opRecPtr.i == operationRecPtr.i){
      opInList = true;
      break;
    }
    ptrCheckGuard(opRecPtr, coprecsize, operationrec);
    opRecPtr.i = opRecPtr.p->nextOp;
  }
  ndbrequire(opInList == false);
#endif
  ndbrequire(operationRecPtr.p->m_op_bits == Operationrec::OP_INITIAL);

  operationRecPtr.p->nextOp = cfreeopRec;
  cfreeopRec = operationRecPtr.i;	/* UPDATE FREE LIST OF OP RECORDS */
  operationRecPtr.p->prevOp = RNIL;
  operationRecPtr.p->m_op_bits = Operationrec::OP_INITIAL;
}//Dbacc::releaseOpRec()

/* --------------------------------------------------------------------------------- */
/* RELEASE_OVERPAGE                                                                  */
/* --------------------------------------------------------------------------------- */
void Dbacc::releaseOverpage(Page8Ptr ropPageptr)
{
  jam();
  {
    LocalContainerPageList sparselist(*this, fragrecptr.p->sparsepages);
    sparselist.remove(ropPageptr);
  }
  jam();
  releasePage(ropPageptr);
}//Dbacc::releaseOverpage()


/* ------------------------------------------------------------------------- */
/* RELEASE_PAGE                                                              */
/* ------------------------------------------------------------------------- */
void Dbacc::releasePage(Page8Ptr rpPageptr)
{
  jam();
  ndbassert(g_acc_pages_used[instance()] == cnoOfAllocatedPages);
  LocalPage8List freelist(*this, cfreepages);
#ifdef VM_TRACE
//  ndbrequire(!freelist.find(rpPageptr));
#endif
  freelist.addFirst(rpPageptr);
  cnoOfAllocatedPages--;
  ndbassert(freelist.count() + cnoOfAllocatedPages == cpageCount);
  fragrecptr.p->m_noOfAllocatedPages--;

  g_acc_pages_used[instance()] = cnoOfAllocatedPages;

  if (cnoOfAllocatedPages < m_maxAllocPages)
    m_oom = false;
}//Dbacc::releasePage()

bool Dbacc::validatePageCount() const
{
  jam();
  FragmentrecPtr regFragPtr;
  Uint32 pageCount = 0;
  for (regFragPtr.i = 0; regFragPtr.i < cfragmentsize; regFragPtr.i++)
  {
    ptrAss(regFragPtr, fragmentrec);
    pageCount += regFragPtr.p->m_noOfAllocatedPages;
  }
  return pageCount==cnoOfAllocatedPages;
}//Dbacc::validatePageCount()


Uint64 Dbacc::getLinHashByteSize(Uint32 fragId) const
{
  ndbassert(validatePageCount());
  FragmentrecPtr fragPtr(NULL, fragId);
  ptrCheck(fragPtr, cfragmentsize, fragmentrec);
  if (unlikely(fragPtr.p == NULL))
  {
    jam();
    ndbassert(false);
    return 0;
  }
  else
  {
    jam();
    ndbassert(fragPtr.p->fragState == ACTIVEFRAG);
    return fragPtr.p->m_noOfAllocatedPages * static_cast<Uint64>(sizeof(Page8));
  }
}

/* --------------------------------------------------------------------------------- */
/* SEIZE    FRAGREC                                                                  */
/* --------------------------------------------------------------------------------- */
void Dbacc::seizeFragrec()
{
  RSS_OP_ALLOC(cnoOfFreeFragrec);
  fragrecptr.i = cfirstfreefrag;
  ptrCheckGuard(fragrecptr, cfragmentsize, fragmentrec);
  cfirstfreefrag = fragrecptr.p->nextfreefrag;
  fragrecptr.p->nextfreefrag = RNIL;
}//Dbacc::seizeFragrec()

/* --------------------------------------------------------------------------------- */
/* SEIZE_OP_REC                                                                      */
/* --------------------------------------------------------------------------------- */
void Dbacc::seizeOpRec()
{
  operationRecPtr.i = cfreeopRec;
  ptrCheckGuard(operationRecPtr, coprecsize, operationrec);
  cfreeopRec = operationRecPtr.p->nextOp;	/* UPDATE FREE LIST OF OP RECORDS */
  /* PUTS OPERTION RECORD PTR IN THE LIST */
  /* OF OPERATION IN CONNECTION RECORD */
  operationRecPtr.p->nextOp = RNIL;
}//Dbacc::seizeOpRec()

/** 
 * A ZPAGESIZE_ERROR has occured, out of index pages
 * Print some debug info if debug compiled
 */
void Dbacc::zpagesize_error(const char* where){
  DEBUG(where << endl
	<< "  ZPAGESIZE_ERROR" << endl
        << "  cfreepages.count()=" << cfreepages.getCount() << endl
	<< "  cpagesize=" <<cpagesize<<endl
	<< "  cnoOfAllocatedPages="<<cnoOfAllocatedPages);
}


/* --------------------------------------------------------------------------------- */
/* SEIZE_PAGE                                                                        */
/* --------------------------------------------------------------------------------- */
void Dbacc::seizePage(Page8Ptr& spPageptr)
{
  jam();
  ndbassert(g_acc_pages_used[instance()] == cnoOfAllocatedPages);
  tresult = 0;
  if (cfreepages.isEmpty() || m_oom)
  {
    jam();
    zpagesize_error("Dbacc::seizePage");
    tresult = ZPAGESIZE_ERROR;
  }
  else
  {
    jam();
    LocalPage8List freelist(*this, cfreepages);
    freelist.removeFirst(spPageptr);
    cnoOfAllocatedPages++;
    ndbassert(freelist.count() + cnoOfAllocatedPages == cpageCount);
    fragrecptr.p->m_noOfAllocatedPages++;

    if (cnoOfAllocatedPages >= m_maxAllocPages)
      m_oom = true;

    if (cnoOfAllocatedPages > cnoOfAllocatedPagesMax)
      cnoOfAllocatedPagesMax = cnoOfAllocatedPages;

    g_acc_pages_used[instance()] = cnoOfAllocatedPages;
  }

}//Dbacc::seizePage()

/* --------------------------------------------------------------------------------- */
/* SEIZE_ROOTFRAGREC                                                                 */
/* --------------------------------------------------------------------------------- */

/* --------------------------------------------------------------------------------- */
/* SEIZE_SCAN_REC                                                                    */
/* --------------------------------------------------------------------------------- */
void Dbacc::seizeScanRec()
{
  scanPtr.i = cfirstFreeScanRec;
  ptrCheckGuard(scanPtr, cscanRecSize, scanRec);
  ndbrequire(scanPtr.p->scanState == ScanRec::SCAN_DISCONNECT);
  cfirstFreeScanRec = scanPtr.p->scanNextfreerec;
}//Dbacc::seizeScanRec()

/* --------------------------------------------------------------------------------- */
/* SEIZE_SR_VERSION_REC                                                              */
/* --------------------------------------------------------------------------------- */
/* --------------------------------------------------------------------------------- */
/* SEND_SYSTEMERROR                                                                  */
/* --------------------------------------------------------------------------------- */
void Dbacc::sendSystemerror(int line)const
{
  progError(line, NDBD_EXIT_PRGERR);
}//Dbacc::sendSystemerror()

void Dbacc::execDBINFO_SCANREQ(Signal *signal)
{
  jamEntry();
  DbinfoScanReq req= *(DbinfoScanReq*)signal->theData;
  const Ndbinfo::ScanCursor* cursor =
    CAST_CONSTPTR(Ndbinfo::ScanCursor, DbinfoScan::getCursorPtr(&req));

  Ndbinfo::Ratelimit rl;

  switch(req.tableId){
  case Ndbinfo::POOLS_TABLEID:
  {
    jam();
    const DynArr256Pool::Info pmpInfo = directoryPool.getInfo();

    Ndbinfo::pool_entry pools[] =
    {
      { "Index memory",
        cnoOfAllocatedPages,
        cpageCount,
        sizeof(Page8),
        cnoOfAllocatedPagesMax,
        { CFG_DB_INDEX_MEM,0,0,0 }},
      { "L2PMap pages",
        pmpInfo.pg_count,
        0,                  /* No real limit */
        pmpInfo.pg_byte_sz,
        /*
          No HWM for this row as it would be a fixed fraction of "Data memory"
          and therefore of limited interest.
        */
        0,
        { 0, 0, 0}},
      { "L2PMap nodes",
        pmpInfo.inuse_nodes,
        pmpInfo.pg_count * pmpInfo.nodes_per_page, // Max within current pages.
        pmpInfo.node_byte_sz,
        /*
          No HWM for this row as it would be a fixed fraction of "Data memory"
          and therefore of limited interest.
        */
        0,
        { 0, 0, 0 }},
      { NULL, 0,0,0,0,{ 0,0,0,0 }}
    };

    static const size_t num_config_params =
      sizeof(pools[0].config_params)/sizeof(pools[0].config_params[0]);
    Uint32 pool = cursor->data[0];
    BlockNumber bn = blockToMain(number());
    while(pools[pool].poolname)
    {
      jam();
      Ndbinfo::Row row(signal, req);
      row.write_uint32(getOwnNodeId());
      row.write_uint32(bn);           // block number
      row.write_uint32(instance());   // block instance
      row.write_string(pools[pool].poolname);

      row.write_uint64(pools[pool].used);
      row.write_uint64(pools[pool].total);
      row.write_uint64(pools[pool].used_hi);
      row.write_uint64(pools[pool].entry_size);
      for (size_t i = 0; i < num_config_params; i++)
        row.write_uint32(pools[pool].config_params[i]);
      ndbinfo_send_row(signal, req, row, rl);
      pool++;
      if (rl.need_break(req))
      {
        jam();
        ndbinfo_send_scan_break(signal, req, rl, pool);
        return;
      }
    }
    break;
  }
  case Ndbinfo::FRAG_LOCKS_TABLEID:
  {
    Uint32 tableid = cursor->data[0];
    
    for (;tableid < ctablesize; tableid++)
    {
      TabrecPtr tabPtr;
      tabPtr.i = tableid;
      ptrAss(tabPtr, tabrec);
      if (tabPtr.p->fragholder[0] != RNIL)
      {
        jam();
        // Loop over all fragments for this table.
        for (Uint32 f = 0; f < NDB_ARRAY_SIZE(tabPtr.p->fragholder); f++)
        {
          if (tabPtr.p->fragholder[f] != RNIL)
          {
            jam();
            FragmentrecPtr frp;
            frp.i = tabPtr.p->fragptrholder[f];
            ptrCheckGuard(frp, cfragmentsize, fragmentrec);
            
            const Fragmentrec::LockStats& ls = frp.p->m_lockStats;
            
            Ndbinfo::Row row(signal, req);
            row.write_uint32(getOwnNodeId());
            row.write_uint32(instance());
            row.write_uint32(tableid);
            row.write_uint32(tabPtr.p->fragholder[f]);

            row.write_uint64(ls.m_ex_req_count);
            row.write_uint64(ls.m_ex_imm_ok_count);
            row.write_uint64(ls.m_ex_wait_ok_count);
            row.write_uint64(ls.m_ex_wait_fail_count);
            
            row.write_uint64(ls.m_sh_req_count);
            row.write_uint64(ls.m_sh_imm_ok_count);
            row.write_uint64(ls.m_sh_wait_ok_count);
            row.write_uint64(ls.m_sh_wait_fail_count);

            row.write_uint64(ls.m_wait_ok_millis);
            row.write_uint64(ls.m_wait_fail_millis);

            ndbinfo_send_row(signal, req, row, rl);
          }
        }
      }

      /*
        If a break is needed, break on a table boundary, 
        as we use the table id as a cursor.
      */
      if (rl.need_break(req))
      {
        jam();
        ndbinfo_send_scan_break(signal, req, rl, tableid + 1);
        return;
      }
    }
    break;
  }
  case Ndbinfo::ACC_OPERATIONS_TABLEID:
  {
    jam();
    /* Take a break periodically when scanning records */
    Uint32 maxToCheck = 1024;
    NDB_TICKS now = getHighResTimer();
    OperationrecPtr opRecPtr;
    opRecPtr.i = cursor->data[0];

    while (opRecPtr.i < coprecsize)
    {
      ptrCheckGuard(opRecPtr, coprecsize, operationrec);
     
      /**
       * ACC holds lock requests/operations in a 2D queue 
       * structure.
       * The lock owning operation is directly linked from the
       * PK hash element.  Only one operation is the 'owner'
       * at any one time.
       * 
       * The lock owning operation may have other operations
       * concurrently holding the lock, for example other
       * operations in the same transaction, or, for shared
       * reads, in other transactions.
       * These operations are in the 'parallel' queue of the
       * lock owning operation, linked from its 
       * nextParallelQue member.
       *
       * Non-compatible lock requests must wait until some/
       * all of the current lock holder(s) have released the
       * lock before they can run.  They are held in the
       * 'serial' queue, lined from the lockOwner's 
       * nextSerialQue member.
       * 
       * Note also : Only one operation per row can 'run' 
       * in LDM at any one time, but this serialisation 
       * is not considered as locking overhead.
       *
       * Note also : These queue members are part of overlays
       * and are not always guaranteed to be valid, m_op_bits
       * often must be consulted too.
       */
      if (opRecPtr.p->m_op_bits != Operationrec::OP_INITIAL)
      {
        jam();

        FragmentrecPtr fp;
        fp.i = opRecPtr.p->fragptr;
        ptrCheckGuard(fp, cfragmentsize, fragmentrec);

        const Uint32 tableId = fp.p->myTableId;
        const Uint32 fragId = fp.p->myfid;
        const Uint64 rowId = 
          Uint64(opRecPtr.p->localdata.m_page_no) << 32 |
          Uint64(opRecPtr.p->localdata.m_page_idx);
        /* Send as separate attrs, as in cluster_operations */
        const Uint32 transId0 = opRecPtr.p->transId1;
        const Uint32 transId1 = opRecPtr.p->transId2;
        const Uint32 prevSerialQue = opRecPtr.p->prevSerialQue;
        const Uint32 nextSerialQue = opRecPtr.p->nextSerialQue;
        const Uint32 prevParallelQue = opRecPtr.p->prevParallelQue;
        const Uint32 nextParallelQue = opRecPtr.p->nextParallelQue;
        const Uint32 flags = opRecPtr.p->m_op_bits;
        /* Ignore Uint32 overflow at ~ 50 days */
        const Uint32 durationMillis = 
          (Uint32) NdbTick_Elapsed(opRecPtr.p->m_lockTime,
                                   now).milliSec();
        const Uint32 userPtr = opRecPtr.p->userptr;

        /* Live operation */
        Ndbinfo::Row row(signal, req);
        row.write_uint32(getOwnNodeId());
        row.write_uint32(instance());
        row.write_uint32(tableId);
        row.write_uint32(fragId);
        row.write_uint64(rowId);
        row.write_uint32(transId0);
        row.write_uint32(transId1);
        row.write_uint32(opRecPtr.i);
        row.write_uint32(flags);
        row.write_uint32(prevSerialQue);
        row.write_uint32(nextSerialQue);
        row.write_uint32(prevParallelQue);
        row.write_uint32(nextParallelQue);
        row.write_uint32(durationMillis);
        row.write_uint32(userPtr);

        ndbinfo_send_row(signal, req, row, rl);
      }
      maxToCheck--;
      opRecPtr.i++;

      if (rl.need_break(req) || maxToCheck == 0)
      {
        jam();
        ndbinfo_send_scan_break(signal, req, rl, opRecPtr.i);
        return;
      }
    }

    break;
  }
  default:
    break;
  }

  ndbinfo_send_scan_conf(signal, req, rl);
}

void
Dbacc::execDUMP_STATE_ORD(Signal* signal)
{
  DumpStateOrd * const dumpState = (DumpStateOrd *)&signal->theData[0];
  if (dumpState->args[0] == DumpStateOrd::AccDumpOneScanRec){
    Uint32 recordNo = RNIL;
    if (signal->length() == 2)
      recordNo = dumpState->args[1];
    else 
      return;

    if (recordNo >= cscanRecSize) 
      return;
    
    scanPtr.i = recordNo;
    ptrAss(scanPtr, scanRec);
    infoEvent("Dbacc::ScanRec[%d]: state=%d, transid(0x%x, 0x%x)",
	      scanPtr.i, scanPtr.p->scanState,scanPtr.p->scanTrid1,
	      scanPtr.p->scanTrid2);
    infoEvent(" activeLocalFrag=%d, nextBucketIndex=%d",
	      scanPtr.p->activeLocalFrag,
	      scanPtr.p->nextBucketIndex);
    infoEvent(" scanNextfreerec=%d firstActOp=%d firstLockedOp=%d, "
	      "scanLastLockedOp=%d firstQOp=%d lastQOp=%d",
	      scanPtr.p->scanNextfreerec,
	      scanPtr.p->scanFirstActiveOp,
	      scanPtr.p->scanFirstLockedOp,
	      scanPtr.p->scanLastLockedOp,
	      scanPtr.p->scanFirstQueuedOp,
	      scanPtr.p->scanLastQueuedOp);
    infoEvent(" scanUserP=%d, startNoBuck=%d, minBucketIndexToRescan=%d, "
	      "maxBucketIndexToRescan=%d",
	      scanPtr.p->scanUserptr,
	      scanPtr.p->startNoOfBuckets,
	      scanPtr.p->minBucketIndexToRescan,
	      scanPtr.p->maxBucketIndexToRescan);
    infoEvent(" scanBucketState=%d, scanLockHeld=%d, userBlockRef=%d, "
	      "scanMask=%d scanLockMode=%d",
	      scanPtr.p->scanBucketState,
	      scanPtr.p->scanLockHeld,
	      scanPtr.p->scanUserblockref,
	      scanPtr.p->scanMask,
	      scanPtr.p->scanLockMode);
    return;
  }

  // Dump all ScanRec(ords)
  if (dumpState->args[0] == DumpStateOrd::AccDumpAllScanRec){
    Uint32 recordNo = 0;
    if (signal->length() == 1)
      infoEvent("ACC: Dump all ScanRec - size: %d",
		cscanRecSize);
    else if (signal->length() == 2)
      recordNo = dumpState->args[1];
    else
      return;
    
    dumpState->args[0] = DumpStateOrd::AccDumpOneScanRec;
    dumpState->args[1] = recordNo;
    execDUMP_STATE_ORD(signal);
    
    if (recordNo < cscanRecSize-1){
      dumpState->args[0] = DumpStateOrd::AccDumpAllScanRec;
      dumpState->args[1] = recordNo+1;
      sendSignal(reference(), GSN_DUMP_STATE_ORD, signal, 2, JBB);
    }
    return;
  }

  // Dump all active ScanRec(ords)
  if (dumpState->args[0] == DumpStateOrd::AccDumpAllActiveScanRec){
    Uint32 recordNo = 0;
    if (signal->length() == 1)
      infoEvent("ACC: Dump active ScanRec - size: %d",
		cscanRecSize);
    else if (signal->length() == 2)
      recordNo = dumpState->args[1];
    else
      return;

    ScanRecPtr sp;
    sp.i = recordNo;
    ptrAss(sp, scanRec);
    if (sp.p->scanState != ScanRec::SCAN_DISCONNECT){
      dumpState->args[0] = DumpStateOrd::AccDumpOneScanRec;
      dumpState->args[1] = recordNo;
      execDUMP_STATE_ORD(signal);
    }

    if (recordNo < cscanRecSize-1){
      dumpState->args[0] = DumpStateOrd::AccDumpAllActiveScanRec;
      dumpState->args[1] = recordNo+1;
      sendSignal(reference(), GSN_DUMP_STATE_ORD, signal, 2, JBB);
    }
    return;
  }

  if(dumpState->args[0] == DumpStateOrd::EnableUndoDelayDataWrite){
    ndbout << "Dbacc:: delay write of datapages for table = " 
	   << dumpState->args[1]<< endl;
    c_errorInsert3000_TableId = dumpState->args[1];
    SET_ERROR_INSERT_VALUE(3000);
    return;
  }

  if(dumpState->args[0] == DumpStateOrd::AccDumpOneOperationRec){
    Uint32 recordNo = RNIL;
    if (signal->length() == 2)
      recordNo = dumpState->args[1];
    else 
      return;

    if (recordNo >= coprecsize) 
      return;
    
    OperationrecPtr tmpOpPtr;
    tmpOpPtr.i = recordNo;
    ptrAss(tmpOpPtr, operationrec);
    infoEvent("Dbacc::operationrec[%d]: transid(0x%x, 0x%x)",
	      tmpOpPtr.i, tmpOpPtr.p->transId1,
	      tmpOpPtr.p->transId2);
    infoEvent("elementPage=%d, elementPointer=%d ",
	      tmpOpPtr.p->elementPage, 
	      tmpOpPtr.p->elementPointer);
    infoEvent("fid=%d, fragptr=%d ",
              tmpOpPtr.p->fid, tmpOpPtr.p->fragptr);
    infoEvent("hashValue=%d", tmpOpPtr.p->hashValue.pack());
    infoEvent("nextLockOwnerOp=%d, nextOp=%d, nextParallelQue=%d ",
	      tmpOpPtr.p->nextLockOwnerOp, tmpOpPtr.p->nextOp, 
	      tmpOpPtr.p->nextParallelQue);
    infoEvent("nextSerialQue=%d, prevOp=%d ",
	      tmpOpPtr.p->nextSerialQue, 
	      tmpOpPtr.p->prevOp);
    infoEvent("prevLockOwnerOp=%d, prevParallelQue=%d",
	      tmpOpPtr.p->prevLockOwnerOp, tmpOpPtr.p->nextParallelQue);
    infoEvent("prevSerialQue=%d, scanRecPtr=%d",
	      tmpOpPtr.p->prevSerialQue, tmpOpPtr.p->scanRecPtr);
    infoEvent("m_op_bits=0x%x, reducedHashValue=%x ",
              tmpOpPtr.p->m_op_bits, tmpOpPtr.p->reducedHashValue.pack());
    return;
  }

  if(dumpState->args[0] == DumpStateOrd::AccDumpNumOpRecs){

    Uint32 freeOpRecs = 0;
    OperationrecPtr opRecPtr;
    opRecPtr.i = cfreeopRec;
    while (opRecPtr.i != RNIL){
      freeOpRecs++;
      ptrCheckGuard(opRecPtr, coprecsize, operationrec);
      opRecPtr.i = opRecPtr.p->nextOp;
    }

    infoEvent("Dbacc::OperationRecords: num=%d, free=%d",	      
	      coprecsize, freeOpRecs);

    return;
  }
  if(dumpState->args[0] == DumpStateOrd::AccDumpFreeOpRecs){

    OperationrecPtr opRecPtr;
    opRecPtr.i = cfreeopRec;
    while (opRecPtr.i != RNIL){
      
      dumpState->args[0] = DumpStateOrd::AccDumpOneOperationRec;
      dumpState->args[1] = opRecPtr.i;
      execDUMP_STATE_ORD(signal);

      ptrCheckGuard(opRecPtr, coprecsize, operationrec);
      opRecPtr.i = opRecPtr.p->nextOp;
    }


    return;
  }

  if(dumpState->args[0] == DumpStateOrd::AccDumpNotFreeOpRecs){
    Uint32 recordStart = RNIL;
    if (signal->length() == 2)
      recordStart = dumpState->args[1];
    else 
      return;

    if (recordStart >= coprecsize) 
      return;

    for (Uint32 i = recordStart; i < coprecsize; i++){

      bool inFreeList = false;
      OperationrecPtr opRecPtr;
      opRecPtr.i = cfreeopRec;
      while (opRecPtr.i != RNIL){
	if (opRecPtr.i == i){
	  inFreeList = true;
	  break;
	}
	ptrCheckGuard(opRecPtr, coprecsize, operationrec);
	opRecPtr.i = opRecPtr.p->nextOp;
      }
      if (inFreeList == false){
	dumpState->args[0] = DumpStateOrd::AccDumpOneOperationRec;
	dumpState->args[1] = i;
	execDUMP_STATE_ORD(signal);	
      }
    }
    return;
  }

#if 0
  if (type == 100) {
    RelTabMemReq * const req = (RelTabMemReq *)signal->getDataPtrSend();
    req->primaryTableId = 2;
    req->secondaryTableId = RNIL;
    req->userPtr = 2;
    req->userRef = DBDICT_REF;
    sendSignal(cownBlockref, GSN_REL_TABMEMREQ, signal,
               RelTabMemReq::SignalLength, JBB);
    return;
  }//if
  if (type == 101) {
    RelTabMemReq * const req = (RelTabMemReq *)signal->getDataPtrSend();
    req->primaryTableId = 4;
    req->secondaryTableId = 5;
    req->userPtr = 4;
    req->userRef = DBDICT_REF;
    sendSignal(cownBlockref, GSN_REL_TABMEMREQ, signal,
               RelTabMemReq::SignalLength, JBB);
    return;
  }//if
  if (type == 102) {
    RelTabMemReq * const req = (RelTabMemReq *)signal->getDataPtrSend();
    req->primaryTableId = 6;
    req->secondaryTableId = 8;
    req->userPtr = 6;
    req->userRef = DBDICT_REF;
    sendSignal(cownBlockref, GSN_REL_TABMEMREQ, signal,
               RelTabMemReq::SignalLength, JBB);
    return;
  }//if
  if (type == 103) {
    DropTabFileReq * const req = (DropTabFileReq *)signal->getDataPtrSend();
    req->primaryTableId = 2;
    req->secondaryTableId = RNIL;
    req->userPtr = 2;
    req->userRef = DBDICT_REF;
    sendSignal(cownBlockref, GSN_DROP_TABFILEREQ, signal,
               DropTabFileReq::SignalLength, JBB);
    return;
  }//if
  if (type == 104) {
    DropTabFileReq * const req = (DropTabFileReq *)signal->getDataPtrSend();
    req->primaryTableId = 4;
    req->secondaryTableId = 5;
    req->userPtr = 4;
    req->userRef = DBDICT_REF;
    sendSignal(cownBlockref, GSN_DROP_TABFILEREQ, signal,
               DropTabFileReq::SignalLength, JBB);
    return;
  }//if
  if (type == 105) {
    DropTabFileReq * const req = (DropTabFileReq *)signal->getDataPtrSend();
    req->primaryTableId = 6;
    req->secondaryTableId = 8;
    req->userPtr = 6;
    req->userRef = DBDICT_REF;
    sendSignal(cownBlockref, GSN_DROP_TABFILEREQ, signal,
               DropTabFileReq::SignalLength, JBB);
    return;
  }//if
#endif

  if (signal->theData[0] == DumpStateOrd::SchemaResourceSnapshot)
  {
    RSS_OP_SNAPSHOT_SAVE(cnoOfFreeFragrec);
    return;
  }

  if (signal->theData[0] == DumpStateOrd::SchemaResourceCheckLeak)
  {
    RSS_OP_SNAPSHOT_CHECK(cnoOfFreeFragrec);
    return;
  }
}//Dbacc::execDUMP_STATE_ORD()

Uint32
Dbacc::getL2PMapAllocBytes(Uint32 fragId) const
{
  jam();
  FragmentrecPtr fragPtr(NULL, fragId);
  ptrCheckGuard(fragPtr, cfragmentsize, fragmentrec);
  return fragPtr.p->directory.getByteSize();
}

void
Dbacc::execREAD_PSEUDO_REQ(Signal* signal){
  jamEntry();
  fragrecptr.i = signal->theData[0];
  Uint32 attrId = signal->theData[1];
  ptrCheckGuard(fragrecptr, cfragmentsize, fragmentrec);
  Uint64 tmp;
  switch(attrId){
  case AttributeHeader::ROW_COUNT:
    tmp = fragrecptr.p->noOfElements;
    break;
  case AttributeHeader::COMMIT_COUNT:
    tmp = fragrecptr.p->m_commit_count;
    break;
  default:
    tmp = 0;
  }
  memcpy(signal->theData, &tmp, 8); /* must be memcpy, gives strange results on
				     * ithanium gcc (GCC) 3.4.1 smp linux 2.4
				     * otherwise
				     */
  //  Uint32 * src = (Uint32*)&tmp;
  //  signal->theData[0] = src[0];
  //  signal->theData[1] = src[1];
}

void
Dbacc::execNODE_STATE_REP(Signal* signal)
{
  jamEntry();
  const NodeStateRep* rep = CAST_CONSTPTR(NodeStateRep,
                                          signal->getDataPtr());

  if (rep->nodeState.startLevel == NodeState::SL_STARTED)
  {
    jam();

    const ndb_mgm_configuration_iterator * p =
      m_ctx.m_config.getOwnConfigIterator();
    ndbrequire(p != 0);

    Uint32 free_pct = 5;
    ndb_mgm_get_int_parameter(p, CFG_DB_FREE_PCT, &free_pct);

    m_free_pct = free_pct;
    m_maxAllocPages = (cpagesize * (100 - free_pct)) / 100;
    if (cnoOfAllocatedPages >= m_maxAllocPages)
      m_oom = true;
  }
  SimulatedBlock::execNODE_STATE_REP(signal);
}

#ifdef VM_TRACE
void
Dbacc::debug_lh_vars(const char* where)const
{
  Uint32 b = fragrecptr.p->level.getTop();
  Uint32 di = fragrecptr.p->getPageNumber(b);
  Uint32 ri = di >> 8;
  ndbout
    << "DBACC: " << where << ":"
    << " frag:" << fragrecptr.p->myTableId
    << "/" << fragrecptr.p->myfid
    << " slack:" << fragrecptr.p->slack
    << "/" << fragrecptr.p->slackCheck
    << " top:" << fragrecptr.p->level.getTop()
    << " di:" << di
    << " ri:" << ri
    << " full:" << fragrecptr.p->dirRangeFull
    << "\n";
}
#endif<|MERGE_RESOLUTION|>--- conflicted
+++ resolved
@@ -1456,21 +1456,8 @@
   return;
 }
 
-<<<<<<< HEAD
-void
+Uint32
 Dbacc::xfrmKeyData(AccKeyReq* signal)const
-=======
-
-#if 0
-void
-Dbacc::execACCKEY_REP_REF(Signal* signal, Uint32 opPtrI)
-{
-}
-#endif
-
-Uint32
-Dbacc::xfrmKeyData(AccKeyReq* signal)
->>>>>>> cbcb6a68
 {
   Uint32 table = fragrecptr.p->myTableId;
   Uint32 dst[MAX_KEY_SIZE_IN_WORDS * MAX_XFRM_MULTIPLY];
@@ -3586,17 +3573,13 @@
  * @return                     Returns ZTRUE if element was found.
  * ------------------------------------------------------------------------- */
 Uint32
-<<<<<<< HEAD
-Dbacc::getElement(const AccKeyReq* signal,
+Dbacc::getElement(AccKeyReq* signal,
                   OperationrecPtr& lockOwnerPtr,
                   Page8Ptr& bucketPageptr,
                   Uint32& bucketConidx,
                   Page8Ptr& elemPageptr,
                   Uint32& elemConptr,
                   Uint32& elemptr)
-=======
-Dbacc::getElement(AccKeyReq* signal, OperationrecPtr& lockOwnerPtr)
->>>>>>> cbcb6a68
 {
   Uint32 tgeElementHeader;
   Uint32 tgeElemStep;
@@ -7838,13 +7821,8 @@
   ndbrequire(localkeylen == 1)
   operationRecPtr.p->hashValue.clear();
   operationRecPtr.p->tupkeylen = fragrecptr.p->keyLength;
-<<<<<<< HEAD
-  operationRecPtr.p->m_key_or_scan_info.xfrmtupkeylen = 0; // not used
+  operationRecPtr.p->m_scanOpDeleteCountOpRef = RNIL;
   NdbTick_Invalidate(&operationRecPtr.p->m_lockTime);
-=======
-  operationRecPtr.p->m_scanOpDeleteCountOpRef = RNIL;
-
->>>>>>> cbcb6a68
 }//Dbacc::initScanOpRec()
 
 /* ----------------------------------------------------------------------------
