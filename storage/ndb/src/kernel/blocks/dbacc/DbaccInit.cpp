/*
   Copyright (C) 2003 MySQL AB
    All rights reserved. Use is subject to license terms.

   This program is free software; you can redistribute it and/or modify
   it under the terms of the GNU General Public License as published by
   the Free Software Foundation; version 2 of the License.

   This program is distributed in the hope that it will be useful,
   but WITHOUT ANY WARRANTY; without even the implied warranty of
   MERCHANTABILITY or FITNESS FOR A PARTICULAR PURPOSE.  See the
   GNU General Public License for more details.

   You should have received a copy of the GNU General Public License
   along with this program; if not, write to the Free Software
   Foundation, Inc., 51 Franklin St, Fifth Floor, Boston, MA 02110-1301  USA
*/



#define DBACC_C
#include "Dbacc.hpp"

#define DEBUG(x) { ndbout << "ACC::" << x << endl; }

void Dbacc::initData() 
{
  cdirarraysize = ZDIRARRAY;
  coprecsize = ZOPRECSIZE;
  cpagesize = ZPAGESIZE;
  ctablesize = ZTABLESIZE;
  cfragmentsize = ZFRAGMENTSIZE;
  cdirrangesize = ZDIRRANGESIZE;
  coverflowrecsize = ZOVERFLOWRECSIZE;
  cscanRecSize = ZSCAN_REC_SIZE;

  
  dirRange = 0;
  directoryarray = 0;
  fragmentrec = 0;
  operationrec = 0;
  overflowRecord = 0;
  page8 = 0;
  scanRec = 0;
  tabrec = 0;

<<<<<<< HEAD
  cnoOfAllocatedPagesMax = cnoOfAllocatedPages = cpagesize = 0;
=======
  cnoOfAllocatedPagesMax = cnoOfAllocatedPages = cpagesize = cpageCount = 0;
>>>>>>> e2dedfd8
  // Records with constant sizes

  RSS_OP_COUNTER_INIT(cnoOfFreeFragrec);

}//Dbacc::initData()

void Dbacc::initRecords() 
{
  {
    AllocChunk chunks[16];
    const Uint32 pages = (cpagesize + 3) / 4;
    const Uint32 chunkcnt = allocChunks(chunks, 16, RT_DBTUP_PAGE, pages,
                                        CFG_DB_INDEX_MEM);

    /**
     * Set base ptr
     */
    Ptr<GlobalPage> pagePtr;
    m_shared_page_pool.getPtr(pagePtr, chunks[0].ptrI);
    page8 = (Page8*)pagePtr.p;

    /**
     * 1) Build free-list per chunk
     * 2) Add chunks to cfirstfreepage-list
     */
    cfirstfreepage = RNIL;
    cpagesize = 0;
    cpageCount = 0;
    for (Int32 i = chunkcnt - 1; i >= 0; i--)
    {
      Ptr<GlobalPage> pagePtr;
      m_shared_page_pool.getPtr(pagePtr, chunks[i].ptrI);
      const Uint32 cnt = 4 * chunks[i].cnt; // 4 8k per 32k
      Page8* base = (Page8*)pagePtr.p;
      ndbrequire(base >= page8);
      const Uint32 ptrI = base - page8;
      for (Uint32 j = 0; j < cnt; j++)
      {
        refresh_watch_dog();
        base[j].word32[0] = ptrI + j + 1;
      }

      base[cnt-1].word32[0] = cfirstfreepage;
      cfirstfreepage = ptrI;

      cpageCount += cnt;
      if (ptrI + cnt > cpagesize)
        cpagesize = ptrI + cnt;
    }
  }

  operationrec = (Operationrec*)allocRecord("Operationrec",
					    sizeof(Operationrec),
					    coprecsize);

  dirRange = (DirRange*)allocRecord("DirRange",
				    sizeof(DirRange), 
				    cdirrangesize);

  directoryarray = (Directoryarray*)allocRecord("Directoryarray",
						sizeof(Directoryarray), 
						cdirarraysize);

  fragmentrec = (Fragmentrec*)allocRecord("Fragmentrec",
					  sizeof(Fragmentrec), 
					  cfragmentsize);

  overflowRecord = (OverflowRecord*)allocRecord("OverflowRecord",
						sizeof(OverflowRecord),
						coverflowrecsize);

  scanRec = (ScanRec*)allocRecord("ScanRec",
				  sizeof(ScanRec), 
				  cscanRecSize);

  tabrec = (Tabrec*)allocRecord("Tabrec",
				sizeof(Tabrec),
				ctablesize);
}//Dbacc::initRecords()

Dbacc::Dbacc(Block_context& ctx, Uint32 instanceNumber):
  SimulatedBlock(DBACC, ctx, instanceNumber),
  c_tup(0)
{
  BLOCK_CONSTRUCTOR(Dbacc);

  // Transit signals
  addRecSignal(GSN_DUMP_STATE_ORD, &Dbacc::execDUMP_STATE_ORD);
  addRecSignal(GSN_DEBUG_SIG, &Dbacc::execDEBUG_SIG);
  addRecSignal(GSN_CONTINUEB, &Dbacc::execCONTINUEB);
  addRecSignal(GSN_ACC_CHECK_SCAN, &Dbacc::execACC_CHECK_SCAN);
  addRecSignal(GSN_EXPANDCHECK2, &Dbacc::execEXPANDCHECK2);
  addRecSignal(GSN_SHRINKCHECK2, &Dbacc::execSHRINKCHECK2);
  addRecSignal(GSN_READ_PSEUDO_REQ, &Dbacc::execREAD_PSEUDO_REQ);

  // Received signals
  addRecSignal(GSN_STTOR, &Dbacc::execSTTOR);
  addRecSignal(GSN_ACCKEYREQ, &Dbacc::execACCKEYREQ);
  addRecSignal(GSN_ACCSEIZEREQ, &Dbacc::execACCSEIZEREQ);
  addRecSignal(GSN_ACCFRAGREQ, &Dbacc::execACCFRAGREQ);
  addRecSignal(GSN_NEXT_SCANREQ, &Dbacc::execNEXT_SCANREQ);
  addRecSignal(GSN_ACC_ABORTREQ, &Dbacc::execACC_ABORTREQ);
  addRecSignal(GSN_ACC_SCANREQ, &Dbacc::execACC_SCANREQ);
  addRecSignal(GSN_ACCMINUPDATE, &Dbacc::execACCMINUPDATE);
  addRecSignal(GSN_ACC_COMMITREQ, &Dbacc::execACC_COMMITREQ);
  addRecSignal(GSN_ACC_TO_REQ, &Dbacc::execACC_TO_REQ);
  addRecSignal(GSN_ACC_LOCKREQ, &Dbacc::execACC_LOCKREQ);
  addRecSignal(GSN_NDB_STTOR, &Dbacc::execNDB_STTOR);
  addRecSignal(GSN_DROP_TAB_REQ, &Dbacc::execDROP_TAB_REQ);
  addRecSignal(GSN_READ_CONFIG_REQ, &Dbacc::execREAD_CONFIG_REQ, true);
  addRecSignal(GSN_DROP_FRAG_REQ, &Dbacc::execDROP_FRAG_REQ);

  addRecSignal(GSN_DBINFO_SCANREQ, &Dbacc::execDBINFO_SCANREQ);

  initData();

#ifdef VM_TRACE
  {
    void* tmp[] = { &expDirRangePtr,
		    &gnsDirRangePtr,
		    &newDirRangePtr,
		    &rdDirRangePtr,
		    &nciOverflowrangeptr,
                    &expDirptr,
                    &rdDirptr,
                    &sdDirptr,
                    &nciOverflowDirptr,
                    &fragrecptr,
                    &operationRecPtr,
                    &idrOperationRecPtr,
                    &mlpqOperPtr,
                    &queOperPtr,
                    &readWriteOpPtr,
                    &iopOverflowRecPtr,
                    &tfoOverflowRecPtr,
                    &porOverflowRecPtr,
                    &priOverflowRecPtr,
                    &rorOverflowRecPtr,
                    &sorOverflowRecPtr,
                    &troOverflowRecPtr,
                    &ancPageptr,
                    &colPageptr,
                    &ccoPageptr,
                    &datapageptr,
                    &delPageptr,
                    &excPageptr,
                    &expPageptr,
                    &gdiPageptr,
                    &gePageptr,
                    &gflPageptr,
                    &idrPageptr,
                    &ilcPageptr,
                    &inpPageptr,
                    &iopPageptr,
                    &lastPageptr,
                    &lastPrevpageptr,
                    &lcnPageptr,
                    &lcnCopyPageptr,
                    &lupPageptr,
                    &ciPageidptr,
                    &gsePageidptr,
                    &isoPageptr,
                    &nciPageidptr,
                    &rsbPageidptr,
                    &rscPageidptr,
                    &slPageidptr,
                    &sscPageidptr,
                    &rlPageptr,
                    &rlpPageptr,
                    &ropPageptr,
                    &rpPageptr,
                    &slPageptr,
                    &spPageptr,
                    &scanPtr,
                    &tabptr
    };
    init_globals_list(tmp, sizeof(tmp)/sizeof(tmp[0]));
  }
#endif
}//Dbacc::Dbacc()

Dbacc::~Dbacc() 
{
  deallocRecord((void **)&dirRange, "DirRange",
		sizeof(DirRange), 
		cdirrangesize);
  
  deallocRecord((void **)&directoryarray, "Directoryarray",
		sizeof(Directoryarray), 
		cdirarraysize);
  
  deallocRecord((void **)&fragmentrec, "Fragmentrec",
		sizeof(Fragmentrec), 
		cfragmentsize);
  
  deallocRecord((void **)&operationrec, "Operationrec",
		sizeof(Operationrec),
		coprecsize);
  
  deallocRecord((void **)&overflowRecord, "OverflowRecord",
		sizeof(OverflowRecord),
		coverflowrecsize);

  deallocRecord((void **)&scanRec, "ScanRec",
		sizeof(ScanRec), 
		cscanRecSize);
  
  deallocRecord((void **)&tabrec, "Tabrec",
		sizeof(Tabrec),
		ctablesize);
  }//Dbacc::~Dbacc()

BLOCK_FUNCTIONS(Dbacc)<|MERGE_RESOLUTION|>--- conflicted
+++ resolved
@@ -44,11 +44,7 @@
   scanRec = 0;
   tabrec = 0;
 
-<<<<<<< HEAD
-  cnoOfAllocatedPagesMax = cnoOfAllocatedPages = cpagesize = 0;
-=======
   cnoOfAllocatedPagesMax = cnoOfAllocatedPages = cpagesize = cpageCount = 0;
->>>>>>> e2dedfd8
   // Records with constant sizes
 
   RSS_OP_COUNTER_INIT(cnoOfFreeFragrec);
