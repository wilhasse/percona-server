Next QMGR 938
Next NDBCNTR 1002
Next NDBFS 2000
Next DBACC 3002
Next DBTUP 4035
Next DBLQH 5057
Next DBDICT 6025
Next DBDIH 7226
<<<<<<< HEAD
Next DBTC 8087
=======
Next DBTC 8088
>>>>>>> a7a2b450
Next CMVMI 9000
Next BACKUP 10042
Next DBUTIL 11002
Next DBTUX 12008
Next SUMA 13044
Next LGMAN 15001
Next TSMAN 16001

TESTING NODE FAILURE, ARBITRATION
---------------------------------

911 - 919:
Crash president when he starts to run in ArbitState 1-9.

910: Crash new president after node crash

934 : Crash president in ALLOC_NODE_ID_REQ

935 : Crash master on node failure (delayed) 
      and skip sending GSN_COMMIT_FAILREQ to specified node

ERROR CODES FOR TESTING NODE FAILURE, GLOBAL CHECKPOINT HANDLING:
-----------------------------------------------------------------

7000:
Insert system error in master when global checkpoint is idle.

7001:
Insert system error in master after receiving GCP_PREPARE from
all nodes in the cluster.

7002:
Insert system error in master after receiving GCP_NODEFINISH from
all nodes in the cluster.

7003:
Insert system error in master after receiving GCP_SAVECONF from
all nodes in the cluster.

7004:
Insert system error in master after completing global checkpoint with
all nodes in the cluster.

7186:
Master: Dont send GCP_PREPARE to all node(s)...and die after 1s

7187:
Master: Dont send GCP_COMMIT to all node(s)...and die after 1s

7188:
Master: Dont send GCP_SAVE_REQ to all node(s)...and die after 1s

7189:
Master: Dont send COPY_GCIREQ (GCP) to all node(s)...and die after 1s

7190:
Master Dont send SUB_GCP_COMPLETE_REP to all node(s) and dies after 1s

7005:
Insert system error in GCP participant when receiving GCP_PREPARE.

7006:
Insert system error in GCP participant when receiving GCP_COMMIT.

7007:
Insert system error in GCP participant when receiving GCP_TCFINISHED.

7008:
Insert system error in GCP participant when receiving COPY_GCICONF.

5000:
Insert system error in GCP participant when receiving GCP_SAVEREQ.

5007:
Delay GCP_SAVEREQ by 10 secs

7165: Delay INCL_NODE_REQ in starting node yeilding error in GCP_PREPARE

7030: Delay in GCP_PREPARE until node has completed a node failure
7031: Delay in GCP_PREPARE and die 3s later

7177: Delay copying of sysfileData in execCOPY_GCIREQ

7180: Crash master during master-take-over in execMASTER_LCPCONF

7183: Crash when receiving COPY_GCIREQ

7184: Crash before starting next GCP after a node failure

7185: Dont reply to COPY_GCI_REQ where reason == GCP

7193: Dont send LCP_FRAG_ORD to self, and crash when sending first
      LCP_FRAG_ORD(last)

7194: Force removeNodeFromStored to complete in the middle of MASTER_LCPCONF

ERROR CODES FOR TESTING NODE FAILURE, LOCAL CHECKPOINT HANDLING:
-----------------------------------------------------------------

7009:
Insert system error in master when local checkpoint is idle.

7010:
Insert system error in master when local checkpoint is in the
state clcpStatus = CALCULATE_KEEP_GCI.

7011:
Stop local checkpoint in the state CALCULATE_KEEP_GCI.

7012:
Restart local checkpoint after stopping in CALCULATE_KEEP_GCI.

Method:
1) Error 7011 in master, wait until report of stopped.
2) Error xxxx in participant to crash it.
3) Error 7012 in master to start again.

7013:
Insert system error in master when local checkpoint is in the
state clcpStatus = COPY_GCI before sending COPY_GCIREQ.

7014:
Insert system error in master when local checkpoint is in the
state clcpStatus = TC_CLOPSIZE before sending TC_CLOPSIZEREQ.

7015:
Insert system error in master when local checkpoint is in the
state clcpStatus = START_LCP_ROUND before sending START_LCP_ROUND.

7016:
Insert system error in master when local checkpoint is in the
state clcpStatus = START_LCP_ROUND after receiving LCP_REPORT.

7017:
Insert system error in master when local checkpoint is in the
state clcpStatus = TAB_COMPLETED.

7018:
Insert system error in master when local checkpoint is in the
state clcpStatus = TAB_SAVED before sending DIH_LCPCOMPLETE.

7019:
Insert system error in master when local checkpoint is in the
state clcpStatus = IDLE before sending CONTINUEB(ZCHECK_TC_COUNTER).

7020:
Insert system error in local checkpoint participant at reception of
COPY_GCIREQ.

7075: Master
Don't send any LCP_FRAG_ORD(last=true)
And crash when all have "not" been sent

8000: Crash particpant when receiving TCGETOPSIZEREQ
8001: Crash particpant when receiving TC_CLOPSIZEREQ
5010: Crash any when receiving LCP_FRAGORD

7021: Crash in  master when receiving START_LCP_REQ
7022: Crash in !master when receiving START_LCP_REQ

7023: Crash in  master when sending START_LCP_CONF
7024: Crash in !master when sending START_LCP_CONF

7025: Crash in  master when receiving LCP_FRAG_REP
7016: Crash in !master when receiving LCP_FRAG_REP

7026: Crash in  master when changing state to LCP_TAB_COMPLETED 
7017: Crash in !master when changing state to LCP_TAB_COMPLETED 

7027: Crash in  master when changing state to LCP_TAB_SAVED
7018: Crash in  master when changing state to LCP_TAB_SAVED

7191: Crash when receiving LCP_COMPLETE_REP
7192: Crash in setLcpActiveStatusStart - when dead node missed to LCP's

7213: in GCP_COMMIT Kill specified node and self, stop processing
7214: in GCP_TCFINISHED kill specified node

7215: set c_fragments_per_node = 1 (needs to be done at startup)

ERROR CODES FOR TESTING NODE FAILURE, FAILURE IN COPY FRAGMENT PROCESS:
-----------------------------------------------------------------------

5002:
Insert node failure in starting node when receiving a tuple copied from the copy node
as part of copy fragment process.
5003:
Insert node failure when receiving ABORT signal.

5004:
Insert node failure handling when receiving COMMITREQ.

5005:
Insert node failure handling when receiving COMPLETEREQ.

5006:
Insert node failure handling when receiving ABORTREQ.

5042:
As 5002, but with specified table (see DumpStateOrd)

These error code can be combined with error codes for testing time-out
handling in DBTC to ensure that node failures are also well handled in
time-out handling. They can also be used to test multiple node failure
handling.

5045: Crash in PREPARE_COPY_FRAG_REQ
5046: Crash if LQHKEYREQ (NrCopy) comes when frag-state is incorrect

ERROR CODES FOR TESTING TIME-OUT HANDLING IN DBLQH
-------------------------------------------------
5011:
Delay execution of COMMIT signal 2 seconds to generate time-out.

5012 (use 5017):
First delay execution of COMMIT signal 2 seconds to generate COMMITREQ.
Delay execution of COMMITREQ signal 2 seconds to generate time-out.

5013:
Delay execution of COMPLETE signal 2 seconds to generate time-out.

5014 (use 5018):
First delay execution of COMPLETE signal 2 seconds to generate COMPLETEREQ.
Delay execution of COMPLETEREQ signal 2 seconds to generate time-out.

5015:
Delay execution of ABORT signal 2 seconds to generate time-out.

5016: (ABORTREQ only as part of take-over)
Delay execution of ABORTREQ signal 2 seconds to generate time-out.

5031: lqhKeyRef, ZNO_TC_CONNECT_ERROR
5032: lqhKeyRef, ZTEMPORARY_REDO_LOG_FAILURE
5033: lqhKeyRef, ZTAIL_PROBLEM_IN_LOG_ERROR

5034: Don't pop scan queue

5035: Delay ACC_CONTOPCONT

5038: Drop LQHKEYREQ + set 5039
5039: Drop ABORT + set 5003

8048: Make TC not choose own node for simple/dirty read
5041: Crash is receiving simple read from other TC on different node

8050: Send TCKEYREF is operation is non local
8071: Send TCKEYREF is unique index operation is non local
8072: 8050 || 8071

5100,5101: Drop ABORT req in primary replica
           Crash on "next" ABORT

5047: ZTRANSPORTER_OVERLOADED_ERROR in execLQHKEYREQ

ERROR CODES FOR TESTING TIME-OUT HANDLING IN DBTC
-------------------------------------------------
8040:
Delay execution of ABORTED signal 2 seconds to generate time-out.

8041:
Delay execution of COMMITTED signal 2 seconds to generate time-out.
8042 (use 8046):
Delay execution of COMMITTED signal 2 seconds to generate COMMITCONF.
Delay execution of COMMITCONF signal 2 seconds to generate time-out.

8043:
Delay execution of COMPLETED signal 2 seconds to generate time-out.

8044 (use 8047):
Delay execution of COMPLETED signal 2 seconds to generate COMPLETECONF.
Delay execution of COMPLETECONF signal 2 seconds to generate time-out.

8045: (ABORTCONF only as part of take-over)
Delay execution of ABORTCONF signal 2 seconds to generate time-out.

8080: Send ZABORT_TIMEOUT_BREAK delayed

8053: Crash in timeOutFoundLab, state CS_WAIT_COMMIT_CONF

8054: Throw away TC_KEYCONF to api and die 5 seconds later.  To test commit ack markers
5048: Crash in execCOMMIT
5049: SET_ERROR_INSERT_VALUE(5048)

ERROR CODES FOR TESTING TIME-OUT HANDLING IN DBTC
-------------------------------------------------

8003: Throw away a LQHKEYCONF in state STARTED
8004: Throw away a LQHKEYCONF in state RECEIVING
8005: Throw away a LQHKEYCONF in state REC_COMMITTING
8006: Throw away a LQHKEYCONF in state START_COMMITTING

8007: Ignore send of LQHKEYREQ in state STARTED
8008: Ignore send of LQHKEYREQ in state START_COMMITTING

8009: Ignore send of LQHKEYREQ+ATTRINFO in state STARTED
8010: Ignore send of LQHKEYREQ+ATTRINFO in state START_COMMITTING

8011: Abort at send of CONTINUEB(ZSEND_ATTRINFO) in state STARTED
8012: Abort at send of CONTINUEB(ZSEND_ATTRINFO) in state START_COMMITTING

8013: Ignore send of CONTINUEB(ZSEND_COMPLETE_LOOP) (should crash eventually)
8014: Ignore send of CONTINUEB(ZSEND_COMMIT_LOOP) (should crash eventually)

8015: Ignore ATTRINFO signal in DBTC in state REC_COMMITTING
8016: Ignore ATTRINFO signal in DBTC in state RECEIVING

8017: Return immediately from DIVERIFYCONF (should crash eventually)
8018: Throw away a COMMITTED signal
8019: Throw away a COMPLETED signal

TESTING TAKE-OVER FUNCTIONALITY IN DBTC
---------------------------------------

8002: Crash when sending LQHKEYREQ
8029: Crash when receiving LQHKEYCONF
8030: Crash when receiving COMMITTED
8031: Crash when receiving COMPLETED
8020: Crash when all COMMITTED has arrived
8021: Crash when all COMPLETED has arrived
8022: Crash when all LQHKEYCONF has arrived

COMBINATION OF TIME-OUT + CRASH
-------------------------------

8023 (use 8024): Ignore LQHKEYCONF and crash when ABORTED signal arrives by setting 8024
8025 (use 8026): Ignore COMMITTED and crash when COMMITCONF signal arrives by setting 8026
8027 (use 8028): Ignore COMPLETED and crash when COMPLETECONF signal arrives by setting 8028

ABORT OF TCKEYREQ
-----------------

8032: No free TC records any more

8037 : Invalid schema version in TCINDXREQ

------

8038 : Simulate API disconnect just after SCAN_TAB_REQ

8055 : Crash in sendApiCommit, disconnect API, and set 8056
8056 : return directly in API_FAILREQ
8057 : Send only 1 COMMIT per timeslice

8052 : Simulate failure of TransactionBufferMemory allocation for OI lookup

8051 : Simulate failure of allocation for saveINDXKEYINFO
8078 : Activate error insert 8079 on receiving API_FAILREQ
8079 : Crash if TCKEYREQ received from failed api

DBTC LONG SIGNAL TESTING
------------------------
8065: Consume all but 10 long section segments on next TCKEYREQ
8066: Consume all but 1 long section segments on next TCKEYREQ
8067: Consume all long section segments on next TCKEYREQ
8068: Free all segments hoarded by 8065, 8066, 8067

8069: Always send 'short' LQHKEYREQ to LQH
8070: Always send 'short' SCANFRAGREQ to LQH

8074: Drop first fragment of fragmented SCANTABREQ
8075: Drop middle fragments of fragmented SCANTABREQ
8076: Drop last fragment of fragmented SCANTABREQ
8077: Drop all fragments of fragmented SCANTABREQ

8085: Simulate execFIRE_TRIG_ORD DataBuffer exhaustion
8086: Simulate execFIRE_TRIG_ORD segmented section exhaustion

DBLQH LONG SIGNAL TESTING
-------------------------
5051: Send short LQHKEYREQ to next replica
5052: Fail to store KeyInfo from TUP in long section

CMVMI
-----
9000 Set RestartOnErrorInsert to restart -n
9998 Enter endless loop (trigger watchdog)
9999 Crash system immediatly

Test Crashes in handling node restarts
--------------------------------------

7121: Crash after receiving permission to start (START_PERMCONF) in starting
      node.
7122: Crash master when receiving request for permission to start (START_PERMREQ).
7123: Crash any non-starting node when receiving information about a starting node
      (START_INFOREQ)
7124: Respond negatively on an info request (START_INFOREQ)
7125: Stop an invalidate Node LCP process in the middle to test if START_INFOREQ
      stopped by long-running processes are handled in a correct manner.
7126: Allow node restarts for all nodes (used in conjunction with 7025)
7127: Crash when receiving a INCL_NODEREQ message.
7128: Crash master after receiving all INCL_NODECONF from all nodes
7129: Crash master after receiving all INCL_NODECONF from all nodes and releasing
      the lock on the dictionary
7130: Crash starting node after receiving START_MECONF
7131: Crash when receiving START_COPYREQ in master node
7132: Crash when receiving START_COPYCONF in starting node

7170: Crash when receiving START_PERMREF (InitialStartRequired)

8039: DBTC delay INCL_NODECONF and kill starting node

7174: Crash starting node before sending DICT_LOCK_REQ
7175: Master sends one fake START_PERMREF (ZNODE_ALREADY_STARTING_ERROR)
7176: Slave NR pretends master does not support DICT lock (rolling upgrade)

DICT:
6000  Crash during NR when receiving DICTSTARTREQ
6001  Crash during NR when receiving SCHEMA_INFO
6002  Crash during NR soon after sending GET_TABINFO_REQ

LQH:
5026  Crash when receiving COPY_ACTIVEREQ
5027  Crash when receiving STAT_RECREQ

5043  Crash starting node, when scan is finished on primary replica

Test Crashes in handling take over
----------------------------------

7133: Crash when receiving START_TOREQ
7134: Crash master after receiving all START_TOCONF
7135: Crash master after copying table 0 to starting node
7136: Crash master after completing copy of tables
7137: Crash master after adding a fragment before copying it
7138: Crash when receiving CREATE_FRAGREQ in prepare phase
7139: Crash when receiving CREATE_FRAGREQ in commit phase
7140: Crash master when receiving all CREATE_FRAGCONF in prepare phase
7141: Crash master when receiving all CREATE_FRAGCONF in commit phase
7142: Crash master when receiving COPY_FRAGCONF
7143: Crash master when receiving COPY_ACTIVECONF
7144: Crash when receiving END_TOREQ
7145: Crash master after receiving first END_TOCONF
7146: Crash master after receiving all END_TOCONF
7147: Crash master after receiving first START_TOCONF
7148: Crash master after receiving first CREATE_FRAGCONF
7152: Crash master after receiving first UPDATE_TOCONF
7153: Crash master after receiving all UPDATE_TOCONF
7154: Crash when receiving UPDATE_TOREQ
7155: Crash master when completing writing start take over info
7156: Crash master when completing writing end take over info

Test failures in various states in take over functionality
----------------------------------------------------------
7157: Block take over at start take over
7158: Block take over at sending of START_TOREQ
7159: Block take over at selecting next fragment
7160: Block take over at creating new fragment
7161: Block take over at sending of CREATE_FRAGREQ in prepare phase
7162: Block take over at sending of CREATE_FRAGREQ in commit phase
7163: Block take over at sending of UPDATE_TOREQ at end of copy frag
7164: Block take over at sending of END_TOREQ
7169: Block take over at sending of UPDATE_TOREQ at end of copy

5008: Crash at reception of EMPTY_LCPREQ (at master take over after NF)
5009: Crash at sending of EMPTY_LCPCONF (at master take over after NF)

Test Crashes in Handling Graceful Shutdown
------------------------------------------
7065: Crash when receiving STOP_PERMREQ in master
7066: Crash when receiving STOP_PERMREQ in slave
7067: Crash when receiving DIH_SWITCH_REPLICA_REQ
7068: Crash when receiving DIH_SWITCH_REPLICA_CONF


Backup Stuff:
------------------------------------------
10001: Crash on NODE_FAILREP in Backup coordinator
10002: Crash on NODE_FAILREP when coordinatorTakeOver
10003: Crash on PREP_CREATE_TRIG_{CONF/REF} (only coordinator)
10004: Crash on START_BACKUP_{CONF/REF} (only coordinator)
10005: Crash on CREATE_TRIG_{CONF/REF} (only coordinator)
10006: Crash on WAIT_GCP_REF (only coordinator)
10007: Crash on WAIT_GCP_CONF (only coordinator)
10008: Crash on WAIT_GCP_CONF during start of backup (only coordinator)
10009: Crash on WAIT_GCP_CONF during stop of backup (only coordinator)
10010: Crash on BACKUP_FRAGMENT_CONF (only coordinator)
10011: Crash on BACKUP_FRAGMENT_REF (only coordinator)
10012: Crash on DROP_TRIG_{CONF/REF} (only coordinator)
10013: Crash on STOP_BACKUP_{CONF/REF} (only coordinator)
10014: Crash on DEFINE_BACKUP_REQ (participant)
10015: Crash on START_BACKUP_REQ (participant)
10016: Crash on BACKUP_FRAGMENT_REQ (participant)
10017: Crash on SCAN_FRAGCONF (participant)
10018: Crash on FSAPPENDCONF (participant)
10019: Crash on TRIG_ATTRINFO (participant)
10020: Crash on STOP_BACKUP_REQ (participant)
10021: Crash on NODE_FAILREP in participant not becoming coordinator

10022: Fake no backup records at DEFINE_BACKUP_REQ (participant)
10023: Abort backup by error at reception of UTIL_SEQUENCE_CONF (code 300)
10024: Abort backup by error at reception of DEFINE_BACKUP_CONF (code 301)
10025: Abort backup by error at reception of CREATE_TRIG_CONF last (code 302)
10026: Abort backup by error at reception of START_BACKUP_CONF (code 303)
10027: Abort backup by error at reception of DEFINE_BACKUP_REQ at master (code 304)
10028: Abort backup by error at reception of BACKUP_FRAGMENT_CONF at master (code 305)
10029: Abort backup by error at reception of FSAPPENDCONF in slave (FileOrScanError = 5)
10030: Simulate buffer full from trigger execution => abort backup
10031: Error 331 for dictCommitTableMutex_locked
10032: backup checkscan
10033: backup checkscan
10034: define backup reply error
10035: Fail to allocate buffers

10039: Halt backup for table >= 2
10040: Resume backup (from 10039)
10038: Receive abort backup in the middle of locking tables.
10041: delay backup after create trigger. for testing undo log file.

11001: Send UTIL_SEQUENCE_REF (in master)

5028:  Crash when receiving LQHKEYREQ (in non-master)

Failed Create Table:
--------------------
7173: Create table failed due to not sufficient number of fragment or
      replica records.
3001: Fail create 1st fragment
4007 12001: Fail create 1st fragment
4008 12002: Fail create 2nd fragment
4009 12003: Fail create 1st attribute in 1st fragment
4010 12004: Fail create last attribute in 1st fragment
4011 12005: Fail create 1st attribute in 2nd fragment
4012 12006: Fail create last attribute in 2nd fragment
4032 : Fail to receive first default value
4033 : Fail to receive last default value
4034 : Fail to store default values in def values fragment

Drop Table/Index:
-----------------
4001: Crash on REL_TABMEMREQ in TUP
4002: Crash on DROP_TABFILEREQ in TUP
4003: Fail next trigger create in TUP
4004: Fail next trigger drop in TUP
8033: Fail next trigger create in TC
8034: Fail next index create in TC
8035: Fail next trigger drop in TC
8036: Fail next index drop in TC
6006: Crash participant in create index

4013: verify TUP tab descr before and after next DROP TABLE

Dict transactions
-----------------

These should be applied separately to master and slave.
CTa = create table, ATr = alter trigger, and so on

6101: Fail seize of schema trans (err=780)
6102: Kill api (client) at SCHEMA_TRANS_BEGIN_REQ (err=4009)
6103: Delay SCHEMA_TRANS_IMPL_CONF (1000ms)

6111: Fail seize of schema op (err=783) in CTa, DTa, ATa
6112: Fail seize of schema op (err=783) in CIn, DIn
6113: Fail seize of schema op (err=783) in AIn
6114: Fail seize of schema op (err=783) in CTr, DTr
6115: Fail seize of schema op (err=783) in ATr
6116: Fail seize of schema op (err=783) in BIn

6121: Fail parse (err=9121) in CTa, DTa, ATa
6122: Fail parse (err=9122) in CIn, DIn
6123: Fail parse (err=9123) in AIn
6124: Fail parse (err=9124) in CTr, DTr
6125: Fail parse (err=9125) in ATr
6126: Fail parse (err=9126) in BIn

6131: Fail prepare (err=9131) in CTa, DTa, ATa

# these have no natural failures in DBDICT
# use 8033, 4003, 8034 instead
#6132: Fail prepare (err=9132) in CIn, DIn
#6133: Fail prepare (err=9133) in AIn
#6134: Fail prepare (err=9134) in CTr, DTr
#6135: Fail prepare (err=9135) in ATr
#6136: Fail prepare (err=9136) in BIn

# Master failure, partial progress 
6140: Tell master to skip last SCHEMA_TRANS_IMPL_REQ at RT_START
6141: Tell master to skip last SCHEMA_TRANS_IMPL_REQ at RT_PARSE
6142: Tell master to skip last SCHEMA_TRANS_IMPL_REQ at RT_FLUSH_PREPARE
6143: Tell master to skip last SCHEMA_TRANS_IMPL_REQ at RT_PREPARE
6144: Tell master to skip last SCHEMA_TRANS_IMPL_REQ at RT_ABORT_PARSE
6145: Tell master to skip last SCHEMA_TRANS_IMPL_REQ at RT_ABORT_PREPARE
6146: Tell master to skip last SCHEMA_TRANS_IMPL_REQ at RT_FLUSH_COMMIT
6147: Tell master to skip last SCHEMA_TRANS_IMPL_REQ at RT_COMMIT
6148: Tell master to skip last SCHEMA_TRANS_IMPL_REQ at RT_FLUSH_COMPLETE
6149: Tell master to skip last SCHEMA_TRANS_IMPL_REQ at RT_COMPLETE
6150: Tell master to skip last SCHEMA_TRANS_IMPL_REQ at RT_END

System Restart:
---------------

5020: Force system to read pages form file when executing prepare operation record
3000: Delay writing of datapages in ACC when LCP is started
4000: Delay writing of datapages in TUP when LCP is started
7070: Set TimeBetweenLcp to min value
7071: Set TimeBetweenLcp to max value
7072: Split START_FRAGREQ into several log nodes
7073: Don't include own node in START_FRAGREQ
7074: 7072 + 7073

Scan:
------

5021: Crash when receiving SCAN_NEXTREQ if sender is own node
5022: Crash when receiving SCAN_NEXTREQ if sender is NOT own node
5023: Drop SCAN_NEXTREQ if sender is own node
5024: Drop SCAN_NEXTREQ if sender is NOT own node
5025: Delay SCAN_NEXTREQ 1 second if sender is NOT own node
5030: Drop all SCAN_NEXTREQ until node is shutdown with SYSTEM_ERROR
      because of scan fragment timeout

Test routing of signals:
-----------------------
4006: Turn on routing of TRANSID_AI signals from TUP
5029: Turn on routing of KEYINFO20 signals from LQH

Ordered index:
--------------
12007: Make next alloc node fail with no memory error

Dbdict:
-------
6003 Crash in participant @ CreateTabReq::Prepare
6004 Crash in participant @ CreateTabReq::Commit
6005 Crash in participant @ CreateTabReq::CreateDrop
6007 Fail on readTableFile for READ_TAB_FILE1 (28770)
6012 Bump up next table id to 4096
6013 Master failure during prepare
6014 Master failure during commit
6015 Master failure after commit

6022 Cluster failure before flush prepare
6021 Cluster failure before prepare first
6016
6017 Cluster failure before flush commit
6018 Cluster failure before commit first
6019 Cluster failure before flush complete
6020 Cluster failure before complete first

6030 Do not round DD sizes in DBDICT. Check in ndb*out.log
     that DBDICT and LGMAN/TSMAN round same way.

6200 Set error code after handleTabInfoInit in master
6201 Set error code after handleTabInfoInit in master (index)
6202 Set error code before CREATE_FRAGMENTATION in master
6203 Set error code before CREATE_FRAGMENTATION in master (index)

Dbtup:
4014 - handleInsert - Out of undo buffer
4015 - handleInsert - Out of log space
4016 - handleInsert - AI Inconsistency
4017 - handleInsert - Out of memory
4018 - handleInsert - Null check error
4019 - handleInsert - Alloc rowid error
4020 - handleInsert - Size change error
4021 - handleInsert - Out of disk space

4022 - addTuxEntries - fail before add of first entry
4023 - addTuxEntries - fail add of last entry (the entry for last index)

4025: Fail all inserts with out of memory
4026: Fail one insert with oom
4027: Fail inserts randomly with oom
4028: Fail one random insert with oom

NDBCNTR:

1000: Crash insertion on SystemError::CopyFragRef
1001: Delay sending NODE_FAILREP (to own node), until error is cleared

SUMA:
13036: Simulate report MISSING_DATA at node failure
13037: Simulate disconnect lagging subscribers
13038: Simulate out of event buffer

13039: Crash i DICT_LOCKCONF
13040: Crash in SUB_CREATE_REQ if m_restart_server_node_id != RNIL
13041: Crash in SUB_CREATE_REQ (no matter)
13042: Crash in SUB_START_REQ (if m_restart_server_node_id != 0)

LGMAN:
-----
15000: Fail to create log file

TSMAN:
-----
16000: Fail to create data file

ACC bug#34348
-------------
3002: limit frags to 2 directory pages (instead of 256)
      print (if VM_TRACE) LH variables at expand and shrink
      apply before mass data load, reset with error insert 0<|MERGE_RESOLUTION|>--- conflicted
+++ resolved
@@ -6,11 +6,7 @@
 Next DBLQH 5057
 Next DBDICT 6025
 Next DBDIH 7226
-<<<<<<< HEAD
-Next DBTC 8087
-=======
 Next DBTC 8088
->>>>>>> a7a2b450
 Next CMVMI 9000
 Next BACKUP 10042
 Next DBUTIL 11002
