Next QMGR 938
Next NDBCNTR 1002
Next NDBFS 2000
Next DBACC 3002
<<<<<<< HEAD
Next DBTUP 4035
Next DBLQH 5056
=======
Next DBTUP 4032
Next DBLQH 5057
>>>>>>> ae28845b
Next DBDICT 6025
Next DBDIH 7224
Next DBTC 8087
Next CMVMI 9000
Next BACKUP 10042
Next DBUTIL 11002
Next DBTUX 12008
Next SUMA 13043
Next LGMAN 15001
Next TSMAN 16001

TESTING NODE FAILURE, ARBITRATION
---------------------------------

911 - 919:
Crash president when he starts to run in ArbitState 1-9.

910: Crash new president after node crash

934 : Crash president in ALLOC_NODE_ID_REQ

935 : Crash master on node failure (delayed) 
      and skip sending GSN_COMMIT_FAILREQ to specified node

ERROR CODES FOR TESTING NODE FAILURE, GLOBAL CHECKPOINT HANDLING:
-----------------------------------------------------------------

7000:
Insert system error in master when global checkpoint is idle.

7001:
Insert system error in master after receiving GCP_PREPARE from
all nodes in the cluster.

7002:
Insert system error in master after receiving GCP_NODEFINISH from
all nodes in the cluster.

7003:
Insert system error in master after receiving GCP_SAVECONF from
all nodes in the cluster.

7004:
Insert system error in master after completing global checkpoint with
all nodes in the cluster.

7186:
Master: Dont send GCP_PREPARE to all node(s)...and die after 1s

7187:
Master: Dont send GCP_COMMIT to all node(s)...and die after 1s

7188:
Master: Dont send GCP_SAVE_REQ to all node(s)...and die after 1s

7189:
Master: Dont send COPY_GCIREQ (GCP) to all node(s)...and die after 1s

7190:
Master Dont send SUB_GCP_COMPLETE_REP to all node(s) and dies after 1s

7005:
Insert system error in GCP participant when receiving GCP_PREPARE.

7006:
Insert system error in GCP participant when receiving GCP_COMMIT.

7007:
Insert system error in GCP participant when receiving GCP_TCFINISHED.

7008:
Insert system error in GCP participant when receiving COPY_GCICONF.

5000:
Insert system error in GCP participant when receiving GCP_SAVEREQ.

5007:
Delay GCP_SAVEREQ by 10 secs

7165: Delay INCL_NODE_REQ in starting node yeilding error in GCP_PREPARE

7030: Delay in GCP_PREPARE until node has completed a node failure
7031: Delay in GCP_PREPARE and die 3s later

7177: Delay copying of sysfileData in execCOPY_GCIREQ

7180: Crash master during master-take-over in execMASTER_LCPCONF

7183: Crash when receiving COPY_GCIREQ

7184: Crash before starting next GCP after a node failure

7185: Dont reply to COPY_GCI_REQ where reason == GCP

7193: Dont send LCP_FRAG_ORD to self, and crash when sending first
      LCP_FRAG_ORD(last)

7194: Force removeNodeFromStored to complete in the middle of MASTER_LCPCONF

ERROR CODES FOR TESTING NODE FAILURE, LOCAL CHECKPOINT HANDLING:
-----------------------------------------------------------------

7009:
Insert system error in master when local checkpoint is idle.

7010:
Insert system error in master when local checkpoint is in the
state clcpStatus = CALCULATE_KEEP_GCI.

7011:
Stop local checkpoint in the state CALCULATE_KEEP_GCI.

7012:
Restart local checkpoint after stopping in CALCULATE_KEEP_GCI.

Method:
1) Error 7011 in master, wait until report of stopped.
2) Error xxxx in participant to crash it.
3) Error 7012 in master to start again.

7013:
Insert system error in master when local checkpoint is in the
state clcpStatus = COPY_GCI before sending COPY_GCIREQ.

7014:
Insert system error in master when local checkpoint is in the
state clcpStatus = TC_CLOPSIZE before sending TC_CLOPSIZEREQ.

7015:
Insert system error in master when local checkpoint is in the
state clcpStatus = START_LCP_ROUND before sending START_LCP_ROUND.

7016:
Insert system error in master when local checkpoint is in the
state clcpStatus = START_LCP_ROUND after receiving LCP_REPORT.

7017:
Insert system error in master when local checkpoint is in the
state clcpStatus = TAB_COMPLETED.

7018:
Insert system error in master when local checkpoint is in the
state clcpStatus = TAB_SAVED before sending DIH_LCPCOMPLETE.

7019:
Insert system error in master when local checkpoint is in the
state clcpStatus = IDLE before sending CONTINUEB(ZCHECK_TC_COUNTER).

7020:
Insert system error in local checkpoint participant at reception of
COPY_GCIREQ.

7075: Master
Don't send any LCP_FRAG_ORD(last=true)
And crash when all have "not" been sent

8000: Crash particpant when receiving TCGETOPSIZEREQ
8001: Crash particpant when receiving TC_CLOPSIZEREQ
5010: Crash any when receiving LCP_FRAGORD

7021: Crash in  master when receiving START_LCP_REQ
7022: Crash in !master when receiving START_LCP_REQ

7023: Crash in  master when sending START_LCP_CONF
7024: Crash in !master when sending START_LCP_CONF

7025: Crash in  master when receiving LCP_FRAG_REP
7016: Crash in !master when receiving LCP_FRAG_REP

7026: Crash in  master when changing state to LCP_TAB_COMPLETED 
7017: Crash in !master when changing state to LCP_TAB_COMPLETED 

7027: Crash in  master when changing state to LCP_TAB_SAVED
7018: Crash in  master when changing state to LCP_TAB_SAVED

7191: Crash when receiving LCP_COMPLETE_REP
7192: Crash in setLcpActiveStatusStart - when dead node missed to LCP's

7213: in GCP_COMMIT Kill specified node and self, stop processing
7214: in GCP_TCFINISHED kill specified node

7215: set c_fragments_per_node = 1 (needs to be done at startup)

ERROR CODES FOR TESTING NODE FAILURE, FAILURE IN COPY FRAGMENT PROCESS:
-----------------------------------------------------------------------

5002:
Insert node failure in starting node when receiving a tuple copied from the copy node
as part of copy fragment process.
5003:
Insert node failure when receiving ABORT signal.

5004:
Insert node failure handling when receiving COMMITREQ.

5005:
Insert node failure handling when receiving COMPLETEREQ.

5006:
Insert node failure handling when receiving ABORTREQ.

5042:
As 5002, but with specified table (see DumpStateOrd)

These error code can be combined with error codes for testing time-out
handling in DBTC to ensure that node failures are also well handled in
time-out handling. They can also be used to test multiple node failure
handling.

5045: Crash in PREPARE_COPY_FRAG_REQ
5046: Crash if LQHKEYREQ (NrCopy) comes when frag-state is incorrect

ERROR CODES FOR TESTING TIME-OUT HANDLING IN DBLQH
-------------------------------------------------
5011:
Delay execution of COMMIT signal 2 seconds to generate time-out.

5012 (use 5017):
First delay execution of COMMIT signal 2 seconds to generate COMMITREQ.
Delay execution of COMMITREQ signal 2 seconds to generate time-out.

5013:
Delay execution of COMPLETE signal 2 seconds to generate time-out.

5014 (use 5018):
First delay execution of COMPLETE signal 2 seconds to generate COMPLETEREQ.
Delay execution of COMPLETEREQ signal 2 seconds to generate time-out.

5015:
Delay execution of ABORT signal 2 seconds to generate time-out.

5016: (ABORTREQ only as part of take-over)
Delay execution of ABORTREQ signal 2 seconds to generate time-out.

5031: lqhKeyRef, ZNO_TC_CONNECT_ERROR
5032: lqhKeyRef, ZTEMPORARY_REDO_LOG_FAILURE
5033: lqhKeyRef, ZTAIL_PROBLEM_IN_LOG_ERROR

5034: Don't pop scan queue

5035: Delay ACC_CONTOPCONT

5038: Drop LQHKEYREQ + set 5039
5039: Drop ABORT + set 5003

8048: Make TC not choose own node for simple/dirty read
5041: Crash is receiving simple read from other TC on different node

8050: Send TCKEYREF is operation is non local
8071: Send TCKEYREF is unique index operation is non local
8072: 8050 || 8071

5100,5101: Drop ABORT req in primary replica
           Crash on "next" ABORT

5047: ZTRANSPORTER_OVERLOADED_ERROR in execLQHKEYREQ

ERROR CODES FOR TESTING TIME-OUT HANDLING IN DBTC
-------------------------------------------------
8040:
Delay execution of ABORTED signal 2 seconds to generate time-out.

8041:
Delay execution of COMMITTED signal 2 seconds to generate time-out.
8042 (use 8046):
Delay execution of COMMITTED signal 2 seconds to generate COMMITCONF.
Delay execution of COMMITCONF signal 2 seconds to generate time-out.

8043:
Delay execution of COMPLETED signal 2 seconds to generate time-out.

8044 (use 8047):
Delay execution of COMPLETED signal 2 seconds to generate COMPLETECONF.
Delay execution of COMPLETECONF signal 2 seconds to generate time-out.

8045: (ABORTCONF only as part of take-over)
Delay execution of ABORTCONF signal 2 seconds to generate time-out.

8080: Send ZABORT_TIMEOUT_BREAK delayed

8053: Crash in timeOutFoundLab, state CS_WAIT_COMMIT_CONF

8054: Throw away TC_KEYCONF to api and die 5 seconds later.  To test commit ack markers
5048: Crash in execCOMMIT
5049: SET_ERROR_INSERT_VALUE(5048)

ERROR CODES FOR TESTING TIME-OUT HANDLING IN DBTC
-------------------------------------------------

8003: Throw away a LQHKEYCONF in state STARTED
8004: Throw away a LQHKEYCONF in state RECEIVING
8005: Throw away a LQHKEYCONF in state REC_COMMITTING
8006: Throw away a LQHKEYCONF in state START_COMMITTING

8007: Ignore send of LQHKEYREQ in state STARTED
8008: Ignore send of LQHKEYREQ in state START_COMMITTING

8009: Ignore send of LQHKEYREQ+ATTRINFO in state STARTED
8010: Ignore send of LQHKEYREQ+ATTRINFO in state START_COMMITTING

8011: Abort at send of CONTINUEB(ZSEND_ATTRINFO) in state STARTED
8012: Abort at send of CONTINUEB(ZSEND_ATTRINFO) in state START_COMMITTING

8013: Ignore send of CONTINUEB(ZSEND_COMPLETE_LOOP) (should crash eventually)
8014: Ignore send of CONTINUEB(ZSEND_COMMIT_LOOP) (should crash eventually)

8015: Ignore ATTRINFO signal in DBTC in state REC_COMMITTING
8016: Ignore ATTRINFO signal in DBTC in state RECEIVING

8017: Return immediately from DIVERIFYCONF (should crash eventually)
8018: Throw away a COMMITTED signal
8019: Throw away a COMPLETED signal

TESTING TAKE-OVER FUNCTIONALITY IN DBTC
---------------------------------------

8002: Crash when sending LQHKEYREQ
8029: Crash when receiving LQHKEYCONF
8030: Crash when receiving COMMITTED
8031: Crash when receiving COMPLETED
8020: Crash when all COMMITTED has arrived
8021: Crash when all COMPLETED has arrived
8022: Crash when all LQHKEYCONF has arrived

COMBINATION OF TIME-OUT + CRASH
-------------------------------

8023 (use 8024): Ignore LQHKEYCONF and crash when ABORTED signal arrives by setting 8024
8025 (use 8026): Ignore COMMITTED and crash when COMMITCONF signal arrives by setting 8026
8027 (use 8028): Ignore COMPLETED and crash when COMPLETECONF signal arrives by setting 8028

ABORT OF TCKEYREQ
-----------------

8032: No free TC records any more

8037 : Invalid schema version in TCINDXREQ

------

8038 : Simulate API disconnect just after SCAN_TAB_REQ

8055 : Crash in sendApiCommit, disconnect API, and set 8056
8056 : return directly in API_FAILREQ
8057 : Send only 1 COMMIT per timeslice

8052 : Simulate failure of TransactionBufferMemory allocation for OI lookup

8051 : Simulate failure of allocation for saveINDXKEYINFO
8078 : Activate error insert 8079 on receiving API_FAILREQ
8079 : Crash if TCKEYREQ received from failed api

DBTC LONG SIGNAL TESTING
------------------------
8065: Consume all but 10 long section segments on next TCKEYREQ
8066: Consume all but 1 long section segments on next TCKEYREQ
8067: Consume all long section segments on next TCKEYREQ
8068: Free all segments hoarded by 8065, 8066, 8067

8069: Always send 'short' LQHKEYREQ to LQH
8070: Always send 'short' SCANFRAGREQ to LQH

8074: Drop first fragment of fragmented SCANTABREQ
8075: Drop middle fragments of fragmented SCANTABREQ
8076: Drop last fragment of fragmented SCANTABREQ
8077: Drop all fragments of fragmented SCANTABREQ

8085: Simulate execFIRE_TRIG_ORD DataBuffer exhaustion
8086: Simulate execFIRE_TRIG_ORD segmented section exhaustion

DBLQH LONG SIGNAL TESTING
-------------------------
5051: Send short LQHKEYREQ to next replica
5052: Fail to store KeyInfo from TUP in long section

CMVMI
-----
9000 Set RestartOnErrorInsert to restart -n
9998 Enter endless loop (trigger watchdog)
9999 Crash system immediatly

Test Crashes in handling node restarts
--------------------------------------

7121: Crash after receiving permission to start (START_PERMCONF) in starting
      node.
7122: Crash master when receiving request for permission to start (START_PERMREQ).
7123: Crash any non-starting node when receiving information about a starting node
      (START_INFOREQ)
7124: Respond negatively on an info request (START_INFOREQ)
7125: Stop an invalidate Node LCP process in the middle to test if START_INFOREQ
      stopped by long-running processes are handled in a correct manner.
7126: Allow node restarts for all nodes (used in conjunction with 7025)
7127: Crash when receiving a INCL_NODEREQ message.
7128: Crash master after receiving all INCL_NODECONF from all nodes
7129: Crash master after receiving all INCL_NODECONF from all nodes and releasing
      the lock on the dictionary
7130: Crash starting node after receiving START_MECONF
7131: Crash when receiving START_COPYREQ in master node
7132: Crash when receiving START_COPYCONF in starting node

7170: Crash when receiving START_PERMREF (InitialStartRequired)

8039: DBTC delay INCL_NODECONF and kill starting node

7174: Crash starting node before sending DICT_LOCK_REQ
7175: Master sends one fake START_PERMREF (ZNODE_ALREADY_STARTING_ERROR)
7176: Slave NR pretends master does not support DICT lock (rolling upgrade)

DICT:
6000  Crash during NR when receiving DICTSTARTREQ
6001  Crash during NR when receiving SCHEMA_INFO
6002  Crash during NR soon after sending GET_TABINFO_REQ

LQH:
5026  Crash when receiving COPY_ACTIVEREQ
5027  Crash when receiving STAT_RECREQ

5043  Crash starting node, when scan is finished on primary replica

Test Crashes in handling take over
----------------------------------

7133: Crash when receiving START_TOREQ
7134: Crash master after receiving all START_TOCONF
7135: Crash master after copying table 0 to starting node
7136: Crash master after completing copy of tables
7137: Crash master after adding a fragment before copying it
7138: Crash when receiving CREATE_FRAGREQ in prepare phase
7139: Crash when receiving CREATE_FRAGREQ in commit phase
7140: Crash master when receiving all CREATE_FRAGCONF in prepare phase
7141: Crash master when receiving all CREATE_FRAGCONF in commit phase
7142: Crash master when receiving COPY_FRAGCONF
7143: Crash master when receiving COPY_ACTIVECONF
7144: Crash when receiving END_TOREQ
7145: Crash master after receiving first END_TOCONF
7146: Crash master after receiving all END_TOCONF
7147: Crash master after receiving first START_TOCONF
7148: Crash master after receiving first CREATE_FRAGCONF
7152: Crash master after receiving first UPDATE_TOCONF
7153: Crash master after receiving all UPDATE_TOCONF
7154: Crash when receiving UPDATE_TOREQ
7155: Crash master when completing writing start take over info
7156: Crash master when completing writing end take over info

Test failures in various states in take over functionality
----------------------------------------------------------
7157: Block take over at start take over
7158: Block take over at sending of START_TOREQ
7159: Block take over at selecting next fragment
7160: Block take over at creating new fragment
7161: Block take over at sending of CREATE_FRAGREQ in prepare phase
7162: Block take over at sending of CREATE_FRAGREQ in commit phase
7163: Block take over at sending of UPDATE_TOREQ at end of copy frag
7164: Block take over at sending of END_TOREQ
7169: Block take over at sending of UPDATE_TOREQ at end of copy

5008: Crash at reception of EMPTY_LCPREQ (at master take over after NF)
5009: Crash at sending of EMPTY_LCPCONF (at master take over after NF)

Test Crashes in Handling Graceful Shutdown
------------------------------------------
7065: Crash when receiving STOP_PERMREQ in master
7066: Crash when receiving STOP_PERMREQ in slave
7067: Crash when receiving DIH_SWITCH_REPLICA_REQ
7068: Crash when receiving DIH_SWITCH_REPLICA_CONF


Backup Stuff:
------------------------------------------
10001: Crash on NODE_FAILREP in Backup coordinator
10002: Crash on NODE_FAILREP when coordinatorTakeOver
10003: Crash on PREP_CREATE_TRIG_{CONF/REF} (only coordinator)
10004: Crash on START_BACKUP_{CONF/REF} (only coordinator)
10005: Crash on CREATE_TRIG_{CONF/REF} (only coordinator)
10006: Crash on WAIT_GCP_REF (only coordinator)
10007: Crash on WAIT_GCP_CONF (only coordinator)
10008: Crash on WAIT_GCP_CONF during start of backup (only coordinator)
10009: Crash on WAIT_GCP_CONF during stop of backup (only coordinator)
10010: Crash on BACKUP_FRAGMENT_CONF (only coordinator)
10011: Crash on BACKUP_FRAGMENT_REF (only coordinator)
10012: Crash on DROP_TRIG_{CONF/REF} (only coordinator)
10013: Crash on STOP_BACKUP_{CONF/REF} (only coordinator)
10014: Crash on DEFINE_BACKUP_REQ (participant)
10015: Crash on START_BACKUP_REQ (participant)
10016: Crash on BACKUP_FRAGMENT_REQ (participant)
10017: Crash on SCAN_FRAGCONF (participant)
10018: Crash on FSAPPENDCONF (participant)
10019: Crash on TRIG_ATTRINFO (participant)
10020: Crash on STOP_BACKUP_REQ (participant)
10021: Crash on NODE_FAILREP in participant not becoming coordinator

10022: Fake no backup records at DEFINE_BACKUP_REQ (participant)
10023: Abort backup by error at reception of UTIL_SEQUENCE_CONF (code 300)
10024: Abort backup by error at reception of DEFINE_BACKUP_CONF (code 301)
10025: Abort backup by error at reception of CREATE_TRIG_CONF last (code 302)
10026: Abort backup by error at reception of START_BACKUP_CONF (code 303)
10027: Abort backup by error at reception of DEFINE_BACKUP_REQ at master (code 304)
10028: Abort backup by error at reception of BACKUP_FRAGMENT_CONF at master (code 305)
10029: Abort backup by error at reception of FSAPPENDCONF in slave (FileOrScanError = 5)
10030: Simulate buffer full from trigger execution => abort backup
10031: Error 331 for dictCommitTableMutex_locked
10032: backup checkscan
10033: backup checkscan
10034: define backup reply error
10035: Fail to allocate buffers

10039: Halt backup for table >= 2
10040: Resume backup (from 10039)
10038: Receive abort backup in the middle of locking tables.
10041: delay backup after create trigger. for testing undo log file.

11001: Send UTIL_SEQUENCE_REF (in master)

5028:  Crash when receiving LQHKEYREQ (in non-master)

Failed Create Table:
--------------------
7173: Create table failed due to not sufficient number of fragment or
      replica records.
3001: Fail create 1st fragment
4007 12001: Fail create 1st fragment
4008 12002: Fail create 2nd fragment
4009 12003: Fail create 1st attribute in 1st fragment
4010 12004: Fail create last attribute in 1st fragment
4011 12005: Fail create 1st attribute in 2nd fragment
4012 12006: Fail create last attribute in 2nd fragment
4032 : Fail to receive first default value
4033 : Fail to receive last default value
4034 : Fail to store default values in def values fragment

Drop Table/Index:
-----------------
4001: Crash on REL_TABMEMREQ in TUP
4002: Crash on DROP_TABFILEREQ in TUP
4003: Fail next trigger create in TUP
4004: Fail next trigger drop in TUP
8033: Fail next trigger create in TC
8034: Fail next index create in TC
8035: Fail next trigger drop in TC
8036: Fail next index drop in TC
6006: Crash participant in create index

4013: verify TUP tab descr before and after next DROP TABLE

Dict transactions
-----------------

These should be applied separately to master and slave.
CTa = create table, ATr = alter trigger, and so on

6101: Fail seize of schema trans (err=780)
6102: Kill api (client) at SCHEMA_TRANS_BEGIN_REQ (err=4009)
6103: Delay SCHEMA_TRANS_IMPL_CONF (1000ms)

6111: Fail seize of schema op (err=783) in CTa, DTa, ATa
6112: Fail seize of schema op (err=783) in CIn, DIn
6113: Fail seize of schema op (err=783) in AIn
6114: Fail seize of schema op (err=783) in CTr, DTr
6115: Fail seize of schema op (err=783) in ATr
6116: Fail seize of schema op (err=783) in BIn

6121: Fail parse (err=9121) in CTa, DTa, ATa
6122: Fail parse (err=9122) in CIn, DIn
6123: Fail parse (err=9123) in AIn
6124: Fail parse (err=9124) in CTr, DTr
6125: Fail parse (err=9125) in ATr
6126: Fail parse (err=9126) in BIn

6131: Fail prepare (err=9131) in CTa, DTa, ATa

# these have no natural failures in DBDICT
# use 8033, 4003, 8034 instead
#6132: Fail prepare (err=9132) in CIn, DIn
#6133: Fail prepare (err=9133) in AIn
#6134: Fail prepare (err=9134) in CTr, DTr
#6135: Fail prepare (err=9135) in ATr
#6136: Fail prepare (err=9136) in BIn

# Master failure, partial progress 
6140: Tell master to skip last SCHEMA_TRANS_IMPL_REQ at RT_START
6141: Tell master to skip last SCHEMA_TRANS_IMPL_REQ at RT_PARSE
6142: Tell master to skip last SCHEMA_TRANS_IMPL_REQ at RT_FLUSH_PREPARE
6143: Tell master to skip last SCHEMA_TRANS_IMPL_REQ at RT_PREPARE
6144: Tell master to skip last SCHEMA_TRANS_IMPL_REQ at RT_ABORT_PARSE
6145: Tell master to skip last SCHEMA_TRANS_IMPL_REQ at RT_ABORT_PREPARE
6146: Tell master to skip last SCHEMA_TRANS_IMPL_REQ at RT_FLUSH_COMMIT
6147: Tell master to skip last SCHEMA_TRANS_IMPL_REQ at RT_COMMIT
6148: Tell master to skip last SCHEMA_TRANS_IMPL_REQ at RT_FLUSH_COMPLETE
6149: Tell master to skip last SCHEMA_TRANS_IMPL_REQ at RT_COMPLETE
6150: Tell master to skip last SCHEMA_TRANS_IMPL_REQ at RT_END

System Restart:
---------------

5020: Force system to read pages form file when executing prepare operation record
3000: Delay writing of datapages in ACC when LCP is started
4000: Delay writing of datapages in TUP when LCP is started
7070: Set TimeBetweenLcp to min value
7071: Set TimeBetweenLcp to max value
7072: Split START_FRAGREQ into several log nodes
7073: Don't include own node in START_FRAGREQ
7074: 7072 + 7073

Scan:
------

5021: Crash when receiving SCAN_NEXTREQ if sender is own node
5022: Crash when receiving SCAN_NEXTREQ if sender is NOT own node
5023: Drop SCAN_NEXTREQ if sender is own node
5024: Drop SCAN_NEXTREQ if sender is NOT own node
5025: Delay SCAN_NEXTREQ 1 second if sender is NOT own node
5030: Drop all SCAN_NEXTREQ until node is shutdown with SYSTEM_ERROR
      because of scan fragment timeout

Test routing of signals:
-----------------------
4006: Turn on routing of TRANSID_AI signals from TUP
5029: Turn on routing of KEYINFO20 signals from LQH

Ordered index:
--------------
12007: Make next alloc node fail with no memory error

Dbdict:
-------
6003 Crash in participant @ CreateTabReq::Prepare
6004 Crash in participant @ CreateTabReq::Commit
6005 Crash in participant @ CreateTabReq::CreateDrop
6007 Fail on readTableFile for READ_TAB_FILE1 (28770)
6012 Bump up next table id to 4096
6013 Master failure during prepare
6014 Master failure during commit
6015 Master failure after commit

6022 Cluster failure before flush prepare
6021 Cluster failure before prepare first
6016
6017 Cluster failure before flush commit
6018 Cluster failure before commit first
6019 Cluster failure before flush complete
6020 Cluster failure before complete first

6030 Do not round DD sizes in DBDICT. Check in ndb*out.log
     that DBDICT and LGMAN/TSMAN round same way.

6200 Set error code after handleTabInfoInit in master
6201 Set error code after handleTabInfoInit in master (index)
6202 Set error code before CREATE_FRAGMENTATION in master
6203 Set error code before CREATE_FRAGMENTATION in master (index)

Dbtup:
4014 - handleInsert - Out of undo buffer
4015 - handleInsert - Out of log space
4016 - handleInsert - AI Inconsistency
4017 - handleInsert - Out of memory
4018 - handleInsert - Null check error
4019 - handleInsert - Alloc rowid error
4020 - handleInsert - Size change error
4021 - handleInsert - Out of disk space

4022 - addTuxEntries - fail before add of first entry
4023 - addTuxEntries - fail add of last entry (the entry for last index)

4025: Fail all inserts with out of memory
4026: Fail one insert with oom
4027: Fail inserts randomly with oom
4028: Fail one random insert with oom

NDBCNTR:

1000: Crash insertion on SystemError::CopyFragRef
1001: Delay sending NODE_FAILREP (to own node), until error is cleared

SUMA:
13036: Simulate report MISSING_DATA at node failure
13037: Simulate disconnect lagging subscribers
13038: Simulate out of event buffer

13039: Crash i DICT_LOCKCONF
13040: Crash in SUB_CREATE_REQ if m_restart_server_node_id != RNIL
13041: Crash in SUB_CREATE_REQ (no matter)
13042: Crash in SUB_START_REQ (if m_restart_server_node_id != 0)

LGMAN:
-----
15000: Fail to create log file

TSMAN:
-----
16000: Fail to create data file

ACC bug#34348
-------------
3002: limit frags to 2 directory pages (instead of 256)
      print (if VM_TRACE) LH variables at expand and shrink
      apply before mass data load, reset with error insert 0<|MERGE_RESOLUTION|>--- conflicted
+++ resolved
@@ -2,13 +2,8 @@
 Next NDBCNTR 1002
 Next NDBFS 2000
 Next DBACC 3002
-<<<<<<< HEAD
 Next DBTUP 4035
-Next DBLQH 5056
-=======
-Next DBTUP 4032
 Next DBLQH 5057
->>>>>>> ae28845b
 Next DBDICT 6025
 Next DBDIH 7224
 Next DBTC 8087
