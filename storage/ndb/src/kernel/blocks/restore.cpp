/*
   Copyright (c) 2005, 2023, Oracle and/or its affiliates.

   This program is free software; you can redistribute it and/or modify
   it under the terms of the GNU General Public License, version 2.0,
   as published by the Free Software Foundation.

   This program is also distributed with certain software (including
   but not limited to OpenSSL) that is licensed under separate terms,
   as designated in a particular file or component or in included license
   documentation.  The authors of MySQL hereby grant you an additional
   permission to link the program and your derivative works with the
   separately licensed software that they have included with MySQL.

   This program is distributed in the hope that it will be useful,
   but WITHOUT ANY WARRANTY; without even the implied warranty of
   MERCHANTABILITY or FITNESS FOR A PARTICULAR PURPOSE.  See the
   GNU General Public License, version 2.0, for more details.

   You should have received a copy of the GNU General Public License
   along with this program; if not, write to the Free Software
   Foundation, Inc., 51 Franklin St, Fifth Floor, Boston, MA 02110-1301  USA
*/

#include "restore.hpp"
#include <signaldata/FsRef.hpp>
#include <signaldata/FsConf.hpp>
#include <signaldata/FsOpenReq.hpp>
#include <signaldata/FsCloseReq.hpp>
#include <signaldata/FsReadWriteReq.hpp>
#include <signaldata/FsRemoveReq.hpp>
#include <signaldata/RestoreImpl.hpp>
#include <signaldata/DictTabInfo.hpp>
#include <signaldata/KeyInfo.hpp>
#include <signaldata/AttrInfo.hpp>
#include <signaldata/LqhKey.hpp>
#include <AttributeHeader.hpp>
#include <md5_hash.hpp>
#include <backup/Backup.hpp>
#include <dblqh/Dblqh.hpp>
#include <dbtup/Dbtup.hpp>
#include <KeyDescriptor.hpp>
#include <signaldata/DumpStateOrd.hpp>

#include <NdbTick.h>
#include <EventLogger.hpp>

#define JAM_FILE_ID 453

#if (defined(VM_TRACE) || defined(ERROR_INSERT))
//#define DEBUG_START_RES 1
//#define DEBUG_RES 1
//#define DEBUG_RES_OPEN 1
//#define DEBUG_RES_PARTS 1
//#define DEBUG_RES_STAT 1
//#define DEBUG_RES_STAT_EXTRA 1
//#define DEBUG_RES_DEL 1
//#define DEBUG_HIGH_RES 1
#endif

#ifdef DEBUG_START_RES
#define DEB_START_RES(arglist) do { g_eventLogger->info arglist ; } while (0)
#else
#define DEB_START_RES(arglist) do { } while (0)
#endif

#ifdef DEBUG_RES
#define DEB_RES(arglist) do { g_eventLogger->info arglist ; } while (0)
#else
#define DEB_RES(arglist) do { } while (0)
#endif

#ifdef DEBUG_RES_OPEN
#define DEB_RES_OPEN(arglist) do { g_eventLogger->info arglist ; } while (0)
#else
#define DEB_RES_OPEN(arglist) do { } while (0)
#endif

#ifdef DEBUG_RES_PARTS
#define DEB_RES_PARTS(arglist) do { g_eventLogger->info arglist ; } while (0)
#else
#define DEB_RES_PARTS(arglist) do { } while (0)
#endif

#ifdef DEBUG_RES_STAT
#define DEB_RES_STAT(arglist) do { g_eventLogger->info arglist ; } while (0)
#else
#define DEB_RES_STAT(arglist) do { } while (0)
#endif

#ifdef DEBUG_RES_STAT_EXTRA
#define DEB_RES_STAT_EXTRA(arglist) do { g_eventLogger->info arglist ; } while (0)
#else
#define DEB_RES_STAT_EXTRA(arglist) do { } while (0)
#endif

#ifdef DEBUG_RES_DEL
#define DEB_RES_DEL(arglist) do { g_eventLogger->info arglist ; } while (0)
#else
#define DEB_RES_DEL(arglist) do { } while (0)
#endif

#ifdef DEBUG_HIGH_RES
#define DEB_HIGH_RES(arglist) do { g_eventLogger->info arglist ; } while (0)
#else
#define DEB_HIGH_RES(arglist) do { } while (0)
#endif

/**
 * Same error codes used by both DBLQH and DBTC.
 * See Dblqh.hpp and Dbtc.hpp.
 */
#define ZGET_DATAREC_ERROR 418
#define ZGET_ATTRINBUF_ERROR 419

#define PAGES LCP_RESTORE_BUFFER

Restore::Restore(Block_context& ctx,
                 Uint32 instanceNumber,
                 Uint32 blockNo) :
  SimulatedBlock(blockNo, ctx, instanceNumber),
  m_file_list(m_file_pool),
  m_file_hash(m_file_pool),
  m_rows_restored(0),
  m_millis_spent(0),
  m_frags_restored(0)
{
  BLOCK_CONSTRUCTOR(Restore);
  
  // Add received signals
  if (blockNo == RESTORE)
  {
    addRecSignal(GSN_STTOR, &Restore::execSTTOR);
    addRecSignal(GSN_DUMP_STATE_ORD, &Restore::execDUMP_STATE_ORD);
    addRecSignal(GSN_CONTINUEB, &Restore::execCONTINUEB);
    addRecSignal(GSN_READ_CONFIG_REQ, &Restore::execREAD_CONFIG_REQ, true);
  
    addRecSignal(GSN_RESTORE_LCP_REQ, &Restore::execRESTORE_LCP_REQ);

    addRecSignal(GSN_FSOPENREF, &Restore::execFSOPENREF, true);
    addRecSignal(GSN_FSOPENCONF, &Restore::execFSOPENCONF);
    addRecSignal(GSN_FSREADREF, &Restore::execFSREADREF, true);
    addRecSignal(GSN_FSREADCONF, &Restore::execFSREADCONF);
    addRecSignal(GSN_FSCLOSEREF, &Restore::execFSCLOSEREF, true);
    addRecSignal(GSN_FSCLOSECONF, &Restore::execFSCLOSECONF);
    addRecSignal(GSN_FSREMOVEREF, &Restore::execFSREMOVEREF, true);
    addRecSignal(GSN_FSREMOVECONF, &Restore::execFSREMOVECONF);
    addRecSignal(GSN_FSWRITECONF, &Restore::execFSWRITECONF);

    addRecSignal(GSN_LQHKEYREF, &Restore::execLQHKEYREF);
    addRecSignal(GSN_LQHKEYCONF, &Restore::execLQHKEYCONF);
    m_is_query_block = false;
    m_lqh_block = DBLQH;
  }
  else
  {
    ndbrequire(blockNo == QRESTORE);
    m_is_query_block = true;
    m_lqh_block = DBQLQH;
    addRecSignal(GSN_STTOR, &Restore::execSTTOR);
    addRecSignal(GSN_DUMP_STATE_ORD, &Restore::execDUMP_STATE_ORD);
    addRecSignal(GSN_CONTINUEB, &Restore::execCONTINUEB);
    addRecSignal(GSN_READ_CONFIG_REQ, &Restore::execREAD_CONFIG_REQ, true);
 
    addRecSignal(GSN_RESTORE_LCP_REQ, &Restore::execRESTORE_LCP_REQ);
    addRecSignal(GSN_LQHKEYREF, &Restore::execLQHKEYREF);
    addRecSignal(GSN_LQHKEYCONF, &Restore::execLQHKEYCONF);

    addRecSignal(GSN_FSOPENREF, &Restore::execFSOPENREF, true);
    addRecSignal(GSN_FSOPENCONF, &Restore::execFSOPENCONF);
    addRecSignal(GSN_FSREADREF, &Restore::execFSREADREF, true);
    addRecSignal(GSN_FSREADCONF, &Restore::execFSREADCONF);
    addRecSignal(GSN_FSCLOSEREF, &Restore::execFSCLOSEREF, true);
    addRecSignal(GSN_FSCLOSECONF, &Restore::execFSCLOSECONF);
    addRecSignal(GSN_FSREMOVEREF, &Restore::execFSREMOVEREF, true);
    addRecSignal(GSN_FSREMOVECONF, &Restore::execFSREMOVECONF);
    addRecSignal(GSN_FSWRITECONF, &Restore::execFSWRITECONF);
  }
  ndbrequire(sizeof(Column) == 8);
}
  
Restore::~Restore()
{
}

BLOCK_FUNCTIONS(Restore)

void
Restore::execSTTOR(Signal* signal) 
{
  jamEntry();                            

  if (m_is_query_block)
  {
    c_lqh = (Dblqh*)globalData.getBlock(DBQLQH, instance());
    c_tup = (Dbtup*)globalData.getBlock(DBQTUP, instance());
    c_backup = (Backup*)globalData.getBlock(QBACKUP, instance());
    ndbrequire(c_lqh != 0 &&
               c_tup != 0 &&
               c_backup != 0);
  }
  else
  {
    c_lqh = (Dblqh*)globalData.getBlock(DBLQH, instance());
    c_tup = (Dbtup*)globalData.getBlock(DBTUP, instance());
    c_backup = (Backup*)globalData.getBlock(BACKUP, instance());
    ndbrequire(c_lqh != 0 && c_tup != 0 && c_backup != 0);
  }
  sendSTTORRY(signal);
  return;
}//Restore::execNDB_STTOR()

void
Restore::execREAD_CONFIG_REQ(Signal* signal)
{
  jamEntry();
  const ReadConfigReq * req = (ReadConfigReq*)signal->getDataPtr();
  Uint32 ref = req->senderRef;
  Uint32 senderData = req->senderData;
  ndbrequire(req->noOfParameters == 0);

  const ndb_mgm_configuration_iterator * p = 
    m_ctx.m_config.getOwnConfigIterator();
  ndbrequire(p != 0);

  Uint32 encrypted_filesystem = 0;
  ndb_mgm_get_int_parameter(
      p, CFG_DB_ENCRYPTED_FILE_SYSTEM, &encrypted_filesystem);
  c_encrypted_filesystem = encrypted_filesystem;

  m_file_pool.setSize(1);
  Uint32 cnt = 2*MAX_ATTRIBUTES_IN_TABLE;
  cnt += PAGES;
  cnt += List::getSegmentSize()-1;
  cnt /= List::getSegmentSize();
  cnt += 2;
  m_databuffer_pool.setSize(cnt);

  /**
   * Set up read and write buffer for LCP control files.
   * We use 1 buffer of 4k in size. So currently no
   * parallel reads or writes are supported.
   */
  NewVARIABLE *bat = allocateBat(1);
  bat[0].WA = &m_lcp_ctl_file_data[0][0];
  bat[0].nrr = 2 * (4 * BackupFormat::LCP_CTL_FILE_BUFFER_SIZE_IN_WORDS);

  ReadConfigConf * conf = (ReadConfigConf*)signal->getDataPtrSend();
  conf->senderRef = reference();
  conf->senderData = senderData;
  sendSignal(ref, GSN_READ_CONFIG_CONF, signal, 
	     ReadConfigConf::SignalLength, JBB);
}

void
Restore::sendSTTORRY(Signal* signal){
  signal->theData[0] = 0;
  signal->theData[3] = 1;
  signal->theData[4] = 255; // No more start phases from missra
  BlockReference cntrRef = !isNdbMtLqh() ? NDBCNTR_REF :
                           m_is_query_block ? QRESTORE_REF : RESTORE_REF;
  sendSignal(cntrRef, GSN_STTORRY, signal, 5, JBB);
}

void
Restore::execCONTINUEB(Signal* signal){
  jamEntry();

  switch(signal->theData[0]){
  case RestoreContinueB::RESTORE_NEXT:
  {
    FilePtr file_ptr;
    ndbrequire(m_file_pool.getPtr(file_ptr, signal->theData[1]));
    restore_next(signal, file_ptr);
    return;
  }
  case RestoreContinueB::READ_FILE:
  {
    FilePtr file_ptr;
    ndbrequire(m_file_pool.getPtr(file_ptr, signal->theData[1]));
    read_data_file(signal, file_ptr);
    return;
  }
  case RestoreContinueB::CHECK_EXPAND_SHRINK:
  {
    FilePtr file_ptr;
    ndbrequire(m_file_pool.getPtr(file_ptr, signal->theData[1]));
    restore_lcp_conf(signal, file_ptr);
    return;
  }
  default:
    ndbabort();
  }
}

void
Restore::execDUMP_STATE_ORD(Signal* signal){
  jamEntry();

  if (signal->theData[0] == DumpStateOrd::RestoreRates)
  {
    jam();
    Uint64 rate = m_rows_restored * 1000 /
      (m_millis_spent == 0? 1: m_millis_spent);
    const char *thread_type = "LDM";
    if (m_is_query_block)
    {
      thread_type = "Recover";
    }

    g_eventLogger->info("%s instance %u: Restored LCP : %u fragments,"
                        " %llu rows, " 
                        "%llu millis, %llu rows/s",
                        thread_type,
                        instance(),
                        m_frags_restored, 
                        m_rows_restored,
                        m_millis_spent,
                        rate);
    infoEvent("LDM instance %u: Restored LCP : %u fragments, %llu rows, " 
              "%llu millis, %llu rows/s",
              instance(),
              m_frags_restored, 
              m_rows_restored,
              m_millis_spent,
              rate);
  }
}

/**
 * MODULE: Restore LCP
 * -------------------
 * Restore LCP of a fragment
 * Starts by receiving RESTORE_LCP_REQ and later responding by RESTORE_LCP_CONF
 * from DBTUP when done.
 *
 * Here is a flow chart of what we perform here.
 * There are 5 main cases:
 * Case 1) Only valid LCP control file 0 exists
 * Case 2) Only valid LCP control file 1 exists
 *
 *    Perfectly normal cases and common cases. This LCP was completed
 *    and the previous one was both completed and removed from disk.
 *
 * Case 3) Both LCP control file 0 and 1 exists
 *
 *    This case is perfectly normal but unusual. It happens when
 *    we had a crash before completing the removal of the old
 *    LCP control file.
 * 
 *    In this case we can either have two valid
 *    LCP control files or one valid and one invalid.
 *
 *    Invalid LCP control files can happen if a crash occurs after opening
 *    the LCP control file for a second LCP on a fragment and not
 *    completing it. It can also happen when the crash occurs in the
 *    middle of writing the LCP control file (should be extremely
 *    rare or even never happening).
 *
 * Case 4) No LCP control file exists (restore of 7.4 and older LCP).
 *
 * This is the normal case for an upgrade case.
 *
 * Case 5) Only LCP control file 0 exists, but it still is empty or contains
 *    invalid data. We could also have two invalid LCP control files here.
 *
 *    This case is also valid and can happen when we crash during running
 *    of the very first LCP on a fragment. It could also happen simply
 *    since we haven't done our first LCP on the fragment yet. In this
 *    case we should definitely have received lcpNo == ZNIL from LQH
 *    since DIH will not know of LCPs that we don't know about ourselves.
 *
 *    This case can also happen if we have 1 completed LCP control file
 *    which is not recoverable. In this case the node crashed just before
 *    completing the GCP that was necessary to make the LCP recoverable.
 *    Even DIH could know about this LCP but also knows to not try to use
 *    it. Either way DIH will send lcpNo equal to ZNIL.
 *
 * Variable descriptions:
 * ----------------------
 * m_ctl_file_no:
 * --------------
 * This represents the number of the CTL file currently being processed.
 * It is set to 0 when opening the first file and 1 when later opening
 * the second CTL file. It is initialised to Uint32(~0). When an empty
 * CTL file is created when no LCP is found it is set to 0.
 *
 * m_status:
 * ---------
 * This variable represents what we are currently doing.
 * It is a bitmap, so more than one state is possible at any time.
 *
 * Initial state is READ_CTL_FILES, this represents reading both CTL
 * files to discover the state of the LCP.
 *
 * FIRST_READ, FILE_THREAD_RUNNING, RESTORE_THREAD_RUNNING, FILE_EOF and
 * READING_RECORDS are states used when reading data files.
 * FIRST_READ is the initial state when starting to open the data file.
 * FILE_THREAD_RUNNING is an indication that a CONTINUEB thread is running
 * that reads the data file.
 * RESTORE_THREAD_RUNNING is an indication that a CONTINUEB thread is
 * running to restore using the data file.
 * READING_RECORDS is an indication that we are now reading records of the
 * data file.
 * FILE_EOF is an indication that the read of the data file is completed.
 * It is set when FILE_THREAD_RUNNING is reset.
 *
 * CREATE_CTL_FILE is a state used when creating a CTL file at times when
 * no LCP files was found.
 *
 * REMOVE_LCP_DATA_FILE is a state used when deleting data files after
 * reading the CTL files.
 * REMOVE_LCP_CTL_FILE is a state used when deleting a CTL file after
 * deleting data files.
 *
 * We start in state READ_CTL_FILES, after that we go CREATE_CTL_FILE
 * if no LCP files were found. If LCP files were found we move to
 * REMOVE_LCP_DATA_FILE if data files to delete was present, next we
 * move to REMOVE_LCP_CTL_FILE if necessary to remove a CTL file.
 * 
 * Finally we move to restore using one or more data files. We restore
 * one file at a time using the state variables described above for
 * handling the data file.
 * 
 * m_outstanding_reads:
 * --------------------
 * Used during read of data file to keep track of number of outstanding
 * FSREADREQ's.
 *
 * m_outstanding_operations:
 * -------------------------
 * It is used during remove files to keep track of number of outstanding
 * remove data files that are currently outstanding (we can delete multiple
 * files in parallel).
 * It is used during restore to keep track of number of outstanding
 * LQHKEYREQs.
 *
 * m_remove_ctl_file_no:
 * ---------------------
 * It is initialised to Uint32(~0). If set to this we won't delete any
 * CTL files.
 * When we find no CTL files we drop CTL file 0, we also drop all potential
 * data files from 0 to max file number.
 * If a CTL file that isn't restorable is found, then this file number is
 * set in this variable.
 * If we find that the other file is newer and restorable then we set this
 * variable to this file number.
 *
 * m_used_ctl_file_no:
 * -------------------
 * This variable is set to the CTL file we will use for restore. As soon as
 * we find a possible candidate it is set to the candidate, we might then
 * find that the other CTL file is an even better candidate and move the
 * variable to this number. As long as no CTL file have been found it
 * remains set to the initial value Uint32(~0).
 *
 * m_current_page_ptr_i:
 * ---------------------
 * Set to i-value of page we are currently restoring from. We allocate a set
 * of pages at start of restore and use those pages when reading from file
 * into those pages.
 *
 * m_current_page_pos:
 * -------------------
 * Indicates index position on the current page we are restoring.
 *
 * m_current_page_index:
 * ---------------------
 * Indicates which of the allocated pages we are currently restoring, used
 * to find the next page. The allocated pages are in an array. So getting
 * to the next page can be easily accomplished by adding one to this variable.
 * We use modulo page_count always when getting the page ptr, so this variable
 * can be constantly incremented.
 *
 * m_current_file_page:
 * --------------------
 * Used by read file process, keeps track of which page number was the last
 * one we issued a read on.
 *
 * m_bytes_left:
 * -------------
 * Incremented with number of bytes read from disk when FSREADCONF arrives.
 * Decremented by length of record when restoring from file.
 * Thus keeps track of number of bytes left already read from disk.
 *
 * m_rows_restored:
 * ----------------
 * Statistical variable, counts number of rows restored (counts LQHKEYCONF's
 * received). Used to display various stats about the restore.
 *
 * m_restore_start_time:
 * ---------------------
 * Current millisecond when restore starts. Used to print stats on restore
 * performance.
 *
 * m_restored_gcp_id:
 * ------------------
 * This variable keeps track of the GCI we are restoring, no LCP files that
 * have a newer GCP written can be used. This is either retrieved from
 * DIH sysfile or local sysfile (if recovering in a not restorable state).
 * Can be used for upgrade case where we use it to write a CTL file for
 * an existing LCP that had no CTL files.
 *
 * m_restored_lcp_id:
 * m_restored_local_lcp_id:
 * m_max_gci_completed:
 * m_max_gci_written:
 * m_max_page_cnt:
 * ------------------------
 * These five variables are set from the used CTL file. They are initialised
 * from the RESTORE_LCP_REQ to be used in the upgrade case. In the upgrade
 * case we will set MaxPageCnt to Uint32(~0).
 * m_restored_lcp_id and m_restored_local_lcp_id is the id of the LCP used
 * write the LCP.
 * m_max_page_cnt is the number of pages that we have ROW ids for in the file.
 * m_max_gci_written is the maximum GCI written in this LCP.
 * m_max_gci_completed is the maximum GCI completed when writing this LCP.
 * m_max_gci_completed can be bigger than m_max_gci_written.
 *
 * m_create_gci:
 * -------------
 * CreateGCI from RESTORE_LCP_REQ, not used.
 *
 * m_file_id:
 * ----------
 * File id as described in used CTL file. When multiple files are to be restored
 * it starts at first and then moves forward. Is between 0 and
 * BackupFormat::NDB_MAX_LCP_FILES - 1.
 *
 * m_max_parts:
 * ------------
 * Set from used CTL file. Set to 1 when performing upgrade variant.
 *
 * m_max_files:
 * ------------
 * Set from used CTL file, normally set to BackupFormat::NDB_MAX_LCP_FILES but
 * could be set differently when performing downgrade or upgrade. Indicates
 * maximum files that could be used, this is necessary to know what the file
 * name is of the next file.
 *
 * m_num_files:
 * ------------
 * Set from used CTL file. Set to number of files (also number of part pairs)
 * to restore in the LCP.
 *
 * m_current_file_index:
 * ---------------------
 * Number of file currently restored, starts at 0 and goes up to
 * m_num_files - 1 before we're done.
 *
 * m_dih_lcp_no:
 * -------------
 * In pre-7.6 this indicates data file number, in 7.6 it indicates rather
 * which CTL file number that DIH thinks should be restored. If this is set
 * to ZNIL then DIH knows of no LCPs written for this fragment. In this case
 * we don't really know anything about what we will find since we can even
 * have both CTL files restorable in this case if local LCPs was executed
 * as part of restart. However if it is set to 0 or 1, then we should not
 * be able to not find any files at all. So if we find no CTL file in this
 * it is an upgrade case.
 *
 * m_upgrade_case:
 * ---------------
 * Initialised to true, as soon as we find an CTL file whether correct or
 * not we know that it isn't an upgrade from pre-7.6 versions.
 *
 * m_double_lcps_found:
 * --------------------
 * Both CTL files found and both were found to be restorable.
 *
 * m_found_not_restorable:
 * -----------------------
 * We have found one CTL file that wasn't restorable if true.
 *
 * m_old_max_files:
 * ----------------
 * This is the max files read from CTL file NOT used. It is used to
 * delete LCP data from the old data files. It is possible that
 * the new and old CTL files have different max files in an upgrade
 * or downgrade situation.
 *
 * m_num_remove_data_files:
 * ------------------------
 * Number of data files to remove, calculated after finding new and old
 * CTL file. If only one CTL file is found then we cleaned up already during
 * execution of LCP, so no need to clean up. In this case it is set to 0.
 *
 * m_table_id, m_fragment_id, m_table_version:
 * -------------------------------------------
 * Triplet describing the partition we are restoring. m_table_id and
 * m_fragment_id came from RESTORE_LCP_REQ, m_table_version read from
 * data file.
 *
 * The flow chart for Case 1) is here:
 * -----------------------------------
 * Open LCP control 0 -> Success
 * Read LCP control 0 -> Success (read important data into File data)
 * Close LCP control 0 -> Success
 * Open LCP control 1 -> Fail
 * Start restore (starts through open_data_file call)
 *
 * The flow chart for Case 2) is here
 * -----------------------------------
 * Open LCP control 0 -> Fail
 * Open LCP control 1 -> Success
 * Read LCP control 1 -> Success (read important data into File data)
 * Close LCP control 1 -> Success
 * Start restore
 *
 * The flow chart for Case 3) is here
 * -----------------------------------
 * Open LCP control 0 -> Success
 * Read LCP control 0 -> Success (read important data into File data)
 * Close LCP control 0 -> Success
 * Open LCP control 1 -> Success
 * Read LCP control 1 -> Success (calculate which LCP control file to use)
 * Close LCP control 1 -> Success
 * Assume here X is the LCP control file NOT used (0 or 1)
 * Assume here Y is the file number of the file for the NOT used LCP
 * Remove data file Y -> Success
 * Remove control file X -> Success
 * Start restore
 *
 * The flow chart for Case 4) is here
 * ----------------------------------
 * Open LCP control 0 -> Fail
 * Open LCP control 1 -> Fail
 * Create LCP control 0 -> Success
 * Write LCP control 0 -> Success
 * Close LCP control 0 -> Success
 * if (lcpNo == ZNIL) then report Done
 * else
 * Remove not used data file
 * Start restore (this is a certain upgrade)
 *
 * The flow chart for Case 5) is here
 * ----------------------------------
 * Open LCP control 0 -> Success
 * Read LCP control 0 -> Success
 * We discover that the LCP control file is readable but not valid
 * Close LCP control 0 -> Success
 * Open LCP control 1 -> Fail
 * Create LCP control 0 -> Success
 * Write LCP control 0 -> Success
 * Close LCP control 0 -> Success
 * In this case lcpNo must be ZNIL since if there is a CTL file
 * but not completed then this LCP is written using Partial LCP
 * code.
 * ndbrequire(lcpNo == ZNIL) then report Done
 *
 * We will always with the following steps the read and close steps are
 * only needed when open is a success.
 *
 * Open LCP control 0
 * Read LCP control 0
 * Close LCP control 0
 * Open LCP control 1
 * Read LCP control 1
 * Close LCP control 1
 *
 * At this point we know which of the 5 cases we are.
 * 1) and 2) will simply start the restore
 * 4) and 5) will create LCP control file 0 and then conditionally restore
 * 3) needs to remove unneeded LCP control and data file before continuing
 *
 * In 7.5 after development of Partial LCPs the LCP files can be in the
 * following states.
 *
 * 1) No files at all
 *    This state happens immediately after the table has been created and
 *    the first LCP haven't been started yet.
 *    This state is covered by Case 4) above and is handled as if the table
 *    was created in 7.4 or earlier.
 *
 * 2) Two empty control files and possibly a not finished data file 0.
 *    This state happens after the first LCP has started, but not yet
 *    completed. We could also have only 1 invalid empty control file
 *    if the crash occurs in the middle of the start of the first LCP.
 *    In this case there could be a data file 0 which has been created
 *    but not yet completed.
 *    This is covered by state 5) above.
 *
 * 3) One valid LCP control file, in this case the only the data files
 *    present in the control file should exist. There could also be an
 *    invalid LCP control file here after the first LCP have been
 *    completed.
 *    This is Case 1) and 2) above.
 * 
 * 4) Two valid control files. In this case all the data files present
 *    in any of the control files can be present. There could however
 *    be ones missing since we could be in the process of deleting an
 *    LCP after completion of an LCP.
 *    This is case 3) above.
 *
 * Execution of partial LCPs at restore
 * ------------------------------------
 * When we are restoring an LCP that consists of multiple data files this
 * is the algorithm used.
 * The LCP control file will cover either all parts or a subset of the parts.
 * We start with the case where it covers all parts.
 *
 * When all parts are covered we could have a case where there is overlap in
 * the parts. Let's use the following example.
 * Last part: All of part 801-35 (801-1023 and 0-35).
 * Last part - 1: All of part 554-800
 * Last part - 2: All of part 287-553
 * Last part - 3: All of part 18-286
 *
 * We need to execute all 4 of those parts (one data file per part). The file
 * number of the last part is given in the control file and also the maximum
 * file number is also given in the control file. This means that we can step
 * backwards and if we step backwards from file number 0 we will step to
 * file number MaxFileNumbers - 1.
 *
 * The above specifies which parts we have all changes for. There will also be
 * changes present for many other parts in the LCP data file. We will ignore
 * parts of those.
 *
 * We will start here with Last Part - 3. We will ignore everything for parts
 * 0-35 and 287-1023. We will insert all data pertaining to parts 36-286.
 * These changes should not contain any deleted rows as these should not be
 * recorded in parts where we record all rows.
 *
 * Next part to restore is Last part - 2. Here we will restore all of parts
 * 287-553. We will also install all changes related to parts 36-286. We
 * will ignore parts 0-35 and 554-1024.
 *
 * Next part to restore is Last part - 1. Here we will restore all of parts
 * 554-800 and all changes related to parts 36-553. We will ignore parts 0-35
 * and parts 801-1023.
 *
 * Finally we will restore Last part. Here we will restore all of parts 0-35
 * and parts 801-1023. We will also restore all changes of rows in parts
 * 36-800.
 *
 * Where we restore all parts we will use INSERT since those rows should not
 * be present yet. We will also reject the restore if we discover a DELETE row
 * in any of those parts.
 *
 * For parts where we restore changes we will use WRITE instead of INSERT since
 * the row might already exist. In addition we will accept DELETE rows by
 * row id.
 *
 * For parts that we ignore we will simply skip to next row.
 *
 * So we effectively divide rows in those parts into 3 separate categories.
 *
 * When we restore an LCP that was not restorable then we will exactly the
 * same scheme, the only difference is that we will only have some parts
 * that are restorable. So this LCP isn't usable in a system restart. It will
 * still be usable in a node restart however.
 */
void
Restore::execFSREMOVEREF(Signal *signal)
{
  jamEntry();
  FsRef * ref = (FsRef*)signal->getDataPtr();
  const Uint32 ptrI = ref->userPointer;
  FsConf * conf = (FsConf*)signal->getDataPtr();
  conf->userPointer = ptrI;
  execFSREMOVECONF(signal);
}

void
Restore::execFSREMOVECONF(Signal *signal)
{
  jamEntry();
  FsConf * conf = (FsConf*)signal->getDataPtr();
  FilePtr file_ptr;
  ndbrequire(m_file_pool.getPtr(file_ptr, conf->userPointer));
  lcp_remove_old_file_done(signal, file_ptr);
}

void
Restore::execFSWRITECONF(Signal *signal)
{
  jamEntry();
  FsConf *conf = (FsConf*)signal->getDataPtr();
  FilePtr file_ptr;
  ndbrequire(m_file_pool.getPtr(file_ptr, conf->userPointer));
  lcp_create_ctl_done_write(signal, file_ptr);
}

void
Restore::lcp_create_ctl_open(Signal *signal, FilePtr file_ptr)
{
  file_ptr.p->m_ctl_file_no = 0;
  file_ptr.p->m_status = File::CREATE_CTL_FILE;

  FsOpenReq * req = (FsOpenReq *)signal->getDataPtrSend();
  req->userReference = reference();
  req->fileFlags = FsOpenReq::OM_WRITEONLY | FsOpenReq::OM_CREATE;

  req->userPointer = file_ptr.i;
  
  FsOpenReq::setVersion(req->fileNumber, 5);
  FsOpenReq::setSuffix(req->fileNumber, FsOpenReq::S_CTL);
  FsOpenReq::v5_setLcpNo(req->fileNumber, 0);
  FsOpenReq::v5_setTableId(req->fileNumber, file_ptr.p->m_table_id);
  FsOpenReq::v5_setFragmentId(req->fileNumber, file_ptr.p->m_fragment_id);

  req->page_size = 0;
  req->file_size_hi = UINT32_MAX;
  req->file_size_lo = UINT32_MAX;
  req->auto_sync_size = 0;

  sendSignal(NDBFS_REF, GSN_FSOPENREQ, signal, FsOpenReq::SignalLength, JBA);
}

void
Restore::lcp_create_ctl_done_open(Signal *signal, FilePtr file_ptr)
{
  struct BackupFormat::LCPCtlFile *lcpCtlFilePtr =
    (struct BackupFormat::LCPCtlFile*)&m_lcp_ctl_file_data[0][0];

  memcpy(lcpCtlFilePtr->fileHeader.Magic, BACKUP_MAGIC, 8);

  lcpCtlFilePtr->fileHeader.BackupVersion = NDBD_USE_PARTIAL_LCP_v2;
  const Uint32 sz = sizeof(BackupFormat::FileHeader) >> 2;
  lcpCtlFilePtr->fileHeader.SectionType = BackupFormat::FILE_HEADER;
  lcpCtlFilePtr->fileHeader.SectionLength = sz - 3;
  lcpCtlFilePtr->fileHeader.FileType = BackupFormat::LCP_CTL_FILE;
  lcpCtlFilePtr->fileHeader.BackupId = 0;
  lcpCtlFilePtr->fileHeader.BackupKey_0 = 0;
  lcpCtlFilePtr->fileHeader.BackupKey_1 = 0;
  lcpCtlFilePtr->fileHeader.ByteOrder = 0x12345678;
  lcpCtlFilePtr->fileHeader.NdbVersion = NDB_VERSION_D;
  lcpCtlFilePtr->fileHeader.MySQLVersion = NDB_MYSQL_VERSION_D;

  lcpCtlFilePtr->MaxPartPairs = BackupFormat::NDB_MAX_LCP_PARTS;
  lcpCtlFilePtr->MaxNumberDataFiles = BackupFormat::NDB_MAX_LCP_FILES;
  lcpCtlFilePtr->ValidFlag = 0;
  lcpCtlFilePtr->TableId = file_ptr.p->m_table_id;
  lcpCtlFilePtr->FragmentId = file_ptr.p->m_fragment_id;
  /**
   * There are a couple of possibilities here:
   * 1) DIH knows about the LCP, this is indicated by m_dih_lcp_no set to
   *    0 or 1. In this case if we come here it means we're doing the
   *    upgrade case and we can rely on that there is a correct data file
   *    and we take the opportunity to create a CTL file for this
   *    fragment here as well.
   *
   * 2) DIH knows about no data files, in this case there is no data file
   *    since by coming here we have concluded that we found no correct
   *    CTL file, so thus there is no data file both according to DIH
   *    and according to the non-presence of correct CTL files.
   */
  if (file_ptr.p->m_dih_lcp_no == ZNIL ||
      file_ptr.p->m_used_ctl_file_no == Uint32(~0))
  {
    /**
     * We have no checkpointed data file yet, so we will write an initial
     * LCP control file. This could be either upgrade case or not.
     */
    jam();
    lcpCtlFilePtr->CreateGci = file_ptr.p->m_create_gci;
    lcpCtlFilePtr->MaxGciWritten = 0;
    lcpCtlFilePtr->MaxGciCompleted = 0;
    lcpCtlFilePtr->LastDataFileNumber = 0;
    lcpCtlFilePtr->LcpId = 0;
    lcpCtlFilePtr->LocalLcpId = 0;
    lcpCtlFilePtr->MaxPageCount = 0;
  }
  else
  {
    jam();
    /**
     * We have the upgrade case where DIH knows about a data file that there
     * is no CTL file defined for. We create a correct data file before
     * proceeding.
     * This is Case 4) above
     */
    ndbrequire(file_ptr.p->m_upgrade_case);
    ndbrequire(file_ptr.p->m_dih_lcp_no == 0 ||
               file_ptr.p->m_dih_lcp_no == 1);
    lcpCtlFilePtr->ValidFlag = 1;
    lcpCtlFilePtr->CreateGci = file_ptr.p->m_create_gci;
    lcpCtlFilePtr->MaxGciWritten = file_ptr.p->m_restored_gcp_id;
    lcpCtlFilePtr->MaxGciCompleted = file_ptr.p->m_max_gci_completed;
    lcpCtlFilePtr->LastDataFileNumber = file_ptr.p->m_dih_lcp_no;
    lcpCtlFilePtr->LcpId = file_ptr.p->m_restored_lcp_id;
    lcpCtlFilePtr->LocalLcpId = 0;
    lcpCtlFilePtr->MaxPageCount = (~0);
  }
  struct BackupFormat::PartPair locPartPair;
  locPartPair.startPart = 0;
  locPartPair.numParts = BackupFormat::NDB_MAX_LCP_PARTS;
  lcpCtlFilePtr->partPairs[0] = locPartPair;
  lcpCtlFilePtr->NumPartPairs = 1;

  /**
   * Since the LCP control file will only contain 1 part we are
   * certain that we will fit in the small LCP control file size.
   */
  c_backup->convert_ctl_page_to_network((Uint32*)lcpCtlFilePtr,
                              BackupFormat::NDB_LCP_CTL_FILE_SIZE_SMALL);
  FsReadWriteReq *req = (FsReadWriteReq*)signal->getDataPtrSend();

  req->userPointer = file_ptr.i;
  req->filePointer = file_ptr.p->m_fd;
  req->userReference = reference();
  req->varIndex = 0;
  req->numberOfPages = 1;
  req->operationFlag = 0;
  FsReadWriteReq::setFormatFlag(req->operationFlag,
                                FsReadWriteReq::fsFormatMemAddress);
  FsReadWriteReq::setSyncFlag(req->operationFlag, 1);

  /**
   * Data will be written from m_lcp_ctl_file_data as prepared by Bat */
  req->data.memoryAddress.memoryOffset = 0;
  req->data.memoryAddress.fileOffset = 0;
  req->data.memoryAddress.size = BackupFormat::NDB_LCP_CTL_FILE_SIZE_SMALL;

  sendSignal(NDBFS_REF, GSN_FSWRITEREQ, signal,
             FsReadWriteReq::FixedLength + 3, JBA);
}

void
Restore::lcp_create_ctl_done_write(Signal *signal, FilePtr file_ptr)
{
  close_file(signal, file_ptr);
}

void
Restore::lcp_create_ctl_done_close(Signal *signal, FilePtr file_ptr)
{
  if (file_ptr.p->m_dih_lcp_no == ZNIL ||
      file_ptr.p->m_used_ctl_file_no == Uint32(~0))
  {
    /**
     * We have created an LCP control file, DIH knew not about any
     * recoverable LCP for this fragment. We have already removed
     * old LCP files not recoverable, so we're ready to move on
     * from here.
     */
    jam();
    /**
     * Done with Case 4) or 5) without upgrade case
     * --------------------------------------------
     * We are done, there was no data file to restore, but we have
     * created an LCP control file, so things should be fine now.
     * We fake start of restore and end of restore to signal back
     * the RESTORE_LCP_CONF and other reporting properly done.
     * We set LCP id and local LCP id to indicate to LQH that no
     * restorable LCP was found.
     */
    ndbrequire(file_ptr.p->m_outstanding_operations == 0);
    DEB_RES(("(%u)restore_lcp_conf", instance()));
    file_ptr.p->m_restored_lcp_id = 0;
    file_ptr.p->m_restored_local_lcp_id = 0;
    restore_lcp_conf(signal, file_ptr);
    return;
  }
  else if (file_ptr.p->m_dih_lcp_no == 0 ||
           file_ptr.p->m_dih_lcp_no == 1)
  {
    /**
     * Case 4) Upgrade case
     * --------------------
     * We will clean away any old LCP data file that was not reported as
     * the one to restore. So if we will use 0 to restore we will
     * remove 1 and vice versa.
     */
    jam();
    ndbrequire(file_ptr.p->m_upgrade_case);
    file_ptr.p->m_status = File::CREATE_CTL_FILE;
    lcp_remove_old_file(signal,
                        file_ptr,
                        file_ptr.p->m_dih_lcp_no == 0 ? 1 : 0,
                        false);
    return;
  }
  else
  {
    ndbabort();
  }
}

void
Restore::lcp_remove_old_file(Signal *signal,
                                  FilePtr file_ptr,
                                  Uint32 file_number,
                                  bool is_ctl_file)
{
  file_ptr.p->m_outstanding_operations++;
  FsRemoveReq * req = (FsRemoveReq*)signal->getDataPtrSend();
  req->userReference = reference();
  req->userPointer = file_ptr.i;
  req->directory = 0;
  req->ownDirectory = 0;
  FsOpenReq::setVersion(req->fileNumber, 5);
  if (is_ctl_file)
  {
    jam();
    FsOpenReq::setSuffix(req->fileNumber, FsOpenReq::S_CTL);
    DEB_RES(("(%u)tab(%u,%u) Delete control file number: %u",
             instance(),
             file_ptr.p->m_table_id,
             file_ptr.p->m_fragment_id,
             file_number));
  }
  else
  {
    jam();
    DEB_RES(("tab(%u,%u) Delete data file number: %u",
             file_ptr.p->m_table_id,
             file_ptr.p->m_fragment_id,
             file_number));
    FsOpenReq::setSuffix(req->fileNumber, FsOpenReq::S_DATA);
  }
  FsOpenReq::v5_setLcpNo(req->fileNumber, file_number);
  FsOpenReq::v5_setTableId(req->fileNumber, file_ptr.p->m_table_id);
  FsOpenReq::v5_setFragmentId(req->fileNumber, file_ptr.p->m_fragment_id);
  sendSignal(NDBFS_REF, GSN_FSREMOVEREQ, signal,
             FsRemoveReq::SignalLength, JBA);
}

void
Restore::lcp_remove_old_file_done(Signal *signal, FilePtr file_ptr)
{
  ndbrequire(file_ptr.p->m_outstanding_operations > 0);
  file_ptr.p->m_outstanding_operations--;
  if (file_ptr.p->m_outstanding_operations > 0)
  {
    jam();
    return;
  }
  switch (file_ptr.p->m_status)
  {
    case File::CREATE_CTL_FILE:
    {
      /**
       * END of UPGRADE PATH
       * -------------------
       * We are done creating a new LCP control file and removing
       * any half-written data files still lingering. It is the
       * normal path for case 4) for upgrades but could also happen
       * in case 5) where a crash occurred in an early phase of the
       * fragments lifetime.
       * Done with Case 4) and 5)
       * ------------------------
       * We are now ready to follow the normal path for restoring
       * a fragment. The information needed to complete the
       * restore is available now in the File object.
       */
      jam();
      DEB_RES(("(%u)start_restore_lcp_upgrade", instance()));
      start_restore_lcp_upgrade(signal, file_ptr);
      return;
    }
    case File::REMOVE_LCP_DATA_FILE:
    {
      jam();
      /**
       * Case 3) completed data file removal
       * -----------------------------------
       * We are starting up a normal restore, we found 2 LCP control files,
       * this is a normal condition, we will always remove any unneeded
       * LCP files as part of restore. We are now done with data file and
       * will continue with LCP control file.
       */
      DEB_RES(("(%u)Case 3 discovered after remove", instance()));
      ndbrequire(file_ptr.p->m_num_remove_data_files > 0);
      file_ptr.p->m_num_remove_data_files--;
      if (file_ptr.p->m_num_remove_data_files > 0)
      {
        jam();
        if (file_ptr.p->m_remove_data_file_no ==
            (file_ptr.p->m_old_max_files - 1))
        {
          jam();
          file_ptr.p->m_remove_data_file_no = 0;
        }
        else
        {
          jam();
          file_ptr.p->m_remove_data_file_no++;
        }
        lcp_remove_old_file(signal,
                            file_ptr,
                            file_ptr.p->m_remove_data_file_no,
                            false);
      }
      else
      {
        jam();
        file_ptr.p->m_status = File::REMOVE_LCP_CTL_FILE;
        lcp_remove_old_file(signal,
                            file_ptr,
                            file_ptr.p->m_remove_ctl_file_no,
                            true);
      }
      return;
    }
    case File::REMOVE_LCP_CTL_FILE:
    {
      jam();
      /**
       * Case 3) is completed or Case 4 or Case 5) completed file removal
       * ----------------------------------------------------------------
       * Done with removal of both data file and control file of LCP
       * not used for restore. We are now ready to start restore for
       * Case 3, for Case 5 we will create an empty LCP control file
       * 0 first.
       */
      DEB_RES(("(%u)start_restore_lcp", instance()));
      if (file_ptr.p->m_used_ctl_file_no == Uint32(~0))
      {
        jam();
        lcp_create_ctl_open(signal, file_ptr);
        return;
      }
      start_restore_lcp(signal, file_ptr);
      return;
    }
    default:
    {
      ndbabort();
      return;
    }
  }
}

void
Restore::open_ctl_file(Signal *signal, FilePtr file_ptr, Uint32 lcp_no)
{
  /* Keep track of which ctl file we're currently dealing with. */
  file_ptr.p->m_ctl_file_no = lcp_no;

  FsOpenReq * req = (FsOpenReq *)signal->getDataPtrSend();
  req->userReference = reference();
  req->fileFlags = FsOpenReq::OM_READONLY;
  req->userPointer = file_ptr.i;
  
  FsOpenReq::setVersion(req->fileNumber, 5);
  FsOpenReq::setSuffix(req->fileNumber, FsOpenReq::S_CTL);
  FsOpenReq::v5_setLcpNo(req->fileNumber, lcp_no);
  FsOpenReq::v5_setTableId(req->fileNumber, file_ptr.p->m_table_id);
  FsOpenReq::v5_setFragmentId(req->fileNumber, file_ptr.p->m_fragment_id);

  req->page_size = 0;
  req->file_size_hi = UINT32_MAX;
  req->file_size_lo = UINT32_MAX;
  req->auto_sync_size = 0;

  sendSignal(NDBFS_REF, GSN_FSOPENREQ, signal, FsOpenReq::SignalLength, JBA);
}

void
Restore::open_ctl_file_done_ref(Signal *signal, FilePtr file_ptr)
{
  if (file_ptr.p->m_ctl_file_no == 1)
  {
    if (file_ptr.p->m_used_ctl_file_no == Uint32(~0))
    {
      jam();
      /**
       * Case 4) discovered
       * ------------------
       * UPGRADE PATH when restoring an older MySQL Cluster version
       * ----------------------------------------------------------
       * We are done reading the LCP control files. If no one was found we will
       * assume that this is an LCP produced by an older version without LCP
       * control files.
       *
       * In the new format we always have a control file, even when there is
       * no LCP executed yet. We create this control file indicating an empty
       * set of LCP files before we continue restoring the data.
       *
       * We could come here also with a too new LCP completed and we create
       * an empty one also in this case since it will overwrite the old one.
       *
       * We could also come here when we have completed the LCP, but the LCP
       * control file is still invalid since we haven't ensured that the
       * LCP is safe yet by calling sync_lsn. In this case we can even have
       * a case where DIH thinks we have completed an LCP but we haven't
       * actually done so yet.
       */
      if (file_ptr.p->m_upgrade_case)
      {
        jam();
        DEB_RES(("(%u)Case 4 with upgrade discovered", instance()));
        lcp_create_ctl_open(signal, file_ptr);
      }
      else
      {
        jam();
        DEB_RES(("(%u)Case 4 without upgrade discovered", instance()));
        file_ptr.p->m_remove_ctl_file_no = 0;
        file_ptr.p->m_remove_data_file_no = 0;
        file_ptr.p->m_num_remove_data_files = BackupFormat::NDB_MAX_FILES_PER_LCP;
        file_ptr.p->m_status = File::REMOVE_LCP_DATA_FILE;
        lcp_remove_old_file(signal,
                            file_ptr,
                            file_ptr.p->m_remove_data_file_no,
                            false);
      }
      return;
    }
    else
    {
      /**
       * Case 1) discovered
       * ------------------
       * Normal behaviour, we had no LCP control file 1, but we had an LCP
       * control file 0, so we will use this to perform the restore. It is
       * already set up and ready to proceed with the restore. In this case
       * when there is only one LCP control file then we trust that there is
       * no LCP data files not needed. We always remove the data files of an
       * LCP before we remove the LCP control file of an LCP. So it is safe
       * to continue restoring now, we have 1 LCP control file and 1 set of
       * LCP data files that all are needed and described by the LCP control
       * file.
       */
      jam();
      DEB_RES(("(%u)Case 1 discovered", instance()));
      DEB_RES(("(%u)Use ctl file: 0, 1 not exist, Lcp(%u,%u), GCI_C: %u,"
               " GCI_W: %u, MPC: %u",
                instance(),
                file_ptr.p->m_restored_lcp_id,
                file_ptr.p->m_restored_local_lcp_id,
                file_ptr.p->m_max_gci_completed,
                file_ptr.p->m_max_gci_written,
                file_ptr.p->m_max_page_cnt));
      ndbrequire(!file_ptr.p->m_found_not_restorable);
      start_restore_lcp(signal, file_ptr);
      return;
    }
  }
  else
  {
    jam();
    ndbrequire(file_ptr.p->m_ctl_file_no == 0);
    /**
     * We found no LCP control file 0, this can be normal, so we will now
     * instead open LCP control file 1.
     */
    DEB_RES(("(%u)open_ctl_file( 1 )", instance()));
    open_ctl_file(signal, file_ptr, 1);
    return;
  }
}

void
Restore::calculate_remove_new_data_files(FilePtr file_ptr)
{
  Uint32 new_ctl_no = file_ptr.p->m_remove_ctl_file_no;
  Uint32 old_ctl_no = new_ctl_no == 0 ? 1 : 0;

  ndbrequire(new_ctl_no < 2);
  BackupFormat::LCPCtlFile *oldLcpCtlFilePtr = (BackupFormat::LCPCtlFile*)
    &m_lcp_ctl_file_data[old_ctl_no][0];
  BackupFormat::LCPCtlFile *newLcpCtlFilePtr = (BackupFormat::LCPCtlFile*)
    &m_lcp_ctl_file_data[new_ctl_no][0];

  Uint32 old_last_file = oldLcpCtlFilePtr->LastDataFileNumber;
  Uint32 new_last_file = newLcpCtlFilePtr->LastDataFileNumber;

  Uint32 new_max_files = newLcpCtlFilePtr->MaxNumberDataFiles;
  Uint32 old_max_files = oldLcpCtlFilePtr->MaxNumberDataFiles;

  ndbrequire(new_max_files == old_max_files);
  ndbrequire(new_max_files == BackupFormat::NDB_MAX_LCP_FILES);

  /**
   * Calculate first file to remove.
   */
  Uint32 first_remove_file = new_last_file;
  Uint32 num_remove_files = 0;
  if (new_last_file == old_last_file)
  {
    /**
     * We could end up here after a number of unsuccessful restarts.
     * The LCP to remove was possibly changing the GCP written, but it
     * didn't contain any real changes to the data, so the same data
     * file was used again. We simply return and continue the restart.
     */
    jam();
    return;
  }
  while (1)
  {
    Uint32 next_remove_file = first_remove_file;
    num_remove_files++;
    if (next_remove_file == 0)
    {
      jam();
      next_remove_file = old_max_files - 1;
    }
    else
    {
      jam();
      next_remove_file--;
    }
    if (next_remove_file == old_last_file)
    {
      jam();
      break;
    }
    first_remove_file = next_remove_file;
  }
  ndbrequire(num_remove_files > 0);
  file_ptr.p->m_remove_data_file_no = first_remove_file;
  file_ptr.p->m_num_remove_data_files = num_remove_files;
  file_ptr.p->m_old_max_files = old_max_files;
}

void
Restore::calculate_remove_old_data_files(FilePtr file_ptr)
{
  Uint32 old_ctl_no = file_ptr.p->m_remove_ctl_file_no;
  Uint32 new_ctl_no = old_ctl_no == 0 ? 1 : 0;

  ndbrequire(old_ctl_no < 2);
  BackupFormat::LCPCtlFile *oldLcpCtlFilePtr = (BackupFormat::LCPCtlFile*)
    &m_lcp_ctl_file_data[old_ctl_no][0];
  BackupFormat::LCPCtlFile *newLcpCtlFilePtr = (BackupFormat::LCPCtlFile*)
    &m_lcp_ctl_file_data[new_ctl_no][0];

  Uint32 new_parts = newLcpCtlFilePtr->NumPartPairs;
  Uint32 old_parts = oldLcpCtlFilePtr->NumPartPairs;

  Uint32 old_last_file = oldLcpCtlFilePtr->LastDataFileNumber;
  Uint32 new_last_file = newLcpCtlFilePtr->LastDataFileNumber;

  Uint32 new_max_files = newLcpCtlFilePtr->MaxNumberDataFiles;
  Uint32 old_max_files = oldLcpCtlFilePtr->MaxNumberDataFiles;

  ndbrequire(new_max_files == old_max_files);
  ndbrequire(new_max_files == BackupFormat::NDB_MAX_LCP_FILES);
  ndbrequire(new_parts > 0);
  ndbrequire(old_parts > 0);
  /**
   * new_parts can never be bigger than old_parts + 1. This happens
   * when the LCP adds one more data file, but removes no data file
   * from the old LCPs. So when old_parts + 1 = new_parts then we
   * should remove 0 data files. When we have removed parts in new
   * LCP, then new_parts will be smaller and thus
   * old_parts + 1 - new_parts will be the number of parts to remove
   * from old LCP.
   */
  Uint32 new_files = 0;
  Uint32 loop_file = new_last_file;
  while (loop_file != old_last_file)
  {
    new_files++;
    if (loop_file == 0)
    {
      jam();
      loop_file = old_max_files - 1;
    }
    else
    {
      jam();
      loop_file--;
    }
  }
  /* new_files can be 0 in cases where new_parts == old_parts */
  ndbrequire(new_files != 0 || new_parts == old_parts);
  Uint32 remove_parts = (old_parts + new_files) - new_parts;
  file_ptr.p->m_num_remove_data_files = remove_parts;

  if (remove_parts == 0)
  {
    jam();
    return;
  }

  /**
   * Calculate first file to remove.
   */
  Uint32 first_remove_file = old_last_file;
  for (Uint32 i = 0; i < (old_parts - 1); i++)
  {
    if (first_remove_file == 0)
    {
      jam();
      first_remove_file = old_max_files - 1;
    }
    else
    {
      jam();
      first_remove_file--;
    }
  }
  file_ptr.p->m_remove_data_file_no = first_remove_file;
  file_ptr.p->m_old_max_files = old_max_files;
}

void
Restore::open_ctl_file_done_conf(Signal *signal, FilePtr file_ptr)
{
  file_ptr.p->m_upgrade_case = false;

  FsReadWriteReq *req = (FsReadWriteReq*)signal->getDataPtrSend();
  req->userPointer = file_ptr.i;
  req->filePointer = file_ptr.p->m_fd;
  req->userReference = reference();
  req->varIndex = 0;
  req->numberOfPages = 1;
  req->operationFlag = 0;
  FsReadWriteReq::setFormatFlag(req->operationFlag,
                                FsReadWriteReq::fsFormatMemAddress);
  FsReadWriteReq::setPartialReadFlag(req->operationFlag, 1);

  /**
   * Data will be written from m_lcp_ctl_file_data as prepared by Bat */
  req->data.memoryAddress.memoryOffset =
    file_ptr.p->m_ctl_file_no *
      (BackupFormat::LCP_CTL_FILE_BUFFER_SIZE_IN_WORDS * 4);
  req->data.memoryAddress.fileOffset = 0;
  req->data.memoryAddress.size = BackupFormat::NDB_LCP_CTL_FILE_SIZE_BIG;

  sendSignal(NDBFS_REF, GSN_FSREADREQ, signal,
             FsReadWriteReq::FixedLength + 3, JBA);
}

void
Restore::read_ctl_file_done(Signal *signal, FilePtr file_ptr, Uint32 bytesRead)
{
  /**
   * We read the LCP control file, we really want at this point to know
   * the following things.
   * 1) LCP id of this control file
   * 2) GCI completed, this makes it possible to shorten REDO log execution
   * 3) GCI written, if this is higher than the restored GCI than the LCP
   *    is not useful, in this case we should have an older LCP control file
   *    still there, otherwise the system is not restorable.
   * 4) Data file number to make sure we read the correct data file.
   *
   * The remainder of the information is used to verify that it is a correct
   * LCP control file and which version that have created it. We will only
   * go ahead if the LCP control is correct and we have the ability to
   * read it.
   *
   * We need to read both LCP control files, if one is missing then we use
   * the one we found. If both are present then we decide to use the newest
   * restorable LCP.
   * To handle case 3) we need to record which LCP control file we don't
   * use such that we can remove the LCP control file and LCP data file
   * belonging to this LCP which we will no longer use.
   *
   * When we come here the contents of the LCP control file is stored in
   * the m_lcp_ctl_file_data variable.
   */
  ndbrequire(file_ptr.p->m_ctl_file_no < 2);
  BackupFormat::LCPCtlFile *lcpCtlFilePtr = (BackupFormat::LCPCtlFile*)
    &m_lcp_ctl_file_data[file_ptr.p->m_ctl_file_no];

  if (bytesRead != BackupFormat::NDB_LCP_CTL_FILE_SIZE_SMALL &&
      bytesRead != BackupFormat::NDB_LCP_CTL_FILE_SIZE_BIG)
  {
    /**
     * Invalid file, probably still no data written. We will remove it
     * as we close it.
     */
    jam();
    ndbassert(bytesRead == 0);
    ndbrequire(!file_ptr.p->m_found_not_restorable);
    close_file(signal, file_ptr, true);
    return;
  }
  if (!c_backup->convert_ctl_page_to_host(lcpCtlFilePtr))
  {
    /* Invalid file data */
    jam();
    ndbassert(false);
    ndbrequire(!file_ptr.p->m_found_not_restorable);
    close_file(signal, file_ptr, true);
    return;
  }
  if (lcpCtlFilePtr->MaxGciWritten == 0 &&
      lcpCtlFilePtr->MaxGciCompleted == 0 &&
      lcpCtlFilePtr->ValidFlag == 0 &&
      lcpCtlFilePtr->LcpId == 0 &&
      lcpCtlFilePtr->LocalLcpId == 0 &&
      lcpCtlFilePtr->LastDataFileNumber == 0 &&
      lcpCtlFilePtr->MaxPageCount == 0)
  {
    jam();
    g_eventLogger->debug("Found empty LCP control file, "
                         "must have been created by earlier restart,"
                         " tab(%u,%u), CTL file: %u",
                         file_ptr.p->m_table_id,
                         file_ptr.p->m_fragment_id,
                         file_ptr.p->m_ctl_file_no);

    /**
     * An empty initialised LCP control file was found, this must have
     * been created by previous restart attempt. We will ignore it and
     * act as if we didn't see the LCP control file at all.
     */
    ndbrequire(!file_ptr.p->m_found_not_restorable);
    close_file(signal, file_ptr, true);
    return;
  }

  const Uint32 sz = sizeof(BackupFormat::FileHeader) >> 2;
  if ((memcmp(BACKUP_MAGIC, lcpCtlFilePtr->fileHeader.Magic, 8) != 0) ||
      ((lcpCtlFilePtr->fileHeader.BackupVersion != NDBD_USE_PARTIAL_LCP_v1) &&
       (lcpCtlFilePtr->fileHeader.BackupVersion != NDBD_USE_PARTIAL_LCP_v2)) ||
      (lcpCtlFilePtr->fileHeader.SectionType != BackupFormat::FILE_HEADER) ||
      (lcpCtlFilePtr->fileHeader.SectionLength != (sz - 3)) ||
      (lcpCtlFilePtr->fileHeader.FileType != BackupFormat::LCP_CTL_FILE) ||
      (lcpCtlFilePtr->TableId != file_ptr.p->m_table_id) ||
      (lcpCtlFilePtr->FragmentId != file_ptr.p->m_fragment_id))
  {
    jam();
    g_eventLogger->debug("LCP Control file inconsistency, tab(%u,%u)"
                         ", CTL file: %u",
                         file_ptr.p->m_table_id,
                         file_ptr.p->m_fragment_id,
                         file_ptr.p->m_ctl_file_no);
    ndbrequire(!file_ptr.p->m_found_not_restorable);
    close_file(signal, file_ptr, true);
    return;
  }

  /**
   * Now we are ready to read the parts of the LCP control file that we need
   * to know to handle the restore correctly.
   */
  Uint32 validFlag = lcpCtlFilePtr->ValidFlag;
  Uint32 createGci = lcpCtlFilePtr->CreateGci;
  Uint32 maxGciCompleted = lcpCtlFilePtr->MaxGciCompleted;
  Uint32 maxGciWritten = lcpCtlFilePtr->MaxGciWritten;
  Uint32 lcpId = lcpCtlFilePtr->LcpId;
  Uint32 localLcpId = lcpCtlFilePtr->LocalLcpId;
  Uint32 maxPageCnt = lcpCtlFilePtr->MaxPageCount;
  Uint32 createTableVersion = lcpCtlFilePtr->CreateTableVersion;
  Uint32 lcpCtlVersion = lcpCtlFilePtr->fileHeader.BackupVersion;
  Uint64 rowCount = Uint64(lcpCtlFilePtr->RowCountLow) +
                    (Uint64(lcpCtlFilePtr->RowCountHigh) << 32);

  if (createTableVersion == 0)
  {
    jam();
    /**
     * LCP control file was created during table drop, simply set the valid flag
     * to 0 and ignore the LCP control file.
     */
    createTableVersion = c_lqh->getCreateSchemaVersion(file_ptr.p->m_table_id);
    validFlag = 0;
  }

  if (createTableVersion !=
      c_lqh->getCreateSchemaVersion(file_ptr.p->m_table_id))
  {
    jam();
    g_eventLogger->debug("(%u)Found LCP control file from old table"
                         ", drop table haven't cleaned up properly"
                         ", tab(%u,%u).%u (now %u), createGci:%u,"
                         " maxGciCompleted: %u"
                         ", maxGciWritten: %u, restored createGci: %u",
                         instance(),
                         file_ptr.p->m_table_id,
                         file_ptr.p->m_fragment_id,
                         createTableVersion,
                         c_lqh->getCreateSchemaVersion(file_ptr.p->m_table_id),
                         createGci,
                         maxGciCompleted,
                         maxGciWritten,
                         file_ptr.p->m_create_gci);
    file_ptr.p->m_status = File::DROP_OLD_FILES;
    file_ptr.p->m_remove_ctl_file_no = file_ptr.p->m_ctl_file_no == 0 ? 1 : 0;
    file_ptr.p->m_remove_data_file_no = 0;
    file_ptr.p->m_num_remove_data_files = BackupFormat::NDB_MAX_FILES_PER_LCP;
    ndbrequire(file_ptr.p->m_used_ctl_file_no == ~Uint32(0));
    close_file(signal, file_ptr, true);
    return;
  }
  else if (maxGciWritten > file_ptr.p->m_restored_gcp_id ||
           maxGciCompleted > file_ptr.p->m_restored_gcp_id ||
           validFlag == 0)
  {
    jam();
    /**
     * This is a fairly normal case, but we will still log it to make sure we
     * have sufficient information logged if things turns for the worse. In a
     * normal restart we should at most have a few of those.
     *
     * The LCP contained records that were committed in GCI = maxGciWritten,
     * we are restoring a GCI which is smaller, this means that the LCP cannot
     * be used for restore since we have no UNDO log for main memory
     * data.
     *
     * This is a perfectly normal case although not so common. The LCP was
     * completed but had writes in it that rendered it useless. If this is
     * the very first LCP for this table it could even be that this is the
     * only LCP control file we have. But this can only happen for file 0.
     * If it happens for file 1 and we have no useful CTL file in file 0
     * then we are smoked since that is not supposed to be possible.
     *
     * It is also a normal case where we have written LCP control file
     * but not yet had time to sync the LSN for the LCP. This is flagged
     * by the validFlag not being set in the LCP control file.
     */
    g_eventLogger->debug("(%u)LCP Control file ok, but not recoverable,"
                         " tab(%u,%u), maxGciWritten: %u, restoredGcpId: %u"
                         ", CTL file: %u, validFlag: %u",
                         instance(),
                         file_ptr.p->m_table_id,
                         file_ptr.p->m_fragment_id,
                         maxGciWritten,
                         file_ptr.p->m_restored_gcp_id,
                         file_ptr.p->m_ctl_file_no,
                         validFlag);
    ndbrequire((file_ptr.p->m_ctl_file_no == 0 ||
               file_ptr.p->m_used_ctl_file_no != Uint32(~0)) ||
               validFlag == 0);
    ndbrequire(!file_ptr.p->m_found_not_restorable);
    file_ptr.p->m_found_not_restorable = true;
    file_ptr.p->m_remove_ctl_file_no = file_ptr.p->m_ctl_file_no;
    if (file_ptr.p->m_ctl_file_no == 1 &&
        file_ptr.p->m_used_ctl_file_no != Uint32(~0))
    {
      jam();
      calculate_remove_new_data_files(file_ptr);
    }
  }
  else if (file_ptr.p->m_used_ctl_file_no == Uint32(~0))
  {
    jam();
    /**
     * First LCP control file that we read, we simply set things up for
     * restore. We want the LCP id to check which LCP to use if there is
     * one more, also to report back to DBLQH.
     */
    file_ptr.p->m_max_gci_completed = maxGciCompleted;
    file_ptr.p->m_restored_lcp_id = lcpId;
    file_ptr.p->m_restored_local_lcp_id = localLcpId;
    file_ptr.p->m_max_page_cnt = maxPageCnt;
    file_ptr.p->m_max_gci_written = maxGciWritten;
    file_ptr.p->m_used_ctl_file_no = file_ptr.p->m_ctl_file_no;
    file_ptr.p->m_lcp_ctl_version = lcpCtlVersion;
    file_ptr.p->m_rows_in_lcp = rowCount;
    if (file_ptr.p->m_ctl_file_no == 1)
    {
      jam();
      DEB_RES(("(%u)Use ctl file: 1, 0 not exist, Lcp(%u,%u), GCI_C: %u,"
               " GCI_W: %u, MPC: %u",
                instance(),
                file_ptr.p->m_restored_lcp_id,
                file_ptr.p->m_restored_local_lcp_id,
                file_ptr.p->m_max_gci_completed,
                file_ptr.p->m_max_gci_written,
                file_ptr.p->m_max_page_cnt));
    }
    if (file_ptr.p->m_found_not_restorable)
    {
      jam();
      calculate_remove_new_data_files(file_ptr);
    }
  }
  else if (file_ptr.p->m_restored_lcp_id > lcpId)
  {
    /**
     * This file is older than the previous one. We will use the previous
     * one.
     */
    jam();
    ndbrequire(file_ptr.p->m_ctl_file_no == 1);
    file_ptr.p->m_double_lcps_found = true;
    file_ptr.p->m_remove_ctl_file_no = 1;
    calculate_remove_old_data_files(file_ptr);
    DEB_RES(("(%u)Use ctl file: 0, 1 older, Lcp(%u,%u), GCI_C: %u,"
             " GCI_W: %u, MPC: %u",
              instance(),
              file_ptr.p->m_restored_lcp_id,
              file_ptr.p->m_restored_local_lcp_id,
              file_ptr.p->m_max_gci_completed,
              file_ptr.p->m_max_gci_written,
              file_ptr.p->m_max_page_cnt));
  }
  else if (file_ptr.p->m_restored_lcp_id < lcpId ||
           (file_ptr.p->m_restored_lcp_id == lcpId &&
            file_ptr.p->m_restored_local_lcp_id < localLcpId))
  {
    jam();
    DEB_RES(("(%u)Use ctl file: 1, 0 older, Lcp(%u,%u), GCI_C: %u,"
             " GCI_W: %u, MPC: %u",
              instance(),
              lcpId,
              localLcpId,
              maxGciCompleted,
              maxGciWritten,
              maxPageCnt));
    ndbrequire(file_ptr.p->m_ctl_file_no == 1);
    ndbrequire(file_ptr.p->m_max_gci_completed <= maxGciCompleted);
    file_ptr.p->m_used_ctl_file_no = file_ptr.p->m_ctl_file_no;
    file_ptr.p->m_double_lcps_found = true;
    file_ptr.p->m_max_gci_completed = maxGciCompleted;
    file_ptr.p->m_max_gci_written = maxGciWritten;
    file_ptr.p->m_restored_lcp_id = lcpId;
    file_ptr.p->m_restored_local_lcp_id = localLcpId;
    file_ptr.p->m_max_page_cnt = maxPageCnt;
    file_ptr.p->m_remove_ctl_file_no = 0;
    file_ptr.p->m_lcp_ctl_version = lcpCtlVersion;
    file_ptr.p->m_rows_in_lcp = rowCount;
    calculate_remove_old_data_files(file_ptr);
  }
  else
  {
    /**
     * The LCP id of both LCPs were the same, this can happen when the
     * node previously crashed in the middle of an LCP and DIH haven't
     * finished it, so it starts the next LCP with the same ID.
     * In this case we have added one to the Local LCP id to ensure we
     * know which is the most recent one.
     * So here we come when CTL file 0 is newer.
     */
    DEB_RES(("(%u)Use ctl file: 0, 1 older, Lcp(%u,%u), GCI_C: %u,"
             " GCI_W: %u, MPC: %u",
              instance(),
              file_ptr.p->m_restored_lcp_id,
              file_ptr.p->m_restored_local_lcp_id,
              file_ptr.p->m_max_gci_completed,
              file_ptr.p->m_max_gci_written,
              file_ptr.p->m_max_page_cnt));
    ndbrequire(file_ptr.p->m_ctl_file_no == 1);
    ndbrequire(file_ptr.p->m_max_gci_completed >= maxGciCompleted);
    file_ptr.p->m_used_ctl_file_no = 0;
    file_ptr.p->m_double_lcps_found = true;
    file_ptr.p->m_remove_ctl_file_no = 1;
    calculate_remove_old_data_files(file_ptr);
  }
  close_file(signal, file_ptr);
}

void
Restore::lcp_drop_old_files(Signal *signal, FilePtr file_ptr)
{
  file_ptr.p->m_status = File::REMOVE_LCP_DATA_FILE;
  lcp_remove_old_file(signal,
                      file_ptr,
                      file_ptr.p->m_remove_data_file_no,
                      false);
}

void
Restore::close_ctl_file_done(Signal *signal, FilePtr file_ptr)
{
  if (file_ptr.p->m_ctl_file_no == 0)
  {
    /**
     * We are done with LCP control file 0, continue with LCP control
     * file 1 in the same manner.
     */
    jam();
    open_ctl_file(signal, file_ptr, 1);
    return;
  }
  else
  {
    ndbrequire(file_ptr.p->m_ctl_file_no == 1);
    jam();
    if (file_ptr.p->m_used_ctl_file_no == Uint32(~0))
    {
      /**
       * Case 5) discovered
       * No valid LCP file was found. We create an LCP control file 0
       * which is ok and then continue with the restore if there is
       * anything to restore.
       */
      jam();
      ndbrequire(file_ptr.p->m_dih_lcp_no == ZNIL);
      DEB_RES(("(%u)Case 5 discovered", instance()));
      file_ptr.p->m_remove_data_file_no = 0;
      file_ptr.p->m_num_remove_data_files = BackupFormat::NDB_MAX_FILES_PER_LCP;
      file_ptr.p->m_status = File::REMOVE_LCP_DATA_FILE;
      lcp_remove_old_file(signal,
                          file_ptr,
                          file_ptr.p->m_remove_data_file_no,
                          false);
      return;
    }
    if (file_ptr.p->m_double_lcps_found ||
        file_ptr.p->m_found_not_restorable)
    {
      jam();
      /**
       * Case 3) discovered
       * ------------------
       * We start by removing potential data and CTL files still there.
       */
      DEB_RES(("(%u)Case 3 discovered after close", instance()));
      if (file_ptr.p->m_num_remove_data_files > 0)
      {
        jam();
        file_ptr.p->m_status = File::REMOVE_LCP_DATA_FILE;
        lcp_remove_old_file(signal,
                            file_ptr,
                            file_ptr.p->m_remove_data_file_no,
                            false);
      }
      else
      {
        file_ptr.p->m_status = File::REMOVE_LCP_CTL_FILE;
        lcp_remove_old_file(signal,
                            file_ptr,
                            file_ptr.p->m_remove_ctl_file_no,
                            true);
      }
      return;
    }
    else
    {
      jam();
      /**
       * Case 2) discovered
       * ------------------
       * LCP control file 1 existed alone, we are ready to execute the restore
       * now.
       */
      DEB_RES(("(%u)Case 2 discovered, start_restore_lcp",
              instance()));
      start_restore_lcp(signal, file_ptr);
      return;
    }
  }
}

void
Restore::execRESTORE_LCP_REQ(Signal* signal)
{
  jamEntry();

  Uint32 err= 0;
  RestoreLcpReq* req= (RestoreLcpReq*)signal->getDataPtr();
  Uint32 senderRef= req->senderRef;
  Uint32 senderData= req->senderData;
  if (m_is_query_block)
  {
    jam();
    /**
     * Redirect our reference to LQH for the restore of this fragment.
     * This LQH will not manipulate the table object while we are
     * restoring this fragment.
     * Same reasoning around TUP
     *
     * Since we will also trigger ordered index updates during restore
     * we will set up also DBTUX parts as is done in setting it up for
     * scan access.
     */
    Uint32 instance = refToInstance(senderRef);
    c_lqh->setup_query_thread_for_restore_access(instance, req->cnewestGci);
  }
  do
  {
    FilePtr file_ptr;
    if (!m_file_list.seizeFirst(file_ptr))
    {
      jam();
      err= RestoreLcpRef::NoFileRecord;
      break;
    }

    if((err= init_file(req, file_ptr)))
    {
      break;
    }

    signal->theData[0] = NDB_LE_StartReadLCP;
    signal->theData[1] = file_ptr.p->m_table_id;
    signal->theData[2] = file_ptr.p->m_fragment_id;
    sendSignal(CMVMI_REF, GSN_EVENT_REP, signal, 3, JBB);

    open_ctl_file(signal, file_ptr, 0);
    return;
  } while(0);

  c_lqh->reset_restore_thread_access();
  DEB_RES(("(%u)RESTORE_LCP_REF", instance()));
  RestoreLcpRef* ref= (RestoreLcpRef*)signal->getDataPtrSend();
  ref->senderData= senderData;
  ref->senderRef= reference();
  ref->errorCode = err;
  sendSignal(senderRef, GSN_RESTORE_LCP_REF, signal, 
	     RestoreLcpRef::SignalLength, JBB);
}

Uint32
Restore::init_file(const RestoreLcpReq* req, FilePtr file_ptr)
{
  new (file_ptr.p) File();
  file_ptr.p->m_sender_ref = req->senderRef;
  file_ptr.p->m_sender_data = req->senderData;

  file_ptr.p->m_fd = RNIL;
  file_ptr.p->m_file_type = BackupFormat::LCP_FILE;
  file_ptr.p->m_status = File::READ_CTL_FILES;

  file_ptr.p->m_double_lcps_found = false;
  file_ptr.p->m_found_not_restorable = false;
  file_ptr.p->m_upgrade_case = true;
  file_ptr.p->m_remove_ctl_file_no = Uint32(~0);
  file_ptr.p->m_remove_data_file_no = Uint32(~0);
  file_ptr.p->m_num_remove_data_files = 0;
  file_ptr.p->m_old_max_files = Uint32(~0);

  file_ptr.p->m_dih_lcp_no = req->lcpNo;
  file_ptr.p->m_table_id = req->tableId;
  file_ptr.p->m_fragment_id = req->fragmentId;
  file_ptr.p->m_table_version = RNIL;
  file_ptr.p->m_restored_gcp_id = req->restoreGcpId;
  file_ptr.p->m_restored_lcp_id = req->lcpId;
  file_ptr.p->m_restored_local_lcp_id = 0;
  file_ptr.p->m_max_gci_completed = req->maxGciCompleted;
  file_ptr.p->m_create_gci = req->createGci;
  DEB_START_RES(("(%u)RESTORE_LCP_REQ tab(%u,%u),"
                 " GCI: %u, LCP id: %u, LCP no: %u, createGci: %u",
                 instance(),
                 req->tableId,
                 req->fragmentId,
                 req->restoreGcpId,
                 req->lcpId,
                 req->lcpNo,
                 req->createGci));

  file_ptr.p->m_bytes_left = 0; // Bytes read from FS
  file_ptr.p->m_current_page_ptr_i = RNIL;
  file_ptr.p->m_current_page_pos = 0; 
  file_ptr.p->m_current_page_index = 0;
  file_ptr.p->m_current_file_page = 0;
  file_ptr.p->m_outstanding_reads = 0;
  file_ptr.p->m_outstanding_operations = 0;

  file_ptr.p->m_rows_in_lcp = 0;
  file_ptr.p->m_rows_restored = 0;
  file_ptr.p->m_rows_restored_insert = 0;
  file_ptr.p->m_rows_restored_delete = 0;
  file_ptr.p->m_rows_restored_delete_failed = 0;
  file_ptr.p->m_rows_restored_delete_page = 0;
  file_ptr.p->m_rows_restored_write = 0;
  file_ptr.p->m_ignored_rows = 0;
  file_ptr.p->m_row_operations = 0;

  file_ptr.p->m_file_id = Uint32(~0);
  file_ptr.p->m_ctl_file_no = Uint32(~0);
  file_ptr.p->m_used_ctl_file_no = Uint32(~0);
  file_ptr.p->m_current_file_index = 0;
  file_ptr.p->m_num_files = 0;
  file_ptr.p->m_max_parts = BackupFormat::NDB_MAX_LCP_PARTS;
  file_ptr.p->m_max_files = BackupFormat::NDB_MAX_LCP_FILES;
  file_ptr.p->m_restore_start_time = NdbTick_CurrentMillisecond();
  Uint32 err = seize_file(file_ptr);
  return err;
}

Uint32
Restore::seize_file(FilePtr file_ptr)
{
  LocalList pages(m_databuffer_pool, file_ptr.p->m_pages);

  ndbassert(pages.isEmpty());
  pages.release();
  
  Uint32 buf_size= PAGES*GLOBAL_PAGE_SIZE;
  Uint32 page_count= (buf_size+GLOBAL_PAGE_SIZE-1)/GLOBAL_PAGE_SIZE;
  if(!pages.seize(page_count))
  {
    jam();
    return RestoreLcpRef::OutOfDataBuffer;
  }

  List::Iterator it;
  for(pages.first(it); !it.isNull(); pages.next(it))
  {
    * it.data = RNIL;
  }

  Uint32 err= 0;
  for(pages.first(it); !it.isNull(); pages.next(it))
  {
    Ptr<GlobalPage> page_ptr;
    if(!m_global_page_pool.seize(page_ptr))
    {
      jam();
      err= RestoreLcpRef::OutOfReadBufferPages;
      break;
    }
    * it.data = page_ptr.i;
  }
  
  if(err)
  {
    for(pages.first(it); !it.isNull(); pages.next(it))
    {
      if(* it.data == RNIL)
	break;
      m_global_page_pool.release(* it.data);
    }
  }
  else
  {
    pages.first(it);
    file_ptr.p->m_current_page_ptr_i = *it.data;
  }
  return err;
}

void
Restore::release_file(FilePtr file_ptr, bool statistics)
{
  LocalList pages(m_databuffer_pool, file_ptr.p->m_pages);

  List::Iterator it;
  for (pages.first(it); !it.isNull(); pages.next(it))
  {
    if (* it.data == RNIL)
    {
      jam();
      continue;
    }
    m_global_page_pool.release(* it.data);
  }

  if (statistics)
  {
    Uint64 millis = NdbTick_CurrentMillisecond() -
                   file_ptr.p->m_restore_start_time;
    if (millis == 0)
      millis = 1;
    Uint64 rows_per_sec = (file_ptr.p->m_row_operations *
                           Uint64(1000)) / millis;


    g_eventLogger->info("LDM instance %u: Restored T%dF%u LCP %llu rows, "
                        "%llu row operations, "
                        "%llu millis, %llu row operations/sec)", 
                        instance(),
                        file_ptr.p->m_table_id,
                        file_ptr.p->m_fragment_id,
                        file_ptr.p->m_rows_restored,
                        file_ptr.p->m_row_operations,
                        millis,
                        rows_per_sec);


    m_millis_spent+= millis;
    m_rows_restored+= file_ptr.p->m_rows_restored;
    m_frags_restored++;

    DEB_RES_STAT(("(%u)Restore tab(%u,%u): file_index: %u"
                  ", inserts: %llu, writes: %llu"
                  ", deletes: %llu, delete_pages: %llu"
                  ", delete_failed: %llu"
                  ", ignored rows: %llu",
                  instance(),
                  file_ptr.p->m_table_id,
                  file_ptr.p->m_fragment_id,
                  file_ptr.p->m_current_file_index - 1,
                  file_ptr.p->m_rows_restored_insert,
                  file_ptr.p->m_rows_restored_write,
                  file_ptr.p->m_rows_restored_delete,
                  file_ptr.p->m_rows_restored_delete_page,
                  file_ptr.p->m_rows_restored_delete_failed,
                  file_ptr.p->m_ignored_rows));
  }
  else
  {
    DEB_RES_STAT_EXTRA((
                  "(%u)Restore tab(%u,%u): file_index: %u"
                  ", inserts: %llu, writes: %llu"
                  ", deletes: %llu, delete_pages: %llu"
                  ", delete_failed: %llu"
                  ", ignored rows: %llu",
                  instance(),
                  file_ptr.p->m_table_id,
                  file_ptr.p->m_fragment_id,
                  file_ptr.p->m_current_file_index - 1,
                  file_ptr.p->m_rows_restored_insert,
                  file_ptr.p->m_rows_restored_write,
                  file_ptr.p->m_rows_restored_delete,
                  file_ptr.p->m_rows_restored_delete_page,
                  file_ptr.p->m_rows_restored_delete_failed,
                  file_ptr.p->m_ignored_rows));
  }

  pages.release();
  if (statistics)
  {
    jam();
    m_file_list.release(file_ptr);
  }
}

void
Restore::prepare_parts_for_execution(Signal *signal, FilePtr file_ptr)
{
  ndbrequire(file_ptr.p->m_used_ctl_file_no < 2);
  BackupFormat::LCPCtlFile *lcpCtlFilePtr = (BackupFormat::LCPCtlFile*)
    &m_lcp_ctl_file_data[file_ptr.p->m_used_ctl_file_no][0];

  if (file_ptr.p->m_max_parts == 1 &&
      file_ptr.p->m_num_files == 1)
  {
    /**
     * UPGRADE CASE, everything is in one file.
     */
    jam();
    file_ptr.p->m_part_state[0] = File::PART_ALL_ROWS;
    return;
  }
  /**
   * We set up the part state array in 3 steps.
   * The default state is that all parts receives all changes.
   *
   * For the current file index we have recorded in the LCP control file
   * all the parts where all rows exists, so these parts will all have the
   * state PART_ALL_ROWS.
   *
   * Lastly we will go backwards from the last LCP data file to restore and
   * set all parts that will be fully restored in this LCP data file to be
   * ignored by earlier LCP data files.
   *
   * We ensure that we have consistent data by ensuring that we don't have
   * any files set to PART_IGNORED that was in the array to receive all rows.
   */
  for (Uint32 i = 0; i < file_ptr.p->m_max_parts; i++)
  {
    file_ptr.p->m_part_state[i] = File::PART_ALL_CHANGES;
  }

  {
    struct BackupFormat::PartPair partPair =
      lcpCtlFilePtr->partPairs[file_ptr.p->m_current_file_index];

    DEB_RES_PARTS((
             "(%u)Prepare ALL parts[%u] = (%u,%u)",
             instance(),
             file_ptr.p->m_current_file_index,
             partPair.startPart,
             partPair.numParts));

    Uint32 part_id = partPair.startPart;
    for (Uint32 i = 0; i < partPair.numParts; i++)
    {
      file_ptr.p->m_part_state[part_id] = File::PART_ALL_ROWS;
      part_id++;
      if (part_id == file_ptr.p->m_max_parts)
        part_id = 0;
    }
  }

  for (Uint32 i = file_ptr.p->m_current_file_index + 1;
       i < lcpCtlFilePtr->NumPartPairs;
       i++)
  {
    jam();
    struct BackupFormat::PartPair partPair =
      lcpCtlFilePtr->partPairs[i];

    DEB_RES_PARTS((
             "(%u)Prepare IGNORE parts[%u] = (%u,%u)",
             instance(),
             i,
             partPair.startPart,
             partPair.numParts));

    Uint32 part_id = partPair.startPart;
    for (Uint32 j = 0; j < partPair.numParts; j++)
    {
      ndbrequire(file_ptr.p->m_part_state[part_id] == File::PART_ALL_CHANGES);
      file_ptr.p->m_part_state[part_id] = File::PART_IGNORED;
      part_id++;
      if (part_id == file_ptr.p->m_max_parts)
        part_id = 0;
    }
  }
}

void
Restore::start_restore_lcp_upgrade(Signal *signal, FilePtr file_ptr)
{
  /**
   * In this an LCP existed, but no valid LCP control file, this can
   * only occur if the LCP was written by older versions of MySQL
   * Cluster.
   */
  file_ptr.p->m_current_file_index = 0;
  file_ptr.p->m_num_files = 1;
  file_ptr.p->m_max_parts = 1;
  file_ptr.p->m_max_files = 1;
  file_ptr.p->m_file_id = file_ptr.p->m_dih_lcp_no;
  open_data_file(signal, file_ptr);
}

void
Restore::step_file_number_back(FilePtr file_ptr, Uint32 steps)
{
  for (Uint32 i = 0; i < steps; i++)
  {
    if (file_ptr.p->m_file_id == 0)
    {
      jam();
      file_ptr.p->m_file_id = file_ptr.p->m_max_files - 1;
    }
    else
    {
      jam();
      file_ptr.p->m_file_id--;
    }
  }
}

void
Restore::step_file_number_forward(FilePtr file_ptr)
{
  file_ptr.p->m_file_id++;
  if (file_ptr.p->m_file_id == file_ptr.p->m_max_files)
  {
    jam();
    file_ptr.p->m_file_id = 0;
  }
}

void
Restore::start_restore_lcp(Signal *signal, FilePtr file_ptr)
{
  ndbrequire(file_ptr.p->m_used_ctl_file_no < 2);
  BackupFormat::LCPCtlFile *lcpCtlFilePtr = (BackupFormat::LCPCtlFile*)
    &m_lcp_ctl_file_data[file_ptr.p->m_used_ctl_file_no][0];

  /**
   * Initialise a few variables before starting the first data file
   * restore.
   */
  file_ptr.p->m_current_file_index = 0;
  file_ptr.p->m_num_files = lcpCtlFilePtr->NumPartPairs;
  file_ptr.p->m_max_parts = lcpCtlFilePtr->MaxPartPairs;
  file_ptr.p->m_max_files = lcpCtlFilePtr->MaxNumberDataFiles;
  file_ptr.p->m_file_id = lcpCtlFilePtr->LastDataFileNumber;
  file_ptr.p->m_table_version = lcpCtlFilePtr->CreateTableVersion;
  DEB_RES_OPEN(("(%u) tab(%u,%u), num_files: %u, last_file: %u",
                instance(),
                file_ptr.p->m_table_id,
                file_ptr.p->m_fragment_id,
                file_ptr.p->m_num_files,
                file_ptr.p->m_file_id));
  ndbrequire(file_ptr.p->m_num_files > 0);
  ndbrequire(file_ptr.p->m_num_files <= BackupFormat::NDB_MAX_LCP_PARTS);
  ndbrequire(file_ptr.p->m_file_id <= BackupFormat::NDB_MAX_LCP_FILES);
  step_file_number_back(file_ptr, file_ptr.p->m_num_files - 1);
  open_data_file(signal, file_ptr);
}

void
Restore::open_data_file(Signal* signal, FilePtr file_ptr)
{
  prepare_parts_for_execution(signal, file_ptr);
  file_ptr.p->m_status = File::FIRST_READ;

  FsOpenReq * req = (FsOpenReq *)signal->getDataPtrSend();
  req->userReference = reference();
  req->fileFlags = FsOpenReq::OM_READONLY | FsOpenReq::OM_READ_FORWARD |
      FsOpenReq::OM_GZ;
  req->userPointer = file_ptr.i;

  if (c_encrypted_filesystem)
  {
    jam();
    req->fileFlags |= FsOpenReq::OM_ENCRYPT_XTS;
  }

  DEB_RES_OPEN(("(%u)tab(%u,%u) open_data_file data file number = %u",
                instance(),
                file_ptr.p->m_table_id,
                file_ptr.p->m_fragment_id,
                file_ptr.p->m_file_id));

  FsOpenReq::setVersion(req->fileNumber, 5);
  FsOpenReq::setSuffix(req->fileNumber, FsOpenReq::S_DATA);
  FsOpenReq::v5_setLcpNo(req->fileNumber, file_ptr.p->m_file_id);
  FsOpenReq::v5_setTableId(req->fileNumber, file_ptr.p->m_table_id);
  FsOpenReq::v5_setFragmentId(req->fileNumber, file_ptr.p->m_fragment_id);

  req->page_size = 0;
  req->file_size_hi = UINT32_MAX;
  req->file_size_lo = UINT32_MAX;
  req->auto_sync_size = 0;

  if (req->fileFlags & FsOpenReq::OM_ENCRYPT_CIPHER_MASK)
  {
    LinearSectionPtr lsptr[3];

    // Use a dummy file name
    ndbrequire(FsOpenReq::getVersion(req->fileNumber) != 4);
    lsptr[FsOpenReq::FILENAME].p = nullptr;
    lsptr[FsOpenReq::FILENAME].sz = 0;

    req->fileFlags |= FsOpenReq::OM_ENCRYPT_KEY;

    EncryptionKeyMaterial nmk;
    nmk.length = globalData.nodeMasterKeyLength;
    memcpy(&nmk.data, globalData.nodeMasterKey, globalData.nodeMasterKeyLength);
    lsptr[FsOpenReq::ENCRYPT_KEY_MATERIAL].p = (const Uint32 *)&nmk;
    lsptr[FsOpenReq::ENCRYPT_KEY_MATERIAL].sz =
        nmk.get_needed_words();

    sendSignal(NDBFS_REF, GSN_FSOPENREQ, signal, FsOpenReq::SignalLength, JBA,
               lsptr, 2);
  }
  else
  {
    sendSignal(NDBFS_REF, GSN_FSOPENREQ, signal, FsOpenReq::SignalLength, JBA);
  }
}

void
Restore::execFSOPENREF(Signal* signal)
{
  FsRef* ref= (FsRef*)signal->getDataPtr();
  FilePtr file_ptr;
  jamEntry();
  ndbrequire(m_file_pool.getPtr(file_ptr, ref->userPointer));

  if (file_ptr.p->m_status == File::READ_CTL_FILES)
  {
    jam();
    open_ctl_file_done_ref(signal, file_ptr);
    return;
  }
  else if (file_ptr.p->m_status == File::CREATE_CTL_FILE)
  {
    ndbabort();
  }
  ndbrequire(file_ptr.p->m_status == File::FIRST_READ);

  Uint32 errCode= ref->errorCode;
  Uint32 osError= ref->osErrorCode;

  c_lqh->reset_restore_thread_access();
  RestoreLcpRef* rep= (RestoreLcpRef*)signal->getDataPtrSend();
  rep->senderData= file_ptr.p->m_sender_data;
  rep->errorCode = errCode;
  rep->extra[0] = osError;
  sendSignal(file_ptr.p->m_sender_ref, GSN_RESTORE_LCP_REF, signal,
             RestoreLcpRef::SignalLength+1, JBB);
  release_file(file_ptr, true);
}

void
Restore::execFSOPENCONF(Signal* signal)
{
  jamEntry();
  FilePtr file_ptr;
  FsConf* conf= (FsConf*)signal->getDataPtr();
  ndbrequire(m_file_pool.getPtr(file_ptr, conf->userPointer));
  
  file_ptr.p->m_fd = conf->filePointer;

  if (file_ptr.p->m_status == File::READ_CTL_FILES)
  {
    jam();
    open_ctl_file_done_conf(signal, file_ptr);
    return;
  }
  else if (file_ptr.p->m_status == File::CREATE_CTL_FILE)
  {
    jam();
    lcp_create_ctl_done_open(signal, file_ptr);
    return;
  }
  ndbrequire(file_ptr.p->m_status == File::FIRST_READ);

  /**
   * Start thread's
   */

  ndbrequire((file_ptr.p->m_status & File::FILE_THREAD_RUNNING) == 0);
  ndbrequire((file_ptr.p->m_status & File::RESTORE_THREAD_RUNNING) == 0);
  file_ptr.p->m_status |= File::FILE_THREAD_RUNNING;
  signal->theData[0] = RestoreContinueB::READ_FILE;
  signal->theData[1] = file_ptr.i;
  sendSignal(reference(), GSN_CONTINUEB, signal, 2, JBB);  
  
  file_ptr.p->m_status |= File::RESTORE_THREAD_RUNNING;
  signal->theData[0] = RestoreContinueB::RESTORE_NEXT;
  signal->theData[1] = file_ptr.i;
  sendSignal(reference(), GSN_CONTINUEB, signal, 2, JBB);  
}

void
Restore::restore_next(Signal* signal, FilePtr file_ptr)
{
  Uint32 *data, len= 0;
  Uint32 status = file_ptr.p->m_status;
  Uint32 page_count = file_ptr.p->m_pages.getSize();
  BackupFormat::RecordType header_type = BackupFormat::INSERT_TYPE;
  do 
  {
    Uint32 left= file_ptr.p->m_bytes_left;
    if (left < 8)
    {
      jam();
      /**
       * Not enough bytes to read header
       */
      break;
    }
    Ptr<GlobalPage> page_ptr(0,0), next_page_ptr(0,0);
    ndbrequire(m_global_page_pool.getPtr(page_ptr, file_ptr.p->m_current_page_ptr_i));
    List::Iterator it;
    
    Uint32 pos= file_ptr.p->m_current_page_pos;
    if(status & File::READING_RECORDS)
    {
      jam();
      /**
       * We are reading records
       */
      len= ntohl(* (page_ptr.p->data + pos)) + 1;
      Uint32 type = len >> 16;
      len &= 0xFFFF;
      ndbrequire(len < GLOBAL_PAGE_SIZE_WORDS);
      ndbrequire(header_type < BackupFormat::END_TYPE);
      header_type = (BackupFormat::RecordType)type;
    }
    else
    {
      jam();
      /**
       * Section length is in 2 word
       */
      if(pos + 1 == GLOBAL_PAGE_SIZE_WORDS)
      {
        jam();
	/**
	 * But that's stored on next page...
	 *   and since we have at least 8 bytes left in buffer
	 *   we can be sure that that's in buffer
	 */
	LocalList pages(m_databuffer_pool, file_ptr.p->m_pages);
	Uint32 next_page = file_ptr.p->m_current_page_index + 1;
	pages.position(it, next_page % page_count);
        ndbrequire(m_global_page_pool.getPtr(next_page_ptr, * it.data));
	len= ntohl(* next_page_ptr.p->data);
      }
      else
      {
        jam();
	len= ntohl(* (page_ptr.p->data + pos + 1));
      }
    }

    if (file_ptr.p->m_status & File::FIRST_READ)
    {
      jam();
      len= 3;
      file_ptr.p->m_status &= ~(Uint32)File::FIRST_READ;
    }
    
    if (4 * len > left)
    {
      jam();

      /**
       * Not enough bytes to read "record"
       */
      if (unlikely((status & File:: FILE_THREAD_RUNNING) == 0))
      {
        crash_during_restore(file_ptr, __LINE__, 0);
      }
      len= 0;
      break;
    }
    
    /**
     * Entire record is in buffer
     */

    if(pos + len >= GLOBAL_PAGE_SIZE_WORDS)
    {
      jam();
      /**
       * But it's split over pages
       */
      if(next_page_ptr.p == 0)
      {
	LocalList pages(m_databuffer_pool, file_ptr.p->m_pages);
	Uint32 next_page = file_ptr.p->m_current_page_index + 1;
	pages.position(it, next_page % page_count);
        ndbrequire(m_global_page_pool.getPtr(next_page_ptr, * it.data));
      }
      file_ptr.p->m_current_page_ptr_i = next_page_ptr.i;
      file_ptr.p->m_current_page_pos = (pos + len) - GLOBAL_PAGE_SIZE_WORDS;
      file_ptr.p->m_current_page_index = 
	(file_ptr.p->m_current_page_index + 1) % page_count;

      if (len <= GLOBAL_PAGE_SIZE_WORDS)
      {
        jam();
        Uint32 first = (GLOBAL_PAGE_SIZE_WORDS - pos);
        // wl4391_todo removing valgrind overlap warning for now
        memmove(page_ptr.p, page_ptr.p->data+pos, 4 * first);
        memcpy(page_ptr.p->data+first, next_page_ptr.p, 4 * (len - first));
        data= page_ptr.p->data;
      }
      else
      {
        jam();
        /**
         * A table definition can be larger than one page...
         * when that happens copy it out to side buffer
         *
         * First copy part belonging to page_ptr
         * Then copy full middle pages (moving forward in page-list)
         * Last copy last part
         */
        Uint32 save = len;
        assert(len <= NDB_ARRAY_SIZE(m_table_buf));
        Uint32 * dst = m_table_buf;

        /**
         * First
         */
        Uint32 first = (GLOBAL_PAGE_SIZE_WORDS - pos);
        memcpy(dst, page_ptr.p->data+pos, 4 * first);
        len -= first;
        dst += first;

        /**
         * Middle
         */
        while (len > GLOBAL_PAGE_SIZE_WORDS)
        {
          jam();
          memcpy(dst, next_page_ptr.p, 4 * GLOBAL_PAGE_SIZE_WORDS);
          len -= GLOBAL_PAGE_SIZE_WORDS;
          dst += GLOBAL_PAGE_SIZE_WORDS;

          {
            LocalList pages(m_databuffer_pool, file_ptr.p->m_pages);
            Uint32 next_page = (file_ptr.p->m_current_page_index + 1) % page_count;
            pages.position(it, next_page % page_count);
            ndbrequire(m_global_page_pool.getPtr(next_page_ptr, * it.data));

            file_ptr.p->m_current_page_ptr_i = next_page_ptr.i;
            file_ptr.p->m_current_page_index = next_page;
          }
        }

        /**
         * last
         */
        memcpy(dst, next_page_ptr.p, 4 * len);
        file_ptr.p->m_current_page_pos = len;

        /**
         * Set pointer and len
         */
        len = save;
        data = m_table_buf;
      }
    }
    else
    {
      file_ptr.p->m_current_page_pos = pos + len;
      data= page_ptr.p->data+pos;
    }
    
    file_ptr.p->m_bytes_left -= 4*len;
    
    if(status & File::READING_RECORDS)
    {
      if(len == 1)
      {
	file_ptr.p->m_status = status & ~(Uint32)File::READING_RECORDS;
      }
      else
      {
	parse_record(signal, file_ptr, data, len, header_type);
      }
    }
    else
    {
      switch(ntohl(* data)){
      case BackupFormat::FILE_HEADER:
	parse_file_header(signal, file_ptr, data-3, len+3);
	break;
      case BackupFormat::FRAGMENT_HEADER:
	file_ptr.p->m_status = status | File::READING_RECORDS;
	parse_fragment_header(signal, file_ptr, data, len);
	break;
      case BackupFormat::FRAGMENT_FOOTER:
	parse_fragment_footer(signal, file_ptr, data, len);
	break;
      case BackupFormat::TABLE_LIST:
	parse_table_list(signal, file_ptr, data, len);
	break;
      case BackupFormat::TABLE_DESCRIPTION:
	parse_table_description(signal, file_ptr, data, len);
	break;
      case BackupFormat::GCP_ENTRY:
	parse_gcp_entry(signal, file_ptr, data, len);
	break;
      case BackupFormat::EMPTY_ENTRY:
        // skip
        break;
      case 0x4e444242: // 'NDBB'
	if (check_file_version(signal, ntohl(* (data+2))) == 0)
	{
	  break;
	}
        // Fall through - on bad version
        [[fallthrough]];
      default:
	parse_error(signal, file_ptr, __LINE__, ntohl(* data));
      }
    }
  } while(0);
  
  if(file_ptr.p->m_bytes_left == 0 && status & File::FILE_EOF)
  {
    file_ptr.p->m_status &= ~(Uint32)File::RESTORE_THREAD_RUNNING;
    /**
     * File is finished...
     */
    close_file(signal, file_ptr);
    return;
  }
  
  /**
   * We send an immediate signal to continue the restore, at times this
   * could lead to burning some extra CPU since we might still wait for
   * input from the disk reading. This code is however only executed
   * as part of restarts, so it should be ok to spend some extra CPU
   * to ensure that restarts are quick.
   */
  signal->theData[0] = RestoreContinueB::RESTORE_NEXT;
  signal->theData[1] = file_ptr.i;
  sendSignal(reference(), GSN_CONTINUEB, signal, 2, JBB);
}

void
Restore::read_data_file(Signal* signal, FilePtr file_ptr)
{
  Uint32 left= file_ptr.p->m_bytes_left;
  Uint32 page_count = file_ptr.p->m_pages.getSize();
  Uint32 free= GLOBAL_PAGE_SIZE * page_count - left;
  Uint32 read_count= free/GLOBAL_PAGE_SIZE;

  if(read_count <= file_ptr.p->m_outstanding_reads)
  {
    signal->theData[0] = RestoreContinueB::READ_FILE;
    signal->theData[1] = file_ptr.i;
    sendSignal(reference(), GSN_CONTINUEB, signal, 2, JBB);  
    return;
  }

  read_count -= file_ptr.p->m_outstanding_reads;
  Uint32 curr_page= file_ptr.p->m_current_page_index;
  LocalList pages(m_databuffer_pool, file_ptr.p->m_pages);
  
  FsReadWriteReq* req= (FsReadWriteReq*)signal->getDataPtrSend();
  req->filePointer = file_ptr.p->m_fd;
  req->userReference = reference();
  req->userPointer = file_ptr.i;
  req->numberOfPages = 1;
  req->operationFlag = 0;
  FsReadWriteReq::setFormatFlag(req->operationFlag, 
				FsReadWriteReq::fsFormatGlobalPage);
  FsReadWriteReq::setPartialReadFlag(req->operationFlag, 1);

  Uint32 start= (curr_page + page_count - read_count) % page_count;
  
  List::Iterator it;
  pages.position(it, start);
  do
  {
    file_ptr.p->m_outstanding_reads++;
    req->varIndex = file_ptr.p->m_current_file_page++;
    req->data.globalPage.pageNumber = *it.data;
    sendSignal(NDBFS_REF, GSN_FSREADREQ, signal, 
	       FsReadWriteReq::FixedLength + 1, JBA);
    
    start++;
    if(start == page_count)
    {
      start= 0;
      pages.position(it, start);
    }
    else
    {
      pages.next(it);
    }
  } while(start != curr_page);
}

void
Restore::execFSREADREF(Signal * signal)
{
  jamEntry();
  FilePtr file_ptr;
  FsRef* ref= (FsRef*)signal->getDataPtr();
  ndbrequire(m_file_pool.getPtr(file_ptr, ref->userPointer));
  if (file_ptr.p->m_status == File::READ_CTL_FILES)
  {
    jam();
    read_ctl_file_done(signal, file_ptr, 0);
    return;
  }
  SimulatedBlock::execFSREADREF(signal);
  ndbabort();
}

void
Restore::execFSREADCONF(Signal * signal)
{
  jamEntry();
  FilePtr file_ptr;
  FsConf* conf= (FsConf*)signal->getDataPtr();
  ndbrequire(m_file_pool.getPtr(file_ptr, conf->userPointer));

  if (file_ptr.p->m_status == File::READ_CTL_FILES)
  {
    jam();
    read_ctl_file_done(signal, file_ptr, conf->bytes_read);
    return;
  }
  file_ptr.p->m_bytes_left += conf->bytes_read;
  
  ndbassert(file_ptr.p->m_outstanding_reads);
  file_ptr.p->m_outstanding_reads--;

  if (file_ptr.p->m_outstanding_reads == 0)
  {
    ndbassert(conf->bytes_read <= GLOBAL_PAGE_SIZE);
    if(conf->bytes_read == GLOBAL_PAGE_SIZE)
    {
      jam();
      read_data_file(signal, file_ptr);
    }
    else 
    {
      jam();
      file_ptr.p->m_status |= File::FILE_EOF;
      file_ptr.p->m_status &= ~(Uint32)File::FILE_THREAD_RUNNING;
    }
  }
}

void
Restore::close_file(Signal* signal, FilePtr file_ptr, bool remove_flag)
{
  FsCloseReq * req = (FsCloseReq *)signal->getDataPtrSend();
  req->filePointer = file_ptr.p->m_fd;
  req->userPointer = file_ptr.i;
  req->userReference = reference();
  req->fileFlag = 0;
  if (remove_flag)
  {
    jam();
    FsCloseReq::setRemoveFileFlag(req->fileFlag, 1);
  }
  sendSignal(NDBFS_REF, GSN_FSCLOSEREQ, signal, FsCloseReq::SignalLength, JBA);
}

void
Restore::execFSCLOSEREF(Signal * signal)
{
  jamEntry();
  SimulatedBlock::execFSCLOSEREF(signal);
  ndbabort();
}

void
Restore::execFSCLOSECONF(Signal * signal)
{
  jamEntry();
  FilePtr file_ptr;
  FsConf* conf= (FsConf*)signal->getDataPtr();
  ndbrequire(m_file_pool.getPtr(file_ptr, conf->userPointer));

  file_ptr.p->m_fd = RNIL;

  if (file_ptr.p->m_status == File::READ_CTL_FILES)
  {
    jam();
    close_ctl_file_done(signal, file_ptr);
    return;
  }
  else if (file_ptr.p->m_status == File::CREATE_CTL_FILE)
  {
    jam();
    lcp_create_ctl_done_close(signal, file_ptr);
    return;
  }
  else if (file_ptr.p->m_status == File::DROP_OLD_FILES)
  {
    jam();
    lcp_drop_old_files(signal, file_ptr);
    return;
  }

  if(file_ptr.p->m_outstanding_operations == 0)
  {
    jam();
    restore_lcp_conf_after_execute(signal, file_ptr);
    return;
  }
}

void
Restore::parse_file_header(Signal* signal, 
			   FilePtr file_ptr, 
			   const Uint32* data, Uint32 len)
{
  const BackupFormat::FileHeader* fh= (BackupFormat::FileHeader*)data;

  if(memcmp(fh->Magic, "NDBBCKUP", 8) != 0)
  {
    parse_error(signal, file_ptr, __LINE__, *data);
    return;
  }
  
  file_ptr.p->m_lcp_version = ntohl(fh->BackupVersion);
  if (check_file_version(signal, ntohl(fh->BackupVersion)))
  {
    parse_error(signal, file_ptr, __LINE__, ntohl(fh->NdbVersion));
    return;
  }
  ndbassert(ntohl(fh->SectionType) == BackupFormat::FILE_HEADER);
  
  if(ntohl(fh->SectionLength) != len-3)
  {
    parse_error(signal, file_ptr, __LINE__, ntohl(fh->SectionLength));
    return;
  }  
  
  if(ntohl(fh->FileType) != BackupFormat::LCP_FILE)
  {
    parse_error(signal, file_ptr, __LINE__, ntohl(fh->FileType));
    return;
  }  
  
  if(fh->ByteOrder != 0x12345678)
  {
    parse_error(signal, file_ptr, __LINE__, fh->ByteOrder);
    return;
  }
}

void
Restore::parse_table_list(Signal* signal, FilePtr file_ptr, 
			  const Uint32 *data, Uint32 len)
{
  const BackupFormat::CtlFile::TableList* fh= 
    (BackupFormat::CtlFile::TableList*)data;
  
  if(ntohl(fh->TableIds[0]) != file_ptr.p->m_table_id)
  {
    parse_error(signal, file_ptr, __LINE__, ntohl(fh->TableIds[0]));
    return;
  } 
}

void
Restore::parse_table_description(Signal* signal, FilePtr file_ptr, 
				 const Uint32 *data, Uint32 len)
{
  const BackupFormat::CtlFile::TableDescription* fh= 
    (BackupFormat::CtlFile::TableDescription*)data;
  
  SimplePropertiesLinearReader it(fh->DictTabInfo, len);
  it.first();
  
  DictTabInfo::Table tmpTab; tmpTab.init();
  SimpleProperties::UnpackStatus stat;
  stat = SimpleProperties::unpack(it, &tmpTab, 
				  DictTabInfo::TableMapping, 
				  DictTabInfo::TableMappingSize);
  ndbrequire(stat == SimpleProperties::Break);
  
  if(tmpTab.TableId != file_ptr.p->m_table_id)
  {
    parse_error(signal, file_ptr, __LINE__, tmpTab.TableId);
    return;
  }
  
  file_ptr.p->m_table_version = tmpTab.TableVersion;
}

void
Restore::parse_fragment_header(Signal* signal, FilePtr file_ptr, 
			       const Uint32 *data, Uint32 len)
{
  const BackupFormat::DataFile::FragmentHeader* fh= 
    (BackupFormat::DataFile::FragmentHeader*)data;
  if(ntohl(fh->TableId) != file_ptr.p->m_table_id)
  {
    parse_error(signal, file_ptr, __LINE__, ntohl(fh->TableId));
    return;
  } 
  
  if (ntohl(fh->ChecksumType) != 0)
  {
    parse_error(signal, file_ptr, __LINE__, ntohl(fh->SectionLength));
    return;
  }
  
  file_ptr.p->m_fragment_id = ntohl(fh->FragmentNo);
}

const char*
Restore::get_state_string(Uint32 part_state)
{
  switch (part_state)
  {
    case File::PART_IGNORED:
      return "IGNORED";
    case File::PART_ALL_ROWS:
      return "ALL ROWS";
    case File::PART_ALL_CHANGES:
      return "CHANGED ROWS";
    default:
      return "Unknown";
  }
  return NULL;
}

const char*
Restore::get_header_string(Uint32 header_type)
{
  switch (header_type)
  {
    case BackupFormat::INSERT_TYPE:
      return "INSERT_TYPE";
    case BackupFormat::WRITE_TYPE:
      return "WRITE_TYPE";
    case BackupFormat::DELETE_BY_PAGEID_TYPE:
      return "DELETE_BY_PAGEID_TYPE";
    case BackupFormat::DELETE_BY_ROWID_TYPE:
      return "DELETE_BY_ROWID_TYPE";
    default:
      ndbabort();
      return NULL;
  }
}

void
Restore::parse_record(Signal* signal,
                      FilePtr file_ptr,
                      const Uint32 *data,
                      Uint32 len,
                      BackupFormat::RecordType header_type)
{
  Uint32 page_no = data[1];
  data += 1;
  file_ptr.p->m_error_code = 0;
  ndbrequire(file_ptr.p->m_lcp_version >= NDBD_RAW_LCP);
  if (page_no >= file_ptr.p->m_max_page_cnt)
  {
    /**
     * Page ignored since it is not part of this LCP.
     * Can happen with multiple files used to restore coming
     * from different LCPs.
     */
    jam();
    return;
  }
  Uint32 part_id = c_backup->hash_lcp_part(page_no);
  ndbrequire(part_id < MAX_LCP_PARTS_SUPPORTED);
  /*
  DEB_HIGH_RES(("(%u)parse_record, page_no: %u, part: %u,"
                " state: %s, header_type: %s",
                instance(),
                page_no,
                part_id,
                get_state_string(Uint32(file_ptr.p->m_part_state[part_id])),
                get_header_string(Uint32(header_type))));
  */
  switch (file_ptr.p->m_part_state[part_id])
  {
    case File::PART_IGNORED:
    {
      jam();
      /**
       * The row is a perfectly ok row, but we will ignore since
       * this part is handled by a later LCP data file.
       */
      file_ptr.p->m_ignored_rows++;
      return;
    }
    case File::PART_ALL_ROWS:
    {
      jam();
      /**
       * The data file contains all rows for this part, it contains no
       * DELETE BY ROWID. This part will be ignored in earlier LCP data
       * files restored, so we can safely use ZINSERT here as op_type.
       */
      ndbrequire(header_type == BackupFormat::INSERT_TYPE);
      break;
    }
    case File::PART_ALL_CHANGES:
    {
      jam();
      /**
       * This is a row that changed during the LCP this data file records.
       * The row could either exist or not dependent on if the operation
       * that changed it was an INSERT or an UPDATE. It could also be a
       * DELETE, in this case we only record the rowid and nothing more
       * to indicate this rowid was deleted. We will discover this below.
       */
      ndbrequire(header_type != BackupFormat::INSERT_TYPE);
      break;
    }
    default:
    {
      jam();
      ndbabort();
      return; /* Silence compiler warnings */
    }
  }
  Uint32 outstanding = file_ptr.p->m_outstanding_operations;
  if (header_type == BackupFormat::INSERT_TYPE)
  {
    /**
     * This is a normal INSERT as part of our restore process.
     * We install using a binary image saved in LCP file.
     */
    Uint32 * const key_start = signal->getDataPtrSend()+24;
    Uint32 * const attr_start = key_start + MAX_KEY_SIZE_IN_WORDS;
    Local_key rowid_val;
    jam();
    rowid_val.m_page_no = data[0];
    rowid_val.m_page_idx = data[1];
    file_ptr.p->m_rowid_page_no = rowid_val.m_page_no;
    file_ptr.p->m_rowid_page_idx = rowid_val.m_page_idx;
    Uint32 keyLen = c_tup->read_lcp_keys(file_ptr.p->m_table_id,
                                         data+2,
                                         len - 3,
                                         key_start);
    AttributeHeader::init(attr_start,
                          AttributeHeader::READ_LCP, 4*(len - 3));
    Uint32 attrLen = 1 + len - 3;
    file_ptr.p->m_rows_restored_insert++;
    memcpy(attr_start + 1, data+2, 4 * (len - 3));
    DEB_HIGH_RES(("(%u)INSERT_TYPE tab(%u,%u), row(%u,%u),"
                  " keyLen: %u, key[0]: %x",
                  instance(),
                  file_ptr.p->m_table_id,
                  file_ptr.p->m_fragment_id,
                  rowid_val.m_page_no,
                  rowid_val.m_page_idx,
                  keyLen,
                  key_start[0]));

    execute_operation(signal,
                      file_ptr,
                      keyLen,
                      attrLen,
                      ZINSERT,
                      0,
                      Uint32(BackupFormat::INSERT_TYPE),
                      &rowid_val);
    handle_return_execute_operation(signal,
                                    file_ptr,
                                    data,
                                    len,
                                    outstanding);
  }
  else
  {
    if (header_type == BackupFormat::DELETE_BY_ROWID_TYPE ||
        header_type == BackupFormat::WRITE_TYPE)
    {
      Local_key rowid_val;
      rowid_val.m_page_no = data[0];
      rowid_val.m_page_idx = data[1];
      file_ptr.p->m_rowid_page_no = rowid_val.m_page_no;
      file_ptr.p->m_rowid_page_idx = rowid_val.m_page_idx;
      jam();
      Uint32 gci_id = 0;
      Uint32 sent_header_type;
      if (header_type == BackupFormat::DELETE_BY_ROWID_TYPE)
      {
        gci_id = data[2];
        if (gci_id == 0)
        {
          jam();
          /**
           * We didn't have access to the GCI at LCP time, row
           * was in a new page and we didn't know about the GCI of the
           * old row in a previous page incarnation.
           * The DELETE BY ROWID could also have come through a
           * LCP keep list where the GCI isn't transported.
           *
           * The row is deleted at end of this restore and the
           * restore will have at least restored everything up to
           * Max GCI completed, if any changes happened after this
           * they will be in REDO log or need to be fetched from
           * live node.
           *
           * It is important to ensure that it is set to at least
           * this value to ensure that this node can properly
           * delete this row for a node that have been dead for an
           * extended amount of time.
           */
          gci_id = file_ptr.p->m_max_gci_completed;
        }
        sent_header_type = (Uint32)BackupFormat::DELETE_BY_ROWID_TYPE;
        file_ptr.p->m_rows_restored_delete++;
        DEB_HIGH_RES(("(%u)1:DELETE_BY_ROWID tab(%u,%u), row(%u,%u),"
                      " gci=%u",
                       instance(),
                       file_ptr.p->m_table_id,
                       file_ptr.p->m_fragment_id,
                       rowid_val.m_page_no,
                       rowid_val.m_page_idx,
                       gci_id));
      }
      else
      {
        sent_header_type = (Uint32)BackupFormat::DELETE_BY_ROWID_WRITE_TYPE;
        file_ptr.p->m_rows_restored_write++;
        DEB_HIGH_RES(("(%u)2:DELETE_BY_ROWID tab(%u,%u), row(%u,%u),"
                      " gci=%u",
                       instance(),
                       file_ptr.p->m_table_id,
                       file_ptr.p->m_fragment_id,
                       rowid_val.m_page_no,
                       rowid_val.m_page_idx,
                       gci_id));
      }
      execute_operation(signal,
                        file_ptr,
                        0,
                        0,
                        ZDELETE,
                        gci_id,
                        sent_header_type,
                        &rowid_val);
      if (header_type == BackupFormat::WRITE_TYPE)
      {
        /**
         * We found a CHANGE record. This is written into the LCP file
         * as part of an LCP where the part only records changes. In
         * this case we might have already inserted the row in a previous
         * LCP file. To simplify code we use a DELETE followed by a
         * normal LCP insert. Otherwise we will have to complicate the
         * TUP code to handle writes of LCP data.
         *
         * Normally there should be a smaller amount of those
         * records, so the performance impact should not be
         * very high.
         */
        DEB_HIGH_RES(("(%u)WRITE_TYPE tab(%u,%u), row(%u,%u), gci=%u",
                       instance(),
                       file_ptr.p->m_table_id,
                       file_ptr.p->m_fragment_id,
                       rowid_val.m_page_no,
                       rowid_val.m_page_idx,
                       gci_id));
        Uint32 * const key_start = signal->getDataPtrSend()+24;
        Uint32 * const attr_start = key_start + MAX_KEY_SIZE_IN_WORDS;
        Uint32 keyLen = c_tup->read_lcp_keys(file_ptr.p->m_table_id,
                                             data+2,
                                             len - 3,
                                             key_start);
        AttributeHeader::init(attr_start,
                              AttributeHeader::READ_LCP, 4*(len - 3));
        Uint32 attrLen = 1 + len - 3;
        memcpy(attr_start + 1, data+2, 4 * (len - 3));
        execute_operation(signal,
                          file_ptr,
                          keyLen,
                          attrLen,
                          ZINSERT,
                          gci_id,
                          header_type,
                          &rowid_val);
        handle_return_execute_operation(signal,
                                        file_ptr,
                                        data,
                                        len,
                                        outstanding);
      }
      else
      {
        /**
         * We found a DELETE BY ROWID, this deletes the row in the rowid
         * position, This can happen in parts where we record changes, we might
         * have inserted the row in an earlier LCP data file, so we need to
         * attempt to remove it here.
         *
         * For DELETE by ROWID there is no key and no ATTRINFO to send.
         * The key is instead the rowid which is sent when the row id flag is
         * set.
         */
        DEB_HIGH_RES(("(%u)3:DELETE_BY_ROWID tab(%u,%u), row(%u,%u), gci=%u",
                       instance(),
                       file_ptr.p->m_table_id,
                       file_ptr.p->m_fragment_id,
                       rowid_val.m_page_no,
                       rowid_val.m_page_idx,
                       gci_id));
        ndbrequire(len == (3 + 1));
        ndbrequire(outstanding == file_ptr.p->m_outstanding_operations);
      }
    }
    else
    {
      jam();
      Local_key rowid_val;
      DEB_HIGH_RES(("(%u)DELETE_BY_PAGEID tab(%u,%u), page=%u, record_size=%u",
                     instance(),
                     file_ptr.p->m_table_id,
                     file_ptr.p->m_fragment_id,
                     data[0],
                     data[1]));
      ndbrequire(header_type == BackupFormat::DELETE_BY_PAGEID_TYPE);
      ndbrequire(len == (2 + 1));
      /* DELETE by PAGEID, a loop of DELETE by ROWID */
      rowid_val.m_page_no = data[0];
      rowid_val.m_page_idx = 0;
      Uint32 record_size = data[1];
      file_ptr.p->m_outstanding_operations++;
      file_ptr.p->m_rows_restored_delete_page++;
      while ((rowid_val.m_page_idx + record_size) <=
             Tup_fixsize_page::DATA_WORDS)
      {
        jam();
        execute_operation(signal,
                          file_ptr,
                          0,
                          0,
                          ZDELETE,
                          0,
                          header_type,
                          &rowid_val);
        rowid_val.m_page_idx += record_size;
      }
      ndbrequire(file_ptr.p->m_outstanding_operations > 0);
      file_ptr.p->m_outstanding_operations--;
      ndbrequire(outstanding == file_ptr.p->m_outstanding_operations);
      check_restore_ready(signal, file_ptr);
    }
  }
}

void
Restore::handle_return_execute_operation(Signal *signal,
                                         FilePtr file_ptr,
                                         const Uint32 *data,
                                         Uint32 len,
                                         Uint32 outstanding)
{
  ndbrequire(outstanding == file_ptr.p->m_outstanding_operations);
  if (file_ptr.p->m_error_code == 0)
  {
    return; /* Normal path, return */
  }
  Uint32 * const key_start = signal->getDataPtrSend()+24;
  Uint32 * const attr_start = key_start + MAX_KEY_SIZE_IN_WORDS;
  Local_key rowid_val;
  Uint32 keyLen;
  Uint32 attrLen = 1 + len - 3;

  if (file_ptr.p->m_error_code != 630 ||
      file_ptr.p->m_num_files == 1 ||
      file_ptr.p->m_current_file_index == 0)
    goto error;

  jam();
  /**
   * 630 means that key already exists. When inserting a row during
   * restore it is normal that the key we're inserting can exist. This
   * key can have been inserted by a previous insert into a different
   * rowid.
   *
   * The rowid where this key previously existed can have a DELETE BY
   * ROWID operation in the LCP files, it could have a WRITE with a
   * different key as well.
   * In both those cases it is possible that the INSERT comes before
   * this DELETE BY ROWID or WRITE operation since these happen in
   * rowid order and not in key order. They can even happen in a
   * different LCP file since one LCP can span multiple LCP files.
   *
   * To ensure consistency we track exactly how many rows we restored
   * during the restore of the LCP files.
   *
   * We need to reinitialise key data and attribute data from data
   * array since signal object isn't safe after executing the
   * LQHKEYREQ signal.
   *
   * This cannot happen with only 1 LCP file and it cannot happen in
   * the first LCP file.
   */

  DEB_RES(("(%u)tab(%u,%u) row(%u,%u) key already existed,"
           " num_files: %u, current_file: %u",
           instance(),
           file_ptr.p->m_table_id,
           file_ptr.p->m_fragment_id,
           file_ptr.p->m_rowid_page_no,
           file_ptr.p->m_rowid_page_idx,
           file_ptr.p->m_num_files,
           file_ptr.p->m_current_file_index));

  keyLen = c_tup->read_lcp_keys(file_ptr.p->m_table_id,
                                data+2,
                                len - 3,
                                key_start);
  execute_operation(signal,
                    file_ptr,
                    keyLen,
                    0,
                    ZDELETE,
                    0,
                    BackupFormat::NORMAL_DELETE_TYPE,
                    NULL);

  ndbrequire(outstanding == file_ptr.p->m_outstanding_operations);
  if (file_ptr.p->m_error_code != 0)
    goto error;

  /**
   * Setup key data and attribute data again, since the signal
   * object cannot be regarded as safe, we need to reinitialise
   * this data.
   */
  keyLen = c_tup->read_lcp_keys(file_ptr.p->m_table_id,
                                data+2,
                                len - 3,
                                key_start);
  AttributeHeader::init(attr_start,
                        AttributeHeader::READ_LCP, 4*(len - 3));
  memcpy(attr_start + 1, data+2, 4 * (len - 3));
  rowid_val.m_page_no = data[0];
  rowid_val.m_page_idx = data[1];
  execute_operation(signal,
                    file_ptr,
                    keyLen,
                    attrLen,
                    ZINSERT,
                    0,
                    Uint32(BackupFormat::INSERT_TYPE),
                    &rowid_val);
  ndbrequire(outstanding == file_ptr.p->m_outstanding_operations);
  ndbrequire(file_ptr.p->m_error_code == 0);
  return;

error:
  g_eventLogger->info("(%u)tab(%u,%u),row(%u,%u) crash, error: %u",
                      instance(),
                      file_ptr.p->m_table_id,
                      file_ptr.p->m_fragment_id,
                      file_ptr.p->m_rowid_page_no,
                      file_ptr.p->m_rowid_page_idx,
                      file_ptr.p->m_error_code);
  ndbrequire(file_ptr.p->m_error_code == 0);
}

void
Restore::execute_operation(Signal *signal,
                           FilePtr file_ptr,
                           Uint32 keyLen,
                           Uint32 attrLen,
                           Uint32 op_type,
                           Uint32 gci_id,
                           Uint32 header_type,
                           Local_key *rowid_val)
{
  LqhKeyReq * req = (LqhKeyReq *)signal->getDataPtrSend();
  /**
   * attrLen is not used for long lqhkeyreq, and should be zero for short
   * lqhkeyreq.
   */
  req->attrLen = 0;

  Uint32 tmp= 0;
  const bool short_lqhkeyreq = (keyLen == 0);
  /**
   * With partital LCP also other operations like delete by rowid will be used.
   * In these cases no data is passed, and receiver will interpret signal as a
   * short signal, but no KEYINFO or ATTRINFO will be sent or expected.
   */
  Uint32 * const key_start = signal->getDataPtrSend()+24;
  if (short_lqhkeyreq)
  {
    ndbrequire(attrLen == 0);
    ndbassert(keyLen == 0);
    LqhKeyReq::setKeyLen(tmp, keyLen);
  }
  if (!short_lqhkeyreq)
  {
    LqhKeyReq::setDisableFkConstraints(tmp, 0);
    LqhKeyReq::setNoTriggersFlag(tmp, 0);
    LqhKeyReq::setUtilFlag(tmp, 0);
  }
  LqhKeyReq::setLastReplicaNo(tmp, 0);
  /* ---------------------------------------------------------------------- */
  // Indicate Application Reference is present in bit 15
  /* ---------------------------------------------------------------------- */
  LqhKeyReq::setApplicationAddressFlag(tmp, 0);
  LqhKeyReq::setDirtyFlag(tmp, 1);
  LqhKeyReq::setSimpleFlag(tmp, 1);
  LqhKeyReq::setOperation(tmp, op_type);
  LqhKeyReq::setSameClientAndTcFlag(tmp, 0);
  if (short_lqhkeyreq)
  {
    LqhKeyReq::setAIInLqhKeyReq(tmp, 0);
    req->hashValue = 0;
  }
  else
  {
    Uint32 tableId = file_ptr.p->m_table_id;
    LqhKeyReq::setCorrFactorFlag(tmp, 0);
    LqhKeyReq::setNormalProtocolFlag(tmp, 0);
    LqhKeyReq::setDeferredConstraints(tmp, 0);

    if (g_key_descriptor_pool.getPtr(tableId)->hasCharAttr)
    {
      req->hashValue = calculate_hash(tableId, key_start);
    }
    else
    {
      req->hashValue = md5_hash(key_start, keyLen);
    }
  }
  LqhKeyReq::setNoDiskFlag(tmp, 1);
  LqhKeyReq::setRowidFlag(tmp, (rowid_val != 0));
  req->clientConnectPtr = (file_ptr.i + (header_type << 28));
  req->tcBlockref = reference();
  req->savePointId = 0;
  req->tableSchemaVersion = file_ptr.p->m_table_id + 
    (file_ptr.p->m_table_version << 16);
  req->fragmentData = file_ptr.p->m_fragment_id;
  req->transId1 = 0;
  req->transId2 = 0;
  req->scanInfo = 0;
  Uint32 pos = 0;
  if (op_type != ZDELETE)
  {
    /**
     * Need not set GCI flag here since we restore also the header part of
     * the row in this case.
     */
    req->variableData[pos++] = rowid_val->m_page_no;
    req->variableData[pos++] = rowid_val->m_page_idx;
    LqhKeyReq::setGCIFlag(tmp, 0);
  }
  else
  {
    /**
     * We reuse the Node Restart Copy handling to perform
     * DELETE by ROWID. In this case we need to set the GCI of the record.
     */
    if (rowid_val)
    {
      req->variableData[pos++] = rowid_val->m_page_no;
      req->variableData[pos++] = rowid_val->m_page_idx;
      LqhKeyReq::setGCIFlag(tmp, 1);
      LqhKeyReq::setNrCopyFlag(tmp, 1);
      req->variableData[pos++] = gci_id;
    }
  }
  req->requestInfo = tmp;
  if (short_lqhkeyreq)
  {
    file_ptr.p->m_outstanding_operations++;
    EXECUTE_DIRECT(getDBLQH(), GSN_LQHKEYREQ, signal,
                   LqhKeyReq::FixedSignalLength + pos);
  }
  else
  {
    bool ok = true;
    SectionHandle sections(this);
    sections.clear();

    sections.m_ptr[LqhKeyReq::KeyInfoSectionNum].i = RNIL;
    ok= appendToSection(sections.m_ptr[LqhKeyReq::KeyInfoSectionNum].i,
                        key_start,
                        keyLen);
    if (unlikely(!ok))
    {
      jam();
      crash_during_restore(file_ptr, __LINE__, ZGET_DATAREC_ERROR);
      ndbabort();
    }
    sections.m_cnt++;

    if (attrLen > 0)
    {
      Uint32 * const attr_start = key_start + MAX_KEY_SIZE_IN_WORDS;
      sections.m_ptr[LqhKeyReq::AttrInfoSectionNum].i = RNIL;
      ok= appendToSection(sections.m_ptr[LqhKeyReq::AttrInfoSectionNum].i,
                          attr_start,
                          attrLen);

      if (unlikely(!ok))
      {
        jam();
        crash_during_restore(file_ptr, __LINE__, ZGET_ATTRINBUF_ERROR);
        ndbabort();
      }
      sections.m_cnt++;
    }
    file_ptr.p->m_outstanding_operations++;
    EXECUTE_DIRECT_WITH_SECTIONS(getDBLQH(), GSN_LQHKEYREQ, signal,
                                 LqhKeyReq::FixedSignalLength+pos,
                                 &sections);
  }
}

Uint32
Restore::calculate_hash(Uint32 tableId, const Uint32 *src)
{
  jam();
  Uint32 tmp[MAX_KEY_SIZE_IN_WORDS*MAX_XFRM_MULTIPLY];
  Uint32 keyPartLen[MAX_ATTRIBUTES_IN_INDEX];
<<<<<<< HEAD
  Uint32 keyLen = xfrm_key_hash(tableId, src,
				(Uint32*)Tmp, sizeof(Tmp) >> 2,
			        keyPartLen);
=======
  Uint32 keyLen = xfrm_key(tableId, src, tmp, sizeof(tmp) >> 2,
			   keyPartLen);
>>>>>>> 3e7c88ef
  ndbrequire(keyLen);
  
  return md5_hash(tmp, keyLen);
}

void
Restore::execLQHKEYREF(Signal* signal)
{
  FilePtr file_ptr;
  LqhKeyRef* ref = (LqhKeyRef*)signal->getDataPtr();
  BackupFormat::RecordType header_type =
    (BackupFormat::RecordType)(ref->connectPtr >> 28);
  ndbrequire(m_file_pool.getPtr(file_ptr, (ref->connectPtr & 0x0FFFFFFF)));
  
  ndbrequire(file_ptr.p->m_outstanding_operations > 0);
  file_ptr.p->m_outstanding_operations--;
  file_ptr.p->m_error_code = 0;
  switch (header_type)
  {
    case BackupFormat::DELETE_BY_ROWID_TYPE:
    {
      jam();
      break;
    }
    case BackupFormat::DELETE_BY_PAGEID_TYPE:
    {
      jam();
      break;
    }
    case BackupFormat::DELETE_BY_ROWID_WRITE_TYPE:
    {
      jam();
      break;
    }
    case BackupFormat::INSERT_TYPE:
    case BackupFormat::WRITE_TYPE:
    case BackupFormat::NORMAL_DELETE_TYPE:
    default:
    {
      jam();
      file_ptr.p->m_error_code = ref->errorCode;
      return;
    }
  }
  file_ptr.p->m_rows_restored_delete_failed++;
  file_ptr.p->m_row_operations++;
  check_restore_ready(signal, file_ptr);
}

void
Restore::crash_during_restore(FilePtr file_ptr, Uint32 line, Uint32 errCode)
{
  char buf[255], name[100];
  BaseString::snprintf(name, sizeof(name), "%u/T%dF%d",
		       file_ptr.p->m_file_id,
		       file_ptr.p->m_table_id,
		       file_ptr.p->m_fragment_id);
  
  if (errCode)
  {
    BaseString::snprintf(buf, sizeof(buf),
                         "Error %d (line: %u) during restore of  %s",
                         errCode, line, name);
  }
  else
  {
    BaseString::snprintf(buf, sizeof(buf),
                         "Error (line %u) during restore of  %s",
                         line, name);
  }
  progError(__LINE__, NDBD_EXIT_INVALID_LCP_FILE, buf);  
}

void
Restore::delete_by_rowid_fail(Uint32 op_ptr)
{
  FilePtr file_ptr;
  ndbrequire(m_file_pool.getPtr(file_ptr, (op_ptr & 0x0FFFFFFF)));
  DEB_RES_DEL(("(%u)DELETE fail:tab(%u,%u), m_rows_restored = %llu",
               instance(),
               file_ptr.p->m_table_id,
               file_ptr.p->m_fragment_id,
               file_ptr.p->m_rows_restored));
}

void
Restore::delete_by_rowid_succ(Uint32 op_ptr)
{
  FilePtr file_ptr;
  ndbrequire(m_file_pool.getPtr(file_ptr, (op_ptr & 0x0FFFFFFF)));
  ndbrequire(file_ptr.p->m_rows_restored > 0);
  file_ptr.p->m_rows_restored--;
  DEB_RES_DEL(("(%u)DELETE success:tab(%u,%u), m_rows_restored = %llu",
               instance(),
               file_ptr.p->m_table_id,
               file_ptr.p->m_fragment_id,
               file_ptr.p->m_rows_restored));
}

void
Restore::execLQHKEYCONF(Signal* signal)
{
  FilePtr file_ptr;
  LqhKeyConf * conf = (LqhKeyConf *)signal->getDataPtr();
  BackupFormat::RecordType header_type = (BackupFormat::RecordType)(conf->opPtr >> 28);
  ndbrequire(m_file_pool.getPtr(file_ptr, (conf->opPtr & 0x0FFFFFFF)));
  
  ndbassert(file_ptr.p->m_outstanding_operations);
  file_ptr.p->m_outstanding_operations--;
  file_ptr.p->m_error_code = 0;
  switch (header_type)
  {
    case BackupFormat::INSERT_TYPE:
      jam();
      file_ptr.p->m_rows_restored++;
      file_ptr.p->m_row_operations++;
      break;
    case BackupFormat::WRITE_TYPE:
      jam();
      file_ptr.p->m_rows_restored++;
      file_ptr.p->m_row_operations++;
      break;
    case BackupFormat::NORMAL_DELETE_TYPE:
      jam();
      file_ptr.p->m_rows_restored--;
      file_ptr.p->m_row_operations++;
      break;
    case BackupFormat::DELETE_BY_ROWID_TYPE:
    case BackupFormat::DELETE_BY_PAGEID_TYPE:
    case BackupFormat::DELETE_BY_ROWID_WRITE_TYPE:
      jam();
      file_ptr.p->m_row_operations++;
      break;
    default:
      ndbabort();
  }
  check_restore_ready(signal, file_ptr);
}

void
Restore::check_restore_ready(Signal *signal, FilePtr file_ptr)
{
  if (file_ptr.p->m_outstanding_operations == 0 && file_ptr.p->m_fd == RNIL)
  {
    jam();
    restore_lcp_conf_after_execute(signal, file_ptr);
    return;
  }
}

void
Restore::restore_lcp_conf_after_execute(Signal* signal, FilePtr file_ptr)
{
  file_ptr.p->m_current_file_index++;
  if (file_ptr.p->m_current_file_index < file_ptr.p->m_num_files)
  {
    /**
     * There are still more data files to apply before restore is complete.
     * Handle next file now.
     */
    jam();
    DEB_RES(("(%u)Step forward to next data file", instance()));
    step_file_number_forward(file_ptr);
    file_ptr.p->m_current_page_pos = 0; 
    file_ptr.p->m_current_page_index = 0;
    file_ptr.p->m_current_file_page = 0;
    ndbrequire(file_ptr.p->m_outstanding_reads == 0);
    ndbrequire(file_ptr.p->m_outstanding_operations == 0);
    ndbrequire(file_ptr.p->m_bytes_left == 0);
    release_file(file_ptr, false);
    ndbrequire(seize_file(file_ptr) == 0);
    open_data_file(signal, file_ptr);
    return;
  }
  restore_lcp_conf(signal, file_ptr);
}

void
Restore::restore_lcp_conf(Signal *signal, FilePtr file_ptr)
{
  /**
   * All LCP data files that are part of restore have been applied
   * successfully, this fragment has completed its restore and we're
   * ready to continue with the next step.
   */

  /**
   * For Recover threads we have to ensure that any expand or shrink
   * of the fragment in DBACC has completed its work before we move
   * on. We don't support a recover thread working in parallel with
   * the LDM thread once the restore is done.
   */

  if (m_is_query_block)
  {
    jam();
    if (c_lqh->check_expand_shrink_ongoing(file_ptr.p->m_table_id,
                                           file_ptr.p->m_fragment_id))
    {
      jam();
      /* Expand is ongoing still, we need to wait until it is done */
      signal->theData[0] = RestoreContinueB::CHECK_EXPAND_SHRINK;
      signal->theData[1] = file_ptr.i;
      sendSignal(reference(), GSN_CONTINUEB, signal, 2, JBB);
      return;
    }
    /* No expand/shrink ongoing, we can safely move on. */
  }

  /**
   * Temporary reset DBTUP's #disk attributes on table
   *
   * TUP will send RESTORE_LCP_CONF
   */
  DEB_RES(("(%u)Complete restore", instance()));

  if (file_ptr.p->m_lcp_ctl_version == NDBD_USE_PARTIAL_LCP_v2)
  {
    /**
     * Important to verify that number of rows is what we expect.
     * Otherwise we could go on with inconsistent database without
     * knowing it. So better to crash and specify error.
     */
    if (file_ptr.p->m_rows_in_lcp != file_ptr.p->m_rows_restored)
    {
      char buf[512];
      BaseString::snprintf(buf, sizeof(buf),
                           "Inconsistency in restoring T%uF%u, restored"
                           " %llu rows, expected to restore %llu rows"
                           "\nInitial node restart is required to recover",
                           file_ptr.p->m_table_id,
                           file_ptr.p->m_fragment_id,
                           file_ptr.p->m_rows_restored,
                           file_ptr.p->m_rows_in_lcp);
      progError(__LINE__, NDBD_EXIT_INVALID_LCP_FILE, buf);  
    }
  }
  if (c_tup->get_restore_row_count(file_ptr.p->m_table_id,
                                   file_ptr.p->m_fragment_id) !=
      file_ptr.p->m_rows_restored)
  {
    char buf[512];
    BaseString::snprintf(buf, sizeof(buf),
                         "Inconsistency in restoring T%uF%u, restored"
                         " %llu rows, TUP claims %llu rows"
                         "\nInitial node restart is required to recover",
                         file_ptr.p->m_table_id,
                         file_ptr.p->m_fragment_id,
                         file_ptr.p->m_rows_restored,
                         c_tup->get_restore_row_count(file_ptr.p->m_table_id,
                                             file_ptr.p->m_fragment_id));
    progError(__LINE__, NDBD_EXIT_INVALID_LCP_FILE, buf);  
  }
  c_tup->complete_restore_fragment(signal,
                                   file_ptr.p->m_sender_ref,
                                   file_ptr.p->m_sender_data,
                                   file_ptr.p->m_restored_lcp_id,
                                   file_ptr.p->m_restored_local_lcp_id,
                                   file_ptr.p->m_max_gci_completed,
                                   file_ptr.p->m_max_gci_written,
                                   file_ptr.p->m_table_id,
                                   file_ptr.p->m_fragment_id);
  jamEntry();
  signal->theData[0] = NDB_LE_ReadLCPComplete;
  signal->theData[1] = file_ptr.p->m_table_id;
  signal->theData[2] = file_ptr.p->m_fragment_id;
  signal->theData[3] = Uint32(file_ptr.p->m_rows_restored >> 32);
  signal->theData[4] = Uint32(file_ptr.p->m_rows_restored);
  sendSignal(CMVMI_REF, GSN_EVENT_REP, signal, 5, JBB);

  release_file(file_ptr, true);
}

void
Restore::parse_fragment_footer(Signal* signal, FilePtr file_ptr, 
			       const Uint32 *data, Uint32 len)
{
  const BackupFormat::DataFile::FragmentFooter* fh= 
    (BackupFormat::DataFile::FragmentFooter*)data;
  if(ntohl(fh->TableId) != file_ptr.p->m_table_id)
  {
    parse_error(signal, file_ptr, __LINE__, ntohl(fh->TableId));
    return;
  } 
  
  if(ntohl(fh->Checksum) != 0)
  {
    parse_error(signal, file_ptr, __LINE__, ntohl(fh->SectionLength));
    return;
  }
}

void
Restore::parse_gcp_entry(Signal* signal, FilePtr file_ptr, 
			 const Uint32 *data, Uint32 len)
{
  
}

void
Restore::parse_error(Signal* signal,
		     FilePtr file_ptr, Uint32 line, Uint32 extra)
{
  char buf[255], name[100];
  BaseString::snprintf(name, sizeof(name), "%u/T%dF%d",
		       file_ptr.p->m_file_id,
		       file_ptr.p->m_table_id,
		       file_ptr.p->m_fragment_id);
  
  BaseString::snprintf(buf, sizeof(buf),
		       "Parse error in file: %s, extra: %d",
		       name, extra);
  
  progError(line, NDBD_EXIT_INVALID_LCP_FILE, buf);  
  ndbabort();
}

NdbOut& 
operator << (NdbOut& ndbout, const Restore::Column& col)
{
  ndbout << "[ Col: id: " << col.m_id 
	 << " size: " << col.m_size 
	 << " key: " << (Uint32)(col.m_flags & Restore::Column::COL_KEY)
	 << " variable: " << (Uint32)(col.m_flags & Restore::Column::COL_VAR)
	 << " null: " << (Uint32)(col.m_flags & Restore::Column::COL_NULL)
	 << " disk: " << (Uint32)(col.m_flags & Restore::Column::COL_DISK) 
	 << "]";

  return ndbout;
}

int
Restore::check_file_version(Signal* signal, Uint32 file_version)
{
  if (file_version < MAKE_VERSION(5,1,6))
  {
    char buf[255];
    char verbuf[255];
    ndbGetVersionString(file_version, 0, 0, verbuf, sizeof(verbuf));
    BaseString::snprintf(buf, sizeof(buf),
			 "Unsupported version of LCP files found on disk, "
			 " found: %s", verbuf);
    
    progError(__LINE__, 
	      NDBD_EXIT_SR_RESTARTCONFLICT,
	      buf);
    return -1;
  }
  return 0;
}<|MERGE_RESOLUTION|>--- conflicted
+++ resolved
@@ -3513,14 +3513,9 @@
   jam();
   Uint32 tmp[MAX_KEY_SIZE_IN_WORDS*MAX_XFRM_MULTIPLY];
   Uint32 keyPartLen[MAX_ATTRIBUTES_IN_INDEX];
-<<<<<<< HEAD
   Uint32 keyLen = xfrm_key_hash(tableId, src,
-				(Uint32*)Tmp, sizeof(Tmp) >> 2,
+				tmp, sizeof(tmp) >> 2,
 			        keyPartLen);
-=======
-  Uint32 keyLen = xfrm_key(tableId, src, tmp, sizeof(tmp) >> 2,
-			   keyPartLen);
->>>>>>> 3e7c88ef
   ndbrequire(keyLen);
   
   return md5_hash(tmp, keyLen);
