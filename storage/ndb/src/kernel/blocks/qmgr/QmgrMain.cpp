--- conflicted
+++ resolved
@@ -3477,13 +3477,7 @@
   failedNodePtr.p->failState = initialState;
   failedNodePtr.p->phase = ZFAIL_CLOSING;
   set_hb_count(failedNodePtr.i) = 0;
-<<<<<<< HEAD
-  setNodeInfo(failedNodePtr.i).m_version = 0;
-  recompute_version_info(getNodeInfo(failedNodePtr.i).m_type);
-  
-=======
-
->>>>>>> e6ffef75
+
   CloseComReqConf * const closeCom = (CloseComReqConf *)&signal->theData[0];
   closeCom->xxxBlockRef = reference();
   closeCom->requestType = CloseComReqConf::RT_API_FAILURE;
@@ -4571,10 +4565,6 @@
       nodePtr.p->phase = ZFAIL_CLOSING;
       nodePtr.p->failState = WAITING_FOR_NDB_FAILCONF;
       set_hb_count(nodePtr.i) = 0;
-<<<<<<< HEAD
-      setNodeInfo(nodePtr.i).m_version = 0;
-=======
->>>>>>> e6ffef75
       c_clusterNodes.clear(nodePtr.i);
     }//for
 
