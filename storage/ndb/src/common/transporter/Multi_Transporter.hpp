/*
   Copyright (c) 2019, 2023, Oracle and/or its affiliates.

   This program is free software; you can redistribute it and/or modify
   it under the terms of the GNU General Public License as published by
   the Free Software Foundation; version 2 of the License.

   This program is distributed in the hope that it will be useful,
   but WITHOUT ANY WARRANTY; without even the implied warranty of
   MERCHANTABILITY or FITNESS FOR A PARTICULAR PURPOSE.  See the
   GNU General Public License for more details.

   You should have received a copy of the GNU General Public License
   along with this program; if not, write to the Free Software
   Foundation, Inc., 51 Franklin St, Fifth Floor, Boston, MA 02110-1301  USA
*/

#ifndef MULTI_TRANSPORTER_HPP
#define MULTI_TRANSPORTER_HPP

#include "Transporter.hpp"
#include "util/require.h"

class Multi_Transporter {
  friend class TransporterRegistry;
  friend class Qmgr;

 private:
  // Initialize member variables
  Multi_Transporter();
  ~Multi_Transporter();

 public:
  /**
   * Get the particular Transporter to send over among
   * the active multi Transporters.
   */
  Transporter *get_send_transporter(Uint32 recBlock, Uint32 /*sendBlock*/) {
    /**
     * We hash on receiver instance to avoid any risk of changed signal order
     * compared to today. In addition each receiver thread will act on behalf
     * of a subset of the LDM/TC threads which should minimise the future
     * mutex interactions between receiver threads.
     */
    Uint32 recInstance = recBlock >> NDBMT_BLOCK_BITS;
    Uint32 instanceXOR = recInstance;
    Uint32 index = instanceXOR % m_num_active_transporters;
    return m_active_transporters[index];
  }

  Uint32 get_num_active_transporters() const {
    return m_num_active_transporters;
  }

  Uint32 get_num_inactive_transporters() const {
    return m_num_inactive_transporters;
  }

  Transporter *get_active_transporter(Uint32 index) const {
    require(index < m_num_active_transporters);
    return m_active_transporters[index];
  }

  Transporter *get_inactive_transporter(Uint32 index) const {
    require(index < m_num_inactive_transporters);
    return m_inactive_transporters[index];
  }

<<<<<<< HEAD
  bool is_encrypted() const override;

private:
  /**
   * Allocate buffers for sending and receiving
   */
  bool initTransporter() override;

  /**
   * Retrieves the contents of the send buffers and writes it on
   * the external TCP/IP interface.
   */
  bool doSend(bool /*need_wakeup*/) override
  {
    /* Send only done on real transporters */
    require(false);
    return true;
  }

  bool send_is_possible(int) const override
  {
    require(false);
    return true;
  }

  bool send_limit_reached(int) override
  {
    require(false);
    return true;
  }

  void add_active_trp(Transporter*);
  void add_not_used_trp(Transporter*);
=======
 private:
  void add_active_trp(Transporter *);
  void add_not_used_trp(Transporter *);
>>>>>>> 824e2b40
  void switch_active_trp();
  void set_num_inactive_transporters(Uint32);

 private:
  Uint32 m_num_active_transporters;
  Uint32 m_num_inactive_transporters;
  Uint32 m_num_not_used_transporters;
  Transporter *m_active_transporters[MAX_NODE_GROUP_TRANSPORTERS];
  Transporter *m_inactive_transporters[MAX_NODE_GROUP_TRANSPORTERS];
  Transporter *m_not_used_transporters[MAX_NODE_GROUP_TRANSPORTERS];
};
#endif  // Define of TCP_Transporter_H<|MERGE_RESOLUTION|>--- conflicted
+++ resolved
@@ -66,45 +66,9 @@
     return m_inactive_transporters[index];
   }
 
-<<<<<<< HEAD
-  bool is_encrypted() const override;
-
-private:
-  /**
-   * Allocate buffers for sending and receiving
-   */
-  bool initTransporter() override;
-
-  /**
-   * Retrieves the contents of the send buffers and writes it on
-   * the external TCP/IP interface.
-   */
-  bool doSend(bool /*need_wakeup*/) override
-  {
-    /* Send only done on real transporters */
-    require(false);
-    return true;
-  }
-
-  bool send_is_possible(int) const override
-  {
-    require(false);
-    return true;
-  }
-
-  bool send_limit_reached(int) override
-  {
-    require(false);
-    return true;
-  }
-
-  void add_active_trp(Transporter*);
-  void add_not_used_trp(Transporter*);
-=======
  private:
   void add_active_trp(Transporter *);
   void add_not_used_trp(Transporter *);
->>>>>>> 824e2b40
   void switch_active_trp();
   void set_num_inactive_transporters(Uint32);
 
