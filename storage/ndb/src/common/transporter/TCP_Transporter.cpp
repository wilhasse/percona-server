/*
   Copyright (C) 2003 MySQL AB
    All rights reserved. Use is subject to license terms.

   This program is free software; you can redistribute it and/or modify
   it under the terms of the GNU General Public License as published by
   the Free Software Foundation; version 2 of the License.

   This program is distributed in the hope that it will be useful,
   but WITHOUT ANY WARRANTY; without even the implied warranty of
   MERCHANTABILITY or FITNESS FOR A PARTICULAR PURPOSE.  See the
   GNU General Public License for more details.

   You should have received a copy of the GNU General Public License
   along with this program; if not, write to the Free Software
   Foundation, Inc., 51 Franklin St, Fifth Floor, Boston, MA 02110-1301  USA
*/

#include <ndb_global.h>

#include <NdbTCP.h>
#include "TCP_Transporter.hpp"
#include <NdbOut.hpp>
#include <NdbSleep.h>

#include <EventLogger.hpp>
extern EventLogger * g_eventLogger;
// End of stuff to be moved

#ifdef NDB_WIN32
class ndbstrerror
{
public:
  ndbstrerror(int iError);
  ~ndbstrerror(void);
  operator char*(void) { return m_szError; };

private:
  int m_iError;
  char* m_szError;
};

ndbstrerror::ndbstrerror(int iError)
: m_iError(iError)
{
  FormatMessage( 
    FORMAT_MESSAGE_ALLOCATE_BUFFER | FORMAT_MESSAGE_FROM_SYSTEM | FORMAT_MESSAGE_IGNORE_INSERTS,
    0,
    iError,
    MAKELANGID(LANG_NEUTRAL, SUBLANG_DEFAULT),
    (LPTSTR)&m_szError,
    0,
    0);
}

ndbstrerror::~ndbstrerror(void)
{
  LocalFree( m_szError );
  m_szError = 0;
}
#else
#define ndbstrerror strerror
#endif

static
void
setIf(int& ref, Uint32 val, Uint32 def)
{
  if (val)
    ref = val;
  else
    ref = def;
}


static
Uint32 overload_limit(const TransporterConfiguration* conf)
{
  return (conf->tcp.tcpOverloadLimit ?
          conf->tcp.tcpOverloadLimit :
          conf->tcp.sendBufferSize*4/5);
}


TCP_Transporter::TCP_Transporter(TransporterRegistry &t_reg,
				 const TransporterConfiguration* conf)
  :
  Transporter(t_reg, tt_TCP_TRANSPORTER,
	      conf->localHostName,
	      conf->remoteHostName,
	      conf->s_port,
	      conf->isMgmConnection,
	      conf->localNodeId,
	      conf->remoteNodeId,
	      conf->serverNodeId,
	      0, false, 
	      conf->checksum,
<<<<<<< HEAD
	      conf->signalId,
              conf->tcp.sendBufferSize)
=======
	      conf->signalId),
  m_sendBuffer(conf->tcp.sendBufferSize),
  m_poll_index(~0)
>>>>>>> 355a167e
{
  maxReceiveSize = conf->tcp.maxReceiveSize;
  
  // Initialize member variables
  my_socket_invalidate(&theSocket);

  sendCount      = receiveCount = 0;
  sendSize       = receiveSize  = 0;
  reportFreq     = 4096; 
  
  sockOptNodelay    = 1;
  setIf(sockOptRcvBufSize, conf->tcp.tcpRcvBufSize, 70080);
  setIf(sockOptSndBufSize, conf->tcp.tcpSndBufSize, 71540);
  setIf(sockOptTcpMaxSeg, conf->tcp.tcpMaxsegSize, 0);

  m_overload_limit = overload_limit(conf);
}


bool
TCP_Transporter::configure_derived(const TransporterConfiguration* conf)
{
  if (conf->tcp.sendBufferSize == m_max_send_buffer &&
      conf->tcp.maxReceiveSize == maxReceiveSize &&
      (int)conf->tcp.tcpSndBufSize == sockOptSndBufSize &&
      (int)conf->tcp.tcpRcvBufSize == sockOptRcvBufSize &&
      (int)conf->tcp.tcpMaxsegSize == sockOptTcpMaxSeg &&
      overload_limit(conf) == m_overload_limit)
    return true; // No change

  return false; // Can't reconfigure
}


TCP_Transporter::~TCP_Transporter() {
  
  // Disconnect
  if (my_socket_valid(theSocket))
    doDisconnect();
  
  // Delete receive buffer!!
  receiveBuffer.destroy();
}

bool TCP_Transporter::connect_server_impl(NDB_SOCKET_TYPE sockfd)
{
  DBUG_ENTER("TCP_Transpporter::connect_server_impl");
  DBUG_RETURN(connect_common(sockfd));
}

bool TCP_Transporter::connect_client_impl(NDB_SOCKET_TYPE sockfd)
{
  DBUG_ENTER("TCP_Transpporter::connect_client_impl");
  DBUG_RETURN(connect_common(sockfd));
}

bool TCP_Transporter::connect_common(NDB_SOCKET_TYPE sockfd)
{
  setSocketOptions(sockfd);
  setSocketNonBlocking(sockfd);

  get_callback_obj()->lock_transporter(remoteNodeId);
  theSocket = sockfd;
  get_callback_obj()->unlock_transporter(remoteNodeId);

  DBUG_PRINT("info", ("Successfully set-up TCP transporter to node %d",
              remoteNodeId));
  return true;
}

bool
TCP_Transporter::initTransporter() {
  
  // Allocate buffer for receiving
  // Let it be the maximum size we receive plus 8 kB for any earlier received
  // incomplete messages (slack)
  Uint32 recBufSize = maxReceiveSize;
  if(recBufSize < MAX_RECV_MESSAGE_BYTESIZE){
    recBufSize = MAX_RECV_MESSAGE_BYTESIZE;
  }
  
  if(!receiveBuffer.init(recBufSize+MAX_RECV_MESSAGE_BYTESIZE)){
    return false;
  }
  
  return true;
}

static
void
set_get(NDB_SOCKET_TYPE fd, int level, int optval, const char *optname, 
	int val)
{
  int actual = 0, defval = 0;
  SOCKET_SIZE_TYPE len = sizeof(actual);

  my_getsockopt(fd, level, optval, (char*)&defval, &len);

  if (my_setsockopt(fd, level, optval,
                    (char*)&val, sizeof(val)) < 0)
  {
#ifdef DEBUG_TRANSPORTER
    g_eventLogger->error("setsockopt(%s, %d) errno: %d %s",
                         optname, val, errno, strerror(errno));
#endif
  }
  
  len = sizeof(actual);
  if ((my_getsockopt(fd, level, optval,
                     (char*)&actual, &len) == 0) &&
      actual != val)
  {
#ifdef DEBUG_TRANSPORTER
    g_eventLogger->error("setsockopt(%s, %d) - actual %d default: %d",
                         optname, val, actual, defval);
#endif
  }
}

int
TCP_Transporter::pre_connect_options(NDB_SOCKET_TYPE sockfd)
{
  if (sockOptTcpMaxSeg)
  {
#ifdef TCP_MAXSEG
    set_get(sockfd, IPPROTO_TCP, TCP_MAXSEG, "TCP_MAXSEG", sockOptTcpMaxSeg);
#endif
  }
  return 0;
}

void
TCP_Transporter::setSocketOptions(NDB_SOCKET_TYPE socket)
{
  set_get(socket, SOL_SOCKET, SO_RCVBUF, "SO_RCVBUF", sockOptRcvBufSize);
  set_get(socket, SOL_SOCKET, SO_SNDBUF, "SO_SNDBUF", sockOptSndBufSize);
  set_get(socket, IPPROTO_TCP, TCP_NODELAY, "TCP_NODELAY", sockOptNodelay);
  set_get(socket, SOL_SOCKET, SO_KEEPALIVE, "SO_KEEPALIVE", 1);

  if (sockOptTcpMaxSeg)
  {
#ifdef TCP_MAXSEG
    set_get(socket, IPPROTO_TCP, TCP_MAXSEG, "TCP_MAXSEG", sockOptTcpMaxSeg);
#endif
  }
}

bool TCP_Transporter::setSocketNonBlocking(NDB_SOCKET_TYPE socket)
{
  if(my_socket_nonblock(socket, true)==0)
    return true;
  return false;
}

bool
<<<<<<< HEAD
TCP_Transporter::sendIsPossible(struct timeval * timeout) {
  if(my_socket_valid(theSocket))
  {
    fd_set   writeset;
    FD_ZERO(&writeset);
    my_FD_SET(theSocket, &writeset);

    int selectReply = select(my_socket_nfds(theSocket,0) + 1,
                             NULL, &writeset, NULL, timeout);

    if ((selectReply > 0) && my_FD_ISSET(theSocket, &writeset))
      return true;
    else
      return false;
  }
  return false;
=======
TCP_Transporter::sendIsPossible(int timeout_millisec) const
{
  if (!my_socket_valid(theSocket))
    return false;

  if (ndb_poll(theSocket, false, true, false, timeout_millisec) <= 0)
    return false; // Timeout or error occured

  return true;
>>>>>>> 355a167e
}

#define DISCONNECT_ERRNO(e, sz) ((sz == 0) || \
                                 (!((sz == -1) && ((e == SOCKET_EAGAIN) || (e == SOCKET_EWOULDBLOCK) || (e == SOCKET_EINTR)))))

<<<<<<< HEAD

int
TCP_Transporter::doSend() {
  struct iovec iov[64];
  Uint32 cnt = fetch_send_iovec_data(iov, NDB_ARRAY_SIZE(iov));

  if (cnt == 0)
  {
    return 0;
=======
Uint32 *
TCP_Transporter::getWritePtr(Uint32 lenBytes, Uint32 prio){
  
  Uint32 * insertPtr = m_sendBuffer.getInsertPtr(lenBytes);

  if (insertPtr == 0) {
    //-------------------------------------------------
    // Buffer was completely full. We have severe problems.
    // We will attempt to wait for a small time
    //-------------------------------------------------
    if(sendIsPossible(10)) {
      //-------------------------------------------------
      // Send is possible after the small timeout.
      //-------------------------------------------------
      if(!doSend()){
	return 0;
      } else {
	//-------------------------------------------------
	// Since send was successful we will make a renewed
	// attempt at inserting the signal into the buffer.
	//-------------------------------------------------
        insertPtr = m_sendBuffer.getInsertPtr(lenBytes);
      }//if
    } else {
      return 0;
    }//if
>>>>>>> 355a167e
  }

<<<<<<< HEAD
  Uint32 sum = 0;
  for(Uint32 i = 0; i<cnt; i++)
  {
    assert(iov[i].iov_len);
    sum += iov[i].iov_len;
=======
void
TCP_Transporter::updateWritePtr(Uint32 lenBytes, Uint32 prio){
  m_sendBuffer.updateInsertPtr(lenBytes);
  update_status_overloaded();
  
  const int bufsize = m_sendBuffer.bufferSize();
  if(bufsize > TCP_SEND_LIMIT) {
    //-------------------------------------------------
    // Buffer is full and we are ready to send. We will
    // not wait since the signal is already in the buffer.
    // Force flag set has the same indication that we
    // should always send. If it is not possible to send
    // we will not worry since we will soon be back for
    // a renewed trial.
    //-------------------------------------------------
    if(sendIsPossible(0)) {
      //-------------------------------------------------
      // Send was possible, attempt at a send.
      //-------------------------------------------------
      doSend();
    }//if
>>>>>>> 355a167e
  }

  Uint32 pos = 0;
  Uint32 sum_sent = 0;
  Uint32 send_cnt = 0;
  Uint32 remain = sum;

  if (cnt == NDB_ARRAY_SIZE(iov))
  {
    // If pulling all iov's make sure that we never return everyting
    // flushed
    sum++;
  }

  while (send_cnt < 5)
  {
    send_cnt++;
    Uint32 iovcnt = cnt > m_os_max_iovec ? m_os_max_iovec : cnt;
    int nBytesSent = (int)my_socket_writev(theSocket, iov+pos, iovcnt);
    assert(nBytesSent <= (int)remain);

    if (Uint32(nBytesSent) == remain)
    {
      sum_sent += nBytesSent;
      goto ok;
    }
    else if (nBytesSent > 0)
    {
      sum_sent += nBytesSent;
      remain -= nBytesSent;

      /**
       * Forward in iovec
       */
      while (Uint32(nBytesSent) >= iov[pos].iov_len)
      {
        assert(iov[pos].iov_len > 0);
        nBytesSent -= iov[pos].iov_len;
        pos++;
        cnt--;
      }

      if (nBytesSent)
      {
        assert(iov[pos].iov_len > Uint32(nBytesSent));
        iov[pos].iov_len -= nBytesSent;
        iov[pos].iov_base = ((char*)(iov[pos].iov_base))+nBytesSent;
      }
      continue;
    }
    else
    {
      int err = my_socket_errno();
      if (!(DISCONNECT_ERRNO(err, nBytesSent)))
      {
        if (sum_sent)
        {
          goto ok;
        }
        else
        {
          return remain;
        }
      }

#if defined DEBUG_TRANSPORTER
      g_eventLogger->error("Send Failure(disconnect==%d) to node = %d "
                           "nBytesSent = %d "
                           "errno = %d strerror = %s",
                           DISCONNECT_ERRNO(err, nBytesSent),
                           remoteNodeId, nBytesSent, my_socket_errno(),
                           (char*)ndbstrerror(err));
#endif
      do_disconnect(err);
      return 0;
    }
  }

ok:
  assert(sum >= sum_sent);
  iovec_data_sent(sum_sent);
  sendCount += send_cnt;
  sendSize  += sum_sent;
  if(sendCount >= reportFreq)
  {
    get_callback_obj()->reportSendLen(remoteNodeId, sendCount, sendSize);
    sendCount = 0;
    sendSize  = 0;
  }

  return sum - sum_sent; // 0 if every thing flushed else >0
}

int
TCP_Transporter::doReceive() {
  // Select-function must return the socket for read
  // before this method is called
  // It reads the external TCP/IP interface once
  Uint32 size = receiveBuffer.sizeOfBuffer - receiveBuffer.sizeOfData;
  if(size > 0){
    const int nBytesRead = my_recv(theSocket,
				receiveBuffer.insertPtr,
				size < maxReceiveSize ? size : maxReceiveSize,
				0);

    if (nBytesRead > 0) {
      receiveBuffer.sizeOfData += nBytesRead;
      receiveBuffer.insertPtr  += nBytesRead;
      
      if(receiveBuffer.sizeOfData > receiveBuffer.sizeOfBuffer){
#ifdef DEBUG_TRANSPORTER
        g_eventLogger->error("receiveBuffer.sizeOfData(%d) > receiveBuffer.sizeOfBuffer(%d)",
                             receiveBuffer.sizeOfData, receiveBuffer.sizeOfBuffer);
        g_eventLogger->error("nBytesRead = %d", nBytesRead);
#endif
        g_eventLogger->error("receiveBuffer.sizeOfData(%d) > receiveBuffer.sizeOfBuffer(%d)",
                             receiveBuffer.sizeOfData, receiveBuffer.sizeOfBuffer);
	report_error(TE_INVALID_MESSAGE_LENGTH);
	return 0;
      }
      
      receiveCount ++;
      receiveSize  += nBytesRead;
      
      if(receiveCount == reportFreq){
	get_callback_obj()->reportReceiveLen(remoteNodeId,
                                             receiveCount, receiveSize);
	receiveCount = 0;
	receiveSize  = 0;
      }
      return nBytesRead;
    } else {
#if defined DEBUG_TRANSPORTER
      g_eventLogger->error("Receive Failure(disconnect==%d) to node = %d nBytesSent = %d "
                           "errno = %d strerror = %s",
                           DISCONNECT_ERRNO(my_socket_errno(), nBytesRead),
                           remoteNodeId, nBytesRead, my_socket_errno(),
                           (char*)ndbstrerror(my_socket_errno()));
#endif   
      if(DISCONNECT_ERRNO(my_socket_errno(), nBytesRead)){
	do_disconnect(my_socket_errno());
      } 
    }
    return nBytesRead;
  } else {
    return 0;
  }
}

void
TCP_Transporter::disconnectImpl() {
  get_callback_obj()->lock_transporter(remoteNodeId);

  NDB_SOCKET_TYPE sock = theSocket;
  receiveBuffer.clear();
  my_socket_invalidate(&theSocket);

  get_callback_obj()->unlock_transporter(remoteNodeId);

  if(my_socket_valid(sock))
  {
    if(my_socket_close(sock) < 0){
      report_error(TE_ERROR_CLOSING_SOCKET);
    }
  }
}<|MERGE_RESOLUTION|>--- conflicted
+++ resolved
@@ -95,14 +95,9 @@
 	      conf->serverNodeId,
 	      0, false, 
 	      conf->checksum,
-<<<<<<< HEAD
 	      conf->signalId,
-              conf->tcp.sendBufferSize)
-=======
-	      conf->signalId),
-  m_sendBuffer(conf->tcp.sendBufferSize),
+              conf->tcp.sendBufferSize),
   m_poll_index(~0)
->>>>>>> 355a167e
 {
   maxReceiveSize = conf->tcp.maxReceiveSize;
   
@@ -258,25 +253,7 @@
 }
 
 bool
-<<<<<<< HEAD
-TCP_Transporter::sendIsPossible(struct timeval * timeout) {
-  if(my_socket_valid(theSocket))
-  {
-    fd_set   writeset;
-    FD_ZERO(&writeset);
-    my_FD_SET(theSocket, &writeset);
-
-    int selectReply = select(my_socket_nfds(theSocket,0) + 1,
-                             NULL, &writeset, NULL, timeout);
-
-    if ((selectReply > 0) && my_FD_ISSET(theSocket, &writeset))
-      return true;
-    else
-      return false;
-  }
-  return false;
-=======
-TCP_Transporter::sendIsPossible(int timeout_millisec) const
+TCP_Transporter::send_is_possible(int timeout_millisec) const
 {
   if (!my_socket_valid(theSocket))
     return false;
@@ -285,13 +262,11 @@
     return false; // Timeout or error occured
 
   return true;
->>>>>>> 355a167e
 }
 
 #define DISCONNECT_ERRNO(e, sz) ((sz == 0) || \
                                  (!((sz == -1) && ((e == SOCKET_EAGAIN) || (e == SOCKET_EWOULDBLOCK) || (e == SOCKET_EINTR)))))
 
-<<<<<<< HEAD
 
 int
 TCP_Transporter::doSend() {
@@ -301,65 +276,13 @@
   if (cnt == 0)
   {
     return 0;
-=======
-Uint32 *
-TCP_Transporter::getWritePtr(Uint32 lenBytes, Uint32 prio){
-  
-  Uint32 * insertPtr = m_sendBuffer.getInsertPtr(lenBytes);
-
-  if (insertPtr == 0) {
-    //-------------------------------------------------
-    // Buffer was completely full. We have severe problems.
-    // We will attempt to wait for a small time
-    //-------------------------------------------------
-    if(sendIsPossible(10)) {
-      //-------------------------------------------------
-      // Send is possible after the small timeout.
-      //-------------------------------------------------
-      if(!doSend()){
-	return 0;
-      } else {
-	//-------------------------------------------------
-	// Since send was successful we will make a renewed
-	// attempt at inserting the signal into the buffer.
-	//-------------------------------------------------
-        insertPtr = m_sendBuffer.getInsertPtr(lenBytes);
-      }//if
-    } else {
-      return 0;
-    }//if
->>>>>>> 355a167e
-  }
-
-<<<<<<< HEAD
+  }
+
   Uint32 sum = 0;
   for(Uint32 i = 0; i<cnt; i++)
   {
     assert(iov[i].iov_len);
     sum += iov[i].iov_len;
-=======
-void
-TCP_Transporter::updateWritePtr(Uint32 lenBytes, Uint32 prio){
-  m_sendBuffer.updateInsertPtr(lenBytes);
-  update_status_overloaded();
-  
-  const int bufsize = m_sendBuffer.bufferSize();
-  if(bufsize > TCP_SEND_LIMIT) {
-    //-------------------------------------------------
-    // Buffer is full and we are ready to send. We will
-    // not wait since the signal is already in the buffer.
-    // Force flag set has the same indication that we
-    // should always send. If it is not possible to send
-    // we will not worry since we will soon be back for
-    // a renewed trial.
-    //-------------------------------------------------
-    if(sendIsPossible(0)) {
-      //-------------------------------------------------
-      // Send was possible, attempt at a send.
-      //-------------------------------------------------
-      doSend();
-    }//if
->>>>>>> 355a167e
   }
 
   Uint32 pos = 0;
