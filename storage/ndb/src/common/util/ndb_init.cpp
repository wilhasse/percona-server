/*
   Copyright (c) 2004, 2016, Oracle and/or its affiliates. All rights reserved.

   This program is free software; you can redistribute it and/or modify
   it under the terms of the GNU General Public License as published by
   the Free Software Foundation; version 2 of the License.

   This program is distributed in the hope that it will be useful,
   but WITHOUT ANY WARRANTY; without even the implied warranty of
   MERCHANTABILITY or FITNESS FOR A PARTICULAR PURPOSE.  See the
   GNU General Public License for more details.

   You should have received a copy of the GNU General Public License
   along with this program; if not, write to the Free Software
   Foundation, Inc., 51 Franklin St, Fifth Floor, Boston, MA 02110-1301  USA
*/

#include <ndb_global.h>
#include <my_sys.h>
#include <NdbMutex.h>
#include <NdbLockCpuUtil.h>

class EventLogger *g_eventLogger = NULL;

NdbMutex *g_ndb_connection_mutex = NULL;

extern class EventLogger * create_event_logger();
extern void destroy_event_logger(class EventLogger ** g_eventLogger);

static int ndb_init_called = 0;

extern "C" void NdbMutex_SysInit();
extern "C" void NdbMutex_SysEnd();
extern "C" void NdbCondition_initialize();
extern "C" int NdbThread_Init();
extern "C" void NdbThread_End();
extern "C" void NdbGetRUsage_Init();
extern "C" void NdbGetRUsage_End();
extern "C" int NdbLockCpu_Init();
extern "C" void NdbLockCpu_End();

extern void NdbTick_Init();
extern void NdbOut_Init();

extern "C"
{

#define NORMAL_USER 0
#define MYSQLD_USER 1
#define THREAD_REGISTER_USER 2
void
ndb_init_internal(Uint32 caller)
{
  bool init_all = true;
  if (caller != NORMAL_USER)
  {
    /**
     * This is called from MySQL Server, normally called
     * from ndbcluster_init, but can also be called from
     * thread_register plugin. In this case we can have
     * two calls, they should not run concurrently, at
     * startup all init calls comes from the init thread.
     * At close down from end thread. If the thread
     * register is dynamically loaded then the ndbcluster_init
     * will have been called before. If no NDB storage engine
     * is called then the thread register plugin might
     * initialise and end multiple times.
     */
    Uint32 init_called = ndb_init_called;
    ndb_init_called++;
    if (init_called > 0)
    {
      if (caller == THREAD_REGISTER_USER)
      {
        return;
      }
      init_all = false;
    }
  }
  if (caller != THREAD_REGISTER_USER)
    NdbOut_Init();
  if (init_all)
    NdbMutex_SysInit();
  if (caller != THREAD_REGISTER_USER)
  {
    if (!g_ndb_connection_mutex)
      g_ndb_connection_mutex = NdbMutex_Create();
    if (!g_eventLogger)
      g_eventLogger = create_event_logger();
    if ((g_ndb_connection_mutex == NULL) || (g_eventLogger == NULL))
    {
      {
        const char* err = "ndb_init() failed - exit\n";
        int res = (int)write(2, err, (unsigned)strlen(err));
        (void)res;
        exit(1);
      }
    }
    NdbTick_Init();
    NdbCondition_initialize();
    NdbGetRUsage_Init();
  }
  if (init_all)
  {
    NdbThread_Init();
    if (NdbLockCpu_Init() != 0)
    {
      const char* err = "ndbLockCpu_Init() failed - exit\n";
      int res = (int)write(2, err, (unsigned)strlen(err));
      (void)res;
      exit(1);
    }
  }
<<<<<<< HEAD
  NdbTick_Init();
  NdbCondition_initialize();
  NdbThread_Init();
  NdbGetRUsage_Init();
  NdbLockCpu_Init();
=======
>>>>>>> 5b3c9dae
}

int
ndb_init()
{
  if (ndb_init_called == 0)
  {
    ndb_init_called = 1;
    if (my_init())
    {
      const char* err = "my_init() failed - exit\n";
      int res = (int)write(2, err, (unsigned)strlen(err));
      (void)res;
      exit(1);
    }
    /*
      Initialize time conversion information
       - the "time conversion information" structures are primarily
         used by localtime_r() when converting epoch time into
         broken-down local time representation.
    */
    tzset();

    ndb_init_internal(0);
  }
  return 0;
}

void
ndb_end_internal(Uint32 caller)
{
  bool end_all = true;
  if (caller != NORMAL_USER)
  {
    ndb_init_called--;
    if (ndb_init_called > 0)
    {
      if (caller == THREAD_REGISTER_USER)
      {
        return;
      }
      end_all = false;
    }
  }
  if (caller != THREAD_REGISTER_USER)
  {
    if (g_ndb_connection_mutex) 
    {
      NdbMutex_Destroy(g_ndb_connection_mutex);
      g_ndb_connection_mutex=NULL;
    }
    if (g_eventLogger)
      destroy_event_logger(&g_eventLogger);
    NdbGetRUsage_End();
  }
  if (end_all)
  {
    NdbLockCpu_End();
    NdbThread_End();
    NdbMutex_SysEnd();
  }
<<<<<<< HEAD
  if (g_eventLogger)
    destroy_event_logger(&g_eventLogger);

  NdbGetRUsage_End();
  NdbLockCpu_End();
  NdbThread_End();
  NdbMutex_SysEnd();
=======
>>>>>>> 5b3c9dae
}

void
ndb_end(int flags)
{
  if (ndb_init_called == 1)
  {
    my_end(flags);
    ndb_end_internal(0);
    ndb_init_called = 0;
  }
}
} /* extern "C" */<|MERGE_RESOLUTION|>--- conflicted
+++ resolved
@@ -111,14 +111,6 @@
       exit(1);
     }
   }
-<<<<<<< HEAD
-  NdbTick_Init();
-  NdbCondition_initialize();
-  NdbThread_Init();
-  NdbGetRUsage_Init();
-  NdbLockCpu_Init();
-=======
->>>>>>> 5b3c9dae
 }
 
 int
@@ -180,16 +172,6 @@
     NdbThread_End();
     NdbMutex_SysEnd();
   }
-<<<<<<< HEAD
-  if (g_eventLogger)
-    destroy_event_logger(&g_eventLogger);
-
-  NdbGetRUsage_End();
-  NdbLockCpu_End();
-  NdbThread_End();
-  NdbMutex_SysEnd();
-=======
->>>>>>> 5b3c9dae
 }
 
 void
