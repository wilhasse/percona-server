/*
   Copyright (c) 2003, 2024, Oracle and/or its affiliates.

   This program is free software; you can redistribute it and/or modify
   it under the terms of the GNU General Public License, version 2.0,
   as published by the Free Software Foundation.

   This program is also distributed with certain software (including
   but not limited to OpenSSL) that is licensed under separate terms,
   as designated in a particular file or component or in included license
   documentation.  The authors of MySQL hereby grant you an additional
   permission to link the program and your derivative works with the
   separately licensed software that they have included with MySQL.

   This program is distributed in the hope that it will be useful,
   but WITHOUT ANY WARRANTY; without even the implied warranty of
   MERCHANTABILITY or FITNESS FOR A PARTICULAR PURPOSE.  See the
   GNU General Public License, version 2.0, for more details.

   You should have received a copy of the GNU General Public License
   along with this program; if not, write to the Free Software
   Foundation, Inc., 51 Franklin St, Fifth Floor, Boston, MA 02110-1301  USA
*/

#include <ndb_global.h>
#include <ndb_opts.h>

#include "Config.hpp"
#include "EventLogger.hpp"
#include "MgmtSrvr.hpp"
#include "my_alloc.h"

#include <NdbConfig.h>
#include <NdbSleep.h>
#include <kernel_types.h>
#include <mgmapi_config_parameters.h>
#include <ndb_version.h>
#include <portlib/ndb_daemon.h>
#include <version.h>
#include <NdbAutoPtr.hpp>
#include <ndb_mgmclient.hpp>
#include <portlib/NdbDir.hpp>
#include "portlib/ssl_applink.h"

#include <EventLogger.hpp>
#include <LogBuffer.hpp>
#include <OutputStream.hpp>

#if defined VM_TRACE || defined ERROR_INSERT
extern int g_errorInsert;
#endif

const char *load_default_groups[] = {"mysql_cluster", "ndb_mgmd", 0};

// copied from mysql.cc to get readline
extern "C" {
#if defined(_WIN32)
#include <conio.h>
#elif !defined(__NETWARE__)
#include <readline.h>
extern "C" int add_history(const char *command); /* From readline directory */
#define HAVE_READLINE
#endif
}

static int read_and_execute(Ndb_mgmclient *com, const char *prompt,
                            int _try_reconnect) {
  static char *line_read = (char *)NULL;

  /* If the buffer has already been allocated, return the memory
     to the free pool. */
  if (line_read) {
    free(line_read);
    line_read = (char *)NULL;
  }
#ifdef HAVE_READLINE
  /* Get a line from the user. */
  line_read = readline(prompt);
  /* If the line has any text in it, save it on the history. */
  if (line_read && *line_read) add_history(line_read);
#else
  static char linebuffer[254];
  fputs(prompt, stdout);
  linebuffer[sizeof(linebuffer) - 1] = 0;
  line_read = fgets(linebuffer, sizeof(linebuffer) - 1, stdin);
  if (line_read == linebuffer) {
    char *q = linebuffer;
    while (*q > 31) q++;
    *q = 0;
    line_read = strdup(linebuffer);
  }
#endif
  return com->execute(line_read, _try_reconnect);
}

/* Global variables */
bool g_StopServer = false;
bool g_RestartServer = false;
static MgmtSrvr *mgm;
static MgmtSrvr::MgmtOpts opts;
static const char *opt_logname = "MgmtSrvr";
static const char *opt_nowait_nodes = 0;

static struct my_option my_long_options[] = {
    NdbStdOpt::usage,
    NdbStdOpt::help,
    NdbStdOpt::version,
    NdbStdOpt::ndb_connectstring,
    NdbStdOpt::ndb_nodeid,
    NdbStdOpt::mgmd_host,
    NdbStdOpt::connectstring,
    NdbStdOpt::tls_search_path,
    NdbStdOpt::mgm_tls,
    NDB_STD_OPT_DEBUG{"config-file", 'f', "Specify cluster configuration file",
                      &opts.config_filename, nullptr, nullptr, GET_STR,
                      REQUIRED_ARG, 0, 0, 0, 0, 0, 0},
    {"print-full-config", 'P', "Print full config and exit",
     &opts.print_full_config, nullptr, nullptr, GET_BOOL, NO_ARG, 0, 0, 0, 0, 0,
     0},
    {"daemon", 'd', "Run ndb_mgmd in daemon mode (default)", &opts.daemon,
     nullptr, nullptr, GET_BOOL, NO_ARG, 1, 0, 0, 0, 0, 0},
    {"interactive", NDB_OPT_NOSHORT,
     "Run interactive. Not supported but provided for testing purposes",
     &opts.interactive, nullptr, nullptr, GET_BOOL, NO_ARG, 0, 0, 0, 0, 0, 0},
    {"no-nodeid-checks", NDB_OPT_NOSHORT, "Do not provide any node id checks",
     &opts.no_nodeid_checks, nullptr, nullptr, GET_BOOL, NO_ARG, 0, 0, 0, 0, 0,
     0},
    {"nodaemon", NDB_OPT_NOSHORT,
     "Don't run as daemon, but don't read from stdin", &opts.non_interactive,
     nullptr, nullptr, GET_BOOL, NO_ARG, 0, 0, 0, 0, 0, 0},
    {"mycnf", NDB_OPT_NOSHORT, "Read cluster config from my.cnf", &opts.mycnf,
     nullptr, nullptr, GET_BOOL, NO_ARG, 0, 0, 0, 0, 0, 0},
    {"bind-address", NDB_OPT_NOSHORT, "Local bind address", &opts.bind_address,
     nullptr, nullptr, GET_STR, REQUIRED_ARG, 0, 0, 0, 0, 0, 0},
    {"cluster-config-suffix", NDB_OPT_NOSHORT,
     "Override defaults-group-suffix "
     "when reading cluster_config sections in my.cnf.",
     &opts.cluster_config_suffix, nullptr, nullptr, GET_STR, REQUIRED_ARG, 0, 0,
     0, 0, 0, 0},
    {"configdir", NDB_OPT_NOSHORT,
     "Directory for the binary configuration files (alias for --config-dir)",
     &opts.configdir, nullptr, nullptr, GET_STR, REQUIRED_ARG, 0, 0, 0, 0, 0,
     0},
    {"config-dir", NDB_OPT_NOSHORT,
     "Directory for the binary configuration files", &opts.configdir, nullptr,
     nullptr, GET_STR, REQUIRED_ARG, 0, 0, 0, 0, 0, 0},
    {"config-cache", NDB_OPT_NOSHORT,
     "Enable configuration cache and change management", &opts.config_cache,
     nullptr, nullptr, GET_BOOL, NO_ARG, 1, 0, 1, 0, 0, 0},
    {"verbose", 'v', "Write more log messages", &opts.verbose, nullptr, nullptr,
     GET_BOOL, NO_ARG, 0, 0, 1, 0, 0, 0},
    {"reload", NDB_OPT_NOSHORT,
     "Reload config from config.ini or my.cnf if it has changed on startup",
     &opts.reload, nullptr, nullptr, GET_BOOL, NO_ARG, 0, 0, 1, 0, 0, 0},
    {"initial", NDB_OPT_NOSHORT,
     "Delete all binary config files and start from config.ini or my.cnf",
     &opts.initial, nullptr, nullptr, GET_BOOL, NO_ARG, 0, 0, 1, 0, 0, 0},
    {"log-name", NDB_OPT_NOSHORT,
     "Name to use when logging messages for this node", &opt_logname, nullptr,
     nullptr, GET_STR, REQUIRED_ARG, 0, 0, 0, 0, 0, 0},
    {"nowait-nodes", NDB_OPT_NOSHORT,
     "Nodes that will not be waited for during start", &opt_nowait_nodes,
     nullptr, nullptr, GET_STR, REQUIRED_ARG, 0, 0, 0, 0, 0, 0},
#if defined VM_TRACE || defined ERROR_INSERT
    {"error-insert", NDB_OPT_NOSHORT, "Start with error insert variable set",
     &g_errorInsert, nullptr, nullptr, GET_INT, REQUIRED_ARG, 0, 0, 0, 0, 0, 0},
#endif
    NdbStdOpt::end_of_options};

static void short_usage_sub(void) {
  ndb_short_usage_sub(NULL);
  ndb_service_print_options("ndb_mgmd");
}

[[noreturn]] static void mgmd_exit(int result) {
  g_eventLogger->close();

  ndb_end(opt_ndb_endinfo ? MY_CHECK_ERROR | MY_GIVE_INFO : 0);

  ndb_daemon_exit(result);
}

#ifndef _WIN32
static void mgmd_sigterm_handler(int signum) {
  g_eventLogger->info("Received SIGTERM. Performing stop.");
  fprintf(stderr, "\n*** Received SIGTERM. Performing stop. ***\n");
  if (opts.interactive) {
    // Force read_and_execute call to return without delay
    fclose(stdin);
  }
  g_StopServer = 1;
}
#endif

struct ThdData {
  FILE *f;
  LogBuffer *logBuf;
};

/**
 * This function/thread is responsible for getting
 * bytes from the log buffer and writing them
 * to the mgmd local log file.
 */

void *async_local_log_func(void *args) {
  ThdData *data = (ThdData *)args;
  FILE *f = data->f;
  LogBuffer *logBuf = data->logBuf;
  const size_t get_bytes = 512;
  char buf[get_bytes + 1];
  size_t bytes;
  int part_bytes = 0, bytes_printed = 0;

  while (!logBuf->is_stopped()) {
    part_bytes = 0;
    bytes_printed = 0;

    if ((bytes = logBuf->get(buf, get_bytes))) {
      fwrite(buf, bytes, 1, f);
      fflush(f);
    }
  }

  while ((bytes = logBuf->get(buf, get_bytes, 1)))  // flush remaining logs
  {
    fwrite(buf, bytes, 1, f);
    fflush(f);
  }

  // print lost count in the end, if any
  size_t lost_count = logBuf->getLostCount();
  if (lost_count) {
    fprintf(f, LostMsgHandler::LOST_BYTES_FMT, lost_count);
    fflush(f);
  }

  return NULL;
}

static void mgmd_run() {
  LogBuffer *logBufLocalLog = new LogBuffer(32768);  // 32kB

  struct NdbThread *locallog_threadvar = NULL;
  ThdData thread_args = {
      stdout,
      logBufLocalLog,
  };

  // Create log thread which logs data to the mgmd local log.
  locallog_threadvar =
      NdbThread_Create(async_local_log_func, (void **)&thread_args, 0,
                       "async_local_log_thread", NDB_THREAD_PRIO_MEAN);

  BufferedOutputStream *ndbouts_bufferedoutputstream =
      new BufferedOutputStream(logBufLocalLog);

  // Make ndbout point to the BufferedOutputStream.
  NdbOut_ReInit(ndbouts_bufferedoutputstream, ndbouts_bufferedoutputstream);

  /* Start mgm services */
  if (!mgm->start()) {
    logBufLocalLog->stop();
    delete mgm;
    mgmd_exit(1);
  }

  if (opts.interactive) {
    int port = mgm->getPort();
    BaseString con_str;
    if (opts.bind_address)
      con_str.appfmt("host=%s %d", opts.bind_address, port);
    else
      con_str.appfmt("localhost:%d", port);
    Ndb_mgmclient com(con_str.c_str(), "ndb_mgm> ", 1, 5, opt_tls_search_path,
                      CLIENT_TLS_RELAXED);
    while (!g_StopServer) {
      if (!read_and_execute(&com, "ndb_mgm> ", 1)) g_StopServer = true;
    }
  } else {
    g_eventLogger->info("MySQL Cluster Management Server %s started",
                        NDB_VERSION_STRING);

    while (!g_StopServer) NdbSleep_MilliSleep(500);
  }

  g_eventLogger->info("Shutting down server...");
  delete mgm;
  g_eventLogger->info("Shutdown complete");

  if (g_RestartServer) {
    g_eventLogger->info("Restarting server...");
    g_RestartServer = g_StopServer = false;
  }

  /**
   * Stopping the log thread is done at the very end since the
   * node logs should be available until complete shutdown.
   */
  void *dummy_return_status;
  logBufLocalLog->stop();
  NdbThread_WaitFor(locallog_threadvar, &dummy_return_status);
  delete ndbouts_bufferedoutputstream;
  NdbThread_Destroy(&locallog_threadvar);
  delete logBufLocalLog;
}

#include "../common/util/parse_mask.hpp"

static int mgmd_main(int argc, char **argv) {
  NDB_INIT(argv[0]);
  Ndb_opts ndb_opts(argc, argv, my_long_options, load_default_groups);
  ndb_opts.set_usage_funcs(short_usage_sub);

  printf("MySQL Cluster Management Server %s\n", NDB_VERSION_STRING);

  int ho_error;
#ifndef NDEBUG
  opt_debug =
      IF_WIN("d:t:i:F:o,c:\\ndb_mgmd.trace", "d:t:i:F:o,/tmp/ndb_mgmd.trace");
#endif

  if ((ho_error = ndb_opts.handle_options())) mgmd_exit(ho_error);

  if (argc > 0) {
    std::string invalid_args;
    for (int i = 0; i < argc; i++) invalid_args += ' ' + std::string(argv[i]);
    fprintf(stderr, "ERROR: Unknown option -%s specified.\n",
            invalid_args.c_str());
    mgmd_exit(1);
  }

  /**
    config_filename is set to nullptr when --skip-config-file is specified
   */
  if (opts.config_filename == disabled_my_option) {
    opts.config_filename = nullptr;
  }

  if (opts.interactive || opts.non_interactive || opts.print_full_config) {
    opts.daemon = 0;
  }

  if (opts.mycnf && opts.config_filename) {
    fprintf(stderr, "ERROR: Both --mycnf and -f is not supported\n");
    mgmd_exit(1);
  }

  /* Validation to prevent using relative path for config-dir */
  if (opts.config_cache && (opts.configdir != disabled_my_option) &&
      (strcmp(opts.configdir, MYSQLCLUSTERDIR) != 0)) {
    bool absolute_path = false;
    if (strncmp(opts.configdir, "/", 1) == 0) absolute_path = true;
#ifdef _WIN32
    if (strncmp(opts.configdir, "\\", 1) == 0) absolute_path = true;
    if (strlen(opts.configdir) >= 3 &&
        ((opts.configdir[0] >= 'a' && opts.configdir[0] <= 'z') ||
         (opts.configdir[0] >= 'A' && opts.configdir[0] <= 'Z')) &&
        opts.configdir[1] == ':' &&
        (opts.configdir[2] == '\\' || opts.configdir[2] == '/'))
      absolute_path = true;
#endif
    if (!absolute_path) {
      fprintf(
          stderr,
          "ERROR: Relative path ('%s') not supported for configdir, specify "
          "absolute path.\n",
          opts.configdir);
      mgmd_exit(1);
    }
  }

  /*validation is added to prevent user using
  wrong short option for --config-file.*/
  if (opt_ndb_connectstring) {
    // file path mostly starts with . or /
    if (strncmp(opt_ndb_connectstring, "/", 1) == 0 ||
        strncmp(opt_ndb_connectstring, ".", 1) == 0) {
      fprintf(stderr,
              "ERROR: --ndb-connectstring can't start with '.' or"
              " '/'\n");
      mgmd_exit(1);
    }

    // ndb-connectstring is ignored when config file option is provided
    if (opts.config_filename) {
      fprintf(stderr,
              "WARNING: --ndb-connectstring is ignored when mgmd is started "
              "with -f or config-file.\n");
    }
  }

  if (opt_nowait_nodes) {
    int res = parse_mask(opt_nowait_nodes, opts.nowait_nodes);
    if (res == -2 || (res > 0 && opts.nowait_nodes.get(0))) {
      fprintf(stderr, "ERROR: Invalid nodeid specified in nowait-nodes: '%s'\n",
              opt_nowait_nodes);
      mgmd_exit(1);
    } else if (res < 0) {
      fprintf(stderr, "ERROR: Unable to parse nowait-nodes argument: '%s'\n",
              opt_nowait_nodes);
      mgmd_exit(1);
    }
  }

<<<<<<< HEAD
  if (opts.bind_address) {
    int len = strlen(opts.bind_address);
    if ((opts.bind_address[0] == '[') && (opts.bind_address[len - 1] == ']')) {
      opts.bind_address = strdup(opts.bind_address + 1);
    } else {
      opts.bind_address = strdup(opts.bind_address);
    }
  }

  opts.tls_search_path = opt_tls_search_path;
  opts.mgm_tls = opt_mgm_tls;

=======
>>>>>>> 473bb6cb
  /* Setup use of event logger */
  g_eventLogger->setCategory(opt_logname);

  /* Output to console initially */
  g_eventLogger->createConsoleHandler();

#ifdef _WIN32
  /* Output to Windows event log */
  g_eventLogger->createEventLogHandler("MySQL Cluster Management Server");
#endif

  if (opts.verbose)
    g_eventLogger->enable(Logger::LL_ALL);  // --verbose turns on everything

    /**
       Install signal handler for SIGPIPE
       Done in TransporterFacade as well.. what about Configretriever?
     */
#ifndef _WIN32
  signal(SIGPIPE, SIG_IGN);
  signal(SIGTERM, mgmd_sigterm_handler);
#endif

  while (!g_StopServer) {
    NdbOut_Init();
    mgm = new MgmtSrvr(opts);
    if (mgm == NULL) {
      g_eventLogger->critical("Out of memory, couldn't create MgmtSrvr");
      fprintf(stderr, "CRITICAL: Out of memory, couldn't create MgmtSrvr\n");
      mgmd_exit(1);
    }

    /* Init mgm, load or fetch config */
    if (!mgm->init()) {
      delete mgm;
      mgmd_exit(1);
    }

    if (NdbDir::chdir(NdbConfig_get_path(NULL)) != 0) {
      g_eventLogger->warning("Cannot change directory to '%s', error: %d",
                             NdbConfig_get_path(NULL), errno);
      // Ignore error
    }

    if (opts.daemon) {
      NodeId localNodeId = mgm->getOwnNodeId();
      if (localNodeId == 0) {
        g_eventLogger->error("Couldn't get own node id");
        fprintf(stderr, "ERROR: Couldn't get own node id\n");
        delete mgm;
        mgmd_exit(1);
      }
      /**
       * stopAsync to avoid having multiple threads prior to forking.
       * BufferedLogHandler and its internal log thread will be eventually
       * created by child in 'configure_eventlogger'.
       */
      g_eventLogger->stopAsync();
      char *lockfile = NdbConfig_PidFileName(localNodeId);
      char *logfile = NdbConfig_StdoutFileName(localNodeId);
      if (ndb_daemonize(lockfile, logfile)) {
        g_eventLogger->error("Couldn't start as daemon, error: '%s'",
                             ndb_daemon_error);
        fprintf(stderr, "Couldn't start as daemon, error: '%s' \n",
                ndb_daemon_error);
        mgmd_exit(1);
      }
    }

    mgmd_run();
  }

  mgmd_exit(0);
  return 0;
}

static void mgmd_stop(void) { g_StopServer = true; }

int main(int argc, char **argv) {
  return ndb_daemon_init(argc, argv, mgmd_main, mgmd_stop, "ndb_mgmd",
                         "MySQL Cluster Management Server");
}<|MERGE_RESOLUTION|>--- conflicted
+++ resolved
@@ -403,21 +403,9 @@
     }
   }
 
-<<<<<<< HEAD
-  if (opts.bind_address) {
-    int len = strlen(opts.bind_address);
-    if ((opts.bind_address[0] == '[') && (opts.bind_address[len - 1] == ']')) {
-      opts.bind_address = strdup(opts.bind_address + 1);
-    } else {
-      opts.bind_address = strdup(opts.bind_address);
-    }
-  }
-
   opts.tls_search_path = opt_tls_search_path;
   opts.mgm_tls = opt_mgm_tls;
 
-=======
->>>>>>> 473bb6cb
   /* Setup use of event logger */
   g_eventLogger->setCategory(opt_logname);
 
