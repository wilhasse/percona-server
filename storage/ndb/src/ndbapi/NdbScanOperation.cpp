--- conflicted
+++ resolved
@@ -310,15 +310,12 @@
     m_interpreted_code= options->interpretedCode;
   }
 
-<<<<<<< HEAD
-=======
   /* User's operation 'tag' data. */
   if (options->optionsPresent & ScanOptions::SO_CUSTOMDATA)
   {
     m_customData = options->customData;
   }
 
->>>>>>> 2ceb4621
   return 0;
 }
 
@@ -366,19 +363,13 @@
     if (options->optionsPresent & ScanOptions::SO_BATCH)
       batch = options->batch;
   }
-<<<<<<< HEAD
-=======
 #if 0 // ToDo: this breaks optimize index, but maybe there is a better solution
->>>>>>> 2ceb4621
   if (result_record->flags & NdbRecord::RecIsIndex)
   {
     setErrorCodeAbort(4340);
     return -1;
   }
-<<<<<<< HEAD
-=======
 #endif
->>>>>>> 2ceb4621
 
   /* Process scan definition info */
   res= processTableScanDefs(lock_mode, scan_flags, parallel, batch);
