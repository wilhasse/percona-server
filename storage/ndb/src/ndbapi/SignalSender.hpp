--- conflicted
+++ resolved
@@ -127,13 +127,8 @@
   virtual void trp_deliver_signal(const NdbApiSignal* signal,
                                   const struct LinearSectionPtr ptr[3]);
   
-<<<<<<< HEAD
-  virtual void trp_node_status(Uint32 nodeId, bool alive, bool nfCompleted);
-=======
-  static void execNodeStatus(void* signalSender, Uint32 nodeId, Uint32 event);
->>>>>>> 871d030e
-  
-private:
+  virtual void trp_node_status(Uint32 nodeId, Uint32 _event);
+
   int m_lock;
   struct NdbCondition * m_cond;
   Vector<SimpleSignal *> m_jobBuffer;
