/* Copyright (C) 2003 MySQL AB

   This program is free software; you can redistribute it and/or modify
   it under the terms of the GNU General Public License as published by
   the Free Software Foundation; version 2 of the License.

   This program is distributed in the hope that it will be useful,
   but WITHOUT ANY WARRANTY; without even the implied warranty of
   MERCHANTABILITY or FITNESS FOR A PARTICULAR PURPOSE.  See the
   GNU General Public License for more details.

   You should have received a copy of the GNU General Public License
   along with this program; if not, write to the Free Software
   Foundation, Inc., 59 Temple Place, Suite 330, Boston, MA  02111-1307  USA */


#include <ndb_global.h>
#include <my_base.h>
#include <ndberror.h>
#include <m_string.h>

#include "../mgmsrv/ndb_mgmd_error.h"


typedef struct ErrorBundle {
  int code;
  int mysql_code;
  ndberror_classification classification;
  const char * message;
} ErrorBundle;

/**
 * Shorter names in table below
 */

#define ST_S ndberror_st_success
#define ST_P ndberror_st_permanent
#define ST_T ndberror_st_temporary
#define ST_U ndberror_st_unknown

#define NE ndberror_cl_none
#define AE ndberror_cl_application
#define CE ndberror_cl_configuration
#define ND ndberror_cl_no_data_found
#define CV ndberror_cl_constraint_violation
#define SE ndberror_cl_schema_error
#define UD ndberror_cl_user_defined

#define IS ndberror_cl_insufficient_space
#define TR ndberror_cl_temporary_resource
#define NR ndberror_cl_node_recovery
#define OL ndberror_cl_overload
#define TO ndberror_cl_timeout_expired
#define NS ndberror_cl_node_shutdown

#define UR ndberror_cl_unknown_result

#define IE ndberror_cl_internal_error
#define NI ndberror_cl_function_not_implemented
#define UE ndberror_cl_unknown_error_code

#define OE ndberror_cl_schema_object_already_exists

#define IT ndberror_cl_internal_temporary

/* default mysql error code for unmapped codes */
#define DMEC -1

static const char* empty_string = "";

/*
 * Error code ranges are reserved for respective block
 *
 *  200 - TC
 *  300 - DIH
 *  400 - LQH
 *  600 - ACC
 *  700 - DICT
 *  800 - TUP
 *  900 - TUX
 * 1200 - LQH
 * 1300 - BACKUP
 * 1400 - SUMA
 * 1500 - LGMAN
 * 1600 - TSMAN
 * 1700 - QMGR
 * 4000 - API
 * 4100 - ""
 * 4200 - ""
 * 4300 - ""
 * 4400 - ""
 * 4500 - ""
 * 4600 - ""
 * 4700 - "" Event
 * 5000 - Management server
 */

static
const 
ErrorBundle ErrorCodes[] = {
  /**
   * No error
   */
  { 0,    0, NE, "No error" },
  
  /**
   * NoDataFound
   */
  { 626,  HA_ERR_KEY_NOT_FOUND, ND, "Tuple did not exist" },

  /**
   * ConstraintViolation 
   */
  { 630,  HA_ERR_FOUND_DUPP_KEY, CV, "Tuple already existed when attempting to insert" },
  { 839,  DMEC, CV, "Illegal null attribute" },
  { 840,  DMEC, CV, "Trying to set a NOT NULL attribute to NULL" },
  { 893,  HA_ERR_FOUND_DUPP_KEY, CV, "Constraint violation e.g. duplicate value in unique index" },

  /**
   * Node recovery errors
   */
  {  286, DMEC, NR, "Node failure caused abort of transaction" }, 
  {  250, DMEC, NR, "Node where lock was held crashed, restart scan transaction" },
  {  499, DMEC, NR, "Scan take over error, restart scan transaction" },  
  { 1204, DMEC, NR, "Temporary failure, distribution changed" },
  { 4002, DMEC, NR, "Send to NDB failed" },
  { 4010, DMEC, NR, "Node failure caused abort of transaction" }, 
  { 4025, DMEC, NR, "Node failure caused abort of transaction" }, 
  { 4027, DMEC, NR, "Node failure caused abort of transaction" },
  { 4028, DMEC, NR, "Node failure caused abort of transaction" },
  { 4029, DMEC, NR, "Node failure caused abort of transaction" },
  { 4031, DMEC, NR, "Node failure caused abort of transaction" },
  { 4033, DMEC, NR, "Send to NDB failed" },
  { 4115, DMEC, NR, 
    "Transaction was committed but all read information was not "
    "received due to node crash" },
  { 4119, DMEC, NR, "Simple/dirty read failed due to node failure" },
  
  /**
   * Node shutdown
   */
  {  280, DMEC, NS, "Transaction aborted due to node shutdown" },
  /* This scan trans had an active fragment scan in a LQH which have crashed */
  {  270, DMEC, NS, "Transaction aborted due to node shutdown" }, 
  { 1223, DMEC, NS, "Read operation aborted due to node shutdown" },
  { 4023, DMEC, NS, "Transaction aborted due to node shutdown" },
  { 4030, DMEC, NS, "Transaction aborted due to node shutdown" },
  { 4034, DMEC, NS, "Transaction aborted due to node shutdown" },


  
  /**
   * Unknown result
   */
  { 4007, DMEC, UR, "Send to ndbd node failed" },
  { 4008, DMEC, UR, "Receive from NDB failed" },
  { 4009, HA_ERR_NO_CONNECTION, UR, "Cluster Failure" },
  { 4012, DMEC, UR, 
    "Request ndbd time-out, maybe due to high load or communication problems"}, 
  { 4013, DMEC, UR, "Request timed out in waiting for node failure"}, 
  { 4024, DMEC, UR, 
    "Time-out, most likely caused by simple read or cluster failure" }, 
  
  /**
   * TemporaryResourceError
   */
  { 217,  DMEC, TR, "217" },
  { 218,  DMEC, TR, "218" },
  { 219,  DMEC, TR, "219" },
  { 233,  DMEC, TR,
    "Out of operation records in transaction coordinator (increase MaxNoOfConcurrentOperations)" },
  { 275,  DMEC, TR, "Out of transaction records for complete phase (increase MaxNoOfConcurrentTransactions)" },
  { 279,  DMEC, TR, "Out of transaction markers in transaction coordinator" },
  { 414,  DMEC, TR, "414" },
  { 418,  DMEC, TR, "Out of transaction buffers in LQH" },
  { 419,  DMEC, TR, "419" },
  { 245,  DMEC, TR, "Too many active scans" },
  { 488,  DMEC, TR, "Too many active scans" },
  { 490,  DMEC, TR, "Too many active scans" },
  { 805,  DMEC, TR, "Out of attrinfo records in tuple manager" },
  { 830,  DMEC, TR, "Out of add fragment operation records" },
  { 873,  DMEC, TR, "Out of attrinfo records for scan in tuple manager" },
  { 899,  DMEC, TR, "Rowid already allocated" },
  { 1217, DMEC, TR, "Out of operation records in local data manager (increase MaxNoOfLocalOperations)" },
  { 1218, DMEC, TR, "Send Buffers overloaded in NDB kernel" },
  { 1220, DMEC, TR, "REDO log files overloaded, consult online manual (increase FragmentLogFileSize)" },
  { 1222, DMEC, TR, "Out of transaction markers in LQH" },
  { 4021, DMEC, TR, "Out of Send Buffer space in NDB API" },
  { 4022, DMEC, TR, "Out of Send Buffer space in NDB API" },
  { 4032, DMEC, TR, "Out of Send Buffer space in NDB API" },
  { 1501, DMEC, TR, "Out of undo space" },
  {  288, DMEC, TR, "Out of index operations in transaction coordinator (increase MaxNoOfConcurrentIndexOperations)" },
  {  289, DMEC, TR, "Out of transaction buffer memory in TC (increase TransactionBufferMemory)" },
<<<<<<< HEAD
  {  780, DMEC, TR, "Too many schema transactions" },
  {  783, DMEC, TR, "Too many schema operations" },
  {  785, DMEC, TR, "Schema object is busy with another schema transaction" },
=======
  {  291, DMEC, TR, "Out of scanfrag records in TC (increase MaxNoOfLocalScans)" },
>>>>>>> 6c8cff28

  /**
   * InsufficientSpace
   */
  { 623,  HA_ERR_RECORD_FILE_FULL, IS, "623" },
  { 624,  HA_ERR_RECORD_FILE_FULL, IS, "624" },
  { 625,  HA_ERR_INDEX_FILE_FULL, IS, "Out of memory in Ndb Kernel, hash index part (increase IndexMemory)" },
  { 640,  DMEC, IS, "Too many hash indexes (should not happen)" },
  { 826,  HA_ERR_RECORD_FILE_FULL, IS, "Too many tables and attributes (increase MaxNoOfAttributes or MaxNoOfTables)" },
  { 827,  HA_ERR_RECORD_FILE_FULL, IS, "Out of memory in Ndb Kernel, table data (increase DataMemory)" },
  { 902,  HA_ERR_RECORD_FILE_FULL, IS, "Out of memory in Ndb Kernel, ordered index data (increase DataMemory)" },
  { 903,  HA_ERR_INDEX_FILE_FULL, IS, "Too many ordered indexes (increase MaxNoOfOrderedIndexes)" },
  { 904,  HA_ERR_INDEX_FILE_FULL, IS, "Out of fragment records (increase MaxNoOfOrderedIndexes)" },
  { 905,  DMEC, IS, "Out of attribute records (increase MaxNoOfAttributes)" },
  { 1601, HA_ERR_RECORD_FILE_FULL, IS, "Out extents, tablespace full" },
  { 1602, DMEC, IS,"No datafile in tablespace" },

  /**
   * TimeoutExpired 
   */
  { 266,  HA_ERR_LOCK_WAIT_TIMEOUT, TO, "Time-out in NDB, probably caused by deadlock" },
  { 274,  HA_ERR_LOCK_WAIT_TIMEOUT, TO, "Time-out in NDB, probably caused by deadlock" }, /* Scan trans timeout */
  { 296,  HA_ERR_LOCK_WAIT_TIMEOUT, TO, "Time-out in NDB, probably caused by deadlock" }, /* Scan trans timeout */
  { 297,  HA_ERR_LOCK_WAIT_TIMEOUT, TO, "Time-out in NDB, probably caused by deadlock" }, /* Scan trans timeout, temporary!! */
  { 237,  HA_ERR_LOCK_WAIT_TIMEOUT, TO, "Transaction had timed out when trying to commit it" },
  
  /**
   * OverloadError
   */
  { 701,  DMEC, OL, "System busy with other schema operation" },
  { 711,  DMEC, OL, "System busy with node restart, schema operations not allowed" },
  { 410,  DMEC, OL, "REDO log files overloaded, consult online manual (decrease TimeBetweenLocalCheckpoints, and|or increase NoOfFragmentLogFiles)" },
  { 677,  DMEC, OL, "Index UNDO buffers overloaded (increase UndoIndexBuffer)" },
  { 891,  DMEC, OL, "Data UNDO buffers overloaded (increase UndoDataBuffer)" },
  { 1221, DMEC, OL, "REDO buffers overloaded, consult online manual (increase RedoBuffer)" },
  { 4006, DMEC, OL, "Connect failure - out of connection objects (increase MaxNoOfConcurrentTransactions)" }, 


  /*
   * Internal Temporary
   */
  { 702,  DMEC, IT, "Request to non-master" },
  
  /**
   * Internal errors
   */
  { 896,  DMEC, IE, "Tuple corrupted - wrong checksum or column data in invalid format" },
  { 901,  DMEC, IE, "Inconsistent ordered index. The index needs to be dropped and recreated" },
  { 202,  DMEC, IE, "202" },
  { 203,  DMEC, IE, "203" },
  { 207,  DMEC, IE, "207" },
  { 208,  DMEC, IE, "208" },
  { 209,  DMEC, IE, "Communication problem, signal error" },
  { 220,  DMEC, IE, "220" },
  { 230,  DMEC, IE, "230" },
  { 232,  DMEC, IE, "232" },
  { 238,  DMEC, IE, "238" },
  { 271,  DMEC, IE, "Simple Read transaction without any attributes to read" },
  { 272,  DMEC, IE, "Update operation without any attributes to update" },
  { 276,  DMEC, IE, "276" },
  { 277,  DMEC, IE, "277" },
  { 278,  DMEC, IE, "278" },
  { 287,  DMEC, IE, "Index corrupted" },
  { 290,  DMEC, IE, "Corrupt key in TC, unable to xfrm" },
  { 291,  DMEC, IE, "Inconsistent trigger state in TC block" },
  { 292,  DMEC, IE, "Inconsistent index state in TC block" },
  { 631,  DMEC, IE, "631" },
  { 632,  DMEC, IE, "632" },
  { 706,  DMEC, IE, "Inconsistency during table creation" },
  { 781,  DMEC, IE, "Invalid schema transaction key from NDB API" },
  { 782,  DMEC, IE, "Invalid schema transaction id from NDB API" },
  { 784,  DMEC, TR, "Invalid schema transaction state" },
  { 809,  DMEC, IE, "809" },
  { 812,  DMEC, IE, "812" },
  { 829,  DMEC, IE, "829" },
  { 833,  DMEC, IE, "833" },
  { 871,  DMEC, IE, "871" },
  { 882,  DMEC, IE, "882" },
  { 883,  DMEC, IE, "883" },
  { 887,  DMEC, IE, "887" },
  { 888,  DMEC, IE, "888" },
  { 890,  DMEC, IE, "890" },
  { 4000, DMEC, IE, "MEMORY ALLOCATION ERROR" },
  { 4001, DMEC, IE, "Signal Definition Error" },
  { 4005, DMEC, IE, "Internal Error in NdbApi" },
  { 4011, DMEC, IE, "Internal Error in NdbApi" }, 
  { 4107, DMEC, IE, "Simple Transaction and Not Start" },
  { 4108, DMEC, IE, "Faulty operation type" },
  { 4109, DMEC, IE, "Faulty primary key attribute length" },
  { 4110, DMEC, IE, "Faulty length in ATTRINFO signal" },
  { 4111, DMEC, IE, "Status Error in NdbConnection" },
  { 4113, DMEC, IE, "Too many operations received" },
  { 4320, DMEC, IE, "Cannot use the same object twice to create table" },
  { 4321, DMEC, IE, "Trying to start two schema transactions" },
  { 4344, DMEC, IE, "Only DBDICT and TRIX can send requests to TRIX" },
  { 4345, DMEC, IE, "TRIX block is not available yet, probably due to node failure" },
  { 4346, DMEC, IE, "Internal error at index create/build" },
  { 4347, DMEC, IE, "Bad state at alter index" },
  { 4348, DMEC, IE, "Inconsistency detected at alter index" },
  { 4349, DMEC, IE, "Inconsistency detected at index usage" },
  { 4350, DMEC, IE, "Transaction already aborted" },

  /**
   * Application error
   */
  { 281,  HA_ERR_NO_CONNECTION, AE, "Operation not allowed due to cluster shutdown in progress" },
  { 299,  DMEC, AE, "Operation not allowed or aborted due to single user mode" },
  { 763,  DMEC, AE, "Alter table requires cluster nodes to have exact same version" },
  { 823,  DMEC, AE, "Too much attrinfo from application in tuple manager" },
  { 831,  DMEC, AE, "Too many nullable/bitfields in table definition" },
  { 876,  DMEC, AE, "876" },
  { 877,  DMEC, AE, "877" },
  { 878,  DMEC, AE, "878" },
  { 879,  DMEC, AE, "879" },
  { 880,  DMEC, AE, "Tried to read too much - too many getValue calls" },
  { 884,  DMEC, AE, "Stack overflow in interpreter" },
  { 885,  DMEC, AE, "Stack underflow in interpreter" },
  { 886,  DMEC, AE, "More than 65535 instructions executed in interpreter" },
  { 897,  DMEC, AE, "Update attempt of primary key via ndbcluster internal api (if this occurs via the MySQL server it is a bug, please report)" },
  { 892,  DMEC, AE, "Unsupported type in scan filter" },
  { 4256, DMEC, AE, "Must call Ndb::init() before this function" },
  { 4257, DMEC, AE, "Tried to read too much - too many getValue calls" },

  /** 
   * Scan application errors
   */
  { 242,  DMEC, AE, "Zero concurrency in scan"},
  { 244,  DMEC, AE, "Too high concurrency in scan"},
  { 269,  DMEC, AE, "No condition and attributes to read in scan"},
  { 874,  DMEC, AE, "Too much attrinfo (e.g. scan filter) for scan in tuple manager" },
  { 4600, DMEC, AE, "Transaction is already started"},
  { 4601, DMEC, AE, "Transaction is not started"},
  { 4602, DMEC, AE, "You must call getNdbOperation before executeScan" },
  { 4603, DMEC, AE, "There can only be ONE operation in a scan transaction" },
  { 4604, DMEC, AE, "takeOverScanOp, to take over a scanned row one must explicitly request keyinfo on readTuples call" },
  { 4605, DMEC, AE, "You may only call readTuples() once for each operation"},
  { 4607, DMEC, AE, "There may only be one operation in a scan transaction"},
  { 4608, DMEC, AE, "You can not takeOverScan unless you have used openScanExclusive"},
  { 4609, DMEC, AE, "You must call nextScanResult before trying to takeOverScan"},
  { 4232, DMEC, AE, "Parallelism can only be between 1 and 240" },

  /** 
   * Event schema errors
   */

  { 4713,  DMEC, SE, "Column defined in event does not exist in table"},
  
  /** 
   * Event application errors
   */

  { 4707,  DMEC, AE, "Too many event have been defined"},
  { 4708,  DMEC, AE, "Event name is too long"},
  { 4709,  DMEC, AE, "Can't accept more subscribers"},
  {  746,  DMEC, OE, "Event name already exists"},
  {  747,  DMEC, IS, "Out of event records"},
  {  748,  DMEC, TR, "Busy during read of event table"},
  { 4710,  DMEC, AE, "Event not found"},
  { 4711,  DMEC, AE, "Creation of event failed"},
  { 4712,  DMEC, AE, "Stopped event operation does not exist. Already stopped?"},

  /** 
   * Event internal errors
   */

  { 4731,  DMEC, IE, "Event not found"},

  /**
   * SchemaError
   */
  { 311,  DMEC, AE, "Undefined partition used in setPartitionId" },
  { 703,  DMEC, SE, "Invalid table format" },
  { 704,  DMEC, SE, "Attribute name too long" },
  { 705,  DMEC, SE, "Table name too long" },
  { 707,  DMEC, SE, "No more table metadata records (increase MaxNoOfTables)" },  
  { 708,  DMEC, SE, "No more attribute metadata records (increase MaxNoOfAttributes)" },
  { 709,  HA_ERR_NO_SUCH_TABLE, SE, "No such table existed" },
  { 710,  DMEC, SE, "Internal: Get by table name not supported, use table id." },
  { 721,  HA_ERR_TABLE_EXIST,   OE, "Table or index with given name already exists" },
  { 723,  HA_ERR_NO_SUCH_TABLE, SE, "No such table existed" },
  { 736,  DMEC, SE, "Unsupported array size" },
  { 737,  HA_WRONG_CREATE_OPTION, SE, "Attribute array size too big" },
  { 738,  HA_WRONG_CREATE_OPTION, SE, "Record too big" },
  { 739,  HA_WRONG_CREATE_OPTION, SE, "Unsupported primary key length" },
  { 740,  HA_WRONG_CREATE_OPTION, SE, "Nullable primary key not supported" },
  { 741,  DMEC, SE, "Unsupported alter table" },
  { 743,  HA_WRONG_CREATE_OPTION, SE, "Unsupported character set in table or index" },
  { 744,  DMEC, SE, "Character string is invalid for given character set" },
  { 745,  HA_WRONG_CREATE_OPTION, SE, "Distribution key not supported for char attribute (use binary attribute)" },
  { 771,  HA_WRONG_CREATE_OPTION, AE, "Given NODEGROUP doesn't exist in this cluster" },
  { 772,  HA_WRONG_CREATE_OPTION, IE, "Given fragmentType doesn't exist" },
  { 749,  HA_WRONG_CREATE_OPTION, IE, "Primary Table in wrong state" },
  { 779,  HA_WRONG_CREATE_OPTION, SE, "Invalid undo buffer size" },
  { 764,  HA_WRONG_CREATE_OPTION, SE, "Invalid extent size" },
  { 765,  DMEC, SE, "Out of filegroup records" },
  { 750,  IE, SE, "Invalid file type" },
  { 751,  DMEC, SE, "Out of file records" },
  { 752,  DMEC, SE, "Invalid file format" },
  { 753,  IE, SE, "Invalid filegroup for file" },
  { 754,  IE, SE, "Invalid filegroup version when creating file" },
  { 755,  HA_WRONG_CREATE_OPTION, SE, "Invalid tablespace" },
  { 756,  DMEC, SE, "Index on disk column is not supported" },
  { 757,  DMEC, SE, "Varsize bitfield not supported" },
  { 758,  DMEC, SE, "Tablespace has changed" },
  { 759,  DMEC, SE, "Invalid tablespace version " },
  { 760,  DMEC, SE, "File already exists", },
  { 761,  DMEC, SE, "Unable to drop table as backup is in progress" },
  { 762,  DMEC, SE, "Unable to alter table as backup is in progress" },
  { 766,  DMEC, SE, "Cant drop file, no such file" },
  { 767,  DMEC, SE, "Cant drop filegroup, no such filegroup" },
  { 768,  DMEC, SE, "Cant drop filegroup, filegroup is used" },
  { 769,  DMEC, SE, "Drop undofile not supported, drop logfile group instead" },
  { 770,  DMEC, SE, "Cant drop file, file is used" },
  { 774,  DMEC, SE, "Invalid schema object for drop" },
  { 241,  HA_ERR_TABLE_DEF_CHANGED, SE, "Invalid schema object version" },
  { 283,  HA_ERR_NO_SUCH_TABLE, SE, "Table is being dropped" },
  { 284,  HA_ERR_TABLE_DEF_CHANGED, SE, "Table not defined in transaction coordinator" },
  { 285,  DMEC, SE, "Unknown table error in transaction coordinator" },
  { 881,  DMEC, SE, "Unable to create table, out of data pages (increase DataMemory) " },
  { 906,  DMEC, SE, "Unsupported attribute type in index" },
  { 907,  DMEC, SE, "Unsupported character set in table or index" },
  { 908,  DMEC, IS, "Invalid ordered index tree node size" },
  { 1225, DMEC, SE, "Table not defined in local query handler" },
  { 1226, DMEC, SE, "Table is being dropped" },
  { 1228, DMEC, SE, "Cannot use drop table for drop index" },
  { 1229, DMEC, SE, "Too long frm data supplied" },
  { 1231, DMEC, SE, "Invalid table or index to scan" },
  { 1232, DMEC, SE, "Invalid table or index to scan" },

  { 1502, DMEC, IE, "Filegroup already exists" },
  { 1503, DMEC, SE, "Out of filegroup records" },
  { 1504, DMEC, SE, "Out of logbuffer memory" },
  { 1505, DMEC, IE, "Invalid filegroup" },
  { 1506, DMEC, IE, "Invalid filegroup version" },
  { 1507, DMEC, IE, "File no already inuse" },
  { 1508, DMEC, SE, "Out of file records" },
  { 1509, DMEC, SE, "File system error, check if path,permissions etc" },
  { 1510, DMEC, IE, "File meta data error" },
  { 1511, DMEC, IE, "Out of memory" },
  { 1512, DMEC, SE, "File read error" },
  { 1513, DMEC, IE, "Filegroup not online" },
  { 1514, DMEC, SE, "Currently there is a limit of one logfile group" },
  { 1515, DMEC, SE, "Currently there is a 4G limit of one undo/data-file in 32-bit host" },
  
  { 773,  DMEC, SE, "Out of string memory, please modify StringMemory config parameter" },
  { 775,  DMEC, SE, "Create file is not supported when Diskless=1" },
  { 776,  DMEC, AE, "Index created on temporary table must itself be temporary" },
  { 777,  DMEC, AE, "Cannot create a temporary index on a non-temporary table" },
  { 778,  DMEC, AE, "A temporary table or index must be specified as not logging" },
  { 786,  DMEC, NR, "Schema transaction aborted due to node-failure" },
  
  /**
   * FunctionNotImplemented
   */
  { 4003, DMEC, NI, "Function not implemented yet" },

  /**
   * Backup error codes
   */ 

  { 1300, DMEC, IE, "Undefined error" },
  { 1301, DMEC, IE, "Backup issued to not master (reissue command to master)" },
  { 1302, DMEC, IE, "Out of backup record" },
  { 1303, DMEC, IS, "Out of resources" },
  { 1304, DMEC, IE, "Sequence failure" },
  { 1305, DMEC, IE, "Backup definition not implemented" },
  { 1306, DMEC, AE, "Backup not supported in diskless mode (change Diskless)" },

  { 1321, DMEC, UD, "Backup aborted by user request" },
  { 1322, DMEC, IE, "Backup already completed" },
  { 1323, DMEC, IE, "1323" },
  { 1324, DMEC, IE, "Backup log buffer full" },
  { 1325, DMEC, IE, "File or scan error" },
  { 1326, DMEC, IE, "Backup abortet due to node failure" },
  { 1327, DMEC, IE, "1327" },
  
  { 1340, DMEC, IE, "Backup undefined error" },
  { 1342, DMEC, AE, "Backup failed to allocate buffers (check configuration)" },
  { 1343, DMEC, AE, "Backup failed to setup fs buffers (check configuration)" },
  { 1344, DMEC, AE, "Backup failed to allocate tables (check configuration)" },
  { 1345, DMEC, AE, "Backup failed to insert file header (check configuration)" },
  { 1346, DMEC, AE, "Backup failed to insert table list (check configuration)" },
  { 1347, DMEC, AE, "Backup failed to allocate table memory (check configuration)" },
  { 1348, DMEC, AE, "Backup failed to allocate file record (check configuration)" },
  { 1349, DMEC, AE, "Backup failed to allocate attribute record (check configuration)" },
  { 1350, DMEC, TR, "Backup failed: file already exists (use 'START BACKUP <backup id>')" },
  { 1329, DMEC, AE, "Backup during software upgrade not supported" },

  /**
   * Node id allocation error codes
   */ 

  { 1700, DMEC, IE, "Undefined error" },
  { 1701, DMEC, AE, "Node already reserved" },
  { 1702, DMEC, AE, "Node already connected" },
  { 1703, DMEC, IT, "Node failure handling not completed" },
  { 1704, DMEC, AE, "Node type mismatch" },
  
  /**
   * Still uncategorized
   */
  { 720,  DMEC, AE, "Attribute name reused in table definition" },
  { 1405, DMEC, NR, "Subscriber manager busy with node recovery" },
  { 1407, DMEC, SE, "Subscription not found in subscriber manager" },
  { 1411, DMEC, TR, "Subscriber manager busy with adding/removing a subscriber" },
  { 1412, DMEC, IS, "Can't accept more subscribers, out of space in pool" },
  { 1413, DMEC, TR, "Subscriber manager busy with adding the subscription" },
  { 1414, DMEC, TR, "Subscriber manager has subscribers on this subscription" },
  { 1415, DMEC, SE, "Subscription not unique in subscriber manager" },
  { 1416, DMEC, IS, "Can't accept more subscriptions, out of space in pool" },
  { 1417, DMEC, SE, "Table in suscription not defined, probably dropped" },
  { 1418, DMEC, SE, "Subscription dropped, no new subscribers allowed" },
  { 1419, DMEC, SE, "Subscription already dropped" },

  { 1420, DMEC, TR, "Subscriber manager busy with adding/removing a table" },
  { 1421, DMEC, SE, "Partially connected API in NdbOperation::execute()" },
  { 1422, DMEC, SE, "Out of subscription records" },
  { 1423, DMEC, SE, "Out of table records in SUMA" },
  { 1424, DMEC, SE, "Out of MaxNoOfConcurrentSubOperations" },
  { 1425, DMEC, SE, "Subscription being defined...while trying to stop subscriber" },
  { 1426, DMEC, SE, "No such subscriber" },
  { 1427, DMEC, NR, "Api node died, when SUB_START_REQ reached node "},

  { 4004, DMEC, AE, "Attribute name or id not found in the table" },
  
  { 4100, DMEC, AE, "Status Error in NDB" },
  { 4101, DMEC, AE, "No connections to NDB available and connect failed" },
  { 4102, DMEC, AE, "Type in NdbTamper not correct" },
  { 4103, DMEC, AE, "No schema connections to NDB available and connect failed" },
  { 4104, DMEC, AE, "Ndb Init in wrong state, destroy Ndb object and create a new" },
  { 4105, DMEC, AE, "Too many Ndb objects" },
  { 4106, DMEC, AE, "All Not NULL attribute have not been defined" },
  { 4114, DMEC, AE, "Transaction is already completed" },
  { 4116, DMEC, AE, "Operation was not defined correctly, probably missing a key" },
  { 4117, DMEC, AE, "Could not start transporter, configuration error"}, 
  { 4118, DMEC, AE, "Parameter error in API call" },
  { 4300, DMEC, AE, "Tuple Key Type not correct" },
  { 4301, DMEC, AE, "Fragment Type not correct" },
  { 4302, DMEC, AE, "Minimum Load Factor not correct" },
  { 4303, DMEC, AE, "Maximum Load Factor not correct" },
  { 4304, DMEC, AE, "Maximum Load Factor smaller than Minimum" },
  { 4305, DMEC, AE, "K value must currently be set to 6" },
  { 4306, DMEC, AE, "Memory Type not correct" },
  { 4307, DMEC, AE, "Invalid table name" },
  { 4308, DMEC, AE, "Attribute Size not correct" },
  { 4309, DMEC, AE, "Fixed array too large, maximum 64000 bytes" },
  { 4310, DMEC, AE, "Attribute Type not correct" },
  { 4311, DMEC, AE, "Storage Mode not correct" },
  { 4312, DMEC, AE, "Null Attribute Type not correct" },
  { 4313, DMEC, AE, "Index only storage for non-key attribute" },
  { 4314, DMEC, AE, "Storage Type of attribute not correct" },
  { 4315, DMEC, AE, "No more key attributes allowed after defining variable length key attribute" },
  { 4316, DMEC, AE, "Key attributes are not allowed to be NULL attributes" },
  { 4317, DMEC, AE, "Too many primary keys defined in table" },
  { 4318, DMEC, AE, "Invalid attribute name or number" },
  { 4319, DMEC, AE, "createAttribute called at erroneus place" },
  { 4322, DMEC, AE, "Attempt to define distribution key when not prepared to" },
  { 4323, DMEC, AE, "Distribution Key set on table but not defined on first attribute" },
  { 4324, DMEC, AE, "Attempt to define distribution group when not prepared to" },
  { 4325, DMEC, AE, "Distribution Group set on table but not defined on first attribute" },
  { 4326, DMEC, AE, "Distribution Group with erroneus number of bits" },
  { 4327, DMEC, AE, "Distribution Group with 1 byte attribute is not allowed" },
  { 4328, DMEC, AE, "Disk memory attributes not yet supported" },
  { 4329, DMEC, AE, "Variable stored attributes not yet supported" },
  { 4340, DMEC, AE, "Result or attribute record must be a base table ndbrecord, not an index ndbrecord" },

  { 4400, DMEC, AE, "Status Error in NdbSchemaCon" },
  { 4401, DMEC, AE, "Only one schema operation per schema transaction" },
  { 4402, DMEC, AE, "No schema operation defined before calling execute" },
  { 4410, DMEC, AE, "Schema transaction is already started" },

  { 4501, DMEC, AE, "Insert in hash table failed when getting table information from Ndb" },
  { 4502, DMEC, AE, "GetValue not allowed in Update operation" },
  { 4503, DMEC, AE, "GetValue not allowed in Insert operation" },
  { 4504, DMEC, AE, "SetValue not allowed in Read operation" },
  { 4505, DMEC, AE, "NULL value not allowed in primary key search" },
  { 4506, DMEC, AE, "Missing getValue/setValue when calling execute" },
  { 4507, DMEC, AE, "Missing operation request when calling execute" },
  { 4508, DMEC, AE, "GetValue not allowed for NdbRecord defined operation" },
  { 4509, DMEC, AE, "Non SF_MultiRange scan cannot have more than one bound" },
  { 4510, DMEC, AE, "User specified partition id not allowed for scan takeover operation" },
  { 4511, DMEC, AE, "Blobs not allowed in NdbRecord delete result record" },
  { 4512, DMEC, AE, "Incorrect combination of OperationOptions optionsPresent, extraGet/SetValues ptr and numExtraGet/SetValues" },
  { 4513, DMEC, AE, "Only one scan bound allowed for non-NdbRecord setBound() API" },
  { 4514, DMEC, AE, "Can only call setBound/equal() for an NdbIndexScanOperation" },
  { 4515, DMEC, AE, "Method not allowed for NdbRecord, use OperationOptions or ScanOptions structure instead" },
  { 4516, DMEC, AE, "Illegal instruction in interpreted program" },
  { 4517, DMEC, AE, "Bad label in branch instruction" },
  { 4518, DMEC, AE, "Too many instructions in interpreted program" },
  { 4519, DMEC, AE, "NdbInterpretedCode::finalise() not called" },
  { 4520, DMEC, AE, "Call to undefined subroutine" },
  { 4521, DMEC, AE, "Call to undefined subroutine, internal error" },
  { 4522, DMEC, AE, "setBound() called twice for same key" },
  { 4523, DMEC, AE, "Pseudo columns not supported by NdbRecord" },
  { 4524, DMEC, AE, "NdbInterpretedCode is for different table" },
  { 4535, DMEC, AE, "Attempt to set bound on non key column" },
  { 4536, DMEC, AE, "NdbScanFilter constructor taking NdbOperation is not supported for NdbRecord" },
  { 4537, DMEC, AE, "Wrong API.  Use NdbInterpretedCode for NdbRecord operations" },
  { 4538, DMEC, AE, "NdbInterpretedCode instruction requires that table is set" },
  { 4539, DMEC, AE, "NdbInterpretedCode not supported for operation type" },
  { 4540, DMEC, AE, "Attempt to pass an Index column to createRecord.  Use base table columns only" },
  { 4541, DMEC, AE, "IndexBound has no bound information" },

  { 4200, DMEC, AE, "Status Error when defining an operation" },
  { 4201, DMEC, AE, "Variable Arrays not yet supported" },
  { 4202, DMEC, AE, "Set value on tuple key attribute is not allowed" },
  { 4203, DMEC, AE, "Trying to set a NOT NULL attribute to NULL" },
  { 4204, DMEC, AE, "Set value and Read/Delete Tuple is incompatible" },
  { 4205, DMEC, AE, "No Key attribute used to define tuple" },
  { 4206, DMEC, AE, "Not allowed to equal key attribute twice" },
  { 4207, DMEC, AE, "Key size is limited to 4092 bytes" },
  { 4208, DMEC, AE, "Trying to read a non-stored attribute" },
  { 4209, DMEC, AE, "Length parameter in equal/setValue is incorrect" },
  { 4210, DMEC, AE, "Ndb sent more info than the length he specified" },
  { 4211, DMEC, AE, "Inconsistency in list of NdbRecAttr-objects" },
  { 4212, DMEC, AE, "Ndb reports NULL value on Not NULL attribute" },
  { 4213, DMEC, AE, "Not all data of an attribute has been received" },
  { 4214, DMEC, AE, "Not all attributes have been received" },
  { 4215, DMEC, AE, "More data received than reported in TCKEYCONF message" },
  { 4216, DMEC, AE, "More than 8052 bytes in setValue cannot be handled" },
  { 4217, DMEC, AE, "It is not allowed to increment any other than unsigned ints" },
  { 4218, DMEC, AE, "Currently not allowed to increment NULL-able attributes" },
  { 4219, DMEC, AE, "Maximum size of interpretative attributes are 64 bits" },
  { 4220, DMEC, AE, "Maximum size of interpretative attributes are 64 bits" },
  { 4221, DMEC, AE, "Trying to jump to a non-defined label" },
  { 4222, DMEC, AE, "Label was not found, internal error" },
  { 4223, DMEC, AE, "Not allowed to create jumps to yourself" },
  { 4224, DMEC, AE, "Not allowed to jump to a label in a different subroutine" },
  { 4225, DMEC, AE, "All primary keys defined, call setValue/getValue"},
  { 4226, DMEC, AE, "Bad number when defining a label" },
  { 4227, DMEC, AE, "Bad number when defining a subroutine" },
  { 4228, DMEC, AE, "Illegal interpreter function in scan definition" },
  { 4229, DMEC, AE, "Illegal register in interpreter function definition" },
  { 4230, DMEC, AE, "Illegal state when calling getValue, probably not a read" },
  { 4231, DMEC, AE, "Illegal state when calling interpreter routine" },
  { 4233, DMEC, AE, "Calling execute (synchronous) when already prepared asynchronous transaction exists" },
  { 4234, DMEC, AE, "Illegal to call setValue in this state" },
  { 4235, DMEC, AE, "No callback from execute" },
  { 4236, DMEC, AE, "Trigger name too long" },
  { 4237, DMEC, AE, "Too many triggers" },
  { 4238, DMEC, AE, "Trigger not found" },
  { 4239, DMEC, AE, "Trigger with given name already exists"},
  { 4240, DMEC, AE, "Unsupported trigger type"},
  { 4241, DMEC, AE, "Index name too long" },
  { 4242, DMEC, AE, "Too many indexes" },
  { 4243, DMEC, AE, "Index not found" },
  { 4244, HA_ERR_TABLE_EXIST, OE, "Index or table with given name already exists" },
  { 4247, DMEC, AE, "Illegal index/trigger create/drop/alter request" },
  { 4248, DMEC, AE, "Trigger/index name invalid" },
  { 4249, DMEC, AE, "Invalid table" },
  { 4250, DMEC, AE, "Invalid index type or index logging option" },
  { 4251, HA_ERR_FOUND_DUPP_UNIQUE, AE, "Cannot create unique index, duplicate keys found" },
  { 4252, DMEC, AE, "Failed to allocate space for index" },
  { 4253, DMEC, AE, "Failed to create index table" },
  { 4254, DMEC, AE, "Table not an index table" },
  { 4255, DMEC, AE, "Hash index attributes must be specified in same order as table attributes" },
  { 4258, DMEC, AE, "Cannot create unique index, duplicate attributes found in definition" },
  { 4259, DMEC, AE, "Invalid set of range scan bounds" },
  { 4260, DMEC, UD, "NdbScanFilter: Operator is not defined in NdbScanFilter::Group"},
  { 4261, DMEC, UD, "NdbScanFilter: Column is NULL"},
  { 4262, DMEC, UD, "NdbScanFilter: Condition is out of bounds"},
  { 4263, DMEC, IE, "Invalid blob attributes or invalid blob parts table" },
  { 4264, DMEC, AE, "Invalid usage of blob attribute" },
  { 4265, DMEC, AE, "The method is not valid in current blob state" },
  { 4266, DMEC, AE, "Invalid blob seek position" },
  { 4267, DMEC, IE, "Corrupted blob value" },
  { 4268, DMEC, IE, "Error in blob head update forced rollback of transaction" },
  { 4269, DMEC, IE, "No connection to ndb management server" },
  { 4270, DMEC, IE, "Unknown blob error" },
  { 4335, DMEC, AE, "Only one autoincrement column allowed per table. Having a table without primary key uses an autoincremented hidden key, i.e. a table without a primary key can not have an autoincremented column" },
  { 4271, DMEC, AE, "Invalid index object, not retrieved via getIndex()" },
  { 4272, DMEC, AE, "Table definition has undefined column" },
  { 4273, DMEC, IE, "No blob table in dict cache" },
  { 4274, DMEC, IE, "Corrupted main table PK in blob operation" },
  { 4275, DMEC, AE, "The blob method is incompatible with operation type or lock mode" },
  { 4276, DMEC, AE, "Missing NULL ptr in end of keyData list" },
  { 4277, DMEC, AE, "Key part len is to small for column" },
  { 4278, DMEC, AE, "Supplied buffer to small" },
  { 4279, DMEC, AE, "Malformed string" },
  { 4280, DMEC, AE, "Inconsistent key part length" },
  { 4281, DMEC, AE, "Too many keys specified for key bound in scanIndex" },
  { 4282, DMEC, AE, "range_no not strictly increasing in ordered multi-range index scan" },
  { 4283, DMEC, AE, "key_record in index scan is not an index ndbrecord" },
  { 4284, DMEC, AE, "Cannot mix NdbRecAttr and NdbRecord methods in one operation" },
  { 4285, DMEC, AE, "NULL NdbRecord pointer" },
  { 4286, DMEC, AE, "Invalid range_no (must be < 4096)" },
  { 4287, DMEC, AE, "The key_record and attribute_record in primary key operation do not belong to the same table" },
  { 4288, DMEC, AE, "Blob handle for column not available" },
  { 4289, DMEC, AE, "API version mismatch or wrong sizeof(NdbDictionary::RecordSpecification)" },
  { 4290, DMEC, AE, "Missing column specification in NdbDictionary::RecordSpecification" },
  { 4291, DMEC, AE, "Duplicate column specification in NdbDictionary::RecordSpecification" },
  { 4292, DMEC, AE, "NdbRecord for tuple access is not an index key NdbRecord" },
  { 4293, DMEC, AE, "Error returned from application scanIndex() callback" },
  { 4294, DMEC, AE, "Scan filter is too large, discarded" },
  { 4295, DMEC, AE, "Column is NULL in Get/SetValueSpec structure" },
  { 4296, DMEC, AE, "Invalid AbortOption" },
  { 4297, DMEC, AE, "Invalid or unsupported OperationOptions structure" },
  { 4298, DMEC, AE, "Invalid or unsupported ScanOptions structure" },
  { 4299, DMEC, AE, "Incorrect combination of ScanOption flags, extraGetValues ptr and numExtraGetValues" },
  { 2810, DMEC, TR, "No space left on the device" },
  { 2815, DMEC, TR, "Error in reading files, please check file system" },

  { NO_CONTACT_WITH_PROCESS, DMEC, AE,
    "No contact with the process (dead ?)."},
  { WRONG_PROCESS_TYPE, DMEC, AE,
   "The process has wrong type. Expected a DB process."},
  { SEND_OR_RECEIVE_FAILED, DMEC, AE,
    "Send to process or receive failed."},
  { INVALID_ERROR_NUMBER, DMEC, AE,
    "Invalid error number. Should be >= 0."},
  { INVALID_TRACE_NUMBER, DMEC, AE,
    "Invalid trace number."},
  { INVALID_BLOCK_NAME, DMEC, AE,
    "Invalid block name"},
  { NODE_SHUTDOWN_IN_PROGESS, DMEC, AE,
    "Node shutdown in progress" },
  { SYSTEM_SHUTDOWN_IN_PROGRESS, DMEC, AE,
    "System shutdown in progress" },
  { NODE_SHUTDOWN_WOULD_CAUSE_SYSTEM_CRASH, DMEC, AE,
   "Node shutdown would cause system crash" },
  { UNSUPPORTED_NODE_SHUTDOWN, DMEC, AE,
   "Unsupported multi node shutdown. Abort option required." },
  { NODE_NOT_API_NODE, DMEC, AE,
    "The specified node is not an API node." },
  { OPERATION_NOT_ALLOWED_START_STOP, DMEC, AE,
   "Operation not allowed while nodes are starting or stopping."},
  { NO_CONTACT_WITH_DB_NODES, DMEC, AE,
    "No contact with database nodes" }
};

static
const
int NbErrorCodes = sizeof(ErrorCodes)/sizeof(ErrorBundle);

typedef struct ErrorStatusMessage {
  ndberror_status status;
  const char * message;
} ErrorStatusMessage;

typedef struct ErrorStatusClassification {
  ndberror_status status;
  ndberror_classification classification;
  const char * message;
} ErrorStatusClassification;

/**
 * Mapping between classification and status
 */
static
const
ErrorStatusMessage StatusMessageMapping[] = {
  { ST_S, "Success"},
  { ST_P, "Permanent error"},
  { ST_T, "Temporary error"},
  { ST_U ,"Unknown result"}
};

static
const
int NbStatus = sizeof(StatusMessageMapping)/sizeof(ErrorStatusMessage);

static
const
ErrorStatusClassification StatusClassificationMapping[] = {
  { ST_S, NE, "No error"},
  { ST_P, AE, "Application error"},
  { ST_P, CE, "Configuration or application error"},
  { ST_P, ND, "No data found"},
  { ST_P, CV, "Constraint violation"},
  { ST_P, SE, "Schema error"},
  { ST_P, UD, "User defined error"},
  { ST_P, IS, "Insufficient space"},
  
  { ST_T, TR, "Temporary Resource error"},
  { ST_T, NR, "Node Recovery error"},
  { ST_T, OL, "Overload error"},
  { ST_T, TO, "Timeout expired"},
  { ST_T, NS, "Node shutdown"},
  { ST_T, IT, "Internal temporary"},
  
  { ST_U , UR, "Unknown result error"},
  { ST_U , UE, "Unknown error code"},
  
  { ST_P, IE, "Internal error"},
  { ST_P, NI, "Function not implemented"}
};

static
const
int NbClassification = sizeof(StatusClassificationMapping)/sizeof(ErrorStatusClassification);

#ifdef NOT_USED
/**
 * Complete all fields of an NdbError given the error code
 * and details
 */
static
void
set(ndberror_struct * error, int code, const char * details, ...){
  error->code = code;
  {
    va_list ap;
    va_start(ap, details);
    vsnprintf(error->details, sizeof(error->details), details, ap);
    va_end(ap);
  }
}
#endif

void
ndberror_update(ndberror_struct * error){

  int found = 0;
  int i;

  for(i = 0; i<NbErrorCodes; i++){
    if(ErrorCodes[i].code == error->code){
      error->classification = ErrorCodes[i].classification;
      error->message        = ErrorCodes[i].message;
      error->mysql_code     = ErrorCodes[i].mysql_code;
      found = 1;
      break;
    }
  }

  if(!found){
    error->classification = UE;
    error->message        = "Unknown error code";
    error->mysql_code     = DMEC;
  }

  found = 0;
  for(i = 0; i<NbClassification; i++){
    if(StatusClassificationMapping[i].classification == error->classification){
      error->status = StatusClassificationMapping[i].status;
      found = 1;
      break;
    }
  }
  if(!found){
    error->status = ST_U;
  }
}

#if CHECK_ERRORCODES
int
checkErrorCodes(){
  int i, j;
  for(i = 0; i<NbErrorCodes; i++)
    for(j = i+1; j<NbErrorCodes; j++)
      if(ErrorCodes[i].code == ErrorCodes[j].code){
	printf("ErrorCode %d is defined multiple times!!\n", 
		 ErrorCodes[i].code);
	assert(0);
      }
  
  return 1;
}

/*static const int a = checkErrorCodes();*/

int main(void){
  checkErrorCodes();
  return 0;
}
#endif

const char *ndberror_status_message(ndberror_status status)
{
  int i;
  for (i= 0; i < NbStatus; i++)
    if (StatusMessageMapping[i].status == status)
      return StatusMessageMapping[i].message;
  return empty_string;
}

const char *ndberror_classification_message(ndberror_classification classification)
{
  int i;
  for (i= 0; i < NbClassification; i++)
    if (StatusClassificationMapping[i].classification == classification)
      return StatusClassificationMapping[i].message;
  return empty_string;
}

int ndb_error_string(int err_no, char *str, int size)
{
  ndberror_struct error;
  int len;

  assert(size > 1);
  if(size <= 1) 
    return 0;
  error.code = err_no;
  ndberror_update(&error);

  len =
    my_snprintf(str, size-1, "%s: %s: %s", error.message,
		ndberror_status_message(error.status),
		ndberror_classification_message(error.classification));
  str[size-1]= '\0';
  
  if (error.classification != UE)
    return len;
  return -len;
}<|MERGE_RESOLUTION|>--- conflicted
+++ resolved
@@ -191,13 +191,10 @@
   { 1501, DMEC, TR, "Out of undo space" },
   {  288, DMEC, TR, "Out of index operations in transaction coordinator (increase MaxNoOfConcurrentIndexOperations)" },
   {  289, DMEC, TR, "Out of transaction buffer memory in TC (increase TransactionBufferMemory)" },
-<<<<<<< HEAD
   {  780, DMEC, TR, "Too many schema transactions" },
   {  783, DMEC, TR, "Too many schema operations" },
   {  785, DMEC, TR, "Schema object is busy with another schema transaction" },
-=======
   {  291, DMEC, TR, "Out of scanfrag records in TC (increase MaxNoOfLocalScans)" },
->>>>>>> 6c8cff28
 
   /**
    * InsufficientSpace
@@ -262,7 +259,7 @@
   { 278,  DMEC, IE, "278" },
   { 287,  DMEC, IE, "Index corrupted" },
   { 290,  DMEC, IE, "Corrupt key in TC, unable to xfrm" },
-  { 291,  DMEC, IE, "Inconsistent trigger state in TC block" },
+  { 293,  DMEC, IE, "Inconsistent trigger state in TC block" },
   { 292,  DMEC, IE, "Inconsistent index state in TC block" },
   { 631,  DMEC, IE, "631" },
   { 632,  DMEC, IE, "632" },
