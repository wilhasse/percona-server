--- conflicted
+++ resolved
@@ -271,13 +271,8 @@
 void
 ndb_mgm_set_name(NdbMgmHandle handle, const char *name)
 {
-<<<<<<< HEAD
-  my_free(handle->m_name);
-  handle->m_name= my_strdup(name, MYF(MY_WME));
-=======
   free(handle->m_name);
   handle->m_name= strdup(name);
->>>>>>> 911d9c36
 }
 
 extern "C"
@@ -375,16 +370,9 @@
   }
 #endif
   (*handle)->cfg.~LocalConfig();
-<<<<<<< HEAD
-  my_free((*handle)->m_name);
-  if ((*handle)->m_bindaddress)
-    free((*handle)->m_bindaddress);
-  my_free(* handle);
-=======
   free((*handle)->m_name);
   free((*handle)->m_bindaddress);
   free(*handle);
->>>>>>> 911d9c36
   * handle = 0;
   DBUG_VOID_RETURN;
 }
