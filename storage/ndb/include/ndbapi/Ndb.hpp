/*
   Copyright (C) 2003 MySQL AB
    All rights reserved. Use is subject to license terms.

   This program is free software; you can redistribute it and/or modify
   it under the terms of the GNU General Public License as published by
   the Free Software Foundation; version 2 of the License.

   This program is distributed in the hope that it will be useful,
   but WITHOUT ANY WARRANTY; without even the implied warranty of
   MERCHANTABILITY or FITNESS FOR A PARTICULAR PURPOSE.  See the
   GNU General Public License for more details.

   You should have received a copy of the GNU General Public License
   along with this program; if not, write to the Free Software
   Foundation, Inc., 51 Franklin St, Fifth Floor, Boston, MA 02110-1301  USA
*/

/**
   @mainpage                            NDB API Programmers' Guide

   This guide assumes a basic familiarity with MySQL Cluster concepts found
   in the MySQL Cluster documentation.
   Some of the fundamental ones are also described in section @ref secConcepts.

   The NDB API is a MySQL Cluster application interface 
   that implements transactions.
   The NDB API consists of the following fundamental classes:
   - Ndb_cluster_connection, representing a connection to a cluster, 
   - Ndb is the main class, representing a connection to a database, 
   - NdbTransaction represents a transaction, 
   - NdbOperation represents an operation using a primary key,
   - NdbScanOperation represents an operation performing a full table scan.
   - NdbIndexOperation represents an operation using a unique hash index,
   - NdbIndexScanOperation represents an operation performing a scan using
     an ordered index,
   - NdbRecAttr represents an attribute value
   - NdbRecord represents a memory layout of a row data for a particular table
   - NdbDictionary represents meta information about tables and attributes.
     
   In addition, the NDB API defines a structure NdbError, which contains the 
   specification for an error.

   It is also possible to receive "events" triggered when data in the database in changed.
   This is done through the NdbEventOperation class.

   There are also some auxiliary classes, which are listed in the class hierarchy.
     
   The main structure of an application program is as follows:
   -# Connect to a cluster using the Ndb_cluster_connection
      object.
   -# Initiate a database connection by constructing and initialising one or more Ndb objects.
   -# Define and execute transactions using the NdbTransaction class.
   -# Delete Ndb objects.
   -# Terminate the connection to the cluster (terminate instance of Ndb_cluster_connection).

   The procedure for using transactions is as follows:
   -# Start transaction (instantiate an NdbTransaction object)
   -# Add and define operations associated with the transaction using instances of one or more of the
      NdbOperation, NdbScanOperation, NdbIndexOperation, and NdbIndexScanOperation classes
   -# Execute transaction (call NdbTransaction::execute())

   The operation can be of two different types, 
   <var>Commit</var> or <var>NoCommit</var>.
   If the operation is of type <var>NoCommit</var>, 
   then the application program executes the operation part of a transaction,
   but without actually committing the transaction.
   After executing a <var>NoCommit</var> operation, the program can continue 
   to add and define more operations to the transaction
   for later execution.

   If the operation is of type <var>Commit</var>, then the transaction is
   immediately committed. The transaction <em>must</em> be closed after it has been 
   commited (even if commit fails), and no further addition or definition of 
   operations for this transaction is allowed.

   @section secSync                     Synchronous Transactions
  
   Synchronous transactions are defined and executed as follows:
  
    -# Start (create) the transaction, which is
       referenced by an NdbTransaction object 
       (typically created using Ndb::startTransaction()).
       At this point, the transaction is only being defined,
       and is not yet sent to the NDB kernel.
    -# Define operations and add them to the transaction, using one or more of
       - NdbTransaction::getNdbOperation()
       - NdbTransaction::getNdbScanOperation()
       - NdbTransaction::getNdbIndexOperation()
       - NdbTransaction::getNdbIndexScanOperation()
       - NdbTransaction::readTuple()
       - NdbTransaction::insertTuple()
       - NdbTransaction::updateTuple()
       - NdbTransaction::writeTuple()
       - NdbTransaction::deleteTuple()
       - NdbTransaction::scanTable()
       - NdbTransaction::scanIndex()
       along with the appropriate methods of the respective NdbOperation class 
       (or possibly one or more of its subclasses).
       Note that the transaction has still not yet been sent to the NDB kernel.
    -# Execute the transaction, using the NdbTransaction::execute() method.
    -# Close the transaction (call Ndb::closeTransaction()).
  
   For an example of this process, see the program listing in 
   @ref ndbapi_simple.cpp.

   To execute several parallel synchronous transactions, one can either 
   use multiple Ndb objects in several threads, or start multiple 
   application programs.  

   @section secNdbOperations            Operations

   A NdbTransaction consists of a list of operations, each of which is represented 
   by an instance of NdbOperation, NdbScanOperation, NdbIndexOperation, or
   NdbIndexScanOperation.

   <h3>Single row operations</h3>
   After the operation is created using NdbTransaction::getNdbOperation()
   (or NdbTransaction::getNdbIndexOperation()), it is defined in the following 
   three steps:
   -# Define the standard operation type, using NdbOperation::readTuple()
   -# Specify search conditions, using NdbOperation::equal()
   -# Specify attribute actions, using NdbOperation::getValue()

   Here are two brief examples illustrating this process. For the sake of 
   brevity, we omit error handling.
   
   This first example uses an NdbOperation:
   @code
     // 1. Retrieve table object
     myTable= myDict->getTable("MYTABLENAME");

     // 2. Create
     myOperation= myTransaction->getNdbOperation(myTable);
    
     // 3. Define type of operation and lock mode
     myOperation->readTuple(NdbOperation::LM_Read);

     // 4. Specify Search Conditions
     myOperation->equal("ATTR1", i);
    
     // 5. Attribute Actions
     myRecAttr= myOperation->getValue("ATTR2", NULL);
   @endcode
   For additional examples of this sort, see @ref ndbapi_simple.cpp.

   The second example uses an NdbIndexOperation:
   @code
     // 1. Retrieve index object
     myIndex= myDict->getIndex("MYINDEX", "MYTABLENAME");

     // 2. Create
     myOperation= myTransaction->getNdbIndexOperation(myIndex);

     // 3. Define type of operation and lock mode
     myOperation->readTuple(NdbOperation::LM_Read);

     // 4. Specify Search Conditions
     myOperation->equal("ATTR1", i);

     // 5. Attribute Actions 
     myRecAttr = myOperation->getValue("ATTR2", NULL);
   @endcode
   Another example of this second type can be found in 
   @ref ndbapi_simple_index.cpp.

   We will now discuss in somewhat greater detail each step involved in the 
   creation and use of synchronous transactions.

   <h4>Step 1: Define single row operation type</h4>
   The following operation types are supported:
    -# NdbOperation::insertTuple() : 
       inserts a non-existing tuple
    -# NdbOperation::writeTuple() : 
       updates an existing tuple if is exists,
       otherwise inserts a new tuple
    -# NdbOperation::updateTuple() : 
       updates an existing tuple
    -# NdbOperation::deleteTuple() : 
       deletes an existing tuple
    -# NdbOperation::readTuple() : 
       reads an existing tuple with specified lock mode

   All of these operations operate on the unique tuple key.
   (When NdbIndexOperation is used then all of these operations 
   operate on a defined unique hash index.)

   @note If you want to define multiple operations within the same transaction,
         then you need to call NdbTransaction::getNdbOperation() or
	 NdbTransaction::getNdbIndexOperation() for each operation.

   <h4>Step 2: Specify Search Conditions</h4>
   The search condition is used to select tuples. Search conditions are set using NdbOperation::equal().

   <h4>Step 3: Specify Attribute Actions</h4>
   Next, it is necessary to determine which attributes should be read or updated.
   It is important to remember that: 
   - Deletes can neither read nor set values, but only delete them
   - Reads can only read values
   - Updates can only set values
   Normally the attribute is identified by name, but it is
   also possible to use the attribute's identity to determine the
   attribute.

   NdbOperation::getValue() returns an NdbRecAttr object
   containing the read value.
   To obtain the actual value, one of two methods can be used;
   the application can either
   - use its own memory (passed through a pointer aValue) to
     NdbOperation::getValue(), or
   - receive the attribute value in an NdbRecAttr object allocated
     by the NDB API.

   The NdbRecAttr object is released when Ndb::closeTransaction()
   is called.
   Thus, the application cannot reference this object following
   any subsequent call to Ndb::closeTransaction().
   Attempting to read data from an NdbRecAttr object before
   calling NdbTransaction::execute() yields an undefined result.


   @subsection secScan              Scan Operations 
   
   Scans are roughly the equivalent of SQL cursors, providing a means to
   preform high-speed row processing. A scan can be performed 
   on either a table (using @ref NdbScanOperation) or 
   an ordered index (by means of an @ref NdbIndexScanOperation).

   Scan operations are characterised by the following:
   - They can perform only reads (shared, exclusive or dirty)
   - They can potentially work with multiple rows
   - They can be used to update or delete multiple rows
   - They can operate on several nodes in parallel

   After the operation is created using NdbTransaction::getNdbScanOperation()
   (or NdbTransaction::getNdbIndexScanOperation()), 
   it is carried out in the following three steps:
   -# Define the standard operation type, using NdbScanOperation::readTuples()
   -# Specify search conditions, using @ref NdbScanFilter and/or 
      @ref NdbIndexScanOperation::setBound()
   -# Specify attribute actions, using NdbOperation::getValue()
   -# Executing the transaction, using NdbTransaction::execute()
   -# Traversing the result set by means of succssive calls to 
      NdbScanOperation::nextResult()

   Here are two brief examples illustrating this process. Once again, in order
   to keep things relatively short and simple, we will forego any error handling.
   
   This first example performs a table scan, using an NdbScanOperation:
   @code
     // 1. Retrieve table object
     myTable= myDict->getTable("MYTABLENAME");
    
     // 2. Create
     myOperation= myTransaction->getNdbScanOperation(myTable);
    
     // 3. Define type of operation and lock mode
     myOperation->readTuples(NdbOperation::LM_Read);

     // 4. Specify Search Conditions
     NdbScanFilter sf(myOperation);
     sf.begin(NdbScanFilter::OR);
     sf.eq(0, i);   // Return rows with column 0 equal to i or
     sf.eq(1, i+1); // column 1 equal to (i+1)
     sf.end();

     // 5. Attribute Actions
     myRecAttr= myOperation->getValue("ATTR2", NULL);
   @endcode

   Our second example uses an NdbIndexScanOperation to perform an index scan:
   @code
     // 1. Retrieve index object
     myIndex= myDict->getIndex("MYORDEREDINDEX", "MYTABLENAME");

     // 2. Create
     myOperation= myTransaction->getNdbIndexScanOperation(myIndex);

     // 3. Define type of operation and lock mode
     myOperation->readTuples(NdbOperation::LM_Read);

     // 4. Specify Search Conditions
     // All rows with ATTR1 between i and (i+1)
     myOperation->setBound("ATTR1", NdbIndexScanOperation::BoundGE, i);
     myOperation->setBound("ATTR1", NdbIndexScanOperation::BoundLE, i+1);

     // 5. Attribute Actions 
     myRecAttr = MyOperation->getValue("ATTR2", NULL);
   @endcode

   Some additional discussion of each step required to perform a scan follows:

   <h4>Step 1: Define Scan Operation Type</h4>
   It is important to remember that only a single operation is supported for each scan operation 
   (@ref NdbScanOperation::readTuples() or @ref NdbIndexScanOperation::readTuples()).

   @note If you want to define multiple scan operations within the same 
         transaction, then you need to call 
	 NdbTransaction::getNdbScanOperation() or 
	 NdbTransaction::getNdbIndexScanOperation() separately for <b>each</b> operation.

   <h4>Step 2: Specify Search Conditions</h4>
   The search condition is used to select tuples.
   If no search condition is specified, the scan will return all rows
   in the table.

   The search condition can be an @ref NdbScanFilter (which can be used on both
   @ref NdbScanOperation and @ref NdbIndexScanOperation) or bounds which
   can only be used on index scans (@ref NdbIndexScanOperation::setBound()).
   An index scan can use both NdbScanFilter and bounds.

   @note When NdbScanFilter is used, each row is examined, whether or not it is
   actually returned. However, when using bounds, only rows within the bounds will be examined.

   <h4>Step 3: Specify Attribute Actions</h4>

   Next, it is necessary to define which attributes should be read.
   As with transaction attributes, scan attributes are defined by name but it is
   also possible to use the attributes' identities to define attributes.

   As previously discussed (see @ref secSync), the value read is returned as 
   an NdbRecAttr object by the NdbOperation::getValue() method.

   <h3>Using Scan to Update/Delete</h3>
   Scanning can also be used to update or delete rows.
   This is performed by
   -# Scanning using exclusive locks (using NdbOperation::LM_Exclusive)
   -# When iterating through the result set, for each row optionally calling 
      either NdbScanOperation::updateCurrentTuple() or 
      NdbScanOperation::deleteCurrentTuple()
   -# (If performing NdbScanOperation::updateCurrentTuple():) 
      Setting new values for records simply by using @ref NdbOperation::setValue()
      (on the new NdbOperation object retured from updateCurrentTuple()).
      NdbOperation::equal() should <em>not</em> be called in such cases, as the primary 
      key is retrieved from the scan.

   @note The actual update or delete will not be performed until the next 
   call to NdbTransaction::execute(), just as with single row operations. 
   NdbTransaction::execute() also must be called before any locks are released;
   see @ref secScanLocks for more information.

   <h4>Features Specific to Index Scans</h4> 
   
   When performing an index scan, it is possible to 
   scan only a subset of a table using @ref NdbIndexScanOperation::setBound().
   In addition, result sets can be sorted in either ascending or descending order, using
   @ref NdbIndexScanOperation::readTuples(). Note that rows are returned unordered 
   by default, that is, unless <var>sorted</var> is set to <b>true</b>.
   It is also important to note that, when using NdbIndexScanOperation::BoundEQ 
   on a partition key, only fragments containing rows will actually be scanned.
   
   @note When performing a sorted scan, any value passed as the 
   NdbIndexScanOperation::readTuples() method's <code>parallel</code> argument 
   will be ignored and maximum parallelism will be used instead. In other words, all 
   fragments which it is possible to scan will be scanned simultaneously and in parallel 
   in such cases.

   @subsection secScanLocks Lock handling with scans

   Performing scans on either a table or an index has the potential  to
   return a great many records; however, Ndb will lock only a predetermined 
   number of rows per fragment at a time.
   How many rows will be locked per fragment is controlled by the 
   <var>batch</var> parameter passed to NdbScanOperation::readTuples().

   In order to allow the application to handle how locks are released, 
   NdbScanOperation::nextResult() has a Boolean parameter <var>fetch_allow</var>.
   If NdbScanOperation::nextResult() is called with <var>fetch_allow</var> equal to 
   <b>false</b>, then no locks may be released as result of the function call. 
   Otherwise the locks for the current batch may be released.

   This next example shows a scan delete that handle locks in an efficient manner.
   For the sake of brevity, we omit error-handling.
   @code
     int check;

     // Outer loop for each batch of rows
     while((check = MyScanOperation->nextResult(true)) == 0)
     {
       do
       {
         // Inner loop for each row within batch
         MyScanOperation->deleteCurrentTuple();
       } while((check = MyScanOperation->nextResult(false)) == 0);

       // When no more rows in batch, exeute all defined deletes       
       MyTransaction->execute(NoCommit);
     }
   @endcode

   See @ref ndbapi_scan.cpp for a more complete example of a scan.

   @section secError                    Error Handling

   Errors can occur either when operations making up a transaction are being 
   defined, or when the transaction is actually being executed. Catching and 
   handling either sort of error requires testing the value returned by 
   NdbTransaction::execute(), and then, if an error is indicated (that is, 
   if this value is equal to -1), using the following two methods in order to 
   identify the error's type and location:

   - NdbTransaction::getNdbErrorOperation() returns a reference to the 
     operation causing the most recent error.
   - NdbTransaction::getNdbErrorLine() yields the method number of the 
     erroneous method in the operation.
   
   This short example illustrates how to detect an error and to use these 
   two methods to identify it:

   @code
     theTransaction = theNdb->startTransaction();
     theOperation = theTransaction->getNdbOperation("TEST_TABLE");
     if (theOperation == NULL) goto error;
     theOperation->readTuple(NdbOperation::LM_Read);
     theOperation->setValue("ATTR_1", at1);
     theOperation->setValue("ATTR_2", at1);  //  Error occurs here
     theOperation->setValue("ATTR_3", at1);
     theOperation->setValue("ATTR_4", at1);
    
     if (theTransaction->execute(Commit) == -1) {
       errorLine = theTransaction->getNdbErrorLine();
       errorOperation = theTransaction->getNdbErrorOperation();
     }
   @endcode

   Here <code>errorLine</code> will be 3, as the error occurred in the 
   third method called on the NdbOperation object (in this case, 
   <code>theOperation</code>); if the result of 
   NdbTransaction::getNdbErrorLine() is 0, this means that the error 
   occurred when the operations were executed. In this example, 
   <code>errorOperation</code> will be a pointer to the <code>theOperation</code> 
   object. The NdbTransaction::getNdbError() method returns an NdbError 
   object providing information about the error.

   @note Transactions are <b>not</b> automatically closed when an error occurs. Call
   Ndb::closeTransaction() to close the transaction.

   One recommended way to handle a transaction failure 
   (i.e. an error is reported) is to:
   -# Rollback transaction (call NdbTransaction::execute() with a special parameter)
   -# Close transaction (call NdbTransaction::closeTransaction())
   -# If the error was temporary, attempt to restart the transaction

   Several errors can occur when a transaction contains multiple 
   operations which are simultaneously executed.
   In this case the application has to go through all operations
   and query their NdbError objects to find out what really happened.

   It is also important to note that errors can occur even when a commit is 
   reported as successful. In order to handle such situations, the NDB API 
   provides an additional NdbTransaction::commitStatus() method to check the 
   transactions's commit status.

******************************************************************************/

/**
 * @page ndbapi_simple.cpp ndbapi_simple.cpp
 * @include ndbapi_simple.cpp 
 */

#ifndef DOXYGEN_SHOULD_SKIP_INTERNAL
/**
 * @page ndbapi_async.cpp ndbapi_async.cpp
 * @include ndbapi_async.cpp 
 */
/**
 * @page ndbapi_async1.cpp ndbapi_async1.cpp
 * @include ndbapi_async1.cpp 
 */
#endif

/**
 * @page ndbapi_retries.cpp ndbapi_retries.cpp
 * @include ndbapi_retries.cpp 
 */

/**
 * @page ndbapi_simple_index.cpp ndbapi_simple_index.cpp
 * @include ndbapi_simple_index.cpp 
 */

/**
 * @page ndbapi_scan.cpp ndbapi_scan.cpp
 * @include ndbapi_scan.cpp
 */

/**
 * @page ndbapi_event.cpp ndbapi_event.cpp
 * @include ndbapi_event.cpp
 */


/**
   @page secAdapt  Adaptive Send Algorithm

   At the time of "sending" a transaction 
   (using NdbTransaction::execute()), the transactions 
   are in reality <em>not</em> immediately transfered to the NDB Kernel.  
   Instead, the "sent" transactions are only kept in a 
   special send list (buffer) in the Ndb object to which they belong.
   The adaptive send algorithm decides when transactions should
   actually be transferred to the NDB kernel.
  
   The NDB API is designed as a multi-threaded interface and so
   it is often desirable to transfer database operations from more than 
   one thread at a time. 
   The NDB API keeps track of which Ndb objects are active in transferring
   information to the NDB kernel and the expected amount of threads to 
   interact with the NDB kernel.
   Note that a given instance of Ndb should be used in at most one thread; 
   different threads should <em>not</em> use the same Ndb object.
  
   There are four conditions leading to the transfer of database 
   operations from Ndb object buffers to the NDB kernel:
   -# The NDB Transporter (TCP/IP, SCI or shared memory)
      decides that a buffer is full and sends it off. 
      The buffer size is implementation-dependent and
      may change between MySQL Cluster releases.
      On TCP/IP the buffer size is usually around 64 KB;
      Since each Ndb object provides a single buffer per storage node, 
      the notion of a "full" buffer is local to this storage node.
   -# The accumulation of statistical data on transferred information
      may force sending of buffers to all storage nodes.
   -# Every 10 ms, a special transmission thread checks whether or not
      any send activity has occurred. If not, then the thread will 
      force transmission to all nodes. 
      This means that 20 ms is the maximum time database operations 
      are kept waiting before being sent off. The 10-millisecond limit 
      is likely to become a configuration parameter in
      future releases of MySQL Cluster; however, for checks that
      are more frequent than each 10 ms, 
      additional support from the operating system is required.
   -# For methods that are affected by the adaptive send alorithm
      (such as NdbTransaction::execute()), there is a <var>force</var> 
      parameter 
      that overrides its default behaviour in this regard and forces 
      immediate transmission to all nodes. See the inidvidual NDB API class 
      listings for more information.

   @note The conditions listed above are subject to change in future releases 
   of MySQL Cluster.
*/

#ifndef DOXYGEN_SHOULD_SKIP_INTERNAL
/**

   For each of these "sent" transactions, there are three 
   possible states:
   -# Waiting to be transferred to NDB Kernel.
   -# Has been transferred to the NDB Kernel and is currently 
      being processed.
   -# Has been transferred to the NDB Kernel and has 
      finished processing.
      Now it is waiting for a call to a poll method.  
      (When the poll method is invoked, 
      then the transaction callback method will be executed.)
      
   The poll method invoked (either Ndb::pollNdb() or Ndb::sendPollNdb())
   will return when:
   -# at least 'minNoOfEventsToWakeup' of the transactions
      in the send list have transitioned to state 3 as described above, and 
   -# all of these transactions have executed their callback methods.
*/
#endif

/**
   @page secConcepts  MySQL Cluster Concepts

   The <em>NDB Kernel</em> is the collection of storage nodes
   belonging to a MySQL Cluster.
   The application programmer can for most purposes view the
   set of all storage nodes as a single entity.
   Each storage node is made up of three main components:
   - TC : The transaction co-ordinator
   - ACC : Index storage component
   - TUP : Data storage component

   When an application program executes a transaction,
   it connects to one transaction co-ordinator on one storage node.  
   Usually, the programmer does not need to specify which TC should be used, 
   but in some cases when performance is important, the programmer can
   provide "hints" to use a certain TC.  
   (If the node with the desired transaction co-ordinator is down, then another TC will 
   automatically take over the work.)

   Every storage node has an ACC and a TUP which store 
   the indexes and data portions of the database table fragment.
   Even though one TC is responsible for the transaction,
   several ACCs and TUPs on other storage nodes might be involved in the 
   execution of the transaction.


   @section secNdbKernelConnection   Selecting a Transaction Co-ordinator 

   The default method is to select the transaction co-ordinator (TC) determined to be
   the "closest" storage node, using a heuristic for proximity based on
   the type of transporter connection. In order of closest to most distant, these are
   - SCI 
   - SHM
   - TCP/IP (localhost)
   - TCP/IP (remote host)
   If there are several connections available with the same proximity, they will each be 
   selected in a round robin fashion for every transaction. Optionally
   one may set the method for TC selection to round-robin mode, where each new set of 
   transactions is placed on the next DB node. The pool of connections from which this
   selection is made consists of all available connections.
   
   As noted previously, the application programmer can provide hints to the NDB API as to 
   which transaction co-ordinator it should use. This is done by
   providing a <em>table</em> and <em>partition key</em> 
   (usually the primary key).
   By using the primary key as the partition key, 
   the transaction will be placed on the node where the primary replica
   of that record resides.
   Note that this is only a hint; the system can be 
   reconfigured at any time, in which case the NDB API will choose a transaction
   co-ordinator without using the hint.
   For more information, see NdbDictionary::Column::getPartitionKey() and
   Ndb::startTransaction(). The application programmer can specify
   the partition key from SQL by using the construct, 
   <code>CREATE TABLE ... ENGINE=NDB PARTITION BY KEY (<var>attribute-list</var>);</code>.


   @section secRecordStruct          NDB Record Structure 
   The NDB Cluster engine used by MySQL Cluster is a relational database engine
   storing records in tables just as with any other RDBMS.
   Table rows represent records as tuples of relational data.
   When a new table is created, its attribute schema is specified for the table as a whole,
   and thus each record of the table has the same structure. Again, this is typical
   of relational databases, and NDB is no different in this regard.
   

   @subsection secKeys               Primary Keys
   Each record has from 1 up to 32 attributes which belong
   to the primary key of the table.
   
   @section secTrans                 Transactions

   Transactions are committed first to main memory, 
   and then to disk after a global checkpoint (GCP) is issued.
   Since all data is (in most NDB Cluster configurations) 
   synchronously replicated and stored on multiple NDB nodes,
   the system can still handle processor failures without loss 
   of data.
   However, in the case of a system failure (e.g. the whole system goes down), 
   then all (committed or not) transactions occurring since the latest GCP are lost.


   @subsection secConcur                Concurrency Control
   NDB Cluster uses pessimistic concurrency control based on locking.
   If a requested lock (implicit and depending on database operation)
   cannot be attained within a specified time, 
   then a timeout error occurs.

   Concurrent transactions as requested by parallel application programs and 
   thread-based applications can sometimes deadlock when they try to access 
   the same information simultaneously.
   Thus, applications need to be written in a manner so that timeout errors
   occurring due to such deadlocks are handled gracefully. This generally
   means that the transaction encountering a timeout should be rolled back 
   and restarted.


   @section secHint                 Hints and Performance

   Placing the transaction co-ordinator in close proximity
   to the actual data used in the transaction can in many cases
   improve performance significantly. This is particularly true for
   systems using TCP/IP. For example, a Solaris system using a single 500 MHz processor
   has a cost model for TCP/IP communication which can be represented by the formula

     <code>[30 microseconds] + ([100 nanoseconds] * [<var>number of bytes</var>])</code>

   This means that if we can ensure that we use "popular" links we increase
   buffering and thus drastically reduce the communication cost.
   The same system using SCI has a different cost model:

     <code>[5 microseconds] + ([10 nanoseconds] * [<var>number of bytes</var>])</code>

   Thus, the efficiency of an SCI system is much less dependent on selection of 
   transaction co-ordinators. 
   Typically, TCP/IP systems spend 30-60% of their working time on communication,
   whereas for SCI systems this figure is closer to 5-10%. 
   Thus, employing SCI for data transport means that less care from the NDB API 
   programmer is required and greater scalability can be achieved, even for 
   applications using data from many different parts of the database.

   A simple example is an application that uses many simple updates where
   a transaction needs to update one record. 
   This record has a 32 bit primary key, 
   which is also the partition key. 
   Then the keyData will be the address of the integer 
   of the primary key and keyLen will be 4.
*/

#ifndef DOXYGEN_SHOULD_SKIP_INTERNAL
/**
   (A transaction's execution can also be divided into three 
   steps: prepare, send, and poll. This allows us to perform asynchronous
   transactions.  More about this later.)
*/
#endif
#ifndef DOXYGEN_SHOULD_SKIP_INTERNAL
/**
   Another way to execute several parallel transactions is to use
   asynchronous transactions.
*/
#endif  
#ifndef DOXYGEN_SHOULD_SKIP_INTERNAL
/**
   Operations are of two different kinds:
   -# standard operations, and
   -# interpreted program operations.
*/
#endif
#ifndef DOXYGEN_SHOULD_SKIP_INTERNAL
/**
   <h3>Interpreted Program Operations</h3>
   The following types of interpreted program operations exist:
    -# NdbOperation::interpretedUpdateTuple :
       updates a tuple using an interpreted program
    -# NdbOperation::interpretedDeleteTuple :
       delete a tuple using an interpreted program

   The operations interpretedUpdateTuple and interpretedDeleteTuple both
   work using the unique tuple key.

   These <em>interpreted programs</em> 
   make it possible to perform computations
   inside the NDB Cluster Kernel instead of in the application
   program.
   This is sometimes very effective, since no intermediate results
   are sent to the application, only the final result.


  <h3>Interpreted Update and Delete</h3>

   Operations for interpreted updates and deletes must follow a
   certain order when defining operations on a tuple.
   As for read and write operations,
   one must first define the operation type and then the search key.
   -# The first step is to define the initial readings.
      In this phase it is only allowed to use the
      NdbOperation::getValue method.
      This part might be empty.
   -# The second step is to define the interpreted part.
      The methods supported are the methods listed below except
      NdbOperation::def_subroutine and NdbOperation::ret_sub
      which can only be used in a subroutine.
      NdbOperation::incValue and NdbOperation::subValue
      increment and decrement attributes
      (currently only unsigned integers supported).
      This part can also be empty since interpreted updates
      can be used for reading and updating the same tuple.
      <p>
      Even though getValue and setValue are not really interpreted
      program instructions, it is still allowed to use them as
      the last instruction of the program.
      (If a getValue or setValue is found when an interpret_exit_ok
      could have been issued then the interpreted_exit_ok
      will be inserted.
      A interpret_exit_ok should be viewed as a jump to the first
      instruction after the interpreted instructions.)
   -# The third step is to define all updates without any
      interpreted program instructions.
      Here a set of NdbOperation::setValue methods are called.
      There might be zero such calls.
   -# The fourth step is the final readings.
      The initial readings reads the initial value of attributes
      and the final readings reads them after their updates.
      There might be zero NdbOperation::getValue calls.
   -# The fifth step is possible subroutine definitions using
      NdbOperation::def_subroutine and NdbOperation::ret_sub.
*/
#endif
#ifndef DOXYGEN_SHOULD_SKIP_INTERNAL
/**
   <h3>Interpreted Programs</h3>
   Interpreted programs are executed in a
   register-based virtual machine.
   The virtual machine has eight 64 bit registers numbered 0-7.
   Each register contains type information which is used both
   for type conversion and for type checking.

   @note Arrays are currently <b>not</b> supported in the virtual machine.
         Currently only unsigned integers are supported and of size
         maximum 64 bits.

   All errors in the interpretation program will cause a
   transaction abort, but will not affect any other transactions.

   The following are legal interpreted program instructions:
   -# incValue        : Add to an attribute
   -# subValue        : Subtract from an attribute
   -# def_label       : Define a label in the interpreted program
   -# add_reg         : Add two registers
   -# sub_reg         : Subtract one register from another
   -# load_const_u32  : Load an unsigned 32 bit value into a register
   -# load_const_u64  : Load an unsigned 64 bit value into a register
   -# load_const_null : Load a NULL value into a register
   -# read_attr       : Read attribute value into a register
   -# write_attr      : Write a register value into an attribute
   -# branch_ge       : Compares registers and possibly jumps to specified label
   -# branch_gt       : Compares registers and possibly jumps to specified label
   -# branch_le       : Compares registers and possibly jumps to specified label
   -# branch_lt       : Compares registers and possibly jumps to specified label
   -# branch_eq       : Compares registers and possibly jumps to specified label
   -# branch_ne       : Compares registers and possibly jumps to specified label
   -# branch_ne_null  : Jumps if register does not contain NULL value
   -# branch_eq_null  : Jumps if register contains NULL value
   -# branch_label    : Unconditional jump to label
   -# interpret_exit_ok  : Exit interpreted program
                           (approving tuple if used in scan)
   -# interpret_exit_nok : Exit interpreted program
                           (disqualifying tuple if used in scan)

   There are also three instructions for subroutines, which
   are described in the next section.

   @subsection subsubSub                Interpreted Programs: Subroutines

   The following are legal interpreted program instructions for
   subroutines:
   -# NdbOperation::def_subroutine : 
      Defines start of subroutine in interpreted program code
   -# NdbOperation::call_sub : 
      Calls a subroutine
   -# NdbOperation::ret_sub : 
      Return from subroutine

   The virtual machine executes subroutines using a stack for
   its operation.
   The stack allows for up to 32 subroutine calls in succession.
   Deeper subroutine nesting will cause an abort of the transaction.

   All subroutines starts with the instruction
   NdbOperation::def_subroutine and ends with the instruction
   NdbOperation::ret_sub.
   If it is necessary to return earlier in the subroutine
   it has to be done using a branch_label instruction
   to a label defined right before the 
   NdbOperation::ret_sub instruction.

   @note The subroutines are automatically numbered starting with 0.
         The parameter used by NdbOperation::def_subroutine 
	 should match the automatic numbering to make it easier to 
	 debug the interpreted program.
*/
#endif

#ifndef DOXYGEN_SHOULD_SKIP_INTERNAL
/**
   @section secAsync                    Asynchronous Transactions
   The asynchronous interface is used to increase the speed of
   transaction executing by better utilizing the connection
   between the application and the NDB Kernel.
   The interface is used to send many transactions 
   at the same time to the NDB kernel.  
   This is often much more efficient than using synchronous transactions.
   Sending many transactions at the same time ensures that bigger 
   chunks of data are sent when actually sending and thus decreasing 
   the operating system overhead.

   The synchronous call to NdbTransaction::execute 
   normally performs three main steps:<br>
   -# <b>Prepare</b> 
      Check transaction status
      - if problems, abort the transaction
      - if ok, proceed
   -# <b>Send</b> 
      Send the defined operations since last execute
      or since start of transaction.
   -# <b>Poll</b>
      Wait for response from NDB kernel.

   The asynchronous method NdbTransaction::executeAsynchPrepare 
   only perform step 1.
   (The abort part in step 1 is only prepared for.  The actual 
   aborting of the transaction is performed in a later step.)

   Asynchronous transactions are defined and executed 
   in the following way.
   -# Start (create) transactions (same way as for the 
       synchronous transactions)
   -# Add and define operations (also as in the synchronous case)
   -# <b>Prepare</b> transactions 
       (using NdbTransaction::executeAsynchPrepare or 
       NdbTransaction::executeAsynch)
   -# <b>Send</b> transactions to NDB Kernel
       (using Ndb::sendPreparedTransactions, 
       NdbTransaction::executeAsynch, or Ndb::sendPollNdb)
   -# <b>Poll</b> NDB kernel to find completed transactions 
       (using Ndb::pollNdb or Ndb::sendPollNdb)
   -# Close transactions (same way as for the synchronous transactions)

   See example program in section @ref ndbapi_example2.cpp.
   
   This prepare-send-poll protocol actually exists in four variants:
   - (Prepare-Send-Poll).  This is the one-step variant provided
     by synchronous transactions.
   - (Prepare-Send)-Poll.  This is the two-step variant using
     NdbTransaction::executeAsynch and Ndb::pollNdb.
   - Prepare-(Send-Poll).  This is the two-step variant using
     NdbTransaction::executeAsynchPrepare and Ndb::sendPollNdb.
   - Prepare-Send-Poll.  This is the three-step variant using
     NdbTransaction::executeAsynchPrepare, Ndb::sendPreparedTransactions, and
     Ndb::pollNdb.
  
   Transactions first has to be prepared by using method
   NdbTransaction::executeAsynchPrepare or NdbTransaction::executeAsynch.
   The difference between these is that 
   NdbTransaction::executeAsynch also sends the transaction to 
   the NDB kernel.
   One of the arguments to these methods is a callback method.
   The callback method is executed during polling (item 5 above).
  
   Note that NdbTransaction::executeAsynchPrepare does not 
   send the transaction to the NDB kernel.  When using 
   NdbTransaction::executeAsynchPrepare, you either have to call 
   Ndb::sendPreparedTransactions or Ndb::sendPollNdb to send the 
   database operations.
   (Ndb::sendPollNdb also polls Ndb for completed transactions.)
  
   The methods Ndb::pollNdb and Ndb::sendPollNdb checks if any 
   sent transactions are completed.  The method Ndb::sendPollNdb 
   also send all prepared transactions before polling NDB.
   Transactions still in the definition phase (i.e. items 1-3 above, 
   transactions which has not yet been sent to the NDB kernel) are not 
   affected by poll-calls.
   The poll method invoked (either Ndb::pollNdb or Ndb::sendPollNdb)
   will return when:
    -# at least 'minNoOfEventsToWakeup' of the transactions
       are finished processing, and
    -# all of these transactions have executed their 
       callback methods.
  
   The poll method returns the number of transactions that 
   have finished processing and executed their callback methods.

   @note When an asynchronous transaction has been started and sent to
         the NDB kernel, it is not allowed to execute any methods on
         objects belonging to this transaction until the transaction
         callback method have been executed.
         (The transaction is stated and sent by either
	 NdbTransaction::executeAsynch or through the combination of
         NdbTransaction::executeAsynchPrepare and either
         Ndb::sendPreparedTransactions or Ndb::sendPollNdb).

   More about how transactions are sent the NDB Kernel is 
   available in section @ref secAdapt.
*/
#endif


/**
   
   Put this back when real array ops are supported
   i.e. get/setValue("kalle[3]");

   @subsection secArrays             Array Attributes
   A table attribute in NDB Cluster can be of type <var>Array</var>,
   meaning that the attribute consists of an ordered sequence of 
   elements. In such cases, <var>attribute size</var> is the size
   (expressed in bits) of any one element making up the array; the 
   <var>array size</var> is the number of elements in the array.

*/

#ifndef Ndb_H
#define Ndb_H

#include <ndb_types.h>
#include "ndbapi_limits.h"
#include "ndb_cluster_connection.hpp"
#include "NdbError.hpp"
#include "NdbDictionary.hpp"

class NdbObjectIdMap;
class NdbOperation;
class NdbEventOperationImpl;
class NdbScanOperation;
class NdbIndexScanOperation;
class NdbIndexOperation;
class NdbTransaction;
class NdbApiSignal;
class NdbRecAttr;
class NdbLabel;
class NdbBranch;
class NdbSubroutine;
class NdbCall;
class Table;
class BaseString;
class NdbEventOperation;
class NdbBlob;
class NdbReceiver;
class TransporterFacade;
class PollGuard;
class Ndb_local_table_info;
template <class T> struct Ndb_free_list_t;
class NdbLockHandle;

typedef void (* NdbEventCallback)(NdbEventOperation*, Ndb*, void*);

#define WAITFOR_RESPONSE_TIMEOUT 120000 // Milliseconds

#define NDB_SYSTEM_DATABASE "sys"
#define NDB_SYSTEM_SCHEMA "def"

/**
 * @class Ndb 
 * @brief Represents the NDB kernel and is the main class of the NDB API.
 *
 * Always start your application program by creating an Ndb object. 
 * By using several Ndb objects it is possible to design 
 * a multi-threaded application, but note that Ndb objects 
 * cannot be shared by several threads. 
 * Different threads should use different Ndb objects. 
 * A thread might however use multiple Ndb objects.
 * Currently there is a limit of maximum 128 Ndb objects 
 * per application process.
 *
 * @note It is not allowed to call methods in the NDB API 
 *       on the same Ndb object in different threads 
 *       simultaneously (without special handling of the 
 *       Ndb object).
 *
 * @note The Ndb object is multi-thread safe in the following manner. 
 *       Each Ndb object can ONLY be handled in one thread. 
 *       If an Ndb object is handed over to another thread then the 
 *       application must ensure that a memory barrier is used to 
 *       ensure that the new thread see all updates performed by 
 *       the previous thread. 
 *       Semaphores, mutexes and so forth are easy ways of issuing memory 
 *       barriers without having to bother about the memory barrier concept.
 *
 */

#ifndef DOXYGEN_SHOULD_SKIP_INTERNAL
// to be documented later
/*
 * If one Ndb object is used to handle parallel transactions through the 
 * asynchronous programming interface, please read the notes regarding
 * asynchronous transactions (Section @ref secAsync).
 * The asynchronous interface provides much higher performance 
 * in some situations, but is more complicated for the application designer. 
 *
 * @note Each Ndb object should either use the methods for 
 *       asynchronous transaction or the methods for 
 *       synchronous transactions but not both.
 */
#endif

class Ndb
{
#ifndef DOXYGEN_SHOULD_SKIP_INTERNAL
  friend class NdbReceiver;
  friend class NdbOperation;
  friend class NdbEventOperationImpl;
  friend class NdbEventBuffer;
  friend class NdbTransaction;
  friend class Table;
  friend class NdbApiSignal;
  friend class NdbIndexOperation;
  friend class NdbScanOperation;
  friend class NdbIndexScanOperation;
  friend class NdbDictionary::Dictionary;
  friend class NdbDictionaryImpl;
  friend class NdbDictInterface;
  friend class NdbBlob;
  friend class NdbImpl;
  friend class Ndb_cluster_connection;
  friend class Ndb_cluster_connection_impl;
  friend class Ndb_internal;
  friend class NdbScanFilterImpl;
<<<<<<< HEAD
  friend class NdbQueryImpl;
  friend class NdbQueryOperationImpl;
=======
  friend class PollGuard;
>>>>>>> 8e7fb9e5
#endif

public:
  /** 
   * @name General 
   * @{
   */
  /**
   * The Ndb object represents a connection to a database.
   *
   * @note The init() method must be called before the Ndb object may actually be used.
   *
   * @param ndb_cluster_connection is a connection to the cluster containing
   *        the database to be used
   * @param aCatalogName is the name of the catalog to be used.
   * @note The catalog name provides a namespace for the tables and
   *       indexes created in any connection from the Ndb object.
   * @param aSchemaName is the name of the schema you 
   *        want to use.
   * @note The schema name provides an additional namespace 
   *       for the tables and indexes created in a given catalog.
   */
  Ndb(Ndb_cluster_connection *ndb_cluster_connection,
      const char* aCatalogName = "", const char* aSchemaName = "def");

  ~Ndb();

#ifndef DOXYGEN_SHOULD_SKIP_INTERNAL
  /**
   * The current ndb_cluster_connection get_ndb_cluster_connection.
   *
   * @return the current connection
   */
  Ndb_cluster_connection& get_ndb_cluster_connection();
#endif

#ifndef DOXYGEN_SHOULD_SKIP_INTERNAL
  /**
   * The current catalog name can be fetched by getCatalogName.
   *
   * @return the current catalog name
   */
  const char * getCatalogName() const;

  /**
   * The current catalog name can be set by setCatalogName.
   *
   * @param aCatalogName is the new name of the current catalog
   */
  int setCatalogName(const char * aCatalogName);

  /**
   * The current schema name can be fetched by getSchemaName.
   *
   * @return the current schema name
   */
  const char * getSchemaName() const;

  /**
   * The current schema name can be set by setSchemaName.
   *
   * @param aSchemaName is the new name of the current schema
   */
  int setSchemaName(const char * aSchemaName);
#endif

  /**
   * The current database name can be fetched by getDatabaseName.
   *
   * @return the current database name
   */
  const char * getDatabaseName() const;

  /**
   * The current database name can be set by setDatabaseName.
   *
   * @param aDatabaseName is the new name of the current database
   */
  int setDatabaseName(const char * aDatabaseName);

  /**
   * The current database schema name can be fetched by getDatabaseSchemaName.
   *
   * @return the current database schema name
   */
  const char * getDatabaseSchemaName() const;

  /**
   * The current database schema name can be set by setDatabaseSchemaName.
   *
   * @param aDatabaseSchemaName is the new name of the current database schema
   */
  int setDatabaseSchemaName(const char * aDatabaseSchemaName);

#ifndef DOXYGEN_SHOULD_SKIP_INTERNAL
  /** Set database and schema name to match previously retrieved table
   *
   * Returns non-zero if table internal name does not contain
   * non-empty database and schema names
   */
  int setDatabaseAndSchemaName(const NdbDictionary::Table* t);
#endif

  /**
   * Initializes the Ndb object
   *
   * @param  maxNoOfTransactions 
   *         Maximum number of parallel 
   *         NdbTransaction objects that can be handled by the Ndb object.
   *         Maximum value is 1024.
   *
   * @note each scan or index scan operation uses one extra
   *       NdbTransaction object
   *
   * @return 0 if successful, -1 otherwise.
   */
  int init(int maxNoOfTransactions = 4);

#ifndef DOXYGEN_SHOULD_SKIP_DEPRECATED
  /**
   * Wait for Ndb object to successfully set-up connections to 
   * the NDB kernel. 
   * Starting to use the Ndb object without using this method 
   * gives unspecified behavior. 
   * 
   * @param  timeout  The maximum time we will wait for 
   *                  the initiation process to finish.
   *                  Timeout is expressed in seconds.
   * @return  0: Ndb is ready and timeout has not occurred.<br>
   *          -1: Timeout has expired
   */
  int waitUntilReady(int timeout = 60);
#endif

  /** @} *********************************************************************/

  /** 
   * @name Meta Information
   * @{
   */

  /**
   * Get an object for retrieving or manipulating database schema information 
   *
   * @note this object operates outside any transaction
   *
   * @return Object containing meta information about all tables 
   *         in NDB Cluster.
   */
  class NdbDictionary::Dictionary* getDictionary() const;
  

  /** @} *********************************************************************/

  /** 
   * @name Event subscriptions
   * @{
   */

  /**
   * Create a subcription to an event defined in the database
   *
   * @param eventName
   *        unique identifier of the event
   *
   * @return Object representing an event, NULL on failure
   */
  NdbEventOperation* createEventOperation(const char* eventName);
  /**
   * Drop a subscription to an event
   *
   * @param eventOp
   *        Event operation
   *
   * @return 0 on success
   */
  int dropEventOperation(NdbEventOperation* eventOp);

  /**
   * Wait for an event to occur. Will return as soon as an event
   * is detected on any of the created events.
   *
   * @param aMillisecondNumber
   *        maximum time to wait
   *
   * @return > 0 if events available, 0 if no events available, < 0 on failure
   */
  int pollEvents(int aMillisecondNumber, Uint64 *latestGCI= 0);

  /**
   * Returns an event operation that has data after a pollEvents
   *
   * @return an event operations that has data, NULL if no events left with data.
   */
  NdbEventOperation *nextEvent();

  /**
   * Check if all events are consistent
   * If node failure occurs during resource exaustion events
   * may be lost and the delivered event data might thus be incomplete.
   *
   * @param OUT aGCI
   *        any inconsistent GCI found
   *
   * @return true if all received events are consistent, false if possible
   * inconsistency
   */
  bool isConsistent(Uint64& gci);

  /**
   * Check if all events in a GCI are consistent
   * If node failure occurs during resource exaustion events
   * may be lost and the delivered event data might thus be incomplete.
   *
  * @param aGCI
   *        the GCI to check
   *
   * @return true if GCI is consistent, false if possible inconsistency
   */
  bool isConsistentGCI(Uint64 gci);

  /**
   * Iterate over distinct event operations which are part of current
   * GCI.  Valid after nextEvent.  Used to get summary information for
   * the epoch (e.g. list of all tables) before processing event data.
   *
   * Set *iter=0 to start.  Returns NULL when no more.  If event_types
   * is not NULL, it returns bitmask of received event types.
   */
  const NdbEventOperation*
    getGCIEventOperations(Uint32* iter, Uint32* event_types);
  

#ifndef DOXYGEN_SHOULD_SKIP_INTERNAL
  int flushIncompleteEvents(Uint64 gci);
  NdbEventOperation *getEventOperation(NdbEventOperation* eventOp= 0);
  Uint64 getLatestGCI();
  void forceGCP();
  void setReportThreshEventGCISlip(unsigned thresh);
  void setReportThreshEventFreeMem(unsigned thresh);
#endif

  /** @} *********************************************************************/

  /** 
   * @name Starting and Closing Transactions
   * @{
   */

  /**
   * Start a transaction
   *
   * @note When the transaction is completed it must be closed using
   *       Ndb::closeTransaction or NdbTransaction::close. 
   *       The transaction must be closed independent of its outcome, i.e.
   *       even if there is an error.
   *
   * @param  table    Pointer to table object used for deciding 
   *                  which node to run the Transaction Coordinator on
   * @param  keyData  Pointer to partition key corresponding to
   *                  <var>table</var>
   * @param  keyLen   Length of partition key expressed in bytes
   * 
   * @return NdbTransaction object, or NULL on failure.
   */
  NdbTransaction* startTransaction(const NdbDictionary::Table *table= 0,
				   const char  *keyData = 0, 
				   Uint32       keyLen = 0);


  /**
   * Structure for passing in pointers to distribution key values
   * When distribution key has multiple parts, they should be
   * passed as an array, with the last part's ptr == NULL.
   * 
   */
  struct Key_part_ptr
  {
    const void * ptr;
    unsigned len;
  };

  /**
   * Structure for describing a table partition in terms of either
   * 
   * PS_NONE
   *   No partitioning info provided.
   *
   * PS_USER_DEFINED
   *   A specific partition id for a table with user defined 
   *   partitioning
   *
   * PS_DISTR_KEY_PART_PTR
   *   An array of a table's distribution key values for a 
   *   table with native partitioning.
   *
   * PS_DISTR_KEY_RECORD
   *   A row in given NdbRecord format containing a natively 
   *   partitioned table's distribution key values 
   *
   */

  struct PartitionSpec
  {
    enum SpecType
    {
      PS_NONE                = 0,
      PS_USER_DEFINED        = 1,
      PS_DISTR_KEY_PART_PTR  = 2,
      PS_DISTR_KEY_RECORD    = 3
    };

    Uint32 type;
    
    union
    {
      struct {
        Uint32 partitionId;
      } UserDefined;
      
      struct {
        const Key_part_ptr* tableKeyParts;
        void* xfrmbuf;
        Uint32 xfrmbuflen;
      } KeyPartPtr;

      struct {
        const NdbRecord* keyRecord;
        const char* keyRow;
        void* xfrmbuf;
        Uint32 xfrmbuflen;
      } KeyRecord;
    };
  };

#ifndef DOXYGEN_SHOULD_SKIP_DEPRECATED
  /* First version of PartitionSpec, defined here for 
   * backwards compatibility reasons
   */
  struct PartitionSpec_v1
  {
    enum SpecType
    {
      PS_NONE                = 0,
      PS_USER_DEFINED        = 1,
      PS_DISTR_KEY_PART_PTR  = 2
    };

    Uint32 type;
    
    union
    {
      struct {
        Uint32 partitionId;
      } UserDefined;
      
      struct {
        const Key_part_ptr* tableKeyParts;
        void* xfrmbuf;
        Uint32 xfrmbuflen;
      } KeyPartPtr;
    };
  };
#endif

  /**
   * Start a transaction
   *
   * @note When the transaction is completed it must be closed using
   *       Ndb::closeTransaction or NdbTransaction::close. 
   *       The transaction must be closed independent of its outcome, i.e.
   *       even if there is an error.
   *
   * @param  table    Pointer to table object used for deciding 
   *                  which node to run the Transaction Coordinator on
   * @param  keyData  Null-terminated array of pointers to keyParts that is 
   *                  part of distribution key.
   *                  Length of resp. keyPart will be read from
   *                  metadata and checked against passed value
   * @param  xfrmbuf  Pointer to temporary buffer that will be used
   *                  to calculate hashvalue
   * @param  xfrmbuflen Lengh of buffer
   *
   * @note if xfrmbuf is null (default) malloc/free will be made
   *       if xfrmbuf is not null but length is too short, method will fail
   *
   * @return NdbTransaction object, or NULL on failure.
   */
  NdbTransaction* startTransaction(const NdbDictionary::Table *table,
				   const struct Key_part_ptr * keyData,
				   void* xfrmbuf = 0, Uint32 xfrmbuflen = 0);
#ifndef DOXYGEN_SHOULD_SKIP_INTERNAL
  NdbTransaction* startTransaction(const NdbRecord *keyRec, const char *keyData,
				   void* xfrmbuf, Uint32 xfrmbuflen);
#endif
  /**
   * Start a transaction, specifying table+partition as hint for
   *  TC-selection
   *
   */
  NdbTransaction* startTransaction(const NdbDictionary::Table* table,
                                   Uint32 partitionId);

  /**
   * Compute distribution hash value given table/keys
   *
   * @param  hashvalueptr - OUT, is set to hashvalue if return value is 0
   * @param  table    Pointer to table object
   * @param  keyData  Null-terminated array of pointers to keyParts that is 
   *                  part of distribution key.
   *                  Length of resp. keyPart will be read from
   *                  metadata and checked against passed value
   * @param  xfrmbuf  Pointer to temporary buffer that will be used
   *                  to calculate hashvalue
   * @param  xfrmbuflen Lengh of buffer
   *
   * @note if xfrmbuf is null (default) malloc/free will be made
   *       if xfrmbuf is not null but length is too short, method will fail
   *       Only for use with natively partitioned tables.
   *
   * @return 0 - ok - hashvalueptr is set
   *         else - fail, return error code
   */
  static int computeHash(Uint32* hashvalueptr,
                         const NdbDictionary::Table*, 
                         const struct Key_part_ptr * keyData,
                         void* xfrmbuf = 0, Uint32 xfrmbuflen = 0);
#ifndef DOXYGEN_SHOULD_SKIP_INTERNAL
  static int computeHash(Uint32* hashvalueptr,
                         const NdbRecord *keyRec, const char *keyData,
                         void* xfrmbuf, Uint32 xfrmbuflen);
#endif
  /**
   * Close a transaction.
   *
   * @note should be called after the transaction has completed, irrespective
   *       of success or failure
   */
#ifndef DOXYGEN_SHOULD_SKIP_INTERNAL
  /**
   * @note It is not allowed to call Ndb::closeTransaction after sending the
   *       transaction asynchronously with either 
   *       Ndb::sendPreparedTransactions or
   *       Ndb::sendPollNdb before the callback method has been called.
   *       (The application should keep track of the number of 
   *       outstanding transactions and wait until all of them 
   *       has completed before calling Ndb::closeTransaction).
   *       If the transaction is not committed it will be aborted.
   */
#endif
  void closeTransaction(NdbTransaction*);

  /** @} *********************************************************************/

#ifndef DOXYGEN_SHOULD_SKIP_INTERNAL
  // to be documented later
  /** 
   * @name Asynchronous Transactions
   * @{
   */

  /**
   * Wait for prepared transactions.
   * Will return as soon as at least 'minNoOfEventsToWakeUp' 
   * of them have completed, or the maximum time given as timeout has passed.
   *
   * @param aMillisecondNumber 
   *        Maximum time to wait for transactions to complete. Polling 
   *        without wait is achieved by setting the timer to zero.
   *        Time is expressed in milliseconds.
   * @param minNoOfEventsToWakeup Minimum number of transactions 
   *            which has to wake up before the poll-call will return.
   *            If minNoOfEventsToWakeup is
   *            set to a value larger than 1 then this is the minimum 
   *            number of transactions that need to complete before the 
   *            poll will return.
   *            Setting it to zero means that one should wait for all
   *            outstanding transactions to return before waking up.
   * @return Number of transactions polled.
   */
  int  pollNdb(int aMillisecondNumber = WAITFOR_RESPONSE_TIMEOUT,
	      int minNoOfEventsToWakeup = 1);

  /**
   * This send method will send all prepared database operations. 
   * The default method is to do it non-force and instead
   * use the adaptive algorithm.  (See Section @ref secAdapt.)
   * The second option is to force the sending and 
   * finally there is the third alternative which is 
   * also non-force but also making sure that the 
   * adaptive algorithm do not notice the send. 
   * In this case the sending will be performed on a 
   * cyclical 10 millisecond event.
   *
   * @param forceSend When operations should be sent to NDB Kernel.
   *                  (See @ref secAdapt.)
   *                  - 0: non-force, adaptive algorithm notices it (default); 
   *                  - 1: force send, adaptive algorithm notices it; 
   *                  - 2: non-force, adaptive algorithm do not notice the send.
   */
  void sendPreparedTransactions(int forceSend = 0);

  /**
   * This is a send-poll variant that first calls 
   * Ndb::sendPreparedTransactions and then Ndb::pollNdb. 
   * It is however somewhat faster than calling the methods 
   * separately, since some mutex-operations are avoided. 
   * See documentation of Ndb::pollNdb and Ndb::sendPreparedTransactions
   * for more details.
   *
   * @param aMillisecondNumber Timeout specifier
   *            Polling without wait is achieved by setting the 
   *            millisecond timer to zero.
   * @param minNoOfEventsToWakeup Minimum number of transactions 
   *            which has to wake up before the poll-call will return.
   *            If minNoOfEventsToWakeup is
   *            set to a value larger than 1 then this is the minimum 
   *            number of transactions that need to complete before the 
   *            poll-call will return.
   *            Setting it to zero means that one should wait for all
   *            outstanding transactions to return before waking up.
   * @param forceSend When operations should be sent to NDB Kernel.
   *                  (See @ref secAdapt.)
   * - 0: non-force, adaptive algorithm notices it (default); 
   * - 1: force send, adaptive algorithm notices it; 
   * - 2: non-force, adaptive algorithm does not notice the send.
   * @return Number of transactions polled.
   */
  int  sendPollNdb(int aMillisecondNumber = WAITFOR_RESPONSE_TIMEOUT,
		   int minNoOfEventsToWakeup = 1,
		   int forceSend = 0);
  /** @} *********************************************************************/
#endif
  
  /** 
   * @name Error Handling
   * @{
   */

  /**
   * Get the NdbError object
   *
   * @note The NdbError object is valid until a new NDB API method is called.
   */
  const NdbError & getNdbError() const;
  
  /**
   * Get a NdbError object for a specific error code
   *
   * The NdbError object is valid until you call a new NDB API method.
   */
  const NdbError & getNdbError(int errorCode);

  /**
   * Get a string containing any extra error details in the supplied
   * buffer
   * Where there is extra detail available a ptr to the start of
   * the supplied buffer will be returned.
   * If the extra detail string is longer than the passed buffer 
   * then it will be truncated to fit.
   * Where there is no extra detail, NULL will be returned.
   */
  const char* getNdbErrorDetail(const NdbError& err, 
                                char* buff, 
                                Uint32 buffLen) const;

  /** @} *********************************************************************/

#ifndef DOXYGEN_SHOULD_SKIP_INTERNAL
  /**
   * Get the application node identity.  
   *
   * @return Node id of this application.
   */
  int getNodeId();

  bool usingFullyQualifiedNames();

  /**
   * Different types of tampering with the NDB Cluster.
   * <b>Only for debugging purposes only.</b>
   */
  enum TamperType	{ 
    LockGlbChp = 1,           ///< Lock GCP
    UnlockGlbChp,             ///< Unlock GCP
    CrashNode,                ///< Crash an NDB node
    ReadRestartGCI,           ///< Request the restart GCI id from NDB Cluster
    InsertError               ///< Execute an error in NDB Cluster 
                              ///< (may crash system)
  };

  /**
   * Return a unique tuple id for a table.  The id sequence is
   * ascending but may contain gaps.  Methods which have no
   * TupleIdRange argument use NDB API dict cache.  They may
   * not be called from mysqld.
   *
   * @param aTableName table name
   *
   * @param cacheSize number of values to cache in this Ndb object
   *
   * @return 0 or -1 on error, and tupleId in out parameter
   */
  struct TupleIdRange {
    TupleIdRange() {}
    Uint64 m_first_tuple_id;
    Uint64 m_last_tuple_id;
    Uint64 m_highest_seen;
    void reset() {
      m_first_tuple_id = ~(Uint64)0;
      m_last_tuple_id = ~(Uint64)0;
      m_highest_seen = 0;
    };
  };

  int initAutoIncrement();

  int getAutoIncrementValue(const char* aTableName, 
                            Uint64 & autoValue, Uint32 cacheSize,
                            Uint64 step = 1, Uint64 start = 1);
  int getAutoIncrementValue(const NdbDictionary::Table * aTable, 
                            Uint64 & autoValue, Uint32 cacheSize,
                            Uint64 step = 1, Uint64 start = 1);
  int getAutoIncrementValue(const NdbDictionary::Table * aTable, 
                            TupleIdRange & range, Uint64 & autoValue,
                            Uint32 cacheSize,
                            Uint64 step = 1, Uint64 start = 1);
  int readAutoIncrementValue(const char* aTableName,
                             Uint64 & autoValue);
  int readAutoIncrementValue(const NdbDictionary::Table * aTable,
                             Uint64 & autoValue);
  int readAutoIncrementValue(const NdbDictionary::Table * aTable,
                             TupleIdRange & range, Uint64 & autoValue);
  int setAutoIncrementValue(const char* aTableName,
                            Uint64 autoValue, bool modify);
  int setAutoIncrementValue(const NdbDictionary::Table * aTable,
                            Uint64 autoValue, bool modify);
  int setAutoIncrementValue(const NdbDictionary::Table * aTable,
                            TupleIdRange & range, Uint64 autoValue,
                            bool modify);
#ifdef NDBAPI_50_COMPAT
  Uint64 getAutoIncrementValue(const NdbDictionary::Table * aTable, 
			       Uint32 cacheSize = 1)
    {
      Uint64 val;
      if (getAutoIncrementValue(aTable, val, cacheSize, 1, 1) == -1)
        return ~(Uint64)0;
      return val;
    }
#endif
  bool checkUpdateAutoIncrementValue(TupleIdRange & range, Uint64 autoValue);
private:
  int getTupleIdFromNdb(const NdbTableImpl* table,
                        TupleIdRange & range, Uint64 & tupleId,
                        Uint32 cacheSize, Uint64 step = 1, Uint64 start = 1);
  int readTupleIdFromNdb(const NdbTableImpl* table,
                         TupleIdRange & range, Uint64 & tupleId);
  int setTupleIdInNdb(const NdbTableImpl* table,
                      TupleIdRange & range, Uint64 tupleId, bool modify);
  int checkTupleIdInNdb(TupleIdRange & range,
                        Uint64 tupleId);
  int opTupleIdOnNdb(const NdbTableImpl* table,
                     TupleIdRange & range, Uint64 & opValue, Uint32 op);
public:

  /**
   */
  NdbTransaction* hupp( NdbTransaction* );
  Uint32 getReference() const { return theMyRef;}

  struct Free_list_usage
  {
    const char * m_name;
    Uint32 m_created;
    Uint32 m_free;
    Uint32 m_sizeof;
  };

  Free_list_usage * get_free_list_usage(Free_list_usage*);

  /* Get minimum known DB node version */
  Uint32 getMinDbNodeVersion() const;
#endif

private:
/*****************************************************************************
 *     These are service routines used by the other classes in the NDBAPI.
 ****************************************************************************/
  Uint32 _unused;
  void *_unused2;

  Ndb(const Ndb&); // Not impl.
  Ndb&operator=(const Ndb&);

  void setup(Ndb_cluster_connection *ndb_cluster_connection,
	     const char* aCatalogName, const char* aSchemaName);

  void connected(Uint32 block_reference);
  void report_node_connected(Uint32 nodeId);
 

  NdbTransaction*  startTransactionLocal(Uint32 aPrio, Uint32 aFragmentId); 

// Connect the connection object to the Database.
  int NDB_connect(Uint32 tNode);
  NdbTransaction* doConnect(Uint32 nodeId); 
  void    doDisconnect();	 
  
  NdbReceiver*	        getNdbScanRec();// Get a NdbScanReceiver from idle list
  NdbLabel*		getNdbLabel();	// Get a NdbLabel from idle list
  NdbBranch*            getNdbBranch();	// Get a NdbBranch from idle list
  NdbSubroutine*	getNdbSubroutine();// Get a NdbSubroutine from idle
  NdbCall*		getNdbCall();	// Get a NdbCall from idle list
  NdbApiSignal*	        getSignal();	// Get an operation from idle list
  NdbRecAttr*	        getRecAttr();	// Get a receeive attribute object from
					// idle list of the Ndb object.
  NdbOperation* 	getOperation();	// Get an operation from idle list
  NdbIndexScanOperation* getScanOperation(); // Get a scan operation from idle
  NdbIndexOperation* 	getIndexOperation();// Get an index operation from idle

  NdbBlob*              getNdbBlob();// Get a blob handle etc

  NdbLockHandle*        getLockHandle(); // Get a lock handle.

  void			releaseSignal(NdbApiSignal* anApiSignal);
  void                  releaseSignals(Uint32, NdbApiSignal*, NdbApiSignal*);
  void                  releaseSignalsInList(NdbApiSignal** pList);
  void			releaseNdbScanRec(NdbReceiver* aNdbScanRec);
  void			releaseNdbLabel(NdbLabel* anNdbLabel);
  void			releaseNdbBranch(NdbBranch* anNdbBranch);
  void			releaseNdbSubroutine(NdbSubroutine* anNdbSubroutine);
  void			releaseNdbCall(NdbCall* anNdbCall);
  void			releaseRecAttr (NdbRecAttr* aRecAttr);	
  void		 	releaseOperation(NdbOperation* anOperation);	
  void		 	releaseScanOperation(NdbIndexScanOperation*);
  void                  releaseNdbBlob(NdbBlob* aBlob);
  void                  releaseLockHandle(NdbLockHandle* lh);

  void                  check_send_timeout();
  void                  remove_sent_list(Uint32);
  Uint32                insert_completed_list(NdbTransaction*);
  Uint32                insert_sent_list(NdbTransaction*);

  // Handle a received signal. Used by both
  // synchronous and asynchronous interface
  void handleReceivedSignal(const NdbApiSignal* anApiSignal,
			    const struct LinearSectionPtr ptr[3]);
  
  int			sendRecSignal(Uint16 aNodeId,
				      Uint32 aWaitState,
				      NdbApiSignal* aSignal,
                                      Uint32 nodeSequence,
                                      Uint32 *ret_conn_seq= 0);
  
  // Get block number of this NDBAPI object
  int			getBlockNumber();
  
  /****************************************************************************
   *	These are local service routines used by this class.	
   ***************************************************************************/
  
  int			createConIdleList(int aNrOfCon);
  int 		createOpIdleList( int nrOfOp );	

  void	freeOperation();          // Free the first idle operation.
  void	freeScanOperation();      // Free the first idle scan operation.
  void	freeIndexOperation();     // Free the first idle index operation.
  void	freeNdbCon();	// Free the first idle connection.
  void	freeSignal();	// Free the first idle signal	
  void	freeRecAttr();	// Free the first idle receive attr obj	
  void	freeNdbLabel();	// Free the first idle NdbLabel obj
  void	freeNdbBranch();// Free the first idle NdbBranch obj
  void	freeNdbSubroutine();// Free the first idle NdbSubroutine obj
  void	freeNdbCall();	    // Free the first idle NdbCall obj
  void	freeNdbScanRec();   // Free the first idle NdbScanRec obj
  void  freeNdbBlob();      // Free the first etc

  NdbTransaction* getNdbCon();	// Get a connection from idle list
  
  /**
   * Get a connected NdbTransaction to nodeId
   *   Returns NULL if none found
   */
  NdbTransaction* getConnectedNdbTransaction(Uint32 nodeId);

  // Release and disconnect from DBTC a connection
  // and seize it to theConIdleList
  void	releaseConnectToNdb (NdbTransaction*);

  // Release a connection to idle list
  void 	releaseNdbCon (NdbTransaction*);
  
  int	checkInitState();		// Check that we are initialized
  void	report_node_failure(Uint32 node_id);           // Report Failed node
  void	report_node_failure_completed(Uint32 node_id); // Report Failed node(NF comp.)

  void	checkFailedNode();		// Check for failed nodes

  int   NDB_connect();     // Perform connect towards NDB Kernel

  // Release arrays of NdbTransaction pointers
  void  releaseTransactionArrays();     

  Uint32  pollCompleted(NdbTransaction** aCopyArray);
  void    sendPrepTrans(int forceSend);
  void    reportCallback(NdbTransaction** aCopyArray, Uint32 aNoOfComplTrans);
  int     poll_trans(int milliSecs, int noOfEventsToWaitFor, PollGuard *pg);
  void    waitCompletedTransactions(int milliSecs, int noOfEventsToWaitFor,
		                    PollGuard *pg);
  void    completedTransaction(NdbTransaction* aTransaction);
  void    completedScanTransaction(NdbTransaction* aTransaction);

  void    abortTransactionsAfterNodeFailure(Uint16 aNodeId);

  static
  const char * externalizeTableName(const char * internalTableName,
                                    bool fullyQualifiedNames);
  const char * externalizeTableName(const char * internalTableName);
  const BaseString internalize_table_name(const char * external_name) const;

  static
  const char * externalizeIndexName(const char * internalIndexName,
                                    bool fullyQualifiedNames);
  const char * externalizeIndexName(const char * internalIndexName);
  const BaseString old_internalize_index_name(const NdbTableImpl * table,
					      const char * external_name) const;
  const BaseString internalize_index_name(const NdbTableImpl * table,
                                          const char * external_name) const;

  static
  const BaseString getDatabaseFromInternalName(const char * internalName);
  static 
  const BaseString getSchemaFromInternalName(const char * internalName);

  void*              int2void     (Uint32 val);
  NdbReceiver*       void2rec     (void* val);
  NdbTransaction*     void2con     (void* val);
  NdbOperation*      void2rec_op  (void* val);
  NdbIndexOperation* void2rec_iop (void* val);
  NdbTransaction* lookupTransactionFromOperation(const class TcKeyConf *);

  Uint64 allocate_transaction_id();

/******************************************************************************
 *	These are the private variables in this class.	
 *****************************************************************************/
  NdbTransaction**       thePreparedTransactionsArray;
  NdbTransaction**       theSentTransactionsArray;
  NdbTransaction**       theCompletedTransactionsArray;

  Uint32                theNoOfPreparedTransactions;
  Uint32                theNoOfSentTransactions;
  Uint32                theNoOfCompletedTransactions;
  Uint32                theRemainingStartTransactions;
  Uint32                theMaxNoOfTransactions;
  Uint32                theMinNoOfEventsToWakeUp;

  Uint32                theNextConnectNode;

  bool fullyQualifiedNames;



  class NdbImpl * theImpl;
  class NdbDictionaryImpl* theDictionary;
  class NdbEventBuffer* theEventBuffer;

  NdbTransaction*	theTransactionList;
  NdbTransaction**      theConnectionArray;

  Uint32   theMyRef;        // My block reference  
  Uint32   theNode;         // The node number of our node
  
  Uint64               the_last_check_time;
  Uint64               theFirstTransId;
  // The tupleId is retrieved from DB
  const NdbDictionary::Table *m_sys_tab_0;

  Uint32		theRestartGCI;	// the Restart GCI used by DIHNDBTAMPER
  
  NdbError              theError;

  Int32        	        theNdbBlockNumber;

  enum InitType {
    NotConstructed,
    NotInitialised,
    StartingInit,
    Initialised,
    InitConfigError
  } theInitState;

  NdbApiSignal* theCommitAckSignal;

  /* Cached minimum connected Db node version */
  Uint32 theCachedMinDbNodeVersion;


#ifdef POORMANSPURIFY
  int cfreeSignals;
  int cnewSignals;
  int cgetSignals;
  int creleaseSignals;
#endif

#ifdef VM_TRACE
#include <my_attribute.h>
  void printState(const char* fmt, ...)
    ATTRIBUTE_FORMAT(printf, 2, 3);
#endif
};

#endif<|MERGE_RESOLUTION|>--- conflicted
+++ resolved
@@ -1072,12 +1072,9 @@
   friend class Ndb_cluster_connection_impl;
   friend class Ndb_internal;
   friend class NdbScanFilterImpl;
-<<<<<<< HEAD
+  friend class PollGuard;
   friend class NdbQueryImpl;
   friend class NdbQueryOperationImpl;
-=======
-  friend class PollGuard;
->>>>>>> 8e7fb9e5
 #endif
 
 public:
