--- conflicted
+++ resolved
@@ -437,65 +437,68 @@
   }
 }
 
-<<<<<<< HEAD
 #define NDBD_SYNCH_SP_70 NDB_MAKE_VERSION(7,0,17)
 #define NDBD_SYNCH_SP_71 NDB_MAKE_VERSION(7,1,6)
-=======
+
+static
+inline
+int
+ndb_wait_sp(Uint32 x)
+{
+  {
+    const Uint32 major = (x >> 16) & 0xFF;
+    const Uint32 minor = (x >>  8) & 0xFF;
+
+    if (major == 7 && minor == 0)
+    {
+      return x >= NDBD_SYNCH_SP_70;
+    }
+    return x >= NDBD_SYNCH_SP_71;
+  }
+}
+
+#define NDBD_DIH_GET_TABINFO_70 NDB_MAKE_VERSION(7,0,17)
+#define NDBD_DIH_GET_TABINFO_71 NDB_MAKE_VERSION(7,1,6)
+
+static
+inline
+int
+ndb_dih_get_tabinfo(Uint32 x)
+{
+  {
+    const Uint32 major = (x >> 16) & 0xFF;
+    const Uint32 minor = (x >>  8) & 0xFF;
+
+    if (major == 7 && minor == 0)
+    {
+      return x >= NDBD_DIH_GET_TABINFO_70;
+    }
+    return x >= NDBD_DIH_GET_TABINFO_71;
+  }
+}
+
 #define NDBD_SUMA_STOP_ME_63 NDB_MAKE_VERSION(6,3,37)
 #define NDBD_SUMA_STOP_ME_70 NDB_MAKE_VERSION(7,0,18)
 #define NDBD_SUMA_STOP_ME_71 NDB_MAKE_VERSION(7,1,7)
->>>>>>> ce1adc59
-
-static
-inline
-int
-<<<<<<< HEAD
-ndb_wait_sp(Uint32 x)
-=======
+
+static
+inline
+int
 ndbd_suma_stop_me(Uint32 x)
->>>>>>> ce1adc59
-{
-  {
-    const Uint32 major = (x >> 16) & 0xFF;
-    const Uint32 minor = (x >>  8) & 0xFF;
-
-<<<<<<< HEAD
+{
+  {
+    const Uint32 major = (x >> 16) & 0xFF;
+    const Uint32 minor = (x >>  8) & 0xFF;
+
+    if (major == 6)
+    {
+      return x >= NDBD_SUMA_STOP_ME_63;
+    }
     if (major == 7 && minor == 0)
     {
-      return x >= NDBD_SYNCH_SP_70;
-    }
-    return x >= NDBD_SYNCH_SP_71;
-  }
-}
-
-#define NDBD_DIH_GET_TABINFO_70 NDB_MAKE_VERSION(7,0,17)
-#define NDBD_DIH_GET_TABINFO_71 NDB_MAKE_VERSION(7,1,6)
-
-static
-inline
-int
-ndb_dih_get_tabinfo(Uint32 x)
-{
-  {
-    const Uint32 major = (x >> 16) & 0xFF;
-    const Uint32 minor = (x >>  8) & 0xFF;
-
-    if (major == 7 && minor == 0)
-    {
-      return x >= NDBD_DIH_GET_TABINFO_70;
-    }
-    return x >= NDBD_DIH_GET_TABINFO_71;
-=======
-    if (major == 6)
-    {
-      return x >= NDBD_SUMA_STOP_ME_63;
-    }
-    if (major == 7 && minor == 0)
-    {
       return x >= NDBD_SUMA_STOP_ME_70;
     }
     return x >= NDBD_SUMA_STOP_ME_71;
->>>>>>> ce1adc59
   }
 }
 
