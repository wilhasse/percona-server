--- conflicted
+++ resolved
@@ -75,12 +75,8 @@
     OutOfStringBuffer = 773,
     NoLoggingTemporaryTable = 778,
     InvalidHashMap = 790,
-<<<<<<< HEAD
-    TableDefinitionTooBig = 793
-=======
     TableDefinitionTooBig = 793,
     FeatureRequiresUpgrade = 794
->>>>>>> 00f67556
   };
 
   Uint32 senderRef;
