/*
   Copyright (c) 2003, 2013, Oracle and/or its affiliates. All rights reserved.

   This program is free software; you can redistribute it and/or modify
   it under the terms of the GNU General Public License as published by
   the Free Software Foundation; version 2 of the License.

   This program is distributed in the hope that it will be useful,
   but WITHOUT ANY WARRANTY; without even the implied warranty of
   MERCHANTABILITY or FITNESS FOR A PARTICULAR PURPOSE.  See the
   GNU General Public License for more details.

   You should have received a copy of the GNU General Public License
   along with this program; if not, write to the Free Software
   Foundation, Inc., 51 Franklin St, Fifth Floor, Boston, MA 02110-1301  USA
*/

#ifndef SUMA_IMPL_HPP
#define SUMA_IMPL_HPP

#include "SignalData.hpp"
#include <NodeBitmask.hpp>

#define JAM_FILE_ID 79



struct SubCreateReq {

  friend bool printSUB_CREATE_REQ(FILE *, const Uint32 *, Uint32, Uint16);
  STATIC_CONST( SignalLength = 7 );
  
  enum SubscriptionType {
    SingleTableScan  = 1,  // 
    DatabaseSnapshot = 2, // All tables/all data (including new ones)
    TableEvent  = 3,       //
    SelectiveTableSnapshot  = 4,  // User defines tables
    RemoveFlags  = 0xff,
    GetFlags     = 0xff << 16,
    RestartFlag  = 0x2 << 16,
    ReportAll    = 0x4 << 16,
    ReportSubscribe= 0x8 << 16,
    NoReportDDL = 0x10 << 16,
    NR_Sub_Dropped = 0x1 << 24   // sub is dropped but needs to be copied
  };
  
  Uint32 senderRef;
  Uint32 senderData;
  Uint32 subscriptionId;
  Uint32 subscriptionKey;
  Uint32 subscriptionType;
  Uint32 tableId;
  Uint32 schemaTransId;
};

struct SubCreateRef {
  friend bool printSUB_CREATE_REF(FILE *, const Uint32 *, Uint32, Uint16);
  STATIC_CONST( SignalLength = 3 );

  Uint32 senderRef;
  Uint32 senderData;
  Uint32 errorCode;

  enum ErrorCode
  {
    SubscriptionAlreadyExist = 1415
    ,OutOfSubscriptionRecords = 1422
    ,OutOfTableRecords = 1423
    ,TableDropped = 1417
    ,NF_FakeErrorREF = 11
    ,NotStarted = 1428
  };
};

struct SubCreateConf {
  friend bool printSUB_CREATE_CONF(FILE *, const Uint32 *, Uint32, Uint16);
  STATIC_CONST( SignalLength = 2 );
  
  Uint32 senderRef;
  Uint32 senderData;
};

struct SubscriptionData {
  enum Part {
    MetaData = 1,
    TableData = 2
  };
};

struct SubStartReq {
  /**
   * Sender(s)/Reciver(s)
   */
  friend class Suma;
  
  friend bool printSUB_START_REQ(FILE *, const Uint32 *, Uint32, Uint16);
  STATIC_CONST( SignalLength = 7 );

  Uint32 senderRef;
  Uint32 senderData;
  Uint32 subscriptionId;
  Uint32 subscriptionKey;
  Uint32 part;  // SubscriptionData::Part
  Uint32 subscriberData;
  Uint32 subscriberRef;
};

struct SubStartRef {
  /**
   * Sender(s)/Reciver(s)
   */
  friend class Suma;
  
  friend bool printSUB_START_REF(FILE *, const Uint32 *, Uint32, Uint16);
  enum ErrorCode {
    Undefined = 1,
    NF_FakeErrorREF = 11,
    Busy = 701,
    PartiallyConnected = 1421,
    NoSuchSubscription = 1407,
    Locked = 1411,
    Dropped = 1418,
    Defining = 1418,
    OutOfSubscriberRecords = 1412,
    OutOfSubOpRecords = 1424,
    NotMaster = 702, // For API/DICT communication
    BusyWithNR = 1405,
    NodeDied = 1427
    ,NotStarted = 1428
    ,SubscriberNodeIdUndefined = 1429
  };

  STATIC_CONST( SignalLength = 7 );
  STATIC_CONST( SignalLength2 = SignalLength+1 );
  STATIC_CONST( SL_MasterNode = 9 );
  
  Uint32 senderRef;
  Uint32 senderData;
  Uint32 subscriptionId;
  Uint32 subscriptionKey;
  Uint32 part;  // SubscriptionData::Part
  Uint32 subscriberData;
  // do not change the order here!
  Uint32 errorCode;
  // with SignalLength2
  union {
    Uint32 subscriberRef;
    Uint32 m_masterNodeId;
  };
};

struct SubStartConf {
  /**
   * Sender(s)/Reciver(s)
   */

  friend bool printSUB_START_CONF(FILE *, const Uint32 *, Uint32, Uint16);
  STATIC_CONST( SignalLength = 9 );

  Uint32 senderRef;
  Uint32 senderData;
  Uint32 subscriptionId;
  Uint32 subscriptionKey;
  Uint32 firstGCI;
  Uint32 part;  // SubscriptionData::Part
  Uint32 subscriberData;
  Uint32 bucketCount;
  Uint32 nodegroup;
};

struct SubStopReq {
  /**
   * Sender(s)/Reciver(s)
   */
  friend class Suma;
  
  enum RequestInfo
  {
    RI_ABORT_START = 0x1
  };

  friend bool printSUB_STOP_REQ(FILE *, const Uint32 *, Uint32, Uint16);
  STATIC_CONST( SignalLength = 8 );
  Uint32 senderRef;
  Uint32 senderData;
  Uint32 subscriptionId;
  Uint32 subscriptionKey;
  Uint32 part;  // SubscriptionData::Part
  Uint32 subscriberData;
  Uint32 subscriberRef;
  Uint32 requestInfo;
};

struct SubStopRef {
  /**
   * Sender(s)/Reciver(s)
   */
  friend class Suma;
  
  friend bool printSUB_STOP_REF(FILE *, const Uint32 *, Uint32, Uint16);
  enum ErrorCode {
    Undefined = 1,
    NF_FakeErrorREF = 11,
    Busy = 701,
    NoSuchSubscription = 1407,
    Locked = 1411,
    Defining = 1425,
    OutOfSubOpRecords = 1424,
    NoSuchSubscriber = 1426,
    NotMaster = 702,
    BusyWithNR = 1405
    ,NotStarted = 1428
  };

  STATIC_CONST( SignalLength = 8 );
  STATIC_CONST( SL_MasterNode = 9 );
  
  Uint32 senderRef;
  Uint32 senderData;
  Uint32 subscriptionId;
  Uint32 subscriptionKey;
  Uint32 part;  // SubscriptionData::Part
  Uint32 subscriberData;
  Uint32 subscriberRef;
  Uint32 errorCode;
  Uint32 m_masterNodeId;
};

struct SubStopConf {
  /**
   * Sender(s)/Reciver(s)
   */

  friend bool printSUB_STOP_CONF(FILE *, const Uint32 *, Uint32, Uint16);
  STATIC_CONST( SignalLengthWithGci = 9 );
  STATIC_CONST( SignalLength = 9 );

  Uint32 senderRef;
  Uint32 senderData;
  Uint32 subscriptionId;
  Uint32 subscriptionKey;
  Uint32 part;  // SubscriptionData::Part
  Uint32 subscriberData;
  Uint32 subscriberRef;
  //
  Uint32 gci_hi;
  Uint32 gci_lo;
};

struct SubSyncReq {
  /**
   * Sender(s)/Reciver(s)
   */
  friend class Suma;

  friend bool printSUB_SYNC_REQ(FILE *, const Uint32 *, Uint32, Uint16);
  STATIC_CONST( SignalLength = 8 );
  
  Uint32 senderRef;
  Uint32 senderData;
  Uint32 subscriptionId;
  Uint32 subscriptionKey;
  Uint32 part; // SubscriptionData::Part
  Uint32 requestInfo;
  Uint32 fragCount;
  Uint32 fragId; // ZNIL if not used

  enum {
    LM_Exclusive = 0x1
    ,Reorg = 0x2
    ,NoDisk = 0x4
    ,TupOrder = 0x8
    ,LM_CommittedRead = 0x10
    ,RangeScan = 0x20
    ,StatScan = 0x40
  };

  SECTION( ATTRIBUTE_LIST = 0); // Used when doing SingelTableScan  
  SECTION( TABLE_LIST = 1 );
  SECTION( TUX_BOUND_INFO = 1); // If range scan
};

struct SubSyncRef {
  /**
   * Sender(s)/Reciver(s)
   */
  friend class Suma;

  friend bool printSUB_SYNC_REF(FILE *, const Uint32 *, Uint32, Uint16);
  enum ErrorCode {
    Undefined = 1
  };
  STATIC_CONST( SignalLength = 3 );
  
  Uint32 senderRef;
  Uint32 senderData;
  Uint32 errorCode;
  Uint32 masterNodeId;
};

struct SubSyncConf {

  /**
   * Sender(s)/Reciver(s)
   */
  friend class Suma;

  friend bool printSUB_SYNC_CONF(FILE *, const Uint32 *, Uint32, Uint16);
  STATIC_CONST( SignalLength = 2 );
  
  Uint32 senderRef;
  Uint32 senderData;
};

struct SubTableData {
  friend bool printSUB_TABLE_DATA(FILE *, const Uint32 *, Uint32, Uint16);
  STATIC_CONST( SignalLength = 8 );
  STATIC_CONST( SignalLengthWithTransId = 10 );
  SECTION( DICT_TAB_INFO = 0 );
  SECTION( ATTR_INFO = 0 );
  SECTION( AFTER_VALUES = 1 );
  SECTION( BEFORE_VALUES = 2 );
  
  enum Flags {
    SCAN = 1, 
    LOG  = 2,
    REMOVE_FLAGS = 0xff
  };
  
  Uint32 senderData;
  Uint32 gci_hi;
  Uint32 tableId;
  Uint32 requestInfo;
  Uint32 flags;
  union {
    Uint32 changeMask;
    Uint32 anyValue;
    Uint32 takeOver;
  };
  Uint32 totalLen;
  Uint32 gci_lo;
  Uint32 transId1;
  Uint32 transId2;

  static void setOperation(Uint32& ri, Uint32 val) { 
    ri = (ri & 0xFFFFFF00) | val;
  }
  static void setReqNodeId(Uint32& ri, Uint32 val) { 
    ri = (ri & 0xFFFF00FF) | (val << 8);
  }
  static void setNdbdNodeId(Uint32& ri, Uint32 val) { 
    ri = (ri & 0xFF00FFFF) | (val << 16);
  }

  static Uint32 getOperation(const Uint32 & ri){
    return (ri & 0xFF);
  }

  static Uint32 getReqNodeId(const Uint32 & ri){
    return (ri >> 8) & 0xFF;
  }

  static Uint32 getNdbdNodeId(const Uint32 & ri){
    return (ri >> 16) & 0xFF;
  }
};

struct SubSyncContinueReq {
  /**
   * Sender(s)/Reciver(s)
   */
  friend class Trix;
  
  friend bool printSUB_SYNC_CONTINUE_REQ(FILE *, const Uint32 *, Uint32, Uint16);
  STATIC_CONST( SignalLength = 3 );

  Uint32 subscriberData;
  Uint32 noOfRowsSent;
  Uint32 senderData;
};

struct SubSyncContinueRef {
  /**
   * Sender(s)/Reciver(s)
   */
  friend class Trix;
  
  friend bool printSUB_SYNC_CONTINUE_REF(FILE *, const Uint32 *, Uint32, Uint16);
  STATIC_CONST( SignalLength = 3 );

  Uint32 subscriptionId;
  Uint32 subscriptionKey;
  Uint32 senderData;
};

struct SubSyncContinueConf {
  /**
   * Sender(s)/Reciver(s)
   */
  friend class Trix;
  
  friend bool printSUB_SYNC_CONTINUE_CONF(FILE *, const Uint32 *, Uint32, Uint16);
  STATIC_CONST( SignalLength = 3 );

  Uint32 subscriptionId;
  Uint32 subscriptionKey;
  Uint32 senderData;
};

struct SubGcpCompleteRep {

  /**
   * Sender(s)/Reciver(s)
   */
  friend class Dbdih;
  friend class Trix;
  
  friend bool printSUB_GCP_COMPLETE_REP(FILE *, const Uint32 *, Uint32, Uint16);
  STATIC_CONST( SignalLength = 5 );
  STATIC_CONST( ON_DISK = 1 );
  STATIC_CONST( IN_MEMORY = 2 );
  STATIC_CONST( MISSING_DATA = 4 );
  STATIC_CONST( ADD_CNT = 8 );  // Uses hi 16-bit for delta
  STATIC_CONST( SUB_CNT = 16);  // Uses hi 16-bit for delta

  Uint32 gci_hi;
  Uint32 senderRef;
  Uint32 gcp_complete_rep_count;
  Uint32 gci_lo;
  Uint32 flags;
};

struct SubGcpCompleteAck {
  /**
   * Sender(s)/Reciver(s)
   */
  STATIC_CONST( SignalLength = SubGcpCompleteRep::SignalLength );

  SubGcpCompleteRep rep;
};

struct SubRemoveReq {
  friend bool printSUB_REMOVE_REQ(FILE *, const Uint32 *, Uint32, Uint16);
  STATIC_CONST( SignalLength = 4 );
  
  Uint32 senderRef;
  Uint32 senderData;
  Uint32 subscriptionId;
  Uint32 subscriptionKey;
};

struct SubRemoveRef {
  friend bool printSUB_REMOVE_REF(FILE *, const Uint32 *, Uint32, Uint16);
  STATIC_CONST( SignalLength = 5 );
  enum ErrorCode {
    Undefined = 1,
    NF_FakeErrorREF = 11,
    Busy = 701,
    NoSuchSubscription = 1407,
    Locked = 1411,
    Defining = 1418,
    AlreadyDropped = 1419
    ,NotStarted = 1428
  };

  Uint32 senderRef;
  Uint32 subscriptionId;
  Uint32 subscriptionKey;
  Uint32 errorCode;
  Uint32 senderData;
};

struct SubRemoveConf {
  friend bool printSUB_REMOVE_CONF(FILE *, const Uint32 *, Uint32, Uint16);
  STATIC_CONST( SignalLength = 5 );
  
  Uint32 senderRef;
  Uint32 subscriptionId;
  Uint32 subscriptionKey;
  Uint32 errorCode;
  Uint32 senderData;
};


struct CreateSubscriptionIdReq {
  friend bool printCREATE_SUBSCRIPTION_ID_REQ(FILE *, const Uint32 *, 
					       Uint32, Uint16);
  STATIC_CONST( SignalLength = 2 );
  
  Uint32 senderRef;
  Uint32 senderData;
};


struct CreateSubscriptionIdConf {
  friend bool printCREATE_SUBSCRIPTION_ID_CONF(FILE *, const Uint32 *, 
					       Uint32, Uint16);
  STATIC_CONST( SignalLength = 4 );
  
  Uint32 senderRef;
  Uint32 senderData;
  Uint32 subscriptionId;
  Uint32 subscriptionKey;
};


struct CreateSubscriptionIdRef {
  friend bool printCREATE_SUBSCRIPTION_ID_REF(FILE *, const Uint32 *, 
					       Uint32, Uint16);
  STATIC_CONST( SignalLength = 3 );
  
  Uint32 senderRef;
  Uint32 senderData;
  Uint32 errorCode;
};

struct SumaStartMeReq {
  STATIC_CONST( SignalLength = 1 );
  Uint32 unused;
};

struct SumaStartMeRef {
  STATIC_CONST( SignalLength = 1 );
  Uint32 errorCode;
  enum {
    Busy = 0x1
    ,NotStarted = 0x2
  };
};

struct SumaStartMeConf {
  STATIC_CONST( SignalLength = 1 );
  Uint32 unused;
};

struct SumaHandoverReq
{
  STATIC_CONST( SignalLength = 4 );
  Uint32 gci;
  Uint32 nodeId;
  Uint32 theBucketMask[1];
  Uint32 requestType;

  enum RequestType
  {
    RT_START_NODE = 0,
    RT_STOP_NODE = 1
  };
};

struct SumaHandoverConf
{
  STATIC_CONST( SignalLength = 4 );
  Uint32 gci;
  Uint32 nodeId;
  Uint32 theBucketMask[1];
  Uint32 requestType;
};

struct SumaContinueB
{
  enum 
  {
    RESEND_BUCKET = 1
    ,RELEASE_GCI = 2
    ,OUT_OF_BUFFER_RELEASE = 3
    ,API_FAIL_GCI_LIST = 4
    ,API_FAIL_SUBSCRIBER_LIST = 5
    ,API_FAIL_SUBSCRIPTION = 6
    ,SUB_STOP_REQ = 7
    ,RETRY_DICT_LOCK = 8
<<<<<<< HEAD
=======
    ,HANDOVER_WAIT_TIMEOUT = 9
>>>>>>> f4fab683
  };
};


#undef JAM_FILE_ID

#endif<|MERGE_RESOLUTION|>--- conflicted
+++ resolved
@@ -569,10 +569,7 @@
     ,API_FAIL_SUBSCRIPTION = 6
     ,SUB_STOP_REQ = 7
     ,RETRY_DICT_LOCK = 8
-<<<<<<< HEAD
-=======
     ,HANDOVER_WAIT_TIMEOUT = 9
->>>>>>> f4fab683
   };
 };
 
