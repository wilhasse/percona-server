/*
   Copyright (c) 2010, 2021, Oracle and/or its affiliates.

   This program is free software; you can redistribute it and/or modify
   it under the terms of the GNU General Public License, version 2.0,
   as published by the Free Software Foundation.

   This program is also distributed with certain software (including
   but not limited to OpenSSL) that is licensed under separate terms,
   as designated in a particular file or component or in included license
   documentation.  The authors of MySQL hereby grant you an additional
   permission to link the program and your derivative works with the
   separately licensed software that they have included with MySQL.

   This program is distributed in the hope that it will be useful,
   but WITHOUT ANY WARRANTY; without even the implied warranty of
   MERCHANTABILITY or FITNESS FOR A PARTICULAR PURPOSE.  See the
   GNU General Public License, version 2.0, for more details.

   You should have received a copy of the GNU General Public License
   along with this program; if not, write to the Free Software
   Foundation, Inc., 51 Franklin St, Fifth Floor, Boston, MA 02110-1301  USA
*/

#ifndef SYNC_HPP
#define SYNC_HPP

#define JAM_FILE_ID 31


struct SyncReq
{
  Uint32 senderRef;
  Uint32 senderData;
  Uint32 prio;

  static constexpr Uint32 SignalLength = 3;
};

struct SyncRef
{
  Uint32 senderRef;
  Uint32 senderData;
  Uint32 errorCode;

  static constexpr Uint32 SignalLength = 3;

  enum ErrorCode
  {
    SR_OK = 0,
    SR_OUT_OF_MEMORY = 1
  };
};

struct SyncConf
{
  Uint32 senderRef;
  Uint32 senderData;

  static constexpr Uint32 SignalLength = 3;
};

struct SyncPathReq
{
  Uint32 senderData;
  Uint32 prio;
  Uint32 count;
  Uint32 pathlen;
  Uint32 path[1];

<<<<<<< HEAD
  static constexpr Uint32 SignalLength = 4;
=======
  STATIC_CONST( SignalLength = 4 );
  STATIC_CONST( MaxPathLen = 25 - SignalLength );
>>>>>>> 3b5a1879
};

struct SyncPathConf
{
  Uint32 senderData;
  Uint32 count;

  static constexpr Uint32 SignalLength = 2;
};

struct FreezeThreadReq
{
  Uint32 nodeId;
  Uint32 senderRef;
  static constexpr Uint32 SignalLength = 2;
};

struct FreezeThreadConf
{
  Uint32 nodeId;
  static constexpr Uint32 SignalLength = 1;
};

struct FreezeActionReq
{
  Uint32 nodeId;
  Uint32 senderRef;
  static constexpr Uint32 SignalLength = 2;
};

struct FreezeActionConf
{
  Uint32 nodeId;
  static constexpr Uint32 SignalLength = 1;
};

struct ActivateTrpReq
{
  Uint32 nodeId;
  Uint32 trpId;
  Uint32 numTrps;
  Uint32 senderRef;
  static constexpr Uint32 SignalLength = 4;
};

struct ActivateTrpConf
{
  Uint32 nodeId;
  Uint32 trpId;
  Uint32 senderRef;
  static constexpr Uint32 SignalLength = 3;
};

struct AddEpollTrpReq
{
  Uint32 nodeId;
  Uint32 trpId;
  Uint32 senderRef;
  static constexpr Uint32 SignalLength = 3;
};

struct AddEpollTrpConf
{
  Uint32 nodeId;
  Uint32 trpId;
  Uint32 senderRef;
  static constexpr Uint32 SignalLength = 3;
};

struct SwitchMultiTrpReq
{
  Uint32 nodeId;
  Uint32 senderRef;
  static constexpr Uint32 SignalLength = 2;
};

struct SwitchMultiTrpConf
{
  Uint32 nodeId;
  static constexpr Uint32 SignalLength = 1;
};

struct SwitchMultiTrpRef
{
  Uint32 nodeId;
  Uint32 errorCode;
  static constexpr Uint32 SignalLength = 2;
  enum ErrorCode
  {
    SMTR_NOT_READY_FOR_SWITCH = 1
  };
};
#undef JAM_FILE_ID

#endif<|MERGE_RESOLUTION|>--- conflicted
+++ resolved
@@ -68,12 +68,8 @@
   Uint32 pathlen;
   Uint32 path[1];
 
-<<<<<<< HEAD
   static constexpr Uint32 SignalLength = 4;
-=======
-  STATIC_CONST( SignalLength = 4 );
-  STATIC_CONST( MaxPathLen = 25 - SignalLength );
->>>>>>> 3b5a1879
+  static constexpr Uint32 MaxPathLen = 25 - SignalLength;
 };
 
 struct SyncPathConf
