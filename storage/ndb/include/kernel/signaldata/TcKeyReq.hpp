--- conflicted
+++ resolved
@@ -474,11 +474,7 @@
 }
 
 inline
-<<<<<<< HEAD
-void 
-=======
-void
->>>>>>> 83cda351
+void
 TcKeyReq::setScanIndFlag(UintR & requestInfo, Uint32 flag){
   ASSERT_BOOL(flag, "TcKeyReq::setScanIndFlag");
   requestInfo &= ~(1 << SCAN_SHIFT);
