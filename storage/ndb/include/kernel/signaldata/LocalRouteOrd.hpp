/*
   Copyright (c) 2009, 2021, Oracle and/or its affiliates.

   This program is free software; you can redistribute it and/or modify
   it under the terms of the GNU General Public License, version 2.0,
   as published by the Free Software Foundation.

   This program is also distributed with certain software (including
   but not limited to OpenSSL) that is licensed under separate terms,
   as designated in a particular file or component or in included license
   documentation.  The authors of MySQL hereby grant you an additional
   permission to link the program and your derivative works with the
   separately licensed software that they have included with MySQL.

   This program is distributed in the hope that it will be useful,
   but WITHOUT ANY WARRANTY; without even the implied warranty of
   MERCHANTABILITY or FITNESS FOR A PARTICULAR PURPOSE.  See the
   GNU General Public License, version 2.0, for more details.

   You should have received a copy of the GNU General Public License
   along with this program; if not, write to the Free Software
   Foundation, Inc., 51 Franklin St, Fifth Floor, Boston, MA 02110-1301  USA
*/

#ifndef LOCAL_ROUTE_ORD_HPP
#define LOCAL_ROUTE_ORD_HPP

#include "SignalData.hpp"

#define JAM_FILE_ID 50


struct LocalRouteOrd
{
<<<<<<< HEAD
  static constexpr Uint32 StaticLen = 3;
=======
  STATIC_CONST( StaticLen = 3 );
  /**
   * Paths (2 words each) and destinations (1 word each) must
   * fit in the signal body.  Assuming min of 1 path, can
   * have absolute max of 20 destinations.
   * Assuming min of 1 dst, can have absolute max path len
   * of 10.
   * Actual maxima depend on mix.
   */
  STATIC_CONST( MaxDstCount = (25 - (StaticLen + 2)));
  STATIC_CONST( MaxPathLen = ((25 - (StaticLen + 1)) / 2));
>>>>>>> b0448ff4

  Uint32 cnt; // 16-bit path, 16-bit destination
  Uint32 gsn; // Final gsn
  Uint32 prio;// Final prio
  Uint32 path[1];
};


#undef JAM_FILE_ID

#endif<|MERGE_RESOLUTION|>--- conflicted
+++ resolved
@@ -32,10 +32,7 @@
 
 struct LocalRouteOrd
 {
-<<<<<<< HEAD
   static constexpr Uint32 StaticLen = 3;
-=======
-  STATIC_CONST( StaticLen = 3 );
   /**
    * Paths (2 words each) and destinations (1 word each) must
    * fit in the signal body.  Assuming min of 1 path, can
@@ -44,9 +41,8 @@
    * of 10.
    * Actual maxima depend on mix.
    */
-  STATIC_CONST( MaxDstCount = (25 - (StaticLen + 2)));
-  STATIC_CONST( MaxPathLen = ((25 - (StaticLen + 1)) / 2));
->>>>>>> b0448ff4
+  static constexpr Uint32 MaxDstCount = (25 - (StaticLen + 2));
+  static constexpr Uint32 MaxPathLen = ((25 - (StaticLen + 1)) / 2);
 
   Uint32 cnt; // 16-bit path, 16-bit destination
   Uint32 gsn; // Final gsn
