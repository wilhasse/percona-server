--- conflicted
+++ resolved
@@ -1,8 +1,4 @@
-<<<<<<< HEAD
-# Copyright (c) 2008, 2018, Oracle and/or its affiliates. All rights reserved.
-=======
 # Copyright (c) 2008, 2019, Oracle and/or its affiliates. All rights reserved.
->>>>>>> 4869291f
 #
 # This program is free software; you can redistribute it and/or modify
 # it under the terms of the GNU General Public License, version 2.0,
@@ -26,29 +22,6 @@
 
 # Disable specific types of warnings for current directory
 # if the compiler supports the flag
-<<<<<<< HEAD
-IF(CMAKE_COMPILER_IS_GNUCXX OR CMAKE_CXX_COMPILER_ID MATCHES "Clang")
-  INCLUDE(CheckCXXCompilerFlag)
-  FOREACH(warning
-          "unused-but-set-variable"
-          "strict-aliasing"
-          "unused-parameter"
-          # Downgrade -Werror to warning for "may be used uninitialized"
-          # and "is used uninitialized in this function"
-          "error=maybe-uninitialized"
-          # Downgrade -Werror=deprecated-copy to warning for gcc 9
-          "error=deprecated-copy"
-          )
-    STRING(REPLACE "-" "_" warning_ ${warning})
-    STRING(TOUPPER ${warning_} WARNING)
-    CHECK_CXX_COMPILER_FLAG("-W${warning}" HAVE_${WARNING})
-    IF(HAVE_${WARNING})
-      SET(CMAKE_CXX_FLAGS "${CMAKE_CXX_FLAGS} -Wno-${warning}")
-      SET(CMAKE_C_FLAGS "${CMAKE_C_FLAGS} -Wno-${warning}")
-    ENDIF()
-  ENDFOREACH()
-ENDIF()
-=======
 FOREACH(warning
     "unused-but-set-variable"
     "strict-aliasing"
@@ -67,7 +40,6 @@
     STRING_APPEND(CMAKE_C_FLAGS " ${HAS_WARN_FLAG}")
   ENDIF()
 ENDFOREACH()
->>>>>>> 4869291f
 
 INCLUDE(${CMAKE_SOURCE_DIR}/storage/ndb/config/type_ndbapitools.cmake)
 INCLUDE(${CMAKE_SOURCE_DIR}/cmake/bison.cmake)
@@ -77,11 +49,7 @@
   ${CMAKE_SOURCE_DIR}/storage/ndb/include/util
   ${CMAKE_BINARY_DIR}/storage/ndb/tools)
 
-<<<<<<< HEAD
-ADD_CONVENIENCE_LIBRARY(ndbtools
-=======
 ADD_LIBRARY(ndbtools STATIC
->>>>>>> 4869291f
   NdbImport.cpp
   NdbImportImpl.cpp
   NdbImportCsv.cpp
@@ -176,17 +144,6 @@
 NDB_ADD_TEST(NdbImportCsv-t NdbImportCsv.cpp
              LIBS ndbtools ndbclient_static)
 
-MYSQL_ADD_EXECUTABLE(ndb_import
-  ndb_import.cpp
-  COMPONENT ClusterTools)
-TARGET_LINK_LIBRARIES(ndb_import ndbtools ndbclient_static)
-
-NDB_ADD_TEST(NdbImportUtil-t NdbImportUtil.cpp
-             LIBS ndbtools ndbclient_static)
-
-NDB_ADD_TEST(NdbImportCsv-t NdbImportCsv.cpp
-             LIBS ndbtools ndbclient_static)
-
 MYSQL_ADD_EXECUTABLE(ndb_config
   ndb_config.cpp
   COMPONENT ClusterTools)
@@ -225,12 +182,7 @@
   COMPONENT ClusterTools)
 TARGET_LINK_LIBRARIES(ndb_move_data ndbclient_static ndbNDBT)
 
-<<<<<<< HEAD
-IF(NOT WIN32)
-IF(NOT CMAKE_SYSTEM_NAME MATCHES "SunOS")
-=======
 IF(NOT WIN32 AND NOT SOLARIS)
->>>>>>> 4869291f
   IF (HAVE_NCURSESW_1 OR HAVE_NCURSESW_2 OR HAVE_NCURSESW_3 OR HAVE_NCURSESW_4 OR HAVE_NCURSESW_5)
     MESSAGE(STATUS "-- Adding ndb_top executable")
     FIND_LIBRARY(NCURSESW_LIB
@@ -250,27 +202,16 @@
       ndb_top.cpp
       COMPONENT ClusterTools)
     IF(NCURSES_HAS_STDSCR)
-<<<<<<< HEAD
       TARGET_LINK_LIBRARIES(ndb_top perconaserverclient ${NCURSESW_LIB})
     ELSE()
       TARGET_LINK_LIBRARIES(ndb_top
                             perconaserverclient
-=======
-      TARGET_LINK_LIBRARIES(ndb_top mysqlclient ${NCURSESW_LIB})
-    ELSE()
-      TARGET_LINK_LIBRARIES(ndb_top
-                            mysqlclient
->>>>>>> 4869291f
                             ${NCURSESW_LIB}
                             ${NCURSES_TINFO_LIB})
     ENDIF()
   ELSE()
     MESSAGE(FATAL_ERROR "ndb_top executable could not be built, install ncursesw library")
   ENDIF()
-<<<<<<< HEAD
-ENDIF()
-=======
->>>>>>> 4869291f
 ENDIF()
 
 if(NOT WIN32)
