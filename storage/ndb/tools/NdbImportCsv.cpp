--- conflicted
+++ resolved
@@ -1,9 +1,5 @@
 /*
-<<<<<<< HEAD
    Copyright (c) 2017, 2021, Oracle and/or its affiliates.
-=======
-   Copyright (c) 2018, 2021, Oracle and/or its affiliates. All rights reserved.
->>>>>>> a8d6f70d
 
    This program is free software; you can redistribute it and/or modify
    it under the terms of the GNU General Public License, version 2.0,
@@ -2220,16 +2216,10 @@
   case NdbDictionary::Column::Unsigned:
     {
       int err = 0;
-<<<<<<< HEAD
-      const char* endptr = nullptr;
-      uint32 val = cs->cset->strntoul(
-                   cs, datac, length, 10, &endptr, &err);
-=======
-      char* endptr = 0;
+      const char* endptr = 0;
       uint32 val = (uint32) cs->cset->strntoull10rnd(cs, datac, length,
                                                      true, &endptr, &err);
       if (err == MY_ERRNO_ERANGE)  log_debug(1, "Value out of range.");
->>>>>>> a8d6f70d
       if (err != 0)
       {
         m_util.set_error_data(
@@ -2252,16 +2242,10 @@
   case NdbDictionary::Column::Bigunsigned:
     {
       int err = 0;
-<<<<<<< HEAD
-      const char* endptr = nullptr;
-      uint64 val = cs->cset->strntoull(
-                   cs, datac, length, 10, &endptr, &err);
-=======
-      char* endptr = 0;
+      const char* endptr = 0;
       uint64 val = (uint64) cs->cset->strntoull10rnd(cs, datac, length,
                                                      true, &endptr, &err);
       if (err == MY_ERRNO_ERANGE)  log_debug(1, "Value out of range.");
->>>>>>> a8d6f70d
       if (err != 0)
       {
         m_util.set_error_data(
