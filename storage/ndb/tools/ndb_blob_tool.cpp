/* Copyright (c) 2012, 2023, Oracle and/or its affiliates.

   This program is free software; you can redistribute it and/or modify
   it under the terms of the GNU General Public License, version 2.0,
   as published by the Free Software Foundation.

   This program is also distributed with certain software (including
   but not limited to OpenSSL) that is licensed under separate terms,
   as designated in a particular file or component or in included license
   documentation.  The authors of MySQL hereby grant you an additional
   permission to link the program and your derivative works with the
   separately licensed software that they have included with MySQL.

   This program is distributed in the hope that it will be useful,
   but WITHOUT ANY WARRANTY; without even the implied warranty of
   MERCHANTABILITY or FITNESS FOR A PARTICULAR PURPOSE.  See the
   GNU General Public License, version 2.0, for more details.

   You should have received a copy of the GNU General Public License
   along with this program; if not, write to the Free Software
   Foundation, Inc., 51 Franklin St, Fifth Floor, Boston, MA 02110-1301  USA */

#include <ndb_global.h>
#include <ndb_limits.h>
<<<<<<< HEAD
#include "portlib/ssl_applink.h"
=======
#include <ndb_opts.h>
#include "portlib/ssl_applink.h"
#include "util/require.h"
>>>>>>> 824e2b40

#include <NdbSleep.h>
#include <NDBT.hpp>
#include <NdbApi.hpp>
#include <NdbOut.hpp>

static const char *opt_dbname = 0;
static bool opt_check_orphans = false;
static bool opt_delete_orphans = false;
static bool opt_check_missing = false;
static bool opt_add_missing = false;
static const char *opt_dump_file = 0;
static bool opt_verbose = false;

static FILE *g_dump_file = 0;
static FileOutputStream *g_dump_out = 0;
static NdbOut g_dump;

static Ndb_cluster_connection *g_ncc = 0;
static Ndb *g_ndb = 0;
static NdbDictionary::Dictionary *g_dic = 0;

static const char *g_tabname = 0;
static const NdbDictionary::Table *g_tab = 0;

struct Pk {  // table pk
  const char *colname;
  Pk() { colname = 0; }
  ~Pk() { delete[] colname; }
};
static Pk *g_pklist = 0;
static int g_pkcount = 0;

struct Blob {  // blob column and table
  int blobno;
  int colno;
  const char *colname;
  const char *blobname;
  const NdbDictionary::Column *blobcol;
  const NdbDictionary::Table *blobtab;
  Blob() {
    blobno = -1;
    colno = -1;
    colname = 0;
    blobname = 0;
    blobcol = 0;
    blobtab = 0;
  }
  ~Blob() {
    delete[] colname;
    delete[] blobname;
  }
};
static Blob *g_bloblist = 0;
static int g_blobcount = 0;

static NdbTransaction *g_scantx = 0;
static NdbScanOperation *g_scanop = 0;

struct Val {  // attr value scanned from blob
  const char *colname;
  NdbRecAttr *ra;
  Val() {
    colname = 0;
    ra = 0;
  }
  ~Val() { delete[] colname; }
};
static Val *g_vallist = 0;
static int g_valcount = 0;

#define CHK1(b) \
  if (!(b)) {   \
    ret = -1;   \
    break;      \
  }

#define CHK2(b, e)                                                        \
  if (!(b)) {                                                             \
    g_err << "ERR: " << #b << " failed at line " << __LINE__ << ": " << e \
          << endl;                                                        \
    ret = -1;                                                             \
    break;                                                                \
  }

// re-inventing strdup
static const char *newstr(const char *s) {
  require(s != 0);
  char *s2 = new char[strlen(s) + 1];
  strcpy(s2, s);
  return s2;
}

static NdbError getNdbError(Ndb_cluster_connection *ncc) {
  NdbError err;
  err.code = g_ncc->get_latest_error();
  err.message = g_ncc->get_latest_error_msg();
  return err;
}

static int doconnect() {
  int ret = 0;
  do {
    g_ncc = new Ndb_cluster_connection(opt_ndb_connectstring);
    g_ncc->configure_tls(opt_tls_search_path, opt_mgm_tls);
<<<<<<< HEAD
    CHK2(g_ncc->connect(opt_connect_retries - 1, opt_connect_retry_delay) == 0, getNdbError(g_ncc));
=======
    CHK2(g_ncc->connect(opt_connect_retries - 1, opt_connect_retry_delay) == 0,
         getNdbError(g_ncc));
>>>>>>> 824e2b40
    CHK2(g_ncc->wait_until_ready(30, 10) == 0, getNdbError(g_ncc));

    g_ndb = new Ndb(g_ncc, opt_dbname);
    CHK2(g_ndb->init() == 0, g_ndb->getNdbError());
    CHK2(g_ndb->waitUntilReady(30) == 0, g_ndb->getNdbError());
    g_dic = g_ndb->getDictionary();

    g_info << "Connected" << endl;
  } while (false);
  return ret;
}

static void dodisconnect() {
  delete g_ndb;
  delete g_ncc;
  g_info << "Disconnected" << endl;
}

static void scanblobheadsclose();

static int scanblobheadsstart() {
  int ret = 0;
  for (int retries = 0; retries < 10; retries++) {
    ret = 0;
    do {
      require(g_scantx == 0);
      g_scantx = g_ndb->startTransaction();
      CHK2(g_scantx != 0, g_ndb->getNdbError());

      g_scanop = g_scantx->getNdbScanOperation(g_tab);
      CHK2(g_scanop != 0, g_scantx->getNdbError());

      const NdbOperation::LockMode lm = NdbOperation::LM_Read;
      CHK2(g_scanop->readTuples(lm) == 0, g_scanop->getNdbError());

      for (int i = 0; i < g_pkcount; i++) {
        Val &v = g_vallist[i];
        v.ra = g_scanop->getValue(v.colname);
        CHK2(v.ra != 0, v.colname << ": " << g_scanop->getNdbError());
      }
      CHK1(ret == 0);

      /* Request all blob heads */
      for (int i = 0; i < g_blobcount; i++) {
        const Blob &b = g_bloblist[i];
        NdbBlob *blobHandle = g_scanop->getBlobHandle(b.colno);
        CHK2(blobHandle != NULL, g_scanop->getNdbError());
      }

      CHK2(g_scantx->execute(NoCommit) == 0, g_scantx->getNdbError());
    } while (false);
    NdbError error = g_scantx->getNdbError();
    if (error.code == 0 || error.status != NdbError::TemporaryError) break;
    scanblobheadsclose();  // reset to original state for retry on temp err
  }
  return ret;  // set to -1 on error in CHK2
}

static int scanblobheadsnext(int *res) {
  int ret = 0;
  do {
    *res = g_scanop->nextResult();
    CHK2(*res == 0 || *res == 1, g_scanop->getNdbError());
  } while (false);
  return ret;  // set to -1 on error in CHK2
}

static void scanblobheadsclose() {
  if (g_scantx != 0) {
    g_ndb->closeTransaction(g_scantx);
    g_scantx = 0;
  }
}

static int writepart(const Blob &b, const Uint32 p,
                     const Uint64 expectedLength) {
  int ret = 0;

  /**
   * Use some magic to force-insert a part
   */
  if (unlikely(b.blobcol->getStripeSize() != 0)) {
    g_err << "Error : Blob column " << b.blobcol->getName()
          << " uses striping - insert not yet "
          << "supported by blob tool." << endl;
    return -1;
  };

  if (unlikely(b.blobcol->getBlobVersion() == NDB_BLOB_V1)) {
    g_err << "Error : Blob column " << b.blobcol->getName()
          << " is a v1 Blob, not yet "
          << "supported by blob tool." << endl;
    return -1;
  }

  char padchar = 0;
  if (b.blobcol->getType() == NDB_TYPE_TEXT) {
    padchar = ' ';
  }
  const Uint32 bufSize = MAX_TUPLE_SIZE_IN_WORDS << 2;
  char buf[bufSize];
  memset(buf, padchar, bufSize);
  buf[0] = expectedLength & 0xff;
  buf[1] = (expectedLength >> 8) & 0xff;

  for (int retries = 0; retries < 10; retries++) {
    NdbTransaction *tx = 0;
    NdbOperation *writeOp = 0;
    ret = 0;
    do {
      tx = g_ndb->startTransaction();
      CHK2(tx != 0, g_ndb->getNdbError());

      writeOp = tx->getNdbOperation(b.blobtab);
      CHK2(writeOp != NULL, tx->getNdbError());
      CHK2(writeOp->writeTuple() == 0, writeOp->getNdbError());

      /* Main table PK */
      for (int i = 0; i < g_pkcount; i++) {
        Val &v = g_vallist[i];
        require(v.ra != 0);
        require(v.ra->isNULL() == 0);
        const char *data = v.ra->aRef();
        CHK2(writeOp->equal(v.colname, data) == 0, writeOp->getNdbError());
      }

      /* NDB$DIST == 0 */

      /* Part number */
      CHK2(writeOp->equal("NDB$PART", p) == 0, writeOp->getNdbError());

      /* Set NDB$PKID */
      CHK2(writeOp->setValue("NDB$PKID", 0) == 0, writeOp->getNdbError());

      /* Set NDB$DATA */
      CHK2(writeOp->setValue("NDB$DATA", buf) == 0, writeOp->getNdbError());

      CHK2(tx->execute(Commit) == 0, tx->getNdbError());
    } while (false);
    const NdbError error = tx->getNdbError();
    tx->close();
    if (error.code == 0 || error.status != NdbError::TemporaryError) break;
  }
  return ret;  // set to -1 on error in CHK2
}

static int checkpart(const Blob &b, bool *partOk, const Uint32 p,
                     const Uint32 expectedLength) {
  Uint32 ret = 0;
  const int inlineSize = b.blobcol->getInlineSize();
  const int partSize = b.blobcol->getPartSize();

  /* We use the normal blob handle to read the blob
   * but aligned to part boundaries as a way to
   * probe for missing parts
   */
  for (int retries = 0; retries < 10; retries++) {
    NdbTransaction *tx = 0;
    NdbOperation *op = 0;
    ret = 0;
    do {
      tx = g_ndb->startTransaction();
      CHK2(tx != 0, g_ndb->getNdbError());

      op = tx->getNdbOperation(g_tab);
      CHK2(op != 0, tx->getNdbError());

      const NdbOperation::LockMode lm = NdbOperation::LM_Read;
      CHK2(op->readTuple(lm) == 0, op->getNdbError());

      /* PK */
      for (int i = 0; i < g_pkcount; i++) {
        Val &v = g_vallist[i];
        require(v.ra != 0);
        require(v.ra->isNULL() == 0);
        const char *data = v.ra->aRef();
        CHK2(op->equal(v.colname, data) == 0, op->getNdbError());
      }

      /* Get blob handle and execute op */
      NdbBlob *partReadBlobHandle = op->getBlobHandle(b.colno);
      CHK2(partReadBlobHandle != NULL, op->getNdbError());

      CHK2(tx->execute(NoCommit) == 0, tx->getNdbError());

      /* Attempt to read part in isolation */
      const Uint64 offset = inlineSize + (p * Uint64(partSize));

      CHK2(partReadBlobHandle->setPos(offset) == 0,
           partReadBlobHandle->getNdbError());

      const Uint32 bufSize = MAX_TUPLE_SIZE_IN_WORDS << 2;
      char buf[bufSize];

      /* We treat failure to read as a missing part */
      Uint32 bytesRead = partSize;
      if (partReadBlobHandle->readData(buf, bytesRead) != 0) {
        const NdbError error = tx->getNdbError();
        if (error.status == NdbError::TemporaryError) {
          break;
        }

        if (error.code == 4267 || error.code == 626) {
          g_info << "Part not found" << endl;
          /* Missing part */
          *partOk = false;
        } else {
          g_err << "Unexpected error on reading part" << p << endl;
          g_err << error << endl;
          ret = -1;
        }
      } else {
        if (tx->execute(Commit) != 0) {
          const NdbError error = tx->getNdbError();
          if (error.code == 4267 || error.code == 626) {
            g_info << "Part not found" << endl;
            /* Missing part */
            *partOk = false;
          } else {
            g_err << "Unexpected error on commiting read-part " << p << endl;
            g_err << error << endl;
            ret = -1;
          }
        }
      }
    } while (false);

    if (tx != nullptr) {
      const NdbError error = tx->getNdbError();
      tx->close();

      if (error.code == 0 || error.status != NdbError::TemporaryError) break;
    }
  }
  return ret;  // set to -1 on error in CHK2
}

static int processblobmissing(const Blob &b, Uint64 *missingParts,
                              Uint64 *missingBytes, bool *blobOk) {
  /* Check out the part sanity based on the blob length */
  int ret = 0;
  do {
    NdbBlob *blobHandle = g_scanop->getBlobHandle(b.colno);
    CHK2(blobHandle != NULL, g_scanop->getNdbError());

    int isNull = 0;

    CHK2(blobHandle->getNull(isNull) == 0, blobHandle->getNdbError());
    CHK1(isNull != -1);  // Must not be undefined

    if (isNull == 1) {
      return 0;  // Null, no parts
    }

    Uint64 length = 0;
    CHK2(blobHandle->getLength(length) == 0, blobHandle->getNdbError());

    const int inlineSize = b.blobcol->getInlineSize();
    const int partSize = b.blobcol->getPartSize();

    if (length <= Uint64(inlineSize)) {
      return 0;  // Only inline data
    }

    length -= inlineSize;
    const Uint64 numParts = (length + partSize - 1) / partSize;
    const Uint64 lastPartBytes = length % partSize;

    /* Check parts */
    for (Uint32 p = 0; p < numParts; p++) {
      const bool lastPart = (p == numParts - 1);
      const Uint32 partBytes = (lastPart ? lastPartBytes : partSize);
      bool partOk = true;

      CHK1(checkpart(b, &partOk, p, partBytes) == 0);

      if (!partOk) {
        *blobOk = false;
        (*missingParts)++;
        (*missingBytes) += partBytes;

        if (opt_dump_file) {
          g_dump << "Column: " << b.colname << " Blob: " << b.blobname
                 << " Key: (";

          for (int i = 0; i < g_pkcount; i++) {
            const Val &v = g_vallist[i];
            g_dump << *v.ra;
            if (i + 1 < g_pkcount) g_dump << ";";
          }
          g_dump << ") ";
          const Uint64 partOffset = inlineSize + (p * Uint64(partSize));

          g_dump << "Missing part: " << p << " Byte range : " << partOffset
                 << " - " << partOffset + partSize << endl;
        }

        if (opt_add_missing) {
          ret = writepart(b, p, partBytes);

          if (ret == 0) {
            /* Double-check that we can now read it */
            partOk = true;
            CHK1(checkpart(b, &partOk, p, partBytes) == 0);
            if (!partOk) {
              g_err << "Failed to read part " << p << " after successful write."
                    << endl;
              ret = -1;
              break;
            }
          }

          if (opt_dump_file) {
            g_dump << "  Part " << p << " inserted with blank data." << endl;
          }
        }
      }
    }
  } while (false);
  return ret;  // set to -1 on error in CHK2
}

static int domissing() {
  if (!(opt_check_missing || opt_add_missing)) {
    return 0;
  }

  int ret = 0;
  do {
    /**
     * Scan table, reading blob heads
     * Then check each blob in turn for missing parts
     */

    if (opt_dump_file) {
      g_dump << "Missing parts check" << endl;
    }

    Uint64 rowCount = 0;
    Uint64 brokenRowCount = 0;
    Uint64 brokenBlobCount = 0;
    Uint64 totMissingPartCount = 0;
    Uint64 totMissingByteCount = 0;

    CHK1(scanblobheadsstart() == 0);
    while (true) {
      int res;
      res = -1;
      CHK1(scanblobheadsnext(&res) == 0);
      if (res != 0) break;
      rowCount++;

      bool rowOk = true;
      for (int i = 0; i < g_blobcount; i++) {
        const Blob &b = g_bloblist[i];
        bool blobOk = true;
        CHK1(processblobmissing(b, &totMissingPartCount, &totMissingByteCount,
                                &blobOk) == 0);
        if (unlikely(!blobOk)) {
          rowOk = false;
          brokenBlobCount++;
        }
      }

      if (!rowOk) {
        brokenRowCount++;
      }
    }
    CHK1(ret == 0);

    g_err << endl;
    g_err << "Total rows in table: " << rowCount << endl;
    g_err << "Rows with blobs with missing part(s): " << brokenRowCount << endl;
    g_err << "Blobs with missing part(s): " << brokenBlobCount << endl;
    g_err << "Total missing part(s): " << totMissingPartCount << endl;
    g_err << "Total missing byte(s): " << totMissingByteCount << endl;
    g_err << endl;
    if (opt_dump_file) {
      g_dump << endl;
      g_dump << "Total rows in table: " << rowCount << endl;
      g_dump << "Rows with blobs with missing part(s): " << brokenRowCount
             << endl;
      g_dump << "Blobs with missing part(s): " << brokenBlobCount << endl;
      g_dump << "Total missing part(s): " << totMissingPartCount << endl;
      g_dump << "Total missing byte(s): " << totMissingByteCount << endl;
      g_dump << endl;
    }

    if (opt_add_missing) {
      g_err << "Total part(s) added: " << totMissingPartCount << endl;
      g_err << endl;
      if (opt_dump_file) {
        g_dump << "Total part(s) added: " << totMissingPartCount << endl;
        g_dump << endl;
      }
    } else {
      /* checking - return -1 if there are any rows with problems */
      if (brokenRowCount > 0) {
        ret = -1;
      }
    }
  } while (false);
  scanblobheadsclose();
  return ret;  // set to -1 on error in CHK2
}

static int scanblobpartsstart(const Blob &b) {
  int ret = 0;

  do {
    require(g_scantx == 0);
    g_scantx = g_ndb->startTransaction();
    CHK2(g_scantx != 0, g_ndb->getNdbError());

    g_scanop = g_scantx->getNdbScanOperation(b.blobtab);
    CHK2(g_scanop != 0, g_scantx->getNdbError());

    const NdbOperation::LockMode lm = NdbOperation::LM_Exclusive;
    CHK2(g_scanop->readTuples(lm) == 0, g_scanop->getNdbError());

    for (int i = 0; i < g_valcount; i++) {
      Val &v = g_vallist[i];
      v.ra = g_scanop->getValue(v.colname);
      CHK2(v.ra != 0, v.colname << ": " << g_scanop->getNdbError());
    }
    CHK1(ret == 0);

    CHK2(g_scantx->execute(NoCommit) == 0, g_scantx->getNdbError());
  } while (false);
  return ret;  // set to -1 on error in CHK2
}

static int scanblobpartsnext(const Blob &b, int *res) {
  int ret = 0;
  do {
    *res = g_scanop->nextResult();
    CHK2((*res == 0) || (*res == 1), g_scanop->getNdbError());
    g_info << b.blobname << ": nextResult: res=" << *res << endl;
  } while (false);
  return ret;  // set to -1 on error in CHK2
}

static void scanblobpartsclose(const Blob &b) {
  if (g_scantx != 0) {
    g_ndb->closeTransaction(g_scantx);
    g_scantx = 0;
  }
}

static int checkorphan(const Blob &b, const Uint64 minLength, int *res) {
  int ret = 0;
  for (int retries = 0; retries < 10; retries++) {
    NdbTransaction *tx = 0;
    NdbOperation *op = 0;
    ret = 0;
    do {
      tx = g_ndb->startTransaction();
      CHK2(tx != 0, g_ndb->getNdbError());
      op = tx->getNdbOperation(g_tab);
      CHK2(op != 0, tx->getNdbError());

      const NdbOperation::LockMode lm = NdbOperation::LM_Read;
      CHK2(op->readTuple(lm) == 0, op->getNdbError());

      for (int i = 0; i < g_pkcount; i++) {
        Val &v = g_vallist[i];
        require(v.ra != 0);
        require(v.ra->isNULL() == 0);
        const char *data = v.ra->aRef();
        CHK2(op->equal(v.colname, data) == 0, op->getNdbError());
      }
      CHK1(ret == 0);

      NdbBlob *blobHandle = op->getBlobHandle(b.colno);

      tx->execute(Commit);
      if (tx->getNdbError().code == 626) {
        g_info << "parent not found" << endl;
        *res = 1;  // not found
        break;
      } else {
        CHK2(tx->getNdbError().code == 0, tx->getNdbError());
        Uint64 blobLength;
        CHK2(blobHandle->getLength(blobLength) == 0, blobHandle->getNdbError());

        // if (blobLength > 2)
        //{
        //  blobLength = blobLength/2;
        //}

        if (blobLength < minLength) {
          g_info << "parent too short : " << blobLength << " < " << minLength
                 << endl;
          *res = 1;
        } else {
          *res = 0;  // found
        }
      }
    } while (false);
    const NdbError error = tx->getNdbError();
    tx->close();
    if (error.code == 0 || error.status != NdbError::TemporaryError) break;
  }
  return ret;  // set to -1 on error in CHK2
}

static int deleteorphan(const Blob &b) {
  int ret = 0;
  for (int retries = 0; retries < 10; retries++) {
    NdbTransaction *tx = 0;
    ret = 0;
    do {
      tx = g_ndb->startTransaction();
      CHK2(tx != 0, g_ndb->getNdbError());
      CHK2(g_scanop->deleteCurrentTuple(tx) == 0, g_scanop->getNdbError());
      CHK2(tx->execute(Commit) == 0, tx->getNdbError());
    } while (false);
    const NdbError error = tx->getNdbError();
    tx->close();
    if (error.code == 0 || error.status != NdbError::TemporaryError) break;
  }
  return ret;  // set to -1 on error in CHK2
}

static int doorphan(const Blob &b) {
  if (!(opt_check_orphans || opt_delete_orphans)) {
    return 0;
  }

  const int inlineSize = b.blobcol->getInlineSize();
  const int partSize = b.blobcol->getPartSize();

  int ret = 0;
  do {
    g_err << "Checking for orphan parts on blob #" << b.blobno << " "
          << b.colname << " " << b.blobname << endl;

    if (opt_dump_file) {
      g_dump << "Orphan parts check" << endl;
      g_dump << "Column: " << b.colname << endl;
      g_dump << "Blob: " << b.blobname << endl;
      g_dump << "Orphans (table key; blob part number):" << endl;
    }

    int totcount = 0;
    int orphancount = 0;

    CHK1(scanblobpartsstart(b) == 0);
    while (1) {
      int res;
      res = -1;
      CHK1(scanblobpartsnext(b, &res) == 0);
      if (res != 0) break;
      totcount++;

      /**
       * Calculate minimum blob length required for this part
       * to need to exist
       */
      Uint32 partNum = g_vallist[g_valcount - 1].ra->u_32_value();
      Uint64 minLength = inlineSize + (partNum * Uint64(partSize)) + 1;

      res = -1;
      CHK1(checkorphan(b, minLength, &res) == 0);
      if (res != 0) {
        orphancount++;
        if (opt_dump_file) {
          g_dump << "Key: ";
          for (int i = 0; i < g_valcount; i++) {
            const Val &v = g_vallist[i];
            g_dump << *v.ra;
            if (i + 1 < g_valcount) g_dump << ";";
          }
          g_dump << endl;
        }
        if (opt_delete_orphans) {
          CHK1(deleteorphan(b) == 0);
        }
      }
    }
    CHK1(ret == 0);

    const Uint64 orphanbytes = orphancount * b.blobcol->getPartSize();
    g_err << "Total parts: " << totcount << endl;
    g_err << "Orphan parts: " << orphancount << endl;
    g_err << "Orphan bytes: " << orphanbytes << endl;
    g_err << endl;
    if (opt_dump_file) {
      g_dump << "Total parts: " << totcount << endl;
      g_dump << "Orphan parts: " << orphancount << endl;
      g_dump << "Orphan bytes: " << orphanbytes << endl;
      g_dump << endl;
    }

    if (!opt_delete_orphans) {
      if (orphancount > 0) {
        ret = -1;
      }
    }
  } while (false);

  scanblobpartsclose(b);
  return ret;
}

static int doblobs() {
  g_err << "Processing " << g_blobcount << " blobs in table " << g_tabname
        << endl;

  /* domissing handles all blobs in one pass */
  int missing_ret = domissing();

  int doorphan_ret = 0;
  /* doorphan has one pass per blob */
  for (int i = 0; i < g_blobcount; i++) {
    const Blob &b = g_bloblist[i];
    doorphan_ret |= doorphan(b);
  }
  return (missing_ret | doorphan_ret);
}

static int isblob(const NdbDictionary::Column *c) {
  if (c->getType() == NdbDictionary::Column::Blob ||
      c->getType() == NdbDictionary::Column::Text)
    if (c->getPartSize() != 0) return 1;
  return 0;
}

static int getobjs() {
  int ret = 0;
  do {
    g_tab = g_dic->getTable(g_tabname);
    CHK2(g_tab != 0, g_tabname << ": " << g_dic->getNdbError());
    const int tabid = g_tab->getObjectId();
    const int ncol = g_tab->getNoOfColumns();

    g_pklist = new Pk[NDB_MAX_NO_OF_ATTRIBUTES_IN_KEY];
    for (int i = 0; i < ncol; i++) {
      const NdbDictionary::Column *c = g_tab->getColumn(i);
      if (c->getPrimaryKey()) {
        Pk &p = g_pklist[g_pkcount++];
        const char *colname = c->getName();
        p.colname = newstr(colname);
      }
    }
    require(g_pkcount != 0 && g_pkcount == g_tab->getNoOfPrimaryKeys());

    g_valcount = g_pkcount + 1;
    g_vallist = new Val[g_valcount];
    for (int i = 0; i < g_valcount; i++) {
      Val &v = g_vallist[i];
      if (i < g_pkcount) {
        const Pk &p = g_pklist[i];
        v.colname = newstr(p.colname);
      }
      if (i == g_pkcount + 0)  // first blob attr to scan
      {
        v.colname = newstr("NDB$PART");
      }
    }

    if (g_blobcount == 0) {
      for (int i = 0; i < ncol; i++) {
        const NdbDictionary::Column *c = g_tab->getColumn(i);
        if (isblob(c)) {
          Blob &b = g_bloblist[g_blobcount++];
          const char *colname = c->getName();
          b.colname = newstr(colname);
        }
      }
    }

    for (int i = 0; i < g_blobcount; i++) {
      Blob &b = g_bloblist[i];
      b.blobno = i;
      const NdbDictionary::Column *c = g_tab->getColumn(b.colname);
      CHK2(c != 0, g_tabname << ": " << b.colname << ": no such column");
      CHK2(isblob(c), g_tabname << ": " << b.colname << ": not a blob");
      b.blobcol = c;
      b.colno = c->getColumnNo();
      {
        char blobname[100];
        sprintf(blobname, "NDB$BLOB_%d_%d", tabid, b.colno);
        b.blobname = newstr(blobname);
      }
      b.blobtab = g_dic->getTable(b.blobname);
      CHK2(b.blobtab != 0, g_tabname << ": " << b.colname << ": " << b.blobname
                                     << ": " << g_dic->getNdbError());
    }
    CHK1(ret == 0);
  } while (false);
  return ret;
}

static int doall() {
  int ret = 0;
  do {
    if (opt_dump_file) {
      g_dump_file = fopen(opt_dump_file, "w");
      CHK2(g_dump_file != 0, opt_dump_file << ": " << strerror(errno));
      g_dump_out = new FileOutputStream(g_dump_file);
      new (&g_dump) NdbOut(*g_dump_out);

      g_dump << "table: " << g_tabname << endl;
      g_dump << "actions: ";
      if (opt_check_orphans) g_dump << "check-orphans ";
      if (opt_delete_orphans) g_dump << "delete-orphans ";
      if (opt_check_missing) g_dump << "check-missing ";
      if (opt_add_missing) g_dump << "add-missing";

      g_dump << endl << endl;
    }
    CHK1(doconnect() == 0);
    CHK1(getobjs() == 0);
    if (g_blobcount == 0) {
      g_err << g_tabname << ": no blob columns" << endl;
      break;
    }
    CHK1(doblobs() == 0);
  } while (false);

  dodisconnect();
  if (g_dump_file != 0) {
    g_dump << "result: " << (ret == 0 ? "ok" : "failed") << endl;
    flush(g_dump);
    if (fclose(g_dump_file) != 0) {
      g_err << opt_dump_file << ": write failed: " << strerror(errno) << endl;
    }
    g_dump_file = 0;
  }
  return ret;
}

<<<<<<< HEAD
static struct my_option
my_long_options[] =
{
  NdbStdOpt::usage,
  NdbStdOpt::help,
  NdbStdOpt::version,
  NdbStdOpt::ndb_connectstring,
  NdbStdOpt::mgmd_host,
  NdbStdOpt::connectstring,
  NdbStdOpt::ndb_nodeid,
  NdbStdOpt::connect_retry_delay,
  NdbStdOpt::connect_retries,
  NdbStdOpt::tls_search_path,
  NdbStdOpt::mgm_tls,
  NDB_STD_OPT_DEBUG
  { "database", 'd', "Name of database table is in",
    &opt_dbname, nullptr, nullptr, GET_STR, REQUIRED_ARG,
    0, 0, 0, nullptr, 0, nullptr },
  { "check-orphans", NDB_OPT_NOSHORT, "Check for orphan blob parts",
    &opt_check_orphans, nullptr, nullptr, GET_BOOL, NO_ARG,
    0, 0, 0, nullptr, 0, nullptr },
  { "delete-orphans", NDB_OPT_NOSHORT, "Delete orphan blob parts",
    &opt_delete_orphans, nullptr, nullptr, GET_BOOL, NO_ARG,
    0, 0, 0, nullptr, 0, nullptr },
  { "check-missing", NDB_OPT_NOSHORT, "Check for missing Blob parts",
    &opt_check_missing, nullptr, nullptr, GET_BOOL, NO_ARG,
    0, 0, 0, nullptr, 0, nullptr },
  { "add-missing", NDB_OPT_NOSHORT, "Write missing Blob parts",
    &opt_add_missing, nullptr, nullptr, GET_BOOL, NO_ARG,
    0, 0, 0, nullptr, 0, nullptr },
  { "dump-file", NDB_OPT_NOSHORT,
   "Write orphan keys (table key and part number) into file",
    &opt_dump_file, nullptr, nullptr, GET_STR, REQUIRED_ARG,
    0, 0, 0, nullptr, 0, nullptr },
  { "verbose", 'v', "Verbose messages",
    &opt_verbose, nullptr, nullptr, GET_BOOL, NO_ARG,
    0, 0, 0, nullptr, 0, nullptr },
  NdbStdOpt::end_of_options
};

static void
short_usage_sub()
{
=======
static struct my_option my_long_options[] = {
    NdbStdOpt::usage,
    NdbStdOpt::help,
    NdbStdOpt::version,
    NdbStdOpt::ndb_connectstring,
    NdbStdOpt::mgmd_host,
    NdbStdOpt::connectstring,
    NdbStdOpt::ndb_nodeid,
    NdbStdOpt::connect_retry_delay,
    NdbStdOpt::connect_retries,
    NdbStdOpt::tls_search_path,
    NdbStdOpt::mgm_tls,
    NDB_STD_OPT_DEBUG{"database", 'd', "Name of database table is in",
                      &opt_dbname, nullptr, nullptr, GET_STR, REQUIRED_ARG, 0,
                      0, 0, nullptr, 0, nullptr},
    {"check-orphans", NDB_OPT_NOSHORT, "Check for orphan blob parts",
     &opt_check_orphans, nullptr, nullptr, GET_BOOL, NO_ARG, 0, 0, 0, nullptr,
     0, nullptr},
    {"delete-orphans", NDB_OPT_NOSHORT, "Delete orphan blob parts",
     &opt_delete_orphans, nullptr, nullptr, GET_BOOL, NO_ARG, 0, 0, 0, nullptr,
     0, nullptr},
    {"check-missing", NDB_OPT_NOSHORT, "Check for missing Blob parts",
     &opt_check_missing, nullptr, nullptr, GET_BOOL, NO_ARG, 0, 0, 0, nullptr,
     0, nullptr},
    {"add-missing", NDB_OPT_NOSHORT, "Write missing Blob parts",
     &opt_add_missing, nullptr, nullptr, GET_BOOL, NO_ARG, 0, 0, 0, nullptr, 0,
     nullptr},
    {"dump-file", NDB_OPT_NOSHORT,
     "Write orphan keys (table key and part number) into file", &opt_dump_file,
     nullptr, nullptr, GET_STR, REQUIRED_ARG, 0, 0, 0, nullptr, 0, nullptr},
    {"verbose", 'v', "Verbose messages", &opt_verbose, nullptr, nullptr,
     GET_BOOL, NO_ARG, 0, 0, 0, nullptr, 0, nullptr},
    NdbStdOpt::end_of_options};

static void short_usage_sub() {
>>>>>>> 824e2b40
  ndb_short_usage_sub("table [blobcolumn..]");
  printf("Default is to process all blob/text columns in table\n");
  printf("(1) Check for orphan parts with --check-orphans --dump=out1.txt\n");
  printf("(2) Delete orphan parts with --delete-orphans --dump=out2.txt\n");
  printf("(3) Check for missing parts with --check-missing --dump=out3.txt\n");
  printf("(4) Add missing parts with --add-missing --dump=out4.txt\n");
  printf("\n");
}

static void usage() { printf("%s: check and repair blobs\n", my_progname); }

static int checkopts(int argc, char **argv) {
  if (opt_dbname == 0) opt_dbname = "TEST_DB";

  if (argc < 1) {
    g_err << "Table name required" << endl;
    usage();
    return 1;
  }
  g_tabname = newstr(argv[0]);

  g_bloblist = new Blob[NDB_MAX_ATTRIBUTES_IN_TABLE];
  g_blobcount = argc - 1;
  for (int i = 0; i < g_blobcount; i++) {
    Blob &b = g_bloblist[i];
    b.colname = newstr(argv[1 + i]);
  }

  if (!(opt_check_orphans || opt_delete_orphans || opt_check_missing ||
        opt_add_missing)) {
    g_err << "Action (--check-orphans etc) required" << endl;
    usage();
    return 1;
  }
  return 0;
}

static void freeall() {
  delete[] g_tabname;
  delete[] g_pklist;
  delete[] g_bloblist;
  delete[] g_vallist;

  delete g_dump_out;
  if (g_dump_file != 0) (void)fclose(g_dump_file);
}

int main(int argc, char **argv) {
  NDB_INIT(argv[0]);
  Ndb_opts opts(argc, argv, my_long_options);
  opts.set_usage_funcs(short_usage_sub, usage);
  int ret = opts.handle_options();
  if (ret != 0 || checkopts(argc, argv) != 0)
    return NDBT_ProgramExit(NDBT_WRONGARGS);

  setOutputLevel(opt_verbose ? 2 : 0);

  ret = doall();
  freeall();
  if (ret == -1) return NDBT_ProgramExit(NDBT_FAILED);
  return NDBT_ProgramExit(NDBT_OK);
}<|MERGE_RESOLUTION|>--- conflicted
+++ resolved
@@ -22,13 +22,9 @@
 
 #include <ndb_global.h>
 #include <ndb_limits.h>
-<<<<<<< HEAD
-#include "portlib/ssl_applink.h"
-=======
 #include <ndb_opts.h>
 #include "portlib/ssl_applink.h"
 #include "util/require.h"
->>>>>>> 824e2b40
 
 #include <NdbSleep.h>
 #include <NDBT.hpp>
@@ -134,12 +130,8 @@
   do {
     g_ncc = new Ndb_cluster_connection(opt_ndb_connectstring);
     g_ncc->configure_tls(opt_tls_search_path, opt_mgm_tls);
-<<<<<<< HEAD
-    CHK2(g_ncc->connect(opt_connect_retries - 1, opt_connect_retry_delay) == 0, getNdbError(g_ncc));
-=======
     CHK2(g_ncc->connect(opt_connect_retries - 1, opt_connect_retry_delay) == 0,
          getNdbError(g_ncc));
->>>>>>> 824e2b40
     CHK2(g_ncc->wait_until_ready(30, 10) == 0, getNdbError(g_ncc));
 
     g_ndb = new Ndb(g_ncc, opt_dbname);
@@ -873,51 +865,6 @@
   return ret;
 }
 
-<<<<<<< HEAD
-static struct my_option
-my_long_options[] =
-{
-  NdbStdOpt::usage,
-  NdbStdOpt::help,
-  NdbStdOpt::version,
-  NdbStdOpt::ndb_connectstring,
-  NdbStdOpt::mgmd_host,
-  NdbStdOpt::connectstring,
-  NdbStdOpt::ndb_nodeid,
-  NdbStdOpt::connect_retry_delay,
-  NdbStdOpt::connect_retries,
-  NdbStdOpt::tls_search_path,
-  NdbStdOpt::mgm_tls,
-  NDB_STD_OPT_DEBUG
-  { "database", 'd', "Name of database table is in",
-    &opt_dbname, nullptr, nullptr, GET_STR, REQUIRED_ARG,
-    0, 0, 0, nullptr, 0, nullptr },
-  { "check-orphans", NDB_OPT_NOSHORT, "Check for orphan blob parts",
-    &opt_check_orphans, nullptr, nullptr, GET_BOOL, NO_ARG,
-    0, 0, 0, nullptr, 0, nullptr },
-  { "delete-orphans", NDB_OPT_NOSHORT, "Delete orphan blob parts",
-    &opt_delete_orphans, nullptr, nullptr, GET_BOOL, NO_ARG,
-    0, 0, 0, nullptr, 0, nullptr },
-  { "check-missing", NDB_OPT_NOSHORT, "Check for missing Blob parts",
-    &opt_check_missing, nullptr, nullptr, GET_BOOL, NO_ARG,
-    0, 0, 0, nullptr, 0, nullptr },
-  { "add-missing", NDB_OPT_NOSHORT, "Write missing Blob parts",
-    &opt_add_missing, nullptr, nullptr, GET_BOOL, NO_ARG,
-    0, 0, 0, nullptr, 0, nullptr },
-  { "dump-file", NDB_OPT_NOSHORT,
-   "Write orphan keys (table key and part number) into file",
-    &opt_dump_file, nullptr, nullptr, GET_STR, REQUIRED_ARG,
-    0, 0, 0, nullptr, 0, nullptr },
-  { "verbose", 'v', "Verbose messages",
-    &opt_verbose, nullptr, nullptr, GET_BOOL, NO_ARG,
-    0, 0, 0, nullptr, 0, nullptr },
-  NdbStdOpt::end_of_options
-};
-
-static void
-short_usage_sub()
-{
-=======
 static struct my_option my_long_options[] = {
     NdbStdOpt::usage,
     NdbStdOpt::help,
@@ -953,7 +900,6 @@
     NdbStdOpt::end_of_options};
 
 static void short_usage_sub() {
->>>>>>> 824e2b40
   ndb_short_usage_sub("table [blobcolumn..]");
   printf("Default is to process all blob/text columns in table\n");
   printf("(1) Check for orphan parts with --check-orphans --dump=out1.txt\n");
