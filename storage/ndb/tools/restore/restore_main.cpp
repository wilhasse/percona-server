/*
   Copyright (c) 2003, 2010, Oracle and/or its affiliates. All rights reserved.

   This program is free software; you can redistribute it and/or modify
   it under the terms of the GNU General Public License as published by
   the Free Software Foundation; version 2 of the License.

   This program is distributed in the hope that it will be useful,
   but WITHOUT ANY WARRANTY; without even the implied warranty of
   MERCHANTABILITY or FITNESS FOR A PARTICULAR PURPOSE.  See the
   GNU General Public License for more details.

   You should have received a copy of the GNU General Public License
   along with this program; if not, write to the Free Software
   Foundation, Inc., 51 Franklin St, Fifth Floor, Boston, MA 02110-1301  USA
*/

#include <ndb_global.h>
#include <ndb_opts.h>
#include <Vector.hpp>
#include <Properties.hpp>
#include <ndb_limits.h>
#include <NdbTCP.h>
#include <NdbMem.h>
#include <NdbOut.hpp>
#include <OutputStream.hpp>
#include <NDBT_ReturnCodes.h>

#include "consumer_restore.hpp"
#include "consumer_printer.hpp"
#include "../src/ndbapi/NdbDictionaryImpl.hpp"

#define TMP_TABLE_PREFIX "#sql"
#define TMP_TABLE_PREFIX_LEN 4

extern FilteredNdbOut err;
extern FilteredNdbOut info;
extern FilteredNdbOut debug;

static Uint32 g_tableCompabilityMask = 0;
static int ga_nodeId = 0;
static int ga_nParallelism = 128;
static int ga_backupId = 0;
bool ga_dont_ignore_systab_0 = false;
static bool ga_no_upgrade = false;
static bool ga_promote_attributes = false;
static bool ga_demote_attributes = false;
static Vector<class BackupConsumer *> g_consumers;
static BackupPrinter* g_printer = NULL;

static const char* default_backupPath = "." DIR_SEPARATOR;
static const char* ga_backupPath = default_backupPath;

static const char *opt_nodegroup_map_str= 0;
static unsigned opt_nodegroup_map_len= 0;
static NODE_GROUP_MAP opt_nodegroup_map[MAX_NODE_GROUP_MAPS];
#define OPT_NDB_NODEGROUP_MAP 'z'

const char *opt_ndb_database= NULL;
const char *opt_ndb_table= NULL;
unsigned int opt_verbose;
unsigned int opt_hex_format;
unsigned int opt_progress_frequency;
NDB_TICKS g_report_prev;
Vector<BaseString> g_databases;
Vector<BaseString> g_tables;
Vector<BaseString> g_include_tables, g_exclude_tables;
Vector<BaseString> g_include_databases, g_exclude_databases;
Properties g_rewrite_databases;
NdbRecordPrintFormat g_ndbrecord_print_format;
unsigned int opt_no_binlog;

class RestoreOption
{
public:
  virtual ~RestoreOption() { }
  int optid;
  BaseString argument;
};

Vector<class RestoreOption *> g_include_exclude;
static void save_include_exclude(int optid, char * argument);

static inline void parse_rewrite_database(char * argument);

/**
 * print and restore flags
 */
static bool ga_restore_epoch = false;
static bool ga_restore = false;
static bool ga_print = false;
static bool ga_skip_table_check = false;
static bool ga_exclude_missing_columns = false;
static bool ga_exclude_missing_tables = false;
static bool opt_exclude_intermediate_sql_tables = true;
static int _print = 0;
static int _print_meta = 0;
static int _print_data = 0;
static int _print_log = 0;
static int _restore_data = 0;
static int _restore_meta = 0;
static int _no_restore_disk = 0;
static bool _preserve_trailing_spaces = false;
static bool ga_disable_indexes = false;
static bool ga_rebuild_indexes = false;
bool ga_skip_unknown_objects = false;
bool ga_skip_broken_objects = false;
BaseString g_options("ndb_restore");

const char *load_default_groups[]= { "mysql_cluster","ndb_restore",0 };

enum ndb_restore_options {
  OPT_VERBOSE = NDB_STD_OPTIONS_LAST,
  OPT_INCLUDE_TABLES,
  OPT_EXCLUDE_TABLES,
  OPT_INCLUDE_DATABASES,
  OPT_EXCLUDE_DATABASES,
  OPT_REWRITE_DATABASE
};
static const char *opt_fields_enclosed_by= NULL;
static const char *opt_fields_terminated_by= NULL;
static const char *opt_fields_optionally_enclosed_by= NULL;
static const char *opt_lines_terminated_by= NULL;

static const char *tab_path= NULL;
static int opt_append;
static const char *opt_exclude_tables= NULL;
static const char *opt_include_tables= NULL;
static const char *opt_exclude_databases= NULL;
static const char *opt_include_databases= NULL;
static const char *opt_rewrite_database= NULL;
static bool opt_restore_privilege_tables = false;

static struct my_option my_long_options[] =
{
  NDB_STD_OPTS("ndb_restore"),
  { "connect", 'c', "same as --connect-string",
    (uchar**) &opt_ndb_connectstring, (uchar**) &opt_ndb_connectstring, 0,
    GET_STR, REQUIRED_ARG, 0, 0, 0, 0, 0, 0 },
  { "nodeid", 'n', "Backup files from node with id",
    (uchar**) &ga_nodeId, (uchar**) &ga_nodeId, 0,
    GET_INT, REQUIRED_ARG, 0, 0, 0, 0, 0, 0 },
  { "backupid", 'b', "Backup id",
    (uchar**) &ga_backupId, (uchar**) &ga_backupId, 0,
    GET_INT, REQUIRED_ARG, 0, 0, 0, 0, 0, 0 },
  { "restore_data", 'r', 
    "Restore table data/logs into NDB Cluster using NDBAPI", 
    (uchar**) &_restore_data, (uchar**) &_restore_data,  0,
    GET_BOOL, NO_ARG, 0, 0, 0, 0, 0, 0 },
  { "restore_meta", 'm',
    "Restore meta data into NDB Cluster using NDBAPI",
    (uchar**) &_restore_meta, (uchar**) &_restore_meta,  0,
    GET_BOOL, NO_ARG, 0, 0, 0, 0, 0, 0 },
  { "no-upgrade", 'u',
    "Don't upgrade array type for var attributes, which don't resize VAR data and don't change column attributes",
    (uchar**) &ga_no_upgrade, (uchar**) &ga_no_upgrade, 0,
    GET_BOOL, NO_ARG, 0, 0, 0, 0, 0, 0 },
  { "promote-attributes", 'A',
    "Allow attributes to be promoted when restoring data from backup",
    (uchar**) &ga_promote_attributes, (uchar**) &ga_promote_attributes, 0,
    GET_BOOL, NO_ARG, 0, 0, 0, 0, 0, 0 },
  { "lossy-conversions", 'L',
    "Allow lossy conversions for attributes (type demotions or integral"
    " signed/unsigned type changes) when restoring data from backup",
    (uchar**) &ga_demote_attributes, (uchar**) &ga_demote_attributes, 0,
    GET_BOOL, NO_ARG, 0, 0, 0, 0, 0, 0 },
  { "preserve-trailing-spaces", 'P',
    "Allow to preserve the tailing spaces (including paddings) When char->varchar or binary->varbinary is promoted",
    (uchar**) &_preserve_trailing_spaces, (uchar**)_preserve_trailing_spaces , 0,
    GET_BOOL, NO_ARG, 0, 0, 0, 0, 0, 0 },
  { "no-restore-disk-objects", 'd',
    "Dont restore disk objects (tablespace/logfilegroups etc)",
    (uchar**) &_no_restore_disk, (uchar**) &_no_restore_disk,  0,
    GET_BOOL, NO_ARG, 0, 0, 0, 0, 0, 0 },
  { "restore_epoch", 'e', 
    "Restore epoch info into the status table. Convenient on a MySQL Cluster "
    "replication slave, for starting replication. The row in "
    NDB_REP_DB "." NDB_APPLY_TABLE " with id 0 will be updated/inserted.", 
    (uchar**) &ga_restore_epoch, (uchar**) &ga_restore_epoch,  0,
    GET_BOOL, NO_ARG, 0, 0, 0, 0, 0, 0 },
  { "skip-table-check", 's', "Skip table structure check during restore of data",
   (uchar**) &ga_skip_table_check, (uchar**) &ga_skip_table_check, 0,
   GET_BOOL, NO_ARG, 0, 0, 0, 0, 0, 0 },
  { "parallelism", 'p',
    "No of parallel transactions during restore of data."
    "(parallelism can be 1 to 1024)", 
    (uchar**) &ga_nParallelism, (uchar**) &ga_nParallelism, 0,
    GET_INT, REQUIRED_ARG, 128, 1, 1024, 0, 1, 0 },
  { "print", NDB_OPT_NOSHORT, "Print metadata, data and log to stdout",
    (uchar**) &_print, (uchar**) &_print, 0,
    GET_BOOL, NO_ARG, 0, 0, 0, 0, 0, 0 },
  { "print_data", NDB_OPT_NOSHORT, "Print data to stdout",
    (uchar**) &_print_data, (uchar**) &_print_data, 0,
    GET_BOOL, NO_ARG, 0, 0, 0, 0, 0, 0 },
  { "print_meta", NDB_OPT_NOSHORT, "Print meta data to stdout",
    (uchar**) &_print_meta, (uchar**) &_print_meta,  0,
    GET_BOOL, NO_ARG, 0, 0, 0, 0, 0, 0 },
  { "print_log", NDB_OPT_NOSHORT, "Print log to stdout",
    (uchar**) &_print_log, (uchar**) &_print_log,  0,
    GET_BOOL, NO_ARG, 0, 0, 0, 0, 0, 0 },
  { "backup_path", NDB_OPT_NOSHORT, "Path to backup files",
    (uchar**) &ga_backupPath, (uchar**) &ga_backupPath, 0,
    GET_STR, REQUIRED_ARG, 0, 0, 0, 0, 0, 0 },
  { "dont_ignore_systab_0", 'f',
    "Do not ignore system table during --print-data.", 
    (uchar**) &ga_dont_ignore_systab_0, (uchar**) &ga_dont_ignore_systab_0, 0,
    GET_BOOL, NO_ARG, 0, 0, 0, 0, 0, 0 },
  { "ndb-nodegroup-map", OPT_NDB_NODEGROUP_MAP,
    "Nodegroup map for ndbcluster. Syntax: list of (source_ng, dest_ng)",
    (uchar**) &opt_nodegroup_map_str,
    (uchar**) &opt_nodegroup_map_str,
    0,
    GET_STR, REQUIRED_ARG, 0, 0, 0, 0, 0, 0 },
  { "fields-enclosed-by", NDB_OPT_NOSHORT,
    "Fields are enclosed by ...",
    (uchar**) &opt_fields_enclosed_by, (uchar**) &opt_fields_enclosed_by, 0,
    GET_STR, REQUIRED_ARG, 0, 0, 0, 0, 0, 0 },
  { "fields-terminated-by", NDB_OPT_NOSHORT,
    "Fields are terminated by ...",
    (uchar**) &opt_fields_terminated_by,
    (uchar**) &opt_fields_terminated_by, 0,
    GET_STR, REQUIRED_ARG, 0, 0, 0, 0, 0, 0 },
  { "fields-optionally-enclosed-by", NDB_OPT_NOSHORT,
    "Fields are optionally enclosed by ...",
    (uchar**) &opt_fields_optionally_enclosed_by,
    (uchar**) &opt_fields_optionally_enclosed_by, 0,
    GET_STR, REQUIRED_ARG, 0, 0, 0, 0, 0, 0 },
  { "hex", NDB_OPT_NOSHORT, "print binary types in hex format", 
    (uchar**) &opt_hex_format, (uchar**) &opt_hex_format, 0,
    GET_BOOL, NO_ARG, 0, 0, 0, 0, 0, 0 },
  { "tab", 'T', "Creates tab separated textfile for each table to "
    "given path. (creates .txt files)",
   (uchar**) &tab_path, (uchar**) &tab_path, 0,
    GET_STR, REQUIRED_ARG, 0, 0, 0, 0, 0, 0},
  { "append", NDB_OPT_NOSHORT, "for --tab append data to file", 
    (uchar**) &opt_append, (uchar**) &opt_append, 0,
    GET_BOOL, NO_ARG, 0, 0, 0, 0, 0, 0 },
  { "lines-terminated-by", NDB_OPT_NOSHORT, "",
    (uchar**) &opt_lines_terminated_by, (uchar**) &opt_lines_terminated_by, 0,
    GET_STR, REQUIRED_ARG, 0, 0, 0, 0, 0, 0 },
  { "progress-frequency", NDB_OPT_NOSHORT,
    "Print status uf restore periodically in given seconds", 
    (uchar**) &opt_progress_frequency, (uchar**) &opt_progress_frequency, 0,
    GET_INT, REQUIRED_ARG, 0, 0, 65535, 0, 0, 0 },
  { "no-binlog", NDB_OPT_NOSHORT,
    "If a mysqld is connected and has binary log, do not log the restored data", 
    (uchar**) &opt_no_binlog, (uchar**) &opt_no_binlog, 0,
    GET_BOOL, NO_ARG, 0, 0, 0, 0, 0, 0 },
  { "verbose", OPT_VERBOSE,
    "verbosity", 
    (uchar**) &opt_verbose, (uchar**) &opt_verbose, 0,
    GET_INT, REQUIRED_ARG, 1, 0, 255, 0, 0, 0 },
  { "include-databases", OPT_INCLUDE_DATABASES,
    "Comma separated list of databases to restore. Example: db1,db3",
    (uchar**) &opt_include_databases, (uchar**) &opt_include_databases, 0,
    GET_STR, REQUIRED_ARG, 0, 0, 0, 0, 0, 0 },
  { "exclude-databases", OPT_EXCLUDE_DATABASES,
    "Comma separated list of databases to not restore. Example: db1,db3",
    (uchar**) &opt_exclude_databases, (uchar**) &opt_exclude_databases, 0,
    GET_STR, REQUIRED_ARG, 0, 0, 0, 0, 0, 0 },
  { "rewrite-database", OPT_REWRITE_DATABASE,
    "A pair 'source,dest' of database names from/into which to restore. "
    "Example: --rewrite-database=oldDb,newDb",
    (uchar**) &opt_rewrite_database, (uchar**) &opt_rewrite_database, 0,
    GET_STR, REQUIRED_ARG, 0, 0, 0, 0, 0, 0 },
  { "include-tables", OPT_INCLUDE_TABLES, "Comma separated list of tables to "
    "restore. Table name should include database name. Example: db1.t1,db3.t1", 
    (uchar**) &opt_include_tables, (uchar**) &opt_include_tables, 0,
    GET_STR, REQUIRED_ARG, 0, 0, 0, 0, 0, 0 },
  { "exclude-tables", OPT_EXCLUDE_TABLES, "Comma separated list of tables to "
    "not restore. Table name should include database name. "
    "Example: db1.t1,db3.t1",
    (uchar**) &opt_exclude_tables, (uchar**) &opt_exclude_tables, 0,
    GET_STR, REQUIRED_ARG, 0, 0, 0, 0, 0, 0 },
  { "restore-privilege-tables", NDB_OPT_NOSHORT,
    "Restore privilege tables (after they have been moved to ndb)",
    (uchar**) &opt_restore_privilege_tables,
    (uchar**) &opt_restore_privilege_tables, 0,
    GET_BOOL, NO_ARG, 0, 0, 0, 0, 0, 0 },
  { "exclude-missing-columns", NDB_OPT_NOSHORT,
    "Ignore columns present in backup but not in database",
    (uchar**) &ga_exclude_missing_columns,
    (uchar**) &ga_exclude_missing_columns, 0,
    GET_BOOL, NO_ARG, 0, 0, 0, 0, 0, 0 },
  { "exclude-missing-tables", NDB_OPT_NOSHORT,
    "Ignore tables present in backup but not in database",
    (uchar**) &ga_exclude_missing_tables,
    (uchar**) &ga_exclude_missing_tables, 0,
    GET_BOOL, NO_ARG, 0, 0, 0, 0, 0, 0 },
  { "exclude-intermediate-sql-tables", NDB_OPT_NOSHORT,
    "Do not restore intermediate tables with #sql-prefixed names",
    (uchar**) &opt_exclude_intermediate_sql_tables,
    (uchar**) &opt_exclude_intermediate_sql_tables, 0,
    GET_BOOL, NO_ARG, 1, 0, 0, 0, 0, 0 },
  { "disable-indexes", NDB_OPT_NOSHORT,
    "Disable indexes",
    (uchar**) &ga_disable_indexes,
    (uchar**) &ga_disable_indexes, 0,
    GET_BOOL, NO_ARG, 0, 0, 0, 0, 0, 0 },
  { "rebuild-indexes", NDB_OPT_NOSHORT,
    "Rebuild indexes",
    (uchar**) &ga_rebuild_indexes,
    (uchar**) &ga_rebuild_indexes, 0,
    GET_BOOL, NO_ARG, 0, 0, 0, 0, 0, 0 },
  { "skip-unknown-objects", 256, "Skip unknown object when parsing backup",
    (uchar**) &ga_skip_unknown_objects, (uchar**) &ga_skip_unknown_objects, 0,
    GET_BOOL, NO_ARG, 0, 0, 0, 0, 0, 0 },
  { "skip-broken-objects", 256, "Skip broken object when parsing backup",
    (uchar**) &ga_skip_broken_objects, (uchar**) &ga_skip_broken_objects, 0,
    GET_BOOL, NO_ARG, 0, 0, 0, 0, 0, 0 },
  { 0, 0, 0, 0, 0, 0, GET_NO_ARG, NO_ARG, 0, 0, 0, 0, 0, 0}
};


static char* analyse_one_map(char *map_str, uint16 *source, uint16 *dest)
{
  char *end_ptr;
  int number;
  DBUG_ENTER("analyse_one_map");
  /*
    Search for pattern ( source_ng , dest_ng )
  */

  while (isspace(*map_str)) map_str++;

  if (*map_str != '(')
  {
    DBUG_RETURN(NULL);
  }
  map_str++;

  while (isspace(*map_str)) map_str++;

  number= strtol(map_str, &end_ptr, 10);
  if (!end_ptr || number < 0 || number >= MAX_NODE_GROUP_MAPS)
  {
    DBUG_RETURN(NULL);
  }
  *source= (uint16)number;
  map_str= end_ptr;

  while (isspace(*map_str)) map_str++;

  if (*map_str != ',')
  {
    DBUG_RETURN(NULL);
  }
  map_str++;

  number= strtol(map_str, &end_ptr, 10);
  if (!end_ptr || number < 0 || number >= NDB_UNDEF_NODEGROUP)
  {
    DBUG_RETURN(NULL);
  }
  *dest= (uint16)number;
  map_str= end_ptr;

  if (*map_str != ')')
  {
    DBUG_RETURN(NULL);
  }
  map_str++;

  while (isspace(*map_str)) map_str++;
  DBUG_RETURN(map_str);
}

static bool insert_ng_map(NODE_GROUP_MAP *ng_map,
                          uint16 source_ng, uint16 dest_ng)
{
  uint index= source_ng;
  uint ng_index= ng_map[index].no_maps;

  opt_nodegroup_map_len++;
  if (ng_index >= MAX_MAPS_PER_NODE_GROUP)
    return true;
  ng_map[index].no_maps++;
  ng_map[index].map_array[ng_index]= dest_ng;
  return false;
}

static void init_nodegroup_map()
{
  uint i,j;
  NODE_GROUP_MAP *ng_map = &opt_nodegroup_map[0];

  for (i = 0; i < MAX_NODE_GROUP_MAPS; i++)
  {
    ng_map[i].no_maps= 0;
    for (j= 0; j < MAX_MAPS_PER_NODE_GROUP; j++)
      ng_map[i].map_array[j]= NDB_UNDEF_NODEGROUP;
  }
}

static bool analyse_nodegroup_map(const char *ng_map_str,
                                  NODE_GROUP_MAP *ng_map)
{
  uint16 source_ng, dest_ng;
  char *local_str= (char*)ng_map_str;
  DBUG_ENTER("analyse_nodegroup_map");

  do
  {
    if (!local_str)
    {
      DBUG_RETURN(TRUE);
    }
    local_str= analyse_one_map(local_str, &source_ng, &dest_ng);
    if (!local_str)
    {
      DBUG_RETURN(TRUE);
    }
    if (insert_ng_map(ng_map, source_ng, dest_ng))
    {
      DBUG_RETURN(TRUE);
    }
    if (!(*local_str))
      break;
  } while (TRUE);
  DBUG_RETURN(FALSE);
}

static void short_usage_sub(void)
{
  ndb_short_usage_sub("[<path to backup files>]");
}
static void usage()
{
  ndb_usage(short_usage_sub, load_default_groups, my_long_options);
}

static my_bool
get_one_option(int optid, const struct my_option *opt __attribute__((unused)),
	       char *argument)
{
#ifndef DBUG_OFF
  opt_debug= "d:t:O,/tmp/ndb_restore.trace";
#endif
  ndb_std_get_one_option(optid, opt, argument);
  switch (optid) {
  case OPT_VERBOSE:
    info.setThreshold(255-opt_verbose);
    break;
  case 'n':
    if (ga_nodeId == 0)
    {
      err << "Error in --nodeid,-n setting, see --help";
      exit(NDBT_ProgramExit(NDBT_WRONGARGS));
    }
    info.setLevel(254);
    info << "Nodeid = " << ga_nodeId << endl;
    break;
  case 'b':
    if (ga_backupId == 0)
    {
      err << "Error in --backupid,-b setting, see --help";
      exit(NDBT_ProgramExit(NDBT_WRONGARGS));
    }
    info.setLevel(254);
    info << "Backup Id = " << ga_backupId << endl;
    break;
  case OPT_NDB_NODEGROUP_MAP:
    /*
      This option is used to set a map from nodegroup in original cluster
      to nodegroup in new cluster.
    */
    opt_nodegroup_map_len= 0;

    info.setLevel(254);
    info << "Analyse node group map" << endl;
    if (analyse_nodegroup_map(opt_nodegroup_map_str,
                              &opt_nodegroup_map[0]))
    {
      exit(NDBT_ProgramExit(NDBT_WRONGARGS));
    }
    break;
  case OPT_INCLUDE_DATABASES:
  case OPT_EXCLUDE_DATABASES:
  case OPT_INCLUDE_TABLES:
  case OPT_EXCLUDE_TABLES:
    save_include_exclude(optid, argument);
    break;
  case OPT_REWRITE_DATABASE:
    parse_rewrite_database(argument);
    break;
  }
  return 0;
}

static const char* SCHEMA_NAME="/def/";
static const int SCHEMA_NAME_SIZE= 5;

int
makeInternalTableName(const BaseString &externalName, 
                      BaseString& internalName)
{
  // Make dbname.table1 into dbname/def/table1
  Vector<BaseString> parts;

  // Must contain a dot
  if (externalName.indexOf('.') == -1)
    return -1;
  externalName.split(parts,".");
  // .. and only 1 dot
  if (parts.size() != 2)
    return -1;
  internalName.clear();
  internalName.append(parts[0]); // db name
  internalName.append(SCHEMA_NAME); // /def/
  internalName.append(parts[1]); // table name
  return 0;
}

void
processTableList(const char* str, Vector<BaseString> &lst)
{
  // Process tables list like db1.t1,db2.t1 and exits when
  // it finds problems.
  Vector<BaseString> tmp;
  unsigned int i;
  /* Split passed string on comma into 2 BaseStrings in the vector */
  BaseString(str).split(tmp,",");
  for (i=0; i < tmp.size(); i++)
  {
    BaseString internalName;
    if (makeInternalTableName(tmp[i], internalName))
    {
      info << "`" << tmp[i] << "` is not a valid tablename!" << endl;
      exit(NDBT_ProgramExit(NDBT_WRONGARGS));
    }
    lst.push_back(internalName);
  }
}

BaseString
makeExternalTableName(const BaseString &internalName)
{
   // Make dbname/def/table1 into dbname.table1
  BaseString externalName;
  
  ssize_t idx = internalName.indexOf('/');
  externalName = internalName.substr(0,idx);
  externalName.append(".");
  externalName.append(internalName.substr(idx + SCHEMA_NAME_SIZE,
                                          internalName.length()));
  return externalName;
}

#include "../../../../sql/ndb_dist_priv_util.h"

// Exclude privilege tables unless explicitely included
void
exclude_privilege_tables()
{
  const char* table_name;
  Ndb_dist_priv_util dist_priv;
  while((table_name= dist_priv.iter_next_table()))
  {
    BaseString priv_tab;
    priv_tab.assfmt("%s.%s", dist_priv.database(), table_name);
    g_exclude_tables.push_back(priv_tab);
    save_include_exclude(OPT_EXCLUDE_TABLES, (char *)priv_tab.c_str());
  }
}


bool
readArguments(int *pargc, char*** pargv) 
{
  Uint32 i;
  BaseString tmp;
  debug << "Load defaults" << endl;
  const char *load_default_groups[]= { "mysql_cluster","ndb_restore",0 };

  init_nodegroup_map();
  ndb_load_defaults(NULL,load_default_groups,pargc,pargv);
  debug << "handle_options" << endl;

  ndb_opt_set_usage_funcs(short_usage_sub, usage);

  if (handle_options(pargc, pargv, my_long_options, get_one_option))
  {
    exit(NDBT_ProgramExit(NDBT_WRONGARGS));
  }
  for (i = 0; i < MAX_NODE_GROUP_MAPS; i++)
    opt_nodegroup_map[i].curr_index = 0;

#if 0
  /*
    Test code written t{
o verify nodegroup mapping
  */
  printf("Handled options successfully\n");
  Uint16 map_ng[16];
  Uint32 j;
  for (j = 0; j < 4; j++)
  {
  for (i = 0; i < 4 ; i++)
    map_ng[i] = i;
  map_nodegroups(&map_ng[0], (Uint32)4);
  for (i = 0; i < 4 ; i++)
    printf("NG %u mapped to %u \n", i, map_ng[i]);
  }
  for (j = 0; j < 4; j++)
  {
  for (i = 0; i < 8 ; i++)
    map_ng[i] = i >> 1;
  map_nodegroups(&map_ng[0], (Uint32)8);
  for (i = 0; i < 8 ; i++)
    printf("NG %u mapped to %u \n", i >> 1, map_ng[i]);
  }
  exit(NDBT_ProgramExit(NDBT_WRONGARGS));
#endif

  g_printer = new BackupPrinter(opt_nodegroup_map,
                                opt_nodegroup_map_len);
  if (g_printer == NULL)
    return false;

  BackupRestore* restore = new BackupRestore(opt_ndb_connectstring,
                                             opt_ndb_nodeid,
                                             opt_nodegroup_map,
                                             opt_nodegroup_map_len,
                                             ga_nodeId,
                                             ga_nParallelism);
  if (restore == NULL) 
  {
    delete g_printer;
    g_printer = NULL;
    return false;
  }

  if (_print) 
  {
    ga_print = true;
    ga_restore = true;
    g_printer->m_print = true;
  } 
  if (_print_meta) 
  {
    ga_print = true;
    g_printer->m_print_meta = true;
  }
  if (_print_data) 
  {
    ga_print = true;
    g_printer->m_print_data = true;
  }
  if (_print_log) 
  {
    ga_print = true;
    g_printer->m_print_log = true;
  }

  if (_restore_data)
  {
    ga_restore = true;
    restore->m_restore = true; 
  }

  if (_restore_meta)
  {
    //    ga_restore = true;
    restore->m_restore_meta = true;
    if(ga_exclude_missing_tables)
    {
      //conflict in options
      err << "Conflicting arguments found : "
          << "Cannot use `restore-meta` and "
          << "`exclude-missing-tables` together. Exiting..." << endl;
      return false;
    }
  }

  if (_no_restore_disk)
  {
    restore->m_no_restore_disk = true;
  }
  
  if (ga_no_upgrade)
  {
     restore->m_no_upgrade = true;
  }

  if (_preserve_trailing_spaces)
  {
     restore->m_preserve_trailing_spaces = true;
  }

  if (ga_restore_epoch)
  {
    restore->m_restore_epoch = true;
  }

  if (ga_disable_indexes)
  {
    restore->m_disable_indexes = true;
  }

  if (ga_rebuild_indexes)
  {
    restore->m_rebuild_indexes = true;
  }

  {
    BackupConsumer * c = g_printer;
    g_consumers.push_back(c);
  }
  {
    BackupConsumer * c = restore;
    g_consumers.push_back(c);
  }
  for (;;)
  {
    int i= 0;
    if (ga_backupPath == default_backupPath)
    {
      // Set backup file path
      if ((*pargv)[i] == NULL)
        break;
      ga_backupPath = (*pargv)[i++];
    }
    if ((*pargv)[i] == NULL)
      break;
    g_databases.push_back((*pargv)[i++]);
    while ((*pargv)[i] != NULL)
    {
      g_tables.push_back((*pargv)[i++]);
    }
    break;
  }
  info.setLevel(254);
  info << "backup path = " << ga_backupPath << endl;
  if (g_databases.size() > 0)
  {
    info << "WARNING! Using deprecated syntax for selective object restoration." << endl;
    info << "Please use --include-*/--exclude-* options in future." << endl;
    info << "Restoring only from database " << g_databases[0].c_str() << endl;
    if (g_tables.size() > 0)
    {
        info << "Restoring tables:";
    }
    for (unsigned i= 0; i < g_tables.size(); i++)
    {
      info << " " << g_tables[i].c_str();
    }
    if (g_tables.size() > 0)
      info << endl;
  }

  if (ga_restore)
  {
    // Exclude privilege tables unless explicitely included
    if (!opt_restore_privilege_tables)
      exclude_privilege_tables();

    // Move over old style arguments to include/exclude lists
    if (g_databases.size() > 0)
    {
      BaseString tab_prefix, tab;
      tab_prefix.append(g_databases[0].c_str());
      tab_prefix.append(".");
      if (g_tables.size() == 0)
      {
        g_include_databases.push_back(g_databases[0]);
        save_include_exclude(OPT_INCLUDE_DATABASES,
                             (char *)g_databases[0].c_str());
      }
      for (unsigned i= 0; i < g_tables.size(); i++)
      {
        tab.assign(tab_prefix);
        tab.append(g_tables[i]);
        g_include_tables.push_back(tab);
        save_include_exclude(OPT_INCLUDE_TABLES, (char *)tab.c_str());
      }
    }
  }

  if (opt_include_databases)
  {
    tmp = BaseString(opt_include_databases);
    tmp.split(g_include_databases,",");
    info << "Including Databases: ";
    for (i= 0; i < g_include_databases.size(); i++)
    {
      info << g_include_databases[i] << " ";
    }
    info << endl;
  }
  
  if (opt_exclude_databases)
  {
    tmp = BaseString(opt_exclude_databases);
    tmp.split(g_exclude_databases,",");
    info << "Excluding databases: ";
    for (i= 0; i < g_exclude_databases.size(); i++)
    {
      info << g_exclude_databases[i] << " ";
    }
    info << endl;
  }
  
  if (opt_rewrite_database)
  {
    info << "Rewriting databases:";
    Properties::Iterator it(&g_rewrite_databases);
    const char * src;
    for (src = it.first(); src != NULL; src = it.next()) {
      const char * dst = NULL;
      bool r = g_rewrite_databases.get(src, &dst);
      assert(r && (dst != NULL));
      info << " (" << src << "->" << dst << ")";
    }
    info << endl;
  }

  if (opt_include_tables)
  {
    processTableList(opt_include_tables, g_include_tables);
    info << "Including tables: ";
    for (i= 0; i < g_include_tables.size(); i++)
    {
      info << makeExternalTableName(g_include_tables[i]).c_str() << " ";
    }
    info << endl;
  }
  
  if (opt_exclude_tables)
  {
    processTableList(opt_exclude_tables, g_exclude_tables);
    info << "Excluding tables: ";
    for (i= 0; i < g_exclude_tables.size(); i++)
    {
      info << makeExternalTableName(g_exclude_tables[i]).c_str() << " ";
    }
    info << endl;
  }

  /*
    the below formatting follows the formatting from mysqldump
    do not change unless to adopt to changes in mysqldump
  */
  g_ndbrecord_print_format.fields_enclosed_by=
    opt_fields_enclosed_by ? opt_fields_enclosed_by : "";
  g_ndbrecord_print_format.fields_terminated_by=
    opt_fields_terminated_by ? opt_fields_terminated_by : "\t";
  g_ndbrecord_print_format.fields_optionally_enclosed_by=
    opt_fields_optionally_enclosed_by ? opt_fields_optionally_enclosed_by : "";
  g_ndbrecord_print_format.lines_terminated_by=
    opt_lines_terminated_by ? opt_lines_terminated_by : "\n";
  if (g_ndbrecord_print_format.fields_optionally_enclosed_by[0] == '\0')
    g_ndbrecord_print_format.null_string= "\\N";
  else
    g_ndbrecord_print_format.null_string= "";
  g_ndbrecord_print_format.hex_prefix= "";
  g_ndbrecord_print_format.hex_format= opt_hex_format;

  if (ga_skip_table_check)
  {
    g_tableCompabilityMask = ~(Uint32)0;
    ga_skip_unknown_objects = true;
  }

  if (ga_promote_attributes)
  {
    g_tableCompabilityMask |= TCM_ATTRIBUTE_PROMOTION;
  }

  if (ga_demote_attributes)
  {
    g_tableCompabilityMask |= TCM_ATTRIBUTE_DEMOTION;
  }

  if (ga_exclude_missing_columns)
  {
    g_tableCompabilityMask |= TCM_EXCLUDE_MISSING_COLUMNS;
  }
  return true;
}

void
clearConsumers()
{
  for(Uint32 i= 0; i<g_consumers.size(); i++)
    delete g_consumers[i];
  g_consumers.clear();
}

static inline bool
checkSysTable(const TableS* table)
{
  return ! table->getSysTable();
}

static inline bool
checkSysTable(const RestoreMetaData& metaData, uint i)
{
  assert(i < metaData.getNoOfTables());
  return checkSysTable(metaData[i]);
}

static inline bool
isBlobTable(const TableS* table)
{
  return table->getMainTable() != NULL;
}

static inline bool
isIndex(const TableS* table)
{
  const NdbTableImpl & tmptab = NdbTableImpl::getImpl(* table->m_dictTable);
  return (int) tmptab.m_indexType != (int) NdbDictionary::Index::Undefined;
}

static inline bool
isSYSTAB_0(const TableS* table)
{
  return table->isSYSTAB_0();
}

static inline bool
isInList(BaseString &needle, Vector<BaseString> &lst){
  unsigned int i= 0;
  for (i= 0; i < lst.size(); i++)
  {
    if (strcmp(needle.c_str(), lst[i].c_str()) == 0)
      return true;
  }
  return false;
}

const char*
getTableName(const TableS* table)
{
  const char *table_name;
  if (isBlobTable(table))
    table_name= table->getMainTable()->getTableName();
  else if (isIndex(table))
    table_name=
      NdbTableImpl::getImpl(*table->m_dictTable).m_primaryTable.c_str();
  else
    table_name= table->getTableName();
    
  return table_name;
}

static void parse_rewrite_database(char * argument)
{
  const BaseString arg(argument);
  Vector<BaseString> args;
  unsigned int n = arg.split(args, ",");
  if ((n == 2)
      && (args[0].length() > 0)
      && (args[1].length() > 0)) {
    const BaseString src = args[0];
    const BaseString dst = args[1];
    const bool replace = true;
    bool r = g_rewrite_databases.put(src.c_str(), dst.c_str(), replace);
    assert(r);
    return; // ok
  }

  info << "argument `" << arg.c_str()
       << "` is not a pair 'a,b' of non-empty names." << endl;
  exit(NDBT_ProgramExit(NDBT_WRONGARGS));
}

static void save_include_exclude(int optid, char * argument)
{
  BaseString arg = argument;
  Vector<BaseString> args;
  arg.split(args, ",");
  for (uint i = 0; i < args.size(); i++)
  {
    RestoreOption * option = new RestoreOption();
    BaseString arg;
    
    option->optid = optid;
    switch (optid) {
    case OPT_INCLUDE_TABLES:
    case OPT_EXCLUDE_TABLES:
      if (makeInternalTableName(args[i], arg))
      {
        info << "`" << args[i] << "` is not a valid tablename!" << endl;
        exit(NDBT_ProgramExit(NDBT_WRONGARGS));
      }
      break;
    default:
      arg = args[i];
      break;
    }
    option->argument = arg;
    g_include_exclude.push_back(option);
  }
}
static bool check_include_exclude(BaseString database, BaseString table)
{
  const char * db = database.c_str();
  const char * tbl = table.c_str();
  bool do_include = true;

  if (g_include_databases.size() != 0 ||
      g_include_tables.size() != 0)
  {
    /*
      User has explicitly specified what databases
      and/or tables should be restored. If no match is
      found then DON'T restore table.
     */
    do_include = false;
  }
  if (do_include &&
      (g_exclude_databases.size() != 0 ||
       g_exclude_tables.size() != 0))
  {
    /*
      User has not explicitly specified what databases
      and/or tables should be restored.
      User has explicitly specified what databases
      and/or tables should NOT be restored. If no match is
      found then DO restore table.
     */
    do_include = true;
  }

  if (g_include_exclude.size() != 0)
  {
    /*
      Scan include exclude arguments in reverse.
      First matching include causes table to be restored.
      first matching exclude causes table NOT to be restored.      
     */
    for(uint i = g_include_exclude.size(); i > 0; i--)
    {
      RestoreOption *option = g_include_exclude[i-1];
      switch (option->optid) {
      case OPT_INCLUDE_TABLES:
        if (strcmp(tbl, option->argument.c_str()) == 0)
          return true; // do include
        break;
      case OPT_EXCLUDE_TABLES:
        if (strcmp(tbl, option->argument.c_str()) == 0)
          return false; // don't include
        break;
      case OPT_INCLUDE_DATABASES:
        if (strcmp(db, option->argument.c_str()) == 0)
          return true; // do include
        break;
      case OPT_EXCLUDE_DATABASES:
        if (strcmp(db, option->argument.c_str()) == 0)
          return false; // don't include
        break;
      default:
        continue;
      }
    }
  }

  return do_include;
}

static bool
check_intermediate_sql_table(const char *table_name)
{
  BaseString tbl(table_name);
  Vector<BaseString> fields;
  tbl.split(fields, "/");
  if((fields.size() == 3) && !fields[2].empty() && strncmp(fields[2].c_str(), TMP_TABLE_PREFIX, TMP_TABLE_PREFIX_LEN) == 0) 
    return true;  
  return false;
}
  
static inline bool
checkDoRestore(const TableS* table)
{
  bool ret = true;
  BaseString db, tbl;
  
  tbl.assign(getTableName(table));
  ssize_t idx = tbl.indexOf('/');
  db = tbl.substr(0, idx);
  
  /*
    Include/exclude flags are evaluated right
    to left, and first match overrides any other
    matches. Non-overlapping arguments are accumulative.
    If no include flags are specified this means all databases/tables
    except any excluded are restored.
    If include flags are specified than only those databases
    or tables specified are restored.
   */
  ret = check_include_exclude(db, tbl);
  return ret;
}

static inline bool
checkDbAndTableName(const TableS* table)
{
  if (table->isBroken())
    return false;

  const char *table_name = getTableName(table);
  if(opt_exclude_intermediate_sql_tables && (check_intermediate_sql_table(table_name) == true)) {
    return false;
  }

  // If new options are given, ignore the old format
<<<<<<< HEAD
  if (opt_include_tables || g_exclude_tables.size() > 0 ||
      opt_include_databases || opt_exclude_databases ) {
=======
  if (opt_include_tables || opt_exclude_tables ||
      opt_include_databases || opt_exclude_databases ||
      ga_exclude_missing_tables ) {
>>>>>>> a7f5011d
    return (checkDoRestore(table));
  }
  
  if (g_tables.size() == 0 && g_databases.size() == 0)
    return true;

  if (g_databases.size() == 0)
    g_databases.push_back("TEST_DB");

  // Filter on the main table name for indexes and blobs
  unsigned i;
  for (i= 0; i < g_databases.size(); i++)
  {
    if (strncmp(table_name, g_databases[i].c_str(),
                g_databases[i].length()) == 0 &&
        table_name[g_databases[i].length()] == '/')
    {
      // we have a match
      if (g_databases.size() > 1 || g_tables.size() == 0)
        return true;
      break;
    }
  }
  if (i == g_databases.size())
    return false; // no match found

  while (*table_name != '/') table_name++;
  table_name++;
  while (*table_name != '/') table_name++;
  table_name++;

  // Check if table should be restored
  for (i= 0; i < g_tables.size(); i++)
  {
    if (strcmp(table_name, g_tables[i].c_str()) == 0)
      return true;
  }
  return false;
}

static void
exclude_missing_tables(const RestoreMetaData& metaData)
{
  Uint32 i, j;
  bool isMissing;
  Vector<BaseString> missingTables;
  for(i = 0; i < metaData.getNoOfTables(); i++)
  {
    const TableS *table= metaData[i];
    isMissing = false;
    for(j = 0; j < g_consumers.size(); j++)
      isMissing |= g_consumers[j]->isMissingTable(*table);
    if( isMissing )
    {
      /* add missing tables to exclude list */
      g_exclude_tables.push_back(table->getTableName());
      BaseString tableName = makeExternalTableName(table->getTableName());
      save_include_exclude(OPT_EXCLUDE_TABLES, (char*)tableName.c_str());
      missingTables.push_back(tableName);
    }
  }

  if(missingTables.size() > 0){
    info << "Excluded Missing tables: ";
    for (i=0 ; i < missingTables.size(); i++)
    {
      info << missingTables[i] << " ";
    }
    info << endl;
  }
}

static void
free_data_callback()
{
  for(Uint32 i= 0; i < g_consumers.size(); i++) 
    g_consumers[i]->tuple_free();
}

static void exitHandler(int code)
{
  NDBT_ProgramExit(code);
  if (opt_core)
    abort();
  else
    exit(code);
}

static void init_progress()
{
  g_report_prev = NdbTick_getCurrentTicks();
}

static int check_progress()
{
  if (!opt_progress_frequency)
    return 0;

  const NDB_TICKS now = NdbTick_getCurrentTicks();
  
  if (NdbTick_Elapsed(g_report_prev, now).seconds() >= opt_progress_frequency)
  {
    g_report_prev = now;
    return 1;
  }
  return 0;
}

static void report_progress(const char *prefix, const BackupFile &f)
{
  info.setLevel(255);
  if (f.get_file_size())
    info << prefix << (f.get_file_pos() * 100 + f.get_file_size()-1) / f.get_file_size() 
         << "%(" << f.get_file_pos() << " bytes)\n";
  else
    info << prefix << f.get_file_pos() << " bytes\n";
}

/**
 * Reports, clears information on columns where data truncation was detected.
 */
static void
check_data_truncations(const TableS * table)
{
  assert(table);
  const char * tname = table->getTableName();
  const int n = table->getNoOfAttributes();
  for (int i = 0; i < n; i++) {
    AttributeDesc * desc = table->getAttributeDesc(i);
    if (desc->truncation_detected) {
      const char * cname = desc->m_column->getName();
      info.setLevel(254);
      info << "Data truncation(s) detected for attribute: "
           << tname << "." << cname << endl;
      desc->truncation_detected = false;
    }
  }
}

int
main(int argc, char** argv)
{
  NDB_INIT(argv[0]);

  debug << "Start readArguments" << endl;
  if (!readArguments(&argc, &argv))
  {
    exitHandler(NDBT_FAILED);
  }

  g_options.appfmt(" -b %u", ga_backupId);
  g_options.appfmt(" -n %d", ga_nodeId);
  if (_restore_meta)
    g_options.appfmt(" -m");
  if (ga_no_upgrade)
    g_options.appfmt(" -u");
  if (ga_promote_attributes)
    g_options.appfmt(" -A");
  if (ga_demote_attributes)
    g_options.appfmt(" -L");
  if (_preserve_trailing_spaces)
    g_options.appfmt(" -P");
  if (ga_skip_table_check)
    g_options.appfmt(" -s");
  if (_restore_data)
    g_options.appfmt(" -r");
  if (ga_restore_epoch)
    g_options.appfmt(" -e");
  if (_no_restore_disk)
    g_options.appfmt(" -d");
  if (ga_exclude_missing_columns)
    g_options.append(" --exclude-missing-columns");
  if (ga_exclude_missing_tables)
    g_options.append(" --exclude-missing-tables");
  if (ga_disable_indexes)
    g_options.append(" --disable-indexes");
  if (ga_rebuild_indexes)
    g_options.append(" --rebuild-indexes");
  g_options.appfmt(" -p %d", ga_nParallelism);
  if (ga_skip_unknown_objects)
    g_options.append(" --skip-unknown-objects");
  if (ga_skip_broken_objects)
    g_options.append(" --skip-broken-objects");

  init_progress();

  /**
   * we must always load meta data, even if we will only print it to stdout
   */
  debug << "Start restoring meta data" << endl;
  RestoreMetaData metaData(ga_backupPath, ga_nodeId, ga_backupId);
  if (!metaData.readHeader())
  {
    err << "Failed to read " << metaData.getFilename() << endl << endl;
    exitHandler(NDBT_FAILED);
  }

  const BackupFormat::FileHeader & tmp = metaData.getFileHeader();
  const Uint32 version = tmp.BackupVersion;
  
  char buf[NDB_VERSION_STRING_BUF_SZ];
  info.setLevel(254);
  info << "Backup version in files: " 
       <<  ndbGetVersionString(version, 0, 
                               isDrop6(version) ? "-drop6" : 0, 
                               buf, sizeof(buf));
  if (version >= NDBD_RAW_LCP)
  {
    info << " ndb version: "
         << ndbGetVersionString(tmp.NdbVersion, tmp.MySQLVersion, 0, 
                                buf, sizeof(buf));
  }

  info << endl;

  /**
   * check wheater we can restore the backup (right version).
   */
  // in these versions there was an error in how replica info was
  // stored on disk
  if (version >= MAKE_VERSION(5,1,3) && version <= MAKE_VERSION(5,1,9))
  {
    err << "Restore program incompatible with backup versions between "
        << ndbGetVersionString(MAKE_VERSION(5,1,3), 0, 0, buf, sizeof(buf))
        << " and "
        << ndbGetVersionString(MAKE_VERSION(5,1,9), 0, 0, buf, sizeof(buf))
        << endl;
    exitHandler(NDBT_FAILED);
  }

  if (version > NDB_VERSION)
  {
    err << "Restore program older than backup version. Not supported. "
        << "Use new restore program" << endl;
    exitHandler(NDBT_FAILED);
  }

  debug << "Load content" << endl;
  int res  = metaData.loadContent();

  info << "Stop GCP of Backup: " << metaData.getStopGCP() << endl;
  
  if (res == 0)
  {
    err << "Restore: Failed to load content" << endl;
    exitHandler(NDBT_FAILED);
  }
  debug << "Get no of Tables" << endl; 
  if (metaData.getNoOfTables() == 0) 
  {
    err << "The backup contains no tables" << endl;
    exitHandler(NDBT_FAILED);
  }
  debug << "Validate Footer" << endl;

  if (!metaData.validateFooter()) 
  {
    err << "Restore: Failed to validate footer." << endl;
    exitHandler(NDBT_FAILED);
  }
  debug << "Init Backup objects" << endl;
  Uint32 i;
  for(i= 0; i < g_consumers.size(); i++)
  {
    if (!g_consumers[i]->init(g_tableCompabilityMask))
    {
      clearConsumers();
      err << "Failed to initialize consumers" << endl;
      exitHandler(NDBT_FAILED);
    }

  }

  if(ga_exclude_missing_tables)
    exclude_missing_tables(metaData);

  /* report to clusterlog if applicable */
  for (i = 0; i < g_consumers.size(); i++)
    g_consumers[i]->report_started(ga_backupId, ga_nodeId);

  debug << "Restore objects (tablespaces, ..)" << endl;
  for(i = 0; i<metaData.getNoOfObjects(); i++)
  {
    for(Uint32 j= 0; j < g_consumers.size(); j++)
      if (!g_consumers[j]->object(metaData.getObjType(i),
				  metaData.getObjPtr(i)))
      {
	err << "Restore: Failed to restore table: ";
        err << metaData[i]->getTableName() << " ... Exiting " << endl;
	exitHandler(NDBT_FAILED);
      } 
    if (check_progress())
    {
      info.setLevel(255);
      info << "Object create progress: "
           << i+1 << " objects out of "
           << metaData.getNoOfObjects() << endl;
    }
  }

  Vector<OutputStream *> table_output(metaData.getNoOfTables());
  debug << "Restoring tables" << endl;
  for(i = 0; i<metaData.getNoOfTables(); i++)
  {
    const TableS *table= metaData[i];
    table_output.push_back(NULL);
    if (!checkDbAndTableName(table))
      continue;
    if (isSYSTAB_0(table))
    {
      table_output[i]= ndbout.m_out;
    }
    if (checkSysTable(table))
    {
      if (!tab_path || isBlobTable(table) || isIndex(table))
      {
        table_output[i]= ndbout.m_out;
      }
      else
      {
        FILE* res;
        char filename[FN_REFLEN], tmp_path[FN_REFLEN];
        const char *table_name;
        table_name= table->getTableName();
        while (*table_name != '/') table_name++;
        table_name++;
        while (*table_name != '/') table_name++;
        table_name++;
        convert_dirname(tmp_path, tab_path, NullS);
        res= my_fopen(fn_format(filename, table_name, tmp_path, ".txt", 4),
                      opt_append ?
                      O_WRONLY|O_APPEND|O_CREAT :
                      O_WRONLY|O_TRUNC|O_CREAT,
                      MYF(MY_WME));
        if (res == 0)
        {
          exitHandler(NDBT_FAILED);
        }
        FileOutputStream *f= new FileOutputStream(res);
        table_output[i]= f;
      }
      for(Uint32 j= 0; j < g_consumers.size(); j++)
	if (!g_consumers[j]->table(* table))
	{
	  err << "Restore: Failed to restore table: `";
          err << table->getTableName() << "` ... Exiting " << endl;
	  exitHandler(NDBT_FAILED);
	} 
    } else {
      for(Uint32 j= 0; j < g_consumers.size(); j++)
        if (!g_consumers[j]->createSystable(* table))
        {
          err << "Restore: Failed to restore system table: ";
          err << table->getTableName() << " ... Exiting " << endl;
          exitHandler(NDBT_FAILED);
        }
    }
    if (check_progress())
    {
      info.setLevel(255);
      info << "Table create progress: "
           << i+1 << " tables out of "
           << metaData.getNoOfTables() << endl;
    }
  }
  debug << "Close tables" << endl; 
  for(i= 0; i < g_consumers.size(); i++)
    if (!g_consumers[i]->endOfTables())
    {
      err << "Restore: Failed while closing tables" << endl;
      exitHandler(NDBT_FAILED);
    } 
  /* report to clusterlog if applicable */
  for(i= 0; i < g_consumers.size(); i++)
  {
    g_consumers[i]->report_meta_data(ga_backupId, ga_nodeId);
  }
  debug << "Iterate over data" << endl; 
  if (ga_restore || ga_print) 
  {
    if(_restore_data || _print_data)
    {
      // Check table compatibility
      for (i=0; i < metaData.getNoOfTables(); i++){
        if (checkSysTable(metaData, i) &&
            checkDbAndTableName(metaData[i]))
        {
          TableS & tableS = *metaData[i]; // not const
          for(Uint32 j= 0; j < g_consumers.size(); j++)
          {
            if (!g_consumers[j]->table_compatible_check(tableS))
            {
              err << "Restore: Failed to restore data, ";
              err << tableS.getTableName() << " table structure incompatible with backup's ... Exiting " << endl;
              exitHandler(NDBT_FAILED);
            } 
            if (tableS.m_staging &&
                !g_consumers[j]->prepare_staging(tableS))
            {
              err << "Restore: Failed to restore data, ";
              err << tableS.getTableName() << " failed to prepare staging table for data conversion ... Exiting " << endl;
              exitHandler(NDBT_FAILED);
            }
          } 
        }
      }
      RestoreDataIterator dataIter(metaData, &free_data_callback);
      
      // Read data file header
      if (!dataIter.readHeader())
      {
	err << "Failed to read header of data file. Exiting..." << endl;
	exitHandler(NDBT_FAILED);
      }
      
      Uint32 fragmentId; 
      while (dataIter.readFragmentHeader(res= 0, &fragmentId))
      {
	const TupleS* tuple;
	while ((tuple = dataIter.getNextTuple(res= 1)) != 0)
	{
          const TableS* table = tuple->getTable();
          OutputStream *output = table_output[table->getLocalId()];
          if (!output)
            continue;
          OutputStream *tmp = ndbout.m_out;
          ndbout.m_out = output;
          for(Uint32 j= 0; j < g_consumers.size(); j++) 
            g_consumers[j]->tuple(* tuple, fragmentId);
          ndbout.m_out =  tmp;
          if (check_progress())
            report_progress("Data file progress: ", dataIter);
	} // while (tuple != NULL);
	
	if (res < 0)
	{
	  err <<" Restore: An error occured while restoring data. Exiting...";
          err << endl;
	  exitHandler(NDBT_FAILED);
	}
	if (!dataIter.validateFragmentFooter()) {
	  err << "Restore: Error validating fragment footer. ";
          err << "Exiting..." << endl;
	  exitHandler(NDBT_FAILED);
	}
      } // while (dataIter.readFragmentHeader(res))
      
      if (res < 0)
      {
	err << "Restore: An error occured while restoring data. Exiting... "
	    << "res= " << res << endl;
	exitHandler(NDBT_FAILED);
      }
      
      
      dataIter.validateFooter(); //not implemented
      
      for (i= 0; i < g_consumers.size(); i++)
	g_consumers[i]->endOfTuples();

      /* report to clusterlog if applicable */
      for(i= 0; i < g_consumers.size(); i++)
      {
        g_consumers[i]->report_data(ga_backupId, ga_nodeId);
      }
    }

    if(_restore_data || _print_log)
    {
      RestoreLogIterator logIter(metaData);
      if (!logIter.readHeader())
      {
	err << "Failed to read header of data file. Exiting..." << endl;
	exitHandler(NDBT_FAILED);
      }
      
      const LogEntry * logEntry = 0;
      while ((logEntry = logIter.getNextLogEntry(res= 0)) != 0)
      {
        const TableS* table = logEntry->m_table;
        OutputStream *output = table_output[table->getLocalId()];
        if (!output)
          continue;
        for(Uint32 j= 0; j < g_consumers.size(); j++)
          g_consumers[j]->logEntry(* logEntry);

        if (check_progress())
          report_progress("Log file progress: ", logIter);
      }
      if (res < 0)
      {
	err << "Restore: An restoring the data log. Exiting... res=" 
	    << res << endl;
	exitHandler(NDBT_FAILED);
      }
      logIter.validateFooter(); //not implemented
      for (i= 0; i < g_consumers.size(); i++)
	g_consumers[i]->endOfLogEntrys();

      /* report to clusterlog if applicable */
      for(i= 0; i < g_consumers.size(); i++)
      {
        g_consumers[i]->report_log(ga_backupId, ga_nodeId);
      }
    }
    
    /* move data from staging table to real table */
    if(_restore_data)
    {
      for (i = 0; i < metaData.getNoOfTables(); i++)
      {
        const TableS* table = metaData[i];
        if (table->m_staging)
        {
          for(Uint32 j= 0; j < g_consumers.size(); j++)
          {
            if (!g_consumers[j]->finalize_staging(*table))
            {
              err << "Restore: Failed staging data to table: ";
              err << table->getTableName() << ". ";
              err << "Exiting... " << endl;
              exitHandler(NDBT_FAILED);
            }
          }
        }
      }
    }

    if(_restore_data)
    {
      for(i = 0; i < metaData.getNoOfTables(); i++)
      {
        const TableS* table = metaData[i];
        check_data_truncations(table);
        OutputStream *output = table_output[table->getLocalId()];
        if (!output)
          continue;
        for(Uint32 j= 0; j < g_consumers.size(); j++)
          if (!g_consumers[j]->finalize_table(*table))
          {
            err << "Restore: Failed to finalize restore table: %s. ";
            err << "Exiting... " << metaData[i]->getTableName() << endl;
            exitHandler(NDBT_FAILED);
          }
      }
    }
  }
  if (ga_restore_epoch)
  {
    for (i= 0; i < g_consumers.size(); i++)
      if (!g_consumers[i]->update_apply_status(metaData))
      {
        err << "Restore: Failed to restore epoch" << endl;
        return -1;
      }
  }

  unsigned j;
  for(j= 0; j < g_consumers.size(); j++) 
  {
    if (g_consumers[j]->has_temp_error())
    {
      clearConsumers();
      ndbout_c("\nRestore successful, but encountered temporary error, "
               "please look at configuration.");
    }               
  }

  if (ga_rebuild_indexes)
  {
    debug << "Rebuilding indexes" << endl;
    for(i = 0; i<metaData.getNoOfTables(); i++)
    {
      const TableS *table= metaData[i];
      if (! (checkSysTable(table) && checkDbAndTableName(table)))
        continue;
      if (isBlobTable(table) || isIndex(table))
        continue;
      for(Uint32 j= 0; j < g_consumers.size(); j++)
      {
        if (!g_consumers[j]->rebuild_indexes(* table))
          return -1;
      }
    }
  }

  /* report to clusterlog if applicable */
  for (i = 0; i < g_consumers.size(); i++)
    g_consumers[i]->report_completed(ga_backupId, ga_nodeId);

  clearConsumers();

  for(i = 0; i < metaData.getNoOfTables(); i++)
  {
    if (table_output[i] &&
        table_output[i] != ndbout.m_out)
    {
      my_fclose(((FileOutputStream *)table_output[i])->getFile(), MYF(MY_WME));
      delete table_output[i];
      table_output[i] = NULL;
    }
  }

  if (opt_verbose)
    return NDBT_ProgramExit(NDBT_OK);
  else
    return 0;
} // main

template class Vector<BackupConsumer*>;
template class Vector<OutputStream*>;
template class Vector<RestoreOption *>;<|MERGE_RESOLUTION|>--- conflicted
+++ resolved
@@ -1105,14 +1105,8 @@
   }
 
   // If new options are given, ignore the old format
-<<<<<<< HEAD
   if (opt_include_tables || g_exclude_tables.size() > 0 ||
       opt_include_databases || opt_exclude_databases ) {
-=======
-  if (opt_include_tables || opt_exclude_tables ||
-      opt_include_databases || opt_exclude_databases ||
-      ga_exclude_missing_tables ) {
->>>>>>> a7f5011d
     return (checkDoRestore(table));
   }
   
