/*
   Copyright (c) 2003, 2019, Oracle and/or its affiliates. All rights reserved.

   This program is free software; you can redistribute it and/or modify
   it under the terms of the GNU General Public License, version 2.0,
   as published by the Free Software Foundation.

   This program is also distributed with certain software (including
   but not limited to OpenSSL) that is licensed under separate terms,
   as designated in a particular file or component or in included license
   documentation.  The authors of MySQL hereby grant you an additional
   permission to link the program and your derivative works with the
   separately licensed software that they have included with MySQL.

   This program is distributed in the hope that it will be useful,
   but WITHOUT ANY WARRANTY; without even the implied warranty of
   MERCHANTABILITY or FITNESS FOR A PARTICULAR PURPOSE.  See the
   GNU General Public License, version 2.0, for more details.

   You should have received a copy of the GNU General Public License
   along with this program; if not, write to the Free Software
   Foundation, Inc., 51 Franklin St, Fifth Floor, Boston, MA 02110-1301  USA
*/

#include <Logger.hpp>
<<<<<<< HEAD
#include <NDBT_ReturnCodes.h>
=======
>>>>>>> 4869291f
#include <NdbOut.hpp>
#include <NdbTCP.h>
#include <OutputStream.hpp>
#include <Properties.hpp>
#include <Vector.hpp>
#include <ndb_global.h>
#include <ndb_limits.h>
#include <ndb_opts.h>
<<<<<<< HEAD
=======
#include <ndb_version.h>
>>>>>>> 4869291f

#include "../src/ndbapi/NdbDictionaryImpl.hpp"
#include "consumer_printer.hpp"
#include "consumer_restore.hpp"
#include "my_alloc.h"

#include <NdbThread.h>

#include <my_dir.h>

#define TMP_TABLE_PREFIX "#sql"
#define TMP_TABLE_PREFIX_LEN 4

extern FilteredNdbOut err;
extern FilteredNdbOut info;
extern FilteredNdbOut debug;

extern RestoreLogger restoreLogger;

static Uint32 g_tableCompabilityMask = 0;
static int ga_nodeId = 0;
static int ga_nParallelism = 128;
static int ga_backupId = 0;
bool ga_dont_ignore_systab_0 = false;
static bool ga_no_upgrade = false;
static bool ga_promote_attributes = false;
static bool ga_demote_attributes = false;

static const Uint32 BF_UNKNOWN = 0;
static const Uint32 BF_SINGLE = 1;
static const Uint32 BF_MULTI_PART = 2;

static bool g_restoring_in_parallel = true;
static const int g_max_parts = 128;

static int ga_backup_format = BF_UNKNOWN;
static int ga_part_count = 1;
static int ga_error_thread = 0;

static const char* default_backupPath = "." DIR_SEPARATOR;
static const char* ga_backupPath = default_backupPath;

static const char *opt_nodegroup_map_str= 0;
static unsigned opt_nodegroup_map_len= 0;
static NODE_GROUP_MAP opt_nodegroup_map[MAX_NODE_GROUP_MAPS];
#define OPT_NDB_NODEGROUP_MAP 'z'

const char *opt_ndb_database= NULL;
const char *opt_ndb_table= NULL;
unsigned int opt_verbose;
unsigned int opt_hex_format;
bool opt_show_part_id = true;
unsigned int opt_progress_frequency;
NDB_TICKS g_report_prev;
Vector<BaseString> g_databases;
Vector<BaseString> g_tables;
Vector<BaseString> g_include_tables, g_exclude_tables;
Vector<BaseString> g_include_databases, g_exclude_databases;
Properties g_rewrite_databases;
NdbRecordPrintFormat g_ndbrecord_print_format;
unsigned int opt_no_binlog;

Ndb_cluster_connection *g_cluster_connection = NULL;

class RestoreOption
{
public:
  virtual ~RestoreOption() { }
  int optid;
  BaseString argument;
};

Vector<class RestoreOption *> g_include_exclude;
static void save_include_exclude(int optid, char * argument);

static inline void parse_rewrite_database(char * argument);
static void exitHandler(int code);
static void free_include_excludes_vector();

/**
 * print and restore flags
 */
static bool ga_restore_epoch = false;
static bool ga_restore = false;
static bool ga_print = false;
static bool ga_skip_table_check = false;
static bool ga_exclude_missing_columns = false;
static bool ga_exclude_missing_tables = false;
static bool opt_exclude_intermediate_sql_tables = true;
#ifdef ERROR_INSERT 
static unsigned int _error_insert = 0;
#endif
static int _print = 0;
static int _print_meta = 0;
static int _print_data = 0;
static int _print_log = 0;
static int _print_sql_log = 0;
static int _restore_data = 0;
static int _restore_meta = 0;
static int _no_restore_disk = 0;
static bool _preserve_trailing_spaces = false;
static bool ga_disable_indexes = false;
static bool ga_rebuild_indexes = false;
bool ga_skip_unknown_objects = false;
bool ga_skip_broken_objects = false;
BaseString g_options("ndb_restore");

const char *load_default_groups[]= { "mysql_cluster","ndb_restore",0 };

enum ndb_restore_options {
  OPT_VERBOSE = NDB_STD_OPTIONS_LAST,
  OPT_INCLUDE_TABLES,
  OPT_EXCLUDE_TABLES,
  OPT_INCLUDE_DATABASES,
  OPT_EXCLUDE_DATABASES,
  OPT_REWRITE_DATABASE
#ifdef ERROR_INSERT
  ,OPT_ERROR_INSERT
#endif
};
static const char *opt_fields_enclosed_by= NULL;
static const char *opt_fields_terminated_by= NULL;
static const char *opt_fields_optionally_enclosed_by= NULL;
static const char *opt_lines_terminated_by= NULL;

static const char *tab_path= NULL;
static int opt_append;
static const char *opt_exclude_tables= NULL;
static const char *opt_include_tables= NULL;
static const char *opt_exclude_databases= NULL;
static const char *opt_include_databases= NULL;
static const char *opt_rewrite_database= NULL;
static bool opt_restore_privilege_tables = false;

static struct my_option my_long_options[] =
{
  NDB_STD_OPTS("ndb_restore"),
  { "connect", 'c', "same as --connect-string",
    (uchar**) &opt_ndb_connectstring, (uchar**) &opt_ndb_connectstring, 0,
    GET_STR, REQUIRED_ARG, 0, 0, 0, 0, 0, 0 },
  { "nodeid", 'n', "Backup files from node with id",
    (uchar**) &ga_nodeId, (uchar**) &ga_nodeId, 0,
    GET_INT, REQUIRED_ARG, 0, 0, 0, 0, 0, 0 },
  { "backupid", 'b', "Backup id",
    (uchar**) &ga_backupId, (uchar**) &ga_backupId, 0,
    GET_INT, REQUIRED_ARG, 0, 0, 0, 0, 0, 0 },
  { "restore_data", 'r', 
    "Restore table data/logs into NDB Cluster using NDBAPI", 
    (uchar**) &_restore_data, (uchar**) &_restore_data,  0,
    GET_BOOL, NO_ARG, 0, 0, 0, 0, 0, 0 },
  { "restore_meta", 'm',
    "Restore meta data into NDB Cluster using NDBAPI",
    (uchar**) &_restore_meta, (uchar**) &_restore_meta,  0,
    GET_BOOL, NO_ARG, 0, 0, 0, 0, 0, 0 },
  { "no-upgrade", 'u',
    "Don't upgrade array type for var attributes, which don't resize VAR data and don't change column attributes",
    (uchar**) &ga_no_upgrade, (uchar**) &ga_no_upgrade, 0,
    GET_BOOL, NO_ARG, 0, 0, 0, 0, 0, 0 },
  { "promote-attributes", 'A',
    "Allow attributes to be promoted when restoring data from backup",
    (uchar**) &ga_promote_attributes, (uchar**) &ga_promote_attributes, 0,
    GET_BOOL, NO_ARG, 0, 0, 0, 0, 0, 0 },
  { "lossy-conversions", 'L',
    "Allow lossy conversions for attributes (type demotions or integral"
    " signed/unsigned type changes) when restoring data from backup",
    (uchar**) &ga_demote_attributes, (uchar**) &ga_demote_attributes, 0,
    GET_BOOL, NO_ARG, 0, 0, 0, 0, 0, 0 },
  { "preserve-trailing-spaces", 'P',
    "Allow to preserve the tailing spaces (including paddings) When char->varchar or binary->varbinary is promoted",
    (uchar**) &_preserve_trailing_spaces, (uchar**)_preserve_trailing_spaces , 0,
    GET_BOOL, NO_ARG, 0, 0, 0, 0, 0, 0 },
  { "no-restore-disk-objects", 'd',
    "Dont restore disk objects (tablespace/logfilegroups etc)",
    (uchar**) &_no_restore_disk, (uchar**) &_no_restore_disk,  0,
    GET_BOOL, NO_ARG, 0, 0, 0, 0, 0, 0 },
  { "restore_epoch", 'e', 
    "Restore epoch info into the status table. Convenient on a MySQL Cluster "
    "replication slave, for starting replication. The row in "
    NDB_REP_DB "." NDB_APPLY_TABLE " with id 0 will be updated/inserted.", 
    (uchar**) &ga_restore_epoch, (uchar**) &ga_restore_epoch,  0,
    GET_BOOL, NO_ARG, 0, 0, 0, 0, 0, 0 },
  { "skip-table-check", 's', "Skip table structure check during restore of data",
   (uchar**) &ga_skip_table_check, (uchar**) &ga_skip_table_check, 0,
   GET_BOOL, NO_ARG, 0, 0, 0, 0, 0, 0 },
  { "parallelism", 'p',
    "No of parallel transactions during restore of data."
    "(parallelism can be 1 to 1024)", 
    (uchar**) &ga_nParallelism, (uchar**) &ga_nParallelism, 0,
    GET_INT, REQUIRED_ARG, 128, 1, 1024, 0, 1, 0 },
  { "print", NDB_OPT_NOSHORT, "Print metadata, data and log to stdout",
    (uchar**) &_print, (uchar**) &_print, 0,
    GET_BOOL, NO_ARG, 0, 0, 0, 0, 0, 0 },
  { "print_data", NDB_OPT_NOSHORT, "Print data to stdout",
    (uchar**) &_print_data, (uchar**) &_print_data, 0,
    GET_BOOL, NO_ARG, 0, 0, 0, 0, 0, 0 },
  { "print_meta", NDB_OPT_NOSHORT, "Print meta data to stdout",
    (uchar**) &_print_meta, (uchar**) &_print_meta,  0,
    GET_BOOL, NO_ARG, 0, 0, 0, 0, 0, 0 },
  { "print_log", NDB_OPT_NOSHORT, "Print log to stdout",
    (uchar**) &_print_log, (uchar**) &_print_log,  0,
    GET_BOOL, NO_ARG, 0, 0, 0, 0, 0, 0 },
  { "print_sql_log", NDB_OPT_NOSHORT, "Print SQL log to stdout",
    (uchar**) &_print_sql_log, (uchar**) &_print_sql_log,  0,
    GET_BOOL, NO_ARG, 0, 0, 0, 0, 0, 0 },
  { "backup_path", NDB_OPT_NOSHORT, "Path to backup files",
    (uchar**) &ga_backupPath, (uchar**) &ga_backupPath, 0,
    GET_STR, REQUIRED_ARG, 0, 0, 0, 0, 0, 0 },
  { "dont_ignore_systab_0", 'f',
    "Do not ignore system table during --print-data.", 
    (uchar**) &ga_dont_ignore_systab_0, (uchar**) &ga_dont_ignore_systab_0, 0,
    GET_BOOL, NO_ARG, 0, 0, 0, 0, 0, 0 },
  { "ndb-nodegroup-map", OPT_NDB_NODEGROUP_MAP,
    "Nodegroup map for ndbcluster. Syntax: list of (source_ng, dest_ng)",
    (uchar**) &opt_nodegroup_map_str,
    (uchar**) &opt_nodegroup_map_str,
    0,
    GET_STR, REQUIRED_ARG, 0, 0, 0, 0, 0, 0 },
  { "fields-enclosed-by", NDB_OPT_NOSHORT,
    "Fields are enclosed by ...",
    (uchar**) &opt_fields_enclosed_by, (uchar**) &opt_fields_enclosed_by, 0,
    GET_STR, REQUIRED_ARG, 0, 0, 0, 0, 0, 0 },
  { "fields-terminated-by", NDB_OPT_NOSHORT,
    "Fields are terminated by ...",
    (uchar**) &opt_fields_terminated_by,
    (uchar**) &opt_fields_terminated_by, 0,
    GET_STR, REQUIRED_ARG, 0, 0, 0, 0, 0, 0 },
  { "fields-optionally-enclosed-by", NDB_OPT_NOSHORT,
    "Fields are optionally enclosed by ...",
    (uchar**) &opt_fields_optionally_enclosed_by,
    (uchar**) &opt_fields_optionally_enclosed_by, 0,
    GET_STR, REQUIRED_ARG, 0, 0, 0, 0, 0, 0 },
  { "hex", NDB_OPT_NOSHORT, "print binary types in hex format", 
    (uchar**) &opt_hex_format, (uchar**) &opt_hex_format, 0,
    GET_BOOL, NO_ARG, 0, 0, 0, 0, 0, 0 },
  { "tab", 'T', "Creates tab separated textfile for each table to "
    "given path. (creates .txt files)",
   (uchar**) &tab_path, (uchar**) &tab_path, 0,
    GET_STR, REQUIRED_ARG, 0, 0, 0, 0, 0, 0},
  { "append", NDB_OPT_NOSHORT, "for --tab append data to file", 
    (uchar**) &opt_append, (uchar**) &opt_append, 0,
    GET_BOOL, NO_ARG, 0, 0, 0, 0, 0, 0 },
  { "lines-terminated-by", NDB_OPT_NOSHORT, "",
    (uchar**) &opt_lines_terminated_by, (uchar**) &opt_lines_terminated_by, 0,
    GET_STR, REQUIRED_ARG, 0, 0, 0, 0, 0, 0 },
  { "progress-frequency", NDB_OPT_NOSHORT,
    "Print status uf restore periodically in given seconds", 
    (uchar**) &opt_progress_frequency, (uchar**) &opt_progress_frequency, 0,
    GET_INT, REQUIRED_ARG, 0, 0, 65535, 0, 0, 0 },
  { "no-binlog", NDB_OPT_NOSHORT,
    "If a mysqld is connected and has binary log, do not log the restored data", 
    (uchar**) &opt_no_binlog, (uchar**) &opt_no_binlog, 0,
    GET_BOOL, NO_ARG, 0, 0, 0, 0, 0, 0 },
  { "verbose", OPT_VERBOSE,
    "verbosity", 
    (uchar**) &opt_verbose, (uchar**) &opt_verbose, 0,
    GET_INT, REQUIRED_ARG, 1, 0, 255, 0, 0, 0 },
  { "include-databases", OPT_INCLUDE_DATABASES,
    "Comma separated list of databases to restore. Example: db1,db3",
    (uchar**) &opt_include_databases, (uchar**) &opt_include_databases, 0,
    GET_STR, REQUIRED_ARG, 0, 0, 0, 0, 0, 0 },
  { "exclude-databases", OPT_EXCLUDE_DATABASES,
    "Comma separated list of databases to not restore. Example: db1,db3",
    (uchar**) &opt_exclude_databases, (uchar**) &opt_exclude_databases, 0,
    GET_STR, REQUIRED_ARG, 0, 0, 0, 0, 0, 0 },
  { "rewrite-database", OPT_REWRITE_DATABASE,
    "A pair 'source,dest' of database names from/into which to restore. "
    "Example: --rewrite-database=oldDb,newDb",
    (uchar**) &opt_rewrite_database, (uchar**) &opt_rewrite_database, 0,
    GET_STR, REQUIRED_ARG, 0, 0, 0, 0, 0, 0 },
  { "include-tables", OPT_INCLUDE_TABLES, "Comma separated list of tables to "
    "restore. Table name should include database name. Example: db1.t1,db3.t1", 
    (uchar**) &opt_include_tables, (uchar**) &opt_include_tables, 0,
    GET_STR, REQUIRED_ARG, 0, 0, 0, 0, 0, 0 },
  { "exclude-tables", OPT_EXCLUDE_TABLES, "Comma separated list of tables to "
    "not restore. Table name should include database name. "
    "Example: db1.t1,db3.t1",
    (uchar**) &opt_exclude_tables, (uchar**) &opt_exclude_tables, 0,
    GET_STR, REQUIRED_ARG, 0, 0, 0, 0, 0, 0 },
  { "restore-privilege-tables", NDB_OPT_NOSHORT,
    "Restore privilege tables (after they have been moved to ndb)",
    (uchar**) &opt_restore_privilege_tables,
    (uchar**) &opt_restore_privilege_tables, 0,
    GET_BOOL, NO_ARG, 0, 0, 0, 0, 0, 0 },
  { "exclude-missing-columns", NDB_OPT_NOSHORT,
    "Ignore columns present in backup but not in database",
    (uchar**) &ga_exclude_missing_columns,
    (uchar**) &ga_exclude_missing_columns, 0,
    GET_BOOL, NO_ARG, 0, 0, 0, 0, 0, 0 },
  { "exclude-missing-tables", NDB_OPT_NOSHORT,
    "Ignore tables present in backup but not in database",
    (uchar**) &ga_exclude_missing_tables,
    (uchar**) &ga_exclude_missing_tables, 0,
    GET_BOOL, NO_ARG, 0, 0, 0, 0, 0, 0 },
  { "exclude-intermediate-sql-tables", NDB_OPT_NOSHORT,
    "Do not restore intermediate tables with #sql-prefixed names",
    (uchar**) &opt_exclude_intermediate_sql_tables,
    (uchar**) &opt_exclude_intermediate_sql_tables, 0,
    GET_BOOL, NO_ARG, 1, 0, 0, 0, 0, 0 },
  { "disable-indexes", NDB_OPT_NOSHORT,
    "Disable indexes and foreign keys",
    (uchar**) &ga_disable_indexes,
    (uchar**) &ga_disable_indexes, 0,
    GET_BOOL, NO_ARG, 0, 0, 0, 0, 0, 0 },
  { "rebuild-indexes", NDB_OPT_NOSHORT,
    "Rebuild indexes",
    (uchar**) &ga_rebuild_indexes,
    (uchar**) &ga_rebuild_indexes, 0,
    GET_BOOL, NO_ARG, 0, 0, 0, 0, 0, 0 },
  { "skip-unknown-objects", 256, "Skip unknown object when parsing backup",
    (uchar**) &ga_skip_unknown_objects, (uchar**) &ga_skip_unknown_objects, 0,
    GET_BOOL, NO_ARG, 0, 0, 0, 0, 0, 0 },
  { "skip-broken-objects", 256, "Skip broken object when parsing backup",
    (uchar**) &ga_skip_broken_objects, (uchar**) &ga_skip_broken_objects, 0,
    GET_BOOL, NO_ARG, 0, 0, 0, 0, 0, 0 },
  { "show-part-id", 256, "Prefix log messages with backup part ID",
    (uchar**) &opt_show_part_id, (uchar**) &opt_show_part_id, 0,
    GET_BOOL, NO_ARG, 0, 0, 0, 0, 0, 0 },
#ifdef ERROR_INSERT
  { "error-insert", OPT_ERROR_INSERT,
    "Insert errors (testing option)",
    (uchar **)&_error_insert, (uchar **)&_error_insert, 0,
    GET_INT, REQUIRED_ARG, 0, 0, 0, 0, 0, 0 },
#endif
  { 0, 0, 0, 0, 0, 0, GET_NO_ARG, NO_ARG, 0, 0, 0, 0, 0, 0}
};


static char* analyse_one_map(char *map_str, uint16 *source, uint16 *dest)
{
  char *end_ptr;
  int number;
  DBUG_ENTER("analyse_one_map");
  /*
    Search for pattern ( source_ng , dest_ng )
  */

  while (isspace(*map_str)) map_str++;

  if (*map_str != '(')
  {
    DBUG_RETURN(NULL);
  }
  map_str++;

  while (isspace(*map_str)) map_str++;

  number= strtol(map_str, &end_ptr, 10);
  if (!end_ptr || number < 0 || number >= MAX_NODE_GROUP_MAPS)
  {
    DBUG_RETURN(NULL);
  }
  *source= (uint16)number;
  map_str= end_ptr;

  while (isspace(*map_str)) map_str++;

  if (*map_str != ',')
  {
    DBUG_RETURN(NULL);
  }
  map_str++;

  number= strtol(map_str, &end_ptr, 10);
  if (!end_ptr || number < 0 || number >= NDB_UNDEF_NODEGROUP)
  {
    DBUG_RETURN(NULL);
  }
  *dest= (uint16)number;
  map_str= end_ptr;

  if (*map_str != ')')
  {
    DBUG_RETURN(NULL);
  }
  map_str++;

  while (isspace(*map_str)) map_str++;
  DBUG_RETURN(map_str);
}

static bool insert_ng_map(NODE_GROUP_MAP *ng_map,
                          uint16 source_ng, uint16 dest_ng)
{
  uint index= source_ng;
  uint ng_index= ng_map[index].no_maps;

  opt_nodegroup_map_len++;
  if (ng_index >= MAX_MAPS_PER_NODE_GROUP)
    return true;
  ng_map[index].no_maps++;
  ng_map[index].map_array[ng_index]= dest_ng;
  return false;
}

static void init_nodegroup_map()
{
  uint i,j;
  NODE_GROUP_MAP *ng_map = &opt_nodegroup_map[0];

  for (i = 0; i < MAX_NODE_GROUP_MAPS; i++)
  {
    ng_map[i].no_maps= 0;
    for (j= 0; j < MAX_MAPS_PER_NODE_GROUP; j++)
      ng_map[i].map_array[j]= NDB_UNDEF_NODEGROUP;
  }
}

static bool analyse_nodegroup_map(const char *ng_map_str,
                                  NODE_GROUP_MAP *ng_map)
{
  uint16 source_ng, dest_ng;
  char *local_str= (char*)ng_map_str;
  DBUG_ENTER("analyse_nodegroup_map");

  do
  {
    if (!local_str)
    {
      DBUG_RETURN(TRUE);
    }
    local_str= analyse_one_map(local_str, &source_ng, &dest_ng);
    if (!local_str)
    {
      DBUG_RETURN(TRUE);
    }
    if (insert_ng_map(ng_map, source_ng, dest_ng))
    {
      DBUG_RETURN(TRUE);
    }
    if (!(*local_str))
      break;
  } while (TRUE);
  DBUG_RETURN(FALSE);
}

static void short_usage_sub(void)
{
  ndb_short_usage_sub("[<path to backup files>]");
}

static bool
get_one_option(int optid, const struct my_option *opt MY_ATTRIBUTE((unused)),
	       char *argument)
{
#ifndef DBUG_OFF
  opt_debug= "d:t:O,/tmp/ndb_restore.trace";
#endif
  ndb_std_get_one_option(optid, opt, argument);
  switch (optid) {
  case OPT_VERBOSE:
    info.setThreshold(255-opt_verbose);
    break;
  case 'n':
    if (ga_nodeId == 0)
    {
      err << "Error in --nodeid,-n setting, see --help";
      exitHandler(NdbRestoreStatus::WrongArgs);
    }
    info.setLevel(254);
    info << "Nodeid = " << ga_nodeId << endl;
    break;
  case 'b':
    if (ga_backupId == 0)
    {
      err << "Error in --backupid,-b setting, see --help";
      exitHandler(NdbRestoreStatus::WrongArgs);
    }
    info.setLevel(254);
    info << "Backup Id = " << ga_backupId << endl;
    break;
  case OPT_NDB_NODEGROUP_MAP:
    /*
      This option is used to set a map from nodegroup in original cluster
      to nodegroup in new cluster.
    */
    opt_nodegroup_map_len= 0;

    info.setLevel(254);
    info << "Analyse node group map" << endl;
    if (analyse_nodegroup_map(opt_nodegroup_map_str,
                              &opt_nodegroup_map[0]))
    {
      exitHandler(NdbRestoreStatus::WrongArgs);
    }
    break;
  case OPT_INCLUDE_DATABASES:
  case OPT_EXCLUDE_DATABASES:
  case OPT_INCLUDE_TABLES:
  case OPT_EXCLUDE_TABLES:
    save_include_exclude(optid, argument);
    break;
  case OPT_REWRITE_DATABASE:
    parse_rewrite_database(argument);
    break;
  }
  return 0;
}

static const char* SCHEMA_NAME="/def/";
static const int SCHEMA_NAME_SIZE= 5;

int
makeInternalTableName(const BaseString &externalName, 
                      BaseString& internalName)
{
  // Make dbname.table1 into dbname/def/table1
  Vector<BaseString> parts;

  // Must contain a dot
  if (externalName.indexOf('.') == -1)
    return -1;
  externalName.split(parts,".");
  // .. and only 1 dot
  if (parts.size() != 2)
    return -1;
  internalName.clear();
  internalName.append(parts[0]); // db name
  internalName.append(SCHEMA_NAME); // /def/
  internalName.append(parts[1]); // table name
  return 0;
}

void
processTableList(const char* str, Vector<BaseString> &lst)
{
  // Process tables list like db1.t1,db2.t1 and exits when
  // it finds problems.
  Vector<BaseString> tmp;
  unsigned int i;
  /* Split passed string on comma into 2 BaseStrings in the vector */
  BaseString(str).split(tmp,",");
  for (i=0; i < tmp.size(); i++)
  {
    BaseString internalName;
    if (makeInternalTableName(tmp[i], internalName))
    {
      info << "`" << tmp[i] << "` is not a valid tablename!" << endl;
      exitHandler(NdbRestoreStatus::WrongArgs);
    }
    lst.push_back(internalName);
  }
}

BaseString
makeExternalTableName(const BaseString &internalName)
{
   // Make dbname/def/table1 into dbname.table1
  BaseString externalName;
  
  ssize_t idx = internalName.indexOf('/');
  externalName = internalName.substr(0,idx);
  externalName.append(".");
  externalName.append(internalName.substr(idx + SCHEMA_NAME_SIZE,
                                          internalName.length()));
  return externalName;
}

// Exclude the legacy list of six privilege tables from Cluster 7.x
#include "sql/ndb_dist_priv_util.h"
void
exclude_privilege_tables()
{
  const char* table_name;
  Ndb_dist_priv_util dist_priv;
  while((table_name= dist_priv.iter_next_table()))
  {
    BaseString priv_tab;
    priv_tab.assfmt("%s.%s", dist_priv.database(), table_name);
    g_exclude_tables.push_back(priv_tab);
    save_include_exclude(OPT_EXCLUDE_TABLES, (char *)priv_tab.c_str());
  }
}


bool
readArguments(Ndb_opts & opts, char*** pargv)
{
  Uint32 i;
  BaseString tmp;
  debug << "Load defaults" << endl;

  init_nodegroup_map();
  debug << "handle_options" << endl;

  opts.set_usage_funcs(short_usage_sub);

  if (opts.handle_options(get_one_option))
<<<<<<< HEAD
=======
  {
    exitHandler(NdbRestoreStatus::WrongArgs);
  }
  if (ga_nodeId == 0)
  {
    err << "Backup file node ID not specified, please provide --nodeid" << endl;
    exitHandler(NdbRestoreStatus::WrongArgs);
  }
  if (ga_backupId == 0)
>>>>>>> 4869291f
  {
    err << "Backup ID not specified, please provide --backupid" << endl;
    exitHandler(NdbRestoreStatus::WrongArgs);
  }
<<<<<<< HEAD
  if (ga_nodeId == 0)
  {
    err << "Backup file node ID not specified, please provide --nodeid" << endl;
    exit(NDBT_ProgramExit(NDBT_WRONGARGS));
  }
  if (ga_backupId == 0)
  {
    err << "Backup ID not specified, please provide --backupid" << endl;
    exit(NDBT_ProgramExit(NDBT_WRONGARGS));
  }
=======
>>>>>>> 4869291f


  for (i = 0; i < MAX_NODE_GROUP_MAPS; i++)
    opt_nodegroup_map[i].curr_index = 0;

#if 0
  /*
    Test code written t{
o verify nodegroup mapping
  */
  printf("Handled options successfully\n");
  Uint16 map_ng[16];
  Uint32 j;
  for (j = 0; j < 4; j++)
  {
  for (i = 0; i < 4 ; i++)
    map_ng[i] = i;
  map_nodegroups(&map_ng[0], (Uint32)4);
  for (i = 0; i < 4 ; i++)
    printf("NG %u mapped to %u \n", i, map_ng[i]);
  }
  for (j = 0; j < 4; j++)
  {
  for (i = 0; i < 8 ; i++)
    map_ng[i] = i >> 1;
  map_nodegroups(&map_ng[0], (Uint32)8);
  for (i = 0; i < 8 ; i++)
    printf("NG %u mapped to %u \n", i >> 1, map_ng[i]);
  }
  exit(NdbRestoreStatus::WrongArgs);
#endif

  for (;;)
  {
    int i= 0;
    if (ga_backupPath == default_backupPath)
    {
      // Set backup file path
      if ((*pargv)[i] == NULL)
        break;
      ga_backupPath = (*pargv)[i++];
    }
    if ((*pargv)[i] == NULL)
      break;
    g_databases.push_back((*pargv)[i++]);
    while ((*pargv)[i] != NULL)
    {
      g_tables.push_back((*pargv)[i++]);
    }
    break;
  }
  info.setLevel(254);
  info << "backup path = " << ga_backupPath << endl;
  if (g_databases.size() > 0)
  {
    info << "WARNING! Using deprecated syntax for selective object restoration." << endl;
    info << "Please use --include-*/--exclude-* options in future." << endl;
    info << "Restoring only from database " << g_databases[0].c_str() << endl;
    if (g_tables.size() > 0)
    {
        info << "Restoring tables:";
    }
    for (unsigned i= 0; i < g_tables.size(); i++)
    {
      info << " " << g_tables[i].c_str();
    }
    if (g_tables.size() > 0)
      info << endl;
  }

  if (ga_restore)
  {
    // Exclude privilege tables unless explicitely included
    if (!opt_restore_privilege_tables)
      exclude_privilege_tables();

    // Move over old style arguments to include/exclude lists
    if (g_databases.size() > 0)
    {
      BaseString tab_prefix, tab;
      tab_prefix.append(g_databases[0].c_str());
      tab_prefix.append(".");
      if (g_tables.size() == 0)
      {
        g_include_databases.push_back(g_databases[0]);
        save_include_exclude(OPT_INCLUDE_DATABASES,
                             (char *)g_databases[0].c_str());
      }
      for (unsigned i= 0; i < g_tables.size(); i++)
      {
        tab.assign(tab_prefix);
        tab.append(g_tables[i]);
        g_include_tables.push_back(tab);
        save_include_exclude(OPT_INCLUDE_TABLES, (char *)tab.c_str());
      }
    }
  }

  if (opt_include_databases)
  {
    tmp = BaseString(opt_include_databases);
    tmp.split(g_include_databases,",");
    info << "Including Databases: ";
    for (i= 0; i < g_include_databases.size(); i++)
    {
      info << g_include_databases[i] << " ";
    }
    info << endl;
  }
  
  if (opt_exclude_databases)
  {
    tmp = BaseString(opt_exclude_databases);
    tmp.split(g_exclude_databases,",");
    info << "Excluding databases: ";
    for (i= 0; i < g_exclude_databases.size(); i++)
    {
      info << g_exclude_databases[i] << " ";
    }
    info << endl;
  }
  
  if (opt_rewrite_database)
  {
    info << "Rewriting databases:";
    Properties::Iterator it(&g_rewrite_databases);
    const char * src;
    for (src = it.first(); src != NULL; src = it.next()) {
      const char * dst = NULL;
      bool r = g_rewrite_databases.get(src, &dst);
      require(r && (dst != NULL));
      info << " (" << src << "->" << dst << ")";
    }
    info << endl;
  }

  if (opt_include_tables)
  {
    processTableList(opt_include_tables, g_include_tables);
    info << "Including tables: ";
    for (i= 0; i < g_include_tables.size(); i++)
    {
      info << makeExternalTableName(g_include_tables[i]).c_str() << " ";
    }
    info << endl;
  }
  
  if (opt_exclude_tables)
  {
    processTableList(opt_exclude_tables, g_exclude_tables);
    info << "Excluding tables: ";
    for (i= 0; i < g_exclude_tables.size(); i++)
    {
      info << makeExternalTableName(g_exclude_tables[i]).c_str() << " ";
    }
    info << endl;
  }

  /*
    the below formatting follows the formatting from mysqldump
    do not change unless to adopt to changes in mysqldump
  */
  g_ndbrecord_print_format.fields_enclosed_by=
    opt_fields_enclosed_by ? opt_fields_enclosed_by : "";
  g_ndbrecord_print_format.fields_terminated_by=
    opt_fields_terminated_by ? opt_fields_terminated_by : "\t";
  g_ndbrecord_print_format.fields_optionally_enclosed_by=
    opt_fields_optionally_enclosed_by ? opt_fields_optionally_enclosed_by : "";
  g_ndbrecord_print_format.lines_terminated_by=
    opt_lines_terminated_by ? opt_lines_terminated_by : "\n";
  if (g_ndbrecord_print_format.fields_optionally_enclosed_by[0] == '\0')
    g_ndbrecord_print_format.null_string= "\\N";
  else
    g_ndbrecord_print_format.null_string= "";
  g_ndbrecord_print_format.hex_prefix= "";
  g_ndbrecord_print_format.hex_format= opt_hex_format;

  if (ga_skip_table_check)
  {
    g_tableCompabilityMask = ~(Uint32)0;
    ga_skip_unknown_objects = true;
  }

  if (ga_promote_attributes)
  {
    g_tableCompabilityMask |= TCM_ATTRIBUTE_PROMOTION;
  }

  if (ga_demote_attributes)
  {
    g_tableCompabilityMask |= TCM_ATTRIBUTE_DEMOTION;
  }

  if (ga_exclude_missing_columns)
  {
    g_tableCompabilityMask |= TCM_EXCLUDE_MISSING_COLUMNS;
  }
  return true;
}

bool create_consumers(RestoreThreadData *data)
{
  BackupPrinter *printer = new BackupPrinter(opt_nodegroup_map,
                                opt_nodegroup_map_len);
  if (printer == NULL)
    return false;

  if (g_restoring_in_parallel && (ga_nParallelism > ga_part_count))
    ga_nParallelism /= ga_part_count;

  char threadname[20];
  BaseString::snprintf(threadname, sizeof(threadname), "%d-%u", ga_nodeId, data->m_part_id);
  BackupRestore* restore = new BackupRestore(g_cluster_connection,
                                             opt_nodegroup_map,
                                             opt_nodegroup_map_len,
                                             threadname,
                                             ga_nParallelism);

  if (restore == NULL)
  {
    delete printer;
    printer = NULL;
    return false;
  }

  if (_print)
  {
    ga_print = true;
    ga_restore = true;
    printer->m_print = true;
  }
  if (_print_meta)
  {
    ga_print = true;
    printer->m_print_meta = true;
  }
  if (_print_data)
  {
    ga_print = true;
    printer->m_print_data = true;
  }
  if (_print_log)
  {
    ga_print = true;
    printer->m_print_log = true;
  }
  if (_print_sql_log)
    {
      ga_print = true;
      printer->m_print_sql_log = true;
    }

  if (_restore_data)
  {
    ga_restore = true;
    restore->m_restore = true;
  }

  if (_restore_meta)
  {
    // ndb_restore has been requested to perform some metadata work
    // like restore-meta or disable-indexes. To avoid 'object already exists'
    // errors, only restore-thread 1 will do the actual metadata-restore work.
    // So flags like restore_meta, restore_epoch and disable_indexes are set
    // only on thread 1 to indicate that it must perform this restore work.
    // While restoring metadata, some init work is done, like creating an Ndb
    // object, setting up callbacks, and loading info about all the tables into
    // the BackupConsumer.
    // The remaining threads also need this init work to be done, since later
    // phases of ndb_restore rely upon it, e.g. --restore-data needs the table
    // info. So an additional flag m_metadata_work_requested is set for all
    // the restore-threads to indicate that the init work must be done. If
    // m_metadata_work_requested = 1 and m_restore_meta = 0, the thread will
    // do only the init work, and skip the ndbapi function calls to create or
    // delete the metadata objects.
    restore->m_metadata_work_requested = true;
    if (data->m_part_id == 1)
    {
      // restore-thread 1 must perform actual work of restoring metadata
      restore->m_restore_meta = true;
      // use thread-specific flag saved in RestoreThreadData to determine
      // whether the thread should restore metadata objects
      data->m_restore_meta = true;
    }
    if(ga_exclude_missing_tables)
    {
      //conflict in options
      err << "Conflicting arguments found : "
          << "Cannot use `restore-meta` and "
          << "`exclude-missing-tables` together. Exiting..." << endl;
      return false;
    }
  }

  if (_no_restore_disk)
  {
    restore->m_no_restore_disk = true;
  }

  if (ga_no_upgrade)
  {
     restore->m_no_upgrade = true;
  }

  if (_preserve_trailing_spaces)
  {
     restore->m_preserve_trailing_spaces = true;
  }

  if (ga_restore_epoch)
  {
    restore->m_restore_epoch_requested = true;
    if (data->m_part_id == 1)
      restore->m_restore_epoch = true;
  }

  if (ga_disable_indexes)
  {
    restore->m_metadata_work_requested = true;
    if (data->m_part_id == 1)
      restore->m_disable_indexes = true;
  }

  if (ga_rebuild_indexes)
  {
    restore->m_metadata_work_requested = true;
    if (data->m_part_id == 1)
      restore->m_rebuild_indexes = true;
  }

  {
    BackupConsumer * c = printer;
    data->m_consumers.push_back(c);
  }
  {
    BackupConsumer * c = restore;
    data->m_consumers.push_back(c);
  }
  return true;
}

void
clear_consumers(RestoreThreadData *data)
{
  for(Uint32 i= 0; i<data->m_consumers.size(); i++)
    delete data->m_consumers[i];
  data->m_consumers.clear();
}

static inline bool
checkSysTable(const TableS* table)
{
  return ! table->getSysTable();
}

static inline bool
checkSysTable(const RestoreMetaData& metaData, uint i)
{
  assert(i < metaData.getNoOfTables());
  return checkSysTable(metaData[i]);
}

static inline bool
isBlobTable(const TableS* table)
{
  return table->getMainTable() != NULL;
}

static inline bool
isIndex(const TableS* table)
{
  const NdbTableImpl & tmptab = NdbTableImpl::getImpl(* table->m_dictTable);
  return (int) tmptab.m_indexType != (int) NdbDictionary::Index::Undefined;
}

static inline bool
isSYSTAB_0(const TableS* table)
{
  return table->isSYSTAB_0();
}

const char*
getTableName(const TableS* table)
{
  const char *table_name;
  if (isBlobTable(table))
    table_name= table->getMainTable()->getTableName();
  else if (isIndex(table))
    table_name=
      NdbTableImpl::getImpl(*table->m_dictTable).m_primaryTable.c_str();
  else
    table_name= table->getTableName();
    
  return table_name;
}

static void parse_rewrite_database(char * argument)
{
  const BaseString arg(argument);
  Vector<BaseString> args;
  unsigned int n = arg.split(args, ",");
  if ((n == 2)
      && (args[0].length() > 0)
      && (args[1].length() > 0)) {
    const BaseString src = args[0];
    const BaseString dst = args[1];
    const bool replace = true;
    bool r = g_rewrite_databases.put(src.c_str(), dst.c_str(), replace);
    require(r);
    return; // ok
  }

  info << "argument `" << arg.c_str()
       << "` is not a pair 'a,b' of non-empty names." << endl;
  exitHandler(NdbRestoreStatus::WrongArgs);
}

static void save_include_exclude(int optid, char * argument)
{
  BaseString arg = argument;
  Vector<BaseString> args;
  arg.split(args, ",");
  for (uint i = 0; i < args.size(); i++)
  {
    RestoreOption * option = new RestoreOption();
    BaseString arg;
    
    option->optid = optid;
    switch (optid) {
    case OPT_INCLUDE_TABLES:
    case OPT_EXCLUDE_TABLES:
      if (makeInternalTableName(args[i], arg))
      {
        info << "`" << args[i] << "` is not a valid tablename!" << endl;
        exitHandler(NdbRestoreStatus::WrongArgs);
      }
      break;
    default:
      arg = args[i];
      break;
    }
    option->argument = arg;
    g_include_exclude.push_back(option);
  }
}
static bool check_include_exclude(BaseString database, BaseString table)
{
  const char * db = database.c_str();
  const char * tbl = table.c_str();
  bool do_include = true;

  if (g_include_databases.size() != 0 ||
      g_include_tables.size() != 0)
  {
    /*
      User has explicitly specified what databases
      and/or tables should be restored. If no match is
      found then DON'T restore table.
     */
    do_include = false;
  }
  if (do_include &&
      (g_exclude_databases.size() != 0 ||
       g_exclude_tables.size() != 0))
  {
    /*
      User has not explicitly specified what databases
      and/or tables should be restored.
      User has explicitly specified what databases
      and/or tables should NOT be restored. If no match is
      found then DO restore table.
     */
    do_include = true;
  }

  if (g_include_exclude.size() != 0)
  {
    /*
      Scan include exclude arguments in reverse.
      First matching include causes table to be restored.
      first matching exclude causes table NOT to be restored.      
     */
    for(uint i = g_include_exclude.size(); i > 0; i--)
    {
      RestoreOption *option = g_include_exclude[i-1];
      switch (option->optid) {
      case OPT_INCLUDE_TABLES:
        if (strcmp(tbl, option->argument.c_str()) == 0)
          return true; // do include
        break;
      case OPT_EXCLUDE_TABLES:
        if (strcmp(tbl, option->argument.c_str()) == 0)
          return false; // don't include
        break;
      case OPT_INCLUDE_DATABASES:
        if (strcmp(db, option->argument.c_str()) == 0)
          return true; // do include
        break;
      case OPT_EXCLUDE_DATABASES:
        if (strcmp(db, option->argument.c_str()) == 0)
          return false; // don't include
        break;
      default:
        continue;
      }
    }
  }

  return do_include;
}

static bool
check_intermediate_sql_table(const char *table_name)
{
  BaseString tbl(table_name);
  Vector<BaseString> fields;
  tbl.split(fields, "/");
  if((fields.size() == 3) && !fields[2].empty() && strncmp(fields[2].c_str(), TMP_TABLE_PREFIX, TMP_TABLE_PREFIX_LEN) == 0) 
    return true;  
  return false;
}
  
static inline bool
checkDoRestore(const TableS* table)
{
  bool ret = true;
  BaseString db, tbl;
  
  tbl.assign(getTableName(table));
  ssize_t idx = tbl.indexOf('/');
  db = tbl.substr(0, idx);
  
  /*
    Include/exclude flags are evaluated right
    to left, and first match overrides any other
    matches. Non-overlapping arguments are accumulative.
    If no include flags are specified this means all databases/tables
    except any excluded are restored.
    If include flags are specified than only those databases
    or tables specified are restored.
   */
  ret = check_include_exclude(db, tbl);
  return ret;
}

static inline bool
checkDbAndTableName(const TableS* table)
{
  if (table->isBroken())
    return false;

  const char *table_name = getTableName(table);
  if(opt_exclude_intermediate_sql_tables && (check_intermediate_sql_table(table_name) == true)) {
    return false;
  }

  // If --exclude lists are given, check them
  if ((g_exclude_tables.size() || opt_exclude_databases)
       && ! checkDoRestore(table))
    return false;

  // If --include lists are given, ignore the old-style table list
  if (opt_include_tables || opt_include_databases ) {
    return (checkDoRestore(table));
  }
  
  if (g_tables.size() == 0 && g_databases.size() == 0)
    return true;

  if (g_databases.size() == 0)
    g_databases.push_back("TEST_DB");

  // Filter on the main table name for indexes and blobs
  unsigned i;
  for (i= 0; i < g_databases.size(); i++)
  {
    if (strncmp(table_name, g_databases[i].c_str(),
                g_databases[i].length()) == 0 &&
        table_name[g_databases[i].length()] == '/')
    {
      // we have a match
      if (g_databases.size() > 1 || g_tables.size() == 0)
        return true;
      break;
    }
  }
  if (i == g_databases.size())
    return false; // no match found

  while (*table_name != '/') table_name++;
  table_name++;
  while (*table_name != '/') table_name++;
  table_name++;

  // Check if table should be restored
  for (i= 0; i < g_tables.size(); i++)
  {
    if (strcmp(table_name, g_tables[i].c_str()) == 0)
      return true;
  }
  return false;
}

static void
exclude_missing_tables(const RestoreMetaData& metaData, const Vector<BackupConsumer*> g_consumers)
{
  Uint32 i, j;
  bool isMissing;
  Vector<BaseString> missingTables;
  for(i = 0; i < metaData.getNoOfTables(); i++)
  {
    const TableS *table= metaData[i];
    isMissing = false;
    for(j = 0; j < g_consumers.size(); j++)
      isMissing |= g_consumers[j]->isMissingTable(*table);
    if( isMissing )
    {
      /* add missing tables to exclude list */
      g_exclude_tables.push_back(table->getTableName());
      BaseString tableName = makeExternalTableName(table->getTableName());
      save_include_exclude(OPT_EXCLUDE_TABLES, (char*)tableName.c_str());
      missingTables.push_back(tableName);
    }
  }

  if(missingTables.size() > 0){
    info << "Excluded Missing tables: ";
    for (i=0 ; i < missingTables.size(); i++)
    {
      info << missingTables[i] << " ";
    }
    info << endl;
  }
}

static void
free_data_callback(void *ctx)
{
  // RestoreThreadData is passed as context object to in RestoreDataIterator
  // ctor. RestoreDataIterator calls callback function with context object
  // as parameter, so that callback can extract thread info from it.
  RestoreThreadData *data = (RestoreThreadData*)ctx;
  for(Uint32 i= 0; i < data->m_consumers.size(); i++)
    data->m_consumers[i]->tuple_free();
}

static void
free_include_excludes_vector()
{
  for (unsigned i = 0; i < g_include_exclude.size(); i++)
  {
    delete g_include_exclude[i];
  }
  g_include_exclude.clear();
}

static void exitHandler(int code)
{
  free_include_excludes_vector();
<<<<<<< HEAD
  NDBT_ProgramExit(code);
=======
>>>>>>> 4869291f
  if (opt_core)
    abort();
  else
    exit(code);
}

static void init_restore()
{
  if (_restore_meta || _restore_data || ga_restore_epoch
                    || ga_disable_indexes || ga_rebuild_indexes)
  {
    // create one Ndb_cluster_connection to be shared by all threads
    g_cluster_connection = new Ndb_cluster_connection(opt_ndb_connectstring,
                                        opt_ndb_nodeid);
    if (g_cluster_connection == NULL)
    {
      err << "Failed to create cluster connection!!" << endl;
<<<<<<< HEAD
      exitHandler(NDBT_FAILED);
=======
      exitHandler(NdbRestoreStatus::Failed);
>>>>>>> 4869291f
    }
    g_cluster_connection->set_name(g_options.c_str());
    if(g_cluster_connection->connect(opt_connect_retries - 1,
            opt_connect_retry_delay, 1) != 0)
    {
      delete g_cluster_connection;
      g_cluster_connection = NULL;
<<<<<<< HEAD
      exitHandler(NDBT_FAILED);
=======
      exitHandler(NdbRestoreStatus::Failed);
>>>>>>> 4869291f
    }
  }
}

static void cleanup_restore()
{
  delete g_cluster_connection;
  g_cluster_connection = 0;
  free_include_excludes_vector();
}

static void init_progress()
{
  g_report_prev = NdbTick_getCurrentTicks();
}

static int check_progress()
{
  if (!opt_progress_frequency)
    return 0;

  const NDB_TICKS now = NdbTick_getCurrentTicks();
  
  if (NdbTick_Elapsed(g_report_prev, now).seconds() >= opt_progress_frequency)
  {
    g_report_prev = now;
    return 1;
  }
  return 0;
}

static void report_progress(const char *prefix, const BackupFile &f)
{
  info.setLevel(255);
  if (f.get_file_size())
    restoreLogger.log_info("%s %llupercent(%llu bytes)\n", prefix, (f.get_file_pos() * 100 + f.get_file_size()-1) / f.get_file_size(), f.get_file_pos());
  else
    restoreLogger.log_info("%s %llu bytes\n", prefix, f.get_file_pos());
}

/**
 * Reports, clears information on columns where data truncation was detected.
 */
static void
check_data_truncations(const TableS * table)
{
  assert(table);
  const char * tname = table->getTableName();
  const int n = table->getNoOfAttributes();
  for (int i = 0; i < n; i++) {
    AttributeDesc * desc = table->getAttributeDesc(i);
    if (desc->truncation_detected) {
      const char * cname = desc->m_column->getName();
      info.setLevel(254);
      restoreLogger.log_info("Data truncation(s) detected for attribute: %s.%s",
           tname, cname);
      desc->truncation_detected = false;
    }
  }
}

int do_restore(RestoreThreadData *thrdata)
{
  init_progress();

  char timestamp[64];
  Vector<BackupConsumer*> &g_consumers = thrdata->m_consumers;
  char threadName[15] = "";
  if (opt_show_part_id)
    BaseString::snprintf(threadName, sizeof(threadName), "[part %u] ", thrdata->m_part_id);
  restoreLogger.setThreadPrefix(threadName);

  /**
   * we must always load meta data, even if we will only print it to stdout
   */

  restoreLogger.log_debug("Start restoring meta data");

  RestoreMetaData metaData(ga_backupPath, ga_nodeId, ga_backupId, thrdata->m_part_id, ga_part_count);
#ifdef ERROR_INSERT
  if(_error_insert > 0)
  {
    metaData.error_insert(_error_insert);
  }
#endif 
  Logger::format_timestamp(time(NULL), timestamp, sizeof(timestamp));
  restoreLogger.log_info("%s [restore_metadata] Read meta data file header", timestamp);

  if (!metaData.readHeader())
  {
    restoreLogger.log_error("Failed to read %s", metaData.getFilename());
<<<<<<< HEAD
    return NDBT_FAILED;
=======
    return NdbRestoreStatus::Failed;
>>>>>>> 4869291f
  }

  const BackupFormat::FileHeader & tmp = metaData.getFileHeader();
  const Uint32 version = tmp.BackupVersion;
  
  char buf[NDB_VERSION_STRING_BUF_SZ];
  char new_buf[NDB_VERSION_STRING_BUF_SZ];
  info.setLevel(254);

  if (version >= NDBD_RAW_LCP)
  {
  restoreLogger.log_info("Backup version in files: %s ndb version: %s",
           ndbGetVersionString(version, 0,
<<<<<<< HEAD
                               isDrop6(version) ? "-drop6" : 0,
=======
                               ndbd_drop6(version) ? "-drop6" : 0,
>>>>>>> 4869291f
                               buf, sizeof(buf)),
           ndbGetVersionString(tmp.NdbVersion, tmp.MySQLVersion, 0,
                                buf, sizeof(buf)));
  }
  else
  {
    restoreLogger.log_info("Backup version in files: %s",
           ndbGetVersionString(version, 0,
<<<<<<< HEAD
                               isDrop6(version) ? "-drop6" : 0,
=======
                               ndbd_drop6(version) ? "-drop6" : 0,
>>>>>>> 4869291f
                               buf, sizeof(buf)));
  }

  /**
   * check wheater we can restore the backup (right version).
   */
  // in these versions there was an error in how replica info was
  // stored on disk
  if (version >= MAKE_VERSION(5,1,3) && version <= MAKE_VERSION(5,1,9))
  {
    restoreLogger.log_error("Restore program incompatible with backup versions between %s and %s"
        ,ndbGetVersionString(MAKE_VERSION(5,1,3), 0, 0, buf, sizeof(buf))
        ,ndbGetVersionString(MAKE_VERSION(5,1,9), 0, 0, new_buf, sizeof(new_buf))
       );
<<<<<<< HEAD
    return NDBT_FAILED;
=======
    return NdbRestoreStatus::Failed;
>>>>>>> 4869291f
  }

  if (version > NDB_VERSION)
  {
    restoreLogger.log_error("Restore program older than backup version. Not supported. Use new restore program");
<<<<<<< HEAD
    return NDBT_FAILED;
=======
    return NdbRestoreStatus::Failed;
>>>>>>> 4869291f
  }

  restoreLogger.log_debug("Load content");
  Logger::format_timestamp(time(NULL), timestamp, sizeof(timestamp));
  restoreLogger.log_info("%s [restore_metadata] Load content", timestamp);

  int res  = metaData.loadContent();

  restoreLogger.log_info("Stop GCP of Backup: %u", metaData.getStopGCP());
<<<<<<< HEAD
=======
  restoreLogger.log_info("Start GCP of Backup: %u", metaData.getStartGCP());
>>>>>>> 4869291f
  
  if (res == 0)
  {
    restoreLogger.log_error("Restore: Failed to load content");
<<<<<<< HEAD
    return NDBT_FAILED;
=======
    return NdbRestoreStatus::Failed;
>>>>>>> 4869291f
  }
  restoreLogger.log_debug("Get number of Tables");
  Logger::format_timestamp(time(NULL), timestamp, sizeof(timestamp));
  restoreLogger.log_info("%s [restore_metadata] Get number of Tables", timestamp);
  if (metaData.getNoOfTables() == 0) 
  {
    restoreLogger.log_error("The backup contains no tables");
<<<<<<< HEAD
    return NDBT_FAILED;
  }

  if(_print_sql_log && _print_log)
  {
    restoreLogger.log_debug("Check to ensure that both print-sql-log and print-log options are not passed");
    restoreLogger.log_error("Both print-sql-log and print-log options passed. Exiting...");
    return NDBT_FAILED;
  }

  if (_print_sql_log)
  {
    restoreLogger.log_debug("Check for tables with hidden PKs or column of type blob when print-sql-log option is passed");
    for(Uint32 i = 0; i < metaData.getNoOfTables(); i++)
    {
      const TableS *table = metaData[i];
      if (!(checkSysTable(table) && checkDbAndTableName(table)))
        continue;
      /* Blobs are stored as separate tables with names prefixed
       * with NDB$BLOB. This can be used to check if there are
       * any columns of type blob in the tables being restored */
      BaseString tableName(table->getTableName());
      Vector<BaseString> tableNameParts;
      tableName.split(tableNameParts, "/");
      if (tableNameParts[2].substr(0,8) == "NDB$BLOB")
      {
        restoreLogger.log_error("Found column of type blob with print-sql-log option set. Exiting..." );
        return NDBT_FAILED;
      }
      /* Hidden PKs are stored with the name $PK */
      int noOfPK = table->m_dictTable->getNoOfPrimaryKeys();
      for(int j = 0; j < noOfPK; j++)
      {
        const char* pkName = table->m_dictTable->getPrimaryKey(j);
        if(strcmp(pkName,"$PK") == 0)
        {
          restoreLogger.log_error("Found hidden primary key with print-sql-log option set. Exiting...");
          return NDBT_FAILED;
        }
      }
    }
  }

=======
    return NdbRestoreStatus::Failed;
  }

  if(_print_sql_log && _print_log)
  {
    restoreLogger.log_debug("Check to ensure that both print-sql-log and print-log options are not passed");
    restoreLogger.log_error("Both print-sql-log and print-log options passed. Exiting...");
    return NdbRestoreStatus::Failed;
  }

  if (_print_sql_log)
  {
    restoreLogger.log_debug("Check for tables with hidden PKs or column of type blob when print-sql-log option is passed");
    for(Uint32 i = 0; i < metaData.getNoOfTables(); i++)
    {
      const TableS *table = metaData[i];
      if (!(checkSysTable(table) && checkDbAndTableName(table)))
        continue;
      /* Blobs are stored as separate tables with names prefixed
       * with NDB$BLOB. This can be used to check if there are
       * any columns of type blob in the tables being restored */
      BaseString tableName(table->getTableName());
      Vector<BaseString> tableNameParts;
      tableName.split(tableNameParts, "/");
      if (tableNameParts[2].starts_with("NDB$BLOB"))
      {
        restoreLogger.log_error("Found column of type blob with print-sql-log option set. Exiting..." );
        return NdbRestoreStatus::Failed;
      }
      /* Hidden PKs are stored with the name $PK */
      int noOfPK = table->m_dictTable->getNoOfPrimaryKeys();
      for(int j = 0; j < noOfPK; j++)
      {
        const char* pkName = table->m_dictTable->getPrimaryKey(j);
        if(strcmp(pkName,"$PK") == 0)
        {
          restoreLogger.log_error("Found hidden primary key with print-sql-log option set. Exiting...");
          return NdbRestoreStatus::Failed;
        }
      }
    }
  }

>>>>>>> 4869291f
  restoreLogger.log_debug("Validate Footer");
  Logger::format_timestamp(time(NULL), timestamp, sizeof(timestamp));
  restoreLogger.log_info("%s [restore_metadata] Validate Footer", timestamp);

  if (!metaData.validateFooter()) 
  {
    restoreLogger.log_error("Restore: Failed to validate footer.");
<<<<<<< HEAD
    return NDBT_FAILED;
=======
    return NdbRestoreStatus::Failed;
>>>>>>> 4869291f
  }
  restoreLogger.log_debug("Init Backup objects");
  Uint32 i;
  for(i= 0; i < g_consumers.size(); i++)
  {
    if (!g_consumers[i]->init(g_tableCompabilityMask))
    {
      restoreLogger.log_error("Failed to initialize consumers");
<<<<<<< HEAD
      return NDBT_FAILED;
=======
      return NdbRestoreStatus::Failed;
>>>>>>> 4869291f
    }

  }

  if(ga_exclude_missing_tables)
    exclude_missing_tables(metaData, thrdata->m_consumers);

  /* report to clusterlog if applicable */
  for (i = 0; i < g_consumers.size(); i++)
    g_consumers[i]->report_started(ga_backupId, ga_nodeId);

  /* before syncing on m_barrier, check if any threads have already exited */
  if (ga_error_thread > 0)
  {
<<<<<<< HEAD
    return NDBT_FAILED;
=======
    return NdbRestoreStatus::Failed;
>>>>>>> 4869291f
  }

  if (!thrdata->m_restore_meta)
  {
    /**
     * Only thread 1 is allowed to restore metadata objects. restore_meta
     * flag is set to true on thread 1, which causes consumer-restore to
     * actually restore the metadata objects,
     * e.g. g_consumer->object(tablespace) restores the tablespace
     *
     * Remaining threads have restore_meta = false, which causes
     * consumer-restore to query metadata objects and save metadata for
     * reference by later phases of restore
     * e.g. g_consumer->object(tablespace) queries+saves tablespace metadata
     *
     * So thread 1 must finish restoring all metadata objects before any other
     * thread is allowed to start metadata restore. Use CyclicBarrier to allow
     * all threads except thread-1 to arrive at barrier. Barrier will not be
     * opened until all threads arrive at it, so all threads will wait till
     * thread 1 arrives at barrier. When thread 1 completes metadata restore,
     * it arrives at barrier, opening barrier and allowing all threads to
     * proceed to next restore-phase.
     */
    if (!thrdata->m_barrier->wait())
    {
      ga_error_thread = thrdata->m_part_id;
<<<<<<< HEAD
      return NDBT_FAILED;
=======
      return NdbRestoreStatus::Failed;
>>>>>>> 4869291f
    }
  }
  restoreLogger.log_debug("Restore objects (tablespaces, ..)");
  Logger::format_timestamp(time(NULL), timestamp, sizeof(timestamp));
  restoreLogger.log_info("%s [restore_metadata] Restore objects (tablespaces, ..)", timestamp);
  for(i = 0; i<metaData.getNoOfObjects(); i++)
  {
    for(Uint32 j= 0; j < g_consumers.size(); j++)
      if (!g_consumers[j]->object(metaData.getObjType(i),
				  metaData.getObjPtr(i)))
      {
	restoreLogger.log_error("Restore: Failed to restore table: %s ... Exiting",
                                metaData[i]->getTableName());
<<<<<<< HEAD
	return NDBT_FAILED;
=======
	return NdbRestoreStatus::Failed;
>>>>>>> 4869291f
      } 
    if (check_progress())
    {
      info.setLevel(255);
      restoreLogger.log_info(" Object create progress: %u objects out of %u",
                             i+1, metaData.getNoOfObjects());
    }
  }

  Vector<OutputStream *> table_output(metaData.getNoOfTables());
  restoreLogger.log_debug("Restoring tables");
  Logger::format_timestamp(time(NULL), timestamp, sizeof(timestamp));
  restoreLogger.log_info("%s [restore_metadata] Restoring tables", timestamp);

  for(i = 0; i<metaData.getNoOfTables(); i++)
  {
    const TableS *table= metaData[i];
    table_output.push_back(NULL);
    if (!checkDbAndTableName(table))
      continue;
    if (isSYSTAB_0(table))
    {
      table_output[i]= ndbout.m_out;
    }
    if (checkSysTable(table))
    {
      if (!tab_path || isBlobTable(table) || isIndex(table))
      {
        table_output[i]= ndbout.m_out;
      }
      else
      {
        FILE* res;
        char filename[FN_REFLEN], tmp_path[FN_REFLEN];
        const char *table_name;
        table_name= table->getTableName();
        while (*table_name != '/') table_name++;
        table_name++;
        while (*table_name != '/') table_name++;
        table_name++;
        convert_dirname(tmp_path, tab_path, NullS);
        res= my_fopen(fn_format(filename, table_name, tmp_path, ".txt", 4),
                      opt_append ?
                      O_WRONLY|O_APPEND|O_CREAT :
                      O_WRONLY|O_TRUNC|O_CREAT,
                      MYF(MY_WME));
        if (res == 0)
        {
<<<<<<< HEAD
          return NDBT_FAILED;
=======
          return NdbRestoreStatus::Failed;
>>>>>>> 4869291f
        }
        FileOutputStream *f= new FileOutputStream(res);
        table_output[i]= f;
      }
      for(Uint32 j= 0; j < g_consumers.size(); j++)
	if (!g_consumers[j]->table(* table))
	{
	  restoreLogger.log_error("Restore: Failed to restore table: `%s` ... Exiting ",
                                table->getTableName());
<<<<<<< HEAD
	  return NDBT_FAILED;
=======
	  return NdbRestoreStatus::Failed;
>>>>>>> 4869291f
	} 
    } else {
      for(Uint32 j= 0; j < g_consumers.size(); j++)
        if (!g_consumers[j]->createSystable(* table))
        {
	  restoreLogger.log_error("Restore: Failed to restore system table: `%s` ... Exiting",
                                table->getTableName());
<<<<<<< HEAD
          return NDBT_FAILED;
=======
          return NdbRestoreStatus::Failed;
>>>>>>> 4869291f
        }
    }
    if (check_progress())
    {
      info.setLevel(255);
      restoreLogger.log_info("Table create progress: %u tables out of %u",
           i+1, metaData.getNoOfTables());
    }
  }

  restoreLogger.log_debug("Save foreign key info");
  Logger::format_timestamp(time(NULL), timestamp, sizeof(timestamp));
  restoreLogger.log_info("%s [restore_metadata] Save foreign key info", timestamp);
  for(i = 0; i<metaData.getNoOfObjects(); i++)
  {
    for(Uint32 j= 0; j < g_consumers.size(); j++)
      if (!g_consumers[j]->fk(metaData.getObjType(i),
			      metaData.getObjPtr(i)))
      {
<<<<<<< HEAD
        return NDBT_FAILED;
=======
        return NdbRestoreStatus::Failed;
>>>>>>> 4869291f
      } 
  }

  restoreLogger.log_debug("Close tables" );
  for(i= 0; i < g_consumers.size(); i++)
  {
    if (!g_consumers[i]->endOfTables())
    {
      restoreLogger.log_error("Restore: Failed while closing tables" );
<<<<<<< HEAD
      return NDBT_FAILED;
=======
      return NdbRestoreStatus::Failed;
>>>>>>> 4869291f
    } 
    if (!ga_disable_indexes && !ga_rebuild_indexes)
    {
      if (!g_consumers[i]->endOfTablesFK())
      {
        restoreLogger.log_error("Restore: Failed while closing tables FKs" );
<<<<<<< HEAD
        return NDBT_FAILED;
=======
        return NdbRestoreStatus::Failed;
>>>>>>> 4869291f
      } 
    }
  }

  /* before syncing on m_barrier, check if any threads have already exited */
  if (ga_error_thread > 0)
  {
<<<<<<< HEAD
    return NDBT_FAILED;
=======
    return NdbRestoreStatus::Failed;
>>>>>>> 4869291f
  }

  if (thrdata->m_restore_meta)
  {
    // thread 1 arrives at barrier -> barrier opens -> all threads continue
    if (!thrdata->m_barrier->wait())
    {
      ga_error_thread = thrdata->m_part_id;
<<<<<<< HEAD
      return NDBT_FAILED;
=======
      return NdbRestoreStatus::Failed;
>>>>>>> 4869291f
    }
  }

  /* report to clusterlog if applicable */
  for(i= 0; i < g_consumers.size(); i++)
  {
    g_consumers[i]->report_meta_data(ga_backupId, ga_nodeId);
  }
  restoreLogger.log_debug("Iterate over data");
  Logger::format_timestamp(time(NULL), timestamp, sizeof(timestamp));
  restoreLogger.log_info("%s [restore_data] Start restoring table data", timestamp);
  if (ga_restore || ga_print) 
  {
    if(_restore_data || _print_data)
    {
      // Check table compatibility
      for (i=0; i < metaData.getNoOfTables(); i++){
        if (checkSysTable(metaData, i) &&
            checkDbAndTableName(metaData[i]))
        {
          TableS & tableS = *metaData[i]; // not const
          for(Uint32 j= 0; j < g_consumers.size(); j++)
          {
            if (!g_consumers[j]->table_compatible_check(tableS))
            {
              restoreLogger.log_error("Restore: Failed to restore data, %s table structure incompatible with backup's ... Exiting ", tableS.getTableName());
<<<<<<< HEAD
              return NDBT_FAILED;
=======
              return NdbRestoreStatus::Failed;
>>>>>>> 4869291f
            } 
            if (tableS.m_staging &&
                !g_consumers[j]->prepare_staging(tableS))
            {
              restoreLogger.log_error("Restore: Failed to restore data, %s failed to prepare staging table for data conversion ... Exiting", tableS.getTableName());
<<<<<<< HEAD
              return NDBT_FAILED;
=======
              return NdbRestoreStatus::Failed;
>>>>>>> 4869291f
            }
          } 
        }
      }
      for (i=0; i < metaData.getNoOfTables(); i++)
      {
        if (checkSysTable(metaData, i) &&
            checkDbAndTableName(metaData[i]))
        {
          // blob table checks use data which is populated by table compatibility checks
          TableS & tableS = *metaData[i];
          if(isBlobTable(&tableS))
          {
            for(Uint32 j= 0; j < g_consumers.size(); j++)
            {
              if (!g_consumers[j]->check_blobs(tableS))
              {
                 restoreLogger.log_error("Restore: Failed to restore data, %s table's blobs incompatible with backup's ... Exiting ", tableS.getTableName());;
<<<<<<< HEAD
                  return NDBT_FAILED;
=======
                  return NdbRestoreStatus::Failed;
>>>>>>> 4869291f
              }
            }
          }
        }
      }
        
      RestoreDataIterator dataIter(metaData, &free_data_callback, (void*)thrdata);

      if (!dataIter.validateBackupFile())
      {
          restoreLogger.log_error("Unable to allocate memory for BackupFile constructor");
<<<<<<< HEAD
          return NDBT_FAILED;
=======
          return NdbRestoreStatus::Failed;
>>>>>>> 4869291f
      }


      if (!dataIter.validateRestoreDataIterator())
      {
          restoreLogger.log_error("Unable to allocate memory for RestoreDataIterator constructor");
<<<<<<< HEAD
          return NDBT_FAILED;
=======
          return NdbRestoreStatus::Failed;
>>>>>>> 4869291f
      }
      
      Logger::format_timestamp(time(NULL), timestamp, sizeof(timestamp));
      restoreLogger.log_info("%s [restore_data] Read data file header", timestamp);

      // Read data file header
      if (!dataIter.readHeader())
      {
	restoreLogger.log_error("Failed to read header of data file. Exiting...");
<<<<<<< HEAD
	return NDBT_FAILED;
=======
	return NdbRestoreStatus::Failed;
>>>>>>> 4869291f
      }
      
      Logger::format_timestamp(time(NULL), timestamp, sizeof(timestamp));
      restoreLogger.log_info("%s [restore_data] Restore fragments", timestamp);

      Uint32 fragmentId; 
      while (dataIter.readFragmentHeader(res= 0, &fragmentId))
      {
	const TupleS* tuple;
	while ((tuple = dataIter.getNextTuple(res= 1)) != 0)
	{
          const TableS* table = tuple->getTable();
          OutputStream *output = table_output[table->getLocalId()];
          if (!output)
            continue;
          OutputStream *tmp = ndbout.m_out;
          ndbout.m_out = output;
          for(Uint32 j= 0; j < g_consumers.size(); j++) 
            g_consumers[j]->tuple(* tuple, fragmentId);
          ndbout.m_out =  tmp;
          if (check_progress())
            report_progress("Data file progress: ", dataIter);
	} // while (tuple != NULL);
	
	if (res < 0)
	{
<<<<<<< HEAD
	  restoreLogger.log_error(" Restore: An error occured while restoring data. Exiting...");
	  return NDBT_FAILED;
	}
	if (!dataIter.validateFragmentFooter()) {
	  restoreLogger.log_error("Restore: Error validating fragment footer. ... Exiting");
	  return NDBT_FAILED;
=======
	  restoreLogger.log_error(" Restore: An error occurred while restoring data. Exiting...");
	  return NdbRestoreStatus::Failed;
	}
	if (!dataIter.validateFragmentFooter()) {
	  restoreLogger.log_error("Restore: Error validating fragment footer. ... Exiting");
	  return NdbRestoreStatus::Failed;
>>>>>>> 4869291f
	}
      } // while (dataIter.readFragmentHeader(res))
      
      if (res < 0)
      {
<<<<<<< HEAD
	restoreLogger.log_error("Restore: An error occured while restoring data. Exiting... res= %u", res);
	return NDBT_FAILED;
=======
	restoreLogger.log_error("Restore: An error occurred while restoring data. Exiting... res= %u", res);
	return NdbRestoreStatus::Failed;
>>>>>>> 4869291f
      }
      
      
      dataIter.validateFooter(); //not implemented
      
      for (i= 0; i < g_consumers.size(); i++)
	g_consumers[i]->endOfTuples();

      /* report to clusterlog if applicable */
      for(i= 0; i < g_consumers.size(); i++)
      {
        g_consumers[i]->report_data(ga_backupId, ga_nodeId);
      }
    }

    if(_restore_data || _print_log || _print_sql_log)
    {
      RestoreLogIterator logIter(metaData);

      Logger::format_timestamp(time(NULL), timestamp, sizeof(timestamp));
      restoreLogger.log_info("%s [restore_log] Read log file header", timestamp);

      if (!logIter.readHeader())
      {
	restoreLogger.log_error("Failed to read header of data file. Exiting...");
<<<<<<< HEAD
	return NDBT_FAILED;
=======
	return NdbRestoreStatus::Failed;
>>>>>>> 4869291f
      }
      
      const LogEntry * logEntry = 0;

      restoreLogger.log_info("%s [restore_log] Restore log entries", timestamp);

      while ((logEntry = logIter.getNextLogEntry(res= 0)) != 0)
      {
        const TableS* table = logEntry->m_table;
        OutputStream *output = table_output[table->getLocalId()];
        if (!output)
          continue;
        for(Uint32 j= 0; j < g_consumers.size(); j++)
          g_consumers[j]->logEntry(* logEntry);

        if (check_progress())
          report_progress("Log file progress: ", logIter);
      }
      if (res < 0)
      {
	restoreLogger.log_error("Restore: An restoring the data log. Exiting... res=%u", res);
<<<<<<< HEAD
	return NDBT_FAILED;
=======
	return NdbRestoreStatus::Failed;
>>>>>>> 4869291f
      }
      logIter.validateFooter(); //not implemented
      for (i= 0; i < g_consumers.size(); i++)
	g_consumers[i]->endOfLogEntrys();

      /* report to clusterlog if applicable */
      for(i= 0; i < g_consumers.size(); i++)
      {
        g_consumers[i]->report_log(ga_backupId, ga_nodeId);
      }
    }
    
    /* move data from staging table to real table */
    if(_restore_data)
    {
      for (i = 0; i < metaData.getNoOfTables(); i++)
      {
        const TableS* table = metaData[i];
        if (table->m_staging)
        {
          for(Uint32 j= 0; j < g_consumers.size(); j++)
          {
            if (!g_consumers[j]->finalize_staging(*table))
            {
              restoreLogger.log_error("Restore: Failed staging data to table: %s. Exiting...",
                            table->getTableName());
<<<<<<< HEAD
              return NDBT_FAILED;
=======
              return NdbRestoreStatus::Failed;
>>>>>>> 4869291f
            }
          }
        }
      }
    }

    if(_restore_data)
    {
      for(i = 0; i < metaData.getNoOfTables(); i++)
      {
        const TableS* table = metaData[i];
        check_data_truncations(table);
        OutputStream *output = table_output[table->getLocalId()];
        if (!output)
          continue;
        for(Uint32 j= 0; j < g_consumers.size(); j++)
          if (!g_consumers[j]->finalize_table(*table))
          {
            restoreLogger.log_error("Restore: Failed to finalize restore table: %s. Exiting... ",  metaData[i]->getTableName());
<<<<<<< HEAD
            return NDBT_FAILED;
=======
            return NdbRestoreStatus::Failed;
>>>>>>> 4869291f
          }
      }
    }
  }

  if (ga_error_thread > 0)
  {
    restoreLogger.log_error("Thread %u exits on error", thrdata->m_part_id);
<<<<<<< HEAD
    return NDBT_FAILED; // thread 1 failed to restore metadata, exiting
=======
    return NdbRestoreStatus::Failed; // thread 1 failed to restore metadata, exiting
>>>>>>> 4869291f
  }

  if (ga_restore_epoch)
  {
    Logger::format_timestamp(time(NULL), timestamp, sizeof(timestamp));
    restoreLogger.log_info("%s [restore_epoch] Restoring epoch", timestamp);
<<<<<<< HEAD

=======
    RestoreLogIterator logIter(metaData);

    if (!logIter.readHeader())
    {
      err << "Failed to read snapshot info from log file. Exiting..." << endl;
      return NdbRestoreStatus::Failed;
    }
    bool snapshotstart = logIter.isSnapshotstartBackup();
>>>>>>> 4869291f
    for (i= 0; i < g_consumers.size(); i++)
      if (!g_consumers[i]->update_apply_status(metaData, snapshotstart))
      {
        restoreLogger.log_error("Restore: Failed to restore epoch");
<<<<<<< HEAD
        return NDBT_FAILED;
=======
        return NdbRestoreStatus::Failed;
>>>>>>> 4869291f
      }
  }

  if (ga_error_thread > 0)
  {
    restoreLogger.log_error("Thread %u exits on error", thrdata->m_part_id);
<<<<<<< HEAD
    return NDBT_FAILED; // thread 1 failed to restore metadata, exiting
=======
    return NdbRestoreStatus::Failed; // thread 1 failed to restore metadata, exiting
>>>>>>> 4869291f
  }

  unsigned j;
  for(j= 0; j < g_consumers.size(); j++) 
  {
    if (g_consumers[j]->has_temp_error())
    {
      ndbout_c("\nRestore successful, but encountered temporary error, "
               "please look at configuration.");
    }               
  }

  if (ga_rebuild_indexes)
  {
    /**
     * Index rebuild should not be allowed to start until all threads have
     * finished restoring data. Wait until all threads have arrived at
     * barrier, then allow all threads to continue. Thread 1 will then rebuild
     * indices, while all other threads do nothing.
     */
    if (!thrdata->m_barrier->wait())
    {
      ga_error_thread = thrdata->m_part_id;
<<<<<<< HEAD
      return NDBT_FAILED;
=======
      return NdbRestoreStatus::Failed;
>>>>>>> 4869291f
    }

    restoreLogger.log_debug("Rebuilding indexes");
    Logger::format_timestamp(time(NULL), timestamp, sizeof(timestamp));
    restoreLogger.log_info("%s [rebuild_indexes] Rebuilding indexes", timestamp);

    for(i = 0; i<metaData.getNoOfTables(); i++)
    {
      const TableS *table= metaData[i];
      if (! (checkSysTable(table) && checkDbAndTableName(table)))
        continue;
      if (isBlobTable(table) || isIndex(table))
        continue;
      for(Uint32 j= 0; j < g_consumers.size(); j++)
      {
        if (!g_consumers[j]->rebuild_indexes(* table))
<<<<<<< HEAD
          return NDBT_FAILED;
=======
          return NdbRestoreStatus::Failed;
>>>>>>> 4869291f
      }
    }
    for(Uint32 j= 0; j < g_consumers.size(); j++)
    {
      if (!g_consumers[j]->endOfTablesFK())
<<<<<<< HEAD
        return NDBT_FAILED;
=======
        return NdbRestoreStatus::Failed;
>>>>>>> 4869291f
    }
  }

  if (ga_error_thread > 0)
  {
    restoreLogger.log_error("Thread %u exits on error", thrdata->m_part_id);
<<<<<<< HEAD
    return NDBT_FAILED; // thread 1 failed to restore metadata, exiting
=======
    return NdbRestoreStatus::Failed; // thread 1 failed to restore metadata, exiting
>>>>>>> 4869291f
  }

  /* report to clusterlog if applicable */
  for (i = 0; i < g_consumers.size(); i++)
    g_consumers[i]->report_completed(ga_backupId, ga_nodeId);

  for(i = 0; i < metaData.getNoOfTables(); i++)
  {
    if (table_output[i] &&
        table_output[i] != ndbout.m_out)
    {
      my_fclose(((FileOutputStream *)table_output[i])->getFile(), MYF(MY_WME));
      delete table_output[i];
      table_output[i] = NULL;
    }
  }
<<<<<<< HEAD
  return NDBT_OK;
} // do_restore

/* Detects the backup type (single part or multiple parts) by locating
 * the ctl file. It sets the backup format as BF_SINGLE/BF_MULTI_PART
 * for future file-handling. Also counts the parts to be restored.
 */
int detect_backup_format()
{
  // construct name of ctl file
  char name[PATH_MAX]; const Uint32 sz = sizeof(name);
  BaseString::snprintf(name, sz, "%s%sBACKUP-%u.%d.ctl",
          ga_backupPath, DIR_SEPARATOR, ga_backupId, ga_nodeId);
  MY_STAT buf;
  if(my_stat(name, &buf, 0))
  {
    // for single part, backup path leads directly to ctl file
    // File-handlers search for the files in
    // BACKUP_PATH/BACKUP-<backup_id>/
    // E.g. /usr/local/mysql/datadir/BACKUP/BACKUP-1
    ga_backup_format = BF_SINGLE;
    ga_part_count = 1;
  }
  else
  {
    // for multiple parts, backup patch has subdirectories which
    // contain ctl files
    // file-handlers search for files in
    // BACKUP_PATH/BACKUP-<backup-id>/BACKUP-<backup-id>.<part_id>/
    // E.g. /usr/local/mysql/datadir/BACKUP/BACKUP-1/BACKUP-1.2/
    ga_backup_format = BF_MULTI_PART;
    // count number of backup parts in multi-set backup
    for(ga_part_count = 1; ga_part_count <= g_max_parts; ga_part_count++)
    {
      // backup parts are named as BACKUP-<backupid>-PART-<part_id>-OF-<total_parts>
      // E.g. Part 2 of backup 3 which has 4 parts will be in the path
      //    BACKUP-3/BACKUP-3-PART-2-OF-4/
      // Try out different values of <total_parts> for PART-1 until correct total found
      // E.g. for total = 4,
      //      BACKUP-1-PART-1-OF-1 : not found, continue
      //      BACKUP-1-PART-1-OF-2 : not found, continue
      //      BACKUP-1-PART-1-OF-3 : not found, continue
      //      BACKUP-1-PART-1-OF-4 : FOUND, set ga_part_count and break
      BaseString::snprintf(name, sz, "%s%sBACKUP-%d-PART-1-OF-%u%sBACKUP-%u.%d.ctl",
              ga_backupPath, DIR_SEPARATOR, ga_backupId, ga_part_count,
              DIR_SEPARATOR, ga_backupId, ga_nodeId);
      if(my_stat(name, &buf, 0))
        break; // part found, end of parts
      if(ga_part_count == g_max_parts)
        return NDBT_FAILED; // too many parts
    }
  }
  return NDBT_OK;
} // detect_backup_format

static void* start_restore_worker(void *data)
{
  RestoreThreadData *rdata = (RestoreThreadData*)data;
  rdata->m_result = do_restore(rdata);
  if (rdata->m_result == NDBT_FAILED)
  {
    info << "Thread " << rdata->m_part_id << " failed, exiting" << endl;
    ga_error_thread = rdata->m_part_id;
  }
  return 0;
}

int
main(int argc, char** argv)
{
  NDB_INIT(argv[0]);

  const char *load_default_groups[]= { "mysql_cluster","ndb_restore",0 };
  Ndb_opts opts(argc, argv, my_long_options, load_default_groups);

  if (!readArguments(opts, &argv))
  {
    exitHandler(NDBT_FAILED);
  }

  g_options.appfmt(" -b %u", ga_backupId);
  g_options.appfmt(" -n %d", ga_nodeId);
  if (_restore_meta)
    g_options.appfmt(" -m");
  if (ga_no_upgrade)
    g_options.appfmt(" -u");
  if (ga_promote_attributes)
    g_options.appfmt(" -A");
  if (ga_demote_attributes)
    g_options.appfmt(" -L");
  if (_preserve_trailing_spaces)
    g_options.appfmt(" -P");
  if (ga_skip_table_check)
    g_options.appfmt(" -s");
  if (_restore_data)
    g_options.appfmt(" -r");
  if (ga_restore_epoch)
    g_options.appfmt(" -e");
  if (_no_restore_disk)
    g_options.appfmt(" -d");
  if (ga_exclude_missing_columns)
    g_options.append(" --exclude-missing-columns");
  if (ga_exclude_missing_tables)
    g_options.append(" --exclude-missing-tables");
  if (ga_disable_indexes)
    g_options.append(" --disable-indexes");
  if (ga_rebuild_indexes)
    g_options.append(" --rebuild-indexes");
  g_options.appfmt(" -p %d", ga_nParallelism);
  if (ga_skip_unknown_objects)
    g_options.append(" --skip-unknown-objects");
  if (ga_skip_broken_objects)
    g_options.append(" --skip-broken-objects");

  // determine backup format: simple or multi-part, and count parts
  int result = detect_backup_format();

  if (result != NDBT_OK)
    exitHandler(result);

  init_restore();

  g_restoring_in_parallel = true;
  // check if single-threaded restore is necessary
  if (_print || _print_meta || _print_data || _print_log || _print_sql_log
             || ga_backup_format == BF_SINGLE)
  {
    g_restoring_in_parallel = false;
    for (int i=1; i<=ga_part_count; i++)
    {
     /*
      * do_restore uses its parameter 'partId' to select the backup part.
      * Each restore thread is started with a unique part ID.
      * E.g. while restoring BACKUP-2,
      * restore-thread 1 restores BACKUP-2/BACKUP-2-PART-1-OF-4,
      * restore-thread 3 restores BACKUP-2/BACKUP-2-PART-3-OF-4
      * and so on.
      * do_restore uses the backup format and partId to locate backup files.
      * The tid and backup type are passed to the file-handlers:
      * - RestoreMetadata: finds ctl file
      * - RestoreDataIterator: finds data file
      * - RestoreLogIterator: finds log file
      *
      * For BF_SINGLE, the file-handlers search for the files in
      *
      * BACKUP_PATH/BACKUP-<backup_id>/
      * E.g. /usr/local/mysql/datadir/BACKUP/BACKUP-1
      *
      * For BF_MULTI_PART, the file-handlers search in
      *
      * BACKUP_PATH/BACKUP-<backup-id>/BACKUP-<backup-id>-PART-<part_id>
      * -OF-<total>/
      * E.g. /usr/local/mysql/datadir/BACKUP/BACKUP-1/BACKUP-1-PART-2-OF-4/
      */
      CyclicBarrier barrier(1);
      RestoreThreadData thrdata(i, &barrier);
      if (!create_consumers(&thrdata))
      {
         info << "Failed to init restore thread for BACKUP-" << ga_backupId
              << "-PART-" << i << "-OF-" << ga_part_count << endl;
         ga_error_thread = i;
         break;
      }

      if (do_restore(&thrdata) == NDBT_FAILED)
      {
        if (ga_backup_format == BF_SINGLE)
        {
          info << "Failed to restore BACKUP-" << ga_backupId << endl;
        }
        else
        {
          info << "Failed to restore BACKUP-" << ga_backupId
               << "-PART-" << i << "-OF-" << ga_part_count << endl;
        }
        ga_error_thread = i;
        clear_consumers(&thrdata);
        break;
      }
      clear_consumers(&thrdata);
    }
  }
  else
  {
   // create one restore thread per backup part
    Vector<RestoreThreadData*> thrdata;
    CyclicBarrier barrier(ga_part_count);
    for (int part_id=1; part_id<=ga_part_count; part_id++)
    {
      NDB_THREAD_PRIO prio = NDB_THREAD_PRIO_MEAN;
      uint stack_size = 64*1024;
      char name[20];
      snprintf (name, sizeof(name), "restore%d", part_id);
      RestoreThreadData *data = new RestoreThreadData(part_id, &barrier);
      if (!create_consumers(data))
      {
        info << "Failed to init restore thread for BACKUP-" << ga_backupId
             << "-PART-" << part_id << "-OF-" << ga_part_count << endl;
        ga_error_thread = part_id;
        break;
      }
      NdbThread *thread = NdbThread_Create (start_restore_worker,
             (void**)(data), stack_size, name, prio);
      if(!thread)
      {
        info << "Failed to start restore thread for BACKUP-" << ga_backupId
             << "-PART-" << part_id << "-OF-" << ga_part_count << endl;
        ga_error_thread = part_id;
        break;
      }
      data->m_thread = thread;
      thrdata.push_back(data);
    }
    // join all threads
    for (Uint32 i=0; i<thrdata.size(); i++)
    {
      void *status;
      if (ga_error_thread > 0)
        barrier.cancel();

      NdbThread_WaitFor(thrdata[i]->m_thread, &status);
      NdbThread_Destroy(&thrdata[i]->m_thread);
    }
    for (int i=0; i<ga_part_count; i++)
    {
      clear_consumers(thrdata[i]);
      delete thrdata[i];
    }
    thrdata.clear();
  }

  cleanup_restore();

  if (ga_error_thread > 0)
    exitHandler(NDBT_FAILED);
=======
  return NdbRestoreStatus::Ok;
} // do_restore
>>>>>>> 4869291f

/* Detects the backup type (single part or multiple parts) by locating
 * the ctl file. It sets the backup format as BF_SINGLE/BF_MULTI_PART
 * for future file-handling. Also counts the parts to be restored.
 */
int detect_backup_format()
{
  // construct name of ctl file
  char name[PATH_MAX]; const Uint32 sz = sizeof(name);
  BaseString::snprintf(name, sz, "%s%sBACKUP-%u.%d.ctl",
          ga_backupPath, DIR_SEPARATOR, ga_backupId, ga_nodeId);
  MY_STAT buf;
  if(my_stat(name, &buf, 0))
  {
    // for single part, backup path leads directly to ctl file
    // File-handlers search for the files in
    // BACKUP_PATH/BACKUP-<backup_id>/
    // E.g. /usr/local/mysql/datadir/BACKUP/BACKUP-1
    ga_backup_format = BF_SINGLE;
    ga_part_count = 1;
  }
  else
  {
    // for multiple parts, backup patch has subdirectories which
    // contain ctl files
    // file-handlers search for files in
    // BACKUP_PATH/BACKUP-<backup-id>/BACKUP-<backup-id>.<part_id>/
    // E.g. /usr/local/mysql/datadir/BACKUP/BACKUP-1/BACKUP-1.2/
    ga_backup_format = BF_MULTI_PART;
    // count number of backup parts in multi-set backup
    for(ga_part_count = 1; ga_part_count <= g_max_parts; ga_part_count++)
    {
      // backup parts are named as BACKUP-<backupid>-PART-<part_id>-OF-<total_parts>
      // E.g. Part 2 of backup 3 which has 4 parts will be in the path
      //    BACKUP-3/BACKUP-3-PART-2-OF-4/
      // Try out different values of <total_parts> for PART-1 until correct total found
      // E.g. for total = 4,
      //      BACKUP-1-PART-1-OF-1 : not found, continue
      //      BACKUP-1-PART-1-OF-2 : not found, continue
      //      BACKUP-1-PART-1-OF-3 : not found, continue
      //      BACKUP-1-PART-1-OF-4 : FOUND, set ga_part_count and break
      BaseString::snprintf(name, sz, "%s%sBACKUP-%d-PART-1-OF-%u%sBACKUP-%u.%d.ctl",
              ga_backupPath, DIR_SEPARATOR, ga_backupId, ga_part_count,
              DIR_SEPARATOR, ga_backupId, ga_nodeId);
      if(my_stat(name, &buf, 0))
        break; // part found, end of parts
      if(ga_part_count == g_max_parts)
        return NdbRestoreStatus::Failed; // too many parts
    }
  }
  return NdbRestoreStatus::Ok;
} // detect_backup_format

static void* start_restore_worker(void *data)
{
  RestoreThreadData *rdata = (RestoreThreadData*)data;
  rdata->m_result = do_restore(rdata);
  if (rdata->m_result == NdbRestoreStatus::Failed)
  {
    info << "Thread " << rdata->m_part_id << " failed, exiting" << endl;
    ga_error_thread = rdata->m_part_id;
  }
  return 0;
}

int
main(int argc, char** argv)
{
  NDB_INIT(argv[0]);

  const char *load_default_groups[]= { "mysql_cluster","ndb_restore",0 };
  Ndb_opts opts(argc, argv, my_long_options, load_default_groups);

  if (!readArguments(opts, &argv))
  {
    exitHandler(NdbRestoreStatus::Failed);
  }

  g_options.appfmt(" -b %u", ga_backupId);
  g_options.appfmt(" -n %d", ga_nodeId);
  if (_restore_meta)
    g_options.appfmt(" -m");
  if (ga_no_upgrade)
    g_options.appfmt(" -u");
  if (ga_promote_attributes)
    g_options.appfmt(" -A");
  if (ga_demote_attributes)
    g_options.appfmt(" -L");
  if (_preserve_trailing_spaces)
    g_options.appfmt(" -P");
  if (ga_skip_table_check)
    g_options.appfmt(" -s");
  if (_restore_data)
    g_options.appfmt(" -r");
  if (ga_restore_epoch)
    g_options.appfmt(" -e");
  if (_no_restore_disk)
    g_options.appfmt(" -d");
  if (ga_exclude_missing_columns)
    g_options.append(" --exclude-missing-columns");
  if (ga_exclude_missing_tables)
    g_options.append(" --exclude-missing-tables");
  if (ga_disable_indexes)
    g_options.append(" --disable-indexes");
  if (ga_rebuild_indexes)
    g_options.append(" --rebuild-indexes");
  g_options.appfmt(" -p %d", ga_nParallelism);
  if (ga_skip_unknown_objects)
    g_options.append(" --skip-unknown-objects");
  if (ga_skip_broken_objects)
    g_options.append(" --skip-broken-objects");

  // determine backup format: simple or multi-part, and count parts
  int result = detect_backup_format();

  if (result != NdbRestoreStatus::Ok)
    exitHandler(result);

  init_restore();

  g_restoring_in_parallel = true;
  // check if single-threaded restore is necessary
  if (_print || _print_meta || _print_data || _print_log || _print_sql_log
             || ga_backup_format == BF_SINGLE)
  {
    g_restoring_in_parallel = false;
    for (int i=1; i<=ga_part_count; i++)
    {
     /*
      * do_restore uses its parameter 'partId' to select the backup part.
      * Each restore thread is started with a unique part ID.
      * E.g. while restoring BACKUP-2,
      * restore-thread 1 restores BACKUP-2/BACKUP-2-PART-1-OF-4,
      * restore-thread 3 restores BACKUP-2/BACKUP-2-PART-3-OF-4
      * and so on.
      * do_restore uses the backup format and partId to locate backup files.
      * The tid and backup type are passed to the file-handlers:
      * - RestoreMetadata: finds ctl file
      * - RestoreDataIterator: finds data file
      * - RestoreLogIterator: finds log file
      *
      * For BF_SINGLE, the file-handlers search for the files in
      *
      * BACKUP_PATH/BACKUP-<backup_id>/
      * E.g. /usr/local/mysql/datadir/BACKUP/BACKUP-1
      *
      * For BF_MULTI_PART, the file-handlers search in
      *
      * BACKUP_PATH/BACKUP-<backup-id>/BACKUP-<backup-id>-PART-<part_id>
      * -OF-<total>/
      * E.g. /usr/local/mysql/datadir/BACKUP/BACKUP-1/BACKUP-1-PART-2-OF-4/
      */
      CyclicBarrier barrier(1);
      RestoreThreadData thrdata(i, &barrier);
      if (!create_consumers(&thrdata))
      {
         info << "Failed to init restore thread for BACKUP-" << ga_backupId
              << "-PART-" << i << "-OF-" << ga_part_count << endl;
         ga_error_thread = i;
         break;
      }

      if (do_restore(&thrdata) == NdbRestoreStatus::Failed)
      {
        if (ga_backup_format == BF_SINGLE)
        {
          info << "Failed to restore BACKUP-" << ga_backupId << endl;
        }
        else
        {
          info << "Failed to restore BACKUP-" << ga_backupId
               << "-PART-" << i << "-OF-" << ga_part_count << endl;
        }
        ga_error_thread = i;
        clear_consumers(&thrdata);
        break;
      }
      clear_consumers(&thrdata);
    }
  }
  else
  {
   // create one restore thread per backup part
    Vector<RestoreThreadData*> thrdata;
    CyclicBarrier barrier(ga_part_count);
    for (int part_id=1; part_id<=ga_part_count; part_id++)
    {
      NDB_THREAD_PRIO prio = NDB_THREAD_PRIO_MEAN;
      uint stack_size = 64*1024;
      char name[20];
      snprintf (name, sizeof(name), "restore%d", part_id);
      RestoreThreadData *data = new RestoreThreadData(part_id, &barrier);
      if (!create_consumers(data))
      {
        info << "Failed to init restore thread for BACKUP-" << ga_backupId
             << "-PART-" << part_id << "-OF-" << ga_part_count << endl;
        ga_error_thread = part_id;
        break;
      }
      NdbThread *thread = NdbThread_Create (start_restore_worker,
             (void**)(data), stack_size, name, prio);
      if(!thread)
      {
        info << "Failed to start restore thread for BACKUP-" << ga_backupId
             << "-PART-" << part_id << "-OF-" << ga_part_count << endl;
        ga_error_thread = part_id;
        break;
      }
      data->m_thread = thread;
      thrdata.push_back(data);
    }
    // join all threads
    for (Uint32 i=0; i<thrdata.size(); i++)
    {
      void *status;
      if (ga_error_thread > 0)
        barrier.cancel();

      NdbThread_WaitFor(thrdata[i]->m_thread, &status);
      NdbThread_Destroy(&thrdata[i]->m_thread);
    }
    for (int i=0; i<ga_part_count; i++)
    {
      clear_consumers(thrdata[i]);
      delete thrdata[i];
    }
    thrdata.clear();
  }

  cleanup_restore();

  if (ga_error_thread > 0)
    exitHandler(NdbRestoreStatus::Failed);

  return NdbRestoreStatus::Ok;
} // main

template class Vector<BackupConsumer*>;
template class Vector<OutputStream*>;
template class Vector<RestoreOption *>;<|MERGE_RESOLUTION|>--- conflicted
+++ resolved
@@ -23,10 +23,6 @@
 */
 
 #include <Logger.hpp>
-<<<<<<< HEAD
-#include <NDBT_ReturnCodes.h>
-=======
->>>>>>> 4869291f
 #include <NdbOut.hpp>
 #include <NdbTCP.h>
 #include <OutputStream.hpp>
@@ -35,10 +31,7 @@
 #include <ndb_global.h>
 #include <ndb_limits.h>
 #include <ndb_opts.h>
-<<<<<<< HEAD
-=======
 #include <ndb_version.h>
->>>>>>> 4869291f
 
 #include "../src/ndbapi/NdbDictionaryImpl.hpp"
 #include "consumer_printer.hpp"
@@ -626,8 +619,6 @@
   opts.set_usage_funcs(short_usage_sub);
 
   if (opts.handle_options(get_one_option))
-<<<<<<< HEAD
-=======
   {
     exitHandler(NdbRestoreStatus::WrongArgs);
   }
@@ -637,24 +628,10 @@
     exitHandler(NdbRestoreStatus::WrongArgs);
   }
   if (ga_backupId == 0)
->>>>>>> 4869291f
   {
     err << "Backup ID not specified, please provide --backupid" << endl;
     exitHandler(NdbRestoreStatus::WrongArgs);
   }
-<<<<<<< HEAD
-  if (ga_nodeId == 0)
-  {
-    err << "Backup file node ID not specified, please provide --nodeid" << endl;
-    exit(NDBT_ProgramExit(NDBT_WRONGARGS));
-  }
-  if (ga_backupId == 0)
-  {
-    err << "Backup ID not specified, please provide --backupid" << endl;
-    exit(NDBT_ProgramExit(NDBT_WRONGARGS));
-  }
-=======
->>>>>>> 4869291f
 
 
   for (i = 0; i < MAX_NODE_GROUP_MAPS; i++)
@@ -1314,10 +1291,6 @@
 static void exitHandler(int code)
 {
   free_include_excludes_vector();
-<<<<<<< HEAD
-  NDBT_ProgramExit(code);
-=======
->>>>>>> 4869291f
   if (opt_core)
     abort();
   else
@@ -1335,11 +1308,7 @@
     if (g_cluster_connection == NULL)
     {
       err << "Failed to create cluster connection!!" << endl;
-<<<<<<< HEAD
-      exitHandler(NDBT_FAILED);
-=======
       exitHandler(NdbRestoreStatus::Failed);
->>>>>>> 4869291f
     }
     g_cluster_connection->set_name(g_options.c_str());
     if(g_cluster_connection->connect(opt_connect_retries - 1,
@@ -1347,11 +1316,7 @@
     {
       delete g_cluster_connection;
       g_cluster_connection = NULL;
-<<<<<<< HEAD
-      exitHandler(NDBT_FAILED);
-=======
       exitHandler(NdbRestoreStatus::Failed);
->>>>>>> 4869291f
     }
   }
 }
@@ -1443,11 +1408,7 @@
   if (!metaData.readHeader())
   {
     restoreLogger.log_error("Failed to read %s", metaData.getFilename());
-<<<<<<< HEAD
-    return NDBT_FAILED;
-=======
     return NdbRestoreStatus::Failed;
->>>>>>> 4869291f
   }
 
   const BackupFormat::FileHeader & tmp = metaData.getFileHeader();
@@ -1461,11 +1422,7 @@
   {
   restoreLogger.log_info("Backup version in files: %s ndb version: %s",
            ndbGetVersionString(version, 0,
-<<<<<<< HEAD
-                               isDrop6(version) ? "-drop6" : 0,
-=======
                                ndbd_drop6(version) ? "-drop6" : 0,
->>>>>>> 4869291f
                                buf, sizeof(buf)),
            ndbGetVersionString(tmp.NdbVersion, tmp.MySQLVersion, 0,
                                 buf, sizeof(buf)));
@@ -1474,11 +1431,7 @@
   {
     restoreLogger.log_info("Backup version in files: %s",
            ndbGetVersionString(version, 0,
-<<<<<<< HEAD
-                               isDrop6(version) ? "-drop6" : 0,
-=======
                                ndbd_drop6(version) ? "-drop6" : 0,
->>>>>>> 4869291f
                                buf, sizeof(buf)));
   }
 
@@ -1493,21 +1446,13 @@
         ,ndbGetVersionString(MAKE_VERSION(5,1,3), 0, 0, buf, sizeof(buf))
         ,ndbGetVersionString(MAKE_VERSION(5,1,9), 0, 0, new_buf, sizeof(new_buf))
        );
-<<<<<<< HEAD
-    return NDBT_FAILED;
-=======
     return NdbRestoreStatus::Failed;
->>>>>>> 4869291f
   }
 
   if (version > NDB_VERSION)
   {
     restoreLogger.log_error("Restore program older than backup version. Not supported. Use new restore program");
-<<<<<<< HEAD
-    return NDBT_FAILED;
-=======
     return NdbRestoreStatus::Failed;
->>>>>>> 4869291f
   }
 
   restoreLogger.log_debug("Load content");
@@ -1517,19 +1462,12 @@
   int res  = metaData.loadContent();
 
   restoreLogger.log_info("Stop GCP of Backup: %u", metaData.getStopGCP());
-<<<<<<< HEAD
-=======
   restoreLogger.log_info("Start GCP of Backup: %u", metaData.getStartGCP());
->>>>>>> 4869291f
   
   if (res == 0)
   {
     restoreLogger.log_error("Restore: Failed to load content");
-<<<<<<< HEAD
-    return NDBT_FAILED;
-=======
     return NdbRestoreStatus::Failed;
->>>>>>> 4869291f
   }
   restoreLogger.log_debug("Get number of Tables");
   Logger::format_timestamp(time(NULL), timestamp, sizeof(timestamp));
@@ -1537,51 +1475,6 @@
   if (metaData.getNoOfTables() == 0) 
   {
     restoreLogger.log_error("The backup contains no tables");
-<<<<<<< HEAD
-    return NDBT_FAILED;
-  }
-
-  if(_print_sql_log && _print_log)
-  {
-    restoreLogger.log_debug("Check to ensure that both print-sql-log and print-log options are not passed");
-    restoreLogger.log_error("Both print-sql-log and print-log options passed. Exiting...");
-    return NDBT_FAILED;
-  }
-
-  if (_print_sql_log)
-  {
-    restoreLogger.log_debug("Check for tables with hidden PKs or column of type blob when print-sql-log option is passed");
-    for(Uint32 i = 0; i < metaData.getNoOfTables(); i++)
-    {
-      const TableS *table = metaData[i];
-      if (!(checkSysTable(table) && checkDbAndTableName(table)))
-        continue;
-      /* Blobs are stored as separate tables with names prefixed
-       * with NDB$BLOB. This can be used to check if there are
-       * any columns of type blob in the tables being restored */
-      BaseString tableName(table->getTableName());
-      Vector<BaseString> tableNameParts;
-      tableName.split(tableNameParts, "/");
-      if (tableNameParts[2].substr(0,8) == "NDB$BLOB")
-      {
-        restoreLogger.log_error("Found column of type blob with print-sql-log option set. Exiting..." );
-        return NDBT_FAILED;
-      }
-      /* Hidden PKs are stored with the name $PK */
-      int noOfPK = table->m_dictTable->getNoOfPrimaryKeys();
-      for(int j = 0; j < noOfPK; j++)
-      {
-        const char* pkName = table->m_dictTable->getPrimaryKey(j);
-        if(strcmp(pkName,"$PK") == 0)
-        {
-          restoreLogger.log_error("Found hidden primary key with print-sql-log option set. Exiting...");
-          return NDBT_FAILED;
-        }
-      }
-    }
-  }
-
-=======
     return NdbRestoreStatus::Failed;
   }
 
@@ -1625,7 +1518,6 @@
     }
   }
 
->>>>>>> 4869291f
   restoreLogger.log_debug("Validate Footer");
   Logger::format_timestamp(time(NULL), timestamp, sizeof(timestamp));
   restoreLogger.log_info("%s [restore_metadata] Validate Footer", timestamp);
@@ -1633,11 +1525,7 @@
   if (!metaData.validateFooter()) 
   {
     restoreLogger.log_error("Restore: Failed to validate footer.");
-<<<<<<< HEAD
-    return NDBT_FAILED;
-=======
     return NdbRestoreStatus::Failed;
->>>>>>> 4869291f
   }
   restoreLogger.log_debug("Init Backup objects");
   Uint32 i;
@@ -1646,11 +1534,7 @@
     if (!g_consumers[i]->init(g_tableCompabilityMask))
     {
       restoreLogger.log_error("Failed to initialize consumers");
-<<<<<<< HEAD
-      return NDBT_FAILED;
-=======
       return NdbRestoreStatus::Failed;
->>>>>>> 4869291f
     }
 
   }
@@ -1665,11 +1549,7 @@
   /* before syncing on m_barrier, check if any threads have already exited */
   if (ga_error_thread > 0)
   {
-<<<<<<< HEAD
-    return NDBT_FAILED;
-=======
     return NdbRestoreStatus::Failed;
->>>>>>> 4869291f
   }
 
   if (!thrdata->m_restore_meta)
@@ -1696,11 +1576,7 @@
     if (!thrdata->m_barrier->wait())
     {
       ga_error_thread = thrdata->m_part_id;
-<<<<<<< HEAD
-      return NDBT_FAILED;
-=======
       return NdbRestoreStatus::Failed;
->>>>>>> 4869291f
     }
   }
   restoreLogger.log_debug("Restore objects (tablespaces, ..)");
@@ -1714,11 +1590,7 @@
       {
 	restoreLogger.log_error("Restore: Failed to restore table: %s ... Exiting",
                                 metaData[i]->getTableName());
-<<<<<<< HEAD
-	return NDBT_FAILED;
-=======
 	return NdbRestoreStatus::Failed;
->>>>>>> 4869291f
       } 
     if (check_progress())
     {
@@ -1767,11 +1639,7 @@
                       MYF(MY_WME));
         if (res == 0)
         {
-<<<<<<< HEAD
-          return NDBT_FAILED;
-=======
           return NdbRestoreStatus::Failed;
->>>>>>> 4869291f
         }
         FileOutputStream *f= new FileOutputStream(res);
         table_output[i]= f;
@@ -1781,11 +1649,7 @@
 	{
 	  restoreLogger.log_error("Restore: Failed to restore table: `%s` ... Exiting ",
                                 table->getTableName());
-<<<<<<< HEAD
-	  return NDBT_FAILED;
-=======
 	  return NdbRestoreStatus::Failed;
->>>>>>> 4869291f
 	} 
     } else {
       for(Uint32 j= 0; j < g_consumers.size(); j++)
@@ -1793,11 +1657,7 @@
         {
 	  restoreLogger.log_error("Restore: Failed to restore system table: `%s` ... Exiting",
                                 table->getTableName());
-<<<<<<< HEAD
-          return NDBT_FAILED;
-=======
           return NdbRestoreStatus::Failed;
->>>>>>> 4869291f
         }
     }
     if (check_progress())
@@ -1817,11 +1677,7 @@
       if (!g_consumers[j]->fk(metaData.getObjType(i),
 			      metaData.getObjPtr(i)))
       {
-<<<<<<< HEAD
-        return NDBT_FAILED;
-=======
         return NdbRestoreStatus::Failed;
->>>>>>> 4869291f
       } 
   }
 
@@ -1831,22 +1687,14 @@
     if (!g_consumers[i]->endOfTables())
     {
       restoreLogger.log_error("Restore: Failed while closing tables" );
-<<<<<<< HEAD
-      return NDBT_FAILED;
-=======
       return NdbRestoreStatus::Failed;
->>>>>>> 4869291f
     } 
     if (!ga_disable_indexes && !ga_rebuild_indexes)
     {
       if (!g_consumers[i]->endOfTablesFK())
       {
         restoreLogger.log_error("Restore: Failed while closing tables FKs" );
-<<<<<<< HEAD
-        return NDBT_FAILED;
-=======
         return NdbRestoreStatus::Failed;
->>>>>>> 4869291f
       } 
     }
   }
@@ -1854,11 +1702,7 @@
   /* before syncing on m_barrier, check if any threads have already exited */
   if (ga_error_thread > 0)
   {
-<<<<<<< HEAD
-    return NDBT_FAILED;
-=======
     return NdbRestoreStatus::Failed;
->>>>>>> 4869291f
   }
 
   if (thrdata->m_restore_meta)
@@ -1867,11 +1711,7 @@
     if (!thrdata->m_barrier->wait())
     {
       ga_error_thread = thrdata->m_part_id;
-<<<<<<< HEAD
-      return NDBT_FAILED;
-=======
       return NdbRestoreStatus::Failed;
->>>>>>> 4869291f
     }
   }
 
@@ -1898,21 +1738,13 @@
             if (!g_consumers[j]->table_compatible_check(tableS))
             {
               restoreLogger.log_error("Restore: Failed to restore data, %s table structure incompatible with backup's ... Exiting ", tableS.getTableName());
-<<<<<<< HEAD
-              return NDBT_FAILED;
-=======
               return NdbRestoreStatus::Failed;
->>>>>>> 4869291f
             } 
             if (tableS.m_staging &&
                 !g_consumers[j]->prepare_staging(tableS))
             {
               restoreLogger.log_error("Restore: Failed to restore data, %s failed to prepare staging table for data conversion ... Exiting", tableS.getTableName());
-<<<<<<< HEAD
-              return NDBT_FAILED;
-=======
               return NdbRestoreStatus::Failed;
->>>>>>> 4869291f
             }
           } 
         }
@@ -1931,11 +1763,7 @@
               if (!g_consumers[j]->check_blobs(tableS))
               {
                  restoreLogger.log_error("Restore: Failed to restore data, %s table's blobs incompatible with backup's ... Exiting ", tableS.getTableName());;
-<<<<<<< HEAD
-                  return NDBT_FAILED;
-=======
                   return NdbRestoreStatus::Failed;
->>>>>>> 4869291f
               }
             }
           }
@@ -1947,22 +1775,14 @@
       if (!dataIter.validateBackupFile())
       {
           restoreLogger.log_error("Unable to allocate memory for BackupFile constructor");
-<<<<<<< HEAD
-          return NDBT_FAILED;
-=======
           return NdbRestoreStatus::Failed;
->>>>>>> 4869291f
       }
 
 
       if (!dataIter.validateRestoreDataIterator())
       {
           restoreLogger.log_error("Unable to allocate memory for RestoreDataIterator constructor");
-<<<<<<< HEAD
-          return NDBT_FAILED;
-=======
           return NdbRestoreStatus::Failed;
->>>>>>> 4869291f
       }
       
       Logger::format_timestamp(time(NULL), timestamp, sizeof(timestamp));
@@ -1972,11 +1792,7 @@
       if (!dataIter.readHeader())
       {
 	restoreLogger.log_error("Failed to read header of data file. Exiting...");
-<<<<<<< HEAD
-	return NDBT_FAILED;
-=======
 	return NdbRestoreStatus::Failed;
->>>>>>> 4869291f
       }
       
       Logger::format_timestamp(time(NULL), timestamp, sizeof(timestamp));
@@ -2003,33 +1819,19 @@
 	
 	if (res < 0)
 	{
-<<<<<<< HEAD
-	  restoreLogger.log_error(" Restore: An error occured while restoring data. Exiting...");
-	  return NDBT_FAILED;
-	}
-	if (!dataIter.validateFragmentFooter()) {
-	  restoreLogger.log_error("Restore: Error validating fragment footer. ... Exiting");
-	  return NDBT_FAILED;
-=======
 	  restoreLogger.log_error(" Restore: An error occurred while restoring data. Exiting...");
 	  return NdbRestoreStatus::Failed;
 	}
 	if (!dataIter.validateFragmentFooter()) {
 	  restoreLogger.log_error("Restore: Error validating fragment footer. ... Exiting");
 	  return NdbRestoreStatus::Failed;
->>>>>>> 4869291f
 	}
       } // while (dataIter.readFragmentHeader(res))
       
       if (res < 0)
       {
-<<<<<<< HEAD
-	restoreLogger.log_error("Restore: An error occured while restoring data. Exiting... res= %u", res);
-	return NDBT_FAILED;
-=======
 	restoreLogger.log_error("Restore: An error occurred while restoring data. Exiting... res= %u", res);
 	return NdbRestoreStatus::Failed;
->>>>>>> 4869291f
       }
       
       
@@ -2055,11 +1857,7 @@
       if (!logIter.readHeader())
       {
 	restoreLogger.log_error("Failed to read header of data file. Exiting...");
-<<<<<<< HEAD
-	return NDBT_FAILED;
-=======
 	return NdbRestoreStatus::Failed;
->>>>>>> 4869291f
       }
       
       const LogEntry * logEntry = 0;
@@ -2081,11 +1879,7 @@
       if (res < 0)
       {
 	restoreLogger.log_error("Restore: An restoring the data log. Exiting... res=%u", res);
-<<<<<<< HEAD
-	return NDBT_FAILED;
-=======
 	return NdbRestoreStatus::Failed;
->>>>>>> 4869291f
       }
       logIter.validateFooter(); //not implemented
       for (i= 0; i < g_consumers.size(); i++)
@@ -2112,11 +1906,7 @@
             {
               restoreLogger.log_error("Restore: Failed staging data to table: %s. Exiting...",
                             table->getTableName());
-<<<<<<< HEAD
-              return NDBT_FAILED;
-=======
               return NdbRestoreStatus::Failed;
->>>>>>> 4869291f
             }
           }
         }
@@ -2136,11 +1926,7 @@
           if (!g_consumers[j]->finalize_table(*table))
           {
             restoreLogger.log_error("Restore: Failed to finalize restore table: %s. Exiting... ",  metaData[i]->getTableName());
-<<<<<<< HEAD
-            return NDBT_FAILED;
-=======
             return NdbRestoreStatus::Failed;
->>>>>>> 4869291f
           }
       }
     }
@@ -2149,20 +1935,13 @@
   if (ga_error_thread > 0)
   {
     restoreLogger.log_error("Thread %u exits on error", thrdata->m_part_id);
-<<<<<<< HEAD
-    return NDBT_FAILED; // thread 1 failed to restore metadata, exiting
-=======
     return NdbRestoreStatus::Failed; // thread 1 failed to restore metadata, exiting
->>>>>>> 4869291f
   }
 
   if (ga_restore_epoch)
   {
     Logger::format_timestamp(time(NULL), timestamp, sizeof(timestamp));
     restoreLogger.log_info("%s [restore_epoch] Restoring epoch", timestamp);
-<<<<<<< HEAD
-
-=======
     RestoreLogIterator logIter(metaData);
 
     if (!logIter.readHeader())
@@ -2171,27 +1950,18 @@
       return NdbRestoreStatus::Failed;
     }
     bool snapshotstart = logIter.isSnapshotstartBackup();
->>>>>>> 4869291f
     for (i= 0; i < g_consumers.size(); i++)
       if (!g_consumers[i]->update_apply_status(metaData, snapshotstart))
       {
         restoreLogger.log_error("Restore: Failed to restore epoch");
-<<<<<<< HEAD
-        return NDBT_FAILED;
-=======
         return NdbRestoreStatus::Failed;
->>>>>>> 4869291f
       }
   }
 
   if (ga_error_thread > 0)
   {
     restoreLogger.log_error("Thread %u exits on error", thrdata->m_part_id);
-<<<<<<< HEAD
-    return NDBT_FAILED; // thread 1 failed to restore metadata, exiting
-=======
     return NdbRestoreStatus::Failed; // thread 1 failed to restore metadata, exiting
->>>>>>> 4869291f
   }
 
   unsigned j;
@@ -2215,11 +1985,7 @@
     if (!thrdata->m_barrier->wait())
     {
       ga_error_thread = thrdata->m_part_id;
-<<<<<<< HEAD
-      return NDBT_FAILED;
-=======
       return NdbRestoreStatus::Failed;
->>>>>>> 4869291f
     }
 
     restoreLogger.log_debug("Rebuilding indexes");
@@ -2236,32 +2002,20 @@
       for(Uint32 j= 0; j < g_consumers.size(); j++)
       {
         if (!g_consumers[j]->rebuild_indexes(* table))
-<<<<<<< HEAD
-          return NDBT_FAILED;
-=======
           return NdbRestoreStatus::Failed;
->>>>>>> 4869291f
       }
     }
     for(Uint32 j= 0; j < g_consumers.size(); j++)
     {
       if (!g_consumers[j]->endOfTablesFK())
-<<<<<<< HEAD
-        return NDBT_FAILED;
-=======
         return NdbRestoreStatus::Failed;
->>>>>>> 4869291f
     }
   }
 
   if (ga_error_thread > 0)
   {
     restoreLogger.log_error("Thread %u exits on error", thrdata->m_part_id);
-<<<<<<< HEAD
-    return NDBT_FAILED; // thread 1 failed to restore metadata, exiting
-=======
     return NdbRestoreStatus::Failed; // thread 1 failed to restore metadata, exiting
->>>>>>> 4869291f
   }
 
   /* report to clusterlog if applicable */
@@ -2278,8 +2032,7 @@
       table_output[i] = NULL;
     }
   }
-<<<<<<< HEAD
-  return NDBT_OK;
+  return NdbRestoreStatus::Ok;
 } // do_restore
 
 /* Detects the backup type (single part or multiple parts) by locating
@@ -2328,17 +2081,17 @@
       if(my_stat(name, &buf, 0))
         break; // part found, end of parts
       if(ga_part_count == g_max_parts)
-        return NDBT_FAILED; // too many parts
-    }
-  }
-  return NDBT_OK;
+        return NdbRestoreStatus::Failed; // too many parts
+    }
+  }
+  return NdbRestoreStatus::Ok;
 } // detect_backup_format
 
 static void* start_restore_worker(void *data)
 {
   RestoreThreadData *rdata = (RestoreThreadData*)data;
   rdata->m_result = do_restore(rdata);
-  if (rdata->m_result == NDBT_FAILED)
+  if (rdata->m_result == NdbRestoreStatus::Failed)
   {
     info << "Thread " << rdata->m_part_id << " failed, exiting" << endl;
     ga_error_thread = rdata->m_part_id;
@@ -2356,7 +2109,7 @@
 
   if (!readArguments(opts, &argv))
   {
-    exitHandler(NDBT_FAILED);
+    exitHandler(NdbRestoreStatus::Failed);
   }
 
   g_options.appfmt(" -b %u", ga_backupId);
@@ -2396,7 +2149,7 @@
   // determine backup format: simple or multi-part, and count parts
   int result = detect_backup_format();
 
-  if (result != NDBT_OK)
+  if (result != NdbRestoreStatus::Ok)
     exitHandler(result);
 
   init_restore();
@@ -2443,7 +2196,7 @@
          break;
       }
 
-      if (do_restore(&thrdata) == NDBT_FAILED)
+      if (do_restore(&thrdata) == NdbRestoreStatus::Failed)
       {
         if (ga_backup_format == BF_SINGLE)
         {
@@ -2513,243 +2266,6 @@
   cleanup_restore();
 
   if (ga_error_thread > 0)
-    exitHandler(NDBT_FAILED);
-=======
-  return NdbRestoreStatus::Ok;
-} // do_restore
->>>>>>> 4869291f
-
-/* Detects the backup type (single part or multiple parts) by locating
- * the ctl file. It sets the backup format as BF_SINGLE/BF_MULTI_PART
- * for future file-handling. Also counts the parts to be restored.
- */
-int detect_backup_format()
-{
-  // construct name of ctl file
-  char name[PATH_MAX]; const Uint32 sz = sizeof(name);
-  BaseString::snprintf(name, sz, "%s%sBACKUP-%u.%d.ctl",
-          ga_backupPath, DIR_SEPARATOR, ga_backupId, ga_nodeId);
-  MY_STAT buf;
-  if(my_stat(name, &buf, 0))
-  {
-    // for single part, backup path leads directly to ctl file
-    // File-handlers search for the files in
-    // BACKUP_PATH/BACKUP-<backup_id>/
-    // E.g. /usr/local/mysql/datadir/BACKUP/BACKUP-1
-    ga_backup_format = BF_SINGLE;
-    ga_part_count = 1;
-  }
-  else
-  {
-    // for multiple parts, backup patch has subdirectories which
-    // contain ctl files
-    // file-handlers search for files in
-    // BACKUP_PATH/BACKUP-<backup-id>/BACKUP-<backup-id>.<part_id>/
-    // E.g. /usr/local/mysql/datadir/BACKUP/BACKUP-1/BACKUP-1.2/
-    ga_backup_format = BF_MULTI_PART;
-    // count number of backup parts in multi-set backup
-    for(ga_part_count = 1; ga_part_count <= g_max_parts; ga_part_count++)
-    {
-      // backup parts are named as BACKUP-<backupid>-PART-<part_id>-OF-<total_parts>
-      // E.g. Part 2 of backup 3 which has 4 parts will be in the path
-      //    BACKUP-3/BACKUP-3-PART-2-OF-4/
-      // Try out different values of <total_parts> for PART-1 until correct total found
-      // E.g. for total = 4,
-      //      BACKUP-1-PART-1-OF-1 : not found, continue
-      //      BACKUP-1-PART-1-OF-2 : not found, continue
-      //      BACKUP-1-PART-1-OF-3 : not found, continue
-      //      BACKUP-1-PART-1-OF-4 : FOUND, set ga_part_count and break
-      BaseString::snprintf(name, sz, "%s%sBACKUP-%d-PART-1-OF-%u%sBACKUP-%u.%d.ctl",
-              ga_backupPath, DIR_SEPARATOR, ga_backupId, ga_part_count,
-              DIR_SEPARATOR, ga_backupId, ga_nodeId);
-      if(my_stat(name, &buf, 0))
-        break; // part found, end of parts
-      if(ga_part_count == g_max_parts)
-        return NdbRestoreStatus::Failed; // too many parts
-    }
-  }
-  return NdbRestoreStatus::Ok;
-} // detect_backup_format
-
-static void* start_restore_worker(void *data)
-{
-  RestoreThreadData *rdata = (RestoreThreadData*)data;
-  rdata->m_result = do_restore(rdata);
-  if (rdata->m_result == NdbRestoreStatus::Failed)
-  {
-    info << "Thread " << rdata->m_part_id << " failed, exiting" << endl;
-    ga_error_thread = rdata->m_part_id;
-  }
-  return 0;
-}
-
-int
-main(int argc, char** argv)
-{
-  NDB_INIT(argv[0]);
-
-  const char *load_default_groups[]= { "mysql_cluster","ndb_restore",0 };
-  Ndb_opts opts(argc, argv, my_long_options, load_default_groups);
-
-  if (!readArguments(opts, &argv))
-  {
-    exitHandler(NdbRestoreStatus::Failed);
-  }
-
-  g_options.appfmt(" -b %u", ga_backupId);
-  g_options.appfmt(" -n %d", ga_nodeId);
-  if (_restore_meta)
-    g_options.appfmt(" -m");
-  if (ga_no_upgrade)
-    g_options.appfmt(" -u");
-  if (ga_promote_attributes)
-    g_options.appfmt(" -A");
-  if (ga_demote_attributes)
-    g_options.appfmt(" -L");
-  if (_preserve_trailing_spaces)
-    g_options.appfmt(" -P");
-  if (ga_skip_table_check)
-    g_options.appfmt(" -s");
-  if (_restore_data)
-    g_options.appfmt(" -r");
-  if (ga_restore_epoch)
-    g_options.appfmt(" -e");
-  if (_no_restore_disk)
-    g_options.appfmt(" -d");
-  if (ga_exclude_missing_columns)
-    g_options.append(" --exclude-missing-columns");
-  if (ga_exclude_missing_tables)
-    g_options.append(" --exclude-missing-tables");
-  if (ga_disable_indexes)
-    g_options.append(" --disable-indexes");
-  if (ga_rebuild_indexes)
-    g_options.append(" --rebuild-indexes");
-  g_options.appfmt(" -p %d", ga_nParallelism);
-  if (ga_skip_unknown_objects)
-    g_options.append(" --skip-unknown-objects");
-  if (ga_skip_broken_objects)
-    g_options.append(" --skip-broken-objects");
-
-  // determine backup format: simple or multi-part, and count parts
-  int result = detect_backup_format();
-
-  if (result != NdbRestoreStatus::Ok)
-    exitHandler(result);
-
-  init_restore();
-
-  g_restoring_in_parallel = true;
-  // check if single-threaded restore is necessary
-  if (_print || _print_meta || _print_data || _print_log || _print_sql_log
-             || ga_backup_format == BF_SINGLE)
-  {
-    g_restoring_in_parallel = false;
-    for (int i=1; i<=ga_part_count; i++)
-    {
-     /*
-      * do_restore uses its parameter 'partId' to select the backup part.
-      * Each restore thread is started with a unique part ID.
-      * E.g. while restoring BACKUP-2,
-      * restore-thread 1 restores BACKUP-2/BACKUP-2-PART-1-OF-4,
-      * restore-thread 3 restores BACKUP-2/BACKUP-2-PART-3-OF-4
-      * and so on.
-      * do_restore uses the backup format and partId to locate backup files.
-      * The tid and backup type are passed to the file-handlers:
-      * - RestoreMetadata: finds ctl file
-      * - RestoreDataIterator: finds data file
-      * - RestoreLogIterator: finds log file
-      *
-      * For BF_SINGLE, the file-handlers search for the files in
-      *
-      * BACKUP_PATH/BACKUP-<backup_id>/
-      * E.g. /usr/local/mysql/datadir/BACKUP/BACKUP-1
-      *
-      * For BF_MULTI_PART, the file-handlers search in
-      *
-      * BACKUP_PATH/BACKUP-<backup-id>/BACKUP-<backup-id>-PART-<part_id>
-      * -OF-<total>/
-      * E.g. /usr/local/mysql/datadir/BACKUP/BACKUP-1/BACKUP-1-PART-2-OF-4/
-      */
-      CyclicBarrier barrier(1);
-      RestoreThreadData thrdata(i, &barrier);
-      if (!create_consumers(&thrdata))
-      {
-         info << "Failed to init restore thread for BACKUP-" << ga_backupId
-              << "-PART-" << i << "-OF-" << ga_part_count << endl;
-         ga_error_thread = i;
-         break;
-      }
-
-      if (do_restore(&thrdata) == NdbRestoreStatus::Failed)
-      {
-        if (ga_backup_format == BF_SINGLE)
-        {
-          info << "Failed to restore BACKUP-" << ga_backupId << endl;
-        }
-        else
-        {
-          info << "Failed to restore BACKUP-" << ga_backupId
-               << "-PART-" << i << "-OF-" << ga_part_count << endl;
-        }
-        ga_error_thread = i;
-        clear_consumers(&thrdata);
-        break;
-      }
-      clear_consumers(&thrdata);
-    }
-  }
-  else
-  {
-   // create one restore thread per backup part
-    Vector<RestoreThreadData*> thrdata;
-    CyclicBarrier barrier(ga_part_count);
-    for (int part_id=1; part_id<=ga_part_count; part_id++)
-    {
-      NDB_THREAD_PRIO prio = NDB_THREAD_PRIO_MEAN;
-      uint stack_size = 64*1024;
-      char name[20];
-      snprintf (name, sizeof(name), "restore%d", part_id);
-      RestoreThreadData *data = new RestoreThreadData(part_id, &barrier);
-      if (!create_consumers(data))
-      {
-        info << "Failed to init restore thread for BACKUP-" << ga_backupId
-             << "-PART-" << part_id << "-OF-" << ga_part_count << endl;
-        ga_error_thread = part_id;
-        break;
-      }
-      NdbThread *thread = NdbThread_Create (start_restore_worker,
-             (void**)(data), stack_size, name, prio);
-      if(!thread)
-      {
-        info << "Failed to start restore thread for BACKUP-" << ga_backupId
-             << "-PART-" << part_id << "-OF-" << ga_part_count << endl;
-        ga_error_thread = part_id;
-        break;
-      }
-      data->m_thread = thread;
-      thrdata.push_back(data);
-    }
-    // join all threads
-    for (Uint32 i=0; i<thrdata.size(); i++)
-    {
-      void *status;
-      if (ga_error_thread > 0)
-        barrier.cancel();
-
-      NdbThread_WaitFor(thrdata[i]->m_thread, &status);
-      NdbThread_Destroy(&thrdata[i]->m_thread);
-    }
-    for (int i=0; i<ga_part_count; i++)
-    {
-      clear_consumers(thrdata[i]);
-      delete thrdata[i];
-    }
-    thrdata.clear();
-  }
-
-  cleanup_restore();
-
-  if (ga_error_thread > 0)
     exitHandler(NdbRestoreStatus::Failed);
 
   return NdbRestoreStatus::Ok;
