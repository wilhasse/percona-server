/*
   Copyright (c) 2003, 2019, Oracle and/or its affiliates. All rights reserved.

   This program is free software; you can redistribute it and/or modify
   it under the terms of the GNU General Public License, version 2.0,
   as published by the Free Software Foundation.

   This program is also distributed with certain software (including
   but not limited to OpenSSL) that is licensed under separate terms,
   as designated in a particular file or component or in included license
   documentation.  The authors of MySQL hereby grant you an additional
   permission to link the program and your derivative works with the
   separately licensed software that they have included with MySQL.

   This program is distributed in the hope that it will be useful,
   but WITHOUT ANY WARRANTY; without even the implied warranty of
   MERCHANTABILITY or FITNESS FOR A PARTICULAR PURPOSE.  See the
   GNU General Public License, version 2.0, for more details.

   You should have received a copy of the GNU General Public License
   along with this program; if not, write to the Free Software
   Foundation, Inc., 51 Franklin St, Fifth Floor, Boston, MA 02110-1301  USA
*/

#include "Restore.hpp"
#include <NdbTCP.h>
#include <OutputStream.hpp>
#include <Bitmask.hpp>

#include <AttributeHeader.hpp>
#include <trigger_definitions.h>
#include <SimpleProperties.hpp>
#include <signaldata/DictTabInfo.hpp>
#include <ndb_limits.h>
#include <NdbAutoPtr.hpp>
#include "../src/kernel/blocks/backup/BackupFormat.hpp"
#include "../src/ndbapi/NdbDictionaryImpl.hpp"

#include "sql/ha_ndbcluster_tables.h"
#include "../../../../sql/ha_ndbcluster_tables.h"
#include <NdbThread.h>
#include "../src/kernel/vm/Emulator.hpp"

extern thread_local EmulatedJamBuffer* NDB_THREAD_TLS_JAM;

extern NdbRecordPrintFormat g_ndbrecord_print_format;
extern bool ga_skip_unknown_objects;
extern bool ga_skip_broken_objects;

#define LOG_MSGLEN 1024

Uint16 Twiddle16(Uint16 in); // Byte shift 16-bit data
Uint32 Twiddle32(Uint32 in); // Byte shift 32-bit data
Uint64 Twiddle64(Uint64 in); // Byte shift 64-bit data


/*
  TwiddleUtil

  Utility class used when swapping byteorder
  of one attribute in a table

*/

class TwiddleUtil {
  Uint32 m_twiddle_size;
  Uint32 m_twiddle_array_size;
public:
  TwiddleUtil(); // Not implemented
  TwiddleUtil(const TwiddleUtil&); // Not implemented

  TwiddleUtil(const AttributeDesc * const attr_desc) {
    const NdbDictionary::Column::Type attribute_type =
      attr_desc->m_column->getType();

    switch(attribute_type){
    case NdbDictionary::Column::Datetime:
      // Datetime is stored as 8x8, should be twiddled as 64 bit
      assert(attr_desc->size == 8);
      assert(attr_desc->arraySize == 8);
      m_twiddle_size = 64;
      m_twiddle_array_size = 1;
      break;

    case NdbDictionary::Column::Timestamp:
      // Timestamp is stored as 4x8, should be twiddled as 32 bit
      assert(attr_desc->size == 8);
      assert(attr_desc->arraySize == 4);
      m_twiddle_size = 32;
      m_twiddle_array_size = 1;
      break;

    case NdbDictionary::Column::Blob:
    case NdbDictionary::Column::Text:
      if (attr_desc->m_column->getArrayType() ==
          NdbDictionary::Column::ArrayTypeFixed)
      {
        // Length of fixed size blob which is stored in first 64 bit's
        // has to be twiddled, the remaining byte stream left as is
        assert(attr_desc->size == 8);
        assert(attr_desc->arraySize > 8);
        m_twiddle_size = 64;
        m_twiddle_array_size = 1;
        break;
      }
      // Fall through - for blob/text with ArrayTypeVar
    default:
      // Default twiddling parameters
      m_twiddle_size = attr_desc->size;
      m_twiddle_array_size = attr_desc->arraySize;
      break;
    }

    assert(m_twiddle_array_size);
    assert(m_twiddle_size);
  }

  bool is_aligned (void* data_ptr) const {
    switch (m_twiddle_size){
    case 8:
      // Always aligned
      return true;
      break;
    case 16:
      return ((((size_t)data_ptr) & 1) == 0);
      break;
    case 32:
      return ((((size_t)data_ptr) & 3) == 0);
      break;
    case 64:
      return ((((size_t)data_ptr) & 7) == 0);
      break;
    default:
      abort();
      break;
    }
    return false; // Never reached
  }

  void twiddle_aligned(void* const data_ptr) const {
    // Make sure the data pointer is properly aligned
    assert(is_aligned(data_ptr));

    switch(m_twiddle_size){
    case 8:
      // Nothing to swap
      break;
    case 16:
    {
      Uint16* ptr = (Uint16*)data_ptr;
      for (Uint32 i = 0; i < m_twiddle_array_size; i++){
        *ptr = Twiddle16(*ptr);
        ptr++;
      }
      break;
    }
    case 32:
    {
      Uint32* ptr = (Uint32*)data_ptr;
      for (Uint32 i = 0; i < m_twiddle_array_size; i++){
        *ptr = Twiddle32(*ptr);
        ptr++;
      }
      break;
    }
    case 64:
    {
      Uint64* ptr = (Uint64*)data_ptr;
      for (Uint32 i = 0; i < m_twiddle_array_size; i++){
        *ptr = Twiddle64(*ptr);
        ptr++;
      }
      break;
    }
    default:
      abort();
    } // switch
  }
};


/*
  BackupFile::twiddle_attribute

  Swap the byte order of one attribute whose data may or may not
  be properly aligned for the current datatype

*/

void
BackupFile::twiddle_atribute(const AttributeDesc * const attr_desc,
                             AttributeData* attr_data)
{
  TwiddleUtil map(attr_desc);

  // Check if data is aligned properly
  void* data_ptr = (char*)attr_data->void_value;
  Uint32 data_sz = attr_desc->getSizeInBytes();
  bool aligned= map.is_aligned(data_ptr);
  if (!aligned)
  {
    // The pointer is not properly aligned, copy the data
    // to aligned memory before twiddling
    m_twiddle_buffer.assign(data_ptr, data_sz);
    data_ptr = m_twiddle_buffer.get_data();
  }

  // Swap the byteorder of the aligned data
  map.twiddle_aligned(data_ptr);

  if (!aligned)
  {
    // Copy data back from aligned memory
    memcpy(attr_data->void_value,
           m_twiddle_buffer.get_data(),
           data_sz);
  }
}


/*
  BackupFile::Twiddle

  Swap the byteorder for one attribute if it was stored
  in different byteorder than current host

*/

bool
BackupFile::Twiddle(const AttributeDesc * const attr_desc,
                    AttributeData* attr_data)
{
  // Check parameters are not NULL
  assert(attr_desc);
  assert(attr_data);

  // Make sure there is data to fiddle with
  assert(!attr_data->null);
  assert(attr_data->void_value);

  if(unlikely(!m_hostByteOrder))
  {
    // The data file is not in host byte order, the
    // attribute need byte order swapped
    twiddle_atribute(attr_desc, attr_data);
  }
#ifdef VM_TRACE
  else
  {
    // Increase test converage in debug mode by doing
    // a double byte order swap to prove that both ways work
    twiddle_atribute(attr_desc, attr_data);
    twiddle_atribute(attr_desc, attr_data);
  }
#endif

  return true;
}


FilteredNdbOut err(* new FileOutputStream(stderr), 0, 0);
FilteredNdbOut info(* new FileOutputStream(stdout), 1, 1);
FilteredNdbOut debug(* new FileOutputStream(stdout), 2, 0);
RestoreLogger restoreLogger;

// To decide in what byte order data is
const Uint32 magicByteOrder = 0x12345678;
const Uint32 swappedMagicByteOrder = 0x78563412;

RestoreMetaData::RestoreMetaData(const char* path, Uint32 nodeId,
                                 Uint32 bNo, Uint32 partId, Uint32 partCount)
{
  debug << "RestoreMetaData constructor" << endl;
  m_part_id = partId;
  m_part_count = partCount;
  setCtlFile(nodeId, bNo, path);
}

RestoreMetaData::~RestoreMetaData(){
  for(Uint32 i= 0; i < allTables.size(); i++)
  {
    TableS *table = allTables[i];
    for(Uint32 j= 0; j < table->m_fragmentInfo.size(); j++)
      delete table->m_fragmentInfo[j];
    delete table;
  }

  for (Uint32 i = 0; i < m_objects.size(); i++)
  {
    switch (m_objects[i].m_objType)
    {
    case DictTabInfo::Tablespace:
    {
      NdbDictionary::Tablespace * dst =
        (NdbDictionary::Tablespace *)m_objects[i].m_objPtr;
      delete dst;
      break;
    }
    case DictTabInfo::LogfileGroup:
    {
      NdbDictionary::LogfileGroup * dst =
        (NdbDictionary::LogfileGroup *)m_objects[i].m_objPtr;
      delete dst;
      break;
    }
    case DictTabInfo::Datafile:
    {
      NdbDictionary::Datafile * dst =
        (NdbDictionary::Datafile *)m_objects[i].m_objPtr;
      delete dst;
      break;
    }
    case DictTabInfo::Undofile:
    {
      NdbDictionary::Undofile * dst =
        (NdbDictionary::Undofile *)m_objects[i].m_objPtr;
      delete dst;
      break;
    }
    case DictTabInfo::HashMap:
    {
      NdbDictionary::HashMap * dst =
        (NdbDictionary::HashMap *)m_objects[i].m_objPtr;
      delete dst;
      break;
    }
    case DictTabInfo::ForeignKey:
    {
      NdbDictionary::ForeignKey * dst =
        (NdbDictionary::ForeignKey *)m_objects[i].m_objPtr;
      delete dst;
      break;
    }
    default:
      err << "Unsupported table type!! " << endl;
      assert(false);
      break;
    }
  }
  m_objects.clear();
}

TableS * 
RestoreMetaData::getTable(Uint32 tableId) const {
  for(Uint32 i= 0; i < allTables.size(); i++)
    if(allTables[i]->getTableId() == tableId)
      return allTables[i];
  return NULL;
}

Uint32
RestoreMetaData::getStartGCP() const {
  return m_startGCP;
}

Uint32
RestoreMetaData::getStopGCP() const {
  return m_stopGCP;
}

int
RestoreMetaData::loadContent() 
{
  Uint32 noOfTables = readMetaTableList();
  if(noOfTables == 0) {
    return 1;
  }
  for(Uint32 i = 0; i<noOfTables; i++){
    if(!readMetaTableDesc()){
      return 0;
    }
  }
  if (!markSysTables())
    return 0;
  if (!fixBlobs())
    return 0;
  if(!readGCPEntry())
    return 0;

  if(!readFragmentInfo())
    return 0;
  return 1;
}

Uint32
RestoreMetaData::readMetaTableList() {
  
  Uint32 sectionInfo[2];
  
  if (buffer_read(&sectionInfo, sizeof(sectionInfo), 1) != 1){
    restoreLogger.log_error("readMetaTableList read header error");
    return 0;
  }
  sectionInfo[0] = ntohl(sectionInfo[0]);
  sectionInfo[1] = ntohl(sectionInfo[1]);

  const Uint32 tabCount = sectionInfo[1] - 2;

  void *tmp;
  Uint32 tabsRead = 0;
  while (tabsRead < tabCount){
    int count = buffer_get_ptr(&tmp, 4, tabCount - tabsRead);
    if(count == 0)
      break;
    tabsRead += count;
  }
  if (tabsRead != tabCount){
    restoreLogger.log_error("readMetaTableList read tabCount error, "
            "expected count = %u, actual count = %u", tabCount, tabsRead);
    return 0;
  }
#ifdef ERROR_INSERT
  if(m_error_insert == NDB_RESTORE_ERROR_INSERT_SMALL_BUFFER)
  {
    // clear error insert
    m_error_insert = 0;
    m_buffer_sz = BUFFER_SIZE;
  }
#endif  
  return tabCount;
}

bool
RestoreMetaData::readMetaTableDesc() {
  
  Uint32 sectionInfo[3];
  
  // Read section header 
  Uint32 sz = sizeof(sectionInfo) >> 2;
  if (m_fileHeader.NdbVersion < NDBD_ROWID_VERSION ||
      ndbd_drop6(m_fileHeader.NdbVersion))
  {
    sz = 2;
    sectionInfo[2] = htonl(DictTabInfo::UserTable);
  }
  if (buffer_read(&sectionInfo, 4*sz, 1) != 1){
    restoreLogger.log_error("readMetaTableDesc read header error");
    return false;
  } // if
  sectionInfo[0] = ntohl(sectionInfo[0]);
  sectionInfo[1] = ntohl(sectionInfo[1]);
  sectionInfo[2] = ntohl(sectionInfo[2]);
  
  assert(sectionInfo[0] == BackupFormat::TABLE_DESCRIPTION);
  
  // Read dictTabInfo buffer
  const Uint32 len = (sectionInfo[1] - sz);
  void *ptr;
  if (buffer_get_ptr(&ptr, 4, len) != len){
    restoreLogger.log_error("readMetaTableDesc read error");
    return false;
  } // if
  
  int errcode = 0;
  DictObject obj = { sectionInfo[2], 0 };
  switch(obj.m_objType){
  case DictTabInfo::SystemTable:
  case DictTabInfo::UserTable:
  case DictTabInfo::UniqueHashIndex:
  case DictTabInfo::OrderedIndex:
    return parseTableDescriptor((Uint32*)ptr, len);	     
    break;
  case DictTabInfo::Tablespace:
  {
    NdbDictionary::Tablespace * dst = new NdbDictionary::Tablespace;
    errcode = 
      NdbDictInterface::parseFilegroupInfo(NdbTablespaceImpl::getImpl(* dst), 
					   (Uint32*)ptr, len);
    if (errcode)
      delete dst;
    obj.m_objPtr = dst;
    restoreLogger.log_debug("%p %u %s", obj.m_objPtr, dst->getObjectId(), dst->getName());
    break;
  }
  case DictTabInfo::LogfileGroup:
  {
    NdbDictionary::LogfileGroup * dst = new NdbDictionary::LogfileGroup;
    errcode = 
      NdbDictInterface::parseFilegroupInfo(NdbLogfileGroupImpl::getImpl(* dst),
					   (Uint32*)ptr, len);
    if (errcode)
      delete dst;
    obj.m_objPtr = dst;
    restoreLogger.log_debug("%p %u %s", obj.m_objPtr, dst->getObjectId(), dst->getName());
    break;
  }
  case DictTabInfo::Datafile:
  {
    NdbDictionary::Datafile * dst = new NdbDictionary::Datafile;
    errcode = 
      NdbDictInterface::parseFileInfo(NdbDatafileImpl::getImpl(* dst), 
				      (Uint32*)ptr, len);
    if (errcode)
      delete dst;
    obj.m_objPtr = dst;
    restoreLogger.log_debug("%p %u %s", obj.m_objPtr, dst->getObjectId(), dst->getPath());
    break;
  }
  case DictTabInfo::Undofile:
  {
    NdbDictionary::Undofile * dst = new NdbDictionary::Undofile;
    errcode = 
      NdbDictInterface::parseFileInfo(NdbUndofileImpl::getImpl(* dst), 
				      (Uint32*)ptr, len);
    if (errcode)
      delete dst;
    obj.m_objPtr = dst;
    restoreLogger.log_debug("%p %u %s", obj.m_objPtr, dst->getObjectId(), dst->getPath());
    break;
  }
  case DictTabInfo::HashMap:
  {
    NdbDictionary::HashMap * dst = new NdbDictionary::HashMap;
    errcode =
      NdbDictInterface::parseHashMapInfo(NdbHashMapImpl::getImpl(* dst),
                                         (Uint32*)ptr, len);
    if (errcode)
      delete dst;
    obj.m_objPtr = dst;

    if (!m_hostByteOrder)
    {
      /**
       * Bloddy byte-array, need to twiddle
       */
      Vector<Uint32> values;
      Uint32 len = dst->getMapLen();
      Uint32 zero = 0;
      values.fill(len - 1, zero);
      dst->getMapValues(values.getBase(), values.size());
      for (Uint32 i = 0; i<len; i++)
      {
        values[i] = Twiddle16(values[i]);
      }
      dst->setMap(values.getBase(), values.size());
    }

    m_objects.push(obj, 0); // Put first
    return true;
    break;
  }
  case DictTabInfo::ForeignKey:
  {
    NdbDictionary::ForeignKey * dst = new NdbDictionary::ForeignKey;
    errcode =
      NdbDictInterface::parseForeignKeyInfo(NdbForeignKeyImpl::getImpl(* dst),
                                            (const Uint32*)ptr, len);
    if (errcode)
      delete dst;
    obj.m_objPtr = dst;
    restoreLogger.log_debug("%p %u %s", obj.m_objPtr, dst->getObjectId(), dst->getName());
    break;
  }
  default:
    if (ga_skip_unknown_objects)
    {
      restoreLogger.log_info("Skipping schema object with unknown table type %u",
                              sectionInfo[2]);
      return true;
    }
    else
    {
      restoreLogger.log_error("Unsupported table type!! %u", sectionInfo[2]);
      return false;
    }
  }
  if (errcode)
  {
    restoreLogger.log_error("Unable to parse dict info...%u %u",
       sectionInfo[2], errcode);
    return false;
  }

  /**
   * DD objects need to be sorted...
   */
  for(Uint32 i = 0; i<m_objects.size(); i++)
  {
    switch(sectionInfo[2]){
    case DictTabInfo::Tablespace:
      if (DictTabInfo::isFile(m_objects[i].m_objType))
      {
	m_objects.push(obj, i);
	goto end;
      }
      break;
    case DictTabInfo::LogfileGroup:
    {
      if (DictTabInfo::isFile(m_objects[i].m_objType) ||
	  m_objects[i].m_objType == DictTabInfo::Tablespace)
      {
	m_objects.push(obj, i);
	goto end;
      }
      break;
    }
    default:
      m_objects.push_back(obj);
      goto end;
    }
  }
  m_objects.push_back(obj);
  
end:
  return true;
}

#define OLD_NDB_REP_DB  "cluster"
#define OLD_NDB_APPLY_TABLE "apply_status"
#define OLD_NDB_SCHEMA_TABLE "schema"

bool
RestoreMetaData::markSysTables()
{
  Uint32 i;
  for (i = 0; i < getNoOfTables(); i++) {
    TableS* table = allTables[i];
    table->m_local_id = i;
    const char* tableName = table->getTableName();
    if ( // XXX should use type
        strcmp(tableName, "SYSTAB_0") == 0 ||
        strcmp(tableName, "NDB$EVENTS_0") == 0 ||
        strcmp(tableName, "sys/def/SYSTAB_0") == 0 ||
        strcmp(tableName, "sys/def/NDB$EVENTS_0") == 0 ||
        // index stats tables and indexes
        strncmp(tableName, NDB_INDEX_STAT_PREFIX,
                sizeof(NDB_INDEX_STAT_PREFIX)-1) == 0 ||
        strstr(tableName, "/" NDB_INDEX_STAT_PREFIX) != 0 ||
        /*
          The following is for old MySQL versions,
           before we changed the database name of the tables from
           "cluster_replication" -> "cluster" -> "mysql"
        */
        strcmp(tableName, "cluster_replication/def/" OLD_NDB_APPLY_TABLE) == 0 ||
        strcmp(tableName, OLD_NDB_REP_DB "/def/" OLD_NDB_APPLY_TABLE) == 0 ||
        strcmp(tableName, OLD_NDB_REP_DB "/def/" OLD_NDB_SCHEMA_TABLE) == 0 ||
        strcmp(tableName, NDB_REP_DB "/def/" NDB_APPLY_TABLE) == 0 ||
        strcmp(tableName, NDB_REP_DB "/def/" NDB_SCHEMA_TABLE)== 0 ||
        strcmp(tableName, "mysql/def/ndb_schema_result") == 0)
    {
      table->m_isSysTable = true;
      if (strcmp(tableName, "SYSTAB_0") == 0 ||
          strcmp(tableName, "sys/def/SYSTAB_0") == 0)
        table->m_isSYSTAB_0 = true;
    }
  }
  for (i = 0; i < getNoOfTables(); i++) {
    TableS* blobTable = allTables[i];
    const char* blobTableName = blobTable->getTableName();
    // yet another match blob
    int cnt, id1, id2;
    char buf[256];
    cnt = sscanf(blobTableName, "%[^/]/%[^/]/NDB$BLOB_%d_%d",
                 buf, buf, &id1, &id2);
    if (cnt == 4) {
      Uint32 j;
      for (j = 0; j < getNoOfTables(); j++) {
        TableS* table = allTables[j];
        if (table->getTableId() == (Uint32) id1) {
          if (table->m_isSysTable)
            blobTable->m_isSysTable = true;
          blobTable->m_main_table = table;
          blobTable->m_main_column_id = id2;
          break;
        }
      }
      if (j == getNoOfTables()) {
        restoreLogger.log_error("Restore: Bad primary table id in %s", blobTableName);
        return false;
      }
    }
  }
  return true;
}

bool
RestoreMetaData::fixBlobs()
{
  Uint32 i;
  for (i = 0; i < getNoOfTables(); i++) {
    TableS* table = allTables[i];
    assert(table->m_dictTable != NULL);
    NdbTableImpl& t = NdbTableImpl::getImpl(*table->m_dictTable);
    const Uint32 noOfBlobs = t.m_noOfBlobs;
    if (noOfBlobs == 0)
      continue;
    Uint32 n = 0;
    Uint32 j;
    for (j = 0; n < noOfBlobs; j++) {
      NdbColumnImpl* c = t.getColumn(j);
      assert(c != NULL);
      if (!c->getBlobType())
        continue;
      // tinyblobs are counted in noOfBlobs...
      n++;
      if (c->getPartSize() == 0)
        continue;
      Uint32 k;
      TableS* blobTable = NULL;
      for (k = 0; k < getNoOfTables(); k++) {
        TableS* tmp = allTables[k];
        if (tmp->m_main_table == table &&
            tmp->m_main_column_id == j) {
          blobTable = tmp;
          break;
        }
      }
      if (blobTable == NULL)
      {
        table->m_broken = true;
        /* Corrupt backup, has main table, but no blob table */
        restoreLogger.log_error("Table %s has blob column %u (%s)"
               " with missing parts table in backup.",
               table->m_dictTable->getName(), j, c->m_name.c_str());
        if (ga_skip_broken_objects)
        {
          continue;
        }
        else
        {
          return false;
        }
      }
      assert(blobTable->m_dictTable != NULL);
      NdbTableImpl& bt = NdbTableImpl::getImpl(*blobTable->m_dictTable);
      const char* colName = c->m_blobVersion == 1 ? "DATA" : "NDB$DATA";
      const NdbColumnImpl* bc = bt.getColumn(colName);
      assert(bc != NULL);
      assert(c->m_storageType == NDB_STORAGETYPE_MEMORY);
      c->m_storageType = bc->m_storageType;
    }
  }
  return true;
}

bool
RestoreMetaData::readGCPEntry() {

  BackupFormat::CtlFile::GCPEntry dst;
  
  if(buffer_read(&dst, 1, sizeof(dst)) != sizeof(dst)){
    restoreLogger.log_error("readGCPEntry read error");
    return false;
  }
  
  dst.SectionType = ntohl(dst.SectionType);
  dst.SectionLength = ntohl(dst.SectionLength);
  
  if(dst.SectionType != BackupFormat::GCP_ENTRY){
    restoreLogger.log_error("readGCPEntry invalid format");
    return false;
  }
  
  dst.StartGCP = ntohl(dst.StartGCP);
  dst.StopGCP = ntohl(dst.StopGCP);
  
  m_startGCP = dst.StartGCP;
  /**
   * Stop GCP is recorded as StopGCP -1 by Backup.cpp
   * We correct this here
   * Backup format not changed
   */
  m_stopGCP = dst.StopGCP + 1;
  return true;
}

bool
RestoreMetaData::readFragmentInfo()
{
  BackupFormat::CtlFile::FragmentInfo fragInfo;
  TableS * table = 0;
  Uint32 tableId = RNIL;

  while (buffer_read(&fragInfo, 4, 2) == 2)
  {
    fragInfo.SectionType = ntohl(fragInfo.SectionType);
    fragInfo.SectionLength = ntohl(fragInfo.SectionLength);

    if (fragInfo.SectionType != BackupFormat::FRAGMENT_INFO)
    {
      restoreLogger.log_error("readFragmentInfo invalid section type: %u",
        fragInfo.SectionType);
      return false;
    }

    if (buffer_read(&fragInfo.TableId, (fragInfo.SectionLength-2)*4, 1) != 1)
    {
      restoreLogger.log_error("readFragmentInfo invalid section length: %u",
        fragInfo.SectionLength);
      return false;
    }

    fragInfo.TableId = ntohl(fragInfo.TableId);
    if (fragInfo.TableId != tableId)
    {
      tableId = fragInfo.TableId;
      table = getTable(tableId);
    }

    FragmentInfo * tmp = new FragmentInfo;
    tmp->fragmentNo = ntohl(fragInfo.FragmentNo);
    tmp->noOfRecords = ntohl(fragInfo.NoOfRecordsLow) +
      (((Uint64)ntohl(fragInfo.NoOfRecordsHigh)) << 32);
    tmp->filePosLow = ntohl(fragInfo.FilePosLow);
    tmp->filePosHigh = ntohl(fragInfo.FilePosHigh);

    table->m_fragmentInfo.push_back(tmp);
    table->m_noOfRecords += tmp->noOfRecords;
  }
  return true;
}

TableS::TableS(Uint32 version, NdbTableImpl* tableImpl)
  : m_dictTable(tableImpl)
{
  m_noOfNullable = m_nullBitmaskSize = 0;
  m_auto_val_attrib = 0;
  m_max_auto_val= 0;
  m_noOfRecords= 0;
  backupVersion = version;
  m_isSysTable = false;
  m_isSYSTAB_0 = false;
  m_broken = false;
  m_main_table = NULL;
  m_main_column_id = ~(Uint32)0;
  
  for (int i = 0; i < tableImpl->getNoOfColumns(); i++)
    createAttr(tableImpl->getColumn(i));

  m_staging = false;
  m_stagingTable = NULL;
  m_stagingFlags = 0;
}

TableS::~TableS()
{
  for (Uint32 i= 0; i < allAttributesDesc.size(); i++)
  {
    if (allAttributesDesc[i]->parameter)
      free(allAttributesDesc[i]->parameter);
    delete allAttributesDesc[i];
  }
  delete m_stagingTable;
  delete m_dictTable;
}


// Parse dictTabInfo buffer and pushback to to vector storage 
bool
RestoreMetaData::parseTableDescriptor(const Uint32 * data, Uint32 len)
{
  NdbTableImpl* tableImpl = 0;
  int ret = NdbDictInterface::parseTableInfo
    (&tableImpl, data, len, false,
     ndbd_drop6(m_fileHeader.NdbVersion) ? MAKE_VERSION(5,1,2) :
     m_fileHeader.NdbVersion);
  
  if (ret != 0) {
    restoreLogger.log_error("parseTableInfo failed");
    return false;
  }
  if(tableImpl == 0)
    return false;

  restoreLogger.log_debug("parseTableInfo %s done", tableImpl->getName());
  TableS * table = new TableS(m_fileHeader.NdbVersion, tableImpl);
  if(table == NULL) {
    return false;
  }

  restoreLogger.log_debug("Parsed table id %u\nParsed table #attr %u\n"
        "Parsed table schema version not used",
        table->getTableId(),
        table->getNoOfAttributes());

  restoreLogger.log_debug("Pushing table %s\n    with %u attributes",
        table->getTableName(), table->getNoOfAttributes());
  
  allTables.push_back(table);

  return true;
}

// Constructor
RestoreDataIterator::RestoreDataIterator(const RestoreMetaData & md, void (* _free_data_callback)(void*), void *ctx)
  : BackupFile(_free_data_callback, ctx), m_metaData(md)
{
  restoreLogger.log_debug("RestoreDataIterator constructor");
  setDataFile(md, 0);

  m_bitfield_storage_len = 8192;
  m_bitfield_storage_ptr = (Uint32*)malloc(4*m_bitfield_storage_len);
  m_bitfield_storage_curr_ptr = m_bitfield_storage_ptr;
  m_row_bitfield_len = 0;
}


bool
RestoreDataIterator::validateRestoreDataIterator()
{
    if (!m_bitfield_storage_ptr)
    {
        restoreLogger.log_error("m_bitfield_storage_ptr is NULL");
        return false;
    }
    return true;
}


RestoreDataIterator::~RestoreDataIterator()
{
  free_bitfield_storage();
}

void
RestoreDataIterator::init_bitfield_storage(const NdbDictionary::Table* tab)
{
  Uint32 len = 0;
  for (Uint32 i = 0; i<(Uint32)tab->getNoOfColumns(); i++)
  {
    if (tab->getColumn(i)->getType() == NdbDictionary::Column::Bit)
    {
      len += (tab->getColumn(i)->getLength() + 31) >> 5;
    }
  }

  m_row_bitfield_len = len;
}

void
RestoreDataIterator::reset_bitfield_storage()
{
  m_bitfield_storage_curr_ptr = m_bitfield_storage_ptr;
}

void
RestoreDataIterator::free_bitfield_storage()
{
  if (m_bitfield_storage_ptr)
    free(m_bitfield_storage_ptr);
  m_bitfield_storage_ptr = 0;
  m_bitfield_storage_curr_ptr = 0;
  m_bitfield_storage_len = 0;
}

Uint32
RestoreDataIterator::get_free_bitfield_storage() const
{
  
  return Uint32((m_bitfield_storage_ptr + m_bitfield_storage_len) - 
    m_bitfield_storage_curr_ptr);
}

Uint32*
RestoreDataIterator::get_bitfield_storage(Uint32 len)
{
  Uint32 * currptr = m_bitfield_storage_curr_ptr;
  Uint32 * nextptr = currptr + len;
  Uint32 * endptr = m_bitfield_storage_ptr + m_bitfield_storage_len;

  if (nextptr <= endptr)
  {
    m_bitfield_storage_curr_ptr = nextptr;
    return currptr;
  }
  
  abort();
  return 0;
}

TupleS & TupleS::operator=(const TupleS& tuple)
{
  prepareRecord(*tuple.m_currentTable);

  if (allAttrData)
    memcpy(allAttrData, tuple.allAttrData, getNoOfAttributes()*sizeof(AttributeData));
  
  return *this;
}
int TupleS::getNoOfAttributes() const {
  if (m_currentTable == 0)
    return 0;
  return m_currentTable->getNoOfAttributes();
}

TableS * TupleS::getTable() const {
  return m_currentTable;
}

AttributeDesc * TupleS::getDesc(int i) const {
  return m_currentTable->allAttributesDesc[i];
}

AttributeData * TupleS::getData(int i) const{
  return &(allAttrData[i]);
}

bool
TupleS::prepareRecord(TableS & tab){
  if (allAttrData) {
    if (getNoOfAttributes() == tab.getNoOfAttributes())
    {
      m_currentTable = &tab;
      return true;
    }
    delete [] allAttrData;
    m_currentTable= 0;
  }
  
  allAttrData = new AttributeData[tab.getNoOfAttributes()];
  if (allAttrData == 0)
    return false;
  
  m_currentTable = &tab;

  return true;
}

static
inline
Uint8*
pad(Uint8* src, Uint32 align, Uint32 bitPos)
{
  UintPtr ptr = UintPtr(src);
  switch(align){
  case DictTabInfo::aBit:
  case DictTabInfo::a32Bit:
  case DictTabInfo::a64Bit:
  case DictTabInfo::a128Bit:
    return (Uint8*)(((ptr + 3) & ~(UintPtr)3) + 4 * ((bitPos + 31) >> 5));
charpad:
  case DictTabInfo::an8Bit:
  case DictTabInfo::a16Bit:
    return src + 4 * ((bitPos + 31) >> 5);
  default:
#ifdef VM_TRACE
    abort();
#endif
    goto charpad;
  }
}

const TupleS *
RestoreDataIterator::getNextTuple(int  & res)
{
  if (m_currentTable->backupVersion >= NDBD_RAW_LCP)
  {
    if (m_row_bitfield_len >= get_free_bitfield_storage())
    {
      /**
       * Informing buffer reader that it does not need to cache
       * "old" data here would be clever...
       * But I can't find a good/easy way to do this
       */
      if (free_data_callback)
        (*free_data_callback)(m_ctx);
      reset_bitfield_storage();
    }
  }
  
  Uint32  dataLength = 0;
  // Read record length
  if (buffer_read(&dataLength, sizeof(dataLength), 1) != 1){
    restoreLogger.log_error("getNextTuple:Error reading length of data part");
    res = -1;
    return NULL;
  } // if
  
  // Convert length from network byte order
  dataLength = ntohl(dataLength);
  const Uint32 dataLenBytes = 4 * dataLength;
  
  if (dataLength == 0) {
    // Zero length for last tuple
    // End of this data fragment
    restoreLogger.log_debug("End of fragment");
    res = 0;
    return NULL;
  } // if

  // Read tuple data
  void *_buf_ptr;
  if (buffer_get_ptr(&_buf_ptr, 1, dataLenBytes) != dataLenBytes) {
    restoreLogger.log_error("getNextTuple:Read error: ");
    res = -1;
    return NULL;
  }

  Uint32 *buf_ptr = (Uint32*)_buf_ptr;
  if (m_currentTable->backupVersion >= NDBD_RAW_LCP)
  {
    res = readTupleData_packed(buf_ptr, dataLength);
  }
  else
  {
    res = readTupleData_old(buf_ptr, dataLength);
  }
  
  if (res)
  {
    return NULL;
  }

  m_count ++;  
  res = 0;
  return &m_tuple;
} // RestoreDataIterator::getNextTuple

TableS *
RestoreDataIterator::getCurrentTable()
{
  return m_currentTable;
}

int
RestoreDataIterator::readTupleData_packed(Uint32 *buf_ptr, 
                                          Uint32 dataLength)
{
  Uint32 * ptr = buf_ptr;
  /**
   * Unpack READ_PACKED header
   */
  Uint32 rp = * ptr;
  if(unlikely(!m_hostByteOrder))
    rp = Twiddle32(rp);

  AttributeHeader ah(rp);
  assert(ah.getAttributeId() == AttributeHeader::READ_PACKED);
  Uint32 bmlen = ah.getByteSize();
  assert((bmlen & 3) == 0);
  Uint32 bmlen32 = bmlen / 4;

  /**
   * Twiddle READ_BACKED header
   */
  if (!m_hostByteOrder)
  {
    for (Uint32 i = 0; i < 1 + bmlen32; i++)
    {
      ptr[i] = Twiddle32(ptr[i]);
    }
  }
  
  const NdbDictionary::Table* tab = m_currentTable->m_dictTable;
  
  // All columns should be present...
  assert(((tab->getNoOfColumns() + 31) >> 5) <= (int)bmlen32);
  
  /**
   * Iterate through attributes...
   */
  const Uint32 * bmptr = ptr + 1;
  Uint8* src = (Uint8*)(bmptr + bmlen32);
  Uint32 bmpos = 0;
  Uint32 bitPos = 0;
  for (Uint32 i = 0; i < (Uint32)tab->getNoOfColumns(); i++, bmpos++)
  {
    // All columns should be present
    assert(BitmaskImpl::get(bmlen32, bmptr, bmpos));
    const NdbColumnImpl & col = NdbColumnImpl::getImpl(* tab->getColumn(i));
    AttributeData * attr_data = m_tuple.getData(i);
    const AttributeDesc * attr_desc = m_tuple.getDesc(i);
    if (col.getNullable())
    {
      bmpos++;
      if (BitmaskImpl::get(bmlen32, bmptr, bmpos))
      {
        attr_data->null = true;
        attr_data->void_value = NULL;
        continue;
      }
    }
    
    attr_data->null = false;
    
    /**
     * Handle padding
     */
    Uint32 align = col.m_orgAttrSize;
    Uint32 attrSize = col.m_attrSize;
    Uint32 array = col.m_arraySize;
    Uint32 len = col.m_length;
    Uint32 sz = attrSize * array;
    Uint32 arrayType = col.m_arrayType;
    
    switch(align){
    case DictTabInfo::aBit:{ // Bit
      src = pad(src, 0, 0);
      Uint32* src32 = (Uint32*)src;
      
      Uint32 len32 = (len + 31) >> 5;
      Uint32* tmp = get_bitfield_storage(len32);
      attr_data->null = false;
      attr_data->void_value = tmp;
      attr_data->size = 4*len32;
      
      if (m_hostByteOrder)
      {
        BitmaskImpl::getField(1 + len32, src32, bitPos, len, tmp);
      }
      else
      {
        Uint32 ii;
        for (ii = 0; ii< (1 + len32); ii++)
          src32[ii] = Twiddle32(src32[ii]);
        BitmaskImpl::getField(1 + len32, (Uint32*)src, bitPos, len, tmp);
        for (ii = 0; ii< (1 + len32); ii++)
          src32[ii] = Twiddle32(src32[ii]);
      }
      
      src += 4 * ((bitPos + len) >> 5);
      bitPos = (bitPos + len) & 31;
      goto next;
    }
    default:
      src = pad(src, align, bitPos);
    }
    switch(arrayType){
    case NDB_ARRAYTYPE_FIXED:
      break;
    case NDB_ARRAYTYPE_SHORT_VAR:
      sz = 1 + src[0];
      break;
    case NDB_ARRAYTYPE_MEDIUM_VAR:
      sz = 2 + src[0] + 256 * src[1];
      break;
    default:
      abort();
    }
    
    attr_data->void_value = src;
    attr_data->size = sz;
    
    if(!Twiddle(attr_desc, attr_data))
    {
      return -1;
    }
    
    /**
     * Next
     */
    bitPos = 0;
    src += sz;
next:
    (void)1;
  }
  return 0;
}

int
RestoreDataIterator::readTupleData_old(Uint32 *buf_ptr, 
                                       Uint32 dataLength)
{
  Uint32 * ptr = buf_ptr;
  ptr += m_currentTable->m_nullBitmaskSize;
  Uint32 i;
  for(i= 0; i < m_currentTable->m_fixedKeys.size(); i++){
    assert(ptr < buf_ptr + dataLength);
 
    const Uint32 attrId = m_currentTable->m_fixedKeys[i]->attrId;

    AttributeData * attr_data = m_tuple.getData(attrId);
    const AttributeDesc * attr_desc = m_tuple.getDesc(attrId);

    const Uint32 sz = attr_desc->getSizeInWords();

    attr_data->null = false;
    attr_data->void_value = ptr;
    attr_data->size = 4*sz;

    if(!Twiddle(attr_desc, attr_data))
    {
      return -1;
    }
    ptr += sz;
  }
  
  for(i = 0; i < m_currentTable->m_fixedAttribs.size(); i++){
    assert(ptr < buf_ptr + dataLength);

    const Uint32 attrId = m_currentTable->m_fixedAttribs[i]->attrId;

    AttributeData * attr_data = m_tuple.getData(attrId);
    const AttributeDesc * attr_desc = m_tuple.getDesc(attrId);

    const Uint32 sz = attr_desc->getSizeInWords();

    attr_data->null = false;
    attr_data->void_value = ptr;
    attr_data->size = 4*sz;

    if(!Twiddle(attr_desc, attr_data))
    {
      return -1;
    }
    
    ptr += sz;
  }

  // init to NULL
  for(i = 0; i < m_currentTable->m_variableAttribs.size(); i++){
    const Uint32 attrId = m_currentTable->m_variableAttribs[i]->attrId;

    AttributeData * attr_data = m_tuple.getData(attrId);
    
    attr_data->null = true;
    attr_data->void_value = NULL;
  }

  int res;
  if (!ndbd_drop6(m_currentTable->backupVersion))
  {
    if ((res = readVarData(buf_ptr, ptr, dataLength)))
      return res;
  }
  else
  {
    if ((res = readVarData_drop6(buf_ptr, ptr, dataLength)))
      return res;
  }

  return 0;
}

int
RestoreDataIterator::readVarData(Uint32 *buf_ptr, Uint32 *ptr,
                                  Uint32 dataLength)
{
  while (ptr + 2 < buf_ptr + dataLength)
  {
    typedef BackupFormat::DataFile::VariableData VarData;
    VarData * data = (VarData *)ptr;
    Uint32 sz = ntohl(data->Sz);
    Uint32 attrId = ntohl(data->Id); // column_no

    AttributeData * attr_data = m_tuple.getData(attrId);
    const AttributeDesc * attr_desc = m_tuple.getDesc(attrId);
    
    // just a reminder - remove when backwards compat implemented
    if (m_currentTable->backupVersion < MAKE_VERSION(5,1,3) && 
        attr_desc->m_column->getNullable())
    {
      const Uint32 ind = attr_desc->m_nullBitIndex;
      if(BitmaskImpl::get(m_currentTable->m_nullBitmaskSize, 
                          buf_ptr,ind))
      {
        attr_data->null = true;
        attr_data->void_value = NULL;
        continue;
      }
    }

    if (m_currentTable->backupVersion < MAKE_VERSION(5,1,3))
    {
      sz *= 4;
    }
    
    attr_data->null = false;
    attr_data->void_value = &data->Data[0];
    attr_data->size = sz;

    //convert the length of blob(v1) and text(v1)
    if(!Twiddle(attr_desc, attr_data))
    {
      return -1;
    }
    
    ptr += ((sz + 3) >> 2) + 2;
  }

  assert(ptr == buf_ptr + dataLength);

  return 0;
}


int
RestoreDataIterator::readVarData_drop6(Uint32 *buf_ptr, Uint32 *ptr,
                                       Uint32 dataLength)
{
  Uint32 i;
  for (i = 0; i < m_currentTable->m_variableAttribs.size(); i++)
  {
    const Uint32 attrId = m_currentTable->m_variableAttribs[i]->attrId;

    AttributeData * attr_data = m_tuple.getData(attrId);
    const AttributeDesc * attr_desc = m_tuple.getDesc(attrId);

    if(attr_desc->m_column->getNullable())
    {
      const Uint32 ind = attr_desc->m_nullBitIndex;
      if(BitmaskImpl::get(m_currentTable->m_nullBitmaskSize, 
                          buf_ptr,ind))
      {
        attr_data->null = true;
        attr_data->void_value = NULL;
        continue;
      }
    }

    assert(ptr < buf_ptr + dataLength);

    typedef BackupFormat::DataFile::VariableData VarData;
    VarData * data = (VarData *)ptr;
    Uint32 sz = ntohl(data->Sz);
    assert(ntohl(data->Id) == attrId);

    attr_data->null = false;
    attr_data->void_value = &data->Data[0];

    if (!Twiddle(attr_desc, attr_data))
    {
      return -1;
    }
    ptr += (sz + 2);
  }
  assert(ptr == buf_ptr + dataLength);
  return 0;
}

BackupFile::BackupFile(void (* _free_data_callback)(void*), void *ctx)
  : free_data_callback(_free_data_callback), m_ctx(ctx)
{
  memset(&m_file,0,sizeof(m_file));
  m_path[0] = 0;
  m_fileName[0] = 0;

  m_buffer_sz = BUFFER_SIZE;
  m_buffer = malloc(m_buffer_sz);
  m_buffer_ptr = m_buffer;
  m_buffer_data_left = 0;

  m_file_size = 0;
  m_file_pos = 0;
  m_is_undolog = false;

  m_part_count = 1;
#ifdef ERROR_INSERT
  m_error_insert = 0;
#endif
}

bool
BackupFile::validateBackupFile()
{
    if (!m_buffer)
    {
        restoreLogger.log_error("m_buffer is NULL");
        return false;
    }
    return true;
}

BackupFile::~BackupFile()
{
  (void)ndbzclose(&m_file);

  if(m_buffer != 0)
    free(m_buffer);
}

bool
BackupFile::openFile(){
  (void)ndbzclose(&m_file);
  m_file_size = 0;
  m_file_pos = 0;

  info.setLevel(254);
  restoreLogger.log_info("Opening file '%s'", m_fileName);
  int r= ndbzopen(&m_file, m_fileName, O_RDONLY);

  if(r != 1)
    return false;

  size_t size;
  if (ndbz_file_size(&m_file, &size) == 0)
  {
    m_file_size = (Uint64)size;
    restoreLogger.log_info("File size %llu bytes", m_file_size);
  }
  else
  {
    restoreLogger.log_info("Progress reporting degraded output since fstat failed,"
         "errno: %u", errno);
    m_file_size = 0;
  }

  return true;
}

Uint32 BackupFile::buffer_get_ptr_ahead(void **p_buf_ptr, Uint32 size, Uint32 nmemb)
{
  Uint32 sz = size*nmemb;
  if (sz > m_buffer_data_left) {

    if (free_data_callback)
      (*free_data_callback)(m_ctx);

    reset_buffers();

    if (m_is_undolog)
    {
      /* move the left data to the end of buffer
       */
      size_t r = 0;
      int error;
      /* move the left data to the end of buffer
       * m_buffer_ptr point the end of the left data. buffer_data_start point the start of left data
       * m_buffer_data_left is the length of left data.
       */
      Uint64 file_left_entry_data = 0;
      Uint32 buffer_free_space = m_buffer_sz - m_buffer_data_left;
      void * buffer_end = (char *)m_buffer + m_buffer_sz;
      void * buffer_data_start = (char *)m_buffer_ptr - m_buffer_data_left;

      memmove((char *)buffer_end - m_buffer_data_left, buffer_data_start, m_buffer_data_left);
      buffer_data_start = (char *)buffer_end - m_buffer_data_left;
      /*
       * For undo log file we should read log entris backwards from log file.
       *   That mean the first entries should start at sizeof(m_fileHeader).
       *   The end of the last entries should be the end of log file(EOF-1).
       * If ther are entries left in log file to read.
       *   m_file_pos should bigger than sizeof(m_fileHeader).
       * If the length of left log entries less than the residual length of buffer,
       *   we just need to read all the left entries from log file into the buffer.
       *   and all the left entries in log file should been read into buffer. Or
       * If the length of left entries is bigger than the residual length of buffer,
       *   we should fill the buffer because the current buffer can't contain
           all the left log entries, we should read more times.
       * 
       */
      if (m_file_pos > sizeof(m_fileHeader))
      {
        /*
         * We read(consume) data from the end of the buffer.
         * If the left data is not enough for next read in buffer,
         *   we move the residual data to the end of buffer.
         *   Then we will fill the start of buffer with new data from log file.
         * eg. If the buffer length is 10. "+" denotes useless content.
         *                          top        end
         *   Bytes in file        abcdefgh0123456789
         *   Byte in buffer       0123456789             --after first read
         *   Consume datas...     (6789) (2345)
         *   Bytes in buffer      01++++++++             --after several consumes
         *   Move data to end     ++++++++01
         *   Bytes in buffer      abcdefgh01             --after second read
         */
	file_left_entry_data = m_file_pos - sizeof(m_fileHeader);
        if (file_left_entry_data <= buffer_free_space)
        {
          /* All remaining data fits in space available in buffer. 
	   * Read data into buffer before existing data.
	   */
          // Move to the start of data to be read
          ndbzseek(&m_file, sizeof(m_fileHeader), SEEK_SET);
          r = ndbzread(&m_file,
                       (char *)buffer_data_start - file_left_entry_data,
                       Uint32(file_left_entry_data),
                       &error);
          //move back
          ndbzseek(&m_file, sizeof(m_fileHeader), SEEK_SET);
        }
        else
        {
	  // Fill remaing space at start of buffer with data from file.
          ndbzseek(&m_file, m_file_pos-buffer_free_space, SEEK_SET);
          r = ndbzread(&m_file, ((char *)m_buffer), buffer_free_space, &error);
          ndbzseek(&m_file, m_file_pos-buffer_free_space, SEEK_SET);
        }
      }
      m_file_pos -= r;
      m_buffer_data_left += (Uint32)r;
      //move to the end of buffer
      m_buffer_ptr = buffer_end;
    }
    else
    {
      memmove(m_buffer, m_buffer_ptr, m_buffer_data_left);
      int error;
      Uint32 r = ndbzread(&m_file,
                          ((char *)m_buffer) + m_buffer_data_left,
                          m_buffer_sz - m_buffer_data_left, &error);
      m_file_pos += r;
      m_buffer_data_left += r;
      m_buffer_ptr = m_buffer;
    }

    if (sz > m_buffer_data_left)
      sz = size * (m_buffer_data_left / size);
  }

  /*
   * For undolog, the m_buffer_ptr points to the end of the left data.
   * After we get data from the end of buffer, the data-end move forward.
   *   So we should move m_buffer_ptr to the right place.
   */
  if(m_is_undolog)
    *p_buf_ptr = (char *)m_buffer_ptr - sz;
  else
    *p_buf_ptr = m_buffer_ptr;

  return sz/size;
}
Uint32 BackupFile::buffer_get_ptr(void **p_buf_ptr, Uint32 size, Uint32 nmemb)
{
  Uint32 r = buffer_get_ptr_ahead(p_buf_ptr, size, nmemb);

  if(m_is_undolog)
  {
    /* we read from end of buffer to start of buffer.
     * m_buffer_ptr keep at the end of real data in buffer.
     */
    m_buffer_ptr = ((char*)m_buffer_ptr)-(r*size);
    m_buffer_data_left -= (r*size);
  }
  else
  {
    m_buffer_ptr = ((char*)m_buffer_ptr)+(r*size);
    m_buffer_data_left -= (r*size);
  }

  return r;
}

Uint32 BackupFile::buffer_read_ahead(void *ptr, Uint32 size, Uint32 nmemb)
{
  void *buf_ptr;
  Uint32 r = buffer_get_ptr_ahead(&buf_ptr, size, nmemb);
  memcpy(ptr, buf_ptr, r*size);

  return r;
}

Uint32 BackupFile::buffer_read(void *ptr, Uint32 size, Uint32 nmemb)
{
  void *buf_ptr;
  Uint32 r = buffer_get_ptr(&buf_ptr, size, nmemb);
  memcpy(ptr, buf_ptr, r*size);

  return r;
}

void
BackupFile::setCtlFile(Uint32 nodeId, Uint32 backupId, const char * path){
  m_nodeId = nodeId;
  m_expectedFileHeader.BackupId = backupId;
  m_expectedFileHeader.FileType = BackupFormat::CTL_FILE;

  char name[PATH_MAX]; const Uint32 sz = sizeof(name);
  BaseString::snprintf(name, sz, "BACKUP-%u.%d.ctl", backupId, nodeId);  

  if (m_part_count > 1)
  {
    char multiset_name[PATH_MAX];
    BaseString::snprintf(multiset_name, sizeof(multiset_name),
                    "BACKUP-%u-PART-%u-OF-%u%s%s", backupId, m_part_id, m_part_count, DIR_SEPARATOR, name);
    setName(path, multiset_name);
  }
  else
  {
    setName(path, name);
  }
}

void
BackupFile::setDataFile(const BackupFile & bf, Uint32 no){
  m_nodeId = bf.m_nodeId;
  m_expectedFileHeader = bf.m_fileHeader;
  m_expectedFileHeader.FileType = BackupFormat::DATA_FILE;
  
  char name[PATH_MAX]; const Uint32 sz = sizeof(name);
  Uint32 backupId = m_expectedFileHeader.BackupId;
  if (bf.m_part_count > 1)
  {
    BaseString::snprintf(name, sz, "BACKUP-%u-PART-%d-OF-%d%sBACKUP-%u-%u.%d.Data",
          backupId, bf.m_part_id, bf.m_part_count, DIR_SEPARATOR, backupId, no, m_nodeId);
  }
  else
  {
    BaseString::snprintf(name, sz, "BACKUP-%u-%u.%d.Data",
          backupId, no, m_nodeId);
  }
  setName(bf.m_path, name);
}

void
BackupFile::setLogFile(const BackupFile & bf, Uint32 no){
  m_nodeId = bf.m_nodeId;
  m_expectedFileHeader = bf.m_fileHeader;
  m_expectedFileHeader.FileType = BackupFormat::LOG_FILE;
  
  char name[PATH_MAX]; const Uint32 sz = sizeof(name);
  Uint32 backupId = m_expectedFileHeader.BackupId;
  if (bf.m_part_count > 1)
  {
    BaseString::snprintf(name, sz, "BACKUP-%u-PART-%d-OF-%d%sBACKUP-%u.%d.log",
          backupId, bf.m_part_id, bf.m_part_count, DIR_SEPARATOR, backupId, m_nodeId);
  }
  else
  {
    BaseString::snprintf(name, sz, "BACKUP-%u.%d.log",
          backupId, m_nodeId);
  }
  setName(bf.m_path, name);
}

void
BackupFile::setName(const char * p, const char * n){
  const Uint32 sz = sizeof(m_path);
  if(p != 0 && strlen(p) > 0){
    if(p[strlen(p)-1] == DIR_SEPARATOR[0]){
      BaseString::snprintf(m_path, sz, "%s", p);
    } else {
      BaseString::snprintf(m_path, sz, "%s%s", p, DIR_SEPARATOR);
    }
  } else {
    m_path[0] = 0;
  }

  BaseString::snprintf(m_fileName, sizeof(m_fileName), "%s%s", m_path, n);
  restoreLogger.log_debug("Filename = %s", m_fileName);
}

bool
BackupFile::readHeader(){
  if(!openFile()){
    return false;
  }
  
  Uint32 oldsz = sizeof(BackupFormat::FileHeader_pre_backup_version);
  if(buffer_read(&m_fileHeader, oldsz, 1) != 1){
    restoreLogger.log_error("readDataFileHeader: Error reading header");
    return false;
  }
  
  // Convert from network to host byte order for platform compatibility
  /*
    Due to some optimization going on when using gcc 4.2.3 we
    have to read 'backup_version' into tmp variable. If
    'm_fileHeader.BackupVersion' is used directly in the if statement
    below it will have the wrong value.
  */
  Uint32 backup_version = ntohl(m_fileHeader.BackupVersion);
  m_fileHeader.BackupVersion = backup_version;
  m_fileHeader.SectionType = ntohl(m_fileHeader.SectionType);
  m_fileHeader.SectionLength = ntohl(m_fileHeader.SectionLength);
  m_fileHeader.FileType = ntohl(m_fileHeader.FileType);
  m_fileHeader.BackupId = ntohl(m_fileHeader.BackupId);
  m_fileHeader.BackupKey_0 = ntohl(m_fileHeader.BackupKey_0);
  m_fileHeader.BackupKey_1 = ntohl(m_fileHeader.BackupKey_1);

  if (backup_version >= NDBD_RAW_LCP)
  {
    if (buffer_read(&m_fileHeader.NdbVersion, 
                    sizeof(m_fileHeader) - oldsz, 1) != 1)
    {
      restoreLogger.log_error("readDataFileHeader: Error reading header");
      return false;
    }
    
    m_fileHeader.NdbVersion = ntohl(m_fileHeader.NdbVersion);
    m_fileHeader.MySQLVersion = ntohl(m_fileHeader.MySQLVersion);
  }
  else
  {
    m_fileHeader.NdbVersion = m_fileHeader.BackupVersion;
    m_fileHeader.MySQLVersion = 0;
  }
  
  restoreLogger.log_debug("FileHeader: %s %u %u %u %u %u %u %u %u",
                          m_fileHeader.Magic,
                          m_fileHeader.BackupVersion,
                          m_fileHeader.SectionType,
                          m_fileHeader.SectionLength,
                          m_fileHeader.FileType,
                          m_fileHeader.BackupId,
                          m_fileHeader.BackupKey_0,
                          m_fileHeader.BackupKey_1,
                          m_fileHeader.ByteOrder);

  restoreLogger.log_debug("ByteOrder is %u", m_fileHeader.ByteOrder);
  restoreLogger.log_debug("magicByteOrder is %u", magicByteOrder);
  

  if (m_fileHeader.FileType != m_expectedFileHeader.FileType &&
      !(m_expectedFileHeader.FileType == BackupFormat::LOG_FILE &&
      m_fileHeader.FileType == BackupFormat::UNDO_FILE)){
    // UNDO_FILE will do in case where we expect LOG_FILE
    abort();
  }
  
  if(m_fileHeader.FileType == BackupFormat::UNDO_FILE){
      m_is_undolog = true;
      /* move pointer to end of data part. 
         move 4 bytes from the end of file 
         because footer contain 4 bytes 0 at the end of file.
         we discard the remain data stored in m_buffer.
      */
      size_t size;
      if (ndbz_file_size(&m_file, &size) == 0)
        m_file_size = (Uint64)size;
      ndbzseek(&m_file, 4, SEEK_END);
      m_file_pos = m_file_size - 4;
      m_buffer_data_left = 0;
      m_buffer_ptr = m_buffer;
  }

  // Check for BackupFormat::FileHeader::ByteOrder if swapping is needed
  if (m_fileHeader.ByteOrder == magicByteOrder) {
    m_hostByteOrder = true;
  } else if (m_fileHeader.ByteOrder == swappedMagicByteOrder){
    m_hostByteOrder = false;
  } else {
    abort();
  }
  
  return true;
} // BackupFile::readHeader

bool
BackupFile::validateFooter(){
  return true;
}

#ifdef ERROR_INSERT
void BackupFile::error_insert(unsigned int code)
{
  if(code == NDB_RESTORE_ERROR_INSERT_SMALL_BUFFER)
  {
    // Reduce size of buffer to test buffer overflow
    // handling. The buffer must still be large enough to
    // accommodate the file header.
    m_buffer_sz = 256;
    m_error_insert = NDB_RESTORE_ERROR_INSERT_SMALL_BUFFER;
  }
}
#endif

bool RestoreDataIterator::readFragmentHeader(int & ret, Uint32 *fragmentId)
{
  BackupFormat::DataFile::FragmentHeader Header;
  
  restoreLogger.log_debug("RestoreDataIterator::getNextFragment");
  
  while (1)
  {
    /* read first part of header */
    if (buffer_read(&Header, 8, 1) != 1)
    {
      ret = 0;
      return false;
    } // if

    /* skip if EMPTY_ENTRY */
    Header.SectionType  = ntohl(Header.SectionType);
    Header.SectionLength  = ntohl(Header.SectionLength);
    if (Header.SectionType == BackupFormat::EMPTY_ENTRY)
    {
      void *tmp;
      if (Header.SectionLength < 2)
      {
        restoreLogger.log_error("getFragmentFooter:Error reading fragment footer");
        return false;
      }
      if (Header.SectionLength > 2)
        buffer_get_ptr(&tmp, Header.SectionLength*4-8, 1);
      continue;
    }
    break;
  }
  /* read rest of header */
  if (buffer_read(((char*)&Header)+8, Header.SectionLength*4-8, 1) != 1)
  {
    ret = 0;
    return false;
  }
  Header.TableId  = ntohl(Header.TableId);
  Header.FragmentNo  = ntohl(Header.FragmentNo);
  Header.ChecksumType  = ntohl(Header.ChecksumType);
  
  restoreLogger.log_debug("FragmentHeader: %u %u %u %u %u",
                           Header.SectionType,
                           Header.SectionLength,
                           Header.TableId,
                           Header.FragmentNo,
                           Header.ChecksumType);
  
  m_currentTable = m_metaData.getTable(Header.TableId);
  if(m_currentTable == 0){
    ret = -1;
    return false;
  }
  
  if(!m_tuple.prepareRecord(*m_currentTable))
  {
    ret =-1;
    return false;
  }

  init_bitfield_storage(m_currentTable->m_dictTable);
  info.setLevel(254);
  restoreLogger.log_info("_____________________________________________________"
                         "\nProcessing data in table: %s(%u) fragment %u",
                           m_currentTable->getTableName(),
                           Header.TableId, Header.FragmentNo);
  
  m_count = 0;
  ret = 0;
  *fragmentId = Header.FragmentNo;
  return true;
} // RestoreDataIterator::getNextFragment


bool
RestoreDataIterator::validateFragmentFooter() {
  BackupFormat::DataFile::FragmentFooter footer;
  
  if (buffer_read(&footer, sizeof(footer), 1) != 1){
    restoreLogger.log_error("getFragmentFooter:Error reading fragment footer");
    return false;
  } 
  
  // TODO: Handle footer, nothing yet
  footer.SectionType  = ntohl(footer.SectionType);
  footer.SectionLength  = ntohl(footer.SectionLength);
  footer.TableId  = ntohl(footer.TableId);
  footer.FragmentNo  = ntohl(footer.FragmentNo);
  footer.NoOfRecords  = ntohl(footer.NoOfRecords);
  footer.Checksum  = ntohl(footer.Checksum);

  assert(m_count == footer.NoOfRecords);
  
  return true;
} // RestoreDataIterator::getFragmentFooter

AttributeDesc::AttributeDesc(NdbDictionary::Column *c)
  : m_column(c), truncation_detected(false)
{
  size = 8*NdbColumnImpl::getImpl(* c).m_attrSize;
  arraySize = NdbColumnImpl::getImpl(* c).m_arraySize;
  staging = false;
  parameterSz = 0;
}

void TableS::createAttr(NdbDictionary::Column *column)
{
  AttributeDesc * d = new AttributeDesc(column);
  if(d == NULL) {
    restoreLogger.log_error("Restore: Failed to allocate memory");
    abort();
  }
  d->attrId = allAttributesDesc.size();
  d->convertFunc = NULL;
  d->parameter = NULL;
  d->m_exclude = false;
  allAttributesDesc.push_back(d);

  if (d->m_column->getAutoIncrement())
    m_auto_val_attrib = d;

  if(d->m_column->getPrimaryKey() && backupVersion <= MAKE_VERSION(4,1,7))
  {
    m_fixedKeys.push_back(d);
    return;
  }
  
  if (d->m_column->getArrayType() == NDB_ARRAYTYPE_FIXED &&
      ! d->m_column->getNullable())
  {
    m_fixedAttribs.push_back(d);
    return;
  }

  // just a reminder - does not solve backwards compat
  if (backupVersion < MAKE_VERSION(5,1,3) || ndbd_drop6(backupVersion))
  {
    d->m_nullBitIndex = m_noOfNullable; 
    m_noOfNullable++;
    m_nullBitmaskSize = (m_noOfNullable + 31) / 32;
  }
  m_variableAttribs.push_back(d);
} // TableS::createAttr

bool
TableS::get_auto_data(const TupleS & tuple, Uint32 * syskey, Uint64 * nextid) const
{
  /*
    Read current (highest) auto_increment value for
    a table. Currently there can only be one per table.
    The values are stored in sustable SYSTAB_0 as
    {SYSKEY,NEXTID} values where SYSKEY (32-bit) is
    the table_id and NEXTID (64-bit) is the next auto_increment
    value in the sequence (note though that sequences of
    values can have been fetched and that are cached in NdbAPI).
    SYSTAB_0 can contain other data so we need to check that
    the found SYSKEY value is a valid table_id (< 0x10000000).
   */
  AttributeData * attr_data = tuple.getData(0);
  AttributeDesc * attr_desc = tuple.getDesc(0);
  const AttributeS attr1 = {attr_desc, *attr_data};
  memcpy(syskey ,attr1.Data.u_int32_value, sizeof(Uint32));
  attr_data = tuple.getData(1);
  attr_desc = tuple.getDesc(1);
  const AttributeS attr2 = {attr_desc, *attr_data};
  memcpy(nextid, attr2.Data.u_int64_value, sizeof(Uint64));
  if (*syskey < 0x10000000)
  {
    return true;
  }
  return false;
}

Uint16 Twiddle16(Uint16 in)
{
  Uint16 retVal = 0;

  retVal = ((in & 0xFF00) >> 8) |
    ((in & 0x00FF) << 8);

  return(retVal);
} // Twiddle16

Uint32 Twiddle32(Uint32 in)
{
  Uint32 retVal = 0;

  retVal = ((in & 0x000000FF) << 24) | 
    ((in & 0x0000FF00) << 8)  |
    ((in & 0x00FF0000) >> 8)  |
    ((in & 0xFF000000) >> 24);
  
  return(retVal);
} // Twiddle32

Uint64 Twiddle64(Uint64 in)
{
  Uint64 retVal = 0;

  retVal = 
    ((in & (Uint64)0x00000000000000FFLL) << 56) | 
    ((in & (Uint64)0x000000000000FF00LL) << 40) | 
    ((in & (Uint64)0x0000000000FF0000LL) << 24) | 
    ((in & (Uint64)0x00000000FF000000LL) << 8) | 
    ((in & (Uint64)0x000000FF00000000LL) >> 8) | 
    ((in & (Uint64)0x0000FF0000000000LL) >> 24) | 
    ((in & (Uint64)0x00FF000000000000LL) >> 40) | 
    ((in & (Uint64)0xFF00000000000000LL) >> 56);

  return(retVal);
} // Twiddle64

RestoreLogIterator::RestoreLogIterator(const RestoreMetaData & md)
  : m_metaData(md) 
{
  restoreLogger.log_debug("RestoreLog constructor");
  setLogFile(md, 0);

  m_count = 0;
  m_last_gci = 0;
}

const LogEntry *
RestoreLogIterator::getNextLogEntry(int & res) {
  // Read record length
  const Uint32 startGCP = m_metaData.getStartGCP();
  const Uint32 stopGCP = m_metaData.getStopGCP();
  Uint32 tableId;
  Uint32 triggerEvent;
  Uint32 frag_id;
  Uint32 *attr_data;
  Uint32 attr_data_len;
  bool skip_entry = false;
  do {
    Uint32 len;
    Uint32 *logEntryPtr;
    if(m_is_undolog){
      int read_result = 0;
      read_result = buffer_read(&len, sizeof(Uint32), 1);
      //no more log data to read
      if (read_result == 0 ) {
        res = 0;
        return 0;
      }
      if (read_result != 1) {
        res= -1;
        return 0;
      }
    }
    else{
      if (buffer_read_ahead(&len, sizeof(Uint32), 1) != 1){
        res= -1;
        return 0;
      }
    }
    len= ntohl(len);

    Uint32 data_len = sizeof(Uint32) + len*4;
    if (buffer_get_ptr((void **)(&logEntryPtr), 1, data_len) != data_len) {
      res= -2;
      return 0;
    }
    
    if(len == 0){
      res= 0;
      return 0;
    }

    const Uint32 backup_file_version = m_metaData.getFileHeader().NdbVersion;
    if (unlikely(!ndbd_backup_file_fragid(backup_file_version)))
    {
      /*
        FragId was introduced in LogEntry in version
        5.1.6
        We set FragId to 0 in older versions (these versions
        do not support restore of user defined partitioned
        tables.
      */
      typedef BackupFormat::LogFile::LogEntry_no_fragid LogE_no_fragid;
      LogE_no_fragid * logE_no_fragid= (LogE_no_fragid *)logEntryPtr;
      tableId= ntohl(logE_no_fragid->TableId);
      triggerEvent= ntohl(logE_no_fragid->TriggerEvent);
      frag_id= 0;
      attr_data= &logE_no_fragid->Data[0];
      attr_data_len=
        len - BackupFormat::LogFile::LogEntry_no_fragid::HEADER_LENGTH_WORDS;
    }
    else /* normal case */
    {
      typedef BackupFormat::LogFile::LogEntry LogE;
      LogE * logE= (LogE *)logEntryPtr;
      tableId= ntohl(logE->TableId);
      triggerEvent= ntohl(logE->TriggerEvent);
      frag_id= ntohl(logE->FragId);
      attr_data= &logE->Data[0];
      attr_data_len=
        len - BackupFormat::LogFile::LogEntry::HEADER_LENGTH_WORDS;
    }
    
    const bool hasGcp= (triggerEvent & 0x10000) != 0;
    triggerEvent &= 0xFFFF;

    if(hasGcp){
      // last attr_data is gci info
      attr_data_len--;
      m_last_gci = ntohl(*(attr_data + attr_data_len));
    }
    if (m_is_undolog)
    {
      // Do not apply anything from startGCP or lower
      skip_entry = (m_last_gci <= startGCP);
    }
    else
    {
      // Do not apply anything after stopGCP
      skip_entry = (m_last_gci > stopGCP);
    }
    // Skip entries instead of stopping scan since entries are not ordered
    // by GCP. Entries from different GCPs may be interleaved, so scan till
    // EOF to read all matching entries.
  } while (skip_entry);

  m_logEntry.m_table = m_metaData.getTable(tableId);
  /* We should 'invert' the operation type when we restore an Undo log.
   *   To undo an insert operation, a delete is required.
   *   To undo a delete operation, an insert is required.
   * The backup have collected 'before values' for undoing 'delete+update' to make this work.
   * To undo insert, we only need primary key.
   */
  switch(triggerEvent){
  case TriggerEvent::TE_INSERT:
    if(m_is_undolog)
      m_logEntry.m_type = LogEntry::LE_DELETE;
    else
      m_logEntry.m_type = LogEntry::LE_INSERT;
    break;
  case TriggerEvent::TE_UPDATE:
    m_logEntry.m_type = LogEntry::LE_UPDATE;
    break;
  case TriggerEvent::TE_DELETE:
    if(m_is_undolog)
      m_logEntry.m_type = LogEntry::LE_INSERT;
    else
      m_logEntry.m_type = LogEntry::LE_DELETE;
    break;
  default:
    res = -1;
    return NULL;
  }

  const TableS * tab = m_logEntry.m_table;
  m_logEntry.clear();

  AttributeHeader * ah = (AttributeHeader *)attr_data;
  AttributeHeader *end = (AttributeHeader *)(attr_data + attr_data_len);
  AttributeS * attr;
  m_logEntry.m_frag_id = frag_id;
  while(ah < end){
    attr = m_logEntry.add_attr();
    if(attr == NULL) {
      restoreLogger.log_error("Restore: Failed to allocate memory");
      res = -1;
      return 0;
    }

    if(unlikely(!m_hostByteOrder))
      *(Uint32*)ah = Twiddle32(*(Uint32*)ah);

    attr->Desc = tab->getAttributeDesc(ah->getAttributeId());
    assert(attr->Desc != 0);

    const Uint32 sz = ah->getByteSize();
    if(sz == 0){
      attr->Data.null = true;
      attr->Data.void_value = NULL;
      attr->Data.size = 0;
    } else {
      attr->Data.null = false;
      attr->Data.void_value = ah->getDataPtr();
      attr->Data.size = sz;
      Twiddle(attr->Desc, &(attr->Data));
    }
    
    
    ah = ah->getNext();
  }

  m_count ++;
  res = 0;
  return &m_logEntry;
}

NdbOut &
operator<<(NdbOut& ndbout, const AttributeS& attr){
  const AttributeData & data = attr.Data;
  const AttributeDesc & desc = *(attr.Desc);

  if (data.null)
  {
    ndbout << g_ndbrecord_print_format.null_string;
    return ndbout;
  }
  
  NdbRecAttr tmprec(0);
  tmprec.setup(desc.m_column, 0);

  assert(desc.size % 8 == 0);
#ifndef NDEBUG
  const Uint32 length = (desc.size)/8 * (desc.arraySize);
#endif
  assert((desc.m_column->getArrayType() == NdbDictionary::Column::ArrayTypeFixed)
         ? (data.size == length)
         : (data.size <= length));

  tmprec.receive_data((Uint32*)data.void_value, data.size);

  ndbrecattr_print_formatted(ndbout, tmprec, g_ndbrecord_print_format);

  return ndbout;
}

// Print tuple data
NdbOut& 
operator<<(NdbOut& ndbout, const TupleS& tuple)
{
  for (int i = 0; i < tuple.getNoOfAttributes(); i++) 
  {
    if (i > 0)
      ndbout << g_ndbrecord_print_format.fields_terminated_by;
    AttributeData * attr_data = tuple.getData(i);
    AttributeDesc * attr_desc = tuple.getDesc(i);
    const AttributeS attr = {attr_desc, *attr_data};
    debug << i << " " << attr_desc->m_column->getName();
    ndbout << attr;
  } // for
  return ndbout;
}

// Print tuple data
NdbOut& 
operator<<(NdbOut& ndbout, const LogEntry& logE)
{
  switch(logE.m_type)
  {
  case LogEntry::LE_INSERT:
    ndbout << "INSERT " << logE.m_table->getTableName() << " ";
    break;
  case LogEntry::LE_DELETE:
    ndbout << "DELETE " << logE.m_table->getTableName() << " ";
    break;
  case LogEntry::LE_UPDATE:
    ndbout << "UPDATE " << logE.m_table->getTableName() << " ";
    break;
  default:
    ndbout << "Unknown log entry type (not insert, delete or update)" ;
  }
  
  for (Uint32 i= 0; i < logE.size();i++) 
  {
    const AttributeS * attr = logE[i];
    ndbout << attr->Desc->m_column->getName() << "=";
    ndbout << (* attr);
    if (i < (logE.size() - 1))
      ndbout << ", ";
  }
  return ndbout;
}

void
AttributeS::printAttributeValue() const {
  NdbDictionary::Column::Type columnType =
      this->Desc->m_column->getType();
  switch(columnType)
  {
    case NdbDictionary::Column::Char:
    case NdbDictionary::Column::Varchar:
    case NdbDictionary::Column::Binary:
    case NdbDictionary::Column::Varbinary:
    case NdbDictionary::Column::Datetime:
    case NdbDictionary::Column::Date:
    case NdbDictionary::Column::Longvarchar:
    case NdbDictionary::Column::Longvarbinary:
    case NdbDictionary::Column::Time:
    case NdbDictionary::Column::Timestamp:
    case NdbDictionary::Column::Time2:
    case NdbDictionary::Column::Datetime2:
    case NdbDictionary::Column::Timestamp2:
      ndbout << "\'" << (* this) << "\'";
      break;
    default:
      ndbout << (* this);
  }
}
<<<<<<< HEAD

void
LogEntry::printSqlLog() const {
  /* Extract the table name from log entry which is stored in
   * database/schema/table and convert to database.table format
   */
  BaseString tableName(m_table->getTableName());
  Vector<BaseString> tableNameParts;
  Uint32 noOfPK = m_table->m_dictTable->getNoOfPrimaryKeys();
  tableName.split(tableNameParts, "/");
  tableName.assign("");
  tableName.assign(tableNameParts[0]);
  tableName.append(".");
  tableName.append(tableNameParts[2]);
  switch(m_type)
  {
    case LE_INSERT:
      ndbout << "INSERT INTO " << tableName.c_str() << " VALUES(";
      for (Uint32 i = noOfPK; i < size(); i++)
      {
        /* Skip the first field(s) which contains additional
         * instance of the primary key */
        const AttributeS * attr = m_values[i];
        attr->printAttributeValue();
        if (i < (size() - 1))
          ndbout << ",";
      }
      ndbout << ")";
      break;
    case LE_DELETE:
      ndbout << "DELETE FROM " << tableName.c_str() << " WHERE ";
      for (Uint32 i = 0; i < size();i++)
      {
        /* Primary key(s) clauses */
        const AttributeS * attr = m_values[i];
        const char* columnName = attr->Desc->m_column->getName();
        ndbout << columnName << "=";
        attr->printAttributeValue();
        if (i < (size() - 1))
          ndbout << " AND ";
      }
      break;
    case LE_UPDATE:
      ndbout << "UPDATE " << tableName.c_str() << " SET ";
      for (Uint32 i = noOfPK; i < size(); i++)
      {
        /* Print column(s) being set*/
        const AttributeS * attr = m_values[i];
        const char* columnName = attr->Desc->m_column->getName();
        ndbout << columnName << "=";
        attr->printAttributeValue();
        if (i < (size() - 1))
          ndbout << ", ";
      }
      /*Print where clause with primary key(s)*/
      ndbout << " WHERE ";
      for (Uint32 i = 0; i < noOfPK; i++)
      {
        const AttributeS * attr = m_values[i];
        const char* columnName = attr->Desc->m_column->getName();
        ndbout << columnName << "=";
        attr->printAttributeValue();
        if(i < noOfPK-1)
          ndbout << " AND ";
      }
      break;
    default:
      ndbout << "Unknown log entry type (not insert, delete or update)" ;
  }
  ndbout << ";";
}

RestoreLogger::RestoreLogger()
{
  m_mutex = NdbMutex_Create();
}

RestoreLogger::~RestoreLogger()
{
  NdbMutex_Destroy(m_mutex);
}

void RestoreLogger::log_error(const char* fmt, ...)
{
  va_list ap;
  va_start(ap, fmt);
  char buf[LOG_MSGLEN];
  vsnprintf(buf, sizeof(buf), fmt, ap);
  va_end(ap);

  NdbMutex_Lock(m_mutex);
  err << getThreadPrefix() << buf << endl;
  NdbMutex_Unlock(m_mutex);
}

void RestoreLogger::log_info(const char* fmt, ...)
{
  va_list ap;
  va_start(ap, fmt);
  char buf[LOG_MSGLEN];
  vsnprintf(buf, sizeof(buf), fmt, ap);
  va_end(ap);

  NdbMutex_Lock(m_mutex);
  info << getThreadPrefix() << buf << endl;
  NdbMutex_Unlock(m_mutex);
}

void RestoreLogger::log_debug(const char* fmt, ...)
{
  va_list ap;
  va_start(ap, fmt);
  char buf[LOG_MSGLEN];
  vsnprintf(buf, sizeof(buf), fmt, ap);
  va_end(ap);

  NdbMutex_Lock(m_mutex);
  debug << getThreadPrefix() << buf << endl;
  NdbMutex_Unlock(m_mutex);
}

void
RestoreLogger::setThreadPrefix(const char* prefix)
{
   /* Reuse 'JAM buffer' Tls key for a per-thread prefix string buffer pointer */
   NDB_THREAD_TLS_JAM = (EmulatedJamBuffer*)prefix;
}

const char*
RestoreLogger::getThreadPrefix() const
{
   const char* prefix = (const char*) NDB_THREAD_TLS_JAM;
   if (prefix == NULL)
   {
      prefix =  "";
    }
   return prefix;
}
#include <NDBT.hpp>
=======
>>>>>>> 4869291f

void
LogEntry::printSqlLog() const {
  /* Extract the table name from log entry which is stored in
   * database/schema/table and convert to database.table format
   */
  BaseString tableName(m_table->getTableName());
  Vector<BaseString> tableNameParts;
  Uint32 noOfPK = m_table->m_dictTable->getNoOfPrimaryKeys();
  tableName.split(tableNameParts, "/");
  tableName.assign("");
  tableName.assign(tableNameParts[0]);
  tableName.append(".");
  tableName.append(tableNameParts[2]);
  switch(m_type)
  {
    case LE_INSERT:
      ndbout << "INSERT INTO " << tableName.c_str() << " VALUES(";
      for (Uint32 i = noOfPK; i < size(); i++)
      {
        /* Skip the first field(s) which contains additional
         * instance of the primary key */
        const AttributeS * attr = m_values[i];
        attr->printAttributeValue();
        if (i < (size() - 1))
          ndbout << ",";
      }
      ndbout << ")";
      break;
    case LE_DELETE:
      ndbout << "DELETE FROM " << tableName.c_str() << " WHERE ";
      for (Uint32 i = 0; i < size();i++)
      {
        /* Primary key(s) clauses */
        const AttributeS * attr = m_values[i];
        const char* columnName = attr->Desc->m_column->getName();
        ndbout << columnName << "=";
        attr->printAttributeValue();
        if (i < (size() - 1))
          ndbout << " AND ";
      }
      break;
    case LE_UPDATE:
      ndbout << "UPDATE " << tableName.c_str() << " SET ";
      for (Uint32 i = noOfPK; i < size(); i++)
      {
        /* Print column(s) being set*/
        const AttributeS * attr = m_values[i];
        const char* columnName = attr->Desc->m_column->getName();
        ndbout << columnName << "=";
        attr->printAttributeValue();
        if (i < (size() - 1))
          ndbout << ", ";
      }
      /*Print where clause with primary key(s)*/
      ndbout << " WHERE ";
      for (Uint32 i = 0; i < noOfPK; i++)
      {
        const AttributeS * attr = m_values[i];
        const char* columnName = attr->Desc->m_column->getName();
        ndbout << columnName << "=";
        attr->printAttributeValue();
        if(i < noOfPK-1)
          ndbout << " AND ";
      }
      break;
    default:
      ndbout << "Unknown log entry type (not insert, delete or update)" ;
  }
  ndbout << ";";
}

RestoreLogger::RestoreLogger()
{
  m_mutex = NdbMutex_Create();
}

RestoreLogger::~RestoreLogger()
{
  NdbMutex_Destroy(m_mutex);
}

void RestoreLogger::log_error(const char* fmt, ...)
{
  va_list ap;
  va_start(ap, fmt);
  char buf[LOG_MSGLEN];
  vsnprintf(buf, sizeof(buf), fmt, ap);
  va_end(ap);

  NdbMutex_Lock(m_mutex);
  err << getThreadPrefix() << buf << endl;
  NdbMutex_Unlock(m_mutex);
}

void RestoreLogger::log_info(const char* fmt, ...)
{
  va_list ap;
  va_start(ap, fmt);
  char buf[LOG_MSGLEN];
  vsnprintf(buf, sizeof(buf), fmt, ap);
  va_end(ap);

  NdbMutex_Lock(m_mutex);
  info << getThreadPrefix() << buf << endl;
  NdbMutex_Unlock(m_mutex);
}

void RestoreLogger::log_debug(const char* fmt, ...)
{
  va_list ap;
  va_start(ap, fmt);
  char buf[LOG_MSGLEN];
  vsnprintf(buf, sizeof(buf), fmt, ap);
  va_end(ap);

  NdbMutex_Lock(m_mutex);
  debug << getThreadPrefix() << buf << endl;
  NdbMutex_Unlock(m_mutex);
}

void
RestoreLogger::setThreadPrefix(const char* prefix)
{
   /* Reuse 'JAM buffer' Tls key for a per-thread prefix string buffer pointer */
   NDB_THREAD_TLS_JAM = (EmulatedJamBuffer*)prefix;
}

const char*
RestoreLogger::getThreadPrefix() const
{
   const char* prefix = (const char*) NDB_THREAD_TLS_JAM;
   if (prefix == NULL)
   {
      prefix =  "";
    }
   return prefix;
}

NdbOut &
operator<<(NdbOut& ndbout, const TableS & table)
{
  ndbout << "-- " << table.getTableName() << " --" << endl;
  ndbout << *(table.m_dictTable) << endl;
  return ndbout;
}

template class Vector<TableS*>;
template class Vector<AttributeS*>;
template class Vector<AttributeDesc*>;
template class Vector<FragmentInfo*>;
template class Vector<DictObject>;<|MERGE_RESOLUTION|>--- conflicted
+++ resolved
@@ -2330,7 +2330,6 @@
       ndbout << (* this);
   }
 }
-<<<<<<< HEAD
 
 void
 LogEntry::printSqlLog() const {
@@ -2469,147 +2468,6 @@
     }
    return prefix;
 }
-#include <NDBT.hpp>
-=======
->>>>>>> 4869291f
-
-void
-LogEntry::printSqlLog() const {
-  /* Extract the table name from log entry which is stored in
-   * database/schema/table and convert to database.table format
-   */
-  BaseString tableName(m_table->getTableName());
-  Vector<BaseString> tableNameParts;
-  Uint32 noOfPK = m_table->m_dictTable->getNoOfPrimaryKeys();
-  tableName.split(tableNameParts, "/");
-  tableName.assign("");
-  tableName.assign(tableNameParts[0]);
-  tableName.append(".");
-  tableName.append(tableNameParts[2]);
-  switch(m_type)
-  {
-    case LE_INSERT:
-      ndbout << "INSERT INTO " << tableName.c_str() << " VALUES(";
-      for (Uint32 i = noOfPK; i < size(); i++)
-      {
-        /* Skip the first field(s) which contains additional
-         * instance of the primary key */
-        const AttributeS * attr = m_values[i];
-        attr->printAttributeValue();
-        if (i < (size() - 1))
-          ndbout << ",";
-      }
-      ndbout << ")";
-      break;
-    case LE_DELETE:
-      ndbout << "DELETE FROM " << tableName.c_str() << " WHERE ";
-      for (Uint32 i = 0; i < size();i++)
-      {
-        /* Primary key(s) clauses */
-        const AttributeS * attr = m_values[i];
-        const char* columnName = attr->Desc->m_column->getName();
-        ndbout << columnName << "=";
-        attr->printAttributeValue();
-        if (i < (size() - 1))
-          ndbout << " AND ";
-      }
-      break;
-    case LE_UPDATE:
-      ndbout << "UPDATE " << tableName.c_str() << " SET ";
-      for (Uint32 i = noOfPK; i < size(); i++)
-      {
-        /* Print column(s) being set*/
-        const AttributeS * attr = m_values[i];
-        const char* columnName = attr->Desc->m_column->getName();
-        ndbout << columnName << "=";
-        attr->printAttributeValue();
-        if (i < (size() - 1))
-          ndbout << ", ";
-      }
-      /*Print where clause with primary key(s)*/
-      ndbout << " WHERE ";
-      for (Uint32 i = 0; i < noOfPK; i++)
-      {
-        const AttributeS * attr = m_values[i];
-        const char* columnName = attr->Desc->m_column->getName();
-        ndbout << columnName << "=";
-        attr->printAttributeValue();
-        if(i < noOfPK-1)
-          ndbout << " AND ";
-      }
-      break;
-    default:
-      ndbout << "Unknown log entry type (not insert, delete or update)" ;
-  }
-  ndbout << ";";
-}
-
-RestoreLogger::RestoreLogger()
-{
-  m_mutex = NdbMutex_Create();
-}
-
-RestoreLogger::~RestoreLogger()
-{
-  NdbMutex_Destroy(m_mutex);
-}
-
-void RestoreLogger::log_error(const char* fmt, ...)
-{
-  va_list ap;
-  va_start(ap, fmt);
-  char buf[LOG_MSGLEN];
-  vsnprintf(buf, sizeof(buf), fmt, ap);
-  va_end(ap);
-
-  NdbMutex_Lock(m_mutex);
-  err << getThreadPrefix() << buf << endl;
-  NdbMutex_Unlock(m_mutex);
-}
-
-void RestoreLogger::log_info(const char* fmt, ...)
-{
-  va_list ap;
-  va_start(ap, fmt);
-  char buf[LOG_MSGLEN];
-  vsnprintf(buf, sizeof(buf), fmt, ap);
-  va_end(ap);
-
-  NdbMutex_Lock(m_mutex);
-  info << getThreadPrefix() << buf << endl;
-  NdbMutex_Unlock(m_mutex);
-}
-
-void RestoreLogger::log_debug(const char* fmt, ...)
-{
-  va_list ap;
-  va_start(ap, fmt);
-  char buf[LOG_MSGLEN];
-  vsnprintf(buf, sizeof(buf), fmt, ap);
-  va_end(ap);
-
-  NdbMutex_Lock(m_mutex);
-  debug << getThreadPrefix() << buf << endl;
-  NdbMutex_Unlock(m_mutex);
-}
-
-void
-RestoreLogger::setThreadPrefix(const char* prefix)
-{
-   /* Reuse 'JAM buffer' Tls key for a per-thread prefix string buffer pointer */
-   NDB_THREAD_TLS_JAM = (EmulatedJamBuffer*)prefix;
-}
-
-const char*
-RestoreLogger::getThreadPrefix() const
-{
-   const char* prefix = (const char*) NDB_THREAD_TLS_JAM;
-   if (prefix == NULL)
-   {
-      prefix =  "";
-    }
-   return prefix;
-}
 
 NdbOut &
 operator<<(NdbOut& ndbout, const TableS & table)
