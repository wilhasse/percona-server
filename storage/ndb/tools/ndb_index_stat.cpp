--- conflicted
+++ resolved
@@ -27,11 +27,7 @@
 #include <NDBT.hpp>
 #include <NdbApi.hpp>
 #include <NdbIndexStatImpl.hpp>
-<<<<<<< HEAD
-#include <ndb_rand.h>
-=======
 #include <NdbOut.hpp>
->>>>>>> 824e2b40
 #include "portlib/ssl_applink.h"
 
 // stats options
@@ -479,28 +475,6 @@
   return ret;
 }
 
-<<<<<<< HEAD
-static struct my_option
-my_long_options[] =
-{
-  NdbStdOpt::usage,
-  NdbStdOpt::help,
-  NdbStdOpt::version,
-  NdbStdOpt::ndb_connectstring,
-  NdbStdOpt::mgmd_host,
-  NdbStdOpt::connectstring,
-  NdbStdOpt::ndb_nodeid,
-  NdbStdOpt::connect_retry_delay,
-  NdbStdOpt::connect_retries,
-  NdbStdOpt::tls_search_path,
-  NdbStdOpt::mgm_tls,
-  NDB_STD_OPT_DEBUG
-  // stats options
-  { "database", 'd', "Name of database table is in",
-    &_dbname, nullptr, nullptr, GET_STR, REQUIRED_ARG,
-    0, 0, 0, nullptr, 0, nullptr },
-  { "delete", NDB_OPT_NOSHORT, "Delete index stats of given table"
-=======
 static struct my_option my_long_options[] = {
     NdbStdOpt::usage,
     NdbStdOpt::help,
@@ -519,7 +493,6 @@
      nullptr, GET_STR, REQUIRED_ARG, 0, 0, 0, nullptr, 0, nullptr},
     {"delete", NDB_OPT_NOSHORT,
      "Delete index stats of given table"
->>>>>>> 824e2b40
      " and stop any configured auto update",
      &_delete, nullptr, nullptr, GET_BOOL, NO_ARG, 0, 0, 0, nullptr, 0,
      nullptr},
