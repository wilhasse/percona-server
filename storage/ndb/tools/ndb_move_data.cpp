/* Copyright (c) 2013, 2023, Oracle and/or its affiliates.

   This program is free software; you can redistribute it and/or modify
   it under the terms of the GNU General Public License, version 2.0,
   as published by the Free Software Foundation.

   This program is also distributed with certain software (including
   but not limited to OpenSSL) that is licensed under separate terms,
   as designated in a particular file or component or in included license
   documentation.  The authors of MySQL hereby grant you an additional
   permission to link the program and your derivative works with the
   separately licensed software that they have included with MySQL.

   This program is distributed in the hope that it will be useful,
   but WITHOUT ANY WARRANTY; without even the implied warranty of
   MERCHANTABILITY or FITNESS FOR A PARTICULAR PURPOSE.  See the
   GNU General Public License, version 2.0, for more details.

   You should have received a copy of the GNU General Public License
   along with this program; if not, write to the Free Software
   Foundation, Inc., 51 Franklin St, Fifth Floor, Boston, MA 02110-1301  USA */

#include <NdbSleep.h>
#include <ndb_global.h>
#include <ndb_limits.h>
#include <ndb_opts.h>
#include <NDBT.hpp>
#include <NdbApi.hpp>
#include <NdbOut.hpp>
#include <ndb_lib_move_data.hpp>
#include "portlib/ssl_applink.h"
#include "util/cstrbuf.h"
#include "portlib/ssl_applink.h"

static const char *opt_dbname = "TEST_DB";
static bool opt_exclude_missing_columns = false;
static bool opt_promote_attributes = false;
static bool opt_lossy_conversions = false;
static const char *opt_staging_tries = 0;
static bool opt_drop_source = false;
static bool opt_verbose = false;
static bool opt_error_insert = false;
static bool opt_abort_on_error = false;

static char g_staging_tries_default[100];
static Ndb_move_data::Opts::Tries g_opts_tries;

static char g_source[MAX_TAB_NAME_SIZE];
static char g_sourcedb[MAX_TAB_NAME_SIZE];
static char g_sourcename[MAX_TAB_NAME_SIZE];
static char g_target[MAX_TAB_NAME_SIZE];
static char g_targetdb[MAX_TAB_NAME_SIZE];
static char g_targetname[MAX_TAB_NAME_SIZE];

static Ndb_cluster_connection *g_ncc = 0;
static Ndb *g_ndb = 0;
static NdbDictionary::Dictionary *g_dic = 0;
static const NdbDictionary::Table *g_sourcetab = 0;
static const NdbDictionary::Table *g_targettab = 0;

#define CHK1(b) \
  if (!(b)) {   \
    ret = -1;   \
    break;      \
  }

#define CHK2(b, e)                                                        \
  if (!(b)) {                                                             \
    g_err << "ERR: " << #b << " failed at line " << __LINE__ << ": " << e \
          << endl;                                                        \
    ret = -1;                                                             \
    break;                                                                \
  }

static NdbError getNdbError(Ndb_cluster_connection *ncc) {
  NdbError err;
  err.code = ncc->get_latest_error();
  err.message = ncc->get_latest_error_msg();
  return err;
}

static int doconnect() {
  int ret = 0;
  do {
    g_ncc = new Ndb_cluster_connection(opt_ndb_connectstring);
    g_ncc->configure_tls(opt_tls_search_path, opt_mgm_tls);
    CHK2(g_ncc->connect(6, 5) == 0, getNdbError(g_ncc));
    CHK2(g_ncc->wait_until_ready(30, 10) == 0, getNdbError(g_ncc));

    g_ndb = new Ndb(g_ncc, opt_dbname);
    CHK2(g_ndb->init() == 0, g_ndb->getNdbError());
    CHK2(g_ndb->waitUntilReady(30) == 0, g_ndb->getNdbError());
    g_dic = g_ndb->getDictionary();

    g_info << "connected" << endl;
  } while (0);
  return ret;
}

static void dodisconnect() {
  delete g_ndb;
  delete g_ncc;
  g_info << "disconnected" << endl;
}

static int gettables() {
  int ret = 0;
  do {
    CHK2(g_ndb->setDatabaseName(g_sourcedb) == 0, g_ndb->getNdbError());
    g_sourcetab = g_dic->getTable(g_sourcename);
    CHK2(g_sourcetab != 0, g_dic->getNdbError());

    CHK2(g_ndb->setDatabaseName(g_targetdb) == 0, g_ndb->getNdbError());
    g_targettab = g_dic->getTable(g_targetname);
    CHK2(g_targettab != 0, g_dic->getNdbError());
  } while (0);
  return ret;
}

static int domove() {
  int ret = 0;
  do {
    Ndb_move_data md;
    const Ndb_move_data::Stat &stat = md.get_stat();
    CHK2(md.init(g_sourcetab, g_targettab) == 0, md.get_error());

    int flags = 0;
    if (opt_abort_on_error) flags |= Ndb_move_data::Opts::MD_ABORT_ON_ERROR;
    if (opt_exclude_missing_columns)
      flags |= Ndb_move_data::Opts::MD_EXCLUDE_MISSING_COLUMNS;
    if (opt_promote_attributes)
      flags |= Ndb_move_data::Opts::MD_ATTRIBUTE_PROMOTION;
    if (opt_lossy_conversions)
      flags |= Ndb_move_data::Opts::MD_ATTRIBUTE_DEMOTION;
    md.set_opts_flags(flags);

    const Ndb_move_data::Opts::Tries &ot = g_opts_tries;
    int tries = 0;
    int delay = 0;
    while (1) {
      CHK2(ot.maxtries == 0 || tries < ot.maxtries,
           "too many temporary errors: " << tries);
      tries++;

      if (opt_error_insert) md.error_insert();
      if (md.move_data(g_ndb) != 0) {
        const Ndb_move_data::Error &error = md.get_error();
        g_err << "move data "
              << (error.is_temporary() ? "temporary error" : "permanent error")
              << " at try " << tries << " of " << ot.maxtries
              << " at rows moved " << stat.rows_moved << " total "
              << stat.rows_total << ": " << error << endl;

        CHK1(error.is_temporary());

        if (stat.rows_moved == 0)  // this try
          delay *= 2;
        else
          delay /= 2;
        if (delay < ot.mindelay) delay = ot.mindelay;
        if (delay > ot.maxdelay) delay = ot.maxdelay;

        g_info << "sleep " << delay << " ms" << endl;
        NdbSleep_MilliSleep(delay);  // XXX useless on last try
        continue;
      }

      g_info << "moved all " << stat.rows_total << " rows"
             << " in " << tries << " tries" << endl;
      if (opt_lossy_conversions || stat.truncated)  // just in case
        g_info << "truncated " << stat.truncated << " attribute values" << endl;
      break;
    }
    CHK1(ret == 0);
  } while (0);
  return ret;
}

static int dodrop() {
  int ret = 0;
  do {
    if (!opt_drop_source) break;
    CHK2(g_ndb->setDatabaseName(g_sourcedb) == 0, g_ndb->getNdbError());
    CHK2(g_dic->dropTable(g_sourcename) == 0, g_dic->getNdbError());
  } while (0);
  return ret;
}

static int doall() {
  int ret = 0;
  do {
    CHK1(doconnect() == 0);
    CHK1(gettables() == 0);
    CHK1(domove() == 0);
    CHK1(dodrop() == 0);
  } while (0);
  dodisconnect();
  return ret;
}

<<<<<<< HEAD
static struct my_option
my_long_options[] =
{
  NdbStdOpt::usage,
  NdbStdOpt::help,
  NdbStdOpt::version,
  NdbStdOpt::ndb_connectstring,
  NdbStdOpt::mgmd_host,
  NdbStdOpt::connectstring,
  NdbStdOpt::ndb_nodeid,
  NdbStdOpt::connect_retry_delay,
  NdbStdOpt::connect_retries,
  NdbStdOpt::tls_search_path,
  NdbStdOpt::mgm_tls,
  NDB_STD_OPT_DEBUG
  { "database", 'd', "Default database of source and target tables",
    &opt_dbname, nullptr, nullptr, GET_STR, REQUIRED_ARG,
    0, 0, 0, nullptr, 0, nullptr },
  { "exclude-missing-columns", NDB_OPT_NOSHORT,
    "Ignore extra columns in source or target table",
    &opt_exclude_missing_columns, nullptr, nullptr, GET_BOOL, NO_ARG,
    0, 0, 0, nullptr, 0, nullptr },
  { "promote-attributes", 'A',
    "Allow attribute data to be converted to a larger type",
    &opt_promote_attributes, nullptr, nullptr, GET_BOOL, NO_ARG,
    0, 0, 0, nullptr, 0, nullptr },
  { "lossy-conversions", 'L',
    "Allow attribute data to be truncated when converted to a smaller type",
    &opt_lossy_conversions, nullptr, nullptr, GET_BOOL, NO_ARG,
    0, 0, 0, nullptr, 0, nullptr },
  { "staging-tries", NDB_OPT_NOSHORT,
    "Specify tries on temporary errors."
    " Format x[,y[,z]] where"
    " x=maxtries (0=no limit) y=mindelay(ms) z=maxdelay(ms)",
    &opt_staging_tries, nullptr, nullptr, GET_STR, REQUIRED_ARG,
    0, 0, 0, nullptr, 0, nullptr },
  { "drop-source", NDB_OPT_NOSHORT,
    "Drop source table after all rows have been moved",
    &opt_drop_source, nullptr, nullptr, GET_BOOL, NO_ARG,
    0, 0, 0, nullptr, 0, nullptr },
  { "verbose", 'v', "Verbose messages",
    &opt_verbose, nullptr, nullptr, GET_BOOL, NO_ARG,
    0, 0, 0, nullptr, 0, nullptr },
  { "error-insert", NDB_OPT_NOSHORT,
    "Insert random temporary errors (testing option)",
    &opt_error_insert, nullptr, nullptr, GET_BOOL, NO_ARG,
    0, 0, 0, nullptr, 0, nullptr },
  { "abort-on-error", NDB_OPT_NOSHORT,
    "dump core on permanent error in move-data library (debug option)",
    &opt_abort_on_error, nullptr, nullptr, GET_BOOL, NO_ARG,
    0, 0, 0, nullptr, 0, nullptr },
  NdbStdOpt::end_of_options
};

const char*
load_default_groups[]= { "mysql_cluster", 0 };

static void
short_usage_sub(void)
{
=======
static struct my_option my_long_options[] = {
    NdbStdOpt::usage,
    NdbStdOpt::help,
    NdbStdOpt::version,
    NdbStdOpt::ndb_connectstring,
    NdbStdOpt::mgmd_host,
    NdbStdOpt::connectstring,
    NdbStdOpt::ndb_nodeid,
    NdbStdOpt::connect_retry_delay,
    NdbStdOpt::connect_retries,
    NdbStdOpt::tls_search_path,
    NdbStdOpt::mgm_tls,
    NDB_STD_OPT_DEBUG{"database", 'd',
                      "Default database of source and target tables",
                      &opt_dbname, nullptr, nullptr, GET_STR, REQUIRED_ARG, 0,
                      0, 0, nullptr, 0, nullptr},
    {"exclude-missing-columns", NDB_OPT_NOSHORT,
     "Ignore extra columns in source or target table",
     &opt_exclude_missing_columns, nullptr, nullptr, GET_BOOL, NO_ARG, 0, 0, 0,
     nullptr, 0, nullptr},
    {"promote-attributes", 'A',
     "Allow attribute data to be converted to a larger type",
     &opt_promote_attributes, nullptr, nullptr, GET_BOOL, NO_ARG, 0, 0, 0,
     nullptr, 0, nullptr},
    {"lossy-conversions", 'L',
     "Allow attribute data to be truncated when converted to a smaller type",
     &opt_lossy_conversions, nullptr, nullptr, GET_BOOL, NO_ARG, 0, 0, 0,
     nullptr, 0, nullptr},
    {"staging-tries", NDB_OPT_NOSHORT,
     "Specify tries on temporary errors."
     " Format x[,y[,z]] where"
     " x=maxtries (0=no limit) y=mindelay(ms) z=maxdelay(ms)",
     &opt_staging_tries, nullptr, nullptr, GET_STR, REQUIRED_ARG, 0, 0, 0,
     nullptr, 0, nullptr},
    {"drop-source", NDB_OPT_NOSHORT,
     "Drop source table after all rows have been moved", &opt_drop_source,
     nullptr, nullptr, GET_BOOL, NO_ARG, 0, 0, 0, nullptr, 0, nullptr},
    {"verbose", 'v', "Verbose messages", &opt_verbose, nullptr, nullptr,
     GET_BOOL, NO_ARG, 0, 0, 0, nullptr, 0, nullptr},
    {"error-insert", NDB_OPT_NOSHORT,
     "Insert random temporary errors (testing option)", &opt_error_insert,
     nullptr, nullptr, GET_BOOL, NO_ARG, 0, 0, 0, nullptr, 0, nullptr},
    {"abort-on-error", NDB_OPT_NOSHORT,
     "dump core on permanent error in move-data library (debug option)",
     &opt_abort_on_error, nullptr, nullptr, GET_BOOL, NO_ARG, 0, 0, 0, nullptr,
     0, nullptr},
    NdbStdOpt::end_of_options};

const char *load_default_groups[] = {"mysql_cluster", 0};

static void short_usage_sub(void) {
>>>>>>> 824e2b40
  ndb_short_usage_sub("source target ( [db.]table )");
}

static void usage_extra() {
  printf("%s: move rows from source table to target table\n", my_progname);
}

static void set_staging_tries_default() {
  Ndb_move_data::Opts::Tries ot;
  Ndb_move_data::unparse_opts_tries(g_staging_tries_default, ot);
  opt_staging_tries = g_staging_tries_default;
}

static int checkopts(int argc, char **argv) {
  int ret = 0;
  do {
    CHK2(Ndb_move_data::parse_opts_tries(opt_staging_tries, g_opts_tries) == 0,
         "option --staging-tries has invalid value " << opt_staging_tries);

    CHK2(argc == 2, "arguments are: source target");

    CHK2(strlen(opt_dbname) < MAX_TAB_NAME_SIZE, "db name too long");
    CHK2(strlen(argv[0]) < MAX_TAB_NAME_SIZE, "source name too long");
    CHK2(strlen(argv[1]) < MAX_TAB_NAME_SIZE, "target name too long");

    require(cstrbuf_copy(g_source, argv[0]) == 0);
    require(cstrbuf_copy(g_target, argv[1]) == 0);

    const char *p;
    if ((p = strchr(g_source, '.')) == 0) {
      require(cstrbuf_copy(g_sourcedb, opt_dbname) == 0);
      require(cstrbuf_copy(g_sourcename, g_source) == 0);
    } else {
      require(cstrbuf_copy(g_sourcedb, {g_source, size_t(p - g_source)}) == 0);
      require(cstrbuf_copy(g_sourcename, p + 1) == 0);
    }
    if ((p = strchr(g_target, '.')) == 0) {
      require(cstrbuf_copy(g_targetdb, opt_dbname) == 0);
      require(cstrbuf_copy(g_targetname, g_target) == 0);
    } else {
      require(cstrbuf_copy(g_targetdb, {g_target, size_t(p - g_target)}) == 0);
      require(cstrbuf_copy(g_targetname, p + 1) == 0);
    }
  } while (0);
  return ret;
}

int main(int argc, char **argv) {
  NDB_INIT(argv[0]);
  int ret;

  set_staging_tries_default();
  Ndb_opts opts(argc, argv, my_long_options);
  opts.set_usage_funcs(short_usage_sub, usage_extra);
  ret = opts.handle_options();
  if (ret != 0 || checkopts(argc, argv) != 0) {
    exit(NDBT_ProgramExit(NDBT_WRONGARGS));
  }
  setOutputLevel(opt_verbose ? 2 : 0);

  ret = doall();
  if (ret == -1) {
    exit(NDBT_ProgramExit(NDBT_FAILED));
  }
  exit(NDBT_ProgramExit(NDBT_OK));
}<|MERGE_RESOLUTION|>--- conflicted
+++ resolved
@@ -30,7 +30,6 @@
 #include <ndb_lib_move_data.hpp>
 #include "portlib/ssl_applink.h"
 #include "util/cstrbuf.h"
-#include "portlib/ssl_applink.h"
 
 static const char *opt_dbname = "TEST_DB";
 static bool opt_exclude_missing_columns = false;
@@ -198,68 +197,6 @@
   return ret;
 }
 
-<<<<<<< HEAD
-static struct my_option
-my_long_options[] =
-{
-  NdbStdOpt::usage,
-  NdbStdOpt::help,
-  NdbStdOpt::version,
-  NdbStdOpt::ndb_connectstring,
-  NdbStdOpt::mgmd_host,
-  NdbStdOpt::connectstring,
-  NdbStdOpt::ndb_nodeid,
-  NdbStdOpt::connect_retry_delay,
-  NdbStdOpt::connect_retries,
-  NdbStdOpt::tls_search_path,
-  NdbStdOpt::mgm_tls,
-  NDB_STD_OPT_DEBUG
-  { "database", 'd', "Default database of source and target tables",
-    &opt_dbname, nullptr, nullptr, GET_STR, REQUIRED_ARG,
-    0, 0, 0, nullptr, 0, nullptr },
-  { "exclude-missing-columns", NDB_OPT_NOSHORT,
-    "Ignore extra columns in source or target table",
-    &opt_exclude_missing_columns, nullptr, nullptr, GET_BOOL, NO_ARG,
-    0, 0, 0, nullptr, 0, nullptr },
-  { "promote-attributes", 'A',
-    "Allow attribute data to be converted to a larger type",
-    &opt_promote_attributes, nullptr, nullptr, GET_BOOL, NO_ARG,
-    0, 0, 0, nullptr, 0, nullptr },
-  { "lossy-conversions", 'L',
-    "Allow attribute data to be truncated when converted to a smaller type",
-    &opt_lossy_conversions, nullptr, nullptr, GET_BOOL, NO_ARG,
-    0, 0, 0, nullptr, 0, nullptr },
-  { "staging-tries", NDB_OPT_NOSHORT,
-    "Specify tries on temporary errors."
-    " Format x[,y[,z]] where"
-    " x=maxtries (0=no limit) y=mindelay(ms) z=maxdelay(ms)",
-    &opt_staging_tries, nullptr, nullptr, GET_STR, REQUIRED_ARG,
-    0, 0, 0, nullptr, 0, nullptr },
-  { "drop-source", NDB_OPT_NOSHORT,
-    "Drop source table after all rows have been moved",
-    &opt_drop_source, nullptr, nullptr, GET_BOOL, NO_ARG,
-    0, 0, 0, nullptr, 0, nullptr },
-  { "verbose", 'v', "Verbose messages",
-    &opt_verbose, nullptr, nullptr, GET_BOOL, NO_ARG,
-    0, 0, 0, nullptr, 0, nullptr },
-  { "error-insert", NDB_OPT_NOSHORT,
-    "Insert random temporary errors (testing option)",
-    &opt_error_insert, nullptr, nullptr, GET_BOOL, NO_ARG,
-    0, 0, 0, nullptr, 0, nullptr },
-  { "abort-on-error", NDB_OPT_NOSHORT,
-    "dump core on permanent error in move-data library (debug option)",
-    &opt_abort_on_error, nullptr, nullptr, GET_BOOL, NO_ARG,
-    0, 0, 0, nullptr, 0, nullptr },
-  NdbStdOpt::end_of_options
-};
-
-const char*
-load_default_groups[]= { "mysql_cluster", 0 };
-
-static void
-short_usage_sub(void)
-{
-=======
 static struct my_option my_long_options[] = {
     NdbStdOpt::usage,
     NdbStdOpt::help,
@@ -311,7 +248,6 @@
 const char *load_default_groups[] = {"mysql_cluster", 0};
 
 static void short_usage_sub(void) {
->>>>>>> 824e2b40
   ndb_short_usage_sub("source target ( [db.]table )");
 }
 
