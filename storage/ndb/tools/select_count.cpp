/*
   Copyright (c) 2003, 2023, Oracle and/or its affiliates.

   This program is free software; you can redistribute it and/or modify
   it under the terms of the GNU General Public License, version 2.0,
   as published by the Free Software Foundation.

   This program is also distributed with certain software (including
   but not limited to OpenSSL) that is licensed under separate terms,
   as designated in a particular file or component or in included license
   documentation.  The authors of MySQL hereby grant you an additional
   permission to link the program and your derivative works with the
   separately licensed software that they have included with MySQL.

   This program is distributed in the hope that it will be useful,
   but WITHOUT ANY WARRANTY; without even the implied warranty of
   MERCHANTABILITY or FITNESS FOR A PARTICULAR PURPOSE.  See the
   GNU General Public License, version 2.0, for more details.

   You should have received a copy of the GNU General Public License
   along with this program; if not, write to the Free Software
   Foundation, Inc., 51 Franklin St, Fifth Floor, Boston, MA 02110-1301  USA
*/

#include <ndb_global.h>
#include <ndb_opts.h>

#include <NdbOut.hpp>

#include <NdbSleep.h>
#include <NDBT.hpp>
#include <NdbApi.hpp>
#include <UtilTransactions.hpp>

#include "my_alloc.h"
#include "portlib/ssl_applink.h"

<<<<<<< HEAD
static int 
select_count(Ndb* pNdb, const NdbDictionary::Table* pTab,
	     int parallelism,
	     Uint64* count_rows,
	     NdbOperation::LockMode lock);

static const char* _dbname = "TEST_DB";
static int _parallelism = 240;
static int _lock = 0;

static struct my_option my_long_options[] =
{
  NdbStdOpt::usage,
  NdbStdOpt::help,
  NdbStdOpt::version,
  NdbStdOpt::ndb_connectstring,
  NdbStdOpt::mgmd_host,
  NdbStdOpt::connectstring,
  NdbStdOpt::ndb_nodeid,
  NdbStdOpt::connect_retry_delay,
  NdbStdOpt::connect_retries,
  NdbStdOpt::tls_search_path,
  NdbStdOpt::mgm_tls,
  NDB_STD_OPT_DEBUG
  { "database", 'd', "Name of database table is in",
    &_dbname, nullptr, nullptr, GET_STR, REQUIRED_ARG,
    0, 0, 0, nullptr, 0, nullptr },
  { "parallelism", 'p', "parallelism",
    &_parallelism, nullptr, nullptr, GET_INT, REQUIRED_ARG,
    240, 0, 0, nullptr, 0, nullptr },
  { "lock", 'l', "Read(0), Read-hold(1), Exclusive(2)",
    &_lock, nullptr, nullptr, GET_INT, REQUIRED_ARG,
    0, 0, 0, nullptr, 0, nullptr },
  NdbStdOpt::end_of_options
};

static void short_usage_sub(void)
{
=======
static int select_count(Ndb *pNdb, const NdbDictionary::Table *pTab,
                        int parallelism, Uint64 *count_rows,
                        NdbOperation::LockMode lock);

static const char *_dbname = "TEST_DB";
static int _parallelism = 240;
static int _lock = 0;

static struct my_option my_long_options[] = {
    NdbStdOpt::usage,
    NdbStdOpt::help,
    NdbStdOpt::version,
    NdbStdOpt::ndb_connectstring,
    NdbStdOpt::mgmd_host,
    NdbStdOpt::connectstring,
    NdbStdOpt::ndb_nodeid,
    NdbStdOpt::connect_retry_delay,
    NdbStdOpt::connect_retries,
    NdbStdOpt::tls_search_path,
    NdbStdOpt::mgm_tls,
    NDB_STD_OPT_DEBUG{"database", 'd', "Name of database table is in", &_dbname,
                      nullptr, nullptr, GET_STR, REQUIRED_ARG, 0, 0, 0, nullptr,
                      0, nullptr},
    {"parallelism", 'p', "parallelism", &_parallelism, nullptr, nullptr,
     GET_INT, REQUIRED_ARG, 240, 0, 0, nullptr, 0, nullptr},
    {"lock", 'l', "Read(0), Read-hold(1), Exclusive(2)", &_lock, nullptr,
     nullptr, GET_INT, REQUIRED_ARG, 0, 0, 0, nullptr, 0, nullptr},
    NdbStdOpt::end_of_options};

static void short_usage_sub(void) {
>>>>>>> 824e2b40
  ndb_short_usage_sub("<table name>[, <table name>[, ...]]");
}

int main(int argc, char **argv) {
  NDB_INIT(argv[0]);
  Ndb_opts opts(argc, argv, my_long_options);
  opts.set_usage_funcs(short_usage_sub);
#ifndef NDEBUG
  opt_debug = "d:t:O,/tmp/ndb_select_count.trace";
#endif
  if (opts.handle_options()) return NDBT_ProgramExit(NDBT_WRONGARGS);
  if (argc < 1) {
    opts.usage();
    return NDBT_ProgramExit(NDBT_WRONGARGS);
  }

  Ndb_cluster_connection con(opt_ndb_connectstring, opt_ndb_nodeid);
  con.set_name("ndb_select_count");
  con.configure_tls(opt_tls_search_path, opt_mgm_tls);
<<<<<<< HEAD
  if(con.connect(opt_connect_retries - 1, opt_connect_retry_delay, 1) != 0)
  {
=======
  if (con.connect(opt_connect_retries - 1, opt_connect_retry_delay, 1) != 0) {
>>>>>>> 824e2b40
    ndbout << "Unable to connect to management server." << endl;
    return NDBT_ProgramExit(NDBT_FAILED);
  }
  if (con.wait_until_ready(30, 0) < 0) {
    ndbout << "Cluster nodes not ready in 30 seconds." << endl;
    return NDBT_ProgramExit(NDBT_FAILED);
  }

  Ndb MyNdb(&con, _dbname);
  if (MyNdb.init() != 0) {
    NDB_ERR(MyNdb.getNdbError());
    return NDBT_ProgramExit(NDBT_FAILED);
  }

  for (int i = 0; i < argc; i++) {
    // Check if table exists in db
    const NdbDictionary::Table *pTab =
        NDBT_Table::discoverTableFromDb(&MyNdb, argv[i]);
    if (pTab == NULL) {
      ndbout << " Table " << argv[i] << " does not exist!" << endl;
      continue;
    }

    Uint64 rows = 0;
    if (select_count(&MyNdb, pTab, _parallelism, &rows,
                     (NdbOperation::LockMode)_lock) != 0) {
      return NDBT_ProgramExit(NDBT_FAILED);
    }

    ndbout << rows << " records in table " << argv[i] << endl;
  }
  return NDBT_ProgramExit(NDBT_OK);
}

int select_count(Ndb *pNdb, const NdbDictionary::Table *pTab, int parallelism,
                 Uint64 *count_rows, NdbOperation::LockMode lock) {
  int retryAttempt = 0;
  const int retryMax = 100;
  int check;
  NdbTransaction *pTrans;
  NdbScanOperation *pOp;
  const Uint32 codeWords = 1;
  Uint32 codeSpace[codeWords];
  NdbInterpretedCode code(NULL,  // Table is irrelevant
                          &codeSpace[0], codeWords);
  if ((code.interpret_exit_last_row() != 0) || (code.finalise() != 0)) {
    NDB_ERR(code.getNdbError());
    return NDBT_FAILED;
  }

  while (true) {
    if (retryAttempt >= retryMax) {
      g_info << "ERROR: has retried this operation " << retryAttempt
             << " times, failing!" << endl;
      return NDBT_FAILED;
    }

    pTrans = pNdb->startTransaction();
    if (pTrans == NULL) {
      const NdbError err = pNdb->getNdbError();

      if (err.status == NdbError::TemporaryError) {
        NdbSleep_MilliSleep(50);
        retryAttempt++;
        continue;
      }
      NDB_ERR(err);
      return NDBT_FAILED;
    }
    pOp = pTrans->getNdbScanOperation(pTab->getName());
    if (pOp == NULL) {
      NDB_ERR(pTrans->getNdbError());
      pNdb->closeTransaction(pTrans);
      return NDBT_FAILED;
    }

    if (pOp->readTuples(NdbScanOperation::LM_Dirty)) {
      NDB_ERR(pTrans->getNdbError());
      pNdb->closeTransaction(pTrans);
      return NDBT_FAILED;
    }

    check = pOp->setInterpretedCode(&code);
    if (check == -1) {
      NDB_ERR(pTrans->getNdbError());
      pNdb->closeTransaction(pTrans);
      return NDBT_FAILED;
    }

    Uint64 tmp;
    Uint32 row_size;
    pOp->getValue(NdbDictionary::Column::ROW_COUNT, (char *)&tmp);
    pOp->getValue(NdbDictionary::Column::ROW_SIZE, (char *)&row_size);
    check = pTrans->execute(NdbTransaction::NoCommit);
    if (check == -1) {
      NDB_ERR(pTrans->getNdbError());
      pNdb->closeTransaction(pTrans);
      return NDBT_FAILED;
    }

    Uint64 row_count = 0;
    int eof;
    while ((eof = pOp->nextResult(true)) == 0) {
      row_count += tmp;
    }

    if (eof == -1) {
      const NdbError err = pTrans->getNdbError();

      if (err.status == NdbError::TemporaryError) {
        pNdb->closeTransaction(pTrans);
        NdbSleep_MilliSleep(50);
        retryAttempt++;
        continue;
      }
      NDB_ERR(err);
      pNdb->closeTransaction(pTrans);
      return NDBT_FAILED;
    }

    pNdb->closeTransaction(pTrans);

    if (count_rows != NULL) {
      *count_rows = row_count;
    }

    return NDBT_OK;
  }
  return NDBT_FAILED;
}<|MERGE_RESOLUTION|>--- conflicted
+++ resolved
@@ -35,46 +35,6 @@
 #include "my_alloc.h"
 #include "portlib/ssl_applink.h"
 
-<<<<<<< HEAD
-static int 
-select_count(Ndb* pNdb, const NdbDictionary::Table* pTab,
-	     int parallelism,
-	     Uint64* count_rows,
-	     NdbOperation::LockMode lock);
-
-static const char* _dbname = "TEST_DB";
-static int _parallelism = 240;
-static int _lock = 0;
-
-static struct my_option my_long_options[] =
-{
-  NdbStdOpt::usage,
-  NdbStdOpt::help,
-  NdbStdOpt::version,
-  NdbStdOpt::ndb_connectstring,
-  NdbStdOpt::mgmd_host,
-  NdbStdOpt::connectstring,
-  NdbStdOpt::ndb_nodeid,
-  NdbStdOpt::connect_retry_delay,
-  NdbStdOpt::connect_retries,
-  NdbStdOpt::tls_search_path,
-  NdbStdOpt::mgm_tls,
-  NDB_STD_OPT_DEBUG
-  { "database", 'd', "Name of database table is in",
-    &_dbname, nullptr, nullptr, GET_STR, REQUIRED_ARG,
-    0, 0, 0, nullptr, 0, nullptr },
-  { "parallelism", 'p', "parallelism",
-    &_parallelism, nullptr, nullptr, GET_INT, REQUIRED_ARG,
-    240, 0, 0, nullptr, 0, nullptr },
-  { "lock", 'l', "Read(0), Read-hold(1), Exclusive(2)",
-    &_lock, nullptr, nullptr, GET_INT, REQUIRED_ARG,
-    0, 0, 0, nullptr, 0, nullptr },
-  NdbStdOpt::end_of_options
-};
-
-static void short_usage_sub(void)
-{
-=======
 static int select_count(Ndb *pNdb, const NdbDictionary::Table *pTab,
                         int parallelism, Uint64 *count_rows,
                         NdbOperation::LockMode lock);
@@ -105,7 +65,6 @@
     NdbStdOpt::end_of_options};
 
 static void short_usage_sub(void) {
->>>>>>> 824e2b40
   ndb_short_usage_sub("<table name>[, <table name>[, ...]]");
 }
 
@@ -125,12 +84,7 @@
   Ndb_cluster_connection con(opt_ndb_connectstring, opt_ndb_nodeid);
   con.set_name("ndb_select_count");
   con.configure_tls(opt_tls_search_path, opt_mgm_tls);
-<<<<<<< HEAD
-  if(con.connect(opt_connect_retries - 1, opt_connect_retry_delay, 1) != 0)
-  {
-=======
   if (con.connect(opt_connect_retries - 1, opt_connect_retry_delay, 1) != 0) {
->>>>>>> 824e2b40
     ndbout << "Unable to connect to management server." << endl;
     return NDBT_ProgramExit(NDBT_FAILED);
   }
