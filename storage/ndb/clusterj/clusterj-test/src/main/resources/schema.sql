--- conflicted
+++ resolved
@@ -1,16 +1,8 @@
-<<<<<<< HEAD
 #  Copyright (c) 2009, 2011, Oracle and/or its affiliates. All rights reserved.
 #
 #  This program is free software; you can redistribute it and/or modify
 #  it under the terms of the GNU General Public License as published by
-#  the Free Software Foundation; version 2 of the Licen#  
-=======
-#  Copyright (c) 2010, Oracle and/or its affiliates. All rights reserved.
-#
-#  This program is free software; you can redistribute it and/or modify
-#  it under the terms of the GNU General Public License as published by
 #  the Free Software Foundation; version 2 of the License.
->>>>>>> d1d53152
 #
 #  This program is distributed in the hope that it will be useful,
 #  but WITHOUT ANY WARRANTY; without even the implied warranty of
@@ -20,11 +12,7 @@
 #  You should have received a copy of the GNU General Public License
 #  along with this program; if not, write to the Free Software
 #  Foundation, Inc., 51 Franklin St, Fifth Floor, Boston, MA 02110-1301  USA
-<<<<<<< HEAD
 #
-=======
-
->>>>>>> d1d53152
 # the first statement is a drop table for the test table
 drop table if exists t_basic;
 # the second statement is a test; if it succeeds, skip the rest of the file.
