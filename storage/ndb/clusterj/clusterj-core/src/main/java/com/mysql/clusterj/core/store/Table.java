/*
<<<<<<< HEAD
   Copyright (c) 2010, 2014, Oracle and/or its affiliates. All rights reserved.
=======
   Copyright (c) 2010, 2016, Oracle and/or its affiliates. All rights reserved.
>>>>>>> d46ae293

   This program is free software; you can redistribute it and/or modify
   it under the terms of the GNU General Public License as published by
   the Free Software Foundation; version 2 of the License.

   This program is distributed in the hope that it will be useful,
   but WITHOUT ANY WARRANTY; without even the implied warranty of
   MERCHANTABILITY or FITNESS FOR A PARTICULAR PURPOSE.  See the
   GNU General Public License for more details.

   You should have received a copy of the GNU General Public License
   along with this program; if not, write to the Free Software
   Foundation, Inc., 51 Franklin St, Fifth Floor, Boston, MA 02110-1301  USA
*/

package com.mysql.clusterj.core.store;

/**
 *
 */
public interface Table {

    Column getColumn(String columnName);

    String getName();

    /** Get the key for this table, including projected column identifier
     */
    String getKey();

    /** Get the names of the primary key columns */
    String[] getPrimaryKeyColumnNames();

    /** Get the names of the partition key columns */
    String[] getPartitionKeyColumnNames();

    /** Create a partition key for this table */
    public PartitionKey createPartitionKey();

    /** Get the names of the indexes on this table */
    public String[] getIndexNames();

    /** Get the names of all columns for this table */
    String[] getColumnNames();

<<<<<<< HEAD
=======
    /** Get the names of all projected columns for this table */
    String[] getProjectedColumnNames();

    /** Set the names of all projected columns for this table */
    void setProjectedColumnNames(String[] names);

>>>>>>> d46ae293
    /** Get the autoincrement column; null if no autoincrement column defined */
    Column getAutoIncrementColumn();

}<|MERGE_RESOLUTION|>--- conflicted
+++ resolved
@@ -1,9 +1,5 @@
 /*
-<<<<<<< HEAD
-   Copyright (c) 2010, 2014, Oracle and/or its affiliates. All rights reserved.
-=======
    Copyright (c) 2010, 2016, Oracle and/or its affiliates. All rights reserved.
->>>>>>> d46ae293
 
    This program is free software; you can redistribute it and/or modify
    it under the terms of the GNU General Public License as published by
@@ -49,15 +45,12 @@
     /** Get the names of all columns for this table */
     String[] getColumnNames();
 
-<<<<<<< HEAD
-=======
     /** Get the names of all projected columns for this table */
     String[] getProjectedColumnNames();
 
     /** Set the names of all projected columns for this table */
     void setProjectedColumnNames(String[] names);
 
->>>>>>> d46ae293
     /** Get the autoincrement column; null if no autoincrement column defined */
     Column getAutoIncrementColumn();
 
