# Copyright (c) 2015, 2019, Oracle and/or its affiliates. All rights reserved.
#
# This program is free software; you can redistribute it and/or modify
# it under the terms of the GNU General Public License as published by
# the Free Software Foundation; version 2 of the License.
#
# This program is distributed in the hope that it will be useful,
# but WITHOUT ANY WARRANTY; without even the implied warranty of
# MERCHANTABILITY or FITNESS FOR A PARTICULAR PURPOSE.  See the
# GNU General Public License for more details.
#
# You should have received a copy of the GNU General Public License
# along with this program; if not, write to the Free Software
# Foundation, Inc., 51 Franklin St, Fifth Floor, Boston, MA 02110-1301  USA
#
# GENERATED FILE
#
cmd: testNdbApi
args: -n Bug_WritePartialIgnoreError T1
max-time: 180

cmd: testNdbApi
args: -n NdbRecordCICharPKUpdate T1
max-time: 180

cmd: test_event
args: -n Bug18703871 T1
max-time: 180

cmd: testIndex
args: -n Bug12315582 T1
max-time: 180

cmd: testScan
args: -n Bug13394788 T1
max-time: 180

cmd: testBlobs
args: -bug 62321 -skip p
max-time: 180

cmd: testBasic
args: -n NoCommit630 T1 T6 D1 D2
max-time: 180

cmd: testScan
args: -n NextScanWhenNoMore T6 D1 D2
max-time: 180

cmd: testBasic
args: -n MassiveRollback4 T1 T6 D1 D2
max-time: 180

cmd: atrt-testBackup
args: -n Bug17882305 T1
max-time: 180

cmd: testScan
args: -n CloseWithoutStop T6 D1 D2
max-time: 180

cmd: testIndex
args: -n Bug56829 T1
max-time: 180

cmd: test_event
args: -n Multi
max-time: 180

cmd: testDict
args: -n Bug21755 T1
max-time: 180

cmd: test_event_merge
args: --no-implicit-nulls --no-multiops
max-time: 180

cmd: testDict
args: -n DropWithTakeover T1
max-time: 180

cmd: atrt-testBackup
args: -n Bug19202654 T1
max-time: 360

cmd: testIndex
args: -n CreateLoadDrop T1
max-time: 360

cmd: testFK
args: -n CreateDrop T1
max-time: 360

cmd: testIndex
args: -n Bug21384
max-time: 360

<<<<<<< HEAD
cmd: testScan
args: -n Bug54945 --skip-ndb-optimized-node-selection T1
=======
cmd: testBackup
args: -n FailMaster T1
>>>>>>> f558e0fc
max-time: 360

cmd: testNdbApi
args: -n UnlockBasic T1
max-time: 540

cmd: testBasic
args: -n PkUpdate
max-time: 720

cmd: testNodeRestart
args: -n Bug25364 T1
max-time: 1440

cmd: testNodeRestart
args: -n Bug43888 T1
max-time: 720

cmd: testSystemRestart
args: -n SR_DD_2_LCP D2
max-time: 900

cmd: testNodeRestart
args: -n Bug16895311 T1
max-time: 1080

cmd: testSystemRestart
args: -n SR_DD_3b D1
max-time: 1260

cmd: testSystemRestart
args: -n to I3
max-time: 1800

cmd: testSystemRestart
args: -n SR4 T6
max-time: 3600

cmd: testIndex
args: -n DeferredMixedLoadError --skip-ndb-optimized-node-selection T1 T6 T13
max-time: 3780
<|MERGE_RESOLUTION|>--- conflicted
+++ resolved
@@ -51,7 +51,7 @@
 args: -n MassiveRollback4 T1 T6 D1 D2
 max-time: 180
 
-cmd: atrt-testBackup
+cmd: testBackup
 args: -n Bug17882305 T1
 max-time: 180
 
@@ -79,7 +79,7 @@
 args: -n DropWithTakeover T1
 max-time: 180
 
-cmd: atrt-testBackup
+cmd: testBackup
 args: -n Bug19202654 T1
 max-time: 360
 
@@ -95,13 +95,8 @@
 args: -n Bug21384
 max-time: 360
 
-<<<<<<< HEAD
 cmd: testScan
 args: -n Bug54945 --skip-ndb-optimized-node-selection T1
-=======
-cmd: testBackup
-args: -n FailMaster T1
->>>>>>> f558e0fc
 max-time: 360
 
 cmd: testNdbApi
