--- conflicted
+++ resolved
@@ -86,7 +86,10 @@
 max-time : 180
 
 cmd: testNdbApi
-<<<<<<< HEAD
+args: -n OldApiScanFinalise T1
+max-time : 180
+
+cmd: testNdbApi
 args: -n CheckDisconnectCommit T1
 max-time : 180
 
@@ -101,7 +104,3 @@
 cmd: testNodeRestart
 args: -n StartDuringNodeRestart T1
 max-time : 300
-=======
-args: -n OldApiScanFinalise T1
-max-time : 180
->>>>>>> 389ea43b
