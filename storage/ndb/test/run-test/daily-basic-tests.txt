--- conflicted
+++ resolved
@@ -1202,7 +1202,6 @@
 cmd: testNodeRestart
 args: -n Bug42422 -l 1 T1
 
-<<<<<<< HEAD
 max-time: 500
 cmd: testLimits
 args: -n DropSignalFragments T1
@@ -1210,8 +1209,7 @@
 max-time: 300 
 cmd: testMgm
 args: 
-=======
+
 max-time: 300
 cmd: testScan
 args: -n Bug42545 -l 1 T1
->>>>>>> 0c9eb13b
