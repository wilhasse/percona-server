--- conflicted
+++ resolved
@@ -173,13 +173,7 @@
 #endif
 }
 
-<<<<<<< HEAD
-void
-NDBT_find_sign_keys(BaseString& path)
-{
-=======
 void NDBT_find_sign_keys(BaseString &path) {
->>>>>>> 824e2b40
 #ifndef _WIN32
   return NDBT_find_executable_in_test_env(path, "ndb_sign_keys");
 #else
