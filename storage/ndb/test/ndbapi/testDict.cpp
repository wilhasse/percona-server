/*
   Copyright (C) 2003 MySQL AB
    All rights reserved. Use is subject to license terms.

   This program is free software; you can redistribute it and/or modify
   it under the terms of the GNU General Public License as published by
   the Free Software Foundation; version 2 of the License.

   This program is distributed in the hope that it will be useful,
   but WITHOUT ANY WARRANTY; without even the implied warranty of
   MERCHANTABILITY or FITNESS FOR A PARTICULAR PURPOSE.  See the
   GNU General Public License for more details.

   You should have received a copy of the GNU General Public License
   along with this program; if not, write to the Free Software
   Foundation, Inc., 51 Franklin St, Fifth Floor, Boston, MA 02110-1301  USA
*/

#include <NDBT.hpp>
#include <NDBT_Test.hpp>
#include <HugoTransactions.hpp>
#include <UtilTransactions.hpp>
#include <NdbRestarter.hpp>
#include <Vector.hpp>
#include <signaldata/DumpStateOrd.hpp>
#include <../../include/kernel/ndb_limits.h>
#include <../../include/kernel/trigger_definitions.h>
#include <random.h>
#include <NdbAutoPtr.hpp>
#include <NdbMixRestarter.hpp>
#include <NdbSqlUtil.hpp>
#include <NdbEnv.h>
#include <ndb_rand.h>

#define ERR_INSERT_MASTER_FAILURE1 6013
#define ERR_INSERT_MASTER_FAILURE2 6014
#define ERR_INSERT_MASTER_FAILURE3 6015

#define ERR_INSERT_PARTIAL_START_FAIL 6140
#define ERR_INSERT_PARTIAL_PARSE_FAIL 6141
#define ERR_INSERT_PARTIAL_FLUSH_PREPARE_FAIL 6142
#define ERR_INSERT_PARTIAL_PREPARE_FAIL 6143
#define ERR_INSERT_PARTIAL_ABORT_PARSE_FAIL 6144
#define ERR_INSERT_PARTIAL_ABORT_PREPARE_FAIL 6145
#define ERR_INSERT_PARTIAL_FLUSH_COMMIT_FAIL 6146
#define ERR_INSERT_PARTIAL_COMMIT_FAIL 6147
#define ERR_INSERT_PARTIAL_FLUSH_COMPLETE_FAIL 6148
#define ERR_INSERT_PARTIAL_COMPLETE_FAIL 6149
#define ERR_INSERT_PARTIAL_END_FAIL 6150

#define FAIL_BEGIN 0
#define FAIL_CREATE 1
#define FAIL_END 2
#define SUCCEED_COMMIT 3
#define SUCCEED_ABORT 4

#define ndb_master_failure 1

char f_tablename[256];
 
#define CHECK(b) if (!(b)) { \
  g_err << "ERR: "<< step->getName() \
         << " failed on line " << __LINE__ << endl; \
  result = NDBT_FAILED; \
  break; } 

#define CHECK2(b, c) if (!(b)) { \
  g_err << "ERR: "<< step->getName() \
         << " failed on line " << __LINE__ << ": " << c << endl; \
  result = NDBT_FAILED; \
  goto end; }

int runLoadTable(NDBT_Context* ctx, NDBT_Step* step){
  Ndb* pNdb = GETNDB(step);
  int records = ctx->getNumRecords();
  HugoTransactions hugoTrans(*ctx->getTab());
  if (hugoTrans.loadTable(pNdb, records) != 0){
    return NDBT_FAILED;
  }
  return NDBT_OK;
}

int runCreateInvalidTables(NDBT_Context* ctx, NDBT_Step* step){
  Ndb* pNdb = GETNDB(step);
  int result = NDBT_OK;

  char failTabName[256];
  
  const int expectedDictErrors[6]= {720, 
                                    4317, 
                                    737, 
                                    739, 
                                    736, 
                                    740 };

  for (int i = 0; i < 10; i++){
    BaseString::snprintf(failTabName, 256, "F%d", i);
  
    const NdbDictionary::Table* pFailTab = NDBT_Tables::getTable(failTabName);
    if (pFailTab != NULL){
      ndbout << "|- " << failTabName << endl;

      // Try to create table in db
      if (pFailTab->createTableInDb(pNdb) == 0){
        ndbout << failTabName << " created, this was not expected"<< endl;
        result = NDBT_FAILED;
      }

      // Ensure any error is roughly as expected
      int errorCode=pNdb->getDictionary()->getNdbError().code;
      bool errorOk= false;
      for (int e=0; e < 6; e++)
        errorOk |= (errorCode == expectedDictErrors[e]);

      if (!errorOk)
      {
        ndbout << "Failure, got dict error : " << pNdb->getDictionary()->
          getNdbError().code << endl;
        return NDBT_FAILED;
      }

      // Verify that table is not in db    
      const NdbDictionary::Table* pTab2 = 
	NDBT_Table::discoverTableFromDb(pNdb, failTabName) ;
      if (pTab2 != NULL){
        ndbout << failTabName << " was found in DB, this was not expected"<< endl;
        result = NDBT_FAILED;
	if (pFailTab->equal(*pTab2) == true){
	  ndbout << "It was equal" << endl;
	} else {
	  ndbout << "It was not equal" << endl;
	}
	int records = 1000;
	HugoTransactions hugoTrans(*pTab2);
	if (hugoTrans.loadTable(pNdb, records) != 0){
	  ndbout << "It can NOT be loaded" << endl;
	} else{
	  ndbout << "It can be loaded" << endl;
	  
	  UtilTransactions utilTrans(*pTab2);
	  if (utilTrans.clearTable(pNdb, records, 64) != 0){
	    ndbout << "It can NOT be cleared" << endl;
	  } else{
	    ndbout << "It can be cleared" << endl;
	  }	  
	}
	
	if (pNdb->getDictionary()->dropTable(pTab2->getName()) == -1){
	  ndbout << "It can NOT be dropped" << endl;
	} else {
	  ndbout << "It can be dropped" << endl;
	}
      }
    }
  }
  return result;
}

int runCreateTheTable(NDBT_Context* ctx, NDBT_Step* step){
  Ndb* pNdb = GETNDB(step);  
  const NdbDictionary::Table* pTab = ctx->getTab();

  // Try to create table in db
  if (NDBT_Tables::createTable(pNdb, pTab->getName()) != 0){
    return NDBT_FAILED;
  }

  // Verify that table is in db     
  const NdbDictionary::Table* pTab2 = 
    NDBT_Table::discoverTableFromDb(pNdb, pTab->getName());
  if (pTab2 == NULL){
    ndbout << pTab->getName() << " was not found in DB"<< endl;
    return NDBT_FAILED;
  }
  ctx->setTab(pTab2);

  BaseString::snprintf(f_tablename, sizeof(f_tablename), pTab->getName());

  return NDBT_OK;
}

int runDropTheTable(NDBT_Context* ctx, NDBT_Step* step){
  Ndb* pNdb = GETNDB(step);  
  //const NdbDictionary::Table* pTab = ctx->getTab();
  
  // Try to create table in db
  pNdb->getDictionary()->dropTable(f_tablename);
  
  return NDBT_OK;
}

int runCreateTableWhenDbIsFull(NDBT_Context* ctx, NDBT_Step* step){
  Ndb* pNdb = GETNDB(step);
  int result = NDBT_OK;
  const char* tabName = "TRANSACTION"; //Use a util table
  
  const NdbDictionary::Table* pTab = NDBT_Tables::getTable(tabName);
  if (pTab != NULL){
    ndbout << "|- " << tabName << endl;
    
    // Verify that table is not in db     
    if (NDBT_Table::discoverTableFromDb(pNdb, tabName) != NULL){
      ndbout << tabName << " was found in DB"<< endl;
      return NDBT_FAILED;
    }

    // Try to create table in db
    if (NDBT_Tables::createTable(pNdb, pTab->getName()) == 0){
      result = NDBT_FAILED;
    }

    // Verify that table is in db     
    if (NDBT_Table::discoverTableFromDb(pNdb, tabName) != NULL){
      ndbout << tabName << " was found in DB"<< endl;
      result = NDBT_FAILED;
    }
  }

  return result;
}

int runDropTableWhenDbIsFull(NDBT_Context* ctx, NDBT_Step* step){
  Ndb* pNdb = GETNDB(step);
  int result = NDBT_OK;
  const char* tabName = "TRANSACTION"; //Use a util table
  
  const NdbDictionary::Table* pTab = NDBT_Table::discoverTableFromDb(pNdb, tabName);
  if (pTab != NULL){
    ndbout << "|- TRANSACTION" << endl;
    
    // Try to drop table in db
    if (pNdb->getDictionary()->dropTable(pTab->getName()) == -1){
      result = NDBT_FAILED;
    }

    // Verify that table is not in db     
    if (NDBT_Table::discoverTableFromDb(pNdb, tabName) != NULL){
      ndbout << tabName << " was found in DB"<< endl;
      result = NDBT_FAILED;
    }
  }

  return result;

}


int runCreateAndDrop(NDBT_Context* ctx, NDBT_Step* step){
  Ndb* pNdb = GETNDB(step);
  int loops = ctx->getNumLoops();
  int i = 0;
  
  const NdbDictionary::Table* pTab = ctx->getTab();
  ndbout << "|- " << pTab->getName() << endl;
  
  while (i < loops){

    ndbout << i << ": ";    
    // Try to create table in db
    if (NDBT_Tables::createTable(pNdb, pTab->getName()) != 0){
      return NDBT_FAILED;
    }

    // Verify that table is in db     
    const NdbDictionary::Table* pTab2 = 
      NDBT_Table::discoverTableFromDb(pNdb, pTab->getName());
    if (pTab2 == NULL){
      ndbout << pTab->getName() << " was not found in DB"<< endl;
      return NDBT_FAILED;
    }

    if (pNdb->getDictionary()->dropTable(pTab2->getName())){
      ndbout << "Failed to drop "<<pTab2->getName()<<" in db" << endl;
      return NDBT_FAILED;
    }
    
    // Verify that table is not in db     
    const NdbDictionary::Table* pTab3 = 
      NDBT_Table::discoverTableFromDb(pNdb, pTab->getName());
    if (pTab3 != NULL){
      ndbout << pTab3->getName() << " was found in DB"<< endl;
      return NDBT_FAILED;
    }
    i++;
  }

  return NDBT_OK;
}

int runCreateAndDropAtRandom(NDBT_Context* ctx, NDBT_Step* step)
{
  myRandom48Init((long)NdbTick_CurrentMillisecond());
  Ndb* pNdb = GETNDB(step);
  NdbDictionary::Dictionary* pDic = pNdb->getDictionary();
  int loops = ctx->getNumLoops();
  int numTables = NDBT_Tables::getNumTables();
  bool* tabList = new bool [ numTables ];
  int tabCount;

  {
    for (int num = 0; num < numTables; num++) {
      (void)pDic->dropTable(NDBT_Tables::getTable(num)->getName());
      tabList[num] = false;
    }
    tabCount = 0;
  }

  NdbRestarter restarter;
  int result = NDBT_OK;
  int bias = 1; // 0-less 1-more
  int i = 0;
  
  while (i < loops) {
    g_info << "loop " << i << " tabs " << tabCount << "/" << numTables << endl;
    int num = myRandom48(numTables);
    const NdbDictionary::Table* pTab = NDBT_Tables::getTable(num);
    char tabName[200];
    strcpy(tabName, pTab->getName());

    if (tabList[num] == false) {
      if (bias == 0 && myRandom48(100) < 80)
        continue;
      g_info << tabName << ": create" << endl;
      if (pDic->createTable(*pTab) != 0) {
        const NdbError err = pDic->getNdbError();
        g_err << tabName << ": create failed: " << err << endl;
        result = NDBT_FAILED;
        break;
      }
      const NdbDictionary::Table* pTab2 = pDic->getTable(tabName);
      if (pTab2 == NULL) {
        const NdbError err = pDic->getNdbError();
        g_err << tabName << ": verify create: " << err << endl;
        result = NDBT_FAILED;
        break;
      }
      tabList[num] = true;
      assert(tabCount < numTables);
      tabCount++;
      if (tabCount == numTables)
        bias = 0;
    }
    else {
      if (bias == 1 && myRandom48(100) < 80)
        continue;
      g_info << tabName << ": drop" << endl;
      if (restarter.insertErrorInAllNodes(4013) != 0) {
        g_err << "error insert failed" << endl;
        result = NDBT_FAILED;
        break;
      }
      if (pDic->dropTable(tabName) != 0) {
        const NdbError err = pDic->getNdbError();
        g_err << tabName << ": drop failed: " << err << endl;
        result = NDBT_FAILED;
        break;
      }
      const NdbDictionary::Table* pTab2 = pDic->getTable(tabName);
      if (pTab2 != NULL) {
        g_err << tabName << ": verify drop: table exists" << endl;
        result = NDBT_FAILED;
        break;
      }
      if (pDic->getNdbError().code != 709 &&
          pDic->getNdbError().code != 723) {
        const NdbError err = pDic->getNdbError();
        g_err << tabName << ": verify drop: " << err << endl;
        result = NDBT_FAILED;
        break;
      }
      tabList[num] = false;
      assert(tabCount > 0);
      tabCount--;
      if (tabCount == 0)
        bias = 1;
    }
    i++;
  }
  
  for (Uint32 i = 0; i<(Uint32)numTables; i++)
    if (tabList[i])
      pDic->dropTable(NDBT_Tables::getTable(i)->getName());
  
  delete [] tabList;
  return result;
}


int runCreateAndDropWithData(NDBT_Context* ctx, NDBT_Step* step){
  Ndb* pNdb = GETNDB(step);
  int loops = ctx->getNumLoops();
  int records = ctx->getNumRecords();
  int i = 0;
  
  NdbRestarter restarter;
  int val = DumpStateOrd::DihMinTimeBetweenLCP;
  if(restarter.dumpStateAllNodes(&val, 1) != 0){
    int result;
    do { CHECK(0); } while (0);
    g_err << "Unable to change timebetween LCP" << endl;
    return NDBT_FAILED;
  }
  
  const NdbDictionary::Table* pTab = ctx->getTab();
  ndbout << "|- " << pTab->getName() << endl;
  
  while (i < loops){
    ndbout << i << ": ";
    // Try to create table in db
    
    if (NDBT_Tables::createTable(pNdb, pTab->getName()) != 0){
      return NDBT_FAILED;
    }

    // Verify that table is in db     
    const NdbDictionary::Table* pTab2 = 
      NDBT_Table::discoverTableFromDb(pNdb, pTab->getName());
    if (pTab2 == NULL){
      ndbout << pTab->getName() << " was not found in DB"<< endl;
      return NDBT_FAILED;
    }

    HugoTransactions hugoTrans(*pTab2);
    if (hugoTrans.loadTable(pNdb, records) != 0){
      return NDBT_FAILED;
    }

    int count = 0;
    UtilTransactions utilTrans(*pTab2);
    if (utilTrans.selectCount(pNdb, 64, &count) != 0){
      return NDBT_FAILED;
    }
    if (count != records){
      ndbout << count <<" != "<<records << endl;
      return NDBT_FAILED;
    }

    if (pNdb->getDictionary()->dropTable(pTab2->getName()) != 0){
      ndbout << "Failed to drop "<<pTab2->getName()<<" in db" << endl;
      return NDBT_FAILED;
    }
    
    // Verify that table is not in db     
    const NdbDictionary::Table* pTab3 = 
      NDBT_Table::discoverTableFromDb(pNdb, pTab->getName());
    if (pTab3 != NULL){
      ndbout << pTab3->getName() << " was found in DB"<< endl;
      return NDBT_FAILED;
    }
    

    i++;
  }

  return NDBT_OK;
}

int runFillTable(NDBT_Context* ctx, NDBT_Step* step){
  Ndb* pNdb = GETNDB(step);
  HugoTransactions hugoTrans(*ctx->getTab());
  if (hugoTrans.fillTable(pNdb) != 0){
    return NDBT_FAILED;
  }
  return NDBT_OK;
}

int runClearTable(NDBT_Context* ctx, NDBT_Step* step){
  Ndb* pNdb = GETNDB(step);
  int records = ctx->getNumRecords();
  
  UtilTransactions utilTrans(*ctx->getTab());
  if (utilTrans.clearTable(pNdb,  records) != 0){
    return NDBT_FAILED;
  }
  return NDBT_OK;
}

int runCreateAndDropDuring(NDBT_Context* ctx, NDBT_Step* step){
  int result = NDBT_OK;
  int loops = ctx->getNumLoops();
  int i = 0;
  
  const NdbDictionary::Table* pTab = ctx->getTab();
  ndbout << "|- " << pTab->getName() << endl;
  
  while (i < loops && result == NDBT_OK){
    ndbout << i << ": " << endl;    
    // Try to create table in db

    Ndb* pNdb = GETNDB(step);
    g_debug << "Creating table" << endl;

    if (NDBT_Tables::createTable(pNdb, pTab->getName()) != 0){
      g_err << "createTableInDb failed" << endl;
      result =  NDBT_FAILED;
      continue;
    }
    
    g_debug << "Verifying creation of table" << endl;

    // Verify that table is in db     
    const NdbDictionary::Table* pTab2 = 
      NDBT_Table::discoverTableFromDb(pNdb, pTab->getName());
    if (pTab2 == NULL){
      g_err << pTab->getName() << " was not found in DB"<< endl;
      result =  NDBT_FAILED;
      continue;
    }
    
    NdbSleep_MilliSleep(3000);

    g_debug << "Dropping table" << endl;

    if (pNdb->getDictionary()->dropTable(pTab2->getName()) != 0){
      g_err << "Failed to drop "<<pTab2->getName()<<" in db" << endl;
      result =  NDBT_FAILED;
      continue;
    }
    
    g_debug << "Verifying dropping of table" << endl;

    // Verify that table is not in db     
    const NdbDictionary::Table* pTab3 = 
      NDBT_Table::discoverTableFromDb(pNdb, pTab->getName());
    if (pTab3 != NULL){
      g_err << pTab3->getName() << " was found in DB"<< endl;
      result =  NDBT_FAILED;
      continue;
    }
    i++;
  }
  ctx->stopTest();
  
  return result;
}


int runUseTableUntilStopped(NDBT_Context* ctx, NDBT_Step* step){
  int records = ctx->getNumRecords();

  const NdbDictionary::Table* pTab = ctx->getTab();

  while (ctx->isTestStopped() == false) {
    // g_info << i++ << ": ";


    // Delete and recreate Ndb object
    // Otherwise you always get Invalid Schema Version
    // It would be a nice feature to remove this two lines
    //step->tearDown();
    //step->setUp();

    Ndb* pNdb = GETNDB(step);

    const NdbDictionary::Table* pTab2 = 
      NDBT_Table::discoverTableFromDb(pNdb, pTab->getName());
    if (pTab2 == NULL)
      continue;

    int res;
    HugoTransactions hugoTrans(*pTab2);
    if ((res = hugoTrans.loadTable(pNdb, records)) != 0){
      NdbError err = pNdb->getNdbError(res);
      if(err.classification == NdbError::SchemaError){
	pNdb->getDictionary()->invalidateTable(pTab->getName());
      }
      continue;
    }
    
    if ((res = hugoTrans.clearTable(pNdb,  records)) != 0){
      NdbError err = pNdb->getNdbError(res);
      if(err.classification == NdbError::SchemaError){
	pNdb->getDictionary()->invalidateTable(pTab->getName());
      }
      continue;
    }
  }
  g_info << endl;
  return NDBT_OK;
}

int runUseTableUntilStopped2(NDBT_Context* ctx, NDBT_Step* step){
  int records = ctx->getNumRecords();

  Ndb* pNdb = GETNDB(step);
  const NdbDictionary::Table* pTab = ctx->getTab();
  const NdbDictionary::Table* pTab2 = 
    NDBT_Table::discoverTableFromDb(pNdb, pTab->getName());
  HugoTransactions hugoTrans(*pTab2);

  int i = 0;
  while (ctx->isTestStopped() == false) 
  {
    ndbout_c("loop: %u", i++);


    // Delete and recreate Ndb object
    // Otherwise you always get Invalid Schema Version
    // It would be a nice feature to remove this two lines
    //step->tearDown();
    //step->setUp();


    int res;
    if ((res = hugoTrans.loadTable(pNdb, records)) != 0){
      NdbError err = pNdb->getNdbError(res);
      if(err.classification == NdbError::SchemaError){
	pNdb->getDictionary()->invalidateTable(pTab->getName());
      }
      continue;
    }
    
    if ((res = hugoTrans.scanUpdateRecords(pNdb, records)) != 0)
    {
      NdbError err = pNdb->getNdbError(res);
      if(err.classification == NdbError::SchemaError){
	pNdb->getDictionary()->invalidateTable(pTab->getName());
      }
      continue;
    }

    if ((res = hugoTrans.clearTable(pNdb,  records)) != 0){
      NdbError err = pNdb->getNdbError(res);
      if(err.classification == NdbError::SchemaError){
	pNdb->getDictionary()->invalidateTable(pTab->getName());
      }
      continue;
    }
  }
  g_info << endl;
  return NDBT_OK;
}

int runUseTableUntilStopped3(NDBT_Context* ctx, NDBT_Step* step){
  int records = ctx->getNumRecords();

  Ndb* pNdb = GETNDB(step);
  const NdbDictionary::Table* pTab = ctx->getTab();
  const NdbDictionary::Table* pTab2 =
    NDBT_Table::discoverTableFromDb(pNdb, pTab->getName());
  HugoTransactions hugoTrans(*pTab2);

  int i = 0;
  while (ctx->isTestStopped() == false)
  {
    ndbout_c("loop: %u", i++);


    // Delete and recreate Ndb object
    // Otherwise you always get Invalid Schema Version
    // It would be a nice feature to remove this two lines
    //step->tearDown();
    //step->setUp();


    int res;
    if ((res = hugoTrans.scanUpdateRecords(pNdb, records)) != 0)
    {
      NdbError err = pNdb->getNdbError(res);
      if(err.classification == NdbError::SchemaError){
	pNdb->getDictionary()->invalidateTable(pTab->getName());
      }
      continue;
    }
  }
  g_info << endl;
  return NDBT_OK;
}


int
runCreateMaxTables(NDBT_Context* ctx, NDBT_Step* step)
{
  char tabName[256];
  int numTables = ctx->getProperty("tables", 1000);
  Ndb* pNdb = GETNDB(step);
  NdbDictionary::Dictionary* pDic = pNdb->getDictionary();
  int i = 0;
  for (i = 0; i < numTables; i++) {
    BaseString::snprintf(tabName, 256, "MAXTAB%d", i);
    if (pNdb->waitUntilReady(30) != 0) {
      // Db is not ready, return with failure
      return NDBT_FAILED;
    }
    const NdbDictionary::Table* pTab = ctx->getTab();
    //ndbout << "|- " << tabName << endl;
    // Set new name for T1
    NdbDictionary::Table newTab(* pTab);
    newTab.setName(tabName);
    // Drop any old (or try to)
    (void)pDic->dropTable(newTab.getName());
    // Try to create table in db
    if (newTab.createTableInDb(pNdb) != 0) {
      ndbout << tabName << " could not be created: "
             << pDic->getNdbError() << endl;
      if (pDic->getNdbError().code == 707 ||
          pDic->getNdbError().code == 708 ||
          pDic->getNdbError().code == 826 ||
          pDic->getNdbError().code == 827)
        break;
      return NDBT_FAILED;
    }
    // Verify that table exists in db    
    const NdbDictionary::Table* pTab3 = 
      NDBT_Table::discoverTableFromDb(pNdb, tabName) ;
    if (pTab3 == NULL){
      ndbout << tabName << " was not found in DB: "
             << pDic->getNdbError() << endl;
      return NDBT_FAILED;
    }
    if (! newTab.equal(*pTab3)) {
      ndbout << "It was not equal" << endl; abort();
      return NDBT_FAILED;
    }
    int records = ctx->getNumRecords();
    HugoTransactions hugoTrans(*pTab3);
    if (hugoTrans.loadTable(pNdb, records) != 0) {
      ndbout << "It can NOT be loaded" << endl;
      return NDBT_FAILED;
    }
    UtilTransactions utilTrans(*pTab3);
    if (utilTrans.clearTable(pNdb, records, 64) != 0) {
      ndbout << "It can NOT be cleared" << endl;
      return NDBT_FAILED;
    }
  }
  if (pNdb->waitUntilReady(30) != 0) {
    // Db is not ready, return with failure
    return NDBT_FAILED;
  }
  ctx->setProperty("maxtables", i);
  // HURRAAA!
  return NDBT_OK;
}

int runDropMaxTables(NDBT_Context* ctx, NDBT_Step* step)
{
  char tabName[256];
  int numTables = ctx->getProperty("maxtables", (Uint32)0);
  Ndb* pNdb = GETNDB(step);
  NdbDictionary::Dictionary* pDic = pNdb->getDictionary();
  for (int i = 0; i < numTables; i++) {
    BaseString::snprintf(tabName, 256, "MAXTAB%d", i);
    if (pNdb->waitUntilReady(30) != 0) {
      // Db is not ready, return with failure
      return NDBT_FAILED;
    }
    // Verify that table exists in db    
    const NdbDictionary::Table* pTab3 = 
      NDBT_Table::discoverTableFromDb(pNdb, tabName) ;
    if (pTab3 == NULL) {
      ndbout << tabName << " was not found in DB: "
             << pDic->getNdbError() << endl;
      return NDBT_FAILED;
    }
    // Try to drop table in db
    if (pDic->dropTable(pTab3->getName()) != 0) {
      ndbout << tabName << " could not be dropped: "
             << pDic->getNdbError() << endl;
      return NDBT_FAILED;
    }
  }
  return NDBT_OK;
}

int runTestFragmentTypes(NDBT_Context* ctx, NDBT_Step* step){
  int records = ctx->getNumRecords();
  int fragTtype = ctx->getProperty("FragmentType");
  Ndb* pNdb = GETNDB(step);
  int result = NDBT_OK;
  NdbRestarter restarter;

  if (pNdb->waitUntilReady(30) != 0){
    // Db is not ready, return with failure
    return NDBT_FAILED;
  }
  
  const NdbDictionary::Table* pTab = ctx->getTab();
  pNdb->getDictionary()->dropTable(pTab->getName());

  NdbDictionary::Table newTab(* pTab);
  // Set fragment type for table    
  newTab.setFragmentType((NdbDictionary::Object::FragmentType)fragTtype);
  
  // Try to create table in db
  if (newTab.createTableInDb(pNdb) != 0){
    ndbout << newTab.getName() << " could not be created"
	   << ", fragmentType = "<<fragTtype <<endl;
    ndbout << pNdb->getDictionary()->getNdbError() << endl;
    return NDBT_FAILED;
  }
  
  // Verify that table exists in db    
  const NdbDictionary::Table* pTab3 = 
    NDBT_Table::discoverTableFromDb(pNdb, pTab->getName()) ;
  if (pTab3 == NULL){
    ndbout << pTab->getName() << " was not found in DB"<< endl;
    return NDBT_FAILED;
    
  }
  
  if (pTab3->getFragmentType() != fragTtype){
    ndbout << pTab->getName() << " fragmentType error "<< endl;
    result = NDBT_FAILED;
    goto drop_the_tab;
  }
/**
   This test does not work since fragmentation is
   decided by the kernel, hence the fragementation
   attribute on the column will differ

  if (newTab.equal(*pTab3) == false){
    ndbout << "It was not equal" << endl;
    result = NDBT_FAILED;
    goto drop_the_tab;
  } 
*/
  do {
    
    HugoTransactions hugoTrans(*pTab3);
    UtilTransactions utilTrans(*pTab3);
    int count;
    CHECK(hugoTrans.loadTable(pNdb, records) == 0);
    CHECK(hugoTrans.pkUpdateRecords(pNdb, records) == 0);
    CHECK(utilTrans.selectCount(pNdb, 64, &count) == 0);
    CHECK(count == records);
    CHECK(hugoTrans.pkDelRecords(pNdb, records/2) == 0);
    CHECK(hugoTrans.scanUpdateRecords(pNdb, records/2) == 0);
    CHECK(utilTrans.selectCount(pNdb, 64, &count) == 0);
    CHECK(count == (records/2));

    // restart all
    ndbout << "Restarting cluster" << endl;
    CHECK(restarter.restartAll() == 0);
    int timeout = 120;
    CHECK(restarter.waitClusterStarted(timeout) == 0);
    CHECK(pNdb->waitUntilReady(timeout) == 0);

    // Verify content
    CHECK(utilTrans.selectCount(pNdb, 64, &count) == 0);
    CHECK(count == (records/2));

    CHECK(utilTrans.clearTable(pNdb, records) == 0);
    CHECK(hugoTrans.loadTable(pNdb, records) == 0);
    CHECK(utilTrans.clearTable(pNdb, records) == 0);
    CHECK(hugoTrans.loadTable(pNdb, records) == 0);
    CHECK(hugoTrans.pkUpdateRecords(pNdb, records) == 0);
    CHECK(utilTrans.clearTable(pNdb, records, 64) == 0);
    
  } while(false);
  
 drop_the_tab:
  
  // Try to drop table in db
  if (pNdb->getDictionary()->dropTable(pTab3->getName()) != 0){
    ndbout << pTab3->getName()  << " could not be dropped"<< endl;
    result =  NDBT_FAILED;
  }
  
  return result;
}


int runTestTemporaryTables(NDBT_Context* ctx, NDBT_Step* step){
  int result = NDBT_OK;
  int loops = ctx->getNumLoops();
  int records = ctx->getNumRecords();
  Ndb* pNdb = GETNDB(step);
  int i = 0;
  NdbRestarter restarter;
  
  const NdbDictionary::Table* pTab = ctx->getTab();
  ndbout << "|- " << pTab->getName() << endl;
  
  NdbDictionary::Table newTab(* pTab);
  // Set table as temporary
  newTab.setStoredTable(false);
  
  // Try to create table in db
  if (newTab.createTableInDb(pNdb) != 0){
    return NDBT_FAILED;
  }
  
  // Verify that table is in db     
  const NdbDictionary::Table* pTab2 = 
    NDBT_Table::discoverTableFromDb(pNdb, pTab->getName());
  if (pTab2 == NULL){
    ndbout << pTab->getName() << " was not found in DB"<< endl;
    return NDBT_FAILED;
  }

  if (pTab2->getStoredTable() != false){
    ndbout << pTab->getName() << " was not temporary in DB"<< endl;
    result = NDBT_FAILED;
    goto drop_the_tab;
  }

  
  while (i < loops && result == NDBT_OK){
    ndbout << i << ": ";

    HugoTransactions hugoTrans(*pTab2);
    CHECK(hugoTrans.loadTable(pNdb, records) == 0);

    int count = 0;
    UtilTransactions utilTrans(*pTab2);
    CHECK(utilTrans.selectCount(pNdb, 64, &count) == 0);
    CHECK(count == records);

    // restart all
    ndbout << "Restarting cluster" << endl;
    CHECK(restarter.restartAll() == 0);
    int timeout = 120;
    CHECK(restarter.waitClusterStarted(timeout) == 0);
    CHECK(pNdb->waitUntilReady(timeout) == 0);

    ndbout << "Verifying records..." << endl;
    CHECK(utilTrans.selectCount(pNdb, 64, &count) == 0);
    CHECK(count == 0);

    i++;
  }

 drop_the_tab:

   
  if (pNdb->getDictionary()->dropTable(pTab2->getName()) != 0){
    ndbout << "Failed to drop "<<pTab2->getName()<<" in db" << endl;
    result = NDBT_FAILED;
  }
  
  // Verify that table is not in db     
  const NdbDictionary::Table* pTab3 = 
    NDBT_Table::discoverTableFromDb(pNdb, pTab->getName());
  if (pTab3 != NULL){
    ndbout << pTab3->getName() << " was found in DB"<< endl;
    result = NDBT_FAILED;
  }
    
  return result;
}

int runPkSizes(NDBT_Context* ctx, NDBT_Step* step){
  int result = NDBT_OK;
  char tabName[256];
  int minPkSize = 1;
  ndbout << "minPkSize=" <<minPkSize<<endl;
  int maxPkSize = MAX_KEY_SIZE_IN_WORDS * 4;
  ndbout << "maxPkSize=" <<maxPkSize<<endl;
  Ndb* pNdb = GETNDB(step);
  int numRecords = ctx->getNumRecords();

  for (int i = minPkSize; i < maxPkSize; i++){
    BaseString::snprintf(tabName, 256, "TPK_%d", i);

    int records = numRecords;
    int max = ~0;
    // Limit num records for small PKs
    if (i == 1)
      max = 99;
    if (i == 2)
      max = 999;
    if (i == 3)
      max = 9999;
    if (records > max)
      records = max;
    ndbout << "records =" << records << endl;

    if (pNdb->waitUntilReady(30) != 0){
      // Db is not ready, return with failure
      return NDBT_FAILED;
    }
  
    ndbout << "|- " << tabName << endl;

    if (NDBT_Tables::createTable(pNdb, tabName) != 0){
      ndbout << tabName << " could not be created"<< endl;
      return NDBT_FAILED;
    }
    
    // Verify that table exists in db    
    const NdbDictionary::Table* pTab3 = 
      NDBT_Table::discoverTableFromDb(pNdb, tabName) ;
    if (pTab3 == NULL){
      g_err << tabName << " was not found in DB"<< endl;
      return NDBT_FAILED;
    }

    //    ndbout << *pTab3 << endl;

    if (pTab3->equal(*NDBT_Tables::getTable(tabName)) == false){
      g_err << "It was not equal" << endl;
      return NDBT_FAILED;
    }

    do {
      // Do it all
      HugoTransactions hugoTrans(*pTab3);
      UtilTransactions utilTrans(*pTab3);
      int count;
      CHECK(hugoTrans.loadTable(pNdb, records) == 0);
      CHECK(hugoTrans.pkUpdateRecords(pNdb, records) == 0);
      CHECK(utilTrans.selectCount(pNdb, 64, &count) == 0);
      CHECK(count == records);
      CHECK(hugoTrans.pkDelRecords(pNdb, records/2) == 0);
      CHECK(hugoTrans.scanUpdateRecords(pNdb, records/2) == 0);
      CHECK(utilTrans.selectCount(pNdb, 64, &count) == 0);
      CHECK(count == (records/2));
      CHECK(utilTrans.clearTable(pNdb, records) == 0);
      
#if 0
      // Fill table
      CHECK(hugoTrans.fillTable(pNdb) == 0);        
      CHECK(utilTrans.clearTable2(pNdb, records) == 0);
      CHECK(utilTrans.selectCount(pNdb, 64, &count) == 0);
      CHECK(count == 0);
#endif
    } while(false);

    // Drop table
    if (pNdb->getDictionary()->dropTable(pTab3->getName()) != 0){
      ndbout << "Failed to drop "<<pTab3->getName()<<" in db" << endl;
      return NDBT_FAILED;
    }
  }
  return result;
}

int runStoreFrm(NDBT_Context* ctx, NDBT_Step* step){
  Ndb* pNdb = GETNDB(step);  
  const NdbDictionary::Table* pTab = ctx->getTab();
  int result = NDBT_OK;
  int loops = ctx->getNumLoops();

  for (int l = 0; l < loops && result == NDBT_OK ; l++){

    Uint32 dataLen = (Uint32)myRandom48(MAX_FRM_DATA_SIZE);
    // size_t dataLen = 10;
    unsigned char data[MAX_FRM_DATA_SIZE];

    char start = l + 248;
    for(Uint32 i = 0; i < dataLen; i++){
      data[i] = start;
      start++;
    }
#if 0
    ndbout << "dataLen="<<dataLen<<endl;
    for (Uint32 i = 0; i < dataLen; i++){
      unsigned char c = data[i];
      ndbout << hex << c << ", ";
    }
    ndbout << endl;
#endif
        
    NdbDictionary::Table newTab(* pTab);
    void* pData = &data;
    newTab.setFrm(pData, dataLen);
    
    // Try to create table in db
    if (newTab.createTableInDb(pNdb) != 0){
      result = NDBT_FAILED;
      continue;
    }
    
    // Verify that table is in db     
    const NdbDictionary::Table* pTab2 = 
      NDBT_Table::discoverTableFromDb(pNdb, pTab->getName());
    if (pTab2 == NULL){
      g_err << pTab->getName() << " was not found in DB"<< endl;
      result = NDBT_FAILED;
      continue;
    }
    
    const void* pData2 = pTab2->getFrmData();
    Uint32 resultLen = pTab2->getFrmLength();
    if (dataLen != resultLen){
      g_err << "Length of data failure" << endl
	    << " expected = " << dataLen << endl
	    << " got = " << resultLen << endl;
      result = NDBT_FAILED;      
    }
    
    // Verfiy the frm data
    if (memcmp(pData, pData2, resultLen) != 0){
      g_err << "Wrong data recieved" << endl;
      for (size_t i = 0; i < dataLen; i++){
	unsigned char c = ((unsigned char*)pData2)[i];
	g_err << hex << c << ", ";
      }
      g_err << endl;
      result = NDBT_FAILED;
    }
    
    if (pNdb->getDictionary()->dropTable(pTab2->getName()) != 0){
      g_err << "It can NOT be dropped" << endl;
      result = NDBT_FAILED;
    } 
  }
  
  return result;
}

int runStoreFrmError(NDBT_Context* ctx, NDBT_Step* step){
  Ndb* pNdb = GETNDB(step);  
  const NdbDictionary::Table* pTab = ctx->getTab();
  int result = NDBT_OK;
  int loops = ctx->getNumLoops();

  for (int l = 0; l < loops && result == NDBT_OK ; l++){

    const Uint32 dataLen = MAX_FRM_DATA_SIZE + 10;
    unsigned char data[dataLen];

    char start = l + 248;
    for(Uint32 i = 0; i < dataLen; i++){
      data[i] = start;
      start++;
    }
#if 0
    ndbout << "dataLen="<<dataLen<<endl;
    for (Uint32 i = 0; i < dataLen; i++){
      unsigned char c = data[i];
      ndbout << hex << c << ", ";
    }
    ndbout << endl;
#endif

    NdbDictionary::Table newTab(* pTab);
        
    void* pData = &data;
    newTab.setFrm(pData, dataLen);
    
    // Try to create table in db
    if (newTab.createTableInDb(pNdb) == 0){
      result = NDBT_FAILED;
      continue;
    }
    
    const NdbDictionary::Table* pTab2 = 
      NDBT_Table::discoverTableFromDb(pNdb, pTab->getName());
    if (pTab2 != NULL){
      g_err << pTab->getName() << " was found in DB"<< endl;
      result = NDBT_FAILED;
      if (pNdb->getDictionary()->dropTable(pTab2->getName()) != 0){
	g_err << "It can NOT be dropped" << endl;
	result = NDBT_FAILED;
      } 
      
      continue;
    } 
    
  }

  return result;
}

int verifyTablesAreEqual(const NdbDictionary::Table* pTab, const NdbDictionary::Table* pTab2){
  // Verify that getPrimaryKey only returned true for primary keys
  for (int i = 0; i < pTab2->getNoOfColumns(); i++){
    const NdbDictionary::Column* col = pTab->getColumn(i);
    const NdbDictionary::Column* col2 = pTab2->getColumn(i);
    if (col->getPrimaryKey() != col2->getPrimaryKey()){
      g_err << "col->getPrimaryKey() != col2->getPrimaryKey()" << endl;
      return NDBT_FAILED;
    }
  }
  
  if (!pTab->equal(*pTab2)){
    g_err << "equal failed" << endl;
    g_info << *(NDBT_Table*)pTab; // gcc-4.1.2
    g_info << *(NDBT_Table*)pTab2;
    return NDBT_FAILED;
  }
  return NDBT_OK;
}

int runGetPrimaryKey(NDBT_Context* ctx, NDBT_Step* step){
  Ndb* pNdb = GETNDB(step);
  const NdbDictionary::Table* pTab = ctx->getTab();
  ndbout << "|- " << pTab->getName() << endl;
  g_info << *(NDBT_Table*)pTab;
  // Try to create table in db
  if (pTab->createTableInDb(pNdb) != 0){
    return NDBT_FAILED;
  }

  const NdbDictionary::Table* pTab2 = 
    NDBT_Table::discoverTableFromDb(pNdb, pTab->getName());
  if (pTab2 == NULL){
    ndbout << pTab->getName() << " was not found in DB"<< endl;
    return NDBT_FAILED;
  }

  int result = NDBT_OK;
  if (verifyTablesAreEqual(pTab, pTab2) != NDBT_OK)
    result = NDBT_FAILED;
  
  
#if 0
  // Create an index on the table and see what 
  // the function returns now
  char name[200];
  sprintf(name, "%s_X007", pTab->getName());
  NDBT_Index* pInd = new NDBT_Index(name);
  pInd->setTable(pTab->getName());
  pInd->setType(NdbDictionary::Index::UniqueHashIndex);
  //  pInd->setLogging(false);
  for (int i = 0; i < 2; i++){
    const NDBT_Attribute* pAttr = pTab->getAttribute(i);
    pInd->addAttribute(*pAttr);
  }
  g_info << "Create index:" << endl << *pInd;
  if (pInd->createIndexInDb(pNdb, false) != 0){
    result = NDBT_FAILED;
  }  
  delete pInd;

  const NdbDictionary::Table* pTab3 = 
    NDBT_Table::discoverTableFromDb(pNdb, pTab->getName());
  if (pTab3 == NULL){
    ndbout << pTab->getName() << " was not found in DB"<< endl;
    return NDBT_FAILED;
  }

  if (verifyTablesAreEqual(pTab, pTab3) != NDBT_OK)
    result = NDBT_FAILED;
  if (verifyTablesAreEqual(pTab2, pTab3) != NDBT_OK)
    result = NDBT_FAILED;
#endif

#if 0  
  if (pTab2->getDictionary()->dropTable(pNdb) != 0){
    ndbout << "Failed to drop "<<pTab2->getName()<<" in db" << endl;
    return NDBT_FAILED;
  }
  
  // Verify that table is not in db     
  const NdbDictionary::Table* pTab4 = 
    NDBT_Table::discoverTableFromDb(pNdb, pTab->getName());
  if (pTab4 != NULL){
    ndbout << pTab4->getName() << " was found in DB"<< endl;
    return NDBT_FAILED;
  }
#endif

  return result;
}

#define APIERROR(error) \
  { g_err << "Error in " << __FILE__ << ", line:" << __LINE__ << ", code:" \
              << error.code << ", msg: " << error.message << "." << endl; \
  }

int
runCreateAutoincrementTable(NDBT_Context* ctx, NDBT_Step* step){

  Uint32 startvalues[5] = {256-2, 0, 256*256-2, ~Uint32(0), 256*256*256-2};

  int ret = NDBT_OK;

  for (int jj = 0; jj < 5 && ret == NDBT_OK; jj++) {
    char tabname[] = "AUTOINCTAB";
    Uint32 startvalue = startvalues[jj];

    NdbDictionary::Table myTable;
    NdbDictionary::Column myColumn;

    Ndb* myNdb = GETNDB(step);
    NdbDictionary::Dictionary* myDict = myNdb->getDictionary();


    if (myDict->getTable(tabname) != NULL) {
      g_err << "NDB already has example table: " << tabname << endl;
      APIERROR(myNdb->getNdbError());
      return NDBT_FAILED;
    }

    myTable.setName(tabname);

    myColumn.setName("ATTR1");
    myColumn.setType(NdbDictionary::Column::Unsigned);
    myColumn.setLength(1);
    myColumn.setPrimaryKey(true);
    myColumn.setNullable(false);
    myColumn.setAutoIncrement(true);
    if (startvalue != ~Uint32(0)) // check that default value starts with 1
      myColumn.setAutoIncrementInitialValue(startvalue);
    myTable.addColumn(myColumn);

    if (myDict->createTable(myTable) == -1) {
      g_err << "Failed to create table " << tabname << endl;
      APIERROR(myNdb->getNdbError());
      return NDBT_FAILED;
    }


    if (startvalue == ~Uint32(0)) // check that default value starts with 1
      startvalue = 1;

    for (int i = 0; i < 16; i++) {

      Uint64 value;
      if (myNdb->getAutoIncrementValue(tabname, value, 1) == -1) {
        g_err << "getAutoIncrementValue failed on " << tabname << endl;
        APIERROR(myNdb->getNdbError());
        return NDBT_FAILED;
      }
      else if (value != (startvalue+i)) {
        g_err << "value = " << value << " expected " << startvalue+i << endl;;
        APIERROR(myNdb->getNdbError());
        //      ret = NDBT_FAILED;
        //      break;
      }
    }

    if (myDict->dropTable(tabname) == -1) {
      g_err << "Failed to drop table " << tabname << endl;
      APIERROR(myNdb->getNdbError());
      ret = NDBT_FAILED;
    }
  }

  return ret;
}

int
runTableRename(NDBT_Context* ctx, NDBT_Step* step){

  int result = NDBT_OK;

  Ndb* pNdb = GETNDB(step);
  NdbDictionary::Dictionary* dict = pNdb->getDictionary();
  int records = ctx->getNumRecords();
  const int loops = ctx->getNumLoops();

  ndbout << "|- " << ctx->getTab()->getName() << endl;  

  for (int l = 0; l < loops && result == NDBT_OK ; l++){
    const NdbDictionary::Table* pTab = ctx->getTab();

    // Try to create table in db
    if (pTab->createTableInDb(pNdb) != 0){
      return NDBT_FAILED;
    }
    
    // Verify that table is in db     
    const NdbDictionary::Table* pTab2 = 
      NDBT_Table::discoverTableFromDb(pNdb, pTab->getName());
    if (pTab2 == NULL){
      ndbout << pTab->getName() << " was not found in DB"<< endl;
      return NDBT_FAILED;
    }
    ctx->setTab(pTab2);

    // Load table
    HugoTransactions hugoTrans(*ctx->getTab());
    if (hugoTrans.loadTable(pNdb, records) != 0){
      return NDBT_FAILED;
    }

    // Rename table
    BaseString pTabName(pTab->getName());
    BaseString pTabNewName(pTabName);
    pTabNewName.append("xx");
    
    const NdbDictionary::Table * oldTable = dict->getTable(pTabName.c_str());
    if (oldTable) {
      NdbDictionary::Table newTable = *oldTable;
      newTable.setName(pTabNewName.c_str());
      CHECK2(dict->alterTable(*oldTable, newTable) == 0,
	     "TableRename failed");
    }
    else {
      result = NDBT_FAILED;
    }
    
    // Verify table contents
    NdbDictionary::Table pNewTab(pTabNewName.c_str());
    
    UtilTransactions utilTrans(pNewTab);
    if (utilTrans.clearTable(pNdb,  records) != 0){
      continue;
    }    

    // Drop table
    dict->dropTable(pNewTab.getName());
  }
 end:

  return result;
}

int
runTableRenameSR(NDBT_Context* ctx, NDBT_Step* step){
  NdbRestarter restarter;
  if(restarter.getNumDbNodes() < 2)
    return NDBT_OK;

  int result = NDBT_OK;

  Ndb* pNdb = GETNDB(step);
  NdbDictionary::Dictionary* dict = pNdb->getDictionary();
  int records = ctx->getNumRecords();
  const int loops = ctx->getNumLoops();

  ndbout << "|- " << ctx->getTab()->getName() << endl;  

  for (int l = 0; l < loops && result == NDBT_OK ; l++){
    // Rename table
    const NdbDictionary::Table* pTab = ctx->getTab();

    // Try to create table in db
    if (pTab->createTableInDb(pNdb) != 0){
      return NDBT_FAILED;
    }
    
    // Verify that table is in db     
    const NdbDictionary::Table* pTab2 = 
      NDBT_Table::discoverTableFromDb(pNdb, pTab->getName());
    if (pTab2 == NULL){
      ndbout << pTab->getName() << " was not found in DB"<< endl;
      return NDBT_FAILED;
    }
    ctx->setTab(pTab2);

    // Load table
    HugoTransactions hugoTrans(*ctx->getTab());
    if (hugoTrans.loadTable(pNdb, records) != 0){
      return NDBT_FAILED;
    }

    BaseString pTabName(pTab->getName());
    BaseString pTabNewName(pTabName);
    pTabNewName.append("xx");
    
    const NdbDictionary::Table * oldTable = dict->getTable(pTabName.c_str());
    if (oldTable) {
      NdbDictionary::Table newTable = *oldTable;
      newTable.setName(pTabNewName.c_str());
      CHECK2(dict->alterTable(*oldTable, newTable) == 0,
	     "TableRename failed");
    }
    else {
      result = NDBT_FAILED;
    }
    
    // Restart cluster
    
    /**
     * Need to run LCP at high rate otherwise
     * packed replicas become "to many"
     */
    int val = DumpStateOrd::DihMinTimeBetweenLCP;
    if(restarter.dumpStateAllNodes(&val, 1) != 0){
      do { CHECK(0); } while(0);
      g_err << "Failed to set LCP to min value" << endl;
      return NDBT_FAILED;
    }
    
    CHECK2(restarter.restartAll() == 0,
	   "failed to set restartOneDbNode");
    
    CHECK2(restarter.waitClusterStarted() == 0,
	   "waitClusterStarted failed");
    
    // Verify table contents
    NdbDictionary::Table pNewTab(pTabNewName.c_str());
    
    UtilTransactions utilTrans(pNewTab);
    if (utilTrans.clearTable(pNdb,  records) != 0){
      continue;
    }    

    // Drop table
    dict->dropTable(pTabNewName.c_str());
  }
 end:    
  return result;
}

/*
  Run online alter table add attributes.
 */
int
runTableAddAttrs(NDBT_Context* ctx, NDBT_Step* step){

  int result = NDBT_OK;

  Ndb* pNdb = GETNDB(step);
  NdbDictionary::Dictionary* dict = pNdb->getDictionary();
  int records = ctx->getNumRecords();
  const int loops = ctx->getNumLoops();

  ndbout << "|- " << ctx->getTab()->getName() << endl;  

  NdbDictionary::Table myTab= *(ctx->getTab());

  for (int l = 0; l < loops && result == NDBT_OK ; l++){
    // Try to create table in db

    if (NDBT_Tables::createTable(pNdb, myTab.getName()) != 0){
      return NDBT_FAILED;
    }

    // Verify that table is in db     
    const NdbDictionary::Table* pTab2 = 
      NDBT_Table::discoverTableFromDb(pNdb, myTab.getName());
    if (pTab2 == NULL){
      ndbout << myTab.getName() << " was not found in DB"<< endl;
      return NDBT_FAILED;
    }
    ctx->setTab(pTab2);

    /*
      Check that table already has a varpart, otherwise add attr is
      not possible.
    */
    if (pTab2->getForceVarPart() == false)
    {
      const NdbDictionary::Column *col;
      for (Uint32 i= 0; (col= pTab2->getColumn(i)) != 0; i++)
      {
        if (col->getStorageType() == NDB_STORAGETYPE_MEMORY &&
            (col->getDynamic() || col->getArrayType() != NDB_ARRAYTYPE_FIXED))
          break;
      }
      if (col == 0)
      {
        /* Alter table add attribute not applicable, just mark success. */
        dict->dropTable(pTab2->getName());
        break;
      }
    }

    // Load table
    HugoTransactions beforeTrans(*ctx->getTab());
    if (beforeTrans.loadTable(pNdb, records) != 0){
      return NDBT_FAILED;
    }

    // Add attributes to table.
    BaseString pTabName(pTab2->getName());
    
    const NdbDictionary::Table * oldTable = dict->getTable(pTabName.c_str());
    if (oldTable) {
      NdbDictionary::Table newTable= *oldTable;

      NDBT_Attribute newcol1("NEWKOL1", NdbDictionary::Column::Unsigned, 1,
                            false, true, 0,
                            NdbDictionary::Column::StorageTypeMemory, true);
      newTable.addColumn(newcol1);
      NDBT_Attribute newcol2("NEWKOL2", NdbDictionary::Column::Char, 14,
                            false, true, 0,
                            NdbDictionary::Column::StorageTypeMemory, true);
      newTable.addColumn(newcol2);
      NDBT_Attribute newcol3("NEWKOL3", NdbDictionary::Column::Bit, 20,
                            false, true, 0,
                            NdbDictionary::Column::StorageTypeMemory, true);
      newTable.addColumn(newcol3);
      NDBT_Attribute newcol4("NEWKOL4", NdbDictionary::Column::Varbinary, 42,
                            false, true, 0,
                            NdbDictionary::Column::StorageTypeMemory, true);
      newTable.addColumn(newcol4);

      CHECK2(dict->alterTable(*oldTable, newTable) == 0,
	     "TableAddAttrs failed");
      /* Need to purge old version and reload new version after alter table. */
      dict->invalidateTable(pTabName.c_str());
    }
    else {
      result = NDBT_FAILED;
    }

    {
      HugoTransactions afterTrans(* dict->getTable(pTabName.c_str()));

      ndbout << "delete...";
      if (afterTrans.clearTable(pNdb) != 0)
      {
        return NDBT_FAILED;
      }
      ndbout << endl;

      ndbout << "insert...";
      if (afterTrans.loadTable(pNdb, records) != 0){
        return NDBT_FAILED;
      }
      ndbout << endl;

      ndbout << "update...";
      if (afterTrans.scanUpdateRecords(pNdb, records) != 0)
      {
        return NDBT_FAILED;
      }
      ndbout << endl;

      ndbout << "delete...";
      if (afterTrans.clearTable(pNdb) != 0)
      {
        return NDBT_FAILED;
      }
      ndbout << endl;
    }
    
    // Drop table.
    dict->dropTable(pTabName.c_str());
  }
 end:

  return result;
}

/*
  Run online alter table add attributes while running simultaneous
  transactions on it in separate thread.
 */
int
runTableAddAttrsDuring(NDBT_Context* ctx, NDBT_Step* step){

  int result = NDBT_OK;
  int abortAlter = ctx->getProperty("AbortAlter", Uint32(0));

  int records = ctx->getNumRecords();
  const int loops = ctx->getNumLoops();
  NdbRestarter res;

  ndbout << "|- " << ctx->getTab()->getName() << endl;  

  NdbDictionary::Table myTab= *(ctx->getTab());

  if (myTab.getForceVarPart() == false)
  {
    const NdbDictionary::Column *col;
    for (Uint32 i= 0; (col= myTab.getColumn(i)) != 0; i++)
    {
      if (col->getStorageType() == NDB_STORAGETYPE_MEMORY &&
          (col->getDynamic() || col->getArrayType() != NDB_ARRAYTYPE_FIXED))
        break;
    }
    if (col == 0)
    {
      ctx->stopTest();
      return NDBT_OK;
    }
  }

  //if 

  for (int l = 0; l < loops && result == NDBT_OK ; l++){
    ndbout << l << ": " << endl;    

    Ndb* pNdb = GETNDB(step);
    NdbDictionary::Dictionary* dict = pNdb->getDictionary();

    /*
      Check that table already has a varpart, otherwise add attr is
      not possible.
    */

    // Add attributes to table.
    ndbout << "Altering table" << endl;
    
    const NdbDictionary::Table * oldTable = dict->getTable(myTab.getName());
    if (oldTable) {
      NdbDictionary::Table newTable= *oldTable;
      
      char name[256];
      BaseString::snprintf(name, sizeof(name), "NEWCOL%d", l);
      NDBT_Attribute newcol1(name, NdbDictionary::Column::Unsigned, 1,
                             false, true, 0,
                             NdbDictionary::Column::StorageTypeMemory, true);
      newTable.addColumn(newcol1);
      //ToDo: check #loops, how many columns l

      if (abortAlter == 0)
      {
        CHECK2(dict->alterTable(*oldTable, newTable) == 0,
               "TableAddAttrsDuring failed");
      }
      else
      {
        int nodeId = res.getNode(NdbRestarter::NS_RANDOM);
        res.insertErrorInNode(nodeId, 4029);
        CHECK2(dict->alterTable(*oldTable, newTable) != 0,
               "TableAddAttrsDuring failed");
      }

      dict->invalidateTable(myTab.getName());
      const NdbDictionary::Table * newTab = dict->getTable(myTab.getName());
      HugoTransactions hugoTrans(* newTab);
      hugoTrans.scanUpdateRecords(pNdb, records);
    }
    else {
      result= NDBT_FAILED;
      break;
    }
  }
 end:

  ctx->stopTest();

  return result;
}

static void
f(const NdbDictionary::Column * col){
  if(col == 0){
    abort();
  }
}

int
runTestDictionaryPerf(NDBT_Context* ctx, NDBT_Step* step){
  Vector<char*> cols;
  Vector<const NdbDictionary::Table*> tabs;
  int i;

  Ndb* pNdb = GETNDB(step);  

  const Uint32 count = NDBT_Tables::getNumTables();
  for (i=0; i < (int)count; i++){
    const NdbDictionary::Table * tab = NDBT_Tables::getTable(i);
    pNdb->getDictionary()->createTable(* tab);
    
    const NdbDictionary::Table * tab2 = pNdb->getDictionary()->getTable(tab->getName());
    
    for(size_t j = 0; j<(size_t)tab->getNoOfColumns(); j++){
      cols.push_back((char*)tab2);
      cols.push_back(strdup(tab->getColumn(j)->getName()));
    }
  }

  const Uint32 times = 10000000;

  ndbout_c("%d tables and %d columns", 
	   NDBT_Tables::getNumTables(), cols.size()/2);

  char ** tcols = cols.getBase();

  srand((unsigned int)time(0));
  Uint32 size = cols.size() / 2;
  //char ** columns = &cols[0];
  Uint64 start = NdbTick_CurrentMillisecond();
  for(i = 0; i<(int)times; i++){
    int j = 2 * (rand() % size);
    const NdbDictionary::Table* tab = (const NdbDictionary::Table*)tcols[j];
    const char * col = tcols[j+1];
    const NdbDictionary::Column* column = tab->getColumn(col);
    f(column);
  }
  Uint64 stop = NdbTick_CurrentMillisecond();
  stop -= start;

  Uint64 per = stop;
  per *= 1000;
  per /= times;
  
  ndbout_c("%d random getColumn(name) in %Ld ms -> %u us/get",
	   times, stop, Uint32(per));

  return NDBT_OK;
}

int
runCreateLogfileGroup(NDBT_Context* ctx, NDBT_Step* step){
  Ndb* pNdb = GETNDB(step);  
  NdbDictionary::LogfileGroup lg;
  lg.setName("DEFAULT-LG");
  lg.setUndoBufferSize(8*1024*1024);
  
  int res;
  res = pNdb->getDictionary()->createLogfileGroup(lg);
  if(res != 0){
    g_err << "Failed to create logfilegroup:"
	  << endl << pNdb->getDictionary()->getNdbError() << endl;
    return NDBT_FAILED;
  }

  NdbDictionary::Undofile uf;
  uf.setPath("undofile01.dat");
  uf.setSize(5*1024*1024);
  uf.setLogfileGroup("DEFAULT-LG");
  
  res = pNdb->getDictionary()->createUndofile(uf);
  if(res != 0){
    g_err << "Failed to create undofile:"
	  << endl << pNdb->getDictionary()->getNdbError() << endl;
    return NDBT_FAILED;
  }

  uf.setPath("undofile02.dat");
  uf.setSize(5*1024*1024);
  uf.setLogfileGroup("DEFAULT-LG");
  
  res = pNdb->getDictionary()->createUndofile(uf);
  if(res != 0){
    g_err << "Failed to create undofile:"
	  << endl << pNdb->getDictionary()->getNdbError() << endl;
    return NDBT_FAILED;
  }
  
  return NDBT_OK;
}

int
runCreateTablespace(NDBT_Context* ctx, NDBT_Step* step){
  Ndb* pNdb = GETNDB(step);  
  NdbDictionary::Tablespace lg;
  lg.setName("DEFAULT-TS");
  lg.setExtentSize(1024*1024);
  lg.setDefaultLogfileGroup("DEFAULT-LG");

  int res;
  res = pNdb->getDictionary()->createTablespace(lg);
  if(res != 0){
    g_err << "Failed to create tablespace:"
	  << endl << pNdb->getDictionary()->getNdbError() << endl;
    return NDBT_FAILED;
  }

  NdbDictionary::Datafile uf;
  uf.setPath("datafile01.dat");
  uf.setSize(10*1024*1024);
  uf.setTablespace("DEFAULT-TS");

  res = pNdb->getDictionary()->createDatafile(uf);
  if(res != 0){
    g_err << "Failed to create datafile:"
	  << endl << pNdb->getDictionary()->getNdbError() << endl;
    return NDBT_FAILED;
  }

  return NDBT_OK;
}
int
runCreateDiskTable(NDBT_Context* ctx, NDBT_Step* step){
  Ndb* pNdb = GETNDB(step);  

  NdbDictionary::Table tab = *ctx->getTab();
  tab.setTablespaceName("DEFAULT-TS");
  
  for(Uint32 i = 0; i<(Uint32)tab.getNoOfColumns(); i++)
    if(!tab.getColumn(i)->getPrimaryKey())
      tab.getColumn(i)->setStorageType(NdbDictionary::Column::StorageTypeDisk);
  
  int res;
  res = pNdb->getDictionary()->createTable(tab);
  if(res != 0){
    g_err << "Failed to create table:"
	  << endl << pNdb->getDictionary()->getNdbError() << endl;
    return NDBT_FAILED;
  }
  
  return NDBT_OK;
}

#include <NDBT_Tables.hpp>

#define SAFTY 300

int runFailAddFragment(NDBT_Context* ctx, NDBT_Step* step){
  static int acclst[] = { 3001, 6200, 6202 };
  static int tuplst[] = { 4007, 4008, 4009, 4010 };
  static int tuxlst[] = { 12001, 12002, 12003, 12004, 
                          6201, 6203 };
  static unsigned acccnt = sizeof(acclst)/sizeof(acclst[0]);
  static unsigned tupcnt = sizeof(tuplst)/sizeof(tuplst[0]);
  static unsigned tuxcnt = sizeof(tuxlst)/sizeof(tuxlst[0]);

  NdbRestarter restarter;
  int nodeId = restarter.getMasterNodeId();
  Ndb* pNdb = GETNDB(step);  
  NdbDictionary::Dictionary* pDic = pNdb->getDictionary();
  NdbDictionary::Table tab(*ctx->getTab());
  tab.setFragmentType(NdbDictionary::Object::FragAllLarge);

  int errNo = 0;
  char buf[100];
  if (NdbEnv_GetEnv("ERRNO", buf, sizeof(buf)))
  {
    errNo = atoi(buf);
    ndbout_c("Using errno: %u", errNo);
  }
  
  // ordered index on first few columns
  NdbDictionary::Index idx("X");
  idx.setTable(tab.getName());
  idx.setType(NdbDictionary::Index::OrderedIndex);
  idx.setLogging(false);
  for (int cnt = 0, i_hate_broken_compilers = 0;
       cnt < 3 &&
       i_hate_broken_compilers < tab.getNoOfColumns();
       i_hate_broken_compilers++) {
    if (NdbSqlUtil::check_column_for_ordered_index
        (tab.getColumn(i_hate_broken_compilers)->getType(), 0) == 0 &&
        tab.getColumn(i_hate_broken_compilers)->getStorageType() != 
        NdbDictionary::Column::StorageTypeDisk)
    {
      idx.addColumn(*tab.getColumn(i_hate_broken_compilers));
      cnt++;
    }
  }

  for (Uint32 i = 0; i<(Uint32)tab.getNoOfColumns(); i++)
  {
    if (tab.getColumn(i)->getStorageType() == 
        NdbDictionary::Column::StorageTypeDisk)
    {
      NDBT_Tables::create_default_tablespace(pNdb);
      break;
    }
  }

  const int loops = ctx->getNumLoops();
  int result = NDBT_OK;
  (void)pDic->dropTable(tab.getName());

  int dump1 = DumpStateOrd::SchemaResourceSnapshot;
  int dump2 = DumpStateOrd::SchemaResourceCheckLeak;

  for (int l = 0; l < loops; l++) {
    for (unsigned i0 = 0; i0 < acccnt; i0++) {
      unsigned j = (l == 0 ? i0 : myRandom48(acccnt));
      int errval = acclst[j];
      if (errNo != 0 && errNo != errval)
        continue;
      g_err << "insert error node=" << nodeId << " value=" << errval << endl;
      CHECK(restarter.dumpStateAllNodes(&dump1, 1) == 0);
      CHECK2(restarter.insertErrorInNode(nodeId, errval) == 0,
             "failed to set error insert");
      NdbSleep_MilliSleep(SAFTY); // Hope that snapshot has arrived
      CHECK2(pDic->createTable(tab) != 0,
             "failed to fail after error insert " << errval);
      CHECK(restarter.dumpStateAllNodes(&dump2, 1) == 0);
      NdbSleep_MilliSleep(SAFTY); // Hope that snapshot has arrived
      CHECK2(pDic->createTable(tab) == 0,
             pDic->getNdbError());
      CHECK2(pDic->dropTable(tab.getName()) == 0,
             pDic->getNdbError());
    }
    for (unsigned i1 = 0; i1 < tupcnt; i1++) {
      unsigned j = (l == 0 ? i1 : myRandom48(tupcnt));
      int errval = tuplst[j];
      if (errNo != 0 && errNo != errval)
        continue;
      g_err << "insert error node=" << nodeId << " value=" << errval << endl;
      CHECK(restarter.dumpStateAllNodes(&dump1, 1) == 0);
      CHECK2(restarter.insertErrorInNode(nodeId, errval) == 0,
             "failed to set error insert");
      NdbSleep_MilliSleep(SAFTY); // Hope that snapshot has arrived
      CHECK2(pDic->createTable(tab) != 0,
             "failed to fail after error insert " << errval);
      CHECK(restarter.dumpStateAllNodes(&dump2, 1) == 0);
      NdbSleep_MilliSleep(SAFTY); // Hope that snapshot has arrived
      CHECK2(pDic->createTable(tab) == 0,
             pDic->getNdbError());
      CHECK2(pDic->dropTable(tab.getName()) == 0,
             pDic->getNdbError());
    }
    for (unsigned i2 = 0; i2 < tuxcnt; i2++) {
      unsigned j = (l == 0 ? i2 : myRandom48(tuxcnt));
      int errval = tuxlst[j];
      if (errNo != 0 && errNo != errval)
        continue;
      CHECK2(pDic->createTable(tab) == 0,
             pDic->getNdbError());

      g_err << "insert error node=" << nodeId << " value=" << errval << endl;
      CHECK(restarter.dumpStateAllNodes(&dump1, 1) == 0);
      CHECK2(restarter.insertErrorInNode(nodeId, errval) == 0,
             "failed to set error insert");
      NdbSleep_MilliSleep(SAFTY); // Hope that snapshot has arrived

      CHECK2(pDic->createIndex(idx) != 0,
             "failed to fail after error insert " << errval);
      CHECK(restarter.dumpStateAllNodes(&dump2, 1) == 0);
      NdbSleep_MilliSleep(SAFTY); // Hope that snapshot has arrived
      CHECK2(pDic->createIndex(idx) == 0,
             pDic->getNdbError());
      CHECK2(pDic->dropTable(tab.getName()) == 0,
             pDic->getNdbError());
    }
  }
end:
  return result;
}

// NFNR

// Restarter controls dict ops : 1-run 2-pause 3-stop
// synced by polling...

static bool
send_dict_ops_cmd(NDBT_Context* ctx, Uint32 cmd)
{
  ctx->setProperty("DictOps_CMD", cmd);
  while (1) {
    if (ctx->isTestStopped())
      return false;
    if (ctx->getProperty("DictOps_ACK") == cmd)
      break;
    NdbSleep_MilliSleep(100);
  }
  return true;
}

static bool
recv_dict_ops_run(NDBT_Context* ctx)
{
  while (1) {
    if (ctx->isTestStopped())
      return false;
    Uint32 cmd = ctx->getProperty("DictOps_CMD");
    ctx->setProperty("DictOps_ACK", cmd);
    if (cmd == 1)
      break;
    if (cmd == 3)
      return false;
    NdbSleep_MilliSleep(100);
  }
  return true;
}

int
runRestarts(NDBT_Context* ctx, NDBT_Step* step)
{
  static int errlst_master[] = {   // non-crashing
    7175,       // send one fake START_PERMREF
    0 
  };
  static int errlst_node[] = {
    7174,       // crash before sending DICT_LOCK_REQ
    7176,       // pretend master does not support DICT lock
    7121,       // crash at receive START_PERMCONF
    0
  };
  const uint errcnt_master = sizeof(errlst_master)/sizeof(errlst_master[0]);
  const uint errcnt_node = sizeof(errlst_node)/sizeof(errlst_node[0]);

  myRandom48Init((long)NdbTick_CurrentMillisecond());
  NdbRestarter restarter;
  int result = NDBT_OK;
  const int loops = ctx->getNumLoops();

  for (int l = 0; l < loops && result == NDBT_OK; l++) {
    g_info << "1: === loop " << l << " ===" << endl;

    // assuming 2-way replicated

    int numnodes = restarter.getNumDbNodes();
    CHECK(numnodes >= 1);
    if (numnodes == 1)
      break;

    int masterNodeId = restarter.getMasterNodeId();
    CHECK(masterNodeId != -1);

    // for more complex cases need more restarter support methods

    int nodeIdList[2] = { 0, 0 };
    int nodeIdCnt = 0;

    if (numnodes >= 2) {
      int rand = myRandom48(numnodes);
      int nodeId = restarter.getRandomNotMasterNodeId(rand);
      CHECK(nodeId != -1);
      nodeIdList[nodeIdCnt++] = nodeId;
    }

    if (numnodes >= 4 && myRandom48(2) == 0) {
      int rand = myRandom48(numnodes);
      int nodeId = restarter.getRandomNodeOtherNodeGroup(nodeIdList[0], rand);
      CHECK(nodeId != -1);
      if (nodeId != masterNodeId)
        nodeIdList[nodeIdCnt++] = nodeId;
    }

    g_info << "1: master=" << masterNodeId << " nodes=" << nodeIdList[0] << "," << nodeIdList[1] << endl;

    const uint timeout = 60; //secs for node wait
    const unsigned maxsleep = 2000; //ms

    bool NF_ops = ctx->getProperty("Restart_NF_ops");
    uint NF_type = ctx->getProperty("Restart_NF_type");
    bool NR_ops = ctx->getProperty("Restart_NR_ops");
    bool NR_error = ctx->getProperty("Restart_NR_error");

    g_info << "1: " << (NF_ops ? "run" : "pause") << " dict ops" << endl;
    if (! send_dict_ops_cmd(ctx, NF_ops ? 1 : 2))
      break;
    NdbSleep_MilliSleep(myRandom48(maxsleep));

    {
      for (int i = 0; i < nodeIdCnt; i++) {
        int nodeId = nodeIdList[i];

        bool nostart = true;
        bool abort = NF_type == 0 ? myRandom48(2) : (NF_type == 2);
        bool initial = myRandom48(2);

        char flags[40];
        strcpy(flags, "flags: nostart");
        if (abort)
          strcat(flags, ",abort");
        if (initial)
          strcat(flags, ",initial");

        g_info << "1: restart " << nodeId << " " << flags << endl;
        CHECK(restarter.restartOneDbNode(nodeId, initial, nostart, abort) == 0);
      }
    }

    g_info << "1: wait for nostart" << endl;
    CHECK(restarter.waitNodesNoStart(nodeIdList, nodeIdCnt, timeout) == 0);
    NdbSleep_MilliSleep(myRandom48(maxsleep));

    int err_master = 0;
    int err_node[2] = { 0, 0 };

    if (NR_error) {
      err_master = errlst_master[l % errcnt_master];

      // limitation: cannot have 2 node restarts and crash_insert
      // one node may die for real (NF during startup)

      for (int i = 0; i < nodeIdCnt && nodeIdCnt == 1; i++) {
        err_node[i] = errlst_node[l % errcnt_node];

        // 7176 - no DICT lock protection

        if (err_node[i] == 7176) {
          g_info << "1: no dict ops due to error insert "
                 << err_node[i] << endl;
          NR_ops = false;
        }
      }
    }

    g_info << "1: " << (NR_ops ? "run" : "pause") << " dict ops" << endl;
    if (! send_dict_ops_cmd(ctx, NR_ops ? 1 : 2))
      break;
    NdbSleep_MilliSleep(myRandom48(maxsleep));

    g_info << "1: start nodes" << endl;
    CHECK(restarter.startNodes(nodeIdList, nodeIdCnt) == 0);

    if (NR_error) {
      {
        int err = err_master;
        if (err != 0) {
          g_info << "1: insert master error " << err << endl;
          CHECK(restarter.insertErrorInNode(masterNodeId, err) == 0);
        }
      }

      for (int i = 0; i < nodeIdCnt; i++) {
        int nodeId = nodeIdList[i];

        int err = err_node[i];
        if (err != 0) {
          g_info << "1: insert node " << nodeId << " error " << err << endl;
          CHECK(restarter.insertErrorInNode(nodeId, err) == 0);
        }
      }
    }
    NdbSleep_MilliSleep(myRandom48(maxsleep));

    g_info << "1: wait cluster started" << endl;
    CHECK(restarter.waitClusterStarted(timeout) == 0);
    NdbSleep_MilliSleep(myRandom48(maxsleep));

    g_info << "1: restart done" << endl;
  }

  g_info << "1: stop dict ops" << endl;
  send_dict_ops_cmd(ctx, 3);

  return result;
}

int
runDictOps(NDBT_Context* ctx, NDBT_Step* step)
{
  myRandom48Init((long)NdbTick_CurrentMillisecond());
  int result = NDBT_OK;

  for (int l = 0; result == NDBT_OK; l++) {
    if (! recv_dict_ops_run(ctx))
      break;
    
    g_info << "2: === loop " << l << " ===" << endl;

    Ndb* pNdb = GETNDB(step);
    NdbDictionary::Dictionary* pDic = pNdb->getDictionary();
    const NdbDictionary::Table* pTab = ctx->getTab();
    //const char* tabName = pTab->getName(); //XXX what goes on?
    char tabName[40];
    strcpy(tabName, pTab->getName());

    const unsigned long maxsleep = 100; //ms

    g_info << "2: create table" << endl;
    {
      uint count = 0;
    try_create:
      count++;
      if (pDic->createTable(*pTab) != 0) {
        const NdbError err = pDic->getNdbError();
        if (count == 1)
          g_err << "2: " << tabName << ": create failed: " << err << endl;
        if (err.code != 711) {
          result = NDBT_FAILED;
          break;
        }
        NdbSleep_MilliSleep(myRandom48(maxsleep));
        goto try_create;
      }
    }
    NdbSleep_MilliSleep(myRandom48(maxsleep));

    g_info << "2: verify create" << endl;
    const NdbDictionary::Table* pTab2 = pDic->getTable(tabName);
    if (pTab2 == NULL) {
      const NdbError err = pDic->getNdbError();
      g_err << "2: " << tabName << ": verify create: " << err << endl;
      result = NDBT_FAILED;
      break;
    }
    NdbSleep_MilliSleep(myRandom48(maxsleep));

    // replace by the Retrieved table
    pTab = pTab2;

    // create indexes
    const char** indlist = NDBT_Tables::getIndexes(tabName);
    uint indnum = 0;
    while (indlist != 0 && *indlist != 0) {
      uint count = 0;
    try_create_index:
      count++;
      if (count == 1)
        g_info << "2: create index " << indnum << " " << *indlist << endl;
      NdbDictionary::Index ind;
      char indName[200];
      sprintf(indName, "%s_X%u", tabName, indnum);
      ind.setName(indName);
      ind.setTable(tabName);
      if (strcmp(*indlist, "UNIQUE") == 0) {
        ind.setType(NdbDictionary::Index::UniqueHashIndex);
        ind.setLogging(pTab->getLogging());
      } else if (strcmp(*indlist, "ORDERED") == 0) {
        ind.setType(NdbDictionary::Index::OrderedIndex);
        ind.setLogging(false);
      } else {
        assert(false);
      }
      const char** indtemp = indlist;
      while (*++indtemp != 0) {
        ind.addColumn(*indtemp);
      }
      if (pDic->createIndex(ind) != 0) {
        const NdbError err = pDic->getNdbError();
        if (count == 1)
          g_err << "2: " << indName << ": create failed: " << err << endl;
        if (err.code != 711) {
          result = NDBT_FAILED;
          break;
        }
        NdbSleep_MilliSleep(myRandom48(maxsleep));
        goto try_create_index;
      }
      indlist = ++indtemp;
      indnum++;
    }
    if (result == NDBT_FAILED)
      break;

    uint indcount = indnum;

    int records = myRandom48(ctx->getNumRecords());
    g_info << "2: load " << records << " records" << endl;
    HugoTransactions hugoTrans(*pTab);
    if (hugoTrans.loadTable(pNdb, records) != 0) {
      // XXX get error code from hugo
      g_err << "2: " << tabName << ": load failed" << endl;
      result = NDBT_FAILED;
      break;
    }
    NdbSleep_MilliSleep(myRandom48(maxsleep));

    // drop indexes
    indnum = 0;
    while (indnum < indcount) {
      uint count = 0;
    try_drop_index:
      count++;
      if (count == 1)
        g_info << "2: drop index " << indnum << endl;
      char indName[200];
      sprintf(indName, "%s_X%u", tabName, indnum);
      if (pDic->dropIndex(indName, tabName) != 0) {
        const NdbError err = pDic->getNdbError();
        if (count == 1)
          g_err << "2: " << indName << ": drop failed: " << err << endl;
        if (err.code != 711) {
          result = NDBT_FAILED;
          break;
        }
        NdbSleep_MilliSleep(myRandom48(maxsleep));
        goto try_drop_index;
      }
      indnum++;
    }
    if (result == NDBT_FAILED)
      break;

    g_info << "2: drop" << endl;
    {
      uint count = 0;
    try_drop:
      count++;
      if (pDic->dropTable(tabName) != 0) {
        const NdbError err = pDic->getNdbError();
        if (count == 1)
          g_err << "2: " << tabName << ": drop failed: " << err << endl;
        if (err.code != 711) {
          result = NDBT_FAILED;
          break;
        }
        NdbSleep_MilliSleep(myRandom48(maxsleep));
        goto try_drop;
      }
    }
    NdbSleep_MilliSleep(myRandom48(maxsleep));

    g_info << "2: verify drop" << endl;
    const NdbDictionary::Table* pTab3 = pDic->getTable(tabName);
    if (pTab3 != NULL) {
      g_err << "2: " << tabName << ": verify drop: table exists" << endl;
      result = NDBT_FAILED;
      break;
    }
    if (pDic->getNdbError().code != 709 &&
        pDic->getNdbError().code != 723) {
      const NdbError err = pDic->getNdbError();
      g_err << "2: " << tabName << ": verify drop: " << err << endl;
      result = NDBT_FAILED;
      break;
    }
    NdbSleep_MilliSleep(myRandom48(maxsleep));
  }

  return result;
}

int
runBug21755(NDBT_Context* ctx, NDBT_Step* step)
{
  char buf[256];
  NdbRestarter res;
  NdbDictionary::Table pTab0 = * ctx->getTab();
  NdbDictionary::Table pTab1 = pTab0;

  if (res.getNumDbNodes() < 2)
    return NDBT_OK;

  Ndb* pNdb = GETNDB(step);
  NdbDictionary::Dictionary* pDic = pNdb->getDictionary();
  
  if (pDic->createTable(pTab0))
  {
    ndbout << pDic->getNdbError() << endl;
    return NDBT_FAILED;
  }

  NdbDictionary::Index idx0;
  BaseString::snprintf(buf, sizeof(buf), "%s-idx", pTab0.getName());  
  idx0.setName(buf);
  idx0.setType(NdbDictionary::Index::OrderedIndex);
  idx0.setTable(pTab0.getName());
  idx0.setStoredIndex(false);
  for (Uint32 i = 0; i<(Uint32)pTab0.getNoOfColumns(); i++)
  {
    const NdbDictionary::Column * col = pTab0.getColumn(i);
    if(col->getPrimaryKey()){
      idx0.addIndexColumn(col->getName());
    }
  }
  
  if (pDic->createIndex(idx0))
  {
    ndbout << pDic->getNdbError() << endl;
    return NDBT_FAILED;
  }
  
  BaseString::snprintf(buf, sizeof(buf), "%s-2", pTab1.getName());
  pTab1.setName(buf);

  if (pDic->createTable(pTab1))
  {
    ndbout << pDic->getNdbError() << endl;
    return NDBT_FAILED;
  }

  {
    HugoTransactions t0 (*pDic->getTable(pTab0.getName()));
    t0.loadTable(pNdb, 1000);
  }

  {
    HugoTransactions t1 (*pDic->getTable(pTab1.getName()));
    t1.loadTable(pNdb, 1000);
  }
  
  int node = res.getRandomNotMasterNodeId(rand());
  res.restartOneDbNode(node, false, true, true);
  
  if (pDic->dropTable(pTab1.getName()))
  {
    ndbout << pDic->getNdbError() << endl;
    return NDBT_FAILED;
  }

  BaseString::snprintf(buf, sizeof(buf), "%s-idx2", pTab0.getName());    
  idx0.setName(buf);
  if (pDic->createIndex(idx0))
  {
    ndbout << pDic->getNdbError() << endl;
    return NDBT_FAILED;
  }
  
  res.waitNodesNoStart(&node, 1);
  res.startNodes(&node, 1);
  
  if (res.waitClusterStarted())
  {
    return NDBT_FAILED;
  }
  
  if (pDic->dropTable(pTab0.getName()))
  {
    ndbout << pDic->getNdbError() << endl;
    return NDBT_FAILED;
  }
  
  return NDBT_OK;
}

static
int
create_tablespace(NdbDictionary::Dictionary* pDict, 
                  const char * lgname, 
                  const char * tsname, 
                  const char * dfname)
{
  NdbDictionary::Tablespace ts;
  ts.setName(tsname);
  ts.setExtentSize(1024*1024);
  ts.setDefaultLogfileGroup(lgname);
  
  if(pDict->createTablespace(ts) != 0)
  {
    g_err << "Failed to create tablespace:"
          << endl << pDict->getNdbError() << endl;
    return NDBT_FAILED;
  }
  
  NdbDictionary::Datafile df;
  df.setPath(dfname);
  df.setSize(1*1024*1024);
  df.setTablespace(tsname);
  
  if(pDict->createDatafile(df) != 0)
  {
    g_err << "Failed to create datafile:"
          << endl << pDict->getNdbError() << endl;
    return NDBT_FAILED;
  }
  return 0;
}

int
runBug24631(NDBT_Context* ctx, NDBT_Step* step)
{
  char tsname[256];
  char dfname[256];
  char lgname[256];
  char ufname[256];
  NdbRestarter res;

  if (res.getNumDbNodes() < 2)
    return NDBT_OK;

  Ndb* pNdb = GETNDB(step);
  NdbDictionary::Dictionary* pDict = pNdb->getDictionary();
  
  NdbDictionary::Dictionary::List list;
  if (pDict->listObjects(list) == -1)
    return NDBT_FAILED;
  
  const char * lgfound = 0;
  
  for (Uint32 i = 0; i<list.count; i++)
  {
    switch(list.elements[i].type){
    case NdbDictionary::Object::LogfileGroup:
      lgfound = list.elements[i].name;
      break;
    default:
      break;
    }
    if (lgfound)
      break;
  }

  if (lgfound == 0)
  {
    BaseString::snprintf(lgname, sizeof(lgname), "LG-%u", rand());
    NdbDictionary::LogfileGroup lg;
    
    lg.setName(lgname);
    lg.setUndoBufferSize(8*1024*1024);
    if(pDict->createLogfileGroup(lg) != 0)
    {
      g_err << "Failed to create logfilegroup:"
	    << endl << pDict->getNdbError() << endl;
      return NDBT_FAILED;
    }

    NdbDictionary::Undofile uf;
    BaseString::snprintf(ufname, sizeof(ufname), "%s-%u", lgname, rand());
    uf.setPath(ufname);
    uf.setSize(2*1024*1024);
    uf.setLogfileGroup(lgname);
    
    if(pDict->createUndofile(uf) != 0)
    {
      g_err << "Failed to create undofile:"
            << endl << pDict->getNdbError() << endl;
      return NDBT_FAILED;
    }
  }
  else
  {
    BaseString::snprintf(lgname, sizeof(lgname), "%s", lgfound);
  }

  BaseString::snprintf(tsname, sizeof(tsname), "TS-%u", rand());
  BaseString::snprintf(dfname, sizeof(dfname), "%s-%u.dat", tsname, rand());

  if (create_tablespace(pDict, lgname, tsname, dfname))
    return NDBT_FAILED;

  
  int node = res.getRandomNotMasterNodeId(rand());
  res.restartOneDbNode(node, false, true, true);
  NdbSleep_SecSleep(3);

  if (pDict->dropDatafile(pDict->getDatafile(0, dfname)) != 0)
  {
    g_err << "Failed to drop datafile: " << pDict->getNdbError() << endl;
    return NDBT_FAILED;
  }

  if (pDict->dropTablespace(pDict->getTablespace(tsname)) != 0)
  {
    g_err << "Failed to drop tablespace: " << pDict->getNdbError() << endl;
    return NDBT_FAILED;
  }

  if (res.waitNodesNoStart(&node, 1))
    return NDBT_FAILED;
  
  res.startNodes(&node, 1);
  if (res.waitClusterStarted())
    return NDBT_FAILED;
  
  if (create_tablespace(pDict, lgname, tsname, dfname))
    return NDBT_FAILED;

  if (pDict->dropDatafile(pDict->getDatafile(0, dfname)) != 0)
  {
    g_err << "Failed to drop datafile: " << pDict->getNdbError() << endl;
    return NDBT_FAILED;
  }

  if (pDict->dropTablespace(pDict->getTablespace(tsname)) != 0)
  {
    g_err << "Failed to drop tablespace: " << pDict->getNdbError() << endl;
    return NDBT_FAILED;
  }
  
  if (lgfound == 0)
  {
    if (pDict->dropLogfileGroup(pDict->getLogfileGroup(lgname)) != 0)
      return NDBT_FAILED;
  }
  
  return NDBT_OK;
}

int
runBug29186(NDBT_Context* ctx, NDBT_Step* step)
{
  int lgError = 15000;
  int tsError = 16000;
  char lgname[256];
  char ufname[256];
  char tsname[256];
  char dfname[256];

  NdbRestarter restarter;

  if (restarter.getNumDbNodes() < 2){
    ctx->stopTest();
    return NDBT_OK;
  }

  Ndb* pNdb = GETNDB(step);
  NdbDictionary::Dictionary* pDict = pNdb->getDictionary();
  NdbDictionary::Dictionary::List list;

  if (pDict->listObjects(list) == -1)
    return NDBT_FAILED;

  // 1.create logfile group
  const char * lgfound = 0;

  for (Uint32 i = 0; i<list.count; i++)
  {
    switch(list.elements[i].type){
    case NdbDictionary::Object::LogfileGroup:
      lgfound = list.elements[i].name;
      break;
    default:
      break;
    }
    if (lgfound)
      break;
  }

  if (lgfound == 0)
  {
    BaseString::snprintf(lgname, sizeof(lgname), "LG-%u", rand());
    NdbDictionary::LogfileGroup lg;

    lg.setName(lgname);
    lg.setUndoBufferSize(8*1024*1024);
    if(pDict->createLogfileGroup(lg) != 0)
    {
      g_err << "Failed to create logfilegroup:"
            << endl << pDict->getNdbError() << endl;
      return NDBT_FAILED;
    }
  }
  else
  {
    BaseString::snprintf(lgname, sizeof(lgname), "%s", lgfound);
  }

  if(restarter.waitClusterStarted(60)){
    g_err << "waitClusterStarted failed"<< endl;
    return NDBT_FAILED;
  }
 
  if(restarter.insertErrorInAllNodes(lgError) != 0){
    g_err << "failed to set error insert"<< endl;
    return NDBT_FAILED;
  }

  g_info << "error inserted"  << endl;
  g_info << "waiting some before add log file"  << endl;
  g_info << "starting create log file group"  << endl;

  NdbDictionary::Undofile uf;
  BaseString::snprintf(ufname, sizeof(ufname), "%s-%u", lgname, rand());
  uf.setPath(ufname);
  uf.setSize(2*1024*1024);
  uf.setLogfileGroup(lgname);

  if(pDict->createUndofile(uf) == 0)
  {
    g_err << "Create log file group should fail on error_insertion " << lgError << endl;
    return NDBT_FAILED;
  }

  //clear lg error
  if(restarter.insertErrorInAllNodes(15099) != 0){
    g_err << "failed to set error insert"<< endl;
    return NDBT_FAILED;
  }
  NdbSleep_SecSleep(5);

  //lg error has been cleared, so we can add undo file
  if(pDict->createUndofile(uf) != 0)
  {
    g_err << "Failed to create undofile:"
          << endl << pDict->getNdbError() << endl;
    return NDBT_FAILED;
  }

  if(restarter.waitClusterStarted(60)){
    g_err << "waitClusterStarted failed"<< endl;
    return NDBT_FAILED;
  }

  if(restarter.insertErrorInAllNodes(tsError) != 0){
    g_err << "failed to set error insert"<< endl;
    return NDBT_FAILED;
  }
  g_info << "error inserted"  << endl;
  g_info << "waiting some before create table space"  << endl;
  g_info << "starting create table space"  << endl;

  //r = runCreateTablespace(ctx, step);
  BaseString::snprintf(tsname,  sizeof(tsname), "TS-%u", rand());
  BaseString::snprintf(dfname, sizeof(dfname), "%s-%u-1.dat", tsname, rand());

  NdbDictionary::Tablespace ts;
  ts.setName(tsname);
  ts.setExtentSize(1024*1024);
  ts.setDefaultLogfileGroup(lgname);

  if(pDict->createTablespace(ts) != 0)
  {
    g_err << "Failed to create tablespace:"
          << endl << pDict->getNdbError() << endl;
    return NDBT_FAILED;
  }

  NdbDictionary::Datafile df;
  df.setPath(dfname);
  df.setSize(1*1024*1024);
  df.setTablespace(tsname);

  if(pDict->createDatafile(df) == 0)
  {
    g_err << "Create table space should fail on error_insertion " << tsError << endl;
    return NDBT_FAILED;
  }
  //Clear the inserted error
  if(restarter.insertErrorInAllNodes(16099) != 0){
    g_err << "failed to set error insert"<< endl;
    return NDBT_FAILED;
  }
  NdbSleep_SecSleep(5);

  if (pDict->dropTablespace(pDict->getTablespace(tsname)) != 0)
  {
    g_err << "Failed to drop tablespace: " << pDict->getNdbError() << endl;
    return NDBT_FAILED;
  }

  if (lgfound == 0)
  {
    if (pDict->dropLogfileGroup(pDict->getLogfileGroup(lgname)) != 0)
      return NDBT_FAILED;
  }

  return NDBT_OK;
}

struct RandSchemaOp
{
  struct Obj 
  { 
    BaseString m_name;
    Uint32 m_type;
    struct Obj* m_parent;
    Vector<Obj*> m_dependant;
  };

  Vector<Obj*> m_objects;

  int schema_op(Ndb*);
  int validate(Ndb*);
  int cleanup(Ndb*);

  Obj* get_obj(Uint32 mask);
  int create_table(Ndb*);
  int create_index(Ndb*, Obj*);
  int drop_obj(Ndb*, Obj*);

  void remove_obj(Obj*);
};

template class Vector<RandSchemaOp::Obj*>;

int
RandSchemaOp::schema_op(Ndb* ndb)
{
  struct Obj* obj = 0;
  Uint32 type = 0;
loop:
  switch((rand() >> 16) & 3){
  case 0:
    return create_table(ndb);
  case 1:
    if ((obj = get_obj(1 << NdbDictionary::Object::UserTable)) == 0)
      goto loop;
    return create_index(ndb, obj);
  case 2:
    type = (1 << NdbDictionary::Object::UserTable);
    goto drop_object;
  case 3:
    type = 
      (1 << NdbDictionary::Object::UniqueHashIndex) |
      (1 << NdbDictionary::Object::OrderedIndex);    
    goto drop_object;
  default:
    goto loop;
  }

drop_object:
  if ((obj = get_obj(type)) == 0)
    goto loop;
  return drop_obj(ndb, obj);
}

RandSchemaOp::Obj*
RandSchemaOp::get_obj(Uint32 mask)
{
  Vector<Obj*> tmp;
  for (Uint32 i = 0; i<m_objects.size(); i++)
  {
    if ((1 << m_objects[i]->m_type) & mask)
      tmp.push_back(m_objects[i]);
  }

  if (tmp.size())
  {
    return tmp[rand()%tmp.size()];
  }
  return 0;
}

int
RandSchemaOp::create_table(Ndb* ndb)
{
  int numTables = NDBT_Tables::getNumTables();
  int num = myRandom48(numTables);
  NdbDictionary::Table pTab = * NDBT_Tables::getTable(num);
  
  NdbDictionary::Dictionary* pDict = ndb->getDictionary();

  if (pDict->getTable(pTab.getName()))
  {
    char buf[100];
    BaseString::snprintf(buf, sizeof(buf), "%s-%d", 
                         pTab.getName(), rand());
    pTab.setName(buf);
    if (pDict->createTable(pTab))
      return NDBT_FAILED;
  }
  else
  {
    if (NDBT_Tables::createTable(ndb, pTab.getName()))
    {
      return NDBT_FAILED;
    }
  }

  ndbout_c("create table %s",  pTab.getName());
  const NdbDictionary::Table* tab2 = pDict->getTable(pTab.getName());
  HugoTransactions trans(*tab2);
  trans.loadTable(ndb, 1000);

  Obj *obj = new Obj;
  obj->m_name.assign(pTab.getName());
  obj->m_type = NdbDictionary::Object::UserTable;
  obj->m_parent = 0;
  m_objects.push_back(obj);
  
  return NDBT_OK;
}

int
RandSchemaOp::create_index(Ndb* ndb, Obj* tab)
{
  NdbDictionary::Dictionary* pDict = ndb->getDictionary();
  const NdbDictionary::Table * pTab = pDict->getTable(tab->m_name.c_str());

  if (pTab == 0)
  {
    return NDBT_FAILED;
  }

  bool ordered = (rand() >> 16) & 1;
  bool stored = (rand() >> 16) & 1;

  Uint32 type = ordered ? 
    NdbDictionary::Index::OrderedIndex :
    NdbDictionary::Index::UniqueHashIndex;
  
  char buf[255];
  BaseString::snprintf(buf, sizeof(buf), "%s-%s", 
                       pTab->getName(),
                       ordered ? "OI" : "UI");
  
  if (pDict->getIndex(buf, pTab->getName()))
  {
    // Index exists...let it be ok
    return NDBT_OK;
  }
  
  ndbout_c("create index %s", buf);
  NdbDictionary::Index idx0;
  idx0.setName(buf);
  idx0.setType((NdbDictionary::Index::Type)type);
  idx0.setTable(pTab->getName());
  idx0.setStoredIndex(ordered ? false : stored);

  for (Uint32 i = 0; i<(Uint32)pTab->getNoOfColumns(); i++)
  {
    if (pTab->getColumn(i)->getPrimaryKey())
      idx0.addColumn(pTab->getColumn(i)->getName());
  }
  if (pDict->createIndex(idx0))
  {
    ndbout << pDict->getNdbError() << endl;
    return NDBT_FAILED;
  }
  Obj *obj = new Obj;
  obj->m_name.assign(buf);
  obj->m_type = type;
  obj->m_parent = tab;
  m_objects.push_back(obj);
  
  tab->m_dependant.push_back(obj);
  return NDBT_OK;
}

int
RandSchemaOp::drop_obj(Ndb* ndb, Obj* obj)
{
  NdbDictionary::Dictionary* pDict = ndb->getDictionary();
  
  if (obj->m_type == NdbDictionary::Object::UserTable)
  {
    ndbout_c("drop table %s", obj->m_name.c_str());
    /**
     * Drop of table automatically drops all indexes
     */
    if (pDict->dropTable(obj->m_name.c_str()))
    {
      return NDBT_FAILED;
    }
    while(obj->m_dependant.size())
    {
      remove_obj(obj->m_dependant[0]);
    }
    remove_obj(obj);
  }
  else if (obj->m_type == NdbDictionary::Object::UniqueHashIndex ||
           obj->m_type == NdbDictionary::Object::OrderedIndex)
  {
    ndbout_c("drop index %s", obj->m_name.c_str());
    if (pDict->dropIndex(obj->m_name.c_str(),
                         obj->m_parent->m_name.c_str()))
    {
      return NDBT_FAILED;
    }
    remove_obj(obj);
  }
  return NDBT_OK;
}

void
RandSchemaOp::remove_obj(Obj* obj)
{
  Uint32 i;
  if (obj->m_parent)
  {
    bool found = false;
    for (i = 0; i<obj->m_parent->m_dependant.size(); i++)
    {
      if (obj->m_parent->m_dependant[i] == obj)
      {
        found = true;
        obj->m_parent->m_dependant.erase(i);
        break;
      }
    }
    assert(found);
  }

  {
    bool found = false;
    for (i = 0; i<m_objects.size(); i++)
    {
      if (m_objects[i] == obj)
      {
        found = true;
        m_objects.erase(i);
        break;
      }
    }
    assert(found);
  }
  delete obj;
}

int
RandSchemaOp::validate(Ndb* ndb)
{
  NdbDictionary::Dictionary* pDict = ndb->getDictionary();
  for (Uint32 i = 0; i<m_objects.size(); i++)
  {
    if (m_objects[i]->m_type == NdbDictionary::Object::UserTable)
    {
      const NdbDictionary::Table* tab2 = 
        pDict->getTable(m_objects[i]->m_name.c_str());
      HugoTransactions trans(*tab2);
      trans.scanUpdateRecords(ndb, 1000);
      trans.clearTable(ndb);
      trans.loadTable(ndb, 1000);
    }
  }
  
  return NDBT_OK;
}

/*
      SystemTable = 1,        ///< System table
      UserTable = 2,          ///< User table (may be temporary)
      UniqueHashIndex = 3,    ///< Unique un-ordered hash index
      OrderedIndex = 6,       ///< Non-unique ordered index
      HashIndexTrigger = 7,   ///< Index maintenance, internal
      IndexTrigger = 8,       ///< Index maintenance, internal
      SubscriptionTrigger = 9,///< Backup or replication, internal
      ReadOnlyConstraint = 10,///< Trigger, internal
      Tablespace = 20,        ///< Tablespace
      LogfileGroup = 21,      ///< Logfile group
      Datafile = 22,          ///< Datafile
      Undofile = 23           ///< Undofile
*/

int
RandSchemaOp::cleanup(Ndb* ndb)
{
  Int32 i;
  for (i = m_objects.size() - 1; i >= 0; i--)
  {
    switch(m_objects[i]->m_type){
    case NdbDictionary::Object::UniqueHashIndex:
    case NdbDictionary::Object::OrderedIndex:        
      if (drop_obj(ndb, m_objects[i]))
        return NDBT_FAILED;
      
      break;
    default:
      break;
    }
  }

  for (i = m_objects.size() - 1; i >= 0; i--)
  {
    switch(m_objects[i]->m_type){
    case NdbDictionary::Object::UserTable:
      if (drop_obj(ndb, m_objects[i]))
        return NDBT_FAILED;
      break;
    default:
      break;
    }
  }
  
  assert(m_objects.size() == 0);
  return NDBT_OK;
}

int
runDictRestart(NDBT_Context* ctx, NDBT_Step* step)
{
  Ndb* pNdb = GETNDB(step);
  int loops = ctx->getNumLoops();

  NdbMixRestarter res;
  
  RandSchemaOp dict;
  if (res.getNumDbNodes() < 2)
    return NDBT_OK;

  if (res.init(ctx, step))
    return NDBT_FAILED;
  
  for (int i = 0; i<loops; i++)
  {
    for (Uint32 j = 0; j<10; j++)
      if (dict.schema_op(pNdb))
        return NDBT_FAILED;
    
    if (res.dostep(ctx, step))
      return NDBT_FAILED;

    if (dict.validate(pNdb))
      return NDBT_FAILED;
  }

  if (res.finish(ctx, step))
    return NDBT_FAILED;

  if (dict.validate(pNdb))
    return NDBT_FAILED;
  
  if (dict.cleanup(pNdb))
    return NDBT_FAILED;
  
  return NDBT_OK;
}

int
runBug29501(NDBT_Context* ctx, NDBT_Step* step) {
  NdbRestarter res;
  NdbDictionary::LogfileGroup lg;
  lg.setName("DEFAULT-LG");
  lg.setUndoBufferSize(8*1024*1024);

  if (res.getNumDbNodes() < 2)
    return NDBT_OK;

  Ndb* pNdb = GETNDB(step);
  NdbDictionary::Dictionary* pDict = pNdb->getDictionary();

  int node = res.getRandomNotMasterNodeId(rand());
  res.restartOneDbNode(node, true, true, false);

  if(pDict->createLogfileGroup(lg) != 0){
    g_err << "Failed to create logfilegroup:"
        << endl << pDict->getNdbError() << endl;
    return NDBT_FAILED;
  }

  NdbDictionary::Undofile uf;
  uf.setPath("undofile01.dat");
  uf.setSize(5*1024*1024);
  uf.setLogfileGroup("DEFAULT-LG");

  if(pDict->createUndofile(uf) != 0){
    g_err << "Failed to create undofile:"
        << endl << pDict->getNdbError() << endl;
    return NDBT_FAILED;
  }

  res.waitNodesNoStart(&node, 1);
  res.startNodes(&node, 1);

  if (res.waitClusterStarted()){
  	g_err << "Node restart failed"
  	<< endl << pDict->getNdbError() << endl;
      return NDBT_FAILED;
  }

  if (pDict->dropLogfileGroup(pDict->getLogfileGroup(lg.getName())) != 0){
  	g_err << "Drop of LFG Failed"
  	<< endl << pDict->getNdbError() << endl;
    return NDBT_FAILED;
  }

  return NDBT_OK;
}

int
runDropDDObjects(NDBT_Context* ctx, NDBT_Step* step){
  //Purpose is to drop all tables, data files, Table spaces and LFG's
  Uint32 i = 0;

  Ndb* pNdb = GETNDB(step);
  NdbDictionary::Dictionary* pDict = pNdb->getDictionary();
  
  NdbDictionary::Dictionary::List list;
  if (pDict->listObjects(list) == -1)
    return NDBT_FAILED;
  
  //Search the list and drop all tables found
  const char * tableFound = 0;
  for (i = 0; i < list.count; i++){
    switch(list.elements[i].type){
      case NdbDictionary::Object::UserTable:
        tableFound = list.elements[i].name;
        if(tableFound != 0){
          if(strcmp(list.elements[i].database, "TEST_DB") == 0 &&
             strcmp(tableFound, "ndb_apply_status") != 0 &&
             strcmp(tableFound, "NDB$BLOB_2_3") != 0 &&
             strcmp(tableFound, "ndb_schema") != 0){
      	    if(pDict->dropTable(tableFound) != 0){
              g_err << "Failed to drop table: " << tableFound << pDict->getNdbError() << endl;
              return NDBT_FAILED;
            }
          }
        }
        tableFound = 0;
        break;
      default:
        break;
    }
  }
 
  //Search the list and drop all data file found
  const char * dfFound = 0;
  for (i = 0; i < list.count; i++){
    switch(list.elements[i].type){
      case NdbDictionary::Object::Datafile:
        dfFound = list.elements[i].name;
        if(dfFound != 0){
      	  if(pDict->dropDatafile(pDict->getDatafile(0, dfFound)) != 0){
            g_err << "Failed to drop datafile: " << pDict->getNdbError() << endl;
            return NDBT_FAILED;
          }
        }
        dfFound = 0;
        break;
      default:
        break;
    }
  }

  //Search the list and drop all Table Spaces Found 
  const char * tsFound  = 0;
  for (i = 0; i <list.count; i++){
    switch(list.elements[i].type){
      case NdbDictionary::Object::Tablespace:
        tsFound = list.elements[i].name;
        if(tsFound != 0){
          if(pDict->dropTablespace(pDict->getTablespace(tsFound)) != 0){
            g_err << "Failed to drop tablespace: " << pDict->getNdbError() << endl;
            return NDBT_FAILED;
          }
        }
        tsFound = 0;
        break;
      default:
        break;
    }
  }

  //Search the list and drop all LFG Found
  //Currently only 1 LGF is supported, but written for future 
  //when more then one is supported. 
  const char * lgFound  = 0;
  for (i = 0; i < list.count; i++){
    switch(list.elements[i].type){
      case NdbDictionary::Object::LogfileGroup:
        lgFound = list.elements[i].name;
        if(lgFound != 0){
          if (pDict->dropLogfileGroup(pDict->getLogfileGroup(lgFound)) != 0){
            g_err << "Failed to drop tablespace: " << pDict->getNdbError() << endl;
            return NDBT_FAILED;
          }
       }   
        lgFound = 0;
        break;
      default:
        break;
    }
  }

  return NDBT_OK;
}

int
runWaitStarted(NDBT_Context* ctx, NDBT_Step* step){

  NdbRestarter restarter;
  restarter.waitClusterStarted(300);

  NdbSleep_SecSleep(3);
  return NDBT_OK;
}

int
testDropDDObjectsSetup(NDBT_Context* ctx, NDBT_Step* step){
  //Purpose is to setup to test DropDDObjects
  char tsname[256];
  char dfname[256];

  Ndb* pNdb = GETNDB(step);
  NdbDictionary::Dictionary* pDict = pNdb->getDictionary();

  NdbDictionary::LogfileGroup lg;
  lg.setName("DEFAULT-LG");
  lg.setUndoBufferSize(8*1024*1024);


  if(pDict->createLogfileGroup(lg) != 0){
    g_err << "Failed to create logfilegroup:"
        << endl << pDict->getNdbError() << endl;
    return NDBT_FAILED;
  }

  NdbDictionary::Undofile uf;
  uf.setPath("undofile01.dat");
  uf.setSize(5*1024*1024);
  uf.setLogfileGroup("DEFAULT-LG");

  if(pDict->createUndofile(uf) != 0){
    g_err << "Failed to create undofile:"
        << endl << pDict->getNdbError() << endl;
    return NDBT_FAILED;
  }
  
  BaseString::snprintf(tsname, sizeof(tsname), "TS-%u", rand());
  BaseString::snprintf(dfname, sizeof(dfname), "%s-%u.dat", tsname, rand());

  if (create_tablespace(pDict, lg.getName(), tsname, dfname)){
  	g_err << "Failed to create undofile:"
        << endl << pDict->getNdbError() << endl;
    return NDBT_FAILED;
  }
  
  return NDBT_OK;
}

int
runBug36072(NDBT_Context* ctx, NDBT_Step* step)
{
  Ndb* pNdb = GETNDB(step);
  NdbDictionary::Dictionary* pDict = pNdb->getDictionary();
  NdbRestarter res;

  int err[] = { 6016, 
#if BUG_46856
                6017, 
#endif
                0 };
  for (Uint32 i = 0; err[i] != 0; i++)
  {
    int val2[] = { DumpStateOrd::CmvmiSetRestartOnErrorInsert, 1 };

    if (res.dumpStateAllNodes(val2, 2))
      return NDBT_FAILED;

    if (res.insertErrorInAllNodes(932)) // arbit
      return NDBT_FAILED;

    int code = err[i];

    if (code == 6016)
    {
      if (res.insertErrorInAllNodes(code))
        return NDBT_FAILED;
    }

    NdbDictionary::LogfileGroup lg;
    lg.setName("DEFAULT-LG");
    lg.setUndoBufferSize(8*1024*1024);

    NdbDictionary::Undofile uf;
    uf.setPath("undofile01.dat");
    uf.setSize(5*1024*1024);
    uf.setLogfileGroup("DEFAULT-LG");

    int r = pDict->createLogfileGroup(lg);
    if (code == 6017)
    {
      if (r)
      {
        ndbout << __LINE__ << " : " << pDict->getNdbError() << endl;
        return NDBT_FAILED;
      }

      if (res.insertErrorInAllNodes(err[i]))
        return NDBT_FAILED;

      pDict->createUndofile(uf);
    }

    if (res.waitClusterNoStart())
      return NDBT_FAILED;

    res.startAll();
    if (res.waitClusterStarted())
      return NDBT_FAILED;

    if (code == 6016)
    {
      NdbDictionary::LogfileGroup lg2 = pDict->getLogfileGroup("DEFAULT-LG");
      NdbError err= pDict->getNdbError();
      if( (int) err.classification == (int) ndberror_cl_none)
      {
        ndbout << __LINE__ << " : " << pDict->getNdbError() << endl;
        return NDBT_FAILED;
      }

      if (pDict->createLogfileGroup(lg) != 0)
      {
        ndbout << __LINE__ << endl;
        return NDBT_FAILED;
      }
    }
    else
    {
      NdbDictionary::Undofile uf2 = pDict->getUndofile(0, "undofile01.dat");
      NdbError err= pDict->getNdbError();
      if( (int) err.classification == (int) ndberror_cl_none)
      {
        ndbout << __LINE__ << endl;
        return NDBT_FAILED;
      }

      if (pDict->createUndofile(uf) != 0)
      {
        ndbout << __LINE__ << " : " << pDict->getNdbError() << endl;
        return NDBT_FAILED;
      }
    }

    {
      NdbDictionary::LogfileGroup lg2 = pDict->getLogfileGroup("DEFAULT-LG");
      NdbError err= pDict->getNdbError();
      if( (int) err.classification != (int) ndberror_cl_none)
      {
        ndbout << __LINE__ << " : " << pDict->getNdbError() << endl;
        return NDBT_FAILED;
      }

      if (pDict->dropLogfileGroup(lg2))
      {
        ndbout << __LINE__ << " : " << pDict->getNdbError() << endl;
        return NDBT_FAILED;
      }
    }
  }

  return NDBT_OK;
}

int
restartClusterInitial(NDBT_Context* ctx, NDBT_Step* step)
{
  NdbRestarter res;
  
  res.restartAll2(NdbRestarter::NRRF_INITIAL |
                  NdbRestarter::NRRF_NOSTART |
                  NdbRestarter::NRRF_ABORT);
  if (res.waitClusterNoStart())
    return NDBT_FAILED;

  res.startAll();
  if (res.waitClusterStarted())
    return NDBT_FAILED;

  return NDBT_OK;
}


int
DropDDObjectsVerify(NDBT_Context* ctx, NDBT_Step* step){
  //Purpose is to verify test DropDDObjects worked
  Uint32 i = 0;

  Ndb* pNdb = GETNDB(step);
  NdbDictionary::Dictionary* pDict = pNdb->getDictionary();

  NdbDictionary::Dictionary::List list;
  if (pDict->listObjects(list) == -1)
    return NDBT_FAILED;

    bool ddFound  = false;
  for (i = 0; i <list.count; i++){
    switch(list.elements[i].type){
      case NdbDictionary::Object::Tablespace:
        ddFound = true;
        break;
      case NdbDictionary::Object::LogfileGroup:
        ddFound = true;
        break;
      default:
        break;
    }
    if(ddFound == true){
      g_err << "DropDDObjects Failed: DD found:"
        << endl;
      return NDBT_FAILED;
    }
  }
  return NDBT_OK;
}
<<<<<<< HEAD
=======

// Bug48604

// string messages between local/remote steps identified by stepNo-1
// each Msg<loc><rem> waits for Ack<loc><rem>

static const uint MaxMsg = 100;

static bool
send_msg(NDBT_Context* ctx, int loc, int rem, const char* msg)
{
  char msgName[20], ackName[20];
  sprintf(msgName, "Msg%d%d", loc, rem);
  sprintf(ackName, "Ack%d%d", loc, rem);
  g_info << loc << ": send to:" << rem << " msg:" << msg << endl;
  ctx->setProperty(msgName, msg);
  int cnt = 0;
  while (1)
  {
    if (ctx->isTestStopped())
      return false;
    int ret;
    if ((ret = ctx->getProperty(ackName, (Uint32)0)) != 0)
      break;
    if (++cnt % 100 == 0)
      g_info << loc << ": send to:" << rem << " wait for ack" << endl;
    NdbSleep_MilliSleep(10);
  }
  ctx->setProperty(ackName, (Uint32)0);
  return true;
}

static bool
poll_msg(NDBT_Context* ctx, int loc, int rem, char* msg)
{
  char msgName[20], ackName[20];
  sprintf(msgName, "Msg%d%d", rem, loc);
  sprintf(ackName, "Ack%d%d", rem, loc);
  const char* ptr;
  if ((ptr = ctx->getProperty(msgName, (char*)0)) != 0 && ptr[0] != 0)
  {
    assert(strlen(ptr) < MaxMsg);
    memset(msg, 0, MaxMsg);
    strcpy(msg, ptr);
    g_info << loc << ": recv from:" << rem << " msg:" << msg << endl;
    ctx->setProperty(msgName, "");
    ctx->setProperty(ackName, (Uint32)1);
    return true;
  }
  return false;
}

static int
recv_msg(NDBT_Context* ctx, int loc, int rem, char* msg)
{
  uint cnt = 0;
  while (1)
  {
    if (ctx->isTestStopped())
      return false;
    if (poll_msg(ctx, loc, rem, msg))
      break;
    if (++cnt % 100 == 0)
      g_info << loc << ": recv from:" << rem << " wait for msg" << endl;
    NdbSleep_MilliSleep(10);
  }
  return true;
}

const char* tabName_Bug48604 = "TBug48604";
const char* indName_Bug48604 = "TBug48604X1";

static const NdbDictionary::Table*
runBug48604createtable(NDBT_Context* ctx, NDBT_Step* step)
{
  Ndb* pNdb = GETNDB(step);
  NdbDictionary::Dictionary* pDic = pNdb->getDictionary();
  const NdbDictionary::Table* pTab = 0;
  int result = NDBT_OK;
  do
  {
    NdbDictionary::Table tab(tabName_Bug48604);
    {
      NdbDictionary::Column col("a");
      col.setType(NdbDictionary::Column::Unsigned);
      col.setPrimaryKey(true);
      tab.addColumn(col);
    }
    {
      NdbDictionary::Column col("b");
      col.setType(NdbDictionary::Column::Unsigned);
      col.setNullable(false);
      tab.addColumn(col);
    }
    CHECK(pDic->createTable(tab) == 0);
    CHECK((pTab = pDic->getTable(tabName_Bug48604)) != 0);
  }
  while (0);
  return pTab;
}

static const NdbDictionary::Index*
runBug48604createindex(NDBT_Context* ctx, NDBT_Step* step)
{
  Ndb* pNdb = GETNDB(step);
  NdbDictionary::Dictionary* pDic = pNdb->getDictionary();
  const NdbDictionary::Index* pInd = 0;
  int result = NDBT_OK;
  do {
    NdbDictionary::Index ind(indName_Bug48604);
    ind.setTable(tabName_Bug48604);
    ind.setType(NdbDictionary::Index::OrderedIndex);
    ind.setLogging(false);
    ind.addColumn("b");
    g_info << "index create.." << endl;
    CHECK(pDic->createIndex(ind) == 0);
    CHECK((pInd = pDic->getIndex(indName_Bug48604, tabName_Bug48604)) != 0);
    g_info << "index created" << endl;
    return pInd;
  }
  while (0);
  return pInd;
}

int
runBug48604(NDBT_Context* ctx, NDBT_Step* step)
{
  Ndb* pNdb = GETNDB(step);
  NdbDictionary::Dictionary* pDic = pNdb->getDictionary();
  const NdbDictionary::Table* pTab = 0;
  const NdbDictionary::Index* pInd = 0;
  (void)pDic->dropTable(tabName_Bug48604);
  int loc = step->getStepNo() - 1;
  assert(loc == 0);
  g_err << "main" << endl;
  int result = NDBT_OK;
  int loops = ctx->getNumLoops();
  char msg[MaxMsg];

  do
  {
    CHECK((pTab = runBug48604createtable(ctx, step)) != 0);
    CHECK(send_msg(ctx, 0, 1, "s"));

    int loop = 0;
    while (result == NDBT_OK && loop++ < loops)
    {
      g_err << "loop:" << loop << endl;
      {
        // create index fully while uncommitted ops wait
        const char* ops[][3] =
        {
          { "ozin", "oc", "oa" },       // 0: before 1-2: after
          { "oziun", "oc", "oa" },
          { "ozidn", "oc", "oa" },
          { "ozicun", "oc", "oa" },
          { "ozicuuun", "oc", "oa" },
          { "ozicdn", "oc", "oa" },
          { "ozicdin", "oc", "oa" },
          { "ozicdidiuuudidn", "oc", "oa" },
          { "ozicdidiuuudidin", "oc", "oa" }
        };
        const int cnt = sizeof(ops)/sizeof(ops[0]);
        int i;
        for (i = 0; result == NDBT_OK && i < cnt; i++)
        {
          int j;
          for (j = 1; result == NDBT_OK && j <= 2; j++)
          {
            if (ops[i][j] == 0)
              continue;
            CHECK(send_msg(ctx, 0, 1, ops[i][0]));
            CHECK(recv_msg(ctx, 0, 1, msg) && msg[0] == 'o');
            CHECK((pInd = runBug48604createindex(ctx, step)) != 0);
            CHECK(send_msg(ctx, 0, 1, ops[i][j]));
            CHECK(recv_msg(ctx, 0, 1, msg) && msg[0] == 'o');

            CHECK(pDic->dropIndex(indName_Bug48604, tabName_Bug48604) == 0);
            g_info << "index dropped" << endl;
          }
        }
      }
    }
  }
  while (0);

  (void)send_msg(ctx, 0, 1, "x");
  ctx->stopTest();
  g_err << "main: exit:" << result << endl;
  return result;
}

int
runBug48604ops(NDBT_Context* ctx, NDBT_Step* step)
{
  Ndb* pNdb = GETNDB(step);
  NdbDictionary::Dictionary* pDic = pNdb->getDictionary();
  const NdbDictionary::Table* pTab = 0;
  const NdbDictionary::Index* pInd = 0;
  int loc = step->getStepNo() - 1;
  assert(loc > 0);
  g_err << "ops: loc:" << loc << endl;
  int result = NDBT_OK;
  int records = ctx->getNumRecords();
  char msg[MaxMsg];

  do
  {
    CHECK(recv_msg(ctx, loc, 0, msg));
    assert(msg[0] == 's');
    CHECK((pTab = pDic->getTable(tabName_Bug48604)) != 0);
    HugoOperations ops(*pTab);
    bool have_trans = false;
    int opseq = 0;

    while (result == NDBT_OK && !ctx->isTestStopped())
    {
      CHECK(recv_msg(ctx, loc, 0, msg));
      if (msg[0] == 'x')
        break;
      if (msg[0] == 'o')
      {
        char* p = &msg[1];
        int c;
        while (result == NDBT_OK && (c = *p++) != 0)
        {
          if (c == 'n')
          {
            assert(have_trans);
            CHECK(ops.execute_NoCommit(pNdb) == 0);
            g_info << loc << ": not committed" << endl;
            continue;
          }
          if (c == 'c')
          {
            assert(have_trans);
            CHECK(ops.execute_Commit(pNdb) == 0);
            ops.closeTransaction(pNdb);
            have_trans = false;
            g_info << loc << ": committed" << endl;
            continue;
          }
          if (c == 'a')
          {
            assert(have_trans);
            CHECK(ops.execute_Rollback(pNdb) == 0);
            ops.closeTransaction(pNdb);
            have_trans = false;
            g_info << loc << ": aborted" << endl;
            continue;
          }
          if (c == 'i' || c == 'u' || c == 'd')
          {
            if (!have_trans)
            {
              CHECK(ops.startTransaction(pNdb) == 0);
              have_trans = true;
              g_info << loc << ": trans started" << endl;
            }
            int i;
            for (i = 0; result == NDBT_OK && i < records; i++)
            {
              if (c == 'i')
                  CHECK(ops.pkInsertRecord(pNdb, i, 1, opseq) == 0);
              if (c == 'u')
                CHECK(ops.pkUpdateRecord(pNdb, i, 1, opseq) == 0);
              if (c == 'd')
                CHECK(ops.pkDeleteRecord(pNdb, i, 1) == 0);
            }
            char op_str[2];
            sprintf(op_str, "%c", c);
            g_info << loc << ": op:" << op_str << " records:" << records << endl;
            opseq++;
            continue;
          }
          if (c == 'z')
          {
            CHECK(ops.clearTable(pNdb) == 0);
            continue;
          }
          assert(false);
        }
        CHECK(send_msg(ctx, loc, 0, "o"));
        continue;
      }
      assert(false);
    }
  } while (0);

  g_err << "ops: loc:" << loc << " exit:" << result << endl;
  if (result != NDBT_OK)
    ctx->stopTest();
  return result;
}

NDBT_TESTSUITE(testDict);
TESTCASE("testDropDDObjects",
         "* 1. start cluster\n"
         "* 2. Create LFG\n"
         "* 3. create TS\n"
         "* 4. run DropDDObjects\n"
         "* 5. Verify DropDDObjectsRestart worked\n"){
INITIALIZER(runWaitStarted);
INITIALIZER(runDropDDObjects);
INITIALIZER(testDropDDObjectsSetup);
STEP(runDropDDObjects);
FINALIZER(DropDDObjectsVerify);
}
>>>>>>> 72278aa8

/** telco-6.4 **/

// begin schema trans

#undef chk1
#undef chk2

static bool st_core_on_err = false;

#define chk1(x) \
  do { \
    if (x) break; \
    g_err << "FAIL " << __LINE__ << " " << #x << endl; \
    if (st_core_on_err) abort(); \
    goto err; \
  } while (0)

#define chk2(x, e) \
  do { \
    if (x) break; \
    g_err << "FAIL " << __LINE__ << " " << #x << ": " << e << endl; \
    if (st_core_on_err) abort(); \
    goto err; \
  } while (0)

static uint
urandom(uint m)
{
  assert(m != 0);
  uint n = (uint)ndb_rand();
  return n % m;
}

static bool
randomly(uint k, uint m)
{
  uint n = urandom(m);
  return n < k;
}

// structs

struct ST_Obj;
template class Vector<ST_Obj*>;
typedef Vector<ST_Obj*> ST_Objlist;

static ST_Objlist st_objlist;
#ifndef NDEBUG
static const ST_Obj* st_find_obj(const char* db, const char* name);
#endif

#define ST_MAX_NAME_SIZE  (MAX_TAB_NAME_SIZE + 100)

struct ST_Obj {
  NdbDictionary::Object::Type type;
  char dbname[ST_MAX_NAME_SIZE];
  char name[ST_MAX_NAME_SIZE];
  int id;
  bool create; // true/false = create/drop prepared or committed
  bool commit;
  bool exists() const { // visible to trans
    return !(!create && commit);
  }
  virtual bool is_trigger() const {
    return false;
  }
  virtual bool is_index() const {
    return false;
  }
  virtual bool is_table() const {
    return false;
  }
  virtual const char* realname() const {
    return name;
  }
  ST_Obj(const char* a_dbname, const char* a_name) {
    type = NdbDictionary::Object::TypeUndefined;
    strcpy(dbname, a_dbname);
    strcpy(name, a_name);
    id = -1;
    create = false; // init as dropped
    commit = true;
    assert(st_find_obj(dbname, name) == 0);
    st_objlist.push_back(this);
  }
  virtual ~ST_Obj() {}
};

static NdbOut&
operator<<(NdbOut& out, const ST_Obj& obj)
{
  out << obj.name << "[" << obj.id << "]";
  return out;
}

struct ST_Trg : public ST_Obj {
  struct ST_Ind* ind;
  TriggerEvent::Value event;
  mutable char realname_buf[ST_MAX_NAME_SIZE];
  virtual bool is_trigger() const {
    return true;
  }
  virtual const char* realname() const;
  ST_Trg(const char* a_db, const char* a_name) :
    ST_Obj(a_db, a_name) {
    ind = 0;
  }
  virtual ~ST_Trg() {};
};

template class Vector<ST_Trg*>;
typedef Vector<ST_Trg*> ST_Trglist;

struct ST_Ind : public ST_Obj {
  struct ST_Tab* tab;
  const NdbDictionary::Index* ind;
  const NdbDictionary::Index* ind_r; // retrieved
  BaseString colnames;
  ST_Trglist* trglist;
  int trgcount;
  virtual bool is_index() const {
    return true;
  }
  bool is_unique() const {
    return type == NdbDictionary::Object::UniqueHashIndex;
  }
  const ST_Trg& trg(int k) const {
    return *((*trglist)[k]);
  }
  ST_Trg& trg(int k) {
    return *((*trglist)[k]);
  }
  ST_Ind(const char* a_db, const char* a_name) :
    ST_Obj(a_db, a_name) {
    tab = 0;
    ind = 0;
    ind_r = 0;
    trglist = new ST_Trglist;
    trgcount = 0;
  };
  virtual ~ST_Ind() {
    delete ind;
    delete trglist;
    ind = 0;
    trglist = 0;
  }
};

const char*
ST_Trg::realname() const
{
  if (!exists())
    return name;
  const char* p = name;
  const char* q = strchr(p, '<');
  const char* r = strchr(p, '>');
  assert(q != 0 && r != 0 && q < r);
  assert(ind->id != -1);
  sprintf(realname_buf, "%.*s%d%s", (int)(q - p), p, ind->id, r + 1);
  return realname_buf;
}

template class Vector<ST_Ind*>;
typedef Vector<ST_Ind*> ST_Indlist;

struct ST_Tab : public ST_Obj {
  const NdbDictionary::Table* tab;
  const NdbDictionary::Table* tab_r; // retrieved
  ST_Indlist* indlist;
  int indcount;
  int induniquecount;
  int indorderedcount;
  virtual bool is_table() const {
    return true;
  }
  const ST_Ind& ind(int j) const {
    return *((*indlist)[j]);
  }
  ST_Ind& ind(int j) {
    return *((*indlist)[j]);
  }
  ST_Tab(const char* a_db, const char* a_name) :
    ST_Obj(a_db, a_name) {
    tab = 0;
    tab_r = 0;
    indlist = new ST_Indlist;
    indcount = 0;
    induniquecount = 0;
    indorderedcount = 0;
  }
  virtual ~ST_Tab() {
    delete tab;
    delete indlist;
    tab = 0;
    indlist = 0;
  }
};

template class Vector<ST_Tab*>;
typedef Vector<ST_Tab*> ST_Tablist;

struct ST_Restarter : public NdbRestarter {
  int get_status();
  const ndb_mgm_node_state& get_state(int node_id);
  ST_Restarter() {
    int i;
    for (i = 0; i < MAX_NODES; i++)
      state[i].node_type = NDB_MGM_NODE_TYPE_UNKNOWN;
    first_time = true;
  }
protected:
  void set_state(const ndb_mgm_node_state& state);
  ndb_mgm_node_state state[MAX_NODES];
  bool first_time;
};

const ndb_mgm_node_state&
ST_Restarter::get_state(int node_id) {
  assert(node_id > 0 && node_id < MAX_NODES);
  assert(!first_time);
  return state[node_id];
}

void
ST_Restarter::set_state(const ndb_mgm_node_state& new_state)
{
  int node_id = new_state.node_id;
  assert(1 <= node_id && node_id < MAX_NODES);

  assert(new_state.node_type == NDB_MGM_NODE_TYPE_MGM ||
         new_state.node_type == NDB_MGM_NODE_TYPE_NDB ||
         new_state.node_type == NDB_MGM_NODE_TYPE_API);

  ndb_mgm_node_state& old_state = state[node_id];
  if (!first_time)
    assert(old_state.node_type == new_state.node_type);
  old_state = new_state;
}

int
ST_Restarter::get_status()
{
  if (getStatus() == -1)
    return -1;
  int i;
  for (i = 0; i < (int)mgmNodes.size(); i++)
    set_state(mgmNodes[i]);
  for (i = 0; i < (int)ndbNodes.size(); i++)
    set_state(ndbNodes[i]);
  for (i = 0; i < (int)apiNodes.size(); i++)
    set_state(apiNodes[i]);
  first_time = false;
  return 0;
}

struct ST_Con {
  Ndb_cluster_connection* ncc;
  Ndb* ndb;
  NdbDictionary::Dictionary* dic;
  ST_Restarter* restarter;
  int numdbnodes;
  char dbname[ST_MAX_NAME_SIZE];
  ST_Tablist* tablist;
  int tabcount;
  bool tx_on;
  bool tx_commit;
  bool is_xcon;
  ST_Con* xcon;
  int node_id;
  int loop;
  const ST_Tab& tab(int i) const {
    return *((*tablist)[i]);
  }
  ST_Tab& tab(int i) {
    return *((*tablist)[i]);
  }
  ST_Con(Ndb_cluster_connection* a_ncc,
         Ndb* a_ndb,
         ST_Restarter* a_restarter) {
    ncc = a_ncc;
    ndb = a_ndb;
    dic = a_ndb->getDictionary();
    restarter = a_restarter;
    numdbnodes = restarter->getNumDbNodes();
    assert(numdbnodes >= 1);
    sprintf(dbname, "%s", ndb->getDatabaseName());
    tablist = new ST_Tablist;
    tabcount = 0;
    tx_on = false;
    tx_commit = false;
    is_xcon = false;
    xcon = 0;
    node_id = ncc->node_id();
    {
      assert(restarter->get_status() == 0);
      const ndb_mgm_node_state& state = restarter->get_state(node_id);
      assert(state.node_type == NDB_MGM_NODE_TYPE_API);
      assert(state.version != 0); // means "connected"
      g_info << "node_id:" << node_id << endl;
    }
    loop = -1;
  }
  ~ST_Con() {
    if (!is_xcon) {
      delete tablist;
    } else {
      delete ndb;
      delete ncc;
    }
    tablist = 0;
    ndb = 0;
    ncc = 0;
  }
};

// initialization

static int
st_drop_all_tables(ST_Con& c)
{
  g_info << "st_drop_all_tables" << endl;
  NdbDictionary::Dictionary::List list;
  chk2(c.dic->listObjects(list) == 0, c.dic->getNdbError());
  int n;
  for (n = 0; n < (int)list.count; n++) {
    const NdbDictionary::Dictionary::List::Element& element =
      list.elements[n];
    if (element.type == NdbDictionary::Object::UserTable &&
        strcmp(element.database, "TEST_DB") == 0) {
      chk2(c.dic->dropTable(element.name) == 0, c.dic->getNdbError());
    }
  }
  return 0;
err:
  return -1;
}

static void
st_init_objects(ST_Con& c, NDBT_Context* ctx)
{
  int numTables = ctx->getNumTables();
  c.tabcount = 0;
  int i;
  for (i = 0; i < numTables; i++) {
    const NdbDictionary::Table* pTab = 0;
#if ndb_test_ALL_TABLES_is_fixed
    const NdbDictionary::Table** tables = ctx->getTables();
    pTab = tables[i];
#else
    const Vector<BaseString>& tables = ctx->getSuite()->m_tables_in_test;
    pTab = NDBT_Tables::getTable(tables[i].c_str());
#endif
    assert(pTab != 0 && pTab->getName() != 0);

    {
      bool ok = true;
      int n;
      for (n = 0; n < pTab->getNoOfColumns(); n++) {
        const NdbDictionary::Column* pCol = pTab->getColumn(n);
        assert(pCol != 0);
        if (pCol->getStorageType() !=
            NdbDictionary::Column::StorageTypeMemory) {
          g_err << pTab->getName() << ": skip non-mem table for now" << endl;
          ok = false;
          break;
        }
      }
      if (!ok)
        continue;
    }

    c.tablist->push_back(new ST_Tab(c.dbname, pTab->getName()));
    c.tabcount++;
    ST_Tab& tab = *c.tablist->back();
    tab.type = NdbDictionary::Object::UserTable;
    tab.tab = new NdbDictionary::Table(*pTab);

    const char** indspec = NDBT_Tables::getIndexes(tab.name);

    while (indspec != 0 && *indspec != 0) {
      char ind_name[ST_MAX_NAME_SIZE];
      sprintf(ind_name, "%sX%d", tab.name, tab.indcount);
      tab.indlist->push_back(new ST_Ind("sys", ind_name));
      ST_Ind& ind = *tab.indlist->back();
      ind.tab = &tab;

      NdbDictionary::Index* pInd = new NdbDictionary::Index(ind.name);
      pInd->setTable(tab.name);
      pInd->setLogging(false);

      const char* type = *indspec++;
      if (strcmp(type, "UNIQUE") == 0) {
        ind.type = NdbDictionary::Object::UniqueHashIndex;
        pInd->setType((NdbDictionary::Index::Type)ind.type);
        tab.induniquecount++;

        { char trg_name[ST_MAX_NAME_SIZE];
          sprintf(trg_name, "NDB$INDEX_<%s>_UI", ind.name);
          ind.trglist->push_back(new ST_Trg("", trg_name));
          ST_Trg& trg = *ind.trglist->back();
          trg.ind = &ind;
          trg.type = NdbDictionary::Object::HashIndexTrigger;
          trg.event = TriggerEvent::TE_INSERT;
        }
        ind.trgcount = 1;
      }
      else if (strcmp(type, "ORDERED") == 0) {
        ind.type = NdbDictionary::Object::OrderedIndex;
        pInd->setType((NdbDictionary::Index::Type)ind.type);
        tab.indorderedcount++;

        { char trg_name[ST_MAX_NAME_SIZE];
          sprintf(trg_name, "NDB$INDEX_<%s>_CUSTOM", ind.name);
          ind.trglist->push_back(new ST_Trg("", trg_name));
          ST_Trg& trg = *ind.trglist->back();
          trg.ind = &ind;
          trg.type = NdbDictionary::Object::IndexTrigger;
          trg.event = TriggerEvent::TE_CUSTOM;
        }
        ind.trgcount = 1;
      }
      else
        assert(false);

      const char* sep = "";
      const char* colname;
      while ((colname = *indspec++) != 0) {
        const NdbDictionary::Column* col = tab.tab->getColumn(colname);
        assert(col != 0);
        pInd->addColumn(*col);

        ind.colnames.appfmt("%s%s", sep, colname);
        sep = ",";
      }

      ind.ind = pInd;
      tab.indcount++;
    }
  }
}

// node states

static int
st_report_db_nodes(ST_Con& c, NdbOut& out)
{
  chk1(c.restarter->get_status() == 0);
  char r1[100]; // up
  char r2[100]; // down
  char r3[100]; // unknown
  r1[0] =r2[0] = r3[0] = 0;
  int i;
  for (i = 1; i < MAX_NODES; i++) {
    const ndb_mgm_node_state& state = c.restarter->get_state(i);
    if (state.node_type == NDB_MGM_NODE_TYPE_NDB) {
      char* r = 0;
      if (state.node_status == NDB_MGM_NODE_STATUS_STARTED)
        r = r1;
      else if (state.node_status == NDB_MGM_NODE_STATUS_NO_CONTACT)
        r = r2;
      else
        r = r3;
      sprintf(r + strlen(r), "%s%d", r[0] == 0 ? "" : ",", i);
    }
  }
  if (r2[0] != 0 || r3[0] != 0) {
    out << "nodes up:" << r1 << " down:" << r2 << " unknown:" << r3 << endl;
    goto err;
  }
  out << "nodes up:" << r1 << " (all)" << endl;
  return 0;
err:
  return -1;
}

static int
st_check_db_nodes(ST_Con& c, int ignore_node_id = -1)
{
  chk1(c.restarter->get_status() == 0);
  int i;
  for (i = 1; i < MAX_NODES; i++) {
    const ndb_mgm_node_state& state = c.restarter->get_state(i);
    if (state.node_type == NDB_MGM_NODE_TYPE_NDB &&
        i != ignore_node_id) {
      chk2(state.node_status == NDB_MGM_NODE_STATUS_STARTED, " node:" << i);
    }
  }
  return 0;
err:
  return -1;
}

#if 0
static int
st_wait_db_node_up(ST_Con& c, int node_id)
{
  int count = 0;
  int max_count = 30;
  int milli_sleep = 2000;
  while (count++ < max_count) {
    // get status and check that other db nodes have not crashed
    chk1(st_check_db_nodes(c, node_id) == 0);

    const ndb_mgm_node_state& state = c.restarter->get_state(node_id);
    assert(state.node_type == NDB_MGM_NODE_TYPE_NDB);
    if (state.node_status == NDB_MGM_NODE_STATUS_STARTED)
      break;
    g_info << "waiting count:" << count << "/" << max_count << endl;
    NdbSleep_MilliSleep(milli_sleep);
  }
  return 0;
err:
  return -1;
}
#endif

// extra connection (separate API node)

static int
st_start_xcon(ST_Con& c)
{
  assert(c.xcon == 0);
  g_info << "start extra connection" << endl;

  do {
    int ret;
    Ndb_cluster_connection* xncc = new Ndb_cluster_connection;
    chk2((ret = xncc->connect(30, 1, 0)) == 0, "ret:" << ret);
    chk2((ret = xncc->wait_until_ready(30, 10)) == 0, "ret:" << ret);
    Ndb* xndb = new Ndb(xncc, c.dbname);
    chk1(xndb->init() == 0);
    chk1(xndb->waitUntilReady(30) == 0);
    // share restarter
    c.xcon = new ST_Con(xncc, xndb, c.restarter);
    // share objects
    c.xcon->tablist = c.tablist;
    c.xcon->tabcount = c.tabcount;
    c.xcon->is_xcon = true;
  } while (0);
  return 0;
err:
  return -1;
}

static int
st_stop_xcon(ST_Con& c)
{
  assert(c.xcon != 0);
  int node_id = c.xcon->node_id;
  g_info << "stop extra connection node_id:" << node_id << endl;

  c.xcon->restarter = 0;
  c.xcon->tablist = 0;
  c.xcon->tabcount = 0;
  delete c.xcon;
  c.xcon = 0;
  int count = 0;
  while (1) {
    chk1(c.restarter->get_status() == 0);
    const ndb_mgm_node_state& state = c.restarter->get_state(node_id);
    assert(state.node_type == NDB_MGM_NODE_TYPE_API);
    if (state.version == 0) // means "disconnected"
      break;
    g_info << "waiting count:" << ++count << endl;
    NdbSleep_MilliSleep(10 * count);
  }
  return 0;
err:
  return -1;
}

// error insert

struct ST_Errins {
  int value;              // error value to insert
  int code;               // ndb error code to expect
  int master;             // insert on master / non-master (-1 = random)
  int node;               // insert on node id
  const ST_Errins* list;  // include another list
  bool ends;              // end list
  ST_Errins() :
    value(0), code(0), master(-1), node(0), list(0), ends(true)
  {}
  ST_Errins(const ST_Errins* l) :
    value(0), code(0), master(-1), node(0), list(l), ends(false)
  {}
  ST_Errins(int v, int c, int m = -1) :
    value(v), code(c), master(m), node(0), list(0), ends(false)
  {}
};

static NdbOut&
operator<<(NdbOut& out, const ST_Errins& errins)
{
  out << "value:" << errins.value;
  out << " code:" << errins.code;
  out << " master:" << errins.master;
  out << " node:" << errins.node;
  return out;
}

static ST_Errins
st_get_errins(ST_Con& c, const ST_Errins* list)
{
  uint size = 0;
  while (!list[size++].ends)
    ;
  assert(size > 1);
  uint n = urandom(size - 1);
  const ST_Errins& errins = list[n];
  if (errins.list == 0) {
    assert(errins.value != 0);
    return errins;
  }
  return st_get_errins(c, errins.list);
}

static int
st_do_errins(ST_Con& c, ST_Errins& errins)
{
  assert(errins.value != 0);
  if (c.numdbnodes < 2)
    errins.master = 1;
  else if (errins.master == -1)
    errins.master = randomly(1, 2);
  if (errins.master) {
    errins.node = c.restarter->getMasterNodeId();
  } else {
    uint rand = urandom(c.numdbnodes);
    errins.node = c.restarter->getRandomNotMasterNodeId(rand);
  }
  g_info << "errins: " << errins << endl;
  chk2(c.restarter->insertErrorInNode(errins.node, errins.value) == 0, errins);
  c.restarter->get_status(); // do sync call to ensure error has been inserted
  return 0;
err:
  return -1;
}

// debug aid
#ifndef NDEBUG
static const ST_Obj*
st_find_obj(const char* dbname, const char* name)
{
  const ST_Obj* ret_objp = 0;
  int i;
  for (i = 0; i < (int)st_objlist.size(); i++) {
    const ST_Obj* objp = st_objlist[i];
    if (strcmp(objp->dbname, dbname) == 0 &&
        strcmp(objp->name, name) == 0) {
      assert(ret_objp == 0);
      ret_objp = objp;
    }
  }
  return ret_objp;
}
#endif

#if 0
static void
st_print_obj(const char* dbname, const char* name, int line = 0)
{
  const ST_Obj* objp = st_find_obj(dbname, name);
  g_info << name << ": by name:";
  if (objp != 0)
    g_info << " create:" << objp->create
           << " commit:" << objp->commit
           << " exists:" << objp->exists();
  else
    g_info << " not found";
  if (line != 0)
    g_info << " line:" << line;
  g_info << endl;
}
#endif

// set object state

static void
st_set_commit_obj(ST_Con& c, ST_Obj& obj)
{
  bool create_old = obj.create;
  bool commit_old = obj.commit;
  if (!c.tx_commit && !obj.commit)
    obj.create = !obj.create;
  obj.commit = true;
  if (create_old != obj.create || commit_old != obj.commit) {
    g_info << obj.name << ": set commit:"
           << " create:" << create_old << "->" << obj.create
           << " commit:" << commit_old << "->" << obj.commit << endl;
  }
}

#if 0
static void
st_set_commit_trg(ST_Con& c, ST_Trg& trg)
{
  st_set_commit_obj(c, trg);
}
#endif

static void
st_set_commit_ind(ST_Con& c, ST_Ind& ind)
{
  st_set_commit_obj(c, ind);
  int k;
  for (k = 0; k < ind.trgcount; k++) {
    ST_Trg& trg = ind.trg(k);
    st_set_commit_obj(c, trg);
  }
}

static void
st_set_commit_tab(ST_Con& c, ST_Tab& tab)
{
  st_set_commit_obj(c, tab);
  int j;
  for (j = 0; j < tab.indcount; j++) {
    ST_Ind& ind = tab.ind(j);
    st_set_commit_ind(c, ind);
  }
}

static void
st_set_commit_all(ST_Con& c)
{
  int i;
  for (i = 0; i < c.tabcount; i++) {
    ST_Tab& tab = c.tab(i);
    st_set_commit_tab(c, tab);
  }
}

static void
st_set_create_obj(ST_Con& c, ST_Obj& obj, bool create)
{
  bool create_old = obj.create;
  bool commit_old = obj.commit;
  obj.create = create;
  obj.commit = !c.tx_on;
  if (create_old != obj.create || commit_old != obj.commit) {
    g_info << obj.name << ": set create:"
           << " create:" << create_old << "->" << obj.create
           << " commit:" << commit_old << "->" << obj.commit << endl;
  }
}

static void
st_set_create_trg(ST_Con& c, ST_Trg& trg, bool create)
{
  st_set_create_obj(c, trg, create);
}

static void
st_set_create_ind(ST_Con& c, ST_Ind& ind, bool create)
{
  st_set_create_obj(c, ind, create);
  int k;
  for (k = 0; k < ind.trgcount; k++) {
    ST_Trg& trg = ind.trg(k);
    st_set_create_trg(c, trg, create);
  }
}

static void
st_set_create_tab(ST_Con& c, ST_Tab& tab, bool create)
{
  st_set_create_obj(c, tab, create);
  int j;
  for (j = 0; j < tab.indcount; j++) {
    ST_Ind& ind = tab.ind(j);
    if (create == true)
      assert(!ind.exists());
    else {
      if (ind.exists())
        st_set_create_ind(c, ind, false);
    }
  }
}

// verify against database listing

static bool
st_known_type(const NdbDictionary::Dictionary::List::Element& element)
{
  switch (element.type) {
  case NdbDictionary::Object::UserTable:
    assert(element.database != 0);
    if (strcmp(element.database, "mysql") == 0)
      break;
    if (strncmp(element.name, "NDB$BLOB", 8) == 0)
      break;
    return true;
  case NdbDictionary::Object::UniqueHashIndex:
  case NdbDictionary::Object::OrderedIndex:
  case NdbDictionary::Object::HashIndexTrigger:
  case NdbDictionary::Object::IndexTrigger:
    return true;
  default:
    break;
  }
  return false;
}

static bool
st_match_obj(const ST_Obj& obj,
             const NdbDictionary::Dictionary::List::Element& element)
{
  int veryverbose = 0;
  if (veryverbose) {
    g_info
      << "match:"
      << " " << obj.type << "-" << element.type
      << " " << obj.dbname << "-" << element.database
      << " " << obj.realname() << "-" << element.name << endl;
  }
  return
    obj.type == element.type &&
    strcmp(obj.dbname, element.database) == 0 &&
    strcmp(obj.realname(), element.name) == 0;
}

static int // check state
st_verify_obj(const ST_Obj& obj,
              const NdbDictionary::Dictionary::List::Element& element)
{
  chk2(obj.exists(), obj.name);

  if (obj.commit)
    chk2(element.state == NdbDictionary::Object::StateOnline, obj.name);

  // other states are inconsistent

  else if (obj.create) {
    if (obj.is_table() || obj.is_index())
      chk2(element.state == NdbDictionary::Object::StateBuilding, obj.name);
    if (obj.is_trigger())
      chk2(element.state == NdbDictionary::Object::StateBuilding, obj.name);
  }
  else {
    if (obj.is_trigger())
      chk2(element.state == NdbDictionary::Object::StateOnline, obj.name);
    if (obj.is_table() || obj.is_index())
      chk2(element.state == NdbDictionary::Object::StateDropping, obj.name);
  }
  return 0;
err:
  return -1;
}

static int // find on list
st_verify_obj(const ST_Obj& obj,
              const NdbDictionary::Dictionary::List& list)
{
  int found = 0;
  int n;
  for (n = 0; n < (int)list.count; n++) {
    const NdbDictionary::Dictionary::List::Element& element =
      list.elements[n];
    if (!st_known_type(element))
      continue;
    if (st_match_obj(obj, element)) {
      chk1(st_verify_obj(obj, element) == 0);
      found += 1;
    }
  }
  if (obj.exists())
    chk2(found == 1, obj.name);
  else
    chk2(found == 0, obj.name);
  return 0;
err:
  return -1;
}

static int // possible match
st_verify_obj(const ST_Obj& obj,
             const NdbDictionary::Dictionary::List::Element& element,
             int& found)
{
  if (obj.exists()) {
    if (st_match_obj(obj, element)) {
      chk1(st_verify_obj(obj, element) == 0);
      found += 1;
    }
  }
  else {
    chk2(st_match_obj(obj, element) == false, obj.name);
  }
  return 0;
err:
  return -1;
}

static int
st_verify_list(ST_Con& c)
{
  NdbDictionary::Dictionary::List list;
  chk2(c.dic->listObjects(list) == 0, c.dic->getNdbError());
  int i, j, k, n;
  // us vs list
  for (i = 0; i < c.tabcount; i++) {
    const ST_Tab& tab = c.tab(i);
    chk1(st_verify_obj(tab, list) == 0);
    for (j = 0; j < tab.indcount; j++) {
      const ST_Ind& ind = tab.ind(j);
      chk1(st_verify_obj(ind, list) == 0);
      for (k = 0; k < ind.trgcount; k++) {
        const ST_Trg& trg = ind.trg(k);
        chk1(st_verify_obj(trg, list) == 0);
      }
    }
  }
  // list vs us
  for (n = 0; n < (int)list.count; n++) {
    const NdbDictionary::Dictionary::List::Element& element =
      list.elements[n];
    if (!st_known_type(element))
      continue;
    int found = 0;
    for (i = 0; i < c.tabcount; i++) {
      const ST_Tab& tab = c.tab(i);
      chk1(st_verify_obj(tab, element, found) == 0);
      for (j = 0; j < tab.indcount; j++) {
        const ST_Ind& ind = tab.ind(j);
        chk1(st_verify_obj(ind, element, found) == 0);
        for (k = 0; k < ind.trgcount; k++) {
          const ST_Trg& trg = ind.trg(k);
          chk1(st_verify_obj(trg, element, found) == 0);
        }
      }
    }
    const char* dot = element.database[0] != 0 ? "." : "";
    chk2(found == 1, element.database << dot << element.name);
  }
  return 0;
err:
  return -1;
}

// wait for DICT to finish current trans

static int
st_wait_idle(ST_Con& c)
{
  // todo: use try-lock when available
  g_info << "st_wait_idle" << endl;
  int count = 0;
  int max_count = 60;
  int milli_sleep = 1000;
  while (count++ < max_count) {
    NdbDictionary::Dictionary::List list;
    chk2(c.dic->listObjects(list) == 0, c.dic->getNdbError());
    bool ok = true;
    int n;
    for (n = 0; n < (int)list.count; n++) {
      const NdbDictionary::Dictionary::List::Element& element =
        list.elements[n];
      if (!st_known_type(element))
        continue;
      if (element.state != NdbDictionary::Object::StateOnline) {
        ok = false;
        break;
      }
    }
    if (ok)
      return 0;
    g_info << "waiting count:" << count << "/" << max_count << endl;
    NdbSleep_MilliSleep(milli_sleep);
  }
  g_err << "st_wait_idle: objects did not become Online" << endl;
err:
  return -1;
}

// ndb dict comparisons (non-retrieved vs retrieved)

static int
st_equal_column(const NdbDictionary::Column& c1,
                const NdbDictionary::Column& c2,
                NdbDictionary::Object::Type type)
{
  chk1(strcmp(c1.getName(), c2.getName()) == 0);
  chk1(c1.getNullable() == c2.getNullable());
  if (type == NdbDictionary::Object::UserTable) {
    chk1(c1.getPrimaryKey() == c2.getPrimaryKey());
  }
  if (0) { // should fix
    chk1(c1.getColumnNo() == c2.getColumnNo());
  }
  chk1(c1.getType() == c2.getType());
  if (c1.getType() == NdbDictionary::Column::Decimal ||
      c1.getType() == NdbDictionary::Column::Decimalunsigned) {
    chk1(c1.getPrecision() == c2.getPrecision());
    chk1(c1.getScale() == c2.getScale());
  }
  if (c1.getType() != NdbDictionary::Column::Blob &&
      c1.getType() != NdbDictionary::Column::Text) {
    chk1(c1.getLength() == c2.getLength());
  } else {
    chk1(c1.getInlineSize() == c2.getInlineSize());
    chk1(c1.getPartSize() == c2.getPartSize());
    chk1(c1.getStripeSize() == c2.getStripeSize());
  }
  chk1(c1.getCharset() == c2.getCharset());
  if (type == NdbDictionary::Object::UserTable) {
    chk1(c1.getPartitionKey() == c2.getPartitionKey());
  }
  chk1(c1.getArrayType() == c2.getArrayType());
  chk1(c1.getStorageType() == c2.getStorageType());
  chk1(c1.getDynamic() == c2.getDynamic());
  chk1(c1.getAutoIncrement() == c2.getAutoIncrement());
  return 0;
err:
  return -1;
}

static int
st_equal_table(const NdbDictionary::Table& t1, const NdbDictionary::Table& t2)
{
  chk1(strcmp(t1.getName(), t2.getName()) == 0);
  chk1(t1.getLogging() == t2.getLogging());
  chk1(t1.getFragmentType() == t2.getFragmentType());
  chk1(t1.getKValue() == t2.getKValue());
  chk1(t1.getMinLoadFactor() == t2.getMinLoadFactor());
  chk1(t1.getMaxLoadFactor() == t2.getMaxLoadFactor());
  chk1(t1.getNoOfColumns() == t2.getNoOfColumns());
  /*
   * There is no method to get type of table...
   * On the other hand SystemTable/UserTable should be just Table
   * and "System" should be an independent property.
   */
  NdbDictionary::Object::Type type;
  type = NdbDictionary::Object::UserTable;
  int n;
  for (n = 0; n < t1.getNoOfColumns(); n++) {
    const NdbDictionary::Column* c1 = t1.getColumn(n);
    const NdbDictionary::Column* c2 = t2.getColumn(n);
    assert(c1 != 0 && c2 != 0);
    chk2(st_equal_column(*c1, *c2, type) == 0, "col:" << n);
  }
  chk1(t1.getNoOfPrimaryKeys() == t2.getNoOfPrimaryKeys());
  chk1(t1.getTemporary() == t2.getTemporary());
  chk1(t1.getForceVarPart() == t2.getForceVarPart());
  return 0;
err:
  return -1;
}

static int
st_equal_index(const NdbDictionary::Index& i1, const NdbDictionary::Index& i2)
{
  chk1(strcmp(i1.getName(), i2.getName()) == 0);
  assert(i1.getTable() != 0 && i2.getTable() != 0);
  chk1(strcmp(i1.getTable(), i2.getTable()) == 0);
  chk1(i1.getNoOfColumns() == i2.getNoOfColumns());
  chk1(i1.getType() == i2.getType());
  NdbDictionary::Object::Type type;
  type = (NdbDictionary::Object::Type)i1.getType();
  int n;
  for (n = 0; n < (int)i1.getNoOfColumns(); n++) {
    const NdbDictionary::Column* c1 = i1.getColumn(n);
    const NdbDictionary::Column* c2 = i2.getColumn(n);
    assert(c1 != 0 && c2 != 0);
    chk2(st_equal_column(*c1, *c2, type) == 0, "col:" << n);
  }
  chk1(i1.getLogging() == i2.getLogging());
  chk1(i1.getTemporary() == i2.getTemporary());
  return 0;
err:
  return -1;
}

// verify against database objects (hits all nodes randomly)

static int
st_verify_table(ST_Con& c, ST_Tab& tab)
{
  c.dic->invalidateTable(tab.name);
  const NdbDictionary::Table* pTab = c.dic->getTable(tab.name);
  tab.tab_r = pTab;
  if (tab.exists()) {
    chk2(pTab != 0, c.dic->getNdbError());
    chk1(st_equal_table(*tab.tab, *pTab) == 0);
    tab.id = pTab->getObjectId();
    g_info << tab << ": verified exists tx_on:" << c.tx_on << endl;
  } else {
    chk2(pTab == 0, tab);
    chk2(c.dic->getNdbError().code == 723, c.dic->getNdbError());
    g_info << tab << ": verified not exists tx_on:" << c.tx_on << endl;
    tab.id = -1;
  }
  return 0;
err:
  return -1;
}

static int
st_verify_index(ST_Con& c, ST_Ind& ind)
{
  ST_Tab& tab = *ind.tab;
  c.dic->invalidateIndex(ind.name, tab.name);
  const NdbDictionary::Index* pInd = c.dic->getIndex(ind.name, tab.name);
  ind.ind_r = pInd;
  if (ind.exists()) {
    chk2(pInd != 0, c.dic->getNdbError());
    chk1(st_equal_index(*ind.ind, *pInd) == 0);
    ind.id = pInd->getObjectId();
    g_info << ind << ": verified exists tx_on:" << c.tx_on << endl;
  } else {
    chk2(pInd == 0, ind);
    chk2(c.dic->getNdbError().code == 4243, c.dic->getNdbError());
    g_info << ind << ": verified not exists tx_on:" << c.tx_on << endl;
    ind.id = -1;
  }
  return 0;
err:
  return -1;
}

static int
st_verify_all(ST_Con& c)
{
  chk1(st_verify_list(c) == 0);
  int i, j;
  for (i = 0; i < c.tabcount; i++) {
    ST_Tab& tab = c.tab(i);
    chk1(st_verify_table(c, tab) == 0);
    for (j = 0; j < tab.indcount; j++) {
      ST_Ind& ind = tab.ind(j);
      chk1(st_verify_index(c, ind) == 0);
    }
  }
  return 0;
err:
  return -1;
}

// subroutines

static const uint
ST_CommitFlag = 0;

static const uint
ST_AbortFlag = NdbDictionary::Dictionary::SchemaTransAbort;

static const uint
ST_BackgroundFlag = NdbDictionary::Dictionary::SchemaTransBackground;

struct ST_Retry {
  int max_tries;
  int sleep_ms;
};

static int
st_begin_trans(ST_Con& c, int code = 0)
{
  g_info << "begin trans";
  if (code == 0) {
    g_info << endl;
    chk2(c.dic->beginSchemaTrans() == 0, c.dic->getNdbError());
    chk1(c.dic->hasSchemaTrans() == true);
    c.tx_on = true;
  } else {
    g_info << " - expect error " << code << endl;
    chk1(c.dic->beginSchemaTrans() == -1);
    const NdbError& error = c.dic->getNdbError();
    chk2(error.code == code, error << " wanted: " << code);
  }
  return 0;
err:
  return -1;
}

static int
st_begin_trans(ST_Con& c, ST_Errins errins)
{
  assert(errins.code != 0);
  chk1(st_do_errins(c, errins) == 0);
  chk1(st_begin_trans(c, errins.code) == 0);
  return 0;
err:
  return -1;
}

static int
st_begin_trans(ST_Con& c, ST_Retry retry)
{
  int tries = 0;
  while (++tries <= retry.max_tries) {
    int code = 0;
    if (c.dic->beginSchemaTrans() == -1) {
      code = c.dic->getNdbError().code;
      assert(code != 0);
    }
    chk2(code == 0 || code == 780 || code == 701, c.dic->getNdbError());
    if (code == 0) {
      chk1(c.dic->hasSchemaTrans() == true);
      g_info << "begin trans at try " << tries << endl;
      break;
    }
    NdbSleep_MilliSleep(retry.sleep_ms);
  }
  return 0;
err:
  return -1;
}

static int
st_end_trans(ST_Con& c, uint flags)
{
  g_info << "end trans flags:" << hex << flags << endl;
  int res= c.dic->endSchemaTrans(flags);
  g_info << "end trans result:" << res << endl;
  chk2(res == 0, c.dic->getNdbError());
  c.tx_on = false;
  c.tx_commit = !(flags & ST_AbortFlag);
  st_set_commit_all(c);
  return 0;
err:
  return -1;
}

static int
st_end_trans_aborted(ST_Con& c, uint flags)
{
  g_info << "end trans flags:" << hex << flags << endl;
  int res= c.dic->endSchemaTrans(flags);
  g_info << "end trans result:" << res << endl;
  if (flags & ST_AbortFlag)
    chk1(res == 0);
  else
    chk1(res != 0);
  c.tx_on = false;
  c.tx_commit = (flags & ST_AbortFlag);
  return 0;
err:
  return -1;
}

static int
st_end_trans(ST_Con& c, ST_Errins errins, uint flags)
{
  chk1(st_do_errins(c, errins) == 0);
  chk1(st_end_trans(c, flags) == 0);
  return 0;
err:
  return -1;
}

static int
st_end_trans_aborted(ST_Con& c, ST_Errins errins, uint flags)
{
  chk1(st_do_errins(c, errins) == 0);
  chk1(st_end_trans_aborted(c, flags) == 0);
  return 0;
err:
  return -1;
}

static int
st_load_table(ST_Con& c, ST_Tab& tab, int rows = 1000)
{
  g_info << tab.name << ": load data rows:" << rows << endl;
  assert(tab.tab_r != 0);
  HugoTransactions ht(*tab.tab_r);
  chk1(ht.loadTable(c.ndb, rows) == 0);
  return 0;
err:
  return -1;
}

static int
st_create_table(ST_Con& c, ST_Tab& tab, int code = 0)
{
  g_info << tab.name << ": create table";
  if (code == 0) {
    g_info << endl;
    assert(!tab.exists());
    chk2(c.dic->createTable(*tab.tab) == 0, c.dic->getNdbError());
    g_info << tab.name << ": created" << endl;
    st_set_create_tab(c, tab, true);
  }
  else {
    g_info << " - expect error " << code << endl;
    chk1(c.dic->createTable(*tab.tab) == -1);
    const NdbError& error = c.dic->getNdbError();
    chk2(error.code == code, error << " wanted: " << code);
  }
  chk1(st_verify_table(c, tab) == 0);
  return 0;
err:
  return -1;
}

static int
st_create_table(ST_Con& c, ST_Tab& tab, ST_Errins errins)
{
  assert(errins.code != 0);
  chk1(st_do_errins(c, errins) == 0);
  chk1(st_create_table(c, tab, errins.code) == 0);
  return 0;
err:
  return -1;
}

static int
st_drop_table(ST_Con& c, ST_Tab& tab, int code = 0)
{
  g_info << tab.name << ": drop table";
  if (code == 0) {
    g_info << endl;
    assert(tab.exists());
    c.dic->invalidateTable(tab.name);
    chk2(c.dic->dropTable(tab.name) == 0, c.dic->getNdbError());
    g_info << tab.name << ": dropped" << endl;
    st_set_create_tab(c, tab, false);
  } else {
    g_info << " - expect error " << code << endl;
    c.dic->invalidateTable(tab.name);
    chk1(c.dic->dropTable(tab.name) == -1);
    const NdbError& error = c.dic->getNdbError();
    chk2(error.code == code, error << " wanted: " << code);
  }
  chk1(st_verify_table(c, tab) == 0);
  return 0;
err:
  return -1;
}

static int
st_drop_table(ST_Con& c, ST_Tab& tab, ST_Errins errins)
{
  assert(errins.code != 0);
  chk1(st_do_errins(c, errins) == 0);
  chk1(st_drop_table(c, tab, errins.code) == 0);
  return 0;
err:
  return -1;
}

static int
st_create_index(ST_Con& c, ST_Ind& ind, int code = 0)
{
  ST_Tab& tab = *ind.tab;
  g_info << ind.name << ": create index on "
         << tab.name << "(" << ind.colnames.c_str() << ")";
  if (code == 0) {
    g_info << endl;
    assert(!ind.exists());
    chk2(c.dic->createIndex(*ind.ind, *tab.tab_r) == 0, c.dic->getNdbError());
    st_set_create_ind(c, ind, true);
    g_info << ind.name << ": created" << endl;
  } else {
    g_info << " - expect error " << code << endl;
    chk1(c.dic->createIndex(*ind.ind, *tab.tab_r) == -1);
    const NdbError& error = c.dic->getNdbError();
    chk2(error.code == code, error << " wanted: " << code);
  }
  chk1(st_verify_index(c, ind) == 0);
  return 0;
err:
  return -1;
}

static int
st_create_index(ST_Con& c, ST_Ind& ind, ST_Errins errins)
{
  assert(errins.code != 0);
  chk1(st_do_errins(c, errins) == 0);
  chk1(st_create_index(c, ind, errins.code) == 0);
  return 0;
err:
  return -1;
}

static int
st_drop_index(ST_Con& c, ST_Ind& ind, int code = 0)
{
  ST_Tab& tab = *ind.tab;
  g_info << ind.name << ": drop index";
  if (code == 0) {
    g_info << endl;
    assert(ind.exists());
    c.dic->invalidateIndex(ind.name, tab.name);
    chk2(c.dic->dropIndex(ind.name, tab.name) == 0, c.dic->getNdbError());
    g_info << ind.name << ": dropped" << endl;
    st_set_create_ind(c, ind, false);
  } else {
    g_info << " expect error " << code << endl;
    c.dic->invalidateIndex(ind.name, tab.name);
    chk1(c.dic->dropIndex(ind.name, tab.name) == -1);
    const NdbError& error = c.dic->getNdbError();
    chk2(error.code == code, error << " wanted: " << code);
  }
  chk1(st_verify_index(c, ind) == 0);
  return 0;
err:
  return -1;
}

static int
st_drop_index(ST_Con& c, ST_Ind& ind, ST_Errins errins)
{
  assert(errins.code != 0);
  chk1(st_do_errins(c, errins) == 0);
  chk1(st_drop_index(c, ind, errins.code) == 0);
  return 0;
err:
  return -1;
}

static int
st_create_table_index(ST_Con& c, ST_Tab& tab)
{
  chk1(st_create_table(c, tab) == 0);
  int j;
  for (j = 0; j < tab.indcount; j++) {
    ST_Ind& ind = tab.ind(j);
    chk1(st_create_index(c, ind) == 0);
  }
  return 0;
err:
  return -1;
}

// drop all

static int
st_drop_test_tables(ST_Con& c)
{
  g_info << "st_drop_test_tables" << endl;
  int i;
  for (i = 0; i < c.tabcount; i++) {
    ST_Tab& tab = c.tab(i);
    if (tab.exists())
      chk1(st_drop_table(c, tab) == 0);
  }
  return 0;
err:
  return -1;
}

// error insert values

static const ST_Errins
st_errins_begin_trans[] = {
  ST_Errins(6101, 780),
  ST_Errins()
};

static const ST_Errins
st_errins_end_trans1[] = {
  ST_Errins(ERR_INSERT_MASTER_FAILURE1, 0, 1),
  ST_Errins()
};

static const ST_Errins
st_errins_end_trans2[] = {
  ST_Errins(ERR_INSERT_MASTER_FAILURE2, 0, 1),
  ST_Errins()
};

static const ST_Errins
st_errins_end_trans3[] = {
  ST_Errins(ERR_INSERT_MASTER_FAILURE3, 0, 1),
  ST_Errins()
};

static const ST_Errins
st_errins_table[] = {
  ST_Errins(6111, 783),
  ST_Errins(6121, 9121),
  //ST_Errins(6131, 9131),
  ST_Errins()
};

static ST_Errins
st_errins_index[] = {
  ST_Errins(st_errins_table),
  ST_Errins(6112, 783),
  ST_Errins(6113, 783),
  ST_Errins(6114, 783),
  ST_Errins(6122, 9122),
  ST_Errins(6123, 9123),
  ST_Errins(6124, 9124),
  //ST_Errins(6132, 9131),
  //ST_Errins(6133, 9131),
  //ST_Errins(6134, 9131),
  //ST_Errins(6135, 9131),
  ST_Errins()
};

static ST_Errins
st_errins_index_create[] = {
  ST_Errins(st_errins_index),
  ST_Errins(6116, 783),
  ST_Errins(6126, 9126),
  //ST_Errins(6136, 9136),
  ST_Errins()
};

static ST_Errins
st_errins_index_drop[] = {
  ST_Errins(st_errins_index),
  ST_Errins()
};

// specific test cases

static int
st_test_create(ST_Con& c, int arg = -1)
{
  int do_abort = (arg == 1);
  int i;
  chk1(st_begin_trans(c) == 0);
  for (i = 0; i < c.tabcount; i++) {
    ST_Tab& tab = c.tab(i);
    chk1(st_create_table_index(c, tab) == 0);
  }
  chk1(st_verify_list(c) == 0);
  if (!do_abort)
    chk1(st_end_trans(c, 0) == 0);
  else
    chk1(st_end_trans(c, ST_AbortFlag) == 0);
  chk1(st_verify_list(c) == 0);
  if (!do_abort)
    chk1(st_drop_test_tables(c) == 0);
  return NDBT_OK;
err:
  return NDBT_FAILED;
}

static int
st_test_drop(ST_Con& c, int arg = -1)
{
  int do_abort = (arg == 1);
  int i;
  for (i = 0; i < c.tabcount; i++) {
    ST_Tab& tab = c.tab(i);
    chk1(st_create_table_index(c, tab) == 0);
  }
  chk1(st_begin_trans(c) == 0);
  for (i = 0; i < c.tabcount; i++) {
    ST_Tab& tab = c.tab(i);
    chk1(st_drop_table(c, tab) == 0);
  }
  chk1(st_verify_list(c) == 0);
  if (!do_abort)
    chk1(st_end_trans(c, 0) == 0);
  else
    chk1(st_end_trans(c, ST_AbortFlag) == 0);
  chk1(st_verify_list(c) == 0);
  return NDBT_OK;
err:
  return NDBT_FAILED;
}

static int
st_test_rollback_create_table(ST_Con& c, int arg = -1)
{
  int i;
  chk1(st_begin_trans(c) == 0);
  for (i = 0; i < c.tabcount; i++) {
    ST_Tab& tab = c.tab(i);
    if (i % 2 == 0) {
      ST_Errins errins(6111, 783, 0); // fail CTa seize op
      chk1(st_create_table(c, tab, errins) == 0);
    } else {
      chk1(st_create_table(c, tab) == 0);
    }
  }
  chk1(st_end_trans(c, 0) == 0);
  chk1(st_verify_list(c) == 0);
  for (i = 0; i < c.tabcount; i++) {
    ST_Tab& tab = c.tab(i);
    if (i % 2 == 0)
      assert(!tab.exists());
    else {
      assert(tab.exists());
      chk1(st_drop_table(c, tab) == 0);
    }
  }
  return NDBT_OK;
err:
  return NDBT_FAILED;
}

static int
st_test_rollback_drop_table(ST_Con& c, int arg = -1)
{
  int i;
  for (i = 0; i < c.tabcount; i++) {
    ST_Tab& tab = c.tab(i);
    chk1(st_create_table(c, tab) == 0);
  }
  chk1(st_begin_trans(c) == 0);
  for (i = 0; i < c.tabcount; i++) {
    ST_Tab& tab = c.tab(i);
    if (i % 2 == 0) {
      ST_Errins errins(6111, 783, 0); // fail DTa seize op
      chk1(st_drop_table(c, tab, errins) == 0);
    } else {
      chk1(st_drop_table(c, tab) == 0);
    }
  }
  chk1(st_end_trans(c, 0) == 0);
  chk1(st_verify_list(c) == 0);
  for (i = 0; i < c.tabcount; i++) {
    ST_Tab& tab = c.tab(i);
    if (i % 2 == 0) {
      assert(tab.exists());
      chk1(st_drop_table(c, tab) == 0);
    } else {
      assert(!tab.exists());
    }
  }
  return NDBT_OK;
err:
  return NDBT_FAILED;
}

static int
st_test_rollback_create_index(ST_Con& c, int arg = -1)
{
  int i, j;
  for (i = 0; i < c.tabcount; i++) {
    ST_Tab& tab = c.tab(i);
    if (tab.indcount < 1)
      continue;
    chk1(st_create_table(c, tab) == 0);
    chk1(st_begin_trans(c) == 0);
    for (j = 0; j < tab.indcount; j++) {
      ST_Ind& ind = tab.ind(j);
      if (j % 2 == 0) {
        ST_Errins errins(6116, 783, 0); // fail BIn seize op
        chk1(st_create_index(c, ind, errins) == 0);
      } else {
        chk1(st_create_index(c, ind) == 0);
      }
    }
    chk1(st_end_trans(c, 0) == 0);
    chk1(st_verify_list(c) == 0);
    for (j = 0; j < tab.indcount; j++) {
      ST_Ind& ind = tab.ind(j);
      if (j % 2 == 0)
        assert(!ind.exists());
      else {
        assert(ind.exists());
        chk1(st_drop_index(c, ind) == 0);
      }
    }
    chk1(st_drop_table(c, tab) == 0);
  }
  return NDBT_OK;
err:
  return NDBT_FAILED;
}

static int
st_test_rollback_drop_index(ST_Con& c, int arg = -1)
{
  int i, j;
  for (i = 0; i < c.tabcount; i++) {
    ST_Tab& tab = c.tab(i);
    if (tab.indcount < 1)
      continue;
    chk1(st_create_table_index(c, tab) == 0);
  }
  for (i = 0; i < c.tabcount; i++) {
    ST_Tab& tab = c.tab(i);
    if (tab.indcount < 1)
      continue;
    chk1(st_begin_trans(c) == 0);
    for (j = 0; j < tab.indcount; j++) {
      ST_Ind& ind = tab.ind(j);
      if (j % 2 == 0) {
        ST_Errins errins(6114, 783, 0); // fail ATr seize op
        chk1(st_drop_index(c, ind, errins) == 0);
      } else {
        chk1(st_drop_index(c, ind) == 0);
      }
    }
    chk1(st_end_trans(c, 0) == 0);
    chk1(st_verify_list(c) == 0);
    for (j = 0; j < tab.indcount; j++) {
      ST_Ind& ind = tab.ind(j);
      if (j % 2 == 0) {
        assert(ind.exists());
        chk1(st_drop_index(c, ind) == 0);
      } else {
        assert(!ind.exists());
      }
    }
  }
  return NDBT_OK;
err:
  return NDBT_FAILED;
}

static int
st_test_dup_create_table(ST_Con& c, int arg = -1)
{
  int do_trans;
  int do_abort;
  int i;
  for (do_trans = 0; do_trans <= 1; do_trans++) {
    for (do_abort = 0; do_abort <= do_trans; do_abort++) {
      g_info << "trans:" << do_trans
             << " abort:" << do_abort << endl;
      for (i = 0; i < c.tabcount; i++) {
        ST_Tab& tab = c.tab(i);
        if (do_trans)
          chk1(st_begin_trans(c) == 0);
        chk1(st_create_table(c, tab) == 0);
        chk1(st_create_table(c, tab, 721) == 0);
        if (do_trans) {
          if (!do_abort)
            chk1(st_end_trans(c, 0) == 0);
          else
            chk1(st_end_trans(c, ST_AbortFlag) == 0);
        }
        chk1(st_verify_list(c) == 0);
        if (tab.exists()) {
          chk1(st_drop_table(c, tab) == 0);
        }
      }
    }
  }
  return NDBT_OK;
err:
  return NDBT_FAILED;
}

static int
st_test_dup_drop_table(ST_Con& c, int arg = -1)
{
  int do_trans;
  int do_abort;
  int i;
  for (do_trans = 0; do_trans <= 1; do_trans++) {
    for (do_abort = 0; do_abort <= do_trans; do_abort++) {
      g_info << "trans:" << do_trans
             << " abort:" << do_abort << endl;
      for (i = 0; i < c.tabcount; i++) {
        ST_Tab& tab = c.tab(i);
        chk1(st_create_table(c, tab) == 0);
        if (do_trans)
          chk1(st_begin_trans(c) == 0);
        chk1(st_drop_table(c, tab) == 0);
        if (!do_trans)
          chk1(st_drop_table(c, tab, 723) == 0);
        else
          chk1(st_drop_table(c, tab, 785) == 0);
        if (do_trans) {
          if (!do_abort)
            chk1(st_end_trans(c, 0) == 0);
          else
            chk1(st_end_trans(c, ST_AbortFlag) == 0);
        }
        chk1(st_verify_list(c) == 0);
        if (tab.exists()) {
          chk1(st_drop_table(c, tab) == 0);
        }
      }
    }
  }
  return NDBT_OK;
err:
  return NDBT_FAILED;
}

static int
st_test_dup_create_index(ST_Con& c, int arg = -1)
{
  int do_trans;
  int do_abort;
  int i, j;
  for (do_trans = 0; do_trans <= 1; do_trans++) {
    for (do_abort = 0; do_abort <= do_trans; do_abort++) {
      g_info << "trans:" << do_trans
             << " abort:" << do_abort << endl;
      for (i = 0; i < c.tabcount; i++) {
        ST_Tab& tab = c.tab(i);
        if (tab.indcount < 1)
          continue;
        chk1(st_create_table(c, tab) == 0);
        for (j = 0; j < tab.indcount; j++) {
          ST_Ind& ind = tab.ind(j);
          if (do_trans)
            chk1(st_begin_trans(c) == 0);
          chk1(st_create_index(c, ind) == 0);
          chk1(st_create_index(c, ind, 721) == 0);
          if (do_trans) {
            if (!do_abort)
              chk1(st_end_trans(c, 0) == 0);
            else
              chk1(st_end_trans(c, ST_AbortFlag) == 0);
          }
          chk1(st_verify_list(c) == 0);
        }
        chk1(st_drop_table(c, tab) == 0);
      }
    }
  }
  return NDBT_OK;
err:
  return NDBT_FAILED;
}

static int
st_test_dup_drop_index(ST_Con& c, int arg = -1)
{
  int do_trans;
  int do_abort;
  int i, j;
  for (do_trans = 0; do_trans <= 1; do_trans++) {
    for (do_abort = 0; do_abort <= do_trans; do_abort++) {
      g_info << "trans:" << do_trans
             << " abort:" << do_abort << endl;
      for (i = 0; i < c.tabcount; i++) {
        ST_Tab& tab = c.tab(i);
        if (tab.indcount < 1)
          continue;
        chk1(st_create_table(c, tab) == 0);
        for (j = 0; j < tab.indcount; j++) {
          ST_Ind& ind = tab.ind(j);
          chk1(st_create_index(c, ind) == 0);
          if (do_trans)
            chk1(st_begin_trans(c) == 0);
          chk1(st_drop_index(c, ind) == 0);
          if (!do_trans)
            chk1(st_drop_index(c, ind, 4243) == 0);
          else
            chk1(st_drop_index(c, ind, 785) == 0);
          if (do_trans) {
            if (!do_abort)
              chk1(st_end_trans(c, 0) == 0);
            else
              chk1(st_end_trans(c, ST_AbortFlag) == 0);
          }
          chk1(st_verify_list(c) == 0);
        }
        chk1(st_drop_table(c, tab) == 0);
      }
    }
  }
  return NDBT_OK;
err:
  return NDBT_FAILED;
}

static int
st_test_build_index(ST_Con& c, int arg = -1)
{
  int i, j;
  for (i = 0; i < c.tabcount; i++) {
    ST_Tab& tab = c.tab(i);
    if (tab.indcount < 1)
      continue;
    chk1(st_create_table(c, tab) == 0);
    chk1(st_load_table(c, tab) == 0);
    for (j = 0; j < tab.indcount; j++) {
      ST_Ind& ind = tab.ind(j);
      chk1(st_create_index(c, ind) == 0);
      chk1(st_verify_list(c) == 0);
    }
    chk1(st_drop_table(c, tab) == 0);
  }
  return NDBT_OK;
err:
  return NDBT_FAILED;
}

static ST_Errins
st_test_local_create_list[] = {
  ST_Errins(8033, 293, 1),    // TC trigger
  ST_Errins(8033, 293, 0),
  ST_Errins(4003, 4237, 1),   // TUP trigger
  ST_Errins(4003, 4237, 0),
  ST_Errins(8034, 292, 1),    // TC index
  ST_Errins(8034, 292, 0)
};

static int
st_test_local_create(ST_Con& c, int arg = -1)
{
  const int n = arg;
  ST_Errins *list = st_test_local_create_list;
  const int listlen = 
    sizeof(st_test_local_create_list)/sizeof(st_test_local_create_list[0]);
  assert(0 <= n && n < listlen);
  const bool only_unique = (n == 0 || n == 1 || n == 4 || n == 5);
  int i, j;
  for (i = 0; i < c.tabcount; i++) {
    ST_Tab& tab = c.tab(i);
    bool tabdone = false;
    for (j = 0; j < tab.indcount; j++) {
      ST_Ind& ind = tab.ind(j);
      if (only_unique && !ind.is_unique())
        continue;
      if (!tabdone) {
        chk1(st_create_table(c, tab) == 0);
        chk1(st_load_table(c, tab) == 0);
        tabdone = true;
      }
      ST_Errins errins = list[n];
      chk1(st_create_index(c, ind, errins) == 0);
      chk1(st_verify_list(c) == 0);
    }
    if (tabdone)
      chk1(st_drop_table(c, tab) == 0);
  }
  return NDBT_OK;
err:
  return NDBT_FAILED;
}

// random test cases

static const uint ST_AllowAbort = 1;
static const uint ST_AllowErrins = 2;

static int
st_test_trans(ST_Con& c, int arg = -1)
{
  if ((arg & ST_AllowErrins) && randomly(2, 3)) {
    ST_Errins errins = st_get_errins(c, st_errins_begin_trans);
    chk1(st_begin_trans(c, errins) == 0);
  } else {
    chk1(st_begin_trans(c) == 0);
    if (randomly(1, 5)) {
      g_info << "try duplicate begin trans" << endl;
      chk1(st_begin_trans(c, 4410) == 0);
      chk1(c.dic->hasSchemaTrans() == true);
    }
    if ((arg & ST_AllowAbort) && randomly(1, 3)) {
      chk1(st_end_trans(c, ST_AbortFlag) == 0);
    } else {
      chk1(st_end_trans(c, 0) == 0);
    }
  }
  return NDBT_OK;
err:
  return NDBT_FAILED;
}

static int
st_test_create_table(ST_Con& c, int arg = -1)
{
  bool trans = randomly(3, 4);
  bool simpletrans = !trans && randomly(1, 2);
  g_info << "trans:" << trans << " simpletrans:" << simpletrans << endl;
  if (trans) {
    chk1(st_begin_trans(c) == 0);
  }
  int i;
  for (i = 0; i < c.tabcount; i++) {
    ST_Tab& tab = c.tab(i);
    if (tab.exists()) {
      g_info << tab.name << ": skip existing" << endl;
      continue;
    }
    g_info << tab.name << ": to create" << endl;
    if (simpletrans) {
      chk1(st_begin_trans(c) == 0);
    }
    if ((arg & ST_AllowErrins) && randomly(1, 3)) {
      ST_Errins errins = st_get_errins(c, st_errins_table);
      chk1(st_create_table(c, tab, errins) == 0);
      if (simpletrans) {
        if (randomly(1, 2))
          chk1(st_end_trans(c, 0) == 0);
        else
          chk1(st_end_trans(c, ST_AbortFlag) == 0);
      }
    } else {
      chk1(st_create_table(c, tab) == 0);
      if (simpletrans) {
        uint flags = 0;
        if ((arg & ST_AllowAbort) && randomly(4, 5))
          flags |= ST_AbortFlag;
        chk1(st_end_trans(c, flags) == 0);
      }
    }
    if (tab.exists() && randomly(1, 3)) {
      g_info << tab.name << ": try duplicate create" << endl;
      chk1(st_create_table(c, tab, 721) == 0);
    }
  }
  if (trans) {
    uint flags = 0;
    if ((arg & ST_AllowAbort) && randomly(4, 5))
      flags |= ST_AbortFlag;
    chk1(st_end_trans(c, flags) == 0);
  }
  return NDBT_OK;
err:
  return NDBT_FAILED;
}

static int
st_test_drop_table(ST_Con& c, int arg = -1)
{
  bool trans = randomly(3, 4);
  bool simpletrans = !trans && randomly(1, 2);
  g_info << "trans:" << trans << " simpletrans:" << simpletrans << endl;
  if (trans) {
    chk1(st_begin_trans(c) == 0);
  }
  int i;
  for (i = 0; i < c.tabcount; i++) {
    ST_Tab& tab = c.tab(i);
    if (!tab.exists()) {
      g_info << tab.name << ": skip not existing" << endl;
      continue;
    }
    g_info << tab.name << ": to drop" << endl;
    if (simpletrans) {
      chk1(st_begin_trans(c) == 0);
    }
    if ((arg & ST_AllowErrins) && randomly(1, 3)) {
      ST_Errins errins = st_get_errins(c, st_errins_table);
      chk1(st_drop_table(c, tab, errins) == 0);
      if (simpletrans) {
        if (randomly(1, 2))
          chk1(st_end_trans(c, 0) == 0);
        else
          chk1(st_end_trans(c, ST_AbortFlag) == 0);
      }
    } else {
      chk1(st_drop_table(c, tab) == 0);
      if (simpletrans) {
        uint flags = 0;
        if ((arg & ST_AllowAbort) && randomly(4, 5))
          flags |= ST_AbortFlag;
        chk1(st_end_trans(c, flags) == 0);
      }
    }
    if (!tab.exists() && randomly(1, 3)) {
      g_info << tab.name << ": try duplicate drop" << endl;
      chk1(st_drop_table(c, tab, 723) == 0);
    }
  }
  if (trans) {
    uint flags = 0;
    if ((arg & ST_AllowAbort) && randomly(4, 5))
      flags |= ST_AbortFlag;
    chk1(st_end_trans(c, flags) == 0);
  }
  return NDBT_OK;
err:
  return NDBT_FAILED;
}

static int
st_test_table(ST_Con& c, int arg = -1)
{
  chk1(st_test_create_table(c) == NDBT_OK);
  chk1(st_test_drop_table(c) == NDBT_OK);
  return NDBT_OK;
err:
  return NDBT_FAILED;
}

static int
st_test_create_index(ST_Con& c, int arg = -1)
{
  bool trans = randomly(3, 4);
  bool simpletrans = !trans && randomly(1, 2);
  g_info << "trans:" << trans << " simpletrans:" << simpletrans << endl;
  if (trans) {
    chk1(st_begin_trans(c) == 0);
  }
  int i, j;
  for (i = 0; i < c.tabcount; i++) {
    ST_Tab& tab = c.tab(i);
    if (tab.indcount == 0)
      continue;
    if (!tab.exists()) {
      g_info << tab.name << ": to create" << endl;
      chk1(st_create_table(c, tab) == 0);
    }
    for (j = 0; j < tab.indcount; j++) {
      ST_Ind& ind = tab.ind(j);
      if (ind.exists()) {
        g_info << ind.name << ": skip existing" << endl;
        continue;
      }
      g_info << ind.name << ": to create" << endl;
      if (simpletrans) {
        chk1(st_begin_trans(c) == 0);
      }
      if ((arg & ST_AllowErrins) && randomly(1, 3)) {
        const ST_Errins* list = st_errins_index_create;
        ST_Errins errins = st_get_errins(c, list);
        chk1(st_create_index(c, ind, errins) == 0);
        if (simpletrans) {
          if (randomly(1, 2))
            chk1(st_end_trans(c, 0) == 0);
          else
            chk1(st_end_trans(c, ST_AbortFlag) == 0);
        }
      } else {
        chk1(st_create_index(c, ind) == 0);
        if (simpletrans) {
          uint flags = 0;
          if ((arg & ST_AllowAbort) && randomly(4, 5))
            flags |= ST_AbortFlag;
          chk1(st_end_trans(c, flags) == 0);
        }
      }
      if (ind.exists() && randomly(1, 3)) {
        g_info << ind.name << ": try duplicate create" << endl;
        chk1(st_create_index(c, ind, 721) == 0);
      }
    }
  }
  if (trans) {
    uint flags = 0;
    if ((arg & ST_AllowAbort) && randomly(4, 5))
      flags |= ST_AbortFlag;
    chk1(st_end_trans(c, flags) == 0);
  }
  return NDBT_OK;
err:
  return NDBT_FAILED;
}

static int
st_test_drop_index(ST_Con& c, int arg = -1)
{
  bool trans = randomly(3, 4);
  bool simpletrans = !trans && randomly(1, 2);
  g_info << "trans:" << trans << " simpletrans:" << simpletrans << endl;
  if (trans) {
    chk1(st_begin_trans(c) == 0);
  }
  int i, j;
  for (i = 0; i < c.tabcount; i++) {
    ST_Tab& tab = c.tab(i);
    if (tab.indcount == 0)
      continue;
    if (!tab.exists()) {
      g_info << tab.name << ": skip not existing" << endl;
      continue;
    }
    for (j = 0; j < tab.indcount; j++) {
      ST_Ind& ind = tab.ind(j);
      if (!ind.exists()) {
        g_info << ind.name << ": skip not existing" << endl;
        continue;
      }
      g_info << ind.name << ": to drop" << endl;
      if (simpletrans) {
        chk1(st_begin_trans(c) == 0);
      }
      if ((arg & ST_AllowErrins) && randomly(1, 3)) {
        const ST_Errins* list = st_errins_index_drop;
        ST_Errins errins = st_get_errins(c, list);
        chk1(st_drop_index(c, ind, errins) == 0);
        if (simpletrans) {
          if (randomly(1, 2))
            chk1(st_end_trans(c, 0) == 0);
          else
            chk1(st_end_trans(c, ST_AbortFlag) == 0);
        }
      } else {
        chk1(st_drop_index(c, ind) == 0);
        if (simpletrans) {
          uint flags = 0;
          if ((arg & ST_AllowAbort) && randomly(4, 5))
            flags |= ST_AbortFlag;
          chk1(st_end_trans(c, flags) == 0);
        }
      }
      if (!ind.exists() && randomly(1, 3)) {
        g_info << ind.name << ": try duplicate drop" << endl;
        chk1(st_drop_index(c, ind, 4243) == 0);
      }
    }
  }
  if (trans) {
    uint flags = 0;
    if ((arg & ST_AllowAbort) && randomly(4, 5))
      flags |= ST_AbortFlag;
    chk1(st_end_trans(c, flags) == 0);
  }
  return NDBT_OK;
err:
  return NDBT_FAILED;
}

static int
st_test_index(ST_Con& c, int arg = -1)
{
  chk1(st_test_create_index(c) == NDBT_OK);
  chk1(st_test_drop_index(c) == NDBT_OK);
  return NDBT_OK;
err:
  return NDBT_FAILED;
}

// node failure and system restart

static int
st_test_anf_parse(ST_Con& c, int arg = -1)
{
  int i;
  chk1(st_start_xcon(c) == 0);
  {
    ST_Con& xc = *c.xcon;
    chk1(st_begin_trans(xc) == 0);
    for (i = 0; i < c.tabcount; i++) {
      ST_Tab& tab = c.tab(i);
      chk1(st_create_table_index(xc, tab) == 0);
    }
    // DICT aborts the trans
    xc.tx_on = false;
    xc.tx_commit = false;
    st_set_commit_all(xc);
    chk1(st_stop_xcon(c) == 0);
    chk1(st_wait_idle(c) == 0);
    chk1(st_verify_list(c) == 0);
  }
  return NDBT_OK;
err:
  return NDBT_FAILED;
}

static int
st_test_anf_background(ST_Con& c, int arg = -1)
{
  int i;
  chk1(st_start_xcon(c) == 0);
  {
    ST_Con& xc = *c.xcon;
    chk1(st_begin_trans(xc) == 0);
    for (i = 0; i < c.tabcount; i++) {
      ST_Tab& tab = c.tab(i);
      chk1(st_create_table(xc, tab) == 0);
    }
    // DICT takes over and completes the trans
    st_end_trans(xc, ST_BackgroundFlag);
    chk1(st_stop_xcon(c) == 0);
    chk1(st_wait_idle(c) == 0);
    chk1(st_verify_list(c) == 0);
  }
  return NDBT_OK;
err:
  return NDBT_FAILED;
}

static int
st_test_anf_fail_begin(ST_Con& c, int arg = -1)
{
  chk1(st_start_xcon(c) == 0);
  {
    ST_Con& xc = *c.xcon;

    ST_Errins errins1(6102, -1, 1); // master kills us at begin
    ST_Errins errins2(6103, -1, 0); // slave delays conf
    chk1(st_do_errins(xc, errins1) == 0);
    chk1(st_do_errins(xc, errins2) == 0);

    chk1(st_begin_trans(xc, 4009) == 0);

    // DICT aborts the trans
    xc.tx_on = false;
    xc.tx_commit = false;
    st_set_commit_all(xc);
    chk1(st_stop_xcon(c) == 0);

    // xc may get 4009 before takeover is ready (5000 ms delay)
    ST_Retry retry = { 100, 100 }; // 100 * 100ms = 10000ms
    chk1(st_begin_trans(c, retry) == 0);
    chk1(st_wait_idle(c) == 0);
    chk1(st_verify_list(c) == 0);
  }
  return NDBT_OK;
err:
  return NDBT_FAILED;
}

static int
st_test_snf_parse(ST_Con& c, int arg = -1)
{
  bool do_abort = (arg == 1);
  chk1(st_begin_trans(c) == 0);
  int node_id;
  node_id = -1;
  int i;
  int midcount;
  midcount = c.tabcount / 2;

  for (i = 0; i < c.tabcount; i++) {
    ST_Tab& tab = c.tab(i);
    if (i == midcount) {
      assert(c.numdbnodes > 1);
      uint rand = urandom(c.numdbnodes);
      node_id = c.restarter->getRandomNotMasterNodeId(rand);
      g_info << "restart node " << node_id << " (async)" << endl;
      int flags = 0;
      chk1(c.restarter->restartOneDbNode2(node_id, flags) == 0);
      chk1(c.restarter->waitNodesNoStart(&node_id, 1) == 0);
      chk1(c.restarter->startNodes(&node_id, 1) == 0);
    }
    chk1(st_create_table_index(c, tab) == 0);
  }
  if (!do_abort)
    chk1(st_end_trans(c, 0) == 0);
  else
    chk1(st_end_trans(c, ST_AbortFlag) == 0);

  g_info << "wait for node " << node_id << " to come up" << endl;
  chk1(c.restarter->waitClusterStarted() == 0);
  g_info << "verify all" << endl;
  chk1(st_verify_all(c) == 0);
  return NDBT_OK;
err:
  return NDBT_FAILED;
}

static int
st_test_mnf_parse(ST_Con& c, int arg = -1)
{
  const NdbDictionary::Table* pTab;
  bool do_abort = (arg == 1);
  chk1(st_begin_trans(c) == 0);
  int node_id;
  node_id = -1;
  int i;
  int midcount;
  midcount = c.tabcount / 2;

  for (i = 0; i < c.tabcount; i++) {
    ST_Tab& tab = c.tab(i);
    chk1(st_create_table_index(c, tab) == 0);
    if (i == midcount) {
      assert(c.numdbnodes > 1);
      node_id = c.restarter->getMasterNodeId();
      g_info << "restart node " << node_id << " (async)" << endl;
      int flags = 0;
      chk1(c.restarter->restartOneDbNode2(node_id, flags) == 0);
      chk1(c.restarter->waitNodesNoStart(&node_id, 1) == 0);
      chk1(c.restarter->startNodes(&node_id, 1) == 0);
      break;
    }
  }
  if (!do_abort)
    chk1(st_end_trans_aborted(c, ST_CommitFlag) == 0);
  else
    chk1(st_end_trans_aborted(c, ST_AbortFlag) == 0);

  g_info << "wait for node " << node_id << " to come up" << endl;
  chk1(c.restarter->waitClusterStarted() == 0);
  g_info << "verify all" << endl;
  for (i = 0; i < c.tabcount; i++) {
    ST_Tab& tab = c.tab(i);
    // Verify that table is not in db
    c.dic->invalidateTable(tab.name);
    pTab =
      NDBT_Table::discoverTableFromDb(c.ndb, tab.name);
    chk1(pTab == NULL);
  }
/*
  chk1(st_verify_all(c) == 0);
*/
  return NDBT_OK;
err:
  return NDBT_FAILED;
}

static int
st_test_mnf_prepare(ST_Con& c, int arg = -1)
{
  NdbRestarter restarter;
  int master = restarter.getMasterNodeId();
  ST_Errins errins = st_get_errins(c, st_errins_end_trans1);
  int i;

  chk1(st_begin_trans(c) == 0);
  for (i = 0; i < c.tabcount; i++) {
    ST_Tab& tab = c.tab(i);
    chk1(st_create_table_index(c, tab) == 0);
  }
  if (arg == 1)
  {
    chk1(st_end_trans_aborted(c, errins, ST_BackgroundFlag) == 0);
    chk1(st_wait_idle(c) == 0);
  }
  else
    chk1(st_end_trans_aborted(c, errins, ST_CommitFlag) == 0);
  chk1(c.restarter->waitClusterStarted() == 0);
  //st_wait_db_node_up(c, master);
  for (i = 0; i < c.tabcount; i++) {
    ST_Tab& tab = c.tab(i);
    // Verify that table is not in db
    c.dic->invalidateTable(tab.name);
    const NdbDictionary::Table* pTab =
      NDBT_Table::discoverTableFromDb(c.ndb, tab.name);
    chk1(pTab == NULL);
  }
  return NDBT_OK;
err:
  return NDBT_FAILED;
}

static int
st_test_mnf_commit1(ST_Con& c, int arg = -1)
{
  NdbRestarter restarter;
  int master = restarter.getMasterNodeId();
  ST_Errins errins = st_get_errins(c, st_errins_end_trans2);
  int i;

  chk1(st_begin_trans(c) == 0);
  for (i = 0; i < c.tabcount; i++) {
    ST_Tab& tab = c.tab(i);
    chk1(st_create_table_index(c, tab) == 0);
  }
  if (arg == 1)
  {
    chk1(st_end_trans(c, errins, ST_BackgroundFlag) == 0);
    chk1(st_wait_idle(c) == 0);
  }
  else
    chk1(st_end_trans(c, errins, ST_CommitFlag) == 0);
  chk1(c.restarter->waitClusterStarted() == 0);
  //st_wait_db_node_up(c, master);
  for (i = 0; i < c.tabcount; i++) {
    ST_Tab& tab = c.tab(i);
    chk1(st_verify_table(c, tab) == 0);
  }
  chk1(st_drop_test_tables(c) == 0);  
  return NDBT_OK;
err:
  return NDBT_FAILED;
}

static int
st_test_mnf_commit2(ST_Con& c, int arg = -1)
{
  NdbRestarter restarter;
  int master = restarter.getMasterNodeId();
  ST_Errins errins = st_get_errins(c, st_errins_end_trans3);
  int i;

  chk1(st_begin_trans(c) == 0);
  for (i = 0; i < c.tabcount; i++) {
    ST_Tab& tab = c.tab(i);
    chk1(st_create_table_index(c, tab) == 0);
  }
  if (arg == 1)
  {
    chk1(st_end_trans(c, errins, ST_BackgroundFlag) == 0);
    chk1(st_wait_idle(c) == 0);
  }
  else
    chk1(st_end_trans(c, errins, ST_CommitFlag) == 0);
  chk1(c.restarter->waitClusterStarted() == 0);
  //st_wait_db_node_up(c, master);
  chk1(st_verify_all(c) == 0);
  for (i = 0; i < c.tabcount; i++) {
    ST_Tab& tab = c.tab(i);
    chk1(st_load_table(c, tab) == 0);
  }
  chk1(st_drop_test_tables(c) == 0);  
  return NDBT_OK;
err:
  return NDBT_FAILED;
}

static int
st_test_mnf_run_commit(ST_Con& c, int arg = -1)
{
  const NdbDictionary::Table* pTab;
  NdbRestarter restarter;
  int master = restarter.getMasterNodeId();
  int i;

  if (arg == FAIL_BEGIN)
  {
    // No transaction to be found if only one node left
    if (restarter.getNumDbNodes() < 3)
      return NDBT_OK;
    chk1(st_begin_trans(c) == -1);
    goto verify;
  }
  else
    chk1(st_begin_trans(c) == 0);
  for (i = 0; i < c.tabcount; i++) {
    ST_Tab& tab = c.tab(i);
    if (arg == FAIL_CREATE)
    {
      chk1(st_create_table_index(c, tab) == -1);
      goto verify;
    }
    else
      chk1(st_create_table_index(c, tab) == 0);
  }
  if (arg == FAIL_END)
  {
    chk1(st_end_trans(c, ST_CommitFlag) == -1);
  }
  else // if (arg == SUCCEED_COMMIT)
    chk1(st_end_trans(c, ST_CommitFlag) == 0);

verify:
  g_info << "wait for master node to come up" << endl;
  chk1(c.restarter->waitClusterStarted() == 0);
  //st_wait_db_node_up(c, master);
  g_info << "verify all" << endl;
  for (i = 0; i < c.tabcount; i++) {
    ST_Tab& tab = c.tab(i);
    switch (arg) {
    case FAIL_BEGIN:
    case FAIL_CREATE:
    case FAIL_END:
    {
      // Verify that table is not in db
      c.dic->invalidateTable(tab.name);
      pTab =
        NDBT_Table::discoverTableFromDb(c.ndb, tab.name);
      chk1(pTab == NULL);
      break;
    }
    default:
      chk1(st_verify_table(c, tab) == 0);
    }
  }

  return NDBT_OK;
err:
  return NDBT_FAILED;
}

static int
st_test_mnf_run_abort(ST_Con& c, int arg = -1)
{
  NdbRestarter restarter;
  int master = restarter.getMasterNodeId();
  const NdbDictionary::Table* pTab;
  bool do_abort = (arg == SUCCEED_ABORT);
  int i;

  chk1(st_begin_trans(c) == 0);
  for (i = 0; i < c.tabcount; i++) {
    ST_Tab& tab = c.tab(i);
    chk1(st_create_table_index(c, tab) == 0);
  }
  if (!do_abort)
    chk1(st_end_trans(c, ST_CommitFlag) == -1);
  else
    chk1(st_end_trans_aborted(c, ST_AbortFlag) == 0);

  g_info << "wait for master node to come up" << endl;
  chk1(c.restarter->waitClusterStarted() == 0);
  //st_wait_db_node_up(c, master);
  g_info << "verify all" << endl;
  for (i = 0; i < c.tabcount; i++) {
    ST_Tab& tab = c.tab(i);
    // Verify that table is not in db
    c.dic->invalidateTable(tab.name);
    pTab =
      NDBT_Table::discoverTableFromDb(c.ndb, tab.name);
    chk1(pTab == NULL);
  }

  return NDBT_OK;
err:
  return NDBT_FAILED;
}

static int
st_test_mnf_start_partial(ST_Con& c, int arg = -1)
{
  ST_Errins errins(ERR_INSERT_PARTIAL_START_FAIL, 0, 1); // slave skips start
  chk1(st_do_errins(c, errins) == 0);
  return st_test_mnf_run_commit(c, arg);
err:
  return -1;
}

static int
st_test_mnf_parse_partial(ST_Con& c, int arg = -1)
{
  ST_Errins errins(ERR_INSERT_PARTIAL_PARSE_FAIL, 0, 1); // slave skips parse
  chk1(st_do_errins(c, errins) == 0);
  return st_test_mnf_run_commit(c, arg);
err:
  return -1;
}

static int
st_test_mnf_flush_prepare_partial(ST_Con& c, int arg = -1)
{
  ST_Errins errins(ERR_INSERT_PARTIAL_FLUSH_PREPARE_FAIL, 0, 1); // slave skips flush prepare
  chk1(st_do_errins(c, errins) == 0);
  return st_test_mnf_run_commit(c, arg);
err:
  return -1;
}

static int
st_test_mnf_prepare_partial(ST_Con& c, int arg = -1)
{
  ST_Errins errins(ERR_INSERT_PARTIAL_PREPARE_FAIL, 0, 1); // slave skips prepare
  chk1(st_do_errins(c, errins) == 0);
  return st_test_mnf_run_commit(c, arg);
err:
  return -1;
}

static int
st_test_mnf_abort_parse_partial(ST_Con& c, int arg = -1)
{
  ST_Errins errins(ERR_INSERT_PARTIAL_ABORT_PARSE_FAIL, 0, 1); // slave skips abort parse
  chk1(st_do_errins(c, errins) == 0);
  return st_test_mnf_run_abort(c, arg);
err:
  return -1;
}

static int
st_test_mnf_abort_prepare_partial(ST_Con& c, int arg = -1)
{
  ST_Errins errins(ERR_INSERT_PARTIAL_ABORT_PREPARE_FAIL, 0, 1); // slave skips abort prepare
  chk1(st_do_errins(c, errins) == 0);
  return st_test_mnf_run_abort(c, arg);
err:
  return -1;
}

static int
st_test_mnf_flush_commit_partial(ST_Con& c, int arg = -1)
{
  NdbRestarter restarter;
  ST_Errins errins(ERR_INSERT_PARTIAL_FLUSH_COMMIT_FAIL, 0, 1); // slave skips flush commit
  chk1(st_do_errins(c, errins) == 0);
  if (restarter.getNumDbNodes() < 3)
    // If new master is only node and it hasn't flush commit, we abort
    return st_test_mnf_run_commit(c, FAIL_END);
  else
    return st_test_mnf_run_commit(c, arg);
err:
  return -1;
}

static int
st_test_mnf_commit_partial(ST_Con& c, int arg = -1)
{
  ST_Errins errins(ERR_INSERT_PARTIAL_COMMIT_FAIL, 0, 1); // slave skips commit
  chk1(st_do_errins(c, errins) == 0);
  return st_test_mnf_run_commit(c, arg);
err:
  return -1;
}

static int
st_test_mnf_flush_complete_partial(ST_Con& c, int arg = -1)
{
  ST_Errins errins(ERR_INSERT_PARTIAL_FLUSH_COMPLETE_FAIL, 0, 1); // slave skips flush complete
  chk1(st_do_errins(c, errins) == 0);
  return st_test_mnf_run_commit(c, arg);
err:
  return -1;
}

static int
st_test_mnf_complete_partial(ST_Con& c, int arg = -1)
{
  ST_Errins errins(ERR_INSERT_PARTIAL_COMPLETE_FAIL, 0, 1); // slave skips complete
  chk1(st_do_errins(c, errins) == 0);
  return st_test_mnf_run_commit(c, arg);
err:
  return -1;
}

static int
st_test_mnf_end_partial(ST_Con& c, int arg = -1)
{
  ST_Errins errins(ERR_INSERT_PARTIAL_END_FAIL, 0, 1); // slave skips end
  chk1(st_do_errins(c, errins) == 0);
  return st_test_mnf_run_commit(c, arg);
err:
  return -1;
}

static int
st_test_sr_parse(ST_Con& c, int arg = -1)
{
  bool do_abort = (arg == 1);
  chk1(st_begin_trans(c) == 0);
  int i;
  for (i = 0; i < c.tabcount; i++) {
    ST_Tab& tab = c.tab(i);
    chk1(st_create_table_index(c, tab) == 0);
  }
  if (!do_abort)
    chk1(st_end_trans(c, 0) == 0);
  else
    chk1(st_end_trans(c, ST_AbortFlag) == 0);

  g_info << "restart all" << endl;
  int flags;
  flags = NdbRestarter::NRRF_NOSTART;
  chk1(c.restarter->restartAll2(flags) == 0);
  g_info << "wait for cluster started" << endl;
  chk1(c.restarter->waitClusterNoStart() == 0);
  chk1(c.restarter->startAll() == 0);
  chk1(c.restarter->waitClusterStarted() == 0);
  g_info << "verify all" << endl;
  chk1(st_verify_all(c) == 0);
  return NDBT_OK;
err:
  return NDBT_FAILED;
}

#if 0
static int
st_test_sr_commit(ST_Con& c, int arg = -1)
{
  g_info << "not yet" << endl;
  return NDBT_OK;
}
#endif

// run test cases

struct ST_Test {
  const char* key;
  int mindbnodes;
  int arg;
  int (*func)(ST_Con& c, int arg);
  const char* name;
  const char* desc;
};

static NdbOut&
operator<<(NdbOut& out, const ST_Test& test)
{
  out << "CASE " << test.key;
  out << " " << test.name;
  if (test.arg != -1)
    out << "+" << test.arg;
  out << " - " << test.desc;
  return out;
}

static const ST_Test
st_test_list[] = {
#define func(f) f, #f
  // specific ops
  { "a1", 1, 0,
     func(st_test_create),
     "create all within trans, commit" },
  { "a2", 1, 1,
     func(st_test_create),
     "create all within trans, abort" },
  { "a3", 1, 0,
     func(st_test_drop),
     "drop all within trans, commit" },
  { "a4", 1, 1,
     func(st_test_drop),
     "drop all within trans, abort" },
  { "b1", 1, -1,
    func(st_test_rollback_create_table),
    "partial rollback of create table ops" },
  { "b2", 1, -1,
    func(st_test_rollback_drop_table),
    "partial rollback of drop table ops" },
  { "b3", 1, -1,
    func(st_test_rollback_create_index),
    "partial rollback of create index ops" },
  { "b4", 1, -1,
    func(st_test_rollback_drop_index),
    "partial rollback of drop index ops" },
  { "c1", 1, -1,
    func(st_test_dup_create_table),
    "try to create same table twice" },
  { "c2", 1, -1,
    func(st_test_dup_drop_table),
    "try to drop same table twice" },
  { "c3", 1, -1,
    func(st_test_dup_create_index),
    "try to create same index twice" },
  { "c4", 1, -1,
    func(st_test_dup_drop_index),
    "try to drop same index twice" },
  { "d1", 1, -1,
    func(st_test_build_index),
    "build index on non-empty table" },
  { "e1", 1, 0,
    func(st_test_local_create),
    "fail trigger create in TC, master errins 8033" },
  { "e2", 2, 1,
    func(st_test_local_create),
    "fail trigger create in TC, slave errins 8033" },
  { "e3", 1, 2,
    func(st_test_local_create),
    "fail trigger create in TUP, master errins 4003" },
  { "e4", 2, 3,
    func(st_test_local_create),
    "fail trigger create in TUP, slave errins 4003" },
  { "e5", 1, 4,
    func(st_test_local_create),
    "fail index create in TC, master errins 8034" },
  { "e6", 2, 5,
    func(st_test_local_create),
    "fail index create in TC, slave errins 8034" },
  // random ops
  { "o1", 1, 0,
    func(st_test_trans),
    "start and stop schema trans" },
  { "o2", 1, ST_AllowAbort,
    func(st_test_trans),
    "start and stop schema trans, allow abort" },
  { "o3", 1, ST_AllowAbort | ST_AllowErrins,
    func(st_test_trans),
    "start and stop schema trans, allow abort errins" },
  //
  { "p1", 1, 0,
    func(st_test_create_table),
    "create tables at random" },
  { "p2", 1, ST_AllowAbort,
    func(st_test_create_table),
    "create tables at random, allow abort" },
  { "p3", 1, ST_AllowAbort | ST_AllowErrins,
    func(st_test_create_table),
    "create tables at random, allow abort errins" },
  //
  { "p4", 1, 0,
    func(st_test_table),
    "create and drop tables at random" },
  { "p5", 1, ST_AllowAbort,
    func(st_test_table),
    "create and drop tables at random, allow abort" },
  { "p6", 1, ST_AllowAbort | ST_AllowErrins,
    func(st_test_table),
    "create and drop tables at random, allow abort errins" },
  //
  { "q1", 1, 0,
    func(st_test_create_index),
    "create indexes at random" },
  { "q2", 1, ST_AllowAbort,
    func(st_test_create_index),
    "create indexes at random, allow abort" },
  { "q3", 1, ST_AllowAbort | ST_AllowErrins,
    func(st_test_create_index),
    "create indexes at random, allow abort errins" },
  //
  { "q4", 1, 0,
    func(st_test_index),
    "create and drop indexes at random" },
  { "q5", 1, ST_AllowAbort,
    func(st_test_index),
    "create and drop indexes at random, allow abort" },
  { "q6", 1, ST_AllowAbort | ST_AllowErrins,
    func(st_test_index),
    "create and drop indexes at random, allow abort errins" },
  // node failure and system restart
  { "u1", 1, -1,
    func(st_test_anf_parse),
    "api node fail in parse phase" },
  { "u2", 1, -1,
    func(st_test_anf_background),
    "api node fail after background trans" },
  { "u3", 2, -1,
    func(st_test_anf_fail_begin),
    "api node fail in middle of kernel begin trans" },
  //
  { "v1", 2, 0,
    func(st_test_snf_parse),
    "slave node fail in parse phase, commit" },
  { "v2", 2, 1,
    func(st_test_snf_parse),
    "slave node fail in parse phase, abort" },
  { "w1", 1, 0,
    func(st_test_sr_parse),
    "system restart in parse phase, commit" },
  { "w2", 1, 1,
    func(st_test_sr_parse),
    "system restart in parse phase, abort" },
#ifdef ndb_master_failure
  { "x1", 2, 0,
    func(st_test_mnf_parse),
    "master node fail in parse phase, commit" },
  { "x2", 2, 1,
    func(st_test_mnf_parse),
    "master node fail in parse phase, abort" },
  { "x3", 2, 0,
    func(st_test_mnf_prepare),
    "master node fail in prepare phase" },
  { "x4", 2, 0,
    func(st_test_mnf_commit1),
    "master node fail in start of commit phase" },
  { "x5", 2, 0,
    func(st_test_mnf_commit2),
    "master node fail in end of commit phase" },
  { "y1", 2, FAIL_BEGIN,
    func(st_test_mnf_start_partial),
    "master node fail in start phase, partial rollback" },
  { "y2", 2, FAIL_CREATE,
    func(st_test_mnf_parse_partial),
    "master node fail in parse phase, partial rollback" },
  { "y3", 2, FAIL_END,
    func(st_test_mnf_flush_prepare_partial),
    "master node fail in flush prepare phase, partial rollback" },
  { "y4", 2, FAIL_END,
    func(st_test_mnf_prepare_partial),
    "master node fail in prepare phase, partial rollback" },
  { "y5", 2, SUCCEED_COMMIT,
    func(st_test_mnf_flush_commit_partial),
    "master node fail in flush commit phase, partial rollback" },
  { "y6", 2, SUCCEED_COMMIT,
    func(st_test_mnf_commit_partial),
    "master node fail in commit phase, commit, partial rollforward" },
  { "y7", 2, SUCCEED_COMMIT,
    func(st_test_mnf_flush_complete_partial),
    "master node fail in flush complete phase, commit, partial rollforward" },
  { "y8", 2, SUCCEED_COMMIT,
    func(st_test_mnf_complete_partial),
    "master node fail in complete phase, commit, partial rollforward" },
  { "y9", 2, SUCCEED_COMMIT,
    func(st_test_mnf_end_partial),
    "master node fail in end phase, commit, partial rollforward" },
  { "z1", 2, SUCCEED_ABORT,
    func(st_test_mnf_abort_parse_partial),
    "master node fail in abort parse phase, partial rollback" },
  { "z2", 2, FAIL_END,
    func(st_test_mnf_abort_prepare_partial),
    "master node fail in abort prepare phase, partial rollback" },
  { "z3", 2, 1,
    func(st_test_mnf_prepare),
    "master node fail in prepare phase in background" },
  { "z4", 2, 1,
    func(st_test_mnf_commit1),
    "master node fail in start of commit phase in background" },
  { "z5", 2, 1,
    func(st_test_mnf_commit2),
    "master node fail in end of commit phase in background" },

#endif
#undef func
};

static const int
st_test_count = sizeof(st_test_list)/sizeof(st_test_list[0]);

static const char* st_test_case = 0;
static const char* st_test_skip = 0;

static bool
st_test_match(const ST_Test& test)
{
  const char* p = 0;
  if (st_test_case == 0)
    goto skip;
  if (strstr(st_test_case, test.key) != 0)
    goto skip;
  p = strchr(st_test_case, test.key[0]);
  if (p != 0 && (p[1] < '0' || p[1] > '9'))
    goto skip;
  return false;
skip:
  if (st_test_skip == 0)
    return true;
  if (strstr(st_test_skip, test.key) != 0)
    return false;
  p = strchr(st_test_skip, test.key[0]);
  if (p != 0 && (p[1] < '0' || p[1] > '9'))
    return false;
  return true;
}

static int
st_test(ST_Con& c, const ST_Test& test)
{
  chk1(st_end_trans(c, ST_AbortFlag) == 0);
  chk1(st_drop_test_tables(c) == 0);
  chk1(st_check_db_nodes(c) == 0);

  g_err << test << endl;
  if (c.numdbnodes < test.mindbnodes) {
    g_err << "skip, too few db nodes" << endl;
    return NDBT_OK;
  }

  chk1((*test.func)(c, test.arg) == NDBT_OK);
  chk1(st_check_db_nodes(c) == 0);
  //chk1(st_verify_list(c) == 0);

  return NDBT_OK;
err:
  return NDBT_FAILED;
}

static int st_random_seed = -1;

int
runSchemaTrans(NDBT_Context* ctx, NDBT_Step* step)
{
  { const char* env = NdbEnv_GetEnv("NDB_TEST_DBUG", 0, 0);
    if (env != 0 && env[0] != 0) // e.g. d:t:L:F:o,ndb_test.log
      DBUG_PUSH(env);
  }
  { const char* env = NdbEnv_GetEnv("NDB_TEST_CORE", 0, 0);
    if (env != 0 && env[0] != 0 && env[0] != '0' && env[0] != 'N')
      st_core_on_err = true;
  }
  { const char* env = NdbEnv_GetEnv("NDB_TEST_CASE", 0, 0);
    st_test_case = env;
  }
  { const char* env = NdbEnv_GetEnv("NDB_TEST_SKIP", 0, 0);
    st_test_skip = env;
  }
  { const char* env = NdbEnv_GetEnv("NDB_TEST_SEED", 0, 0);
    if (env != 0)
      st_random_seed = atoi(env);
  }

  if (st_test_case != 0 && strcmp(st_test_case, "?") == 0) {
    int i;
    ndbout << "case func+arg desc" << endl;
    for (i = 0; i < st_test_count; i++) {
      const ST_Test& test = st_test_list[i];
      ndbout << test << endl;
    }
    return NDBT_WRONGARGS;
  }

  if (st_random_seed == -1)
    st_random_seed = (short)getpid();
  if (st_random_seed != 0) {
    g_err << "random seed: " << st_random_seed << endl;
    ndb_srand(st_random_seed);
  } else {
    g_err << "random seed: loop number" << endl;
  }

  Ndb_cluster_connection* ncc = &ctx->m_cluster_connection;
  Ndb* ndb = GETNDB(step);
  ST_Restarter* restarter = new ST_Restarter;
  ST_Con c(ncc, ndb, restarter);

  chk1(st_drop_all_tables(c) == 0);
  st_init_objects(c, ctx);

  int numloops;
  numloops = ctx->getNumLoops();

  for (c.loop = 0; numloops == 0 || c.loop < numloops; c.loop++) {
    g_err << "LOOP " << c.loop << endl;
    if (st_random_seed == 0)
      ndb_srand(c.loop);
    int i;
    for (i = 0; i < st_test_count; i++) {
      const ST_Test& test = st_test_list[i];
      if (st_test_match(test)) {
        chk1(st_test(c, test) == NDBT_OK);
      }
    }
  }

  st_report_db_nodes(c, g_err);
  return NDBT_OK;
err:
  st_report_db_nodes(c, g_err);
  return NDBT_FAILED;
}

// end schema trans

int 
runFailCreateHashmap(NDBT_Context* ctx, NDBT_Step* step)
{
  static int lst[] = { 6204, 6205, 6206, 6207, 6208, 6209, 6210, 6211, 0 };
  
  NdbRestarter restarter;
  int nodeId = restarter.getMasterNodeId();
  Ndb* pNdb = GETNDB(step);  
  NdbDictionary::Dictionary* pDic = pNdb->getDictionary();

  int errNo = 0;
  char buf[100];
  if (NdbEnv_GetEnv("ERRNO", buf, sizeof(buf)))
  {
    errNo = atoi(buf);
    ndbout_c("Using errno: %u", errNo);
  }
  
  const int loops = ctx->getNumLoops();
  int result = NDBT_OK;

  int dump1 = DumpStateOrd::SchemaResourceSnapshot;
  int dump2 = DumpStateOrd::SchemaResourceCheckLeak;

  NdbDictionary::HashMap hm;
  pDic->initDefaultHashMap(hm, 1);

loop:
  if (pDic->getHashMap(hm, hm.getName()) != -1)
  {
    pDic->initDefaultHashMap(hm, rand() % 64);
    goto loop;
  }

  for (int l = 0; l < loops; l++) 
  {
    for (unsigned i0 = 0; lst[i0]; i0++) 
    {
      unsigned j = (l == 0 ? i0 : myRandom48(i0 + l));
      int errval = lst[j];
      if (errNo != 0 && errNo != errval)
        continue;
      g_info << "insert error node=" << nodeId << " value=" << errval << endl;
      CHECK2(restarter.insertErrorInNode(nodeId, errval) == 0,
             "failed to set error insert");
      CHECK(restarter.dumpStateAllNodes(&dump1, 1) == 0);
      
      int res = pDic->createHashMap(hm);
      CHECK2(res != 0, "create hashmap failed to fail");

      NdbDictionary::HashMap check;
      CHECK2(res != 0, "create hashmap existed");
      
      CHECK(restarter.dumpStateAllNodes(&dump2, 1) == 0);
    }
  }
end:
  return result;
}
// end FAIL create hashmap

int
runFailAddPartition(NDBT_Context* ctx, NDBT_Step* step)
{
  static int lst[] = { 7211, 7212, 4050, 12008, 6212, 6124, 6213, 6214, 0 };

  Ndb* pNdb = GETNDB(step);
  NdbDictionary::Dictionary* pDic = pNdb->getDictionary();
  NdbDictionary::Table tab(*ctx->getTab());
  NdbRestarter restarter;
  int nodeId = restarter.getMasterNodeId();

  int errNo = 0;
  char buf[100];
  if (NdbEnv_GetEnv("ERRNO", buf, sizeof(buf)))
  {
    errNo = atoi(buf);
    ndbout_c("Using errno: %u", errNo);
  }

  // ordered index on first few columns
  NdbDictionary::Index idx("X");
  idx.setTable(tab.getName());
  idx.setType(NdbDictionary::Index::OrderedIndex);
  idx.setLogging(false);
  for (int cnt = 0, i_hate_broken_compilers = 0;
       cnt < 3 &&
       i_hate_broken_compilers < tab.getNoOfColumns();
       i_hate_broken_compilers++) {
    if (NdbSqlUtil::check_column_for_ordered_index
        (tab.getColumn(i_hate_broken_compilers)->getType(), 0) == 0 &&
        tab.getColumn(i_hate_broken_compilers)->getStorageType() !=
        NdbDictionary::Column::StorageTypeDisk)
    {
      idx.addColumn(*tab.getColumn(i_hate_broken_compilers));
      cnt++;
    }
  }

  for (int i = 0; i<tab.getNoOfColumns(); i++)
  {
    if (tab.getColumn(i)->getStorageType() ==
        NdbDictionary::Column::StorageTypeDisk)
    {
      NDBT_Tables::create_default_tablespace(pNdb);
      break;
    }
  }

  const int loops = ctx->getNumLoops();
  int result = NDBT_OK;
  (void)pDic->dropTable(tab.getName());
  if (pDic->createTable(tab) != 0)
  {
    ndbout << "FAIL: " << pDic->getNdbError() << endl;
    return NDBT_FAILED;
  }

  if (pDic->createIndex(idx) != 0)
  {
    ndbout << "FAIL: " << pDic->getNdbError() << endl;
    return NDBT_FAILED;
  }

  const NdbDictionary::Table * org = pDic->getTable(tab.getName());
  NdbDictionary::Table altered = * org;
  altered.setFragmentCount(org->getFragmentCount() + 2);

  if (pDic->beginSchemaTrans())
  {
    ndbout << "Failed to beginSchemaTrans()" << pDic->getNdbError() << endl;
    return NDBT_FAILED;
  }

  if (pDic->prepareHashMap(*org, altered) == -1)
  {
    ndbout << "Failed to create hashmap: " << pDic->getNdbError() << endl;
    return NDBT_FAILED;
  }

  if (pDic->endSchemaTrans())
  {
    ndbout << "Failed to endSchemaTrans()" << pDic->getNdbError() << endl;
    return NDBT_FAILED;
  }
  
  int dump1 = DumpStateOrd::SchemaResourceSnapshot;
  int dump2 = DumpStateOrd::SchemaResourceCheckLeak;

  for (int l = 0; l < loops; l++)
  {
    for (unsigned i0 = 0; lst[i0]; i0++)
    {
      unsigned j = (l == 0 ? i0 : myRandom48(sizeof(lst)/sizeof(lst[0]) - 1));
      int errval = lst[j];
      if (errNo != 0 && errNo != errval)
        continue;
      g_err << "insert error node=" << nodeId << " value=" << errval << endl;
      CHECK(restarter.dumpStateAllNodes(&dump1, 1) == 0);
      CHECK2(restarter.insertErrorInNode(nodeId, errval) == 0,
             "failed to set error insert");

      NdbSleep_MilliSleep(SAFTY); // Hope that snapshot has arrived

      int res = pDic->alterTable(*org, altered);
      if (res)
      {
        ndbout << pDic->getNdbError() << endl;
      }
      CHECK2(res != 0,
             "failed to fail after error insert " << errval);
      CHECK2(restarter.insertErrorInNode(nodeId, 0) == 0,
             "failed to clear error insert");
      CHECK(restarter.dumpStateAllNodes(&dump2, 1) == 0);
      NdbSleep_MilliSleep(SAFTY); // Hope that snapshot has arrived

      const NdbDictionary::Table* check = pDic->getTable(tab.getName());

      CHECK2((check->getObjectId() == org->getObjectId() &&
              check->getObjectVersion() == org->getObjectVersion()),
             "table has been altered!");
    }
  }

end:
  (void)pDic->dropTable(tab.getName());
  return result;
}
// fail add partition

int
runTableAddPartition(NDBT_Context* ctx, NDBT_Step* step){

  int result = NDBT_OK;

  Ndb* pNdb = GETNDB(step);
  NdbDictionary::Dictionary* dict = pNdb->getDictionary();
  int records = ctx->getNumRecords();
  const int loops = ctx->getNumLoops();

  ndbout << "|- " << ctx->getTab()->getName() << endl;

  NdbDictionary::Table myTab= *(ctx->getTab());
  myTab.setFragmentType(NdbDictionary::Object::HashMapPartition);

  for (int l = 0; l < loops && result == NDBT_OK ; l++)
  {
    // Try to create table in db
    if (NDBT_Tables::createTable(pNdb, myTab.getName()) != 0){
      return NDBT_FAILED;
    }

    // Verify that table is in db
    const NdbDictionary::Table* pTab2 =
      NDBT_Table::discoverTableFromDb(pNdb, myTab.getName());
    if (pTab2 == NULL){
      ndbout << myTab.getName() << " was not found in DB"<< endl;
      return NDBT_FAILED;
    }
    ctx->setTab(pTab2);

#if 1
    // Load table
    HugoTransactions beforeTrans(*ctx->getTab());
    if (beforeTrans.loadTable(pNdb, records) != 0){
      return NDBT_FAILED;
    }
#endif

    // Add attributes to table.
    BaseString pTabName(pTab2->getName());
    const NdbDictionary::Table * oldTable = dict->getTable(pTabName.c_str());

    NdbDictionary::Table newTable= *oldTable;

    newTable.setFragmentCount(2 * oldTable->getFragmentCount());
    CHECK2(dict->alterTable(*oldTable, newTable) == 0,
           "TableAddAttrs failed");

    /* Need to purge old version and reload new version after alter table. */
    dict->invalidateTable(pTabName.c_str());

#if 0
    {
      HugoTransactions afterTrans(* dict->getTable(pTabName.c_str()));

      ndbout << "delete...";
      if (afterTrans.clearTable(pNdb) != 0)
      {
        return NDBT_FAILED;
      }
      ndbout << endl;

      ndbout << "insert...";
      if (afterTrans.loadTable(pNdb, records) != 0){
        return NDBT_FAILED;
      }
      ndbout << endl;

      ndbout << "update...";
      if (afterTrans.scanUpdateRecords(pNdb, records) != 0)
      {
        return NDBT_FAILED;
      }
      ndbout << endl;

      ndbout << "delete...";
      if (afterTrans.clearTable(pNdb) != 0)
      {
        return NDBT_FAILED;
      }
      ndbout << endl;
    }
#endif
    abort();
    // Drop table.
    dict->dropTable(pTabName.c_str());
  }
end:

  return result;
}

int
runBug41905(NDBT_Context* ctx, NDBT_Step* step)
{
  const NdbDictionary::Table* pTab = ctx->getTab();
  BaseString tabName(pTab->getName());
  Ndb* pNdb = GETNDB(step);
  NdbDictionary::Dictionary* pDic = pNdb->getDictionary();

  NdbDictionary::Table creTab = *pTab;
  creTab.setForceVarPart(true);
  int ret = NDBT_OK;

  (void)pDic->dropTable(tabName.c_str());
  if (pDic->createTable(creTab)) {
    g_err << __LINE__ << ": " << pDic->getNdbError() << endl;
    ret = NDBT_FAILED;
  }

  Uint32 cols = creTab.getNoOfColumns();
  Uint32 vers = 0;
  while (ret == NDBT_OK) {
    const NdbDictionary::Table* pOldTab = pDic->getTableGlobal(tabName.c_str());
    assert(pOldTab != 0);

    const Uint32 old_st = pOldTab->getObjectStatus();
    const Uint32 old_cols = pOldTab->getNoOfColumns();
    const Uint32 old_vers = pOldTab->getObjectVersion() >> 24;

    if (old_st != NdbDictionary::Object::Retrieved) {
      g_err << __LINE__ << ": " << "got status " << old_st << endl;
      ret = NDBT_FAILED;
      break;
    }
    // bug#41905 or related: other thread causes us to get old version
    if (old_cols != cols || old_vers != vers) {
      g_err << __LINE__ << ": "
            << "got cols,vers " << old_cols << "," << old_vers
            << " expected " << cols << "," << vers << endl;
      ret = NDBT_FAILED;
      break;
    }
    if (old_cols >= 100)
      break;
    const NdbDictionary::Table& oldTab = *pOldTab;

    NdbDictionary::Table newTab = oldTab;
    char colName[100];
    sprintf(colName, "COL41905_%02d", cols);
    g_info << "add " << colName << endl;
    NDBT_Attribute newCol(colName, NdbDictionary::Column::Unsigned, 1,
                          false, true, (CHARSET_INFO*)0,
                          NdbDictionary::Column::StorageTypeMemory, true);
    newTab.addColumn(newCol);

    ctx->setProperty("Bug41905", 1);
    NdbSleep_MilliSleep(10);

    const bool removeEarly = (uint)rand() % 2;
    g_info << "removeEarly = " << removeEarly << endl;

    if (pDic->beginSchemaTrans() != 0) {
      g_err << __LINE__ << ": " << pDic->getNdbError() << endl;
      ret = NDBT_FAILED;
      break;
    }
    if (pDic->alterTable(oldTab, newTab) != 0) {
      g_err << __LINE__ << ": " << pDic->getNdbError() << endl;
      ret = NDBT_FAILED;
      break;
    }

    if (removeEarly)
      pDic->removeTableGlobal(*pOldTab, 0);

    if (pDic->endSchemaTrans() != 0) {
      g_err << __LINE__ << ": " << pDic->getNdbError() << endl;
      ret = NDBT_FAILED;
      break;
    }

    cols++;
    vers++;
    if (!removeEarly)
      pDic->removeTableGlobal(*pOldTab, 0);
    ctx->setProperty("Bug41905", 2);
    NdbSleep_MilliSleep(10);
  }

  ctx->setProperty("Bug41905", 3);
  return ret;
}

int
runBug41905getTable(NDBT_Context* ctx, NDBT_Step* step)
{
  const NdbDictionary::Table* pTab = ctx->getTab();
  BaseString tabName(pTab->getName());
  Ndb* pNdb = GETNDB(step);
  NdbDictionary::Dictionary* pDic = pNdb->getDictionary();

  while (1) {
    while (1) {
      if (ctx->getProperty("Bug41905") == 1)
        break;
      if (ctx->getProperty("Bug41905") == 3)
        goto out;
      NdbSleep_MilliSleep(10);
    }

    uint ms = (uint)rand() % 1000;
    NdbSleep_MilliSleep(ms);
    g_info << "get begin ms=" << ms << endl;

    Uint32 count = 0;
    Uint32 oldstatus = 0;
    while (1) {
      count++;
      const NdbDictionary::Table* pTmp = pDic->getTableGlobal(tabName.c_str());
      assert(pTmp != 0);
      Uint32 code = pDic->getNdbError().code;
      Uint32 status = pTmp->getObjectStatus();
      if (oldstatus == 2 && status == 3)
        g_info << "code=" << code << " status=" << status << endl;
      oldstatus = status;
      pDic->removeTableGlobal(*pTmp, 0);
      if (ctx->getProperty("Bug41905") != 1)
        break;
      NdbSleep_MilliSleep(10);
    }
    g_info << "get end count=" << count << endl;
  }

out:
  (void)pDic->dropTable(tabName.c_str());
  return NDBT_OK;
}

static
int
createIndexes(NdbDictionary::Dictionary* pDic,
              const NdbDictionary::Table & tab, int cnt)
{
  for (int i = 0; i<cnt && i < tab.getNoOfColumns(); i++)
  {
    char buf[256];
    NdbDictionary::Index idx0;
    BaseString::snprintf(buf, sizeof(buf), "%s-idx-%u", tab.getName(), i);
    idx0.setName(buf);
    idx0.setType(NdbDictionary::Index::OrderedIndex);
    idx0.setTable(tab.getName());
    idx0.setStoredIndex(false);
    idx0.addIndexColumn(tab.getColumn(i)->getName());

    if (pDic->createIndex(idx0))
    {
      ndbout << pDic->getNdbError() << endl;
      return NDBT_FAILED;
    }
  }

  return 0;
}

int
runBug46552(NDBT_Context* ctx, NDBT_Step* step)
{
  Ndb* pNdb = GETNDB(step);
  const NdbDictionary::Table* pTab = ctx->getTab();
  NdbDictionary::Dictionary* pDic = pNdb->getDictionary();

  NdbRestarter res;
  if (res.getNumDbNodes() < 2)
    return NDBT_OK;

  NdbDictionary::Table tab0 = *pTab;
  NdbDictionary::Table tab1 = *pTab;

  BaseString name;
  name.assfmt("%s_0", tab0.getName());
  tab0.setName(name.c_str());
  name.assfmt("%s_1", tab1.getName());
  tab1.setName(name.c_str());

  pDic->dropTable(tab0.getName());
  pDic->dropTable(tab1.getName());

  if (pDic->createTable(tab0))
  {
    ndbout << pDic->getNdbError() << endl;
    return NDBT_FAILED;
  }

  if (pDic->createTable(tab1))
  {
    ndbout << pDic->getNdbError() << endl;
    return NDBT_FAILED;
  }

  if (createIndexes(pDic, tab1, 4))
    return NDBT_FAILED;

  Vector<int> group1;
  Vector<int> group2;
  Bitmask<256/32> nodeGroupMap;
  for (int j = 0; j<res.getNumDbNodes(); j++)
  {
    int node = res.getDbNodeId(j);
    int ng = res.getNodeGroup(node);
    if (nodeGroupMap.get(ng))
    {
      group2.push_back(node);
    }
    else
    {
      group1.push_back(node);
      nodeGroupMap.set(ng);
    }
  }

  res.restartNodes(group1.getBase(), (int)group1.size(),
                   NdbRestarter::NRRF_NOSTART |
                   NdbRestarter::NRRF_ABORT);

  res.waitNodesNoStart(group1.getBase(), (int)group1.size());
  res.startNodes(group1.getBase(), (int)group1.size());
  res.waitClusterStarted();

  res.restartNodes(group2.getBase(), (int)group2.size(),
                   NdbRestarter::NRRF_NOSTART |
                   NdbRestarter::NRRF_ABORT);
  res.waitNodesNoStart(group2.getBase(), (int)group2.size());
  res.startNodes(group2.getBase(), (int)group2.size());
  res.waitClusterStarted();

  if (pDic->dropTable(tab0.getName()))
  {
    ndbout << pDic->getNdbError() << endl;
    return NDBT_FAILED;
  }

  if (pDic->createTable(tab0))
  {
    ndbout << pDic->getNdbError() << endl;
    return NDBT_FAILED;
  }

  if (createIndexes(pDic, tab0, 4))
    return NDBT_FAILED;

  res.restartAll2(NdbRestarter::NRRF_NOSTART | NdbRestarter::NRRF_ABORT);
  res.waitClusterNoStart();
  res.startAll();
  res.waitClusterStarted();

  if (pDic->dropTable(tab0.getName()))
  {
    ndbout << pDic->getNdbError() << endl;
    return NDBT_FAILED;
  }

  if (pDic->dropTable(tab1.getName()))
  {
    ndbout << pDic->getNdbError() << endl;
    return NDBT_FAILED;
  }

  return NDBT_OK;
}

int
runBug46585(NDBT_Context* ctx, NDBT_Step* step)
{
  Ndb* pNdb = GETNDB(step);
  NdbDictionary::Dictionary* pDic = pNdb->getDictionary();
  NdbDictionary::Table tab(*ctx->getTab());
  NdbRestarter res;
  int records = ctx->getNumRecords();

  // ordered index on first few columns
  NdbDictionary::Index idx("X");
  idx.setTable(tab.getName());
  idx.setType(NdbDictionary::Index::OrderedIndex);
  idx.setLogging(false);
  for (int cnt = 0, i_hate_broken_compilers = 0;
       cnt < 3 &&
       i_hate_broken_compilers < tab.getNoOfColumns();
       i_hate_broken_compilers++) {
    if (NdbSqlUtil::check_column_for_ordered_index
        (tab.getColumn(i_hate_broken_compilers)->getType(), 0) == 0 &&
        tab.getColumn(i_hate_broken_compilers)->getStorageType() !=
        NdbDictionary::Column::StorageTypeDisk)
    {
      idx.addColumn(*tab.getColumn(i_hate_broken_compilers));
      cnt++;
    }
  }

  for (int i = 0; i<tab.getNoOfColumns(); i++)
  {
    if (tab.getColumn(i)->getStorageType() ==
        NdbDictionary::Column::StorageTypeDisk)
    {
      NDBT_Tables::create_default_tablespace(pNdb);
      break;
    }
  }

  const int loops = ctx->getNumLoops();
  int result = NDBT_OK;
  (void)pDic->dropTable(tab.getName());
  if (pDic->createTable(tab) != 0)
  {
    ndbout << "FAIL: " << pDic->getNdbError() << endl;
    return NDBT_FAILED;
  }

  if (pDic->createIndex(idx) != 0)
  {
    ndbout << "FAIL: " << pDic->getNdbError() << endl;
    return NDBT_FAILED;
  }

  for (int i = 0; i<loops; i++)
  {
    const NdbDictionary::Table * org = pDic->getTable(tab.getName());
    {
      HugoTransactions trans(* org);
      CHECK2(trans.loadTable(pNdb, records) == 0,
           "load table failed");
    }

    NdbDictionary::Table altered = * org;
    altered.setFragmentCount(org->getFragmentCount() + 1);
    ndbout_c("alter from %u to %u partitions",
             org->getFragmentCount(),
             altered.getFragmentCount());

    if (pDic->beginSchemaTrans())
    {
      ndbout << "Failed to beginSchemaTrans()" << pDic->getNdbError() << endl;
      return NDBT_FAILED;
    }

    if (pDic->prepareHashMap(*org, altered) == -1)
    {
      ndbout << "Failed to create hashmap: " << pDic->getNdbError() << endl;
      return NDBT_FAILED;
    }

    if (pDic->endSchemaTrans())
    {
      ndbout << "Failed to endSchemaTrans()" << pDic->getNdbError() << endl;
      return NDBT_FAILED;
    }

    result = pDic->alterTable(*org, altered);
    if (result)
    {
      ndbout << pDic->getNdbError() << endl;
    }
    if (pDic->getNdbError().code == 1224)
    {
      /**
       * To many fragments is an acceptable error
       *   depending on configuration used for test-case
       */
      result = NDBT_OK;
      goto end;
    }
    CHECK2(result == 0,
           "failed to alter");

    pDic->invalidateTable(tab.getName());
    {
      const NdbDictionary::Table * alteredP = pDic->getTable(tab.getName());
      CHECK2(alteredP->getFragmentCount() == altered.getFragmentCount(),
             "altered table does not have correct frag count");

      HugoTransactions trans(* alteredP);

      CHECK2(trans.scanUpdateRecords(pNdb, records) == 0,
             "scan update failed");
      trans.startTransaction(pNdb);
      trans.pkUpdateRecord(pNdb, 0);
      trans.execute_Commit(pNdb);
      ndbout_c("before restart, gci: %d", trans.getRecordGci(0));
      trans.closeTransaction(pNdb);
    }

    switch(i % 2){
    case 0:
      if (res.getNumDbNodes() > 1)
      {
        int nodeId = res.getNode(NdbRestarter::NS_RANDOM);
        ndbout_c("performing node-restart of node %d", nodeId);
        CHECK2(res.restartOneDbNode(nodeId,
                                    false,
                                    true,
                                    true) == 0,
               "restart one node failed");
        CHECK2(res.waitNodesNoStart(&nodeId, 1) == 0,
               "wait node started failed");
        CHECK2(res.startNodes(&nodeId, 1) == 0,
               "start node failed");
        break;
      }
    case 1:
    {
      ndbout_c("performing system restart");
      CHECK2(res.restartAll(false, true, false) == 0,
             "restart all failed");
      CHECK2(res.waitClusterNoStart() == 0,
             "waitClusterNoStart failed");
      CHECK2(res.startAll() == 0,
             "startAll failed");
      break;
    }
    }
    CHECK2(res.waitClusterStarted() == 0,
           "wait cluster started failed");

    int restartGCI = pNdb->NdbTamper(Ndb::ReadRestartGCI, 0);
    ndbout_c("restartGCI: %d", restartGCI);

    pDic->invalidateTable(tab.getName());
    {
      const NdbDictionary::Table * alteredP = pDic->getTable(tab.getName());
      HugoTransactions trans(* alteredP);

      int cnt;
      CHECK2(trans.selectCount(pNdb, 0, &cnt) == 0,
             "select count failed");

      CHECK2(cnt == records,
             "table does not have correct record count: "
             << cnt << " != " << records);

      CHECK2(alteredP->getFragmentCount() == altered.getFragmentCount(),
             "altered table does not have correct frag count");

      CHECK2(trans.scanUpdateRecords(pNdb, records) == 0,
             "scan update failed");
      CHECK2(trans.pkUpdateRecords(pNdb, records) == 0,
             "pkUpdateRecords failed");
      CHECK2(trans.clearTable(pNdb) == 0,
             "clear table failed");
    }
  }

end:
  (void)pDic->dropTable(tab.getName());
  return result;
}

/** telco-6.4 **/
 
NDBT_TESTSUITE(testDict);
TESTCASE("testDropDDObjects",
         "* 1. start cluster\n"
         "* 2. Create LFG\n"
         "* 3. create TS\n"
         "* 4. run DropDDObjects\n"
         "* 5. Verify DropDDObjectsRestart worked\n"){
INITIALIZER(runWaitStarted);
INITIALIZER(runDropDDObjects);
INITIALIZER(testDropDDObjectsSetup);
STEP(runDropDDObjects);
FINALIZER(DropDDObjectsVerify);
}

TESTCASE("Bug29501",
         "* 1. start cluster\n"
         "* 2. Restart 1 node -abort -nostart\n"
         "* 3. create LFG\n"
         "* 4. Restart data node\n"
         "* 5. Restart 1 node -nostart\n"
         "* 6. Drop LFG\n"){
INITIALIZER(runWaitStarted);
INITIALIZER(runDropDDObjects);
STEP(runBug29501);
FINALIZER(runDropDDObjects);
}
TESTCASE("CreateAndDrop", 
	 "Try to create and drop the table loop number of times\n"){
  INITIALIZER(runCreateAndDrop);
}
TESTCASE("CreateAndDropAtRandom",
	 "Try to create and drop table at random loop number of times\n"
         "Uses all available tables\n"
         "Uses error insert 4013 to make TUP verify table descriptor"){
  INITIALIZER(runCreateAndDropAtRandom);
}
TESTCASE("CreateAndDropWithData", 
	 "Try to create and drop the table when it's filled with data\n"
	 "do this loop number of times\n"){
  INITIALIZER(runCreateAndDropWithData);
}
TESTCASE("CreateAndDropDuring", 
	 "Try to create and drop the table when other thread is using it\n"
	 "do this loop number of times\n"){
  STEP(runCreateAndDropDuring);
  STEP(runUseTableUntilStopped);
}
TESTCASE("CreateInvalidTables", 
	 "Try to create the invalid tables we have defined\n"){ 
  INITIALIZER(runCreateInvalidTables);
}
TESTCASE("CreateTableWhenDbIsFull", 
	 "Try to create a new table when db already is full\n"){ 
  INITIALIZER(runCreateTheTable);
  INITIALIZER(runFillTable);
  INITIALIZER(runCreateTableWhenDbIsFull);
  INITIALIZER(runDropTableWhenDbIsFull);
  FINALIZER(runDropTheTable);
}
TESTCASE("FragmentTypeSingle", 
	 "Create the table with fragment type Single\n"){
  TC_PROPERTY("FragmentType", NdbDictionary::Table::FragSingle);
  INITIALIZER(runTestFragmentTypes);
}
TESTCASE("FragmentTypeAllSmall", 
	 "Create the table with fragment type AllSmall\n"){ 
  TC_PROPERTY("FragmentType", NdbDictionary::Table::FragAllSmall);
  INITIALIZER(runTestFragmentTypes);
}
TESTCASE("FragmentTypeAllMedium", 
	 "Create the table with fragment type AllMedium\n"){ 
  TC_PROPERTY("FragmentType", NdbDictionary::Table::FragAllMedium);
  INITIALIZER(runTestFragmentTypes);
}
TESTCASE("FragmentTypeAllLarge", 
	 "Create the table with fragment type AllLarge\n"){ 
  TC_PROPERTY("FragmentType", NdbDictionary::Table::FragAllLarge);
  INITIALIZER(runTestFragmentTypes);
}
TESTCASE("TemporaryTables", 
	 "Create the table as temporary and make sure it doesn't\n"
	 "contain any data when system is restarted\n"){ 
  INITIALIZER(runTestTemporaryTables);
}
TESTCASE("CreateMaxTables", 
	 "Create tables until db says that it can't create any more\n"){
  TC_PROPERTY("tables", 1000);
  INITIALIZER(runCreateMaxTables);
  INITIALIZER(runDropMaxTables);
}
TESTCASE("PkSizes", 
	 "Create tables with all different primary key sizes.\n"\
	 "Test all data operations insert, update, delete etc.\n"\
	 "Drop table."){
  INITIALIZER(runPkSizes);
}
TESTCASE("StoreFrm", 
	 "Test that a frm file can be properly stored as part of the\n"
	 "data in Dict."){
  INITIALIZER(runStoreFrm);
}
TESTCASE("GetPrimaryKey", 
	 "Test the function NdbDictionary::Column::getPrimaryKey\n"
	 "It should return true only if the column is part of \n"
	 "the primary key in the table"){
  INITIALIZER(runGetPrimaryKey);
}
TESTCASE("StoreFrmError", 
	 "Test that a frm file with too long length can't be stored."){
  INITIALIZER(runStoreFrmError);
}
TESTCASE("TableRename",
	 "Test basic table rename"){
  INITIALIZER(runTableRename);
}
TESTCASE("TableRenameSR",
	 "Test that table rename can handle system restart"){
  INITIALIZER(runTableRenameSR);
}
TESTCASE("DictionaryPerf",
	 ""){
  INITIALIZER(runTestDictionaryPerf);
}
TESTCASE("CreateLogfileGroup", ""){
  INITIALIZER(runCreateLogfileGroup);
}
TESTCASE("CreateTablespace", ""){
  INITIALIZER(runCreateTablespace);
}
TESTCASE("CreateDiskTable", ""){
  INITIALIZER(runCreateDiskTable);
}
TESTCASE("FailAddFragment",
         "Fail add fragment or attribute in ACC or TUP or TUX\n"){
  INITIALIZER(runFailAddFragment);
}
TESTCASE("Restart_NF1",
         "DICT ops during node graceful shutdown (not master)"){
  TC_PROPERTY("Restart_NF_ops", 1);
  TC_PROPERTY("Restart_NF_type", 1);
  STEP(runRestarts);
  STEP(runDictOps);
}
TESTCASE("Restart_NF2",
         "DICT ops during node shutdown abort (not master)"){
  TC_PROPERTY("Restart_NF_ops", 1);
  TC_PROPERTY("Restart_NF_type", 2);
  STEP(runRestarts);
  STEP(runDictOps);
}
TESTCASE("Restart_NR1",
         "DICT ops during node startup (not master)"){
  TC_PROPERTY("Restart_NR_ops", 1);
  STEP(runRestarts);
  STEP(runDictOps);
}
TESTCASE("Restart_NR2",
         "DICT ops during node startup with crash inserts (not master)"){
  TC_PROPERTY("Restart_NR_ops", 1);
  TC_PROPERTY("Restart_NR_error", 1);
  STEP(runRestarts);
  STEP(runDictOps);
}
TESTCASE("TableAddAttrs",
	 "Add attributes to an existing table using alterTable()"){
  INITIALIZER(runTableAddAttrs);
}
TESTCASE("TableAddAttrsDuring",
	 "Try to add attributes to the table when other thread is using it\n"
	 "do this loop number of times\n"){
  INITIALIZER(runCreateTheTable);
  STEP(runTableAddAttrsDuring);
  STEP(runUseTableUntilStopped2);
  STEP(runUseTableUntilStopped3);
  FINALIZER(runDropTheTable);
}
TESTCASE("TableAddAttrsDuringError",
	 "Try to add attributes to the table when other thread is using it\n"
	 "do this loop number of times\n"){
  TC_PROPERTY("AbortAlter", 1);
  INITIALIZER(runCreateTheTable);
  STEP(runTableAddAttrsDuring);
  STEP(runUseTableUntilStopped2);
  STEP(runUseTableUntilStopped3);
  FINALIZER(runDropTheTable);
}
TESTCASE("Bug21755",
         ""){
  INITIALIZER(runBug21755);
}
TESTCASE("DictRestart",
         ""){
  INITIALIZER(runDictRestart);
}
TESTCASE("Bug24631",
         ""){
  INITIALIZER(runBug24631);
}
TESTCASE("Bug36702", "")
{
  INITIALIZER(runDropDDObjects);
  INITIALIZER(runBug36072);
  FINALIZER(restartClusterInitial);
}
TESTCASE("Bug29186",
         ""){
  INITIALIZER(runBug29186);
}
<<<<<<< HEAD
/** telco-6.4 **/
TESTCASE("SchemaTrans",
         "Schema transactions"){
  ALL_TABLES();
  STEP(runSchemaTrans);
}
TESTCASE("FailCreateHashmap",
         "Fail create hashmap")
{
  INITIALIZER(runFailCreateHashmap);
}
TESTCASE("FailAddPartition",
         "Fail add partition")
{
  INITIALIZER(runFailAddPartition);
}
TESTCASE("TableAddPartitions",
	 "Add partitions to an existing table using alterTable()"){
  INITIALIZER(runTableAddPartition);
}
TESTCASE("Bug41905",
	 ""){
  STEP(runBug41905);
  STEP(runBug41905getTable);
}
TESTCASE("Bug46552", "")
{
  INITIALIZER(runBug46552);
}
TESTCASE("Bug46585", "")
{
  INITIALIZER(runWaitStarted);
  INITIALIZER(runBug46585);
}
/** telco-6.4 **/
=======
TESTCASE("Bug48604",
         "Online ordered index build.\n"
         "Complements testOIBasic -case f"){
  STEP(runBug48604);
  STEP(runBug48604ops);
#if 0 // for future MT test
  STEP(runBug48604ops);
  STEP(runBug48604ops);
  STEP(runBug48604ops);
#endif
}
>>>>>>> 72278aa8
NDBT_TESTSUITE_END(testDict);

int main(int argc, const char** argv){
  ndb_init();
  NDBT_TESTSUITE_INSTANCE(testDict);
  // Tables should not be auto created
  testDict.setCreateTable(false);
  myRandom48Init((long)NdbTick_CurrentMillisecond());
  return testDict.execute(argc, argv);
}<|MERGE_RESOLUTION|>--- conflicted
+++ resolved
@@ -3476,8 +3476,6 @@
   }
   return NDBT_OK;
 }
-<<<<<<< HEAD
-=======
 
 // Bug48604
 
@@ -3772,21 +3770,6 @@
     ctx->stopTest();
   return result;
 }
-
-NDBT_TESTSUITE(testDict);
-TESTCASE("testDropDDObjects",
-         "* 1. start cluster\n"
-         "* 2. Create LFG\n"
-         "* 3. create TS\n"
-         "* 4. run DropDDObjects\n"
-         "* 5. Verify DropDDObjectsRestart worked\n"){
-INITIALIZER(runWaitStarted);
-INITIALIZER(runDropDDObjects);
-INITIALIZER(testDropDDObjectsSetup);
-STEP(runDropDDObjects);
-FINALIZER(DropDDObjectsVerify);
-}
->>>>>>> 72278aa8
 
 /** telco-6.4 **/
 
@@ -7809,43 +7792,6 @@
          ""){
   INITIALIZER(runBug29186);
 }
-<<<<<<< HEAD
-/** telco-6.4 **/
-TESTCASE("SchemaTrans",
-         "Schema transactions"){
-  ALL_TABLES();
-  STEP(runSchemaTrans);
-}
-TESTCASE("FailCreateHashmap",
-         "Fail create hashmap")
-{
-  INITIALIZER(runFailCreateHashmap);
-}
-TESTCASE("FailAddPartition",
-         "Fail add partition")
-{
-  INITIALIZER(runFailAddPartition);
-}
-TESTCASE("TableAddPartitions",
-	 "Add partitions to an existing table using alterTable()"){
-  INITIALIZER(runTableAddPartition);
-}
-TESTCASE("Bug41905",
-	 ""){
-  STEP(runBug41905);
-  STEP(runBug41905getTable);
-}
-TESTCASE("Bug46552", "")
-{
-  INITIALIZER(runBug46552);
-}
-TESTCASE("Bug46585", "")
-{
-  INITIALIZER(runWaitStarted);
-  INITIALIZER(runBug46585);
-}
-/** telco-6.4 **/
-=======
 TESTCASE("Bug48604",
          "Online ordered index build.\n"
          "Complements testOIBasic -case f"){
@@ -7857,7 +7803,41 @@
   STEP(runBug48604ops);
 #endif
 }
->>>>>>> 72278aa8
+/** telco-6.4 **/
+TESTCASE("SchemaTrans",
+         "Schema transactions"){
+  ALL_TABLES();
+  STEP(runSchemaTrans);
+}
+TESTCASE("FailCreateHashmap",
+         "Fail create hashmap")
+{
+  INITIALIZER(runFailCreateHashmap);
+}
+TESTCASE("FailAddPartition",
+         "Fail add partition")
+{
+  INITIALIZER(runFailAddPartition);
+}
+TESTCASE("TableAddPartitions",
+	 "Add partitions to an existing table using alterTable()"){
+  INITIALIZER(runTableAddPartition);
+}
+TESTCASE("Bug41905",
+	 ""){
+  STEP(runBug41905);
+  STEP(runBug41905getTable);
+}
+TESTCASE("Bug46552", "")
+{
+  INITIALIZER(runBug46552);
+}
+TESTCASE("Bug46585", "")
+{
+  INITIALIZER(runWaitStarted);
+  INITIALIZER(runBug46585);
+}
+/** telco-6.4 **/
 NDBT_TESTSUITE_END(testDict);
 
 int main(int argc, const char** argv){
