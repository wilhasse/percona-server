/*
   Copyright (c) 2003, 2019, Oracle and/or its affiliates. All rights reserved.

   This program is free software; you can redistribute it and/or modify
   it under the terms of the GNU General Public License, version 2.0,
   as published by the Free Software Foundation.

   This program is also distributed with certain software (including
   but not limited to OpenSSL) that is licensed under separate terms,
   as designated in a particular file or component or in included license
   documentation.  The authors of MySQL hereby grant you an additional
   permission to link the program and your derivative works with the
   separately licensed software that they have included with MySQL.

   This program is distributed in the hope that it will be useful,
   but WITHOUT ANY WARRANTY; without even the implied warranty of
   MERCHANTABILITY or FITNESS FOR A PARTICULAR PURPOSE.  See the
   GNU General Public License, version 2.0, for more details.

   You should have received a copy of the GNU General Public License
   along with this program; if not, write to the Free Software
   Foundation, Inc., 51 Franklin St, Fifth Floor, Boston, MA 02110-1301  USA
*/

#include <NDBT.hpp>
#include <NDBT_Test.hpp>
#include <HugoTransactions.hpp>
#include <UtilTransactions.hpp>
#include <NdbRestarter.hpp>
#include <Vector.hpp>
#include <signaldata/DumpStateOrd.hpp>
#include <../../include/kernel/ndb_limits.h>
#include <../../include/kernel/trigger_definitions.h>
#include <signaldata/DictTabInfo.hpp>
#include <random.h>
#include <NdbAutoPtr.hpp>
#include <NdbMixRestarter.hpp>
#include <NdbBackup.hpp>
#include <NdbSqlUtil.hpp>
#include <NdbEnv.h>
#include <NdbHost.h>
#include <ndb_rand.h>
#include <Bitmask.hpp>
#include <../src/kernel/ndbd.hpp>
#include <NdbMgmd.hpp>

#define ERR_INSERT_MASTER_FAILURE1 6013
#define ERR_INSERT_MASTER_FAILURE2 6014
#define ERR_INSERT_MASTER_FAILURE3 6015

#define ERR_INSERT_PARTIAL_START_FAIL 6140
#define ERR_INSERT_PARTIAL_PARSE_FAIL 6141
#define ERR_INSERT_PARTIAL_FLUSH_PREPARE_FAIL 6142
#define ERR_INSERT_PARTIAL_PREPARE_FAIL 6143
#define ERR_INSERT_PARTIAL_ABORT_PARSE_FAIL 6144
#define ERR_INSERT_PARTIAL_ABORT_PREPARE_FAIL 6145
#define ERR_INSERT_PARTIAL_FLUSH_COMMIT_FAIL 6146
#define ERR_INSERT_PARTIAL_COMMIT_FAIL 6147
#define ERR_INSERT_PARTIAL_FLUSH_COMPLETE_FAIL 6148
#define ERR_INSERT_PARTIAL_COMPLETE_FAIL 6149
#define ERR_INSERT_PARTIAL_END_FAIL 6150

#define FAIL_BEGIN 0
#define FAIL_CREATE 1
#define FAIL_END 2
#define SUCCEED_COMMIT 3
#define SUCCEED_ABORT 4

#define ndb_master_failure 1
#define NO_NODE_GROUP int(-1)
#define FREE_NODE_GROUP 65535
#define MAX_NDB_NODES 49
#define MAX_NDB_NODE_GROUPS 48

#define TEST_FRM_DATA_SIZE 14000

static int numNodeGroups;
static int numNoNodeGroups;
static int nodeGroup[MAX_NDB_NODE_GROUPS];
static int nodeGroupIds[MAX_NDB_NODE_GROUPS];

void getNodeGroups(NdbRestarter & restarter)
{
  Uint32 nextFreeNodeGroup = 0;

  numNoNodeGroups = 0;
  for (Uint32 i = 0; i < MAX_NDB_NODE_GROUPS; i++)
  {
    nodeGroup[i] = NO_NODE_GROUP;
    nodeGroupIds[i] = NO_NODE_GROUP;
  }

  int numDbNodes = restarter.getNumDbNodes();
  for (int i = 0; i < numDbNodes; i++)
  {
    int nodeId = restarter.getDbNodeId(i);
    ndbout_c("nodeId: %d", nodeId);
    require(nodeId != -1);
    int nodeGroupId = restarter.getNodeGroup(nodeId);
    ndbout_c("nodeGroupId: %d", nodeGroupId);
    require(nodeGroupId != -1);
    nodeGroup[nodeId] = nodeGroupId;
    if (nodeGroupId == FREE_NODE_GROUP)
    {
      numNoNodeGroups++;
    }
    else
    {
      bool found = false;
      for (Uint32 i = 0; i < nextFreeNodeGroup; i++)
      {
        if (nodeGroupIds[i] == nodeGroupId)
        {
          found = true;
          break;
        }
      }
      if (!found)
      {
        nodeGroupIds[nextFreeNodeGroup++] = nodeGroupId;
      }
    }
  }
  numNodeGroups = nextFreeNodeGroup;
}

char f_tablename[256];
 
#define CHECK(b) if (!(b)) { \
  g_err << "ERR: "<< step->getName() \
         << " failed on line " << __LINE__ << endl; \
  result = NDBT_FAILED; \
  break; } 

#define CHECK2(b, c) if (!(b)) { \
  g_err << "ERR: "<< step->getName() \
         << " failed on line " << __LINE__ << ": " << c << endl; \
  result = NDBT_FAILED; \
  goto end; }

#define CHECK3(b, c) if (!(b)) { \
  g_err << "ERR: "<< step->getName() \
         << " failed on line " << __LINE__ << ": " << c << endl; \
  return NDBT_FAILED; }


int runLoadTable(NDBT_Context* ctx, NDBT_Step* step){
  Ndb* pNdb = GETNDB(step);
  int records = ctx->getNumRecords();
  HugoTransactions hugoTrans(*ctx->getTab());
  if (hugoTrans.loadTable(pNdb, records) != 0){
    return NDBT_FAILED;
  }
  return NDBT_OK;
}

int runCreateInvalidTables(NDBT_Context* ctx, NDBT_Step* step){
  Ndb* pNdb = GETNDB(step);
  int result = NDBT_OK;

  char failTabName[256];
  
  const int expectedDictErrors[6]= {720, 
                                    4317, 
                                    737, 
                                    739, 
                                    736, 
                                    740 };

  for (int i = 0; i < 10; i++){
    BaseString::snprintf(failTabName, 256, "F%d", i);
  
    const NdbDictionary::Table* pFailTab = NDBT_Tables::getTable(failTabName);
    if (pFailTab != NULL){
      ndbout << "|- " << failTabName << endl;

      // Try to create table in db
      if (pFailTab->createTableInDb(pNdb) == 0){
        ndbout << failTabName << " created, this was not expected"<< endl;
        result = NDBT_FAILED;
      }

      // Ensure any error is roughly as expected
      int errorCode=pNdb->getDictionary()->getNdbError().code;
      bool errorOk= false;
      for (int e=0; e < 6; e++)
        errorOk |= (errorCode == expectedDictErrors[e]);

      if (!errorOk)
      {
        ndbout << "Failure, got dict error : " << pNdb->getDictionary()->
          getNdbError().code << endl;
        return NDBT_FAILED;
      }

      // Verify that table is not in db    
      const NdbDictionary::Table* pTab2 = 
	NDBT_Table::discoverTableFromDb(pNdb, failTabName) ;
      if (pTab2 != NULL){
        ndbout << failTabName << " was found in DB, this was not expected"<< endl;
        result = NDBT_FAILED;
	if (pFailTab->equal(*pTab2) == true){
	  ndbout << "It was equal" << endl;
	} else {
	  ndbout << "It was not equal" << endl;
	}
	int records = 1000;
	HugoTransactions hugoTrans(*pTab2);
	if (hugoTrans.loadTable(pNdb, records) != 0){
	  ndbout << "It can NOT be loaded" << endl;
	} else{
	  ndbout << "It can be loaded" << endl;
	  
	  UtilTransactions utilTrans(*pTab2);
	  if (utilTrans.clearTable(pNdb, records, 64) != 0){
	    ndbout << "It can NOT be cleared" << endl;
	  } else{
	    ndbout << "It can be cleared" << endl;
	  }	  
	}
	
	if (pNdb->getDictionary()->dropTable(pTab2->getName()) == -1){
	  ndbout << "It can NOT be dropped" << endl;
	} else {
	  ndbout << "It can be dropped" << endl;
	}
      }
    }
  }
  return result;
}

int runCreateTheTable(NDBT_Context* ctx, NDBT_Step* step){
  Ndb* pNdb = GETNDB(step);  
  const NdbDictionary::Table* pTab = ctx->getTab();

  // Try to create table in db
  if (NDBT_Tables::createTable(pNdb, pTab->getName()) != 0){
    return NDBT_FAILED;
  }

  // Verify that table is in db     
  const NdbDictionary::Table* pTab2 = 
    NDBT_Table::discoverTableFromDb(pNdb, pTab->getName());
  if (pTab2 == NULL){
    ndbout << pTab->getName() << " was not found in DB"<< endl;
    return NDBT_FAILED;
  }
  ctx->setTab(pTab2);

  BaseString::snprintf(f_tablename, sizeof(f_tablename), 
                       "%s", pTab->getName());

  return NDBT_OK;
}

int runDropTheTable(NDBT_Context* ctx, NDBT_Step* step){
  Ndb* pNdb = GETNDB(step);  
  
  // Drop table
  pNdb->getDictionary()->dropTable(f_tablename);
  
  return NDBT_OK;
}

int runCreateTheIndex(NDBT_Context* ctx, NDBT_Step* step){
  Ndb* pNdb = GETNDB(step);
  const NdbDictionary::Table* pTab = ctx->getTab();
  char idxname[20];
  sprintf(idxname, "%s_idx", pTab->getName());
  NdbDictionary::Index idx(idxname);
  idx.setTable(pTab->getName());
  idx.setType(NdbDictionary::Index::OrderedIndex);
  idx.setLogging(false);
  for (int c = 0; c< pTab->getNoOfColumns(); c++)
  {
    const NdbDictionary::Column * col = pTab->getColumn(c);
    if (col->getPrimaryKey())
      idx.addIndexColumn(col->getName());
  }

  NdbDictionary::Dictionary *pDict = pNdb->getDictionary();
  if(pDict->createIndex(idx) != 0)
  {
    ndbout << "Failed to create index" << endl;
    return NDBT_FAILED;
  }
  return NDBT_OK;
}

int runDropTheIndex(NDBT_Context* ctx, NDBT_Step* step){
  Ndb* pNdb = GETNDB(step);
  const NdbDictionary::Table* pTab = ctx->getTab();
  NdbDictionary::Dictionary *pDict = pNdb->getDictionary();
  char idxname[20];
  sprintf(idxname, "%s_idx", pTab->getName());
  if(pDict->dropIndex(idxname, pTab->getName()) != 0)
  {
    ndbout << "Failed to drop index" << endl;
    return NDBT_FAILED;
  }
  return NDBT_OK;
}

int runSetDropTableConcurrentLCP(NDBT_Context *ctx, NDBT_Step *step)
{
  NdbRestarter restarter;
  if(restarter.insertErrorInAllNodes(5088) != 0)
  {
    g_err << "failed to set error insert"<< endl;
    return NDBT_FAILED;
  }
  return NDBT_OK;
}

int runSetMinTimeBetweenLCP(NDBT_Context *ctx, NDBT_Step *step)
{
  NdbRestarter restarter;
  int result;
  int val = DumpStateOrd::DihMinTimeBetweenLCP;
  if (restarter.dumpStateAllNodes(&val, 1) != 0)
  {
    do { CHECK(0); } while(0);
    g_err << "Failed to set LCP to min value" << endl;
    return NDBT_FAILED;
  }
  return NDBT_OK;
}

int runResetMinTimeBetweenLCP(NDBT_Context *ctx, NDBT_Step *step)
{
  NdbRestarter restarter;
  int result;
  int val2[] = { DumpStateOrd::DihMinTimeBetweenLCP, 0 };
  if (restarter.dumpStateAllNodes(val2, 2) != 0)
  {
    do { CHECK(0); } while(0);
    g_err << "Failed to set LCP to min value" << endl;
    return NDBT_FAILED;
  }
  return NDBT_OK;
}

int runSetDropTableConcurrentLCP2(NDBT_Context *ctx, NDBT_Step *step)
{
  NdbRestarter restarter;
  if(restarter.insertErrorInAllNodes(5089) != 0)
  {
    g_err << "failed to set error insert"<< endl;
    return NDBT_FAILED;
  }
  return NDBT_OK;
}

/*******
 * Precondition: 
 *    'DataMemory' has been filled until insertion failed
 *    due to 'DbIsFull'. The table 'TRANSACTION' should
 *    not exist in the DB
 *
 * Test:
 *    Creation of the (empty) table 'TRANSACTION'
 *    should succeed even if 'DbIsFull'. However, 
 *    insertion of the first row should fail.
 *
 * Postcond:
 *    The created table 'TRANSACTION is removed.
 *    DataMemory is still full.
 */
int runCreateTableWhenDbIsFull(NDBT_Context* ctx, NDBT_Step* step){
  Ndb* pNdb = GETNDB(step);
  int result = NDBT_OK;
  const char* tabName = "TRANSACTION"; //Use a util table

  // Precondition is that 'DataMemory' filled to max.
  // So we skip test if a DiskStorage table was filled
  for (Uint32 i = 0; i<(Uint32)ctx->getTab()->getNoOfColumns(); i++)
  {
    if (ctx->getTab()->getColumn(i)->getStorageType() == 
        NdbDictionary::Column::StorageTypeDisk)
    {
      ndbout << "Skip test for *disk* tables" << endl;
      return NDBT_OK;
    }
  }

  const NdbDictionary::Table* pTab = NDBT_Tables::getTable(tabName);
  while (pTab != NULL){ //Always 'break' without looping
    ndbout << "|- " << tabName << endl;
    
    // Verify that table is not in db     
    if (NDBT_Table::discoverTableFromDb(pNdb, tabName) != NULL){
      ndbout << tabName << " was found in DB"<< endl;
      result = NDBT_FAILED;
      break;
    }

    // Create (empty) table in db, should succeed even if 'DbIsFull'
    if (NDBT_Tables::createTable(pNdb, pTab->getName()) != 0){
      ndbout << tabName << " was not created when DB is full"<< endl;
      result = NDBT_FAILED;
      break;
    }

    // Verify that table is now in db     
    if (NDBT_Table::discoverTableFromDb(pNdb, tabName) == NULL){
      ndbout << tabName << " was not visible in DB"<< endl;
      result = NDBT_FAILED;
      break;
    }

    // As 'DbIsFull', insert of a single record should fail
    HugoOperations hugoOps(*pTab);
    CHECK(hugoOps.startTransaction(pNdb) == 0);  
    CHECK(hugoOps.pkInsertRecord(pNdb, 1) == 0);
    CHECK(hugoOps.execute_Commit(pNdb) != 0); //Should fail
    CHECK(hugoOps.closeTransaction(pNdb) == 0);  

    break;
  }

  // Drop table (if exist, so we dont care about errors)
  pNdb->getDictionary()->dropTable(tabName);
  return result;
}

int runDropTableWhenDbIsFull(NDBT_Context* ctx, NDBT_Step* step){
  Ndb* pNdb = GETNDB(step);
  int result = NDBT_OK;
  const char* tabName = "TRANSACTION"; //Use a util table
  
  const NdbDictionary::Table* pTab = NDBT_Table::discoverTableFromDb(pNdb, tabName);
  if (pTab != NULL){
    ndbout << "|- TRANSACTION" << endl;
    
    // Try to drop table in db
    if (pNdb->getDictionary()->dropTable(pTab->getName()) == -1){
      result = NDBT_FAILED;
    }

    // Verify that table is not in db     
    if (NDBT_Table::discoverTableFromDb(pNdb, tabName) != NULL){
      ndbout << tabName << " was found in DB"<< endl;
      result = NDBT_FAILED;
    }
  }

  return result;

}


int runCreateAndDrop(NDBT_Context* ctx, NDBT_Step* step){
  Ndb* pNdb = GETNDB(step);
  int loops = ctx->getNumLoops();
  int i = 0;
  
  const NdbDictionary::Table* pTab = ctx->getTab();
  ndbout << "|- " << pTab->getName() << endl;
  
  while (i < loops){

    ndbout << i << ": ";    
    // Try to create table in db
    if (NDBT_Tables::createTable(pNdb, pTab->getName()) != 0){
      return NDBT_FAILED;
    }

    // Verify that table is in db     
    const NdbDictionary::Table* pTab2 = 
      NDBT_Table::discoverTableFromDb(pNdb, pTab->getName());
    if (pTab2 == NULL){
      ndbout << pTab->getName() << " was not found in DB"<< endl;
      return NDBT_FAILED;
    }

    if (pNdb->getDictionary()->dropTable(pTab2->getName())){
      ndbout << "Failed to drop "<<pTab2->getName()<<" in db" << endl;
      return NDBT_FAILED;
    }
    
    // Verify that table is not in db     
    const NdbDictionary::Table* pTab3 = 
      NDBT_Table::discoverTableFromDb(pNdb, pTab->getName());
    if (pTab3 != NULL){
      ndbout << pTab3->getName() << " was found in DB"<< endl;
      return NDBT_FAILED;
    }
    i++;
  }

  return NDBT_OK;
}

int runCreateAndDropAtRandom(NDBT_Context* ctx, NDBT_Step* step)
{
  myRandom48Init((long)NdbTick_CurrentMillisecond());
  Ndb* pNdb = GETNDB(step);
  NdbDictionary::Dictionary* pDic = pNdb->getDictionary();
  int loops = ctx->getNumLoops();
  int records = ctx->getNumRecords();

  int numAllTables = NDBT_Tables::getNumTables();
  struct TabList {
    int exists; // -1 = skip, 0 = no, 1 = yes
    const NdbDictionary::Table* pTab; // retrieved
    TabList() { exists = -1; pTab = 0; }
  };
  TabList* tabList = new TabList [ numAllTables ];
  int numTables = 0;
  int num;
  for (num = 0; num < numAllTables; num++) {
    const NdbDictionary::Table* pTab = NDBT_Tables::getTable(num);
    if (pTab->checkColumns(0, 0) & 2) // skip disk
      continue;
    tabList[num].exists = 0;
    (void)pDic->dropTable(pTab->getName());
    numTables++;
  }
  int numExists = 0;

  const bool createIndexes = ctx->getProperty("CreateIndexes");
  const bool loadData = ctx->getProperty("LoadData");

  NdbRestarter restarter;
  int result = NDBT_OK;
  int bias = 1; // 0-less 1-more
  int i = 0;
  
  while (i < loops && result == NDBT_OK) {
    num = myRandom48(numAllTables);
    if (tabList[num].exists == -1)
      continue;
    g_info << "loop " << i << " tabs " << numExists << "/" << numTables << endl;
    const NdbDictionary::Table* pTab = NDBT_Tables::getTable(num);
    char tabName[200];
    strcpy(tabName, pTab->getName());

    if (tabList[num].exists == 0) {
      if (bias == 0 && myRandom48(100) < 80)
        continue;
      g_info << tabName << ": create" << endl;
      if (pDic->createTable(*pTab) != 0) {
        const NdbError err = pDic->getNdbError();
        g_err << tabName << ": create failed: " << err << endl;
        result = NDBT_FAILED;
        break;
      }
      const NdbDictionary::Table* pTab2 = pDic->getTable(tabName);
      if (pTab2 == NULL) {
        const NdbError err = pDic->getNdbError();
        g_err << tabName << ": verify create failed: " << err << endl;
        result = NDBT_FAILED;
        break;
      }
      tabList[num].pTab = pTab2;
      if (loadData) {
        g_info << tabName << ": load data" << endl;
        HugoTransactions hugoTrans(*pTab2);
        if (hugoTrans.loadTable(pNdb, records) != 0) {
          g_err << tabName << ": loadTable failed" << endl;
          result = NDBT_FAILED;
          break;
        }
      }
      if (createIndexes) {
        int icount = myRandom48(10);
        int inum;
        for (inum = 0; inum < icount; inum++) {
          const int tcols = pTab2->getNoOfColumns();
          require(tcols != 0);
          int icols = 1 + myRandom48(tcols);
          if (icols > NDB_MAX_ATTRIBUTES_IN_INDEX)
            icols = NDB_MAX_ATTRIBUTES_IN_INDEX;
          char indName[256];
          sprintf(indName, "%s_X%d", tabName, inum);
          NdbDictionary::Index ind(indName);
          ind.setTable(tabName);
          ind.setType(NdbDictionary::Index::OrderedIndex);
          ind.setLogging(false);
          Bitmask<MAX_ATTRIBUTES_IN_TABLE> mask;
          char ilist[200];
          ilist[0] = 0;
          int ic;
          for (ic = 0; ic < icols; ic++) {
            int tc = myRandom48(tcols);
            const NdbDictionary::Column* c = pTab2->getColumn(tc);
            require(c != 0);
            if (mask.get(tc) ||
                c->getType() == NdbDictionary::Column::Blob ||
                c->getType() == NdbDictionary::Column::Text ||
                c->getType() == NdbDictionary::Column::Bit ||
                c->getStorageType() == NdbDictionary::Column::StorageTypeDisk)
              continue;
            ind.addColumn(*c);
            mask.set(tc);
            sprintf(ilist + strlen(ilist), " %d", tc);
          }
          if (mask.isclear())
            continue;
          g_info << indName << ": columns:" << ilist << endl;
          if (pDic->createIndex(ind) == 0) {
            g_info << indName << ": created" << endl;
          } else {
            const NdbError err = pDic->getNdbError();
            g_err << indName << ": create index failed: " << err << endl;
            if (err.code != 826 && // Too many tables and attributes..
                err.code != 903 && // Too many ordered indexes..
                err.code != 904 && // Out of fragment records..
                err.code != 905 && // Out of attribute records..
                err.code != 707 && // No more table metadata records..
                err.code != 708)   // No more attribute metadata records..
            {
              result = NDBT_FAILED;
              break;
            }
          }
        }
      }
      if (loadData) {
        // first update a random table to flush global variables
        int num3 = 0;
        while (1) {
          num3 = myRandom48(numAllTables);
          if (num == num3 || tabList[num3].exists == 1)
            break;
        }
        const NdbDictionary::Table* pTab3 = tabList[num3].pTab;
        require(pTab3 != 0);
        char tabName3[200];
        strcpy(tabName3, pTab3->getName());
        HugoTransactions hugoTrans(*pTab3);
        g_info << tabName3 << ": update data" << endl;
        if (hugoTrans.pkUpdateRecords(pNdb, records) != 0) {
          g_err << tabName3 << ": pkUpdateRecords failed" << endl;
          result = NDBT_FAILED;
          break;
        }
      }
      if (loadData) {
        HugoTransactions hugoTrans(*pTab2);
        g_info << tabName << ": update data" << endl;
        if (hugoTrans.pkUpdateRecords(pNdb, records) != 0) {
          g_err << "pkUpdateRecords failed" << endl;
          result = NDBT_FAILED;
          break;
        }
      }
      tabList[num].exists = 1;
      require(numExists < numTables);
      numExists++;
      if (numExists == numTables)
        bias = 0;
    }
    else if (tabList[num].exists == 1) {
      if (bias == 1 && myRandom48(100) < 80)
        continue;
      g_info << tabName << ": drop" << endl;
      if (restarter.insertErrorInAllNodes(4013) != 0) {
        g_err << "error insert failed" << endl;
        result = NDBT_FAILED;
        break;
      }
      if (pDic->dropTable(tabName) != 0) {
        const NdbError err = pDic->getNdbError();
        g_err << tabName << ": drop failed: " << err << endl;
        result = NDBT_FAILED;
        break;
      }
      const NdbDictionary::Table* pTab2 = pDic->getTable(tabName);
      if (pTab2 != NULL) {
        g_err << tabName << ": verify drop: table exists" << endl;
        result = NDBT_FAILED;
        break;
      }
      if (pDic->getNdbError().code != 709 &&
          pDic->getNdbError().code != 723) {
        const NdbError err = pDic->getNdbError();
        g_err << tabName << ": verify drop: " << err << endl;
        result = NDBT_FAILED;
        break;
      }
      tabList[num].exists = 0;
      require(numExists > 0);
      numExists--;
      if (numExists == 0)
        bias = 1;
    }
    i++;
  }

  for (num = 0; num < numAllTables; num++)
    if (tabList[num].exists == 1)
      pDic->dropTable(NDBT_Tables::getTable(num)->getName());

  delete [] tabList;
  return result;
}


int runCreateAndDropWithData(NDBT_Context* ctx, NDBT_Step* step){
  Ndb* pNdb = GETNDB(step);
  int loops = ctx->getNumLoops();
  int records = ctx->getNumRecords();
  int i = 0;
  
  NdbRestarter restarter;
  int val = DumpStateOrd::DihMinTimeBetweenLCP;
  if(restarter.dumpStateAllNodes(&val, 1) != 0){
    int result;
    do { CHECK(0); } while (0);
    g_err << "Unable to change timebetween LCP" << endl;
    return NDBT_FAILED;
  }
  
  const NdbDictionary::Table* pTab = ctx->getTab();
  ndbout << "|- " << pTab->getName() << endl;
  
  while (i < loops){
    ndbout << i << ": ";
    // Try to create table in db
    
    if (NDBT_Tables::createTable(pNdb, pTab->getName()) != 0){
      return NDBT_FAILED;
    }

    // Verify that table is in db     
    const NdbDictionary::Table* pTab2 = 
      NDBT_Table::discoverTableFromDb(pNdb, pTab->getName());
    if (pTab2 == NULL){
      ndbout << pTab->getName() << " was not found in DB"<< endl;
      return NDBT_FAILED;
    }

    HugoTransactions hugoTrans(*pTab2);
    if (hugoTrans.loadTable(pNdb, records) != 0){
      return NDBT_FAILED;
    }

    int count = 0;
    UtilTransactions utilTrans(*pTab2);
    if (utilTrans.selectCount(pNdb, 64, &count) != 0){
      return NDBT_FAILED;
    }
    if (count != records){
      ndbout << count <<" != "<<records << endl;
      return NDBT_FAILED;
    }

    if (pNdb->getDictionary()->dropTable(pTab2->getName()) != 0){
      ndbout << "Failed to drop "<<pTab2->getName()<<" in db" << endl;
      return NDBT_FAILED;
    }
    
    // Verify that table is not in db     
    const NdbDictionary::Table* pTab3 = 
      NDBT_Table::discoverTableFromDb(pNdb, pTab->getName());
    if (pTab3 != NULL){
      ndbout << pTab3->getName() << " was found in DB"<< endl;
      return NDBT_FAILED;
    }
    

    i++;
  }

  return NDBT_OK;
}

int runFillTable(NDBT_Context* ctx, NDBT_Step* step){
  Ndb* pNdb = GETNDB(step);
  HugoTransactions hugoTrans(*ctx->getTab());
  if (hugoTrans.fillTable(pNdb) != 0){
    return NDBT_FAILED;
  }
  return NDBT_OK;
}

int runClearTable(NDBT_Context* ctx, NDBT_Step* step){
  Ndb* pNdb = GETNDB(step);
  int records = ctx->getNumRecords();
  
  UtilTransactions utilTrans(*ctx->getTab());
  if (utilTrans.clearTable(pNdb,  records) != 0){
    return NDBT_FAILED;
  }
  return NDBT_OK;
}

int runCreateAndDropDuring(NDBT_Context* ctx, NDBT_Step* step){
  int result = NDBT_OK;
  int loops = ctx->getNumLoops();
  int i = 0;
  
  const NdbDictionary::Table* pTab = ctx->getTab();
  ndbout << "|- " << pTab->getName() << endl;
  
  while (i < loops && result == NDBT_OK){
    ndbout << i << ": " << endl;    
    // Try to create table in db

    Ndb* pNdb = GETNDB(step);
    g_debug << "Creating table" << endl;

    if (NDBT_Tables::createTable(pNdb, pTab->getName()) != 0){
      g_err << "createTableInDb failed" << endl;
      result =  NDBT_FAILED;
      continue;
    }
    
    g_debug << "Verifying creation of table" << endl;

    // Verify that table is in db     
    const NdbDictionary::Table* pTab2 = 
      NDBT_Table::discoverTableFromDb(pNdb, pTab->getName());
    if (pTab2 == NULL){
      g_err << pTab->getName() << " was not found in DB"<< endl;
      result =  NDBT_FAILED;
      continue;
    }
    
    NdbSleep_MilliSleep(3000);

    g_debug << "Dropping table" << endl;

    if (pNdb->getDictionary()->dropTable(pTab2->getName()) != 0){
      g_err << "Failed to drop "<<pTab2->getName()<<" in db" << endl;
      result =  NDBT_FAILED;
      continue;
    }
    
    g_debug << "Verifying dropping of table" << endl;

    // Verify that table is not in db     
    const NdbDictionary::Table* pTab3 = 
      NDBT_Table::discoverTableFromDb(pNdb, pTab->getName());
    if (pTab3 != NULL){
      g_err << pTab3->getName() << " was found in DB"<< endl;
      result =  NDBT_FAILED;
      continue;
    }
    i++;
  }
  ctx->stopTest();
  
  return result;
}


int runUseTableUntilStopped(NDBT_Context* ctx, NDBT_Step* step){
  int records = ctx->getNumRecords();

  const NdbDictionary::Table* pTab = ctx->getTab();

  while (ctx->isTestStopped() == false) {
    // g_info << i++ << ": ";


    // Delete and recreate Ndb object
    // Otherwise you always get Invalid Schema Version
    // It would be a nice feature to remove this two lines
    //step->tearDown();
    //step->setUp();

    Ndb* pNdb = GETNDB(step);

    const NdbDictionary::Table* pTab2 = 
      NDBT_Table::discoverTableFromDb(pNdb, pTab->getName());
    if (pTab2 == NULL)
      continue;

    int res;
    HugoTransactions hugoTrans(*pTab2);
    if ((res = hugoTrans.loadTable(pNdb, records)) != 0){
      NdbError err = pNdb->getNdbError(res);
      if(err.classification == NdbError::SchemaError){
	pNdb->getDictionary()->invalidateTable(pTab->getName());
      }
      continue;
    }
    
    if ((res = hugoTrans.clearTable(pNdb,  records)) != 0){
      NdbError err = pNdb->getNdbError(res);
      if(err.classification == NdbError::SchemaError){
	pNdb->getDictionary()->invalidateTable(pTab->getName());
      }
      continue;
    }
  }
  g_info << endl;
  return NDBT_OK;
}

int runUseTableUntilStopped2(NDBT_Context* ctx, NDBT_Step* step){
  int records = ctx->getNumRecords();

  Ndb* pNdb = GETNDB(step);
  const NdbDictionary::Table* pTab = ctx->getTab();
  const NdbDictionary::Table* pTab2 = 
    NDBT_Table::discoverTableFromDb(pNdb, pTab->getName());

  if (pTab2 == NULL) {
    g_err << "Table: " << pTab->getName() 
          << ", not 'discovered' on line " << __LINE__
          << endl;
    return NDBT_FAILED;
  }
  HugoTransactions hugoTrans(*pTab2);

  int i = 0;
  while (ctx->isTestStopped() == false) 
  {
    ndbout_c("loop: %u", i++);


    // Delete and recreate Ndb object
    // Otherwise you always get Invalid Schema Version
    // It would be a nice feature to remove this two lines
    //step->tearDown();
    //step->setUp();


    int res;
    if ((res = hugoTrans.loadTable(pNdb, records)) != 0){
      NdbError err = pNdb->getNdbError(res);
      if(err.classification == NdbError::SchemaError){
	pNdb->getDictionary()->invalidateTable(pTab->getName());
      }
      continue;
    }
    
    if ((res = hugoTrans.scanUpdateRecords(pNdb, records)) != 0)
    {
      NdbError err = pNdb->getNdbError(res);
      if(err.classification == NdbError::SchemaError){
	pNdb->getDictionary()->invalidateTable(pTab->getName());
      }
      continue;
    }

    if ((res = hugoTrans.clearTable(pNdb,  records)) != 0){
      NdbError err = pNdb->getNdbError(res);
      if(err.classification == NdbError::SchemaError){
	pNdb->getDictionary()->invalidateTable(pTab->getName());
      }
      continue;
    }
  }
  g_info << endl;
  return NDBT_OK;
}

int runUseTableUntilStopped3(NDBT_Context* ctx, NDBT_Step* step){
  int records = ctx->getNumRecords();

  Ndb* pNdb = GETNDB(step);
  const NdbDictionary::Table* pTab = ctx->getTab();
  const NdbDictionary::Table* pTab2 =
    NDBT_Table::discoverTableFromDb(pNdb, pTab->getName());
  if (pTab2 == NULL) {
    g_err << "Table : " << pTab->getName() 
          << ", not 'discovered' on line " << __LINE__
          << endl;
    return NDBT_FAILED;
  }
  HugoTransactions hugoTrans(*pTab2);

  int i = 0;
  while (ctx->isTestStopped() == false)
  {
    ndbout_c("loop: %u", i++);


    // Delete and recreate Ndb object
    // Otherwise you always get Invalid Schema Version
    // It would be a nice feature to remove this two lines
    //step->tearDown();
    //step->setUp();


    int res;
    if ((res = hugoTrans.scanUpdateRecords(pNdb, records)) != 0)
    {
      NdbError err = pNdb->getNdbError(res);
      if(err.classification == NdbError::SchemaError){
	pNdb->getDictionary()->invalidateTable(pTab->getName());
      }
      continue;
    }
  }
  g_info << endl;
  return NDBT_OK;
}

/**
 * This is a regression test for bug 14190114 
 * "CLUSTER CRASH DUE TO NDBREQUIRE IN ./LOCALPROXY.HPP DBLQH (LINE: 234)".
 * This bug occurs if there is a takeover (i.e. the master node crashes) 
 * while an LQH block is executing a DROP_TAB_REQ signal. It only affects
 * multi-threaded ndb.
 */
static int
runDropTakeoverTest(NDBT_Context* ctx, NDBT_Step* step)
{
  NdbRestarter restarter;
  if (restarter.getNumDbNodes() == 1)
  {
    g_info << "Cannot do this test with just one datanode." << endl;
    return NDBT_OK;
  }

  Ndb* const ndb = GETNDB(step);
  NdbDictionary::Dictionary* const dict = ndb->getDictionary();

  // First we create a table that is a copy of ctx->getTab().
  NdbDictionary::Table copyTab(*ctx->getTab());
  const char* copyName = "copyTab";

  copyTab.setName(copyName);
  if (dict->createTable(copyTab) != 0)
  {
    g_err << "Failed to create table " << copyName << endl
          << dict->getNdbError() << endl;
    return NDBT_FAILED;
  }

  /**
   * Find the node id of the master node and another data node that is not 
   * the master.
   */
  const int masterNodeId = restarter.getMasterNodeId();
  const int nonMasterNodeId =
    masterNodeId == restarter.getDbNodeId(0) ?
    restarter.getDbNodeId(1) : 
    restarter.getDbNodeId(0);

  /**
   * This error insert makes LQH resend the DROP_TAB_REQ to itself (with a
   * long delay) rather than executing it.
   * This makes it appear as if though the LQH block spends a long time 
   * executing the DROP_TAB_REQ signal.
   */
  g_info << "Insert error 5076 in node " << nonMasterNodeId << endl;
  restarter.insertErrorInNode(nonMasterNodeId, 5076);
  /**
   * This error insert makes the master node crash when one of its LQH 
   * blocks tries to execute a DROP_TAB_REQ signal. This will then trigger
   * a takeover.
   */
  g_info << "Insert error 5077 in node " << masterNodeId << endl;
  restarter.insertErrorInNode(masterNodeId, 5077);

  // dropTable should succeed with the new master.
  g_info << "Trying to drop table " << copyName << endl;
  if (dict->dropTable(copyName))
  {
    g_err << "Unexpectedly failed to drop table " << copyName << endl;
    return NDBT_FAILED;
  }

  /** 
   * Check that only old master is dead. Bug 14190114 would cause other nodes
   * to die as well.
   */
  const int deadNodeId = restarter.checkClusterAlive(&masterNodeId, 1);
  if (deadNodeId != 0)
  {
    g_err << "NodeId " << deadNodeId << " is down." << endl;
    return NDBT_FAILED;
  }
  
  // Verify that old master comes back up, and that no other node crashed.
  g_info << "Waiting for all nodes to be up." << endl;
  if (restarter.waitClusterStarted() != 0)
  {
    g_err << "One or more cluster nodes are not up." << endl;
    return NDBT_FAILED;
  }
  CHK_NDB_READY(ndb);

  /**
   * The 'drop table' operation should have been rolled forward, since the
   * node crash happened in the complete phase. Verify that the table is 
   * gone.
   */
  g_info << "Verifying that table " << copyName << " was deleted." << endl;
  if (dict->getTable(copyName) == NULL)
  {
    if (dict->getNdbError().code != 723) // 723 = no such table existed.
    {
      g_err << "dict->getTable() for " << copyName 
            << " failed in unexpedted way:" << endl
            << dict->getNdbError() << endl;
      return NDBT_FAILED;
    }
  }
  else
  {
    g_err << "Transaction dropping " << copyName << " was not rolled forward"
          << endl;
    return NDBT_FAILED;
  }
  
  /** 
   * Do another dictionary transaction, to verify that the cluster allows that.
   */
  NdbDictionary::Table extraTab(*ctx->getTab());
  const char* extraName = "extraTab";

  extraTab.setName(extraName);
  g_info << "Trying to create table " << extraName << endl;
  if (dict->createTable(extraTab) != 0)
  {
    g_err << "Failed to create table " << extraName << endl
          << dict->getNdbError() << endl;
    return NDBT_FAILED;
  }

  // Clean up by dropping extraTab.
  g_info << "Trying to drop table " << extraName << endl;
  if (dict->dropTable(extraName) != 0)
  {
    g_err << "Failed to drop table " << extraName << endl
          << dict->getNdbError() << endl;
    return NDBT_FAILED;
  }
  
  return NDBT_OK;
}

int
runBackup(NDBT_Context* ctx, NDBT_Step* step)
{
  NdbBackup backup;
  Uint32 backupId = 0;
  backup.clearOldBackups();
  if (backup.start(backupId) == -1)
  {
    return NDBT_FAILED;
  }
  return NDBT_OK;
}

int
runCreateMaxTables(NDBT_Context* ctx, NDBT_Step* step)
{
  char tabName[256];
  int numTables = ctx->getProperty("tables", 1000);
  Ndb* pNdb = GETNDB(step);
  NdbDictionary::Dictionary* pDic = pNdb->getDictionary();
  int i = 0;
  for (i = 0; i < numTables; i++) {
    BaseString::snprintf(tabName, 256, "MAXTAB%d", i);
    if (pNdb->waitUntilReady(30) != 0) {
      // Db is not ready, return with failure
      return NDBT_FAILED;
    }
    const NdbDictionary::Table* pTab = ctx->getTab();
    //ndbout << "|- " << tabName << endl;
    // Set new name for T1
    NdbDictionary::Table newTab(* pTab);
    newTab.setName(tabName);
    // Drop any old (or try to)
    (void)pDic->dropTable(newTab.getName());
    // Try to create table in db
    if (newTab.createTableInDb(pNdb) != 0) {
      ndbout << tabName << " could not be created: "
             << pDic->getNdbError() << endl;
      if (pDic->getNdbError().code == 707 ||
          pDic->getNdbError().code == 708 ||
          pDic->getNdbError().code == 826 ||
          pDic->getNdbError().code == 827 ||
          pDic->getNdbError().code == 921)
        break;
      return NDBT_FAILED;
    }
    // Verify that table exists in db    
    const NdbDictionary::Table* pTab3 = 
      NDBT_Table::discoverTableFromDb(pNdb, tabName) ;
    if (pTab3 == NULL){
      ndbout << tabName << " was not found in DB: "
             << pDic->getNdbError() << endl;
      return NDBT_FAILED;
    }
    if (! newTab.equal(*pTab3)) {
      ndbout << "It was not equal" << endl; abort();
      return NDBT_FAILED;
    }
    int records = ctx->getNumRecords();
    HugoTransactions hugoTrans(*pTab3);
    if (hugoTrans.loadTable(pNdb, records) != 0) {
      ndbout << "It can NOT be loaded" << endl;
      return NDBT_FAILED;
    }
    UtilTransactions utilTrans(*pTab3);
    if (utilTrans.clearTable(pNdb, records, 64) != 0) {
      ndbout << "It can NOT be cleared" << endl;
      return NDBT_FAILED;
    }
  }
  if (pNdb->waitUntilReady(30) != 0) {
    // Db is not ready, return with failure
    return NDBT_FAILED;
  }
  ctx->setProperty("maxtables", i);
  // HURRAAA!
  return NDBT_OK;
}

int runDropMaxTables(NDBT_Context* ctx, NDBT_Step* step)
{
  char tabName[256];
  int numTables = ctx->getProperty("maxtables", (Uint32)0);
  Ndb* pNdb = GETNDB(step);
  NdbDictionary::Dictionary* pDic = pNdb->getDictionary();
  for (int i = 0; i < numTables; i++) {
    BaseString::snprintf(tabName, 256, "MAXTAB%d", i);
    if (pNdb->waitUntilReady(30) != 0) {
      // Db is not ready, return with failure
      return NDBT_FAILED;
    }
    // Verify that table exists in db    
    const NdbDictionary::Table* pTab3 = 
      NDBT_Table::discoverTableFromDb(pNdb, tabName) ;
    if (pTab3 == NULL) {
      ndbout << tabName << " was not found in DB: "
             << pDic->getNdbError() << endl;
      return NDBT_FAILED;
    }
    // Try to drop table in db
    if (pDic->dropTable(pTab3->getName()) != 0) {
      ndbout << tabName << " could not be dropped: "
             << pDic->getNdbError() << endl;
      return NDBT_FAILED;
    }
  }
  return NDBT_OK;
}

int runTestFragmentTypes(NDBT_Context* ctx, NDBT_Step* step){
  int records = ctx->getNumRecords();
  int fragTtype = ctx->getProperty("FragmentType");
  Ndb* pNdb = GETNDB(step);
  int result = NDBT_OK;
  NdbRestarter restarter;

  if (pNdb->waitUntilReady(30) != 0){
    // Db is not ready, return with failure
    return NDBT_FAILED;
  }
  
  const NdbDictionary::Table* pTab = ctx->getTab();
  pNdb->getDictionary()->dropTable(pTab->getName());

  NdbDictionary::Table newTab(* pTab);
  // Set fragment type for table    
  newTab.setFragmentType((NdbDictionary::Object::FragmentType)fragTtype);
  
  // Try to create table in db
  if (newTab.createTableInDb(pNdb) != 0){
    ndbout << newTab.getName() << " could not be created"
	   << ", fragmentType = "<<fragTtype <<endl;
    ndbout << pNdb->getDictionary()->getNdbError() << endl;
    return NDBT_FAILED;
  }
  
  // Verify that table exists in db    
  const NdbDictionary::Table* pTab3 = 
    NDBT_Table::discoverTableFromDb(pNdb, pTab->getName()) ;
  if (pTab3 == NULL){
    ndbout << pTab->getName() << " was not found in DB"<< endl;
    return NDBT_FAILED;
    
  }
  
  if (pTab3->getFragmentType() != fragTtype){
    ndbout << pTab->getName() << " fragmentType error "<< endl;
    result = NDBT_FAILED;
    goto drop_the_tab;
  }
/**
   This test does not work since fragmentation is
   decided by the kernel, hence the fragementation
   attribute on the column will differ

  if (newTab.equal(*pTab3) == false){
    ndbout << "It was not equal" << endl;
    result = NDBT_FAILED;
    goto drop_the_tab;
  } 
*/
  do {
    
    HugoTransactions hugoTrans(*pTab3);
    UtilTransactions utilTrans(*pTab3);
    int count;
    CHECK(hugoTrans.loadTable(pNdb, records) == 0);
    CHECK(hugoTrans.pkUpdateRecords(pNdb, records) == 0);
    CHECK(utilTrans.selectCount(pNdb, 64, &count) == 0);
    CHECK(count == records);
    CHECK(hugoTrans.pkDelRecords(pNdb, records/2) == 0);
    CHECK(hugoTrans.scanUpdateRecords(pNdb, records/2) == 0);
    CHECK(utilTrans.selectCount(pNdb, 64, &count) == 0);
    CHECK(count == (records/2));

    // restart all
    ndbout << "Restarting cluster" << endl;
    CHECK(restarter.restartAll() == 0);
    int timeout = 120;
    CHECK(restarter.waitClusterStarted(timeout) == 0);
    CHECK(pNdb->waitUntilReady(timeout) == 0);

    // Verify content
    CHECK(utilTrans.selectCount(pNdb, 64, &count) == 0);
    CHECK(count == (records/2));

    CHECK(utilTrans.clearTable(pNdb, records) == 0);
    CHECK(hugoTrans.loadTable(pNdb, records) == 0);
    CHECK(utilTrans.clearTable(pNdb, records) == 0);
    CHECK(hugoTrans.loadTable(pNdb, records) == 0);
    CHECK(hugoTrans.pkUpdateRecords(pNdb, records) == 0);
    CHECK(utilTrans.clearTable(pNdb, records, 64) == 0);
    
  } while(false);
  
 drop_the_tab:
  
  // Try to drop table in db
  if (pNdb->getDictionary()->dropTable(pTab3->getName()) != 0){
    ndbout << pTab3->getName()  << " could not be dropped"<< endl;
    result =  NDBT_FAILED;
  }
  
  return result;
}


int runTestTemporaryTables(NDBT_Context* ctx, NDBT_Step* step){
  int result = NDBT_OK;
  int loops = ctx->getNumLoops();
  int records = ctx->getNumRecords();
  Ndb* pNdb = GETNDB(step);
  int i = 0;
  NdbRestarter restarter;
  
  const NdbDictionary::Table* pTab = ctx->getTab();
  ndbout << "|- " << pTab->getName() << endl;
  
  NdbDictionary::Table newTab(* pTab);
  // Set table as temporary
  newTab.setStoredTable(false);
  
  // Try to create table in db
  if (newTab.createTableInDb(pNdb) != 0){
    return NDBT_FAILED;
  }
  
  // Verify that table is in db     
  const NdbDictionary::Table* pTab2 = 
    NDBT_Table::discoverTableFromDb(pNdb, pTab->getName());
  if (pTab2 == NULL){
    ndbout << pTab->getName() << " was not found in DB"<< endl;
    return NDBT_FAILED;
  }

  if (pTab2->getStoredTable() != false){
    ndbout << pTab->getName() << " was not temporary in DB"<< endl;
    result = NDBT_FAILED;
    goto drop_the_tab;
  }

  
  while (i < loops && result == NDBT_OK){
    ndbout << i << ": ";

    HugoTransactions hugoTrans(*pTab2);
    CHECK(hugoTrans.loadTable(pNdb, records) == 0);

    int count = 0;
    UtilTransactions utilTrans(*pTab2);
    CHECK(utilTrans.selectCount(pNdb, 64, &count) == 0);
    CHECK(count == records);

    // restart all
    ndbout << "Restarting cluster" << endl;
    CHECK(restarter.restartAll() == 0);
    int timeout = 120;
    CHECK(restarter.waitClusterStarted(timeout) == 0);
    CHECK(pNdb->waitUntilReady(timeout) == 0);

    ndbout << "Verifying records..." << endl;
    CHECK(utilTrans.selectCount(pNdb, 64, &count) == 0);
    CHECK(count == 0);

    i++;
  }

 drop_the_tab:

   
  if (pNdb->getDictionary()->dropTable(pTab2->getName()) != 0){
    ndbout << "Failed to drop "<<pTab2->getName()<<" in db" << endl;
    result = NDBT_FAILED;
  }
  
  // Verify that table is not in db     
  const NdbDictionary::Table* pTab3 = 
    NDBT_Table::discoverTableFromDb(pNdb, pTab->getName());
  if (pTab3 != NULL){
    ndbout << pTab3->getName() << " was found in DB"<< endl;
    result = NDBT_FAILED;
  }
    
  return result;
}

int runPkSizes(NDBT_Context* ctx, NDBT_Step* step){
  int result = NDBT_OK;
  char tabName[256];
  int minPkSize = 1;
  ndbout << "minPkSize=" <<minPkSize<<endl;
  int maxPkSize = MAX_KEY_SIZE_IN_WORDS * 4;
  ndbout << "maxPkSize=" <<maxPkSize<<endl;
  Ndb* pNdb = GETNDB(step);
  int numRecords = ctx->getNumRecords();

  for (int i = minPkSize; i < maxPkSize; i++){
    BaseString::snprintf(tabName, 256, "TPK_%d", i);

    int records = numRecords;
    int max = ~0;
    // Limit num records for small PKs
    if (i == 1)
      max = 99;
    if (i == 2)
      max = 999;
    if (i == 3)
      max = 9999;
    if (records > max)
      records = max;
    ndbout << "records =" << records << endl;

    if (pNdb->waitUntilReady(30) != 0){
      // Db is not ready, return with failure
      return NDBT_FAILED;
    }
  
    ndbout << "|- " << tabName << endl;

    if (NDBT_Tables::createTable(pNdb, tabName) != 0){
      ndbout << tabName << " could not be created"<< endl;
      return NDBT_FAILED;
    }
    
    // Verify that table exists in db    
    const NdbDictionary::Table* pTab3 = 
      NDBT_Table::discoverTableFromDb(pNdb, tabName) ;
    if (pTab3 == NULL){
      g_err << tabName << " was not found in DB"<< endl;
      return NDBT_FAILED;
    }

    //    ndbout << *pTab3 << endl;

    if (pTab3->equal(*NDBT_Tables::getTable(tabName)) == false){
      g_err << "It was not equal" << endl;
      return NDBT_FAILED;
    }

    do {
      // Do it all
      HugoTransactions hugoTrans(*pTab3);
      UtilTransactions utilTrans(*pTab3);
      int count;
      CHECK(hugoTrans.loadTable(pNdb, records) == 0);
      CHECK(hugoTrans.pkUpdateRecords(pNdb, records) == 0);
      CHECK(utilTrans.selectCount(pNdb, 64, &count) == 0);
      CHECK(count == records);
      CHECK(hugoTrans.pkDelRecords(pNdb, records/2) == 0);
      CHECK(hugoTrans.scanUpdateRecords(pNdb, records/2) == 0);
      CHECK(utilTrans.selectCount(pNdb, 64, &count) == 0);
      CHECK(count == (records/2));
      CHECK(utilTrans.clearTable(pNdb, records) == 0);
      
#if 0
      // Fill table
      CHECK(hugoTrans.fillTable(pNdb) == 0);        
      CHECK(utilTrans.clearTable2(pNdb, records) == 0);
      CHECK(utilTrans.selectCount(pNdb, 64, &count) == 0);
      CHECK(count == 0);
#endif
    } while(false);

    // Drop table
    if (pNdb->getDictionary()->dropTable(pTab3->getName()) != 0){
      ndbout << "Failed to drop "<<pTab3->getName()<<" in db" << endl;
      return NDBT_FAILED;
    }
  }
  return result;
}

int runStoreFrm(NDBT_Context* ctx, NDBT_Step* step){
  Ndb* pNdb = GETNDB(step);  
  const NdbDictionary::Table* pTab = ctx->getTab();
  int result = NDBT_OK;
  int loops = ctx->getNumLoops();

  for (int l = 0; l < loops && result == NDBT_OK ; l++){

    Uint32 dataLen = (Uint32)myRandom48(TEST_FRM_DATA_SIZE);
    // size_t dataLen = 10;
    unsigned char data[TEST_FRM_DATA_SIZE];

    char start = l + 248;
    for(Uint32 i = 0; i < dataLen; i++){
      data[i] = start;
      start++;
    }
#if 0
    ndbout << "dataLen="<<dataLen<<endl;
    for (Uint32 i = 0; i < dataLen; i++){
      unsigned char c = data[i];
      ndbout << hex << c << ", ";
    }
    ndbout << endl;
#endif
        
    NdbDictionary::Table newTab(* pTab);
    void* pData = &data;
    newTab.setFrm(pData, dataLen);
    
    // Try to create table in db
    if (newTab.createTableInDb(pNdb) != 0){
      result = NDBT_FAILED;
      continue;
    }
    
    // Verify that table is in db     
    const NdbDictionary::Table* pTab2 = 
      NDBT_Table::discoverTableFromDb(pNdb, pTab->getName());
    if (pTab2 == NULL){
      g_err << pTab->getName() << " was not found in DB"<< endl;
      result = NDBT_FAILED;
      continue;
    }
    
    const void* pData2 = pTab2->getFrmData();
    Uint32 resultLen = pTab2->getFrmLength();
    if (dataLen != resultLen){
      g_err << "Length of data failure" << endl
	    << " expected = " << dataLen << endl
	    << " got = " << resultLen << endl;
      result = NDBT_FAILED;      
    }
    
    // Verfiy the frm data
    if (memcmp(pData, pData2, resultLen) != 0){
      g_err << "Wrong data received" << endl;
      for (size_t i = 0; i < dataLen; i++){
	unsigned char c = ((unsigned char*)pData2)[i];
	g_err << hex << c << ", ";
      }
      g_err << endl;
      result = NDBT_FAILED;
    }
    
    if (pNdb->getDictionary()->dropTable(pTab2->getName()) != 0){
      g_err << "It can NOT be dropped" << endl;
      result = NDBT_FAILED;
    } 
  }
  
  return result;
}

int runStoreExtraMetada(NDBT_Context* ctx, NDBT_Step* step)
{
  Ndb* pNdb = GETNDB(step);
  const NdbDictionary::Table* pTab = ctx->getTab();
  int result = NDBT_OK;

  static constexpr Uint32 testBufferLenInWords = (TEST_FRM_DATA_SIZE + 3) / 4;
  Int32 data[testBufferLenInWords];

  for (int l = 0; l < ctx->getNumLoops() && result == NDBT_OK ; l++)
  {
    /* LENGTH OF DATA: The data fills 75% to 100% of the test buffer. */
    const Uint32 dataLen = (testBufferLenInWords * 3) +
                           myRandom48(testBufferLenInWords);
    const Uint32 dataLenInWords = (dataLen + 3)  / 4;

    /* Fill the buffer with (almost) random data. We use random data to defeat
       the zlib compression that will be applied to ExtraMetadata.
       Actually myRandom48() returns a signed long int >= 0, so for every 32 
       bits stored we only get 31 bits of randomness, but this is good enough.
    */
    for(Uint32 i = 0; i < dataLenInWords; i++)
    {
      data[i] = myRandom48(INT32_MAX);
    }

    NdbDictionary::Table newTab(* pTab);
    // Using loop counter for version since any version should be supported
    const Uint32 version = l;
    if (newTab.setExtraMetadata(version,
                                &data, dataLen))
    {
      g_err << "table.setExtraMetadata() failed. length:" << dataLen << endl;
      result = NDBT_FAILED;
      continue;
    }

    // Try to create table in db
    if (newTab.createTableInDb(pNdb) != 0){
      g_err << "createTableInDb() failed" << endl;
      result = NDBT_FAILED;
      continue;
    }

    // Verify that table is in db
    const NdbDictionary::Table* pTab2 =
      NDBT_Table::discoverTableFromDb(pNdb, pTab->getName());
    if (pTab2 == NULL){
      g_err << pTab->getName() << " was not found in DB"<< endl;
      result = NDBT_FAILED;
      continue;
    }

    Uint32 version2;
    void* data2;
    Uint32 dataLen2;
    if (pTab2->getExtraMetadata(version2,
                                &data2, &dataLen2))
    {
      result = NDBT_FAILED;
    }

    if (version != version2)
    {
      g_err << "Wrong version received" << endl
            << " expected = " << version << endl
            << " got = " << version2 << endl;
      result = NDBT_FAILED;
    }

    if (dataLen != dataLen2){
      g_err << "Length of data failure" << endl
            << " expected = " << dataLen << endl
            << " got = " << dataLen2 << endl;
      result = NDBT_FAILED;
    }

    // Verify the frm data
    if (memcmp(data, data2, dataLen2) != 0)
    {
      g_err << "Wrong data received" << endl;
      for (size_t i = 0; i < dataLen; i++){
        unsigned char c = ((unsigned char*)data2)[i];
        g_err << hex << c << ", ";
      }
      g_err << endl;
      result = NDBT_FAILED;
    }
    free(data2);

    if (pNdb->getDictionary()->dropTable(pTab2->getName()) != 0){
      g_err << "It can NOT be dropped" << endl;
      result = NDBT_FAILED;
    }
  }

  return result;
}

/* After wl#10665, the limit on the size of ExtraMetadata is
   defined by MAX_WORDS_META_FILE.
*/
int runStoreExtraMetadataError(NDBT_Context* ctx, NDBT_Step* step)
{
  Ndb* pNdb = GETNDB(step);
  const NdbDictionary::Table* pTab = ctx->getTab();
  int result = NDBT_OK;

  static constexpr Uint32 dataLenInWords = MAX_WORDS_META_FILE;
  static constexpr Uint32 dataLen = dataLenInWords * 4;
  Int32 data[dataLenInWords];

  for (int l = 0; l < ctx->getNumLoops() && result == NDBT_OK ; l++)
  {
    // The whole dictionary entry must fit in MAX_WORDS_META_FILE.
    // Create a table where the ExtraMetadata alone is too long
    // (and cannot be effectively compressed).

    for(Uint32 i = 0; i < dataLenInWords; i++)
    {
      data[i] = myRandom48(INT32_MAX);
    }

    // It should be possible to set the extra metadata
    // even though it later will not work to create the table
    NdbDictionary::Table newTab(* pTab);
    if (newTab.setExtraMetadata(37, // version
                                data, dataLen))
    {
      g_err << "Failed to set the extra metadata, length: " << dataLen << endl;
      result = NDBT_FAILED;
      continue;
    }

    // Try to create table in db, should fail!
    if (newTab.createTableInDb(pNdb) == 0){
      g_err << "Table created, that was unexpected" << endl;
      result = NDBT_FAILED;
      continue;
    }

    const NdbDictionary::Table* pTab2 =
      NDBT_Table::discoverTableFromDb(pNdb, pTab->getName());
    if (pTab2 != NULL){
      g_err << pTab->getName() << " was found in DB"<< endl;
      result = NDBT_FAILED;
      if (pNdb->getDictionary()->dropTable(pTab2->getName()) != 0){
        g_err << "It can NOT be dropped" << endl;
        result = NDBT_FAILED;
      }

      continue;
    }

  }

  return result;
}

int verifyTablesAreEqual(const NdbDictionary::Table* pTab, const NdbDictionary::Table* pTab2){
  // Verify that getPrimaryKey only returned true for primary keys
  for (int i = 0; i < pTab2->getNoOfColumns(); i++){
    const NdbDictionary::Column* col = pTab->getColumn(i);
    const NdbDictionary::Column* col2 = pTab2->getColumn(i);
    if (col->getPrimaryKey() != col2->getPrimaryKey()){
      g_err << "col->getPrimaryKey() != col2->getPrimaryKey()" << endl;
      return NDBT_FAILED;
    }
  }
  
  if (!pTab->equal(*pTab2)){
    g_err << "equal failed" << endl;
    g_info << *(NDBT_Table*)pTab; // gcc-4.1.2
    g_info << *(NDBT_Table*)pTab2;
    return NDBT_FAILED;
  }
  return NDBT_OK;
}

int runGetPrimaryKey(NDBT_Context* ctx, NDBT_Step* step){
  Ndb* pNdb = GETNDB(step);
  const NdbDictionary::Table* pTab = ctx->getTab();
  ndbout << "|- " << pTab->getName() << endl;
  g_info << *(NDBT_Table*)pTab;
  // Try to create table in db
  if (pTab->createTableInDb(pNdb) != 0){
    return NDBT_FAILED;
  }

  const NdbDictionary::Table* pTab2 = 
    NDBT_Table::discoverTableFromDb(pNdb, pTab->getName());
  if (pTab2 == NULL){
    ndbout << pTab->getName() << " was not found in DB"<< endl;
    return NDBT_FAILED;
  }

  int result = NDBT_OK;
  if (verifyTablesAreEqual(pTab, pTab2) != NDBT_OK)
    result = NDBT_FAILED;
  
  
#if 0
  // Create an index on the table and see what 
  // the function returns now
  char name[200];
  sprintf(name, "%s_X007", pTab->getName());
  NDBT_Index* pInd = new NDBT_Index(name);
  pInd->setTable(pTab->getName());
  pInd->setType(NdbDictionary::Index::UniqueHashIndex);
  //  pInd->setLogging(false);
  for (int i = 0; i < 2; i++){
    const NDBT_Attribute* pAttr = pTab->getAttribute(i);
    pInd->addAttribute(*pAttr);
  }
  g_info << "Create index:" << endl << *pInd;
  if (pInd->createIndexInDb(pNdb, false) != 0){
    result = NDBT_FAILED;
  }  
  delete pInd;

  const NdbDictionary::Table* pTab3 = 
    NDBT_Table::discoverTableFromDb(pNdb, pTab->getName());
  if (pTab3 == NULL){
    ndbout << pTab->getName() << " was not found in DB"<< endl;
    return NDBT_FAILED;
  }

  if (verifyTablesAreEqual(pTab, pTab3) != NDBT_OK)
    result = NDBT_FAILED;
  if (verifyTablesAreEqual(pTab2, pTab3) != NDBT_OK)
    result = NDBT_FAILED;
#endif

#if 0  
  if (pTab2->getDictionary()->dropTable(pNdb) != 0){
    ndbout << "Failed to drop "<<pTab2->getName()<<" in db" << endl;
    return NDBT_FAILED;
  }
  
  // Verify that table is not in db     
  const NdbDictionary::Table* pTab4 = 
    NDBT_Table::discoverTableFromDb(pNdb, pTab->getName());
  if (pTab4 != NULL){
    ndbout << pTab4->getName() << " was found in DB"<< endl;
    return NDBT_FAILED;
  }
#endif

  return result;
}

#define APIERROR(error) \
  { g_err << "Error in " << __FILE__ << ", line:" << __LINE__ << ", code:" \
              << error.code << ", msg: " << error.message << "." << endl; \
  }

int
runCreateAutoincrementTable(NDBT_Context* ctx, NDBT_Step* step){

  Uint32 startvalues[5] = {256-2, 0, 256*256-2, ~Uint32(0), 256*256*256-2};

  int ret = NDBT_OK;

  for (int jj = 0; jj < 5 && ret == NDBT_OK; jj++) {
    char tabname[] = "AUTOINCTAB";
    Uint32 startvalue = startvalues[jj];

    NdbDictionary::Table myTable;
    NdbDictionary::Column myColumn;

    Ndb* myNdb = GETNDB(step);
    NdbDictionary::Dictionary* myDict = myNdb->getDictionary();


    if (myDict->getTable(tabname) != NULL) {
      g_err << "NDB already has example table: " << tabname << endl;
      APIERROR(myNdb->getNdbError());
      return NDBT_FAILED;
    }

    myTable.setName(tabname);

    myColumn.setName("ATTR1");
    myColumn.setType(NdbDictionary::Column::Unsigned);
    myColumn.setLength(1);
    myColumn.setPrimaryKey(true);
    myColumn.setNullable(false);
    myColumn.setAutoIncrement(true);
    if (startvalue != ~Uint32(0)) // check that default value starts with 1
      myColumn.setAutoIncrementInitialValue(startvalue);
    myTable.addColumn(myColumn);

    if (myDict->createTable(myTable) == -1) {
      g_err << "Failed to create table " << tabname << endl;
      APIERROR(myNdb->getNdbError());
      return NDBT_FAILED;
    }


    if (startvalue == ~Uint32(0)) // check that default value starts with 1
      startvalue = 1;

    for (int i = 0; i < 16; i++) {

      Uint64 value;
      if (myNdb->getAutoIncrementValue(tabname, value, 1) == -1) {
        g_err << "getAutoIncrementValue failed on " << tabname << endl;
        APIERROR(myNdb->getNdbError());
        return NDBT_FAILED;
      }
      else if (value != (startvalue+i)) {
        g_err << "value = " << value << " expected " << startvalue+i << endl;;
        APIERROR(myNdb->getNdbError());
        //      ret = NDBT_FAILED;
        //      break;
      }
    }

    if (myDict->dropTable(tabname) == -1) {
      g_err << "Failed to drop table " << tabname << endl;
      APIERROR(myNdb->getNdbError());
      ret = NDBT_FAILED;
    }
  }

  return ret;
}

int
runTableRename(NDBT_Context* ctx, NDBT_Step* step){

  int result = NDBT_OK;

  Ndb* pNdb = GETNDB(step);
  NdbDictionary::Dictionary* dict = pNdb->getDictionary();
  int records = ctx->getNumRecords();
  const int loops = ctx->getNumLoops();

  ndbout << "|- " << ctx->getTab()->getName() << endl;  

  for (int l = 0; l < loops && result == NDBT_OK ; l++){
    const NdbDictionary::Table* pTab = ctx->getTab();

    // Try to create table in db
    if (pTab->createTableInDb(pNdb) != 0){
      return NDBT_FAILED;
    }
    
    // Verify that table is in db     
    const NdbDictionary::Table* pTab2 = 
      NDBT_Table::discoverTableFromDb(pNdb, pTab->getName());
    if (pTab2 == NULL){
      ndbout << pTab->getName() << " was not found in DB"<< endl;
      return NDBT_FAILED;
    }
    ctx->setTab(pTab2);

    // Load table
    HugoTransactions hugoTrans(*ctx->getTab());
    if (hugoTrans.loadTable(pNdb, records) != 0){
      return NDBT_FAILED;
    }

    // Rename table
    BaseString pTabName(pTab->getName());
    BaseString pTabNewName(pTabName);
    pTabNewName.append("xx");
    
    const NdbDictionary::Table * oldTable = dict->getTable(pTabName.c_str());
    if (oldTable) {
      NdbDictionary::Table newTable = *oldTable;
      newTable.setName(pTabNewName.c_str());
      CHECK2(dict->alterTable(*oldTable, newTable) == 0,
	     "TableRename failed");
    }
    else {
      result = NDBT_FAILED;
    }
    
    // Verify table contents
    NdbDictionary::Table pNewTab(pTabNewName.c_str());
    
    UtilTransactions utilTrans(pNewTab);
    if (utilTrans.clearTable(pNdb,  records) != 0){
      continue;
    }    

    // Drop table
    dict->dropTable(pNewTab.getName());
  }
 end:

  return result;
}

int
runTableRenameSR(NDBT_Context* ctx, NDBT_Step* step){
  NdbRestarter restarter;
  if(restarter.getNumDbNodes() < 2)
    return NDBT_OK;

  int result = NDBT_OK;

  Ndb* pNdb = GETNDB(step);
  NdbDictionary::Dictionary* dict = pNdb->getDictionary();
  int records = ctx->getNumRecords();
  const int loops = ctx->getNumLoops();

  ndbout << "|- " << ctx->getTab()->getName() << endl;  

  for (int l = 0; l < loops && result == NDBT_OK ; l++){
    // Rename table
    const NdbDictionary::Table* pTab = ctx->getTab();

    // Try to create table in db
    if (pTab->createTableInDb(pNdb) != 0){
      return NDBT_FAILED;
    }
    
    // Verify that table is in db     
    const NdbDictionary::Table* pTab2 = 
      NDBT_Table::discoverTableFromDb(pNdb, pTab->getName());
    if (pTab2 == NULL){
      ndbout << pTab->getName() << " was not found in DB"<< endl;
      return NDBT_FAILED;
    }
    ctx->setTab(pTab2);

    // Load table
    HugoTransactions hugoTrans(*ctx->getTab());
    if (hugoTrans.loadTable(pNdb, records) != 0){
      return NDBT_FAILED;
    }

    BaseString pTabName(pTab->getName());
    BaseString pTabNewName(pTabName);
    pTabNewName.append("xx");
    
    const NdbDictionary::Table * oldTable = dict->getTable(pTabName.c_str());
    if (oldTable) {
      NdbDictionary::Table newTable = *oldTable;
      newTable.setName(pTabNewName.c_str());
      CHECK2(dict->alterTable(*oldTable, newTable) == 0,
	     "TableRename failed");
    }
    else {
      result = NDBT_FAILED;
    }
    
    // Restart cluster
    
    /**
     * Need to run LCP at high rate otherwise
     * packed replicas become "to many"
     */
    int val = DumpStateOrd::DihMinTimeBetweenLCP;
    if(restarter.dumpStateAllNodes(&val, 1) != 0){
      do { CHECK(0); } while(0);
      g_err << "Failed to set LCP to min value" << endl;
      return NDBT_FAILED;
    }
    
    CHECK2(restarter.restartAll() == 0,
	   "failed to set restartOneDbNode");
    
    CHECK2(restarter.waitClusterStarted() == 0,
	   "waitClusterStarted failed");
    CHK_NDB_READY(pNdb);
    
    // Verify table contents
    NdbDictionary::Table pNewTab(pTabNewName.c_str());
    
    UtilTransactions utilTrans(pNewTab);
    if (utilTrans.clearTable(pNdb,  records) != 0){
      continue;
    }    

    // Drop table
    dict->dropTable(pTabNewName.c_str());
  }
 end:    
  return result;
}

/*
  Run rename column
*/
int
runColumnRename(NDBT_Context* ctx, NDBT_Step* step){
  int result = NDBT_OK;

  Ndb* pNdb = GETNDB(step);
  NdbDictionary::Dictionary* dict = pNdb->getDictionary();
  int records = ctx->getNumRecords();
  const int loops = ctx->getNumLoops();

  ndbout << "|- " << ctx->getTab()->getName() << endl;

  NdbDictionary::Table myTab= *(ctx->getTab());

  for (int l = 0; l < loops && result == NDBT_OK ; l++){
    // Try to create table in db

    if (NDBT_Tables::createTable(pNdb, myTab.getName()) != 0){
      return NDBT_FAILED;
    }

    // Verify that table is in db
    const NdbDictionary::Table* pTab2 =
      NDBT_Table::discoverTableFromDb(pNdb, myTab.getName());
    if (pTab2 == NULL){
      ndbout << myTab.getName() << " was not found in DB"<< endl;
      return NDBT_FAILED;
    }
    ctx->setTab(pTab2);

    /*
      Check that table already has a varpart, otherwise add attr is
      not possible.
    */
    if (pTab2->getForceVarPart() == false)
    {
      const NdbDictionary::Column *col;
      for (Uint32 i= 0; (col= pTab2->getColumn(i)) != 0; i++)
      {
        if (col->getStorageType() == NDB_STORAGETYPE_MEMORY &&
            (col->getDynamic() || col->getArrayType() != NDB_ARRAYTYPE_FIXED))
          break;
      }
      if (col == 0)
      {
        /* Alter table add attribute not applicable, just mark success. */
        dict->dropTable(pTab2->getName());
        break;
      }
    }

    ndbout << "Load table" << endl;
    // Load table
    HugoTransactions beforeTrans(*ctx->getTab());
    if (beforeTrans.loadTable(pNdb, records) != 0){
      return NDBT_FAILED;
    }
    ndbout << "Load table completed" << endl;

        // Add attributes to table.
    BaseString pTabName(pTab2->getName());

    const NdbDictionary::Table * oldTable = dict->getTable(pTabName.c_str());
    if (oldTable) {
      NdbDictionary::Table newTable= *oldTable;

      NDBT_Attribute newcol1("NEWKOL1", NdbDictionary::Column::Unsigned, 1,
                            false, true, 0,
                            NdbDictionary::Column::StorageTypeMemory, true);
      newTable.addColumn(newcol1);
      CHECK2(dict->alterTable(*oldTable, newTable) == 0,
	     "runColumnRename failed");
      /* Need to purge old version and reload new version after alter table. */
      dict->invalidateTable(pTabName.c_str());
    }
    else {
      result = NDBT_FAILED;
    }
    ndbout << "Added column completed" << endl;
    {
      const NdbDictionary::Table* oldTable = dict->getTable(pTabName.c_str());
      if (oldTable) {
        NdbDictionary::Table newTable= *oldTable;
        int colNum= newTable.getNoOfColumns()-1;
        NdbDictionary::Column* addedCol= newTable.getColumn(colNum);
        addedCol->setName("renamed_NEWKOL1");
        CHECK2(dict->alterTable(*oldTable, newTable) == 0,
               "runColumnRename failed");
        /* Need to purge old version and reload new version after alter table. */
        dict->invalidateTable(pTabName.c_str());
      }
      else {
        result = NDBT_FAILED;
        break;
      }
    }

    ndbout << "Column rename completed" << endl;
    {
      const NdbDictionary::Table* pTab = dict->getTable(pTabName.c_str());
      CHECK2(pTab != NULL, "Table not found");
      HugoTransactions afterTrans(*pTab);

      ndbout << "Checking renamed column" << endl;
      const NdbDictionary::Column* addedCol= pTab->getColumn("renamed_NEWKOL1");
      CHECK2((addedCol) && addedCol->getColumnNo() == pTab->getNoOfColumns()-1,
             "runColumnRename failed");

      ndbout << "delete...";
      if (afterTrans.clearTable(pNdb) != 0)
      {
        return NDBT_FAILED;
      }
      ndbout << endl;

      ndbout << "insert...";
      if (afterTrans.loadTable(pNdb, records) != 0){
        return NDBT_FAILED;
      }
      ndbout << endl;

      ndbout << "update...";
      if (afterTrans.scanUpdateRecords(pNdb, records) != 0)
      {
        return NDBT_FAILED;
      }
      ndbout << endl;

      ndbout << "delete...";
      if (afterTrans.clearTable(pNdb) != 0)
      {
        return NDBT_FAILED;
      }
      ndbout << endl;
    }

    // Drop table
    dict->dropTable(pTabName.c_str());
  }
 end:

  return result;
}

/*
  Run rename column with restart
*/
int
runColumnRenameSR(NDBT_Context* ctx, NDBT_Step* step){
  int result = NDBT_OK;

  Ndb* pNdb = GETNDB(step);
  NdbDictionary::Dictionary* dict = pNdb->getDictionary();
  int records = ctx->getNumRecords();
  const int loops = ctx->getNumLoops();
  NdbRestarter res;

  ndbout << "|- " << ctx->getTab()->getName() << endl;

  NdbDictionary::Table myTab= *(ctx->getTab());

  for (int l = 0; l < loops && result == NDBT_OK ; l++){
    // Try to create table in db

    if (NDBT_Tables::createTable(pNdb, myTab.getName()) != 0){
      return NDBT_FAILED;
    }

    // Verify that table is in db
    const NdbDictionary::Table* pTab2 =
      NDBT_Table::discoverTableFromDb(pNdb, myTab.getName());
    if (pTab2 == NULL){
      ndbout << myTab.getName() << " was not found in DB"<< endl;
      return NDBT_FAILED;
    }
    ctx->setTab(pTab2);

    /*
      Check that table already has a varpart, otherwise add attr is
      not possible.
    */
    if (pTab2->getForceVarPart() == false)
    {
      const NdbDictionary::Column *col;
      for (Uint32 i= 0; (col= pTab2->getColumn(i)) != 0; i++)
      {
        if (col->getStorageType() == NDB_STORAGETYPE_MEMORY &&
            (col->getDynamic() || col->getArrayType() != NDB_ARRAYTYPE_FIXED))
          break;
      }
      if (col == 0)
      {
        /* Alter table add attribute not applicable, just mark success. */
        dict->dropTable(pTab2->getName());
        break;
      }
    }

    ndbout << "Load table" << endl;
    // Load table
    HugoTransactions beforeTrans(*ctx->getTab());
    if (beforeTrans.loadTable(pNdb, records) != 0){
      return NDBT_FAILED;
    }
    ndbout << "Load table completed" << endl;

        // Add attributes to table.
    BaseString pTabName(pTab2->getName());

    const NdbDictionary::Table * oldTable = dict->getTable(pTabName.c_str());
    if (oldTable) {
      NdbDictionary::Table newTable= *oldTable;

      NDBT_Attribute newcol1("NEWKOL1", NdbDictionary::Column::Unsigned, 1,
                            false, true, 0,
                            NdbDictionary::Column::StorageTypeMemory, true);
      newTable.addColumn(newcol1);
      CHECK2(dict->alterTable(*oldTable, newTable) == 0,
	     "runColumnRename failed");
      /* Need to purge old version and reload new version after alter table. */
      dict->invalidateTable(pTabName.c_str());
    }
    else {
      result = NDBT_FAILED;
    }
    ndbout << "Added column completed" << endl;
    {
      const NdbDictionary::Table* oldTable = dict->getTable(pTabName.c_str());
      if (oldTable) {
        NdbDictionary::Table newTable= *oldTable;
        int colNum= newTable.getNoOfColumns()-1;
        NdbDictionary::Column* addedCol= newTable.getColumn(colNum);
        addedCol->setName("renamed_NEWKOL1");
        CHECK2(dict->alterTable(*oldTable, newTable) == 0,
               "runColumnRename failed");
        /* Need to purge old version and reload new version after alter table. */
        dict->invalidateTable(pTabName.c_str());
      }
      else {
        result = NDBT_FAILED;
        break;
      }
    }

    ndbout << "Column rename completed" << endl;
    {
      const NdbDictionary::Table* pTab = dict->getTable(pTabName.c_str());
      CHECK2(pTab != NULL, "Table not found");
      HugoTransactions afterTrans(*pTab);

      ndbout_c("performing system restart");
      CHECK2(res.restartAll(false, true, false) == 0,
             "restart all failed");
      CHECK2(res.waitClusterNoStart() == 0,
             "waitClusterNoStart failed");
      CHECK2(res.startAll() == 0,
             "startAll failed");
      CHECK2(res.waitClusterStarted() == 0,
             "waitClusterStarted failed");

      ndbout << "Checking renamed column" << endl;
      pTab = dict->getTable(pTabName.c_str());
      const NdbDictionary::Column* addedCol= pTab->getColumn("renamed_NEWKOL1");
      CHECK2((addedCol) && addedCol->getColumnNo() == pTab->getNoOfColumns()-1,
             "runColumnRename failed");

      ndbout << "delete...";
      if (afterTrans.clearTable(pNdb) != 0)
      {
        return NDBT_FAILED;
      }
      ndbout << endl;

      ndbout << "insert...";
      if (afterTrans.loadTable(pNdb, records) != 0){
        return NDBT_FAILED;
      }
      ndbout << endl;

      ndbout << "update...";
      if (afterTrans.scanUpdateRecords(pNdb, records) != 0)
      {
        return NDBT_FAILED;
      }
      ndbout << endl;

      ndbout << "delete...";
      if (afterTrans.clearTable(pNdb) != 0)
      {
        return NDBT_FAILED;
      }
      ndbout << endl;
    }
<<<<<<< HEAD
    
    CHECK2(restarter.restartAll() == 0,
	   "failed to set restartOneDbNode");
    
    CHECK2(restarter.waitClusterStarted() == 0,
	   "waitClusterStarted failed");
    CHK_NDB_READY(pNdb);
    
    // Verify table contents
    NdbDictionary::Table pNewTab(pTabNewName.c_str());
    
    UtilTransactions utilTrans(pNewTab);
    if (utilTrans.clearTable(pNdb,  records) != 0){
      continue;
    }    
=======
>>>>>>> 4869291f

    // Drop table
    dict->dropTable(pTabName.c_str());
  }
 end:

  return result;
}

/*
  Run online alter table add attributes.
 */
int
runTableAddAttrs(NDBT_Context* ctx, NDBT_Step* step){

  int result = NDBT_OK;

  Ndb* pNdb = GETNDB(step);
  NdbDictionary::Dictionary* dict = pNdb->getDictionary();
  int records = ctx->getNumRecords();
  const int loops = ctx->getNumLoops();

  ndbout << "|- " << ctx->getTab()->getName() << endl;  

  NdbDictionary::Table myTab= *(ctx->getTab());

  for (int l = 0; l < loops && result == NDBT_OK ; l++){
    // Try to create table in db

    if (NDBT_Tables::createTable(pNdb, myTab.getName()) != 0){
      return NDBT_FAILED;
    }

    // Verify that table is in db     
    const NdbDictionary::Table* pTab2 = 
      NDBT_Table::discoverTableFromDb(pNdb, myTab.getName());
    if (pTab2 == NULL){
      ndbout << myTab.getName() << " was not found in DB"<< endl;
      return NDBT_FAILED;
    }
    ctx->setTab(pTab2);

    /*
      Check that table already has a varpart, otherwise add attr is
      not possible.
    */
    if (pTab2->getForceVarPart() == false)
    {
      const NdbDictionary::Column *col;
      for (Uint32 i= 0; (col= pTab2->getColumn(i)) != 0; i++)
      {
        if (col->getStorageType() == NDB_STORAGETYPE_MEMORY &&
            (col->getDynamic() || col->getArrayType() != NDB_ARRAYTYPE_FIXED))
          break;
      }
      if (col == 0)
      {
        /* Alter table add attribute not applicable, just mark success. */
        dict->dropTable(pTab2->getName());
        break;
      }
    }

    ndbout << "Load table" << endl;
    // Load table
    HugoTransactions beforeTrans(*ctx->getTab());
    if (beforeTrans.loadTable(pNdb, records) != 0){
      return NDBT_FAILED;
    }
    ndbout << "Load table completed" << endl;

    // Add attributes to table.
    BaseString pTabName(pTab2->getName());
    
    const NdbDictionary::Table * oldTable = dict->getTable(pTabName.c_str());
    if (oldTable) {
      NdbDictionary::Table newTable= *oldTable;

      NDBT_Attribute newcol1("NEWKOL1", NdbDictionary::Column::Unsigned, 1,
                            false, true, 0,
                            NdbDictionary::Column::StorageTypeMemory, true);
      newTable.addColumn(newcol1);
      NDBT_Attribute newcol2("NEWKOL2", NdbDictionary::Column::Char, 14,
                            false, true, 0,
                            NdbDictionary::Column::StorageTypeMemory, true);
      newTable.addColumn(newcol2);
      NDBT_Attribute newcol3("NEWKOL3", NdbDictionary::Column::Bit, 20,
                            false, true, 0,
                            NdbDictionary::Column::StorageTypeMemory, true);
      newTable.addColumn(newcol3);
      NDBT_Attribute newcol4("NEWKOL4", NdbDictionary::Column::Varbinary, 42,
                            false, true, 0,
                            NdbDictionary::Column::StorageTypeMemory, true);
      newTable.addColumn(newcol4);

      CHECK2(dict->alterTable(*oldTable, newTable) == 0,
	     "TableAddAttrs failed");
      /* Need to purge old version and reload new version after alter table. */
      dict->invalidateTable(pTabName.c_str());
    }
    else {
      result = NDBT_FAILED;
    }

    ndbout << "Altered table completed" << endl;
    {
      const NdbDictionary::Table* pTab = dict->getTable(pTabName.c_str());
      CHECK2(pTab != NULL, "Table not found");
      HugoTransactions afterTrans(*pTab);

      ndbout << "delete...";
      if (afterTrans.clearTable(pNdb) != 0)
      {
        return NDBT_FAILED;
      }
      ndbout << endl;

      ndbout << "insert...";
      if (afterTrans.loadTable(pNdb, records) != 0){
        return NDBT_FAILED;
      }
      ndbout << endl;

      ndbout << "update...";
      if (afterTrans.scanUpdateRecords(pNdb, records) != 0)
      {
        return NDBT_FAILED;
      }
      ndbout << endl;

      ndbout << "delete...";
      if (afterTrans.clearTable(pNdb) != 0)
      {
        return NDBT_FAILED;
      }
      ndbout << endl;
    }
    
    // Drop table.
    dict->dropTable(pTabName.c_str());
  }
 end:

  return result;
}

/*
  Run online alter table add attributes while running simultaneous
  transactions on it in separate thread.
 */
int
runTableAddAttrsDuring(NDBT_Context* ctx, NDBT_Step* step){

  int result = NDBT_OK;
  int abortAlter = ctx->getProperty("AbortAlter", Uint32(0));

  int records = ctx->getNumRecords();
  const int loops = ctx->getNumLoops();
  NdbRestarter res;

  ndbout << "|- " << ctx->getTab()->getName() << endl;  

  NdbDictionary::Table myTab= *(ctx->getTab());

  if (myTab.getForceVarPart() == false)
  {
    const NdbDictionary::Column *col;
    for (Uint32 i= 0; (col= myTab.getColumn(i)) != 0; i++)
    {
      if (col->getStorageType() == NDB_STORAGETYPE_MEMORY &&
          (col->getDynamic() || col->getArrayType() != NDB_ARRAYTYPE_FIXED))
        break;
    }
    if (col == 0)
    {
      ctx->stopTest();
      return NDBT_OK;
    }
  }

  //if 

  for (int l = 0; l < loops && result == NDBT_OK ; l++){
    ndbout << l << ": " << endl;    

    Ndb* pNdb = GETNDB(step);
    NdbDictionary::Dictionary* dict = pNdb->getDictionary();

    /*
      Check that table already has a varpart, otherwise add attr is
      not possible.
    */

    // Add attributes to table.
    ndbout << "Altering table" << endl;
    
    const NdbDictionary::Table * oldTable = dict->getTable(myTab.getName());
    if (oldTable) {
      NdbDictionary::Table newTable= *oldTable;
      
      char name[256];
      BaseString::snprintf(name, sizeof(name), "NEWCOL%d", l);
      NDBT_Attribute newcol1(name, NdbDictionary::Column::Unsigned, 1,
                             false, true, 0,
                             NdbDictionary::Column::StorageTypeMemory, true);
      newTable.addColumn(newcol1);
      //ToDo: check #loops, how many columns l

      if (abortAlter == 0)
      {
        CHECK2(dict->alterTable(*oldTable, newTable) == 0,
               "TableAddAttrsDuring failed");
      }
      else
      {
        int nodeId = res.getNode(NdbRestarter::NS_RANDOM);
        res.insertErrorInNode(nodeId, 4029);
        CHECK2(dict->alterTable(*oldTable, newTable) != 0,
               "TableAddAttrsDuring failed");
      }

      dict->invalidateTable(myTab.getName());
      const NdbDictionary::Table * newTab = dict->getTable(myTab.getName());
      CHECK2(newTab != NULL, "'newTab' not found");
      HugoTransactions hugoTrans(* newTab);
      hugoTrans.scanUpdateRecords(pNdb, records);
    }
    else {
      result= NDBT_FAILED;
      break;
    }
  }
 end:

  ctx->stopTest();

  return result;
}

static void
f(const NdbDictionary::Column * col){
  if(col == 0){
    abort();
  }
}

int
runTestDictionaryPerf(NDBT_Context* ctx, NDBT_Step* step){
  Vector<char*> cols;
  Vector<const NdbDictionary::Table*> tabs;
  int i;

  Ndb* pNdb = GETNDB(step);  

  const Uint32 count = NDBT_Tables::getNumTables();
  for (i=0; i < (int)count; i++){
    const NdbDictionary::Table * tab = NDBT_Tables::getTable(i);
    pNdb->getDictionary()->createTable(* tab);
    
    const NdbDictionary::Table * tab2 = pNdb->getDictionary()->getTable(tab->getName());
    
    for(int j = 0; j<tab->getNoOfColumns(); j++){
      cols.push_back((char*)tab2);
      cols.push_back(strdup(tab->getColumn(j)->getName()));
    }
  }

  const Uint32 times = 10000000;

  ndbout_c("%d tables and %d columns", 
	   NDBT_Tables::getNumTables(), cols.size()/2);

  char ** tcols = cols.getBase();

  srand((unsigned int)time(0));
  Uint32 size = cols.size() / 2;
  //char ** columns = &cols[0];
  Uint64 start = NdbTick_CurrentMillisecond();
  for(i = 0; i<(int)times; i++){
    int j = 2 * (rand() % size);
    const NdbDictionary::Table* tab = (const NdbDictionary::Table*)tcols[j];
    const char * col = tcols[j+1];
    const NdbDictionary::Column* column = tab->getColumn(col);
    f(column);
  }
  Uint64 stop = NdbTick_CurrentMillisecond();
  stop -= start;

  Uint64 per = stop;
  per *= 1000;
  per /= times;
  
  ndbout_c("%d random getColumn(name) in %lld ms -> %u us/get",
	   times, stop, Uint32(per));

  return NDBT_OK;
}

int
runCreateLogfileGroup(NDBT_Context* ctx, NDBT_Step* step){
  Ndb* pNdb = GETNDB(step);  
  NdbDictionary::LogfileGroup lg;
  lg.setName("DEFAULT-LG");
  lg.setUndoBufferSize(8*1024*1024);
  
  int oneDictParticipantFail = ctx->getProperty("OneDictParticipantFail",
                                                (Uint32)0);
  if (oneDictParticipantFail)
  {
    NdbRestarter restarter;
    const int anyDbNodeId = restarter.getNode(NdbRestarter::NS_RANDOM);
    restarter.insertErrorInNode(anyDbNodeId, 15001);

    if ((pNdb->getDictionary()->createLogfileGroup(lg)) == 0)
    {
      g_err << "Error: Should have failed to create logfilegroup"
            << " due to error insertion" << endl;

      // Leave the data nodes error-free before failing
      restarter.insertErrorInNode(anyDbNodeId, 0);
      return NDBT_FAILED;
    }

    restarter.insertErrorInNode(anyDbNodeId, 0); // clear error

    // Recreate LFG below
  }

  int res = pNdb->getDictionary()->createLogfileGroup(lg);
  if(res != 0){
    g_err << "Failed to create logfilegroup:"
	  << endl << pNdb->getDictionary()->getNdbError() << endl;
    return NDBT_FAILED;
  }

  NdbDictionary::Undofile uf;
  uf.setPath("undofile01.dat");
  uf.setSize(5*1024*1024);
  uf.setLogfileGroup("DEFAULT-LG");
  
  res = pNdb->getDictionary()->createUndofile(uf);
  if(res != 0){
    g_err << "Failed to create undofile:"
	  << endl << pNdb->getDictionary()->getNdbError() << endl;
    return NDBT_FAILED;
  }

  uf.setPath("undofile02.dat");
  uf.setSize(5*1024*1024);
  uf.setLogfileGroup("DEFAULT-LG");
  
  res = pNdb->getDictionary()->createUndofile(uf);
  if(res != 0){
    g_err << "Failed to create undofile:"
	  << endl << pNdb->getDictionary()->getNdbError() << endl;
    return NDBT_FAILED;
  }
  
  return NDBT_OK;
}

int
runCreateTablespace(NDBT_Context* ctx, NDBT_Step* step){
  Ndb* pNdb = GETNDB(step);  
  NdbDictionary::Tablespace lg;
  lg.setName("DEFAULT-TS");
  lg.setExtentSize(1024*1024);
  lg.setDefaultLogfileGroup("DEFAULT-LG");

  int oneDictParticipantFail = ctx->getProperty("OneDictParticipantFail",
                                                (Uint32)0);

  if (oneDictParticipantFail)
  {
    NdbRestarter restarter;
    const int anyDbNodeId = restarter.getNode(NdbRestarter::NS_RANDOM);

    restarter.insertErrorInNode(anyDbNodeId, 16001);

    if ((pNdb->getDictionary()->createTablespace(lg)) == 0)
    {
      g_err << "Error: Should have failed to createTablespace"
            << " due to error insertion." << endl;

      // Leave the data nodes error-free before failing
      restarter.insertErrorInNode(anyDbNodeId, 0);
      return NDBT_FAILED;
    }

    restarter.insertErrorInNode(anyDbNodeId, 0); // clear error

    // recreate TS below.
  }

  int res = pNdb->getDictionary()->createTablespace(lg);
  if(res != 0){
    g_err << "Failed to create tablespace:"
	  << endl << pNdb->getDictionary()->getNdbError() << endl;
    return NDBT_FAILED;
  }

  NdbDictionary::Datafile uf;
  uf.setPath("datafile01.dat");
  uf.setSize(10*1024*1024);
  uf.setTablespace("DEFAULT-TS");

  res = pNdb->getDictionary()->createDatafile(uf);
  if(res != 0){
    g_err << "Failed to create datafile:"
	  << endl << pNdb->getDictionary()->getNdbError() << endl;
    return NDBT_FAILED;
  }
  return NDBT_OK;
}

int
runDropTableSpaceLogFileGroup(NDBT_Context* ctx, NDBT_Step* step)
{
  Ndb* pNdb = GETNDB(step);
<<<<<<< HEAD

  if (pNdb->getDictionary()->dropDatafile(
      pNdb->getDictionary()->getDatafile(0, "datafile01.dat")) != 0)
  {
    g_err << "Error: Failed to drop datafile: "
          << pNdb->getDictionary()->getNdbError() << endl;
    return NDBT_FAILED;
  }

  if (pNdb->getDictionary()->dropTablespace(pNdb->getDictionary()->
                                            getTablespace("DEFAULT-TS")) != 0)
  {
    g_err << "Error: Failed to drop tablespace: "
          << pNdb->getDictionary()->getNdbError() << endl;
    return NDBT_FAILED;
  }

=======

  if (pNdb->getDictionary()->dropDatafile(
      pNdb->getDictionary()->getDatafile(0, "datafile01.dat")) != 0)
  {
    g_err << "Error: Failed to drop datafile: "
          << pNdb->getDictionary()->getNdbError() << endl;
    return NDBT_FAILED;
  }

  if (pNdb->getDictionary()->dropTablespace(pNdb->getDictionary()->
                                            getTablespace("DEFAULT-TS")) != 0)
  {
    g_err << "Error: Failed to drop tablespace: "
          << pNdb->getDictionary()->getNdbError() << endl;
    return NDBT_FAILED;
  }

>>>>>>> 4869291f
  if (pNdb->getDictionary()->dropLogfileGroup(
      pNdb->getDictionary()->getLogfileGroup("DEFAULT-LG")) != 0)
  {
    g_err << "Error: Drop of LFG Failed"
          << endl << pNdb->getDictionary()->getNdbError() << endl;
    return NDBT_FAILED;
  }
  return NDBT_OK;
}

int
runCreateDiskTable(NDBT_Context* ctx, NDBT_Step* step){
  Ndb* pNdb = GETNDB(step);  

  NdbDictionary::Table tab = *ctx->getTab();
  tab.setTablespaceName("DEFAULT-TS");
  
  for(Uint32 i = 0; i<(Uint32)tab.getNoOfColumns(); i++)
    if(!tab.getColumn(i)->getPrimaryKey())
      tab.getColumn(i)->setStorageType(NdbDictionary::Column::StorageTypeDisk);
  
  int res;
  res = pNdb->getDictionary()->createTable(tab);
  if(res != 0){
    g_err << "Failed to create table:"
	  << endl << pNdb->getDictionary()->getNdbError() << endl;
    return NDBT_FAILED;
  }
  
  return NDBT_OK;
}

int getColumnMaxLength(const NdbDictionary::Column* c)
{
  int length= c->getLength();
  if (c->getArrayType() == NDB_ARRAYTYPE_FIXED)
  {
    /* Not yet set - need to calculate from type etc. */
    DictTabInfo::Attribute attrDesc;

    attrDesc.init();
    attrDesc.AttributeExtType= c->getType();
    attrDesc.AttributeExtLength= c->getLength();
    attrDesc.AttributeExtPrecision= c->getPrecision();
    attrDesc.AttributeExtScale= c->getScale();

    if (!attrDesc.translateExtType())
    {
      return 0;
    }

    if (attrDesc.AttributeSize == 0)
    {
      // bits...
      length = 4 * ((c->getLength() + 31) / 32);
    }
    else
    {
      length = ((1 << attrDesc.AttributeSize) * c->getLength()) >> 3;
    }
  }

  return length;
}

#include <NDBT_Tables.hpp>

#define SAFTY 300

int runFailAddFragment(NDBT_Context* ctx, NDBT_Step* step){
  static int acclst[] = { 3001, 6200, 6202 };
  static int tuplst[] = { 4007, 4008, 4009, 4010, 4032, 4033, 4034 };
  static int tuxlst[] = { 12001, 12002, 12003, 12004, 
                          6201, 6203 };
  static unsigned acccnt = sizeof(acclst)/sizeof(acclst[0]);
  static unsigned tupcnt = sizeof(tuplst)/sizeof(tuplst[0]);
  static unsigned tuxcnt = sizeof(tuxlst)/sizeof(tuxlst[0]);

  NdbRestarter restarter;
  int nodeId = restarter.getMasterNodeId();
  Ndb* pNdb = GETNDB(step);  
  NdbDictionary::Dictionary* pDic = pNdb->getDictionary();
  NdbDictionary::Table tab(*ctx->getTab());
  tab.setFragmentType(NdbDictionary::Object::FragAllLarge);

  int errNo = 0;
#ifdef NDB_USE_GET_ENV
  char buf[100];
  if (NdbEnv_GetEnv("ERRNO", buf, sizeof(buf)))
  {
    errNo = atoi(buf);
    ndbout_c("Using errno: %u", errNo);
  }
#endif
  const NdbDictionary::Table* origTab= ctx->getTab();
  HugoCalculator calc(*origTab);

  // Add defaults to some columns
  for (int colNum= 0; colNum < tab.getNoOfColumns(); colNum++)
  {
    const NdbDictionary::Column* origCol= origTab->getColumn(colNum);
    NdbDictionary::Column* col= tab.getColumn(colNum);
    if (!origCol->getPrimaryKey())
    {
      if (myRandom48(2) == 0)
      {
        char defaultBuf[ NDB_MAX_TUPLE_SIZE ];
        Uint32 real_len;
        Uint32 updatesVal = myRandom48(1 << 16);
        const char* def= calc.calcValue(0, colNum, updatesVal, 
                                        defaultBuf,
                                        getColumnMaxLength(origCol),
                                        &real_len);
        if (col->setDefaultValue(def, real_len) != 0)
        {
          ndbout_c("Error setting default value\n");
          return NDBT_FAILED;
        }
        NdbDictionary::NdbDataPrintFormat dpf;
        ndbout << "Set default for column " << origCol->getName()
               << " to ";
        
        NdbDictionary::printFormattedValue(ndbout,
                                           dpf,
                                           col,
                                           def);
        ndbout << endl;
      }
    }
  }

  // ordered index on first few columns
  NdbDictionary::Index idx("X");
  idx.setTable(tab.getName());
  idx.setType(NdbDictionary::Index::OrderedIndex);
  idx.setLogging(false);
  for (int cnt = 0, i_hate_broken_compilers = 0;
       cnt < 3 &&
       i_hate_broken_compilers < tab.getNoOfColumns();
       i_hate_broken_compilers++) {
    if (NdbSqlUtil::check_column_for_ordered_index
        (tab.getColumn(i_hate_broken_compilers)->getType(), 0) == 0 &&
        tab.getColumn(i_hate_broken_compilers)->getStorageType() != 
        NdbDictionary::Column::StorageTypeDisk)
    {
      idx.addColumn(*tab.getColumn(i_hate_broken_compilers));
      cnt++;
    }
  }

  for (Uint32 i = 0; i<(Uint32)tab.getNoOfColumns(); i++)
  {
    if (tab.getColumn(i)->getStorageType() == 
        NdbDictionary::Column::StorageTypeDisk)
    {
      NDBT_Tables::create_default_tablespace(pNdb);
      break;
    }
  }

  const int loops = ctx->getNumLoops();
  int result = NDBT_OK;
  (void)pDic->dropTable(tab.getName());

  int dump1 = DumpStateOrd::SchemaResourceSnapshot;
  int dump2 = DumpStateOrd::SchemaResourceCheckLeak;

  for (int l = 0; l < loops; l++) {
    for (unsigned i0 = 0; i0 < acccnt; i0++) {
      unsigned j = (l == 0 ? i0 : myRandom48(acccnt));
      int errval = acclst[j];
      if (errNo != 0 && errNo != errval)
        continue;
      g_err << "insert error node=" << nodeId << " value=" << errval << endl;
      CHECK(restarter.dumpStateAllNodes(&dump1, 1) == 0);
      CHECK2(restarter.insertErrorInNode(nodeId, errval) == 0,
             "failed to set error insert");
      NdbSleep_MilliSleep(SAFTY); // Hope that snapshot has arrived
      CHECK2(pDic->createTable(tab) != 0,
             "failed to fail after error insert " << errval);
      CHECK2(restarter.insertErrorInNode(nodeId, 0) == 0,
             "failed to clean error insert value");
      CHECK(restarter.dumpStateAllNodes(&dump2, 1) == 0);
      NdbSleep_MilliSleep(SAFTY); // Hope that snapshot has arrived
      CHECK2(pDic->createTable(tab) == 0,
             pDic->getNdbError());
      CHECK2(pDic->dropTable(tab.getName()) == 0,
             pDic->getNdbError());
    }
    for (unsigned i1 = 0; i1 < tupcnt; i1++) {
      unsigned j = (l == 0 ? i1 : myRandom48(tupcnt));
      int errval = tuplst[j];
      if (errNo != 0 && errNo != errval)
        continue;
      g_err << "insert error node=" << nodeId << " value=" << errval << endl;
      CHECK(restarter.dumpStateAllNodes(&dump1, 1) == 0);
      CHECK2(restarter.insertErrorInNode(nodeId, errval) == 0,
             "failed to set error insert");
      NdbSleep_MilliSleep(SAFTY); // Hope that snapshot has arrived
      CHECK2(pDic->createTable(tab) != 0,
             "failed to fail after error insert " << errval);
      CHECK2(restarter.insertErrorInNode(nodeId, 0) == 0,
             "failed to clean error insert value");
      CHECK(restarter.dumpStateAllNodes(&dump2, 1) == 0);
      NdbSleep_MilliSleep(SAFTY); // Hope that snapshot has arrived
      CHECK2(pDic->createTable(tab) == 0,
             pDic->getNdbError());
      CHECK2(pDic->dropTable(tab.getName()) == 0,
             pDic->getNdbError());
    }
    for (unsigned i2 = 0; i2 < tuxcnt; i2++) {
      unsigned j = (l == 0 ? i2 : myRandom48(tuxcnt));
      int errval = tuxlst[j];
      if (errNo != 0 && errNo != errval)
        continue;
      CHECK2(pDic->createTable(tab) == 0,
             pDic->getNdbError());

      g_err << "insert error node=" << nodeId << " value=" << errval << endl;
      CHECK(restarter.dumpStateAllNodes(&dump1, 1) == 0);
      CHECK2(restarter.insertErrorInNode(nodeId, errval) == 0,
             "failed to set error insert");
      NdbSleep_MilliSleep(SAFTY); // Hope that snapshot has arrived

      CHECK2(pDic->createIndex(idx) != 0,
             "failed to fail after error insert " << errval);
      CHECK2(restarter.insertErrorInNode(nodeId, 0) == 0,
             "failed to clean error insert value");
      CHECK(restarter.dumpStateAllNodes(&dump2, 1) == 0);
      NdbSleep_MilliSleep(SAFTY); // Hope that snapshot has arrived
      CHECK2(pDic->createIndex(idx) == 0,
             pDic->getNdbError());
      CHECK2(pDic->dropTable(tab.getName()) == 0,
             pDic->getNdbError());
    }
  }
end:
  return result;
}

// NFNR

// Restarter controls dict ops : 1-run 2-pause 3-stop
// synced by polling...

static bool
send_dict_ops_cmd(NDBT_Context* ctx, Uint32 cmd)
{
  ctx->setProperty("DictOps_CMD", cmd);
  while (1) {
    if (ctx->isTestStopped())
      return false;
    if (ctx->getProperty("DictOps_ACK") == cmd)
      break;
    NdbSleep_MilliSleep(100);
  }
  return true;
}

static bool
recv_dict_ops_run(NDBT_Context* ctx)
{
  while (1) {
    if (ctx->isTestStopped())
      return false;
    Uint32 cmd = ctx->getProperty("DictOps_CMD");
    ctx->setProperty("DictOps_ACK", cmd);
    if (cmd == 1)
      break;
    if (cmd == 3)
      return false;
    NdbSleep_MilliSleep(100);
  }
  return true;
}

int
runRestarts(NDBT_Context* ctx, NDBT_Step* step)
{
  static int errlst_master[] = {   // non-crashing
    7175,       // send one fake START_PERMREF
    0 
  };
  static int errlst_node[] = {
    7174,       // crash before sending DICT_LOCK_REQ
    7176,       // pretend master does not support DICT lock
    7121,       // crash at receive START_PERMCONF
    0
  };
  const uint errcnt_master = sizeof(errlst_master)/sizeof(errlst_master[0]);
  const uint errcnt_node = sizeof(errlst_node)/sizeof(errlst_node[0]);

  myRandom48Init((long)NdbTick_CurrentMillisecond());
  NdbRestarter restarter;
  int result = NDBT_OK;
  const int loops = ctx->getNumLoops();

  for (int l = 0; l < loops && result == NDBT_OK; l++) {
    g_info << "1: === loop " << l << " ===" << endl;

    // assuming 2-way replicated

    int numnodes = restarter.getNumDbNodes();
    CHECK(numnodes >= 1);
    if (numnodes == 1)
      break;

    int masterNodeId = restarter.getMasterNodeId();
    CHECK(masterNodeId != -1);

    // for more complex cases need more restarter support methods

    int nodeIdList[2] = { 0, 0 };
    int nodeIdCnt = 0;

    if (numnodes >= 2) {
      int rand = myRandom48(numnodes);
      int nodeId = restarter.getRandomNotMasterNodeId(rand);
      CHECK(nodeId != -1);
      nodeIdList[nodeIdCnt++] = nodeId;
    }

    if (numnodes >= 4 && myRandom48(2) == 0) {
      int rand = myRandom48(numnodes);
      int nodeId = restarter.getRandomNodeOtherNodeGroup(nodeIdList[0], rand);
      CHECK(nodeId != -1);
      if (nodeId != masterNodeId)
        nodeIdList[nodeIdCnt++] = nodeId;
    }

    g_info << "1: master=" << masterNodeId << " nodes=" << nodeIdList[0] << "," << nodeIdList[1] << endl;

    const uint timeout = 60; //secs for node wait
    const unsigned maxsleep = 2000; //ms

    bool NF_ops = ctx->getProperty("Restart_NF_ops");
    uint NF_type = ctx->getProperty("Restart_NF_type");
    bool NR_ops = ctx->getProperty("Restart_NR_ops");
    bool NR_error = ctx->getProperty("Restart_NR_error");

    g_info << "1: " << (NF_ops ? "run" : "pause") << " dict ops" << endl;
    if (! send_dict_ops_cmd(ctx, NF_ops ? 1 : 2))
      break;
    NdbSleep_MilliSleep(myRandom48(maxsleep));

    {
      for (int i = 0; i < nodeIdCnt; i++) {
        int nodeId = nodeIdList[i];

        bool nostart = true;
        bool abort = NF_type == 0 ? myRandom48(2) : (NF_type == 2);
        bool initial = myRandom48(2);

        char flags[40];
        strcpy(flags, "flags: nostart");
        if (abort)
          strcat(flags, ",abort");
        if (initial)
          strcat(flags, ",initial");

        g_info << "1: restart " << nodeId << " " << flags << endl;
        CHECK(restarter.restartOneDbNode(nodeId, initial, nostart, abort) == 0);
      }
    }

    g_info << "1: wait for nostart" << endl;
    CHECK(restarter.waitNodesNoStart(nodeIdList, nodeIdCnt, timeout) == 0);
    NdbSleep_MilliSleep(myRandom48(maxsleep));

    int err_master = 0;
    int err_node[2] = { 0, 0 };

    if (NR_error) {
      err_master = errlst_master[l % errcnt_master];

      // limitation: cannot have 2 node restarts and crash_insert
      // one node may die for real (NF during startup)

      for (int i = 0; i < nodeIdCnt && nodeIdCnt == 1; i++) {
        err_node[i] = errlst_node[l % errcnt_node];

        // 7176 - no DICT lock protection

        if (err_node[i] == 7176) {
          g_info << "1: no dict ops due to error insert "
                 << err_node[i] << endl;
          NR_ops = false;
        }
      }
    }

    g_info << "1: " << (NR_ops ? "run" : "pause") << " dict ops" << endl;
    if (! send_dict_ops_cmd(ctx, NR_ops ? 1 : 2))
      break;
    NdbSleep_MilliSleep(myRandom48(maxsleep));

    g_info << "1: start nodes" << endl;
    CHECK(restarter.startNodes(nodeIdList, nodeIdCnt) == 0);

    if (NR_error) {
      {
        int err = err_master;
        if (err != 0) {
          g_info << "1: insert master error " << err << endl;
          CHECK(restarter.insertErrorInNode(masterNodeId, err) == 0);
        }
      }

      for (int i = 0; i < nodeIdCnt; i++) {
        int nodeId = nodeIdList[i];

        int err = err_node[i];
        if (err != 0) {
          g_info << "1: insert node " << nodeId << " error " << err << endl;
          CHECK(restarter.insertErrorInNode(nodeId, err) == 0);
        }
      }
    }
    NdbSleep_MilliSleep(myRandom48(maxsleep));

    g_info << "1: wait cluster started" << endl;
    CHECK(restarter.waitClusterStarted(timeout) == 0);
    CHK_NDB_READY(GETNDB(step));
    NdbSleep_MilliSleep(myRandom48(maxsleep));

    g_info << "1: restart done" << endl;
  }

  g_info << "1: stop dict ops" << endl;
  send_dict_ops_cmd(ctx, 3);

  return result;
}

int
runDictOps(NDBT_Context* ctx, NDBT_Step* step)
{
  myRandom48Init((long)NdbTick_CurrentMillisecond());
  int result = NDBT_OK;

  for (int l = 0; result == NDBT_OK; l++) {
    if (! recv_dict_ops_run(ctx))
      break;
    
    g_info << "2: === loop " << l << " ===" << endl;

    Ndb* pNdb = GETNDB(step);
    NdbDictionary::Dictionary* pDic = pNdb->getDictionary();
    const NdbDictionary::Table* pTab = ctx->getTab();
    //const char* tabName = pTab->getName(); //XXX what goes on?
    char tabName[40];
    strcpy(tabName, pTab->getName());

    const unsigned long maxsleep = 100; //ms

    g_info << "2: create table" << endl;
    {
      uint count = 0;
    try_create:
      count++;
      if (pDic->createTable(*pTab) != 0) {
        const NdbError err = pDic->getNdbError();
        if (count == 1)
          g_err << "2: " << tabName << ": create failed: " << err << endl;
        if (err.code != 711) {
          result = NDBT_FAILED;
          break;
        }
        NdbSleep_MilliSleep(myRandom48(maxsleep));
        goto try_create;
      }
    }
    NdbSleep_MilliSleep(myRandom48(maxsleep));

    g_info << "2: verify create" << endl;
    const NdbDictionary::Table* pTab2 = pDic->getTable(tabName);
    if (pTab2 == NULL) {
      const NdbError err = pDic->getNdbError();
      g_err << "2: " << tabName << ": verify create: " << err << endl;
      result = NDBT_FAILED;
      break;
    }
    NdbSleep_MilliSleep(myRandom48(maxsleep));

    // replace by the Retrieved table
    pTab = pTab2;

    // create indexes
    const char** indlist = NDBT_Tables::getIndexes(tabName);
    uint indnum = 0;
    while (indlist != 0 && *indlist != 0) {
      uint count = 0;
    try_create_index:
      count++;
      if (count == 1)
        g_info << "2: create index " << indnum << " " << *indlist << endl;
      NdbDictionary::Index ind;
      char indName[200];
      sprintf(indName, "%s_X%u", tabName, indnum);
      ind.setName(indName);
      ind.setTable(tabName);
      if (strcmp(*indlist, "UNIQUE") == 0) {
        ind.setType(NdbDictionary::Index::UniqueHashIndex);
        ind.setLogging(pTab->getLogging());
      } else if (strcmp(*indlist, "ORDERED") == 0) {
        ind.setType(NdbDictionary::Index::OrderedIndex);
        ind.setLogging(false);
      } else {
        require(false);
      }
      const char** indtemp = indlist;
      while (*++indtemp != 0) {
        ind.addColumn(*indtemp);
      }
      if (pDic->createIndex(ind) != 0) {
        const NdbError err = pDic->getNdbError();
        if (count == 1)
          g_err << "2: " << indName << ": create failed: " << err << endl;
        if (err.code != 711) {
          result = NDBT_FAILED;
          break;
        }
        NdbSleep_MilliSleep(myRandom48(maxsleep));
        goto try_create_index;
      }
      indlist = ++indtemp;
      indnum++;
    }
    if (result == NDBT_FAILED)
      break;

    uint indcount = indnum;

    int records = myRandom48(ctx->getNumRecords());
    g_info << "2: load " << records << " records" << endl;
    HugoTransactions hugoTrans(*pTab);
    if (hugoTrans.loadTable(pNdb, records) != 0) {
      // XXX get error code from hugo
      g_err << "2: " << tabName << ": load failed" << endl;
      result = NDBT_FAILED;
      break;
    }
    NdbSleep_MilliSleep(myRandom48(maxsleep));

    // drop indexes
    indnum = 0;
    while (indnum < indcount) {
      uint count = 0;
    try_drop_index:
      count++;
      if (count == 1)
        g_info << "2: drop index " << indnum << endl;
      char indName[200];
      sprintf(indName, "%s_X%u", tabName, indnum);
      if (pDic->dropIndex(indName, tabName) != 0) {
        const NdbError err = pDic->getNdbError();
        if (count == 1)
          g_err << "2: " << indName << ": drop failed: " << err << endl;
        if (err.code != 711) {
          result = NDBT_FAILED;
          break;
        }
        NdbSleep_MilliSleep(myRandom48(maxsleep));
        goto try_drop_index;
      }
      indnum++;
    }
    if (result == NDBT_FAILED)
      break;

    g_info << "2: drop" << endl;
    {
      uint count = 0;
    try_drop:
      count++;
      if (pDic->dropTable(tabName) != 0) {
        const NdbError err = pDic->getNdbError();
        if (count == 1)
          g_err << "2: " << tabName << ": drop failed: " << err << endl;
        if (err.code != 711) {
          result = NDBT_FAILED;
          break;
        }
        NdbSleep_MilliSleep(myRandom48(maxsleep));
        goto try_drop;
      }
    }
    NdbSleep_MilliSleep(myRandom48(maxsleep));

    g_info << "2: verify drop" << endl;
    const NdbDictionary::Table* pTab3 = pDic->getTable(tabName);
    if (pTab3 != NULL) {
      g_err << "2: " << tabName << ": verify drop: table exists" << endl;
      result = NDBT_FAILED;
      break;
    }
    if (pDic->getNdbError().code != 709 &&
        pDic->getNdbError().code != 723) {
      const NdbError err = pDic->getNdbError();
      g_err << "2: " << tabName << ": verify drop: " << err << endl;
      result = NDBT_FAILED;
      break;
    }
    NdbSleep_MilliSleep(myRandom48(maxsleep));
  }

  return result;
}

int
runBug21755(NDBT_Context* ctx, NDBT_Step* step)
{
  char buf[256];
  NdbRestarter res;
  NdbDictionary::Table pTab0 = * ctx->getTab();
  NdbDictionary::Table pTab1 = pTab0;

  if (res.getNumDbNodes() < 2)
    return NDBT_OK;

  Ndb* pNdb = GETNDB(step);
  NdbDictionary::Dictionary* pDic = pNdb->getDictionary();
  
  if (pDic->createTable(pTab0))
  {
    ndbout << pDic->getNdbError() << endl;
    return NDBT_FAILED;
  }

  NdbDictionary::Index idx0;
  BaseString::snprintf(buf, sizeof(buf), "%s-idx", pTab0.getName());  
  idx0.setName(buf);
  idx0.setType(NdbDictionary::Index::OrderedIndex);
  idx0.setTable(pTab0.getName());
  idx0.setStoredIndex(false);
  for (Uint32 i = 0; i<(Uint32)pTab0.getNoOfColumns(); i++)
  {
    const NdbDictionary::Column * col = pTab0.getColumn(i);
    if(col->getPrimaryKey()){
      idx0.addIndexColumn(col->getName());
    }
  }
  
  if (pDic->createIndex(idx0))
  {
    ndbout << pDic->getNdbError() << endl;
    return NDBT_FAILED;
  }
  
  BaseString::snprintf(buf, sizeof(buf), "%s-2", pTab1.getName());
  pTab1.setName(buf);

  if (pDic->createTable(pTab1))
  {
    ndbout << pDic->getNdbError() << endl;
    return NDBT_FAILED;
  }

  {
    const NdbDictionary::Table* pTab = pDic->getTable(pTab0.getName());
    if (pTab == NULL) {
      g_err << "Table 'pTab0': " << pTab0.getName()
            << ", not found on line " << __LINE__
            <<", error: " << pDic->getNdbError()
            << endl;
      return NDBT_FAILED;
    }
    HugoTransactions t0 (*pTab);
    t0.loadTable(pNdb, 1000);
  }

  {
    const NdbDictionary::Table* pTab = pDic->getTable(pTab1.getName());
    if (pTab == NULL) {
      g_err << "Table 'pTab1': " << pTab1.getName()
            << ", not found on line " << __LINE__
            <<", error: " << pDic->getNdbError()
            << endl;
      return NDBT_FAILED;
    }
    HugoTransactions t1 (*pTab);
    t1.loadTable(pNdb, 1000);
  }
  
  int node = res.getRandomNotMasterNodeId(rand());
  res.restartOneDbNode(node, false, true, true);
  
  if (pDic->dropTable(pTab1.getName()))
  {
    ndbout << pDic->getNdbError() << endl;
    return NDBT_FAILED;
  }

  BaseString::snprintf(buf, sizeof(buf), "%s-idx2", pTab0.getName());    
  idx0.setName(buf);
  if (pDic->createIndex(idx0))
  {
    ndbout << pDic->getNdbError() << endl;
    return NDBT_FAILED;
  }
  
  res.waitNodesNoStart(&node, 1);
  res.startNodes(&node, 1);
  
  if (res.waitClusterStarted())
  {
    return NDBT_FAILED;
  }
  CHK_NDB_READY(pNdb);
  
  if (pDic->dropTable(pTab0.getName()))
  {
    ndbout << pDic->getNdbError() << endl;
    return NDBT_FAILED;
  }
  
  return NDBT_OK;
}

static
int
create_tablespace(NdbDictionary::Dictionary* pDict, 
                  const char * lgname, 
                  const char * tsname, 
                  const char * dfname)
{
  NdbDictionary::Tablespace ts;
  ts.setName(tsname);
  ts.setExtentSize(1024*1024);
  ts.setDefaultLogfileGroup(lgname);
  
  if(pDict->createTablespace(ts) != 0)
  {
    g_err << "Failed to create tablespace:"
          << endl << pDict->getNdbError() << endl;
    return NDBT_FAILED;
  }
  
  NdbDictionary::Datafile df;
  df.setPath(dfname);
  df.setSize(1*1024*1024);
  df.setTablespace(tsname);
  
  if(pDict->createDatafile(df) != 0)
  {
    g_err << "Failed to create datafile:"
          << endl << pDict->getNdbError() << endl;
    return NDBT_FAILED;
  }
  return 0;
}

int
runBug24631(NDBT_Context* ctx, NDBT_Step* step)
{
  char tsname[256];
  char dfname[256];
  char lgname[256];
  char ufname[256];
  NdbRestarter res;

  if (res.getNumDbNodes() < 2)
    return NDBT_OK;

  Ndb* pNdb = GETNDB(step);
  NdbDictionary::Dictionary* pDict = pNdb->getDictionary();
  
  NdbDictionary::Dictionary::List list;
  if (pDict->listObjects(list) == -1)
    return NDBT_FAILED;
  
  const char * lgfound = 0;
  
  for (Uint32 i = 0; i<list.count; i++)
  {
    switch(list.elements[i].type){
    case NdbDictionary::Object::LogfileGroup:
      lgfound = list.elements[i].name;
      break;
    default:
      break;
    }
    if (lgfound)
      break;
  }

  if (lgfound == 0)
  {
    BaseString::snprintf(lgname, sizeof(lgname), "LG-%u", rand());
    NdbDictionary::LogfileGroup lg;
    
    lg.setName(lgname);
    lg.setUndoBufferSize(8*1024*1024);
    if(pDict->createLogfileGroup(lg) != 0)
    {
      g_err << "Failed to create logfilegroup:"
	    << endl << pDict->getNdbError() << endl;
      return NDBT_FAILED;
    }

    NdbDictionary::Undofile uf;
    BaseString::snprintf(ufname, sizeof(ufname), "%s-%u", lgname, rand());
    uf.setPath(ufname);
    uf.setSize(2*1024*1024);
    uf.setLogfileGroup(lgname);
    
    if(pDict->createUndofile(uf) != 0)
    {
      g_err << "Failed to create undofile:"
            << endl << pDict->getNdbError() << endl;
      return NDBT_FAILED;
    }
  }
  else
  {
    BaseString::snprintf(lgname, sizeof(lgname), "%s", lgfound);
  }

  BaseString::snprintf(tsname, sizeof(tsname), "TS-%u", rand());
  BaseString::snprintf(dfname, sizeof(dfname), "%s-%u.dat", tsname, rand());

  if (create_tablespace(pDict, lgname, tsname, dfname))
    return NDBT_FAILED;

  
  int node = res.getRandomNotMasterNodeId(rand());
  res.restartOneDbNode(node, false, true, true);
  NdbSleep_SecSleep(3);

  if (pDict->dropDatafile(pDict->getDatafile(0, dfname)) != 0)
  {
    g_err << "Failed to drop datafile: " << pDict->getNdbError() << endl;
    return NDBT_FAILED;
  }

  if (pDict->dropTablespace(pDict->getTablespace(tsname)) != 0)
  {
    g_err << "Failed to drop tablespace: " << pDict->getNdbError() << endl;
    return NDBT_FAILED;
  }

  if (res.waitNodesNoStart(&node, 1))
    return NDBT_FAILED;
  
  res.startNodes(&node, 1);
  if (res.waitClusterStarted())
    return NDBT_FAILED;
  CHK_NDB_READY(pNdb);
  
  if (create_tablespace(pDict, lgname, tsname, dfname))
    return NDBT_FAILED;

  if (pDict->dropDatafile(pDict->getDatafile(0, dfname)) != 0)
  {
    g_err << "Failed to drop datafile: " << pDict->getNdbError() << endl;
    return NDBT_FAILED;
  }

  if (pDict->dropTablespace(pDict->getTablespace(tsname)) != 0)
  {
    g_err << "Failed to drop tablespace: " << pDict->getNdbError() << endl;
    return NDBT_FAILED;
  }
  
  if (lgfound == 0)
  {
    if (pDict->dropLogfileGroup(pDict->getLogfileGroup(lgname)) != 0)
      return NDBT_FAILED;
  }
  
  return NDBT_OK;
}

int
runBug29186(NDBT_Context* ctx, NDBT_Step* step)
{
  int lgError = 15000;
  int tsError = 16000;
  char lgname[256];
  char ufname[256];
  char tsname[256];
  char dfname[256];

  NdbRestarter restarter;

  if (restarter.getNumDbNodes() < 2){
    ctx->stopTest();
    return NDBT_OK;
  }

  Ndb* pNdb = GETNDB(step);
  NdbDictionary::Dictionary* pDict = pNdb->getDictionary();
  NdbDictionary::Dictionary::List list;

  if (pDict->listObjects(list) == -1)
    return NDBT_FAILED;

  // 1.create logfile group
  const char * lgfound = 0;

  for (Uint32 i = 0; i<list.count; i++)
  {
    switch(list.elements[i].type){
    case NdbDictionary::Object::LogfileGroup:
      lgfound = list.elements[i].name;
      break;
    default:
      break;
    }
    if (lgfound)
      break;
  }

  if (lgfound == 0)
  {
    BaseString::snprintf(lgname, sizeof(lgname), "LG-%u", rand());
    NdbDictionary::LogfileGroup lg;

    lg.setName(lgname);
    lg.setUndoBufferSize(8*1024*1024);
    if(pDict->createLogfileGroup(lg) != 0)
    {
      g_err << "Failed to create logfilegroup:"
            << endl << pDict->getNdbError() << endl;
      return NDBT_FAILED;
    }
  }
  else
  {
    BaseString::snprintf(lgname, sizeof(lgname), "%s", lgfound);
  }

  if(restarter.waitClusterStarted(60)){
    g_err << "waitClusterStarted failed"<< endl;
    return NDBT_FAILED;
  }
  CHK_NDB_READY(pNdb);
 
  if(restarter.insertErrorInAllNodes(lgError) != 0){
    g_err << "failed to set error insert"<< endl;
    return NDBT_FAILED;
  }

  g_info << "error inserted"  << endl;
  g_info << "waiting some before add log file"  << endl;
  g_info << "starting create log file group"  << endl;

  NdbDictionary::Undofile uf;
  BaseString::snprintf(ufname, sizeof(ufname), "%s-%u", lgname, rand());
  uf.setPath(ufname);
  uf.setSize(2*1024*1024);
  uf.setLogfileGroup(lgname);

  if(pDict->createUndofile(uf) == 0)
  {
    g_err << "Create log file group should fail on error_insertion " << lgError << endl;
    return NDBT_FAILED;
  }

  //clear lg error
  if(restarter.insertErrorInAllNodes(15099) != 0){
    g_err << "failed to set error insert"<< endl;
    return NDBT_FAILED;
  }
  NdbSleep_SecSleep(5);

  //lg error has been cleared, so we can add undo file
  if(pDict->createUndofile(uf) != 0)
  {
    g_err << "Failed to create undofile:"
          << endl << pDict->getNdbError() << endl;
    return NDBT_FAILED;
  }

  if(restarter.waitClusterStarted(60)){
    g_err << "waitClusterStarted failed"<< endl;
    return NDBT_FAILED;
  }
  CHK_NDB_READY(pNdb);

  if(restarter.insertErrorInAllNodes(tsError) != 0){
    g_err << "failed to set error insert"<< endl;
    return NDBT_FAILED;
  }
  g_info << "error inserted"  << endl;
  g_info << "waiting some before create table space"  << endl;
  g_info << "starting create table space"  << endl;

  //r = runCreateTablespace(ctx, step);
  BaseString::snprintf(tsname,  sizeof(tsname), "TS-%u", rand());
  BaseString::snprintf(dfname, sizeof(dfname), "%s-%u-1.dat", tsname, rand());

  NdbDictionary::Tablespace ts;
  ts.setName(tsname);
  ts.setExtentSize(1024*1024);
  ts.setDefaultLogfileGroup(lgname);

  if(pDict->createTablespace(ts) != 0)
  {
    g_err << "Failed to create tablespace:"
          << endl << pDict->getNdbError() << endl;
    return NDBT_FAILED;
  }

  NdbDictionary::Datafile df;
  df.setPath(dfname);
  df.setSize(1*1024*1024);
  df.setTablespace(tsname);

  if(pDict->createDatafile(df) == 0)
  {
    g_err << "Create table space should fail on error_insertion " << tsError << endl;
    return NDBT_FAILED;
  }
  //Clear the inserted error
  if(restarter.insertErrorInAllNodes(16099) != 0){
    g_err << "failed to set error insert"<< endl;
    return NDBT_FAILED;
  }
  NdbSleep_SecSleep(5);

  if (pDict->dropTablespace(pDict->getTablespace(tsname)) != 0)
  {
    g_err << "Failed to drop tablespace: " << pDict->getNdbError() << endl;
    return NDBT_FAILED;
  }

  if (lgfound == 0)
  {
    if (pDict->dropLogfileGroup(pDict->getLogfileGroup(lgname)) != 0)
      return NDBT_FAILED;
  }

  return NDBT_OK;
}

struct RandSchemaOp
{
  RandSchemaOp(unsigned * randseed = 0) {
    if (randseed == 0)
    {
      ownseed = (unsigned)NdbTick_CurrentMillisecond();
      seed = &ownseed;
    }
    else
    {
      seed = randseed;
    }
  }
  struct Obj 
  { 
    BaseString m_name;
    Uint32 m_type;
    struct Obj* m_parent;
    Vector<Obj*> m_dependant;
  };

  Vector<Obj*> m_objects;

  int schema_op(Ndb*);
  int validate(Ndb*);
  int cleanup(Ndb*);

  Obj* get_obj(Uint32 mask);
  int create_table(Ndb*);
  int create_index(Ndb*, Obj*);
  int alter_table(Ndb*, Obj*);
  int drop_obj(Ndb*, Obj*);

  void remove_obj(Obj*);
private:
  unsigned * seed;
  unsigned ownseed;
};

template class Vector<RandSchemaOp::Obj*>;

int
RandSchemaOp::schema_op(Ndb* ndb)
{
  struct Obj* obj = 0;
  Uint32 type = 0;
loop:
  switch(ndb_rand_r(seed) % 5){
  case 0:
    return create_table(ndb);
  case 1:
    if ((obj = get_obj(1 << NdbDictionary::Object::UserTable)) == 0)
      goto loop;
    return create_index(ndb, obj);
  case 2:
    type = (1 << NdbDictionary::Object::UserTable);
    goto drop_object;
  case 3:
    type = 
      (1 << NdbDictionary::Object::UniqueHashIndex) |
      (1 << NdbDictionary::Object::OrderedIndex);    
    goto drop_object;
  case 4:
    if ((obj = get_obj(1 << NdbDictionary::Object::UserTable)) == 0)
      goto loop;
    return alter_table(ndb, obj);
  default:
    goto loop;
  }

drop_object:
  if ((obj = get_obj(type)) == 0)
    goto loop;
  return drop_obj(ndb, obj);
}

RandSchemaOp::Obj*
RandSchemaOp::get_obj(Uint32 mask)
{
  Vector<Obj*> tmp;
  for (Uint32 i = 0; i<m_objects.size(); i++)
  {
    if ((1 << m_objects[i]->m_type) & mask)
      tmp.push_back(m_objects[i]);
  }

  if (tmp.size())
  {
    return tmp[ndb_rand_r(seed)%tmp.size()];
  }
  return 0;
}

int
RandSchemaOp::create_table(Ndb* ndb)
{
  int numTables = NDBT_Tables::getNumTables();
  int num = ndb_rand_r(seed) % numTables;
  NdbDictionary::Table pTab = * NDBT_Tables::getTable(num);
  
  NdbDictionary::Dictionary* pDict = ndb->getDictionary();
  pTab.setForceVarPart(true);

  if (pDict->getTable(pTab.getName()))
  {
    char buf[100];
    BaseString::snprintf(buf, sizeof(buf), "%s-%d", 
                         pTab.getName(), ndb_rand_r(seed));
    pTab.setName(buf);
    if (pDict->createTable(pTab))
      return NDBT_FAILED;
  }
  else
  {
    if (NDBT_Tables::createTable(ndb, pTab.getName()))
    {
      return NDBT_FAILED;
    }
  }

  ndbout_c("create table %s",  pTab.getName());
  const NdbDictionary::Table* tab2 = pDict->getTable(pTab.getName());
  if (tab2 == NULL) {
    g_err << "Table : " << pTab.getName()
          << ", not found on line " << __LINE__
          <<", error: " << pDict->getNdbError()
          << endl;
    return NDBT_FAILED;
  }
  HugoTransactions trans(*tab2);
  trans.loadTable(ndb, 1000);

  Obj *obj = new Obj;
  obj->m_name.assign(pTab.getName());
  obj->m_type = NdbDictionary::Object::UserTable;
  obj->m_parent = 0;
  m_objects.push_back(obj);
  
  return NDBT_OK;
}

int
RandSchemaOp::create_index(Ndb* ndb, Obj* tab)
{
  NdbDictionary::Dictionary* pDict = ndb->getDictionary();
  const NdbDictionary::Table * pTab = pDict->getTable(tab->m_name.c_str());

  if (pTab == 0)
  {
    return NDBT_FAILED;
  }

  bool ordered = ndb_rand_r(seed) & 1;
  bool stored = ndb_rand_r(seed) & 1;

  Uint32 type = ordered ? 
    NdbDictionary::Index::OrderedIndex :
    NdbDictionary::Index::UniqueHashIndex;
  
  char buf[255];
  BaseString::snprintf(buf, sizeof(buf), "%s-%s", 
                       pTab->getName(),
                       ordered ? "OI" : "UI");
  
  if (pDict->getIndex(buf, pTab->getName()))
  {
    // Index exists...let it be ok
    return NDBT_OK;
  }
  
  ndbout_c("create index %s", buf);
  NdbDictionary::Index idx0;
  idx0.setName(buf);
  idx0.setType((NdbDictionary::Index::Type)type);
  idx0.setTable(pTab->getName());
  idx0.setStoredIndex(ordered ? false : stored);

  for (Uint32 i = 0; i<(Uint32)pTab->getNoOfColumns(); i++)
  {
    if (pTab->getColumn(i)->getPrimaryKey())
      idx0.addColumn(pTab->getColumn(i)->getName());
  }
  if (pDict->createIndex(idx0))
  {
    ndbout << pDict->getNdbError() << endl;
    return NDBT_FAILED;
  }
  Obj *obj = new Obj;
  obj->m_name.assign(buf);
  obj->m_type = type;
  obj->m_parent = tab;
  m_objects.push_back(obj);
  
  tab->m_dependant.push_back(obj);
  return NDBT_OK;
}

int
RandSchemaOp::drop_obj(Ndb* ndb, Obj* obj)
{
  NdbDictionary::Dictionary* pDict = ndb->getDictionary();
  
  if (obj->m_type == NdbDictionary::Object::UserTable)
  {
    ndbout_c("drop table %s", obj->m_name.c_str());
    /**
     * Drop of table automatically drops all indexes
     */
    if (pDict->dropTable(obj->m_name.c_str()))
    {
      return NDBT_FAILED;
    }
    while(obj->m_dependant.size())
    {
      remove_obj(obj->m_dependant[0]);
    }
    remove_obj(obj);
  }
  else if (obj->m_type == NdbDictionary::Object::UniqueHashIndex ||
           obj->m_type == NdbDictionary::Object::OrderedIndex)
  {
    ndbout_c("drop index %s", obj->m_name.c_str());
    if (pDict->dropIndex(obj->m_name.c_str(),
                         obj->m_parent->m_name.c_str()))
    {
      return NDBT_FAILED;
    }
    remove_obj(obj);
  }
  return NDBT_OK;
}

void
RandSchemaOp::remove_obj(Obj* obj)
{
  Uint32 i;
  if (obj->m_parent)
  {
    bool found = false;
    for (i = 0; i<obj->m_parent->m_dependant.size(); i++)
    {
      if (obj->m_parent->m_dependant[i] == obj)
      {
        found = true;
        obj->m_parent->m_dependant.erase(i);
        break;
      }
    }
    require(found);
  }

  {
    bool found = false;
    for (i = 0; i<m_objects.size(); i++)
    {
      if (m_objects[i] == obj)
      {
        found = true;
        m_objects.erase(i);
        break;
      }
    }
    require(found);
  }
  delete obj;
}

int
RandSchemaOp::alter_table(Ndb* ndb, Obj* obj)
{
  NdbDictionary::Dictionary* pDict = ndb->getDictionary();
  const NdbDictionary::Table * pOld = pDict->getTable(obj->m_name.c_str());
  NdbDictionary::Table tNew = * pOld;

  BaseString ops;
  unsigned mask = 3;

  unsigned type;
  while (ops.length() == 0 && (mask != 0))
  {
    switch((type = (ndb_rand_r(seed) & 1))){
    default:
    case 0:{
      if ((mask & (1 << type)) == 0)
        break;
      BaseString name;
      name.assfmt("newcol_%d", tNew.getNoOfColumns());
      NdbDictionary::Column col(name.c_str());
      col.setType(NdbDictionary::Column::Unsigned);
      col.setDynamic(true);
      col.setPrimaryKey(false);
      col.setNullable(true);
      NdbDictionary::Table save = tNew;
      tNew.addColumn(col);
      if (!pDict->supportedAlterTable(* pOld, tNew))
      {
        ndbout_c("not supported...");
        mask &= ~(1 << type);
        tNew = save;
        break;
      }
      ops.append(" addcol");
      break;
    }
    case 1:{
      BaseString name;
      do
      {
        unsigned no = ndb_rand_r(seed);
        name.assfmt("%s_%u", pOld->getName(), no);
      } while (pDict->getTable(name.c_str()));
      tNew.setName(name.c_str());
      ops.appfmt(" rename: %s", name.c_str());
      break;
    }

    }
  }

  if (ops.length())
  {
    ndbout_c("altering %s ops: %s", pOld->getName(), ops.c_str());
    if (pDict->alterTable(*pOld, tNew) != 0)
    {
      g_err << pDict->getNdbError() << endl;
      return NDBT_FAILED;
    }
    if (strcmp(pOld->getName(), tNew.getName()))
    {
      obj->m_name.assign(tNew.getName());
    }
    pDict->invalidateTable(pOld->getName());
  }

  return NDBT_OK;
}


int
RandSchemaOp::validate(Ndb* ndb)
{
  NdbDictionary::Dictionary* pDict = ndb->getDictionary();
  for (Uint32 i = 0; i<m_objects.size(); i++)
  {
    if (m_objects[i]->m_type == NdbDictionary::Object::UserTable)
    {
      const NdbDictionary::Table* tab2 = 
        pDict->getTable(m_objects[i]->m_name.c_str());

      if (tab2 == NULL) {
        g_err << "Table: " << m_objects[i]->m_name.c_str()
              << ", not found on line " << __LINE__
              <<", error: " << pDict->getNdbError()
              << endl;
        return NDBT_FAILED;
      }
      HugoTransactions trans(*tab2);
      trans.scanUpdateRecords(ndb, 1000);
      trans.clearTable(ndb);
      trans.loadTable(ndb, 1000);
    }
  }
  
  return NDBT_OK;
}

/*
      SystemTable = 1,        ///< System table
      UserTable = 2,          ///< User table (may be temporary)
      UniqueHashIndex = 3,    ///< Unique un-ordered hash index
      OrderedIndex = 6,       ///< Non-unique ordered index
      HashIndexTrigger = 7,   ///< Index maintenance, internal
      IndexTrigger = 8,       ///< Index maintenance, internal
      SubscriptionTrigger = 9,///< Backup or replication, internal
      ReadOnlyConstraint = 10,///< Trigger, internal
      Tablespace = 20,        ///< Tablespace
      LogfileGroup = 21,      ///< Logfile group
      Datafile = 22,          ///< Datafile
      Undofile = 23           ///< Undofile
*/

int
RandSchemaOp::cleanup(Ndb* ndb)
{
  Int32 i;
  for (i = m_objects.size() - 1; i >= 0; i--)
  {
    switch(m_objects[i]->m_type){
    case NdbDictionary::Object::UniqueHashIndex:
    case NdbDictionary::Object::OrderedIndex:        
      if (drop_obj(ndb, m_objects[i]))
        return NDBT_FAILED;
      
      break;
    default:
      break;
    }
  }

  for (i = m_objects.size() - 1; i >= 0; i--)
  {
    switch(m_objects[i]->m_type){
    case NdbDictionary::Object::UserTable:
      if (drop_obj(ndb, m_objects[i]))
        return NDBT_FAILED;
      break;
    default:
      break;
    }
  }
  
  require(m_objects.size() == 0);
  return NDBT_OK;
}

extern unsigned opt_seed;

int
runDictRestart(NDBT_Context* ctx, NDBT_Step* step)
{
  Ndb* pNdb = GETNDB(step);
  int loops = ctx->getNumLoops();

  unsigned seed = opt_seed;
  NdbMixRestarter res(&seed);
  RandSchemaOp dict(&seed);
  if (res.getNumDbNodes() < 2)
    return NDBT_OK;

  if (res.init(ctx, step))
    return NDBT_FAILED;
  
  for (int i = 0; i<loops; i++)
  {
    for (Uint32 j = 0; j<10; j++)
      if (dict.schema_op(pNdb))
        return NDBT_FAILED;
    
    if (res.dostep(ctx, step))
      return NDBT_FAILED;

    if (dict.validate(pNdb))
      return NDBT_FAILED;
  }

  if (res.finish(ctx, step))
    return NDBT_FAILED;

  if (dict.validate(pNdb))
    return NDBT_FAILED;
  
  if (dict.cleanup(pNdb))
    return NDBT_FAILED;
  
  return NDBT_OK;
}

int
runBug29501(NDBT_Context* ctx, NDBT_Step* step) {
  NdbRestarter res;
  NdbDictionary::LogfileGroup lg;
  lg.setName("DEFAULT-LG");
  lg.setUndoBufferSize(8*1024*1024);

  if (res.getNumDbNodes() < 2)
    return NDBT_OK;

  Ndb* pNdb = GETNDB(step);
  NdbDictionary::Dictionary* pDict = pNdb->getDictionary();

  int node = res.getRandomNotMasterNodeId(rand());
  res.restartOneDbNode(node, true, true, false);

  if(pDict->createLogfileGroup(lg) != 0){
    g_err << "Failed to create logfilegroup:"
        << endl << pDict->getNdbError() << endl;
    return NDBT_FAILED;
  }

  NdbDictionary::Undofile uf;
  uf.setPath("undofile01.dat");
  uf.setSize(5*1024*1024);
  uf.setLogfileGroup("DEFAULT-LG");

  if(pDict->createUndofile(uf) != 0){
    g_err << "Failed to create undofile:"
        << endl << pDict->getNdbError() << endl;
    return NDBT_FAILED;
  }

  res.waitNodesNoStart(&node, 1);
  res.startNodes(&node, 1);

  if (res.waitClusterStarted()){
  	g_err << "Node restart failed"
  	<< endl << pDict->getNdbError() << endl;
      return NDBT_FAILED;
  }
  CHK_NDB_READY(pNdb);

  if (pDict->dropLogfileGroup(pDict->getLogfileGroup(lg.getName())) != 0){
  	g_err << "Drop of LFG Failed"
  	<< endl << pDict->getNdbError() << endl;
    return NDBT_FAILED;
  }

  return NDBT_OK;
}

int
runDropDDObjects(NDBT_Context* ctx, NDBT_Step* step){
  //Purpose is to drop all tables, data files, Table spaces and LFG's
  Uint32 i = 0;

  Ndb* pNdb = GETNDB(step);
  NdbDictionary::Dictionary* pDict = pNdb->getDictionary();
  
  NdbDictionary::Dictionary::List list;
  if (pDict->listObjects(list) == -1)
    return NDBT_FAILED;
  
  //Search the list and drop all tables found
  const char * tableFound = 0;
  for (i = 0; i < list.count; i++){
    switch(list.elements[i].type){
      case NdbDictionary::Object::UserTable:
        tableFound = list.elements[i].name;
        if(tableFound != 0){
          if(strcmp(list.elements[i].database, "TEST_DB") == 0 &&
             !is_prefix(tableFound, "NDB$BLOB"))
          { 
      	    if(pDict->dropTable(tableFound) != 0){
              g_err << "Failed to drop table: " << tableFound << pDict->getNdbError() << endl;
              return NDBT_FAILED;
            }
          }
        }
        tableFound = 0;
        break;
      default:
        break;
    }
  }
 
  //Search the list and drop all data file found
  const char * dfFound = 0;
  for (i = 0; i < list.count; i++){
    switch(list.elements[i].type){
      case NdbDictionary::Object::Datafile:
        dfFound = list.elements[i].name;
        if(dfFound != 0){
      	  if(pDict->dropDatafile(pDict->getDatafile(0, dfFound)) != 0){
            g_err << "Failed to drop datafile: " << pDict->getNdbError() << endl;
            return NDBT_FAILED;
          }
        }
        dfFound = 0;
        break;
      default:
        break;
    }
  }

  //Search the list and drop all Table Spaces Found 
  const char * tsFound  = 0;
  for (i = 0; i <list.count; i++){
    switch(list.elements[i].type){
      case NdbDictionary::Object::Tablespace:
        tsFound = list.elements[i].name;
        if(tsFound != 0){
          if(pDict->dropTablespace(pDict->getTablespace(tsFound)) != 0){
            g_err << "Failed to drop tablespace: " << pDict->getNdbError() << endl;
            return NDBT_FAILED;
          }
        }
        tsFound = 0;
        break;
      default:
        break;
    }
  }

  //Search the list and drop all LFG Found
  //Currently only 1 LGF is supported, but written for future 
  //when more then one is supported. 
  const char * lgFound  = 0;
  for (i = 0; i < list.count; i++){
    switch(list.elements[i].type){
      case NdbDictionary::Object::LogfileGroup:
        lgFound = list.elements[i].name;
        if(lgFound != 0){
          if (pDict->dropLogfileGroup(pDict->getLogfileGroup(lgFound)) != 0){
            g_err << "Failed to drop tablespace: " << pDict->getNdbError() << endl;
            return NDBT_FAILED;
          }
       }   
        lgFound = 0;
        break;
      default:
        break;
    }
  }

  return NDBT_OK;
}

int
runWaitStarted(NDBT_Context* ctx, NDBT_Step* step){

  NdbRestarter restarter;
  restarter.waitClusterStarted(300);
  CHK_NDB_READY(GETNDB(step));

  NdbSleep_SecSleep(3);
  return NDBT_OK;
}

int
testDropDDObjectsSetup(NDBT_Context* ctx, NDBT_Step* step){
  //Purpose is to setup to test DropDDObjects
  char tsname[256];
  char dfname[256];

  Ndb* pNdb = GETNDB(step);
  NdbDictionary::Dictionary* pDict = pNdb->getDictionary();

  NdbDictionary::LogfileGroup lg;
  lg.setName("DEFAULT-LG");
  lg.setUndoBufferSize(8*1024*1024);


  if(pDict->createLogfileGroup(lg) != 0){
    g_err << "Failed to create logfilegroup:"
        << endl << pDict->getNdbError() << endl;
    return NDBT_FAILED;
  }

  NdbDictionary::Undofile uf;
  uf.setPath("undofile01.dat");
  uf.setSize(5*1024*1024);
  uf.setLogfileGroup("DEFAULT-LG");

  if(pDict->createUndofile(uf) != 0){
    g_err << "Failed to create undofile:"
        << endl << pDict->getNdbError() << endl;
    return NDBT_FAILED;
  }
  
  BaseString::snprintf(tsname, sizeof(tsname), "TS-%u", rand());
  BaseString::snprintf(dfname, sizeof(dfname), "%s-%u.dat", tsname, rand());

  if (create_tablespace(pDict, lg.getName(), tsname, dfname)){
  	g_err << "Failed to create undofile:"
        << endl << pDict->getNdbError() << endl;
    return NDBT_FAILED;
  }
  
  return NDBT_OK;
}

int
runBug36072(NDBT_Context* ctx, NDBT_Step* step)
{
  Ndb* pNdb = GETNDB(step);
  NdbDictionary::Dictionary* pDict = pNdb->getDictionary();
  NdbRestarter res;

  int err[] = { 6016, 
#ifdef BUG_46856
                6017, 
#endif
                0 };
  for (Uint32 i = 0; err[i] != 0; i++)
  {
    int val2[] = { DumpStateOrd::CmvmiSetRestartOnErrorInsert, 1 };

    if (res.dumpStateAllNodes(val2, 2))
      return NDBT_FAILED;

    if (res.insertErrorInAllNodes(932)) // arbit
      return NDBT_FAILED;

    int code = err[i];

    if (code == 6016)
    {
      if (res.insertErrorInAllNodes(code))
        return NDBT_FAILED;
    }

    NdbDictionary::LogfileGroup lg;
    lg.setName("DEFAULT-LG");
    lg.setUndoBufferSize(8*1024*1024);

    NdbDictionary::Undofile uf;
    uf.setPath("undofile01.dat");
    uf.setSize(5*1024*1024);
    uf.setLogfileGroup("DEFAULT-LG");

    int r = pDict->createLogfileGroup(lg);
    if (code == 6017)
    {
      if (r)
      {
        ndbout << __LINE__ << " : " << pDict->getNdbError() << endl;
        return NDBT_FAILED;
      }

      if (res.insertErrorInAllNodes(err[i]))
        return NDBT_FAILED;

      pDict->createUndofile(uf);
    }

    if (res.waitClusterNoStart())
      return NDBT_FAILED;

    res.startAll();
    if (res.waitClusterStarted())
      return NDBT_FAILED;
    CHK_NDB_READY(pNdb);

    if (code == 6016)
    {
      NdbDictionary::LogfileGroup lg2 = pDict->getLogfileGroup("DEFAULT-LG");
      NdbError err= pDict->getNdbError();
      if( (int) err.classification == (int) ndberror_cl_none)
      {
        ndbout << __LINE__ << endl;
        return NDBT_FAILED;
      }

      if (pDict->createLogfileGroup(lg) != 0)
      {
        ndbout << __LINE__ << " : " << pDict->getNdbError() << endl;
        return NDBT_FAILED;
      }
    }
    else
    {
      NdbDictionary::Undofile uf2 = pDict->getUndofile(0, "undofile01.dat");
      NdbError err= pDict->getNdbError();
      if( (int) err.classification == (int) ndberror_cl_none)
      {
        ndbout << __LINE__ << endl;
        return NDBT_FAILED;
      }

      if (pDict->createUndofile(uf) != 0)
      {
        ndbout << __LINE__ << " : " << pDict->getNdbError() << endl;
        return NDBT_FAILED;
      }
    }

    {
      NdbDictionary::LogfileGroup lg2 = pDict->getLogfileGroup("DEFAULT-LG");
      NdbError err= pDict->getNdbError();
      if( (int) err.classification != (int) ndberror_cl_none)
      {
        ndbout << __LINE__ << " : " << pDict->getNdbError() << endl;
        return NDBT_FAILED;
      }

      if (pDict->dropLogfileGroup(lg2))
      {
        ndbout << __LINE__ << " : " << pDict->getNdbError() << endl;
        return NDBT_FAILED;
      }
    }
  }

  return NDBT_OK;
}

int
restartClusterInitial(NDBT_Context* ctx, NDBT_Step* step)
{
  NdbRestarter res;
  
  res.restartAll2(NdbRestarter::NRRF_INITIAL |
                  NdbRestarter::NRRF_NOSTART |
                  NdbRestarter::NRRF_ABORT);
  if (res.waitClusterNoStart())
    return NDBT_FAILED;

  res.startAll();
  if (res.waitClusterStarted())
    return NDBT_FAILED;
  CHK_NDB_READY(GETNDB(step));

  return NDBT_OK;
}


int
DropDDObjectsVerify(NDBT_Context* ctx, NDBT_Step* step){
  //Purpose is to verify test DropDDObjects worked
  Uint32 i = 0;

  Ndb* pNdb = GETNDB(step);
  NdbDictionary::Dictionary* pDict = pNdb->getDictionary();

  NdbDictionary::Dictionary::List list;
  if (pDict->listObjects(list) == -1)
    return NDBT_FAILED;

  bool ddFound  = false;
  for (i = 0; i <list.count; i++){
    switch(list.elements[i].type){
      case NdbDictionary::Object::Tablespace:
        ddFound = true;
        break;
      case NdbDictionary::Object::LogfileGroup:
        ddFound = true;
        break;
      default:
        break;
    }
    if(ddFound == true){
      g_err << "DropDDObjects Failed: DD found:"
        << endl;
      return NDBT_FAILED;
    }
  }
  return NDBT_OK;
}

// Bug48604

// string messages between local/remote steps identified by stepNo-1
// each Msg<loc><rem> waits for Ack<loc><rem>

static const uint MaxMsg = 100;

static bool
send_msg(NDBT_Context* ctx, int loc, int rem, const char* msg)
{
  char msgName[20], ackName[20];
  sprintf(msgName, "Msg%d%d", loc, rem);
  sprintf(ackName, "Ack%d%d", loc, rem);
  g_info << loc << ": send to:" << rem << " msg:" << msg << endl;
  ctx->setProperty(msgName, msg);
  int cnt = 0;
  while (1)
  {
    if (ctx->isTestStopped())
      return false;
    int ret;
    if ((ret = ctx->getProperty(ackName, (Uint32)0)) != 0)
      break;
    if (++cnt % 100 == 0)
      g_info << loc << ": send to:" << rem << " wait for ack" << endl;
    NdbSleep_MilliSleep(10);
  }
  ctx->setProperty(ackName, (Uint32)0);
  return true;
}

static bool
poll_msg(NDBT_Context* ctx, int loc, int rem, char* msg)
{
  char msgName[20], ackName[20];
  sprintf(msgName, "Msg%d%d", rem, loc);
  sprintf(ackName, "Ack%d%d", rem, loc);
  const char* ptr;
  if ((ptr = ctx->getProperty(msgName, (char*)0)) != 0 && ptr[0] != 0)
  {
    require(strlen(ptr) < MaxMsg);
    memset(msg, 0, MaxMsg);
    strcpy(msg, ptr);
    g_info << loc << ": recv from:" << rem << " msg:" << msg << endl;
    ctx->setProperty(msgName, "");
    ctx->setProperty(ackName, (Uint32)1);
    return true;
  }
  return false;
}

static int
recv_msg(NDBT_Context* ctx, int loc, int rem, char* msg)
{
  uint cnt = 0;
  while (1)
  {
    if (ctx->isTestStopped())
      return false;
    if (poll_msg(ctx, loc, rem, msg))
      break;
    if (++cnt % 100 == 0)
      g_info << loc << ": recv from:" << rem << " wait for msg" << endl;
    NdbSleep_MilliSleep(10);
  }
  return true;
}

const char* tabName_Bug48604 = "TBug48604";
const char* indName_Bug48604 = "TBug48604X1";

static const NdbDictionary::Table*
runBug48604createtable(NDBT_Context* ctx, NDBT_Step* step)
{
  Ndb* pNdb = GETNDB(step);
  NdbDictionary::Dictionary* pDic = pNdb->getDictionary();
  const NdbDictionary::Table* pTab = 0;
  int result = NDBT_OK;
  do
  {
    NdbDictionary::Table tab(tabName_Bug48604);
    {
      NdbDictionary::Column col("a");
      col.setType(NdbDictionary::Column::Unsigned);
      col.setPrimaryKey(true);
      tab.addColumn(col);
    }
    {
      NdbDictionary::Column col("b");
      col.setType(NdbDictionary::Column::Unsigned);
      col.setNullable(false);
      tab.addColumn(col);
    }
    CHECK(pDic->createTable(tab) == 0);
    CHECK((pTab = pDic->getTable(tabName_Bug48604)) != 0);
  }
  while (0);
  return pTab;
}

static const NdbDictionary::Index*
runBug48604createindex(NDBT_Context* ctx, NDBT_Step* step)
{
  Ndb* pNdb = GETNDB(step);
  NdbDictionary::Dictionary* pDic = pNdb->getDictionary();
  const NdbDictionary::Index* pInd = 0;
  int result = NDBT_OK;
  do {
    NdbDictionary::Index ind(indName_Bug48604);
    ind.setTable(tabName_Bug48604);
    ind.setType(NdbDictionary::Index::OrderedIndex);
    ind.setLogging(false);
    ind.addColumn("b");
    g_info << "index create.." << endl;
    CHECK(pDic->createIndex(ind) == 0);
    CHECK((pInd = pDic->getIndex(indName_Bug48604, tabName_Bug48604)) != 0);
    g_info << "index created" << endl;
    return pInd;
  }
  while (0);
  return pInd;
}

int
runBug48604(NDBT_Context* ctx, NDBT_Step* step)
{
  Ndb* pNdb = GETNDB(step);
  NdbDictionary::Dictionary* pDic = pNdb->getDictionary();
  const NdbDictionary::Table* pTab = 0;
  const NdbDictionary::Index* pInd = 0;
  (void)pDic->dropTable(tabName_Bug48604);
  int loc = step->getStepNo() - 1;
  require(loc == 0);
  g_err << "main" << endl;
  int result = NDBT_OK;
  int loops = ctx->getNumLoops();
  char msg[MaxMsg];

  do
  {
    CHECK((pTab = runBug48604createtable(ctx, step)) != 0);
    CHECK(send_msg(ctx, 0, 1, "s"));

    int loop = 0;
    while (result == NDBT_OK && loop++ < loops)
    {
      g_err << "loop:" << loop << endl;
      {
        // create index fully while uncommitted ops wait
        const char* ops[][3] =
        {
          { "ozin", "oc", "oa" },       // 0: before 1-2: after
          { "oziun", "oc", "oa" },
          { "ozidn", "oc", "oa" },
          { "ozicun", "oc", "oa" },
          { "ozicuuun", "oc", "oa" },
          { "ozicdn", "oc", "oa" },
          { "ozicdin", "oc", "oa" },
          { "ozicdidiuuudidn", "oc", "oa" },
          { "ozicdidiuuudidin", "oc", "oa" }
        };
        const int cnt = sizeof(ops)/sizeof(ops[0]);
        int i;
        for (i = 0; result == NDBT_OK && i < cnt; i++)
        {
          int j;
          for (j = 1; result == NDBT_OK && j <= 2; j++)
          {
            if (ops[i][j] == 0)
              continue;
            CHECK(send_msg(ctx, 0, 1, ops[i][0]));
            CHECK(recv_msg(ctx, 0, 1, msg) && msg[0] == 'o');
            CHECK((pInd = runBug48604createindex(ctx, step)) != 0);
            CHECK(send_msg(ctx, 0, 1, ops[i][j]));
            CHECK(recv_msg(ctx, 0, 1, msg) && msg[0] == 'o');

            CHECK(pDic->dropIndex(indName_Bug48604, tabName_Bug48604) == 0);
            g_info << "index dropped" << endl;
          }
        }
      }
    }
  }
  while (0);

  (void)send_msg(ctx, 0, 1, "x");
  ctx->stopTest();
  g_err << "main: exit:" << result << endl;
  return result;
}

int
runBug48604ops(NDBT_Context* ctx, NDBT_Step* step)
{
  Ndb* pNdb = GETNDB(step);
  NdbDictionary::Dictionary* pDic = pNdb->getDictionary();
  const NdbDictionary::Table* pTab = 0;
  //const NdbDictionary::Index* pInd = 0;
  int loc = step->getStepNo() - 1;
  require(loc > 0);
  g_err << "ops: loc:" << loc << endl;
  int result = NDBT_OK;
  int records = ctx->getNumRecords();
  char msg[MaxMsg];

  do
  {
    CHECK(recv_msg(ctx, loc, 0, msg));
    require(msg[0] == 's');
    CHECK((pTab = pDic->getTable(tabName_Bug48604)) != 0);
    HugoOperations ops(*pTab);
    bool have_trans = false;
    int opseq = 0;

    while (result == NDBT_OK && !ctx->isTestStopped())
    {
      CHECK(recv_msg(ctx, loc, 0, msg));
      if (msg[0] == 'x')
        break;
      if (msg[0] == 'o')
      {
        char* p = &msg[1];
        int c;
        while (result == NDBT_OK && (c = *p++) != 0)
        {
          if (c == 'n')
          {
            require(have_trans);
            CHECK(ops.execute_NoCommit(pNdb) == 0);
            g_info << loc << ": not committed" << endl;
            continue;
          }
          if (c == 'c')
          {
            require(have_trans);
            CHECK(ops.execute_Commit(pNdb) == 0);
            ops.closeTransaction(pNdb);
            have_trans = false;
            g_info << loc << ": committed" << endl;
            continue;
          }
          if (c == 'a')
          {
            require(have_trans);
            CHECK(ops.execute_Rollback(pNdb) == 0);
            ops.closeTransaction(pNdb);
            have_trans = false;
            g_info << loc << ": aborted" << endl;
            continue;
          }
          if (c == 'i' || c == 'u' || c == 'd')
          {
            if (!have_trans)
            {
              CHECK(ops.startTransaction(pNdb) == 0);
              have_trans = true;
              g_info << loc << ": trans started" << endl;
            }
            int i;
            for (i = 0; result == NDBT_OK && i < records; i++)
            {
              if (c == 'i')
                  CHECK(ops.pkInsertRecord(pNdb, i, 1, opseq) == 0);
              if (c == 'u')
                CHECK(ops.pkUpdateRecord(pNdb, i, 1, opseq) == 0);
              if (c == 'd')
                CHECK(ops.pkDeleteRecord(pNdb, i, 1) == 0);
            }
            char op_str[2];
            sprintf(op_str, "%c", c);
            g_info << loc << ": op:" << op_str << " records:" << records << endl;
            opseq++;
            continue;
          }
          if (c == 'z')
          {
            CHECK(ops.clearTable(pNdb) == 0);
            continue;
          }
          require(false);
        }
        CHECK(send_msg(ctx, loc, 0, "o"));
        continue;
      }
      require(false);
    }
  } while (0);

  g_err << "ops: loc:" << loc << " exit:" << result << endl;
  if (result != NDBT_OK)
    ctx->stopTest();
  return result;
}

int
runBug54651(NDBT_Context* ctx, NDBT_Step* step)
{
  Ndb* pNdb = GETNDB(step);
  NdbDictionary::Dictionary* pDic = pNdb->getDictionary();

  for (Uint32 j = 0; j< 2; j++)
  {
    pDic->createTable(* ctx->getTab());
    
    const NdbDictionary::Table * pTab =pDic->getTable(ctx->getTab()->getName());
    NdbDictionary::Table copy = * pTab;
    BaseString name;
    name.assfmt("%s_1", pTab->getName());
    copy.setName(name.c_str());
    
    if (pDic->createTable(copy))
    {
      ndbout_c("Failed to create table...");
      ndbout << pDic->getNdbError() << endl;
      return NDBT_FAILED;
    }
    
    NdbDictionary::Table alter = * pTab;
    alter.setName(name.c_str());
    for (Uint32 i = 0; i<2; i++)
    {
      // now rename org table to same name...
      if (pDic->alterTable(* pTab, alter) == 0)
      {
        ndbout << "Alter with duplicate name succeeded!!" << endl;
        return NDBT_FAILED;
      }
      
      ndbout << "Alter with duplicate name failed...good" << endl
             << pDic->getNdbError() << endl;
    }
    
    pDic->dropTable(copy.getName());
    pDic->dropTable(ctx->getTab()->getName());
  }
  return NDBT_OK;
}

/** telco-6.4 **/

// begin schema trans

#undef chk1
#undef chk2

static bool st_core_on_err = false;

#define chk1(x) \
  do { \
    if (x) break; \
    g_err << "FAIL " << __LINE__ << " " << #x << endl; \
    if (st_core_on_err) abort(); \
    goto err; \
  } while (0)

#define chk2(x, e) \
  do { \
    if (x) break; \
    g_err << "FAIL " << __LINE__ << " " << #x << ": " << e << endl; \
    if (st_core_on_err) abort(); \
    goto err; \
  } while (0)

static uint
urandom(uint m)
{
  require(m != 0);
  uint n = (uint)ndb_rand();
  return n % m;
}

static bool
randomly(uint k, uint m)
{
  uint n = urandom(m);
  return n < k;
}

// structs

struct ST_Obj;
template class Vector<ST_Obj*>;
typedef Vector<ST_Obj*> ST_Objlist;

static ST_Objlist st_objlist;
#ifndef NDEBUG
static const ST_Obj* st_find_obj(const char* db, const char* name);
#endif

#define ST_MAX_NAME_SIZE  (MAX_TAB_NAME_SIZE + 100)

struct ST_Obj {
  NdbDictionary::Object::Type type;
  char dbname[ST_MAX_NAME_SIZE];
  char name[ST_MAX_NAME_SIZE];
  int id;
  enum { Skip = 0xFFFF }; // mark ignored objects in List
  bool create; // true/false = create/drop prepared or committed
  bool commit;
  bool exists() const { // visible to trans
    return !(!create && commit);
  }
  virtual bool is_trigger() const {
    return false;
  }
  virtual bool is_index() const {
    return false;
  }
  virtual bool is_table() const {
    return false;
  }
  virtual const char* realname() const {
    return name;
  }
  ST_Obj(const char* a_dbname, const char* a_name) {
    type = NdbDictionary::Object::TypeUndefined;
    strcpy(dbname, a_dbname);
    strcpy(name, a_name);
    id = -1;
    create = false; // init as dropped
    commit = true;
    assert(st_find_obj(dbname, name) == 0);
    st_objlist.push_back(this);
  }
  virtual ~ST_Obj() {}
};

static NdbOut&
operator<<(NdbOut& out, const ST_Obj& obj)
{
  out << obj.name << "[" << obj.id << "]";
  return out;
}

struct ST_Trg : public ST_Obj {
  struct ST_Ind* ind;
  TriggerEvent::Value event;
  mutable char realname_buf[ST_MAX_NAME_SIZE];
  virtual bool is_trigger() const {
    return true;
  }
  virtual const char* realname() const;
  ST_Trg(const char* a_db, const char* a_name) :
    ST_Obj(a_db, a_name) {
    ind = 0;
  }
  virtual ~ST_Trg() {}
};

template class Vector<ST_Trg*>;
typedef Vector<ST_Trg*> ST_Trglist;

struct ST_Ind : public ST_Obj {
  struct ST_Tab* tab;
  const NdbDictionary::Index* ind;
  const NdbDictionary::Index* ind_r; // retrieved
  BaseString colnames;
  ST_Trglist* trglist;
  int trgcount;
  virtual bool is_index() const {
    return true;
  }
  bool is_unique() const {
    return type == NdbDictionary::Object::UniqueHashIndex;
  }
  const ST_Trg& trg(int k) const {
    return *((*trglist)[k]);
  }
  ST_Trg& trg(int k) {
    return *((*trglist)[k]);
  }
  ST_Ind(const char* a_db, const char* a_name) :
    ST_Obj(a_db, a_name) {
    tab = 0;
    ind = 0;
    ind_r = 0;
    trglist = new ST_Trglist;
    trgcount = 0;
  }
  virtual ~ST_Ind() {
    delete ind;
    delete trglist;
    ind = 0;
    trglist = 0;
  }
};

const char*
ST_Trg::realname() const
{
  if (!exists())
    return name;
  const char* p = name;
  const char* q = strchr(p, '<');
  const char* r = strchr(p, '>');
  require(q != 0 && r != 0 && q < r);
  require(ind->id != -1);
  sprintf(realname_buf, "%.*s%d%s", (int)(q - p), p, ind->id, r + 1);
  return realname_buf;
}

template class Vector<ST_Ind*>;
typedef Vector<ST_Ind*> ST_Indlist;

struct ST_Tab : public ST_Obj {
  const NdbDictionary::Table* tab;
  const NdbDictionary::Table* tab_r; // retrieved
  ST_Indlist* indlist;
  int indcount;
  int induniquecount;
  int indorderedcount;
  virtual bool is_table() const {
    return true;
  }
  const ST_Ind& ind(int j) const {
    return *((*indlist)[j]);
  }
  ST_Ind& ind(int j) {
    return *((*indlist)[j]);
  }
  ST_Tab(const char* a_db, const char* a_name) :
    ST_Obj(a_db, a_name) {
    tab = 0;
    tab_r = 0;
    indlist = new ST_Indlist;
    indcount = 0;
    induniquecount = 0;
    indorderedcount = 0;
  }
  virtual ~ST_Tab() {
    delete tab;
    delete indlist;
    tab = 0;
    indlist = 0;
  }
};

template class Vector<ST_Tab*>;
typedef Vector<ST_Tab*> ST_Tablist;

struct ST_Restarter : public NdbRestarter {
  int get_status();
  const ndb_mgm_node_state& get_state(int node_id);
  ST_Restarter() {
    int i;
    for (i = 0; i < MAX_NODES; i++)
      state[i].node_type = NDB_MGM_NODE_TYPE_UNKNOWN;
    first_time = true;
  }
protected:
  void set_state(const ndb_mgm_node_state& state);
  ndb_mgm_node_state state[MAX_NODES];
  bool first_time;
};

const ndb_mgm_node_state&
ST_Restarter::get_state(int node_id) {
  require(node_id > 0 && node_id < MAX_NODES);
  require(!first_time);
  return state[node_id];
}

void
ST_Restarter::set_state(const ndb_mgm_node_state& new_state)
{
  int node_id = new_state.node_id;
  require(1 <= node_id && node_id < MAX_NODES);

  require(new_state.node_type == NDB_MGM_NODE_TYPE_MGM ||
          new_state.node_type == NDB_MGM_NODE_TYPE_NDB ||
          new_state.node_type == NDB_MGM_NODE_TYPE_API);

  ndb_mgm_node_state& old_state = state[node_id];
  if (!first_time)
    require(old_state.node_type == new_state.node_type);
  old_state = new_state;
}

int
ST_Restarter::get_status()
{
  if (getStatus() == -1)
    return -1;
  int i;
  for (i = 0; i < (int)mgmNodes.size(); i++)
    set_state(mgmNodes[i]);
  for (i = 0; i < (int)ndbNodes.size(); i++)
    set_state(ndbNodes[i]);
  for (i = 0; i < (int)apiNodes.size(); i++)
    set_state(apiNodes[i]);
  first_time = false;
  return 0;
}

struct ST_Con {
  Ndb_cluster_connection* ncc;
  Ndb* ndb;
  NdbDictionary::Dictionary* dic;
  ST_Restarter* restarter;
  int numdbnodes;
  char dbname[ST_MAX_NAME_SIZE];
  ST_Tablist* tablist;
  int tabcount;
  bool tx_on;
  bool tx_commit;
  bool is_xcon;
  ST_Con* xcon;
  int node_id;
  int loop;
  const ST_Tab& tab(int i) const {
    return *((*tablist)[i]);
  }
  ST_Tab& tab(int i) {
    return *((*tablist)[i]);
  }
  ST_Con(Ndb_cluster_connection* a_ncc,
         Ndb* a_ndb,
         ST_Restarter* a_restarter) {
    ncc = a_ncc;
    ndb = a_ndb;
    dic = a_ndb->getDictionary();
    restarter = a_restarter;
    numdbnodes = restarter->getNumDbNodes();
    require(numdbnodes >= 1);
    sprintf(dbname, "%s", ndb->getDatabaseName());
    tablist = new ST_Tablist;
    tabcount = 0;
    tx_on = false;
    tx_commit = false;
    is_xcon = false;
    xcon = 0;
    node_id = ncc->node_id();
    {
      require(restarter->get_status() == 0);
      const ndb_mgm_node_state& state = restarter->get_state(node_id);
      require(state.node_type == NDB_MGM_NODE_TYPE_API);
      require(state.version != 0); // means "connected"
      g_info << "node_id:" << node_id << endl;
    }
    loop = -1;
  }
  ~ST_Con() {
    if (!is_xcon) {
      delete tablist;
    } else {
      delete ndb;
      delete ncc;
    }
    tablist = 0;
    ndb = 0;
    ncc = 0;
  }
};

// initialization

static int
st_drop_all_tables(ST_Con& c)
{
  g_info << "st_drop_all_tables" << endl;
  NdbDictionary::Dictionary::List list;
  chk2(c.dic->listObjects(list) == 0, c.dic->getNdbError());
  int n;
  for (n = 0; n < (int)list.count; n++) {
    const NdbDictionary::Dictionary::List::Element& element =
      list.elements[n];
    if (element.type == NdbDictionary::Object::UserTable &&
        strcmp(element.database, "TEST_DB") == 0) {
      chk2(c.dic->dropTable(element.name) == 0, c.dic->getNdbError());
    }
  }
  return 0;
err:
  return -1;
}

static void
st_init_objects(ST_Con& c, NDBT_Context* ctx)
{
  int numTables = ctx->getNumTables();
  c.tabcount = 0;
  int i;
  for (i = 0; i < numTables; i++) {
    const NdbDictionary::Table* pTab = 0;
#ifdef ndb_test_ALL_TABLES_is_fixed
    const NdbDictionary::Table** tables = ctx->getTables();
    pTab = tables[i];
#else
    const Vector<BaseString>& tables = ctx->getSuite()->m_tables_in_test;
    pTab = NDBT_Tables::getTable(tables[i].c_str());
#endif
    require(pTab != 0 && pTab->getName() != 0);

    {
      bool ok = true;
      int n;
      for (n = 0; n < pTab->getNoOfColumns(); n++) {
        const NdbDictionary::Column* pCol = pTab->getColumn(n);
        require(pCol != 0);
        if (pCol->getStorageType() !=
            NdbDictionary::Column::StorageTypeMemory) {
          g_err << pTab->getName() << ": skip non-mem table for now" << endl;
          ok = false;
          break;
        }
      }
      if (!ok)
        continue;
    }

    c.tablist->push_back(new ST_Tab(c.dbname, pTab->getName()));
    c.tabcount++;
    ST_Tab& tab = *c.tablist->back();
    tab.type = NdbDictionary::Object::UserTable;
    tab.tab = new NdbDictionary::Table(*pTab);

    const char** indspec = NDBT_Tables::getIndexes(tab.name);

    while (indspec != 0 && *indspec != 0) {
      char ind_name[ST_MAX_NAME_SIZE];
      int ind_len = snprintf(ind_name,
                             ST_MAX_NAME_SIZE,
                             "%sX%d",
                             tab.name,
                             tab.indcount);
      require(ind_len < ST_MAX_NAME_SIZE);
      tab.indlist->push_back(new ST_Ind("sys", ind_name));
      ST_Ind& ind = *tab.indlist->back();
      ind.tab = &tab;

      NdbDictionary::Index* pInd = new NdbDictionary::Index(ind.name);
      pInd->setTable(tab.name);
      pInd->setLogging(false);

      const char* type = *indspec++;
      if (strcmp(type, "UNIQUE") == 0) {
        ind.type = NdbDictionary::Object::UniqueHashIndex;
        pInd->setType((NdbDictionary::Index::Type)ind.type);
        tab.induniquecount++;

        { char trg_name[ST_MAX_NAME_SIZE];
          int trg_len = snprintf(trg_name,
                                 ST_MAX_NAME_SIZE,
                                 "NDB$INDEX_<%s>_UI",
                                 ind.name);
          require(trg_len < ST_MAX_NAME_SIZE);
          ind.trglist->push_back(new ST_Trg("", trg_name));
          ST_Trg& trg = *ind.trglist->back();
          trg.ind = &ind;
          trg.type = NdbDictionary::Object::HashIndexTrigger;
          trg.event = TriggerEvent::TE_INSERT;
        }
        ind.trgcount = 1;
      }
      else if (strcmp(type, "ORDERED") == 0) {
        ind.type = NdbDictionary::Object::OrderedIndex;
        pInd->setType((NdbDictionary::Index::Type)ind.type);
        tab.indorderedcount++;

        { char trg_name[ST_MAX_NAME_SIZE];
          int trg_len = snprintf(trg_name,
                                 ST_MAX_NAME_SIZE,
                                 "NDB$INDEX_<%s>_CUSTOM",
                                 ind.name);
          require(trg_len < ST_MAX_NAME_SIZE);
          ind.trglist->push_back(new ST_Trg("", trg_name));
          ST_Trg& trg = *ind.trglist->back();
          trg.ind = &ind;
          trg.type = NdbDictionary::Object::IndexTrigger;
          trg.event = TriggerEvent::TE_CUSTOM;
        }
        ind.trgcount = 1;
      }
      else
      {
        require(false);
      }

      const char* sep = "";
      const char* colname;
      while ((colname = *indspec++) != 0) {
        const NdbDictionary::Column* col = tab.tab->getColumn(colname);
        require(col != 0);
        pInd->addColumn(*col);

        ind.colnames.appfmt("%s%s", sep, colname);
        sep = ",";
      }

      ind.ind = pInd;
      tab.indcount++;
    }
  }
}

// node states

static int
st_report_db_nodes(ST_Con& c, NdbOut& out)
{
  chk1(c.restarter->get_status() == 0);
  char r1[100]; // up
  char r2[100]; // down
  char r3[100]; // unknown
  r1[0] =r2[0] = r3[0] = 0;
  int i;
  for (i = 1; i < MAX_NODES; i++) {
    const ndb_mgm_node_state& state = c.restarter->get_state(i);
    if (state.node_type == NDB_MGM_NODE_TYPE_NDB) {
      char* r = 0;
      if (state.node_status == NDB_MGM_NODE_STATUS_STARTED)
        r = r1;
      else if (state.node_status == NDB_MGM_NODE_STATUS_NO_CONTACT)
        r = r2;
      else
        r = r3;
      sprintf(r + strlen(r), "%s%d", r[0] == 0 ? "" : ",", i);
    }
  }
  if (r2[0] != 0 || r3[0] != 0) {
    out << "nodes up:" << r1 << " down:" << r2 << " unknown:" << r3 << endl;
    goto err;
  }
  out << "nodes up:" << r1 << " (all)" << endl;
  return 0;
err:
  return -1;
}

static int
st_check_db_nodes(ST_Con& c, int ignore_node_id = -1)
{
  chk1(c.restarter->get_status() == 0);
  int i;
  for (i = 1; i < MAX_NODES; i++) {
    const ndb_mgm_node_state& state = c.restarter->get_state(i);
    if (state.node_type == NDB_MGM_NODE_TYPE_NDB &&
        i != ignore_node_id) {
      chk2(state.node_status == NDB_MGM_NODE_STATUS_STARTED, " node:" << i);
    }
  }
  return 0;
err:
  return -1;
}

#if 0
static int
st_wait_db_node_up(ST_Con& c, int node_id)
{
  int count = 0;
  int max_count = 30;
  int milli_sleep = 2000;
  while (count++ < max_count) {
    // get status and check that other db nodes have not crashed
    chk1(st_check_db_nodes(c, node_id) == 0);

    const ndb_mgm_node_state& state = c.restarter->get_state(node_id);
    require(state.node_type == NDB_MGM_NODE_TYPE_NDB);
    if (state.node_status == NDB_MGM_NODE_STATUS_STARTED)
      break;
    g_info << "waiting count:" << count << "/" << max_count << endl;
    NdbSleep_MilliSleep(milli_sleep);
  }
  return 0;
err:
  return -1;
}
#endif

// extra connection (separate API node)

static int
st_start_xcon(ST_Con& c)
{
  require(c.xcon == 0);
  g_info << "start extra connection" << endl;

  do {
    int ret;
    Ndb_cluster_connection* xncc = new Ndb_cluster_connection;
    chk2((ret = xncc->connect(30, 1, 0)) == 0, "ret:" << ret);
    chk2((ret = xncc->wait_until_ready(30, 10)) == 0, "ret:" << ret);
    Ndb* xndb = new Ndb(xncc, c.dbname);
    chk1(xndb->init() == 0);
    chk1(xndb->waitUntilReady(30) == 0);
    // share restarter
    c.xcon = new ST_Con(xncc, xndb, c.restarter);
    // share objects
    c.xcon->tablist = c.tablist;
    c.xcon->tabcount = c.tabcount;
    c.xcon->is_xcon = true;
  } while (0);
  return 0;
err:
  return -1;
}

static int
st_stop_xcon(ST_Con& c)
{
  require(c.xcon != 0);
  int node_id = c.xcon->node_id;
  g_info << "stop extra connection node_id:" << node_id << endl;

  c.xcon->restarter = 0;
  c.xcon->tablist = 0;
  c.xcon->tabcount = 0;
  delete c.xcon;
  c.xcon = 0;
  int count = 0;
  while (1) {
    chk1(c.restarter->get_status() == 0);
    const ndb_mgm_node_state& state = c.restarter->get_state(node_id);
    require(state.node_type == NDB_MGM_NODE_TYPE_API);
    if (state.version == 0) // means "disconnected"
      break;
    g_info << "waiting count:" << ++count << endl;
    NdbSleep_MilliSleep(10 * count);
  }
  return 0;
err:
  return -1;
}

// error insert

struct ST_Errins {
  int value;              // error value to insert
  int code;               // ndb error code to expect
  int master;             // insert on master / non-master (-1 = random)
  int node;               // insert on node id
  const ST_Errins* list;  // include another list
  bool ends;              // end list
  ST_Errins() :
    value(0), code(0), master(-1), node(0), list(0), ends(true)
  {}
  ST_Errins(const ST_Errins* l) :
    value(0), code(0), master(-1), node(0), list(l), ends(false)
  {}
  ST_Errins(int v, int c, int m = -1) :
    value(v), code(c), master(m), node(0), list(0), ends(false)
  {}
};

static NdbOut&
operator<<(NdbOut& out, const ST_Errins& errins)
{
  out << "value:" << errins.value;
  out << " code:" << errins.code;
  out << " master:" << errins.master;
  out << " node:" << errins.node;
  return out;
}

static ST_Errins
st_get_errins(ST_Con& c, const ST_Errins* list)
{
  uint size = 0;
  while (!list[size++].ends)
    ;
  require(size > 1);
  uint n = urandom(size - 1);
  const ST_Errins& errins = list[n];
  if (errins.list == 0) {
    require(errins.value != 0);
    return errins;
  }
  return st_get_errins(c, errins.list);
}

static int
st_do_errins(ST_Con& c, ST_Errins& errins)
{
  require(errins.value != 0);
  if (c.numdbnodes < 2)
    errins.master = 1;
  else if (errins.master == -1)
    errins.master = randomly(1, 2);
  if (errins.master) {
    errins.node = c.restarter->getMasterNodeId();
  } else {
    uint rand = urandom(c.numdbnodes);
    errins.node = c.restarter->getRandomNotMasterNodeId(rand);
  }
  g_info << "errins: " << errins << endl;
  chk2(c.restarter->insertErrorInNode(errins.node, errins.value) == 0, errins);
  c.restarter->get_status(); // do sync call to ensure error has been inserted
  return 0;
err:
  return -1;
}

// debug aid
#ifndef NDEBUG
static const ST_Obj*
st_find_obj(const char* dbname, const char* name)
{
  const ST_Obj* ret_objp = 0;
  int i;
  for (i = 0; i < (int)st_objlist.size(); i++) {
    const ST_Obj* objp = st_objlist[i];
    if (strcmp(objp->dbname, dbname) == 0 &&
        strcmp(objp->name, name) == 0) {
      require(ret_objp == 0);
      ret_objp = objp;
    }
  }
  return ret_objp;
}
#endif

#if 0
static void
st_print_obj(const char* dbname, const char* name, int line = 0)
{
  const ST_Obj* objp = st_find_obj(dbname, name);
  g_info << name << ": by name:";
  if (objp != 0)
    g_info << " create:" << objp->create
           << " commit:" << objp->commit
           << " exists:" << objp->exists();
  else
    g_info << " not found";
  if (line != 0)
    g_info << " line:" << line;
  g_info << endl;
}
#endif

// set object state

static void
st_set_commit_obj(ST_Con& c, ST_Obj& obj)
{
  bool create_old = obj.create;
  bool commit_old = obj.commit;
  if (!c.tx_commit && !obj.commit)
    obj.create = !obj.create;
  obj.commit = true;
  if (create_old != obj.create || commit_old != obj.commit) {
    g_info << obj.name << ": set commit:"
           << " create:" << create_old << "->" << obj.create
           << " commit:" << commit_old << "->" << obj.commit << endl;
  }
}

#if 0
static void
st_set_commit_trg(ST_Con& c, ST_Trg& trg)
{
  st_set_commit_obj(c, trg);
}
#endif

static void
st_set_commit_ind(ST_Con& c, ST_Ind& ind)
{
  st_set_commit_obj(c, ind);
  int k;
  for (k = 0; k < ind.trgcount; k++) {
    ST_Trg& trg = ind.trg(k);
    st_set_commit_obj(c, trg);
  }
}

static void
st_set_commit_tab(ST_Con& c, ST_Tab& tab)
{
  st_set_commit_obj(c, tab);
  int j;
  for (j = 0; j < tab.indcount; j++) {
    ST_Ind& ind = tab.ind(j);
    st_set_commit_ind(c, ind);
  }
}

static void
st_set_commit_all(ST_Con& c)
{
  int i;
  for (i = 0; i < c.tabcount; i++) {
    ST_Tab& tab = c.tab(i);
    st_set_commit_tab(c, tab);
  }
}

static void
st_set_create_obj(ST_Con& c, ST_Obj& obj, bool create)
{
  bool create_old = obj.create;
  bool commit_old = obj.commit;
  obj.create = create;
  obj.commit = !c.tx_on;
  if (create_old != obj.create || commit_old != obj.commit) {
    g_info << obj.name << ": set create:"
           << " create:" << create_old << "->" << obj.create
           << " commit:" << commit_old << "->" << obj.commit << endl;
  }
}

static void
st_set_create_trg(ST_Con& c, ST_Trg& trg, bool create)
{
  st_set_create_obj(c, trg, create);
}

static void
st_set_create_ind(ST_Con& c, ST_Ind& ind, bool create)
{
  st_set_create_obj(c, ind, create);
  int k;
  for (k = 0; k < ind.trgcount; k++) {
    ST_Trg& trg = ind.trg(k);
    st_set_create_trg(c, trg, create);
  }
}

static void
st_set_create_tab(ST_Con& c, ST_Tab& tab, bool create)
{
  st_set_create_obj(c, tab, create);
  int j;
  for (j = 0; j < tab.indcount; j++) {
    ST_Ind& ind = tab.ind(j);
    if (create == true)
      require(!ind.exists());
    else {
      if (ind.exists())
        st_set_create_ind(c, ind, false);
    }
  }
}

// verify against database listing

static bool
st_known_type(const NdbDictionary::Dictionary::List::Element& element)
{
  return element.id != ST_Obj::Skip;
}

static int
st_find_object(const NdbDictionary::Dictionary::List& list,
               NdbDictionary::Object::Type type, int id)
{
  int n;
  for (n = 0; n < (int)list.count; n++) {
    const NdbDictionary::Dictionary::List::Element& element =
      list.elements[n];
    if (element.type == type && (int)element.id == id)
      return n;
  }
  return -1;
}

// filter out irrelevant by whatever means (we need listObjects2)
static int
st_list_objects(ST_Con& c, NdbDictionary::Dictionary::List& list)
{
  g_info << "st_list_objects" << endl;
  int keep[256];
  memset(keep, 0, sizeof(keep));
  chk2(c.dic->listObjects(list) == 0, c.dic->getNdbError());
  int n;
  // tables
  for (n = 0; n < (int)list.count; n++) {
    const NdbDictionary::Dictionary::List::Element& element =
      list.elements[n];
    if (element.type == NdbDictionary::Object::UserTable) {
      int i;
      for (i = 0; i < c.tabcount; i++) {
        const ST_Tab& tab = c.tab(i);
        if (strcmp(element.name, tab.name) == 0)
          keep[n]++;
      }
    }
    require(keep[n] <= 1);
  }
  // indexes
  for (n = 0; n < (int)list.count; n++) {
    const NdbDictionary::Dictionary::List::Element& element =
      list.elements[n];
    if (element.type == NdbDictionary::Object::UniqueHashIndex ||
        element.type == NdbDictionary::Object::OrderedIndex) {
      int i, j;
      for (i = 0; i < c.tabcount; i++) {
        const ST_Tab& tab = c.tab(i);
        for (j = 0; j < tab.indcount; j++) {
          const ST_Ind& ind = tab.ind(j);
          if (strcmp(element.name, ind.name) == 0)
            keep[n]++;
        }
      }
    }
    require(keep[n] <= 1);
  }
  // triggers
  for (n = 0; n < (int)list.count; n++) {
    const NdbDictionary::Dictionary::List::Element& element =
      list.elements[n];
    if (element.type == NdbDictionary::Object::HashIndexTrigger) {
      int id, n2;
      chk2(sscanf(element.name, "NDB$INDEX_%d_UI", &id) == 1,
           element.name);
      n2 = st_find_object(list, NdbDictionary::Object::UniqueHashIndex, id);
      chk2(n2 >= 0, element.name);
      if (keep[n2])
        keep[n]++;
    }
    if (element.type == NdbDictionary::Object::IndexTrigger) {
      int id, n2;
      chk2(sscanf(element.name, "NDB$INDEX_%d_CUSTOM", &id) == 1,
           element.name);
      n2 = st_find_object(list, NdbDictionary::Object::OrderedIndex, id);
      chk2(n2 >= 0, element.name);
      if (keep[n2])
        keep[n]++;
    }
    require(keep[n] <= 1);
  }
  // mark ignored
  for (n = 0; n < (int)list.count; n++) {
    NdbDictionary::Dictionary::List::Element& element =
      list.elements[n];
    g_info << "id=" << element.id << " type=" << element.type
           << " name=" << element.name << " keep=" << keep[n] << endl;
    if (!keep[n]) {
      require(element.id != ST_Obj::Skip);
      element.id = ST_Obj::Skip;
    }
  }
  return 0;
err:
  return -1;
}

static bool
st_match_obj(const ST_Obj& obj,
             const NdbDictionary::Dictionary::List::Element& element)
{
  int veryverbose = 0;
  if (veryverbose) {
    g_info
      << "match:"
      << " " << obj.type << "-" << element.type
      << " " << obj.dbname << "-" << element.database
      << " " << obj.realname() << "-" << element.name << endl;
  }
  return
    obj.type == element.type &&
    strcmp(obj.dbname, element.database) == 0 &&
    strcmp(obj.realname(), element.name) == 0;
}

static int // check state
st_verify_obj(const ST_Obj& obj,
              const NdbDictionary::Dictionary::List::Element& element)
{
  chk2(obj.exists(), obj.name);

  if (obj.commit)
    chk2(element.state == NdbDictionary::Object::StateOnline, obj.name);

  // other states are inconsistent

  else if (obj.create) {
    if (obj.is_table() || obj.is_index())
      chk2(element.state == NdbDictionary::Object::StateBuilding, obj.name);
    if (obj.is_trigger())
      chk2(element.state == NdbDictionary::Object::StateBuilding, obj.name);
  }
  else {
    if (obj.is_trigger())
      chk2(element.state == NdbDictionary::Object::StateOnline, obj.name);
    if (obj.is_table() || obj.is_index())
      chk2(element.state == NdbDictionary::Object::StateDropping, obj.name);
  }
  return 0;
err:
  return -1;
}

static int // find on list
st_verify_obj(const ST_Obj& obj,
              const NdbDictionary::Dictionary::List& list)
{
  int found = 0;
  int n;
  for (n = 0; n < (int)list.count; n++) {
    const NdbDictionary::Dictionary::List::Element& element =
      list.elements[n];
    if (!st_known_type(element))
      continue;
    if (st_match_obj(obj, element)) {
      chk1(st_verify_obj(obj, element) == 0);
      found += 1;
    }
  }
  if (obj.exists())
    chk2(found == 1, obj.name);
  else
    chk2(found == 0, obj.name);
  return 0;
err:
  return -1;
}

static int // possible match
st_verify_obj(const ST_Obj& obj,
             const NdbDictionary::Dictionary::List::Element& element,
             int& found)
{
  if (obj.exists()) {
    if (st_match_obj(obj, element)) {
      chk1(st_verify_obj(obj, element) == 0);
      found += 1;
    }
  }
  else {
    chk2(st_match_obj(obj, element) == false, obj.name);
  }
  return 0;
err:
  return -1;
}

static int
st_verify_list(ST_Con& c)
{
  NdbDictionary::Dictionary::List list;
  chk1(st_list_objects(c, list) == 0);
  int i, j, k, n;
  // us vs list
  for (i = 0; i < c.tabcount; i++) {
    const ST_Tab& tab = c.tab(i);
    chk1(st_verify_obj(tab, list) == 0);
    for (j = 0; j < tab.indcount; j++) {
      const ST_Ind& ind = tab.ind(j);
      chk1(st_verify_obj(ind, list) == 0);
      for (k = 0; k < ind.trgcount; k++) {
        const ST_Trg& trg = ind.trg(k);
        chk1(st_verify_obj(trg, list) == 0);
      }
    }
  }
  // list vs us
  for (n = 0; n < (int)list.count; n++) {
    const NdbDictionary::Dictionary::List::Element& element =
      list.elements[n];
    if (!st_known_type(element))
      continue;
    int found = 0;
    for (i = 0; i < c.tabcount; i++) {
      const ST_Tab& tab = c.tab(i);
      chk1(st_verify_obj(tab, element, found) == 0);
      for (j = 0; j < tab.indcount; j++) {
        const ST_Ind& ind = tab.ind(j);
        chk1(st_verify_obj(ind, element, found) == 0);
        for (k = 0; k < ind.trgcount; k++) {
          const ST_Trg& trg = ind.trg(k);
          chk1(st_verify_obj(trg, element, found) == 0);
        }
      }
    }
    const char* dot = element.database[0] != 0 ? "." : "";
    chk2(found == 1, element.database << dot << element.name);
  }
  return 0;
err:
  return -1;
}

// wait for DICT to finish current trans

static int
st_wait_idle(ST_Con& c)
{
  // todo: use try-lock when available
  g_info << "st_wait_idle" << endl;
  int count = 0;
  int max_count = 60;
  int milli_sleep = 1000;
  while (count++ < max_count) {
    NdbDictionary::Dictionary::List list;
    chk1(st_list_objects(c, list) == 0);
    bool ok = true;
    int n;
    for (n = 0; n < (int)list.count; n++) {
      const NdbDictionary::Dictionary::List::Element& element =
        list.elements[n];
      if (!st_known_type(element))
        continue;
      if (element.state != NdbDictionary::Object::StateOnline) {
        ok = false;
        break;
      }
    }
    if (ok)
      return 0;
    g_info << "waiting count:" << count << "/" << max_count << endl;
    NdbSleep_MilliSleep(milli_sleep);
  }
  g_err << "st_wait_idle: objects did not become Online" << endl;
err:
  return -1;
}

// ndb dict comparisons (non-retrieved vs retrieved)

static int
st_equal_column(const NdbDictionary::Column& c1,
                const NdbDictionary::Column& c2,
                NdbDictionary::Object::Type type)
{
  chk1(strcmp(c1.getName(), c2.getName()) == 0);
  chk1(c1.getNullable() == c2.getNullable());
  if (type == NdbDictionary::Object::UserTable) {
    chk1(c1.getPrimaryKey() == c2.getPrimaryKey());
  }
  if (0) { // should fix
    chk1(c1.getColumnNo() == c2.getColumnNo());
  }
  chk1(c1.getType() == c2.getType());
  if (c1.getType() == NdbDictionary::Column::Decimal ||
      c1.getType() == NdbDictionary::Column::Decimalunsigned) {
    chk1(c1.getPrecision() == c2.getPrecision());
    chk1(c1.getScale() == c2.getScale());
  }
  if (c1.getType() != NdbDictionary::Column::Blob &&
      c1.getType() != NdbDictionary::Column::Text) {
    chk1(c1.getLength() == c2.getLength());
  } else {
    chk1(c1.getInlineSize() == c2.getInlineSize());
    chk1(c1.getPartSize() == c2.getPartSize());
    chk1(c1.getStripeSize() == c2.getStripeSize());
  }
  chk1(c1.getCharset() == c2.getCharset());
  if (type == NdbDictionary::Object::UserTable) {
    chk1(c1.getPartitionKey() == c2.getPartitionKey());
  }
  chk1(c1.getArrayType() == c2.getArrayType());
  chk1(c1.getStorageType() == c2.getStorageType());
  chk1(c1.getDynamic() == c2.getDynamic());
  chk1(c1.getAutoIncrement() == c2.getAutoIncrement());
  return 0;
err:
  return -1;
}

static int
st_equal_table(const NdbDictionary::Table& t1, const NdbDictionary::Table& t2)
{
  chk1(strcmp(t1.getName(), t2.getName()) == 0);
  chk1(t1.getLogging() == t2.getLogging());
  chk1(t1.getFragmentType() == t2.getFragmentType());
  chk1(t1.getKValue() == t2.getKValue());
  chk1(t1.getMinLoadFactor() == t2.getMinLoadFactor());
  chk1(t1.getMaxLoadFactor() == t2.getMaxLoadFactor());
  chk1(t1.getNoOfColumns() == t2.getNoOfColumns());
  /*
   * There is no method to get type of table...
   * On the other hand SystemTable/UserTable should be just Table
   * and "System" should be an independent property.
   */
  NdbDictionary::Object::Type type;
  type = NdbDictionary::Object::UserTable;
  int n;
  for (n = 0; n < t1.getNoOfColumns(); n++) {
    const NdbDictionary::Column* c1 = t1.getColumn(n);
    const NdbDictionary::Column* c2 = t2.getColumn(n);
    require(c1 != 0 && c2 != 0);
    chk2(st_equal_column(*c1, *c2, type) == 0, "col:" << n);
  }
  chk1(t1.getNoOfPrimaryKeys() == t2.getNoOfPrimaryKeys());
  chk1(t1.getTemporary() == t2.getTemporary());
  chk1(t1.getForceVarPart() == t2.getForceVarPart());
  return 0;
err:
  return -1;
}

static int
st_equal_index(const NdbDictionary::Index& i1, const NdbDictionary::Index& i2)
{
  chk1(strcmp(i1.getName(), i2.getName()) == 0);
  require(i1.getTable() != 0 && i2.getTable() != 0);
  chk1(strcmp(i1.getTable(), i2.getTable()) == 0);
  chk1(i1.getNoOfColumns() == i2.getNoOfColumns());
  chk1(i1.getType() == i2.getType());
  NdbDictionary::Object::Type type;
  type = (NdbDictionary::Object::Type)i1.getType();
  int n;
  for (n = 0; n < (int)i1.getNoOfColumns(); n++) {
    const NdbDictionary::Column* c1 = i1.getColumn(n);
    const NdbDictionary::Column* c2 = i2.getColumn(n);
    require(c1 != 0 && c2 != 0);
    chk2(st_equal_column(*c1, *c2, type) == 0, "col:" << n);
  }
  chk1(i1.getLogging() == i2.getLogging());
  chk1(i1.getTemporary() == i2.getTemporary());
  return 0;
err:
  return -1;
}

// verify against database objects (hits all nodes randomly)

static int
st_verify_table(ST_Con& c, ST_Tab& tab)
{
  c.dic->invalidateTable(tab.name);
  const NdbDictionary::Table* pTab = c.dic->getTable(tab.name);
  tab.tab_r = pTab;
  if (tab.exists()) {
    chk2(pTab != 0, c.dic->getNdbError());
    chk1(st_equal_table(*tab.tab, *pTab) == 0);
    tab.id = pTab->getObjectId();
    g_info << tab << ": verified exists tx_on:" << c.tx_on << endl;
  } else {
    chk2(pTab == 0, tab);
    chk2(c.dic->getNdbError().code == 723, c.dic->getNdbError());
    g_info << tab << ": verified not exists tx_on:" << c.tx_on << endl;
    tab.id = -1;
  }
  return 0;
err:
  return -1;
}

static int
st_verify_index(ST_Con& c, ST_Ind& ind)
{
  ST_Tab& tab = *ind.tab;
  c.dic->invalidateIndex(ind.name, tab.name);
  const NdbDictionary::Index* pInd = c.dic->getIndex(ind.name, tab.name);
  ind.ind_r = pInd;
  if (ind.exists()) {
    chk2(pInd != 0, c.dic->getNdbError());
    chk1(st_equal_index(*ind.ind, *pInd) == 0);
    ind.id = pInd->getObjectId();
    g_info << ind << ": verified exists tx_on:" << c.tx_on << endl;
  } else {
    chk2(pInd == 0, ind);
    chk2(c.dic->getNdbError().code == 4243, c.dic->getNdbError());
    g_info << ind << ": verified not exists tx_on:" << c.tx_on << endl;
    ind.id = -1;
  }
  return 0;
err:
  return -1;
}

static int
st_verify_all(ST_Con& c)
{
  chk1(st_verify_list(c) == 0);
  int i, j;
  for (i = 0; i < c.tabcount; i++) {
    ST_Tab& tab = c.tab(i);
    chk1(st_verify_table(c, tab) == 0);
    for (j = 0; j < tab.indcount; j++) {
      ST_Ind& ind = tab.ind(j);
      chk1(st_verify_index(c, ind) == 0);
    }
  }
  return 0;
err:
  return -1;
}

// subroutines

static const uint
ST_CommitFlag = 0;

static const uint
ST_AbortFlag = NdbDictionary::Dictionary::SchemaTransAbort;

static const uint
ST_BackgroundFlag = NdbDictionary::Dictionary::SchemaTransBackground;

struct ST_Retry {
  int max_tries;
  int sleep_ms;
};

static int
st_begin_trans(ST_Con& c, int code = 0)
{
  g_info << "begin trans";
  if (code == 0) {
    g_info << endl;
    chk2(c.dic->beginSchemaTrans() == 0, c.dic->getNdbError());
    chk1(c.dic->hasSchemaTrans() == true);
    c.tx_on = true;
  } else {
    g_info << " - expect error " << code << endl;
    chk1(c.dic->beginSchemaTrans() == -1);
    const NdbError& error = c.dic->getNdbError();
    chk2(error.code == code, error << " wanted: " << code);
  }
  return 0;
err:
  return -1;
}

static int
st_begin_trans(ST_Con& c, ST_Errins errins)
{
  require(errins.code != 0);
  chk1(st_do_errins(c, errins) == 0);
  chk1(st_begin_trans(c, errins.code) == 0);
  return 0;
err:
  return -1;
}

static int
st_begin_trans(ST_Con& c, ST_Retry retry)
{
  int tries = 0;
  while (++tries <= retry.max_tries) {
    int code = 0;
    if (c.dic->beginSchemaTrans() == -1) {
      code = c.dic->getNdbError().code;
      require(code != 0);
    }
    chk2(code == 0 || code == 780 || code == 701, c.dic->getNdbError());
    if (code == 0) {
      chk1(c.dic->hasSchemaTrans() == true);
      g_info << "begin trans at try " << tries << endl;
      break;
    }
    NdbSleep_MilliSleep(retry.sleep_ms);
  }
  return 0;
err:
  return -1;
}

static int
st_end_trans(ST_Con& c, uint flags)
{
  g_info << "end trans flags:" << hex << flags << endl;
  int res= c.dic->endSchemaTrans(flags);
  g_info << "end trans result:" << res << endl;
  chk2(res == 0, c.dic->getNdbError());
  c.tx_on = false;
  c.tx_commit = !(flags & ST_AbortFlag);
  st_set_commit_all(c);
  return 0;
err:
  return -1;
}

static int
st_end_trans_aborted(ST_Con& c, uint flags)
{
  g_info << "end trans flags:" << hex << flags << endl;
  int res= c.dic->endSchemaTrans(flags);
  g_info << "end trans result:" << res << endl;
  if (flags & ST_AbortFlag)
    chk1(res == 0);
  else
    chk1(res != 0);
  c.tx_on = false;
  c.tx_commit = (flags & ST_AbortFlag);
  return 0;
err:
  return -1;
}

static int
st_end_trans(ST_Con& c, ST_Errins errins, uint flags)
{
  chk1(st_do_errins(c, errins) == 0);
  chk1(st_end_trans(c, flags) == 0);
  return 0;
err:
  return -1;
}

static int
st_end_trans_aborted(ST_Con& c, ST_Errins errins, uint flags)
{
  chk1(st_do_errins(c, errins) == 0);
  chk1(st_end_trans_aborted(c, flags) == 0);
  return 0;
err:
  return -1;
}

static int
st_load_table(ST_Con& c, ST_Tab& tab, int rows = 1000)
{
  g_info << tab.name << ": load data rows:" << rows << endl;
  chk1(tab.tab_r != NULL);
  {
    HugoTransactions ht(*tab.tab_r);
    chk1(ht.loadTable(c.ndb, rows) == 0);
  }
  return 0;
err:
  return -1;
}

static int
st_create_table(ST_Con& c, ST_Tab& tab, int code = 0)
{
  g_info << tab.name << ": create table";
  if (code == 0) {
    g_info << endl;
    require(!tab.exists());
    chk2(c.dic->createTable(*tab.tab) == 0, c.dic->getNdbError());
    g_info << tab.name << ": created" << endl;
    st_set_create_tab(c, tab, true);
  }
  else {
    g_info << " - expect error " << code << endl;
    chk1(c.dic->createTable(*tab.tab) == -1);
    const NdbError& error = c.dic->getNdbError();
    chk2(error.code == code, error << " wanted: " << code);
  }
  chk1(st_verify_table(c, tab) == 0);
  return 0;
err:
  return -1;
}

static int
st_create_table(ST_Con& c, ST_Tab& tab, ST_Errins errins)
{
  require(errins.code != 0);
  chk1(st_do_errins(c, errins) == 0);
  chk1(st_create_table(c, tab, errins.code) == 0);
  return 0;
err:
  return -1;
}

static int
st_drop_table(ST_Con& c, ST_Tab& tab, int code = 0)
{
  g_info << tab.name << ": drop table";
  if (code == 0) {
    g_info << endl;
    require(tab.exists());
    c.dic->invalidateTable(tab.name);
    chk2(c.dic->dropTable(tab.name) == 0, c.dic->getNdbError());
    g_info << tab.name << ": dropped" << endl;
    st_set_create_tab(c, tab, false);
  } else {
    g_info << " - expect error " << code << endl;
    c.dic->invalidateTable(tab.name);
    chk1(c.dic->dropTable(tab.name) == -1);
    const NdbError& error = c.dic->getNdbError();
    chk2(error.code == code, error << " wanted: " << code);
  }
  chk1(st_verify_table(c, tab) == 0);
  return 0;
err:
  return -1;
}

static int
st_drop_table(ST_Con& c, ST_Tab& tab, ST_Errins errins)
{
  require(errins.code != 0);
  chk1(st_do_errins(c, errins) == 0);
  chk1(st_drop_table(c, tab, errins.code) == 0);
  return 0;
err:
  return -1;
}

static int
st_create_index(ST_Con& c, ST_Ind& ind, int code = 0)
{
  ST_Tab& tab = *ind.tab;
  g_info << ind.name << ": create index on "
         << tab.name << "(" << ind.colnames.c_str() << ")";
  if (code == 0) {
    g_info << endl;
    require(!ind.exists());
    chk2(c.dic->createIndex(*ind.ind, *tab.tab_r) == 0, c.dic->getNdbError());
    st_set_create_ind(c, ind, true);
    g_info << ind.name << ": created" << endl;
  } else {
    g_info << " - expect error " << code << endl;
    chk1(c.dic->createIndex(*ind.ind, *tab.tab_r) == -1);
    const NdbError& error = c.dic->getNdbError();
    chk2(error.code == code, error << " wanted: " << code);
  }
  chk1(st_verify_index(c, ind) == 0);
  return 0;
err:
  return -1;
}

static int
st_create_index(ST_Con& c, ST_Ind& ind, ST_Errins errins)
{
  require(errins.code != 0);
  chk1(st_do_errins(c, errins) == 0);
  chk1(st_create_index(c, ind, errins.code) == 0);
  return 0;
err:
  return -1;
}

static int
st_drop_index(ST_Con& c, ST_Ind& ind, int code = 0)
{
  ST_Tab& tab = *ind.tab;
  g_info << ind.name << ": drop index";
  if (code == 0) {
    g_info << endl;
    require(ind.exists());
    c.dic->invalidateIndex(ind.name, tab.name);
    chk2(c.dic->dropIndex(ind.name, tab.name) == 0, c.dic->getNdbError());
    g_info << ind.name << ": dropped" << endl;
    st_set_create_ind(c, ind, false);
  } else {
    g_info << " expect error " << code << endl;
    c.dic->invalidateIndex(ind.name, tab.name);
    chk1(c.dic->dropIndex(ind.name, tab.name) == -1);
    const NdbError& error = c.dic->getNdbError();
    chk2(error.code == code, error << " wanted: " << code);
  }
  chk1(st_verify_index(c, ind) == 0);
  return 0;
err:
  return -1;
}

static int
st_drop_index(ST_Con& c, ST_Ind& ind, ST_Errins errins)
{
  require(errins.code != 0);
  chk1(st_do_errins(c, errins) == 0);
  chk1(st_drop_index(c, ind, errins.code) == 0);
  return 0;
err:
  return -1;
}

static int
st_create_table_index(ST_Con& c, ST_Tab& tab)
{
  chk1(st_create_table(c, tab) == 0);
  int j;
  for (j = 0; j < tab.indcount; j++) {
    ST_Ind& ind = tab.ind(j);
    chk1(st_create_index(c, ind) == 0);
  }
  return 0;
err:
  return -1;
}

// drop all

static int
st_drop_test_tables(ST_Con& c)
{
  g_info << "st_drop_test_tables" << endl;
  int i;
  for (i = 0; i < c.tabcount; i++) {
    ST_Tab& tab = c.tab(i);
    if (tab.exists())
      chk1(st_drop_table(c, tab) == 0);
  }
  return 0;
err:
  return -1;
}

// error insert values

static const ST_Errins
st_errins_begin_trans[] = {
  ST_Errins(6101, 780),
  ST_Errins()
};

static const ST_Errins
st_errins_end_trans1[] = {
  ST_Errins(ERR_INSERT_MASTER_FAILURE1, 0, 1),
  ST_Errins()
};

static const ST_Errins
st_errins_end_trans2[] = {
  ST_Errins(ERR_INSERT_MASTER_FAILURE2, 0, 1),
  ST_Errins()
};

static const ST_Errins
st_errins_end_trans3[] = {
  ST_Errins(ERR_INSERT_MASTER_FAILURE3, 0, 1),
  ST_Errins()
};

static const ST_Errins
st_errins_table[] = {
  ST_Errins(6111, 783),
  ST_Errins(6121, 9121),
  //ST_Errins(6131, 9131),
  ST_Errins()
};

static ST_Errins
st_errins_index[] = {
  ST_Errins(st_errins_table),
  ST_Errins(6112, 783),
  ST_Errins(6113, 783),
  ST_Errins(6114, 783),
  ST_Errins(6122, 9122),
  ST_Errins(6123, 9123),
  ST_Errins(6124, 9124),
  //ST_Errins(6132, 9131),
  //ST_Errins(6133, 9131),
  //ST_Errins(6134, 9131),
  //ST_Errins(6135, 9131),
  ST_Errins()
};

static ST_Errins
st_errins_index_create[] = {
  ST_Errins(st_errins_index),
  ST_Errins(6116, 783),
  ST_Errins(6126, 9126),
  //ST_Errins(6136, 9136),
  ST_Errins()
};

static ST_Errins
st_errins_index_drop[] = {
  ST_Errins(st_errins_index),
  ST_Errins()
};

// specific test cases

static int
st_test_create(ST_Con& c, int arg = -1)
{
  int do_abort = (arg == 1);
  int i;
  chk1(st_begin_trans(c) == 0);
  for (i = 0; i < c.tabcount; i++) {
    ST_Tab& tab = c.tab(i);
    chk1(st_create_table_index(c, tab) == 0);
  }
  chk1(st_verify_list(c) == 0);
  if (!do_abort)
    chk1(st_end_trans(c, 0) == 0);
  else
    chk1(st_end_trans(c, ST_AbortFlag) == 0);
  chk1(st_verify_list(c) == 0);
  if (!do_abort)
    chk1(st_drop_test_tables(c) == 0);
  return NDBT_OK;
err:
  return NDBT_FAILED;
}

static int
st_test_drop(ST_Con& c, int arg = -1)
{
  int do_abort = (arg == 1);
  int i;
  for (i = 0; i < c.tabcount; i++) {
    ST_Tab& tab = c.tab(i);
    chk1(st_create_table_index(c, tab) == 0);
  }
  chk1(st_begin_trans(c) == 0);
  for (i = 0; i < c.tabcount; i++) {
    ST_Tab& tab = c.tab(i);
    chk1(st_drop_table(c, tab) == 0);
  }
  chk1(st_verify_list(c) == 0);
  if (!do_abort)
    chk1(st_end_trans(c, 0) == 0);
  else
    chk1(st_end_trans(c, ST_AbortFlag) == 0);
  chk1(st_verify_list(c) == 0);
  return NDBT_OK;
err:
  return NDBT_FAILED;
}

static int
st_test_rollback_create_table(ST_Con& c, int arg = -1)
{
  int i;
  chk1(st_begin_trans(c) == 0);
  for (i = 0; i < c.tabcount; i++) {
    ST_Tab& tab = c.tab(i);
    if (i % 2 == 0) {
      ST_Errins errins(6111, 783, 0); // fail CTa seize op
      chk1(st_create_table(c, tab, errins) == 0);
    } else {
      chk1(st_create_table(c, tab) == 0);
    }
  }
  chk1(st_end_trans(c, 0) == 0);
  chk1(st_verify_list(c) == 0);
  for (i = 0; i < c.tabcount; i++) {
    ST_Tab& tab = c.tab(i);
    if (i % 2 == 0)
      require(!tab.exists());
    else {
      require(tab.exists());
      chk1(st_drop_table(c, tab) == 0);
    }
  }
  return NDBT_OK;
err:
  return NDBT_FAILED;
}

static int
st_test_rollback_drop_table(ST_Con& c, int arg = -1)
{
  int i;
  for (i = 0; i < c.tabcount; i++) {
    ST_Tab& tab = c.tab(i);
    chk1(st_create_table(c, tab) == 0);
  }
  chk1(st_begin_trans(c) == 0);
  for (i = 0; i < c.tabcount; i++) {
    ST_Tab& tab = c.tab(i);
    if (i % 2 == 0) {
      ST_Errins errins(6111, 783, 0); // fail DTa seize op
      chk1(st_drop_table(c, tab, errins) == 0);
    } else {
      chk1(st_drop_table(c, tab) == 0);
    }
  }
  chk1(st_end_trans(c, 0) == 0);
  chk1(st_verify_list(c) == 0);
  for (i = 0; i < c.tabcount; i++) {
    ST_Tab& tab = c.tab(i);
    if (i % 2 == 0) {
      require(tab.exists());
      chk1(st_drop_table(c, tab) == 0);
    } else {
      require(!tab.exists());
    }
  }
  return NDBT_OK;
err:
  return NDBT_FAILED;
}

static int
st_test_rollback_create_index(ST_Con& c, int arg = -1)
{
  int i, j;
  for (i = 0; i < c.tabcount; i++) {
    ST_Tab& tab = c.tab(i);
    if (tab.indcount < 1)
      continue;
    chk1(st_create_table(c, tab) == 0);
    chk1(st_begin_trans(c) == 0);
    for (j = 0; j < tab.indcount; j++) {
      ST_Ind& ind = tab.ind(j);
      if (j % 2 == 0) {
        ST_Errins errins(6116, 783, 0); // fail BIn seize op
        chk1(st_create_index(c, ind, errins) == 0);
      } else {
        chk1(st_create_index(c, ind) == 0);
      }
    }
    chk1(st_end_trans(c, 0) == 0);
    chk1(st_verify_list(c) == 0);
    for (j = 0; j < tab.indcount; j++) {
      ST_Ind& ind = tab.ind(j);
      if (j % 2 == 0)
        require(!ind.exists());
      else {
        require(ind.exists());
        chk1(st_drop_index(c, ind) == 0);
      }
    }
    chk1(st_drop_table(c, tab) == 0);
  }
  return NDBT_OK;
err:
  return NDBT_FAILED;
}

static int
st_test_rollback_drop_index(ST_Con& c, int arg = -1)
{
  int i, j;
  for (i = 0; i < c.tabcount; i++) {
    ST_Tab& tab = c.tab(i);
    if (tab.indcount < 1)
      continue;
    chk1(st_create_table_index(c, tab) == 0);
  }
  for (i = 0; i < c.tabcount; i++) {
    ST_Tab& tab = c.tab(i);
    if (tab.indcount < 1)
      continue;
    chk1(st_begin_trans(c) == 0);
    for (j = 0; j < tab.indcount; j++) {
      ST_Ind& ind = tab.ind(j);
      if (j % 2 == 0) {
        ST_Errins errins(6114, 783, 0); // fail ATr seize op
        chk1(st_drop_index(c, ind, errins) == 0);
      } else {
        chk1(st_drop_index(c, ind) == 0);
      }
    }
    chk1(st_end_trans(c, 0) == 0);
    chk1(st_verify_list(c) == 0);
    for (j = 0; j < tab.indcount; j++) {
      ST_Ind& ind = tab.ind(j);
      if (j % 2 == 0) {
        require(ind.exists());
        chk1(st_drop_index(c, ind) == 0);
      } else {
        require(!ind.exists());
      }
    }
  }
  return NDBT_OK;
err:
  return NDBT_FAILED;
}

static int
st_test_dup_create_table(ST_Con& c, int arg = -1)
{
  int do_trans;
  int do_abort;
  int i;
  for (do_trans = 0; do_trans <= 1; do_trans++) {
    for (do_abort = 0; do_abort <= do_trans; do_abort++) {
      g_info << "trans:" << do_trans
             << " abort:" << do_abort << endl;
      for (i = 0; i < c.tabcount; i++) {
        ST_Tab& tab = c.tab(i);
        if (do_trans)
          chk1(st_begin_trans(c) == 0);
        chk1(st_create_table(c, tab) == 0);
        chk1(st_create_table(c, tab, 721) == 0);
        if (do_trans) {
          if (!do_abort)
            chk1(st_end_trans(c, 0) == 0);
          else
            chk1(st_end_trans(c, ST_AbortFlag) == 0);
        }
        chk1(st_verify_list(c) == 0);
        if (tab.exists()) {
          chk1(st_drop_table(c, tab) == 0);
        }
      }
    }
  }
  return NDBT_OK;
err:
  return NDBT_FAILED;
}

static int
st_test_dup_drop_table(ST_Con& c, int arg = -1)
{
  int do_trans;
  int do_abort;
  int i;
  for (do_trans = 0; do_trans <= 1; do_trans++) {
    for (do_abort = 0; do_abort <= do_trans; do_abort++) {
      g_info << "trans:" << do_trans
             << " abort:" << do_abort << endl;
      for (i = 0; i < c.tabcount; i++) {
        ST_Tab& tab = c.tab(i);
        chk1(st_create_table(c, tab) == 0);
        if (do_trans)
          chk1(st_begin_trans(c) == 0);
        chk1(st_drop_table(c, tab) == 0);
        if (!do_trans)
          chk1(st_drop_table(c, tab, 723) == 0);
        else
          chk1(st_drop_table(c, tab, 785) == 0);
        if (do_trans) {
          if (!do_abort)
            chk1(st_end_trans(c, 0) == 0);
          else
            chk1(st_end_trans(c, ST_AbortFlag) == 0);
        }
        chk1(st_verify_list(c) == 0);
        if (tab.exists()) {
          chk1(st_drop_table(c, tab) == 0);
        }
      }
    }
  }
  return NDBT_OK;
err:
  return NDBT_FAILED;
}

static int
st_test_dup_create_index(ST_Con& c, int arg = -1)
{
  int do_trans;
  int do_abort;
  int i, j;
  for (do_trans = 0; do_trans <= 1; do_trans++) {
    for (do_abort = 0; do_abort <= do_trans; do_abort++) {
      g_info << "trans:" << do_trans
             << " abort:" << do_abort << endl;
      for (i = 0; i < c.tabcount; i++) {
        ST_Tab& tab = c.tab(i);
        if (tab.indcount < 1)
          continue;
        chk1(st_create_table(c, tab) == 0);
        for (j = 0; j < tab.indcount; j++) {
          ST_Ind& ind = tab.ind(j);
          if (do_trans)
            chk1(st_begin_trans(c) == 0);
          chk1(st_create_index(c, ind) == 0);
          chk1(st_create_index(c, ind, 721) == 0);
          if (do_trans) {
            if (!do_abort)
              chk1(st_end_trans(c, 0) == 0);
            else
              chk1(st_end_trans(c, ST_AbortFlag) == 0);
          }
          chk1(st_verify_list(c) == 0);
        }
        chk1(st_drop_table(c, tab) == 0);
      }
    }
  }
  return NDBT_OK;
err:
  return NDBT_FAILED;
}

static int
st_test_dup_drop_index(ST_Con& c, int arg = -1)
{
  int do_trans;
  int do_abort;
  int i, j;
  for (do_trans = 0; do_trans <= 1; do_trans++) {
    for (do_abort = 0; do_abort <= do_trans; do_abort++) {
      g_info << "trans:" << do_trans
             << " abort:" << do_abort << endl;
      for (i = 0; i < c.tabcount; i++) {
        ST_Tab& tab = c.tab(i);
        if (tab.indcount < 1)
          continue;
        chk1(st_create_table(c, tab) == 0);
        for (j = 0; j < tab.indcount; j++) {
          ST_Ind& ind = tab.ind(j);
          chk1(st_create_index(c, ind) == 0);
          if (do_trans)
            chk1(st_begin_trans(c) == 0);
          chk1(st_drop_index(c, ind) == 0);
          if (!do_trans)
            chk1(st_drop_index(c, ind, 4243) == 0);
          else
            chk1(st_drop_index(c, ind, 785) == 0);
          if (do_trans) {
            if (!do_abort)
              chk1(st_end_trans(c, 0) == 0);
            else
              chk1(st_end_trans(c, ST_AbortFlag) == 0);
          }
          chk1(st_verify_list(c) == 0);
        }
        chk1(st_drop_table(c, tab) == 0);
      }
    }
  }
  return NDBT_OK;
err:
  return NDBT_FAILED;
}

static int
st_test_build_index(ST_Con& c, int arg = -1)
{
  int i, j;
  for (i = 0; i < c.tabcount; i++) {
    ST_Tab& tab = c.tab(i);
    if (tab.indcount < 1)
      continue;
    chk1(st_create_table(c, tab) == 0);
    chk1(st_load_table(c, tab) == 0);
    for (j = 0; j < tab.indcount; j++) {
      ST_Ind& ind = tab.ind(j);
      chk1(st_create_index(c, ind) == 0);
      chk1(st_verify_list(c) == 0);
    }
    chk1(st_drop_table(c, tab) == 0);
  }
  return NDBT_OK;
err:
  return NDBT_FAILED;
}

static ST_Errins
st_test_local_create_list[] = {
  ST_Errins(8033, 293, 1),    // TC trigger
  ST_Errins(8033, 293, 0),
  ST_Errins(4003, 4237, 1),   // TUP trigger
  ST_Errins(4003, 4237, 0),
  ST_Errins(8034, 292, 1),    // TC index
  ST_Errins(8034, 292, 0)
};

static int
st_test_local_create(ST_Con& c, int arg = -1)
{
  const int n = arg;
  ST_Errins *list = st_test_local_create_list;
  const int listlen = 
    sizeof(st_test_local_create_list)/sizeof(st_test_local_create_list[0]);
  require(0 <= n && n < listlen);
  const bool only_unique = (n == 0 || n == 1 || n == 4 || n == 5);
  int i, j;
  for (i = 0; i < c.tabcount; i++) {
    ST_Tab& tab = c.tab(i);
    bool tabdone = false;
    for (j = 0; j < tab.indcount; j++) {
      ST_Ind& ind = tab.ind(j);
      if (only_unique && !ind.is_unique())
        continue;
      if (!tabdone) {
        chk1(st_create_table(c, tab) == 0);
        chk1(st_load_table(c, tab) == 0);
        tabdone = true;
      }
      ST_Errins errins = list[n];
      chk1(st_create_index(c, ind, errins) == 0);
      chk1(st_verify_list(c) == 0);
    }
    if (tabdone)
      chk1(st_drop_table(c, tab) == 0);
  }
  return NDBT_OK;
err:
  return NDBT_FAILED;
}

// random test cases

static const uint ST_AllowAbort = 1;
static const uint ST_AllowErrins = 2;

static int
st_test_trans(ST_Con& c, int arg = -1)
{
  if ((arg & ST_AllowErrins) && randomly(2, 3)) {
    ST_Errins errins = st_get_errins(c, st_errins_begin_trans);
    chk1(st_begin_trans(c, errins) == 0);
  } else {
    chk1(st_begin_trans(c) == 0);
    if (randomly(1, 5)) {
      g_info << "try duplicate begin trans" << endl;
      chk1(st_begin_trans(c, 4410) == 0);
      chk1(c.dic->hasSchemaTrans() == true);
    }
    if ((arg & ST_AllowAbort) && randomly(1, 3)) {
      chk1(st_end_trans(c, ST_AbortFlag) == 0);
    } else {
      chk1(st_end_trans(c, 0) == 0);
    }
  }
  return NDBT_OK;
err:
  return NDBT_FAILED;
}

static int
st_test_create_table(ST_Con& c, int arg = -1)
{
  bool trans = randomly(3, 4);
  bool simpletrans = !trans && randomly(1, 2);
  g_info << "trans:" << trans << " simpletrans:" << simpletrans << endl;
  if (trans) {
    chk1(st_begin_trans(c) == 0);
  }
  int i;
  for (i = 0; i < c.tabcount; i++) {
    ST_Tab& tab = c.tab(i);
    if (tab.exists()) {
      g_info << tab.name << ": skip existing" << endl;
      continue;
    }
    g_info << tab.name << ": to create" << endl;
    if (simpletrans) {
      chk1(st_begin_trans(c) == 0);
    }
    if ((arg & ST_AllowErrins) && randomly(1, 3)) {
      ST_Errins errins = st_get_errins(c, st_errins_table);
      chk1(st_create_table(c, tab, errins) == 0);
      if (simpletrans) {
        if (randomly(1, 2))
          chk1(st_end_trans(c, 0) == 0);
        else
          chk1(st_end_trans(c, ST_AbortFlag) == 0);
      }
    } else {
      chk1(st_create_table(c, tab) == 0);
      if (simpletrans) {
        uint flags = 0;
        if ((arg & ST_AllowAbort) && randomly(4, 5))
          flags |= ST_AbortFlag;
        chk1(st_end_trans(c, flags) == 0);
      }
    }
    if (tab.exists() && randomly(1, 3)) {
      g_info << tab.name << ": try duplicate create" << endl;
      chk1(st_create_table(c, tab, 721) == 0);
    }
  }
  if (trans) {
    uint flags = 0;
    if ((arg & ST_AllowAbort) && randomly(4, 5))
      flags |= ST_AbortFlag;
    chk1(st_end_trans(c, flags) == 0);
  }
  return NDBT_OK;
err:
  return NDBT_FAILED;
}

static int
st_test_drop_table(ST_Con& c, int arg = -1)
{
  bool trans = randomly(3, 4);
  bool simpletrans = !trans && randomly(1, 2);
  g_info << "trans:" << trans << " simpletrans:" << simpletrans << endl;
  if (trans) {
    chk1(st_begin_trans(c) == 0);
  }
  int i;
  for (i = 0; i < c.tabcount; i++) {
    ST_Tab& tab = c.tab(i);
    if (!tab.exists()) {
      g_info << tab.name << ": skip not existing" << endl;
      continue;
    }
    g_info << tab.name << ": to drop" << endl;
    if (simpletrans) {
      chk1(st_begin_trans(c) == 0);
    }
    if ((arg & ST_AllowErrins) && randomly(1, 3)) {
      ST_Errins errins = st_get_errins(c, st_errins_table);
      chk1(st_drop_table(c, tab, errins) == 0);
      if (simpletrans) {
        if (randomly(1, 2))
          chk1(st_end_trans(c, 0) == 0);
        else
          chk1(st_end_trans(c, ST_AbortFlag) == 0);
      }
    } else {
      chk1(st_drop_table(c, tab) == 0);
      if (simpletrans) {
        uint flags = 0;
        if ((arg & ST_AllowAbort) && randomly(4, 5))
          flags |= ST_AbortFlag;
        chk1(st_end_trans(c, flags) == 0);
      }
    }
    if (!tab.exists() && randomly(1, 3)) {
      g_info << tab.name << ": try duplicate drop" << endl;
      chk1(st_drop_table(c, tab, 723) == 0);
    }
  }
  if (trans) {
    uint flags = 0;
    if ((arg & ST_AllowAbort) && randomly(4, 5))
      flags |= ST_AbortFlag;
    chk1(st_end_trans(c, flags) == 0);
  }
  return NDBT_OK;
err:
  return NDBT_FAILED;
}

static int
st_test_table(ST_Con& c, int arg = -1)
{
  chk1(st_test_create_table(c) == NDBT_OK);
  chk1(st_test_drop_table(c) == NDBT_OK);
  return NDBT_OK;
err:
  return NDBT_FAILED;
}

static int
st_test_create_index(ST_Con& c, int arg = -1)
{
  bool trans = randomly(3, 4);
  bool simpletrans = !trans && randomly(1, 2);
  g_info << "trans:" << trans << " simpletrans:" << simpletrans << endl;
  if (trans) {
    chk1(st_begin_trans(c) == 0);
  }
  int i, j;
  for (i = 0; i < c.tabcount; i++) {
    ST_Tab& tab = c.tab(i);
    if (tab.indcount == 0)
      continue;
    if (!tab.exists()) {
      g_info << tab.name << ": to create" << endl;
      chk1(st_create_table(c, tab) == 0);
    }
    for (j = 0; j < tab.indcount; j++) {
      ST_Ind& ind = tab.ind(j);
      if (ind.exists()) {
        g_info << ind.name << ": skip existing" << endl;
        continue;
      }
      g_info << ind.name << ": to create" << endl;
      if (simpletrans) {
        chk1(st_begin_trans(c) == 0);
      }
      if ((arg & ST_AllowErrins) && randomly(1, 3)) {
        const ST_Errins* list = st_errins_index_create;
        ST_Errins errins = st_get_errins(c, list);
        chk1(st_create_index(c, ind, errins) == 0);
        if (simpletrans) {
          if (randomly(1, 2))
            chk1(st_end_trans(c, 0) == 0);
          else
            chk1(st_end_trans(c, ST_AbortFlag) == 0);
        }
      } else {
        chk1(st_create_index(c, ind) == 0);
        if (simpletrans) {
          uint flags = 0;
          if ((arg & ST_AllowAbort) && randomly(4, 5))
            flags |= ST_AbortFlag;
          chk1(st_end_trans(c, flags) == 0);
        }
      }
      if (ind.exists() && randomly(1, 3)) {
        g_info << ind.name << ": try duplicate create" << endl;
        chk1(st_create_index(c, ind, 721) == 0);
      }
    }
  }
  if (trans) {
    uint flags = 0;
    if ((arg & ST_AllowAbort) && randomly(4, 5))
      flags |= ST_AbortFlag;
    chk1(st_end_trans(c, flags) == 0);
  }
  return NDBT_OK;
err:
  return NDBT_FAILED;
}

static int
st_test_drop_index(ST_Con& c, int arg = -1)
{
  bool trans = randomly(3, 4);
  bool simpletrans = !trans && randomly(1, 2);
  g_info << "trans:" << trans << " simpletrans:" << simpletrans << endl;
  if (trans) {
    chk1(st_begin_trans(c) == 0);
  }
  int i, j;
  for (i = 0; i < c.tabcount; i++) {
    ST_Tab& tab = c.tab(i);
    if (tab.indcount == 0)
      continue;
    if (!tab.exists()) {
      g_info << tab.name << ": skip not existing" << endl;
      continue;
    }
    for (j = 0; j < tab.indcount; j++) {
      ST_Ind& ind = tab.ind(j);
      if (!ind.exists()) {
        g_info << ind.name << ": skip not existing" << endl;
        continue;
      }
      g_info << ind.name << ": to drop" << endl;
      if (simpletrans) {
        chk1(st_begin_trans(c) == 0);
      }
      if ((arg & ST_AllowErrins) && randomly(1, 3)) {
        const ST_Errins* list = st_errins_index_drop;
        ST_Errins errins = st_get_errins(c, list);
        chk1(st_drop_index(c, ind, errins) == 0);
        if (simpletrans) {
          if (randomly(1, 2))
            chk1(st_end_trans(c, 0) == 0);
          else
            chk1(st_end_trans(c, ST_AbortFlag) == 0);
        }
      } else {
        chk1(st_drop_index(c, ind) == 0);
        if (simpletrans) {
          uint flags = 0;
          if ((arg & ST_AllowAbort) && randomly(4, 5))
            flags |= ST_AbortFlag;
          chk1(st_end_trans(c, flags) == 0);
        }
      }
      if (!ind.exists() && randomly(1, 3)) {
        g_info << ind.name << ": try duplicate drop" << endl;
        chk1(st_drop_index(c, ind, 4243) == 0);
      }
    }
  }
  if (trans) {
    uint flags = 0;
    if ((arg & ST_AllowAbort) && randomly(4, 5))
      flags |= ST_AbortFlag;
    chk1(st_end_trans(c, flags) == 0);
  }
  return NDBT_OK;
err:
  return NDBT_FAILED;
}

static int
st_test_index(ST_Con& c, int arg = -1)
{
  chk1(st_test_create_index(c) == NDBT_OK);
  chk1(st_test_drop_index(c) == NDBT_OK);
  return NDBT_OK;
err:
  return NDBT_FAILED;
}

// node failure and system restart

static int
st_test_anf_parse(ST_Con& c, int arg = -1)
{
  int i;
  chk1(st_start_xcon(c) == 0);
  {
    ST_Con& xc = *c.xcon;
    chk1(st_begin_trans(xc) == 0);
    for (i = 0; i < c.tabcount; i++) {
      ST_Tab& tab = c.tab(i);
      chk1(st_create_table_index(xc, tab) == 0);
    }
    // DICT aborts the trans
    xc.tx_on = false;
    xc.tx_commit = false;
    st_set_commit_all(xc);
    chk1(st_stop_xcon(c) == 0);
    chk1(st_wait_idle(c) == 0);
    chk1(st_verify_list(c) == 0);
  }
  return NDBT_OK;
err:
  return NDBT_FAILED;
}

static int
st_test_anf_background(ST_Con& c, int arg = -1)
{
  int i;
  chk1(st_start_xcon(c) == 0);
  {
    ST_Con& xc = *c.xcon;
    chk1(st_begin_trans(xc) == 0);
    for (i = 0; i < c.tabcount; i++) {
      ST_Tab& tab = c.tab(i);
      chk1(st_create_table(xc, tab) == 0);
    }
    // DICT takes over and completes the trans
    st_end_trans(xc, ST_BackgroundFlag);
    chk1(st_stop_xcon(c) == 0);
    chk1(st_wait_idle(c) == 0);
    chk1(st_verify_list(c) == 0);
  }
  return NDBT_OK;
err:
  return NDBT_FAILED;
}

static int
st_test_anf_fail_begin(ST_Con& c, int arg = -1)
{
  chk1(st_start_xcon(c) == 0);
  {
    ST_Con& xc = *c.xcon;

    ST_Errins errins1(6102, -1, 1); // master kills us at begin
    ST_Errins errins2(6103, -1, 0); // slave delays conf
    chk1(st_do_errins(xc, errins1) == 0);
    chk1(st_do_errins(xc, errins2) == 0);

    chk1(st_begin_trans(xc, 4009) == 0);

    // DICT aborts the trans
    xc.tx_on = false;
    xc.tx_commit = false;
    st_set_commit_all(xc);
    chk1(st_stop_xcon(c) == 0);

    // xc may get 4009 before takeover is ready (5000 ms delay)
    ST_Retry retry = { 100, 100 }; // 100 * 100ms = 10000ms
    chk1(st_begin_trans(c, retry) == 0);
    chk1(st_wait_idle(c) == 0);
    chk1(st_verify_list(c) == 0);
  }
  return NDBT_OK;
err:
  return NDBT_FAILED;
}

static int
st_test_snf_parse(ST_Con& c, int arg = -1)
{
  bool do_abort = (arg == 1);
  chk1(st_begin_trans(c) == 0);
  int node_id;
  node_id = -1;
  int i;
  int midcount;
  midcount = c.tabcount / 2;

  for (i = 0; i < c.tabcount; i++) {
    ST_Tab& tab = c.tab(i);
    if (i == midcount) {
      require(c.numdbnodes > 1);
      uint rand = urandom(c.numdbnodes);
      node_id = c.restarter->getRandomNotMasterNodeId(rand);
      g_info << "restart node " << node_id << " (async)" << endl;
      const int flags = NdbRestarter::NRRF_NOSTART;
      chk1(c.restarter->restartOneDbNode2(node_id, flags) == 0);
      chk1(c.restarter->waitNodesNoStart(&node_id, 1) == 0);
      chk1(c.restarter->startNodes(&node_id, 1) == 0);
    }
    chk1(st_create_table_index(c, tab) == 0);
  }
  if (!do_abort)
    chk1(st_end_trans(c, 0) == 0);
  else
    chk1(st_end_trans(c, ST_AbortFlag) == 0);

  g_info << "wait for node " << node_id << " to come up" << endl;
  chk1(c.restarter->waitClusterStarted() == 0);
  CHK_NDB_READY(c.ndb);
  g_info << "verify all" << endl;
  chk1(st_verify_all(c) == 0);
  return NDBT_OK;
err:
  return NDBT_FAILED;
}

static int
st_test_mnf_parse(ST_Con& c, int arg = -1)
{
  const NdbDictionary::Table* pTab;
  bool do_abort = (arg == 1);
  chk1(st_begin_trans(c) == 0);
  int node_id;
  node_id = -1;
  int i;
  int midcount;
  midcount = c.tabcount / 2;

  for (i = 0; i < c.tabcount; i++) {
    ST_Tab& tab = c.tab(i);
    chk1(st_create_table_index(c, tab) == 0);
    if (i == midcount) {
      require(c.numdbnodes > 1);
      node_id = c.restarter->getMasterNodeId();
      g_info << "restart node " << node_id << " (async)" << endl;
      const int flags = NdbRestarter::NRRF_NOSTART;
      chk1(c.restarter->restartOneDbNode2(node_id, flags) == 0);
      chk1(c.restarter->waitNodesNoStart(&node_id, 1) == 0);
      chk1(c.restarter->startNodes(&node_id, 1) == 0);
      break;
    }
  }
  if (!do_abort)
    chk1(st_end_trans_aborted(c, ST_CommitFlag) == 0);
  else
    chk1(st_end_trans_aborted(c, ST_AbortFlag) == 0);

  g_info << "wait for node " << node_id << " to come up" << endl;
  chk1(c.restarter->waitClusterStarted() == 0);
  CHK_NDB_READY(c.ndb);
  g_info << "verify all" << endl;
  for (i = 0; i < c.tabcount; i++) {
    ST_Tab& tab = c.tab(i);
    // Verify that table is not in db
    c.dic->invalidateTable(tab.name);
    pTab =
      NDBT_Table::discoverTableFromDb(c.ndb, tab.name);
    chk1(pTab == NULL);
  }
/*
  chk1(st_verify_all(c) == 0);
*/
  return NDBT_OK;
err:
  return NDBT_FAILED;
}

static int
st_test_mnf_prepare(ST_Con& c, int arg = -1)
{
  NdbRestarter restarter;
  //int master = restarter.getMasterNodeId();
  ST_Errins errins = st_get_errins(c, st_errins_end_trans1);
  int i;

  chk1(st_begin_trans(c) == 0);
  for (i = 0; i < c.tabcount; i++) {
    ST_Tab& tab = c.tab(i);
    chk1(st_create_table_index(c, tab) == 0);
  }
  if (arg == 1)
  {
    chk1(st_end_trans_aborted(c, errins, ST_BackgroundFlag) == 0);
    chk1(st_wait_idle(c) == 0);
  }
  else
    chk1(st_end_trans_aborted(c, errins, ST_CommitFlag) == 0);
  chk1(c.restarter->waitClusterStarted() == 0);
  CHK_NDB_READY(c.ndb);
  //st_wait_db_node_up(c, master);
  for (i = 0; i < c.tabcount; i++) {
    ST_Tab& tab = c.tab(i);
    // Verify that table is not in db
    c.dic->invalidateTable(tab.name);
    const NdbDictionary::Table* pTab =
      NDBT_Table::discoverTableFromDb(c.ndb, tab.name);
    chk1(pTab == NULL);
  }
  return NDBT_OK;
err:
  return NDBT_FAILED;
}

static int
st_test_mnf_commit1(ST_Con& c, int arg = -1)
{
  NdbRestarter restarter;
  //int master = restarter.getMasterNodeId();
  ST_Errins errins = st_get_errins(c, st_errins_end_trans2);
  int i;

  chk1(st_begin_trans(c) == 0);
  for (i = 0; i < c.tabcount; i++) {
    ST_Tab& tab = c.tab(i);
    chk1(st_create_table_index(c, tab) == 0);
  }
  if (arg == 1)
  {
    chk1(st_end_trans(c, errins, ST_BackgroundFlag) == 0);
    chk1(st_wait_idle(c) == 0);
  }
  else
    chk1(st_end_trans(c, errins, ST_CommitFlag) == 0);
  chk1(c.restarter->waitClusterStarted() == 0);
  CHK_NDB_READY(c.ndb);
  //st_wait_db_node_up(c, master);
  for (i = 0; i < c.tabcount; i++) {
    ST_Tab& tab = c.tab(i);
    chk1(st_verify_table(c, tab) == 0);
  }
  chk1(st_drop_test_tables(c) == 0);  
  return NDBT_OK;
err:
  return NDBT_FAILED;
}

static int
st_test_mnf_commit2(ST_Con& c, int arg = -1)
{
  NdbRestarter restarter;
  //int master = restarter.getMasterNodeId();
  ST_Errins errins = st_get_errins(c, st_errins_end_trans3);
  int i;

  chk1(st_begin_trans(c) == 0);
  for (i = 0; i < c.tabcount; i++) {
    ST_Tab& tab = c.tab(i);
    chk1(st_create_table_index(c, tab) == 0);
  }
  if (arg == 1)
  {
    chk1(st_end_trans(c, errins, ST_BackgroundFlag) == 0);
    chk1(st_wait_idle(c) == 0);
  }
  else
    chk1(st_end_trans(c, errins, ST_CommitFlag) == 0);
  chk1(c.restarter->waitClusterStarted() == 0);
  CHK_NDB_READY(c.ndb);
  //st_wait_db_node_up(c, master);
  chk1(st_verify_all(c) == 0);
  for (i = 0; i < c.tabcount; i++) {
    ST_Tab& tab = c.tab(i);
    chk1(st_load_table(c, tab) == 0);
  }
  chk1(st_drop_test_tables(c) == 0);  
  return NDBT_OK;
err:
  return NDBT_FAILED;
}

static int
st_test_mnf_run_commit(ST_Con& c, int arg = -1)
{
  const NdbDictionary::Table* pTab;
  NdbRestarter restarter;
  //int master = restarter.getMasterNodeId();
  int i;

  if (arg == FAIL_BEGIN)
  {
    // No transaction to be found if only one node left
    if (restarter.getNumDbNodes() < 3)
      return NDBT_OK;
    chk1(st_begin_trans(c) == -1);
    goto verify;
  }
  else
    chk1(st_begin_trans(c) == 0);
  for (i = 0; i < c.tabcount; i++) {
    ST_Tab& tab = c.tab(i);
    if (arg == FAIL_CREATE)
    {
      chk1(st_create_table_index(c, tab) == -1);
      goto verify;
    }
    else
      chk1(st_create_table_index(c, tab) == 0);
  }
  if (arg == FAIL_END)
  {
    chk1(st_end_trans(c, ST_CommitFlag) == -1);
  }
  else // if (arg == SUCCEED_COMMIT)
    chk1(st_end_trans(c, ST_CommitFlag) == 0);

verify:
  g_info << "wait for master node to come up" << endl;
  chk1(c.restarter->waitClusterStarted() == 0);
  CHK_NDB_READY(c.ndb);
  //st_wait_db_node_up(c, master);
  g_info << "verify all" << endl;
  for (i = 0; i < c.tabcount; i++) {
    ST_Tab& tab = c.tab(i);
    switch (arg) {
    case FAIL_BEGIN:
    case FAIL_CREATE:
    case FAIL_END:
    {
      // Verify that table is not in db
      c.dic->invalidateTable(tab.name);
      pTab =
        NDBT_Table::discoverTableFromDb(c.ndb, tab.name);
      chk1(pTab == NULL);
      break;
    }
    default:
      chk1(st_verify_table(c, tab) == 0);
    }
  }

  return NDBT_OK;
err:
  return NDBT_FAILED;
}

static int
st_test_mnf_run_abort(ST_Con& c, int arg = -1)
{
  NdbRestarter restarter;
  //int master = restarter.getMasterNodeId();
  const NdbDictionary::Table* pTab;
  bool do_abort = (arg == SUCCEED_ABORT);
  int i;

  chk1(st_begin_trans(c) == 0);
  for (i = 0; i < c.tabcount; i++) {
    ST_Tab& tab = c.tab(i);
    chk1(st_create_table_index(c, tab) == 0);
  }
  if (!do_abort)
    chk1(st_end_trans(c, ST_CommitFlag) == -1);
  else
    chk1(st_end_trans_aborted(c, ST_AbortFlag) == 0);

  g_info << "wait for master node to come up" << endl;
  chk1(c.restarter->waitClusterStarted() == 0);
  CHK_NDB_READY(c.ndb);
  //st_wait_db_node_up(c, master);
  g_info << "verify all" << endl;
  for (i = 0; i < c.tabcount; i++) {
    ST_Tab& tab = c.tab(i);
    // Verify that table is not in db
    c.dic->invalidateTable(tab.name);
    pTab =
      NDBT_Table::discoverTableFromDb(c.ndb, tab.name);
    chk1(pTab == NULL);
  }

  return NDBT_OK;
err:
  return NDBT_FAILED;
}

static int
st_test_mnf_start_partial(ST_Con& c, int arg = -1)
{
  ST_Errins errins(ERR_INSERT_PARTIAL_START_FAIL, 0, 1); // slave skips start
  chk1(st_do_errins(c, errins) == 0);
  return st_test_mnf_run_commit(c, arg);
err:
  return -1;
}

static int
st_test_mnf_parse_partial(ST_Con& c, int arg = -1)
{
  ST_Errins errins(ERR_INSERT_PARTIAL_PARSE_FAIL, 0, 1); // slave skips parse
  chk1(st_do_errins(c, errins) == 0);
  return st_test_mnf_run_commit(c, arg);
err:
  return -1;
}

static int
st_test_mnf_flush_prepare_partial(ST_Con& c, int arg = -1)
{
  ST_Errins errins(ERR_INSERT_PARTIAL_FLUSH_PREPARE_FAIL, 0, 1); // slave skips flush prepare
  chk1(st_do_errins(c, errins) == 0);
  return st_test_mnf_run_commit(c, arg);
err:
  return -1;
}

static int
st_test_mnf_prepare_partial(ST_Con& c, int arg = -1)
{
  ST_Errins errins(ERR_INSERT_PARTIAL_PREPARE_FAIL, 0, 1); // slave skips prepare
  chk1(st_do_errins(c, errins) == 0);
  return st_test_mnf_run_commit(c, arg);
err:
  return -1;
}

static int
st_test_mnf_abort_parse_partial(ST_Con& c, int arg = -1)
{
  ST_Errins errins(ERR_INSERT_PARTIAL_ABORT_PARSE_FAIL, 0, 1); // slave skips abort parse
  chk1(st_do_errins(c, errins) == 0);
  return st_test_mnf_run_abort(c, arg);
err:
  return -1;
}

static int
st_test_mnf_abort_prepare_partial(ST_Con& c, int arg = -1)
{
  ST_Errins errins(ERR_INSERT_PARTIAL_ABORT_PREPARE_FAIL, 0, 1); // slave skips abort prepare
  chk1(st_do_errins(c, errins) == 0);
  return st_test_mnf_run_abort(c, arg);
err:
  return -1;
}

static int
st_test_mnf_flush_commit_partial(ST_Con& c, int arg = -1)
{
  NdbRestarter restarter;
  ST_Errins errins(ERR_INSERT_PARTIAL_FLUSH_COMMIT_FAIL, 0, 1); // slave skips flush commit
  chk1(st_do_errins(c, errins) == 0);
  if (restarter.getNumDbNodes() < 3)
    // If new master is only node and it hasn't flush commit, we abort
    return st_test_mnf_run_commit(c, FAIL_END);
  else
    return st_test_mnf_run_commit(c, arg);
err:
  return -1;
}

static int
st_test_mnf_commit_partial(ST_Con& c, int arg = -1)
{
  ST_Errins errins(ERR_INSERT_PARTIAL_COMMIT_FAIL, 0, 1); // slave skips commit
  chk1(st_do_errins(c, errins) == 0);
  return st_test_mnf_run_commit(c, arg);
err:
  return -1;
}

static int
st_test_mnf_flush_complete_partial(ST_Con& c, int arg = -1)
{
  ST_Errins errins(ERR_INSERT_PARTIAL_FLUSH_COMPLETE_FAIL, 0, 1); // slave skips flush complete
  chk1(st_do_errins(c, errins) == 0);
  return st_test_mnf_run_commit(c, arg);
err:
  return -1;
}

static int
st_test_mnf_complete_partial(ST_Con& c, int arg = -1)
{
  ST_Errins errins(ERR_INSERT_PARTIAL_COMPLETE_FAIL, 0, 1); // slave skips complete
  chk1(st_do_errins(c, errins) == 0);
  return st_test_mnf_run_commit(c, arg);
err:
  return -1;
}

static int
st_test_mnf_end_partial(ST_Con& c, int arg = -1)
{
  ST_Errins errins(ERR_INSERT_PARTIAL_END_FAIL, 0, 1); // slave skips end
  chk1(st_do_errins(c, errins) == 0);
  return st_test_mnf_run_commit(c, arg);
err:
  return -1;
}

static int
st_test_sr_parse(ST_Con& c, int arg = -1)
{
  bool do_abort = (arg == 1);
  chk1(st_begin_trans(c) == 0);
  int i;
  for (i = 0; i < c.tabcount; i++) {
    ST_Tab& tab = c.tab(i);
    chk1(st_create_table_index(c, tab) == 0);
  }
  if (!do_abort)
    chk1(st_end_trans(c, 0) == 0);
  else
    chk1(st_end_trans(c, ST_AbortFlag) == 0);

  g_info << "restart all" << endl;
  int flags;
  flags = NdbRestarter::NRRF_NOSTART;
  chk1(c.restarter->restartAll2(flags) == 0);
  g_info << "wait for cluster started" << endl;
  chk1(c.restarter->waitClusterNoStart() == 0);
  chk1(c.restarter->startAll() == 0);
  chk1(c.restarter->waitClusterStarted() == 0);
  CHK_NDB_READY(c.ndb);
  g_info << "verify all" << endl;
  chk1(st_verify_all(c) == 0);
  return NDBT_OK;
err:
  return NDBT_FAILED;
}

#if 0
static int
st_test_sr_commit(ST_Con& c, int arg = -1)
{
  g_info << "not yet" << endl;
  return NDBT_OK;
}
#endif

// run test cases

struct ST_Test {
  const char* key;
  int mindbnodes;
  int arg;
  int (*func)(ST_Con& c, int arg);
  const char* name;
  const char* desc;
};

static NdbOut&
operator<<(NdbOut& out, const ST_Test& test)
{
  out << "CASE " << test.key;
  out << " " << test.name;
  if (test.arg != -1)
    out << "+" << test.arg;
  out << " - " << test.desc;
  return out;
}

static const ST_Test
st_test_list[] = {
#define func(f) f, #f
  // specific ops
  { "a1", 1, 0,
     func(st_test_create),
     "create all within trans, commit" },
  { "a2", 1, 1,
     func(st_test_create),
     "create all within trans, abort" },
  { "a3", 1, 0,
     func(st_test_drop),
     "drop all within trans, commit" },
  { "a4", 1, 1,
     func(st_test_drop),
     "drop all within trans, abort" },
  { "b1", 1, -1,
    func(st_test_rollback_create_table),
    "partial rollback of create table ops" },
  { "b2", 1, -1,
    func(st_test_rollback_drop_table),
    "partial rollback of drop table ops" },
  { "b3", 1, -1,
    func(st_test_rollback_create_index),
    "partial rollback of create index ops" },
  { "b4", 1, -1,
    func(st_test_rollback_drop_index),
    "partial rollback of drop index ops" },
  { "c1", 1, -1,
    func(st_test_dup_create_table),
    "try to create same table twice" },
  { "c2", 1, -1,
    func(st_test_dup_drop_table),
    "try to drop same table twice" },
  { "c3", 1, -1,
    func(st_test_dup_create_index),
    "try to create same index twice" },
  { "c4", 1, -1,
    func(st_test_dup_drop_index),
    "try to drop same index twice" },
  { "d1", 1, -1,
    func(st_test_build_index),
    "build index on non-empty table" },
  { "e1", 1, 0,
    func(st_test_local_create),
    "fail trigger create in TC, master errins 8033" },
  { "e2", 2, 1,
    func(st_test_local_create),
    "fail trigger create in TC, slave errins 8033" },
  { "e3", 1, 2,
    func(st_test_local_create),
    "fail trigger create in TUP, master errins 4003" },
  { "e4", 2, 3,
    func(st_test_local_create),
    "fail trigger create in TUP, slave errins 4003" },
  { "e5", 1, 4,
    func(st_test_local_create),
    "fail index create in TC, master errins 8034" },
  { "e6", 2, 5,
    func(st_test_local_create),
    "fail index create in TC, slave errins 8034" },
  // random ops
  { "o1", 1, 0,
    func(st_test_trans),
    "start and stop schema trans" },
  { "o2", 1, ST_AllowAbort,
    func(st_test_trans),
    "start and stop schema trans, allow abort" },
  { "o3", 1, ST_AllowAbort | ST_AllowErrins,
    func(st_test_trans),
    "start and stop schema trans, allow abort errins" },
  //
  { "p1", 1, 0,
    func(st_test_create_table),
    "create tables at random" },
  { "p2", 1, ST_AllowAbort,
    func(st_test_create_table),
    "create tables at random, allow abort" },
  { "p3", 1, ST_AllowAbort | ST_AllowErrins,
    func(st_test_create_table),
    "create tables at random, allow abort errins" },
  //
  { "p4", 1, 0,
    func(st_test_table),
    "create and drop tables at random" },
  { "p5", 1, ST_AllowAbort,
    func(st_test_table),
    "create and drop tables at random, allow abort" },
  { "p6", 1, ST_AllowAbort | ST_AllowErrins,
    func(st_test_table),
    "create and drop tables at random, allow abort errins" },
  //
  { "q1", 1, 0,
    func(st_test_create_index),
    "create indexes at random" },
  { "q2", 1, ST_AllowAbort,
    func(st_test_create_index),
    "create indexes at random, allow abort" },
  { "q3", 1, ST_AllowAbort | ST_AllowErrins,
    func(st_test_create_index),
    "create indexes at random, allow abort errins" },
  //
  { "q4", 1, 0,
    func(st_test_index),
    "create and drop indexes at random" },
  { "q5", 1, ST_AllowAbort,
    func(st_test_index),
    "create and drop indexes at random, allow abort" },
  { "q6", 1, ST_AllowAbort | ST_AllowErrins,
    func(st_test_index),
    "create and drop indexes at random, allow abort errins" },
  // node failure and system restart
  { "u1", 1, -1,
    func(st_test_anf_parse),
    "api node fail in parse phase" },
  { "u2", 1, -1,
    func(st_test_anf_background),
    "api node fail after background trans" },
  { "u3", 2, -1,
    func(st_test_anf_fail_begin),
    "api node fail in middle of kernel begin trans" },
  //
  { "v1", 2, 0,
    func(st_test_snf_parse),
    "slave node fail in parse phase, commit" },
  { "v2", 2, 1,
    func(st_test_snf_parse),
    "slave node fail in parse phase, abort" },
  { "w1", 1, 0,
    func(st_test_sr_parse),
    "system restart in parse phase, commit" },
  { "w2", 1, 1,
    func(st_test_sr_parse),
    "system restart in parse phase, abort" },
#ifdef ndb_master_failure
  { "x1", 2, 0,
    func(st_test_mnf_parse),
    "master node fail in parse phase, commit" },
  { "x2", 2, 1,
    func(st_test_mnf_parse),
    "master node fail in parse phase, abort" },
  { "x3", 2, 0,
    func(st_test_mnf_prepare),
    "master node fail in prepare phase" },
  { "x4", 2, 0,
    func(st_test_mnf_commit1),
    "master node fail in start of commit phase" },
  { "x5", 2, 0,
    func(st_test_mnf_commit2),
    "master node fail in end of commit phase" },
  { "y1", 2, SUCCEED_COMMIT,
    func(st_test_mnf_start_partial),
    "master node fail in start phase, retry will succeed" },
  { "y2", 2, FAIL_CREATE,
    func(st_test_mnf_parse_partial),
    "master node fail in parse phase, partial rollback" },
  { "y3", 2, FAIL_END,
    func(st_test_mnf_flush_prepare_partial),
    "master node fail in flush prepare phase, partial rollback" },
  { "y4", 2, FAIL_END,
    func(st_test_mnf_prepare_partial),
    "master node fail in prepare phase, partial rollback" },
  { "y5", 2, SUCCEED_COMMIT,
    func(st_test_mnf_flush_commit_partial),
    "master node fail in flush commit phase, partial rollback" },
  { "y6", 2, SUCCEED_COMMIT,
    func(st_test_mnf_commit_partial),
    "master node fail in commit phase, commit, partial rollforward" },
  { "y7", 2, SUCCEED_COMMIT,
    func(st_test_mnf_flush_complete_partial),
    "master node fail in flush complete phase, commit, partial rollforward" },
  { "y8", 2, SUCCEED_COMMIT,
    func(st_test_mnf_complete_partial),
    "master node fail in complete phase, commit, partial rollforward" },
  { "y9", 2, SUCCEED_COMMIT,
    func(st_test_mnf_end_partial),
    "master node fail in end phase, commit, partial rollforward" },
  { "z1", 2, SUCCEED_ABORT,
    func(st_test_mnf_abort_parse_partial),
    "master node fail in abort parse phase, partial rollback" },
  { "z2", 2, FAIL_END,
    func(st_test_mnf_abort_prepare_partial),
    "master node fail in abort prepare phase, partial rollback" },
  { "z3", 2, 1,
    func(st_test_mnf_prepare),
    "master node fail in prepare phase in background" },
  { "z4", 2, 1,
    func(st_test_mnf_commit1),
    "master node fail in start of commit phase in background" },
  { "z5", 2, 1,
    func(st_test_mnf_commit2),
    "master node fail in end of commit phase in background" },

#endif
#undef func
};

static const int
st_test_count = sizeof(st_test_list)/sizeof(st_test_list[0]);

static const char* st_test_case = 0;
static const char* st_test_skip = 0;

static bool
st_test_match(const ST_Test& test)
{
  const char* p = 0;
  if (st_test_case == 0)
    goto skip;
  if (strstr(st_test_case, test.key) != 0)
    goto skip;
  p = strchr(st_test_case, test.key[0]);
  if (p != 0 && (p[1] < '0' || p[1] > '9'))
    goto skip;
  return false;
skip:
  if (st_test_skip == 0)
    return true;
  if (strstr(st_test_skip, test.key) != 0)
    return false;
  p = strchr(st_test_skip, test.key[0]);
  if (p != 0 && (p[1] < '0' || p[1] > '9'))
    return false;
  return true;
}

static int
st_test(ST_Con& c, const ST_Test& test)
{
  chk1(st_end_trans(c, ST_AbortFlag) == 0);
  chk1(st_drop_test_tables(c) == 0);
  chk1(st_check_db_nodes(c) == 0);

  g_err << test << endl;
  if (c.numdbnodes < test.mindbnodes) {
    g_err << "skip, too few db nodes" << endl;
    return NDBT_OK;
  }

  chk1((*test.func)(c, test.arg) == NDBT_OK);
  chk1(st_check_db_nodes(c) == 0);
  //chk1(st_verify_list(c) == 0);

  return NDBT_OK;
err:
  return NDBT_FAILED;
}

static int st_random_seed = -1;

int
runSchemaTrans(NDBT_Context* ctx, NDBT_Step* step)
{
#ifdef NDB_USE_GET_ENV
  { const char* env = NdbEnv_GetEnv("NDB_TEST_DBUG", 0, 0);
    if (env != 0 && env[0] != 0) // e.g. d:t:L:F:o,ndb_test.log
      DBUG_PUSH(env);
  }
  { const char* env = NdbEnv_GetEnv("NDB_TEST_CORE", 0, 0);
    if (env != 0 && env[0] != 0 && env[0] != '0' && env[0] != 'N')
      st_core_on_err = true;
  }
  { const char* env = NdbEnv_GetEnv("NDB_TEST_CASE", 0, 0);
    st_test_case = env;
  }
  { const char* env = NdbEnv_GetEnv("NDB_TEST_SKIP", 0, 0);
    st_test_skip = env;
  }
  { const char* env = NdbEnv_GetEnv("NDB_TEST_SEED", 0, 0);
    if (env != 0)
      st_random_seed = atoi(env);
  }
#endif
  if (st_test_case != 0 && strcmp(st_test_case, "?") == 0) {
    int i;
    ndbout << "case func+arg desc" << endl;
    for (i = 0; i < st_test_count; i++) {
      const ST_Test& test = st_test_list[i];
      ndbout << test << endl;
    }
    return NDBT_WRONGARGS;
  }

  if (st_random_seed == -1)
    st_random_seed = NdbHost_GetProcessId();
  if (st_random_seed != 0) {
    g_err << "random seed: " << st_random_seed << endl;
    ndb_srand(st_random_seed);
  } else {
    g_err << "random seed: loop number" << endl;
  }

  Ndb_cluster_connection* ncc = &ctx->m_cluster_connection;
  Ndb* ndb = GETNDB(step);
  ST_Restarter* restarter = new ST_Restarter;
  ST_Con c(ncc, ndb, restarter);

  chk1(st_drop_all_tables(c) == 0);
  st_init_objects(c, ctx);

  int numloops;
  numloops = ctx->getNumLoops();

  for (c.loop = 0; numloops == 0 || c.loop < numloops; c.loop++) {
    g_err << "LOOP " << c.loop << endl;
    if (st_random_seed == 0)
      ndb_srand(c.loop);
    int i;
    for (i = 0; i < st_test_count; i++) {
      const ST_Test& test = st_test_list[i];
      if (st_test_match(test)) {
        chk1(st_test(c, test) == NDBT_OK);
      }
    }
  }

  st_report_db_nodes(c, g_err);
  return NDBT_OK;
err:
  st_report_db_nodes(c, g_err);
  return NDBT_FAILED;
}

// end schema trans

int 
runFailCreateHashmap(NDBT_Context* ctx, NDBT_Step* step)
{
  static int lst[] = { 6204, 6205, 6206, 6207, 6208, 6209, 6210, 6211, 0 };
  
  NdbRestarter restarter;
  int nodeId = restarter.getMasterNodeId();
  Ndb* pNdb = GETNDB(step);  
  NdbDictionary::Dictionary* pDic = pNdb->getDictionary();

  int errNo = 0;
#ifdef NDB_USE_GET_ENV
  char buf[100];
  if (NdbEnv_GetEnv("ERRNO", buf, sizeof(buf)))
  {
    errNo = atoi(buf);
    ndbout_c("Using errno: %u", errNo);
  }
#endif 
  const int loops = ctx->getNumLoops();
  int result = NDBT_OK;

  int dump1 = DumpStateOrd::SchemaResourceSnapshot;
  int dump2 = DumpStateOrd::SchemaResourceCheckLeak;

  NdbDictionary::HashMap hm;
  pDic->initDefaultHashMap(hm, 1);

loop:
  if (pDic->getHashMap(hm, hm.getName()) != -1)
  {
    pDic->initDefaultHashMap(hm, rand() % 64);
    goto loop;
  }

  for (int l = 0; l < loops; l++) 
  {
    for (unsigned i0 = 0; lst[i0]; i0++) 
    {
      unsigned j = (l == 0 ? i0 : myRandom48(i0 + l));
      int errval = lst[j];
      if (errNo != 0 && errNo != errval)
        continue;
      g_info << "insert error node=" << nodeId << " value=" << errval << endl;
      CHECK2(restarter.insertErrorInNode(nodeId, errval) == 0,
             "failed to set error insert");
      CHECK(restarter.dumpStateAllNodes(&dump1, 1) == 0);
      
      int res = pDic->createHashMap(hm);
      CHECK2(res != 0, "create hashmap failed to fail");

      NdbDictionary::HashMap check;
      CHECK2(res != 0, "create hashmap existed");
      
      CHECK2(restarter.insertErrorInNode(nodeId, 0) == 0,
             "failed to clear error insert");
      CHECK(restarter.dumpStateAllNodes(&dump2, 1) == 0);
    }
  }
end:
  return result;
}
// end FAIL create hashmap

int
runCreateHashmaps(NDBT_Context* ctx, NDBT_Step* step)
{
  NdbRestarter restarter;
  // int nodeId = restarter.getMasterNodeId();
  Ndb* pNdb = GETNDB(step);
  NdbDictionary::Dictionary* pDic = pNdb->getDictionary();

  const int loops = ctx->getNumLoops();
  int result = NDBT_OK;

  NdbDictionary::HashMap hm;

  int created = 0;
  for (int i = 1; i <= NDB_DEFAULT_HASHMAP_BUCKETS && created < loops ; i++)
  {
    pDic->initDefaultHashMap(hm, i);
    int res = pDic->getHashMap(hm, hm.getName());
    if (res == -1)
    {
      const NdbError err = pDic->getNdbError();
      if (err.code != 723)
      {
        g_err << "getHashMap: " << hm.getName() << ": " << err << endl;
        result = NDBT_FAILED;
        break;
      }
      int res = pDic->createHashMap(hm);
      if (res == -1)
      {
        const NdbError err = pDic->getNdbError();
        if (err.code != 707 && err.code != 712)
        {
          g_err << "createHashMap: " << hm.getName() << ": " << err << endl;
          result = NDBT_FAILED;
        }
        break;
      }
      created++;
    }
  }

  // Drop all hashmaps (and everything else) with initial restart
  ndbout << "Restarting cluster" << endl;
  restarter.restartAll(/* initial */ true);
  restarter.waitClusterStarted();

  return result;
}
// end FAIL create hashmap

int
runFailAddPartition(NDBT_Context* ctx, NDBT_Step* step)
{
  static int lst[] = { 7211, 7212, 4050, 12008, 6212, 6124, 6213, 6214, 0 };

  Ndb* pNdb = GETNDB(step);
  NdbDictionary::Dictionary* pDic = pNdb->getDictionary();
  NdbDictionary::Table tab(*ctx->getTab());
  NdbRestarter restarter;
  int nodeId = restarter.getMasterNodeId();

  int errNo = 0;
#ifdef NDB_USE_GET_ENV
  char buf[100];
  if (NdbEnv_GetEnv("ERRNO", buf, sizeof(buf)))
  {
    errNo = atoi(buf);
    ndbout_c("Using errno: %u", errNo);
  }
#endif
  // ordered index on first few columns
  NdbDictionary::Index idx("X");
  idx.setTable(tab.getName());
  idx.setType(NdbDictionary::Index::OrderedIndex);
  idx.setLogging(false);
  for (int cnt = 0, i_hate_broken_compilers = 0;
       cnt < 3 &&
       i_hate_broken_compilers < tab.getNoOfColumns();
       i_hate_broken_compilers++) {
    if (NdbSqlUtil::check_column_for_ordered_index
        (tab.getColumn(i_hate_broken_compilers)->getType(), 0) == 0 &&
        tab.getColumn(i_hate_broken_compilers)->getStorageType() !=
        NdbDictionary::Column::StorageTypeDisk)
    {
      idx.addColumn(*tab.getColumn(i_hate_broken_compilers));
      cnt++;
    }
  }

  for (int i = 0; i<tab.getNoOfColumns(); i++)
  {
    if (tab.getColumn(i)->getStorageType() ==
        NdbDictionary::Column::StorageTypeDisk)
    {
      NDBT_Tables::create_default_tablespace(pNdb);
      break;
    }
  }

  const int loops = ctx->getNumLoops();
  int result = NDBT_OK;
  (void)pDic->dropTable(tab.getName());
  if (pDic->createTable(tab) != 0)
  {
    ndbout << "FAIL: " << pDic->getNdbError() << endl;
    return NDBT_FAILED;
  }

  if (pDic->createIndex(idx) != 0)
  {
    ndbout << "FAIL: " << pDic->getNdbError() << endl;
    return NDBT_FAILED;
  }

  const NdbDictionary::Table * org = pDic->getTable(tab.getName());
  NdbDictionary::Table altered = * org;
  altered.setFragmentCount(org->getFragmentCount() +
                           restarter.getNumDbNodes());
  altered.setPartitionBalance(NdbDictionary::Object::PartitionBalance_Specific);

  if (pDic->beginSchemaTrans())
  {
    ndbout << "Failed to beginSchemaTrans()" << pDic->getNdbError() << endl;
    return NDBT_FAILED;
  }

  if (pDic->prepareHashMap(*org, altered) == -1)
  {
    ndbout << "Failed to create hashmap: " << pDic->getNdbError() << endl;
    return NDBT_FAILED;
  }

  if (pDic->endSchemaTrans())
  {
    ndbout << "Failed to endSchemaTrans()" << pDic->getNdbError() << endl;
    return NDBT_FAILED;
  }
  
  int dump1 = DumpStateOrd::SchemaResourceSnapshot;
  int dump2 = DumpStateOrd::SchemaResourceCheckLeak;

  for (int l = 0; l < loops; l++)
  {
    for (unsigned i0 = 0; lst[i0]; i0++)
    {
      unsigned j = (l == 0 ? i0 : myRandom48(sizeof(lst)/sizeof(lst[0]) - 1));
      int errval = lst[j];
      if (errNo != 0 && errNo != errval)
        continue;
      g_err << "insert error node=" << nodeId << " value=" << errval << endl;
      CHECK(restarter.dumpStateAllNodes(&dump1, 1) == 0);
      CHECK2(restarter.insertErrorInNode(nodeId, errval) == 0,
             "failed to set error insert");

      NdbSleep_MilliSleep(SAFTY); // Hope that snapshot has arrived

      int res = pDic->alterTable(*org, altered);
      if (res)
      {
        ndbout << pDic->getNdbError() << endl;
      }
      CHECK2(res != 0,
             "failed to fail after error insert " << errval);
      CHECK2(restarter.insertErrorInNode(nodeId, 0) == 0,
             "failed to clear error insert");
      CHECK(restarter.dumpStateAllNodes(&dump2, 1) == 0);
      NdbSleep_MilliSleep(SAFTY); // Hope that snapshot has arrived

      int dump3[] = {DumpStateOrd::DihAddFragFailCleanedUp, org->getTableId()};
      CHECK(restarter.dumpStateAllNodes(dump3, 2) == 0);

      const NdbDictionary::Table* check = pDic->getTable(tab.getName());

      CHECK2((check->getObjectId() == org->getObjectId() &&
              check->getObjectVersion() == org->getObjectVersion()),
             "table has been altered!");
    }
  }

end:
  (void)pDic->dropTable(tab.getName());
  return result;
}
// fail add partition

int
runTableAddPartition(NDBT_Context* ctx, NDBT_Step* step){

  int result = NDBT_OK;

  Ndb* pNdb = GETNDB(step);
  NdbDictionary::Dictionary* dict = pNdb->getDictionary();
  int records = ctx->getNumRecords();
  const int loops = ctx->getNumLoops();

  ndbout << "|- " << ctx->getTab()->getName() << endl;

  NdbDictionary::Table myTab= *(ctx->getTab());
  myTab.setFragmentType(NdbDictionary::Object::HashMapPartition);

  for (int l = 0; l < loops && result == NDBT_OK ; l++)
  {
    // Try to create table in db
    if (NDBT_Tables::createTable(pNdb, myTab.getName()) != 0){
      return NDBT_FAILED;
    }

    // Verify that table is in db
    const NdbDictionary::Table* pTab2 =
      NDBT_Table::discoverTableFromDb(pNdb, myTab.getName());
    if (pTab2 == NULL){
      ndbout << myTab.getName() << " was not found in DB"<< endl;
      return NDBT_FAILED;
    }
    ctx->setTab(pTab2);

#if 1
    // Load table
    const NdbDictionary::Table* pTab;
    CHECK((pTab = ctx->getTab()) != NULL);
    HugoTransactions beforeTrans(*pTab);
    if (beforeTrans.loadTable(pNdb, records) != 0){
      return NDBT_FAILED;
    }
#endif

    // Add attributes to table.
    BaseString pTabName(pTab2->getName());
    const NdbDictionary::Table * oldTable = dict->getTable(pTabName.c_str());

    NdbDictionary::Table newTable= *oldTable;

    newTable.setFragmentCount(2 * oldTable->getFragmentCount());
    newTable.setPartitionBalance(
      NdbDictionary::Object::PartitionBalance_Specific);
    CHECK2(dict->alterTable(*oldTable, newTable) == 0,
           "TableAddAttrs failed");

    /* Need to purge old version and reload new version after alter table. */
    dict->invalidateTable(pTabName.c_str());

#if 0
    {
      HugoTransactions afterTrans(* dict->getTable(pTabName.c_str()));

      ndbout << "delete...";
      if (afterTrans.clearTable(pNdb) != 0)
      {
        return NDBT_FAILED;
      }
      ndbout << endl;

      ndbout << "insert...";
      if (afterTrans.loadTable(pNdb, records) != 0){
        return NDBT_FAILED;
      }
      ndbout << endl;

      ndbout << "update...";
      if (afterTrans.scanUpdateRecords(pNdb, records) != 0)
      {
        return NDBT_FAILED;
      }
      ndbout << endl;

      ndbout << "delete...";
      if (afterTrans.clearTable(pNdb) != 0)
      {
        return NDBT_FAILED;
      }
      ndbout << endl;
    }
#endif
    abort();
    // Drop table.
    dict->dropTable(pTabName.c_str());
  }
end:

  return result;
}

int
runBug41905(NDBT_Context* ctx, NDBT_Step* step)
{
  const NdbDictionary::Table* pTab = ctx->getTab();
  BaseString tabName(pTab->getName());
  Ndb* pNdb = GETNDB(step);
  NdbDictionary::Dictionary* pDic = pNdb->getDictionary();

  NdbDictionary::Table creTab = *pTab;
  creTab.setForceVarPart(true);
  int ret = NDBT_OK;

  (void)pDic->dropTable(tabName.c_str());
  if (pDic->createTable(creTab)) {
    g_err << __LINE__ << ": " << pDic->getNdbError() << endl;
    ret = NDBT_FAILED;
  }

  Uint32 cols = creTab.getNoOfColumns();
  Uint32 vers = 0;
  while (ret == NDBT_OK) {
    const NdbDictionary::Table* pOldTab = pDic->getTableGlobal(tabName.c_str());
    require(pOldTab != 0);

    const Uint32 old_st = pOldTab->getObjectStatus();
    const Uint32 old_cols = pOldTab->getNoOfColumns();
    const Uint32 old_vers = pOldTab->getObjectVersion() >> 24;

    if (old_st != NdbDictionary::Object::Retrieved) {
      g_err << __LINE__ << ": " << "got status " << old_st << endl;
      ret = NDBT_FAILED;
      break;
    }
    // bug#41905 or related: other thread causes us to get old version
    if (old_cols != cols || old_vers != vers) {
      g_err << __LINE__ << ": "
            << "got cols,vers " << old_cols << "," << old_vers
            << " expected " << cols << "," << vers << endl;
      ret = NDBT_FAILED;
      break;
    }
    if (old_cols >= 100)
      break;
    const NdbDictionary::Table& oldTab = *pOldTab;

    NdbDictionary::Table newTab = oldTab;
    char colName[100];
    sprintf(colName, "COL41905_%02d", cols);
    g_info << "add " << colName << endl;
    NDBT_Attribute newCol(colName, NdbDictionary::Column::Unsigned, 1,
                          false, true, (CHARSET_INFO*)0,
                          NdbDictionary::Column::StorageTypeMemory, true);
    newTab.addColumn(newCol);

    ctx->setProperty("Bug41905", 1);
    NdbSleep_MilliSleep(10);

    const bool removeEarly = (uint)rand() % 2;
    g_info << "removeEarly = " << removeEarly << endl;

    if (pDic->beginSchemaTrans() != 0) {
      g_err << __LINE__ << ": " << pDic->getNdbError() << endl;
      ret = NDBT_FAILED;
      break;
    }
    if (pDic->alterTable(oldTab, newTab) != 0) {
      g_err << __LINE__ << ": " << pDic->getNdbError() << endl;
      ret = NDBT_FAILED;
      break;
    }

    if (removeEarly)
      pDic->removeTableGlobal(*pOldTab, 0);

    if (pDic->endSchemaTrans() != 0) {
      g_err << __LINE__ << ": " << pDic->getNdbError() << endl;
      ret = NDBT_FAILED;
      break;
    }

    cols++;
    vers++;
    if (!removeEarly)
      pDic->removeTableGlobal(*pOldTab, 0);
    ctx->setProperty("Bug41905", 2);
    NdbSleep_MilliSleep(10);
  }

  ctx->setProperty("Bug41905", 3);
  return ret;
}

int
runBug41905getTable(NDBT_Context* ctx, NDBT_Step* step)
{
  const NdbDictionary::Table* pTab = ctx->getTab();
  BaseString tabName(pTab->getName());
  Ndb* pNdb = GETNDB(step);
  NdbDictionary::Dictionary* pDic = pNdb->getDictionary();

  while (1) {
    while (1) {
      if (ctx->getProperty("Bug41905") == 1)
        break;
      if (ctx->getProperty("Bug41905") == 3)
        goto out;
      NdbSleep_MilliSleep(10);
    }

    uint ms = (uint)rand() % 1000;
    NdbSleep_MilliSleep(ms);
    g_info << "get begin ms=" << ms << endl;

    Uint32 count = 0;
    Uint32 oldstatus = 0;
    while (1) {
      count++;
      const NdbDictionary::Table* pTmp = pDic->getTableGlobal(tabName.c_str());
      require(pTmp != 0);
      Uint32 code = pDic->getNdbError().code;
      Uint32 status = pTmp->getObjectStatus();
      if (oldstatus == 2 && status == 3)
        g_info << "code=" << code << " status=" << status << endl;
      oldstatus = status;
      pDic->removeTableGlobal(*pTmp, 0);
      if (ctx->getProperty("Bug41905") != 1)
        break;
      NdbSleep_MilliSleep(10);
    }
    g_info << "get end count=" << count << endl;
  }

out:
  (void)pDic->dropTable(tabName.c_str());
  return NDBT_OK;
}

static
int
createIndexes(NdbDictionary::Dictionary* pDic,
              const NdbDictionary::Table & tab, int cnt)
{
  for (int i = 0; i<cnt && i < tab.getNoOfColumns(); i++)
  {
    char buf[256];
    NdbDictionary::Index idx0;
    BaseString::snprintf(buf, sizeof(buf), "%s-idx-%u", tab.getName(), i);
    idx0.setName(buf);
    idx0.setType(NdbDictionary::Index::OrderedIndex);
    idx0.setTable(tab.getName());
    idx0.setStoredIndex(false);
    idx0.addIndexColumn(tab.getColumn(i)->getName());

    if (pDic->createIndex(idx0))
    {
      ndbout << pDic->getNdbError() << endl;
      return NDBT_FAILED;
    }
  }

  return 0;
}

int
runBug46552(NDBT_Context* ctx, NDBT_Step* step)
{
  Ndb* pNdb = GETNDB(step);
  const NdbDictionary::Table* pTab = ctx->getTab();
  NdbDictionary::Dictionary* pDic = pNdb->getDictionary();

  NdbRestarter res;
  int numDbNodes = res.getNumDbNodes();
  getNodeGroups(res);
  int num_replicas = (numDbNodes - numNoNodeGroups) / numNodeGroups;
  if (res.getNumDbNodes() < 2 || num_replicas != 2)
    return NDBT_OK;

  NdbDictionary::Table tab0 = *pTab;
  NdbDictionary::Table tab1 = *pTab;

  BaseString name;
  name.assfmt("%s_0", tab0.getName());
  tab0.setName(name.c_str());
  name.assfmt("%s_1", tab1.getName());
  tab1.setName(name.c_str());

  pDic->dropTable(tab0.getName());
  pDic->dropTable(tab1.getName());

  if (pDic->createTable(tab0))
  {
    ndbout << pDic->getNdbError() << endl;
    return NDBT_FAILED;
  }

  if (pDic->createTable(tab1))
  {
    ndbout << pDic->getNdbError() << endl;
    return NDBT_FAILED;
  }

  if (createIndexes(pDic, tab1, 4))
    return NDBT_FAILED;

  Vector<int> group1;
  Vector<int> group2;
  Bitmask<256/32> nodeGroupMap;
  for (int j = 0; j<res.getNumDbNodes(); j++)
  {
    int node = res.getDbNodeId(j);
    int ng = res.getNodeGroup(node);
    if (nodeGroupMap.get(ng))
    {
      group2.push_back(node);
    }
    else
    {
      group1.push_back(node);
      nodeGroupMap.set(ng);
    }
  }

  res.restartNodes(group1.getBase(), (int)group1.size(),
                   NdbRestarter::NRRF_NOSTART |
                   NdbRestarter::NRRF_ABORT);

  res.waitNodesNoStart(group1.getBase(), (int)group1.size());
  res.startNodes(group1.getBase(), (int)group1.size());
  res.waitClusterStarted();

  res.restartNodes(group2.getBase(), (int)group2.size(),
                   NdbRestarter::NRRF_NOSTART |
                   NdbRestarter::NRRF_ABORT);
  res.waitNodesNoStart(group2.getBase(), (int)group2.size());
  res.startNodes(group2.getBase(), (int)group2.size());
  res.waitClusterStarted();
  CHK_NDB_READY(pNdb);

  if (pDic->dropTable(tab0.getName()))
  {
    ndbout << pDic->getNdbError() << endl;
    return NDBT_FAILED;
  }

  if (pDic->createTable(tab0))
  {
    ndbout << pDic->getNdbError() << endl;
    return NDBT_FAILED;
  }

  if (createIndexes(pDic, tab0, 4))
    return NDBT_FAILED;

  res.restartAll2(NdbRestarter::NRRF_NOSTART | NdbRestarter::NRRF_ABORT);
  res.waitClusterNoStart();
  res.startAll();
  res.waitClusterStarted();
  CHK_NDB_READY(pNdb);

  if (pDic->dropTable(tab0.getName()))
  {
    ndbout << pDic->getNdbError() << endl;
    return NDBT_FAILED;
  }

  if (pDic->dropTable(tab1.getName()))
  {
    ndbout << pDic->getNdbError() << endl;
    return NDBT_FAILED;
  }

  return NDBT_OK;
}

int
runBug46585(NDBT_Context* ctx, NDBT_Step* step)
{
  Ndb* pNdb = GETNDB(step);
  NdbDictionary::Dictionary* pDic = pNdb->getDictionary();
  NdbDictionary::Table tab(*ctx->getTab());
  NdbRestarter res;
  int records = ctx->getNumRecords();

  // ordered index on first few columns
  NdbDictionary::Index idx("X");
  idx.setTable(tab.getName());
  idx.setType(NdbDictionary::Index::OrderedIndex);
  idx.setLogging(false);
  for (int cnt = 0, i_hate_broken_compilers = 0;
       cnt < 3 &&
       i_hate_broken_compilers < tab.getNoOfColumns();
       i_hate_broken_compilers++) {
    if (NdbSqlUtil::check_column_for_ordered_index
        (tab.getColumn(i_hate_broken_compilers)->getType(), 0) == 0 &&
        tab.getColumn(i_hate_broken_compilers)->getStorageType() !=
        NdbDictionary::Column::StorageTypeDisk)
    {
      idx.addColumn(*tab.getColumn(i_hate_broken_compilers));
      cnt++;
    }
  }

  for (int i = 0; i<tab.getNoOfColumns(); i++)
  {
    if (tab.getColumn(i)->getStorageType() ==
        NdbDictionary::Column::StorageTypeDisk)
    {
      NDBT_Tables::create_default_tablespace(pNdb);
      break;
    }
  }

  const int loops = ctx->getNumLoops();
  int result = NDBT_OK;
  (void)pDic->dropTable(tab.getName());
  if (pDic->createTable(tab) != 0)
  {
    ndbout << "FAIL: " << pDic->getNdbError() << endl;
    return NDBT_FAILED;
  }

  if (pDic->createIndex(idx) != 0)
  {
    ndbout << "FAIL: " << pDic->getNdbError() << endl;
    return NDBT_FAILED;
  }

  for (int i = 0; i<loops; i++)
  {
    const NdbDictionary::Table * org = pDic->getTable(tab.getName());
    {
      CHECK(org != NULL);
      HugoTransactions trans(* org);
      CHECK2(trans.loadTable(pNdb, records) == 0,
           "load table failed");
    }

    NdbDictionary::Table altered = * org;
    altered.setFragmentCount(org->getFragmentCount() + 1);
    altered.setPartitionBalance(
      NdbDictionary::Object::PartitionBalance_Specific);
    ndbout_c("alter from %u to %u partitions",
             org->getFragmentCount(),
             altered.getFragmentCount());

    if (pDic->beginSchemaTrans())
    {
      ndbout << "Failed to beginSchemaTrans()" << pDic->getNdbError() << endl;
      return NDBT_FAILED;
    }

    if (pDic->prepareHashMap(*org, altered) == -1)
    {
      ndbout << "Failed to create hashmap: " << pDic->getNdbError() << endl;
      return NDBT_FAILED;
    }

    if (pDic->endSchemaTrans())
    {
      ndbout << "Failed to endSchemaTrans()" << pDic->getNdbError() << endl;
      return NDBT_FAILED;
    }

    result = pDic->alterTable(*org, altered);
    if (result)
    {
      ndbout << pDic->getNdbError() << endl;
    }
    if (pDic->getNdbError().code == 1224)
    {
      /**
       * To many fragments is an acceptable error
       *   depending on configuration used for test-case
       */
      result = NDBT_OK;
      goto end;
    }
    CHECK2(result == 0,
           "failed to alter");

    pDic->invalidateTable(tab.getName());
    {
      const NdbDictionary::Table * alteredP = pDic->getTable(tab.getName());
      CHECK2(alteredP->getFragmentCount() == altered.getFragmentCount(),
             "altered table does not have correct frag count");

      HugoTransactions trans(* alteredP);

      CHECK2(trans.scanUpdateRecords(pNdb, records) == 0,
             "scan update failed");
      trans.startTransaction(pNdb);
      trans.pkUpdateRecord(pNdb, 0);
      trans.execute_Commit(pNdb);
      ndbout_c("before restart, gci: %d", trans.getRecordGci(0));
      trans.closeTransaction(pNdb);
    }

    switch(i % 2){
    case 0:
      if (res.getNumDbNodes() > 1)
      {
        int nodeId = res.getNode(NdbRestarter::NS_RANDOM);
        ndbout_c("performing node-restart of node %d", nodeId);
        CHECK2(res.restartOneDbNode(nodeId,
                                    false,
                                    true,
                                    true) == 0,
               "restart one node failed");
        CHECK2(res.waitNodesNoStart(&nodeId, 1) == 0,
               "wait node started failed");
        CHECK2(res.startNodes(&nodeId, 1) == 0,
               "start node failed");
        break;
      }
      // Fall through - only system restart possible with one node
    case 1:
    {
      ndbout_c("performing system restart");
      CHECK2(res.restartAll(false, true, false) == 0,
             "restart all failed");
      CHECK2(res.waitClusterNoStart() == 0,
             "waitClusterNoStart failed");
      CHECK2(res.startAll() == 0,
             "startAll failed");
      break;
    }
    }
    CHECK2(res.waitClusterStarted() == 0,
           "wait cluster started failed");
    CHK_NDB_READY(pNdb);

    Uint32 restartGCI = 0;
    CHECK2(pDic->getRestartGCI(&restartGCI) == 0,
           "getRestartGCI failed");
    ndbout_c("restartGCI: %u", restartGCI);

    pDic->invalidateTable(tab.getName());
    {
      const NdbDictionary::Table * alteredP = pDic->getTable(tab.getName());
      CHECK(alteredP != NULL);
      HugoTransactions trans(* alteredP);

      int cnt;
      CHECK2(trans.selectCount(pNdb, 0, &cnt) == 0,
             "select count failed");

      CHECK2(cnt == records,
             "table does not have correct record count: "
             << cnt << " != " << records);

      CHECK2(alteredP->getFragmentCount() == altered.getFragmentCount(),
             "altered table does not have correct frag count");

      CHECK2(trans.scanUpdateRecords(pNdb, records) == 0,
             "scan update failed");
      CHECK2(trans.pkUpdateRecords(pNdb, records) == 0,
             "pkUpdateRecords failed");
      CHECK2(trans.clearTable(pNdb) == 0,
             "clear table failed");
    }
  }

end:
  (void)pDic->dropTable(tab.getName());
  return result;
}

int
runBug53944(NDBT_Context* ctx, NDBT_Step* step)
{
  Ndb* pNdb = GETNDB(step);
  NdbDictionary::Dictionary* pDic = pNdb->getDictionary();
  NdbDictionary::Table tab(*ctx->getTab());
  NdbRestarter res;

  Vector<int> ids;
  for (unsigned i = 0; i< 25; i++)
  {
    NdbDictionary::Table copy = tab;
    BaseString name;
    name.appfmt("%s_%u", copy.getName(), i);
    copy.setName(name.c_str());
    int res = pDic->createTable(copy);
    if (res)
    {
      g_err << "Failed to create table" << copy.getName() << "\n"
            << pDic->getNdbError() << endl;
      return NDBT_FAILED;
    }
    const NdbDictionary::Table* tab = pDic->getTable(copy.getName());
    if (tab == 0)
    {
      g_err << "Failed to retreive table" << copy.getName() << endl;
      return NDBT_FAILED;
      
    }
    ids.push_back(tab->getObjectId());
  }

  res.restartAll2(NdbRestarter::NRRF_ABORT | NdbRestarter::NRRF_NOSTART);
  res.waitClusterNoStart();
  res.startAll();
  res.waitClusterStarted();
  CHK_NDB_READY(pNdb);

  for (unsigned i = 0; i< 25; i++)
  {
    NdbDictionary::Table copy = tab;
    BaseString name;
    name.appfmt("%s_%u", copy.getName(), i);
    copy.setName(name.c_str());
    const NdbDictionary::Table* tab = pDic->getTable(copy.getName());
    if (tab == 0)
    {
      g_err << "Failed to retreive table" << copy.getName() << endl;
      return NDBT_FAILED;
      
    }
    int res = pDic->dropTable(copy.getName());
    if (res)
    {
      g_err << "Failed to drop table" << copy.getName() << "\n"
            << pDic->getNdbError() << endl;
      return NDBT_FAILED;
    }
  }
  
  Vector<int> ids2;
  for (unsigned i = 0; i< 25; i++)
  {
    NdbDictionary::Table copy = tab;
    BaseString name;
    name.appfmt("%s_%u", copy.getName(), i);
    copy.setName(name.c_str());
    int res = pDic->createTable(copy);
    if (res)
    {
      g_err << "Failed to create table" << copy.getName() << "\n"
            << pDic->getNdbError() << endl;
      return NDBT_FAILED;
    }
    const NdbDictionary::Table* tab = pDic->getTable(copy.getName());
    if (tab == 0)
    {
      g_err << "Failed to retreive table" << copy.getName() << endl;
      return NDBT_FAILED;
      
    }
    ids2.push_back(tab->getObjectId());
  }

  for (unsigned i = 0; i< 25; i++)
  {
    NdbDictionary::Table copy = tab;
    BaseString name;
    name.appfmt("%s_%u", copy.getName(), i);
    copy.setName(name.c_str());
    const NdbDictionary::Table* tab = pDic->getTable(copy.getName());
    if (tab == 0)
    {
      g_err << "Failed to retreive table" << copy.getName() << endl;
      return NDBT_FAILED;
      
    }
    int res = pDic->dropTable(copy.getName());
    if (res)
    {
      g_err << "Failed to drop table" << copy.getName() << "\n"
            << pDic->getNdbError() << endl;
      return NDBT_FAILED;
    }
  }

  /**
   * With Bug53944 - none of the table-id have been reused in this scenario
   *   check that atleast 15 of the 25 have been to return OK
   */
  unsigned reused = 0;
  for (unsigned i = 0; i<ids.size(); i++)
  {
    int id = ids[i];
    for (unsigned j = 0; j<ids2.size(); j++)
    {
      if (ids2[j] == id)
      {
        reused++;
        break;
      }
    }
  }

  ndbout_c("reused %u table-ids out of %u", 
           (unsigned)reused, (unsigned)ids.size());

  if (reused >= (ids.size() >> 2))
  {
    return NDBT_OK;
  }
  else
  {
    return NDBT_FAILED;
  }
}

// Bug58277 + Bug57057

#define CHK2(b, e) \
  if (!(b)) { \
    g_err << "ERR: " << #b << " failed at line " << __LINE__ \
          << ": " << e << endl; \
    result = NDBT_FAILED; \
    break; \
  }

// allow list of expected error codes which do not cause NDBT_FAILED
#define CHK3(b, e, x) \
  if (!(b)) { \
    int n = sizeof(x)/sizeof(x[0]); \
    int i; \
    for (i = 0; i < n; i++) { \
      int s = (x[i] >= 0 ? +1 : -1); \
      if (e.code == s * x[i]) { \
        if (s == +1) \
          g_info << "OK: " << #b << " failed at line " << __LINE__ \
                << ": " << e << endl; \
        break; \
      } \
    } \
    if (i == n) { \
      g_err << "ERR: " << #b << " failed at line " << __LINE__ \
            << ": " << e << endl; \
      result = NDBT_FAILED; \
    } \
    break; \
  }

const char* tabName_Bug58277 = "TBug58277";
const char* indName_Bug58277 = "TBug58277X1";

static void
sync_main_step(NDBT_Context* ctx, NDBT_Step* step, const char* state)
{
  // total sub-steps
  Uint32 sub_steps = ctx->getProperty("SubSteps", (Uint32)0);
  require(sub_steps != 0);
  // count has been reset before
  require(ctx->getProperty("SubCount", (Uint32)0) == 0);
  // set the state
  g_info << "step main: set " << state << endl;
  require(ctx->getProperty(state, (Uint32)0) == 0);
  ctx->setProperty(state, (Uint32)1);
  // wait for sub-steps
  ctx->getPropertyWait("SubCount", sub_steps);
  if (ctx->isTestStopped())
    return;
  g_info << "step main: sub-steps got " << state << endl;
  // reset count and state
  ctx->setProperty("SubCount", (Uint32)0);
  ctx->setProperty(state, (Uint32)0);
}

static void
sync_sub_step(NDBT_Context* ctx, NDBT_Step* step, const char* state)
{
  // wait for main step to set state
  g_info << "step " << step->getStepNo() << ": wait for " << state << endl;
  ctx->getPropertyWait(state, (Uint32)1);
  if (ctx->isTestStopped())
    return;
  // add to sub-step counter
  ctx->incProperty("SubCount");
  g_info << "step " << step->getStepNo() << ": got " << state << endl;
  // continue to run until next sync
}

static int
runBug58277createtable(NDBT_Context* ctx, NDBT_Step* step)
{
  Ndb* pNdb = GETNDB(step);
  NdbDictionary::Dictionary* pDic = pNdb->getDictionary();
  int result = NDBT_OK;
  const int rows = ctx->getNumRecords();
  const char* tabname = tabName_Bug58277;

  do
  {
    CHK2(rows > 0, "cannot use --records=0"); // others require this
    g_info << "create table " << tabname << endl;
    NdbDictionary::Table tab(tabname);
    const char* name[] = { "a", "b" };
    for (int i = 0; i <= 1; i++)
    {
      NdbDictionary::Column c(name[i]);
      c.setType(NdbDictionary::Column::Unsigned);
      c.setPrimaryKey(i == 0);
      c.setNullable(false);
      tab.addColumn(c);
    }
    if (rand() % 3 != 0)
    {
      g_info << "set FragAllLarge" << endl;
      tab.setFragmentType(NdbDictionary::Object::FragAllLarge);
    }
    CHK2(pDic->createTable(tab) == 0, pDic->getNdbError());
  }
  while (0);
  return result;
}

static int
runBug58277loadtable(NDBT_Context* ctx, NDBT_Step* step)
{
  Ndb* pNdb = GETNDB(step);
  NdbDictionary::Dictionary* pDic = pNdb->getDictionary();
  int result = NDBT_OK;
  const int rows = ctx->getNumRecords();
  const char* tabname = tabName_Bug58277;

  do
  {
    g_info << "load table" << endl;
    const NdbDictionary::Table* pTab = 0;
    CHK2((pTab = pDic->getTable(tabname)) != 0, pDic->getNdbError());

    int cnt = 0;
    for (int i = 0; i < rows; i++)
    {
      int retries = 10;
  retry:
      NdbTransaction* pTx = 0;
      CHK2((pTx = pNdb->startTransaction()) != 0, pNdb->getNdbError());

      NdbOperation* pOp = 0;
      CHK2((pOp = pTx->getNdbOperation(pTab)) != 0, pTx->getNdbError());
      CHK2(pOp->insertTuple() == 0, pOp->getNdbError());
      Uint32 aVal = i;
      Uint32 bVal = rand() % rows;
      CHK2(pOp->equal("a", (char*)&aVal) == 0, pOp->getNdbError());
      CHK2(pOp->setValue("b", bVal) == 0, pOp->getNdbError());

      do
      {
        int x[] = {
         -630
        };
        int res = pTx->execute(Commit);
        if (res != 0 &&
            pTx->getNdbError().status == NdbError::TemporaryError)
        {
          retries--;
          if (retries >= 0)
          {
            pTx->close();
            NdbSleep_MilliSleep(10);
            goto retry;
          }
        }
        CHK3(res == 0, pTx->getNdbError(), x);
        cnt++;
      }
      while (0);
      CHK2(result == NDBT_OK, "load failed");
      pNdb->closeTransaction(pTx);
    }
    CHK2(result == NDBT_OK, "load failed");
    g_info << "load " << cnt << " rows" << endl;
  }
  while (0);
  return result;
}

static int
runBug58277createindex(NDBT_Context* ctx, NDBT_Step* step)
{
  Ndb* pNdb = GETNDB(step);
  NdbDictionary::Dictionary* pDic = pNdb->getDictionary();
  int result = NDBT_OK;
  const char* tabname = tabName_Bug58277;
  const char* indname = indName_Bug58277;

  do
  {
    g_info << "create index " << indname << endl;
    NdbDictionary::Index ind(indname);
    ind.setTable(tabname);
    ind.setType(NdbDictionary::Index::OrderedIndex);
    ind.setLogging(false);
    ind.addColumn("b");
    CHK2(pDic->createIndex(ind) == 0, pDic->getNdbError());

    const NdbDictionary::Index* pInd = 0;
    CHK2((pInd = pDic->getIndex(indname, tabname)) != 0, pDic->getNdbError());
  }
  while (0);
  return result;
}

// separate error handling test
int
runBug58277errtest(NDBT_Context* ctx, NDBT_Step* step)
{
  Ndb* pNdb = GETNDB(step);
  NdbDictionary::Dictionary* pDic = pNdb->getDictionary();
  const int loops = ctx->getNumLoops();
  int result = NDBT_OK;
  //const int rows = ctx->getNumRecords();
  NdbRestarter restarter;
  const char* tabname = tabName_Bug58277;
  const char* indname = indName_Bug58277;
  (void)pDic->dropTable(tabname);

  const int errloops = loops < 5 ? loops : 5;
  int errloop = 0;
  while (!ctx->isTestStopped() && errloop < errloops)
  {
    g_info << "===== errloop " << errloop << " =====" << endl;

    if (errloop == 0)
    {
      CHK2(runBug58277createtable(ctx, step) == NDBT_OK, "create table failed");
      CHK2(runBug58277loadtable(ctx, step) == NDBT_OK, "load table failed");
      CHK2(runBug58277createindex(ctx, step) == NDBT_OK, "create index failed");
    }
    const NdbDictionary::Index* pInd = 0;
    CHK2((pInd = pDic->getIndex(indname, tabname)) != 0, pDic->getNdbError());

    int errins[] = {
      12008, 909,  // TuxNoFreeScanOp
      12009, 4259  // InvalidBounds
    };
    const int errcnt = (int)(sizeof(errins)/sizeof(errins[0]));
    for (int i = 0; i < errcnt; i += 2)
    {
      const int ei = errins[i + 0];
      const int ec = errins[i + 1];
      CHK2(restarter.insertErrorInAllNodes(ei) == 0, "value " << ei);

      NdbTransaction* pSTx = 0;
      CHK2((pSTx = pNdb->startTransaction()) != 0, pNdb->getNdbError());
      NdbIndexScanOperation* pSOp = 0;
      CHK2((pSOp = pSTx->getNdbIndexScanOperation(pInd)) != 0, pSTx->getNdbError());

      NdbOperation::LockMode lm = NdbOperation::LM_Exclusive;
      Uint32 flags = 0;
      CHK2(pSOp->readTuples(lm, flags) == 0, pSOp->getNdbError());

      Uint32 aVal = 0;
      CHK2(pSOp->getValue("a", (char*)&aVal) != 0, pSOp->getNdbError());
      CHK2(pSTx->execute(NoCommit) == 0, pSTx->getNdbError());
      // before fixes 12009 failed to fail at once here
      CHK2(pSOp->nextResult(true) == -1, "failed to fail on " << ei);
      CHK2(pSOp->getNdbError().code == ec, "expect " << ec << " got " << pSOp->getNdbError());
      pNdb->closeTransaction(pSTx);

      g_info << "error " << ei << " " << ec << " ok" << endl;
      CHK2(restarter.insertErrorInAllNodes(0) == 0, "value " << 0);
    }
    CHK2(result == NDBT_OK, "test error handling failed");

    errloop++;
    if (errloop == errloops)
    {
      CHK2(pDic->dropTable(tabname) == 0, pDic->getNdbError());
      g_info << "table " << tabname << " dropped" << endl;
    }
  }
  if (result != NDBT_OK)
  {
    g_info << "stop test at line " << __LINE__ << endl;
    ctx->stopTest();
  }
  return result;
}

int
runBug58277drop(NDBT_Context* ctx, NDBT_Step* step)
{
  Ndb* pNdb = GETNDB(step);
  NdbDictionary::Dictionary* pDic = pNdb->getDictionary();
  int result = NDBT_OK;
  const char* tabname = tabName_Bug58277;
  const char* indname = indName_Bug58277;
  int dropms = 0;

  while (!ctx->isTestStopped())
  {
    sync_sub_step(ctx, step, "Start");
    if (ctx->isTestStopped())
      break;
    dropms = ctx->getProperty("DropMs", (Uint32)0);
    NdbSleep_MilliSleep(dropms);

    g_info << "drop index " << indname << endl;
    CHK2(pDic->dropIndex(indname, tabname) == 0, pDic->getNdbError());
    pDic->invalidateIndex(indname, tabname);
    CHK2(pDic->getIndex(indname, tabname) == 0, "failed");
    g_info << "drop index done" << endl;

    sync_sub_step(ctx, step, "Stop");
    if (ctx->isTestStopped())
      break;
  }
  if (result != NDBT_OK)
  {
    g_info << "stop test at line " << __LINE__ << endl;
    ctx->stopTest();
  }
  return result;
}

static int
runBug58277scanop(NDBT_Context* ctx, NDBT_Step* step, int cnt[1+3])
{
  Ndb* pNdb = GETNDB(step);
  NdbDictionary::Dictionary* pDic = pNdb->getDictionary();
  int result = NDBT_OK;
  const int rows = ctx->getNumRecords();
  const char* tabname = tabName_Bug58277;
  const char* indname = indName_Bug58277;
  const int range_max = ctx->getProperty("RANGE_MAX", (Uint32)0);
  require(range_max > 0);
  const bool scan_delete = ctx->getProperty("SCAN_DELETE", (Uint32)0);

  do
  {
    const NdbDictionary::Index* pInd = 0;
    {
      int x[] = {
        4243  // Index not found
      };
      pDic->invalidateIndex(indname, tabname);
      CHK3((pInd = pDic->getIndex(indname, tabname)) != 0, pDic->getNdbError(), x);
    }

    NdbTransaction* pSTx = 0;
    CHK2((pSTx = pNdb->startTransaction()) != 0, pNdb->getNdbError());
    NdbIndexScanOperation* pSOp = 0;
    CHK2((pSOp = pSTx->getNdbIndexScanOperation(pInd)) != 0, pSTx->getNdbError());
    NdbOperation::LockMode lm = NdbOperation::LM_Exclusive;
    Uint32 flags = 0;
    int range_cnt = rand() % range_max;
    if (range_cnt > 1 || rand() % 5 == 0)
      flags |= NdbIndexScanOperation::SF_MultiRange;
    CHK2(pSOp->readTuples(lm, flags) == 0, pSOp->getNdbError());
    g_info << "range cnt " << range_cnt << endl;
    for (int i = 0; i < range_cnt; )
    {
      int tlo = -1;
      int thi = -1;
      if (rand() % 5 == 0)
      {
        if (rand() % 5 != 0)
          tlo = 0 + rand() % 2;
        if (rand() % 5 != 0)
          thi = 2 + rand() % 2;
      }
      else
        tlo = 4;
      // apparently no bounds is not allowed (see also bug#57396)
      if (tlo == -1 && thi == -1)
        continue;
      Uint32 blo = 0;
      Uint32 bhi = 0;
      if (tlo != -1)
      {
        blo = rand() % rows;
        CHK2(pSOp->setBound("b", tlo, &blo) == 0, pSOp->getNdbError());
      }
      if (thi != -1)
      {
        bhi = rand() % (rows + 1);
        if (bhi < blo)
          bhi = rand() % (rows + 1);
        CHK2(pSOp->setBound("b", thi, &bhi) == 0, pSOp->getNdbError());
      }
      CHK2(pSOp->end_of_bound() == 0, pSOp->getNdbError());
      i++;
    }
    CHK2(result == NDBT_OK, "set bound ranges failed");

    Uint32 aVal = 0;
    CHK2(pSOp->getValue("a", (char*)&aVal) != 0, pSOp->getNdbError());
    CHK2(pSTx->execute(NoCommit) == 0, pSTx->getNdbError());

    while (1)
    {
      int ret;
      {
        int x[] = {
          241,  // Invalid schema object version
          274,  // Time-out in NDB, probably caused by deadlock
          283,  // Table is being dropped
          284,  // Table not defined in transaction coordinator
          910,  // Index is being dropped
          1226  // Table is being dropped
        };
        CHK3((ret = pSOp->nextResult(true)) != -1, pSOp->getNdbError(), x);
      }
      require(ret == 0 || ret == 1);
      if (ret == 1)
        break;

      NdbTransaction* pTx = 0;
      CHK2((pTx = pNdb->startTransaction()) != 0, pNdb->getNdbError());

      while (1)
      {
        int type = 1 + rand() % 3;
        if (type == 2) // insert->update
          type = 1;
        if (scan_delete)
          type = 3;
        do
        {
          if (type == 1)
          {
            NdbOperation* pOp = 0;
            CHK2((pOp = pSOp->updateCurrentTuple(pTx)) != 0, pSOp->getNdbError());
            Uint32 bVal = (Uint32)(rand() % rows);
            CHK2(pOp->setValue("b", bVal) == 0, pOp->getNdbError());
            break;
          }
          if (type == 3)
          {
            CHK2(pSOp->deleteCurrentTuple(pTx) == 0, pSOp->getNdbError());
            break;
          }
          require(false);
        }
        while (0);
        CHK2(result == NDBT_OK, "scan takeover error");
        cnt[type]++;
        {
          int x[] = {
            266,  // Time-out in NDB, probably caused by deadlock
            499,  // Scan take over error
            631,  // 631
            4350  // Transaction already aborted
          };
          CHK3(pTx->execute(NoCommit) == 0, pTx->getNdbError(), x);
        }

        CHK2((ret = pSOp->nextResult(false)) != -1, pSOp->getNdbError());
        require(ret == 0 || ret == 2);
        if (ret == 2)
          break;
      }
      CHK2(result == NDBT_OK, "batch failed");

      {
        int x[] = {
          266,  // Time-out in NDB, probably caused by deadlock
          4350  // Transaction already aborted
        };
        CHK3(pTx->execute(Commit) == 0, pTx->getNdbError(), x);
      }
      pNdb->closeTransaction(pTx);
    }
    CHK2(result == NDBT_OK, "batch failed");
    pNdb->closeTransaction(pSTx);
  }
  while (0);
  return result;
}

int
runBug58277scan(NDBT_Context* ctx, NDBT_Step* step)
{
  int result = NDBT_OK;

  while (!ctx->isTestStopped())
  {
    sync_sub_step(ctx, step, "Start");
    if (ctx->isTestStopped())
      break;
    g_info << "start scan loop" << endl;
    while (!ctx->isTestStopped())
    {
      g_info << "start scan" << endl;
      int cnt[1+3] = { 0, 0, 0, 0 };
      CHK2(runBug58277scanop(ctx, step, cnt) == NDBT_OK, "scan failed");
      g_info << "scan ops " << cnt[1] << "/-/" << cnt[3] << endl;

      if (ctx->getProperty("Stop", (Uint32)0) == 1)
      {
        sync_sub_step(ctx, step, "Stop");
        break;
      }
    }
    CHK2(result == NDBT_OK, "scan loop failed");
  }
  if (result != NDBT_OK)
  {
    g_info << "stop test at line " << __LINE__ << endl;
    ctx->stopTest();
  }
  return result;
}

static int
runBug58277pkop(NDBT_Context* ctx, NDBT_Step* step, int cnt[1+3])
{
  Ndb* pNdb = GETNDB(step);
  NdbDictionary::Dictionary* pDic = pNdb->getDictionary();
  int result = NDBT_OK;
  const int rows = ctx->getNumRecords();
  const char* tabname = tabName_Bug58277;

  do
  {
    const NdbDictionary::Table* pTab = 0;
    CHK2((pTab = pDic->getTable(tabname)) != 0, pDic->getNdbError());

    NdbTransaction* pTx = 0;
    CHK2((pTx = pNdb->startTransaction()) != 0, pNdb->getNdbError());
    NdbOperation* pOp = 0;
    CHK2((pOp = pTx->getNdbOperation(pTab)) != 0, pTx->getNdbError());
    int type = 1 + rand() % 3;
    Uint32 aVal = rand() % rows;
    Uint32 bVal = rand() % rows;

    do
    {
      if (type == 1)
      {
        CHK2(pOp->updateTuple() == 0, pOp->getNdbError());
        CHK2(pOp->equal("a", (char*)&aVal) == 0, pOp->getNdbError());
        CHK2(pOp->setValue("b", bVal) == 0, pOp->getNdbError());
        int x[] = {
          266,  // Time-out in NDB, probably caused by deadlock
         -626   // Tuple did not exist
        };
        CHK3(pTx->execute(Commit) == 0, pTx->getNdbError(), x);
        break;
      }
      if (type == 2)
      {
        CHK2(pOp->insertTuple() == 0, pOp->getNdbError());
        CHK2(pOp->equal("a", (char*)&aVal) == 0, pOp->getNdbError());
        CHK2(pOp->setValue("b", bVal) == 0, pOp->getNdbError());
        int x[] = {
          266,  // Time-out in NDB, probably caused by deadlock
         -630   // Tuple already existed when attempting to insert
        };
        CHK3(pTx->execute(Commit) == 0, pTx->getNdbError(), x);
        break;
      }
      if (type == 3)
      {
        CHK2(pOp->deleteTuple() == 0, pOp->getNdbError());
        CHK2(pOp->equal("a", (char*)&aVal) == 0, pOp->getNdbError());
        int x[] = {
          266,  // Time-out in NDB, probably caused by deadlock
         -626   // Tuple did not exist
        };
        CHK3(pTx->execute(Commit) == 0, pTx->getNdbError(), x);
        break;
      }
      require(false);
    }
    while (0);
    CHK2(result == NDBT_OK, "pk op failed");

    pNdb->closeTransaction(pTx);
    cnt[type]++;
  }
  while (0);
  return result;
}

int
runBug58277pk(NDBT_Context* ctx, NDBT_Step* step)
{
  int result = NDBT_OK;

  while (!ctx->isTestStopped())
  {
    sync_sub_step(ctx, step, "Start");
    if (ctx->isTestStopped())
      break;

    g_info << "start pk loop" << endl;
    int cnt[1+3] = { 0, 0, 0, 0 };
    while (!ctx->isTestStopped())
    {
      CHK2(runBug58277pkop(ctx, step, cnt) == NDBT_OK, "pk op failed");

      if (ctx->getProperty("Stop", (Uint32)0) == 1)
      {
        sync_sub_step(ctx, step, "Stop");
        break;
      }
    }
    CHK2(result == NDBT_OK, "pk loop failed");
    g_info << "pk ops " << cnt[1] << "/" << cnt[2] << "/" << cnt[3] << endl;
  }
  if (result != NDBT_OK)
  {
    g_info << "stop test at line " << __LINE__ << endl;
    ctx->stopTest();
  }
  return result;
}

int
runBug58277rand(NDBT_Context* ctx, NDBT_Step* step)
{
  int result = NDBT_OK;
  NdbRestarter restarter;

  while (!ctx->isTestStopped())
  {
    int sleepms = rand() % 5000;
    g_info << "rand sleep " << sleepms << " ms" << endl;
    NdbSleep_MilliSleep(sleepms);
    if (rand() % 5 == 0)
    {
      g_info << "rand force LCP" << endl;
      int dump1[] = { DumpStateOrd::DihStartLcpImmediately };
      CHK2(restarter.dumpStateAllNodes(dump1, 1) == 0, "failed");
    }
  }
  if (result != NDBT_OK)
  {
    g_info << "stop test at line " << __LINE__ << endl;
    ctx->stopTest();
  }
  g_info << "rand exit" << endl;
  return result;
}

int
runBug58277(NDBT_Context* ctx, NDBT_Step* step)
{
  Ndb* pNdb = GETNDB(step);
  NdbDictionary::Dictionary* pDic = pNdb->getDictionary();
  const int loops = ctx->getNumLoops();
  int result = NDBT_OK;
  const bool rss_check = ctx->getProperty("RSS_CHECK", (Uint32)0);
  NdbRestarter restarter;
  const char* tabname = tabName_Bug58277;
  const char* indname = indName_Bug58277;
  (void)pDic->dropTable(tabname);

  int loop = 0;
  while (!ctx->isTestStopped())
  {
    g_info << "===== loop " << loop << " =====" << endl;

    if (loop == 0)
    {
      CHK2(runBug58277createtable(ctx, step) == NDBT_OK, "create table failed");
      CHK2(runBug58277loadtable(ctx, step) == NDBT_OK, "load table failed");
    }

    if (rss_check)
    {
      g_info << "save all resource usage" << endl;
      int dump1[] = { DumpStateOrd::SchemaResourceSnapshot };
      CHK2(restarter.dumpStateAllNodes(dump1, 1) == 0, "failed");
    }

    CHK2(runBug58277createindex(ctx, step) == NDBT_OK, "create index failed");

    int dropmin = 1000;
    int dropmax = 9000;
    int dropms = dropmin + rand() % (dropmax - dropmin + 1);
    g_info << "drop in " << dropms << " ms" << endl;
    ctx->setProperty("DropMs", dropms);

    sync_main_step(ctx, step, "Start");
    if (ctx->isTestStopped())
      break;

    // vary Stop time a bit in either direction
    int stopvar = rand() % 100;
    int stopsgn = (rand() % 2 == 0 ? +1 : -1);
    int stopms = dropms + stopsgn * stopvar;
    NdbSleep_MilliSleep(stopms);

    sync_main_step(ctx, step, "Stop");
    if (ctx->isTestStopped())
      break;

    // index must have been dropped
    pDic->invalidateIndex(indname, tabname);
    CHK2(pDic->getIndex(indname, tabname) == 0, "failed");

    if (rss_check)
    {
      g_info << "check all resource usage" << endl;
      int dump2[] = { DumpStateOrd::SchemaResourceCheckLeak };
      CHK2(restarter.dumpStateAllNodes(dump2, 1) == 0, "failed");

      g_info << "check cluster is up" << endl;
      CHK2(restarter.waitClusterStarted() == 0, "failed");
      CHK_NDB_READY(pNdb);
    }

    if (++loop == loops)
    {
      CHK2(pDic->dropTable(tabname) == 0, pDic->getNdbError());
      g_info << "table " << tabname << " dropped" << endl;
      break;
    }
  }

  g_info << "stop test at line " << __LINE__ << endl;
  ctx->stopTest();
  return result;
}

int
runBug57057(NDBT_Context* ctx, NDBT_Step* step)
{
  Ndb* pNdb = GETNDB(step);
  NdbDictionary::Dictionary* pDic = pNdb->getDictionary();
  const int loops = ctx->getNumLoops();
  int result = NDBT_OK;
  const bool rss_check = ctx->getProperty("RSS_CHECK", (Uint32)0);
  NdbRestarter restarter;
  const char* tabname = tabName_Bug58277;
  //const char* indname = indName_Bug58277;
  (void)pDic->dropTable(tabname);

  int loop = 0;
  while (!ctx->isTestStopped())
  {
    g_info << "===== loop " << loop << " =====" << endl;

    if (loop == 0)
    {
      CHK2(runBug58277createtable(ctx, step) == NDBT_OK, "create table failed");
      CHK2(runBug58277createindex(ctx, step) == NDBT_OK, "create index failed");
    }

    CHK2(runBug58277loadtable(ctx, step) == NDBT_OK, "load table failed");

    if (rss_check)
    {
      g_info << "save all resource usage" << endl;
      int dump1[] = { DumpStateOrd::SchemaResourceSnapshot };
      CHK2(restarter.dumpStateAllNodes(dump1, 1) == 0, "failed");
    }

    int dropmin = 1000;
    int dropmax = 2000;
    int dropms = dropmin + rand() % (dropmax - dropmin + 1);
    int stopms = dropms;

    sync_main_step(ctx, step, "Start");
    if (ctx->isTestStopped())
      break;

    g_info << "stop in " << stopms << " ms" << endl;
    NdbSleep_MilliSleep(stopms);

    sync_main_step(ctx, step, "Stop");
    if (ctx->isTestStopped())
      break;

    if (rss_check)
    {
      g_info << "check all resource usage" << endl;
      int dump2[] = { DumpStateOrd::SchemaResourceCheckLeak };
      CHK2(restarter.dumpStateAllNodes(dump2, 1) == 0, "failed");

      g_info << "check cluster is up" << endl;
      CHK2(restarter.waitClusterStarted() == 0, "failed");
      CHK_NDB_READY(pNdb);
    }

    if (++loop == loops)
    {
      CHK2(pDic->dropTable(tabname) == 0, pDic->getNdbError());
      g_info << "table " << tabname << " dropped" << endl;
      break;
    }
  }

  g_info << "stop test at line " << __LINE__ << endl;
  ctx->stopTest();
  return result;
}

/**
 * This is a regression test for Bug #14647210 "CAN CRASH ALL NODES EASILY 
 * WHEN RESTARTING MORE THAN 6 NODES SIMULTANEOUSLY". The cause of this bug
 * was that DICT did not handle GET_TABINFOREF signals.
 */
static int
runGetTabInfoRef(NDBT_Context* ctx, NDBT_Step* step)
{
  NdbRestarter restarter;
  if (restarter.getNumDbNodes() == 1)
  {
    g_info << "Cannot do this test with just one datanode." << endl;
    return NDBT_OK;
  }

  /**
   * This error insert makes DICT respond with GET_TABINFOREF where
   * error==busy when receiving the next GET_TABINFOREQ signal.
   */
  restarter.insertErrorInAllNodes(6026);

  /* Find a node in each nodegroup to restart. */
  Vector<int> nodeSet;
  Bitmask<MAX_NDB_NODES/32> nodeGroupMap;
  for (int i = 0; i < restarter.getNumDbNodes(); i++)
  {
    const int node = restarter.getDbNodeId(i);
    const int ng = restarter.getNodeGroup(node);
    if (!nodeGroupMap.get(ng))
    {
      g_info << "Node " << node << " will be stopped." << endl;
      nodeSet.push_back(node);
      nodeGroupMap.set(ng);
    }
  }

  if (restarter.restartNodes(nodeSet.getBase(), (int)nodeSet.size(),
                             NdbRestarter::NRRF_NOSTART |
                             NdbRestarter::NRRF_ABORT))
  {
    g_err << "Failed to stop nodes" << endl;
    restarter.insertErrorInAllNodes(0);
    return NDBT_FAILED;
  }

  g_info << "Waiting for nodes to stop." << endl;
  if (restarter.waitNodesNoStart(nodeSet.getBase(), (int)nodeSet.size()))
  {
    g_err << "Failed to wait for nodes to stop" << endl;
    restarter.insertErrorInAllNodes(0);
    return NDBT_FAILED;
  }

  if (restarter.startNodes(nodeSet.getBase(), (int)nodeSet.size()))
  {
    g_err << "Failed to restart nodes" << endl;
    restarter.insertErrorInAllNodes(0);
    return NDBT_FAILED;
  }

  g_info << "Waiting for nodes to start again." << endl;
  if (restarter.waitClusterStarted() != 0)
  {
    g_err << "Failed to restart cluster " << endl;
    restarter.insertErrorInAllNodes(0);
    return NDBT_FAILED;
  }

  restarter.insertErrorInAllNodes(0);
  return NDBT_OK;
} // runGetTabInfoRef()

int
runBug13416603(NDBT_Context* ctx, NDBT_Step* step)
{
  Ndb* pNdb = GETNDB(step);
  NdbDictionary::Dictionary* pDic = pNdb->getDictionary();
  NdbIndexStat is;
  NdbRestarter res;

  int elist[] = { 18026, 0 };
  const NdbDictionary::Table *pTab = pDic->getTable(ctx->getTab()->getName());
  const NdbDictionary::Index *pIdx = 0;
  NdbDictionary::Dictionary::List indexes;
  pDic->listIndexes(indexes, * pTab);
  for (unsigned i = 0; i < indexes.count; i++)
  {
    if ((pIdx = pDic->getIndex(indexes.elements[i].name, pTab->getName())) != 0)
      break;
  }

  if (pIdx == 0)
  {
    return NDBT_OK;
  }

  bool has_created_stat_tables = false;
  bool has_created_stat_events = false;
  pNdb->setDatabaseName("mysql");
  if (is.create_systables(pNdb) == 0)
  {
    has_created_stat_tables = true;
  }

  if (is.create_sysevents(pNdb) == 0)
  {
    has_created_stat_events = true;
  }

  chk2(is.create_listener(pNdb) == 0, is.getNdbError());
  chk2(is.execute_listener(pNdb) == 0, is.getNdbError());

  is.set_index(* pIdx, * pTab);

  {
    ndbout_c("%u - update_stat", __LINE__);
    chk2(is.update_stat(pNdb) == 0, is.getNdbError());
    int ret;
    ndbout_c("%u - poll_listener", __LINE__);
    chk2((ret = is.poll_listener(pNdb, 10000)) != -1, is.getNdbError());
    chk1(ret == 1);
    // one event is expected
    ndbout_c("%u - next_listener", __LINE__);
    chk2((ret = is.next_listener(pNdb)) != -1, is.getNdbError());
    chk1(ret == 1);
    ndbout_c("%u - next_listener", __LINE__);
    chk2((ret = is.next_listener(pNdb)) != -1, is.getNdbError());
    chk1(ret == 0);
  }

  {
    Vector<Vector<int> > partitions = res.splitNodes();
    if (partitions.size() == 1)
      goto cleanup;

    for (unsigned i = 0; i < partitions.size(); i++)
    {
      printf("stopping: ");
      for (unsigned j = 0; j < partitions[i].size(); j++)
        printf("%d ", partitions[i][j]);
      printf("\n");

      res.restartNodes(partitions[i].getBase(),
                       partitions[i].size(),
                       NdbRestarter::NRRF_NOSTART | NdbRestarter::NRRF_ABORT);
      res.waitNodesNoStart(partitions[i].getBase(),
                           partitions[i].size());

      {
        ndbout_c("%u - update_stat", __LINE__);
        chk2(is.update_stat(pNdb) == 0, is.getNdbError());
        int ret;
        ndbout_c("%u - poll_listener", __LINE__);
        chk2((ret = is.poll_listener(pNdb, 10000)) != -1, is.getNdbError());
        chk1(ret == 1);
        // one event is expected
        ndbout_c("%u - next_listener", __LINE__);
        chk2((ret = is.next_listener(pNdb)) != -1, is.getNdbError());
        chk1(ret == 1);
        ndbout_c("%u - next_listener", __LINE__);
        chk2((ret = is.next_listener(pNdb)) != -1, is.getNdbError());
        chk1(ret == 0);
      }

      res.startNodes(partitions[i].getBase(),
                     partitions[i].size());
      res.waitClusterStarted();
      CHK_NDB_READY(pNdb);
    }
  }

  for (int i = 0; elist[i] != 0; i++)
  {
    ndbout_c("testing errno: %u", elist[i]);
    res.insertErrorInAllNodes(elist[i]);
    int val2[] = { DumpStateOrd::CmvmiSetRestartOnErrorInsert, 1 };
    res.dumpStateAllNodes(val2, 2);

    {
      ndbout_c("%u - update_stat", __LINE__);
      int ret = is.update_stat(pNdb);
      ndbout_c("%u - update_stat => %d", __LINE__, ret);
      chk1(ret == -1);
      ndbout << is.getNdbError() << endl;
      ndbout_c("%u - poll_listener", __LINE__);
      chk2((ret = is.poll_listener(pNdb, 10000)) != -1, is.getNdbError());
      if (ret == 1)
      {
        /* After the new api is introduced, pollEvents() (old api version)
         * returns 1 when empty epoch is at the head of the event queue.
         * pollEvents2() (new api version) returns 1 when exceptional
         * epoch is at the head of the event queue.
         * So next_listener() must be called to handle them.
         */
        chk2((ret = is.next_listener(pNdb)) != -1, is.getNdbError());
      }
      // Check that the event queue is empty
      chk1(ret == 0);
    }

    /**
     * Wait for one of the nodes to have died...
     */
    int count_started = 0;
    int count_not_started = 0;
    int count_nok = 0;
    int down = 0;
    do
    {
      NdbSleep_MilliSleep(100);
      count_started = count_not_started = count_nok = 0;
      for (int i = 0; i < res.getNumDbNodes(); i++)
      {
        int n = res.getDbNodeId(i);
        if (res.getNodeStatus(n) == NDB_MGM_NODE_STATUS_NOT_STARTED)
        {
          count_not_started++;
          down = n;
        }
        else if (res.getNodeStatus(n) == NDB_MGM_NODE_STATUS_STARTED)
          count_started++;
        else
          count_nok ++;
      }
    } while (count_not_started != 1);

    res.startNodes(&down, 1);
    res.waitClusterStarted();
    CHK_NDB_READY(pNdb);
    res.insertErrorInAllNodes(0);
  }

cleanup:
  // cleanup
  is.drop_listener(pNdb);
  if (has_created_stat_events)
  {
    is.drop_sysevents(pNdb);
  }
  if (has_created_stat_tables)
  {
    is.drop_systables(pNdb);
  }

  // Ensure that nodes will start after error inserts again.
  {
    const int restartState[] = 
      { DumpStateOrd::CmvmiSetRestartOnErrorInsert, NRT_DoStart_Restart };
    
    require(res.dumpStateAllNodes(restartState,
                                  sizeof restartState/sizeof restartState[0])
            == 0);
  }

  return NDBT_OK;

err:
  return NDBT_FAILED;
}

int
runIndexStatCreate(NDBT_Context* ctx, NDBT_Step* step)
{
  Ndb* pNdb = GETNDB(step);
  NdbIndexStat is;

  const int loops = ctx->getNumLoops();

  pNdb->setDatabaseName("mysql");

  Uint64 end = NdbTick_CurrentMillisecond() + 1000 * loops;
  do
  {
    if (is.create_systables(pNdb) == 0)
    {
      /**
       * OK
       */
    }
    else if (! (is.getNdbError().code == 701  || // timeout
                is.getNdbError().code == 721  || // already exists
                is.getNdbError().code == 4244 || // already exists
                is.getNdbError().code == 4009))  // no connection
    {
      ndbout << is.getNdbError() << endl;
      return NDBT_FAILED;
    }

    is.drop_systables(pNdb);
  } while (!ctx->isTestStopped() && NdbTick_CurrentMillisecond() < end);

  return NDBT_OK;
}

int
runWL946(NDBT_Context* ctx, NDBT_Step* step)
{
  Ndb* pNdb = GETNDB(step);
  NdbDictionary::Dictionary* pDic = pNdb->getDictionary();
  const int loops = ctx->getNumLoops();
  const int records = ctx->getNumRecords();
  bool keep_table = false; // keep table and data
#ifdef VM_TRACE
#ifdef NDB_USE_GET_ENV
  {
    const char* p = NdbEnv_GetEnv("KEEP_TABLE_WL946", (char*)0, 0);
    if (p != 0 && strchr("1Y", p[0]) != 0)
      keep_table = true;
  }
#endif
#endif
  int result = NDBT_OK;

  const char* tabname = "T_WL946";
  (void)pDic->dropTable(tabname);

  for (int loop = 0; loop < loops; loop++)
  {
    g_info << "loop " << loop << "(" << loops << ")" << endl;

    NdbDictionary::Table tab;
    tab.setName(tabname);

    struct Coldef {
      const char* name;
      NdbDictionary::Column::Type type;
      int prec; // fractional precision 0-6
      int flag; // 1-pk 2-nullable 4-fractional 8-create index
      const char* indname;
    } coldef[] = {
      // primary key
      { "pk", NdbDictionary::Column::Unsigned, 0, 1, 0 },
      // deprecated
      { "a0", NdbDictionary::Column::Time, 0, 2|8, "x0" },
      { "a1", NdbDictionary::Column::Datetime, 0, 2|8, "x1" },
      { "a2", NdbDictionary::Column::Timestamp, 0, 2|8, "x2" },
      // fractional
      { "b0", NdbDictionary::Column::Time2, 0, 2|4|8, "y0" },
      { "b1", NdbDictionary::Column::Datetime2, 0, 2|4|8, "y1" },
      { "b2", NdbDictionary::Column::Timestamp2, 0, 2|4|8, "y2" },
      // update key
      { "uk", NdbDictionary::Column::Unsigned, 0, 0, 0 }
    };
    const int Colcnt = sizeof(coldef)/sizeof(coldef[0]);

    NdbDictionary::Column col[Colcnt];
    for (int i = 0; i < Colcnt; i++)
    {
      Coldef& d = coldef[i];
      NdbDictionary::Column& c = col[i];
      c.setName(d.name);
      c.setType(d.type);
      if (d.flag & 4)
      {
        d.prec = myRandom48(7);
        require(d.prec >= 0 && d.prec <= 6);
        c.setPrecision(d.prec);
      }
      c.setPrimaryKey(d.flag & 1);
      c.setNullable(d.flag & 2);
      tab.addColumn(c);
    }

    g_info << "create table " << tabname << endl;
    const NdbDictionary::Table* pTab = 0;
    CHK2(pDic->createTable(tab) == 0, pDic->getNdbError());
    CHK2((pTab = pDic->getTable(tabname)) != 0, pDic->getNdbError());

    const NdbDictionary::Column* pCol[Colcnt];
    for (int i = 0; i < Colcnt; i++)
    {
      const Coldef& d = coldef[i];
      const NdbDictionary::Column* pc = 0;
      CHK2((pc = tab.getColumn(i)) != 0, pDic->getNdbError());
      CHK2(strcmp(pc->getName(), d.name) == 0, "name");
      CHK2(pc->getType() == d.type, "type");
      CHK2(pc->getPrecision() == d.prec, "prec");
      pCol[i] = pc;
    }
    CHK2(result == NDBT_OK, "verify columns");

    g_info << "create indexes" << endl;
    NdbDictionary::Index ind[Colcnt];
    const NdbDictionary::Index* pInd[Colcnt];
    for (int i = 0; i < Colcnt; i++)
    {
      Coldef& d = coldef[i];
      pInd[i] = 0;
      if (d.flag & 8)
      {
        NdbDictionary::Index& x = ind[i];
        x.setName(d.indname);
        x.setTable(tabname);
        x.setType(NdbDictionary::Index::OrderedIndex);
        x.setLogging(false);
        x.addColumn(d.name);
        const NdbDictionary::Index* px = 0;
        CHK2(pDic->createIndex(x) == 0, pDic->getNdbError());
        CHK2((px = pDic->getIndex(d.indname, tabname)) != 0, pDic->getNdbError());
        pInd[i] = px;
      }
    }
    CHK2(result == NDBT_OK, "create indexes");

    HugoTransactions trans(*pTab);

    g_info << "load records" << endl;
    CHK2(trans.loadTable(pNdb, records) == 0, trans.getNdbError());

    const int scanloops = 5;
    for (int j = 0; j < scanloops; j++)
    {
      g_info << "scan table " << j << "(" << scanloops << ")" << endl;
      CHK2(trans.scanReadRecords(pNdb, records) == 0, trans.getNdbError());

      for (int i = 0; i < Colcnt; i++)
      {
        Coldef& d = coldef[i];
        if (d.flag & 8)
        {
          g_info << "scan index " << d.indname << endl;
          const NdbDictionary::Index* px = pInd[i];
          CHK2(trans.scanReadRecords(pNdb, px, records) == 0, trans.getNdbError());
        }
      }
      CHK2(result == NDBT_OK, "index scan");

      g_info << "update records" << endl;
      CHK2(trans.scanUpdateRecords(pNdb, records) == 0, trans.getNdbError());
    }
    CHK2(result == NDBT_OK, "scans");

    if (loop + 1 < loops || !keep_table)
    {
      g_info << "delete records" << endl;
      CHK2(trans.clearTable(pNdb) == 0, trans.getNdbError());

      g_info << "drop table" << endl;
      CHK2(pDic->dropTable(tabname) == 0, pDic->getNdbError());
    }
  }

  if (result != NDBT_OK && !keep_table)
  {
    g_info << "drop table after error" << endl;
    (void)pDic->dropTable(tabname);
  }
  return result;
}

int
getOrCreateDefaultHashMap(NdbDictionary::Dictionary& dict, NdbDictionary::HashMap& hm, Uint32 buckets, Uint32 fragments)
{
  if (dict.getDefaultHashMap(hm, buckets, fragments) == 0)
  {
    return 0;
  }

  dict.initDefaultHashMap(hm, buckets, fragments);
  if (dict.createHashMap(hm, NULL) == -1)
  {
    return -1;
  }

  if (dict.getDefaultHashMap(hm, buckets, fragments) == 0)
  {
    return 0;
  }

  return -1;
}

struct Bug14645319_createTable_args
{
  char const* template_name;
  char const* name;
  Uint32 buckets;
  Uint32 fragments;
};

int Bug14645319_createTable(Ndb* pNdb, NdbDictionary::Table& tab, int when,
                                    void* arg)
{
  Bug14645319_createTable_args& args = *static_cast<Bug14645319_createTable_args*>(arg);
  NdbDictionary::Dictionary* pDic = pNdb->getDictionary();
  if (when == 0)
  {
    tab.setName(args.name);
    tab.setFragmentCount(args.fragments);
    if (args.fragments == 0)
    {
      tab.setFragmentData(0, 0);
    }
    NdbDictionary::HashMap hm;
    getOrCreateDefaultHashMap(*pDic, hm, args.buckets, args.fragments);
    tab.setHashMap(hm);
  }
  return 0;
}

int
runBug14645319(NDBT_Context* ctx, NDBT_Step* step)
{
  Ndb* pNdb = GETNDB(step);
  NdbDictionary::Dictionary* pDic = pNdb->getDictionary();
  int failures = 0;

  struct test_case {
    char const* description;
    int old_fragments;
    int old_buckets;
    int new_fragments;
    int new_buckets;
    int expected_buckets;
  };

  STATIC_ASSERT(NDB_DEFAULT_HASHMAP_BUCKETS % 240 == 0);
  STATIC_ASSERT(NDB_DEFAULT_HASHMAP_BUCKETS % 260 != 0);
  test_case test_cases[] = {
    { "Simulate online reorg, may or may not change hashmap depending on default fragment count",
      3, 120, 0, NDB_DEFAULT_HASHMAP_BUCKETS, 0 },
    { "Keep old hashmap since no new fragments",
      3, 120, 3, NDB_DEFAULT_HASHMAP_BUCKETS, 120 },
    { "Keep old hashmap size since old size a multiple of new fragment count",
      3, 120, 6, NDB_DEFAULT_HASHMAP_BUCKETS, 120 },
    { "Keep old hashmap size since new size not a multiple of old",
      3, 130, 6, NDB_DEFAULT_HASHMAP_BUCKETS, 130 },
    { "Extend hashmap",
      3, 120, 7, NDB_DEFAULT_HASHMAP_BUCKETS, NDB_DEFAULT_HASHMAP_BUCKETS },
    { "Keep old hashmap size since old size not multiple of old fragment count",
      5, 84, 7, 42, 84 },
    { "Shrink hashmap",
      3, 120, 6, 60, 60 },
  };

  Bug14645319_createTable_args args;
  args.template_name = ctx->getTab()->getName();
  args.name = "Bug14645319";

  for (size_t testi = 0; testi < NDB_ARRAY_SIZE(test_cases); testi++)
  {
    test_case const& test = test_cases[testi];
    int result = NDBT_FAILED;

    int old_fragments = 0;
    int old_buckets = 0;
    int new_fragments = 0;
    int new_buckets = 0;

    do {
      /* setup old table */
      args.buckets = test.old_buckets;
      args.fragments = test.old_fragments;
      result = NDBT_Tables::createTable(pNdb, args.template_name, false, false, Bug14645319_createTable, &args);
      if (result != 0) break;

      NdbDictionary::Table const& old_tab = *pDic->getTable(args.name);

      /* check old table properties */
      NdbDictionary::HashMap old_hm;
      result = pDic->getHashMap(old_hm, &old_tab);
      if (result != 0) break;

      old_fragments = old_tab.getFragmentCount();
      old_buckets = old_hm.getMapLen();
      if (old_fragments != test.old_fragments)
      {
        result = NDBT_FAILED;
        break;
      }
      if (old_buckets != test.old_buckets)
      {
        result = NDBT_FAILED;
        break;
      }

      /* alter table */
      NdbDictionary::Table new_tab = old_tab;
      new_tab.setFragmentCount(test.new_fragments);
      if (test.new_fragments == 0)
      {
        new_tab.setFragmentData(0, 0);
      }
      else
      {
        new_tab.setPartitionBalance(
          NdbDictionary::Object::PartitionBalance_Specific);
      }

      result = pDic->beginSchemaTrans();
      if (result != 0) break;

      result = pDic->prepareHashMap(old_tab, new_tab, test.new_buckets);

      result |= pDic->endSchemaTrans();
      if (result != 0) break;

      result = pDic->alterTable(old_tab, new_tab);
      if (result != 0) break;

      /* check */
      NdbDictionary::HashMap new_hm;
      result = pDic->getHashMap(new_hm, &new_tab);
      if (result != 0) break;

      new_fragments = new_tab.getFragmentCount();
      new_buckets = new_hm.getMapLen();

      if (test.expected_buckets > 0 &&
          new_buckets != test.expected_buckets)
      {
        result = NDBT_FAILED;
        break;
      }
      result = 0;
    } while (false);

    result |= pDic->dropTable(args.name);

    if (result == 0)
    {
      ndbout << "Test#" << (testi + 1) << " '" << test_cases[testi].description << "' passed" <<
        " (" << old_buckets << " => " << test_cases[testi].new_buckets << " => " << test_cases[testi].expected_buckets << ")" << endl;
    }
    else
    {
      ndbout << "Test#" << (testi + 1) << " '" << test_cases[testi].description << "' failed" <<
        " (" << old_buckets << " => " << test_cases[testi].new_buckets << " => " << new_buckets << " expected: " << test_cases[testi].expected_buckets << ")" << endl;
      failures++;
    }
  }

  return failures > 0 ? NDBT_FAILED : NDBT_OK;
}

// FK SR/NR

#define CHK1(b) CHK2(b, "-");

// myRandom48 seems too non-random
#define myRandom48(x) (unsigned(ndb_rand()) % (x))
#define myRandom48Init(x) (ndb_srand(x))

// used for create and verify
struct Fkdef {
  static const int tabmax = 5;
  static const int colmax = 5;
  static const int indmax = 5;
  static const int keymax = tabmax * 5;
  static const int strmax = 10;
  struct Ob {
    bool retrieved;
    int id;
    int version;
  };
  struct Col {
    char colname[strmax];
    bool pk;
    bool nullable; // false
    int icol; // pos in table columns
  };
  struct Ind : Ob {
    char indname[strmax];
    Col col[colmax];
    int ncol;
    bool pk;
    bool unique;
    const NdbDictionary::Index* pInd;
  };
  struct Tab : Ob {
    char tabname[strmax];
    Col col[colmax];
    int ncol;
    Ind ind[indmax]; // first "index" is primary key
    int nind;
    const NdbDictionary::Table* pTab;
  };
  struct Key : Ob {
    char keyname[strmax];
    char fullname[20 + strmax]; // bug#19122346
    // 0-parent 1-child
    const Tab* tab0;
    const Tab* tab1;
    const Ind* ind0;
    const Ind* ind1;
    NdbDictionary::ForeignKey::FkAction updateAction;
    NdbDictionary::ForeignKey::FkAction deleteAction;
  };
  struct List {
    NdbDictionary::Dictionary::List* list;
    int keystart; // FK stuff sorted to end of list starts here
    List() { list = 0; }
    ~List() { delete list; }
  };
  Tab tab[tabmax];
  int ntab;
  Key key[keymax];
  int nkey;
  List list;
  bool nokeys;
  bool nodrop;
  int testcase;
};

static int
fk_compare_icol(const void* p1, const void* p2)
{
  const Fkdef::Col& col1 = *(const Fkdef::Col*)p1;
  const Fkdef::Col& col2 = *(const Fkdef::Col*)p2;
  return col1.icol - col2.icol;
}

static int
fk_type(int t)
{
  if (
    t ==  NdbDictionary::Object::ForeignKey ||
    t ==  NdbDictionary::Object::FKParentTrigger ||
    t ==  NdbDictionary::Object::FKChildTrigger
  )
    return 1;
  return 0;
}

static int
fk_compare_element(const void* p1, const void* p2)
{
  const NdbDictionary::Dictionary::List::Element& e1 =
    *(const NdbDictionary::Dictionary::List::Element*)p1;
  const NdbDictionary::Dictionary::List::Element& e2 =
    *(const NdbDictionary::Dictionary::List::Element*)p2;
  int k = 0;
  if ((k = fk_type(e1.type) - fk_type(e2.type)) != 0)
    return k;
  if ((k = e1.type - e2.type) != 0)
    return k;
  if ((k = (int)e1.id - (int)e2.id) != 0)
    return k;
  return 0;
}

static bool
fk_find_element(const Fkdef::List& list, int type,
                const char* database, const char* name)
{
  int found = 0;
  for (int i = 0; i < (int)list.list->count; i++)
  {
    const NdbDictionary::Dictionary::List::Element& e =
      list.list->elements[i];
    if (e.type == type &&
        strcmp(e.database, database) == 0 &&
        strcmp(e.name, name) == 0)
    {
      found++;
    }
  }
  require(found == 0 || found == 1);
  return found;
}

// testcase 1: t0 (a0 pk, b0 key), t1 (a1 pk, b1 key), fk b1->a0

static void
fk_define_tables1(Fkdef& d)
{
  d.ntab = 2;
  for (int i = 0; i < d.ntab; i++)
  {
    Fkdef::Tab& dt = d.tab[i];
    sprintf(dt.tabname, "t%d", i);
    dt.ncol = 2;
    for (int j = 0; j < dt.ncol; j++)
    {
      Fkdef::Col& dc = dt.col[j];
      sprintf(dc.colname, "%c%d", 'a' + j, i);
      dc.pk = (j == 0);
      dc.nullable = false;
      dc.icol = j;
    }
    dt.nind = 2;
    dt.pTab = 0;
    dt.retrieved = false;
    {
      Fkdef::Ind& di = dt.ind[0];
      sprintf(di.indname, "%s", "pk");
      di.ncol = 1;
      di.col[0] = dt.col[0];
      di.pk = true;
      di.unique = true;
      di.pInd = 0;
      di.retrieved = false;
    }
    {
      Fkdef::Ind& di = dt.ind[1];
      sprintf(di.indname, "t%dx%d", i, 1);
      di.ncol = 1;
      di.col[0] = dt.col[1];
      di.pk = false;
      di.unique = false;
      di.pInd = 0;
      di.retrieved = false;
    }
  }
  g_info << "defined " << d.ntab << " tables" << endl;
}

static void
fk_define_keys1(Fkdef& d)
{
  d.nkey = 1;
  Fkdef::Key& dk = d.key[0];
  sprintf(dk.keyname, "fk%d", 0);
  dk.tab0 = &d.tab[0];
  dk.tab1 = &d.tab[1];
  dk.ind0 = &dk.tab0->ind[0];
  dk.ind1 = &dk.tab1->ind[1];
  dk.updateAction = NdbDictionary::ForeignKey::NoAction;
  dk.deleteAction = NdbDictionary::ForeignKey::NoAction;
  dk.retrieved = false;
  g_info << "defined " << d.nkey << " keys" << endl;
}

// testcase 2: random

static void
fk_define_tables2(Fkdef& d)
{
  d.ntab = 1 + myRandom48(d.tabmax);
  for (int i = 0; i < d.ntab; i++)
  {
    Fkdef::Tab& dt = d.tab[i];
    sprintf(dt.tabname, "t%d", i);
    dt.ncol = 2 + myRandom48(d.colmax - 1);
    for (int j = 0; j < dt.ncol; j++)
    {
      Fkdef::Col& dc = dt.col[j];
      sprintf(dc.colname, "%c%d", 'a' + j, i);
      dc.pk = (j == 0 || myRandom48(d.colmax) == 0);
      dc.nullable = false;
      dc.icol = j;
    }
    dt.nind = 1 + myRandom48(d.indmax);
    dt.pTab = 0;
    dt.retrieved = false;
    for (int k = 0; k < dt.nind; k++)
    {
      Fkdef::Ind& di = dt.ind[k];
      if (k == 0)
      {
        sprintf(di.indname, "%s", "pk");
        di.ncol = 0;
        for (int j = 0; j < dt.ncol; j++)
        {
          Fkdef::Col& dc = dt.col[j];
          if (dc.pk)
            di.col[di.ncol++] = dc;
        }
        di.pk = true;
        di.unique = true;
      }
      else
      {
        di.unique = (myRandom48(3) != 0);
        sprintf(di.indname, "t%dx%d", i, k);
        di.ncol = 1 + myRandom48(dt.ncol);
        uint mask = 0;
        int n = 0;
        while (n < di.ncol)
        {
          int j = myRandom48(dt.ncol);
          Fkdef::Col& dc = dt.col[j];
          if ((mask & (1 << j)) == 0)
          {
            di.col[n++] = dc;
            mask |= (1 << j);
          }
        }
        if (di.unique)
          qsort(&di.col, di.ncol, sizeof(di.col[0]), fk_compare_icol);
      }
      di.pInd = 0;
      di.retrieved = false;
    }
  }
  g_info << "defined " << d.ntab << " tables" << endl;
}

static void
fk_define_keys2(Fkdef& d)
{
  int nkey = 1 + myRandom48(d.ntab * 5);
  int k = 0;
  int ntrymax = nkey * 100;
  int ntry = 0;
  while (k < nkey && ntry++ < ntrymax)
  {
    Fkdef::Key& dk = d.key[k];
    new (&dk) Fkdef::Key;
    int i0 = myRandom48(d.ntab);
    int i1 = myRandom48(d.ntab);
    Fkdef::Tab& dt0 = d.tab[i0];
    Fkdef::Tab& dt1 = d.tab[i1];
    int k0 = myRandom48(dt0.nind);
    int k1 = myRandom48(dt1.nind);
    Fkdef::Ind& di0 = dt0.ind[k0];
    Fkdef::Ind& di1 = dt1.ind[k1];
    if (!di0.unique || di0.ncol != di1.ncol)
      continue;
    if (i0 == i1 && k0 == k1)
      if (myRandom48(10) != 0) // allowed but try to avoid
        continue;
    sprintf(dk.keyname, "fk%d", k);
    dk.tab0 = &dt0;
    dk.tab1 = &dt1;
    dk.ind0 = &di0;
    dk.ind1 = &di1;
    dk.updateAction = NdbDictionary::ForeignKey::NoAction;
    dk.deleteAction = NdbDictionary::ForeignKey::NoAction;
    dk.retrieved = false;
    k++;
  }
  d.nkey = k;
  g_info << "defined " << d.nkey << " keys tries:" << ntry << endl;
}

static void
fk_define_tables(Fkdef& d)
{
  if (d.testcase == 1)
    fk_define_tables1(d);
  else if (d.testcase == 2)
    fk_define_tables2(d);
  else
    require(false);
}

static void
fk_define_keys(Fkdef& d)
{
  if (d.nokeys)
  {
    d.nkey = 0;
    return;
  }
  if (d.testcase == 1)
    fk_define_keys1(d);
  else if (d.testcase == 2)
    fk_define_keys2(d);
  else
    require(false);
}

static void
fk_undefine_keys(Fkdef& d)
{
  d.nkey = 0;
}

static void
fk_define_all(Fkdef& d)
{
  fk_define_tables(d);
  fk_define_keys(d);
}

static int
fk_create_table(Fkdef& d, Ndb* pNdb, int i)
{
  NdbDictionary::Dictionary* pDic = pNdb->getDictionary();
  int result = NDBT_OK;
  do
  {
    Fkdef::Tab& dt = d.tab[i];
    NdbDictionary::Table tab;
    tab.setName(dt.tabname);
    for (int j = 0; j < dt.ncol; j++)
    {
      Fkdef::Col& dc = dt.col[j];
      NdbDictionary::Column col;
      col.setName(dc.colname);
      col.setType(NdbDictionary::Column::Unsigned);
      col.setPrimaryKey(dc.pk);
      col.setNullable(dc.nullable);
      tab.addColumn(col);
    }
    g_info << "create table " << dt.tabname << endl;
    CHK2(pDic->createTable(tab) == 0, pDic->getNdbError());
    const NdbDictionary::Table* pTab = 0;
    CHK2((pTab = pDic->getTable(dt.tabname)) != 0, pDic->getNdbError());
    require(!dt.retrieved);
    dt.retrieved = true;
    dt.id = pTab->getObjectId();
    dt.version = pTab->getObjectVersion();
    dt.pTab = pTab;
    for (int k = 1; k < dt.nind; k++) // skip pk
    {
      Fkdef::Ind& di = dt.ind[k];
      NdbDictionary::Index ind;
      ind.setName(di.indname);
      ind.setTable(dt.tabname);
      if (di.unique)
      {
        ind.setType(NdbDictionary::Index::UniqueHashIndex);
        ind.setLogging(true);
      }
      else
      {
        ind.setType(NdbDictionary::Index::OrderedIndex);
        ind.setLogging(false);
      }
      for (int j = 0; j < di.ncol; j++)
      {
        const Fkdef::Col& dc = di.col[j];
        ind.addColumn(dc.colname);
      }
      g_info << "create index " << di.indname << endl;
      CHK2(pDic->createIndex(ind) == 0, pDic->getNdbError());
      const NdbDictionary::Index* pInd = 0;
      CHK2((pInd = pDic->getIndex(di.indname, dt.tabname)) != 0, pDic->getNdbError());
      require(!di.retrieved);
      di.retrieved = true;
      di.id = pInd->getObjectId();
      di.version = pInd->getObjectVersion();
      di.pInd = pInd;
    }
  }
  while (0);
  return result;
}

static int
fk_create_tables(Fkdef& d, Ndb* pNdb)
{
  int result = NDBT_OK;
  for (int i = 0; i < d.ntab; i++)
  {
    CHK1(fk_create_table(d, pNdb, i) == NDBT_OK);
  }
  return result;
}

static int
fk_create_key(Fkdef& d, Ndb* pNdb, int k)
{
  NdbDictionary::Dictionary* pDic = pNdb->getDictionary();
  int result = NDBT_OK;
  do
  {
    Fkdef::Key& dk = d.key[k];
    NdbDictionary::ForeignKey key;
    key.setName(dk.keyname);
    const Fkdef::Tab& dt0 = *dk.tab0;
    const Fkdef::Tab& dt1 = *dk.tab1;
    const Fkdef::Ind& di0 = *dk.ind0;
    const Fkdef::Ind& di1 = *dk.ind1;
    const NdbDictionary::Table* pTab0 = dt0.pTab;
    const NdbDictionary::Table* pTab1 = dt1.pTab;
    const NdbDictionary::Index* pInd0 = di0.pInd;
    const NdbDictionary::Index* pInd1 = di1.pInd;
    key.setParent(*pTab0, pInd0);
    key.setChild(*pTab1, pInd1);
    g_info << "create key " << dk.keyname << endl;
    CHK2(pDic->createForeignKey(key) == 0, pDic->getNdbError());
    {
      NdbDictionary::ForeignKey key;
      sprintf(dk.fullname, "%d/%d/%s", dt0.id, dt1.id, dk.keyname);
      CHK2(pDic->getForeignKey(key, dk.fullname) == 0, pDic->getNdbError());
      require(!dk.retrieved);
      dk.retrieved = true;
      dk.id = key.getObjectId();
      dk.version = key.getObjectVersion();
    }
  }
  while (0);
  return result;
}

static int
fk_create_keys(Fkdef& d, Ndb* pNdb)
{
  int result = NDBT_OK;
  for (int k = 0; k < d.nkey; k++)
  {
    CHK1(fk_create_key(d, pNdb, k) == NDBT_OK);
  }
  return result;
}

static int
fk_alter_table(Fkdef& d, Ndb* pNdb, int i)
{
  NdbDictionary::Dictionary* pDic = pNdb->getDictionary();
  int result = NDBT_OK;
  do
  {
    Fkdef::Tab& dt = d.tab[i];
    const NdbDictionary::Table* pTab1 = 0;
    CHK2((pTab1 = pDic->getTable(dt.tabname)) != 0, pDic->getNdbError());
    g_info << "alter table " << dt.tabname << endl;
    int id1 = pTab1->getObjectId();
    int version1 = pTab1->getObjectVersion();
    g_info << "old: id=" << id1 << " version=" << hex << version1 << endl;
    CHK2(pDic->alterTable(*pTab1, *pTab1) == 0, pDic->getNdbError());
    pDic->invalidateTable(dt.tabname);
    const NdbDictionary::Table* pTab2 = 0;
    CHK2((pTab2 = pDic->getTable(dt.tabname)) != 0, pDic->getNdbError());
    int id2 = pTab2->getObjectId();
    int version2 = pTab2->getObjectVersion();
    g_info << "old: id=" << id2 << " version=" << hex << version2 << endl;
    CHK2(id1 == id2, id1 << " != " << id2);
    CHK2(version1 != version2, version1 << " == " << version2);
    dt.id = id2;
    dt.version = version2;
  }
  while (0);
  return result;
}

static int
fk_alter_tables(Fkdef& d, Ndb* pNdb, bool atrandom)
{
  int result = NDBT_OK;
  for (int i = 0; i < d.ntab; i++)
  {
    if (!atrandom || myRandom48(2) == 0)
    {
      CHK1(fk_alter_table(d, pNdb, i) == NDBT_OK);
    }
  }
  return result;
}

static int
fk_create_all(Fkdef& d, Ndb* pNdb)
{
  int result = NDBT_OK;
  do
  {
    CHK1(fk_create_tables(d, pNdb) == 0);
    CHK1(fk_create_keys(d, pNdb) == NDBT_OK);
    // imitate mysqld by doing an alter table afterwards
    CHK1(fk_alter_tables(d, pNdb, true) == NDBT_OK);
  }
  while (0);
  return result;
}

static int
fk_verify_table(const Fkdef& d, Ndb* pNdb, int i)
{
  NdbDictionary::Dictionary* pDic = pNdb->getDictionary();
  int result = NDBT_OK;
  do
  {
    const Fkdef::Tab& dt = d.tab[i];
    g_info << "verify table " << dt.tabname << endl;
    const NdbDictionary::Table* pTab = 0;
    CHK2((pTab = pDic->getTable(dt.tabname)) != 0, pDic->getNdbError());
    int id = pTab->getObjectId();
    int version = pTab->getObjectVersion();
    require(dt.retrieved);
    CHK2(dt.id == id, dt.id << " != " << id);
    CHK2(dt.version == version, dt.version << " != " << version);
    for (int k = 1; k < dt.nind; k++) // skip pk
    {
      const Fkdef::Ind& di = dt.ind[k];
      g_info << "verify index " << di.indname << endl;
      const NdbDictionary::Index* pInd = 0;
      CHK2((pInd = pDic->getIndex(di.indname, dt.tabname)) != 0, pDic->getNdbError());
      int id = pInd->getObjectId();
      int version = pInd->getObjectVersion();
      require(di.retrieved);
      CHK2(di.id == id, di.id << " != " << id);
      CHK2(di.version == version, di.version << " != " << version);
    }
    CHK1(result == NDBT_OK);
  }
  while (0);
  return result;
}

static int
fk_verify_tables(const Fkdef& d, Ndb* pNdb)
{
  int result = NDBT_OK;
  for (int i = 0; i < d.ntab; i++)
  {
    CHK1(fk_verify_table(d, pNdb, i) == 0);
  }
  return result;
}

static int
fk_verify_key(const Fkdef& d, Ndb* pNdb, int k)
{
  NdbDictionary::Dictionary* pDic = pNdb->getDictionary();
  int result = NDBT_OK;
  do
  {
    const Fkdef::Key& dk = d.key[k];
    g_info << "verify key " << dk.fullname << endl;
    NdbDictionary::ForeignKey key;
    CHK2(pDic->getForeignKey(key, dk.fullname) == 0, pDic->getNdbError());
    int id = key.getObjectId();
    int version = key.getObjectVersion();
    require(dk.retrieved);
    CHK2(dk.id == id, dk.id << " != " << id);
    CHK2(dk.version == version, dk.version << " != " << version);
    CHK2(strcmp(dk.fullname, key.getName()) == 0, dk.fullname << " != " << key.getName());
#if 0 // can add more checks
    const Fkdef::Tab& dt0 = *dk.tab0;
    const Fkdef::Tab& dt1 = *dk.tab1;
    const Fkdef::Ind& di0 = *dk.ind0;
    const Fkdef::Ind& di1 = *dk.ind1;
#endif
  }
  while (0);
  return result;
}

static int
fk_verify_keys(const Fkdef& d, Ndb* pNdb)
{
  int result = NDBT_OK;
  for (int k = 0; k < d.nkey; k++)
  {
    CHK1(fk_verify_key(d, pNdb, k) == 0);
  }
  return result;
}

static int
fk_verify_ddl(const Fkdef& d, Ndb* pNdb)
{
  int result = NDBT_OK;
  do
  {
    g_info << "verify ddl" << endl;
    CHK1(fk_verify_tables(d, pNdb) == 0);
    CHK1(fk_verify_keys(d, pNdb) == 0);
  }
  while (0);
  return result;
}

static int
fk_verify_dml(const Fkdef& d, Ndb* pNdb, int records)
{
  NdbDictionary::Dictionary* pDic = pNdb->getDictionary();
  int result = NDBT_OK;
  const int batch = 1;
  const bool allowCV = false;
  const int errNoParent = 255;
  const int errHasChild = 256;
  do
  {
    if (!(d.testcase == 1 && records > 0))
      break;
    g_info << "verify dml" << endl;
    const Fkdef::Tab& dt0 = d.tab[0];
    const Fkdef::Tab& dt1 = d.tab[1];
    const NdbDictionary::Table* pTab0 = 0;
    const NdbDictionary::Table* pTab1 = 0;
    CHK2((pTab0 = pDic->getTable(dt0.tabname)) != 0, pDic->getNdbError());
    CHK2((pTab1 = pDic->getTable(dt1.tabname)) != 0, pDic->getNdbError());
    HugoTransactions tx0(*pTab0);
    HugoTransactions tx1(*pTab1);
    // insert into child t1 - not ok
    g_err << "expect error " << errNoParent << endl;
    CHK1(tx1.loadTable(pNdb, records, batch, allowCV) != 0);
    CHK2(tx1.getNdbError().code == errNoParent, tx1.getNdbError());
    // insert into parent t0 - ok
    CHK2(tx0.loadTable(pNdb, records, batch, allowCV) == 0,
         tx0.getNdbError());
    // insert into child t1 - ok (b1 is 0, a0 is 0,1,2,..)
    CHK2(tx1.loadTable(pNdb, records, batch, allowCV) == 0,
         tx1.getNdbError());
    // delete from parent - not ok
    g_err << "expect error " << errHasChild << endl;
    CHK1(tx0.pkDelRecords(pNdb, records, batch, allowCV) != 0);
    CHK2(tx0.getNdbError().code == errHasChild, tx0.getNdbError());
    // delete from child t1 - ok
    CHK2(tx1.pkDelRecords(pNdb, records, batch, allowCV) == 0,
         tx1.getNdbError());
    // delete from parent to - ok
    CHK2(tx0.pkDelRecords(pNdb, records, batch, allowCV) == 0,
         tx0.getNdbError());
  }
  while (0);
  return result;
}

static int
fk_retrieve_list(Fkdef& d, Ndb* pNdb, Fkdef::List& list)
{
  (void)d;
  NdbDictionary::Dictionary* pDic = pNdb->getDictionary();
  int result = NDBT_OK;
  do
  {
    g_info << "list objects" << endl;
    require(list.list == 0);
    list.list = new NdbDictionary::Dictionary::List;
    CHK2(pDic->listObjects(*list.list) == 0, pDic->getNdbError());
    qsort(list.list->elements, list.list->count, sizeof(list.list->elements[0]),
          fk_compare_element);
    list.keystart = 0;
    for (int i = 0; i < (int)list.list->count; i++)
    {
      NdbDictionary::Dictionary::List::Element& e =
        list.list->elements[i];
      if (e.database == 0)
      {
        e.database = new char [1];
        e.database[0] = 0;
      }
      if (!fk_type(e.type))
        list.keystart++;
      g_info << "ob " << i << ":"
             << " type=" << e.type << " id=" << e.id
             << " db=" << e.database << " name=" << e.name << endl;
      if (i > 0)
      {
        const NdbDictionary::Dictionary::List::Element& e2 =
          list.list->elements[i - 1];
        CHK1(e.type != e2.type || e.id != e2.id);
      }
    }
    g_info << "list count=" << list.list->count
           << " keystart=" << list.keystart << endl;
  }
  while (0);
  return result;
}

static int
fk_verify_list(Fkdef& d, Ndb* pNdb, bool ignore_keys)
{
  int result = NDBT_OK;
  do
  {
    Fkdef::List& list1 = d.list;
    if (list1.list == 0)
    {
      g_info << "retrieve first object list" << endl;
      CHK1(fk_retrieve_list(d, pNdb, list1) == 0);
    }
    else
    {
      g_info << "verify object list old vs new"
                " ignore_keys=" << ignore_keys << endl;
      Fkdef::List list2;
      CHK1(fk_retrieve_list(d, pNdb, list2) == NDBT_OK);
      // optionally ignore FK stuff in either list
      int count1 = !ignore_keys ? list1.list->count : list1.keystart;
      int count2 = !ignore_keys ? list2.list->count : list2.keystart;
      CHK1(count1 == count2);
      for (int i = 0; i < count1; i++)
      {
        const NdbDictionary::Dictionary::List::Element& e1 =
          list1.list->elements[i];
        const NdbDictionary::Dictionary::List::Element& e2 =
          list2.list->elements[i];
        CHK2(e1.type == e2.type,
             i << ": " << e1.type << " != " << e2.type);
        CHK2(e1.id == e2.id,
             i << ": " << e1.id << " != " << e2.id);
        CHK2(strcmp(e1.database, e2.database) == 0,
             i << ": " << e1.database << " != " << e2.database);
        CHK2(strcmp(e1.name, e2.name) == 0,
             i << ": " << e1.name << " != " << e2.name);
      }
      CHK1(result == NDBT_OK);
      // replace old by new
      delete list1.list;
      list1.list = list2.list;
      list1.keystart = list2.keystart;
      list2.list = 0;
    }
    // verify objects vs list
    for (int i = 0; i < d.ntab; i++)
    {
      const Fkdef::Tab& dt = d.tab[i];
      CHK2(fk_find_element(list1, NdbDictionary::Object::UserTable,
           "TEST_DB", dt.tabname), dt.tabname);
      for (int k = 1; k < dt.nind; k++)
      {
        const Fkdef::Ind& di = dt.ind[k];
        if (di.unique)
        {
          CHK2(fk_find_element(list1, NdbDictionary::Object::UniqueHashIndex,
               "sys", di.indname), di.indname);
        }
        else
        {
          CHK2(fk_find_element(list1, NdbDictionary::Object::OrderedIndex,
               "sys", di.indname), di.indname);
        }
      }
      CHK1(result == NDBT_OK);
    }
    for (int k = 0; k < d.nkey; k++) {
      const Fkdef::Key& dk = d.key[k];
      CHK2(fk_find_element(list1, NdbDictionary::Object::ForeignKey,
           "", dk.fullname), dk.fullname);
      // could also check FK triggers..
    }
    CHK1(result == NDBT_OK);
  }
  while (0);
  return result;
}

static int
fk_drop_table(Fkdef& d, Ndb* pNdb, int i, bool force)
{
  NdbDictionary::Dictionary* pDic = pNdb->getDictionary();
  int result = NDBT_OK;
  do
  {
    Fkdef::Tab& dt = d.tab[i];
    g_info << "drop table " << dt.tabname
           << (force ? " (force)" : "") << endl;
    if (pDic->dropTable(dt.tabname) != 0)
    {
      const NdbError& err = pDic->getNdbError();
      CHK2(force, err);
      CHK2(err.code == 709 || err.code == 723, err);
      break;
    }
    // all indexes are dropped by ndb api
    // all related FKs child/parent are dropped by ndb api
  }
  while (0);
  return result;
}

static int
fk_drop_tables(Fkdef& d, Ndb* pNdb, bool force)
{
  int result = NDBT_OK;
  for (int i = 0; i < d.ntab; i++)
  {
    CHK1(fk_drop_table(d, pNdb, i, force) == NDBT_OK);
  }
  return result;
}

static int
fk_drop_key(Fkdef& d, Ndb* pNdb, int k, bool force)
{
  NdbDictionary::Dictionary* pDic = pNdb->getDictionary();
  int result = NDBT_OK;
  do
  {
    Fkdef::Key& dk = d.key[k];
    g_info << "drop key " << dk.fullname
           << (force ? " (force)" : "") << endl;
    NdbDictionary::ForeignKey key;
    if (pDic->getForeignKey(key, dk.fullname) != 0)
    {
      const NdbError& err = pDic->getNdbError();
      CHK2(force, err);
      CHK2(err.code == 709 || err.code == 723 || err.code == 21040, err);
      break;
    }
    CHK2(pDic->dropForeignKey(key) == 0, pDic->getNdbError());
  }
  while (0);
  return result;
}

static int
fk_drop_keys(Fkdef& d, Ndb* pNdb, bool force)
{
  int result = NDBT_OK;
  for (int k = 0; k < d.nkey; k++)
  {
    CHK1(fk_drop_key(d, pNdb, k, force) == NDBT_OK);
  }
  return result;
}

static int
fk_drop_all(Fkdef& d, Ndb* pNdb, bool force)
{
  int result = NDBT_OK;
  do
  {
    CHK1(fk_drop_keys(d, pNdb, force) == NDBT_OK);
    CHK1(fk_drop_tables(d, pNdb, force) == NDBT_OK);
  }
  while (0);
  return result;
}

// commit drop

// just reset all retrieved
static void
fk_dropped_all(Fkdef& d)
{
  for (int i = 0; i < d.ntab; i++)
  {
    Fkdef::Tab& dt = d.tab[i];
    dt.retrieved = false;
    for (int k = 0; k < dt.nind; k++)
    {
      Fkdef::Ind& di = dt.ind[k];
      di.retrieved = false;
    }
  }
  for (int k = 0; k < d.nkey; k++)
  {
    Fkdef::Key& dk = d.key[k];
    dk.retrieved = false;
  }
}

// for FK_Bug18069680

static int
fk_create_all_random(Fkdef& d, Ndb* pNdb)
{
  int result = NDBT_OK;
  int ntab = 0;
  int nkey = 0;
  do
  {
    for (int i = 0; i < d.ntab; i++)
    {
      Fkdef::Tab& dt = d.tab[i];
      if (!dt.retrieved && myRandom48(3) == 0)
      {
        CHK1(fk_create_table(d, pNdb, i) == 0);
        require(dt.retrieved);
        ntab++;
      }
    }
    CHK1(result == NDBT_OK);
    for (int k = 0; k < d.nkey; k++)
    {
      Fkdef::Key& dk = d.key[k];
      if (!dk.retrieved && myRandom48(3) == 0 &&
          dk.tab0->retrieved && dk.tab1->retrieved)
      {
        CHK1(fk_create_key(d, pNdb, k) == 0);
        require(dk.retrieved);
        nkey++;
      }
    }
    CHK1(result == NDBT_OK);
    require(ntab <= d.ntab && nkey <= d.nkey);
  }
  while (ntab < d.ntab || nkey < d.nkey);
  return result;
}

static int
fk_drop_indexes_under(const Fkdef& d, Ndb* pNdb)
{
  NdbDictionary::Dictionary* pDic = pNdb->getDictionary();
  int result = NDBT_OK;
  do
  {
    for (int i = 0; i < d.ntab; i++)
    {
      const Fkdef::Tab& dt = d.tab[i];
      for (int k = 1; k < dt.nind; k++) // skip pk
      {
        const Fkdef::Ind& di = dt.ind[k];
        int parent = 0;
        int child = 0;
        for (int m = 0; m < d.nkey; m++)
        {
          const Fkdef::Key& dk = d.key[m];
          if (dk.ind0 == &di)
            parent++;
          if (dk.ind1 == &di)
            child++;
        }
        if (parent != 0 || child != 0)
        {
          // drop must fail
          g_info << "try to drop index under " << di.indname
                 << " parent:" << parent << " child:" << child << endl;
          int ret = pDic->dropIndex(di.indname, dt.tabname);
          CHK2(ret != 0, "no error on drop underlying index");
          const NdbError& err = pDic->getNdbError();
          // could be either error code depending on check order
          CHK2(err.code == 21081 || err.code == 21082, pDic->getNdbError());
        }
      }
      CHK1(result == NDBT_OK);
    }
    CHK1(result == NDBT_OK);
  }
  while (0);
  return result;
}

// for manual testing
static void
fk_env_options(Fkdef& d)
{
  // random seed
  int seed = NdbHost_GetProcessId();
#ifdef NDB_USE_GET_ENV
  {
    const char* p = NdbEnv_GetEnv("RANDOM_SEED", (char*)0, 0);
    if (p != 0)
      seed = atoi(p);
  }
#endif
  myRandom48Init(seed);
  g_err << "random seed: " << seed << endl;
  // create no FKs at all
  d.nokeys = false;
#ifdef NDB_USE_GET_ENV
  {
    const char* p = NdbEnv_GetEnv("FK_NOKEYS", (char*)0, 0);
    if (p != 0 && strchr("1Y", p[0]) != 0)
      d.nokeys = true;
  }
#endif
  // do not drop objects at end
  d.nodrop = false;
#ifdef NDB_USE_GET_ENV
  {
    const char* p = NdbEnv_GetEnv("FK_NODROP", (char*)0, 0);
    if (p != 0 && strchr("1Y", p[0]) != 0)
      d.nodrop = true;
  }
#endif
}

int
runFK_SRNR(NDBT_Context* ctx, NDBT_Step* step)
{
  Ndb* pNdb = GETNDB(step);
  const int loops = ctx->getNumLoops();
  const int records = ctx->getNumRecords();
  int result = NDBT_OK;

  NdbRestarter restarter;
  const int numdbnodes = restarter.getNumDbNodes();

  Fkdef d;
  d.testcase = ctx->getProperty("testcase", (Uint32)0);
  fk_env_options(d);
  fk_define_all(d);

  do
  {
    (void)fk_drop_all(d, pNdb, true);
    CHK1(fk_create_all(d, pNdb) == NDBT_OK);
    CHK1(fk_verify_ddl(d, pNdb) == NDBT_OK);
    CHK1(fk_verify_dml(d, pNdb, records) == NDBT_OK);
    CHK1(fk_verify_list(d, pNdb, false) == NDBT_OK);

    for (int loop = 0; loop < loops; loop++)
    {
      g_info << "loop " << loop << "<" << loops << endl;

      bool rs = (numdbnodes == 1 || myRandom48(2) == 0);
      if (rs)
      {
        g_info << "restart all" << endl;
        CHK1(restarter.restartAll() == 0);
      }
      else
      {
        int i = myRandom48(numdbnodes);
        int nodeid = restarter.getDbNodeId(i);
        bool initial = (bool)myRandom48(2);
        bool nostart = true;
        g_info << "restart node " << nodeid << " initial=" << initial << endl;

        CHK1(restarter.restartOneDbNode(nodeid, initial, nostart) == 0);
        CHK1(restarter.waitNodesNoStart(&nodeid, 1) == 0);
        g_info << "nostart node " << nodeid << endl;

        CHK1(fk_verify_ddl(d, pNdb) == NDBT_OK);
        CHK1(fk_verify_dml(d, pNdb, records) == NDBT_OK);
        CHK1(fk_verify_list(d, pNdb, false) == NDBT_OK);

        g_info << "start node " << nodeid << endl;
        CHK1(restarter.startNodes(&nodeid, 1) == 0);
      }

      CHK1(restarter.waitClusterStarted() == 0);
      CHK_NDB_READY(pNdb);
      g_info << "cluster is started" << endl;

      CHK1(fk_verify_ddl(d, pNdb) == NDBT_OK);
      CHK1(fk_verify_dml(d, pNdb, records) == NDBT_OK);
      CHK1(fk_verify_list(d, pNdb, false) == NDBT_OK);
    }
    CHK1(result == NDBT_OK);

    if (!d.nodrop)
    {
      CHK1(fk_drop_all(d, pNdb, false) == NDBT_OK);
    }
  }
  while (0);

  if (result != NDBT_OK)
  {
    if (!d.nodrop)
      (void)fk_drop_all(d, pNdb, true);
  }
  return result;
}

int
runFK_TRANS(NDBT_Context* ctx, NDBT_Step* step)
{
  Ndb* pNdb = GETNDB(step);
  NdbDictionary::Dictionary* pDic = pNdb->getDictionary();
  const int loops = ctx->getNumLoops();
  const int records = ctx->getNumRecords();
  int result = NDBT_OK;
  const int abort_flag = NdbDictionary::Dictionary::SchemaTransAbort;

  Fkdef d;
  d.testcase = ctx->getProperty("testcase", (Uint32)0);
  fk_env_options(d);
  fk_define_tables(d);
  fk_undefine_keys(d);

  do
  {
    (void)fk_drop_all(d, pNdb, true);
    CHK1(fk_create_tables(d, pNdb) == NDBT_OK);
    CHK1(fk_verify_ddl(d, pNdb) == NDBT_OK);
    CHK1(fk_verify_list(d, pNdb, false) == NDBT_OK);

    // what to do on loop % 3
    const int abort_loop[3][2] = { { 1, -1 }, { 0, 1 }, { 0, 0 } };

    for (int loop = 0; loop < loops; loop++)
    {
      g_info << "loop " << loop << "<" << loops << endl;

      int abort_create = abort_loop[loop % 3][0];
      require(abort_create == 0 || abort_create == 1);
      g_info << "abort create: " << abort_create << endl;

      fk_define_keys(d);
      CHK2(pDic->beginSchemaTrans() == 0, pDic->getNdbError());
      CHK1(fk_create_keys(d, pNdb) == 0);
      if (!abort_create)
      {
        g_info << "commit schema trans" << endl;
        CHK2(pDic->endSchemaTrans(0) == 0, pDic->getNdbError());
        CHK1(fk_verify_ddl(d, pNdb) == NDBT_OK);
        CHK1(fk_verify_dml(d, pNdb, records) == NDBT_OK);
        CHK1(fk_verify_list(d, pNdb, true) == NDBT_OK);
      }
      else
      {
        g_info << "abort schema trans" << endl;
        CHK2(pDic->endSchemaTrans(abort_flag) == 0, pDic->getNdbError());
        fk_undefine_keys(d);
        CHK1(fk_verify_ddl(d, pNdb) == NDBT_OK);
        CHK1(fk_verify_list(d, pNdb, false) == NDBT_OK);
        continue; // nothing to drop
      }

      int abort_drop = abort_loop[loop % 3][1];
      require(abort_drop == 0 || abort_drop == 1);
      g_info << "abort drop: " << abort_drop << endl;

      CHK2(pDic->beginSchemaTrans() == 0, pDic->getNdbError());
      CHK1(fk_drop_keys(d, pNdb, false) == 0);
      if (!abort_drop)
      {
        g_info << "commit schema trans" << endl;
        CHK2(pDic->endSchemaTrans(0) == 0, pDic->getNdbError());
        fk_undefine_keys(d);
        CHK1(fk_verify_ddl(d, pNdb) == NDBT_OK);
        CHK1(fk_verify_list(d, pNdb, true) == NDBT_OK);
      }
      else
      {
        g_info << "abort schema trans" << endl;
        CHK2(pDic->endSchemaTrans(abort_flag) == 0, pDic->getNdbError());
        CHK1(fk_verify_ddl(d, pNdb) == NDBT_OK);
        CHK1(fk_verify_dml(d, pNdb, records) == NDBT_OK);
        CHK1(fk_verify_list(d, pNdb, false) == NDBT_OK);
        // prepare for next round
        CHK1(fk_drop_keys(d, pNdb, false) == NDBT_OK);
        fk_undefine_keys(d);
      }
    }
    CHK1(result == NDBT_OK);

    if (!d.nodrop)
    {
      CHK1(fk_drop_all(d, pNdb, false) == NDBT_OK);
    }
  }
  while (0);

  if (result != NDBT_OK)
  {
    (void)pDic->endSchemaTrans(abort_flag);
    if (!d.nodrop)
      (void)fk_drop_all(d, pNdb, true);
  }
  return result;
}

int
runFK_Bug18069680(NDBT_Context* ctx, NDBT_Step* step)
{
  Ndb* pNdb = GETNDB(step);
  const int loops = ctx->getNumLoops();
  const int records = ctx->getNumRecords();
  int result = NDBT_OK;

  Fkdef d;
  d.testcase = ctx->getProperty("testcase", (Uint32)0);
  fk_env_options(d);
  fk_define_all(d);

  do
  {
    (void)fk_drop_all(d, pNdb, true);

    for (int loop = 0; loop < loops; loop++)
    {
      g_info << "loop " << loop << "<" << loops << endl;

      CHK1(fk_create_all_random(d, pNdb) == NDBT_OK);
      CHK1(fk_verify_ddl(d, pNdb) == NDBT_OK);
      CHK1(fk_verify_dml(d, pNdb, records) == NDBT_OK);

      CHK1(fk_drop_indexes_under(d, pNdb) == NDBT_OK);
      CHK1(fk_drop_tables(d, pNdb, false) == NDBT_OK);

      fk_dropped_all(d);
    }
    CHK1(result == NDBT_OK);
  }
  while (0);

  if (result != NDBT_OK)
  {
    if (!d.nodrop)
      (void)fk_drop_all(d, pNdb, true);
  }
  return result;
}

#undef myRandom48
#undef myRandom48Init

int
runDictTO_1(NDBT_Context* ctx, NDBT_Step* step)
{
  Ndb* pNdb = GETNDB(step);
  NdbDictionary::Dictionary* pDic = pNdb->getDictionary();
  NdbRestarter restarter;

  if (restarter.getNumDbNodes() < 3)
    return NDBT_OK;

  for (int i = 0; i < ctx->getNumLoops(); i++)
  {
    int master = restarter.getMasterNodeId();
    int next = restarter.getNextMasterNodeId(master);
    int val2[] = { DumpStateOrd::CmvmiSetRestartOnErrorInsert, 1 };

    restarter.dumpStateOneNode(master, val2, 2);
    restarter.insertError2InNode(master, 6050, next);

    ndbout_c("master: %d next: %d", master, next);
    {
      g_info << "save all resource usage" << endl;
      int dump1[] = { DumpStateOrd::SchemaResourceSnapshot };
      restarter.dumpStateAllNodes(dump1, 1);
    }


    {
      if (pDic->beginSchemaTrans() != 0)
      {
        ndbout << "ERROR: line: " << __LINE__ << endl;
        ndbout << pDic->getNdbError();
        return NDBT_FAILED;
      }
      for (int j = 0; j < (i + 1); j++)
      {
        NdbDictionary::Table pTab(* ctx->getTab());
        pTab.setName(BaseString(pTab.getName()).appfmt("_EXTRA_%u", j).c_str());

        if (pDic->createTable(pTab) != 0)
        {
          ndbout << "ERROR: line: " << __LINE__ << endl;
          ndbout << pDic->getNdbError();
          return NDBT_FAILED;
        }
      }

      // this should give master failuer...but trans should rollforward
      if (pDic->endSchemaTrans() != 0)
      {
        ndbout << "ERROR: line: " << __LINE__ << endl;
        ndbout << pDic->getNdbError();
        return NDBT_FAILED;
      }
    }

    for (int j = 0; j < (i + 1); j++)
    {
      pDic->dropTable(BaseString(ctx->getTab()->getName()).appfmt("_EXTRA_%u", j).c_str());
    }

    {
      g_info << "check all resource usage" << endl;
      for (int j = 0; j < restarter.getNumDbNodes(); j++)
      {
        if (restarter.getDbNodeId(j) == master)
          continue;

        int dump1[] = { DumpStateOrd::SchemaResourceCheckLeak };
        restarter.dumpStateOneNode(restarter.getDbNodeId(j), dump1, 1);
      }
    }

    restarter.waitNodesNoStart(&master, 1);
    restarter.startNodes(&master, 1);
    restarter.waitClusterStarted();
    CHK_NDB_READY(pNdb);
<<<<<<< HEAD
=======
  }

  return NDBT_OK;
}

int
runIndexStatTimeout(NDBT_Context* ctx, NDBT_Step* step)
{
  Ndb* pNdb = GETNDB(step);
  NdbDictionary::Dictionary *pDict = pNdb->getDictionary();
  const NdbDictionary::Table* pTab = ctx->getTab();
  char idxname[20];
  sprintf(idxname, "%s_idx", pTab->getName());
  NdbRestarter restarter;

  if(pTab == NULL)
  {
    ndbout << "Failed to get table " << endl;
    return NDBT_FAILED;
  }
  const NdbDictionary::Index* pIdx = pDict->getIndex(idxname, pTab->getName());
  if(pIdx == NULL)
  {
    ndbout << "Failed to get index" << idxname << " error " << pDict->getNdbError() << endl;
    return NDBT_FAILED;
  }
  ndbout << "Inserting error in ndbd to cause dictsignal timeout" << endl;
  if(restarter.insertErrorInAllNodes(6221) != 0)
  {
    ndbout << "Failed to insert error 6221" << endl;
    return NDBT_FAILED;
  }

  ndbout << "Do error injection in ndbapi to timeout quickly" << endl;
  DBUG_SET_INITIAL("+d,ndb_dictsignal_timeout");

  if(pDict->updateIndexStat(*pIdx, *pTab) == 0)
  {
    ndbout << "Error: updateIndexStat succeeded, should have failed" << endl;
    return NDBT_FAILED;
  }
  ndbout << "Clear error injection from ndbapi" << endl;
  DBUG_SET_INITIAL("-d,ndb_dictsignal_timeout");

  ndbout << "Clear error insert in ndbd" << endl;
  if(restarter.insertErrorInAllNodes(0) != 0)
  {
    ndbout << "Failed to clear error 6221" << endl;
    return NDBT_FAILED;
  }
  int errorCode= pDict->getNdbError().code;
  if(errorCode != 4008)
  {
    ndbout << "Error: updateIndexStat failed with wrong error " << errorCode << endl;
    return NDBT_FAILED;
  }
  ndbout << "Success: updateIndexStat failed with expected error 4008" << endl;
  return NDBT_OK;
}

int
runForceGCPWait(NDBT_Context* ctx, NDBT_Step* step)
{
  Ndb* pNdb = GETNDB(step);
  NdbDictionary::Dictionary *pDict = pNdb->getDictionary();
  NdbRestarter restarter;

  ndbout << "Inserting error in ndbd to cause dictsignal timeout" << endl;
  if(restarter.insertErrorInAllNodes(7247) != 0)
  {
    ndbout << "Failed to insert error 7247" << endl;
    return NDBT_FAILED;
  }

  ndbout << "Do error injection in ndbapi to timeout quickly" << endl;
  DBUG_SET_INITIAL("+d,ndb_dictsignal_timeout");

  if(pDict->forceGCPWait(0) == 0)
  {
    ndbout << "Error: forceGCPWait succeeded, should have failed" << endl;
    return NDBT_FAILED;
  }
  ndbout << "Clear error injection from ndbapi" << endl;
  DBUG_SET_INITIAL("-d,ndb_dictsignal_timeout");

  ndbout << "Clear error insert in ndbd" << endl;
  if(restarter.insertErrorInAllNodes(0) != 0)
  {
    ndbout << "Failed to clear error 6222" << endl;
    return NDBT_FAILED;
  }
  int errorCode= pDict->getNdbError().code;
  if(errorCode != 4008)
  {
    ndbout << "Error: forceGCPWait failed with wrong error " << errorCode << endl;
    return NDBT_FAILED;
  }
  ndbout << "Success: forceGCPWait failed with expected error 4008" << endl;
  return NDBT_OK;
}

/**
 * Testcase CreateManyDataFiles : Check if error code 1517 is
 * returned when DiskPageBufferMemory is exhausted.
 *
 * Provoke lack of DiskPageBufferMemory when creating data files
 * by reconfiguring it to the allowed minimum. Save the original
 * config value and reinstate it when runCreateManyDataFiles
 * creating many files is finished.
 */
static int
changeStartDiskPageBufMem(NDBT_Context *ctx, NDBT_Step *step)
{
  Config conf;
  NdbRestarter restarter;
  Uint64 new_diskpage_buffer = 4 * 1024 * 1024; // Configured minimum value
  Uint64 start_disk_page_buffer = ctx->getProperty("STARTDISKPAGEBUFFER",
                                                (Uint64)new_diskpage_buffer);

  NdbMgmd mgmd;
  Uint64 saved_old_value = 0;
  CHECK3(mgmd.change_config(start_disk_page_buffer, &saved_old_value,
                            CFG_SECTION_NODE,
                            CFG_DB_DISK_PAGE_BUFFER_MEMORY),
         "Change config failed");

  // Save old config value in the test case context
  ctx->setProperty("STARTDISKPAGEBUFFER", Uint64(saved_old_value));

  g_err << "Restarting nodes to apply config change from "
        << saved_old_value << " to " << start_disk_page_buffer << endl;

  CHECK3(restarter.restartAll() == 0,
         "Restart all failed");
  CHECK3(restarter.waitClusterStarted(120) == 0,
         "Cluster has not started");
  g_err << "Nodes restarted with new config." << endl;
  return NDBT_OK;
}

/**
 * If not exists, create LogfileGroup DEFAULT-LG and
 * create a tablespace DEFAULT-TS.
 * Save in test context whether log file group or
 * table space is created in this test case.
 */
int
runCreateLogFileGroupTableSpace(NDBT_Context* ctx, NDBT_Step* step)
{
  Ndb* pNdb = GETNDB(step);
  NdbDictionary::Dictionary *pDict = pNdb->getDictionary();

  // Create a new LFG, if not exixts already
  bool log_file_group_created = false;
  NdbDictionary::LogfileGroup lg = pDict->getLogfileGroup("DEFAULT-LG");
  if (strcmp(lg.getName(), "DEFAULT-LG") != 0)
  {
    lg.setName("DEFAULT-LG");
    lg.setUndoBufferSize(1*1024*1024);

    CHECK3(pDict->createLogfileGroup(lg) == 0, pDict->getNdbError());
    log_file_group_created = true;
  }
  // Save the info about the test created the log file group
  // "DEFAULT-LG" in the test case context.
  ctx->setProperty("LOGFILEGROUPCREATED", Uint32(log_file_group_created));

  // Create a tablespace, if not exists
  bool ts_created = false;
  NdbDictionary::Tablespace ts = pDict->getTablespace("DEFAULT-TS");
  if (strcmp(ts.getName(), "DEFAULT-TS") != 0)
  {
    const char * tsName  = "DEFAULT-TS";
    NdbDictionary::Tablespace ts;
    ts.setName(tsName);
    ts.setExtentSize(1024*1024);
    ts.setDefaultLogfileGroup("DEFAULT-LG");

    CHECK3((pDict->createTablespace(ts)) == 0, pNdb->getNdbError());
    ts_created = true;
  }
  // Save the info about the test created the table space
  // "DEFAULT-TS" in the test case context.
  ctx->setProperty("TABLESPACECREATED", Uint32(ts_created));
  return NDBT_OK;
}

/**
 * Drop DEFAULT-TS and DEFAULT-LG if the test case created them.
 * This info is saved in the test context.
 */
int
runDropTableSpaceLG(NDBT_Context* ctx, NDBT_Step* step)
{
  Ndb* pNdb = GETNDB(step);

  // Read the info about the test created the table space
  // "DEFAULT-TS" from the test case context.
  Uint32 ts_created =
    ctx->getProperty("TABLESPACECREATED", (Uint32)0);

  if (ts_created)
  {
    // tablespace was created by this test case, remove it.
    if (pNdb->getDictionary()->dropTablespace(
          pNdb->getDictionary()->getTablespace("DEFAULT-TS")) != 0)
    {
      g_err << " Dropping table space DEFAULT-TS failed with "
            << pNdb->getDictionary()->getNdbError() << endl;
      // Don't return NDBT_FAILED, continue clean up log file group
    }
>>>>>>> 4869291f
  }

  // Read the info about the test created the log file group
  // "DEFAULT-LG" from the test case context.
  Uint32 log_file_group_created =
    ctx->getProperty("LOGFILEGROUPCREATED", (Uint32)0);

  if (log_file_group_created)
  {
    // Log file group was created by this test case, remove it.
    CHECK3(pNdb->getDictionary()->dropLogfileGroup(
             pNdb->getDictionary()->getLogfileGroup("DEFAULT-LG")) == 0,
           pNdb->getDictionary()->getNdbError());
  }
  return NDBT_OK;
}

<<<<<<< HEAD
int
runIndexStatTimeout(NDBT_Context* ctx, NDBT_Step* step)
{
  Ndb* pNdb = GETNDB(step);
  NdbDictionary::Dictionary *pDict = pNdb->getDictionary();
  const NdbDictionary::Table* pTab = ctx->getTab();
  char idxname[20];
  sprintf(idxname, "%s_idx", pTab->getName());
  NdbRestarter restarter;

  if(pTab == NULL)
  {
    ndbout << "Failed to get table " << endl;
    return NDBT_FAILED;
  }
  const NdbDictionary::Index* pIdx = pDict->getIndex(idxname, pTab->getName());
  if(pIdx == NULL)
  {
    ndbout << "Failed to get index" << idxname << " error " << pDict->getNdbError() << endl;
    return NDBT_FAILED;
  }
  ndbout << "Inserting error in ndbd to cause dictsignal timeout" << endl;
  if(restarter.insertErrorInAllNodes(6221) != 0)
  {
    ndbout << "Failed to insert error 6221" << endl;
    return NDBT_FAILED;
  }

  ndbout << "Do error injection in ndbapi to timeout quickly" << endl;
  DBUG_SET_INITIAL("+d,ndb_dictsignal_timeout");

  if(pDict->updateIndexStat(*pIdx, *pTab) == 0)
  {
    ndbout << "Error: updateIndexStat succeeded, should have failed" << endl;
    return NDBT_FAILED;
  }
  ndbout << "Clear error injection from ndbapi" << endl;
  DBUG_SET_INITIAL("-d,ndb_dictsignal_timeout");

  ndbout << "Clear error insert in ndbd" << endl;
  if(restarter.insertErrorInAllNodes(0) != 0)
  {
    ndbout << "Failed to clear error 6221" << endl;
    return NDBT_FAILED;
  }
  int errorCode= pDict->getNdbError().code;
  if(errorCode != 4008)
  {
    ndbout << "Error: updateIndexStat failed with wrong error " << errorCode << endl;
    return NDBT_FAILED;
  }
  ndbout << "Success: updateIndexStat failed with expected error 4008" << endl;
  return NDBT_OK;
}

int
runForceGCPWait(NDBT_Context* ctx, NDBT_Step* step)
{
  Ndb* pNdb = GETNDB(step);
  NdbDictionary::Dictionary *pDict = pNdb->getDictionary();
  NdbRestarter restarter;

  ndbout << "Inserting error in ndbd to cause dictsignal timeout" << endl;
  if(restarter.insertErrorInAllNodes(7247) != 0)
  {
    ndbout << "Failed to insert error 7247" << endl;
    return NDBT_FAILED;
  }

  ndbout << "Do error injection in ndbapi to timeout quickly" << endl;
  DBUG_SET_INITIAL("+d,ndb_dictsignal_timeout");

  if(pDict->forceGCPWait(0) == 0)
  {
    ndbout << "Error: forceGCPWait succeeded, should have failed" << endl;
    return NDBT_FAILED;
  }
  ndbout << "Clear error injection from ndbapi" << endl;
  DBUG_SET_INITIAL("-d,ndb_dictsignal_timeout");

  ndbout << "Clear error insert in ndbd" << endl;
  if(restarter.insertErrorInAllNodes(0) != 0)
  {
    ndbout << "Failed to clear error 6222" << endl;
    return NDBT_FAILED;
  }
  int errorCode= pDict->getNdbError().code;
  if(errorCode != 4008)
  {
    ndbout << "Error: forceGCPWait failed with wrong error " << errorCode << endl;
    return NDBT_FAILED;
  }
  ndbout << "Success: forceGCPWait failed with expected error 4008" << endl;
  return NDBT_OK;
}

/**
 * Testcase CreateManyDataFiles : Check if error code 1517 is
 * returned when DiskPageBufferMemory is exhausted.
 *
 * Provoke lack of DiskPageBufferMemory when creating data files
 * by reconfiguring it to the allowed minimum. Save the original
 * config value and reinstate it when runCreateManyDataFiles
 * creating many files is finished.
 */
static int
changeStartDiskPageBufMem(NDBT_Context *ctx, NDBT_Step *step)
{
  Config conf;
  NdbRestarter restarter;
  Uint64 new_diskpage_buffer = 4 * 1024 * 1024; // Configured minimum value
  Uint64 start_disk_page_buffer = ctx->getProperty("STARTDISKPAGEBUFFER",
                                                (Uint64)new_diskpage_buffer);

  NdbMgmd mgmd;
  Uint64 saved_old_value = 0;
  CHECK3(mgmd.change_config(start_disk_page_buffer, &saved_old_value,
                            CFG_SECTION_NODE,
                            CFG_DB_DISK_PAGE_BUFFER_MEMORY),
         "Change config failed");

  // Save old config value in the test case context
  ctx->setProperty("STARTDISKPAGEBUFFER", Uint64(saved_old_value));

  g_err << "Restarting nodes to apply config change from "
        << saved_old_value << " to " << start_disk_page_buffer << endl;

  CHECK3(restarter.restartAll() == 0,
         "Restart all failed");
  CHECK3(restarter.waitClusterStarted(120) == 0,
         "Cluster has not started");
  g_err << "Nodes restarted with new config." << endl;
  return NDBT_OK;
}

/**
 * If not exists, create LogfileGroup DEFAULT-LG and
 * create a tablespace DEFAULT-TS.
 * Save in test context whether log file group or
 * table space is created in this test case.
 */
int
runCreateLogFileGroupTableSpace(NDBT_Context* ctx, NDBT_Step* step)
{
  Ndb* pNdb = GETNDB(step);
  NdbDictionary::Dictionary *pDict = pNdb->getDictionary();

  // Create a new LFG, if not exixts already
  bool log_file_group_created = false;
  NdbDictionary::LogfileGroup lg = pDict->getLogfileGroup("DEFAULT-LG");
  if (strcmp(lg.getName(), "DEFAULT-LG") != 0)
  {
    lg.setName("DEFAULT-LG");
    lg.setUndoBufferSize(1*1024*1024);

    CHECK3(pDict->createLogfileGroup(lg) == 0, pDict->getNdbError());
    log_file_group_created = true;
  }
  // Save the info about the test created the log file group
  // "DEFAULT-LG" in the test case context.
  ctx->setProperty("LOGFILEGROUPCREATED", Uint32(log_file_group_created));

  // Create a tablespace, if not exists
  bool ts_created = false;
  NdbDictionary::Tablespace ts = pDict->getTablespace("DEFAULT-TS");
  if (strcmp(ts.getName(), "DEFAULT-TS") != 0)
  {
    const char * tsName  = "DEFAULT-TS";
    NdbDictionary::Tablespace ts;
    ts.setName(tsName);
    ts.setExtentSize(1024*1024);
    ts.setDefaultLogfileGroup("DEFAULT-LG");

    CHECK3((pDict->createTablespace(ts)) == 0, pNdb->getNdbError());
    ts_created = true;
  }
  // Save the info about the test created the table space
  // "DEFAULT-TS" in the test case context.
  ctx->setProperty("TABLESPACECREATED", Uint32(ts_created));
  return NDBT_OK;
}

/**
 * Drop DEFAULT-TS and DEFAULT-LG if the test case created them.
 * This info is saved in the test context.
 */
int
runDropTableSpaceLG(NDBT_Context* ctx, NDBT_Step* step)
{
  Ndb* pNdb = GETNDB(step);

  // Read the info about the test created the table space
  // "DEFAULT-TS" from the test case context.
  Uint32 ts_created =
    ctx->getProperty("TABLESPACECREATED", (Uint32)0);

  if (ts_created)
  {
    // tablespace was created by this test case, remove it.
    if (pNdb->getDictionary()->dropTablespace(
          pNdb->getDictionary()->getTablespace("DEFAULT-TS")) != 0)
    {
      g_err << " Dropping table space DEFAULT-TS failed with "
            << pNdb->getDictionary()->getNdbError() << endl;
      // Don't return NDBT_FAILED, continue clean up log file group
    }
  }

  // Read the info about the test created the log file group
  // "DEFAULT-LG" from the test case context.
  Uint32 log_file_group_created =
    ctx->getProperty("LOGFILEGROUPCREATED", (Uint32)0);

  if (log_file_group_created)
  {
    // Log file group was created by this test case, remove it.
    CHECK3(pNdb->getDictionary()->dropLogfileGroup(
             pNdb->getDictionary()->getLogfileGroup("DEFAULT-LG")) == 0,
           pNdb->getDictionary()->getNdbError());
  }
  return NDBT_OK;
}

=======
>>>>>>> 4869291f
/**
 * Create upto the number of data files given in the test case until
 * DiskPageBufferMemory gets exhausted, indicated by error code 1517.
 *
 * Drop data files.
 *
 * Test succeeds if the DiskPageBufferMemory gets exhausted,
 *      fails otherwise.
 */
int
runCreateManyDataFiles(NDBT_Context* ctx, NDBT_Step* step)
{
  Ndb* pNdb = GETNDB(step);
  NdbDictionary::Dictionary *pDict = pNdb->getDictionary();
  int result = NDBT_FAILED;

  // Add many data files until disk page buffer gets filled
  Uint32 data_files_to_create = ctx->getProperty("DATAFILES",
                                                 (Uint32)200);
  NdbDictionary::Datafile df;
  uint created_files = 0; // How many files are created so far
  char datafilename[256];

  for (Uint32 datafile=0; datafile < data_files_to_create; ++datafile)
  {
    BaseString::snprintf(datafilename, sizeof(datafilename),
                         "datafile%d", datafile);
    df.setPath(datafilename);
    df.setSize(1*1024*1024);
    df.setTablespace("DEFAULT-TS");

    int res = pDict->createDatafile(df);
    if(res != 0)
    {
      int error = pDict->getNdbError().code;
      if (error == 1517)
      {
        // Error 1517 indicates DiskPageBufferMemory exhaustion.
        // Stop creating more data files.
        result =  NDBT_OK;
      }
      else
      {
        g_err << "Failed to create datafile " << datafilename
              << endl << pDict->getNdbError() << endl;
      }
      break;
    }
    created_files++;
  }

  // Clean up : remove the data files created
  for (uint datafile=0; datafile < created_files; ++datafile)
  {
    BaseString::snprintf(datafilename, sizeof(datafilename),
                         "datafile%d", datafile);
    df.setPath(datafilename);

    if (pNdb->getDictionary()->dropDatafile(
          pNdb->getDictionary()->getDatafile(0, datafilename)) != 0)
    {
        g_err << "Failed to create datafile " << datafilename
              << pNdb->getDictionary()->getNdbError() << endl;
        // Continue dropping rest of the data files
    }
  }

  return result;
}

NDBT_TESTSUITE(testDict);
TESTCASE("testDropDDObjects",
         "* 1. start cluster\n"
         "* 2. Create LFG\n"
         "* 3. create TS\n"
         "* 4. run DropDDObjects\n"
         "* 5. Verify DropDDObjectsRestart worked\n"){
INITIALIZER(runWaitStarted);
INITIALIZER(runDropDDObjects);
INITIALIZER(testDropDDObjectsSetup);
STEP(runDropDDObjects);
FINALIZER(DropDDObjectsVerify);
}

TESTCASE("Bug29501",
         "* 1. start cluster\n"
         "* 2. Restart 1 node -abort -nostart\n"
         "* 3. create LFG\n"
         "* 4. Restart data node\n"
         "* 5. Restart 1 node -nostart\n"
         "* 6. Drop LFG\n"){
INITIALIZER(runWaitStarted);
INITIALIZER(runDropDDObjects);
STEP(runBug29501);
FINALIZER(runDropDDObjects);
}
TESTCASE("CreateAndDrop", 
	 "Try to create and drop the table loop number of times\n"){
  INITIALIZER(runCreateAndDrop);
}
TESTCASE("CreateAndDropAtRandom",
	 "Try to create and drop table at random loop number of times\n"
         "Uses all available tables\n"
         "Uses error insert 4013 to make TUP verify table descriptor"){
  INITIALIZER(runCreateAndDropAtRandom);
}
TESTCASE("CreateAndDropIndexes",
	 "Like CreateAndDropAtRandom but also creates random ordered\n"
         "indexes and loads data as a simple check of index operation"){
  TC_PROPERTY("CreateIndexes", 1);
  TC_PROPERTY("LoadData", 1);
  INITIALIZER(runCreateAndDropAtRandom);
}
TESTCASE("CreateAndDropWithData", 
	 "Try to create and drop the table when it's filled with data\n"
	 "do this loop number of times\n"){
  INITIALIZER(runCreateAndDropWithData);
}
TESTCASE("CreateAndDropDuring", 
	 "Try to create and drop the table when other thread is using it\n"
	 "do this loop number of times\n"){
  STEP(runCreateAndDropDuring);
  STEP(runUseTableUntilStopped);
}
TESTCASE("DropWithTakeover","bug 14190114"){
  INITIALIZER(runDropTakeoverTest);
}
TESTCASE("CreateInvalidTables", 
	 "Try to create the invalid tables we have defined\n"){ 
  INITIALIZER(runCreateInvalidTables);
}
TESTCASE("DropTableConcurrentLCP",
         "Drop a table while LCP is ongoing\n")
{
  INITIALIZER(runCreateTheTable);
  INITIALIZER(runFillTable);
  INITIALIZER(runSetMinTimeBetweenLCP);
  INITIALIZER(runSetDropTableConcurrentLCP);
  INITIALIZER(runDropTheTable);
  FINALIZER(runResetMinTimeBetweenLCP);
}
TESTCASE("DropTableConcurrentLCP2",
         "Drop a table while LCP is ongoing\n")
{
  INITIALIZER(runCreateTheTable);
  INITIALIZER(runFillTable);
  INITIALIZER(runSetMinTimeBetweenLCP);
  INITIALIZER(runSetDropTableConcurrentLCP2);
  INITIALIZER(runDropTheTable);
  FINALIZER(runResetMinTimeBetweenLCP);
}
TESTCASE("CreateTableWhenDbIsFull", 
	 "Try to create a new table when db already is full\n"){ 
  INITIALIZER(runCreateTheTable);
  INITIALIZER(runFillTable);
  INITIALIZER(runCreateTableWhenDbIsFull);
  INITIALIZER(runDropTableWhenDbIsFull);
  FINALIZER(runDropTheTable);
}
TESTCASE("FragmentTypeSingle", 
	 "Create the table with fragment type Single\n"){
  TC_PROPERTY("FragmentType", NdbDictionary::Table::FragSingle);
  INITIALIZER(runTestFragmentTypes);
}
TESTCASE("FragmentTypeAllSmall", 
	 "Create the table with fragment type AllSmall\n"){ 
  TC_PROPERTY("FragmentType", NdbDictionary::Table::FragAllSmall);
  INITIALIZER(runTestFragmentTypes);
}
TESTCASE("FragmentTypeAllMedium", 
	 "Create the table with fragment type AllMedium\n"){ 
  TC_PROPERTY("FragmentType", NdbDictionary::Table::FragAllMedium);
  INITIALIZER(runTestFragmentTypes);
}
TESTCASE("FragmentTypeAllLarge", 
	 "Create the table with fragment type AllLarge\n"){ 
  TC_PROPERTY("FragmentType", NdbDictionary::Table::FragAllLarge);
  INITIALIZER(runTestFragmentTypes);
}
TESTCASE("TemporaryTables", 
	 "Create the table as temporary and make sure it doesn't\n"
	 "contain any data when system is restarted\n"){ 
  INITIALIZER(runTestTemporaryTables);
}
TESTCASE("CreateMaxTables", 
	 "Create tables until db says that it can't create any more\n"){
  TC_PROPERTY("tables", 1000);
  INITIALIZER(runCreateMaxTables);
  INITIALIZER(runDropMaxTables);
}
TESTCASE("BackupMaxTables", 
	 "Create max amount of tables and verify backup works\n"){
  TC_PROPERTY("tables", 200);
  INITIALIZER(runCreateMaxTables);
  INITIALIZER(runBackup);
  INITIALIZER(runDropMaxTables);
}
TESTCASE("PkSizes", 
	 "Create tables with all different primary key sizes.\n"\
	 "Test all data operations insert, update, delete etc.\n"\
	 "Drop table."){
  INITIALIZER(runPkSizes);
}
TESTCASE("StoreFrm", 
	 "Test that a frm file can be properly stored as part of the\n"
	 "data in Dict."){
  INITIALIZER(runStoreFrm);
}
TESTCASE("GetPrimaryKey", 
	 "Test the function NdbDictionary::Column::getPrimaryKey\n"
	 "It should return true only if the column is part of \n"
	 "the primary key in the table"){
  INITIALIZER(runGetPrimaryKey);
}
TESTCASE("StoreExtraMetadata",
         "Test that extra metadata can be stored as part of the\n"
         "data in Dict."){
  INITIALIZER(runStoreExtraMetada);
}
TESTCASE("StoreExtraMetadataError",
         "Test that extra metadata with too long length can't be stored."){
  INITIALIZER(runStoreExtraMetadataError);
}
TESTCASE("TableRename",
	 "Test basic table rename"){
  INITIALIZER(runTableRename);
}
TESTCASE("TableRenameSR",
	 "Test that table rename can handle system restart"){
  INITIALIZER(runTableRenameSR);
}
TESTCASE("ColumnRename",
	 "Test basic column rename"){
  INITIALIZER(runColumnRename);
}
TESTCASE("ColumnRenameSR",
	 "Test that column rename can handle system restart"){
  INITIALIZER(runColumnRenameSR);
}
TESTCASE("DictionaryPerf",
	 ""){
  INITIALIZER(runTestDictionaryPerf);
}
TESTCASE("CreateLogfileGroup", ""){
  INITIALIZER(runCreateLogfileGroup);
}
TESTCASE("CreateLogfileGroupWithFailure",
         "Create a log file group where a dict participant"
         " fails to create log buffer"){
  TC_PROPERTY("OneDictParticipantFail", 1);
  INITIALIZER(runCreateLogfileGroup);
}
TESTCASE("CreateTablespaceWithFailure",
         "Create a log file group where a dict participant"
         " fails to create log buffer"){
  TC_PROPERTY("OneDictParticipantFail", 1);
  STEP(runCreateTablespace);
  FINALIZER(runDropTableSpaceLogFileGroup);
}
TESTCASE("CreateTablespace",
         "Create a table space where a dict participant"
         " fails to create log buffer"){
  INITIALIZER(runCreateTablespace);
}
TESTCASE("CreateDiskTable", ""){
  INITIALIZER(runCreateDiskTable);
}
TESTCASE("FailAddFragment",
         "Fail add fragment or attribute in ACC or TUP or TUX\n"){
  INITIALIZER(runFailAddFragment);
}
TESTCASE("Restart_NF1",
         "DICT ops during node graceful shutdown (not master)"){
  TC_PROPERTY("Restart_NF_ops", 1);
  TC_PROPERTY("Restart_NF_type", 1);
  STEP(runRestarts);
  STEP(runDictOps);
}
TESTCASE("Restart_NF2",
         "DICT ops during node shutdown abort (not master)"){
  TC_PROPERTY("Restart_NF_ops", 1);
  TC_PROPERTY("Restart_NF_type", 2);
  STEP(runRestarts);
  STEP(runDictOps);
}
TESTCASE("Restart_NR1",
         "DICT ops during node startup (not master)"){
  TC_PROPERTY("Restart_NR_ops", 1);
  STEP(runRestarts);
  STEP(runDictOps);
}
TESTCASE("Restart_NR2",
         "DICT ops during node startup with crash inserts (not master)"){
  TC_PROPERTY("Restart_NR_ops", 1);
  TC_PROPERTY("Restart_NR_error", 1);
  STEP(runRestarts);
  STEP(runDictOps);
}
TESTCASE("TableAddAttrs",
	 "Add attributes to an existing table using alterTable()"){
  INITIALIZER(runTableAddAttrs);
}
TESTCASE("TableAddAttrsDuring",
	 "Try to add attributes to the table when other thread is using it\n"
	 "do this loop number of times\n"){
  INITIALIZER(runCreateTheTable);
  STEP(runTableAddAttrsDuring);
  STEP(runUseTableUntilStopped2);
  STEP(runUseTableUntilStopped3);
  FINALIZER(runDropTheTable);
}
TESTCASE("TableAddAttrsDuringError",
	 "Try to add attributes to the table when other thread is using it\n"
	 "do this loop number of times\n"){
  TC_PROPERTY("AbortAlter", 1);
  INITIALIZER(runCreateTheTable);
  STEP(runTableAddAttrsDuring);
  STEP(runUseTableUntilStopped2);
  STEP(runUseTableUntilStopped3);
  FINALIZER(runDropTheTable);
}
TESTCASE("Bug21755",
         ""){
  INITIALIZER(runBug21755);
}
TESTCASE("DictRestart",
         ""){
  INITIALIZER(runDictRestart);
}
TESTCASE("Bug24631",
         ""){
  INITIALIZER(runBug24631);
}
TESTCASE("Bug36702", "")
{
  INITIALIZER(runDropDDObjects);
  INITIALIZER(runBug36072);
  FINALIZER(restartClusterInitial);
}
TESTCASE("Bug29186",
         ""){
  INITIALIZER(runBug29186);
}
TESTCASE("Bug48604",
         "Online ordered index build.\n"
         "Complements testOIBasic -case f"){
  STEP(runBug48604);
  STEP(runBug48604ops);
#if 0 // for future MT test
  STEP(runBug48604ops);
  STEP(runBug48604ops);
  STEP(runBug48604ops);
#endif
}
TESTCASE("Bug54651", ""){
  INITIALIZER(runBug54651);
}
/** telco-6.4 **/
TESTCASE("SchemaTrans",
         "Schema transactions"){
  ALL_TABLES();
  STEP(runSchemaTrans);
}
TESTCASE("FailCreateHashmap",
         "Fail create hashmap")
{
  INITIALIZER(runFailCreateHashmap);
}
TESTCASE("FailAddPartition",
         "Fail add partition")
{
  INITIALIZER(runFailAddPartition);
}
TESTCASE("TableAddPartitions",
	 "Add partitions to an existing table using alterTable()"){
  INITIALIZER(runTableAddPartition);
}
TESTCASE("Bug41905",
	 ""){
  STEP(runBug41905);
  STEP(runBug41905getTable);
}
TESTCASE("Bug46552", "")
{
  INITIALIZER(runBug46552);
}
TESTCASE("Bug46585", "")
{
  INITIALIZER(runWaitStarted);
  INITIALIZER(runBug46585);
}
TESTCASE("Bug53944", "")
{
  INITIALIZER(runBug53944);
}
TESTCASE("Bug58277",
         "Dropping busy ordered index can crash data node.\n"
         "Give any tablename as argument (T1)"){
  TC_PROPERTY("RSS_CHECK", (Uint32)true);
  TC_PROPERTY("RANGE_MAX", (Uint32)5);
  INITIALIZER(runBug58277errtest);
  STEP(runBug58277);
  // sub-steps 2-8 synced with main step
  TC_PROPERTY("SubSteps", 7);
  STEP(runBug58277drop);
  /*
   * A single scan update can show the bug but this is not likely.
   * Add more scan updates.  Also add PK ops for other asserts.
   */
  STEP(runBug58277scan);
  STEP(runBug58277scan);
  STEP(runBug58277scan);
  STEP(runBug58277scan);
  STEP(runBug58277pk);
  STEP(runBug58277pk);
  // kernel side scans (eg. LCP) for resource usage check
  STEP(runBug58277rand);
}
TESTCASE("Bug57057",
         "MRR + delete leaks stored procs (fixed under Bug58277).\n"
         "Give any tablename as argument (T1)"){
  TC_PROPERTY("RSS_CHECK", (Uint32)true);
  TC_PROPERTY("RANGE_MAX", (Uint32)100);
  TC_PROPERTY("SCAN_DELETE", (Uint32)1);
  STEP(runBug57057);
  TC_PROPERTY("SubSteps", 1);
  STEP(runBug58277scan);
}
TESTCASE("GetTabInfoRef", "Regression test for bug #14647210 'CAN CRASH ALL "
         "NODES EASILY WHEN RESTARTING MORE THAN 6 NODES SIMULTANEOUSLY'"
         " (missing handling of GET_TABINFOREF signal).")
{
  INITIALIZER(runGetTabInfoRef);
}
TESTCASE("Bug13416603", "")
{
  INITIALIZER(runCreateTheTable);
  INITIALIZER(runLoadTable);
  INITIALIZER(runBug13416603);
  FINALIZER(runDropTheTable);
}
TESTCASE("IndexStatCreate", "")
{
  STEPS(runIndexStatCreate, 10);
}
TESTCASE("WL946",
         "Time types with fractional seconds.\n"
         "Give any tablename as argument (T1)"){
  INITIALIZER(runWL946);
}
TESTCASE("Bug14645319", "")
{
  STEP(runBug14645319);
}
TESTCASE("FK_SRNR1",
         "Foreign keys SR/NR, simple case with DDL and DML checks.\n"
         "Give any tablename as argument (T1)"){
  TC_PROPERTY("testcase", 1);
  INITIALIZER(runFK_SRNR);
}
TESTCASE("FK_SRNR2",
         "Foreign keys SR/NR, complex case with DDL checks .\n"
         "Give any tablename as argument (T1)"){
  TC_PROPERTY("testcase", 2);
  INITIALIZER(runFK_SRNR);
}
TESTCASE("FK_TRANS1",
         "Foreign keys schema trans, simple case with DDL and DML checks.\n"
         "Give any tablename as argument (T1)"){
  TC_PROPERTY("testcase", 1);
  INITIALIZER(runFK_TRANS);
}
TESTCASE("FK_TRANS2",
         "Foreign keys schema trans, complex case with DDL checks.\n"
         "Give any tablename as argument (T1)"){
  TC_PROPERTY("testcase", 2);
  INITIALIZER(runFK_TRANS);
}
TESTCASE("FK_Bug18069680",
         "NDB API drop table with foreign keys.\n"
         "Give any tablename as argument (T1)"){
  TC_PROPERTY("testcase", 2);
  INITIALIZER(runFK_Bug18069680);
}
TESTCASE("CreateHashmaps",
         "Create (default) hashmaps")
{
  INITIALIZER(runCreateHashmaps);
}
TESTCASE("DictTakeOver_1", "")
{
  INITIALIZER(runDictTO_1);
}
TESTCASE("indexStat", "test dictsignal timeout in INDEX_STAT_REQ")
{
  INITIALIZER(runCreateTheTable);
  INITIALIZER(runCreateTheIndex);
  INITIALIZER(runIndexStatTimeout);
  FINALIZER(runDropTheIndex);
  FINALIZER(runDropTheTable);
}
TESTCASE("forceGCPWait", "test dictsignal timeout in FORCE_GCP_WAIT")
{
  INITIALIZER(runForceGCPWait);
}
TESTCASE("CreateManyDataFiles", "Test lack of DiskPageBufferMemory "
         "when creating data files")
{
  INITIALIZER(changeStartDiskPageBufMem);
  INITIALIZER(runCreateLogFileGroupTableSpace);
  TC_PROPERTY("DATAFILES", (Uint32)200);
  INITIALIZER(runCreateManyDataFiles);
  FINALIZER(runDropTableSpaceLG);
  FINALIZER(changeStartDiskPageBufMem);
}

NDBT_TESTSUITE_END(testDict);

int main(int argc, const char** argv){
  ndb_init();
  NDBT_TESTSUITE_INSTANCE(testDict);
  // Tables should not be auto created
  testDict.setCreateTable(false);
  myRandom48Init((long)NdbTick_CurrentMillisecond());
  return testDict.execute(argc, argv);
}<|MERGE_RESOLUTION|>--- conflicted
+++ resolved
@@ -2353,24 +2353,6 @@
       }
       ndbout << endl;
     }
-<<<<<<< HEAD
-    
-    CHECK2(restarter.restartAll() == 0,
-	   "failed to set restartOneDbNode");
-    
-    CHECK2(restarter.waitClusterStarted() == 0,
-	   "waitClusterStarted failed");
-    CHK_NDB_READY(pNdb);
-    
-    // Verify table contents
-    NdbDictionary::Table pNewTab(pTabNewName.c_str());
-    
-    UtilTransactions utilTrans(pNewTab);
-    if (utilTrans.clearTable(pNdb,  records) != 0){
-      continue;
-    }    
-=======
->>>>>>> 4869291f
 
     // Drop table
     dict->dropTable(pTabName.c_str());
@@ -2790,7 +2772,6 @@
 runDropTableSpaceLogFileGroup(NDBT_Context* ctx, NDBT_Step* step)
 {
   Ndb* pNdb = GETNDB(step);
-<<<<<<< HEAD
 
   if (pNdb->getDictionary()->dropDatafile(
       pNdb->getDictionary()->getDatafile(0, "datafile01.dat")) != 0)
@@ -2808,25 +2789,6 @@
     return NDBT_FAILED;
   }
 
-=======
-
-  if (pNdb->getDictionary()->dropDatafile(
-      pNdb->getDictionary()->getDatafile(0, "datafile01.dat")) != 0)
-  {
-    g_err << "Error: Failed to drop datafile: "
-          << pNdb->getDictionary()->getNdbError() << endl;
-    return NDBT_FAILED;
-  }
-
-  if (pNdb->getDictionary()->dropTablespace(pNdb->getDictionary()->
-                                            getTablespace("DEFAULT-TS")) != 0)
-  {
-    g_err << "Error: Failed to drop tablespace: "
-          << pNdb->getDictionary()->getNdbError() << endl;
-    return NDBT_FAILED;
-  }
-
->>>>>>> 4869291f
   if (pNdb->getDictionary()->dropLogfileGroup(
       pNdb->getDictionary()->getLogfileGroup("DEFAULT-LG")) != 0)
   {
@@ -11878,8 +11840,6 @@
     restarter.startNodes(&master, 1);
     restarter.waitClusterStarted();
     CHK_NDB_READY(pNdb);
-<<<<<<< HEAD
-=======
   }
 
   return NDBT_OK;
@@ -12091,7 +12051,6 @@
             << pNdb->getDictionary()->getNdbError() << endl;
       // Don't return NDBT_FAILED, continue clean up log file group
     }
->>>>>>> 4869291f
   }
 
   // Read the info about the test created the log file group
@@ -12109,232 +12068,6 @@
   return NDBT_OK;
 }
 
-<<<<<<< HEAD
-int
-runIndexStatTimeout(NDBT_Context* ctx, NDBT_Step* step)
-{
-  Ndb* pNdb = GETNDB(step);
-  NdbDictionary::Dictionary *pDict = pNdb->getDictionary();
-  const NdbDictionary::Table* pTab = ctx->getTab();
-  char idxname[20];
-  sprintf(idxname, "%s_idx", pTab->getName());
-  NdbRestarter restarter;
-
-  if(pTab == NULL)
-  {
-    ndbout << "Failed to get table " << endl;
-    return NDBT_FAILED;
-  }
-  const NdbDictionary::Index* pIdx = pDict->getIndex(idxname, pTab->getName());
-  if(pIdx == NULL)
-  {
-    ndbout << "Failed to get index" << idxname << " error " << pDict->getNdbError() << endl;
-    return NDBT_FAILED;
-  }
-  ndbout << "Inserting error in ndbd to cause dictsignal timeout" << endl;
-  if(restarter.insertErrorInAllNodes(6221) != 0)
-  {
-    ndbout << "Failed to insert error 6221" << endl;
-    return NDBT_FAILED;
-  }
-
-  ndbout << "Do error injection in ndbapi to timeout quickly" << endl;
-  DBUG_SET_INITIAL("+d,ndb_dictsignal_timeout");
-
-  if(pDict->updateIndexStat(*pIdx, *pTab) == 0)
-  {
-    ndbout << "Error: updateIndexStat succeeded, should have failed" << endl;
-    return NDBT_FAILED;
-  }
-  ndbout << "Clear error injection from ndbapi" << endl;
-  DBUG_SET_INITIAL("-d,ndb_dictsignal_timeout");
-
-  ndbout << "Clear error insert in ndbd" << endl;
-  if(restarter.insertErrorInAllNodes(0) != 0)
-  {
-    ndbout << "Failed to clear error 6221" << endl;
-    return NDBT_FAILED;
-  }
-  int errorCode= pDict->getNdbError().code;
-  if(errorCode != 4008)
-  {
-    ndbout << "Error: updateIndexStat failed with wrong error " << errorCode << endl;
-    return NDBT_FAILED;
-  }
-  ndbout << "Success: updateIndexStat failed with expected error 4008" << endl;
-  return NDBT_OK;
-}
-
-int
-runForceGCPWait(NDBT_Context* ctx, NDBT_Step* step)
-{
-  Ndb* pNdb = GETNDB(step);
-  NdbDictionary::Dictionary *pDict = pNdb->getDictionary();
-  NdbRestarter restarter;
-
-  ndbout << "Inserting error in ndbd to cause dictsignal timeout" << endl;
-  if(restarter.insertErrorInAllNodes(7247) != 0)
-  {
-    ndbout << "Failed to insert error 7247" << endl;
-    return NDBT_FAILED;
-  }
-
-  ndbout << "Do error injection in ndbapi to timeout quickly" << endl;
-  DBUG_SET_INITIAL("+d,ndb_dictsignal_timeout");
-
-  if(pDict->forceGCPWait(0) == 0)
-  {
-    ndbout << "Error: forceGCPWait succeeded, should have failed" << endl;
-    return NDBT_FAILED;
-  }
-  ndbout << "Clear error injection from ndbapi" << endl;
-  DBUG_SET_INITIAL("-d,ndb_dictsignal_timeout");
-
-  ndbout << "Clear error insert in ndbd" << endl;
-  if(restarter.insertErrorInAllNodes(0) != 0)
-  {
-    ndbout << "Failed to clear error 6222" << endl;
-    return NDBT_FAILED;
-  }
-  int errorCode= pDict->getNdbError().code;
-  if(errorCode != 4008)
-  {
-    ndbout << "Error: forceGCPWait failed with wrong error " << errorCode << endl;
-    return NDBT_FAILED;
-  }
-  ndbout << "Success: forceGCPWait failed with expected error 4008" << endl;
-  return NDBT_OK;
-}
-
-/**
- * Testcase CreateManyDataFiles : Check if error code 1517 is
- * returned when DiskPageBufferMemory is exhausted.
- *
- * Provoke lack of DiskPageBufferMemory when creating data files
- * by reconfiguring it to the allowed minimum. Save the original
- * config value and reinstate it when runCreateManyDataFiles
- * creating many files is finished.
- */
-static int
-changeStartDiskPageBufMem(NDBT_Context *ctx, NDBT_Step *step)
-{
-  Config conf;
-  NdbRestarter restarter;
-  Uint64 new_diskpage_buffer = 4 * 1024 * 1024; // Configured minimum value
-  Uint64 start_disk_page_buffer = ctx->getProperty("STARTDISKPAGEBUFFER",
-                                                (Uint64)new_diskpage_buffer);
-
-  NdbMgmd mgmd;
-  Uint64 saved_old_value = 0;
-  CHECK3(mgmd.change_config(start_disk_page_buffer, &saved_old_value,
-                            CFG_SECTION_NODE,
-                            CFG_DB_DISK_PAGE_BUFFER_MEMORY),
-         "Change config failed");
-
-  // Save old config value in the test case context
-  ctx->setProperty("STARTDISKPAGEBUFFER", Uint64(saved_old_value));
-
-  g_err << "Restarting nodes to apply config change from "
-        << saved_old_value << " to " << start_disk_page_buffer << endl;
-
-  CHECK3(restarter.restartAll() == 0,
-         "Restart all failed");
-  CHECK3(restarter.waitClusterStarted(120) == 0,
-         "Cluster has not started");
-  g_err << "Nodes restarted with new config." << endl;
-  return NDBT_OK;
-}
-
-/**
- * If not exists, create LogfileGroup DEFAULT-LG and
- * create a tablespace DEFAULT-TS.
- * Save in test context whether log file group or
- * table space is created in this test case.
- */
-int
-runCreateLogFileGroupTableSpace(NDBT_Context* ctx, NDBT_Step* step)
-{
-  Ndb* pNdb = GETNDB(step);
-  NdbDictionary::Dictionary *pDict = pNdb->getDictionary();
-
-  // Create a new LFG, if not exixts already
-  bool log_file_group_created = false;
-  NdbDictionary::LogfileGroup lg = pDict->getLogfileGroup("DEFAULT-LG");
-  if (strcmp(lg.getName(), "DEFAULT-LG") != 0)
-  {
-    lg.setName("DEFAULT-LG");
-    lg.setUndoBufferSize(1*1024*1024);
-
-    CHECK3(pDict->createLogfileGroup(lg) == 0, pDict->getNdbError());
-    log_file_group_created = true;
-  }
-  // Save the info about the test created the log file group
-  // "DEFAULT-LG" in the test case context.
-  ctx->setProperty("LOGFILEGROUPCREATED", Uint32(log_file_group_created));
-
-  // Create a tablespace, if not exists
-  bool ts_created = false;
-  NdbDictionary::Tablespace ts = pDict->getTablespace("DEFAULT-TS");
-  if (strcmp(ts.getName(), "DEFAULT-TS") != 0)
-  {
-    const char * tsName  = "DEFAULT-TS";
-    NdbDictionary::Tablespace ts;
-    ts.setName(tsName);
-    ts.setExtentSize(1024*1024);
-    ts.setDefaultLogfileGroup("DEFAULT-LG");
-
-    CHECK3((pDict->createTablespace(ts)) == 0, pNdb->getNdbError());
-    ts_created = true;
-  }
-  // Save the info about the test created the table space
-  // "DEFAULT-TS" in the test case context.
-  ctx->setProperty("TABLESPACECREATED", Uint32(ts_created));
-  return NDBT_OK;
-}
-
-/**
- * Drop DEFAULT-TS and DEFAULT-LG if the test case created them.
- * This info is saved in the test context.
- */
-int
-runDropTableSpaceLG(NDBT_Context* ctx, NDBT_Step* step)
-{
-  Ndb* pNdb = GETNDB(step);
-
-  // Read the info about the test created the table space
-  // "DEFAULT-TS" from the test case context.
-  Uint32 ts_created =
-    ctx->getProperty("TABLESPACECREATED", (Uint32)0);
-
-  if (ts_created)
-  {
-    // tablespace was created by this test case, remove it.
-    if (pNdb->getDictionary()->dropTablespace(
-          pNdb->getDictionary()->getTablespace("DEFAULT-TS")) != 0)
-    {
-      g_err << " Dropping table space DEFAULT-TS failed with "
-            << pNdb->getDictionary()->getNdbError() << endl;
-      // Don't return NDBT_FAILED, continue clean up log file group
-    }
-  }
-
-  // Read the info about the test created the log file group
-  // "DEFAULT-LG" from the test case context.
-  Uint32 log_file_group_created =
-    ctx->getProperty("LOGFILEGROUPCREATED", (Uint32)0);
-
-  if (log_file_group_created)
-  {
-    // Log file group was created by this test case, remove it.
-    CHECK3(pNdb->getDictionary()->dropLogfileGroup(
-             pNdb->getDictionary()->getLogfileGroup("DEFAULT-LG")) == 0,
-           pNdb->getDictionary()->getNdbError());
-  }
-  return NDBT_OK;
-}
-
-=======
->>>>>>> 4869291f
 /**
  * Create upto the number of data files given in the test case until
  * DiskPageBufferMemory gets exhausted, indicated by error code 1517.
