--- conflicted
+++ resolved
@@ -27,13 +27,7 @@
 #include <iostream>
 #include <string>
 
-<<<<<<< HEAD
-#include "util/ndb_openssl3_compat.h"
-#include "util/require.h"
-#include "util/TlsKeyManager.hpp"
-=======
 #include <NdbEnv.h>
->>>>>>> 824e2b40
 #include <NDBT.hpp>
 #include <NDBT_Find.hpp>
 #include <NDBT_Test.hpp>
@@ -147,12 +141,7 @@
     return (bool)m_proc;
   }
 
-<<<<<<< HEAD
-  void common_args(NdbProcess::Args & args, const char * working_dir)
-  {
-=======
   void common_args(NdbProcess::Args &args, const char *working_dir) {
->>>>>>> 824e2b40
     args.add("--no-defaults");
     args.add("--configdir=", working_dir);
     args.add("-f config.ini");
@@ -161,19 +150,8 @@
     }
     args.add("--nodaemon");
     args.add("--log-name=", name());
-<<<<<<< HEAD
-    args.add("--verbose");
-  }
-
-  bool start_from_config_ini(const char* working_dir,
-                             const char* first_extra_arg = NULL, ...)
-  {
-    NdbProcess::Args args;
-    common_args(args, working_dir);
-=======
     if (m_verbose) args.add("--verbose");
   }
->>>>>>> 824e2b40
 
   bool start_from_config_ini(const char *working_dir,
                              const char *first_extra_arg = NULL, ...) {
@@ -228,12 +206,7 @@
       return false;  // Can't kill with -9 -> fatal error
     }
     int ret;
-<<<<<<< HEAD
-    if (!m_proc->wait(ret, 1000))
-    {
-=======
     if (!m_proc->wait(ret, 30000)) {
->>>>>>> 824e2b40
       fprintf(stderr, "Failed to wait for process %s\n", name());
       return false;  // Can't wait after kill with -9 -> fatal error
     }
@@ -284,24 +257,12 @@
                                  retry_delay_in_seconds);
   }
 
-<<<<<<< HEAD
-  int client_start_tls(struct ssl_ctx_st * ctx)
-  {
-    return m_mgmd_client.start_tls(ctx);
-  }
-
-  bool wait_confirmed_config(int timeout = 30)
-  {
-    if (!m_mgmd_client.is_connected())
-    {
-=======
   int client_start_tls(struct ssl_ctx_st *ctx) {
     return m_mgmd_client.start_tls(ctx);
   }
 
   bool wait_confirmed_config(int timeout = 30) {
     if (!m_mgmd_client.is_connected()) {
->>>>>>> 824e2b40
       g_err << "wait_confirmed_config: not connected!" << endl;
       return false;
     }
@@ -326,17 +287,9 @@
 
   NdbMgmHandle handle() { return m_mgmd_client.handle(); }
 
-<<<<<<< HEAD
-  void convert_to_transporter(NdbSocket * sock) {
-    m_mgmd_client.convert_to_transporter(sock);
-  }
-
-private:
-=======
   NdbSocket convert_to_transporter() {
     return m_mgmd_client.convert_to_transporter();
   }
->>>>>>> 824e2b40
 
  private:
   bool get_section_string(const Properties &config, const char *section_name,
@@ -370,46 +323,21 @@
   }
 };
 
-<<<<<<< HEAD
-class Ndbd : public Mgmd
-{
-public:
-  Ndbd(int nodeid) : Mgmd(nodeid), m_args()
-  {
-    m_args.add("--ndb-nodeid=", m_nodeid);
-    m_args.add("--foreground");
-=======
 class Ndbd : public Mgmd {
  public:
   Ndbd(int nodeid) : Mgmd(nodeid), m_args() {
     m_args.add("--ndb-nodeid=", m_nodeid);
     m_args.add("--foreground");
     m_args.add("--loose-core-file=0");
->>>>>>> 824e2b40
     m_name.assfmt("ndbd_%d", nodeid);
     NDBT_find_ndbd(m_exe);
   }
 
-<<<<<<< HEAD
-  NdbProcess::Args & args() { return m_args; }
-
-  void set_connect_string(BaseString connect_string)
-  {
-    m_args.add("-c");
-    m_args.add(connect_string.c_str());
-  }
-
-  bool start(const char *working_dir, BaseString connect_string)
-  {
-    set_connect_string(connect_string);
-    return Mgmd::start(working_dir, m_args);
-=======
   NdbProcess::Args &args() { return m_args; }
 
   void set_connect_string(BaseString connect_string) {
     m_args.add("-c");
     m_args.add(connect_string.c_str());
->>>>>>> 824e2b40
   }
 
   bool start(const char *working_dir, BaseString connect_string) {
@@ -442,46 +370,24 @@
     return false;
   }
 
-<<<<<<< HEAD
-private:
-  NdbProcess::Args m_args;
-};
-
-static
-bool create_CA(NDBT_Workingdir & wd, const BaseString &exe)
-{
-=======
  private:
   NdbProcess::Args m_args;
 };
 
 static bool create_CA(NDBT_Workingdir &wd, const BaseString &exe) {
->>>>>>> 824e2b40
   int ret;
   NdbProcess::Args args;
 
   args.add("--passphrase=", "Trondheim");
   args.add("--create-CA");
   args.add("--CA-search-path=", wd.path());
-<<<<<<< HEAD
-  NdbProcess * proc = NdbProcess::create("Create CA", exe, wd.path(), args);
-  bool r = proc->wait(ret, 3000);
-  delete proc;
-=======
   auto proc = NdbProcess::create("Create CA", exe, wd.path(), args);
   bool r = proc->wait(ret, 10000);
->>>>>>> 824e2b40
 
   return (r && (ret == 0));
 }
 
-<<<<<<< HEAD
-static
-bool sign_tls_keys(NDBT_Workingdir & wd)
-{
-=======
 static bool sign_tls_keys(NDBT_Workingdir &wd) {
->>>>>>> 824e2b40
   int ret;
   BaseString cfg_path = path(wd.path(), "config.ini", nullptr);
 
@@ -490,12 +396,7 @@
   NDBT_find_sign_keys(exe);
 
   /* Create CA */
-<<<<<<< HEAD
-  if(! create_CA(wd, exe))
-    return false;
-=======
   if (!create_CA(wd, exe)) return false;
->>>>>>> 824e2b40
 
   /* Create keys and certificates for all nodes in config */
   NdbProcess::Args args;
@@ -503,24 +404,12 @@
   args.add("--passphrase=", "Trondheim");
   args.add("--ndb-tls-search-path=", wd.path());
   args.add("--create-key");
-<<<<<<< HEAD
-  NdbProcess * proc = NdbProcess::create("Create Keys", exe, wd.path(), args);
-  bool r = proc->wait(ret, 3000);
-  delete proc;
-  return (r && (ret == 0));
-}
-
-static
-bool create_expired_cert(NDBT_Workingdir & wd)
-{
-=======
   auto proc = NdbProcess::create("Create Keys", exe, wd.path(), args);
   bool r = proc->wait(ret, 10000);
   return (r && (ret == 0));
 }
 
 static bool create_expired_cert(NDBT_Workingdir &wd) {
->>>>>>> 824e2b40
   int ret;
 
   BaseString cfg_path = path(wd.path(), "config.ini", nullptr);
@@ -530,27 +419,7 @@
   NDBT_find_sign_keys(exe);
 
   /* Create CA */
-<<<<<<< HEAD
-  if(! create_CA(wd, exe))
-    return false;
-
-  /* Create an expired certificate for a data node */
-  NdbProcess::Args args;
-  args.add("--create-key");
-  args.add("--ndb-tls-search-path=", wd.path());
-  args.add("--passphrase=", "Trondheim");
-  args.add("-l");   // no-config mode
-  args.add("-t db"); // type db
-  args.add("--duration=", "-50000");  // negative seconds; already expired
-
-  NdbProcess * proc = NdbProcess::create("Create Keys", exe, wd.path(), args);
-  bool r = proc->wait(ret, 3000);
-  delete proc;
-  return (r && (ret == 0));
-}
-=======
   if (!create_CA(wd, exe)) return false;
->>>>>>> 824e2b40
 
   /* Create an expired certificate for a data node */
   NdbProcess::Args args;
@@ -1714,30 +1583,16 @@
   return NDBT_OK;
 }
 
-<<<<<<< HEAD
-int
-runTestSshKeySigning(NDBT_Context* ctx, NDBT_Step* step)
-{
-  /* Skip this test in PB2 environments, where "ssh localhost"
-     does not necessarily work.
-  */
-  if(getenv("PB2WORKDIR")) {
-=======
 int runTestSshKeySigning(NDBT_Context *ctx, NDBT_Step *step) {
   /* Skip this test in PB2 environments, where "ssh localhost"
      does not necessarily work.
   */
   if (getenv("PB2WORKDIR")) {
->>>>>>> 824e2b40
     printf("Skipping test SshKeySigning\n");
     return NDBT_OK;
   }
 
-<<<<<<< HEAD
-  NDBT_Workingdir wd("test_mgmd"); // temporary working directory
-=======
   NDBT_Workingdir wd("test_mgmd");  // temporary working directory
->>>>>>> 824e2b40
   Properties config = ConfigFactory::create();
   BaseString cfg_path = path(wd.path(), "config.ini", nullptr);
   CHECK(ConfigFactory::write_config_ini(config, cfg_path.c_str()));
@@ -1747,12 +1602,7 @@
   NDBT_find_sign_keys(exe);
 
   /* Create CA */
-<<<<<<< HEAD
-  if(! create_CA(wd, exe))
-    return false;
-=======
   if (!create_CA(wd, exe)) return false;
->>>>>>> 824e2b40
 
   /* Create keys and certificates for all nodes, via ssh to localhost */
   /* There will be a parent ndb_sign_keys process plus 3 ssh invocations */
@@ -1762,32 +1612,17 @@
   args.add("--passphrase=", "Trondheim");
   args.add("--ndb-tls-search-path=", wd.path());
   args.add("--create-key");
-<<<<<<< HEAD
-  args.add("--remote-CA-host=", "localhost");
-  NdbProcess * proc = NdbProcess::create("Create Keys", exe, wd.path(), args);
-  bool r = proc->wait(ret, 3000);
-  CHECK(r);
-  if(! r) proc->stop();
-  delete proc;
-=======
   args.add("--remote-exec-path=", exe.c_str());
   args.add("--remote-CA-host=", "localhost");
   auto proc = NdbProcess::create("Create Keys", exe, wd.path(), args);
   bool r = proc->wait(ret, 3000);
   if (!r) proc->stop();
   CHECK(r);
->>>>>>> 824e2b40
 
   CHECK(ret == 0);
   return NDBT_OK;
 }
 
-<<<<<<< HEAD
-int
-runTestMgmdWithoutCert(NDBT_Context* ctx, NDBT_Step* step)
-{
-  NDBT_Workingdir wd("test_mgmd"); // temporary working directory
-=======
 int runTestKeySigningTool(NDBT_Context *, NDBT_Step *) {
   NDBT_Workingdir wd("test_mgmd");  // temporary working directory
   Properties config = ConfigFactory::create();
@@ -1820,7 +1655,6 @@
 
 int runTestMgmdWithoutCert(NDBT_Context *ctx, NDBT_Step *step) {
   NDBT_Workingdir wd("test_mgmd");  // temporary working directory
->>>>>>> 824e2b40
   BaseString cfg_path = path(wd.path(), "config.ini", nullptr);
 
   Properties config = ConfigFactory::create();
@@ -1828,16 +1662,6 @@
   CHECK(ConfigFactory::write_config_ini(config, cfg_path.c_str()));
 
   Mgmd mgmd(1);
-<<<<<<< HEAD
-  CHECK(mgmd.start_from_config_ini(wd.path()));    // Start management node
-  CHECK(! mgmd.connect(config));                   // Cannot connect
-  return NDBT_OK;
-}
-
-int runTestApiWithoutCert(NDBT_Context* ctx, NDBT_Step* step)
-{
-  NDBT_Workingdir wd("test_tls"); // temporary working directory
-=======
   int exitCode;
   CHECK(mgmd.start_from_config_ini(wd.path()));  // Start management node
   CHECK(mgmd.wait(exitCode));
@@ -1847,7 +1671,6 @@
 
 int runTestApiWithoutCert(NDBT_Context *ctx, NDBT_Step *step) {
   NDBT_Workingdir wd("test_tls");  // temporary working directory
->>>>>>> 824e2b40
 
   BaseString cfg_path = path(wd.path(), "config.ini", nullptr);
   Properties config = ConfigFactory::create();
@@ -1862,15 +1685,6 @@
   NdbProcess::Args mgmdArgs;
   mgmd.common_args(mgmdArgs, wd.path());
 
-<<<<<<< HEAD
-  CHECK(mgmd.start(wd.path(), mgmdArgs));          // Start management node
-  CHECK(mgmd.connect(config));                     // Connect to management node
-  CHECK(mgmd.wait_confirmed_config());             // Wait for configuration
-
-  ndbd.args().add("--ndb-tls-search-path=", wd.path());
-  ndbd.start(wd.path(), mgmd.connectstring(config)); // Start data node
-  NdbMgmHandle handle = mgmd.handle() ;
-=======
   CHECK(mgmd.start(wd.path(), mgmdArgs));  // Start management node
   CHECK(mgmd.connect(config));             // Connect to management node
   CHECK(mgmd.wait_confirmed_config());     // Wait for configuration
@@ -1878,17 +1692,12 @@
   ndbd.args().add("--ndb-tls-search-path=", wd.path());
   ndbd.start(wd.path(), mgmd.connectstring(config));  // Start data node
   NdbMgmHandle handle = mgmd.handle();
->>>>>>> 824e2b40
   CHECK(ndbd.wait_started(handle));
 
   /* API has no TLS context and should fail to connect */
   Ndb_cluster_connection con(mgmd.connectstring(config).c_str());
   con.set_name("api_without_cert");
-<<<<<<< HEAD
-  int r = con.connect(0,0,1);
-=======
   int r = con.connect(0, 0, 1);
->>>>>>> 824e2b40
   CHECK(r == -1);
   printf("ERROR %d: %s\n", con.get_latest_error(), con.get_latest_error_msg());
 
@@ -1897,40 +1706,20 @@
   return NDBT_OK;
 }
 
-<<<<<<< HEAD
-int
-runTestNdbdWithoutCert(NDBT_Context* ctx, NDBT_Step* step)
-{
-  NDBT_Workingdir wd("test_mgmd"); // temporary working directory
-=======
 int runTestNdbdWithoutCert(NDBT_Context *ctx, NDBT_Step *step) {
   NDBT_Workingdir wd("test_mgmd");  // temporary working directory
->>>>>>> 824e2b40
   BaseString cfg_path = path(wd.path(), "config.ini", nullptr);
 
   Properties config = ConfigFactory::create();
   Properties db;
   db.put("RequireCertificate", "true");
-<<<<<<< HEAD
-  config.put("DB Default", & db);
-=======
   config.put("DB Default", &db);
->>>>>>> 824e2b40
 
   CHECK(ConfigFactory::write_config_ini(config, cfg_path.c_str()));
 
   Mgmd mgmd(1);
   Ndbd ndbd(2);
 
-<<<<<<< HEAD
-  CHECK(mgmd.start_from_config_ini(wd.path()));    // Start management node
-  CHECK(mgmd.connect(config));                     // Connect to management node
-  CHECK(mgmd.wait_confirmed_config());             // Wait for configuration
-
-  int exit_code;                                   // Start ndbd; it will fail
-  CHECK(ndbd.start(wd.path(), mgmd.connectstring(config)));
-  CHECK(ndbd.wait(exit_code, 100));                // should fail quickly
-=======
   CHECK(mgmd.start_from_config_ini(wd.path()));  // Start management node
   CHECK(mgmd.connect(config));                   // Connect to management node
   CHECK(mgmd.wait_confirmed_config());           // Wait for configuration
@@ -1938,33 +1727,21 @@
   int exit_code;  // Start ndbd; it will fail
   CHECK(ndbd.start(wd.path(), mgmd.connectstring(config)));
   CHECK(ndbd.wait(exit_code, 5000));  // should fail quickly
->>>>>>> 824e2b40
   require(exit_code == 255);
 
   CHECK(mgmd.stop());
   return NDBT_OK;
 }
 
-<<<<<<< HEAD
-int
-runTestNdbdWithExpiredCert(NDBT_Context* ctx, NDBT_Step* step)
-{
-  NDBT_Workingdir wd("test_tls"); // temporary working directory
-=======
 int runTestNdbdWithExpiredCert(NDBT_Context *ctx, NDBT_Step *step) {
   NDBT_Workingdir wd("test_tls");  // temporary working directory
->>>>>>> 824e2b40
 
   BaseString cfg_path = path(wd.path(), "config.ini", nullptr);
 
   Properties config = ConfigFactory::create();
   Properties db;
   db.put("RequireCertificate", "true");
-<<<<<<< HEAD
-  config.put("DB Default", & db);
-=======
   config.put("DB Default", &db);
->>>>>>> 824e2b40
   CHECK(ConfigFactory::write_config_ini(config, cfg_path.c_str()));
 
   CHECK(create_expired_cert(wd));
@@ -1972,17 +1749,6 @@
   Mgmd mgmd(1);
   Ndbd ndbd(2);
 
-<<<<<<< HEAD
-  CHECK(mgmd.start_from_config_ini(wd.path()));    // Start management node
-  CHECK(mgmd.connect(config));                     // Connect to management node
-  CHECK(mgmd.wait_confirmed_config());             // Wait for configuration
-
-  ndbd.args().add("--ndb-tls-search-path=", wd.path());
-  ndbd.start(wd.path(), mgmd.connectstring(config)); // Start data node
-
-  int exit_code;
-  CHECK(ndbd.wait(exit_code, 100));                // should fail quickly
-=======
   CHECK(mgmd.start_from_config_ini(wd.path()));  // Start management node
   CHECK(mgmd.connect(config));                   // Connect to management node
   CHECK(mgmd.wait_confirmed_config());           // Wait for configuration
@@ -1992,32 +1758,20 @@
 
   int exit_code;
   CHECK(ndbd.wait(exit_code, 5000));  // should fail quickly
->>>>>>> 824e2b40
   CHECK(exit_code == 255);
 
   CHECK(mgmd.stop());
   return NDBT_OK;
 }
 
-<<<<<<< HEAD
-int
-runTestNdbdWithCert(NDBT_Context* ctx, NDBT_Step* step)
-{
-  NDBT_Workingdir wd("test_tls"); // temporary working directory
-=======
 int runTestNdbdWithCert(NDBT_Context *ctx, NDBT_Step *step) {
   NDBT_Workingdir wd("test_tls");  // temporary working directory
->>>>>>> 824e2b40
 
   BaseString cfg_path = path(wd.path(), "config.ini", nullptr);
   Properties config = ConfigFactory::create();
   Properties db;
   db.put("RequireCertificate", "true");
-<<<<<<< HEAD
-  config.put("DB Default", & db);
-=======
   config.put("DB Default", &db);
->>>>>>> 824e2b40
   ConfigFactory::put(config, "ndb_mgmd", 1, "RequireTls", "true");
   CHECK(ConfigFactory::write_config_ini(config, cfg_path.c_str()));
 
@@ -2033,16 +1787,6 @@
   TlsKeyManager tls_km;
   tls_km.init_mgm_client(wd.path(), Node::Type::DB);
 
-<<<<<<< HEAD
-  CHECK(mgmd.start(wd.path(), mgmdArgs));          // Start management node
-  CHECK(mgmd.connect(config));                     // Connect to management node
-  CHECK(mgmd.client_start_tls(tls_km.ctx()) == 0); // Start TLS
-  CHECK(mgmd.wait_confirmed_config());             // Wait for configuration
-
-  ndbd.args().add("--ndb-tls-search-path=", wd.path());
-  ndbd.args().add("--ndb-mgm-tls=strict");
-  ndbd.start(wd.path(), mgmd.connectstring(config)); // Start data node
-=======
   CHECK(mgmd.start(wd.path(), mgmdArgs));  // Start management node
   CHECK(mgmd.connect(config));             // Connect to management node
   CHECK(mgmd.client_start_tls(tls_km.ctx()) == 0);  // Start TLS
@@ -2051,7 +1795,6 @@
   ndbd.args().add("--ndb-tls-search-path=", wd.path());
   ndbd.args().add("--ndb-mgm-tls=strict");
   ndbd.start(wd.path(), mgmd.connectstring(config));  // Start data node
->>>>>>> 824e2b40
   NdbMgmHandle handle = mgmd.handle();
   CHECK(ndbd.wait_started(handle));
 
@@ -2060,14 +1803,8 @@
   return NDBT_OK;
 }
 
-<<<<<<< HEAD
-int runTestStartTls(NDBT_Context* ctx, NDBT_Step* step)
-{
-  NDBT_Workingdir wd("test_tls"); // temporary working directory
-=======
 int runTestStartTls(NDBT_Context *ctx, NDBT_Step *step) {
   NDBT_Workingdir wd("test_tls");  // temporary working directory
->>>>>>> 824e2b40
   TlsKeyManager tls_km;
   int major, minor, build, r;
   char ver[128];
@@ -2085,19 +1822,11 @@
   mgmd.common_args(mgmdArgs, wd.path());
   mgmdArgs.add("--ndb-tls-search-path=", wd.path());
 
-<<<<<<< HEAD
-  CHECK(mgmd.start(wd.path(), mgmdArgs));          // Start management node
-  CHECK(mgmd.connect(config));                     // Connect to management node
-  CHECK(mgmd.wait_confirmed_config());             // Wait for configuration
-
-  tls_km.init(wd.path(), 0, NODE_TYPE_API, true);
-=======
   CHECK(mgmd.start(wd.path(), mgmdArgs));  // Start management node
   CHECK(mgmd.connect(config));             // Connect to management node
   CHECK(mgmd.wait_confirmed_config());     // Wait for configuration
 
   tls_km.init_mgm_client(wd.path());
->>>>>>> 824e2b40
   CHECK(tls_km.ctx());
 
   r = ndb_mgm_get_version(mgmd.handle(), &major, &minor, &build, len, ver);
@@ -2109,11 +1838,7 @@
   CHECK(ndb_mgm_get_latest_error(mgmd.handle()) == NDB_MGM_TLS_ERROR);
 
   r = ndb_mgm_set_ssl_ctx(mgmd.handle(), tls_km.ctx());
-<<<<<<< HEAD
-  CHECK(r == 0);   // first time setting ctx succeeds
-=======
   CHECK(r == 0);  // first time setting ctx succeeds
->>>>>>> 824e2b40
   r = ndb_mgm_set_ssl_ctx(mgmd.handle(), nullptr);
   CHECK(r == -1);  // second time setting ctx fails
 
@@ -2122,11 +1847,7 @@
   CHECK(r == 0);
 
   r = ndb_mgm_start_tls(mgmd.handle());
-<<<<<<< HEAD
-  CHECK(r == -2); // -2 is "Socket already has TLS"
-=======
   CHECK(r == -2);  // -2 is "Socket already has TLS"
->>>>>>> 824e2b40
 
   /* We have switched to TLS. Now run a command. */
   r = ndb_mgm_get_version(mgmd.handle(), &major, &minor, &build, len, ver);
@@ -2137,25 +1858,14 @@
   CHECK(state != nullptr);
 
   /* Now convert the socket to a transporter */
-<<<<<<< HEAD
-  NdbSocket s;
-  mgmd.convert_to_transporter(&s);
-  CHECK(s.is_valid());
-=======
   NdbSocket s = mgmd.convert_to_transporter();
   CHECK(s.is_valid());
   CHECK(s.close() == 0);
->>>>>>> 824e2b40
-
-  return NDBT_OK;
-}
-
-<<<<<<< HEAD
-int runTestRequireTls(NDBT_Context* ctx, NDBT_Step* step)
-{
-=======
+
+  return NDBT_OK;
+}
+
 int runTestRequireTls(NDBT_Context *ctx, NDBT_Step *step) {
->>>>>>> 824e2b40
   /* Create a configuration file in the working directory */
   NDBT_Workingdir wd("test_tls");
   BaseString cfg_path = path(wd.path(), "config.ini", nullptr);
@@ -2175,32 +1885,14 @@
   NdbProcess::Args mgmdArgs;
   mgmd.common_args(mgmdArgs, wd.path());
   mgmdArgs.add("--ndb-tls-search-path=", wd.path());
-<<<<<<< HEAD
-  CHECK(mgmd.start(wd.path(), mgmdArgs));     // Start management node
-  sleep(1);                                   // Wait for confirmed config
-=======
   CHECK(mgmd.start(wd.path(), mgmdArgs));  // Start management node
   sleep(1);                                // Wait for confirmed config
->>>>>>> 824e2b40
 
   /* Our management client */
   NdbMgmHandle handle = ndb_mgm_create_handle();
   ndb_mgm_set_connectstring(handle, mgmd.connectstring(config).c_str());
   ndb_mgm_set_ssl_ctx(handle, tls_km.ctx());
 
-<<<<<<< HEAD
-  int r = ndb_mgm_connect(handle, 3, 5, 1);   // Connect to management node
-  CHECK(r == 0);
-
-  ndb_mgm_severity sev = { NDB_MGM_EVENT_SEVERITY_ON, 1 };
-  r = ndb_mgm_get_clusterlog_severity_filter(handle, &sev, 1);
-  CHECK(r < 1);                               // COMMAND IS NOT YET ALLOWED
-  int err = ndb_mgm_get_latest_error(handle);
-  CHECK(err == NDB_MGM_AUTH_REQUIRES_TLS);
-
-  struct ndb_mgm_cluster_state * st = ndb_mgm_get_status(handle);
-  CHECK(st == nullptr);                       // COMMAND IS NOT YET ALLOWED
-=======
   int r = ndb_mgm_connect(handle, 3, 5, 1);  // Connect to management node
   CHECK(r == 0);
 
@@ -2212,24 +1904,15 @@
 
   struct ndb_mgm_cluster_state *st = ndb_mgm_get_status(handle);
   CHECK(st == nullptr);  // COMMAND IS NOT YET ALLOWED
->>>>>>> 824e2b40
   err = ndb_mgm_get_latest_error(handle);
   CHECK(err == NDB_MGM_AUTH_REQUIRES_TLS);
 
   r = ndb_mgm_start_tls(handle);
-<<<<<<< HEAD
-  printf("ndb_mgm_start_tls(): %d\n", r);     // START TLS
-  CHECK(r == 0);
-
-  r = ndb_mgm_get_clusterlog_severity_filter(handle, &sev, 1);
-  CHECK(r == 1);                              // NOW COMMAND IS ALLOWED
-=======
   printf("ndb_mgm_start_tls(): %d\n", r);  // START TLS
   CHECK(r == 0);
 
   r = ndb_mgm_get_clusterlog_severity_filter(handle, &sev, 1);
   CHECK(r == 1);  // NOW COMMAND IS ALLOWED
->>>>>>> 824e2b40
 
   return NDBT_OK;
 }
@@ -2309,53 +1992,6 @@
 
 #if OPENSSL_VERSION_NUMBER >= NDB_TLS_MINIMUM_OPENSSL
 
-<<<<<<< HEAD
-TESTCASE("SshKeySigning",
-         "Test remote key signing over ssh using ndb_sign_keys")
-{
-  INITIALIZER(runTestSshKeySigning);
-}
-
-TESTCASE("MgmdWithoutCertificate",
-         "Test MGM server startup with TLS required but no certificate")
-{
-  INITIALIZER(runTestMgmdWithoutCert)
-}
-
-TESTCASE("NdbdWithoutCertificate",
-         "Test data node startup with TLS required but no certificate")
-{
-  INITIALIZER(runTestNdbdWithoutCert)
-}
-
-TESTCASE("ApiWithoutCertificate",
-         "Test API node without certificate where TRP TLS is required")
-{
-  INITIALIZER(runTestApiWithoutCert)
-}
-
-TESTCASE("NdbdWithExpiredCertificate",
-        "Test data node startup with expired certificate")
-{
-  INITIALIZER(runTestNdbdWithExpiredCert)
-}
-
-TESTCASE("NdbdWithCertificate", "Test data node startup with certificate")
-{
-  INITIALIZER(runTestNdbdWithCert)
-}
-
-TESTCASE("StartTls", "Test START TLS in MGM protocol")
-{
-  INITIALIZER(runTestStartTls);
-}
-
-TESTCASE("RequireTls", "Test MGM server that requires TLS")
-{
-  INITIALIZER(runTestRequireTls);
-}
-
-=======
 TESTCASE("MgmdWithoutCertificate",
          "Test MGM server startup with TLS required but no certificate"){
     INITIALIZER(runTestMgmdWithoutCert)}
@@ -2392,7 +2028,6 @@
   INITIALIZER(runTestSshKeySigning);
 }
 
->>>>>>> 824e2b40
 #endif
 
 NDBT_TESTSUITE_END(testMgmd)
