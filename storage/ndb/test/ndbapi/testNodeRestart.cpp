--- conflicted
+++ resolved
@@ -1231,12 +1231,7 @@
     if (restarter.startNodes(&victim, 1))
       return NDBT_FAILED;
 
-<<<<<<< HEAD
-    if (restarter.waitNodesStartPhase(&victim, 1, 2))
-      return NDBT_FAILED;
-=======
     NdbSleep_SecSleep(3);
->>>>>>> 65fbc91f
   }
 
   if (restarter.waitNodesNoStart(&victim, 1))
