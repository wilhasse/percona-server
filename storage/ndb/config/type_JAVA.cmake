# Copyright (c) 2010, Oracle and/or its affiliates. All rights reserved.
#
# This program is free software; you can redistribute it and/or modify
# it under the terms of the GNU General Public License as published by
# the Free Software Foundation; version 2 of the License.
#
# This program is distributed in the hope that it will be useful,
# but WITHOUT ANY WARRANTY; without even the implied warranty of
# MERCHANTABILITY or FITNESS FOR A PARTICULAR PURPOSE.  See the
# GNU General Public License for more details.
#
# You should have received a copy of the GNU General Public License
# along with this program; if not, write to the Free Software
# Foundation, Inc., 51 Franklin St, Fifth Floor, Boston, MA  02110-1301  USA

INCLUDE(libutils)
INCLUDE(cmake_parse_arguments)

SET(JAVAC_TARGET "1.6")

# Build (if not already done) NDB version string used for generating jars etc.
MACRO(SET_JAVA_NDB_VERSION)

  # Check that the NDB_VERSION_XX variables seems to have been set
  IF(NOT NDB_VERSION_MAJOR)
    MESSAGE(FATAL_ERROR "NDB_VERSION_MAJOR variable not set!")
  ENDIF()

  SET(JAVA_NDB_VERSION "${NDB_VERSION_MAJOR}.${NDB_VERSION_MINOR}.${NDB_VERSION_BUILD}")
  IF(NDB_VERSION_STATUS)
    SET(JAVA_NDB_VERSION "${JAVA_NDB_VERSION}.${NDB_VERSION_STATUS}")
  ENDIF()

  # MESSAGE(STATUS "JAVA_NDB_VERSION: ${JAVA_NDB_VERSION}")

ENDMACRO(SET_JAVA_NDB_VERSION)

MACRO(CREATE_MANIFEST filename EXPORTS NAME)
  FILE(WRITE ${filename} "Manifest-Version: 1.0
Export-Package: ${EXPORTS}
Bundle-Name: ${NAME}
Bundle-Description: ClusterJ")
ENDMACRO(CREATE_MANIFEST)

MACRO(CREATE_JAR)

  MYSQL_PARSE_ARGUMENTS(ARG
    "CLASSPATH;MERGE_JARS;DEPENDENCIES;MANIFEST;ENHANCE;EXTRA_FILES;BROKEN_JAVAC"
    ""
    ${ARGN}
  )

  LIST(GET ARG_DEFAULT_ARGS 0 TARGET)
  SET(JAVA_FILES ${ARG_DEFAULT_ARGS})
  LIST(REMOVE_AT JAVA_FILES 0)

  SET (BUILD_DIR "${CMAKE_CURRENT_BINARY_DIR}/target")
  SET (CLASS_DIR "${BUILD_DIR}/classes")
  SET (TARGET_DIR "${CLASS_DIR}")

  SET_JAVA_NDB_VERSION()

  # Concatenate the ARG_CLASSSPATH(a list of strings) into a string
  # with platform specific separator
  SET(separator) # Empty separator to start with
  SET(classpath_str)
  FOREACH(item ${ARG_CLASSPATH})
    SET(classpath_str "${classpath_str}${separator}${item}")
    IF (WIN32)
      # Quote the semicolon since it's cmakes list separator
      SET(separator "\;")
    ELSE()
      SET(separator ":")
    ENDIF()
  ENDFOREACH()
  # MESSAGE(STATUS "classpath_str: ${classpath_str}")

  # Target jar-file
  SET(JAR ${CMAKE_CURRENT_BINARY_DIR}/${TARGET}-${JAVA_NDB_VERSION}.jar)

  # Marker for dependency handling
  SET(MARKER_BASE ${BUILD_DIR}/create_jar)
  SET(COUNTER 0)
  SET(MARKER "${MARKER_BASE}.${COUNTER}")

  # Add target
  ADD_CUSTOM_TARGET(${TARGET}.jar ALL DEPENDS ${JAR})

  # Compile
  IF (JAVA_FILES)
    IF (ARG_BROKEN_JAVAC)
      ADD_CUSTOM_COMMAND(
        OUTPUT ${MARKER}
        COMMAND ${CMAKE_COMMAND} -E remove_directory ${BUILD_DIR}
        COMMAND ${CMAKE_COMMAND} -E make_directory ${CLASS_DIR}
        COMMAND echo \"${JAVA_COMPILE} -d ${TARGET_DIR} -classpath ${classpath_str} ${ARG_BROKEN_JAVAC}\"
        COMMAND ${JAVA_COMPILE} -d ${TARGET_DIR} -classpath "${classpath_str}" ${ARG_BROKEN_JAVAC}
        COMMAND ${CMAKE_COMMAND} -E touch ${MARKER}
        DEPENDS ${JAVA_FILES}
        COMMENT "Building objects for ${TARGET}.jar"
      )
    ELSE()
      ADD_CUSTOM_COMMAND(
        OUTPUT ${MARKER}
        COMMAND ${CMAKE_COMMAND} -E remove_directory ${BUILD_DIR}
        COMMAND ${CMAKE_COMMAND} -E make_directory ${CLASS_DIR}
        COMMAND echo \"${JAVA_COMPILE} -d ${TARGET_DIR} -classpath ${classpath_str} ${JAVA_FILES}\"
        COMMAND ${JAVA_COMPILE} -d ${TARGET_DIR} -classpath "${classpath_str}" ${JAVA_FILES}
        COMMAND ${CMAKE_COMMAND} -E touch ${MARKER}
        DEPENDS ${JAVA_FILES}
        COMMENT "Building objects for ${TARGET}.jar"
      )
    ENDIF()
  ELSE()
    ADD_CUSTOM_COMMAND(
      OUTPUT ${MARKER}
      COMMAND ${CMAKE_COMMAND} -E remove_directory ${BUILD_DIR}
      COMMAND ${CMAKE_COMMAND} -E make_directory ${CLASS_DIR}
      COMMAND ${CMAKE_COMMAND} -E touch ${MARKER}
      DEPENDS ${JAVA_FILES}
      COMMENT "No files to compile for ${TARGET}.jar"
    )
  ENDIF()

  # Copy extra files/directories
  FOREACH(F ${ARG_EXTRA_FILES})

    SET(OLD_MARKER ${MARKER})
    MATH(EXPR COUNTER "${COUNTER} + 1")
    SET(MARKER "${MARKER_BASE}.${COUNTER}")

    GET_FILENAME_COMPONENT(N ${F} NAME)
    IF(IS_DIRECTORY ${CMAKE_CURRENT_SOURCE_DIR}/${F})
      ADD_CUSTOM_COMMAND(
        OUTPUT ${MARKER}
        COMMAND ${CMAKE_COMMAND} -E copy_directory ${CMAKE_CURRENT_SOURCE_DIR}/${F} ${CLASS_DIR}/${N}
        COMMAND ${CMAKE_COMMAND} -E touch ${MARKER}
        DEPENDS ${F} ${OLD_MARKER}
        COMMENT "Adding directory ${N} to ${TARGET}.jar"
      )
    ELSE()
      ADD_CUSTOM_COMMAND(
        OUTPUT ${MARKER}
        COMMAND ${CMAKE_COMMAND} -E copy_if_different ${CMAKE_CURRENT_SOURCE_DIR}/${F} ${CLASS_DIR}/${N}
        COMMAND ${CMAKE_COMMAND} -E touch ${MARKER}
        DEPENDS ${F} ${OLD_MARKER}
        COMMENT "Adding file ${N} to ${TARGET}.jar"
      )
    ENDIF()
  ENDFOREACH()

  # Enhance
  IF(EXISTS ${ARG_ENHANCE})
    SET(ENHANCER org.apache.openjpa.enhance.PCEnhancer)
<<<<<<< HEAD

    SET(OLD_MARKER ${MARKER})
    MATH(EXPR COUNTER "${COUNTER} + 1")
    SET(MARKER "${MARKER_BASE}.${COUNTER}")

    ADD_CUSTOM_COMMAND(
      OUTPUT ${MARKER}
      COMMAND echo \"${JAVA_RUNTIME} -classpath ${classpath_str}${separator}${WITH_CLASSPATH} ${ENHANCER} -p ${ARG_ENHANCE} -d ${TARGET_DIR}\"
      COMMAND ${JAVA_RUNTIME} -classpath "${classpath_str}${separator}${WITH_CLASSPATH}" ${ENHANCER} -p ${ARG_ENHANCE} -d ${TARGET_DIR}
      
      COMMAND ${CMAKE_COMMAND} -E touch ${MARKER}
      DEPENDS ${OLD_MARKER}
      COMMENT "Enhancing objects for ${TARGET}.jar"
=======
    ADD_CUSTOM_COMMAND( TARGET ${TARGET}.jar PRE_BUILD
      COMMAND echo \"${JAVA_COMPILE} -target ${JAVAC_TARGET} -source ${JAVAC_TARGET} -d ${TARGET_DIR} -classpath ${classpath_str} ${JAVA_FILES}\"
      COMMAND ${JAVA_COMPILE} -target ${JAVAC_TARGET} -source ${JAVAC_TARGET} -d ${TARGET_DIR} -classpath ${classpath_str} ${JAVA_FILES}
      COMMAND echo \"${JAVA_RUNTIME} -classpath ${classpath_str}${separator}${WITH_CLASSPATH} ${ENHANCER} -p ${ARG_ENHANCE} -d ${TARGET_DIR}\"
      COMMAND ${JAVA_RUNTIME} -classpath "${classpath_str}${separator}${WITH_CLASSPATH}" ${ENHANCER} -p ${ARG_ENHANCE} -d ${TARGET_DIR}
    )
  ELSE()
    ADD_CUSTOM_COMMAND( TARGET ${TARGET}.jar PRE_BUILD
      COMMAND echo \"${JAVA_COMPILE} -target ${JAVAC_TARGET} -source ${JAVAC_TARGET} -d ${TARGET_DIR} -classpath ${classpath_str} ${JAVA_FILES}\"
      COMMAND ${JAVA_COMPILE} -target ${JAVAC_TARGET} -source ${JAVAC_TARGET} -d ${TARGET_DIR} -classpath "${classpath_str}" ${JAVA_FILES}
>>>>>>> e438dbff
    )
  ENDIF()

  # Unpack extra jars
  FOREACH(_J ${ARG_MERGE_JARS})

    SET(OLD_MARKER ${MARKER})
    MATH(EXPR COUNTER "${COUNTER} + 1")
    SET(MARKER "${MARKER_BASE}.${COUNTER}")

    GET_FILENAME_COMPONENT(P ${_J} PATH)
    GET_FILENAME_COMPONENT(N ${_J} NAME_WE)
    SET(J ${P}/${N}-${JAVA_NDB_VERSION}.jar)

    ADD_CUSTOM_COMMAND(
      OUTPUT ${MARKER}
      COMMAND ${JAVA_ARCHIVE} xf ${J}
      COMMAND ${CMAKE_COMMAND} -E touch ${MARKER}
      DEPENDS ${J} ${OLD_MARKER}
      WORKING_DIRECTORY ${CLASS_DIR}
      COMMENT "Unpacking ${N}.jar"
    )
  ENDFOREACH()

  # Create JAR
  SET(_ARG cf)
  IF(ARG_MANIFEST)
    SET(_ARG cfm)
  ENDIF()

  ADD_CUSTOM_COMMAND(
    OUTPUT ${JAR}
    COMMAND echo \"${JAVA_ARCHIVE} ${_ARG} ${JAR}.tmp ${ARG_MANIFEST} -C ${CLASS_DIR} .\"
    COMMAND ${JAVA_ARCHIVE} ${_ARG} ${JAR}.tmp ${ARG_MANIFEST} -C ${CLASS_DIR} .
    COMMAND ${CMAKE_COMMAND} -E copy ${JAR}.tmp ${JAR}
    COMMAND ${CMAKE_COMMAND} -E remove ${JAR}.tmp
    COMMENT "Creating ${TARGET}.jar"
    DEPENDS ${MARKER}
  )

  # Add CMake dependencies
  FOREACH(DEP ${ARG_DEPENDENCIES})
    ADD_DEPENDENCIES(${TARGET}.jar ${DEP})
  ENDFOREACH(DEP ${ARG_DEPENDENCIES})

ENDMACRO()<|MERGE_RESOLUTION|>--- conflicted
+++ resolved
@@ -93,8 +93,8 @@
         OUTPUT ${MARKER}
         COMMAND ${CMAKE_COMMAND} -E remove_directory ${BUILD_DIR}
         COMMAND ${CMAKE_COMMAND} -E make_directory ${CLASS_DIR}
-        COMMAND echo \"${JAVA_COMPILE} -d ${TARGET_DIR} -classpath ${classpath_str} ${ARG_BROKEN_JAVAC}\"
-        COMMAND ${JAVA_COMPILE} -d ${TARGET_DIR} -classpath "${classpath_str}" ${ARG_BROKEN_JAVAC}
+        COMMAND echo \"${JAVA_COMPILE} -target ${JAVAC_TARGET} -source ${JAVAC_TARGET} -d ${TARGET_DIR} -classpath ${classpath_str} ${ARG_BROKEN_JAVAC}\"
+        COMMAND ${JAVA_COMPILE} -target ${JAVAC_TARGET} -source ${JAVAC_TARGET} -d ${TARGET_DIR} -classpath "${classpath_str}" ${ARG_BROKEN_JAVAC}
         COMMAND ${CMAKE_COMMAND} -E touch ${MARKER}
         DEPENDS ${JAVA_FILES}
         COMMENT "Building objects for ${TARGET}.jar"
@@ -104,8 +104,8 @@
         OUTPUT ${MARKER}
         COMMAND ${CMAKE_COMMAND} -E remove_directory ${BUILD_DIR}
         COMMAND ${CMAKE_COMMAND} -E make_directory ${CLASS_DIR}
-        COMMAND echo \"${JAVA_COMPILE} -d ${TARGET_DIR} -classpath ${classpath_str} ${JAVA_FILES}\"
-        COMMAND ${JAVA_COMPILE} -d ${TARGET_DIR} -classpath "${classpath_str}" ${JAVA_FILES}
+        COMMAND echo \"${JAVA_COMPILE} -target ${JAVAC_TARGET} -source ${JAVAC_TARGET} -d ${TARGET_DIR} -classpath ${classpath_str} ${JAVA_FILES}\"
+        COMMAND ${JAVA_COMPILE} -target ${JAVAC_TARGET} -source ${JAVAC_TARGET} -d ${TARGET_DIR} -classpath "${classpath_str}" ${JAVA_FILES}
         COMMAND ${CMAKE_COMMAND} -E touch ${MARKER}
         DEPENDS ${JAVA_FILES}
         COMMENT "Building objects for ${TARGET}.jar"
@@ -152,7 +152,6 @@
   # Enhance
   IF(EXISTS ${ARG_ENHANCE})
     SET(ENHANCER org.apache.openjpa.enhance.PCEnhancer)
-<<<<<<< HEAD
 
     SET(OLD_MARKER ${MARKER})
     MATH(EXPR COUNTER "${COUNTER} + 1")
@@ -166,18 +165,6 @@
       COMMAND ${CMAKE_COMMAND} -E touch ${MARKER}
       DEPENDS ${OLD_MARKER}
       COMMENT "Enhancing objects for ${TARGET}.jar"
-=======
-    ADD_CUSTOM_COMMAND( TARGET ${TARGET}.jar PRE_BUILD
-      COMMAND echo \"${JAVA_COMPILE} -target ${JAVAC_TARGET} -source ${JAVAC_TARGET} -d ${TARGET_DIR} -classpath ${classpath_str} ${JAVA_FILES}\"
-      COMMAND ${JAVA_COMPILE} -target ${JAVAC_TARGET} -source ${JAVAC_TARGET} -d ${TARGET_DIR} -classpath ${classpath_str} ${JAVA_FILES}
-      COMMAND echo \"${JAVA_RUNTIME} -classpath ${classpath_str}${separator}${WITH_CLASSPATH} ${ENHANCER} -p ${ARG_ENHANCE} -d ${TARGET_DIR}\"
-      COMMAND ${JAVA_RUNTIME} -classpath "${classpath_str}${separator}${WITH_CLASSPATH}" ${ENHANCER} -p ${ARG_ENHANCE} -d ${TARGET_DIR}
-    )
-  ELSE()
-    ADD_CUSTOM_COMMAND( TARGET ${TARGET}.jar PRE_BUILD
-      COMMAND echo \"${JAVA_COMPILE} -target ${JAVAC_TARGET} -source ${JAVAC_TARGET} -d ${TARGET_DIR} -classpath ${classpath_str} ${JAVA_FILES}\"
-      COMMAND ${JAVA_COMPILE} -target ${JAVAC_TARGET} -source ${JAVAC_TARGET} -d ${TARGET_DIR} -classpath "${classpath_str}" ${JAVA_FILES}
->>>>>>> e438dbff
     )
   ENDIF()
 
