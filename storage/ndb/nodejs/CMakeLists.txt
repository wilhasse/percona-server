--- conflicted
+++ resolved
@@ -1,8 +1,4 @@
-<<<<<<< HEAD
 # Copyright (c) 2016, 2017, Oracle and/or its affiliates. All rights reserved.
-=======
-# Copyright (c) 2016, 2017 Oracle and/or its affiliates. All rights reserved.
->>>>>>> ecb73538
 #
 # This program is free software; you can redistribute it and/or modify
 # it under the terms of the GNU General Public License as published by
@@ -23,17 +19,6 @@
 
 set(WITH_NODEJS_INCLUDE_PATH "" CACHE PATH "location of node.js header files")
 
-<<<<<<< HEAD
-# For now starting with 7.5.4 we skip attempting to build and link on Windows
-if(WIN32)
-  MESSAGE(STATUS "Skipping jones-ndb on Windows")
-  RETURN()
-endif()
-
-IF(NDB_NODEJS_EXTRAS_PATH)
-  set(NODE_VERSION 0.12.15)
-  set(NODE_GYP ${NDB_NODEJS_EXTRAS_PATH}/node-gyp/${NODE_VERSION})
-=======
 # Which version of Node.js?
 if(CMAKE_COMPILER_IS_GNUCXX AND CMAKE_CXX_COMPILER_VERSION VERSION_LESS "4.8.0")
   set(NODE_VERSION 0.12.15)
@@ -44,7 +29,6 @@
 
 IF(NDB_NODEJS_EXTRAS_PATH)
   set(NODE_LIBRARIES ${NDB_NODEJS_EXTRAS_PATH}/windows-libs/${NODE_VERSION})
->>>>>>> ecb73538
   set(NODE_HEADERS ${NDB_NODEJS_EXTRAS_PATH}/node-headers/${NODE_VERSION})
   set(WITH_NODEJS_INCLUDE_PATH ${NODE_HEADERS}/include/node)
   MESSAGE(STATUS "Using node.js version " ${NODE_VERSION})
@@ -54,10 +38,6 @@
   MESSAGE(STATUS "Building jones-ndb to install in share/nodejs")
   MESSAGE(STATUS "Using node.js from " ${WITH_NODEJS_INCLUDE_PATH})
 else()
-<<<<<<< HEAD
-  MESSAGE(STATUS "Skipping jones-ndb")
-=======
->>>>>>> ecb73538
   RETURN()
 endif()
 
@@ -117,8 +97,6 @@
   jones-ndb/impl/src/ndb/QueryOperation_wrapper.cpp
 )
 
-# Enable asserts:
-remove_definitions(-DNDEBUG)
 
 ###### COMPILER AND LINKER OPTIONS
 
@@ -135,15 +113,6 @@
     link_directories(${NODE_LIBRARIES}/win-x86)
   endif()
 else()
-<<<<<<< HEAD
-  set(ADAPTER_REQUIRED_LIBS ndbclient_static)
-  add_definitions(-D_GNU_SOURCE -D_LARGEFILE_SOURCE -D_FILE_OFFSET_BITS=64)
-  remove_definitions(-Werror=undef)
-  set(CMAKE_CXX_FLAGS "${CMAKE_CXX_FLAGS} -std=gnu++0x")
-  # Remove -Wundef from C++ compiler flags since there are several
-  # undefined identifiers which are evaluated in for example v8config.h
-  STRING(REPLACE "-Wundef " "" CMAKE_CXX_FLAGS ${CMAKE_CXX_FLAGS})
-=======
   if(NODE_VERSION VERSION_GREATER "4.0.0")
     # Remove any -std=xxx compiler flag present, and add -std=c++11
     string(TOUPPER "${CMAKE_BUILD_TYPE}" BTYPE)
@@ -152,9 +121,13 @@
     set(CMAKE_CXX_FLAGS_${BTYPE} "${CXX_FLAGS_VAL} -std=c++11")
   endif()
   set(ADAPTER_REQUIRED_LIBS ndbclient_static)
+ 
+  # Remove -Wundef from C++ compiler flags since there are several
+  # undefined identifiers which are evaluated in for example v8config.h
+  STRING(REPLACE "-Wundef " "" CMAKE_CXX_FLAGS ${CMAKE_CXX_FLAGS})
+
 #  IT SHOULD BE POSSIBLE TO LINK DYNAMICALLY WITH PROPER RPATH
 #  set(CMAKE_INSTALL_RPATH "${CMAKE_INSTALL_PREFIX}/lib")
->>>>>>> ecb73538
 endif()
 
 add_library(ndb_adapter MODULE ${ADAPTER_SOURCE_FILES})
@@ -162,12 +135,8 @@
 target_link_libraries(ndb_adapter ${ADAPTER_REQUIRED_LIBS})
 
 
-<<<<<<< HEAD
-if(APPLE) 
-=======
 # non-gcc linker flags to deal with undefined & multiply-defined symbols
 if(APPLE)
->>>>>>> ecb73538
   set(FINAL_LINK_FLAGS "-undefined dynamic_lookup")
 elseif(WIN32)
   set(FINAL_LINK_FLAGS "/FORCE:MULTIPLE")
