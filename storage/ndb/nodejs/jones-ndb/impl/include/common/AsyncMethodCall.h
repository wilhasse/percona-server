--- conflicted
+++ resolved
@@ -118,32 +118,15 @@
 // Primary Template: ReturnValueHandler for all non-pointer types
 template <typename T>
 class ReturnValueHandler {
-<<<<<<< HEAD
-public:
-  ReturnValueHandler()                                       {}
-  void wrapReturnValueAs(Envelope * e)                       { assert(false); }
-  Local<Value> getJsValue(Isolate * isolate, T value) {
-=======
  public:
   ReturnValueHandler() {}
   void wrapReturnValueAs(Envelope *e) { assert(false); }
   Local<Value> getJsValue(Isolate *isolate, T value) {
->>>>>>> 824e2b40
     return toJS(isolate, value);
   }
 };
 
 // ReturnValueHandler specialization for wrapped pointer types
-<<<<<<< HEAD
-template<typename T>
-class ReturnValueHandler<T*> {
-private:
-  Envelope * envelope;
-public:
-  ReturnValueHandler() :      envelope(0)                     {}
-  void wrapReturnValueAs(Envelope * e)                        { envelope = e; }
-  Local<Value> getJsValue(Isolate * isolate, T * objPtr) {
-=======
 template <typename T>
 class ReturnValueHandler<T *> {
  private:
@@ -153,7 +136,6 @@
   ReturnValueHandler() : envelope(0) {}
   void wrapReturnValueAs(Envelope *e) { envelope = e; }
   Local<Value> getJsValue(Isolate *isolate, T *objPtr) {
->>>>>>> 824e2b40
     return envelope->wrap(objPtr);
   }
 };
@@ -166,36 +148,17 @@
                             public ReturnValueHandler<RETURN_TYPE> {
  protected:
   /* Protected Constructor Chain */
-<<<<<<< HEAD
-  AsyncCall_Returning(Isolate * isol, Local<Function> jsCallback) :
-    AsyncCall(isol, jsCallback), ReturnValueHandler<RETURN_TYPE>(), error(0)  {}
-    
-public:
-=======
   AsyncCall_Returning(Isolate *isol, Local<Function> jsCallback)
       : AsyncCall(isol, jsCallback),
         ReturnValueHandler<RETURN_TYPE>(),
         error(0) {}
 
  public:
->>>>>>> 824e2b40
   /* Member variables */
   NativeCodeError *error;
   RETURN_TYPE return_val;
 
   /* Constructors */
-<<<<<<< HEAD
-  AsyncCall_Returning(Isolate * isol, Local<Value> jsCallback) :
-    AsyncCall(isol, jsCallback), ReturnValueHandler<RETURN_TYPE>(), error(0)  {}
-
-  AsyncCall_Returning(Isolate * isol, Local<Value> jsCallback, RETURN_TYPE rv) :
-    AsyncCall(isol, jsCallback), ReturnValueHandler<RETURN_TYPE>(), error(0),
-    return_val(rv)                                                          {}
-
-  /* Destructor */
-  virtual ~AsyncCall_Returning() override {
-    if(error) delete error;
-=======
   AsyncCall_Returning(Isolate *isol, Local<Value> jsCallback)
       : AsyncCall(isol, jsCallback),
         ReturnValueHandler<RETURN_TYPE>(),
@@ -210,7 +173,6 @@
   /* Destructor */
   virtual ~AsyncCall_Returning() override {
     if (error) delete error;
->>>>>>> 824e2b40
   }
 
   /* Methods */
@@ -254,16 +216,9 @@
   errorHandler_fn_t errorHandler;
 
   /* Constructor */
-<<<<<<< HEAD
-  NativeMethodCall(const Arguments &args, int callback_idx) :
-    AsyncCall_Returning<R>(args.GetIsolate(), args[callback_idx]),
-    errorHandler(0)
-  {
-=======
   NativeMethodCall(const Arguments &args, int callback_idx)
       : AsyncCall_Returning<R>(args.GetIsolate(), args[callback_idx]),
         errorHandler(0) {
->>>>>>> 824e2b40
     native_obj = unwrapPointer<C *>(args.Holder());
     DEBUG_ASSERT(native_obj != NULL);
   }
@@ -277,20 +232,11 @@
 
  protected:
   /* Alternative constructor used only by AsyncAsyncCall */
-<<<<<<< HEAD
-  NativeMethodCall(C * obj,
-                   Local<Function> jsCallback,
-                   errorHandler_fn_t errHandler) :
-    AsyncCall_Returning<R>(v8::Isolate::GetCurrent(), jsCallback),
-    native_obj(obj),
-    errorHandler(errHandler)                                {}
-=======
   NativeMethodCall(C *obj, Local<Function> jsCallback,
                    errorHandler_fn_t errHandler)
       : AsyncCall_Returning<R>(v8::Isolate::GetCurrent(), jsCallback),
         native_obj(obj),
         errorHandler(errHandler) {}
->>>>>>> 824e2b40
 };
 
 /** AsyncAsyncCall is used to wrap returns from NDB Asynchronoous APIs.
@@ -301,17 +247,10 @@
   typedef NativeCodeError *(*errorHandler_fn_t)(R, C *);
 
   /* Constructor */
-<<<<<<< HEAD
-  AsyncAsyncCall(C * obj, Local<Function> jsCallback,
-                 errorHandler_fn_t errHandler) :
-    NativeMethodCall<R, C>(obj, jsCallback, errHandler)     {}
-  
-=======
   AsyncAsyncCall(C *obj, Local<Function> jsCallback,
                  errorHandler_fn_t errHandler)
       : NativeMethodCall<R, C>(obj, jsCallback, errHandler) {}
 
->>>>>>> 824e2b40
   /* Methods */
   void run(void) override {}
 };
@@ -326,14 +265,8 @@
   C *native_obj;
 
   /* Constructor */
-<<<<<<< HEAD
-  NativeVoidMethodCall(const Arguments &args, int callback_idx) :
-    AsyncCall_Returning<int>(args.GetIsolate(), args[callback_idx], 1)
-  {
-=======
   NativeVoidMethodCall(const Arguments &args, int callback_idx)
       : AsyncCall_Returning<int>(args.GetIsolate(), args[callback_idx], 1) {
->>>>>>> 824e2b40
     native_obj = unwrapPointer<C *>(args.Holder());
     DEBUG_ASSERT(native_obj != NULL);
   }
@@ -364,18 +297,6 @@
   A7 arg7;
 
   /* Constructor */
-<<<<<<< HEAD
-  Call_8_(const Arguments &args) :
-    arg0converter(args[0]),
-    arg1converter(args[1]),
-    arg2converter(args[2]),
-    arg3converter(args[3]),
-    arg4converter(args[4]),
-    arg5converter(args[5]),
-    arg6converter(args[6]),
-    arg7converter(args[7])
-  {
-=======
   Call_8_(const Arguments &args)
       : arg0converter(args[0]),
         arg1converter(args[1]),
@@ -385,7 +306,6 @@
         arg5converter(args[5]),
         arg6converter(args[6]),
         arg7converter(args[7]) {
->>>>>>> 824e2b40
     arg0 = arg0converter.toC();
     arg1 = arg1converter.toC();
     arg2 = arg2converter.toC();
@@ -418,17 +338,6 @@
   A6 arg6;
 
   /* Constructor */
-<<<<<<< HEAD
-  Call_7_(const Arguments &args) :
-    arg0converter(args[0]),
-    arg1converter(args[1]),
-    arg2converter(args[2]),
-    arg3converter(args[3]),
-    arg4converter(args[4]),
-    arg5converter(args[5]),
-    arg6converter(args[6])
-  {
-=======
   Call_7_(const Arguments &args)
       : arg0converter(args[0]),
         arg1converter(args[1]),
@@ -437,7 +346,6 @@
         arg4converter(args[4]),
         arg5converter(args[5]),
         arg6converter(args[6]) {
->>>>>>> 824e2b40
     arg0 = arg0converter.toC();
     arg1 = arg1converter.toC();
     arg2 = arg2converter.toC();
@@ -467,16 +375,6 @@
   A5 arg5;
 
   /* Constructor */
-<<<<<<< HEAD
-  Call_6_(const Arguments &args) :
-    arg0converter(args[0]),
-    arg1converter(args[1]),
-    arg2converter(args[2]),
-    arg3converter(args[3]),
-    arg4converter(args[4]),
-    arg5converter(args[5])
-  {
-=======
   Call_6_(const Arguments &args)
       : arg0converter(args[0]),
         arg1converter(args[1]),
@@ -484,7 +382,6 @@
         arg3converter(args[3]),
         arg4converter(args[4]),
         arg5converter(args[5]) {
->>>>>>> 824e2b40
     arg0 = arg0converter.toC();
     arg1 = arg1converter.toC();
     arg2 = arg2converter.toC();
@@ -510,22 +407,12 @@
   A4 arg4;
 
   /* Constructor */
-<<<<<<< HEAD
-  Call_5_(const Arguments &args) :
-    arg0converter(args[0]),
-    arg1converter(args[1]),
-    arg2converter(args[2]),
-    arg3converter(args[3]),
-    arg4converter(args[4])
-  {
-=======
   Call_5_(const Arguments &args)
       : arg0converter(args[0]),
         arg1converter(args[1]),
         arg2converter(args[2]),
         arg3converter(args[3]),
         arg4converter(args[4]) {
->>>>>>> 824e2b40
     arg0 = arg0converter.toC();
     arg1 = arg1converter.toC();
     arg2 = arg2converter.toC();
@@ -548,20 +435,11 @@
   A3 arg3;
 
   /* Constructor */
-<<<<<<< HEAD
-  Call_4_(const Arguments &args) :
-    arg0converter(args[0]),
-    arg1converter(args[1]),
-    arg2converter(args[2]),
-    arg3converter(args[3])
-  {
-=======
   Call_4_(const Arguments &args)
       : arg0converter(args[0]),
         arg1converter(args[1]),
         arg2converter(args[2]),
         arg3converter(args[3]) {
->>>>>>> 824e2b40
     arg0 = arg0converter.toC();
     arg1 = arg1converter.toC();
     arg2 = arg2converter.toC();
@@ -581,16 +459,8 @@
   A2 arg2;
 
   /* Constructor */
-<<<<<<< HEAD
-  Call_3_(const Arguments &args) :
-    arg0converter(args[0]),
-    arg1converter(args[1]),
-    arg2converter(args[2])
-  {
-=======
   Call_3_(const Arguments &args)
       : arg0converter(args[0]), arg1converter(args[1]), arg2converter(args[2]) {
->>>>>>> 824e2b40
     arg0 = arg0converter.toC();
     arg1 = arg1converter.toC();
     arg2 = arg2converter.toC();
@@ -607,15 +477,8 @@
   A1 arg1;
 
   /* Constructor */
-<<<<<<< HEAD
-  Call_2_(const Arguments &args) :
-    arg0converter(args[0]),
-    arg1converter(args[1])
-  {
-=======
   Call_2_(const Arguments &args)
       : arg0converter(args[0]), arg1converter(args[1]) {
->>>>>>> 824e2b40
     arg0 = arg0converter.toC();
     arg1 = arg1converter.toC();
   }
@@ -629,13 +492,7 @@
   A0 arg0;
 
   /* Constructor */
-<<<<<<< HEAD
-  Call_1_(const Arguments &args) :
-    arg0converter(args[0])
-  {
-=======
   Call_1_(const Arguments &args) : arg0converter(args[0]) {
->>>>>>> 824e2b40
     arg0 = arg0converter.toC();
   }
 };
