--- conflicted
+++ resolved
@@ -80,9 +80,5 @@
  fi
 
 else
-<<<<<<< HEAD
   echo "commit failed because '$BK_STATUS', you may need to re-clone..." 
-=======
- echo "commit failed because '$BK_STATUS', you may need to re-clone..."
->>>>>>> 1c5feb19
 fi