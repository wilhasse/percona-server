--- conflicted
+++ resolved
@@ -39,15 +39,9 @@
 using Mysql::Nullable;
 using Mysql::Tools::Base::Abstract_program;
 using namespace Mysql::Tools::Base::Options;
-<<<<<<< HEAD
-using std::placeholders::_1;
-using std::string;
-using std::vector;
-=======
 using std::string;
 using std::vector;
 using std::placeholders::_1;
->>>>>>> 4869291f
 
 bool Mysql_connection_options::mysql_inited;
 
@@ -67,12 +61,8 @@
 void Mysql_connection_options::create_options() {
   this->create_new_option(&this->m_bind_addr, "bind-address",
                           "IP address to bind to.");
-<<<<<<< HEAD
-  this->create_new_option((char **)&charsets_dir, "character-sets-dir",
-=======
   this->create_new_option(const_cast<char **>(&charsets_dir),
                           "character-sets-dir",
->>>>>>> 4869291f
                           "Directory for character set files.");
   this->create_new_option(&this->m_compress, "compress",
                           "Use compression in server/client protocol.")
