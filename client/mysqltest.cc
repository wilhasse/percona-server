--- conflicted
+++ resolved
@@ -4591,7 +4591,6 @@
       {
         const char *status= row[2];
 
-<<<<<<< HEAD
         /* latest_trans_epoch */
         while (*status && strncmp(status, latest_trans_epoch_str,
                                   sizeof(latest_trans_epoch_str)-1))
@@ -4599,7 +4598,7 @@
         if (*status)
         {
           status+= sizeof(latest_trans_epoch_str)-1;
-          latest_trans_epoch= strtoull(status, (char**) 0, 10);
+          latest_trans_epoch= my_strtoull(status, (char**) 0, 10);
         }
         else
           die("result does not contain '%s' in '%s'",
@@ -4613,39 +4612,11 @@
         if (*status)
         {
           status+= sizeof(latest_handled_binlog_epoch_str)-1;
-          latest_handled_binlog_epoch= strtoull(status, (char**) 0, 10);
+          latest_handled_binlog_epoch= my_strtoull(status, (char**) 0, 10);
         }
         else
           die("result does not contain '%s' in '%s'",
               latest_handled_binlog_epoch_str, query);
-=======
-	    /* latest_trans_epoch */
-	    while (*status && strncmp(status, latest_trans_epoch_str,
-				      sizeof(latest_trans_epoch_str)-1))
-	      status++;
-	    if (*status)
-	    {
-	      status+= sizeof(latest_trans_epoch_str)-1;
-	      latest_trans_epoch= my_strtoull(status, (char**) 0, 10);
-	    }
-	    else
-	      die("result does not contain '%s' in '%s'",
-		  latest_trans_epoch_str, query);
-
-	    /* latest_handled_binlog */
-	    while (*status &&
-		   strncmp(status, latest_handled_binlog_epoch_str,
-			   sizeof(latest_handled_binlog_epoch_str)-1))
-	      status++;
-	    if (*status)
-	    {
-	      status+= sizeof(latest_handled_binlog_epoch_str)-1;
-	      latest_handled_binlog_epoch= my_strtoull(status, (char**) 0, 10);
-	    }
-	    else
-	      die("result does not contain '%s' in '%s'",
-		  latest_handled_binlog_epoch_str, query);
->>>>>>> e1c9d041
 
         if (count == 0)
         {
