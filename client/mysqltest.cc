/* Copyright (c) 2000, 2016, Oracle and/or its affiliates. All rights reserved.

   This program is free software; you can redistribute it and/or modify
   it under the terms of the GNU General Public License as published by
   the Free Software Foundation; version 2 of the License.

   This program is distributed in the hope that it will be useful,
   but WITHOUT ANY WARRANTY; without even the implied warranty of
   MERCHANTABILITY or FITNESS FOR A PARTICULAR PURPOSE.  See the
   GNU General Public License for more details.

   You should have received a copy of the GNU General Public License
   along with this program; if not, write to the Free Software
   Foundation, Inc., 51 Franklin St, Fifth Floor, Boston, MA  02110-1301  USA */

/*
  mysqltest

  Tool used for executing a .test file

  See the "MySQL Test framework manual" for more information
  http://dev.mysql.com/doc/mysqltest/en/index.html

  Please keep the test framework tools identical in all versions!
*/

#define MTEST_VERSION "3.3"

#include "client_priv.h"
#include "my_default.h"
#include <mysql_version.h>
#include <mysqld_error.h>
#include <sql_common.h>
#include <m_ctype.h>
#include <my_dir.h>
#include <hash.h>
#include <stdarg.h>
#include <violite.h>
#include "my_regex.h" /* Our own version of regex */
#ifdef HAVE_SYS_WAIT_H
#include <sys/wait.h>
#endif
#ifdef __WIN__
#include <direct.h>
#endif
#include <signal.h>
#include <my_stacktrace.h>

#include <welcome_copyright_notice.h> // ORACLE_WELCOME_COPYRIGHT_NOTICE

#include <algorithm>

using std::min;
using std::max;

#ifdef __WIN__
#include <crtdbg.h>
#define SIGNAL_FMT "exception 0x%x"
#else
#define SIGNAL_FMT "signal %d"
#endif

/* Use cygwin for --exec and --system before 5.0 */
#if MYSQL_VERSION_ID < 50000
#define USE_CYGWIN
#endif

#define MAX_VAR_NAME_LENGTH    256
#define MAX_COLUMNS            256
#define MAX_EMBEDDED_SERVER_ARGS 64
#define MAX_DELIMITER_LENGTH 16
#define DEFAULT_MAX_CONN       128

/* Flags controlling send and reap */
#define QUERY_SEND_FLAG  1
#define QUERY_REAP_FLAG  2

#ifndef HAVE_SETENV
static int setenv(const char *name, const char *value, int overwrite);
#endif

C_MODE_START
static sig_handler signal_handler(int sig);
static my_bool get_one_option(int optid, const struct my_option *,
                              char *argument);
C_MODE_END

enum {
  OPT_PS_PROTOCOL=OPT_MAX_CLIENT_OPTION, OPT_SP_PROTOCOL,
  OPT_CURSOR_PROTOCOL, OPT_VIEW_PROTOCOL, OPT_MAX_CONNECT_RETRIES,
  OPT_MAX_CONNECTIONS, OPT_MARK_PROGRESS, OPT_LOG_DIR,
  OPT_TAIL_LINES, OPT_RESULT_FORMAT_VERSION, OPT_TRACE_PROTOCOL,
  OPT_EXPLAIN_PROTOCOL, OPT_JSON_EXPLAIN_PROTOCOL
};

static int record= 0, opt_sleep= -1;
static char *opt_db= 0, *opt_pass= 0;
const char *opt_user= 0, *opt_host= 0, *unix_sock= 0, *opt_basedir= "./";
static char *shared_memory_base_name=0;
const char *opt_logdir= "";
const char *opt_include= 0, *opt_charsets_dir;
static int opt_port= 0;
static int opt_max_connect_retries;
static int opt_result_format_version;
static int opt_max_connections= DEFAULT_MAX_CONN;
static my_bool opt_compress= 0, silent= 0, verbose= 0;
static my_bool debug_info_flag= 0, debug_check_flag= 0;
static my_bool tty_password= 0;
static my_bool opt_mark_progress= 0;
static my_bool ps_protocol= 0, ps_protocol_enabled= 0;
static my_bool sp_protocol= 0, sp_protocol_enabled= 0;
static my_bool view_protocol= 0, view_protocol_enabled= 0;
static my_bool opt_trace_protocol= 0, opt_trace_protocol_enabled= 0;
static my_bool explain_protocol= 0, explain_protocol_enabled= 0;
static my_bool json_explain_protocol= 0, json_explain_protocol_enabled= 0;
static my_bool cursor_protocol= 0, cursor_protocol_enabled= 0;
static my_bool parsing_disabled= 0;
static my_bool display_result_vertically= FALSE, display_result_lower= FALSE,
  display_metadata= FALSE, display_result_sorted= FALSE;
static my_bool disable_query_log= 0, disable_result_log= 0;
static my_bool disable_connect_log= 1;
static my_bool disable_warnings= 0;
static my_bool disable_info= 1;
static my_bool abort_on_error= 1;
static my_bool server_initialized= 0;
static my_bool is_windows= 0;
static char **default_argv;
static const char *load_default_groups[]= { "mysqltest", "client", 0 };
static char line_buffer[MAX_DELIMITER_LENGTH], *line_buffer_pos= line_buffer;
#if !defined(HAVE_YASSL)
static const char *opt_server_public_key= 0;
#endif
static my_bool can_handle_expired_passwords= TRUE;

/* Info on properties that can be set with --enable_X and --disable_X */

struct property {
  my_bool *var;			/* Actual variable */
  my_bool set;			/* Has been set for ONE command */
  my_bool old;			/* If set, thus is the old value */
  my_bool reverse;		/* Varible is true if disabled */
  const char *env_name;		/* Env. variable name */
};

static struct property prop_list[] = {
  { &abort_on_error, 0, 1, 0, "$ENABLED_ABORT_ON_ERROR" },
  { &disable_connect_log, 0, 1, 1, "$ENABLED_CONNECT_LOG" },
  { &disable_info, 0, 1, 1, "$ENABLED_INFO" },
  { &display_metadata, 0, 0, 0, "$ENABLED_METADATA" },
  { &ps_protocol_enabled, 0, 0, 0, "$ENABLED_PS_PROTOCOL" },
  { &disable_query_log, 0, 0, 1, "$ENABLED_QUERY_LOG" },
  { &disable_result_log, 0, 0, 1, "$ENABLED_RESULT_LOG" },
  { &disable_warnings, 0, 0, 1, "$ENABLED_WARNINGS" }
};

static my_bool once_property= FALSE;

enum enum_prop {
  P_ABORT= 0,
  P_CONNECT,
  P_INFO,
  P_META,
  P_PS,
  P_QUERY,
  P_RESULT,
  P_WARN,
  P_MAX
};

static uint start_lineno= 0; /* Start line of current command */
static uint my_end_arg= 0;

/* Number of lines of the result to include in failure report */
static uint opt_tail_lines= 0;

static uint opt_connect_timeout= 0;

static char delimiter[MAX_DELIMITER_LENGTH]= ";";
static uint delimiter_length= 1;

static char TMPDIR[FN_REFLEN];

/* Block stack */
enum block_cmd {
  cmd_none,
  cmd_if,
  cmd_while
};

struct st_block
{
  int             line; /* Start line of block */
  my_bool         ok;   /* Should block be executed */
  enum block_cmd  cmd;  /* Command owning the block */
  char            delim[MAX_DELIMITER_LENGTH];  /* Delimiter before block */
};

static struct st_block block_stack[32];
static struct st_block *cur_block, *block_stack_end;

/* Open file stack */
struct st_test_file
{
  FILE* file;
  char *file_name;
  uint lineno; /* Current line in file */
};

static struct st_test_file file_stack[16];
static struct st_test_file* cur_file;
static struct st_test_file* file_stack_end;


static CHARSET_INFO *charset_info= &my_charset_latin1; /* Default charset */

static const char *embedded_server_groups[]=
{
  "server",
  "embedded",
  "mysqltest_SERVER",
  NullS
};

static int embedded_server_arg_count=0;
static char *embedded_server_args[MAX_EMBEDDED_SERVER_ARGS];

/*
  Timer related variables
  See the timer_output() definition for details
*/
static char *timer_file = NULL;
static ulonglong timer_start;
static void timer_output(void);
static ulonglong timer_now(void);


static ulong connection_retry_sleep= 100000; /* Microseconds */

static char *opt_plugin_dir= 0;

/* Precompiled re's */
static my_regex_t ps_re;     /* the query can be run using PS protocol */
static my_regex_t sp_re;     /* the query can be run as a SP */
static my_regex_t view_re;   /* the query can be run as a view*/
/* the query can be traced with optimizer trace*/
static my_regex_t opt_trace_re;
static my_regex_t explain_re;/* the query can be converted to EXPLAIN */

static void init_re(void);
static int match_re(my_regex_t *, char *);
static void free_re(void);

#ifndef EMBEDDED_LIBRARY
static uint opt_protocol= 0;
#endif

DYNAMIC_ARRAY q_lines;

#include "sslopt-vars.h"

struct Parser
{
  int read_lines,current_line;
} parser;

struct MasterPos
{
  char file[FN_REFLEN];
  ulong pos;
} master_pos;

/* if set, all results are concated and compared against this file */
const char *result_file_name= 0;

typedef struct
{
  char *name;
  int name_len;
  char *str_val;
  int str_val_len;
  int int_val;
  int alloced_len;
  bool int_dirty; /* do not update string if int is updated until first read */
  bool is_int;
  bool alloced;
} VAR;

/*Perl/shell-like variable registers */
VAR var_reg[10];

HASH var_hash;

struct st_connection
{
  MYSQL mysql;
  /* Used when creating views and sp, to avoid implicit commit */
  MYSQL* util_mysql;
  char *name;
  size_t name_len;
  MYSQL_STMT* stmt;
  /* Set after send to disallow other queries before reap */
  my_bool pending;

#ifdef EMBEDDED_LIBRARY
  pthread_t tid;
  const char *cur_query;
  int cur_query_len;
  int command, result;
  pthread_mutex_t query_mutex;
  pthread_cond_t query_cond;
  pthread_mutex_t result_mutex;
  pthread_cond_t result_cond;
  int query_done;
  my_bool has_thread;
#endif /*EMBEDDED_LIBRARY*/
};

struct st_connection *connections= NULL;
struct st_connection* cur_con= NULL, *next_con, *connections_end;

/*
  List of commands in mysqltest
  Must match the "command_names" array
  Add new commands before Q_UNKNOWN!
*/
enum enum_commands {
  Q_CONNECTION=1,     Q_QUERY,
  Q_CONNECT,	    Q_SLEEP, Q_REAL_SLEEP,
  Q_INC,		    Q_DEC,
  Q_SOURCE,	    Q_DISCONNECT,
  Q_LET,		    Q_ECHO,
  Q_WHILE,	    Q_END_BLOCK,
  Q_SYSTEM,	    Q_RESULT,
  Q_REQUIRE,	    Q_SAVE_MASTER_POS,
  Q_SYNC_WITH_MASTER,
  Q_SYNC_SLAVE_WITH_MASTER,
  Q_ERROR,
  Q_SEND,		    Q_REAP,
  Q_DIRTY_CLOSE,	    Q_REPLACE, Q_REPLACE_COLUMN,
  Q_PING,		    Q_EVAL,
  Q_EVAL_RESULT,
  Q_ENABLE_QUERY_LOG, Q_DISABLE_QUERY_LOG,
  Q_ENABLE_RESULT_LOG, Q_DISABLE_RESULT_LOG,
  Q_ENABLE_CONNECT_LOG, Q_DISABLE_CONNECT_LOG,
  Q_WAIT_FOR_SLAVE_TO_STOP,
  Q_ENABLE_WARNINGS, Q_DISABLE_WARNINGS,
  Q_ENABLE_INFO, Q_DISABLE_INFO,
  Q_ENABLE_METADATA, Q_DISABLE_METADATA,
  Q_EXEC, Q_EXECW, Q_DELIMITER,
  Q_DISABLE_ABORT_ON_ERROR, Q_ENABLE_ABORT_ON_ERROR,
  Q_DISPLAY_VERTICAL_RESULTS, Q_DISPLAY_HORIZONTAL_RESULTS,
  Q_QUERY_VERTICAL, Q_QUERY_HORIZONTAL, Q_SORTED_RESULT,
  Q_LOWERCASE,
  Q_START_TIMER, Q_END_TIMER,
  Q_CHARACTER_SET, Q_DISABLE_PS_PROTOCOL, Q_ENABLE_PS_PROTOCOL,
  Q_DISABLE_RECONNECT, Q_ENABLE_RECONNECT,
  Q_IF,
  Q_DISABLE_PARSING, Q_ENABLE_PARSING,
  Q_REPLACE_REGEX, Q_REMOVE_FILE, Q_FILE_EXIST,
  Q_WRITE_FILE, Q_COPY_FILE, Q_PERL, Q_DIE, Q_EXIT, Q_SKIP,
  Q_CHMOD_FILE, Q_APPEND_FILE, Q_CAT_FILE, Q_DIFF_FILES,
  Q_SEND_QUIT, Q_CHANGE_USER, Q_MKDIR, Q_RMDIR,
  Q_LIST_FILES, Q_LIST_FILES_WRITE_FILE, Q_LIST_FILES_APPEND_FILE,
  Q_SEND_SHUTDOWN, Q_SHUTDOWN_SERVER,
  Q_RESULT_FORMAT_VERSION,
  Q_MOVE_FILE, Q_REMOVE_FILES_WILDCARD, Q_SEND_EVAL,
  Q_UNKNOWN,			       /* Unknown command.   */
  Q_COMMENT,			       /* Comments, ignored. */
  Q_COMMENT_WITH_COMMAND,
  Q_EMPTY_LINE
};


const char *command_names[]=
{
  "connection",
  "query",
  "connect",
  "sleep",
  "real_sleep",
  "inc",
  "dec",
  "source",
  "disconnect",
  "let",
  "echo",
  "while",
  "end",
  "system",
  "result",
  "require",
  "save_master_pos",
  "sync_with_master",
  "sync_slave_with_master",
  "error",
  "send",
  "reap",
  "dirty_close",
  "replace_result",
  "replace_column",
  "ping",
  "eval",
  "eval_result",
  /* Enable/disable that the _query_ is logged to result file */
  "enable_query_log",
  "disable_query_log",
  /* Enable/disable that the _result_ from a query is logged to result file */
  "enable_result_log",
  "disable_result_log",
  "enable_connect_log",
  "disable_connect_log",
  "wait_for_slave_to_stop",
  "enable_warnings",
  "disable_warnings",
  "enable_info",
  "disable_info",
  "enable_metadata",
  "disable_metadata",
  "exec",
  "execw",
  "delimiter",
  "disable_abort_on_error",
  "enable_abort_on_error",
  "vertical_results",
  "horizontal_results",
  "query_vertical",
  "query_horizontal",
  "sorted_result",
  "lowercase_result",
  "start_timer",
  "end_timer",
  "character_set",
  "disable_ps_protocol",
  "enable_ps_protocol",
  "disable_reconnect",
  "enable_reconnect",
  "if",
  "disable_parsing",
  "enable_parsing",
  "replace_regex",
  "remove_file",
  "file_exists",
  "write_file",
  "copy_file",
  "perl",
  "die",
               
  /* Don't execute any more commands, compare result */
  "exit",
  "skip",
  "chmod",
  "append_file",
  "cat_file",
  "diff_files",
  "send_quit",
  "change_user",
  "mkdir",
  "rmdir",
  "list_files",
  "list_files_write_file",
  "list_files_append_file",
  "send_shutdown",
  "shutdown_server",
  "result_format",
  "move_file",
  "remove_files_wildcard",
  "send_eval",

  0
};


/*
  The list of error codes to --error are stored in an internal array of
  structs. This struct can hold numeric SQL error codes, error names or
  SQLSTATE codes as strings. The element next to the last active element
  in the list is set to type ERR_EMPTY. When an SQL statement returns an
  error, we use this list to check if this is an expected error.
*/
enum match_err_type
{
  ERR_EMPTY= 0,
  ERR_ERRNO,
  ERR_SQLSTATE
};

struct st_match_err
{
  enum match_err_type type;
  union
  {
    uint errnum;
    char sqlstate[SQLSTATE_LENGTH+1];  /* \0 terminated string */
  } code;
};

struct st_expected_errors
{
  struct st_match_err err[10];
  uint count;
};
static struct st_expected_errors saved_expected_errors;

struct st_command
{
  char *query, *query_buf,*first_argument,*last_argument,*end;
  DYNAMIC_STRING content;
  int first_word_len, query_len;
  my_bool abort_on_error, used_replace;
  struct st_expected_errors expected_errors;
  char require_file[FN_REFLEN];
  enum enum_commands type;
};

TYPELIB command_typelib= {array_elements(command_names),"",
			  command_names, 0};

DYNAMIC_STRING ds_res;
/* Points to ds_warning in run_query, so it can be freed */
DYNAMIC_STRING *ds_warn= 0;
struct st_command *curr_command= 0;

char builtin_echo[FN_REFLEN];

struct st_replace_regex
{
DYNAMIC_ARRAY regex_arr; /* stores a list of st_regex subsitutions */

/*
Temporary storage areas for substitutions. To reduce unnessary copying
and memory freeing/allocation, we pre-allocate two buffers, and alternate
their use, one for input/one for output, the roles changing on the next
st_regex substition. At the end of substitutions  buf points to the
one containing the final result.
*/
char* buf;
char* even_buf;
char* odd_buf;
int even_buf_len;
int odd_buf_len;
};

struct st_replace_regex *glob_replace_regex= 0;

struct st_replace;
struct st_replace *glob_replace= 0;
void replace_strings_append(struct st_replace *rep, DYNAMIC_STRING* ds,
const char *from, int len);

static void cleanup_and_exit(int exit_code) MY_ATTRIBUTE((noreturn));

void die(const char *fmt, ...)
  ATTRIBUTE_FORMAT(printf, 1, 2) MY_ATTRIBUTE((noreturn));
void abort_not_supported_test(const char *fmt, ...)
  ATTRIBUTE_FORMAT(printf, 1, 2) MY_ATTRIBUTE((noreturn));
void verbose_msg(const char *fmt, ...)
  ATTRIBUTE_FORMAT(printf, 1, 2);
void log_msg(const char *fmt, ...)
  ATTRIBUTE_FORMAT(printf, 1, 2);

VAR* var_from_env(const char *, const char *);
VAR* var_init(VAR* v, const char *name, int name_len, const char *val,
              int val_len);
VAR* var_get(const char *var_name, const char** var_name_end,
             my_bool raw, my_bool ignore_not_existing);
void eval_expr(VAR* v, const char *p, const char** p_end,
               bool open_end=false, bool do_eval=true);
my_bool match_delimiter(int c, const char *delim, uint length);
void dump_result_to_reject_file(char *buf, int size);
void dump_warning_messages();

void do_eval(DYNAMIC_STRING *query_eval, const char *query,
             const char *query_end, my_bool pass_through_escape_chars);
void str_to_file(const char *fname, char *str, int size);
void str_to_file2(const char *fname, char *str, int size, my_bool append);

void fix_win_paths(const char *val, int len);
const char *get_errname_from_code (uint error_code);
int multi_reg_replace(struct st_replace_regex* r,char* val);

#ifdef __WIN__
void free_tmp_sh_file();
void free_win_path_patterns();
#endif


/* For replace_column */
static char *replace_column[MAX_COLUMNS];
static uint max_replace_column= 0;
void do_get_replace_column(struct st_command*);
void free_replace_column();

/* For replace */
void do_get_replace(struct st_command *command);
void free_replace();

/* For replace_regex */
void do_get_replace_regex(struct st_command *command);
void free_replace_regex();

/* Used by sleep */
void check_eol_junk_line(const char *eol);

void free_all_replace(){
  free_replace();
  free_replace_regex();
  free_replace_column();
}


class LogFile {
  FILE* m_file;
  char m_file_name[FN_REFLEN];
  size_t m_bytes_written;
public:
  LogFile() : m_file(NULL), m_bytes_written(0) {
    memset(m_file_name, 0, sizeof(m_file_name));
  }

  ~LogFile() {
    close();
  }

  const char* file_name() const { return m_file_name; }
  size_t bytes_written() const { return m_bytes_written; }

  void open(const char* dir, const char* name, const char* ext)
  {
    DBUG_ENTER("LogFile::open");
    DBUG_PRINT("enter", ("dir: '%s', name: '%s'",
                         dir, name));
    if (!name)
    {
      m_file= stdout;
      DBUG_VOID_RETURN;
    }

    fn_format(m_file_name, name, dir, ext,
              *dir ? MY_REPLACE_DIR | MY_REPLACE_EXT :
              MY_REPLACE_EXT);

    DBUG_PRINT("info", ("file_name: %s", m_file_name));

    if ((m_file= fopen(m_file_name, "wb+")) == NULL)
      die("Failed to open log file %s, errno: %d", m_file_name, errno);

    DBUG_VOID_RETURN;
  }

  void close()
  {
    if (m_file) {
      if (m_file != stdout)
        fclose(m_file);
      else
        fflush(m_file);
    }
    m_file= NULL;
  }

  void flush()
  {
    if (m_file && m_file != stdout)
    {
      if (fflush(m_file))
        die("Failed to flush '%s', errno: %d", m_file_name, errno);
    }
  }

  void write(DYNAMIC_STRING* ds)
  {
    DBUG_ENTER("LogFile::write");
    DBUG_ASSERT(m_file);

    if (ds->length == 0)
      DBUG_VOID_RETURN;
    DBUG_ASSERT(ds->str);

    if (fwrite(ds->str, 1, ds->length, m_file) != ds->length)
      die("Failed to write %lu bytes to '%s', errno: %d",
          (unsigned long)ds->length, m_file_name, errno);
    m_bytes_written+= ds->length;
    DBUG_VOID_RETURN;
  }

  void show_tail(uint lines) {
    DBUG_ENTER("LogFile::show_tail");

    if (!m_file || m_file == stdout)
      DBUG_VOID_RETURN;

    if (lines == 0)
      DBUG_VOID_RETURN;
    lines++;

    int show_offset= 0;
    char buf[256];
    size_t bytes;
    bool found_bof= false;

    /* Search backward in file until "lines" newline has been found */
    while (lines && !found_bof)
    {
      show_offset-= sizeof(buf);
      while(fseek(m_file, show_offset, SEEK_END) != 0 && show_offset < 0)
      {
        found_bof= true;
        // Seeking before start of file
        show_offset++;
      }

      if ((bytes= fread(buf, 1, sizeof(buf), m_file)) <= 0)
      {
	// ferror=0 will happen here if no queries executed yet
	if (ferror(m_file))
	  fprintf(stderr,
	          "Failed to read from '%s', errno: %d, feof:%d, ferror:%d\n",
	          m_file_name, errno, feof(m_file), ferror(m_file));
        DBUG_VOID_RETURN;
      }

      DBUG_PRINT("info", ("Read %lu bytes from file, buf: %s",
                          (unsigned long)bytes, buf));

      char* show_from= buf + bytes;
      while(show_from > buf && lines > 0 )
      {
        show_from--;
        if (*show_from == '\n')
          lines--;
      }
      if (show_from != buf)
      {
        // The last new line was found in this buf, adjust offset
        show_offset+= (show_from - buf) + 1;
        DBUG_PRINT("info", ("adjusted offset to %d", show_offset));
      }
      DBUG_PRINT("info", ("show_offset: %d", show_offset));
    }

    fprintf(stderr, "\nThe result from queries just before the failure was:\n");

    DBUG_PRINT("info", ("show_offset: %d", show_offset));
    if (!lines)
    {
      fprintf(stderr, "< snip >\n");

      if (fseek(m_file, show_offset, SEEK_END) != 0)
      {
        fprintf(stderr, "Failed to seek to position %d in '%s', errno: %d",
                show_offset, m_file_name, errno);
        DBUG_VOID_RETURN;
      }

    }
    else {
      DBUG_PRINT("info", ("Showing the whole file"));
      if (fseek(m_file, 0L, SEEK_SET) != 0)
      {
        fprintf(stderr, "Failed to seek to pos 0 in '%s', errno: %d",
                m_file_name, errno);
        DBUG_VOID_RETURN;
      }
    }

    while ((bytes= fread(buf, 1, sizeof(buf), m_file)) > 0)
      fwrite(buf, 1, bytes, stderr);

    if (!lines)
    {
      fprintf(stderr,
              "\nMore results from queries before failure can be found in %s\n",
              m_file_name);
    }
    fflush(stderr);

    DBUG_VOID_RETURN;
  }
};

LogFile log_file;
LogFile progress_file;

void replace_dynstr_append_mem(DYNAMIC_STRING *ds, const char *val,
                               int len);
void replace_dynstr_append(DYNAMIC_STRING *ds, const char *val);
void replace_dynstr_append_uint(DYNAMIC_STRING *ds, uint val);
void dynstr_append_sorted(DYNAMIC_STRING* ds, DYNAMIC_STRING* ds_input);

static int match_expected_error(struct st_command *command,
                                unsigned int err_errno,
                                const char *err_sqlstate);
void handle_error(struct st_command*,
                  unsigned int err_errno, const char *err_error,
                  const char *err_sqlstate, DYNAMIC_STRING *ds);
void handle_no_error(struct st_command*);
void revert_properties();

#ifdef EMBEDDED_LIBRARY

#define EMB_SEND_QUERY 1
#define EMB_READ_QUERY_RESULT 2
#define EMB_END_CONNECTION 3

/* attributes of the query thread */
pthread_attr_t cn_thd_attrib;


/*
  This procedure represents the connection and actually
  runs queries when in the EMBEDDED-SERVER mode.
  The run_query_normal() just sends request for running
  mysql_send_query and mysql_read_query_result() here.
*/

pthread_handler_t connection_thread(void *arg)
{
  struct st_connection *cn= (struct st_connection*)arg;

  mysql_thread_init();
  while (cn->command != EMB_END_CONNECTION)
  {
    if (!cn->command)
    {
      pthread_mutex_lock(&cn->query_mutex);
      while (!cn->command)
        pthread_cond_wait(&cn->query_cond, &cn->query_mutex);
      pthread_mutex_unlock(&cn->query_mutex);
    }
    switch (cn->command)
    {
      case EMB_END_CONNECTION:
        goto end_thread;
      case EMB_SEND_QUERY:
        cn->result= mysql_send_query(&cn->mysql, cn->cur_query, cn->cur_query_len);
        break;
      case EMB_READ_QUERY_RESULT:
        cn->result= mysql_read_query_result(&cn->mysql);
        break;
      default:
        DBUG_ASSERT(0);
    }
    cn->command= 0;
    pthread_mutex_lock(&cn->result_mutex);
    cn->query_done= 1;
    pthread_cond_signal(&cn->result_cond);
    pthread_mutex_unlock(&cn->result_mutex);
  }

end_thread:
  cn->query_done= 1;
  mysql_thread_end();
  pthread_exit(0);
  return 0;
}

static void wait_query_thread_done(struct st_connection *con)
{
  DBUG_ASSERT(con->has_thread);
  if (!con->query_done)
  {
    pthread_mutex_lock(&con->result_mutex);
    while (!con->query_done)
      pthread_cond_wait(&con->result_cond, &con->result_mutex);
    pthread_mutex_unlock(&con->result_mutex);
  }
}


static void signal_connection_thd(struct st_connection *cn, int command)
{
  DBUG_ASSERT(cn->has_thread);
  cn->query_done= 0;
  cn->command= command;
  pthread_mutex_lock(&cn->query_mutex);
  pthread_cond_signal(&cn->query_cond);
  pthread_mutex_unlock(&cn->query_mutex);
}


/*
  Sometimes we try to execute queries when the connection is closed.
  It's done to make sure it was closed completely.
  So that if our connection is closed (cn->has_thread == 0), we just return
  the mysql_send_query() result which is an error in this case.
*/

static int do_send_query(struct st_connection *cn, const char *q, int q_len)
{
  if (!cn->has_thread)
    return mysql_send_query(&cn->mysql, q, q_len);
  cn->cur_query= q;
  cn->cur_query_len= q_len;
  signal_connection_thd(cn, EMB_SEND_QUERY);
  return 0;
}

static int do_read_query_result(struct st_connection *cn)
{
  DBUG_ASSERT(cn->has_thread);
  wait_query_thread_done(cn);
  signal_connection_thd(cn, EMB_READ_QUERY_RESULT);
  wait_query_thread_done(cn);

  return cn->result;
}


static void emb_close_connection(struct st_connection *cn)
{
  if (!cn->has_thread)
    return;
  wait_query_thread_done(cn);
  signal_connection_thd(cn, EMB_END_CONNECTION);
  pthread_join(cn->tid, NULL);
  cn->has_thread= FALSE;
  pthread_mutex_destroy(&cn->query_mutex);
  pthread_cond_destroy(&cn->query_cond);
  pthread_mutex_destroy(&cn->result_mutex);
  pthread_cond_destroy(&cn->result_cond);
}


static void init_connection_thd(struct st_connection *cn)
{
  cn->query_done= 1;
  cn->command= 0;
  if (pthread_mutex_init(&cn->query_mutex, NULL) ||
      pthread_cond_init(&cn->query_cond, NULL) ||
      pthread_mutex_init(&cn->result_mutex, NULL) ||
      pthread_cond_init(&cn->result_cond, NULL) ||
      pthread_create(&cn->tid, &cn_thd_attrib, connection_thread, (void*)cn))
    die("Error in the thread library");
  cn->has_thread=TRUE;
}

#else /*EMBEDDED_LIBRARY*/

#define do_send_query(cn,q,q_len) mysql_send_query(&cn->mysql, q, q_len)
#define do_read_query_result(cn) mysql_read_query_result(&cn->mysql)

#endif /*EMBEDDED_LIBRARY*/

void do_eval(DYNAMIC_STRING *query_eval, const char *query,
             const char *query_end, my_bool pass_through_escape_chars)
{
  const char *p;
  register char c, next_c;
  register int escaped = 0;
  VAR *v;
  DBUG_ENTER("do_eval");

  for (p= query; (c= *p) && p < query_end; ++p)
  {
    switch(c) {
    case '$':
      if (escaped)
      {
	escaped= 0;
	dynstr_append_mem(query_eval, p, 1);
      }
      else
      {
	if (!(v= var_get(p, &p, 0, 0)))
	  die("Bad variable in eval");
	dynstr_append_mem(query_eval, v->str_val, v->str_val_len);
      }
      break;
    case '\\':
      next_c= *(p+1);
      if (escaped)
      {
	escaped= 0;
	dynstr_append_mem(query_eval, p, 1);
      }
      else if (next_c == '\\' || next_c == '$' || next_c == '"')
      {
        /* Set escaped only if next char is \, " or $ */
	escaped= 1;

        if (pass_through_escape_chars)
        {
          /* The escape char should be added to the output string. */
          dynstr_append_mem(query_eval, p, 1);
        }
      }
      else
	dynstr_append_mem(query_eval, p, 1);
      break;
    default:
      escaped= 0;
      dynstr_append_mem(query_eval, p, 1);
      break;
    }
  }
#ifdef __WIN__
    fix_win_paths(query_eval->str, query_eval->length);
#endif
  DBUG_VOID_RETURN;
}


/*
  Run query and dump the result to stderr in vertical format

  NOTE! This function should be safe to call when an error
  has occured and thus any further errors will be ignored(although logged)

  SYNOPSIS
  show_query
  mysql - connection to use
  query - query to run

*/

static void show_query(MYSQL* mysql, const char* query)
{
  MYSQL_RES* res;
  DBUG_ENTER("show_query");

  if (!mysql)
    DBUG_VOID_RETURN;

  if (mysql_query(mysql, query))
  {
    log_msg("Error running query '%s': %d %s",
            query, mysql_errno(mysql), mysql_error(mysql));
    DBUG_VOID_RETURN;
  }

  if ((res= mysql_store_result(mysql)) == NULL)
  {
    /* No result set returned */
    DBUG_VOID_RETURN;
  }

  {
    MYSQL_ROW row;
    unsigned int i;
    unsigned int row_num= 0;
    unsigned int num_fields= mysql_num_fields(res);
    MYSQL_FIELD *fields= mysql_fetch_fields(res);

    fprintf(stderr, "=== %s ===\n", query);
    while ((row= mysql_fetch_row(res)))
    {
      unsigned long *lengths= mysql_fetch_lengths(res);
      row_num++;

      fprintf(stderr, "---- %d. ----\n", row_num);
      for(i= 0; i < num_fields; i++)
      {
      /* looks ugly , but put here to convince parfait */
        assert(lengths);
        fprintf(stderr, "%s\t%.*s\n",
                fields[i].name,
                (int)lengths[i], row[i] ? row[i] : "NULL");
      }
    }
    for (i= 0; i < strlen(query)+8; i++)
      fprintf(stderr, "=");
    fprintf(stderr, "\n\n");
  }
  mysql_free_result(res);

  DBUG_VOID_RETURN;
}


/*
  Show any warnings just before the error. Since the last error
  is added to the warning stack, only print @@warning_count-1 warnings.

  NOTE! This function should be safe to call when an error
  has occured and this any further errors will be ignored(although logged)

  SYNOPSIS
  show_warnings_before_error
  mysql - connection to use

*/

static void show_warnings_before_error(MYSQL* mysql)
{
  MYSQL_RES* res;
  const char* query= "SHOW WARNINGS";
  DBUG_ENTER("show_warnings_before_error");

  if (!mysql)
    DBUG_VOID_RETURN;

  if (mysql_query(mysql, query))
  {
    log_msg("Error running query '%s': %d %s",
            query, mysql_errno(mysql), mysql_error(mysql));
    DBUG_VOID_RETURN;
  }

  if ((res= mysql_store_result(mysql)) == NULL)
  {
    /* No result set returned */
    DBUG_VOID_RETURN;
  }

  if (mysql_num_rows(res) <= 1)
  {
    /* Don't display the last row, it's "last error" */
  }
  else
  {
    MYSQL_ROW row;
    unsigned int row_num= 0;
    unsigned int num_fields= mysql_num_fields(res);

    fprintf(stderr, "\nWarnings from just before the error:\n");
    while ((row= mysql_fetch_row(res)))
    {
      unsigned int i;
      unsigned long *lengths= mysql_fetch_lengths(res);

      if (++row_num >= mysql_num_rows(res))
      {
        /* Don't display the last row, it's "last error" */
        break;
      }

      for(i= 0; i < num_fields; i++)
      {
      /* looks ugly , but put here to convince parfait */
        assert(lengths);
        fprintf(stderr, "%.*s ", (int)lengths[i],
                row[i] ? row[i] : "NULL");
      }
      fprintf(stderr, "\n");
    }
  }
  mysql_free_result(res);

  DBUG_VOID_RETURN;
}


enum arg_type
{
  ARG_STRING,
  ARG_REST
};

struct command_arg {
  const char *argname;       /* Name of argument   */
  enum arg_type type;        /* Type of argument   */
  my_bool required;          /* Argument required  */
  DYNAMIC_STRING *ds;        /* Storage for argument */
  const char *description;   /* Description of the argument */
};


void check_command_args(struct st_command *command,
                        const char *arguments,
                        const struct command_arg *args,
                        int num_args, const char delimiter_arg)
{
  int i;
  const char *ptr= arguments;
  const char *start;
  DBUG_ENTER("check_command_args");
  DBUG_PRINT("enter", ("num_args: %d", num_args));

  for (i= 0; i < num_args; i++)
  {
    const struct command_arg *arg= &args[i];
    char delimiter;

    switch (arg->type) {
      /* A string */
    case ARG_STRING:
      /* Skip leading spaces */
      while (*ptr && *ptr == ' ')
        ptr++;
      start= ptr;
      delimiter = delimiter_arg;
      /* If start of arg is ' ` or " search to matching quote end instead */
      if (*ptr && strchr ("'`\"", *ptr))
      {
	delimiter= *ptr;
	start= ++ptr;
      }
      /* Find end of arg, terminated by "delimiter" */
      while (*ptr && *ptr != delimiter)
        ptr++;
      if (ptr > start)
      {
        init_dynamic_string(arg->ds, 0, ptr-start, 32);
        do_eval(arg->ds, start, ptr, FALSE);
      }
      else
      {
        /* Empty string */
        init_dynamic_string(arg->ds, "", 0, 0);
      }
      /* Find real end of arg, terminated by "delimiter_arg" */
      /* This will do nothing if arg was not closed by quotes */
      while (*ptr && *ptr != delimiter_arg)
        ptr++;      

      command->last_argument= (char*)ptr;

      /* Step past the delimiter */
      if (*ptr && *ptr == delimiter_arg)
        ptr++;
      DBUG_PRINT("info", ("val: %s", arg->ds->str));
      break;

      /* Rest of line */
    case ARG_REST:
      start= ptr;
      init_dynamic_string(arg->ds, 0, command->query_len, 256);
      do_eval(arg->ds, start, command->end, FALSE);
      command->last_argument= command->end;
      DBUG_PRINT("info", ("val: %s", arg->ds->str));
      break;

    default:
      DBUG_ASSERT("Unknown argument type");
      break;
    }

    /* Check required arg */
    if (arg->ds->length == 0 && arg->required)
      die("Missing required argument '%s' to command '%.*s'", arg->argname,
          command->first_word_len, command->query);

  }
  /* Check for too many arguments passed */
  ptr= command->last_argument;
  while(ptr <= command->end && *ptr != '#')
  {
    if (*ptr && *ptr != ' ')
      die("Extra argument '%s' passed to '%.*s'",
          ptr, command->first_word_len, command->query);
    ptr++;
  }
  DBUG_VOID_RETURN;
}

void handle_command_error(struct st_command *command, uint error)
{
  DBUG_ENTER("handle_command_error");
  DBUG_PRINT("enter", ("error: %d", error));
  if (error != 0)
  {
    int i;

    if (command->abort_on_error)
      die("command \"%.*s\" failed with error %d. my_errno=%d",
      command->first_word_len, command->query, error, my_errno);

    i= match_expected_error(command, error, NULL);

    if (i >= 0)
    {
      DBUG_PRINT("info", ("command \"%.*s\" failed with expected error: %d",
                          command->first_word_len, command->query, error));
      revert_properties();
      DBUG_VOID_RETURN;
    }
    if (command->expected_errors.count > 0)
      die("command \"%.*s\" failed with wrong error: %d. my_errno=%d",
      command->first_word_len, command->query, error, my_errno);
  }
  else if (command->expected_errors.err[0].type == ERR_ERRNO &&
           command->expected_errors.err[0].code.errnum != 0)
  {
    /* Error code we wanted was != 0, i.e. not an expected success */
    die("command \"%.*s\" succeeded - should have failed with errno %d...",
        command->first_word_len, command->query,
        command->expected_errors.err[0].code.errnum);
  }
  revert_properties();
  DBUG_VOID_RETURN;
}


void close_connections()
{
  DBUG_ENTER("close_connections");
  for (--next_con; next_con >= connections; --next_con)
  {
#ifdef EMBEDDED_LIBRARY
    emb_close_connection(next_con);
#endif
    if (next_con->stmt)
      mysql_stmt_close(next_con->stmt);
    next_con->stmt= 0;
    mysql_close(&next_con->mysql);
    if (next_con->util_mysql)
      mysql_close(next_con->util_mysql);
    my_free(next_con->name);
  }
  my_free(connections);
  DBUG_VOID_RETURN;
}


void close_statements()
{
  struct st_connection *con;
  DBUG_ENTER("close_statements");
  for (con= connections; con < next_con; con++)
  {
    if (con->stmt)
      mysql_stmt_close(con->stmt);
    con->stmt= 0;
  }
  DBUG_VOID_RETURN;
}


void close_files()
{
  DBUG_ENTER("close_files");
  for (; cur_file >= file_stack; cur_file--)
  {
    if (cur_file->file && cur_file->file != stdin)
    {
      DBUG_PRINT("info", ("closing file: %s", cur_file->file_name));
      fclose(cur_file->file);
    }
    my_free(cur_file->file_name);
    cur_file->file_name= 0;
  }
  DBUG_VOID_RETURN;
}


void free_used_memory()
{
  uint i;
  // Do not use DBUG_ENTER("free_used_memory"); here, see below.

  if (connections)
    close_connections();
  close_files();
  my_hash_free(&var_hash);

  for (i= 0 ; i < q_lines.elements ; i++)
  {
    struct st_command **q= dynamic_element(&q_lines, i, struct st_command**);
    my_free((*q)->query_buf);
    if ((*q)->content.str)
      dynstr_free(&(*q)->content);
    my_free((*q));
  }
  for (i= 0; i < 10; i++)
  {
    if (var_reg[i].alloced_len)
      my_free(var_reg[i].str_val);
  }
  while (embedded_server_arg_count > 1)
    my_free(embedded_server_args[--embedded_server_arg_count]);
  delete_dynamic(&q_lines);
  dynstr_free(&ds_res);
  if (ds_warn)
    dynstr_free(ds_warn);
  free_all_replace();
  my_free(opt_pass);
  free_defaults(default_argv);
  free_re();
#ifdef __WIN__
  free_tmp_sh_file();
  free_win_path_patterns();
#endif

  /* Only call mysql_server_end if mysql_server_init has been called */
  if (server_initialized)
    mysql_server_end();

  /* Don't use DBUG after mysql_server_end() */
  return;
}


static void cleanup_and_exit(int exit_code)
{
  free_used_memory();
  my_end(my_end_arg);

  if (!silent) {
    switch (exit_code) {
    case 1:
      printf("not ok\n");
      break;
    case 0:
      printf("ok\n");
      break;
    case 62:
      printf("skipped\n");
    break;
    default:
      printf("unknown exit code: %d\n", exit_code);
      DBUG_ASSERT(0);
    }
  }

  /* exit() appears to be not 100% reliable on Windows under some conditions */
#ifdef __WIN__
  fflush(stdout);
  fflush(stderr);
  _exit(exit_code);
#else
  exit(exit_code);
#endif
}

void print_file_stack()
{
  for (struct st_test_file* err_file= cur_file;
       err_file != file_stack;
       err_file--)
  {
    fprintf(stderr, "included from %s at line %d:\n",
            err_file->file_name, err_file->lineno);
  }
}

void die(const char *fmt, ...)
{
  static int dying= 0;
  va_list args;
  DBUG_PRINT("enter", ("start_lineno: %d", start_lineno));

  /*
    Protect against dying twice
    first time 'die' is called, try to write log files
    second time, just exit
  */
  if (dying)
    cleanup_and_exit(1);
  dying= 1;

  /* Print the error message */
  fprintf(stderr, "mysqltest: ");
  if (cur_file && cur_file != file_stack)
  {
    fprintf(stderr, "In included file \"%s\": \n",
            cur_file->file_name);
    print_file_stack();
  }
  
  if (start_lineno > 0)
    fprintf(stderr, "At line %u: ", start_lineno);
  if (fmt)
  {
    va_start(args, fmt);
    vfprintf(stderr, fmt, args);
    va_end(args);
  }
  else
    fprintf(stderr, "unknown error");
  fprintf(stderr, "\n");
  fflush(stderr);

  log_file.show_tail(opt_tail_lines);

  /*
    Help debugging by displaying any warnings that might have
    been produced prior to the error
  */
  if (cur_con && !cur_con->pending)
    show_warnings_before_error(&cur_con->mysql);

  cleanup_and_exit(1);
}


void abort_not_supported_test(const char *fmt, ...)
{
  va_list args;
  DBUG_ENTER("abort_not_supported_test");

  /* Print include filestack */
  fprintf(stderr, "The test '%s' is not supported by this installation\n",
          file_stack->file_name);
  fprintf(stderr, "Detected in file %s at line %d\n",
          cur_file->file_name, cur_file->lineno);
  print_file_stack();

  /* Print error message */
  va_start(args, fmt);
  if (fmt)
  {
    fprintf(stderr, "reason: ");
    vfprintf(stderr, fmt, args);
    fprintf(stderr, "\n");
    fflush(stderr);
  }
  va_end(args);

  cleanup_and_exit(62);
}


void abort_not_in_this_version()
{
  die("Not available in this version of mysqltest");
}


void verbose_msg(const char *fmt, ...)
{
  va_list args;
  DBUG_ENTER("verbose_msg");
  if (!verbose)
    DBUG_VOID_RETURN;

  va_start(args, fmt);
  fprintf(stderr, "mysqltest: ");
  if (cur_file && cur_file != file_stack)
    fprintf(stderr, "In included file \"%s\": ",
            cur_file->file_name);
  if (start_lineno != 0)
    fprintf(stderr, "At line %u: ", start_lineno);
  vfprintf(stderr, fmt, args);
  fprintf(stderr, "\n");
  va_end(args);

  DBUG_VOID_RETURN;
}


void log_msg(const char *fmt, ...)
{
  va_list args;
  char buff[1024];
  size_t len;
  DBUG_ENTER("log_msg");

  va_start(args, fmt);
  len= my_vsnprintf(buff, sizeof(buff)-1, fmt, args);
  va_end(args);

  dynstr_append_mem(&ds_res, buff, len);
  dynstr_append(&ds_res, "\n");

  DBUG_VOID_RETURN;
}


/*
  Read a file and append it to ds

  SYNOPSIS
  cat_file
  ds - pointer to dynamic string where to add the files content
  filename - name of the file to read

*/

int cat_file(DYNAMIC_STRING* ds, const char* filename)
{
  int fd;
  size_t len;
  char buff[512];

  if ((fd= my_open(filename, O_RDONLY, MYF(0))) < 0)
    return 1;
  while((len= my_read(fd, (uchar*)&buff,
                      sizeof(buff), MYF(0))) > 0)
  {
    char *p= buff, *start= buff;
    while (p < buff+len)
    {
      /* Convert cr/lf to lf */
      if (*p == '\r' && *(p+1) && *(p+1)== '\n')
      {
        /* Add fake newline instead of cr and output the line */
        *p= '\n';
        p++; /* Step past the "fake" newline */
        dynstr_append_mem(ds, start, p-start);
        p++; /* Step past the "fake" newline */
        start= p;
      }
      else
        p++;
    }

    /* Output any chars that migh be left */
    dynstr_append_mem(ds, start, p-start);
  }
  my_close(fd, MYF(0));
  return 0;
}


/*
  Run the specified command with popen

  SYNOPSIS
  run_command
  cmd - command to execute(should be properly quoted
  ds_res- pointer to dynamic string where to store the result

*/

static int run_command(char* cmd,
                       DYNAMIC_STRING *ds_res)
{
  char buf[512]= {0};
  FILE *res_file;
  int error;

  if (!(res_file= popen(cmd, "r")))
    die("popen(\"%s\", \"r\") failed", cmd);

  while (fgets(buf, sizeof(buf), res_file))
  {
    DBUG_PRINT("info", ("buf: %s", buf));
    if(ds_res)
    {
      /* Save the output of this command in the supplied string */
      dynstr_append(ds_res, buf);
    }
    else
    {
      /* Print it directly on screen */
      fprintf(stdout, "%s", buf);
    }
  }

  error= pclose(res_file);
  return WEXITSTATUS(error);
}


/*
  Run the specified tool with variable number of arguments

  SYNOPSIS
  run_tool
  tool_path - the name of the tool to run
  ds_res - pointer to dynamic string where to store the result
  ... - variable number of arguments that will be properly
        quoted and appended after the tool's name

*/

static int run_tool(const char *tool_path, DYNAMIC_STRING *ds_res, ...)
{
  int ret;
  const char* arg;
  va_list args;
  DYNAMIC_STRING ds_cmdline;

  DBUG_ENTER("run_tool");
  DBUG_PRINT("enter", ("tool_path: %s", tool_path));

  if (init_dynamic_string(&ds_cmdline, IF_WIN("\"", ""), FN_REFLEN, FN_REFLEN))
    die("Out of memory");

  dynstr_append_os_quoted(&ds_cmdline, tool_path, NullS);
  dynstr_append(&ds_cmdline, " ");

  va_start(args, ds_res);

  while ((arg= va_arg(args, char *)))
  {
    /* Options should be os quoted */
    if (strncmp(arg, "--", 2) == 0)
      dynstr_append_os_quoted(&ds_cmdline, arg, NullS);
    else
      dynstr_append(&ds_cmdline, arg);
    dynstr_append(&ds_cmdline, " ");
  }

  va_end(args);

#ifdef __WIN__
  dynstr_append(&ds_cmdline, "\"");
#endif

  DBUG_PRINT("info", ("Running: %s", ds_cmdline.str));
  ret= run_command(ds_cmdline.str, ds_res);
  DBUG_PRINT("exit", ("ret: %d", ret));
  dynstr_free(&ds_cmdline);
  DBUG_RETURN(ret);
}


/*
  Test if diff is present.  This is needed on Windows systems
  as the OS returns 1 whether diff is successful or if it is
  not present.

  We run diff -v and look for output in stdout.
  We don't redirect stderr to stdout to make for a simplified check
  Windows will output '"diff"' is not recognized... to stderr if it is
  not present.
*/

#ifdef __WIN__

static int diff_check(const char *diff_name)
{
  FILE *res_file;
  char buf[128];
  int have_diff= 0;

  my_snprintf(buf, sizeof(buf), "%s -v", diff_name);

  if (!(res_file= popen(buf, "r")))
    die("popen(\"%s\", \"r\") failed", buf);

  /* if diff is not present, nothing will be in stdout to increment have_diff */
  if (fgets(buf, sizeof(buf), res_file))
    have_diff= 1;

  pclose(res_file);

  return have_diff;
}

#endif


/*
  Show the diff of two files using the systems builtin diff
  command. If no such diff command exist, just dump the content
  of the two files and inform about how to get "diff"

  SYNOPSIS
  show_diff
  ds - pointer to dynamic string where to add the diff(may be NULL)
  filename1 - name of first file
  filename2 - name of second file

*/

void show_diff(DYNAMIC_STRING* ds,
               const char* filename1, const char* filename2)
{
  DYNAMIC_STRING ds_tmp;
  const char *diff_name = 0;

  if (init_dynamic_string(&ds_tmp, "", 256, 256))
    die("Out of memory");

  /* determine if we have diff on Windows
     needs special processing due to return values
     on that OS
     This test is only done on Windows since it's only needed there
     in order to correctly detect non-availibility of 'diff', and
     the way it's implemented does not work with default 'diff' on Solaris.
  */
#ifdef __WIN__
  if (diff_check("diff"))
    diff_name = "diff";
  else if (diff_check("mtrdiff"))
    diff_name = "mtrdiff";
  else
    diff_name = 0;
#else
  diff_name = "diff";           /* Otherwise always assume it's called diff */
#endif

  if (diff_name)
  {
    /* First try with unified diff */
    if (run_tool(diff_name,
                 &ds_tmp, /* Get output from diff in ds_tmp */
                 "-u",
                 filename1,
                 filename2,
                 "2>&1",
                 NULL) > 1) /* Most "diff" tools return >1 if error */
    {
      dynstr_set(&ds_tmp, "");

      /* Fallback to context diff with "diff -c" */
      if (run_tool(diff_name,
                   &ds_tmp, /* Get output from diff in ds_tmp */
                   "-c",
                   filename1,
                   filename2,
                   "2>&1",
                   NULL) > 1) /* Most "diff" tools return >1 if error */
      {
	dynstr_set(&ds_tmp, "");

	/* Fallback to simple diff with "diff" */
	if (run_tool(diff_name,
		     &ds_tmp, /* Get output from diff in ds_tmp */
		     filename1,
		     filename2,
		     "2>&1",
		     NULL) > 1) /* Most "diff" tools return >1 if error */
	    {
		diff_name= 0;
	    }
      }
    }
  }  

  if (! diff_name)
  {
    /*
      Fallback to dump both files to result file and inform
      about installing "diff"
    */
	dynstr_append(&ds_tmp, "\n");
    dynstr_append(&ds_tmp,
"\n"
"The two files differ but it was not possible to execute 'diff' in\n"
"order to show only the difference. Instead the whole content of the\n"
"two files was shown for you to diff manually.\n\n"
"To get a better report you should install 'diff' on your system, which you\n"
"for example can get from http://www.gnu.org/software/diffutils/diffutils.html\n"
#ifdef __WIN__
"or http://gnuwin32.sourceforge.net/packages/diffutils.htm\n"
#endif
"\n");

    dynstr_append(&ds_tmp, " --- ");
    dynstr_append(&ds_tmp, filename1);
    dynstr_append(&ds_tmp, " >>>\n");
    cat_file(&ds_tmp, filename1);
    dynstr_append(&ds_tmp, "<<<\n --- ");
    dynstr_append(&ds_tmp, filename1);
    dynstr_append(&ds_tmp, " >>>\n");
    cat_file(&ds_tmp, filename2);
    dynstr_append(&ds_tmp, "<<<<\n");
  }

  if (ds)
  {
    /* Add the diff to output */
    dynstr_append_mem(ds, ds_tmp.str, ds_tmp.length);
  }
  else
  {
    /* Print diff directly to stdout */
    fprintf(stderr, "%s\n", ds_tmp.str);
  }
 
  dynstr_free(&ds_tmp);

}


enum compare_files_result_enum {
   RESULT_OK= 0,
   RESULT_CONTENT_MISMATCH= 1,
   RESULT_LENGTH_MISMATCH= 2
};

/*
  Compare two files, given a fd to the first file and
  name of the second file

  SYNOPSIS
  compare_files2
  fd - Open file descriptor of the first file
  filename2 - Name of second file

  RETURN VALUES
  According to the values in "compare_files_result_enum"

*/

int compare_files2(File fd, const char* filename2)
{
  int error= RESULT_OK;
  File fd2;
  size_t len, len2;
  char buff[512], buff2[512];

  if ((fd2= my_open(filename2, O_RDONLY, MYF(0))) < 0)
  {
    my_close(fd, MYF(0));
    die("Failed to open second file: '%s'", filename2);
  }
  while((len= my_read(fd, (uchar*)&buff,
                      sizeof(buff), MYF(0))) > 0)
  {
    if ((len2= my_read(fd2, (uchar*)&buff2,
                       sizeof(buff2), MYF(0))) < len)
    {
      /* File 2 was smaller */
      error= RESULT_LENGTH_MISMATCH;
      break;
    }
    if (len2 > len)
    {
      /* File 1 was smaller */
      error= RESULT_LENGTH_MISMATCH;
      break;
    }
    if ((memcmp(buff, buff2, len)))
    {
      /* Content of this part differed */
      error= RESULT_CONTENT_MISMATCH;
      break;
    }
  }
  if (!error && my_read(fd2, (uchar*)&buff2,
                        sizeof(buff2), MYF(0)) > 0)
  {
    /* File 1 was smaller */
    error= RESULT_LENGTH_MISMATCH;
  }

  my_close(fd2, MYF(0));

  return error;
}


/*
  Compare two files, given their filenames

  SYNOPSIS
  compare_files
  filename1 - Name of first file
  filename2 - Name of second file

  RETURN VALUES
  See 'compare_files2'

*/

int compare_files(const char* filename1, const char* filename2)
{
  File fd;
  int error;

  if ((fd= my_open(filename1, O_RDONLY, MYF(0))) < 0)
    die("Failed to open first file: '%s'", filename1);

  error= compare_files2(fd, filename2);

  my_close(fd, MYF(0));

  return error;
}


/*
  Compare content of the string in ds to content of file fname

  SYNOPSIS
  dyn_string_cmp
  ds - Dynamic string containing the string o be compared
  fname - Name of file to compare with

  RETURN VALUES
  See 'compare_files2'
*/

int dyn_string_cmp(DYNAMIC_STRING* ds, const char *fname)
{
  int error;
  File fd;
  char temp_file_path[FN_REFLEN];

  DBUG_ENTER("dyn_string_cmp");
  DBUG_PRINT("enter", ("fname: %s", fname));

  if ((fd= create_temp_file(temp_file_path, TMPDIR,
                            "tmp", O_CREAT | O_SHARE | O_RDWR,
                            MYF(MY_WME))) < 0)
    die("Failed to create temporary file for ds");

  /* Write ds to temporary file and set file pos to beginning*/
  if (my_write(fd, (uchar *) ds->str, ds->length,
               MYF(MY_FNABP | MY_WME)) ||
      my_seek(fd, 0, SEEK_SET, MYF(0)) == MY_FILEPOS_ERROR)
  {
    my_close(fd, MYF(0));
    /* Remove the temporary file */
    my_delete(temp_file_path, MYF(0));
    die("Failed to write file '%s'", temp_file_path);
  }

  error= compare_files2(fd, fname);

  my_close(fd, MYF(0));
  /* Remove the temporary file */
  my_delete(temp_file_path, MYF(0));

  DBUG_RETURN(error);
}


/*
  Check the content of log against result file

  SYNOPSIS
  check_result

  RETURN VALUES
  error - the function will not return

*/

void check_result()
{
  const char* mess= "Result content mismatch\n";

  DBUG_ENTER("check_result");
  DBUG_ASSERT(result_file_name);
  DBUG_PRINT("enter", ("result_file_name: %s", result_file_name));

  switch (compare_files(log_file.file_name(), result_file_name)) {
  case RESULT_OK:
    break; /* ok */
  case RESULT_LENGTH_MISMATCH:
    mess= "Result length mismatch\n";
    /* Fallthrough */
  case RESULT_CONTENT_MISMATCH:
  {
    /*
      Result mismatched, dump results to .reject file
      and then show the diff
    */
    char reject_file[FN_REFLEN];
    size_t reject_length;
    dirname_part(reject_file, result_file_name, &reject_length);

    /* Put reject file in opt_logdir */
    fn_format(reject_file, result_file_name, opt_logdir,
                ".reject", MY_REPLACE_DIR | MY_REPLACE_EXT);

    if (my_copy(log_file.file_name(), reject_file, MYF(0)) != 0)
      die("Failed to copy '%s' to '%s', errno: %d",
          log_file.file_name(), reject_file, errno);

    show_diff(NULL, result_file_name, reject_file);
    die("%s", mess);
    break;
  }
  default: /* impossible */
    die("Unknown error code from dyn_string_cmp()");
  }

  DBUG_VOID_RETURN;
}


/*
  Check the content of ds against a require file
  If match fails, abort the test with special error code
  indicating that test is not supported

  SYNOPSIS
  check_require
  ds - content to be checked
  fname - name of file to check against

  RETURN VALUES
  error - the function will not return

*/

void check_require(DYNAMIC_STRING* ds, const char *fname)
{
  DBUG_ENTER("check_require");

  if (dyn_string_cmp(ds, fname))
  {
    char reason[FN_REFLEN];
    fn_format(reason, fname, "", "", MY_REPLACE_EXT | MY_REPLACE_DIR);
    abort_not_supported_test("Test requires: '%s'", reason);
  }
  DBUG_VOID_RETURN;
}


/*
   Remove surrounding chars from string

   Return 1 if first character is found but not last
*/
static int strip_surrounding(char* str, char c1, char c2)
{
  char* ptr= str;

  /* Check if the first non space character is c1 */
  while(*ptr && my_isspace(charset_info, *ptr))
    ptr++;
  if (*ptr == c1)
  {
    /* Replace it with a space */
    *ptr= ' ';

    /* Last non space charecter should be c2 */
    ptr= strend(str)-1;
    while(*ptr && my_isspace(charset_info, *ptr))
      ptr--;
    if (*ptr == c2)
    {
      /* Replace it with \0 */
      *ptr= 0;
    }
    else
    {
      /* Mismatch detected */
      return 1;
    }
  }
  return 0;
}


static void strip_parentheses(struct st_command *command)
{
  if (strip_surrounding(command->first_argument, '(', ')'))
      die("%.*s - argument list started with '%c' must be ended with '%c'",
          command->first_word_len, command->query, '(', ')');
}


C_MODE_START

static uchar *get_var_key(const uchar* var, size_t *len,
                          my_bool MY_ATTRIBUTE((unused)) t)
{
  register char* key;
  key = ((VAR*)var)->name;
  *len = ((VAR*)var)->name_len;
  return (uchar*)key;
}


static void var_free(void *v)
{
  VAR *var= (VAR*) v;
  my_free(var->str_val);
  if (var->alloced)
    my_free(var);
}

C_MODE_END

void var_check_int(VAR *v)
{
  char *endptr;
  char *str= v->str_val;
  
  /* Initially assume not a number */
  v->int_val= 0;
  v->is_int= false;
  v->int_dirty= false;
  if (!str) return;
  
  v->int_val = (int) strtol(str, &endptr, 10);
  /* It is an int if strtol consumed something up to end/space/tab */
  if (endptr > str && (!*endptr || *endptr == ' ' || *endptr == '\t'))
    v->is_int= true;
}


VAR *var_init(VAR *v, const char *name, int name_len, const char *val,
              int val_len)
{
  int val_alloc_len;
  VAR *tmp_var;
  if (!name_len && name)
    name_len = strlen(name);
  if (!val_len && val)
    val_len = strlen(val) ;
  if (!val)
    val_len= 0;
  val_alloc_len = val_len + 16; /* room to grow */
  if (!(tmp_var=v) && !(tmp_var = (VAR*)my_malloc(sizeof(*tmp_var)
                                                  + name_len+2, MYF(MY_WME))))
    die("Out of memory");

  if (name != NULL)
  {
    tmp_var->name= reinterpret_cast<char*>(tmp_var) + sizeof(*tmp_var);
    memcpy(tmp_var->name, name, name_len);
    tmp_var->name[name_len]= 0;
  }
  else
    tmp_var->name= NULL;

  tmp_var->alloced = (v == 0);

  if (!(tmp_var->str_val = (char*)my_malloc(val_alloc_len+1, MYF(MY_WME))))
    die("Out of memory");

  if (val)
    memcpy(tmp_var->str_val, val, val_len);
  tmp_var->str_val[val_len]= 0;

  var_check_int(tmp_var);
  tmp_var->name_len = name_len;
  tmp_var->str_val_len = val_len;
  tmp_var->alloced_len = val_alloc_len;
  return tmp_var;
}


VAR* var_from_env(const char *name, const char *def_val)
{
  const char *tmp;
  VAR *v;
  if (!(tmp = getenv(name)))
    tmp = def_val;

  v = var_init(0, name, strlen(name), tmp, strlen(tmp));
  my_hash_insert(&var_hash, (uchar*)v);
  return v;
}


VAR* var_get(const char *var_name, const char **var_name_end, my_bool raw,
	     my_bool ignore_not_existing)
{
  int digit;
  VAR *v;
  DBUG_ENTER("var_get");
  DBUG_PRINT("enter", ("var_name: %s",var_name));

  if (*var_name != '$')
    goto err;
  digit = *++var_name - '0';
  if (digit < 0 || digit >= 10)
  {
    const char *save_var_name = var_name, *end;
    uint length;
    end = (var_name_end) ? *var_name_end : 0;
    while (my_isvar(charset_info,*var_name) && var_name != end)
      var_name++;
    if (var_name == save_var_name)
    {
      if (ignore_not_existing)
	DBUG_RETURN(0);
      die("Empty variable");
    }
    length= (uint) (var_name - save_var_name);
    if (length >= MAX_VAR_NAME_LENGTH)
      die("Too long variable name: %s", save_var_name);

    if (!(v = (VAR*) my_hash_search(&var_hash, (const uchar*) save_var_name,
                                    length)))
    {
      char buff[MAX_VAR_NAME_LENGTH+1];
      strmake(buff, save_var_name, length);
      v= var_from_env(buff, "");
    }
    var_name--;	/* Point at last character */
  }
  else
    v = var_reg + digit;

  if (!raw && v->int_dirty)
  {
    sprintf(v->str_val, "%d", v->int_val);
    v->int_dirty= false;
    v->str_val_len = strlen(v->str_val);
  }
  if (var_name_end)
    *var_name_end = var_name  ;
  DBUG_RETURN(v);
err:
  if (var_name_end)
    *var_name_end = 0;
  die("Unsupported variable name: %s", var_name);
  DBUG_RETURN(0);
}


VAR *var_obtain(const char *name, int len)
{
  VAR* v;
  if ((v = (VAR*)my_hash_search(&var_hash, (const uchar *) name, len)))
    return v;
  v = var_init(0, name, len, "", 0);
  my_hash_insert(&var_hash, (uchar*)v);
  return v;
}


/*
  - if variable starts with a $ it is regarded as a local test varable
  - if not it is treated as a environment variable, and the corresponding
  environment variable will be updated
*/

void var_set(const char *var_name, const char *var_name_end,
             const char *var_val, const char *var_val_end)
{
  int digit, env_var= 0;
  VAR *v;
  DBUG_ENTER("var_set");
  DBUG_PRINT("enter", ("var_name: '%.*s' = '%.*s' (length: %d)",
                       (int) (var_name_end - var_name), var_name,
                       (int) (var_val_end - var_val), var_val,
                       (int) (var_val_end - var_val)));

  if (*var_name != '$')
    env_var= 1;
  else
    var_name++;

  digit= *var_name - '0';
  if (!(digit < 10 && digit >= 0))
  {
    v= var_obtain(var_name, (uint) (var_name_end - var_name));
  }
  else
    v= var_reg + digit;

  eval_expr(v, var_val, (const char**) &var_val_end);

  if (env_var)
  {
    if (v->int_dirty)
    {
      sprintf(v->str_val, "%d", v->int_val);
      v->int_dirty=false;
      v->str_val_len= strlen(v->str_val);
    }
    /* setenv() expects \0-terminated strings */
    DBUG_ASSERT(v->name[v->name_len] == 0);
    setenv(v->name, v->str_val, 1);
  }
  DBUG_VOID_RETURN;
}


void var_set_string(const char* name, const char* value)
{
  var_set(name, name + strlen(name), value, value + strlen(value));
}


void var_set_int(const char* name, int value)
{
  char buf[21];
  my_snprintf(buf, sizeof(buf), "%d", value);
  var_set_string(name, buf);
}


/*
  Store an integer (typically the returncode of the last SQL)
  statement in the mysqltest builtin variable $mysql_errno
*/

void var_set_errno(int sql_errno)
{
  var_set_int("$mysql_errno", sql_errno);
  var_set_string("$mysql_errname", get_errname_from_code(sql_errno));
}

/* Functions to handle --disable and --enable properties */

void set_once_property(enum_prop prop, my_bool val)
{
  property &pr= prop_list[prop];
  pr.set= 1;
  pr.old= *pr.var;
  *pr.var= val;
  var_set_int(pr.env_name, (val != pr.reverse));
  once_property= TRUE;
}

void set_property(st_command *command, enum_prop prop, my_bool val)
{
  char* p= command->first_argument;
  if (p && !strcmp (p, "ONCE")) 
  {
    command->last_argument= p + 4;
    set_once_property(prop, val);
    return;
  }
  property &pr= prop_list[prop];
  *pr.var= val;
  pr.set= 0;
  var_set_int(pr.env_name, (val != pr.reverse));
}

void revert_properties()
{
  if (! once_property)
    return;
  for (int i= 0; i < (int) P_MAX; i++) 
  {
    property &pr= prop_list[i];
    if (pr.set) 
    {
      *pr.var= pr.old;
      pr.set= 0;
      var_set_int(pr.env_name, (pr.old != pr.reverse));
    }
  }
  once_property=FALSE;
}


/*
  Set variable from the result of a query

  SYNOPSIS
  var_query_set()
  var	        variable to set from query
  query       start of query string to execute
  query_end   end of the query string to execute


  DESCRIPTION
  let @<var_name> = `<query>`

  Execute the query and assign the first row of result to var as
  a tab separated strings

  Also assign each column of the result set to
  variable "$<var_name>_<column_name>"
  Thus the tab separated output can be read from $<var_name> and
  and each individual column can be read as $<var_name>_<col_name>

*/

void var_query_set(VAR *var, const char *query, const char** query_end)
{
  char *end = (char*)((query_end && *query_end) ?
		      *query_end : query + strlen(query));
  MYSQL_RES *res;
  MYSQL_ROW row;
  MYSQL* mysql = &cur_con->mysql;
  DYNAMIC_STRING ds_query;
  DBUG_ENTER("var_query_set");
  LINT_INIT(res);

  /* Only white space or ) allowed past ending ` */
  while (end > query && *end != '`')
  {
    if (*end && (*end != ' ' && *end != '\t' && *end != '\n' && *end != ')'))
      die("Spurious text after `query` expression");
    --end;
  }

  if (query == end)
    die("Syntax error in query, missing '`'");
  ++query;

  /* Eval the query, thus replacing all environment variables */
  init_dynamic_string(&ds_query, 0, (end - query) + 32, 256);
  do_eval(&ds_query, query, end, FALSE);

  if (mysql_real_query(mysql, ds_query.str, ds_query.length)) 
  {
    handle_error (curr_command, mysql_errno(mysql), mysql_error(mysql),
                  mysql_sqlstate(mysql), &ds_res);
    /* If error was acceptable, return empty string */
    dynstr_free(&ds_query);
    eval_expr(var, "", 0);
    DBUG_VOID_RETURN;
  }
  
  if (!(res= mysql_store_result(mysql)))
    die("Query '%s' didn't return a result set", ds_query.str);
  dynstr_free(&ds_query);

  if ((row= mysql_fetch_row(res)) && row[0])
  {
    /*
      Concatenate all fields in the first row with tab in between
      and assign that string to the $variable
    */
    DYNAMIC_STRING result;
    uint i;
    ulong *lengths;

    init_dynamic_string(&result, "", 512, 512);
    lengths= mysql_fetch_lengths(res);
    for (i= 0; i < mysql_num_fields(res); i++)
    {
      if (row[i])
      {
        /* Add column to tab separated string */
	char *val= row[i];
	int len= lengths[i];
	
	if (glob_replace_regex)
	{
	  /* Regex replace */
	  if (!multi_reg_replace(glob_replace_regex, (char*)val))
	  {
	    val= glob_replace_regex->buf;
	    len= strlen(val);
	  }
	}
	
	if (glob_replace)
	  replace_strings_append(glob_replace, &result, val, len);
	else
	  dynstr_append_mem(&result, val, len);
      }
      dynstr_append_mem(&result, "\t", 1);
    }
    end= result.str + result.length-1;
    /* Evaluation should not recurse via backtick */
    eval_expr(var, result.str, (const char**) &end, false, false);
    dynstr_free(&result);
  }
  else
    eval_expr(var, "", 0);

  mysql_free_result(res);
  DBUG_VOID_RETURN;
}


static void
set_result_format_version(ulong new_version)
{
  switch (new_version){
  case 1:
    /* The first format */
    break;
  case 2:
    /* New format that also writes comments and empty lines
       from test file to result */
    break;
  default:
    die("Version format %lu has not yet been implemented", new_version);
    break;
  }
  opt_result_format_version= new_version;
}


/*
  Set the result format version to use when generating
  the .result file
*/

static void
do_result_format_version(struct st_command *command)
{
  long version;
  static DYNAMIC_STRING ds_version;
  const struct command_arg result_format_args[] = {
    {"version", ARG_STRING, TRUE, &ds_version, "Version to use"}
  };

  DBUG_ENTER("do_result_format_version");

  check_command_args(command, command->first_argument,
                     result_format_args,
                     sizeof(result_format_args)/sizeof(struct command_arg),
                     ',');

  /* Convert version  number to int */
  if (!str2int(ds_version.str, 10, (long) 0, (long) INT_MAX, &version))
    die("Invalid version number: '%s'", ds_version.str);

  set_result_format_version(version);

  dynstr_append(&ds_res, "result_format: ");
  dynstr_append_mem(&ds_res, ds_version.str, ds_version.length);
  dynstr_append(&ds_res, "\n");
  dynstr_free(&ds_version);
  DBUG_VOID_RETURN;
}

/* List of error names to error codes */
typedef struct
{
  const char *name;
  uint        code;
  const char *text;
} st_error;

static st_error global_error_names[] =
{
  { "<No error>", -1U, "" },
#include <mysqld_ername.h>
  { 0, 0, 0 }
};

uint get_errcode_from_name(char *, char *);

/*

  This function is useful when one needs to convert between error numbers and  error strings

  SYNOPSIS
  var_set_convert_error(struct st_command *command,VAR *var)

  DESCRIPTION
  let $var=convert_error(ER_UNKNOWN_ERROR); 
  let $var=convert_error(1234); 
  
  The variable var will be populated with error number if the argument is string.
  The variable var will be populated with error string if the argument is number.

*/
void var_set_convert_error(struct st_command *command,VAR *var)
{
  char *last;
  char *first=command->query;
  const char *err_name;
    
  DBUG_ENTER("var_set_query_get_value");

  DBUG_PRINT("info", ("query: %s", command->query));

  /* the command->query contains the statement convert_error(1234) */ 
  first=strchr(command->query,'(') + 1;
  last=strchr(command->query,')');


  if( last == first )  /* denoting an empty string */
  {
    eval_expr(var,"0",0);
    DBUG_VOID_RETURN;
  }
  

  /* if the string is an error string , it starts with 'E' as is the norm*/
  if ( *first == 'E')    
  {
    char str[100];
    uint num;
    num=get_errcode_from_name(first, last);
    sprintf(str,"%i",num);
    eval_expr(var,str,0);
  }
  else  if (my_isdigit(charset_info, *first ))/* if the error is a number */
  {
    long int err;

    err=strtol(first,&last,0);
    err_name = get_errname_from_code(err);
    eval_expr(var,err_name,0);
  }
  else
  {
    die("Invalid error in input");
  }

  DBUG_VOID_RETURN;
}

/*
  Set variable from the result of a field in a query

  This function is useful when checking for a certain value
  in the output from a query that can't be restricted to only
  return some values. A very good example of that is most SHOW
  commands.

  SYNOPSIS
  var_set_query_get_value()

  DESCRIPTION
  let $variable= query_get_value(<query to run>,<column name>,<row no>);

  <query to run> -    The query that should be sent to the server
  <column name> -     Name of the column that holds the field be compared
                      against the expected value
  <row no> -          Number of the row that holds the field to be
                      compared against the expected value

*/

void var_set_query_get_value(struct st_command *command, VAR *var)
{
  long row_no;
  int col_no= -1;
  MYSQL_RES* res;
  MYSQL* mysql= &cur_con->mysql;

  static DYNAMIC_STRING ds_query;
  static DYNAMIC_STRING ds_col;
  static DYNAMIC_STRING ds_row;
  const struct command_arg query_get_value_args[] = {
    {"query", ARG_STRING, TRUE, &ds_query, "Query to run"},
    {"column name", ARG_STRING, TRUE, &ds_col, "Name of column"},
    {"row number", ARG_STRING, TRUE, &ds_row, "Number for row"}
  };

  DBUG_ENTER("var_set_query_get_value");
  LINT_INIT(res);

  strip_parentheses(command);
  DBUG_PRINT("info", ("query: %s", command->query));
  check_command_args(command, command->first_argument, query_get_value_args,
                     sizeof(query_get_value_args)/sizeof(struct command_arg),
                     ',');

  DBUG_PRINT("info", ("query: %s", ds_query.str));
  DBUG_PRINT("info", ("col: %s", ds_col.str));

  /* Convert row number to int */
  if (!str2int(ds_row.str, 10, (long) 0, (long) INT_MAX, &row_no))
    die("Invalid row number: '%s'", ds_row.str);
  DBUG_PRINT("info", ("row: %s, row_no: %ld", ds_row.str, row_no));
  dynstr_free(&ds_row);

  /* Remove any surrounding "'s from the query - if there is any */
  if (strip_surrounding(ds_query.str, '"', '"'))
    die("Mismatched \"'s around query '%s'", ds_query.str);

  /* Run the query */
  if (mysql_real_query(mysql, ds_query.str, ds_query.length))
  {
    handle_error (curr_command, mysql_errno(mysql), mysql_error(mysql),
                  mysql_sqlstate(mysql), &ds_res);
    /* If error was acceptable, return empty string */
    dynstr_free(&ds_query);
    dynstr_free(&ds_col);
    eval_expr(var, "", 0);
    DBUG_VOID_RETURN;
  }

  if (!(res= mysql_store_result(mysql)))
    die("Query '%s' didn't return a result set", ds_query.str);

  {
    /* Find column number from the given column name */
    uint i;
    uint num_fields= mysql_num_fields(res);
    MYSQL_FIELD *fields= mysql_fetch_fields(res);

    for (i= 0; i < num_fields; i++)
    {
      if (strcmp(fields[i].name, ds_col.str) == 0 &&
          strlen(fields[i].name) == ds_col.length)
      {
        col_no= i;
        break;
      }
    }
    if (col_no == -1)
    {
      mysql_free_result(res);
      die("Could not find column '%s' in the result of '%s'",
          ds_col.str, ds_query.str);
    }
    DBUG_PRINT("info", ("Found column %d with name '%s'",
                        i, fields[i].name));
  }
  dynstr_free(&ds_col);

  {
    /* Get the value */
    MYSQL_ROW row;
    long rows= 0;
    const char* value= "No such row";

    while ((row= mysql_fetch_row(res)))
    {
      if (++rows == row_no)
      {

        DBUG_PRINT("info", ("At row %ld, column %d is '%s'",
                            row_no, col_no, row[col_no]));
        /* Found the row to get */
        if (row[col_no])
          value= row[col_no];
        else
          value= "NULL";

        break;
      }
    }
    eval_expr(var, value, 0, false, false);
  }
  dynstr_free(&ds_query);
  mysql_free_result(res);

  DBUG_VOID_RETURN;
}


void var_copy(VAR *dest, VAR *src)
{
  dest->int_val= src->int_val;
  dest->is_int= src->is_int;
  dest->int_dirty= src->int_dirty;

  /* Alloc/realloc data for str_val in dest */
  if (dest->alloced_len < src->alloced_len &&
      !(dest->str_val= dest->str_val
        ? (char*)my_realloc(dest->str_val, src->alloced_len, MYF(MY_WME))
        : (char*)my_malloc(src->alloced_len, MYF(MY_WME))))
    die("Out of memory");
  else
    dest->alloced_len= src->alloced_len;

  /* Copy str_val data to dest */
  dest->str_val_len= src->str_val_len;
  if (src->str_val_len)
    memcpy(dest->str_val, src->str_val, src->str_val_len);
}


void eval_expr(VAR *v, const char *p, const char **p_end,
               bool open_end, bool do_eval)
{

  DBUG_ENTER("eval_expr");
  DBUG_PRINT("enter", ("p: '%s'", p));

  /* Skip to treat as pure string if no evaluation */
  if (! do_eval)
    goto NO_EVAL;
  
  if (*p == '$')
  {
    VAR *vp;
    const char* expected_end= *p_end; // Remember var end
    if ((vp= var_get(p, p_end, 0, 0)))
      var_copy(v, vp);

    /* Apparently it is not safe to assume null-terminated string */
    v->str_val[v->str_val_len]= 0;

    /* Make sure there was just a $variable and nothing else */
    const char* end= *p_end + 1;
    if (end < expected_end && !open_end)
      die("Found junk '%.*s' after $variable in expression",
          (int)(expected_end - end - 1), end);

    DBUG_VOID_RETURN;
  }

  if (*p == '`')
  {
    var_query_set(v, p, p_end);
    DBUG_VOID_RETURN;
  }

  {
    /* Check if this is a "let $var= query_get_value()" */
    const char* get_value_str= "query_get_value";
    const size_t len= strlen(get_value_str);
    if (strncmp(p, get_value_str, len)==0)
    {
      struct st_command command;
      memset(&command, 0, sizeof(command));
      command.query= (char*)p;
      command.first_word_len= len;
      command.first_argument= command.query + len;
      command.end= (char*)*p_end;
      var_set_query_get_value(&command, v);
      DBUG_VOID_RETURN;
    }
    /* Check if this is a "let $var= convert_error()" */
    const char* get_value_str1= "convert_error";
    const size_t len1= strlen(get_value_str1);
    if (strncmp(p, get_value_str1, len1)==0)
    {
      struct st_command command;
      memset(&command, 0, sizeof(command));
      command.query= (char*)p;
      command.first_word_len= len;
      command.first_argument= command.query + len;
      command.end= (char*)*p_end;
      var_set_convert_error(&command, v);
      DBUG_VOID_RETURN;
    }
  }

 NO_EVAL:
  {
    int new_val_len = (p_end && *p_end) ?
      (int) (*p_end - p) : (int) strlen(p);
    if (new_val_len + 1 >= v->alloced_len)
    {
      static int MIN_VAR_ALLOC= 32;
      v->alloced_len = (new_val_len < MIN_VAR_ALLOC - 1) ?
        MIN_VAR_ALLOC : new_val_len + 1;
      if (!(v->str_val =
            v->str_val ?
            (char*)my_realloc(v->str_val, v->alloced_len+1, MYF(MY_WME)) :
            (char*)my_malloc(v->alloced_len+1, MYF(MY_WME))))
        die("Out of memory");
    }
    v->str_val_len = new_val_len;
    memcpy(v->str_val, p, new_val_len);
    v->str_val[new_val_len] = 0;
    var_check_int(v);
  }
  DBUG_VOID_RETURN;
}


int open_file(const char *name)
{
  char buff[FN_REFLEN];
  size_t length;
  DBUG_ENTER("open_file");
  DBUG_PRINT("enter", ("name: %s", name));

  /* Extract path from current file and try it as base first */
  if (dirname_part(buff, cur_file->file_name, &length))
  {
    strxmov(buff, buff, name, NullS);
    if (access(buff, F_OK) == 0){
      DBUG_PRINT("info", ("The file exists"));
      name= buff;
    }
  }
  if (!test_if_hard_path(name))
  {
    strxmov(buff, opt_basedir, name, NullS);
    name=buff;
  }
  fn_format(buff, name, "", "", MY_UNPACK_FILENAME);

  if (cur_file == file_stack_end)
    die("Source directives are nesting too deep");
  cur_file++;
  if (!(cur_file->file = fopen(buff, "rb")))
  {
    cur_file--;
    die("Could not open '%s' for reading, errno: %d", buff, errno);
  }
  cur_file->file_name= my_strdup(buff, MYF(MY_FAE));
  cur_file->lineno=1;
  DBUG_RETURN(0);
}


/*
  Source and execute the given file

  SYNOPSIS
  do_source()
  query	called command

  DESCRIPTION
  source <file_name>

  Open the file <file_name> and execute it

*/

void do_source(struct st_command *command)
{
  static DYNAMIC_STRING ds_filename;
  const struct command_arg source_args[] = {
    { "filename", ARG_STRING, TRUE, &ds_filename, "File to source" }
  };
  DBUG_ENTER("do_source");

  check_command_args(command, command->first_argument, source_args,
                     sizeof(source_args)/sizeof(struct command_arg),
                     ' ');

  /*
    If this file has already been sourced, don't source it again.
    It's already available in the q_lines cache.
  */
  if (parser.current_line < (parser.read_lines - 1))
    ; /* Do nothing */
  else
  {
    DBUG_PRINT("info", ("sourcing file: %s", ds_filename.str));
    open_file(ds_filename.str);
  }

  dynstr_free(&ds_filename);
  DBUG_VOID_RETURN;
}


#if defined __WIN__

#ifdef USE_CYGWIN
/* Variables used for temporary sh files used for emulating Unix on Windows */
char tmp_sh_name[64], tmp_sh_cmd[70];
#endif

void init_tmp_sh_file()
{
#ifdef USE_CYGWIN
  /* Format a name for the tmp sh file that is unique for this process */
  my_snprintf(tmp_sh_name, sizeof(tmp_sh_name), "tmp_%d.sh", getpid());
  /* Format the command to execute in order to run the script */
  my_snprintf(tmp_sh_cmd, sizeof(tmp_sh_cmd), "sh %s", tmp_sh_name);
#endif
}


void free_tmp_sh_file()
{
#ifdef USE_CYGWIN
  my_delete(tmp_sh_name, MYF(0));
#endif
}
#endif


FILE* my_popen(DYNAMIC_STRING *ds_cmd, const char *mode,
               struct st_command *command)
{
#if __WIN__
  /*
    --execw is for tests executing commands containing non-ASCII characters.

    To correctly start such a program on Windows, we need to use the "wide"
    version of popen, with prior translation of the command line from
    the file character set to wide string. We use the current value
    of --character_set as a file character set, so before using --execw
    make sure to set --character_set properly.

    If we use the non-wide version of popen, Windows internally
    converts command line from the current ANSI code page to wide string.
    In case when character set of the command line does not match the
    current ANSI code page, non-ASCII characters get garbled in most cases.

    On Linux, the command line passed to popen() is considered
    as a binary string, no any internal to-wide and from-wide
    character set conversion happens, so we don't need to do anything.
    On Linux --execw is just a synonym to --exec.

    For simplicity, assume that  command line is limited to 4KB
    (like in cmd.exe) and that mode at most 10 characters.
  */
  if (command->type == Q_EXECW)
  {
    wchar_t wcmd[4096];
    wchar_t wmode[10];
    const char *cmd= ds_cmd->str;
    uint dummy_errors;
    size_t len;
    len= my_convert((char *) wcmd, sizeof(wcmd) - sizeof(wcmd[0]),
                    &my_charset_utf16le_bin,
                    ds_cmd->str, strlen(ds_cmd->str), charset_info,
                    &dummy_errors);
    wcmd[len / sizeof(wchar_t)]= 0;
    len= my_convert((char *) wmode, sizeof(wmode) - sizeof(wmode[0]),
                    &my_charset_utf16le_bin,
                    mode, strlen(mode), charset_info, &dummy_errors);
    wmode[len / sizeof(wchar_t)]= 0;
    return _wpopen(wcmd, wmode);
  }
#endif /* __WIN__ */

#if defined __WIN__ && defined USE_CYGWIN
  /* Dump the command into a sh script file and execute with popen */
  str_to_file(tmp_sh_name, ds_cmd->str, ds_cmd->length);
  return popen(tmp_sh_cmd, mode);
#else
  return popen(ds_cmd->str, mode);
#endif
}


static void init_builtin_echo(void)
{
#ifdef __WIN__
  size_t echo_length;

  /* Look for "echo.exe" in same dir as mysqltest was started from */
  dirname_part(builtin_echo, my_progname, &echo_length);
  fn_format(builtin_echo, ".\\echo.exe",
            builtin_echo, "", MYF(MY_REPLACE_DIR));

  /* Make sure echo.exe exists */
  if (access(builtin_echo, F_OK) != 0)
    builtin_echo[0]= 0;
  return;

#else

  builtin_echo[0]= 0;
  return;

#endif
}


/*
  Replace a substring

  SYNOPSIS
    replace
    ds_str      The string to search and perform the replace in
    search_str  The string to search for
    search_len  Length of the string to search for
    replace_str The string to replace with
    replace_len Length of the string to replace with

  RETURN
    0 String replaced
    1 Could not find search_str in str
*/

static int replace(DYNAMIC_STRING *ds_str,
                   const char *search_str, ulong search_len,
                   const char *replace_str, ulong replace_len)
{
  DYNAMIC_STRING ds_tmp;
  const char *start= strstr(ds_str->str, search_str);
  if (!start)
    return 1;
  init_dynamic_string(&ds_tmp, "",
                      ds_str->length + replace_len, 256);
  dynstr_append_mem(&ds_tmp, ds_str->str, start - ds_str->str);
  dynstr_append_mem(&ds_tmp, replace_str, replace_len);
  dynstr_append(&ds_tmp, start + search_len);
  dynstr_set(ds_str, ds_tmp.str);
  dynstr_free(&ds_tmp);
  return 0;
}


/*
  Execute given command.

  SYNOPSIS
  do_exec()
  query	called command

  DESCRIPTION
  exec <command>

  Execute the text between exec and end of line in a subprocess.
  The error code returned from the subprocess is checked against the
  expected error array, previously set with the --error command.
  It can thus be used to execute a command that shall fail.

  NOTE
  Although mysqltest is executed from cygwin shell, the command will be
  executed in "cmd.exe". Thus commands like "rm" etc can NOT be used, use
  mysqltest commmand(s) like "remove_file" for that
*/

void do_exec(struct st_command *command)
{
  int error;
  char buf[512];
  FILE *res_file;
  char *cmd= command->first_argument;
  DYNAMIC_STRING ds_cmd;
  DBUG_ENTER("do_exec");
  DBUG_PRINT("enter", ("cmd: '%s'", cmd));

  /* Skip leading space */
  while (*cmd && my_isspace(charset_info, *cmd))
    cmd++;
  if (!*cmd)
    die("Missing argument in exec");
  command->last_argument= command->end;

  init_dynamic_string(&ds_cmd, 0, command->query_len+256, 256);
  /* Eval the command, thus replacing all environment variables */
  do_eval(&ds_cmd, cmd, command->end, !is_windows);

  /* Check if echo should be replaced with "builtin" echo */
  if (builtin_echo[0] && strncmp(cmd, "echo", 4) == 0)
  {
    /* Replace echo with our "builtin" echo */
    replace(&ds_cmd, "echo", 4, builtin_echo, strlen(builtin_echo));
  }

#ifdef __WIN__
#ifndef USE_CYGWIN
  /* Replace /dev/null with NUL */
  while(replace(&ds_cmd, "/dev/null", 9, "NUL", 3) == 0)
    ;
  /* Replace "closed stdout" with non existing output fd */
  while(replace(&ds_cmd, ">&-", 3, ">&4", 3) == 0)
    ;
#endif
#endif

  /* exec command is interpreted externally and will not take newlines */
  while(replace(&ds_cmd, "\n", 1, " ", 1) == 0)
    ;
  
  DBUG_PRINT("info", ("Executing '%s' as '%s'",
                      command->first_argument, ds_cmd.str));

  if (!(res_file= my_popen(&ds_cmd, "r", command)) && command->abort_on_error)
  {
    dynstr_free(&ds_cmd);
    die("popen(\"%s\", \"r\") failed", command->first_argument);
  }

  while (fgets(buf, sizeof(buf), res_file))
  {
    if (disable_result_log)
    {
      buf[strlen(buf)-1]=0;
      DBUG_PRINT("exec_result",("%s", buf));
    }
    else
    {
      replace_dynstr_append(&ds_res, buf);
    }
  }
  error= pclose(res_file);
  if (error > 0)
  {
    uint status= WEXITSTATUS(error);
    int i;

    if (command->abort_on_error)
    {
      log_msg("exec of '%s' failed, error: %d, status: %d, errno: %d",
              ds_cmd.str, error, status, errno);
      dynstr_free(&ds_cmd);
      die("command \"%s\" failed\n\nOutput from before failure:\n%s\n",
          command->first_argument, ds_res.str);
    }

    DBUG_PRINT("info",
               ("error: %d, status: %d", error, status));

    i= match_expected_error(command, status, NULL);

    if (i >= 0)
      DBUG_PRINT("info", ("command \"%s\" failed with expected error: %d",
                          command->first_argument, status));
    else
    {
      dynstr_free(&ds_cmd);
      if (command->expected_errors.count > 0)
        die("command \"%s\" failed with wrong error: %d",
            command->first_argument, status);
    }
  }
  else if (command->expected_errors.err[0].type == ERR_ERRNO &&
           command->expected_errors.err[0].code.errnum != 0)
  {
    /* Error code we wanted was != 0, i.e. not an expected success */
    log_msg("exec of '%s failed, error: %d, errno: %d",
            ds_cmd.str, error, errno);
    dynstr_free(&ds_cmd);
    die("command \"%s\" succeeded - should have failed with errno %d...",
        command->first_argument, command->expected_errors.err[0].code.errnum);
  }

  dynstr_free(&ds_cmd);
  DBUG_VOID_RETURN;
}

enum enum_operator
{
  DO_DEC,
  DO_INC
};


/*
  Decrease or increase the value of a variable

  SYNOPSIS
  do_modify_var()
  query	called command
  op    operation to perform on the var

  DESCRIPTION
  dec $var_name
  inc $var_name

*/

int do_modify_var(struct st_command *command,
                  enum enum_operator op)
{
  const char *p= command->first_argument;
  VAR* v;
  if (!*p)
    die("Missing argument to %.*s", command->first_word_len, command->query);
  if (*p != '$')
    die("The argument to %.*s must be a variable (start with $)",
        command->first_word_len, command->query);
  v= var_get(p, &p, 1, 0);
  if (! v->is_int)
    die("Cannot perform inc/dec on a non-numeric value");
  switch (op) {
  case DO_DEC:
    v->int_val--;
    break;
  case DO_INC:
    v->int_val++;
    break;
  default:
    die("Invalid operator to do_modify_var");
    break;
  }
  v->int_dirty= true;
  command->last_argument= (char*)++p;
  return 0;
}


/*
  SYNOPSIS
  set_wild_chars
  set  true to set * etc. as wild char, false to reset

  DESCRIPTION
  Auxiliary function to set "our" wild chars before calling wild_compare
  This is needed because the default values are changed to SQL syntax
  in mysqltest_embedded.
*/

void set_wild_chars (my_bool set)
{
  static char old_many= 0, old_one, old_prefix;

  if (set) 
  {
    if (wild_many == '*') return; // No need
    old_many= wild_many;
    old_one= wild_one;
    old_prefix= wild_prefix;
    wild_many= '*';
    wild_one= '?';
    wild_prefix= 0;
  }
  else 
  {
    if (! old_many) return;	// Was not set
    wild_many= old_many;
    wild_one= old_one;
    wild_prefix= old_prefix;
  }
}


/*
  SYNOPSIS
  do_remove_file
  command	called command

  DESCRIPTION
  remove_file <file_name>
  Remove the file <file_name>
*/

void do_remove_file(struct st_command *command)
{
  int error;
  static DYNAMIC_STRING ds_filename;
  const struct command_arg rm_args[] = {
    { "filename", ARG_STRING, TRUE, &ds_filename, "File to delete" }
  };
  DBUG_ENTER("do_remove_file");

  check_command_args(command, command->first_argument,
                     rm_args, sizeof(rm_args)/sizeof(struct command_arg),
                     ' ');

  DBUG_PRINT("info", ("removing file: %s", ds_filename.str));
  error= my_delete(ds_filename.str, MYF(0)) != 0;
  handle_command_error(command, error);
  dynstr_free(&ds_filename);
  DBUG_VOID_RETURN;
}


/*
  SYNOPSIS
  do_remove_files_wildcard
  command	called command

  DESCRIPTION
  remove_files_wildcard <directory> [<file_name_pattern>]
  Remove the files in <directory> optionally matching <file_name_pattern>
*/

void do_remove_files_wildcard(struct st_command *command)
{
  int error= 0;
  uint i;
  MY_DIR *dir_info;
  FILEINFO *file;
  char dir_separator[2];
  static DYNAMIC_STRING ds_directory;
  static DYNAMIC_STRING ds_wild;
  static DYNAMIC_STRING ds_file_to_remove;
  char dirname[FN_REFLEN];
  
  const struct command_arg rm_args[] = {
    { "directory", ARG_STRING, TRUE, &ds_directory,
      "Directory containing files to delete" },
    { "filename", ARG_STRING, FALSE, &ds_wild, "File pattern to delete" }
  };
  DBUG_ENTER("do_remove_files_wildcard");

  check_command_args(command, command->first_argument,
                     rm_args, sizeof(rm_args)/sizeof(struct command_arg),
                     ' ');
  fn_format(dirname, ds_directory.str, "", "", MY_UNPACK_FILENAME);

  DBUG_PRINT("info", ("listing directory: %s", dirname));
  /* Note that my_dir sorts the list if not given any flags */
  if (!(dir_info= my_dir(dirname, MYF(MY_DONT_SORT | MY_WANT_STAT))))
  {
    error= 1;
    goto end;
  }
  init_dynamic_string(&ds_file_to_remove, dirname, 1024, 1024);
  dir_separator[0]= FN_LIBCHAR;
  dir_separator[1]= 0;
  dynstr_append(&ds_file_to_remove, dir_separator);
  
  /* Set default wild chars for wild_compare, is changed in embedded mode */
  set_wild_chars(1);
  
  uint length;
  /* Storing the length of the path to the file, so it can be reused */
  length= ds_file_to_remove.length;
  for (i= 0; i < (uint) dir_info->number_off_files; i++)
  {
    ds_file_to_remove.length= length;
    file= dir_info->dir_entry + i;
    /* Remove only regular files, i.e. no directories etc. */
    /* if (!MY_S_ISREG(file->mystat->st_mode)) */
    /* MY_S_ISREG does not work here on Windows, just skip directories */
    if (MY_S_ISDIR(file->mystat->st_mode))
      continue;
    if (ds_wild.length &&
        wild_compare(file->name, ds_wild.str, 0))
      continue;
    /* Not required as the var ds_file_to_remove.length already has the
       length in canonnicalized form */
    /* ds_file_to_remove.length= ds_directory.length + 1;
    ds_file_to_remove.str[ds_directory.length + 1]= 0; */
    dynstr_append(&ds_file_to_remove, file->name);
    DBUG_PRINT("info", ("removing file: %s", ds_file_to_remove.str));
    error= my_delete(ds_file_to_remove.str, MYF(0)) != 0;
    if (error)
      break;
  }
  set_wild_chars(0);
  my_dirend(dir_info);

end:
  handle_command_error(command, error);
  dynstr_free(&ds_directory);
  dynstr_free(&ds_wild);
  dynstr_free(&ds_file_to_remove);
  DBUG_VOID_RETURN;
}


/*
  SYNOPSIS
  do_copy_file
  command	command handle

  DESCRIPTION
  copy_file <from_file> <to_file>
  Copy <from_file> to <to_file>

  NOTE! Will fail if <to_file> exists
*/

void do_copy_file(struct st_command *command)
{
  int error;
  static DYNAMIC_STRING ds_from_file;
  static DYNAMIC_STRING ds_to_file;
  const struct command_arg copy_file_args[] = {
    { "from_file", ARG_STRING, TRUE, &ds_from_file, "Filename to copy from" },
    { "to_file", ARG_STRING, TRUE, &ds_to_file, "Filename to copy to" }
  };
  DBUG_ENTER("do_copy_file");

  check_command_args(command, command->first_argument,
                     copy_file_args,
                     sizeof(copy_file_args)/sizeof(struct command_arg),
                     ' ');

  DBUG_PRINT("info", ("Copy %s to %s", ds_from_file.str, ds_to_file.str));
  /* MY_HOLD_ORIGINAL_MODES prevents attempts to chown the file */
  error= (my_copy(ds_from_file.str, ds_to_file.str,
                  MYF(MY_DONT_OVERWRITE_FILE | MY_HOLD_ORIGINAL_MODES)) != 0);
  handle_command_error(command, error);
  dynstr_free(&ds_from_file);
  dynstr_free(&ds_to_file);
  DBUG_VOID_RETURN;
}


/*
  SYNOPSIS
  do_move_file
  command	command handle

  DESCRIPTION
  move_file <from_file> <to_file>
  Move <from_file> to <to_file>
*/

void do_move_file(struct st_command *command)
{
  int error;
  static DYNAMIC_STRING ds_from_file;
  static DYNAMIC_STRING ds_to_file;
  const struct command_arg move_file_args[] = {
    { "from_file", ARG_STRING, TRUE, &ds_from_file, "Filename to move from" },
    { "to_file", ARG_STRING, TRUE, &ds_to_file, "Filename to move to" }
  };
  DBUG_ENTER("do_move_file");

  check_command_args(command, command->first_argument,
                     move_file_args,
                     sizeof(move_file_args)/sizeof(struct command_arg),
                     ' ');

  DBUG_PRINT("info", ("Move %s to %s", ds_from_file.str, ds_to_file.str));
  error= (my_rename(ds_from_file.str, ds_to_file.str,
                    MYF(0)) != 0);
  handle_command_error(command, error);
  dynstr_free(&ds_from_file);
  dynstr_free(&ds_to_file);
  DBUG_VOID_RETURN;
}


/*
  SYNOPSIS
  do_chmod_file
  command	command handle

  DESCRIPTION
  chmod <octal> <file_name>
  Change file permission of <file_name>

*/

void do_chmod_file(struct st_command *command)
{
  long mode= 0;
  int err_code;
  static DYNAMIC_STRING ds_mode;
  static DYNAMIC_STRING ds_file;
  const struct command_arg chmod_file_args[] = {
    { "mode", ARG_STRING, TRUE, &ds_mode, "Mode of file(octal) ex. 0660"}, 
    { "filename", ARG_STRING, TRUE, &ds_file, "Filename of file to modify" }
  };
  DBUG_ENTER("do_chmod_file");

  check_command_args(command, command->first_argument,
                     chmod_file_args,
                     sizeof(chmod_file_args)/sizeof(struct command_arg),
                     ' ');

  /* Parse what mode to set */
  if (ds_mode.length != 4 ||
      str2int(ds_mode.str, 8, 0, INT_MAX, &mode) == NullS)
    die("You must write a 4 digit octal number for mode");

  DBUG_PRINT("info", ("chmod %o %s", (uint)mode, ds_file.str));
  err_code= chmod(ds_file.str, mode);
  if (err_code < 0)
    err_code= 1;
  handle_command_error(command, err_code);
  dynstr_free(&ds_mode);
  dynstr_free(&ds_file);
  DBUG_VOID_RETURN;
}


/*
  SYNOPSIS
  do_file_exists
  command	called command

  DESCRIPTION
  fiile_exist <file_name>
  Check if file <file_name> exists
*/

void do_file_exist(struct st_command *command)
{
  int error;
  static DYNAMIC_STRING ds_filename;
  const struct command_arg file_exist_args[] = {
    { "filename", ARG_STRING, TRUE, &ds_filename, "File to check if it exist" }
  };
  DBUG_ENTER("do_file_exist");

  check_command_args(command, command->first_argument,
                     file_exist_args,
                     sizeof(file_exist_args)/sizeof(struct command_arg),
                     ' ');

  DBUG_PRINT("info", ("Checking for existence of file: %s", ds_filename.str));
  error= (access(ds_filename.str, F_OK) != 0);
  handle_command_error(command, error);
  dynstr_free(&ds_filename);
  DBUG_VOID_RETURN;
}


/*
  SYNOPSIS
  do_mkdir
  command	called command

  DESCRIPTION
  mkdir <dir_name>
  Create the directory <dir_name>
*/

void do_mkdir(struct st_command *command)
{
  int error;
  static DYNAMIC_STRING ds_dirname;
  const struct command_arg mkdir_args[] = {
    {"dirname", ARG_STRING, TRUE, &ds_dirname, "Directory to create"}
  };
  DBUG_ENTER("do_mkdir");

  check_command_args(command, command->first_argument,
                     mkdir_args, sizeof(mkdir_args)/sizeof(struct command_arg),
                     ' ');

  DBUG_PRINT("info", ("creating directory: %s", ds_dirname.str));
  error= my_mkdir(ds_dirname.str, 0777, MYF(0)) != 0;
  handle_command_error(command, error);
  dynstr_free(&ds_dirname);
  DBUG_VOID_RETURN;
}

/*
  SYNOPSIS
  do_rmdir
  command	called command

  DESCRIPTION
  rmdir <dir_name>
  Remove the empty directory <dir_name>
*/

void do_rmdir(struct st_command *command)
{
  int error;
  static DYNAMIC_STRING ds_dirname;
  const struct command_arg rmdir_args[] = {
    {"dirname", ARG_STRING, TRUE, &ds_dirname, "Directory to remove"}
  };
  DBUG_ENTER("do_rmdir");

  check_command_args(command, command->first_argument,
                     rmdir_args, sizeof(rmdir_args)/sizeof(struct command_arg),
                     ' ');

  DBUG_PRINT("info", ("removing directory: %s", ds_dirname.str));
  error= rmdir(ds_dirname.str) != 0;
  handle_command_error(command, error);
  dynstr_free(&ds_dirname);
  DBUG_VOID_RETURN;
}


/*
  SYNOPSIS
  get_list_files
  ds          output
  ds_dirname  dir to list
  ds_wild     wild-card file pattern (can be empty)

  DESCRIPTION
  list all entries in directory (matching ds_wild if given)
*/

static int get_list_files(DYNAMIC_STRING *ds, const DYNAMIC_STRING *ds_dirname,
                          const DYNAMIC_STRING *ds_wild)
{
  uint i;
  MY_DIR *dir_info;
  FILEINFO *file;
  DBUG_ENTER("get_list_files");

  DBUG_PRINT("info", ("listing directory: %s", ds_dirname->str));
  /* Note that my_dir sorts the list if not given any flags */
  if (!(dir_info= my_dir(ds_dirname->str, MYF(0))))
    DBUG_RETURN(1);
  set_wild_chars(1);
  for (i= 0; i < (uint) dir_info->number_off_files; i++)
  {
    file= dir_info->dir_entry + i;
    if (file->name[0] == '.' &&
        (file->name[1] == '\0' ||
         (file->name[1] == '.' && file->name[2] == '\0')))
      continue;                               /* . or .. */
    if (ds_wild && ds_wild->length &&
        wild_compare(file->name, ds_wild->str, 0))
      continue;
    replace_dynstr_append(ds, file->name);
    dynstr_append(ds, "\n");
  }
  set_wild_chars(0);
  my_dirend(dir_info);
  DBUG_RETURN(0);
}


/*
  SYNOPSIS
  do_list_files
  command	called command

  DESCRIPTION
  list_files <dir_name> [<file_name>]
  List files and directories in directory <dir_name> (like `ls`)
  [Matching <file_name>, where wild-cards are allowed]
*/

static void do_list_files(struct st_command *command)
{
  int error;
  static DYNAMIC_STRING ds_dirname;
  static DYNAMIC_STRING ds_wild;
  const struct command_arg list_files_args[] = {
    {"dirname", ARG_STRING, TRUE, &ds_dirname, "Directory to list"},
    {"file", ARG_STRING, FALSE, &ds_wild, "Filename (incl. wildcard)"}
  };
  DBUG_ENTER("do_list_files");
  command->used_replace= 1;
  
  check_command_args(command, command->first_argument,
                     list_files_args,
                     sizeof(list_files_args)/sizeof(struct command_arg), ' ');

  error= get_list_files(&ds_res, &ds_dirname, &ds_wild);
  handle_command_error(command, error);
  dynstr_free(&ds_dirname);
  dynstr_free(&ds_wild);
  DBUG_VOID_RETURN;
}


/*
  SYNOPSIS
  do_list_files_write_file_command
  command       called command
  append        append file, or create new

  DESCRIPTION
  list_files_{write|append}_file <filename> <dir_name> [<match_file>]
  List files and directories in directory <dir_name> (like `ls`)
  [Matching <match_file>, where wild-cards are allowed]

  Note: File will be truncated if exists and append is not true.
*/

static void do_list_files_write_file_command(struct st_command *command,
                                             my_bool append)
{
  int error;
  static DYNAMIC_STRING ds_content;
  static DYNAMIC_STRING ds_filename;
  static DYNAMIC_STRING ds_dirname;
  static DYNAMIC_STRING ds_wild;
  const struct command_arg list_files_args[] = {
    {"filename", ARG_STRING, TRUE, &ds_filename, "Filename for write"},
    {"dirname", ARG_STRING, TRUE, &ds_dirname, "Directory to list"},
    {"file", ARG_STRING, FALSE, &ds_wild, "Filename (incl. wildcard)"}
  };
  DBUG_ENTER("do_list_files_write_file");
  command->used_replace= 1;

  check_command_args(command, command->first_argument,
                     list_files_args,
                     sizeof(list_files_args)/sizeof(struct command_arg), ' ');

  init_dynamic_string(&ds_content, "", 1024, 1024);
  error= get_list_files(&ds_content, &ds_dirname, &ds_wild);
  handle_command_error(command, error);
  str_to_file2(ds_filename.str, ds_content.str, ds_content.length, append);
  dynstr_free(&ds_content);
  dynstr_free(&ds_filename);
  dynstr_free(&ds_dirname);
  dynstr_free(&ds_wild);
  DBUG_VOID_RETURN;
}


/*
  Read characters from line buffer or file. This is needed to allow
  my_ungetc() to buffer MAX_DELIMITER_LENGTH characters for a file

  NOTE:
  This works as long as one doesn't change files (with 'source file_name')
  when there is things pushed into the buffer.  This should however not
  happen for any tests in the test suite.
*/

int my_getc(FILE *file)
{
  if (line_buffer_pos == line_buffer)
    return fgetc(file);
  return *--line_buffer_pos;
}


void my_ungetc(int c)
{
  *line_buffer_pos++= (char) c;
}


void read_until_delimiter(DYNAMIC_STRING *ds,
                          DYNAMIC_STRING *ds_delimiter)
{
  char c;
  DBUG_ENTER("read_until_delimiter");
  DBUG_PRINT("enter", ("delimiter: %s, length: %u",
                       ds_delimiter->str, (uint) ds_delimiter->length));

  if (ds_delimiter->length > MAX_DELIMITER_LENGTH)
    die("Max delimiter length(%d) exceeded", MAX_DELIMITER_LENGTH);

  /* Read from file until delimiter is found */
  while (1)
  {
    c= my_getc(cur_file->file);

    if (c == '\n')
    {
      cur_file->lineno++;

      /* Skip newline from the same line as the command */
      if (start_lineno == (cur_file->lineno - 1))
        continue;
    }
    else if (start_lineno == cur_file->lineno)
    {
      /*
        No characters except \n are allowed on
        the same line as the command
      */
      die("Trailing characters found after command");
    }

    if (feof(cur_file->file))
      die("End of file encountered before '%s' delimiter was found",
          ds_delimiter->str);

    if (match_delimiter(c, ds_delimiter->str, ds_delimiter->length))
    {
      DBUG_PRINT("exit", ("Found delimiter '%s'", ds_delimiter->str));
      break;
    }
    dynstr_append_mem(ds, (const char*)&c, 1);
  }
  DBUG_PRINT("exit", ("ds: %s", ds->str));
  DBUG_VOID_RETURN;
}


void do_write_file_command(struct st_command *command, my_bool append)
{
  static DYNAMIC_STRING ds_content;
  static DYNAMIC_STRING ds_filename;
  static DYNAMIC_STRING ds_delimiter;
  const struct command_arg write_file_args[] = {
    { "filename", ARG_STRING, TRUE, &ds_filename, "File to write to" },
    { "delimiter", ARG_STRING, FALSE, &ds_delimiter, "Delimiter to read until" }
  };
  DBUG_ENTER("do_write_file");

  check_command_args(command,
                     command->first_argument,
                     write_file_args,
                     sizeof(write_file_args)/sizeof(struct command_arg),
                     ' ');

  if (!append && access(ds_filename.str, F_OK) == 0)
  {
    /* The file should not be overwritten */
    die("File already exist: '%s'", ds_filename.str);
  }

  ds_content= command->content;
  /* If it hasn't been done already by a loop iteration, fill it in */
  if (! ds_content.str)
  {
    /* If no delimiter was provided, use EOF */
    if (ds_delimiter.length == 0)
      dynstr_set(&ds_delimiter, "EOF");

    init_dynamic_string(&ds_content, "", 1024, 1024);
    read_until_delimiter(&ds_content, &ds_delimiter);
    command->content= ds_content;
  }
  /* This function could be called even if "false", so check before printing */
  if (cur_block->ok)
  {
    DBUG_PRINT("info", ("Writing to file: %s", ds_filename.str));
    str_to_file2(ds_filename.str, ds_content.str, ds_content.length, append);
  }
  dynstr_free(&ds_filename);
  dynstr_free(&ds_delimiter);
  DBUG_VOID_RETURN;
}


/*
  SYNOPSIS
  do_write_file
  command	called command

  DESCRIPTION
  write_file <file_name> [<delimiter>];
  <what to write line 1>
  <...>
  < what to write line n>
  EOF

  --write_file <file_name>;
  <what to write line 1>
  <...>
  < what to write line n>
  EOF

  Write everything between the "write_file" command and 'delimiter'
  to "file_name"

  NOTE! Will fail if <file_name> exists

  Default <delimiter> is EOF

*/

void do_write_file(struct st_command *command)
{
  do_write_file_command(command, FALSE);
}


/*
  SYNOPSIS
  do_append_file
  command	called command

  DESCRIPTION
  append_file <file_name> [<delimiter>];
  <what to write line 1>
  <...>
  < what to write line n>
  EOF

  --append_file <file_name>;
  <what to write line 1>
  <...>
  < what to write line n>
  EOF

  Append everything between the "append_file" command
  and 'delimiter' to "file_name"

  Default <delimiter> is EOF

*/

void do_append_file(struct st_command *command)
{
  do_write_file_command(command, TRUE);
}


/*
  SYNOPSIS
  do_cat_file
  command	called command

  DESCRIPTION
  cat_file <file_name>;

  Print the given file to result log

*/

void do_cat_file(struct st_command *command)
{
  int error;
  static DYNAMIC_STRING ds_filename;
  const struct command_arg cat_file_args[] = {
    { "filename", ARG_STRING, TRUE, &ds_filename, "File to read from" }
  };
  DBUG_ENTER("do_cat_file");

  check_command_args(command,
                     command->first_argument,
                     cat_file_args,
                     sizeof(cat_file_args)/sizeof(struct command_arg),
                     ' ');

  DBUG_PRINT("info", ("Reading from, file: %s", ds_filename.str));

  error= cat_file(&ds_res, ds_filename.str);
  handle_command_error(command, error);
  dynstr_free(&ds_filename);
  DBUG_VOID_RETURN;
}


/*
  SYNOPSIS
  do_diff_files
  command	called command

  DESCRIPTION
  diff_files <file1> <file2>;

  Fails if the two files differ.

*/

void do_diff_files(struct st_command *command)
{
  int error= 0;
  static DYNAMIC_STRING ds_filename;
  static DYNAMIC_STRING ds_filename2;
  const struct command_arg diff_file_args[] = {
    { "file1", ARG_STRING, TRUE, &ds_filename, "First file to diff" },
    { "file2", ARG_STRING, TRUE, &ds_filename2, "Second file to diff" }
  };
  DBUG_ENTER("do_diff_files");

  check_command_args(command,
                     command->first_argument,
                     diff_file_args,
                     sizeof(diff_file_args)/sizeof(struct command_arg),
                     ' ');

  if (access(ds_filename.str, F_OK) != 0)
    die("command \"diff_files\" failed, file '%s' does not exist",
        ds_filename.str);

  if (access(ds_filename2.str, F_OK) != 0)
    die("command \"diff_files\" failed, file '%s' does not exist",
        ds_filename2.str);

  if ((error= compare_files(ds_filename.str, ds_filename2.str)) &&
      match_expected_error(command, error, NULL) < 0)
  {
    /* Compare of the two files failed, append them to output
       so the failure can be analyzed, but only if it was not
       expected to fail.
    */
    show_diff(&ds_res, ds_filename.str, ds_filename2.str);
    log_file.write(&ds_res);
    log_file.flush();
    dynstr_set(&ds_res, 0);
  }

  dynstr_free(&ds_filename);
  dynstr_free(&ds_filename2);
  handle_command_error(command, error);
  DBUG_VOID_RETURN;
}


struct st_connection * find_connection_by_name(const char *name)
{
  struct st_connection *con;
  for (con= connections; con < next_con; con++)
  {
    if (!strcmp(con->name, name))
    {
      return con;
    }
  }
  return 0; /* Connection not found */
}


/*
  SYNOPSIS
  do_send_quit
  command	called command

  DESCRIPTION
  Sends a simple quit command to the server for the named connection.

*/

void do_send_quit(struct st_command *command)
{
  char *p= command->first_argument, *name;
  struct st_connection *con;

  DBUG_ENTER("do_send_quit");
  DBUG_PRINT("enter",("name: '%s'",p));

  if (!*p)
    die("Missing connection name in send_quit");
  name= p;
  while (*p && !my_isspace(charset_info,*p))
    p++;

  if (*p)
    *p++= 0;
  command->last_argument= p;

  if (!(con= find_connection_by_name(name)))
    die("connection '%s' not found in connection pool", name);

  simple_command(&con->mysql,COM_QUIT,0,0,1);

  DBUG_VOID_RETURN;
}


/*
  SYNOPSIS
  do_change_user
  command       called command

  DESCRIPTION
  change_user [<user>], [<passwd>], [<db>]
  <user> - user to change to
  <passwd> - user password
  <db> - default database

  Changes the user and causes the database specified by db to become
  the default (current) database for the the current connection.

*/

void do_change_user(struct st_command *command)
{
  MYSQL *mysql = &cur_con->mysql;
  static DYNAMIC_STRING ds_user, ds_passwd, ds_db;
  const struct command_arg change_user_args[] = {
    { "user", ARG_STRING, FALSE, &ds_user, "User to connect as" },
    { "password", ARG_STRING, FALSE, &ds_passwd, "Password used when connecting" },
    { "database", ARG_STRING, FALSE, &ds_db, "Database to select after connect" },
  };

  DBUG_ENTER("do_change_user");

  check_command_args(command, command->first_argument,
                     change_user_args,
                     sizeof(change_user_args)/sizeof(struct command_arg),
                     ',');

  if (cur_con->stmt)
  {
    mysql_stmt_close(cur_con->stmt);
    cur_con->stmt= NULL;
  }

  if (!ds_user.length)
  {
    dynstr_set(&ds_user, mysql->user);

    if (!ds_passwd.length)
      dynstr_set(&ds_passwd, mysql->passwd);

    if (!ds_db.length)
      dynstr_set(&ds_db, mysql->db);
  }

  DBUG_PRINT("info",("connection: '%s' user: '%s' password: '%s' database: '%s'",
                      cur_con->name, ds_user.str, ds_passwd.str, ds_db.str));

  if (mysql_change_user(mysql, ds_user.str, ds_passwd.str, ds_db.str))
    handle_error(command, mysql_errno(mysql), mysql_error(mysql),
                 mysql_sqlstate(mysql), &ds_res);
  else
    handle_no_error(command);

  dynstr_free(&ds_user);
  dynstr_free(&ds_passwd);
  dynstr_free(&ds_db);

  DBUG_VOID_RETURN;
}


/*
  SYNOPSIS
  do_perl
  command	command handle

  DESCRIPTION
  perl [<delimiter>];
  <perlscript line 1>
  <...>
  <perlscript line n>
  EOF

  Execute everything after "perl" until <delimiter> as perl.
  Useful for doing more advanced things
  but still being able to execute it on all platforms.

  Default <delimiter> is EOF
*/

void do_perl(struct st_command *command)
{
  int error;
  File fd;
  FILE *res_file;
  char buf[FN_REFLEN];
  char temp_file_path[FN_REFLEN];
  static DYNAMIC_STRING ds_script;
  static DYNAMIC_STRING ds_delimiter;
  const struct command_arg perl_args[] = {
    { "delimiter", ARG_STRING, FALSE, &ds_delimiter, "Delimiter to read until" }
  };
  DBUG_ENTER("do_perl");

  check_command_args(command,
                     command->first_argument,
                     perl_args,
                     sizeof(perl_args)/sizeof(struct command_arg),
                     ' ');

  ds_script= command->content;
  /* If it hasn't been done already by a loop iteration, fill it in */
  if (! ds_script.str)
  {
    /* If no delimiter was provided, use EOF */
    if (ds_delimiter.length == 0)
      dynstr_set(&ds_delimiter, "EOF");

    init_dynamic_string(&ds_script, "", 1024, 1024);
    read_until_delimiter(&ds_script, &ds_delimiter);
    command->content= ds_script;
  }

  /* This function could be called even if "false", so check before doing */
  if (cur_block->ok)
  {
    DBUG_PRINT("info", ("Executing perl: %s", ds_script.str));

    /* Create temporary file name */
    if ((fd= create_temp_file(temp_file_path, getenv("MYSQLTEST_VARDIR"),
                              "tmp", O_CREAT | O_SHARE | O_RDWR,
                              MYF(MY_WME))) < 0)
      die("Failed to create temporary file for perl command");
    my_close(fd, MYF(0));

    str_to_file(temp_file_path, ds_script.str, ds_script.length);

    /* Format the "perl <filename>" command */
    my_snprintf(buf, sizeof(buf), "perl %s", temp_file_path);

    if (!(res_file= popen(buf, "r")) && command->abort_on_error)
     die("popen(\"%s\", \"r\") failed", buf);

    while (fgets(buf, sizeof(buf), res_file))
    {
      if (disable_result_log)
      {
	buf[strlen(buf)-1]=0;
	DBUG_PRINT("exec_result",("%s", buf));
      }
      else
      {
	replace_dynstr_append(&ds_res, buf);
      }
    }
    error= pclose(res_file);

    /* Remove the temporary file, but keep it if perl failed */
    if (!error)
      my_delete(temp_file_path, MYF(0));

    /* Check for error code that indicates perl could not be started */
    int exstat= WEXITSTATUS(error);
#ifdef __WIN__
    if (exstat == 1)
      /* Text must begin 'perl not found' as mtr looks for it */
      abort_not_supported_test("perl not found in path or did not start");
#else
    if (exstat == 127)
      abort_not_supported_test("perl not found in path");
#endif
    else
      handle_command_error(command, exstat);
  }
  dynstr_free(&ds_delimiter);
  DBUG_VOID_RETURN;
}


/*
  Print the content between echo and <delimiter> to result file.
  Evaluate all variables in the string before printing, allow
  for variable names to be escaped using \

  SYNOPSIS
  do_echo()
  command  called command

  DESCRIPTION
  echo text
  Print the text after echo until end of command to result file

  echo $<var_name>
  Print the content of the variable <var_name> to result file

  echo Some text $<var_name>
  Print "Some text" plus the content of the variable <var_name> to
  result file

  echo Some text \$<var_name>
  Print "Some text" plus $<var_name> to result file
*/

int do_echo(struct st_command *command)
{
  DYNAMIC_STRING ds_echo;
  DBUG_ENTER("do_echo");

  init_dynamic_string(&ds_echo, "", command->query_len, 256);
  do_eval(&ds_echo, command->first_argument, command->end, FALSE);
  dynstr_append_mem(&ds_res, ds_echo.str, ds_echo.length);
  dynstr_append_mem(&ds_res, "\n", 1);
  dynstr_free(&ds_echo);
  command->last_argument= command->end;
  DBUG_RETURN(0);
}


void do_wait_for_slave_to_stop(struct st_command *c MY_ATTRIBUTE((unused)))
{
  static int SLAVE_POLL_INTERVAL= 300000;
  MYSQL* mysql = &cur_con->mysql;
  for (;;)
  {
    MYSQL_RES *UNINIT_VAR(res);
    MYSQL_ROW row;
    int done;

    if (mysql_query(mysql,"show status like 'Slave_running'") ||
	!(res=mysql_store_result(mysql)))
      die("Query failed while probing slave for stop: %s",
	  mysql_error(mysql));
    if (!(row=mysql_fetch_row(res)) || !row[1])
    {
      mysql_free_result(res);
      die("Strange result from query while probing slave for stop");
    }
    done = !strcmp(row[1],"OFF");
    mysql_free_result(res);
    if (done)
      break;
    my_sleep(SLAVE_POLL_INTERVAL);
  }
  return;
}


void do_sync_with_master2(struct st_command *command, long offset)
{
  MYSQL_RES *res;
  MYSQL_ROW row;
  MYSQL *mysql= &cur_con->mysql;
  char query_buf[FN_REFLEN+128];
  int timeout= 300; /* seconds */

  if (!master_pos.file[0])
    die("Calling 'sync_with_master' without calling 'save_master_pos'");

  sprintf(query_buf, "select master_pos_wait('%s', %ld, %d)",
          master_pos.file, master_pos.pos + offset, timeout);

  if (mysql_query(mysql, query_buf))
    die("failed in '%s': %d: %s", query_buf, mysql_errno(mysql),
        mysql_error(mysql));

  if (!(res= mysql_store_result(mysql)))
    die("mysql_store_result() returned NULL for '%s'", query_buf);
  if (!(row= mysql_fetch_row(res)))
  {
    mysql_free_result(res);
    die("empty result in %s", query_buf);
  }

  int result= -99;
  const char* result_str= row[0];
  if (result_str)
    result= atoi(result_str);

  mysql_free_result(res);

  if (!result_str || result < 0)
  {
    /* master_pos_wait returned NULL or < 0 */
    show_query(mysql, "SHOW MASTER STATUS");
    show_query(mysql, "SHOW SLAVE STATUS");
    show_query(mysql, "SHOW PROCESSLIST");
    fprintf(stderr, "analyze: sync_with_master\n");

    if (!result_str)
    {
      /*
        master_pos_wait returned NULL. This indicates that
        slave SQL thread is not started, the slave's master
        information is not initialized, the arguments are
        incorrect, or an error has occured
      */
      die("%.*s failed: '%s' returned NULL "\
          "indicating slave SQL thread failure",
          command->first_word_len, command->query, query_buf);

    }

    if (result == -1)
      die("%.*s failed: '%s' returned -1 "\
          "indicating timeout after %d seconds",
          command->first_word_len, command->query, query_buf, timeout);
    else
      die("%.*s failed: '%s' returned unknown result :%d",
          command->first_word_len, command->query, query_buf, result);
  }

  return;
}

void do_sync_with_master(struct st_command *command)
{
  long offset= 0;
  char *p= command->first_argument;
  const char *offset_start= p;
  if (*offset_start)
  {
    for (; my_isdigit(charset_info, *p); p++)
      offset = offset * 10 + *p - '0';

    if(*p && !my_isspace(charset_info, *p))
      die("Invalid integer argument \"%s\"", offset_start);
    command->last_argument= p;
  }
  do_sync_with_master2(command, offset);
  return;
}


/*
  when ndb binlog is on, this call will wait until last updated epoch
  (locally in the mysqld) has been received into the binlog
*/
int do_save_master_pos()
{
  MYSQL_RES *res;
  MYSQL_ROW row;
  MYSQL *mysql = &cur_con->mysql;
  const char *query;
  DBUG_ENTER("do_save_master_pos");

#ifdef HAVE_NDB_BINLOG
  /*
    Wait for ndb binlog to be up-to-date with all changes
    done on the local mysql server
  */
  {
    bool have_ndbcluster;
    if (mysql_query(mysql, query=
                    "select count(*) from information_schema.engines"
                    "  where engine = 'ndbcluster' and"
                    "        support in ('YES', 'DEFAULT')"))
      die("'%s' failed: %d %s", query,
          mysql_errno(mysql), mysql_error(mysql));
    if (!(res= mysql_store_result(mysql)))
      die("mysql_store_result() returned NULL for '%s'", query);
    if (!(row= mysql_fetch_row(res)))
      die("Query '%s' returned empty result", query);

    have_ndbcluster= strcmp(row[0], "1") == 0;
    mysql_free_result(res);

    if (have_ndbcluster)
    {
      ulonglong start_epoch= 0, handled_epoch= 0,
	latest_trans_epoch=0,
	latest_handled_binlog_epoch= 0;
      int count= 0;
      int do_continue= 1;
      while (do_continue)
      {
        const char binlog[]= "binlog";
        const char latest_trans_epoch_str[]=
          "latest_trans_epoch=";
        const char latest_handled_binlog_epoch_str[]=
          "latest_handled_binlog_epoch=";
        if (count)
          my_sleep(100*1000); /* 100ms */
        if (mysql_query(mysql, query= "show engine ndb status"))
          die("failed in '%s': %d %s", query,
              mysql_errno(mysql), mysql_error(mysql));
        if (!(res= mysql_store_result(mysql)))
          die("mysql_store_result() returned NULL for '%s'", query);
        while ((row= mysql_fetch_row(res)))
        {
          if (strcmp(row[1], binlog) == 0)
          {
            const char *status= row[2];

	    /* latest_trans_epoch */
	    while (*status && strncmp(status, latest_trans_epoch_str,
				      sizeof(latest_trans_epoch_str)-1))
	      status++;
	    if (*status)
	    {
	      status+= sizeof(latest_trans_epoch_str)-1;
	      latest_trans_epoch= strtoull(status, (char**) 0, 10);
	    }
	    else
	      die("result does not contain '%s' in '%s'",
		  latest_trans_epoch_str, query);

	    /* latest_handled_binlog */
	    while (*status &&
		   strncmp(status, latest_handled_binlog_epoch_str,
			   sizeof(latest_handled_binlog_epoch_str)-1))
	      status++;
	    if (*status)
	    {
	      status+= sizeof(latest_handled_binlog_epoch_str)-1;
	      latest_handled_binlog_epoch= strtoull(status, (char**) 0, 10);
	    }
	    else
	      die("result does not contain '%s' in '%s'",
		  latest_handled_binlog_epoch_str, query);

	    if (count == 0)
	      start_epoch= latest_trans_epoch;
	    break;
	  }
	}
	if (!row)
	  die("result does not contain '%s' in '%s'",
	      binlog, query);
	if (latest_handled_binlog_epoch > handled_epoch)
	  count= 0;
	handled_epoch= latest_handled_binlog_epoch;
	count++;
	if (latest_handled_binlog_epoch >= start_epoch)
          do_continue= 0;
        else if (count > 300) /* 30s */
	{
	  break;
        }
        mysql_free_result(res);
      }
    }
  }
#endif
  if (mysql_query(mysql, query= "show master status"))
    die("failed in 'show master status': %d %s",
	mysql_errno(mysql), mysql_error(mysql));

  if (!(res = mysql_store_result(mysql)))
    die("mysql_store_result() retuned NULL for '%s'", query);
  if (!(row = mysql_fetch_row(res)))
    die("empty result in show master status");
  strnmov(master_pos.file, row[0], sizeof(master_pos.file)-1);
  master_pos.pos = strtoul(row[1], (char**) 0, 10);
  mysql_free_result(res);
  DBUG_RETURN(0);
}


/*
  Assign the variable <var_name> with <var_val>

  SYNOPSIS
  do_let()
  query	called command

  DESCRIPTION
  let $<var_name>=<var_val><delimiter>

  <var_name>  - is the string string found between the $ and =
  <var_val>   - is the content between the = and <delimiter>, it may span
  multiple line and contain any characters except <delimiter>
  <delimiter> - is a string containing of one or more chars, default is ;

  RETURN VALUES
  Program will die if error detected
*/

void do_let(struct st_command *command)
{
  char *p= command->first_argument;
  char *var_name, *var_name_end;
  DYNAMIC_STRING let_rhs_expr;
  DBUG_ENTER("do_let");

  init_dynamic_string(&let_rhs_expr, "", 512, 2048);

  /* Find <var_name> */
  if (!*p)
    die("Missing arguments to let");
  var_name= p;
  while (*p && (*p != '=') && !my_isspace(charset_info,*p))
    p++;
  var_name_end= p;
  if (var_name == var_name_end ||
      (var_name+1 == var_name_end && *var_name == '$'))
    die("Missing variable name in let");
  while (my_isspace(charset_info,*p))
    p++;
  if (*p++ != '=')
    die("Missing assignment operator in let");

  /* Find start of <var_val> */
  while (*p && my_isspace(charset_info,*p))
    p++;

  do_eval(&let_rhs_expr, p, command->end, FALSE);

  command->last_argument= command->end;
  /* Assign var_val to var_name */
  var_set(var_name, var_name_end, let_rhs_expr.str,
          (let_rhs_expr.str + let_rhs_expr.length));
  dynstr_free(&let_rhs_expr);
  revert_properties();
  DBUG_VOID_RETURN;
}


/*
  Sleep the number of specified seconds

  SYNOPSIS
  do_sleep()
  q	       called command
  real_sleep   use the value from opt_sleep as number of seconds to sleep
               if real_sleep is false

  DESCRIPTION
  sleep <seconds>
  real_sleep <seconds>

  The difference between the sleep and real_sleep commands is that sleep
  uses the delay from the --sleep command-line option if there is one.
  (If the --sleep option is not given, the sleep command uses the delay
  specified by its argument.) The real_sleep command always uses the
  delay specified by its argument.  The logic is that sometimes delays are
  cpu-dependent, and --sleep can be used to set this delay.  real_sleep is
  used for cpu-independent delays.
*/

int do_sleep(struct st_command *command, my_bool real_sleep)
{
  int error= 0;
  char *sleep_start, *sleep_end;
  double sleep_val;
  char *p;
  static DYNAMIC_STRING ds_sleep;
  const struct command_arg sleep_args[] = {
    { "sleep_delay", ARG_STRING, TRUE, &ds_sleep, "Number of seconds to sleep." }
  };
  check_command_args(command, command->first_argument, sleep_args,
                     sizeof(sleep_args)/sizeof(struct command_arg),
                     ' ');

  p= ds_sleep.str;
  sleep_end= ds_sleep.str + ds_sleep.length;
  while (my_isspace(charset_info, *p))
    p++;
  if (!*p)
    die("Missing argument to %.*s", command->first_word_len, command->query);
  sleep_start= p;
  /* Check that arg starts with a digit, not handled by my_strtod */
  if (!my_isdigit(charset_info, *sleep_start))
    die("Invalid argument to %.*s \"%s\"", command->first_word_len,
        command->query, sleep_start);
  sleep_val= my_strtod(sleep_start, &sleep_end, &error);
  check_eol_junk_line(sleep_end);
  if (error)
    die("Invalid argument to %.*s \"%s\"", command->first_word_len,
        command->query, command->first_argument);
  dynstr_free(&ds_sleep);

  /* Fixed sleep time selected by --sleep option */
  if (opt_sleep >= 0 && !real_sleep)
    sleep_val= opt_sleep;

  DBUG_PRINT("info", ("sleep_val: %f", sleep_val));
  if (sleep_val)
    my_sleep((ulong) (sleep_val * 1000000L));
  return 0;
}


void do_get_file_name(struct st_command *command,
                      char* dest, uint dest_max_len)
{
  char *p= command->first_argument, *name;
  if (!*p)
    die("Missing file name argument");
  name= p;
  while (*p && !my_isspace(charset_info,*p))
    p++;
  if (*p)
    *p++= 0;
  command->last_argument= p;
  strmake(dest, name, dest_max_len - 1);
}


void do_set_charset(struct st_command *command)
{
  char *charset_name= command->first_argument;
  char *p;

  if (!charset_name || !*charset_name)
    die("Missing charset name in 'character_set'");
  /* Remove end space */
  p= charset_name;
  while (*p && !my_isspace(charset_info,*p))
    p++;
  if(*p)
    *p++= 0;
  command->last_argument= p;
  charset_info= get_charset_by_csname(charset_name,MY_CS_PRIMARY,MYF(MY_WME));
  if (!charset_info)
    abort_not_supported_test("Test requires charset '%s'", charset_name);
}


/*
  Run query and return one field in the result set from the
  first row and <column>
*/

int query_get_string(MYSQL* mysql, const char* query,
                     int column, DYNAMIC_STRING* ds)
{
  MYSQL_RES *res= NULL;
  MYSQL_ROW row;

  if (mysql_query(mysql, query))
    die("'%s' failed: %d %s", query,
        mysql_errno(mysql), mysql_error(mysql));
  if ((res= mysql_store_result(mysql)) == NULL)
    die("Failed to store result: %d %s",
        mysql_errno(mysql), mysql_error(mysql));

  if ((row= mysql_fetch_row(res)) == NULL)
  {
    mysql_free_result(res);
    ds= 0;
    return 1;
  }
  init_dynamic_string(ds, (row[column] ? row[column] : "NULL"), ~0, 32);
  mysql_free_result(res);
  return 0;
}


static int my_kill(int pid, int sig)
{
#ifdef __WIN__
  HANDLE proc;
  if ((proc= OpenProcess(PROCESS_TERMINATE, FALSE, pid)) == NULL)
    return -1;
  if (sig == 0)
  {
    CloseHandle(proc);
    return 0;
  }
  (void)TerminateProcess(proc, 201);
  CloseHandle(proc);
  return 1;
#else
  return kill(pid, sig);
#endif
}



/*
  Shutdown the server of current connection and
  make sure it goes away within <timeout> seconds

  NOTE! Currently only works with local server

  SYNOPSIS
  do_shutdown_server()
  command  called command

  DESCRIPTION
  shutdown_server [<timeout>]

*/

void do_shutdown_server(struct st_command *command)
{
  long timeout=90;
  int pid;
  DYNAMIC_STRING ds_pidfile_name;
  MYSQL* mysql = &cur_con->mysql;
  static DYNAMIC_STRING ds_timeout;
  const struct command_arg shutdown_args[] = {
    {"timeout", ARG_STRING, FALSE, &ds_timeout, "Timeout before killing server"}
  };
  DBUG_ENTER("do_shutdown_server");

  check_command_args(command, command->first_argument, shutdown_args,
                     sizeof(shutdown_args)/sizeof(struct command_arg),
                     ' ');

  if (ds_timeout.length)
  {
    char* endptr;
    timeout= strtol(ds_timeout.str, &endptr, 10);
    if (*endptr != '\0')
      die("Illegal argument for timeout: '%s'", ds_timeout.str);
  }
  dynstr_free(&ds_timeout);

  /* Get the servers pid_file name and use it to read pid */
  if (query_get_string(mysql, "SHOW VARIABLES LIKE 'pid_file'", 1,
                       &ds_pidfile_name))
    die("Failed to get pid_file from server");

  /* Read the pid from the file */
  {
    int fd;
    char buff[32];

    if ((fd= my_open(ds_pidfile_name.str, O_RDONLY, MYF(0))) < 0)
      die("Failed to open file '%s'", ds_pidfile_name.str);
    dynstr_free(&ds_pidfile_name);

    if (my_read(fd, (uchar*)&buff,
                sizeof(buff), MYF(0)) <= 0){
      my_close(fd, MYF(0));
      die("pid file was empty");
    }
    my_close(fd, MYF(0));

    pid= atoi(buff);
    if (pid == 0)
      die("Pidfile didn't contain a valid number");
  }
  DBUG_PRINT("info", ("Got pid %d", pid));

  /* Tell server to shutdown if timeout > 0*/
  if (timeout && mysql_shutdown(mysql, SHUTDOWN_DEFAULT))
    die("mysql_shutdown failed");

  /* Check that server dies */
  long orig_timeout= timeout;
  while(timeout--){
    if (my_kill(pid, 0) < 0){
      DBUG_PRINT("info", ("Process %d does not exist anymore", pid));
      DBUG_VOID_RETURN;
    }
    DBUG_PRINT("info", ("Sleeping, timeout: %ld", timeout));
    my_sleep(1000000L);
  }

  /* Kill the server */
  DBUG_PRINT("info", ("Killing server, pid: %d", pid));
  if (orig_timeout != 0)
  {
<<<<<<< HEAD
    log_msg("shutdown_server timeout %ld exceeded, SIGABRT sent to the server",
            orig_timeout);
=======
    log_msg("shutdown_server timeout %ld exceeded, "
            "SIGKILL sent to the server PID %d",
            orig_timeout, pid);
>>>>>>> edca2cf9
  }
  (void)my_kill(pid, (orig_timeout != 0) ? SIGABRT : SIGKILL);

  DBUG_VOID_RETURN;

}



uint get_errcode_from_name(char *error_name, char *error_end)
{
  /* SQL error as string */
  st_error *e= global_error_names;

  DBUG_ENTER("get_errcode_from_name");
  DBUG_PRINT("enter", ("error_name: %s", error_name));

  /* Loop through the array of known error names */
  for (; e->name; e++)
  {
    /*
      If we get a match, we need to check the length of the name we
      matched against in case it was longer than what we are checking
      (as in ER_WRONG_VALUE vs. ER_WRONG_VALUE_COUNT).
    */
    if (!strncmp(error_name, e->name, (int) (error_end - error_name)) &&
        (uint) strlen(e->name) == (uint) (error_end - error_name))
    {
      DBUG_RETURN(e->code);
    }
  }
  if (!e->name)
    die("Unknown SQL error name '%s'", error_name);
  DBUG_RETURN(0);
}

const char *get_errname_from_code (uint error_code)
{
   st_error *e= global_error_names;

   DBUG_ENTER("get_errname_from_code");
   DBUG_PRINT("enter", ("error_code: %d", error_code));

   if (! error_code)
   {
     DBUG_RETURN("");
   }
   for (; e->name; e++)
   {
     if (e->code == error_code)
     {
       DBUG_RETURN(e->name);
     }
   }
   /* Apparently, errors without known names may occur */
   DBUG_RETURN("<Unknown>");
} 

void do_get_errcodes(struct st_command *command)
{
  struct st_match_err *to= saved_expected_errors.err;
  char *p= command->first_argument;
  uint count= 0;
  char *next;

  DBUG_ENTER("do_get_errcodes");

  if (!*p)
    die("Missing argument(s) to 'error'");

  do
  {
    char *end;

    /* Skip leading spaces */
    while (*p && *p == ' ')
      p++;

    /* Find end */
    end= p;
    while (*end && *end != ',' && *end != ' ')
      end++;

    next=end;

    /* code to handle variables passed to mysqltest */
     if( *p == '$')
     {
        const char* fin= NULL;
        VAR *var = var_get(p,&fin,0,0);
        p=var->str_val;
        end=p+var->str_val_len;
     }

    if (*p == 'S')
    {
      char *to_ptr= to->code.sqlstate;

      /*
        SQLSTATE string
        - Must be SQLSTATE_LENGTH long
        - May contain only digits[0-9] and _uppercase_ letters
      */
      p++; /* Step past the S */
      if ((end - p) != SQLSTATE_LENGTH)
        die("The sqlstate must be exactly %d chars long", SQLSTATE_LENGTH);

      /* Check sqlstate string validity */
      while (*p && p < end)
      {
        if (my_isdigit(charset_info, *p) || my_isupper(charset_info, *p))
          *to_ptr++= *p++;
        else
          die("The sqlstate may only consist of digits[0-9] " \
              "and _uppercase_ letters");
      }

      *to_ptr= 0;
      to->type= ERR_SQLSTATE;
      DBUG_PRINT("info", ("ERR_SQLSTATE: %s", to->code.sqlstate));
    }
    else if (*p == 's')
    {
      die("The sqlstate definition must start with an uppercase S");
    }
    else if (*p == 'E')
    {
      /* Error name string */

      DBUG_PRINT("info", ("Error name: %s", p));
      to->code.errnum= get_errcode_from_name(p, end);
      to->type= ERR_ERRNO;
      DBUG_PRINT("info", ("ERR_ERRNO: %d", to->code.errnum));
    }
    else if (*p == 'e')
    {
      die("The error name definition must start with an uppercase E");
    }
    else
    {
      long val;
      char *start= p;
      /* Check that the string passed to str2int only contain digits */
      while (*p && p != end)
      {
        if (!my_isdigit(charset_info, *p))
          die("Invalid argument to error: '%s' - "\
              "the errno may only consist of digits[0-9]",
              command->first_argument);
        p++;
      }

      /* Convert the sting to int */
      if (!str2int(start, 10, (long) INT_MIN, (long) INT_MAX, &val))
	die("Invalid argument to error: '%s'", command->first_argument);

      to->code.errnum= (uint) val;
      to->type= ERR_ERRNO;
      DBUG_PRINT("info", ("ERR_ERRNO: %d", to->code.errnum));
    }
    to++;
    count++;

    if (count >= (sizeof(saved_expected_errors.err) /
                  sizeof(struct st_match_err)))
      die("Too many errorcodes specified");

    /* Set pointer to the end of the last error code */
    p= next;

    /* Find next ',' */
    while (*p && *p != ',')
      p++;

    if (*p)
      p++; /* Step past ',' */

  } while (*p);

  command->last_argument= p;
  to->type= ERR_EMPTY;                        /* End of data */

  DBUG_PRINT("info", ("Expected errors: %d", count));
  saved_expected_errors.count= count;
  DBUG_VOID_RETURN;
}


/*
  Get a string;  Return ptr to end of string
  Strings may be surrounded by " or '

  If string is a '$variable', return the value of the variable.
*/

char *get_string(char **to_ptr, char **from_ptr,
                 struct st_command *command)
{
  char c, sep;
  char *to= *to_ptr, *from= *from_ptr, *start=to;
  DBUG_ENTER("get_string");

  /* Find separator */
  if (*from == '"' || *from == '\'')
    sep= *from++;
  else
    sep=' ';				/* Separated with space */

  for ( ; (c=*from) ; from++)
  {
    if (c == '\\' && from[1])
    {					/* Escaped character */
      /* We can't translate \0 -> ASCII 0 as replace can't handle ASCII 0 */
      switch (*++from) {
      case 'n':
	*to++= '\n';
	break;
      case 't':
	*to++= '\t';
	break;
      case 'r':
	*to++ = '\r';
	break;
      case 'b':
	*to++ = '\b';
	break;
      case 'Z':				/* ^Z must be escaped on Win32 */
	*to++='\032';
	break;
      default:
	*to++ = *from;
	break;
      }
    }
    else if (c == sep)
    {
      if (c == ' ' || c != *++from)
	break;				/* Found end of string */
      *to++=c;				/* Copy duplicated separator */
    }
    else
      *to++=c;
  }
  if (*from != ' ' && *from)
    die("Wrong string argument in %s", command->query);

  while (my_isspace(charset_info,*from))	/* Point to next string */
    from++;

  *to =0;				/* End of string marker */
  *to_ptr= to+1;			/* Store pointer to end */
  *from_ptr= from;

  /* Check if this was a variable */
  if (*start == '$')
  {
    const char *end= to;
    VAR *var=var_get(start, &end, 0, 1);
    if (var && to == (char*) end+1)
    {
      DBUG_PRINT("info",("var: '%s' -> '%s'", start, var->str_val));
      DBUG_RETURN(var->str_val);	/* return found variable value */
    }
  }
  DBUG_RETURN(start);
}


void set_reconnect(MYSQL* mysql, int val)
{
  my_bool reconnect= val;
  DBUG_ENTER("set_reconnect");
  DBUG_PRINT("info", ("val: %d", val));
#if MYSQL_VERSION_ID < 50000
  mysql->reconnect= reconnect;
#else
  mysql_options(mysql, MYSQL_OPT_RECONNECT, (char *)&reconnect);
#endif
  DBUG_VOID_RETURN;
}


/**
  Change the current connection to the given st_connection, and update
  $mysql_get_server_version and $CURRENT_CONNECTION accordingly.
*/
void set_current_connection(struct st_connection *con)
{
  cur_con= con;
  /* Update $mysql_get_server_version to that of current connection */
  var_set_int("$mysql_get_server_version",
              mysql_get_server_version(&con->mysql));
  /* Update $CURRENT_CONNECTION to the name of the current connection */
  var_set_string("$CURRENT_CONNECTION", con->name);
}


void select_connection_name(const char *name)
{
  DBUG_ENTER("select_connection_name");
  DBUG_PRINT("enter",("name: '%s'", name));
  st_connection *con= find_connection_by_name(name);

  if (!con)
    die("connection '%s' not found in connection pool", name);

  set_current_connection(con);

  /* Connection logging if enabled */
  if (!disable_connect_log && !disable_query_log)
  {
    DYNAMIC_STRING *ds= &ds_res;

    dynstr_append_mem(ds, "connection ", 11);
    replace_dynstr_append(ds, name);
    dynstr_append_mem(ds, ";\n", 2);
  }

  DBUG_VOID_RETURN;
}


void select_connection(struct st_command *command)
{
  DBUG_ENTER("select_connection");
  static DYNAMIC_STRING ds_connection;
  const struct command_arg connection_args[] = {
    { "connection_name", ARG_STRING, TRUE, &ds_connection, "Name of the connection that we switch to." }
  };
  check_command_args(command, command->first_argument, connection_args,
                     sizeof(connection_args)/sizeof(struct command_arg),
                     ' ');

  DBUG_PRINT("info", ("changing connection: %s", ds_connection.str));
  select_connection_name(ds_connection.str);
  dynstr_free(&ds_connection);
  DBUG_VOID_RETURN;
}


void do_close_connection(struct st_command *command)
{
  DBUG_ENTER("close_connection");

  struct st_connection *con;
  static DYNAMIC_STRING ds_connection;
  const struct command_arg close_connection_args[] = {
    { "connection_name", ARG_STRING, TRUE, &ds_connection,
      "Name of the connection to close." }
  };
  check_command_args(command, command->first_argument,
                     close_connection_args,
                     sizeof(close_connection_args)/sizeof(struct command_arg),
                     ' ');

  DBUG_PRINT("enter",("connection name: '%s'", ds_connection.str));

  if (!(con= find_connection_by_name(ds_connection.str)))
    die("connection '%s' not found in connection pool", ds_connection.str);

  DBUG_PRINT("info", ("Closing connection %s", con->name));
#ifndef EMBEDDED_LIBRARY
  if (command->type == Q_DIRTY_CLOSE)
  {
    if (con->mysql.net.vio)
    {
      vio_delete(con->mysql.net.vio);
      con->mysql.net.vio = 0;
      end_server(&con->mysql);
    }
  }
#else
  /*
    As query could be still executed in a separate theread
    we need to check if the query's thread was finished and probably wait
    (embedded-server specific)
  */
  emb_close_connection(con);
#endif /*EMBEDDED_LIBRARY*/
  if (con->stmt)
    mysql_stmt_close(con->stmt);
  con->stmt= 0;

  mysql_close(&con->mysql);

  if (con->util_mysql)
    mysql_close(con->util_mysql);
  con->util_mysql= 0;
  con->pending= FALSE;
  
  my_free(con->name);

  /*
    When the connection is closed set name to "-closed_connection-"
    to make it possible to reuse the connection name.
  */
  if (!(con->name = my_strdup("-closed_connection-", MYF(MY_WME))))
    die("Out of memory");

  if (con == cur_con)
  {
    /* Current connection was closed */
    var_set_int("$mysql_get_server_version", 0xFFFFFFFF);
    var_set_string("$CURRENT_CONNECTION", con->name);
  }

  /* Connection logging if enabled */
  if (!disable_connect_log && !disable_query_log)
  {
    DYNAMIC_STRING *ds= &ds_res;

    dynstr_append_mem(ds, "disconnect ", 11);
    replace_dynstr_append(ds, ds_connection.str);
    dynstr_append_mem(ds, ";\n", 2);
  }

  dynstr_free(&ds_connection);
  DBUG_VOID_RETURN;
}


/*
  Connect to a server doing several retries if needed.

  SYNOPSIS
  safe_connect()
  con               - connection structure to be used
  host, user, pass, - connection parameters
  db, port, sock

  NOTE

  Sometimes in a test the client starts before
  the server - to solve the problem, we try again
  after some sleep if connection fails the first
  time

  This function will try to connect to the given server
  "opt_max_connect_retries" times and sleep "connection_retry_sleep"
  seconds between attempts before finally giving up.
  This helps in situation when the client starts
  before the server (which happens sometimes).
  It will only ignore connection errors during these retries.

*/

void safe_connect(MYSQL* mysql, const char *name, const char *host,
                  const char *user, const char *pass, const char *db,
                  int port, const char *sock)
{
  int failed_attempts= 0;

  DBUG_ENTER("safe_connect");

  verbose_msg("Connecting to server %s:%d (socket %s) as '%s'"
              ", connection '%s', attempt %d ...", 
              host, port, sock, user, name, failed_attempts);

  mysql_options(mysql, MYSQL_OPT_CONNECT_ATTR_RESET, 0);
  mysql_options4(mysql, MYSQL_OPT_CONNECT_ATTR_ADD,
                 "program_name", "mysqltest");
  mysql_options(mysql, MYSQL_OPT_CAN_HANDLE_EXPIRED_PASSWORDS,
                &can_handle_expired_passwords);
  while(!mysql_connect_ssl_check(mysql, host,user, pass, db, port, sock,
                                 CLIENT_MULTI_STATEMENTS | CLIENT_REMEMBER_OPTIONS,
                                 opt_ssl_required))
  {
    /*
      Connect failed

      Only allow retry if this was an error indicating the server
      could not be contacted. Error code differs depending
      on protocol/connection type
    */

    if ((mysql_errno(mysql) == CR_CONN_HOST_ERROR ||
         mysql_errno(mysql) == CR_CONNECTION_ERROR) &&
        failed_attempts < opt_max_connect_retries)
    {
      verbose_msg("Connect attempt %d/%d failed: %d: %s", failed_attempts,
                  opt_max_connect_retries, mysql_errno(mysql),
                  mysql_error(mysql));
      my_sleep(connection_retry_sleep);
    }
    else
    {
      if (failed_attempts > 0)
        die("Could not open connection '%s' after %d attempts: %d %s", name,
            failed_attempts, mysql_errno(mysql), mysql_error(mysql));
      else
        die("Could not open connection '%s': %d %s", name,
            mysql_errno(mysql), mysql_error(mysql));
    }
    failed_attempts++;
  }
  verbose_msg("... Connected.");
  DBUG_VOID_RETURN;
}


/*
  Connect to a server and handle connection errors in case they occur.

  SYNOPSIS
  connect_n_handle_errors()
  q                 - context of connect "query" (command)
  con               - connection structure to be used
  host, user, pass, - connection parameters
  db, port, sock

  DESCRIPTION
  This function will try to establish a connection to server and handle
  possible errors in the same manner as if "connect" was usual SQL-statement
  (If error is expected it will ignore it once it occurs and log the
  "statement" to the query log).
  Unlike safe_connect() it won't do several attempts.

  RETURN VALUES
  1 - Connected
  0 - Not connected

*/

int connect_n_handle_errors(struct st_command *command,
                            MYSQL* con, const char* host,
                            const char* user, const char* pass,
                            const char* db, int port, const char* sock)
{
  DYNAMIC_STRING *ds;
  int failed_attempts= 0;

  ds= &ds_res;

  /* Only log if an error is expected */
  if (command->expected_errors.count > 0 &&
      !disable_query_log)
  {
    /*
      Log the connect to result log
    */
    dynstr_append_mem(ds, "connect(", 8);
    replace_dynstr_append(ds, host);
    dynstr_append_mem(ds, ",", 1);
    replace_dynstr_append(ds, user);
    dynstr_append_mem(ds, ",", 1);
    replace_dynstr_append(ds, pass);
    dynstr_append_mem(ds, ",", 1);
    if (db)
      replace_dynstr_append(ds, db);
    dynstr_append_mem(ds, ",", 1);
    replace_dynstr_append_uint(ds, port);
    dynstr_append_mem(ds, ",", 1);
    if (sock)
      replace_dynstr_append(ds, sock);
    dynstr_append_mem(ds, ")", 1);
    dynstr_append_mem(ds, delimiter, delimiter_length);
    dynstr_append_mem(ds, "\n", 1);
  }
  /* Simlified logging if enabled */
  if (!disable_connect_log && !disable_query_log)
  {
    replace_dynstr_append(ds, command->query);
    dynstr_append_mem(ds, ";\n", 2);
  }
  
  mysql_options(con, MYSQL_OPT_CONNECT_ATTR_RESET, 0);
  mysql_options4(con, MYSQL_OPT_CONNECT_ATTR_ADD, "program_name", "mysqltest");
  mysql_options(con, MYSQL_OPT_CAN_HANDLE_EXPIRED_PASSWORDS,
                &can_handle_expired_passwords);
  while (!mysql_connect_ssl_check(con, host, user, pass, db, port,
                                  sock ? sock: 0, CLIENT_MULTI_STATEMENTS,
                                  opt_ssl_required))
  {
    /*
      If we have used up all our connections check whether this
      is expected (by --error). If so, handle the error right away.
      Otherwise, give it some extra time to rule out race-conditions.
      If extra-time doesn't help, we have an unexpected error and
      must abort -- just proceeding to handle_error() when second
      and third chances are used up will handle that for us.

      There are various user-limits of which only max_user_connections
      and max_connections_per_hour apply at connect time. For the
      the second to create a race in our logic, we'd need a limits
      test that runs without a FLUSH for longer than an hour, so we'll
      stay clear of trying to work out which exact user-limit was
      exceeded.
    */

    if (((mysql_errno(con) == ER_TOO_MANY_USER_CONNECTIONS) ||
         (mysql_errno(con) == ER_USER_LIMIT_REACHED)) &&
        (failed_attempts++ < opt_max_connect_retries))
    {
      int i;

      i= match_expected_error(command, mysql_errno(con), mysql_sqlstate(con));

      if (i >= 0)
        goto do_handle_error;                 /* expected error, handle */

      my_sleep(connection_retry_sleep);       /* unexpected error, wait */
      continue;                               /* and give it 1 more chance */
    }

do_handle_error:
    var_set_errno(mysql_errno(con));
    handle_error(command, mysql_errno(con), mysql_error(con),
		 mysql_sqlstate(con), ds);
    return 0; /* Not connected */
  }

  var_set_errno(0);
  handle_no_error(command);
  revert_properties();
  return 1; /* Connected */
}


/*
  Open a new connection to MySQL Server with the parameters
  specified. Make the new connection the current connection.

  SYNOPSIS
  do_connect()
  q	       called command

  DESCRIPTION
  connect(<name>,<host>,<user>,[<pass>,[<db>,[<port>,<sock>[<opts>]]]]);
  connect <name>,<host>,<user>,[<pass>,[<db>,[<port>,<sock>[<opts>]]]];

  <name> - name of the new connection
  <host> - hostname of server
  <user> - user to connect as
  <pass> - password used when connecting
  <db>   - initial db when connected
  <port> - server port
  <sock> - server socket
  <opts> - options to use for the connection
   * SSL - use SSL if available
   * COMPRESS - use compression if available
   * SHM - use shared memory if available
   * PIPE - use named pipe if available

*/

void do_connect(struct st_command *command)
{
  int con_port= opt_port;
  char *con_options;
  my_bool con_ssl= 0, con_compress= 0;
  my_bool con_pipe= 0, con_shm= 0, con_cleartext_enable= 0;
  my_bool con_secure_auth= 1;
  struct st_connection* con_slot;

  static DYNAMIC_STRING ds_connection_name;
  static DYNAMIC_STRING ds_host;
  static DYNAMIC_STRING ds_user;
  static DYNAMIC_STRING ds_password;
  static DYNAMIC_STRING ds_database;
  static DYNAMIC_STRING ds_port;
  static DYNAMIC_STRING ds_sock;
  static DYNAMIC_STRING ds_options;
  static DYNAMIC_STRING ds_default_auth;
#ifdef HAVE_SMEM
  static DYNAMIC_STRING ds_shm;
#endif
  const struct command_arg connect_args[] = {
    { "connection name", ARG_STRING, TRUE, &ds_connection_name, "Name of the connection" },
    { "host", ARG_STRING, TRUE, &ds_host, "Host to connect to" },
    { "user", ARG_STRING, FALSE, &ds_user, "User to connect as" },
    { "passsword", ARG_STRING, FALSE, &ds_password, "Password used when connecting" },
    { "database", ARG_STRING, FALSE, &ds_database, "Database to select after connect" },
    { "port", ARG_STRING, FALSE, &ds_port, "Port to connect to" },
    { "socket", ARG_STRING, FALSE, &ds_sock, "Socket to connect with" },
    { "options", ARG_STRING, FALSE, &ds_options, "Options to use while connecting" },
    { "default_auth", ARG_STRING, FALSE, &ds_default_auth, "Default authentication to use" }
  };

  DBUG_ENTER("do_connect");
  DBUG_PRINT("enter",("connect: %s", command->first_argument));

  strip_parentheses(command);
  check_command_args(command, command->first_argument, connect_args,
                     sizeof(connect_args)/sizeof(struct command_arg),
                     ',');

  /* Port */
  if (ds_port.length)
  {
    con_port= atoi(ds_port.str);
    if (con_port == 0)
      die("Illegal argument for port: '%s'", ds_port.str);
  }

#ifdef HAVE_SMEM
  /* Shared memory */
  init_dynamic_string(&ds_shm, ds_sock.str, 0, 0);
#endif

  /* Sock */
  if (ds_sock.length)
  {
    /*
      If the socket is specified just as a name without path
      append tmpdir in front
    */
    if (*ds_sock.str != FN_LIBCHAR)
    {
      char buff[FN_REFLEN];
      fn_format(buff, ds_sock.str, TMPDIR, "", 0);
      dynstr_set(&ds_sock, buff);
    }
  }
  else
  {
    /* No socket specified, use default */
    dynstr_set(&ds_sock, unix_sock);
  }
  DBUG_PRINT("info", ("socket: %s", ds_sock.str));


  /* Options */
  con_options= ds_options.str;
  while (*con_options)
  {
    char* end;
    /* Step past any spaces in beginning of option*/
    while (*con_options && my_isspace(charset_info, *con_options))
     con_options++;
    /* Find end of this option */
    end= con_options;
    while (*end && !my_isspace(charset_info, *end))
      end++;
    if (!strncmp(con_options, "SSL", 3))
      con_ssl= 1;
    else if (!strncmp(con_options, "COMPRESS", 8))
      con_compress= 1;
    else if (!strncmp(con_options, "PIPE", 4))
      con_pipe= 1;
    else if (!strncmp(con_options, "SHM", 3))
      con_shm= 1;
    else if (!strncmp(con_options, "CLEARTEXT", 9))
      con_cleartext_enable= 1;
    else if (!strncmp(con_options, "SKIPSECUREAUTH",14))
      con_secure_auth= 0;
    else
      die("Illegal option to connect: %.*s", 
          (int) (end - con_options), con_options);
    /* Process next option */
    con_options= end;
  }

  if (find_connection_by_name(ds_connection_name.str))
    die("Connection %s already exists", ds_connection_name.str);
    
  if (next_con != connections_end)
    con_slot= next_con;
  else
  {
    if (!(con_slot= find_connection_by_name("-closed_connection-")))
      die("Connection limit exhausted, you can have max %d connections",
          opt_max_connections);
  }

#ifdef EMBEDDED_LIBRARY
  init_connection_thd(con_slot);
#endif /*EMBEDDED_LIBRARY*/

  if (!mysql_init(&con_slot->mysql))
    die("Failed on mysql_init()");

  if (opt_connect_timeout)
    mysql_options(&con_slot->mysql, MYSQL_OPT_CONNECT_TIMEOUT,
                  (void *) &opt_connect_timeout);

  if (opt_compress || con_compress)
    mysql_options(&con_slot->mysql, MYSQL_OPT_COMPRESS, NullS);
  mysql_options(&con_slot->mysql, MYSQL_OPT_LOCAL_INFILE, 0);
  mysql_options(&con_slot->mysql, MYSQL_SET_CHARSET_NAME,
                charset_info->csname);
  if (opt_charsets_dir)
    mysql_options(&con_slot->mysql, MYSQL_SET_CHARSET_DIR,
                  opt_charsets_dir);

#if defined(HAVE_OPENSSL) && !defined(EMBEDDED_LIBRARY)
  if (opt_use_ssl)
    con_ssl= 1;
#endif

  if (con_ssl)
  {
#if defined(HAVE_OPENSSL) && !defined(EMBEDDED_LIBRARY)
    mysql_ssl_set(&con_slot->mysql, opt_ssl_key, opt_ssl_cert, opt_ssl_ca,
		  opt_ssl_capath, opt_ssl_cipher);
    mysql_options(&con_slot->mysql, MYSQL_OPT_SSL_CRL, opt_ssl_crl);
    mysql_options(&con_slot->mysql, MYSQL_OPT_SSL_CRLPATH, opt_ssl_crlpath);
#if MYSQL_VERSION_ID >= 50000
    /* Turn on ssl_verify_server_cert only if host is "localhost" */
    opt_ssl_verify_server_cert= !strcmp(ds_host.str, "localhost");
    mysql_options(&con_slot->mysql, MYSQL_OPT_SSL_VERIFY_SERVER_CERT,
                  &opt_ssl_verify_server_cert);
#endif
#endif
  }

  if (con_pipe)
  {
#if defined(__WIN__) && !defined(EMBEDDED_LIBRARY)
    opt_protocol= MYSQL_PROTOCOL_PIPE;
#endif
  }

#ifndef EMBEDDED_LIBRARY
  if (opt_protocol)
    mysql_options(&con_slot->mysql, MYSQL_OPT_PROTOCOL, (char*) &opt_protocol);
#endif

  if (con_shm)
  {
#ifdef HAVE_SMEM
    uint protocol= MYSQL_PROTOCOL_MEMORY;
    if (!ds_shm.length)
      die("Missing shared memory base name");
    mysql_options(&con_slot->mysql, MYSQL_SHARED_MEMORY_BASE_NAME, ds_shm.str);
    mysql_options(&con_slot->mysql, MYSQL_OPT_PROTOCOL, &protocol);
#endif
  }
#ifdef HAVE_SMEM
  else if (shared_memory_base_name)
  {
    mysql_options(&con_slot->mysql, MYSQL_SHARED_MEMORY_BASE_NAME,
                  shared_memory_base_name);
  }
#endif

  /* Use default db name */
  if (ds_database.length == 0)
    dynstr_set(&ds_database, opt_db);

  if (opt_plugin_dir && *opt_plugin_dir)
    mysql_options(&con_slot->mysql, MYSQL_PLUGIN_DIR, opt_plugin_dir);

  if (ds_default_auth.length)
    mysql_options(&con_slot->mysql, MYSQL_DEFAULT_AUTH, ds_default_auth.str);

#if !defined(HAVE_YASSL)
  /* Set server public_key */
  if (opt_server_public_key && *opt_server_public_key)
    mysql_options(&con_slot->mysql, MYSQL_SERVER_PUBLIC_KEY,
                  opt_server_public_key);
#endif
  
  if (con_cleartext_enable)
    mysql_options(&con_slot->mysql, MYSQL_ENABLE_CLEARTEXT_PLUGIN,
                  (char*) &con_cleartext_enable);

  if (!con_secure_auth)
    mysql_options(&con_slot->mysql, MYSQL_SECURE_AUTH,
                  (char*) &con_secure_auth);

  /* Special database to allow one to connect without a database name */
  if (ds_database.length && !strcmp(ds_database.str,"*NO-ONE*"))
    dynstr_set(&ds_database, "");

  if (connect_n_handle_errors(command, &con_slot->mysql,
                              ds_host.str,ds_user.str,
                              ds_password.str, ds_database.str,
                              con_port, ds_sock.str))
  {
    DBUG_PRINT("info", ("Inserting connection %s in connection pool",
                        ds_connection_name.str));
    my_free(con_slot->name);
    if (!(con_slot->name= my_strdup(ds_connection_name.str, MYF(MY_WME))))
      die("Out of memory");
    con_slot->name_len= strlen(con_slot->name);
    set_current_connection(con_slot);

    if (con_slot == next_con)
      next_con++; /* if we used the next_con slot, advance the pointer */
  }

  dynstr_free(&ds_connection_name);
  dynstr_free(&ds_host);
  dynstr_free(&ds_user);
  dynstr_free(&ds_password);
  dynstr_free(&ds_database);
  dynstr_free(&ds_port);
  dynstr_free(&ds_sock);
  dynstr_free(&ds_options);
  dynstr_free(&ds_default_auth);
#ifdef HAVE_SMEM
  dynstr_free(&ds_shm);
#endif
  DBUG_VOID_RETURN;
}


int do_done(struct st_command *command)
{
  /* Check if empty block stack */
  if (cur_block == block_stack)
  {
    if (*command->query != '}')
      die("Stray 'end' command - end of block before beginning");
    die("Stray '}' - end of block before beginning");
  }

  /* Test if inner block has been executed */
  if (cur_block->ok && cur_block->cmd == cmd_while)
  {
    /* Pop block from stack, re-execute outer block */
    cur_block--;
    parser.current_line = cur_block->line;
  }
  else
  {
    if (*cur_block->delim) 
    {
      /* Restore "old" delimiter after false if block */
      strcpy (delimiter, cur_block->delim);
      delimiter_length= strlen(delimiter);
    }
    /* Pop block from stack, goto next line */
    cur_block--;
    parser.current_line++;
  }
  return 0;
}

/* Operands available in if or while conditions */

enum block_op {
  EQ_OP,
  NE_OP,
  GT_OP,
  GE_OP,
  LT_OP,
  LE_OP,
  ILLEG_OP
};


enum block_op find_operand(const char *start)
{
 char first= *start;
 char next= *(start+1);
 
 if (first == '=' && next == '=')
   return EQ_OP;
 if (first == '!' && next == '=')
   return NE_OP;
 if (first == '>' && next == '=')
   return GE_OP;
 if (first == '>')
   return GT_OP;
 if (first == '<' && next == '=')
   return LE_OP;
 if (first == '<')
   return LT_OP;
 
 return ILLEG_OP;
}


/*
  Process start of a "if" or "while" statement

  SYNOPSIS
  do_block()
  cmd        Type of block
  q	       called command

  DESCRIPTION
  if ([!]<expr>)
  {
  <block statements>
  }

  while ([!]<expr>)
  {
  <block statements>
  }

  Evaluates the <expr> and if it evaluates to
  greater than zero executes the following code block.
  A '!' can be used before the <expr> to indicate it should
  be executed if it evaluates to zero.

  <expr> can also be a simple comparison condition:

  <variable> <op> <expr>

  The left hand side must be a variable, the right hand side can be a
  variable, number, string or `query`. Operands are ==, !=, <, <=, >, >=.
  == and != can be used for strings, all can be used for numerical values.
*/

void do_block(enum block_cmd cmd, struct st_command* command)
{
  char *p= command->first_argument;
  const char *expr_start, *expr_end;
  VAR v;
  const char *cmd_name= (cmd == cmd_while ? "while" : "if");
  my_bool not_expr= FALSE;
  DBUG_ENTER("do_block");
  DBUG_PRINT("enter", ("%s", cmd_name));

  /* Check stack overflow */
  if (cur_block == block_stack_end)
    die("Nesting too deeply");

  /* Set way to find outer block again, increase line counter */
  cur_block->line= parser.current_line++;

  /* If this block is ignored */
  if (!cur_block->ok)
  {
    /* Inner block should be ignored too */
    cur_block++;
    cur_block->cmd= cmd;
    cur_block->ok= FALSE;
    cur_block->delim[0]= '\0';
    DBUG_VOID_RETURN;
  }

  /* Parse and evaluate test expression */
  expr_start= strchr(p, '(');
  if (!expr_start++)
    die("missing '(' in %s", cmd_name);

  while (my_isspace(charset_info, *expr_start))
    expr_start++;
  
  /* Check for !<expr> */
  if (*expr_start == '!')
  {
    not_expr= TRUE;
    expr_start++; /* Step past the '!', then any whitespace */
    while (*expr_start && my_isspace(charset_info, *expr_start))
      expr_start++;
  }
  /* Find ending ')' */
  expr_end= strrchr(expr_start, ')');
  if (!expr_end)
    die("missing ')' in %s", cmd_name);
  p= (char*)expr_end+1;

  while (*p && my_isspace(charset_info, *p))
    p++;
  if (*p && *p != '{')
    die("Missing '{' after %s. Found \"%s\"", cmd_name, p);

  var_init(&v,0,0,0,0);

  /* If expression starts with a variable, it may be a compare condition */

  if (*expr_start == '$')
  {
    const char *curr_ptr= expr_end;
    eval_expr(&v, expr_start, &curr_ptr, true);
    while (my_isspace(charset_info, *++curr_ptr))
    {}
    /* If there was nothing past the variable, skip condition part */
    if (curr_ptr == expr_end)
      goto NO_COMPARE;

    enum block_op operand= find_operand(curr_ptr);
    if (operand == ILLEG_OP)
      die("Found junk '%.*s' after $variable in condition",
          (int)(expr_end - curr_ptr), curr_ptr);

    /* We could silently allow this, but may be confusing */
    if (not_expr)
      die("Negation and comparison should not be combined, please rewrite");
    
    /* Skip the 1 or 2 chars of the operand, then white space */
    if (operand == LT_OP || operand == GT_OP)
    {
      curr_ptr++;
    }
    else
    {
      curr_ptr+= 2;
    }
    while (my_isspace(charset_info, *curr_ptr))
      curr_ptr++;
    if (curr_ptr == expr_end)
      die("Missing right operand in comparison");

    /* Strip off trailing white space */
    while (my_isspace(charset_info, expr_end[-1]))
      expr_end--;
    /* strip off ' or " around the string */
    if (*curr_ptr == '\'' || *curr_ptr == '"')
    {
      if (expr_end[-1] != *curr_ptr)
        die("Unterminated string value");
      curr_ptr++;
      expr_end--;
    }
    VAR v2;
    var_init(&v2,0,0,0,0);
    eval_expr(&v2, curr_ptr, &expr_end);

    if ((operand!=EQ_OP && operand!=NE_OP) && ! (v.is_int && v2.is_int))
      die ("Only == and != are supported for string values");

    /* Now we overwrite the first variable with 0 or 1 (for false or true) */

    switch (operand)
    {
    case EQ_OP:
      if (v.is_int)
        v.int_val= (v2.is_int && v2.int_val == v.int_val);
      else
        v.int_val= !strcmp (v.str_val, v2.str_val);
      break;
      
    case NE_OP:
      if (v.is_int)
        v.int_val= ! (v2.is_int && v2.int_val == v.int_val);
      else
        v.int_val= (strcmp (v.str_val, v2.str_val) != 0);
      break;

    case LT_OP:
      v.int_val= (v.int_val < v2.int_val);
      break;
    case LE_OP:
      v.int_val= (v.int_val <= v2.int_val);
      break;
    case GT_OP:
      v.int_val= (v.int_val > v2.int_val);
      break;
    case GE_OP:
      v.int_val= (v.int_val >= v2.int_val);
      break;
    case ILLEG_OP:
      die("Impossible operator, this cannot happen");
    }

    v.is_int= TRUE;
    var_free(&v2);
  } else
  {
    if (*expr_start != '`' && ! my_isdigit(charset_info, *expr_start))
      die("Expression in if/while must beging with $, ` or a number");
    eval_expr(&v, expr_start, &expr_end);
  }

 NO_COMPARE:
  /* Define inner block */
  cur_block++;
  cur_block->cmd= cmd;
  if (v.is_int)
  {
    cur_block->ok= (v.int_val != 0);
  } else
  /* Any non-empty string which does not begin with 0 is also TRUE */
  {
    p= v.str_val;
    /* First skip any leading white space or unary -+ */
    while (*p && ((my_isspace(charset_info, *p) || *p == '-' || *p == '+')))
      p++;

    cur_block->ok= (*p && *p != '0') ? TRUE : FALSE;
  }
  
  if (not_expr)
    cur_block->ok = !cur_block->ok;

  if (cur_block->ok) 
  {
    cur_block->delim[0]= '\0';
  } else
  {
    /* Remember "old" delimiter if entering a false if block */
    strcpy (cur_block->delim, delimiter);
  }
  
  DBUG_PRINT("info", ("OK: %d", cur_block->ok));

  var_free(&v);
  DBUG_VOID_RETURN;
}


void do_delimiter(struct st_command* command)
{
  char* p= command->first_argument;
  DBUG_ENTER("do_delimiter");
  DBUG_PRINT("enter", ("first_argument: %s", command->first_argument));

  while (*p && my_isspace(charset_info, *p))
    p++;

  if (!(*p))
    die("Can't set empty delimiter");

  strmake(delimiter, p, sizeof(delimiter) - 1);
  delimiter_length= strlen(delimiter);

  DBUG_PRINT("exit", ("delimiter: %s", delimiter));
  command->last_argument= p + delimiter_length;
  DBUG_VOID_RETURN;
}


my_bool match_delimiter(int c, const char *delim, uint length)
{
  uint i;
  char tmp[MAX_DELIMITER_LENGTH];

  if (c != *delim)
    return 0;

  for (i= 1; i < length &&
	 (c= my_getc(cur_file->file)) == *(delim + i);
       i++)
    tmp[i]= c;

  if (i == length)
    return 1;					/* Found delimiter */

  /* didn't find delimiter, push back things that we read */
  my_ungetc(c);
  while (i > 1)
    my_ungetc(tmp[--i]);
  return 0;
}


my_bool end_of_query(int c)
{
  return match_delimiter(c, delimiter, delimiter_length);
}


/*
  Read one "line" from the file

  SYNOPSIS
  read_line
  buf     buffer for the read line
  size    size of the buffer i.e max size to read

  DESCRIPTION
  This function actually reads several lines and adds them to the
  buffer buf. It continues to read until it finds what it believes
  is a complete query.

  Normally that means it will read lines until it reaches the
  "delimiter" that marks end of query. Default delimiter is ';'
  The function should be smart enough not to detect delimiter's
  found inside strings surrounded with '"' and '\'' escaped strings.

  If the first line in a query starts with '#' or '-' this line is treated
  as a comment. A comment is always terminated when end of line '\n' is
  reached.

*/

int read_line(char *buf, int size)
{
  char c, UNINIT_VAR(last_quote), last_char= 0;
  char *p= buf, *buf_end= buf + size - 1;
  int skip_char= 0;
  my_bool have_slash= FALSE;
  
  enum {R_NORMAL, R_Q, R_SLASH_IN_Q,
        R_COMMENT, R_LINE_START} state= R_LINE_START;
  DBUG_ENTER("read_line");

  start_lineno= cur_file->lineno;
  DBUG_PRINT("info", ("Starting to read at lineno: %d", start_lineno));
  for (; p < buf_end ;)
  {
    skip_char= 0;
    c= my_getc(cur_file->file);
    if (feof(cur_file->file))
    {
  found_eof:
      if (cur_file->file != stdin)
      {
	fclose(cur_file->file);
        cur_file->file= 0;
      }
      my_free(cur_file->file_name);
      cur_file->file_name= 0;
      if (cur_file == file_stack)
      {
        /* We're back at the first file, check if
           all { have matching }
        */
        if (cur_block != block_stack)
          die("Missing end of block");

        *p= 0;
        DBUG_PRINT("info", ("end of file at line %d", cur_file->lineno));
        DBUG_RETURN(1);
      }
      cur_file--;
      start_lineno= cur_file->lineno;
      continue;
    }

    if (c == '\n')
    {
      /* Line counting is independent of state */
      cur_file->lineno++;

      /* Convert cr/lf to lf */
      if (p != buf && *(p-1) == '\r')
        p--;
    }

    switch(state) {
    case R_NORMAL:
      if (end_of_query(c))
      {
	*p= 0;
        DBUG_PRINT("exit", ("Found delimiter '%s' at line %d",
                            delimiter, cur_file->lineno));
	DBUG_RETURN(0);
      }
      else if ((c == '{' &&
                (!my_strnncoll_simple(charset_info, (const uchar*) "while", 5,
                                      (uchar*) buf, min<my_ptrdiff_t>(5, p - buf), 0) ||
                 !my_strnncoll_simple(charset_info, (const uchar*) "if", 2,
                                      (uchar*) buf, min<my_ptrdiff_t>(2, p - buf), 0))))
      {
        /* Only if and while commands can be terminated by { */
        *p++= c;
	*p= 0;
        DBUG_PRINT("exit", ("Found '{' indicating start of block at line %d",
                            cur_file->lineno));
	DBUG_RETURN(0);
      }
      else if (c == '\'' || c == '"' || c == '`')
      {
        if (! have_slash) 
        {
	  last_quote= c;
	  state= R_Q;
	}
      }
      have_slash= (c == '\\');
      break;

    case R_COMMENT:
      if (c == '\n')
      {
        /* Comments are terminated by newline */
	*p= 0;
        DBUG_PRINT("exit", ("Found newline in comment at line: %d",
                            cur_file->lineno));
	DBUG_RETURN(0);
      }
      break;

    case R_LINE_START:
      if (c == '#' || c == '-')
      {
        /* A # or - in the first position of the line - this is a comment */
	state = R_COMMENT;
      }
      else if (my_isspace(charset_info, c))
      {
	if (c == '\n')
        {
          if (last_char == '\n')
          {
            /* Two new lines in a row, return empty line */
            DBUG_PRINT("info", ("Found two new lines in a row"));
            *p++= c;
            *p= 0;
            DBUG_RETURN(0);
          }

          /* Query hasn't started yet */
	  start_lineno= cur_file->lineno;
          DBUG_PRINT("info", ("Query hasn't started yet, start_lineno: %d",
                              start_lineno));
        }

        /* Skip all space at begining of line */
	skip_char= 1;
      }
      else if (end_of_query(c))
      {
	*p= 0;
        DBUG_PRINT("exit", ("Found delimiter '%s' at line: %d",
                            delimiter, cur_file->lineno));
	DBUG_RETURN(0);
      }
      else if (c == '}')
      {
        /* A "}" need to be by itself in the begining of a line to terminate */
        *p++= c;
	*p= 0;
        DBUG_PRINT("exit", ("Found '}' in begining of a line at line: %d",
                            cur_file->lineno));
	DBUG_RETURN(0);
      }
      else if (c == '\'' || c == '"' || c == '`')
      {
        last_quote= c;
	state= R_Q;
      }
      else
	state= R_NORMAL;
      break;

    case R_Q:
      if (c == last_quote)
	state= R_NORMAL;
      else if (c == '\\')
	state= R_SLASH_IN_Q;
      break;

    case R_SLASH_IN_Q:
      state= R_Q;
      break;

    }

    last_char= c;

    if (!skip_char)
    {
      /* Could be a multibyte character */
      /* This code is based on the code in "sql_load.cc" */
#ifdef USE_MB
      int charlen = my_mbcharlen(charset_info, (unsigned char) c);
      /* We give up if multibyte character is started but not */
      /* completed before we pass buf_end */
      if ((charlen > 1) && (p + charlen) <= buf_end)
      {
	int i;
	char* mb_start = p;

	*p++ = c;

	for (i= 1; i < charlen; i++)
	{
	  c= my_getc(cur_file->file);
	  if (feof(cur_file->file))
	    goto found_eof;
	  *p++ = c;
	}
	if (! my_ismbchar(charset_info, mb_start, p))
	{
	  /* It was not a multiline char, push back the characters */
	  /* We leave first 'c', i.e. pretend it was a normal char */
	  while (p-1 > mb_start)
	    my_ungetc(*--p);
	}
      }
      else
#endif
	*p++= c;
    }
  }
  die("The input buffer is too small for this query.x\n" \
      "check your query or increase MAX_QUERY and recompile");
  DBUG_RETURN(0);
}


/*
  Convert the read query to result format version 1

  That is: After newline, all spaces need to be skipped
  unless the previous char was a quote

  This is due to an old bug that has now been fixed, but the
  version 1 output format is preserved by using this function

*/

void convert_to_format_v1(char* query)
{
  int last_c_was_quote= 0;
  char *p= query, *to= query;
  char *end= strend(query);
  char last_c;

  while (p <= end)
  {
    if (*p == '\n' && !last_c_was_quote)
    {
      *to++ = *p++; /* Save the newline */

      /* Skip any spaces on next line */
      while (*p && my_isspace(charset_info, *p))
        p++;

      last_c_was_quote= 0;
    }
    else if (*p == '\'' || *p == '"' || *p == '`')
    {
      last_c= *p;
      *to++ = *p++;

      /* Copy anything until the next quote of same type */
      while (*p && *p != last_c)
        *to++ = *p++;

      *to++ = *p++;

      last_c_was_quote= 1;
    }
    else
    {
      *to++ = *p++;
      last_c_was_quote= 0;
    }
  }
}


/*
  Check for unexpected "junk" after the end of query
  This is normally caused by missing delimiters or when
  switching between different delimiters
*/

void check_eol_junk_line(const char *line)
{
  const char *p= line;
  DBUG_ENTER("check_eol_junk_line");
  DBUG_PRINT("enter", ("line: %s", line));

  /* Check for extra delimiter */
  if (*p && !strncmp(p, delimiter, delimiter_length))
    die("Extra delimiter \"%s\" found", delimiter);

  /* Allow trailing # comment */
  if (*p && *p != '#')
  {
    if (*p == '\n')
      die("Missing delimiter");
    die("End of line junk detected: \"%s\"", p);
  }
  DBUG_VOID_RETURN;
}

void check_eol_junk(const char *eol)
{
  const char *p= eol;
  DBUG_ENTER("check_eol_junk");
  DBUG_PRINT("enter", ("eol: %s", eol));

  /* Skip past all spacing chars and comments */
  while (*p && (my_isspace(charset_info, *p) || *p == '#' || *p == '\n'))
  {
    /* Skip past comments started with # and ended with newline */
    if (*p && *p == '#')
    {
      p++;
      while (*p && *p != '\n')
        p++;
    }

    /* Check this line */
    if (*p && *p == '\n')
      check_eol_junk_line(p);

    if (*p)
      p++;
  }

  check_eol_junk_line(p);

  DBUG_VOID_RETURN;
}


bool is_delimiter(const char* p)
{
  uint match= 0;
  char* delim= delimiter;
  while (*p && *p == *delim++)
  {
    match++;
    p++;
  }

  return (match == delimiter_length);
}


/*
  Create a command from a set of lines

  SYNOPSIS
    read_command()
    command_ptr pointer where to return the new query

  DESCRIPTION
    Converts lines returned by read_line into a command, this involves
    parsing the first word in the read line to find the command type.

  A -- comment may contain a valid query as the first word after the
  comment start. Thus it's always checked to see if that is the case.
  The advantage with this approach is to be able to execute commands
  terminated by new line '\n' regardless how many "delimiter" it contain.
*/

#define MAX_QUERY (256*1024*2) /* 256K -- a test in sp-big is >128K */
static char read_command_buf[MAX_QUERY];

int read_command(struct st_command** command_ptr)
{
  char *p= read_command_buf;
  struct st_command* command;
  DBUG_ENTER("read_command");

  if (parser.current_line < parser.read_lines)
  {
    get_dynamic(&q_lines, (uchar*) command_ptr, parser.current_line) ;
    DBUG_RETURN(0);
  }
  if (!(*command_ptr= command=
        (struct st_command*) my_malloc(sizeof(*command),
                                       MYF(MY_WME|MY_ZEROFILL))) ||
      insert_dynamic(&q_lines, &command))
    die("Out of memory");
  command->type= Q_UNKNOWN;

  read_command_buf[0]= 0;
  if (read_line(read_command_buf, sizeof(read_command_buf)))
  {
    check_eol_junk(read_command_buf);
    DBUG_RETURN(1);
  }

  if (opt_result_format_version == 1)
    convert_to_format_v1(read_command_buf);

  DBUG_PRINT("info", ("query: '%s'", read_command_buf));
  if (*p == '#')
  {
    command->type= Q_COMMENT;
  }
  else if (p[0] == '-' && p[1] == '-')
  {
    command->type= Q_COMMENT_WITH_COMMAND;
    p+= 2; /* Skip past -- */
  }
  else if (*p == '\n')
  {
    command->type= Q_EMPTY_LINE;
  }

  /* Skip leading spaces */
  while (*p && my_isspace(charset_info, *p))
    p++;

  if (!(command->query_buf= command->query= my_strdup(p, MYF(MY_WME))))
    die("Out of memory");

  /*
    Calculate first word length(the command), terminated
    by 'space' , '(' or 'delimiter' */
  p= command->query;
  while (*p && !my_isspace(charset_info, *p) && *p != '(' && !is_delimiter(p))
    p++;
  command->first_word_len= (uint) (p - command->query);
  DBUG_PRINT("info", ("first_word: %.*s",
                      command->first_word_len, command->query));

  /* Skip spaces between command and first argument */
  while (*p && my_isspace(charset_info, *p))
    p++;
  command->first_argument= p;

  command->end= strend(command->query);
  command->query_len= (command->end - command->query);
  parser.read_lines++;
  DBUG_RETURN(0);
}


static struct my_option my_long_options[] =
{
  {"help", '?', "Display this help and exit.", 0, 0, 0, GET_NO_ARG, NO_ARG,
   0, 0, 0, 0, 0, 0},
  {"basedir", 'b', "Basedir for tests.", &opt_basedir,
   &opt_basedir, 0, GET_STR, REQUIRED_ARG, 0, 0, 0, 0, 0, 0},
  {"character-sets-dir", OPT_CHARSETS_DIR,
   "Directory for character set files.", &opt_charsets_dir,
   &opt_charsets_dir, 0, GET_STR, REQUIRED_ARG, 0, 0, 0, 0, 0, 0},
  {"compress", 'C', "Use the compressed server/client protocol.",
   &opt_compress, &opt_compress, 0, GET_BOOL, NO_ARG, 0, 0, 0,
   0, 0, 0},
  {"cursor-protocol", OPT_CURSOR_PROTOCOL, "Use cursors for prepared statements.",
   &cursor_protocol, &cursor_protocol, 0,
   GET_BOOL, NO_ARG, 0, 0, 0, 0, 0, 0},
  {"database", 'D', "Database to use.", &opt_db, &opt_db, 0,
   GET_STR, REQUIRED_ARG, 0, 0, 0, 0, 0, 0},
#ifdef DBUG_OFF
  {"debug", '#', "This is a non-debug version. Catch this and exit",
   0,0, 0, GET_DISABLED, OPT_ARG, 0, 0, 0, 0, 0, 0},
#else
  {"debug", '#', "Output debug log. Often this is 'd:t:o,filename'.",
   0, 0, 0, GET_STR, OPT_ARG, 0, 0, 0, 0, 0, 0},
#endif
  {"debug-check", OPT_DEBUG_CHECK, "Check memory and open file usage at exit.",
   &debug_check_flag, &debug_check_flag, 0,
   GET_BOOL, NO_ARG, 0, 0, 0, 0, 0, 0},
  {"debug-info", OPT_DEBUG_INFO, "Print some debug info at exit.",
   &debug_info_flag, &debug_info_flag,
   0, GET_BOOL, NO_ARG, 0, 0, 0, 0, 0, 0},
  {"host", 'h', "Connect to host.", &opt_host, &opt_host, 0,
   GET_STR, REQUIRED_ARG, 0, 0, 0, 0, 0, 0},
  {"include", 'i', "Include SQL before each test case.", &opt_include,
   &opt_include, 0, GET_STR, REQUIRED_ARG, 0, 0, 0, 0, 0, 0},
  {"logdir", OPT_LOG_DIR, "Directory for log files", &opt_logdir,
   &opt_logdir, 0, GET_STR, REQUIRED_ARG, 0, 0, 0, 0, 0, 0},
  {"mark-progress", OPT_MARK_PROGRESS,
   "Write line number and elapsed time to <testname>.progress.",
   &opt_mark_progress, &opt_mark_progress, 0,
   GET_BOOL, NO_ARG, 0, 0, 0, 0, 0, 0},
  {"max-connect-retries", OPT_MAX_CONNECT_RETRIES,
   "Maximum number of attempts to connect to server.",
   &opt_max_connect_retries, &opt_max_connect_retries, 0,
   GET_INT, REQUIRED_ARG, 500, 1, 10000, 0, 0, 0},
  {"max-connections", OPT_MAX_CONNECTIONS,
   "Max number of open connections to server",
   &opt_max_connections, &opt_max_connections, 0,
   GET_INT, REQUIRED_ARG, 128, 8, 5120, 0, 0, 0},
  {"password", 'p', "Password to use when connecting to server.",
   0, 0, 0, GET_STR, OPT_ARG, 0, 0, 0, 0, 0, 0},
  {"protocol", OPT_MYSQL_PROTOCOL, "The protocol of connection (tcp,socket,pipe,memory).",
   0, 0, 0, GET_STR,  REQUIRED_ARG, 0, 0, 0, 0, 0, 0},
  {"port", 'P', "Port number to use for connection or 0 for default to, in "
   "order of preference, my.cnf, $MYSQL_TCP_PORT, "
#if MYSQL_PORT_DEFAULT == 0
   "/etc/services, "
#endif
   "built-in default (" STRINGIFY_ARG(MYSQL_PORT) ").",
   &opt_port, &opt_port, 0, GET_INT, REQUIRED_ARG, 0, 0, 0, 0, 0, 0},
  {"ps-protocol", OPT_PS_PROTOCOL, 
   "Use prepared-statement protocol for communication.",
   &ps_protocol, &ps_protocol, 0,
   GET_BOOL, NO_ARG, 0, 0, 0, 0, 0, 0},
  {"quiet", 's', "Suppress all normal output.", &silent,
   &silent, 0, GET_BOOL, NO_ARG, 0, 0, 0, 0, 0, 0},
  {"record", 'r', "Record output of test_file into result file.",
   0, 0, 0, GET_NO_ARG, NO_ARG, 0, 0, 0, 0, 0, 0},
  {"result-file", 'R', "Read/store result from/in this file.",
   &result_file_name, &result_file_name, 0,
   GET_STR, REQUIRED_ARG, 0, 0, 0, 0, 0, 0},
  {"result-format-version", OPT_RESULT_FORMAT_VERSION,
   "Version of the result file format to use",
   &opt_result_format_version,
   &opt_result_format_version, 0,
   GET_INT, REQUIRED_ARG, 1, 1, 2, 0, 0, 0},
  {"server-arg", 'A', "Send option value to embedded server as a parameter.",
   0, 0, 0, GET_STR, REQUIRED_ARG, 0, 0, 0, 0, 0, 0},
  {"server-file", 'F', "Read embedded server arguments from file.",
   0, 0, 0, GET_STR, REQUIRED_ARG, 0, 0, 0, 0, 0, 0},
  {"shared-memory-base-name", OPT_SHARED_MEMORY_BASE_NAME,
   "Base name of shared memory.", &shared_memory_base_name, 
   &shared_memory_base_name, 0, GET_STR, REQUIRED_ARG, 0, 0, 0, 
   0, 0, 0},
  {"silent", 's', "Suppress all normal output. Synonym for --quiet.",
   &silent, &silent, 0, GET_BOOL, NO_ARG, 0, 0, 0, 0, 0, 0},
  {"sleep", 'T', "Always sleep this many seconds on sleep commands.",
   &opt_sleep, &opt_sleep, 0, GET_INT, REQUIRED_ARG, -1, -1, 0,
   0, 0, 0},
  {"socket", 'S', "The socket file to use for connection.",
   &unix_sock, &unix_sock, 0, GET_STR, REQUIRED_ARG, 0, 0, 0,
   0, 0, 0},
  {"sp-protocol", OPT_SP_PROTOCOL, "Use stored procedures for select.",
   &sp_protocol, &sp_protocol, 0,
   GET_BOOL, NO_ARG, 0, 0, 0, 0, 0, 0},
#include "sslopt-longopts.h"
  {"tail-lines", OPT_TAIL_LINES,
   "Number of lines of the result to include in a failure report.",
   &opt_tail_lines, &opt_tail_lines, 0,
   GET_INT, REQUIRED_ARG, 0, 0, 10000, 0, 0, 0},
  {"test-file", 'x', "Read test from/in this file (default stdin).",
   0, 0, 0, GET_STR, REQUIRED_ARG, 0, 0, 0, 0, 0, 0},
  {"timer-file", 'm', "File where the timing in microseconds is stored.",
   0, 0, 0, GET_STR, REQUIRED_ARG, 0, 0, 0, 0, 0, 0},
  {"tmpdir", 't', "Temporary directory where sockets are put.",
   0, 0, 0, GET_STR, REQUIRED_ARG, 0, 0, 0, 0, 0, 0},
  {"user", 'u', "User for login.", &opt_user, &opt_user, 0,
   GET_STR, REQUIRED_ARG, 0, 0, 0, 0, 0, 0},
  {"verbose", 'v', "Write more.", &verbose, &verbose, 0,
   GET_BOOL, NO_ARG, 0, 0, 0, 0, 0, 0},
  {"version", 'V', "Output version information and exit.",
   0, 0, 0, GET_NO_ARG, NO_ARG, 0, 0, 0, 0, 0, 0},
  {"view-protocol", OPT_VIEW_PROTOCOL, "Use views for select.",
   &view_protocol, &view_protocol, 0,
   GET_BOOL, NO_ARG, 0, 0, 0, 0, 0, 0},
  {"opt-trace-protocol", OPT_TRACE_PROTOCOL,
   "Trace DML statements with optimizer trace",
   &opt_trace_protocol, &opt_trace_protocol, 0,
   GET_BOOL, NO_ARG, 0, 0, 0, 0, 0, 0},
  {"explain-protocol", OPT_EXPLAIN_PROTOCOL,
   "Explain all SELECT/INSERT/REPLACE/UPDATE/DELETE statements",
   &explain_protocol, &explain_protocol, 0,
   GET_BOOL, NO_ARG, 0, 0, 0, 0, 0, 0},
  {"json-explain-protocol", OPT_JSON_EXPLAIN_PROTOCOL,
   "Explain all SELECT/INSERT/REPLACE/UPDATE/DELETE statements with FORMAT=JSON",
   &json_explain_protocol, &json_explain_protocol, 0,
   GET_BOOL, NO_ARG, 0, 0, 0, 0, 0, 0},
  {"connect_timeout", OPT_CONNECT_TIMEOUT,
   "Number of seconds before connection timeout.",
   &opt_connect_timeout, &opt_connect_timeout, 0, GET_UINT, REQUIRED_ARG,
   120, 0, 3600 * 12, 0, 0, 0},
  {"plugin_dir", OPT_PLUGIN_DIR, "Directory for client-side plugins.",
    &opt_plugin_dir, &opt_plugin_dir, 0,
   GET_STR, REQUIRED_ARG, 0, 0, 0, 0, 0, 0},
#if !defined(HAVE_YASSL) 
  {"server-public-key-path", OPT_SERVER_PUBLIC_KEY,
   "File path to the server public RSA key in PEM format.",
   &opt_server_public_key, &opt_server_public_key, 0,
   GET_STR, REQUIRED_ARG, 0, 0, 0, 0, 0, 0},
#endif
  { 0, 0, 0, 0, 0, 0, GET_NO_ARG, NO_ARG, 0, 0, 0, 0, 0, 0}
};


void print_version(void)
{
  printf("%s  Ver %s Distrib %s, for %s (%s)\n",my_progname,MTEST_VERSION,
	 MYSQL_SERVER_VERSION,SYSTEM_TYPE,MACHINE_TYPE);
}

void usage()
{
  print_version();
  puts(ORACLE_WELCOME_COPYRIGHT_NOTICE("2000"));
  printf("Runs a test against the mysql server and compares output with a results file.\n\n");
  printf("Usage: %s [OPTIONS] [database] < test_file\n", my_progname);
  my_print_help(my_long_options);
  printf("  --no-defaults       Don't read default options from any options file.\n");
  my_print_variables(my_long_options);
}


/*
  Read arguments for embedded server and put them into
  embedded_server_args[]
*/

void read_embedded_server_arguments(const char *name)
{
  char argument[1024],buff[FN_REFLEN], *str=0;
  FILE *file;

  if (!test_if_hard_path(name))
  {
    strxmov(buff, opt_basedir, name, NullS);
    name=buff;
  }
  fn_format(buff, name, "", "", MY_UNPACK_FILENAME);

  if (!embedded_server_arg_count)
  {
    embedded_server_arg_count=1;
    embedded_server_args[0]= (char*) "";		/* Progname */
  }
  if (!(file=my_fopen(buff, O_RDONLY | FILE_BINARY, MYF(MY_WME))))
    die("Failed to open file '%s'", buff);

  while (embedded_server_arg_count < MAX_EMBEDDED_SERVER_ARGS &&
	 (str=fgets(argument,sizeof(argument), file)))
  {
    *(strend(str)-1)=0;				/* Remove end newline */
    if (!(embedded_server_args[embedded_server_arg_count]=
	  (char*) my_strdup(str,MYF(MY_WME))))
    {
      my_fclose(file,MYF(0));
      die("Out of memory");

    }
    embedded_server_arg_count++;
  }
  my_fclose(file,MYF(0));
  if (str)
    die("Too many arguments in option file: %s",name);

  return;
}


static my_bool
get_one_option(int optid, const struct my_option *opt, char *argument)
{
  switch(optid) {
  case '#':
#ifndef DBUG_OFF
    DBUG_PUSH(argument ? argument : "d:t:S:i:O,/tmp/mysqltest.trace");
    debug_check_flag= 1;
#endif
    break;
  case 'r':
    record = 1;
    break;
  case 'x':
  {
    char buff[FN_REFLEN];
    if (!test_if_hard_path(argument))
    {
      strxmov(buff, opt_basedir, argument, NullS);
      argument= buff;
    }
    fn_format(buff, argument, "", "", MY_UNPACK_FILENAME);
    DBUG_ASSERT(cur_file == file_stack && cur_file->file == 0);
    if (!(cur_file->file=
          fopen(buff, "rb")))
      die("Could not open '%s' for reading, errno: %d", buff, errno);
    cur_file->file_name= my_strdup(buff, MYF(MY_FAE));
    cur_file->lineno= 1;
    break;
  }
  case 'm':
  {
    static char buff[FN_REFLEN];
    if (!test_if_hard_path(argument))
    {
      strxmov(buff, opt_basedir, argument, NullS);
      argument= buff;
    }
    fn_format(buff, argument, "", "", MY_UNPACK_FILENAME);
    timer_file= buff;
    unlink(timer_file);	     /* Ignore error, may not exist */
    break;
  }
  case 'p':
    if (argument == disabled_my_option)
      argument= (char*) "";			// Don't require password
    if (argument)
    {
      my_free(opt_pass);
      opt_pass= my_strdup(argument, MYF(MY_FAE));
      while (*argument) *argument++= 'x';		/* Destroy argument */
      tty_password= 0;
    }
    else
      tty_password= 1;
    break;
#include <sslopt-case.h>
  case 't':
    strnmov(TMPDIR, argument, sizeof(TMPDIR));
    break;
  case 'A':
    if (!embedded_server_arg_count)
    {
      embedded_server_arg_count=1;
      embedded_server_args[0]= (char*) "";
    }
    if (embedded_server_arg_count == MAX_EMBEDDED_SERVER_ARGS-1 ||
        !(embedded_server_args[embedded_server_arg_count++]=
          my_strdup(argument, MYF(MY_FAE))))
    {
      die("Can't use server argument");
    }
    break;
  case OPT_LOG_DIR:
    /* Check that the file exists */
    if (access(opt_logdir, F_OK) != 0)
      die("The specified log directory does not exist: '%s'", opt_logdir);
    break;
  case 'F':
    read_embedded_server_arguments(argument);
    break;
  case OPT_RESULT_FORMAT_VERSION:
    set_result_format_version(opt_result_format_version);
    break;
  case 'V':
    print_version();
    exit(0);
  case OPT_MYSQL_PROTOCOL:
#ifndef EMBEDDED_LIBRARY
    opt_protocol= find_type_or_exit(argument, &sql_protocol_typelib,
                                    opt->name);
#endif
    break;
  case '?':
    usage();
    exit(0);
  }
  return 0;
}


int parse_args(int argc, char **argv)
{
  if (load_defaults("my",load_default_groups,&argc,&argv))
    exit(1);

  default_argv= argv;

  if ((handle_options(&argc, &argv, my_long_options, get_one_option)))
    exit(1);

  if (argc > 1)
  {
    usage();
    exit(1);
  }
  if (argc == 1)
    opt_db= *argv;
  if (tty_password)
    opt_pass= get_tty_password(NullS);          /* purify tested */
  if (debug_info_flag)
    my_end_arg= MY_CHECK_ERROR | MY_GIVE_INFO;
  if (debug_check_flag)
    my_end_arg= MY_CHECK_ERROR;


  if (!record)
  {
    /* Check that the result file exists */
    if (result_file_name && access(result_file_name, F_OK) != 0)
      die("The specified result file '%s' does not exist", result_file_name);
  }

  return 0;
}

/*
  Write the content of str into file

  SYNOPSIS
  str_to_file2
  fname - name of file to truncate/create and write to
  str - content to write to file
  size - size of content witten to file
  append - append to file instead of overwriting old file
*/

void str_to_file2(const char *fname, char *str, int size, my_bool append)
{
  int fd;
  char buff[FN_REFLEN];
  int flags= O_WRONLY | O_CREAT;
  if (!test_if_hard_path(fname))
  {
    strxmov(buff, opt_basedir, fname, NullS);
    fname= buff;
  }
  fn_format(buff, fname, "", "", MY_UNPACK_FILENAME);

  if (!append)
    flags|= O_TRUNC;
  if ((fd= my_open(buff, flags,
                   MYF(MY_WME | MY_FFNF))) < 0)
    die("Could not open '%s' for writing, errno: %d", buff, errno);
  if (append && my_seek(fd, 0, SEEK_END, MYF(0)) == MY_FILEPOS_ERROR)
    die("Could not find end of file '%s', errno: %d", buff, errno);
  if (my_write(fd, (uchar*)str, size, MYF(MY_WME|MY_FNABP)))
    die("write failed, errno: %d", errno);
  my_close(fd, MYF(0));
}

/*
  Write the content of str into file

  SYNOPSIS
  str_to_file
  fname - name of file to truncate/create and write to
  str - content to write to file
  size - size of content witten to file
*/

void str_to_file(const char *fname, char *str, int size)
{
  str_to_file2(fname, str, size, FALSE);
}


void check_regerr(my_regex_t* r, int err)
{
  char err_buf[1024];

  if (err)
  {
    my_regerror(err,r,err_buf,sizeof(err_buf));
    die("Regex error: %s\n", err_buf);
  }
}


#ifdef __WIN__

DYNAMIC_ARRAY patterns;

/*
  init_win_path_patterns

  DESCRIPTION
  Setup string patterns that will be used to detect filenames that
  needs to be converted from Win to Unix format

*/

void init_win_path_patterns()
{
  /* List of string patterns to match in order to find paths */
  const char* paths[] = { "$MYSQL_TEST_DIR",
                          "$MYSQL_TMP_DIR",
                          "$MYSQLTEST_VARDIR",
                          "$MASTER_MYSOCK",
                          "$MYSQL_SHAREDIR",
                          "$MYSQL_LIBDIR",
                          "./test/" };
  int num_paths= sizeof(paths)/sizeof(char*);
  int i;
  char* p;

  DBUG_ENTER("init_win_path_patterns");

  my_init_dynamic_array(&patterns, sizeof(const char*), 16, 16);

  /* Loop through all paths in the array */
  for (i= 0; i < num_paths; i++)
  {
    VAR* v;
    if (*(paths[i]) == '$')
    {
      v= var_get(paths[i], 0, 0, 0);
      p= my_strdup(v->str_val, MYF(MY_FAE));
    }
    else
      p= my_strdup(paths[i], MYF(MY_FAE));

    /* Don't insert zero length strings in patterns array */
    if (strlen(p) == 0)
    {
      my_free(p);
      continue;
    }

    if (insert_dynamic(&patterns, &p))
      die("Out of memory");

    DBUG_PRINT("info", ("p: %s", p));
    while (*p)
    {
      if (*p == '/')
        *p='\\';
      p++;
    }
  }
  DBUG_VOID_RETURN;
}

void free_win_path_patterns()
{
  uint i= 0;
  for (i=0 ; i < patterns.elements ; i++)
  {
    const char** pattern= dynamic_element(&patterns, i, const char**);
    my_free((void *) *pattern);
  }
  delete_dynamic(&patterns);
}

/*
  fix_win_paths

  DESCRIPTION
  Search the string 'val' for the patterns that are known to be
  strings that contain filenames. Convert all \ to / in the
  filenames that are found.

  Ex:
  val = 'Error "c:\mysql\mysql-test\var\test\t1.frm" didn't exist'
  => $MYSQL_TEST_DIR is found by strstr
  => all \ from c:\mysql\m... until next space is converted into /
*/

void fix_win_paths(const char *val, int len)
{
  uint i;
  char *p;

  DBUG_ENTER("fix_win_paths");
  for (i= 0; i < patterns.elements; i++)
  {
    const char** pattern= dynamic_element(&patterns, i, const char**);
    DBUG_PRINT("info", ("pattern: %s", *pattern));

    /* Search for the path in string */
    while ((p= strstr((char*)val, *pattern)))
    {
      DBUG_PRINT("info", ("Found %s in val p: %s", *pattern, p));

      while (*p && !my_isspace(charset_info, *p))
      {
        if (*p == '\\')
          *p= '/';
        p++;
      }
      DBUG_PRINT("info", ("Converted \\ to /, p: %s", p));
    }
  }
  DBUG_PRINT("exit", (" val: %s, len: %d", val, len));
  DBUG_VOID_RETURN;
}
#endif



/*
  Append the result for one field to the dynamic string ds
*/

void append_field(DYNAMIC_STRING *ds, uint col_idx, MYSQL_FIELD* field,
                  char* val, ulonglong len, my_bool is_null)
{
  char null[]= "NULL";

  if (col_idx < max_replace_column && replace_column[col_idx])
  {
    val= replace_column[col_idx];
    len= strlen(val);
  }
  else if (is_null)
  {
    val= null;
    len= 4;
  }
#ifdef __WIN__
  else if ((field->type == MYSQL_TYPE_DOUBLE ||
            field->type == MYSQL_TYPE_FLOAT ) &&
           field->decimals >= 31)
  {
    /* Convert 1.2e+018 to 1.2e+18 and 1.2e-018 to 1.2e-18 */
    char *start= strchr(val, 'e');
    if (start && strlen(start) >= 5 &&
        (start[1] == '-' || start[1] == '+') && start[2] == '0')
    {
      start+=2; /* Now points at first '0' */
      if (field->flags & ZEROFILL_FLAG)
      {
        /* Move all chars before the first '0' one step right */
        memmove(val + 1, val, start - val);
        *val= '0';
      }
      else
      {
        /* Move all chars after the first '0' one step left */
        memmove(start, start + 1, strlen(start));
        len--;
      }
    }
  }
#endif

  if (!display_result_vertically)
  {
    if (col_idx)
      dynstr_append_mem(ds, "\t", 1);
    replace_dynstr_append_mem(ds, val, (int)len);
  }
  else
  {
    dynstr_append(ds, field->name);
    dynstr_append_mem(ds, "\t", 1);
    replace_dynstr_append_mem(ds, val, (int)len);
    dynstr_append_mem(ds, "\n", 1);
  }
}


/*
  Append all results to the dynamic string separated with '\t'
  Values may be converted with 'replace_column'
*/

void append_result(DYNAMIC_STRING *ds, MYSQL_RES *res)
{
  MYSQL_ROW row;
  uint num_fields= mysql_num_fields(res);
  MYSQL_FIELD *fields= mysql_fetch_fields(res);
  ulong *lengths;

  while ((row = mysql_fetch_row(res)))
  {
    uint i;
    lengths = mysql_fetch_lengths(res);
    for (i = 0; i < num_fields; i++)
    {
      /* looks ugly , but put here to convince parfait */
      assert(lengths);
      append_field(ds, i, &fields[i],
                   row[i], lengths[i], !row[i]);
    }
    if (!display_result_vertically)
      dynstr_append_mem(ds, "\n", 1);
  }
}


/*
  Append all results from ps execution to the dynamic string separated
  with '\t'. Values may be converted with 'replace_column'
*/

void append_stmt_result(DYNAMIC_STRING *ds, MYSQL_STMT *stmt,
                        MYSQL_FIELD *fields, uint num_fields)
{
  MYSQL_BIND *my_bind;
  my_bool *is_null;
  ulong *length;
  uint i;

  /* Allocate array with bind structs, lengths and NULL flags */
  my_bind= (MYSQL_BIND*) my_malloc(num_fields * sizeof(MYSQL_BIND),
				MYF(MY_WME | MY_FAE | MY_ZEROFILL));
  length= (ulong*) my_malloc(num_fields * sizeof(ulong),
			     MYF(MY_WME | MY_FAE));
  is_null= (my_bool*) my_malloc(num_fields * sizeof(my_bool),
				MYF(MY_WME | MY_FAE));

  /* Allocate data for the result of each field */
  for (i= 0; i < num_fields; i++)
  {
    uint max_length= fields[i].max_length + 1;
    my_bind[i].buffer_type= MYSQL_TYPE_STRING;
    my_bind[i].buffer= my_malloc(max_length, MYF(MY_WME | MY_FAE));
    my_bind[i].buffer_length= max_length;
    my_bind[i].is_null= &is_null[i];
    my_bind[i].length= &length[i];

    DBUG_PRINT("bind", ("col[%d]: buffer_type: %d, buffer_length: %lu",
			i, my_bind[i].buffer_type, my_bind[i].buffer_length));
  }

  if (mysql_stmt_bind_result(stmt, my_bind))
    die("mysql_stmt_bind_result failed: %d: %s",
	mysql_stmt_errno(stmt), mysql_stmt_error(stmt));

  while (mysql_stmt_fetch(stmt) == 0)
  {
    for (i= 0; i < num_fields; i++)
      append_field(ds, i, &fields[i], (char*)my_bind[i].buffer,
                   *my_bind[i].length, *my_bind[i].is_null);
    if (!display_result_vertically)
      dynstr_append_mem(ds, "\n", 1);
  }

  int rc;
  if ((rc= mysql_stmt_fetch(stmt)) != MYSQL_NO_DATA)
    die("fetch didn't end with MYSQL_NO_DATA from statement: %d: %s; rc=%d",
        mysql_stmt_errno(stmt), mysql_stmt_error(stmt), rc);

  for (i= 0; i < num_fields; i++)
  {
    /* Free data for output */
    my_free(my_bind[i].buffer);
  }
  /* Free array with bind structs, lengths and NULL flags */
  my_free(my_bind);
  my_free(length);
  my_free(is_null);
}


/*
  Append metadata for fields to output
*/

void append_metadata(DYNAMIC_STRING *ds,
                     MYSQL_FIELD *field,
                     uint num_fields)
{
  MYSQL_FIELD *field_end;
  dynstr_append(ds,"Catalog\tDatabase\tTable\tTable_alias\tColumn\t"
                "Column_alias\tType\tLength\tMax length\tIs_null\t"
                "Flags\tDecimals\tCharsetnr\n");

  for (field_end= field+num_fields ;
       field < field_end ;
       field++)
  {
    dynstr_append_mem(ds, field->catalog,
                      field->catalog_length);
    dynstr_append_mem(ds, "\t", 1);
    dynstr_append_mem(ds, field->db, field->db_length);
    dynstr_append_mem(ds, "\t", 1);
    dynstr_append_mem(ds, field->org_table,
                      field->org_table_length);
    dynstr_append_mem(ds, "\t", 1);
    dynstr_append_mem(ds, field->table,
                      field->table_length);
    dynstr_append_mem(ds, "\t", 1);
    dynstr_append_mem(ds, field->org_name,
                      field->org_name_length);
    dynstr_append_mem(ds, "\t", 1);
    dynstr_append_mem(ds, field->name, field->name_length);
    dynstr_append_mem(ds, "\t", 1);
    replace_dynstr_append_uint(ds, field->type);
    dynstr_append_mem(ds, "\t", 1);
    replace_dynstr_append_uint(ds, field->length);
    dynstr_append_mem(ds, "\t", 1);
    replace_dynstr_append_uint(ds, field->max_length);
    dynstr_append_mem(ds, "\t", 1);
    dynstr_append_mem(ds, (char*) (IS_NOT_NULL(field->flags) ?
                                   "N" : "Y"), 1);
    dynstr_append_mem(ds, "\t", 1);
    replace_dynstr_append_uint(ds, field->flags);
    dynstr_append_mem(ds, "\t", 1);
    replace_dynstr_append_uint(ds, field->decimals);
    dynstr_append_mem(ds, "\t", 1);
    replace_dynstr_append_uint(ds, field->charsetnr);
    dynstr_append_mem(ds, "\n", 1);
  }
}


/*
  Append affected row count and other info to output
*/

void append_info(DYNAMIC_STRING *ds, ulonglong affected_rows,
                 const char *info)
{
  char buf[40], buff2[21];
  sprintf(buf,"affected rows: %s\n", llstr(affected_rows, buff2));
  dynstr_append(ds, buf);
  if (info)
  {
    dynstr_append(ds, "info: ");
    dynstr_append(ds, info);
    dynstr_append_mem(ds, "\n", 1);
  }
}


/*
  Display the table headings with the names tab separated
*/

void append_table_headings(DYNAMIC_STRING *ds,
                           MYSQL_FIELD *field,
                           uint num_fields)
{
  uint col_idx;
  for (col_idx= 0; col_idx < num_fields; col_idx++)
  {
    if (col_idx)
      dynstr_append_mem(ds, "\t", 1);
    replace_dynstr_append(ds, field[col_idx].name);
  }
  dynstr_append_mem(ds, "\n", 1);
}

/*
  Fetch warnings from server and append to ds

  RETURN VALUE
  Number of warnings appended to ds
*/

int append_warnings(DYNAMIC_STRING *ds, MYSQL* mysql)
{
  uint count;
  MYSQL_RES *warn_res;
  DBUG_ENTER("append_warnings");

  if (!(count= mysql_warning_count(mysql)))
    DBUG_RETURN(0);

  /*
    If one day we will support execution of multi-statements
    through PS API we should not issue SHOW WARNINGS until
    we have not read all results...
  */
  DBUG_ASSERT(!mysql_more_results(mysql));

  if (mysql_real_query(mysql, "SHOW WARNINGS", 13))
    die("Error running query \"SHOW WARNINGS\": %s", mysql_error(mysql));

  if (!(warn_res= mysql_store_result(mysql)))
    die("Warning count is %u but didn't get any warnings",
	count);

  append_result(ds, warn_res);
  mysql_free_result(warn_res);

  DBUG_PRINT("warnings", ("%s", ds->str));

  DBUG_RETURN(count);
}


/*
  Run query using MySQL C API

  SYNOPSIS
    run_query_normal()
    mysql	mysql handle
    command	current command pointer
    flags	flags indicating if we should SEND and/or REAP
    query	query string to execute
    query_len	length query string to execute
    ds		output buffer where to store result form query
*/

void run_query_normal(struct st_connection *cn, struct st_command *command,
                      int flags, char *query, int query_len,
                      DYNAMIC_STRING *ds, DYNAMIC_STRING *ds_warnings)
{
  MYSQL_RES *res= 0;
  MYSQL *mysql= &cn->mysql;
  int err= 0, counter= 0;
  DBUG_ENTER("run_query_normal");
  DBUG_PRINT("enter",("flags: %d", flags));
  DBUG_PRINT("enter", ("query: '%-.60s'", query));

  if (flags & QUERY_SEND_FLAG)
  {
    /*
      Send the query
    */
    if (do_send_query(cn, query, query_len))
    {
      handle_error(command, mysql_errno(mysql), mysql_error(mysql),
		   mysql_sqlstate(mysql), ds);
      goto end;
    }
  }
  if (!(flags & QUERY_REAP_FLAG))
  {
    cn->pending= TRUE;
    DBUG_VOID_RETURN;
  }
  
  do
  {
    /*
      When  on first result set, call mysql_read_query_result to retrieve
      answer to the query sent earlier
    */
    if ((counter==0) && do_read_query_result(cn))
    {
      /* we've failed to collect the result set */
      cn->pending= TRUE;
      handle_error(command, mysql_errno(mysql), mysql_error(mysql),
		   mysql_sqlstate(mysql), ds);
      goto end;

    }

    /*
      Store the result of the query if it will return any fields
    */
    if (mysql_field_count(mysql) && ((res= mysql_store_result(mysql)) == 0))
    {
      handle_error(command, mysql_errno(mysql), mysql_error(mysql),
		   mysql_sqlstate(mysql), ds);
      goto end;
    }

    if (!disable_result_log)
    {
      if (res)
      {
	MYSQL_FIELD *fields= mysql_fetch_fields(res);
	uint num_fields= mysql_num_fields(res);

	if (display_metadata)
          append_metadata(ds, fields, num_fields);

	if (!display_result_vertically)
	  append_table_headings(ds, fields, num_fields);

	append_result(ds, res);
      }

      /*
        Need to call mysql_affected_rows() before the "new"
        query to find the warnings.
      */
      if (!disable_info)
	append_info(ds, mysql_affected_rows(mysql), mysql_info(mysql));

      /*
        Add all warnings to the result. We can't do this if we are in
        the middle of processing results from multi-statement, because
        this will break protocol.
      */
      if (!disable_warnings && !mysql_more_results(mysql))
      {
	if (append_warnings(ds_warnings, mysql) || ds_warnings->length)
	{
	  dynstr_append_mem(ds, "Warnings:\n", 10);
	  dynstr_append_mem(ds, ds_warnings->str, ds_warnings->length);
	}
      }
    }

    if (res)
    {
      mysql_free_result(res);
      res= 0;
    }
    counter++;
  } while (!(err= mysql_next_result(mysql)));
  if (err > 0)
  {
    /* We got an error from mysql_next_result, maybe expected */
    handle_error(command, mysql_errno(mysql), mysql_error(mysql),
		 mysql_sqlstate(mysql), ds);
    goto end;
  }
  DBUG_ASSERT(err == -1); /* Successful and there are no more results */

  /* If we come here the query is both executed and read successfully */
  handle_no_error(command);
  revert_properties();

end:

  cn->pending= FALSE;
  /*
    We save the return code (mysql_errno(mysql)) from the last call sent
    to the server into the mysqltest builtin variable $mysql_errno. This
    variable then can be used from the test case itself.
  */
  var_set_errno(mysql_errno(mysql));
  DBUG_VOID_RETURN;
}


/*
  Check whether given error is in list of expected errors

  SYNOPSIS
    match_expected_error()

  PARAMETERS
    command        the current command (and its expect-list)
    err_errno      error number of the error that actually occurred
    err_sqlstate   SQL-state that was thrown, or NULL for impossible
                   (file-ops, diff, etc.)

  RETURNS
    -1 for not in list, index in list of expected errors otherwise

  NOTE
    If caller needs to know whether the list was empty, they should
    check command->expected_errors.count.
*/

static int match_expected_error(struct st_command *command,
                                unsigned int err_errno,
                                const char *err_sqlstate)
{
  uint i;

  for (i= 0 ; (uint) i < command->expected_errors.count ; i++)
  {
    if ((command->expected_errors.err[i].type == ERR_ERRNO) &&
        (command->expected_errors.err[i].code.errnum == err_errno))
      return i;

    if (command->expected_errors.err[i].type == ERR_SQLSTATE)
    {
      /*
        NULL is quite likely, but not in conjunction with a SQL-state expect!
      */
      if (unlikely(err_sqlstate == NULL))
        die("expecting a SQL-state (%s) from query '%s' which cannot produce one...",
            command->expected_errors.err[i].code.sqlstate, command->query);

      if (strncmp(command->expected_errors.err[i].code.sqlstate,
                  err_sqlstate, SQLSTATE_LENGTH) == 0)
        return i;
    }
  }
  return -1;
}


/*
  Handle errors which occurred during execution

  SYNOPSIS
  handle_error()
  q     - query context
  err_errno - error number
  err_error - error message
  err_sqlstate - sql state
  ds    - dynamic string which is used for output buffer

  NOTE
    If there is an unexpected error this function will abort mysqltest
    immediately.
*/

void handle_error(struct st_command *command,
                  unsigned int err_errno, const char *err_error,
                  const char *err_sqlstate, DYNAMIC_STRING *ds)
{
  int i;

  DBUG_ENTER("handle_error");

  if (command->require_file[0])
  {
    /*
      The query after a "--require" failed. This is fine as long the server
      returned a valid reponse. Don't allow 2013 or 2006 to trigger an
      abort_not_supported_test
    */
    if (err_errno == CR_SERVER_LOST ||
        err_errno == CR_SERVER_GONE_ERROR)
      die("require query '%s' failed: %d: %s", command->query,
          err_errno, err_error);

    /* Abort the run of this test, pass the failed query as reason */
    abort_not_supported_test("Query '%s' failed, required functionality " \
                             "not supported", command->query);
  }

  if (command->abort_on_error)
  {
    if (err_errno == ER_NO_SUCH_THREAD)
    {
      /* No such thread id, let's dump the available ones */
      fprintf(stderr, "mysqltest: query '%s returned ER_NO_SUCH_THREAD, "
              "dumping processlist\n", command->query);
      show_query(&cur_con->mysql, "SHOW PROCESSLIST");
    }

    die("query '%s' failed: %d: %s", command->query, err_errno, err_error);
  }

  DBUG_PRINT("info", ("expected_errors.count: %d",
                      command->expected_errors.count));

  i= match_expected_error(command, err_errno, err_sqlstate);

  if (i >= 0)
  {
    if (!disable_result_log)
    {
      if (command->expected_errors.count == 1)
      {
        /* Only log error if there is one possible error */
        dynstr_append_mem(ds, "ERROR ", 6);
        replace_dynstr_append(ds, err_sqlstate);
        dynstr_append_mem(ds, ": ", 2);
        replace_dynstr_append(ds, err_error);
        dynstr_append_mem(ds,"\n",1);
      }
      /* Don't log error if we may not get an error */
      else if (command->expected_errors.err[0].type == ERR_SQLSTATE ||
               (command->expected_errors.err[0].type == ERR_ERRNO &&
                command->expected_errors.err[0].code.errnum != 0))
        dynstr_append(ds,"Got one of the listed errors\n");
    }
    /* OK */
    revert_properties();
    DBUG_VOID_RETURN;
  }

  DBUG_PRINT("info",("i: %d  expected_errors: %d", i,
                     command->expected_errors.count));

  if (!disable_result_log)
  {
    dynstr_append_mem(ds, "ERROR ",6);
    replace_dynstr_append(ds, err_sqlstate);
    dynstr_append_mem(ds, ": ", 2);
    replace_dynstr_append(ds, err_error);
    dynstr_append_mem(ds, "\n", 1);
  }

  if (command->expected_errors.count > 0)
  {
    if (command->expected_errors.err[0].type == ERR_ERRNO)
    {
      if (err_errno == ER_NO_SUCH_THREAD)
      {
        /* No such thread id, let's dump the available ones */
        fprintf(stderr, "mysqltest: query '%s returned ER_NO_SUCH_THREAD, "
                "dumping processlist\n", command->query);
        show_query(&cur_con->mysql, "SHOW PROCESSLIST");
      }
      die("query '%s' failed with wrong errno %d: '%s', instead of %d...",
          command->query, err_errno, err_error,
          command->expected_errors.err[0].code.errnum);
    }
    else
      die("query '%s' failed with wrong sqlstate %s: '%s', instead of %s...",
          command->query, err_sqlstate, err_error,
	  command->expected_errors.err[0].code.sqlstate);
  }

  revert_properties();
  DBUG_VOID_RETURN;
}


/*
  Handle absence of errors after execution

  SYNOPSIS
  handle_no_error()
  q - context of query

  RETURN VALUE
  error - function will not return
*/

void handle_no_error(struct st_command *command)
{
  DBUG_ENTER("handle_no_error");

  if (command->expected_errors.err[0].type == ERR_ERRNO &&
      command->expected_errors.err[0].code.errnum != 0)
  {
    /* Error code we wanted was != 0, i.e. not an expected success */
    die("query '%s' succeeded - should have failed with errno %d...",
        command->query, command->expected_errors.err[0].code.errnum);
  }
  else if (command->expected_errors.err[0].type == ERR_SQLSTATE &&
           strcmp(command->expected_errors.err[0].code.sqlstate,"00000") != 0)
  {
    /* SQLSTATE we wanted was != "00000", i.e. not an expected success */
    die("query '%s' succeeded - should have failed with sqlstate %s...",
        command->query, command->expected_errors.err[0].code.sqlstate);
  }
  DBUG_VOID_RETURN;
}


/*
  Run query using prepared statement C API

  SYNPOSIS
  run_query_stmt
  mysql - mysql handle
  command - currrent command pointer
  query - query string to execute
  query_len - length query string to execute
  ds - output buffer where to store result form query

  RETURN VALUE
  error - function will not return
*/

void run_query_stmt(MYSQL *mysql, struct st_command *command,
                    char *query, int query_len, DYNAMIC_STRING *ds,
                    DYNAMIC_STRING *ds_warnings)
{
  MYSQL_RES *res= NULL;     /* Note that here 'res' is meta data result set */
  MYSQL_STMT *stmt;
  DYNAMIC_STRING ds_prepare_warnings;
  DYNAMIC_STRING ds_execute_warnings;
  DBUG_ENTER("run_query_stmt");
  DBUG_PRINT("query", ("'%-.60s'", query));

  /*
    Init a new stmt if it's not already one created for this connection
  */
  if(!(stmt= cur_con->stmt))
  {
    if (!(stmt= mysql_stmt_init(mysql)))
      die("unable to init stmt structure");
    cur_con->stmt= stmt;
  }

  /* Init dynamic strings for warnings */
  if (!disable_warnings)
  {
    init_dynamic_string(&ds_prepare_warnings, NULL, 0, 256);
    init_dynamic_string(&ds_execute_warnings, NULL, 0, 256);
  }

  /*
    Prepare the query
  */
  if (mysql_stmt_prepare(stmt, query, query_len))
  {
    handle_error(command,  mysql_stmt_errno(stmt),
                 mysql_stmt_error(stmt), mysql_stmt_sqlstate(stmt), ds);
    goto end;
  }

  /*
    Get the warnings from mysql_stmt_prepare and keep them in a
    separate string
  */
  if (!disable_warnings)
    append_warnings(&ds_prepare_warnings, mysql);

  /*
    No need to call mysql_stmt_bind_param() because we have no
    parameter markers.
  */

#if MYSQL_VERSION_ID >= 50000
  if (cursor_protocol_enabled)
  {
    /*
      Use cursor when retrieving result
    */
    ulong type= CURSOR_TYPE_READ_ONLY;
    if (mysql_stmt_attr_set(stmt, STMT_ATTR_CURSOR_TYPE, (void*) &type))
      die("mysql_stmt_attr_set(STMT_ATTR_CURSOR_TYPE) failed': %d %s",
          mysql_stmt_errno(stmt), mysql_stmt_error(stmt));
  }
#endif

  /*
    Execute the query
  */
  if (mysql_stmt_execute(stmt))
  {
    handle_error(command, mysql_stmt_errno(stmt),
                 mysql_stmt_error(stmt), mysql_stmt_sqlstate(stmt), ds);
    goto end;
  }

  /*
    When running in cursor_protocol get the warnings from execute here
    and keep them in a separate string for later.
  */
  if (cursor_protocol_enabled && !disable_warnings)
    append_warnings(&ds_execute_warnings, mysql);

  /*
    We instruct that we want to update the "max_length" field in
    mysql_stmt_store_result(), this is our only way to know how much
    buffer to allocate for result data
  */
  {
    my_bool one= 1;
    if (mysql_stmt_attr_set(stmt, STMT_ATTR_UPDATE_MAX_LENGTH, (void*) &one))
      die("mysql_stmt_attr_set(STMT_ATTR_UPDATE_MAX_LENGTH) failed': %d %s",
          mysql_stmt_errno(stmt), mysql_stmt_error(stmt));
  }

  /*
    If we got here the statement succeeded and was expected to do so,
    get data. Note that this can still give errors found during execution!
    Store the result of the query if if will return any fields
  */
  if (mysql_stmt_field_count(stmt) && mysql_stmt_store_result(stmt))
  {
    handle_error(command, mysql_stmt_errno(stmt),
                 mysql_stmt_error(stmt), mysql_stmt_sqlstate(stmt), ds);
    goto end;
  }

  /* If we got here the statement was both executed and read successfully */
  handle_no_error(command);
  if (!disable_result_log)
  {
    /*
      Not all statements creates a result set. If there is one we can
      now create another normal result set that contains the meta
      data. This set can be handled almost like any other non prepared
      statement result set.
    */
    if ((res= mysql_stmt_result_metadata(stmt)) != NULL)
    {
      /* Take the column count from meta info */
      MYSQL_FIELD *fields= mysql_fetch_fields(res);
      uint num_fields= mysql_num_fields(res);

      if (display_metadata)
        append_metadata(ds, fields, num_fields);

      if (!display_result_vertically)
        append_table_headings(ds, fields, num_fields);

      append_stmt_result(ds, stmt, fields, num_fields);

      mysql_free_result(res);     /* Free normal result set with meta data */

      /*
        Clear prepare warnings if there are execute warnings,
        since they are probably duplicated.
      */
      if (ds_execute_warnings.length || mysql->warning_count)
        dynstr_set(&ds_prepare_warnings, NULL);
    }
    else
    {
      /*
	This is a query without resultset
      */
    }

    /*
      Fetch info before fetching warnings, since it will be reset
      otherwise.
    */

    if (!disable_info)
      append_info(ds, mysql_stmt_affected_rows(stmt), mysql_info(mysql));

    if (!disable_warnings)
    {
      /* Get the warnings from execute */

      /* Append warnings to ds - if there are any */
      if (append_warnings(&ds_execute_warnings, mysql) ||
          ds_execute_warnings.length ||
          ds_prepare_warnings.length ||
          ds_warnings->length)
      {
        dynstr_append_mem(ds, "Warnings:\n", 10);
        if (ds_warnings->length)
          dynstr_append_mem(ds, ds_warnings->str,
                            ds_warnings->length);
        if (ds_prepare_warnings.length)
          dynstr_append_mem(ds, ds_prepare_warnings.str,
                            ds_prepare_warnings.length);
        if (ds_execute_warnings.length)
          dynstr_append_mem(ds, ds_execute_warnings.str,
                            ds_execute_warnings.length);
      }
    }
  }

end:
  if (!disable_warnings)
  {
    dynstr_free(&ds_prepare_warnings);
    dynstr_free(&ds_execute_warnings);
  }
  revert_properties();

  /*
    We save the return code (mysql_stmt_errno(stmt)) from the last call sent
    to the server into the mysqltest builtin variable $mysql_errno. This
    variable then can be used from the test case itself.
  */

  var_set_errno(mysql_stmt_errno(stmt));

  /* Close the statement if - no reconnect, need new prepare */
  if (mysql->reconnect)
  {
    mysql_stmt_close(stmt);
    cur_con->stmt= NULL;
  }


  DBUG_VOID_RETURN;
}



/*
  Create a util connection if one does not already exists
  and use that to run the query
  This is done to avoid implict commit when creating/dropping objects such
  as view, sp etc.
*/

int util_query(MYSQL* org_mysql, const char* query){

  MYSQL* mysql;
  DBUG_ENTER("util_query");

  if(!(mysql= cur_con->util_mysql))
  {
    DBUG_PRINT("info", ("Creating util_mysql"));
    if (!(mysql= mysql_init(mysql)))
      die("Failed in mysql_init()");

    if (opt_connect_timeout)
      mysql_options(mysql, MYSQL_OPT_CONNECT_TIMEOUT,
                    (void *) &opt_connect_timeout);

    /* enable local infile, in non-binary builds often disabled by default */
    mysql_options(mysql, MYSQL_OPT_LOCAL_INFILE, 0);
    safe_connect(mysql, "util", org_mysql->host, org_mysql->user,
                 org_mysql->passwd, org_mysql->db, org_mysql->port,
                 org_mysql->unix_socket);

    cur_con->util_mysql= mysql;
  }

 DBUG_RETURN(mysql_query(mysql, query));
}



/*
  Run query

  SYNPOSIS
    run_query()
     mysql	mysql handle
     command	currrent command pointer

  flags control the phased/stages of query execution to be performed
  if QUERY_SEND_FLAG bit is on, the query will be sent. If QUERY_REAP_FLAG
  is on the result will be read - for regular query, both bits must be on
*/

void run_query(struct st_connection *cn, struct st_command *command, int flags)
{
  MYSQL *mysql= &cn->mysql;
  DYNAMIC_STRING *ds;
  DYNAMIC_STRING *save_ds= NULL;
  DYNAMIC_STRING ds_result;
  DYNAMIC_STRING ds_sorted;
  DYNAMIC_STRING ds_warnings;
  DYNAMIC_STRING eval_query;
  char *query;
  int query_len;
  my_bool view_created= 0, sp_created= 0;
  my_bool complete_query= ((flags & QUERY_SEND_FLAG) &&
                           (flags & QUERY_REAP_FLAG));
  DBUG_ENTER("run_query");

  if (cn->pending && (flags & QUERY_SEND_FLAG))
    die ("Cannot run query on connection between send and reap");

  if (!(flags & QUERY_SEND_FLAG) && !cn->pending)
    die ("Cannot reap on a connection without pending send");
  
  init_dynamic_string(&ds_warnings, NULL, 0, 256);
  ds_warn= &ds_warnings;
  
  /*
    Evaluate query if this is an eval command
  */
  if (command->type == Q_EVAL || command->type == Q_SEND_EVAL)
  {
    init_dynamic_string(&eval_query, "", command->query_len+256, 1024);
    do_eval(&eval_query, command->query, command->end, FALSE);
    query = eval_query.str;
    query_len = eval_query.length;
  }
  else
  {
    query = command->query;
    query_len = strlen(query);
  }

  /*
    When command->require_file is set the output of _this_ query
    should be compared with an already existing file
    Create a temporary dynamic string to contain the output from
    this query.
  */
  if (command->require_file[0])
  {
    init_dynamic_string(&ds_result, "", 1024, 1024);
    ds= &ds_result;
  }
  else
    ds= &ds_res;

  /*
    Log the query into the output buffer
  */
  if (!disable_query_log && (flags & QUERY_SEND_FLAG))
  {
    replace_dynstr_append_mem(ds, query, query_len);
    dynstr_append_mem(ds, delimiter, delimiter_length);
    dynstr_append_mem(ds, "\n", 1);
  }

  if (view_protocol_enabled &&
      complete_query &&
      match_re(&view_re, query))
  {
    /*
      Create the query as a view.
      Use replace since view can exist from a failed mysqltest run
    */
    DYNAMIC_STRING query_str;
    init_dynamic_string(&query_str,
			"CREATE OR REPLACE VIEW mysqltest_tmp_v AS ",
			query_len+64, 256);
    dynstr_append_mem(&query_str, query, query_len);
    if (util_query(mysql, query_str.str))
    {
      /*
	Failed to create the view, this is not fatal
	just run the query the normal way
      */
      DBUG_PRINT("view_create_error",
		 ("Failed to create view '%s': %d: %s", query_str.str,
		  mysql_errno(mysql), mysql_error(mysql)));

      /* Log error to create view */
      verbose_msg("Failed to create view '%s' %d: %s", query_str.str,
		  mysql_errno(mysql), mysql_error(mysql));
    }
    else
    {
      /*
	Yes, it was possible to create this query as a view
      */
      view_created= 1;
      query= (char*)"SELECT * FROM mysqltest_tmp_v";
      query_len = strlen(query);

      /*
        Collect warnings from create of the view that should otherwise
        have been produced when the SELECT was executed
      */
      append_warnings(&ds_warnings, cur_con->util_mysql);
    }

    dynstr_free(&query_str);

  }

  if (sp_protocol_enabled &&
      complete_query &&
      match_re(&sp_re, query))
  {
    /*
      Create the query as a stored procedure
      Drop first since sp can exist from a failed mysqltest run
    */
    DYNAMIC_STRING query_str;
    init_dynamic_string(&query_str,
			"DROP PROCEDURE IF EXISTS mysqltest_tmp_sp;",
			query_len+64, 256);
    util_query(mysql, query_str.str);
    dynstr_set(&query_str, "CREATE PROCEDURE mysqltest_tmp_sp()\n");
    dynstr_append_mem(&query_str, query, query_len);
    if (util_query(mysql, query_str.str))
    {
      /*
	Failed to create the stored procedure for this query,
	this is not fatal just run the query the normal way
      */
      DBUG_PRINT("sp_create_error",
		 ("Failed to create sp '%s': %d: %s", query_str.str,
		  mysql_errno(mysql), mysql_error(mysql)));

      /* Log error to create sp */
      verbose_msg("Failed to create sp '%s' %d: %s", query_str.str,
		  mysql_errno(mysql), mysql_error(mysql));

    }
    else
    {
      sp_created= 1;

      query= (char*)"CALL mysqltest_tmp_sp()";
      query_len = strlen(query);
    }
    dynstr_free(&query_str);
  }

  if (display_result_sorted)
  {
    /*
       Collect the query output in a separate string
       that can be sorted before it's added to the
       global result string
    */
    init_dynamic_string(&ds_sorted, "", 1024, 1024);
    save_ds= ds; /* Remember original ds */
    ds= &ds_sorted;
  }

  /*
    Find out how to run this query

    Always run with normal C API if it's not a complete
    SEND + REAP

    If it is a '?' in the query it may be a SQL level prepared
    statement already and we can't do it twice
  */
  if (ps_protocol_enabled &&
      complete_query &&
      match_re(&ps_re, query))
    run_query_stmt(mysql, command, query, query_len, ds, &ds_warnings);
  else
    run_query_normal(cn, command, flags, query, query_len,
		     ds, &ds_warnings);

  dynstr_free(&ds_warnings);
  ds_warn= 0;
  if (command->type == Q_EVAL || command->type == Q_SEND_EVAL)
    dynstr_free(&eval_query);

  if (display_result_sorted)
  {
    /* Sort the result set and append it to result */
    dynstr_append_sorted(save_ds, &ds_sorted);
    ds= save_ds;
    dynstr_free(&ds_sorted);
  }

  if (sp_created)
  {
    if (util_query(mysql, "DROP PROCEDURE mysqltest_tmp_sp "))
      die("Failed to drop sp: %d: %s", mysql_errno(mysql), mysql_error(mysql));
  }

  if (view_created)
  {
    if (util_query(mysql, "DROP VIEW mysqltest_tmp_v "))
      die("Failed to drop view: %d: %s",
	  mysql_errno(mysql), mysql_error(mysql));
  }

  if (command->require_file[0])
  {
    /* A result file was specified for _this_ query
       and the output should be checked against an already
       existing file which has been specified using --require or --result
    */
    check_require(ds, command->require_file);
  }

  if (ds == &ds_result)
    dynstr_free(&ds_result);
  DBUG_VOID_RETURN;
}

/**
   Display the optimizer trace produced by the last executed statement.
 */
void display_opt_trace(struct st_connection *cn,
                       struct st_command *command,
                       int flags)
{
  if (!disable_query_log &&
      opt_trace_protocol_enabled &&
      !cn->pending &&
      !command->expected_errors.count &&
      match_re(&opt_trace_re, command->query))
  {
    st_command save_command= *command;
    DYNAMIC_STRING query_str;
    init_dynamic_string(&query_str,
                        "SELECT trace FROM information_schema.optimizer_trace"
                        " /* injected by --opt-trace-protocol */",
                        128, 128);

    command->query= query_str.str;
    command->query_len= query_str.length;
    command->end= strend(command->query);

    /* Sorted trace is not readable at all, don't bother to lower case */
    /* No need to keep old values, will be reset anyway */
    display_result_sorted= FALSE;
    display_result_lower= FALSE;
    run_query(cn, command, flags);

    dynstr_free(&query_str);
    *command= save_command;
  }
}


void run_explain(struct st_connection *cn, struct st_command *command,
                 int flags, bool json)
{
  if ((flags & QUERY_REAP_FLAG) &&
      !command->expected_errors.count &&
      match_re(&explain_re, command->query))
  {
    st_command save_command= *command;
    DYNAMIC_STRING query_str;
    DYNAMIC_STRING ds_warning_messages;

    init_dynamic_string(&ds_warning_messages, "", 0, 2048);
    init_dynamic_string(&query_str, json ? "EXPLAIN FORMAT=JSON "
                                         : "EXPLAIN EXTENDED ", 256, 256);
    dynstr_append_mem(&query_str, command->query,
                      command->end - command->query);
    
    command->query= query_str.str;
    command->query_len= query_str.length;
    command->end= strend(command->query);

    run_query(cn, command, flags);

    dynstr_free(&query_str);
    dynstr_free(&ds_warning_messages);

    *command= save_command;
  }
}


/****************************************************************************/
/*
  Functions to detect different SQL statements
*/

char *re_eprint(int err)
{
  static char epbuf[100];
  size_t len= my_regerror(MY_REG_ITOA | err, NULL, epbuf, sizeof(epbuf));
  assert(len <= sizeof(epbuf));
  return(epbuf);
}

void init_re_comp(my_regex_t *re, const char* str)
{
  int err= my_regcomp(re, str, (MY_REG_EXTENDED | MY_REG_ICASE | MY_REG_NOSUB),
                      &my_charset_latin1);
  if (err)
  {
    char erbuf[100];
    int len= my_regerror(err, re, erbuf, sizeof(erbuf));
    die("error %s, %d/%d `%s'\n",
	re_eprint(err), (int)len, (int)sizeof(erbuf), erbuf);
  }
}

void init_re(void)
{
  /*
    Filter for queries that can be run using the
    MySQL Prepared Statements C API
  */
  const char *ps_re_str =
    "^("
    "[[:space:]]*REPLACE[[:space:]]|"
    "[[:space:]]*INSERT[[:space:]]|"
    "[[:space:]]*UPDATE[[:space:]]|"
    "[[:space:]]*DELETE[[:space:]]|"
    "[[:space:]]*SELECT[[:space:]]|"
    "[[:space:]]*CREATE[[:space:]]+TABLE[[:space:]]|"
    "[[:space:]]*DO[[:space:]]|"
    "[[:space:]]*SET[[:space:]]+OPTION[[:space:]]|"
    "[[:space:]]*DELETE[[:space:]]+MULTI[[:space:]]|"
    "[[:space:]]*UPDATE[[:space:]]+MULTI[[:space:]]|"
    "[[:space:]]*INSERT[[:space:]]+SELECT[[:space:]])";

  /*
    Filter for queries that can be run using the
    Stored procedures
  */
  const char *sp_re_str =ps_re_str;

  /*
    Filter for queries that can be run as views
  */
  const char *view_re_str =
    "^("
    "[[:space:]]*SELECT[[:space:]])";

  const char *opt_trace_re_str =
    "^("
    "[[:space:]]*INSERT[[:space:]]|"
    "[[:space:]]*UPDATE[[:space:]]|"
    "[[:space:]]*DELETE[[:space:]]|"
    "[[:space:]]*EXPLAIN[[:space:]]|"
    "[[:space:]]*SELECT[[:space:]])";

  /* Filter for queries that can be converted to EXPLAIN */
  const char *explain_re_str =
    "^("
    "[[:space:]]*(SELECT|DELETE|UPDATE|INSERT|REPLACE)[[:space:]])";

  init_re_comp(&ps_re, ps_re_str);
  init_re_comp(&sp_re, sp_re_str);
  init_re_comp(&view_re, view_re_str);
  init_re_comp(&opt_trace_re, opt_trace_re_str);
  init_re_comp(&explain_re, explain_re_str);
}


int match_re(my_regex_t *re, char *str)
{
  while (my_isspace(charset_info, *str))
    str++;
  if (str[0] == '/' && str[1] == '*')
  {
    char *comm_end= strstr (str, "*/");
    if (! comm_end)
      die("Statement is unterminated comment");
    str= comm_end + 2;
  }
  
  int err= my_regexec(re, str, (size_t)0, NULL, 0);

  if (err == 0)
    return 1;
  else if (err == MY_REG_NOMATCH)
    return 0;

  {
    char erbuf[100];
    int len= my_regerror(err, re, erbuf, sizeof(erbuf));
    die("error %s, %d/%d `%s'\n",
	re_eprint(err), (int)len, (int)sizeof(erbuf), erbuf);
  }
  return 0;
}

void free_re(void)
{
  my_regfree(&ps_re);
  my_regfree(&sp_re);
  my_regfree(&view_re);
  my_regfree(&opt_trace_re);
  my_regfree(&explain_re);
  my_regex_end();
}

/****************************************************************************/

void get_command_type(struct st_command* command)
{
  char save;
  uint type;
  DBUG_ENTER("get_command_type");

  if (*command->query == '}')
  {
    command->type = Q_END_BLOCK;
    DBUG_VOID_RETURN;
  }

  save= command->query[command->first_word_len];
  command->query[command->first_word_len]= 0;
  type= find_type(command->query, &command_typelib, FIND_TYPE_NO_PREFIX);
  command->query[command->first_word_len]= save;
  if (type > 0)
  {
    command->type=(enum enum_commands) type;		/* Found command */

    /*
      Look for case where "query" was explicitly specified to
      force command being sent to server
    */
    if (type == Q_QUERY)
    {
      /* Skip the "query" part */
      command->query= command->first_argument;
    }
  }
  else
  {
    /* No mysqltest command matched */

    if (command->type != Q_COMMENT_WITH_COMMAND)
    {
      /* A query that will sent to mysqld */
      command->type= Q_QUERY;
    }
    else
    {
      /* -- "comment" that didn't contain a mysqltest command */
      die("Found line beginning with --  that didn't contain "\
          "a valid mysqltest command, check your syntax or "\
          "use # if you intended to write a comment");
    }
  }
  DBUG_VOID_RETURN;
}


void update_expected_errors(struct st_command* command)
{
  DBUG_ENTER("update_expected_errors");

  /* Set expected error on command */
  memcpy(&command->expected_errors, &saved_expected_errors,
         sizeof(saved_expected_errors));
  DBUG_PRINT("info", ("There are %d expected errors",
                      command->expected_errors.count));
  DBUG_VOID_RETURN;
}



/*
  Record how many milliseconds it took to execute the test file
  up until the current line and write it to .progress file

*/

void mark_progress(struct st_command* command MY_ATTRIBUTE((unused)),
                   int line)
{
  static ulonglong progress_start= 0; // < Beware
  DYNAMIC_STRING ds_progress;

  char buf[32], *end;
  ulonglong timer= timer_now();
  if (!progress_start)
    progress_start= timer;
  timer-= progress_start;

  if (init_dynamic_string(&ds_progress, "", 256, 256))
    die("Out of memory");

  /* Milliseconds since start */
  end= longlong2str(timer, buf, 10);
  dynstr_append_mem(&ds_progress, buf, (int)(end-buf));
  dynstr_append_mem(&ds_progress, "\t", 1);

  /* Parser line number */
  end= int10_to_str(line, buf, 10);
  dynstr_append_mem(&ds_progress, buf, (int)(end-buf));
  dynstr_append_mem(&ds_progress, "\t", 1);

  /* Filename */
  dynstr_append(&ds_progress, cur_file->file_name);
  dynstr_append_mem(&ds_progress, ":", 1);

  /* Line in file */
  end= int10_to_str(cur_file->lineno, buf, 10);
  dynstr_append_mem(&ds_progress, buf, (int)(end-buf));


  dynstr_append_mem(&ds_progress, "\n", 1);

  progress_file.write(&ds_progress);

  dynstr_free(&ds_progress);

}

#ifdef HAVE_STACKTRACE

static void dump_backtrace(void)
{
  struct st_connection *conn= cur_con;

  fprintf(stderr, "read_command_buf (%p): ", read_command_buf);
  my_safe_print_str(read_command_buf, sizeof(read_command_buf));

  if (conn)
  {
    fprintf(stderr, "conn->name (%p): ", conn->name);
    my_safe_print_str(conn->name, conn->name_len);
#ifdef EMBEDDED_LIBRARY
    fprintf(stderr, "conn->cur_query (%p): ", conn->cur_query);
    my_safe_print_str(conn->cur_query, conn->cur_query_len);
#endif
  }
  fputs("Attempting backtrace...\n", stderr);
  my_print_stacktrace(NULL, my_thread_stack_size);
}

#else

static void dump_backtrace(void)
{
  fputs("Backtrace not available.\n", stderr);
}

#endif

static sig_handler signal_handler(int sig)
{
  fprintf(stderr, "mysqltest got " SIGNAL_FMT "\n", sig);
  dump_backtrace();

  fprintf(stderr, "Writing a core file...\n");
  fflush(stderr);
  my_write_core(sig);
#ifndef __WIN__
  exit(1);			// Shouldn't get here but just in case
#endif
}

#ifdef __WIN__

LONG WINAPI exception_filter(EXCEPTION_POINTERS *exp)
{
  __try
  {
    my_set_exception_pointers(exp);
    signal_handler(exp->ExceptionRecord->ExceptionCode);
  }
  __except(EXCEPTION_EXECUTE_HANDLER)
  {
    fputs("Got exception in exception handler!\n", stderr);
  }

  return EXCEPTION_CONTINUE_SEARCH;
}


static void init_signal_handling(void)
{
  UINT mode;

  /* Set output destination of messages to the standard error stream. */
  _CrtSetReportMode(_CRT_WARN, _CRTDBG_MODE_FILE);
  _CrtSetReportFile(_CRT_WARN, _CRTDBG_FILE_STDERR);
  _CrtSetReportMode(_CRT_ERROR, _CRTDBG_MODE_FILE);
  _CrtSetReportFile(_CRT_ERROR, _CRTDBG_FILE_STDERR);
  _CrtSetReportMode(_CRT_ASSERT, _CRTDBG_MODE_FILE);
  _CrtSetReportFile(_CRT_ASSERT, _CRTDBG_FILE_STDERR);

  /* Do not not display the a error message box. */
  mode= SetErrorMode(0) | SEM_FAILCRITICALERRORS | SEM_NOOPENFILEERRORBOX;
  SetErrorMode(mode);

  SetUnhandledExceptionFilter(exception_filter);
}

#else /* __WIN__ */

static void init_signal_handling(void)
{
  struct sigaction sa;
  DBUG_ENTER("init_signal_handling");

#ifdef HAVE_STACKTRACE
  my_init_stacktrace();
#endif

  sa.sa_flags = SA_RESETHAND | SA_NODEFER;
  sigemptyset(&sa.sa_mask);
  sigprocmask(SIG_SETMASK, &sa.sa_mask, NULL);

  sa.sa_handler= signal_handler;

  sigaction(SIGSEGV, &sa, NULL);
  sigaction(SIGABRT, &sa, NULL);
#ifdef SIGBUS
  sigaction(SIGBUS, &sa, NULL);
#endif
  sigaction(SIGILL, &sa, NULL);
  sigaction(SIGFPE, &sa, NULL);

  DBUG_VOID_RETURN;
}

#endif /* !__WIN__ */

int main(int argc, char **argv)
{
  struct st_command *command;
  my_bool q_send_flag= 0, abort_flag= 0;
  uint command_executed= 0, last_command_executed= 0;
  char save_file[FN_REFLEN];
  MY_INIT(argv[0]);

  save_file[0]= 0;
  TMPDIR[0]= 0;

  init_signal_handling();

  /* Init expected errors */
  memset(&saved_expected_errors, 0, sizeof(saved_expected_errors));

#ifdef EMBEDDED_LIBRARY
  /* set appropriate stack for the 'query' threads */
  (void) pthread_attr_init(&cn_thd_attrib);
  pthread_attr_setstacksize(&cn_thd_attrib, DEFAULT_THREAD_STACK);
#endif /*EMBEDDED_LIBRARY*/

  /* Init file stack */
  memset(file_stack, 0, sizeof(file_stack));
  file_stack_end=
    file_stack + (sizeof(file_stack)/sizeof(struct st_test_file)) - 1;
  cur_file= file_stack;

  /* Init block stack */
  memset(block_stack, 0, sizeof(block_stack));
  block_stack_end=
    block_stack + (sizeof(block_stack)/sizeof(struct st_block)) - 1;
  cur_block= block_stack;
  cur_block->ok= TRUE; /* Outer block should always be executed */
  cur_block->cmd= cmd_none;

  my_init_dynamic_array(&q_lines, sizeof(struct st_command*), 1024, 1024);

  if (my_hash_init(&var_hash, charset_info,
                   1024, 0, 0, get_var_key, var_free, MYF(0)))
    die("Variable hash initialization failed");

  {
    char path_separator[]= { FN_LIBCHAR, 0 };
    var_set_string("SYSTEM_PATH_SEPARATOR", path_separator);
  }
  var_set_string("MYSQL_SERVER_VERSION", MYSQL_SERVER_VERSION);
  var_set_string("MYSQL_SYSTEM_TYPE", SYSTEM_TYPE);
  var_set_string("MYSQL_MACHINE_TYPE", MACHINE_TYPE);
  if (sizeof(void *) == 8) {
    var_set_string("MYSQL_SYSTEM_ARCHITECTURE", "64");
  } else {
    var_set_string("MYSQL_SYSTEM_ARCHITECTURE", "32");
  }

  memset(&master_pos, 0, sizeof(master_pos));

  parser.current_line= parser.read_lines= 0;
  memset(&var_reg, 0, sizeof(var_reg));

  init_builtin_echo();
#ifdef __WIN__
#ifndef USE_CYGWIN
  is_windows= 1;
#endif
  init_tmp_sh_file();
  init_win_path_patterns();
#endif

  init_dynamic_string(&ds_res, "", 2048, 2048);

  parse_args(argc, argv);

  log_file.open(opt_logdir, result_file_name, ".log");
  verbose_msg("Logging to '%s'.", log_file.file_name());
  if (opt_mark_progress)
  {
    progress_file.open(opt_logdir, result_file_name, ".progress");
    verbose_msg("Tracing progress in '%s'.", progress_file.file_name());
  }

  /* Init connections, allocate 1 extra as buffer + 1 for default */
  connections= (struct st_connection*)
    my_malloc((opt_max_connections+2) * sizeof(struct st_connection),
              MYF(MY_WME | MY_ZEROFILL));
  connections_end= connections + opt_max_connections +1;
  next_con= connections + 1;
  
  var_set_int("$PS_PROTOCOL", ps_protocol);
  var_set_int("$SP_PROTOCOL", sp_protocol);
  var_set_int("$VIEW_PROTOCOL", view_protocol);
  var_set_int("$OPT_TRACE_PROTOCOL", opt_trace_protocol);
  var_set_int("$EXPLAIN_PROTOCOL", explain_protocol);
  var_set_int("$JSON_EXPLAIN_PROTOCOL", json_explain_protocol);
  var_set_int("$CURSOR_PROTOCOL", cursor_protocol);

  var_set_int("$ENABLED_QUERY_LOG", 1);
  var_set_int("$ENABLED_ABORT_ON_ERROR", 1);
  var_set_int("$ENABLED_RESULT_LOG", 1);
  var_set_int("$ENABLED_CONNECT_LOG", 0);
  var_set_int("$ENABLED_WARNINGS", 1);
  var_set_int("$ENABLED_INFO", 0);
  var_set_int("$ENABLED_METADATA", 0);

  DBUG_PRINT("info",("result_file: '%s'",
                     result_file_name ? result_file_name : ""));
  verbose_msg("Results saved in '%s'.", 
              result_file_name ? result_file_name : "");
  if (mysql_server_init(embedded_server_arg_count,
			embedded_server_args,
			(char**) embedded_server_groups))
    die("Can't initialize MySQL server");
  server_initialized= 1;
  if (cur_file == file_stack && cur_file->file == 0)
  {
    cur_file->file= stdin;
    cur_file->file_name= my_strdup("<stdin>", MYF(MY_WME));
    cur_file->lineno= 1;
  }
  var_set_string("MYSQLTEST_FILE", cur_file->file_name);
  init_re();

  /* Cursor protcol implies ps protocol */
  if (cursor_protocol)
    ps_protocol= 1;

  ps_protocol_enabled= ps_protocol;
  sp_protocol_enabled= sp_protocol;
  view_protocol_enabled= view_protocol;
  opt_trace_protocol_enabled= opt_trace_protocol;
  explain_protocol_enabled= explain_protocol;
  json_explain_protocol_enabled= json_explain_protocol;
  cursor_protocol_enabled= cursor_protocol;

  st_connection *con= connections;
#ifdef EMBEDDED_LIBRARY
  init_connection_thd(con);
#endif /*EMBEDDED_LIBRARY*/
  if (!( mysql_init(&con->mysql)))
    die("Failed in mysql_init()");
  if (opt_connect_timeout)
    mysql_options(&con->mysql, MYSQL_OPT_CONNECT_TIMEOUT,
                  (void *) &opt_connect_timeout);
  if (opt_compress)
    mysql_options(&con->mysql,MYSQL_OPT_COMPRESS,NullS);
  mysql_options(&con->mysql, MYSQL_OPT_LOCAL_INFILE, 0);
  mysql_options(&con->mysql, MYSQL_SET_CHARSET_NAME,
                charset_info->csname);
  if (opt_charsets_dir)
    mysql_options(&con->mysql, MYSQL_SET_CHARSET_DIR,
                  opt_charsets_dir);

#ifndef EMBEDDED_LIBRARY
  if (opt_protocol)
    mysql_options(&con->mysql,MYSQL_OPT_PROTOCOL,(char*)&opt_protocol);
#endif

#if defined(HAVE_OPENSSL) && !defined(EMBEDDED_LIBRARY)

  if (opt_use_ssl)
  {
    mysql_ssl_set(&con->mysql, opt_ssl_key, opt_ssl_cert, opt_ssl_ca,
		  opt_ssl_capath, opt_ssl_cipher);
    mysql_options(&con->mysql, MYSQL_OPT_SSL_CRL, opt_ssl_crl);
    mysql_options(&con->mysql, MYSQL_OPT_SSL_CRLPATH, opt_ssl_crlpath);
#if MYSQL_VERSION_ID >= 50000
    /* Turn on ssl_verify_server_cert only if host is "localhost" */
    opt_ssl_verify_server_cert= opt_host && !strcmp(opt_host, "localhost");
    mysql_options(&con->mysql, MYSQL_OPT_SSL_VERIFY_SERVER_CERT,
                  &opt_ssl_verify_server_cert);
#endif
  }
#endif

#ifdef HAVE_SMEM
  if (shared_memory_base_name)
    mysql_options(&con->mysql,MYSQL_SHARED_MEMORY_BASE_NAME,shared_memory_base_name);
#endif

  if (!(con->name = my_strdup("default", MYF(MY_WME))))
    die("Out of memory");

  safe_connect(&con->mysql, con->name, opt_host, opt_user, opt_pass,
               opt_db, opt_port, unix_sock);

  /* Use all time until exit if no explicit 'start_timer' */
  timer_start= timer_now();

  /*
    Initialize $mysql_errno with -1, so we can
    - distinguish it from valid values ( >= 0 ) and
    - detect if there was never a command sent to the server
  */
  var_set_errno(-1);

  set_current_connection(con);

  if (opt_include)
  {
    open_file(opt_include);
  }

  verbose_msg("Start processing test commands from '%s' ...", cur_file->file_name);
  while (!read_command(&command) && !abort_flag)
  {
    int current_line_inc = 1, processed = 0;
    if (command->type == Q_UNKNOWN || command->type == Q_COMMENT_WITH_COMMAND)
      get_command_type(command);

    if(saved_expected_errors.count > 0)
      update_expected_errors(command);

    if (parsing_disabled &&
        command->type != Q_ENABLE_PARSING &&
        command->type != Q_DISABLE_PARSING)
    {
      /* Parsing is disabled, silently convert this line to a comment */
      command->type= Q_COMMENT;
    }

    /* (Re-)set abort_on_error for this command */
    command->abort_on_error= (command->expected_errors.count == 0 &&
                              abort_on_error);
    
    /* delimiter needs to be executed so we can continue to parse */
    my_bool ok_to_do= cur_block->ok || command->type == Q_DELIMITER;
    /*
      Some commands need to be "done" the first time if they may get
      re-iterated over in a true context. This can only happen if there's 
      a while loop at some level above the current block.
    */
    if (!ok_to_do)
    {
      if (command->type == Q_SOURCE ||
          command->type == Q_ERROR ||
          command->type == Q_WRITE_FILE ||
          command->type == Q_APPEND_FILE ||
	  command->type == Q_PERL)
      {
	for (struct st_block *stb= cur_block-1; stb >= block_stack; stb--)
	{
	  if (stb->cmd == cmd_while)
	  {
	    ok_to_do= 1;
	    break;
	  }
	}
      }
    }

    if (ok_to_do)
    {
      command->last_argument= command->first_argument;
      processed = 1;
      /* Need to remember this for handle_error() */
      curr_command= command;
      switch (command->type) {
      case Q_CONNECT:
        do_connect(command);
        break;
      case Q_CONNECTION: select_connection(command); break;
      case Q_DISCONNECT:
      case Q_DIRTY_CLOSE:
	do_close_connection(command); break;
      case Q_ENABLE_QUERY_LOG:
        set_property(command, P_QUERY, 0);
        break;
      case Q_DISABLE_QUERY_LOG:
        set_property(command, P_QUERY, 1);
        break;
      case Q_ENABLE_ABORT_ON_ERROR:
        set_property(command, P_ABORT, 1);
        break;
      case Q_DISABLE_ABORT_ON_ERROR:
        set_property(command, P_ABORT, 0);
        break;
      case Q_ENABLE_RESULT_LOG:
        set_property(command, P_RESULT, 0);
        break;
      case Q_DISABLE_RESULT_LOG:
        set_property(command, P_RESULT, 1);
        break;
      case Q_ENABLE_CONNECT_LOG:
        set_property(command, P_CONNECT, 0);
        break;
      case Q_DISABLE_CONNECT_LOG:
        set_property(command, P_CONNECT, 1);
        break;
      case Q_ENABLE_WARNINGS:
        set_property(command, P_WARN, 0);
        break;
      case Q_DISABLE_WARNINGS:
        set_property(command, P_WARN, 1);
        break;
      case Q_ENABLE_INFO:
        set_property(command, P_INFO, 0);
        break;
      case Q_DISABLE_INFO:
        set_property(command, P_INFO, 1);
        break;
      case Q_ENABLE_METADATA:
        set_property(command, P_META, 1);
        break;
      case Q_DISABLE_METADATA:
        set_property(command, P_META, 0);
        break;
      case Q_SOURCE: do_source(command); break;
      case Q_SLEEP: do_sleep(command, 0); break;
      case Q_REAL_SLEEP: do_sleep(command, 1); break;
      case Q_WAIT_FOR_SLAVE_TO_STOP: do_wait_for_slave_to_stop(command); break;
      case Q_INC: do_modify_var(command, DO_INC); break;
      case Q_DEC: do_modify_var(command, DO_DEC); break;
      case Q_ECHO: do_echo(command); command_executed++; break;
      case Q_SYSTEM:
        die("'system' command  is deprecated, use exec or\n"\
            "  see the manual for portable commands to use");
	break;
      case Q_REMOVE_FILE: do_remove_file(command); break;
      case Q_REMOVE_FILES_WILDCARD: do_remove_files_wildcard(command); break;
      case Q_MKDIR: do_mkdir(command); break;
      case Q_RMDIR: do_rmdir(command); break;
      case Q_LIST_FILES: do_list_files(command); break;
      case Q_LIST_FILES_WRITE_FILE:
        do_list_files_write_file_command(command, FALSE);
        break;
      case Q_LIST_FILES_APPEND_FILE:
        do_list_files_write_file_command(command, TRUE);
        break;
      case Q_FILE_EXIST: do_file_exist(command); break;
      case Q_WRITE_FILE: do_write_file(command); break;
      case Q_APPEND_FILE: do_append_file(command); break;
      case Q_DIFF_FILES: do_diff_files(command); break;
      case Q_SEND_QUIT: do_send_quit(command); break;
      case Q_CHANGE_USER: do_change_user(command); break;
      case Q_CAT_FILE: do_cat_file(command); break;
      case Q_COPY_FILE: do_copy_file(command); break;
      case Q_MOVE_FILE: do_move_file(command); break;
      case Q_CHMOD_FILE: do_chmod_file(command); break;
      case Q_PERL: do_perl(command); break;
      case Q_RESULT_FORMAT_VERSION: do_result_format_version(command); break;
      case Q_DELIMITER:
        do_delimiter(command);
	break;
      case Q_DISPLAY_VERTICAL_RESULTS:
        display_result_vertically= TRUE;
        break;
      case Q_DISPLAY_HORIZONTAL_RESULTS:
	display_result_vertically= FALSE;
        break;
      case Q_SORTED_RESULT:
        /*
          Turn on sorting of result set, will be reset after next
          command
        */
	display_result_sorted= TRUE;
        break;
      case Q_LOWERCASE:
        /*
          Turn on lowercasing of result, will be reset after next
          command
        */
        display_result_lower= TRUE;
        break;
      case Q_LET: do_let(command); break;
      case Q_EVAL_RESULT:
        die("'eval_result' command  is deprecated");
      case Q_EVAL:
      case Q_QUERY_VERTICAL:
      case Q_QUERY_HORIZONTAL:
	if (command->query == command->query_buf)
        {
          /* Skip the first part of command, i.e query_xxx */
	  command->query= command->first_argument;
          command->first_word_len= 0;
        }
	/* fall through */
      case Q_QUERY:
      case Q_REAP:
      {
	my_bool old_display_result_vertically= display_result_vertically;
        /* Default is full query, both reap and send  */
        int flags= QUERY_REAP_FLAG | QUERY_SEND_FLAG;

        if (q_send_flag)
        {
          /* Last command was an empty 'send' */
          flags= QUERY_SEND_FLAG;
          q_send_flag= 0;
        }
        else if (command->type == Q_REAP)
        {
          flags= QUERY_REAP_FLAG;
        }

        /* Check for special property for this query */
        display_result_vertically|= (command->type == Q_QUERY_VERTICAL);

        /*
          We run EXPLAIN _before_ the query. If query is UPDATE/DELETE is
          matters: a DELETE may delete rows, and then EXPLAIN DELETE will
          usually terminate quickly with "no matching rows". To make it more
          interesting, EXPLAIN is now first.
        */
        if (explain_protocol_enabled)
          run_explain(cur_con, command, flags, 0);
        if (json_explain_protocol_enabled)
          run_explain(cur_con, command, flags, 1);
	/* Check for 'require' */
	if (*save_file)
	{
	  strmake(command->require_file, save_file, sizeof(save_file) - 1);
	  *save_file= 0;
	}
	run_query(cur_con, command, flags);
	display_opt_trace(cur_con, command, flags);
	command_executed++;
        command->last_argument= command->end;

        /* Restore settings */
	display_result_vertically= old_display_result_vertically;

	break;
      }
      case Q_SEND:
      case Q_SEND_EVAL:
        if (!*command->first_argument)
        {
          /*
            This is a send without arguments, it indicates that _next_ query
            should be send only
          */
          q_send_flag= 1;
          break;
        }

        /* Remove "send" if this is first iteration */
	if (command->query == command->query_buf)
	  command->query= command->first_argument;

	/*
	  run_query() can execute a query partially, depending on the flags.
	  QUERY_SEND_FLAG flag without QUERY_REAP_FLAG tells it to just send
          the query and read the result some time later when reap instruction
	  is given on this connection.
        */
	run_query(cur_con, command, QUERY_SEND_FLAG);
	command_executed++;
        command->last_argument= command->end;
	break;
      case Q_REQUIRE:
	do_get_file_name(command, save_file, sizeof(save_file));
	break;
      case Q_ERROR:
        do_get_errcodes(command);
	break;
      case Q_REPLACE:
	do_get_replace(command);
	break;
      case Q_REPLACE_REGEX:
        do_get_replace_regex(command);
        break;
      case Q_REPLACE_COLUMN:
	do_get_replace_column(command);
	break;
      case Q_SAVE_MASTER_POS: do_save_master_pos(); break;
      case Q_SYNC_WITH_MASTER: do_sync_with_master(command); break;
      case Q_SYNC_SLAVE_WITH_MASTER:
      {
	do_save_master_pos();
	if (*command->first_argument)
	  select_connection(command);
	else
	  select_connection_name("slave");
	do_sync_with_master2(command, 0);
	break;
      }
      case Q_COMMENT:
      {
        command->last_argument= command->end;

        /* Don't output comments in v1 */
        if (opt_result_format_version == 1)
          break;

        /* Don't output comments if query logging is off */
        if (disable_query_log)
          break;

        /* Write comment's with two starting #'s to result file */
        const char* p= command->query;
        if (p && *p == '#' && *(p+1) == '#')
        {
          dynstr_append_mem(&ds_res, command->query, command->query_len);
          dynstr_append(&ds_res, "\n");
        }
	break;
      }
      case Q_EMPTY_LINE:
        /* Don't output newline in v1 */
        if (opt_result_format_version == 1)
          break;

        /* Don't output newline if query logging is off */
        if (disable_query_log)
          break;

        dynstr_append(&ds_res, "\n");
        break;
      case Q_PING:
        handle_command_error(command, mysql_ping(&cur_con->mysql));
        break;
      case Q_SEND_SHUTDOWN:
        handle_command_error(command,
                             mysql_shutdown(&cur_con->mysql,
                                            SHUTDOWN_DEFAULT));
        break;
      case Q_SHUTDOWN_SERVER:
        do_shutdown_server(command);
        break;
      case Q_EXEC:
      case Q_EXECW:
	do_exec(command);
	command_executed++;
	break;
      case Q_START_TIMER:
	/* Overwrite possible earlier start of timer */
	timer_start= timer_now();
	break;
      case Q_END_TIMER:
	/* End timer before ending mysqltest */
	timer_output();
	break;
      case Q_CHARACTER_SET:
	do_set_charset(command);
	break;
      case Q_DISABLE_PS_PROTOCOL:
        set_property(command, P_PS, 0);
        /* Close any open statements */
        close_statements();
        break;
      case Q_ENABLE_PS_PROTOCOL:
        set_property(command, P_PS, ps_protocol);
        break;
      case Q_DISABLE_RECONNECT:
        set_reconnect(&cur_con->mysql, 0);
        break;
      case Q_ENABLE_RECONNECT:
        set_reconnect(&cur_con->mysql, 1);
        /* Close any open statements - no reconnect, need new prepare */
        close_statements();
        break;
      case Q_DISABLE_PARSING:
        if (parsing_disabled == 0)
          parsing_disabled= 1;
        else
          die("Parsing is already disabled");
        break;
      case Q_ENABLE_PARSING:
        /*
          Ensure we don't get parsing_disabled < 0 as this would accidentally
          disable code we don't want to have disabled
        */
        if (parsing_disabled == 1)
          parsing_disabled= 0;
        else
          die("Parsing is already enabled");
        break;
      case Q_DIE:
        /* Abort test with error code and error message */
        die("%s", command->first_argument);
        break;
      case Q_EXIT:
        /* Stop processing any more commands */
        abort_flag= 1;
        break;
      case Q_SKIP:
        abort_not_supported_test("%s", command->first_argument);
        break;

      case Q_RESULT:
        die("result, deprecated command");
        break;

      default:
        processed= 0;
        break;
      }
    }

    if (!processed)
    {
      current_line_inc= 0;
      switch (command->type) {
      case Q_WHILE: do_block(cmd_while, command); break;
      case Q_IF: do_block(cmd_if, command); break;
      case Q_END_BLOCK: do_done(command); break;
      default: current_line_inc = 1; break;
      }
    }
    else
      check_eol_junk(command->last_argument);

    if (command->type != Q_ERROR &&
        command->type != Q_COMMENT)
    {
      /*
        As soon as any non "error" command or comment has been executed,
        the array with expected errors should be cleared
      */
      memset(&saved_expected_errors, 0, sizeof(saved_expected_errors));
    }

    if (command_executed != last_command_executed || command->used_replace)
    {
      /*
        As soon as any command has been executed,
        the replace structures should be cleared
      */
      free_all_replace();

      /* Also reset "sorted_result" and "lowercase"*/
      display_result_sorted= FALSE;
      display_result_lower= FALSE;
    }
    last_command_executed= command_executed;

    parser.current_line += current_line_inc;
    if ( opt_mark_progress )
      mark_progress(command, parser.current_line);

    /* Write result from command to log file immediately */
    log_file.write(&ds_res);
    log_file.flush();
    dynstr_set(&ds_res, 0);
  }

  log_file.close();

  start_lineno= 0;
  verbose_msg("... Done processing test commands.");

  if (parsing_disabled)
    die("Test ended with parsing disabled");

  my_bool empty_result= FALSE;
  
  /*
    The whole test has been executed _sucessfully_.
    Time to compare result or save it to record file.
    The entire output from test is in the log file
  */
  if (log_file.bytes_written())
  {
    if (result_file_name)
    {
      /* A result file has been specified */

      if (record)
      {
	/* Recording */

        /* save a copy of the log to result file */
        if (my_copy(log_file.file_name(), result_file_name, MYF(0)) != 0)
          die("Failed to copy '%s' to '%s', errno: %d",
              log_file.file_name(), result_file_name, errno);

      }
      else
      {
	/* Check that the output from test is equal to result file */
	check_result();
      }
    }
  }
  else
  {
    /* Empty output is an error *unless* we also have an empty result file */
    if (! result_file_name || record ||
        compare_files (log_file.file_name(), result_file_name))
    {
      die("The test didn't produce any output");
    }
    else 
    {
      empty_result= TRUE;  /* Meaning empty was expected */
    }
  }

  if (!command_executed && result_file_name && !empty_result)
    die("No queries executed but non-empty result file found!");

  verbose_msg("Test has succeeded!");
  timer_output();
  /* Yes, if we got this far the test has suceeded! Sakila smiles */
  cleanup_and_exit(0);
  return 0; /* Keep compiler happy too */
}


/*
  A primitive timer that give results in milliseconds if the
  --timer-file=<filename> is given. The timer result is written
  to that file when the result is available. To not confuse
  mysql-test-run with an old obsolete result, we remove the file
  before executing any commands. The time we measure is

  - If no explicit 'start_timer' or 'end_timer' is given in the
  test case, the timer measure how long we execute in mysqltest.

  - If only 'start_timer' is given we measure how long we execute
  from that point until we terminate mysqltest.

  - If only 'end_timer' is given we measure how long we execute
  from that we enter mysqltest to the 'end_timer' is command is
  executed.

  - If both 'start_timer' and 'end_timer' are given we measure
  the time between executing the two commands.
*/

void timer_output(void)
{
  if (timer_file)
  {
    char buf[32], *end;
    ulonglong timer= timer_now() - timer_start;
    end= longlong2str(timer, buf, 10);
    str_to_file(timer_file,buf, (int) (end-buf));
    /* Timer has been written to the file, don't use it anymore */
    timer_file= 0;
  }
}


ulonglong timer_now(void)
{
  return my_micro_time() / 1000;
}


/*
  Get arguments for replace_columns. The syntax is:
  replace-column column_number to_string [column_number to_string ...]
  Where each argument may be quoted with ' or "
  A argument may also be a variable, in which case the value of the
  variable is replaced.
*/

void do_get_replace_column(struct st_command *command)
{
  char *from= command->first_argument;
  char *buff, *start;
  DBUG_ENTER("get_replace_columns");

  free_replace_column();
  if (!*from)
    die("Missing argument in %s", command->query);

  /* Allocate a buffer for results */
  start= buff= (char*)my_malloc(strlen(from)+1,MYF(MY_WME | MY_FAE));
  while (*from)
  {
    char *to;
    uint column_number;
    to= get_string(&buff, &from, command);
    if (!(column_number= atoi(to)) || column_number > MAX_COLUMNS)
      die("Wrong column number to replace_column in '%s'", command->query);
    if (!*from)
      die("Wrong number of arguments to replace_column in '%s'", command->query);
    to= get_string(&buff, &from, command);
    my_free(replace_column[column_number-1]);
    replace_column[column_number-1]= my_strdup(to, MYF(MY_WME | MY_FAE));
    set_if_bigger(max_replace_column, column_number);
  }
  my_free(start);
  command->last_argument= command->end;

  DBUG_VOID_RETURN;
}


void free_replace_column()
{
  uint i;
  for (i=0 ; i < max_replace_column ; i++)
  {
    if (replace_column[i])
    {
      my_free(replace_column[i]);
      replace_column[i]= 0;
    }
  }
  max_replace_column= 0;
}


/****************************************************************************/
/*
  Replace functions
*/

/* Definitions for replace result */

typedef struct st_pointer_array {		/* when using array-strings */
  TYPELIB typelib;				/* Pointer to strings */
  uchar	*str;					/* Strings is here */
  uint8 *flag;					/* Flag about each var. */
  uint	array_allocs,max_count,length,max_length;
} POINTER_ARRAY;

struct st_replace *init_replace(char * *from, char * *to, uint count,
				char * word_end_chars);
int insert_pointer_name(reg1 POINTER_ARRAY *pa,char * name);
void free_pointer_array(POINTER_ARRAY *pa);

/*
  Get arguments for replace. The syntax is:
  replace from to [from to ...]
  Where each argument may be quoted with ' or "
  A argument may also be a variable, in which case the value of the
  variable is replaced.
*/

void do_get_replace(struct st_command *command)
{
  uint i;
  char *from= command->first_argument;
  char *buff, *start;
  char word_end_chars[256], *pos;
  POINTER_ARRAY to_array, from_array;
  DBUG_ENTER("get_replace");

  free_replace();

  memset(&to_array, 0, sizeof(to_array));
  memset(&from_array, 0, sizeof(from_array));
  if (!*from)
    die("Missing argument in %s", command->query);
  start= buff= (char*)my_malloc(strlen(from)+1,MYF(MY_WME | MY_FAE));
  while (*from)
  {
    char *to= buff;
    to= get_string(&buff, &from, command);
    if (!*from)
      die("Wrong number of arguments to replace_result in '%s'",
          command->query);
#ifdef __WIN__
    fix_win_paths(to, from - to);
#endif
    insert_pointer_name(&from_array,to);
    to= get_string(&buff, &from, command);
    insert_pointer_name(&to_array,to);
  }
  for (i= 1,pos= word_end_chars ; i < 256 ; i++)
    if (my_isspace(charset_info,i))
      *pos++= i;
  *pos=0;					/* End pointer */
  if (!(glob_replace= init_replace((char**) from_array.typelib.type_names,
				  (char**) to_array.typelib.type_names,
				  (uint) from_array.typelib.count,
				  word_end_chars)))
    die("Can't initialize replace from '%s'", command->query);
  free_pointer_array(&from_array);
  free_pointer_array(&to_array);
  my_free(start);
  command->last_argument= command->end;
  DBUG_VOID_RETURN;
}


void free_replace()
{
  DBUG_ENTER("free_replace");
  my_free(glob_replace);
  glob_replace= NULL;
  DBUG_VOID_RETURN;
}


typedef struct st_replace {
  my_bool found;
  struct st_replace *next[256];
} REPLACE;

typedef struct st_replace_found {
  my_bool found;
  char *replace_string;
  uint to_offset;
  int from_offset;
} REPLACE_STRING;


void replace_strings_append(REPLACE *rep, DYNAMIC_STRING* ds,
                            const char *str,
                            int len MY_ATTRIBUTE((unused)))
{
  reg1 REPLACE *rep_pos;
  reg2 REPLACE_STRING *rep_str;
  const char *start, *from;
  DBUG_ENTER("replace_strings_append");

  start= from= str;
  rep_pos=rep+1;
  for (;;)
  {
    /* Loop through states */
    DBUG_PRINT("info", ("Looping through states"));
    while (!rep_pos->found)
      rep_pos= rep_pos->next[(uchar) *from++];

    /* Does this state contain a string to be replaced */
    if (!(rep_str = ((REPLACE_STRING*) rep_pos))->replace_string)
    {
      /* No match found */
      dynstr_append_mem(ds, start, from - start - 1);
      DBUG_PRINT("exit", ("Found no more string to replace, appended: %s", start));
      DBUG_VOID_RETURN;
    }

    /* Found a string that needs to be replaced */
    DBUG_PRINT("info", ("found: %d, to_offset: %d, from_offset: %d, string: %s",
                        rep_str->found, rep_str->to_offset,
                        rep_str->from_offset, rep_str->replace_string));

    /* Append part of original string before replace string */
    dynstr_append_mem(ds, start, (from - rep_str->to_offset) - start);

    /* Append replace string */
    dynstr_append_mem(ds, rep_str->replace_string,
                      strlen(rep_str->replace_string));

    if (!*(from-=rep_str->from_offset) && rep_pos->found != 2)
    {
      /* End of from string */
      DBUG_PRINT("exit", ("Found end of from string"));
      DBUG_VOID_RETURN;
    }
    DBUG_ASSERT(from <= str+len);
    start= from;
    rep_pos=rep;
  }
}


/*
  Regex replace  functions
*/


/* Stores regex substitutions */

struct st_regex
{
  char* pattern; /* Pattern to be replaced */
  char* replace; /* String or expression to replace the pattern with */
  int icase; /* true if the match is case insensitive */
};

int reg_replace(char** buf_p, int* buf_len_p, char *pattern, char *replace,
                char *string, int icase);



/*
  Finds the next (non-escaped) '/' in the expression.
  (If the character '/' is needed, it can be escaped using '\'.)
*/

#define PARSE_REGEX_ARG                         \
  while (p < expr_end)                          \
  {                                             \
    char c= *p;                                 \
    if (c == '/')                               \
    {                                           \
      if (last_c == '\\')                       \
      {                                         \
        buf_p[-1]= '/';                         \
      }                                         \
      else                                      \
      {                                         \
        *buf_p++ = 0;                           \
        break;                                  \
      }                                         \
    }                                           \
    else                                        \
      *buf_p++ = c;                             \
                                                \
    last_c= c;                                  \
    p++;                                        \
  }                                             \
                                                \
/*
  Initializes the regular substitution expression to be used in the
  result output of test.

  Returns: st_replace_regex struct with pairs of substitutions
*/

struct st_replace_regex* init_replace_regex(char* expr)
{
  struct st_replace_regex* res;
  char* buf,*expr_end;
  char* p;
  char* buf_p;
  uint expr_len= strlen(expr);
  char last_c = 0;
  struct st_regex reg;

  /* my_malloc() will die on fail with MY_FAE */
  res=(struct st_replace_regex*)my_malloc(
                                          sizeof(*res)+expr_len ,MYF(MY_FAE+MY_WME));
  my_init_dynamic_array(&res->regex_arr,sizeof(struct st_regex),128,128);

  buf= (char*)res + sizeof(*res);
  expr_end= expr + expr_len;
  p= expr;
  buf_p= buf;

  /* for each regexp substitution statement */
  while (p < expr_end)
  {
    memset(&reg, 0, sizeof(reg));
    /* find the start of the statement */
    while (p < expr_end)
    {
      if (*p == '/')
        break;
      p++;
    }

    if (p == expr_end || ++p == expr_end)
    {
      if (res->regex_arr.elements)
        break;
      else
        goto err;
    }
    /* we found the start */
    reg.pattern= buf_p;

    /* Find first argument -- pattern string to be removed */
    PARSE_REGEX_ARG

      if (p == expr_end || ++p == expr_end)
        goto err;

    /* buf_p now points to the replacement pattern terminated with \0 */
    reg.replace= buf_p;

    /* Find second argument -- replace string to replace pattern */
    PARSE_REGEX_ARG

      if (p == expr_end)
        goto err;

    /* skip the ending '/' in the statement */
    p++;

    /* Check if we should do matching case insensitive */
    if (p < expr_end && *p == 'i')
      reg.icase= 1;

    /* done parsing the statement, now place it in regex_arr */
    if (insert_dynamic(&res->regex_arr, &reg))
      die("Out of memory");
  }
  res->odd_buf_len= res->even_buf_len= 8192;
  res->even_buf= (char*)my_malloc(res->even_buf_len,MYF(MY_WME+MY_FAE));
  res->odd_buf= (char*)my_malloc(res->odd_buf_len,MYF(MY_WME+MY_FAE));
  res->buf= res->even_buf;

  return res;

err:
  delete_dynamic(&res->regex_arr);
  my_free(res);
  die("Error parsing replace_regex \"%s\"", expr);
  return 0;
}

/*
  Execute all substitutions on val.

  Returns: true if substituition was made, false otherwise
  Side-effect: Sets r->buf to be the buffer with all substitutions done.

  IN:
  struct st_replace_regex* r
  char* val
  Out:
  struct st_replace_regex* r
  r->buf points at the resulting buffer
  r->even_buf and r->odd_buf might have been reallocated
  r->even_buf_len and r->odd_buf_len might have been changed

  TODO:  at some point figure out if there is a way to do everything
  in one pass
*/

int multi_reg_replace(struct st_replace_regex* r,char* val)
{
  uint i;
  char* in_buf, *out_buf;
  int* buf_len_p;

  in_buf= val;
  out_buf= r->even_buf;
  buf_len_p= &r->even_buf_len;
  r->buf= 0;

  /* For each substitution, do the replace */
  for (i= 0; i < r->regex_arr.elements; i++)
  {
    struct st_regex re;
    char* save_out_buf= out_buf;

    get_dynamic(&r->regex_arr,(uchar*)&re,i);

    if (!reg_replace(&out_buf, buf_len_p, re.pattern, re.replace,
                     in_buf, re.icase))
    {
      /* if the buffer has been reallocated, make adjustements */
      if (save_out_buf != out_buf)
      {
        if (save_out_buf == r->even_buf)
          r->even_buf= out_buf;
        else
          r->odd_buf= out_buf;
      }

      r->buf= out_buf;
      if (in_buf == val)
        in_buf= r->odd_buf;

      swap_variables(char*,in_buf,out_buf);

      buf_len_p= (out_buf == r->even_buf) ? &r->even_buf_len :
        &r->odd_buf_len;
    }
  }

  return (r->buf == 0);
}

/*
  Parse the regular expression to be used in all result files
  from now on.

  The syntax is --replace_regex /from/to/i /from/to/i ...
  i means case-insensitive match. If omitted, the match is
  case-sensitive

*/
void do_get_replace_regex(struct st_command *command)
{
  char *expr= command->first_argument;
  free_replace_regex();
  /* Allow variable for the *entire* list of replacements */
  if (*expr == '$') 
  {
    VAR *val= var_get(expr, NULL, 0, 1);
    expr= val ? val->str_val : NULL;
  }
  if (expr && *expr && !(glob_replace_regex=init_replace_regex(expr)))
    die("Could not init replace_regex");
  command->last_argument= command->end;
}

void free_replace_regex()
{
  if (glob_replace_regex)
  {
    delete_dynamic(&glob_replace_regex->regex_arr);
    my_free(glob_replace_regex->even_buf);
    my_free(glob_replace_regex->odd_buf);
    my_free(glob_replace_regex);
    glob_replace_regex=0;
  }
}



/*
  auxiluary macro used by reg_replace
  makes sure the result buffer has sufficient length
*/
#define SECURE_REG_BUF   if (buf_len < need_buf_len)                    \
  {                                                                     \
    int off= res_p - buf;                                               \
    buf= (char*)my_realloc(buf,need_buf_len,MYF(MY_WME+MY_FAE));        \
    res_p= buf + off;                                                   \
    buf_len= need_buf_len;                                              \
  }                                                                     \
                                                                        \
/*
  Performs a regex substitution

  IN:

  buf_p - result buffer pointer. Will change if reallocated
  buf_len_p - result buffer length. Will change if the buffer is reallocated
  pattern - regexp pattern to match
  replace - replacement expression
  string - the string to perform substituions in
  icase - flag, if set to 1 the match is case insensitive
*/
int reg_replace(char** buf_p, int* buf_len_p, char *pattern,
                char *replace, char *string, int icase)
{
  my_regex_t r;
  my_regmatch_t *subs;
  char *replace_end;
  char *buf= *buf_p;
  int len;
  int buf_len, need_buf_len;
  int cflags= MY_REG_EXTENDED;
  int err_code;
  char *res_p,*str_p,*str_end;

  buf_len= *buf_len_p;
  len= strlen(string);
  str_end= string + len;

  /* start with a buffer of a reasonable size that hopefully will not
     need to be reallocated
  */
  need_buf_len= len * 2 + 1;
  res_p= buf;

  SECURE_REG_BUF

  if (icase)
    cflags|= MY_REG_ICASE;

  if ((err_code= my_regcomp(&r,pattern,cflags,&my_charset_latin1)))
  {
    check_regerr(&r,err_code);
    return 1;
  }

  subs= (my_regmatch_t*)my_malloc(sizeof(my_regmatch_t) * (r.re_nsub+1),
                                  MYF(MY_WME+MY_FAE));

  *res_p= 0;
  str_p= string;
  replace_end= replace + strlen(replace);

  /* for each pattern match instance perform a replacement */
  while (!err_code)
  {
    /* find the match */
    err_code= my_regexec(&r,str_p, r.re_nsub+1, subs,
                         (str_p == string) ? MY_REG_NOTBOL : 0);

    /* if regular expression error (eg. bad syntax, or out of memory) */
    if (err_code && err_code != MY_REG_NOMATCH)
    {
      check_regerr(&r,err_code);
      my_regfree(&r);
      return 1;
    }

    /* if match found */
    if (!err_code)
    {
      char* expr_p= replace;
      int c;

      /*
        we need at least what we have so far in the buffer + the part
        before this match
      */
      need_buf_len= (res_p - buf) + (int) subs[0].rm_so;

      /* on this pass, calculate the memory for the result buffer */
      while (expr_p < replace_end)
      {
        int back_ref_num= -1;
        c= *expr_p;

        if (c == '\\' && expr_p + 1 < replace_end)
        {
          back_ref_num= (int) (expr_p[1] - '0');
        }

        /* found a valid back_ref (eg. \1)*/
        if (back_ref_num >= 0 && back_ref_num <= (int)r.re_nsub)
        {
          my_regoff_t start_off, end_off;
          if ((start_off=subs[back_ref_num].rm_so) > -1 &&
              (end_off=subs[back_ref_num].rm_eo) > -1)
          {
            need_buf_len += (int) (end_off - start_off);
          }
          expr_p += 2;
        }
        else
        {
          expr_p++;
          need_buf_len++;
        }
      }
      need_buf_len++;
      /*
        now that we know the size of the buffer,
        make sure it is big enough
      */
      SECURE_REG_BUF

        /* copy the pre-match part */
        if (subs[0].rm_so)
        {
          memcpy(res_p, str_p, (size_t) subs[0].rm_so);
          res_p+= subs[0].rm_so;
        }

      expr_p= replace;

      /* copy the match and expand back_refs */
      while (expr_p < replace_end)
      {
        int back_ref_num= -1;
        c= *expr_p;

        if (c == '\\' && expr_p + 1 < replace_end)
        {
          back_ref_num= expr_p[1] - '0';
        }

        if (back_ref_num >= 0 && back_ref_num <= (int)r.re_nsub)
        {
          my_regoff_t start_off, end_off;
          if ((start_off=subs[back_ref_num].rm_so) > -1 &&
              (end_off=subs[back_ref_num].rm_eo) > -1)
          {
            int block_len= (int) (end_off - start_off);
            memcpy(res_p,str_p + start_off, block_len);
            res_p += block_len;
          }
          expr_p += 2;
        }
        else
        {
          *res_p++ = *expr_p++;
        }
      }

      /* handle the post-match part */
      if (subs[0].rm_so == subs[0].rm_eo)
      {
        if (str_p + subs[0].rm_so >= str_end)
          break;
        str_p += subs[0].rm_eo ;
        *res_p++ = *str_p++;
      }
      else
      {
        str_p += subs[0].rm_eo;
      }
    }
    else /* no match this time, just copy the string as is */
    {
      int left_in_str= str_end-str_p;
      need_buf_len= (res_p-buf) + left_in_str;
      SECURE_REG_BUF
        memcpy(res_p,str_p,left_in_str);
      res_p += left_in_str;
      str_p= str_end;
    }
  }
  my_free(subs);
  my_regfree(&r);
  *res_p= 0;
  *buf_p= buf;
  *buf_len_p= buf_len;
  return 0;
}


#ifndef WORD_BIT
#define WORD_BIT (8*sizeof(uint))
#endif

#define SET_MALLOC_HUNC 64
#define LAST_CHAR_CODE 259

typedef struct st_rep_set {
  uint	*bits;				/* Pointer to used sets */
  short next[LAST_CHAR_CODE];		/* Pointer to next sets */
  uint	found_len;			/* Best match to date */
  int	found_offset;
  uint	table_offset;
  uint	size_of_bits;			/* For convinience */
} REP_SET;

typedef struct st_rep_sets {
  uint		count;			/* Number of sets */
  uint		extra;			/* Extra sets in buffer */
  uint		invisible;		/* Sets not chown */
  uint		size_of_bits;
  REP_SET	*set,*set_buffer;
  uint		*bit_buffer;
} REP_SETS;

typedef struct st_found_set {
  uint table_offset;
  int found_offset;
} FOUND_SET;

typedef struct st_follow {
  int chr;
  uint table_offset;
  uint len;
} FOLLOWS;


int init_sets(REP_SETS *sets,uint states);
REP_SET *make_new_set(REP_SETS *sets);
void make_sets_invisible(REP_SETS *sets);
void free_last_set(REP_SETS *sets);
void free_sets(REP_SETS *sets);
void internal_set_bit(REP_SET *set, uint bit);
void internal_clear_bit(REP_SET *set, uint bit);
void or_bits(REP_SET *to,REP_SET *from);
void copy_bits(REP_SET *to,REP_SET *from);
int cmp_bits(REP_SET *set1,REP_SET *set2);
int get_next_bit(REP_SET *set,uint lastpos);
int find_set(REP_SETS *sets,REP_SET *find);
int find_found(FOUND_SET *found_set,uint table_offset,
               int found_offset);
uint start_at_word(char * pos);
uint end_of_word(char * pos);

static uint found_sets=0;


uint replace_len(char * str)
{
  uint len=0;
  while (*str)
  {
    str++;
    len++;
  }
  return len;
}

/* Init a replace structure for further calls */

REPLACE *init_replace(char * *from, char * *to,uint count,
		      char * word_end_chars)
{
  static const int SPACE_CHAR= 256;
  static const int END_OF_LINE= 258;

  uint i,j,states,set_nr,len,result_len,max_length,found_end,bits_set,bit_nr;
  int used_sets,chr,default_state;
  char used_chars[LAST_CHAR_CODE],is_word_end[256];
  char * pos, *to_pos, **to_array;
  REP_SETS sets;
  REP_SET *set,*start_states,*word_states,*new_set;
  FOLLOWS *follow,*follow_ptr;
  REPLACE *replace;
  FOUND_SET *found_set;
  REPLACE_STRING *rep_str;
  DBUG_ENTER("init_replace");

  /* Count number of states */
  for (i=result_len=max_length=0 , states=2 ; i < count ; i++)
  {
    len=replace_len(from[i]);
    if (!len)
    {
      errno=EINVAL;
      DBUG_RETURN(0);
    }
    states+=len+1;
    result_len+=(uint) strlen(to[i])+1;
    if (len > max_length)
      max_length=len;
  }
  memset(is_word_end, 0, sizeof(is_word_end));
  for (i=0 ; word_end_chars[i] ; i++)
    is_word_end[(uchar) word_end_chars[i]]=1;

  if (init_sets(&sets,states))
    DBUG_RETURN(0);
  found_sets=0;
  if (!(found_set= (FOUND_SET*) my_malloc(sizeof(FOUND_SET)*max_length*count,
					  MYF(MY_WME))))
  {
    free_sets(&sets);
    DBUG_RETURN(0);
  }
  (void) make_new_set(&sets);			/* Set starting set */
  make_sets_invisible(&sets);			/* Hide previus sets */
  used_sets=-1;
  word_states=make_new_set(&sets);		/* Start of new word */
  start_states=make_new_set(&sets);		/* This is first state */
  if (!(follow=(FOLLOWS*) my_malloc((states+2)*sizeof(FOLLOWS),MYF(MY_WME))))
  {
    free_sets(&sets);
    my_free(found_set);
    DBUG_RETURN(0);
  }

  /* Init follow_ptr[] */
  for (i=0, states=1, follow_ptr=follow+1 ; i < count ; i++)
  {
    if (from[i][0] == '\\' && from[i][1] == '^')
    {
      internal_set_bit(start_states,states+1);
      if (!from[i][2])
      {
	start_states->table_offset=i;
	start_states->found_offset=1;
      }
    }
    else if (from[i][0] == '\\' && from[i][1] == '$')
    {
      internal_set_bit(start_states,states);
      internal_set_bit(word_states,states);
      if (!from[i][2] && start_states->table_offset == (uint) ~0)
      {
	start_states->table_offset=i;
	start_states->found_offset=0;
      }
    }
    else
    {
      internal_set_bit(word_states,states);
      if (from[i][0] == '\\' && (from[i][1] == 'b' && from[i][2]))
	internal_set_bit(start_states,states+1);
      else
	internal_set_bit(start_states,states);
    }
    for (pos=from[i], len=0; *pos ; pos++)
    {
      follow_ptr->chr= (uchar) *pos;
      follow_ptr->table_offset=i;
      follow_ptr->len= ++len;
      follow_ptr++;
    }
    follow_ptr->chr=0;
    follow_ptr->table_offset=i;
    follow_ptr->len=len;
    follow_ptr++;
    states+=(uint) len+1;
  }


  for (set_nr=0,pos=0 ; set_nr < sets.count ; set_nr++)
  {
    set=sets.set+set_nr;
    default_state= 0;				/* Start from beginning */

    /* If end of found-string not found or start-set with current set */

    for (i= (uint) ~0; (i=get_next_bit(set,i)) ;)
    {
      if (!follow[i].chr)
      {
	if (! default_state)
	  default_state= find_found(found_set,set->table_offset,
				    set->found_offset+1);
      }
    }
    copy_bits(sets.set+used_sets,set);		/* Save set for changes */
    if (!default_state)
      or_bits(sets.set+used_sets,sets.set);	/* Can restart from start */

    /* Find all chars that follows current sets */
    memset(used_chars, 0, sizeof(used_chars));
    for (i= (uint) ~0; (i=get_next_bit(sets.set+used_sets,i)) ;)
    {
      used_chars[follow[i].chr]=1;
      if ((follow[i].chr == SPACE_CHAR && !follow[i+1].chr &&
	   follow[i].len > 1) || follow[i].chr == END_OF_LINE)
	used_chars[0]=1;
    }

    /* Mark word_chars used if \b is in state */
    if (used_chars[SPACE_CHAR])
      for (pos= word_end_chars ; *pos ; pos++)
	used_chars[(int) (uchar) *pos] = 1;

    /* Handle other used characters */
    for (chr= 0 ; chr < 256 ; chr++)
    {
      if (! used_chars[chr])
	set->next[chr]= chr ? default_state : -1;
      else
      {
	new_set=make_new_set(&sets);
        assert(new_set);
	set=sets.set+set_nr;			/* if realloc */
	new_set->table_offset=set->table_offset;
	new_set->found_len=set->found_len;
	new_set->found_offset=set->found_offset+1;
	found_end=0;

	for (i= (uint) ~0 ; (i=get_next_bit(sets.set+used_sets,i)) ; )
	{
	  if (!follow[i].chr || follow[i].chr == chr ||
	      (follow[i].chr == SPACE_CHAR &&
	       (is_word_end[chr] ||
		(!chr && follow[i].len > 1 && ! follow[i+1].chr))) ||
	      (follow[i].chr == END_OF_LINE && ! chr))
	  {
	    if ((! chr || (follow[i].chr && !follow[i+1].chr)) &&
		follow[i].len > found_end)
	      found_end=follow[i].len;
	    if (chr && follow[i].chr)
	      internal_set_bit(new_set,i+1);		/* To next set */
	    else
	      internal_set_bit(new_set,i);
	  }
	}
	if (found_end)
	{
	  new_set->found_len=0;			/* Set for testing if first */
	  bits_set=0;
	  for (i= (uint) ~0; (i=get_next_bit(new_set,i)) ;)
	  {
	    if ((follow[i].chr == SPACE_CHAR ||
		 follow[i].chr == END_OF_LINE) && ! chr)
	      bit_nr=i+1;
	    else
	      bit_nr=i;
	    if (follow[bit_nr-1].len < found_end ||
		(new_set->found_len &&
		 (chr == 0 || !follow[bit_nr].chr)))
	      internal_clear_bit(new_set,i);
	    else
	    {
	      if (chr == 0 || !follow[bit_nr].chr)
	      {					/* best match  */
		new_set->table_offset=follow[bit_nr].table_offset;
		if (chr || (follow[i].chr == SPACE_CHAR ||
			    follow[i].chr == END_OF_LINE))
		  new_set->found_offset=found_end;	/* New match */
		new_set->found_len=found_end;
	      }
	      bits_set++;
	    }
	  }
	  if (bits_set == 1)
	  {
	    set->next[chr] = find_found(found_set,
					new_set->table_offset,
					new_set->found_offset);
	    free_last_set(&sets);
	  }
	  else
	    set->next[chr] = find_set(&sets,new_set);
	}
	else
	  set->next[chr] = find_set(&sets,new_set);
      }
    }
  }

  /* Alloc replace structure for the replace-state-machine */

  if ((replace=(REPLACE*) my_malloc(sizeof(REPLACE)*(sets.count)+
				    sizeof(REPLACE_STRING)*(found_sets+1)+
				    sizeof(char *)*count+result_len,
				    MYF(MY_WME | MY_ZEROFILL))))
  {
    rep_str=(REPLACE_STRING*) (replace+sets.count);
    to_array= (char **) (rep_str+found_sets+1);
    to_pos=(char *) (to_array+count);
    for (i=0 ; i < count ; i++)
    {
      to_array[i]=to_pos;
      to_pos=strmov(to_pos,to[i])+1;
    }
    rep_str[0].found=1;
    rep_str[0].replace_string=0;
    for (i=1 ; i <= found_sets ; i++)
    {
      pos=from[found_set[i-1].table_offset];
      rep_str[i].found= !memcmp(pos, "\\^", 3) ? 2 : 1;
      rep_str[i].replace_string=to_array[found_set[i-1].table_offset];
      rep_str[i].to_offset=found_set[i-1].found_offset-start_at_word(pos);
      rep_str[i].from_offset=found_set[i-1].found_offset-replace_len(pos)+
	end_of_word(pos);
    }
    for (i=0 ; i < sets.count ; i++)
    {
      for (j=0 ; j < 256 ; j++)
	if (sets.set[i].next[j] >= 0)
	  replace[i].next[j]=replace+sets.set[i].next[j];
	else
	  replace[i].next[j]=(REPLACE*) (rep_str+(-sets.set[i].next[j]-1));
    }
  }
  my_free(follow);
  free_sets(&sets);
  my_free(found_set);
  DBUG_PRINT("exit",("Replace table has %d states",sets.count));
  DBUG_RETURN(replace);
}


int init_sets(REP_SETS *sets,uint states)
{
  memset(sets, 0, sizeof(*sets));
  sets->size_of_bits=((states+7)/8);
  if (!(sets->set_buffer=(REP_SET*) my_malloc(sizeof(REP_SET)*SET_MALLOC_HUNC,
					      MYF(MY_WME))))
    return 1;
  if (!(sets->bit_buffer=(uint*) my_malloc(sizeof(uint)*sets->size_of_bits*
					   SET_MALLOC_HUNC,MYF(MY_WME))))
  {
    my_free(sets->set);
    return 1;
  }
  return 0;
}

/* Make help sets invisible for nicer codeing */

void make_sets_invisible(REP_SETS *sets)
{
  sets->invisible=sets->count;
  sets->set+=sets->count;
  sets->count=0;
}

REP_SET *make_new_set(REP_SETS *sets)
{
  uint i,count,*bit_buffer;
  REP_SET *set;
  if (sets->extra)
  {
    sets->extra--;
    set=sets->set+ sets->count++;
    memset(set->bits, 0, sizeof(uint)*sets->size_of_bits);
    memset(&set->next[0], 0, sizeof(set->next[0])*LAST_CHAR_CODE);
    set->found_offset=0;
    set->found_len=0;
    set->table_offset= (uint) ~0;
    set->size_of_bits=sets->size_of_bits;
    return set;
  }
  count=sets->count+sets->invisible+SET_MALLOC_HUNC;
  if (!(set=(REP_SET*) my_realloc((uchar*) sets->set_buffer,
                                  sizeof(REP_SET)*count,
				  MYF(MY_WME))))
    return 0;
  sets->set_buffer=set;
  sets->set=set+sets->invisible;
  if (!(bit_buffer=(uint*) my_realloc((uchar*) sets->bit_buffer,
				      (sizeof(uint)*sets->size_of_bits)*count,
				      MYF(MY_WME))))
    return 0;
  sets->bit_buffer=bit_buffer;
  for (i=0 ; i < count ; i++)
  {
    sets->set_buffer[i].bits=bit_buffer;
    bit_buffer+=sets->size_of_bits;
  }
  sets->extra=SET_MALLOC_HUNC;
  return make_new_set(sets);
}

void free_last_set(REP_SETS *sets)
{
  sets->count--;
  sets->extra++;
  return;
}

void free_sets(REP_SETS *sets)
{
  my_free(sets->set_buffer);
  my_free(sets->bit_buffer);
  return;
}

void internal_set_bit(REP_SET *set, uint bit)
{
  set->bits[bit / WORD_BIT] |= 1 << (bit % WORD_BIT);
  return;
}

void internal_clear_bit(REP_SET *set, uint bit)
{
  set->bits[bit / WORD_BIT] &= ~ (1 << (bit % WORD_BIT));
  return;
}


void or_bits(REP_SET *to,REP_SET *from)
{
  reg1 uint i;
  for (i=0 ; i < to->size_of_bits ; i++)
    to->bits[i]|=from->bits[i];
  return;
}

void copy_bits(REP_SET *to,REP_SET *from)
{
  memcpy((uchar*) to->bits,(uchar*) from->bits,
	 (size_t) (sizeof(uint) * to->size_of_bits));
}

int cmp_bits(REP_SET *set1,REP_SET *set2)
{
  return memcmp(set1->bits, set2->bits,
                sizeof(uint) * set1->size_of_bits);
}


/* Get next set bit from set. */

int get_next_bit(REP_SET *set,uint lastpos)
{
  uint pos,*start,*end,bits;

  start=set->bits+ ((lastpos+1) / WORD_BIT);
  end=set->bits + set->size_of_bits;
  bits=start[0] & ~((1 << ((lastpos+1) % WORD_BIT)) -1);

  while (! bits && ++start < end)
    bits=start[0];
  if (!bits)
    return 0;
  pos=(uint) (start-set->bits)*WORD_BIT;
  while (! (bits & 1))
  {
    bits>>=1;
    pos++;
  }
  return pos;
}

/* find if there is a same set in sets. If there is, use it and
   free given set, else put in given set in sets and return its
   position */

int find_set(REP_SETS *sets,REP_SET *find)
{
  uint i;
  for (i=0 ; i < sets->count-1 ; i++)
  {
    if (!cmp_bits(sets->set+i,find))
    {
      free_last_set(sets);
      return i;
    }
  }
  return i;				/* return new position */
}

/* find if there is a found_set with same table_offset & found_offset
   If there is return offset to it, else add new offset and return pos.
   Pos returned is -offset-2 in found_set_structure because it is
   saved in set->next and set->next[] >= 0 points to next set and
   set->next[] == -1 is reserved for end without replaces.
*/

int find_found(FOUND_SET *found_set,uint table_offset, int found_offset)
{
  int i;
  for (i=0 ; (uint) i < found_sets ; i++)
    if (found_set[i].table_offset == table_offset &&
	found_set[i].found_offset == found_offset)
      return -i-2;
  found_set[i].table_offset=table_offset;
  found_set[i].found_offset=found_offset;
  found_sets++;
  return -i-2;				/* return new position */
}

/* Return 1 if regexp starts with \b or ends with \b*/

uint start_at_word(char * pos)
{
  return (((!memcmp(pos, "\\b",2) && pos[2]) ||
           !memcmp(pos, "\\^", 2)) ? 1 : 0);
}

uint end_of_word(char * pos)
{
  char * end=strend(pos);
  return ((end > pos+2 && !memcmp(end-2, "\\b", 2)) ||
	  (end >= pos+2 && !memcmp(end-2, "\\$",2))) ? 1 : 0;
}

/****************************************************************************
 * Handle replacement of strings
 ****************************************************************************/

#define PC_MALLOC		256	/* Bytes for pointers */
#define PS_MALLOC		512	/* Bytes for data */

int insert_pointer_name(reg1 POINTER_ARRAY *pa,char * name)
{
  uint i,length,old_count;
  uchar *new_pos;
  const char **new_array;
  DBUG_ENTER("insert_pointer_name");

  if (! pa->typelib.count)
  {
    if (!(pa->typelib.type_names=(const char **)
	  my_malloc(((PC_MALLOC-MALLOC_OVERHEAD)/
		     (sizeof(char *)+sizeof(*pa->flag))*
		     (sizeof(char *)+sizeof(*pa->flag))),MYF(MY_WME))))
      DBUG_RETURN(-1);
    if (!(pa->str= (uchar*) my_malloc((uint) (PS_MALLOC-MALLOC_OVERHEAD),
				     MYF(MY_WME))))
    {
      my_free(pa->typelib.type_names);
      DBUG_RETURN (-1);
    }
    pa->max_count=(PC_MALLOC-MALLOC_OVERHEAD)/(sizeof(uchar*)+
					       sizeof(*pa->flag));
    pa->flag= (uint8*) (pa->typelib.type_names+pa->max_count);
    pa->length=0;
    pa->max_length=PS_MALLOC-MALLOC_OVERHEAD;
    pa->array_allocs=1;
  }
  length=(uint) strlen(name)+1;
  if (pa->length+length >= pa->max_length)
  {
    if (!(new_pos= (uchar*) my_realloc((uchar*) pa->str,
                                      (uint) (pa->length+length+PS_MALLOC),
				      MYF(MY_WME))))
      DBUG_RETURN(1);
    if (new_pos != pa->str)
    {
      my_ptrdiff_t diff=PTR_BYTE_DIFF(new_pos,pa->str);
      for (i=0 ; i < pa->typelib.count ; i++)
	pa->typelib.type_names[i]= ADD_TO_PTR(pa->typelib.type_names[i],diff,
					      char*);
      pa->str=new_pos;
    }
    pa->max_length= pa->length+length+PS_MALLOC;
  }
  if (pa->typelib.count >= pa->max_count-1)
  {
    int len;
    pa->array_allocs++;
    len=(PC_MALLOC*pa->array_allocs - MALLOC_OVERHEAD);
    if (!(new_array=(const char **) my_realloc((uchar*) pa->typelib.type_names,
					       (uint) len/
                                               (sizeof(uchar*)+sizeof(*pa->flag))*
                                               (sizeof(uchar*)+sizeof(*pa->flag)),
                                               MYF(MY_WME))))
      DBUG_RETURN(1);
    pa->typelib.type_names=new_array;
    old_count=pa->max_count;
    pa->max_count=len/(sizeof(uchar*) + sizeof(*pa->flag));
    pa->flag= (uint8*) (pa->typelib.type_names+pa->max_count);
    memcpy((uchar*) pa->flag,(char *) (pa->typelib.type_names+old_count),
	   old_count*sizeof(*pa->flag));
  }
  pa->flag[pa->typelib.count]=0;			/* Reset flag */
  pa->typelib.type_names[pa->typelib.count++]= (char*) pa->str+pa->length;
  pa->typelib.type_names[pa->typelib.count]= NullS;	/* Put end-mark */
  (void) strmov((char*) pa->str+pa->length,name);
  pa->length+=length;
  DBUG_RETURN(0);
} /* insert_pointer_name */


/* free pointer array */

void free_pointer_array(POINTER_ARRAY *pa)
{
  if (pa->typelib.count)
  {
    pa->typelib.count=0;
    my_free(pa->typelib.type_names);
    pa->typelib.type_names=0;
    my_free(pa->str);
  }
} /* free_pointer_array */


/* Functions that uses replace and replace_regex */

/* Append the string to ds, with optional replace */
void replace_dynstr_append_mem(DYNAMIC_STRING *ds,
                               const char *val, int len)
{
  char lower[512];
#ifdef __WIN__
  fix_win_paths(val, len);
#endif

  if (display_result_lower) 
  {
    /* Convert to lower case, and do this first */
    char *c= lower;
    for (const char *v= val;  *v;  v++)
      *c++= my_tolower(charset_info, *v);
    *c= '\0';
    /* Copy from this buffer instead */
    val= lower;
  }
  
  if (glob_replace_regex)
  {
    /* Regex replace */
    if (!multi_reg_replace(glob_replace_regex, (char*)val))
    {
      val= glob_replace_regex->buf;
      len= strlen(val);
    }
  }

  if (glob_replace)
  {
    /* Normal replace */
    replace_strings_append(glob_replace, ds, val, len);
  }
  else
    dynstr_append_mem(ds, val, len);
}


/* Append zero-terminated string to ds, with optional replace */
void replace_dynstr_append(DYNAMIC_STRING *ds, const char *val)
{
  replace_dynstr_append_mem(ds, val, strlen(val));
}

/* Append uint to ds, with optional replace */
void replace_dynstr_append_uint(DYNAMIC_STRING *ds, uint val)
{
  char buff[22]; /* This should be enough for any int */
  char *end= longlong10_to_str(val, buff, 10);
  replace_dynstr_append_mem(ds, buff, end - buff);
}



/*
  Build a list of pointer to each line in ds_input, sort
  the list and use the sorted list to append the strings
  sorted to the output ds

  SYNOPSIS
  dynstr_append_sorted
  ds - string where the sorted output will be appended
  ds_input - string to be sorted

*/

static int comp_lines(const char **a, const char **b)
{
  return (strcmp(*a,*b));
}

void dynstr_append_sorted(DYNAMIC_STRING* ds, DYNAMIC_STRING *ds_input)
{
  unsigned i;
  char *start= ds_input->str;
  DYNAMIC_ARRAY lines;
  DBUG_ENTER("dynstr_append_sorted");

  if (!*start)
    DBUG_VOID_RETURN;  /* No input */

  my_init_dynamic_array(&lines, sizeof(const char*), 32, 32);

  /* First line is result header, skip past it */
  while (*start && *start != '\n')
    start++;
  start++; /* Skip past \n */
  dynstr_append_mem(ds, ds_input->str, start - ds_input->str);

  /* Insert line(s) in array */
  while (*start)
  {
    char* line_end= (char*)start;

    /* Find end of line */
    while (*line_end && *line_end != '\n')
      line_end++;
    *line_end= 0;

    /* Insert pointer to the line in array */
    if (insert_dynamic(&lines, &start))
      die("Out of memory inserting lines to sort");

    start= line_end+1;
  }

  /* Sort array */
  qsort(lines.buffer, lines.elements,
        sizeof(char**), (qsort_cmp)comp_lines);

  /* Create new result */
  for (i= 0; i < lines.elements ; i++)
  {
    const char **line= dynamic_element(&lines, i, const char**);
    dynstr_append(ds, *line);
    dynstr_append(ds, "\n");
  }

  delete_dynamic(&lines);
  DBUG_VOID_RETURN;
}

#ifndef HAVE_SETENV
static int setenv(const char *name, const char *value, int overwrite)
{
  size_t buflen= strlen(name) + strlen(value) + 2;
  char *envvar= (char *)malloc(buflen);
  if(!envvar)
    return ENOMEM;
  strcpy(envvar, name);
  strcat(envvar, "=");
  strcat(envvar, value);
  putenv(envvar);
  return 0;
}
#endif<|MERGE_RESOLUTION|>--- conflicted
+++ resolved
@@ -4861,14 +4861,9 @@
   DBUG_PRINT("info", ("Killing server, pid: %d", pid));
   if (orig_timeout != 0)
   {
-<<<<<<< HEAD
-    log_msg("shutdown_server timeout %ld exceeded, SIGABRT sent to the server",
-            orig_timeout);
-=======
     log_msg("shutdown_server timeout %ld exceeded, "
-            "SIGKILL sent to the server PID %d",
+            "SIGABRT sent to the server PID %d",
             orig_timeout, pid);
->>>>>>> edca2cf9
   }
   (void)my_kill(pid, (orig_timeout != 0) ? SIGABRT : SIGKILL);
 
