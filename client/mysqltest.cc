// Copyright (c) 2000, 2019, Oracle and/or its affiliates. All rights reserved.
//
// This program is free software; you can redistribute it and/or modify
// it under the terms of the GNU General Public License, version 2.0,
// as published by the Free Software Foundation.
//
// This program is also distributed with certain software (including
// but not limited to OpenSSL) that is licensed under separate terms,
// as designated in a particular file or component or in included license
// documentation.  The authors of MySQL hereby grant you an additional
// permission to link the program and your derivative works with the
// separately licensed software that they have included with MySQL.
//
// This program is distributed in the hope that it will be useful,
// but WITHOUT ANY WARRANTY; without even the implied warranty of
// MERCHANTABILITY or FITNESS FOR A PARTICULAR PURPOSE.  See the
// GNU General Public License, version 2.0, for more details.
//
// You should have received a copy of the GNU General Public License
// along with this program; if not, write to the Free Software
// Foundation, Inc., 51 Franklin St, Fifth Floor, Boston, MA 02110-1301  USA.

/// @file
///
/// mysqltest client - Tool used for executing a .test file.
///
/// See @ref PAGE_MYSQL_TEST_RUN "The MySQL Test Framework" for more
/// information.

#include "client/mysqltest/error_names.h"
#include "client/mysqltest/expected_errors.h"
#include "client/mysqltest/expected_warnings.h"
#include "client/mysqltest/secondary_engine.h"
#include "client/mysqltest/utils.h"

#include <algorithm>
#include <chrono>
#include <cmath>  // std::isinf
#include <functional>
#include <limits>
#include <new>
#include <regex>
#include <sstream>
#ifdef _WIN32
#include <thread>  // std::thread
#endif

#include <assert.h>
#if defined MY_MSCRT_DEBUG || defined _WIN32
#include <crtdbg.h>
#endif
#ifdef _WIN32
#include <direct.h>
#endif
#include <errno.h>
#include <fcntl.h>
#include <limits.h>
#include <mysql_async.h>
#include <mysql_version.h>
#include <mysqld_error.h>
#include <signal.h>
#include <stdarg.h>
#include <stdio.h>
#include <stdlib.h>
#include <sys/types.h>
#ifndef _WIN32
#include <poll.h>
#include <sys/time.h>
#include <sys/wait.h>
#endif
#ifdef _WIN32
#include <windows.h>
#endif

#include "caching_sha2_passwordopt-vars.h"
#include "client/client_priv.h"
#include "m_ctype.h"
#include "map_helpers.h"
#include "mf_wcomp.h"  // wild_compare
#include "my_compiler.h"
#include "my_config.h"
#include "my_dbug.h"
#include "my_default.h"
#include "my_dir.h"
#include "my_inttypes.h"
#include "my_io.h"
#include "my_macros.h"
#include "my_pointer_arithmetic.h"
#include "my_stacktrace.h"
#include "my_systime.h"  // my_sleep()
#include "my_thread_local.h"
#include "prealloced_array.h"
#include "print_version.h"
#include "sql_common.h"
#include "template_utils.h"
#include "typelib.h"
#include "violite.h"
#include "welcome_copyright_notice.h"  // ORACLE_WELCOME_COPYRIGHT_NOTICE

#ifdef _WIN32
#define SIGNAL_FMT "exception 0x%x"
#else
#define SIGNAL_FMT "signal %d"
#endif

#ifdef _WIN32
#define setenv(a, b, c) _putenv_s(a, b)
#define popen _popen
#define pclose _pclose
#endif

#define MAX_VAR_NAME_LENGTH 256
#define MAX_COLUMNS 256
#define MAX_DELIMITER_LENGTH 16
#define DEFAULT_MAX_CONN 128
#define REPLACE_ROUND_MAX 16

/* Flags controlling send and reap */
#define QUERY_SEND_FLAG 1
#define QUERY_REAP_FLAG 2

#define APPEND_TYPE(type)                                                 \
  {                                                                       \
    dynstr_append(ds, "-- ");                                             \
    switch (type) {                                                       \
      case SESSION_TRACK_SYSTEM_VARIABLES:                                \
        dynstr_append(ds, "Tracker : SESSION_TRACK_SYSTEM_VARIABLES\n");  \
        break;                                                            \
      case SESSION_TRACK_SCHEMA:                                          \
        dynstr_append(ds, "Tracker : SESSION_TRACK_SCHEMA\n");            \
        break;                                                            \
      case SESSION_TRACK_STATE_CHANGE:                                    \
        dynstr_append(ds, "Tracker : SESSION_TRACK_STATE_CHANGE\n");      \
        break;                                                            \
      case SESSION_TRACK_GTIDS:                                           \
        dynstr_append(ds, "Tracker : SESSION_TRACK_GTIDS\n");             \
        break;                                                            \
      case SESSION_TRACK_TRANSACTION_CHARACTERISTICS:                     \
        dynstr_append(                                                    \
            ds, "Tracker : SESSION_TRACK_TRANSACTION_CHARACTERISTICS\n"); \
        break;                                                            \
      case SESSION_TRACK_TRANSACTION_STATE:                               \
        dynstr_append(ds, "Tracker : SESSION_TRACK_TRANSACTION_STATE\n"); \
        break;                                                            \
      default:                                                            \
        dynstr_append(ds, "\n");                                          \
    }                                                                     \
  }

extern CHARSET_INFO my_charset_utf16le_bin;

// List of error codes specified with 'error' command.
Expected_errors *expected_errors = new Expected_errors();

// List of warnings disabled with 'disable_warnings' command.
Expected_warnings *disabled_warnings = new Expected_warnings();

// List of warnings enabled with 'enable_warnings' command.
Expected_warnings *enabled_warnings = new Expected_warnings();

enum {
  OPT_COLORED_DIFF = OPT_MAX_CLIENT_OPTION,
  OPT_CURSOR_PROTOCOL,
  OPT_EXPLAIN_PROTOCOL,
  OPT_JSON_EXPLAIN_PROTOCOL,
  OPT_LOAD_POOL,
  OPT_LOG_DIR,
  OPT_MARK_PROGRESS,
  OPT_MAX_CONNECT_RETRIES,
  OPT_MAX_CONNECTIONS,
  OPT_NO_SKIP,
  OPT_OFFLOAD_COUNT_FILE,
  OPT_PS_PROTOCOL,
  OPT_RESULT_FORMAT_VERSION,
#ifdef _WIN32
  OPT_SAFEPROCESS_PID,
#endif
  OPT_SECONDARY_ENGINE,
  OPT_SP_PROTOCOL,
  OPT_TAIL_LINES,
  OPT_TRACE_EXEC,
  OPT_TRACE_PROTOCOL,
  OPT_VIEW_PROTOCOL,
};

static int record = 0, opt_sleep = -1;
static char *opt_db = 0, *opt_pass = 0;
const char *opt_user = 0, *opt_host = 0, *unix_sock = 0, *opt_basedir = "./";
const char *excluded_string = 0;
static char *shared_memory_base_name = 0;
const char *opt_logdir = "";
const char *opt_include = 0, *opt_charsets_dir;
static int opt_port = 0;
static int opt_max_connect_retries;
static int opt_result_format_version;
static int opt_max_connections = DEFAULT_MAX_CONN;
static bool opt_colored_diff = 0;
static bool opt_compress = 0, silent = 0, verbose = 0, trace_exec = 0;
static bool debug_info_flag = 0, debug_check_flag = 0;
static bool tty_password = 0;
static bool opt_mark_progress = 0;
static bool ps_protocol = 0, ps_protocol_enabled = 0;
static bool sp_protocol = 0, sp_protocol_enabled = 0;
static bool no_skip = 0;
static bool view_protocol = 0, view_protocol_enabled = 0;
static bool opt_trace_protocol = 0, opt_trace_protocol_enabled = 0;
static bool explain_protocol = 0, explain_protocol_enabled = 0;
static bool json_explain_protocol = 0, json_explain_protocol_enabled = 0;
static bool cursor_protocol = 0, cursor_protocol_enabled = 0;
static bool testcase_disabled = 0;
static bool display_result_vertically = false, display_result_lower = false,
            display_metadata = false, display_result_sorted = false,
            display_session_track_info = false;
static bool disable_query_log = 0, disable_result_log = 0;
static bool disable_connect_log = 1;
static bool disable_warnings = 0;
static bool disable_info = 1;
static bool abort_on_error = 1;
static bool server_initialized = 0;
static bool is_windows = 0;
static MEM_ROOT argv_alloc{PSI_NOT_INSTRUMENTED, 512};
static const char *load_default_groups[] = {"mysqltest", "client", 0};
static char line_buffer[MAX_DELIMITER_LENGTH], *line_buffer_pos = line_buffer;
static bool can_handle_expired_passwords = true;

/*
  These variables control the behavior of the asynchronous operations for
  mysqltest client. If --async-client is specified, use_async_client is true.
  Each command checks enable_async_client (which can be forced off or
  disabled for a single command) to decide the mode it uses to run.
*/
static bool use_async_client = false;
static bool enable_async_client = false;

// Secondary engine options
static const char *opt_load_pool = 0;
static const char *opt_offload_count_file;
static const char *opt_secondary_engine;

static Secondary_engine *secondary_engine = nullptr;

#ifdef _WIN32
static DWORD opt_safe_process_pid;
static HANDLE mysqltest_thread;
// Event handle for stacktrace request event
static HANDLE stacktrace_request_event = NULL;
static std::thread wait_for_stacktrace_request_event_thread;
#endif

/// Info on properties that can be set with '--disable_X' and
/// '--disable_X' commands.
struct Property {
  bool *var;             // Actual variable
  bool set;              // Has been set for ONCE command
  bool old;              // If set, thus is the old value
  bool reverse;          // Variable is true if disabled
  const char *env_name;  // Environment variable name
};

static struct Property prop_list[] = {
    {&abort_on_error, 0, 1, 0, "$ENABLE_ABORT_ON_ERROR"},
    {&disable_connect_log, 0, 1, 1, "$ENABLE_CONNECT_LOG"},
    {&disable_info, 0, 1, 1, "$ENABLE_INFO"},
    {&display_session_track_info, 0, 1, 1, "$ENABLE_STATE_CHANGE_INFO"},
    {&display_metadata, 0, 0, 0, "$ENABLE_METADATA"},
    {&ps_protocol_enabled, 0, 0, 0, "$ENABLE_PS_PROTOCOL"},
    {&disable_query_log, 0, 0, 1, "$ENABLE_QUERY_LOG"},
    {&disable_result_log, 0, 0, 1, "$ENABLE_RESULT_LOG"},
    {&disable_warnings, 0, 0, 1, "$ENABLE_WARNINGS"},
    {&enable_async_client, 0, 0, 0, "$ENABLE_ASYNC_CLIENT"}};

static bool once_property = false;

enum enum_prop {
  P_ABORT = 0,
  P_CONNECT,
  P_INFO,
  P_SESSION_TRACK,
  P_META,
  P_PS,
  P_QUERY,
  P_RESULT,
  P_WARN,
  P_ASYNC,
  P_MAX
};

static uint start_lineno = 0; /* Start line of current command */
static uint my_end_arg = 0;

/* Number of lines of the result to include in failure report */
static uint opt_tail_lines = 0;

static uint opt_connect_timeout = 0;

static char delimiter[MAX_DELIMITER_LENGTH] = ";";
static size_t delimiter_length = 1;

static char TMPDIR[FN_REFLEN];

/* Block stack */
enum block_cmd { cmd_none, cmd_if, cmd_while };

struct st_block {
  int line;                         /* Start line of block */
  bool ok;                          /* Should block be executed */
  enum block_cmd cmd;               /* Command owning the block */
  char delim[MAX_DELIMITER_LENGTH]; /* Delimiter before block */
};

static struct st_block block_stack[32];
static struct st_block *cur_block, *block_stack_end;

/* Open file stack */
struct st_test_file {
  FILE *file;
  char *file_name;
  uint lineno; /* Current line in file */
};

static struct st_test_file file_stack[16];
static struct st_test_file *cur_file;
static struct st_test_file *file_stack_end;

static char *default_charset = (char *)MYSQL_DEFAULT_CHARSET_NAME;
static CHARSET_INFO *charset_info =
    &my_charset_utf8mb4_0900_ai_ci; /* Default charset */

/*
  Timer related variables
  See the timer_output() definition for details
*/
static char *timer_file = NULL;
static ulonglong timer_start;
static void timer_output(void);
static ulonglong timer_now(void);

static ulong connection_retry_sleep = 100000; /* Microseconds */

static char *opt_plugin_dir = 0;

/*
  Filter for queries that can be run using the
  MySQL Prepared Statements C API.
*/
static const char *const ps_re_str =
    "^("
    "[[:space:]]*REPLACE[[:space:]]|"
    "[[:space:]]*INSERT[[:space:]]|"
    "[[:space:]]*UPDATE[[:space:]]|"
    "[[:space:]]*DELETE[[:space:]]|"
    "[[:space:]]*SELECT[[:space:]]|"
    "[[:space:]]*CREATE[[:space:]]+DATABASE[[:space:]]|"
    "[[:space:]]*CREATE[[:space:]]+INDEX[[:space:]]|"
    "[[:space:]]*CREATE[[:space:]]+TABLE[[:space:]]|"
    "[[:space:]]*CREATE[[:space:]]+USER[[:space:]]|"
    "[[:space:]]*CREATE[[:space:]]+TEMPORARY[[:space:]]+TABLE[[:space:]]|"
    "[[:space:]]*DROP[[:space:]]+DATABASE[[:space:]]|"
    "[[:space:]]*DROP[[:space:]]+INDEX[[:space:]]|"
    "[[:space:]]*DROP[[:space:]]+TABLE[[:space:]]|"
    "[[:space:]]*DROP[[:space:]]+USER[[:space:]]|"
    "[[:space:]]*DROP[[:space:]]+VIEW[[:space:]]|"
    "[[:space:]]*DROP[[:space:]]+TEMPORARY[[:space:]]+TABLE[[:space:]]|"
    "[[:space:]]*ALTER[[:space:]]+USER[[:space:]]|"
    "[[:space:]]*RENAME[[:space:]]+TABLE[[:space:]]|"
    "[[:space:]]*RENAME[[:space:]]+USER[[:space:]]|"
    "[[:space:]]*TRUNCATE[[:space:]]+TABLE[[:space:]]|"
    "[[:space:]]*ANALYZE[[:space:]]+TABLE[[:space:]]|"
    "[[:space:]]*CHECKSUM[[:space:]]+TABLE[[:space:]]|"
    "[[:space:]]*CHECKSUM[[:space:]]+TABLES[[:space:]]|"
    "[[:space:]]*OPTIMIZE[[:space:]]+TABLE[[:space:]]|"
    "[[:space:]]*REPAIR[[:space:]]+TABLE[[:space:]]|"
    "[[:space:]]*GRANT[[:space:]]|"
    "[[:space:]]*KILL[[:space:]]|"
    "[[:space:]]*REVOKE[[:space:]]+ALL[[:space:]]+PRIVILEGES[[:space:]]|"
    "[[:space:]]*DO[[:space:]]|"
    "[[:space:]]*CALL[[:space:]]|"
    "[[:space:]]*COMMIT[[:space:]]|"
    "[[:space:]]*SET[[:space:]]+OPTION[[:space:]]|"
    "[[:space:]]*SHOW[[:space:]]+CREATE[[:space:]]+TABLE[[:space:]]|"
    "[[:space:]]*SHOW[[:space:]]+CREATE[[:space:]]+PROCEDURE[[:space:]]|"
    "[[:space:]]*SHOW[[:space:]]+CREATE[[:space:]]+FUNCTION[[:space:]]|"
    "[[:space:]]*SHOW[[:space:]]+CREATE[[:space:]]+VIEW[[:space:]]|"
    "[[:space:]]*SHOW[[:space:]]+CREATE[[:space:]]+EVENT[[:space:]]|"
    "[[:space:]]*INSTALL[[:space:]]+PLUGIN[[:space:]]|"
    "[[:space:]]*UNINSTALL[[:space:]]+PLUGIN[[:space:]]|"
    "[[:space:]]*RESET[[:space:]]+MASTER[[:space:]]|"
    "[[:space:]]*RESET[[:space:]]+SLAVE[[:space:]]|"
    "[[:space:]]*RESET[[:space:]]+QUERY[[:space:]]+CACHE[[:space:]]|"
    "[[:space:]]*SHOW[[:space:]]+BINLOG[[:space:]]+EVENTS[[:space:]]|"
    "[[:space:]]*SHOW[[:space:]]+MASTER[[:space:]]+LOGS[[:space:]]|"
    "[[:space:]]*SHOW[[:space:]]+MASTER[[:space:]]+STATUS[[:space:]]|"
    "[[:space:]]*SHOW[[:space:]]+BINARY[[:space:]]+LOGS[[:space:]]|"
    "[[:space:]]*SHOW[[:space:]]+SLAVE[[:space:]]+STATUS[[:space:]]|"
    "[[:space:]]*SLAVE[[:space:]]+START[[:space:]]|"
    "[[:space:]]*SLAVE[[:space:]]+STOP[[:space:]]|"
    "[[:space:]]*DELETE[[:space:]]+MULTI[[:space:]]|"
    "[[:space:]]*UPDATE[[:space:]]+MULTI[[:space:]]|"
    "[[:space:]]*INSERT[[:space:]]+SELECT[[:space:]])";

/*
  Filter for queries that can be run using the
  Stored procedures.
*/
static const char *const sp_re_str = ps_re_str;

/*
  Filter for queries that can be run as views.
*/
static const char *const view_re_str =
    "^("
    "[[:space:]]*SELECT[[:space:]])";

const char *const opt_trace_re_str =
    "^("
    "[[:space:]]*INSERT[[:space:]]|"
    "[[:space:]]*UPDATE[[:space:]]|"
    "[[:space:]]*DELETE[[:space:]]|"
    "[[:space:]]*EXPLAIN[[:space:]]|"
    "[[:space:]]*SELECT[[:space:]])";

/* Filter for queries that can be converted to EXPLAIN. */
static const char *const explain_re_str =
    "^("
    "[[:space:]]*(SELECT|DELETE|UPDATE|INSERT|REPLACE)[[:space:]])";

/* Precompiled regular expressions. */
static std::regex ps_re(ps_re_str, std::regex_constants::nosubs |
                                       std::regex_constants::icase);
static std::regex sp_re(sp_re_str, std::regex_constants::nosubs |
                                       std::regex_constants::icase);
static std::regex view_re(view_re_str, std::regex_constants::nosubs |
                                           std::regex_constants::icase);
static std::regex opt_trace_re(opt_trace_re_str,
                               std::regex_constants::nosubs |
                                   std::regex_constants::icase);
static std::regex explain_re(explain_re_str, std::regex_constants::nosubs |
                                                 std::regex_constants::icase);

static int search_protocol_re(std::regex *re, char *str);

/* To retrieve a filename from a filepath */
const char *get_filename_from_path(const char *path) {
  const char *fname = NULL;
  if (is_windows)
    fname = strrchr(path, '\\');
  else
    fname = strrchr(path, '/');
  if (fname == NULL)
    return path;
  else
    return ++fname;
}

static uint opt_protocol = 0;

#if defined(_WIN32)
static uint opt_protocol_for_default_connection = MYSQL_PROTOCOL_PIPE;
#endif

struct st_command;
typedef Prealloced_array<st_command *, 1024> Q_lines;
Q_lines *q_lines;

#include "sslopt-vars.h"

struct Parser {
  int read_lines, current_line;
} parser;

struct MasterPos {
  char file[FN_REFLEN];
  ulong pos;
} master_pos;

/* if set, all results are concated and compared against this file */
const char *result_file_name = 0;

typedef struct {
  char *name;
  size_t name_len;
  char *str_val;
  size_t str_val_len;
  int int_val;
  size_t alloced_len;
  bool int_dirty; /* do not update string if int is updated until first read */
  bool is_int;
  bool alloced;
} VAR;

/*Perl/shell-like variable registers */
VAR var_reg[10];

struct var_free {
  void operator()(VAR *var) const;
};

collation_unordered_map<std::string, std::unique_ptr<VAR, var_free>> *var_hash;

struct st_connection {
  MYSQL mysql;
  /* Used when creating views and sp, to avoid implicit commit */
  MYSQL *util_mysql;
  char *name;
  size_t name_len;
  MYSQL_STMT *stmt;
  /* Set after send to disallow other queries before reap */
  bool pending;
};

struct st_connection *connections = NULL;
struct st_connection *cur_con = NULL, *next_con, *connections_end;

/*
  List of commands in mysqltest
  Must match the "command_names" array
  Add new commands before Q_UNKNOWN!
*/
enum enum_commands {
  Q_CONNECTION = 1,
  Q_QUERY,
  Q_CONNECT,
  Q_SLEEP,
  Q_REAL_SLEEP,
  Q_INC,
  Q_DEC,
  Q_SOURCE,
  Q_DISCONNECT,
  Q_LET,
  Q_ECHO,
  Q_EXPR,
  Q_WHILE,
  Q_END_BLOCK,
  Q_SAVE_MASTER_POS,
  Q_SYNC_WITH_MASTER,
  Q_SYNC_SLAVE_WITH_MASTER,
  Q_ERROR,
  Q_SEND,
  Q_REAP,
  Q_DIRTY_CLOSE,
  Q_REPLACE,
  Q_REPLACE_COLUMN,
  Q_PING,
  Q_EVAL,
  Q_ENABLE_QUERY_LOG,
  Q_DISABLE_QUERY_LOG,
  Q_ENABLE_RESULT_LOG,
  Q_DISABLE_RESULT_LOG,
  Q_ENABLE_CONNECT_LOG,
  Q_DISABLE_CONNECT_LOG,
  Q_WAIT_FOR_SLAVE_TO_STOP,
  Q_ENABLE_WARNINGS,
  Q_DISABLE_WARNINGS,
  Q_ENABLE_INFO,
  Q_DISABLE_INFO,
  Q_ENABLE_SESSION_TRACK_INFO,
  Q_DISABLE_SESSION_TRACK_INFO,
  Q_ENABLE_METADATA,
  Q_DISABLE_METADATA,
  Q_ENABLE_ASYNC_CLIENT,
  Q_DISABLE_ASYNC_CLIENT,
  Q_EXEC,
  Q_EXECW,
  Q_EXEC_BACKGROUND,
  Q_DELIMITER,
  Q_DISABLE_ABORT_ON_ERROR,
  Q_ENABLE_ABORT_ON_ERROR,
  Q_DISPLAY_VERTICAL_RESULTS,
  Q_DISPLAY_HORIZONTAL_RESULTS,
  Q_QUERY_VERTICAL,
  Q_QUERY_HORIZONTAL,
  Q_SORTED_RESULT,
  Q_LOWERCASE,
  Q_START_TIMER,
  Q_END_TIMER,
  Q_CHARACTER_SET,
  Q_DISABLE_PS_PROTOCOL,
  Q_ENABLE_PS_PROTOCOL,
  Q_DISABLE_RECONNECT,
  Q_ENABLE_RECONNECT,
  Q_IF,
  Q_DISABLE_TESTCASE,
  Q_ENABLE_TESTCASE,
  Q_REPLACE_REGEX,
  Q_REPLACE_NUMERIC_ROUND,
  Q_REMOVE_FILE,
  Q_FILE_EXIST,
  Q_WRITE_FILE,
  Q_COPY_FILE,
  Q_PERL,
  Q_DIE,
  Q_EXIT,
  Q_SKIP,
  Q_CHMOD_FILE,
  Q_APPEND_FILE,
  Q_CAT_FILE,
  Q_DIFF_FILES,
  Q_SEND_QUIT,
  Q_CHANGE_USER,
  Q_MKDIR,
  Q_RMDIR,
  Q_FORCE_RMDIR,
  Q_FORCE_CPDIR,
  Q_LIST_FILES,
  Q_LIST_FILES_WRITE_FILE,
  Q_LIST_FILES_APPEND_FILE,
  Q_SEND_SHUTDOWN,
  Q_SHUTDOWN_SERVER,
  Q_RESULT_FORMAT_VERSION,
  Q_MOVE_FILE,
  Q_REMOVE_FILES_WILDCARD,
  Q_COPY_FILES_WILDCARD,
  Q_SEND_EVAL,
  Q_OUTPUT, /* redirect output to a file */
  Q_RESET_CONNECTION,
  Q_UNKNOWN, /* Unknown command.   */
  Q_COMMENT, /* Comments, ignored. */
  Q_COMMENT_WITH_COMMAND,
  Q_EMPTY_LINE
};

const char *command_names[] = {
    "connection", "query", "connect", "sleep", "real_sleep", "inc", "dec",
    "source", "disconnect", "let", "echo", "expr", "while", "end",
    "save_master_pos", "sync_with_master", "sync_slave_with_master", "error",
    "send", "reap", "dirty_close", "replace_result", "replace_column", "ping",
    "eval",
    /* Enable/disable that the _query_ is logged to result file */
    "enable_query_log", "disable_query_log",
    /* Enable/disable that the _result_ from a query is logged to result file */
    "enable_result_log", "disable_result_log", "enable_connect_log",
    "disable_connect_log", "wait_for_slave_to_stop", "enable_warnings",
    "disable_warnings", "enable_info", "disable_info",
    "enable_session_track_info", "disable_session_track_info",
    "enable_metadata", "disable_metadata", "enable_async_client",
    "disable_async_client", "exec", "execw", "exec_in_background", "delimiter",
    "disable_abort_on_error", "enable_abort_on_error", "vertical_results",
    "horizontal_results", "query_vertical", "query_horizontal", "sorted_result",
    "lowercase_result", "start_timer", "end_timer", "character_set",
    "disable_ps_protocol", "enable_ps_protocol", "disable_reconnect",
    "enable_reconnect", "if", "disable_testcase", "enable_testcase",
    "replace_regex", "replace_numeric_round", "remove_file", "file_exists",
    "write_file", "copy_file", "perl", "die",

    /* Don't execute any more commands, compare result */
    "exit", "skip", "chmod", "append_file", "cat_file", "diff_files",
    "send_quit", "change_user", "mkdir", "rmdir", "force-rmdir", "force-cpdir",
    "list_files", "list_files_write_file", "list_files_append_file",
    "send_shutdown", "shutdown_server", "result_format", "move_file",
    "remove_files_wildcard", "copy_files_wildcard", "send_eval", "output",
    "reset_connection",

    0};

struct st_command {
  char *query, *query_buf, *first_argument, *last_argument, *end;
  DYNAMIC_STRING content;
  size_t first_word_len, query_len;
  bool abort_on_error, used_replace;
  char output_file[FN_REFLEN];
  enum enum_commands type;
  // Line number of the command
  uint lineno;
};

TYPELIB command_typelib = {array_elements(command_names), "", command_names, 0};

DYNAMIC_STRING ds_res;
DYNAMIC_STRING ds_result;
/* Points to ds_warning in run_query, so it can be freed */
DYNAMIC_STRING *ds_warn = 0;
struct st_command *curr_command = 0;

char builtin_echo[FN_REFLEN];

/* Stores regex substitutions */

struct st_regex {
  char *pattern; /* Pattern to be replaced */
  char *replace; /* String or expression to replace the pattern with */
  int icase;     /* true if the match is case insensitive */
};

struct st_replace_regex {
  st_replace_regex()
      : regex_arr(PSI_NOT_INSTRUMENTED),
        buf(NULL),
        even_buf(NULL),
        odd_buf(NULL),
        even_buf_len(0),
        odd_buf_len(0) {}
  /* stores a list of st_regex subsitutions */
  Prealloced_array<st_regex, 128> regex_arr;

  /*
    Temporary storage areas for substitutions. To reduce unnessary copying
    and memory freeing/allocation, we pre-allocate two buffers, and alternate
    their use, one for input/one for output, the roles changing on the next
    st_regex substition. At the end of substitutions  buf points to the
    one containing the final result.
  */
  char *buf;
  char *even_buf;
  char *odd_buf;
  int even_buf_len;
  int odd_buf_len;
};

struct st_replace_regex *glob_replace_regex = 0;

struct REPLACE;
REPLACE *glob_replace = 0;
void replace_strings_append(REPLACE *rep, DYNAMIC_STRING *ds, const char *from,
                            size_t len);

static void cleanup_and_exit(int exit_code) MY_ATTRIBUTE((noreturn));

void die(const char *fmt, ...) MY_ATTRIBUTE((format(printf, 1, 2)))
    MY_ATTRIBUTE((noreturn));
void abort_not_supported_test(const char *fmt, ...)
    MY_ATTRIBUTE((format(printf, 1, 2))) MY_ATTRIBUTE((noreturn));
void verbose_msg(const char *fmt, ...) MY_ATTRIBUTE((format(printf, 1, 2)));
void log_msg(const char *fmt, ...) MY_ATTRIBUTE((format(printf, 1, 2)));

VAR *var_from_env(const char *, const char *);
VAR *var_init(VAR *v, const char *name, size_t name_len, const char *val,
              size_t val_len);
VAR *var_get(const char *var_name, const char **var_name_end, bool raw,
             bool ignore_not_existing);
void eval_expr(VAR *v, const char *p, const char **p_end, bool open_end = false,
               bool do_eval = true);
bool match_delimiter(int c, const char *delim, size_t length);

void do_eval(DYNAMIC_STRING *query_eval, const char *query,
             const char *query_end, bool pass_through_escape_chars);
void str_to_file(const char *fname, char *str, size_t size);
void str_to_file2(const char *fname, char *str, size_t size, bool append);

void fix_win_paths(const char *val, size_t len);
int multi_reg_replace(struct st_replace_regex *r, char *val, size_t *len);

#ifdef _WIN32
void free_win_path_patterns();
#endif

/* For replace_column */
static char *replace_column[MAX_COLUMNS];
static uint max_replace_column = 0;
void do_get_replace_column(struct st_command *);
void free_replace_column();

/* For replace */
void do_get_replace(struct st_command *command);
void free_replace();

/* For replace_regex */
void do_get_replace_regex(struct st_command *command);
void free_replace_regex();

/* For replace numeric round */
static int glob_replace_numeric_round = -1;
void do_get_replace_numeric_round(struct st_command *command);
void free_replace_numeric_round();
void replace_numeric_round_append(int round, DYNAMIC_STRING *ds,
                                  const char *from, size_t len);

/* Used by sleep */
void check_eol_junk_line(const char *eol);

static void var_set(const char *var_name, const char *var_name_end,
                    const char *var_val, const char *var_val_end);

static void free_all_replace() {
  free_replace();
  free_replace_regex();
  free_replace_column();
  free_replace_numeric_round();
}

/*
  To run tests via the async API, invoke mysqltest with --async-client.
*/
class AsyncTimer {
 public:
  explicit AsyncTimer(std::string label)
      : label_(label), time_(std::chrono::system_clock::now()), start_(time_) {}

  ~AsyncTimer() {
    auto now = std::chrono::system_clock::now();
    auto delta = now - start_;
    ulonglong MY_ATTRIBUTE((unused)) micros =
        std::chrono::duration_cast<std::chrono::microseconds>(delta).count();
    DBUG_PRINT("async_timing",
               ("%s total micros: %llu", label_.c_str(), micros));
  }

  void check() {
    auto now = std::chrono::system_clock::now();
    auto delta = now - time_;
    time_ = now;
    ulonglong MY_ATTRIBUTE((unused)) micros =
        std::chrono::duration_cast<std::chrono::microseconds>(delta).count();
    DBUG_PRINT("async_timing", ("%s op micros: %llu", label_.c_str(), micros));
  }

 private:
  std::string label_;
  std::chrono::system_clock::time_point time_;
  std::chrono::system_clock::time_point start_;
};

#ifdef _WIN32
/*
  Check if any data is available in the socket to be read or written.
*/
static int socket_event_listen(net_async_block_state async_blocking_state,
                               my_socket fd) {
  int result;
  fd_set readfds, writefds, exceptfds;

  FD_ZERO(&readfds);
  FD_ZERO(&writefds);
  FD_ZERO(&exceptfds);

  FD_SET(fd, &exceptfds);

  switch (async_blocking_state) {
    case NET_NONBLOCKING_READ:
      FD_SET(fd, &readfds);
      break;
    case NET_NONBLOCKING_WRITE:
    case NET_NONBLOCKING_CONNECT:
      FD_SET(fd, &writefds);
      break;
    default:
      DBUG_ASSERT(false);
  }
  result = select((int)(fd + 1), &readfds, &writefds, &exceptfds, NULL);
  if (result < 0) {
    perror("select");
  }
  return result;
}
#else
static int socket_event_listen(net_async_block_state async_blocking_state,
                               my_socket fd) {
  int result;
  pollfd pfd;
  pfd.fd = fd;
  switch (async_blocking_state) {
    case NET_NONBLOCKING_READ:
      pfd.events = POLLIN;
      break;
    case NET_NONBLOCKING_WRITE:
      pfd.events = POLLOUT;
      break;
    case NET_NONBLOCKING_CONNECT:
      pfd.events = POLLIN | POLLOUT;
      break;
    default:
      DBUG_ASSERT(false);
  }
  result = poll(&pfd, 1, -1);
  if (result < 0) {
    perror("poll");
  }
  return result;
}
#endif

/*
  Below async_mysql_*_wrapper functions are used to measure how much time
  each nonblocking call spends before completing the operations.
i*/
static MYSQL_ROW async_mysql_fetch_row_wrapper(MYSQL_RES *res) {
  MYSQL_ROW row;
  MYSQL *mysql = res->handle;
  AsyncTimer t(__func__);
  while (mysql_fetch_row_nonblocking(res, &row) == NET_ASYNC_NOT_READY) {
    t.check();
    NET_ASYNC *net_async = NET_ASYNC_DATA((&(mysql->net)));
    int result = socket_event_listen(net_async->async_blocking_state,
                                     mysql_get_socket_descriptor(mysql));
    if (result == -1) return NULL;
  }
  return row;
}

static MYSQL_RES *async_mysql_store_result_wrapper(MYSQL *mysql) {
  MYSQL_RES *result;
  AsyncTimer t(__func__);
  while (mysql_store_result_nonblocking(mysql, &result) ==
         NET_ASYNC_NOT_READY) {
    t.check();
    NET_ASYNC *net_async = NET_ASYNC_DATA(&(mysql->net));
    int result = socket_event_listen(net_async->async_blocking_state,
                                     mysql_get_socket_descriptor(mysql));
    if (result == -1) return NULL;
  }
  return result;
}

static int async_mysql_real_query_wrapper(MYSQL *mysql, const char *query,
                                          ulong length) {
  net_async_status status;
  AsyncTimer t(__func__);
  while ((status = mysql_real_query_nonblocking(mysql, query, length)) ==
         NET_ASYNC_NOT_READY) {
    t.check();
    NET_ASYNC *net_async = NET_ASYNC_DATA(&(mysql->net));
    int result = socket_event_listen(net_async->async_blocking_state,
                                     mysql_get_socket_descriptor(mysql));
    if (result == -1) return 1;
  }
  if (status == NET_ASYNC_ERROR) {
    return 1;
  }
  return 0;
}

static int async_mysql_send_query_wrapper(MYSQL *mysql, const char *query,
                                          ulong length) {
  net_async_status status;
  ASYNC_DATA(mysql)->async_query_length = length;
  ASYNC_DATA(mysql)->async_query_state = QUERY_SENDING;

  AsyncTimer t(__func__);
  while ((status = mysql_send_query_nonblocking(mysql, query, length)) ==
         NET_ASYNC_NOT_READY) {
    t.check();
    NET_ASYNC *net_async = NET_ASYNC_DATA(&(mysql->net));
    int result = socket_event_listen(net_async->async_blocking_state,
                                     mysql_get_socket_descriptor(mysql));
    if (result == -1) return 1;
  }
  if (status == NET_ASYNC_ERROR) {
    return 1;
  }
  return 0;
}

static bool async_mysql_read_query_result_wrapper(MYSQL *mysql) {
  net_async_status status;
  AsyncTimer t(__func__);
  while ((status = (*mysql->methods->read_query_result_nonblocking)(mysql)) ==
         NET_ASYNC_NOT_READY) {
    t.check();
    NET_ASYNC *net_async = NET_ASYNC_DATA(&(mysql->net));
    int result = socket_event_listen(net_async->async_blocking_state,
                                     mysql_get_socket_descriptor(mysql));
    if (result == -1) return true;
  }
  if (status == NET_ASYNC_ERROR) {
    return true;
  }
  return false;
}

static int async_mysql_next_result_wrapper(MYSQL *mysql) {
  net_async_status status;
  AsyncTimer t(__func__);
  while ((status = mysql_next_result_nonblocking(mysql)) ==
         NET_ASYNC_NOT_READY) {
    t.check();
    NET_ASYNC *net_async = NET_ASYNC_DATA(&(mysql->net));
    int result = socket_event_listen(net_async->async_blocking_state,
                                     mysql_get_socket_descriptor(mysql));
    if (result == -1) return 1;
  }
  if (status == NET_ASYNC_ERROR)
    return 1;
  else if (status == NET_ASYNC_COMPLETE_NO_MORE_RESULTS)
    return -1;
  else
    return 0;
}

static MYSQL *async_mysql_real_connect_wrapper(
    MYSQL *mysql, const char *host, const char *user, const char *passwd,
    const char *db, uint port, const char *unix_socket, ulong client_flag) {
  net_async_status status;
  AsyncTimer t(__func__);

  while ((status = mysql_real_connect_nonblocking(
              mysql, host, user, passwd, db, port, unix_socket, client_flag)) ==
         NET_ASYNC_NOT_READY) {
    t.check();
    NET_ASYNC *net_async = NET_ASYNC_DATA(&(mysql->net));
    socket_event_listen(net_async->async_blocking_state,
                        mysql_get_socket_descriptor(mysql));
  }
  if (status == NET_ASYNC_ERROR)
    return nullptr;
  else
    return mysql;
}

static int async_mysql_query_wrapper(MYSQL *mysql, const char *query) {
  net_async_status status;
  AsyncTimer t(__func__);
  while ((status = mysql_real_query_nonblocking(mysql, query, strlen(query))) ==
         NET_ASYNC_NOT_READY) {
    t.check();
    NET_ASYNC *net_async = NET_ASYNC_DATA(&(mysql->net));
    int result = socket_event_listen(net_async->async_blocking_state,
                                     mysql_get_socket_descriptor(mysql));
    if (result == -1) return 1;
  }
  if (status == NET_ASYNC_ERROR) {
    return 1;
  }
  return 0;
}

static void async_mysql_free_result_wrapper(MYSQL_RES *result) {
  AsyncTimer t(__func__);
  while (mysql_free_result_nonblocking(result) == NET_ASYNC_NOT_READY) {
    t.check();
    MYSQL *mysql = result->handle;
    NET_ASYNC *net_async = NET_ASYNC_DATA(&(mysql->net));
    int result = socket_event_listen(net_async->async_blocking_state,
                                     mysql_get_socket_descriptor(mysql));
    if (result == -1) return;
  }
  return;
}

/*
  Below are the wrapper functions which are defined on top of standard C APIs
  to make a decision on whether to call blocking or non blocking API based on
  --async-client option is set or not.
*/
static MYSQL_ROW mysql_fetch_row_wrapper(MYSQL_RES *res) {
  if (enable_async_client)
    return async_mysql_fetch_row_wrapper(res);
  else
    return mysql_fetch_row(res);
}

static MYSQL_RES *mysql_store_result_wrapper(MYSQL *mysql) {
  if (enable_async_client)
    return async_mysql_store_result_wrapper(mysql);
  else
    return mysql_store_result(mysql);
}

static int mysql_real_query_wrapper(MYSQL *mysql, const char *query,
                                    ulong length) {
  if (enable_async_client)
    return async_mysql_real_query_wrapper(mysql, query, length);
  else
    return mysql_real_query(mysql, query, length);
}

static int mysql_send_query_wrapper(MYSQL *mysql, const char *query,
                                    ulong length) {
  if (enable_async_client)
    return async_mysql_send_query_wrapper(mysql, query, length);
  else
    return mysql_send_query(mysql, query, length);
}

static bool mysql_read_query_result_wrapper(MYSQL *mysql) {
  bool ret;
  if (enable_async_client)
    ret = async_mysql_read_query_result_wrapper(mysql);
  else
    ret = mysql_read_query_result(mysql);
  return ret;
}

static int mysql_query_wrapper(MYSQL *mysql, const char *query) {
  if (enable_async_client)
    return async_mysql_query_wrapper(mysql, query);
  else
    return mysql_query(mysql, query);
}

static int mysql_next_result_wrapper(MYSQL *mysql) {
  if (enable_async_client)
    return async_mysql_next_result_wrapper(mysql);
  else
    return mysql_next_result(mysql);
}

static MYSQL *mysql_real_connect_wrapper(MYSQL *mysql, const char *host,
                                         const char *user, const char *passwd,
                                         const char *db, uint port,
                                         const char *unix_socket,
                                         ulong client_flag) {
  if (enable_async_client)
    return async_mysql_real_connect_wrapper(mysql, host, user, passwd, db, port,
                                            unix_socket, client_flag);
  else
    return mysql_real_connect(mysql, host, user, passwd, db, port, unix_socket,
                              client_flag);
}

static void mysql_free_result_wrapper(MYSQL_RES *result) {
  if (enable_async_client)
    return async_mysql_free_result_wrapper(result);
  else
    return mysql_free_result(result);
}

/* async client test code (end) */

class LogFile {
  FILE *m_file;
  char m_file_name[FN_REFLEN];
  size_t m_bytes_written;

 public:
  LogFile() : m_file(NULL), m_bytes_written(0) {
    memset(m_file_name, 0, sizeof(m_file_name));
  }

  ~LogFile() { close(); }

  const char *file_name() const { return m_file_name; }
  size_t bytes_written() const { return m_bytes_written; }

  void open(const char *dir, const char *name, const char *ext) {
    DBUG_ENTER("LogFile::open");
    DBUG_PRINT("enter", ("dir: '%s', name: '%s'", dir, name));
    if (!name) {
      m_file = stdout;
      DBUG_VOID_RETURN;
    }

    fn_format(m_file_name, name, dir, ext,
              *dir ? MY_REPLACE_DIR | MY_REPLACE_EXT : MY_REPLACE_EXT);

    DBUG_PRINT("info", ("file_name: %s", m_file_name));

    if ((m_file = fopen(m_file_name, "wb+")) == NULL)
      die("Failed to open log file %s, errno: %d", m_file_name, errno);

    DBUG_VOID_RETURN;
  }

  void close() {
    if (m_file) {
      if (m_file != stdout)
        fclose(m_file);
      else
        fflush(m_file);
    }
    m_file = NULL;
  }

  void flush() {
    if (m_file) {
      if (fflush(m_file))
        die("Failed to flush '%s', errno: %d", m_file_name, errno);
    }
  }

  void write(DYNAMIC_STRING *ds) {
    DBUG_ENTER("LogFile::write");
    DBUG_ASSERT(m_file);

    if (ds->length == 0) DBUG_VOID_RETURN;
    DBUG_ASSERT(ds->str);

    if (fwrite(ds->str, 1, ds->length, m_file) != ds->length)
      die("Failed to write %lu bytes to '%s', errno: %d",
          (unsigned long)ds->length, m_file_name, errno);
    m_bytes_written += ds->length;
    DBUG_VOID_RETURN;
  }

  void show_tail(uint lines) {
    DBUG_ENTER("LogFile::show_tail");

    if (!m_file || m_file == stdout) DBUG_VOID_RETURN;

    if (lines == 0) DBUG_VOID_RETURN;
    lines++;

    int show_offset = 0;
    char buf[256];
    size_t bytes;
    bool found_bof = false;

    /* Search backward in file until "lines" newline has been found */
    while (lines && !found_bof) {
      show_offset -= sizeof(buf);
      while (fseek(m_file, show_offset, SEEK_END) != 0 && show_offset < 0) {
        found_bof = true;
        // Seeking before start of file
        show_offset++;
      }

      if ((bytes = fread(buf, 1, sizeof(buf), m_file)) <= 0) {
        // ferror=0 will happen here if no queries executed yet
        if (ferror(m_file))
          fprintf(stderr,
                  "Failed to read from '%s', errno: %d, feof:%d, ferror:%d\n",
                  m_file_name, errno, feof(m_file), ferror(m_file));
        DBUG_VOID_RETURN;
      }

      DBUG_PRINT("info",
                 ("Read %lu bytes from file, buf: %.*s", (unsigned long)bytes,
                  static_cast<int>(sizeof(buf)), buf));

      char *show_from = buf + bytes;
      while (show_from > buf && lines > 0) {
        show_from--;
        if (*show_from == '\n') lines--;
      }
      if (show_from != buf) {
        // The last new line was found in this buf, adjust offset
        show_offset += static_cast<int>(show_from - buf) + 1;
        DBUG_PRINT("info", ("adjusted offset to %d", show_offset));
      }
      DBUG_PRINT("info", ("show_offset: %d", show_offset));
    }

    fprintf(stderr, "\nThe result from queries just before the failure was:\n");

    DBUG_PRINT("info", ("show_offset: %d", show_offset));
    if (!lines) {
      fprintf(stderr, "< snip >\n");

      if (fseek(m_file, show_offset, SEEK_END) != 0) {
        fprintf(stderr, "Failed to seek to position %d in '%s', errno: %d",
                show_offset, m_file_name, errno);
        DBUG_VOID_RETURN;
      }

    } else {
      DBUG_PRINT("info", ("Showing the whole file"));
      if (fseek(m_file, 0L, SEEK_SET) != 0) {
        fprintf(stderr, "Failed to seek to pos 0 in '%s', errno: %d",
                m_file_name, errno);
        DBUG_VOID_RETURN;
      }
    }

    while ((bytes = fread(buf, 1, sizeof(buf), m_file)) > 0) {
      if (fwrite(buf, 1, bytes, stderr) != bytes) {
        perror("fwrite");
      }
    }
    fflush(stderr);

    DBUG_VOID_RETURN;
  }
};

LogFile log_file;
LogFile temp_log_file;
LogFile progress_file;

void replace_dynstr_append_mem(DYNAMIC_STRING *ds, const char *val, size_t len);
void replace_dynstr_append(DYNAMIC_STRING *ds, const char *val);
void replace_dynstr_append_uint(DYNAMIC_STRING *ds, uint val);
void dynstr_append_sorted(DYNAMIC_STRING *ds, DYNAMIC_STRING *ds_input);

void revert_properties();

void do_eval(DYNAMIC_STRING *query_eval, const char *query,
             const char *query_end, bool pass_through_escape_chars) {
  const char *p;
  char c, next_c;
  int escaped = 0;
  VAR *v;
  DBUG_ENTER("do_eval");

  for (p = query; (c = *p) && p < query_end; ++p) {
    next_c = *(p + 1);
    switch (c) {
      case '$':
        if (escaped ||
            // a JSON path expression
            next_c == '.' || next_c == '[' || next_c == '\'' || next_c == '"') {
          escaped = 0;
          dynstr_append_mem(query_eval, p, 1);
        } else {
          if (!(v = var_get(p, &p, 0, 0))) die("Bad variable in eval");
          dynstr_append_mem(query_eval, v->str_val, v->str_val_len);
        }
        break;
      case '\\':
        if (escaped) {
          escaped = 0;
          dynstr_append_mem(query_eval, p, 1);
        } else if (next_c == '\\' || next_c == '$' || next_c == '"') {
          /* Set escaped only if next char is \, " or $ */
          escaped = 1;

          if (pass_through_escape_chars) {
            /* The escape char should be added to the output string. */
            dynstr_append_mem(query_eval, p, 1);
          }
        } else
          dynstr_append_mem(query_eval, p, 1);
        break;
      default:
        escaped = 0;
        dynstr_append_mem(query_eval, p, 1);
        break;
    }
  }
#ifdef _WIN32
  fix_win_paths(query_eval->str, query_eval->length);
#endif
  DBUG_VOID_RETURN;
}

/*
  Run query and dump the result to stderr in vertical format

  NOTE! This function should be safe to call when an error
  has occured and thus any further errors will be ignored(although logged)

  SYNOPSIS
  show_query
  mysql - connection to use
  query - query to run

*/

static void show_query(MYSQL *mysql, const char *query) {
  MYSQL_RES *res;
  DBUG_ENTER("show_query");

  if (!mysql) DBUG_VOID_RETURN;

  if (mysql_query_wrapper(mysql, query)) {
    log_msg("Error running query '%s': %d %s", query, mysql_errno(mysql),
            mysql_error(mysql));
    DBUG_VOID_RETURN;
  }

  if ((res = mysql_store_result_wrapper(mysql)) == NULL) {
    /* No result set returned */
    DBUG_VOID_RETURN;
  }

  {
    MYSQL_ROW row;
    unsigned int i;
    unsigned int row_num = 0;
    unsigned int num_fields = mysql_num_fields(res);
    MYSQL_FIELD *fields = mysql_fetch_fields(res);

    fprintf(stderr, "=== %s ===\n", query);
    while ((row = mysql_fetch_row_wrapper(res))) {
      unsigned long *lengths = mysql_fetch_lengths(res);
      row_num++;

      fprintf(stderr, "---- %d. ----\n", row_num);
      for (i = 0; i < num_fields; i++) {
        /* looks ugly , but put here to convince parfait */
        assert(lengths);
        fprintf(stderr, "%s\t%.*s\n", fields[i].name, (int)lengths[i],
                row[i] ? row[i] : "NULL");
      }
    }
    for (i = 0; i < std::strlen(query) + 8; i++) fprintf(stderr, "=");
    fprintf(stderr, "\n\n");
  }
  mysql_free_result_wrapper(res);

  DBUG_VOID_RETURN;
}

/*
  Show any warnings just before the error. Since the last error
  is added to the warning stack, only print @@warning_count-1 warnings.

  NOTE! This function should be safe to call when an error
  has occured and this any further errors will be ignored(although logged)

  SYNOPSIS
  show_warnings_before_error
  mysql - connection to use

*/

static void show_warnings_before_error(MYSQL *mysql) {
  MYSQL_RES *res;
  const char *query = "SHOW WARNINGS";
  DBUG_ENTER("show_warnings_before_error");

  if (!mysql) DBUG_VOID_RETURN;

  if (mysql_query_wrapper(mysql, query)) {
    log_msg("Error running query '%s': %d %s", query, mysql_errno(mysql),
            mysql_error(mysql));
    DBUG_VOID_RETURN;
  }

  if ((res = mysql_store_result_wrapper(mysql)) == NULL) {
    /* No result set returned */
    DBUG_VOID_RETURN;
  }

  if (mysql_num_rows(res) <= 1) {
    /* Don't display the last row, it's "last error" */
  } else {
    MYSQL_ROW row;
    unsigned int row_num = 0;
    unsigned int num_fields = mysql_num_fields(res);

    fprintf(stderr, "\nWarnings from just before the error:\n");
    while ((row = mysql_fetch_row_wrapper(res))) {
      unsigned int i;
      unsigned long *lengths = mysql_fetch_lengths(res);

      if (++row_num >= mysql_num_rows(res)) {
        /* Don't display the last row, it's "last error" */
        break;
      }

      for (i = 0; i < num_fields; i++) {
        /* looks ugly , but put here to convince parfait */
        assert(lengths);
        fprintf(stderr, "%.*s ", (int)lengths[i], row[i] ? row[i] : "NULL");
      }
      fprintf(stderr, "\n");
    }
  }
  mysql_free_result_wrapper(res);

  DBUG_VOID_RETURN;
}

enum arg_type { ARG_STRING, ARG_REST };

struct command_arg {
  const char *argname;     /* Name of argument   */
  enum arg_type type;      /* Type of argument   */
  bool required;           /* Argument required  */
  DYNAMIC_STRING *ds;      /* Storage for argument */
  const char *description; /* Description of the argument */
};

static void check_command_args(struct st_command *command,
                               const char *arguments,
                               const struct command_arg *args, int num_args,
                               const char delimiter_arg) {
  int i;
  const char *ptr = arguments;
  const char *start;
  DBUG_ENTER("check_command_args");
  DBUG_PRINT("enter", ("num_args: %d", num_args));

  for (i = 0; i < num_args; i++) {
    const struct command_arg *arg = &args[i];
    char delimiter;

    switch (arg->type) {
        /* A string */
      case ARG_STRING:
        /* Skip leading spaces */
        while (*ptr && *ptr == ' ') ptr++;
        start = ptr;
        delimiter = delimiter_arg;
        /* If start of arg is ' ` or " search to matching quote end instead */
        if (*ptr && strchr("'`\"", *ptr)) {
          delimiter = *ptr;
          start = ++ptr;
        }
        /* Find end of arg, terminated by "delimiter" */
        while (*ptr && *ptr != delimiter) ptr++;
        if (ptr > start) {
          init_dynamic_string(arg->ds, 0, ptr - start, 32);
          do_eval(arg->ds, start, ptr, false);
        } else {
          /* Empty string */
          init_dynamic_string(arg->ds, "", 0, 0);
        }
        /* Find real end of arg, terminated by "delimiter_arg" */
        /* This will do nothing if arg was not closed by quotes */
        while (*ptr && *ptr != delimiter_arg) ptr++;

        command->last_argument = (char *)ptr;

        /* Step past the delimiter */
        if (*ptr && *ptr == delimiter_arg) ptr++;
        DBUG_PRINT("info", ("val: %s", arg->ds->str));
        break;

        /* Rest of line */
      case ARG_REST:
        start = ptr;
        init_dynamic_string(arg->ds, 0, command->query_len, 256);
        do_eval(arg->ds, start, command->end, false);
        command->last_argument = command->end;
        DBUG_PRINT("info", ("val: %s", arg->ds->str));
        break;

      default:
        DBUG_ASSERT("Unknown argument type");
        break;
    }

    /* Check required arg */
    if (arg->ds->length == 0 && arg->required)
      die("Missing required argument '%s' to command '%.*s'", arg->argname,
          static_cast<int>(command->first_word_len), command->query);
  }
  /* Check for too many arguments passed */
  ptr = command->last_argument;
  while (ptr <= command->end && *ptr != '#') {
    if (*ptr && *ptr != ' ')
      die("Extra argument '%s' passed to '%.*s'", ptr,
          static_cast<int>(command->first_word_len), command->query);
    ptr++;
  }
  DBUG_VOID_RETURN;
}

/// Check whether given error is in list of expected errors.
///
/// @param command      Pointer to the st_command structure which holds the
///                     arguments and information for the command.
/// @param err_errno    Error number of the error that actually occurred.
/// @param err_sqlstate SQLSTATE that was thrown, or NULL for impossible
///                     (file-ops, diff, etc.)
///
/// @retval -1 if the given error is not in the list, index in the
///         list of expected errors otherwise.
///
/// @note
/// If caller needs to know whether the list was empty, they should
/// check the value of expected_errors.count.
static int match_expected_error(struct st_command *command,
                                std::uint32_t err_errno,
                                const char *err_sqlstate) {
  std::uint8_t index = 0;

  // Iterator for list/vector of expected errors
  std::vector<std::unique_ptr<Error>>::iterator error =
      expected_errors->begin();

  // Iterate over list of expected errors
  for (; error != expected_errors->end(); error++) {
    if ((*error)->type() == ERR_ERRNO) {
      // Error type is ERR_ERRNO
      if ((*error)->error_code() == err_errno) return index;
    } else if ((*error)->type() == ERR_SQLSTATE) {
      // Error type is ERR_SQLSTATE. NULL is quite likely, but not in
      // conjunction with a SQL-state expect.
      if (unlikely(err_sqlstate == NULL)) {
        die("Expecting a SQLSTATE (%s) from query '%s' which cannot produce "
            "one.",
            (*error)->sqlstate(), command->query);
      }

      if (!std::strncmp((*error)->sqlstate(), err_sqlstate, SQLSTATE_LENGTH))
        return index;
    }

    index++;
  }

  return -1;
}

/// Handle errors which occurred during execution of a query.
///
/// @param command      Pointer to the st_command structure which holds the
///                     arguments and information for the command.
/// @param err_errno    Error number
/// @param err_error    Error message
/// @param err_sqlstate SQLSTATE that was thrown
/// @param ds           Dynamic string to store the result.
///
/// @note
/// If there is an unexpected error, this function will abort mysqltest
/// immediately.
void handle_error(struct st_command *command, std::uint32_t err_errno,
                  const char *err_error, const char *err_sqlstate,
                  DYNAMIC_STRING *ds) {
  DBUG_ENTER("handle_error");

  if (command->abort_on_error) {
    if (err_errno == ER_NO_SUCH_THREAD) {
      /* No such thread id, let's dump the available ones */
      fprintf(stderr,
              "mysqltest: query '%s returned ER_NO_SUCH_THREAD, "
              "dumping processlist\n",
              command->query);
      show_query(&cur_con->mysql, "SHOW PROCESSLIST");
    }
    die("Query '%s' failed.\nERROR %d (%s): %s", command->query, err_errno,
        err_sqlstate, err_error);
  }

  DBUG_PRINT("info", ("Expected errors count: %zu", expected_errors->count()));

  int i = match_expected_error(command, err_errno, err_sqlstate);

  if (i >= 0) {
    if (!disable_result_log) {
      if (expected_errors->count() == 1) {
        // Only log error if there is one possible error
        dynstr_append_mem(ds, "ERROR ", 6);
        replace_dynstr_append(ds, err_sqlstate);
        dynstr_append_mem(ds, ": ", 2);
        replace_dynstr_append(ds, err_error);
        dynstr_append_mem(ds, "\n", 1);
      }
      // Don't log error if we may not get an error
      else if (expected_errors->type() == ERR_SQLSTATE ||
               (expected_errors->type() == ERR_ERRNO &&
                expected_errors->error_code() != 0))
        dynstr_append(ds, "Got one of the listed errors\n");
    }

    revert_properties();
    DBUG_VOID_RETURN;
  }

  DBUG_PRINT("info",
             ("i: %d Expected errors count: %zu", i, expected_errors->count()));

  if (!disable_result_log) {
    dynstr_append_mem(ds, "ERROR ", 6);
    replace_dynstr_append(ds, err_sqlstate);
    dynstr_append_mem(ds, ": ", 2);
    replace_dynstr_append(ds, err_error);
    dynstr_append_mem(ds, "\n", 1);
  }

  if (expected_errors->count()) {
    if (err_errno == ER_NO_SUCH_THREAD) {
      /* No such thread id, let's dump the available ones */
      fprintf(stderr,
              "mysqltest: query '%s returned ER_NO_SUCH_THREAD, "
              "dumping processlist\n",
              command->query);
      show_query(&cur_con->mysql, "SHOW PROCESSLIST");
    }
    if (expected_errors->count() == 1) {
      die("Query '%s' failed with wrong error %d: '%s', should have failed "
          "with error '%s'.",
          command->query, err_errno, err_error,
          expected_errors->error_list().c_str());
    } else {
      die("Query '%s' failed with wrong error %d: '%s', should have failed "
          "with any of '%s' errors.",
          command->query, err_errno, err_error,
          expected_errors->error_list().c_str());
    }
  }

  revert_properties();
  DBUG_VOID_RETURN;
}

/// Handle absence of errors after execution.
///
/// Abort test run if the query succeeds and was expected to fail with
/// an error.
///
/// @param command Pointer to the st_command structure which holds the
///                arguments and information for the command.
void handle_no_error(struct st_command *command) {
  DBUG_ENTER("handle_no_error");

  if (expected_errors->count()) {
    int index = match_expected_error(command, 0, "00000");
    if (index == -1) {
      if (expected_errors->count() == 1) {
        die("Query '%s' succeeded, should have failed with error '%s'",
            command->query, expected_errors->error_list().c_str());
      } else {
        die("Query '%s' succeeded, should have failed with any of '%s' errors.",
            command->query, expected_errors->error_list().c_str());
      }
    }
  }

  DBUG_VOID_RETURN;
}

/// Save error code returned by a mysqltest command in '$__error'
/// variable.
///
/// @param error Error code
static void save_error_code(std::uint32_t error) {
  char error_value[10];
  size_t error_length = std::snprintf(error_value, 10, "%u", error);
  error_value[error_length > 9 ? 9 : error_length] = '0';
  const char *var_name = "__error";
  var_set(var_name, var_name + 7, error_value, error_value + error_length);
}

/// Handle errors which occurred during execution of mysqltest commands
/// like 'move_file', 'remove_file' etc which are used to perform file
/// system operations.
///
/// @param command Pointer to the st_command structure which holds the
///                arguments and information for the command.
/// @param error   Error number
///
/// @note
/// If there is an unexpected error, this function will abort mysqltest
/// client immediately.
static void handle_command_error(struct st_command *command,
                                 std::uint32_t error) {
  DBUG_ENTER("handle_command_error");
  DBUG_PRINT("enter", ("error: %d", error));

  if (error != 0 && command->abort_on_error) {
    die("Command \"%s\" failed with error %d. my_errno=%d.",
        command_names[command->type - 1], error, my_errno());
  }

  if (expected_errors->count()) {
    int index = match_expected_error(command, error, NULL);
    if (index == -1) {
      if (error != 0) {
        if (expected_errors->count() == 1) {
          die("Command \"%s\" failed with wrong error: %d, my_errno=%d. should "
              "have failed with error '%s'.",
              command_names[command->type - 1], error, my_errno(),
              expected_errors->error_list().c_str());
        } else {
          die("Command \"%s\" failed with wrong error: %d, my_errno=%d. should "
              "have failed with any of '%s' errors.",
              command_names[command->type - 1], error, my_errno(),
              expected_errors->error_list().c_str());
        }
      } else {
        // Command succeeded, should have failed with an error
        if (expected_errors->count() == 1) {
          die("Command \"%s\" succeeded, should have failed with error '%s'.",
              command_names[command->type - 1],
              expected_errors->error_list().c_str());
        } else {
          die("Command \"%s\" succeeded, should have failed with any of '%s' "
              "errors.",
              command_names[command->type - 1],
              expected_errors->error_list().c_str());
        }
      }
    }
  }

  // Save the error code
  save_error_code(error);

  revert_properties();
  DBUG_VOID_RETURN;
}

static void close_connections() {
  DBUG_ENTER("close_connections");
  for (--next_con; next_con >= connections; --next_con) {
    if (next_con->stmt) mysql_stmt_close(next_con->stmt);
    next_con->stmt = 0;
    mysql_close(&next_con->mysql);
    if (next_con->util_mysql) mysql_close(next_con->util_mysql);
    my_free(next_con->name);
  }
  my_free(connections);
  DBUG_VOID_RETURN;
}

static void close_statements() {
  struct st_connection *con;
  DBUG_ENTER("close_statements");
  for (con = connections; con < next_con; con++) {
    if (con->stmt) mysql_stmt_close(con->stmt);
    con->stmt = 0;
  }
  DBUG_VOID_RETURN;
}

static void close_files() {
  DBUG_ENTER("close_files");
  for (; cur_file >= file_stack; cur_file--) {
    if (cur_file->file && cur_file->file != stdin) {
      DBUG_PRINT("info", ("closing file: %s", cur_file->file_name));
      fclose(cur_file->file);
    }
    my_free(cur_file->file_name);
    cur_file->file_name = 0;
  }
  DBUG_VOID_RETURN;
}

static void free_used_memory() {
  // Delete the exptected errors pointer
  delete expected_errors;

  // Delete disabled and enabled warning list
  delete disabled_warnings;
  delete enabled_warnings;

  if (connections) close_connections();
  close_files();
  delete var_hash;
  var_hash = nullptr;

  struct st_command **q;
  for (q = q_lines->begin(); q != q_lines->end(); ++q) {
    my_free((*q)->query_buf);
    if ((*q)->content.str) dynstr_free(&(*q)->content);
    my_free((*q));
  }

  for (size_t i = 0; i < 10; i++) {
    if (var_reg[i].alloced_len) my_free(var_reg[i].str_val);
  }

  delete q_lines;
  dynstr_free(&ds_res);
  dynstr_free(&ds_result);
  if (ds_warn) dynstr_free(ds_warn);
  free_all_replace();
  my_free(opt_pass);
#ifdef _WIN32
  free_win_path_patterns();
#endif

  // Only call mysql_server_end if mysql_server_init has been called.
  if (server_initialized) mysql_server_end();

  // Don't use DBUG after mysql_server_end()
  return;
}

static void cleanup_and_exit(int exit_code) {
  if (opt_offload_count_file) {
    // Check if the current connection is active, if not create one.
    if (cur_con->mysql.net.vio == 0) {
      mysql_real_connect(&cur_con->mysql, opt_host, opt_user, opt_pass, opt_db,
                         opt_port, unix_sock,
                         CLIENT_MULTI_STATEMENTS | CLIENT_REMEMBER_OPTIONS);
    }

    // Save the final value of secondary engine execution status.
    if (secondary_engine->offload_count(&cur_con->mysql, "after"))
      exit_code = 1;
    secondary_engine->report_offload_count(opt_offload_count_file);
  }

  free_used_memory();
  my_end(my_end_arg);

  if (!silent) {
    switch (exit_code) {
      case 1:
        printf("not ok\n");
        break;
      case 0:
        printf("ok\n");
        break;
      case 62:
        printf("skipped\n");
        break;
      default:
        printf("unknown exit code: %d\n", exit_code);
        DBUG_ASSERT(0);
    }
  }

// exit() appears to be not 100% reliable on Windows under some conditions.
#ifdef _WIN32
  if (opt_safe_process_pid) {
    // Close the stack trace request event handle
    if (stacktrace_request_event != NULL) CloseHandle(stacktrace_request_event);

    // Detach or stop the thread waiting for stack trace event to occur.
    if (wait_for_stacktrace_request_event_thread.joinable())
      wait_for_stacktrace_request_event_thread.detach();

    // Close the thread handle
    if (!CloseHandle(mysqltest_thread))
      die("CloseHandle failed, err = %d.\n", GetLastError());
  }

  fflush(stdout);
  fflush(stderr);
  _exit(exit_code);
#else
  exit(exit_code);
#endif
}

static void print_file_stack() {
  fprintf(stderr, "file %s: %d\n", cur_file->file_name, cur_file->lineno);

  struct st_test_file *err_file;
  for (err_file = cur_file - 1; err_file >= file_stack; err_file--) {
    fprintf(stderr, "included from %s: %d\n", err_file->file_name,
            err_file->lineno);
  }
}

void die(const char *fmt, ...) {
  static int dying = 0;
  va_list args;
  DBUG_PRINT("enter", ("start_lineno: %d", start_lineno));

  // Protect against dying twice first time 'die' is called, try to
  // write log files second time, just exit.
  if (dying) cleanup_and_exit(1);
  dying = 1;

  // Print the error message
  fprintf(stderr, "mysqltest: ");

  if (start_lineno > 0) fprintf(stderr, "At line %u: ", start_lineno);

  if (fmt) {
    va_start(args, fmt);
    vfprintf(stderr, fmt, args);
    fprintf(stderr, "\n");
    va_end(args);
  } else
    fprintf(stderr, "Unknown error");

  // Print the file stack
  if (cur_file && cur_file != file_stack) {
    fprintf(stderr, "In included ");
    print_file_stack();
  }

  fflush(stderr);

  log_file.show_tail(opt_tail_lines);

  // Help debugging by displaying any warnings that might have
  // been produced prior to the error.
  if (cur_con && !cur_con->pending) show_warnings_before_error(&cur_con->mysql);

  cleanup_and_exit(1);
}

void abort_not_supported_test(const char *fmt, ...) {
  va_list args;
  DBUG_ENTER("abort_not_supported_test");

  /* Print include filestack */
  fprintf(stderr, "The test '%s' is not supported by this installation\n",
          file_stack->file_name);
  fprintf(stderr, "Detected in ");
  print_file_stack();

  /* Print error message */
  va_start(args, fmt);
  if (fmt) {
    fprintf(stderr, "reason: ");
    vfprintf(stderr, fmt, args);
    fprintf(stderr, "\n");
    fflush(stderr);
  }
  va_end(args);

  cleanup_and_exit(62);
}

void verbose_msg(const char *fmt, ...) {
  va_list args;
  DBUG_ENTER("verbose_msg");
  if (!verbose) DBUG_VOID_RETURN;

  va_start(args, fmt);
  fprintf(stderr, "mysqltest: ");
  if (cur_file && cur_file != file_stack)
    fprintf(stderr, "In included file \"%s\": ", cur_file->file_name);
  if (start_lineno != 0) fprintf(stderr, "At line %u: ", start_lineno);
  vfprintf(stderr, fmt, args);
  fprintf(stderr, "\n");
  va_end(args);

  DBUG_VOID_RETURN;
}

void log_msg(const char *fmt, ...) {
  va_list args;
  char buff[1024];
  size_t len;
  DBUG_ENTER("log_msg");

  va_start(args, fmt);
  len = vsnprintf(buff, sizeof(buff) - 1, fmt, args);
  va_end(args);

  dynstr_append_mem(&ds_res, buff, len);
  dynstr_append(&ds_res, "\n");

  DBUG_VOID_RETURN;
}

/*
  Read a file and append it to ds

  SYNOPSIS
  cat_file
  ds - pointer to dynamic string where to add the files content
  filename - name of the file to read

*/

static int cat_file(DYNAMIC_STRING *ds, const char *filename) {
  int fd;
  size_t len;
  char buff[512];
  bool dangling_cr = 0;

  if ((fd = my_open(filename, O_RDONLY, MYF(0))) < 0) return 1;
  while ((len = my_read(fd, (uchar *)&buff, sizeof(buff), MYF(0))) > 0) {
    char *p = buff, *start = buff;
    if (dangling_cr) {
      if (*p != '\n') dynstr_append_mem(ds, "\r", 1);
      dangling_cr = 0;
    }
    while (p < buff + len) {
      /* Convert cr/lf to lf */
      if (*p == '\r' && *(p + 1) && *(p + 1) == '\n') {
        /* Add fake newline instead of cr and output the line */
        *p = '\n';
        p++; /* Step past the "fake" newline */
        dynstr_append_mem(ds, start, p - start);
        p++; /* Step past the "fake" newline */
        start = p;
      } else
        p++;
    }
    if (*(p - 1) == '\r' && len == 512) dangling_cr = 1;
    /* Output any chars that migh be left */
    if (dangling_cr)
      dynstr_append_mem(ds, start, p - start - 1);
    else
      dynstr_append_mem(ds, start, p - start);
  }
  my_close(fd, MYF(0));
  return 0;
}

/*
  Run the specified command with popen

  SYNOPSIS
  run_command
  cmd - command to execute(should be properly quoted
  ds_res- pointer to dynamic string where to store the result

*/

static int run_command(char *cmd, DYNAMIC_STRING *ds_res) {
  char buf[512] = {0};
  FILE *res_file;
  int error;

  if (!(res_file = popen(cmd, "r"))) die("popen(\"%s\", \"r\") failed", cmd);

  while (fgets(buf, sizeof(buf), res_file)) {
    DBUG_PRINT("info", ("buf: %s", buf));
    if (ds_res) {
      /* Save the output of this command in the supplied string */
      dynstr_append(ds_res, buf);
    } else {
      /* Print it directly on screen */
      fprintf(stdout, "%s", buf);
    }
  }

  error = pclose(res_file);
  return WEXITSTATUS(error);
}

/*
  Run the specified tool with variable number of arguments

  SYNOPSIS
  run_tool
  tool_path - the name of the tool to run
  ds_res - pointer to dynamic string where to store the result
  ... - variable number of arguments that will be properly
        quoted and appended after the tool's name

*/

static int run_tool(const char *tool_path, DYNAMIC_STRING *ds_res, ...) {
  int ret;
  const char *arg;
  va_list args;
  DYNAMIC_STRING ds_cmdline;

  DBUG_ENTER("run_tool");
  DBUG_PRINT("enter", ("tool_path: %s", tool_path));

  if (init_dynamic_string(&ds_cmdline, IF_WIN("\"", ""), FN_REFLEN, FN_REFLEN))
    die("Out of memory");

  dynstr_append_os_quoted(&ds_cmdline, tool_path, NullS);
  dynstr_append(&ds_cmdline, " ");

  va_start(args, ds_res);

  while ((arg = va_arg(args, char *))) {
    /* Options should be os quoted */
    if (std::strncmp(arg, "--", 2) == 0)
      dynstr_append_os_quoted(&ds_cmdline, arg, NullS);
    else
      dynstr_append(&ds_cmdline, arg);
    dynstr_append(&ds_cmdline, " ");
  }

  va_end(args);

#ifdef _WIN32
  dynstr_append(&ds_cmdline, "\"");
#endif

  DBUG_PRINT("info", ("Running: %s", ds_cmdline.str));
  ret = run_command(ds_cmdline.str, ds_res);
  DBUG_PRINT("exit", ("ret: %d", ret));
  dynstr_free(&ds_cmdline);
  DBUG_RETURN(ret);
}

  /*
    Test if diff is present.  This is needed on Windows systems
    as the OS returns 1 whether diff is successful or if it is
    not present.

    We run diff -v and look for output in stdout.
    We don't redirect stderr to stdout to make for a simplified check
    Windows will output '"diff"' is not recognized... to stderr if it is
    not present.
  */

#ifdef _WIN32

static int diff_check(const char *diff_name) {
  FILE *res_file;
  char buf[128];
  int have_diff = 0;

  snprintf(buf, sizeof(buf), "%s -v", diff_name);

  if (!(res_file = popen(buf, "r"))) die("popen(\"%s\", \"r\") failed", buf);

  /* if diff is not present, nothing will be in stdout to increment have_diff */
  if (fgets(buf, sizeof(buf), res_file)) have_diff = 1;

  pclose(res_file);

  return have_diff;
}

#endif

/// Show the diff of two files using the systems builtin diff
/// command. If no such diff command exist, just dump the content
/// of the two files and inform about how to get "diff"
///
/// @param ds        Pointer to dynamic string where to add the
///                  diff. If NULL, print the diff to stderr.
/// @param filename1 Name of the first file
/// @param filename2 Name of the second file
static void show_diff(DYNAMIC_STRING *ds, const char *filename1,
                      const char *filename2) {
  DYNAMIC_STRING ds_diff;
  if (init_dynamic_string(&ds_diff, "", 256, 256)) die("Out of memory");

  const char *diff_name = 0;

  // Determine if we have diff on Windows. If yes, then needs special
  // processing due to return values on that OS. This test is only done
  // on Windows since it's only needed there in order to correctly
  // detect non-availibility of 'diff', and the way it's implemented
  // does not work with default 'diff' on Solaris.
#ifdef _WIN32
  if (diff_check("diff"))
    diff_name = "diff";
  else if (diff_check("mtrdiff"))
    diff_name = "mtrdiff";
  else
    diff_name = 0;
#else
  // Otherwise always assume it's called diff
  diff_name = "diff";
#endif

  if (diff_name) {
    int exit_code = 0;
    // Use 'diff --color=always' to print the colored diff if it is enabled
    if (opt_colored_diff) {
      // Most "diff" tools return '> 1' if error
      exit_code = run_tool(diff_name, &ds_diff, "-u --color='always'",
                           filename1, filename2, "2>&1", NULL);

      if (exit_code > 1)
        die("Option '--colored-diff' is not supported on this machine. "
            "To get colored diff output, install GNU diffutils version "
            "3.4 or higher.");
    } else {
      // Colored diff is disabled, clear the diff string and try unified
      // diff with "diff -u".
      dynstr_set(&ds_diff, "");
      exit_code = run_tool(diff_name, &ds_diff, "-u", filename1, filename2,
                           "2>&1", NULL);

      if (exit_code > 1) {
        // Clear the diff string and fallback to context diff with "diff -c"
        dynstr_set(&ds_diff, "");
        exit_code = run_tool(diff_name, &ds_diff, "-c", filename1, filename2,
                             "2>&1", NULL);

        if (exit_code > 1) {
          // Clear the diff string and fallback to simple diff with "diff"
          dynstr_set(&ds_diff, "");
          exit_code =
              run_tool(diff_name, &ds_diff, filename1, filename2, "2>&1", NULL);
          if (exit_code > 1) diff_name = 0;
        }
      }
    }
  }

  if (!diff_name) {
    // Fallback to dump both files to result file and inform
    // about installing "diff".
    dynstr_append(&ds_diff, "\n");
    dynstr_append(
        &ds_diff,
        "\n"
        "The two files differ but it was not possible to execute 'diff' in\n"
        "order to show only the difference. Instead the whole content of the\n"
        "two files was shown for you to diff manually.\n\n"
        "To get a better report you should install 'diff' on your system, "
        "which you\n"
        "for example can get from "
        "http://www.gnu.org/software/diffutils/diffutils.html\n"
#ifdef _WIN32
        "or http://gnuwin32.sourceforge.net/packages/diffutils.htm\n"
#endif
        "\n");

    dynstr_append(&ds_diff, " --- ");
    dynstr_append(&ds_diff, filename1);
    dynstr_append(&ds_diff, " >>>\n");
    cat_file(&ds_diff, filename1);
    dynstr_append(&ds_diff, "<<<\n --- ");
    dynstr_append(&ds_diff, filename1);
    dynstr_append(&ds_diff, " >>>\n");
    cat_file(&ds_diff, filename2);
    dynstr_append(&ds_diff, "<<<<\n");
  }

  if (ds)
    // Add the diff to output
    dynstr_append_mem(ds, ds_diff.str, ds_diff.length);
  else
    // Print diff directly to stderr
    fprintf(stderr, "%s\n", ds_diff.str);

  dynstr_free(&ds_diff);
}

enum compare_files_result_enum {
  RESULT_OK = 0,
  RESULT_CONTENT_MISMATCH = 1,
  RESULT_LENGTH_MISMATCH = 2
};

/*
  Compare two files, given a fd to the first file and
  name of the second file

  SYNOPSIS
  compare_files2
  fd - Open file descriptor of the first file
  filename2 - Name of second file

  RETURN VALUES
  According to the values in "compare_files_result_enum"

*/

static int compare_files2(File fd, const char *filename2) {
  int error = RESULT_OK;
  File fd2;
  size_t len, len2;
  char buff[512], buff2[512];

  if ((fd2 = my_open(filename2, O_RDONLY, MYF(0))) < 0) {
    my_close(fd, MYF(0));
    die("Failed to open second file: '%s'", filename2);
  }
  while ((len = my_read(fd, (uchar *)&buff, sizeof(buff), MYF(0))) > 0) {
    if ((len2 = my_read(fd2, (uchar *)&buff2, sizeof(buff2), MYF(0))) < len) {
      /* File 2 was smaller */
      error = RESULT_LENGTH_MISMATCH;
      break;
    }
    if (len2 > len) {
      /* File 1 was smaller */
      error = RESULT_LENGTH_MISMATCH;
      break;
    }
    if ((memcmp(buff, buff2, len))) {
      /* Content of this part differed */
      error = RESULT_CONTENT_MISMATCH;
      break;
    }
  }
  if (!error && my_read(fd2, (uchar *)&buff2, sizeof(buff2), MYF(0)) > 0) {
    /* File 1 was smaller */
    error = RESULT_LENGTH_MISMATCH;
  }

  my_close(fd2, MYF(0));

  return error;
}

/*
  Compare two files, given their filenames

  SYNOPSIS
  compare_files
  filename1 - Name of first file
  filename2 - Name of second file

  RETURN VALUES
  See 'compare_files2'

*/

static int compare_files(const char *filename1, const char *filename2) {
  File fd;
  int error;

  if ((fd = my_open(filename1, O_RDONLY, MYF(0))) < 0)
    die("Failed to open first file: '%s'", filename1);

  error = compare_files2(fd, filename2);

  my_close(fd, MYF(0));

  return error;
}

/*
  Check the content of log against result file

  SYNOPSIS
  check_result

  RETURN VALUES
  error - the function will not return

*/

static void check_result() {
  const char *mess = "Result content mismatch\n";

  DBUG_ENTER("check_result");
  DBUG_ASSERT(result_file_name);
  DBUG_PRINT("enter", ("result_file_name: %s", result_file_name));

  /*
    Removing the unnecessary warning messages generated
    on GCOV platform.
  */
#ifdef HAVE_GCOV
  char cmd[FN_REFLEN];
  strcpy(cmd, "sed -i '/gcda:Merge mismatch for function/d' ");
  std::strcat(cmd, log_file.file_name());
  system(cmd);
#endif

  switch (compare_files(log_file.file_name(), result_file_name)) {
    case RESULT_OK:
      break; /* ok */
    case RESULT_LENGTH_MISMATCH:
      mess = "Result length mismatch\n";
      /* Fallthrough */
    case RESULT_CONTENT_MISMATCH: {
      /*
        Result mismatched, dump results to .reject file
        and then show the diff
      */
      char reject_file[FN_REFLEN];
      size_t reject_length;
      dirname_part(reject_file, result_file_name, &reject_length);

      /* Put reject file in opt_logdir */
      fn_format(reject_file, result_file_name, opt_logdir, ".reject",
                MY_REPLACE_DIR | MY_REPLACE_EXT);

      if (my_copy(log_file.file_name(), reject_file, MYF(0)) != 0)
        die("Failed to copy '%s' to '%s', errno: %d", log_file.file_name(),
            reject_file, errno);

      show_diff(NULL, result_file_name, reject_file);
      die("%s", mess);
      break;
    }
    default: /* impossible */
      die("Unknown error code from dyn_string_cmp()");
  }

  DBUG_VOID_RETURN;
}

/*
   Remove surrounding chars from string

   Return 1 if first character is found but not last
*/
static int strip_surrounding(char *str, char c1, char c2) {
  char *ptr = str;

  /* Check if the first non space character is c1 */
  while (*ptr && my_isspace(charset_info, *ptr)) ptr++;
  if (*ptr == c1) {
    /* Replace it with a space */
    *ptr = ' ';

    /* Last non space charecter should be c2 */
    ptr = strend(str) - 1;
    while (*ptr && my_isspace(charset_info, *ptr)) ptr--;
    if (*ptr == c2) {
      /* Replace it with \0 */
      *ptr = 0;
    } else {
      /* Mismatch detected */
      return 1;
    }
  }
  return 0;
}

static void strip_parentheses(struct st_command *command) {
  if (strip_surrounding(command->first_argument, '(', ')'))
    die("%.*s - argument list started with '%c' must be ended with '%c'",
        static_cast<int>(command->first_word_len), command->query, '(', ')');
}

void var_free::operator()(VAR *var) const {
  my_free(var->str_val);
  if (var->alloced) my_free(var);
}

static void var_check_int(VAR *v) {
  char *endptr;
  char *str = v->str_val;

  /* Initially assume not a number */
  v->int_val = 0;
  v->is_int = false;
  v->int_dirty = false;
  if (!str) return;

  v->int_val = (int)strtol(str, &endptr, 10);
  /* It is an int if strtol consumed something up to end/space/tab */
  if (endptr > str && (!*endptr || *endptr == ' ' || *endptr == '\t'))
    v->is_int = true;
}

VAR *var_init(VAR *v, const char *name, size_t name_len, const char *val,
              size_t val_len) {
  size_t val_alloc_len;
  VAR *tmp_var;
  if (!name_len && name) name_len = std::strlen(name);
  if (!val_len && val) val_len = std::strlen(val);
  if (!val) val_len = 0;
  val_alloc_len = val_len + 16; /* room to grow */
  if (!(tmp_var = v) && !(tmp_var = (VAR *)my_malloc(
                              PSI_NOT_INSTRUMENTED,
                              sizeof(*tmp_var) + name_len + 2, MYF(MY_WME))))
    die("Out of memory");

  if (name != NULL) {
    tmp_var->name = reinterpret_cast<char *>(tmp_var) + sizeof(*tmp_var);
    memcpy(tmp_var->name, name, name_len);
    tmp_var->name[name_len] = 0;
  } else
    tmp_var->name = NULL;

  tmp_var->alloced = (v == 0);

  if (!(tmp_var->str_val = (char *)my_malloc(PSI_NOT_INSTRUMENTED,
                                             val_alloc_len + 1, MYF(MY_WME))))
    die("Out of memory");

  if (val) memcpy(tmp_var->str_val, val, val_len);
  tmp_var->str_val[val_len] = 0;

  var_check_int(tmp_var);
  tmp_var->name_len = name_len;
  tmp_var->str_val_len = val_len;
  tmp_var->alloced_len = val_alloc_len;
  return tmp_var;
}

VAR *var_from_env(const char *name, const char *def_val) {
  const char *tmp;
  VAR *v;
  if (!(tmp = getenv(name))) tmp = def_val;

  v = var_init(0, name, std::strlen(name), tmp, std::strlen(tmp));
  var_hash->emplace(name, std::unique_ptr<VAR, var_free>(v));
  return v;
}

VAR *var_get(const char *var_name, const char **var_name_end, bool raw,
             bool ignore_not_existing) {
  int digit;
  VAR *v;
  DBUG_ENTER("var_get");
  DBUG_PRINT("enter", ("var_name: %s", var_name));

  if (*var_name != '$') goto err;
  digit = *++var_name - '0';
  if (digit < 0 || digit >= 10) {
    const char *save_var_name = var_name, *end;
    uint length;
    end = (var_name_end) ? *var_name_end : 0;
    while (my_isvar(charset_info, *var_name) && var_name != end) var_name++;
    if (var_name == save_var_name) {
      if (ignore_not_existing) DBUG_RETURN(0);
      die("Empty variable");
    }
    length = (uint)(var_name - save_var_name);
    if (length >= MAX_VAR_NAME_LENGTH)
      die("Too long variable name: %s", save_var_name);

    if (!(v = find_or_nullptr(*var_hash, std::string(save_var_name, length)))) {
      char buff[MAX_VAR_NAME_LENGTH + 1];
      strmake(buff, save_var_name, length);
      v = var_from_env(buff, "");
    }
    var_name--; /* Point at last character */
  } else
    v = var_reg + digit;

  if (!raw && v->int_dirty) {
    sprintf(v->str_val, "%d", v->int_val);
    v->int_dirty = false;
    v->str_val_len = std::strlen(v->str_val);
  }
  if (var_name_end) *var_name_end = var_name;
  DBUG_RETURN(v);
err:
  if (var_name_end) *var_name_end = 0;
  die("Unsupported variable name: %s", var_name);
  DBUG_RETURN(0);
}

static VAR *var_obtain(const char *name, int len) {
  VAR *v = find_or_nullptr(*var_hash, std::string(name, len));
  if (v == nullptr) {
    v = var_init(0, name, len, "", 0);
    var_hash->emplace(std::string(name, len),
                      std::unique_ptr<VAR, var_free>(v));
  }
  return v;
}

/*
  - if variable starts with a $ it is regarded as a local test varable
  - if not it is treated as a environment variable, and the corresponding
  environment variable will be updated
*/

void var_set(const char *var_name, const char *var_name_end,
             const char *var_val, const char *var_val_end) {
  int digit, env_var = 0;
  VAR *v;
  DBUG_ENTER("var_set");
  DBUG_PRINT("enter", ("var_name: '%.*s' = '%.*s' (length: %d)",
                       (int)(var_name_end - var_name), var_name,
                       (int)(var_val_end - var_val), var_val,
                       (int)(var_val_end - var_val)));

  if (*var_name != '$')
    env_var = 1;
  else
    var_name++;

  digit = *var_name - '0';
  if (!(digit < 10 && digit >= 0)) {
    v = var_obtain(var_name, (uint)(var_name_end - var_name));
  } else
    v = var_reg + digit;

  eval_expr(v, var_val, (const char **)&var_val_end);

  if (env_var) {
    if (v->int_dirty) {
      sprintf(v->str_val, "%d", v->int_val);
      v->int_dirty = false;
      v->str_val_len = std::strlen(v->str_val);
    }
    /* setenv() expects \0-terminated strings */
    DBUG_ASSERT(v->name[v->name_len] == 0);
    setenv(v->name, v->str_val, 1);
  }
  DBUG_VOID_RETURN;
}

static void var_set_string(const char *name, const char *value) {
  var_set(name, name + std::strlen(name), value, value + std::strlen(value));
}

static void var_set_int(const char *name, int value) {
  char buf[21];
  snprintf(buf, sizeof(buf), "%d", value);
  var_set_string(name, buf);
}

/*
  Store an integer (typically the returncode of the last SQL)
  statement in the mysqltest builtin variable $mysql_errno
*/

static void var_set_errno(int sql_errno) {
  var_set_int("$mysql_errno", sql_errno);
  var_set_string("$mysql_errname", get_errname_from_code(sql_errno));
}

/// Variable '$DISABLED_WARNINGS_LIST' contains comma separated list
/// of disabled warnings and variable '$ENABLED_WARNINGS_LIST' contains
/// comma separated list of enabled warnings.
///
/// Update the value of these two variables with the latest list of
/// disabled and enabled warnings. The value of these variables will be
/// empty if there are no disabled or enabled warnings.
///
/// These variables will  always contain the latest list of disabled
/// and enabled warnings, and can be referenced inside a test or inside
/// a test utility file to access the current list of disabled or
/// enabled warnings.
static void update_disabled_enabled_warnings_list_var() {
  // Update '$DISABLED_WARNINGS_LIST' variable
  std::string disabled_warning_list = disabled_warnings->warnings_list();
  var_set_string("DISABLED_WARNINGS_LIST", disabled_warning_list.c_str());

  // Update '$ENABLED_WARNINGS_LIST' variable
  std::string enabled_warning_list = enabled_warnings->warnings_list();
  var_set_string("ENABLED_WARNINGS_LIST", enabled_warning_list.c_str());
}

/// Set a property value to either 0 or 1 for a disable_X or a enable_X
/// command, and the new value set will be applicable for next statement
/// only. After that, property value will be reset back to the old value.
///
/// @param property Enum value representing a Property
/// @param value    Value for the property, either 0 or 1
static void set_once_property(enum_prop property, bool value) {
  Property &prop = prop_list[property];
  prop.set = 1;
  prop.old = *prop.var;
  *prop.var = value;
  var_set_int(prop.env_name, (value != prop.reverse));
  once_property = true;
}

/// Set a property value to either 0 or 1 for a disable_X or a enable_X
/// command.
///
/// @param command  Pointer to the st_command structure which holds the
///                 arguments and information for the command.
/// @param property Enum value representing a Property
/// @param value    Value for the property, either 0 or 1
static void set_property(st_command *command, enum_prop property, bool value) {
  char *arg = command->first_argument;

  // If "ONCE" argument is specified, the new value for the property is
  // set for next statement only. After that, property value will be
  // reset back to the old value.
  if (arg) {
    // "ONCE" is the second argument to 'disable_warnings/enable_warnings'
    // command.
    if (((command->type == Q_DISABLE_WARNINGS ||
          command->type == Q_ENABLE_WARNINGS) &&
         std::strstr(arg, "ONCE") != NULL) ||
        !std::strcmp(arg, "ONCE")) {
      command->last_argument = arg + std::strlen(arg);
      set_once_property(property, value);
      return;
    }
  }

  Property &prop = prop_list[property];
  prop.set = 0;
  *prop.var = value;
  var_set_int(prop.env_name, (value != prop.reverse));
}

/// Reset property value to the old value for all properties which are
/// set for the next statement only, i.e properties specified using
/// keyword "ONCE" argument.
void revert_properties() {
  if (!once_property) return;

  for (std::size_t i = 0; i < P_MAX; i++) {
    Property &prop = prop_list[i];
    if (prop.set) {
      *prop.var = prop.old;
      prop.set = 0;
      var_set_int(prop.env_name, (prop.old != prop.reverse));
    }
  }

  // Remove warnings which are disabled or enabled for the next
  // statement only.
  disabled_warnings->update_list();
  enabled_warnings->update_list();

  // Update $DISABLED_WARNINGS_LIST and $ENABLED_WARNINGS_LIST
  // variable value.
  update_disabled_enabled_warnings_list_var();

  once_property = false;
}

/*
  Set variable from the result of a query

  SYNOPSIS
  var_query_set()
  var	        variable to set from query
  query       start of query string to execute
  query_end   end of the query string to execute


  DESCRIPTION
  let @<var_name> = `<query>`

  Execute the query and assign the first row of result to var as
  a tab separated strings

  Also assign each column of the result set to
  variable "$<var_name>_<column_name>"
  Thus the tab separated output can be read from $<var_name> and
  and each individual column can be read as $<var_name>_<col_name>

*/

static void var_query_set(VAR *var, const char *query, const char **query_end) {
  char *end = (char *)((query_end && *query_end) ? *query_end
                                                 : query + std::strlen(query));
  MYSQL_RES *res = NULL;
  MYSQL_ROW row;
  MYSQL *mysql = &cur_con->mysql;
  DYNAMIC_STRING ds_query;
  DBUG_ENTER("var_query_set");

  /* Only white space or ) allowed past ending ` */
  while (end > query && *end != '`') {
    if (*end && (*end != ' ' && *end != '\t' && *end != '\n' && *end != ')'))
      die("Spurious text after `query` expression");
    --end;
  }

  if (query == end) die("Syntax error in query, missing '`'");
  ++query;

  /* Eval the query, thus replacing all environment variables */
  init_dynamic_string(&ds_query, 0, (end - query) + 32, 256);
  do_eval(&ds_query, query, end, false);

  if (mysql_real_query_wrapper(mysql, ds_query.str,
                               static_cast<ulong>(ds_query.length))) {
    handle_error(curr_command, mysql_errno(mysql), mysql_error(mysql),
                 mysql_sqlstate(mysql), &ds_res);
    /* If error was acceptable, return empty string */
    dynstr_free(&ds_query);
    eval_expr(var, "", 0);
    DBUG_VOID_RETURN;
  }

  if (!(res = mysql_store_result_wrapper(mysql)))
    die("Query '%s' didn't return a result set", ds_query.str);
  dynstr_free(&ds_query);

  if ((row = mysql_fetch_row_wrapper(res)) && row[0]) {
    /*
      Concatenate all fields in the first row with tab in between
      and assign that string to the $variable
    */
    DYNAMIC_STRING result;
    uint i;
    ulong *lengths;

    init_dynamic_string(&result, "", 512, 512);
    lengths = mysql_fetch_lengths(res);
    for (i = 0; i < mysql_num_fields(res); i++) {
      if (row[i]) {
        /* Add column to tab separated string */
        char *val = row[i];
        size_t len = lengths[i];

        if (glob_replace_regex) {
          size_t orig_len = len;
          // Regex replace
          if (!multi_reg_replace(glob_replace_regex, (char *)val, &len)) {
            val = glob_replace_regex->buf;
          } else {
            len = orig_len;
          }
        }
        DYNAMIC_STRING ds_temp;
        init_dynamic_string(&ds_temp, "", 512, 512);

        /* Store result from replace_result in ds_temp */
        if (glob_replace)
          replace_strings_append(glob_replace, &ds_temp, val, len);

        /*
          Call the replace_numeric_round function with the specified
          precision. It may be used along with replace_result, so use the
          output from replace_result as the input for replace_numeric_round.
       */
        if (glob_replace_numeric_round >= 0) {
          /* Copy the result from replace_result if it was used, into buffer */
          if (ds_temp.length > 0) {
            char buffer[512];
            strcpy(buffer, ds_temp.str);
            dynstr_free(&ds_temp);
            init_dynamic_string(&ds_temp, "", 512, 512);
            replace_numeric_round_append(glob_replace_numeric_round, &ds_temp,
                                         buffer, std::strlen(buffer));
          } else
            replace_numeric_round_append(glob_replace_numeric_round, &ds_temp,
                                         val, len);
        }

        if (!glob_replace && glob_replace_numeric_round < 0)
          dynstr_append_mem(&result, val, len);
        else
          dynstr_append_mem(&result, ds_temp.str, std::strlen(ds_temp.str));
        dynstr_free(&ds_temp);
      }
      dynstr_append_mem(&result, "\t", 1);
    }
    end = result.str + result.length - 1;
    /* Evaluation should not recurse via backtick */
    eval_expr(var, result.str, (const char **)&end, false, false);
    dynstr_free(&result);
  } else
    eval_expr(var, "", 0);

  mysql_free_result_wrapper(res);
  DBUG_VOID_RETURN;
}

static void set_result_format_version(ulong new_version) {
  switch (new_version) {
    case 1:
      /* The first format */
      break;
    case 2:
      /* New format that also writes comments and empty lines
         from test file to result */
      break;
    default:
      die("Version format %lu has not yet been implemented", new_version);
      break;
  }
  opt_result_format_version = new_version;
}

/*
  Set the result format version to use when generating
  the .result file
*/

static void do_result_format_version(struct st_command *command) {
  long version;
  static DYNAMIC_STRING ds_version;
  const struct command_arg result_format_args[] = {
      {"version", ARG_STRING, true, &ds_version, "Version to use"}};

  DBUG_ENTER("do_result_format_version");

  check_command_args(command, command->first_argument, result_format_args,
                     sizeof(result_format_args) / sizeof(struct command_arg),
                     ',');

  /* Convert version  number to int */
  if (!str2int(ds_version.str, 10, (long)0, (long)INT_MAX, &version))
    die("Invalid version number: '%s'", ds_version.str);

  set_result_format_version(version);

  dynstr_append(&ds_res, "result_format: ");
  dynstr_append_mem(&ds_res, ds_version.str, ds_version.length);
  dynstr_append(&ds_res, "\n");
  dynstr_free(&ds_version);
  DBUG_VOID_RETURN;
}

/// Convert between error numbers and error names/strings.
///
/// @code
/// let $var = convert_error(ER_UNKNOWN_ERROR);
/// let $var = convert_error(1234);
/// @endcode
///
/// The variable '$var' will be populated with error number if the
/// argument is string. The variable var will be populated with error
/// string if the argument is number.
///
/// @param command Pointer to the st_command structure which holds the
///                arguments and information for the command.
/// @param var     Pointer to VAR object containing a variable
///                information.
static void var_set_convert_error(struct st_command *command, VAR *var) {
  // The command->query contains the statement convert_error(1234)
  char *first = std::strchr(command->query, '(') + 1;
  char *last = std::strchr(command->query, ')');

  // Denoting an empty string
  if (last == first) {
    eval_expr(var, "0", 0);
    return;
  }

  // If the string is an error string , it starts with 'E' as is the norm
  if (*first == 'E') {
    std::string error_name(first, int(last - first));
    int error = get_errcode_from_name(error_name);
    if (error == -1) die("Unknown SQL error name '%s'.", error_name.c_str());
    char str[100];
    std::sprintf(str, "%d", error);
    eval_expr(var, str, 0);
  } else if (my_isdigit(charset_info, *first)) {
    // Error number argument
    long int err = std::strtol(first, &last, 0);
    const char *err_name = get_errname_from_code(err);
    eval_expr(var, err_name, 0);
  } else {
    die("Invalid error in input");
  }
}

/*
  Set variable from the result of a field in a query

  This function is useful when checking for a certain value
  in the output from a query that can't be restricted to only
  return some values. A very good example of that is most SHOW
  commands.

  SYNOPSIS
  var_set_query_get_value()

  DESCRIPTION
  let $variable= query_get_value(<query to run>,<column name>,<row no>);

  <query to run> -    The query that should be sent to the server
  <column name> -     Name of the column that holds the field be compared
                      against the expected value
  <row no> -          Number of the row that holds the field to be
                      compared against the expected value

*/

static void var_set_query_get_value(struct st_command *command, VAR *var) {
  long row_no;
  int col_no = -1;
  MYSQL_RES *res = NULL;
  MYSQL *mysql = &cur_con->mysql;

  static DYNAMIC_STRING ds_query;
  static DYNAMIC_STRING ds_col;
  static DYNAMIC_STRING ds_row;
  const struct command_arg query_get_value_args[] = {
      {"query", ARG_STRING, true, &ds_query, "Query to run"},
      {"column name", ARG_STRING, true, &ds_col, "Name of column"},
      {"row number", ARG_STRING, true, &ds_row, "Number for row"}};

  DBUG_ENTER("var_set_query_get_value");

  strip_parentheses(command);
  DBUG_PRINT("info", ("query: %s", command->query));
  check_command_args(command, command->first_argument, query_get_value_args,
                     sizeof(query_get_value_args) / sizeof(struct command_arg),
                     ',');

  DBUG_PRINT("info", ("query: %s", ds_query.str));
  DBUG_PRINT("info", ("col: %s", ds_col.str));

  /* Convert row number to int */
  if (!str2int(ds_row.str, 10, (long)0, (long)INT_MAX, &row_no))
    die("Invalid row number: '%s'", ds_row.str);
  DBUG_PRINT("info", ("row: %s, row_no: %ld", ds_row.str, row_no));
  dynstr_free(&ds_row);

  /* Remove any surrounding "'s from the query - if there is any */
  if (strip_surrounding(ds_query.str, '"', '"'))
    die("Mismatched \"'s around query '%s'", ds_query.str);

  /* Run the query */
  if (mysql_real_query_wrapper(mysql, ds_query.str,
                               static_cast<ulong>(ds_query.length))) {
    handle_error(curr_command, mysql_errno(mysql), mysql_error(mysql),
                 mysql_sqlstate(mysql), &ds_res);
    /* If error was acceptable, return empty string */
    dynstr_free(&ds_query);
    dynstr_free(&ds_col);
    eval_expr(var, "", 0);
    DBUG_VOID_RETURN;
  }

  if (!(res = mysql_store_result_wrapper(mysql)))
    die("Query '%s' didn't return a result set", ds_query.str);

  {
    /* Find column number from the given column name */
    uint i;
    uint num_fields = mysql_num_fields(res);
    MYSQL_FIELD *fields = mysql_fetch_fields(res);

    for (i = 0; i < num_fields; i++) {
      if (std::strcmp(fields[i].name, ds_col.str) == 0 &&
          std::strlen(fields[i].name) == ds_col.length) {
        col_no = i;
        break;
      }
    }
    if (col_no == -1) {
      mysql_free_result_wrapper(res);
      die("Could not find column '%s' in the result of '%s'", ds_col.str,
          ds_query.str);
    }
    DBUG_PRINT("info", ("Found column %d with name '%s'", i, fields[i].name));
  }
  dynstr_free(&ds_col);

  {
    /* Get the value */
    MYSQL_ROW row;
    long rows = 0;
    const char *value = "No such row";

    while ((row = mysql_fetch_row_wrapper(res))) {
      if (++rows == row_no) {
        DBUG_PRINT("info", ("At row %ld, column %d is '%s'", row_no, col_no,
                            row[col_no]));
        /* Found the row to get */
        if (row[col_no])
          value = row[col_no];
        else
          value = "NULL";

        break;
      }
    }
    eval_expr(var, value, 0, false, false);
  }
  dynstr_free(&ds_query);
  mysql_free_result_wrapper(res);

  DBUG_VOID_RETURN;
}

static void var_copy(VAR *dest, VAR *src) {
  dest->int_val = src->int_val;
  dest->is_int = src->is_int;
  dest->int_dirty = src->int_dirty;

  /* Alloc/realloc data for str_val in dest */
  if (dest->alloced_len < src->alloced_len &&
      !(dest->str_val =
            dest->str_val
                ? (char *)my_realloc(PSI_NOT_INSTRUMENTED, dest->str_val,
                                     src->alloced_len, MYF(MY_WME))
                : (char *)my_malloc(PSI_NOT_INSTRUMENTED, src->alloced_len,
                                    MYF(MY_WME))))
    die("Out of memory");
  else
    dest->alloced_len = src->alloced_len;

  /* Copy str_val data to dest */
  dest->str_val_len = src->str_val_len;
  if (src->str_val_len) memcpy(dest->str_val, src->str_val, src->str_val_len);
}

void eval_expr(VAR *v, const char *p, const char **p_end, bool open_end,
               bool do_eval) {
  DBUG_ENTER("eval_expr");
  if (p_end) {
    DBUG_PRINT("enter", ("p: '%.*s'", (int)(*p_end - p), p));
  } else {
    DBUG_PRINT("enter", ("p: '%s'", p));
  }
  /* Skip to treat as pure string if no evaluation */
  if (!do_eval) goto NO_EVAL;

  if (*p == '$') {
    VAR *vp;
    const char *expected_end = *p_end;  // Remember var end
    if ((vp = var_get(p, p_end, 0, 0))) var_copy(v, vp);

    /* Apparently it is not safe to assume null-terminated string */
    v->str_val[v->str_val_len] = 0;

    /* Make sure there was just a $variable and nothing else */
    const char *end = *p_end + 1;
    if (end < expected_end && !open_end)
      die("Found junk '%.*s' after $variable in expression",
          (int)(expected_end - end - 1), end);

    DBUG_VOID_RETURN;
  }

  if (*p == '`') {
    var_query_set(v, p, p_end);
    DBUG_VOID_RETURN;
  }

  {
    /* Check if this is a "let $var= query_get_value()" */
    const char *get_value_str = "query_get_value";
    const size_t len = std::strlen(get_value_str);
    if (std::strncmp(p, get_value_str, len) == 0) {
      struct st_command command;
      memset(&command, 0, sizeof(command));
      command.query = (char *)p;
      command.first_word_len = len;
      command.first_argument = command.query + len;
      command.end = (char *)*p_end;
      var_set_query_get_value(&command, v);
      DBUG_VOID_RETURN;
    }
    /* Check if this is a "let $var= convert_error()" */
    const char *get_value_str1 = "convert_error";
    const size_t len1 = std::strlen(get_value_str1);
    if (std::strncmp(p, get_value_str1, len1) == 0) {
      struct st_command command;
      memset(&command, 0, sizeof(command));
      command.query = (char *)p;
      command.first_word_len = len;
      command.first_argument = command.query + len;
      command.end = (char *)*p_end;
      var_set_convert_error(&command, v);
      DBUG_VOID_RETURN;
    }
  }

NO_EVAL : {
  size_t new_val_len =
      (p_end && *p_end) ? static_cast<size_t>(*p_end - p) : std::strlen(p);
  if (new_val_len + 1 >= v->alloced_len) {
    static size_t MIN_VAR_ALLOC = 32;
    v->alloced_len =
        (new_val_len < MIN_VAR_ALLOC - 1) ? MIN_VAR_ALLOC : new_val_len + 1;
    if (!(v->str_val =
              v->str_val ? (char *)my_realloc(PSI_NOT_INSTRUMENTED, v->str_val,
                                              v->alloced_len + 1, MYF(MY_WME))
                         : (char *)my_malloc(PSI_NOT_INSTRUMENTED,
                                             v->alloced_len + 1, MYF(MY_WME))))
      die("Out of memory");
  }
  v->str_val_len = new_val_len;
  memcpy(v->str_val, p, new_val_len);
  v->str_val[new_val_len] = 0;
  var_check_int(v);
}
  DBUG_VOID_RETURN;
}

static int open_file(const char *name) {
  char buff[FN_REFLEN];
  size_t length;
  DBUG_ENTER("open_file");
  DBUG_PRINT("enter", ("name: %s", name));

  bool file_exists = false;
  /* Extract path from current file and try it as base first */
  if (dirname_part(buff, cur_file->file_name, &length)) {
    strxmov(buff, buff, name, NullS);
    if (access(buff, F_OK) == 0) {
      DBUG_PRINT("info", ("The file exists"));
      name = buff;
      file_exists = true;
    }
  }

  if (!test_if_hard_path(name) && !file_exists) {
    strxmov(buff, opt_basedir, name, NullS);
    name = buff;
  }
  fn_format(buff, name, "", "", MY_UNPACK_FILENAME);

  if (cur_file == file_stack_end) die("Source directives are nesting too deep");
  cur_file++;
  if (!(cur_file->file = fopen(buff, "rb"))) {
    cur_file--;
    die("Could not open '%s' for reading, errno: %d", buff, errno);
  }
  cur_file->file_name = my_strdup(PSI_NOT_INSTRUMENTED, buff, MYF(MY_FAE));
  cur_file->lineno = 1;
  DBUG_RETURN(0);
}

/*
  Source and execute the given file

  SYNOPSIS
  do_source()
  query	called command

  DESCRIPTION
  source <file_name>

  Open the file <file_name> and execute it

*/

static void do_source(struct st_command *command) {
  static DYNAMIC_STRING ds_filename;
  const struct command_arg source_args[] = {
      {"filename", ARG_STRING, true, &ds_filename, "File to source"}};
  DBUG_ENTER("do_source");

  check_command_args(command, command->first_argument, source_args,
                     sizeof(source_args) / sizeof(struct command_arg), ' ');

  /*
    If this file has already been sourced, don't source it again.
    It's already available in the q_lines cache.
  */
  if (parser.current_line < (parser.read_lines - 1))
    ; /* Do nothing */
  else {
    DBUG_PRINT("info", ("sourcing file: %s", ds_filename.str));
    open_file(ds_filename.str);
  }

  dynstr_free(&ds_filename);
  DBUG_VOID_RETURN;
}

static FILE *my_popen(DYNAMIC_STRING *ds_cmd, const char *mode,
                      struct st_command *command MY_ATTRIBUTE((unused))) {
#ifdef _WIN32
  /*
    --execw is for tests executing commands containing non-ASCII characters.

    To correctly start such a program on Windows, we need to use the "wide"
    version of popen, with prior translation of the command line from
    the file character set to wide string. We use the current value
    of --character_set as a file character set, so before using --execw
    make sure to set --character_set properly.

    If we use the non-wide version of popen, Windows internally
    converts command line from the current ANSI code page to wide string.
    In case when character set of the command line does not match the
    current ANSI code page, non-ASCII characters get garbled in most cases.

    On Linux, the command line passed to popen() is considered
    as a binary string, no any internal to-wide and from-wide
    character set conversion happens, so we don't need to do anything.
    On Linux --execw is just a synonym to --exec.

    For simplicity, assume that  command line is limited to 4KB
    (like in cmd.exe) and that mode at most 10 characters.
  */
  if (command->type == Q_EXECW) {
    wchar_t wcmd[4096];
    wchar_t wmode[10];
    const char *cmd = ds_cmd->str;
    uint dummy_errors;
    size_t len;
    len = my_convert((char *)wcmd, sizeof(wcmd) - sizeof(wcmd[0]),
                     &my_charset_utf16le_bin, ds_cmd->str,
                     std::strlen(ds_cmd->str), charset_info, &dummy_errors);
    wcmd[len / sizeof(wchar_t)] = 0;
    len = my_convert((char *)wmode, sizeof(wmode) - sizeof(wmode[0]),
                     &my_charset_utf16le_bin, mode, std::strlen(mode),
                     charset_info, &dummy_errors);
    wmode[len / sizeof(wchar_t)] = 0;
    return _wpopen(wcmd, wmode);
  }
#endif /* _WIN32 */

  errno = 0;
  FILE *file = popen(ds_cmd->str, mode);
  if (file == NULL) {
    if (errno != 0) {
      fprintf(stderr, "mysqltest: popen failed with errno %d (%s)\n", errno,
              strerror(errno));
    } else {
      fprintf(stderr,
              "mysqltest: popen returned NULL without setting errno "
              "(out-of-memory?)\n");
    }
  }
  return file;
}

static void init_builtin_echo(void) {
#ifdef _WIN32
  size_t echo_length;

  /* Look for "echo.exe" in same dir as mysqltest was started from */
  dirname_part(builtin_echo, my_progname, &echo_length);
  fn_format(builtin_echo, ".\\echo.exe", builtin_echo, "", MYF(MY_REPLACE_DIR));

  /* Make sure echo.exe exists */
  if (access(builtin_echo, F_OK) != 0) builtin_echo[0] = 0;
  return;

#else

  builtin_echo[0] = 0;
  return;

#endif
}

/*
  Replace a substring

  SYNOPSIS
    replace
    ds_str      The string to search and perform the replace in
    search_str  The string to search for
    search_len  Length of the string to search for
    replace_str The string to replace with
    replace_len Length of the string to replace with

  RETURN
    0 String replaced
    1 Could not find search_str in str
*/

static int replace(DYNAMIC_STRING *ds_str, const char *search_str,
                   size_t search_len, const char *replace_str,
                   size_t replace_len) {
  DYNAMIC_STRING ds_tmp;
  const char *start = strstr(ds_str->str, search_str);
  if (!start) return 1;
  init_dynamic_string(&ds_tmp, "", ds_str->length + replace_len, 256);
  dynstr_append_mem(&ds_tmp, ds_str->str, start - ds_str->str);
  dynstr_append_mem(&ds_tmp, replace_str, replace_len);
  dynstr_append(&ds_tmp, start + search_len);
  dynstr_set(ds_str, ds_tmp.str);
  dynstr_free(&ds_tmp);
  return 0;
}

#ifdef _WIN32
/**
 Replace CRLF sequence with LF in place.

 This function is required as a workaround for a bug in the Microsoft
 C runtime library introduced in Visual Studio 2015.
 See bug#22608247 and bug#22811243

 @param buf  Null terminated buffer.
*/
static void replace_crlf_with_lf(char *buf) {
  char *replace = buf;
  while (*buf) {
    *replace = *buf++;
    if (!((*replace == '\x0D') && (*buf == '\x0A'))) {
      replace++;
    }
  }
  *replace = '\x0';
}
#endif

/// Execute the shell command using the popen() library call. References
/// to variables within the command are replaced with the corresponding
/// values. Use “\\$” to specify a literal “$” character.
///
/// The error code returned from the subprocess is checked against the
/// expected error array, previously set with the --error command. It can
/// thus be used to execute a command that shall fail.
///
/// @code
/// exec command [args]
/// @endcode
///
/// @param command Pointer to the st_command structure which holds the
///                arguments and information for the command.
/// @param run_in_background Specifies if command should be run in background.
///                          In such case we don't wait nor attempt to read the
///                          output.
///
/// @note
/// It is recommended to use mysqltest command(s) like "remove_file"
/// instead of executing the shell commands using 'exec' command.
static void do_exec(struct st_command *command, bool run_in_background) {
  DBUG_ENTER("do_exec");

  char *cmd = command->first_argument;
  DBUG_PRINT("enter", ("cmd: '%s'", cmd));

  // Skip leading space
  while (*cmd && my_isspace(charset_info, *cmd)) cmd++;
  if (!*cmd) die("Missing argument in exec");
  command->last_argument = command->end;

  DYNAMIC_STRING ds_cmd;
  init_dynamic_string(&ds_cmd, 0, command->query_len + 256, 256);

  // Eval the command, thus replacing all environment variables
  do_eval(&ds_cmd, cmd, command->end, !is_windows);

  // Check if echo should be replaced with "builtin" echo
  if (builtin_echo[0] && std::strncmp(cmd, "echo", 4) == 0) {
    // Replace echo with our "builtin" echo
    replace(&ds_cmd, "echo", 4, builtin_echo, std::strlen(builtin_echo));
  }

#ifdef _WIN32
  // Replace "/dev/null" with NUL
  while (replace(&ds_cmd, "/dev/null", 9, "NUL", 3) == 0)
    ;

  // Replace "closed stdout" with non existing output fd
  while (replace(&ds_cmd, ">&-", 3, ">&4", 3) == 0)
    ;
#endif

  if (run_in_background) {
    /* Add an invocation of "START /B" on Windows, append " &" on Linux*/
    DYNAMIC_STRING ds_tmp;
#ifdef WIN32
    init_dynamic_string(&ds_tmp, "START /B ", ds_cmd.length + 9, 256);
    dynstr_append_mem(&ds_tmp, ds_cmd.str, ds_cmd.length);
#else
    init_dynamic_string(&ds_tmp, ds_cmd.str, ds_cmd.length + 2, 256);
    dynstr_append_mem(&ds_tmp, " &", 2);
#endif
    dynstr_set(&ds_cmd, ds_tmp.str);
    dynstr_free(&ds_tmp);
  }

  // exec command is interpreted externally and will not take newlines
  while (replace(&ds_cmd, "\n", 1, " ", 1) == 0)
    ;

  DBUG_PRINT("info",
             ("Executing '%s' as '%s'", command->first_argument, ds_cmd.str));

#ifdef WIN32
  // Open pipe in binary mode as part of handling Microsoft _read bug.
  // See bug#22608247 and bug#22811243
  const char *mode = "rb";
#else
  const char *mode = "r";
#endif
  FILE *res_file;
  if (!(res_file = my_popen(&ds_cmd, mode, command)) &&
      command->abort_on_error) {
    dynstr_free(&ds_cmd);
    die("popen(\"%s\", \"r\") failed", command->first_argument);
  }

  if (!run_in_background) {
    char buf[512];
    std::string str;
    while (std::fgets(buf, sizeof(buf), res_file)) {
      if (std::strlen(buf) < 1) continue;

#ifdef WIN32
      // Replace CRLF char with LF.
      // See bug#22608247 and bug#22811243
      DBUG_ASSERT(!std::strcmp(mode, "rb"));
      replace_crlf_with_lf(buf);
#endif
      if (trace_exec) {
        fprintf(stdout, "%s", buf);
        fflush(stdout);
      }
      if (disable_result_log) {
        buf[std::strlen(buf) - 1] = 0;
        DBUG_PRINT("exec_result", ("%s", buf));
      } else {
        // Read the file line by line. Check if the buffer read from the
        // file ends with EOL character.
        if ((buf[std::strlen(buf) - 1] != '\n' &&
             std::strlen(buf) < (sizeof(buf) - 1)) ||
            (buf[std::strlen(buf) - 1] == '\n')) {
          // Found EOL
          if (str.length()) {
            // Temporary string exists, append the current buffer read
            // to the temporary string.
            str.append(buf);
            replace_dynstr_append(&ds_res, str.c_str());
            str.clear();
          } else {
            // Entire line is read at once
            replace_dynstr_append(&ds_res, buf);
          }
        } else {
          // The buffer read from the file doesn't end with EOL character,
          // store it in a temporary string.
          str.append(buf);
        }
      }
    }
  }

  std::uint32_t status = 0;
  int error = pclose(res_file);

  if (error > 0) {
#ifdef _WIN32
    status = WEXITSTATUS(error);
#else
    // Do the same as many shells here: show SIGKILL as 137
    if (WIFEXITED(error))
      status = WEXITSTATUS(error);
    else if (WIFSIGNALED(error))
      status = 0x80 + WTERMSIG(error);
#endif
  }

  if (error != 0 && command->abort_on_error) {
    log_msg("exec of '%s' failed, error: %d, status: %d, errno: %d.",
            ds_cmd.str, error, status, errno);
    dynstr_free(&ds_cmd);
    die("Command \"%s\" failed.\n\nOutput from before failure:\n%s",
        command->first_argument, ds_res.str);
  }

  dynstr_free(&ds_cmd);
  handle_command_error(command, status);

  // Save error code
  save_error_code(error);

  DBUG_VOID_RETURN;
}

enum enum_operator { DO_DEC, DO_INC };

/// Template function that frees memory of the dynamic string
/// passed to the function.
///
/// @param val Dynamic string whose memory needs to be freed.
template <typename T>
static void free_dynamic_strings(T *val) {
  dynstr_free(val);
}

/// Frees the memory of dynamic strings passed to the function.
/// It accepts a variable number of dynamic strings, and through
/// recursion, frees the memory. The other template function
/// which calls dynstr_free() is called here.
///
/// @param first The dynamic string passed to the function which
///              gets freed using dynstr_free().
/// @param rest  Rest of the dynamic strings which are passed to
///              the function, through recursion, end up being
///              freed by dynstr_free().
template <typename T1, typename... T2>
static void free_dynamic_strings(T1 *first, T2 *... rest) {
  free_dynamic_strings(first);
  free_dynamic_strings(rest...);
}

/*
  Decrease or increase the value of a variable

  SYNOPSIS
  do_modify_var()
  query	called command
  op    operation to perform on the var

  DESCRIPTION
  dec $var_name
  inc $var_name

*/

static int do_modify_var(struct st_command *command, enum enum_operator op) {
  const char *p = command->first_argument;
  VAR *v;
  if (!*p)
    die("Missing argument to %.*s", static_cast<int>(command->first_word_len),
        command->query);
  if (*p != '$')
    die("The argument to %.*s must be a variable (start with $)",
        static_cast<int>(command->first_word_len), command->query);
  v = var_get(p, &p, 1, 0);
  if (!v->is_int) die("Cannot perform inc/dec on a non-numeric value");
  switch (op) {
    case DO_DEC:
      v->int_val--;
      break;
    case DO_INC:
      v->int_val++;
      break;
    default:
      die("Invalid operator to do_modify_var");
      break;
  }
  v->int_dirty = true;
  command->last_argument = (char *)++p;
  return 0;
}

/// Removes the file passed as the argument and retries a specified
/// number of times, if it is unsuccessful.
///
/// @param command Pointer to the st_command structure which holds the
///                arguments and information for the command.
static void do_remove_file(struct st_command *command) {
  int error;
  static DYNAMIC_STRING ds_filename;
  static DYNAMIC_STRING ds_retry;

  const struct command_arg rm_args[] = {
      {"filename", ARG_STRING, true, &ds_filename, "File to delete"},
      {"retry", ARG_STRING, false, &ds_retry, "Number of retries"}};
  DBUG_ENTER("do_remove_file");

  check_command_args(command, command->first_argument, rm_args,
                     sizeof(rm_args) / sizeof(struct command_arg), ' ');

  // Check if the retry value is passed, and if it is an integer
  int retry = 0;
  if (ds_retry.length) {
    retry = get_int_val(ds_retry.str);
    if (retry < 0) {
      // In case of invalid retry, copy the value passed to print later
      char buf[32];
      strmake(buf, ds_retry.str, sizeof(buf) - 1);
      free_dynamic_strings(&ds_filename, &ds_retry);
      die("Invalid value '%s' for retry argument given to remove_file "
          "command.",
          buf);
    }
  }

  DBUG_PRINT("info", ("removing file: %s", ds_filename.str));
  error = my_delete(ds_filename.str, MYF(0)) != 0;

  /*
    If the remove command fails due to an environmental issue, the command can
    be retried a specified number of times before throwing an error.
  */
  for (int i = 0; error && (i < retry); i++) {
    my_sleep(1000 * 1000);
    error = my_delete(ds_filename.str, MYF(0)) != 0;
  }

  handle_command_error(command, error);
  free_dynamic_strings(&ds_filename, &ds_retry);
  DBUG_VOID_RETURN;
}

/// Removes the files in the specified directory, by matching the
/// file name pattern. Retry of the command can happen optionally with
/// an interval of one second between each retry if the command fails.
///
/// @param command Pointer to the st_command structure which holds the
///                arguments and information for the command.
static void do_remove_files_wildcard(struct st_command *command) {
  int error = 0;
  uint i;
  MY_DIR *dir_info;
  FILEINFO *file;
  char dir_separator[2];
  static DYNAMIC_STRING ds_directory;
  static DYNAMIC_STRING ds_wild;
  static DYNAMIC_STRING ds_retry;
  char dirname[FN_REFLEN];

  const struct command_arg rm_args[] = {
      {"directory", ARG_STRING, true, &ds_directory,
       "Directory containing files to delete"},
      {"pattern", ARG_STRING, true, &ds_wild, "File pattern to delete"},
      {"retry", ARG_STRING, false, &ds_retry, "Number of retries"}};
  DBUG_ENTER("do_remove_files_wildcard");

  check_command_args(command, command->first_argument, rm_args,
                     sizeof(rm_args) / sizeof(struct command_arg), ' ');
  fn_format(dirname, ds_directory.str, "", "", MY_UNPACK_FILENAME);

  // Check if the retry value is passed, and if it is an interger
  int retry = 0;
  if (ds_retry.length) {
    retry = get_int_val(ds_retry.str);
    if (retry < 0) {
      // In case of invalid retry, copy the value passed to print later
      char buf[32];
      strmake(buf, ds_retry.str, sizeof(buf) - 1);
      free_dynamic_strings(&ds_directory, &ds_wild, &ds_retry);
      die("Invalid value '%s' for retry argument given to "
          "remove_files_wildcard command.",
          buf);
    }
  }

  static DYNAMIC_STRING ds_file_to_remove;
  DBUG_PRINT("info", ("listing directory: %s", dirname));
  /* Note that my_dir sorts the list if not given any flags */
  if (!(dir_info = my_dir(dirname, MYF(MY_DONT_SORT | MY_WANT_STAT)))) {
    error = 1;
    goto end;
  }
  init_dynamic_string(&ds_file_to_remove, dirname, 1024, 1024);
  dir_separator[0] = FN_LIBCHAR;
  dir_separator[1] = 0;
  dynstr_append(&ds_file_to_remove, dir_separator);

  size_t length;
  /* Storing the length of the path to the file, so it can be reused */
  length = ds_file_to_remove.length;
  for (i = 0; i < (uint)dir_info->number_off_files; i++) {
    ds_file_to_remove.length = length;
    file = dir_info->dir_entry + i;
    /* Remove only regular files, i.e. no directories etc. */
    /* if (!MY_S_ISREG(file->mystat->st_mode)) */
    /* MY_S_ISREG does not work here on Windows, just skip directories */
    if (MY_S_ISDIR(file->mystat->st_mode)) continue;
    if (wild_compare_full(file->name, std::strlen(file->name), ds_wild.str,
                          std::strlen(ds_wild.str), false, 0, '?', '*'))
      continue;
    /* Not required as the var ds_file_to_remove.length already has the
       length in canonnicalized form */
    /* ds_file_to_remove.length= ds_directory.length + 1;
    ds_file_to_remove.str[ds_directory.length + 1]= 0; */
    dynstr_append(&ds_file_to_remove, file->name);
    DBUG_PRINT("info", ("removing file: %s", ds_file_to_remove.str));
    error = my_delete(ds_file_to_remove.str, MYF(0)) != 0;

    /*
      If the remove command fails due to an environmental issue, the command
      can be retried a specified number of times before throwing an error.
    */
    for (int j = 0; error && (j < retry); j++) {
      my_sleep(1000 * 1000);
      error = my_delete(ds_file_to_remove.str, MYF(0)) != 0;
    }
    if (error) break;
  }
  my_dirend(dir_info);

end:
  handle_command_error(command, error);
  free_dynamic_strings(&ds_directory, &ds_wild, &ds_file_to_remove, &ds_retry);
  DBUG_VOID_RETURN;
}

/// Copy the source file to destination file. Copy will fail if the
/// destination file exists. Retry of the command can happen optionally with
/// an interval of one second between each retry if the command fails.
///
/// @param command Pointer to the st_command structure which holds the
///                arguments and information for the command.
static void do_copy_file(struct st_command *command) {
  int error;
  static DYNAMIC_STRING ds_from_file;
  static DYNAMIC_STRING ds_to_file;
  static DYNAMIC_STRING ds_retry;

  const struct command_arg copy_file_args[] = {
      {"from_file", ARG_STRING, true, &ds_from_file, "Filename to copy from"},
      {"to_file", ARG_STRING, true, &ds_to_file, "Filename to copy to"},
      {"retry", ARG_STRING, false, &ds_retry, "Number of retries"}};
  DBUG_ENTER("do_copy_file");

  check_command_args(command, command->first_argument, copy_file_args,
                     sizeof(copy_file_args) / sizeof(struct command_arg), ' ');

  // Check if the retry value is passed, and if it is an interger
  int retry = 0;
  if (ds_retry.length) {
    retry = get_int_val(ds_retry.str);
    if (retry < 0) {
      // In case of invalid retry, copy the value passed to print later
      char buf[32];
      strmake(buf, ds_retry.str, sizeof(buf) - 1);
      free_dynamic_strings(&ds_from_file, &ds_to_file, &ds_retry);
      die("Invalid value '%s' for retry argument given to copy_file "
          "command.",
          buf);
    }
  }

  DBUG_PRINT("info", ("Copy %s to %s", ds_from_file.str, ds_to_file.str));
  /* MY_HOLD_ORIGINAL_MODES prevents attempts to chown the file */
  error = (my_copy(ds_from_file.str, ds_to_file.str,
                   MYF(MY_DONT_OVERWRITE_FILE | MY_HOLD_ORIGINAL_MODES)) != 0);

  /*
    If the copy command fails due to an environmental issue, the command can
    be retried a specified number of times before throwing an error.
  */
  for (int i = 0; error && (i < retry); i++) {
    my_sleep(1000 * 1000);
    error =
        (my_copy(ds_from_file.str, ds_to_file.str,
                 MYF(MY_DONT_OVERWRITE_FILE | MY_HOLD_ORIGINAL_MODES)) != 0);
  }

  handle_command_error(command, error);
  free_dynamic_strings(&ds_from_file, &ds_to_file, &ds_retry);
  DBUG_VOID_RETURN;
}

/*
  SYNOPSIS
  recursive_copy
  ds_source      - pointer to dynamic string containing source
                   directory informtion
  ds_destination - pointer to dynamic string containing destination
                   directory informtion

  DESCRIPTION
  Recursive copy of <ds_source> to <ds_destination>
*/

static int recursive_copy(DYNAMIC_STRING *ds_source,
                          DYNAMIC_STRING *ds_destination) {
  /* Note that my_dir sorts the list if not given any flags */
  MY_DIR *src_dir_info =
      my_dir(ds_source->str, MYF(MY_DONT_SORT | MY_WANT_STAT));

  int error = 0;

  /* Source directory exists */
  if (src_dir_info) {
    /* Note that my_dir sorts the list if not given any flags */
    MY_DIR *dest_dir_info =
        my_dir(ds_destination->str, MYF(MY_DONT_SORT | MY_WANT_STAT));

    /* Create destination directory if it doesn't exist */
    if (!dest_dir_info) {
      error = my_mkdir(ds_destination->str, 0777, MYF(0)) != 0;
      if (error) {
        my_dirend(dest_dir_info);
        goto end;
      }
    } else {
      /* Extracting the source directory name */
      if (ds_source->str[std::strlen(ds_source->str) - 1] == '/') {
        strmake(ds_source->str, ds_source->str,
                std::strlen(ds_source->str) - 1);
        ds_source->length = ds_source->length - 1;
      }
      char *src_dir_name = strrchr(ds_source->str, '/');

      /* Extracting the destination directory name */
      if (ds_destination->str[std::strlen(ds_destination->str) - 1] == '/') {
        strmake(ds_destination->str, ds_destination->str,
                std::strlen(ds_destination->str) - 1);
        ds_destination->length = ds_destination->length - 1;
      }
      char *dest_dir_name = strrchr(ds_destination->str, '/');

      /*
        Destination directory might not exist if source directory
        name and destination directory name are not same.

        For example, if source is "abc" and destintion is "def",
        check for the existance of directory "def/abc". If it exists
        then, copy the files from source directory(i.e "abc") to
        destination directory(i.e "def/abc"), otherwise create a new
        directory "abc" under "def" and copy the files from source to
        destination directory.
      */
      if (std::strcmp(src_dir_name, dest_dir_name)) {
        dynstr_append(ds_destination, src_dir_name);
        my_dirend(dest_dir_info);
        dest_dir_info =
            my_dir(ds_destination->str, MYF(MY_DONT_SORT | MY_WANT_STAT));

        /* Create destination directory if it doesn't exist */
        if (!dest_dir_info) {
          error = my_mkdir(ds_destination->str, 0777, MYF(0)) != 0;
          if (error) {
            my_dirend(dest_dir_info);
            goto end;
          }
        }
      }
    }

    char dir_separator[2] = {FN_LIBCHAR, 0};
    dynstr_append(ds_source, dir_separator);
    dynstr_append(ds_destination, dir_separator);

    /*
      Storing the length of source and destination
      directory paths so it can be reused.
    */
    size_t source_dir_length = ds_source->length;
    size_t destination_dir_length = ds_destination->length;
    ;

    for (uint i = 0; i < src_dir_info->number_off_files; i++) {
      ds_source->length = source_dir_length;
      ds_destination->length = destination_dir_length;
      FILEINFO *file = src_dir_info->dir_entry + i;

      /* Skip the names "." and ".." */
      if (!std::strcmp(file->name, ".") || !std::strcmp(file->name, ".."))
        continue;

      dynstr_append(ds_source, file->name);
      dynstr_append(ds_destination, file->name);

      if (MY_S_ISDIR(file->mystat->st_mode))
        error = (recursive_copy(ds_source, ds_destination) != 0) ? 1 : error;
      else {
        DBUG_PRINT("info", ("Copying file: %s to %s", ds_source->str,
                            ds_destination->str));

        /* MY_HOLD_ORIGINAL_MODES prevents attempts to chown the file */
        error = (my_copy(ds_source->str, ds_destination->str,
                         MYF(MY_HOLD_ORIGINAL_MODES)) != 0)
                    ? 1
                    : error;
      }
    }
    my_dirend(dest_dir_info);
  }
  /* Source directory does not exist or access denied */
  else
    error = 1;

end:
  my_dirend(src_dir_info);
  return error;
}

/*
  SYNOPSIS
  do_force_cpdir
  command    - command handle

  DESCRIPTION
  force-cpdir <from_directory> <to_directory>
  Recursive copy of <from_directory> to <to_directory>.
  Destination directory is created if it doesn't exist.

  NOTE
  Will fail if  <from_directory> doesn't exist.
*/

static void do_force_cpdir(struct st_command *command) {
  DBUG_ENTER("do_force_cpdir");

  static DYNAMIC_STRING ds_source;
  static DYNAMIC_STRING ds_destination;

  const struct command_arg copy_file_args[] = {
      {"from_directory", ARG_STRING, true, &ds_source,
       "Directory to copy from"},
      {"to_directory", ARG_STRING, true, &ds_destination,
       "Directory to copy to"}};

  check_command_args(command, command->first_argument, copy_file_args,
                     sizeof(copy_file_args) / sizeof(struct command_arg), ' ');

  DBUG_PRINT("info", ("Recursive copy files of %s to %s", ds_source.str,
                      ds_destination.str));

  DBUG_PRINT("info", ("listing directory: %s", ds_source.str));

  int error = 0;

  /*
    Throw an error if source directory path and
    destination directory path are same.
  */
  if (!std::strcmp(ds_source.str, ds_destination.str)) {
    error = 1;
    set_my_errno(EEXIST);
  } else
    error = recursive_copy(&ds_source, &ds_destination);

  handle_command_error(command, error);
  dynstr_free(&ds_source);
  dynstr_free(&ds_destination);

  DBUG_VOID_RETURN;
}

/// Copy files from source directory to destination directory, by matching
/// a specified file name pattern.
///
/// Copy will fail if no files match the pattern. It will fail if source
/// directory is empty and/or there are no files in it. Copy will also
/// fail if source directory or destination directory or both do not
/// exist. Retry of the command can happen optionally with an interval of
/// one second between each retry if the command fails.
///
/// @param command Pointer to the st_command structure which holds the
///                arguments and information for the command.
static void do_copy_files_wildcard(struct st_command *command) {
  static DYNAMIC_STRING ds_source;
  static DYNAMIC_STRING ds_destination;
  static DYNAMIC_STRING ds_wild;
  static DYNAMIC_STRING ds_retry;

  const struct command_arg copy_file_args[] = {
      {"from_directory", ARG_STRING, true, &ds_source,
       "Directory to copy from"},
      {"to_directory", ARG_STRING, true, &ds_destination,
       "Directory to copy to"},
      {"pattern", ARG_STRING, true, &ds_wild, "File name pattern"},
      {"retry", ARG_STRING, false, &ds_retry, "Number of retries"}};
  DBUG_ENTER("do_copy_files_wildcard");

  check_command_args(command, command->first_argument, copy_file_args,
                     sizeof(copy_file_args) / sizeof(struct command_arg), ' ');

  DBUG_PRINT("info",
             ("Copy files of %s to %s", ds_source.str, ds_destination.str));

  DBUG_PRINT("info", ("listing directory: %s", ds_source.str));

  int error = 0;

  // Check if the retry value is passed, and if it is an integer
  int retry = 0;
  if (ds_retry.length) {
    retry = get_int_val(ds_retry.str);
    if (retry < 0) {
      // In case of invalid retry, copy the value passed to print later
      char buf[32];
      strmake(buf, ds_retry.str, sizeof(buf) - 1);
      free_dynamic_strings(&ds_source, &ds_destination, &ds_wild, &ds_retry);
      die("Invalid value '%s' for retry argument given to "
          "copy_files_wildcard command.",
          buf);
    }
  }

  /* Note that my_dir sorts the list if not given any flags */
  MY_DIR *dir_info = my_dir(ds_source.str, MYF(MY_DONT_SORT | MY_WANT_STAT));

  /* Directory does not exist or access denied */
  if (!dir_info) {
    error = 1;
    goto end;
  }

  /* The directory exists but is empty */
  if (dir_info->number_off_files == 2) {
    error = 1;
    set_my_errno(ENOENT);
    goto end;
  }

  char dir_separator[2];
  dir_separator[0] = FN_LIBCHAR;
  dir_separator[1] = 0;
  dynstr_append(&ds_source, dir_separator);
  dynstr_append(&ds_destination, dir_separator);

  /* Storing the length of the path to the file, so it can be reused */
  size_t source_file_length;
  size_t dest_file_length;
  dest_file_length = ds_destination.length;
  source_file_length = ds_source.length;
  uint match_count;
  match_count = 0;

  for (uint i = 0; i < dir_info->number_off_files; i++) {
    ds_source.length = source_file_length;
    ds_destination.length = dest_file_length;
    FILEINFO *file = dir_info->dir_entry + i;

    /*
      Copy only regular files, i.e. no directories etc.
      if (!MY_S_ISREG(file->mystat->st_mode))
      MY_S_ISREG does not work here on Windows, just skip directories
    */
    if (MY_S_ISDIR(file->mystat->st_mode)) continue;

    /* Copy only those files which the pattern matches */
    if (wild_compare_full(file->name, std::strlen(file->name), ds_wild.str,
                          std::strlen(ds_wild.str), false, 0, '?', '*'))
      continue;

    match_count++;
    dynstr_append(&ds_source, file->name);
    dynstr_append(&ds_destination, file->name);
    DBUG_PRINT("info",
               ("Copying file: %s to %s", ds_source.str, ds_destination.str));

    /* MY_HOLD_ORIGINAL_MODES prevents attempts to chown the file */
    error = (my_copy(ds_source.str, ds_destination.str,
                     MYF(MY_HOLD_ORIGINAL_MODES)) != 0);

    /*
      If the copy command fails due to an environmental issue, the command can
      be retried a specified number of times before throwing an error.
    */
    for (int j = 0; error && (j < retry); j++) {
      my_sleep(1000 * 1000);
      error =
          (my_copy(ds_source.str, ds_destination.str,
                   MYF(MY_DONT_OVERWRITE_FILE | MY_HOLD_ORIGINAL_MODES)) != 0);
    }

    if (error) goto end;
  }

  /* Pattern did not match any files */
  if (!match_count) {
    error = 1;
    set_my_errno(ENOENT);
  }

end:
  my_dirend(dir_info);
  handle_command_error(command, error);
  free_dynamic_strings(&ds_source, &ds_destination, &ds_wild, &ds_retry);
  DBUG_VOID_RETURN;
}

/*
  SYNOPSIS
  move_file_by_copy_delete
  from  path of source
  to    path of destination

  DESCRIPTION
  Move <from_file> to <to_file>
  Auxiliary function for copying <from_file> to <to_file> followed by
  deleting <to_file>.
*/

static int move_file_by_copy_delete(const char *from, const char *to) {
  int error_copy, error_delete;
  error_copy = (my_copy(from, to, MYF(MY_HOLD_ORIGINAL_MODES)) != 0);
  if (error_copy) {
    return error_copy;
  }

  error_delete = my_delete(from, MYF(0)) != 0;

  /*
    If deleting the source file fails, rollback by deleting the
    redundant copy at the destinatiion.
  */
  if (error_delete) {
    my_delete(to, MYF(0));
  }
  return error_delete;
}

/// Moves a file to destination file. Retry of the command can happen
/// optionally with an interval of one second between each retry if
/// the command fails.
///
/// @param command Pointer to the st_command structure which holds the
///                arguments and information for the command.
static void do_move_file(struct st_command *command) {
  int error;
  static DYNAMIC_STRING ds_from_file;
  static DYNAMIC_STRING ds_to_file;
  static DYNAMIC_STRING ds_retry;

  const struct command_arg move_file_args[] = {
      {"from_file", ARG_STRING, true, &ds_from_file, "Filename to move from"},
      {"to_file", ARG_STRING, true, &ds_to_file, "Filename to move to"},
      {"retry", ARG_STRING, false, &ds_retry, "Number of retries"}};
  DBUG_ENTER("do_move_file");

  check_command_args(command, command->first_argument, move_file_args,
                     sizeof(move_file_args) / sizeof(struct command_arg), ' ');

  // Check if the retry value is passed, and if it is an interger
  int retry = 0;
  if (ds_retry.length) {
    retry = get_int_val(ds_retry.str);
    if (retry < 0) {
      // In case of invalid retry, copy the value passed to print later
      char buf[32];
      strmake(buf, ds_retry.str, sizeof(buf) - 1);
      free_dynamic_strings(&ds_from_file, &ds_to_file, &ds_retry);
      die("Invalid value '%s' for retry argument given to move_file "
          "command.",
          buf);
    }
  }

  DBUG_PRINT("info", ("Move %s to %s", ds_from_file.str, ds_to_file.str));
  error = (my_rename(ds_from_file.str, ds_to_file.str, MYF(0)) != 0);

  /*
    Use my_copy() followed by my_delete() for moving a file instead of
    my_rename() when my_errno is EXDEV. This is because my_rename() fails
    with the error "Invalid cross-device link" while moving a file between
    locations having different filesystems in some operating systems.
  */
  if (error && (my_errno() == EXDEV)) {
    error = move_file_by_copy_delete(ds_from_file.str, ds_to_file.str);
  }

  /*
    If the command fails due to an environmental issue, the command can be
    retried a specified number of times before throwing an error.
  */
  for (int i = 0; error && (i < retry); i++) {
    my_sleep(1000 * 1000);
    error = (my_rename(ds_from_file.str, ds_to_file.str, MYF(0)) != 0);

    if (error && (my_errno() == EXDEV))
      error = move_file_by_copy_delete(ds_from_file.str, ds_to_file.str);
  }

  handle_command_error(command, error);
  free_dynamic_strings(&ds_from_file, &ds_to_file, &ds_retry);
  DBUG_VOID_RETURN;
}

/*
  SYNOPSIS
  do_chmod_file
  command	command handle

  DESCRIPTION
  chmod <octal> <file_name>
  Change file permission of <file_name>

*/

static void do_chmod_file(struct st_command *command) {
  long mode = 0;
  int err_code;
  static DYNAMIC_STRING ds_mode;
  static DYNAMIC_STRING ds_file;
  const struct command_arg chmod_file_args[] = {
      {"mode", ARG_STRING, true, &ds_mode, "Mode of file(octal) ex. 0660"},
      {"filename", ARG_STRING, true, &ds_file, "Filename of file to modify"}};
  DBUG_ENTER("do_chmod_file");

  check_command_args(command, command->first_argument, chmod_file_args,
                     sizeof(chmod_file_args) / sizeof(struct command_arg), ' ');

  /* Parse what mode to set */
  if (ds_mode.length != 4 ||
      str2int(ds_mode.str, 8, 0, INT_MAX, &mode) == NullS)
    die("You must write a 4 digit octal number for mode");

  DBUG_PRINT("info", ("chmod %o %s", (uint)mode, ds_file.str));
  err_code = chmod(ds_file.str, mode);
  if (err_code < 0) err_code = 1;
  handle_command_error(command, err_code);
  dynstr_free(&ds_mode);
  dynstr_free(&ds_file);
  DBUG_VOID_RETURN;
}

/// Check if specified file exists. Retry of the command can happen
/// optionally with an interval of one second between each retry if
/// the command fails.
///
/// @param command Pointer to the st_command structure which holds the
///                arguments and information for the command.
static void do_file_exist(struct st_command *command) {
  int error;
  static DYNAMIC_STRING ds_filename;
  static DYNAMIC_STRING ds_retry;

  const struct command_arg file_exist_args[] = {
      {"filename", ARG_STRING, true, &ds_filename, "File to check if it exist"},
      {"retry", ARG_STRING, false, &ds_retry, "Number of retries"}};
  DBUG_ENTER("do_file_exist");

  check_command_args(command, command->first_argument, file_exist_args,
                     sizeof(file_exist_args) / sizeof(struct command_arg), ' ');

  // Check if the retry value is passed, and if it is an interger
  int retry = 0;
  if (ds_retry.length) {
    retry = get_int_val(ds_retry.str);
    if (retry < 0) {
      // In case of invalid retry, copy the value passed to print later
      char buf[32];
      strmake(buf, ds_retry.str, sizeof(buf) - 1);
      free_dynamic_strings(&ds_filename, &ds_retry);
      die("Invalid value '%s' for retry argument given to file_exists "
          "command.",
          buf);
    }
  }

  DBUG_PRINT("info", ("Checking for existence of file: %s", ds_filename.str));
  error = (access(ds_filename.str, F_OK) != 0);

  /*
    If the file_exists command fails due to an environmental issue, the command
    can be retried a specified number of times before throwing an error.
  */
  for (int i = 0; error && (i < retry); i++) {
    my_sleep(1000 * 1000);
    error = (access(ds_filename.str, F_OK) != 0);
  }

  handle_command_error(command, error);
  free_dynamic_strings(&ds_filename, &ds_retry);
  DBUG_VOID_RETURN;
}

/*
  SYNOPSIS
  do_mkdir
  command	called command

  DESCRIPTION
  mkdir <dir_name>
  Create the directory <dir_name>
*/

static void do_mkdir(struct st_command *command) {
  int error;
  static DYNAMIC_STRING ds_dirname;
  const struct command_arg mkdir_args[] = {
      {"dirname", ARG_STRING, true, &ds_dirname, "Directory to create"}};
  DBUG_ENTER("do_mkdir");

  check_command_args(command, command->first_argument, mkdir_args,
                     sizeof(mkdir_args) / sizeof(struct command_arg), ' ');

  DBUG_PRINT("info", ("creating directory: %s", ds_dirname.str));
  error = my_mkdir(ds_dirname.str, 0777, MYF(0)) != 0;
  handle_command_error(command, error);
  dynstr_free(&ds_dirname);
  DBUG_VOID_RETURN;
}

/*
  SYNOPSIS
  do_force_rmdir
  command    - command handle
  ds_dirname - pointer to dynamic string containing directory informtion

  DESCRIPTION
  force-rmdir <dir_name>
  Remove the directory <dir_name>
*/

void do_force_rmdir(struct st_command *command, DYNAMIC_STRING *ds_dirname) {
  DBUG_ENTER("do_force_rmdir");

  char dir_name[FN_REFLEN + 1];
  strncpy(dir_name, ds_dirname->str, sizeof(dir_name) - 1);
  dir_name[FN_REFLEN] = '\0';

  /* Note that my_dir sorts the list if not given any flags */
  MY_DIR *dir_info = my_dir(ds_dirname->str, MYF(MY_DONT_SORT | MY_WANT_STAT));

  if (dir_info && dir_info->number_off_files > 2) {
    /* Storing the length of the path to the file, so it can be reused */
    size_t length = ds_dirname->length;

    /* Delete the directory recursively */
    for (uint i = 0; i < dir_info->number_off_files; i++) {
      FILEINFO *file = dir_info->dir_entry + i;

      /* Skip the names "." and ".." */
      if (!std::strcmp(file->name, ".") || !std::strcmp(file->name, ".."))
        continue;

      ds_dirname->length = length;
      char dir_separator[2] = {FN_LIBCHAR, 0};
      dynstr_append(ds_dirname, dir_separator);
      dynstr_append(ds_dirname, file->name);

      if (MY_S_ISDIR(file->mystat->st_mode)) /* It's a directory */
        do_force_rmdir(command, ds_dirname);
      else
        /* It's a file */
        my_delete(ds_dirname->str, MYF(0));
    }
  }

  my_dirend(dir_info);
  int error = rmdir(dir_name) != 0;
  set_my_errno(errno);
  handle_command_error(command, error);

  DBUG_VOID_RETURN;
}

/*
  SYNOPSIS
  do_rmdir
  command	called command
  force         Recursively delete a directory if the value is set to true,
                otherwise delete an empty direcory

  DESCRIPTION
  rmdir <dir_name>
  Remove the empty directory <dir_name>
*/

static void do_rmdir(struct st_command *command, bool force) {
  int error;
  static DYNAMIC_STRING ds_dirname;
  const struct command_arg rmdir_args[] = {
      {"dirname", ARG_STRING, true, &ds_dirname, "Directory to remove"}};
  DBUG_ENTER("do_rmdir");

  check_command_args(command, command->first_argument, rmdir_args,
                     sizeof(rmdir_args) / sizeof(struct command_arg), ' ');

  DBUG_PRINT("info", ("removing directory: %s", ds_dirname.str));
  if (force)
    do_force_rmdir(command, &ds_dirname);
  else {
    error = rmdir(ds_dirname.str) != 0;
    set_my_errno(errno);
    handle_command_error(command, error);
  }
  dynstr_free(&ds_dirname);
  DBUG_VOID_RETURN;
}

/*
  SYNOPSIS
  get_list_files
  ds          output
  ds_dirname  dir to list
  ds_wild     wild-card file pattern (can be empty)

  DESCRIPTION
  list all entries in directory (matching ds_wild if given)
*/

static int get_list_files(DYNAMIC_STRING *ds, const DYNAMIC_STRING *ds_dirname,
                          const DYNAMIC_STRING *ds_wild) {
  uint i;
  MY_DIR *dir_info;
  FILEINFO *file;
  DBUG_ENTER("get_list_files");

  DBUG_PRINT("info", ("listing directory: %s", ds_dirname->str));
  /* Note that my_dir sorts the list if not given any flags */
  if (!(dir_info = my_dir(ds_dirname->str, MYF(0)))) DBUG_RETURN(1);
  for (i = 0; i < (uint)dir_info->number_off_files; i++) {
    file = dir_info->dir_entry + i;
    if (file->name[0] == '.' &&
        (file->name[1] == '\0' ||
         (file->name[1] == '.' && file->name[2] == '\0')))
      continue; /* . or .. */
    if (ds_wild && ds_wild->length &&
        wild_compare_full(file->name, std::strlen(file->name), ds_wild->str,
                          std::strlen(ds_wild->str), false, 0, '?', '*'))
      continue;
    replace_dynstr_append(ds, file->name);
    dynstr_append(ds, "\n");
  }
  my_dirend(dir_info);
  DBUG_RETURN(0);
}

/*
  SYNOPSIS
  do_list_files
  command	called command

  DESCRIPTION
  list_files <dir_name> [<file_name>]
  List files and directories in directory <dir_name> (like `ls`)
  [Matching <file_name>, where wild-cards are allowed]
*/

static void do_list_files(struct st_command *command) {
  int error;
  static DYNAMIC_STRING ds_dirname;
  static DYNAMIC_STRING ds_wild;
  const struct command_arg list_files_args[] = {
      {"dirname", ARG_STRING, true, &ds_dirname, "Directory to list"},
      {"file", ARG_STRING, false, &ds_wild, "Filename (incl. wildcard)"}};
  DBUG_ENTER("do_list_files");
  command->used_replace = 1;

  check_command_args(command, command->first_argument, list_files_args,
                     sizeof(list_files_args) / sizeof(struct command_arg), ' ');

  error = get_list_files(&ds_res, &ds_dirname, &ds_wild);
  handle_command_error(command, error);
  dynstr_free(&ds_dirname);
  dynstr_free(&ds_wild);
  DBUG_VOID_RETURN;
}

/*
  SYNOPSIS
  do_list_files_write_file_command
  command       called command
  append        append file, or create new

  DESCRIPTION
  list_files_{write|append}_file <filename> <dir_name> [<match_file>]
  List files and directories in directory <dir_name> (like `ls`)
  [Matching <match_file>, where wild-cards are allowed]

  Note: File will be truncated if exists and append is not true.
*/

static void do_list_files_write_file_command(struct st_command *command,
                                             bool append) {
  int error;
  static DYNAMIC_STRING ds_content;
  static DYNAMIC_STRING ds_filename;
  static DYNAMIC_STRING ds_dirname;
  static DYNAMIC_STRING ds_wild;
  const struct command_arg list_files_args[] = {
      {"filename", ARG_STRING, true, &ds_filename, "Filename for write"},
      {"dirname", ARG_STRING, true, &ds_dirname, "Directory to list"},
      {"file", ARG_STRING, false, &ds_wild, "Filename (incl. wildcard)"}};
  DBUG_ENTER("do_list_files_write_file");
  command->used_replace = 1;

  check_command_args(command, command->first_argument, list_files_args,
                     sizeof(list_files_args) / sizeof(struct command_arg), ' ');

  init_dynamic_string(&ds_content, "", 1024, 1024);
  error = get_list_files(&ds_content, &ds_dirname, &ds_wild);
  handle_command_error(command, error);
  str_to_file2(ds_filename.str, ds_content.str, ds_content.length, append);
  dynstr_free(&ds_content);
  dynstr_free(&ds_filename);
  dynstr_free(&ds_dirname);
  dynstr_free(&ds_wild);
  DBUG_VOID_RETURN;
}

/*
  Read characters from line buffer or file. This is needed to allow
  my_ungetc() to buffer MAX_DELIMITER_LENGTH characters for a file

  NOTE:
  This works as long as one doesn't change files (with 'source file_name')
  when there is things pushed into the buffer.  This should however not
  happen for any tests in the test suite.
*/

static int my_getc(FILE *file) {
  if (line_buffer_pos == line_buffer) return fgetc(file);
  return *--line_buffer_pos;
}

static void my_ungetc(int c) { *line_buffer_pos++ = (char)c; }

static void read_until_delimiter(DYNAMIC_STRING *ds,
                                 DYNAMIC_STRING *ds_delimiter) {
  char c;
  DBUG_ENTER("read_until_delimiter");
  DBUG_PRINT("enter", ("delimiter: %s, length: %u", ds_delimiter->str,
                       (uint)ds_delimiter->length));

  if (ds_delimiter->length > MAX_DELIMITER_LENGTH)
    die("Max delimiter length(%d) exceeded", MAX_DELIMITER_LENGTH);

  /* Read from file until delimiter is found */
  while (1) {
    c = my_getc(cur_file->file);

    if (c == '\n') {
      cur_file->lineno++;

      /* Skip newline from the same line as the command */
      if (start_lineno == (cur_file->lineno - 1)) continue;
    } else if (start_lineno == cur_file->lineno) {
      /*
        No characters except \n are allowed on
        the same line as the command
      */
      die("Trailing characters found after command");
    }

    if (feof(cur_file->file))
      die("End of file encountered before '%s' delimiter was found",
          ds_delimiter->str);

    if (match_delimiter(c, ds_delimiter->str, ds_delimiter->length)) {
      DBUG_PRINT("exit", ("Found delimiter '%s'", ds_delimiter->str));
      break;
    }
    dynstr_append_mem(ds, (const char *)&c, 1);
  }
  DBUG_PRINT("exit", ("ds: %s", ds->str));
  DBUG_VOID_RETURN;
}

static void do_write_file_command(struct st_command *command, bool append) {
  static DYNAMIC_STRING ds_content;
  static DYNAMIC_STRING ds_filename;
  static DYNAMIC_STRING ds_delimiter;
  const struct command_arg write_file_args[] = {
      {"filename", ARG_STRING, true, &ds_filename, "File to write to"},
      {"delimiter", ARG_STRING, false, &ds_delimiter,
       "Delimiter to read until"}};
  DBUG_ENTER("do_write_file");

  check_command_args(command, command->first_argument, write_file_args,
                     sizeof(write_file_args) / sizeof(struct command_arg), ' ');

  if (!append && access(ds_filename.str, F_OK) == 0) {
    /* The file should not be overwritten */
    die("File already exist: '%s'", ds_filename.str);
  }

  ds_content = command->content;
  /* If it hasn't been done already by a loop iteration, fill it in */
  if (!ds_content.str) {
    /* If no delimiter was provided, use EOF */
    if (ds_delimiter.length == 0) dynstr_set(&ds_delimiter, "EOF");

    init_dynamic_string(&ds_content, "", 1024, 1024);
    read_until_delimiter(&ds_content, &ds_delimiter);
    command->content = ds_content;
  }
  /* This function could be called even if "false", so check before printing */
  if (cur_block->ok) {
    DBUG_PRINT("info", ("Writing to file: %s", ds_filename.str));
    str_to_file2(ds_filename.str, ds_content.str, ds_content.length, append);
  }
  dynstr_free(&ds_filename);
  dynstr_free(&ds_delimiter);
  DBUG_VOID_RETURN;
}

/*
  SYNOPSIS
  do_write_file
  command	called command

  DESCRIPTION
  write_file <file_name> [<delimiter>];
  <what to write line 1>
  <...>
  < what to write line n>
  EOF

  --write_file <file_name>;
  <what to write line 1>
  <...>
  < what to write line n>
  EOF

  Write everything between the "write_file" command and 'delimiter'
  to "file_name"

  NOTE! Will fail if <file_name> exists

  Default <delimiter> is EOF

*/

static void do_write_file(struct st_command *command) {
  do_write_file_command(command, false);
}

/*
  SYNOPSIS
  do_append_file
  command	called command

  DESCRIPTION
  append_file <file_name> [<delimiter>];
  <what to write line 1>
  <...>
  < what to write line n>
  EOF

  --append_file <file_name>;
  <what to write line 1>
  <...>
  < what to write line n>
  EOF

  Append everything between the "append_file" command
  and 'delimiter' to "file_name"

  Default <delimiter> is EOF

*/

static void do_append_file(struct st_command *command) {
  do_write_file_command(command, true);
}

/*
  SYNOPSIS
  do_cat_file
  command	called command

  DESCRIPTION
  cat_file <file_name>;

  Print the given file to result log

*/

static void do_cat_file(struct st_command *command) {
  int error;
  static DYNAMIC_STRING ds_filename;
  const struct command_arg cat_file_args[] = {
      {"filename", ARG_STRING, true, &ds_filename, "File to read from"}};
  DBUG_ENTER("do_cat_file");

  check_command_args(command, command->first_argument, cat_file_args,
                     sizeof(cat_file_args) / sizeof(struct command_arg), ' ');

  DBUG_PRINT("info", ("Reading from, file: %s", ds_filename.str));

  error = cat_file(&ds_res, ds_filename.str);
  handle_command_error(command, error);
  dynstr_free(&ds_filename);
  DBUG_VOID_RETURN;
}

/*
  SYNOPSIS
  do_diff_files
  command	called command

  DESCRIPTION
  diff_files <file1> <file2>;

  Fails if the two files differ.

*/

static void do_diff_files(struct st_command *command) {
  int error = 0;
  static DYNAMIC_STRING ds_filename;
  static DYNAMIC_STRING ds_filename2;
  const struct command_arg diff_file_args[] = {
      {"file1", ARG_STRING, true, &ds_filename, "First file to diff"},
      {"file2", ARG_STRING, true, &ds_filename2, "Second file to diff"}};
  DBUG_ENTER("do_diff_files");

  check_command_args(command, command->first_argument, diff_file_args,
                     sizeof(diff_file_args) / sizeof(struct command_arg), ' ');

  if (access(ds_filename.str, F_OK) != 0)
    die("command \"diff_files\" failed, file '%s' does not exist",
        ds_filename.str);

  if (access(ds_filename2.str, F_OK) != 0)
    die("command \"diff_files\" failed, file '%s' does not exist",
        ds_filename2.str);

  if ((error = compare_files(ds_filename.str, ds_filename2.str)) &&
      match_expected_error(command, error, NULL) < 0) {
    /* Compare of the two files failed, append them to output
       so the failure can be analyzed, but only if it was not
       expected to fail.
    */
    show_diff(&ds_res, ds_filename.str, ds_filename2.str);
    log_file.write(&ds_res);
    log_file.flush();
    dynstr_set(&ds_res, 0);
  }

  dynstr_free(&ds_filename);
  dynstr_free(&ds_filename2);
  handle_command_error(command, error);
  DBUG_VOID_RETURN;
}

static struct st_connection *find_connection_by_name(const char *name) {
  struct st_connection *con;
  for (con = connections; con < next_con; con++) {
    if (!std::strcmp(con->name, name)) {
      return con;
    }
  }
  return 0; /* Connection not found */
}

/*
  SYNOPSIS
  do_send_quit
  command	called command

  DESCRIPTION
  Sends a simple quit command to the server for the named connection.

*/

static void do_send_quit(struct st_command *command) {
  char *p = command->first_argument, *name;
  struct st_connection *con;

  DBUG_ENTER("do_send_quit");
  DBUG_PRINT("enter", ("name: '%s'", p));

  if (!*p) die("Missing connection name in send_quit");
  name = p;
  while (*p && !my_isspace(charset_info, *p)) p++;

  if (*p) *p++ = 0;
  command->last_argument = p;

  if (!(con = find_connection_by_name(name)))
    die("connection '%s' not found in connection pool", name);

  simple_command(&con->mysql, COM_QUIT, 0, 0, 1);

  DBUG_VOID_RETURN;
}

/*
  SYNOPSIS
  do_change_user
  command       called command

  DESCRIPTION
  change_user [<user>], [<passwd>], [<db>]
  <user> - user to change to
  <passwd> - user password
  <db> - default database

  Changes the user and causes the database specified by db to become
  the default (current) database for the the current connection.

*/

static void do_change_user(struct st_command *command) {
  MYSQL *mysql = &cur_con->mysql;
  static DYNAMIC_STRING ds_user, ds_passwd, ds_db, ds_reconnect;
  bool reconnect = true;
  const struct command_arg change_user_args[] = {
      {"user", ARG_STRING, false, &ds_user, "User to connect as"},
      {"password", ARG_STRING, false, &ds_passwd,
       "Password used when connecting"},
      {"database", ARG_STRING, false, &ds_db,
       "Database to select after connect"},
      {"reconnect", ARG_STRING, false, &ds_reconnect, "Reconnect on fail"},
  };
  const char *reconnect_on_fail = "reconnect_on_fail";
  const char *do_not_reconnect_on_fail = "do_not_reconnect_on_fail";

  DBUG_ENTER("do_change_user");

  check_command_args(command, command->first_argument, change_user_args,
                     sizeof(change_user_args) / sizeof(struct command_arg),
                     ',');

  if (cur_con->stmt) {
    mysql_stmt_close(cur_con->stmt);
    cur_con->stmt = NULL;
  }

  if (!ds_user.length) {
    dynstr_set(&ds_user, mysql->user);

    if (!ds_passwd.length) dynstr_set(&ds_passwd, mysql->passwd);

    if (!ds_db.length) dynstr_set(&ds_db, mysql->db);
  }

  if (ds_reconnect.length != 0) {
    if (strcmp(ds_reconnect.str, do_not_reconnect_on_fail) == 0)
      reconnect = false;
    else if (strcmp(ds_reconnect.str, reconnect_on_fail) == 0)
      reconnect = true;
    else
      die("Wrong value specified for 'reconnect' parameter. "
          "Allowed value are '%s' and '%s'",
          do_not_reconnect_on_fail, reconnect_on_fail);
  }

  DBUG_PRINT("info", ("connection: '%s' user: '%s' password: '%s' "
                      "database: '%s' reconnect: '%s'",
                      cur_con->name, ds_user.str, ds_passwd.str, ds_db.str,
                      reconnect ? "true" : "false"));

  if (mysql_change_user(mysql, ds_user.str, ds_passwd.str, ds_db.str)) {
    handle_error(curr_command, mysql_errno(mysql), mysql_error(mysql),
                 mysql_sqlstate(mysql), &ds_res);
    if (reconnect) {
      mysql->reconnect = 1;
      mysql_reconnect(&cur_con->mysql);
    }
  } else
    handle_no_error(command);

  dynstr_free(&ds_user);
  dynstr_free(&ds_passwd);
  dynstr_free(&ds_db);
  dynstr_free(&ds_reconnect);

  DBUG_VOID_RETURN;
}

/*
  SYNOPSIS
  do_perl
  command	command handle

  DESCRIPTION
  perl [<delimiter>];
  <perlscript line 1>
  <...>
  <perlscript line n>
  EOF

  Execute everything after "perl" until <delimiter> as perl.
  Useful for doing more advanced things
  but still being able to execute it on all platforms.

  Default <delimiter> is EOF
*/

static void do_perl(struct st_command *command) {
  int error;
  File fd;
  FILE *res_file;
  char buf[FN_REFLEN + 10];
  char temp_file_path[FN_REFLEN];
  static DYNAMIC_STRING ds_script;
  static DYNAMIC_STRING ds_delimiter;
  const struct command_arg perl_args[] = {{"delimiter", ARG_STRING, false,
                                           &ds_delimiter,
                                           "Delimiter to read until"}};
  DBUG_ENTER("do_perl");

  check_command_args(command, command->first_argument, perl_args,
                     sizeof(perl_args) / sizeof(struct command_arg), ' ');

  ds_script = command->content;
  /* If it hasn't been done already by a loop iteration, fill it in */
  if (!ds_script.str) {
    /* If no delimiter was provided, use EOF */
    if (ds_delimiter.length == 0) dynstr_set(&ds_delimiter, "EOF");

    init_dynamic_string(&ds_script, "", 1024, 1024);
    read_until_delimiter(&ds_script, &ds_delimiter);
    command->content = ds_script;
  }

  /* This function could be called even if "false", so check before doing */
  if (cur_block->ok) {
    DBUG_PRINT("info", ("Executing perl: %s", ds_script.str));

    /* Create temporary file name */
    if ((fd = create_temp_file(temp_file_path, getenv("MYSQLTEST_VARDIR"),
                               "tmp", O_CREAT | O_RDWR, MYF(MY_WME))) < 0)
      die("Failed to create temporary file for perl command");
    my_close(fd, MYF(0));

    /* Compatibility for Perl 5.24 and newer. */
    std::string script = "push @INC, \".\";\n";
    script.append(ds_script.str, ds_script.length);

    str_to_file(temp_file_path, &script[0], script.size());

    /* Format the "perl <filename>" command */
    snprintf(buf, sizeof(buf), "perl %s", temp_file_path);

    if (!(res_file = popen(buf, "r")) && command->abort_on_error)
      die("popen(\"%s\", \"r\") failed", buf);

    while (fgets(buf, sizeof(buf), res_file)) {
      if (disable_result_log) {
        buf[std::strlen(buf) - 1] = 0;
        DBUG_PRINT("exec_result", ("%s", buf));
      } else {
        replace_dynstr_append(&ds_res, buf);
      }
    }
    error = pclose(res_file);

    /* Remove the temporary file, but keep it if perl failed */
    if (!error) my_delete(temp_file_path, MYF(0));

    /* Check for error code that indicates perl could not be started */
    int exstat = WEXITSTATUS(error);
#ifdef _WIN32
    if (exstat == 1) /* Text must begin 'perl not found' as mtr looks for it */
      abort_not_supported_test("perl not found in path or did not start");
#else
    if (exstat == 127) abort_not_supported_test("perl not found in path");
#endif
    else
      handle_command_error(command, exstat);
  }
  dynstr_free(&ds_delimiter);
  DBUG_VOID_RETURN;
}

/*
  Print the content between echo and <delimiter> to result file.
  Evaluate all variables in the string before printing, allow
  for variable names to be escaped using \

  SYNOPSIS
  do_echo()
  command  called command

  DESCRIPTION
  echo text
  Print the text after echo until end of command to result file

  echo $<var_name>
  Print the content of the variable <var_name> to result file

  echo Some text $<var_name>
  Print "Some text" plus the content of the variable <var_name> to
  result file

  echo Some text \$<var_name>
  Print "Some text" plus $<var_name> to result file
*/

static int do_echo(struct st_command *command) {
  DYNAMIC_STRING ds_echo;
  DBUG_ENTER("do_echo");

  init_dynamic_string(&ds_echo, "", command->query_len, 256);
  do_eval(&ds_echo, command->first_argument, command->end, false);
  dynstr_append_mem(&ds_res, ds_echo.str, ds_echo.length);
  dynstr_append_mem(&ds_res, "\n", 1);
  dynstr_free(&ds_echo);
  command->last_argument = command->end;
  DBUG_RETURN(0);
}

static void do_wait_for_slave_to_stop(
    struct st_command *c MY_ATTRIBUTE((unused))) {
  static int SLAVE_POLL_INTERVAL = 300000;
  MYSQL *mysql = &cur_con->mysql;
  for (;;) {
    MYSQL_RES *res = NULL;
    MYSQL_ROW row;
    int done;

    if (mysql_query_wrapper(
            mysql,
            "SELECT 'Slave_running' as Variable_name,"
            " IF(count(*)>0,'ON','OFF') as Value FROM"
            " performance_schema.replication_applier_status ras,"
            "performance_schema.replication_connection_status rcs WHERE "
            "ras.SERVICE_STATE='ON' AND rcs.SERVICE_STATE='ON'") ||
        !(res = mysql_store_result_wrapper(mysql)))

      die("Query failed while probing slave for stop: %s", mysql_error(mysql));

    if (!(row = mysql_fetch_row_wrapper(res)) || !row[1]) {
      mysql_free_result_wrapper(res);
      die("Strange result from query while probing slave for stop");
    }
    done = !std::strcmp(row[1], "OFF");
    mysql_free_result_wrapper(res);
    if (done) break;
    my_sleep(SLAVE_POLL_INTERVAL);
  }
  return;
}

static void do_sync_with_master2(struct st_command *command, long offset) {
  MYSQL_RES *res;
  MYSQL_ROW row;
  MYSQL *mysql = &cur_con->mysql;
  char query_buf[FN_REFLEN + 128];
  int timeout = 300; /* seconds */

  if (!master_pos.file[0])
    die("Calling 'sync_with_master' without calling 'save_master_pos'");

  sprintf(query_buf, "select master_pos_wait('%s', %ld, %d)", master_pos.file,
          master_pos.pos + offset, timeout);

  if (mysql_query_wrapper(mysql, query_buf))
    die("failed in '%s': %d: %s", query_buf, mysql_errno(mysql),
        mysql_error(mysql));

  if (!(res = mysql_store_result_wrapper(mysql)))
    die("mysql_store_result() returned NULL for '%s'", query_buf);
  if (!(row = mysql_fetch_row_wrapper(res))) {
    mysql_free_result_wrapper(res);
    die("empty result in %s", query_buf);
  }

  int result = -99;
  const char *result_str = row[0];
  if (result_str) result = atoi(result_str);

  mysql_free_result_wrapper(res);

  if (!result_str || result < 0) {
    /* master_pos_wait returned NULL or < 0 */
    show_query(mysql, "SHOW MASTER STATUS");
    show_query(mysql, "SHOW SLAVE STATUS");
    show_query(mysql, "SHOW PROCESSLIST");
    fprintf(stderr, "analyze: sync_with_master\n");

    if (!result_str) {
      /*
        master_pos_wait returned NULL. This indicates that
        slave SQL thread is not started, the slave's master
        information is not initialized, the arguments are
        incorrect, or an error has occured
      */
      die("%.*s failed: '%s' returned NULL "
          "indicating slave SQL thread failure",
          static_cast<int>(command->first_word_len), command->query, query_buf);
    }

    if (result == -1)
      die("%.*s failed: '%s' returned -1 "
          "indicating timeout after %d seconds",
          static_cast<int>(command->first_word_len), command->query, query_buf,
          timeout);
    else
      die("%.*s failed: '%s' returned unknown result :%d",
          static_cast<int>(command->first_word_len), command->query, query_buf,
          result);
  }

  return;
}

static void do_sync_with_master(struct st_command *command) {
  long offset = 0;
  char *p = command->first_argument;
  const char *offset_start = p;
  if (*offset_start) {
    for (; my_isdigit(charset_info, *p); p++) offset = offset * 10 + *p - '0';

    if (*p && !my_isspace(charset_info, *p))
      die("Invalid integer argument \"%s\"", offset_start);
    command->last_argument = p;
  }
  do_sync_with_master2(command, offset);
  return;
}

/*
  Wait for ndb binlog injector to be up-to-date with all changes
  done on the local mysql server
*/

static void ndb_wait_for_binlog_injector(void) {
  MYSQL_RES *res;
  MYSQL_ROW row;
  MYSQL *mysql = &cur_con->mysql;
  const char *query;
  ulong have_ndbcluster;
  if (mysql_query_wrapper(
          mysql, query = "select count(*) from information_schema.engines"
                         "  where engine = 'ndbcluster' and"
                         "        support in ('YES', 'DEFAULT')"))
    die("'%s' failed: %d %s", query, mysql_errno(mysql), mysql_error(mysql));
  if (!(res = mysql_store_result_wrapper(mysql)))
    die("mysql_store_result() returned NULL for '%s'", query);
  if (!(row = mysql_fetch_row_wrapper(res)))
    die("Query '%s' returned empty result", query);

  have_ndbcluster = std::strcmp(row[0], "1") == 0;
  mysql_free_result_wrapper(res);

  if (!have_ndbcluster) {
    return;
  }

  ulonglong start_epoch = 0, handled_epoch = 0, latest_trans_epoch = 0,
            latest_handled_binlog_epoch = 0, start_handled_binlog_epoch = 0;
  const int WaitSeconds = 150;

  int count = 0;
  int do_continue = 1;
  while (do_continue) {
    const char binlog[] = "binlog";
    const char latest_trans_epoch_str[] = "latest_trans_epoch=";
    const char latest_handled_binlog_epoch_str[] =
        "latest_handled_binlog_epoch=";
    if (count) my_sleep(100 * 1000); /* 100ms */

    if (mysql_query_wrapper(mysql, query = "show engine ndb status"))
      die("failed in '%s': %d %s", query, mysql_errno(mysql),
          mysql_error(mysql));

    if (!(res = mysql_store_result_wrapper(mysql)))
      die("mysql_store_result() returned NULL for '%s'", query);

    while ((row = mysql_fetch_row_wrapper(res))) {
      if (std::strcmp(row[1], binlog) == 0) {
        const char *status = row[2];

        /* latest_trans_epoch */
        while (*status && std::strncmp(status, latest_trans_epoch_str,
                                       sizeof(latest_trans_epoch_str) - 1))
          status++;
        if (*status) {
          status += sizeof(latest_trans_epoch_str) - 1;
          latest_trans_epoch = my_strtoull(status, (char **)0, 10);
        } else
          die("result does not contain '%s' in '%s'", latest_trans_epoch_str,
              query);

        /* latest_handled_binlog */
        while (*status &&
               std::strncmp(status, latest_handled_binlog_epoch_str,
                            sizeof(latest_handled_binlog_epoch_str) - 1))
          status++;
        if (*status) {
          status += sizeof(latest_handled_binlog_epoch_str) - 1;
          latest_handled_binlog_epoch = my_strtoull(status, (char **)0, 10);
        } else
          die("result does not contain '%s' in '%s'",
              latest_handled_binlog_epoch_str, query);

        if (count == 0) {
          start_epoch = latest_trans_epoch;
          start_handled_binlog_epoch = latest_handled_binlog_epoch;
        }
        break;
      }
    }
    if (!row) die("result does not contain '%s' in '%s'", binlog, query);
    if (latest_handled_binlog_epoch > handled_epoch) count = 0;
    handled_epoch = latest_handled_binlog_epoch;
    count++;
    if (latest_handled_binlog_epoch >= start_epoch)
      do_continue = 0;
    else if (count > (WaitSeconds * 10)) {
      die("do_save_master_pos() timed out after %u s waiting for "
          "last committed epoch to be applied by the "
          "Ndb binlog injector.  "
          "Ndb epoch %llu/%llu to be handled.  "
          "Last handled epoch : %llu/%llu.  "
          "First handled epoch : %llu/%llu.",
          WaitSeconds, start_epoch >> 32, start_epoch & 0xffffffff,
          latest_handled_binlog_epoch >> 32,
          latest_handled_binlog_epoch & 0xffffffff,
          start_handled_binlog_epoch >> 32,
          start_handled_binlog_epoch & 0xffffffff);
    }

    mysql_free_result_wrapper(res);
  }
}

static int do_save_master_pos() {
  MYSQL_RES *res;
  MYSQL_ROW row;
  MYSQL *mysql = &cur_con->mysql;
  const char *query;
  DBUG_ENTER("do_save_master_pos");
  /*
    when ndb binlog is on, this call will wait until last updated epoch
    (locally in the mysqld) has been received into the binlog
  */
  ndb_wait_for_binlog_injector();

  if (mysql_query_wrapper(mysql, query = "show master status"))
    die("failed in 'show master status': %d %s", mysql_errno(mysql),
        mysql_error(mysql));

  if (!(res = mysql_store_result_wrapper(mysql)))
    die("mysql_store_result() retuned NULL for '%s'", query);
  if (!(row = mysql_fetch_row_wrapper(res)))
    die("empty result in show master status");
  my_stpnmov(master_pos.file, row[0], sizeof(master_pos.file) - 1);
  master_pos.pos = strtoul(row[1], (char **)0, 10);
  mysql_free_result_wrapper(res);
  DBUG_RETURN(0);
}

/*
  Check if a variable name is valid or not.

  SYNOPSIS
  check_variable_name()
  var_name     - pointer to the beginning of variable name
  var_name_end - pointer to the end of variable name
  dollar_flag  - flag to check whether variable name should start with '$'
*/
static void check_variable_name(const char *var_name, const char *var_name_end,
                                const bool dollar_flag) {
  char save_var_name[MAX_VAR_NAME_LENGTH];
  strmake(save_var_name, var_name, (var_name_end - var_name));

  // Check if variable name should start with '$'
  if (!dollar_flag && (*var_name != '$'))
    die("Variable name '%s' should start with '$'", save_var_name);

  if (*var_name == '$') var_name++;

  // Check if variable name exists or not
  if (var_name == var_name_end) die("Missing variable name.");

  // Check for non alphanumeric character(s) in variable name
  while ((var_name != var_name_end) && my_isvar(charset_info, *var_name))
    var_name++;

  if (var_name != var_name_end)
    die("Invalid variable name '%s'", save_var_name);
}

/*
  Check if the pointer points to an operator.

  SYNOPSIS
  is_operator()
  op - character pointer to mathematical expression
*/
static bool is_operator(char *op) {
  if (*op == '+')
    return true;
  else if (*op == '-')
    return true;
  else if (*op == '*')
    return true;
  else if (*op == '/')
    return true;
  else if (*op == '%')
    return true;
  else if (*op == '&' && *(op + 1) == '&')
    return true;
  else if (*op == '|' && *(op + 1) == '|')
    return true;
  else if (*op == '&')
    return true;
  else if (*op == '|')
    return true;
  else if (*op == '^')
    return true;
  else if (*op == '>' && *(op + 1) == '>')
    return true;
  else if (*op == '<' && *(op + 1) == '<')
    return true;

  return false;
}

/*
  Perform basic mathematical operation.

  SYNOPSIS
  do_expr()
  command - command handle

  DESCRIPTION
  expr $<var_name>= <operand1> <operator> <operand2>
  Perform basic mathematical operation and store the result
  in a variable($<var_name>). Both <operand1> and <operand2>
  should be valid MTR variables.

  'expr' command supports only binary operators that operates
  on two operands and manipulates them to return a result.

  Following mathematical operators are supported.
  1 Arithmetic Operators
    1.1 Addition
    1.2 Subtraction
    1.3 Multiplication
    1.4 Division
    1.5 Modulo

  2 Logical Operators
    2.1 Logical AND
    2.2 Logical OR

  3 Bitwise Operators
    3.1 Binary AND
    3.2 Binary OR
    3.3 Binary XOR
    3.4 Binary Left Shift
    3.5 Binary Right Shift

  NOTE
  1. Non-integer operand is truncated to integer value for operations
     that dont support non-integer operand.
  2. If the result is an infinite value, then expr command will return
     'inf' keyword to indicate the result is infinity.
  3. Division by 0 will result in an infinite value and expr command
     will return 'inf' keyword to indicate the result is infinity.
*/
static void do_expr(struct st_command *command) {
  DBUG_ENTER("do_expr");

  char *p = command->first_argument;
  if (!*p) die("Missing arguments to expr command.");

  // Find <var_name>
  char *var_name = p;
  while (*p && (*p != '=') && !my_isspace(charset_info, *p)) p++;
  char *var_name_end = p;
  check_variable_name(var_name, var_name_end, 1);

  // Skip spaces between <var_name> and '='
  while (my_isspace(charset_info, *p)) p++;

  if (*p++ != '=') die("Missing assignment operator in expr command.");

  // Skip spaces after '='
  while (*p && my_isspace(charset_info, *p)) p++;

  // Save the mathematical expression in a variable
  const char *expr = p;

  // First operand in the expression
  char *operand_name = p;
  while (*p && !is_operator(p) && !my_isspace(charset_info, *p)) p++;
  const char *operand_name_end = p;
  check_variable_name(operand_name, operand_name_end, 0);
  VAR *v1 = var_get(operand_name, &operand_name_end, 0, 0);

  double operand1;
  if ((my_isdigit(charset_info, *v1->str_val)) ||
      ((*v1->str_val == '-') && my_isdigit(charset_info, *(v1->str_val + 1))))
    operand1 = strtod(v1->str_val, NULL);
  else
    die("Undefined/invalid first operand '$%s' in expr command.", v1->name);

  // Skip spaces after the first operand
  while (*p && my_isspace(charset_info, *p)) p++;

  // Extract the operator
  char *operator_start = p;
  while (*p && (*p != '$') &&
         !(my_isspace(charset_info, *p) || my_isvar(charset_info, *p)))
    p++;

  char math_operator[3];
  strmake(math_operator, operator_start, (p - operator_start));
  if (!std::strlen(math_operator))
    die("Missing mathematical operator in expr command.");

  // Skip spaces after the operator
  while (*p && my_isspace(charset_info, *p)) p++;

  // Second operand in the expression
  operand_name = p;
  while (*p && !my_isspace(charset_info, *p)) p++;
  operand_name_end = p;
  check_variable_name(operand_name, operand_name_end, 0);
  VAR *v2 = var_get(operand_name, &operand_name_end, 0, 0);

  double operand2;
  if ((my_isdigit(charset_info, *v2->str_val)) ||
      ((*v2->str_val == '-') && my_isdigit(charset_info, *(v2->str_val + 1))))
    operand2 = strtod(v2->str_val, NULL);
  else
    die("Undefined/invalid second operand '$%s' in expr command.", v2->name);

  // Skip spaces at the end
  while (*p && my_isspace(charset_info, *p)) p++;

  // Check for any spurious text after the second operand
  if (*p) die("Invalid mathematical expression '%s' in expr command.", expr);

  double result;
  // Arithmetic Operators
  if (!std::strcmp(math_operator, "+"))
    result = operand1 + operand2;
  else if (!std::strcmp(math_operator, "-"))
    result = operand1 - operand2;
  else if (!std::strcmp(math_operator, "*"))
    result = operand1 * operand2;
  else if (!std::strcmp(math_operator, "/")) {
    if (operand2 == 0.0) {
      if (operand1 == 0.0)
        result = std::numeric_limits<double>::quiet_NaN();
      else
        result = std::numeric_limits<double>::infinity();
    } else
      result = operand1 / operand2;
  } else if (!std::strcmp(math_operator, "%"))
    result = (int)operand1 % (int)operand2;
  // Logical Operators
  else if (!std::strcmp(math_operator, "&&"))
    result = operand1 && operand2;
  else if (!std::strcmp(math_operator, "||"))
    result = operand1 || operand2;
  // Bitwise Operators
  else if (!std::strcmp(math_operator, "&"))
    result = (int)operand1 & (int)operand2;
  else if (!std::strcmp(math_operator, "|"))
    result = (int)operand1 | (int)operand2;
  else if (!std::strcmp(math_operator, "^"))
    result = (int)operand1 ^ (int)operand2;
  else if (!std::strcmp(math_operator, ">>"))
    result = (int)operand1 >> (int)operand2;
  else if (!std::strcmp(math_operator, "<<"))
    result = (int)operand1 << (int)operand2;
  else
    die("Invalid operator '%s' in expr command", math_operator);

  char buf[128];
  size_t result_len;
  // Check if result is an infinite value
  if (std::isnan(result)) {
    // Print 'nan' if result is Not a Number
    result_len = snprintf(buf, sizeof(buf), "%s", "nan");
  } else if (!std::isinf(result)) {
    const char *format = (result < 1e10 && result > -1e10) ? "%f" : "%g";
    result_len = snprintf(buf, sizeof(buf), format, result);
  } else
    // Print 'inf' if result is an infinite value
    result_len = snprintf(buf, sizeof(buf), "%s", "inf");

  if (result < 1e10 && result > -1e10) {
    /*
      Remove the trailing 0's i.e 2.0000000 need to be represented
      as 2 for consistency, 2.0010000 also becomes 2.001.
    */
    while (buf[result_len - 1] == '0') result_len--;

    // Remove trailing '.' if exists
    if (buf[result_len - 1] == '.') result_len--;
  }

  var_set(var_name, var_name_end, buf, buf + result_len);
  command->last_argument = command->end;
  DBUG_VOID_RETURN;
}

/*
  Assign the variable <var_name> with <var_val>

  SYNOPSIS
  do_let()
  query	called command

  DESCRIPTION
  let $<var_name>=<var_val><delimiter>

  <var_name>  - is the string string found between the $ and =
  <var_val>   - is the content between the = and <delimiter>, it may span
  multiple line and contain any characters except <delimiter>
  <delimiter> - is a string containing of one or more chars, default is ;

  RETURN VALUES
  Program will die if error detected
*/

static void do_let(struct st_command *command) {
  char *p = command->first_argument;
  char *var_name, *var_name_end;
  DYNAMIC_STRING let_rhs_expr;
  DBUG_ENTER("do_let");

  init_dynamic_string(&let_rhs_expr, "", 512, 2048);

  /* Find <var_name> */
  if (!*p) die("Missing arguments to let");
  var_name = p;
  while (*p && (*p != '=') && !my_isspace(charset_info, *p)) p++;
  var_name_end = p;
  if (var_name == var_name_end ||
      (var_name + 1 == var_name_end && *var_name == '$'))
    die("Missing variable name in let");
  while (my_isspace(charset_info, *p)) p++;
  if (*p++ != '=') die("Missing assignment operator in let");

  /* Find start of <var_val> */
  while (*p && my_isspace(charset_info, *p)) p++;

  do_eval(&let_rhs_expr, p, command->end, false);

  command->last_argument = command->end;
  /* Assign var_val to var_name */
  var_set(var_name, var_name_end, let_rhs_expr.str,
          (let_rhs_expr.str + let_rhs_expr.length));
  dynstr_free(&let_rhs_expr);
  revert_properties();
  DBUG_VOID_RETURN;
}

/*
  Sleep the number of specified seconds

  SYNOPSIS
  do_sleep()
  q	       called command
  real_sleep   use the value from opt_sleep as number of seconds to sleep
               if real_sleep is false

  DESCRIPTION
  sleep <seconds>
  real_sleep <seconds>

  The difference between the sleep and real_sleep commands is that sleep
  uses the delay from the --sleep command-line option if there is one.
  (If the --sleep option is not given, the sleep command uses the delay
  specified by its argument.) The real_sleep command always uses the
  delay specified by its argument.  The logic is that sometimes delays are
  cpu-dependent, and --sleep can be used to set this delay.  real_sleep is
  used for cpu-independent delays.
*/

static int do_sleep(struct st_command *command, bool real_sleep) {
  int error = 0;
  double sleep_val;
  char *p;
  static DYNAMIC_STRING ds_sleep;
  const struct command_arg sleep_args[] = {{"sleep_delay", ARG_STRING, true,
                                            &ds_sleep,
                                            "Number of seconds to sleep."}};
  check_command_args(command, command->first_argument, sleep_args,
                     sizeof(sleep_args) / sizeof(struct command_arg), ' ');

  p = ds_sleep.str;
  const char *sleep_end = ds_sleep.str + ds_sleep.length;
  while (my_isspace(charset_info, *p)) p++;
  if (!*p)
    die("Missing argument to %.*s", static_cast<int>(command->first_word_len),
        command->query);
  const char *sleep_start = p;
  /* Check that arg starts with a digit, not handled by my_strtod */
  if (!my_isdigit(charset_info, *sleep_start))
    die("Invalid argument to %.*s \"%s\"",
        static_cast<int>(command->first_word_len), command->query, sleep_start);
  sleep_val = my_strtod(sleep_start, &sleep_end, &error);
  check_eol_junk_line(sleep_end);
  if (error)
    die("Invalid argument to %.*s \"%s\"",
        static_cast<int>(command->first_word_len), command->query,
        command->first_argument);
  dynstr_free(&ds_sleep);

  /* Fixed sleep time selected by --sleep option */
  if (opt_sleep >= 0 && !real_sleep) sleep_val = opt_sleep;

  DBUG_PRINT("info", ("sleep_val: %f", sleep_val));
  if (sleep_val) my_sleep((ulong)(sleep_val * 1000000L));
  return 0;
}

static void do_set_charset(struct st_command *command) {
  char *charset_name = command->first_argument;
  char *p;

  if (!charset_name || !*charset_name)
    die("Missing charset name in 'character_set'");
  /* Remove end space */
  p = charset_name;
  while (*p && !my_isspace(charset_info, *p)) p++;
  if (*p) *p++ = 0;
  command->last_argument = p;
  charset_info =
      get_charset_by_csname(charset_name, MY_CS_PRIMARY, MYF(MY_WME));
  if (!charset_info)
    abort_not_supported_test("Test requires charset '%s'", charset_name);
}

/// Check if the bug number argument to disable_testcase is in a proper
/// format.
///
/// Bug number argument should follow 'BUG#XXXX' format
///
///   - Keyword 'BUG" is case-insensitive
///   - XXXX should contain only digits
///
/// @param bug_number String representing a bug number
///
/// @retval True if the bug number argument is in correct format, false
///         otherwise.
static bool validate_bug_number_argument(std::string bug_number) {
  // Convert the string to lowercase characters
  std::transform(bug_number.begin(), bug_number.end(), bug_number.begin(),
                 ::tolower);

  // Check if string representing a bug number starts 'BUG' keyword.
  // Note: This keyword is case-inseinsitive.
  if (bug_number.substr(0, 3).compare("bug") != 0) return false;

  // Check if the string contains '#' after 'BUG' keyword
  if (bug_number.at(3) != '#') return false;

  // Check if the bug number string contains only digits after '#'
  if (get_int_val(bug_number.substr(4).c_str()) == -1) return false;

  return true;
}

/// Disable or don't execute the statements or commands appear after
/// this command until the execution is enabled by 'enable_testcase'
/// command. If test cases are already disabled, then throw an error
/// and abort the test execution.
///
/// This command also takes a mandatory parameter specifying the bug
/// number.
///
/// @code
/// --disable_testcase BUG#XXXX
/// statements or commands
/// --enable_testcase
/// @endcode
///
/// @param command Pointer to the st_command structure which holds the
///                arguments and information for the command.
static void do_disable_testcase(struct st_command *command) {
  DYNAMIC_STRING ds_bug_number;
  const struct command_arg disable_testcase_args[] = {
      {"Bug number", ARG_STRING, true, &ds_bug_number, "Bug number"}};

  check_command_args(command, command->first_argument, disable_testcase_args,
                     sizeof(disable_testcase_args) / sizeof(struct command_arg),
                     ' ');

  /// Check if the bug number argument to disable_testcase is in a
  /// proper format.
  if (validate_bug_number_argument(ds_bug_number.str) == 0) {
    free_dynamic_strings(&ds_bug_number);
    die("Bug number mentioned in '%s' command is not in a correct format. "
        "It should be 'BUG#XXXX', where keyword 'BUG' is case-insensitive "
        "and 'XXXX' should contain only digits.",
        command->query);
  }

  testcase_disabled = 1;
  free_dynamic_strings(&ds_bug_number);
}

/**
  A wrapper around kill call that prints diagnostics if the call failed with
  any other error than ESRCH.

  @param pid    Process id
  @param sig    Signal to send to process
  @return The return value of kill call
*/
static int my_kill(int pid, int sig) {
  const int result = kill(pid, sig);
  if (result == -1 && errno != ESRCH) {
    log_msg("kill(%d, %d) returned errno %d (%s)", pid, sig, errno,
            strerror(errno));
  }
  return result;
}

/**
  Check if process is active.

  @param pid  Process id.

  @return true if process is active, false otherwise.
*/
static bool is_process_active(int pid) {
#ifdef _WIN32
  DWORD exit_code;
  HANDLE proc;
  proc = OpenProcess(PROCESS_QUERY_INFORMATION, false, pid);
  if (proc == NULL) return false; /* Process could not be found. */

  if (!GetExitCodeProcess(proc, &exit_code)) exit_code = 0;

  CloseHandle(proc);
  if (exit_code != STILL_ACTIVE)
    return false; /* Error or process has terminated. */

  return true;
#else
  return (my_kill(pid, 0) == 0);
#endif
}

/**
  kill process.

  @param pid  Process id.

  @return true if process is terminated, false otherwise.
*/
static bool kill_process(int pid) {
  bool killed = true;
#ifdef _WIN32
  HANDLE proc;
  proc = OpenProcess(PROCESS_TERMINATE, false, pid);
  if (proc == NULL) return true; /* Process could not be found. */

  if (!TerminateProcess(proc, 201)) killed = false;

  CloseHandle(proc);
#else
  killed = (my_kill(pid, SIGKILL) == 0);
#endif
  return killed;
}

/**
  Abort process.

  @param pid  Process id.
  @param path Path to create minidump file in.
*/
static void abort_process(int pid, const char *path MY_ATTRIBUTE((unused))) {
#ifdef _WIN32
  HANDLE proc;
  proc = OpenProcess(PROCESS_ALL_ACCESS, false, pid);
  verbose_msg("Aborting pid %d (handle: %p)\n", pid, proc);
  if (proc != NULL) {
    char name[FN_REFLEN], *end;
    BOOL is_debugged;

    if (path) {
      /* Append mysqld.<pid>.dmp to the path. */
      strncpy(name, path, sizeof(name) - 1);
      name[sizeof(name) - 1] = '\0';
      end = name + std::strlen(name);
      /* Make sure "/mysqld.nnnnnnnnnn.dmp" fits */
      if ((end - name) < (sizeof(name) - 23)) {
        if (!is_directory_separator(end[-1])) {
          end[0] = FN_LIBCHAR2;  // datadir path normally uses '/'.
          end++;
        }
        snprintf(end, sizeof(name) + name - end - 1, "mysqld.%d.dmp", pid);

        verbose_msg("Creating minidump.\n");
        my_create_minidump(name, proc, pid);
      } else
        die("Path too long for creating minidump!\n");
    }
    /* If running in a debugger, send a break, otherwise terminate. */
    if (CheckRemoteDebuggerPresent(proc, &is_debugged) && is_debugged) {
      if (!DebugBreakProcess(proc)) {
        DWORD err = GetLastError();
        verbose_msg("DebugBreakProcess failed: %d\n", err);
      } else
        verbose_msg("DebugBreakProcess succeeded!\n");
      CloseHandle(proc);
    } else {
      CloseHandle(proc);
      (void)kill_process(pid);
    }
  } else {
    DWORD err = GetLastError();
    verbose_msg("OpenProcess failed: %d\n", err);
  }
#else
  log_msg("shutdown_server timeout exceeded, SIGABRT set to the server PID %d",
          pid);
  my_kill(pid, SIGABRT);
#endif
}

/// Shutdown or kill the server. If timeout is set to 0 the server is
/// killed or terminated immediately. Otherwise the shutdown command
/// is first sent and then it waits for the server to terminate within
/// 'timeout' seconds. If it has not terminated before 'timeout'
/// seconds the command will fail.
///
/// @note
/// Currently only works with local server
///
/// @param command Pointer to the st_command structure which holds the
///                arguments and information for the command. Optionally
///                including a timeout else the default of 60 seconds
static void do_shutdown_server(struct st_command *command) {
<<<<<<< HEAD
  long timeout = 600;
  int pid, error = 0;
  std::string ds_file_name;
  MYSQL *mysql = &cur_con->mysql;
=======
>>>>>>> 124c7ab1
  static DYNAMIC_STRING ds_timeout;
  const struct command_arg shutdown_args[] = {
      {"timeout", ARG_STRING, false, &ds_timeout,
       "Timeout before killing server"}};

  check_command_args(command, command->first_argument, shutdown_args,
                     sizeof(shutdown_args) / sizeof(struct command_arg), ' ');
  if (opt_offload_count_file) {
    // Save the value of secondary engine execution status
    // before shutting down the server.
    if (secondary_engine->offload_count(&cur_con->mysql, "after"))
      cleanup_and_exit(1);
  }

  long timeout = 60;

  if (ds_timeout.length) {
    char *endptr;
    timeout = std::strtol(ds_timeout.str, &endptr, 10);
    if (*endptr != '\0')
      die("Illegal argument for timeout: '%s'", ds_timeout.str);
  }

  dynstr_free(&ds_timeout);

  MYSQL *mysql = &cur_con->mysql;
  std::string ds_file_name;

  // Get the servers pid_file name and use it to read pid
  if (query_get_string(mysql, "SHOW VARIABLES LIKE 'pid_file'", 1,
                       &ds_file_name))
    die("Failed to get pid_file from server");

  // Read the pid from the file
  int fd;
  char buff[32];

  if ((fd = my_open(ds_file_name.c_str(), O_RDONLY, MYF(0))) < 0)
    die("Failed to open file '%s'", ds_file_name.c_str());

  if (my_read(fd, (uchar *)&buff, sizeof(buff), MYF(0)) <= 0) {
    my_close(fd, MYF(0));
    die("pid file was empty");
  }

  my_close(fd, MYF(0));

  int pid = std::atoi(buff);
  if (pid == 0) die("Pidfile didn't contain a valid number");

  int error = 0;
  if (timeout) {
    // Check if we should generate a minidump on timeout.
    if (query_get_string(mysql, "SHOW VARIABLES LIKE 'core_file'", 1,
                         &ds_file_name) ||
        std::strcmp("ON", ds_file_name.c_str())) {
    } else {
      // Get the data dir and use it as path for a minidump if needed.
      if (query_get_string(mysql, "SHOW VARIABLES LIKE 'datadir'", 1,
                           &ds_file_name))
        die("Failed to get datadir from server");
    }

    const char *var_name = "$MTR_MANUAL_DEBUG";
    VAR *var = var_get(var_name, &var_name, 0, 0);
    if (var->int_val) {
      if (!kill_process(pid) && is_process_active(pid)) error = 3;
    } else {
      // Tell server to shutdown if timeout > 0.
      if (timeout > 0 && mysql_query_wrapper(mysql, "shutdown")) {
        // Failed to issue shutdown command.
        error = 1;
        goto end;
      }

      // Check that server dies
      do {
        if (!is_process_active(pid)) {
          DBUG_PRINT("info", ("Process %d does not exist anymore", pid));
          goto end;
        }
        if (timeout > 0) {
          DBUG_PRINT("info", ("Sleeping, timeout: %ld", timeout));
          my_sleep(1000000L);
        }
      } while (timeout-- > 0);

      error = 2;

      // Abort to make it easier to find the hang/problem.
      abort_process(pid, ds_file_name.c_str());
    }
  } else {
    // timeout value is 0, kill the server
    DBUG_PRINT("info", ("Killing server, pid: %d", pid));

    // kill_process can fail (bad privileges, non existing process on
    // *nix etc), so also check if the process is active before setting
    // error.
    if (!kill_process(pid) && is_process_active(pid)) error = 3;
  }

end:
  if (error) handle_command_error(command, error);
}

/// Evaluate the warning list argument specified with either
/// disable_warnings or enable_warnings command and replace the
/// variables with actual values if there exist any.
///
/// @param command     Pointer to the st_command structure which holds
///                    the arguments and information for the command.
/// @param ds_warnings DYNAMIC_STRING object containing the argument.
///
/// @retval Evaluated string after replacing the variables with values.
const char *eval_warning_argument(struct st_command *command,
                                  DYNAMIC_STRING *ds_warnings) {
  dynstr_trunc(ds_warnings, ds_warnings->length);
  do_eval(ds_warnings, command->first_argument, command->end, false);
  return ds_warnings->str;
}

/// Check if second argument "ONCE" to disable_warnings or enable_warnings
/// command is specified. If yes, filter out the keyword "ONCE" from the
/// argument string.
///
/// @param ds_property   DYNAMIC_STRING object containing the second argument
/// @param warn_argument String to store the argument string containing only
///                      the list of warnings.
///
/// @retval True if the second argument is specified, false otherwise.
static bool check_and_filter_once_property(DYNAMIC_STRING ds_property,
                                           std::string *warn_argument) {
  if (ds_property.length) {
    // Second argument exists, and it should be "ONCE" keyword.
    if (std::strcmp(ds_property.str, "ONCE"))
      die("Second argument to '%s' command should always be \"ONCE\" keyword.",
          command_names[curr_command->type - 1]);

    // Filter out the keyword and save only the warnings.
    std::size_t position = warn_argument->find(" ONCE");
    DBUG_ASSERT(position != std::string::npos);
    warn_argument->erase(position, 5);
    return true;
  }

  return false;
}

/// Handle disabling of warnings.
///
/// * If all warnings are disabled, don't add the warning to disabled
///   warning list.
/// * If there exist enabled warnings, remove the disabled warning from
///   the list of enabled warnings.
/// * If all the warnings are enabled or if there exist disabled warnings,
///   add or append the new warning to the list of disabled warnings.
///
/// @param warning_code Warning code
/// @param warning      Warning string
/// @param once_prop    Flag specifying whether a property should be set
///                     for next statement only.
static void handle_disable_warnings(std::uint32_t warning_code,
                                    std::string warning, bool once_prop) {
  if (enabled_warnings->count()) {
    // Remove the warning from list of enabled warnings.
    enabled_warnings->remove_warning(warning_code, once_prop);
  } else if (!disable_warnings || disabled_warnings->count()) {
    // Add the warning to list of expected warnings only if all the
    // warnings are not disabled.
    disabled_warnings->add_warning(warning_code, warning.c_str(), once_prop);
  }
}

/// Handle enabling of warnings.
///
/// * If all the warnings are enabled, don't add the warning to enabled
///   warning list.
/// * If there exist disabled warnings, remove the enabled warning from
///   the list of disabled warnings.
/// * If all the warnings are disabled or if there exist enabled warnings,
///   add or append the new warning to the list of enabled warnings.
///
/// @param warning_code Warning code
/// @param warning      Warning string
/// @param once_prop    Flag specifying whether a property should be set
///                     for next statement only.
static void handle_enable_warnings(std::uint32_t warning_code,
                                   std::string warning, bool once_prop) {
  if (disabled_warnings->count()) {
    // Remove the warning from list of disabled warnings.
    disabled_warnings->remove_warning(warning_code, once_prop);
  } else if (disabled_warnings) {
    // All the warnings are disabled, enable only the warnings specified
    // in the argument.
    enabled_warnings->add_warning(warning_code, warning.c_str(), once_prop);
  }
}

/// Get an error code corresponding to a warning name. The warning name
/// specified is in symbolic error name format.
///
/// @param command       Pointer to the st_command structure which holds the
///                      arguments and information for the command.
/// @param warn_argument String containing warning argument
/// @param once_prop     Flag specifying whether a property should be set for
///                      next statement only.
static void get_warning_codes(struct st_command *command,
                              std::string warn_argument, bool once_prop) {
  std::string warning;
  std::stringstream warnings(warn_argument);

  if (!my_isalnum(charset_info, warn_argument.back())) {
    die("Invalid argument '%s' to '%s' command.", command->first_argument,
        command_names[command->type - 1]);
  }

  while (std::getline(warnings, warning, ',')) {
    // Remove any space in a string representing a warning.
    warning.erase(remove_if(warning.begin(), warning.end(), isspace),
                  warning.end());

    // Check if a warning name is a valid symbolic error name.
    if (warning.front() == 'E' || warning.front() == 'W') {
      int warning_code = get_errcode_from_name(warning);
      if (warning_code == -1)
        die("Unknown SQL error name '%s'.", warning.c_str());
      if (command->type == Q_DISABLE_WARNINGS)
        handle_disable_warnings(warning_code, warning, once_prop);
      else if (command->type == Q_ENABLE_WARNINGS) {
        handle_enable_warnings(warning_code, warning, once_prop);
        // If disable_warnings flag is set, and there are no disabled or
        // enabled warnings, set the disable_warnings flag to 0.
        if (disable_warnings) {
          if (!disabled_warnings->count() && !enabled_warnings->count())
            set_property(command, P_WARN, 0);
        }
      }
    } else {
      // Invalid argument, should only consist of warnings specified in
      // symbolic error name format.
      die("Invalid argument '%s' to '%s' command, list of disabled or enabled "
          "warnings may only consist of symbolic error names.",
          command->first_argument, command_names[command->type - 1]);
    }
  }
}

/// Parse the warning list argument specified with disable_warnings or
/// enable_warnings command. Check if the second argument "ONCE" is
/// specified, if yes, set once_property flag.
///
/// @param command Pointer to the st_command structure which holds the
///                arguments and information for the command.
///
/// @retval True if second argument "ONCE" is specified, false otherwise.
static bool parse_warning_list_argument(struct st_command *command) {
  DYNAMIC_STRING ds_warnings, ds_property;
  const struct command_arg warning_args[] = {
      {"Warnings", ARG_STRING, false, &ds_warnings,
       "Comma separated list of warnings to be disabled or enabled."},
      {"Property", ARG_STRING, false, &ds_property,
       "Keyword \"ONCE\" repesenting the property should be set for next "
       "statement only."}};

  check_command_args(command, command->first_argument, warning_args,
                     sizeof(warning_args) / sizeof(struct command_arg), ' ');

  // Waning list argument can't be an empty string.
  if (!ds_warnings.length)
    die("Warning list argument to command '%s' can't be an empty string.",
        command_names[command->type - 1]);

  // Evaluate warning list argument and replace the variables with
  // actual values
  std::string warn_argument = eval_warning_argument(command, &ds_warnings);

  // Set once_prop flag to true if keyword "ONCE" is specified as an
  // argument to a disable_warnings or a enable_warnings command.
  // Filter this keyword from the argument string and save only the
  // list of warnings.
  bool once_prop = check_and_filter_once_property(ds_property, &warn_argument);

  // Free all the DYNAMIC_STRING objects created
  free_dynamic_strings(&ds_warnings, &ds_property);

  // Get warning codes
  get_warning_codes(command, warn_argument, once_prop);

  return once_prop;
}

/// Create a list of disabled warnings that should be suppressed for
/// the next statements until enabled by enable_warnings command.
///
/// disable_warnings command can take an optional argument specifying
/// a warning or a comma separated list of warnings to be disabled.
/// The warnings specified should be in symbolic error name format.
///
/// disable_warnings command can also take a second optional argument,
/// which when specified will suppress the warnings for next statement
/// only. The second argument must be a "ONCE" keyword.
///
/// @param command Pointer to the st_command structure which holds the
///                arguments and information for the command.
static void do_disable_warnings(struct st_command *command) {
  // Revert the previously set properties
  if (once_property) revert_properties();

  // Check if disable_warnings command has warning list argument.
  if (!*command->first_argument) {
    // disable_warnings without an argument, disable all the warnings.
    if (disabled_warnings->count()) disabled_warnings->clear_list();
    if (enabled_warnings->count()) enabled_warnings->clear_list();

    // Update the environment variables containing the list of disabled
    // and enabled warnings.
    update_disabled_enabled_warnings_list_var();

    // Set 'disable_warnings' property value to 1
    set_property(command, P_WARN, 1);
    return;
  } else {
    // Parse the warning list argument specified with disable_warnings
    // command.
    parse_warning_list_argument(command);

    // Update the environment variables containing the list of disabled
    // and enabled warnings.
    update_disabled_enabled_warnings_list_var();

    // Set 'disable_warnings' property value to 1
    set_property(command, P_WARN, 1);
  }

  command->last_argument = command->end;
}

/// Create a list of enabled warnings that should be enabled for the
/// next statements until disabled by disable_warnings command.
///
/// enable_warnings command can take an optional argument specifying
/// a warning or a comma separated list of warnings to be enabled. The
/// warnings specified should be in symbolic error name format.
///
/// enable_warnings command can also take a second optional argument,
/// which when specified will enable the warnings for next statement
/// only. The second argument must be a "ONCE" keyword.
///
/// @param command Pointer to the st_command structure which holds the
///                arguments and information for the command.
static void do_enable_warnings(struct st_command *command) {
  // Revert the previously set properties
  if (once_property) revert_properties();

  bool once_prop = false;
  if (!*command->first_argument) {
    // enable_warnings without an argument, enable all the warnings.
    if (disabled_warnings->count()) disabled_warnings->clear_list();
    if (enabled_warnings->count()) enabled_warnings->clear_list();

    // Update the environment variables containing the list of disabled
    // and enabled warnings.
    update_disabled_enabled_warnings_list_var();

    // Set 'disable_warnings' property value to 0
    set_property(command, P_WARN, 0);
  } else {
    // Parse the warning list argument specified with enable_warnings command.
    once_prop = parse_warning_list_argument(command);

    // Update the environment variables containing the list of disabled and
    // enabled warnings.
    update_disabled_enabled_warnings_list_var();
  }

  // Call set_once_property() to set once_propetry flag.
  if (disable_warnings && once_prop) set_once_property(P_WARN, 1);

  command->last_argument = command->end;
}

/// Create a list of error values that the next statement is expected
/// to return. Each error must be an error number or an SQLSTATE value
/// or a symbolic error name representing an error.
///
/// SQLSTATE value must start with 'S'. It is also possible to specify
/// client errors with 'error' command.
///
/// @code
/// --error 1064
/// --error S42S01
/// --error ER_TABLE_EXISTS_ERROR,ER_PARSE_ERROR
/// --error CR_SERVER_GONE_ERROR
/// @endcode
///
/// @param command Pointer to the st_command structure which holds the
///                arguments and information for the command.
static void do_error(struct st_command *command) {
  if (!*command->first_argument) die("Missing argument(s) to 'error' command.");

  // Check if error command ends with a comment
  char *end = command->first_argument + std::strlen(command->first_argument);
  while (std::strlen(command->first_argument) > std::strlen(end)) {
    end--;
    if (*end == '#') break;
  }

  if (std::strlen(command->first_argument) == std::strlen(end))
    end = command->first_argument + std::strlen(command->first_argument);

  std::string error;
  std::stringstream errors(std::string(command->first_argument, end));

  // Get error codes
  while (std::getline(errors, error, ',')) {
    // Remove any space from the string representing an error.
    error.erase(remove_if(error.begin(), error.end(), isspace), error.end());

    // Code to handle a variable containing an error.
    if (error.front() == '$') {
      const char *varname_end = NULL;
      VAR *var = var_get(error.c_str(), &varname_end, 0, 0);
      error.assign(var->str_val);
    }

    if (error.front() == 'S') {
      // SQLSTATE string
      //   * Must be SQLSTATE_LENGTH long
      //   * May contain only digits[0-9] and _uppercase_ letters

      // Step pass 'S' character
      error = error.substr(1, error.length());

      if (error.length() != SQLSTATE_LENGTH)
        die("The sqlstate must be exactly %d chars long.", SQLSTATE_LENGTH);

      // Check the validity of an SQLSTATE string.
      for (std::size_t i = 0; i < error.length(); i++) {
        if (!my_isdigit(charset_info, error[i]) &&
            !my_isupper(charset_info, error[i]))
          die("The sqlstate may only consist of digits[0-9] and _uppercase_ "
              "letters.");
      }
      expected_errors->add_error(error.c_str(), ERR_SQLSTATE);
    } else if (error.front() == 's') {
      die("The sqlstate definition must start with an uppercase S.");
    }
    // Checking for both server error names as well as client error names.
    else if (error.front() == 'C' || error.front() == 'E') {
      // Code to handle --error <error_string>.
      int error_code = get_errcode_from_name(error);
      if (error_code == -1) die("Unknown SQL error name '%s'.", error.c_str());
      expected_errors->add_error(error_code, ERR_ERRNO);
    } else if (error.front() == 'c' || error.front() == 'e') {
      die("The error name definition must start with an uppercase C or E.");
    } else {
      // Check that the string passed to error command contains only digits.
      int error_code = get_int_val(error.c_str());
      if (error_code == -1)
        die("Invalid argument '%s' to 'error' command, the argument may "
            "consist of either symbolic error names or error codes.",
            command->first_argument);
      expected_errors->add_error((std::uint32_t)error_code, ERR_ERRNO);
    }

    if (expected_errors->count() >= MAX_ERROR_COUNT)
      die("Too many errorcodes specified.");
  }

  command->last_argument = command->end;
}

/*
  Get a string;  Return ptr to end of string
  Strings may be surrounded by " or '

  If string is a '$variable', return the value of the variable.
*/

static char *get_string(char **to_ptr, char **from_ptr,
                        struct st_command *command) {
  char c, sep;
  char *to = *to_ptr, *from = *from_ptr, *start = to;
  DBUG_ENTER("get_string");

  /* Find separator */
  if (*from == '"' || *from == '\'')
    sep = *from++;
  else
    sep = ' '; /* Separated with space */

  for (; (c = *from); from++) {
    if (c == '\\' && from[1]) { /* Escaped character */
      /* We can't translate \0 -> ASCII 0 as replace can't handle ASCII 0 */
      switch (*++from) {
        case 'n':
          *to++ = '\n';
          break;
        case 't':
          *to++ = '\t';
          break;
        case 'r':
          *to++ = '\r';
          break;
        case 'b':
          *to++ = '\b';
          break;
        case 'Z': /* ^Z must be escaped on Win32 */
          *to++ = '\032';
          break;
        default:
          *to++ = *from;
          break;
      }
    } else if (c == sep) {
      if (c == ' ' || c != *++from) break; /* Found end of string */
      *to++ = c;                           /* Copy duplicated separator */
    } else
      *to++ = c;
  }
  if (*from != ' ' && *from) die("Wrong string argument in %s", command->query);

  while (my_isspace(charset_info, *from)) /* Point to next string */
    from++;

  *to = 0;          /* End of string marker */
  *to_ptr = to + 1; /* Store pointer to end */
  *from_ptr = from;

  /* Check if this was a variable */
  if (*start == '$') {
    const char *end = to;
    VAR *var = var_get(start, &end, 0, 1);
    if (var && to == (char *)end + 1) {
      DBUG_PRINT("info", ("var: '%s' -> '%s'", start, var->str_val));
      DBUG_RETURN(var->str_val); /* return found variable value */
    }
  }
  DBUG_RETURN(start);
}

static void set_reconnect(MYSQL *mysql, int val) {
  bool reconnect = val;
  DBUG_ENTER("set_reconnect");
  DBUG_PRINT("info", ("val: %d", val));
  mysql_options(mysql, MYSQL_OPT_RECONNECT, (char *)&reconnect);
  DBUG_VOID_RETURN;
}

/**
  Change the current connection to the given st_connection, and update
  $mysql_get_server_version and $CURRENT_CONNECTION accordingly.
*/
static void set_current_connection(struct st_connection *con) {
  cur_con = con;
  /* Update $mysql_get_server_version to that of current connection */
  var_set_int("$mysql_get_server_version",
              mysql_get_server_version(&con->mysql));
  /* Update $CURRENT_CONNECTION to the name of the current connection */
  var_set_string("$CURRENT_CONNECTION", con->name);
}

static void select_connection_name(const char *name) {
  DBUG_ENTER("select_connection_name");
  DBUG_PRINT("enter", ("name: '%s'", name));
  st_connection *con = find_connection_by_name(name);

  if (!con) die("connection '%s' not found in connection pool", name);

  set_current_connection(con);

  /* Connection logging if enabled */
  if (!disable_connect_log && !disable_query_log) {
    DYNAMIC_STRING *ds = &ds_res;

    dynstr_append_mem(ds, "connection ", 11);
    replace_dynstr_append(ds, name);
    dynstr_append_mem(ds, ";\n", 2);
  }

  DBUG_VOID_RETURN;
}

static void select_connection(struct st_command *command) {
  DBUG_ENTER("select_connection");
  static DYNAMIC_STRING ds_connection;
  const struct command_arg connection_args[] = {
      {"connection_name", ARG_STRING, true, &ds_connection,
       "Name of the connection that we switch to."}};
  check_command_args(command, command->first_argument, connection_args,
                     sizeof(connection_args) / sizeof(struct command_arg), ' ');

  DBUG_PRINT("info", ("changing connection: %s", ds_connection.str));
  select_connection_name(ds_connection.str);
  dynstr_free(&ds_connection);
  DBUG_VOID_RETURN;
}

static void do_close_connection(struct st_command *command) {
  DBUG_ENTER("close_connection");

  struct st_connection *con;
  static DYNAMIC_STRING ds_connection;
  const struct command_arg close_connection_args[] = {
      {"connection_name", ARG_STRING, true, &ds_connection,
       "Name of the connection to close."}};
  check_command_args(command, command->first_argument, close_connection_args,
                     sizeof(close_connection_args) / sizeof(struct command_arg),
                     ' ');

  DBUG_PRINT("enter", ("connection name: '%s'", ds_connection.str));

  if (!(con = find_connection_by_name(ds_connection.str)))
    die("connection '%s' not found in connection pool", ds_connection.str);

  DBUG_PRINT("info", ("Closing connection %s", con->name));
  if (command->type == Q_DIRTY_CLOSE) {
    if (con->mysql.net.vio) {
      vio_delete(con->mysql.net.vio);
      con->mysql.net.vio = 0;
      end_server(&con->mysql);
    }
  }
  if (con->stmt) mysql_stmt_close(con->stmt);
  con->stmt = 0;

  mysql_close(&con->mysql);

  if (con->util_mysql) mysql_close(con->util_mysql);
  con->util_mysql = 0;
  con->pending = false;

  my_free(con->name);

  /*
    When the connection is closed set name to "-closed_connection-"
    to make it possible to reuse the connection name.
  */
  if (!(con->name = my_strdup(PSI_NOT_INSTRUMENTED, "-closed_connection-",
                              MYF(MY_WME))))
    die("Out of memory");

  if (con == cur_con) {
    /* Current connection was closed */
    var_set_int("$mysql_get_server_version", 0xFFFFFFFF);
    var_set_string("$CURRENT_CONNECTION", con->name);
  }

  /* Connection logging if enabled */
  if (!disable_connect_log && !disable_query_log) {
    DYNAMIC_STRING *ds = &ds_res;

    dynstr_append_mem(ds, "disconnect ", 11);
    replace_dynstr_append(ds, ds_connection.str);
    dynstr_append_mem(ds, ";\n", 2);
  }

  dynstr_free(&ds_connection);
  DBUG_VOID_RETURN;
}

/*
  Connect to a server doing several retries if needed.

  SYNOPSIS
  safe_connect()
  con               - connection structure to be used
  host, user, pass, - connection parameters
  db, port, sock

  NOTE

  Sometimes in a test the client starts before
  the server - to solve the problem, we try again
  after some sleep if connection fails the first
  time

  This function will try to connect to the given server
  "opt_max_connect_retries" times and sleep "connection_retry_sleep"
  seconds between attempts before finally giving up.
  This helps in situation when the client starts
  before the server (which happens sometimes).
  It will only ignore connection errors during these retries.

*/

static void safe_connect(MYSQL *mysql, const char *name, const char *host,
                         const char *user, const char *pass, const char *db,
                         int port, const char *sock) {
  int failed_attempts = 0;

  DBUG_ENTER("safe_connect");

  verbose_msg(
      "Connecting to server %s:%d (socket %s) as '%s'"
      ", connection '%s', attempt %d ...",
      host, port, sock, user, name, failed_attempts);

  mysql_options(mysql, MYSQL_OPT_CONNECT_ATTR_RESET, 0);
  mysql_options4(mysql, MYSQL_OPT_CONNECT_ATTR_ADD, "program_name",
                 "mysqltest");
  mysql_options(mysql, MYSQL_OPT_CAN_HANDLE_EXPIRED_PASSWORDS,
                &can_handle_expired_passwords);
  while (!mysql_real_connect_wrapper(
      mysql, host, user, pass, db, port, sock,
      CLIENT_MULTI_STATEMENTS | CLIENT_REMEMBER_OPTIONS)) {
    /*
      Connect failed

      Only allow retry if this was an error indicating the server
      could not be contacted. Error code differs depending
      on protocol/connection type
    */

    if ((mysql_errno(mysql) == CR_CONN_HOST_ERROR ||
         mysql_errno(mysql) == CR_CONNECTION_ERROR ||
         mysql_errno(mysql) == CR_NAMEDPIPEOPEN_ERROR) &&
        failed_attempts < opt_max_connect_retries) {
      verbose_msg("Connect attempt %d/%d failed: %d: %s", failed_attempts,
                  opt_max_connect_retries, mysql_errno(mysql),
                  mysql_error(mysql));
      my_sleep(connection_retry_sleep);
    } else {
      if (failed_attempts > 0)
        die("Could not open connection '%s' after %d attempts: %d %s", name,
            failed_attempts, mysql_errno(mysql), mysql_error(mysql));
      else
        die("Could not open connection '%s': %d %s", name, mysql_errno(mysql),
            mysql_error(mysql));
    }
    failed_attempts++;
  }
  verbose_msg("... Connected.");
  DBUG_VOID_RETURN;
}

/// Connect to a server and handle connection errors in case they
/// occur.
///
/// This function will try to establish a connection to server and
/// handle possible errors in the same manner as if "connect" was usual
/// SQL-statement. If an error is expected it will ignore it once it
/// occurs and log the "statement" to the query log. Unlike
/// safe_connect() it won't do several attempts.
///
/// @param command Pointer to the st_command structure which holds the
///                     arguments and information for the command.
/// @param con     Connection structure to be used
/// @param host    Host name
/// @param user    User name
/// @param pass    Password
/// @param db      Database name
/// @param port    Port number
/// @param sock    Socket value
///
/// @retval 1 if connection succeeds, 0 otherwise
static int connect_n_handle_errors(struct st_command *command, MYSQL *con,
                                   const char *host, const char *user,
                                   const char *pass, const char *db, int port,
                                   const char *sock) {
  DYNAMIC_STRING *ds;
  int failed_attempts = 0;

  ds = &ds_res;

  /* Only log if an error is expected */
  if (expected_errors->count() > 0 && !disable_query_log) {
    /*
      Log the connect to result log
    */
    dynstr_append_mem(ds, "connect(", 8);
    replace_dynstr_append(ds, host);
    dynstr_append_mem(ds, ",", 1);
    replace_dynstr_append(ds, user);
    dynstr_append_mem(ds, ",", 1);
    replace_dynstr_append(ds, pass);
    dynstr_append_mem(ds, ",", 1);
    if (db) replace_dynstr_append(ds, db);
    dynstr_append_mem(ds, ",", 1);
    replace_dynstr_append_uint(ds, port);
    dynstr_append_mem(ds, ",", 1);
    if (sock) replace_dynstr_append(ds, sock);
    dynstr_append_mem(ds, ")", 1);
    dynstr_append_mem(ds, delimiter, delimiter_length);
    dynstr_append_mem(ds, "\n", 1);
  }
  /* Simlified logging if enabled */
  if (!disable_connect_log && !disable_query_log) {
    replace_dynstr_append(ds, command->query);
    dynstr_append_mem(ds, ";\n", 2);
  }

  mysql_options(con, MYSQL_OPT_CONNECT_ATTR_RESET, 0);
  mysql_options4(con, MYSQL_OPT_CONNECT_ATTR_ADD, "program_name", "mysqltest");
  mysql_options(con, MYSQL_OPT_CAN_HANDLE_EXPIRED_PASSWORDS,
                &can_handle_expired_passwords);
  while (!mysql_real_connect_wrapper(con, host, user, pass, db, port,
                                     sock ? sock : 0,
                                     CLIENT_MULTI_STATEMENTS)) {
    /*
      If we have used up all our connections check whether this
      is expected (by --error). If so, handle the error right away.
      Otherwise, give it some extra time to rule out race-conditions.
      If extra-time doesn't help, we have an unexpected error and
      must abort -- just proceeding to handle_error() when second
      and third chances are used up will handle that for us.

      There are various user-limits of which only max_user_connections
      and max_connections_per_hour apply at connect time. For the
      the second to create a race in our logic, we'd need a limits
      test that runs without a FLUSH for longer than an hour, so we'll
      stay clear of trying to work out which exact user-limit was
      exceeded.
    */

    if (((mysql_errno(con) == ER_TOO_MANY_USER_CONNECTIONS) ||
         (mysql_errno(con) == ER_USER_LIMIT_REACHED)) &&
        (failed_attempts++ < opt_max_connect_retries)) {
      int i;

      i = match_expected_error(command, mysql_errno(con), mysql_sqlstate(con));

      if (i >= 0) goto do_handle_error; /* expected error, handle */

      my_sleep(connection_retry_sleep); /* unexpected error, wait */
      continue;                         /* and give it 1 more chance */
    }

  do_handle_error:
    var_set_errno(mysql_errno(con));
    handle_error(command, mysql_errno(con), mysql_error(con),
                 mysql_sqlstate(con), ds);
    return 0; /* Not connected */
  }

  var_set_errno(0);
  handle_no_error(command);
  revert_properties();
  return 1; /* Connected */
}

/*
  Open a new connection to MySQL Server with the parameters
  specified. Make the new connection the current connection.

  SYNOPSIS
  do_connect()
  q	       called command

  DESCRIPTION
  connect(<name>,<host>,<user>,[<pass>,[<db>,[<port>,<sock>[<opts>]]]]);
  connect <name>,<host>,<user>,[<pass>,[<db>,[<port>,<sock>[<opts>]]]];

  <name> - name of the new connection
  <host> - hostname of server
  <user> - user to connect as
  <pass> - password used when connecting
  <db>   - initial db when connected
  <port> - server port
  <sock> - server socket
  <opts> - options to use for the connection
   * SSL - use SSL if available
   * COMPRESS - use compression if available
   * SHM - use shared memory if available
   * PIPE - use named pipe if available
   * SOCKET - use socket protocol
   * TCP - use tcp protocol
*/

static void do_connect(struct st_command *command) {
  int con_port = opt_port;
  char *con_options;
  bool con_ssl = 0, con_compress = 0;
  bool con_pipe = 0, con_shm = 0, con_cleartext_enable = 0;
  struct st_connection *con_slot;
#if defined(HAVE_OPENSSL)
  uint save_opt_ssl_mode = opt_ssl_mode;
#endif

  static DYNAMIC_STRING ds_connection_name;
  static DYNAMIC_STRING ds_host;
  static DYNAMIC_STRING ds_user;
  static DYNAMIC_STRING ds_password;
  static DYNAMIC_STRING ds_database;
  static DYNAMIC_STRING ds_port;
  static DYNAMIC_STRING ds_sock;
  static DYNAMIC_STRING ds_options;
  static DYNAMIC_STRING ds_default_auth;
  static DYNAMIC_STRING ds_shm;
  const struct command_arg connect_args[] = {
      {"connection name", ARG_STRING, true, &ds_connection_name,
       "Name of the connection"},
      {"host", ARG_STRING, true, &ds_host, "Host to connect to"},
      {"user", ARG_STRING, false, &ds_user, "User to connect as"},
      {"passsword", ARG_STRING, false, &ds_password,
       "Password used when connecting"},
      {"database", ARG_STRING, false, &ds_database,
       "Database to select after connect"},
      {"port", ARG_STRING, false, &ds_port, "Port to connect to"},
      {"socket", ARG_STRING, false, &ds_sock, "Socket to connect with"},
      {"options", ARG_STRING, false, &ds_options,
       "Options to use while connecting"},
      {"default_auth", ARG_STRING, false, &ds_default_auth,
       "Default authentication to use"}};

  DBUG_ENTER("do_connect");
  DBUG_PRINT("enter", ("connect: %s", command->first_argument));

  strip_parentheses(command);
  check_command_args(command, command->first_argument, connect_args,
                     sizeof(connect_args) / sizeof(struct command_arg), ',');

  /* Port */
  if (ds_port.length) {
    con_port = atoi(ds_port.str);
    if (con_port == 0) die("Illegal argument for port: '%s'", ds_port.str);
  }

  /* Shared memory */
  init_dynamic_string(&ds_shm, ds_sock.str, 0, 0);

  /* Sock */
  if (ds_sock.length) {
    /*
      If the socket is specified just as a name without path
      append tmpdir in front
    */
    if (*ds_sock.str != FN_LIBCHAR) {
      char buff[FN_REFLEN];
      fn_format(buff, ds_sock.str, TMPDIR, "", 0);
      dynstr_set(&ds_sock, buff);
    }
  } else {
    /* No socket specified, use default */
    dynstr_set(&ds_sock, unix_sock);
  }
  DBUG_PRINT("info", ("socket: %s", ds_sock.str));

  /* Options */
  con_options = ds_options.str;
  bool con_socket = 0, con_tcp = 0;
  while (*con_options) {
    /* Step past any spaces in beginning of option */
    while (*con_options && my_isspace(charset_info, *con_options))
      con_options++;

    /* Find end of this option */
    char *end = con_options;
    while (*end && !my_isspace(charset_info, *end)) end++;

    size_t con_option_len = end - con_options;
    char cur_con_option[10];
    strmake(cur_con_option, con_options, con_option_len);

    if (!std::strcmp(cur_con_option, "SSL"))
      con_ssl = 1;
    else if (!std::strcmp(cur_con_option, "COMPRESS"))
      con_compress = 1;
    else if (!std::strcmp(cur_con_option, "PIPE"))
      con_pipe = 1;
    else if (!std::strcmp(cur_con_option, "SHM"))
      con_shm = 1;
    else if (!std::strcmp(cur_con_option, "CLEARTEXT"))
      con_cleartext_enable = 1;
    else if (!std::strcmp(cur_con_option, "SOCKET"))
      con_socket = 1;
    else if (!std::strcmp(cur_con_option, "TCP"))
      con_tcp = 1;
    else
      die("Illegal option to connect: %s", cur_con_option);

    /* Process next option */
    con_options = end;
  }

  if (find_connection_by_name(ds_connection_name.str))
    die("Connection %s already exists", ds_connection_name.str);

  if (next_con != connections_end)
    con_slot = next_con;
  else {
    if (!(con_slot = find_connection_by_name("-closed_connection-")))
      die("Connection limit exhausted, you can have max %d connections",
          opt_max_connections);
  }

  if (!mysql_init(&con_slot->mysql)) die("Failed on mysql_init()");

  if (opt_connect_timeout)
    mysql_options(&con_slot->mysql, MYSQL_OPT_CONNECT_TIMEOUT,
                  (void *)&opt_connect_timeout);

  if (opt_compress || con_compress)
    mysql_options(&con_slot->mysql, MYSQL_OPT_COMPRESS, NullS);
  mysql_options(&con_slot->mysql, MYSQL_OPT_LOCAL_INFILE, 0);
  mysql_options(&con_slot->mysql, MYSQL_SET_CHARSET_NAME, charset_info->csname);
  if (opt_charsets_dir)
    mysql_options(&con_slot->mysql, MYSQL_SET_CHARSET_DIR, opt_charsets_dir);

#if defined(HAVE_OPENSSL)
  /*
    If mysqltest --ssl-mode option is set to DISABLED
    and connect(.., SSL) command used, set proper opt_ssl_mode.

    So, SSL connection is used either:
    a) mysqltest --ssl-mode option is NOT set to DISABLED or
    b) connect(.., SSL) command used.
  */
  if (opt_ssl_mode == SSL_MODE_DISABLED && con_ssl) {
    opt_ssl_mode =
        (opt_ssl_ca || opt_ssl_capath) ? SSL_MODE_VERIFY_CA : SSL_MODE_REQUIRED;
  }
#else
  /* keep the compiler happy about con_ssl */
  con_ssl = con_ssl ? true : false;
#endif
  if (SSL_SET_OPTIONS(&con_slot->mysql)) die("%s", SSL_SET_OPTIONS_ERROR);
#if defined(HAVE_OPENSSL)
  opt_ssl_mode = save_opt_ssl_mode;
#endif

  if (con_pipe && !con_ssl) {
    opt_protocol = MYSQL_PROTOCOL_PIPE;
  }

  if (opt_compress || con_compress) {
    enable_async_client = false;
  }

  if (opt_protocol) {
    mysql_options(&con_slot->mysql, MYSQL_OPT_PROTOCOL, (char *)&opt_protocol);
    /*
      Resetting the opt_protocol value to 0 to avoid the
      possible failure in the next connect() command.
    */
    opt_protocol = 0;
  }

  if (con_shm) {
    uint protocol = MYSQL_PROTOCOL_MEMORY;
    if (!ds_shm.length) die("Missing shared memory base name");

    mysql_options(&con_slot->mysql, MYSQL_SHARED_MEMORY_BASE_NAME, ds_shm.str);
    mysql_options(&con_slot->mysql, MYSQL_OPT_PROTOCOL, &protocol);
  } else if (shared_memory_base_name) {
    mysql_options(&con_slot->mysql, MYSQL_SHARED_MEMORY_BASE_NAME,
                  shared_memory_base_name);
  }

  if (con_socket) {
    uint protocol = MYSQL_PROTOCOL_SOCKET;
    mysql_options(&con_slot->mysql, MYSQL_OPT_PROTOCOL, &protocol);
  }

  if (con_tcp) {
    uint protocol = MYSQL_PROTOCOL_TCP;
    mysql_options(&con_slot->mysql, MYSQL_OPT_PROTOCOL, &protocol);
  }

  /* Use default db name */
  if (ds_database.length == 0) dynstr_set(&ds_database, opt_db);

  if (opt_plugin_dir && *opt_plugin_dir)
    mysql_options(&con_slot->mysql, MYSQL_PLUGIN_DIR, opt_plugin_dir);

  if (ds_default_auth.length)
    mysql_options(&con_slot->mysql, MYSQL_DEFAULT_AUTH, ds_default_auth.str);

  /* Set server public_key */
  set_server_public_key(&con_slot->mysql);

  set_get_server_public_key_option(&con_slot->mysql);

  if (con_cleartext_enable)
    mysql_options(&con_slot->mysql, MYSQL_ENABLE_CLEARTEXT_PLUGIN,
                  (char *)&con_cleartext_enable);

  /* Special database to allow one to connect without a database name */
  if (ds_database.length && !std::strcmp(ds_database.str, "*NO-ONE*"))
    dynstr_set(&ds_database, "");

  if (connect_n_handle_errors(command, &con_slot->mysql, ds_host.str,
                              ds_user.str, ds_password.str, ds_database.str,
                              con_port, ds_sock.str)) {
    DBUG_PRINT("info", ("Inserting connection %s in connection pool",
                        ds_connection_name.str));
    my_free(con_slot->name);
    if (!(con_slot->name = my_strdup(PSI_NOT_INSTRUMENTED,
                                     ds_connection_name.str, MYF(MY_WME))))
      die("Out of memory");
    con_slot->name_len = std::strlen(con_slot->name);
    set_current_connection(con_slot);

    if (con_slot == next_con)
      next_con++; /* if we used the next_con slot, advance the pointer */
  }

  dynstr_free(&ds_connection_name);
  dynstr_free(&ds_host);
  dynstr_free(&ds_user);
  dynstr_free(&ds_password);
  dynstr_free(&ds_database);
  dynstr_free(&ds_port);
  dynstr_free(&ds_sock);
  dynstr_free(&ds_options);
  dynstr_free(&ds_default_auth);
  dynstr_free(&ds_shm);
  DBUG_VOID_RETURN;
}

static int do_done(struct st_command *command) {
  /* Check if empty block stack */
  if (cur_block == block_stack) {
    if (*command->query != '}')
      die("Stray 'end' command - end of block before beginning");
    die("Stray '}' - end of block before beginning");
  }

  /* Test if inner block has been executed */
  if (cur_block->ok && cur_block->cmd == cmd_while) {
    /* Pop block from stack, re-execute outer block */
    cur_block--;
    parser.current_line = cur_block->line;
  } else {
    if (*cur_block->delim) {
      /* Restore "old" delimiter after false if block */
      strcpy(delimiter, cur_block->delim);
      delimiter_length = std::strlen(delimiter);
    }
    /* Pop block from stack, goto next line */
    cur_block--;
    parser.current_line++;
  }
  return 0;
}

/* Operands available in if or while conditions */

enum block_op { EQ_OP, NE_OP, GT_OP, GE_OP, LT_OP, LE_OP, ILLEG_OP };

static enum block_op find_operand(const char *start) {
  char first = *start;
  char next = *(start + 1);

  if (first == '=' && next == '=') return EQ_OP;
  if (first == '!' && next == '=') return NE_OP;
  if (first == '>' && next == '=') return GE_OP;
  if (first == '>') return GT_OP;
  if (first == '<' && next == '=') return LE_OP;
  if (first == '<') return LT_OP;

  return ILLEG_OP;
}

/*
  Process start of a "if" or "while" statement

  SYNOPSIS
  do_block()
  cmd        Type of block
  q	       called command

  DESCRIPTION
  if ([!]<expr>)
  {
  <block statements>
  }

  while ([!]<expr>)
  {
  <block statements>
  }

  Evaluates the <expr> and if it evaluates to
  greater than zero executes the following code block.
  A '!' can be used before the <expr> to indicate it should
  be executed if it evaluates to zero.

  <expr> can also be a simple comparison condition:

  <variable> <op> <expr>

  The left hand side must be a variable, the right hand side can be a
  variable, number, string or `query`. Operands are ==, !=, <, <=, >, >=.
  == and != can be used for strings, all can be used for numerical values.
*/

static void do_block(enum block_cmd cmd, struct st_command *command) {
  char *p = command->first_argument;
  const char *expr_start, *expr_end;
  VAR v;
  const char *cmd_name = (cmd == cmd_while ? "while" : "if");
  bool not_expr = false;
  DBUG_ENTER("do_block");
  DBUG_PRINT("enter", ("%s", cmd_name));

  /* Check stack overflow */
  if (cur_block == block_stack_end) die("Nesting too deeply");

  /* Set way to find outer block again, increase line counter */
  cur_block->line = parser.current_line++;

  /* If this block is ignored */
  if (!cur_block->ok) {
    /* Inner block should be ignored too */
    cur_block++;
    cur_block->cmd = cmd;
    cur_block->ok = false;
    cur_block->delim[0] = '\0';
    DBUG_VOID_RETURN;
  }

  /* Parse and evaluate test expression */
  expr_start = strchr(p, '(');
  if (!expr_start++) die("missing '(' in %s", cmd_name);

  while (my_isspace(charset_info, *expr_start)) expr_start++;

  /* Check for !<expr> */
  if (*expr_start == '!') {
    not_expr = true;
    expr_start++; /* Step past the '!', then any whitespace */
    while (*expr_start && my_isspace(charset_info, *expr_start)) expr_start++;
  }
  /* Find ending ')' */
  expr_end = strrchr(expr_start, ')');
  if (!expr_end) die("missing ')' in %s", cmd_name);
  p = (char *)expr_end + 1;

  while (*p && my_isspace(charset_info, *p)) p++;
  if (*p && *p != '{') die("Missing '{' after %s. Found \"%s\"", cmd_name, p);

  var_init(&v, 0, 0, 0, 0);

  /* If expression starts with a variable, it may be a compare condition */

  if (*expr_start == '$') {
    const char *curr_ptr = expr_end;
    eval_expr(&v, expr_start, &curr_ptr, true);
    while (my_isspace(charset_info, *++curr_ptr)) {
    }
    /* If there was nothing past the variable, skip condition part */
    if (curr_ptr == expr_end) goto NO_COMPARE;

    enum block_op operand = find_operand(curr_ptr);
    if (operand == ILLEG_OP)
      die("Found junk '%.*s' after $variable in condition",
          (int)(expr_end - curr_ptr), curr_ptr);

    /* We could silently allow this, but may be confusing */
    if (not_expr)
      die("Negation and comparison should not be combined, please rewrite");

    /* Skip the 1 or 2 chars of the operand, then white space */
    if (operand == LT_OP || operand == GT_OP) {
      curr_ptr++;
    } else {
      curr_ptr += 2;
    }
    while (my_isspace(charset_info, *curr_ptr)) curr_ptr++;
    if (curr_ptr == expr_end) die("Missing right operand in comparison");

    /* Strip off trailing white space */
    while (my_isspace(charset_info, expr_end[-1])) expr_end--;
    /* strip off ' or " around the string */
    if (*curr_ptr == '\'' || *curr_ptr == '"') {
      if (expr_end[-1] != *curr_ptr) die("Unterminated string value");
      curr_ptr++;
      expr_end--;
    }
    VAR v2;
    var_init(&v2, 0, 0, 0, 0);
    eval_expr(&v2, curr_ptr, &expr_end);

    if ((operand != EQ_OP && operand != NE_OP) && !(v.is_int && v2.is_int))
      die("Only == and != are supported for string values");

    /* Now we overwrite the first variable with 0 or 1 (for false or true) */

    switch (operand) {
      case EQ_OP:
        if (v.is_int)
          v.int_val = (v2.is_int && v2.int_val == v.int_val);
        else
          v.int_val = !std::strcmp(v.str_val, v2.str_val);
        break;

      case NE_OP:
        if (v.is_int)
          v.int_val = !(v2.is_int && v2.int_val == v.int_val);
        else
          v.int_val = (std::strcmp(v.str_val, v2.str_val) != 0);
        break;

      case LT_OP:
        v.int_val = (v.int_val < v2.int_val);
        break;
      case LE_OP:
        v.int_val = (v.int_val <= v2.int_val);
        break;
      case GT_OP:
        v.int_val = (v.int_val > v2.int_val);
        break;
      case GE_OP:
        v.int_val = (v.int_val >= v2.int_val);
        break;
      case ILLEG_OP:
        die("Impossible operator, this cannot happen");
    }

    v.is_int = true;
    var_free()(&v2);
  } else {
    if (*expr_start != '`' && !my_isdigit(charset_info, *expr_start))
      die("Expression in if/while must beging with $, ` or a number");
    eval_expr(&v, expr_start, &expr_end);
  }

NO_COMPARE:
  /* Define inner block */
  cur_block++;
  cur_block->cmd = cmd;
  if (v.is_int) {
    cur_block->ok = (v.int_val != 0);
  } else
  /* Any non-empty string which does not begin with 0 is also true */
  {
    p = v.str_val;
    /* First skip any leading white space or unary -+ */
    while (*p && ((my_isspace(charset_info, *p) || *p == '-' || *p == '+')))
      p++;

    cur_block->ok = (*p && *p != '0') ? true : false;
  }

  if (not_expr) cur_block->ok = !cur_block->ok;

  if (cur_block->ok) {
    cur_block->delim[0] = '\0';
  } else {
    /* Remember "old" delimiter if entering a false if block */
    strcpy(cur_block->delim, delimiter);
  }

  DBUG_PRINT("info", ("OK: %d", cur_block->ok));

  var_free()(&v);
  DBUG_VOID_RETURN;
}

static void do_delimiter(struct st_command *command) {
  char *p = command->first_argument;
  DBUG_ENTER("do_delimiter");
  DBUG_PRINT("enter", ("first_argument: %s", command->first_argument));

  while (*p && my_isspace(charset_info, *p)) p++;

  if (!(*p)) die("Can't set empty delimiter");

  strmake(delimiter, p, sizeof(delimiter) - 1);
  delimiter_length = std::strlen(delimiter);

  DBUG_PRINT("exit", ("delimiter: %s", delimiter));
  command->last_argument = p + delimiter_length;
  DBUG_VOID_RETURN;
}

/*
  do_reset_connection

  DESCRIPTION
  Reset the current session.
*/
static void do_reset_connection() {
  MYSQL *mysql = &cur_con->mysql;

  DBUG_ENTER("do_reset_connection");
  if (mysql_reset_connection(mysql))
    die("reset connection failed: %s", mysql_error(mysql));
  if (cur_con->stmt) {
    mysql_stmt_close(cur_con->stmt);
    cur_con->stmt = NULL;
  }
  DBUG_VOID_RETURN;
}

bool match_delimiter(int c, const char *delim, size_t length) {
  uint i;
  char tmp[MAX_DELIMITER_LENGTH];

  if (c != *delim) return 0;

  for (i = 1; i < length && (c = my_getc(cur_file->file)) == *(delim + i); i++)
    tmp[i] = c;

  if (i == length) return 1; /* Found delimiter */

  /* didn't find delimiter, push back things that we read */
  my_ungetc(c);
  while (i > 1) my_ungetc(tmp[--i]);
  return 0;
}

static bool end_of_query(int c) {
  return match_delimiter(c, delimiter, delimiter_length);
}

/*
  Read one "line" from the file

  SYNOPSIS
  read_line
  buf     buffer for the read line
  size    size of the buffer i.e max size to read

  DESCRIPTION
  This function actually reads several lines and adds them to the
  buffer buf. It continues to read until it finds what it believes
  is a complete query.

  Normally that means it will read lines until it reaches the
  "delimiter" that marks end of query. Default delimiter is ';'
  The function should be smart enough not to detect delimiter's
  found inside strings surrounded with '"' and '\'' escaped strings.

  If the first line in a query starts with '#' or '-' this line is treated
  as a comment. A comment is always terminated when end of line '\n' is
  reached.

*/

static int read_line(char *buf, int size) {
  char c, last_quote = 0, last_char = 0;
  char *p = buf, *buf_end = buf + size - 1;
  int skip_char = 0;
  int query_comment = 0, query_comment_start = 0, query_comment_end = 0;
  bool have_slash = false;

  enum {
    R_NORMAL,
    R_Q,
    R_SLASH_IN_Q,
    R_COMMENT,
    R_LINE_START
  } state = R_LINE_START;
  DBUG_ENTER("read_line");

  start_lineno = cur_file->lineno;
  DBUG_PRINT("info", ("Starting to read at lineno: %d", start_lineno));
  for (; p < buf_end;) {
    skip_char = 0;
    c = my_getc(cur_file->file);
    if (feof(cur_file->file)) {
    found_eof:
      if (cur_file->file != stdin) {
        fclose(cur_file->file);
        cur_file->file = 0;
      }
      my_free(cur_file->file_name);
      cur_file->file_name = 0;
      if (cur_file == file_stack) {
        /* We're back at the first file, check if
           all { have matching }
        */
        if (cur_block != block_stack) die("Missing end of block");

        *p = 0;
        DBUG_PRINT("info", ("end of file at line %d", cur_file->lineno));
        DBUG_RETURN(1);
      }
      cur_file--;
      start_lineno = cur_file->lineno;
      continue;
    }

    if (c == '\n') {
      /* Line counting is independent of state */
      cur_file->lineno++;

      /* Convert cr/lf to lf */
      if (p != buf && *(p - 1) == '\r') p--;
    }

    switch (state) {
      case R_NORMAL:
        if (end_of_query(c)) {
          *p = 0;
          DBUG_PRINT("exit", ("Found delimiter '%s' at line %d", delimiter,
                              cur_file->lineno));
          DBUG_RETURN(0);
        } else if ((c == '{' &&
                    (!charset_info->coll->strnncoll(
                         charset_info, (const uchar *)"while", 5, (uchar *)buf,
                         std::min<my_ptrdiff_t>(5, p - buf), 0) ||
                     !charset_info->coll->strnncoll(
                         charset_info, (const uchar *)"if", 2, (uchar *)buf,
                         std::min<my_ptrdiff_t>(2, p - buf), 0)))) {
          /* Only if and while commands can be terminated by { */
          *p++ = c;
          *p = 0;
          DBUG_PRINT("exit", ("Found '{' indicating start of block at line %d",
                              cur_file->lineno));
          DBUG_RETURN(0);
        } else if (c == '\'' || c == '"' || c == '`') {
          if (!have_slash) {
            last_quote = c;
            state = R_Q;
          }
        } else if (c == '/') {
          if ((query_comment_start == 0) && (query_comment == 0))
            query_comment_start = 1;
          else if (query_comment_end == 1) {
            query_comment = 0;
            query_comment_end = 0;
          }
        } else if (c == '*') {
          if ((query_comment == 1) && (query_comment_end == 0))
            query_comment_end = 1;
          else if (query_comment_start == 1)
            query_comment = 1;
        } else if ((c == '+') || (c == '!')) {
          if ((query_comment_start == 1) && (query_comment == 1)) {
            query_comment_start = 0;
            query_comment = 0;
          }
        } else if (query_comment_start == 1)
          query_comment_start = 0;
        else if (query_comment_end == 1)
          query_comment_end = 0;

        have_slash = (c == '\\');
        break;

      case R_COMMENT:
        if (c == '\n') {
          /* Comments are terminated by newline */
          *p = 0;
          DBUG_PRINT("exit", ("Found newline in comment at line: %d",
                              cur_file->lineno));
          DBUG_RETURN(0);
        }
        break;

      case R_LINE_START:
        if (c == '#' || c == '-') {
          /* A # or - in the first position of the line - this is a comment */
          state = R_COMMENT;
        } else if (my_isspace(charset_info, c)) {
          if (c == '\n') {
            if (last_char == '\n') {
              /* Two new lines in a row, return empty line */
              DBUG_PRINT("info", ("Found two new lines in a row"));
              *p++ = c;
              *p = 0;
              DBUG_RETURN(0);
            }

            /* Query hasn't started yet */
            start_lineno = cur_file->lineno;
            DBUG_PRINT("info", ("Query hasn't started yet, start_lineno: %d",
                                start_lineno));
          }

          /* Skip all space at begining of line */
          skip_char = 1;
        } else if (end_of_query(c)) {
          *p = 0;
          DBUG_PRINT("exit", ("Found delimiter '%s' at line: %d", delimiter,
                              cur_file->lineno));
          DBUG_RETURN(0);
        } else if (c == '}') {
          /* A "}" need to be by itself in the begining of a line to terminate
           */
          *p++ = c;
          *p = 0;
          DBUG_PRINT("exit", ("Found '}' in begining of a line at line: %d",
                              cur_file->lineno));
          DBUG_RETURN(0);
        } else if (c == '\'' || c == '"' || c == '`') {
          last_quote = c;
          state = R_Q;
        } else
          state = R_NORMAL;
        break;

      case R_Q:
        if (c == last_quote)
          state = R_NORMAL;
        else if (c == '\\')
          state = R_SLASH_IN_Q;
        else if (query_comment)
          state = R_NORMAL;
        break;

      case R_SLASH_IN_Q:
        state = R_Q;
        break;
    }

    last_char = c;

    if (!skip_char) {
      /* Could be a multibyte character */
      /* This code is based on the code in "sql_load.cc" */
      uint charlen;
      if (my_mbmaxlenlen(charset_info) == 1)
        charlen = my_mbcharlen(charset_info, (unsigned char)c);
      else {
        if (!(charlen = my_mbcharlen(charset_info, (unsigned char)c))) {
          int c1 = my_getc(cur_file->file);
          if (c1 == EOF) {
            *p++ = c;
            goto found_eof;
          }

          charlen =
              my_mbcharlen_2(charset_info, (unsigned char)c, (unsigned char)c1);
          my_ungetc(c1);
        }
      }
      if (charlen == 0) DBUG_RETURN(1);
      /* We give up if multibyte character is started but not */
      /* completed before we pass buf_end */
      if ((charlen > 1) && (p + charlen) <= buf_end) {
        char *mb_start = p;

        *p++ = c;

        for (uint i = 1; i < charlen; i++) {
          c = my_getc(cur_file->file);
          if (feof(cur_file->file)) goto found_eof;
          *p++ = c;
        }
        if (!my_ismbchar(charset_info, mb_start, p)) {
          /* It was not a multiline char, push back the characters */
          /* We leave first 'c', i.e. pretend it was a normal char */
          while (p - 1 > mb_start) my_ungetc(*--p);
        }
      } else
        *p++ = c;
    }
  }
  die("The input buffer is too small for this query.x\n"
      "check your query or increase MAX_QUERY and recompile");
  DBUG_RETURN(0);
}

/*
  Convert the read query to result format version 1

  That is: After newline, all spaces need to be skipped
  unless the previous char was a quote

  This is due to an old bug that has now been fixed, but the
  version 1 output format is preserved by using this function

*/

static void convert_to_format_v1(char *query) {
  int last_c_was_quote = 0;
  char *p = query, *to = query;
  char *end = strend(query);
  char last_c;

  while (p <= end) {
    if (*p == '\n' && !last_c_was_quote) {
      *to++ = *p++; /* Save the newline */

      /* Skip any spaces on next line */
      while (*p && my_isspace(charset_info, *p)) p++;

      last_c_was_quote = 0;
    } else if (*p == '\'' || *p == '"' || *p == '`') {
      last_c = *p;
      *to++ = *p++;

      /* Copy anything until the next quote of same type */
      while (*p && *p != last_c) *to++ = *p++;

      *to++ = *p++;

      last_c_was_quote = 1;
    } else {
      *to++ = *p++;
      last_c_was_quote = 0;
    }
  }
}

/*
  Check for unexpected "junk" after the end of query
  This is normally caused by missing delimiters or when
  switching between different delimiters
*/

void check_eol_junk_line(const char *line) {
  const char *p = line;
  DBUG_ENTER("check_eol_junk_line");
  DBUG_PRINT("enter", ("line: %s", line));

  /* Check for extra delimiter */
  if (*p && !std::strncmp(p, delimiter, delimiter_length))
    die("Extra delimiter \"%s\" found", delimiter);

  /* Allow trailing # comment */
  if (*p && *p != '#') {
    if (*p == '\n') die("Missing delimiter");
    die("End of line junk detected: \"%s\"", p);
  }
  DBUG_VOID_RETURN;
}

static void check_eol_junk(const char *eol) {
  const char *p = eol;
  DBUG_ENTER("check_eol_junk");
  DBUG_PRINT("enter", ("eol: %s", eol));

  /* Skip past all spacing chars and comments */
  while (*p && (my_isspace(charset_info, *p) || *p == '#' || *p == '\n')) {
    /* Skip past comments started with # and ended with newline */
    if (*p && *p == '#') {
      p++;
      while (*p && *p != '\n') p++;
    }

    /* Check this line */
    if (*p && *p == '\n') check_eol_junk_line(p);

    if (*p) p++;
  }

  check_eol_junk_line(p);

  DBUG_VOID_RETURN;
}

static bool is_delimiter(const char *p) {
  uint match = 0;
  char *delim = delimiter;
  while (*p && *p == *delim++) {
    match++;
    p++;
  }

  return (match == delimiter_length);
}

// 256K -- a test in sp-big is >128K
#define MAX_QUERY (256 * 1024 * 2)
static char read_command_buf[MAX_QUERY];

/// Create a command from a set of lines.
///
/// Converts lines returned by read_line into a command, this involves
/// parsing the first word in the read line to find the command type.
///
/// A '`--`' comment may contain a valid query as the first word after
/// the comment start. Thus it's always checked to see if that is the
/// case. The advantage with this approach is to be able to execute
/// commands terminated by new line '\n' regardless how many "delimiter"
/// it contain.
///
/// @param [in] command_ptr pointer where to return the new query
///
/// @retval 0 on success, else 1
static int read_command(struct st_command **command_ptr) {
  char *p = read_command_buf;
  DBUG_ENTER("read_command");

  if (parser.current_line < parser.read_lines) {
    *command_ptr = q_lines->at(parser.current_line);
    // Assign the current command line number
    start_lineno = (*command_ptr)->lineno;
    DBUG_RETURN(0);
  }

  struct st_command *command;
  if (!(*command_ptr = command = (struct st_command *)my_malloc(
            PSI_NOT_INSTRUMENTED, sizeof(*command),
            MYF(MY_WME | MY_ZEROFILL))) ||
      q_lines->push_back(command))
    die("Out of memory");
  command->type = Q_UNKNOWN;

  read_command_buf[0] = 0;
  if (read_line(read_command_buf, sizeof(read_command_buf))) {
    check_eol_junk(read_command_buf);
    DBUG_RETURN(1);
  }

  // Set the line number for the command
  command->lineno = start_lineno;

  if (opt_result_format_version == 1) convert_to_format_v1(read_command_buf);

  DBUG_PRINT("info", ("query: '%s'", read_command_buf));
  if (*p == '#') {
    command->type = Q_COMMENT;
  } else if (p[0] == '-' && p[1] == '-') {
    command->type = Q_COMMENT_WITH_COMMAND;
    // Skip past '--'
    p += 2;
  } else if (*p == '\n') {
    command->type = Q_EMPTY_LINE;
  }

  // Skip leading spaces
  while (*p && my_isspace(charset_info, *p)) p++;

  if (!(command->query_buf = command->query =
            my_strdup(PSI_NOT_INSTRUMENTED, p, MYF(MY_WME))))
    die("Out of memory");

  // Calculate first word length(the command), terminated
  // by 'space' , '(' or 'delimiter'
  p = command->query;
  while (*p && !my_isspace(charset_info, *p) && *p != '(' && !is_delimiter(p))
    p++;
  command->first_word_len = (uint)(p - command->query);
  DBUG_PRINT("info",
             ("first_word: %.*s", static_cast<int>(command->first_word_len),
              command->query));

  // Skip spaces between command and first argument
  while (*p && my_isspace(charset_info, *p)) p++;
  command->first_argument = p;

  command->end = strend(command->query);
  command->query_len = (command->end - command->query);
  parser.read_lines++;
  DBUG_RETURN(0);
}

static struct my_option my_long_options[] = {
#include "caching_sha2_passwordopt-longopts.h"
#include "sslopt-longopts.h"
    {"basedir", 'b', "Basedir for tests.", &opt_basedir, &opt_basedir, 0,
     GET_STR, REQUIRED_ARG, 0, 0, 0, 0, 0, 0},
    {"character-sets-dir", OPT_CHARSETS_DIR,
     "Directory for character set files.", &opt_charsets_dir, &opt_charsets_dir,
     0, GET_STR, REQUIRED_ARG, 0, 0, 0, 0, 0, 0},
    {"colored-diff", OPT_COLORED_DIFF, "Colorize the diff outout.",
     &opt_colored_diff, &opt_colored_diff, 0, GET_BOOL, NO_ARG, 0, 0, 0, 0, 0,
     0},
    {"compress", 'C', "Use the compressed server/client protocol.",
     &opt_compress, &opt_compress, 0, GET_BOOL, NO_ARG, 0, 0, 0, 0, 0, 0},
    {"connect_timeout", OPT_CONNECT_TIMEOUT,
     "Number of seconds before connection timeout.", &opt_connect_timeout,
     &opt_connect_timeout, 0, GET_UINT, REQUIRED_ARG, 120, 0, 3600 * 12, 0, 0,
     0},
    {"cursor-protocol", OPT_CURSOR_PROTOCOL,
     "Use cursors for prepared statements.", &cursor_protocol, &cursor_protocol,
     0, GET_BOOL, NO_ARG, 0, 0, 0, 0, 0, 0},
    {"database", 'D', "Database to use.", &opt_db, &opt_db, 0, GET_STR,
     REQUIRED_ARG, 0, 0, 0, 0, 0, 0},
#ifdef DBUG_OFF
    {"debug", '#', "This is a non-debug version. Catch this and exit.", 0, 0, 0,
     GET_DISABLED, OPT_ARG, 0, 0, 0, 0, 0, 0},
    {"debug-check", OPT_DEBUG_CHECK,
     "This is a non-debug version. Catch this and exit.", 0, 0, 0, GET_DISABLED,
     NO_ARG, 0, 0, 0, 0, 0, 0},
    {"debug-info", OPT_DEBUG_INFO,
     "This is a non-debug version. Catch this and exit.", 0, 0, 0, GET_DISABLED,
     NO_ARG, 0, 0, 0, 0, 0, 0},
#else
    {"debug", '#', "Output debug log. Often this is 'd:t:o,filename'.", 0, 0, 0,
     GET_STR, OPT_ARG, 0, 0, 0, 0, 0, 0},
    {"debug-check", OPT_DEBUG_CHECK,
     "Check memory and open file usage at exit.", &debug_check_flag,
     &debug_check_flag, 0, GET_BOOL, NO_ARG, 0, 0, 0, 0, 0, 0},
    {"debug-info", OPT_DEBUG_INFO, "Print some debug info at exit.",
     &debug_info_flag, &debug_info_flag, 0, GET_BOOL, NO_ARG, 0, 0, 0, 0, 0, 0},
#endif
    {"default-character-set", OPT_DEFAULT_CHARSET,
     "Set the default character set.", &default_charset, &default_charset, 0,
     GET_STR, REQUIRED_ARG, 0, 0, 0, 0, 0, 0},
    {"explain-protocol", OPT_EXPLAIN_PROTOCOL,
     "Explain all SELECT/INSERT/REPLACE/UPDATE/DELETE statements",
     &explain_protocol, &explain_protocol, 0, GET_BOOL, NO_ARG, 0, 0, 0, 0, 0,
     0},
    {"help", '?', "Display this help and exit.", 0, 0, 0, GET_NO_ARG, NO_ARG, 0,
     0, 0, 0, 0, 0},
    {"host", 'h', "Connect to host.", &opt_host, &opt_host, 0, GET_STR,
     REQUIRED_ARG, 0, 0, 0, 0, 0, 0},
    {"include", 'i', "Include SQL before each test case.", &opt_include,
     &opt_include, 0, GET_STR, REQUIRED_ARG, 0, 0, 0, 0, 0, 0},
    {"json-explain-protocol", OPT_JSON_EXPLAIN_PROTOCOL,
     "Explain all SELECT/INSERT/REPLACE/UPDATE/DELETE statements with "
     "FORMAT=JSON",
     &json_explain_protocol, &json_explain_protocol, 0, GET_BOOL, NO_ARG, 0, 0,
     0, 0, 0, 0},
    {"load-pool", OPT_LOAD_POOL, "Load pool value for secondary engine.",
     &opt_load_pool, &opt_load_pool, 0, GET_STR, REQUIRED_ARG, 0, 0, 0, 0, 0,
     0},
    {"logdir", OPT_LOG_DIR, "Directory for log files", &opt_logdir, &opt_logdir,
     0, GET_STR, REQUIRED_ARG, 0, 0, 0, 0, 0, 0},
    {"mark-progress", OPT_MARK_PROGRESS,
     "Write line number and elapsed time to <testname>.progress.",
     &opt_mark_progress, &opt_mark_progress, 0, GET_BOOL, NO_ARG, 0, 0, 0, 0, 0,
     0},
    {"max-connect-retries", OPT_MAX_CONNECT_RETRIES,
     "Maximum number of attempts to connect to server.",
     &opt_max_connect_retries, &opt_max_connect_retries, 0, GET_INT,
     REQUIRED_ARG, 500, 1, 10000, 0, 0, 0},
    {"max-connections", OPT_MAX_CONNECTIONS,
     "Max number of open connections to server", &opt_max_connections,
     &opt_max_connections, 0, GET_INT, REQUIRED_ARG, 128, 8, 5120, 0, 0, 0},
    {"no-skip", OPT_NO_SKIP, "Force the test to run without skip.", &no_skip,
     &no_skip, 0, GET_BOOL, NO_ARG, 0, 0, 0, 0, 0, 0},
    {"no-skip-exclude-list", 'n',
     "Contains comma seperated list of to be excluded inc files.",
     &excluded_string, &excluded_string, 0, GET_STR, REQUIRED_ARG, 0, 0, 0, 0,
     0, 0},
    {"offload-count-file", OPT_OFFLOAD_COUNT_FILE, "Offload count report file",
     &opt_offload_count_file, &opt_offload_count_file, 0, GET_STR, REQUIRED_ARG,
     0, 0, 0, 0, 0, 0},
    {"opt-trace-protocol", OPT_TRACE_PROTOCOL,
     "Trace DML statements with optimizer trace", &opt_trace_protocol,
     &opt_trace_protocol, 0, GET_BOOL, NO_ARG, 0, 0, 0, 0, 0, 0},
    {"password", 'p', "Password to use when connecting to server.", 0, 0, 0,
     GET_STR, OPT_ARG, 0, 0, 0, 0, 0, 0},
    {"plugin_dir", OPT_PLUGIN_DIR, "Directory for client-side plugins.",
     &opt_plugin_dir, &opt_plugin_dir, 0, GET_STR, REQUIRED_ARG, 0, 0, 0, 0, 0,
     0},
    {"port", 'P',
     "Port number to use for connection or 0 for default to, in "
     "order of preference, my.cnf, $MYSQL_TCP_PORT, "
#if MYSQL_PORT_DEFAULT == 0
     "/etc/services, "
#endif
     "built-in default (" STRINGIFY_ARG(MYSQL_PORT) ").",
     &opt_port, &opt_port, 0, GET_INT, REQUIRED_ARG, 0, 0, 0, 0, 0, 0},
    {"protocol", OPT_MYSQL_PROTOCOL,
     "The protocol of connection (tcp,socket,pipe,memory).", 0, 0, 0, GET_STR,
     REQUIRED_ARG, 0, 0, 0, 0, 0, 0},
    {"ps-protocol", OPT_PS_PROTOCOL,
     "Use prepared-statement protocol for communication.", &ps_protocol,
     &ps_protocol, 0, GET_BOOL, NO_ARG, 0, 0, 0, 0, 0, 0},
    {"quiet", 's', "Suppress all normal output.", &silent, &silent, 0, GET_BOOL,
     NO_ARG, 0, 0, 0, 0, 0, 0},
    {"record", 'r', "Record output of test_file into result file.", 0, 0, 0,
     GET_NO_ARG, NO_ARG, 0, 0, 0, 0, 0, 0},
    {"result-file", 'R', "Read/store result from/in this file.",
     &result_file_name, &result_file_name, 0, GET_STR, REQUIRED_ARG, 0, 0, 0, 0,
     0, 0},
    {"result-format-version", OPT_RESULT_FORMAT_VERSION,
     "Version of the result file format to use", &opt_result_format_version,
     &opt_result_format_version, 0, GET_INT, REQUIRED_ARG, 1, 1, 2, 0, 0, 0},
#ifdef _WIN32
    {"safe-process-pid", OPT_SAFEPROCESS_PID, "PID of safeprocess.",
     &opt_safe_process_pid, &opt_safe_process_pid, 0, GET_INT, REQUIRED_ARG, 0,
     0, 0, 0, 0, 0},
#endif
    {"secondary-engine", OPT_SECONDARY_ENGINE, "Secondary engine name.",
     &opt_secondary_engine, &opt_secondary_engine, 0, GET_STR, REQUIRED_ARG, 0,
     0, 0, 0, 0, 0},
    {"shared-memory-base-name", OPT_SHARED_MEMORY_BASE_NAME,
     "Base name of shared memory.", &shared_memory_base_name,
     &shared_memory_base_name, 0, GET_STR, REQUIRED_ARG, 0, 0, 0, 0, 0, 0},
    {"silent", 's', "Suppress all normal output. Synonym for --quiet.", &silent,
     &silent, 0, GET_BOOL, NO_ARG, 0, 0, 0, 0, 0, 0},
    {"sleep", 'T', "Always sleep this many seconds on sleep commands.",
     &opt_sleep, &opt_sleep, 0, GET_INT, REQUIRED_ARG, -1, -1, 0, 0, 0, 0},
    {"socket", 'S', "The socket file to use for connection.", &unix_sock,
     &unix_sock, 0, GET_STR, REQUIRED_ARG, 0, 0, 0, 0, 0, 0},
    {"sp-protocol", OPT_SP_PROTOCOL, "Use stored procedures for select.",
     &sp_protocol, &sp_protocol, 0, GET_BOOL, NO_ARG, 0, 0, 0, 0, 0, 0},
    {"tail-lines", OPT_TAIL_LINES,
     "Number of lines of the result to include in a failure report.",
     &opt_tail_lines, &opt_tail_lines, 0, GET_INT, REQUIRED_ARG, 0, 0, 10000, 0,
     0, 0},
    {"test-file", 'x', "Read test from/in this file (default stdin).", 0, 0, 0,
     GET_STR, REQUIRED_ARG, 0, 0, 0, 0, 0, 0},
    {"timer-file", 'm', "File where the timing in microseconds is stored.", 0,
     0, 0, GET_STR, REQUIRED_ARG, 0, 0, 0, 0, 0, 0},
    {"tmpdir", 't', "Temporary directory where sockets are put.", 0, 0, 0,
     GET_STR, REQUIRED_ARG, 0, 0, 0, 0, 0, 0},
    {"trace-exec", OPT_TRACE_EXEC, "Print output from exec to stdout.",
     &trace_exec, &trace_exec, 0, GET_BOOL, NO_ARG, 0, 0, 0, 0, 0, 0},
    {"user", 'u', "User for login.", &opt_user, &opt_user, 0, GET_STR,
     REQUIRED_ARG, 0, 0, 0, 0, 0, 0},
    {"verbose", 'v', "Write more.", &verbose, &verbose, 0, GET_BOOL, NO_ARG, 0,
     0, 0, 0, 0, 0},
    {"version", 'V', "Output version information and exit.", 0, 0, 0,
     GET_NO_ARG, NO_ARG, 0, 0, 0, 0, 0, 0},
    {"view-protocol", OPT_VIEW_PROTOCOL, "Use views for select.",
     &view_protocol, &view_protocol, 0, GET_BOOL, NO_ARG, 0, 0, 0, 0, 0, 0},
    {"async-client", '*', "Use async client.", &use_async_client,
     &use_async_client, 0, GET_BOOL, NO_ARG, 0, 0, 0, 0, 0, 0},

    {0, 0, 0, 0, 0, 0, GET_NO_ARG, NO_ARG, 0, 0, 0, 0, 0, 0}};

static void usage() {
  print_version();
  puts(ORACLE_WELCOME_COPYRIGHT_NOTICE("2000"));
  printf(
      "Runs a test against the mysql server and compares output with a results "
      "file.\n\n");
  printf("Usage: %s [OPTIONS] [database] < test_file\n", my_progname);
  my_print_help(my_long_options);
  printf(
      "  --no-defaults       Don't read default options from any options "
      "file.\n");
  my_print_variables(my_long_options);
}

static bool get_one_option(int optid, const struct my_option *opt,
                           char *argument) {
  switch (optid) {
    case '#':
#ifndef DBUG_OFF
      DBUG_PUSH(argument ? argument : "d:t:S:i:O,/tmp/mysqltest.trace");
      debug_check_flag = 1;
#endif
      break;
    case 'r':
      record = 1;
      break;
    case 'x': {
      char buff[FN_REFLEN];
      if (!test_if_hard_path(argument)) {
        strxmov(buff, opt_basedir, argument, NullS);
        argument = buff;
      }
      fn_format(buff, argument, "", "", MY_UNPACK_FILENAME);
      DBUG_ASSERT(cur_file == file_stack && cur_file->file == 0);
      if (!(cur_file->file = fopen(buff, "rb")))
        die("Could not open '%s' for reading, errno: %d", buff, errno);
      cur_file->file_name = my_strdup(PSI_NOT_INSTRUMENTED, buff, MYF(MY_FAE));
      cur_file->lineno = 1;
      break;
    }
    case 'm': {
      static char buff[FN_REFLEN];
      if (!test_if_hard_path(argument)) {
        strxmov(buff, opt_basedir, argument, NullS);
        argument = buff;
      }
      fn_format(buff, argument, "", "", MY_UNPACK_FILENAME);
      timer_file = buff;
      unlink(timer_file); /* Ignore error, may not exist */
      break;
    }
    case 'p':
      if (argument == disabled_my_option)
        argument = (char *)"";  // Don't require password
      if (argument) {
        my_free(opt_pass);
        opt_pass = my_strdup(PSI_NOT_INSTRUMENTED, argument, MYF(MY_FAE));
        while (*argument) *argument++ = 'x'; /* Destroy argument */
        tty_password = 0;
      } else
        tty_password = 1;
      break;
#include "sslopt-case.h"

    case 't':
      my_stpnmov(TMPDIR, argument, sizeof(TMPDIR));
      break;
    case OPT_LOG_DIR:
      /* Check that the file exists */
      if (access(opt_logdir, F_OK) != 0)
        die("The specified log directory does not exist: '%s'", opt_logdir);
      break;
    case OPT_RESULT_FORMAT_VERSION:
      set_result_format_version(opt_result_format_version);
      break;
    case 'V':
      print_version();
      exit(0);
    case OPT_MYSQL_PROTOCOL:
      opt_protocol =
          find_type_or_exit(argument, &sql_protocol_typelib, opt->name);
      break;
    case '?':
      usage();
      exit(0);
  }
  return 0;
}

/**
  Test case or the result file names may use alphanumeric characters
  (A-Z, a-z, 0-9), dash ('-') or underscore ('_'), but should not
  start with dash or underscore.

  Check if a file name conatins any other special characters. If yes,
  throw an error and abort the test run.

  @param[in] file_name File name
*/

static void validate_filename(const char *file_name) {
  const char *fname = strrchr(file_name, '/');

  if (fname == NULL) {
    if (is_windows) {
      fname = strrchr(file_name, '\\');

      if (fname == NULL)
        fname = file_name;
      else
        fname++;
    } else
      fname = file_name;
  } else
    fname++;

  file_name = fname;

  // Check if first character in the file name is a alphanumeric character
  if (!my_isalnum(charset_info, file_name[0])) {
    die("Invalid file name '%s', first character must be alpha-numeric.",
        file_name);
  } else
    file_name++;

  // Skip extension('.test' or '.result' or '.inc' etc) in the file name
  const char *file_name_end = strrchr(file_name, '.');

  while (*file_name && (file_name != file_name_end) &&
         (file_name[0] == '-' || file_name[0] == '_' ||
          my_isalnum(charset_info, file_name[0]))) {
    file_name++;
  }

  if (file_name != file_name_end) {
    die("Invalid file name '%s'. Test or result file name should "
        "consist of only alpha-numeric characters, dash (-) or "
        "underscore (_), but should not start with dash or "
        "underscore.",
        fname);
  }
}

static int parse_args(int argc, char **argv) {
  if (load_defaults("my", load_default_groups, &argc, &argv, &argv_alloc))
    exit(1);

  if ((handle_options(&argc, &argv, my_long_options, get_one_option))) exit(1);

  // Check for special characters in test case file name
  if (cur_file->file_name) validate_filename(cur_file->file_name);

  // Check for special characters in result file name
  if (result_file_name) validate_filename(result_file_name);

  if (argc > 1) {
    usage();
    exit(1);
  }

  if (argc == 1) opt_db = *argv;
  if (tty_password) opt_pass = get_tty_password(NullS);
  if (debug_info_flag) my_end_arg = MY_CHECK_ERROR | MY_GIVE_INFO;
  if (debug_check_flag) my_end_arg = MY_CHECK_ERROR;

  if (!record) {
    /* Check that the result file exists */
    if (result_file_name && access(result_file_name, F_OK) != 0)
      die("The specified result file '%s' does not exist", result_file_name);
  }

  return 0;
}

/*
  Write the content of str into file

  SYNOPSIS
  str_to_file2
  fname - name of file to truncate/create and write to
  str - content to write to file
  size - size of content witten to file
  append - append to file instead of overwriting old file
*/

void str_to_file2(const char *fname, char *str, size_t size, bool append) {
  int fd;
  char buff[FN_REFLEN];
  int flags = O_WRONLY | O_CREAT;
  if (!test_if_hard_path(fname)) {
    strxmov(buff, opt_basedir, fname, NullS);
    fname = buff;
  }
  fn_format(buff, fname, "", "", MY_UNPACK_FILENAME);

  if (!append) flags |= O_TRUNC;
  if ((fd = my_open(buff, flags, MYF(MY_WME | MY_FFNF))) < 0)
    die("Could not open '%s' for writing, errno: %d", buff, errno);
  if (append && my_seek(fd, 0, SEEK_END, MYF(0)) == MY_FILEPOS_ERROR)
    die("Could not find end of file '%s', errno: %d", buff, errno);
  if (my_write(fd, (uchar *)str, size, MYF(MY_WME | MY_FNABP)))
    die("write failed, errno: %d", errno);
  my_close(fd, MYF(0));
}

/*
  Write the content of str into file

  SYNOPSIS
  str_to_file
  fname - name of file to truncate/create and write to
  str - content to write to file
  size - size of content witten to file
*/

void str_to_file(const char *fname, char *str, size_t size) {
  str_to_file2(fname, str, size, false);
}

#ifdef _WIN32

typedef Prealloced_array<const char *, 16> Patterns;
Patterns *patterns;

/*
  init_win_path_patterns

  DESCRIPTION
  Setup string patterns that will be used to detect filenames that
  needs to be converted from Win to Unix format

*/

void init_win_path_patterns() {
  /* List of string patterns to match in order to find paths */
  const char *paths[] = {
      "$MYSQL_TEST_DIR", "$MYSQL_TMP_DIR",  "$MYSQLTEST_VARDIR",
      "$MASTER_MYSOCK",  "$MYSQL_SHAREDIR", "$MYSQL_CHARSETSDIR",
      "$MYSQL_LIBDIR",   "./test/",         ".ibd",
      ".\\ibdata",       ".\\ibtmp",        ".\\undo"};
  int num_paths = sizeof(paths) / sizeof(char *);
  int i;
  char *p;

  DBUG_ENTER("init_win_path_patterns");

  patterns = new Patterns(PSI_NOT_INSTRUMENTED);

  /* Loop through all paths in the array */
  for (i = 0; i < num_paths; i++) {
    VAR *v;
    if (*(paths[i]) == '$') {
      v = var_get(paths[i], 0, 0, 0);
      p = my_strdup(PSI_NOT_INSTRUMENTED, v->str_val, MYF(MY_FAE));
    } else
      p = my_strdup(PSI_NOT_INSTRUMENTED, paths[i], MYF(MY_FAE));

    /* Don't insert zero length strings in patterns array */
    if (std::strlen(p) == 0) {
      my_free(p);
      continue;
    }

    if (patterns->push_back(p)) die("Out of memory");

    DBUG_PRINT("info", ("p: %s", p));
    while (*p) {
      if (*p == '/') *p = '\\';
      p++;
    }
  }
  DBUG_VOID_RETURN;
}

void free_win_path_patterns() {
  uint i = 0;
  const char **pat;
  for (pat = patterns->begin(); pat != patterns->end(); ++pat) {
    my_free(const_cast<char *>(*pat));
  }
  delete patterns;
  patterns = NULL;
}

/*
  fix_win_paths

  DESCRIPTION
  Search the string 'val' for the patterns that are known to be
  strings that contain filenames. Convert all \ to / in the
  filenames that are found.

  Ex:
  val = 'Error "c:\mysql\mysql-test\var\test\t1.frm" didn't exist'
  => $MYSQL_TEST_DIR is found by strstr
  => all \ from c:\mysql\m... until next space is converted into /
*/

void fix_win_paths(const char *val, size_t len) {
  DBUG_ENTER("fix_win_paths");
  const char **pat;
  for (pat = patterns->begin(); pat != patterns->end(); ++pat) {
    char *p;
    DBUG_PRINT("info", ("pattern: %s", *pat));

    /* Find and fix each path in this string */
    p = const_cast<char *>(val);
    while (p = strstr(p, *pat)) {
      DBUG_PRINT("info", ("Found %s in val p: %s", *pat, p));
      /* Found the pattern.  Back up to the start of this path */
      while (p > val && !my_isspace(charset_info, *(p - 1))) {
        p--;
      }

      while (*p && !my_isspace(charset_info, *p)) {
        if (*p == '\\') *p = '/';
        p++;
      }
      DBUG_PRINT("info", ("Converted \\ to / in %s", val));
    }
  }
  DBUG_PRINT("exit", (" val: %s, len: %d", val, len));
  DBUG_VOID_RETURN;
}
#endif

/*
  Append the result for one field to the dynamic string ds
*/

static void append_field(DYNAMIC_STRING *ds, uint col_idx, MYSQL_FIELD *field,
                         char *val, size_t len, bool is_null) {
  char null[] = "NULL";

  if (col_idx < max_replace_column && replace_column[col_idx]) {
    val = replace_column[col_idx];
    len = std::strlen(val);
  } else if (is_null) {
    val = null;
    len = 4;
  }
#ifdef _WIN32
  else if ((field->type == MYSQL_TYPE_DOUBLE ||
            field->type == MYSQL_TYPE_FLOAT) &&
           field->decimals >= 31) {
    /* Convert 1.2e+018 to 1.2e+18 and 1.2e-018 to 1.2e-18 */
    char *start = strchr(val, 'e');
    if (start && std::strlen(start) >= 5 &&
        (start[1] == '-' || start[1] == '+') && start[2] == '0') {
      start += 2; /* Now points at first '0' */
      if (field->flags & ZEROFILL_FLAG) {
        /* Move all chars before the first '0' one step right */
        memmove(val + 1, val, start - val);
        *val = '0';
      } else {
        /* Move all chars after the first '0' one step left */
        memmove(start, start + 1, std::strlen(start));
        len--;
      }
    }
  }
#endif

  if (!display_result_vertically) {
    if (col_idx) dynstr_append_mem(ds, "\t", 1);
    replace_dynstr_append_mem(ds, val, len);
  } else {
    dynstr_append(ds, field->name);
    dynstr_append_mem(ds, "\t", 1);
    replace_dynstr_append_mem(ds, val, len);
    dynstr_append_mem(ds, "\n", 1);
  }
}

/*
  Append all results to the dynamic string separated with '\t'
  Values may be converted with 'replace_column'
*/

static void append_result(DYNAMIC_STRING *ds, MYSQL_RES *res) {
  MYSQL_ROW row;
  uint num_fields = mysql_num_fields(res);
  MYSQL_FIELD *fields = mysql_fetch_fields(res);
  ulong *lengths;

  while ((row = mysql_fetch_row_wrapper(res))) {
    uint i;
    lengths = mysql_fetch_lengths(res);
    for (i = 0; i < num_fields; i++) {
      /* looks ugly , but put here to convince parfait */
      assert(lengths);
      append_field(ds, i, &fields[i], row[i], lengths[i], !row[i]);
    }
    if (!display_result_vertically) dynstr_append_mem(ds, "\n", 1);
  }
}

/*
  Append all results from ps execution to the dynamic string separated
  with '\t'. Values may be converted with 'replace_column'
*/

static void append_stmt_result(DYNAMIC_STRING *ds, MYSQL_STMT *stmt,
                               MYSQL_FIELD *fields, uint num_fields) {
  MYSQL_BIND *my_bind;
  bool *is_null;
  ulong *length;
  uint i;

  /* Allocate array with bind structs, lengths and NULL flags */
  my_bind = (MYSQL_BIND *)my_malloc(PSI_NOT_INSTRUMENTED,
                                    num_fields * sizeof(MYSQL_BIND),
                                    MYF(MY_WME | MY_FAE | MY_ZEROFILL));
  length = (ulong *)my_malloc(PSI_NOT_INSTRUMENTED, num_fields * sizeof(ulong),
                              MYF(MY_WME | MY_FAE));
  is_null = (bool *)my_malloc(PSI_NOT_INSTRUMENTED, num_fields * sizeof(bool),
                              MYF(MY_WME | MY_FAE));

  /* Allocate data for the result of each field */
  for (i = 0; i < num_fields; i++) {
    size_t max_length = fields[i].max_length + 1;
    my_bind[i].buffer_type = MYSQL_TYPE_STRING;
    my_bind[i].buffer =
        my_malloc(PSI_NOT_INSTRUMENTED, max_length, MYF(MY_WME | MY_FAE));
    my_bind[i].buffer_length = static_cast<ulong>(max_length);
    my_bind[i].is_null = &is_null[i];
    my_bind[i].length = &length[i];

    DBUG_PRINT("bind", ("col[%d]: buffer_type: %d, buffer_length: %lu", i,
                        my_bind[i].buffer_type, my_bind[i].buffer_length));
  }

  if (mysql_stmt_bind_result(stmt, my_bind))
    die("mysql_stmt_bind_result failed: %d: %s", mysql_stmt_errno(stmt),
        mysql_stmt_error(stmt));

  while (mysql_stmt_fetch(stmt) == 0) {
    for (i = 0; i < num_fields; i++)
      append_field(ds, i, &fields[i], (char *)my_bind[i].buffer,
                   *my_bind[i].length, *my_bind[i].is_null);
    if (!display_result_vertically) dynstr_append_mem(ds, "\n", 1);
  }

  int rc;
  if ((rc = mysql_stmt_fetch(stmt)) != MYSQL_NO_DATA)
    die("fetch didn't end with MYSQL_NO_DATA from statement: %d: %s; rc=%d",
        mysql_stmt_errno(stmt), mysql_stmt_error(stmt), rc);

  for (i = 0; i < num_fields; i++) {
    /* Free data for output */
    my_free(my_bind[i].buffer);
  }
  /* Free array with bind structs, lengths and NULL flags */
  my_free(my_bind);
  my_free(length);
  my_free(is_null);
}

/*
  Append metadata for fields to output
*/

static void append_metadata(DYNAMIC_STRING *ds, MYSQL_FIELD *field,
                            uint num_fields) {
  MYSQL_FIELD *field_end;
  dynstr_append(ds,
                "Catalog\tDatabase\tTable\tTable_alias\tColumn\t"
                "Column_alias\tType\tLength\tMax length\tIs_null\t"
                "Flags\tDecimals\tCharsetnr\n");

  for (field_end = field + num_fields; field < field_end; field++) {
    dynstr_append_mem(ds, field->catalog, field->catalog_length);
    dynstr_append_mem(ds, "\t", 1);
    dynstr_append_mem(ds, field->db, field->db_length);
    dynstr_append_mem(ds, "\t", 1);
    dynstr_append_mem(ds, field->org_table, field->org_table_length);
    dynstr_append_mem(ds, "\t", 1);
    dynstr_append_mem(ds, field->table, field->table_length);
    dynstr_append_mem(ds, "\t", 1);
    dynstr_append_mem(ds, field->org_name, field->org_name_length);
    dynstr_append_mem(ds, "\t", 1);
    dynstr_append_mem(ds, field->name, field->name_length);
    dynstr_append_mem(ds, "\t", 1);
    replace_dynstr_append_uint(ds, field->type);
    dynstr_append_mem(ds, "\t", 1);
    replace_dynstr_append_uint(ds, field->length);
    dynstr_append_mem(ds, "\t", 1);
    replace_dynstr_append_uint(ds, field->max_length);
    dynstr_append_mem(ds, "\t", 1);
    dynstr_append_mem(ds, (char *)(IS_NOT_NULL(field->flags) ? "N" : "Y"), 1);
    dynstr_append_mem(ds, "\t", 1);
    replace_dynstr_append_uint(ds, field->flags);
    dynstr_append_mem(ds, "\t", 1);
    replace_dynstr_append_uint(ds, field->decimals);
    dynstr_append_mem(ds, "\t", 1);
    replace_dynstr_append_uint(ds, field->charsetnr);
    dynstr_append_mem(ds, "\n", 1);
  }
}

/*
  Append affected row count and other info to output
*/

static void append_info(DYNAMIC_STRING *ds, ulonglong affected_rows,
                        const char *info) {
  char buf[40], buff2[21];
  sprintf(buf, "affected rows: %s\n", llstr(affected_rows, buff2));
  dynstr_append(ds, buf);
  if (info) {
    dynstr_append(ds, "info: ");
    dynstr_append(ds, info);
    dynstr_append_mem(ds, "\n", 1);
  }
}

/**
  @brief Append state change information (received through Ok packet) to the
  output.

  @param [in,out] ds         Dynamic string to hold the content to be printed.
  @param [in] mysql          Connection handle.
*/

static void append_session_track_info(DYNAMIC_STRING *ds, MYSQL *mysql) {
  for (unsigned int type = SESSION_TRACK_BEGIN; type <= SESSION_TRACK_END;
       type++) {
    const char *data;
    size_t data_length;

    if (!mysql_session_track_get_first(mysql, (enum_session_state_type)type,
                                       &data, &data_length)) {
      /*
        Append the type information. Please update the definition of APPEND_TYPE
        when any changes are made to enum_session_state_type.
      */
      APPEND_TYPE(type);
      dynstr_append(ds, "-- ");
      dynstr_append_mem(ds, data, data_length);
    } else
      continue;
    while (!mysql_session_track_get_next(mysql, (enum_session_state_type)type,
                                         &data, &data_length)) {
      dynstr_append(ds, "\n-- ");
      dynstr_append_mem(ds, data, data_length);
    }
    dynstr_append(ds, "\n\n");
  }
}

/*
  Display the table headings with the names tab separated
*/

static void append_table_headings(DYNAMIC_STRING *ds, MYSQL_FIELD *field,
                                  uint num_fields) {
  uint col_idx;
  for (col_idx = 0; col_idx < num_fields; col_idx++) {
    if (col_idx) dynstr_append_mem(ds, "\t", 1);
    replace_dynstr_append(ds, field[col_idx].name);
  }
  dynstr_append_mem(ds, "\n", 1);
}

/// Check whether a given warning is in list of disabled or enabled warnings.
///
/// @param warnings      List of either disabled or enabled warnings.
/// @param error         Error number
/// @param warning_found Boolean value, should be set to true if warning
///                      is found in the list, false otherwise.
///
/// @retval True if the given warning is present in the list, and
///         ignore flag for that warning is not set, false otherwise.
static bool match_warnings(Expected_warnings *warnings, std::uint32_t error,
                           bool *warning_found) {
  bool match_found = false;
  std::vector<std::unique_ptr<Warning>>::iterator warning = warnings->begin();

  for (; warning != warnings->end(); warning++) {
    if ((*warning)->warning_code() == error) {
      *warning_found = true;
      if (!(*warning)->ignore_warning()) {
        match_found = true;
        break;
      }
    }
  }

  return match_found;
}

/// Handle one warning which occurred during execution of a query.
///
/// @param ds      DYNAMIC_STRING object to store the warnings.
/// @param warning Warning string
///
/// @retval True if a warning is found in the list of disabled or enabled
///         warnings, false otherwise.
static bool handle_one_warning(DYNAMIC_STRING *ds, std::string warning) {
  // Each line of show warnings output contains information about
  // error level, error code and the error/warning message separated
  // by '\t'. Parse each line from the show warnings output to
  // extract the error code and compare it with list of expected
  // warnings.
  bool warning_found = false;
  std::string error_code;
  std::stringstream warn_msg(warning);

  while (std::getline(warn_msg, error_code, '\t')) {
    int errcode = get_int_val(error_code.c_str());
    if (errcode != -1) {
      if (disabled_warnings->count()) {
        // Print the warning if it doesn't match with any of the
        // disabled warnings.
        if (!match_warnings(disabled_warnings, errcode, &warning_found)) {
          dynstr_append_mem(ds, warning.c_str(), warning.length());
          dynstr_append_mem(ds, "\n", 1);
        }
      } else if (enabled_warnings->count()) {
        if (match_warnings(enabled_warnings, errcode, &warning_found)) {
          dynstr_append_mem(ds, warning.c_str(), warning.length());
          dynstr_append_mem(ds, "\n", 1);
        }
      }
    }
  }

  return warning_found;
}

/// Handle warnings which occurred during execution of a query.
///
/// @param ds          DYNAMIC_STRING object to store the warnings.
/// @param ds_warnings String containing all the generated warnings.
static void handle_warnings(DYNAMIC_STRING *ds, const char *ds_warnings) {
  bool warning_found = false;
  std::string warning;
  std::stringstream warnings(ds_warnings);

  // Set warning_found only if at least one of the warning exist
  // in expected list of warnings.
  while (std::getline(warnings, warning))
    if (handle_one_warning(ds, warning)) warning_found = true;

  // Throw an error and abort the test run if a query generates warnings
  // which are not listed as expected.
  if (!warning_found) {
    std::string warning_list;

    if (disabled_warnings->count())
      warning_list = disabled_warnings->warnings_list();
    else if (enabled_warnings->count())
      warning_list = enabled_warnings->warnings_list();

    die("Query '%s' didn't generate any of the expected warning(s) '%s'.",
        curr_command->query, warning_list.c_str());
  }
}

/// Fetch warnings generated by server while executing a query and
/// append them to warnings buffer 'ds'.
///
/// @param ds    DYNAMIC_STRING object to store the warnings
/// @param mysql mysql handle object
///
/// @retval Number of warnings appended to ds
static int append_warnings(DYNAMIC_STRING *ds, MYSQL *mysql) {
  unsigned int count;
  if (!(count = mysql_warning_count(mysql))) return 0;

  // If one day we will support execution of multi-statements
  // through PS API we should not issue SHOW WARNINGS until
  // we have not read all results.
  DBUG_ASSERT(!mysql_more_results(mysql));

  MYSQL_RES *warn_res;
  if (mysql_real_query_wrapper(mysql, "SHOW WARNINGS", 13))
    die("Error running query \"SHOW WARNINGS\": %s", mysql_error(mysql));

  if (!(warn_res = mysql_store_result_wrapper(mysql)))
    die("Warning count is %u but didn't get any warnings", count);

  DYNAMIC_STRING ds_warnings;
  init_dynamic_string(&ds_warnings, "", 1024, 1024);
  append_result(&ds_warnings, warn_res);
  mysql_free_result_wrapper(warn_res);

  if (disable_warnings &&
      (disabled_warnings->count() || enabled_warnings->count()))
    handle_warnings(ds, ds_warnings.str);
  else if (!disable_warnings)
    dynstr_append_mem(ds, ds_warnings.str, ds_warnings.length);

  dynstr_free(&ds_warnings);
  return ds->length;
}

/// Run query using MySQL C API
///
/// @param cn          Connection object
/// @param command     Pointer to the st_command structure which holds the
///                    arguments and information for the command.
/// @param flags       Flags indicating if we should SEND and/or REAP.
/// @param query       Query string
/// @param query_len   Length of the query string
/// @param ds          Output buffer to store the query result.
/// @param ds_warnings Buffer to store the warnings generated while
///                    executing the query.
static void run_query_normal(struct st_connection *cn,
                             struct st_command *command, int flags, char *query,
                             size_t query_len, DYNAMIC_STRING *ds,
                             DYNAMIC_STRING *ds_warnings) {
  int error = 0;
  std::uint32_t counter = 0;
  MYSQL *mysql = &cn->mysql;
  MYSQL_RES *res = 0;

  if (opt_load_pool) {
    secondary_engine->match_statement(query, expected_errors->count());
    if (secondary_engine->statement_type()) {
      std::vector<unsigned int> ignore_errors = expected_errors->errors();
      // Run secondary engine unload statements.
      if (secondary_engine->run_unload_statements(mysql, ignore_errors))
        die("Original query '%s'.", query);
    }
  }

  if (flags & QUERY_SEND_FLAG) {
    /* Send the query */
    if (mysql_send_query_wrapper(&cn->mysql, query,
                                 static_cast<ulong>(query_len))) {
      handle_error(command, mysql_errno(mysql), mysql_error(mysql),
                   mysql_sqlstate(mysql), ds);
      goto end;
    }
  }

  if (!(flags & QUERY_REAP_FLAG)) {
    cn->pending = true;
    return;
  }

  do {
    /*
      When  on first result set, call mysql_read_query_result_wrapper to
      retrieve answer to the query sent earlier
    */
    if ((counter == 0) && mysql_read_query_result_wrapper(&cn->mysql)) {
      /* we've failed to collect the result set */
      cn->pending = true;
      handle_error(command, mysql_errno(mysql), mysql_error(mysql),
                   mysql_sqlstate(mysql), ds);
      goto end;
    }

    /*
      Store the result of the query if it will return any fields
    */
    if (mysql_field_count(mysql) &&
        ((res = mysql_store_result_wrapper(mysql)) == 0)) {
      handle_error(command, mysql_errno(mysql), mysql_error(mysql),
                   mysql_sqlstate(mysql), ds);
      goto end;
    }

    if (!disable_result_log) {
      if (res) {
        MYSQL_FIELD *fields = mysql_fetch_fields(res);
        std::uint32_t num_fields = mysql_num_fields(res);

        if (display_metadata) append_metadata(ds, fields, num_fields);

        if (!display_result_vertically)
          append_table_headings(ds, fields, num_fields);

        append_result(ds, res);
      }

      // Need to call mysql_affected_rows() before the "new"
      // query to find the warnings.
      if (!disable_info)
        append_info(ds, mysql_affected_rows(mysql), mysql_info(mysql));

      if (display_session_track_info) append_session_track_info(ds, mysql);

      // Add all warnings to the result. We can't do this if we are in
      // the middle of processing results from multi-statement, because
      // this will break protocol.
      if ((!disable_warnings || disabled_warnings->count() ||
           enabled_warnings->count()) &&
          !mysql_more_results(mysql)) {
        if (append_warnings(ds_warnings, mysql) || ds_warnings->length) {
          dynstr_append_mem(ds, "Warnings:\n", 10);
          dynstr_append_mem(ds, ds_warnings->str, ds_warnings->length);
        }
      }
    }

    if (res) {
      mysql_free_result_wrapper(res);
      res = 0;
    }
    counter++;
  } while (!(error = mysql_next_result_wrapper(mysql)));
  if (error > 0) {
    // We got an error from mysql_next_result, maybe expected.
    handle_error(command, mysql_errno(mysql), mysql_error(mysql),
                 mysql_sqlstate(mysql), ds);
    goto end;
  }

  // Successful and there are no more results.
  DBUG_ASSERT(error == -1);

  // If we come here the query is both executed and read successfully.
  handle_no_error(command);
  revert_properties();

end:
  cn->pending = false;

  // We save the return code (mysql_errno(mysql)) from the last call sent
  // to the server into the mysqltest builtin variable $mysql_errno. This
  // variable then can be used from the test case itself.
  var_set_errno(mysql_errno(mysql));

  if (opt_load_pool && secondary_engine->statement_type()) {
    std::vector<unsigned int> ignore_errors = expected_errors->errors();
    // Run secondary engine load statements.
    if (secondary_engine->run_load_statements(mysql, ignore_errors))
      die("Original query '%s'.", query);
  }
}

/// Run query using prepared statement C API
///
/// @param mysql       mysql handle
/// @param command     Pointer to the st_command structure which holds the
///                    arguments and information for the command.
/// @param query       Query string
/// @param query_len   Length of the query string
/// @param ds          Output buffer to store the query result.
/// @param ds_warnings Buffer to store the warnings generated while
///                    executing the query.
static void run_query_stmt(MYSQL *mysql, struct st_command *command,
                           char *query, size_t query_len, DYNAMIC_STRING *ds,
                           DYNAMIC_STRING *ds_warnings) {
  // Init a new stmt if it's not already one created for this connection.
  MYSQL_STMT *stmt;
  if (!(stmt = cur_con->stmt)) {
    if (!(stmt = mysql_stmt_init(mysql))) die("unable to init stmt structure");
    cur_con->stmt = stmt;
  }

  if (opt_load_pool) {
    secondary_engine->match_statement(query, expected_errors->count());
    if (secondary_engine->statement_type()) {
      std::vector<unsigned int> ignore_errors = expected_errors->errors();
      // Run secondary engine unload statements.
      if (secondary_engine->run_unload_statements(mysql, ignore_errors))
        die("Original query '%s'.", query);
    }
  }

  DYNAMIC_STRING ds_prepare_warnings;
  DYNAMIC_STRING ds_execute_warnings;

  // Init dynamic strings for warnings.
  if (!disable_warnings || disabled_warnings->count() ||
      enabled_warnings->count()) {
    init_dynamic_string(&ds_prepare_warnings, NULL, 0, 256);
    init_dynamic_string(&ds_execute_warnings, NULL, 0, 256);
  }

  // Note that here 'res' is meta data result set
  MYSQL_RES *res = NULL;
  int err = 0;

  // Prepare the query
  if (mysql_stmt_prepare(stmt, query, static_cast<ulong>(query_len))) {
    handle_error(command, mysql_stmt_errno(stmt), mysql_stmt_error(stmt),
                 mysql_stmt_sqlstate(stmt), ds);
    goto end;
  }

  // Get the warnings from mysql_stmt_prepare and keep them in a
  // separate string.
  if (!disable_warnings || disabled_warnings->count() ||
      enabled_warnings->count())
    append_warnings(&ds_prepare_warnings, mysql);

  // No need to call mysql_stmt_bind_param() because we have no
  // parameter markers.
  if (cursor_protocol_enabled) {
    // Use cursor when retrieving result.
    unsigned long type = CURSOR_TYPE_READ_ONLY;
    if (mysql_stmt_attr_set(stmt, STMT_ATTR_CURSOR_TYPE, (void *)&type))
      die("mysql_stmt_attr_set(STMT_ATTR_CURSOR_TYPE) failed': %d %s",
          mysql_stmt_errno(stmt), mysql_stmt_error(stmt));
  }

  // Execute the query
  if (mysql_stmt_execute(stmt)) {
    handle_error(command, mysql_stmt_errno(stmt), mysql_stmt_error(stmt),
                 mysql_stmt_sqlstate(stmt), ds);
    goto end;
  }

  // When running in cursor_protocol get the warnings from execute here
  // and keep them in a separate string for later.
  if (cursor_protocol_enabled &&
      (!disable_warnings || disabled_warnings->count() ||
       enabled_warnings->count()))
    append_warnings(&ds_execute_warnings, mysql);

  // We instruct that we want to update the "max_length" field in
  // mysql_stmt_store_result(), this is our only way to know how much
  // buffer to allocate for result data
  {
    bool one = 1;
    if (mysql_stmt_attr_set(stmt, STMT_ATTR_UPDATE_MAX_LENGTH, (void *)&one))
      die("mysql_stmt_attr_set(STMT_ATTR_UPDATE_MAX_LENGTH) failed': %d %s",
          mysql_stmt_errno(stmt), mysql_stmt_error(stmt));
  }

  do {
    // If we got here the statement succeeded and was expected to do so,
    // get data. Note that this can still give errors found during execution.
    // Store the result of the query if if will return any fields
    if (mysql_stmt_field_count(stmt) && mysql_stmt_store_result(stmt)) {
      handle_error(command, mysql_stmt_errno(stmt), mysql_stmt_error(stmt),
                   mysql_stmt_sqlstate(stmt), ds);
      goto end;
    }

    if (!disable_result_log) {
      // Not all statements creates a result set. If there is one we can
      // now create another normal result set that contains the meta
      // data. This set can be handled almost like any other non prepared
      // statement result set.
      if ((res = mysql_stmt_result_metadata(stmt)) != NULL) {
        // Take the column count from meta info
        MYSQL_FIELD *fields = mysql_fetch_fields(res);
        std::uint32_t num_fields = mysql_num_fields(res);

        if (display_metadata) append_metadata(ds, fields, num_fields);

        if (!display_result_vertically)
          append_table_headings(ds, fields, num_fields);

        append_stmt_result(ds, stmt, fields, num_fields);

        // Free normal result set with meta data
        mysql_free_result_wrapper(res);

        // Clear prepare warnings if there are execute warnings,
        // since they are probably duplicated.
        if (ds_execute_warnings.length || mysql->warning_count)
          dynstr_set(&ds_prepare_warnings, NULL);
      } else {
        // This is a query without resultset
      }

      // Fetch info before fetching warnings, since it will be reset
      // otherwise.
      if (!disable_info)
        append_info(ds, mysql_affected_rows(stmt->mysql), mysql_info(mysql));

      if (display_session_track_info) append_session_track_info(ds, mysql);

      // Add all warnings to the result. We can't do this if we are in
      // the middle of processing results from multi-statement, because
      // this will break protocol.
      if ((!disable_warnings || disabled_warnings->count() ||
           enabled_warnings->count()) &&
          !mysql_more_results(stmt->mysql)) {
        // Get the warnings from execute. Append warnings to ds,
        // if there are any.
        append_warnings(&ds_execute_warnings, mysql);
        if (ds_execute_warnings.length || ds_prepare_warnings.length ||
            ds_warnings->length) {
          dynstr_append_mem(ds, "Warnings:\n", 10);

          // Append warnings if exist any
          if (ds_warnings->length)
            dynstr_append_mem(ds, ds_warnings->str, ds_warnings->length);

          // Append prepare warnings if exist any
          if (ds_prepare_warnings.length)
            dynstr_append_mem(ds, ds_prepare_warnings.str,
                              ds_prepare_warnings.length);

          // Append execute warnings if exist any
          if (ds_execute_warnings.length)
            dynstr_append_mem(ds, ds_execute_warnings.str,
                              ds_execute_warnings.length);
        }
      }
    }
  } while ((err = mysql_stmt_next_result(stmt)) == 0);

  if (err > 0) {
    // We got an error from mysql_stmt_next_result, maybe expected.
    handle_error(command, mysql_stmt_errno(stmt), mysql_stmt_error(stmt),
                 mysql_stmt_sqlstate(stmt), ds);
    goto end;
  }

  // If we got here the statement was both executed and read successfully.
  handle_no_error(command);

end:
  if (!disable_warnings || disabled_warnings->count() ||
      enabled_warnings->count()) {
    dynstr_free(&ds_prepare_warnings);
    dynstr_free(&ds_execute_warnings);
  }
  revert_properties();

  // We save the return code (mysql_stmt_errno(stmt)) from the last call sent
  // to the server into the mysqltest builtin variable $mysql_errno. This
  // variable then can be used from the test case itself.
  var_set_errno(mysql_stmt_errno(stmt));

  // Close the statement if no reconnect, need new prepare.
  if (mysql->reconnect) {
    mysql_stmt_close(stmt);
    cur_con->stmt = NULL;
  }

  if (opt_load_pool && secondary_engine->statement_type()) {
    std::vector<unsigned int> ignore_errors = expected_errors->errors();
    // Run secondary engine load statements.
    if (secondary_engine->run_load_statements(mysql, ignore_errors))
      die("Original query '%s'.", query);
  }
}

/*
  Create a util connection if one does not already exists
  and use that to run the query
  This is done to avoid implict commit when creating/dropping objects such
  as view, sp etc.
*/

static int util_query(MYSQL *org_mysql, const char *query) {
  MYSQL *mysql;
  DBUG_ENTER("util_query");

  if (!(mysql = cur_con->util_mysql)) {
    DBUG_PRINT("info", ("Creating util_mysql"));
    if (!(mysql = mysql_init(mysql))) die("Failed in mysql_init()");

    if (opt_connect_timeout)
      mysql_options(mysql, MYSQL_OPT_CONNECT_TIMEOUT,
                    (void *)&opt_connect_timeout);

    /* enable local infile, in non-binary builds often disabled by default */
    mysql_options(mysql, MYSQL_OPT_LOCAL_INFILE, 0);
    safe_connect(mysql, "util", org_mysql->host, org_mysql->user,
                 org_mysql->passwd, org_mysql->db, org_mysql->port,
                 org_mysql->unix_socket);

    cur_con->util_mysql = mysql;
  }

  DBUG_RETURN(mysql_query_wrapper(mysql, query));
}

/*
  Run query

  SYNPOSIS
    run_query()
     mysql	mysql handle
     command	currrent command pointer

  flags control the phased/stages of query execution to be performed
  if QUERY_SEND_FLAG bit is on, the query will be sent. If QUERY_REAP_FLAG
  is on the result will be read - for regular query, both bits must be on
*/

static void run_query(struct st_connection *cn, struct st_command *command,
                      int flags) {
  MYSQL *mysql = &cn->mysql;
  DYNAMIC_STRING *ds;
  DYNAMIC_STRING *save_ds = NULL;
  DYNAMIC_STRING ds_sorted;
  DYNAMIC_STRING ds_warnings;
  DYNAMIC_STRING eval_query;
  char *query;
  size_t query_len;
  bool view_created = 0, sp_created = 0;
  bool complete_query =
      ((flags & QUERY_SEND_FLAG) && (flags & QUERY_REAP_FLAG));
  DBUG_ENTER("run_query");
  dynstr_set(&ds_result, "");

  if (cn->pending && (flags & QUERY_SEND_FLAG))
    die("Cannot run query on connection between send and reap");

  if (!(flags & QUERY_SEND_FLAG) && !cn->pending)
    die("Cannot reap on a connection without pending send");

  init_dynamic_string(&ds_warnings, NULL, 0, 256);
  ds_warn = &ds_warnings;

  /*
    Evaluate query if this is an eval command
  */
  if (command->type == Q_EVAL || command->type == Q_SEND_EVAL) {
    init_dynamic_string(&eval_query, "", command->query_len + 256, 1024);
    do_eval(&eval_query, command->query, command->end, false);
    query = eval_query.str;
    query_len = eval_query.length;
  } else {
    query = command->query;
    query_len = std::strlen(query);
  }

  /*
    Create a temporary dynamic string to contain the
    output from this query.
  */
  if (command->output_file[0])
    ds = &ds_result;
  else
    ds = &ds_res;

  /*
    Log the query into the output buffer
  */
  if (!disable_query_log && (flags & QUERY_SEND_FLAG)) {
    replace_dynstr_append_mem(ds, query, query_len);
    dynstr_append_mem(ds, delimiter, delimiter_length);
    dynstr_append_mem(ds, "\n", 1);
  }

  if (view_protocol_enabled && complete_query &&
      search_protocol_re(&view_re, query)) {
    /*
      Create the query as a view.
      Use replace since view can exist from a failed mysqltest run
    */
    DYNAMIC_STRING query_str;
    init_dynamic_string(&query_str,
                        "CREATE OR REPLACE VIEW mysqltest_tmp_v AS ",
                        query_len + 64, 256);
    dynstr_append_mem(&query_str, query, query_len);
    if (util_query(mysql, query_str.str)) {
      /*
        Failed to create the view, this is not fatal
        just run the query the normal way
      */
      DBUG_PRINT("view_create_error",
                 ("Failed to create view '%s': %d: %s", query_str.str,
                  mysql_errno(mysql), mysql_error(mysql)));

      /* Log error to create view */
      verbose_msg("Failed to create view '%s' %d: %s", query_str.str,
                  mysql_errno(mysql), mysql_error(mysql));
    } else {
      /*
        Yes, it was possible to create this query as a view
      */
      view_created = 1;
      query = (char *)"SELECT * FROM mysqltest_tmp_v";
      query_len = std::strlen(query);

      /*
        Collect warnings from create of the view that should otherwise
        have been produced when the SELECT was executed
      */
      append_warnings(&ds_warnings, cur_con->util_mysql);
    }

    dynstr_free(&query_str);
  }

  if (sp_protocol_enabled && complete_query &&
      search_protocol_re(&sp_re, query)) {
    /*
      Create the query as a stored procedure
      Drop first since sp can exist from a failed mysqltest run
    */
    DYNAMIC_STRING query_str;
    init_dynamic_string(&query_str,
                        "DROP PROCEDURE IF EXISTS mysqltest_tmp_sp;",
                        query_len + 64, 256);
    util_query(mysql, query_str.str);
    dynstr_set(&query_str, "CREATE PROCEDURE mysqltest_tmp_sp()\n");
    dynstr_append_mem(&query_str, query, query_len);
    if (util_query(mysql, query_str.str)) {
      /*
        Failed to create the stored procedure for this query,
        this is not fatal just run the query the normal way
      */
      DBUG_PRINT("sp_create_error",
                 ("Failed to create sp '%s': %d: %s", query_str.str,
                  mysql_errno(mysql), mysql_error(mysql)));

      /* Log error to create sp */
      verbose_msg("Failed to create sp '%s' %d: %s", query_str.str,
                  mysql_errno(mysql), mysql_error(mysql));

    } else {
      sp_created = 1;

      query = (char *)"CALL mysqltest_tmp_sp()";
      query_len = std::strlen(query);
    }
    dynstr_free(&query_str);
  }

  if (display_result_sorted) {
    /*
       Collect the query output in a separate string
       that can be sorted before it's added to the
       global result string
    */
    init_dynamic_string(&ds_sorted, "", 1024, 1024);
    save_ds = ds; /* Remember original ds */
    ds = &ds_sorted;
  }

  /*
    Find out how to run this query

    Always run with normal C API if it's not a complete
    SEND + REAP

    If it is a '?' in the query it may be a SQL level prepared
    statement already and we can't do it twice
  */
  if (ps_protocol_enabled && complete_query &&
      search_protocol_re(&ps_re, query))
    run_query_stmt(mysql, command, query, query_len, ds, &ds_warnings);
  else
    run_query_normal(cn, command, flags, query, query_len, ds, &ds_warnings);

  dynstr_free(&ds_warnings);
  ds_warn = 0;
  if (command->type == Q_EVAL || command->type == Q_SEND_EVAL)
    dynstr_free(&eval_query);

  if (display_result_sorted) {
    /* Sort the result set and append it to result */
    dynstr_append_sorted(save_ds, &ds_sorted);
    ds = save_ds;
    dynstr_free(&ds_sorted);
  }

  if (sp_created) {
    if (util_query(mysql, "DROP PROCEDURE mysqltest_tmp_sp "))
      die("Failed to drop sp: %d: %s", mysql_errno(mysql), mysql_error(mysql));
  }

  if (view_created) {
    if (util_query(mysql, "DROP VIEW mysqltest_tmp_v "))
      die("Failed to drop view: %d: %s", mysql_errno(mysql),
          mysql_error(mysql));
  }

  if (command->output_file[0]) {
    /* An output file was specified for _this_ query */
    str_to_file2(command->output_file, ds_result.str, ds_result.length, false);
    command->output_file[0] = 0;
  }

  DBUG_VOID_RETURN;
}

/**
   Display the optimizer trace produced by the last executed statement.
 */
static void display_opt_trace(struct st_connection *cn,
                              struct st_command *command, int flags) {
  if (!disable_query_log && opt_trace_protocol_enabled && !cn->pending &&
      !expected_errors->count() &&
      search_protocol_re(&opt_trace_re, command->query)) {
    st_command save_command = *command;
    DYNAMIC_STRING query_str;
    init_dynamic_string(&query_str,
                        "SELECT trace FROM information_schema.optimizer_trace"
                        " /* injected by --opt-trace-protocol */",
                        128, 128);

    command->query = query_str.str;
    command->query_len = query_str.length;
    command->end = strend(command->query);

    /* Sorted trace is not readable at all, don't bother to lower case */
    /* No need to keep old values, will be reset anyway */
    display_result_sorted = false;
    display_result_lower = false;
    run_query(cn, command, flags);

    dynstr_free(&query_str);
    *command = save_command;
  }
}

static void run_explain(struct st_connection *cn, struct st_command *command,
                        int flags, bool json) {
  if ((flags & QUERY_REAP_FLAG) && !expected_errors->count() &&
      search_protocol_re(&explain_re, command->query)) {
    st_command save_command = *command;
    DYNAMIC_STRING query_str;
    DYNAMIC_STRING ds_warning_messages;

    init_dynamic_string(&ds_warning_messages, "", 0, 2048);
    init_dynamic_string(&query_str, json ? "EXPLAIN FORMAT=JSON " : "EXPLAIN ",
                        256, 256);
    dynstr_append_mem(&query_str, command->query,
                      command->end - command->query);

    command->query = query_str.str;
    command->query_len = query_str.length;
    command->end = strend(command->query);

    run_query(cn, command, flags);

    dynstr_free(&query_str);
    dynstr_free(&ds_warning_messages);

    *command = save_command;
  }
}

/**
  Function to check if a protocol's regular expression matches the query
  string.

  @param re  Pointer to a precompiled regular expression.
  @param str Pointer to character string in which the pattern needs to be
             searched.

  @retval 1 If the pattern is found.
  @retval 0 If the pattern is not found.
*/
static int search_protocol_re(std::regex *re, char *str) {
  while (my_isspace(charset_info, *str)) str++;
  if (str[0] == '/' && str[1] == '*') {
    char *comm_end = strstr(str, "*/");
    if (!comm_end) die("Statement is unterminated comment");
    str = comm_end + 2;
  }

  // Check if statement matches the pattern string
  if (std::regex_search(str, *re, std::regex_constants::match_continuous)) {
    /*
      Simulate the "[^;]*$" check which follows the SQL prefix
      in the regex used to filter statements to be run with ps/
      sp protocol as using it directly in the regex is currently
      not possible due to an issue in the standard regex library.
    */
    if ((re == &ps_re || re == &sp_re) && strchr(str, ';') != NULL) return 0;

    // Match found
    return 1;
  } else {
    return 0;
  }
}

static void get_command_type(struct st_command *command) {
  char save;
  uint type;
  DBUG_ENTER("get_command_type");

  if (*command->query == '}') {
    command->type = Q_END_BLOCK;
    DBUG_VOID_RETURN;
  }

  save = command->query[command->first_word_len];
  command->query[command->first_word_len] = 0;
  type = find_type(command->query, &command_typelib, FIND_TYPE_NO_PREFIX);
  command->query[command->first_word_len] = save;
  if (type > 0) {
    command->type = (enum enum_commands)type; /* Found command */

    /*
      Look for case where "query" was explicitly specified to
      force command being sent to server
    */
    if (type == Q_QUERY) {
      /* Skip the "query" part */
      command->query = command->first_argument;
    }
  } else {
    /* No mysqltest command matched */

    if (command->type != Q_COMMENT_WITH_COMMAND) {
      /* A query that will sent to mysqld */
      command->type = Q_QUERY;
    } else {
      /* -- "comment" that didn't contain a mysqltest command */
      die("Found line '%s' beginning with -- that didn't contain "
          "a valid mysqltest command, check your syntax or "
          "use # if you intended to write a comment",
          command->query);
    }
  }
  DBUG_VOID_RETURN;
}

/*
  Record how many milliseconds it took to execute the test file
  up until the current line and write it to .progress file

*/

static void mark_progress(struct st_command *command MY_ATTRIBUTE((unused)),
                          int line) {
  static ulonglong progress_start = 0;  // < Beware
  DYNAMIC_STRING ds_progress;

  char buf[32], *end;
  ulonglong timer = timer_now();
  if (!progress_start) progress_start = timer;
  timer -= progress_start;

  if (init_dynamic_string(&ds_progress, "", 256, 256)) die("Out of memory");

  /* Milliseconds since start */
  end = longlong2str(timer, buf, 10);
  dynstr_append_mem(&ds_progress, buf, (int)(end - buf));
  dynstr_append_mem(&ds_progress, "\t", 1);

  /* Parser line number */
  end = int10_to_str(line, buf, 10);
  dynstr_append_mem(&ds_progress, buf, (int)(end - buf));
  dynstr_append_mem(&ds_progress, "\t", 1);

  /* Filename */
  dynstr_append(&ds_progress, cur_file->file_name);
  dynstr_append_mem(&ds_progress, ":", 1);

  /* Line in file */
  end = int10_to_str(cur_file->lineno, buf, 10);
  dynstr_append_mem(&ds_progress, buf, (int)(end - buf));

  dynstr_append_mem(&ds_progress, "\n", 1);

  progress_file.write(&ds_progress);

  dynstr_free(&ds_progress);
}

#ifdef HAVE_STACKTRACE
static void dump_backtrace() {
  struct st_connection *conn = cur_con;

  fprintf(stderr, "mysqltest: ");

  // Print the query and the line number
  if (start_lineno > 0) fprintf(stderr, "At line %u: ", start_lineno);
  fprintf(stderr, "%s\n", curr_command->query);

  // Print the file stack
  if (cur_file && cur_file != file_stack) {
    fprintf(stderr, "In included ");
    print_file_stack();
  }

  if (conn) fprintf(stderr, "conn->name: %s\n", conn->name);

  fprintf(stderr, "Attempting backtrace.\n");
  fflush(stderr);
  my_print_stacktrace(NULL, my_thread_stack_size);
}

#else
static void dump_backtrace() { fputs("Backtrace not available.\n", stderr); }

#endif

static void signal_handler(int sig) {
  fprintf(stderr, "mysqltest got " SIGNAL_FMT "\n", sig);
  dump_backtrace();

  fprintf(stderr, "Writing a core file.\n");
  fflush(stderr);
  my_write_core(sig);
#ifndef _WIN32
  // Shouldn't get here but just in case
  exit(1);
#endif
}

#ifdef _WIN32

LONG WINAPI exception_filter(EXCEPTION_POINTERS *exp) {
  __try {
    my_set_exception_pointers(exp);
    signal_handler(exp->ExceptionRecord->ExceptionCode);
  } __except (EXCEPTION_EXECUTE_HANDLER) {
    fputs("Got exception in exception handler!\n", stderr);
  }

  return EXCEPTION_CONTINUE_SEARCH;
}

static void init_signal_handling(void) {
  UINT mode;

  mysqltest_thread = OpenThread(THREAD_ALL_ACCESS, FALSE, GetCurrentThreadId());
  if (mysqltest_thread == NULL)
    die("OpenThread failed, err = %d.", GetLastError());

  /* Set output destination of messages to the standard error stream. */
  _CrtSetReportMode(_CRT_WARN, _CRTDBG_MODE_FILE);
  _CrtSetReportFile(_CRT_WARN, _CRTDBG_FILE_STDERR);
  _CrtSetReportMode(_CRT_ERROR, _CRTDBG_MODE_FILE);
  _CrtSetReportFile(_CRT_ERROR, _CRTDBG_FILE_STDERR);
  _CrtSetReportMode(_CRT_ASSERT, _CRTDBG_MODE_FILE);
  _CrtSetReportFile(_CRT_ASSERT, _CRTDBG_FILE_STDERR);

  /* Do not not display the a error message box. */
  mode = SetErrorMode(0) | SEM_FAILCRITICALERRORS | SEM_NOOPENFILEERRORBOX;
  SetErrorMode(mode);

  SetUnhandledExceptionFilter(exception_filter);
}

/// Function to handle the stacktrace request event.
///
/// - Suspend the thread running the test
/// - Fetch CONTEXT record from the thread handle
/// - Initialize EXCEPTION_RECORD structure
/// - Use EXCEPTION_POINTERS and EXCEPTION_RECORD to set EXCEPTION_POINTERS
///   structure
/// - Call exception_filter() method to generate to stack trace
/// - Resume the suspended test thread
static void handle_wait_stacktrace_request_event() {
  fprintf(stderr, "Test case timeout failure.\n");

  // Suspend the thread running the test
  if (SuspendThread(mysqltest_thread) == -1) {
    DWORD error = GetLastError();
    CloseHandle(mysqltest_thread);
    die("Error suspending thread, err = %d.\n", error);
  }

  // Fetch the thread context
  CONTEXT test_thread_ctx = {0};
  test_thread_ctx.ContextFlags = CONTEXT_FULL;

  if (GetThreadContext(mysqltest_thread, &test_thread_ctx) == FALSE) {
    DWORD error = GetLastError();
    CloseHandle(mysqltest_thread);
    die("Error while fetching thread conext information, err = %d.\n", error);
  }

  EXCEPTION_POINTERS exp = {0};
  exp.ContextRecord = &test_thread_ctx;

  // Set up an Exception record with EXCEPTION_BREAKPOINT code
  EXCEPTION_RECORD exc_rec = {0};
  exc_rec.ExceptionCode = EXCEPTION_BREAKPOINT;
  exp.ExceptionRecord = &exc_rec;

  exception_filter(&exp);

  // Resume the suspended test thread
  if (ResumeThread(mysqltest_thread) == -1) {
    DWORD error = GetLastError();
    CloseHandle(mysqltest_thread);
    die("Error resuming thread, err = %d.\n", error);
  }

  my_set_exception_pointers(nullptr);
}

/// Thread waiting for timeout event to occur. If the event occurs,
/// this method will trigger signal_handler() function.
static void wait_stacktrace_request_event() {
  DWORD wait_res = WaitForSingleObject(stacktrace_request_event, INFINITE);
  switch (wait_res) {
    case WAIT_OBJECT_0:
      handle_wait_stacktrace_request_event();
      break;
    default:
      die("Unexpected result %d from WaitForSingleObject.", wait_res);
      break;
  }
  CloseHandle(stacktrace_request_event);
}

/// Create an event name from the safeprocess PID value of the form
/// mysqltest[%d]stacktrace and spawn thread waiting for that event
/// to occur.
///
/// When this event occurs, signal_handler() method is called and
/// stacktrace for the mysqltest client process is printed in the
/// log file.
static void create_stacktrace_request_event() {
  char event_name[64];
  std::sprintf(event_name, "mysqltest[%d]stacktrace", opt_safe_process_pid);

  // Create an event for the signal handler
  if ((stacktrace_request_event = CreateEvent(NULL, TRUE, FALSE, event_name)) ==
      NULL)
    die("Failed to create timeout_event.");

  wait_for_stacktrace_request_event_thread =
      std::thread(wait_stacktrace_request_event);
}

#else /* _WIN32 */

static void init_signal_handling(void) {
  struct sigaction sa;
  DBUG_ENTER("init_signal_handling");

#ifdef HAVE_STACKTRACE
  my_init_stacktrace();
#endif

  sa.sa_flags = SA_RESETHAND | SA_NODEFER;
  sigemptyset(&sa.sa_mask);
  sigprocmask(SIG_SETMASK, &sa.sa_mask, NULL);

  sa.sa_handler = signal_handler;

  sigaction(SIGSEGV, &sa, NULL);
  sigaction(SIGABRT, &sa, NULL);
#ifdef SIGBUS
  sigaction(SIGBUS, &sa, NULL);
#endif
  sigaction(SIGILL, &sa, NULL);
  sigaction(SIGFPE, &sa, NULL);

  DBUG_VOID_RETURN;
}

#endif /* !_WIN32 */

int main(int argc, char **argv) {
  struct st_command *command;
  bool abort_flag = 0;
  int q_send_flag = 0;
  uint command_executed = 0, last_command_executed = 0;
  char output_file[FN_REFLEN];
  MY_INIT(argv[0]);

  output_file[0] = 0;
  TMPDIR[0] = 0;

  init_signal_handling();

  /* Init file stack */
  memset(file_stack, 0, sizeof(file_stack));
  file_stack_end =
      file_stack + (sizeof(file_stack) / sizeof(struct st_test_file)) - 1;
  cur_file = file_stack;

  /* Init block stack */
  memset(block_stack, 0, sizeof(block_stack));
  block_stack_end =
      block_stack + (sizeof(block_stack) / sizeof(struct st_block)) - 1;
  cur_block = block_stack;
  cur_block->ok = true; /* Outer block should always be executed */
  cur_block->cmd = cmd_none;

  q_lines = new Q_lines(PSI_NOT_INSTRUMENTED);

  var_hash =
      new collation_unordered_map<std::string, std::unique_ptr<VAR, var_free>>(
          charset_info, PSI_NOT_INSTRUMENTED);

  {
    char path_separator[] = {FN_LIBCHAR, 0};
    var_set_string("SYSTEM_PATH_SEPARATOR", path_separator);
  }
  var_set_string("MYSQL_SERVER_VERSION", MYSQL_SERVER_VERSION);
  var_set_string("MYSQL_SYSTEM_TYPE", SYSTEM_TYPE);
  var_set_string("MYSQL_MACHINE_TYPE", MACHINE_TYPE);
  if (sizeof(void *) == 8) {
    var_set_string("MYSQL_SYSTEM_ARCHITECTURE", "64");
  } else {
    var_set_string("MYSQL_SYSTEM_ARCHITECTURE", "32");
  }

  memset(&master_pos, 0, sizeof(master_pos));

  parser.current_line = parser.read_lines = 0;
  memset(&var_reg, 0, sizeof(var_reg));

  init_builtin_echo();
#ifdef _WIN32
  is_windows = 1;
  init_win_path_patterns();
#endif

  init_dynamic_string(&ds_res, "", 2048, 2048);
  init_dynamic_string(&ds_result, "", 1024, 1024);

  parse_args(argc, argv);

#ifdef _WIN32
  // Create an event to request stack trace when timeout occurs
  if (opt_safe_process_pid) create_stacktrace_request_event();
#endif

  /* Init connections, allocate 1 extra as buffer + 1 for default */
  connections = (struct st_connection *)my_malloc(
      PSI_NOT_INSTRUMENTED,
      (opt_max_connections + 2) * sizeof(struct st_connection),
      MYF(MY_WME | MY_ZEROFILL));
  connections_end = connections + opt_max_connections + 1;
  next_con = connections + 1;

  var_set_int("$PS_PROTOCOL", ps_protocol);
  var_set_int("$SP_PROTOCOL", sp_protocol);
  var_set_int("$VIEW_PROTOCOL", view_protocol);
  var_set_int("$OPT_TRACE_PROTOCOL", opt_trace_protocol);
  var_set_int("$EXPLAIN_PROTOCOL", explain_protocol);
  var_set_int("$JSON_EXPLAIN_PROTOCOL", json_explain_protocol);
  var_set_int("$CURSOR_PROTOCOL", cursor_protocol);

  var_set_int("$ENABLE_QUERY_LOG", 1);
  var_set_int("$ENABLE_ABORT_ON_ERROR", 1);
  var_set_int("$ENABLE_RESULT_LOG", 1);
  var_set_int("$ENABLE_CONNECT_LOG", 0);
  var_set_int("$ENABLE_WARNINGS", 1);
  var_set_int("$ENABLE_INFO", 0);
  var_set_int("$ENABLE_METADATA", 0);
  var_set_int("$ENABLE_ASYNC_CLIENT", 0);

  DBUG_PRINT("info",
             ("result_file: '%s'", result_file_name ? result_file_name : ""));
  verbose_msg("Results saved in '%s'.",
              result_file_name ? result_file_name : "");
  if (mysql_server_init(0, nullptr, nullptr))
    die("Can't initialize MySQL server");
  server_initialized = 1;
  if (cur_file == file_stack && cur_file->file == 0) {
    cur_file->file = stdin;
    cur_file->file_name =
        my_strdup(PSI_NOT_INSTRUMENTED, "<stdin>", MYF(MY_WME));
    cur_file->lineno = 1;
  }

  log_file.open(opt_logdir, result_file_name, ".log");
  verbose_msg("Logging to '%s'.", log_file.file_name());
  enable_async_client = use_async_client;

  /*
    Creating a temporary log file using current file name if
    result file doesn't exist
  */
  if (!result_file_name) {
    if (std::strcmp(cur_file->file_name, "<stdin>"))
      temp_log_file.open(opt_logdir, cur_file->file_name, ".log");
    else
      temp_log_file.open(opt_logdir, "stdin", ".log");
  }

  if (opt_mark_progress) {
    if (result_file_name)
      progress_file.open(opt_logdir, result_file_name, ".progress");
    else {
      if (std::strcmp(cur_file->file_name, "<stdin>"))
        progress_file.open(opt_logdir, cur_file->file_name, ".progress");
      else
        progress_file.open(opt_logdir, "stdin", ".progress");
    }
    verbose_msg("Tracing progress in '%s'.", progress_file.file_name());
  }

  var_set_string("MYSQLTEST_FILE", cur_file->file_name);

  /* Cursor protcol implies ps protocol */
  if (cursor_protocol) ps_protocol = 1;

  ps_protocol_enabled = ps_protocol;
  sp_protocol_enabled = sp_protocol;
  view_protocol_enabled = view_protocol;
  opt_trace_protocol_enabled = opt_trace_protocol;
  explain_protocol_enabled = explain_protocol;
  json_explain_protocol_enabled = json_explain_protocol;
  cursor_protocol_enabled = cursor_protocol;

  st_connection *con = connections;
  if (!(mysql_init(&con->mysql))) die("Failed in mysql_init()");
  if (opt_connect_timeout)
    mysql_options(&con->mysql, MYSQL_OPT_CONNECT_TIMEOUT,
                  (void *)&opt_connect_timeout);
  if (opt_compress) mysql_options(&con->mysql, MYSQL_OPT_COMPRESS, NullS);
  mysql_options(&con->mysql, MYSQL_OPT_LOCAL_INFILE, 0);
  if (std::strcmp(default_charset, charset_info->csname) &&
      !(charset_info =
            get_charset_by_csname(default_charset, MY_CS_PRIMARY, MYF(MY_WME))))
    die("Invalid character set specified.");
  mysql_options(&con->mysql, MYSQL_SET_CHARSET_NAME, charset_info->csname);
  if (opt_charsets_dir)
    mysql_options(&con->mysql, MYSQL_SET_CHARSET_DIR, opt_charsets_dir);

  if (opt_protocol)
    mysql_options(&con->mysql, MYSQL_OPT_PROTOCOL, (char *)&opt_protocol);

#if defined(HAVE_OPENSSL)
  /* Turn on VERIFY_IDENTITY mode only if host=="localhost". */
  if (opt_ssl_mode == SSL_MODE_VERIFY_IDENTITY) {
    if (!opt_host || std::strcmp(opt_host, "localhost"))
      opt_ssl_mode = SSL_MODE_VERIFY_CA;
  }
#endif
  if (opt_compress) {
    enable_async_client = false;
  }
  if (SSL_SET_OPTIONS(&con->mysql)) die("%s", SSL_SET_OPTIONS_ERROR);
#if defined(_WIN32)
  if (shared_memory_base_name)
    mysql_options(&con->mysql, MYSQL_SHARED_MEMORY_BASE_NAME,
                  shared_memory_base_name);

  if (opt_ssl_mode == SSL_MODE_DISABLED)
    mysql_options(&con->mysql, MYSQL_OPT_PROTOCOL,
                  (char *)&opt_protocol_for_default_connection);
#endif

  if (!(con->name = my_strdup(PSI_NOT_INSTRUMENTED, "default", MYF(MY_WME))))
    die("Out of memory");

  safe_connect(&con->mysql, con->name, opt_host, opt_user, opt_pass, opt_db,
               opt_port, unix_sock);

  /* Use all time until exit if no explicit 'start_timer' */
  timer_start = timer_now();

  /*
    Initialize $mysql_errno with -1, so we can
    - distinguish it from valid values ( >= 0 ) and
    - detect if there was never a command sent to the server
  */
  var_set_errno(-1);

  set_current_connection(con);

  if (opt_include) {
    open_file(opt_include);
  }

  if (opt_load_pool) {
    secondary_engine =
        new Secondary_engine(opt_load_pool, opt_secondary_engine);
  } else if (opt_offload_count_file) {
    secondary_engine = new Secondary_engine();
  }

  if (opt_offload_count_file) {
    // Save the initial value of secondary engine execution status.
    if (secondary_engine->offload_count(&cur_con->mysql, "before"))
      cleanup_and_exit(1);
  }

  verbose_msg("Start processing test commands from '%s' ...",
              cur_file->file_name);
  while (!read_command(&command) && !abort_flag) {
    int current_line_inc = 1, processed = 0;
    if (command->type == Q_UNKNOWN || command->type == Q_COMMENT_WITH_COMMAND)
      get_command_type(command);

    if (command->type == Q_ERROR && expected_errors->count())
      // Delete all the error codes from previous 'error' command.
      expected_errors->clear_list();

    if (testcase_disabled && command->type != Q_ENABLE_TESTCASE &&
        command->type != Q_DISABLE_TESTCASE) {
      // Test case is disabled, silently convert this line to a comment
      command->type = Q_COMMENT;
    }

    /* (Re-)set abort_on_error for this command */
    command->abort_on_error = (expected_errors->count() == 0 && abort_on_error);

    /* delimiter needs to be executed so we can continue to parse */
    bool ok_to_do = cur_block->ok || command->type == Q_DELIMITER;

    /*
      'source' command needs to be "done" the first time if it may get
      re-iterated over in a true context. This can only happen if there's
      a while loop at some level above the current block.
    */
    if (!ok_to_do && command->type == Q_SOURCE) {
      for (struct st_block *stb = cur_block - 1; stb >= block_stack; stb--) {
        if (stb->cmd == cmd_while) {
          ok_to_do = 1;
          break;
        }
      }
    }

    /*
      Some commands need to be parsed in false context also to
      avoid any parsing errors.
    */
    if (!ok_to_do &&
        (command->type == Q_APPEND_FILE || command->type == Q_PERL ||
         command->type == Q_WRITE_FILE)) {
      ok_to_do = 1;
    }

    if (ok_to_do) {
      command->last_argument = command->first_argument;
      processed = 1;
      /* Need to remember this for handle_error() */
      curr_command = command;
      switch (command->type) {
        case Q_CONNECT:
          do_connect(command);
          break;
        case Q_CONNECTION:
          select_connection(command);
          break;
        case Q_DISCONNECT:
        case Q_DIRTY_CLOSE:
          do_close_connection(command);
          break;
        case Q_ENABLE_QUERY_LOG:
          set_property(command, P_QUERY, 0);
          break;
        case Q_DISABLE_QUERY_LOG:
          set_property(command, P_QUERY, 1);
          break;
        case Q_ENABLE_ABORT_ON_ERROR:
          set_property(command, P_ABORT, 1);
          break;
        case Q_DISABLE_ABORT_ON_ERROR:
          set_property(command, P_ABORT, 0);
          break;
        case Q_ENABLE_RESULT_LOG:
          set_property(command, P_RESULT, 0);
          break;
        case Q_DISABLE_RESULT_LOG:
          set_property(command, P_RESULT, 1);
          break;
        case Q_ENABLE_CONNECT_LOG:
          set_property(command, P_CONNECT, 0);
          break;
        case Q_DISABLE_CONNECT_LOG:
          set_property(command, P_CONNECT, 1);
          break;
        case Q_ENABLE_WARNINGS:
          do_enable_warnings(command);
          break;
        case Q_DISABLE_WARNINGS:
          do_disable_warnings(command);
          break;
        case Q_ENABLE_INFO:
          set_property(command, P_INFO, 0);
          break;
        case Q_DISABLE_INFO:
          set_property(command, P_INFO, 1);
          break;
        case Q_ENABLE_SESSION_TRACK_INFO:
          set_property(command, P_SESSION_TRACK, 1);
          break;
        case Q_DISABLE_SESSION_TRACK_INFO:
          set_property(command, P_SESSION_TRACK, 0);
          break;
        case Q_ENABLE_METADATA:
          set_property(command, P_META, 1);
          break;
        case Q_DISABLE_METADATA:
          set_property(command, P_META, 0);
          break;
        case Q_SOURCE:
          do_source(command);
          break;
        case Q_SLEEP:
          do_sleep(command, 0);
          break;
        case Q_REAL_SLEEP:
          do_sleep(command, 1);
          break;
        case Q_WAIT_FOR_SLAVE_TO_STOP:
          do_wait_for_slave_to_stop(command);
          break;
        case Q_INC:
          do_modify_var(command, DO_INC);
          break;
        case Q_DEC:
          do_modify_var(command, DO_DEC);
          break;
        case Q_ECHO:
          do_echo(command);
          command_executed++;
          break;
        case Q_REMOVE_FILE:
          do_remove_file(command);
          break;
        case Q_REMOVE_FILES_WILDCARD:
          do_remove_files_wildcard(command);
          break;
        case Q_COPY_FILES_WILDCARD:
          do_copy_files_wildcard(command);
          break;
        case Q_MKDIR:
          do_mkdir(command);
          break;
        case Q_RMDIR:
          do_rmdir(command, 0);
          break;
        case Q_FORCE_RMDIR:
          do_rmdir(command, 1);
          break;
        case Q_FORCE_CPDIR:
          do_force_cpdir(command);
          break;
        case Q_LIST_FILES:
          do_list_files(command);
          break;
        case Q_LIST_FILES_WRITE_FILE:
          do_list_files_write_file_command(command, false);
          break;
        case Q_LIST_FILES_APPEND_FILE:
          do_list_files_write_file_command(command, true);
          break;
        case Q_FILE_EXIST:
          do_file_exist(command);
          break;
        case Q_WRITE_FILE:
          do_write_file(command);
          break;
        case Q_APPEND_FILE:
          do_append_file(command);
          break;
        case Q_DIFF_FILES:
          do_diff_files(command);
          break;
        case Q_SEND_QUIT:
          do_send_quit(command);
          break;
        case Q_CHANGE_USER:
          do_change_user(command);
          break;
        case Q_CAT_FILE:
          do_cat_file(command);
          break;
        case Q_COPY_FILE:
          do_copy_file(command);
          break;
        case Q_MOVE_FILE:
          do_move_file(command);
          break;
        case Q_CHMOD_FILE:
          do_chmod_file(command);
          break;
        case Q_PERL:
          do_perl(command);
          break;
        case Q_RESULT_FORMAT_VERSION:
          do_result_format_version(command);
          break;
        case Q_DELIMITER:
          do_delimiter(command);
          break;
        case Q_DISPLAY_VERTICAL_RESULTS:
          display_result_vertically = true;
          break;
        case Q_DISPLAY_HORIZONTAL_RESULTS:
          display_result_vertically = false;
          break;
        case Q_SORTED_RESULT:
          /*
            Turn on sorting of result set, will be reset after next
            command
          */
          display_result_sorted = true;
          break;
        case Q_LOWERCASE:
          /*
            Turn on lowercasing of result, will be reset after next
            command
          */
          display_result_lower = true;
          break;
        case Q_LET:
          do_let(command);
          break;
        case Q_EXPR:
          do_expr(command);
          break;
        case Q_EVAL:
        case Q_QUERY_VERTICAL:
        case Q_QUERY_HORIZONTAL:
          if (command->query == command->query_buf) {
            /* Skip the first part of command, i.e query_xxx */
            command->query = command->first_argument;
            command->first_word_len = 0;
          }
          /* fall through */
        case Q_QUERY:
        case Q_REAP: {
          bool old_display_result_vertically = display_result_vertically;
          /* Default is full query, both reap and send  */
          int flags = QUERY_REAP_FLAG | QUERY_SEND_FLAG;

          if (q_send_flag) {
            // Last command was an empty 'send' or 'send_eval'
            flags = QUERY_SEND_FLAG;
            if (q_send_flag == 2)
              // Last command was an empty 'send_eval' command. Set the command
              // type to Q_SEND_EVAL so that the variable gets replaced with its
              // value before executing.
              command->type = Q_SEND_EVAL;
            q_send_flag = 0;
          } else if (command->type == Q_REAP) {
            flags = QUERY_REAP_FLAG;
          }

          /* Check for special property for this query */
          display_result_vertically |= (command->type == Q_QUERY_VERTICAL);

          /*
            We run EXPLAIN _before_ the query. If query is UPDATE/DELETE is
            matters: a DELETE may delete rows, and then EXPLAIN DELETE will
            usually terminate quickly with "no matching rows". To make it more
            interesting, EXPLAIN is now first.
          */
          if (explain_protocol_enabled) run_explain(cur_con, command, flags, 0);
          if (json_explain_protocol_enabled)
            run_explain(cur_con, command, flags, 1);

          if (*output_file) {
            strmake(command->output_file, output_file, sizeof(output_file) - 1);
            *output_file = 0;
          }
          run_query(cur_con, command, flags);
          display_opt_trace(cur_con, command, flags);
          command_executed++;
          command->last_argument = command->end;

          /* Restore settings */
          display_result_vertically = old_display_result_vertically;

          break;
        }
        case Q_SEND:
        case Q_SEND_EVAL:
          if (!*command->first_argument) {
            // This is a 'send' or 'send_eval' command without arguments, it
            // indicates that _next_ query should be send only.
            if (command->type == Q_SEND)
              q_send_flag = 1;
            else if (command->type == Q_SEND_EVAL)
              q_send_flag = 2;
            break;
          }

          /* Remove "send" if this is first iteration */
          if (command->query == command->query_buf)
            command->query = command->first_argument;

          /*
            run_query() can execute a query partially, depending on the flags.
            QUERY_SEND_FLAG flag without QUERY_REAP_FLAG tells it to just send
            the query and read the result some time later when reap instruction
            is given on this connection.
          */
          run_query(cur_con, command, QUERY_SEND_FLAG);
          command_executed++;
          command->last_argument = command->end;
          break;
        case Q_ERROR:
          do_error(command);
          break;
        case Q_REPLACE:
          do_get_replace(command);
          break;
        case Q_REPLACE_REGEX:
          do_get_replace_regex(command);
          break;
        case Q_REPLACE_COLUMN:
          do_get_replace_column(command);
          break;
        case Q_REPLACE_NUMERIC_ROUND:
          do_get_replace_numeric_round(command);
          break;
        case Q_SAVE_MASTER_POS:
          do_save_master_pos();
          break;
        case Q_SYNC_WITH_MASTER:
          do_sync_with_master(command);
          break;
        case Q_SYNC_SLAVE_WITH_MASTER: {
          do_save_master_pos();
          if (*command->first_argument)
            select_connection(command);
          else
            select_connection_name("slave");
          do_sync_with_master2(command, 0);
          break;
        }
        case Q_COMMENT: {
          command->last_argument = command->end;

          /* Don't output comments in v1 */
          if (opt_result_format_version == 1) break;

          /* Don't output comments if query logging is off */
          if (disable_query_log) break;

          /* Write comment's with two starting #'s to result file */
          const char *p = command->query;
          if (p && *p == '#' && *(p + 1) == '#') {
            dynstr_append_mem(&ds_res, command->query, command->query_len);
            dynstr_append(&ds_res, "\n");
          }
          break;
        }
        case Q_EMPTY_LINE:
          /* Don't output newline in v1 */
          if (opt_result_format_version == 1) break;

          /* Don't output newline if query logging is off */
          if (disable_query_log) break;

          dynstr_append(&ds_res, "\n");
          break;
        case Q_PING:
          handle_command_error(command, mysql_ping(&cur_con->mysql));
          break;
        case Q_RESET_CONNECTION:
          do_reset_connection();
          break;
        case Q_SEND_SHUTDOWN:
          if (opt_offload_count_file) {
            // Save the value of secondary engine execution status
            // before shutting down the server.
            if (secondary_engine->offload_count(&cur_con->mysql, "after"))
              cleanup_and_exit(1);
          }

          handle_command_error(
              command, mysql_query_wrapper(&cur_con->mysql, "shutdown"));
          break;
        case Q_SHUTDOWN_SERVER:
          do_shutdown_server(command);
          break;
        case Q_EXEC:
        case Q_EXECW:
          do_exec(command, false);
          command_executed++;
          break;
        case Q_EXEC_BACKGROUND:
          do_exec(command, true);
          command_executed++;
          break;
        case Q_START_TIMER:
          /* Overwrite possible earlier start of timer */
          timer_start = timer_now();
          break;
        case Q_END_TIMER:
          /* End timer before ending mysqltest */
          timer_output();
          break;
        case Q_CHARACTER_SET:
          do_set_charset(command);
          break;
        case Q_DISABLE_PS_PROTOCOL:
          set_property(command, P_PS, 0);
          /* Close any open statements */
          close_statements();
          break;
        case Q_ENABLE_PS_PROTOCOL:
          set_property(command, P_PS, ps_protocol);
          break;
        case Q_DISABLE_RECONNECT:
          set_reconnect(&cur_con->mysql, 0);
          break;
        case Q_ENABLE_RECONNECT:
          set_reconnect(&cur_con->mysql, 1);
          enable_async_client = false;
          /* Close any open statements - no reconnect, need new prepare */
          close_statements();
          break;
        case Q_ENABLE_ASYNC_CLIENT:
          set_property(command, P_ASYNC, 1);
          break;
        case Q_DISABLE_ASYNC_CLIENT:
          set_property(command, P_ASYNC, 0);
          break;
        case Q_DISABLE_TESTCASE:
          if (testcase_disabled == 0)
            do_disable_testcase(command);
          else
            die("Test case is already disabled.");
          break;
        case Q_ENABLE_TESTCASE:
          // Ensure we don't get testcase_disabled < 0 as this would
          // accidentally disable code we don't want to have disabled.
          if (testcase_disabled == 1)
            testcase_disabled = 0;
          else
            die("Test case is already enabled.");
          break;
        case Q_DIE:
          /* Abort test with error code and error message */
          die("%s", command->first_argument);
          break;
        case Q_EXIT:
          /* Stop processing any more commands */
          abort_flag = 1;
          break;
        case Q_SKIP: {
          DYNAMIC_STRING ds_skip_msg;
          init_dynamic_string(&ds_skip_msg, 0, command->query_len, 256);

          // Evaluate the skip message
          do_eval(&ds_skip_msg, command->first_argument, command->end, false);

          char skip_msg[FN_REFLEN];
          strmake(skip_msg, ds_skip_msg.str, FN_REFLEN - 1);
          dynstr_free(&ds_skip_msg);

          if (!no_skip) {
            // --no-skip option is disabled, skip the test case
            abort_not_supported_test("%s", skip_msg);
          } else {
            const char *path = cur_file->file_name;
            const char *fn = get_filename_from_path(path);

            // Check if the file is in excluded list
            if (excluded_string && strstr(excluded_string, fn)) {
              // File is present in excluded list, skip the test case
              abort_not_supported_test("%s", skip_msg);
            } else {
              // File is not present in excluded list, ignore the skip
              // and continue running the test case
              command->last_argument = command->end;
            }
          }
        } break;
        case Q_OUTPUT: {
          static DYNAMIC_STRING ds_to_file;
          const struct command_arg output_file_args[] = {
              {"to_file", ARG_STRING, true, &ds_to_file, "Output filename"}};
          check_command_args(command, command->first_argument, output_file_args,
                             1, ' ');
          strmake(output_file, ds_to_file.str, FN_REFLEN);
          dynstr_free(&ds_to_file);
          break;
        }

        default:
          processed = 0;
          break;
      }
    }

    if (!processed) {
      current_line_inc = 0;
      switch (command->type) {
        case Q_WHILE:
          do_block(cmd_while, command);
          break;
        case Q_IF:
          do_block(cmd_if, command);
          break;
        case Q_END_BLOCK:
          do_done(command);
          break;
        default:
          current_line_inc = 1;
          break;
      }
    } else
      check_eol_junk(command->last_argument);

    if (command->type != Q_ERROR && command->type != Q_COMMENT &&
        command->type != Q_IF && command->type != Q_END_BLOCK) {
      // As soon as any non "error" command or comment has been executed,
      // the array with expected errors should be cleared
      expected_errors->clear_list();
    }

    if (command_executed != last_command_executed || command->used_replace) {
      /*
        As soon as any command has been executed,
        the replace structures should be cleared
      */
      free_all_replace();

      /* Also reset "sorted_result" and "lowercase"*/
      display_result_sorted = false;
      display_result_lower = false;
    }
    last_command_executed = command_executed;

    parser.current_line += current_line_inc;
    if (opt_mark_progress) mark_progress(command, parser.current_line);

    /* Write result from command to log file immediately */
    log_file.write(&ds_res);
    log_file.flush();

    if (!result_file_name) {
      temp_log_file.write(&ds_res);
      temp_log_file.flush();
    }
    dynstr_set(&ds_res, 0);
  }

  log_file.close();

  if (!result_file_name) temp_log_file.close();

  start_lineno = 0;
  verbose_msg("... Done processing test commands.");

  if (testcase_disabled) die("Test ended with test case execution disabled.");

  if (disable_warnings || disabled_warnings->count())
    die("The test didn't enable all the disabled warnings, enable "
        "all of them before end of the test.");

  bool empty_result = false;

  /*
    The whole test has been executed _sucessfully_.
    Time to compare result or save it to record file.
    The entire output from test is in the log file
  */
  if (log_file.bytes_written()) {
    if (result_file_name) {
      /* A result file has been specified */

      if (record) {
        /* Recording */

        /* save a copy of the log to result file */
        if (my_copy(log_file.file_name(), result_file_name, MYF(0)) != 0)
          die("Failed to copy '%s' to '%s', errno: %d", log_file.file_name(),
              result_file_name, errno);

      } else {
        /* Check that the output from test is equal to result file */
        check_result();
      }
    }
  } else {
    /* Empty output is an error *unless* we also have an empty result file */
    if (!result_file_name || record ||
        compare_files(log_file.file_name(), result_file_name)) {
      die("The test didn't produce any output");
    } else {
      empty_result = true; /* Meaning empty was expected */
    }
  }

  if (!command_executed && result_file_name && !empty_result)
    die("No queries executed but non-empty result file found!");

  verbose_msg("Test has succeeded!");
  timer_output();
  /* Yes, if we got this far the test has suceeded! Sakila smiles */
  cleanup_and_exit(0);
  return 0; /* Keep compiler happy too */
}

/*
  A primitive timer that give results in milliseconds if the
  --timer-file=<filename> is given. The timer result is written
  to that file when the result is available. To not confuse
  mysql-test-run with an old obsolete result, we remove the file
  before executing any commands. The time we measure is

  - If no explicit 'start_timer' or 'end_timer' is given in the
  test case, the timer measure how long we execute in mysqltest.

  - If only 'start_timer' is given we measure how long we execute
  from that point until we terminate mysqltest.

  - If only 'end_timer' is given we measure how long we execute
  from that we enter mysqltest to the 'end_timer' is command is
  executed.

  - If both 'start_timer' and 'end_timer' are given we measure
  the time between executing the two commands.
*/

void timer_output(void) {
  if (timer_file) {
    char buf[32], *end;
    ulonglong timer = timer_now() - timer_start;
    end = longlong2str(timer, buf, 10);
    str_to_file(timer_file, buf, (int)(end - buf));
    /* Timer has been written to the file, don't use it anymore */
    timer_file = 0;
  }
}

ulonglong timer_now(void) { return my_micro_time() / 1000; }

/*
  Get arguments for replace_columns. The syntax is:
  replace-column column_number to_string [column_number to_string ...]
  Where each argument may be quoted with ' or "
  A argument may also be a variable, in which case the value of the
  variable is replaced.
*/

void do_get_replace_column(struct st_command *command) {
  char *from = command->first_argument;
  char *buff, *start;
  DBUG_ENTER("get_replace_columns");

  free_replace_column();
  if (!*from) die("Missing argument in %s", command->query);

  /* Allocate a buffer for results */
  start = buff = (char *)my_malloc(PSI_NOT_INSTRUMENTED, std::strlen(from) + 1,
                                   MYF(MY_WME | MY_FAE));
  while (*from) {
    char *to;
    uint column_number;
    to = get_string(&buff, &from, command);
    if (!(column_number = atoi(to)) || column_number > MAX_COLUMNS)
      die("Wrong column number to replace_column in '%s'", command->query);
    if (!*from)
      die("Wrong number of arguments to replace_column in '%s'",
          command->query);
    to = get_string(&buff, &from, command);
    my_free(replace_column[column_number - 1]);
    replace_column[column_number - 1] =
        my_strdup(PSI_NOT_INSTRUMENTED, to, MYF(MY_WME | MY_FAE));
    set_if_bigger(max_replace_column, column_number);
  }
  my_free(start);
  command->last_argument = command->end;

  DBUG_VOID_RETURN;
}

void free_replace_column() {
  uint i;
  for (i = 0; i < max_replace_column; i++) {
    if (replace_column[i]) {
      my_free(replace_column[i]);
      replace_column[i] = 0;
    }
  }
  max_replace_column = 0;
}

/*
  Functions to round numeric results.

SYNOPSIS
  do_get_replace_numeric_round()
  command - command handle

DESCRIPTION
  replace_numeric_round <precision>

  where precision is the number of digits after the decimal point
  that the result will be rounded off to. The precision can only
  be a number between 0 and 16.
  eg. replace_numeric_round 10;
  Numbers which are > 1e10 or < -1e10 are represented using the
  exponential notation after they are rounded off.
  Trailing zeroes after the decimal point are removed from the
  numbers.
  If the precision is 0, then the value is rounded off to the
  nearest whole number.
*/
void do_get_replace_numeric_round(struct st_command *command) {
  DYNAMIC_STRING ds_round;
  const struct command_arg numeric_arg = {
      "precision", ARG_STRING, true, &ds_round, "Number of decimal precision"};
  DBUG_ENTER("get_replace_numeric_round");

  check_command_args(command, command->first_argument, &numeric_arg,
                     sizeof(numeric_arg) / sizeof(struct command_arg), ' ');

  // Parse the argument string to get the precision
  long int v = 0;
  if (str2int(ds_round.str, 10, 0, REPLACE_ROUND_MAX, &v) == NullS)
    die("A number between 0 and %d is required for the precision "
        "in replace_numeric_round",
        REPLACE_ROUND_MAX);

  glob_replace_numeric_round = (int)v;
  dynstr_free(&ds_round);
  DBUG_VOID_RETURN;
}

void free_replace_numeric_round() { glob_replace_numeric_round = -1; }

/*
  Round the digits after the decimal point to the specified precision
  by iterating through the result set element, identifying the part to
  be rounded off, and rounding that part off.
*/
void replace_numeric_round_append(int round, DYNAMIC_STRING *result,
                                  const char *from, size_t len) {
  while (len > 0) {
    // Move pointer to the start of the numeric values
    size_t size = strcspn(from, "0123456789");
    if (size > 0) {
      dynstr_append_mem(result, from, size);
      from += size;
      len -= size;
    }

    /*
      Move the pointer to the end of the numeric values and the
      the start of the non-numeric values such as "." and "e"
    */
    size = strspn(from, "0123456789");
    int r = round;

    /*
      If result from one of the rows of the result set is null,
      break the loop
    */
    if (*(from + size) == 0) {
      dynstr_append_mem(result, from, size);
      break;
    }

    switch (*(from + size)) {
      // double/float
      case '.':
        size_t size1;
        size1 = strspn(from + size + 1, "0123456789");

        /*
          Restrict rounding to less than the
          the existing precision to avoid 1.2 being replaced
          to 1.2000000
        */
        if (size1 < (size_t)r) r = size1;
        // fallthrough
        // all cases till next break are executed
      case 'e':
      case 'E':
        if (isdigit(*(from + size + 1))) {
          char *end;
          double val = strtod(from, &end);
          if (end != NULL) {
            const char *format = (val < 1e10 && val > -1e10) ? "%.*f" : "%.*e";
            char buf[40];

            size = snprintf(buf, sizeof(buf), format, r, val);
            if (val < 1e10 && val > -1e10 && r > 0) {
              /*
                2.0000000 need to be represented as 2 for consistency
                2.0010000 also becomes 2.001
              */
              while (buf[size - 1] == '0') size--;

              // don't leave 100. trailing
              if (buf[size - 1] == '.') size--;
            }
            dynstr_append_mem(result, buf, size);
            len -= (end - from);
            from = end;
            break;
          }
        }

        /*
          This is because strtod didn't convert or there wasn't digits after
          [.eE] so output without changing
        */
        dynstr_append_mem(result, from, size);
        from += size;
        len -= size;
        break;
      // int
      default:
        dynstr_append_mem(result, from, size);
        from += size;
        len -= size;
        break;
    }
  }
}

/****************************************************************************/
/*
  Replace functions
*/

/* Definitions for replace result */

struct POINTER_ARRAY {  /* when using array-strings */
  TYPELIB typelib;      /* Pointer to strings */
  uchar *str{nullptr};  /* Strings is here */
  uint8 *flag{nullptr}; /* Flag about each var. */
  uint array_allocs{0}, max_count{0}, length{0}, max_length{0};
};

REPLACE *init_replace(char **from, char **to, uint count, char *word_end_chars);
int insert_pointer_name(POINTER_ARRAY *pa, char *name);
void free_pointer_array(POINTER_ARRAY *pa);

/*
  Get arguments for replace. The syntax is:
  replace from to [from to ...]
  Where each argument may be quoted with ' or "
  A argument may also be a variable, in which case the value of the
  variable is replaced.
*/

void do_get_replace(struct st_command *command) {
  uint i;
  char *from = command->first_argument;
  char *buff, *start;
  char word_end_chars[256], *pos;
  POINTER_ARRAY to_array, from_array;
  DBUG_ENTER("get_replace");

  free_replace();

  if (!*from) die("Missing argument in %s", command->query);
  start = buff = (char *)my_malloc(PSI_NOT_INSTRUMENTED, std::strlen(from) + 1,
                                   MYF(MY_WME | MY_FAE));
  while (*from) {
    char *to = buff;
    to = get_string(&buff, &from, command);
    if (!*from)
      die("Wrong number of arguments to replace_result in '%s'",
          command->query);
#ifdef _WIN32
    fix_win_paths(to, from - to);
#endif
    insert_pointer_name(&from_array, to);
    to = get_string(&buff, &from, command);
    insert_pointer_name(&to_array, to);
  }
  for (i = 1, pos = word_end_chars; i < 256; i++)
    if (my_isspace(charset_info, i)) *pos++ = i;
  *pos = 0; /* End pointer */
  if (!(glob_replace =
            init_replace((char **)from_array.typelib.type_names,
                         (char **)to_array.typelib.type_names,
                         (uint)from_array.typelib.count, word_end_chars)))
    die("Can't initialize replace from '%s'", command->query);
  free_pointer_array(&from_array);
  free_pointer_array(&to_array);
  my_free(start);
  command->last_argument = command->end;
  DBUG_VOID_RETURN;
}

void free_replace() {
  DBUG_ENTER("free_replace");
  my_free(glob_replace);
  glob_replace = NULL;
  DBUG_VOID_RETURN;
}

struct REPLACE {
  int found;
  REPLACE *next[256];
};

struct REPLACE_STRING {
  int found;
  char *replace_string;
  uint to_offset;
  int from_offset;
};

void replace_strings_append(REPLACE *rep, DYNAMIC_STRING *ds, const char *str,
                            size_t len MY_ATTRIBUTE((unused))) {
  REPLACE *rep_pos;
  REPLACE_STRING *rep_str;
  const char *start, *from;
  DBUG_ENTER("replace_strings_append");

  start = from = str;
  rep_pos = rep + 1;
  for (;;) {
    /* Loop through states */
    DBUG_PRINT("info", ("Looping through states"));
    while (!rep_pos->found) rep_pos = rep_pos->next[(uchar)*from++];

    /* Does this state contain a string to be replaced */
    if (!(rep_str = ((REPLACE_STRING *)rep_pos))->replace_string) {
      /* No match found */
      dynstr_append_mem(ds, start, from - start - 1);
      DBUG_PRINT("exit",
                 ("Found no more string to replace, appended: %s", start));
      DBUG_VOID_RETURN;
    }

    /* Found a string that needs to be replaced */
    DBUG_PRINT("info", ("found: %d, to_offset: %d, from_offset: %d, string: %s",
                        rep_str->found, rep_str->to_offset,
                        rep_str->from_offset, rep_str->replace_string));

    /* Append part of original string before replace string */
    dynstr_append_mem(ds, start, (from - rep_str->to_offset) - start);

    /* Append replace string */
    dynstr_append_mem(ds, rep_str->replace_string,
                      std::strlen(rep_str->replace_string));

    if (!*(from -= rep_str->from_offset) && rep_pos->found != 2) {
      /* End of from string */
      DBUG_PRINT("exit", ("Found end of from string"));
      DBUG_VOID_RETURN;
    }
    DBUG_ASSERT(from <= str + len);
    start = from;
    rep_pos = rep;
  }
}

  /*
    Regex replace  functions
  */

  /*
    Finds the next (non-escaped) '/' in the expression.
    (If the character '/' is needed, it can be escaped using '\'.)
  */

#define PARSE_REGEX_ARG     \
  while (p < expr_end) {    \
    char c = *p;            \
    if (c == '/') {         \
      if (last_c == '\\') { \
        buf_p[-1] = '/';    \
      } else {              \
        *buf_p++ = 0;       \
        break;              \
      }                     \
    } else                  \
      *buf_p++ = c;         \
                            \
    last_c = c;             \
    p++;                    \
  }

/**
  Initializes the regular substitution expression to be used in the
  result output of test.

  @param  expr  Pointer to string having regular expression to be used
                for substitution.
  @retval st_replace_regex structure with pairs of substitutions.
*/
static struct st_replace_regex *init_replace_regex(char *expr) {
  struct st_replace_regex *res;
  char *buf, *expr_end;
  char *p;
  char *buf_p;
  size_t expr_len = std::strlen(expr);
  char last_c = 0;
  struct st_regex reg;

  /* my_malloc() will die on fail with MY_FAE */
  void *rawmem = my_malloc(PSI_NOT_INSTRUMENTED, sizeof(*res) + expr_len,
                           MYF(MY_FAE + MY_WME));
  res = new (rawmem) st_replace_regex;

  buf = (char *)res + sizeof(*res);
  expr_end = expr + expr_len;
  p = expr;
  buf_p = buf;

  /* for each regexp substitution statement */
  while (p < expr_end) {
    memset(&reg, 0, sizeof(reg));
    /* find the start of the statement */
    while (p < expr_end) {
      if (*p == '/') break;
      p++;
    }

    if (p == expr_end || ++p == expr_end) {
      if (res->regex_arr.size())
        break;
      else
        goto err;
    }
    /* we found the start */
    reg.pattern = buf_p;

    /* Find first argument -- pattern string to be removed */
    PARSE_REGEX_ARG

    if (p == expr_end || ++p == expr_end) goto err;

    /* buf_p now points to the replacement pattern terminated with \0 */
    reg.replace = buf_p;

    /* Find second argument -- replace string to replace pattern */
    PARSE_REGEX_ARG

    if (p == expr_end) goto err;

    /* skip the ending '/' in the statement */
    p++;

    /* Check if we should do matching case insensitive */
    if (p < expr_end && *p == 'i') reg.icase = 1;

    /* done parsing the statement, now place it in regex_arr */
    if (res->regex_arr.push_back(reg)) die("Out of memory");
  }
  res->odd_buf_len = res->even_buf_len = 8192;
  res->even_buf = (char *)my_malloc(PSI_NOT_INSTRUMENTED, res->even_buf_len,
                                    MYF(MY_WME + MY_FAE));
  res->odd_buf = (char *)my_malloc(PSI_NOT_INSTRUMENTED, res->odd_buf_len,
                                   MYF(MY_WME + MY_FAE));
  res->buf = res->even_buf;

  return res;

err:
  my_free(res);
  die("Error parsing replace_regex \"%s\"", expr);
  return 0;
}

/**
  Execute all substitutions on val.

  @param[in]      val  Pointer to the character string to be used as
                       input for the regex replace operation.
  @param[in,out]  r    Pointer to the st_replace_regex structure which
                       holds arguments and information for the command.
  @param[in,out]  len  Pointer to variable holding length of input string.

  @retval True  If substituition was made.
  @retval False If no substituition was made.

  @note
  r->buf points at the resulting buffer with all substitutions done.
  len points at length of resulting buffer.
  r->even_buf and r->odd_buf might have been reallocated.
  r->even_buf_len and r->odd_buf_len might have been changed.

  @todo
  At some point figure out if there is a way to do everything in one pass.
*/
int multi_reg_replace(struct st_replace_regex *r, char *val, size_t *len) {
  size_t i;
  char *in_buf, *out_buf;
  int *buf_len_p;

  in_buf = val;
  out_buf = r->even_buf;
  buf_len_p = &r->even_buf_len;
  r->buf = 0;

  /*
    For each substitution, perform replacement only if the input buffer
    is not empty.
  */
  if (*len > 0) {
    for (i = 0; i < r->regex_arr.size(); i++) {
      try {
        struct st_regex re(r->regex_arr[i]);
        char *save_out_buf = out_buf;

        std::regex rpat(re.pattern, (re.icase == 0)
                                        ? std::regex_constants::ECMAScript
                                        : std::regex_constants::icase);

        std::string sin = std::string(in_buf, *len);
        std::string sout;

        /*
          We use iterators instead of using the input buffer directly as
          it may include the null character (0x00) and characters succeeding
          them will be ignored unless we specify the start and end positions
          of the input string explicitly.
        */
        std::regex_replace(std::back_inserter(sout), sin.begin(), sin.end(),
                           rpat, re.replace, std::regex_constants::format_sed);

        /*
          If some replacement is performed, write the replaced string into the
          output buffer.
        */
        if (sout.compare(sin) != 0) {
          *len = sout.length();
          if (*len >= (uint)*buf_len_p) {
            uint need_buf_len = (*len) + 1;
            out_buf = (char *)my_realloc(PSI_NOT_INSTRUMENTED, out_buf,
                                         need_buf_len, MYF(MY_WME + MY_FAE));
            *buf_len_p = need_buf_len;
          }

          // Copy result to output buffer.
          strncpy(out_buf, sout.c_str(), *len + 1);

          // If the buffer has been reallocated, make adjustements
          if (save_out_buf != out_buf) {
            if (save_out_buf == r->even_buf)
              r->even_buf = out_buf;
            else
              r->odd_buf = out_buf;
          }

          r->buf = out_buf;
          if (in_buf == val) in_buf = r->odd_buf;

          std::swap(in_buf, out_buf);

          buf_len_p =
              (out_buf == r->even_buf) ? &r->even_buf_len : &r->odd_buf_len;
        }
      } catch (const std::regex_error &e) {
        die("Error in replace_regex for `/%s/%s/` : %s",
            (r->regex_arr[i]).pattern, (r->regex_arr[i]).replace, e.what());
      }
    }
  }

  return (r->buf == 0);
}

/*
  Parse the regular expression to be used in all result files
  from now on.

  The syntax is --replace_regex /from/to/i /from/to/i ...
  i means case-insensitive match. If omitted, the match is
  case-sensitive

*/
void do_get_replace_regex(struct st_command *command) {
  char *expr = command->first_argument;
  free_replace_regex();
  /* Allow variable for the *entire* list of replacements */
  if (*expr == '$') {
    VAR *val = var_get(expr, NULL, 0, 1);
    expr = val ? val->str_val : NULL;
  }
  if (expr && *expr && !(glob_replace_regex = init_replace_regex(expr)))
    die("Could not init replace_regex");
  command->last_argument = command->end;
}

void free_replace_regex() {
  if (glob_replace_regex) {
    my_free(glob_replace_regex->even_buf);
    my_free(glob_replace_regex->odd_buf);
    glob_replace_regex->~st_replace_regex();
    my_free(glob_replace_regex);
    glob_replace_regex = NULL;
  }
}

#ifndef WORD_BIT
#define WORD_BIT (8 * sizeof(uint))
#endif

#define SET_MALLOC_HUNC 64
#define LAST_CHAR_CODE 259

struct REP_SET {
  uint *bits;                 /* Pointer to used sets */
  short next[LAST_CHAR_CODE]; /* Pointer to next sets */
  uint found_len;             /* Best match to date */
  int found_offset;
  uint table_offset;
  uint size_of_bits; /* For convinience */
};

struct REP_SETS {
  uint count;     /* Number of sets */
  uint extra;     /* Extra sets in buffer */
  uint invisible; /* Sets not chown */
  uint size_of_bits;
  REP_SET *set, *set_buffer;
  uint *bit_buffer;
};

struct FOUND_SET {
  uint table_offset;
  int found_offset;
};

struct FOLLOWS {
  int chr;
  uint table_offset;
  uint len;
};

int init_sets(REP_SETS *sets, uint states);
REP_SET *make_new_set(REP_SETS *sets);
void make_sets_invisible(REP_SETS *sets);
void free_last_set(REP_SETS *sets);
void free_sets(REP_SETS *sets);
void internal_set_bit(REP_SET *set, uint bit);
void internal_clear_bit(REP_SET *set, uint bit);
void or_bits(REP_SET *to, REP_SET *from);
void copy_bits(REP_SET *to, REP_SET *from);
int cmp_bits(REP_SET *set1, REP_SET *set2);
int get_next_bit(REP_SET *set, uint lastpos);
int find_set(REP_SETS *sets, REP_SET *find);
int find_found(FOUND_SET *found_set, uint table_offset, int found_offset);
uint start_at_word(char *pos);
uint end_of_word(char *pos);

static uint found_sets = 0;

static uint replace_len(char *str) {
  uint len = 0;
  while (*str) {
    str++;
    len++;
  }
  return len;
}

/* Init a replace structure for further calls */

REPLACE *init_replace(char **from, char **to, uint count,
                      char *word_end_chars) {
  static const int SPACE_CHAR = 256;
  static const int END_OF_LINE = 258;

  uint i, j, states, set_nr, len, result_len, max_length, found_end, bits_set,
      bit_nr;
  int used_sets, chr, default_state;
  char used_chars[LAST_CHAR_CODE], is_word_end[256];
  char *pos, *to_pos, **to_array;
  REP_SETS sets;
  REP_SET *set, *start_states, *word_states, *new_set;
  FOLLOWS *follow, *follow_ptr;
  REPLACE *replace;
  FOUND_SET *found_set;
  REPLACE_STRING *rep_str;
  DBUG_ENTER("init_replace");

  /* Count number of states */
  for (i = result_len = max_length = 0, states = 2; i < count; i++) {
    len = replace_len(from[i]);
    if (!len) {
      errno = EINVAL;
      DBUG_RETURN(0);
    }
    states += len + 1;
    result_len += (uint)std::strlen(to[i]) + 1;
    if (len > max_length) max_length = len;
  }
  memset(is_word_end, 0, sizeof(is_word_end));
  for (i = 0; word_end_chars[i]; i++) is_word_end[(uchar)word_end_chars[i]] = 1;

  if (init_sets(&sets, states)) DBUG_RETURN(0);
  found_sets = 0;
  if (!(found_set = (FOUND_SET *)my_malloc(
            PSI_NOT_INSTRUMENTED, sizeof(FOUND_SET) * max_length * count,
            MYF(MY_WME)))) {
    free_sets(&sets);
    DBUG_RETURN(0);
  }
  (void)make_new_set(&sets);  /* Set starting set */
  make_sets_invisible(&sets); /* Hide previus sets */
  used_sets = -1;
  word_states = make_new_set(&sets);  /* Start of new word */
  start_states = make_new_set(&sets); /* This is first state */
  if (!(follow = (FOLLOWS *)my_malloc(PSI_NOT_INSTRUMENTED,
                                      (states + 2) * sizeof(FOLLOWS),
                                      MYF(MY_WME)))) {
    free_sets(&sets);
    my_free(found_set);
    DBUG_RETURN(0);
  }

  /* Init follow_ptr[] */
  for (i = 0, states = 1, follow_ptr = follow + 1; i < count; i++) {
    if (from[i][0] == '\\' && from[i][1] == '^') {
      internal_set_bit(start_states, states + 1);
      if (!from[i][2]) {
        start_states->table_offset = i;
        start_states->found_offset = 1;
      }
    } else if (from[i][0] == '\\' && from[i][1] == '$') {
      internal_set_bit(start_states, states);
      internal_set_bit(word_states, states);
      if (!from[i][2] && start_states->table_offset == (uint)~0) {
        start_states->table_offset = i;
        start_states->found_offset = 0;
      }
    } else {
      internal_set_bit(word_states, states);
      if (from[i][0] == '\\' && (from[i][1] == 'b' && from[i][2]))
        internal_set_bit(start_states, states + 1);
      else
        internal_set_bit(start_states, states);
    }
    for (pos = from[i], len = 0; *pos; pos++) {
      follow_ptr->chr = (uchar)*pos;
      follow_ptr->table_offset = i;
      follow_ptr->len = ++len;
      follow_ptr++;
    }
    follow_ptr->chr = 0;
    follow_ptr->table_offset = i;
    follow_ptr->len = len;
    follow_ptr++;
    states += (uint)len + 1;
  }

  for (set_nr = 0, pos = 0; set_nr < sets.count; set_nr++) {
    set = sets.set + set_nr;
    default_state = 0; /* Start from beginning */

    /* If end of found-string not found or start-set with current set */

    for (i = (uint)~0; (i = get_next_bit(set, i));) {
      if (!follow[i].chr) {
        if (!default_state)
          default_state =
              find_found(found_set, set->table_offset, set->found_offset + 1);
      }
    }
    copy_bits(sets.set + used_sets, set); /* Save set for changes */
    if (!default_state)
      or_bits(sets.set + used_sets, sets.set); /* Can restart from start */

    /* Find all chars that follows current sets */
    memset(used_chars, 0, sizeof(used_chars));
    for (i = (uint)~0; (i = get_next_bit(sets.set + used_sets, i));) {
      used_chars[follow[i].chr] = 1;
      if ((follow[i].chr == SPACE_CHAR && !follow[i + 1].chr &&
           follow[i].len > 1) ||
          follow[i].chr == END_OF_LINE)
        used_chars[0] = 1;
    }

    /* Mark word_chars used if \b is in state */
    if (used_chars[SPACE_CHAR])
      for (pos = word_end_chars; *pos; pos++) used_chars[(int)(uchar)*pos] = 1;

    /* Handle other used characters */
    for (chr = 0; chr < 256; chr++) {
      if (!used_chars[chr])
        set->next[chr] = chr ? default_state : -1;
      else {
        new_set = make_new_set(&sets);
        assert(new_set);
        set = sets.set + set_nr; /* if realloc */
        new_set->table_offset = set->table_offset;
        new_set->found_len = set->found_len;
        new_set->found_offset = set->found_offset + 1;
        found_end = 0;

        for (i = (uint)~0; (i = get_next_bit(sets.set + used_sets, i));) {
          if (!follow[i].chr || follow[i].chr == chr ||
              (follow[i].chr == SPACE_CHAR &&
               (is_word_end[chr] ||
                (!chr && follow[i].len > 1 && !follow[i + 1].chr))) ||
              (follow[i].chr == END_OF_LINE && !chr)) {
            if ((!chr || (follow[i].chr && !follow[i + 1].chr)) &&
                follow[i].len > found_end)
              found_end = follow[i].len;
            if (chr && follow[i].chr)
              internal_set_bit(new_set, i + 1); /* To next set */
            else
              internal_set_bit(new_set, i);
          }
        }
        if (found_end) {
          new_set->found_len = 0; /* Set for testing if first */
          bits_set = 0;
          for (i = (uint)~0; (i = get_next_bit(new_set, i));) {
            if ((follow[i].chr == SPACE_CHAR || follow[i].chr == END_OF_LINE) &&
                !chr)
              bit_nr = i + 1;
            else
              bit_nr = i;
            if (follow[bit_nr - 1].len < found_end ||
                (new_set->found_len && (chr == 0 || !follow[bit_nr].chr)))
              internal_clear_bit(new_set, i);
            else {
              if (chr == 0 || !follow[bit_nr].chr) { /* best match  */
                new_set->table_offset = follow[bit_nr].table_offset;
                if (chr || (follow[i].chr == SPACE_CHAR ||
                            follow[i].chr == END_OF_LINE))
                  new_set->found_offset = found_end; /* New match */
                new_set->found_len = found_end;
              }
              bits_set++;
            }
          }
          if (bits_set == 1) {
            set->next[chr] = find_found(found_set, new_set->table_offset,
                                        new_set->found_offset);
            free_last_set(&sets);
          } else
            set->next[chr] = find_set(&sets, new_set);
        } else
          set->next[chr] = find_set(&sets, new_set);
      }
    }
  }

  /* Alloc replace structure for the replace-state-machine */

  if ((replace =
           (REPLACE *)my_malloc(PSI_NOT_INSTRUMENTED,
                                sizeof(REPLACE) * (sets.count) +
                                    sizeof(REPLACE_STRING) * (found_sets + 1) +
                                    sizeof(char *) * count + result_len,
                                MYF(MY_WME | MY_ZEROFILL)))) {
    rep_str = (REPLACE_STRING *)(replace + sets.count);
    to_array = (char **)(rep_str + found_sets + 1);
    to_pos = (char *)(to_array + count);
    for (i = 0; i < count; i++) {
      to_array[i] = to_pos;
      to_pos = my_stpcpy(to_pos, to[i]) + 1;
    }
    rep_str[0].found = 1;
    rep_str[0].replace_string = 0;
    for (i = 1; i <= found_sets; i++) {
      pos = from[found_set[i - 1].table_offset];
      rep_str[i].found = !memcmp(pos, "\\^", 3) ? 2 : 1;
      rep_str[i].replace_string = to_array[found_set[i - 1].table_offset];
      rep_str[i].to_offset = found_set[i - 1].found_offset - start_at_word(pos);
      rep_str[i].from_offset =
          found_set[i - 1].found_offset - replace_len(pos) + end_of_word(pos);
    }
    for (i = 0; i < sets.count; i++) {
      for (j = 0; j < 256; j++)
        if (sets.set[i].next[j] >= 0)
          replace[i].next[j] = replace + sets.set[i].next[j];
        else
          replace[i].next[j] =
              (REPLACE *)(rep_str + (-sets.set[i].next[j] - 1));
    }
  }
  my_free(follow);
  free_sets(&sets);
  my_free(found_set);
  DBUG_PRINT("exit", ("Replace table has %d states", sets.count));
  DBUG_RETURN(replace);
}

int init_sets(REP_SETS *sets, uint states) {
  memset(sets, 0, sizeof(*sets));
  sets->size_of_bits = ((states + 7) / 8);
  if (!(sets->set_buffer = (REP_SET *)my_malloc(
            PSI_NOT_INSTRUMENTED, sizeof(REP_SET) * SET_MALLOC_HUNC,
            MYF(MY_WME))))
    return 1;
  if (!(sets->bit_buffer = (uint *)my_malloc(
            PSI_NOT_INSTRUMENTED,
            sizeof(uint) * sets->size_of_bits * SET_MALLOC_HUNC,
            MYF(MY_WME)))) {
    my_free(sets->set);
    return 1;
  }
  return 0;
}

/* Make help sets invisible for nicer codeing */

void make_sets_invisible(REP_SETS *sets) {
  sets->invisible = sets->count;
  sets->set += sets->count;
  sets->count = 0;
}

REP_SET *make_new_set(REP_SETS *sets) {
  uint i, count, *bit_buffer;
  REP_SET *set;
  if (sets->extra) {
    sets->extra--;
    set = sets->set + sets->count++;
    memset(set->bits, 0, sizeof(uint) * sets->size_of_bits);
    memset(&set->next[0], 0, sizeof(set->next[0]) * LAST_CHAR_CODE);
    set->found_offset = 0;
    set->found_len = 0;
    set->table_offset = (uint)~0;
    set->size_of_bits = sets->size_of_bits;
    return set;
  }
  count = sets->count + sets->invisible + SET_MALLOC_HUNC;
  if (!(set = (REP_SET *)my_realloc(PSI_NOT_INSTRUMENTED,
                                    (uchar *)sets->set_buffer,
                                    sizeof(REP_SET) * count, MYF(MY_WME))))
    return 0;
  sets->set_buffer = set;
  sets->set = set + sets->invisible;
  if (!(bit_buffer = (uint *)my_realloc(
            PSI_NOT_INSTRUMENTED, (uchar *)sets->bit_buffer,
            (sizeof(uint) * sets->size_of_bits) * count, MYF(MY_WME))))
    return 0;
  sets->bit_buffer = bit_buffer;
  for (i = 0; i < count; i++) {
    sets->set_buffer[i].bits = bit_buffer;
    bit_buffer += sets->size_of_bits;
  }
  sets->extra = SET_MALLOC_HUNC;
  return make_new_set(sets);
}

void free_last_set(REP_SETS *sets) {
  sets->count--;
  sets->extra++;
  return;
}

void free_sets(REP_SETS *sets) {
  my_free(sets->set_buffer);
  my_free(sets->bit_buffer);
  return;
}

void internal_set_bit(REP_SET *set, uint bit) {
  set->bits[bit / WORD_BIT] |= 1 << (bit % WORD_BIT);
  return;
}

void internal_clear_bit(REP_SET *set, uint bit) {
  set->bits[bit / WORD_BIT] &= ~(1 << (bit % WORD_BIT));
  return;
}

void or_bits(REP_SET *to, REP_SET *from) {
  uint i;
  for (i = 0; i < to->size_of_bits; i++) to->bits[i] |= from->bits[i];
  return;
}

void copy_bits(REP_SET *to, REP_SET *from) {
  memcpy((uchar *)to->bits, (uchar *)from->bits,
         (size_t)(sizeof(uint) * to->size_of_bits));
}

int cmp_bits(REP_SET *set1, REP_SET *set2) {
  return memcmp(set1->bits, set2->bits, sizeof(uint) * set1->size_of_bits);
}

/* Get next set bit from set. */

int get_next_bit(REP_SET *set, uint lastpos) {
  uint pos, *start, *end, bits;

  start = set->bits + ((lastpos + 1) / WORD_BIT);
  end = set->bits + set->size_of_bits;
  bits = start[0] & ~((1 << ((lastpos + 1) % WORD_BIT)) - 1U);

  while (!bits && ++start < end) bits = start[0];
  if (!bits) return 0;
  pos = (uint)(start - set->bits) * WORD_BIT;
  while (!(bits & 1)) {
    bits >>= 1;
    pos++;
  }
  return pos;
}

/* find if there is a same set in sets. If there is, use it and
   free given set, else put in given set in sets and return its
   position */

int find_set(REP_SETS *sets, REP_SET *find) {
  uint i;
  for (i = 0; i < sets->count - 1; i++) {
    if (!cmp_bits(sets->set + i, find)) {
      free_last_set(sets);
      return i;
    }
  }
  return i; /* return new position */
}

/* find if there is a found_set with same table_offset & found_offset
   If there is return offset to it, else add new offset and return pos.
   Pos returned is -offset-2 in found_set_structure because it is
   saved in set->next and set->next[] >= 0 points to next set and
   set->next[] == -1 is reserved for end without replaces.
*/

int find_found(FOUND_SET *found_set, uint table_offset, int found_offset) {
  int i;
  for (i = 0; (uint)i < found_sets; i++)
    if (found_set[i].table_offset == table_offset &&
        found_set[i].found_offset == found_offset)
      return -i - 2;
  found_set[i].table_offset = table_offset;
  found_set[i].found_offset = found_offset;
  found_sets++;
  return -i - 2; /* return new position */
}

/* Return 1 if regexp starts with \b or ends with \b*/

uint start_at_word(char *pos) {
  return (((!memcmp(pos, "\\b", 2) && pos[2]) || !memcmp(pos, "\\^", 2)) ? 1
                                                                         : 0);
}

uint end_of_word(char *pos) {
  char *end = strend(pos);
  return ((end > pos + 2 && !memcmp(end - 2, "\\b", 2)) ||
          (end >= pos + 2 && !memcmp(end - 2, "\\$", 2)))
             ? 1
             : 0;
}

  /****************************************************************************
   * Handle replacement of strings
   ****************************************************************************/

#define PC_MALLOC 256 /* Bytes for pointers */
#define PS_MALLOC 512 /* Bytes for data */

int insert_pointer_name(POINTER_ARRAY *pa, char *name) {
  uint i, length, old_count;
  uchar *new_pos;
  const char **new_array;
  DBUG_ENTER("insert_pointer_name");

  if (!pa->typelib.count) {
    if (!(pa->typelib.type_names =
              (const char **)my_malloc(PSI_NOT_INSTRUMENTED,
                                       ((PC_MALLOC - MALLOC_OVERHEAD) /
                                        (sizeof(char *) + sizeof(*pa->flag)) *
                                        (sizeof(char *) + sizeof(*pa->flag))),
                                       MYF(MY_WME))))
      DBUG_RETURN(-1);
    if (!(pa->str = (uchar *)my_malloc(PSI_NOT_INSTRUMENTED,
                                       (uint)(PS_MALLOC - MALLOC_OVERHEAD),
                                       MYF(MY_WME)))) {
      my_free(pa->typelib.type_names);
      DBUG_RETURN(-1);
    }
    pa->max_count =
        (PC_MALLOC - MALLOC_OVERHEAD) / (sizeof(uchar *) + sizeof(*pa->flag));
    pa->flag = (uint8 *)(pa->typelib.type_names + pa->max_count);
    pa->length = 0;
    pa->max_length = PS_MALLOC - MALLOC_OVERHEAD;
    pa->array_allocs = 1;
  }
  length = (uint)std::strlen(name) + 1;
  if (pa->length + length >= pa->max_length) {
    if (!(new_pos = (uchar *)my_realloc(PSI_NOT_INSTRUMENTED, (uchar *)pa->str,
                                        (uint)(pa->length + length + PS_MALLOC),
                                        MYF(MY_WME))))
      DBUG_RETURN(1);
    if (new_pos != pa->str) {
      ptrdiff_t diff = new_pos - pa->str;
      for (i = 0; i < pa->typelib.count; i++)
        pa->typelib.type_names[i] = pa->typelib.type_names[i] + diff;
      pa->str = new_pos;
    }
    pa->max_length = pa->length + length + PS_MALLOC;
  }
  if (pa->typelib.count >= pa->max_count - 1) {
    int len;
    pa->array_allocs++;
    len = (PC_MALLOC * pa->array_allocs - MALLOC_OVERHEAD);
    if (!(new_array = (const char **)my_realloc(
              PSI_NOT_INSTRUMENTED, (uchar *)pa->typelib.type_names,
              (uint)len / (sizeof(uchar *) + sizeof(*pa->flag)) *
                  (sizeof(uchar *) + sizeof(*pa->flag)),
              MYF(MY_WME))))
      DBUG_RETURN(1);
    pa->typelib.type_names = new_array;
    old_count = pa->max_count;
    pa->max_count = len / (sizeof(uchar *) + sizeof(*pa->flag));
    pa->flag = (uint8 *)(pa->typelib.type_names + pa->max_count);
    memcpy((uchar *)pa->flag, (char *)(pa->typelib.type_names + old_count),
           old_count * sizeof(*pa->flag));
  }
  pa->flag[pa->typelib.count] = 0; /* Reset flag */
  pa->typelib.type_names[pa->typelib.count++] = (char *)pa->str + pa->length;
  pa->typelib.type_names[pa->typelib.count] = NullS; /* Put end-mark */
  (void)my_stpcpy((char *)pa->str + pa->length, name);
  pa->length += length;
  DBUG_RETURN(0);
} /* insert_pointer_name */

/* free pointer array */

void free_pointer_array(POINTER_ARRAY *pa) {
  if (pa->typelib.count) {
    pa->typelib.count = 0;
    my_free(pa->typelib.type_names);
    pa->typelib.type_names = 0;
    my_free(pa->str);
  }
} /* free_pointer_array */

/* Functions that uses replace and replace_regex */

/* Append the string to ds, with optional replace */
void replace_dynstr_append_mem(DYNAMIC_STRING *ds, const char *val,
                               size_t len) {
#ifdef _WIN32
  fix_win_paths(val, len);
#endif

  if (display_result_lower) {
    /* Convert to lower case, and do this first */
    my_casedn_str(charset_info, (char *)val);
  }

  if (glob_replace_regex) {
    size_t orig_len = len;
    // Regex replace
    if (!multi_reg_replace(glob_replace_regex, (char *)val, &len)) {
      val = glob_replace_regex->buf;
    } else {
      len = orig_len;
    }
  }

  DYNAMIC_STRING ds_temp;
  init_dynamic_string(&ds_temp, "", 512, 512);

  /* Store result from replace_result in ds_temp */
  if (glob_replace) {
    /* Normal replace */
    replace_strings_append(glob_replace, &ds_temp, val, len);
  }

  /*
    Call the replace_numeric_round function with the specified
    precision. It may be used along with replace_result, so use the
    output from replace_result as the input for replace_numeric_round.
  */
  if (glob_replace_numeric_round >= 0) {
    /* Copy the result from replace_result if it was used, into buffer */
    if (ds_temp.length > 0) {
      char buffer[512];
      strcpy(buffer, ds_temp.str);
      dynstr_free(&ds_temp);
      init_dynamic_string(&ds_temp, "", 512, 512);
      replace_numeric_round_append(glob_replace_numeric_round, &ds_temp, buffer,
                                   std::strlen(buffer));
    } else
      replace_numeric_round_append(glob_replace_numeric_round, &ds_temp, val,
                                   len);
  }

  if (!glob_replace && glob_replace_numeric_round < 0)
    dynstr_append_mem(ds, val, len);
  else
    dynstr_append_mem(ds, ds_temp.str, std::strlen(ds_temp.str));
  dynstr_free(&ds_temp);
}

/* Append zero-terminated string to ds, with optional replace */
void replace_dynstr_append(DYNAMIC_STRING *ds, const char *val) {
  replace_dynstr_append_mem(ds, val, std::strlen(val));
}

/* Append uint to ds, with optional replace */
void replace_dynstr_append_uint(DYNAMIC_STRING *ds, uint val) {
  char buff[22]; /* This should be enough for any int */
  char *end = longlong10_to_str(val, buff, 10);
  replace_dynstr_append_mem(ds, buff, end - buff);
}

/*
  Build a list of pointer to each line in ds_input, sort
  the list and use the sorted list to append the strings
  sorted to the output ds

  SYNOPSIS
  dynstr_append_sorted
  ds - string where the sorted output will be appended
  ds_input - string to be sorted

*/

class Comp_lines
    : public std::binary_function<const char *, const char *, bool> {
 public:
  bool operator()(const char *a, const char *b) {
    return std::strcmp(a, b) < 0;
  }
};

void dynstr_append_sorted(DYNAMIC_STRING *ds, DYNAMIC_STRING *ds_input) {
  char *start = ds_input->str;
  Prealloced_array<const char *, 32> lines(PSI_NOT_INSTRUMENTED);
  DBUG_ENTER("dynstr_append_sorted");

  if (!*start) DBUG_VOID_RETURN; /* No input */

  /* First line is result header, skip past it */
  while (*start && *start != '\n') start++;
  start++; /* Skip past \n */
  dynstr_append_mem(ds, ds_input->str, start - ds_input->str);

  /* Insert line(s) in array */
  while (*start) {
    char *line_end = (char *)start;

    /* Find end of line */
    while (*line_end && *line_end != '\n') line_end++;
    *line_end = 0;

    /* Insert pointer to the line in array */
    if (lines.push_back(start)) die("Out of memory inserting lines to sort");

    start = line_end + 1;
  }

  /* Sort array */
  std::sort(lines.begin(), lines.end(), Comp_lines());

  /* Create new result */
  for (const char **line = lines.begin(); line != lines.end(); ++line) {
    dynstr_append(ds, *line);
    dynstr_append(ds, "\n");
  }

  DBUG_VOID_RETURN;
}<|MERGE_RESOLUTION|>--- conflicted
+++ resolved
@@ -5853,13 +5853,6 @@
 ///                arguments and information for the command. Optionally
 ///                including a timeout else the default of 60 seconds
 static void do_shutdown_server(struct st_command *command) {
-<<<<<<< HEAD
-  long timeout = 600;
-  int pid, error = 0;
-  std::string ds_file_name;
-  MYSQL *mysql = &cur_con->mysql;
-=======
->>>>>>> 124c7ab1
   static DYNAMIC_STRING ds_timeout;
   const struct command_arg shutdown_args[] = {
       {"timeout", ARG_STRING, false, &ds_timeout,
@@ -5874,7 +5867,7 @@
       cleanup_and_exit(1);
   }
 
-  long timeout = 60;
+  long timeout = 600;
 
   if (ds_timeout.length) {
     char *endptr;
