--- conflicted
+++ resolved
@@ -1092,13 +1092,6 @@
 
       /* Warn about password being set in non ssl connection */
 #if defined(HAVE_OPENSSL) && !defined(EMBEDDED_LIBRARY)
-<<<<<<< HEAD
-      uint ssl_mode;
-      ssl_mode= 0;
-      if (!mysql_get_option(mysql, MYSQL_OPT_SSL_MODE, &ssl_mode) &&
-          ssl_mode <= SSL_MODE_PREFERRED)
-=======
->>>>>>> df0bc0a6
       {
         uint ssl_mode= 0;
         if (!mysql_get_option(mysql, MYSQL_OPT_SSL_MODE, &ssl_mode) &&
