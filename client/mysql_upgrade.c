--- conflicted
+++ resolved
@@ -763,7 +763,7 @@
 }
 
 
-/** performs the same operation as mysqlcheck_upgrade, but on the mysql db */
+/** performs the same operation as mysqlcheck_fixnames, but on the mysql db */
 static int run_mysqlcheck_mysql_db_fixnames(void)
 {
   print_conn_args("mysqlcheck");
@@ -929,7 +929,6 @@
   if (init_dynamic_string(&ds_version, NULL, NAME_CHAR_LEN, NAME_CHAR_LEN))
     die("Out of memory");
 
-
   if (run_query("show variables like 'version'", &ds_version, FALSE))
   {
     fprintf(stderr, "Error: Failed while fetching Server version! Could be"
@@ -1034,29 +1033,38 @@
     Then do the upgrade.
     And then run mysqlcheck on all tables.
   */
-<<<<<<< HEAD
-  if ((!opt_systables_only &&
-       (run_mysqlcheck_mysql_db_fixnames() || run_mysqlcheck_mysql_db_upgrade())) ||
-      run_sql_fix_privilege_tables() ||
-      (!opt_systables_only &&
-      (run_mysqlcheck_fixnames() || run_mysqlcheck_upgrade())))
-=======
   if (!opt_systables_only)
->>>>>>> 6a93f89f
-  {
-    if (run_mysqlcheck_fixnames())
-      die("Error during call to mysql_check for fixing the db/tables names.");
-
-    if (run_mysqlcheck_upgrade())
-      die("Error during call to mysql_check for upgrading the tables names.");
-  }
-
+  {
+    if (run_mysqlcheck_mysql_db_fixnames())
+    {
+      die("Error during call to mysql_check for fixing the db/tables names on "
+          "mysql db");
+    }
+    if (run_mysqlcheck_mysql_db_upgrade())
+    {
+      die("Error during call to mysql_check for upgrading the tables names on "
+          "mysql db");
+    }
+  }
   if (run_sql_fix_privilege_tables())
   {
     /* Specific error msg (if present) would be printed in the function call
      * above */
     die("Upgrade failed");
   }
+  if (!opt_systables_only)
+  {
+    if (run_mysqlcheck_fixnames())
+    {
+      die("Error during call to mysql_check for fixing the db/tables names on "
+          "all db(s) except mysql");
+    }
+    if (run_mysqlcheck_upgrade())
+    {
+      die("Error during call to mysql_check for upgrading the tables names on "
+          "all db(s) except mysql");
+    }
+  }
   verbose("OK");
 
   /* Create a file indicating upgrade has been performed */
