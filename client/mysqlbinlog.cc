/*
   Copyright (c) 2000, 2018, Oracle and/or its affiliates. All rights reserved.

   This program is free software; you can redistribute it and/or modify
   it under the terms of the GNU General Public License, version 2.0,
   as published by the Free Software Foundation.

   This program is also distributed with certain software (including
   but not limited to OpenSSL) that is licensed under separate terms,
   as designated in a particular file or component or in included license
   documentation.  The authors of MySQL hereby grant you an additional
   permission to link the program and your derivative works with the
   separately licensed software that they have included with MySQL.

   This program is distributed in the hope that it will be useful,
   but WITHOUT ANY WARRANTY; without even the implied warranty of
   MERCHANTABILITY or FITNESS FOR A PARTICULAR PURPOSE.  See the
   GNU General Public License, version 2.0, for more details.

   You should have received a copy of the GNU General Public License
   along with this program; if not, write to the Free Software
   Foundation, Inc., 51 Franklin St, Fifth Floor, Boston, MA 02110-1301  USA
*/

/*

   TODO: print the catalog (some USE catalog.db ????).

   Standalone program to read a MySQL binary log (or relay log).

   Should be able to read any file of these categories, even with
   --start-position.
   An important fact: the Format_desc event of the log is at most the 3rd event
   of the log; if it is the 3rd then there is this combination:
   Format_desc_of_slave, Rotate_of_master, Format_desc_of_master.
*/

#include "client/mysqlbinlog.h"

#include <fcntl.h>
#include <signal.h>
#include <stdarg.h>
#include <stdio.h>
#include <stdlib.h>
#include <time.h>
#include <algorithm>
#include <map>
#include <utility>

#include "caching_sha2_passwordopt-vars.h"
#include "client/client_priv.h"
#include "my_dbug.h"
#include "my_default.h"
#include "my_dir.h"
#include "my_io.h"
#include "my_macros.h"
#include "my_time.h"
#include "prealloced_array.h"
#include "print_version.h"
#include "sql/log_event.h"
#include "sql/my_decimal.h"
#include "sql/rpl_constants.h"
#include "sql/rpl_gtid.h"
#include "sql_common.h"
#include "sql_string.h"
#include "sslopt-vars.h"
#include "typelib.h"
#include "welcome_copyright_notice.h"  // ORACLE_WELCOME_COPYRIGHT_NOTICE

using std::max;
using std::min;

/*
  Map containing the names of databases to be rewritten,
  to a different one.
*/
static std::map<std::string, std::string> map_mysqlbinlog_rewrite_db;

static bool rewrite_db(char **buf, ulong *buf_size, uint offset_db,
                       uint offset_len) {
  char *ptr = *buf;
  char *old_db = ptr + offset_db;
  uint old_db_len = (uint)ptr[offset_len];
  std::map<std::string, std::string>::iterator new_db_it =
      map_mysqlbinlog_rewrite_db.find(std::string(old_db, old_db_len));
  if (new_db_it == map_mysqlbinlog_rewrite_db.end()) return false;
  const char *new_db = new_db_it->second.c_str();
  DBUG_ASSERT(new_db && new_db != old_db);

  size_t new_db_len = strlen(new_db);

  // Reallocate buffer if needed.
  if (new_db_len > old_db_len) {
    char *new_buf =
        (char *)my_realloc(PSI_NOT_INSTRUMENTED, *buf,
                           *buf_size + new_db_len - old_db_len, MYF(0));
    if (!new_buf) return true;
    *buf = new_buf;
  }

  // Move the tail of buffer to the correct place.
  if (new_db_len != old_db_len)
    memmove(*buf + offset_db + new_db_len, *buf + offset_db + old_db_len,
            *buf_size - (offset_db + old_db_len));

  // Write new_db and new_db_len.
  strncpy((*buf) + offset_db, new_db, new_db_len);
  (*buf)[offset_len] = (char)new_db_len;

  // Update event length in header.
  int4store((*buf) + EVENT_LEN_OFFSET, (*buf_size) - old_db_len + new_db_len);

  // finally update the event len argument
  *buf_size = (*buf_size) - old_db_len + new_db_len;

  return false;
}

/**
  Replace the database by another database in the buffer of a
  Table_map_log_event.

  The TABLE_MAP event buffer structure :

  Before Rewriting :

    +-------------+-----------+----------+------+----------------+
    |common_header|post_header|old_db_len|old_db|event data...   |
    +-------------+-----------+----------+------+----------------+

  After Rewriting :

    +-------------+-----------+----------+------+----------------+
    |common_header|post_header|new_db_len|new_db|event data...   |
    +-------------+-----------+----------+------+----------------+

  In case the new database name is longer than the old database
  length, it will reallocate the buffer.

  @param[in,out] buf                Pointer to event buffer to be processed
  @param[in,out] event_len          Length of the event
  @param[in]     fde                The Format_description_log_event

  @retval false Success
  @retval true Out of memory
*/
bool Table_map_log_event::rewrite_db_in_buffer(
    char **buf, ulong *event_len, const Format_description_log_event *fde) {
  uint headers_len = fde->common_header_len +
                     fde->post_header_len[binary_log::TABLE_MAP_EVENT - 1];

  return rewrite_db(buf, event_len, headers_len + 1, headers_len);
}

/**
  Replace the database by another database in the buffer of a
  Query_log_event.

  The QUERY_EVENT buffer structure:

  Before Rewriting :

    +-------------+-----------+-----------+------+------+
    |common_header|post_header|status_vars|old_db|...   |
    +-------------+-----------+-----------+------+------+

  After Rewriting :

    +-------------+-----------+-----------+------+------+
    |common_header|post_header|status_vars|new_db|...   |
    +-------------+-----------+-----------+------+------+

  The db_len is inside the post header, more specifically:

    +---------+---------+------+--------+--------+------+
    |thread_id|exec_time|db_len|err_code|status_vars_len|
    +---------+---------+------+--------+--------+------+

  Thence we need to change the post header and the payload,
  which is the one carrying the database name.

  In case the new database name is longer than the old database
  length, it will reallocate the buffer.

  @param[in,out] buf                Pointer to event buffer to be processed
  @param[in,out] event_len          Length of the event
  @param[in]     fde                The Format_description_log_event

  @retval false Success
  @retval true Out of memory
*/
bool Query_log_event::rewrite_db_in_buffer(
    char **buf, ulong *event_len, const Format_description_log_event *fde) {
  uint8 common_header_len = fde->common_header_len;
  uint8 query_header_len = fde->post_header_len[binary_log::QUERY_EVENT - 1];
  char *ptr = *buf;
  uint sv_len = 0;

  DBUG_EXECUTE_IF("simulate_corrupt_event_len", *event_len = 0;);
  /* Error if the event content is too small */
  if (*event_len < (common_header_len + query_header_len)) return true;

  /* Check if there are status variables in the event */
  if ((query_header_len - QUERY_HEADER_MINIMAL_LEN) > 0) {
    sv_len = uint2korr(ptr + common_header_len + Q_STATUS_VARS_LEN_OFFSET);
  }

  /* now we have a pointer to the position where the database is. */
  uint offset_len = common_header_len + Q_DB_LEN_OFFSET;
  uint offset_db = common_header_len + query_header_len + sv_len;

  if ((uint)((*buf)[EVENT_TYPE_OFFSET]) == binary_log::EXECUTE_LOAD_QUERY_EVENT)
    offset_db += Binary_log_event::EXECUTE_LOAD_QUERY_EXTRA_HEADER_LEN;

  return rewrite_db(buf, event_len, offset_db, offset_len);
}

static bool rewrite_db_filter(char **buf, ulong *event_len,
                              const Format_description_log_event *fde) {
  if (map_mysqlbinlog_rewrite_db.empty()) return false;

  uint event_type = (uint)((*buf)[EVENT_TYPE_OFFSET]);

  switch (event_type) {
    case binary_log::TABLE_MAP_EVENT:
      return Table_map_log_event::rewrite_db_in_buffer(buf, event_len, fde);
    case binary_log::QUERY_EVENT:
    case binary_log::EXECUTE_LOAD_QUERY_EVENT:
      return Query_log_event::rewrite_db_in_buffer(buf, event_len, fde);
    default:
      break;
  }
  return false;
}

/*
  The character set used should be equal to the one used in mysqld.cc for
  server rewrite-db
*/
#define mysqld_charset &my_charset_latin1

#define CLIENT_CAPABILITIES \
  (CLIENT_LONG_PASSWORD | CLIENT_LONG_FLAG | CLIENT_LOCAL_FILES)

char server_version[SERVER_VERSION_LENGTH];
ulong filter_server_id = 0;

/*
  This strucure is used to store the event and the log postion of the events
  which is later used to print the event details from correct log postions.
  The Log_event *event is used to store the pointer to the current event and
  the event_pos is used to store the current event log postion.
*/
struct buff_event_info {
  Log_event *event;
  my_off_t event_pos;
};

/*
  One statement can result in a sequence of several events: Intvar_log_events,
  User_var_log_events, and Rand_log_events, followed by one
  Query_log_event. If statements are filtered out, the filter has to be
  checked for the Query_log_event. So we have to buffer the Intvar,
  User_var, and Rand events and their corresponding log postions until we see
  the Query_log_event. This dynamic array buff_ev is used to buffer a structure
  which stores such an event and the corresponding log position.
*/
typedef Prealloced_array<buff_event_info, 16> Buff_ev;
Buff_ev *buff_ev(PSI_NOT_INSTRUMENTED);

// needed by net_serv.c
ulong bytes_sent = 0L, bytes_received = 0L;
ulong mysqld_net_retry_count = 10L;
ulong open_files_limit;
ulong opt_binlog_rows_event_max_size;
uint test_flags = 0;
static uint opt_protocol = 0;
static FILE *result_file;

#ifndef DBUG_OFF
static const char *default_dbug_option = "d:t:o,/tmp/mysqlbinlog.trace";
#endif
static const char *load_default_groups[] = {"mysqlbinlog", "client", 0};

static bool one_database = 0, disable_log_bin = 0;
static bool opt_hexdump = 0;
const char *base64_output_mode_names[] = {"NEVER", "AUTO", "UNSPEC",
                                          "DECODE-ROWS", NullS};
TYPELIB base64_output_mode_typelib = {
    array_elements(base64_output_mode_names) - 1, "", base64_output_mode_names,
    NULL};
static enum_base64_output_mode opt_base64_output_mode = BASE64_OUTPUT_UNSPEC;
static char *opt_base64_output_mode_str = 0;
static bool opt_remote_alias = 0;
const char *remote_proto_names[] = {"BINLOG-DUMP-NON-GTIDS",
                                    "BINLOG-DUMP-GTIDS", NullS};
TYPELIB remote_proto_typelib = {array_elements(remote_proto_names) - 1, "",
                                remote_proto_names, NULL};
static enum enum_remote_proto {
  BINLOG_DUMP_NON_GTID = 0,
  BINLOG_DUMP_GTID = 1,
  BINLOG_LOCAL = 2
} opt_remote_proto = BINLOG_LOCAL;
static char *opt_remote_proto_str = 0;
static char *database = 0;
static char *output_file = 0;
static char *rewrite = 0;
bool force_opt = 0, short_form = 0, idempotent_mode = 0;
static bool debug_info_flag, debug_check_flag;
static bool force_if_open_opt = 1, raw_mode = 0;
static bool to_last_remote_log = 0, stop_never = 0;
static bool opt_verify_binlog_checksum = 1;
static ulonglong offset = 0;
static int64 stop_never_slave_server_id = -1;
static int64 connection_server_id = -1;
static char *host = 0;
static int port = 0;
static uint my_end_arg;
static const char *sock = 0;
static char *opt_plugin_dir = 0, *opt_default_auth = 0;

#if defined(_WIN32)
static char *shared_memory_base_name = 0;
#endif
static char *user = 0;
static char *pass = 0;
static char *opt_bind_addr = NULL;
static char *charset = 0;

static uint verbose = 0;

static ulonglong start_position, stop_position;
#define start_position_mot ((my_off_t)start_position)
#define stop_position_mot ((my_off_t)stop_position)

static char *start_datetime_str, *stop_datetime_str;
static my_time_t start_datetime = 0, stop_datetime = MY_TIME_T_MAX;
static ulonglong rec_count = 0;
static MYSQL *mysql = NULL;
static char *dirname_for_local_load = 0;
static uint opt_server_id_bits = 0;
ulong opt_server_id_mask = 0;
Sid_map *global_sid_map = NULL;
Checkable_rwlock *global_sid_lock = NULL;
Gtid_set *gtid_set_included = NULL;
Gtid_set *gtid_set_excluded = NULL;

static bool opt_print_table_metadata;

/**
  Pointer to the Format_description_log_event of the currently active binlog.

  This will be changed each time a new Format_description_log_event is
  found in the binlog. It is finally destroyed at program termination.
*/
Format_description_log_event *glob_description_event = NULL;

/**
  Exit status for functions in this file.
*/
enum Exit_status {
  /** No error occurred and execution should continue. */
  OK_CONTINUE = 0,
  /** An error occurred and execution should stop. */
  ERROR_STOP,
  /** No error occurred but execution should stop. */
  OK_STOP
};

/*
  Options that will be used to filter out events.
*/
static char *opt_include_gtids_str = NULL, *opt_exclude_gtids_str = NULL;
static bool opt_skip_gtids = 0;
static bool filter_based_on_gtids = false;

/* It is set to true when BEGIN is found, and false when the transaction ends.
 */
static bool in_transaction = false;
/* It is set to true when GTID is found, and false when the transaction ends. */
static bool seen_gtid = false;

static Exit_status dump_local_log_entries(PRINT_EVENT_INFO *print_event_info,
                                          const char *logname);
static Exit_status dump_remote_log_entries(PRINT_EVENT_INFO *print_event_info,
                                           const char *logname);
static Exit_status dump_single_log(PRINT_EVENT_INFO *print_event_info,
                                   const char *logname);
static Exit_status dump_multiple_logs(int argc, char **argv);
static Exit_status safe_connect();

struct buff_event_info buff_event;

class Load_log_processor {
  char target_dir_name[FN_REFLEN];
  size_t target_dir_name_len;

  /*
    When we see first event corresponding to some LOAD DATA statement in
    binlog, we create temporary file to store data to be loaded.
    We add name of this file to file_names set using its file_id as index.
  */
  struct File_name_record {
    char *fname;
  };

  typedef std::map<uint, File_name_record> File_names;
  File_names file_names;

  /**
    Looks for a non-existing filename by adding a numerical suffix to
    the given base name, creates the generated file, and returns the
    filename by modifying the filename argument.

    @param[in,out] filename Base filename

    @param[in,out] file_name_end Pointer to last character of
    filename.  The numerical suffix will be written to this position.
    Note that there must be a least five bytes of allocated memory
    after file_name_end.

    @retval -1 Error (can't find new filename).
    @retval >=0 Found file.
  */
  File create_unique_file(char *filename, char *file_name_end) {
    File res;
    /* If we have to try more than 1000 times, something is seriously wrong */
    for (uint version = 0; version < 1000; version++) {
      sprintf(file_name_end, "-%x", version);
      if ((res = my_create(filename, 0, O_CREAT | O_EXCL | O_WRONLY, MYF(0))) !=
          -1)
        return res;
    }
    return -1;
  }

 public:
  Load_log_processor() : file_names() {}
  ~Load_log_processor() {}

  void init_by_dir_name(const char *dir) {
    target_dir_name_len =
        (convert_dirname(target_dir_name, dir, NullS) - target_dir_name);
  }
  void init_by_cur_dir() {
    if (my_getwd(target_dir_name, sizeof(target_dir_name), MYF(MY_WME)))
      exit(1);
    target_dir_name_len = strlen(target_dir_name);
  }
  void destroy() {
    File_names::iterator iter = file_names.begin();
    File_names::iterator end = file_names.end();
    for (; iter != end; ++iter) {
      File_name_record *ptr = &iter->second;
      if (ptr->fname) {
        my_free(ptr->fname);
        memset(ptr, 0, sizeof(File_name_record));
      }
    }

    file_names.clear();
  }

  /**
    Obtain file name of temporary file for LOAD DATA statement by its
    file_id and remove it from this Load_log_processor's list of events.

    @param[in] file_id Identifier for the LOAD DATA statement.

    Checks whether we have already seen Begin_load_query event for
    this file_id. If yes, returns the file name of the corresponding
    temporary file and removes the filename from the array of active
    temporary files.  From this moment, the caller is responsible for
    freeing the memory occupied by this name.

    @return String with the name of the temporary file, or NULL if we
    have not seen any Begin_load_query_event with this file_id.
  */
  char *grab_fname(uint file_id) {
    File_name_record *ptr;
    char *res = NULL;

    File_names::iterator it = file_names.find(file_id);
    if (it == file_names.end()) return NULL;
    ptr = &((*it).second);
    res = ptr->fname;
    memset(ptr, 0, sizeof(File_name_record));
    return res;
  }
  Exit_status process(Begin_load_query_log_event *ce);
  Exit_status process(Append_block_log_event *ae);
  Exit_status process_first_event(const char *bname, size_t blen,
                                  const uchar *block, size_t block_len,
                                  uint file_id);
};

/**
  Process the first event in the sequence of events representing a
  LOAD DATA statement.

  Creates a temporary file to be used in LOAD DATA and writes first block of
  data to it. Registers its file name in the array of active temporary files.

  @param bname Base name for temporary file to be created.
  @param blen Base name length.
  @param block First block of data to be loaded.
  @param block_len First block length.
  @param file_id Identifies the LOAD DATA statement.
  this type of event.

  @retval ERROR_STOP An error occurred - the program should terminate.
  @retval OK_CONTINUE No error, the program should continue.
*/
Exit_status Load_log_processor::process_first_event(const char *bname,
                                                    size_t blen,
                                                    const uchar *block,
                                                    size_t block_len,
                                                    uint file_id) {
  size_t full_len = target_dir_name_len + blen + 9 + 9 + 1;
  Exit_status retval = OK_CONTINUE;
  char *fname, *ptr;
  File file;
  File_name_record rec;
  DBUG_ENTER("Load_log_processor::process_first_event");

  if (!(fname =
            (char *)my_malloc(PSI_NOT_INSTRUMENTED, full_len, MYF(MY_WME)))) {
    error("Out of memory.");
    DBUG_RETURN(ERROR_STOP);
  }

  memcpy(fname, target_dir_name, target_dir_name_len);
  ptr = fname + target_dir_name_len;
  memcpy(ptr, bname, blen);
  ptr += blen;
  ptr += sprintf(ptr, "-%x", file_id);

  if ((file = create_unique_file(fname, ptr)) < 0) {
    error("Could not construct local filename %s%s.", target_dir_name, bname);
    my_free(fname);
    DBUG_RETURN(ERROR_STOP);
  }

  rec.fname = fname;

  /*
     fname is freed in process_event()
     after Execute_load_query_log_event or Execute_load_log_event
     will have been processed, otherwise in Load_log_processor::destroy()
  */
  file_names[file_id] = rec;

  if (my_write(file, (uchar *)block, block_len, MYF(MY_WME | MY_NABP))) {
    error("Failed writing to file.");
    retval = ERROR_STOP;
  }
  if (my_close(file, MYF(MY_WME))) {
    error("Failed closing file.");
    retval = ERROR_STOP;
  }
  DBUG_RETURN(retval);
}

/**
  Process the given Begin_load_query_log_event.

  @see Load_log_processor::process_first_event(const char*,uint,const
  char*,uint,uint)

  @param blqe Begin_load_query_log_event to process.

  @retval ERROR_STOP An error occurred - the program should terminate.
  @retval OK_CONTINUE No error, the program should continue.
*/
Exit_status Load_log_processor::process(Begin_load_query_log_event *blqe) {
  return process_first_event("SQL_LOAD_MB", 11, blqe->block, blqe->block_len,
                             blqe->file_id);
}

/**
  Process the given Append_block_log_event.

  Appends the chunk of the file contents specified by the event to the
  file created by a previous Begin_load_query_log_event.

  If the file_id for the event does not correspond to any file
  previously registered through a Begin_load_query_log_event,
  this member function will print a warning and
  return OK_CONTINUE.  It is safe to return OK_CONTINUE, because no
  query will be written for this event.  We should not print an error
  and fail, since the missing file_id could be because a (valid)
  --start-position has been specified after the Begin_load_query_log_event but
  before this Append event.

  @param ae Append_block_log_event to process.

  @retval ERROR_STOP An error occurred - the program should terminate.

  @retval OK_CONTINUE No error, the program should continue.
*/
Exit_status Load_log_processor::process(Append_block_log_event *ae) {
  DBUG_ENTER("Load_log_processor::process");
  File_names::iterator it = file_names.find(ae->file_id);
  const char *fname = ((it != file_names.end()) ? (*it).second.fname : NULL);

  if (fname) {
    File file;
    Exit_status retval = OK_CONTINUE;
    if (((file = my_open(fname, O_APPEND | O_WRONLY, MYF(MY_WME))) < 0)) {
      error("Failed opening file %s", fname);
      DBUG_RETURN(ERROR_STOP);
    }
    if (my_write(file, (uchar *)ae->block, ae->block_len,
                 MYF(MY_WME | MY_NABP))) {
      error("Failed writing to file %s", fname);
      retval = ERROR_STOP;
    }
    if (my_close(file, MYF(MY_WME))) {
      error("Failed closing file %s", fname);
      retval = ERROR_STOP;
    }
    DBUG_RETURN(retval);
  }

  /*
    There is no Begin_load_query_log_event (a bad binlog or a big
    --start-position). Assuming it's a big --start-position, we just do
    nothing and print a warning.
  */
  warning(
      "Ignoring Append_block as there is no "
      "Begin_load_query_log_event for file_id: %u",
      ae->file_id);
  DBUG_RETURN(OK_CONTINUE);
}

static Load_log_processor load_processor;

/**
  Replace windows-style backslashes by forward slashes so it can be
  consumed by the mysql client, which requires Unix path.

  @todo This is only useful under windows, so may be ifdef'ed out on
  other systems.  /Sven

  @todo If a Begin_load_query_log_event contains a filename with a
  backslash (valid under unix), then we have problems under windows.
  /Sven

  @param[in,out] fname Filename to modify. The filename is modified
  in-place.
*/
static void convert_path_to_forward_slashes(char *fname) {
  while (*fname) {
    if (*fname == '\\') *fname = '/';
    fname++;
  }
}

/**
  Indicates whether the given database should be filtered out,
  according to the --database=X option.

  @param log_dbname Name of database.

  @return nonzero if the database with the given name should be
  filtered out, 0 otherwise.
*/
static bool shall_skip_database(const char *log_dbname) {
  return one_database && (log_dbname != NULL) && strcmp(log_dbname, database);
}

/**
  Checks whether the given event should be filtered out,
  according to the include-gtids, exclude-gtids and
  skip-gtids options.

  @param ev Pointer to the event to be checked.

  @return true if the event should be filtered out,
          false, otherwise.
*/
static bool shall_skip_gtids(Log_event *ev) {
  bool filtered = false;

  switch (ev->get_type_code()) {
    case binary_log::GTID_LOG_EVENT:
    case binary_log::ANONYMOUS_GTID_LOG_EVENT: {
      Gtid_log_event *gtid = (Gtid_log_event *)ev;
      if (opt_include_gtids_str != NULL) {
        filtered = filtered || !gtid_set_included->contains_gtid(
                                   gtid->get_sidno(true), gtid->get_gno());
      }

      if (opt_exclude_gtids_str != NULL) {
        filtered = filtered || gtid_set_excluded->contains_gtid(
                                   gtid->get_sidno(true), gtid->get_gno());
      }
      filter_based_on_gtids = filtered;
      filtered = filtered || opt_skip_gtids;
    } break;
    /* Skip previous gtids if --skip-gtids is set. */
    case binary_log::PREVIOUS_GTIDS_LOG_EVENT:
      filtered = opt_skip_gtids;
      break;

    /*
      Transaction boundaries reset the global filtering flag.

      Since in the relay log a transaction can span multiple
      log files, we do not reset filter_based_on_gtids flag when
      processing control events (they can appear in the middle
      of a transaction). But then, if:

        FILE1: ... GTID BEGIN QUERY QUERY COMMIT ROTATE
        FILE2: FD BEGIN QUERY QUERY COMMIT

      Events on the second file would not be outputted, even
      though they should.
    */
    case binary_log::XID_EVENT:
      filtered = filter_based_on_gtids;
      filter_based_on_gtids = false;
      break;
    case binary_log::QUERY_EVENT:
      filtered = filter_based_on_gtids;
      if (((Query_log_event *)ev)->ends_group()) filter_based_on_gtids = false;
      break;

    /*
      Never skip STOP, FD, ROTATE, IGNORABLE or INCIDENT events.
      SLAVE_EVENT and START_EVENT_V3 are there for completion.

      Although in the binlog transactions do not span multiple
      log files, in the relay-log, that can happen. As such,
      we need to explicitly state that we do not filter these
      events, because there is a chance that they appear in the
      middle of a filtered transaction, e.g.:

         FILE1: ... GTID BEGIN QUERY QUERY ROTATE
         FILE2: FD QUERY QUERY COMMIT GTID BEGIN ...

      In this case, ROTATE and FD events should be processed and
      outputted.
    */
    case binary_log::SLAVE_EVENT: /* for completion */
    case binary_log::STOP_EVENT:
    case binary_log::FORMAT_DESCRIPTION_EVENT:
    case binary_log::ROTATE_EVENT:
    case binary_log::IGNORABLE_LOG_EVENT:
    case binary_log::INCIDENT_EVENT:
      filtered = false;
      break;
    default:
      filtered = filter_based_on_gtids;
      break;
  }

  return filtered;
}

/**
  Print auxiliary statements ending a binary log (or a logical binary log
  within a sequence of relay logs; see below).

  There are two kinds of log files which can be printed by mysqlbinlog
  binlog file   - generated by mysql server when binlog is ON.
  relaylog file - generated by slave IO thread. It just stores binlog
                  replicated from master with an extra header(FD event,
                  Previous_gtid_log_event) and a tail(rotate event).
  when printing the events in relay logs, the purpose is to print
  the events generated by master, but not slave.

  There are three types of FD events:
  - Slave FD event: has F_RELAY_LOG set and end_log_pos > 0
  - Real master FD event: has F_RELAY_LOG cleared and end_log_pos > 0
  - Fake master FD event: has F_RELAY_LOG cleared and end_log_pos == 0

  (Two remarks:

  - The server_id of a slave FD event is the slave's server_id, and
    the server_id of a master FD event (real or fake) is the
    master's server_id. But this does not help to distinguish the
    types in case replicate-same-server-id is enabled.  So to
    determine the type of event we need to check the F_RELAY_LOG
    flag.

  - A fake master FD event may be generated by master's dump
    thread (then it takes the first event of the binlog and sets
    end_log_pos=0), or by the slave (then it takes the last known
    real FD event and sets end_log_pos=0.)  There is no way to
    distinguish master-generated fake master FD events from
    slave-generated fake master FD events.
  )

  There are 8 cases where we rotate a relay log:

  R1. After FLUSH [RELAY] LOGS
  R2. When mysqld receives SIGHUP
  R3. When relay log size grows too big
  R4. Immediately after START SLAVE
  R5. When slave IO thread reconnects without user doing
      START SLAVE/STOP SLAVE
  R6. When master dump thread starts a new binlog
  R7. CHANGE MASTER which deletes all relay logs
  R8. RESET SLAVE

  (Remark: CHANGE MASTER which does not delete any relay log,
  does not cause any rotation at all.)

  The 8 cases generate the three types of FD events as follows:
  - In all cases, a slave FD event is generated.
  - In cases R1 and R2, if the slave has been connected
    previously, the slave client thread that issues
    FLUSH (or the thread that handles the SIGHUP) generates a
    fake master FD event. If the slave has not been connected
    previously, there is no master FD event.
  - In case R3, the slave IO thread generates a fake master FD
    event.
  - In cases R4 and R5, if AUTOPOSITION=0 and MASTER_LOG_POS>4,
    the master dump thread generates a fake master FD event.
  - In cases R4 and R5, if AUTOPOSITION=1 or MASTER_LOG_POS<=4,
    the master dump thread generates a real master FD event.
  - In case R6, the master dump thread generates a real master FD
    event.
  - In cases R7 and R8, the slave does not generate any master FD
    event.

  We define the term 'logical binlog' as a sequence of events in
  relay logs, such that a single logical binlog may span multiple
  relay log files, and any two logical binlogs are separated by a
  real master FD event.

  A transaction's events will never be divided into two binlog files or
  two logical binlogs. But a transaction may span multiple relay logs, in which
  case a faked FD will appear in the middle of the transaction. they may be
  divided by fake master FD event and/or slave FD events.

  * Example 1

    relay-log.1
    ...
    GTID_NEXT=1
    BEGIN;

    relay-log.2
    ...
    faked Format_description_event
    INSERT ...
    COMMIT;

    For above case, it has only one logical binlog. The events
    in both relay-log.1 and relay-log.2 belong to the same logical binlog.

  * Example 2

    relay-log.1
    ...
    GTID_NEXT=1
    BEGIN;      // It is a partial transaction at the end of logical binlog

    relay-log.2
    ...
    real Format_description_event
    GTID_NEXT=1
    BEGIN;
    ...

    For above case, it has two logical binlogs. Events in relay-log.1
    and relay-log.2 belong to two different logical binlog.

  Logical binlog is handled in a similar way as a binlog file. At the end of a
  binlog file, at the end of a logical binlog or at the end of mysqlbinlog it
  should
  - rollback the last transaction if it is not complete
  - rollback the last gtid if the last event is a gtid_log_event
  - set gtid_next to AUTOMATIC

  This function is called two places:
  - Before printing a real Format_description_log_event(excluding the
    first Format_description_log_event), while mysqlbinlog is in the middle
    of printing all log files(binlog or relaylog).
  - At the end of mysqlbinlog, just after printing all log files(binlog or
    relaylog).

  @param[in|out] print_event_info Context state determining how to print.
*/
void end_binlog(PRINT_EVENT_INFO *print_event_info) {
  if (in_transaction) {
    fprintf(result_file, "ROLLBACK /* added by mysqlbinlog */ %s\n",
            print_event_info->delimiter);
  } else if (seen_gtid && !opt_skip_gtids) {
    /*
      If we are here, then we have seen only GTID_LOG_EVENT
      of a transaction and did not see even a BEGIN event
      (in_transaction flag is false). So generate BEGIN event
      also along with ROLLBACK event.
    */
    fprintf(result_file,
            "BEGIN /*added by mysqlbinlog */ %s\n"
            "ROLLBACK /* added by mysqlbinlog */ %s\n",
            print_event_info->delimiter, print_event_info->delimiter);
  }

  if (!opt_skip_gtids)
    fprintf(result_file, "%sAUTOMATIC' /* added by mysqlbinlog */ %s\n",
            Gtid_log_event::SET_STRING_PREFIX, print_event_info->delimiter);

  seen_gtid = false;
  in_transaction = false;
}

/**
  Print the given event, and either delete it or delegate the deletion
  to someone else.

<<<<<<< HEAD
  The deletion may be delegated in two cases: (1) the event is a
  Format_description_log_event, and is saved in
  glob_description_event;

=======
  The deletion may be delegated in these cases:
  (1) the event is a Format_description_log_event, and is saved in
      glob_description_event.
  (2) the event is a Create_file_log_event, and is saved in load_processor.
  (3) the event is an Intvar, Rand or User_var event, it will be kept until
      the subsequent Query_log_event.
  (4) the event is a Table_map_log_event, it will be kept until the subsequent
      Rows_log_event.
>>>>>>> 17c92835
  @param[in,out] print_event_info Parameters and context state
  determining how to print.
  @param[in] ev Log_event to process.
  @param[in] pos Offset from beginning of binlog file.
  @param[in] logname Name of input binlog.

  @retval ERROR_STOP An error occurred - the program should terminate.
  @retval OK_CONTINUE No error, the program should continue.
  @retval OK_STOP No error, but the end of the specified range of
  events to process has been reached and the program should terminate.
*/
static Exit_status process_event(PRINT_EVENT_INFO *print_event_info,
                                 Log_event *ev, my_off_t pos,
                                 const char *logname) {
  char ll_buff[21];
  Log_event_type ev_type = ev->get_type_code();
  DBUG_ENTER("process_event");
  Exit_status retval = OK_CONTINUE;
  IO_CACHE *const head = &print_event_info->head_cache;

  /*
    Format events are not concerned by --offset and such, we always need to
    read them to be able to process the wanted events.
  */
  if (((rec_count >= offset) &&
       ((my_time_t)(ev->common_header->when.tv_sec) >= start_datetime)) ||
      (ev_type == binary_log::FORMAT_DESCRIPTION_EVENT)) {
    if (ev_type != binary_log::FORMAT_DESCRIPTION_EVENT) {
      /*
        We have found an event after start_datetime, from now on print
        everything (in case the binlog has timestamps increasing and
        decreasing, we do this to avoid cutting the middle).
      */
      start_datetime = 0;
      offset = 0;  // print everything and protect against cycling rec_count
      /*
        Skip events according to the --server-id flag.  However, don't
        skip format_description or rotate events, because they they
        are really "global" events that are relevant for the entire
        binlog, even if they have a server_id.  Also, we have to read
        the format_description event so that we can parse subsequent
        events.
      */
      if (ev_type != binary_log::ROTATE_EVENT && filter_server_id &&
          (filter_server_id != ev->server_id))
        goto end;
    }
    if (((my_time_t)(ev->common_header->when.tv_sec) >= stop_datetime) ||
        (pos >= stop_position_mot)) {
      /* end the program */
      retval = OK_STOP;
      goto end;
    }
    if (!short_form)
      my_b_printf(&print_event_info->head_cache, "# at %s\n",
                  llstr(pos, ll_buff));

    if (!opt_hexdump)
      print_event_info->hexdump_from = 0; /* Disabled */
    else
      print_event_info->hexdump_from = pos;

    DBUG_PRINT("debug", ("event_type: %s", ev->get_type_str()));

    if (shall_skip_gtids(ev)) goto end;

    switch (ev_type) {
      case binary_log::QUERY_EVENT: {
        Query_log_event *qle = (Query_log_event *)ev;
        bool parent_query_skips =
            !qle->is_trans_keyword() && shall_skip_database(qle->db);
        bool ends_group = ((Query_log_event *)ev)->ends_group();
        bool starts_group = ((Query_log_event *)ev)->starts_group();

        for (size_t i = 0; i < buff_ev->size(); i++) {
          buff_event_info pop_event_array = buff_ev->at(i);
          Log_event *temp_event = pop_event_array.event;
          my_off_t temp_log_pos = pop_event_array.event_pos;
          print_event_info->hexdump_from = (opt_hexdump ? temp_log_pos : 0);
          if (!parent_query_skips)
            temp_event->print(result_file, print_event_info);
          delete temp_event;
        }

        print_event_info->hexdump_from = (opt_hexdump ? pos : 0);
        buff_ev->clear();

        if (parent_query_skips) {
          /*
            Even though there would be no need to set the flag here,
            since parent_query_skips is never true when handling "COMMIT"
            statements in the Query_log_event, we still need to handle DDL,
            which causes a commit itself.
          */

          if (seen_gtid && !in_transaction && !starts_group && !ends_group) {
            /*
              For DDLs, print the COMMIT right away.
            */
            fprintf(result_file, "COMMIT /* added by mysqlbinlog */%s\n",
                    print_event_info->delimiter);
            print_event_info->skipped_event_in_transaction = false;
            in_transaction = false;
            seen_gtid = false;
          } else
            print_event_info->skipped_event_in_transaction = true;
          goto end;
        }

        if (ends_group) {
          in_transaction = false;
          print_event_info->skipped_event_in_transaction = false;
          seen_gtid = false;
        } else if (starts_group)
          in_transaction = true;
        else {
          /*
            We are not in a transaction and are not seeing a BEGIN or
            COMMIT. So this is an implicitly committing DDL.
           */
          if (!in_transaction) seen_gtid = false;
        }

        ev->print(result_file, print_event_info);
        if (head->error == -1) goto err;
        break;
      }

      case binary_log::INTVAR_EVENT: {
        buff_event.event = ev;
        buff_event.event_pos = pos;
        buff_ev->push_back(buff_event);
        ev = NULL;
        break;
      }

      case binary_log::RAND_EVENT: {
        buff_event.event = ev;
        buff_event.event_pos = pos;
        buff_ev->push_back(buff_event);
        ev = NULL;
        break;
      }

      case binary_log::USER_VAR_EVENT: {
        buff_event.event = ev;
        buff_event.event_pos = pos;
        buff_ev->push_back(buff_event);
        ev = NULL;
        break;
      }
      case binary_log::APPEND_BLOCK_EVENT:
        /*
          Append_block_log_events can safely print themselves even if
          the subsequent call load_processor.process fails, because the
          output of Append_block_log_event::print is only a comment.
        */
        ev->print(result_file, print_event_info);
        if (head->error == -1) goto err;
        if ((retval = load_processor.process((Append_block_log_event *)ev)) !=
            OK_CONTINUE)
          goto end;
        break;
      case binary_log::FORMAT_DESCRIPTION_EVENT: {
        delete glob_description_event;
        glob_description_event = (Format_description_log_event *)ev;

        /*
          end_binlog is not called on faked fd and relay log's fd.
          Faked FD's log_pos is always 0.
          Faked FD happens in below cases:
          - first FD sent from master to slave if dump request's position is
            greater than 4(when using COM_BINLOG_DUMP, autoposition is 0).
          - Slave fakes a master's FD when rotating relay log through
            'FLUSH LOGS | FLUSH RELAY LOGS', or get the signal SIGHUP.
        */
        if (!ev->is_relay_log_event()) {
          static bool is_first_fd = true;

          /*
            Before starting next binlog or logical binlog, it should end the
            previous binlog first. For detail, see the comment of end_binlog().
          */
          if (ev->common_header->log_pos > 0 && !is_first_fd)
            end_binlog(print_event_info);

          is_first_fd = false;
        }

        print_event_info->common_header_len =
            glob_description_event->common_header_len;
        ev->print(result_file, print_event_info);

        if (head->error == -1) goto err;
        /*
          We don't want this event to be deleted now, so let's hide it (I
          (Guilhem) should later see if this triggers a non-serious Valgrind
          error). Not serious error, because we will free description_event
          later.
        */
        ev = 0;
        if (!force_if_open_opt &&
            (glob_description_event->common_header->flags &
             LOG_EVENT_BINLOG_IN_USE_F)) {
          error(
              "Attempting to dump binlog '%s', which was not closed properly. "
              "Most probably, mysqld is still writing it, or it crashed. "
              "Rerun with --force-if-open to ignore this problem.",
              logname);
          DBUG_RETURN(ERROR_STOP);
        }
        break;
      }
      case binary_log::BEGIN_LOAD_QUERY_EVENT:
        ev->print(result_file, print_event_info);
        if (head->error == -1) goto err;
        if ((retval = load_processor.process(
                 (Begin_load_query_log_event *)ev)) != OK_CONTINUE)
          goto end;
        break;
      case binary_log::EXECUTE_LOAD_QUERY_EVENT: {
        Execute_load_query_log_event *exlq = (Execute_load_query_log_event *)ev;
        char *fname = load_processor.grab_fname(exlq->file_id);
        if (shall_skip_database(exlq->db))
          print_event_info->skipped_event_in_transaction = true;
        else {
          if (fname) {
            convert_path_to_forward_slashes(fname);
            exlq->print(result_file, print_event_info, fname);
            if (head->error == -1) {
              if (fname) my_free(fname);
              goto err;
            }
          } else
            warning(
                "Ignoring Execute_load_query since there is no "
                "Begin_load_query event for file_id: %u",
                exlq->file_id);
        }

        if (fname) my_free(fname);
        break;
      }
      case binary_log::TABLE_MAP_EVENT: {
        Table_map_log_event *map = ((Table_map_log_event *)ev);
        if (shall_skip_database(map->get_db_name())) {
          print_event_info->skipped_event_in_transaction = true;
          print_event_info->m_table_map_ignored.set_table(map->get_table_id(),
                                                          map);
          ev = NULL;
          goto end;
        }
      }
      // Fall through
      case binary_log::ROWS_QUERY_LOG_EVENT:
      case binary_log::WRITE_ROWS_EVENT:
      case binary_log::DELETE_ROWS_EVENT:
      case binary_log::UPDATE_ROWS_EVENT:
      case binary_log::WRITE_ROWS_EVENT_V1:
      case binary_log::UPDATE_ROWS_EVENT_V1:
      case binary_log::DELETE_ROWS_EVENT_V1:
      case binary_log::PARTIAL_UPDATE_ROWS_EVENT: {
        bool stmt_end = false;
        Table_map_log_event *ignored_map = NULL;
        if (ev_type == binary_log::WRITE_ROWS_EVENT ||
            ev_type == binary_log::DELETE_ROWS_EVENT ||
            ev_type == binary_log::UPDATE_ROWS_EVENT ||
            ev_type == binary_log::WRITE_ROWS_EVENT_V1 ||
            ev_type == binary_log::DELETE_ROWS_EVENT_V1 ||
            ev_type == binary_log::UPDATE_ROWS_EVENT_V1 ||
            ev_type == binary_log::PARTIAL_UPDATE_ROWS_EVENT) {
          Rows_log_event *new_ev = (Rows_log_event *)ev;
          if (new_ev->get_flags(Rows_log_event::STMT_END_F)) stmt_end = true;
          ignored_map = print_event_info->m_table_map_ignored.get_table(
              new_ev->get_table_id());
        }

        bool skip_event = (ignored_map != NULL);
        /*
          end of statement check:
          i) destroy/free ignored maps
          ii) if skip event
                a) set the unflushed_events flag to false
                b) since we are skipping the last event,
                   append END-MARKER(') to body cache (if required)
                c) flush cache now
         */
        if (stmt_end) {
          /*
            Now is safe to clear ignored map (clear_tables will also
            delete original table map events stored in the map).
          */
          if (print_event_info->m_table_map_ignored.count() > 0)
            print_event_info->m_table_map_ignored.clear_tables();

          /*
             One needs to take into account an event that gets
             filtered but was last event in the statement. If this is
             the case, previous rows events that were written into
             IO_CACHEs still need to be copied from cache to
             result_file (as it would happen in ev->print(...) if
             event was not skipped).
          */
          if (skip_event) {
            // set the unflushed_events flag to false
            print_event_info->have_unflushed_events = false;

            // append END-MARKER(') with delimiter
            IO_CACHE *const body_cache = &print_event_info->body_cache;
            if (my_b_tell(body_cache))
              my_b_printf(body_cache, "'%s\n", print_event_info->delimiter);

            // flush cache
            if ((copy_event_cache_to_file_and_reinit(
                     &print_event_info->head_cache, result_file,
                     stop_never /* flush result_file */) ||
                 copy_event_cache_to_file_and_reinit(
                     &print_event_info->body_cache, result_file,
                     stop_never /* flush result_file */) ||
                 copy_event_cache_to_file_and_reinit(
                     &print_event_info->footer_cache, result_file,
                     stop_never /* flush result_file */)))
              goto err;
          }
        }

        /* skip the event check */
        if (skip_event) {
          print_event_info->skipped_event_in_transaction = true;
          goto end;
        }

        /*
          These events must be printed in base64 format, if printed.
          base64 format requires a FD event to be safe, so if no FD
          event has been printed, we give an error.  Except if user
          passed --short-form, because --short-form disables printing
          row events.
        */
        if (!print_event_info->printed_fd_event && !short_form &&
            ev_type != binary_log::TABLE_MAP_EVENT &&
            ev_type != binary_log::ROWS_QUERY_LOG_EVENT &&
            opt_base64_output_mode != BASE64_OUTPUT_DECODE_ROWS) {
          const char *type_str = ev->get_type_str();
          if (opt_base64_output_mode == BASE64_OUTPUT_NEVER)
            error(
                "--base64-output=never specified, but binlog contains a "
                "%s event which must be printed in base64.",
                type_str);
          else
            error(
                "malformed binlog: it does not contain any "
                "Format_description_log_event. I now found a %s event, which "
                "is not safe to process without a "
                "Format_description_log_event.",
                type_str);
          goto err;
        }

        ev->print(result_file, print_event_info);
        print_event_info->have_unflushed_events = true;
        /* Flush head,body and footer cache to result_file */
        if (stmt_end) {
          print_event_info->have_unflushed_events = false;
          if (copy_event_cache_to_file_and_reinit(
                  &print_event_info->head_cache, result_file,
                  stop_never /* flush result file */) ||
              copy_event_cache_to_file_and_reinit(
                  &print_event_info->body_cache, result_file,
                  stop_never /* flush result file */) ||
              copy_event_cache_to_file_and_reinit(
                  &print_event_info->footer_cache, result_file,
                  stop_never /* flush result file */))
            goto err;
          goto end;
        }
        break;
      }
      case binary_log::ANONYMOUS_GTID_LOG_EVENT:
      case binary_log::GTID_LOG_EVENT: {
        seen_gtid = true;
        if (print_event_info->skipped_event_in_transaction == true)
          fprintf(result_file, "COMMIT /* added by mysqlbinlog */%s\n",
                  print_event_info->delimiter);
        print_event_info->skipped_event_in_transaction = false;

        ev->print(result_file, print_event_info);
        if (head->error == -1) goto err;
        break;
      }
      case binary_log::XID_EVENT: {
        in_transaction = false;
        print_event_info->skipped_event_in_transaction = false;
        seen_gtid = false;
        ev->print(result_file, print_event_info);
        if (head->error == -1) goto err;
        break;
      }
      case binary_log::PREVIOUS_GTIDS_LOG_EVENT:
        if (one_database && !opt_skip_gtids)
          warning(
              "The option --database has been used. It may filter "
              "parts of transactions, but will include the GTIDs in "
              "any case. If you want to exclude or include transactions, "
              "you should use the options --exclude-gtids or "
              "--include-gtids, respectively, instead.");
        /* fall through */
      default:
        ev->print(result_file, print_event_info);
        if (head->error == -1) goto err;
    }
    /* Flush head cache to result_file for every event */
    if (copy_event_cache_to_file_and_reinit(&print_event_info->head_cache,
                                            result_file,
                                            stop_never /* flush result_file */))
      goto err;
  }

  goto end;

err:
  retval = ERROR_STOP;
end:
  rec_count++;
  /*
    Destroy the log_event object.
  */
  delete ev;
  DBUG_RETURN(retval);
}

static struct my_option my_long_options[] = {
    {"help", '?', "Display this help and exit.", 0, 0, 0, GET_NO_ARG, NO_ARG, 0,
     0, 0, 0, 0, 0},
    {"base64-output", OPT_BASE64_OUTPUT_MODE,
     /* 'unspec' is not mentioned because it is just a placeholder. */
     "Determine when the output statements should be base64-encoded BINLOG "
     "statements: 'never' disables it and works only for binlogs without "
     "row-based events; 'decode-rows' decodes row events into commented "
     "pseudo-SQL "
     "statements if the --verbose option is also given; 'auto' prints base64 "
     "only when necessary (i.e., for row-based events and format description "
     "events).  If no --base64-output[=name] option is given at all, the "
     "default is 'auto'.",
     &opt_base64_output_mode_str, &opt_base64_output_mode_str, 0, GET_STR,
     REQUIRED_ARG, 0, 0, 0, 0, 0, 0},
    {"bind-address", 0, "IP address to bind to.", (uchar **)&opt_bind_addr,
     (uchar **)&opt_bind_addr, 0, GET_STR, REQUIRED_ARG, 0, 0, 0, 0, 0, 0},
    /*
      mysqlbinlog needs charsets knowledge, to be able to convert a charset
      number found in binlog to a charset name (to be able to print things
      like this:
      SET @`a`:=_cp850 0x4DFC6C6C6572 COLLATE `cp850_general_ci`;
    */
    {"character-sets-dir", OPT_CHARSETS_DIR,
     "Directory for character set files.", &charsets_dir, &charsets_dir, 0,
     GET_STR, REQUIRED_ARG, 0, 0, 0, 0, 0, 0},
    {"database", 'd', "List entries for just this database (local log only).",
     &database, &database, 0, GET_STR_ALLOC, REQUIRED_ARG, 0, 0, 0, 0, 0, 0},
    {"rewrite-db", OPT_REWRITE_DB,
     "Rewrite the row event to point so that "
     "it can be applied to a new database",
     &rewrite, &rewrite, 0, GET_STR_ALLOC, REQUIRED_ARG, 0, 0, 0, 0, 0, 0},
#ifdef DBUG_OFF
    {"debug", '#', "This is a non-debug version. Catch this and exit.", 0, 0, 0,
     GET_DISABLED, OPT_ARG, 0, 0, 0, 0, 0, 0},
    {"debug-check", OPT_DEBUG_CHECK,
     "This is a non-debug version. Catch this and exit.", 0, 0, 0, GET_DISABLED,
     NO_ARG, 0, 0, 0, 0, 0, 0},
    {"debug-info", OPT_DEBUG_INFO,
     "This is a non-debug version. Catch this and exit.", 0, 0, 0, GET_DISABLED,
     NO_ARG, 0, 0, 0, 0, 0, 0},
#else
    {"debug", '#', "Output debug log.", &default_dbug_option,
     &default_dbug_option, 0, GET_STR, OPT_ARG, 0, 0, 0, 0, 0, 0},
    {"debug-check", OPT_DEBUG_CHECK,
     "Check memory and open file usage at exit .", &debug_check_flag,
     &debug_check_flag, 0, GET_BOOL, NO_ARG, 0, 0, 0, 0, 0, 0},
    {"debug-info", OPT_DEBUG_INFO, "Print some debug info at exit.",
     &debug_info_flag, &debug_info_flag, 0, GET_BOOL, NO_ARG, 0, 0, 0, 0, 0, 0},
#endif
    {"default_auth", OPT_DEFAULT_AUTH,
     "Default authentication client-side plugin to use.", &opt_default_auth,
     &opt_default_auth, 0, GET_STR, REQUIRED_ARG, 0, 0, 0, 0, 0, 0},
    {"disable-log-bin", 'D',
     "Disable binary log. This is useful, if you "
     "enabled --to-last-log and are sending the output to the same MySQL "
     "server. "
     "This way you could avoid an endless loop. You would also like to use it "
     "when restoring after a crash to avoid duplication of the statements you "
     "already have. NOTE: you will need a SUPER privilege to use this option.",
     &disable_log_bin, &disable_log_bin, 0, GET_BOOL, NO_ARG, 0, 0, 0, 0, 0, 0},
    {"force-if-open", 'F', "Force if binlog was not closed properly.",
     &force_if_open_opt, &force_if_open_opt, 0, GET_BOOL, NO_ARG, 1, 0, 0, 0, 0,
     0},
    {"force-read", 'f', "Force reading unknown binlog events.", &force_opt,
     &force_opt, 0, GET_BOOL, NO_ARG, 0, 0, 0, 0, 0, 0},
    {"hexdump", 'H', "Augment output with hexadecimal and ASCII event dump.",
     &opt_hexdump, &opt_hexdump, 0, GET_BOOL, NO_ARG, 0, 0, 0, 0, 0, 0},
    {"host", 'h', "Get the binlog from server.", &host, &host, 0, GET_STR_ALLOC,
     REQUIRED_ARG, 0, 0, 0, 0, 0, 0},
    {"idempotent", 'i',
     "Notify the server to use idempotent mode before "
     "applying Row Events",
     &idempotent_mode, &idempotent_mode, 0, GET_BOOL, NO_ARG, 0, 0, 0, 0, 0, 0},
    {"local-load", 'l',
     "Prepare local temporary files for LOAD DATA INFILE in the specified "
     "directory.",
     &dirname_for_local_load, &dirname_for_local_load, 0, GET_STR_ALLOC,
     REQUIRED_ARG, 0, 0, 0, 0, 0, 0},
    {"offset", 'o', "Skip the first N entries.", &offset, &offset, 0, GET_ULL,
     REQUIRED_ARG, 0, 0, 0, 0, 0, 0},
    {"password", 'p', "Password to connect to remote server.", 0, 0, 0,
     GET_PASSWORD, OPT_ARG, 0, 0, 0, 0, 0, 0},
    {"plugin_dir", OPT_PLUGIN_DIR, "Directory for client-side plugins.",
     &opt_plugin_dir, &opt_plugin_dir, 0, GET_STR, REQUIRED_ARG, 0, 0, 0, 0, 0,
     0},
    {"port", 'P',
     "Port number to use for connection or 0 for default to, in "
     "order of preference, my.cnf, $MYSQL_TCP_PORT, "
#if MYSQL_PORT_DEFAULT == 0
     "/etc/services, "
#endif
     "built-in default (" STRINGIFY_ARG(MYSQL_PORT) ").",
     &port, &port, 0, GET_INT, REQUIRED_ARG, 0, 0, 0, 0, 0, 0},
    {"protocol", OPT_MYSQL_PROTOCOL,
     "The protocol to use for connection (tcp, socket, pipe, memory).", 0, 0, 0,
     GET_STR, REQUIRED_ARG, 0, 0, 0, 0, 0, 0},
    {"read-from-remote-server", 'R',
     "Read binary logs from a MySQL server. "
     "This is an alias for read-from-remote-master=BINLOG-DUMP-NON-GTIDS.",
     &opt_remote_alias, &opt_remote_alias, 0, GET_BOOL, NO_ARG, 0, 0, 0, 0, 0,
     0},
    {"read-from-remote-master", OPT_REMOTE_PROTO,
     "Read binary logs from a MySQL server through the COM_BINLOG_DUMP or "
     "COM_BINLOG_DUMP_GTID commands by setting the option to either "
     "BINLOG-DUMP-NON-GTIDS or BINLOG-DUMP-GTIDS, respectively. If "
     "--read-from-remote-master=BINLOG-DUMP-GTIDS is combined with "
     "--exclude-gtids, transactions can be filtered out on the master "
     "avoiding unnecessary network traffic.",
     &opt_remote_proto_str, &opt_remote_proto_str, 0, GET_STR, REQUIRED_ARG, 0,
     0, 0, 0, 0, 0},
    {"raw", OPT_RAW_OUTPUT,
     "Requires -R. Output raw binlog data instead of SQL "
     "statements, output is to log files.",
     &raw_mode, &raw_mode, 0, GET_BOOL, NO_ARG, 0, 0, 0, 0, 0, 0},
    {"result-file", 'r',
     "Direct output to a given file. With --raw this is a "
     "prefix for the file names.",
     &output_file, &output_file, 0, GET_STR, REQUIRED_ARG, 0, 0, 0, 0, 0, 0},
    {"server-id", OPT_SERVER_ID,
     "Extract only binlog entries created by the server having the given id.",
     &filter_server_id, &filter_server_id, 0, GET_ULONG, REQUIRED_ARG, 0, 0, 0,
     0, 0, 0},
    {"server-id-bits", 0, "Set number of significant bits in server-id",
     &opt_server_id_bits, &opt_server_id_bits,
     /* Default + Max 32 bits, minimum 7 bits */
     0, GET_UINT, REQUIRED_ARG, 32, 7, 32, 0, 0, 0},
    {"set-charset", OPT_SET_CHARSET,
     "Add 'SET NAMES character_set' to the output.", &charset, &charset, 0,
     GET_STR, REQUIRED_ARG, 0, 0, 0, 0, 0, 0},
#if defined(_WIN32)
    {"shared-memory-base-name", OPT_SHARED_MEMORY_BASE_NAME,
     "Base name of shared memory.", &shared_memory_base_name,
     &shared_memory_base_name, 0, GET_STR, REQUIRED_ARG, 0, 0, 0, 0, 0, 0},
#endif
    {"short-form", 's',
     "Just show regular queries: no extra info and no "
     "row-based events. This is for testing only, and should not be used in "
     "production systems. If you want to suppress base64-output, consider "
     "using --base64-output=never instead.",
     &short_form, &short_form, 0, GET_BOOL, NO_ARG, 0, 0, 0, 0, 0, 0},
    {"socket", 'S', "The socket file to use for connection.", &sock, &sock, 0,
     GET_STR, REQUIRED_ARG, 0, 0, 0, 0, 0, 0},
#include "caching_sha2_passwordopt-longopts.h"
#include "sslopt-longopts.h"

    {"start-datetime", OPT_START_DATETIME,
     "Start reading the binlog at first event having a datetime equal or "
     "posterior to the argument; the argument must be a date and time "
     "in the local time zone, in any format accepted by the MySQL server "
     "for DATETIME and TIMESTAMP types, for example: 2004-12-25 11:25:56 "
     "(you should probably use quotes for your shell to set it properly).",
     &start_datetime_str, &start_datetime_str, 0, GET_STR_ALLOC, REQUIRED_ARG,
     0, 0, 0, 0, 0, 0},
    {"start-position", 'j',
     "Start reading the binlog at position N. Applies to the first binlog "
     "passed on the command line.",
     &start_position, &start_position, 0, GET_ULL, REQUIRED_ARG,
     BIN_LOG_HEADER_SIZE, BIN_LOG_HEADER_SIZE,
     /* COM_BINLOG_DUMP accepts only 4 bytes for the position */
     (ulonglong)(~(uint32)0), 0, 0, 0},
    {"stop-datetime", OPT_STOP_DATETIME,
     "Stop reading the binlog at first event having a datetime equal or "
     "posterior to the argument; the argument must be a date and time "
     "in the local time zone, in any format accepted by the MySQL server "
     "for DATETIME and TIMESTAMP types, for example: 2004-12-25 11:25:56 "
     "(you should probably use quotes for your shell to set it properly).",
     &stop_datetime_str, &stop_datetime_str, 0, GET_STR_ALLOC, REQUIRED_ARG, 0,
     0, 0, 0, 0, 0},
    {"stop-never", OPT_STOP_NEVER,
     "Wait for more data from the server "
     "instead of stopping at the end of the last log. Implicitly sets "
     "--to-last-log but instead of stopping at the end of the last log "
     "it continues to wait till the server disconnects.",
     &stop_never, &stop_never, 0, GET_BOOL, NO_ARG, 0, 0, 0, 0, 0, 0},
    {"stop-never-slave-server-id", OPT_WAIT_SERVER_ID,
     "The slave server_id used for --read-from-remote-server --stop-never."
     " This option cannot be used together with connection-server-id.",
     &stop_never_slave_server_id, &stop_never_slave_server_id, 0, GET_LL,
     REQUIRED_ARG, -1, -1, 0xFFFFFFFFLL, 0, 0, 0},
    {"connection-server-id", OPT_CONNECTION_SERVER_ID,
     "The slave server_id used for --read-from-remote-server."
     " This option cannot be used together with stop-never-slave-server-id.",
     &connection_server_id, &connection_server_id, 0, GET_LL, REQUIRED_ARG, -1,
     -1, 0xFFFFFFFFLL, 0, 0, 0},
    {"stop-position", OPT_STOP_POSITION,
     "Stop reading the binlog at position N. Applies to the last binlog "
     "passed on the command line.",
     &stop_position, &stop_position, 0, GET_ULL, REQUIRED_ARG,
     (longlong)(~(my_off_t)0), BIN_LOG_HEADER_SIZE, (ulonglong)(~(my_off_t)0),
     0, 0, 0},
    {"to-last-log", 't',
     "Requires -R. Will not stop at the end of the "
     "requested binlog but rather continue printing until the end of the last "
     "binlog of the MySQL server. If you send the output to the same MySQL "
     "server, that may lead to an endless loop.",
     &to_last_remote_log, &to_last_remote_log, 0, GET_BOOL, NO_ARG, 0, 0, 0, 0,
     0, 0},
    {"user", 'u', "Connect to the remote server as username.", &user, &user, 0,
     GET_STR_ALLOC, REQUIRED_ARG, 0, 0, 0, 0, 0, 0},
    {"verbose", 'v',
     "Reconstruct pseudo-SQL statements out of row events. "
     "-v -v adds comments on column data types.",
     0, 0, 0, GET_NO_ARG, NO_ARG, 0, 0, 0, 0, 0, 0},
    {"version", 'V', "Print version and exit.", 0, 0, 0, GET_NO_ARG, NO_ARG, 0,
     0, 0, 0, 0, 0},
    {"open_files_limit", OPT_OPEN_FILES_LIMIT,
     "Used to reserve file descriptors for use by this program.",
     &open_files_limit, &open_files_limit, 0, GET_ULONG, REQUIRED_ARG, MY_NFILE,
     8, OS_FILE_LIMIT, 0, 1, 0},
    {"verify-binlog-checksum", 'c', "Verify checksum binlog events.",
     (uchar **)&opt_verify_binlog_checksum,
     (uchar **)&opt_verify_binlog_checksum, 0, GET_BOOL, NO_ARG, 0, 0, 0, 0, 0,
     0},
    {"binlog-row-event-max-size", OPT_BINLOG_ROWS_EVENT_MAX_SIZE,
     "The maximum size of a row-based binary log event in bytes. Rows will be "
     "grouped into events smaller than this size if possible. "
     "This value must be a multiple of 256.",
     &opt_binlog_rows_event_max_size, &opt_binlog_rows_event_max_size, 0,
     GET_ULONG, REQUIRED_ARG,
     /* def_value 4GB */ UINT_MAX, /* min_value */ 256,
     /* max_value */ ULONG_MAX, /* arg_source */ 0,
     /* block_size */ 256, /* app_type */ 0},
    {"skip-gtids", OPT_MYSQLBINLOG_SKIP_GTIDS,
     "Do not preserve Global Transaction Identifiers; instead make the server "
     "execute the transactions as if they were new.",
     &opt_skip_gtids, &opt_skip_gtids, 0, GET_BOOL, NO_ARG, 0, 0, 0, 0, 0, 0},
    {"include-gtids", OPT_MYSQLBINLOG_INCLUDE_GTIDS,
     "Print events whose Global Transaction Identifiers "
     "were provided.",
     &opt_include_gtids_str, &opt_include_gtids_str, 0, GET_STR_ALLOC,
     REQUIRED_ARG, 0, 0, 0, 0, 0, 0},
    {"exclude-gtids", OPT_MYSQLBINLOG_EXCLUDE_GTIDS,
     "Print all events but those whose Global Transaction "
     "Identifiers were provided.",
     &opt_exclude_gtids_str, &opt_exclude_gtids_str, 0, GET_STR_ALLOC,
     REQUIRED_ARG, 0, 0, 0, 0, 0, 0},
    {"print-table-metadata", OPT_PRINT_TABLE_METADATA,
     "Print metadata stored in Table_map_log_event", &opt_print_table_metadata,
     &opt_print_table_metadata, 0, GET_BOOL, NO_ARG, 0, 0, 0, 0, 0, 0},
    {0, 0, 0, 0, 0, 0, GET_NO_ARG, NO_ARG, 0, 0, 0, 0, 0, 0}};

/**
  Auxiliary function used by error() and warning().

  Prints the given text (normally "WARNING: " or "ERROR: "), followed
  by the given vprintf-style string, followed by a newline.

  @param format Printf-style format string.
  @param args List of arguments for the format string.
  @param msg Text to print before the string.
*/
void error_or_warning(const char *format, va_list args, const char *msg) {
  fprintf(stderr, "%s: ", msg);
  vfprintf(stderr, format, args);
  fprintf(stderr, "\n");
}

/**
  Prints a message to stderr, prefixed with the text "ERROR: " and
  suffixed with a newline.

  @param format Printf-style format string, followed by printf
  varargs.
*/
void error(const char *format, ...) {
  va_list args;
  va_start(args, format);
  error_or_warning(format, args, "ERROR");
  va_end(args);
}

/**
  This function is used in log_event.cc to report errors.

  @param format Printf-style format string, followed by printf
  varargs.
*/
void sql_print_error(const char *format, ...) {
  va_list args;
  va_start(args, format);
  error_or_warning(format, args, "ERROR");
  va_end(args);
}

/**
  Prints a message to stderr, prefixed with the text "WARNING: " and
  suffixed with a newline.

  @param format Printf-style format string, followed by printf
  varargs.
*/
void warning(const char *format, ...) {
  va_list args;
  va_start(args, format);
  error_or_warning(format, args, "WARNING");
  va_end(args);
}

/**
  Frees memory for global variables in this file.
*/
static void cleanup() {
  my_free(pass);
  my_free(database);
  my_free(rewrite);
  my_free(host);
  my_free(user);
  my_free(dirname_for_local_load);

  for (size_t i = 0; i < buff_ev->size(); i++) {
    buff_event_info pop_event_array = buff_ev->at(i);
    delete (pop_event_array.event);
  }
  delete buff_ev;

  delete glob_description_event;
  if (mysql) mysql_close(mysql);
}

static void usage() {
  print_version();
  puts(ORACLE_WELCOME_COPYRIGHT_NOTICE("2000"));
  printf(
      "\
Dumps a MySQL binary log in a format usable for viewing or for piping to\n\
the mysql command line client.\n\n");
  printf("Usage: %s [options] log-files\n", my_progname);
  my_print_help(my_long_options);
  my_print_variables(my_long_options);
}

static my_time_t convert_str_to_timestamp(const char *str) {
  MYSQL_TIME_STATUS status;
  MYSQL_TIME l_time;
  long dummy_my_timezone;
  bool dummy_in_dst_time_gap;
  /* We require a total specification (date AND time) */
  if (str_to_datetime(str, strlen(str), &l_time, 0, &status) ||
      l_time.time_type != MYSQL_TIMESTAMP_DATETIME || status.warnings) {
    error("Incorrect date and time argument: %s", str);
    exit(1);
  }
  /*
    Note that Feb 30th, Apr 31st cause no error messages and are mapped to
    the next existing day, like in mysqld. Maybe this could be changed when
    mysqld is changed too (with its "strict" mode?).
  */
  return my_system_gmt_sec(&l_time, &dummy_my_timezone, &dummy_in_dst_time_gap);
}

extern "C" bool get_one_option(int optid, const struct my_option *opt,
                               char *argument) {
  bool tty_password = 0;
  switch (optid) {
#ifndef DBUG_OFF
    case '#':
      DBUG_PUSH(argument ? argument : default_dbug_option);
      break;
#endif
#include "sslopt-case.h"

    case 'd':
      one_database = 1;
      break;
    case OPT_REWRITE_DB: {
      char *from_db = argument, *p, *to_db;
      if (!(p = strstr(argument, "->"))) {
        sql_print_error(
            "Bad syntax in mysqlbinlog-rewrite-db - missing '->'!\n");
        return 1;
      }
      to_db = p + 2;
      while (p > argument && my_isspace(mysqld_charset, p[-1])) p--;
      *p = 0;
      if (!*from_db) {
        sql_print_error(
            "Bad syntax in mysqlbinlog-rewrite-db - empty FROM db!\n");
        return 1;
      }
      while (*to_db && my_isspace(mysqld_charset, *to_db)) to_db++;
      if (!*to_db) {
        sql_print_error(
            "Bad syntax in mysqlbinlog-rewrite-db - empty TO db!\n");
        return 1;
      }
      /* Add the database to the mapping */
      map_mysqlbinlog_rewrite_db[from_db] = to_db;
      break;
    }
    case 'p':
      if (argument == disabled_my_option)
        argument = (char *)"";  // Don't require password
      if (argument) {
        my_free(pass);
        char *start = argument;
        pass = my_strdup(PSI_NOT_INSTRUMENTED, argument, MYF(MY_FAE));
        while (*argument) *argument++ = 'x'; /* Destroy argument */
        if (*start) start[1] = 0;            /* Cut length of argument */
      } else
        tty_password = 1;
      break;
    case 'R':
      opt_remote_alias = 1;
      opt_remote_proto = BINLOG_DUMP_NON_GTID;
      break;
    case OPT_REMOTE_PROTO:
      opt_remote_proto = (enum_remote_proto)(
          find_type_or_exit(argument, &remote_proto_typelib, opt->name) - 1);
      break;
    case OPT_MYSQL_PROTOCOL:
      opt_protocol =
          find_type_or_exit(argument, &sql_protocol_typelib, opt->name);
      break;
    case OPT_START_DATETIME:
      start_datetime = convert_str_to_timestamp(start_datetime_str);
      break;
    case OPT_STOP_DATETIME:
      stop_datetime = convert_str_to_timestamp(stop_datetime_str);
      break;
    case OPT_BASE64_OUTPUT_MODE:
      opt_base64_output_mode = (enum_base64_output_mode)(
          find_type_or_exit(argument, &base64_output_mode_typelib, opt->name) -
          1);
      break;
    case 'v':
      if (argument == disabled_my_option)
        verbose = 0;
      else
        verbose++;
      break;
    case 'V':
      print_version();
      exit(0);
    case OPT_STOP_NEVER:
      /* wait-for-data implicitly sets to-last-log */
      to_last_remote_log = 1;
      break;
    case '?':
      usage();
      exit(0);
    case 's':
      warning(CLIENT_WARN_DEPRECATED_NO_REPLACEMENT_MSG("--short-form"));
      short_form = true;
      break;
    case OPT_WAIT_SERVER_ID:
      warning(CLIENT_WARN_DEPRECATED_MSG("--stop-never-slave-server-id",
                                         "--connection-server-id"));
      break;
  }
  if (tty_password) pass = get_tty_password(NullS);

  return 0;
}

static int parse_args(int *argc, char ***argv) {
  int ho_error;

  result_file = stdout;
  if ((ho_error = handle_options(argc, argv, my_long_options, get_one_option)))
    exit(ho_error);
  if (debug_info_flag) my_end_arg = MY_CHECK_ERROR | MY_GIVE_INFO;
  if (debug_check_flag) my_end_arg = MY_CHECK_ERROR;
  return 0;
}

/**
  Create and initialize the global mysql object, and connect to the
  server.

  @retval ERROR_STOP An error occurred - the program should terminate.
  @retval OK_CONTINUE No error, the program should continue.
*/
static Exit_status safe_connect() {
  /*
    A possible old connection's resources are reclaimed now
    at new connect attempt. The final safe_connect resources
    are mysql_closed at the end of program, explicitly.
  */
  mysql_close(mysql);
  mysql = mysql_init(NULL);

  if (!mysql) {
    error("Failed on mysql_init.");
    return ERROR_STOP;
  }

  SSL_SET_OPTIONS(mysql);

  if (opt_plugin_dir && *opt_plugin_dir)
    mysql_options(mysql, MYSQL_PLUGIN_DIR, opt_plugin_dir);

  if (opt_default_auth && *opt_default_auth)
    mysql_options(mysql, MYSQL_DEFAULT_AUTH, opt_default_auth);

  if (opt_protocol)
    mysql_options(mysql, MYSQL_OPT_PROTOCOL, (char *)&opt_protocol);
  if (opt_bind_addr) mysql_options(mysql, MYSQL_OPT_BIND, opt_bind_addr);
#if defined(_WIN32)
  if (shared_memory_base_name)
    mysql_options(mysql, MYSQL_SHARED_MEMORY_BASE_NAME,
                  shared_memory_base_name);
#endif
  mysql_options(mysql, MYSQL_OPT_CONNECT_ATTR_RESET, 0);
  mysql_options4(mysql, MYSQL_OPT_CONNECT_ATTR_ADD, "program_name",
                 "mysqlbinlog");
  mysql_options4(mysql, MYSQL_OPT_CONNECT_ATTR_ADD, "_client_role",
                 "binary_log_listener");
  set_server_public_key(mysql);
  set_get_server_public_key_option(mysql);

  if (!mysql_real_connect(mysql, host, user, pass, 0, port, sock, 0)) {
    error("Failed on connect: %s", mysql_error(mysql));
    return ERROR_STOP;
  }
  mysql->reconnect = 1;
  return OK_CONTINUE;
}

/**
  High-level function for dumping a named binlog.

  This function calls dump_remote_log_entries() or
  dump_local_log_entries() to do the job.

  @param[in] logname Name of input binlog.

  @retval ERROR_STOP An error occurred - the program should terminate.
  @retval OK_CONTINUE No error, the program should continue.
  @retval OK_STOP No error, but the end of the specified range of
  events to process has been reached and the program should terminate.
*/
static Exit_status dump_single_log(PRINT_EVENT_INFO *print_event_info,
                                   const char *logname) {
  DBUG_ENTER("dump_single_log");

  Exit_status rc = OK_CONTINUE;

  switch (opt_remote_proto) {
    case BINLOG_LOCAL:
      rc = dump_local_log_entries(print_event_info, logname);
      break;
    case BINLOG_DUMP_NON_GTID:
    case BINLOG_DUMP_GTID:
      rc = dump_remote_log_entries(print_event_info, logname);
      break;
    default:
      DBUG_ASSERT(0);
      break;
  }
  DBUG_RETURN(rc);
}

static Exit_status dump_multiple_logs(int argc, char **argv) {
  DBUG_ENTER("dump_multiple_logs");
  Exit_status rc = OK_CONTINUE;

  PRINT_EVENT_INFO print_event_info;
  if (!print_event_info.init_ok()) DBUG_RETURN(ERROR_STOP);
  /*
     Set safe delimiter, to dump things
     like CREATE PROCEDURE safely
  */
  if (!raw_mode) {
    fprintf(result_file, "DELIMITER /*!*/;\n");
  }
  my_stpcpy(print_event_info.delimiter, "/*!*/;");

  print_event_info.verbose = short_form ? 0 : verbose;
  print_event_info.short_form = short_form;
  print_event_info.base64_output_mode = opt_base64_output_mode;
  print_event_info.skip_gtids = opt_skip_gtids;
  print_event_info.print_table_metadata = opt_print_table_metadata;

  // Dump all logs.
  my_off_t save_stop_position = stop_position;
  stop_position = ~(my_off_t)0;
  for (int i = 0; i < argc; i++) {
    if (i == argc - 1)  // last log, --stop-position applies
      stop_position = save_stop_position;
    if ((rc = dump_single_log(&print_event_info, argv[i])) != OK_CONTINUE)
      break;

    // For next log, --start-position does not apply
    start_position = BIN_LOG_HEADER_SIZE;
  }

  if (!buff_ev->empty())
    warning(
        "The range of printed events ends with an Intvar_event, "
        "Rand_event or User_var_event with no matching Query_log_event. "
        "This might be because the last statement was not fully written "
        "to the log, or because you are using a --stop-position or "
        "--stop-datetime that refers to an event in the middle of a "
        "statement. The event(s) from the partial statement have not been "
        "written to output. ");

  else if (print_event_info.have_unflushed_events)
    warning(
        "The range of printed events ends with a row event or "
        "a table map event that does not have the STMT_END_F "
        "flag set. This might be because the last statement "
        "was not fully written to the log, or because you are "
        "using a --stop-position or --stop-datetime that refers "
        "to an event in the middle of a statement. The event(s) "
        "from the partial statement have not been written to output.");

  /* Set delimiter back to semicolon */
  if (!raw_mode) {
    if (print_event_info.skipped_event_in_transaction)
      fprintf(result_file, "COMMIT /* added by mysqlbinlog */%s\n",
              print_event_info.delimiter);

    end_binlog(&print_event_info);

    fprintf(result_file, "DELIMITER ;\n");
    my_stpcpy(print_event_info.delimiter, ";");
  }
  DBUG_RETURN(rc);
}

/**
  When reading a remote binlog, this function is used to grab the
  Format_description_log_event in the beginning of the stream.

  This is not as smart as check_header() (used for local log); it will
  not work for a binlog which mixes format. TODO: fix this.

  @retval ERROR_STOP An error occurred - the program should terminate.
  @retval OK_CONTINUE No error, the program should continue.
*/
static Exit_status check_master_version() {
  DBUG_ENTER("check_master_version");
  MYSQL_RES *res = 0;
  MYSQL_ROW row;
  const char *version;

  if (mysql_query(mysql, "SELECT VERSION()") ||
      !(res = mysql_store_result(mysql))) {
    error(
        "Could not find server version: "
        "Query failed when checking master version: %s",
        mysql_error(mysql));
    DBUG_RETURN(ERROR_STOP);
  }
  if (!(row = mysql_fetch_row(res))) {
    error(
        "Could not find server version: "
        "Master returned no rows for SELECT VERSION().");
    goto err;
  }

  if (!(version = row[0])) {
    error(
        "Could not find server version: "
        "Master reported NULL for the version.");
    goto err;
  }
  /*
     Make a notice to the server that this client
     is checksum-aware. It does not need the first fake Rotate
     necessary checksummed.
     That preference is specified below.
  */
  if (mysql_query(mysql, "SET @master_binlog_checksum='NONE'")) {
    error(
        "Could not notify master about checksum awareness."
        "Master returned '%s'",
        mysql_error(mysql));
    goto err;
  }
  delete glob_description_event;
  switch (*version) {
    case '5':
    case '8':
    case '9':
      /*
        The server is soon going to send us its Format_description log
        event.
      */
      glob_description_event = new Format_description_log_event;
      break;
    default:
      glob_description_event = NULL;
      error(
          "Could not find server version: "
          "Master reported unrecognized MySQL version '%s'.",
          version);
      goto err;
  }
  if (!glob_description_event || !glob_description_event->is_valid()) {
    error("Failed creating Format_description_log_event; out of memory?");
    goto err;
  }

  mysql_free_result(res);
  DBUG_RETURN(OK_CONTINUE);

err:
  mysql_free_result(res);
  DBUG_RETURN(ERROR_STOP);
}

static uint get_dump_flags() { return stop_never ? 0 : BINLOG_DUMP_NON_BLOCK; }

/**
  Callback function for mysql_binlog_open().

  Sets gtid data in the command packet.

  @param rpl              Replication stream information.
  @param packet_gtid_set  Pointer to command packet where gtid
                          data should be stored.
*/
static void fix_gtid_set(MYSQL_RPL *rpl, uchar *packet_gtid_set) {
  Gtid_set *gtid_set = (Gtid_set *)rpl->gtid_set_arg;

  gtid_set->encode(packet_gtid_set);

  /*
    Note: we acquire lock in the dump_remote_log_entries()
    just before mysql_binlog_open() call if GTID used.
  */
  global_sid_lock->assert_some_rdlock();
  global_sid_lock->unlock();
}

/*
  A RAII class created to handle the memory of Log_event object
  created in the dump_remote_log_entries method.
*/
class Destroy_log_event_guard {
 public:
  Log_event **ev_del;
  Destroy_log_event_guard(Log_event **ev_arg) { ev_del = ev_arg; }
  ~Destroy_log_event_guard() {
    if (*ev_del != NULL) delete *ev_del;
  }
};

/**
  Requests binlog dump from a remote server and prints the events it
  receives.

  @param[in,out] print_event_info Parameters and context state
  determining how to print.
  @param[in] logname Name of input binlog.

  @retval ERROR_STOP An error occurred - the program should terminate.
  @retval OK_CONTINUE No error, the program should continue.
  @retval OK_STOP No error, but the end of the specified range of
  events to process has been reached and the program should terminate.
*/
static Exit_status dump_remote_log_entries(PRINT_EVENT_INFO *print_event_info,
                                           const char *logname) {
  uint server_id = 0;
  my_off_t old_off = start_position_mot;
  char log_file_name[FN_REFLEN + 1];
  Exit_status retval = OK_CONTINUE;
  char *event_buf = NULL;
  ulong event_len;

  DBUG_ENTER("dump_remote_log_entries");

  log_file_name[0] = 0;

  /*
    Even if we already read one binlog (case of >=2 binlogs on command line),
    we cannot re-use the same connection as before, because it is now dead
    (COM_BINLOG_DUMP kills the thread when it finishes).
  */
  if ((retval = safe_connect()) != OK_CONTINUE) DBUG_RETURN(retval);

  if ((retval = check_master_version()) != OK_CONTINUE) DBUG_RETURN(retval);

  /*
    Fake a server ID to log continously. This will show as a
    slave on the mysql server.
  */
  if (to_last_remote_log && stop_never) {
    if (stop_never_slave_server_id == -1)
      server_id = 1;
    else
      server_id = static_cast<uint>(stop_never_slave_server_id);
  } else
    server_id = 0;

  if (connection_server_id != -1)
    server_id = static_cast<uint>(connection_server_id);

  /*
    Ignore HEARBEAT events. They can show up if mysqlbinlog is
    running with:

      --read-from-remote-server
      --read-from-remote-master=BINLOG-DUMP-GTIDS'
      --stop-never
      --stop-never-slave-server-id

    i.e., acting as a fake slave.
  */
  MYSQL_RPL rpl = {0,
                   logname,
                   start_position,
                   server_id,
                   get_dump_flags() | MYSQL_RPL_SKIP_HEARTBEAT,
                   0,
                   NULL,
                   NULL,
                   0,
                   NULL};

  if (opt_remote_proto != BINLOG_DUMP_NON_GTID) {
    rpl.flags |= MYSQL_RPL_GTID;

    global_sid_lock->rdlock();
    rpl.gtid_set_encoded_size = gtid_set_excluded->get_encoded_length();
    rpl.fix_gtid_set = fix_gtid_set;
    rpl.gtid_set_arg = (void *)gtid_set_excluded;
  }

  if (mysql_binlog_open(mysql, &rpl)) {
    error("Open binlog error: %s", mysql_error(mysql));
    DBUG_RETURN(ERROR_STOP);
  }

  for (;;) {
    if (mysql_binlog_fetch(mysql, &rpl))  // Error packet
    {
      error("Got error reading packet from server: %s", mysql_error(mysql));
      DBUG_RETURN(ERROR_STOP);
    } else if (rpl.size == 0)  // EOF
      break;

    DBUG_PRINT("info", ("len: %lu  net->read_pos[5]: %d\n", rpl.size,
                        mysql->net.read_pos[5]));
    /*
      In raw mode We only need the full event details if it is a
      ROTATE_EVENT or FORMAT_DESCRIPTION_EVENT
    */

    Log_event_type type = (Log_event_type)rpl.buffer[1 + EVENT_TYPE_OFFSET];
    Log_event *ev = NULL;
    Destroy_log_event_guard del(&ev);
    event_len = rpl.size - 1;
    if (!(event_buf =
              (char *)my_malloc(key_memory_log_event, event_len + 1, MYF(0)))) {
      error("Out of memory.");
      DBUG_RETURN(ERROR_STOP);
    }
    memcpy(event_buf, rpl.buffer + 1, event_len);
    if (rewrite_db_filter(&event_buf, &event_len, glob_description_event)) {
      error("Got a fatal error while applying rewrite db filter.");
      my_free(event_buf);
      DBUG_RETURN(ERROR_STOP);
    }

    if (!raw_mode || (type == binary_log::ROTATE_EVENT) ||
        (type == binary_log::FORMAT_DESCRIPTION_EVENT)) {
      const char *error_msg = NULL;
      if (!(ev = Log_event::read_log_event((const char *)event_buf, event_len,
                                           &error_msg, glob_description_event,
                                           opt_verify_binlog_checksum))) {
        error("Could not construct log event object: %s", error_msg);
        my_free(event_buf);
        DBUG_RETURN(ERROR_STOP);
      }
      ev->register_temp_buf(event_buf);
    }

    {
      /*
        If this is a Rotate event, maybe it's the end of the requested binlog;
        in this case we are done (stop transfer).
        This is suitable for binlogs, not relay logs (but for now we don't read
        relay logs remotely because the server is not able to do that). If one
        day we read relay logs remotely, then we will have a problem with the
        detection below: relay logs contain Rotate events which are about the
        binlogs, so which would trigger the end-detection below.
      */
      if (type == binary_log::ROTATE_EVENT) {
        Rotate_log_event *rev = (Rotate_log_event *)ev;
        /*
          If this is a fake Rotate event, and not about our log, we can stop
          transfer. If this a real Rotate event (so it's not about our log,
          it's in our log describing the next log), we print it (because it's
          part of our log) and then we will stop when we receive the fake one
          soon.
        */
        if (raw_mode) {
          if (output_file != 0) {
            snprintf(log_file_name, sizeof(log_file_name), "%s%s", output_file,
                     rev->new_log_ident);
          } else {
            my_stpcpy(log_file_name, rev->new_log_ident);
          }
        }

        if (rev->common_header->when.tv_sec == 0) {
          if (!to_last_remote_log) {
            if ((rev->ident_len != rpl.file_name_length) ||
                memcmp(rev->new_log_ident, logname, rpl.file_name_length)) {
              DBUG_RETURN(OK_CONTINUE);
            }
            /*
              Otherwise, this is a fake Rotate for our log, at the very
              beginning for sure. Skip it, because it was not in the original
              log. If we are running with to_last_remote_log, we print it,
              because it serves as a useful marker between binlogs then.
            */
            continue;
          }
          /*
             Reset the value of '# at pos' field shown against first event of
             next binlog file (fake rotate) picked by mysqlbinlog --to-last-log
         */
          old_off = start_position_mot;
          rpl.size = 1;  // fake Rotate, so don't increment old_off
          event_len = 0;
        }
      } else if (type == binary_log::FORMAT_DESCRIPTION_EVENT) {
        /*
          This could be an fake Format_description_log_event that server
          (5.0+) automatically sends to a slave on connect, before sending
          a first event at the requested position.  If this is the case,
          don't increment old_off. Real Format_description_log_event always
          starts from BIN_LOG_HEADER_SIZE position.
        */
        // fake event when not in raw mode, don't increment old_off
        if ((old_off != BIN_LOG_HEADER_SIZE) && (!raw_mode)) {
          rpl.size = 1;
          event_len = 0;
        }
        if (raw_mode) {
          if (result_file && (result_file != stdout))
            my_fclose(result_file, MYF(0));
          if (!(result_file = my_fopen(
                    log_file_name, O_WRONLY | MY_FOPEN_BINARY, MYF(MY_WME))) ||
              DBUG_EVALUATE_IF("simulate_create_log_file_error_for_FD_event", 1,
                               0)) {
            error("Could not create log file '%s'", log_file_name);
            DBUG_RETURN(ERROR_STOP);
          }
          DBUG_EXECUTE_IF("simulate_result_file_write_error_for_FD_event",
                          DBUG_SET("+d,simulate_fwrite_error"););
          if (my_fwrite(result_file, (const uchar *)BINLOG_MAGIC,
                        BIN_LOG_HEADER_SIZE, MYF(MY_NABP))) {
            error("Could not write into log file '%s'", log_file_name);
            DBUG_RETURN(ERROR_STOP);
          }
          /*
            Need to handle these events correctly in raw mode too
            or this could get messy
          */
          delete glob_description_event;
          glob_description_event = (Format_description_log_event *)ev;
          print_event_info->common_header_len =
              glob_description_event->common_header_len;
          ev->temp_buf = 0;
          ev = 0;
        }
      }

      if (raw_mode) {
        DBUG_EXECUTE_IF("simulate_result_file_write_error",
                        DBUG_SET("+d,simulate_fwrite_error"););
        if (my_fwrite(result_file, (const uchar *)event_buf, event_len,
                      MYF(MY_NABP))) {
          error("Could not write into log file '%s'", log_file_name);
          retval = ERROR_STOP;
        }
        if (!ev) my_free(event_buf);

        /* Flush result_file after every event */
        fflush(result_file);
      } else {
        retval = process_event(print_event_info, ev, old_off, logname);
        // The event's deletion has been handled in process_event. To prevent
        // that Destroy_log_event_guard deletes it again, we have to set it to
        // NULL
        ev = NULL;
      }

      if (retval != OK_CONTINUE) DBUG_RETURN(retval);
    }
    /*
      Let's adjust offset for remote log as for local log to produce
      similar text and to have --stop-position to work identically.
    */
    old_off += rpl.size - 1;
  }
  mysql_binlog_close(mysql, &rpl);
  DBUG_RETURN(OK_CONTINUE);
}

/**
  Reads the @c Format_description_log_event from the beginning of a
  local input file.

  The @c Format_description_log_event is only read if it is outside
  the range specified with @c --start-position; otherwise, it will be
  seen later.  If this is an old binlog, a fake @c
  Format_description_event is created.  This also prints a @c
  Format_description_log_event to the output, unless we reach the
  --start-position range.  In this case, it is assumed that a @c
  Format_description_log_event will be found when reading events the
  usual way.

  @param file The file to which a @c Format_description_log_event will
  be printed.

  @param[in,out] print_event_info Parameters and context state
  determining how to print.

  @param[in] logname Name of input binlog.

  @retval ERROR_STOP An error occurred - the program should terminate.
  @retval OK_CONTINUE No error, the program should continue.
  @retval OK_STOP No error, but the end of the specified range of
  events to process has been reached and the program should terminate.
*/
static Exit_status check_header(IO_CACHE *file,
                                PRINT_EVENT_INFO *print_event_info,
                                const char *logname) {
  DBUG_ENTER("check_header");
  uchar header[BIN_LOG_HEADER_SIZE];
  uchar buf[LOG_EVENT_HEADER_LEN];
  my_off_t tmp_pos, pos;
  MY_STAT my_file_stat;

  delete glob_description_event;
  if (!(glob_description_event = new Format_description_log_event)) {
    error("Failed creating Format_description_log_event; out of memory?");
    DBUG_RETURN(ERROR_STOP);
  }

  pos = my_b_tell(file);

  /* fstat the file to check if the file is a regular file. */
  if (my_fstat(file->file, &my_file_stat) == -1) {
    error("Unable to stat the file.");
    DBUG_RETURN(ERROR_STOP);
  }
  if ((my_file_stat.st_mode & S_IFMT) == S_IFREG) my_b_seek(file, (my_off_t)0);

  if (my_b_read(file, header, sizeof(header))) {
    error("Failed reading header; probably an empty file.");
    DBUG_RETURN(ERROR_STOP);
  }
  if (memcmp(header, BINLOG_MAGIC, sizeof(header))) {
    error("File is not a binary log file.");
    DBUG_RETURN(ERROR_STOP);
  }

  /*
    Imagine we are running with --start-position=1000. We still need
    to know the binlog format's. So we still need to find, if there is
    one, the Format_desc event, or to know if this is a 3.23
    binlog. So we need to first read the first events of the log,
    those around offset 4.  Even if we are reading a 3.23 binlog from
    the start (no --start-position): we need to know the header length
    (which is 13 in 3.23, 19 in 4.x) to be able to successfully print
    the first event (Start_log_event_v3). So even in this case, we
    need to "probe" the first bytes of the log *before* we do a real
    read_log_event(). Because read_log_event() needs to know the
    header's length to work fine.
  */
  for (;;) {
    tmp_pos = my_b_tell(file); /* should be 4 the first time */
    if (my_b_read(file, buf, sizeof(buf))) {
      if (file->error) {
        error(
            "Could not read entry at offset %llu: "
            "Error in log format or read error.",
            (ulonglong)tmp_pos);
        DBUG_RETURN(ERROR_STOP);
      }
      /*
        Otherwise this is just EOF : this log currently contains 0-2
        events.  Maybe it's going to be filled in the next
        milliseconds; then we are going to have a problem if this a
        3.23 log (imagine we are locally reading a 3.23 binlog which
        is being written presently): we won't know it in
        read_log_event() and will fail().  Similar problems could
        happen with hot relay logs if --start-position is used (but a
        --start-position which is posterior to the current size of the log).
        These are rare problems anyway (reading a hot log + when we
        read the first events there are not all there yet + when we
        read a bit later there are more events + using a strange
        --start-position).
      */
      break;
    } else {
      DBUG_PRINT("info", ("buf[EVENT_TYPE_OFFSET=%d]=%d", EVENT_TYPE_OFFSET,
                          buf[EVENT_TYPE_OFFSET]));
      if (tmp_pos >= start_position)
        break;
      else if (buf[EVENT_TYPE_OFFSET] == binary_log::FORMAT_DESCRIPTION_EVENT) {
        /* This is 5.0 */
        Format_description_log_event *new_description_event;
        my_b_seek(file, tmp_pos); /* seek back to event's start */
        if (!(new_description_event =
                  (Format_description_log_event *)Log_event::read_log_event(
                      file, glob_description_event, opt_verify_binlog_checksum,
                      rewrite_db_filter)))
        /* EOF can't be hit here normally, so it's a real error */
        {
          error(
              "Could not read a Format_description_log_event event at "
              "offset %llu; this could be a log format error or read error.",
              (ulonglong)tmp_pos);
          DBUG_RETURN(ERROR_STOP);
        }
        if (opt_base64_output_mode == BASE64_OUTPUT_AUTO) {
          /*
            process_event will delete *description_event and set it to
            the new one, so we should not do it ourselves in this
            case.
          */
          Exit_status retval = process_event(
              print_event_info, new_description_event, tmp_pos, logname);
          if (retval != OK_CONTINUE) DBUG_RETURN(retval);
        } else {
          delete glob_description_event;
          glob_description_event = new_description_event;
        }
        DBUG_PRINT("info", ("Setting description_event"));
      } else if (buf[EVENT_TYPE_OFFSET] ==
                 binary_log::PREVIOUS_GTIDS_LOG_EVENT) {
        // seek to end of event
        my_off_t end_pos = uint4korr(buf + EVENT_LEN_OFFSET);
        my_b_seek(file, tmp_pos + end_pos);
      } else if (buf[EVENT_TYPE_OFFSET] == binary_log::ROTATE_EVENT) {
        Log_event *ev;
        my_b_seek(file, tmp_pos); /* seek back to event's start */
        if (!(ev = Log_event::read_log_event(file, glob_description_event,
                                             opt_verify_binlog_checksum,
                                             rewrite_db_filter))) {
          /* EOF can't be hit here normally, so it's a real error */
          error(
              "Could not read a Rotate_log_event event at offset %llu;"
              " this could be a log format error or read error.",
              (ulonglong)tmp_pos);
          DBUG_RETURN(ERROR_STOP);
        }
        delete ev;
      } else
        break;
    }
  }
  my_b_seek(file, pos);
  DBUG_RETURN(OK_CONTINUE);
}

/**
  Reads a local binlog and prints the events it sees.

  @param[in] logname Name of input binlog.

  @param[in,out] print_event_info Parameters and context state
  determining how to print.

  @retval ERROR_STOP An error occurred - the program should terminate.
  @retval OK_CONTINUE No error, the program should continue.
  @retval OK_STOP No error, but the end of the specified range of
  events to process has been reached and the program should terminate.
*/
static Exit_status dump_local_log_entries(PRINT_EVENT_INFO *print_event_info,
                                          const char *logname) {
  File fd = -1;
  IO_CACHE cache, *file = &cache;
  uchar tmp_buff[BIN_LOG_HEADER_SIZE];
  Exit_status retval = OK_CONTINUE;

  if (logname && strcmp(logname, "-") != 0) {
    /* read from normal file */
    if ((fd = my_open(logname, O_RDONLY, MYF(MY_WME))) < 0) return ERROR_STOP;
    if (init_io_cache(file, fd, 0, READ_CACHE, start_position_mot, 0,
                      MYF(MY_WME | MY_NABP))) {
      my_close(fd, MYF(MY_WME));
      return ERROR_STOP;
    }
    if ((retval = check_header(file, print_event_info, logname)) != OK_CONTINUE)
      goto end;
  } else {
  /* read from stdin */
  /*
    Windows opens stdin in text mode by default. Certain characters
    such as CTRL-Z are interpeted as events and the read() method
    will stop. CTRL-Z is the EOF marker in Windows. to get past this
    you have to open stdin in binary mode. Setmode() is used to set
    stdin in binary mode. Errors on setting this mode result in
    halting the function and printing an error message to stderr.
  */
#if defined(_WIN32)
    if (_setmode(fileno(stdin), _O_BINARY) == -1) {
      error("Could not set binary mode on stdin.");
      return ERROR_STOP;
    }
#endif
    if (init_io_cache(file, my_fileno(stdin), 0, READ_CACHE, (my_off_t)0, 0,
                      MYF(MY_WME | MY_NABP | MY_DONT_CHECK_FILESIZE))) {
      error("Failed to init IO cache.");
      return ERROR_STOP;
    }
    if ((retval = check_header(file, print_event_info, logname)) != OK_CONTINUE)
      goto end;
    if (start_position) {
      /* skip 'start_position' characters from stdin */
      uchar buff[IO_SIZE];
      my_off_t length, tmp;
      for (length = start_position_mot; length > 0; length -= tmp) {
        tmp = min(static_cast<size_t>(length), sizeof(buff));
        if (my_b_read(file, buff, (uint)tmp)) {
          error("Failed reading from file.");
          goto err;
        }
      }
    }
  }

  if (!glob_description_event || !glob_description_event->is_valid()) {
    error("Invalid Format_description log event; could be out of memory.");
    goto err;
  }

  if (!start_position && my_b_read(file, tmp_buff, BIN_LOG_HEADER_SIZE)) {
    error("Failed reading from file.");
    goto err;
  }
  for (;;) {
    char llbuff[21];
    my_off_t old_off = my_b_tell(file);

    Log_event *ev = Log_event::read_log_event(file, glob_description_event,
                                              opt_verify_binlog_checksum,
                                              rewrite_db_filter);
    if (!ev) {
      /*
        if binlog wasn't closed properly ("in use" flag is set) don't complain
        about a corruption, but treat it as EOF and move to the next binlog.
      */
      if (glob_description_event->common_header->flags &
          LOG_EVENT_BINLOG_IN_USE_F)
        file->error = 0;
      else if (file->error) {
        error(
            "Could not read entry at offset %s: "
            "Error in log format or read error.",
            llstr(old_off, llbuff));
        goto err;
      }
      // file->error == 0 means EOF, that's OK, we break in this case
      goto end;
    }
    if ((retval = process_event(print_event_info, ev, old_off, logname)) !=
        OK_CONTINUE)
      goto end;
  }

  /* NOTREACHED */

err:
  retval = ERROR_STOP;

end:
  if (fd >= 0) my_close(fd, MYF(MY_WME));
  /*
    Since the end_io_cache() writes to the
    file errors may happen.
   */
  if (end_io_cache(file)) retval = ERROR_STOP;

  return retval;
}

/* Post processing of arguments to check for conflicts and other setups */
static int args_post_process(void) {
  DBUG_ENTER("args_post_process");

  if (opt_remote_alias && opt_remote_proto != BINLOG_DUMP_NON_GTID) {
    error(
        "The option read-from-remote-server cannot be used when "
        "read-from-remote-master is defined and is not equal to "
        "BINLOG-DUMP-NON-GTIDS");
    DBUG_RETURN(ERROR_STOP);
  }

  if (raw_mode) {
    if (one_database)
      warning("The --database option is ignored with --raw mode");

    if (opt_remote_proto == BINLOG_LOCAL) {
      error(
          "The --raw flag requires one of --read-from-remote-master or "
          "--read-from-remote-server");
      DBUG_RETURN(ERROR_STOP);
    }

    if (opt_include_gtids_str != NULL) {
      error("You cannot use --include-gtids and --raw together.");
      DBUG_RETURN(ERROR_STOP);
    }

    if (opt_remote_proto == BINLOG_DUMP_NON_GTID &&
        opt_exclude_gtids_str != NULL) {
      error(
          "You cannot use both of --exclude-gtids and --raw together "
          "with one of --read-from-remote-server or "
          "--read-from-remote-master=BINLOG-DUMP-NON-GTID.");
      DBUG_RETURN(ERROR_STOP);
    }

    if (stop_position != (ulonglong)(~(my_off_t)0))
      warning("The --stop-position option is ignored in raw mode");

    if (stop_datetime != MY_TIME_T_MAX)
      warning("The --stop-datetime option is ignored in raw mode");
  } else if (output_file) {
    if (!(result_file =
              my_fopen(output_file, O_WRONLY | MY_FOPEN_BINARY, MYF(MY_WME)))) {
      error("Could not create log file '%s'", output_file);
      DBUG_RETURN(ERROR_STOP);
    }
  }

  global_sid_lock->rdlock();

  if (opt_include_gtids_str != NULL) {
    if (gtid_set_included->add_gtid_text(opt_include_gtids_str) !=
        RETURN_STATUS_OK) {
      error("Could not configure --include-gtids '%s'", opt_include_gtids_str);
      global_sid_lock->unlock();
      DBUG_RETURN(ERROR_STOP);
    }
  }

  if (opt_exclude_gtids_str != NULL) {
    if (gtid_set_excluded->add_gtid_text(opt_exclude_gtids_str) !=
        RETURN_STATUS_OK) {
      error("Could not configure --exclude-gtids '%s'", opt_exclude_gtids_str);
      global_sid_lock->unlock();
      DBUG_RETURN(ERROR_STOP);
    }
  }

  global_sid_lock->unlock();

  if (connection_server_id == 0 && stop_never)
    error("Cannot set --server-id=0 when --stop-never is specified.");
  if (connection_server_id != -1 && stop_never_slave_server_id != -1)
    error(
        "Cannot set --connection-server-id= %lld and"
        "--stop-never-slave-server-id= %lld. ",
        connection_server_id, stop_never_slave_server_id);

  DBUG_RETURN(OK_CONTINUE);
}

/**
   GTID cleanup destroys objects and reset their pointer.
   Function is reentrant.
*/
inline void gtid_client_cleanup() {
  delete global_sid_lock;
  delete global_sid_map;
  delete gtid_set_excluded;
  delete gtid_set_included;
  global_sid_lock = NULL;
  global_sid_map = NULL;
  gtid_set_excluded = NULL;
  gtid_set_included = NULL;
}

/**
   GTID initialization.

   @return true if allocation does not succeed
           false if OK
*/
inline bool gtid_client_init() {
  bool res = (!(global_sid_lock = new Checkable_rwlock) ||
              !(global_sid_map = new Sid_map(global_sid_lock)) ||
              !(gtid_set_excluded = new Gtid_set(global_sid_map)) ||
              !(gtid_set_included = new Gtid_set(global_sid_map)));
  if (res) {
    gtid_client_cleanup();
  }
  return res;
}

int main(int argc, char **argv) {
  Exit_status retval = OK_CONTINUE;
  MY_INIT(argv[0]);
  DBUG_ENTER("main");
  DBUG_PROCESS(argv[0]);

  my_init_time();  // for time functions
  tzset();         // set tzname
  /*
    A pointer of type Log_event can point to
     INTVAR
     USER_VAR
     RANDOM
    events.
  */
  buff_ev = new Buff_ev(PSI_NOT_INSTRUMENTED);

  my_getopt_use_args_separator = true;
  MEM_ROOT alloc{PSI_NOT_INSTRUMENTED, 512};
  if (load_defaults("my", load_default_groups, &argc, &argv, &alloc)) exit(1);
  my_getopt_use_args_separator = false;

  parse_args(&argc, &argv);

  if (!argc) {
    usage();
    my_end(my_end_arg);
    return EXIT_FAILURE;
  }

  if (gtid_client_init()) {
    error("Could not initialize GTID structuress.");
    return EXIT_FAILURE;
  }

  umask(((~my_umask) & 0666));
  /* Check for argument conflicts and do any post-processing */
  if (args_post_process() == ERROR_STOP) return EXIT_FAILURE;

  if (opt_base64_output_mode == BASE64_OUTPUT_UNSPEC)
    opt_base64_output_mode = BASE64_OUTPUT_AUTO;

  opt_server_id_mask =
      (opt_server_id_bits == 32) ? ~ulong(0) : (1 << opt_server_id_bits) - 1;

  my_set_max_open_files(open_files_limit);

  MY_TMPDIR tmpdir;
  tmpdir.list = 0;
  if (!dirname_for_local_load) {
    if (init_tmpdir(&tmpdir, 0)) return EXIT_FAILURE;
    dirname_for_local_load =
        my_strdup(PSI_NOT_INSTRUMENTED, my_tmpdir(&tmpdir), MY_WME);
  }

  if (dirname_for_local_load)
    load_processor.init_by_dir_name(dirname_for_local_load);
  else
    load_processor.init_by_cur_dir();

  if (!raw_mode) {
    fprintf(result_file, "/*!50530 SET @@SESSION.PSEUDO_SLAVE_MODE=1*/;\n");

    if (disable_log_bin)
      fprintf(
          result_file,
          "/*!32316 SET @OLD_SQL_LOG_BIN=@@SQL_LOG_BIN, SQL_LOG_BIN=0*/;\n");

    /*
      In mysqlbinlog|mysql, don't want mysql to be disconnected after each
      transaction (which would be the case with GLOBAL.COMPLETION_TYPE==2).
    */
    fprintf(result_file,
            "/*!50003 SET @OLD_COMPLETION_TYPE=@@COMPLETION_TYPE,"
            "COMPLETION_TYPE=0*/;\n");

    if (charset)
      fprintf(
          result_file,
          "\n/*!40101 SET @OLD_CHARACTER_SET_CLIENT=@@CHARACTER_SET_CLIENT */;"
          "\n/*!40101 SET @OLD_CHARACTER_SET_RESULTS=@@CHARACTER_SET_RESULTS "
          "*/;"
          "\n/*!40101 SET @OLD_COLLATION_CONNECTION=@@COLLATION_CONNECTION */;"
          "\n/*!40101 SET NAMES %s */;\n",
          charset);
  }
  /*
    In case '--idempotent' or '-i' options has been used, we will notify the
    server to use idempotent mode for the following events.
   */
  if (idempotent_mode)
    fprintf(result_file,
            "/*!50700 SET @@SESSION.RBR_EXEC_MODE=IDEMPOTENT*/;\n\n");

  retval = dump_multiple_logs(argc, argv);

  if (!raw_mode) {
    fprintf(result_file, "# End of log file\n");

    fprintf(result_file,
            "/*!50003 SET COMPLETION_TYPE=@OLD_COMPLETION_TYPE*/;\n");
    if (disable_log_bin)
      fprintf(result_file, "/*!32316 SET SQL_LOG_BIN=@OLD_SQL_LOG_BIN*/;\n");

    if (charset)
      fprintf(
          result_file,
          "/*!40101 SET CHARACTER_SET_CLIENT=@OLD_CHARACTER_SET_CLIENT */;\n"
          "/*!40101 SET CHARACTER_SET_RESULTS=@OLD_CHARACTER_SET_RESULTS */;\n"
          "/*!40101 SET COLLATION_CONNECTION=@OLD_COLLATION_CONNECTION */;\n");

    fprintf(result_file, "/*!50530 SET @@SESSION.PSEUDO_SLAVE_MODE=0*/;\n");
  }

  /*
    We should unset the RBR_EXEC_MODE since the user may concatenate output of
    multiple runs of mysqlbinlog, all of which may not run in idempotent mode.
   */
  if (idempotent_mode)
    fprintf(result_file, "/*!50700 SET @@SESSION.RBR_EXEC_MODE=STRICT*/;\n");

  if (tmpdir.list) free_tmpdir(&tmpdir);
  if (result_file && (result_file != stdout)) my_fclose(result_file, MYF(0));
  cleanup();

  my_free_open_file_info();
  load_processor.destroy();
  /* We cannot free DBUG, it is used in global destructors after exit(). */
  my_end(my_end_arg | MY_DONT_FREE_DBUG);
  gtid_client_cleanup();

  return (retval == ERROR_STOP ? EXIT_FAILURE : EXIT_SUCCESS);
}<|MERGE_RESOLUTION|>--- conflicted
+++ resolved
@@ -1,5 +1,5 @@
 /*
-   Copyright (c) 2000, 2018, Oracle and/or its affiliates. All rights reserved.
+   Copyright (c) 2000, 2017, Oracle and/or its affiliates. All rights reserved.
 
    This program is free software; you can redistribute it and/or modify
    it under the terms of the GNU General Public License, version 2.0,
@@ -914,12 +914,6 @@
   Print the given event, and either delete it or delegate the deletion
   to someone else.
 
-<<<<<<< HEAD
-  The deletion may be delegated in two cases: (1) the event is a
-  Format_description_log_event, and is saved in
-  glob_description_event;
-
-=======
   The deletion may be delegated in these cases:
   (1) the event is a Format_description_log_event, and is saved in
       glob_description_event.
@@ -928,7 +922,6 @@
       the subsequent Query_log_event.
   (4) the event is a Table_map_log_event, it will be kept until the subsequent
       Rows_log_event.
->>>>>>> 17c92835
   @param[in,out] print_event_info Parameters and context state
   determining how to print.
   @param[in] ev Log_event to process.
