/*
   Copyright (c) 2000, 2017, Oracle and/or its affiliates. All rights reserved.

   This program is free software; you can redistribute it and/or modify
   it under the terms of the GNU General Public License, version 2.0,
   as published by the Free Software Foundation.

   This program is also distributed with certain software (including
   but not limited to OpenSSL) that is licensed under separate terms,
   as designated in a particular file or component or in included license
   documentation.  The authors of MySQL hereby grant you an additional
   permission to link the program and your derivative works with the
   separately licensed software that they have included with MySQL.

   This program is distributed in the hope that it will be useful,
   but WITHOUT ANY WARRANTY; without even the implied warranty of
   MERCHANTABILITY or FITNESS FOR A PARTICULAR PURPOSE.  See the
   GNU General Public License, version 2.0, for more details.

   You should have received a copy of the GNU General Public License
   along with this program; if not, write to the Free Software
   Foundation, Inc., 51 Franklin St, Fifth Floor, Boston, MA 02110-1301  USA
*/

/*

   TODO: print the catalog (some USE catalog.db ????).

   Standalone program to read a MySQL binary log (or relay log).

   Should be able to read any file of these categories, even with
   --start-position.
   An important fact: the Format_desc event of the log is at most the 3rd event
   of the log; if it is the 3rd then there is this combination:
   Format_desc_of_slave, Rotate_of_master, Format_desc_of_master.
*/

#include "client/mysqlbinlog.h"

#include <fcntl.h>
#include <signal.h>
#include <stdarg.h>
#include <stdio.h>
#include <stdlib.h>
#include <time.h>
#include <algorithm>
#include <map>
#include <utility>

#include "caching_sha2_passwordopt-vars.h"
#include "client/client_priv.h"
#include "my_dbug.h"
#include "my_default.h"
#include "my_dir.h"
#include "my_io.h"
#include "my_macros.h"
#include "my_time.h"
#include "prealloced_array.h"
#include "print_version.h"
#include "sql/log_event.h"
#include "sql/my_decimal.h"
#include "sql/rpl_constants.h"
#include "sql/rpl_gtid.h"
#include "sql_common.h"
#include "sql_string.h"
#include "sslopt-vars.h"
#include "typelib.h"
#include "welcome_copyright_notice.h"  // ORACLE_WELCOME_COPYRIGHT_NOTICE

using std::max;
using std::min;

/*
  Map containing the names of databases to be rewritten,
  to a different one.
*/
static std::map<std::string, std::string> map_mysqlbinlog_rewrite_db;

static bool rewrite_db(char **buf, ulong *buf_size, uint offset_db,
                       uint offset_len) {
  char *ptr = *buf;
  char *old_db = ptr + offset_db;
  uint old_db_len = (uint)ptr[offset_len];
  std::map<std::string, std::string>::iterator new_db_it =
      map_mysqlbinlog_rewrite_db.find(std::string(old_db, old_db_len));
  if (new_db_it == map_mysqlbinlog_rewrite_db.end()) return false;
  const char *new_db = new_db_it->second.c_str();
  DBUG_ASSERT(new_db && new_db != old_db);

  size_t new_db_len = strlen(new_db);

  // Reallocate buffer if needed.
  if (new_db_len > old_db_len) {
    char *new_buf =
        (char *)my_realloc(PSI_NOT_INSTRUMENTED, *buf,
                           *buf_size + new_db_len - old_db_len, MYF(0));
    if (!new_buf) return true;
    *buf = new_buf;
  }

  // Move the tail of buffer to the correct place.
  if (new_db_len != old_db_len)
    memmove(*buf + offset_db + new_db_len, *buf + offset_db + old_db_len,
            *buf_size - (offset_db + old_db_len));

  // Write new_db and new_db_len.
  strncpy((*buf) + offset_db, new_db, new_db_len);
  (*buf)[offset_len] = (char)new_db_len;

  // Update event length in header.
  int4store((*buf) + EVENT_LEN_OFFSET, (*buf_size) - old_db_len + new_db_len);

  // finally update the event len argument
  *buf_size = (*buf_size) - old_db_len + new_db_len;

  return false;
}

/**
  Replace the database by another database in the buffer of a
  Table_map_log_event.

  The TABLE_MAP event buffer structure :

  Before Rewriting :

    +-------------+-----------+----------+------+----------------+
    |common_header|post_header|old_db_len|old_db|event data...   |
    +-------------+-----------+----------+------+----------------+

  After Rewriting :

    +-------------+-----------+----------+------+----------------+
    |common_header|post_header|new_db_len|new_db|event data...   |
    +-------------+-----------+----------+------+----------------+

  In case the new database name is longer than the old database
  length, it will reallocate the buffer.

  @param[in,out] buf                Pointer to event buffer to be processed
  @param[in,out] event_len          Length of the event
  @param[in]     fde                The Format_description_log_event

  @retval false Success
  @retval true Out of memory
*/
bool Table_map_log_event::rewrite_db_in_buffer(
    char **buf, ulong *event_len, const Format_description_log_event *fde) {
  uint headers_len = fde->common_header_len +
                     fde->post_header_len[binary_log::TABLE_MAP_EVENT - 1];

  return rewrite_db(buf, event_len, headers_len + 1, headers_len);
}

/**
  Replace the database by another database in the buffer of a
  Query_log_event.

  The QUERY_EVENT buffer structure:

  Before Rewriting :

    +-------------+-----------+-----------+------+------+
    |common_header|post_header|status_vars|old_db|...   |
    +-------------+-----------+-----------+------+------+

  After Rewriting :

    +-------------+-----------+-----------+------+------+
    |common_header|post_header|status_vars|new_db|...   |
    +-------------+-----------+-----------+------+------+

  The db_len is inside the post header, more specifically:

    +---------+---------+------+--------+--------+------+
    |thread_id|exec_time|db_len|err_code|status_vars_len|
    +---------+---------+------+--------+--------+------+

  Thence we need to change the post header and the payload,
  which is the one carrying the database name.

  In case the new database name is longer than the old database
  length, it will reallocate the buffer.

  @param[in,out] buf                Pointer to event buffer to be processed
  @param[in,out] event_len          Length of the event
  @param[in]     fde                The Format_description_log_event

  @retval false Success
  @retval true Out of memory
*/
bool Query_log_event::rewrite_db_in_buffer(
    char **buf, ulong *event_len, const Format_description_log_event *fde) {
  uint8 common_header_len = fde->common_header_len;
  uint8 query_header_len = fde->post_header_len[binary_log::QUERY_EVENT - 1];
  char *ptr = *buf;
  uint sv_len = 0;

  DBUG_EXECUTE_IF("simulate_corrupt_event_len", *event_len = 0;);
  /* Error if the event content is too small */
  if (*event_len < (common_header_len + query_header_len)) return true;

  /* Check if there are status variables in the event */
  if ((query_header_len - QUERY_HEADER_MINIMAL_LEN) > 0) {
    sv_len = uint2korr(ptr + common_header_len + Q_STATUS_VARS_LEN_OFFSET);
  }

  /* now we have a pointer to the position where the database is. */
  uint offset_len = common_header_len + Q_DB_LEN_OFFSET;
  uint offset_db = common_header_len + query_header_len + sv_len;

  if ((uint)((*buf)[EVENT_TYPE_OFFSET]) == binary_log::EXECUTE_LOAD_QUERY_EVENT)
    offset_db += Binary_log_event::EXECUTE_LOAD_QUERY_EXTRA_HEADER_LEN;

  return rewrite_db(buf, event_len, offset_db, offset_len);
}

static bool rewrite_db_filter(char **buf, ulong *event_len,
                              const Format_description_log_event *fde) {
  if (map_mysqlbinlog_rewrite_db.empty()) return false;

  uint event_type = (uint)((*buf)[EVENT_TYPE_OFFSET]);

  switch (event_type) {
    case binary_log::TABLE_MAP_EVENT:
      return Table_map_log_event::rewrite_db_in_buffer(buf, event_len, fde);
    case binary_log::QUERY_EVENT:
    case binary_log::EXECUTE_LOAD_QUERY_EVENT:
      return Query_log_event::rewrite_db_in_buffer(buf, event_len, fde);
    default:
      break;
  }
  return false;
}

/*
  The character set used should be equal to the one used in mysqld.cc for
  server rewrite-db
*/
#define mysqld_charset &my_charset_latin1

#define CLIENT_CAPABILITIES \
  (CLIENT_LONG_PASSWORD | CLIENT_LONG_FLAG | CLIENT_LOCAL_FILES)

char server_version[SERVER_VERSION_LENGTH];
ulong filter_server_id = 0;

/*
  This strucure is used to store the event and the log postion of the events
  which is later used to print the event details from correct log postions.
  The Log_event *event is used to store the pointer to the current event and
  the event_pos is used to store the current event log postion.
*/
struct buff_event_info {
  Log_event *event;
  my_off_t event_pos;
};

/*
  One statement can result in a sequence of several events: Intvar_log_events,
  User_var_log_events, and Rand_log_events, followed by one
  Query_log_event. If statements are filtered out, the filter has to be
  checked for the Query_log_event. So we have to buffer the Intvar,
  User_var, and Rand events and their corresponding log postions until we see
  the Query_log_event. This dynamic array buff_ev is used to buffer a structure
  which stores such an event and the corresponding log position.
*/
typedef Prealloced_array<buff_event_info, 16> Buff_ev;
Buff_ev *buff_ev(PSI_NOT_INSTRUMENTED);

// needed by net_serv.c
ulong bytes_sent = 0L, bytes_received = 0L;
ulong mysqld_net_retry_count = 10L;
ulong open_files_limit;
ulong opt_binlog_rows_event_max_size;
uint test_flags = 0;
static uint opt_protocol = 0;
static FILE *result_file;

#ifndef DBUG_OFF
static const char *default_dbug_option = "d:t:o,/tmp/mysqlbinlog.trace";
#endif
static const char *load_default_groups[] = {"mysqlbinlog", "client", 0};

static bool one_database = 0, disable_log_bin = 0;
static bool opt_hexdump = 0;
const char *base64_output_mode_names[] = {"NEVER", "AUTO", "UNSPEC",
                                          "DECODE-ROWS", NullS};
TYPELIB base64_output_mode_typelib = {
    array_elements(base64_output_mode_names) - 1, "", base64_output_mode_names,
    NULL};
static enum_base64_output_mode opt_base64_output_mode = BASE64_OUTPUT_UNSPEC;
static char *opt_base64_output_mode_str = 0;
static bool opt_remote_alias = 0;
const char *remote_proto_names[] = {"BINLOG-DUMP-NON-GTIDS",
                                    "BINLOG-DUMP-GTIDS", NullS};
TYPELIB remote_proto_typelib = {array_elements(remote_proto_names) - 1, "",
                                remote_proto_names, NULL};
static enum enum_remote_proto {
  BINLOG_DUMP_NON_GTID = 0,
  BINLOG_DUMP_GTID = 1,
  BINLOG_LOCAL = 2
} opt_remote_proto = BINLOG_LOCAL;
static char *opt_remote_proto_str = 0;
static char *database = 0;
static char *output_file = 0;
static char *rewrite = 0;
bool force_opt = 0, short_form = 0, idempotent_mode = 0;
static bool debug_info_flag, debug_check_flag;
static bool force_if_open_opt = 1, raw_mode = 0;
static bool to_last_remote_log = 0, stop_never = 0;
static bool opt_verify_binlog_checksum = 1;
static ulonglong offset = 0;
static int64 stop_never_slave_server_id = -1;
static int64 connection_server_id = -1;
static char *host = 0;
static int port = 0;
static uint my_end_arg;
static const char *sock = 0;
static char *opt_plugin_dir = 0, *opt_default_auth = 0;

#if defined(_WIN32)
static char *shared_memory_base_name = 0;
#endif
static char *user = 0;
static char *pass = 0;
static char *opt_bind_addr = NULL;
static char *charset = 0;

static uint verbose = 0;

static ulonglong start_position, stop_position;
#define start_position_mot ((my_off_t)start_position)
#define stop_position_mot ((my_off_t)stop_position)

static char *start_datetime_str, *stop_datetime_str;
static my_time_t start_datetime = 0, stop_datetime = MY_TIME_T_MAX;
static ulonglong rec_count = 0;
static MYSQL *mysql = NULL;
static char *dirname_for_local_load = 0;
static uint opt_server_id_bits = 0;
ulong opt_server_id_mask = 0;
Sid_map *global_sid_map = NULL;
Checkable_rwlock *global_sid_lock = NULL;
Gtid_set *gtid_set_included = NULL;
Gtid_set *gtid_set_excluded = NULL;

static bool opt_print_table_metadata;

/**
  Pointer to the Format_description_log_event of the currently active binlog.

  This will be changed each time a new Format_description_log_event is
  found in the binlog. It is finally destroyed at program termination.
*/
Format_description_log_event *glob_description_event = NULL;

/**
  Exit status for functions in this file.
*/
enum Exit_status {
  /** No error occurred and execution should continue. */
  OK_CONTINUE = 0,
  /** An error occurred and execution should stop. */
  ERROR_STOP,
  /** No error occurred but execution should stop. */
  OK_STOP
};

/*
  Options that will be used to filter out events.
*/
static char *opt_include_gtids_str = NULL, *opt_exclude_gtids_str = NULL;
static bool opt_skip_gtids = 0;
static bool filter_based_on_gtids = false;

/* It is set to true when BEGIN is found, and false when the transaction ends.
 */
static bool in_transaction = false;
/* It is set to true when GTID is found, and false when the transaction ends. */
static bool seen_gtid = false;

static Exit_status dump_local_log_entries(PRINT_EVENT_INFO *print_event_info,
                                          const char *logname);
static Exit_status dump_remote_log_entries(PRINT_EVENT_INFO *print_event_info,
                                           const char *logname);
static Exit_status dump_single_log(PRINT_EVENT_INFO *print_event_info,
                                   const char *logname);
static Exit_status dump_multiple_logs(int argc, char **argv);
static Exit_status safe_connect();

struct buff_event_info buff_event;

class Load_log_processor {
  char target_dir_name[FN_REFLEN];
  size_t target_dir_name_len;

  /*
    When we see first event corresponding to some LOAD DATA statement in
    binlog, we create temporary file to store data to be loaded.
    We add name of this file to file_names set using its file_id as index.
  */
  struct File_name_record {
    char *fname;
  };

  typedef std::map<uint, File_name_record> File_names;
  File_names file_names;

  /**
    Looks for a non-existing filename by adding a numerical suffix to
    the given base name, creates the generated file, and returns the
    filename by modifying the filename argument.

    @param[in,out] filename Base filename

    @param[in,out] file_name_end Pointer to last character of
    filename.  The numerical suffix will be written to this position.
    Note that there must be a least five bytes of allocated memory
    after file_name_end.

    @retval -1 Error (can't find new filename).
    @retval >=0 Found file.
  */
<<<<<<< HEAD
  File create_unique_file(char *filename, char *file_name_end) {
    File res;
    /* If we have to try more than 1000 times, something is seriously wrong */
    for (uint version = 0; version < 1000; version++) {
      sprintf(file_name_end, "-%x", version);
      if ((res = my_create(filename, 0, O_CREAT | O_EXCL | O_WRONLY, MYF(0))) !=
          -1)
        return res;
=======
  File create_unique_file(char *filename, char *file_name_end)
    {
      File res;
      /* If we have to try more than 1000 times, something is seriously wrong */
      for (uint version= 0; version<1000; version++)
      {
	sprintf(file_name_end,"-%x",version);
	if ((res= my_create(filename,0,
			    O_CREAT|O_EXCL|O_BINARY|O_WRONLY,MYF(0)))!=-1)
	  return res;
      }
      char errbuf[MYSYS_STRERROR_SIZE];
      error("create_unique_file: "
            "my_create failed on filename %s, my_errno %d (%s)",
            filename, my_errno(),
            my_strerror(errbuf, sizeof(errbuf), my_errno()));
      return -1;
>>>>>>> 333b4508
    }
    return -1;
  }

 public:
  Load_log_processor() : file_names() {}
  ~Load_log_processor() {}

  void init_by_dir_name(const char *dir) {
    target_dir_name_len =
        (convert_dirname(target_dir_name, dir, NullS) - target_dir_name);
  }
  void init_by_cur_dir() {
    if (my_getwd(target_dir_name, sizeof(target_dir_name), MYF(MY_WME)))
      exit(1);
    target_dir_name_len = strlen(target_dir_name);
  }
  void destroy() {
    File_names::iterator iter = file_names.begin();
    File_names::iterator end = file_names.end();
    for (; iter != end; ++iter) {
      File_name_record *ptr = &iter->second;
      if (ptr->fname) {
        my_free(ptr->fname);
        memset(ptr, 0, sizeof(File_name_record));
      }
    }

    file_names.clear();
  }

  /**
    Obtain file name of temporary file for LOAD DATA statement by its
    file_id and remove it from this Load_log_processor's list of events.

    @param[in] file_id Identifier for the LOAD DATA statement.

    Checks whether we have already seen Begin_load_query event for
    this file_id. If yes, returns the file name of the corresponding
    temporary file and removes the filename from the array of active
    temporary files.  From this moment, the caller is responsible for
    freeing the memory occupied by this name.

    @return String with the name of the temporary file, or NULL if we
    have not seen any Begin_load_query_event with this file_id.
  */
  char *grab_fname(uint file_id) {
    File_name_record *ptr;
    char *res = NULL;

    File_names::iterator it = file_names.find(file_id);
    if (it == file_names.end()) return NULL;
    ptr = &((*it).second);
    res = ptr->fname;
    memset(ptr, 0, sizeof(File_name_record));
    return res;
  }
  Exit_status process(Begin_load_query_log_event *ce);
  Exit_status process(Append_block_log_event *ae);
  Exit_status process_first_event(const char *bname, size_t blen,
                                  const uchar *block, size_t block_len,
                                  uint file_id);
};

<<<<<<< HEAD
=======
static my_bool opt_compress=0;
/**
  Creates and opens a new temporary file in the directory specified by previous call to init_by_dir_name() or init_by_cur_dir().

  @param[in] le The basename of the created file will start with the
  basename of the file pointed to by this Load_log_event.

  @param[out] filename Buffer to save the filename in.

  @return File handle >= 0 on success, -1 on error.
*/
File Load_log_processor::prepare_new_file_for_old_format(Load_log_event *le,
							 char *filename)
{
  size_t len;
  char *tail;
  File file;
  
  fn_format(filename, le->fname, target_dir_name, "", MY_REPLACE_DIR);
  len= strlen(filename);
  tail= filename + len;
  
  if ((file= create_unique_file(filename,tail)) < 0)
  {
    error("Could not construct local filename %s.",filename);
    return -1;
  }
  
  le->set_fname_outside_temp_buf(filename,len+(uint) strlen(tail));
  
  return file;
}


/**
  Reads a file from a server and saves it locally.

  @param[in,out] net The server to read from.

  @param[in] server_fname The name of the file that the server should
  read.

  @param[in] server_fname_len The length of server_fname.

  @param[in,out] file The file to write to.

  @retval ERROR_STOP An error occurred - the program should terminate.
  @retval OK_CONTINUE No error, the program should continue.
*/
Exit_status Load_log_processor::load_old_format_file(NET* net,
                                                     const char*server_fname,
                                                     uint server_fname_len,
                                                     File file)
{
  uchar buf[FN_REFLEN+1];
  buf[0] = 0;
  memcpy(buf + 1, server_fname, server_fname_len + 1);
  if (my_net_write(net, buf, server_fname_len +2) || net_flush(net))
  {
    error("Failed requesting the remote dump of %s.", server_fname);
    return ERROR_STOP;
  }
  
  for (;;)
  {
    ulong packet_len = my_net_read(net);
    if (packet_len == 0)
    {
      if (my_net_write(net, (uchar*) "", 0) || net_flush(net))
      {
        error("Failed sending the ack packet.");
        return ERROR_STOP;
      }
      /*
	we just need to send something, as the server will read but
	not examine the packet - this is because mysql_load() sends 
	an OK when it is done
      */
      break;
    }
    else if (packet_len == packet_error)
    {
      error("Failed reading a packet during the dump of %s.", server_fname);
      return ERROR_STOP;
    }
    
    if (packet_len > UINT_MAX)
    {
      error("Illegal length of packet read from net.");
      return ERROR_STOP;
    }
    if (my_write(file, (uchar*) net->read_pos, 
		 (uint) packet_len, MYF(MY_WME|MY_NABP)))
      return ERROR_STOP;
  }
  
  return OK_CONTINUE;
}


>>>>>>> 333b4508
/**
  Process the first event in the sequence of events representing a
  LOAD DATA statement.

  Creates a temporary file to be used in LOAD DATA and writes first block of
  data to it. Registers its file name in the array of active temporary files.

  @param bname Base name for temporary file to be created.
  @param blen Base name length.
  @param block First block of data to be loaded.
  @param block_len First block length.
  @param file_id Identifies the LOAD DATA statement.
  this type of event.

  @retval ERROR_STOP An error occurred - the program should terminate.
  @retval OK_CONTINUE No error, the program should continue.
*/
Exit_status Load_log_processor::process_first_event(const char *bname,
                                                    size_t blen,
                                                    const uchar *block,
                                                    size_t block_len,
                                                    uint file_id) {
  size_t full_len = target_dir_name_len + blen + 9 + 9 + 1;
  Exit_status retval = OK_CONTINUE;
  char *fname, *ptr;
  File file;
  File_name_record rec;
  DBUG_ENTER("Load_log_processor::process_first_event");

  if (!(fname =
            (char *)my_malloc(PSI_NOT_INSTRUMENTED, full_len, MYF(MY_WME)))) {
    error("Out of memory.");
    DBUG_RETURN(ERROR_STOP);
  }

  memcpy(fname, target_dir_name, target_dir_name_len);
  ptr = fname + target_dir_name_len;
  memcpy(ptr, bname, blen);
  ptr += blen;
  ptr += sprintf(ptr, "-%x", file_id);

  if ((file = create_unique_file(fname, ptr)) < 0) {
    error("Could not construct local filename %s%s.", target_dir_name, bname);
    my_free(fname);
    DBUG_RETURN(ERROR_STOP);
  }

  rec.fname = fname;

  /*
     fname is freed in process_event()
     after Execute_load_query_log_event or Execute_load_log_event
     will have been processed, otherwise in Load_log_processor::destroy()
  */
  file_names[file_id] = rec;

  if (my_write(file, (uchar *)block, block_len, MYF(MY_WME | MY_NABP))) {
    error("Failed writing to file.");
    retval = ERROR_STOP;
  }
  if (my_close(file, MYF(MY_WME))) {
    error("Failed closing file.");
    retval = ERROR_STOP;
  }
  DBUG_RETURN(retval);
}

/**
  Process the given Begin_load_query_log_event.

  @see Load_log_processor::process_first_event(const char*,uint,const
  char*,uint,uint)

  @param blqe Begin_load_query_log_event to process.

  @retval ERROR_STOP An error occurred - the program should terminate.
  @retval OK_CONTINUE No error, the program should continue.
*/
Exit_status Load_log_processor::process(Begin_load_query_log_event *blqe) {
  return process_first_event("SQL_LOAD_MB", 11, blqe->block, blqe->block_len,
                             blqe->file_id);
}

/**
  Process the given Append_block_log_event.

  Appends the chunk of the file contents specified by the event to the
  file created by a previous Begin_load_query_log_event.

  If the file_id for the event does not correspond to any file
  previously registered through a Begin_load_query_log_event,
  this member function will print a warning and
  return OK_CONTINUE.  It is safe to return OK_CONTINUE, because no
  query will be written for this event.  We should not print an error
  and fail, since the missing file_id could be because a (valid)
  --start-position has been specified after the Begin_load_query_log_event but
  before this Append event.

  @param ae Append_block_log_event to process.

  @retval ERROR_STOP An error occurred - the program should terminate.

  @retval OK_CONTINUE No error, the program should continue.
*/
Exit_status Load_log_processor::process(Append_block_log_event *ae) {
  DBUG_ENTER("Load_log_processor::process");
  File_names::iterator it = file_names.find(ae->file_id);
  const char *fname = ((it != file_names.end()) ? (*it).second.fname : NULL);

  if (fname) {
    File file;
    Exit_status retval = OK_CONTINUE;
    if (((file = my_open(fname, O_APPEND | O_WRONLY, MYF(MY_WME))) < 0)) {
      error("Failed opening file %s", fname);
      DBUG_RETURN(ERROR_STOP);
    }
    if (my_write(file, (uchar *)ae->block, ae->block_len,
                 MYF(MY_WME | MY_NABP))) {
      error("Failed writing to file %s", fname);
      retval = ERROR_STOP;
    }
    if (my_close(file, MYF(MY_WME))) {
      error("Failed closing file %s", fname);
      retval = ERROR_STOP;
    }
    DBUG_RETURN(retval);
  }

  /*
    There is no Begin_load_query_log_event (a bad binlog or a big
    --start-position). Assuming it's a big --start-position, we just do
    nothing and print a warning.
  */
  warning(
      "Ignoring Append_block as there is no "
      "Begin_load_query_log_event for file_id: %u",
      ae->file_id);
  DBUG_RETURN(OK_CONTINUE);
}

static Load_log_processor load_processor;

/**
  Replace windows-style backslashes by forward slashes so it can be
  consumed by the mysql client, which requires Unix path.

  @todo This is only useful under windows, so may be ifdef'ed out on
  other systems.  /Sven

  @todo If a Begin_load_query_log_event contains a filename with a
  backslash (valid under unix), then we have problems under windows.
  /Sven

  @param[in,out] fname Filename to modify. The filename is modified
  in-place.
*/
static void convert_path_to_forward_slashes(char *fname) {
  while (*fname) {
    if (*fname == '\\') *fname = '/';
    fname++;
  }
}

/**
  Indicates whether the given database should be filtered out,
  according to the --database=X option.

  @param log_dbname Name of database.

  @return nonzero if the database with the given name should be
  filtered out, 0 otherwise.
*/
static bool shall_skip_database(const char *log_dbname) {
  return one_database && (log_dbname != NULL) && strcmp(log_dbname, database);
}

/**
  Checks whether the given event should be filtered out,
  according to the include-gtids, exclude-gtids and
  skip-gtids options.

  @param ev Pointer to the event to be checked.

  @return true if the event should be filtered out,
          false, otherwise.
*/
static bool shall_skip_gtids(Log_event *ev) {
  bool filtered = false;

  switch (ev->get_type_code()) {
    case binary_log::GTID_LOG_EVENT:
    case binary_log::ANONYMOUS_GTID_LOG_EVENT: {
      Gtid_log_event *gtid = (Gtid_log_event *)ev;
      if (opt_include_gtids_str != NULL) {
        filtered = filtered || !gtid_set_included->contains_gtid(
                                   gtid->get_sidno(true), gtid->get_gno());
      }

      if (opt_exclude_gtids_str != NULL) {
        filtered = filtered || gtid_set_excluded->contains_gtid(
                                   gtid->get_sidno(true), gtid->get_gno());
      }
      filter_based_on_gtids = filtered;
      filtered = filtered || opt_skip_gtids;
    } break;
    /* Skip previous gtids if --skip-gtids is set. */
    case binary_log::PREVIOUS_GTIDS_LOG_EVENT:
      filtered = opt_skip_gtids;
      break;

    /*
      Transaction boundaries reset the global filtering flag.

      Since in the relay log a transaction can span multiple
      log files, we do not reset filter_based_on_gtids flag when
      processing control events (they can appear in the middle
      of a transaction). But then, if:

        FILE1: ... GTID BEGIN QUERY QUERY COMMIT ROTATE
        FILE2: FD BEGIN QUERY QUERY COMMIT

      Events on the second file would not be outputted, even
      though they should.
    */
    case binary_log::XID_EVENT:
      filtered = filter_based_on_gtids;
      filter_based_on_gtids = false;
      break;
    case binary_log::QUERY_EVENT:
      filtered = filter_based_on_gtids;
      if (((Query_log_event *)ev)->ends_group()) filter_based_on_gtids = false;
      break;

    /*
      Never skip STOP, FD, ROTATE, IGNORABLE or INCIDENT events.
      SLAVE_EVENT and START_EVENT_V3 are there for completion.

      Although in the binlog transactions do not span multiple
      log files, in the relay-log, that can happen. As such,
      we need to explicitly state that we do not filter these
      events, because there is a chance that they appear in the
      middle of a filtered transaction, e.g.:

         FILE1: ... GTID BEGIN QUERY QUERY ROTATE
         FILE2: FD QUERY QUERY COMMIT GTID BEGIN ...

      In this case, ROTATE and FD events should be processed and
      outputted.
    */
    case binary_log::SLAVE_EVENT: /* for completion */
    case binary_log::STOP_EVENT:
    case binary_log::FORMAT_DESCRIPTION_EVENT:
    case binary_log::ROTATE_EVENT:
    case binary_log::IGNORABLE_LOG_EVENT:
    case binary_log::INCIDENT_EVENT:
      filtered = false;
      break;
    default:
      filtered = filter_based_on_gtids;
      break;
  }

  return filtered;
}

/**
  Print auxiliary statements ending a binary log (or a logical binary log
  within a sequence of relay logs; see below).

  There are two kinds of log files which can be printed by mysqlbinlog
  binlog file   - generated by mysql server when binlog is ON.
  relaylog file - generated by slave IO thread. It just stores binlog
                  replicated from master with an extra header(FD event,
                  Previous_gtid_log_event) and a tail(rotate event).
  when printing the events in relay logs, the purpose is to print
  the events generated by master, but not slave.

  There are three types of FD events:
  - Slave FD event: has F_RELAY_LOG set and end_log_pos > 0
  - Real master FD event: has F_RELAY_LOG cleared and end_log_pos > 0
  - Fake master FD event: has F_RELAY_LOG cleared and end_log_pos == 0

  (Two remarks:

  - The server_id of a slave FD event is the slave's server_id, and
    the server_id of a master FD event (real or fake) is the
    master's server_id. But this does not help to distinguish the
    types in case replicate-same-server-id is enabled.  So to
    determine the type of event we need to check the F_RELAY_LOG
    flag.

  - A fake master FD event may be generated by master's dump
    thread (then it takes the first event of the binlog and sets
    end_log_pos=0), or by the slave (then it takes the last known
    real FD event and sets end_log_pos=0.)  There is no way to
    distinguish master-generated fake master FD events from
    slave-generated fake master FD events.
  )

  There are 8 cases where we rotate a relay log:

  R1. After FLUSH [RELAY] LOGS
  R2. When mysqld receives SIGHUP
  R3. When relay log size grows too big
  R4. Immediately after START SLAVE
  R5. When slave IO thread reconnects without user doing
      START SLAVE/STOP SLAVE
  R6. When master dump thread starts a new binlog
  R7. CHANGE MASTER which deletes all relay logs
  R8. RESET SLAVE

  (Remark: CHANGE MASTER which does not delete any relay log,
  does not cause any rotation at all.)

  The 8 cases generate the three types of FD events as follows:
  - In all cases, a slave FD event is generated.
  - In cases R1 and R2, if the slave has been connected
    previously, the slave client thread that issues
    FLUSH (or the thread that handles the SIGHUP) generates a
    fake master FD event. If the slave has not been connected
    previously, there is no master FD event.
  - In case R3, the slave IO thread generates a fake master FD
    event.
  - In cases R4 and R5, if AUTOPOSITION=0 and MASTER_LOG_POS>4,
    the master dump thread generates a fake master FD event.
  - In cases R4 and R5, if AUTOPOSITION=1 or MASTER_LOG_POS<=4,
    the master dump thread generates a real master FD event.
  - In case R6, the master dump thread generates a real master FD
    event.
  - In cases R7 and R8, the slave does not generate any master FD
    event.

  We define the term 'logical binlog' as a sequence of events in
  relay logs, such that a single logical binlog may span multiple
  relay log files, and any two logical binlogs are separated by a
  real master FD event.

  A transaction's events will never be divided into two binlog files or
  two logical binlogs. But a transaction may span multiple relay logs, in which
  case a faked FD will appear in the middle of the transaction. they may be
  divided by fake master FD event and/or slave FD events.

  * Example 1

    relay-log.1
    ...
    GTID_NEXT=1
    BEGIN;

    relay-log.2
    ...
    faked Format_description_event
    INSERT ...
    COMMIT;

    For above case, it has only one logical binlog. The events
    in both relay-log.1 and relay-log.2 belong to the same logical binlog.

  * Example 2

    relay-log.1
    ...
    GTID_NEXT=1
    BEGIN;      // It is a partial transaction at the end of logical binlog

    relay-log.2
    ...
    real Format_description_event
    GTID_NEXT=1
    BEGIN;
    ...

    For above case, it has two logical binlogs. Events in relay-log.1
    and relay-log.2 belong to two different logical binlog.

  Logical binlog is handled in a similar way as a binlog file. At the end of a
  binlog file, at the end of a logical binlog or at the end of mysqlbinlog it
  should
  - rollback the last transaction if it is not complete
  - rollback the last gtid if the last event is a gtid_log_event
  - set gtid_next to AUTOMATIC

  This function is called two places:
  - Before printing a real Format_description_log_event(excluding the
    first Format_description_log_event), while mysqlbinlog is in the middle
    of printing all log files(binlog or relaylog).
  - At the end of mysqlbinlog, just after printing all log files(binlog or
    relaylog).

  @param[in|out] print_event_info Context state determining how to print.
*/
void end_binlog(PRINT_EVENT_INFO *print_event_info) {
  if (in_transaction) {
    fprintf(result_file, "ROLLBACK /* added by mysqlbinlog */ %s\n",
            print_event_info->delimiter);
  } else if (seen_gtid && !opt_skip_gtids) {
    /*
      If we are here, then we have seen only GTID_LOG_EVENT
      of a transaction and did not see even a BEGIN event
      (in_transaction flag is false). So generate BEGIN event
      also along with ROLLBACK event.
    */
    fprintf(result_file,
            "BEGIN /*added by mysqlbinlog */ %s\n"
            "ROLLBACK /* added by mysqlbinlog */ %s\n",
            print_event_info->delimiter, print_event_info->delimiter);
  }

  if (!opt_skip_gtids)
    fprintf(result_file, "%sAUTOMATIC' /* added by mysqlbinlog */ %s\n",
            Gtid_log_event::SET_STRING_PREFIX, print_event_info->delimiter);

  seen_gtid = false;
  in_transaction = false;
}

/**
  Print the given event, and either delete it or delegate the deletion
  to someone else.

  The deletion may be delegated in these cases:
  (1) the event is a Format_description_log_event, and is saved in
      glob_description_event.
  (2) the event is a Create_file_log_event, and is saved in load_processor.
  (3) the event is an Intvar, Rand or User_var event, it will be kept until
      the subsequent Query_log_event.
  (4) the event is a Table_map_log_event, it will be kept until the subsequent
      Rows_log_event.
  @param[in,out] print_event_info Parameters and context state
  determining how to print.
  @param[in] ev Log_event to process.
  @param[in] pos Offset from beginning of binlog file.
  @param[in] logname Name of input binlog.

  @retval ERROR_STOP An error occurred - the program should terminate.
  @retval OK_CONTINUE No error, the program should continue.
  @retval OK_STOP No error, but the end of the specified range of
  events to process has been reached and the program should terminate.
*/
static Exit_status process_event(PRINT_EVENT_INFO *print_event_info,
                                 Log_event *ev, my_off_t pos,
                                 const char *logname) {
  char ll_buff[21];
  Log_event_type ev_type = ev->get_type_code();
  DBUG_ENTER("process_event");
  Exit_status retval = OK_CONTINUE;
  IO_CACHE *const head = &print_event_info->head_cache;

  /*
    Format and Start encryptions events are not concerned by --offset and such,
    we always need to read them to be able to process the wanted events.
  */
  if (((rec_count >= offset) &&
<<<<<<< HEAD
       ((my_time_t)(ev->common_header->when.tv_sec) >= start_datetime)) ||
      (ev_type == binary_log::FORMAT_DESCRIPTION_EVENT)) {
    if (ev_type != binary_log::FORMAT_DESCRIPTION_EVENT) {
=======
       ((my_time_t) (ev->common_header->when.tv_sec) >= start_datetime)) ||
      (ev_type == binary_log::FORMAT_DESCRIPTION_EVENT) ||
      (ev_type == binary_log::START_ENCRYPTION_EVENT))
  {
    if (ev_type != binary_log::FORMAT_DESCRIPTION_EVENT &&
        ev_type != binary_log::START_ENCRYPTION_EVENT)
    {
>>>>>>> 333b4508
      /*
        We have found an event after start_datetime, from now on print
        everything (in case the binlog has timestamps increasing and
        decreasing, we do this to avoid cutting the middle).
      */
      start_datetime = 0;
      offset = 0;  // print everything and protect against cycling rec_count
      /*
        Skip events according to the --server-id flag.  However, don't
        skip format_description or rotate events, because they they
        are really "global" events that are relevant for the entire
        binlog, even if they have a server_id.  Also, we have to read
        the format_description event so that we can parse subsequent
        events.
      */
      if (ev_type != binary_log::ROTATE_EVENT && filter_server_id &&
          (filter_server_id != ev->server_id))
        goto end;
    }
    if (((my_time_t)(ev->common_header->when.tv_sec) >= stop_datetime) ||
        (pos >= stop_position_mot)) {
      /* end the program */
      retval = OK_STOP;
      goto end;
    }
    if (!short_form)
      my_b_printf(&print_event_info->head_cache, "# at %s\n",
                  llstr(pos, ll_buff));

    if (!opt_hexdump)
      print_event_info->hexdump_from = 0; /* Disabled */
    else
      print_event_info->hexdump_from = pos;

    DBUG_PRINT("debug", ("event_type: %s", ev->get_type_str()));

    if (shall_skip_gtids(ev)) goto end;

    switch (ev_type) {
      case binary_log::QUERY_EVENT: {
        Query_log_event *qle = (Query_log_event *)ev;
        bool parent_query_skips =
            !qle->is_trans_keyword() && shall_skip_database(qle->db);
        bool ends_group = ((Query_log_event *)ev)->ends_group();
        bool starts_group = ((Query_log_event *)ev)->starts_group();

        for (size_t i = 0; i < buff_ev->size(); i++) {
          buff_event_info pop_event_array = buff_ev->at(i);
          Log_event *temp_event = pop_event_array.event;
          my_off_t temp_log_pos = pop_event_array.event_pos;
          print_event_info->hexdump_from = (opt_hexdump ? temp_log_pos : 0);
          if (!parent_query_skips)
            temp_event->print(result_file, print_event_info);
          delete temp_event;
        }

        print_event_info->hexdump_from = (opt_hexdump ? pos : 0);
        buff_ev->clear();

        if (parent_query_skips) {
          /*
            Even though there would be no need to set the flag here,
            since parent_query_skips is never true when handling "COMMIT"
            statements in the Query_log_event, we still need to handle DDL,
            which causes a commit itself.
          */

          if (seen_gtid && !in_transaction && !starts_group && !ends_group) {
            /*
              For DDLs, print the COMMIT right away.
            */
            fprintf(result_file, "COMMIT /* added by mysqlbinlog */%s\n",
                    print_event_info->delimiter);
            print_event_info->skipped_event_in_transaction = false;
            in_transaction = false;
            seen_gtid = false;
          } else
            print_event_info->skipped_event_in_transaction = true;
          goto end;
        }

        if (ends_group) {
          in_transaction = false;
          print_event_info->skipped_event_in_transaction = false;
          seen_gtid = false;
        } else if (starts_group)
          in_transaction = true;
        else {
          /*
            We are not in a transaction and are not seeing a BEGIN or
            COMMIT. So this is an implicitly committing DDL.
           */
          if (!in_transaction) seen_gtid = false;
        }

<<<<<<< HEAD
        ev->print(result_file, print_event_info);
        if (head->error == -1) goto err;
        break;
      }
=======
      ev->print(result_file, print_event_info);
      if (head->error == -1)
        goto err;
      break;
    }
    // fallthrough
          
    case binary_log::INTVAR_EVENT:
    {
      destroy_evt= FALSE;
      buff_event.event= ev;
      buff_event.event_pos= pos;
      buff_ev->push_back(buff_event);
      break;
    }
    	
    case binary_log::RAND_EVENT:
    {
      destroy_evt= FALSE;
      buff_event.event= ev;
      buff_event.event_pos= pos;      
      buff_ev->push_back(buff_event);
      break;
    }
    
    case binary_log::USER_VAR_EVENT:
    {
      destroy_evt= FALSE;
      buff_event.event= ev;
      buff_event.event_pos= pos;      
      buff_ev->push_back(buff_event);
      break; 
    }
>>>>>>> 333b4508

      case binary_log::INTVAR_EVENT: {
        buff_event.event = ev;
        buff_event.event_pos = pos;
        buff_ev->push_back(buff_event);
        ev = NULL;
        break;
      }

      case binary_log::RAND_EVENT: {
        buff_event.event = ev;
        buff_event.event_pos = pos;
        buff_ev->push_back(buff_event);
        ev = NULL;
        break;
      }

      case binary_log::USER_VAR_EVENT: {
        buff_event.event = ev;
        buff_event.event_pos = pos;
        buff_ev->push_back(buff_event);
        ev = NULL;
        break;
      }
      case binary_log::APPEND_BLOCK_EVENT:
        /*
          Append_block_log_events can safely print themselves even if
          the subsequent call load_processor.process fails, because the
          output of Append_block_log_event::print is only a comment.
        */
        ev->print(result_file, print_event_info);
        if (head->error == -1) goto err;
        if ((retval = load_processor.process((Append_block_log_event *)ev)) !=
            OK_CONTINUE)
          goto end;
        break;
      case binary_log::FORMAT_DESCRIPTION_EVENT: {
        delete glob_description_event;
        glob_description_event = (Format_description_log_event *)ev;

        /*
          end_binlog is not called on faked fd and relay log's fd.
          Faked FD's log_pos is always 0.
          Faked FD happens in below cases:
          - first FD sent from master to slave if dump request's position is
            greater than 4(when using COM_BINLOG_DUMP, autoposition is 0).
          - Slave fakes a master's FD when rotating relay log through
            'FLUSH LOGS | FLUSH RELAY LOGS', or get the signal SIGHUP.
        */
        if (!ev->is_relay_log_event()) {
          static bool is_first_fd = true;

          /*
            Before starting next binlog or logical binlog, it should end the
            previous binlog first. For detail, see the comment of end_binlog().
          */
          if (ev->common_header->log_pos > 0 && !is_first_fd)
            end_binlog(print_event_info);

          is_first_fd = false;
        }

        print_event_info->common_header_len =
            glob_description_event->common_header_len;
        ev->print(result_file, print_event_info);

        if (head->error == -1) goto err;
        /*
          We don't want this event to be deleted now, so let's hide it (I
          (Guilhem) should later see if this triggers a non-serious Valgrind
          error). Not serious error, because we will free description_event
          later.
        */
        ev = 0;
        if (!force_if_open_opt &&
            (glob_description_event->common_header->flags &
             LOG_EVENT_BINLOG_IN_USE_F)) {
          error(
              "Attempting to dump binlog '%s', which was not closed properly. "
              "Most probably, mysqld is still writing it, or it crashed. "
              "Rerun with --force-if-open to ignore this problem.",
              logname);
          DBUG_RETURN(ERROR_STOP);
        }
        break;
      }
      case binary_log::BEGIN_LOAD_QUERY_EVENT:
        ev->print(result_file, print_event_info);
        if (head->error == -1) goto err;
        if ((retval = load_processor.process(
                 (Begin_load_query_log_event *)ev)) != OK_CONTINUE)
          goto end;
        break;
      case binary_log::EXECUTE_LOAD_QUERY_EVENT: {
        Execute_load_query_log_event *exlq = (Execute_load_query_log_event *)ev;
        char *fname = load_processor.grab_fname(exlq->file_id);
        if (shall_skip_database(exlq->db))
          print_event_info->skipped_event_in_transaction = true;
        else {
          if (fname) {
            convert_path_to_forward_slashes(fname);
            exlq->print(result_file, print_event_info, fname);
            if (head->error == -1) {
              if (fname) my_free(fname);
              goto err;
            }
          } else
            warning(
                "Ignoring Execute_load_query since there is no "
                "Begin_load_query event for file_id: %u",
                exlq->file_id);
        }

        if (fname) my_free(fname);
        break;
      }
      case binary_log::TABLE_MAP_EVENT: {
        Table_map_log_event *map = ((Table_map_log_event *)ev);
        if (shall_skip_database(map->get_db_name())) {
          print_event_info->skipped_event_in_transaction = true;
          print_event_info->m_table_map_ignored.set_table(map->get_table_id(),
                                                          map);
          ev = NULL;
          goto end;
        }
      }
      // Fall through
      case binary_log::ROWS_QUERY_LOG_EVENT:
      case binary_log::WRITE_ROWS_EVENT:
      case binary_log::DELETE_ROWS_EVENT:
      case binary_log::UPDATE_ROWS_EVENT:
      case binary_log::WRITE_ROWS_EVENT_V1:
      case binary_log::UPDATE_ROWS_EVENT_V1:
      case binary_log::DELETE_ROWS_EVENT_V1:
      case binary_log::PARTIAL_UPDATE_ROWS_EVENT: {
        bool stmt_end = false;
        Table_map_log_event *ignored_map = NULL;
        if (ev_type == binary_log::WRITE_ROWS_EVENT ||
            ev_type == binary_log::DELETE_ROWS_EVENT ||
            ev_type == binary_log::UPDATE_ROWS_EVENT ||
            ev_type == binary_log::WRITE_ROWS_EVENT_V1 ||
            ev_type == binary_log::DELETE_ROWS_EVENT_V1 ||
            ev_type == binary_log::UPDATE_ROWS_EVENT_V1 ||
            ev_type == binary_log::PARTIAL_UPDATE_ROWS_EVENT) {
          Rows_log_event *new_ev = (Rows_log_event *)ev;
          if (new_ev->get_flags(Rows_log_event::STMT_END_F)) stmt_end = true;
          ignored_map = print_event_info->m_table_map_ignored.get_table(
              new_ev->get_table_id());
        }

        bool skip_event = (ignored_map != NULL);
        /*
          end of statement check:
          i) destroy/free ignored maps
          ii) if skip event
                a) set the unflushed_events flag to false
                b) since we are skipping the last event,
                   append END-MARKER(') to body cache (if required)
                c) flush cache now
         */
        if (stmt_end) {
          /*
            Now is safe to clear ignored map (clear_tables will also
            delete original table map events stored in the map).
          */
          if (print_event_info->m_table_map_ignored.count() > 0)
            print_event_info->m_table_map_ignored.clear_tables();

          /*
             One needs to take into account an event that gets
             filtered but was last event in the statement. If this is
             the case, previous rows events that were written into
             IO_CACHEs still need to be copied from cache to
             result_file (as it would happen in ev->print(...) if
             event was not skipped).
          */
          if (skip_event) {
            // set the unflushed_events flag to false
            print_event_info->have_unflushed_events = false;

            // append END-MARKER(') with delimiter
            IO_CACHE *const body_cache = &print_event_info->body_cache;
            if (my_b_tell(body_cache))
              my_b_printf(body_cache, "'%s\n", print_event_info->delimiter);

            // flush cache
            if ((copy_event_cache_to_file_and_reinit(
                     &print_event_info->head_cache, result_file,
                     stop_never /* flush result_file */) ||
                 copy_event_cache_to_file_and_reinit(
                     &print_event_info->body_cache, result_file,
                     stop_never /* flush result_file */) ||
                 copy_event_cache_to_file_and_reinit(
                     &print_event_info->footer_cache, result_file,
                     stop_never /* flush result_file */)))
              goto err;
          }
        }

        /* skip the event check */
        if (skip_event) {
          print_event_info->skipped_event_in_transaction = true;
          goto end;
        }

        /*
          These events must be printed in base64 format, if printed.
          base64 format requires a FD event to be safe, so if no FD
          event has been printed, we give an error.  Except if user
          passed --short-form, because --short-form disables printing
          row events.
        */
        if (!print_event_info->printed_fd_event && !short_form &&
            ev_type != binary_log::TABLE_MAP_EVENT &&
            ev_type != binary_log::ROWS_QUERY_LOG_EVENT &&
            opt_base64_output_mode != BASE64_OUTPUT_DECODE_ROWS) {
          const char *type_str = ev->get_type_str();
          if (opt_base64_output_mode == BASE64_OUTPUT_NEVER)
            error(
                "--base64-output=never specified, but binlog contains a "
                "%s event which must be printed in base64.",
                type_str);
          else
            error(
                "malformed binlog: it does not contain any "
                "Format_description_log_event. I now found a %s event, which "
                "is not safe to process without a "
                "Format_description_log_event.",
                type_str);
          goto err;
        }

<<<<<<< HEAD
        ev->print(result_file, print_event_info);
        print_event_info->have_unflushed_events = true;
        /* Flush head,body and footer cache to result_file */
        if (stmt_end) {
          print_event_info->have_unflushed_events = false;
          if (copy_event_cache_to_file_and_reinit(
                  &print_event_info->head_cache, result_file,
                  stop_never /* flush result file */) ||
              copy_event_cache_to_file_and_reinit(
                  &print_event_info->body_cache, result_file,
                  stop_never /* flush result file */) ||
              copy_event_cache_to_file_and_reinit(
                  &print_event_info->footer_cache, result_file,
                  stop_never /* flush result file */))
            goto err;
          goto end;
        }
        break;
      }
      case binary_log::ANONYMOUS_GTID_LOG_EVENT:
      case binary_log::GTID_LOG_EVENT: {
        seen_gtid = true;
        if (print_event_info->skipped_event_in_transaction == true)
          fprintf(result_file, "COMMIT /* added by mysqlbinlog */%s\n",
                  print_event_info->delimiter);
        print_event_info->skipped_event_in_transaction = false;

        ev->print(result_file, print_event_info);
        if (head->error == -1) goto err;
        break;
      }
      case binary_log::XID_EVENT: {
        in_transaction = false;
        print_event_info->skipped_event_in_transaction = false;
        seen_gtid = false;
        ev->print(result_file, print_event_info);
        if (head->error == -1) goto err;
        break;
      }
      case binary_log::PREVIOUS_GTIDS_LOG_EVENT:
        if (one_database && !opt_skip_gtids)
          warning(
              "The option --database has been used. It may filter "
              "parts of transactions, but will include the GTIDs in "
              "any case. If you want to exclude or include transactions, "
              "you should use the options --exclude-gtids or "
              "--include-gtids, respectively, instead.");
        /* fall through */
      default:
        ev->print(result_file, print_event_info);
        if (head->error == -1) goto err;
=======
      ev->print(result_file, print_event_info);
      if (head->error == -1)
        goto err;
      break;
    }
    case binary_log::XID_EVENT:
    {
      in_transaction= false;
      print_event_info->skipped_event_in_transaction= false;
      seen_gtid= false;
      ev->print(result_file, print_event_info);
      if (head->error == -1)
        goto err;
      break;
    }
    case binary_log::START_ENCRYPTION_EVENT:
    {
      glob_description_event->start_decryption(static_cast<Start_encryption_log_event*>(ev));
      ev->print(result_file, print_event_info);
      if (head->error == -1)
        goto err;
      break;
    }
    case binary_log::PREVIOUS_GTIDS_LOG_EVENT:
      if (one_database && !opt_skip_gtids)
        warning("The option --database has been used. It may filter "
                "parts of transactions, but will include the GTIDs in "
                "any case. If you want to exclude or include transactions, "
                "you should use the options --exclude-gtids or "
                "--include-gtids, respectively, instead.");
      /* fall through */
    default:
      ev->print(result_file, print_event_info);
      if (head->error == -1)
        goto err;
>>>>>>> 333b4508
    }
    /* Flush head cache to result_file for every event */
    if (copy_event_cache_to_file_and_reinit(&print_event_info->head_cache,
                                            result_file,
                                            stop_never /* flush result_file */))
      goto err;
  }

  goto end;

err:
  retval = ERROR_STOP;
end:
  rec_count++;
  /*
    Destroy the log_event object.
  */
  delete ev;
  DBUG_RETURN(retval);
}

<<<<<<< HEAD
static struct my_option my_long_options[] = {
    {"help", '?', "Display this help and exit.", 0, 0, 0, GET_NO_ARG, NO_ARG, 0,
     0, 0, 0, 0, 0},
    {"base64-output", OPT_BASE64_OUTPUT_MODE,
     /* 'unspec' is not mentioned because it is just a placeholder. */
     "Determine when the output statements should be base64-encoded BINLOG "
     "statements: 'never' disables it and works only for binlogs without "
     "row-based events; 'decode-rows' decodes row events into commented "
     "pseudo-SQL "
     "statements if the --verbose option is also given; 'auto' prints base64 "
     "only when necessary (i.e., for row-based events and format description "
     "events).  If no --base64-output[=name] option is given at all, the "
     "default is 'auto'.",
     &opt_base64_output_mode_str, &opt_base64_output_mode_str, 0, GET_STR,
     REQUIRED_ARG, 0, 0, 0, 0, 0, 0},
    {"bind-address", 0, "IP address to bind to.", (uchar **)&opt_bind_addr,
     (uchar **)&opt_bind_addr, 0, GET_STR, REQUIRED_ARG, 0, 0, 0, 0, 0, 0},
    /*
      mysqlbinlog needs charsets knowledge, to be able to convert a charset
      number found in binlog to a charset name (to be able to print things
      like this:
      SET @`a`:=_cp850 0x4DFC6C6C6572 COLLATE `cp850_general_ci`;
    */
    {"character-sets-dir", OPT_CHARSETS_DIR,
     "Directory for character set files.", &charsets_dir, &charsets_dir, 0,
     GET_STR, REQUIRED_ARG, 0, 0, 0, 0, 0, 0},
    {"database", 'd', "List entries for just this database (local log only).",
     &database, &database, 0, GET_STR_ALLOC, REQUIRED_ARG, 0, 0, 0, 0, 0, 0},
    {"rewrite-db", OPT_REWRITE_DB,
     "Rewrite the row event to point so that "
     "it can be applied to a new database",
     &rewrite, &rewrite, 0, GET_STR_ALLOC, REQUIRED_ARG, 0, 0, 0, 0, 0, 0},
=======

static struct my_option my_long_options[] =
{
  {"help", '?', "Display this help and exit.",
   0, 0, 0, GET_NO_ARG, NO_ARG, 0, 0, 0, 0, 0, 0},
  {"base64-output", OPT_BASE64_OUTPUT_MODE,
    /* 'unspec' is not mentioned because it is just a placeholder. */
   "Determine when the output statements should be base64-encoded BINLOG "
   "statements: 'never' disables it and works only for binlogs without "
   "row-based events; 'decode-rows' decodes row events into commented pseudo-SQL "
   "statements if the --verbose option is also given; 'auto' prints base64 "
   "only when necessary (i.e., for row-based events and format description "
   "events).  If no --base64-output[=name] option is given at all, the "
   "default is 'auto'.",
   &opt_base64_output_mode_str, &opt_base64_output_mode_str,
   0, GET_STR, REQUIRED_ARG, 0, 0, 0, 0, 0, 0},
  {"bind-address", 0, "IP address to bind to.",
   (uchar**) &opt_bind_addr, (uchar**) &opt_bind_addr, 0, GET_STR,
   REQUIRED_ARG, 0, 0, 0, 0, 0, 0},
  /*
    mysqlbinlog needs charsets knowledge, to be able to convert a charset
    number found in binlog to a charset name (to be able to print things
    like this:
    SET @`a`:=_cp850 0x4DFC6C6C6572 COLLATE `cp850_general_ci`;
  */
  {"character-sets-dir", OPT_CHARSETS_DIR,
   "Directory for character set files.", &charsets_dir,
   &charsets_dir, 0, GET_STR, REQUIRED_ARG, 0, 0, 0, 0, 0, 0},
  {"compress", 'C', "Use compression in server/client protocol.",
   &opt_compress, &opt_compress, 0, GET_BOOL, NO_ARG, 0, 0, 0,
   0, 0, 0},
  {"database", 'd', "List entries for just this database (local log only).",
   &database, &database, 0, GET_STR_ALLOC, REQUIRED_ARG,
   0, 0, 0, 0, 0, 0},
  {"rewrite-db", OPT_REWRITE_DB, "Rewrite the row event to point so that "
   "it can be applied to a new database", &rewrite, &rewrite, 0,
   GET_STR_ALLOC, REQUIRED_ARG, 0, 0, 0, 0, 0, 0},
>>>>>>> 333b4508
#ifdef DBUG_OFF
    {"debug", '#', "This is a non-debug version. Catch this and exit.", 0, 0, 0,
     GET_DISABLED, OPT_ARG, 0, 0, 0, 0, 0, 0},
    {"debug-check", OPT_DEBUG_CHECK,
     "This is a non-debug version. Catch this and exit.", 0, 0, 0, GET_DISABLED,
     NO_ARG, 0, 0, 0, 0, 0, 0},
    {"debug-info", OPT_DEBUG_INFO,
     "This is a non-debug version. Catch this and exit.", 0, 0, 0, GET_DISABLED,
     NO_ARG, 0, 0, 0, 0, 0, 0},
#else
    {"debug", '#', "Output debug log.", &default_dbug_option,
     &default_dbug_option, 0, GET_STR, OPT_ARG, 0, 0, 0, 0, 0, 0},
    {"debug-check", OPT_DEBUG_CHECK,
     "Check memory and open file usage at exit .", &debug_check_flag,
     &debug_check_flag, 0, GET_BOOL, NO_ARG, 0, 0, 0, 0, 0, 0},
    {"debug-info", OPT_DEBUG_INFO, "Print some debug info at exit.",
     &debug_info_flag, &debug_info_flag, 0, GET_BOOL, NO_ARG, 0, 0, 0, 0, 0, 0},
#endif
    {"default_auth", OPT_DEFAULT_AUTH,
     "Default authentication client-side plugin to use.", &opt_default_auth,
     &opt_default_auth, 0, GET_STR, REQUIRED_ARG, 0, 0, 0, 0, 0, 0},
    {"disable-log-bin", 'D',
     "Disable binary log. This is useful, if you "
     "enabled --to-last-log and are sending the output to the same MySQL "
     "server. "
     "This way you could avoid an endless loop. You would also like to use it "
     "when restoring after a crash to avoid duplication of the statements you "
     "already have. NOTE: you will need a SUPER privilege to use this option.",
     &disable_log_bin, &disable_log_bin, 0, GET_BOOL, NO_ARG, 0, 0, 0, 0, 0, 0},
    {"force-if-open", 'F', "Force if binlog was not closed properly.",
     &force_if_open_opt, &force_if_open_opt, 0, GET_BOOL, NO_ARG, 1, 0, 0, 0, 0,
     0},
    {"force-read", 'f', "Force reading unknown binlog events.", &force_opt,
     &force_opt, 0, GET_BOOL, NO_ARG, 0, 0, 0, 0, 0, 0},
    {"hexdump", 'H', "Augment output with hexadecimal and ASCII event dump.",
     &opt_hexdump, &opt_hexdump, 0, GET_BOOL, NO_ARG, 0, 0, 0, 0, 0, 0},
    {"host", 'h', "Get the binlog from server.", &host, &host, 0, GET_STR_ALLOC,
     REQUIRED_ARG, 0, 0, 0, 0, 0, 0},
    {"idempotent", 'i',
     "Notify the server to use idempotent mode before "
     "applying Row Events",
     &idempotent_mode, &idempotent_mode, 0, GET_BOOL, NO_ARG, 0, 0, 0, 0, 0, 0},
    {"local-load", 'l',
     "Prepare local temporary files for LOAD DATA INFILE in the specified "
     "directory.",
     &dirname_for_local_load, &dirname_for_local_load, 0, GET_STR_ALLOC,
     REQUIRED_ARG, 0, 0, 0, 0, 0, 0},
    {"offset", 'o', "Skip the first N entries.", &offset, &offset, 0, GET_ULL,
     REQUIRED_ARG, 0, 0, 0, 0, 0, 0},
    {"password", 'p', "Password to connect to remote server.", 0, 0, 0,
     GET_PASSWORD, OPT_ARG, 0, 0, 0, 0, 0, 0},
    {"plugin_dir", OPT_PLUGIN_DIR, "Directory for client-side plugins.",
     &opt_plugin_dir, &opt_plugin_dir, 0, GET_STR, REQUIRED_ARG, 0, 0, 0, 0, 0,
     0},
    {"port", 'P',
     "Port number to use for connection or 0 for default to, in "
     "order of preference, my.cnf, $MYSQL_TCP_PORT, "
#if MYSQL_PORT_DEFAULT == 0
     "/etc/services, "
#endif
     "built-in default (" STRINGIFY_ARG(MYSQL_PORT) ").",
     &port, &port, 0, GET_INT, REQUIRED_ARG, 0, 0, 0, 0, 0, 0},
    {"protocol", OPT_MYSQL_PROTOCOL,
     "The protocol to use for connection (tcp, socket, pipe, memory).", 0, 0, 0,
     GET_STR, REQUIRED_ARG, 0, 0, 0, 0, 0, 0},
    {"read-from-remote-server", 'R',
     "Read binary logs from a MySQL server. "
     "This is an alias for read-from-remote-master=BINLOG-DUMP-NON-GTIDS.",
     &opt_remote_alias, &opt_remote_alias, 0, GET_BOOL, NO_ARG, 0, 0, 0, 0, 0,
     0},
    {"read-from-remote-master", OPT_REMOTE_PROTO,
     "Read binary logs from a MySQL server through the COM_BINLOG_DUMP or "
     "COM_BINLOG_DUMP_GTID commands by setting the option to either "
     "BINLOG-DUMP-NON-GTIDS or BINLOG-DUMP-GTIDS, respectively. If "
     "--read-from-remote-master=BINLOG-DUMP-GTIDS is combined with "
     "--exclude-gtids, transactions can be filtered out on the master "
     "avoiding unnecessary network traffic.",
     &opt_remote_proto_str, &opt_remote_proto_str, 0, GET_STR, REQUIRED_ARG, 0,
     0, 0, 0, 0, 0},
    {"raw", OPT_RAW_OUTPUT,
     "Requires -R. Output raw binlog data instead of SQL "
     "statements, output is to log files.",
     &raw_mode, &raw_mode, 0, GET_BOOL, NO_ARG, 0, 0, 0, 0, 0, 0},
    {"result-file", 'r',
     "Direct output to a given file. With --raw this is a "
     "prefix for the file names.",
     &output_file, &output_file, 0, GET_STR, REQUIRED_ARG, 0, 0, 0, 0, 0, 0},
    {"server-id", OPT_SERVER_ID,
     "Extract only binlog entries created by the server having the given id.",
     &filter_server_id, &filter_server_id, 0, GET_ULONG, REQUIRED_ARG, 0, 0, 0,
     0, 0, 0},
    {"server-id-bits", 0, "Set number of significant bits in server-id",
     &opt_server_id_bits, &opt_server_id_bits,
     /* Default + Max 32 bits, minimum 7 bits */
     0, GET_UINT, REQUIRED_ARG, 32, 7, 32, 0, 0, 0},
    {"set-charset", OPT_SET_CHARSET,
     "Add 'SET NAMES character_set' to the output.", &charset, &charset, 0,
     GET_STR, REQUIRED_ARG, 0, 0, 0, 0, 0, 0},
#if defined(_WIN32)
    {"shared-memory-base-name", OPT_SHARED_MEMORY_BASE_NAME,
     "Base name of shared memory.", &shared_memory_base_name,
     &shared_memory_base_name, 0, GET_STR, REQUIRED_ARG, 0, 0, 0, 0, 0, 0},
#endif
    {"short-form", 's',
     "Just show regular queries: no extra info and no "
     "row-based events. This is for testing only, and should not be used in "
     "production systems. If you want to suppress base64-output, consider "
     "using --base64-output=never instead.",
     &short_form, &short_form, 0, GET_BOOL, NO_ARG, 0, 0, 0, 0, 0, 0},
    {"socket", 'S', "The socket file to use for connection.", &sock, &sock, 0,
     GET_STR, REQUIRED_ARG, 0, 0, 0, 0, 0, 0},
#include "caching_sha2_passwordopt-longopts.h"
#include "sslopt-longopts.h"

    {"start-datetime", OPT_START_DATETIME,
     "Start reading the binlog at first event having a datetime equal or "
     "posterior to the argument; the argument must be a date and time "
     "in the local time zone, in any format accepted by the MySQL server "
     "for DATETIME and TIMESTAMP types, for example: 2004-12-25 11:25:56 "
     "(you should probably use quotes for your shell to set it properly).",
     &start_datetime_str, &start_datetime_str, 0, GET_STR_ALLOC, REQUIRED_ARG,
     0, 0, 0, 0, 0, 0},
    {"start-position", 'j',
     "Start reading the binlog at position N. Applies to the first binlog "
     "passed on the command line.",
     &start_position, &start_position, 0, GET_ULL, REQUIRED_ARG,
     BIN_LOG_HEADER_SIZE, BIN_LOG_HEADER_SIZE,
     /* COM_BINLOG_DUMP accepts only 4 bytes for the position */
     (ulonglong)(~(uint32)0), 0, 0, 0},
    {"stop-datetime", OPT_STOP_DATETIME,
     "Stop reading the binlog at first event having a datetime equal or "
     "posterior to the argument; the argument must be a date and time "
     "in the local time zone, in any format accepted by the MySQL server "
     "for DATETIME and TIMESTAMP types, for example: 2004-12-25 11:25:56 "
     "(you should probably use quotes for your shell to set it properly).",
     &stop_datetime_str, &stop_datetime_str, 0, GET_STR_ALLOC, REQUIRED_ARG, 0,
     0, 0, 0, 0, 0},
    {"stop-never", OPT_STOP_NEVER,
     "Wait for more data from the server "
     "instead of stopping at the end of the last log. Implicitly sets "
     "--to-last-log but instead of stopping at the end of the last log "
     "it continues to wait till the server disconnects.",
     &stop_never, &stop_never, 0, GET_BOOL, NO_ARG, 0, 0, 0, 0, 0, 0},
    {"stop-never-slave-server-id", OPT_WAIT_SERVER_ID,
     "The slave server_id used for --read-from-remote-server --stop-never."
     " This option cannot be used together with connection-server-id.",
     &stop_never_slave_server_id, &stop_never_slave_server_id, 0, GET_LL,
     REQUIRED_ARG, -1, -1, 0xFFFFFFFFLL, 0, 0, 0},
    {"connection-server-id", OPT_CONNECTION_SERVER_ID,
     "The slave server_id used for --read-from-remote-server."
     " This option cannot be used together with stop-never-slave-server-id.",
     &connection_server_id, &connection_server_id, 0, GET_LL, REQUIRED_ARG, -1,
     -1, 0xFFFFFFFFLL, 0, 0, 0},
    {"stop-position", OPT_STOP_POSITION,
     "Stop reading the binlog at position N. Applies to the last binlog "
     "passed on the command line.",
     &stop_position, &stop_position, 0, GET_ULL, REQUIRED_ARG,
     (longlong)(~(my_off_t)0), BIN_LOG_HEADER_SIZE, (ulonglong)(~(my_off_t)0),
     0, 0, 0},
    {"to-last-log", 't',
     "Requires -R. Will not stop at the end of the "
     "requested binlog but rather continue printing until the end of the last "
     "binlog of the MySQL server. If you send the output to the same MySQL "
     "server, that may lead to an endless loop.",
     &to_last_remote_log, &to_last_remote_log, 0, GET_BOOL, NO_ARG, 0, 0, 0, 0,
     0, 0},
    {"user", 'u', "Connect to the remote server as username.", &user, &user, 0,
     GET_STR_ALLOC, REQUIRED_ARG, 0, 0, 0, 0, 0, 0},
    {"verbose", 'v',
     "Reconstruct pseudo-SQL statements out of row events. "
     "-v -v adds comments on column data types.",
     0, 0, 0, GET_NO_ARG, NO_ARG, 0, 0, 0, 0, 0, 0},
    {"version", 'V', "Print version and exit.", 0, 0, 0, GET_NO_ARG, NO_ARG, 0,
     0, 0, 0, 0, 0},
    {"open_files_limit", OPT_OPEN_FILES_LIMIT,
     "Used to reserve file descriptors for use by this program.",
     &open_files_limit, &open_files_limit, 0, GET_ULONG, REQUIRED_ARG, MY_NFILE,
     8, OS_FILE_LIMIT, 0, 1, 0},
    {"verify-binlog-checksum", 'c', "Verify checksum binlog events.",
     (uchar **)&opt_verify_binlog_checksum,
     (uchar **)&opt_verify_binlog_checksum, 0, GET_BOOL, NO_ARG, 0, 0, 0, 0, 0,
     0},
    {"binlog-row-event-max-size", OPT_BINLOG_ROWS_EVENT_MAX_SIZE,
     "The maximum size of a row-based binary log event in bytes. Rows will be "
     "grouped into events smaller than this size if possible. "
     "This value must be a multiple of 256.",
     &opt_binlog_rows_event_max_size, &opt_binlog_rows_event_max_size, 0,
     GET_ULONG, REQUIRED_ARG,
     /* def_value 4GB */ UINT_MAX, /* min_value */ 256,
     /* max_value */ ULONG_MAX, /* arg_source */ 0,
     /* block_size */ 256, /* app_type */ 0},
    {"skip-gtids", OPT_MYSQLBINLOG_SKIP_GTIDS,
     "Do not preserve Global Transaction Identifiers; instead make the server "
     "execute the transactions as if they were new.",
     &opt_skip_gtids, &opt_skip_gtids, 0, GET_BOOL, NO_ARG, 0, 0, 0, 0, 0, 0},
    {"include-gtids", OPT_MYSQLBINLOG_INCLUDE_GTIDS,
     "Print events whose Global Transaction Identifiers "
     "were provided.",
     &opt_include_gtids_str, &opt_include_gtids_str, 0, GET_STR_ALLOC,
     REQUIRED_ARG, 0, 0, 0, 0, 0, 0},
    {"exclude-gtids", OPT_MYSQLBINLOG_EXCLUDE_GTIDS,
     "Print all events but those whose Global Transaction "
     "Identifiers were provided.",
     &opt_exclude_gtids_str, &opt_exclude_gtids_str, 0, GET_STR_ALLOC,
     REQUIRED_ARG, 0, 0, 0, 0, 0, 0},
    {"print-table-metadata", OPT_PRINT_TABLE_METADATA,
     "Print metadata stored in Table_map_log_event", &opt_print_table_metadata,
     &opt_print_table_metadata, 0, GET_BOOL, NO_ARG, 0, 0, 0, 0, 0, 0},
    {0, 0, 0, 0, 0, 0, GET_NO_ARG, NO_ARG, 0, 0, 0, 0, 0, 0}};

/**
  Auxiliary function used by error() and warning().

  Prints the given text (normally "WARNING: " or "ERROR: "), followed
  by the given vprintf-style string, followed by a newline.

  @param format Printf-style format string.
  @param args List of arguments for the format string.
  @param msg Text to print before the string.
*/
void error_or_warning(const char *format, va_list args, const char *msg) {
  fprintf(stderr, "%s: ", msg);
  vfprintf(stderr, format, args);
  fprintf(stderr, "\n");
}

/**
  Prints a message to stderr, prefixed with the text "ERROR: " and
  suffixed with a newline.

  @param format Printf-style format string, followed by printf
  varargs.
*/
void error(const char *format, ...) {
  va_list args;
  va_start(args, format);
  error_or_warning(format, args, "ERROR");
  va_end(args);
}

/**
  This function is used in log_event.cc to report errors.

  @param format Printf-style format string, followed by printf
  varargs.
*/
void sql_print_error(const char *format, ...) {
  va_list args;
  va_start(args, format);
  error_or_warning(format, args, "ERROR");
  va_end(args);
}

/**
  Prints a message to stderr, prefixed with the text "WARNING: " and
  suffixed with a newline.

  @param format Printf-style format string, followed by printf
  varargs.
*/
void warning(const char *format, ...) {
  va_list args;
  va_start(args, format);
  error_or_warning(format, args, "WARNING");
  va_end(args);
}

/**
  Frees memory for global variables in this file.
*/
static void cleanup() {
  my_free(pass);
  my_free(database);
  my_free(rewrite);
  my_free(host);
  my_free(user);
  my_free(dirname_for_local_load);

  for (size_t i = 0; i < buff_ev->size(); i++) {
    buff_event_info pop_event_array = buff_ev->at(i);
    delete (pop_event_array.event);
  }
  delete buff_ev;

  delete glob_description_event;
  if (mysql) mysql_close(mysql);
}

static void usage() {
  print_version();
  puts(ORACLE_WELCOME_COPYRIGHT_NOTICE("2000"));
  printf(
      "\
Dumps a MySQL binary log in a format usable for viewing or for piping to\n\
the mysql command line client.\n\n");
  printf("Usage: %s [options] log-files\n", my_progname);
  my_print_help(my_long_options);
  my_print_variables(my_long_options);
}

static my_time_t convert_str_to_timestamp(const char *str) {
  MYSQL_TIME_STATUS status;
  MYSQL_TIME l_time;
  long dummy_my_timezone;
  bool dummy_in_dst_time_gap;
  /* We require a total specification (date AND time) */
  if (str_to_datetime(str, strlen(str), &l_time, 0, &status) ||
      l_time.time_type != MYSQL_TIMESTAMP_DATETIME || status.warnings) {
    error("Incorrect date and time argument: %s", str);
    exit(1);
  }
  /*
    Note that Feb 30th, Apr 31st cause no error messages and are mapped to
    the next existing day, like in mysqld. Maybe this could be changed when
    mysqld is changed too (with its "strict" mode?).
  */
  return my_system_gmt_sec(&l_time, &dummy_my_timezone, &dummy_in_dst_time_gap);
}

extern "C" bool get_one_option(int optid, const struct my_option *opt,
                               char *argument) {
  bool tty_password = 0;
  switch (optid) {
#ifndef DBUG_OFF
    case '#':
      DBUG_PUSH(argument ? argument : default_dbug_option);
      break;
#endif
#include "sslopt-case.h"

    case 'd':
      one_database = 1;
      break;
    case OPT_REWRITE_DB: {
      char *from_db = argument, *p, *to_db;
      if (!(p = strstr(argument, "->"))) {
        sql_print_error(
            "Bad syntax in mysqlbinlog-rewrite-db - missing '->'!\n");
        return 1;
      }
      to_db = p + 2;
      while (p > argument && my_isspace(mysqld_charset, p[-1])) p--;
      *p = 0;
      if (!*from_db) {
        sql_print_error(
            "Bad syntax in mysqlbinlog-rewrite-db - empty FROM db!\n");
        return 1;
      }
      while (*to_db && my_isspace(mysqld_charset, *to_db)) to_db++;
      if (!*to_db) {
        sql_print_error(
            "Bad syntax in mysqlbinlog-rewrite-db - empty TO db!\n");
        return 1;
      }
      /* Add the database to the mapping */
      map_mysqlbinlog_rewrite_db[from_db] = to_db;
      break;
    }
    case 'p':
      if (argument == disabled_my_option)
        argument = (char *)"";  // Don't require password
      if (argument) {
        my_free(pass);
        char *start = argument;
        pass = my_strdup(PSI_NOT_INSTRUMENTED, argument, MYF(MY_FAE));
        while (*argument) *argument++ = 'x'; /* Destroy argument */
        if (*start) start[1] = 0;            /* Cut length of argument */
      } else
        tty_password = 1;
      break;
    case 'R':
      opt_remote_alias = 1;
      opt_remote_proto = BINLOG_DUMP_NON_GTID;
      break;
    case OPT_REMOTE_PROTO:
      opt_remote_proto = (enum_remote_proto)(
          find_type_or_exit(argument, &remote_proto_typelib, opt->name) - 1);
      break;
    case OPT_MYSQL_PROTOCOL:
      opt_protocol =
          find_type_or_exit(argument, &sql_protocol_typelib, opt->name);
      break;
    case OPT_START_DATETIME:
      start_datetime = convert_str_to_timestamp(start_datetime_str);
      break;
    case OPT_STOP_DATETIME:
      stop_datetime = convert_str_to_timestamp(stop_datetime_str);
      break;
    case OPT_BASE64_OUTPUT_MODE:
      opt_base64_output_mode = (enum_base64_output_mode)(
          find_type_or_exit(argument, &base64_output_mode_typelib, opt->name) -
          1);
      break;
    case 'v':
      if (argument == disabled_my_option)
        verbose = 0;
      else
        verbose++;
      break;
    case 'V':
      print_version();
      exit(0);
    case OPT_STOP_NEVER:
      /* wait-for-data implicitly sets to-last-log */
      to_last_remote_log = 1;
      break;
    case '?':
      usage();
      exit(0);
    case 's':
      warning(CLIENT_WARN_DEPRECATED_NO_REPLACEMENT_MSG("--short-form"));
      short_form = true;
      break;
    case OPT_WAIT_SERVER_ID:
      warning(CLIENT_WARN_DEPRECATED_MSG("--stop-never-slave-server-id",
                                         "--connection-server-id"));
      break;
  }
  if (tty_password) pass = get_tty_password(NullS);

  return 0;
}

static int parse_args(int *argc, char ***argv) {
  int ho_error;

  result_file = stdout;
  if ((ho_error = handle_options(argc, argv, my_long_options, get_one_option)))
    exit(ho_error);
  if (debug_info_flag) my_end_arg = MY_CHECK_ERROR | MY_GIVE_INFO;
  if (debug_check_flag) my_end_arg = MY_CHECK_ERROR;
  return 0;
}

/**
  Create and initialize the global mysql object, and connect to the
  server.

  @retval ERROR_STOP An error occurred - the program should terminate.
  @retval OK_CONTINUE No error, the program should continue.
*/
static Exit_status safe_connect() {
  /*
    A possible old connection's resources are reclaimed now
    at new connect attempt. The final safe_connect resources
    are mysql_closed at the end of program, explicitly.
  */
  mysql_close(mysql);
  mysql = mysql_init(NULL);

  if (!mysql) {
    error("Failed on mysql_init.");
    return ERROR_STOP;
  }

  SSL_SET_OPTIONS(mysql);

  if (opt_plugin_dir && *opt_plugin_dir)
    mysql_options(mysql, MYSQL_PLUGIN_DIR, opt_plugin_dir);

  if (opt_default_auth && *opt_default_auth)
    mysql_options(mysql, MYSQL_DEFAULT_AUTH, opt_default_auth);
  if (opt_compress)
    mysql_options(mysql,MYSQL_OPT_COMPRESS,NullS);
  if (opt_protocol)
    mysql_options(mysql, MYSQL_OPT_PROTOCOL, (char *)&opt_protocol);
  if (opt_bind_addr) mysql_options(mysql, MYSQL_OPT_BIND, opt_bind_addr);
#if defined(_WIN32)
  if (shared_memory_base_name)
    mysql_options(mysql, MYSQL_SHARED_MEMORY_BASE_NAME,
                  shared_memory_base_name);
#endif
  mysql_options(mysql, MYSQL_OPT_CONNECT_ATTR_RESET, 0);
  mysql_options4(mysql, MYSQL_OPT_CONNECT_ATTR_ADD, "program_name",
                 "mysqlbinlog");
  mysql_options4(mysql, MYSQL_OPT_CONNECT_ATTR_ADD, "_client_role",
                 "binary_log_listener");
  set_server_public_key(mysql);
  set_get_server_public_key_option(mysql);

  if (!mysql_real_connect(mysql, host, user, pass, 0, port, sock, 0)) {
    error("Failed on connect: %s", mysql_error(mysql));
    return ERROR_STOP;
  }
  mysql->reconnect = 1;
  return OK_CONTINUE;
}

/**
  High-level function for dumping a named binlog.

  This function calls dump_remote_log_entries() or
  dump_local_log_entries() to do the job.

  @param[in] logname Name of input binlog.

  @retval ERROR_STOP An error occurred - the program should terminate.
  @retval OK_CONTINUE No error, the program should continue.
  @retval OK_STOP No error, but the end of the specified range of
  events to process has been reached and the program should terminate.
*/
static Exit_status dump_single_log(PRINT_EVENT_INFO *print_event_info,
                                   const char *logname) {
  DBUG_ENTER("dump_single_log");

  Exit_status rc = OK_CONTINUE;

  switch (opt_remote_proto) {
    case BINLOG_LOCAL:
      rc = dump_local_log_entries(print_event_info, logname);
      break;
    case BINLOG_DUMP_NON_GTID:
    case BINLOG_DUMP_GTID:
      rc = dump_remote_log_entries(print_event_info, logname);
      break;
    default:
      DBUG_ASSERT(0);
      break;
  }
  DBUG_RETURN(rc);
}

static Exit_status dump_multiple_logs(int argc, char **argv) {
  DBUG_ENTER("dump_multiple_logs");
  Exit_status rc = OK_CONTINUE;

  PRINT_EVENT_INFO print_event_info;
  if (!print_event_info.init_ok()) DBUG_RETURN(ERROR_STOP);
  /*
     Set safe delimiter, to dump things
     like CREATE PROCEDURE safely
  */
  if (!raw_mode) {
    fprintf(result_file, "DELIMITER /*!*/;\n");
  }
  my_stpcpy(print_event_info.delimiter, "/*!*/;");

  print_event_info.verbose = short_form ? 0 : verbose;
  print_event_info.short_form = short_form;
  print_event_info.base64_output_mode = opt_base64_output_mode;
  print_event_info.skip_gtids = opt_skip_gtids;
  print_event_info.print_table_metadata = opt_print_table_metadata;

  // Dump all logs.
  my_off_t save_stop_position = stop_position;
  stop_position = ~(my_off_t)0;
  for (int i = 0; i < argc; i++) {
    if (i == argc - 1)  // last log, --stop-position applies
      stop_position = save_stop_position;
    if ((rc = dump_single_log(&print_event_info, argv[i])) != OK_CONTINUE)
      break;

    // For next log, --start-position does not apply
    start_position = BIN_LOG_HEADER_SIZE;
  }

  if (!buff_ev->empty())
    warning(
        "The range of printed events ends with an Intvar_event, "
        "Rand_event or User_var_event with no matching Query_log_event. "
        "This might be because the last statement was not fully written "
        "to the log, or because you are using a --stop-position or "
        "--stop-datetime that refers to an event in the middle of a "
        "statement. The event(s) from the partial statement have not been "
        "written to output. ");

  else if (print_event_info.have_unflushed_events)
    warning(
        "The range of printed events ends with a row event or "
        "a table map event that does not have the STMT_END_F "
        "flag set. This might be because the last statement "
        "was not fully written to the log, or because you are "
        "using a --stop-position or --stop-datetime that refers "
        "to an event in the middle of a statement. The event(s) "
        "from the partial statement have not been written to output.");

  /* Set delimiter back to semicolon */
  if (!raw_mode) {
    if (print_event_info.skipped_event_in_transaction)
      fprintf(result_file, "COMMIT /* added by mysqlbinlog */%s\n",
              print_event_info.delimiter);

    end_binlog(&print_event_info);

    fprintf(result_file, "DELIMITER ;\n");
    my_stpcpy(print_event_info.delimiter, ";");
  }
  DBUG_RETURN(rc);
}

/**
  When reading a remote binlog, this function is used to grab the
  Format_description_log_event in the beginning of the stream.

  This is not as smart as check_header() (used for local log); it will
  not work for a binlog which mixes format. TODO: fix this.

  @retval ERROR_STOP An error occurred - the program should terminate.
  @retval OK_CONTINUE No error, the program should continue.
*/
static Exit_status check_master_version() {
  DBUG_ENTER("check_master_version");
  MYSQL_RES *res = 0;
  MYSQL_ROW row;
  const char *version;

  if (mysql_query(mysql, "SELECT VERSION()") ||
      !(res = mysql_store_result(mysql))) {
    error(
        "Could not find server version: "
        "Query failed when checking master version: %s",
        mysql_error(mysql));
    DBUG_RETURN(ERROR_STOP);
  }
  if (!(row = mysql_fetch_row(res))) {
    error(
        "Could not find server version: "
        "Master returned no rows for SELECT VERSION().");
    goto err;
  }

  if (!(version = row[0])) {
    error(
        "Could not find server version: "
        "Master reported NULL for the version.");
    goto err;
  }
  /*
     Make a notice to the server that this client
     is checksum-aware. It does not need the first fake Rotate
     necessary checksummed.
     That preference is specified below.
  */
  if (mysql_query(mysql, "SET @master_binlog_checksum='NONE'")) {
    error(
        "Could not notify master about checksum awareness."
        "Master returned '%s'",
        mysql_error(mysql));
    goto err;
  }
  delete glob_description_event;
  switch (*version) {
    case '5':
    case '8':
    case '9':
      /*
        The server is soon going to send us its Format_description log
        event.
      */
      glob_description_event = new Format_description_log_event;
      break;
    default:
      glob_description_event = NULL;
      error(
          "Could not find server version: "
          "Master reported unrecognized MySQL version '%s'.",
          version);
      goto err;
  }
  if (!glob_description_event || !glob_description_event->is_valid()) {
    error("Failed creating Format_description_log_event; out of memory?");
    goto err;
  }

  mysql_free_result(res);
  DBUG_RETURN(OK_CONTINUE);

err:
  mysql_free_result(res);
  DBUG_RETURN(ERROR_STOP);
}

static uint get_dump_flags() { return stop_never ? 0 : BINLOG_DUMP_NON_BLOCK; }

/**
  Callback function for mysql_binlog_open().

  Sets gtid data in the command packet.

  @param rpl              Replication stream information.
  @param packet_gtid_set  Pointer to command packet where gtid
                          data should be stored.
*/
static void fix_gtid_set(MYSQL_RPL *rpl, uchar *packet_gtid_set) {
  Gtid_set *gtid_set = (Gtid_set *)rpl->gtid_set_arg;

  gtid_set->encode(packet_gtid_set);

  /*
    Note: we acquire lock in the dump_remote_log_entries()
    just before mysql_binlog_open() call if GTID used.
  */
  global_sid_lock->assert_some_rdlock();
  global_sid_lock->unlock();
}

/*
  A RAII class created to handle the memory of Log_event object
  created in the dump_remote_log_entries method.
*/
class Destroy_log_event_guard {
 public:
  Log_event **ev_del;
  Destroy_log_event_guard(Log_event **ev_arg) { ev_del = ev_arg; }
  ~Destroy_log_event_guard() {
    if (*ev_del != NULL) delete *ev_del;
  }
};

/**
  Requests binlog dump from a remote server and prints the events it
  receives.

  @param[in,out] print_event_info Parameters and context state
  determining how to print.
  @param[in] logname Name of input binlog.

  @retval ERROR_STOP An error occurred - the program should terminate.
  @retval OK_CONTINUE No error, the program should continue.
  @retval OK_STOP No error, but the end of the specified range of
  events to process has been reached and the program should terminate.
*/
static Exit_status dump_remote_log_entries(PRINT_EVENT_INFO *print_event_info,
                                           const char *logname) {
  uint server_id = 0;
  my_off_t old_off = start_position_mot;
  char log_file_name[FN_REFLEN + 1];
  Exit_status retval = OK_CONTINUE;
  char *event_buf = NULL;
  ulong event_len;

  DBUG_ENTER("dump_remote_log_entries");

  log_file_name[0] = 0;

  /*
    Even if we already read one binlog (case of >=2 binlogs on command line),
    we cannot re-use the same connection as before, because it is now dead
    (COM_BINLOG_DUMP kills the thread when it finishes).
  */
  if ((retval = safe_connect()) != OK_CONTINUE) DBUG_RETURN(retval);

  if ((retval = check_master_version()) != OK_CONTINUE) DBUG_RETURN(retval);

  /*
    Fake a server ID to log continously. This will show as a
    slave on the mysql server.
  */
  if (to_last_remote_log && stop_never) {
    if (stop_never_slave_server_id == -1)
      server_id = 1;
    else
      server_id = static_cast<uint>(stop_never_slave_server_id);
  } else
    server_id = 0;

  if (connection_server_id != -1)
    server_id = static_cast<uint>(connection_server_id);

  /*
    Ignore HEARBEAT events. They can show up if mysqlbinlog is
    running with:

      --read-from-remote-server
      --read-from-remote-master=BINLOG-DUMP-GTIDS'
      --stop-never
      --stop-never-slave-server-id

    i.e., acting as a fake slave.
  */
  MYSQL_RPL rpl = {0,
                   logname,
                   start_position,
                   server_id,
                   get_dump_flags() | MYSQL_RPL_SKIP_HEARTBEAT,
                   0,
                   NULL,
                   NULL,
                   0,
                   NULL};

  if (opt_remote_proto != BINLOG_DUMP_NON_GTID) {
    rpl.flags |= MYSQL_RPL_GTID;

    global_sid_lock->rdlock();
    rpl.gtid_set_encoded_size = gtid_set_excluded->get_encoded_length();
    rpl.fix_gtid_set = fix_gtid_set;
    rpl.gtid_set_arg = (void *)gtid_set_excluded;
  }

  if (mysql_binlog_open(mysql, &rpl)) {
    error("Open binlog error: %s", mysql_error(mysql));
    DBUG_RETURN(ERROR_STOP);
  }

  for (;;) {
    if (mysql_binlog_fetch(mysql, &rpl))  // Error packet
    {
      error("Got error reading packet from server: %s", mysql_error(mysql));
      DBUG_RETURN(ERROR_STOP);
    } else if (rpl.size == 0)  // EOF
      break;

    DBUG_PRINT("info", ("len: %lu  net->read_pos[5]: %d\n", rpl.size,
                        mysql->net.read_pos[5]));
    /*
      In raw mode We only need the full event details if it is a
      ROTATE_EVENT or FORMAT_DESCRIPTION_EVENT
    */

    Log_event_type type = (Log_event_type)rpl.buffer[1 + EVENT_TYPE_OFFSET];
    Log_event *ev = NULL;
    Destroy_log_event_guard del(&ev);
    event_len = rpl.size - 1;
    if (!(event_buf =
              (char *)my_malloc(key_memory_log_event, event_len + 1, MYF(0)))) {
      error("Out of memory.");
      DBUG_RETURN(ERROR_STOP);
    }
    memcpy(event_buf, rpl.buffer + 1, event_len);
    if (rewrite_db_filter(&event_buf, &event_len, glob_description_event)) {
      error("Got a fatal error while applying rewrite db filter.");
      my_free(event_buf);
      DBUG_RETURN(ERROR_STOP);
    }

    if (!raw_mode || (type == binary_log::ROTATE_EVENT) ||
        (type == binary_log::FORMAT_DESCRIPTION_EVENT)) {
      const char *error_msg = NULL;
      if (!(ev = Log_event::read_log_event((const char *)event_buf, event_len,
                                           &error_msg, glob_description_event,
                                           opt_verify_binlog_checksum))) {
        error("Could not construct log event object: %s", error_msg);
        my_free(event_buf);
        DBUG_RETURN(ERROR_STOP);
      }
      ev->register_temp_buf(event_buf);
    }

    {
      /*
        If this is a Rotate event, maybe it's the end of the requested binlog;
        in this case we are done (stop transfer).
        This is suitable for binlogs, not relay logs (but for now we don't read
        relay logs remotely because the server is not able to do that). If one
        day we read relay logs remotely, then we will have a problem with the
        detection below: relay logs contain Rotate events which are about the
        binlogs, so which would trigger the end-detection below.
      */
      if (type == binary_log::ROTATE_EVENT) {
        Rotate_log_event *rev = (Rotate_log_event *)ev;
        /*
          If this is a fake Rotate event, and not about our log, we can stop
          transfer. If this a real Rotate event (so it's not about our log,
          it's in our log describing the next log), we print it (because it's
          part of our log) and then we will stop when we receive the fake one
          soon.
        */
        if (raw_mode) {
          if (output_file != 0) {
            snprintf(log_file_name, sizeof(log_file_name), "%s%s", output_file,
                     rev->new_log_ident);
          } else {
            my_stpcpy(log_file_name, rev->new_log_ident);
          }
        }

        if (rev->common_header->when.tv_sec == 0) {
          if (!to_last_remote_log) {
            if ((rev->ident_len != rpl.file_name_length) ||
                memcmp(rev->new_log_ident, logname, rpl.file_name_length)) {
              DBUG_RETURN(OK_CONTINUE);
            }
            /*
              Otherwise, this is a fake Rotate for our log, at the very
              beginning for sure. Skip it, because it was not in the original
              log. If we are running with to_last_remote_log, we print it,
              because it serves as a useful marker between binlogs then.
            */
            continue;
          }
          /*
             Reset the value of '# at pos' field shown against first event of
             next binlog file (fake rotate) picked by mysqlbinlog --to-last-log
         */
          old_off = start_position_mot;
          rpl.size = 1;  // fake Rotate, so don't increment old_off
          event_len = 0;
        }
      } else if (type == binary_log::FORMAT_DESCRIPTION_EVENT) {
        /*
          This could be an fake Format_description_log_event that server
          (5.0+) automatically sends to a slave on connect, before sending
          a first event at the requested position.  If this is the case,
          don't increment old_off. Real Format_description_log_event always
          starts from BIN_LOG_HEADER_SIZE position.
        */
        // fake event when not in raw mode, don't increment old_off
        if ((old_off != BIN_LOG_HEADER_SIZE) && (!raw_mode)) {
          rpl.size = 1;
          event_len = 0;
        }
        if (raw_mode) {
          if (result_file && (result_file != stdout))
            my_fclose(result_file, MYF(0));
          if (!(result_file = my_fopen(
                    log_file_name, O_WRONLY | MY_FOPEN_BINARY, MYF(MY_WME))) ||
              DBUG_EVALUATE_IF("simulate_create_log_file_error_for_FD_event", 1,
                               0)) {
            error("Could not create log file '%s'", log_file_name);
            DBUG_RETURN(ERROR_STOP);
          }
          DBUG_EXECUTE_IF("simulate_result_file_write_error_for_FD_event",
                          DBUG_SET("+d,simulate_fwrite_error"););
          if (my_fwrite(result_file, (const uchar *)BINLOG_MAGIC,
                        BIN_LOG_HEADER_SIZE, MYF(MY_NABP))) {
            error("Could not write into log file '%s'", log_file_name);
            DBUG_RETURN(ERROR_STOP);
          }
          /*
            Need to handle these events correctly in raw mode too
            or this could get messy
          */
          delete glob_description_event;
          glob_description_event = (Format_description_log_event *)ev;
          print_event_info->common_header_len =
              glob_description_event->common_header_len;
          ev->temp_buf = 0;
          ev = 0;
        }
      }

      if (raw_mode) {
        DBUG_EXECUTE_IF("simulate_result_file_write_error",
                        DBUG_SET("+d,simulate_fwrite_error"););
        if (my_fwrite(result_file, (const uchar *)event_buf, event_len,
                      MYF(MY_NABP))) {
          error("Could not write into log file '%s'", log_file_name);
          retval = ERROR_STOP;
        }
        if (!ev) my_free(event_buf);

        /* Flush result_file after every event */
        fflush(result_file);
      } else {
        retval = process_event(print_event_info, ev, old_off, logname);
        // The event's deletion has been handled in process_event. To prevent
        // that Destroy_log_event_guard deletes it again, we have to set it to
        // NULL
        ev = NULL;
      }

      if (retval != OK_CONTINUE) DBUG_RETURN(retval);
    }
    /*
      Let's adjust offset for remote log as for local log to produce
      similar text and to have --stop-position to work identically.
    */
    old_off += rpl.size - 1;
  }
  mysql_binlog_close(mysql, &rpl);
  DBUG_RETURN(OK_CONTINUE);
}

/**
  Reads the @c Format_description_log_event from the beginning of a
  local input file.

  The @c Format_description_log_event is only read if it is outside
  the range specified with @c --start-position; otherwise, it will be
  seen later.  If this is an old binlog, a fake @c
  Format_description_event is created.  This also prints a @c
  Format_description_log_event to the output, unless we reach the
  --start-position range.  In this case, it is assumed that a @c
  Format_description_log_event will be found when reading events the
  usual way.

  @param file The file to which a @c Format_description_log_event will
  be printed.

  @param[in,out] print_event_info Parameters and context state
  determining how to print.

  @param[in] logname Name of input binlog.

  @retval ERROR_STOP An error occurred - the program should terminate.
  @retval OK_CONTINUE No error, the program should continue.
  @retval OK_STOP No error, but the end of the specified range of
  events to process has been reached and the program should terminate.
*/
static Exit_status check_header(IO_CACHE *file,
                                PRINT_EVENT_INFO *print_event_info,
                                const char *logname) {
  DBUG_ENTER("check_header");
  uchar header[BIN_LOG_HEADER_SIZE];
  uchar buf[LOG_EVENT_HEADER_LEN];
  my_off_t tmp_pos, pos;
  MY_STAT my_file_stat;

  delete glob_description_event;
  if (!(glob_description_event = new Format_description_log_event)) {
    error("Failed creating Format_description_log_event; out of memory?");
    DBUG_RETURN(ERROR_STOP);
  }

  pos = my_b_tell(file);

  /* fstat the file to check if the file is a regular file. */
  if (my_fstat(file->file, &my_file_stat) == -1) {
    error("Unable to stat the file.");
    DBUG_RETURN(ERROR_STOP);
  }
  if ((my_file_stat.st_mode & S_IFMT) == S_IFREG) my_b_seek(file, (my_off_t)0);

  if (my_b_read(file, header, sizeof(header))) {
    error("Failed reading header; probably an empty file.");
    DBUG_RETURN(ERROR_STOP);
  }
  if (memcmp(header, BINLOG_MAGIC, sizeof(header))) {
    error("File is not a binary log file.");
    DBUG_RETURN(ERROR_STOP);
  }

  /*
    Imagine we are running with --start-position=1000. We still need
    to know the binlog format's. So we still need to find, if there is
    one, the Format_desc event, or to know if this is a 3.23
    binlog. So we need to first read the first events of the log,
    those around offset 4.  Even if we are reading a 3.23 binlog from
    the start (no --start-position): we need to know the header length
    (which is 13 in 3.23, 19 in 4.x) to be able to successfully print
    the first event (Start_log_event_v3). So even in this case, we
    need to "probe" the first bytes of the log *before* we do a real
    read_log_event(). Because read_log_event() needs to know the
    header's length to work fine.
  */
  for (;;) {
    tmp_pos = my_b_tell(file); /* should be 4 the first time */
    if (my_b_read(file, buf, sizeof(buf))) {
      if (file->error) {
        error(
            "Could not read entry at offset %llu: "
            "Error in log format or read error.",
            (ulonglong)tmp_pos);
        DBUG_RETURN(ERROR_STOP);
      }
      /*
        Otherwise this is just EOF : this log currently contains 0-2
        events.  Maybe it's going to be filled in the next
        milliseconds; then we are going to have a problem if this a
        3.23 log (imagine we are locally reading a 3.23 binlog which
        is being written presently): we won't know it in
        read_log_event() and will fail().  Similar problems could
        happen with hot relay logs if --start-position is used (but a
        --start-position which is posterior to the current size of the log).
        These are rare problems anyway (reading a hot log + when we
        read the first events there are not all there yet + when we
        read a bit later there are more events + using a strange
        --start-position).
      */
      break;
    } else {
      DBUG_PRINT("info", ("buf[EVENT_TYPE_OFFSET=%d]=%d", EVENT_TYPE_OFFSET,
                          buf[EVENT_TYPE_OFFSET]));
      if (tmp_pos >= start_position)
        break;
      else if (buf[EVENT_TYPE_OFFSET] == binary_log::FORMAT_DESCRIPTION_EVENT) {
        /* This is 5.0 */
        Format_description_log_event *new_description_event;
        my_b_seek(file, tmp_pos); /* seek back to event's start */
        if (!(new_description_event =
                  (Format_description_log_event *)Log_event::read_log_event(
                      file, glob_description_event, opt_verify_binlog_checksum,
                      rewrite_db_filter)))
        /* EOF can't be hit here normally, so it's a real error */
        {
          error(
              "Could not read a Format_description_log_event event at "
              "offset %llu; this could be a log format error or read error.",
              (ulonglong)tmp_pos);
          DBUG_RETURN(ERROR_STOP);
        }
        if (opt_base64_output_mode == BASE64_OUTPUT_AUTO) {
          /*
            process_event will delete *description_event and set it to
            the new one, so we should not do it ourselves in this
            case.
          */
          Exit_status retval = process_event(
              print_event_info, new_description_event, tmp_pos, logname);
          if (retval != OK_CONTINUE) DBUG_RETURN(retval);
        } else {
          delete glob_description_event;
          glob_description_event = new_description_event;
        }
        DBUG_PRINT("info", ("Setting description_event"));
      } else if (buf[EVENT_TYPE_OFFSET] ==
                 binary_log::PREVIOUS_GTIDS_LOG_EVENT) {
        // seek to end of event
        my_off_t end_pos = uint4korr(buf + EVENT_LEN_OFFSET);
        my_b_seek(file, tmp_pos + end_pos);
      } else if (buf[EVENT_TYPE_OFFSET] == binary_log::ROTATE_EVENT) {
        Log_event *ev;
        my_b_seek(file, tmp_pos); /* seek back to event's start */
        if (!(ev = Log_event::read_log_event(file, glob_description_event,
                                             opt_verify_binlog_checksum,
                                             rewrite_db_filter))) {
          /* EOF can't be hit here normally, so it's a real error */
          error(
              "Could not read a Rotate_log_event event at offset %llu;"
              " this could be a log format error or read error.",
              (ulonglong)tmp_pos);
          DBUG_RETURN(ERROR_STOP);
        }
        delete ev;
      } else
        break;
    }
  }
  my_b_seek(file, pos);
  DBUG_RETURN(OK_CONTINUE);
}

/**
  Reads a local binlog and prints the events it sees.

  @param[in] logname Name of input binlog.

  @param[in,out] print_event_info Parameters and context state
  determining how to print.

  @retval ERROR_STOP An error occurred - the program should terminate.
  @retval OK_CONTINUE No error, the program should continue.
  @retval OK_STOP No error, but the end of the specified range of
  events to process has been reached and the program should terminate.
*/
static Exit_status dump_local_log_entries(PRINT_EVENT_INFO *print_event_info,
                                          const char *logname) {
  File fd = -1;
  IO_CACHE cache, *file = &cache;
  uchar tmp_buff[BIN_LOG_HEADER_SIZE];
  Exit_status retval = OK_CONTINUE;

  if (logname && strcmp(logname, "-") != 0) {
    /* read from normal file */
    if ((fd = my_open(logname, O_RDONLY, MYF(MY_WME))) < 0) return ERROR_STOP;
    if (init_io_cache(file, fd, 0, READ_CACHE, start_position_mot, 0,
                      MYF(MY_WME | MY_NABP))) {
      my_close(fd, MYF(MY_WME));
      return ERROR_STOP;
    }
    if ((retval = check_header(file, print_event_info, logname)) != OK_CONTINUE)
      goto end;
  } else {
  /* read from stdin */
  /*
    Windows opens stdin in text mode by default. Certain characters
    such as CTRL-Z are interpeted as events and the read() method
    will stop. CTRL-Z is the EOF marker in Windows. to get past this
    you have to open stdin in binary mode. Setmode() is used to set
    stdin in binary mode. Errors on setting this mode result in
    halting the function and printing an error message to stderr.
  */
#if defined(_WIN32)
    if (_setmode(fileno(stdin), _O_BINARY) == -1) {
      error("Could not set binary mode on stdin.");
      return ERROR_STOP;
    }
#endif
    if (init_io_cache(file, my_fileno(stdin), 0, READ_CACHE, (my_off_t)0, 0,
                      MYF(MY_WME | MY_NABP | MY_DONT_CHECK_FILESIZE))) {
      error("Failed to init IO cache.");
      return ERROR_STOP;
    }
    if ((retval = check_header(file, print_event_info, logname)) != OK_CONTINUE)
      goto end;
    if (start_position) {
      /* skip 'start_position' characters from stdin */
      uchar buff[IO_SIZE];
      my_off_t length, tmp;
      for (length = start_position_mot; length > 0; length -= tmp) {
        tmp = min(static_cast<size_t>(length), sizeof(buff));
        if (my_b_read(file, buff, (uint)tmp)) {
          error("Failed reading from file.");
          goto err;
        }
      }
    }
  }

  if (!glob_description_event || !glob_description_event->is_valid()) {
    error("Invalid Format_description log event; could be out of memory.");
    goto err;
  }

  if (!start_position && my_b_read(file, tmp_buff, BIN_LOG_HEADER_SIZE)) {
    error("Failed reading from file.");
    goto err;
  }
  for (;;) {
    char llbuff[21];
    my_off_t old_off = my_b_tell(file);

<<<<<<< HEAD
    Log_event *ev = Log_event::read_log_event(file, glob_description_event,
=======
    binary_log_debug::debug_expect_unknown_event=
      DBUG_EVALUATE_IF("expect_Unknown_event", true, false);

    Log_event* ev = Log_event::read_log_event(file, glob_description_event,
>>>>>>> 333b4508
                                              opt_verify_binlog_checksum,
                                              rewrite_db_filter);
    if (!ev) {
      /*
        if binlog wasn't closed properly ("in use" flag is set) don't complain
        about a corruption, but treat it as EOF and move to the next binlog.
      */
      if (glob_description_event->common_header->flags &
          LOG_EVENT_BINLOG_IN_USE_F)
        file->error = 0;
      else if (file->error) {
        error(
            "Could not read entry at offset %s: "
            "Error in log format or read error.",
            llstr(old_off, llbuff));
        goto err;
      }
      // file->error == 0 means EOF, that's OK, we break in this case
      goto end;
    }
    if ((retval = process_event(print_event_info, ev, old_off, logname)) !=
        OK_CONTINUE)
      goto end;
  }

  /* NOTREACHED */

err:
  retval = ERROR_STOP;

end:
  if (fd >= 0) my_close(fd, MYF(MY_WME));
  /*
    Since the end_io_cache() writes to the
    file errors may happen.
   */
  if (end_io_cache(file)) retval = ERROR_STOP;

  return retval;
}

/* Post processing of arguments to check for conflicts and other setups */
static int args_post_process(void) {
  DBUG_ENTER("args_post_process");

  if (opt_remote_alias && opt_remote_proto != BINLOG_DUMP_NON_GTID) {
    error(
        "The option read-from-remote-server cannot be used when "
        "read-from-remote-master is defined and is not equal to "
        "BINLOG-DUMP-NON-GTIDS");
    DBUG_RETURN(ERROR_STOP);
  }

  if (raw_mode) {
    if (one_database)
      warning("The --database option is ignored with --raw mode");

    if (opt_remote_proto == BINLOG_LOCAL) {
      error(
          "The --raw flag requires one of --read-from-remote-master or "
          "--read-from-remote-server");
      DBUG_RETURN(ERROR_STOP);
    }

    if (opt_include_gtids_str != NULL) {
      error("You cannot use --include-gtids and --raw together.");
      DBUG_RETURN(ERROR_STOP);
    }

    if (opt_remote_proto == BINLOG_DUMP_NON_GTID &&
        opt_exclude_gtids_str != NULL) {
      error(
          "You cannot use both of --exclude-gtids and --raw together "
          "with one of --read-from-remote-server or "
          "--read-from-remote-master=BINLOG-DUMP-NON-GTID.");
      DBUG_RETURN(ERROR_STOP);
    }

    if (stop_position != (ulonglong)(~(my_off_t)0))
      warning("The --stop-position option is ignored in raw mode");

    if (stop_datetime != MY_TIME_T_MAX)
      warning("The --stop-datetime option is ignored in raw mode");
  } else if (output_file) {
    if (!(result_file =
              my_fopen(output_file, O_WRONLY | MY_FOPEN_BINARY, MYF(MY_WME)))) {
      error("Could not create log file '%s'", output_file);
      DBUG_RETURN(ERROR_STOP);
    }
  }

  global_sid_lock->rdlock();

  if (opt_include_gtids_str != NULL) {
    if (gtid_set_included->add_gtid_text(opt_include_gtids_str) !=
        RETURN_STATUS_OK) {
      error("Could not configure --include-gtids '%s'", opt_include_gtids_str);
      global_sid_lock->unlock();
      DBUG_RETURN(ERROR_STOP);
    }
  }

  if (opt_exclude_gtids_str != NULL) {
    if (gtid_set_excluded->add_gtid_text(opt_exclude_gtids_str) !=
        RETURN_STATUS_OK) {
      error("Could not configure --exclude-gtids '%s'", opt_exclude_gtids_str);
      global_sid_lock->unlock();
      DBUG_RETURN(ERROR_STOP);
    }
  }

  global_sid_lock->unlock();

  if (connection_server_id == 0 && stop_never)
    error("Cannot set --server-id=0 when --stop-never is specified.");
  if (connection_server_id != -1 && stop_never_slave_server_id != -1)
    error(
        "Cannot set --connection-server-id= %lld and"
        "--stop-never-slave-server-id= %lld. ",
        connection_server_id, stop_never_slave_server_id);

  DBUG_RETURN(OK_CONTINUE);
}

/**
   GTID cleanup destroys objects and reset their pointer.
   Function is reentrant.
*/
inline void gtid_client_cleanup() {
  delete global_sid_lock;
  delete global_sid_map;
  delete gtid_set_excluded;
  delete gtid_set_included;
  global_sid_lock = NULL;
  global_sid_map = NULL;
  gtid_set_excluded = NULL;
  gtid_set_included = NULL;
}

/**
   GTID initialization.

   @return true if allocation does not succeed
           false if OK
*/
inline bool gtid_client_init() {
  bool res = (!(global_sid_lock = new Checkable_rwlock) ||
              !(global_sid_map = new Sid_map(global_sid_lock)) ||
              !(gtid_set_excluded = new Gtid_set(global_sid_map)) ||
              !(gtid_set_included = new Gtid_set(global_sid_map)));
  if (res) {
    gtid_client_cleanup();
  }
  return res;
}

int main(int argc, char **argv) {
  Exit_status retval = OK_CONTINUE;
  MY_INIT(argv[0]);
  DBUG_ENTER("main");
  DBUG_PROCESS(argv[0]);

  my_init_time();  // for time functions
  tzset();         // set tzname
  /*
    A pointer of type Log_event can point to
     INTVAR
     USER_VAR
     RANDOM
    events.
  */
  buff_ev = new Buff_ev(PSI_NOT_INSTRUMENTED);

  my_getopt_use_args_separator = true;
  MEM_ROOT alloc{PSI_NOT_INSTRUMENTED, 512};
  if (load_defaults("my", load_default_groups, &argc, &argv, &alloc)) exit(1);
  my_getopt_use_args_separator = false;

  parse_args(&argc, &argv);

  if (!argc) {
    usage();
    my_end(my_end_arg);
    return EXIT_FAILURE;
  }

  if (gtid_client_init()) {
    error("Could not initialize GTID structuress.");
    return EXIT_FAILURE;
  }

  umask(((~my_umask) & 0666));
  /* Check for argument conflicts and do any post-processing */
  if (args_post_process() == ERROR_STOP) return EXIT_FAILURE;

  if (opt_base64_output_mode == BASE64_OUTPUT_UNSPEC)
    opt_base64_output_mode = BASE64_OUTPUT_AUTO;

  opt_server_id_mask =
      (opt_server_id_bits == 32) ? ~ulong(0) : (1 << opt_server_id_bits) - 1;

  my_set_max_open_files(open_files_limit);

  MY_TMPDIR tmpdir;
  tmpdir.list = 0;
  if (!dirname_for_local_load) {
    if (init_tmpdir(&tmpdir, 0)) return EXIT_FAILURE;
    dirname_for_local_load =
        my_strdup(PSI_NOT_INSTRUMENTED, my_tmpdir(&tmpdir), MY_WME);
  }

  if (dirname_for_local_load)
    load_processor.init_by_dir_name(dirname_for_local_load);
  else
    load_processor.init_by_cur_dir();

  if (!raw_mode) {
    fprintf(result_file, "/*!50530 SET @@SESSION.PSEUDO_SLAVE_MODE=1*/;\n");

    if (disable_log_bin)
      fprintf(
          result_file,
          "/*!32316 SET @OLD_SQL_LOG_BIN=@@SQL_LOG_BIN, SQL_LOG_BIN=0*/;\n");

    /*
      In mysqlbinlog|mysql, don't want mysql to be disconnected after each
      transaction (which would be the case with GLOBAL.COMPLETION_TYPE==2).
    */
    fprintf(result_file,
            "/*!50003 SET @OLD_COMPLETION_TYPE=@@COMPLETION_TYPE,"
            "COMPLETION_TYPE=0*/;\n");

    if (charset)
      fprintf(
          result_file,
          "\n/*!40101 SET @OLD_CHARACTER_SET_CLIENT=@@CHARACTER_SET_CLIENT */;"
          "\n/*!40101 SET @OLD_CHARACTER_SET_RESULTS=@@CHARACTER_SET_RESULTS "
          "*/;"
          "\n/*!40101 SET @OLD_COLLATION_CONNECTION=@@COLLATION_CONNECTION */;"
          "\n/*!40101 SET NAMES %s */;\n",
          charset);
  }
  /*
    In case '--idempotent' or '-i' options has been used, we will notify the
    server to use idempotent mode for the following events.
   */
  if (idempotent_mode)
    fprintf(result_file,
            "/*!50700 SET @@SESSION.RBR_EXEC_MODE=IDEMPOTENT*/;\n\n");

  retval = dump_multiple_logs(argc, argv);

  if (!raw_mode) {
    fprintf(result_file, "# End of log file\n");

    fprintf(result_file,
            "/*!50003 SET COMPLETION_TYPE=@OLD_COMPLETION_TYPE*/;\n");
    if (disable_log_bin)
      fprintf(result_file, "/*!32316 SET SQL_LOG_BIN=@OLD_SQL_LOG_BIN*/;\n");

    if (charset)
      fprintf(
          result_file,
          "/*!40101 SET CHARACTER_SET_CLIENT=@OLD_CHARACTER_SET_CLIENT */;\n"
          "/*!40101 SET CHARACTER_SET_RESULTS=@OLD_CHARACTER_SET_RESULTS */;\n"
          "/*!40101 SET COLLATION_CONNECTION=@OLD_COLLATION_CONNECTION */;\n");

    fprintf(result_file, "/*!50530 SET @@SESSION.PSEUDO_SLAVE_MODE=0*/;\n");
  }

  /*
    We should unset the RBR_EXEC_MODE since the user may concatenate output of
    multiple runs of mysqlbinlog, all of which may not run in idempotent mode.
   */
  if (idempotent_mode)
    fprintf(result_file, "/*!50700 SET @@SESSION.RBR_EXEC_MODE=STRICT*/;\n");

  if (tmpdir.list) free_tmpdir(&tmpdir);
  if (result_file && (result_file != stdout)) my_fclose(result_file, MYF(0));
  cleanup();

  my_free_open_file_info();
  load_processor.destroy();
  /* We cannot free DBUG, it is used in global destructors after exit(). */
  my_end(my_end_arg | MY_DONT_FREE_DBUG);
  gtid_client_cleanup();

<<<<<<< HEAD
  return (retval == ERROR_STOP ? EXIT_FAILURE : EXIT_SUCCESS);
}
=======
  exit(retval == ERROR_STOP ? 1 : 0);
  /* Keep compilers happy. */
  DBUG_RETURN(retval == ERROR_STOP ? 1 : 0);
}

/*
  We must include this here as it's compiled with different options for
  the server
*/

#include "decimal.c"
#include "my_decimal.cc"
#include "event_crypt.cc"
#include "log_event.cc"
#include "log_event_old.cc"
#include "rpl_utility.cc"
#include "rpl_gtid_sid_map.cc"
#include "rpl_gtid_misc.cc"
#include "rpl_gtid_set.cc"
#include "rpl_gtid_specification.cc"
#include "rpl_tblmap.cc"
#include "binlog_crypt_data.cc"
>>>>>>> 333b4508
<|MERGE_RESOLUTION|>--- conflicted
+++ resolved
@@ -422,7 +422,6 @@
     @retval -1 Error (can't find new filename).
     @retval >=0 Found file.
   */
-<<<<<<< HEAD
   File create_unique_file(char *filename, char *file_name_end) {
     File res;
     /* If we have to try more than 1000 times, something is seriously wrong */
@@ -431,26 +430,12 @@
       if ((res = my_create(filename, 0, O_CREAT | O_EXCL | O_WRONLY, MYF(0))) !=
           -1)
         return res;
-=======
-  File create_unique_file(char *filename, char *file_name_end)
-    {
-      File res;
-      /* If we have to try more than 1000 times, something is seriously wrong */
-      for (uint version= 0; version<1000; version++)
-      {
-	sprintf(file_name_end,"-%x",version);
-	if ((res= my_create(filename,0,
-			    O_CREAT|O_EXCL|O_BINARY|O_WRONLY,MYF(0)))!=-1)
-	  return res;
-      }
-      char errbuf[MYSYS_STRERROR_SIZE];
-      error("create_unique_file: "
-            "my_create failed on filename %s, my_errno %d (%s)",
-            filename, my_errno(),
-            my_strerror(errbuf, sizeof(errbuf), my_errno()));
-      return -1;
->>>>>>> 333b4508
     }
+    char errbuf[MYSYS_STRERROR_SIZE];
+    error(
+        "create_unique_file: "
+        "my_create failed on filename %s, my_errno %d (%s)",
+        filename, my_errno(), my_strerror(errbuf, sizeof(errbuf), my_errno()));
     return -1;
   }
 
@@ -514,109 +499,7 @@
                                   uint file_id);
 };
 
-<<<<<<< HEAD
-=======
-static my_bool opt_compress=0;
-/**
-  Creates and opens a new temporary file in the directory specified by previous call to init_by_dir_name() or init_by_cur_dir().
-
-  @param[in] le The basename of the created file will start with the
-  basename of the file pointed to by this Load_log_event.
-
-  @param[out] filename Buffer to save the filename in.
-
-  @return File handle >= 0 on success, -1 on error.
-*/
-File Load_log_processor::prepare_new_file_for_old_format(Load_log_event *le,
-							 char *filename)
-{
-  size_t len;
-  char *tail;
-  File file;
-  
-  fn_format(filename, le->fname, target_dir_name, "", MY_REPLACE_DIR);
-  len= strlen(filename);
-  tail= filename + len;
-  
-  if ((file= create_unique_file(filename,tail)) < 0)
-  {
-    error("Could not construct local filename %s.",filename);
-    return -1;
-  }
-  
-  le->set_fname_outside_temp_buf(filename,len+(uint) strlen(tail));
-  
-  return file;
-}
-
-
-/**
-  Reads a file from a server and saves it locally.
-
-  @param[in,out] net The server to read from.
-
-  @param[in] server_fname The name of the file that the server should
-  read.
-
-  @param[in] server_fname_len The length of server_fname.
-
-  @param[in,out] file The file to write to.
-
-  @retval ERROR_STOP An error occurred - the program should terminate.
-  @retval OK_CONTINUE No error, the program should continue.
-*/
-Exit_status Load_log_processor::load_old_format_file(NET* net,
-                                                     const char*server_fname,
-                                                     uint server_fname_len,
-                                                     File file)
-{
-  uchar buf[FN_REFLEN+1];
-  buf[0] = 0;
-  memcpy(buf + 1, server_fname, server_fname_len + 1);
-  if (my_net_write(net, buf, server_fname_len +2) || net_flush(net))
-  {
-    error("Failed requesting the remote dump of %s.", server_fname);
-    return ERROR_STOP;
-  }
-  
-  for (;;)
-  {
-    ulong packet_len = my_net_read(net);
-    if (packet_len == 0)
-    {
-      if (my_net_write(net, (uchar*) "", 0) || net_flush(net))
-      {
-        error("Failed sending the ack packet.");
-        return ERROR_STOP;
-      }
-      /*
-	we just need to send something, as the server will read but
-	not examine the packet - this is because mysql_load() sends 
-	an OK when it is done
-      */
-      break;
-    }
-    else if (packet_len == packet_error)
-    {
-      error("Failed reading a packet during the dump of %s.", server_fname);
-      return ERROR_STOP;
-    }
-    
-    if (packet_len > UINT_MAX)
-    {
-      error("Illegal length of packet read from net.");
-      return ERROR_STOP;
-    }
-    if (my_write(file, (uchar*) net->read_pos, 
-		 (uint) packet_len, MYF(MY_WME|MY_NABP)))
-      return ERROR_STOP;
-  }
-  
-  return OK_CONTINUE;
-}
-
-
->>>>>>> 333b4508
+static bool opt_compress = false;
 /**
   Process the first event in the sequence of events representing a
   LOAD DATA statement.
@@ -1070,19 +953,11 @@
     we always need to read them to be able to process the wanted events.
   */
   if (((rec_count >= offset) &&
-<<<<<<< HEAD
        ((my_time_t)(ev->common_header->when.tv_sec) >= start_datetime)) ||
-      (ev_type == binary_log::FORMAT_DESCRIPTION_EVENT)) {
-    if (ev_type != binary_log::FORMAT_DESCRIPTION_EVENT) {
-=======
-       ((my_time_t) (ev->common_header->when.tv_sec) >= start_datetime)) ||
       (ev_type == binary_log::FORMAT_DESCRIPTION_EVENT) ||
-      (ev_type == binary_log::START_ENCRYPTION_EVENT))
-  {
+      (ev_type == binary_log::START_ENCRYPTION_EVENT)) {
     if (ev_type != binary_log::FORMAT_DESCRIPTION_EVENT &&
-        ev_type != binary_log::START_ENCRYPTION_EVENT)
-    {
->>>>>>> 333b4508
+        ev_type != binary_log::START_ENCRYPTION_EVENT) {
       /*
         We have found an event after start_datetime, from now on print
         everything (in case the binlog has timestamps increasing and
@@ -1178,46 +1053,11 @@
           if (!in_transaction) seen_gtid = false;
         }
 
-<<<<<<< HEAD
         ev->print(result_file, print_event_info);
         if (head->error == -1) goto err;
         break;
       }
-=======
-      ev->print(result_file, print_event_info);
-      if (head->error == -1)
-        goto err;
-      break;
-    }
-    // fallthrough
-          
-    case binary_log::INTVAR_EVENT:
-    {
-      destroy_evt= FALSE;
-      buff_event.event= ev;
-      buff_event.event_pos= pos;
-      buff_ev->push_back(buff_event);
-      break;
-    }
-    	
-    case binary_log::RAND_EVENT:
-    {
-      destroy_evt= FALSE;
-      buff_event.event= ev;
-      buff_event.event_pos= pos;      
-      buff_ev->push_back(buff_event);
-      break;
-    }
-    
-    case binary_log::USER_VAR_EVENT:
-    {
-      destroy_evt= FALSE;
-      buff_event.event= ev;
-      buff_event.event_pos= pos;      
-      buff_ev->push_back(buff_event);
-      break; 
-    }
->>>>>>> 333b4508
+        // fallthrough
 
       case binary_log::INTVAR_EVENT: {
         buff_event.event = ev;
@@ -1450,7 +1290,6 @@
           goto err;
         }
 
-<<<<<<< HEAD
         ev->print(result_file, print_event_info);
         print_event_info->have_unflushed_events = true;
         /* Flush head,body and footer cache to result_file */
@@ -1490,6 +1329,13 @@
         if (head->error == -1) goto err;
         break;
       }
+      case binary_log::START_ENCRYPTION_EVENT: {
+        glob_description_event->start_decryption(
+            static_cast<Start_encryption_log_event *>(ev));
+        ev->print(result_file, print_event_info);
+        if (head->error == -1) goto err;
+        break;
+      }
       case binary_log::PREVIOUS_GTIDS_LOG_EVENT:
         if (one_database && !opt_skip_gtids)
           warning(
@@ -1502,43 +1348,6 @@
       default:
         ev->print(result_file, print_event_info);
         if (head->error == -1) goto err;
-=======
-      ev->print(result_file, print_event_info);
-      if (head->error == -1)
-        goto err;
-      break;
-    }
-    case binary_log::XID_EVENT:
-    {
-      in_transaction= false;
-      print_event_info->skipped_event_in_transaction= false;
-      seen_gtid= false;
-      ev->print(result_file, print_event_info);
-      if (head->error == -1)
-        goto err;
-      break;
-    }
-    case binary_log::START_ENCRYPTION_EVENT:
-    {
-      glob_description_event->start_decryption(static_cast<Start_encryption_log_event*>(ev));
-      ev->print(result_file, print_event_info);
-      if (head->error == -1)
-        goto err;
-      break;
-    }
-    case binary_log::PREVIOUS_GTIDS_LOG_EVENT:
-      if (one_database && !opt_skip_gtids)
-        warning("The option --database has been used. It may filter "
-                "parts of transactions, but will include the GTIDs in "
-                "any case. If you want to exclude or include transactions, "
-                "you should use the options --exclude-gtids or "
-                "--include-gtids, respectively, instead.");
-      /* fall through */
-    default:
-      ev->print(result_file, print_event_info);
-      if (head->error == -1)
-        goto err;
->>>>>>> 333b4508
     }
     /* Flush head cache to result_file for every event */
     if (copy_event_cache_to_file_and_reinit(&print_event_info->head_cache,
@@ -1560,7 +1369,6 @@
   DBUG_RETURN(retval);
 }
 
-<<<<<<< HEAD
 static struct my_option my_long_options[] = {
     {"help", '?', "Display this help and exit.", 0, 0, 0, GET_NO_ARG, NO_ARG, 0,
      0, 0, 0, 0, 0},
@@ -1587,51 +1395,14 @@
     {"character-sets-dir", OPT_CHARSETS_DIR,
      "Directory for character set files.", &charsets_dir, &charsets_dir, 0,
      GET_STR, REQUIRED_ARG, 0, 0, 0, 0, 0, 0},
+    {"compress", 'C', "Use compression in server/client protocol.",
+     &opt_compress, &opt_compress, 0, GET_BOOL, NO_ARG, 0, 0, 0, 0, 0, 0},
     {"database", 'd', "List entries for just this database (local log only).",
      &database, &database, 0, GET_STR_ALLOC, REQUIRED_ARG, 0, 0, 0, 0, 0, 0},
     {"rewrite-db", OPT_REWRITE_DB,
      "Rewrite the row event to point so that "
      "it can be applied to a new database",
      &rewrite, &rewrite, 0, GET_STR_ALLOC, REQUIRED_ARG, 0, 0, 0, 0, 0, 0},
-=======
-
-static struct my_option my_long_options[] =
-{
-  {"help", '?', "Display this help and exit.",
-   0, 0, 0, GET_NO_ARG, NO_ARG, 0, 0, 0, 0, 0, 0},
-  {"base64-output", OPT_BASE64_OUTPUT_MODE,
-    /* 'unspec' is not mentioned because it is just a placeholder. */
-   "Determine when the output statements should be base64-encoded BINLOG "
-   "statements: 'never' disables it and works only for binlogs without "
-   "row-based events; 'decode-rows' decodes row events into commented pseudo-SQL "
-   "statements if the --verbose option is also given; 'auto' prints base64 "
-   "only when necessary (i.e., for row-based events and format description "
-   "events).  If no --base64-output[=name] option is given at all, the "
-   "default is 'auto'.",
-   &opt_base64_output_mode_str, &opt_base64_output_mode_str,
-   0, GET_STR, REQUIRED_ARG, 0, 0, 0, 0, 0, 0},
-  {"bind-address", 0, "IP address to bind to.",
-   (uchar**) &opt_bind_addr, (uchar**) &opt_bind_addr, 0, GET_STR,
-   REQUIRED_ARG, 0, 0, 0, 0, 0, 0},
-  /*
-    mysqlbinlog needs charsets knowledge, to be able to convert a charset
-    number found in binlog to a charset name (to be able to print things
-    like this:
-    SET @`a`:=_cp850 0x4DFC6C6C6572 COLLATE `cp850_general_ci`;
-  */
-  {"character-sets-dir", OPT_CHARSETS_DIR,
-   "Directory for character set files.", &charsets_dir,
-   &charsets_dir, 0, GET_STR, REQUIRED_ARG, 0, 0, 0, 0, 0, 0},
-  {"compress", 'C', "Use compression in server/client protocol.",
-   &opt_compress, &opt_compress, 0, GET_BOOL, NO_ARG, 0, 0, 0,
-   0, 0, 0},
-  {"database", 'd', "List entries for just this database (local log only).",
-   &database, &database, 0, GET_STR_ALLOC, REQUIRED_ARG,
-   0, 0, 0, 0, 0, 0},
-  {"rewrite-db", OPT_REWRITE_DB, "Rewrite the row event to point so that "
-   "it can be applied to a new database", &rewrite, &rewrite, 0,
-   GET_STR_ALLOC, REQUIRED_ARG, 0, 0, 0, 0, 0, 0},
->>>>>>> 333b4508
 #ifdef DBUG_OFF
     {"debug", '#', "This is a non-debug version. Catch this and exit.", 0, 0, 0,
      GET_DISABLED, OPT_ARG, 0, 0, 0, 0, 0, 0},
@@ -2094,8 +1865,7 @@
 
   if (opt_default_auth && *opt_default_auth)
     mysql_options(mysql, MYSQL_DEFAULT_AUTH, opt_default_auth);
-  if (opt_compress)
-    mysql_options(mysql,MYSQL_OPT_COMPRESS,NullS);
+  if (opt_compress) mysql_options(mysql, MYSQL_OPT_COMPRESS, NullS);
   if (opt_protocol)
     mysql_options(mysql, MYSQL_OPT_PROTOCOL, (char *)&opt_protocol);
   if (opt_bind_addr) mysql_options(mysql, MYSQL_OPT_BIND, opt_bind_addr);
@@ -2835,14 +2605,10 @@
     char llbuff[21];
     my_off_t old_off = my_b_tell(file);
 
-<<<<<<< HEAD
+    binary_log_debug::debug_expect_unknown_event =
+        DBUG_EVALUATE_IF("expect_Unknown_event", true, false);
+
     Log_event *ev = Log_event::read_log_event(file, glob_description_event,
-=======
-    binary_log_debug::debug_expect_unknown_event=
-      DBUG_EVALUATE_IF("expect_Unknown_event", true, false);
-
-    Log_event* ev = Log_event::read_log_event(file, glob_description_event,
->>>>>>> 333b4508
                                               opt_verify_binlog_checksum,
                                               rewrite_db_filter);
     if (!ev) {
@@ -3130,30 +2896,5 @@
   my_end(my_end_arg | MY_DONT_FREE_DBUG);
   gtid_client_cleanup();
 
-<<<<<<< HEAD
   return (retval == ERROR_STOP ? EXIT_FAILURE : EXIT_SUCCESS);
-}
-=======
-  exit(retval == ERROR_STOP ? 1 : 0);
-  /* Keep compilers happy. */
-  DBUG_RETURN(retval == ERROR_STOP ? 1 : 0);
-}
-
-/*
-  We must include this here as it's compiled with different options for
-  the server
-*/
-
-#include "decimal.c"
-#include "my_decimal.cc"
-#include "event_crypt.cc"
-#include "log_event.cc"
-#include "log_event_old.cc"
-#include "rpl_utility.cc"
-#include "rpl_gtid_sid_map.cc"
-#include "rpl_gtid_misc.cc"
-#include "rpl_gtid_set.cc"
-#include "rpl_gtid_specification.cc"
-#include "rpl_tblmap.cc"
-#include "binlog_crypt_data.cc"
->>>>>>> 333b4508
+}