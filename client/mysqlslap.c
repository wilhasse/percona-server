/*
<<<<<<< HEAD
   Copyright (c) 2005, 2014, Oracle and/or its affiliates. All rights reserved.
=======
   Copyright (c) 2005, 2015, Oracle and/or its affiliates. All rights reserved.
>>>>>>> 95cb8c1d

   This program is free software; you can redistribute it and/or modify
   it under the terms of the GNU General Public License as published by
   the Free Software Foundation; version 2 of the License.

   This program is distributed in the hope that it will be useful,
   but WITHOUT ANY WARRANTY; without even the implied warranty of
   MERCHANTABILITY or FITNESS FOR A PARTICULAR PURPOSE.  See the
   GNU General Public License for more details.

   You should have received a copy of the GNU General Public License
   along with this program; if not, write to the Free Software
   Foundation, Inc., 51 Franklin St, Fifth Floor, Boston, MA 02110-1301  USA
*/

/*
  MySQL Slap

  A simple program designed to work as if multiple clients querying the database,
  then reporting the timing of each stage.

  MySQL slap runs three stages:
  1) Create schema,table, and optionally any SP or data you want to beign
     the test with. (single client)
  2) Load test (many clients)
  3) Cleanup (disconnection, drop table if specified, single client)

  Examples:

  Supply your own create and query SQL statements, with 50 clients 
  querying (200 selects for each):

    mysqlslap --delimiter=";" \
              --create="CREATE TABLE A (a int);INSERT INTO A VALUES (23)" \
              --query="SELECT * FROM A" --concurrency=50 --iterations=200

  Let the program build the query SQL statement with a table of two int
  columns, three varchar columns, five clients querying (20 times each),
  don't create the table or insert the data (using the previous test's
  schema and data):

    mysqlslap --concurrency=5 --iterations=20 \
              --number-int-cols=2 --number-char-cols=3 \
              --auto-generate-sql

  Tell the program to load the create, insert and query SQL statements from
  the specified files, where the create.sql file has multiple table creation
  statements delimited by ';' and multiple insert statements delimited by ';'.
  The --query file will have multiple queries delimited by ';', run all the 
  load statements, and then run all the queries in the query file
  with five clients (five times each):

    mysqlslap --concurrency=5 \
              --iterations=5 --query=query.sql --create=create.sql \
              --delimiter=";"

TODO:
  Add language for better tests
  String length for files and those put on the command line are not
    setup to handle binary data.
  More stats
  Break up tests and run them on multiple hosts at once.
  Allow output to be fed into a database directly.

*/

#define SLAP_VERSION "1.0"

#define HUGE_STRING_LENGTH 8196
#define RAND_STRING_SIZE 126

/* Types */
#define SELECT_TYPE 0
#define UPDATE_TYPE 1
#define INSERT_TYPE 2
#define UPDATE_TYPE_REQUIRES_PREFIX 3
#define CREATE_TABLE_TYPE 4
#define SELECT_TYPE_REQUIRES_PREFIX 5
#define DELETE_TYPE_REQUIRES_PREFIX 6

#include "client_priv.h"
#include "my_default.h"
#include <mysqld_error.h>
#include <my_dir.h>
#include <signal.h>
#include <stdarg.h>
#include <sslopt-vars.h>
#include <sys/types.h>
#ifndef __WIN__
#include <sys/wait.h>
#endif
#include <ctype.h>
#include <welcome_copyright_notice.h>   /* ORACLE_WELCOME_COPYRIGHT_NOTICE */

#ifdef __WIN__
#define srandom  srand
#define random   rand
#define snprintf _snprintf
#endif

#ifdef HAVE_SMEM 
static char *shared_memory_base_name=0;
#endif

/* Global Thread counter */
uint thread_counter;
pthread_mutex_t counter_mutex;
pthread_cond_t count_threshhold;
uint master_wakeup;
pthread_mutex_t sleeper_mutex;
pthread_cond_t sleep_threshhold;

static char **defaults_argv;

char **primary_keys;
unsigned long long primary_keys_number_of;

static char *host= NULL, *opt_password= NULL, *user= NULL,
            *user_supplied_query= NULL,
            *user_supplied_pre_statements= NULL,
            *user_supplied_post_statements= NULL,
            *default_engine= NULL,
            *pre_system= NULL,
            *post_system= NULL,
            *opt_mysql_unix_port= NULL;
static char *opt_plugin_dir= 0, *opt_default_auth= 0;
static my_bool opt_secure_auth= TRUE;
static uint opt_enable_cleartext_plugin= 0;
static my_bool using_opt_enable_cleartext_plugin= 0;

const char *delimiter= "\n";

const char *create_schema_string= "mysqlslap";

static my_bool opt_preserve= TRUE, opt_no_drop= FALSE;
static my_bool debug_info_flag= 0, debug_check_flag= 0;
static my_bool opt_only_print= FALSE;
static my_bool opt_compress= FALSE, tty_password= FALSE,
               opt_silent= FALSE,
               auto_generate_sql_autoincrement= FALSE,
               auto_generate_sql_guid_primary= FALSE,
               auto_generate_sql= FALSE;
const char *auto_generate_sql_type= "mixed";

static unsigned long connect_flags= CLIENT_MULTI_RESULTS |
                                    CLIENT_MULTI_STATEMENTS |
                                    CLIENT_REMEMBER_OPTIONS;


static int verbose, delimiter_length;
static uint commit_rate;
static uint detach_rate;
const char *num_int_cols_opt;
const char *num_char_cols_opt;

/* Yes, we do set defaults here */
static unsigned int num_int_cols= 1;
static unsigned int num_char_cols= 1;
static unsigned int num_int_cols_index= 0; 
static unsigned int num_char_cols_index= 0;
static unsigned int iterations;
static uint my_end_arg= 0;
static char *default_charset= (char*) MYSQL_DEFAULT_CHARSET_NAME;
static ulonglong actual_queries= 0;
static ulonglong auto_actual_queries;
static ulonglong auto_generate_sql_unique_write_number;
static ulonglong auto_generate_sql_unique_query_number;
static unsigned int auto_generate_sql_secondary_indexes;
static ulonglong num_of_query;
static ulonglong auto_generate_sql_number;
const char *concurrency_str= NULL;
static char *create_string;
uint *concurrency;

const char *default_dbug_option="d:t:o,/tmp/mysqlslap.trace";
const char *opt_csv_str;
File csv_file;

static uint opt_protocol= 0;

static int get_options(int *argc,char ***argv);
static uint opt_mysql_port= 0;

static const char *load_default_groups[]= { "mysqlslap","client",0 };

typedef struct statement statement;

struct statement {
  char *string;
  size_t length;
  unsigned char type;
  char *option;
  size_t option_length;
  statement *next;
};

typedef struct option_string option_string;

struct option_string {
  char *string;
  size_t length;
  char *option;
  size_t option_length;
  option_string *next;
};

typedef struct stats stats;

struct stats {
  long int timing;
  uint users;
  unsigned long long rows;
};

typedef struct thread_context thread_context;

struct thread_context {
  statement *stmt;
  ulonglong limit;
};

typedef struct conclusions conclusions;

struct conclusions {
  char *engine;
  long int avg_timing;
  long int max_timing;
  long int min_timing;
  uint users;
  unsigned long long avg_rows;
  /* The following are not used yet */
  unsigned long long max_rows;
  unsigned long long min_rows;
};

static option_string *engine_options= NULL;
static statement *pre_statements= NULL; 
static statement *post_statements= NULL; 
static statement *create_statements= NULL, 
                 *query_statements= NULL;

/* Prototypes */
void print_conclusions(conclusions *con);
void print_conclusions_csv(conclusions *con);
void generate_stats(conclusions *con, option_string *eng, stats *sptr);
uint parse_comma(const char *string, uint **range);
uint parse_delimiter(const char *script, statement **stmt, char delm);
int parse_option(const char *origin, option_string **stmt, char delm);
static int drop_schema(MYSQL *mysql, const char *db);
uint get_random_string(char *buf);
static statement *build_table_string(void);
static statement *build_insert_string(void);
static statement *build_update_string(void);
static statement * build_select_string(my_bool key);
static int generate_primary_key_list(MYSQL *mysql, option_string *engine_stmt);
static int drop_primary_key_list(void);
static int create_schema(MYSQL *mysql, const char *db, statement *stmt, 
              option_string *engine_stmt);
static int run_scheduler(stats *sptr, statement *stmts, uint concur, 
                         ulonglong limit);
pthread_handler_t run_task(void *p);
void statement_cleanup(statement *stmt);
void option_cleanup(option_string *stmt);
void concurrency_loop(MYSQL *mysql, uint current, option_string *eptr);
static int run_statements(MYSQL *mysql, statement *stmt);
int slap_connect(MYSQL *mysql);
static int run_query(MYSQL *mysql, const char *query, int len);

static const char ALPHANUMERICS[]=
  "0123456789ABCDEFGHIJKLMNOPQRSTWXYZabcdefghijklmnopqrstuvwxyz";

#define ALPHANUMERICS_SIZE (sizeof(ALPHANUMERICS)-1)


static long int timedif(struct timeval a, struct timeval b)
{
    register int us, s;
 
    us = a.tv_usec - b.tv_usec;
    us /= 1000;
    s = a.tv_sec - b.tv_sec;
    s *= 1000;
    return s + us;
}

#ifdef __WIN__
static int gettimeofday(struct timeval *tp, void *tzp)
{
  unsigned int ticks;
  ticks= GetTickCount();
  tp->tv_usec= ticks*1000;
  tp->tv_sec= ticks/1000;

  return 0;
}
#endif

int main(int argc, char **argv)
{
  MYSQL mysql;
  option_string *eptr;

  MY_INIT(argv[0]);

  my_getopt_use_args_separator= TRUE;
  if (load_defaults("my",load_default_groups,&argc,&argv))
  {
    my_end(0);
    exit(1);
  }
  my_getopt_use_args_separator= FALSE;
  defaults_argv=argv;
  if (get_options(&argc,&argv))
  {
    free_defaults(defaults_argv);
    my_end(0);
    exit(1);
  }

  /* Seed the random number generator if we will be using it. */
  if (auto_generate_sql)
    srandom((uint)time(NULL));

  /* globals? Yes, so we only have to run strlen once */
  delimiter_length= strlen(delimiter);

  if (argc > 2)
  {
    fprintf(stderr,"%s: Too many arguments\n",my_progname);
    free_defaults(defaults_argv);
    my_end(0);
    exit(1);
  }
  mysql_init(&mysql);
  if (opt_compress)
    mysql_options(&mysql,MYSQL_OPT_COMPRESS,NullS);
#ifdef HAVE_OPENSSL
  if (opt_use_ssl)
  {
    mysql_ssl_set(&mysql, opt_ssl_key, opt_ssl_cert, opt_ssl_ca,
                  opt_ssl_capath, opt_ssl_cipher);
    mysql_options(&mysql, MYSQL_OPT_SSL_CRL, opt_ssl_crl);
    mysql_options(&mysql, MYSQL_OPT_SSL_CRLPATH, opt_ssl_crlpath);
  }
#endif
  if (opt_protocol)
    mysql_options(&mysql,MYSQL_OPT_PROTOCOL,(char*)&opt_protocol);
  if (!opt_secure_auth && slap_connect(&mysql))
    mysql_options(&mysql, MYSQL_SECURE_AUTH,(char*)&opt_secure_auth);
#ifdef HAVE_SMEM
  if (shared_memory_base_name)
    mysql_options(&mysql,MYSQL_SHARED_MEMORY_BASE_NAME,shared_memory_base_name);
#endif
  mysql_options(&mysql, MYSQL_SET_CHARSET_NAME, default_charset);

  if (opt_plugin_dir && *opt_plugin_dir)
    mysql_options(&mysql, MYSQL_PLUGIN_DIR, opt_plugin_dir);

  if (opt_default_auth && *opt_default_auth)
    mysql_options(&mysql, MYSQL_DEFAULT_AUTH, opt_default_auth);

  mysql_options(&mysql, MYSQL_OPT_CONNECT_ATTR_RESET, 0);
  mysql_options4(&mysql, MYSQL_OPT_CONNECT_ATTR_ADD,
                 "program_name", "mysqlslap");
  if (using_opt_enable_cleartext_plugin)
    mysql_options(&mysql, MYSQL_ENABLE_CLEARTEXT_PLUGIN, 
                  (char*) &opt_enable_cleartext_plugin);
  if (!opt_only_print) 
  {
    if (!(mysql_real_connect(&mysql, host, user, opt_password,
                             NULL, opt_mysql_port,
                             opt_mysql_unix_port, connect_flags)))
    {
      fprintf(stderr,"%s: Error when connecting to server: %s\n",
              my_progname,mysql_error(&mysql));
      free_defaults(defaults_argv);
      my_end(0);
      exit(1);
    }
  }

  pthread_mutex_init(&counter_mutex, NULL);
  pthread_cond_init(&count_threshhold, NULL);
  pthread_mutex_init(&sleeper_mutex, NULL);
  pthread_cond_init(&sleep_threshhold, NULL);

  /* Main iterations loop */
  eptr= engine_options;
  do
  {
    /* For the final stage we run whatever queries we were asked to run */
    uint *current;

    if (verbose >= 2)
      printf("Starting Concurrency Test\n");

    if (*concurrency)
    {
      for (current= concurrency; current && *current; current++)
        concurrency_loop(&mysql, *current, eptr);
    }
    else
    {
      uint infinite= 1;
      do {
        concurrency_loop(&mysql, infinite, eptr);
      }
      while (infinite++);
    }

    if (!opt_preserve)
      drop_schema(&mysql, create_schema_string);

  } while (eptr ? (eptr= eptr->next) : 0);

  pthread_mutex_destroy(&counter_mutex);
  pthread_cond_destroy(&count_threshhold);
  pthread_mutex_destroy(&sleeper_mutex);
  pthread_cond_destroy(&sleep_threshhold);

  if (!opt_only_print) 
    mysql_close(&mysql); /* Close & free connection */

  /* now free all the strings we created */
  my_free(opt_password);
  my_free(concurrency);

  statement_cleanup(create_statements);
  statement_cleanup(query_statements);
  statement_cleanup(pre_statements);
  statement_cleanup(post_statements);
  option_cleanup(engine_options);

#ifdef HAVE_SMEM
  my_free(shared_memory_base_name);
#endif
  free_defaults(defaults_argv);
  my_end(my_end_arg);

  return 0;
}

void concurrency_loop(MYSQL *mysql, uint current, option_string *eptr)
{
  unsigned int x;
  stats *head_sptr;
  stats *sptr;
  conclusions conclusion;
  unsigned long long client_limit;
  int sysret;

  head_sptr= (stats *)my_malloc(sizeof(stats) * iterations, 
                                MYF(MY_ZEROFILL|MY_FAE|MY_WME));

  memset(&conclusion, 0, sizeof(conclusions));

  if (auto_actual_queries)
    client_limit= auto_actual_queries;
  else if (num_of_query)
    client_limit=  num_of_query / current;
  else
    client_limit= actual_queries;

  for (x= 0, sptr= head_sptr; x < iterations; x++, sptr++)
  {
    /*
      We might not want to load any data, such as when we are calling
      a stored_procedure that doesn't use data, or we know we already have
      data in the table.
    */
    if (!opt_preserve)
      drop_schema(mysql, create_schema_string);

    /* First we create */
    if (create_statements)
      create_schema(mysql, create_schema_string, create_statements, eptr);

    /*
      If we generated GUID we need to build a list of them from creation that
      we can later use.
    */
    if (verbose >= 2)
      printf("Generating primary key list\n");
    if (auto_generate_sql_autoincrement || auto_generate_sql_guid_primary)
      generate_primary_key_list(mysql, eptr);

    if (commit_rate)
      run_query(mysql, "SET AUTOCOMMIT=0", strlen("SET AUTOCOMMIT=0"));

    if (pre_system)
      if ((sysret= system(pre_system)) != 0)
        fprintf(stderr, "Warning: Execution of pre_system option returned %d.\n", 
                sysret);

    /* 
      Pre statements are always run after all other logic so they can 
      correct/adjust any item that they want. 
    */
    if (pre_statements)
      run_statements(mysql, pre_statements);

    run_scheduler(sptr, query_statements, current, client_limit); 
    
    if (post_statements)
      run_statements(mysql, post_statements);

    if (post_system)
      if ((sysret= system(post_system)) != 0)
        fprintf(stderr, "Warning: Execution of post_system option returned %d.\n", 
                sysret);

    /* We are finished with this run */
    if (auto_generate_sql_autoincrement || auto_generate_sql_guid_primary)
      drop_primary_key_list();
  }

  if (verbose >= 2)
    printf("Generating stats\n");

  generate_stats(&conclusion, eptr, head_sptr);

  if (!opt_silent)
    print_conclusions(&conclusion);
  if (opt_csv_str)
    print_conclusions_csv(&conclusion);

  my_free(head_sptr);

}


static struct my_option my_long_options[] =
{
  {"help", '?', "Display this help and exit.", 0, 0, 0, GET_NO_ARG, NO_ARG,
    0, 0, 0, 0, 0, 0},
  {"auto-generate-sql", 'a',
    "Generate SQL where not supplied by file or command line.",
    &auto_generate_sql, &auto_generate_sql,
    0, GET_BOOL, NO_ARG, 0, 0, 0, 0, 0, 0},
  {"auto-generate-sql-add-autoincrement", OPT_SLAP_AUTO_GENERATE_ADD_AUTO,
    "Add an AUTO_INCREMENT column to auto-generated tables.",
    &auto_generate_sql_autoincrement,
    &auto_generate_sql_autoincrement,
    0, GET_BOOL, NO_ARG, 0, 0, 0, 0, 0, 0},
  {"auto-generate-sql-execute-number", OPT_SLAP_AUTO_GENERATE_EXECUTE_QUERIES,
    "Set this number to generate a set number of queries to run.",
    &auto_actual_queries, &auto_actual_queries,
    0, GET_ULL, REQUIRED_ARG, 0, 0, 0, 0, 0, 0},
  {"auto-generate-sql-guid-primary", OPT_SLAP_AUTO_GENERATE_GUID_PRIMARY,
    "Add GUID based primary keys to auto-generated tables.",
    &auto_generate_sql_guid_primary,
    &auto_generate_sql_guid_primary,
    0, GET_BOOL, NO_ARG, 0, 0, 0, 0, 0, 0},
  {"auto-generate-sql-load-type", OPT_SLAP_AUTO_GENERATE_SQL_LOAD_TYPE,
    "Specify test load type: mixed, update, write, key, or read; default is mixed.",
    &auto_generate_sql_type, &auto_generate_sql_type,
    0, GET_STR, REQUIRED_ARG, 0, 0, 0, 0, 0, 0},
  {"auto-generate-sql-secondary-indexes", 
    OPT_SLAP_AUTO_GENERATE_SECONDARY_INDEXES, 
    "Number of secondary indexes to add to auto-generated tables.",
    &auto_generate_sql_secondary_indexes,
    &auto_generate_sql_secondary_indexes, 0,
    GET_UINT, REQUIRED_ARG, 0, 0, 0, 0, 0, 0},
  {"auto-generate-sql-unique-query-number", 
    OPT_SLAP_AUTO_GENERATE_UNIQUE_QUERY_NUM,
    "Number of unique queries to generate for automatic tests.",
    &auto_generate_sql_unique_query_number,
    &auto_generate_sql_unique_query_number,
    0, GET_ULL, REQUIRED_ARG, 10, 0, 0, 0, 0, 0},
  {"auto-generate-sql-unique-write-number", 
    OPT_SLAP_AUTO_GENERATE_UNIQUE_WRITE_NUM,
    "Number of unique queries to generate for auto-generate-sql-write-number.",
    &auto_generate_sql_unique_write_number,
    &auto_generate_sql_unique_write_number,
    0, GET_ULL, REQUIRED_ARG, 10, 0, 0, 0, 0, 0},
  {"auto-generate-sql-write-number", OPT_SLAP_AUTO_GENERATE_WRITE_NUM,
    "Number of row inserts to perform for each thread (default is 100).",
    &auto_generate_sql_number, &auto_generate_sql_number,
    0, GET_ULL, REQUIRED_ARG, 100, 0, 0, 0, 0, 0},
  {"commit", OPT_SLAP_COMMIT, "Commit records every X number of statements.",
    &commit_rate, &commit_rate, 0, GET_UINT, REQUIRED_ARG,
    0, 0, 0, 0, 0, 0},
  {"compress", 'C', "Use compression in server/client protocol.",
    &opt_compress, &opt_compress, 0, GET_BOOL, NO_ARG, 0, 0, 0,
    0, 0, 0},
  {"concurrency", 'c', "Number of clients to simulate for query to run.",
    &concurrency_str, &concurrency_str, 0, GET_STR,
    REQUIRED_ARG, 0, 0, 0, 0, 0, 0},
  {"create", OPT_SLAP_CREATE_STRING, "File or string to use create tables.",
    &create_string, &create_string, 0, GET_STR, REQUIRED_ARG,
    0, 0, 0, 0, 0, 0},
  {"create-schema", OPT_CREATE_SLAP_SCHEMA, "Schema to run tests in.",
    &create_schema_string, &create_schema_string, 0, GET_STR, 
    REQUIRED_ARG, 0, 0, 0, 0, 0, 0},
  {"csv", OPT_SLAP_CSV,
	"Generate CSV output to named file or to stdout if no file is named.",
    NULL, NULL, 0, GET_STR, OPT_ARG, 0, 0, 0, 0, 0, 0},
#ifdef DBUG_OFF
  {"debug", '#', "This is a non-debug version. Catch this and exit.",
   0, 0, 0, GET_DISABLED, OPT_ARG, 0, 0, 0, 0, 0, 0},
#else
  {"debug", '#', "Output debug log. Often this is 'd:t:o,filename'.",
    &default_dbug_option, &default_dbug_option, 0, GET_STR,
    OPT_ARG, 0, 0, 0, 0, 0, 0},
#endif
  {"debug-check", OPT_DEBUG_CHECK, "Check memory and open file usage at exit.",
   &debug_check_flag, &debug_check_flag, 0,
   GET_BOOL, NO_ARG, 0, 0, 0, 0, 0, 0},
  {"debug-info", 'T', "Print some debug info at exit.", &debug_info_flag,
   &debug_info_flag, 0, GET_BOOL, NO_ARG, 0, 0, 0, 0, 0, 0},
  {"default_auth", OPT_DEFAULT_AUTH,
   "Default authentication client-side plugin to use.",
   &opt_default_auth, &opt_default_auth, 0,
   GET_STR, REQUIRED_ARG, 0, 0, 0, 0, 0, 0},
  {"delimiter", 'F',
    "Delimiter to use in SQL statements supplied in file or command line.",
    &delimiter, &delimiter, 0, GET_STR, REQUIRED_ARG,
    0, 0, 0, 0, 0, 0},
  {"detach", OPT_SLAP_DETACH,
    "Detach (close and reopen) connections after X number of requests.",
    &detach_rate, &detach_rate, 0, GET_UINT, REQUIRED_ARG, 
    0, 0, 0, 0, 0, 0},
  {"enable_cleartext_plugin", OPT_ENABLE_CLEARTEXT_PLUGIN, 
    "Enable/disable the clear text authentication plugin.",
   &opt_enable_cleartext_plugin, &opt_enable_cleartext_plugin, 
   0, GET_BOOL, OPT_ARG, 0, 0, 0, 0, 0, 0},
  {"engine", 'e', "Storage engine to use for creating the table.",
    &default_engine, &default_engine, 0,
    GET_STR, REQUIRED_ARG, 0, 0, 0, 0, 0, 0},
  {"host", 'h', "Connect to host.", &host, &host, 0, GET_STR,
    REQUIRED_ARG, 0, 0, 0, 0, 0, 0},
  {"iterations", 'i', "Number of times to run the tests.", &iterations,
    &iterations, 0, GET_UINT, REQUIRED_ARG, 1, 0, 0, 0, 0, 0},
  {"no-drop", OPT_SLAP_NO_DROP, "Do not drop the schema after the test.",
   &opt_no_drop, &opt_no_drop, 0, GET_BOOL, NO_ARG, 0, 0, 0, 0, 0, 0},
  {"number-char-cols", 'x', 
    "Number of VARCHAR columns to create in table if specifying --auto-generate-sql.",
    &num_char_cols_opt, &num_char_cols_opt, 0, GET_STR, REQUIRED_ARG,
    0, 0, 0, 0, 0, 0},
  {"number-int-cols", 'y', 
    "Number of INT columns to create in table if specifying --auto-generate-sql.",
    &num_int_cols_opt, &num_int_cols_opt, 0, GET_STR, REQUIRED_ARG, 
    0, 0, 0, 0, 0, 0},
  {"number-of-queries", OPT_MYSQL_NUMBER_OF_QUERY, 
    "Limit each client to this number of queries (this is not exact).",
    &num_of_query, &num_of_query, 0,
    GET_ULL, REQUIRED_ARG, 0, 0, 0, 0, 0, 0},
  {"only-print", OPT_MYSQL_ONLY_PRINT,
    "Do not connect to the databases, but instead print out what would have "
     "been done.",
    &opt_only_print, &opt_only_print, 0, GET_BOOL,  NO_ARG,
    0, 0, 0, 0, 0, 0},
  {"password", 'p',
    "Password to use when connecting to server. If password is not given it's "
      "asked from the tty.", 0, 0, 0, GET_PASSWORD, OPT_ARG, 0, 0, 0, 0, 0, 0},
#ifdef __WIN__
  {"pipe", 'W', "Use named pipes to connect to server.", 0, 0, 0, GET_NO_ARG,
    NO_ARG, 0, 0, 0, 0, 0, 0},
#endif
  {"plugin_dir", OPT_PLUGIN_DIR, "Directory for client-side plugins.",
   &opt_plugin_dir, &opt_plugin_dir, 0,
   GET_STR, REQUIRED_ARG, 0, 0, 0, 0, 0, 0},
  {"port", 'P', "Port number to use for connection.", &opt_mysql_port,
    &opt_mysql_port, 0, GET_UINT, REQUIRED_ARG, MYSQL_PORT, 0, 0, 0, 0,
    0},
  {"post-query", OPT_SLAP_POST_QUERY,
    "Query to run or file containing query to execute after tests have completed.",
    &user_supplied_post_statements, &user_supplied_post_statements,
    0, GET_STR, REQUIRED_ARG, 0, 0, 0, 0, 0, 0},
  {"post-system", OPT_SLAP_POST_SYSTEM,
    "system() string to execute after tests have completed.",
    &post_system, &post_system,
    0, GET_STR, REQUIRED_ARG, 0, 0, 0, 0, 0, 0},
  {"pre-query", OPT_SLAP_PRE_QUERY, 
    "Query to run or file containing query to execute before running tests.",
    &user_supplied_pre_statements, &user_supplied_pre_statements,
    0, GET_STR, REQUIRED_ARG, 0, 0, 0, 0, 0, 0},
  {"pre-system", OPT_SLAP_PRE_SYSTEM, 
    "system() string to execute before running tests.",
    &pre_system, &pre_system,
    0, GET_STR, REQUIRED_ARG, 0, 0, 0, 0, 0, 0},
  {"protocol", OPT_MYSQL_PROTOCOL,
    "The protocol to use for connection (tcp, socket, pipe, memory).",
    0, 0, 0, GET_STR,  REQUIRED_ARG, 0, 0, 0, 0, 0, 0},
  {"query", 'q', "Query to run or file containing query to run.",
    &user_supplied_query, &user_supplied_query,
    0, GET_STR, REQUIRED_ARG, 0, 0, 0, 0, 0, 0},
  {"secure-auth", OPT_SECURE_AUTH, "Refuse client connecting to server if it"
    " uses old (pre-4.1.1) protocol.", &opt_secure_auth,
    &opt_secure_auth, 0, GET_BOOL, NO_ARG, 1, 0, 0, 0, 0, 0},
#ifdef HAVE_SMEM
  {"shared-memory-base-name", OPT_SHARED_MEMORY_BASE_NAME,
    "Base name of shared memory.", &shared_memory_base_name,
    &shared_memory_base_name, 0, GET_STR_ALLOC, REQUIRED_ARG,
    0, 0, 0, 0, 0, 0},
#endif
  {"silent", 's', "Run program in silent mode - no output.",
    &opt_silent, &opt_silent, 0, GET_BOOL,  NO_ARG,
    0, 0, 0, 0, 0, 0},
  {"socket", 'S', "The socket file to use for connection.",
    &opt_mysql_unix_port, &opt_mysql_unix_port, 0, GET_STR,
    REQUIRED_ARG, 0, 0, 0, 0, 0, 0},
#include <sslopt-longopts.h>
#ifndef DONT_ALLOW_USER_CHANGE
  {"user", 'u', "User for login if not current user.", &user,
    &user, 0, GET_STR, REQUIRED_ARG, 0, 0, 0, 0, 0, 0},
#endif
  {"verbose", 'v',
   "More verbose output; you can use this multiple times to get even more "
   "verbose output.", &verbose, &verbose, 0, GET_NO_ARG, NO_ARG,
   0, 0, 0, 0, 0, 0},
  {"version", 'V', "Output version information and exit.", 0, 0, 0,
   GET_NO_ARG, NO_ARG, 0, 0, 0, 0, 0, 0},
  {0, 0, 0, 0, 0, 0, GET_NO_ARG, NO_ARG, 0, 0, 0, 0, 0, 0}
};


static void print_version(void)
{
  printf("%s  Ver %s Distrib %s, for %s (%s)\n",my_progname, SLAP_VERSION,
         MYSQL_SERVER_VERSION,SYSTEM_TYPE,MACHINE_TYPE);
}


static void usage(void)
{
  print_version();
  puts(ORACLE_WELCOME_COPYRIGHT_NOTICE("2005"));
  puts("Run a query multiple times against the server.\n");
  printf("Usage: %s [OPTIONS]\n",my_progname);
  print_defaults("my",load_default_groups);
  my_print_help(my_long_options);
}


static my_bool
get_one_option(int optid, const struct my_option *opt __attribute__((unused)),
               char *argument)
{
  DBUG_ENTER("get_one_option");
  switch(optid) {
  case 'v':
    verbose++;
    break;
  case 'p':
    if (argument == disabled_my_option)
      argument= (char*) "";			/* Don't require password */
    if (argument)
    {
      char *start= argument;
      my_free(opt_password);
      opt_password= my_strdup(argument,MYF(MY_FAE));
      while (*argument) *argument++= 'x';		/* Destroy argument */
      if (*start)
        start[1]= 0;				/* Cut length of argument */
      tty_password= 0;
    }
    else
      tty_password= 1;
    break;
  case 'W':
#ifdef __WIN__
    opt_protocol= MYSQL_PROTOCOL_PIPE;
#endif
    break;
  case OPT_MYSQL_PROTOCOL:
    opt_protocol= find_type_or_exit(argument, &sql_protocol_typelib,
                                    opt->name);
    break;
  case '#':
    DBUG_PUSH(argument ? argument : default_dbug_option);
    debug_check_flag= 1;
    break;
  case OPT_SLAP_CSV:
    if (!argument)
      argument= (char *)"-"; /* use stdout */
    opt_csv_str= argument;
    break;
#include <sslopt-case.h>
  case 'V':
    print_version();
    exit(0);
    break;
  case '?':
  case 'I':					/* Info */
    usage();
    exit(0);
  case OPT_ENABLE_CLEARTEXT_PLUGIN:
    using_opt_enable_cleartext_plugin= TRUE;
    break;
  }
  DBUG_RETURN(0);
}


uint
get_random_string(char *buf)
{
  char *buf_ptr= buf;
  int x;
  DBUG_ENTER("get_random_string");
  for (x= RAND_STRING_SIZE; x > 0; x--)
    *buf_ptr++= ALPHANUMERICS[random() % ALPHANUMERICS_SIZE];
  DBUG_RETURN(buf_ptr - buf);
}


/*
  build_table_string

  This function builds a create table query if the user opts to not supply
  a file or string containing a create table statement
*/
static statement *
build_table_string(void)
{
  char       buf[HUGE_STRING_LENGTH];
  unsigned int        col_count;
  statement *ptr;
  DYNAMIC_STRING table_string;
  DBUG_ENTER("build_table_string");

  DBUG_PRINT("info", ("num int cols %u num char cols %u",
                      num_int_cols, num_char_cols));

  init_dynamic_string(&table_string, "", 1024, 1024);

  dynstr_append(&table_string, "CREATE TABLE `t1` (");

  if (auto_generate_sql_autoincrement)
  {
    dynstr_append(&table_string, "id serial");

    if (num_int_cols || num_char_cols)
      dynstr_append(&table_string, ",");
  }

  if (auto_generate_sql_guid_primary)
  {
    dynstr_append(&table_string, "id varchar(32) primary key");

    if (num_int_cols || num_char_cols || auto_generate_sql_guid_primary)
      dynstr_append(&table_string, ",");
  }

  if (auto_generate_sql_secondary_indexes)
  {
    unsigned int count;

    for (count= 0; count < auto_generate_sql_secondary_indexes; count++)
    {
      if (count) /* Except for the first pass we add a comma */
        dynstr_append(&table_string, ",");

      if (snprintf(buf, HUGE_STRING_LENGTH, "id%d varchar(32) unique key", count) 
          > HUGE_STRING_LENGTH)
      {
        fprintf(stderr, "Memory Allocation error in create table\n");
        exit(1);
      }
      dynstr_append(&table_string, buf);
    }

    if (num_int_cols || num_char_cols)
      dynstr_append(&table_string, ",");
  }

  if (num_int_cols)
    for (col_count= 1; col_count <= num_int_cols; col_count++)
    {
      if (num_int_cols_index)
      {
        if (snprintf(buf, HUGE_STRING_LENGTH, "intcol%d INT(32), INDEX(intcol%d)", 
                     col_count, col_count) > HUGE_STRING_LENGTH)
        {
          fprintf(stderr, "Memory Allocation error in create table\n");
          exit(1);
        }
      }
      else
      {
        if (snprintf(buf, HUGE_STRING_LENGTH, "intcol%d INT(32) ", col_count) 
            > HUGE_STRING_LENGTH)
        {
          fprintf(stderr, "Memory Allocation error in create table\n");
          exit(1);
        }
      }
      dynstr_append(&table_string, buf);

      if (col_count < num_int_cols || num_char_cols > 0)
        dynstr_append(&table_string, ",");
    }

  if (num_char_cols)
    for (col_count= 1; col_count <= num_char_cols; col_count++)
    {
      if (num_char_cols_index)
      {
        if (snprintf(buf, HUGE_STRING_LENGTH, 
                     "charcol%d VARCHAR(128), INDEX(charcol%d) ", 
                     col_count, col_count) > HUGE_STRING_LENGTH)
        {
          fprintf(stderr, "Memory Allocation error in creating table\n");
          exit(1);
        }
      }
      else
      {
        if (snprintf(buf, HUGE_STRING_LENGTH, "charcol%d VARCHAR(128)", 
                     col_count) > HUGE_STRING_LENGTH)
        {
          fprintf(stderr, "Memory Allocation error in creating table\n");
          exit(1);
        }
      }
      dynstr_append(&table_string, buf);

      if (col_count < num_char_cols)
        dynstr_append(&table_string, ",");
    }

  dynstr_append(&table_string, ")");
  ptr= (statement *)my_malloc(sizeof(statement), 
                              MYF(MY_ZEROFILL|MY_FAE|MY_WME));
  ptr->string = (char *)my_malloc(table_string.length+1,
                                  MYF(MY_ZEROFILL|MY_FAE|MY_WME));
  ptr->length= table_string.length+1;
  ptr->type= CREATE_TABLE_TYPE;
  strmov(ptr->string, table_string.str);
  dynstr_free(&table_string);
  DBUG_RETURN(ptr);
}

/*
  build_update_string()

  This function builds insert statements when the user opts to not supply
  an insert file or string containing insert data
*/
static statement *
build_update_string(void)
{
  char       buf[HUGE_STRING_LENGTH];
  unsigned int        col_count;
  statement *ptr;
  DYNAMIC_STRING update_string;
  DBUG_ENTER("build_update_string");

  init_dynamic_string(&update_string, "", 1024, 1024);

  dynstr_append(&update_string, "UPDATE t1 SET ");

  if (num_int_cols)
    for (col_count= 1; col_count <= num_int_cols; col_count++)
    {
      if (snprintf(buf, HUGE_STRING_LENGTH, "intcol%d = %ld", col_count, 
                   random()) > HUGE_STRING_LENGTH)
      {
        fprintf(stderr, "Memory Allocation error in creating update\n");
        exit(1);
      }
      dynstr_append(&update_string, buf);

      if (col_count < num_int_cols || num_char_cols > 0)
        dynstr_append_mem(&update_string, ",", 1);
    }

  if (num_char_cols)
    for (col_count= 1; col_count <= num_char_cols; col_count++)
    {
      char rand_buffer[RAND_STRING_SIZE];
      int buf_len= get_random_string(rand_buffer);

      if (snprintf(buf, HUGE_STRING_LENGTH, "charcol%d = '%.*s'", col_count, 
                   buf_len, rand_buffer) 
          > HUGE_STRING_LENGTH)
      {
        fprintf(stderr, "Memory Allocation error in creating update\n");
        exit(1);
      }
      dynstr_append(&update_string, buf);

      if (col_count < num_char_cols)
        dynstr_append_mem(&update_string, ",", 1);
    }

  if (auto_generate_sql_autoincrement || auto_generate_sql_guid_primary)
    dynstr_append(&update_string, " WHERE id = ");


  ptr= (statement *)my_malloc(sizeof(statement), 
                              MYF(MY_ZEROFILL|MY_FAE|MY_WME));

  ptr->string= (char *)my_malloc(update_string.length + 1,
                                  MYF(MY_ZEROFILL|MY_FAE|MY_WME));
  ptr->length= update_string.length+1;
  if (auto_generate_sql_autoincrement || auto_generate_sql_guid_primary)
    ptr->type= UPDATE_TYPE_REQUIRES_PREFIX ;
  else
    ptr->type= UPDATE_TYPE;
  strmov(ptr->string, update_string.str);
  dynstr_free(&update_string);
  DBUG_RETURN(ptr);
}


/*
  build_insert_string()

  This function builds insert statements when the user opts to not supply
  an insert file or string containing insert data
*/
static statement *
build_insert_string(void)
{
  char       buf[HUGE_STRING_LENGTH];
  unsigned int        col_count;
  statement *ptr;
  DYNAMIC_STRING insert_string;
  DBUG_ENTER("build_insert_string");

  init_dynamic_string(&insert_string, "", 1024, 1024);

  dynstr_append(&insert_string, "INSERT INTO t1 VALUES (");

  if (auto_generate_sql_autoincrement)
  {
    dynstr_append(&insert_string, "NULL");

    if (num_int_cols || num_char_cols)
      dynstr_append(&insert_string, ",");
  }

  if (auto_generate_sql_guid_primary)
  {
    dynstr_append(&insert_string, "uuid()");

    if (num_int_cols || num_char_cols)
      dynstr_append(&insert_string, ",");
  }

  if (auto_generate_sql_secondary_indexes)
  {
    unsigned int count;

    for (count= 0; count < auto_generate_sql_secondary_indexes; count++)
    {
      if (count) /* Except for the first pass we add a comma */
        dynstr_append(&insert_string, ",");

      dynstr_append(&insert_string, "uuid()");
    }

    if (num_int_cols || num_char_cols)
      dynstr_append(&insert_string, ",");
  }

  if (num_int_cols)
    for (col_count= 1; col_count <= num_int_cols; col_count++)
    {
      if (snprintf(buf, HUGE_STRING_LENGTH, "%ld", random()) > HUGE_STRING_LENGTH)
      {
        fprintf(stderr, "Memory Allocation error in creating insert\n");
        exit(1);
      }
      dynstr_append(&insert_string, buf);

      if (col_count < num_int_cols || num_char_cols > 0)
        dynstr_append_mem(&insert_string, ",", 1);
    }

  if (num_char_cols)
    for (col_count= 1; col_count <= num_char_cols; col_count++)
    {
      int buf_len= get_random_string(buf);
      dynstr_append_mem(&insert_string, "'", 1);
      dynstr_append_mem(&insert_string, buf, buf_len);
      dynstr_append_mem(&insert_string, "'", 1);

      if (col_count < num_char_cols)
        dynstr_append_mem(&insert_string, ",", 1);
    }

  dynstr_append_mem(&insert_string, ")", 1);

  ptr= (statement *)my_malloc(sizeof(statement),
                              MYF(MY_ZEROFILL|MY_FAE|MY_WME));
  ptr->string= (char *)my_malloc(insert_string.length + 1,
                              MYF(MY_ZEROFILL|MY_FAE|MY_WME));
  ptr->length= insert_string.length+1;
  ptr->type= INSERT_TYPE;
  strmov(ptr->string, insert_string.str);
  dynstr_free(&insert_string);
  DBUG_RETURN(ptr);
}


/*
  build_select_string()

  This function builds a query if the user opts to not supply a query
  statement or file containing a query statement
*/
static statement *
build_select_string(my_bool key)
{
  char       buf[HUGE_STRING_LENGTH];
  unsigned int        col_count;
  statement *ptr;
  static DYNAMIC_STRING query_string;
  DBUG_ENTER("build_select_string");

  init_dynamic_string(&query_string, "", 1024, 1024);

  dynstr_append_mem(&query_string, "SELECT ", 7);
  for (col_count= 1; col_count <= num_int_cols; col_count++)
  {
    if (snprintf(buf, HUGE_STRING_LENGTH, "intcol%d", col_count) 
        > HUGE_STRING_LENGTH)
    {
      fprintf(stderr, "Memory Allocation error in creating select\n");
      exit(1);
    }
    dynstr_append(&query_string, buf);

    if (col_count < num_int_cols || num_char_cols > 0)
      dynstr_append_mem(&query_string, ",", 1);

  }
  for (col_count= 1; col_count <= num_char_cols; col_count++)
  {
    if (snprintf(buf, HUGE_STRING_LENGTH, "charcol%d", col_count)
        > HUGE_STRING_LENGTH)
    {
      fprintf(stderr, "Memory Allocation error in creating select\n");
      exit(1);
    }
    dynstr_append(&query_string, buf);

    if (col_count < num_char_cols)
      dynstr_append_mem(&query_string, ",", 1);

  }
  dynstr_append(&query_string, " FROM t1");

  if ((key) && 
      (auto_generate_sql_autoincrement || auto_generate_sql_guid_primary))
    dynstr_append(&query_string, " WHERE id = ");

  ptr= (statement *)my_malloc(sizeof(statement),
                              MYF(MY_ZEROFILL|MY_FAE|MY_WME));
  ptr->string= (char *)my_malloc(query_string.length + 1,
                              MYF(MY_ZEROFILL|MY_FAE|MY_WME));
  ptr->length= query_string.length+1;
  if ((key) && 
      (auto_generate_sql_autoincrement || auto_generate_sql_guid_primary))
    ptr->type= SELECT_TYPE_REQUIRES_PREFIX;
  else
    ptr->type= SELECT_TYPE;
  strmov(ptr->string, query_string.str);
  dynstr_free(&query_string);
  DBUG_RETURN(ptr);
}

static int
get_options(int *argc,char ***argv)
{
  int ho_error;
  char *tmp_string;
  MY_STAT sbuf;  /* Stat information for the data file */

  DBUG_ENTER("get_options");
  if ((ho_error= handle_options(argc, argv, my_long_options, get_one_option)))
    exit(ho_error);
  if (debug_info_flag)
    my_end_arg= MY_CHECK_ERROR | MY_GIVE_INFO;
  if (debug_check_flag)
    my_end_arg= MY_CHECK_ERROR;

  if (!user)
    user= (char *)"root";

  /*
    If something is created and --no-drop is not specified, we drop the
    schema.
  */
  if (!opt_no_drop && (create_string || auto_generate_sql))
    opt_preserve= FALSE;

  if (auto_generate_sql && (create_string || user_supplied_query))
  {
      fprintf(stderr,
              "%s: Can't use --auto-generate-sql when create and query strings are specified!\n",
              my_progname);
      exit(1);
  }

  if (auto_generate_sql && auto_generate_sql_guid_primary && 
      auto_generate_sql_autoincrement)
  {
      fprintf(stderr,
              "%s: Either auto-generate-sql-guid-primary or auto-generate-sql-add-autoincrement can be used!\n",
              my_progname);
      exit(1);
  }

  /* 
    We are testing to make sure that if someone specified a key search
    that we actually added a key!
  */
  if (auto_generate_sql && auto_generate_sql_type[0] == 'k')
    if ( auto_generate_sql_autoincrement == FALSE &&
         auto_generate_sql_guid_primary == FALSE)
    {
      fprintf(stderr,
              "%s: Can't perform key test without a primary key!\n",
              my_progname);
      exit(1);
    }



  if (auto_generate_sql && num_of_query && auto_actual_queries)
  {
      fprintf(stderr,
              "%s: Either auto-generate-sql-execute-number or number-of-queries can be used!\n",
              my_progname);
      exit(1);
  }

  parse_comma(concurrency_str ? concurrency_str : "1", &concurrency);

  if (opt_csv_str)
  {
    opt_silent= TRUE;
    
    if (opt_csv_str[0] == '-')
    {
      csv_file= my_fileno(stdout);
    }
    else
    {
      if ((csv_file= my_open(opt_csv_str, O_CREAT|O_WRONLY|O_APPEND, MYF(0)))
          == -1)
      {
        fprintf(stderr,"%s: Could not open csv file: %sn\n",
                my_progname, opt_csv_str);
        exit(1);
      }
    }
  }

  if (opt_only_print)
    opt_silent= TRUE;

  if (num_int_cols_opt)
  {
    option_string *str;
    if(parse_option(num_int_cols_opt, &str, ',') == -1)
    {
      fprintf(stderr, "Invalid value specified for the option "
              "'number-int-cols'\n");
      option_cleanup(str);
      return 1;
    }
    num_int_cols= atoi(str->string);
    if (str->option)
      num_int_cols_index= atoi(str->option);
    option_cleanup(str);
  }

  if (num_char_cols_opt)
  {
    option_string *str;
    if(parse_option(num_char_cols_opt, &str, ',') == -1)
    {
      fprintf(stderr, "Invalid value specified for the option "
              "'number-char-cols'\n");
      option_cleanup(str);
      return 1;
    }
    num_char_cols= atoi(str->string);
    if (str->option)
      num_char_cols_index= atoi(str->option);
    else
      num_char_cols_index= 0;
    option_cleanup(str);
  }


  if (auto_generate_sql)
  {
    unsigned long long x= 0;
    statement *ptr_statement;

    if (verbose >= 2)
      printf("Building Create Statements for Auto\n");

    create_statements= build_table_string();
    /* 
      Pre-populate table 
    */
    for (ptr_statement= create_statements, x= 0; 
         x < auto_generate_sql_unique_write_number; 
         x++, ptr_statement= ptr_statement->next)
    {
      ptr_statement->next= build_insert_string();
    }

    if (verbose >= 2)
      printf("Building Query Statements for Auto\n");

    if (auto_generate_sql_type[0] == 'r')
    {
      if (verbose >= 2)
        printf("Generating SELECT Statements for Auto\n");

      query_statements= build_select_string(FALSE);
      for (ptr_statement= query_statements, x= 0; 
           x < auto_generate_sql_unique_query_number; 
           x++, ptr_statement= ptr_statement->next)
      {
        ptr_statement->next= build_select_string(FALSE);
      }
    }
    else if (auto_generate_sql_type[0] == 'k')
    {
      if (verbose >= 2)
        printf("Generating SELECT for keys Statements for Auto\n");

      query_statements= build_select_string(TRUE);
      for (ptr_statement= query_statements, x= 0; 
           x < auto_generate_sql_unique_query_number; 
           x++, ptr_statement= ptr_statement->next)
      {
        ptr_statement->next= build_select_string(TRUE);
      }
    }
    else if (auto_generate_sql_type[0] == 'w')
    {
      /*
        We generate a number of strings in case the engine is 
        Archive (since strings which were identical one after another
        would be too easily optimized).
      */
      if (verbose >= 2)
        printf("Generating INSERT Statements for Auto\n");
      query_statements= build_insert_string();
      for (ptr_statement= query_statements, x= 0; 
           x < auto_generate_sql_unique_query_number; 
           x++, ptr_statement= ptr_statement->next)
      {
        ptr_statement->next= build_insert_string();
      }
    }
    else if (auto_generate_sql_type[0] == 'u')
    {
      query_statements= build_update_string();
      for (ptr_statement= query_statements, x= 0; 
           x < auto_generate_sql_unique_query_number; 
           x++, ptr_statement= ptr_statement->next)
      {
          ptr_statement->next= build_update_string();
      }
    }
    else /* Mixed mode is default */
    {
      int coin= 0;

      query_statements= build_insert_string();
      /* 
        This logic should be extended to do a more mixed load,
        at the moment it results in "every other".
      */
      for (ptr_statement= query_statements, x= 0; 
           x < auto_generate_sql_unique_query_number; 
           x++, ptr_statement= ptr_statement->next)
      {
        if (coin)
        {
          ptr_statement->next= build_insert_string();
          coin= 0;
        }
        else
        {
          ptr_statement->next= build_select_string(TRUE);
          coin= 1;
        }
      }
    }
  }
  else
  {
    if (create_string && my_stat(create_string, &sbuf, MYF(0)))
    {
      File data_file;
      if (!MY_S_ISREG(sbuf.st_mode))
      {
        fprintf(stderr,"%s: Create file was not a regular file\n",
                my_progname);
        exit(1);
      }
      if ((data_file= my_open(create_string, O_RDWR, MYF(0))) == -1)
      {
        fprintf(stderr,"%s: Could not open create file\n", my_progname);
        exit(1);
      }
      tmp_string= (char *)my_malloc(sbuf.st_size + 1,
                              MYF(MY_ZEROFILL|MY_FAE|MY_WME));
      my_read(data_file, (uchar*) tmp_string, sbuf.st_size, MYF(0));
      tmp_string[sbuf.st_size]= '\0';
      my_close(data_file,MYF(0));
      parse_delimiter(tmp_string, &create_statements, delimiter[0]);
      my_free(tmp_string);
    }
    else if (create_string)
    {
        parse_delimiter(create_string, &create_statements, delimiter[0]);
    }

    if (user_supplied_query && my_stat(user_supplied_query, &sbuf, MYF(0)))
    {
      File data_file;
      if (!MY_S_ISREG(sbuf.st_mode))
      {
        fprintf(stderr,"%s: User query supplied file was not a regular file\n",
                my_progname);
        exit(1);
      }
      if ((data_file= my_open(user_supplied_query, O_RDWR, MYF(0))) == -1)
      {
        fprintf(stderr,"%s: Could not open query supplied file\n", my_progname);
        exit(1);
      }
      tmp_string= (char *)my_malloc(sbuf.st_size + 1,
                                    MYF(MY_ZEROFILL|MY_FAE|MY_WME));
      my_read(data_file, (uchar*) tmp_string, sbuf.st_size, MYF(0));
      tmp_string[sbuf.st_size]= '\0';
      my_close(data_file,MYF(0));
      if (user_supplied_query)
        actual_queries= parse_delimiter(tmp_string, &query_statements,
                                        delimiter[0]);
      my_free(tmp_string);
    } 
    else if (user_supplied_query)
    {
        actual_queries= parse_delimiter(user_supplied_query, &query_statements,
                                        delimiter[0]);
    }
  }

  if (user_supplied_pre_statements && my_stat(user_supplied_pre_statements, &sbuf, MYF(0)))
  {
    File data_file;
    if (!MY_S_ISREG(sbuf.st_mode))
    {
      fprintf(stderr,"%s: User query supplied file was not a regular file\n",
              my_progname);
      exit(1);
    }
    if ((data_file= my_open(user_supplied_pre_statements, O_RDWR, MYF(0))) == -1)
    {
      fprintf(stderr,"%s: Could not open query supplied file\n", my_progname);
      exit(1);
    }
    tmp_string= (char *)my_malloc(sbuf.st_size + 1,
                                  MYF(MY_ZEROFILL|MY_FAE|MY_WME));
    my_read(data_file, (uchar*) tmp_string, sbuf.st_size, MYF(0));
    tmp_string[sbuf.st_size]= '\0';
    my_close(data_file,MYF(0));
    if (user_supplied_pre_statements)
      (void)parse_delimiter(tmp_string, &pre_statements,
                            delimiter[0]);
    my_free(tmp_string);
  } 
  else if (user_supplied_pre_statements)
  {
    (void)parse_delimiter(user_supplied_pre_statements,
                          &pre_statements,
                          delimiter[0]);
  }

  if (user_supplied_post_statements && my_stat(user_supplied_post_statements, &sbuf, MYF(0)))
  {
    File data_file;
    if (!MY_S_ISREG(sbuf.st_mode))
    {
      fprintf(stderr,"%s: User query supplied file was not a regular file\n",
              my_progname);
      exit(1);
    }
    if ((data_file= my_open(user_supplied_post_statements, O_RDWR, MYF(0))) == -1)
    {
      fprintf(stderr,"%s: Could not open query supplied file\n", my_progname);
      exit(1);
    }
    tmp_string= (char *)my_malloc(sbuf.st_size + 1,
                                  MYF(MY_ZEROFILL|MY_FAE|MY_WME));
    my_read(data_file, (uchar*) tmp_string, sbuf.st_size, MYF(0));
    tmp_string[sbuf.st_size]= '\0';
    my_close(data_file,MYF(0));
    if (user_supplied_post_statements)
      (void)parse_delimiter(tmp_string, &post_statements,
                            delimiter[0]);
    my_free(tmp_string);
  } 
  else if (user_supplied_post_statements)
  {
    (void)parse_delimiter(user_supplied_post_statements, &post_statements,
                          delimiter[0]);
  }

  if (verbose >= 2)
    printf("Parsing engines to use.\n");

  if (default_engine)
  {
    if(parse_option(default_engine, &engine_options, ',') == -1)
    {
      fprintf(stderr, "Invalid value specified for the option 'engine'\n");
      return 1;
    }
  }

  if (tty_password)
    opt_password= get_tty_password(NullS);
  DBUG_RETURN(0);
}


static int run_query(MYSQL *mysql, const char *query, int len)
{
  if (opt_only_print)
  {
    printf("%.*s;\n", len, query);
    return 0;
  }

  if (verbose >= 3)
    printf("%.*s;\n", len, query);
  return mysql_real_query(mysql, query, len);
}


static int
generate_primary_key_list(MYSQL *mysql, option_string *engine_stmt)
{
  MYSQL_RES *result;
  MYSQL_ROW row;
  unsigned long long counter;
  DBUG_ENTER("generate_primary_key_list");

  /* 
    Blackhole is a special case, this allows us to test the upper end 
    of the server during load runs.
  */
  if (opt_only_print || (engine_stmt && 
                         strstr(engine_stmt->string, "blackhole")))
  {
    primary_keys_number_of= 1;
    primary_keys= (char **)my_malloc((uint)(sizeof(char *) * 
                                            primary_keys_number_of), 
                                    MYF(MY_ZEROFILL|MY_FAE|MY_WME));
    /* Yes, we strdup a const string to simplify the interface */
    primary_keys[0]= my_strdup("796c4422-1d94-102a-9d6d-00e0812d", MYF(0)); 
  }
  else
  {
    if (run_query(mysql, "SELECT id from t1", strlen("SELECT id from t1")))
    {
      fprintf(stderr,"%s: Cannot select GUID primary keys. (%s)\n", my_progname,
              mysql_error(mysql));
      exit(1);
    }

    if (!(result= mysql_store_result(mysql)))
    {
      fprintf(stderr, "%s: Error when storing result: %d %s\n",
              my_progname, mysql_errno(mysql), mysql_error(mysql));
      exit(1);
    }
    primary_keys_number_of= mysql_num_rows(result);

    /* So why check this? Blackhole :) */
    if (primary_keys_number_of)
    {
      /*
        We create the structure and loop and create the items.
      */
      primary_keys= (char **)my_malloc((uint)(sizeof(char *) * 
                                              primary_keys_number_of), 
                                       MYF(MY_ZEROFILL|MY_FAE|MY_WME));
      row= mysql_fetch_row(result);
      for (counter= 0; counter < primary_keys_number_of; 
           counter++, row= mysql_fetch_row(result))
        primary_keys[counter]= my_strdup(row[0], MYF(0));
    }

    mysql_free_result(result);
  }

  DBUG_RETURN(0);
}

static int
drop_primary_key_list(void)
{
  unsigned long long counter;

  if (primary_keys_number_of)
  {
    for (counter= 0; counter < primary_keys_number_of; counter++)
      my_free(primary_keys[counter]);

    my_free(primary_keys);
  }

  return 0;
}

static int
create_schema(MYSQL *mysql, const char *db, statement *stmt, 
              option_string *engine_stmt)
{
  char query[HUGE_STRING_LENGTH];
  statement *ptr;
  statement *after_create;
  int len;
  ulonglong count;
  DBUG_ENTER("create_schema");

  len= snprintf(query, HUGE_STRING_LENGTH, "CREATE SCHEMA `%s`", db);

  if (verbose >= 2)
    printf("Loading Pre-data\n");

  if (run_query(mysql, query, len))
  {
    fprintf(stderr,"%s: Cannot create schema %s : %s\n", my_progname, db,
            mysql_error(mysql));
    exit(1);
  }

  if (opt_only_print)
  {
    printf("use %s;\n", db);
  }
  else
  {
    if (verbose >= 3)
      printf("%s;\n", query);

    if (mysql_select_db(mysql,  db))
    {
      fprintf(stderr,"%s: Cannot select schema '%s': %s\n",my_progname, db,
              mysql_error(mysql));
      exit(1);
    }
  }

  if (engine_stmt)
  {
    len= snprintf(query, HUGE_STRING_LENGTH, "set storage_engine=`%s`",
                  engine_stmt->string);
    if (run_query(mysql, query, len))
    {
      fprintf(stderr,"%s: Cannot set default engine: %s\n", my_progname,
              mysql_error(mysql));
      exit(1);
    }
  }

  count= 0;
  after_create= stmt;

limit_not_met:
  for (ptr= after_create; ptr && ptr->length; ptr= ptr->next, count++)
  {
    if (auto_generate_sql && ( auto_generate_sql_number == count))
      break;

    if (engine_stmt && engine_stmt->option && ptr->type == CREATE_TABLE_TYPE)
    {
      char buffer[HUGE_STRING_LENGTH];

      snprintf(buffer, HUGE_STRING_LENGTH, "%s %s", ptr->string, 
               engine_stmt->option);
      if (run_query(mysql, buffer, strlen(buffer)))
      {
        fprintf(stderr,"%s: Cannot run query %.*s ERROR : %s\n",
                my_progname, (uint)ptr->length, ptr->string, mysql_error(mysql));
        exit(1);
      }
    }
    else
    {
      if (run_query(mysql, ptr->string, ptr->length))
      {
        fprintf(stderr,"%s: Cannot run query %.*s ERROR : %s\n",
                my_progname, (uint)ptr->length, ptr->string, mysql_error(mysql));
        exit(1);
      }
    }
  }

  if (auto_generate_sql && (auto_generate_sql_number > count ))
  {
    /* Special case for auto create, we don't want to create tables twice */
    after_create= stmt->next;
    goto limit_not_met;
  }

  DBUG_RETURN(0);
}

static int
drop_schema(MYSQL *mysql, const char *db)
{
  char query[HUGE_STRING_LENGTH];
  int len;
  DBUG_ENTER("drop_schema");
  len= snprintf(query, HUGE_STRING_LENGTH, "DROP SCHEMA IF EXISTS `%s`", db);

  if (run_query(mysql, query, len))
  {
    fprintf(stderr,"%s: Cannot drop database '%s' ERROR : %s\n",
            my_progname, db, mysql_error(mysql));
    exit(1);
  }



  DBUG_RETURN(0);
}

static int
run_statements(MYSQL *mysql, statement *stmt) 
{
  statement *ptr;
  MYSQL_RES *result;
  DBUG_ENTER("run_statements");

  for (ptr= stmt; ptr && ptr->length; ptr= ptr->next)
  {
    if (run_query(mysql, ptr->string, ptr->length))
    {
      fprintf(stderr,"%s: Cannot run query %.*s ERROR : %s\n",
              my_progname, (uint)ptr->length, ptr->string, mysql_error(mysql));
      exit(1);
    }
    if (mysql_field_count(mysql))
    {
      result= mysql_store_result(mysql);
      mysql_free_result(result);
    }
  }

  DBUG_RETURN(0);
}

static int
run_scheduler(stats *sptr, statement *stmts, uint concur, ulonglong limit)
{
  uint x;
  struct timeval start_time, end_time;
  thread_context con;
  pthread_t mainthread;            /* Thread descriptor */
  pthread_attr_t attr;          /* Thread attributes */
  DBUG_ENTER("run_scheduler");

  con.stmt= stmts;
  con.limit= limit;

  pthread_attr_init(&attr);
  pthread_attr_setdetachstate(&attr,
		  PTHREAD_CREATE_DETACHED);

  pthread_mutex_lock(&counter_mutex);
  thread_counter= 0;

  pthread_mutex_lock(&sleeper_mutex);
  master_wakeup= 1;
  pthread_mutex_unlock(&sleeper_mutex);
  for (x= 0; x < concur; x++)
  {
    /* now you create the thread */
    if (pthread_create(&mainthread, &attr, run_task, 
                       (void *)&con) != 0)
    {
      fprintf(stderr,"%s: Could not create thread\n",
              my_progname);
      exit(0);
    }
    thread_counter++;
  }
  pthread_mutex_unlock(&counter_mutex);
  pthread_attr_destroy(&attr);

  pthread_mutex_lock(&sleeper_mutex);
  master_wakeup= 0;
  pthread_mutex_unlock(&sleeper_mutex);
  pthread_cond_broadcast(&sleep_threshhold);

  gettimeofday(&start_time, NULL);

  /*
    We loop until we know that all children have cleaned up.
  */
  pthread_mutex_lock(&counter_mutex);
  while (thread_counter)
  {
    struct timespec abstime;

    set_timespec(abstime, 3);
    pthread_cond_timedwait(&count_threshhold, &counter_mutex, &abstime);
  }
  pthread_mutex_unlock(&counter_mutex);

  gettimeofday(&end_time, NULL);


  sptr->timing= timedif(end_time, start_time);
  sptr->users= concur;
  sptr->rows= limit;

  DBUG_RETURN(0);
}


pthread_handler_t run_task(void *p)
{
  ulonglong counter= 0, queries;
  ulonglong detach_counter;
  unsigned int commit_counter;
  MYSQL *mysql;
  MYSQL_RES *result;
  MYSQL_ROW row;
  statement *ptr;
  thread_context *con= (thread_context *)p;

  DBUG_ENTER("run_task");
  DBUG_PRINT("info", ("task script \"%s\"", con->stmt ? con->stmt->string : ""));

  pthread_mutex_lock(&sleeper_mutex);
  while (master_wakeup)
  {
    pthread_cond_wait(&sleep_threshhold, &sleeper_mutex);
  }
  pthread_mutex_unlock(&sleeper_mutex);

  if (!(mysql= mysql_init(NULL)))
  {
    fprintf(stderr,"%s: mysql_init() failed ERROR : %s\n",
            my_progname, mysql_error(mysql));
    exit(0);
  }

  if (mysql_thread_init())
  {
    fprintf(stderr,"%s: mysql_thread_init() failed ERROR : %s\n",
            my_progname, mysql_error(mysql));
    exit(0);
  }

  DBUG_PRINT("info", ("trying to connect to host %s as user %s", host, user));

  if (!opt_only_print)
  {
    if (slap_connect(mysql))
      goto end;
  }

  DBUG_PRINT("info", ("connected."));
  if (verbose >= 3)
    printf("connected!\n");
  queries= 0;

  commit_counter= 0;
  if (commit_rate)
    run_query(mysql, "SET AUTOCOMMIT=0", strlen("SET AUTOCOMMIT=0"));

limit_not_met:
    for (ptr= con->stmt, detach_counter= 0; 
         ptr && ptr->length; 
         ptr= ptr->next, detach_counter++)
    {
      if (!opt_only_print && detach_rate && !(detach_counter % detach_rate))
      {
        mysql_close(mysql);

        if (!(mysql= mysql_init(NULL)))
        {
          fprintf(stderr,"%s: mysql_init() failed ERROR : %s\n",
                  my_progname, mysql_error(mysql));
          exit(0);
        }

        if (slap_connect(mysql))
          goto end;
      }

      /* 
        We have to execute differently based on query type. This should become a function.
      */
      if ((ptr->type == UPDATE_TYPE_REQUIRES_PREFIX) ||
          (ptr->type == SELECT_TYPE_REQUIRES_PREFIX))
      {
        int length;
        unsigned int key_val;
        char *key;
        char buffer[HUGE_STRING_LENGTH];

        /* 
          This should only happen if some sort of new engine was
          implemented that didn't properly handle UPDATEs.

          Just in case someone runs this under an experimental engine we don't
          want a crash so the if() is placed here.
        */
        DBUG_ASSERT(primary_keys_number_of);
        if (primary_keys_number_of)
        {
          key_val= (unsigned int)(random() % primary_keys_number_of);
          key= primary_keys[key_val];

          DBUG_ASSERT(key);

          length= snprintf(buffer, HUGE_STRING_LENGTH, "%.*s '%s'", 
                           (int)ptr->length, ptr->string, key);

          if (run_query(mysql, buffer, length))
          {
            fprintf(stderr,"%s: Cannot run query %.*s ERROR : %s\n",
                    my_progname, (uint)length, buffer, mysql_error(mysql));
            exit(0);
          }
        }
      }
      else
      {
        if (run_query(mysql, ptr->string, ptr->length))
        {
          fprintf(stderr,"%s: Cannot run query %.*s ERROR : %s\n",
                  my_progname, (uint)ptr->length, ptr->string, mysql_error(mysql));
          exit(0);
        }
      }

      do
      {
        if (mysql_field_count(mysql))
        {
          if (!(result= mysql_store_result(mysql)))
            fprintf(stderr, "%s: Error when storing result: %d %s\n",
                    my_progname, mysql_errno(mysql), mysql_error(mysql));
          else
          {
            while ((row= mysql_fetch_row(result)))
              counter++;
            mysql_free_result(result);
          }
        }
      } while(mysql_next_result(mysql) == 0);
      queries++;

      if (commit_rate && (++commit_counter == commit_rate))
      {
        commit_counter= 0;
        run_query(mysql, "COMMIT", strlen("COMMIT"));
      }

      if (con->limit && queries == con->limit)
        goto end;
    }

    if (con->limit && queries < con->limit)
      goto limit_not_met;

end:
  if (commit_rate)
    run_query(mysql, "COMMIT", strlen("COMMIT"));

  if (!opt_only_print) 
    mysql_close(mysql);

  mysql_thread_end();

  pthread_mutex_lock(&counter_mutex);
  thread_counter--;
  pthread_cond_signal(&count_threshhold);
  pthread_mutex_unlock(&counter_mutex);

  DBUG_RETURN(0);
}

int
parse_option(const char *origin, option_string **stmt, char delm)
{
  char *retstr;
  char *ptr= (char *)origin;
  option_string **sptr= stmt;
  option_string *tmp;
  size_t length= strlen(origin);
  uint count= 0; /* We know that there is always one */

  for (tmp= *sptr= (option_string *)my_malloc(sizeof(option_string),
                                          MYF(MY_ZEROFILL|MY_FAE|MY_WME));
       (retstr= strchr(ptr, delm)); 
       tmp->next=  (option_string *)my_malloc(sizeof(option_string),
                                          MYF(MY_ZEROFILL|MY_FAE|MY_WME)),
       tmp= tmp->next)
  {
    char buffer[HUGE_STRING_LENGTH];
    char *buffer_ptr;

    /*
      Return an error if the length of the any of the comma seprated value
      exceeds HUGE_STRING_LENGTH.
    */
    if ((size_t)(retstr - ptr) > HUGE_STRING_LENGTH)
      return -1;

    count++;
    strncpy(buffer, ptr, (size_t)(retstr - ptr));
    if ((buffer_ptr= strchr(buffer, ':')))
    {
      char *option_ptr;

      tmp->length= (size_t)(buffer_ptr - buffer);
      tmp->string= my_strndup(ptr, (uint)tmp->length, MYF(MY_FAE));

      option_ptr= ptr + 1 + tmp->length;

      /* Move past the : and the first string */
      tmp->option_length= (size_t)(retstr - option_ptr);
      tmp->option= my_strndup(option_ptr, (uint)tmp->option_length,
                              MYF(MY_FAE));
    }
    else
    {
      tmp->string= my_strndup(ptr, (size_t)(retstr - ptr), MYF(MY_FAE));
      tmp->length= (size_t)(retstr - ptr);
    }

    ptr+= retstr - ptr + 1;
    if (isspace(*ptr))
      ptr++;
    count++;
  }

  if (ptr != origin+length)
  {
    char *origin_ptr;

    /*
      Return an error if the length of the any of the comma seprated value
      exceeds HUGE_STRING_LENGTH.
    */
    if (strlen(ptr) > HUGE_STRING_LENGTH)
      return -1;

    if ((origin_ptr= strchr(ptr, ':')))
    {
      char *option_ptr;

      tmp->length= (size_t)(origin_ptr - ptr);
      tmp->string= my_strndup(origin, tmp->length, MYF(MY_FAE));

      option_ptr= (char *)ptr + 1 + tmp->length;

      /* Move past the : and the first string */
      tmp->option_length= strlen(option_ptr);
      tmp->option= my_strndup(option_ptr, tmp->option_length,
                              MYF(MY_FAE));
    }
    else
    {
      tmp->length= strlen(ptr);
      tmp->string= my_strndup(ptr, tmp->length, MYF(MY_FAE));
    }

    count++;
  }

  return count;
}


uint
parse_delimiter(const char *script, statement **stmt, char delm)
{
  char *retstr;
  char *ptr= (char *)script;
  statement **sptr= stmt;
  statement *tmp;
  uint length= strlen(script);
  uint count= 0; /* We know that there is always one */

  for (tmp= *sptr= (statement *)my_malloc(sizeof(statement),
                                          MYF(MY_ZEROFILL|MY_FAE|MY_WME));
       (retstr= strchr(ptr, delm)); 
       tmp->next=  (statement *)my_malloc(sizeof(statement),
                                          MYF(MY_ZEROFILL|MY_FAE|MY_WME)),
       tmp= tmp->next)
  {
    count++;
    tmp->string= my_strndup(ptr, (uint)(retstr - ptr), MYF(MY_FAE));
    tmp->length= (size_t)(retstr - ptr);
    ptr+= retstr - ptr + 1;
    if (isspace(*ptr))
      ptr++;
  }

  if (ptr != script+length)
  {
    tmp->string= my_strndup(ptr, (uint)((script + length) - ptr), 
                                       MYF(MY_FAE));
    tmp->length= (size_t)((script + length) - ptr);
    count++;
  }

  return count;
}


uint
parse_comma(const char *string, uint **range)
{
  uint count= 1,x; /* We know that there is always one */
  char *retstr;
  char *ptr= (char *)string;
  uint *nptr;

  for (;*ptr; ptr++)
    if (*ptr == ',') count++;
  
  /* One extra spot for the NULL */
  nptr= *range= (uint *)my_malloc(sizeof(uint) * (count + 1), 
                                  MYF(MY_ZEROFILL|MY_FAE|MY_WME));

  ptr= (char *)string;
  x= 0;
  while ((retstr= strchr(ptr,',')))
  {
    nptr[x++]= atoi(ptr);
    ptr+= retstr - ptr + 1;
  }
  nptr[x++]= atoi(ptr);

  return count;
}

void
print_conclusions(conclusions *con)
{
  printf("Benchmark\n");
  if (con->engine)
    printf("\tRunning for engine %s\n", con->engine);
  printf("\tAverage number of seconds to run all queries: %ld.%03ld seconds\n",
                    con->avg_timing / 1000, con->avg_timing % 1000);
  printf("\tMinimum number of seconds to run all queries: %ld.%03ld seconds\n",
                    con->min_timing / 1000, con->min_timing % 1000);
  printf("\tMaximum number of seconds to run all queries: %ld.%03ld seconds\n",
                    con->max_timing / 1000, con->max_timing % 1000);
  printf("\tNumber of clients running queries: %d\n", con->users);
  printf("\tAverage number of queries per client: %llu\n", con->avg_rows); 
  printf("\n");
}

void
print_conclusions_csv(conclusions *con)
{
  char buffer[HUGE_STRING_LENGTH];
  const char *ptr= auto_generate_sql_type ? auto_generate_sql_type : "query";
  snprintf(buffer, HUGE_STRING_LENGTH, 
           "%s,%s,%ld.%03ld,%ld.%03ld,%ld.%03ld,%d,%llu\n",
           con->engine ? con->engine : "", /* Storage engine we ran against */
           ptr, /* Load type */
           con->avg_timing / 1000, con->avg_timing % 1000, /* Time to load */
           con->min_timing / 1000, con->min_timing % 1000, /* Min time */
           con->max_timing / 1000, con->max_timing % 1000, /* Max time */
           con->users, /* Children used */
           con->avg_rows  /* Queries run */
          );
  my_write(csv_file, (uchar*) buffer, (uint)strlen(buffer), MYF(0));
}

void
generate_stats(conclusions *con, option_string *eng, stats *sptr)
{
  stats *ptr;
  unsigned int x;

  con->min_timing= sptr->timing; 
  con->max_timing= sptr->timing;
  con->min_rows= sptr->rows;
  con->max_rows= sptr->rows;
  
  /* At the moment we assume uniform */
  con->users= sptr->users;
  con->avg_rows= sptr->rows;
  
  /* With no next, we know it is the last element that was malloced */
  for (ptr= sptr, x= 0; x < iterations; ptr++, x++)
  {
    con->avg_timing+= ptr->timing;

    if (ptr->timing > con->max_timing)
      con->max_timing= ptr->timing;
    if (ptr->timing < con->min_timing)
      con->min_timing= ptr->timing;
  }
  con->avg_timing= con->avg_timing/iterations;

  if (eng && eng->string)
    con->engine= eng->string;
  else
    con->engine= NULL;
}

void
option_cleanup(option_string *stmt)
{
  option_string *ptr, *nptr;
  if (!stmt)
    return;

  for (ptr= stmt; ptr; ptr= nptr)
  {
    nptr= ptr->next;
    my_free(ptr->string);
    my_free(ptr->option);
    my_free(ptr);
  }
}

void
statement_cleanup(statement *stmt)
{
  statement *ptr, *nptr;
  if (!stmt)
    return;

  for (ptr= stmt; ptr; ptr= nptr)
  {
    nptr= ptr->next;
    my_free(ptr->string);
    my_free(ptr);
  }
}


int 
slap_connect(MYSQL *mysql)
{
  /* Connect to server */
  static ulong connection_retry_sleep= 100000; /* Microseconds */
  int x, connect_error= 1;
  for (x= 0; x < 10; x++)
  {
    if (mysql_real_connect(mysql, host, user, opt_password,
                           create_schema_string,
                           opt_mysql_port,
                           opt_mysql_unix_port,
                           connect_flags))
    {
      /* Connect suceeded */
      connect_error= 0;
      break;
    }
    my_sleep(connection_retry_sleep);
  }
  if (connect_error)
  {
    fprintf(stderr,"%s: Error when connecting to server: %d %s\n",
            my_progname, mysql_errno(mysql), mysql_error(mysql));
    return 1;
  }

  return 0;
}<|MERGE_RESOLUTION|>--- conflicted
+++ resolved
@@ -1,9 +1,5 @@
 /*
-<<<<<<< HEAD
-   Copyright (c) 2005, 2014, Oracle and/or its affiliates. All rights reserved.
-=======
    Copyright (c) 2005, 2015, Oracle and/or its affiliates. All rights reserved.
->>>>>>> 95cb8c1d
 
    This program is free software; you can redistribute it and/or modify
    it under the terms of the GNU General Public License as published by
@@ -149,8 +145,8 @@
 const char *auto_generate_sql_type= "mixed";
 
 static unsigned long connect_flags= CLIENT_MULTI_RESULTS |
-                                    CLIENT_MULTI_STATEMENTS |
-                                    CLIENT_REMEMBER_OPTIONS;
+                                    CLIENT_MULTI_STATEMENTS |
+                                    CLIENT_REMEMBER_OPTIONS;
 
 
 static int verbose, delimiter_length;
