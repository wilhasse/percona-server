--- conflicted
+++ resolved
@@ -109,13 +109,10 @@
   OPT_CONNECTION_SERVER_ID,
   OPT_TLS_VERSION,
   OPT_SSL_MODE,
-<<<<<<< HEAD
-  /* Add new option above this */
-=======
   OPT_ENABLE_COMPRESSED_COLUMNS,
   OPT_ENABLE_COMPRESSED_COLUMNS_WITH_DICTIONARIES,
   OPT_DROP_COMPRESSION_DICTIONARY,
->>>>>>> 35d5d3fa
+  /* Add new option above this */
   OPT_MAX_CLIENT_OPTION
 };
 
