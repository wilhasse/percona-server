/*
   Copyright (c) 2000, 2017, Oracle and/or its affiliates. All rights reserved.

   This program is free software; you can redistribute it and/or modify
   it under the terms of the GNU General Public License as published by
   the Free Software Foundation; version 2 of the License.

   This program is distributed in the hope that it will be useful,
   but WITHOUT ANY WARRANTY; without even the implied warranty of
   MERCHANTABILITY or FITNESS FOR A PARTICULAR PURPOSE.  See the
   GNU General Public License for more details.

   You should have received a copy of the GNU General Public License
   along with this program; if not, write to the Free Software
   Foundation, Inc., 51 Franklin Street, Fifth Floor, Boston, MA 02110-1301, USA
*/

/* mysqldump.c  - Dump a tables contents and format to an ASCII file
**
** The author's original notes follow :-
**
** AUTHOR: Igor Romanenko (igor@frog.kiev.ua)
** DATE:   December 3, 1994
** WARRANTY: None, expressed, impressed, implied
**          or other
** STATUS: Public domain
** Adapted and optimized for MySQL by
** Michael Widenius, Sinisa Milivojevic, Jani Tolonen
** -w --where added 9/10/98 by Jim Faucette
** slave code by David Saez Padros <david@ols.es>
** master/autocommit code by Brian Aker <brian@tangent.org>
** SSL by
** Andrei Errapart <andreie@no.spam.ee>
** TÃµnu Samuel  <tonu@please.do.not.remove.this.spam.ee>
** XML by Gary Huntress <ghuntress@mediaone.net> 10/10/01, cleaned up
** and adapted to mysqldump 05/11/01 by Jani Tolonen
** Added --single-transaction option 06/06/2002 by Peter Zaitsev
** 10 Jun 2003: SET NAMES and --no-set-names by Alexander Barkov
*/

#define DUMP_VERSION "10.13"

#include <my_global.h>
#include <my_sys.h>
#include <my_user.h>
#include <m_string.h>
#include <m_ctype.h>
#include <hash.h>
#include <stdarg.h>
#include <my_list.h>

#include "client_priv.h"
#include "my_default.h"
#include "mysql.h"
#include "mysql_version.h"
#include "mysqld_error.h"

#include <welcome_copyright_notice.h> /* ORACLE_WELCOME_COPYRIGHT_NOTICE */

/* Exit codes */

#define EX_USAGE 1
#define EX_MYSQLERR 2
#define EX_CONSCHECK 3
#define EX_EOM 4
#define EX_EOF 5 /* ferror for output file was got */
#define EX_ILLEGAL_TABLE 6

/* index into 'show fields from table' */

#define SHOW_FIELDNAME  0
#define SHOW_TYPE  1
#define SHOW_NULL  2
#define SHOW_DEFAULT  4
#define SHOW_EXTRA  5

/* Size of buffer for dump's select query */
#define QUERY_LENGTH 1536

/* Size of comment buffer. */
#define COMMENT_LENGTH 2048

/* ignore table flags */
#define IGNORE_NONE 0x00 /* no ignore */
#define IGNORE_DATA 0x01 /* don't dump data for this table */

/* Chars needed to store LONGLONG, excluding trailing '\0'. */
#define LONGLONG_LEN 20

typedef enum {
  KEY_TYPE_NONE,
  KEY_TYPE_PRIMARY,
  KEY_TYPE_UNIQUE,
  KEY_TYPE_NON_UNIQUE,
  KEY_TYPE_CONSTRAINT
} key_type_t;

/* Maximum number of fields per table */
#define MAX_FIELDS 4000

static void add_load_option(DYNAMIC_STRING *str, const char *option,
                             const char *option_value);
static ulong find_set(TYPELIB *lib, const char *x, size_t length,
                      char **err_pos, uint *err_len);
static char *alloc_query_str(size_t size);

static void field_escape(DYNAMIC_STRING* in, const char *from);
static my_bool  verbose= 0, opt_no_create_info= 0, opt_no_data= 0,
                quick= 1, extended_insert= 1,
                lock_tables= 1, opt_force= 0, flush_logs= 0,
                flush_privileges= 0,
                opt_drop=1,opt_keywords=0,opt_lock=1,opt_compress=0,
                create_options=1,opt_quoted=0,opt_databases=0,
                opt_alldbs=0,opt_create_db=0,opt_lock_all_tables=0,
                opt_set_charset=0, opt_dump_date=1,
                opt_autocommit=0,opt_disable_keys=1,opt_xml=0,
                opt_delete_master_logs=0, tty_password=0,
                opt_single_transaction=0, opt_comments= 0, opt_compact= 0,
                opt_hex_blob=0, opt_order_by_primary=0, opt_ignore=0,
                opt_complete_insert= 0, opt_drop_database= 0,
                opt_replace_into= 0,
                opt_dump_triggers= 0, opt_routines=0, opt_tz_utc=1,
                opt_slave_apply= 0, 
                opt_include_master_host_port= 0,
                opt_events= 0, opt_comments_used= 0,
                opt_alltspcs=0, opt_notspcs= 0, opt_drop_trigger= 0,
                opt_secure_auth= TRUE,
                opt_compressed_columns= 0,
                opt_compressed_columns_with_dictionaries= 0,
                opt_drop_compression_dictionary= 1,
                opt_order_by_primary_desc= 0;

static my_bool insert_pat_inited= 0, debug_info_flag= 0, debug_check_flag= 0;
static ulong opt_max_allowed_packet, opt_net_buffer_length;
static MYSQL mysql_connection,*mysql=0;
static DYNAMIC_STRING insert_pat;
static char  *opt_password=0,*current_user=0,
             *current_host=0,*path=0,*fields_terminated=0,
             *lines_terminated=0, *enclosed=0, *opt_enclosed=0, *escaped=0,
             *where=0, *order_by=0,
             *opt_compatible_mode_str= 0,
             *err_ptr= 0, *opt_ignore_error= 0,
             *log_error_file= NULL;
static char **defaults_argv= 0;
static char compatible_mode_normal_str[255];
/* Server supports character_set_results session variable? */
static my_bool server_supports_switching_charsets= TRUE;
static ulong opt_compatible_mode= 0;
#define MYSQL_OPT_MASTER_DATA_EFFECTIVE_SQL 1
#define MYSQL_OPT_MASTER_DATA_COMMENTED_SQL 2
#define MYSQL_OPT_SLAVE_DATA_EFFECTIVE_SQL 1
#define MYSQL_OPT_SLAVE_DATA_COMMENTED_SQL 2
static uint opt_enable_cleartext_plugin= 0;
static my_bool using_opt_enable_cleartext_plugin= 0;
static uint opt_mysql_port= 0, opt_master_data;
static uint opt_slave_data;
static uint my_end_arg;
static char * opt_mysql_unix_port=0;
static char *opt_bind_addr = NULL;
static int   first_error=0;
static uint opt_lock_for_backup= 0;
#include <sslopt-vars.h>
FILE *md_result_file= 0;
FILE *stderror_file=0;

const char *set_gtid_purged_mode_names[]=
{"OFF", "AUTO", "ON", NullS};
static TYPELIB set_gtid_purged_mode_typelib=
               {array_elements(set_gtid_purged_mode_names) -1, "",
                set_gtid_purged_mode_names, NULL};
static enum enum_set_gtid_purged_mode {
  SET_GTID_PURGED_OFF= 0,
  SET_GTID_PURGED_AUTO =1,
  SET_GTID_PURGED_ON=2
} opt_set_gtid_purged_mode= SET_GTID_PURGED_AUTO;

#if defined (_WIN32) && !defined (EMBEDDED_LIBRARY)
static char *shared_memory_base_name=0;
#endif
static uint opt_protocol= 0;
static char *opt_plugin_dir= 0, *opt_default_auth= 0;

DYNAMIC_ARRAY ignore_error;
static int parse_ignore_error();

static my_bool opt_innodb_optimize_keys= FALSE;

/*
Dynamic_string wrapper functions. In this file use these
wrappers, they will terminate the process if there is
an allocation failure.
*/
static void init_dynamic_string_checked(DYNAMIC_STRING *str, const char *init_str,
			    size_t init_alloc, size_t alloc_increment);
static void dynstr_append_checked(DYNAMIC_STRING* dest, const char* src);
static void dynstr_set_checked(DYNAMIC_STRING *str, const char *init_str);
static void dynstr_append_mem_checked(DYNAMIC_STRING *str, const char *append,
			  size_t length);
static void dynstr_realloc_checked(DYNAMIC_STRING *str, size_t additional_size);
/*
  Constant for detection of default value of default_charset.
  If default_charset is equal to mysql_universal_client_charset, then
  it is the default value which assigned at the very beginning of main().
*/
static const char *mysql_universal_client_charset=
  MYSQL_UNIVERSAL_CLIENT_CHARSET;
static char *default_charset;
static CHARSET_INFO *charset_info= &my_charset_latin1;
const char *default_dbug_option="d:t:o,/tmp/mysqldump.trace";
/* have we seen any VIEWs during table scanning? */
my_bool seen_views= 0;
const char *compatible_mode_names[]=
{
  "MYSQL323", "MYSQL40", "POSTGRESQL", "ORACLE", "MSSQL", "DB2",
  "MAXDB", "NO_KEY_OPTIONS", "NO_TABLE_OPTIONS", "NO_FIELD_OPTIONS",
  "ANSI",
  NullS
};
#define MASK_ANSI_QUOTES \
(\
 (1<<2)  | /* POSTGRESQL */\
 (1<<3)  | /* ORACLE     */\
 (1<<4)  | /* MSSQL      */\
 (1<<5)  | /* DB2        */\
 (1<<6)  | /* MAXDB      */\
 (1<<10)   /* ANSI       */\
)
TYPELIB compatible_mode_typelib= {array_elements(compatible_mode_names) - 1,
                                  "", compatible_mode_names, NULL};

HASH ignore_table;
static HASH processed_compression_dictionaries;

static LIST *skipped_keys_list = NULL;
static LIST *alter_constraints_list = NULL;

static struct my_option my_long_options[] =
{
  {"all-databases", 'A',
   "Dump all the databases. This will be same as --databases with all databases selected.",
   &opt_alldbs, &opt_alldbs, 0, GET_BOOL, NO_ARG, 0, 0, 0, 0,
   0, 0},
  {"all-tablespaces", 'Y',
   "Dump all the tablespaces.",
   &opt_alltspcs, &opt_alltspcs, 0, GET_BOOL, NO_ARG, 0, 0, 0, 0,
   0, 0},
  {"no-tablespaces", 'y',
   "Do not dump any tablespace information.",
   &opt_notspcs, &opt_notspcs, 0, GET_BOOL, NO_ARG, 0, 0, 0, 0,
   0, 0},
  {"add-drop-database", OPT_DROP_DATABASE, "Add a DROP DATABASE before each create.",
   &opt_drop_database, &opt_drop_database, 0, GET_BOOL, NO_ARG, 0, 0, 0, 0, 0,
   0},
  {"add-drop-table", OPT_DROP, "Add a DROP TABLE before each create.",
   &opt_drop, &opt_drop, 0, GET_BOOL, NO_ARG, 1, 0, 0, 0, 0,
   0},
  {"add-drop-trigger", 0, "Add a DROP TRIGGER before each create.",
   &opt_drop_trigger, &opt_drop_trigger, 0, GET_BOOL, NO_ARG, 0, 0, 0, 0, 0,
   0},
  {"add-locks", OPT_LOCKS, "Add locks around INSERT statements.",
   &opt_lock, &opt_lock, 0, GET_BOOL, NO_ARG, 1, 0, 0, 0, 0,
   0},
  {"allow-keywords", OPT_KEYWORDS,
   "Allow creation of column names that are keywords.", &opt_keywords,
   &opt_keywords, 0, GET_BOOL, NO_ARG, 0, 0, 0, 0, 0, 0},
  {"apply-slave-statements", OPT_MYSQLDUMP_SLAVE_APPLY,
   "Adds 'STOP SLAVE' prior to 'CHANGE MASTER' and 'START SLAVE' to bottom of dump.",
   &opt_slave_apply, &opt_slave_apply, 0, GET_BOOL, NO_ARG,
   0, 0, 0, 0, 0, 0},
  {"lock-for-backup", OPT_LOCK_FOR_BACKUP, "Use lightweight metadata locks "
   "to block updates to non-transactional tables and DDL to all tables. "
   "This works only with --single-transaction, otherwise this option is "
   "automatically converted to --lock-all-tables.", &opt_lock_for_backup,
   &opt_lock_for_backup, 0, GET_BOOL, NO_ARG, 0, 0, 0, 0, 0, 0},
  {"bind-address", 0, "IP address to bind to.",
   (uchar**) &opt_bind_addr, (uchar**) &opt_bind_addr, 0, GET_STR,
   REQUIRED_ARG, 0, 0, 0, 0, 0, 0},
  {"character-sets-dir", OPT_CHARSETS_DIR,
   "Directory for character set files.", &charsets_dir,
   &charsets_dir, 0, GET_STR, REQUIRED_ARG, 0, 0, 0, 0, 0, 0},
  {"comments", 'i', "Write additional information.",
   &opt_comments, &opt_comments, 0, GET_BOOL, NO_ARG,
   1, 0, 0, 0, 0, 0},
  {"compatible", OPT_COMPATIBLE,
   "Change the dump to be compatible with a given mode. By default tables "
   "are dumped in a format optimized for MySQL. Legal modes are: ansi, "
   "mysql323, mysql40, postgresql, oracle, mssql, db2, maxdb, no_key_options, "
   "no_table_options, no_field_options. One can use several modes separated "
   "by commas. Note: Requires MySQL server version 4.1.0 or higher. "
   "This option is ignored with earlier server versions.",
   &opt_compatible_mode_str, &opt_compatible_mode_str, 0,
   GET_STR, REQUIRED_ARG, 0, 0, 0, 0, 0, 0},
  {"compact", OPT_COMPACT,
   "Give less verbose output (useful for debugging). Disables structure "
   "comments and header/footer constructs.  Enables options --skip-add-"
   "drop-table --skip-add-locks --skip-comments --skip-disable-keys "
   "--skip-set-charset.",
   &opt_compact, &opt_compact, 0, GET_BOOL, NO_ARG, 0, 0, 0, 0, 0, 0},
  {"complete-insert", 'c', "Use complete insert statements.",
   &opt_complete_insert, &opt_complete_insert, 0, GET_BOOL,
   NO_ARG, 0, 0, 0, 0, 0, 0},
  {"compress", 'C', "Use compression in server/client protocol.",
   &opt_compress, &opt_compress, 0, GET_BOOL, NO_ARG, 0, 0, 0,
   0, 0, 0},
  {"create-options", 'a',
   "Include all MySQL specific create options.",
   &create_options, &create_options, 0, GET_BOOL, NO_ARG, 1,
   0, 0, 0, 0, 0},
  {"databases", 'B',
   "Dump several databases. Note the difference in usage; in this case no tables are given. All name arguments are regarded as database names. 'USE db_name;' will be included in the output.",
   &opt_databases, &opt_databases, 0, GET_BOOL, NO_ARG, 0, 0,
   0, 0, 0, 0},
#ifdef DBUG_OFF
  {"debug", '#', "This is a non-debug version. Catch this and exit.",
   0,0, 0, GET_DISABLED, OPT_ARG, 0, 0, 0, 0, 0, 0},
  {"debug-check", OPT_DEBUG_CHECK, "This is a non-debug version. Catch this and exit.",
   0, 0, 0,
   GET_DISABLED, NO_ARG, 0, 0, 0, 0, 0, 0},
  {"debug-info", OPT_DEBUG_INFO, "This is a non-debug version. Catch this and exit.", 0,
   0, 0, GET_DISABLED, NO_ARG, 0, 0, 0, 0, 0, 0},
#else
  {"debug", '#', "Output debug log.", &default_dbug_option,
   &default_dbug_option, 0, GET_STR, OPT_ARG, 0, 0, 0, 0, 0, 0},
  {"debug-check", OPT_DEBUG_CHECK, "Check memory and open file usage at exit.",
   &debug_check_flag, &debug_check_flag, 0,
   GET_BOOL, NO_ARG, 0, 0, 0, 0, 0, 0},
  {"debug-info", OPT_DEBUG_INFO, "Print some debug info at exit.",
   &debug_info_flag, &debug_info_flag,
   0, GET_BOOL, NO_ARG, 0, 0, 0, 0, 0, 0},
#endif
  {"default-character-set", OPT_DEFAULT_CHARSET,
   "Set the default character set.", &default_charset,
   &default_charset, 0, GET_STR, REQUIRED_ARG, 0, 0, 0, 0, 0, 0},
  {"delete-master-logs", OPT_DELETE_MASTER_LOGS,
   "Delete logs on master after backup. This automatically enables --master-data.",
   &opt_delete_master_logs, &opt_delete_master_logs, 0,
   GET_BOOL, NO_ARG, 0, 0, 0, 0, 0, 0},
  {"disable-keys", 'K',
   "'/*!40000 ALTER TABLE tb_name DISABLE KEYS */; and '/*!40000 ALTER "
   "TABLE tb_name ENABLE KEYS */; will be put in the output.", &opt_disable_keys,
   &opt_disable_keys, 0, GET_BOOL, NO_ARG, 1, 0, 0, 0, 0, 0},
  {"dump-slave", OPT_MYSQLDUMP_SLAVE_DATA,
   "This causes the binary log position and filename of the master to be "
   "appended to the dumped data output. Setting the value to 1, will print"
   "it as a CHANGE MASTER command in the dumped data output; if equal"
   " to 2, that command will be prefixed with a comment symbol. "
   "This option will turn --lock-all-tables on, unless "
   "--single-transaction is specified too (in which case a "
   "global read lock is only taken a short time at the beginning of the dump "
   "- don't forget to read about --single-transaction below). In all cases "
   "any action on logs will happen at the exact moment of the dump."
   "Option automatically turns --lock-tables off.",
   &opt_slave_data, &opt_slave_data, 0,
   GET_UINT, OPT_ARG, 0, 0, MYSQL_OPT_SLAVE_DATA_COMMENTED_SQL, 0, 0, 0},
  {"events", 'E', "Dump events.",
     &opt_events, &opt_events, 0, GET_BOOL,
     NO_ARG, 0, 0, 0, 0, 0, 0},
  {"extended-insert", 'e',
   "Use multiple-row INSERT syntax that include several VALUES lists.",
   &extended_insert, &extended_insert, 0, GET_BOOL, NO_ARG,
   1, 0, 0, 0, 0, 0},
  {"fields-terminated-by", OPT_FTB,
   "Fields in the output file are terminated by the given string.",
   &fields_terminated, &fields_terminated, 0,
   GET_STR, REQUIRED_ARG, 0, 0, 0, 0, 0, 0},
  {"fields-enclosed-by", OPT_ENC,
   "Fields in the output file are enclosed by the given character.",
   &enclosed, &enclosed, 0, GET_STR, REQUIRED_ARG, 0, 0, 0, 0 ,0, 0},
  {"fields-optionally-enclosed-by", OPT_O_ENC,
   "Fields in the output file are optionally enclosed by the given character.",
   &opt_enclosed, &opt_enclosed, 0, GET_STR, REQUIRED_ARG, 0, 0, 0, 0 ,0, 0},
  {"fields-escaped-by", OPT_ESC,
   "Fields in the output file are escaped by the given character.",
   &escaped, &escaped, 0, GET_STR, REQUIRED_ARG, 0, 0, 0, 0, 0, 0},
  {"flush-logs", 'F', "Flush logs file in server before starting dump. "
   "Note that if you dump many databases at once (using the option "
   "--databases= or --all-databases), the logs will be flushed for "
   "each database dumped. The exception is when using --lock-all-tables "
   "or --master-data: "
   "in this case the logs will be flushed only once, corresponding "
   "to the moment all tables are locked. So if you want your dump and "
   "the log flush to happen at the same exact moment you should use "
   "--lock-all-tables or --master-data with --flush-logs.",
   &flush_logs, &flush_logs, 0, GET_BOOL, NO_ARG, 0, 0, 0, 0,
   0, 0},
  {"flush-privileges", OPT_ESC, "Emit a FLUSH PRIVILEGES statement "
   "after dumping the mysql database.  This option should be used any "
   "time the dump contains the mysql database and any other database "
   "that depends on the data in the mysql database for proper restore. ",
   &flush_privileges, &flush_privileges, 0, GET_BOOL, NO_ARG, 0, 0, 0, 0,
   0, 0},
  {"force", 'f', "Continue even if we get an SQL error.",
   &opt_force, &opt_force, 0, GET_BOOL, NO_ARG,
   0, 0, 0, 0, 0, 0},
  {"help", '?', "Display this help message and exit.", 0, 0, 0, GET_NO_ARG,
   NO_ARG, 0, 0, 0, 0, 0, 0},
  {"hex-blob", OPT_HEXBLOB, "Dump binary strings (BINARY, "
    "VARBINARY, BLOB) in hexadecimal format.",
   &opt_hex_blob, &opt_hex_blob, 0, GET_BOOL, NO_ARG, 0, 0, 0, 0, 0, 0},
  {"host", 'h', "Connect to host.", &current_host,
   &current_host, 0, GET_STR_ALLOC, REQUIRED_ARG, 0, 0, 0, 0, 0, 0},
  {"ignore-error", OPT_MYSQLDUMP_IGNORE_ERROR, "A comma-separated list of "
   "error numbers to be ignored if encountered during dump.",
   &opt_ignore_error, &opt_ignore_error, 0, GET_STR_ALLOC, REQUIRED_ARG, 0,
   0, 0, 0, 0, 0},
  {"ignore-table", OPT_IGNORE_TABLE,
   "Do not dump the specified table. To specify more than one table to ignore, "
   "use the directive multiple times, once for each table.  Each table must "
   "be specified with both database and table names, e.g., "
   "--ignore-table=database.table.",
   0, 0, 0, GET_STR, REQUIRED_ARG, 0, 0, 0, 0, 0, 0},
  {"include-master-host-port", OPT_MYSQLDUMP_INCLUDE_MASTER_HOST_PORT,
   "Adds 'MASTER_HOST=<host>, MASTER_PORT=<port>' to 'CHANGE MASTER TO..' "
   "in dump produced with --dump-slave.", &opt_include_master_host_port,
   &opt_include_master_host_port, 0, GET_BOOL, NO_ARG,
   0, 0, 0, 0, 0, 0},
   {"innodb-optimize-keys", OPT_INNODB_OPTIMIZE_KEYS,
    "Use InnoDB fast index creation by creating secondary indexes after "
    "dumping the data.",
    &opt_innodb_optimize_keys, &opt_innodb_optimize_keys, 0, GET_BOOL, NO_ARG,
    0, 0, 0, 0, 0, 0},
  {"insert-ignore", OPT_INSERT_IGNORE, "Insert rows with INSERT IGNORE.",
   &opt_ignore, &opt_ignore, 0, GET_BOOL, NO_ARG, 0, 0, 0, 0,
   0, 0},
  {"lines-terminated-by", OPT_LTB,
   "Lines in the output file are terminated by the given string.",
   &lines_terminated, &lines_terminated, 0, GET_STR,
   REQUIRED_ARG, 0, 0, 0, 0, 0, 0},
  {"lock-all-tables", 'x', "Locks all tables across all databases. This "
   "is achieved by taking a global read lock for the duration of the whole "
   "dump. Automatically turns --single-transaction and --lock-tables off.",
   &opt_lock_all_tables, &opt_lock_all_tables, 0, GET_BOOL, NO_ARG,
   0, 0, 0, 0, 0, 0},
  {"lock-tables", 'l', "Lock all tables for read.", &lock_tables,
   &lock_tables, 0, GET_BOOL, NO_ARG, 1, 0, 0, 0, 0, 0},
  {"log-error", OPT_ERROR_LOG_FILE, "Append warnings and errors to given file.",
   &log_error_file, &log_error_file, 0, GET_STR,
   REQUIRED_ARG, 0, 0, 0, 0, 0, 0},
  {"master-data", OPT_MASTER_DATA,
   "This causes the binary log position and filename to be appended to the "
   "output. If equal to 1, will print it as a CHANGE MASTER command; if equal"
   " to 2, that command will be prefixed with a comment symbol. "
   "This option will turn --lock-all-tables on, unless --single-transaction "
   "is specified too (on servers that don't provide Binlog_snapshot_file and "
   "Binlog_snapshot_position status variables this will still take a "
   "global read lock for a short time at the beginning of the dump; "
   "don't forget to read about --single-transaction below). In all cases, "
   "any action on logs will happen at the exact moment of the dump. "
   "Option automatically turns --lock-tables off.",
   &opt_master_data, &opt_master_data, 0,
   GET_UINT, OPT_ARG, 0, 0, MYSQL_OPT_MASTER_DATA_COMMENTED_SQL, 0, 0, 0},
  {"max_allowed_packet", OPT_MAX_ALLOWED_PACKET, 
   "The maximum packet length to send to or receive from server.",
    &opt_max_allowed_packet, &opt_max_allowed_packet, 0,
    GET_ULONG, REQUIRED_ARG, 24*1024*1024, 4096,
   (longlong) 2L*1024L*1024L*1024L, MALLOC_OVERHEAD, 1024, 0},
  {"net_buffer_length", OPT_NET_BUFFER_LENGTH, 
   "The buffer size for TCP/IP and socket communication.",
    &opt_net_buffer_length, &opt_net_buffer_length, 0,
    GET_ULONG, REQUIRED_ARG, 1024*1024L-1025, 4096, 16*1024L*1024L,
   MALLOC_OVERHEAD-1024, 1024, 0},
  {"no-autocommit", OPT_AUTOCOMMIT,
   "Wrap tables with autocommit/commit statements.",
   &opt_autocommit, &opt_autocommit, 0, GET_BOOL, NO_ARG,
   0, 0, 0, 0, 0, 0},
  {"no-create-db", 'n',
   "Suppress the CREATE DATABASE ... IF EXISTS statement that normally is "
   "output for each dumped database if --all-databases or --databases is "
   "given.",
   &opt_create_db, &opt_create_db, 0, 
   GET_BOOL, NO_ARG, 0, 0, 0, 0, 0, 0},
  {"no-create-info", 't', "Don't write table creation info.",
   &opt_no_create_info, &opt_no_create_info, 0, GET_BOOL,
   NO_ARG, 0, 0, 0, 0, 0, 0},
  {"no-data", 'd', "No row information.", &opt_no_data,
   &opt_no_data, 0, GET_BOOL, NO_ARG, 0, 0, 0, 0, 0, 0},
  {"no-set-names", 'N', "Same as --skip-set-charset.",
   0, 0, 0, GET_NO_ARG, NO_ARG, 0, 0, 0, 0, 0, 0},
  {"opt", OPT_OPTIMIZE,
   "Same as --add-drop-table, --add-locks, --create-options, --quick, --extended-insert, --lock-tables, --set-charset, and --disable-keys. Enabled by default, disable with --skip-opt.",
   0, 0, 0, GET_NO_ARG, NO_ARG, 0, 0, 0, 0, 0, 0},
  {"order-by-primary", OPT_ORDER_BY_PRIMARY,
   "Sorts each table's rows by primary key, or first unique key, if such a key exists.  Useful when dumping a MyISAM table to be loaded into an InnoDB table, but will make the dump itself take considerably longer.",
   &opt_order_by_primary, &opt_order_by_primary, 0, GET_BOOL, NO_ARG, 0, 0, 0, 0, 0, 0},
  {"order-by-primary-desc", OPT_ORDER_BY_PRIMARY_DESC,
   "Taking backup ORDER BY primary key DESC.",
   &opt_order_by_primary_desc, &opt_order_by_primary_desc, 0, GET_BOOL, NO_ARG, 0, 0, 0, 0, 0, 0},
  {"password", 'p',
   "Password to use when connecting to server. If password is not given it's solicited on the tty.",
   0, 0, 0, GET_PASSWORD, OPT_ARG, 0, 0, 0, 0, 0, 0},
#ifdef _WIN32
  {"pipe", 'W', "Use named pipes to connect to server.", 0, 0, 0, GET_NO_ARG,
   NO_ARG, 0, 0, 0, 0, 0, 0},
#endif
  {"port", 'P', "Port number to use for connection.", &opt_mysql_port,
   &opt_mysql_port, 0, GET_UINT, REQUIRED_ARG, 0, 0, 0, 0, 0,
   0},
  {"protocol", OPT_MYSQL_PROTOCOL, 
   "The protocol to use for connection (tcp, socket, pipe, memory).",
   0, 0, 0, GET_STR, REQUIRED_ARG, 0, 0, 0, 0, 0, 0},
  {"quick", 'q', "Don't buffer query, dump directly to stdout.",
   &quick, &quick, 0, GET_BOOL, NO_ARG, 1, 0, 0, 0, 0, 0},
  {"quote-names",'Q', "Quote table and column names with backticks (`).",
   &opt_quoted, &opt_quoted, 0, GET_BOOL, NO_ARG, 1, 0, 0, 0,
   0, 0},
  {"replace", OPT_MYSQL_REPLACE_INTO, "Use REPLACE INTO instead of INSERT INTO.",
   &opt_replace_into, &opt_replace_into, 0, GET_BOOL, NO_ARG, 0, 0, 0, 0,
   0, 0},
  {"result-file", 'r',
   "Direct output to a given file. This option should be used in systems "
   "(e.g., DOS, Windows) that use carriage-return linefeed pairs (\\r\\n) "
   "to separate text lines. This option ensures that only a single newline "
   "is used.", 0, 0, 0, GET_STR, REQUIRED_ARG, 0, 0, 0, 0, 0, 0},
  {"routines", 'R', "Dump stored routines (functions and procedures).",
   &opt_routines, &opt_routines, 0, GET_BOOL,
   NO_ARG, 0, 0, 0, 0, 0, 0},
  {"set-charset", OPT_SET_CHARSET,
   "Add 'SET NAMES default_character_set' to the output.",
   &opt_set_charset, &opt_set_charset, 0, GET_BOOL, NO_ARG, 1,
   0, 0, 0, 0, 0},
  {"set-gtid-purged", OPT_SET_GTID_PURGED,
    "Add 'SET @@GLOBAL.GTID_PURGED' to the output. Possible values for "
    "this option are ON, OFF and AUTO. If ON is used and GTIDs "
    "are not enabled on the server, an error is generated. If OFF is "
    "used, this option does nothing. If AUTO is used and GTIDs are enabled "
    "on the server, 'SET @@GLOBAL.GTID_PURGED' is added to the output. "
    "If GTIDs are disabled, AUTO does nothing. If no value is supplied "
    "then the default (AUTO) value will be considered.",
    0, 0, 0, GET_STR, OPT_ARG,
    0, 0, 0, 0, 0, 0},
#if defined (_WIN32) && !defined (EMBEDDED_LIBRARY)
  {"shared-memory-base-name", OPT_SHARED_MEMORY_BASE_NAME,
   "Base name of shared memory.", &shared_memory_base_name, &shared_memory_base_name,
   0, GET_STR_ALLOC, REQUIRED_ARG, 0, 0, 0, 0, 0, 0},
#endif
  /*
    Note that the combination --single-transaction --master-data
    will give bullet-proof binlog position only if server >=4.1.3. That's the
    old "FLUSH TABLES WITH READ LOCK does not block commit" fixed bug.
  */
  {"single-transaction", OPT_TRANSACTION,
   "Creates a consistent snapshot by dumping all tables in a single "
   "transaction. Works ONLY for tables stored in storage engines which "
   "support multiversioning (currently only InnoDB does); the dump is NOT "
   "guaranteed to be consistent for other storage engines. "
   "While a --single-transaction dump is in process, to ensure a valid "
   "dump file (correct table contents and binary log position), no other "
   "connection should use the following statements: ALTER TABLE, DROP "
   "TABLE, RENAME TABLE, TRUNCATE TABLE, as consistent snapshot is not "
   "isolated from them. Option automatically turns off --lock-tables.",
   &opt_single_transaction, &opt_single_transaction, 0,
   GET_BOOL, NO_ARG,  0, 0, 0, 0, 0, 0},
  {"dump-date", OPT_DUMP_DATE, "Put a dump date to the end of the output.",
   &opt_dump_date, &opt_dump_date, 0,
   GET_BOOL, NO_ARG, 1, 0, 0, 0, 0, 0},
  {"skip-opt", OPT_SKIP_OPTIMIZATION,
   "Disable --opt. Disables --add-drop-table, --add-locks, --create-options, --quick, --extended-insert, --lock-tables, --set-charset, and --disable-keys.",
   0, 0, 0, GET_NO_ARG, NO_ARG, 0, 0, 0, 0, 0, 0},
  {"socket", 'S', "The socket file to use for connection.",
   &opt_mysql_unix_port, &opt_mysql_unix_port, 0, 
   GET_STR, REQUIRED_ARG, 0, 0, 0, 0, 0, 0},
  {"secure-auth", OPT_SECURE_AUTH, "Refuse client connecting to server if it"
    " uses old (pre-4.1.1) protocol. Deprecated. Always TRUE",
    &opt_secure_auth, &opt_secure_auth, 0, GET_BOOL, NO_ARG, 1, 0, 0, 0, 0, 0},
#include <sslopt-longopts.h>
  {"tab",'T',
   "Create tab-separated textfile for each table to given path. (Create .sql "
   "and .txt files.) NOTE: This only works if mysqldump is run on the same "
   "machine as the mysqld server.",
   &path, &path, 0, GET_STR, REQUIRED_ARG, 0, 0, 0, 0, 0, 0},
  {"tables", OPT_TABLES, "Overrides option --databases (-B).",
   0, 0, 0, GET_NO_ARG, NO_ARG, 0, 0, 0, 0, 0, 0},
  {"triggers", OPT_TRIGGERS, "Dump triggers for each dumped table.",
   &opt_dump_triggers, &opt_dump_triggers, 0, GET_BOOL,
   NO_ARG, 1, 0, 0, 0, 0, 0},
  {"tz-utc", OPT_TZ_UTC,
    "SET TIME_ZONE='+00:00' at top of dump to allow dumping of TIMESTAMP data when a server has data in different time zones or data is being moved between servers with different time zones.",
    &opt_tz_utc, &opt_tz_utc, 0, GET_BOOL, NO_ARG, 1, 0, 0, 0, 0, 0},
  {"user", 'u', "User for login if not current user.",
   &current_user, &current_user, 0, GET_STR, REQUIRED_ARG,
   0, 0, 0, 0, 0, 0},
  {"verbose", 'v', "Print info about the various stages.",
   &verbose, &verbose, 0, GET_BOOL, NO_ARG, 0, 0, 0, 0, 0, 0},
  {"version",'V', "Output version information and exit.", 0, 0, 0,
   GET_NO_ARG, NO_ARG, 0, 0, 0, 0, 0, 0},
  {"where", 'w', "Dump only selected records. Quotes are mandatory.",
   &where, &where, 0, GET_STR, REQUIRED_ARG, 0, 0, 0, 0, 0, 0},
  {"xml", 'X', "Dump a database as well formed XML.", 0, 0, 0, GET_NO_ARG,
   NO_ARG, 0, 0, 0, 0, 0, 0},
  {"plugin_dir", OPT_PLUGIN_DIR, "Directory for client-side plugins.",
   &opt_plugin_dir, &opt_plugin_dir, 0,
   GET_STR, REQUIRED_ARG, 0, 0, 0, 0, 0, 0},
  {"default_auth", OPT_DEFAULT_AUTH,
   "Default authentication client-side plugin to use.",
   &opt_default_auth, &opt_default_auth, 0,
   GET_STR, REQUIRED_ARG, 0, 0, 0, 0, 0, 0},
  {"enable_cleartext_plugin", OPT_ENABLE_CLEARTEXT_PLUGIN,
   "Enable/disable the clear text authentication plugin.",
   &opt_enable_cleartext_plugin, &opt_enable_cleartext_plugin,
   0, GET_BOOL, OPT_ARG, 0, 0, 0, 0, 0, 0},
  {"enable-compressed-columns", OPT_ENABLE_COMPRESSED_COLUMNS,
   "Enable compressed columns extensions.",
   &opt_compressed_columns, &opt_compressed_columns, 0, GET_BOOL, NO_ARG,
   0, 0, 0, 0, 0, 0},
  {"enable-compressed-columns-with-dictionaries",
   OPT_ENABLE_COMPRESSED_COLUMNS_WITH_DICTIONARIES,
   "Enable dictionaries for compressed columns extensions.",
   &opt_compressed_columns_with_dictionaries,
   &opt_compressed_columns_with_dictionaries, 0, GET_BOOL, NO_ARG,
   0, 0, 0, 0, 0, 0},
   {"add-drop-compression-dictionary", OPT_DROP_COMPRESSION_DICTIONARY,
    "Add a DROP COMPRESSION_DICTIONARY before each create.",
    &opt_drop_compression_dictionary,
    &opt_drop_compression_dictionary, 0, GET_BOOL, NO_ARG, 1, 0, 0, 0, 0,
    0},
  {0, 0, 0, 0, 0, 0, GET_NO_ARG, NO_ARG, 0, 0, 0, 0, 0, 0}
};

static const char *load_default_groups[]= { "mysqldump","client",0 };

static void maybe_exit(int error);
static void die(int error, const char* reason, ...);
static void maybe_die(int error, const char* reason, ...);
static void write_header(FILE *sql_file, char *db_name);
static void print_value(FILE *file, MYSQL_RES  *result, MYSQL_ROW row,
                        const char *prefix,const char *name,
                        int string_value);
static int dump_selected_tables(char *db, char **table_names, int tables);
static int dump_all_tables_in_db(char *db);
static int init_dumping_views(char *);
static int init_dumping_tables(char *);
static int init_dumping(char *, int init_func(char*));
static int dump_databases(char **);
static int dump_all_databases();
static char *quote_name(const char *name, char *buff, my_bool force);
char check_if_ignore_table(const char *table_name, char *table_type);
static char *primary_key_fields(const char *table_name, const my_bool desc);
static my_bool get_view_structure(char *table, char* db);
static my_bool dump_all_views_in_db(char *database);
static int dump_all_tablespaces();
static int dump_tablespaces_for_tables(char *db, char **table_names, int tables);
static int dump_tablespaces_for_databases(char** databases);
static int dump_tablespaces(char* ts_where);
static void print_comment(FILE *sql_file, my_bool is_error, const char *format,
                          ...);
static const char* fix_identifier_with_newline(char*);


/*
  Print the supplied message if in verbose mode

  SYNOPSIS
    verbose_msg()
    fmt   format specifier
    ...   variable number of parameters
*/

static void verbose_msg(const char *fmt, ...)
{
  va_list args;
  DBUG_ENTER("verbose_msg");

  if (!verbose)
    DBUG_VOID_RETURN;

  va_start(args, fmt);
  vfprintf(stderr, fmt, args);
  va_end(args);

  fflush(stderr);

  DBUG_VOID_RETURN;
}

/*
  exit with message if ferror(file)

  SYNOPSIS
    check_io()
    file        - checked file
*/

void check_io(FILE *file)
{
  if (ferror(file) || errno == 5)
    die(EX_EOF, "Got errno %d on write", errno);
}

static void print_version(void)
{
  printf("%s  Ver %s Distrib %s, for %s (%s)\n",my_progname,DUMP_VERSION,
         MYSQL_SERVER_VERSION,SYSTEM_TYPE,MACHINE_TYPE);
} /* print_version */


static void short_usage_sub(void)
{
  printf("Usage: %s [OPTIONS] database [tables]\n", my_progname);
  printf("OR     %s [OPTIONS] --databases [OPTIONS] DB1 [DB2 DB3...]\n",
         my_progname);
  printf("OR     %s [OPTIONS] --all-databases [OPTIONS]\n", my_progname);
}


static void usage(void)
{
  struct my_option *optp;
  print_version();
  puts(ORACLE_WELCOME_COPYRIGHT_NOTICE("2000"));
  puts("Dumping structure and contents of MySQL databases and tables.");
  short_usage_sub();
  print_defaults("my",load_default_groups);
  /*
    Turn default for zombies off so that the help on how to 
    turn them off text won't show up.
    This is safe to do since it's followed by a call to exit().
  */
  for (optp= my_long_options; optp->name; optp++)
  {
    if (optp->id == OPT_SECURE_AUTH)
    {
      optp->def_value= 0;
      break;
    }
  }
  my_print_help(my_long_options);
  my_print_variables(my_long_options);
} /* usage */


static void short_usage(void)
{
  short_usage_sub();
  printf("For more options, use %s --help\n", my_progname);
}


static void write_header(FILE *sql_file, char *db_name)
{
  if (opt_xml)
  {
    fputs("<?xml version=\"1.0\"?>\n", sql_file);
    /*
      Schema reference.  Allows use of xsi:nil for NULL values and 
      xsi:type to define an element's data type.
    */
    fputs("<mysqldump ", sql_file);
    fputs("xmlns:xsi=\"http://www.w3.org/2001/XMLSchema-instance\"",
          sql_file);
    fputs(">\n", sql_file);
    check_io(sql_file);
  }
  else if (!opt_compact)
  {
    print_comment(sql_file, 0,
                  "-- MySQL dump %s  Distrib %s, for %s (%s)\n--\n",
                  DUMP_VERSION, MYSQL_SERVER_VERSION, SYSTEM_TYPE,
                  MACHINE_TYPE);
    print_comment(sql_file, 0, "-- Host: %s    Database: %s\n",
                  current_host ? current_host : "localhost",
                  db_name ? fix_identifier_with_newline(db_name) : "");
    print_comment(sql_file, 0,
                  "-- ------------------------------------------------------\n"
                 );
    print_comment(sql_file, 0, "-- Server version\t%s\n",
                  mysql_get_server_info(&mysql_connection));

    if (opt_set_charset)
      fprintf(sql_file,
"\n/*!40101 SET @OLD_CHARACTER_SET_CLIENT=@@CHARACTER_SET_CLIENT */;"
"\n/*!40101 SET @OLD_CHARACTER_SET_RESULTS=@@CHARACTER_SET_RESULTS */;"
"\n/*!40101 SET @OLD_COLLATION_CONNECTION=@@COLLATION_CONNECTION */;"
"\n/*!40101 SET NAMES %s */;\n",default_charset);

    if (opt_tz_utc)
    {
      fprintf(sql_file, "/*!40103 SET @OLD_TIME_ZONE=@@TIME_ZONE */;\n");
      fprintf(sql_file, "/*!40103 SET TIME_ZONE='+00:00' */;\n");
    }

    if (!path)
    {
      fprintf(md_result_file,"\
/*!40014 SET @OLD_UNIQUE_CHECKS=@@UNIQUE_CHECKS, UNIQUE_CHECKS=0 */;\n\
/*!40014 SET @OLD_FOREIGN_KEY_CHECKS=@@FOREIGN_KEY_CHECKS, FOREIGN_KEY_CHECKS=0 */;\n\
");
    }
    fprintf(sql_file,
            "/*!40101 SET @OLD_SQL_MODE=@@SQL_MODE, SQL_MODE='%s%s%s' */;\n"
            "/*!40111 SET @OLD_SQL_NOTES=@@SQL_NOTES, SQL_NOTES=0 */;\n",
            path?"":"NO_AUTO_VALUE_ON_ZERO",compatible_mode_normal_str[0]==0?"":",",
            compatible_mode_normal_str);

    // This is specifically to allow MyRocks to bulk load a dump faster
    // We have no interest in anything earlier than 5.7 and 17 being the
    // current release. 5.7.8 and after can only use P_S for session_variables
    // and never I_S. So we first check that P_S is present and the
    // session_variables table exists. If no, we simply skip the optimization
    // assuming that MyRocks isn't present either. If it is, ohh well, bulk
    // loader will not be invoked.
    fprintf(sql_file,
            "/*!50717 SELECT COUNT(*) INTO @rocksdb_has_p_s_session_variables"
            " FROM INFORMATION_SCHEMA.TABLES WHERE TABLE_SCHEMA ="
            " 'performance_schema' AND TABLE_NAME = 'session_variables'"
            " */;\n"
            "/*!50717 SET @rocksdb_get_is_supported = IF"
            " (@rocksdb_has_p_s_session_variables, 'SELECT COUNT(*) INTO"
            " @rocksdb_is_supported FROM performance_schema.session_variables"
            " WHERE VARIABLE_NAME=\\'rocksdb_bulk_load\\'', 'SELECT 0') */;\n"
            "/*!50717 PREPARE s FROM @rocksdb_get_is_supported */;\n"
            "/*!50717 EXECUTE s */;\n"
            "/*!50717 DEALLOCATE PREPARE s */;\n"
            "/*!50717 SET @rocksdb_enable_bulk_load = IF"
            " (@rocksdb_is_supported, 'SET SESSION rocksdb_bulk_load = 1',"
            " 'SET @rocksdb_dummy_bulk_load = 0') */;\n"
            "/*!50717 PREPARE s FROM @rocksdb_enable_bulk_load */;\n"
            "/*!50717 EXECUTE s */;\n"
            "/*!50717 DEALLOCATE PREPARE s */;\n");


    check_io(sql_file);
  }
} /* write_header */


static void write_footer(FILE *sql_file)
{
  if (opt_xml)
  {
    fputs("</mysqldump>\n", sql_file);
    check_io(sql_file);
  }
  else if (!opt_compact)
  {
    fprintf(sql_file,
            "/*!50112 SET @disable_bulk_load = IF (@is_rocksdb_supported,"
            " 'SET SESSION rocksdb_bulk_load = @old_rocksdb_bulk_load',"
            " 'SET @dummy_rocksdb_bulk_load = 0') */;\n"
            "/*!50112 PREPARE s FROM @disable_bulk_load */;\n"
            "/*!50112 EXECUTE s */;\n"
            "/*!50112 DEALLOCATE PREPARE s */;\n");


    if (opt_tz_utc)
      fprintf(sql_file,"/*!40103 SET TIME_ZONE=@OLD_TIME_ZONE */;\n");

    fprintf(sql_file,"\n/*!40101 SET SQL_MODE=@OLD_SQL_MODE */;\n");
    if (!path)
    {
      fprintf(md_result_file,"\
/*!40014 SET FOREIGN_KEY_CHECKS=@OLD_FOREIGN_KEY_CHECKS */;\n\
/*!40014 SET UNIQUE_CHECKS=@OLD_UNIQUE_CHECKS */;\n");
    }
    if (opt_set_charset)
      fprintf(sql_file,
"/*!40101 SET CHARACTER_SET_CLIENT=@OLD_CHARACTER_SET_CLIENT */;\n"
"/*!40101 SET CHARACTER_SET_RESULTS=@OLD_CHARACTER_SET_RESULTS */;\n"
"/*!40101 SET COLLATION_CONNECTION=@OLD_COLLATION_CONNECTION */;\n");
    fprintf(sql_file,
            "/*!40111 SET SQL_NOTES=@OLD_SQL_NOTES */;\n");
    fputs("\n", sql_file);

    if (opt_dump_date)
    {
      char time_str[20];
      get_date(time_str, GETDATE_DATE_TIME, 0);
      print_comment(sql_file, 0, "-- Dump completed on %s\n", time_str);
    }
    else
      print_comment(sql_file, 0, "-- Dump completed\n");

    check_io(sql_file);
  }
} /* write_footer */


uchar* get_table_key(const char *entry, size_t *length,
                     my_bool not_used MY_ATTRIBUTE((unused)))
{
  *length= strlen(entry);
  return (uchar*) entry;
}


static my_bool
get_one_option(int optid, const struct my_option *opt MY_ATTRIBUTE((unused)),
               char *argument)
{
  switch (optid) {
  case 'p':
    if (argument == disabled_my_option)
      argument= (char*) "";                     /* Don't require password */
    if (argument)
    {
      char *start=argument;
      my_free(opt_password);
      opt_password=my_strdup(PSI_NOT_INSTRUMENTED,
                             argument,MYF(MY_FAE));
      while (*argument) *argument++= 'x';               /* Destroy argument */
      if (*start)
        start[1]=0;                             /* Cut length of argument */
      tty_password= 0;
    }
    else
      tty_password=1;
    break;
  case 'r':
    if (!(md_result_file= my_fopen(argument, O_WRONLY | FILE_BINARY,
                                    MYF(MY_WME))))
      exit(1);
    break;
  case 'W':
#ifdef _WIN32
    opt_protocol= MYSQL_PROTOCOL_PIPE;
#endif
    break;
  case 'N':
    opt_set_charset= 0;
    break;
  case 'T':
    opt_disable_keys=0;

    if (strlen(argument) >= FN_REFLEN)
    {
      /*
        This check is made because the some the file functions below
        have FN_REFLEN sized stack allocated buffers and will cause
        a crash even if the input destination buffer is large enough
        to hold the output.
      */
      die(EX_USAGE, "Input filename too long: %s", argument);
    }

    break;
  case '#':
    DBUG_PUSH(argument ? argument : default_dbug_option);
    debug_check_flag= 1;
    break;
#include <sslopt-case.h>
  case 'V': print_version(); exit(0);
  case 'X':
    opt_xml= 1;
    extended_insert= opt_drop= opt_lock=
      opt_disable_keys= opt_autocommit= opt_create_db= 0;
    break;
  case 'i':
    opt_comments_used= 1;
    break;
  case 'I':
  case '?':
    usage();
    exit(0);
  case (int) OPT_MASTER_DATA:
    if (!argument) /* work like in old versions */
      opt_master_data= MYSQL_OPT_MASTER_DATA_EFFECTIVE_SQL;
    break;
  case (int) OPT_MYSQLDUMP_SLAVE_DATA:
    if (!argument) /* work like in old versions */
      opt_slave_data= MYSQL_OPT_SLAVE_DATA_EFFECTIVE_SQL;
    break;
  case (int) OPT_OPTIMIZE:
    extended_insert= opt_drop= opt_lock= quick= create_options=
      opt_disable_keys= lock_tables= opt_set_charset= 1;
    break;
  case (int) OPT_SKIP_OPTIMIZATION:
    extended_insert= opt_drop= opt_lock= quick= create_options=
      opt_disable_keys= lock_tables= opt_set_charset= 0;
    break;
  case (int) OPT_COMPACT:
    if (opt_compact)
    {
       opt_comments= opt_drop= opt_disable_keys= opt_lock= 0;
       opt_set_charset= 0;
    }
    break;
  case (int) OPT_TABLES:
    opt_databases=0;
    break;
  case (int) OPT_IGNORE_TABLE:
  {
    if (!strchr(argument, '.'))
    {
      fprintf(stderr, "Illegal use of option --ignore-table=<database>.<table>\n");
      exit(1);
    }
    if (my_hash_insert(&ignore_table, (uchar*)my_strdup(PSI_NOT_INSTRUMENTED,
                                                        argument, MYF(0))))
      exit(EX_EOM);
    break;
  }
  case (int) OPT_COMPATIBLE:
    {
      char buff[255];
      char *end= compatible_mode_normal_str;
      int i;
      ulong mode;
      uint err_len;

      opt_quoted= 1;
      opt_set_charset= 0;
      opt_compatible_mode_str= argument;
      opt_compatible_mode= find_set(&compatible_mode_typelib,
                                    argument, strlen(argument),
                                    &err_ptr, &err_len);
      if (err_len)
      {
        strmake(buff, err_ptr, MY_MIN(sizeof(buff) - 1, err_len));
        fprintf(stderr, "Invalid mode to --compatible: %s\n", buff);
        exit(1);
      }
#if !defined(DBUG_OFF)
      {
        size_t size_for_sql_mode= 0;
        const char **ptr;
        for (ptr= compatible_mode_names; *ptr; ptr++)
          size_for_sql_mode+= strlen(*ptr);
        size_for_sql_mode+= sizeof(compatible_mode_names)-1;
        DBUG_ASSERT(sizeof(compatible_mode_normal_str)>=size_for_sql_mode);
      }
#endif
      mode= opt_compatible_mode;
      for (i= 0, mode= opt_compatible_mode; mode; mode>>= 1, i++)
      {
        if (mode & 1)
        {
          end= my_stpcpy(end, compatible_mode_names[i]);
          end= my_stpcpy(end, ",");
        }
      }
      if (end!=compatible_mode_normal_str)
        end[-1]= 0;
      /*
        Set charset to the default compiled value if it hasn't
        been reset yet by --default-character-set=xxx.
      */
      if (default_charset == mysql_universal_client_charset)
        default_charset= (char*) MYSQL_DEFAULT_CHARSET_NAME;
      break;
    }
  case (int) OPT_ENABLE_CLEARTEXT_PLUGIN:
    using_opt_enable_cleartext_plugin= TRUE;
    break;
  case (int) OPT_MYSQL_PROTOCOL:
    opt_protocol= find_type_or_exit(argument, &sql_protocol_typelib,
                                    opt->name);
    break;
  case (int) OPT_SET_GTID_PURGED:
    {
      if (argument)
        opt_set_gtid_purged_mode= find_type_or_exit(argument,
                                                    &set_gtid_purged_mode_typelib,
                                                    opt->name)-1;
      break;
    }
  case (int) OPT_MYSQLDUMP_IGNORE_ERROR:
    /* Store the supplied list of errors into an array. */
    if (parse_ignore_error())
      exit(EX_EOM);
    break;
  case OPT_SECURE_AUTH:
    /* --secure-auth is a zombie option. */
    if (!opt_secure_auth)
    {
      fprintf(stderr, "mysqldump: [ERROR] --skip-secure-auth is not supported.\n");
      exit(1);
    }
    else
      CLIENT_WARN_DEPRECATED_NO_REPLACEMENT("--secure-auth");
    break;
  }
  return 0;
}

static int get_options(int *argc, char ***argv)
{
  int ho_error;

  if (mysql_get_option(NULL, MYSQL_OPT_MAX_ALLOWED_PACKET, &opt_max_allowed_packet) ||
      mysql_get_option(NULL, MYSQL_OPT_NET_BUFFER_LENGTH, &opt_max_allowed_packet))
  {
    exit(1);
  }

  md_result_file= stdout;
  my_getopt_use_args_separator= TRUE;
  if (load_defaults("my",load_default_groups,argc,argv))
    return 1;
  my_getopt_use_args_separator= FALSE;

  defaults_argv= *argv;

  if (my_hash_init(&ignore_table, charset_info, 16, 0, 0,
                   (my_hash_get_key) get_table_key, my_free, 0,
                   PSI_NOT_INSTRUMENTED))
    return(EX_EOM);
  /* Don't copy internal log tables */
  if (my_hash_insert(&ignore_table,
                     (uchar*) my_strdup(PSI_NOT_INSTRUMENTED,
                                        "mysql.apply_status", MYF(MY_WME))) ||
      my_hash_insert(&ignore_table,
                     (uchar*) my_strdup(PSI_NOT_INSTRUMENTED,
                                        "mysql.gtid_executed", MYF(MY_WME))) ||
      my_hash_insert(&ignore_table,
                     (uchar*) my_strdup(PSI_NOT_INSTRUMENTED,
                                        "mysql.schema", MYF(MY_WME))) ||
      my_hash_insert(&ignore_table,
                     (uchar*) my_strdup(PSI_NOT_INSTRUMENTED,
                                        "mysql.general_log", MYF(MY_WME))) ||
      my_hash_insert(&ignore_table,
                     (uchar*) my_strdup(PSI_NOT_INSTRUMENTED,
                                        "mysql.slow_log", MYF(MY_WME))))
    return(EX_EOM);

  if (my_hash_init(&processed_compression_dictionaries, charset_info, 16, 0,
    0, (my_hash_get_key)get_table_key, my_free, 0, PSI_NOT_INSTRUMENTED))
    return(EX_EOM);

  if ((ho_error= handle_options(argc, argv, my_long_options, get_one_option)))
    return(ho_error);

  if (mysql_options(NULL, MYSQL_OPT_MAX_ALLOWED_PACKET, &opt_max_allowed_packet) ||
      mysql_options(NULL, MYSQL_OPT_NET_BUFFER_LENGTH, &opt_net_buffer_length))
  {
    exit(1);
  }

  if (debug_info_flag)
    my_end_arg= MY_CHECK_ERROR | MY_GIVE_INFO;
  if (debug_check_flag)
    my_end_arg= MY_CHECK_ERROR;

  if (!path && (enclosed || opt_enclosed || escaped || lines_terminated ||
                fields_terminated))
  {
    fprintf(stderr,
            "%s: You must use option --tab with --fields-...\n", my_progname);
    return(EX_USAGE);
  }

  if (opt_lock_for_backup && opt_lock_all_tables)
  {
    fprintf(stderr, "%s: You can't use --lock-for-backup and "
            "--lock-all-tables at the same time.\n", my_progname);
    return(EX_USAGE);
  }

  /*
     Convert --lock-for-backup to --lock-all-tables if --single-transaction is
     not specified.
  */
  if (!opt_single_transaction && opt_lock_for_backup)
  {
    opt_lock_all_tables= 1;
    opt_lock_for_backup= 0;
  }

  /* We don't delete master logs if slave data option */
  if (opt_slave_data)
  {
    opt_lock_all_tables= !opt_single_transaction;
    opt_master_data= 0;
    opt_delete_master_logs= 0;
  }

  /* Ensure consistency of the set of binlog & locking options */
  if (opt_delete_master_logs && !opt_master_data)
    opt_master_data= MYSQL_OPT_MASTER_DATA_COMMENTED_SQL;
  if (opt_single_transaction && opt_lock_all_tables)
  {
    fprintf(stderr, "%s: You can't use --single-transaction and "
            "--lock-all-tables at the same time.\n", my_progname);
    return(EX_USAGE);
  }
  if (opt_master_data)
  {
    opt_lock_all_tables= !opt_single_transaction;
    opt_slave_data= 0;
  }
  if (opt_single_transaction || opt_lock_all_tables)
    lock_tables= 0;
  if (enclosed && opt_enclosed)
  {
    fprintf(stderr, "%s: You can't use ..enclosed.. and ..optionally-enclosed.. at the same time.\n", my_progname);
    return(EX_USAGE);
  }
  if ((opt_databases || opt_alldbs) && path)
  {
    fprintf(stderr,
            "%s: --databases or --all-databases can't be used with --tab.\n",
            my_progname);
    return(EX_USAGE);
  }
  if (strcmp(default_charset, charset_info->csname) &&
      !(charset_info= get_charset_by_csname(default_charset,
                                            MY_CS_PRIMARY, MYF(MY_WME))))
    exit(1);
  if ((*argc < 1 && !opt_alldbs) || (*argc > 0 && opt_alldbs))
  {
    short_usage();
    return EX_USAGE;
  }
  if (tty_password)
    opt_password=get_tty_password(NullS);
  return(0);
} /* get_options */


/*
** DB_error -- prints mysql error message and exits the program.
*/
static void DB_error(MYSQL *mysql_arg, const char *when)
{
  DBUG_ENTER("DB_error");
  maybe_die(EX_MYSQLERR, "Got error: %d: %s %s",
          mysql_errno(mysql_arg), mysql_error(mysql_arg), when);
  DBUG_VOID_RETURN;
}



/*
  Prints out an error message and kills the process.

  SYNOPSIS
    die()
    error_num   - process return value
    fmt_reason  - a format string for use by my_vsnprintf.
    ...         - variable arguments for above fmt_reason string
  
  DESCRIPTION
    This call prints out the formatted error message to stderr and then
    terminates the process.
*/
static void die(int error_num, const char* fmt_reason, ...)
{
  char buffer[1000];
  va_list args;
  va_start(args,fmt_reason);
  my_vsnprintf(buffer, sizeof(buffer), fmt_reason, args);
  va_end(args);

  fprintf(stderr, "%s: %s\n", my_progname, buffer);
  fflush(stderr);

  /* force the exit */
  opt_force= 0;
  if (opt_ignore_error)
    my_free(opt_ignore_error);
  opt_ignore_error= 0;

  maybe_exit(error_num);
}


/*
  Prints out an error message and maybe kills the process.

  SYNOPSIS
    maybe_die()
    error_num   - process return value
    fmt_reason  - a format string for use by my_vsnprintf.
    ...         - variable arguments for above fmt_reason string
  
  DESCRIPTION
    This call prints out the formatted error message to stderr and then
    terminates the process, unless the --force command line option is used.
    
    This call should be used for non-fatal errors (such as database
    errors) that the code may still be able to continue to the next unit
    of work.
    
*/
static void maybe_die(int error_num, const char* fmt_reason, ...)
{
  char buffer[1000];
  va_list args;
  va_start(args,fmt_reason);
  my_vsnprintf(buffer, sizeof(buffer), fmt_reason, args);
  va_end(args);

  fprintf(stderr, "%s: %s\n", my_progname, buffer);
  fflush(stderr);

  maybe_exit(error_num);
}



/*
  Sends a query to server, optionally reads result, prints error message if
  some.

  SYNOPSIS
    mysql_query_with_error_report()
    mysql_con       connection to use
    res             if non zero, result will be put there with
                    mysql_store_result()
    query           query to send to server

  RETURN VALUES
    0               query sending and (if res!=0) result reading went ok
    1               error
*/

static int mysql_query_with_error_report(MYSQL *mysql_con, MYSQL_RES **res,
                                         const char *query)
{
  if (mysql_query(mysql_con, query) ||
      (res && !((*res)= mysql_store_result(mysql_con))))
  {
    maybe_die(EX_MYSQLERR, "Couldn't execute '%s': %s (%d)",
            query, mysql_error(mysql_con), mysql_errno(mysql_con));
    return 1;
  }
  return 0;
}


static int fetch_db_collation(const char *db_name,
                              char *db_cl_name,
                              int db_cl_size)
{
  my_bool err_status= FALSE;
  char query[QUERY_LENGTH];
  MYSQL_RES *db_cl_res;
  MYSQL_ROW db_cl_row;
  char quoted_database_buf[NAME_LEN*2+3];
  char *qdatabase= quote_name(db_name, quoted_database_buf, 1);

  my_snprintf(query, sizeof (query), "use %s", qdatabase);

  if (mysql_query_with_error_report(mysql, NULL, query))
    return 1;

  if (mysql_query_with_error_report(mysql, &db_cl_res,
                                    "select @@collation_database"))
    return 1;

  do
  {
    if (mysql_num_rows(db_cl_res) != 1)
    {
      err_status= TRUE;
      break;
    }

    if (!(db_cl_row= mysql_fetch_row(db_cl_res)))
    {
      err_status= TRUE;
      break;
    }

    strncpy(db_cl_name, db_cl_row[0], db_cl_size-1);
    db_cl_name[db_cl_size - 1]= 0;

  } while (FALSE);

  mysql_free_result(db_cl_res);

  return err_status ? 1 : 0;
}


/*
  Check if server supports non-blocking binlog position using the
  binlog_snapshot_file and binlog_snapshot_position status variables. If it
  does, also return the position obtained if output pointers are non-NULL.
  Returns 1 if position available, 0 if not.
*/
static int
check_consistent_binlog_pos(char *binlog_pos_file, char *binlog_pos_offset)
{
  MYSQL_RES *res;
  MYSQL_ROW row;
  int found;

  if (mysql_query_with_error_report(mysql, &res,
                                    "SHOW STATUS LIKE 'binlog_snapshot_%'"))
    return 1;

  found= 0;
  while ((row= mysql_fetch_row(res)))
  {
    if (0 == strcmp(row[0], "Binlog_snapshot_file"))
    {
      if (binlog_pos_file)
        strmake(binlog_pos_file, row[1], FN_REFLEN-1);
      found++;
    }
    else if (0 == strcmp(row[0], "Binlog_snapshot_position"))
    {
      if (binlog_pos_offset)
        strmake(binlog_pos_offset, row[1], LONGLONG_LEN);
      found++;
    }
  }
  mysql_free_result(res);

  return (found == 2);
}

static char *my_case_str(const char *str,
                         size_t str_len,
                         const char *token,
                         size_t token_len)
{
  my_match_t match;

  uint status= my_charset_latin1.coll->instr(&my_charset_latin1,
                                             str, str_len,
                                             token, token_len,
                                             &match, 1);

  return status ? (char *) str + match.end : NULL;
}


static int switch_db_collation(FILE *sql_file,
                               const char *db_name,
                               const char *delimiter,
                               const char *current_db_cl_name,
                               const char *required_db_cl_name,
                               int *db_cl_altered)
{
  if (strcmp(current_db_cl_name, required_db_cl_name) != 0)
  {
    char quoted_db_buf[NAME_LEN * 2 + 3];
    char *quoted_db_name= quote_name(db_name, quoted_db_buf, FALSE);

    CHARSET_INFO *db_cl= get_charset_by_name(required_db_cl_name, MYF(0));

    if (!db_cl)
      return 1;

    fprintf(sql_file,
            "ALTER DATABASE %s CHARACTER SET %s COLLATE %s %s\n",
            (const char *) quoted_db_name,
            (const char *) db_cl->csname,
            (const char *) db_cl->name,
            (const char *) delimiter);

    *db_cl_altered= 1;

    return 0;
  }

  *db_cl_altered= 0;

  return 0;
}


static int restore_db_collation(FILE *sql_file,
                                const char *db_name,
                                const char *delimiter,
                                const char *db_cl_name)
{
  char quoted_db_buf[NAME_LEN * 2 + 3];
  char *quoted_db_name= quote_name(db_name, quoted_db_buf, FALSE);

  CHARSET_INFO *db_cl= get_charset_by_name(db_cl_name, MYF(0));

  if (!db_cl)
    return 1;

  fprintf(sql_file,
          "ALTER DATABASE %s CHARACTER SET %s COLLATE %s %s\n",
          (const char *) quoted_db_name,
          (const char *) db_cl->csname,
          (const char *) db_cl->name,
          (const char *) delimiter);

  return 0;
}


static void switch_cs_variables(FILE *sql_file,
                                const char *delimiter,
                                const char *character_set_client,
                                const char *character_set_results,
                                const char *collation_connection)
{
  fprintf(sql_file,
          "/*!50003 SET @saved_cs_client      = @@character_set_client */ %s\n"
          "/*!50003 SET @saved_cs_results     = @@character_set_results */ %s\n"
          "/*!50003 SET @saved_col_connection = @@collation_connection */ %s\n"
          "/*!50003 SET character_set_client  = %s */ %s\n"
          "/*!50003 SET character_set_results = %s */ %s\n"
          "/*!50003 SET collation_connection  = %s */ %s\n",
          (const char *) delimiter,
          (const char *) delimiter,
          (const char *) delimiter,

          (const char *) character_set_client,
          (const char *) delimiter,

          (const char *) character_set_results,
          (const char *) delimiter,

          (const char *) collation_connection,
          (const char *) delimiter);
}


static void restore_cs_variables(FILE *sql_file,
                                 const char *delimiter)
{
  fprintf(sql_file,
          "/*!50003 SET character_set_client  = @saved_cs_client */ %s\n"
          "/*!50003 SET character_set_results = @saved_cs_results */ %s\n"
          "/*!50003 SET collation_connection  = @saved_col_connection */ %s\n",
          (const char *) delimiter,
          (const char *) delimiter,
          (const char *) delimiter);
}


static void switch_sql_mode(FILE *sql_file,
                            const char *delimiter,
                            const char *sql_mode)
{
  fprintf(sql_file,
          "/*!50003 SET @saved_sql_mode       = @@sql_mode */ %s\n"
          "/*!50003 SET sql_mode              = '%s' */ %s\n",
          (const char *) delimiter,

          (const char *) sql_mode,
          (const char *) delimiter);
}


static void restore_sql_mode(FILE *sql_file,
                             const char *delimiter)
{
  fprintf(sql_file,
          "/*!50003 SET sql_mode              = @saved_sql_mode */ %s\n",
          (const char *) delimiter);
}


static void switch_time_zone(FILE *sql_file,
                             const char *delimiter,
                             const char *time_zone)
{
  fprintf(sql_file,
          "/*!50003 SET @saved_time_zone      = @@time_zone */ %s\n"
          "/*!50003 SET time_zone             = '%s' */ %s\n",
          (const char *) delimiter,

          (const char *) time_zone,
          (const char *) delimiter);
}


static void restore_time_zone(FILE *sql_file,
                              const char *delimiter)
{
  fprintf(sql_file,
          "/*!50003 SET time_zone             = @saved_time_zone */ %s\n",
          (const char *) delimiter);
}


/**
  Switch charset for results to some specified charset.  If the server does not
  support character_set_results variable, nothing can be done here.  As for
  whether something should be done here, future new callers of this function
  should be aware that the server lacking the facility of switching charsets is
  treated as success.

  @note  If the server lacks support, then nothing is changed and no error
         condition is returned.

  @returns  whether there was an error or not
*/
static int switch_character_set_results(MYSQL *mysql, const char *cs_name)
{
  char query_buffer[QUERY_LENGTH];
  size_t query_length;

  /* Server lacks facility.  This is not an error, by arbitrary decision . */
  if (!server_supports_switching_charsets)
    return FALSE;

  query_length= my_snprintf(query_buffer,
                            sizeof (query_buffer),
                            "SET SESSION character_set_results = '%s'",
                            (const char *) cs_name);

  return mysql_real_query(mysql, query_buffer, (ulong)query_length);
}

/**
  Rewrite statement, enclosing DEFINER clause in version-specific comment.

  This function parses any CREATE statement and encloses DEFINER-clause in
  version-specific comment:
    input query:     CREATE DEFINER=a@b FUNCTION ...
    rewritten query: CREATE * / / *!50020 DEFINER=a@b * / / *!50003 FUNCTION ...

  @note This function will go away when WL#3995 is implemented.

  @param[in] stmt_str                 CREATE statement string.
  @param[in] stmt_length              Length of the stmt_str.
  @param[in] definer_version_str      Minimal MySQL version number when
                                      DEFINER clause is supported in the
                                      given statement.
  @param[in] definer_version_length   Length of definer_version_str.
  @param[in] stmt_version_str         Minimal MySQL version number when the
                                      given statement is supported.
  @param[in] stmt_version_length      Length of stmt_version_str.
  @param[in] keyword_str              Keyword to look for after CREATE.
  @param[in] keyword_length           Length of keyword_str.

  @return pointer to the new allocated query string.
*/

static char *cover_definer_clause(const char *stmt_str,
                                  size_t stmt_length,
                                  const char *definer_version_str,
                                  size_t definer_version_length,
                                  const char *stmt_version_str,
                                  size_t stmt_version_length,
                                  const char *keyword_str,
                                  size_t keyword_length)
{
  char *definer_begin= my_case_str(stmt_str, stmt_length,
                                   C_STRING_WITH_LEN(" DEFINER"));
  char *definer_end= NULL;

  char *query_str= NULL;
  char *query_ptr;

  if (!definer_begin)
    return NULL;

  definer_end= my_case_str(definer_begin, strlen(definer_begin),
                           keyword_str, keyword_length);

  if (!definer_end)
    return NULL;

  /*
    Allocate memory for new query string: original string
    from SHOW statement and version-specific comments.
  */
  query_str= alloc_query_str(stmt_length + 23);

  query_ptr= my_stpncpy(query_str, stmt_str, definer_begin - stmt_str);
  query_ptr= my_stpncpy(query_ptr, C_STRING_WITH_LEN("*/ /*!"));
  query_ptr= my_stpncpy(query_ptr, definer_version_str, definer_version_length);
  query_ptr= my_stpncpy(query_ptr, definer_begin, definer_end - definer_begin);
  query_ptr= my_stpncpy(query_ptr, C_STRING_WITH_LEN("*/ /*!"));
  query_ptr= my_stpncpy(query_ptr, stmt_version_str, stmt_version_length);
  query_ptr= strxmov(query_ptr, definer_end, NullS);

  return query_str;
}

/*
  Open a new .sql file to dump the table or view into

  SYNOPSIS
    open_sql_file_for_table
    name      name of the table or view
    flags     flags (as per "man 2 open")

  RETURN VALUES
    0        Failed to open file
    > 0      Handle of the open file
*/
static FILE* open_sql_file_for_table(const char* table, int flags)
{
  FILE* res;
  char filename[FN_REFLEN], tmp_path[FN_REFLEN];
  /*
    We need to reset processed compression dictionaries container
    each time a new SQL file is created (for --tab option).
  */
  my_hash_reset(&processed_compression_dictionaries);
  convert_dirname(tmp_path,path,NullS);
  res= my_fopen(fn_format(filename, table, tmp_path, ".sql", 4),
                flags, MYF(MY_WME));
  return res;
}


static void free_resources()
{
  if (md_result_file && md_result_file != stdout)
    my_fclose(md_result_file, MYF(0));
  my_free(opt_password);
  if (my_hash_inited(&ignore_table))
    my_hash_free(&ignore_table);
  if (my_hash_inited(&processed_compression_dictionaries))
    my_hash_free(&processed_compression_dictionaries);
  if (insert_pat_inited)
    dynstr_free(&insert_pat);
  if (defaults_argv)
    free_defaults(defaults_argv);
  if (opt_ignore_error)
    my_free(opt_ignore_error);
  delete_dynamic(&ignore_error);
  my_end(my_end_arg);
}

/**
  Parse the list of error numbers to be ignored and store into a dynamic
  array.

  @return Operation status
      @retval 0    Success
      @retval >0   Failure
*/
static
int parse_ignore_error()
{
  const char *search= ",";
  char *token;
  uint my_err;

  DBUG_ENTER("parse_ignore_error");

  if (my_init_dynamic_array(&ignore_error,
                           PSI_NOT_INSTRUMENTED,
                           sizeof(uint), NULL, 12, 12))
    goto error;

  token= strtok(opt_ignore_error, search);

  while (token != NULL)
  {
    my_err= atoi(token);
    // filter out 0s, if any
    if (my_err != 0)
    {
      if (insert_dynamic(&ignore_error, &my_err))
        goto error;
    }
    token= strtok(NULL, search);
  }
  DBUG_RETURN(0);

error:
  DBUG_RETURN(EX_EOM);
}

/**
  Check if the last error should be ignored.
      @retval 1     yes
              0     no
*/
static my_bool do_ignore_error()
{
  uint i, last_errno, *my_err;
  my_bool found= 0;

  DBUG_ENTER("do_ignore_error");

  last_errno= mysql_errno(mysql);

  if (last_errno == 0)
    goto done;

  for (i= 0; i < ignore_error.elements; i++)
  {
    my_err= dynamic_element(&ignore_error, i, uint *);
    if (last_errno == *my_err)
    {
      found= 1;
      break;
    }
  }
done:
  DBUG_RETURN(found);
}

static void maybe_exit(int error)
{
  if (!first_error)
    first_error= error;

  /*
    Return if --force is used; else return only if the
    last error number is in the list of error numbers
    specified using --ignore-error option.
  */
  if (opt_force || (opt_ignore_error && do_ignore_error()))
    return;
  if (mysql)
    mysql_close(mysql);
  free_resources();
  exit(error);
}


/*
  db_connect -- connects to the host and selects DB.
*/

static int connect_to_db(char *host, char *user,char *passwd)
{
  char buff[20+FN_REFLEN];
  DBUG_ENTER("connect_to_db");

  verbose_msg("-- Connecting to %s...\n", host ? host : "localhost");
  mysql_init(&mysql_connection);
  if (opt_compress)
    mysql_options(&mysql_connection,MYSQL_OPT_COMPRESS,NullS);
  SSL_SET_OPTIONS(&mysql_connection);
  if (opt_protocol)
    mysql_options(&mysql_connection,MYSQL_OPT_PROTOCOL,(char*)&opt_protocol);
  if (opt_bind_addr)
    mysql_options(&mysql_connection,MYSQL_OPT_BIND,opt_bind_addr);
#if defined (_WIN32) && !defined (EMBEDDED_LIBRARY)
  if (shared_memory_base_name)
    mysql_options(&mysql_connection,MYSQL_SHARED_MEMORY_BASE_NAME,shared_memory_base_name);
#endif
  mysql_options(&mysql_connection, MYSQL_SET_CHARSET_NAME, default_charset);

  if (opt_plugin_dir && *opt_plugin_dir)
    mysql_options(&mysql_connection, MYSQL_PLUGIN_DIR, opt_plugin_dir);

  if (opt_default_auth && *opt_default_auth)
    mysql_options(&mysql_connection, MYSQL_DEFAULT_AUTH, opt_default_auth);

  if (using_opt_enable_cleartext_plugin)
    mysql_options(&mysql_connection, MYSQL_ENABLE_CLEARTEXT_PLUGIN,
                  (char *) &opt_enable_cleartext_plugin);

  mysql_options(&mysql_connection, MYSQL_OPT_CONNECT_ATTR_RESET, 0);
  mysql_options4(&mysql_connection, MYSQL_OPT_CONNECT_ATTR_ADD,
                 "program_name", "mysqldump");
  if (!(mysql= mysql_real_connect(&mysql_connection,host,user,passwd,
                                  NULL,opt_mysql_port,opt_mysql_unix_port,
                                  0)))
  {
    DB_error(&mysql_connection, "when trying to connect");
    DBUG_RETURN(1);
  }
  if ((mysql_get_server_version(&mysql_connection) < 40100) ||
      (opt_compatible_mode & 3))
  {
    /* Don't dump SET NAMES with a pre-4.1 server (bug#7997).  */
    opt_set_charset= 0;

    /* Don't switch charsets for 4.1 and earlier.  (bug#34192). */
    server_supports_switching_charsets= FALSE;
  } 
  /*
    As we're going to set SQL_MODE, it would be lost on reconnect, so we
    cannot reconnect.
  */
  mysql->reconnect= 0;
  my_snprintf(buff, sizeof(buff), "/*!40100 SET @@SQL_MODE='%s' */",
              compatible_mode_normal_str);
  if (mysql_query_with_error_report(mysql, 0, buff))
    DBUG_RETURN(1);
  /*
    set time_zone to UTC to allow dumping date types between servers with
    different time zone settings
  */
  if (opt_tz_utc)
  {
    my_snprintf(buff, sizeof(buff), "/*!40103 SET TIME_ZONE='+00:00' */");
    if (mysql_query_with_error_report(mysql, 0, buff))
      DBUG_RETURN(1);
  }
  DBUG_RETURN(0);
} /* connect_to_db */


/*
** dbDisconnect -- disconnects from the host.
*/
static void dbDisconnect(char *host)
{
  verbose_msg("-- Disconnecting from %s...\n", host ? host : "localhost");
  mysql_close(mysql);
} /* dbDisconnect */


static void unescape(FILE *file,char *pos, size_t length)
{
  char *tmp;
  DBUG_ENTER("unescape");
  if (!(tmp=(char*) my_malloc(PSI_NOT_INSTRUMENTED,
                              length*2+1, MYF(MY_WME))))
    die(EX_MYSQLERR, "Couldn't allocate memory");

  mysql_real_escape_string_quote(&mysql_connection, tmp, pos, (ulong)length, '\'');
  fputc('\'', file);
  fputs(tmp, file);
  fputc('\'', file);
  check_io(file);
  my_free(tmp);
  DBUG_VOID_RETURN;
} /* unescape */


static my_bool test_if_special_chars(const char *str)
{
  for ( ; *str ; str++)
    if (!my_isvar(charset_info,*str) && *str != '$')
      return 1;
  return 0;
} /* test_if_special_chars */



/*
  quote_name(name, buff, force)

  Quotes char string, taking into account compatible mode

  Args

  name                 Unquoted string containing that which will be quoted
  buff                 The buffer that contains the quoted value, also returned
  force                Flag to make it ignore 'test_if_special_chars'

  Returns

  buff                 quoted string

*/
static char *quote_name(const char *name, char *buff, my_bool force)
{
  char *to= buff;
  char qtype= (opt_compatible_mode & MASK_ANSI_QUOTES) ? '\"' : '`';

  if (!force && !opt_quoted && !test_if_special_chars(name))
    return (char*) name;
  *to++= qtype;
  while (*name)
  {
    if (*name == qtype)
      *to++= qtype;
    *to++= *name++;
  }
  to[0]= qtype;
  to[1]= 0;
  return buff;
} /* quote_name */

/**
  Unquotes char string, taking into account compatible mode

  @param opt_quoted_name   Optionally quoted string
  @param buff              The buffer that will contain the unquoted value,
                           may be returned

  @return Pointer to unquoted string (either original opt_quoted_name or
          buff).
*/
static char *unquote_name(const char *opt_quoted_name, char *buff)
{
  char *to= buff;
  const char qtype= (opt_compatible_mode & MASK_ANSI_QUOTES) ? '\"' : '`';

  if (!opt_quoted)
    return (char*)opt_quoted_name;
  if (*opt_quoted_name != qtype)
  {
    DBUG_ASSERT(strchr(opt_quoted_name, qtype) == 0);
    return (char*)opt_quoted_name;
  }

  ++opt_quoted_name;
  while (*opt_quoted_name)
  {
    if (*opt_quoted_name == qtype)
    {
      ++opt_quoted_name;
      if (*opt_quoted_name == qtype)
        *to++= qtype;
      else
      {
        DBUG_ASSERT(*opt_quoted_name == '\0');
      }
    }
    else
    {
      *to++= *opt_quoted_name++;
    }
  }
  to[0]= 0;
  return buff;
} /* unquote_name */


/*
  Quote a table name so it can be used in "SHOW TABLES LIKE <tabname>"

  SYNOPSIS
    quote_for_like()
    name     name of the table
    buff     quoted name of the table

  DESCRIPTION
    Quote \, _, ' and % characters

    Note: Because MySQL uses the C escape syntax in strings
    (for example, '\n' to represent newline), you must double
    any '\' that you use in your LIKE  strings. For example, to
    search for '\n', specify it as '\\n'. To search for '\', specify
    it as '\\\\' (the backslashes are stripped once by the parser
    and another time when the pattern match is done, leaving a
    single backslash to be matched).

    Example: "t\1" => "t\\\\1"

*/
static char *quote_for_like(const char *name, char *buff)
{
  char *to= buff;
  *to++= '\'';
  while (*name)
  {
    if (*name == '\\')
    {
      *to++='\\';
      *to++='\\';
      *to++='\\';
    }
    else if (*name == '\'' || *name == '_'  || *name == '%')
      *to++= '\\';
    *to++= *name++;
  }
  to[0]= '\'';
  to[1]= 0;
  return buff;
}


/**
  Quote and print a string.

  @param xml_file          - Output file.
  @param str               - String to print.
  @param len               - Its length.
  @param is_attribute_name - A check for attribute name or value.

  @description
    Quote '<' '>' '&' '\"' chars and print a string to the xml_file.
*/

static void print_quoted_xml(FILE *xml_file, const char *str, size_t len,
                             my_bool is_attribute_name)
{
  const char *end;

  for (end= str + len; str != end; str++)
  {
    switch (*str) {
    case '<':
      fputs("&lt;", xml_file);
      break;
    case '>':
      fputs("&gt;", xml_file);
      break;
    case '&':
      fputs("&amp;", xml_file);
      break;
    case '\"':
      fputs("&quot;", xml_file);
      break;
    case ' ':
      /* Attribute names cannot contain spaces. */
      if (is_attribute_name)
      {
        fputs("_", xml_file);
        break;
      }
      /* fall through */
    default:
      fputc(*str, xml_file);
      break;
    }
  }
  check_io(xml_file);
}


/*
  Print xml tag. Optionally add attribute(s).

  SYNOPSIS
    print_xml_tag(xml_file, sbeg, send, tag_name, first_attribute_name, 
                    ..., attribute_name_n, attribute_value_n, NullS)
    xml_file              - output file
    sbeg                  - line beginning
    line_end              - line ending
    tag_name              - XML tag name.
    first_attribute_name  - tag and first attribute
    first_attribute_value - (Implied) value of first attribute
    attribute_name_n      - attribute n
    attribute_value_n     - value of attribute n

  DESCRIPTION
    Print XML tag with any number of attribute="value" pairs to the xml_file.

    Format is:
      sbeg<tag_name first_attribute_name="first_attribute_value" ... 
      attribute_name_n="attribute_value_n">send
  NOTE
    Additional arguments must be present in attribute/value pairs.
    The last argument should be the null character pointer.
    All attribute_value arguments MUST be NULL terminated strings.
    All attribute_value arguments will be quoted before output.
*/

static void print_xml_tag(FILE * xml_file, const char* sbeg,
                          const char* line_end, 
                          const char* tag_name, 
                          const char* first_attribute_name, ...)
{
  va_list arg_list;
  const char *attribute_name, *attribute_value;

  fputs(sbeg, xml_file);
  fputc('<', xml_file);
  fputs(tag_name, xml_file);  

  va_start(arg_list, first_attribute_name);
  attribute_name= first_attribute_name;
  while (attribute_name != NullS)
  {
    attribute_value= va_arg(arg_list, char *);
    DBUG_ASSERT(attribute_value != NullS);

    fputc(' ', xml_file);
    fputs(attribute_name, xml_file);    
    fputc('\"', xml_file);
    
    print_quoted_xml(xml_file, attribute_value, strlen(attribute_value), 0);
    fputc('\"', xml_file);

    attribute_name= va_arg(arg_list, char *);
  }
  va_end(arg_list);

  fputc('>', xml_file);
  fputs(line_end, xml_file);
  check_io(xml_file);
}


/*
  Print xml tag with for a field that is null

  SYNOPSIS
    print_xml_null_tag()
    xml_file    - output file
    sbeg        - line beginning
    stag_atr    - tag and attribute
    sval        - value of attribute
    line_end        - line ending

  DESCRIPTION
    Print tag with one attribute to the xml_file. Format is:
      <stag_atr="sval" xsi:nil="true"/>
  NOTE
    sval MUST be a NULL terminated string.
    sval string will be qouted before output.
*/

static void print_xml_null_tag(FILE * xml_file, const char* sbeg,
                               const char* stag_atr, const char* sval,
                               const char* line_end)
{
  fputs(sbeg, xml_file);
  fputs("<", xml_file);
  fputs(stag_atr, xml_file);
  fputs("\"", xml_file);
  print_quoted_xml(xml_file, sval, strlen(sval), 0);
  fputs("\" xsi:nil=\"true\" />", xml_file);
  fputs(line_end, xml_file);
  check_io(xml_file);
}


/**
  Print xml CDATA section.

  @param xml_file    - output file
  @param str         - string to print
  @param len         - length of the string

  @note
    This function also takes care of the presence of '[[>'
    string in the str. If found, the CDATA section is broken
    into two CDATA sections, <![CDATA[]]]]> and <![CDATA[>]].
*/

static void print_xml_cdata(FILE *xml_file, const char *str, ulong len)
{
  const char *end;

  fputs("<![CDATA[\n", xml_file);
  for (end= str + len; str != end; str++)
  {
    switch(*str) {
    case ']':
      if ((*(str + 1) == ']') && (*(str + 2) =='>'))
      {
        fputs("]]]]><![CDATA[>", xml_file);
        str += 2;
        continue;
      }
      /* fall through */
    default:
      fputc(*str, xml_file);
      break;
    }
  }
  fputs("\n]]>\n", xml_file);
  check_io(xml_file);
}


/*
  Print xml tag with many attributes.

  SYNOPSIS
    print_xml_row()
    xml_file    - output file
    row_name    - xml tag name
    tableRes    - query result
    row         - result row
    str_create  - create statement header string

  DESCRIPTION
    Print tag with many attribute to the xml_file. Format is:
      \t\t<row_name Atr1="Val1" Atr2="Val2"... />
  NOTE
    All atributes and values will be quoted before output.
*/

static void print_xml_row(FILE *xml_file, const char *row_name,
                          MYSQL_RES *tableRes, MYSQL_ROW *row,
                          const char *str_create)
{
  uint i;
  char *create_stmt_ptr= NULL;
  ulong create_stmt_len= 0;
  MYSQL_FIELD *field;
  ulong *lengths= mysql_fetch_lengths(tableRes);

  fprintf(xml_file, "\t\t<%s", row_name);
  check_io(xml_file);
  mysql_field_seek(tableRes, 0);
  for (i= 0; (field= mysql_fetch_field(tableRes)); i++)
  {
    if ((*row)[i])
    {
      /* For 'create' statements, dump using CDATA. */
      if ((str_create) && (strcmp(str_create, field->name) == 0))
      {
        create_stmt_ptr= (*row)[i];
        create_stmt_len= lengths[i];
      }
      else
      {
        fputc(' ', xml_file);
        print_quoted_xml(xml_file, field->name, field->name_length, 1);
        fputs("=\"", xml_file);
        print_quoted_xml(xml_file, (*row)[i], lengths[i], 0);
        fputc('"', xml_file);
        check_io(xml_file);
      }
    }
  }

  if (create_stmt_len)
  {
    fputs(">\n", xml_file);
    print_xml_cdata(xml_file, create_stmt_ptr, create_stmt_len);
    fprintf(xml_file, "\t\t</%s>\n", row_name);
  }
  else
    fputs(" />\n", xml_file);

  check_io(xml_file);
}


/**
  Print xml comments.

  @param xml_file       - output file
  @param len            - length of comment message
  @param comment_string - comment message

  @description
    Print the comment message in the format:
      "<!-- \n comment string  \n -->\n"

  @note
    Any occurrence of continuous hyphens will be
    squeezed to a single hyphen.
*/

static void print_xml_comment(FILE *xml_file, size_t len,
                              const char *comment_string)
{
  const char* end;

  fputs("<!-- ", xml_file);

  for (end= comment_string + len; comment_string != end; comment_string++)
  {
    /*
      The string "--" (double-hyphen) MUST NOT occur within xml comments.
    */
    switch (*comment_string) {
    case '-':
      if (*(comment_string + 1) == '-')         /* Only one hyphen allowed. */
        break;
      // Fall through.
    default:
      fputc(*comment_string, xml_file);
      break;
    }
  }
  fputs(" -->\n", xml_file);
  check_io(xml_file);
}



/* A common printing function for xml and non-xml modes. */

static void print_comment(FILE *sql_file, my_bool is_error, const char *format,
                          ...)
{
  static char comment_buff[COMMENT_LENGTH];
  va_list args;

  /* If its an error message, print it ignoring opt_comments. */
  if (!is_error && !opt_comments)
    return;

  va_start(args, format);
  my_vsnprintf(comment_buff, COMMENT_LENGTH, format, args);
  va_end(args);

  if (!opt_xml)
  {
    fputs(comment_buff, sql_file);
    check_io(sql_file);
    return;
  }

  print_xml_comment(sql_file, strlen(comment_buff), comment_buff);
}

/*
 This function accepts object names and prefixes -- wherever \n
 character is found.

 @param[in]     object_name

 @return
    @retval fixed object name.
*/

static const char* fix_identifier_with_newline(char* object_name)
{
  static char buff[COMMENT_LENGTH]= {0};
  char *ptr= buff;
  memset(buff, 0, 255);
  while(*object_name)
  {
    *ptr++ = *object_name;
    if (*object_name == '\n')
      ptr= my_stpcpy(ptr, "-- ");
    object_name++;
  }
  return buff;
}

/*
 create_delimiter
 Generate a new (null-terminated) string that does not exist in  query 
 and is therefore suitable for use as a query delimiter.  Store this
 delimiter in  delimiter_buff .
 
 This is quite simple in that it doesn't even try to parse statements as an
 interpreter would.  It merely returns a string that is not in the query, which
 is much more than adequate for constructing a delimiter.

 RETURN
   ptr to the delimiter  on Success
   NULL                  on Failure
*/
static char *create_delimiter(char *query, char *delimiter_buff, 
                              int delimiter_max_size) 
{
  int proposed_length;
  char *presence;

  delimiter_buff[0]= ';';  /* start with one semicolon, and */

  for (proposed_length= 2; proposed_length < delimiter_max_size; 
      delimiter_max_size++) {

    delimiter_buff[proposed_length-1]= ';';  /* add semicolons, until */
    delimiter_buff[proposed_length]= '\0';

    presence = strstr(query, delimiter_buff);
    if (presence == NULL) { /* the proposed delimiter is not in the query. */
       return delimiter_buff;
    }

  }
  return NULL;  /* but if we run out of space, return nothing at all. */
}


/*
  dump_events_for_db
  -- retrieves list of events for a given db, and prints out
  the CREATE EVENT statement into the output (the dump).

  RETURN
    0  Success
    1  Error
*/
static uint dump_events_for_db(char *db)
{
  char       query_buff[QUERY_LENGTH];
  char       db_name_buff[NAME_LEN*2+3], name_buff[NAME_LEN*2+3];
  char       *event_name;
  char       delimiter[QUERY_LENGTH];
  FILE       *sql_file= md_result_file;
  MYSQL_RES  *event_res, *event_list_res;
  MYSQL_ROW  row, event_list_row;

  char       db_cl_name[MY_CS_NAME_SIZE];
  int        db_cl_altered= FALSE;

  DBUG_ENTER("dump_events_for_db");
  DBUG_PRINT("enter", ("db: '%s'", db));

  mysql_real_escape_string_quote(mysql, db_name_buff,
                                 db, (ulong)strlen(db), '\'');
  /* nice comments */
  print_comment(sql_file, 0,
                "\n--\n-- Dumping events for database '%s'\n--\n",
                fix_identifier_with_newline(db));

  /*
    not using "mysql_query_with_error_report" because we may have not
    enough privileges to lock mysql.events.
  */
  if (lock_tables)
    mysql_query(mysql, "LOCK TABLES mysql.event READ");

  if (mysql_query_with_error_report(mysql, &event_list_res, "show events"))
    DBUG_RETURN(0);

  strcpy(delimiter, ";");
  if (mysql_num_rows(event_list_res) > 0)
  {
    if (opt_xml)
      fputs("\t<events>\n", sql_file);
    else
    {
      fprintf(sql_file, "/*!50106 SET @save_time_zone= @@TIME_ZONE */ ;\n");

      /* Get database collation. */

      if (fetch_db_collation(db_name_buff, db_cl_name, sizeof (db_cl_name)))
        DBUG_RETURN(1);
    }

    if (switch_character_set_results(mysql, "binary"))
      DBUG_RETURN(1);

    while ((event_list_row= mysql_fetch_row(event_list_res)) != NULL)
    {
      event_name= quote_name(event_list_row[1], name_buff, 0);
      DBUG_PRINT("info", ("retrieving CREATE EVENT for %s", name_buff));
      my_snprintf(query_buff, sizeof(query_buff), "SHOW CREATE EVENT %s", 
          event_name);

      if (mysql_query_with_error_report(mysql, &event_res, query_buff))
        DBUG_RETURN(1);

      while ((row= mysql_fetch_row(event_res)) != NULL)
      {
        if (opt_xml)
        {
          print_xml_row(sql_file, "event", event_res, &row,
                        "Create Event");
          continue;
        }

        /*
          if the user has EXECUTE privilege he can see event names, but not the
          event body!
        */
        if (strlen(row[3]) != 0)
        {
          char *query_str;

          if (opt_drop)
            fprintf(sql_file, "/*!50106 DROP EVENT IF EXISTS %s */%s\n", 
                event_name, delimiter);

          if (create_delimiter(row[3], delimiter, sizeof(delimiter)) == NULL)
          {
            fprintf(stderr, "%s: Warning: Can't create delimiter for event '%s'\n",
                    my_progname, event_name);
            DBUG_RETURN(1);
          }

          fprintf(sql_file, "DELIMITER %s\n", delimiter);

          if (mysql_num_fields(event_res) >= 7)
          {
            if (switch_db_collation(sql_file, db_name_buff, delimiter,
                                    db_cl_name, row[6], &db_cl_altered))
            {
              DBUG_RETURN(1);
            }

            switch_cs_variables(sql_file, delimiter,
                                row[4],   /* character_set_client */
                                row[4],   /* character_set_results */
                                row[5]);  /* collation_connection */
          }
          else
          {
            /*
              mysqldump is being run against the server, that does not
              provide character set information in SHOW CREATE
              statements.

              NOTE: the dump may be incorrect, since character set
              information is required in order to restore event properly.
            */

            fprintf(sql_file,
                    "--\n"
                    "-- WARNING: old server version. "
                      "The following dump may be incomplete.\n"
                    "--\n");
          }

          switch_sql_mode(sql_file, delimiter, row[1]);

          switch_time_zone(sql_file, delimiter, row[2]);

          query_str= cover_definer_clause(row[3], strlen(row[3]),
                                          C_STRING_WITH_LEN("50117"),
                                          C_STRING_WITH_LEN("50106"),
                                          C_STRING_WITH_LEN(" EVENT"));

          fprintf(sql_file,
                  "/*!50106 %s */ %s\n",
                  (const char *) (query_str != NULL ? query_str : row[3]),
                  (const char *) delimiter);

          my_free(query_str);
          restore_time_zone(sql_file, delimiter);
          restore_sql_mode(sql_file, delimiter);

          if (mysql_num_fields(event_res) >= 7)
          {
            restore_cs_variables(sql_file, delimiter);

            if (db_cl_altered)
            {
              if (restore_db_collation(sql_file, db_name_buff, delimiter,
                                       db_cl_name))
                DBUG_RETURN(1);
            }
          }
        }
      } /* end of event printing */
      mysql_free_result(event_res);

    } /* end of list of events */
    if (opt_xml)
    {
      fputs("\t</events>\n", sql_file);
      check_io(sql_file);
    }
    else
    {
      fprintf(sql_file, "DELIMITER ;\n");
      fprintf(sql_file, "/*!50106 SET TIME_ZONE= @save_time_zone */ ;\n");
    }

    if (switch_character_set_results(mysql, default_charset))
      DBUG_RETURN(1);
  }
  mysql_free_result(event_list_res);

  if (lock_tables)
    (void) mysql_query_with_error_report(mysql, 0, "UNLOCK TABLES");
  DBUG_RETURN(0);
}


/*
  Print hex value for blob data.

  SYNOPSIS
    print_blob_as_hex()
    output_file         - output file
    str                 - string to print
    len                 - its length

  DESCRIPTION
    Print hex value for blob data.
*/

static void print_blob_as_hex(FILE *output_file, const char *str, ulong len)
{
    /* sakaik got the idea to to provide blob's in hex notation. */
    const char *ptr= str, *end= ptr + len;
    for (; ptr < end ; ptr++)
      fprintf(output_file, "%02X", *((uchar *)ptr));
    check_io(output_file);
}

/*
  dump_routines_for_db
  -- retrieves list of routines for a given db, and prints out
  the CREATE PROCEDURE definition into the output (the dump).

  This function has logic to print the appropriate syntax depending on whether
  this is a procedure or functions

  RETURN
    0  Success
    1  Error
*/

static uint dump_routines_for_db(char *db)
{
  char       query_buff[QUERY_LENGTH];
  const char *routine_type[]= {"FUNCTION", "PROCEDURE"};
  char       db_name_buff[NAME_LEN*2+3], name_buff[NAME_LEN*2+3];
  char       *routine_name;
  int        i;
  FILE       *sql_file= md_result_file;
  MYSQL_RES  *routine_res, *routine_list_res;
  MYSQL_ROW  row, routine_list_row;

  char       db_cl_name[MY_CS_NAME_SIZE];
  int        db_cl_altered= FALSE;

  DBUG_ENTER("dump_routines_for_db");
  DBUG_PRINT("enter", ("db: '%s'", db));

  mysql_real_escape_string_quote(mysql, db_name_buff,
                                 db, (ulong)strlen(db), '\'');
  /* nice comments */
  print_comment(sql_file, 0,
                "\n--\n-- Dumping routines for database '%s'\n--\n",
                fix_identifier_with_newline(db));

  /*
    not using "mysql_query_with_error_report" because we may have not
    enough privileges to lock mysql.proc.
  */
  if (lock_tables)
    mysql_query(mysql, "LOCK TABLES mysql.proc READ");

  /* Get database collation. */

  if (fetch_db_collation(db_name_buff, db_cl_name, sizeof (db_cl_name)))
    DBUG_RETURN(1);

  if (switch_character_set_results(mysql, "binary"))
    DBUG_RETURN(1);

  if (opt_xml)
    fputs("\t<routines>\n", sql_file);

  /* 0, retrieve and dump functions, 1, procedures */
  for (i= 0; i <= 1; i++)
  {
    my_snprintf(query_buff, sizeof(query_buff),
                "SHOW %s STATUS WHERE Db = '%s'",
                routine_type[i], db_name_buff);

    if (mysql_query_with_error_report(mysql, &routine_list_res, query_buff))
      DBUG_RETURN(1);

    if (mysql_num_rows(routine_list_res))
    {

      while ((routine_list_row= mysql_fetch_row(routine_list_res)))
      {
        routine_name= quote_name(routine_list_row[1], name_buff, 0);
        DBUG_PRINT("info", ("retrieving CREATE %s for %s", routine_type[i],
                            name_buff));
        my_snprintf(query_buff, sizeof(query_buff), "SHOW CREATE %s %s",
                    routine_type[i], routine_name);

        if (mysql_query_with_error_report(mysql, &routine_res, query_buff))
          DBUG_RETURN(1);

        while ((row= mysql_fetch_row(routine_res)))
        {
          /*
            if the user has EXECUTE privilege he see routine names, but NOT the
            routine body of other routines that are not the creator of!
          */
          DBUG_PRINT("info",("length of body for %s row[2] '%s' is %zu",
                             routine_name, row[2] ? row[2] : "(null)",
                             row[2] ? strlen(row[2]) : 0));
          if (row[2] == NULL)
          {
            print_comment(sql_file, 1, "\n-- insufficient privileges to %s\n",
                          query_buff);
            print_comment(sql_file, 1,
                          "-- does %s have permissions on mysql.proc?\n\n",
                          fix_identifier_with_newline(current_user));
            maybe_die(EX_MYSQLERR,"%s has insufficent privileges to %s!", current_user, query_buff);
          }
          else if (strlen(row[2]))
          {
            if (opt_xml)
            {
              if (i)                            // Procedures.
                print_xml_row(sql_file, "routine", routine_res, &row,
                              "Create Procedure");
              else                              // Functions.
                print_xml_row(sql_file, "routine", routine_res, &row,
                              "Create Function");
              continue;
            }
            if (opt_drop)
              fprintf(sql_file, "/*!50003 DROP %s IF EXISTS %s */;\n",
                      routine_type[i], routine_name);

            if (mysql_num_fields(routine_res) >= 6)
            {
              if (switch_db_collation(sql_file, db_name_buff, ";",
                                      db_cl_name, row[5], &db_cl_altered))
              {
                DBUG_RETURN(1);
              }

              switch_cs_variables(sql_file, ";",
                                  row[3],   /* character_set_client */
                                  row[3],   /* character_set_results */
                                  row[4]);  /* collation_connection */
            }
            else
            {
              /*
                mysqldump is being run against the server, that does not
                provide character set information in SHOW CREATE
                statements.

                NOTE: the dump may be incorrect, since character set
                information is required in order to restore stored
                procedure/function properly.
              */

              fprintf(sql_file,
                      "--\n"
                      "-- WARNING: old server version. "
                        "The following dump may be incomplete.\n"
                      "--\n");
            }


            switch_sql_mode(sql_file, ";", row[1]);

            fprintf(sql_file,
                    "DELIMITER ;;\n"
                    "%s ;;\n"
                    "DELIMITER ;\n",
                    (const char *) row[2]);

            restore_sql_mode(sql_file, ";");

            if (mysql_num_fields(routine_res) >= 6)
            {
              restore_cs_variables(sql_file, ";");

              if (db_cl_altered)
              {
                if (restore_db_collation(sql_file, db_name_buff, ";", db_cl_name))
                  DBUG_RETURN(1);
              }
            }

          }
        } /* end of routine printing */
        mysql_free_result(routine_res);

      } /* end of list of routines */
    }
    mysql_free_result(routine_list_res);
  } /* end of for i (0 .. 1)  */

  if (opt_xml)
  {
    fputs("\t</routines>\n", sql_file);
    check_io(sql_file);
  }

  if (switch_character_set_results(mysql, default_charset))
    DBUG_RETURN(1);

  if (lock_tables)
    (void) mysql_query_with_error_report(mysql, 0, "UNLOCK TABLES");
  DBUG_RETURN(0);
}

/* general_log or slow_log tables under mysql database */
static inline my_bool general_log_or_slow_log_tables(const char *db,
                                                     const char *table)
{
  return (!my_strcasecmp(charset_info, db, "mysql")) &&
          (!my_strcasecmp(charset_info, table, "general_log") ||
           !my_strcasecmp(charset_info, table, "slow_log"));
}

/* slave_master_info and slave_relay_log_info tables under mysql database */
static inline my_bool replication_metadata_tables(const char *db,
                                                  const char *table)
{
  return (!my_strcasecmp(charset_info, db, "mysql")) &&
          (!my_strcasecmp(charset_info, table, "slave_master_info") ||
           !my_strcasecmp(charset_info, table, "slave_relay_log_info"));
}

/*
  Find the first occurrence of a quoted identifier in a given string. Returns
  the pointer to the opening quote, and stores the pointer to the closing quote
  to the memory location pointed to by the 'end' argument,

  If no quoted identifiers are found, returns NULL (and the value pointed to by
  'end' is undefined in this case).
*/

static const char *parse_quoted_identifier(const char *str,
                                            const char **end)
{
  const char *from;
  const char *to;

  if (!(from= strchr(str, '`')))
    return NULL;

  to= from;

  while ((to= strchr(to + 1, '`'))) {
    /*
      Double backticks represent a backtick in identifier, rather than a quote
      character.
    */
    if (to[1] == '`')
    {
      to++;
      continue;
    }

    break;
  }

  if (to <= from + 1)
    return NULL;                                /* Empty identifier */

  *end= to;

  return from;
}

/*
  Parse the specified key definition string and check if the key contains an
  AUTO_INCREMENT column as the first key part. We only check for the first key
  part, because unlike MyISAM, InnoDB does not allow the AUTO_INCREMENT column
  as a secondary key column, i.e. the AUTO_INCREMENT column would not be
  considered indexed for such key specification.
*/
static my_bool contains_autoinc_column(const char *autoinc_column,
                                       ssize_t autoinc_column_len,
                                       const char *keydef,
                                       key_type_t type)
{
  const char *from, *to;
  uint idnum;

  DBUG_ASSERT(type != KEY_TYPE_NONE);

  if (autoinc_column == NULL)
    return FALSE;

  idnum= 0;

  /*
    There is only 1 iteration of the following loop for type == KEY_TYPE_PRIMARY
    and 2 iterations for type == KEY_TYPE_UNIQUE / KEY_TYPE_NON_UNIQUE.
  */
  while ((from= parse_quoted_identifier(keydef, &to)))
  {
    idnum++;

    /*
      Skip the check if it's the first identifier and we are processing a
      secondary key.
    */
    if ((type == KEY_TYPE_PRIMARY || idnum != 1) &&
        to - from - 1 == autoinc_column_len &&
        !strncmp(autoinc_column, from + 1, autoinc_column_len))
      return TRUE;

    /*
      Check only the first (for PRIMARY KEY) or the second (for secondary keys)
      quoted identifier.
    */
    if (idnum == 1 + MY_TEST(type != KEY_TYPE_PRIMARY))
      break;

    keydef= to + 1;
  }

  return FALSE;
}


/*
  Remove secondary/foreign key definitions from a given SHOW CREATE TABLE string
  and store them into a temporary list to be used later.

  SYNOPSIS
    skip_secondary_keys()
    create_str                SHOW CREATE TABLE output
    has_pk                    TRUE, if the table has PRIMARY KEY
                              (or UNIQUE key on non-nullable columns)


  DESCRIPTION

    Stores all lines starting with "KEY" or "UNIQUE KEY"
    into skipped_keys_list and removes them from the input string.
    Stores all CONSTRAINT/FOREIGN KEYS declarations into
    alter_constraints_list and removes them from the input string.
*/

static void skip_secondary_keys(char *create_str, my_bool has_pk)
{
  char *ptr, *strend;
  char *last_comma= NULL;
  my_bool pk_processed= FALSE;
  char *autoinc_column= NULL;
  ssize_t autoinc_column_len= 0;
  my_bool has_autoinc= FALSE;
  key_type_t type;
  my_bool keys_processed= FALSE;

  strend= create_str + strlen(create_str);

  ptr= create_str;
  while (*ptr && !keys_processed)
  {
    char *tmp, *orig_ptr, c;

    orig_ptr= ptr;
    /* Skip leading whitespace */
    while (*ptr && my_isspace(charset_info, *ptr))
      ptr++;

    /* Read the next line */
    for (tmp= ptr; *tmp != '\n' && *tmp != '\0'; tmp++);

    c= *tmp;
    *tmp= '\0'; /* so strstr() only processes the current line */

    if (!strncmp(ptr, "CONSTRAINT ", sizeof("CONSTRAINT ") - 1))
      type= KEY_TYPE_CONSTRAINT;
    else if (!strncmp(ptr, "UNIQUE KEY ", sizeof("UNIQUE KEY ") - 1))
      type= KEY_TYPE_UNIQUE;
    else if (!strncmp(ptr, "KEY ", sizeof("KEY ") - 1))
      type= KEY_TYPE_NON_UNIQUE;
    else if (!strncmp(ptr, "PRIMARY KEY ", sizeof("PRIMARY KEY ") - 1))
      type= KEY_TYPE_PRIMARY;
    else
      type= KEY_TYPE_NONE;

    has_autoinc= (type != KEY_TYPE_NONE)
      ? contains_autoinc_column(autoinc_column, autoinc_column_len, ptr, type)
      : FALSE;

    /* Is it a secondary index definition? */
    if (c == '\n' && !has_autoinc &&
        ((type == KEY_TYPE_UNIQUE && (pk_processed || !has_pk)) ||
         type == KEY_TYPE_NON_UNIQUE || type == KEY_TYPE_CONSTRAINT))
    {
      char *data, *end= tmp - 1;

      /* Remove the trailing comma */
      if (*end == ',')
        end--;
      data= my_strndup(PSI_NOT_INSTRUMENTED, ptr, end - ptr + 1, MYF(MY_FAE));

      if (type == KEY_TYPE_CONSTRAINT)
        alter_constraints_list= list_cons(data, alter_constraints_list);
      else
        skipped_keys_list= list_cons(data, skipped_keys_list);

      memmove(orig_ptr, tmp + 1, strend - tmp);
      ptr= orig_ptr;
      strend-= tmp + 1 - ptr;

      /* Remove the comma on the previos line */
      if (last_comma != NULL)
      {
        *last_comma= ' ';
      }
    }
    else
    {
      char *end;

      if (last_comma != NULL && *ptr == ')')
      {
        keys_processed= TRUE;
      }
      else if (last_comma != NULL && !keys_processed)
      {
        /*
          It's not the last line of CREATE TABLE, so we have skipped a key
          definition. We have to restore the last removed comma.
        */
        *last_comma= ',';
      }

      /*
        If we are skipping a key which indexes an AUTO_INCREMENT column, it is
        safe to optimize all subsequent keys, i.e. we should not be checking for
        that column anymore.
      */
      if (type != KEY_TYPE_NONE && has_autoinc)
      {
          DBUG_ASSERT(autoinc_column != NULL);

          my_free(autoinc_column);
          autoinc_column= NULL;
      }

      if ((has_pk && type == KEY_TYPE_UNIQUE && !pk_processed) ||
          type == KEY_TYPE_PRIMARY)
        pk_processed= TRUE;

      if (strstr(ptr, "AUTO_INCREMENT") && *ptr == '`')
      {
        /*
          The first secondary key defined on this column later cannot be
          skipped, as CREATE TABLE would fail on import. Unless there is a
          PRIMARY KEY and it indexes that column.
        */
        for (end= ptr + 1;
             /* Skip double backticks as they are a part of identifier */
             *end != '\0' && (*end != '`' || end[1] == '`');
             end++)
          /* empty */;

        if (*end == '`' && end > ptr + 1)
        {
          DBUG_ASSERT(autoinc_column == NULL);

<<<<<<< HEAD
          autoinc_column= my_strndup(PSI_NOT_INSTRUMENTED, ptr + 1,
                                     end - ptr - 1, MYF(MY_FAE));
=======
          autoinc_column_len= end - ptr - 1;
          autoinc_column= my_strndup(ptr + 1, autoinc_column_len, MYF(MY_FAE));
>>>>>>> 5091bf1a
        }
      }

      *tmp= c;

      if (tmp[-1] == ',')
        last_comma= tmp - 1;
      ptr= (*tmp == '\0') ? tmp : tmp + 1;
    }
  }

  my_free(autoinc_column);
}

/**
  Removes some compressed columns extensions from the create table
  definition (a string produced by SHOW CREATE TABLE) depending on
  opt_compressed_columns and opt_compressed_columns_with_dictionaries flags.
  If opt_compressed_columns_with_dictionaries flags is true, in addition
  dictionaries list will be filled with referenced compression
  dictionaries.

  @param create_str     SHOW CREATE TABLE output
  @param dictionaries   the list of dictionary names found in the
                        create table definition
*/
static void skip_compressed_columns(char *create_str, LIST **dictionaries)
{
  static const char prefix[]=
    " /*!"
    STRINGIFY_ARG(FIRST_SUPPORTED_COMPRESSED_COLUMNS_VERSION)
    " COLUMN_FORMAT COMPRESSED";
  static const size_t prefix_length= sizeof(prefix) - 1;
  static const char suffix[]= " */";
  static const size_t suffix_length= sizeof(suffix) - 1;
  static const char dictionary_keyword[]=" WITH COMPRESSION_DICTIONARY ";
  static const size_t dictionary_keyword_length=
    sizeof(dictionary_keyword) - 1;

  char *ptr, *end_ptr, *prefix_ptr, *suffix_ptr, *dictionary_keyword_ptr;

  DBUG_ENTER("skip_compressed_columns");

  ptr= create_str;
  end_ptr= ptr + strlen(create_str);
  if (opt_compressed_columns_with_dictionaries && dictionaries != 0)
    *dictionaries= 0;

  while ((prefix_ptr= strstr(ptr, prefix)) != 0)
  {
    suffix_ptr= strstr(prefix_ptr + prefix_length, suffix);
    DBUG_ASSERT(suffix_ptr != 0);
    if (!opt_compressed_columns_with_dictionaries)
    {
      if (!opt_compressed_columns)
      {
        /* Strip out all compressed columns extensions. */
        memmove(prefix_ptr, suffix_ptr + suffix_length,
                end_ptr - (suffix_ptr + suffix_length) + 1);
        end_ptr-= suffix_ptr + suffix_length - prefix_ptr;
        ptr= prefix_ptr;
      }
      else
      {
        /* Strip out only compression dictionary references. */
        memmove(prefix_ptr + prefix_length, suffix_ptr,
          end_ptr - suffix_ptr + 1);
        end_ptr-= suffix_ptr - (prefix_ptr + prefix_length);
        ptr= prefix_ptr + prefix_length + suffix_length;
      }
    }
    else
    {
      /* Do not strip out anything. Leave full column definition as is. */
      if (dictionaries !=0 && prefix_ptr + prefix_length != suffix_ptr)
      {
        char *dictionary_name_ptr;
        size_t dictionary_name_length;
        char opt_quoted_buff[NAME_LEN * 2 + 3],
             unquoted_buff[NAME_LEN * 2 + 3];

        dictionary_keyword_ptr= strstr(prefix_ptr + prefix_length,
                                       dictionary_keyword);
        DBUG_ASSERT(dictionary_keyword_ptr < suffix_ptr);
        dictionary_name_length= suffix_ptr -
          (dictionary_keyword_ptr + dictionary_keyword_length);

        strncpy(opt_quoted_buff,
          dictionary_keyword_ptr + dictionary_keyword_length,
          dictionary_name_length);
        opt_quoted_buff[dictionary_name_length]= '\0';

        dictionary_name_ptr=
          my_strdup(PSI_NOT_INSTRUMENTED,
                    unquote_name(opt_quoted_buff, unquoted_buff), MYF(0));
        if (dictionary_name_ptr == 0)
          die(EX_MYSQLERR, "Couldn't allocate memory");

        list_push(*dictionaries, dictionary_name_ptr);
      }
      ptr= suffix_ptr + suffix_length;
    }
  }
  DBUG_VOID_RETURN;
}


/*
  Check if the table has a primary key defined either explicitly or
  implicitly (i.e. a unique key on non-nullable columns).

  SYNOPSIS
    my_bool has_primary_key(const char *table_name)

    table_name  quoted table name

  RETURNS     TRUE if the table has a primary key

  DESCRIPTION
*/

static my_bool has_primary_key(const char *table_name)
{
  MYSQL_RES  *res= NULL;
  MYSQL_ROW  row;
  char query_buff[QUERY_LENGTH];
  my_bool has_pk= TRUE;

  my_snprintf(query_buff, sizeof(query_buff),
              "SELECT COUNT(*) FROM INFORMATION_SCHEMA.COLUMNS WHERE "
              "TABLE_SCHEMA=DATABASE() AND TABLE_NAME='%s' AND "
              "COLUMN_KEY='PRI'", table_name);
  if (mysql_query(mysql, query_buff) || !(res= mysql_store_result(mysql)) ||
      !(row= mysql_fetch_row(res)))
  {
    fprintf(stderr, "%s: Warning: Couldn't determine if table %s has a "
            "primary key (%s). "
            "--innodb-optimize-keys may work inefficiently.\n",
            my_progname, table_name, mysql_error(mysql));
    goto cleanup;
  }

  has_pk= atoi(row[0]) > 0;

cleanup:
  if (res)
    mysql_free_result(res);

  return has_pk;
}

/**
  Prints "CREATE COMPRESSION_DICTIONARY ..." statement for the specified
  dictionary name if this is the first time this dictionary is referenced.

  @param sql_file          output file
  @param dictionary_name   dictionary name
*/
static void print_optional_create_compression_dictionary(FILE* sql_file,
  const char *dictionary_name)
{
  DBUG_ENTER("print_optional_create_compression_dictionary");
  DBUG_PRINT("enter", ("dictionary: %s", dictionary_name));

  /*
    We skip this compression dictionary if it has already been processed
  */
  if (my_hash_search(&processed_compression_dictionaries,
    (const uchar *)dictionary_name, strlen(dictionary_name)) == 0)
  {
    static const char get_zip_dict_data_stmt[] =
      "SELECT `ZIP_DICT` "
      "FROM `INFORMATION_SCHEMA`.`XTRADB_ZIP_DICT` "
      "WHERE `NAME` = '%s'";

    char quoted_buff[NAME_LEN * 2 + 3];
    char *quoted_dictionary_name;
    char query_buff[QUERY_LENGTH];
    MYSQL_RES *result= 0;
    MYSQL_ROW row;
    ulong *lengths;

    if (my_hash_insert(&processed_compression_dictionaries,
      (uchar*)my_strdup(PSI_NOT_INSTRUMENTED, dictionary_name, MYF(0))))
      die(EX_MYSQLERR, "Couldn't allocate memory");

    my_snprintf(query_buff, sizeof(query_buff), get_zip_dict_data_stmt,
                dictionary_name);

    if (mysql_query_with_error_report(mysql, &result, query_buff))
    {
      DBUG_VOID_RETURN;
    }

    row= mysql_fetch_row(result);
    if (row == 0)
    {
      mysql_free_result(result);
      maybe_die(EX_MYSQLERR,
                "Couldn't read data for compresion dictionary %s (%s)\n",
                dictionary_name, mysql_error(mysql));
      DBUG_VOID_RETURN;
    }
    lengths= mysql_fetch_lengths(result);
    DBUG_ASSERT(lengths != 0);

    quoted_dictionary_name= quote_name(dictionary_name, quoted_buff, 0);

    /*
      We print DROP COMPRESSION_DICTIONARY only if no --tab
      (file per table option) and no --skip-add-drop-compression-dictionary
      were specified
    */
    if (path == 0 && opt_drop_compression_dictionary)
    {
      fprintf(sql_file,
        "/*!"  STRINGIFY_ARG(FIRST_SUPPORTED_COMPRESSED_COLUMNS_VERSION)
        " DROP COMPRESSION_DICTIONARY IF EXISTS %s */;\n",
        quoted_dictionary_name);
      check_io(sql_file);
    }

    /*
      Whether IF NOT EXISTS is added to CREATE COMPRESSION_DICTIONARY
      depends on the --add-drop-compression-dictionary /
      --skip-add-drop-compression-dictionary options.
    */
    fprintf(sql_file,
      "/*!"  STRINGIFY_ARG(FIRST_SUPPORTED_COMPRESSED_COLUMNS_VERSION)
      " CREATE COMPRESSION_DICTIONARY %s%s (",
      path != 0 ? "IF NOT EXISTS " : "",
      quoted_dictionary_name);
    check_io(sql_file);

    unescape(sql_file, row[0], lengths[0]);
    fputs(") */;\n", sql_file);
    check_io(sql_file);

    mysql_free_result(result);
  }
  DBUG_VOID_RETURN;
}

/**
  Checks if --add-drop-table option is enabled and prints
  "DROP TABLE IF EXISTS ..." if the specified table is not a log table.

  @param sq_file            output file
  @param db                 db name
  @param table              table name
  @param opt_quoted_table   optionally quoted table name
*/
static void print_optional_drop_table(FILE *sql_file, const char* db,
                                      const char *table,
                                      const char *opt_quoted_table)
{
  DBUG_ENTER("print_optional_drop_table");
  DBUG_PRINT("enter", ("db: %s  table: %s", db, table));
  if (opt_drop)
  {
    if (!(general_log_or_slow_log_tables(db, table) ||
          replication_metadata_tables(db, table)))
    {
      fprintf(sql_file, "DROP TABLE IF EXISTS %s;\n", opt_quoted_table);
      check_io(sql_file);
    }
  }
  DBUG_VOID_RETURN;
}
/*
  get_table_structure -- retrievs database structure, prints out corresponding
  CREATE statement and fills out insert_pat if the table is the type we will
  be dumping.

  ARGS
    table       - table name
    db          - db name
    table_type  - table type, e.g. "MyISAM" or "InnoDB", but also "VIEW"
    ignore_flag - what we must particularly ignore - see IGNORE_ defines above
    real_columns- Contains one byte per column, 0 means unused, 1 is used
                  Generated columns are marked as unused
  RETURN
    number of fields in table, 0 if error
*/

static uint get_table_structure(char *table, char *db, char *table_type,
                                char *ignore_flag, my_bool real_columns[])
{
  my_bool    init=0, write_data, complete_insert;
  my_ulonglong num_fields;
  char       *result_table, *opt_quoted_table;
  const char *insert_option;
  char	     name_buff[NAME_LEN+3],table_buff[NAME_LEN*2+3];
  char       table_buff2[NAME_LEN*2+3], query_buff[QUERY_LENGTH];
  const char *show_fields_stmt= "SELECT `COLUMN_NAME` AS `Field`, "
                                "`COLUMN_TYPE` AS `Type`, "
                                "`IS_NULLABLE` AS `Null`, "
                                "`COLUMN_KEY` AS `Key`, "
                                "`COLUMN_DEFAULT` AS `Default`, "
                                "`EXTRA` AS `Extra`, "
                                "`COLUMN_COMMENT` AS `Comment` "
                                "FROM `INFORMATION_SCHEMA`.`COLUMNS` WHERE "
                                "TABLE_SCHEMA = '%s' AND TABLE_NAME = '%s'";
  FILE       *sql_file= md_result_file;
  size_t     len;
  my_bool    is_log_table;
  my_bool    is_replication_metadata_table;
  unsigned int colno;
  my_bool    is_innodb_table;
  MYSQL_RES  *result;
  MYSQL_ROW  row;
  my_bool    has_pk= FALSE;
  DBUG_ENTER("get_table_structure");
  DBUG_PRINT("enter", ("db: %s  table: %s", db, table));

  *ignore_flag= check_if_ignore_table(table, table_type);

  complete_insert= 0;
  if ((write_data= !(*ignore_flag & IGNORE_DATA)))
  {
    complete_insert= opt_complete_insert;
    if (!insert_pat_inited)
    {
      insert_pat_inited= 1;
      init_dynamic_string_checked(&insert_pat, "", 1024, 1024);
    }
    else
      dynstr_set_checked(&insert_pat, "");
  }

  insert_option= (opt_ignore ? " IGNORE " : "");

  verbose_msg("-- Retrieving table structure for table %s...\n", table);

  len= my_snprintf(query_buff, sizeof(query_buff),
                   "SET SQL_QUOTE_SHOW_CREATE=%d",
                   (opt_quoted || opt_keywords));
  if (!create_options)
    my_stpcpy(query_buff+len,
           "/*!40102 ,SQL_MODE=concat(@@sql_mode, _utf8 ',NO_KEY_OPTIONS,NO_TABLE_OPTIONS,NO_FIELD_OPTIONS') */");

  result_table=     quote_name(table, table_buff, 1);
  opt_quoted_table= quote_name(table, table_buff2, 0);

  if (opt_innodb_optimize_keys && !strcmp(table_type, "InnoDB"))
    has_pk= has_primary_key(table);

  if (opt_order_by_primary || opt_order_by_primary_desc)
    order_by= primary_key_fields(result_table,
                                 opt_order_by_primary_desc ? TRUE : FALSE);

  if (!opt_xml && !mysql_query_with_error_report(mysql, 0, query_buff))
  {
    /* using SHOW CREATE statement */
    if (!opt_no_create_info)
    {
      /* Make an sql-file, if path was given iow. option -T was given */
      char buff[20+FN_REFLEN];
      MYSQL_FIELD *field;

      my_snprintf(buff, sizeof(buff), "show create table %s", result_table);

      if (switch_character_set_results(mysql, "binary") ||
          mysql_query_with_error_report(mysql, &result, buff) ||
          switch_character_set_results(mysql, default_charset))
        DBUG_RETURN(0);

      if (path)
      {
        if (!(sql_file= open_sql_file_for_table(table, O_WRONLY)))
          DBUG_RETURN(0);

        write_header(sql_file, db);
      }

      if (strcmp (table_type, "VIEW") == 0)         /* view */
        print_comment(sql_file, 0,
                      "\n--\n-- Temporary table structure for view %s\n--\n\n",
                      fix_identifier_with_newline(result_table));
      else
        print_comment(sql_file, 0,
                      "\n--\n-- Table structure for table %s\n--\n\n",
                      fix_identifier_with_newline(result_table));

      field= mysql_fetch_field_direct(result, 0);
      if (strcmp(field->name, "View") == 0)
      {
        char *scv_buff= NULL;
        my_ulonglong n_cols;

        /*
          Even if the "table" is a view, we do a DROP TABLE here.  The
          view-specific code below fills in the DROP VIEW.
          We will skip the DROP TABLE for general_log and slow_log, since
          those stmts will fail, in case we apply dump by enabling logging.
          We will skip this for replication metadata tables as well.
        */
        print_optional_drop_table(sql_file, db, table, opt_quoted_table);

        verbose_msg("-- It's a view, create dummy view\n");

        /* save "show create" statement for later */
        if ((row= mysql_fetch_row(result)) && (scv_buff=row[1]))
          scv_buff= my_strdup(PSI_NOT_INSTRUMENTED,
                              scv_buff, MYF(0));

        mysql_free_result(result);

        /*
          Create a table with the same name as the view and with columns of
          the same name in order to satisfy views that depend on this view.
          The table will be removed when the actual view is created.

          The properties of each column, are not preserved in this temporary
          table, because they are not necessary.

          This will not be necessary once we can determine dependencies
          between views and can simply dump them in the appropriate order.
        */
        my_snprintf(query_buff, sizeof(query_buff),
                    "SHOW FIELDS FROM %s", result_table);
        if (switch_character_set_results(mysql, "binary") ||
            mysql_query_with_error_report(mysql, &result, query_buff) ||
            switch_character_set_results(mysql, default_charset))
        {
          /*
            View references invalid or privileged table/col/fun (err 1356),
            so we cannot create a stand-in table.  Be defensive and dump
            a comment with the view's 'show create' statement. (Bug #17371)
          */

          if (mysql_errno(mysql) == ER_VIEW_INVALID)
            fprintf(sql_file, "\n-- failed on view %s: %s\n\n", result_table, scv_buff ? scv_buff : "");

          my_free(scv_buff);

          DBUG_RETURN(0);
        }
        else
          my_free(scv_buff);

        n_cols= mysql_num_rows(result);
        if (0 != n_cols)
        {

          /*
            The actual formula is based on the column names and how the .FRM
            files are stored and is too volatile to be repeated here.
            Thus we simply warn the user if the columns exceed a limit we
            know works most of the time.
          */
          if (n_cols >= 1000)
            fprintf(stderr,
                    "-- Warning: Creating a stand-in table for view %s may"
                    " fail when replaying the dump file produced because "
                    "of the number of columns exceeding 1000. Exercise "
                    "caution when replaying the produced dump file.\n", 
                    table);
          if (opt_drop)
          {
            /*
              We have already dropped any table of the same name above, so
              here we just drop the view.
            */

            fprintf(sql_file, "/*!50001 DROP VIEW IF EXISTS %s*/;\n",
                    opt_quoted_table);
            check_io(sql_file);
          }

          fprintf(sql_file,
                  "SET @saved_cs_client     = @@character_set_client;\n"
                  "SET character_set_client = utf8;\n"
                  "/*!50001 CREATE VIEW %s AS SELECT \n",
                  result_table);

          /*
            Get first row, following loop will prepend comma - keeps from
            having to know if the row being printed is last to determine if
            there should be a _trailing_ comma.
          */


          row= mysql_fetch_row(result);

          /*
            A temporary view is created to resolve the view interdependencies.
            This temporary view is dropped when the actual view is created.
          */

          fprintf(sql_file, " 1 AS %s",
                  quote_name(row[0], name_buff, 0));

          while((row= mysql_fetch_row(result)))
          {
            fprintf(sql_file, ",\n 1 AS %s",
                    quote_name(row[0], name_buff, 0));
          }

          fprintf(sql_file,"*/;\n"
                  "SET character_set_client = @saved_cs_client;\n");

          check_io(sql_file);
        }

        mysql_free_result(result);

        if (path)
          my_fclose(sql_file, MYF(MY_WME));

        seen_views= 1;
        DBUG_RETURN(0);
      }

      row= mysql_fetch_row(result);

      is_innodb_table= (strcmp(table_type, "InnoDB") == 0);
      if (opt_innodb_optimize_keys && is_innodb_table)
        skip_secondary_keys(row[1], has_pk);
      if (is_innodb_table)
      {
        /*
          Search for compressed columns attributes and remove them if
          necessary.
        */

        LIST *referenced_dictionaries= 0, *current_dictionary;

        skip_compressed_columns(row[1], &referenced_dictionaries);
        referenced_dictionaries= list_reverse(referenced_dictionaries);
        for (current_dictionary= referenced_dictionaries;
             current_dictionary != 0;
             current_dictionary= list_rest(current_dictionary))
        {
          print_optional_create_compression_dictionary(
            sql_file, (const char*)current_dictionary->data);
        }
        list_free(referenced_dictionaries, TRUE);
      }

      print_optional_drop_table(sql_file, db, table, opt_quoted_table);

      is_log_table= general_log_or_slow_log_tables(db, table);
      is_replication_metadata_table= replication_metadata_tables(db, table);
      if (is_log_table || is_replication_metadata_table)
        row[1]+= 13; /* strlen("CREATE TABLE ")= 13 */
      if (opt_compatible_mode & 3)
      {
        fprintf(sql_file,
                (is_log_table || is_replication_metadata_table) ?
                "CREATE TABLE IF NOT EXISTS %s;\n" : "%s;\n", row[1]);
      }
      else
      {
        fprintf(sql_file,
                "/*!40101 SET @saved_cs_client     = @@character_set_client */;\n"
                "/*!40101 SET character_set_client = utf8 */;\n"
                "%s%s;\n"
                "/*!40101 SET character_set_client = @saved_cs_client */;\n",
                (is_log_table || is_replication_metadata_table) ?
                "CREATE TABLE IF NOT EXISTS " : "", row[1]);
      }

      check_io(sql_file);
      mysql_free_result(result);
    }
    my_snprintf(query_buff, sizeof(query_buff), "show fields from %s",
                result_table);
    if (mysql_query_with_error_report(mysql, &result, query_buff))
    {
      if (path)
        my_fclose(sql_file, MYF(MY_WME));
      DBUG_RETURN(0);
    }

    if (write_data && !complete_insert)
    {
      /*
        If data contents of table are to be written and complete_insert
        is false (column list not required in INSERT statement), scan the
        column list for generated columns, as presence of any generated column
        will require that an explicit list of columns is printed.
      */
      while ((row= mysql_fetch_row(result)))
      {
        complete_insert|=
          strcmp(row[SHOW_EXTRA], "STORED GENERATED") == 0 ||
          strcmp(row[SHOW_EXTRA], "VIRTUAL GENERATED") == 0;
      }
      mysql_free_result(result);

      if (mysql_query_with_error_report(mysql, &result, query_buff))
      {
        if (path)
          my_fclose(sql_file, MYF(MY_WME));
        DBUG_RETURN(0);
      }
    }
    /*
      If write_data is true, then we build up insert statements for
      the table's data. Note: in subsequent lines of code, this test
      will have to be performed each time we are appending to
      insert_pat.
    */
    if (write_data)
    {
      if (opt_replace_into)
        dynstr_append_checked(&insert_pat, "REPLACE ");
      else
        dynstr_append_checked(&insert_pat, "INSERT ");
      dynstr_append_checked(&insert_pat, insert_option);
      dynstr_append_checked(&insert_pat, "INTO ");
      dynstr_append_checked(&insert_pat, opt_quoted_table);
      if (complete_insert)
      {
        dynstr_append_checked(&insert_pat, " (");
      }
      else
      {
        dynstr_append_checked(&insert_pat, " VALUES ");
        if (!extended_insert)
          dynstr_append_checked(&insert_pat, "(");
      }
    }

    colno= 0;
    while ((row= mysql_fetch_row(result)))
    {
      real_columns[colno]=
        strcmp(row[SHOW_EXTRA], "STORED GENERATED") != 0 &&
        strcmp(row[SHOW_EXTRA], "VIRTUAL GENERATED") != 0;

      if (real_columns[colno++] && complete_insert)
      {
        if (init)
        {
          dynstr_append_checked(&insert_pat, ", ");
        }
        init=1;
        dynstr_append_checked(&insert_pat,
                      quote_name(row[SHOW_FIELDNAME], name_buff, 0));
      }
    }
    num_fields= mysql_num_rows(result);
    mysql_free_result(result);
  }
  else
  {
    verbose_msg("%s: Warning: Can't set SQL_QUOTE_SHOW_CREATE option (%s)\n",
                my_progname, mysql_error(mysql));

    my_snprintf(query_buff, sizeof(query_buff), show_fields_stmt, db, table);

    if (mysql_query_with_error_report(mysql, &result, query_buff))
      DBUG_RETURN(0);

    if (write_data && !complete_insert)
    {
      /*
        If data contents of table are to be written and complete_insert
        is false (column list not required in INSERT statement), scan the
        column list for generated columns, as presence of any generated column
        will require that an explicit list of columns is printed.
      */
      while ((row= mysql_fetch_row(result)))
      {
        complete_insert|=
          strcmp(row[SHOW_EXTRA], "STORED GENERATED") == 0 ||
          strcmp(row[SHOW_EXTRA], "VIRTUAL GENERATED") == 0;
      }
      mysql_free_result(result);

      if (mysql_query_with_error_report(mysql, &result, query_buff))
      {
        if (path)
          my_fclose(sql_file, MYF(MY_WME));
        DBUG_RETURN(0);
      }
    }
    /* Make an sql-file, if path was given iow. option -T was given */
    if (!opt_no_create_info)
    {
      if (path)
      {
        if (!(sql_file= open_sql_file_for_table(table, O_WRONLY)))
          DBUG_RETURN(0);
        write_header(sql_file, db);
      }

      print_comment(sql_file, 0,
                    "\n--\n-- Table structure for table %s\n--\n\n",
                    fix_identifier_with_newline(result_table));
      if (opt_drop)
        fprintf(sql_file, "DROP TABLE IF EXISTS %s;\n", result_table);
      if (!opt_xml)
        fprintf(sql_file, "CREATE TABLE %s (\n", result_table);
      else
        print_xml_tag(sql_file, "\t", "\n", "table_structure", "name=", table, 
                NullS);
      check_io(sql_file);
    }

    if (write_data)
    {
      if (opt_replace_into)
        dynstr_append_checked(&insert_pat, "REPLACE ");
      else
        dynstr_append_checked(&insert_pat, "INSERT ");
      dynstr_append_checked(&insert_pat, insert_option);
      dynstr_append_checked(&insert_pat, "INTO ");
      dynstr_append_checked(&insert_pat, result_table);
      if (complete_insert)
        dynstr_append_checked(&insert_pat, " (");
      else
      {
        dynstr_append_checked(&insert_pat, " VALUES ");
        if (!extended_insert)
          dynstr_append_checked(&insert_pat, "(");
      }
    }

    colno= 0;
    while ((row= mysql_fetch_row(result)))
    {
      ulong *lengths= mysql_fetch_lengths(result);

      real_columns[colno]=
        strcmp(row[SHOW_EXTRA], "STORED GENERATED") != 0 &&
        strcmp(row[SHOW_EXTRA], "VIRTUAL GENERATED") != 0;

      if (!real_columns[colno++])
        continue;

      if (init)
      {
        if (!opt_xml && !opt_no_create_info)
        {
          fputs(",\n",sql_file);
          check_io(sql_file);
        }
        if (complete_insert)
          dynstr_append_checked(&insert_pat, ", ");
      }
      init=1;
      if (complete_insert)
        dynstr_append_checked(&insert_pat,
                      quote_name(row[SHOW_FIELDNAME], name_buff, 0));
      if (!opt_no_create_info)
      {
        if (opt_xml)
        {
          print_xml_row(sql_file, "field", result, &row, NullS);
          continue;
        }

        if (opt_keywords)
          fprintf(sql_file, "  %s.%s %s", result_table,
                  quote_name(row[SHOW_FIELDNAME],name_buff, 0),
                  row[SHOW_TYPE]);
        else
          fprintf(sql_file, "  %s %s", quote_name(row[SHOW_FIELDNAME],
                                                  name_buff, 0),
                  row[SHOW_TYPE]);
        if (row[SHOW_DEFAULT])
        {
          fputs(" DEFAULT ", sql_file);
          unescape(sql_file, row[SHOW_DEFAULT], lengths[SHOW_DEFAULT]);
        }
        if (!row[SHOW_NULL][0])
          fputs(" NOT NULL", sql_file);
        if (row[SHOW_EXTRA][0])
          fprintf(sql_file, " %s",row[SHOW_EXTRA]);
        check_io(sql_file);
      }
    }
    num_fields= mysql_num_rows(result);
    mysql_free_result(result);
    if (!opt_no_create_info)
    {
      /* Make an sql-file, if path was given iow. option -T was given */
      char buff[20+FN_REFLEN];
      uint keynr,primary_key;
      my_snprintf(buff, sizeof(buff), "show keys from %s", result_table);
      if (mysql_query_with_error_report(mysql, &result, buff))
      {
        if (mysql_errno(mysql) == ER_WRONG_OBJECT)
        {
          /* it is VIEW */
          fputs("\t\t<options Comment=\"view\" />\n", sql_file);
          goto continue_xml;
        }
        fprintf(stderr, "%s: Can't get keys for table %s (%s)\n",
                my_progname, result_table, mysql_error(mysql));
        if (path)
          my_fclose(sql_file, MYF(MY_WME));
        DBUG_RETURN(0);
      }

      /* Find first which key is primary key */
      keynr=0;
      primary_key=INT_MAX;
      while ((row= mysql_fetch_row(result)))
      {
        if (atoi(row[3]) == 1)
        {
          keynr++;
          if (!strcmp(row[2],"PRIMARY"))
          {
            primary_key=keynr;
            break;
          }
        }
      }
      mysql_data_seek(result,0);
      keynr=0;
      while ((row= mysql_fetch_row(result)))
      {
        if (opt_xml)
        {
          print_xml_row(sql_file, "key", result, &row, NullS);
          continue;
        }

        if (atoi(row[3]) == 1)
        {
          if (keynr++)
            putc(')', sql_file);
          if (atoi(row[1]))       /* Test if duplicate key */
            /* Duplicate allowed */
            fprintf(sql_file, ",\n  KEY %s (",quote_name(row[2],name_buff,0));
          else if (keynr == primary_key)
            fputs(",\n  PRIMARY KEY (",sql_file); /* First UNIQUE is primary */
          else
            fprintf(sql_file, ",\n  UNIQUE %s (",quote_name(row[2],name_buff,
                                                            0));
        }
        else
          putc(',', sql_file);
        fputs(quote_name(row[4], name_buff, 0), sql_file);
        if (row[7])
          fprintf(sql_file, " (%s)",row[7]);      /* Sub key */
        check_io(sql_file);
      }
      mysql_free_result(result);
      if (!opt_xml)
      {
        if (keynr)
          putc(')', sql_file);
        fputs("\n)",sql_file);
        check_io(sql_file);
      }

      /* Get MySQL specific create options */
      if (create_options)
      {
        char show_name_buff[NAME_LEN*2+2+24];

        /* Check memory for quote_for_like() */
        my_snprintf(buff, sizeof(buff), "show table status like %s",
                    quote_for_like(table, show_name_buff));

        if (mysql_query_with_error_report(mysql, &result, buff))
        {
          if (mysql_errno(mysql) != ER_PARSE_ERROR)
          {                                     /* If old MySQL version */
            verbose_msg("-- Warning: Couldn't get status information for " \
                        "table %s (%s)\n", result_table,mysql_error(mysql));
          }
        }
        else if (!(row= mysql_fetch_row(result)))
        {
          fprintf(stderr,
                  "Error: Couldn't read status information for table %s (%s)\n",
                  result_table,mysql_error(mysql));
        }
        else
        {
          if (opt_xml)
            print_xml_row(sql_file, "options", result, &row, NullS);
          else
          {
            fputs("/*!",sql_file);
            print_value(sql_file,result,row,"engine=","Engine",0);
            print_value(sql_file,result,row,"","Create_options",0);
            print_value(sql_file,result,row,"comment=","Comment",1);
            fputs(" */",sql_file);
            check_io(sql_file);
          }
        }
        mysql_free_result(result);              /* Is always safe to free */
      }
continue_xml:
      if (!opt_xml)
        fputs(";\n", sql_file);
      else
        fputs("\t</table_structure>\n", sql_file);
      check_io(sql_file);
    }
  }
  if (complete_insert)
  {
    dynstr_append_checked(&insert_pat, ") VALUES ");
    if (!extended_insert)
      dynstr_append_checked(&insert_pat, "(");
  }
  if (sql_file != md_result_file)
  {
    fputs("\n", sql_file);
    write_footer(sql_file);
    my_fclose(sql_file, MYF(MY_WME));
  }
  DBUG_RETURN((uint) num_fields);
} /* get_table_structure */

static void dump_trigger_old(FILE *sql_file, MYSQL_RES *show_triggers_rs,
                             MYSQL_ROW *show_trigger_row,
                             const char *table_name)
{
  char quoted_table_name_buf[NAME_LEN * 2 + 3];
  char *quoted_table_name= quote_name(table_name, quoted_table_name_buf, 1);

  char name_buff[NAME_LEN * 4 + 3];
  const char *xml_msg= "\nWarning! mysqldump being run against old server "
                       "that does not\nsupport 'SHOW CREATE TRIGGERS' "
                       "statement. Skipping..\n";

  DBUG_ENTER("dump_trigger_old");

  if (opt_xml)
  {
    print_xml_comment(sql_file, strlen(xml_msg), xml_msg);
    check_io(sql_file);
    DBUG_VOID_RETURN;
  }

  fprintf(sql_file,
          "--\n"
          "-- WARNING: old server version. "
            "The following dump may be incomplete.\n"
          "--\n");

  if (opt_compact)
    fprintf(sql_file, "/*!50003 SET @OLD_SQL_MODE=@@SQL_MODE*/;\n");

  if (opt_drop_trigger)
    fprintf(sql_file, "/*!50032 DROP TRIGGER IF EXISTS %s */;\n", (*show_trigger_row)[0]);

  fprintf(sql_file,
          "DELIMITER ;;\n"
          "/*!50003 SET SESSION SQL_MODE=\"%s\" */;;\n"
          "/*!50003 CREATE */ ",
          (*show_trigger_row)[6]);

  if (mysql_num_fields(show_triggers_rs) > 7)
  {
    /*
      mysqldump can be run against the server, that does not support
      definer in triggers (there is no DEFINER column in SHOW TRIGGERS
      output). So, we should check if we have this column before
      accessing it.
    */

    size_t user_name_len;
    char user_name_str[USERNAME_LENGTH + 1];
    char quoted_user_name_str[USERNAME_LENGTH * 2 + 3];
    size_t host_name_len;
    char host_name_str[HOSTNAME_LENGTH + 1];
    char quoted_host_name_str[HOSTNAME_LENGTH * 2 + 3];

    parse_user((*show_trigger_row)[7],
               strlen((*show_trigger_row)[7]),
               user_name_str, &user_name_len,
               host_name_str, &host_name_len);

    fprintf(sql_file,
            "/*!50017 DEFINER=%s@%s */ ",
            quote_name(user_name_str, quoted_user_name_str, FALSE),
            quote_name(host_name_str, quoted_host_name_str, FALSE));
  }

  fprintf(sql_file,
          "/*!50003 TRIGGER %s %s %s ON %s FOR EACH ROW%s%s */;;\n"
          "DELIMITER ;\n",
          quote_name((*show_trigger_row)[0], name_buff, 0), /* Trigger */
          (*show_trigger_row)[4], /* Timing */
          (*show_trigger_row)[1], /* Event */
          quoted_table_name,
          (strchr(" \t\n\r", *((*show_trigger_row)[3]))) ? "" : " ",
          (*show_trigger_row)[3] /* Statement */);

  if (opt_compact)
    fprintf(sql_file, "/*!50003 SET SESSION SQL_MODE=@OLD_SQL_MODE */;\n");

  DBUG_VOID_RETURN;
}

static int dump_trigger(FILE *sql_file, MYSQL_RES *show_create_trigger_rs,
                        const char *db_name,
                        const char *db_cl_name)
{
  MYSQL_ROW row;
  char *query_str;
  int db_cl_altered= FALSE;

  DBUG_ENTER("dump_trigger");

  while ((row= mysql_fetch_row(show_create_trigger_rs)))
  {
    if (opt_xml)
    {
      print_xml_row(sql_file, "trigger", show_create_trigger_rs, &row,
                    "SQL Original Statement");
      check_io(sql_file);
      continue;
    }

    query_str= cover_definer_clause(row[2], strlen(row[2]),
                                    C_STRING_WITH_LEN("50017"),
                                    C_STRING_WITH_LEN("50003"),
                                    C_STRING_WITH_LEN(" TRIGGER"));
    if (switch_db_collation(sql_file, db_name, ";",
                            db_cl_name, row[5], &db_cl_altered))
      DBUG_RETURN(TRUE);

    switch_cs_variables(sql_file, ";",
                        row[3],   /* character_set_client */
                        row[3],   /* character_set_results */
                        row[4]);  /* collation_connection */

    switch_sql_mode(sql_file, ";", row[1]);

    if (opt_drop_trigger)
      fprintf(sql_file, "/*!50032 DROP TRIGGER IF EXISTS %s */;\n", row[0]);

    fprintf(sql_file,
            "DELIMITER ;;\n"
            "/*!50003 %s */;;\n"
            "DELIMITER ;\n",
            (const char *) (query_str != NULL ? query_str : row[2]));

    restore_sql_mode(sql_file, ";");
    restore_cs_variables(sql_file, ";");

    if (db_cl_altered)
    {
      if (restore_db_collation(sql_file, db_name, ";", db_cl_name))
        DBUG_RETURN(TRUE);
    }

    my_free(query_str);
  }

  DBUG_RETURN(FALSE);
}

/**
  Dump the triggers for a given table.

  This should be called after the tables have been dumped in case a trigger
  depends on the existence of a table.

  @param[in] table_name
  @param[in] db_name

  @return Error status.
    @retval TRUE error has occurred.
    @retval FALSE operation succeed.
*/

static int dump_triggers_for_table(char *table_name, char *db_name)
{
  char       name_buff[NAME_LEN*4+3];
  char       query_buff[QUERY_LENGTH];
  uint       old_opt_compatible_mode= opt_compatible_mode;
  MYSQL_RES  *show_triggers_rs;
  MYSQL_ROW  row;
  FILE      *sql_file= md_result_file;

  char       db_cl_name[MY_CS_NAME_SIZE];
  int        ret= TRUE;

  DBUG_ENTER("dump_triggers_for_table");
  DBUG_PRINT("enter", ("db: %s, table_name: %s", db_name, table_name));

  if (path && !(sql_file= open_sql_file_for_table(table_name,
                                                  O_WRONLY | O_APPEND)))
    DBUG_RETURN(1);

  /* Do not use ANSI_QUOTES on triggers in dump */
  opt_compatible_mode&= ~MASK_ANSI_QUOTES;

  /* Get database collation. */

  if (switch_character_set_results(mysql, "binary"))
    goto done;

  if (fetch_db_collation(db_name, db_cl_name, sizeof (db_cl_name)))
    goto done;

  /* Get list of triggers. */

  my_snprintf(query_buff, sizeof(query_buff),
              "SHOW TRIGGERS LIKE %s",
              quote_for_like(table_name, name_buff));

  if (mysql_query_with_error_report(mysql, &show_triggers_rs, query_buff))
    goto done;

  /* Dump triggers. */

  if (! mysql_num_rows(show_triggers_rs))
    goto skip;

  if (opt_xml)
    print_xml_tag(sql_file, "\t", "\n", "triggers", "name=",
                  table_name, NullS);

  while ((row= mysql_fetch_row(show_triggers_rs)))
  {

    my_snprintf(query_buff, sizeof (query_buff),
                "SHOW CREATE TRIGGER %s",
                quote_name(row[0], name_buff, TRUE));

    if (mysql_query(mysql, query_buff))
    {
      /*
        mysqldump is being run against old server, that does not support
        SHOW CREATE TRIGGER statement. We should use SHOW TRIGGERS output.

        NOTE: the dump may be incorrect, as old SHOW TRIGGERS does not
        provide all the necessary information to restore trigger properly.
      */

      dump_trigger_old(sql_file, show_triggers_rs, &row, table_name);
    }
    else
    {
      MYSQL_RES *show_create_trigger_rs= mysql_store_result(mysql);

      if (!show_create_trigger_rs ||
          dump_trigger(sql_file, show_create_trigger_rs, db_name, db_cl_name))
        goto done;

      mysql_free_result(show_create_trigger_rs);
    }

  }

  if (opt_xml)
  {
    fputs("\t</triggers>\n", sql_file);
    check_io(sql_file);
  }

skip:
  mysql_free_result(show_triggers_rs);

  if (switch_character_set_results(mysql, default_charset))
    goto done;

  /*
    make sure to set back opt_compatible mode to
    original value
  */
  opt_compatible_mode=old_opt_compatible_mode;

  ret= FALSE;

done:
  if (path)
    my_fclose(sql_file, MYF(0));

  DBUG_RETURN(ret);
}

static void add_load_option(DYNAMIC_STRING *str, const char *option,
                             const char *option_value)
{
  if (!option_value)
  {
    /* Null value means we don't add this option. */
    return;
  }

  dynstr_append_checked(str, option);
  
  if (strncmp(option_value, "0x", sizeof("0x")-1) == 0)
  {
    /* It's a hex constant, don't escape */
    dynstr_append_checked(str, option_value);
  }
  else
  {
    /* char constant; escape */
    field_escape(str, option_value);
  }
}


/*
  Allow the user to specify field terminator strings like:
  "'", "\", "\\" (escaped backslash), "\t" (tab), "\n" (newline)
  This is done by doubling ' and add a end -\ if needed to avoid
  syntax errors from the SQL parser.
*/

static void field_escape(DYNAMIC_STRING* in, const char *from)
{
  uint end_backslashes= 0; 

  dynstr_append_checked(in, "'");

  while (*from)
  {
    dynstr_append_mem_checked(in, from, 1);

    if (*from == '\\')
      end_backslashes^=1;    /* find odd number of backslashes */
    else
    {
      if (*from == '\'' && !end_backslashes)
      {
        /* We want a duplicate of "'" for MySQL */
        dynstr_append_checked(in, "\'");
      }
      end_backslashes=0;
    }
    from++;
  }
  /* Add missing backslashes if user has specified odd number of backs.*/
  if (end_backslashes)
    dynstr_append_checked(in, "\\");
  
  dynstr_append_checked(in, "'");
}



static char *alloc_query_str(size_t size)
{
  char *query;

  if (!(query= (char*) my_malloc(PSI_NOT_INSTRUMENTED,
                                 size, MYF(MY_WME))))
    die(EX_MYSQLERR, "Couldn't allocate a query string.");

  return query;
}



/*
  Dump delayed secondary index definitions when --innodb-optimize-keys is used.
*/

static void dump_skipped_keys(const char *table)
{
  uint keys;

  if (!skipped_keys_list && !alter_constraints_list)
    return;

  verbose_msg("-- Dumping delayed secondary index definitions for table %s\n",
              table);

  if (skipped_keys_list)
  {
    uint sk_list_len= list_length(skipped_keys_list);
    skipped_keys_list= list_reverse(skipped_keys_list);
    fprintf(md_result_file, "ALTER TABLE %s%s", table,
            (sk_list_len > 1) ? "\n" : " ");

    for (keys= sk_list_len; keys > 0; keys--)
    {
      LIST *node= skipped_keys_list;
      char *def= node->data;

      fprintf(md_result_file, "%sADD %s%s", (sk_list_len > 1) ? "  " : "",
              def, (keys > 1) ? ",\n" : ";\n");

      skipped_keys_list= list_delete(skipped_keys_list, node);
      my_free(def);
      my_free(node);
    }
  }

  if (alter_constraints_list)
  {
    uint ac_list_len= list_length(alter_constraints_list);
    alter_constraints_list= list_reverse(alter_constraints_list);
    fprintf(md_result_file, "ALTER TABLE %s%s", table,
            (ac_list_len > 1) ? "\n" : " ");

    for (keys= ac_list_len; keys > 0; keys--)
    {
      LIST *node= alter_constraints_list;
      char *def= node->data;

      fprintf(md_result_file, "%sADD %s%s", (ac_list_len > 1) ? "  " : "",
              def, (keys > 1) ? ",\n" : ";\n");

      alter_constraints_list= list_delete(alter_constraints_list, node);
      my_free(def);
      my_free(node);
    }
  }

  DBUG_ASSERT(skipped_keys_list == NULL);
  DBUG_ASSERT(alter_constraints_list == NULL);
}


/*

 SYNOPSIS
  dump_table()

  dump_table saves database contents as a series of INSERT statements.

  ARGS
   table - table name
   db    - db name

   RETURNS
    void
*/


static void dump_table(char *table, char *db)
{
  char ignore_flag;
  char buf[200], table_buff[NAME_LEN+3];
  DYNAMIC_STRING query_string;
  DYNAMIC_STRING extended_row;
  char table_type[NAME_LEN];
  char *result_table, table_buff2[NAME_LEN*2+3], *opt_quoted_table;
  int error= 0;
  ulong         rownr, row_break;
  size_t        total_length, init_length;
  uint num_fields;
  MYSQL_RES     *res;
  MYSQL_FIELD   *field;
  MYSQL_ROW     row;
  my_bool real_columns[MAX_FIELDS];
  DBUG_ENTER("dump_table");

  /*
    Make sure you get the create table info before the following check for
    --no-data flag below. Otherwise, the create table info won't be printed.
  */
  num_fields= get_table_structure(table, db, table_type, &ignore_flag,
                                  real_columns);

  /*
    The "table" could be a view.  If so, we don't do anything here.
  */
  if (strcmp(table_type, "VIEW") == 0)
    DBUG_VOID_RETURN;

  /*
    We don't dump data fo`r replication metadata tables.
  */
  if (replication_metadata_tables(db, table))
    DBUG_VOID_RETURN;

  result_table= quote_name(table,table_buff, 1);
  opt_quoted_table= quote_name(table, table_buff2, 0);

  /* Check --no-data flag */
  if (opt_no_data)
  {
    dump_skipped_keys(opt_quoted_table);

    verbose_msg("-- Skipping dump data for table '%s', --no-data was used\n",
                table);
    DBUG_VOID_RETURN;
  }

  DBUG_PRINT("info",
             ("ignore_flag: %x  num_fields: %d", (int) ignore_flag,
              num_fields));
  /*
    If the table type is a merge table or any type that has to be
     _completely_ ignored and no data dumped
  */
  if (ignore_flag & IGNORE_DATA)
  {
    verbose_msg("-- Warning: Skipping data for table '%s' because " \
                "it's of type %s\n", table, table_type);
    DBUG_VOID_RETURN;
  }
  /* Check that there are any fields in the table */
  if (num_fields == 0)
  {
    verbose_msg("-- Skipping dump data for table '%s', it has no fields\n",
                table);
    DBUG_VOID_RETURN;
  }

  verbose_msg("-- Sending SELECT query...\n");

  init_dynamic_string_checked(&query_string, "", 1024, 1024);
  if (extended_insert)
    init_dynamic_string_checked(&extended_row, "", 1024, 1024);

  if (path)
  {
    char filename[FN_REFLEN], tmp_path[FN_REFLEN];

    /*
      Convert the path to native os format
      and resolve to the full filepath.
    */
    convert_dirname(tmp_path,path,NullS);    
    my_load_path(tmp_path, tmp_path, NULL);
    fn_format(filename, table, tmp_path, ".txt", MYF(MY_UNPACK_FILENAME));

    /* Must delete the file that 'INTO OUTFILE' will write to */
    my_delete(filename, MYF(0));

    /* convert to a unix path name to stick into the query */
    to_unix_path(filename);

    /* now build the query string */

    dynstr_append_checked(&query_string, "SELECT /*!40001 SQL_NO_CACHE */ * INTO OUTFILE '");
    dynstr_append_checked(&query_string, filename);
    dynstr_append_checked(&query_string, "'");

    dynstr_append_checked(&query_string, " /*!50138 CHARACTER SET ");
    dynstr_append_checked(&query_string, default_charset == mysql_universal_client_charset ?
                                         my_charset_bin.name : /* backward compatibility */
                                         default_charset);
    dynstr_append_checked(&query_string, " */");

    if (fields_terminated || enclosed || opt_enclosed || escaped)
      dynstr_append_checked(&query_string, " FIELDS");
    
    add_load_option(&query_string, " TERMINATED BY ", fields_terminated);
    add_load_option(&query_string, " ENCLOSED BY ", enclosed);
    add_load_option(&query_string, " OPTIONALLY ENCLOSED BY ", opt_enclosed);
    add_load_option(&query_string, " ESCAPED BY ", escaped);
    add_load_option(&query_string, " LINES TERMINATED BY ", lines_terminated);

    dynstr_append_checked(&query_string, " FROM ");
    dynstr_append_checked(&query_string, result_table);

    if (where)
    {
      dynstr_append_checked(&query_string, " WHERE ");
      dynstr_append_checked(&query_string, where);
    }
    else if ((!my_strcasecmp(charset_info, db, "mysql")) &&
             (!my_strcasecmp(charset_info, table, "proc")) &&
             opt_alldbs)
    {
      dynstr_append_checked(&query_string, " WHERE db != 'sys'");
    }

    if (order_by)
    {
      dynstr_append_checked(&query_string, " ORDER BY ");
      dynstr_append_checked(&query_string, order_by);
    }

    if (mysql_real_query(mysql, query_string.str, (ulong)query_string.length))
    {
      DB_error(mysql, "when executing 'SELECT INTO OUTFILE'");
      dynstr_free(&query_string);
      DBUG_VOID_RETURN;
    }
  }
  else
  {
    print_comment(md_result_file, 0,
                  "\n--\n-- Dumping data for table %s\n--\n",
                  fix_identifier_with_newline(result_table));
    
    dynstr_append_checked(&query_string, "SELECT /*!40001 SQL_NO_CACHE */ * FROM ");
    dynstr_append_checked(&query_string, result_table);

    if (where)
    {
      print_comment(md_result_file, 0, "-- WHERE:  %s\n",
        fix_identifier_with_newline(where));

      dynstr_append_checked(&query_string, " WHERE ");
      dynstr_append_checked(&query_string, where);
    }
    /*
      If table is mysql.proc then do not dump routines which belong
      to sys schema
    */
    else if ((!my_strcasecmp(charset_info, db, "mysql")) &&
             (!my_strcasecmp(charset_info, table, "proc")) &&
             opt_alldbs)
    {
      dynstr_append_checked(&query_string, " WHERE db != 'sys'");
    }
    if (order_by)
    {
      print_comment(md_result_file, 0, "-- ORDER BY:  %s\n",
        fix_identifier_with_newline(order_by));

      dynstr_append_checked(&query_string, " ORDER BY ");
      dynstr_append_checked(&query_string, order_by);
    }

    if (!opt_xml && !opt_compact)
    {
      fputs("\n", md_result_file);
      check_io(md_result_file);
    }
    if (mysql_query_with_error_report(mysql, 0, query_string.str))
    {
      DB_error(mysql, "when retrieving data from server");
      goto err;
    }
    if (quick)
      res=mysql_use_result(mysql);
    else
      res=mysql_store_result(mysql);
    if (!res)
    {
      DB_error(mysql, "when retrieving data from server");
      goto err;
    }

    verbose_msg("-- Retrieving rows...\n");
    if (mysql_num_fields(res) != num_fields)
    {
      fprintf(stderr,"%s: Error in field count for table: %s !  Aborting.\n",
              my_progname, result_table);
      error= EX_CONSCHECK;
      goto err;
    }

    if (opt_lock)
    {
      fprintf(md_result_file,"LOCK TABLES %s WRITE;\n", opt_quoted_table);
      check_io(md_result_file);
    }
    /* Moved disable keys to after lock per bug 15977 */
    if (opt_disable_keys)
    {
      fprintf(md_result_file, "/*!40000 ALTER TABLE %s DISABLE KEYS */;\n",
	      opt_quoted_table);
      check_io(md_result_file);
    }

    total_length= opt_net_buffer_length;                /* Force row break */
    row_break=0;
    rownr=0;
    init_length=(uint) insert_pat.length+4;
    if (opt_xml)
      print_xml_tag(md_result_file, "\t", "\n", "table_data", "name=", table,
              NullS);
    if (opt_autocommit)
    {
      fprintf(md_result_file, "set autocommit=0;\n");
      check_io(md_result_file);
    }

    while ((row= mysql_fetch_row(res)))
    {
      uint i;
      ulong *lengths= mysql_fetch_lengths(res);
      rownr++;
      if (!extended_insert && !opt_xml)
      {
        fputs(insert_pat.str,md_result_file);
        check_io(md_result_file);
      }
      mysql_field_seek(res,0);

      if (opt_xml)
      {
        fputs("\t<row>\n", md_result_file);
        check_io(md_result_file);
      }

      for (i= 0; i < mysql_num_fields(res); i++)
      {
        int is_blob;
        ulong length= lengths[i];

        if (!(field= mysql_fetch_field(res)))
          die(EX_CONSCHECK,
                      "Not enough fields from table %s! Aborting.\n",
                      result_table);

        if (!real_columns[i])
          continue;
        /*
           63 is my_charset_bin. If charsetnr is not 63,
           we have not a BLOB but a TEXT column.
           we'll dump in hex only BLOB columns.
        */
        is_blob= (opt_hex_blob && field->charsetnr == 63 &&
                  (field->type == MYSQL_TYPE_BIT ||
                   field->type == MYSQL_TYPE_STRING ||
                   field->type == MYSQL_TYPE_VAR_STRING ||
                   field->type == MYSQL_TYPE_VARCHAR ||
                   field->type == MYSQL_TYPE_BLOB ||
                   field->type == MYSQL_TYPE_LONG_BLOB ||
                   field->type == MYSQL_TYPE_MEDIUM_BLOB ||
                   field->type == MYSQL_TYPE_TINY_BLOB ||
                   field->type == MYSQL_TYPE_GEOMETRY)) ? 1 : 0;
        if (extended_insert && !opt_xml)
        {
          if (i == 0)
            dynstr_set_checked(&extended_row,"(");
          else
            dynstr_append_checked(&extended_row,",");

          if (row[i])
          {
            if (length)
            {
              if (!(field->flags & NUM_FLAG))
              {
                /*
                  "length * 2 + 2" is OK for both HEX and non-HEX modes:
                  - In HEX mode we need exactly 2 bytes per character
                  plus 2 bytes for '0x' prefix.
                  - In non-HEX mode we need up to 2 bytes per character,
                  plus 2 bytes for leading and trailing '\'' characters.
                  Also we need to reserve 1 byte for terminating '\0'.
                */
                dynstr_realloc_checked(&extended_row,length * 2 + 2 + 1);
                if (opt_hex_blob && is_blob)
                {
                  dynstr_append_checked(&extended_row, "0x");
                  extended_row.length+= mysql_hex_string(extended_row.str +
                                                         extended_row.length,
                                                         row[i], length);
                  DBUG_ASSERT(extended_row.length+1 <= extended_row.max_length);
                  /* mysql_hex_string() already terminated string by '\0' */
                  DBUG_ASSERT(extended_row.str[extended_row.length] == '\0');
                }
                else
                {
                  dynstr_append_checked(&extended_row,"'");
                  extended_row.length +=
                  mysql_real_escape_string_quote(&mysql_connection,
                                         &extended_row.str[extended_row.length],
                                         row[i],length,
                                         '\'');
                  extended_row.str[extended_row.length]='\0';
                  dynstr_append_checked(&extended_row,"'");
                }
              }
              else
              {
                /* change any strings ("inf", "-inf", "nan") into NULL */
                char *ptr= row[i];
                if (my_isalpha(charset_info, *ptr) || (*ptr == '-' &&
                    my_isalpha(charset_info, ptr[1])))
                  dynstr_append_checked(&extended_row, "NULL");
                else
                {
                  if (field->type == MYSQL_TYPE_DECIMAL)
                  {
                    /* add " signs around */
                    dynstr_append_checked(&extended_row, "'");
                    dynstr_append_checked(&extended_row, ptr);
                    dynstr_append_checked(&extended_row, "'");
                  }
                  else
                    dynstr_append_checked(&extended_row, ptr);
                }
              }
            }
            else
              dynstr_append_checked(&extended_row,"''");
          }
          else
            dynstr_append_checked(&extended_row,"NULL");
        }
        else
        {
          if (i && !opt_xml)
          {
            fputc(',', md_result_file);
            check_io(md_result_file);
          }
          if (row[i])
          {
            if (!(field->flags & NUM_FLAG))
            {
              if (opt_xml)
              {
                if (opt_hex_blob && is_blob && length)
                {
                  /* Define xsi:type="xs:hexBinary" for hex encoded data */
                  print_xml_tag(md_result_file, "\t\t", "", "field", "name=",
                                field->name, "xsi:type=", "xs:hexBinary", NullS);
                  print_blob_as_hex(md_result_file, row[i], length);
                }
                else
                {
                  print_xml_tag(md_result_file, "\t\t", "", "field", "name=", 
                                field->name, NullS);
                  print_quoted_xml(md_result_file, row[i], length, 0);
                }
                fputs("</field>\n", md_result_file);
              }
              else if (opt_hex_blob && is_blob && length)
              {
                fputs("0x", md_result_file);
                print_blob_as_hex(md_result_file, row[i], length);
              }
              else
                unescape(md_result_file, row[i], length);
            }
            else
            {
              /* change any strings ("inf", "-inf", "nan") into NULL */
              char *ptr= row[i];
              if (opt_xml)
              {
                print_xml_tag(md_result_file, "\t\t", "", "field", "name=",
                        field->name, NullS);
                fputs(!my_isalpha(charset_info, *ptr) ? ptr: "NULL",
                      md_result_file);
                fputs("</field>\n", md_result_file);
              }
              else if (my_isalpha(charset_info, *ptr) ||
                       (*ptr == '-' && my_isalpha(charset_info, ptr[1])))
                fputs("NULL", md_result_file);
              else if (field->type == MYSQL_TYPE_DECIMAL)
              {
                /* add " signs around */
                fputc('\'', md_result_file);
                fputs(ptr, md_result_file);
                fputc('\'', md_result_file);
              }
              else
                fputs(ptr, md_result_file);
            }
          }
          else
          {
            /* The field value is NULL */
            if (!opt_xml)
              fputs("NULL", md_result_file);
            else
              print_xml_null_tag(md_result_file, "\t\t", "field name=",
                                 field->name, "\n");
          }
          check_io(md_result_file);
        }
      }

      if (opt_xml)
      {
        fputs("\t</row>\n", md_result_file);
        check_io(md_result_file);
      }

      if (extended_insert)
      {
        size_t row_length;
        dynstr_append_checked(&extended_row,")");
        row_length= 2 + extended_row.length;
        if (total_length + row_length < opt_net_buffer_length)
        {
          total_length+= row_length;
          fputc(',',md_result_file);            /* Always row break */
          fputs(extended_row.str,md_result_file);
        }
        else
        {
          if (row_break)
            fputs(";\n", md_result_file);
          row_break=1;                          /* This is first row */

          fputs(insert_pat.str,md_result_file);
          fputs(extended_row.str,md_result_file);
          total_length= row_length+init_length;
        }
        check_io(md_result_file);
      }
      else if (!opt_xml)
      {
        fputs(");\n", md_result_file);
        check_io(md_result_file);
      }
    }

    /* XML - close table tag and supress regular output */
    if (opt_xml)
        fputs("\t</table_data>\n", md_result_file);
    else if (extended_insert && row_break)
      fputs(";\n", md_result_file);             /* If not empty table */
    fflush(md_result_file);
    check_io(md_result_file);
    if (mysql_errno(mysql))
    {
      my_snprintf(buf, sizeof(buf),
                  "%s: Error %d: %s when dumping table %s at row: %ld\n",
                  my_progname,
                  mysql_errno(mysql),
                  mysql_error(mysql),
                  result_table,
                  rownr);
      fputs(buf,stderr);
      error= EX_CONSCHECK;
      goto err;
    }

    dump_skipped_keys(opt_quoted_table);

    /* Moved enable keys to before unlock per bug 15977 */
    if (opt_disable_keys)
    {
      fprintf(md_result_file,"/*!40000 ALTER TABLE %s ENABLE KEYS */;\n",
              opt_quoted_table);
      check_io(md_result_file);
    }
    if (opt_lock)
    {
      fputs("UNLOCK TABLES;\n", md_result_file);
      check_io(md_result_file);
    }
    if (opt_autocommit)
    {
      fprintf(md_result_file, "commit;\n");
      check_io(md_result_file);
    }
    mysql_free_result(res);
  }
  dynstr_free(&query_string);
  if (extended_insert)
    dynstr_free(&extended_row);
  DBUG_VOID_RETURN;

err:
  dynstr_free(&query_string);
  if (extended_insert)
    dynstr_free(&extended_row);
  maybe_exit(error);
  DBUG_VOID_RETURN;
} /* dump_table */


static char *getTableName(int reset)
{
  static MYSQL_RES *res= NULL;
  MYSQL_ROW    row;

  if (!res)
  {
    if (!(res= mysql_list_tables(mysql,NullS)))
      return(NULL);
  }
  if ((row= mysql_fetch_row(res)))
    return((char*) row[0]);

  if (reset)
    mysql_data_seek(res,0);      /* We want to read again */
  else
  {
    mysql_free_result(res);
    res= NULL;
  }
  return(NULL);
} /* getTableName */


/*
  dump all logfile groups and tablespaces
*/

static int dump_all_tablespaces()
{
  return dump_tablespaces(NULL);
}

static int dump_tablespaces_for_tables(char *db, char **table_names, int tables)
{
  DYNAMIC_STRING where;
  int r;
  int i;
  char name_buff[NAME_LEN*2+3];

  mysql_real_escape_string_quote(mysql, name_buff, db, (ulong)strlen(db), '\'');

  init_dynamic_string_checked(&where, " AND TABLESPACE_NAME IN ("
                      "SELECT DISTINCT TABLESPACE_NAME FROM"
                      " INFORMATION_SCHEMA.PARTITIONS"
                      " WHERE"
                      " TABLE_SCHEMA='", 256, 1024);
  dynstr_append_checked(&where, name_buff);
  dynstr_append_checked(&where, "' AND TABLE_NAME IN (");

  for (i=0 ; i<tables ; i++)
  {
    mysql_real_escape_string_quote(mysql, name_buff,
                           table_names[i], (ulong)strlen(table_names[i]), '\'');

    dynstr_append_checked(&where, "'");
    dynstr_append_checked(&where, name_buff);
    dynstr_append_checked(&where, "',");
  }
  dynstr_trunc(&where, 1);
  dynstr_append_checked(&where,"))");

  DBUG_PRINT("info",("Dump TS for Tables where: %s",where.str));
  r= dump_tablespaces(where.str);
  dynstr_free(&where);
  return r;
}

static int dump_tablespaces_for_databases(char** databases)
{
  DYNAMIC_STRING where;
  int r;
  int i;

  init_dynamic_string_checked(&where, " AND TABLESPACE_NAME IN ("
                      "SELECT DISTINCT TABLESPACE_NAME FROM"
                      " INFORMATION_SCHEMA.PARTITIONS"
                      " WHERE"
                      " TABLE_SCHEMA IN (", 256, 1024);

  for (i=0 ; databases[i]!=NULL ; i++)
  {
    char db_name_buff[NAME_LEN*2+3];
    mysql_real_escape_string_quote(mysql, db_name_buff,
                               databases[i], (ulong)strlen(databases[i]), '\'');
    dynstr_append_checked(&where, "'");
    dynstr_append_checked(&where, db_name_buff);
    dynstr_append_checked(&where, "',");
  }
  dynstr_trunc(&where, 1);
  dynstr_append_checked(&where,"))");

  DBUG_PRINT("info",("Dump TS for DBs where: %s",where.str));
  r= dump_tablespaces(where.str);
  dynstr_free(&where);
  return r;
}

static int dump_tablespaces(char* ts_where)
{
  MYSQL_ROW row;
  MYSQL_RES *tableres;
  char buf[FN_REFLEN];
  DYNAMIC_STRING sqlbuf;
  int first= 0;
  /*
    The following are used for parsing the EXTRA field
  */
  char extra_format[]= "UNDO_BUFFER_SIZE=";
  char *ubs;
  char *endsemi;
  DBUG_ENTER("dump_tablespaces");

  init_dynamic_string_checked(&sqlbuf,
                      "SELECT LOGFILE_GROUP_NAME,"
                      " FILE_NAME,"
                      " TOTAL_EXTENTS,"
                      " INITIAL_SIZE,"
                      " ENGINE,"
                      " EXTRA"
                      " FROM INFORMATION_SCHEMA.FILES"
                      " WHERE FILE_TYPE = 'UNDO LOG'"
                      " AND FILE_NAME IS NOT NULL"
                      " AND LOGFILE_GROUP_NAME IS NOT NULL",
                      256, 1024);
  if(ts_where)
  {
    dynstr_append_checked(&sqlbuf,
                  " AND LOGFILE_GROUP_NAME IN ("
                  "SELECT DISTINCT LOGFILE_GROUP_NAME"
                  " FROM INFORMATION_SCHEMA.FILES"
                  " WHERE FILE_TYPE = 'DATAFILE'"
                  );
    dynstr_append_checked(&sqlbuf, ts_where);
    dynstr_append_checked(&sqlbuf, ")");
  }
  dynstr_append_checked(&sqlbuf,
                " GROUP BY LOGFILE_GROUP_NAME, FILE_NAME"
                ", ENGINE, TOTAL_EXTENTS, INITIAL_SIZE"
                " ORDER BY LOGFILE_GROUP_NAME");

  if (mysql_query(mysql, sqlbuf.str) ||
      !(tableres = mysql_store_result(mysql)))
  {
    dynstr_free(&sqlbuf);
    if (mysql_errno(mysql) == ER_BAD_TABLE_ERROR ||
        mysql_errno(mysql) == ER_BAD_DB_ERROR ||
        mysql_errno(mysql) == ER_UNKNOWN_TABLE)
    {
      fprintf(md_result_file,
              "\n--\n-- Not dumping tablespaces as no INFORMATION_SCHEMA.FILES"
              " table on this server\n--\n");
      check_io(md_result_file);
      DBUG_RETURN(0);
    }

    my_printf_error(0, "Error: '%s' when trying to dump tablespaces",
                    MYF(0), mysql_error(mysql));
    DBUG_RETURN(1);
  }

  buf[0]= 0;
  while ((row= mysql_fetch_row(tableres)))
  {
    if (strcmp(buf, row[0]) != 0)
      first= 1;
    if (first)
    {
      print_comment(md_result_file, 0, "\n--\n-- Logfile group: %s\n--\n",
                    row[0]);

      fprintf(md_result_file, "\nCREATE");
    }
    else
    {
      fprintf(md_result_file, "\nALTER");
    }
    fprintf(md_result_file,
            " LOGFILE GROUP %s\n"
            "  ADD UNDOFILE '%s'\n",
            row[0],
            row[1]);
    if (first)
    {
      ubs= strstr(row[5],extra_format);
      if(!ubs)
        break;
      ubs+= strlen(extra_format);
      endsemi= strstr(ubs,";");
      if(endsemi)
        endsemi[0]= '\0';
      fprintf(md_result_file,
              "  UNDO_BUFFER_SIZE %s\n",
              ubs);
    }
    fprintf(md_result_file,
            "  INITIAL_SIZE %s\n"
            "  ENGINE=%s;\n",
            row[3],
            row[4]);
    check_io(md_result_file);
    if (first)
    {
      first= 0;
      strxmov(buf, row[0], NullS);
    }
  }
  dynstr_free(&sqlbuf);
  mysql_free_result(tableres);
  init_dynamic_string_checked(&sqlbuf,
                      "SELECT DISTINCT TABLESPACE_NAME,"
                      " FILE_NAME,"
                      " LOGFILE_GROUP_NAME,"
                      " EXTENT_SIZE,"
                      " INITIAL_SIZE,"
                      " ENGINE"
                      " FROM INFORMATION_SCHEMA.FILES"
                      " WHERE FILE_TYPE = 'DATAFILE'",
                      256, 1024);

  if(ts_where)
    dynstr_append_checked(&sqlbuf, ts_where);

  dynstr_append_checked(&sqlbuf, " ORDER BY TABLESPACE_NAME, LOGFILE_GROUP_NAME");

  if (mysql_query_with_error_report(mysql, &tableres, sqlbuf.str))
  {
    dynstr_free(&sqlbuf);
    DBUG_RETURN(1);
  }

  buf[0]= 0;
  while ((row= mysql_fetch_row(tableres)))
  {
    if (strcmp(buf, row[0]) != 0)
      first= 1;
    if (first)
    {
      print_comment(md_result_file, 0, "\n--\n-- Tablespace: %s\n--\n", row[0]);
      fprintf(md_result_file, "\nCREATE");
    }
    else
    {
      fprintf(md_result_file, "\nALTER");
    }
    fprintf(md_result_file,
            " TABLESPACE %s\n"
            "  ADD DATAFILE '%s'\n",
            row[0],
            row[1]);
    if (first)
    {
      fprintf(md_result_file,
              "  USE LOGFILE GROUP %s\n"
              "  EXTENT_SIZE %s\n",
              row[2],
              row[3]);
    }
    fprintf(md_result_file,
            "  INITIAL_SIZE %s\n"
            "  ENGINE=%s;\n",
            row[4],
            row[5]);
    check_io(md_result_file);
    if (first)
    {
      first= 0;
      strxmov(buf, row[0], NullS);
    }
  }

  mysql_free_result(tableres);
  dynstr_free(&sqlbuf);
  DBUG_RETURN(0);
}


static int
is_ndbinfo(MYSQL* mysql, const char* dbname)
{
  static int checked_ndbinfo= 0;
  static int have_ndbinfo= 0;

  if (!checked_ndbinfo)
  {
    MYSQL_RES *res;
    MYSQL_ROW row;
    char buf[32], query[64];

    my_snprintf(query, sizeof(query),
                "SHOW VARIABLES LIKE %s",
                quote_for_like("ndbinfo_version", buf));

    checked_ndbinfo= 1;

    if (mysql_query_with_error_report(mysql, &res, query))
      return 0;

    if (!(row= mysql_fetch_row(res)))
    {
      mysql_free_result(res);
      return 0;
    }

    have_ndbinfo= 1;
    mysql_free_result(res);
  }

  if (!have_ndbinfo)
    return 0;

  if (my_strcasecmp(&my_charset_latin1, dbname, "ndbinfo") == 0)
    return 1;

  return 0;
}


static int dump_all_databases()
{
  MYSQL_ROW row;
  MYSQL_RES *tableres;
  int result=0;

  if (mysql_query_with_error_report(mysql, &tableres, "SHOW DATABASES"))
    return 1;
  while ((row= mysql_fetch_row(tableres)))
  {
    if (mysql_get_server_version(mysql) >= FIRST_INFORMATION_SCHEMA_VERSION &&
        !my_strcasecmp(&my_charset_latin1, row[0], INFORMATION_SCHEMA_DB_NAME))
      continue;

    if (mysql_get_server_version(mysql) >= FIRST_PERFORMANCE_SCHEMA_VERSION &&
        !my_strcasecmp(&my_charset_latin1, row[0], PERFORMANCE_SCHEMA_DB_NAME))
      continue;

    if (mysql_get_server_version(mysql) >= FIRST_SYS_SCHEMA_VERSION &&
        !my_strcasecmp(&my_charset_latin1, row[0], SYS_SCHEMA_DB_NAME))
      continue;

    if (is_ndbinfo(mysql, row[0]))
      continue;

    if (dump_all_tables_in_db(row[0]))
      result=1;
  }
  mysql_free_result(tableres);
  if (seen_views)
  {
    if (mysql_query(mysql, "SHOW DATABASES") ||
        !(tableres= mysql_store_result(mysql)))
    {
      my_printf_error(0, "Error: Couldn't execute 'SHOW DATABASES': %s",
                      MYF(0), mysql_error(mysql));
      return 1;
    }
    while ((row= mysql_fetch_row(tableres)))
    {
      if (mysql_get_server_version(mysql) >= FIRST_INFORMATION_SCHEMA_VERSION &&
          !my_strcasecmp(&my_charset_latin1, row[0], INFORMATION_SCHEMA_DB_NAME))
        continue;

      if (mysql_get_server_version(mysql) >= FIRST_PERFORMANCE_SCHEMA_VERSION &&
          !my_strcasecmp(&my_charset_latin1, row[0], PERFORMANCE_SCHEMA_DB_NAME))
        continue;

      if (mysql_get_server_version(mysql) >= FIRST_SYS_SCHEMA_VERSION &&
          !my_strcasecmp(&my_charset_latin1, row[0], SYS_SCHEMA_DB_NAME))
        continue;

      if (is_ndbinfo(mysql, row[0]))
        continue;

      if (dump_all_views_in_db(row[0]))
        result=1;
    }
    mysql_free_result(tableres);
  }
  return result;
}
/* dump_all_databases */


static int dump_databases(char **db_names)
{
  int result=0;
  char **db;
  DBUG_ENTER("dump_databases");

  for (db= db_names ; *db ; db++)
  {
    if (dump_all_tables_in_db(*db))
      result=1;
  }
  if (!result && seen_views)
  {
    for (db= db_names ; *db ; db++)
    {
      if (dump_all_views_in_db(*db))
        result=1;
    }
  }
  DBUG_RETURN(result);
} /* dump_databases */


/*
View Specific database initalization.

SYNOPSIS
  init_dumping_views
  qdatabase      quoted name of the database

RETURN VALUES
  0        Success.
  1        Failure.
*/
int init_dumping_views(char *qdatabase MY_ATTRIBUTE((unused)))
{
    return 0;
} /* init_dumping_views */


/*
Table Specific database initalization.

SYNOPSIS
  init_dumping_tables
  qdatabase      quoted name of the database

RETURN VALUES
  0        Success.
  1        Failure.
*/

int init_dumping_tables(char *qdatabase)
{
  DBUG_ENTER("init_dumping_tables");

  if (!opt_create_db)
  {
    char qbuf[256];
    MYSQL_ROW row;
    MYSQL_RES *dbinfo;

    my_snprintf(qbuf, sizeof(qbuf),
                "SHOW CREATE DATABASE IF NOT EXISTS %s",
                qdatabase);

    if (mysql_query(mysql, qbuf) || !(dbinfo = mysql_store_result(mysql)))
    {
      /* Old server version, dump generic CREATE DATABASE */
      if (opt_drop_database)
        fprintf(md_result_file,
                "\n/*!40000 DROP DATABASE IF EXISTS %s*/;\n",
                qdatabase);
      fprintf(md_result_file,
              "\nCREATE DATABASE /*!32312 IF NOT EXISTS*/ %s;\n",
              qdatabase);
    }
    else
    {
      if (opt_drop_database)
        fprintf(md_result_file,
                "\n/*!40000 DROP DATABASE IF EXISTS %s*/;\n",
                qdatabase);
      row = mysql_fetch_row(dbinfo);
      if (row[1])
      {
        fprintf(md_result_file,"\n%s;\n",row[1]);
      }
      mysql_free_result(dbinfo);
    }
  }
  DBUG_RETURN(0);
} /* init_dumping_tables */


static int init_dumping(char *database, int init_func(char*))
{
  if (is_ndbinfo(mysql, database))
  {
    verbose_msg("-- Skipping dump of ndbinfo database\n");
    return 0;
  }

  if (mysql_select_db(mysql, database))
  {
    DB_error(mysql, "when selecting the database");
    return 1;                   /* If --force */
  }
  if (!path && !opt_xml)
  {
    if (opt_databases || opt_alldbs)
    {
      /*
        length of table name * 2 (if name contains quotes), 2 quotes and 0
      */
      char quoted_database_buf[NAME_LEN*2+3];
      char *qdatabase= quote_name(database,quoted_database_buf,opt_quoted);

      print_comment(md_result_file, 0,
                    "\n--\n-- Current Database: %s\n--\n",
                    fix_identifier_with_newline(qdatabase));

      /* Call the view or table specific function */
      init_func(qdatabase);

      fprintf(md_result_file,"\nUSE %s;\n", qdatabase);
      check_io(md_result_file);
    }
  }
  return 0;
} /* init_dumping */


/* Return 1 if we should copy the table */

my_bool include_table(const uchar *hash_key, size_t len)
{
  return ! my_hash_search(&ignore_table, hash_key, len);
}


static int dump_all_tables_in_db(char *database)
{
  char *table;
  uint numrows;
  char table_buff[NAME_LEN*2+3];
  char hash_key[2*NAME_LEN+2];  /* "db.tablename" */
  char *afterdot;
  my_bool general_log_table_exists= 0, slow_log_table_exists=0;
  int using_mysql_db= !my_strcasecmp(charset_info, database, "mysql");
  my_bool real_columns[MAX_FIELDS];

  DBUG_ENTER("dump_all_tables_in_db");

  afterdot= my_stpcpy(hash_key, database);
  *afterdot++= '.';

  if (init_dumping(database, init_dumping_tables))
    DBUG_RETURN(1);
  if (opt_xml)
    print_xml_tag(md_result_file, "", "\n", "database", "name=", database, NullS);

  if (lock_tables)
  {
    DYNAMIC_STRING query;
    init_dynamic_string_checked(&query, "LOCK TABLES ", 256, 1024);
    for (numrows= 0 ; (table= getTableName(1)) ; )
    {
      char *end= my_stpcpy(afterdot, table);
      if (include_table((uchar*) hash_key,end - hash_key))
      {
        numrows++;
        dynstr_append_checked(&query, quote_name(table, table_buff, 1));
        dynstr_append_checked(&query, " READ /*!32311 LOCAL */,");
      }
    }
    if (numrows && mysql_real_query(mysql, query.str, (ulong)(query.length-1)))
      DB_error(mysql, "when using LOCK TABLES");
            /* We shall continue here, if --force was given */
    dynstr_free(&query);
  }
  if (flush_logs)
  {
    if (mysql_refresh(mysql, REFRESH_LOG))
      DB_error(mysql, "when doing refresh");
           /* We shall continue here, if --force was given */
    else
      verbose_msg("-- dump_all_tables_in_db : logs flushed successfully!\n");
  }
  if (opt_single_transaction && mysql_get_server_version(mysql) >= 50500)
  {
    verbose_msg("-- Setting savepoint...\n");
    if (mysql_query_with_error_report(mysql, 0, "SAVEPOINT sp"))
      DBUG_RETURN(1);
  }
  while ((table= getTableName(0)))
  {
    char *end= my_stpcpy(afterdot, table);
    if (include_table((uchar*) hash_key, end - hash_key))
    {
      dump_table(table,database);
      my_free(order_by);
      order_by= 0;
      if (opt_dump_triggers && mysql_get_server_version(mysql) >= 50009)
      {
        if (dump_triggers_for_table(table, database))
        {
          if (path)
            my_fclose(md_result_file, MYF(MY_WME));
          maybe_exit(EX_MYSQLERR);
        }
      }

      /**
        ROLLBACK TO SAVEPOINT in --single-transaction mode to release metadata
        lock on table which was already dumped. This allows to avoid blocking
        concurrent DDL on this table without sacrificing correctness, as we
        won't access table second time and dumps created by --single-transaction
        mode have validity point at the start of transaction anyway.
        Note that this doesn't make --single-transaction mode with concurrent
        DDL safe in general case. It just improves situation for people for whom
        it might be working.
      */
      if (opt_single_transaction && mysql_get_server_version(mysql) >= 50500)
      {
        verbose_msg("-- Rolling back to savepoint sp...\n");
        if (mysql_query_with_error_report(mysql, 0, "ROLLBACK TO SAVEPOINT sp"))
          maybe_exit(EX_MYSQLERR);
      }
    }
    else
    {
      /*
        If general_log and slow_log exists in the 'mysql' database,
         we should dump the table structure. But we cannot
         call get_table_structure() here as 'LOCK TABLES' query got executed
         above on the session and that 'LOCK TABLES' query does not contain
         'general_log' and 'slow_log' tables. (you cannot acquire lock
         on log tables). Hence mark the existence of these log tables here and
         after 'UNLOCK TABLES' query is executed on the session, get the table
         structure from server and dump it in the file.
      */
      if (using_mysql_db)
      {
        if (!my_strcasecmp(charset_info, table, "general_log"))
          general_log_table_exists= 1;
        else if (!my_strcasecmp(charset_info, table, "slow_log"))
          slow_log_table_exists= 1;
      }
    }
  }

  if (opt_single_transaction && mysql_get_server_version(mysql) >= 50500)
  {
    verbose_msg("-- Releasing savepoint...\n");
    if (mysql_query_with_error_report(mysql, 0, "RELEASE SAVEPOINT sp"))
      DBUG_RETURN(1);
  }

  if (opt_events && mysql_get_server_version(mysql) >= 50106)
  {
    DBUG_PRINT("info", ("Dumping events for database %s", database));
    dump_events_for_db(database);
  }
  if (opt_routines && mysql_get_server_version(mysql) >= 50009)
  {
    DBUG_PRINT("info", ("Dumping routines for database %s", database));
    dump_routines_for_db(database);
  }
  if (opt_xml)
  {
    fputs("</database>\n", md_result_file);
    check_io(md_result_file);
  }
  if (lock_tables)
    (void) mysql_query_with_error_report(mysql, 0, "UNLOCK TABLES");
  if (using_mysql_db)
  {
    char table_type[NAME_LEN];
    char ignore_flag;
    if (general_log_table_exists)
    {
      if (!get_table_structure((char *) "general_log",
                               database, table_type, &ignore_flag,
                               real_columns))
        verbose_msg("-- Warning: get_table_structure() failed with some internal "
                    "error for 'general_log' table\n");
    }
    if (slow_log_table_exists)
    {
      if (!get_table_structure((char *) "slow_log",
                               database, table_type, &ignore_flag,
                               real_columns))
        verbose_msg("-- Warning: get_table_structure() failed with some internal "
                    "error for 'slow_log' table\n");
    }
  }
  if (flush_privileges && using_mysql_db)
  {
    fprintf(md_result_file,"\n--\n-- Flush Grant Tables \n--\n");
    fprintf(md_result_file,"\n/*! FLUSH PRIVILEGES */;\n");
  }
  DBUG_RETURN(0);
} /* dump_all_tables_in_db */


/*
   dump structure of views of database

   SYNOPSIS
     dump_all_views_in_db()
     database  database name

  RETURN
    0 OK
    1 ERROR
*/

static my_bool dump_all_views_in_db(char *database)
{
  char *table;
  uint numrows;
  char table_buff[NAME_LEN*2+3];
  char hash_key[2*NAME_LEN+2];  /* "db.tablename" */
  char *afterdot;

  afterdot= my_stpcpy(hash_key, database);
  *afterdot++= '.';

  if (init_dumping(database, init_dumping_views))
    return 1;
  if (opt_xml)
    print_xml_tag(md_result_file, "", "\n", "database", "name=", database, NullS);
  if (lock_tables)
  {
    DYNAMIC_STRING query;
    init_dynamic_string_checked(&query, "LOCK TABLES ", 256, 1024);
    for (numrows= 0 ; (table= getTableName(1)); )
    {
      char *end= my_stpcpy(afterdot, table);
      if (include_table((uchar*) hash_key,end - hash_key))
      {
        numrows++;
        dynstr_append_checked(&query, quote_name(table, table_buff, 1));
        dynstr_append_checked(&query, " READ /*!32311 LOCAL */,");
      }
    }
    if (numrows && mysql_real_query(mysql, query.str, (ulong)(query.length-1)))
      DB_error(mysql, "when using LOCK TABLES");
            /* We shall continue here, if --force was given */
    dynstr_free(&query);
  }
  if (flush_logs)
  {
    if (mysql_refresh(mysql, REFRESH_LOG))
      DB_error(mysql, "when doing refresh");
           /* We shall continue here, if --force was given */
    else
      verbose_msg("-- dump_all_views_in_db : logs flushed successfully!\n");
  }
  while ((table= getTableName(0)))
  {
    char *end= my_stpcpy(afterdot, table);
    if (include_table((uchar*) hash_key, end - hash_key))
      get_view_structure(table, database);
  }
  if (opt_xml)
  {
    fputs("</database>\n", md_result_file);
    check_io(md_result_file);
  }
  if (lock_tables)
    (void) mysql_query_with_error_report(mysql, 0, "UNLOCK TABLES");
  return 0;
} /* dump_all_tables_in_db */


/*
  get_actual_table_name -- executes a SHOW TABLES LIKE '%s' to get the actual
  table name from the server for the table name given on the command line.
  we do this because the table name given on the command line may be a
  different case (e.g.  T1 vs t1)

  RETURN
    pointer to the table name
    0 if error
*/

static char *get_actual_table_name(const char *old_table_name, MEM_ROOT *root)
{
  char *name= 0;
  MYSQL_RES  *table_res;
  MYSQL_ROW  row;
  char query[50 + 2*NAME_LEN];
  char show_name_buff[FN_REFLEN];
  DBUG_ENTER("get_actual_table_name");

  /* Check memory for quote_for_like() */
  DBUG_ASSERT(2*sizeof(old_table_name) < sizeof(show_name_buff));
  my_snprintf(query, sizeof(query), "SHOW TABLES LIKE %s",
              quote_for_like(old_table_name, show_name_buff));

  if (mysql_query_with_error_report(mysql, 0, query))
    DBUG_RETURN(NullS);

  if ((table_res= mysql_store_result(mysql)))
  {
    my_ulonglong num_rows= mysql_num_rows(table_res);
    if (num_rows > 0)
    {
      ulong *lengths;
      /*
        Return first row
        TODO: Return all matching rows
      */
      row= mysql_fetch_row(table_res);
      lengths= mysql_fetch_lengths(table_res);
      name= strmake_root(root, row[0], lengths[0]);
    }
    mysql_free_result(table_res);
  }
  DBUG_PRINT("exit", ("new_table_name: %s", name));
  DBUG_RETURN(name);
}


static int dump_selected_tables(char *db, char **table_names, int tables)
{
  char table_buff[NAME_LEN*2+3];
  DYNAMIC_STRING lock_tables_query;
  MEM_ROOT root;
  char **dump_tables, **pos, **end;
  DBUG_ENTER("dump_selected_tables");

  if (init_dumping(db, init_dumping_tables))
    DBUG_RETURN(1);

  init_alloc_root(PSI_NOT_INSTRUMENTED, &root, 8192, 0);
  if (!(dump_tables= pos= (char**) alloc_root(&root, tables * sizeof(char *))))
     die(EX_EOM, "alloc_root failure.");

  init_dynamic_string_checked(&lock_tables_query, "LOCK TABLES ", 256, 1024);
  for (; tables > 0 ; tables-- , table_names++)
  {
    /* the table name passed on commandline may be wrong case */
    if ((*pos= get_actual_table_name(*table_names, &root)))
    {
      /* Add found table name to lock_tables_query */
      if (lock_tables)
      {
        dynstr_append_checked(&lock_tables_query, quote_name(*pos, table_buff, 1));
        dynstr_append_checked(&lock_tables_query, " READ /*!32311 LOCAL */,");
      }
      pos++;
    }
    else
    {
      if (!opt_force)
      {
        dynstr_free(&lock_tables_query);
        free_root(&root, MYF(0));
      }
      maybe_die(EX_ILLEGAL_TABLE, "Couldn't find table: \"%s\"", *table_names);
      /* We shall countinue here, if --force was given */
    }
  }
  end= pos;

  /* Can't LOCK TABLES in I_S / P_S, so don't try. */
  if (lock_tables &&
      !(mysql_get_server_version(mysql) >= FIRST_INFORMATION_SCHEMA_VERSION &&
        !my_strcasecmp(&my_charset_latin1, db, INFORMATION_SCHEMA_DB_NAME)) &&
      !(mysql_get_server_version(mysql) >= FIRST_PERFORMANCE_SCHEMA_VERSION &&
        !my_strcasecmp(&my_charset_latin1, db, PERFORMANCE_SCHEMA_DB_NAME)))
  {
    if (mysql_real_query(mysql, lock_tables_query.str,
                         (ulong)(lock_tables_query.length-1)))
    {
      if (!opt_force)
      {
        dynstr_free(&lock_tables_query);
        free_root(&root, MYF(0));
      }
      DB_error(mysql, "when doing LOCK TABLES");
       /* We shall countinue here, if --force was given */
    }
  }
  dynstr_free(&lock_tables_query);
  if (flush_logs)
  {
    if (mysql_refresh(mysql, REFRESH_LOG))
    {
      if (!opt_force)
        free_root(&root, MYF(0));
      DB_error(mysql, "when doing refresh");
    }
     /* We shall countinue here, if --force was given */
    else
      verbose_msg("-- dump_selected_tables : logs flushed successfully!\n");
  }
  if (opt_xml)
    print_xml_tag(md_result_file, "", "\n", "database", "name=", db, NullS);

  if (opt_single_transaction && mysql_get_server_version(mysql) >= 50500)
  {
    verbose_msg("-- Setting savepoint...\n");
    if (mysql_query_with_error_report(mysql, 0, "SAVEPOINT sp"))
      DBUG_RETURN(1);
  }

  /* Dump each selected table */
  for (pos= dump_tables; pos < end; pos++)
  {
    DBUG_PRINT("info",("Dumping table %s", *pos));
    dump_table(*pos, db);
    if (opt_dump_triggers &&
        mysql_get_server_version(mysql) >= 50009)
    {
      if (dump_triggers_for_table(*pos, db))
      {
        if (path)
          my_fclose(md_result_file, MYF(MY_WME));
        maybe_exit(EX_MYSQLERR);
      }
    }

    /**
      ROLLBACK TO SAVEPOINT in --single-transaction mode to release metadata
      lock on table which was already dumped. This allows to avoid blocking
      concurrent DDL on this table without sacrificing correctness, as we
      won't access table second time and dumps created by --single-transaction
      mode have validity point at the start of transaction anyway.
      Note that this doesn't make --single-transaction mode with concurrent
      DDL safe in general case. It just improves situation for people for whom
      it might be working.
    */
    if (opt_single_transaction && mysql_get_server_version(mysql) >= 50500)
    {
      verbose_msg("-- Rolling back to savepoint sp...\n");
      if (mysql_query_with_error_report(mysql, 0, "ROLLBACK TO SAVEPOINT sp"))
        maybe_exit(EX_MYSQLERR);
    }
  }

  if (opt_single_transaction && mysql_get_server_version(mysql) >= 50500)
  {
    verbose_msg("-- Releasing savepoint...\n");
    if (mysql_query_with_error_report(mysql, 0, "RELEASE SAVEPOINT sp"))
      DBUG_RETURN(1);

  }

  /* Dump each selected view */
  if (seen_views)
  {
    for (pos= dump_tables; pos < end; pos++)
      get_view_structure(*pos, db);
  }
  if (opt_events && mysql_get_server_version(mysql) >= 50106)
  {
    DBUG_PRINT("info", ("Dumping events for database %s", db));
    dump_events_for_db(db);
  }
  /* obtain dump of routines (procs/functions) */
  if (opt_routines && mysql_get_server_version(mysql) >= 50009)
  {
    DBUG_PRINT("info", ("Dumping routines for database %s", db));
    dump_routines_for_db(db);
  }
  free_root(&root, MYF(0));
  my_free(order_by);
  order_by= 0;
  if (opt_xml)
  {
    fputs("</database>\n", md_result_file);
    check_io(md_result_file);
  }
  if (lock_tables)
    (void) mysql_query_with_error_report(mysql, 0, "UNLOCK TABLES");
  DBUG_RETURN(0);
} /* dump_selected_tables */


static int do_show_master_status(MYSQL *mysql_con, int consistent_binlog_pos)
{
  MYSQL_ROW row;
  MYSQL_RES *master;
  char binlog_pos_file[FN_REFLEN];
  char binlog_pos_offset[LONGLONG_LEN+1];
  char *file, *offset;
  const char *comment_prefix=
    (opt_master_data == MYSQL_OPT_MASTER_DATA_COMMENTED_SQL) ? "-- " : "";

  if (consistent_binlog_pos)
  {
    if (!check_consistent_binlog_pos(binlog_pos_file, binlog_pos_offset))
      return 1;

    file= binlog_pos_file;
    offset= binlog_pos_offset;
  }
  else
  {
    if (mysql_query_with_error_report(mysql_con, &master, "SHOW MASTER STATUS"))
      return 1;

    row= mysql_fetch_row(master);
    if (row && row[0] && row[1])
    {
      file= row[0];
      offset= row[1];
    }
    else
    {
      mysql_free_result(master);
      if (!opt_force)
      {
        /* SHOW MASTER STATUS reports nothing and --force is not enabled */
        my_printf_error(0, "Error: Binlogging on server not active", MYF(0));
        maybe_exit(EX_MYSQLERR);
        return 1;
      }
      else
      {
        return 0;
      }
    }
  }

  /* SHOW MASTER STATUS reports file and position */
  print_comment(md_result_file, 0,
                "\n--\n-- Position to start replication or point-in-time "
                "recovery from\n--\n\n");
  fprintf(md_result_file,
          "%sCHANGE MASTER TO MASTER_LOG_FILE='%s', MASTER_LOG_POS=%s;\n",
          comment_prefix, file, offset);
  check_io(md_result_file);

  if (!consistent_binlog_pos)
    mysql_free_result(master);

  return 0;
}

static int do_stop_slave_sql(MYSQL *mysql_con)
{
  MYSQL_RES *slave;
  /* We need to check if the slave sql is running in the first place */
  if (mysql_query_with_error_report(mysql_con, &slave, "SHOW SLAVE STATUS"))
    return(1);
  else
  {
    MYSQL_ROW row= mysql_fetch_row(slave);
    if (row && row[11])
    {
      /* if SLAVE SQL is not running, we don't stop it */
      if (!strcmp(row[11],"No"))
      {
        mysql_free_result(slave);
        /* Silently assume that they don't have the slave running */
        return(0);
      }
    }
  }
  mysql_free_result(slave);

  /* now, stop slave if running */
  if (mysql_query_with_error_report(mysql_con, 0, "STOP SLAVE SQL_THREAD"))
    return(1);

  return(0);
}

static int add_stop_slave(void)
{
  if (opt_comments)
    fprintf(md_result_file,
            "\n--\n-- stop slave statement to make a recovery dump)\n--\n\n");
  fprintf(md_result_file, "STOP SLAVE;\n");
  return(0);
}

static int add_slave_statements(void)
{
  if (opt_comments)
    fprintf(md_result_file,
            "\n--\n-- start slave statement to make a recovery dump)\n--\n\n");
  fprintf(md_result_file, "START SLAVE;\n");
  return(0);
}

static int do_show_slave_status(MYSQL *mysql_con)
{
  MYSQL_RES *slave= NULL;
  const char *comment_prefix=
    (opt_slave_data == MYSQL_OPT_SLAVE_DATA_COMMENTED_SQL) ? "-- " : "";
  if (mysql_query_with_error_report(mysql_con, &slave, "SHOW SLAVE STATUS"))
  {
    if (!opt_force)
    {
      /* SHOW SLAVE STATUS reports nothing and --force is not enabled */
      my_printf_error(0, "Error: Slave not set up", MYF(0));
    }
    mysql_free_result(slave);
    return 1;
  }
  else
  {
    const int n_master_host= 1;
    const int n_master_port= 3;
    const int n_master_log_file= 9;
    const int n_master_log_pos= 21;
    const int n_channel_name= 55;
    MYSQL_ROW row= mysql_fetch_row(slave);
    /* Since 5.7 is is possible that SSS returns multiple channels */
    while (row)
    {
      if (row[n_master_log_file] && row[n_master_log_pos])
      {
        /* SHOW MASTER STATUS reports file and position */
        if (opt_comments)
          fprintf(md_result_file,
                  "\n--\n-- Position to start replication or point-in-time "
                  "recovery from (the master of this slave)\n--\n\n");

        fprintf(md_result_file, "%sCHANGE MASTER TO ", comment_prefix);

        if (opt_include_master_host_port)
        {
          if (row[n_master_host])
            fprintf(md_result_file, "MASTER_HOST='%s', ", row[n_master_host]);
          if (row[n_master_port])
            fprintf(md_result_file, "MASTER_PORT=%s, ", row[n_master_port]);
        }
        fprintf(md_result_file,
                "MASTER_LOG_FILE='%s', MASTER_LOG_POS=%s",
                row[n_master_log_file], row[n_master_log_pos]);

        /* Only print the FOR CHANNEL if there is more than one channel */
        if (slave->row_count > 1)
          fprintf(md_result_file, " FOR CHANNEL '%s'", row[n_channel_name]);

        fprintf(md_result_file, ";\n");
      }
      row= mysql_fetch_row(slave);
    }
    check_io(md_result_file);
    mysql_free_result(slave);
  }
  return 0;
}

static int do_start_slave_sql(MYSQL *mysql_con)
{
  MYSQL_RES *slave;
  /* We need to check if the slave sql is stopped in the first place */
  if (mysql_query_with_error_report(mysql_con, &slave, "SHOW SLAVE STATUS"))
    return(1);
  else
  {
    MYSQL_ROW row= mysql_fetch_row(slave);
    if (row && row[11])
    {
      /* if SLAVE SQL is not running, we don't start it */
      if (!strcmp(row[11],"Yes"))
      {
        mysql_free_result(slave);
        /* Silently assume that they don't have the slave running */
        return(0);
      }
    }
  }
  mysql_free_result(slave);

  /* now, start slave if stopped */
  if (mysql_query_with_error_report(mysql_con, 0, "START SLAVE"))
  {
    my_printf_error(0, "Error: Unable to start slave", MYF(0));
    return 1;
  }
  return(0);
}



static int do_flush_tables_read_lock(MYSQL *mysql_con)
{
  /*
    We do first a FLUSH TABLES. If a long update is running, the FLUSH TABLES
    will wait but will not stall the whole mysqld, and when the long update is
    done the FLUSH TABLES WITH READ LOCK will start and succeed quickly. So,
    FLUSH TABLES is to lower the probability of a stage where both mysqldump
    and most client connections are stalled. Of course, if a second long
    update starts between the two FLUSHes, we have that bad stall.
  */
  return
    ( mysql_query_with_error_report(mysql_con, 0, 
                                    ((opt_master_data != 0) ? 
                                        "FLUSH /*!40101 LOCAL */ TABLES" : 
                                        "FLUSH TABLES")) ||
      mysql_query_with_error_report(mysql_con, 0,
                                    "FLUSH TABLES WITH READ LOCK") );
}

/**
   Execute LOCK TABLES FOR BACKUP if supported by the server.

   @note If LOCK TABLES FOR BACKUP is not supported by the server, then nothing
         is done and no error condition is returned.

   @returns  whether there was an error or not
*/

static int do_lock_tables_for_backup(MYSQL *mysql_con)
{
  return mysql_query_with_error_report(mysql_con, 0,
                                       "LOCK TABLES FOR BACKUP");
}

static int do_unlock_tables(MYSQL *mysql_con)
{
  return mysql_query_with_error_report(mysql_con, 0, "UNLOCK TABLES");
}

static int get_bin_log_name(MYSQL *mysql_con,
                            char* buff_log_name, uint buff_len)
{
  MYSQL_RES *res;
  MYSQL_ROW row;

  if (mysql_query(mysql_con, "SHOW MASTER STATUS") ||
      !(res= mysql_store_result(mysql)))
    return 1;

  if (!(row= mysql_fetch_row(res)))
  {
    mysql_free_result(res);
    return 1;
  }
  /*
    Only one row is returned, and the first column is the name of the
    active log.
  */
  strmake(buff_log_name, row[0], buff_len - 1);

  mysql_free_result(res);
  return 0;
}

static int purge_bin_logs_to(MYSQL *mysql_con, char* log_name)
{
  DYNAMIC_STRING str;
  int err;
  init_dynamic_string_checked(&str, "PURGE BINARY LOGS TO '", 1024, 1024);
  dynstr_append_checked(&str, log_name);
  dynstr_append_checked(&str, "'");
  err = mysql_query_with_error_report(mysql_con, 0, str.str);
  dynstr_free(&str);
  return err;
}


static int start_transaction(MYSQL *mysql_con)
{
  verbose_msg("-- Starting transaction...\n");
  /*
    We use BEGIN for old servers. --single-transaction --master-data will fail
    on old servers, but that's ok as it was already silently broken (it didn't
    do a consistent read, so better tell people frankly, with the error).

    We want the first consistent read to be used for all tables to dump so we
    need the REPEATABLE READ level (not anything lower, for example READ
    COMMITTED would give one new consistent read per dumped table).
  */
  if ((mysql_get_server_version(mysql_con) < 40100) && opt_master_data)
  {
    fprintf(stderr, "-- %s: the combination of --single-transaction and "
            "--master-data requires a MySQL server version of at least 4.1 "
            "(current server's version is %s). %s\n",
            opt_force ? "Warning" : "Error",
            mysql_con->server_version ? mysql_con->server_version : "unknown",
            opt_force ? "Continuing due to --force, backup may not be "
            "consistent across all tables!" : "Aborting.");
    if (!opt_force)
      exit(EX_MYSQLERR);
  }

  return (mysql_query_with_error_report(mysql_con, 0,
                                        "SET SESSION TRANSACTION ISOLATION "
                                        "LEVEL REPEATABLE READ") ||
          mysql_query_with_error_report(mysql_con, 0,
                                        "START TRANSACTION "
                                        "/*!40100 WITH CONSISTENT SNAPSHOT */"));
}


static ulong find_set(TYPELIB *lib, const char *x, size_t length,
                      char **err_pos, uint *err_len)
{
  const char *end= x + length;
  ulong found= 0;
  uint find;
  char buff[255];

  *err_pos= 0;                  /* No error yet */
  while (end > x && my_isspace(charset_info, end[-1]))
    end--;

  *err_len= 0;
  if (x != end)
  {
    const char *start= x;
    for (;;)
    {
      const char *pos= start;
      uint var_len;

      for (; pos != end && *pos != ','; pos++) ;
      var_len= (uint) (pos - start);
      strmake(buff, start, MY_MIN(sizeof(buff) - 1, var_len));
      find= find_type(buff, lib, FIND_TYPE_BASIC);
      if (!find)
      {
        *err_pos= (char*) start;
        *err_len= var_len;
      }
      else
        found|= ((longlong) 1 << (find - 1));
      if (pos == end)
        break;
      start= pos + 1;
    }
  }
  return found;
}


/* Print a value with a prefix on file */
static void print_value(FILE *file, MYSQL_RES  *result, MYSQL_ROW row,
                        const char *prefix, const char *name,
                        int string_value)
{
  MYSQL_FIELD   *field;
  mysql_field_seek(result, 0);

  for ( ; (field= mysql_fetch_field(result)) ; row++)
  {
    if (!strcmp(field->name,name))
    {
      if (row[0] && row[0][0] && strcmp(row[0],"0")) /* Skip default */
      {
        fputc(' ',file);
        fputs(prefix, file);
        if (string_value)
          unescape(file,row[0], strlen(row[0]));
        else
          fputs(row[0], file);
        check_io(file);
        return;
      }
    }
  }
  return;                                       /* This shouldn't happen */
} /* print_value */


/*
  SYNOPSIS

  Check if the table is one of the table types that should be ignored:
  MRG_ISAM, MRG_MYISAM.

  If the table should be altogether ignored, it returns a TRUE, FALSE if it
  should not be ignored.

  ARGS

    check_if_ignore_table()
    table_name                  Table name to check
    table_type                  Type of table

  GLOBAL VARIABLES
    mysql                       MySQL connection
    verbose                     Write warning messages

  RETURN
    char (bit value)            See IGNORE_ values at top
*/

char check_if_ignore_table(const char *table_name, char *table_type)
{
  char result= IGNORE_NONE;
  char buff[FN_REFLEN+80], show_name_buff[FN_REFLEN];
  MYSQL_RES *res= NULL;
  MYSQL_ROW row;
  DBUG_ENTER("check_if_ignore_table");

  /* Check memory for quote_for_like() */
  DBUG_ASSERT(2*sizeof(table_name) < sizeof(show_name_buff));
  my_snprintf(buff, sizeof(buff), "show table status like %s",
              quote_for_like(table_name, show_name_buff));
  if (mysql_query_with_error_report(mysql, &res, buff))
  {
    if (mysql_errno(mysql) != ER_PARSE_ERROR)
    {                                   /* If old MySQL version */
      verbose_msg("-- Warning: Couldn't get status information for "
                  "table %s (%s)\n", table_name, mysql_error(mysql));
      DBUG_RETURN(result);                       /* assume table is ok */
    }
  }
  if (!(row= mysql_fetch_row(res)))
  {
    fprintf(stderr,
            "Error: Couldn't read status information for table %s (%s)\n",
            table_name, mysql_error(mysql));
    mysql_free_result(res);
    DBUG_RETURN(result);                         /* assume table is ok */
  }
  if (!(row[1]))
    strmake(table_type, "VIEW", NAME_LEN-1);
  else
  {
    strmake(table_type, row[1], NAME_LEN-1);

    /*  If these two types, we want to skip dumping the table. */
    if (!opt_no_data &&
        (!my_strcasecmp(&my_charset_latin1, table_type, "MRG_MyISAM") ||
         !strcmp(table_type,"MRG_ISAM") ||
         !strcmp(table_type,"FEDERATED")))
      result= IGNORE_DATA;
  }
  mysql_free_result(res);
  DBUG_RETURN(result);
}


/*
  Get string of comma-separated primary key field names

  SYNOPSIS
    char *primary_key_fields(const char *table_name)
    RETURNS     pointer to allocated buffer (must be freed by caller)
    table_name  quoted table name

  DESCRIPTION
    Use SHOW KEYS FROM table_name, allocate a buffer to hold the
    field names, and then build that string and return the pointer
    to that buffer.

    Returns NULL if there is no PRIMARY or UNIQUE key on the table,
    or if there is some failure.  It is better to continue to dump
    the table unsorted, rather than exit without dumping the data.
*/

static char *primary_key_fields(const char *table_name, const my_bool desc)
{
  MYSQL_RES  *res= NULL;
  MYSQL_ROW  row;
  /* SHOW KEYS FROM + table name * 2 (escaped) + 2 quotes + \0 */
  char show_keys_buff[15 + NAME_LEN * 2 + 3];
  size_t result_length= 0;
  char *result= 0;
  char buff[NAME_LEN * 2 + 3];
  char *quoted_field;
  static const char *desc_index= " DESC";

  my_snprintf(show_keys_buff, sizeof(show_keys_buff),
              "SHOW KEYS FROM %s", table_name);
  if (mysql_query(mysql, show_keys_buff) ||
      !(res= mysql_store_result(mysql)))
  {
    fprintf(stderr, "Warning: Couldn't read keys from table %s;"
            " records are NOT sorted (%s)\n",
            table_name, mysql_error(mysql));
    /* Don't exit, because it's better to print out unsorted records */
    goto cleanup;
  }

  /*
   * Figure out the length of the ORDER BY clause result.
   * Note that SHOW KEYS is ordered:  a PRIMARY key is always the first
   * row, and UNIQUE keys come before others.  So we only need to check
   * the first key, not all keys.
   */
  if ((row= mysql_fetch_row(res)) && atoi(row[1]) == 0)
  {
    /* Key is unique */
    do
    {
      quoted_field= quote_name(row[4], buff, 0);
      result_length+= strlen(quoted_field) + 1; /* + 1 for ',' or \0 */
      if (desc)
      {
        result_length+= strlen(desc_index);
      }
    } while ((row= mysql_fetch_row(res)) && atoi(row[3]) > 1);
  }

  /* Build the ORDER BY clause result */
  if (result_length)
  {
    char *end;
    /* result (terminating \0 is already in result_length) */
    result= my_malloc(PSI_NOT_INSTRUMENTED,
                      result_length + 10, MYF(MY_WME));
    if (!result)
    {
      fprintf(stderr, "Error: Not enough memory to store ORDER BY clause\n");
      goto cleanup;
    }
    mysql_data_seek(res, 0);
    row= mysql_fetch_row(res);
    quoted_field= quote_name(row[4], buff, 0);
    end= my_stpcpy(result, quoted_field);
    while ((row= mysql_fetch_row(res)) && atoi(row[3]) > 1)
    {
      quoted_field= quote_name(row[4], buff, 0);
      end= strxmov(end, desc ? " DESC," : ",", quoted_field, NullS);
    }
    if (desc)
    {
      end= my_stpmov(end, " DESC");
    }
  }

cleanup:
  if (res)
    mysql_free_result(res);

  return result;
}


/*
  Replace a substring

  SYNOPSIS
    replace
    ds_str      The string to search and perform the replace in
    search_str  The string to search for
    search_len  Length of the string to search for
    replace_str The string to replace with
    replace_len Length of the string to replace with

  RETURN
    0 String replaced
    1 Could not find search_str in str
*/

static int replace(DYNAMIC_STRING *ds_str,
                   const char *search_str, size_t search_len,
                   const char *replace_str, size_t replace_len)
{
  DYNAMIC_STRING ds_tmp;
  const char *start= strstr(ds_str->str, search_str);
  if (!start)
    return 1;
  init_dynamic_string_checked(&ds_tmp, "",
                      ds_str->length + replace_len, 256);
  dynstr_append_mem_checked(&ds_tmp, ds_str->str, start - ds_str->str);
  dynstr_append_mem_checked(&ds_tmp, replace_str, replace_len);
  dynstr_append_checked(&ds_tmp, start + search_len);
  dynstr_set_checked(ds_str, ds_tmp.str);
  dynstr_free(&ds_tmp);
  return 0;
}


/**
  This function sets the session binlog in the dump file.
  When --set-gtid-purged is used, this function is called to
  disable the session binlog and at the end of the dump, to restore
  the session binlog.

  @note: md_result_file should have been opened, before
         this function is called.

  @param[in]      flag          If FALSE, disable binlog.
                                If TRUE and binlog disabled previously,
                                restore the session binlog.
*/

static void set_session_binlog(my_bool flag)
{
  static my_bool is_binlog_disabled= FALSE;

  if (!flag && !is_binlog_disabled)
  {
    fprintf(md_result_file,
            "SET @MYSQLDUMP_TEMP_LOG_BIN = @@SESSION.SQL_LOG_BIN;\n");
    fprintf(md_result_file, "SET @@SESSION.SQL_LOG_BIN= 0;\n");
    is_binlog_disabled= 1;
  }
  else if (flag && is_binlog_disabled)
  {
    fprintf(md_result_file,
            "SET @@SESSION.SQL_LOG_BIN = @MYSQLDUMP_TEMP_LOG_BIN;\n");
    is_binlog_disabled= 0;
  }
}


/**
  This function gets the GTID_EXECUTED sets from the
  server and assigns those sets to GTID_PURGED in the
  dump file.

  @param[in]  mysql_con     connection to the server

  @retval     FALSE         succesfully printed GTID_PURGED sets
                             in the dump file.
  @retval     TRUE          failed.

*/

static my_bool add_set_gtid_purged(MYSQL *mysql_con)
{
  MYSQL_RES  *gtid_purged_res;
  MYSQL_ROW  gtid_set;
  ulonglong  num_sets, idx;

  /* query to get the GTID_EXECUTED */
  if (mysql_query_with_error_report(mysql_con, &gtid_purged_res,
                  "SELECT @@GLOBAL.GTID_EXECUTED"))
    return TRUE;

  /* Proceed only if gtid_purged_res is non empty */
  if ((num_sets= mysql_num_rows(gtid_purged_res)) > 0)
  {
    if (opt_comments)
      fprintf(md_result_file,
          "\n--\n-- GTID state at the beginning of the backup \n--\n\n");

    fprintf(md_result_file,"SET @@GLOBAL.GTID_PURGED='");

    /* formatting is not required, even for multiple gtid sets */
    for (idx= 0; idx< num_sets-1; idx++)
    {
      gtid_set= mysql_fetch_row(gtid_purged_res);
      fprintf(md_result_file,"%s,", (char*)gtid_set[0]);
    }
    /* for the last set */
    gtid_set= mysql_fetch_row(gtid_purged_res);
    /* close the SET expression */
    fprintf(md_result_file,"%s';\n", (char*)gtid_set[0]);
  }
  mysql_free_result(gtid_purged_res);

  return FALSE;  /*success */
}


/**
  This function processes the opt_set_gtid_purged option.
  This function also calls set_session_binlog() function before
  setting the SET @@GLOBAL.GTID_PURGED in the output.

  @param[in]          mysql_con     the connection to the server

  @retval             FALSE         successful according to the value
                                    of opt_set_gtid_purged.
  @retval             TRUE          fail.
*/

static my_bool process_set_gtid_purged(MYSQL* mysql_con)
{
  MYSQL_RES  *gtid_mode_res;
  MYSQL_ROW  gtid_mode_row;
  char       *gtid_mode_val= 0;
  char buf[32], query[64];

  if (opt_set_gtid_purged_mode == SET_GTID_PURGED_OFF)
    return FALSE;  /* nothing to be done */

  /*
    Check if the server has the knowledge of GTIDs(pre mysql-5.6)
    or if the gtid_mode is ON or OFF.
  */
  my_snprintf(query, sizeof(query), "SHOW VARIABLES LIKE %s",
              quote_for_like("gtid_mode", buf));

  if (mysql_query_with_error_report(mysql_con, &gtid_mode_res, query))
    return TRUE;

  gtid_mode_row = mysql_fetch_row(gtid_mode_res);

  /*
     gtid_mode_row is NULL for pre 5.6 versions. For versions >= 5.6,
     get the gtid_mode value from the second column.
  */
  gtid_mode_val = gtid_mode_row ? (char*)gtid_mode_row[1] : NULL;

  if (gtid_mode_val && strcmp(gtid_mode_val, "OFF"))
  {
    /*
       For any gtid_mode !=OFF and irrespective of --set-gtid-purged
       being AUTO or ON,  add GTID_PURGED in the output.
    */
    if (opt_databases || !opt_alldbs || !opt_dump_triggers
        || !opt_routines || !opt_events)
    {
      fprintf(stderr,"Warning: A partial dump from a server that has GTIDs will "
                     "by default include the GTIDs of all transactions, even "
                     "those that changed suppressed parts of the database. If "
                     "you don't want to restore GTIDs, pass "
                     "--set-gtid-purged=OFF. To make a complete dump, pass "
                     "--all-databases --triggers --routines --events. \n");
    }

    set_session_binlog(FALSE);
    if (add_set_gtid_purged(mysql_con))
    {
      mysql_free_result(gtid_mode_res);
      return TRUE;
    }
  }
  else /* gtid_mode is off */
  {
    if (opt_set_gtid_purged_mode == SET_GTID_PURGED_ON)
    {
      fprintf(stderr, "Error: Server has GTIDs disabled.\n");
      mysql_free_result(gtid_mode_res);
      return TRUE;
    }
  }

  mysql_free_result(gtid_mode_res);
  return FALSE;
}


/*
  Getting VIEW structure

  SYNOPSIS
    get_view_structure()
    table   view name
    db      db name

  RETURN
    0 OK
    1 ERROR
*/

static my_bool get_view_structure(char *table, char* db)
{
  MYSQL_RES  *table_res;
  MYSQL_ROW  row;
  MYSQL_FIELD *field;
  char       *result_table, *opt_quoted_table;
  char       table_buff[NAME_LEN*2+3];
  char       table_buff2[NAME_LEN*2+3];
  char       query[QUERY_LENGTH];
  FILE       *sql_file= md_result_file;
  DBUG_ENTER("get_view_structure");

  if (opt_no_create_info) /* Don't write table creation info */
    DBUG_RETURN(0);

  verbose_msg("-- Retrieving view structure for table %s...\n", table);

  result_table=     quote_name(table, table_buff, 1);
  opt_quoted_table= quote_name(table, table_buff2, 0);

  if (switch_character_set_results(mysql, "binary"))
    DBUG_RETURN(1);

  my_snprintf(query, sizeof(query), "SHOW CREATE TABLE %s", result_table);

  if (mysql_query_with_error_report(mysql, &table_res, query))
  {
    switch_character_set_results(mysql, default_charset);
    DBUG_RETURN(0);
  }

  /* Check if this is a view */
  field= mysql_fetch_field_direct(table_res, 0);
  if (strcmp(field->name, "View") != 0)
  {
    switch_character_set_results(mysql, default_charset);
    verbose_msg("-- It's base table, skipped\n");
    mysql_free_result(table_res);
    DBUG_RETURN(0);
  }

  /* If requested, open separate .sql file for this view */
  if (path)
  {
    if (!(sql_file= open_sql_file_for_table(table, O_WRONLY)))
    {
      mysql_free_result(table_res);
      DBUG_RETURN(1);
    }

    write_header(sql_file, db);
  }

  print_comment(sql_file, 0,
                "\n--\n-- Final view structure for view %s\n--\n\n",
                fix_identifier_with_newline(result_table));

  verbose_msg("-- Dropping the temporary view structure created\n");
  fprintf(sql_file, "/*!50001 DROP VIEW IF EXISTS %s*/;\n", opt_quoted_table);

  my_snprintf(query, sizeof(query),
              "SELECT CHECK_OPTION, DEFINER, SECURITY_TYPE, "
              "       CHARACTER_SET_CLIENT, COLLATION_CONNECTION "
              "FROM information_schema.views "
              "WHERE table_name=\"%s\" AND table_schema=\"%s\"", table, db);

  if (mysql_query(mysql, query))
  {
    /*
      Use the raw output from SHOW CREATE TABLE if
       information_schema query fails.
     */
    row= mysql_fetch_row(table_res);
    fprintf(sql_file, "/*!50001 %s */;\n", row[1]);
    check_io(sql_file);
    mysql_free_result(table_res);
  }
  else
  {
    char *ptr;
    ulong *lengths;
    char search_buf[256], replace_buf[256];
    ulong search_len, replace_len;
    DYNAMIC_STRING ds_view;

    /* Save the result of SHOW CREATE TABLE in ds_view */
    row= mysql_fetch_row(table_res);
    lengths= mysql_fetch_lengths(table_res);
    init_dynamic_string_checked(&ds_view, row[1], lengths[1] + 1, 1024);
    mysql_free_result(table_res);

    /* Get the result from "select ... information_schema" */
    if (!(table_res= mysql_store_result(mysql)) ||
        !(row= mysql_fetch_row(table_res)))
    {
      if (table_res)
        mysql_free_result(table_res);
      dynstr_free(&ds_view);
      DB_error(mysql, "when trying to save the result of SHOW CREATE TABLE in ds_view.");
      DBUG_RETURN(1);
    }

    lengths= mysql_fetch_lengths(table_res);

    /*
      "WITH %s CHECK OPTION" is available from 5.0.2
      Surround it with !50002 comments
    */
    if (strcmp(row[0], "NONE"))
    {

      ptr= search_buf;
      search_len= (ulong)(strxmov(ptr, "WITH ", row[0],
                                  " CHECK OPTION", NullS) - ptr);
      ptr= replace_buf;
      replace_len=(ulong)(strxmov(ptr, "*/\n/*!50002 WITH ", row[0],
                                  " CHECK OPTION", NullS) - ptr);
      replace(&ds_view, search_buf, search_len, replace_buf, replace_len);
    }

    /*
      "DEFINER=%s SQL SECURITY %s" is available from 5.0.13
      Surround it with !50013 comments
    */
    {
      size_t     user_name_len;
      char       user_name_str[USERNAME_LENGTH + 1];
      char       quoted_user_name_str[USERNAME_LENGTH * 2 + 3];
      size_t     host_name_len;
      char       host_name_str[HOSTNAME_LENGTH + 1];
      char       quoted_host_name_str[HOSTNAME_LENGTH * 2 + 3];

      parse_user(row[1], lengths[1], user_name_str, &user_name_len,
                 host_name_str, &host_name_len);

      ptr= search_buf;
      search_len=
        (ulong)(strxmov(ptr, "DEFINER=",
                        quote_name(user_name_str, quoted_user_name_str, FALSE),
                        "@",
                        quote_name(host_name_str, quoted_host_name_str, FALSE),
                        " SQL SECURITY ", row[2], NullS) - ptr);
      ptr= replace_buf;
      replace_len=
        (ulong)(strxmov(ptr, "*/\n/*!50013 DEFINER=",
                        quote_name(user_name_str, quoted_user_name_str, FALSE),
                        "@",
                        quote_name(host_name_str, quoted_host_name_str, FALSE),
                        " SQL SECURITY ", row[2],
                        " */\n/*!50001", NullS) - ptr);
      replace(&ds_view, search_buf, search_len, replace_buf, replace_len);
    }

    /* Dump view structure to file */

    fprintf(sql_file,
            "/*!50001 SET @saved_cs_client          = @@character_set_client */;\n"
            "/*!50001 SET @saved_cs_results         = @@character_set_results */;\n"
            "/*!50001 SET @saved_col_connection     = @@collation_connection */;\n"
            "/*!50001 SET character_set_client      = %s */;\n"
            "/*!50001 SET character_set_results     = %s */;\n"
            "/*!50001 SET collation_connection      = %s */;\n"
            "/*!50001 %s */;\n"
            "/*!50001 SET character_set_client      = @saved_cs_client */;\n"
            "/*!50001 SET character_set_results     = @saved_cs_results */;\n"
            "/*!50001 SET collation_connection      = @saved_col_connection */;\n",
            (const char *) row[3],
            (const char *) row[3],
            (const char *) row[4],
            (const char *) ds_view.str);

    check_io(sql_file);
    mysql_free_result(table_res);
    dynstr_free(&ds_view);
  }

  if (switch_character_set_results(mysql, default_charset))
    DBUG_RETURN(1);

  /* If a separate .sql file was opened, close it now */
  if (sql_file != md_result_file)
  {
    fputs("\n", sql_file);
    write_footer(sql_file);
    my_fclose(sql_file, MYF(MY_WME));
  }
  DBUG_RETURN(0);
}

/*
  The following functions are wrappers for the dynamic string functions
  and if they fail, the wrappers will terminate the current process.
*/

#define DYNAMIC_STR_ERROR_MSG "Couldn't perform DYNAMIC_STRING operation"

static void init_dynamic_string_checked(DYNAMIC_STRING *str, const char *init_str,
			    size_t init_alloc, size_t alloc_increment)
{
  if (init_dynamic_string(str, init_str, init_alloc, alloc_increment))
    die(EX_MYSQLERR, DYNAMIC_STR_ERROR_MSG);
}

static void dynstr_append_checked(DYNAMIC_STRING* dest, const char* src)
{
  if (dynstr_append(dest, src))
    die(EX_MYSQLERR, DYNAMIC_STR_ERROR_MSG);
}

static void dynstr_set_checked(DYNAMIC_STRING *str, const char *init_str)
{
  if (dynstr_set(str, init_str))
    die(EX_MYSQLERR, DYNAMIC_STR_ERROR_MSG);
}

static void dynstr_append_mem_checked(DYNAMIC_STRING *str, const char *append,
			  size_t length)
{
  if (dynstr_append_mem(str, append, length))
    die(EX_MYSQLERR, DYNAMIC_STR_ERROR_MSG);
}

static void dynstr_realloc_checked(DYNAMIC_STRING *str, size_t additional_size)
{
  if (dynstr_realloc(str, additional_size))
    die(EX_MYSQLERR, DYNAMIC_STR_ERROR_MSG);
}

static my_bool has_session_variables_like(MYSQL *mysql_con, const char *var_name)
{
  MYSQL_RES  *res;
  MYSQL_ROW  row;
  char       *val= 0;
  char       buf[32], query[256];
  my_bool    has_var= FALSE;
  my_bool    has_table= FALSE;

  my_snprintf(query, sizeof(query), "SELECT COUNT(*) FROM"
              " INFORMATION_SCHEMA.TABLES WHERE table_schema ="
              " 'performance_schema' AND table_name = 'session_variables'");
  if (mysql_query_with_error_report(mysql_con, &res, query))
    return FALSE;

  row = mysql_fetch_row(res);
  val = row ? (char*)row[0] : NULL;
  has_table = val && strcmp(val, "0") != 0;
  mysql_free_result(res);

  if (has_table)
  {
    my_snprintf(query, sizeof(query), "SELECT COUNT(*) FROM"
                " performance_schema.session_variables WHERE VARIABLE_NAME LIKE"
                " %s", quote_for_like(var_name, buf));
    if (mysql_query_with_error_report(mysql_con, &res, query))
      return FALSE;

    row = mysql_fetch_row(res);
    val = row ? (char*)row[0] : NULL;
    has_var = val && strcmp(val, "0") != 0;
    mysql_free_result(res);
  }

  return has_var;
}

/**
   Check if the server supports LOCK TABLES FOR BACKUP.

   @returns  TRUE if there is support, FALSE otherwise.
*/

static my_bool server_supports_backup_locks(void)
{
  MYSQL_RES *res;
  MYSQL_ROW row;
  my_bool rc;

  if (mysql_query_with_error_report(mysql, &res,
                                    "SHOW VARIABLES LIKE 'have_backup_locks'"))
    return FALSE;

  if ((row= mysql_fetch_row(res)) == NULL)
  {
    mysql_free_result(res);
    return FALSE;
  }

  rc= mysql_num_fields(res) > 1 && !strcmp(row[1], "YES");

  mysql_free_result(res);

  return rc;
}


int main(int argc, char **argv)
{
  char bin_log_name[FN_REFLEN];
  int exit_code, md_result_fd;
  int consistent_binlog_pos= 0;
  MY_INIT("mysqldump");

  compatible_mode_normal_str[0]= 0;
  default_charset= (char *)mysql_universal_client_charset;
  memset(&ignore_table, 0, sizeof(ignore_table));

  exit_code= get_options(&argc, &argv);
  if (exit_code)
  {
    free_resources();
    exit(exit_code);
  }

  /*
    Disable comments in xml mode if 'comments' option is not explicitly used.
  */
  if (opt_xml && !opt_comments_used)
    opt_comments= 0;

  if (log_error_file)
  {
    if(!(stderror_file= freopen(log_error_file, "a+", stderr)))
    {
      free_resources();
      exit(EX_MYSQLERR);
    }
  }

  if (connect_to_db(current_host, current_user, opt_password))
  {
    free_resources();
    exit(EX_MYSQLERR);
  }
  if (!path)
    write_header(md_result_file, *argv);

  if (opt_lock_for_backup && !server_supports_backup_locks())
  {
    fprintf(stderr, "%s: Error: --lock-for-backup was specified with "
            "--single-transaction, but the server does not support "
            "LOCK TABLES FOR BACKUP.\n",
            my_progname);
    goto err;
  }

  if (opt_slave_data && do_stop_slave_sql(mysql))
    goto err;

  if (opt_single_transaction && opt_master_data)
  {
    /*
       See if we can avoid FLUSH TABLES WITH READ LOCK with Binlog_snapshot_*
       variables.
    */
    consistent_binlog_pos= check_consistent_binlog_pos(NULL, NULL);
  }

  if ((opt_lock_all_tables || (opt_master_data && !consistent_binlog_pos) ||
       (opt_single_transaction && flush_logs)))
  {
    if (do_flush_tables_read_lock(mysql))
      goto err;
  }
  else if (opt_lock_for_backup && do_lock_tables_for_backup(mysql))
    goto err;

  /*
    Flush logs before starting transaction since
    this causes implicit commit starting mysql-5.5.
  */
  if (opt_lock_all_tables || opt_master_data ||
      (opt_single_transaction && flush_logs) ||
      opt_delete_master_logs)
  {
    if (flush_logs || opt_delete_master_logs)
    {
      if (mysql_refresh(mysql, REFRESH_LOG))
      {
        DB_error(mysql, "when doing refresh");
        goto err;
      }
      verbose_msg("-- main : logs flushed successfully!\n");
    }

    /* Not anymore! That would not be sensible. */
    flush_logs= 0;
  }

  if (opt_delete_master_logs)
  {
    if (get_bin_log_name(mysql, bin_log_name, sizeof(bin_log_name)))
      goto err;
  }

  if (has_session_variables_like(mysql, "rocksdb_skip_fill_cache"))
    mysql_query_with_error_report(mysql, 0,
                                  "SET SESSION rocksdb_skip_fill_cache=1");

  if (opt_single_transaction && start_transaction(mysql))
    goto err;

  /* Add 'STOP SLAVE to beginning of dump */
  if (opt_slave_apply && add_stop_slave())
    goto err;


  /* Process opt_set_gtid_purged and add SET @@GLOBAL.GTID_PURGED if required. */
  if (process_set_gtid_purged(mysql))
    goto err;


  if (opt_master_data && do_show_master_status(mysql, consistent_binlog_pos))
    goto err;
  if (opt_slave_data && do_show_slave_status(mysql))
    goto err;
  if (opt_single_transaction && (!opt_lock_for_backup || opt_master_data) &&
      do_unlock_tables(mysql))                  /* unlock but no commit! */
    goto err;

  if (opt_alltspcs)
    dump_all_tablespaces();

  if (opt_alldbs)
  {
    if (!opt_alltspcs && !opt_notspcs)
      dump_all_tablespaces();
    dump_all_databases();
  }
  else
  {
    // Check all arguments meet length condition. Currently database and table
    // names are limited to NAME_LEN bytes and stack-based buffers assumes
    // that escaped name will be not longer than NAME_LEN*2 + 2 bytes long.
    int argument;
    for (argument= 0; argument < argc; argument++)
    {
      size_t argument_length= strlen(argv[argument]);
      if (argument_length > NAME_LEN)
      {
        die(EX_CONSCHECK, "[ERROR] Argument '%s' is too long, it cannot be "
          "name for any table or database.\n", argv[argument]);
      }
    }

    if (argc > 1 && !opt_databases)
    {
      /* Only one database and selected table(s) */
      if (!opt_alltspcs && !opt_notspcs)
        dump_tablespaces_for_tables(*argv, (argv + 1), (argc - 1));
      dump_selected_tables(*argv, (argv + 1), (argc - 1));
    }
    else
    {
      /* One or more databases, all tables */
      if (!opt_alltspcs && !opt_notspcs)
        dump_tablespaces_for_databases(argv);
      dump_databases(argv);
    }
  }

  /* if --dump-slave , start the slave sql thread */
  if (opt_slave_data && do_start_slave_sql(mysql))
    goto err;

  /*
    if --set-gtid-purged, restore binlog at the end of the session
    if required.
  */
  set_session_binlog(TRUE);

  /* add 'START SLAVE' to end of dump */
  if (opt_slave_apply && add_slave_statements())
    goto err;

  if (md_result_file)
    md_result_fd= my_fileno(md_result_file);

  /* 
     Ensure dumped data flushed.
     First we will flush the file stream data to kernel buffers with fflush().
     Second we will flush the kernel buffers data to physical disk file with
     my_sync(), this will make sure the data succeessfully dumped to disk file.
     fsync() fails with EINVAL if stdout is not redirected to any file, hence
     MY_IGNORE_BADFD is passed to ingnore that error.
  */
  if (md_result_file &&
      (fflush(md_result_file) || my_sync(md_result_fd, MYF(MY_IGNORE_BADFD))))
  {
    if (!first_error)
      first_error= EX_MYSQLERR;
    goto err;
  }
  /* everything successful, purge the old logs files */
  if (opt_delete_master_logs && purge_bin_logs_to(mysql, bin_log_name))
    goto err;

#if defined (_WIN32) && !defined (EMBEDDED_LIBRARY)
  my_free(shared_memory_base_name);
#endif
  /*
    No reason to explicitely COMMIT the transaction, neither to explicitely
    UNLOCK TABLES: these will be automatically be done by the server when we
    disconnect now. Saves some code here, some network trips, adds nothing to
    server.
  */
err:
  dbDisconnect(current_host);
  if (!path)
    write_footer(md_result_file);
  free_resources();

  if (stderror_file)
    fclose(stderror_file);

  return(first_error);
} /* main */<|MERGE_RESOLUTION|>--- conflicted
+++ resolved
@@ -3071,13 +3071,9 @@
         {
           DBUG_ASSERT(autoinc_column == NULL);
 
-<<<<<<< HEAD
+          autoinc_column_len= end - ptr - 1;
           autoinc_column= my_strndup(PSI_NOT_INSTRUMENTED, ptr + 1,
-                                     end - ptr - 1, MYF(MY_FAE));
-=======
-          autoinc_column_len= end - ptr - 1;
-          autoinc_column= my_strndup(ptr + 1, autoinc_column_len, MYF(MY_FAE));
->>>>>>> 5091bf1a
+                                     autoinc_column_len, MYF(MY_FAE));
         }
       }
 
