# Copyright (C) 2000-2006 MySQL AB
#
# This program is free software; you can redistribute it and/or modify
# it under the terms of the GNU General Public License as published by
# the Free Software Foundation; version 2 of the License.
#
# This program is distributed in the hope that it will be useful,
# but WITHOUT ANY WARRANTY; without even the implied warranty of
# MERCHANTABILITY or FITNESS FOR A PARTICULAR PURPOSE.  See the
# GNU General Public License for more details.
#
# You should have received a copy of the GNU General Public License
# along with this program; if not, write to the Free Software
# Foundation, Inc., 59 Temple Place, Suite 330, Boston, MA  02111-1307  USA

# This file is public domain and comes with NO WARRANTY of any kind

if THREAD_SAFE_CLIENT
LIBMYSQLCLIENT_LA =		$(top_builddir)/libmysql_r/libmysqlclient_r.la
else
LIBMYSQLCLIENT_LA =		$(top_builddir)/libmysql/libmysqlclient.la
endif

INCLUDES =			-I$(top_builddir)/include \
				-I$(top_srcdir)/include \
				-I$(top_srcdir)/regex \
                                $(openssl_includes)

LIBS =				@CLIENT_LIBS@

LDADD=				@CLIENT_EXTRA_LDFLAGS@ $(CLIENT_THREAD_LIBS) \
				$(top_builddir)/libmysql/libmysqlclient.la

noinst_HEADERS =		sql_string.h completion_hash.h my_readline.h \
				client_priv.h

EXTRA_DIST =			get_password.c CMakeLists.txt echo.c

BUILT_SOURCES =			link_sources

CLEANFILES =			$(BUILT_SOURCES)

bin_PROGRAMS =			mysql \
				mysqladmin \
				mysqlbinlog \
				mysqlcheck \
				mysqldump \
				mysqlimport \
				mysqlshow \
				mysqlslap \
				mysqltest \
				mysql_upgrade

mysql_SOURCES =			mysql.cc readline.cc sql_string.cc \
				completion_hash.cc
mysql_LDADD =			@readline_link@ @TERMCAP_LIB@ \
				$(LDADD) $(CXXLDFLAGS)
mysqladmin_SOURCES =		mysqladmin.cc
<<<<<<< HEAD
=======
mysql_LDADD =			@readline_link@ @TERMCAP_LIB@ $(LDADD) $(CXXLDFLAGS)
mysqltest_SOURCES=              mysqltest.c \
				$(top_srcdir)/mysys/my_getsystime.c \
				$(top_srcdir)/mysys/my_copy.c \
				$(top_srcdir)/mysys/my_mkdir.c
>>>>>>> 45e057f4

mysqlbinlog_SOURCES =		mysqlbinlog.cc \
				$(top_srcdir)/mysys/mf_tempdir.c \
				$(top_srcdir)/mysys/my_new.cc \
				$(top_srcdir)/mysys/my_bit.c \
				$(top_srcdir)/mysys/my_bitmap.c \
				$(top_srcdir)/mysys/my_vle.c \
				$(top_srcdir)/mysys/base64.c
mysqlbinlog_LDADD =		$(LDADD) $(CXXLDFLAGS)

mysqldump_SOURCES=              mysqldump.c \
				my_user.c \
	                        $(top_srcdir)/mysys/mf_getdate.c

mysqlimport_SOURCES=		mysqlimport.c

mysqlimport_LDADD =		$(CXXLDFLAGS) $(CLIENT_THREAD_LIBS) \
				@CLIENT_EXTRA_LDFLAGS@ \
				$(LIBMYSQLCLIENT_LA) \
				$(top_builddir)/mysys/libmysys.a

mysqlshow_SOURCES=		mysqlshow.c

mysqlslap_SOURCES=		mysqlslap.c
mysqlslap_CFLAGS=		-DTHREAD -UUNDEF_THREADS_HACK
mysqlslap_LDADD =		$(CXXLDFLAGS) $(CLIENT_THREAD_LIBS) \
				@CLIENT_EXTRA_LDFLAGS@ \
				$(LIBMYSQLCLIENT_LA) \
				$(top_builddir)/mysys/libmysys.a

mysqltest_SOURCES=		mysqltest.c \
				$(top_srcdir)/mysys/my_getsystime.c \
				$(top_srcdir)/mysys/my_copy.c
mysqltest_LDADD =		$(top_builddir)/regex/libregex.a $(LDADD)

mysql_upgrade_SOURCES=          mysql_upgrade.c \
                                $(top_srcdir)/mysys/my_getpagesize.c

# Fix for mit-threads
DEFS =			-DUNDEF_THREADS_HACK \
			-DDEFAULT_MYSQL_HOME="\"$(prefix)\"" \
			-DDATADIR="\"$(localstatedir)\""

sql_src=log_event.h mysql_priv.h rpl_constants.h \
	log_event.cc my_decimal.h my_decimal.cc \
	log_event_old.h log_event_old.cc \
	rpl_record_old.h rpl_record_old.cc
strings_src=decimal.c

link_sources:
	for f in $(sql_src) ; do \
	  rm -f $$f; \
	  @LN_CP_F@ $(top_srcdir)/sql/$$f $$f; \
	done; \
	for f in $(strings_src) ; do \
	  rm -f $(srcdir)/$$f; \
	  @LN_CP_F@ $(top_srcdir)/strings/$$f $$f; \
	done; \
	rm -f $(srcdir)/my_user.c; \
	@LN_CP_F@ $(top_srcdir)/sql-common/my_user.c my_user.c;
	echo timestamp > link_sources;

# Don't update the files from bitkeeper
%::SCCS/s.%<|MERGE_RESOLUTION|>--- conflicted
+++ resolved
@@ -56,14 +56,6 @@
 mysql_LDADD =			@readline_link@ @TERMCAP_LIB@ \
 				$(LDADD) $(CXXLDFLAGS)
 mysqladmin_SOURCES =		mysqladmin.cc
-<<<<<<< HEAD
-=======
-mysql_LDADD =			@readline_link@ @TERMCAP_LIB@ $(LDADD) $(CXXLDFLAGS)
-mysqltest_SOURCES=              mysqltest.c \
-				$(top_srcdir)/mysys/my_getsystime.c \
-				$(top_srcdir)/mysys/my_copy.c \
-				$(top_srcdir)/mysys/my_mkdir.c
->>>>>>> 45e057f4
 
 mysqlbinlog_SOURCES =		mysqlbinlog.cc \
 				$(top_srcdir)/mysys/mf_tempdir.c \
@@ -96,7 +88,8 @@
 
 mysqltest_SOURCES=		mysqltest.c \
 				$(top_srcdir)/mysys/my_getsystime.c \
-				$(top_srcdir)/mysys/my_copy.c
+				$(top_srcdir)/mysys/my_copy.c \
+                                $(top_srcdir)/mysys/my_mkdir.c
 mysqltest_LDADD =		$(top_builddir)/regex/libregex.a $(LDADD)
 
 mysql_upgrade_SOURCES=          mysql_upgrade.c \
