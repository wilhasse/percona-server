--- conflicted
+++ resolved
@@ -1,9 +1,5 @@
 /*
-<<<<<<< HEAD
   Copyright (c) 2015, 2019, Oracle and/or its affiliates. All rights reserved.
-=======
-  Copyright (c) 2015, 2019 Oracle and/or its affiliates. All rights reserved.
->>>>>>> dd008e23
 
   This program is free software; you can redistribute it and/or modify
   it under the terms of the GNU General Public License, version 2.0,
@@ -30,7 +26,6 @@
 
 #include <stddef.h>
 #include <boost/algorithm/string.hpp>
-<<<<<<< HEAD
 #include <functional>
 
 #include "client/dump/compression_lz4_writer.h"
@@ -40,9 +35,7 @@
 #include "client/dump/mysqldump_tool_chain_maker_options.h"
 #include "client/dump/sql_formatter.h"
 #include "client/dump/standard_writer.h"
-=======
-#include "view.h"
->>>>>>> dd008e23
+#include "client/dump/view.h"
 
 using namespace Mysql::Tools::Dump;
 using std::placeholders::_1;
@@ -61,20 +54,10 @@
            "MRG_MyISAM", rows_task->get_related_table()->get_type()))) {
     return NULL;
   }
-<<<<<<< HEAD
-  if (!m_options->is_object_included_in_dump(
-          dynamic_cast<Abstract_data_object *>(
-              dump_task->get_related_db_object()))) {
-    return NULL;
-  }
-  if (m_main_object_reader == NULL) {
-    I_output_writer *writer;
-=======
-
-  Abstract_data_object* object= dynamic_cast<Abstract_data_object*>(
-    dump_task->get_related_db_object());
-  if (!m_options->is_object_included_in_dump(object))
-  {
+
+  Abstract_data_object *object =
+      dynamic_cast<Abstract_data_object *>(dump_task->get_related_db_object());
+  if (!m_options->is_object_included_in_dump(object)) {
     return NULL;
   }
   /*
@@ -83,22 +66,20 @@
     allows mysqlpump to dump a database even when there exsits an invalid
     view in another database which user is not interested to dump.
   */
-  if (object && (dynamic_cast<View*>(object) != NULL))
-  {
-     Mysql::Tools::Base::Mysql_query_runner* runner= this->get_runner();
-     /* Check if view dependent objects exists */
-     if (runner->run_query(std::string("LOCK TABLES ")
-           + this->get_quoted_object_full_name(object->get_schema(),
-             object->get_name()) + " READ") != 0)
-       return NULL;
-     else
-       runner->run_query(std::string("UNLOCK TABLES"));
-  }
-
-  if (m_main_object_reader == NULL)
-  {
-    I_output_writer* writer;
->>>>>>> dd008e23
+  if (object && (dynamic_cast<View *>(object) != NULL)) {
+    Mysql::Tools::Base::Mysql_query_runner *runner = this->get_runner();
+    /* Check if view dependent objects exists */
+    if (runner->run_query(std::string("LOCK TABLES ") +
+                          this->get_quoted_object_full_name(
+                              object->get_schema(), object->get_name()) +
+                          " READ") != 0)
+      return NULL;
+    else
+      runner->run_query(std::string("UNLOCK TABLES"));
+  }
+
+  if (m_main_object_reader == NULL) {
+    I_output_writer *writer;
     if (m_options->m_result_file.has_value())
       writer = new File_writer(this->get_message_handler(),
                                this->get_object_id_generator(),
