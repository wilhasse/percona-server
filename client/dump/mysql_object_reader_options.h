/*
  Copyright (c) 2015, 2017, Oracle and/or its affiliates. All rights reserved.

  This program is free software; you can redistribute it and/or modify
  it under the terms of the GNU General Public License, version 2.0,
  as published by the Free Software Foundation.

  This program is also distributed with certain software (including
  but not limited to OpenSSL) that is licensed under separate terms,
  as designated in a particular file or component or in included license
  documentation.  The authors of MySQL hereby grant you an additional
  permission to link the program and your derivative works with the
  separately licensed software that they have included with MySQL.

  This program is distributed in the hope that it will be useful,
  but WITHOUT ANY WARRANTY; without even the implied warranty of
  MERCHANTABILITY or FITNESS FOR A PARTICULAR PURPOSE.  See the
  GNU General Public License, version 2.0, for more details.

  You should have received a copy of the GNU General Public License
  along with this program; if not, write to the Free Software
  Foundation, Inc., 51 Franklin St, Fifth Floor, Boston, MA 02110-1301  USA
*/

#ifndef MYSQL_OBJECT_READER_OPTIONS_INCLUDED
#define MYSQL_OBJECT_READER_OPTIONS_INCLUDED

#include "client/base/abstract_options_provider.h"
#include "client/dump/mysql_chain_element_options.h"
#include "my_inttypes.h"

namespace Mysql {
namespace Tools {
namespace Dump {

#define MAX_EXTENDED_INSERT 0x100000

class Mysql_object_reader_options
    : public Mysql::Tools::Base::Options::Abstract_options_provider {
 public:
  Mysql_object_reader_options(
      const Mysql_chain_element_options *mysql_chain_element_options);

  void create_options();

  uint64 m_row_group_size;
  const Mysql_chain_element_options *m_mysql_chain_element_options;
};
<<<<<<< HEAD
}
=======
}  // namespace Dump
>>>>>>> 4869291f
}  // namespace Tools
}  // namespace Mysql

#endif<|MERGE_RESOLUTION|>--- conflicted
+++ resolved
@@ -46,11 +46,7 @@
   uint64 m_row_group_size;
   const Mysql_chain_element_options *m_mysql_chain_element_options;
 };
-<<<<<<< HEAD
-}
-=======
 }  // namespace Dump
->>>>>>> 4869291f
 }  // namespace Tools
 }  // namespace Mysql
 
