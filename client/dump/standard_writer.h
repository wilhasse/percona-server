/*
<<<<<<< HEAD
  Copyright (c) 2015, 2017, Oracle and/or its affiliates. All rights reserved.
=======
  Copyright (c) 2015, 2019, Oracle and/or its affiliates. All rights reserved.
>>>>>>> 4869291f

  This program is free software; you can redistribute it and/or modify
  it under the terms of the GNU General Public License, version 2.0,
  as published by the Free Software Foundation.

  This program is also distributed with certain software (including
  but not limited to OpenSSL) that is licensed under separate terms,
  as designated in a particular file or component or in included license
  documentation.  The authors of MySQL hereby grant you an additional
  permission to link the program and your derivative works with the
  separately licensed software that they have included with MySQL.

  This program is distributed in the hope that it will be useful,
  but WITHOUT ANY WARRANTY; without even the implied warranty of
  MERCHANTABILITY or FITNESS FOR A PARTICULAR PURPOSE.  See the
  GNU General Public License, version 2.0, for more details.

  You should have received a copy of the GNU General Public License
  along with this program; if not, write to the Free Software
  Foundation, Inc., 51 Franklin St, Fifth Floor, Boston, MA 02110-1301  USA
*/

#ifndef STANDARD_WRITER_INCLUDED
#define STANDARD_WRITER_INCLUDED

#include <functional>
#include <string>

#include "client/dump/abstract_chain_element.h"
#include "client/dump/i_output_writer.h"
#include "my_inttypes.h"

namespace Mysql {
namespace Tools {
namespace Dump {

/**
  Writes formatted data to standard output or error stream.
 */
class Standard_writer : public I_output_writer, public Abstract_chain_element {
 public:
  Standard_writer(std::function<bool(const Mysql::Tools::Base::Message_data &)>
                      *message_handler,
                  Simple_id_generator *object_id_generator);
<<<<<<< HEAD

=======
  bool init();
>>>>>>> 4869291f
  void append(const std::string &data_to_append);

  // Fix "inherits ... via dominance" warnings
  void register_progress_watcher(I_progress_watcher *new_progress_watcher) {
    Abstract_chain_element::register_progress_watcher(new_progress_watcher);
  }

  // Fix "inherits ... via dominance" warnings
  uint64 get_id() const { return Abstract_chain_element::get_id(); }

 protected:
  // Fix "inherits ... via dominance" warnings
  void item_completion_in_child_callback(Item_processing_data *item_processed) {
    Abstract_chain_element::item_completion_in_child_callback(item_processed);
  }
};

}  // namespace Dump
}  // namespace Tools
}  // namespace Mysql

#endif<|MERGE_RESOLUTION|>--- conflicted
+++ resolved
@@ -1,9 +1,5 @@
 /*
-<<<<<<< HEAD
-  Copyright (c) 2015, 2017, Oracle and/or its affiliates. All rights reserved.
-=======
   Copyright (c) 2015, 2019, Oracle and/or its affiliates. All rights reserved.
->>>>>>> 4869291f
 
   This program is free software; you can redistribute it and/or modify
   it under the terms of the GNU General Public License, version 2.0,
@@ -48,11 +44,7 @@
   Standard_writer(std::function<bool(const Mysql::Tools::Base::Message_data &)>
                       *message_handler,
                   Simple_id_generator *object_id_generator);
-<<<<<<< HEAD
-
-=======
   bool init();
->>>>>>> 4869291f
   void append(const std::string &data_to_append);
 
   // Fix "inherits ... via dominance" warnings
