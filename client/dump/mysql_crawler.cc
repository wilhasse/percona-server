/*
<<<<<<< HEAD
  Copyright (c) 2015, 2018, Oracle and/or its affiliates. All rights reserved.
=======
  Copyright (c) 2015, 2018 Oracle and/or its affiliates. All rights reserved.
>>>>>>> fbbee16b

  This program is free software; you can redistribute it and/or modify
  it under the terms of the GNU General Public License, version 2.0,
  as published by the Free Software Foundation.

  This program is also distributed with certain software (including
  but not limited to OpenSSL) that is licensed under separate terms,
  as designated in a particular file or component or in included license
  documentation.  The authors of MySQL hereby grant you an additional
  permission to link the program and your derivative works with the
  separately licensed software that they have included with MySQL.

  This program is distributed in the hope that it will be useful,
  but WITHOUT ANY WARRANTY; without even the implied warranty of
  MERCHANTABILITY or FITNESS FOR A PARTICULAR PURPOSE.  See the
  GNU General Public License, version 2.0, for more details.

  You should have received a copy of the GNU General Public License
  along with this program; if not, write to the Free Software
  Foundation, Inc., 51 Franklin St, Fifth Floor, Boston, MA 02110-1301  USA
*/

#include "client/dump/mysql_crawler.h"

#include <stdlib.h>
#include <functional>
#include <string>
#include <vector>

#include "client/base/mysql_query_runner.h"
#include "client/dump/column_statistic.h"
#include "client/dump/event_scheduler_event.h"
#include "client/dump/mysql_function.h"
#include "client/dump/privilege.h"
#include "client/dump/stored_procedure.h"
#include "client/dump/table_deferred_indexes_dump_task.h"
#include "client/dump/table_definition_dump_task.h"
#include "client/dump/table_rows_dump_task.h"
#include "client/dump/trigger.h"
#include "client/dump/view.h"

using std::string;
using std::vector;

using namespace Mysql::Tools::Dump;

Mysql_crawler::Mysql_crawler(
    I_connection_provider *connection_provider,
    std::function<bool(const Mysql::Tools::Base::Message_data &)>
        *message_handler,
    Simple_id_generator *object_id_generator,
    Mysql_chain_element_options *options,
    Mysql::Tools::Base::Abstract_program *program)
    : Abstract_crawler(message_handler, object_id_generator, program),
      Abstract_mysql_chain_element_extension(connection_provider,
                                             message_handler, options) {}

void Mysql_crawler::enumerate_objects() {
  Mysql::Tools::Base::Mysql_query_runner *runner = this->get_runner();

  if (!runner) return;

  std::vector<const Mysql::Tools::Base::Mysql_query_runner::Row *> gtid_mode;
  std::string gtid_value("OFF");
  /* Check if the server is GTID enabled */
  runner->run_query_store("SELECT @@global.gtid_mode", &gtid_mode);
  if (gtid_mode.size()) {
    std::vector<const Mysql::Tools::Base::Mysql_query_runner::Row *>::iterator
        mode_it = gtid_mode.begin();
    const Mysql::Tools::Base::Mysql_query_runner::Row &gtid_data = **mode_it;
    gtid_value = gtid_data[0];
  }
  Mysql::Tools::Base::Mysql_query_runner::cleanup_result(&gtid_mode);

  /* get the GTID_EXECUTED value */
  std::vector<const Mysql::Tools::Base::Mysql_query_runner::Row *>
      gtid_executed;
  runner->run_query_store("SELECT @@GLOBAL.GTID_EXECUTED", &gtid_executed);

  std::string gtid_output_val;
  if (gtid_executed.size()) {
    std::vector<const Mysql::Tools::Base::Mysql_query_runner::Row *>::iterator
        gtid_executed_iter = gtid_executed.begin();
    const Mysql::Tools::Base::Mysql_query_runner::Row &gtid_executed_val =
        **gtid_executed_iter;
    gtid_output_val = gtid_executed_val[0];
  }
  Mysql::Tools::Base::Mysql_query_runner::cleanup_result(&gtid_executed);

  m_dump_start_task = new Dump_start_dump_task(gtid_value, gtid_output_val);
  m_dump_end_task = new Dump_end_dump_task();
  m_tables_definition_ready_dump_task = new Tables_definition_ready_dump_task();

  this->process_dump_task(m_dump_start_task);

  std::vector<const Mysql::Tools::Base::Mysql_query_runner::Row *> databases;
  runner->run_query_store("SHOW DATABASES", &databases);

  std::vector<Database *> db_list;
  std::vector<Database_end_dump_task *> db_end_task_list;
  for (std::vector<
           const Mysql::Tools::Base::Mysql_query_runner::Row *>::iterator it =
           databases.begin();
       it != databases.end(); ++it) {
    std::string db_name = (**it)[0];

    Database *database =
        new Database(this->generate_new_object_id(), db_name,
                     this->get_create_statement(runner, "", db_name,
                                                "DATABASE IF NOT EXISTS")
                         .value());

    db_list.push_back(database);
    m_current_database_start_dump_task = new Database_start_dump_task(database);
    m_current_database_end_dump_task = new Database_end_dump_task(database);
    db_end_task_list.push_back(m_current_database_end_dump_task);

    m_current_database_start_dump_task->add_dependency(m_dump_start_task);
    m_dump_end_task->add_dependency(m_current_database_end_dump_task);

    this->process_dump_task(m_current_database_start_dump_task);
    this->enumerate_database_objects(*database);
    m_current_database_start_dump_task = NULL;
  }

  m_dump_end_task->add_dependency(m_tables_definition_ready_dump_task);
  this->process_dump_task(m_tables_definition_ready_dump_task);

<<<<<<< HEAD
  std::vector<Database *>::iterator it;
  std::vector<Database_end_dump_task *>::iterator it_end;
  for (it = db_list.begin(), it_end = db_end_task_list.begin();
=======
  this->enumerate_users();

  std::vector<Database* >::iterator it;
  std::vector<Database_end_dump_task* >::iterator it_end;
  for (it= db_list.begin(),it_end= db_end_task_list.begin();
>>>>>>> fbbee16b
       ((it != db_list.end()) && (it_end != db_end_task_list.end()));
       ++it, ++it_end) {
    m_current_database_end_dump_task = *it_end;
    this->enumerate_views(**it);
    this->process_dump_task(m_current_database_end_dump_task);
    m_current_database_end_dump_task = NULL;
  }

  Mysql::Tools::Base::Mysql_query_runner::cleanup_result(&databases);

  this->process_dump_task(m_dump_end_task);

  this->report_crawler_completed(this);

  this->wait_for_tasks_completion();
  delete runner;
}

void Mysql_crawler::enumerate_database_objects(const Database &db) {
  this->enumerate_tables(db);
  this->enumerate_functions<Mysql_function>(db, "FUNCTION");
  this->enumerate_functions<Stored_procedure>(db, "PROCEDURE");
  this->enumerate_event_scheduler_events(db);
}

static std::vector<std::string> ignored_tables = {
    /*
      @TODO: MYSQL_DUMP contains more exceptions,
      investigate which one needs to be ported to MYSQL_PUMP.
    */
    {"mysql.innodb_ddl_log"},
    {"mysql.innodb_dynamic_metadata"},
    {"mysql.gtid_executed"}};

static bool is_ignored_table(const std::string &qualified_name) {
  for (std::vector<std::string>::iterator it = ignored_tables.begin();
       it != ignored_tables.end(); ++it) {
    if (*it == qualified_name) {
      return true;
    }
  }

  return false;
}

void Mysql_crawler::enumerate_tables(const Database &db) {
  Mysql::Tools::Base::Mysql_query_runner *runner = this->get_runner();

  if (!runner) return;
  /*
    Get statistics from SE by setting information_schema_stats_expiry=0.
    This makes the queries IS queries retrieve latest
    statistics and avoids getting outdated statistics.
  */
  std::vector<const Mysql::Tools::Base::Mysql_query_runner::Row *> t;
  runner->run_query_store("SET SESSION information_schema_stats_expiry=0", &t);

  std::vector<const Mysql::Tools::Base::Mysql_query_runner::Row *> tables;

  runner->run_query_store(
      "SHOW TABLE STATUS FROM " + this->quote_name(db.get_name()), &tables);

  for (std::vector<
           const Mysql::Tools::Base::Mysql_query_runner::Row *>::iterator it =
           tables.begin();
       it != tables.end(); ++it) {
    const Mysql::Tools::Base::Mysql_query_runner::Row &table_data = **it;

    std::string table_name = table_data[0];  // "Name"

    std::string qualified_name = db.get_name() + "." + table_name;
    if (is_ignored_table(qualified_name)) {
      continue;
    }

    std::vector<const Mysql::Tools::Base::Mysql_query_runner::Row *>
        fields_data;
    runner->run_query_store("SHOW COLUMNS IN " + this->quote_name(table_name) +
                                " FROM " + this->quote_name(db.get_name()),
                            &fields_data);
    std::vector<Field> fields;
    for (std::vector<const Mysql::Tools::Base::Mysql_query_runner::Row
                         *>::iterator field_it = fields_data.begin();
         field_it != fields_data.end(); ++field_it) {
      fields.push_back(Field((**field_it)[0], (**field_it)[1]));
    }
    Mysql::Tools::Base::Mysql_query_runner::cleanup_result(&fields_data);
    /*
      For views create a dummy view so that dependent objects are
      resolved when actually dumping views.
    */

    if (table_data.is_value_null(1)) {
      std::string fake_view_ddl =
          "CREATE VIEW " +
          this->get_quoted_object_full_name(db.get_name(), table_name) +
          " AS SELECT\n";

      for (std::vector<Field>::iterator field_iterator = fields.begin();
           field_iterator != fields.end(); ++field_iterator) {
        fake_view_ddl +=
            " 1 AS " + this->quote_name(field_iterator->get_name());
        if (field_iterator + 1 != fields.end()) fake_view_ddl += ",\n";
      }

      View *fake_view = new View(this->generate_new_object_id(), table_name,
                                 db.get_name(), fake_view_ddl);

      fake_view->add_dependency(m_current_database_start_dump_task);
      m_current_database_end_dump_task->add_dependency(fake_view);
      m_tables_definition_ready_dump_task->add_dependency(fake_view);
      this->process_dump_task(fake_view);
      continue;
    }

    uint64 rows = table_data.is_value_null(4)
                      ? 0
                      : atoll(table_data[4].c_str());  // "Rows"
    bool isInnoDB = table_data[1] == "InnoDB";         // "Engine"
    Table *table = new Table(
        this->generate_new_object_id(), table_name, db.get_name(),
        this->get_create_statement(runner, db.get_name(), table_name, "TABLE")
            .value(),
        fields, table_data[1], rows, (uint64)(rows * (isInnoDB ? 1.5 : 1)),
        atoll(table_data[6].c_str())  // "Data_length"
    );

    Table_definition_dump_task *ddl_task =
        new Table_definition_dump_task(table);
    Table_rows_dump_task *rows_task = new Table_rows_dump_task(table);
    Table_deferred_indexes_dump_task *indexes_task =
        new Table_deferred_indexes_dump_task(table);

    ddl_task->add_dependency(m_current_database_start_dump_task);
    rows_task->add_dependency(ddl_task);
    indexes_task->add_dependency(rows_task);
    m_current_database_end_dump_task->add_dependency(indexes_task);
    m_tables_definition_ready_dump_task->add_dependency(ddl_task);

    this->process_dump_task(ddl_task);
    this->process_dump_task(rows_task);

    this->enumerate_table_triggers(*table, rows_task);

    this->enumerate_column_statistics(*table, rows_task);

    this->process_dump_task(indexes_task);
  }
  Mysql::Tools::Base::Mysql_query_runner::cleanup_result(&tables);
  runner->run_query_store("SET SESSION information_schema_stats_expiry=default",
                          &t);
  delete runner;
}

void Mysql_crawler::enumerate_views(const Database &db) {
  Mysql::Tools::Base::Mysql_query_runner *runner = this->get_runner();
  std::vector<const Mysql::Tools::Base::Mysql_query_runner::Row *> tables;

  runner->run_query_store("SHOW TABLES FROM " + this->quote_name(db.get_name()),
                          &tables);

  for (std::vector<
           const Mysql::Tools::Base::Mysql_query_runner::Row *>::iterator it =
           tables.begin();
       it != tables.end(); ++it) {
    const Mysql::Tools::Base::Mysql_query_runner::Row &table_data = **it;

    std::string table_name = table_data[0];  // "View Name"
    std::vector<const Mysql::Tools::Base::Mysql_query_runner::Row *> check_view;
    runner->run_query_store(
        "SELECT COUNT(*) FROM " +
            this->get_quoted_object_full_name("INFORMATION_SCHEMA", "VIEWS") +
            " WHERE TABLE_NAME= '" + runner->escape_string(table_name) +
            "' AND TABLE_SCHEMA= '" + runner->escape_string(db.get_name()) +
            "'",
        &check_view);

    for (std::vector<const Mysql::Tools::Base::Mysql_query_runner::Row
                         *>::iterator view_it = check_view.begin();
         view_it != check_view.end(); ++view_it) {
      const Mysql::Tools::Base::Mysql_query_runner::Row &is_view = **view_it;
      if (is_view[0] == "1") {
        /* Check if view dependent objects exists */
        if (runner->run_query(
                std::string("LOCK TABLES ") +
                this->get_quoted_object_full_name(db.get_name(), table_name) +
                " READ") != 0)
          return;
        else
          runner->run_query(std::string("UNLOCK TABLES"));
        View *view =
            new View(this->generate_new_object_id(), table_name, db.get_name(),
                     this->get_create_statement(runner, db.get_name(),
                                                table_name, "TABLE")
                         .value());
        m_current_database_end_dump_task->add_dependency(view);
        view->add_dependency(m_tables_definition_ready_dump_task);
        this->process_dump_task(view);
      }
    }
    Mysql::Tools::Base::Mysql_query_runner::cleanup_result(&check_view);
  }
  Mysql::Tools::Base::Mysql_query_runner::cleanup_result(&tables);
  delete runner;
}

template <typename TObject>
void Mysql_crawler::enumerate_functions(const Database &db, std::string type) {
  Mysql::Tools::Base::Mysql_query_runner *runner = this->get_runner();

  if (!runner) return;

  std::vector<const Mysql::Tools::Base::Mysql_query_runner::Row *> functions;
  runner->run_query_store("SHOW " + type + " STATUS WHERE db = '" +
                              runner->escape_string(db.get_name()) + '\'',
                          &functions);

  for (std::vector<
           const Mysql::Tools::Base::Mysql_query_runner::Row *>::iterator it =
           functions.begin();
       it != functions.end(); ++it) {
    const Mysql::Tools::Base::Mysql_query_runner::Row &function_row = **it;

    TObject *function = new TObject(
        this->generate_new_object_id(), function_row[1], db.get_name(),
        "DELIMITER //\n" +
            this->get_create_statement(runner, db.get_name(), function_row[1],
                                       type, 2)
                .value() +
            "//\n" + "DELIMITER ;\n");

    function->add_dependency(m_current_database_start_dump_task);
    m_current_database_end_dump_task->add_dependency(function);

    this->process_dump_task(function);
  }
  Mysql::Tools::Base::Mysql_query_runner::cleanup_result(&functions);
  delete runner;
}

void Mysql_crawler::enumerate_event_scheduler_events(const Database &db) {
  Mysql::Tools::Base::Mysql_query_runner *runner = this->get_runner();

  if (!runner) return;

  // Workaround for "access denied" error fixed in 5.7.6.
  if (this->get_server_version() < 50706 &&
      this->compare_no_case_latin_with_db_string("performance_schema",
                                                 db.get_name()) == 0) {
    return;
  }

  std::vector<const Mysql::Tools::Base::Mysql_query_runner::Row *> events;
  runner->run_query_store(
      "SHOW EVENTS FROM " + this->get_quoted_object_full_name(&db), &events);

  for (std::vector<
           const Mysql::Tools::Base::Mysql_query_runner::Row *>::iterator it =
           events.begin();
       it != events.end(); ++it) {
    const Mysql::Tools::Base::Mysql_query_runner::Row &event_row = **it;

    Event_scheduler_event *event = new Event_scheduler_event(
        this->generate_new_object_id(), event_row[1], db.get_name(),
        "DELIMITER //\n" +
            this->get_create_statement(runner, db.get_name(), event_row[1],
                                       "EVENT", 3)
                .value() +
            "//\n" + "DELIMITER ;\n");

    event->add_dependency(m_current_database_start_dump_task);
    m_current_database_end_dump_task->add_dependency(event);

    this->process_dump_task(event);
  }
  Mysql::Tools::Base::Mysql_query_runner::cleanup_result(&events);
  delete runner;
}

void Mysql_crawler::enumerate_users() {
  Mysql::Tools::Base::Mysql_query_runner *runner = this->get_runner();

  if (!runner) return;

  std::vector<const Mysql::Tools::Base::Mysql_query_runner::Row *> users;
  runner->run_query_store(
      "SELECT CONCAT(QUOTE(user),'@',QUOTE(host)) FROM mysql.user", &users);

  for (std::vector<
           const Mysql::Tools::Base::Mysql_query_runner::Row *>::iterator it =
           users.begin();
       it != users.end(); ++it) {
    const Mysql::Tools::Base::Mysql_query_runner::Row &user_row = **it;

    std::vector<const Mysql::Tools::Base::Mysql_query_runner::Row *>
        create_user;
    std::vector<const Mysql::Tools::Base::Mysql_query_runner::Row *>
        user_grants;
    if (runner->run_query_store("SHOW CREATE USER " + user_row[0],
                                &create_user))
      return;
    if (runner->run_query_store("SHOW GRANTS FOR " + user_row[0], &user_grants))
      return;

    Abstract_dump_task *previous_grant = m_dump_start_task;

    std::vector<const Mysql::Tools::Base::Mysql_query_runner::Row *>::iterator
        it1 = create_user.begin();
    const Mysql::Tools::Base::Mysql_query_runner::Row &create_row = **it1;

    std::string user = create_row[0];
    for (std::vector<const Mysql::Tools::Base::Mysql_query_runner::Row
                         *>::iterator it2 = user_grants.begin();
         it2 != user_grants.end(); ++it2) {
      const Mysql::Tools::Base::Mysql_query_runner::Row &grant_row = **it2;
      user += std::string(";\n" + grant_row[0]);
    }
    Privilege *grant =
        new Privilege(this->generate_new_object_id(), user_row[0], user);

    grant->add_dependency(previous_grant);
    m_dump_end_task->add_dependency(grant);
    this->process_dump_task(grant);
    previous_grant = grant;

    Mysql::Tools::Base::Mysql_query_runner::cleanup_result(&create_user);
    Mysql::Tools::Base::Mysql_query_runner::cleanup_result(&user_grants);
  }
  Mysql::Tools::Base::Mysql_query_runner::cleanup_result(&users);
  delete runner;
}

void Mysql_crawler::enumerate_table_triggers(const Table &table,
                                             Abstract_dump_task *dependency) {
  // Triggers were supported since 5.0.9
  if (this->get_server_version() < 50009) return;

  Mysql::Tools::Base::Mysql_query_runner *runner = this->get_runner();

  if (!runner) return;

  std::vector<const Mysql::Tools::Base::Mysql_query_runner::Row *> triggers;
  runner->run_query_store("SHOW TRIGGERS FROM " +
                              this->quote_name(table.get_schema()) + " LIKE '" +
                              runner->escape_string(table.get_name()) + '\'',
                          &triggers);

  for (std::vector<
           const Mysql::Tools::Base::Mysql_query_runner::Row *>::iterator it =
           triggers.begin();
       it != triggers.end(); ++it) {
    const Mysql::Tools::Base::Mysql_query_runner::Row &trigger_row = **it;
    Trigger *trigger = new Trigger(
        this->generate_new_object_id(), trigger_row[0], table.get_schema(),
        "DELIMITER //\n" +
            this->get_version_specific_statement(
                this->get_create_statement(runner, table.get_schema(),
                                           trigger_row[0], "TRIGGER", 2)
                    .value(),
                "TRIGGER", "50017", "50003") +
            "\n//\n" + "DELIMITER ;\n",
        &table);

    trigger->add_dependency(dependency);
    m_current_database_end_dump_task->add_dependency(trigger);

    this->process_dump_task(trigger);
  }
  Mysql::Tools::Base::Mysql_query_runner::cleanup_result(&triggers);
  delete runner;
}

void Mysql_crawler::enumerate_column_statistics(
    const Table &table, Abstract_dump_task *dependency) {
  // Column statistics were supported since 8.0.2
  if (this->get_server_version() < 80002) return;

  Mysql::Tools::Base::Mysql_query_runner *runner = this->get_runner();

  if (!runner) return;

  std::vector<const Mysql::Tools::Base::Mysql_query_runner::Row *>
      column_statistics;
  runner->run_query_store(
      "SELECT COLUMN_NAME, \
          JSON_EXTRACT(HISTOGRAM, '$.\"number-of-buckets-specified\"') \
   FROM information_schema.column_statistics \
   WHERE SCHEMA_NAME = '" +
          runner->escape_string(table.get_schema()) +
          "' \
     AND TABLE_NAME = '" +
          runner->escape_string(table.get_name()) + "';",
      &column_statistics);

  for (std::vector<
           const Mysql::Tools::Base::Mysql_query_runner::Row *>::iterator it =
           column_statistics.begin();
       it != column_statistics.end(); ++it) {
    const Mysql::Tools::Base::Mysql_query_runner::Row &column_row = **it;

    std::string definition;
    definition.append("/*!80002 ANALYZE TABLE ");
    definition.append(this->quote_name(table.get_schema()));
    definition.append(".");
    definition.append(this->quote_name(table.get_name()));
    definition.append(" UPDATE HISTOGRAM ON ");
    definition.append(this->quote_name(column_row[0]));
    definition.append(" WITH ");
    definition.append(column_row[1]);
    definition.append(" BUCKETS */");

    Column_statistic *column_statistic = new Column_statistic(
        this->generate_new_object_id(), table.get_schema(), definition, &table);

    column_statistic->add_dependency(dependency);
    m_current_database_end_dump_task->add_dependency(column_statistic);

    this->process_dump_task(column_statistic);
  }
  Mysql::Tools::Base::Mysql_query_runner::cleanup_result(&column_statistics);
  delete runner;
}

std::string Mysql_crawler::get_version_specific_statement(
    std::string create_string, const std::string &keyword,
    std::string main_version, std::string definer_version) {
  size_t keyword_pos = create_string.find(" " + keyword);
  size_t definer_pos = create_string.find(" DEFINER");
  if (keyword_pos != std::string::npos && definer_pos != std::string::npos &&
      definer_pos < keyword_pos) {
    create_string.insert(keyword_pos, "*/ /*!" + main_version);
    create_string.insert(definer_pos, "*/ /*!" + definer_version);
  }
  return "/*!" + main_version + ' ' + create_string + " */";
}<|MERGE_RESOLUTION|>--- conflicted
+++ resolved
@@ -1,9 +1,5 @@
 /*
-<<<<<<< HEAD
   Copyright (c) 2015, 2018, Oracle and/or its affiliates. All rights reserved.
-=======
-  Copyright (c) 2015, 2018 Oracle and/or its affiliates. All rights reserved.
->>>>>>> fbbee16b
 
   This program is free software; you can redistribute it and/or modify
   it under the terms of the GNU General Public License, version 2.0,
@@ -132,17 +128,11 @@
   m_dump_end_task->add_dependency(m_tables_definition_ready_dump_task);
   this->process_dump_task(m_tables_definition_ready_dump_task);
 
-<<<<<<< HEAD
+  this->enumerate_users();
+
   std::vector<Database *>::iterator it;
   std::vector<Database_end_dump_task *>::iterator it_end;
   for (it = db_list.begin(), it_end = db_end_task_list.begin();
-=======
-  this->enumerate_users();
-
-  std::vector<Database* >::iterator it;
-  std::vector<Database_end_dump_task* >::iterator it_end;
-  for (it= db_list.begin(),it_end= db_end_task_list.begin();
->>>>>>> fbbee16b
        ((it != db_list.end()) && (it_end != db_end_task_list.end()));
        ++it, ++it_end) {
     m_current_database_end_dump_task = *it_end;
