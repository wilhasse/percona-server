--- conflicted
+++ resolved
@@ -44,11 +44,7 @@
 MACRO(CREATE_INFO_SRC target_dir)
   SET(INFO_SRC "${target_dir}/INFO_SRC")
 
-<<<<<<< HEAD
-  IF(BZR_EXECUTABLE AND EXISTS ${CMAKE_SOURCE_DIR}/.is_percona_server_bzr)
-=======
-  IF(EXISTS ${CMAKE_SOURCE_DIR}/.bzr)
->>>>>>> 433a1eb7
+  IF(BZR_EXECUTABLE AND EXISTS ${CMAKE_SOURCE_DIR}/.bzr)
     # Sources are in a BZR repository: Always update.
     # Add a timeout in case BZR hangs forever ...
     EXECUTE_PROCESS(
