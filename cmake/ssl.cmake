--- conflicted
+++ resolved
@@ -90,11 +90,7 @@
     ${WOLFSSL_SOURCE_DIR}/wolfssl/wolfcrypt
   )
   SET(SSL_LIBRARIES  wolfssl wolfcrypt)
-<<<<<<< HEAD
-  IF(CMAKE_SYSTEM_NAME MATCHES "SunOS")
-=======
   IF(SOLARIS)
->>>>>>> 4869291f
     SET(SSL_LIBRARIES ${SSL_LIBRARIES} ${LIBSOCKET})
   ENDIF()
   INCLUDE_DIRECTORIES(BEFORE SYSTEM ${INC_DIRS})
@@ -278,16 +274,6 @@
 
     IF(LINUX AND INSTALL_LAYOUT MATCHES "STANDALONE")
       SET(LINUX_STANDALONE 1)
-<<<<<<< HEAD
-    ENDIF()
-
-    # On mac this list is <.dylib;.so;.a>
-    # On most platforms we still prefer static libraries, so we revert it here.
-    IF (WITH_SSL_PATH AND NOT APPLE AND NOT LINUX_STANDALONE)
-      LIST(REVERSE CMAKE_FIND_LIBRARY_SUFFIXES)
-      MESSAGE(STATUS "suffixes <${CMAKE_FIND_LIBRARY_SUFFIXES}>")
-=======
->>>>>>> 4869291f
     ENDIF()
 
     FIND_LIBRARY(OPENSSL_LIBRARY
@@ -296,12 +282,6 @@
     FIND_LIBRARY(CRYPTO_LIBRARY
                  NAMES crypto libcrypto libeay32
                  HINTS ${OPENSSL_ROOT_DIR}/lib)
-<<<<<<< HEAD
-    IF (WITH_SSL_PATH AND NOT APPLE AND NOT LINUX_STANDALONE)
-      LIST(REVERSE CMAKE_FIND_LIBRARY_SUFFIXES)
-    ENDIF()
-=======
->>>>>>> 4869291f
 
     IF(OPENSSL_INCLUDE_DIR)
       # Verify version number. Version information looks like:
@@ -371,14 +351,6 @@
       SET(OPENSSL_FOUND FALSE)
     ENDIF()
 
-<<<<<<< HEAD
-    # If we are invoked with -DWITH_SSL=/path/to/custom/openssl
-    # and we have found static libraries, then link them statically
-    # into our executables and libraries.
-    # Adding IMPORTED_LOCATION allows MERGE_CONVENIENCE_LIBRARIES
-    # to merge imported libraries as well as our own libraries.
-=======
->>>>>>> 4869291f
     SET(MY_CRYPTO_LIBRARY "${CRYPTO_LIBRARY}")
     SET(MY_OPENSSL_LIBRARY "${OPENSSL_LIBRARY}")
 
@@ -388,13 +360,6 @@
     MESSAGE(STATUS "OPENSSL_MAJOR_VERSION = ${OPENSSL_MAJOR_VERSION}")
     MESSAGE(STATUS "OPENSSL_MINOR_VERSION = ${OPENSSL_MINOR_VERSION}")
     MESSAGE(STATUS "OPENSSL_FIX_VERSION = ${OPENSSL_FIX_VERSION}")
-<<<<<<< HEAD
-    # The server hangs in OpenSSL_add_all_algorithms() in ssl_start()
-    IF(WIN32 AND OPENSSL_MINOR_VERSION VERSION_EQUAL 1)
-      MESSAGE(WARNING "OpenSSL 1.1 is experimental on Windows")
-    ENDIF()
-=======
->>>>>>> 4869291f
 
     INCLUDE(CheckSymbolExists)
     SET(CMAKE_REQUIRED_INCLUDES ${OPENSSL_INCLUDE_DIR})
@@ -412,7 +377,6 @@
       MESSAGE(STATUS "SSL_LIBRARIES = ${SSL_LIBRARIES}")
       INCLUDE_DIRECTORIES(SYSTEM ${OPENSSL_INCLUDE_DIR})
       SET(SSL_INTERNAL_INCLUDE_DIRS "")
-<<<<<<< HEAD
       INCLUDE(CMakePushCheckState)
       cmake_push_check_state()
       SET(CMAKE_REQUIRED_INCLUDES ${OPENSSL_INCLUDE_DIR})
@@ -420,8 +384,6 @@
       CHECK_SYMBOL_EXISTS(X509_check_host "openssl/x509v3.h" HAVE_X509_CHECK_HOST)
       CHECK_SYMBOL_EXISTS(X509_check_ip "openssl/x509v3.h" HAVE_X509_CHECK_IP)
       cmake_pop_check_state()
-=======
->>>>>>> 4869291f
     ELSE()
       RESET_SSL_VARIABLES()
       FATAL_SSL_NOT_FOUND_ERROR(
@@ -537,7 +499,6 @@
         ${CMAKE_BINARY_DIR}/runtime_output_directory/${CRYPTO_VERSION}
         ${CMAKE_BINARY_DIR}/runtime_output_directory/${OPENSSL_VERSION}
         DESTINATION "${INSTALL_BINDIR}" COMPONENT SharedLibraries
-<<<<<<< HEAD
         )
       INSTALL(FILES
         ${CMAKE_BINARY_DIR}/library_output_directory/${CRYPTO_NAME}
@@ -551,21 +512,6 @@
         ${CMAKE_BINARY_DIR}/plugin_output_directory/plugin/${OPENSSL_VERSION}
         DESTINATION "${INSTALL_PLUGINDIR}" COMPONENT SharedLibraries
         )
-=======
-        )
-      INSTALL(FILES
-        ${CMAKE_BINARY_DIR}/library_output_directory/${CRYPTO_NAME}
-        ${CMAKE_BINARY_DIR}/library_output_directory/${OPENSSL_NAME}
-        ${CMAKE_BINARY_DIR}/library_output_directory/${CRYPTO_VERSION}
-        ${CMAKE_BINARY_DIR}/library_output_directory/${OPENSSL_VERSION}
-        DESTINATION "${INSTALL_LIBDIR}" COMPONENT SharedLibraries
-        )
-      INSTALL(FILES
-        ${CMAKE_BINARY_DIR}/plugin_output_directory/plugin/${CRYPTO_VERSION}
-        ${CMAKE_BINARY_DIR}/plugin_output_directory/plugin/${OPENSSL_VERSION}
-        DESTINATION "${INSTALL_PLUGINDIR}" COMPONENT SharedLibraries
-        )
->>>>>>> 4869291f
 
       # See INSTALL_DEBUG_TARGET used for installing debug versions of plugins.
       IF(EXISTS ${DEBUGBUILDDIR})
@@ -791,13 +737,10 @@
           DESTINATION "${INSTALL_BINDIR}" COMPONENT SharedLibraries)
       ELSE()
         MESSAGE(STATUS "Cannot find SSL dynamic libraries")
-<<<<<<< HEAD
-=======
         IF(OPENSSL_MINOR_VERSION VERSION_EQUAL 1)
           SET(SSL_LIBRARIES ${SSL_LIBRARIES} crypt32.lib)
           MESSAGE(STATUS "SSL_LIBRARIES ${SSL_LIBRARIES}")
         ENDIF()
->>>>>>> 4869291f
       ENDIF()
     ENDIF()
   ENDIF()
