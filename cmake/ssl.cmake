# Copyright (c) 2009, 2023, Oracle and/or its affiliates.
#
# This program is free software; you can redistribute it and/or modify
# it under the terms of the GNU General Public License, version 2.0,
# as published by the Free Software Foundation.
#
# This program is also distributed with certain software (including
# but not limited to OpenSSL) that is licensed under separate terms,
# as designated in a particular file or component or in included license
# documentation.  The authors of MySQL hereby grant you an additional
# permission to link the program and your derivative works with the
# separately licensed software that they have included with MySQL.
#
# This program is distributed in the hope that it will be useful,
# but WITHOUT ANY WARRANTY; without even the implied warranty of
# MERCHANTABILITY or FITNESS FOR A PARTICULAR PURPOSE.  See the
# GNU General Public License, version 2.0, for more details.
#
# You should have received a copy of the GNU General Public License
# along with this program; if not, write to the Free Software
# Foundation, Inc., 51 Franklin St, Fifth Floor, Boston, MA 02110-1301  USA

# We support different versions of SSL:
# - "system"  (typically) uses headers/libraries in /usr/include and
#       /usr/lib or /usr/lib64
# - a custom installation of openssl can be used like this
#     - cmake -DCMAKE_PREFIX_PATH=</path/to/custom/openssl> -DWITH_SSL="system"
#   or
#     - cmake -DWITH_SSL=</path/to/custom/openssl>
#
# - openssl11 which is an alternative system SSL package on el7.
#   The RPM package openssl11-devel must be installed.
#
# The default value for WITH_SSL is "system".
#
# WITH_SSL="system" means: use the SSL library that comes with the operating
# system. This typically means you have to do 'yum install openssl-devel'
# or something similar.
#
# For Windows or macOS, WITH_SSL="system" is handled a bit differently:
# We assume you have installed
#     https://slproweb.com/products/Win32OpenSSL.html
#     we locate in the same way as a "custom" installation.
# or
#     https://brew.sh
#     https://formulae.brew.sh/formula/openssl@1.1
#     https://formulae.brew.sh/formula/openssl@3
#     we give a hint ${HOMEBREW_HOME}/openssl to find_package(OpenSSL)
#
# On Windows, we treat this "system" library as if cmake had been
# invoked with -DWITH_SSL=</path/to/custom/openssl>
#
# On macOS we treat it as a system library, which means that the generated
# binaries end up having dependencies on Homebrew libraries.
# Note that 'cmake -DWITH_SSL=<some path>'
# is NOT handled in the same way as 'cmake -DWITH_SSL=system'
# which means that for
# 'cmake -DWITH_SSL=/usr/local/opt/openssl'
#    or, on Apple silicon:
# 'cmake -DWITH_SSL=/opt/homebrew/opt/openssl'
# we will treat the libraries as external, and copy them into our build tree.
#
# On el7:
# pkg-config --libs openssl11
#    -L/usr/lib64/openssl11 -lssl -lcrypto
# pkg-config --cflags openssl11
#    -I/usr/include/openssl11

SET(MIN_OPENSSL_VERSION_REQUIRED "1.0.0")

SET(WITH_SSL_DOC "\nsystem (use the OS openssl library)")
SET(WITH_SSL_DOC "\nopenssl[0-9]+ (use alternative system library)")
STRING_APPEND(WITH_SSL_DOC "\nyes (synonym for system)")
STRING_APPEND(WITH_SSL_DOC "\n</path/to/custom/openssl/installation>")

STRING(REPLACE "\n" "| " WITH_SSL_DOC_STRING "${WITH_SSL_DOC}")

MACRO(FATAL_SSL_NOT_FOUND_ERROR string)
  MESSAGE(STATUS "\n${string}"
    "\nMake sure you have specified a supported SSL version. "
    "\nValid options are : ${WITH_SSL_DOC}\n"
    )
  IF(UNIX AND NOT APPLE)
    MESSAGE(FATAL_ERROR
      "Please install the appropriate openssl developer package.\n")
  ENDIF()
  IF(WIN32)
    MESSAGE(FATAL_ERROR
      "Please see https://wiki.openssl.org/index.php/Binaries\n")
  ENDIF()
  IF(APPLE)
    MESSAGE(FATAL_ERROR
      "Please see https://formulae.brew.sh/formula/openssl@1.1"
      " or https://formulae.brew.sh/formula/openssl@3\n")
  ENDIF()
ENDMACRO()

# Unset whatever variables we have set
# (in this or earlier versions of this file)
MACRO(RESET_SSL_VARIABLES)
  UNSET(WITH_SSL_PATH)
  UNSET(WITH_SSL_PATH CACHE)
  UNSET(OPENSSL_ROOT_DIR)
  UNSET(OPENSSL_ROOT_DIR CACHE)
  UNSET(OPENSSL_INCLUDE_DIR)
  UNSET(OPENSSL_INCLUDE_DIR CACHE)
  UNSET(OPENSSL_APPLINK_C)
  UNSET(OPENSSL_APPLINK_C CACHE)
  UNSET(OPENSSL_LIBRARY)
  UNSET(OPENSSL_LIBRARY CACHE)
  UNSET(CRYPTO_LIBRARY)
  UNSET(CRYPTO_LIBRARY CACHE)
  UNSET(HAVE_SHA512_DIGEST_LENGTH)
  UNSET(HAVE_SHA512_DIGEST_LENGTH CACHE)
  UNSET(OPENSSL_VERSION_MAJOR)
  UNSET(OPENSSL_VERSION_MAJOR CACHE)
  UNSET(OPENSSL_MAJOR_MINOR_FIX_VERSION)
  UNSET(OPENSSL_MAJOR_MINOR_FIX_VERSION CACHE)
  UNSET(ALTERNATIVE_SYSTEM_SSL)
  UNSET(ALTERNATIVE_SYSTEM_SSL CACHE)
  UNSET(LINUX_WITH_CUSTOM_LIBRARIES)
  UNSET(LINUX_WITH_CUSTOM_LIBRARIES CACHE)
ENDMACRO(RESET_SSL_VARIABLES)

# Fetch OpenSSL version number.
# OpenSSL < 3:
# #define OPENSSL_VERSION_NUMBER 0x1000103fL
# Encoded as MNNFFPPS: major minor fix patch status
#
# OpenSSL 3:
# #define OPENSSL_VERSION_NUMBER
#   ( (OPENSSL_VERSION_MAJOR<<28)
#     |(OPENSSL_VERSION_MINOR<<20)
#     |(OPENSSL_VERSION_PATCH<<4)
#     |_OPENSSL_VERSION_PRE_RELEASE )
MACRO(FIND_OPENSSL_VERSION)
  FOREACH(version_part
      OPENSSL_VERSION_MAJOR
      OPENSSL_VERSION_MINOR
      OPENSSL_VERSION_PATCH
      )
    FILE(STRINGS "${OPENSSL_INCLUDE_DIR}/openssl/opensslv.h" ${version_part}
      REGEX "^#[\t ]*define[\t ]+${version_part}[\t ]+([0-9]+).*")
    STRING(REGEX REPLACE
      "^.*${version_part}[\t ]+([0-9]+).*" "\\1"
      ${version_part} "${${version_part}}")
  ENDFOREACH()
  SET(OPENSSL_VERSION_MAJOR ${OPENSSL_VERSION_MAJOR} CACHE INTERNAL "" FORCE)
  IF(OPENSSL_VERSION_MAJOR VERSION_EQUAL 3)
    # OpenSSL 3
    SET(OPENSSL_FIX_VERSION "${OPENSSL_VERSION_PATCH}")
  ELSE()
    # Verify version number. Version information looks like:
    #   #define OPENSSL_VERSION_NUMBER 0x1000103fL
    # Encoded as MNNFFPPS: major minor fix patch status
    FILE(STRINGS "${OPENSSL_INCLUDE_DIR}/openssl/opensslv.h"
      OPENSSL_VERSION_NUMBER
      REGEX "^#[ ]*define[\t ]+OPENSSL_VERSION_NUMBER[\t ]+0x[0-9].*"
      )
    STRING(REGEX REPLACE
      "^.*OPENSSL_VERSION_NUMBER[\t ]+0x([0-9]).*$" "\\1"
      OPENSSL_VERSION_MAJOR "${OPENSSL_VERSION_NUMBER}"
      )
    STRING(REGEX REPLACE
      "^.*OPENSSL_VERSION_NUMBER[\t ]+0x[0-9]([0-9][0-9]).*$" "\\1"
      OPENSSL_VERSION_MINOR "${OPENSSL_VERSION_NUMBER}"
      )
    STRING(REGEX REPLACE
      "^.*OPENSSL_VERSION_NUMBER[\t ]+0x[0-9][0-9][0-9]([0-9][0-9]).*$" "\\1"
      OPENSSL_FIX_VERSION "${OPENSSL_VERSION_NUMBER}"
      )
  ENDIF()
  SET(OPENSSL_MAJOR_MINOR_FIX_VERSION "${OPENSSL_VERSION_MAJOR}")
  STRING_APPEND(OPENSSL_MAJOR_MINOR_FIX_VERSION ".${OPENSSL_VERSION_MINOR}")
  STRING_APPEND(OPENSSL_MAJOR_MINOR_FIX_VERSION ".${OPENSSL_FIX_VERSION}")
  SET(OPENSSL_MAJOR_MINOR_FIX_VERSION ${OPENSSL_MAJOR_MINOR_FIX_VERSION}
    CACHE INTERNAL "" FORCE)
  MESSAGE(STATUS
    "OPENSSL_VERSION (${WITH_SSL}) is ${OPENSSL_MAJOR_MINOR_FIX_VERSION}")
ENDMACRO(FIND_OPENSSL_VERSION)


# For custom SSL, we need to find the 'openssl' executable.
# We copy it to runtime_output_directory/${CMAKE_CFG_INTDIR}/my_openssl
# We INSTALL my_openssl to INSTALL_BINDIR
# All this is for mtr to pick up the correct version during testing.
# Note the name change, we cannot install 'openssl' in a public bin/ directory.
FUNCTION(FIND_OPENSSL_EXECUTABLE)
  IF(WITH_SSL_PATH)
    FIND_PROGRAM(OPENSSL_EXECUTABLE openssl
      NO_DEFAULT_PATH
      PATHS "${WITH_SSL_PATH}/bin"
      DOC "path to the openssl executable")
  ELSE()
    MESSAGE(FATAL_ERROR "Not relevant, use system openssl.")
    FIND_PROGRAM(OPENSSL_EXECUTABLE openssl)
  ENDIF()

  IF(OPENSSL_EXECUTABLE)
    SET(OPENSSL_EXECUTABLE_HAS_ZLIB 0)
    EXECUTE_PROCESS(
      COMMAND ${OPENSSL_EXECUTABLE} "list-cipher-commands"
      OUTPUT_VARIABLE stdout
      ERROR_VARIABLE  stderr
      RESULT_VARIABLE result
      OUTPUT_STRIP_TRAILING_WHITESPACE
      )
    #       If previous command failed, try alternative command line (debian)
    IF(NOT result EQUAL 0)
      EXECUTE_PROCESS(
        COMMAND ${OPENSSL_EXECUTABLE} "list" "-cipher-commands"
        OUTPUT_VARIABLE stdout
        ERROR_VARIABLE  stderr
        RESULT_VARIABLE result
        OUTPUT_STRIP_TRAILING_WHITESPACE
        )
    ENDIF()
    IF(result EQUAL 0)
      STRING(REGEX REPLACE "[ \n]+" ";" CIPHER_COMMAND_LIST ${stdout})
      FOREACH(cipher_command ${CIPHER_COMMAND_LIST})
        IF(${cipher_command} STREQUAL "zlib")
          SET(OPENSSL_EXECUTABLE_HAS_ZLIB 1)
        ENDIF()
      ENDFOREACH()
      IF(OPENSSL_EXECUTABLE_HAS_ZLIB)
        MESSAGE(STATUS "The openssl command does support zlib")
      ELSE()
        MESSAGE(STATUS "The openssl command does not support zlib")
      ENDIF()
    ENDIF()
  ENDIF()
ENDFUNCTION(FIND_OPENSSL_EXECUTABLE)


<<<<<<< HEAD
# For Oracle Linux 7: find headers/libraries for the RPM package openssl11.
FUNCTION(FIND_ALTERNATIVE_SYSTEM_SSL)
  MYSQL_CHECK_PKGCONFIG()

=======
# For Oracle Linux 7/8: find headers/libraries for alternative RPM package.
FUNCTION(FIND_ALTERNATIVE_SYSTEM_SSL)
  MYSQL_CHECK_PKGCONFIG()

  IF(WITH_SSL MATCHES "-fips")
    # We *could* do 'rpm -q -l openssl3-fips-devel' here,
    # but we assume that this is the location:
    SET(OPENSSL_FIPS_ROOT_DIR "/opt/oracle/openssl3-fips")
    IF(NOT EXISTS "${OPENSSL_FIPS_ROOT_DIR}")
      MESSAGE(FATAL_ERROR "Cannot find ${OPENSSL_FIPS_ROOT_DIR}")
    ENDIF()
    SET(PKG_CONFIG_WITH_PATH
      "--with-path=${OPENSSL_FIPS_ROOT_DIR}/lib64/pkgconfig")
  ENDIF()
>>>>>>> 824e2b40
  # Should return: -I/usr/include/openssl11
  EXECUTE_PROCESS(COMMAND ${PKG_CONFIG_EXECUTABLE} --cflags ${WITH_SSL}
    ${PKG_CONFIG_WITH_PATH}
    OUTPUT_STRIP_TRAILING_WHITESPACE
    OUTPUT_VARIABLE OPENSSL_NN_FLAGS
    RESULT_VARIABLE OPENSSL_NN_FLAGS_RESULT
    ERROR_VARIABLE OPENSSL_NN_FLAGS_ERROR
    )
  IF(NOT OPENSSL_NN_FLAGS_RESULT EQUAL 0)
    MESSAGE(FATAL_ERROR "${OPENSSL_NN_FLAGS_ERROR}")
  ENDIF()

  # Should return: -L/usr/lib64/openssl11 -lssl -lcrypto
  EXECUTE_PROCESS(COMMAND ${PKG_CONFIG_EXECUTABLE} --libs ${WITH_SSL}
    ${PKG_CONFIG_WITH_PATH}
    OUTPUT_STRIP_TRAILING_WHITESPACE
    OUTPUT_VARIABLE OPENSSL_NN_LIBS
    RESULT_VARIABLE OPENSSL_NN_LIBS_RESULT
    ERROR_VARIABLE OPENSSL_NN_LIBS_ERROR
    )
  IF(NOT OPENSSL_NN_LIBS_RESULT EQUAL 0)
    MESSAGE(FATAL_ERROR "${OPENSSL_NN_LIBS_ERROR}")
  ENDIF()

  STRING(REPLACE "-I/" "/" OPENSSL_INCLUDE_DIR ${OPENSSL_NN_FLAGS})
  STRING(REPLACE "-L/" "/" OPENSSL_LIB_DIR ${OPENSSL_NN_LIBS})
  STRING(REPLACE " -lssl" "" OPENSSL_LIB_DIR ${OPENSSL_LIB_DIR})
  STRING(REPLACE " -lcrypto" "" OPENSSL_LIB_DIR ${OPENSSL_LIB_DIR})
  SET(ALTERNATIVE_SYSTEM_SSL 1)
  SET(ALTERNATIVE_SYSTEM_SSL 1 CACHE INTERNAL "" FORCE)

  # We must find everything manually, FIND_PACKAGE gets confused
  # by the directory layout.
  FIND_PATH(OPENSSL_ROOT_DIR
    NAMES openssl/ssl.h
    NO_CMAKE_PATH
    NO_CMAKE_ENVIRONMENT_PATH
    NO_DEFAULT_PATH
    HINTS ${OPENSSL_INCLUDE_DIR}
    )
  FIND_LIBRARY(OPENSSL_LIBRARY
    NAMES ssl
    NO_CMAKE_PATH
    NO_CMAKE_ENVIRONMENT_PATH
    NO_DEFAULT_PATH
    HINTS ${OPENSSL_LIB_DIR}
    )
  FIND_LIBRARY(CRYPTO_LIBRARY
    NAMES crypto
    NO_CMAKE_PATH
    NO_CMAKE_ENVIRONMENT_PATH
    NO_DEFAULT_PATH
    HINTS ${OPENSSL_LIB_DIR}
    )
  IF(WITH_SSL MATCHES "-fips")
    FIND_PROGRAM(OPENSSL_EXECUTABLE openssl
      NO_DEFAULT_PATH
      PATHS "${OPENSSL_FIPS_ROOT_DIR}/bin"
      DOC "path to the openssl executable"
      )
    IF(OPENSSL_EXECUTABLE)
      COPY_OPENSSL_BINARY(${OPENSSL_EXECUTABLE} "" "" openssl_exe_target)
    ENDIF()
  ENDIF()

  IF(NOT OPENSSL_ROOT_DIR OR
      NOT OPENSSL_LIBRARY OR
      NOT CRYPTO_LIBRARY)
    FATAL_SSL_NOT_FOUND_ERROR("Could not find system OpenSSL ${WITH_SSL}")
  ENDIF()
  SET(OPENSSL_SSL_LIBRARY ${OPENSSL_LIBRARY})
  SET(OPENSSL_CRYPTO_LIBRARY ${CRYPTO_LIBRARY})

  ADD_LIBRARY(OpenSSL::SSL UNKNOWN IMPORTED)
  SET_TARGET_PROPERTIES(OpenSSL::SSL PROPERTIES
    INTERFACE_INCLUDE_DIRECTORIES "${OPENSSL_INCLUDE_DIR}")
  IF(EXISTS "${OPENSSL_SSL_LIBRARY}")
    SET_TARGET_PROPERTIES(OpenSSL::SSL PROPERTIES
      IMPORTED_LINK_INTERFACE_LANGUAGES "C"
      IMPORTED_LOCATION "${OPENSSL_SSL_LIBRARY}")
  ENDIF()

  ADD_LIBRARY(OpenSSL::Crypto UNKNOWN IMPORTED)
  SET_TARGET_PROPERTIES(OpenSSL::Crypto PROPERTIES
    INTERFACE_INCLUDE_DIRECTORIES "${OPENSSL_INCLUDE_DIR}")
  IF(EXISTS "${OPENSSL_CRYPTO_LIBRARY}")
    SET_TARGET_PROPERTIES(OpenSSL::Crypto PROPERTIES
      IMPORTED_LINK_INTERFACE_LANGUAGES "C"
      IMPORTED_LOCATION "${OPENSSL_CRYPTO_LIBRARY}")
  ENDIF()
  FIND_OPENSSL_VERSION()

  # We need to ensure that all code will see this.
  # Without the global INCLUDE here, we would have to link every
  # single library/executable with OpenSSL::Crypto and OpenSSL::SSl
  INCLUDE_DIRECTORIES(BEFORE SYSTEM ${OPENSSL_INCLUDE_DIR})

ENDFUNCTION(FIND_ALTERNATIVE_SYSTEM_SSL)


# For all non-windows platforms, use the standard FIND_PACKAGE utility
# to locate OpenSSL.
FUNCTION(FIND_SYSTEM_OPENSSL)
  # For APPLE we set the hint ${HOMEBREW_HOME}/openssl
  IF(APPLE AND NOT OPENSSL_ROOT_DIR)
    SET(OPENSSL_ROOT_DIR "${HOMEBREW_HOME}/openssl")
  ENDIF()

  # Will set OPENSSL_FOUND, OPENSSL_INCLUDE_DIR and others.
  FIND_PACKAGE(OpenSSL)

  # Re-try, in case the symlink is not found.
  IF(NOT OPENSSL_FOUND AND APPLE AND
      OPENSSL_ROOT_DIR STREQUAL "${HOMEBREW_HOME}/openssl")
    SET(OPENSSL_ROOT_DIR "${HOMEBREW_HOME}/openssl@1.1")
    FIND_PACKAGE(OpenSSL)
  ENDIF()

  IF(NOT OPENSSL_FOUND)
    RESET_SSL_VARIABLES()
    FATAL_SSL_NOT_FOUND_ERROR("Could not find system OpenSSL")
  ENDIF()

  FIND_OPENSSL_VERSION()

  # Homebrew "system" OpenSSL needs:
  IF(NOT OPENSSL_INCLUDE_DIR STREQUAL "/usr/include")
    INCLUDE_DIRECTORIES(BEFORE SYSTEM ${OPENSSL_INCLUDE_DIR})
  ENDIF()

ENDFUNCTION(FIND_SYSTEM_OPENSSL)


# For custom SSL we need to find libraries, and copy them into our build.
FUNCTION(FIND_CUSTOM_OPENSSL)

  IF(WITH_SSL_PATH)
    FIND_PATH(OPENSSL_ROOT_DIR
      NAMES include/openssl/ssl.h
      NO_CMAKE_PATH
      NO_CMAKE_ENVIRONMENT_PATH
      HINTS ${WITH_SSL_PATH}
      )
  ENDIF()

  IF(WIN32)
    # Treat "system" the same way as -DWITH_SSL=</path/to/custom/openssl>
    IF(NOT OPENSSL_ROOT_DIR)
      # We want to be able to support 32bit client-only builds
      # FindOpenSSL.cmake will look for 32bit before 64bit ...
      # Note that several packages may come with ssl headers,
      # e.g. Strawberry Perl, so ignore some system paths below.
      FILE(TO_CMAKE_PATH "$ENV{PROGRAMFILES}" _programfiles)
      IF(SIZEOF_VOIDP EQUAL 8)
        FIND_PATH(OPENSSL_WIN32
          NAMES "include/openssl/ssl.h"
          PATHS "${_programfiles}/OpenSSL-Win32" "C:/OpenSSL-Win32/"
          NO_SYSTEM_ENVIRONMENT_PATH
          NO_CMAKE_SYSTEM_PATH
          )
        FIND_PATH(OPENSSL_WIN64
          NAMES  "include/openssl/ssl.h"
          PATHS "${_programfiles}/OpenSSL-Win64" "C:/OpenSSL-Win64/"
          NO_SYSTEM_ENVIRONMENT_PATH
          NO_CMAKE_SYSTEM_PATH
          )
        MESSAGE(STATUS "OPENSSL_WIN32 ${OPENSSL_WIN32}")
        MESSAGE(STATUS "OPENSSL_WIN64 ${OPENSSL_WIN64}")
        IF(OPENSSL_WIN64)
          IF(OPENSSL_WIN32)
            MESSAGE(STATUS "Found both 32bit and 64bit")
          ELSE()
            MESSAGE(STATUS "Found 64bit")
          ENDIF()
          SET(OPENSSL_ROOT_DIR ${OPENSSL_WIN64})
          MESSAGE(STATUS "OPENSSL_ROOT_DIR ${OPENSSL_ROOT_DIR}")
        ENDIF()
      ENDIF()
    ENDIF(NOT OPENSSL_ROOT_DIR)
  ENDIF(WIN32)

  FIND_PATH(OPENSSL_INCLUDE_DIR
    NAMES openssl/ssl.h
    HINTS ${OPENSSL_ROOT_DIR}/include
    )

  IF (WIN32)
    FIND_FILE(OPENSSL_APPLINK_C
      NAMES openssl/applink.c
      NO_DEFAULT_PATH
      HINTS ${OPENSSL_ROOT_DIR}/include
      )
    MESSAGE(STATUS "OPENSSL_APPLINK_C ${OPENSSL_APPLINK_C}")
    IF(NOT OPENSSL_APPLINK_C)
      RESET_SSL_VARIABLES()
      FATAL_SSL_NOT_FOUND_ERROR(
        "Cannot find applink.c for WITH_SSL=${WITH_SSL}.")
    ENDIF()
    GET_FILENAME_COMPONENT(OPENSSL_ROOT_DIR ${OPENSSL_INCLUDE_DIR} PATH)
    SET(WITH_SSL_PATH "${OPENSSL_ROOT_DIR}" CACHE PATH "Path to system SSL")
  ENDIF()

  FIND_LIBRARY(OPENSSL_LIBRARY
    NAMES ssl libssl ssleay32 ssleay32MD
    HINTS ${OPENSSL_ROOT_DIR}/lib ${OPENSSL_ROOT_DIR}/lib64)
  FIND_LIBRARY(CRYPTO_LIBRARY
    NAMES crypto libcrypto libeay32
    HINTS ${OPENSSL_ROOT_DIR}/lib ${OPENSSL_ROOT_DIR}/lib64)

  IF(OPENSSL_INCLUDE_DIR)
    FIND_OPENSSL_VERSION()
  ENDIF()
  IF (OPENSSL_MAJOR_MINOR_FIX_VERSION VERSION_LESS
      ${MIN_OPENSSL_VERSION_REQUIRED})
    RESET_SSL_VARIABLES()
    FATAL_SSL_NOT_FOUND_ERROR(
      "Not a supported openssl version in WITH_SSL=${WITH_SSL}.")
  ENDIF()

  FIND_OPENSSL_EXECUTABLE()
  MYSQL_CHECK_SSL_DLLS()

  # Add OpenSSL::SSL and OpenSSL::Crypto libraries.
  # On Windows we link against libssl.lib and libcrypto.lib, found above,
  #   we *run* with libcrypto-1_1-x64.dll or libcrypto-1_1.dll
  #   which are copied into runtime_output_directory/${CMAKE_CFG_INTDIR}.
  # On Unix we link against libssl.so and libcrypto.so
  #   which are copied int library_output_directory.
  ADD_LIBRARY(OpenSSL::SSL UNKNOWN IMPORTED)
  SET_TARGET_PROPERTIES(OpenSSL::SSL PROPERTIES
    IMPORTED_LINK_INTERFACE_LANGUAGES "C"
    INTERFACE_INCLUDE_DIRECTORIES "${OPENSSL_INCLUDE_DIR}")
  IF(WIN32)
    SET_TARGET_PROPERTIES(OpenSSL::SSL PROPERTIES
      IMPORTED_LOCATION "${OPENSSL_LIBRARY}")
  ELSE()
    SET_TARGET_PROPERTIES(OpenSSL::SSL PROPERTIES
      IMPORTED_LOCATION "${COPIED_OPENSSL_LIBRARY}")
  ENDIF()

  ADD_LIBRARY(OpenSSL::Crypto UNKNOWN IMPORTED)
  SET_TARGET_PROPERTIES(OpenSSL::Crypto PROPERTIES
    IMPORTED_LINK_INTERFACE_LANGUAGES "C"
    INTERFACE_INCLUDE_DIRECTORIES "${OPENSSL_INCLUDE_DIR}")
  IF(WIN32)
    SET_TARGET_PROPERTIES(OpenSSL::Crypto PROPERTIES
      IMPORTED_LOCATION "${CRYPTO_LIBRARY}")
  ELSE()
    SET_TARGET_PROPERTIES(OpenSSL::Crypto PROPERTIES
      IMPORTED_LOCATION "${COPIED_CRYPTO_LIBRARY}")
  ENDIF()

  # We need to ensure that all code will see this.
  # Without the global INCLUDE here, we would have to link every
  # single library/executable with OpenSSL::Crypto and OpenSSL::SSl
  INCLUDE_DIRECTORIES(BEFORE SYSTEM ${OPENSSL_INCLUDE_DIR})

ENDFUNCTION(FIND_CUSTOM_OPENSSL)


# MYSQL_CHECK_SSL
#
# Provides the following configure options:
# WITH_SSL=[openssl11|yes|system|<path/to/custom/installation>]
FUNCTION(MYSQL_CHECK_SSL)

  IF(NOT WITH_SSL)
    SET(WITH_SSL "system" CACHE STRING ${WITH_SSL_DOC_STRING} FORCE)
  ENDIF()

  # See if WITH_SSL is of the form </path/to/custom/installation>
  FILE(GLOB WITH_SSL_HEADER ${WITH_SSL}/include/openssl/ssl.h)
  IF (WITH_SSL_HEADER)
    FILE(TO_CMAKE_PATH "${WITH_SSL}" WITH_SSL)
    SET(WITH_SSL_PATH ${WITH_SSL} CACHE PATH "path to custom SSL installation")
    SET(WITH_SSL_PATH ${WITH_SSL})
  ENDIF()

  # A legacy option: used to be "system" or "bundled" (in that order)
  IF(WITH_SSL STREQUAL "yes")
    SET(WITH_SSL "system")
    SET(WITH_SSL "system" CACHE INTERNAL "Use system SSL libraries" FORCE)
  ENDIF()

<<<<<<< HEAD
  # On e.g. el7: openssl11, el8: openssl3
  STRING(REGEX MATCH "^openssl([0-9]+)$" UNUSED ${WITH_SSL})
  IF(CMAKE_MATCH_1)
=======
  IF(LINUX_RHEL7 OR LINUX_RHEL8)
    # On e.g. el7: openssl11, el8: openssl3 openssl3-fips
    STRING(REGEX MATCH "^openssl([0-9]+)$" UNUSED ${WITH_SSL})
    SET(ALTERNATIVE_SYSTEM_SSL_ARG ${CMAKE_MATCH_1})
    STRING(REGEX MATCH "^openssl([0-9]+)-fips$" UNUSED ${WITH_SSL})
    SET(ALTERNATIVE_SYSTEM_SSL_FIPS_ARG ${CMAKE_MATCH_1})
  ELSE()
    SET(ALTERNATIVE_SYSTEM_SSL_ARG 0)
    SET(ALTERNATIVE_SYSTEM_SSL_FIPS_ARG 0)
  ENDIF()

  IF(ALTERNATIVE_SYSTEM_SSL_ARG OR ALTERNATIVE_SYSTEM_SSL_FIPS_ARG)
>>>>>>> 824e2b40
    FIND_ALTERNATIVE_SYSTEM_SSL()
  ELSEIF(WITH_SSL STREQUAL "system")
    IF(WIN32)
      FIND_CUSTOM_OPENSSL()
    ELSE()
      FIND_SYSTEM_OPENSSL()
    ENDIF()
  ELSEIF(WITH_SSL_PATH)
    FIND_CUSTOM_OPENSSL()
  ELSE()
    RESET_SSL_VARIABLES()
    FATAL_SSL_NOT_FOUND_ERROR(
      "Wrong option or path for WITH_SSL=${WITH_SSL}.")
  ENDIF()

  IF (OPENSSL_MAJOR_MINOR_FIX_VERSION VERSION_LESS
      ${MIN_OPENSSL_VERSION_REQUIRED})
    RESET_SSL_VARIABLES()
    FATAL_SSL_NOT_FOUND_ERROR(
      "Not a supported openssl version in WITH_SSL=${WITH_SSL}.")
  ENDIF()

  # TODO(tdidriks): move to config.h.cmake / my_config.h
  IF("${OPENSSL_MAJOR_MINOR_FIX_VERSION}" VERSION_GREATER "1.1.0")
    ADD_DEFINITIONS(-DHAVE_TLSv13)
  ENDIF()

  GET_TARGET_PROPERTY(foo OpenSSL::SSL INTERFACE_INCLUDE_DIRECTORIES)
  MESSAGE(STATUS "OPENSSL_INCLUDE_DIR = ${foo}")
  GET_TARGET_PROPERTY(foo OpenSSL::SSL IMPORTED_LOCATION)
  GET_TARGET_PROPERTY(bar OpenSSL::Crypto IMPORTED_LOCATION)
  MESSAGE(STATUS "OPENSSL_LIBRARIES = ${foo} ${bar}")

<<<<<<< HEAD
  INCLUDE(CMakePushCheckState)
  cmake_push_check_state()
  SET(CMAKE_REQUIRED_INCLUDES ${OPENSSL_INCLUDE_DIR})
  SET(CMAKE_REQUIRED_LIBRARIES ${OPENSSL_LIBRARY} ${CRYPTO_LIBRARY})
  CHECK_SYMBOL_EXISTS(X509_check_host "openssl/x509v3.h" HAVE_X509_CHECK_HOST)
  CHECK_SYMBOL_EXISTS(X509_check_ip "openssl/x509v3.h" HAVE_X509_CHECK_IP)
  cmake_pop_check_state()
=======
>>>>>>> 824e2b40
ENDFUNCTION(MYSQL_CHECK_SSL)


# If cmake is invoked with -DWITH_SSL=</path/to/custom/openssl>
# then copy the shared libraries:
# to runtime_output_directory (Windows),
# or library_output_directory (Unix).
# INSTALL(FILES ...) the shared libraries
# to INSTALL_BINDIR      (Windows)
# or INSTALL_LIBDIR      (Mac)
# or INSTALL_PRIV_LIBDIR (Linux)
MACRO(MYSQL_CHECK_SSL_DLLS)
  IF (WITH_SSL_PATH AND (APPLE OR WIN32 OR LINUX_STANDALONE OR LINUX_RPM))
    MESSAGE(STATUS "WITH_SSL_PATH ${WITH_SSL_PATH}")
    IF(LINUX)
      GET_FILENAME_COMPONENT(CRYPTO_EXT "${CRYPTO_LIBRARY}" EXT)
      GET_FILENAME_COMPONENT(OPENSSL_EXT "${OPENSSL_LIBRARY}" EXT)
      MESSAGE(STATUS "CRYPTO_EXT ${CRYPTO_EXT}")
      IF(CRYPTO_EXT STREQUAL ".so" AND OPENSSL_EXT STREQUAL ".so")
        SET(HAVE_CRYPTO_SO 1)
        SET(HAVE_OPENSSL_SO 1)
      ENDIF()
    ENDIF()
    IF(LINUX AND HAVE_CRYPTO_SO AND HAVE_OPENSSL_SO)
      # Save the fact that we have custom libraries to copy/install.
      SET(LINUX_WITH_CUSTOM_LIBRARIES 1 CACHE INTERNAL "")

      SET(CRYPTO_CUSTOM_LIBRARY "${CRYPTO_LIBRARY}" CACHE FILEPATH "")
      SET(OPENSSL_CUSTOM_LIBRARY "${OPENSSL_LIBRARY}" CACHE FILEPATH "")

      COPY_CUSTOM_SHARED_LIBRARY("${CRYPTO_CUSTOM_LIBRARY}" ""
        COPIED_CRYPTO_LIBRARY crypto_target)
      COPY_CUSTOM_SHARED_LIBRARY("${OPENSSL_CUSTOM_LIBRARY}" ""
        COPIED_OPENSSL_LIBRARY openssl_target)

      ADD_CUSTOM_TARGET(copy_openssl_dlls
        DEPENDS ${crypto_target} ${openssl_target})

      COPY_OPENSSL_BINARY(${OPENSSL_EXECUTABLE} "" "" openssl_exe_target)
      ADD_DEPENDENCIES(${openssl_exe_target} copy_openssl_dlls)

    ENDIF(LINUX AND HAVE_CRYPTO_SO AND HAVE_OPENSSL_SO)

    IF(APPLE)
      GET_FILENAME_COMPONENT(CRYPTO_EXT "${CRYPTO_LIBRARY}" EXT)
      GET_FILENAME_COMPONENT(OPENSSL_EXT "${OPENSSL_LIBRARY}" EXT)
      MESSAGE(STATUS "CRYPTO_EXT ${CRYPTO_EXT}")
      IF(CRYPTO_EXT STREQUAL ".dylib" AND OPENSSL_EXT STREQUAL ".dylib")
        SET(HAVE_CRYPTO_DYLIB 1)
        SET(HAVE_OPENSSL_DYLIB 1)
        SET(APPLE_WITH_CUSTOM_SSL 1)
        SET(APPLE_WITH_CUSTOM_SSL 1 CACHE INTERNAL "" FORCE)
      ENDIF()
    ENDIF(APPLE)

    IF(APPLE_WITH_CUSTOM_SSL)
      # CRYPTO_LIBRARY is .../lib/libcrypto.dylib
      # CRYPTO_VERSION is .../lib/libcrypto.1.0.0.dylib
      EXECUTE_PROCESS(
        COMMAND readlink "${CRYPTO_LIBRARY}" OUTPUT_VARIABLE CRYPTO_VERSION
        OUTPUT_STRIP_TRAILING_WHITESPACE)
      EXECUTE_PROCESS(
        COMMAND readlink "${OPENSSL_LIBRARY}" OUTPUT_VARIABLE OPENSSL_VERSION
        OUTPUT_STRIP_TRAILING_WHITESPACE)

      # Replace dependency "/Volumes/.../lib/libcrypto.1.0.0.dylib
      EXECUTE_PROCESS(
        COMMAND otool -L "${OPENSSL_LIBRARY}"
        OUTPUT_VARIABLE OTOOL_OPENSSL_DEPS)
      STRING(REPLACE "\n" ";" DEPS_LIST ${OTOOL_OPENSSL_DEPS})
      FOREACH(LINE ${DEPS_LIST})
        STRING(REGEX MATCH "(/.*/lib/${CRYPTO_VERSION})" XXXXX ${LINE})
        IF(CMAKE_MATCH_1)
          SET(OPENSSL_DEPS "${CMAKE_MATCH_1}")
        ENDIF()
      ENDFOREACH()

      SET(CRYPTO_VERSION ${CRYPTO_VERSION} CACHE INTERNAL "" FORCE)
      SET(OPENSSL_VERSION ${OPENSSL_VERSION} CACHE INTERNAL "" FORCE)

      GET_FILENAME_COMPONENT(CRYPTO_DIRECTORY "${CRYPTO_LIBRARY}" DIRECTORY)
      GET_FILENAME_COMPONENT(OPENSSL_DIRECTORY "${OPENSSL_LIBRARY}" DIRECTORY)
      GET_FILENAME_COMPONENT(CRYPTO_NAME "${CRYPTO_LIBRARY}" NAME)
      GET_FILENAME_COMPONENT(OPENSSL_NAME "${OPENSSL_LIBRARY}" NAME)

      SET(CRYPTO_FULL_NAME "${CRYPTO_DIRECTORY}/${CRYPTO_VERSION}")
      SET(OPENSSL_FULL_NAME "${OPENSSL_DIRECTORY}/${OPENSSL_VERSION}")

      SET(COPIED_CRYPTO_LIBRARY
        ${CMAKE_BINARY_DIR}/library_output_directory/${CMAKE_CFG_INTDIR}/${CRYPTO_NAME})
      SET(COPIED_OPENSSL_LIBRARY
        ${CMAKE_BINARY_DIR}/library_output_directory/${CMAKE_CFG_INTDIR}/${OPENSSL_NAME})

      # Do copying and dependency patching in a sub-process, so that we can
      # skip it if already done.  The BYPRODUCTS argument appears to be
      # necessary to allow Ninja (on macOS) to resolve dependencies on the dll
      # files directly, even if there is an explicit dependency on this target.
      # The BYPRODUCTS option is ignored on non-Ninja generators except to mark
      # byproducts GENERATED.
      ADD_CUSTOM_TARGET(copy_openssl_dlls ALL
        COMMAND ${CMAKE_COMMAND}
        -DCRYPTO_FULL_NAME="${CRYPTO_FULL_NAME}"
        -DCRYPTO_NAME="${CRYPTO_NAME}"
        -DCRYPTO_VERSION="${CRYPTO_VERSION}"
        -DOPENSSL_DEPS="${OPENSSL_DEPS}"
        -DOPENSSL_FULL_NAME="${OPENSSL_FULL_NAME}"
        -DOPENSSL_NAME="${OPENSSL_NAME}"
        -DOPENSSL_VERSION="${OPENSSL_VERSION}"
        -P ${CMAKE_SOURCE_DIR}/cmake/install_name_tool.cmake

        BYPRODUCTS
        "${CMAKE_BINARY_DIR}/library_output_directory/${CRYPTO_NAME}"
        "${CMAKE_BINARY_DIR}/library_output_directory/${OPENSSL_NAME}"

        WORKING_DIRECTORY
        "${CMAKE_BINARY_DIR}/library_output_directory/${CMAKE_CFG_INTDIR}"
        )

      COPY_OPENSSL_BINARY(${OPENSSL_EXECUTABLE}
        ${CRYPTO_VERSION} ${OPENSSL_VERSION}
        openssl_exe_target)
      ADD_DEPENDENCIES(${openssl_exe_target} copy_openssl_dlls)

      # Create symlinks for plugins, see MYSQL_ADD_PLUGIN/install_name_tool
      ADD_CUSTOM_TARGET(link_openssl_dlls ALL
        COMMAND ${CMAKE_COMMAND} -E create_symlink
          "../lib/${CRYPTO_VERSION}" "${CRYPTO_VERSION}"
        COMMAND ${CMAKE_COMMAND} -E create_symlink
          "../lib/${OPENSSL_VERSION}" "${OPENSSL_VERSION}"
        WORKING_DIRECTORY "${CMAKE_BINARY_DIR}/plugin_output_directory"

        BYPRODUCTS
        "${CMAKE_BINARY_DIR}/plugin_output_directory/${CRYPTO_VERSION}"
        "${CMAKE_BINARY_DIR}/plugin_output_directory/${OPENSSL_VERSION}"
        )
      # Create symlinks for plugins built with Xcode
      IF(NOT BUILD_IS_SINGLE_CONFIG)
        ADD_CUSTOM_TARGET(link_openssl_dlls_cmake_cfg_intdir ALL
          COMMAND ${CMAKE_COMMAND} -E create_symlink
          "../../lib/${CMAKE_CFG_INTDIR}/${CRYPTO_VERSION}" "${CRYPTO_VERSION}"
          COMMAND ${CMAKE_COMMAND} -E create_symlink
          "../../lib/${CMAKE_CFG_INTDIR}/${OPENSSL_VERSION}" "${OPENSSL_VERSION}"
          WORKING_DIRECTORY
          "${CMAKE_BINARY_DIR}/plugin_output_directory/${CMAKE_CFG_INTDIR}"

          BYPRODUCTS
          "${CMAKE_BINARY_DIR}/plugin_output_directory/${CMAKE_CFG_INTDIR}/${CRYPTO_VERSION}"
          "${CMAKE_BINARY_DIR}/plugin_output_directory/${CMAKE_CFG_INTDIR}/${OPENSSL_VERSION}"
        )
      ENDIF()

      # Directory layout after 'make install' is different.
      # Create some symlinks from lib/plugin/*.dylib to ../../lib/*.dylib
      FILE(MAKE_DIRECTORY "${CMAKE_BINARY_DIR}/plugin_output_directory/plugin")
      ADD_CUSTOM_TARGET(link_openssl_dlls_for_install ALL
        COMMAND ${CMAKE_COMMAND} -E create_symlink
          "../../lib/${CRYPTO_VERSION}" "${CRYPTO_VERSION}"
        COMMAND ${CMAKE_COMMAND} -E create_symlink
          "../../lib/${OPENSSL_VERSION}" "${OPENSSL_VERSION}"
        WORKING_DIRECTORY "${CMAKE_BINARY_DIR}/plugin_output_directory/plugin"
        )
      # See INSTALL_DEBUG_TARGET used for installing debug versions of plugins.
      IF(EXISTS ${DEBUGBUILDDIR})
        FILE(MAKE_DIRECTORY "${CMAKE_BINARY_DIR}/plugin_output_directory/plugin/debug")
        ADD_CUSTOM_TARGET(link_openssl_dlls_for_install_debug ALL
          COMMAND ${CMAKE_COMMAND} -E create_symlink
            "../../../lib/${CRYPTO_VERSION}" "${CRYPTO_VERSION}"
          COMMAND ${CMAKE_COMMAND} -E create_symlink
            "../../../lib/${OPENSSL_VERSION}" "${OPENSSL_VERSION}"
          WORKING_DIRECTORY "${CMAKE_BINARY_DIR}/plugin_output_directory/plugin/debug"
        )
      ENDIF()

      MESSAGE(STATUS "INSTALL ${CRYPTO_NAME} to ${INSTALL_LIBDIR}")
      MESSAGE(STATUS "INSTALL ${OPENSSL_NAME} to ${INSTALL_LIBDIR}")

      # ${CMAKE_CFG_INTDIR} does not work with Xcode INSTALL ??
      IF(BUILD_IS_SINGLE_CONFIG)
        INSTALL(FILES
          ${CMAKE_BINARY_DIR}/library_output_directory/${CRYPTO_NAME}
          ${CMAKE_BINARY_DIR}/library_output_directory/${OPENSSL_NAME}
          ${CMAKE_BINARY_DIR}/library_output_directory/${CRYPTO_VERSION}
          ${CMAKE_BINARY_DIR}/library_output_directory/${OPENSSL_VERSION}
          DESTINATION "${INSTALL_LIBDIR}" COMPONENT SharedLibraries
          )
      ELSE()
        FOREACH(cfg Debug Release RelWithDebInfo MinSizeRel)
          INSTALL(FILES
            ${CMAKE_BINARY_DIR}/library_output_directory/${cfg}/${CRYPTO_NAME}
            ${CMAKE_BINARY_DIR}/library_output_directory/${cfg}/${OPENSSL_NAME}
            ${CMAKE_BINARY_DIR}/library_output_directory/${cfg}/${CRYPTO_VERSION}
            ${CMAKE_BINARY_DIR}/library_output_directory/${cfg}/${OPENSSL_VERSION}
            DESTINATION "${INSTALL_LIBDIR}" COMPONENT SharedLibraries
            CONFIGURATIONS ${cfg}
            )
        ENDFOREACH()
      ENDIF()
      INSTALL(FILES
        ${CMAKE_BINARY_DIR}/plugin_output_directory/plugin/${CRYPTO_VERSION}
        ${CMAKE_BINARY_DIR}/plugin_output_directory/plugin/${OPENSSL_VERSION}
        DESTINATION ${INSTALL_PLUGINDIR} COMPONENT SharedLibraries
        )
      # See INSTALL_DEBUG_TARGET used for installing debug versions of plugins.
      IF(EXISTS ${DEBUGBUILDDIR})
        INSTALL(FILES
          ${CMAKE_BINARY_DIR}/plugin_output_directory/plugin/debug/${CRYPTO_VERSION}
          ${CMAKE_BINARY_DIR}/plugin_output_directory/plugin/debug/${OPENSSL_VERSION}
          DESTINATION ${INSTALL_PLUGINDIR}/debug COMPONENT SharedLibraries
          )
      ENDIF()
    ENDIF(APPLE_WITH_CUSTOM_SSL)

    IF(WIN32)
      GET_FILENAME_COMPONENT(CRYPTO_NAME "${CRYPTO_LIBRARY}" NAME_WE)
      GET_FILENAME_COMPONENT(OPENSSL_NAME "${OPENSSL_LIBRARY}" NAME_WE)

      # Different naming scheme for the matching .dll as of SSL 1.1
      # OpenSSL 3.x Look for libcrypto-3-x64.dll or libcrypto-3.dll
      # OpenSSL 1.1 Look for libcrypto-1_1-x64.dll or libcrypto-1_1.dll
      # OpenSSL 1.0 Look for libeay32.dll
      SET(SSL_MSVC_VERSION_SUFFIX)
      SET(SSL_MSVC_ARCH_SUFFIX)
      IF(OPENSSL_VERSION_MAJOR VERSION_EQUAL 1 AND
         OPENSSL_VERSION_MINOR VERSION_EQUAL 1)
        SET(SSL_MSVC_VERSION_SUFFIX "-1_1")
        SET(SSL_MSVC_ARCH_SUFFIX "-x64")
      ENDIF()
      IF(OPENSSL_VERSION_MAJOR VERSION_EQUAL 3)
        SET(SSL_MSVC_VERSION_SUFFIX "-3")
        SET(SSL_MSVC_ARCH_SUFFIX "-x64")
      ENDIF()

      FIND_FILE(HAVE_CRYPTO_DLL
        NAMES
        "${CRYPTO_NAME}${SSL_MSVC_VERSION_SUFFIX}${SSL_MSVC_ARCH_SUFFIX}.dll"
        "${CRYPTO_NAME}${SSL_MSVC_VERSION_SUFFIX}.dll"
        PATHS "${WITH_SSL_PATH}/bin"
        NO_DEFAULT_PATH
        )
      FIND_FILE(HAVE_OPENSSL_DLL
        NAMES
        "${OPENSSL_NAME}${SSL_MSVC_VERSION_SUFFIX}${SSL_MSVC_ARCH_SUFFIX}.dll"
        "${OPENSSL_NAME}${SSL_MSVC_VERSION_SUFFIX}.dll"
        PATHS "${WITH_SSL_PATH}/bin"
        NO_DEFAULT_PATH
        )

      MESSAGE(STATUS "HAVE_CRYPTO_DLL ${HAVE_CRYPTO_DLL}")
      MESSAGE(STATUS "HAVE_OPENSSL_DLL ${HAVE_OPENSSL_DLL}")
      IF(HAVE_CRYPTO_DLL AND HAVE_OPENSSL_DLL)
        COPY_CUSTOM_DLL("${HAVE_CRYPTO_DLL}" OUTPUT_CRYPTO_TARGET)
        COPY_CUSTOM_DLL("${HAVE_OPENSSL_DLL}" OUTPUT_OPENSSL_TARGET)

        ADD_CUSTOM_TARGET(copy_openssl_dlls ALL)
        ADD_DEPENDENCIES(copy_openssl_dlls ${OUTPUT_CRYPTO_TARGET})
        ADD_DEPENDENCIES(copy_openssl_dlls ${OUTPUT_OPENSSL_TARGET})

        COPY_OPENSSL_BINARY(${OPENSSL_EXECUTABLE} "" "" openssl_exe_target)
        ADD_DEPENDENCIES(${openssl_exe_target} copy_openssl_dlls)
      ELSE()
        MESSAGE(FATAL_ERROR "Cannot find SSL dynamic libraries")
      ENDIF()
    ENDIF(WIN32)
  ENDIF()
ENDMACRO(MYSQL_CHECK_SSL_DLLS)

# Downgrade OpenSSL 3 deprecation warnings.
MACRO(DOWNGRADE_OPENSSL3_DEPRECATION_WARNINGS)
  IF(OPENSSL_VERSION_MAJOR VERSION_EQUAL 3)
    IF(MY_COMPILER_IS_GNU_OR_CLANG)
      ADD_COMPILE_FLAGS(${ARGV}
        COMPILE_FLAGS "-Wno-error=deprecated-declarations")
    ELSEIF(WIN32)
      ADD_COMPILE_FLAGS(${ARGV}
        COMPILE_FLAGS "/wd4996")
    ENDIF()
  ENDIF()
ENDMACRO()<|MERGE_RESOLUTION|>--- conflicted
+++ resolved
@@ -232,12 +232,6 @@
 ENDFUNCTION(FIND_OPENSSL_EXECUTABLE)
 
 
-<<<<<<< HEAD
-# For Oracle Linux 7: find headers/libraries for the RPM package openssl11.
-FUNCTION(FIND_ALTERNATIVE_SYSTEM_SSL)
-  MYSQL_CHECK_PKGCONFIG()
-
-=======
 # For Oracle Linux 7/8: find headers/libraries for alternative RPM package.
 FUNCTION(FIND_ALTERNATIVE_SYSTEM_SSL)
   MYSQL_CHECK_PKGCONFIG()
@@ -252,7 +246,6 @@
     SET(PKG_CONFIG_WITH_PATH
       "--with-path=${OPENSSL_FIPS_ROOT_DIR}/lib64/pkgconfig")
   ENDIF()
->>>>>>> 824e2b40
   # Should return: -I/usr/include/openssl11
   EXECUTE_PROCESS(COMMAND ${PKG_CONFIG_EXECUTABLE} --cflags ${WITH_SSL}
     ${PKG_CONFIG_WITH_PATH}
@@ -537,11 +530,6 @@
     SET(WITH_SSL "system" CACHE INTERNAL "Use system SSL libraries" FORCE)
   ENDIF()
 
-<<<<<<< HEAD
-  # On e.g. el7: openssl11, el8: openssl3
-  STRING(REGEX MATCH "^openssl([0-9]+)$" UNUSED ${WITH_SSL})
-  IF(CMAKE_MATCH_1)
-=======
   IF(LINUX_RHEL7 OR LINUX_RHEL8)
     # On e.g. el7: openssl11, el8: openssl3 openssl3-fips
     STRING(REGEX MATCH "^openssl([0-9]+)$" UNUSED ${WITH_SSL})
@@ -554,7 +542,6 @@
   ENDIF()
 
   IF(ALTERNATIVE_SYSTEM_SSL_ARG OR ALTERNATIVE_SYSTEM_SSL_FIPS_ARG)
->>>>>>> 824e2b40
     FIND_ALTERNATIVE_SYSTEM_SSL()
   ELSEIF(WITH_SSL STREQUAL "system")
     IF(WIN32)
@@ -588,7 +575,6 @@
   GET_TARGET_PROPERTY(bar OpenSSL::Crypto IMPORTED_LOCATION)
   MESSAGE(STATUS "OPENSSL_LIBRARIES = ${foo} ${bar}")
 
-<<<<<<< HEAD
   INCLUDE(CMakePushCheckState)
   cmake_push_check_state()
   SET(CMAKE_REQUIRED_INCLUDES ${OPENSSL_INCLUDE_DIR})
@@ -596,8 +582,6 @@
   CHECK_SYMBOL_EXISTS(X509_check_host "openssl/x509v3.h" HAVE_X509_CHECK_HOST)
   CHECK_SYMBOL_EXISTS(X509_check_ip "openssl/x509v3.h" HAVE_X509_CHECK_IP)
   cmake_pop_check_state()
-=======
->>>>>>> 824e2b40
 ENDFUNCTION(MYSQL_CHECK_SSL)
 
 
