--- conflicted
+++ resolved
@@ -51,26 +51,6 @@
       MY_OS_RELEASE MATCHES "16.04")
     SET(LINUX_UBUNTU_16_04 1)
   ENDIF()
-ENDIF()
-
-<<<<<<< HEAD
-# We require at least GCC 5.3 or Clang 3.4.
-=======
-IF(EXISTS "/etc/fedora-release")
-  SET(LINUX_FEDORA 1)
-  FILE(READ "/etc/fedora-release" FEDORA_RELEASE)
-  IF(FEDORA_RELEASE MATCHES "Fedora" AND
-     FEDORA_RELEASE MATCHES "28")
-    SET(LINUX_FEDORA_28 1)
-  ENDIF()
-ENDIF()
-
-IF(EXISTS "/etc/os-release")
-  FILE(READ "/etc/os-release" MY_OS_RELEASE)
-  IF(MY_OS_RELEASE MATCHES "Ubuntu" AND
-     MY_OS_RELEASE MATCHES "16.04")
-    SET(LINUX_UBUNTU_16_04 1)
-  ENDIF()
   IF(MY_OS_RELEASE MATCHES "Debian")
     IF(MY_OS_RELEASE MATCHES "jessie")
       SET(LINUX_DEBIAN_8 1)
@@ -81,8 +61,7 @@
   ENDIF()
 ENDIF()
 
-# We require at least GCC 4.4 or Clang 3.3.
->>>>>>> 2106ecd5
+# We require at least GCC 5.3 or Clang 3.4.
 IF(NOT FORCE_UNSUPPORTED_COMPILER)
   IF(MY_COMPILER_IS_GNU)
     EXECUTE_PROCESS(COMMAND ${CMAKE_C_COMPILER} -dumpversion
