# Copyright (c) 2010, 2023, Oracle and/or its affiliates.
# 
# This program is free software; you can redistribute it and/or modify
# it under the terms of the GNU General Public License, version 2.0,
# as published by the Free Software Foundation.
#
# This program is also distributed with certain software (including
# but not limited to OpenSSL) that is licensed under separate terms,
# as designated in a particular file or component or in included license
# documentation.  The authors of MySQL hereby grant you an additional
# permission to link the program and your derivative works with the
# separately licensed software that they have included with MySQL.
#
# This program is distributed in the hope that it will be useful,
# but WITHOUT ANY WARRANTY; without even the implied warranty of
# MERCHANTABILITY or FITNESS FOR A PARTICULAR PURPOSE.  See the
# GNU General Public License, version 2.0, for more details.
#
# You should have received a copy of the GNU General Public License
# along with this program; if not, write to the Free Software
# Foundation, Inc., 51 Franklin St, Fifth Floor, Boston, MA 02110-1301  USA 

# This file includes Linux specific options and quirks, related to system checks

INCLUDE(CheckSymbolExists)
INCLUDE(CheckCSourceRuns)

SET(LINUX 1)
SET(TARGET_OS_LINUX 1)

IF(CMAKE_SYSTEM_PROCESSOR MATCHES "aarch64")
  SET(LINUX_ARM 1)
ENDIF()

# OS display name (version_compile_os etc).
# Used by the test suite to ignore bugs on some platforms.
SET(SYSTEM_TYPE "Linux")

IF(EXISTS "/etc/alpine-release")
  SET(LINUX_ALPINE 1)
ENDIF()

IF(EXISTS "/etc/fedora-release")
  SET(LINUX_FEDORA 1)
  FILE(READ "/etc/fedora-release" FEDORA_RELEASE)
  IF(FEDORA_RELEASE MATCHES "Fedora" AND
      FEDORA_RELEASE MATCHES "28")
    SET(LINUX_FEDORA_28 1)
  ENDIF()
  IF(FEDORA_RELEASE MATCHES "Fedora" AND
      FEDORA_RELEASE MATCHES "34")
    SET(LINUX_FEDORA_34 1)
  ENDIF()
ENDIF()

# Use dpkg-buildflags --get CPPFLAGS | CFLAGS | CXXFLAGS | LDFLAGS
# to get flags for this platform.
IF(LINUX_DEBIAN OR LINUX_UBUNTU)
  SET(LINUX_DEB_PLATFORM 1)
ENDIF()

# Use CMAKE_C_FLAGS | CMAKE_CXX_FLAGS = rpm --eval %optflags
# to get flags for this platform.
IF(LINUX_FEDORA OR LINUX_RHEL OR LINUX_SUSE)
  SET(LINUX_RPM_PLATFORM 1)
ENDIF()

<<<<<<< HEAD
# We require at least GCC 10 Clang 10
=======
# We require at least GCC 10 Clang 12
>>>>>>> 824e2b40
IF(NOT FORCE_UNSUPPORTED_COMPILER)
  IF(MY_COMPILER_IS_GNU)
    # gcc9 is known to fail
    IF(CMAKE_CXX_COMPILER_VERSION VERSION_LESS 10)
      MESSAGE(FATAL_ERROR "GCC 10 or newer is required")
    ENDIF()
  ELSEIF(MY_COMPILER_IS_CLANG)
    # This is the lowest version tested
<<<<<<< HEAD
    IF(CMAKE_CXX_COMPILER_VERSION VERSION_LESS 10)
      MESSAGE(FATAL_ERROR "Clang 10 or newer is required!")
=======
    IF(CMAKE_CXX_COMPILER_VERSION VERSION_LESS 12)
      MESSAGE(FATAL_ERROR "Clang 12 or newer is required!")
>>>>>>> 824e2b40
    ENDIF()
  ELSE()
    MESSAGE(FATAL_ERROR "Unsupported compiler!")
  ENDIF()
ENDIF()

# ISO C89, ISO C99, POSIX.1, POSIX.2, BSD, SVID, X/Open, LFS, and GNU extensions.
ADD_DEFINITIONS(-D_GNU_SOURCE)

# 64 bit file offset support flag
ADD_DEFINITIONS(-D_FILE_OFFSET_BITS=64)

# Ensure we have clean build for shared libraries
# without unresolved symbols
# Not supported with Sanitizers
IF(NOT WITH_ASAN AND
   NOT WITH_LSAN AND
   NOT WITH_MSAN AND
   NOT WITH_TSAN AND
   NOT WITH_UBSAN)
  SET(LINK_FLAG_NO_UNDEFINED "-Wl,--no-undefined")
  SET(LINK_FLAG_Z_DEFS "-z,defs")
ENDIF()

# Linux specific HUGETLB /large page support
CHECK_SYMBOL_EXISTS(SHM_HUGETLB sys/shm.h HAVE_LINUX_LARGE_PAGES)<|MERGE_RESOLUTION|>--- conflicted
+++ resolved
@@ -65,11 +65,7 @@
   SET(LINUX_RPM_PLATFORM 1)
 ENDIF()
 
-<<<<<<< HEAD
-# We require at least GCC 10 Clang 10
-=======
 # We require at least GCC 10 Clang 12
->>>>>>> 824e2b40
 IF(NOT FORCE_UNSUPPORTED_COMPILER)
   IF(MY_COMPILER_IS_GNU)
     # gcc9 is known to fail
@@ -78,13 +74,8 @@
     ENDIF()
   ELSEIF(MY_COMPILER_IS_CLANG)
     # This is the lowest version tested
-<<<<<<< HEAD
-    IF(CMAKE_CXX_COMPILER_VERSION VERSION_LESS 10)
-      MESSAGE(FATAL_ERROR "Clang 10 or newer is required!")
-=======
     IF(CMAKE_CXX_COMPILER_VERSION VERSION_LESS 12)
       MESSAGE(FATAL_ERROR "Clang 12 or newer is required!")
->>>>>>> 824e2b40
     ENDIF()
   ELSE()
     MESSAGE(FATAL_ERROR "Unsupported compiler!")
