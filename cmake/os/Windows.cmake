--- conflicted
+++ resolved
@@ -1,8 +1,4 @@
-<<<<<<< HEAD
-# Copyright (c) 2010, 2018, Oracle and/or its affiliates. All rights reserved.
-=======
 # Copyright (c) 2010, 2019, Oracle and/or its affiliates. All rights reserved.
->>>>>>> d88aa9ac
 # 
 # This program is free software; you can redistribute it and/or modify
 # it under the terms of the GNU General Public License as published by
@@ -92,7 +88,8 @@
   #     information for use with the debugger. The symbolic debugging
   #     information includes the names and types of variables, as well as
   #     functions and line numbers. No .pdb file is produced by the compiler.
-<<<<<<< HEAD
+  #     We can't use /ZI too since it's causing __LINE__ macros to be non-
+  #     constant on visual studio and hence XCom stops building correctly.
   # - Enable explicit inline:
   #     /Ob1
   #     Expands explicitly inlined functions. By default /Ob0 is used,
@@ -113,30 +110,12 @@
        STRING(REPLACE "/MD"  "/MT" "${flag}" "${${flag}}")
      ENDIF()
      STRING(REPLACE "/Zi"  "/Z7" "${flag}" "${${flag}}")
+     STRING(REPLACE "/ZI"  "/Z7" "${flag}" "${${flag}}")
      IF (NOT WIN_DEBUG_NO_INLINE)
        STRING(REPLACE "/Ob0"  "/Ob1" "${flag}" "${${flag}}")
      ENDIF()
      SET("${flag}" "${${flag}} /EHsc")
     ENDFOREACH()
-=======
-  #     We can't use /ZI too since it's causing __LINE__ macros to be non-
-  #     constant on visual studio and hence XCom stops building correctly.
-  FOREACH(lang C CXX)
-    SET(CMAKE_${lang}_FLAGS_RELEASE "${CMAKE_${lang}_FLAGS_RELEASE} /Z7")
-  ENDFOREACH()
-  FOREACH(flag 
-   CMAKE_C_FLAGS_RELEASE    CMAKE_C_FLAGS_RELWITHDEBINFO 
-   CMAKE_C_FLAGS_DEBUG      CMAKE_C_FLAGS_DEBUG_INIT 
-   CMAKE_CXX_FLAGS_RELEASE  CMAKE_CXX_FLAGS_RELWITHDEBINFO
-   CMAKE_CXX_FLAGS_DEBUG    CMAKE_CXX_FLAGS_DEBUG_INIT)
-   IF(LINK_STATIC_RUNTIME_LIBRARIES)
-     STRING(REPLACE "/MD"  "/MT" "${flag}" "${${flag}}")
-   ENDIF()
-   STRING(REPLACE "/Zi"  "/Z7" "${flag}" "${${flag}}")
-   STRING(REPLACE "/ZI"  "/Z7" "${flag}" "${${flag}}")
-   SET("${flag}" "${${flag}} /EHsc")
-  ENDFOREACH()
->>>>>>> d88aa9ac
   
   FOREACH(type EXE SHARED MODULE)
     SET(CMAKE_${type}_LINKER_FLAGS_DEBUG
