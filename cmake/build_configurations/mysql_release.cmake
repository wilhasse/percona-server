--- conflicted
+++ resolved
@@ -27,11 +27,7 @@
 
 OPTION(DEBUG_EXTNAME "" ON)
 
-<<<<<<< HEAD
-IF(CMAKE_SYSTEM_NAME MATCHES "Linux" AND CMAKE_BUILD_TYPE)
-=======
 IF(LINUX AND CMAKE_BUILD_TYPE)
->>>>>>> 4869291f
   STRING(TOUPPER "${CMAKE_BUILD_TYPE}" CMAKEBT)
   IF(CMAKEBT MATCHES "REL")
     OPTION(REPRODUCIBLE_BUILD "" ON)
@@ -46,16 +42,6 @@
   SET(COMPILATION_COMMENT_SERVER "MySQL Community Server (GPL)")
 ENDIF()
 
-<<<<<<< HEAD
-IF(UNIX)
-  IF(CMAKE_SYSTEM_NAME STREQUAL "Linux")
-    IF(NOT IGNORE_AIO_CHECK)
-      # Ensure aio is available on Linux (required by InnoDB)
-      CHECK_INCLUDE_FILES(libaio.h HAVE_LIBAIO_H)
-      CHECK_LIBRARY_EXISTS(aio io_queue_init "" HAVE_LIBAIO)
-      IF(NOT HAVE_LIBAIO_H OR NOT HAVE_LIBAIO)
-        MESSAGE(FATAL_ERROR "
-=======
 IF(LINUX)
   IF(NOT IGNORE_AIO_CHECK)
     # Ensure aio is available on Linux (required by InnoDB)
@@ -63,7 +49,6 @@
     CHECK_LIBRARY_EXISTS(aio io_queue_init "" HAVE_LIBAIO)
     IF(NOT HAVE_LIBAIO_H OR NOT HAVE_LIBAIO)
       MESSAGE(FATAL_ERROR "
->>>>>>> 4869291f
         aio is required on Linux, you need to install the required library:
 
           Debian/Ubuntu:              apt-get install libaio-dev
@@ -74,8 +59,4 @@
         ")
     ENDIF()
   ENDIF()
-<<<<<<< HEAD
-
-=======
->>>>>>> 4869291f
 ENDIF()