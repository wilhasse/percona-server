--- conflicted
+++ resolved
@@ -161,7 +161,6 @@
       return res;
     }"
     EDITLINE_HAVE_COMPLETION_INT)
-<<<<<<< HEAD
 
     CHECK_CXX_SOURCE_COMPILES("
     #include <stdio.h>
@@ -176,32 +175,12 @@
     }"
     EDITLINE_HAVE_COMPLETION_CHAR)
 
-=======
-
-    CHECK_CXX_SOURCE_COMPILES("
-    #include <stdio.h>
-    #include <readline.h>
-    int main(int argc, char **argv)
-    {
-      typedef char* MYFunction(const char*, int);
-      MYFunction* myf= rl_completion_entry_function;
-      char *res= (myf)(NULL, 0);
-      completion_matches(0,0);
-      return res != NULL;
-    }"
-    EDITLINE_HAVE_COMPLETION_CHAR)
-
->>>>>>> 17927d57
     IF(EDITLINE_HAVE_COMPLETION_INT OR EDITLINE_HAVE_COMPLETION_CHAR)
       SET(HAVE_HIST_ENTRY ${EDITLINE_HAVE_HIST_ENTRY})
       SET(USE_LIBEDIT_INTERFACE 1)
       SET(EDITLINE_FOUND 1)
       IF(EDITLINE_HAVE_COMPLETION_CHAR)
-<<<<<<< HEAD
-        SET(USE_NEW_EDITLINE_INTERFACE 1)
-=======
         SET(USE_NEW_XLINE_INTERFACE 1)
->>>>>>> 17927d57
       ENDIF()
     ENDIF()
   ENDIF()
