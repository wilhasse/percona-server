# Copyright (c) 2009, 2018, Oracle and/or its affiliates. All rights reserved.
# 
# This program is free software; you can redistribute it and/or modify
# it under the terms of the GNU General Public License, version 2.0,
# as published by the Free Software Foundation.
#
# This program is also distributed with certain software (including
# but not limited to OpenSSL) that is licensed under separate terms,
# as designated in a particular file or component or in included license
# documentation.  The authors of MySQL hereby grant you an additional
# permission to link the program and your derivative works with the
# separately licensed software that they have included with MySQL.
#
# This program is distributed in the hope that it will be useful,
# but WITHOUT ANY WARRANTY; without even the implied warranty of
# MERCHANTABILITY or FITNESS FOR A PARTICULAR PURPOSE.  See the
# GNU General Public License, version 2.0, for more details.
#
# You should have received a copy of the GNU General Public License
# along with this program; if not, write to the Free Software
# Foundation, Inc., 51 Franklin St, Fifth Floor, Boston, MA 02110-1301  USA 


GET_FILENAME_COMPONENT(MYSQL_CMAKE_SCRIPT_DIR ${CMAKE_CURRENT_LIST_FILE} PATH)
INCLUDE(${MYSQL_CMAKE_SCRIPT_DIR}/cmake_parse_arguments.cmake)

# MYSQL_ADD_PLUGIN(plugin_name source1...sourceN
# [STORAGE_ENGINE]
# [MANDATORY|DEFAULT]
# [STATIC_ONLY|MODULE_ONLY]
# [MODULE_OUTPUT_NAME module_name]
# [STATIC_OUTPUT_NAME static_name]
# [LINK_LIBRARIES lib1...libN]
# [DEPENDENCIES target1...targetN]

# MANDATORY   : not actually a plugin, always builtin
# DEFAULT     : builtin as static by default
# MODULE_ONLY : build only as shared library

# Append collections files for the plugin to the common files
# Make sure we don't copy twice if running cmake again

MACRO(PLUGIN_APPEND_COLLECTIONS plugin)
  SET(fcopied "${CMAKE_CURRENT_SOURCE_DIR}/tests/collections/FilesCopied")
  IF(NOT EXISTS ${fcopied})
    FILE(GLOB collections ${CMAKE_CURRENT_SOURCE_DIR}/tests/collections/*)
    FOREACH(cfile ${collections})
      FILE(READ ${cfile} contents)
      GET_FILENAME_COMPONENT(fname ${cfile} NAME)
      FILE(APPEND ${CMAKE_SOURCE_DIR}/mysql-test/collections/${fname} "${contents}")
      FILE(APPEND ${fcopied} "${fname}\n")
      MESSAGE(STATUS "Appended ${cfile}")
    ENDFOREACH()
  ENDIF()
ENDMACRO()

MACRO(MYSQL_ADD_PLUGIN)
  MYSQL_PARSE_ARGUMENTS(ARG
    "LINK_LIBRARIES;DEPENDENCIES;MODULE_OUTPUT_NAME;STATIC_OUTPUT_NAME"
    "STORAGE_ENGINE;STATIC_ONLY;MODULE_ONLY;CLIENT_ONLY;MANDATORY;DEFAULT;DISABLED;TEST_ONLY;SKIP_INSTALL"
    ${ARGN}
  )
  
  # Add common include directories
  INCLUDE_DIRECTORIES(${CMAKE_SOURCE_DIR}/include 
                    ${CMAKE_SOURCE_DIR}/libbinlogevents/include)

  LIST(GET ARG_DEFAULT_ARGS 0 plugin) 
  SET(SOURCES ${ARG_DEFAULT_ARGS})
  LIST(REMOVE_AT SOURCES 0)
  STRING(TOUPPER ${plugin} plugin)
  STRING(TOLOWER ${plugin} target)
  
  # Figure out whether to build plugin
  IF(WITH_PLUGIN_${plugin})
    SET(WITH_${plugin} 1)
  ENDIF()

  IF(WITH_MAX_NO_NDB)
    SET(WITH_MAX 1)
    SET(WITHOUT_NDBCLUSTER 1)
  ENDIF()

  IF(ARG_DEFAULT)
    IF(NOT DEFINED WITH_${plugin} AND 
       NOT DEFINED WITH_${plugin}_STORAGE_ENGINE)
      SET(WITH_${plugin} 1)
    ENDIF()
  ENDIF()
  
  IF(WITH_${plugin}_STORAGE_ENGINE 
    OR WITH_{$plugin}
    OR WITH_ALL 
    OR WITH_MAX 
    AND NOT WITHOUT_${plugin}_STORAGE_ENGINE
    AND NOT WITHOUT_${plugin}
    AND NOT ARG_MODULE_ONLY)
     
    SET(WITH_${plugin} 1)
  ELSEIF(WITHOUT_${plugin}_STORAGE_ENGINE OR WITH_NONE OR ${plugin}_DISABLED)
    SET(WITHOUT_${plugin} 1)
    SET(WITH_${plugin}_STORAGE_ENGINE 0)
    SET(WITH_${plugin} 0)
  ENDIF()
  
  
  IF(ARG_MANDATORY)
    SET(WITH_${plugin} 1)
  ENDIF()

  
  IF(ARG_STORAGE_ENGINE)
    SET(with_var "WITH_${plugin}_STORAGE_ENGINE" )
  ELSE()
    SET(with_var "WITH_${plugin}")
  ENDIF()
  
  IF(NOT ARG_DEPENDENCIES)
    SET(ARG_DEPENDENCIES)
  ENDIF()
  SET(BUILD_PLUGIN 1)
  # Build either static library or module
  IF (WITH_${plugin} AND NOT ARG_MODULE_ONLY)
    ADD_CONVENIENCE_LIBRARY(${target} STATIC ${SOURCES})
    SET_TARGET_PROPERTIES(${target}
      PROPERTIES COMPILE_DEFINITIONS "MYSQL_SERVER")

    ADD_DEPENDENCIES(${target} GenError ${ARG_DEPENDENCIES})
    
    IF(ARG_STATIC_OUTPUT_NAME)
      SET_TARGET_PROPERTIES(${target} PROPERTIES 
      OUTPUT_NAME ${ARG_STATIC_OUTPUT_NAME})
    ENDIF()

    # Update mysqld dependencies
    SET (MYSQLD_STATIC_PLUGIN_LIBS ${MYSQLD_STATIC_PLUGIN_LIBS} 
      ${target} ${ARG_LINK_LIBRARIES} CACHE INTERNAL "" FORCE)

    IF(ARG_MANDATORY)
      SET(${with_var} ON CACHE INTERNAL "Link ${plugin} statically to the server" 
       FORCE)
    ELSE()	
      SET(${with_var} ON CACHE BOOL "Link ${plugin} statically to the server" 
       FORCE)
    ENDIF()

    SET(THIS_PLUGIN_REFERENCE " builtin_${target}_plugin,")
    SET(PLUGINS_IN_THIS_SCOPE
      "${PLUGINS_IN_THIS_SCOPE}${THIS_PLUGIN_REFERENCE}")

    IF(ARG_MANDATORY)
      SET (mysql_mandatory_plugins  
        "${mysql_mandatory_plugins} ${PLUGINS_IN_THIS_SCOPE}" 
        PARENT_SCOPE)
    ELSE()
      SET (mysql_optional_plugins  
        "${mysql_optional_plugins} ${PLUGINS_IN_THIS_SCOPE}"
        PARENT_SCOPE)
    ENDIF()

  ELSEIF(NOT WITHOUT_${plugin} AND NOT ARG_STATIC_ONLY  AND NOT DISABLE_SHARED)
    IF(NOT ARG_MODULE_OUTPUT_NAME)
      IF(ARG_STORAGE_ENGINE)
        SET(ARG_MODULE_OUTPUT_NAME "ha_${target}")
      ELSE()
        SET(ARG_MODULE_OUTPUT_NAME "${target}")
      ENDIF()
    ENDIF()

    ADD_VERSION_INFO(${target} MODULE SOURCES)
    ADD_LIBRARY(${target} MODULE ${SOURCES}) 
    SET_TARGET_PROPERTIES (${target} PROPERTIES PREFIX ""
      COMPILE_DEFINITIONS "MYSQL_DYNAMIC_PLUGIN")
    IF(WIN32_CLANG AND WITH_ASAN)
      TARGET_LINK_LIBRARIES(${target} "${ASAN_LIB_DIR}/clang_rt.asan_dll_thunk-x86_64.lib")
    ENDIF()
    IF(NOT ARG_CLIENT_ONLY)
      TARGET_LINK_LIBRARIES (${target} mysqlservices)
    ENDIF()

    # Plugin uses symbols defined in mysqld executable.
    # Some operating systems like Windows and OSX and are pretty strict about 
    # unresolved symbols. Others are less strict and allow unresolved symbols
    # in shared libraries. On Linux for example, CMake does not even add 
    # executable to the linker command line (it would result into link error). 
    # Thus we skip TARGET_LINK_LIBRARIES on Linux, as it would only generate
    # an additional dependency.
    # Use MYSQL_PLUGIN_IMPORT for static data symbols to be exported.
    IF(NOT ARG_CLIENT_ONLY)
      IF(WIN32 OR APPLE)
        TARGET_LINK_LIBRARIES (${target} mysqld ${ARG_LINK_LIBRARIES})
      ENDIF()
    ENDIF()
    ADD_DEPENDENCIES(${target} GenError ${ARG_DEPENDENCIES})

     IF(NOT ARG_MODULE_ONLY)
      # set cached variable, e.g with checkbox in GUI
      SET(${with_var} OFF CACHE BOOL "Link ${plugin} statically to the server" 
       FORCE)
     ENDIF()
    SET_TARGET_PROPERTIES(${target} PROPERTIES 
      OUTPUT_NAME "${ARG_MODULE_OUTPUT_NAME}")  

    # Store all plugins in the same directory, for easier testing.
    SET_TARGET_PROPERTIES(${target} PROPERTIES
      LIBRARY_OUTPUT_DIRECTORY ${CMAKE_BINARY_DIR}/plugin_output_directory
      )

    IF(APPLE AND HAVE_CRYPTO_DYLIB AND HAVE_OPENSSL_DYLIB)
      ADD_CUSTOM_COMMAND(TARGET ${target} POST_BUILD
        COMMAND install_name_tool -change
                "${CRYPTO_VERSION}" "@loader_path/${CRYPTO_VERSION}"
                 $<TARGET_FILE_NAME:${target}>
        COMMAND install_name_tool -change
                "${OPENSSL_VERSION}" "@loader_path/${OPENSSL_VERSION}"
                 $<TARGET_FILE_NAME:${target}>
        WORKING_DIRECTORY
        ${CMAKE_BINARY_DIR}/plugin_output_directory/${CMAKE_CFG_INTDIR}
        )
    ENDIF()

    # Install dynamic library
    IF(NOT ARG_SKIP_INSTALL)
      SET(INSTALL_COMPONENT Server)
      IF(ARG_TEST_ONLY)
        SET(INSTALL_COMPONENT Test)
      ENDIF()
      IF(LINUX_INSTALL_RPATH_ORIGIN)
        SET_PROPERTY(TARGET ${target} PROPERTY INSTALL_RPATH "\$ORIGIN/")
      ENDIF()
      MYSQL_INSTALL_TARGETS(${target}
        DESTINATION ${INSTALL_PLUGINDIR}
        COMPONENT ${INSTALL_COMPONENT})
      INSTALL_DEBUG_TARGET(${target}
        DESTINATION ${INSTALL_PLUGINDIR}/debug
        COMPONENT ${INSTALL_COMPONENT})
      # For internal testing in PB2, append collections files
      IF(DEFINED ENV{PB2WORKDIR})
        PLUGIN_APPEND_COLLECTIONS(${plugin})
      ENDIF()
    ENDIF()
  ELSE()
    IF(WITHOUT_${plugin})
      # Update cache variable
      STRING(REPLACE "WITH_" "WITHOUT_" without_var ${with_var})
      SET(${without_var} ON CACHE BOOL "Don't build ${plugin}" 
       FORCE)
    ENDIF()
    SET(BUILD_PLUGIN 0)
  ENDIF()

  IF(BUILD_PLUGIN AND ARG_LINK_LIBRARIES)
    TARGET_LINK_LIBRARIES (${target} ${ARG_LINK_LIBRARIES})
  ENDIF()

ENDMACRO()


# Add all CMake projects under storage  and plugin 
# subdirectories, configure sql_builtin.cc
MACRO(CONFIGURE_PLUGINS)
  FILE(GLOB dirs_storage ${CMAKE_SOURCE_DIR}/storage/*)
  IF(NOT DISABLE_SHARED)
    FILE(GLOB dirs_plugin ${CMAKE_SOURCE_DIR}/plugin/*)
  ENDIF()
  
<<<<<<< HEAD
  # Move perfschema to the beginning of the storage list (as PerconaFT depends on WITH_PERFSCHEMA_STORAGE_ENGINE)
  LIST(FIND dirs_storage "${CMAKE_SOURCE_DIR}/storage/perfschema" PERFSCHEMA_POS)
  IF(NOT ${PERFSCHEMA_POS} EQUAL -1)
    LIST(REMOVE_AT dirs_storage ${PERFSCHEMA_POS})
    LIST(INSERT dirs_storage 0 "${CMAKE_SOURCE_DIR}/storage/perfschema")
  ENDIF()
  FOREACH(dir ${dirs_storage} ${dirs_plugin} ${dirs_rapid_plugin})
=======
  FOREACH(dir ${dirs_storage} ${dirs_plugin})
>>>>>>> b93c1661
    IF (EXISTS ${dir}/CMakeLists.txt)
      ADD_SUBDIRECTORY(${dir})
    ENDIF()
  ENDFOREACH()
ENDMACRO()<|MERGE_RESOLUTION|>--- conflicted
+++ resolved
@@ -264,17 +264,13 @@
     FILE(GLOB dirs_plugin ${CMAKE_SOURCE_DIR}/plugin/*)
   ENDIF()
   
-<<<<<<< HEAD
   # Move perfschema to the beginning of the storage list (as PerconaFT depends on WITH_PERFSCHEMA_STORAGE_ENGINE)
   LIST(FIND dirs_storage "${CMAKE_SOURCE_DIR}/storage/perfschema" PERFSCHEMA_POS)
   IF(NOT ${PERFSCHEMA_POS} EQUAL -1)
     LIST(REMOVE_AT dirs_storage ${PERFSCHEMA_POS})
     LIST(INSERT dirs_storage 0 "${CMAKE_SOURCE_DIR}/storage/perfschema")
   ENDIF()
-  FOREACH(dir ${dirs_storage} ${dirs_plugin} ${dirs_rapid_plugin})
-=======
   FOREACH(dir ${dirs_storage} ${dirs_plugin})
->>>>>>> b93c1661
     IF (EXISTS ${dir}/CMakeLists.txt)
       ADD_SUBDIRECTORY(${dir})
     ENDIF()
