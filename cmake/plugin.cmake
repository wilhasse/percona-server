# Copyright (c) 2009, 2018, Oracle and/or its affiliates. All rights reserved.
# 
# This program is free software; you can redistribute it and/or modify
# it under the terms of the GNU General Public License, version 2.0,
# as published by the Free Software Foundation.
#
# This program is also distributed with certain software (including
# but not limited to OpenSSL) that is licensed under separate terms,
# as designated in a particular file or component or in included license
# documentation.  The authors of MySQL hereby grant you an additional
# permission to link the program and your derivative works with the
# separately licensed software that they have included with MySQL.
#
# This program is distributed in the hope that it will be useful,
# but WITHOUT ANY WARRANTY; without even the implied warranty of
# MERCHANTABILITY or FITNESS FOR A PARTICULAR PURPOSE.  See the
# GNU General Public License, version 2.0, for more details.
#
# You should have received a copy of the GNU General Public License
# along with this program; if not, write to the Free Software
# Foundation, Inc., 51 Franklin St, Fifth Floor, Boston, MA 02110-1301  USA 


GET_FILENAME_COMPONENT(MYSQL_CMAKE_SCRIPT_DIR ${CMAKE_CURRENT_LIST_FILE} PATH)
INCLUDE(${MYSQL_CMAKE_SCRIPT_DIR}/cmake_parse_arguments.cmake)

# MYSQL_ADD_PLUGIN(plugin_name source1...sourceN
# [STORAGE_ENGINE]
# [MANDATORY|DEFAULT]
# [STATIC_ONLY|MODULE_ONLY]
# [MODULE_OUTPUT_NAME module_name]
# [STATIC_OUTPUT_NAME static_name]
# [LINK_LIBRARIES lib1...libN]
# [DEPENDENCIES target1...targetN]

# MANDATORY   : not actually a plugin, always builtin
# DEFAULT     : builtin as static by default
# MODULE_ONLY : build only as shared library

# Append collections files for the plugin to the common files
# Make sure we don't copy twice if running cmake again

MACRO(PLUGIN_APPEND_COLLECTIONS plugin)
  SET(fcopied "${CMAKE_CURRENT_SOURCE_DIR}/tests/collections/FilesCopied")
  IF(NOT EXISTS ${fcopied})
    FILE(GLOB collections ${CMAKE_CURRENT_SOURCE_DIR}/tests/collections/*)
    FOREACH(cfile ${collections})
      FILE(READ ${cfile} contents)
      GET_FILENAME_COMPONENT(fname ${cfile} NAME)
      FILE(APPEND ${CMAKE_SOURCE_DIR}/mysql-test/collections/${fname} "${contents}")
      FILE(APPEND ${fcopied} "${fname}\n")
      MESSAGE(STATUS "Appended ${cfile}")
    ENDFOREACH()
  ENDIF()
ENDMACRO()

MACRO(MYSQL_ADD_PLUGIN)
  MYSQL_PARSE_ARGUMENTS(ARG
    "LINK_LIBRARIES;DEPENDENCIES;MODULE_OUTPUT_NAME;STATIC_OUTPUT_NAME"
    "STORAGE_ENGINE;STATIC_ONLY;MODULE_ONLY;CLIENT_ONLY;MANDATORY;DEFAULT;TEST_ONLY;SKIP_INSTALL"
    ${ARGN}
  )
  
  # Add common include directories
  INCLUDE_DIRECTORIES(${CMAKE_SOURCE_DIR}/include 
                    ${CMAKE_SOURCE_DIR}/libbinlogevents/include)

  LIST(GET ARG_DEFAULT_ARGS 0 plugin) 
  SET(SOURCES ${ARG_DEFAULT_ARGS})
  LIST(REMOVE_AT SOURCES 0)
  STRING(TOUPPER ${plugin} plugin)
  STRING(TOLOWER ${plugin} target)
  
  # Figure out whether to build plugin
  IF(WITH_PLUGIN_${plugin})
    SET(WITH_${plugin} 1)
  ENDIF()

  IF(ARG_DEFAULT)
    IF(NOT DEFINED WITH_${plugin} AND
       NOT DEFINED WITHOUT_${plugin} AND
       NOT DEFINED WITH_${plugin}_STORAGE_ENGINE)
      SET(WITH_${plugin} 1)
    ENDIF()
  ENDIF()
  
  IF(WITH_${plugin}_STORAGE_ENGINE 
    OR WITH_{$plugin}
    AND NOT WITHOUT_${plugin}_STORAGE_ENGINE
    AND NOT WITHOUT_${plugin}
    AND NOT ARG_MODULE_ONLY)
     
    SET(WITH_${plugin} 1)
  ELSEIF(WITHOUT_${plugin}_STORAGE_ENGINE)
    SET(WITHOUT_${plugin} 1)
    SET(WITH_${plugin}_STORAGE_ENGINE 0)
    SET(WITH_${plugin} 0)
  ENDIF()
  
  IF(DEFINED WITH_${plugin} AND DEFINED WITHOUT_${plugin})
    IF(WITH_${plugin} EQUAL WITHOUT_${plugin})
      MESSAGE(FATAL_ERROR "WITH_${plugin} == WITHOUT_${plugin}")
    ENDIF()
  ENDIF()

  IF(DEFINED WITH_${plugin})
    IF(WITH_${plugin})
      SET(WITHOUT_${plugin} 0)
    ELSE()
      SET(WITHOUT_${plugin} 1)
    ENDIF()
  ENDIF()

  IF(DEFINED WITHOUT_${plugin})
    IF(WITHOUT_${plugin})
      SET(WITH_${plugin} 0)
    ELSE()
      SET(WITH_${plugin} 1)
    ENDIF()
  ENDIF()

  IF(ARG_MANDATORY)
    SET(WITH_${plugin} 1)
    SET(WITHOUT_${plugin} 0)
  ENDIF()

  IF(ARG_STORAGE_ENGINE)
    SET(with_var "WITH_${plugin}_STORAGE_ENGINE" )
  ELSE()
    SET(with_var "WITH_${plugin}")
  ENDIF()
  
  IF(NOT ARG_DEPENDENCIES)
    SET(ARG_DEPENDENCIES)
  ENDIF()
  SET(BUILD_PLUGIN 1)
  # Build either static library or module
  IF (WITH_${plugin} AND NOT ARG_MODULE_ONLY)
    ADD_CONVENIENCE_LIBRARY(${target} STATIC ${SOURCES})
    SET_TARGET_PROPERTIES(${target}
      PROPERTIES COMPILE_DEFINITIONS "MYSQL_SERVER")

    ADD_DEPENDENCIES(${target} GenError ${ARG_DEPENDENCIES})
    
    IF(ARG_STATIC_OUTPUT_NAME)
      SET_TARGET_PROPERTIES(${target} PROPERTIES 
      OUTPUT_NAME ${ARG_STATIC_OUTPUT_NAME})
    ENDIF()

    # Update mysqld dependencies
    SET (MYSQLD_STATIC_PLUGIN_LIBS ${MYSQLD_STATIC_PLUGIN_LIBS} 
      ${target} ${ARG_LINK_LIBRARIES} CACHE INTERNAL "" FORCE)

    IF(ARG_MANDATORY)
      SET(${with_var} ON CACHE INTERNAL "Link ${plugin} statically to the server" 
       FORCE)
    ELSE()	
      SET(${with_var} ON CACHE BOOL "Link ${plugin} statically to the server" 
       FORCE)
    ENDIF()

    SET(THIS_PLUGIN_REFERENCE " builtin_${target}_plugin,")
    SET(PLUGINS_IN_THIS_SCOPE
      "${PLUGINS_IN_THIS_SCOPE}${THIS_PLUGIN_REFERENCE}")

    IF(ARG_MANDATORY)
      SET (mysql_mandatory_plugins  
        "${mysql_mandatory_plugins} ${PLUGINS_IN_THIS_SCOPE}" 
        PARENT_SCOPE)
    ELSE()
      SET (mysql_optional_plugins  
        "${mysql_optional_plugins} ${PLUGINS_IN_THIS_SCOPE}"
        PARENT_SCOPE)
    ENDIF()

  ELSEIF(NOT WITHOUT_${plugin} AND NOT ARG_STATIC_ONLY  AND NOT DISABLE_SHARED)
    IF(NOT ARG_MODULE_OUTPUT_NAME)
      IF(ARG_STORAGE_ENGINE)
        SET(ARG_MODULE_OUTPUT_NAME "ha_${target}")
      ELSE()
        SET(ARG_MODULE_OUTPUT_NAME "${target}")
      ENDIF()
    ENDIF()

    ADD_VERSION_INFO(${target} MODULE SOURCES)
    ADD_LIBRARY(${target} MODULE ${SOURCES}) 
    SET_TARGET_PROPERTIES (${target} PROPERTIES PREFIX ""
      COMPILE_DEFINITIONS "MYSQL_DYNAMIC_PLUGIN")
    IF(WIN32_CLANG AND WITH_ASAN)
      TARGET_LINK_LIBRARIES(${target} "${ASAN_LIB_DIR}/clang_rt.asan_dll_thunk-x86_64.lib")
    ENDIF()
    IF(NOT ARG_CLIENT_ONLY)
      TARGET_LINK_LIBRARIES (${target} mysqlservices)
    ENDIF()

    # Plugin uses symbols defined in mysqld executable.
    # Some operating systems like Windows and OSX and are pretty strict about 
    # unresolved symbols. Others are less strict and allow unresolved symbols
    # in shared libraries. On Linux for example, CMake does not even add 
    # executable to the linker command line (it would result into link error). 
    # Thus we skip TARGET_LINK_LIBRARIES on Linux, as it would only generate
    # an additional dependency.
    # Use MYSQL_PLUGIN_IMPORT for static data symbols to be exported.
    IF(NOT ARG_CLIENT_ONLY)
      IF(WIN32 OR APPLE)
        TARGET_LINK_LIBRARIES (${target} mysqld ${ARG_LINK_LIBRARIES})
      ENDIF()
    ENDIF()
    ADD_DEPENDENCIES(${target} GenError ${ARG_DEPENDENCIES})

     IF(NOT ARG_MODULE_ONLY)
      # set cached variable, e.g with checkbox in GUI
      SET(${with_var} OFF CACHE BOOL "Link ${plugin} statically to the server" 
       FORCE)
     ENDIF()
    SET_TARGET_PROPERTIES(${target} PROPERTIES 
      OUTPUT_NAME "${ARG_MODULE_OUTPUT_NAME}")  

    # Store all plugins in the same directory, for easier testing.
    SET_TARGET_PROPERTIES(${target} PROPERTIES
      LIBRARY_OUTPUT_DIRECTORY ${CMAKE_BINARY_DIR}/plugin_output_directory
      )

    IF(APPLE AND HAVE_CRYPTO_DYLIB AND HAVE_OPENSSL_DYLIB)
      ADD_CUSTOM_COMMAND(TARGET ${target} POST_BUILD
        COMMAND install_name_tool -change
                "${CRYPTO_VERSION}" "@loader_path/${CRYPTO_VERSION}"
                 $<TARGET_FILE_NAME:${target}>
        COMMAND install_name_tool -change
                "${OPENSSL_VERSION}" "@loader_path/${OPENSSL_VERSION}"
                 $<TARGET_FILE_NAME:${target}>
        WORKING_DIRECTORY
        ${CMAKE_BINARY_DIR}/plugin_output_directory/${CMAKE_CFG_INTDIR}
        )
    ENDIF()

    # Install dynamic library
    IF(NOT ARG_SKIP_INSTALL)
      SET(INSTALL_COMPONENT Server)
      IF(ARG_TEST_ONLY)
        SET(INSTALL_COMPONENT Test)
      ENDIF()
      IF(LINUX_INSTALL_RPATH_ORIGIN)
        SET_PROPERTY(TARGET ${target} PROPERTY INSTALL_RPATH "\$ORIGIN/")
      ENDIF()
      MYSQL_INSTALL_TARGETS(${target}
        DESTINATION ${INSTALL_PLUGINDIR}
        COMPONENT ${INSTALL_COMPONENT})
      INSTALL_DEBUG_TARGET(${target}
        DESTINATION ${INSTALL_PLUGINDIR}/debug
        COMPONENT ${INSTALL_COMPONENT})
      # For internal testing in PB2, append collections files
      IF(DEFINED ENV{PB2WORKDIR})
        PLUGIN_APPEND_COLLECTIONS(${plugin})
      ENDIF()
    ENDIF()
  ELSE()
    IF(WITHOUT_${plugin})
      # Update cache variable
      STRING(REPLACE "WITH_" "WITHOUT_" without_var ${with_var})
      SET(${without_var} ON CACHE BOOL "Don't build ${plugin}" 
       FORCE)
    ENDIF()
    SET(BUILD_PLUGIN 0)
  ENDIF()

  IF(BUILD_PLUGIN AND ARG_LINK_LIBRARIES)
    TARGET_LINK_LIBRARIES (${target} ${ARG_LINK_LIBRARIES})
  ENDIF()

ENDMACRO()


# Add all CMake projects under storage  and plugin 
# subdirectories, configure sql_builtin.cc
MACRO(CONFIGURE_PLUGINS)
  FILE(GLOB dirs_storage ${CMAKE_SOURCE_DIR}/storage/*)
  IF(NOT DISABLE_SHARED)
    FILE(GLOB dirs_plugin ${CMAKE_SOURCE_DIR}/plugin/*)
  ENDIF()
  
<<<<<<< HEAD
  # Move perfschema to the beginning of the storage list (as PerconaFT depends on WITH_PERFSCHEMA_STORAGE_ENGINE)
  LIST(FIND dirs_storage "${CMAKE_SOURCE_DIR}/storage/perfschema" PERFSCHEMA_POS)
  IF(NOT ${PERFSCHEMA_POS} EQUAL -1)
    LIST(REMOVE_AT dirs_storage ${PERFSCHEMA_POS})
    LIST(INSERT dirs_storage 0 "${CMAKE_SOURCE_DIR}/storage/perfschema")
  ENDIF()
=======
>>>>>>> 4869291f
  FOREACH(dir ${dirs_storage} ${dirs_plugin})
    IF (EXISTS ${dir}/CMakeLists.txt)
      ADD_SUBDIRECTORY(${dir})
    ENDIF()
  ENDFOREACH()
ENDMACRO()<|MERGE_RESOLUTION|>--- conflicted
+++ resolved
@@ -1,4 +1,4 @@
-# Copyright (c) 2009, 2018, Oracle and/or its affiliates. All rights reserved.
+# Copyright (c) 2009, 2019, Oracle and/or its affiliates. All rights reserved.
 # 
 # This program is free software; you can redistribute it and/or modify
 # it under the terms of the GNU General Public License, version 2.0,
@@ -136,7 +136,7 @@
   SET(BUILD_PLUGIN 1)
   # Build either static library or module
   IF (WITH_${plugin} AND NOT ARG_MODULE_ONLY)
-    ADD_CONVENIENCE_LIBRARY(${target} STATIC ${SOURCES})
+    ADD_LIBRARY(${target} STATIC ${SOURCES})
     SET_TARGET_PROPERTIES(${target}
       PROPERTIES COMPILE_DEFINITIONS "MYSQL_SERVER")
 
@@ -279,15 +279,12 @@
     FILE(GLOB dirs_plugin ${CMAKE_SOURCE_DIR}/plugin/*)
   ENDIF()
   
-<<<<<<< HEAD
   # Move perfschema to the beginning of the storage list (as PerconaFT depends on WITH_PERFSCHEMA_STORAGE_ENGINE)
   LIST(FIND dirs_storage "${CMAKE_SOURCE_DIR}/storage/perfschema" PERFSCHEMA_POS)
   IF(NOT ${PERFSCHEMA_POS} EQUAL -1)
     LIST(REMOVE_AT dirs_storage ${PERFSCHEMA_POS})
     LIST(INSERT dirs_storage 0 "${CMAKE_SOURCE_DIR}/storage/perfschema")
   ENDIF()
-=======
->>>>>>> 4869291f
   FOREACH(dir ${dirs_storage} ${dirs_plugin})
     IF (EXISTS ${dir}/CMakeLists.txt)
       ADD_SUBDIRECTORY(${dir})
