# Copyright (c) 2006, 2013, Oracle and/or its affiliates. All rights reserved.
# 
# This program is free software; you can redistribute it and/or modify
# it under the terms of the GNU General Public License as published by
# the Free Software Foundation; version 2 of the License.
# 
# This program is distributed in the hope that it will be useful,
# but WITHOUT ANY WARRANTY; without even the implied warranty of
# MERCHANTABILITY or FITNESS FOR A PARTICULAR PURPOSE.  See the
# GNU General Public License for more details.
# 
# You should have received a copy of the GNU General Public License
# along with this program; if not, write to the Free Software
# Foundation, Inc., 51 Franklin St, Fifth Floor, Boston, MA  02110-1301 USA

CMAKE_MINIMUM_REQUIRED(VERSION 2.6)
# Avoid warnings in higher versions
if("${CMAKE_MAJOR_VERSION}.${CMAKE_MINOR_VERSION}" GREATER 2.6)
 CMAKE_POLICY(VERSION 2.8)
endif()

MESSAGE(STATUS "Running cmake version ${CMAKE_VERSION}")

SET(CMAKE_MODULE_PATH ${CMAKE_MODULE_PATH} ${CMAKE_SOURCE_DIR}/cmake)

# First, decide about build type (debug or release)
# If custom compiler flags are set or cmake is invoked with -DCMAKE_BUILD_TYPE, 
# respect user wishes and do not (re)define CMAKE_BUILD_TYPE. If WITH_DEBUG{_FULL} 
# is given, set CMAKE_BUILD_TYPE = Debug. Otherwise, use Relwithdebinfo.


IF(DEFINED CMAKE_BUILD_TYPE)
  SET(HAVE_CMAKE_BUILD_TYPE TRUE)
ENDIF()
SET(CUSTOM_C_FLAGS $ENV{CFLAGS})

OPTION(WITH_DEBUG "Use dbug/safemutex" OFF)

# Distinguish between community and non-community builds, with the
# default being a community build. This does not impact the feature
# set that will be compiled in; it's merely provided as a hint to
# custom packaging steps.
OPTION(COMMUNITY_BUILD "Set to true if this is a community build" ON) 

# Use a default manufacturer if no manufacturer was identified.
SET(MANUFACTURER_DOCSTRING
  "Set the entity that appears as the manufacturer of packages that support a manufacturer field.")
IF(NOT DEFINED MANUFACTURER) 
  SET(MANUFACTURER "Built from Source" CACHE  STRING ${MANUFACTURER_DOCSTRING})
  MARK_AS_ADVANCED(MANUFACTURER)
ENDIF()

# We choose to provide WITH_DEBUG as alias to standard CMAKE_BUILD_TYPE=Debug
# which turns out to be not trivial, as this involves synchronization 
# between CMAKE_BUILD_TYPE and WITH_DEBUG. Besides, we have to deal with cases
# where WITH_DEBUG is  reset from ON to OFF  and here we need to reset 
# CMAKE_BUILD_TYPE to either none or default RelWithDebInfo

SET(BUILDTYPE_DOCSTRING
 "Choose the type of build, options are: None(CMAKE_CXX_FLAGS or
 CMAKE_C_FLAGS used) Debug Release RelWithDebInfo MinSizeRel")
 
IF(WITH_DEBUG)
  SET(CMAKE_BUILD_TYPE "Debug" CACHE STRING ${BUILDTYPE_DOCSTRING} FORCE)
  SET(MYSQL_MAINTAINER_MODE ON CACHE BOOL
      "MySQL maintainer-specific development environment")
  IF(UNIX AND NOT APPLE)
    # Compiling with PIC speeds up embedded build, on PIC sensitive systems 
    # Predefine it to ON, in case user chooses to build embedded. 
    SET(WITH_PIC ON CACHE BOOL "Compile with PIC")
  ENDIF()
  SET(OLD_WITH_DEBUG 1 CACHE INTERNAL "" FORCE)
ELSEIF(NOT HAVE_CMAKE_BUILD_TYPE OR OLD_WITH_DEBUG)
  IF(CUSTOM_C_FLAGS)
    SET(CMAKE_BUILD_TYPE "" CACHE STRING ${BUILDTYPE_DOCSTRING} FORCE)
  ELSE(CMAKE_BUILD_TYPE MATCHES "Debug" OR NOT HAVE_CMAKE_BUILD_TYPE)
    SET(CMAKE_BUILD_TYPE "RelWithDebInfo" CACHE STRING 
       ${BUILDTYPE_DOCSTRING} FORCE)
  ENDIF()
  SET(OLD_WITH_DEBUG 0 CACHE INTERNAL "" FORCE)
ENDIF()

# Optionally set project name, e.g.
# foo.xcodeproj (mac) or foo.sln (windows)
SET(MYSQL_PROJECT_NAME_DOCSTRING "MySQL project name")
IF(DEFINED MYSQL_PROJECT_NAME)
  SET(MYSQL_PROJECT_NAME ${MYSQL_PROJECT_NAME} CACHE STRING
      ${MYSQL_PROJECT_NAME_DOCSTRING} FORCE)
ELSE()
  SET(MYSQL_PROJECT_NAME "MySQL" CACHE STRING
      ${MYSQL_PROJECT_NAME_DOCSTRING} FORCE)
  MARK_AS_ADVANCED(MYSQL_PROJECT_NAME)
ENDIF()
PROJECT(${MYSQL_PROJECT_NAME})

IF(BUILD_CONFIG)
  INCLUDE(
  ${CMAKE_SOURCE_DIR}/cmake/build_configurations/${BUILD_CONFIG}.cmake)
ENDIF()

# Include the platform-specific file. To allow exceptions, this code
# looks for files in order of how specific they are. If there is, for
# example, a generic Linux.cmake and a version-specific
# Linux-2.6.28-11-generic, it will pick Linux-2.6.28-11-generic and
# include it. It is then up to the file writer to include the generic
# version if necessary.
FOREACH(_base
    ${CMAKE_SYSTEM_NAME}-${CMAKE_SYSTEM_VERSION}-${CMAKE_SYSTEM_PROCESSOR}
    ${CMAKE_SYSTEM_NAME}-${CMAKE_SYSTEM_VERSION}
    ${CMAKE_SYSTEM_NAME})
  SET(_file ${CMAKE_SOURCE_DIR}/cmake/os/${_base}.cmake)
  IF(EXISTS ${_file})
    INCLUDE(${_file})
    BREAK()
  ENDIF()
ENDFOREACH()



# Following autotools tradition, add preprocessor definitions
# specified in environment variable CPPFLAGS
IF(DEFINED ENV{CPPFLAGS})
  ADD_DEFINITIONS($ENV{CPPFLAGS})
ENDIF()

#
# Control aspects of the development environment which are
# specific to MySQL maintainers and developers.
#
INCLUDE(maintainer)

OPTION(MYSQL_MAINTAINER_MODE
       "MySQL maintainer-specific development environment" OFF)

# Whether the maintainer mode compiler options should be enabled.
IF(MYSQL_MAINTAINER_MODE)
  IF(CMAKE_C_COMPILER_ID MATCHES "GNU")
    SET_MYSQL_MAINTAINER_GNU_C_OPTIONS()
  ENDIF()
  IF(CMAKE_CXX_COMPILER_ID MATCHES "GNU")
    SET_MYSQL_MAINTAINER_GNU_CXX_OPTIONS()
  ENDIF()
  IF(CMAKE_C_COMPILER_ID MATCHES "Intel")
    SET_MYSQL_MAINTAINER_INTEL_C_OPTIONS()
  ENDIF()
  IF(CMAKE_CXX_COMPILER_ID MATCHES "Intel")
    SET_MYSQL_MAINTAINER_INTEL_CXX_OPTIONS()
  ENDIF()
ENDIF()

# Add macros
INCLUDE(character_sets)
INCLUDE(zlib)
INCLUDE(ssl)
INCLUDE(readline)
INCLUDE(mysql_version)
INCLUDE(libutils)
INCLUDE(dtrace)
INCLUDE(plugin)
INCLUDE(install_macros)
INCLUDE(install_layout)
INCLUDE(mysql_add_executable)

# Handle options
OPTION(DISABLE_SHARED 
 "Don't build shared libraries, compile code as position-dependent" OFF)
IF(DISABLE_SHARED)
  SET(WITHOUT_DYNAMIC_PLUGINS 1)
ENDIF()
OPTION(ENABLED_PROFILING "Enable profiling" ON)
OPTION(CYBOZU "" OFF)
OPTION(BACKUP_TEST "" OFF)
OPTION(WITHOUT_SERVER OFF)
IF(UNIX)
  OPTION(WITH_VALGRIND "Valgrind instrumentation" OFF)
ENDIF()
OPTION (WITH_UNIT_TESTS "Compile MySQL with unit tests" ON)
MARK_AS_ADVANCED(CYBOZU BACKUP_TEST WITHOUT_SERVER DISABLE_SHARED)

<<<<<<< HEAD
 
=======


include(CheckCSourceCompiles)
include(CheckCXXSourceCompiles)
# We need some extra FAIL_REGEX patterns
# Note that CHECK_C_SOURCE_COMPILES is a misnomer, it will also link.
MACRO (MY_CHECK_C_COMPILER_FLAG FLAG RESULT)
  SET(SAVE_CMAKE_REQUIRED_FLAGS "${CMAKE_REQUIRED_FLAGS}")
  SET(CMAKE_REQUIRED_FLAGS "${CMAKE_REQUIRED_FLAGS} ${FLAG}")
  CHECK_C_SOURCE_COMPILES("int main(void) { return 0; }" ${RESULT}
    FAIL_REGEX "argument unused during compilation"
    FAIL_REGEX "unsupported .*option"
    FAIL_REGEX "unknown .*option"
    FAIL_REGEX "unrecognized .*option"
    FAIL_REGEX "ignoring unknown option"
    FAIL_REGEX "[Ww]arning: [Oo]ption"
    )
  SET(CMAKE_REQUIRED_FLAGS "${SAVE_CMAKE_REQUIRED_FLAGS}")
ENDMACRO()

MACRO (MY_CHECK_CXX_COMPILER_FLAG FLAG RESULT)
  SET(SAVE_CMAKE_REQUIRED_FLAGS "${CMAKE_REQUIRED_FLAGS}")
  SET(CMAKE_REQUIRED_FLAGS "${CMAKE_REQUIRED_FLAGS} ${FLAG}")
  CHECK_CXX_SOURCE_COMPILES("int main(void) { return 0; }" ${RESULT}
    FAIL_REGEX "argument unused during compilation"
    FAIL_REGEX "unsupported .*option"
    FAIL_REGEX "unknown .*option"
    FAIL_REGEX "unrecognized .*option"
    FAIL_REGEX "ignoring unknown option"
    FAIL_REGEX "[Ww]arning: [Oo]ption"
    )
  SET(CMAKE_REQUIRED_FLAGS "${SAVE_CMAKE_REQUIRED_FLAGS}")
ENDMACRO()

OPTION(WITH_ASAN "Enable address sanitizer" OFF)
IF (WITH_ASAN)
  # gcc 4.8.1 and new versions of clang
  MY_CHECK_C_COMPILER_FLAG("-fsanitize=address" HAVE_C_FSANITIZE)
  MY_CHECK_CXX_COMPILER_FLAG("-fsanitize=address" HAVE_CXX_FSANITIZE)

  IF(HAVE_C_FSANITIZE AND HAVE_CXX_FSANITIZE)
    # We switch on basic optimization also for debug builds.
    # With optimization we may get some warnings, so we switch off -Werror
    SET(CMAKE_C_FLAGS_DEBUG
      "${CMAKE_C_FLAGS_DEBUG} -fsanitize=address -O1 -Wno-error -fPIC")
    SET(CMAKE_C_FLAGS_RELWITHDEBINFO
      "${CMAKE_C_FLAGS_RELWITHDEBINFO} -fsanitize=address -fPIC")
    SET(CMAKE_CXX_FLAGS_DEBUG
      "${CMAKE_CXX_FLAGS_DEBUG} -fsanitize=address -O1 -Wno-error -fPIC")
    SET(CMAKE_CXX_FLAGS_RELWITHDEBINFO
      "${CMAKE_CXX_FLAGS_RELWITHDEBINFO} -fsanitize=address -fPIC")
    SET(WITH_ASAN_OK 1)
  ELSE()
    # older versions of clang
    MY_CHECK_C_COMPILER_FLAG("-faddress-sanitizer" HAVE_C_FADDRESS)
    MY_CHECK_CXX_COMPILER_FLAG("-faddress-sanitizer" HAVE_CXX_FFADDRESS)

    IF(HAVE_C_FADDRESS AND HAVE_CXX_FFADDRESS)
      # We switch on basic optimization also for debug builds.
      SET(CMAKE_C_FLAGS_DEBUG
        "${CMAKE_C_FLAGS_DEBUG} -faddress-sanitizer -O1 -fPIC")
      SET(CMAKE_C_FLAGS_RELWITHDEBINFO
        "${CMAKE_C_FLAGS_RELWITHDEBINFO} -faddress-sanitizer -fPIC")
      SET(CMAKE_CXX_FLAGS_DEBUG
        "${CMAKE_CXX_FLAGS_DEBUG} -faddress-sanitizer -O1 -fPIC")
      SET(CMAKE_CXX_FLAGS_RELWITHDEBINFO
        "${CMAKE_CXX_FLAGS_RELWITHDEBINFO} -faddress-sanitizer -fPIC")
      SET(WITH_ASAN_OK 1)
    ENDIF()
  ENDIF()

  IF(NOT WITH_ASAN_OK)
    MESSAGE(FATAL_ERROR "Do not know how to enable address sanitizer")
  ENDIF()
ENDIF()


>>>>>>> f6dfd7d7
OPTION(ENABLE_DEBUG_SYNC "Enable debug sync (debug builds only)" ON) 
IF(ENABLE_DEBUG_SYNC) 
  SET(CMAKE_CXX_FLAGS_DEBUG "${CMAKE_CXX_FLAGS_DEBUG} -DENABLED_DEBUG_SYNC") 
  SET(CMAKE_C_FLAGS_DEBUG "${CMAKE_C_FLAGS_DEBUG} -DENABLED_DEBUG_SYNC") 
ENDIF() 
 
OPTION(ENABLE_GCOV "Enable gcov (debug, Linux builds only)" OFF)
IF (ENABLE_GCOV AND NOT WIN32 AND NOT APPLE)
  SET(CMAKE_CXX_FLAGS_DEBUG "${CMAKE_CXX_FLAGS_DEBUG} -fprofile-arcs -ftest-coverage")
  SET(CMAKE_C_FLAGS_DEBUG "${CMAKE_C_FLAGS_DEBUG} -fprofile-arcs -ftest-coverage")
  SET(CMAKE_EXE_LINKER_FLAGS_DEBUG "${CMAKE_EXE_LINKER_FLAGS_DEBUG} -fprofile-arcs -ftest-coverage -lgcov")
ENDIF()

OPTION(ENABLED_LOCAL_INFILE
 "If we should should enable LOAD DATA LOCAL by default" ${IF_WIN})
MARK_AS_ADVANCED(ENABLED_LOCAL_INFILE)

OPTION(WITH_FAST_MUTEXES "Compile with fast mutexes" OFF)
MARK_AS_ADVANCED(WITH_FAST_MUTEXES)

# Set DBUG_OFF and other optional release-only flags for non-debug project types
FOREACH(BUILD_TYPE RELEASE RELWITHDEBINFO MINSIZEREL)
  FOREACH(LANG C CXX)
    SET(CMAKE_${LANG}_FLAGS_${BUILD_TYPE} 
     "${CMAKE_${LANG}_FLAGS_${BUILD_TYPE}} -DDBUG_OFF")
    IF(WITH_FAST_MUTEXES)
      SET(CMAKE_${LANG}_FLAGS_${BUILD_TYPE} 
        "${CMAKE_${LANG}_FLAGS_${BUILD_TYPE}} -DMY_PTHREAD_FASTMUTEX=1")
    ENDIF()
  ENDFOREACH()
ENDFOREACH()

IF(NOT CMAKE_BUILD_TYPE
    AND NOT CMAKE_GENERATOR MATCHES "Visual Studio" 
    AND NOT CMAKE_GENERATOR MATCHES "Xcode") 
    # This is the case of no CMAKE_BUILD_TYPE choosen, typical for VS and Xcode
    # or if custom C flags are set. In VS and Xcode for non-Debug configurations 
    # DBUG_OFF is already correctly set. Use DBUG_OFF for Makefile based projects 
    # without build type too, unless user specifically requests DBUG. 
    IF(NOT CMAKE_C_FLAGS MATCHES "-DDBUG_ON")
      ADD_DEFINITIONS(-DDBUG_OFF)
    ENDIF()
ENDIF()

# Add safemutex for debug configurations, except on Windows
# (safemutex has never worked on Windows)
IF(WITH_DEBUG AND NOT WIN32)
  FOREACH(LANG C CXX)
      SET(CMAKE_${LANG}_FLAGS_DEBUG
          "${CMAKE_${LANG}_FLAGS_DEBUG} -DSAFE_MUTEX")
  ENDFOREACH()
ENDIF()


# Set commonly used variables
IF(WIN32)
  SET(DEFAULT_MYSQL_HOME "C:/Program Files/MySQL/MySQL Server ${MYSQL_BASE_VERSION}" )
  SET(SHAREDIR share)
ELSE()
  SET(DEFAULT_MYSQL_HOME ${CMAKE_INSTALL_PREFIX})
  SET(SHAREDIR ${DEFAULT_MYSQL_HOME}/${INSTALL_MYSQLSHAREDIR})
ENDIF()

SET(DEFAULT_BASEDIR "${DEFAULT_MYSQL_HOME}")
IF(INSTALL_MYSQLDATADIR MATCHES "^/.*")
  SET(MYSQL_DATADIR ${INSTALL_MYSQLDATADIR} CACHE PATH "default MySQL data directory")
ELSE()
  SET(MYSQL_DATADIR "${DEFAULT_MYSQL_HOME}/${INSTALL_MYSQLDATADIR}" CACHE PATH "default MySQL data directory")
ENDIF()
SET(DEFAULT_CHARSET_HOME "${DEFAULT_MYSQL_HOME}")
SET(PLUGINDIR "${DEFAULT_MYSQL_HOME}/${INSTALL_PLUGINDIR}")
IF(SYSCONFDIR)
  SET(DEFAULT_SYSCONFDIR "${SYSCONFDIR}")
ENDIF()


# Run platform tests
INCLUDE(configure.cmake)

# Common defines and includes
ADD_DEFINITIONS(-DHAVE_CONFIG_H)
INCLUDE_DIRECTORIES(${CMAKE_CURRENT_BINARY_DIR}/include)

# Add bundled or system zlib.
MYSQL_CHECK_ZLIB_WITH_COMPRESS()
# Optionally add bundled yassl/taocrypt or system openssl.
MYSQL_CHECK_SSL()
# Add readline or libedit.
MYSQL_CHECK_READLINE()

#
# Setup maintainer mode options by the end. Platform checks are
# not run with the warning options as to not perturb fragile checks
# (i.e. do not make warnings into errors).
#
IF(MYSQL_MAINTAINER_MODE)
  # Set compiler flags required under maintainer mode.
  MESSAGE(STATUS "C warning options: ${MY_MAINTAINER_C_WARNINGS}")
  SET(CMAKE_C_FLAGS "${CMAKE_C_FLAGS} ${MY_MAINTAINER_C_WARNINGS}")
  MESSAGE(STATUS "C++ warning options: ${MY_MAINTAINER_CXX_WARNINGS}")
  SET(CMAKE_CXX_FLAGS "${CMAKE_CXX_FLAGS} ${MY_MAINTAINER_CXX_WARNINGS}")
ENDIF()

IF(NOT WITHOUT_SERVER)
SET (MYSQLD_STATIC_PLUGIN_LIBS "" CACHE INTERNAL "")
 # Add storage engines and plugins.
 CONFIGURE_PLUGINS()
ENDIF()

ADD_SUBDIRECTORY(include)
ADD_SUBDIRECTORY(dbug)
ADD_SUBDIRECTORY(strings)
ADD_SUBDIRECTORY(vio)
ADD_SUBDIRECTORY(regex)
ADD_SUBDIRECTORY(mysys)
ADD_SUBDIRECTORY(libmysql)


IF(WITH_UNIT_TESTS)
 ENABLE_TESTING()
ENDIF()
IF(WITH_UNIT_TESTS)
  ADD_SUBDIRECTORY(unittest/mytap)
  ADD_SUBDIRECTORY(unittest/mysys)
  ADD_SUBDIRECTORY(unittest/my_decimal)
ENDIF()

ADD_SUBDIRECTORY(extra)
IF(NOT WITHOUT_SERVER)
  ADD_SUBDIRECTORY(tests)
  ADD_SUBDIRECTORY(client)
  ADD_SUBDIRECTORY(sql)
  ADD_SUBDIRECTORY(sql/share)
  ADD_SUBDIRECTORY(libservices)
  OPTION (WITH_EMBEDDED_SERVER "Compile MySQL with embedded server" OFF)
  IF(WITH_EMBEDDED_SERVER) 
   ADD_SUBDIRECTORY(libmysqld)
   ADD_SUBDIRECTORY(libmysqld/examples)
  ENDIF(WITH_EMBEDDED_SERVER)

  ADD_SUBDIRECTORY(mysql-test)
  ADD_SUBDIRECTORY(mysql-test/lib/My/SafeProcess)
  ADD_SUBDIRECTORY(support-files)
  ADD_SUBDIRECTORY(scripts)
  ADD_SUBDIRECTORY(sql-bench)
  IF(UNIX)
    ADD_SUBDIRECTORY(man)
  ENDIF()
  IF(EXISTS ${CMAKE_SOURCE_DIR}/internal/CMakeLists.txt)
    ADD_SUBDIRECTORY(internal)
  ENDIF()
  ADD_SUBDIRECTORY(packaging/rpm-uln)
ENDIF()

INCLUDE(cmake/abi_check.cmake)
INCLUDE(cmake/tags.cmake)

CONFIGURE_FILE(config.h.cmake   ${CMAKE_BINARY_DIR}/include/my_config.h)
CONFIGURE_FILE(config.h.cmake   ${CMAKE_BINARY_DIR}/include/config.h)
CONFIGURE_FILE(${CMAKE_SOURCE_DIR}/include/mysql_version.h.in
               ${CMAKE_BINARY_DIR}/include/mysql_version.h )
CONFIGURE_FILE(${CMAKE_SOURCE_DIR}/sql/sql_builtin.cc.in
    ${CMAKE_BINARY_DIR}/sql/sql_builtin.cc)
CONFIGURE_FILE(
    ${CMAKE_SOURCE_DIR}/cmake/info_macros.cmake.in ${CMAKE_BINARY_DIR}/info_macros.cmake @ONLY)

# Handle the "INFO_*" files.
INCLUDE(${CMAKE_BINARY_DIR}/info_macros.cmake)
# Source: This can be done during the cmake phase, all information is
# available, but should be repeated on each "make" just in case someone
# does "cmake ; make ; bzr pull ; make".
CREATE_INFO_SRC(${CMAKE_BINARY_DIR}/Docs)
ADD_CUSTOM_TARGET(INFO_SRC ALL
  COMMAND ${CMAKE_COMMAND} -P ${CMAKE_SOURCE_DIR}/cmake/info_src.cmake
  WORKING_DIRECTORY ${CMAKE_BINARY_DIR}
)
# Build flags: This must be postponed to the make phase.
ADD_CUSTOM_TARGET(INFO_BIN ALL
  COMMAND ${CMAKE_COMMAND} -P ${CMAKE_SOURCE_DIR}/cmake/info_bin.cmake
  WORKING_DIRECTORY ${CMAKE_BINARY_DIR}
)

# Packaging
IF(WIN32)
  SET(CPACK_GENERATOR "ZIP")
ELSE()
  SET(CPACK_GENERATOR "TGZ")
ENDIF() 
ADD_SUBDIRECTORY(packaging/WiX)
ADD_SUBDIRECTORY(packaging/solaris)

# Create a single package with "make package"
# (see http://public.kitware.com/Bug/view.php?id=11452)
SET(CPACK_MONOLITHIC_INSTALL 1 CACHE INTERNAL "")

<<<<<<< HEAD
INCLUDE(CPack)
=======
>>>>>>> f6dfd7d7
IF(UNIX)
  INSTALL(FILES Docs/mysql.info DESTINATION ${INSTALL_INFODIR} OPTIONAL COMPONENT Info)
ENDIF()
#
# RPM installs documentation directly from the source tree
#
IF(NOT INSTALL_LAYOUT MATCHES "RPM")
  INSTALL(FILES COPYING LICENSE.mysql 
  DESTINATION ${INSTALL_DOCREADMEDIR} 
  COMPONENT Readme
  OPTIONAL
  )
  INSTALL(FILES README DESTINATION ${INSTALL_DOCREADMEDIR} COMPONENT Readme)
  INSTALL(FILES ${CMAKE_BINARY_DIR}/Docs/INFO_SRC ${CMAKE_BINARY_DIR}/Docs/INFO_BIN DESTINATION ${INSTALL_DOCDIR})
<<<<<<< HEAD
=======
  
>>>>>>> f6dfd7d7
  IF(UNIX)
    INSTALL(FILES Docs/INSTALL-BINARY DESTINATION ${INSTALL_DOCREADMEDIR} COMPONENT Readme)
  ENDIF()
  # MYSQL_DOCS_LOCATON is used in "make dist", points to the documentation directory
  SET(MYSQL_DOCS_LOCATION "" CACHE PATH "Location from where documentation is copied")
  MARK_AS_ADVANCED(MYSQL_DOCS_LOCATION)
  INSTALL(DIRECTORY Docs/ DESTINATION ${INSTALL_DOCDIR}
    COMPONENT Documentation
    PATTERN "INSTALL-BINARY" EXCLUDE
    PATTERN "Makefile.*" EXCLUDE
    PATTERN "glibc*" EXCLUDE
    PATTERN "linuxthreads.txt" EXCLUDE
    PATTERN "myisam.txt" EXCLUDE
    PATTERN "mysql.info" EXCLUDE
    PATTERN "sp-imp-spec.txt" EXCLUDE
  )
<<<<<<< HEAD
ENDIF()
=======
ENDIF()

INCLUDE(CPack)
>>>>>>> f6dfd7d7
<|MERGE_RESOLUTION|>--- conflicted
+++ resolved
@@ -177,9 +177,6 @@
 OPTION (WITH_UNIT_TESTS "Compile MySQL with unit tests" ON)
 MARK_AS_ADVANCED(CYBOZU BACKUP_TEST WITHOUT_SERVER DISABLE_SHARED)
 
-<<<<<<< HEAD
- 
-=======
 
 
 include(CheckCSourceCompiles)
@@ -257,7 +254,6 @@
 ENDIF()
 
 
->>>>>>> f6dfd7d7
 OPTION(ENABLE_DEBUG_SYNC "Enable debug sync (debug builds only)" ON) 
 IF(ENABLE_DEBUG_SYNC) 
   SET(CMAKE_CXX_FLAGS_DEBUG "${CMAKE_CXX_FLAGS_DEBUG} -DENABLED_DEBUG_SYNC") 
@@ -453,10 +449,6 @@
 # (see http://public.kitware.com/Bug/view.php?id=11452)
 SET(CPACK_MONOLITHIC_INSTALL 1 CACHE INTERNAL "")
 
-<<<<<<< HEAD
-INCLUDE(CPack)
-=======
->>>>>>> f6dfd7d7
 IF(UNIX)
   INSTALL(FILES Docs/mysql.info DESTINATION ${INSTALL_INFODIR} OPTIONAL COMPONENT Info)
 ENDIF()
@@ -471,10 +463,7 @@
   )
   INSTALL(FILES README DESTINATION ${INSTALL_DOCREADMEDIR} COMPONENT Readme)
   INSTALL(FILES ${CMAKE_BINARY_DIR}/Docs/INFO_SRC ${CMAKE_BINARY_DIR}/Docs/INFO_BIN DESTINATION ${INSTALL_DOCDIR})
-<<<<<<< HEAD
-=======
   
->>>>>>> f6dfd7d7
   IF(UNIX)
     INSTALL(FILES Docs/INSTALL-BINARY DESTINATION ${INSTALL_DOCREADMEDIR} COMPONENT Readme)
   ENDIF()
@@ -491,10 +480,6 @@
     PATTERN "mysql.info" EXCLUDE
     PATTERN "sp-imp-spec.txt" EXCLUDE
   )
-<<<<<<< HEAD
-ENDIF()
-=======
-ENDIF()
-
-INCLUDE(CPack)
->>>>>>> f6dfd7d7
+ENDIF()
+
+INCLUDE(CPack)