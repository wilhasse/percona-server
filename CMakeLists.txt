--- conflicted
+++ resolved
@@ -46,20 +46,11 @@
 CMAKE_POLICY(SET CMP0018 NEW)
 CMAKE_POLICY(SET CMP0022 NEW)
 
-<<<<<<< HEAD
-=======
 # Disallow use of the LOCATION property for build targets.
 IF(POLICY CMP0026)
   CMAKE_POLICY(SET CMP0026 NEW)
 ENDIF()
 
-# We use get_target_property() for non-existent targets (CMP0045)
-IF(CMAKE_VERSION VERSION_EQUAL "3.0.0" OR
-   CMAKE_VERSION VERSION_GREATER "3.0.0")
- CMAKE_POLICY(SET CMP0045 OLD)
-ENDIF()
-
->>>>>>> 1998085e
 MESSAGE(STATUS "Running cmake version ${CMAKE_VERSION}")
 
 # Will set GIT_EXECUTABLE and GIT_FOUND
