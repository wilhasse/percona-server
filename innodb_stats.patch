--- conflicted
+++ resolved
@@ -1243,11 +1243,7 @@
  static MYSQL_SYSVAR_BOOL(adaptive_hash_index, btr_search_enabled,
    PLUGIN_VAR_OPCMDARG,
    "Enable InnoDB adaptive hash index (enabled by default).  "
-<<<<<<< HEAD
-@@ -11369,6 +11448,10 @@
-=======
-@@ -11363,6 +11442,10 @@
->>>>>>> edf1bf22
+@@ -11371,6 +11450,10 @@
    MYSQL_SYSVAR(overwrite_relay_log_info),
    MYSQL_SYSVAR(rollback_on_timeout),
    MYSQL_SYSVAR(stats_on_metadata),
@@ -1258,11 +1254,7 @@
    MYSQL_SYSVAR(stats_sample_pages),
    MYSQL_SYSVAR(adaptive_hash_index),
    MYSQL_SYSVAR(replication_delay),
-<<<<<<< HEAD
-@@ -11433,6 +11516,8 @@
-=======
-@@ -11427,6 +11510,8 @@
->>>>>>> edf1bf22
+@@ -11435,6 +11518,8 @@
  i_s_innodb_cmp_reset,
  i_s_innodb_cmpmem,
  i_s_innodb_cmpmem_reset,
