# name       : response-time-distribution.patch
# introduced : 12
# maintainer : Oleg
#
#!!! notice !!!
# Any small change to this file in the main branch
# should be done or reviewed by the maintainer!
diff -ruN a/include/mysql_com.h b/include/mysql_com.h
--- a/include/mysql_com.h	2010-11-03 03:01:11.000000000 +0500
+++ b/include/mysql_com.h	2010-11-14 16:40:34.000000000 +0500
@@ -143,10 +143,11 @@
 #define REFRESH_FAST		32768	/* Intern flag */
 
 /* RESET (remove all queries) from query cache */
-#define REFRESH_QUERY_CACHE	65536
-#define REFRESH_QUERY_CACHE_FREE 0x20000L /* pack query cache */
-#define REFRESH_DES_KEY_FILE	0x40000L
-#define REFRESH_USER_RESOURCES	0x80000L
+#define REFRESH_QUERY_CACHE	     65536
+#define REFRESH_QUERY_CACHE_FREE    0x20000L /* pack query cache */
+#define REFRESH_DES_KEY_FILE	     0x40000L
+#define REFRESH_USER_RESOURCES	     0x80000L
+#define REFRESH_QUERY_RESPONSE_TIME 0x100000L /* response time distibution */
 
 #define CLIENT_LONG_PASSWORD	1	/* new more secure passwords */
 #define CLIENT_FOUND_ROWS	2	/* Found instead of affected rows */
diff -ruN a/patch_info/response-time-distribution.info b/patch_info/response-time-distribution.info
--- a/patch_info/response-time-distribution.info	1970-01-01 05:00:00.000000000 +0500
+++ b/patch_info/response-time-distribution.info	2010-11-13 20:14:00.000000000 +0500
@@ -0,0 +1,9 @@
+File=response-time-distribution.patch
+Name=Response time distribution
+Version=1.0
+Author=Percona <info@percona.com>
+License=GPL
+Comment=
+Changelog
+2010-07-02 first version avaliable
+2010-09-15 add column 'total'
diff -ruN a/sql/CMakeLists.txt b/sql/CMakeLists.txt
--- a/sql/CMakeLists.txt	2010-11-03 03:01:14.000000000 +0500
+++ b/sql/CMakeLists.txt	2010-11-14 16:50:47.000000000 +0500
@@ -51,7 +51,7 @@
                message.h mf_iocache.cc my_decimal.cc ../sql-common/my_time.c
                mysqld.cc net_serv.cc  keycaches.cc
                ../sql-common/client_plugin.c
-               opt_range.cc opt_range.h opt_sum.cc 
+               opt_range.cc opt_range.h query_response_time.h opt_sum.cc 
                ../sql-common/pack.c parse_file.cc password.c procedure.cc 
                protocol.cc records.cc repl_failsafe.cc rpl_filter.cc set_var.cc 
                slave.cc sp.cc sp_cache.cc sp_head.cc sp_pcontext.cc 
@@ -59,7 +59,7 @@
                sql_cache.cc sql_class.cc sql_client.cc sql_crypt.cc sql_crypt.h 
                sql_cursor.cc sql_db.cc sql_delete.cc sql_derived.cc sql_do.cc 
                sql_error.cc sql_handler.cc sql_help.cc sql_insert.cc sql_lex.cc 
-               sql_list.cc sql_load.cc sql_manager.cc sql_parse.cc
+               sql_list.cc sql_load.cc sql_manager.cc sql_parse.cc query_response_time.cc
                sql_partition.cc sql_plugin.cc sql_prepare.cc sql_rename.cc 
                debug_sync.cc debug_sync.h
                sql_repl.cc sql_select.cc sql_show.cc sql_state.c sql_string.cc 
diff -ruN a/sql/handler.h b/sql/handler.h
--- a/sql/handler.h	2010-11-03 03:01:14.000000000 +0500
+++ b/sql/handler.h	2010-11-14 16:44:23.000000000 +0500
@@ -586,6 +586,7 @@
   SCH_PROFILES,
   SCH_REFERENTIAL_CONSTRAINTS,
   SCH_PROCEDURES,
+  SCH_QUERY_RESPONSE_TIME,
   SCH_SCHEMATA,
   SCH_SCHEMA_PRIVILEGES,
   SCH_SESSION_STATUS,
diff -ruN a/sql/lex.h b/sql/lex.h
--- a/sql/lex.h	2010-11-03 03:01:14.000000000 +0500
+++ b/sql/lex.h	2010-11-14 16:40:48.000000000 +0500
@@ -428,6 +428,7 @@
   { "PURGE",		SYM(PURGE)},
   { "QUARTER",          SYM(QUARTER_SYM)},
   { "QUERY",		SYM(QUERY_SYM)},
+  { "QUERY_RESPONSE_TIME", SYM(QUERY_RESPONSE_TIME_SYM)},
   { "QUICK",	        SYM(QUICK)},
   { "RANGE",            SYM(RANGE_SYM)},
   { "READ",		SYM(READ_SYM)},
diff -ruN a/sql/mysqld.cc b/sql/mysqld.cc
--- a/sql/mysqld.cc	2010-11-13 18:11:01.000000000 +0500
+++ b/sql/mysqld.cc	2010-11-14 16:41:20.000000000 +0500
@@ -69,6 +69,8 @@
 #include "debug_sync.h"
 #include "sql_callback.h"
 
+#include "query_response_time.h"
+
 #ifdef WITH_PERFSCHEMA_STORAGE_ENGINE
 #include "../storage/perfschema/pfs_server.h"
 #endif /* WITH_PERFSCHEMA_STORAGE_ENGINE */
<<<<<<< HEAD
@@ -908,6 +910,8 @@
=======
@@ -901,6 +903,8 @@
>>>>>>> a003c4d2
 my_bool opt_enable_shared_memory;
 HANDLE smem_event_connect_request= 0;
 #endif
+ulong   opt_query_response_time_range_base  = QRT_DEFAULT_BASE;
+my_bool opt_enable_query_response_time_stats= 0;
 
 my_bool opt_use_ssl  = 0;
 char *opt_ssl_ca= NULL, *opt_ssl_capath= NULL, *opt_ssl_cert= NULL,
<<<<<<< HEAD
@@ -1481,6 +1485,7 @@
   free_global_thread_stats();
   free_global_table_stats();
   free_global_index_stats();
=======
@@ -1469,6 +1473,7 @@
   my_free(opt_bin_logname);
   bitmap_free(&temp_pool);
   free_max_user_conn();
>>>>>>> a003c4d2
+  query_response_time_free();
 #ifdef HAVE_REPLICATION
   end_slave_list();
 #endif
<<<<<<< HEAD
@@ -3942,5 +3947,7 @@
   init_global_table_stats();
   init_global_index_stats();
=======
@@ -3930,6 +3935,8 @@
   if (!DEFAULT_ERRMSGS[0][0])
     unireg_abort(1);  
>>>>>>> a003c4d2
 
+  query_response_time_init();
+
 /* We have to initialize the storage engines before CSV logging */
   if (ha_init())
diff -ruN a/sql/mysqld.h b/sql/mysqld.h
--- a/sql/mysqld.h	2010-11-13 18:11:01.000000000 +0500
+++ b/sql/mysqld.h	2010-11-14 16:42:11.000000000 +0500
@@ -98,6 +98,8 @@
 extern bool opt_disable_networking, opt_skip_show_db;
 extern bool opt_skip_name_resolve;
 extern bool opt_ignore_builtin_innodb;
+extern ulong   opt_query_response_time_range_base;
+extern my_bool opt_enable_query_response_time_stats;
 extern my_bool opt_character_set_client_handshake;
 extern bool volatile abort_loop;
 extern bool in_bootstrap;
diff -ruN a/sql/query_response_time.cc b/sql/query_response_time.cc
--- a/sql/query_response_time.cc	1970-01-01 05:00:00.000000000 +0500
+++ b/sql/query_response_time.cc	2010-11-14 17:45:42.000000000 +0500
@@ -0,0 +1,365 @@
+#include "mysql_version.h"
+#ifdef __FreeBSD__
+#include <sys/types.h>
+#include <machine/atomic.h>
+#endif // __FreeBSD__
+#include "my_global.h"
+#include "mysql_com.h"
+#include "rpl_tblmap.h"
+#include "table.h"
+#include "field.h"
+#include "sql_show.h"
+#include "query_response_time.h"
+
+#define TIME_STRING_POSITIVE_POWER_LENGTH QRT_TIME_STRING_POSITIVE_POWER_LENGTH
+#define TIME_STRING_NEGATIVE_POWER_LENGTH 6
+#define TOTAL_STRING_POSITIVE_POWER_LENGTH QRT_TOTAL_STRING_POSITIVE_POWER_LENGTH
+#define TOTAL_STRING_NEGATIVE_POWER_LENGTH 6
+#define MINIMUM_BASE 2
+#define MAXIMUM_BASE QRT_MAXIMUM_BASE
+#define POSITIVE_POWER_FILLER QRT_POSITIVE_POWER_FILLER
+#define NEGATIVE_POWER_FILLER QRT_NEGATIVE_POWER_FILLER
+#define STRING_OVERFLOW QRT_STRING_OVERFLOW
+#define TIME_OVERFLOW   QRT_TIME_OVERFLOW
+#define DEFAULT_BASE    QRT_DEFAULT_BASE
+
+#define do_xstr(s) do_str(s)
+#define do_str(s) #s
+#define do_format(filler,width) "%" filler width "lld"
+/*
+  Format strings for snprintf. Generate from:
+  POSITIVE_POWER_FILLER and TIME_STRING_POSITIVE_POWER_LENGTH
+  NEFATIVE_POWER_FILLER and TIME_STRING_NEGATIVE_POWER_LENGTH
+*/
+#define TIME_STRING_POSITIVE_POWER_FORMAT do_format(POSITIVE_POWER_FILLER,do_xstr(TIME_STRING_POSITIVE_POWER_LENGTH))
+#define TIME_STRING_NEGATIVE_POWER_FORMAT do_format(NEGATIVE_POWER_FILLER,do_xstr(TIME_STRING_NEGATIVE_POWER_LENGTH))
+#define TIME_STRING_FORMAT		      TIME_STRING_POSITIVE_POWER_FORMAT "." TIME_STRING_NEGATIVE_POWER_FORMAT
+
+#define TOTAL_STRING_POSITIVE_POWER_FORMAT do_format(POSITIVE_POWER_FILLER,do_xstr(TOTAL_STRING_POSITIVE_POWER_LENGTH))
+#define TOTAL_STRING_NEGATIVE_POWER_FORMAT do_format(NEGATIVE_POWER_FILLER,do_xstr(TOTAL_STRING_NEGATIVE_POWER_LENGTH))
+#define TOTAL_STRING_FORMAT		      TOTAL_STRING_POSITIVE_POWER_FORMAT "." TOTAL_STRING_NEGATIVE_POWER_FORMAT
+
+#define TIME_STRING_LENGTH	QRT_TIME_STRING_LENGTH
+#define TIME_STRING_BUFFER_LENGTH	(TIME_STRING_LENGTH + 1 /* '\0' */)
+
+#define TOTAL_STRING_LENGTH	QRT_TOTAL_STRING_LENGTH
+#define TOTAL_STRING_BUFFER_LENGTH	(TOTAL_STRING_LENGTH + 1 /* '\0' */)
+
+/*
+  Calculate length of "log linear"
+  1)
+  (MINIMUM_BASE ^ result) <= (10 ^ STRING_POWER_LENGTH) < (MINIMUM_BASE ^ (result + 1))
+
+  2)
+  (MINIMUM_BASE ^ result) <= (10 ^ STRING_POWER_LENGTH)
+  and
+  (MINIMUM_BASE ^ (result + 1)) > (10 ^ STRING_POWER_LENGTH)
+
+  3)
+  result     <= LOG(MINIMUM_BASE, 10 ^ STRING_POWER_LENGTH)= STRING_POWER_LENGTH * LOG(MINIMUM_BASE,10)
+  result + 1 >  LOG(MINIMUM_BASE, 10 ^ STRING_POWER_LENGTH)= STRING_POWER_LENGTH * LOG(MINIMUM_BASE,10)
+
+  4) STRING_POWER_LENGTH * LOG(MINIMUM_BASE,10) - 1 < result <= STRING_POWER_LENGTH * LOG(MINIMUM_BASE,10)
+
+  MINIMUM_BASE= 2 always, LOG(MINIMUM_BASE,10)= 3.3219280948873626, result= (int)3.3219280948873626 * STRING_POWER_LENGTH
+
+  Last counter always use for time overflow
+*/
+#define POSITIVE_POWER_COUNT ((int)(3.32192809 * TIME_STRING_POSITIVE_POWER_LENGTH))
+#define NEGATIVE_POWER_COUNT ((int)(3.32192809 * TIME_STRING_NEGATIVE_POWER_LENGTH))
+#define OVERALL_POWER_COUNT (NEGATIVE_POWER_COUNT + 1 + POSITIVE_POWER_COUNT)
+
+#define MILLION ((unsigned long)1000 * 1000)
+
+namespace query_response_time
+{
+
+class utility
+{
+public:
+  utility() : m_base(0)
+  {
+    m_max_dec_value= MILLION;
+    for(int i= 0; TIME_STRING_POSITIVE_POWER_LENGTH > i; ++i)
+      m_max_dec_value *= 10;
+    setup(DEFAULT_BASE);
+  }
+public:
+  uint      base()            const { return m_base; }
+  uint      negative_count()  const { return m_negative_count; }
+  uint      positive_count()  const { return m_positive_count; }
+  uint      bound_count()     const { return m_bound_count; }
+  ulonglong max_dec_value()   const { return m_max_dec_value; }
+  ulonglong bound(uint index) const { return m_bound[ index ]; }
+public:
+  void setup(uint base)
+  {
+    if(base != m_base)
+    {
+      m_base= base;
+
+      const ulonglong million= 1000 * 1000;
+      ulonglong value= million;
+      m_negative_count= 0;
+      while(value > 0)
+      {
+	m_negative_count += 1;
+	value /= m_base;
+      }
+      m_negative_count -= 1;
+
+      value= million;
+      m_positive_count= 0;
+      while(value < m_max_dec_value)
+      {
+	m_positive_count += 1;
+	value *= m_base;
+      }
+      m_bound_count= m_negative_count + m_positive_count;
+
+      value= million;
+      for(uint i= 0; i < m_negative_count; ++i)
+      {
+	value /= m_base;
+	m_bound[m_negative_count - i - 1]= value;
+      }
+      value= million;
+      for(uint i= 0; i < m_positive_count;  ++i)
+      {
+	m_bound[m_negative_count + i]= value;
+	value *= m_base;
+      }
+    }
+  }
+private:
+  uint      m_base;
+  uint      m_negative_count;
+  uint      m_positive_count;
+  uint      m_bound_count;
+  ulonglong m_max_dec_value; /* for TIME_STRING_POSITIVE_POWER_LENGTH=7 is 10000000 */
+  ulonglong m_bound[OVERALL_POWER_COUNT];
+};
+
+void print_time(char* buffer, std::size_t buffer_size, std::size_t string_positive_power_length, const char* format, uint64 value)
+{
+  memset(buffer,'X',buffer_size);
+  buffer[string_positive_power_length]= '.';
+  ulonglong second=      (value / MILLION);
+  ulonglong microsecond= (value % MILLION);
+  std::size_t result_length= snprintf(buffer,buffer_size,format,second,microsecond);
+  if(result_length < 0)
+  {
+    assert(sizeof(STRING_OVERFLOW) <= buffer_size);
+    memcpy(buffer, STRING_OVERFLOW, sizeof(STRING_OVERFLOW));
+    return;
+  }
+  buffer[result_length]= 0;
+}
+#ifdef __x86_64__
+typedef uint64 TimeCounter;
+void add_time_atomic(TimeCounter* counter, uint64 time)
+{
+  __sync_fetch_and_add(counter,time);  
+}
+#endif // __x86_64__
+#ifdef __i386__
+inline uint32 get_high(uint64 value)
+{
+  return ((value >> 32) << 32);
+}
+inline uint32 get_low(uint64 value)
+{
+  return ((value << 32) >> 32);
+}
+#ifdef __FreeBSD__
+inline bool compare_and_swap(volatile uint32 *target, uint32 old, uint32 new_value)
+{
+  return atomic_cmpset_32(target,old,new_value);
+}
+#else // __FreeBSD__
+inline bool compare_and_swap(volatile uint32* target, uint32 old, uint32 new_value)
+{
+  return __sync_bool_compare_and_swap(target,old,new_value);
+}
+#endif // __FreeBSD__
+class TimeCounter
+{
+public:
+  TimeCounter& operator=(uint64 time)
+  {
+    this->m_high= get_high(time);
+    this->m_low=  get_low(time);
+    return *this;
+  }
+  operator uint64() const
+  {
+    return ((static_cast<uint64>(m_high) << 32) + static_cast<uint64>(m_low));
+  }
+  void add(uint64 time)
+  {
+    uint32 time_high = get_high(time);
+    uint32 time_low  = get_low(time);
+    uint64 time_low64= time_low;
+    while(true)
+    {
+      uint32 old_low= this->m_low;
+      uint64 old_low64= old_low;
+
+      uint64 new_low64= old_low64 + time_low64;
+      uint32 new_low= (get_low(new_low64));
+      bool add_high= (get_high(new_low64) != 0);
+
+      if(!compare_and_swap(&m_low,old_low,new_low))
+      {
+	continue;
+      }
+      if(add_high)
+      {
+	++time_high;
+      }
+      if(time_high > 0)
+      {
+        __sync_fetch_and_add(&m_high,time_high);
+      }
+      break;
+    }
+  }
+private:
+  uint32 m_low;
+  uint32 m_high;
+};
+void add_time_atomic(TimeCounter* counter, uint64 time)
+{
+  counter->add(time);
+}
+#endif // __i386__
+
+class time_collector
+{
+public:
+  time_collector(utility& u) : m_utility(&u)
+  {
+  }
+  uint32 count(uint index) const { return m_count[index]; }
+  uint64 total(uint index) const { return m_total[index]; }
+public:
+  void flush()
+  {
+    memset(&m_count,0,sizeof(m_count));
+    memset((void*)&m_total,0,sizeof(m_total));
+  }
+  void collect(uint64 time)
+  {
+    int i= 0;
+    for(int count= m_utility->bound_count(); count > i; ++i)
+    {
+      if(m_utility->bound(i) > time)
+      {
+        __sync_fetch_and_add(&(m_count[i]),(uint32)1);
+	 add_time_atomic(&(m_total[i]),time);
+        break;
+      }
+    }
+  }
+private:
+  utility* m_utility;
+  uint32   m_count[OVERALL_POWER_COUNT + 1];
+  TimeCounter m_total[OVERALL_POWER_COUNT + 1];
+};
+
+class collector
+{
+public:
+  collector() : m_time(m_utility)
+  {
+    m_utility.setup(DEFAULT_BASE);
+    m_time.flush();
+  }
+public:
+  void flush()
+  {
+    m_utility.setup(opt_query_response_time_range_base);
+    m_time.flush();
+  }
+  int fill(THD* thd, TABLE_LIST *tables, COND *cond)
+  {
+    DBUG_ENTER("fill_schema_query_response_time");
+    TABLE        *table= static_cast<TABLE*>(tables->table);
+    Field        **fields= table->field;
+    for(uint i= 0, count= bound_count() + 1 /* with overflow */; count > i; ++i)
+    {
+      char time[TIME_STRING_BUFFER_LENGTH];
+      char total[TOTAL_STRING_BUFFER_LENGTH];
+      if(i == bound_count())
+      {        
+        assert(sizeof(TIME_OVERFLOW) <= TIME_STRING_BUFFER_LENGTH);
+        assert(sizeof(TIME_OVERFLOW) <= TOTAL_STRING_BUFFER_LENGTH);
+        memcpy(time,TIME_OVERFLOW,sizeof(TIME_OVERFLOW));
+        memcpy(total,TIME_OVERFLOW,sizeof(TIME_OVERFLOW));
+      }
+      else
+      {
+        print_time(time,sizeof(time),TIME_STRING_POSITIVE_POWER_LENGTH,TIME_STRING_FORMAT,this->bound(i));
+        print_time(total,sizeof(total),TOTAL_STRING_POSITIVE_POWER_LENGTH,TOTAL_STRING_FORMAT,this->total(i));
+      }
+      fields[0]->store(time,strlen(time),system_charset_info);
+      fields[1]->store(this->count(i));
+      fields[2]->store(total,strlen(total),system_charset_info);
+      if (schema_table_store_record(thd, table))
+      {
+	DBUG_RETURN(1);
+      }
+    }
+    DBUG_RETURN(0);
+  }
+  void collect(ulonglong time)
+  {
+    m_time.collect(time);
+  }
+  uint bound_count() const
+  {
+    return m_utility.bound_count();
+  }
+  ulonglong bound(uint index)
+  {
+    return m_utility.bound(index);
+  }
+  ulonglong count(uint index)
+  {
+    return m_time.count(index);
+  }
+  ulonglong total(uint index)
+  {
+    return m_time.total(index);
+  }
+private:
+  utility          m_utility;
+  time_collector   m_time;
+};
+
+static collector g_collector;
+
+} // namespace query_response_time
+
+void query_response_time_init()
+{
+}
+
+void query_response_time_free()
+{
+  query_response_time::g_collector.flush();
+}
+
+void query_response_time_flush()
+{
+  query_response_time::g_collector.flush();
+}
+void query_response_time_collect(ulonglong query_time)
+{
+  query_response_time::g_collector.collect(query_time);
+}
+
+int query_response_time_fill(THD* thd, TABLE_LIST *tables, COND *cond)
+{
+  return query_response_time::g_collector.fill(thd,tables,cond);
+}
diff -ruN a/sql/query_response_time.h b/sql/query_response_time.h
--- a/sql/query_response_time.h	1970-01-01 05:00:00.000000000 +0500
+++ b/sql/query_response_time.h	2010-11-13 20:14:00.000000000 +0500
@@ -0,0 +1,69 @@
+#ifndef QUERY_RESPONSE_TIME_H
+#define QUERY_RESPONSE_TIME_H
+
+/*
+  Settings for query response time
+*/
+
+/*
+  Maximum string length for (10 ^ (-1 * QRT_STRING_NEGATIVE_POWER_LENGTH)) in text representation.
+  Example: for 6 is 0.000001
+  Always 2
+
+  Maximum string length for (10 ^ (QRT_STRING_POSITIVE_POWER_LENGTH + 1) - 1) in text representation.
+  Example: for 7 is 9999999.0
+*/
+#define QRT_TIME_STRING_POSITIVE_POWER_LENGTH 7
+#define QRT_TOTAL_STRING_POSITIVE_POWER_LENGTH 7
+
+/*
+  Minimum base for log - ALWAYS 2
+  Maximum base for log:
+*/
+#define QRT_MAXIMUM_BASE 1000
+
+/*
+  Filler for whole number (positive power)
+  Example: for
+  QRT_POSITIVE_POWER_FILLER ' '
+  QRT_POSITIVE_POWER_LENGTH 7
+  and number 7234 result is:
+  '   7234'
+*/
+#define QRT_POSITIVE_POWER_FILLER " "
+/*
+  Filler for fractional number. Similiary to whole number
+*/
+#define QRT_NEGATIVE_POWER_FILLER "0"
+
+/*
+  Message if string overflow (string overflow - internal error, this string say about bug in QRT)
+*/
+#define QRT_STRING_OVERFLOW "TOO BIG STRING"
+
+/*
+  Message if time too big for statistic collecting (very long query)
+*/
+#define QRT_TIME_OVERFLOW "TOO LONG"
+
+#define QRT_DEFAULT_BASE 10
+
+#define QRT_TIME_STRING_LENGTH				\
+  max( (QRT_TIME_STRING_POSITIVE_POWER_LENGTH + 1 /* '.' */ + 6 /*QRT_TIME_STRING_NEGATIVE_POWER_LENGTH*/), \
+       max( (sizeof(QRT_TIME_OVERFLOW) - 1),		\
+	    (sizeof(QRT_STRING_OVERFLOW) - 1) ) )
+
+#define QRT_TOTAL_STRING_LENGTH				\
+  max( (QRT_TOTAL_STRING_POSITIVE_POWER_LENGTH + 1 /* '.' */ + 6 /*QRT_TOTAL_STRING_NEGATIVE_POWER_LENGTH*/), \
+       max( (sizeof(QRT_TIME_OVERFLOW) - 1),		\
+	    (sizeof(QRT_STRING_OVERFLOW) - 1) ) )
+
+extern ST_SCHEMA_TABLE query_response_time_table;
+
+extern void query_response_time_init   ();
+extern void query_response_time_free   ();
+extern void query_response_time_flush  ();
+extern void query_response_time_collect(ulonglong query_time);
+extern int  query_response_time_fill   (THD* thd, TABLE_LIST *tables, COND *cond);
+
+#endif // QUERY_RESPONSE_TIME_H
diff -ruN a/sql/sql_parse.cc b/sql/sql_parse.cc
--- a/sql/sql_parse.cc	2010-11-03 03:01:14.000000000 +0500
+++ b/sql/sql_parse.cc	2010-11-14 17:24:19.000000000 +0500
@@ -88,6 +88,7 @@
 #include "sp_cache.h"
 #include "events.h"
 #include "sql_trigger.h"
+#include "query_response_time.h"
 #include "transaction.h"
 #include "sql_audit.h"
 #include "sql_prepare.h"
@@ -1488,22 +1489,30 @@
     Do not log administrative statements unless the appropriate option is
     set.
   */
-  if (thd->enable_slow_log)
+  if (opt_enable_query_response_time_stats || thd->enable_slow_log)
   {
-    ulonglong end_utime_of_query= thd->current_utime();
-    thd_proc_info(thd, "logging slow query");
-
-    if (((thd->server_status & SERVER_QUERY_WAS_SLOW) ||
-         ((thd->server_status &
-           (SERVER_QUERY_NO_INDEX_USED | SERVER_QUERY_NO_GOOD_INDEX_USED)) &&
-          opt_log_queries_not_using_indexes &&
-           !(sql_command_flags[thd->lex->sql_command] & CF_STATUS_COMMAND))) &&
-        thd->examined_row_count >= thd->variables.min_examined_row_limit)
+    ulonglong end_utime_of_query   = thd->current_utime();
+    ulonglong query_execution_time = end_utime_of_query - thd->utime_after_lock;
+    if(opt_enable_query_response_time_stats)
+    {
+      query_response_time_collect(query_execution_time);
+    }
+    if (thd->enable_slow_log)
     {
       thd_proc_info(thd, "logging slow query");
-      thd->status_var.long_query_count++;
-      slow_log_print(thd, thd->query(), thd->query_length(), 
-                     end_utime_of_query);
+
+      if (((thd->server_status & SERVER_QUERY_WAS_SLOW) ||
+           ((thd->server_status &
+             (SERVER_QUERY_NO_INDEX_USED | SERVER_QUERY_NO_GOOD_INDEX_USED)) &&
+            opt_log_queries_not_using_indexes &&
+             !(sql_command_flags[thd->lex->sql_command] & CF_STATUS_COMMAND))) &&
+          thd->examined_row_count >= thd->variables.min_examined_row_limit)
+      {
+        thd_proc_info(thd, "logging slow query");
+        thd->status_var.long_query_count++;
+        slow_log_print(thd, thd->query(), thd->query_length(), 
+                       end_utime_of_query);
+      }
     }
   }
   DBUG_VOID_RETURN;
@@ -1629,6 +1638,7 @@
   case SCH_CHARSETS:
   case SCH_ENGINES:
   case SCH_COLLATIONS:
+  case SCH_QUERY_RESPONSE_TIME:
   case SCH_COLLATION_CHARACTER_SET_APPLICABILITY:
   case SCH_USER_PRIVILEGES:
   case SCH_SCHEMA_PRIVILEGES:
diff -ruN a/sql/sql_reload.cc b/sql/sql_reload.cc
--- a/sql/sql_reload.cc	2010-11-03 03:01:14.000000000 +0500
+++ b/sql/sql_reload.cc	2010-11-14 17:45:18.000000000 +0500
@@ -25,7 +25,7 @@
 #include "hostname.h"    // hostname_cache_refresh
 #include "sql_repl.h"    // reset_master, reset_slave
 #include "debug_sync.h"
-
+#include "query_response_time.h"
 
 /**
   Reload/resets privileges and the different caches.
@@ -308,6 +308,10 @@
     }
     mysql_mutex_unlock(&LOCK_global_user_client_stats);
   }
+ if (options & REFRESH_QUERY_RESPONSE_TIME)
+ {
+   query_response_time_flush();
+ }
  *write_to_binlog= tmp_write_to_binlog;
  /*
    If the query was killed then this function must fail.
diff -ruN a/sql/sql_show.cc b/sql/sql_show.cc
--- a/sql/sql_show.cc	2010-11-03 03:01:14.000000000 +0500
+++ b/sql/sql_show.cc	2010-11-14 16:42:40.000000000 +0500
@@ -50,6 +50,7 @@
 #include "event_data_objects.h"
 #endif
 #include <my_dir.h>
+#include "query_response_time.h"
 #include "lock.h"                           // MYSQL_OPEN_IGNORE_FLUSH
 #include "debug_sync.h"
 #include "datadict.h"   // dd_frm_type()
@@ -8048,6 +8049,14 @@
 
 */
 
+ST_FIELD_INFO query_response_time_fields_info[] =
+  {
+    {"time",  QRT_TIME_STRING_LENGTH,      MYSQL_TYPE_STRING,  0, 0,            "", SKIP_OPEN_TABLE },
+    {"count", MY_INT32_NUM_DECIMAL_DIGITS, MYSQL_TYPE_LONG, 0, MY_I_S_UNSIGNED, "", SKIP_OPEN_TABLE },
+    {"total",  QRT_TIME_STRING_LENGTH,     MYSQL_TYPE_STRING,  0, 0,            "", SKIP_OPEN_TABLE },
+    {0,       0,                           MYSQL_TYPE_STRING,  0, 0,             0, SKIP_OPEN_TABLE }
+  };
+
 ST_SCHEMA_TABLE schema_tables[]=
 {
   {"CHARACTER_SETS", charsets_fields_info, create_schema_table, 
@@ -8105,6 +8114,8 @@
    1, 9, 0, OPTIMIZE_I_S_TABLE|OPEN_TABLE_ONLY},
   {"ROUTINES", proc_fields_info, create_schema_table, 
    fill_schema_proc, make_proc_old_format, 0, -1, -1, 0, 0},
+  {"QUERY_RESPONSE_TIME", query_response_time_fields_info, create_schema_table, 
+   query_response_time_fill, make_old_format, 0, -1, -1, 0, 0},
   {"SCHEMATA", schema_fields_info, create_schema_table,
    fill_schema_schemata, make_schemata_old_format, 0, 1, -1, 0, 0},
   {"SCHEMA_PRIVILEGES", schema_privileges_fields_info, create_schema_table,
diff -ruN a/sql/sql_yacc.yy b/sql/sql_yacc.yy
--- a/sql/sql_yacc.yy	2010-11-03 03:01:14.000000000 +0500
+++ b/sql/sql_yacc.yy	2010-11-15 16:43:41.000000000 +0500
@@ -1195,6 +1195,7 @@
 %token  PURGE
 %token  QUARTER_SYM
 %token  QUERY_SYM
+%token  QUERY_RESPONSE_TIME_SYM
 %token  QUICK
 %token  RANGE_SYM                     /* SQL-2003-R */
 %token  READS_SYM                     /* SQL-2003-R */
@@ -11129,6 +11130,13 @@
            if (prepare_schema_table(YYTHD, lex, 0, SCH_INDEX_STATS))
              MYSQL_YYABORT;
           }
+        | QUERY_RESPONSE_TIME_SYM wild_and_where
+         {
+           LEX *lex= Lex;
+           lex->sql_command= SQLCOM_SELECT;
+           if (prepare_schema_table(YYTHD, lex, 0, SCH_QUERY_RESPONSE_TIME))
+             MYSQL_YYABORT;      
+         }
         | CREATE PROCEDURE_SYM sp_name
           {
             LEX *lex= Lex;
@@ -11375,6 +11383,8 @@
           { Lex->type|= REFRESH_TABLE_STATS; }
         | INDEX_STATS_SYM
           { Lex->type|= REFRESH_INDEX_STATS; }
+        | QUERY_RESPONSE_TIME_SYM
+          { Lex->type|= REFRESH_QUERY_RESPONSE_TIME; }
         | MASTER_SYM
           { Lex->type|= REFRESH_MASTER; }
         | DES_KEY_FILE
@@ -12662,6 +12672,7 @@
         | PROXY_SYM                {}
         | QUARTER_SYM              {}
         | QUERY_SYM                {}
+        | QUERY_RESPONSE_TIME_SYM  {}
         | QUICK                    {}
         | READ_ONLY_SYM            {}
         | REBUILD_SYM              {}
diff -ruN a/sql/sys_vars.cc b/sql/sys_vars.cc
--- a/sql/sys_vars.cc	2010-11-13 18:11:01.000000000 +0500
+++ b/sql/sys_vars.cc	2010-11-14 17:45:31.000000000 +0500
@@ -49,6 +49,7 @@
 #include "../storage/perfschema/pfs_server.h"
 #endif /* WITH_PERFSCHEMA_STORAGE_ENGINE */
 
+#include "query_response_time.h" 
 /*
   This forward declaration is needed because including sql_base.h
   causes further includes.  [TODO] Eliminate this forward declaration
<<<<<<< HEAD
@@ -1792,6 +1793,19 @@
=======
@@ -1775,6 +1776,19 @@
>>>>>>> a003c4d2
        DEFAULT(FALSE));
 #endif /* HAVE_QUERY_CACHE */
 
+static Sys_var_mybool Sys_enable_query_response_time_stats(
+       "enable_query_response_time_stats", "Enable or disable query response time statisics collecting",
+       GLOBAL_VAR(opt_enable_query_response_time_stats), CMD_LINE(OPT_ARG),
+       DEFAULT(FALSE));
+
+static Sys_var_ulong Sys_query_response_time_range_base(
+       "query_response_time_range_base",
+       "Select base of log for query_response_time ranges. WARNING: variable change affect only after flush",
+       GLOBAL_VAR(opt_query_response_time_range_base),
+       CMD_LINE(REQUIRED_ARG), VALID_RANGE(2, QRT_MAXIMUM_BASE),
+       DEFAULT(QRT_DEFAULT_BASE),
+       BLOCK_SIZE(1));
+
 static Sys_var_mybool Sys_secure_auth(
        "secure_auth",
        "Disallow authentication for accounts that have old (pre-4.1) "<|MERGE_RESOLUTION|>--- conflicted
+++ resolved
@@ -8,7 +8,7 @@
 diff -ruN a/include/mysql_com.h b/include/mysql_com.h
 --- a/include/mysql_com.h	2010-11-03 03:01:11.000000000 +0500
 +++ b/include/mysql_com.h	2010-11-14 16:40:34.000000000 +0500
-@@ -143,10 +143,11 @@
+@@ -137,10 +137,11 @@
  #define REFRESH_FAST		32768	/* Intern flag */
  
  /* RESET (remove all queries) from query cache */
@@ -61,7 +61,7 @@
 diff -ruN a/sql/handler.h b/sql/handler.h
 --- a/sql/handler.h	2010-11-03 03:01:14.000000000 +0500
 +++ b/sql/handler.h	2010-11-14 16:44:23.000000000 +0500
-@@ -586,6 +586,7 @@
+@@ -580,6 +580,7 @@
    SCH_PROFILES,
    SCH_REFERENTIAL_CONSTRAINTS,
    SCH_PROCEDURES,
@@ -72,7 +72,7 @@
 diff -ruN a/sql/lex.h b/sql/lex.h
 --- a/sql/lex.h	2010-11-03 03:01:14.000000000 +0500
 +++ b/sql/lex.h	2010-11-14 16:40:48.000000000 +0500
-@@ -428,6 +428,7 @@
+@@ -426,6 +426,7 @@
    { "PURGE",		SYM(PURGE)},
    { "QUARTER",          SYM(QUARTER_SYM)},
    { "QUERY",		SYM(QUERY_SYM)},
@@ -80,6 +80,12 @@
    { "QUICK",	        SYM(QUICK)},
    { "RANGE",            SYM(RANGE_SYM)},
    { "READ",		SYM(READ_SYM)},
+diff -ruN a/sql/Makefile.am b/sql/Makefile.am
+--- a/sql/Makefile.am	2010-11-03 03:01:14.000000000 +0500
++++ b/sql/Makefile.am	2010-11-14 16:41:02.000000000 +0500
+diff -ruN a/sql/Makefile.in b/sql/Makefile.in
+--- a/sql/Makefile.in	2010-11-03 03:01:37.000000000 +0500
++++ b/sql/Makefile.in	2010-11-14 16:41:09.000000000 +0500
 diff -ruN a/sql/mysqld.cc b/sql/mysqld.cc
 --- a/sql/mysqld.cc	2010-11-13 18:11:01.000000000 +0500
 +++ b/sql/mysqld.cc	2010-11-14 16:41:20.000000000 +0500
@@ -92,11 +98,7 @@
  #ifdef WITH_PERFSCHEMA_STORAGE_ENGINE
  #include "../storage/perfschema/pfs_server.h"
  #endif /* WITH_PERFSCHEMA_STORAGE_ENGINE */
-<<<<<<< HEAD
-@@ -908,6 +910,8 @@
-=======
 @@ -901,6 +903,8 @@
->>>>>>> a003c4d2
  my_bool opt_enable_shared_memory;
  HANDLE smem_event_connect_request= 0;
  #endif
@@ -105,35 +107,23 @@
  
  my_bool opt_use_ssl  = 0;
  char *opt_ssl_ca= NULL, *opt_ssl_capath= NULL, *opt_ssl_cert= NULL,
-<<<<<<< HEAD
-@@ -1481,6 +1485,7 @@
-   free_global_thread_stats();
-   free_global_table_stats();
-   free_global_index_stats();
-=======
 @@ -1469,6 +1473,7 @@
    my_free(opt_bin_logname);
    bitmap_free(&temp_pool);
    free_max_user_conn();
->>>>>>> a003c4d2
 +  query_response_time_free();
  #ifdef HAVE_REPLICATION
    end_slave_list();
  #endif
-<<<<<<< HEAD
-@@ -3942,5 +3947,7 @@
-   init_global_table_stats();
-   init_global_index_stats();
-=======
 @@ -3930,6 +3935,8 @@
    if (!DEFAULT_ERRMSGS[0][0])
      unireg_abort(1);  
->>>>>>> a003c4d2
  
 +  query_response_time_init();
 +
- /* We have to initialize the storage engines before CSV logging */
+   /* We have to initialize the storage engines before CSV logging */
    if (ha_init())
+   {
 diff -ruN a/sql/mysqld.h b/sql/mysqld.h
 --- a/sql/mysqld.h	2010-11-13 18:11:01.000000000 +0500
 +++ b/sql/mysqld.h	2010-11-14 16:42:11.000000000 +0500
@@ -599,7 +589,7 @@
  #include "transaction.h"
  #include "sql_audit.h"
  #include "sql_prepare.h"
-@@ -1488,22 +1489,30 @@
+@@ -1476,22 +1477,30 @@
      Do not log administrative statements unless the appropriate option is
      set.
    */
@@ -643,7 +633,7 @@
      }
    }
    DBUG_VOID_RETURN;
-@@ -1629,6 +1638,7 @@
+@@ -1610,6 +1619,7 @@
    case SCH_CHARSETS:
    case SCH_ENGINES:
    case SCH_COLLATIONS:
@@ -663,10 +653,10 @@
  
  /**
    Reload/resets privileges and the different caches.
-@@ -308,6 +308,10 @@
-     }
-     mysql_mutex_unlock(&LOCK_global_user_client_stats);
-   }
+@@ -274,6 +274,10 @@
+ #endif
+  if (options & REFRESH_USER_RESOURCES)
+    reset_mqh((LEX_USER *) NULL, 0);             /* purecov: inspected */
 + if (options & REFRESH_QUERY_RESPONSE_TIME)
 + {
 +   query_response_time_flush();
@@ -685,7 +675,7 @@
  #include "lock.h"                           // MYSQL_OPEN_IGNORE_FLUSH
  #include "debug_sync.h"
  #include "datadict.h"   // dd_frm_type()
-@@ -8048,6 +8049,14 @@
+@@ -7641,6 +7642,14 @@
  
  */
  
@@ -700,7 +690,7 @@
  ST_SCHEMA_TABLE schema_tables[]=
  {
    {"CHARACTER_SETS", charsets_fields_info, create_schema_table, 
-@@ -8105,6 +8114,8 @@
+@@ -7694,6 +7703,8 @@
     1, 9, 0, OPTIMIZE_I_S_TABLE|OPEN_TABLE_ONLY},
    {"ROUTINES", proc_fields_info, create_schema_table, 
     fill_schema_proc, make_proc_old_format, 0, -1, -1, 0, 0},
@@ -712,7 +702,7 @@
 diff -ruN a/sql/sql_yacc.yy b/sql/sql_yacc.yy
 --- a/sql/sql_yacc.yy	2010-11-03 03:01:14.000000000 +0500
 +++ b/sql/sql_yacc.yy	2010-11-15 16:43:41.000000000 +0500
-@@ -1195,6 +1195,7 @@
+@@ -1193,6 +1193,7 @@
  %token  PURGE
  %token  QUARTER_SYM
  %token  QUERY_SYM
@@ -720,9 +710,9 @@
  %token  QUICK
  %token  RANGE_SYM                     /* SQL-2003-R */
  %token  READS_SYM                     /* SQL-2003-R */
-@@ -11129,6 +11130,13 @@
-            if (prepare_schema_table(YYTHD, lex, 0, SCH_INDEX_STATS))
-              MYSQL_YYABORT;
+@@ -11089,6 +11090,13 @@
+           {
+             Lex->sql_command = SQLCOM_SHOW_SLAVE_STAT;
            }
 +        | QUERY_RESPONSE_TIME_SYM wild_and_where
 +         {
@@ -734,16 +724,16 @@
          | CREATE PROCEDURE_SYM sp_name
            {
              LEX *lex= Lex;
-@@ -11375,6 +11383,8 @@
-           { Lex->type|= REFRESH_TABLE_STATS; }
-         | INDEX_STATS_SYM
-           { Lex->type|= REFRESH_INDEX_STATS; }
+@@ -11325,6 +11333,8 @@
+           { Lex->type|= REFRESH_STATUS; }
+         | SLAVE
+           { Lex->type|= REFRESH_SLAVE; }
 +        | QUERY_RESPONSE_TIME_SYM
 +          { Lex->type|= REFRESH_QUERY_RESPONSE_TIME; }
          | MASTER_SYM
            { Lex->type|= REFRESH_MASTER; }
          | DES_KEY_FILE
-@@ -12662,6 +12672,7 @@
+@@ -12610,6 +12620,7 @@
          | PROXY_SYM                {}
          | QUARTER_SYM              {}
          | QUERY_SYM                {}
@@ -762,11 +752,7 @@
  /*
    This forward declaration is needed because including sql_base.h
    causes further includes.  [TODO] Eliminate this forward declaration
-<<<<<<< HEAD
-@@ -1792,6 +1793,19 @@
-=======
 @@ -1775,6 +1776,19 @@
->>>>>>> a003c4d2
         DEFAULT(FALSE));
  #endif /* HAVE_QUERY_CACHE */
  
