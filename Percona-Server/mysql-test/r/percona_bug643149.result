SET @old_slow_query_log_file=@@global.slow_query_log_file;
SET GLOBAL slow_query_log=on;
SET LOCAL log_slow_verbosity='profiling';
SET LOCAL long_query_time=0;
SET GLOBAL slow_query_log_file='MYSQLTEST_VARDIR/percona_bug643149_slow.log';;
SELECT 1;
1
1
# User@Host: root[root] @ localhost []
# Thread_id: X  Schema: test  Last_errno: X  Killed: X
# Query_time: X.X  Lock_time: X.X  Rows_sent: X  Rows_examined: X  Rows_affected: X  Rows_read: X
<<<<<<< HEAD
# Bytes_sent: X  Tmp_tables: X  Tmp_disk_tables: X  Tmp_table_sizes: X
# Profile_starting: X.X Profile_starting_cpu: X.X Profile_Opening_tables: X.X Profile_Opening_tables_cpu: X.X Profile_query_end: X.X Profile_query_end_cpu: X.X Profile_closing_tables: X.X Profile_closing_tables_cpu: X.X Profile_freeing_items: X.X Profile_freeing_items_cpu: X.X Profile_logging_slow_query: X.X Profile_logging_slow_query_cpu: X.X 
=======
# Bytes_sent: X
# Profile_starting: X.X Profile_starting_cpu: X.X Profile_Opening_tables: X.X Profile_Opening_tables_cpu: X.X Profile_query_end: X.X Profile_query_end_cpu: X.X Profile_freeing_items: X.X Profile_freeing_items_cpu: X.X Profile_logging_slow_query: X.X Profile_logging_slow_query_cpu: X.X 
>>>>>>> 6efb912b
# Profile_total: X.X Profile_total_cpu: X.X 
# User@Host: root[root] @ localhost []
# Thread_id: X  Schema: test  Last_errno: X  Killed: X
# Query_time: X.X  Lock_time: X.X  Rows_sent: X  Rows_examined: X  Rows_affected: X  Rows_read: X
<<<<<<< HEAD
# Bytes_sent: X  Tmp_tables: X  Tmp_disk_tables: X  Tmp_table_sizes: X
# Profile_starting: X.X Profile_starting_cpu: X.X Profile_checking_permissions: X.X Profile_checking_permissions_cpu: X.X Profile_Opening_tables: X.X Profile_Opening_tables_cpu: X.X Profile_init: X.X Profile_init_cpu: X.X Profile_optimizing: X.X Profile_optimizing_cpu: X.X Profile_executing: X.X Profile_executing_cpu: X.X Profile_end: X.X Profile_end_cpu: X.X Profile_query_end: X.X Profile_query_end_cpu: X.X Profile_closing_tables: X.X Profile_closing_tables_cpu: X.X Profile_freeing_items: X.X Profile_freeing_items_cpu: X.X Profile_logging_slow_query: X.X Profile_logging_slow_query_cpu: X.X 
=======
# Bytes_sent: X
# Profile_starting: X.X Profile_starting_cpu: X.X Profile_checking_permissions: X.X Profile_checking_permissions_cpu: X.X Profile_Opening_tables: X.X Profile_Opening_tables_cpu: X.X Profile_init: X.X Profile_init_cpu: X.X Profile_optimizing: X.X Profile_optimizing_cpu: X.X Profile_executing: X.X Profile_executing_cpu: X.X Profile_end: X.X Profile_end_cpu: X.X Profile_query_end: X.X Profile_query_end_cpu: X.X Profile_freeing_items: X.X Profile_freeing_items_cpu: X.X Profile_logging_slow_query: X.X Profile_logging_slow_query_cpu: X.X 
>>>>>>> 6efb912b
# Profile_total: X.X Profile_total_cpu: X.X 
SET GLOBAL slow_query_log_file=@old_slow_query_log_file;<|MERGE_RESOLUTION|>--- conflicted
+++ resolved
@@ -9,23 +9,13 @@
 # User@Host: root[root] @ localhost []
 # Thread_id: X  Schema: test  Last_errno: X  Killed: X
 # Query_time: X.X  Lock_time: X.X  Rows_sent: X  Rows_examined: X  Rows_affected: X  Rows_read: X
-<<<<<<< HEAD
-# Bytes_sent: X  Tmp_tables: X  Tmp_disk_tables: X  Tmp_table_sizes: X
+# Bytes_sent: X
 # Profile_starting: X.X Profile_starting_cpu: X.X Profile_Opening_tables: X.X Profile_Opening_tables_cpu: X.X Profile_query_end: X.X Profile_query_end_cpu: X.X Profile_closing_tables: X.X Profile_closing_tables_cpu: X.X Profile_freeing_items: X.X Profile_freeing_items_cpu: X.X Profile_logging_slow_query: X.X Profile_logging_slow_query_cpu: X.X 
-=======
-# Bytes_sent: X
-# Profile_starting: X.X Profile_starting_cpu: X.X Profile_Opening_tables: X.X Profile_Opening_tables_cpu: X.X Profile_query_end: X.X Profile_query_end_cpu: X.X Profile_freeing_items: X.X Profile_freeing_items_cpu: X.X Profile_logging_slow_query: X.X Profile_logging_slow_query_cpu: X.X 
->>>>>>> 6efb912b
 # Profile_total: X.X Profile_total_cpu: X.X 
 # User@Host: root[root] @ localhost []
 # Thread_id: X  Schema: test  Last_errno: X  Killed: X
 # Query_time: X.X  Lock_time: X.X  Rows_sent: X  Rows_examined: X  Rows_affected: X  Rows_read: X
-<<<<<<< HEAD
-# Bytes_sent: X  Tmp_tables: X  Tmp_disk_tables: X  Tmp_table_sizes: X
+# Bytes_sent: X
 # Profile_starting: X.X Profile_starting_cpu: X.X Profile_checking_permissions: X.X Profile_checking_permissions_cpu: X.X Profile_Opening_tables: X.X Profile_Opening_tables_cpu: X.X Profile_init: X.X Profile_init_cpu: X.X Profile_optimizing: X.X Profile_optimizing_cpu: X.X Profile_executing: X.X Profile_executing_cpu: X.X Profile_end: X.X Profile_end_cpu: X.X Profile_query_end: X.X Profile_query_end_cpu: X.X Profile_closing_tables: X.X Profile_closing_tables_cpu: X.X Profile_freeing_items: X.X Profile_freeing_items_cpu: X.X Profile_logging_slow_query: X.X Profile_logging_slow_query_cpu: X.X 
-=======
-# Bytes_sent: X
-# Profile_starting: X.X Profile_starting_cpu: X.X Profile_checking_permissions: X.X Profile_checking_permissions_cpu: X.X Profile_Opening_tables: X.X Profile_Opening_tables_cpu: X.X Profile_init: X.X Profile_init_cpu: X.X Profile_optimizing: X.X Profile_optimizing_cpu: X.X Profile_executing: X.X Profile_executing_cpu: X.X Profile_end: X.X Profile_end_cpu: X.X Profile_query_end: X.X Profile_query_end_cpu: X.X Profile_freeing_items: X.X Profile_freeing_items_cpu: X.X Profile_logging_slow_query: X.X Profile_logging_slow_query_cpu: X.X 
->>>>>>> 6efb912b
 # Profile_total: X.X Profile_total_cpu: X.X 
 SET GLOBAL slow_query_log_file=@old_slow_query_log_file;