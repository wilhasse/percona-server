/*****************************************************************************

Copyright (c) 1996, 2011, Oracle and/or its affiliates. All Rights Reserved.

This program is free software; you can redistribute it and/or modify it under
the terms of the GNU General Public License as published by the Free Software
Foundation; version 2 of the License.

This program is distributed in the hope that it will be useful, but WITHOUT
ANY WARRANTY; without even the implied warranty of MERCHANTABILITY or FITNESS
FOR A PARTICULAR PURPOSE. See the GNU General Public License for more details.

You should have received a copy of the GNU General Public License along with
this program; if not, write to the Free Software Foundation, Inc.,
51 Franklin Street, Suite 500, Boston, MA 02110-1335 USA

*****************************************************************************/

/********************************************************************//**
@file include/btr0types.h
The index tree general types

Created 2/17/1996 Heikki Tuuri
*************************************************************************/

#ifndef btr0types_h
#define btr0types_h

#include "univ.i"

#include "rem0types.h"
#include "page0types.h"
#include "sync0rw.h"

/** Persistent cursor */
struct btr_pcur_t;
/** B-tree cursor */
struct btr_cur_t;
/** B-tree search information for the adaptive hash index */
struct btr_search_t;

#ifndef UNIV_HOTBACKUP

/** @brief The array of latches protecting the adaptive search partitions

These latch protect the
(1) hash index from the corresponding AHI partition;
(2) columns of a record to which we have a pointer in the hash index;

but do NOT protect:

(3) next record offset field in a record;
(4) next or previous records on the same page.

Bear in mind (3) and (4) when using the hash indexes.
*/
<<<<<<< HEAD
extern rw_lock_t**	btr_search_latch_arr;
=======

extern rw_lock_t*	btr_search_latch_arr;
>>>>>>> 6a9c9c23

#endif /* UNIV_HOTBACKUP */

/** Flag: has the search system been enabled?
Protected by btr_search_latch. */
extern char	btr_search_enabled;

/** Number of adaptive hash index partitions */
extern ulint	btr_search_index_num;

#ifdef UNIV_BLOB_DEBUG
# include "buf0types.h"
/** An index->blobs entry for keeping track of off-page column references */
struct btr_blob_dbg_t;

/** Insert to index->blobs a reference to an off-page column.
@param index	the index tree
@param b	the reference
@param ctx	context (for logging) */
UNIV_INTERN
void
btr_blob_dbg_rbt_insert(
/*====================*/
	dict_index_t*		index,	/*!< in/out: index tree */
	const btr_blob_dbg_t*	b,	/*!< in: the reference */
	const char*		ctx)	/*!< in: context (for logging) */
	__attribute__((nonnull));

/** Remove from index->blobs a reference to an off-page column.
@param index	the index tree
@param b	the reference
@param ctx	context (for logging) */
UNIV_INTERN
void
btr_blob_dbg_rbt_delete(
/*====================*/
	dict_index_t*		index,	/*!< in/out: index tree */
	const btr_blob_dbg_t*	b,	/*!< in: the reference */
	const char*		ctx)	/*!< in: context (for logging) */
	__attribute__((nonnull));

/**************************************************************//**
Add to index->blobs any references to off-page columns from a record.
@return number of references added */
UNIV_INTERN
ulint
btr_blob_dbg_add_rec(
/*=================*/
	const rec_t*	rec,	/*!< in: record */
	dict_index_t*	index,	/*!< in/out: index */
	const ulint*	offsets,/*!< in: offsets */
	const char*	ctx)	/*!< in: context (for logging) */
	__attribute__((nonnull));
/**************************************************************//**
Remove from index->blobs any references to off-page columns from a record.
@return number of references removed */
UNIV_INTERN
ulint
btr_blob_dbg_remove_rec(
/*====================*/
	const rec_t*	rec,	/*!< in: record */
	dict_index_t*	index,	/*!< in/out: index */
	const ulint*	offsets,/*!< in: offsets */
	const char*	ctx)	/*!< in: context (for logging) */
	__attribute__((nonnull));
/**************************************************************//**
Count and add to index->blobs any references to off-page columns
from records on a page.
@return number of references added */
UNIV_INTERN
ulint
btr_blob_dbg_add(
/*=============*/
	const page_t*	page,	/*!< in: rewritten page */
	dict_index_t*	index,	/*!< in/out: index */
	const char*	ctx)	/*!< in: context (for logging) */
	__attribute__((nonnull));
/**************************************************************//**
Count and remove from index->blobs any references to off-page columns
from records on a page.
Used when reorganizing a page, before copying the records.
@return number of references removed */
UNIV_INTERN
ulint
btr_blob_dbg_remove(
/*================*/
	const page_t*	page,	/*!< in: b-tree page */
	dict_index_t*	index,	/*!< in/out: index */
	const char*	ctx)	/*!< in: context (for logging) */
	__attribute__((nonnull));
/**************************************************************//**
Restore in index->blobs any references to off-page columns
Used when page reorganize fails due to compressed page overflow. */
UNIV_INTERN
void
btr_blob_dbg_restore(
/*=================*/
	const page_t*	npage,	/*!< in: page that failed to compress */
	const page_t*	page,	/*!< in: copy of original page */
	dict_index_t*	index,	/*!< in/out: index */
	const char*	ctx)	/*!< in: context (for logging) */
	__attribute__((nonnull));

/** Operation that processes the BLOB references of an index record
@param[in]	rec	record on index page
@param[in/out]	index	the index tree of the record
@param[in]	offsets	rec_get_offsets(rec,index)
@param[in]	ctx	context (for logging)
@return			number of BLOB references processed */
typedef ulint (*btr_blob_dbg_op_f)
(const rec_t* rec,dict_index_t* index,const ulint* offsets,const char* ctx);

/**************************************************************//**
Count and process all references to off-page columns on a page.
@return number of references processed */
UNIV_INTERN
ulint
btr_blob_dbg_op(
/*============*/
	const page_t*		page,	/*!< in: B-tree leaf page */
	const rec_t*		rec,	/*!< in: record to start from
					(NULL to process the whole page) */
	dict_index_t*		index,	/*!< in/out: index */
	const char*		ctx,	/*!< in: context (for logging) */
	const btr_blob_dbg_op_f	op)	/*!< in: operation on records */
	__attribute__((nonnull(1,3,4,5)));
#else /* UNIV_BLOB_DEBUG */
# define btr_blob_dbg_add_rec(rec, index, offsets, ctx)		((void) 0)
# define btr_blob_dbg_add(page, index, ctx)			((void) 0)
# define btr_blob_dbg_remove_rec(rec, index, offsets, ctx)	((void) 0)
# define btr_blob_dbg_remove(page, index, ctx)			((void) 0)
# define btr_blob_dbg_restore(npage, page, index, ctx)		((void) 0)
# define btr_blob_dbg_op(page, rec, index, ctx, op)		((void) 0)
#endif /* UNIV_BLOB_DEBUG */

/** The size of a reference to data stored on a different page.
The reference is stored at the end of the prefix of the field
in the index record. */
#define BTR_EXTERN_FIELD_REF_SIZE	20

/** A BLOB field reference full of zero, for use in assertions and tests.
Initially, BLOB field references are set to zero, in
dtuple_convert_big_rec(). */
extern const byte field_ref_zero[BTR_EXTERN_FIELD_REF_SIZE];

#endif<|MERGE_RESOLUTION|>--- conflicted
+++ resolved
@@ -54,12 +54,8 @@
 
 Bear in mind (3) and (4) when using the hash indexes.
 */
-<<<<<<< HEAD
-extern rw_lock_t**	btr_search_latch_arr;
-=======
 
 extern rw_lock_t*	btr_search_latch_arr;
->>>>>>> 6a9c9c23
 
 #endif /* UNIV_HOTBACKUP */
 
