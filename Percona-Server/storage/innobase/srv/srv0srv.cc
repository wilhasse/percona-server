/*****************************************************************************

Copyright (c) 1995, 2012, Oracle and/or its affiliates. All Rights Reserved.
Copyright (c) 2008, 2009 Google Inc.
Copyright (c) 2009, Percona Inc.

Portions of this file contain modifications contributed and copyrighted by
Google, Inc. Those modifications are gratefully acknowledged and are described
briefly in the InnoDB documentation. The contributions by Google are
incorporated with their permission, and subject to the conditions contained in
the file COPYING.Google.

Portions of this file contain modifications contributed and copyrighted
by Percona Inc.. Those modifications are
gratefully acknowledged and are described briefly in the InnoDB
documentation. The contributions by Percona Inc. are incorporated with
their permission, and subject to the conditions contained in the file
COPYING.Percona.

This program is free software; you can redistribute it and/or modify it under
the terms of the GNU General Public License as published by the Free Software
Foundation; version 2 of the License.

This program is distributed in the hope that it will be useful, but WITHOUT
ANY WARRANTY; without even the implied warranty of MERCHANTABILITY or FITNESS
FOR A PARTICULAR PURPOSE. See the GNU General Public License for more details.

You should have received a copy of the GNU General Public License along with
this program; if not, write to the Free Software Foundation, Inc.,
51 Franklin Street, Suite 500, Boston, MA 02110-1335 USA

*****************************************************************************/

/**************************************************//**
@file srv/srv0srv.cc
The database server main program

Created 10/8/1995 Heikki Tuuri
*******************************************************/

/* Dummy comment */
#include "srv0srv.h"

#include "ut0mem.h"
#include "ut0ut.h"
#include "os0proc.h"
#include "mem0mem.h"
#include "mem0pool.h"
#include "sync0sync.h"
#include "que0que.h"
#include "log0recv.h"
#include "pars0pars.h"
#include "usr0sess.h"
#include "lock0lock.h"
#include "trx0purge.h"
#include "ibuf0ibuf.h"
#include "buf0flu.h"
#include "buf0lru.h"
#include "btr0sea.h"
#include "dict0load.h"
#include "dict0boot.h"
#include "dict0stats_bg.h" /* dict_stats_event */
#include "srv0start.h"
#include "row0mysql.h"
#include "ha_prototypes.h"
#include "trx0i_s.h"
#include "os0sync.h" /* for HAVE_ATOMIC_BUILTINS */
#include "srv0mon.h"
#include "ut0crc32.h"

#include "mysql/plugin.h"
#include "mysql/service_thd_wait.h"

/* The following is the maximum allowed duration of a lock wait. */
UNIV_INTERN ulint	srv_fatal_semaphore_wait_threshold = 600;

/* How much data manipulation language (DML) statements need to be delayed,
in microseconds, in order to reduce the lagging of the purge thread. */
UNIV_INTERN ulint	srv_dml_needed_delay = 0;

UNIV_INTERN ibool	srv_monitor_active = FALSE;
UNIV_INTERN ibool	srv_error_monitor_active = FALSE;

UNIV_INTERN ibool	srv_buf_dump_thread_active = FALSE;

UNIV_INTERN ibool	srv_dict_stats_thread_active = FALSE;

UNIV_INTERN const char*	srv_main_thread_op_info = "";

/** Prefix used by MySQL to indicate pre-5.1 table name encoding */
const char		srv_mysql50_table_name_prefix[10] = "#mysql50#";

/* Server parameters which are read from the initfile */

/* The following three are dir paths which are catenated before file
names, where the file name itself may also contain a path */

UNIV_INTERN char*	srv_data_home	= NULL;

/** Rollback files directory, can be absolute. */
UNIV_INTERN char*	srv_undo_dir = NULL;

/** The number of tablespaces to use for rollback segments. */
UNIV_INTERN ulong	srv_undo_tablespaces = 8;

/** The number of UNDO tablespaces that are open and ready to use. */
UNIV_INTERN ulint	srv_undo_tablespaces_open = 8;

/* The number of rollback segments to use */
UNIV_INTERN ulong	srv_undo_logs = 1;

#ifdef UNIV_LOG_ARCHIVE
UNIV_INTERN char*	srv_arch_dir	= NULL;
#endif /* UNIV_LOG_ARCHIVE */

/** Set if InnoDB must operate in read-only mode. We don't do any
recovery and open all tables in RO mode instead of RW mode. We don't
sync the max trx id to disk either. */
UNIV_INTERN my_bool	srv_read_only_mode;
/** store to its own file each table created by an user; data
dictionary tables are in the system tablespace 0 */
UNIV_INTERN my_bool	srv_file_per_table;
/** The file format to use on new *.ibd files. */
UNIV_INTERN ulint	srv_file_format = 0;
/** Whether to check file format during startup.  A value of
UNIV_FORMAT_MAX + 1 means no checking ie. FALSE.  The default is to
set it to the highest format we support. */
UNIV_INTERN ulint	srv_max_file_format_at_startup = UNIV_FORMAT_MAX;

#if UNIV_FORMAT_A
# error "UNIV_FORMAT_A must be 0!"
#endif

/** Place locks to records only i.e. do not use next-key locking except
on duplicate key checking and foreign key checking */
UNIV_INTERN ibool	srv_locks_unsafe_for_binlog = FALSE;
/** Sort buffer size in index creation */
UNIV_INTERN ulong	srv_sort_buf_size = 1048576;
/** Maximum modification log file size for online index creation */
UNIV_INTERN unsigned long long	srv_online_max_size;

/* If this flag is TRUE, then we will use the native aio of the
OS (provided we compiled Innobase with it in), otherwise we will
use simulated aio we build below with threads.
Currently we support native aio on windows and linux */
UNIV_INTERN my_bool	srv_use_native_aio = TRUE;

#ifdef __WIN__
/* Windows native condition variables. We use runtime loading / function
pointers, because they are not available on Windows Server 2003 and
Windows XP/2000.

We use condition for events on Windows if possible, even if os_event
resembles Windows kernel event object well API-wise. The reason is
performance, kernel objects are heavyweights and WaitForSingleObject() is a
performance killer causing calling thread to context switch. Besides, Innodb
is preallocating large number (often millions) of os_events. With kernel event
objects it takes a big chunk out of non-paged pool, which is better suited
for tasks like IO than for storing idle event objects. */
UNIV_INTERN ibool	srv_use_native_conditions = FALSE;
#endif /* __WIN__ */

UNIV_INTERN ulint	srv_n_data_files = 0;
UNIV_INTERN char**	srv_data_file_names = NULL;
/* size in database pages */
UNIV_INTERN ulint*	srv_data_file_sizes = NULL;

/* if TRUE, then we auto-extend the last data file */
UNIV_INTERN ibool	srv_auto_extend_last_data_file	= FALSE;
/* if != 0, this tells the max size auto-extending may increase the
last data file size */
UNIV_INTERN ulint	srv_last_file_size_max	= 0;
/* If the last data file is auto-extended, we add this
many pages to it at a time */
UNIV_INTERN ulong	srv_auto_extend_increment = 8;
UNIV_INTERN ulint*	srv_data_file_is_raw_partition = NULL;

/* If the following is TRUE we do not allow inserts etc. This protects
the user from forgetting the 'newraw' keyword to my.cnf */

UNIV_INTERN ibool	srv_created_new_raw	= FALSE;

UNIV_INTERN char*	srv_log_group_home_dir	= NULL;

UNIV_INTERN ulong	srv_n_log_files		= SRV_N_LOG_FILES_MAX;
/* size in database pages */
UNIV_INTERN ib_uint64_t	srv_log_file_size	= IB_UINT64_MAX;
UNIV_INTERN ib_uint64_t	srv_log_file_size_requested;
/* size in database pages */
UNIV_INTERN ulint	srv_log_buffer_size	= ULINT_MAX;
UNIV_INTERN ulong	srv_flush_log_at_trx_commit = 1;
UNIV_INTERN uint	srv_flush_log_at_timeout = 1;
UNIV_INTERN ulong	srv_page_size		= UNIV_PAGE_SIZE_DEF;
UNIV_INTERN ulong	srv_page_size_shift	= UNIV_PAGE_SIZE_SHIFT_DEF;

/* Try to flush dirty pages so as to avoid IO bursts at
the checkpoints. */
UNIV_INTERN char	srv_adaptive_flushing	= TRUE;

/** Maximum number of times allowed to conditionally acquire
mutex before switching to blocking wait on the mutex */
#define MAX_MUTEX_NOWAIT	20

/** Check whether the number of failed nonblocking mutex
acquisition attempts exceeds maximum allowed value. If so,
srv_printf_innodb_monitor() will request mutex acquisition
with mutex_enter(), which will wait until it gets the mutex. */
#define MUTEX_NOWAIT(mutex_skipped)	((mutex_skipped) < MAX_MUTEX_NOWAIT)

/** The sort order table of the MySQL latin1_swedish_ci character set
collation */
UNIV_INTERN const byte*	srv_latin1_ordering;

/* use os/external memory allocator */
UNIV_INTERN my_bool	srv_use_sys_malloc	= TRUE;
/* requested size in kilobytes */
UNIV_INTERN ulint	srv_buf_pool_size	= ULINT_MAX;
/* requested number of buffer pool instances */
UNIV_INTERN ulint       srv_buf_pool_instances  = 1;
/* number of locks to protect buf_pool->page_hash */
UNIV_INTERN ulong	srv_n_page_hash_locks = 16;
/** Scan depth for LRU flush batch i.e.: number of blocks scanned*/
UNIV_INTERN ulong	srv_LRU_scan_depth	= 1024;
/** whether or not to flush neighbors of a block */
UNIV_INTERN ulong	srv_flush_neighbors	= 1;
/* previously requested size */
UNIV_INTERN ulint	srv_buf_pool_old_size;
/* current size in kilobytes */
UNIV_INTERN ulint	srv_buf_pool_curr_size	= 0;
/* size in bytes */
UNIV_INTERN ulint	srv_mem_pool_size	= ULINT_MAX;
UNIV_INTERN ulint	srv_lock_table_size	= ULINT_MAX;

/* This parameter is deprecated. Use srv_n_io_[read|write]_threads
instead. */
UNIV_INTERN ulint	srv_n_file_io_threads	= ULINT_MAX;
UNIV_INTERN ulint	srv_n_read_io_threads	= ULINT_MAX;
UNIV_INTERN ulint	srv_n_write_io_threads	= ULINT_MAX;

/* Switch to enable random read ahead. */
UNIV_INTERN my_bool	srv_random_read_ahead	= FALSE;
/* User settable value of the number of pages that must be present
in the buffer cache and accessed sequentially for InnoDB to trigger a
readahead request. */
UNIV_INTERN ulong	srv_read_ahead_threshold	= 56;

#ifdef UNIV_LOG_ARCHIVE
UNIV_INTERN ibool		srv_log_archive_on	= FALSE;
UNIV_INTERN ibool		srv_archive_recovery	= 0;
UNIV_INTERN ib_uint64_t	srv_archive_recovery_limit_lsn;
#endif /* UNIV_LOG_ARCHIVE */

/* This parameter is used to throttle the number of insert buffers that are
merged in a batch. By increasing this parameter on a faster disk you can
possibly reduce the number of I/O operations performed to complete the
merge operation. The value of this parameter is used as is by the
background loop when the system is idle (low load), on a busy system
the parameter is scaled down by a factor of 4, this is to avoid putting
a heavier load on the I/O sub system. */

UNIV_INTERN ulong	srv_insert_buffer_batch_size = 20;

UNIV_INTERN char*	srv_file_flush_method_str = NULL;
UNIV_INTERN ulint	srv_unix_file_flush_method = SRV_UNIX_FSYNC;
UNIV_INTERN ulint	srv_win_file_flush_method = SRV_WIN_IO_UNBUFFERED;

UNIV_INTERN ulint	srv_max_n_open_files	  = 300;

/* Number of IO operations per second the server can do */
UNIV_INTERN ulong	srv_io_capacity         = 200;
UNIV_INTERN ulong	srv_max_io_capacity     = 400;

/* The InnoDB main thread tries to keep the ratio of modified pages
in the buffer pool to all database pages in the buffer pool smaller than
the following number. But it is not guaranteed that the value stays below
that during a time of heavy update/insert activity. */

UNIV_INTERN ulong	srv_max_buf_pool_modified_pct	= 75;
UNIV_INTERN ulong	srv_max_dirty_pages_pct_lwm	= 50;

/* This is the percentage of log capacity at which adaptive flushing,
if enabled, will kick in. */
UNIV_INTERN ulong	srv_adaptive_flushing_lwm	= 10;

/* Number of iterations over which adaptive flushing is averaged. */
UNIV_INTERN ulong	srv_flushing_avg_loops		= 30;

/* The number of purge threads to use.*/
UNIV_INTERN ulong	srv_n_purge_threads = 1;

/* the number of pages to purge in one batch */
UNIV_INTERN ulong	srv_purge_batch_size = 20;

/* Internal setting for "innodb_stats_method". Decides how InnoDB treats
NULL value when collecting statistics. By default, it is set to
SRV_STATS_NULLS_EQUAL(0), ie. all NULL value are treated equal */
UNIV_INTERN ulong srv_innodb_stats_method = SRV_STATS_NULLS_EQUAL;

UNIV_INTERN srv_stats_t	srv_stats;

/* structure to pass status variables to MySQL */
UNIV_INTERN export_var_t export_vars;

/** Normally 0. When nonzero, skip some phases of crash recovery,
starting from SRV_FORCE_IGNORE_CORRUPT, so that data can be recovered
by SELECT or mysqldump. When this is nonzero, we do not allow any user
modifications to the data. */
UNIV_INTERN ulong	srv_force_recovery;
#ifndef DBUG_OFF
/** Inject a crash at different steps of the recovery process.
This is for testing and debugging only. */
UNIV_INTERN ulong	srv_force_recovery_crash;
#endif /* !DBUG_OFF */

/** Print all user-level transactions deadlocks to mysqld stderr */

UNIV_INTERN my_bool	srv_print_all_deadlocks = FALSE;

/** Enable INFORMATION_SCHEMA.innodb_cmp_per_index */
UNIV_INTERN my_bool	srv_cmp_per_index_enabled = FALSE;

/* If the following is set to 1 then we do not run purge and insert buffer
merge to completion before shutdown. If it is set to 2, do not even flush the
buffer pool to data files at the shutdown: we effectively 'crash'
InnoDB (but lose no committed transactions). */
UNIV_INTERN ulint	srv_fast_shutdown	= 0;

/* Generate a innodb_status.<pid> file */
UNIV_INTERN ibool	srv_innodb_status	= FALSE;

/* When estimating number of different key values in an index, sample
this many index pages, there are 2 ways to calculate statistics:
* persistent stats that are calculated by ANALYZE TABLE and saved
  in the innodb database.
* quick transient stats, that are used if persistent stats for the given
  table/index are not found in the innodb database */
UNIV_INTERN unsigned long long	srv_stats_transient_sample_pages = 8;
UNIV_INTERN my_bool		srv_stats_persistent = TRUE;
UNIV_INTERN unsigned long long	srv_stats_persistent_sample_pages = 20;
UNIV_INTERN my_bool		srv_stats_auto_recalc = TRUE;

UNIV_INTERN ibool	srv_use_doublewrite_buf	= TRUE;

/** doublewrite buffer is 1MB is size i.e.: it can hold 128 16K pages.
The following parameter is the size of the buffer that is used for
batch flushing i.e.: LRU flushing and flush_list flushing. The rest
of the pages are used for single page flushing. */
UNIV_INTERN ulong	srv_doublewrite_batch_size	= 120;

UNIV_INTERN ulong	srv_replication_delay		= 0;

UNIV_INTERN ulint	srv_pass_corrupt_table = 0; /* 0:disable 1:enable */

/*-------------------------------------------*/
UNIV_INTERN ulong	srv_n_spin_wait_rounds	= 30;
UNIV_INTERN ulong	srv_spin_wait_delay	= 6;
UNIV_INTERN ibool	srv_priority_boost	= TRUE;

#ifdef UNIV_DEBUG
UNIV_INTERN ibool	srv_print_thread_releases	= FALSE;
UNIV_INTERN ibool	srv_print_lock_waits		= FALSE;
UNIV_INTERN ibool	srv_print_buf_io		= FALSE;
UNIV_INTERN ibool	srv_print_log_io		= FALSE;
UNIV_INTERN ibool	srv_print_latch_waits		= FALSE;
#endif /* UNIV_DEBUG */

static ulint		srv_n_rows_inserted_old		= 0;
static ulint		srv_n_rows_updated_old		= 0;
static ulint		srv_n_rows_deleted_old		= 0;
static ulint		srv_n_rows_read_old		= 0;

UNIV_INTERN ulint	srv_truncated_status_writes	= 0;
UNIV_INTERN ulint	srv_available_undo_logs         = 0;

/* Set the following to 0 if you want InnoDB to write messages on
stderr on startup/shutdown. */
UNIV_INTERN ibool	srv_print_verbose_log		= TRUE;
UNIV_INTERN ibool	srv_print_innodb_monitor	= FALSE;
UNIV_INTERN ibool	srv_print_innodb_lock_monitor	= FALSE;
UNIV_INTERN ibool	srv_print_innodb_tablespace_monitor = FALSE;
UNIV_INTERN ibool	srv_print_innodb_table_monitor = FALSE;

/* Array of English strings describing the current state of an
i/o handler thread */

UNIV_INTERN const char* srv_io_thread_op_info[SRV_MAX_N_IO_THREADS];
UNIV_INTERN const char* srv_io_thread_function[SRV_MAX_N_IO_THREADS];

UNIV_INTERN time_t	srv_last_monitor_time;

UNIV_INTERN ib_mutex_t	srv_innodb_monitor_mutex;

/* Mutex for locking srv_monitor_file. Not created if srv_read_only_mode */
UNIV_INTERN ib_mutex_t	srv_monitor_file_mutex;

#ifdef UNIV_PFS_MUTEX
# ifndef HAVE_ATOMIC_BUILTINS
/* Key to register server_mutex with performance schema */
UNIV_INTERN mysql_pfs_key_t	server_mutex_key;
# endif /* !HAVE_ATOMIC_BUILTINS */
/** Key to register srv_innodb_monitor_mutex with performance schema */
UNIV_INTERN mysql_pfs_key_t	srv_innodb_monitor_mutex_key;
/** Key to register srv_monitor_file_mutex with performance schema */
UNIV_INTERN mysql_pfs_key_t	srv_monitor_file_mutex_key;
/** Key to register srv_dict_tmpfile_mutex with performance schema */
UNIV_INTERN mysql_pfs_key_t	srv_dict_tmpfile_mutex_key;
/** Key to register the mutex with performance schema */
UNIV_INTERN mysql_pfs_key_t	srv_misc_tmpfile_mutex_key;
/** Key to register srv_sys_t::mutex with performance schema */
UNIV_INTERN mysql_pfs_key_t	srv_sys_mutex_key;
/** Key to register srv_sys_t::tasks_mutex with performance schema */
UNIV_INTERN mysql_pfs_key_t	srv_sys_tasks_mutex_key;
#endif /* UNIV_PFS_MUTEX */

/** Temporary file for innodb monitor output */
UNIV_INTERN FILE*	srv_monitor_file;
/** Mutex for locking srv_dict_tmpfile. Not created if srv_read_only_mode.
This mutex has a very high rank; threads reserving it should not
be holding any InnoDB latches. */
UNIV_INTERN ib_mutex_t	srv_dict_tmpfile_mutex;
/** Temporary file for output from the data dictionary */
UNIV_INTERN FILE*	srv_dict_tmpfile;
/** Mutex for locking srv_misc_tmpfile. Not created if srv_read_only_mode.
This mutex has a very low rank; threads reserving it should not
acquire any further latches or sleep before releasing this one. */
UNIV_INTERN ib_mutex_t	srv_misc_tmpfile_mutex;
/** Temporary file for miscellanous diagnostic output */
UNIV_INTERN FILE*	srv_misc_tmpfile;

UNIV_INTERN ulint	srv_main_thread_process_no	= 0;
UNIV_INTERN ulint	srv_main_thread_id		= 0;

/* The following counts are used by the srv_master_thread. */

/** Iterations of the loop bounded by 'srv_active' label. */
static ulint		srv_main_active_loops		= 0;
/** Iterations of the loop bounded by the 'srv_idle' label. */
static ulint		srv_main_idle_loops		= 0;
/** Iterations of the loop bounded by the 'srv_shutdown' label. */
static ulint		srv_main_shutdown_loops		= 0;
/** Log writes involving flush. */
static ulint		srv_log_writes_and_flush	= 0;

/* This is only ever touched by the master thread. It records the
time when the last flush of log file has happened. The master
thread ensures that we flush the log files at least once per
second. */
static time_t	srv_last_log_flush_time;

/* Interval in seconds at which various tasks are performed by the
master thread when server is active. In order to balance the workload,
we should try to keep intervals such that they are not multiple of
each other. For example, if we have intervals for various tasks
defined as 5, 10, 15, 60 then all tasks will be performed when
current_time % 60 == 0 and no tasks will be performed when
current_time % 5 != 0. */

# define	SRV_MASTER_CHECKPOINT_INTERVAL		(7)
# define	SRV_MASTER_PURGE_INTERVAL		(10)
#ifdef MEM_PERIODIC_CHECK
# define	SRV_MASTER_MEM_VALIDATE_INTERVAL	(13)
#endif /* MEM_PERIODIC_CHECK */
# define	SRV_MASTER_DICT_LRU_INTERVAL		(47)

/** Acquire the system_mutex. */
#define srv_sys_mutex_enter() do {			\
	mutex_enter(&srv_sys->mutex);			\
} while (0)

/** Test if the system mutex is owned. */
#define srv_sys_mutex_own() (mutex_own(&srv_sys->mutex)	\
			     && !srv_read_only_mode)

/** Release the system mutex. */
#define srv_sys_mutex_exit() do {			\
	mutex_exit(&srv_sys->mutex);			\
} while (0)

#define fetch_lock_wait_timeout(trx)			\
	((trx)->lock.allowed_to_wait			\
	 ? thd_lock_wait_timeout((trx)->mysql_thd)	\
	 : 0)

/*
	IMPLEMENTATION OF THE SERVER MAIN PROGRAM
	=========================================

There is the following analogue between this database
server and an operating system kernel:

DB concept			equivalent OS concept
----------			---------------------
transaction		--	process;

query thread		--	thread;

lock			--	semaphore;

kernel			--	kernel;

query thread execution:
(a) without lock mutex
reserved		--	process executing in user mode;
(b) with lock mutex reserved
			--	process executing in kernel mode;

The server has several backgroind threads all running at the same
priority as user threads. It periodically checks if here is anything
happening in the server which requires intervention of the master
thread. Such situations may be, for example, when flushing of dirty
blocks is needed in the buffer pool or old version of database rows
have to be cleaned away (purged). The user can configure a separate
dedicated purge thread(s) too, in which case the master thread does not
do any purging.

The threads which we call user threads serve the queries of the MySQL
server. They run at normal priority.

When there is no activity in the system, also the master thread
suspends itself to wait for an event making the server totally silent.

There is still one complication in our server design. If a
background utility thread obtains a resource (e.g., mutex) needed by a user
thread, and there is also some other user activity in the system,
the user thread may have to wait indefinitely long for the
resource, as the OS does not schedule a background thread if
there is some other runnable user thread. This problem is called
priority inversion in real-time programming.

One solution to the priority inversion problem would be to keep record
of which thread owns which resource and in the above case boost the
priority of the background thread so that it will be scheduled and it
can release the resource.  This solution is called priority inheritance
in real-time programming.  A drawback of this solution is that the overhead
of acquiring a mutex increases slightly, maybe 0.2 microseconds on a 100
MHz Pentium, because the thread has to call os_thread_get_curr_id.  This may
be compared to 0.5 microsecond overhead for a mutex lock-unlock pair. Note
that the thread cannot store the information in the resource , say mutex,
itself, because competing threads could wipe out the information if it is
stored before acquiring the mutex, and if it stored afterwards, the
information is outdated for the time of one machine instruction, at least.
(To be precise, the information could be stored to lock_word in mutex if
the machine supports atomic swap.)

The above solution with priority inheritance may become actual in the
future, currently we do not implement any priority twiddling solution.
Our general aim is to reduce the contention of all mutexes by making
them more fine grained.

The thread table contains information of the current status of each
thread existing in the system, and also the event semaphores used in
suspending the master thread and utility threads when they have nothing
to do.  The thread table can be seen as an analogue to the process table
in a traditional Unix implementation. */

/** The server system struct */
struct srv_sys_t{
	ib_mutex_t	tasks_mutex;		/*!< variable protecting the
						tasks queue */
	UT_LIST_BASE_NODE_T(que_thr_t)
			tasks;			/*!< task queue */

	ib_mutex_t	mutex;			/*!< variable protecting the
						fields below. */
	ulint		n_sys_threads;		/*!< size of the sys_threads
						array */

	srv_slot_t*	sys_threads;		/*!< server thread table */

	ulint		n_threads_active[SRV_MASTER + 1];
						/*!< number of threads active
						in a thread class */

	srv_stats_t::ulint_ctr_1_t
			activity_count;		/*!< For tracking server
						activity */
};

#ifndef HAVE_ATOMIC_BUILTINS
/** Mutex protecting some server global variables. */
UNIV_INTERN ib_mutex_t	server_mutex;
#endif /* !HAVE_ATOMIC_BUILTINS */

static srv_sys_t*	srv_sys	= NULL;

/** Event to signal the monitor thread. */
UNIV_INTERN os_event_t	srv_monitor_event;

/** Event to signal the error thread */
UNIV_INTERN os_event_t	srv_error_event;

/** Event to signal the buffer pool dump/load thread */
UNIV_INTERN os_event_t	srv_buf_dump_event;

/** The buffer pool dump/load file name */
UNIV_INTERN char*	srv_buf_dump_filename;

/** Boolean config knobs that tell InnoDB to dump the buffer pool at shutdown
and/or load it during startup. */
UNIV_INTERN char	srv_buffer_pool_dump_at_shutdown = FALSE;
UNIV_INTERN char	srv_buffer_pool_load_at_startup = FALSE;

/** Slot index in the srv_sys->sys_threads array for the purge thread. */
static const ulint	SRV_PURGE_SLOT	= 1;

/** Slot index in the srv_sys->sys_threads array for the master thread. */
static const ulint	SRV_MASTER_SLOT = 0;

/*********************************************************************//**
Prints counters for work done by srv_master_thread. */
static
void
srv_print_master_thread_info(
/*=========================*/
	FILE  *file)    /* in: output stream */
{
	fprintf(file, "srv_master_thread loops: %lu srv_active, "
		"%lu srv_shutdown, %lu srv_idle\n",
		srv_main_active_loops,
		srv_main_shutdown_loops,
		srv_main_idle_loops);
	fprintf(file, "srv_master_thread log flush and writes: %lu\n",
		srv_log_writes_and_flush);
}

/*********************************************************************//**
Sets the info describing an i/o thread current state. */
UNIV_INTERN
void
srv_set_io_thread_op_info(
/*======================*/
	ulint		i,	/*!< in: the 'segment' of the i/o thread */
	const char*	str)	/*!< in: constant char string describing the
				state */
{
	ut_a(i < SRV_MAX_N_IO_THREADS);

	srv_io_thread_op_info[i] = str;
}

/*********************************************************************//**
Resets the info describing an i/o thread current state. */
UNIV_INTERN
void
srv_reset_io_thread_op_info()
/*=========================*/
{
	for (ulint i = 0; i < UT_ARR_SIZE(srv_io_thread_op_info); ++i) {
		srv_io_thread_op_info[i] = "not started yet";
	}
}

#ifdef UNIV_DEBUG
/*********************************************************************//**
Validates the type of a thread table slot.
@return TRUE if ok */
static
ibool
srv_thread_type_validate(
/*=====================*/
	srv_thread_type	type)	/*!< in: thread type */
{
	switch (type) {
	case SRV_NONE:
		break;
	case SRV_WORKER:
	case SRV_PURGE:
	case SRV_MASTER:
		return(TRUE);
	}
	ut_error;
	return(FALSE);
}
#endif /* UNIV_DEBUG */

/*********************************************************************//**
Gets the type of a thread table slot.
@return thread type */
static
srv_thread_type
srv_slot_get_type(
/*==============*/
	const srv_slot_t*	slot)	/*!< in: thread slot */
{
	srv_thread_type	type = slot->type;
	ut_ad(srv_thread_type_validate(type));
	return(type);
}

/*********************************************************************//**
Reserves a slot in the thread table for the current thread.
@return	reserved slot */
static
srv_slot_t*
srv_reserve_slot(
/*=============*/
	srv_thread_type	type)	/*!< in: type of the thread */
{
	srv_slot_t*	slot = 0;

	srv_sys_mutex_enter();

	ut_ad(srv_thread_type_validate(type));

	switch (type) {
	case SRV_MASTER:
		slot = &srv_sys->sys_threads[SRV_MASTER_SLOT];
		break;

	case SRV_PURGE:
		slot = &srv_sys->sys_threads[SRV_PURGE_SLOT];
		break;

	case SRV_WORKER:
		/* Find an empty slot, skip the master and purge slots. */
		for (slot = &srv_sys->sys_threads[2];
		     slot->in_use;
		     ++slot) {

			ut_a(slot < &srv_sys->sys_threads[
			     srv_sys->n_sys_threads]);
		}
		break;

	case SRV_NONE:
		ut_error;
	}

	ut_a(!slot->in_use);

	slot->in_use = TRUE;
	slot->suspended = FALSE;
	slot->type = type;

	ut_ad(srv_slot_get_type(slot) == type);

	++srv_sys->n_threads_active[type];

	srv_sys_mutex_exit();

	return(slot);
}

/*********************************************************************//**
Suspends the calling thread to wait for the event in its thread slot.
@return the current signal count of the event. */
static
ib_int64_t
srv_suspend_thread_low(
/*===================*/
	srv_slot_t*	slot)	/*!< in/out: thread slot */
{

	ut_ad(!srv_read_only_mode);
	ut_ad(srv_sys_mutex_own());

	ut_ad(slot->in_use);

	srv_thread_type	type = srv_slot_get_type(slot);

	switch (type) {
	case SRV_NONE:
		ut_error;

	case SRV_MASTER:
		/* We have only one master thread and it
		should be the first entry always. */
		ut_a(srv_sys->n_threads_active[type] == 1);
		break;

	case SRV_PURGE:
		/* We have only one purge coordinator thread
		and it should be the second entry always. */
		ut_a(srv_sys->n_threads_active[type] == 1);
		break;

	case SRV_WORKER:
		ut_a(srv_n_purge_threads > 1);
		ut_a(srv_sys->n_threads_active[type] > 0);
		break;
	}

	ut_a(!slot->suspended);
	slot->suspended = TRUE;

	ut_a(srv_sys->n_threads_active[type] > 0);

	srv_sys->n_threads_active[type]--;

	return(os_event_reset(slot->event));
}

/*********************************************************************//**
Suspends the calling thread to wait for the event in its thread slot.
@return the current signal count of the event. */
static
ib_int64_t
srv_suspend_thread(
/*===============*/
	srv_slot_t*	slot)	/*!< in/out: thread slot */
{
	srv_sys_mutex_enter();

	ib_int64_t	sig_count = srv_suspend_thread_low(slot);

	srv_sys_mutex_exit();

	return(sig_count);
}

/*********************************************************************//**
Releases threads of the type given from suspension in the thread table.
NOTE! The server mutex has to be reserved by the caller!
@return number of threads released: this may be less than n if not
        enough threads were suspended at the moment. */
UNIV_INTERN
ulint
srv_release_threads(
/*================*/
	srv_thread_type	type,	/*!< in: thread type */
	ulint		n)	/*!< in: number of threads to release */
{
	ulint		i;
	ulint		count	= 0;

	ut_ad(srv_thread_type_validate(type));
	ut_ad(n > 0);

	srv_sys_mutex_enter();

	for (i = 0; i < srv_sys->n_sys_threads; i++) {
		srv_slot_t*	slot;

		slot = &srv_sys->sys_threads[i];

		if (slot->in_use
		    && srv_slot_get_type(slot) == type
		    && slot->suspended) {

			switch (type) {
			case SRV_NONE:
				ut_error;

			case SRV_MASTER:
				/* We have only one master thread and it
				should be the first entry always. */
				ut_a(n == 1);
				ut_a(i == SRV_MASTER_SLOT);
				ut_a(srv_sys->n_threads_active[type] == 0);
				break;

			case SRV_PURGE:
				/* We have only one purge coordinator thread
				and it should be the second entry always. */
				ut_a(n == 1);
				ut_a(i == SRV_PURGE_SLOT);
				ut_a(srv_n_purge_threads > 0);
				ut_a(srv_sys->n_threads_active[type] == 0);
				break;

			case SRV_WORKER:
				ut_a(srv_n_purge_threads > 1);
				ut_a(srv_sys->n_threads_active[type]
				     < srv_n_purge_threads - 1);
				break;
			}

			slot->suspended = FALSE;

			++srv_sys->n_threads_active[type];

			os_event_set(slot->event);

			if (++count == n) {
				break;
			}
		}
	}

	srv_sys_mutex_exit();

	return(count);
}

/*********************************************************************//**
Release a thread's slot. */
static
void
srv_free_slot(
/*==========*/
	srv_slot_t*	slot)	/*!< in/out: thread slot */
{
	srv_sys_mutex_enter();

	if (!slot->suspended) {
		/* Mark the thread as inactive. */
		srv_suspend_thread_low(slot);
	}

	/* Free the slot for reuse. */
	ut_ad(slot->in_use);
	slot->in_use = FALSE;

	srv_sys_mutex_exit();
}

/*********************************************************************//**
Initializes the server. */
UNIV_INTERN
void
srv_init(void)
/*==========*/
{
	ulint	n_sys_threads = 0;
	ulint	srv_sys_sz = sizeof(*srv_sys);

#ifndef HAVE_ATOMIC_BUILTINS
	mutex_create(server_mutex_key, &server_mutex, SYNC_ANY_LATCH);
#endif /* !HAVE_ATOMIC_BUILTINS */

	mutex_create(srv_innodb_monitor_mutex_key,
		     &srv_innodb_monitor_mutex, SYNC_NO_ORDER_CHECK);

	if (!srv_read_only_mode) {

		/* Number of purge threads + master thread */
		n_sys_threads = srv_n_purge_threads + 1;

		srv_sys_sz += n_sys_threads * sizeof(*srv_sys->sys_threads);
	}

	srv_sys = static_cast<srv_sys_t*>(mem_zalloc(srv_sys_sz));

	srv_sys->n_sys_threads = n_sys_threads;

	if (!srv_read_only_mode) {

		mutex_create(srv_sys_mutex_key, &srv_sys->mutex, SYNC_THREADS);

		mutex_create(srv_sys_tasks_mutex_key,
			     &srv_sys->tasks_mutex, SYNC_ANY_LATCH);

		srv_sys->sys_threads = (srv_slot_t*) &srv_sys[1];

		for (ulint i = 0; i < srv_sys->n_sys_threads; ++i) {
			srv_slot_t*	slot = &srv_sys->sys_threads[i];

<<<<<<< HEAD
			slot->event = os_event_create();
=======
			slot->event = os_event_create("sys_thread");
>>>>>>> 0871fcff

			ut_a(slot->event);
		}

<<<<<<< HEAD
		srv_error_event = os_event_create();

		srv_monitor_event = os_event_create();

		srv_buf_dump_event = os_event_create();
=======
		srv_error_event = os_event_create("error_event");

		srv_monitor_event = os_event_create("monitor_event");

		srv_buf_dump_event = os_event_create("buf_dump_event");
>>>>>>> 0871fcff

		UT_LIST_INIT(srv_sys->tasks);
	}

	/* page_zip_stat_per_index_mutex is acquired from:
	1. page_zip_compress() (after SYNC_FSP)
	2. page_zip_decompress()
	3. i_s_cmp_per_index_fill_low() (where SYNC_DICT is acquired)
	4. innodb_cmp_per_index_update(), no other latches
	since we do not acquire any other latches while holding this mutex,
	it can have very low level. We pick SYNC_ANY_LATCH for it. */

	mutex_create(
		page_zip_stat_per_index_mutex_key,
		&page_zip_stat_per_index_mutex, SYNC_ANY_LATCH);

	/* Create dummy indexes for infimum and supremum records */

	dict_ind_init();

	srv_conc_init();

	/* Initialize some INFORMATION SCHEMA internal structures */
	trx_i_s_cache_init(trx_i_s_cache);

	ut_crc32_init();
}

/*********************************************************************//**
Frees the data structures created in srv_init(). */
UNIV_INTERN
void
srv_free(void)
/*==========*/
{
	srv_conc_free();

	/* The mutexes srv_sys->mutex and srv_sys->tasks_mutex should have
	been freed by sync_close() already. */
	mem_free(srv_sys);
	srv_sys = NULL;

	trx_i_s_cache_free(trx_i_s_cache);

	if (!srv_read_only_mode) {
		os_event_free(srv_buf_dump_event);
		srv_buf_dump_event = NULL;
	}
}

/*********************************************************************//**
Initializes the synchronization primitives, memory system, and the thread
local storage. */
UNIV_INTERN
void
srv_general_init(void)
/*==================*/
{
	ut_mem_init();
	/* Reset the system variables in the recovery module. */
	recv_sys_var_init();
	os_sync_init();
	sync_init();
	mem_init(srv_mem_pool_size);
	que_init();
	row_mysql_init();
}

/*********************************************************************//**
Normalizes init parameter values to use units we use inside InnoDB. */
static
void
srv_normalize_init_values(void)
/*===========================*/
{
	ulint	n;
	ulint	i;

	n = srv_n_data_files;

	for (i = 0; i < n; i++) {
		srv_data_file_sizes[i] = srv_data_file_sizes[i]
			* ((1024 * 1024) / UNIV_PAGE_SIZE);
	}

	srv_last_file_size_max = srv_last_file_size_max
		* ((1024 * 1024) / UNIV_PAGE_SIZE);

	srv_log_file_size = srv_log_file_size / UNIV_PAGE_SIZE;

	srv_log_buffer_size = srv_log_buffer_size / UNIV_PAGE_SIZE;

	srv_lock_table_size = 5 * (srv_buf_pool_size / UNIV_PAGE_SIZE);
}

/*********************************************************************//**
Boots the InnoDB server. */
UNIV_INTERN
void
srv_boot(void)
/*==========*/
{
	/* Transform the init parameter values given by MySQL to
	use units we use inside InnoDB: */

	srv_normalize_init_values();

	/* Initialize synchronization primitives, memory management, and thread
	local storage */

	srv_general_init();

	/* Initialize this module */

	srv_init();
	srv_mon_create();
}

/******************************************************************//**
Refreshes the values used to calculate per-second averages. */
static
void
srv_refresh_innodb_monitor_stats(void)
/*==================================*/
{
	mutex_enter(&srv_innodb_monitor_mutex);

	srv_last_monitor_time = time(NULL);

	os_aio_refresh_stats();

	btr_cur_n_sea_old = btr_cur_n_sea;
	btr_cur_n_non_sea_old = btr_cur_n_non_sea;

	log_refresh_stats();

	buf_refresh_io_stats_all();

	srv_n_rows_inserted_old = srv_stats.n_rows_inserted;
	srv_n_rows_updated_old = srv_stats.n_rows_updated;
	srv_n_rows_deleted_old = srv_stats.n_rows_deleted;
	srv_n_rows_read_old = srv_stats.n_rows_read;

	mutex_exit(&srv_innodb_monitor_mutex);
}

/******************************************************************//**
Outputs to a file the output of the InnoDB Monitor.
@return FALSE if not all information printed
due to failure to obtain necessary mutex */
UNIV_INTERN
ibool
srv_printf_innodb_monitor(
/*======================*/
	FILE*	file,		/*!< in: output stream */
	ibool	nowait,		/*!< in: whether to wait for the
				lock_sys_t:: mutex */
	ulint*	trx_start_pos,	/*!< out: file position of the start of
				the list of active transactions */
	ulint*	trx_end)	/*!< out: file position of the end of
				the list of active transactions */
{
	double	time_elapsed;
	time_t	current_time;
	ulint	n_reserved;
	ibool	ret;

	mutex_enter(&srv_innodb_monitor_mutex);

	current_time = time(NULL);

	/* We add 0.001 seconds to time_elapsed to prevent division
	by zero if two users happen to call SHOW ENGINE INNODB STATUS at the
	same time */

	time_elapsed = difftime(current_time, srv_last_monitor_time)
		+ 0.001;

	srv_last_monitor_time = time(NULL);

	fputs("\n=====================================\n", file);

	ut_print_timestamp(file);
	fprintf(file,
		" INNODB MONITOR OUTPUT\n"
		"=====================================\n"
		"Per second averages calculated from the last %lu seconds\n",
		(ulong) time_elapsed);

	fputs("-----------------\n"
	      "BACKGROUND THREAD\n"
	      "-----------------\n", file);
	srv_print_master_thread_info(file);

	fputs("----------\n"
	      "SEMAPHORES\n"
	      "----------\n", file);
	sync_print(file);

	/* Conceptually, srv_innodb_monitor_mutex has a very high latching
	order level in sync0sync.h, while dict_foreign_err_mutex has a very
	low level 135. Therefore we can reserve the latter mutex here without
	a danger of a deadlock of threads. */

	mutex_enter(&dict_foreign_err_mutex);

	if (!srv_read_only_mode && ftell(dict_foreign_err_file) != 0L) {
		fputs("------------------------\n"
		      "LATEST FOREIGN KEY ERROR\n"
		      "------------------------\n", file);
		ut_copy_file(file, dict_foreign_err_file);
	}

	mutex_exit(&dict_foreign_err_mutex);

	/* Only if lock_print_info_summary proceeds correctly,
	before we call the lock_print_info_all_transactions
	to print all the lock information. IMPORTANT NOTE: This
	function acquires the lock mutex on success. */
	ret = lock_print_info_summary(file, nowait);

	if (ret) {
		if (trx_start_pos) {
			long	t = ftell(file);
			if (t < 0) {
				*trx_start_pos = ULINT_UNDEFINED;
			} else {
				*trx_start_pos = (ulint) t;
			}
		}

		/* NOTE: If we get here then we have the lock mutex. This
		function will release the lock mutex that we acquired when
		we called the lock_print_info_summary() function earlier. */

		lock_print_info_all_transactions(file);

		if (trx_end) {
			long	t = ftell(file);
			if (t < 0) {
				*trx_end = ULINT_UNDEFINED;
			} else {
				*trx_end = (ulint) t;
			}
		}
	}

	fputs("--------\n"
	      "FILE I/O\n"
	      "--------\n", file);
	os_aio_print(file);

	fputs("-------------------------------------\n"
	      "INSERT BUFFER AND ADAPTIVE HASH INDEX\n"
	      "-------------------------------------\n", file);
	ibuf_print(file);

	ha_print_info(file, btr_search_sys->hash_index);

	fprintf(file,
		"%.2f hash searches/s, %.2f non-hash searches/s\n",
		(btr_cur_n_sea - btr_cur_n_sea_old)
		/ time_elapsed,
		(btr_cur_n_non_sea - btr_cur_n_non_sea_old)
		/ time_elapsed);
	btr_cur_n_sea_old = btr_cur_n_sea;
	btr_cur_n_non_sea_old = btr_cur_n_non_sea;

	fputs("---\n"
	      "LOG\n"
	      "---\n", file);
	log_print(file);

	fputs("----------------------\n"
	      "BUFFER POOL AND MEMORY\n"
	      "----------------------\n", file);
	fprintf(file,
		"Total memory allocated " ULINTPF
		"; in additional pool allocated " ULINTPF "\n",
		ut_total_allocated_memory,
		mem_pool_get_reserved(mem_comm_pool));
	fprintf(file, "Dictionary memory allocated " ULINTPF "\n",
		dict_sys->size);

	buf_print_io(file);

	fputs("--------------\n"
	      "ROW OPERATIONS\n"
	      "--------------\n", file);
	fprintf(file, "%ld queries inside InnoDB, %lu queries in queue\n",
		(long) srv_conc_get_active_threads(),
		srv_conc_get_waiting_threads());

	/* This is a dirty read, without holding trx_sys->mutex. */
	fprintf(file, "%lu read views open inside InnoDB\n",
		UT_LIST_GET_LEN(trx_sys->view_list));

	n_reserved = fil_space_get_n_reserved_extents(0);
	if (n_reserved > 0) {
		fprintf(file,
			"%lu tablespace extents now reserved for"
			" B-tree split operations\n",
			(ulong) n_reserved);
	}

#ifdef UNIV_LINUX
	fprintf(file, "Main thread process no. %lu, id %lu, state: %s\n",
		(ulong) srv_main_thread_process_no,
		(ulong) srv_main_thread_id,
		srv_main_thread_op_info);
#else
	fprintf(file, "Main thread id %lu, state: %s\n",
		(ulong) srv_main_thread_id,
		srv_main_thread_op_info);
#endif
	fprintf(file,
		"Number of rows inserted " ULINTPF
		", updated " ULINTPF ", deleted " ULINTPF
		", read " ULINTPF "\n",
		(ulint) srv_stats.n_rows_inserted,
		(ulint) srv_stats.n_rows_updated,
		(ulint) srv_stats.n_rows_deleted,
		(ulint) srv_stats.n_rows_read);
	fprintf(file,
		"%.2f inserts/s, %.2f updates/s,"
		" %.2f deletes/s, %.2f reads/s\n",
		((ulint) srv_stats.n_rows_inserted - srv_n_rows_inserted_old)
		/ time_elapsed,
		((ulint) srv_stats.n_rows_updated - srv_n_rows_updated_old)
		/ time_elapsed,
		((ulint) srv_stats.n_rows_deleted - srv_n_rows_deleted_old)
		/ time_elapsed,
		((ulint) srv_stats.n_rows_read - srv_n_rows_read_old)
		/ time_elapsed);

	srv_n_rows_inserted_old = srv_stats.n_rows_inserted;
	srv_n_rows_updated_old = srv_stats.n_rows_updated;
	srv_n_rows_deleted_old = srv_stats.n_rows_deleted;
	srv_n_rows_read_old = srv_stats.n_rows_read;

	fputs("----------------------------\n"
	      "END OF INNODB MONITOR OUTPUT\n"
	      "============================\n", file);
	mutex_exit(&srv_innodb_monitor_mutex);
	fflush(file);

	return(ret);
}

/******************************************************************//**
Function to pass InnoDB status variables to MySQL */
UNIV_INTERN
void
srv_export_innodb_status(void)
/*==========================*/
{
	buf_pool_stat_t		stat;
	buf_pools_list_size_t	buf_pools_list_size;
	ulint			LRU_len;
	ulint			free_len;
	ulint			flush_list_len;

	buf_get_total_stat(&stat);
	buf_get_total_list_len(&LRU_len, &free_len, &flush_list_len);
	buf_get_total_list_size_in_bytes(&buf_pools_list_size);

	mutex_enter(&srv_innodb_monitor_mutex);

	export_vars.innodb_data_pending_reads =
		os_n_pending_reads;

	export_vars.innodb_data_pending_writes =
		os_n_pending_writes;

	export_vars.innodb_data_pending_fsyncs =
		fil_n_pending_log_flushes
		+ fil_n_pending_tablespace_flushes;

	export_vars.innodb_data_fsyncs = os_n_fsyncs;

	export_vars.innodb_data_read = srv_stats.data_read;

	export_vars.innodb_data_reads = os_n_file_reads;

	export_vars.innodb_data_writes = os_n_file_writes;

	export_vars.innodb_data_written = srv_stats.data_written;

	export_vars.innodb_buffer_pool_read_requests = stat.n_page_gets;

	export_vars.innodb_buffer_pool_write_requests =
		srv_stats.buf_pool_write_requests;

	export_vars.innodb_buffer_pool_wait_free =
		srv_stats.buf_pool_wait_free;

	export_vars.innodb_buffer_pool_pages_flushed =
		srv_stats.buf_pool_flushed;

	export_vars.innodb_buffer_pool_reads = srv_stats.buf_pool_reads;

	export_vars.innodb_buffer_pool_read_ahead_rnd =
		stat.n_ra_pages_read_rnd;

	export_vars.innodb_buffer_pool_read_ahead =
		stat.n_ra_pages_read;

	export_vars.innodb_buffer_pool_read_ahead_evicted =
		stat.n_ra_pages_evicted;

	export_vars.innodb_buffer_pool_pages_data = LRU_len;

	export_vars.innodb_buffer_pool_bytes_data =
		buf_pools_list_size.LRU_bytes
		+ buf_pools_list_size.unzip_LRU_bytes;

	export_vars.innodb_buffer_pool_pages_dirty = flush_list_len;

	export_vars.innodb_buffer_pool_bytes_dirty =
		buf_pools_list_size.flush_list_bytes;

	export_vars.innodb_buffer_pool_pages_free = free_len;

#ifdef UNIV_DEBUG
	export_vars.innodb_buffer_pool_pages_latched =
		buf_get_latched_pages_number();
#endif /* UNIV_DEBUG */
	export_vars.innodb_buffer_pool_pages_total = buf_pool_get_n_pages();

	export_vars.innodb_buffer_pool_pages_misc =
		buf_pool_get_n_pages() - LRU_len - free_len;

#ifdef HAVE_ATOMIC_BUILTINS
	export_vars.innodb_have_atomic_builtins = 1;
#else
	export_vars.innodb_have_atomic_builtins = 0;
#endif
	export_vars.innodb_page_size = UNIV_PAGE_SIZE;

	export_vars.innodb_log_waits = srv_stats.log_waits;

	export_vars.innodb_os_log_written = srv_stats.os_log_written;

	export_vars.innodb_os_log_fsyncs = fil_n_log_flushes;

	export_vars.innodb_os_log_pending_fsyncs = fil_n_pending_log_flushes;

	export_vars.innodb_os_log_pending_writes =
		srv_stats.os_log_pending_writes;

	export_vars.innodb_log_write_requests = srv_stats.log_write_requests;

	export_vars.innodb_log_writes = srv_stats.log_writes;

	export_vars.innodb_dblwr_pages_written =
		srv_stats.dblwr_pages_written;

	export_vars.innodb_dblwr_writes = srv_stats.dblwr_writes;

	export_vars.innodb_pages_created = stat.n_pages_created;

	export_vars.innodb_pages_read = stat.n_pages_read;

	export_vars.innodb_pages_written = stat.n_pages_written;

	export_vars.innodb_row_lock_waits = srv_stats.n_lock_wait_count;

	export_vars.innodb_row_lock_current_waits =
		srv_stats.n_lock_wait_current_count;

	export_vars.innodb_row_lock_time = srv_stats.n_lock_wait_time / 1000;

	if (srv_stats.n_lock_wait_count > 0) {

		export_vars.innodb_row_lock_time_avg = (ulint)
			(srv_stats.n_lock_wait_time
			 / 1000 / srv_stats.n_lock_wait_count);

	} else {
		export_vars.innodb_row_lock_time_avg = 0;
	}

	export_vars.innodb_row_lock_time_max =
		lock_sys->n_lock_max_wait_time / 1000;

	export_vars.innodb_rows_read = srv_stats.n_rows_read;

	export_vars.innodb_rows_inserted = srv_stats.n_rows_inserted;

	export_vars.innodb_rows_updated = srv_stats.n_rows_updated;

	export_vars.innodb_rows_deleted = srv_stats.n_rows_deleted;

	export_vars.innodb_num_open_files = fil_n_file_opened;

	export_vars.innodb_truncated_status_writes =
		srv_truncated_status_writes;

	export_vars.innodb_available_undo_logs = srv_available_undo_logs;

#ifdef UNIV_DEBUG
	if (purge_sys->done.trx_no == 0
	    || trx_sys->rw_max_trx_id < purge_sys->done.trx_no - 1) {
		export_vars.innodb_purge_trx_id_age = 0;
	} else {
		export_vars.innodb_purge_trx_id_age =
		  trx_sys->rw_max_trx_id - purge_sys->done.trx_no + 1;
	}

	if (!purge_sys->view
	    || trx_sys->rw_max_trx_id < purge_sys->view->up_limit_id) {
		export_vars.innodb_purge_view_trx_id_age = 0;
	} else {
		export_vars.innodb_purge_view_trx_id_age =
		  trx_sys->rw_max_trx_id - purge_sys->view->up_limit_id;
	}
#endif /* UNIV_DEBUG */

	mutex_exit(&srv_innodb_monitor_mutex);
}

/*********************************************************************//**
A thread which prints the info output by various InnoDB monitors.
@return	a dummy parameter */
extern "C" UNIV_INTERN
os_thread_ret_t
DECLARE_THREAD(srv_monitor_thread)(
/*===============================*/
	void*	arg __attribute__((unused)))
			/*!< in: a dummy parameter required by
			os_thread_create */
{
	ib_int64_t	sig_count;
	double		time_elapsed;
	time_t		current_time;
	time_t		last_table_monitor_time;
	time_t		last_tablespace_monitor_time;
	time_t		last_monitor_time;
	ulint		mutex_skipped;
	ibool		last_srv_print_monitor;

	ut_ad(!srv_read_only_mode);

#ifdef UNIV_DEBUG_THREAD_CREATION
	fprintf(stderr, "Lock timeout thread starts, id %lu\n",
		os_thread_pf(os_thread_get_curr_id()));
#endif /* UNIV_DEBUG_THREAD_CREATION */

#ifdef UNIV_PFS_THREAD
	pfs_register_thread(srv_monitor_thread_key);
#endif /* UNIV_PFS_THREAD */
	srv_monitor_active = TRUE;

	UT_NOT_USED(arg);
	srv_last_monitor_time = ut_time();
	last_table_monitor_time = ut_time();
	last_tablespace_monitor_time = ut_time();
	last_monitor_time = ut_time();
	mutex_skipped = 0;
	last_srv_print_monitor = srv_print_innodb_monitor;
loop:
	/* Wake up every 5 seconds to see if we need to print
	monitor information or if signalled at shutdown. */

	sig_count = os_event_reset(srv_monitor_event);

	os_event_wait_time_low(srv_monitor_event, 5000000, sig_count);

	current_time = ut_time();

	time_elapsed = difftime(current_time, last_monitor_time);

	if (time_elapsed > 15) {
		last_monitor_time = ut_time();

		if (srv_print_innodb_monitor) {
			/* Reset mutex_skipped counter everytime
			srv_print_innodb_monitor changes. This is to
			ensure we will not be blocked by lock_sys->mutex
			for short duration information printing,
			such as requested by sync_array_print_long_waits() */
			if (!last_srv_print_monitor) {
				mutex_skipped = 0;
				last_srv_print_monitor = TRUE;
			}

			if (!srv_printf_innodb_monitor(stderr,
						MUTEX_NOWAIT(mutex_skipped),
						NULL, NULL)) {
				mutex_skipped++;
			} else {
				/* Reset the counter */
				mutex_skipped = 0;
			}
		} else {
			last_srv_print_monitor = FALSE;
		}


		/* We don't create the temp files or associated
		mutexes in read-only-mode */

		if (!srv_read_only_mode && srv_innodb_status) {
			mutex_enter(&srv_monitor_file_mutex);
			rewind(srv_monitor_file);
			if (!srv_printf_innodb_monitor(srv_monitor_file,
						MUTEX_NOWAIT(mutex_skipped),
						NULL, NULL)) {
				mutex_skipped++;
			} else {
				mutex_skipped = 0;
			}

			os_file_set_eof(srv_monitor_file);
			mutex_exit(&srv_monitor_file_mutex);
		}

		if (srv_print_innodb_tablespace_monitor
		    && difftime(current_time,
				last_tablespace_monitor_time) > 60) {
			last_tablespace_monitor_time = ut_time();

			fputs("========================"
			      "========================\n",
			      stderr);

			ut_print_timestamp(stderr);

			fputs(" INNODB TABLESPACE MONITOR OUTPUT\n"
			      "========================"
			      "========================\n",
			      stderr);

			fsp_print(0);
			fputs("Validating tablespace\n", stderr);
			fsp_validate(0);
			fputs("Validation ok\n"
			      "---------------------------------------\n"
			      "END OF INNODB TABLESPACE MONITOR OUTPUT\n"
			      "=======================================\n",
			      stderr);
		}

		if (srv_print_innodb_table_monitor
		    && difftime(current_time, last_table_monitor_time) > 60) {

			last_table_monitor_time = ut_time();

			fprintf(stderr, "Warning: %s\n",
				DEPRECATED_MSG_INNODB_TABLE_MONITOR);

			fputs("===========================================\n",
			      stderr);

			ut_print_timestamp(stderr);

			fputs(" INNODB TABLE MONITOR OUTPUT\n"
			      "===========================================\n",
			      stderr);
			dict_print();

			fputs("-----------------------------------\n"
			      "END OF INNODB TABLE MONITOR OUTPUT\n"
			      "==================================\n",
			      stderr);

			fprintf(stderr, "Warning: %s\n",
				DEPRECATED_MSG_INNODB_TABLE_MONITOR);
		}
	}

	if (srv_shutdown_state >= SRV_SHUTDOWN_CLEANUP) {
		goto exit_func;
	}

	if (srv_print_innodb_monitor
	    || srv_print_innodb_lock_monitor
	    || srv_print_innodb_tablespace_monitor
	    || srv_print_innodb_table_monitor) {
		goto loop;
	}

	goto loop;

exit_func:
	srv_monitor_active = FALSE;

	/* We count the number of threads in os_thread_exit(). A created
	thread should always use that to exit and not use return() to exit. */

	os_thread_exit(NULL);

	OS_THREAD_DUMMY_RETURN;
}

/*********************************************************************//**
A thread which prints warnings about semaphore waits which have lasted
too long. These can be used to track bugs which cause hangs.
@return	a dummy parameter */
extern "C" UNIV_INTERN
os_thread_ret_t
DECLARE_THREAD(srv_error_monitor_thread)(
/*=====================================*/
	void*	arg __attribute__((unused)))
			/*!< in: a dummy parameter required by
			os_thread_create */
{
	/* number of successive fatal timeouts observed */
	ulint		fatal_cnt	= 0;
	lsn_t		old_lsn;
	lsn_t		new_lsn;
	ib_int64_t	sig_count;
	/* longest waiting thread for a semaphore */
	os_thread_id_t	waiter		= os_thread_get_curr_id();
	os_thread_id_t	old_waiter	= waiter;
	/* the semaphore that is being waited for */
	const void*	sema		= NULL;
	const void*	old_sema	= NULL;

	ut_ad(!srv_read_only_mode);

	old_lsn = srv_start_lsn;

#ifdef UNIV_DEBUG_THREAD_CREATION
	fprintf(stderr, "Error monitor thread starts, id %lu\n",
		os_thread_pf(os_thread_get_curr_id()));
#endif /* UNIV_DEBUG_THREAD_CREATION */

#ifdef UNIV_PFS_THREAD
	pfs_register_thread(srv_error_monitor_thread_key);
#endif /* UNIV_PFS_THREAD */
	srv_error_monitor_active = TRUE;

loop:
	/* Try to track a strange bug reported by Harald Fuchs and others,
	where the lsn seems to decrease at times */

	new_lsn = log_get_lsn();

	if (new_lsn < old_lsn) {
		ut_print_timestamp(stderr);
		fprintf(stderr,
			"  InnoDB: Error: old log sequence number " LSN_PF
			" was greater\n"
			"InnoDB: than the new log sequence number " LSN_PF "!\n"
			"InnoDB: Please submit a bug report"
			" to http://bugs.mysql.com\n",
			old_lsn, new_lsn);
		ut_ad(0);
	}

	old_lsn = new_lsn;

	if (difftime(time(NULL), srv_last_monitor_time) > 60) {
		/* We referesh InnoDB Monitor values so that averages are
		printed from at most 60 last seconds */

		srv_refresh_innodb_monitor_stats();
	}

	/* Update the statistics collected for deciding LRU
	eviction policy. */
	buf_LRU_stat_update();

	/* In case mutex_exit is not a memory barrier, it is
	theoretically possible some threads are left waiting though
	the semaphore is already released. Wake up those threads: */

	sync_arr_wake_threads_if_sema_free();

	if (sync_array_print_long_waits(&waiter, &sema)
	    && sema == old_sema && os_thread_eq(waiter, old_waiter)) {
		fatal_cnt++;
		if (fatal_cnt > 10) {

			fprintf(stderr,
				"InnoDB: Error: semaphore wait has lasted"
				" > %lu seconds\n"
				"InnoDB: We intentionally crash the server,"
				" because it appears to be hung.\n",
				(ulong) srv_fatal_semaphore_wait_threshold);

			ut_error;
		}
	} else {
		fatal_cnt = 0;
		old_waiter = waiter;
		old_sema = sema;
	}

	/* Flush stderr so that a database user gets the output
	to possible MySQL error file */

	fflush(stderr);

	sig_count = os_event_reset(srv_error_event);

	os_event_wait_time_low(srv_error_event, 1000000, sig_count);

	if (srv_shutdown_state < SRV_SHUTDOWN_CLEANUP) {

		goto loop;
	}

	srv_error_monitor_active = FALSE;

	/* We count the number of threads in os_thread_exit(). A created
	thread should always use that to exit and not use return() to exit. */

	os_thread_exit(NULL);

	OS_THREAD_DUMMY_RETURN;
}

/******************************************************************//**
Increment the server activity count. */
UNIV_INTERN
void
srv_inc_activity_count(void)
/*========================*/
{
	srv_sys->activity_count.inc();
}

/**********************************************************************//**
Check whether any background thread is active. If so return the thread
type.
@return SRV_NONE if all are suspended or have exited, thread
type if any are still active. */
UNIV_INTERN
srv_thread_type
srv_get_active_thread_type(void)
/*============================*/
{
	srv_thread_type ret = SRV_NONE;

	if (srv_read_only_mode) {
		return(SRV_NONE);
	}

	srv_sys_mutex_enter();

	for (ulint i = SRV_WORKER; i <= SRV_MASTER; ++i) {
		if (srv_sys->n_threads_active[i] != 0) {
			ret = static_cast<srv_thread_type>(i);
			break;
		}
	}

	srv_sys_mutex_exit();

	/* Check only on shutdown. */
	if (ret == SRV_NONE
	    && srv_shutdown_state != SRV_SHUTDOWN_NONE
	    && trx_purge_state() != PURGE_STATE_DISABLED
	    && trx_purge_state() != PURGE_STATE_EXIT) {

		ret = SRV_PURGE;
	}

	return(ret);
}

/**********************************************************************//**
Check whether any background thread are active. If so print which thread
is active. Send the threads wakeup signal.
@return name of thread that is active or NULL */
UNIV_INTERN
const char*
srv_any_background_threads_are_active(void)
/*=======================================*/
{
	const char*	thread_active = NULL;

	if (srv_read_only_mode) {
		return(NULL);
	} else if (srv_error_monitor_active) {
		thread_active = "srv_error_monitor_thread";
	} else if (lock_sys->timeout_thread_active) {
		thread_active = "srv_lock_timeout thread";
	} else if (srv_monitor_active) {
		thread_active = "srv_monitor_thread";
	} else if (srv_buf_dump_thread_active) {
		thread_active = "buf_dump_thread";
	} else if (srv_dict_stats_thread_active) {
		thread_active = "dict_stats_thread";
	}

	os_event_set(srv_error_event);
	os_event_set(srv_monitor_event);
	os_event_set(srv_buf_dump_event);
	os_event_set(lock_sys->timeout_event);
	os_event_set(dict_stats_event);

	return(thread_active);
}

/*******************************************************************//**
Tells the InnoDB server that there has been activity in the database
and wakes up the master thread if it is suspended (not sleeping). Used
in the MySQL interface. Note that there is a small chance that the master
thread stays suspended (we do not protect our operation with the
srv_sys_t->mutex, for performance reasons). */
UNIV_INTERN
void
srv_active_wake_master_thread(void)
/*===============================*/
{
	if (srv_read_only_mode) {
		return;
	}

	ut_ad(!srv_sys_mutex_own());

	srv_inc_activity_count();

	if (srv_sys->n_threads_active[SRV_MASTER] == 0) {
		srv_slot_t*	slot;

		srv_sys_mutex_enter();

		slot = &srv_sys->sys_threads[SRV_MASTER_SLOT];

		/* Only if the master thread has been started. */

		if (slot->in_use) {
			ut_a(srv_slot_get_type(slot) == SRV_MASTER);

			if (slot->suspended) {

				slot->suspended = FALSE;

				++srv_sys->n_threads_active[SRV_MASTER];

				os_event_set(slot->event);
			}
		}

		srv_sys_mutex_exit();
	}
}

/*******************************************************************//**
Tells the purge thread that there has been activity in the database
and wakes up the purge thread if it is suspended (not sleeping).  Note
that there is a small chance that the purge thread stays suspended
(we do not protect our check with the srv_sys_t:mutex and the
purge_sys->latch, for performance reasons). */
UNIV_INTERN
void
srv_wake_purge_thread_if_not_active(void)
/*=====================================*/
{
	ut_ad(!srv_sys_mutex_own());

	if (purge_sys->state == PURGE_STATE_RUN
	    && srv_sys->n_threads_active[SRV_PURGE] == 0) {

		srv_release_threads(SRV_PURGE, 1);
	}
}

/*******************************************************************//**
Wakes up the master thread if it is suspended or being suspended. */
UNIV_INTERN
void
srv_wake_master_thread(void)
/*========================*/
{
	ut_ad(!srv_sys_mutex_own());

	srv_inc_activity_count();

	srv_release_threads(SRV_MASTER, 1);
}

/*******************************************************************//**
Get current server activity count. We don't hold srv_sys::mutex while
reading this value as it is only used in heuristics.
@return activity count. */
UNIV_INTERN
ulint
srv_get_activity_count(void)
/*========================*/
{
	return(srv_sys->activity_count);
}

/*******************************************************************//**
Check if there has been any activity.
@return FALSE if no change in activity counter. */
UNIV_INTERN
ibool
srv_check_activity(
/*===============*/
	ulint		old_activity_count)	/*!< in: old activity count */
{
	return(srv_sys->activity_count != old_activity_count);
}

/********************************************************************//**
The master thread is tasked to ensure that flush of log file happens
once every second in the background. This is to ensure that not more
than one second of trxs are lost in case of crash when
innodb_flush_logs_at_trx_commit != 1 */
static
void
srv_sync_log_buffer_in_background(void)
/*===================================*/
{
	time_t	current_time = time(NULL);

	srv_main_thread_op_info = "flushing log";
	if (difftime(current_time, srv_last_log_flush_time)
	    >= srv_flush_log_at_timeout) {
		log_buffer_sync_in_background(TRUE);
		srv_last_log_flush_time = current_time;
		srv_log_writes_and_flush++;
	}
}

/********************************************************************//**
Make room in the table cache by evicting an unused table.
@return number of tables evicted. */
static
ulint
srv_master_evict_from_table_cache(
/*==============================*/
	ulint	pct_check)	/*!< in: max percent to check */
{
	ulint	n_tables_evicted = 0;

	rw_lock_x_lock(&dict_operation_lock);

	dict_mutex_enter_for_mysql();

	n_tables_evicted = dict_make_room_in_cache(
		innobase_get_table_cache_size(), pct_check);

	dict_mutex_exit_for_mysql();

	rw_lock_x_unlock(&dict_operation_lock);

	return(n_tables_evicted);
}

/*********************************************************************//**
This function prints progress message every 60 seconds during server
shutdown, for any activities that master thread is pending on. */
static
void
srv_shutdown_print_master_pending(
/*==============================*/
	ib_time_t*	last_print_time,	/*!< last time the function
						print the message */
	ulint		n_tables_to_drop,	/*!< number of tables to
						be dropped */
	ulint		n_bytes_merged)		/*!< number of change buffer
						just merged */
{
	ib_time_t	current_time;
	double		time_elapsed;

	current_time = ut_time();
	time_elapsed = ut_difftime(current_time, *last_print_time);

	if (time_elapsed > 60) {
		*last_print_time = ut_time();

		if (n_tables_to_drop) {
			ut_print_timestamp(stderr);
			fprintf(stderr, "  InnoDB: Waiting for "
				"%lu table(s) to be dropped\n",
				(ulong) n_tables_to_drop);
		}

		/* Check change buffer merge, we only wait for change buffer
		merge if it is a slow shutdown */
		if (!srv_fast_shutdown && n_bytes_merged) {
			ut_print_timestamp(stderr);
			fprintf(stderr, "  InnoDB: Waiting for change "
				"buffer merge to complete\n"
				"  InnoDB: number of bytes of change buffer "
				"just merged:  %lu\n",
				n_bytes_merged);
		}
	}
}

/*********************************************************************//**
Perform the tasks that the master thread is supposed to do when the
server is active. There are two types of tasks. The first category is
of such tasks which are performed at each inovcation of this function.
We assume that this function is called roughly every second when the
server is active. The second category is of such tasks which are
performed at some interval e.g.: purge, dict_LRU cleanup etc. */
static
void
srv_master_do_active_tasks(void)
/*============================*/
{
	ib_time_t	cur_time = ut_time();
	ullint		counter_time = ut_time_us(NULL);

	/* First do the tasks that we are suppose to do at each
	invocation of this function. */

	++srv_main_active_loops;

	MONITOR_INC(MONITOR_MASTER_ACTIVE_LOOPS);

	/* ALTER TABLE in MySQL requires on Unix that the table handler
	can drop tables lazily after there no longer are SELECT
	queries to them. */
	srv_main_thread_op_info = "doing background drop tables";
	row_drop_tables_for_mysql_in_background();
	MONITOR_INC_TIME_IN_MICRO_SECS(
		MONITOR_SRV_BACKGROUND_DROP_TABLE_MICROSECOND, counter_time);

	if (srv_shutdown_state > 0) {
		return;
	}

	/* make sure that there is enough reusable space in the redo
	log files */
	srv_main_thread_op_info = "checking free log space";
	log_free_check();

	/* Do an ibuf merge */
	srv_main_thread_op_info = "doing insert buffer merge";
	counter_time = ut_time_us(NULL);
	ibuf_contract_in_background(0, FALSE);
	MONITOR_INC_TIME_IN_MICRO_SECS(
		MONITOR_SRV_IBUF_MERGE_MICROSECOND, counter_time);

	/* Flush logs if needed */
	srv_main_thread_op_info = "flushing log";
	srv_sync_log_buffer_in_background();
	MONITOR_INC_TIME_IN_MICRO_SECS(
		MONITOR_SRV_LOG_FLUSH_MICROSECOND, counter_time);

	/* Now see if various tasks that are performed at defined
	intervals need to be performed. */

#ifdef MEM_PERIODIC_CHECK
	/* Check magic numbers of every allocated mem block once in
	SRV_MASTER_MEM_VALIDATE_INTERVAL seconds */
	if (cur_time % SRV_MASTER_MEM_VALIDATE_INTERVAL == 0) {
		mem_validate_all_blocks();
		MONITOR_INC_TIME_IN_MICRO_SECS(
			MONITOR_SRV_MEM_VALIDATE_MICROSECOND, counter_time);
	}
#endif
	if (srv_shutdown_state > 0) {
		return;
	}

	if (srv_shutdown_state > 0) {
		return;
	}

	if (cur_time % SRV_MASTER_DICT_LRU_INTERVAL == 0) {
		srv_main_thread_op_info = "enforcing dict cache limit";
		srv_master_evict_from_table_cache(50);
		MONITOR_INC_TIME_IN_MICRO_SECS(
			MONITOR_SRV_DICT_LRU_MICROSECOND, counter_time);
	}

	if (srv_shutdown_state > 0) {
		return;
	}

	/* Make a new checkpoint */
	if (cur_time % SRV_MASTER_CHECKPOINT_INTERVAL == 0) {
		srv_main_thread_op_info = "making checkpoint";
		log_checkpoint(TRUE, FALSE);
		MONITOR_INC_TIME_IN_MICRO_SECS(
			MONITOR_SRV_CHECKPOINT_MICROSECOND, counter_time);
	}
}

/*********************************************************************//**
Perform the tasks that the master thread is supposed to do whenever the
server is idle. We do check for the server state during this function
and if the server has entered the shutdown phase we may return from
the function without completing the required tasks.
Note that the server can move to active state when we are executing this
function but we don't check for that as we are suppose to perform more
or less same tasks when server is active. */
static
void
srv_master_do_idle_tasks(void)
/*==========================*/
{
	ullint	counter_time;

	++srv_main_idle_loops;

	MONITOR_INC(MONITOR_MASTER_IDLE_LOOPS);


	/* ALTER TABLE in MySQL requires on Unix that the table handler
	can drop tables lazily after there no longer are SELECT
	queries to them. */
	counter_time = ut_time_us(NULL);
	srv_main_thread_op_info = "doing background drop tables";
	row_drop_tables_for_mysql_in_background();
	MONITOR_INC_TIME_IN_MICRO_SECS(
		MONITOR_SRV_BACKGROUND_DROP_TABLE_MICROSECOND,
			 counter_time);

	if (srv_shutdown_state > 0) {
		return;
	}

	/* make sure that there is enough reusable space in the redo
	log files */
	srv_main_thread_op_info = "checking free log space";
	log_free_check();

	/* Do an ibuf merge */
	counter_time = ut_time_us(NULL);
	srv_main_thread_op_info = "doing insert buffer merge";
	ibuf_contract_in_background(0, TRUE);
	MONITOR_INC_TIME_IN_MICRO_SECS(
		MONITOR_SRV_IBUF_MERGE_MICROSECOND, counter_time);

	if (srv_shutdown_state > 0) {
		return;
	}

	srv_main_thread_op_info = "enforcing dict cache limit";
	srv_master_evict_from_table_cache(100);
	MONITOR_INC_TIME_IN_MICRO_SECS(
		MONITOR_SRV_DICT_LRU_MICROSECOND, counter_time);

	/* Flush logs if needed */
	srv_sync_log_buffer_in_background();
	MONITOR_INC_TIME_IN_MICRO_SECS(
		MONITOR_SRV_LOG_FLUSH_MICROSECOND, counter_time);

	if (srv_shutdown_state > 0) {
		return;
	}

	/* Make a new checkpoint */
	srv_main_thread_op_info = "making checkpoint";
	log_checkpoint(TRUE, FALSE);
	MONITOR_INC_TIME_IN_MICRO_SECS(MONITOR_SRV_CHECKPOINT_MICROSECOND,
				       counter_time);
}

/*********************************************************************//**
Perform the tasks during shutdown. The tasks that we do at shutdown
depend on srv_fast_shutdown:
2 => very fast shutdown => do no book keeping
1 => normal shutdown => clear drop table queue and make checkpoint
0 => slow shutdown => in addition to above do complete purge and ibuf
merge
@return TRUE if some work was done. FALSE otherwise */
static
ibool
srv_master_do_shutdown_tasks(
/*=========================*/
	ib_time_t*	last_print_time)/*!< last time the function
					print the message */
{
	ulint		n_bytes_merged = 0;
	ulint		n_tables_to_drop = 0;

	ut_ad(!srv_read_only_mode);

	++srv_main_shutdown_loops;

	ut_a(srv_shutdown_state > 0);

	/* In very fast shutdown none of the following is necessary */
	if (srv_fast_shutdown == 2) {
		return(FALSE);
	}

	/* ALTER TABLE in MySQL requires on Unix that the table handler
	can drop tables lazily after there no longer are SELECT
	queries to them. */
	srv_main_thread_op_info = "doing background drop tables";
	n_tables_to_drop = row_drop_tables_for_mysql_in_background();

	/* make sure that there is enough reusable space in the redo
	log files */
	srv_main_thread_op_info = "checking free log space";
	log_free_check();

	/* In case of normal shutdown we don't do ibuf merge or purge */
	if (srv_fast_shutdown == 1) {
		goto func_exit;
	}

	/* Do an ibuf merge */
	srv_main_thread_op_info = "doing insert buffer merge";
	n_bytes_merged = ibuf_contract_in_background(0, TRUE);

	/* Flush logs if needed */
	srv_sync_log_buffer_in_background();

func_exit:
	/* Make a new checkpoint about once in 10 seconds */
	srv_main_thread_op_info = "making checkpoint";
	log_checkpoint(TRUE, FALSE);

	/* Print progress message every 60 seconds during shutdown */
	if (srv_shutdown_state > 0 && srv_print_verbose_log) {
		srv_shutdown_print_master_pending(
			last_print_time, n_tables_to_drop, n_bytes_merged);
	}

	return(n_bytes_merged || n_tables_to_drop);
}

/*********************************************************************//**
Puts master thread to sleep. At this point we are using polling to
service various activities. Master thread sleeps for one second before
checking the state of the server again */
static
void
srv_master_sleep(void)
/*==================*/
{
	srv_main_thread_op_info = "sleeping";
	os_thread_sleep(1000000);
	srv_main_thread_op_info = "";
}

/*********************************************************************//**
The master thread controlling the server.
@return	a dummy parameter */
extern "C" UNIV_INTERN
os_thread_ret_t
DECLARE_THREAD(srv_master_thread)(
/*==============================*/
	void*	arg __attribute__((unused)))
			/*!< in: a dummy parameter required by
			os_thread_create */
{
	srv_slot_t*	slot;
	ulint		old_activity_count = srv_get_activity_count();
	ib_time_t	last_print_time;

	ut_ad(!srv_read_only_mode);

#ifdef UNIV_DEBUG_THREAD_CREATION
	fprintf(stderr, "Master thread starts, id %lu\n",
		os_thread_pf(os_thread_get_curr_id()));
#endif /* UNIV_DEBUG_THREAD_CREATION */

#ifdef UNIV_PFS_THREAD
	pfs_register_thread(srv_master_thread_key);
#endif /* UNIV_PFS_THREAD */

	srv_main_thread_process_no = os_proc_get_number();
	srv_main_thread_id = os_thread_pf(os_thread_get_curr_id());

	slot = srv_reserve_slot(SRV_MASTER);
	ut_a(slot == srv_sys->sys_threads);

	last_print_time = ut_time();
loop:
	if (srv_force_recovery >= SRV_FORCE_NO_BACKGROUND) {
		goto suspend_thread;
	}

	while (srv_shutdown_state == SRV_SHUTDOWN_NONE) {

		srv_master_sleep();

		MONITOR_INC(MONITOR_MASTER_THREAD_SLEEP);

		if (srv_check_activity(old_activity_count)) {
			old_activity_count = srv_get_activity_count();
			srv_master_do_active_tasks();
		} else {
			srv_master_do_idle_tasks();
		}
	}

	while (srv_master_do_shutdown_tasks(&last_print_time)) {

		/* Shouldn't loop here in case of very fast shutdown */
		ut_ad(srv_fast_shutdown < 2);
	}

suspend_thread:
	srv_main_thread_op_info = "suspending";

	srv_suspend_thread(slot);

	/* DO NOT CHANGE THIS STRING. innobase_start_or_create_for_mysql()
	waits for database activity to die down when converting < 4.1.x
	databases, and relies on this string being exactly as it is. InnoDB
	manual also mentions this string in several places. */
	srv_main_thread_op_info = "waiting for server activity";

	os_event_wait(slot->event);

	if (srv_shutdown_state == SRV_SHUTDOWN_EXIT_THREADS) {
		os_thread_exit(NULL);
	}

	goto loop;

	OS_THREAD_DUMMY_RETURN;	/* Not reached, avoid compiler warning */
}

/*********************************************************************//**
Check if purge should stop.
@return true if it should shutdown. */
static
bool
srv_purge_should_exit(
/*==============*/
	ulint		n_purged)	/*!< in: pages purged in last batch */
{
	switch (srv_shutdown_state) {
	case SRV_SHUTDOWN_NONE:
		/* Normal operation. */
		break;

	case SRV_SHUTDOWN_CLEANUP:
	case SRV_SHUTDOWN_EXIT_THREADS:
		/* Exit unless slow shutdown requested or all done. */
		return(srv_fast_shutdown != 0 || n_purged == 0);

	case SRV_SHUTDOWN_LAST_PHASE:
	case SRV_SHUTDOWN_FLUSH_PHASE:
		ut_error;
	}

	return(false);
}

/*********************************************************************//**
Fetch and execute a task from the work queue.
@return	true if a task was executed */
static
bool
srv_task_execute(void)
/*==================*/
{
	que_thr_t*	thr = NULL;

	ut_ad(!srv_read_only_mode);
	ut_a(srv_force_recovery < SRV_FORCE_NO_BACKGROUND);

	mutex_enter(&srv_sys->tasks_mutex);

	if (UT_LIST_GET_LEN(srv_sys->tasks) > 0) {

		thr = UT_LIST_GET_FIRST(srv_sys->tasks);

		ut_a(que_node_get_type(thr->child) == QUE_NODE_PURGE);

		UT_LIST_REMOVE(queue, srv_sys->tasks, thr);
	}

	mutex_exit(&srv_sys->tasks_mutex);

	if (thr != NULL) {

		que_run_threads(thr);

		os_atomic_inc_ulint(
			&purge_sys->bh_mutex, &purge_sys->n_completed, 1);
	}

	return(thr != NULL);
}

/*********************************************************************//**
Worker thread that reads tasks from the work queue and executes them.
@return	a dummy parameter */
extern "C" UNIV_INTERN
os_thread_ret_t
DECLARE_THREAD(srv_worker_thread)(
/*==============================*/
	void*	arg __attribute__((unused)))	/*!< in: a dummy parameter
						required by os_thread_create */
{
	srv_slot_t*	slot;

	ut_ad(!srv_read_only_mode);
	ut_a(srv_force_recovery < SRV_FORCE_NO_BACKGROUND);

#ifdef UNIV_DEBUG_THREAD_CREATION
	ut_print_timestamp(stderr);
	fprintf(stderr, " InnoDB: worker thread starting, id %lu\n",
		os_thread_pf(os_thread_get_curr_id()));
#endif /* UNIV_DEBUG_THREAD_CREATION */

	slot = srv_reserve_slot(SRV_WORKER);

	ut_a(srv_n_purge_threads > 1);

	srv_sys_mutex_enter();

	ut_a(srv_sys->n_threads_active[SRV_WORKER] < srv_n_purge_threads);

	srv_sys_mutex_exit();

	/* We need to ensure that the worker threads exit after the
	purge coordinator thread. Otherwise the purge coordinaor can
	end up waiting forever in trx_purge_wait_for_workers_to_complete() */

	do {
		srv_suspend_thread(slot);

		os_event_wait(slot->event);

		if (srv_task_execute()) {

			/* If there are tasks in the queue, wakeup
			the purge coordinator thread. */

			srv_wake_purge_thread_if_not_active();
		}

		/* Note: we are checking the state without holding the
		purge_sys->latch here. */
	} while (purge_sys->state != PURGE_STATE_EXIT);

	srv_free_slot(slot);

	rw_lock_x_lock(&purge_sys->latch);

	ut_a(!purge_sys->running);
	ut_a(purge_sys->state == PURGE_STATE_EXIT);
	ut_a(srv_shutdown_state > SRV_SHUTDOWN_NONE);

	rw_lock_x_unlock(&purge_sys->latch);

#ifdef UNIV_DEBUG_THREAD_CREATION
	ut_print_timestamp(stderr);
	fprintf(stderr, " InnoDB: Purge worker thread exiting, id %lu\n",
		os_thread_pf(os_thread_get_curr_id()));
#endif /* UNIV_DEBUG_THREAD_CREATION */

	/* We count the number of threads in os_thread_exit(). A created
	thread should always use that to exit and not use return() to exit. */
	os_thread_exit(NULL);

	OS_THREAD_DUMMY_RETURN;	/* Not reached, avoid compiler warning */
}

/*********************************************************************//**
Do the actual purge operation.
@return length of history list before the last purge batch. */
static
ulint
srv_do_purge(
/*=========*/
	ulint		n_threads,	/*!< in: number of threads to use */
	ulint*		n_total_purged)	/*!< in/out: total pages purged */
{
	ulint		n_pages_purged;

	static ulint	count = 0;
	static ulint	n_use_threads = 0;
	static ulint	rseg_history_len = 0;
	ulint		old_activity_count = srv_get_activity_count();

	ut_a(n_threads > 0);
	ut_ad(!srv_read_only_mode);

	/* Purge until there are no more records to purge and there is
	no change in configuration or server state. If the user has
	configured more than one purge thread then we treat that as a
	pool of threads and only use the extra threads if purge can't
	keep up with updates. */

	if (n_use_threads == 0) {
		n_use_threads = n_threads;
	}

	do {
		if (trx_sys->rseg_history_len > rseg_history_len) {

			/* History length is now longer than what it was
			when we took the last snapshot. Use more threads. */

			if (n_use_threads < n_threads) {
				++n_use_threads;
			}

		} else if (srv_check_activity(old_activity_count)
			   && n_use_threads > 1) {

			/* History length same or smaller since last snapshot,
			use fewer threads. */

			--n_use_threads;

			old_activity_count = srv_get_activity_count();
		}

		/* Ensure that the purge threads are less than what
		was configured. */

		ut_a(n_use_threads > 0);
		ut_a(n_use_threads <= n_threads);

		/* Take a snapshot of the history list before purge. */
		if ((rseg_history_len = trx_sys->rseg_history_len) == 0) {
			break;
		}

		n_pages_purged = trx_purge(
			n_use_threads, srv_purge_batch_size, false);

		if (!(count++ % TRX_SYS_N_RSEGS)) {
			/* Force a truncate of the history list. */
			trx_purge(1, srv_purge_batch_size, true);
		}

		*n_total_purged += n_pages_purged;

	} while (!srv_purge_should_exit(n_pages_purged) && n_pages_purged > 0);

	return(rseg_history_len);
}

/*********************************************************************//**
Suspend the purge coordinator thread. */
static
void
srv_purge_coordinator_suspend(
/*==========================*/
	srv_slot_t*	slot,			/*!< in/out: Purge coordinator
						thread slot */
	ulint		rseg_history_len)	/*!< in: history list length
						before last purge */
{
	ut_ad(!srv_read_only_mode);
	ut_a(slot->type == SRV_PURGE);

	bool		stop = false;

	/** Maximum wait time on the purge event, in micro-seconds. */
	static const ulint SRV_PURGE_MAX_TIMEOUT = 10000;

	do {
		ulint		ret;
		ib_int64_t	sig_count = srv_suspend_thread(slot);

		rw_lock_x_lock(&purge_sys->latch);

		purge_sys->running = false;

		rw_lock_x_unlock(&purge_sys->latch);

		/* We don't wait right away on the the non-timed wait because
		we want to signal the thread that wants to suspend purge. */

		if (stop) {
			os_event_wait_low(slot->event, sig_count);
			ret = 0;
		} else if (rseg_history_len <= trx_sys->rseg_history_len) {
			ret = os_event_wait_time_low(
				slot->event, SRV_PURGE_MAX_TIMEOUT, sig_count);
		} else {
			/* We don't want to waste time waiting, if the
			history list increased by the time we got here,
			unless purge has been stopped. */
			ret = 0;
		}

		srv_sys_mutex_enter();

		/* The thread can be in state !suspended after the timeout
		but before this check if another thread sent a wakeup signal. */

		if (slot->suspended) {
			slot->suspended = FALSE;
			++srv_sys->n_threads_active[slot->type];
			ut_a(srv_sys->n_threads_active[slot->type] == 1);
		}

		srv_sys_mutex_exit();

		rw_lock_x_lock(&purge_sys->latch);

		stop = (purge_sys->state == PURGE_STATE_STOP);

		if (!stop) {
			ut_a(purge_sys->n_stop == 0);
			purge_sys->running = true;
		} else {
			ut_a(purge_sys->n_stop > 0);

			/* Signal that we are suspended. */
			os_event_set(purge_sys->event);
		}

		rw_lock_x_unlock(&purge_sys->latch);

		if (ret == OS_SYNC_TIME_EXCEEDED) {

			/* No new records added since wait started then simply
			wait for new records. The magic number 5000 is an
			approximation for the case where we have cached UNDO
			log records which prevent truncate of the UNDO
			segments. */

			if (rseg_history_len == trx_sys->rseg_history_len
			    && trx_sys->rseg_history_len < 5000) {

				stop = true;
			}
		}

	} while (stop);

	ut_a(!slot->suspended);
}

/*********************************************************************//**
Purge coordinator thread that schedules the purge tasks.
@return	a dummy parameter */
extern "C" UNIV_INTERN
os_thread_ret_t
DECLARE_THREAD(srv_purge_coordinator_thread)(
/*=========================================*/
	void*	arg __attribute__((unused)))	/*!< in: a dummy parameter
						required by os_thread_create */
{
	srv_slot_t*	slot;
	ulint           n_total_purged = ULINT_UNDEFINED;

	ut_ad(!srv_read_only_mode);
	ut_a(srv_n_purge_threads >= 1);
	ut_a(trx_purge_state() == PURGE_STATE_INIT);
	ut_a(srv_force_recovery < SRV_FORCE_NO_BACKGROUND);

	rw_lock_x_lock(&purge_sys->latch);

	purge_sys->running = true;
	purge_sys->state = PURGE_STATE_RUN;

	rw_lock_x_unlock(&purge_sys->latch);

#ifdef UNIV_PFS_THREAD
	pfs_register_thread(srv_purge_thread_key);
#endif /* UNIV_PFS_THREAD */

#ifdef UNIV_DEBUG_THREAD_CREATION
	ut_print_timestamp(stderr);
	fprintf(stderr, " InnoDB: Purge coordinator thread created, id %lu\n",
		os_thread_pf(os_thread_get_curr_id()));
#endif /* UNIV_DEBUG_THREAD_CREATION */

	slot = srv_reserve_slot(SRV_PURGE);

	ulint	rseg_history_len = trx_sys->rseg_history_len;

	do {
		/* If there are no records to purge or the last
		purge didn't purge any records then wait for activity. */

		if (purge_sys->state == PURGE_STATE_STOP
		    || n_total_purged == 0) {

			srv_purge_coordinator_suspend(slot, rseg_history_len);
		}

		if (srv_purge_should_exit(n_total_purged)) {
			ut_a(!slot->suspended);
			break;
		}

		n_total_purged = 0;

		rseg_history_len = srv_do_purge(
			srv_n_purge_threads, &n_total_purged);

	} while (!srv_purge_should_exit(n_total_purged));

	/* Ensure that we don't jump out of the loop unless the
	exit condition is satisfied. */

	ut_a(srv_purge_should_exit(n_total_purged));

	ulint	n_pages_purged = ULINT_MAX;

	/* Ensure that all records are purged if it is not a fast shutdown.
	This covers the case where a record can be added after we exit the
	loop above. */
	while (srv_fast_shutdown == 0 && n_pages_purged > 0) {
		n_pages_purged = trx_purge(1, srv_purge_batch_size, false);
	}

	/* Force a truncate of the history list. */
	n_pages_purged = trx_purge(1, srv_purge_batch_size, true);
	ut_a(n_pages_purged == 0 || srv_fast_shutdown != 0);

	/* The task queue should always be empty, independent of fast
	shutdown state. */
	ut_a(srv_get_task_queue_length() == 0);

	srv_free_slot(slot);

	/* Note that we are shutting down. */
	rw_lock_x_lock(&purge_sys->latch);

	purge_sys->state = PURGE_STATE_EXIT;

	purge_sys->running = false;

	rw_lock_x_unlock(&purge_sys->latch);

#ifdef UNIV_DEBUG_THREAD_CREATION
	ut_print_timestamp(stderr);
	fprintf(stderr, " InnoDB: Purge coordinator exiting, id %lu\n",
		os_thread_pf(os_thread_get_curr_id()));
#endif /* UNIV_DEBUG_THREAD_CREATION */

	/* Ensure that all the worker threads quit. */
	if (srv_n_purge_threads > 1) {
		srv_release_threads(SRV_WORKER, srv_n_purge_threads - 1);
	}

	/* We count the number of threads in os_thread_exit(). A created
	thread should always use that to exit and not use return() to exit. */
	os_thread_exit(NULL);

	OS_THREAD_DUMMY_RETURN;	/* Not reached, avoid compiler warning */
}

/**********************************************************************//**
Enqueues a task to server task queue and releases a worker thread, if there
is a suspended one. */
UNIV_INTERN
void
srv_que_task_enqueue_low(
/*=====================*/
	que_thr_t*	thr)	/*!< in: query thread */
{
	ut_ad(!srv_read_only_mode);
	mutex_enter(&srv_sys->tasks_mutex);

	UT_LIST_ADD_LAST(queue, srv_sys->tasks, thr);

	mutex_exit(&srv_sys->tasks_mutex);

	srv_release_threads(SRV_WORKER, 1);
}

/**********************************************************************//**
Get count of tasks in the queue.
@return number of tasks in queue  */
UNIV_INTERN
ulint
srv_get_task_queue_length(void)
/*===========================*/
{
	ulint	n_tasks;

	ut_ad(!srv_read_only_mode);

	mutex_enter(&srv_sys->tasks_mutex);

	n_tasks = UT_LIST_GET_LEN(srv_sys->tasks);

	mutex_exit(&srv_sys->tasks_mutex);

	return(n_tasks);
}

/**********************************************************************//**
Wakeup the purge threads. */
UNIV_INTERN
void
srv_purge_wakeup(void)
/*==================*/
{
	ut_ad(!srv_read_only_mode);

	if (srv_force_recovery < SRV_FORCE_NO_BACKGROUND) {

		srv_release_threads(SRV_PURGE, 1);

		if (srv_n_purge_threads > 1) {
			ulint	n_workers = srv_n_purge_threads - 1;

			srv_release_threads(SRV_WORKER, n_workers);
		}
	}
}
<|MERGE_RESOLUTION|>--- conflicted
+++ resolved
@@ -945,28 +945,16 @@
 		for (ulint i = 0; i < srv_sys->n_sys_threads; ++i) {
 			srv_slot_t*	slot = &srv_sys->sys_threads[i];
 
-<<<<<<< HEAD
 			slot->event = os_event_create();
-=======
-			slot->event = os_event_create("sys_thread");
->>>>>>> 0871fcff
 
 			ut_a(slot->event);
 		}
 
-<<<<<<< HEAD
 		srv_error_event = os_event_create();
 
 		srv_monitor_event = os_event_create();
 
 		srv_buf_dump_event = os_event_create();
-=======
-		srv_error_event = os_event_create("error_event");
-
-		srv_monitor_event = os_event_create("monitor_event");
-
-		srv_buf_dump_event = os_event_create("buf_dump_event");
->>>>>>> 0871fcff
 
 		UT_LIST_INIT(srv_sys->tasks);
 	}
