--- conflicted
+++ resolved
@@ -2364,31 +2364,21 @@
 int ha_federated::index_read(uchar *buf, const uchar *key,
                              uint key_len, ha_rkey_function find_flag)
 {
-<<<<<<< HEAD
   int rc;
+  MYSQL_RES* mysql_result;
+
   DBUG_ENTER("ha_federated::index_read");
 
   MYSQL_INDEX_READ_ROW_START(table_share->db.str, table_share->table_name.str);
-  free_result();
   rc= index_read_idx_with_result_set(buf, active_index, key,
                                      key_len, find_flag,
-                                     &stored_result);
+                                     &mysql_result);
+
+  if (rc == 0)
+    set_last_result(mysql_result);
+
   MYSQL_INDEX_READ_ROW_DONE(rc);
   DBUG_RETURN(rc);
-=======
-  MYSQL_RES* mysql_result;
-  int retval;
-
-  DBUG_ENTER("ha_federated::index_read");
-
-  if ((retval= index_read_idx_with_result_set(buf, active_index, key,
-                                              key_len, find_flag,
-                                              &mysql_result)))
-    DBUG_RETURN(retval);
-
-  set_last_result(mysql_result);
-  DBUG_RETURN(0);
->>>>>>> 0e4b743c
 }
 
 
@@ -2560,15 +2550,11 @@
     goto error;
   }
 
-<<<<<<< HEAD
-  retval= read_next(table->record[0], stored_result);
+  set_last_result(mysql_result);
+
+  retval= read_next(table->record[0], mysql_result);
   MYSQL_INDEX_READ_ROW_DONE(retval);
   DBUG_RETURN(retval);
-=======
-  set_last_result(mysql_result);
-
-  DBUG_RETURN(read_next(table->record[0], mysql_result));
->>>>>>> 0e4b743c
 
 error:
   table->status= STATUS_NOT_FOUND;
@@ -2595,13 +2581,9 @@
   DBUG_ENTER("ha_federated::index_next");
   MYSQL_INDEX_READ_ROW_START(table_share->db.str, table_share->table_name.str);
   ha_statistic_increment(&SSV::ha_read_next_count);
-<<<<<<< HEAD
-  retval= read_next(buf, stored_result);
+  retval= read_next(buf, get_last_result());
   MYSQL_INDEX_READ_ROW_DONE(retval);
   DBUG_RETURN(retval);
-=======
-  DBUG_RETURN(read_next(buf, get_last_result()));
->>>>>>> 0e4b743c
 }
 
 
@@ -2793,11 +2775,7 @@
   DBUG_ASSERT(mysql_result);
 
   /* Store result set address. */
-<<<<<<< HEAD
-  memcpy(ref, &stored_result, sizeof(MYSQL_RES *));
-=======
-  memcpy_fixed(ref, &mysql_result, sizeof(MYSQL_RES *));
->>>>>>> 0e4b743c
+  memcpy(ref, &mysql_result, sizeof(MYSQL_RES *));
   /* Store data cursor position. */
   memcpy(ref + sizeof(MYSQL_RES *), &current_position,
                sizeof(MYSQL_ROW_OFFSET));
