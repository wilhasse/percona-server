--- conflicted
+++ resolved
@@ -2353,18 +2353,13 @@
   }
 
   // Updates THD stats and the global user stats.
-<<<<<<< HEAD
-  thd->update_stats(true);
+  if (unlikely(opt_userstat))
+  {
+    thd->update_stats(true);
 #ifndef EMBEDDED_LIBRARY
-  update_global_user_stats(thd, true, time(NULL));
+    update_global_user_stats(thd, true, time(NULL));
 #endif
-=======
-  if (unlikely(opt_userstat))
-  {
-    thd->update_stats(true);
-    update_global_user_stats(thd, true, time(NULL));
-  }
->>>>>>> 9f0a2f71
+  }
 
   DBUG_VOID_RETURN;
 }
@@ -2824,18 +2819,13 @@
   }
 
   // Updates THD stats and the global user stats.
-<<<<<<< HEAD
-  thd->update_stats(true);
+  if (unlikely(opt_userstat))
+  {
+    thd->update_stats(true);
 #ifndef EMBEDDED_LIBRARY
-  update_global_user_stats(thd, true, time(NULL));
+    update_global_user_stats(thd, true, time(NULL));
 #endif
-=======
-  if (unlikely(opt_userstat))
-  {
-    thd->update_stats(true);
-    update_global_user_stats(thd, true, time(NULL));
-  }
->>>>>>> 9f0a2f71
+  }
 
   DBUG_VOID_RETURN;
 }
@@ -3010,18 +3000,13 @@
   }
 
   // Updates THD stats and the global user stats.
-<<<<<<< HEAD
-  thd->update_stats(true);
+  if (unlikely(opt_userstat))
+  {
+    thd->update_stats(true);
 #ifndef EMBEDDED_LIBRARY
-  update_global_user_stats(thd, true, time(NULL));
+    update_global_user_stats(thd, true, time(NULL));
 #endif
-=======
-  if (unlikely(opt_userstat))
-  {
-    thd->update_stats(true);
-    update_global_user_stats(thd, true, time(NULL));
-  }
->>>>>>> 9f0a2f71
+  }
 
   DBUG_VOID_RETURN;
 }
@@ -3147,18 +3132,13 @@
   }
 
   // Updates THD stats and the global user stats.
-<<<<<<< HEAD
-  thd->update_stats(true);
+  if (unlikely(opt_userstat))
+  {
+    thd->update_stats(true);
 #ifndef EMBEDDED_LIBRARY
-  update_global_user_stats(thd, true, time(NULL));
+    update_global_user_stats(thd, true, time(NULL));
 #endif
-=======
-  if (unlikely(opt_userstat))
-  {
-    thd->update_stats(true);
-    update_global_user_stats(thd, true, time(NULL));
-  }
->>>>>>> 9f0a2f71
+  }
 
   DBUG_VOID_RETURN;
 }
