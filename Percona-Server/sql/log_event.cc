--- conflicted
+++ resolved
@@ -3049,11 +3049,7 @@
 			/* Room for expand ` to `` + initial/final ` + \0 */
 			FN_REFLEN*2+3,
 			'`',
-<<<<<<< HEAD
 			&my_charset_bin,
-=======
-			system_charset_info,
->>>>>>> c491cec1
 			db,
 			db_len);
       my_b_printf(file,
@@ -4385,11 +4381,7 @@
 
   buf->append(STRING_WITH_LEN("LOAD DATA "));
 
-<<<<<<< HEAD
   if (is_concurrent)
-=======
-  if (thd->lex->lock_option == TL_WRITE_CONCURRENT_INSERT)
->>>>>>> c491cec1
     buf->append(STRING_WITH_LEN("CONCURRENT "));
 
   if (fn_start)
@@ -4762,11 +4754,7 @@
   QUOTED_IDENTIFIER(quoted_table_name,
 		    512,
 		    '`',
-<<<<<<< HEAD
 		    &my_charset_bin,
-=======
-		    system_charset_info,
->>>>>>> c491cec1
 		    table_name,
 		    strlen(table_name));
   my_b_printf(&cache, "INTO TABLE %s", quoted_table_name.c_ptr());
@@ -5770,7 +5758,6 @@
     case REAL_RESULT:
     {
       double real_val;
-<<<<<<< HEAD
       char buf2[MY_GCVT_MAX_FIELD_WIDTH + 1];
       char buf_mem[FN_REFLEN + MY_GCVT_MAX_FIELD_WIDTH + 1];
       String buf(buf_mem, sizeof(buf_mem), system_charset_info);
@@ -5778,14 +5765,7 @@
       my_gcvt(real_val, MY_GCVT_ARG_DOUBLE, MY_GCVT_MAX_FIELD_WIDTH,
 	      buf2, NULL);
       buf.length(0);
-=======
-      char buf2[FLOATING_POINT_BUFFER];
-      char buf_mem[FN_REFLEN + FLOATING_POINT_BUFFER];
-      String buf(buf_mem, sizeof(buf_mem), system_charset_info);
-      float8get(real_val, val);
-      buf.length(0);
       snprintf(buf2, sizeof(buf2), "%.14g", real_val);
->>>>>>> c491cec1
       if (user_var_append_name_part(thd, &buf, name, name_len) ||
           buf.append(buf2))
          return;
@@ -5799,7 +5779,6 @@
       String buf(buf_mem, sizeof(buf_mem), system_charset_info);
       buf.length(0);
       if (user_var_append_name_part(thd, &buf, name, name_len) ||
-<<<<<<< HEAD
           buf.append(buf2,
 		     longlong10_to_str(uint8korr(val),
 				       buf2,
@@ -5807,9 +5786,6 @@
 					User_var_log_event::UNSIGNED_F) ?
 				       10 : -10)
 		     -buf2))
-=======
-          buf.append(buf2, longlong10_to_str(uint8korr(val), buf2, -10)-buf2))
->>>>>>> c491cec1
         return;
       protocol->store(buf.ptr(), buf.length(), &my_charset_bin);
       break;
@@ -6018,11 +5994,7 @@
   QUOTED_IDENTIFIER(quoted_name,
 		    512,
 		    '`',
-<<<<<<< HEAD
 		    &my_charset_bin,
-=======
-		    system_charset_info,
->>>>>>> c491cec1
 		    name,
 		    name_len);
   my_b_printf(&cache, "SET @");
@@ -6104,11 +6076,7 @@
 	QUOTED_IDENTIFIER(quoted_charset_name,
 			  512,
 			  '`',
-<<<<<<< HEAD
 			  &my_charset_bin,
-=======
-			  system_charset_info,
->>>>>>> c491cec1
 			  cs->name,
 			  strlen(cs->name));
         my_b_printf(&cache, ":=_%s %s COLLATE %s%s\n",
@@ -8949,21 +8917,13 @@
     QUOTED_IDENTIFIER(db_nam,
 		      512,
 		      '`',
-<<<<<<< HEAD
 		      &my_charset_bin,
-=======
-		      system_charset_info,
->>>>>>> c491cec1
 		      m_dbnam,
 		      strlen(m_dbnam));
     QUOTED_IDENTIFIER(tbl_nam,
 		      512,
 		      '`',
-<<<<<<< HEAD
 		      &my_charset_bin,
-=======
-		      system_charset_info,
->>>>>>> c491cec1
 		      m_tblnam,
 		      strlen(m_tblnam));
     my_b_printf(&print_event_info->head_cache,
