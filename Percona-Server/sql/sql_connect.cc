--- conflicted
+++ resolved
@@ -265,97 +265,6 @@
   DBUG_VOID_RETURN;
 }
 
-<<<<<<< HEAD
-void add_user_stats(USER_STATS *user_stats,
-                    uint total_connections,
-                    uint concurrent_connections,
-                    time_t connected_time,
-                    double busy_time,
-                    double cpu_time,
-                    ulonglong bytes_received,
-                    ulonglong bytes_sent,
-                    ulonglong binlog_bytes_written,
-                    ha_rows rows_fetched,
-                    ha_rows rows_updated,
-                    ha_rows rows_read,
-                    ulonglong select_commands,
-                    ulonglong update_commands,
-                    ulonglong other_commands,
-                    ulonglong commit_trans,
-                    ulonglong rollback_trans,
-                    ulonglong denied_connections,
-                    ulonglong lost_connections,
-                    ulonglong access_denied_errors,
-                    ulonglong empty_queries)
-{
-  user_stats->total_connections+=      total_connections;
-  user_stats->concurrent_connections+= concurrent_connections;
-  user_stats->connected_time+=         connected_time;
-  user_stats->busy_time+=              busy_time;
-  user_stats->cpu_time+=               cpu_time;
-  user_stats->bytes_received+=         bytes_received;
-  user_stats->bytes_sent+=             bytes_sent;
-  user_stats->binlog_bytes_written+=   binlog_bytes_written;
-  user_stats->rows_fetched+=           rows_fetched;
-  user_stats->rows_updated+=           rows_updated;
-  user_stats->rows_read+=              rows_read;
-  user_stats->select_commands+=        select_commands;
-  user_stats->update_commands+=        update_commands;
-  user_stats->other_commands+=         other_commands;
-  user_stats->commit_trans+=           commit_trans;
-  user_stats->rollback_trans+=         rollback_trans;
-  user_stats->denied_connections+=     denied_connections;
-  user_stats->lost_connections+=       lost_connections;
-  user_stats->access_denied_errors+=   access_denied_errors;
-  user_stats->empty_queries+=          empty_queries;
-}
-
-void add_thread_stats(THREAD_STATS *thread_stats,
-                    uint total_connections,
-                    uint concurrent_connections,
-                    time_t connected_time,
-                    double busy_time,
-                    double cpu_time,
-                    ulonglong bytes_received,
-                    ulonglong bytes_sent,
-                    ulonglong binlog_bytes_written,
-                    ha_rows rows_fetched,
-                    ha_rows rows_updated,
-                    ha_rows rows_read,
-                    ulonglong select_commands,
-                    ulonglong update_commands,
-                    ulonglong other_commands,
-                    ulonglong commit_trans,
-                    ulonglong rollback_trans,
-                    ulonglong denied_connections,
-                    ulonglong lost_connections,
-                    ulonglong access_denied_errors,
-                    ulonglong empty_queries)
-{
-  thread_stats->total_connections+=      total_connections;
-  thread_stats->concurrent_connections+= concurrent_connections;
-  thread_stats->connected_time+=         connected_time;
-  thread_stats->busy_time+=              busy_time;
-  thread_stats->cpu_time+=               cpu_time;
-  thread_stats->bytes_received+=         bytes_received;
-  thread_stats->bytes_sent+=             bytes_sent;
-  thread_stats->binlog_bytes_written+=   binlog_bytes_written;
-  thread_stats->rows_fetched+=           rows_fetched;
-  thread_stats->rows_updated+=           rows_updated;
-  thread_stats->rows_read+=              rows_read;
-  thread_stats->select_commands+=        select_commands;
-  thread_stats->update_commands+=        update_commands;
-  thread_stats->other_commands+=         other_commands;
-  thread_stats->commit_trans+=           commit_trans;
-  thread_stats->rollback_trans+=         rollback_trans;
-  thread_stats->denied_connections+=     denied_connections;
-  thread_stats->lost_connections+=       lost_connections;
-  thread_stats->access_denied_errors+=   access_denied_errors;
-  thread_stats->empty_queries+=          empty_queries;
-}
-
-=======
->>>>>>> b6643274
 void init_global_user_stats(void)
 {
   if (my_hash_init(&global_user_stats, system_charset_info, max_connections,
