#ifndef SQL_AUDIT_INCLUDED
#define SQL_AUDIT_INCLUDED

/* Copyright (c) 2007, 2011, Oracle and/or its affiliates. All rights reserved.

   This program is free software; you can redistribute it and/or modify
   it under the terms of the GNU General Public License as published by
   the Free Software Foundation; version 2 of the License.

   This program is distributed in the hope that it will be useful,
   but WITHOUT ANY WARRANTY; without even the implied warranty of
   MERCHANTABILITY or FITNESS FOR A PARTICULAR PURPOSE.  See the
   GNU General Public License for more details.

   You should have received a copy of the GNU General Public License
   along with this program; if not, write to the Free Software
   Foundation, Inc., 51 Franklin St, Fifth Floor, Boston, MA 02110-1301  USA */


#include <my_global.h>

#include <mysql/plugin_audit.h>
#include "sql_class.h"
<<<<<<< HEAD
#include "sql_rewrite.h"
=======
#include "sql_parse.h"                          // command_name
>>>>>>> 856dca21

extern unsigned long mysql_global_audit_mask[];


extern void mysql_audit_initialize();
extern void mysql_audit_finalize();


extern void mysql_audit_init_thd(THD *thd);
extern void mysql_audit_free_thd(THD *thd);
extern void mysql_audit_acquire_plugins(THD *thd, uint event_class);


#ifndef EMBEDDED_LIBRARY
extern void mysql_audit_notify(THD *thd, uint event_class,
                               uint event_subtype, ...);
#else
#define mysql_audit_notify(...)
#endif
extern void mysql_audit_release(THD *thd);

#define MAX_USER_HOST_SIZE 512
static inline uint make_user_name(THD *thd, char *buf)
{
  Security_context *sctx= thd->security_ctx;
  return strxnmov(buf, MAX_USER_HOST_SIZE,
                  sctx->priv_user[0] ? sctx->priv_user : "", "[",
                  sctx->user ? sctx->user : "", "] @ ",
                  sctx->get_host()->length() ? sctx->get_host()->ptr() :
                  "", " [", sctx->get_ip()->length() ? sctx->get_ip()->ptr() :
                  "", "]", NullS) - buf;
}

/**
  Call audit plugins of GENERAL audit class, MYSQL_AUDIT_GENERAL_LOG subtype.
  
  @param[in] thd
  @param[in] time             time that event occurred
  @param[in] user             User name
  @param[in] userlen          User name length
  @param[in] cmd              Command name
  @param[in] cmdlen           Command name length
  @param[in] query            Query string
  @param[in] querylen         Query string length
*/
 
static inline
void mysql_audit_general_log(THD *thd,
                             enum enum_server_command command,
                             const char *query, uint querylen)
{
#ifndef EMBEDDED_LIBRARY
  if (mysql_global_audit_mask[0] & MYSQL_AUDIT_GENERAL_CLASSMASK)
  {
    MYSQL_LEX_STRING sql_command, ip, host, external_user;
    static MYSQL_LEX_STRING empty= { C_STRING_WITH_LEN("") };

    time_t time;
    char user[MAX_USER_HOST_SIZE + 1];
    uint userlen;

    userlen= make_user_name(thd, user);
    time= my_time(0);

    if (thd)
    {
      ip.str= (char *) thd->security_ctx->get_ip()->ptr();
      ip.length= thd->security_ctx->get_ip()->length();
      host.str= (char *) thd->security_ctx->get_host()->ptr();
      host.length= thd->security_ctx->get_host()->length();
      external_user.str= (char *) thd->security_ctx->get_external_user()->ptr();
      external_user.length= thd->security_ctx->get_external_user()->length();
      sql_command.str= (char *) sql_statement_names[thd->lex->sql_command].str;
      sql_command.length= sql_statement_names[thd->lex->sql_command].length;
    }
    else
    {
      ip= empty;
      host= empty;
      external_user= empty;
      sql_command= empty;
    }
    const CHARSET_INFO *clientcs= thd ? thd->variables.character_set_client
      : global_system_variables.character_set_client;

    mysql_audit_notify(thd, MYSQL_AUDIT_GENERAL_CLASS, MYSQL_AUDIT_GENERAL_LOG,
                       0, time, user, userlen, command_name[(uint) command].str,
                       command_name[(uint) command].length, query, querylen,
                       clientcs, 0, sql_command, host, external_user, ip);
  }
#endif
}


/**
  Call audit plugins of GENERAL audit class.
  event_subtype should be set to one of:
    MYSQL_AUDIT_GENERAL_ERROR
    MYSQL_AUDIT_GENERAL_RESULT
    MYSQL_AUDIT_GENERAL_STATUS
  
  @param[in] thd
  @param[in] event_subtype    Type of general audit event.
  @param[in] error_code       Error code
  @param[in] msg              Message
*/
static inline
void mysql_audit_general(THD *thd, uint event_subtype,
                         int error_code, const char *msg)
{
#ifndef EMBEDDED_LIBRARY
  if (mysql_global_audit_mask[0] & MYSQL_AUDIT_GENERAL_CLASSMASK)
  {
    time_t time= my_time(0);
    uint msglen= msg ? strlen(msg) : 0;
    uint userlen;
    const char *user;
    char user_buff[MAX_USER_HOST_SIZE];
    CSET_STRING query;
    MYSQL_LEX_STRING ip, host, external_user, sql_command;
    ha_rows rows;
    static MYSQL_LEX_STRING empty= { C_STRING_WITH_LEN("") };

    if (thd)
    {
      if (!thd->rewritten_query.length())
        mysql_rewrite_query(thd);
      if (thd->rewritten_query.length())
        query= CSET_STRING((char *) thd->rewritten_query.ptr(),
                           thd->rewritten_query.length(),
                           thd->rewritten_query.charset());
      else
        query= thd->query_string;
      user= user_buff;
      userlen= make_user_name(thd, user_buff);
      rows= thd->get_stmt_da()->current_row_for_warning();
      ip.str= (char *) thd->security_ctx->get_ip()->ptr();
      ip.length= thd->security_ctx->get_ip()->length();
      host.str= (char *) thd->security_ctx->get_host()->ptr();
      host.length= thd->security_ctx->get_host()->length();
      external_user.str= (char *) thd->security_ctx->get_external_user()->ptr();
      external_user.length= thd->security_ctx->get_external_user()->length();
      sql_command.str= (char *) sql_statement_names[thd->lex->sql_command].str;
      sql_command.length= sql_statement_names[thd->lex->sql_command].length;
    }
    else
    {
      user= 0;
      userlen= 0;
      ip= empty;
      host= empty;
      external_user= empty;
      sql_command= empty;
      rows= 0;
    }

    mysql_audit_notify(thd, MYSQL_AUDIT_GENERAL_CLASS, event_subtype,
                       error_code, time, user, userlen, msg, msglen,
                       query.str(), query.length(), query.charset(), rows,
                       sql_command, host, external_user, ip);
  }
#endif
}

#define MYSQL_AUDIT_NOTIFY_CONNECTION_CONNECT(thd) mysql_audit_notify(\
  (thd), MYSQL_AUDIT_CONNECTION_CLASS, MYSQL_AUDIT_CONNECTION_CONNECT,\
  (thd)->get_stmt_da()->is_error() ? (thd)->get_stmt_da()->sql_errno() : 0,\
  (thd)->thread_id, (thd)->security_ctx->user,\
  (thd)->security_ctx->user ? strlen((thd)->security_ctx->user) : 0,\
  (thd)->security_ctx->priv_user, strlen((thd)->security_ctx->priv_user),\
  (thd)->security_ctx->get_external_user()->ptr(),\
  (thd)->security_ctx->get_external_user()->length(),\
  (thd)->security_ctx->proxy_user, strlen((thd)->security_ctx->proxy_user),\
  (thd)->security_ctx->get_host()->ptr(),\
  (thd)->security_ctx->get_host()->length(),\
  (thd)->security_ctx->get_ip()->ptr(),\
  (thd)->security_ctx->get_ip()->length(),\
  (thd)->db, (thd)->db ? strlen((thd)->db) : 0)

#define MYSQL_AUDIT_NOTIFY_CONNECTION_DISCONNECT(thd, errcode)\
  mysql_audit_notify(\
  (thd), MYSQL_AUDIT_CONNECTION_CLASS, MYSQL_AUDIT_CONNECTION_DISCONNECT,\
  (errcode), (thd)->thread_id, "", 0, "", 0, "", 0, "", 0, "", 0, "", 0, "", 0)

#define MYSQL_AUDIT_NOTIFY_CONNECTION_CHANGE_USER(thd) mysql_audit_notify(\
  (thd), MYSQL_AUDIT_CONNECTION_CLASS, MYSQL_AUDIT_CONNECTION_CHANGE_USER,\
  (thd)->get_stmt_da()->is_error() ? (thd)->get_stmt_da()->sql_errno() : 0,\
  (thd)->thread_id, (thd)->security_ctx->user,\
  (thd)->security_ctx->user ? strlen((thd)->security_ctx->user) : 0,\
  (thd)->security_ctx->priv_user, strlen((thd)->security_ctx->priv_user),\
  (thd)->security_ctx->get_external_user()->ptr(),\
  (thd)->security_ctx->get_external_user()->length(),\
  (thd)->security_ctx->proxy_user, strlen((thd)->security_ctx->proxy_user),\
  (thd)->security_ctx->get_host()->ptr(),\
  (thd)->security_ctx->get_host()->length(),\
  (thd)->security_ctx->get_ip()->ptr(),\
  (thd)->security_ctx->get_ip()->length(),\
  (thd)->db, (thd)->db ? strlen((thd)->db) : 0)

#endif /* SQL_AUDIT_INCLUDED */<|MERGE_RESOLUTION|>--- conflicted
+++ resolved
@@ -21,11 +21,8 @@
 
 #include <mysql/plugin_audit.h>
 #include "sql_class.h"
-<<<<<<< HEAD
 #include "sql_rewrite.h"
-=======
 #include "sql_parse.h"                          // command_name
->>>>>>> 856dca21
 
 extern unsigned long mysql_global_audit_mask[];
 
@@ -57,6 +54,45 @@
                   sctx->get_host()->length() ? sctx->get_host()->ptr() :
                   "", " [", sctx->get_ip()->length() ? sctx->get_ip()->ptr() :
                   "", "]", NullS) - buf;
+}
+
+static inline
+void set_audit_mask(unsigned long *mask, uint event_class)
+{
+  mask[0]= 1;
+  mask[0]<<= event_class;
+}
+
+static inline
+void add_audit_mask(unsigned long *mask, const unsigned long *rhs)
+{
+  mask[0]|= rhs[0];
+}
+
+static inline
+bool check_audit_mask(const unsigned long *lhs,
+                      const unsigned long *rhs)
+{
+  return !(lhs[0] & rhs[0]);
+}
+
+/**
+  @brief Check if audit logging enables for specified class
+
+  @param[in]   thd              MySQL thread handle
+  @param[in]   event_class      Audit event class
+*/
+static inline
+bool mysql_audit_enabled(THD *thd, uint event_class)
+{
+#ifndef EMBEDDED_LIBRARY
+  unsigned long event_class_mask[MYSQL_AUDIT_CLASS_MASK_SIZE];
+  set_audit_mask(event_class_mask, event_class);
+  if (thd && !check_audit_mask(mysql_global_audit_mask, event_class_mask) &&
+      check_audit_mask(thd->audit_class_mask, event_class_mask))
+    return true;
+#endif
+  return false;
 }
 
 /**
@@ -80,15 +116,15 @@
 #ifndef EMBEDDED_LIBRARY
   if (mysql_global_audit_mask[0] & MYSQL_AUDIT_GENERAL_CLASSMASK)
   {
-    MYSQL_LEX_STRING sql_command, ip, host, external_user;
-    static MYSQL_LEX_STRING empty= { C_STRING_WITH_LEN("") };
-
     time_t time;
     char user[MAX_USER_HOST_SIZE + 1];
     uint userlen;
 
     userlen= make_user_name(thd, user);
     time= my_time(0);
+
+    MYSQL_LEX_STRING sql_command, ip, host, external_user;
+    static MYSQL_LEX_STRING empty= { C_STRING_WITH_LEN("") };
 
     if (thd)
     {
