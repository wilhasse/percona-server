dnl -*- ksh -*-
dnl Process this file with autoconf to produce a configure script.

AC_PREREQ(2.52)dnl		Minimum Autoconf version required.

AC_INIT(sql/mysqld.cc)
AC_CANONICAL_SYSTEM
# The Docs Makefile.am parses this line!
# remember to also change ndb version below and update version.c in ndb
AM_INIT_AUTOMAKE(mysql, 5.0.17)
AM_CONFIG_HEADER(config.h)

PROTOCOL_VERSION=10
DOT_FRM_VERSION=6
# See the libtool docs for information on how to do shared lib versions.
SHARED_LIB_VERSION=15:0:0

# ndb version
NDB_VERSION_MAJOR=5
NDB_VERSION_MINOR=0
NDB_VERSION_BUILD=17
NDB_VERSION_STATUS=""

# Set all version vars based on $VERSION. How do we do this more elegant ?
# Remember that regexps needs to quote [ and ] since this is run through m4
MYSQL_NO_DASH_VERSION=`echo $VERSION | sed -e "s|[[a-z]]*-.*$||"`
MYSQL_BASE_VERSION=`echo $MYSQL_NO_DASH_VERSION | sed -e "s|\.[[^.]]*$||"`
MYSQL_VERSION_ID=`echo $MYSQL_NO_DASH_VERSION. | sed -e 's/[[^0-9.]]//g; s/\./  /g; s/ \([[0-9]]\) / 0\\1 /g; s/ //g'`

# The port should be constant for a LONG time
MYSQL_TCP_PORT_DEFAULT=3306
MYSQL_UNIX_ADDR_DEFAULT="/tmp/mysql.sock"

dnl Include m4 
sinclude(config/ac-macros/alloca.m4)
sinclude(config/ac-macros/check_cpu.m4)
sinclude(config/ac-macros/character_sets.m4)
sinclude(config/ac-macros/compiler_flag.m4)
sinclude(config/ac-macros/ha_archive.m4)
sinclude(config/ac-macros/ha_berkeley.m4)
sinclude(config/ac-macros/ha_blackhole.m4)
sinclude(config/ac-macros/ha_example.m4)
sinclude(config/ac-macros/ha_federated.m4)
sinclude(config/ac-macros/ha_innodb.m4)
sinclude(config/ac-macros/ha_ndbcluster.m4)
sinclude(config/ac-macros/ha_tina.m4)
sinclude(config/ac-macros/large_file.m4)
sinclude(config/ac-macros/misc.m4)
sinclude(config/ac-macros/openssl.m4)
sinclude(config/ac-macros/readline.m4)
sinclude(config/ac-macros/yassl.m4)
sinclude(config/ac-macros/zlib.m4)

# Remember to add a directory sql/share/LANGUAGE
AVAILABLE_LANGUAGES="\
czech danish dutch english estonian french german greek hungarian \
italian japanese korean norwegian norwegian-ny polish portuguese \
romanian russian serbian slovak spanish swedish ukrainian"

<<<<<<< HEAD
=======
# Generate make rules for all error messages
AVAILABLE_LANGUAGES_ERRORS=
AVAILABLE_LANGUAGES_ERRORS_RULES=ac_available_languages_fragment
rm -f $AVAILABLE_LANGUAGES_ERRORS_RULES
for i in $AVAILABLE_LANGUAGES
do
  AVAILABLE_LANGUAGES_ERRORS="$AVAILABLE_LANGUAGES_ERRORS $i/errmsg.sys"
  case $host_os in
    netware* | modesto*)
      echo "$i/errmsg.sys: $i/errmsg.txt
	\$(top_builddir)/extra/comp_err.linux -C\$(srcdir)/charsets/ $i/errmsg.txt $i/errmsg.sys" \
      >> $AVAILABLE_LANGUAGES_ERRORS_RULES
      ;;
    *)
  echo "$i/errmsg.sys: $i/errmsg.txt
	\$(top_builddir)/extra/comp_err -C\$(srcdir)/charsets/ $i/errmsg.txt $i/errmsg.sys" \
    >> $AVAILABLE_LANGUAGES_ERRORS_RULES
      ;;
  esac
done

>>>>>>> 549d1650
#####
#####

AC_SUBST(MYSQL_NO_DASH_VERSION)
AC_SUBST(MYSQL_BASE_VERSION)
AC_SUBST(MYSQL_VERSION_ID)
AC_SUBST(PROTOCOL_VERSION)
AC_DEFINE_UNQUOTED([PROTOCOL_VERSION], [$PROTOCOL_VERSION],
                   [mysql client protocol version])
AC_SUBST(DOT_FRM_VERSION)
AC_DEFINE_UNQUOTED([DOT_FRM_VERSION], [$DOT_FRM_VERSION],
                   [Version of .frm files])
AC_SUBST(SHARED_LIB_VERSION)
AC_SUBST(AVAILABLE_LANGUAGES)

AC_SUBST([NDB_VERSION_MAJOR])
AC_SUBST([NDB_VERSION_MINOR])
AC_SUBST([NDB_VERSION_BUILD])
AC_SUBST([NDB_VERSION_STATUS])
AC_DEFINE_UNQUOTED([NDB_VERSION_MAJOR], [$NDB_VERSION_MAJOR],
                   [NDB major version])
AC_DEFINE_UNQUOTED([NDB_VERSION_MINOR], [$NDB_VERSION_MINOR],
                   [NDB minor version])
AC_DEFINE_UNQUOTED([NDB_VERSION_BUILD], [$NDB_VERSION_BUILD],
                   [NDB build version])
AC_DEFINE_UNQUOTED([NDB_VERSION_STATUS], ["$NDB_VERSION_STATUS"],
                   [NDB status version])


# Canonicalize the configuration name.
SYSTEM_TYPE="$host_vendor-$host_os"
MACHINE_TYPE="$host_cpu"
AC_SUBST(SYSTEM_TYPE)
AC_DEFINE_UNQUOTED([SYSTEM_TYPE], ["$SYSTEM_TYPE"],
                   [Name of system, eg solaris])
AC_SUBST(MACHINE_TYPE)
AC_DEFINE_UNQUOTED([MACHINE_TYPE], ["$MACHINE_TYPE"],
                   [Machine type name, eg sun10])

# Detect intel x86 like processor
BASE_MACHINE_TYPE=$MACHINE_TYPE
case $MACHINE_TYPE in
  i?86) BASE_MACHINE_TYPE=i386 ;;
esac

# Save some variables and the command line options for mysqlbug
SAVE_ASFLAGS="$ASFLAGS"
SAVE_CFLAGS="$CFLAGS"
SAVE_CXXFLAGS="$CXXFLAGS"
SAVE_LDFLAGS="$LDFLAGS"
SAVE_CXXLDFLAGS="$CXXLDFLAGS"
CONF_COMMAND="$0 $ac_configure_args"
AC_SUBST(CONF_COMMAND)
AC_SUBST(SAVE_ASFLAGS)
AC_SUBST(SAVE_CFLAGS)
AC_SUBST(SAVE_CXXFLAGS)
AC_SUBST(SAVE_LDFLAGS)
AC_SUBST(SAVE_CXXLDFLAGS)
AC_SUBST(CXXLDFLAGS)

#AC_ARG_PROGRAM			# Automaticly invoked by AM_INIT_AUTOMAKE

AM_SANITY_CHECK
# This is needed is SUBDIRS is set
AC_PROG_MAKE_SET

##############################################################################
# The below section needs to be done before AC_PROG_CC
##############################################################################

# Hack for OS X/Darwin and Metrowerks CodeWarrior
AC_ARG_WITH(darwin-mwcc,
[  --with-darwin-mwcc      Use Metrowerks CodeWarrior wrappers on OS X/Darwin],[
 if [ "with_darwin_mwcc" = yes ] ; then
  builddir=`pwd`
  ccwrapper="$builddir/support-files/MacOSX/mwcc-wrapper"
  arwrapper="$builddir/support-files/MacOSX/mwar-wrapper"
  CC="$ccwrapper"
  CXX="$ccwrapper"
  LD="$ccwrapper"
  AR="$arwrapper"
  RANLIB=:
  export CC CXX LD AR RANLIB
  AC_SUBST(AR)
  AC_SUBST(RANLIB)
 fi
])

AM_CONDITIONAL(DARWIN_MWCC, test x$with_darwin_mwcc = xyes)

if test "x${CFLAGS-}" = x ; then
  cflags_is_set=no
else
  cflags_is_set=yes
fi

if test "x${CPPFLAGS-}" = x ; then
  cppflags_is_set=no
else
  cppflags_is_set=yes
fi

if test "x${LDFLAGS-}" = x ; then
  ldflags_is_set=no
else
  ldflags_is_set=yes
fi

################ End of section to be done before AC_PROG_CC #################

# The following hack should ensure that configure doesn't add optimizing
# or debugging flags to CFLAGS or CXXFLAGS
# C_EXTRA_FLAGS are flags that are automaticly added to both
# CFLAGS and CXXFLAGS
CFLAGS="$CFLAGS $C_EXTRA_FLAGS "
CXXFLAGS="$CXXFLAGS $C_EXTRA_FLAGS "

dnl Checks for programs.
AC_PROG_AWK
AC_PROG_CC
AC_PROG_CXX
AC_PROG_CPP

# Print version of CC and CXX compiler (if they support --version)
case $SYSTEM_TYPE in
  *netware*)
CC_VERSION=`$CC -version | grep -i version`
    ;;
  *)
CC_VERSION=`$CC --version | sed 1q`
    ;;
esac
if test $? -eq "0"
then
  AC_MSG_CHECKING("C Compiler version");
  AC_MSG_RESULT("$CC $CC_VERSION")
else
CC_VERSION=""
fi
AC_SUBST(CC_VERSION)
MYSQL_CHECK_CXX_VERSION

# Fix for sgi gcc / sgiCC which tries to emulate gcc
if test "$CC" = "sgicc"
then
  ac_cv_prog_gcc="no"
fi
if test "$CXX" = "sgi++"
then
  GXX="no"
fi

if test "$ac_cv_prog_gcc" = "yes"
then
  AS="$CC -c"
  AC_SUBST(AS)
else
  AC_PATH_PROG(AS, as, as)
fi
# Still need ranlib for readline; local static use only so no libtool.
AC_PROG_RANLIB
# We use libtool
#AC_LIBTOOL_WIN32_DLL
AC_PROG_LIBTOOL

# Ensure that we have --preserve-dup-deps defines, otherwise we get link
# problems of 'mysql' with CXX=g++
LIBTOOL="$LIBTOOL --preserve-dup-deps"
AC_SUBST(LIBTOOL)dnl

#AC_LIBTOOL_DLOPEN AC_LIBTOOL_WIN32_DLL AC_DISABLE_FAST_INSTALL AC_DISABLE_SHARED AC_DISABLE_STATIC

# AC_PROG_INSTALL
AC_PROG_INSTALL
test -z "$INSTALL_SCRIPT" && INSTALL_SCRIPT='${INSTALL_PROGRAM}'

# Not critical since the generated file is distributed
AC_PROG_YACC
AC_CHECK_PROG(PDFMANUAL, pdftex, manual.pdf)
AC_CHECK_PROG(DVIS,      tex,    manual.dvi)

AC_MSG_CHECKING("return type of sprintf")

#check the return type of sprintf
case $SYSTEM_TYPE in
  *netware*)
    AC_DEFINE(SPRINTF_RETURNS_INT, [1]) AC_MSG_RESULT("int")
    ;;
  *)
AC_TRY_RUN([
  int main()
    {
      char* s = "hello";
      char buf[6];
      if((int)sprintf(buf, s) == strlen(s))
	return 0;
      
      return -1;
     }
   ],
   [AC_DEFINE(SPRINTF_RETURNS_INT, [1], [POSIX sprintf])
   AC_MSG_RESULT("int")],
   [AC_TRY_RUN([
 int main()
   {
     char* s = "hello";
     char buf[6];
     if((char*)sprintf(buf,s) == buf + strlen(s))
       return 0;
     return -1;
   }           ],
               [AC_DEFINE(SPRINTF_RETURNS_PTR, [1], [Broken sprintf])
                AC_MSG_RESULT("ptr")],
               [AC_DEFINE(SPRINTF_RETURNS_GARBAGE, [1], [Broken sprintf])
                AC_MSG_RESULT("garbage")])
   ])
    ;;
esac

AC_PATH_PROG(uname_prog, uname, no)

# We should go through this and put all the explictly system dependent
# stuff in one place
AC_MSG_CHECKING(operating system)
AC_CACHE_VAL(mysql_cv_sys_os,
[
if test "$uname_prog" != "no"; then
  mysql_cv_sys_os="`uname`"
else
  mysql_cv_sys_os="Not Solaris"
fi
])
AC_MSG_RESULT($mysql_cv_sys_os)

# This should be rewritten to use $target_os
case "$target_os" in
  sco3.2v5*) 
     CFLAGS="$CFLAGS -DSCO"
     CXXFLAGS="$CXXFLAGS -DSCO"
     LD='$(CC) $(CFLAGS)'
     case "$CFLAGS" in
       *-belf*) 
         AC_SYS_COMPILER_FLAG(-belf,sco_belf_option,CFLAGS,[],[
         case "$LDFLAGS" in
           *-belf*) ;;
           *) AC_MSG_WARN([Adding -belf option to ldflags.])
              LDFLAGS="$LDFLAGS -belf"
           ;;
         esac
         ])
       ;;
       *)
         AC_SYS_COMPILER_FLAG(-belf,sco_belf_option,CFLAGS,[],[
         case "$LDFLAGS" in
           *-belf*) ;;
           *)
	     AC_MSG_WARN([Adding -belf option to ldflags.])
             LDFLAGS="$LDFLAGS -belf"
           ;;
         esac
         ])
       ;;
     esac
  ;;
  sysv5UnixWare* | sysv5OpenUNIX8*) 
    if test "$GCC" != "yes"; then
      # Use the built-in alloca()
      CFLAGS="$CFLAGS -Kalloca"
    fi
    CXXFLAGS="$CXXFLAGS -DNO_CPLUSPLUS_ALLOCA"
  ;;
  sysv5SCO_SV6.0.0*)
    if test "$GCC" != "yes"; then
      # Use the built-in alloca()
      CFLAGS="$CFLAGS -Kalloca"
      CXXFLAGS="$CFLAGS -Kalloca"
      # Use no_implicit for templates
      CXXFLAGS="$CXXFLAGS -Tno_implicit"
      AC_DEFINE([HAVE_EXPLICIT_TEMPLATE_INSTANTIATION],
        [1], [Defined by configure. Use explicit template instantiation.])
    fi
  ;;
esac
AC_SUBST(CC)
AC_SUBST(CFLAGS)
AC_SUBST(CXX)
AC_SUBST(CXXFLAGS)
AC_SUBST(LD)
AC_SUBST(INSTALL_SCRIPT)

export CC CXX CFLAGS LD LDFLAGS AR ARFLAGS

if test "$GCC" = "yes"
then
  # mysqld requires -fno-implicit-templates.
  # Disable exceptions as they seams to create problems with gcc and threads.
  # mysqld doesn't use run-time-type-checking, so we disable it.
  CXXFLAGS="$CXXFLAGS -fno-implicit-templates -fno-exceptions -fno-rtti"
  AC_DEFINE([HAVE_EXPLICIT_TEMPLATE_INSTANTIATION],
    [1], [Defined by configure. Use explicit template instantiation.])
fi

MYSQL_PROG_AR

# Avoid bug in fcntl on some versions of linux
AC_MSG_CHECKING("if we should use 'skip-locking' as default for $target_os")
# Any variation of Linux
if expr "$target_os" : "[[Ll]]inux.*" > /dev/null
then
  MYSQLD_DEFAULT_SWITCHES="--skip-locking"
  TARGET_LINUX="true"
  AC_MSG_RESULT("yes")
  AC_DEFINE([TARGET_OS_LINUX], [1], [Whether we build for Linux])
else
  MYSQLD_DEFAULT_SWITCHES=""
  TARGET_LINUX="false"
  AC_MSG_RESULT("no")
fi
AC_SUBST(MYSQLD_DEFAULT_SWITCHES)
AC_SUBST(TARGET_LINUX)

dnl Find paths to some shell programs
AC_PATH_PROG(LN, ln, ln)
# This must be able to take a -f flag like normal unix ln.
AC_PATH_PROG(LN_CP_F, ln, ln)
if ! ( expr "$SYSTEM_TYPE" : ".*netware.*" > /dev/null ); then
# If ln -f does not exists use -s (AFS systems)
if test -n "$LN_CP_F"; then
  LN_CP_F="$LN_CP_F -s"
fi
fi

AC_PATH_PROG(MV, mv, mv)
AC_PATH_PROG(RM, rm, rm)
AC_PATH_PROG(CP, cp, cp)
AC_PATH_PROG(SED, sed, sed)
AC_PATH_PROG(CMP, cmp, cmp)
AC_PATH_PROG(CHMOD, chmod, chmod)
AC_PATH_PROG(HOSTNAME, hostname, hostname)
# Check for a GNU tar named 'gtar', or 'gnutar' (MacOS X) and
# fall back to 'tar' otherwise and hope that it's a GNU tar as well
AC_CHECK_PROGS(TAR, gnutar gtar tar)

dnl We use a path for perl so the script startup works
dnl We make sure to use perl, not perl5, in hopes that the RPMs will
dnl not depend on the perl5 binary being installed (probably a bug in RPM)
AC_PATH_PROG(PERL, perl, no)
if test "$PERL" != "no" && $PERL -e 'require 5' > /dev/null 2>&1
then
  PERL5=$PERL
else
  AC_PATH_PROG(PERL5, perl5, no)
  if test "$PERL5" != no
  then
    PERL=$PERL5
    ac_cv_path_PERL=$ac_cv_path_PERL5
  fi
fi

AC_SUBST(HOSTNAME)
AC_SUBST(PERL)
AC_SUBST(PERL5)

# for build ndb docs

AC_PATH_PROG(DOXYGEN, doxygen, no)
AC_PATH_PROG(PDFLATEX, pdflatex, no)
AC_PATH_PROG(MAKEINDEX, makeindex, no)
AC_SUBST(DOXYGEN)
AC_SUBST(PDFLATEX)
AC_SUBST(MAKEINDEX)

# Lock for PS
AC_PATH_PROG(PS, ps, ps)
AC_MSG_CHECKING("how to check if pid exists")
PS=$ac_cv_path_PS
# Linux style
if $PS p $$ 2> /dev/null | grep $0 > /dev/null
then
  FIND_PROC="$PS p \$\$PID | grep -v grep | grep \$\$MYSQLD > /dev/null"
# Solaris
elif $PS -fp $$ 2> /dev/null | grep $0 > /dev/null
then
  FIND_PROC="$PS -p \$\$PID | grep -v grep | grep \$\$MYSQLD > /dev/null"
# BSD style
elif $PS -uaxww 2> /dev/null | grep $0 > /dev/null
then
  FIND_PROC="$PS -uaxww | grep -v grep | grep \$\$MYSQLD | grep \" \$\$PID \" > /dev/null"
# SysV style
elif $PS -ef 2> /dev/null | grep $0 > /dev/null
then
  FIND_PROC="$PS -ef | grep -v grep | grep \$\$MYSQLD | grep \" \$\$PID \" > /dev/null"
# Do anybody use this?
elif $PS $$ 2> /dev/null | grep $0 > /dev/null
then
  FIND_PROC="$PS \$\$PID | grep -v grep | grep \$\$MYSQLD > /dev/null"
else
  case $SYSTEM_TYPE in
    *freebsd*)
      FIND_PROC="$PS p \$\$PID | grep -v grep | grep \$\$MYSQLD > /dev/null"
      ;;
    *darwin*)
      FIND_PROC="$PS -uaxww | grep -v grep | grep \$\$MYSQLD | grep \" \$\$PID \" > /dev/null"
      ;;
    *cygwin*)
      FIND_PROC="$PS -e | grep -v grep | grep \$\$MYSQLD | grep \" \$\$PID \" > /dev/null"
      ;;
    *netware*)
      FIND_PROC=
      ;;
    *)
      AC_MSG_ERROR([Could not find the right ps switches. Which OS is this ?. See the Installation chapter in the Reference Manual.])
  esac
fi
AC_SUBST(FIND_PROC)
AC_MSG_RESULT("$FIND_PROC")

# Check if a pid is valid
AC_PATH_PROG(KILL, kill, kill)
AC_MSG_CHECKING("for kill switches")
if $ac_cv_path_KILL -0 $$
then
  CHECK_PID="$ac_cv_path_KILL -0 \$\$PID > /dev/null 2> /dev/null"
elif kill -s 0 $$
then
  CHECK_PID="$ac_cv_path_KILL -s 0 \$\$PID > /dev/null 2> /dev/null"
else
  AC_MSG_WARN([kill -0 to check for pid seems to fail])
    CHECK_PID="$ac_cv_path_KILL -s SIGCONT \$\$PID > /dev/null 2> /dev/null"
fi
AC_SUBST(CHECK_PID)
AC_MSG_RESULT("$CHECK_PID")

# We need an ANSI C compiler
AM_PROG_CC_STDC

# We need an assembler, too
AM_PROG_AS

if test "$am_cv_prog_cc_stdc" = "no"
then
  AC_MSG_ERROR([MySQL requires an ANSI C compiler (and a C++ compiler). Try gcc. See the Installation chapter in the Reference Manual.])
fi

NOINST_LDFLAGS=

static_nss=""
STATIC_NSS_FLAGS=""
OTHER_LIBC_LIB=""
AC_ARG_WITH(other-libc,
 [  --with-other-libc=DIR   Link against libc and other standard libraries 
                          installed in the specified non-standard location 
                          overriding default. Originally added to be able to
                          link against glibc 2.2 without making the user 
                          upgrade the standard libc installation.],
 [
   other_libc_include="$withval/include"
   other_libc_lib="$withval/lib"
   with_other_libc="yes"
   enable_shared="no"
   all_is_static="yes"
   CFLAGS="$CFLAGS -I$other_libc_include"
   # There seems to be a feature in gcc that treats system and libc headers
   # silently when they violatate ANSI C++ standard, but it is strict otherwise
   # since gcc cannot now recognize that our headers are libc, we work around
   # by telling it to be permissive. Note that this option only works with
   # new versions of gcc (2.95.x and above)
   CXXFLAGS="$CXXFLAGS -fpermissive -I$other_libc_include"
   if test -f "$other_libc_lib/libnss_files.a"
   then
     # libc has been compiled with --enable-static-nss
     # we need special flags, but we will have to add those later
     STATIC_NSS_FLAGS="-lc -lnss_files -lnss_dns -lresolv"
     STATIC_NSS_FLAGS="$STATIC_NSS_FLAGS $STATIC_NSS_FLAGS"
     OTHER_LIBC_LIB="-static -L$other_libc_lib"
     static_nss=1
   else
     # this is a dirty hack. We if we detect static nss glibc in the special
     # location, we do not re-direct the linker to get libraries from there
     # during check. The reason is that if we did, we would have to find a
     # way to append the special static nss flags to LIBS every time we do
     # any check - this is definitely feasible, but not worthwhile the risk
     # of breaking other things. So for our purposes it would be sufficient
     # to assume that whoever is using static NSS knows what he is doing and
     # has sensible libraries in the regular location
     LDFLAGS="$LDFLAGS -static -L$other_libc_lib "
   fi
   
   # When linking against custom libc installed separately, we want to force
   # all binary builds to be static, including the build done by configure
   # itself to test for system features.
   with_mysqld_ldflags="-all-static"
   with_client_ldflags="-all-static"
   NOINST_LDFLAGS="-all-static"
 ],
 [
  other_libc_include=
  other_libc_lib=
  with_other_libc="no"
 ]
)
AC_SUBST(NOINST_LDFLAGS)

#
# Check if we are using Linux and a glibc compiled with static nss
# (this is true on the MySQL build machines to avoid NSS problems)
#

if test "$TARGET_LINUX" = "true" -a "$static_nss" = ""
then
  tmp=`nm /usr/lib/libc.a  | grep _nss_files_getaliasent_r`
  if test -n "$tmp"
  then
     STATIC_NSS_FLAGS="-lc -lnss_files -lnss_dns -lresolv"
     STATIC_NSS_FLAGS="$STATIC_NSS_FLAGS $STATIC_NSS_FLAGS"
     static_nss=1
  fi
fi


AC_ARG_WITH(server-suffix,
    [  --with-server-suffix    Append value to the version string.],
    [ MYSQL_SERVER_SUFFIX=`echo "$withval" | sed -e  's/^\(...................................\)..*$/\1/'` ],
    [ MYSQL_SERVER_SUFFIX= ]
    )
AC_SUBST(MYSQL_SERVER_SUFFIX)

# Set flags if we want to force to use pthreads
AC_ARG_WITH(pthread,
    [  --with-pthread          Force use of pthread library.],
    [ with_pthread=$withval ],
    [ with_pthread=no ]
    )

# Force use of thread libs LIBS
AC_ARG_WITH(named-thread-libs,
    [  --with-named-thread-libs=ARG
                          Use specified thread libraries instead of 
                          those automatically found by configure.],
    [ with_named_thread=$withval ],
    [ with_named_thread=no ]
    )

# Force use of a curses libs
AC_ARG_WITH(named-curses-libs,
    [  --with-named-curses-libs=ARG
                          Use specified curses libraries instead of 
                          those automatically found by configure.],
    [ with_named_curses=$withval ],
    [ with_named_curses=no ]
    )

# Make thread safe client
AC_ARG_ENABLE(thread-safe-client,
    [  --enable-thread-safe-client   
                          Compile the client with threads.],
    [ THREAD_SAFE_CLIENT=$enableval ],
    [ THREAD_SAFE_CLIENT=no ]
    )

# compile with strings functions in assembler
AC_ARG_ENABLE(assembler,
    [  --enable-assembler      Use assembler versions of some string 
                          functions if available.],
    [ ENABLE_ASSEMBLER=$enableval ],
    [ ENABLE_ASSEMBLER=no ]
    )

AC_MSG_CHECKING(if we should use assembler functions)
# For now we only support assembler on i386 and sparc systems
AM_CONDITIONAL(ASSEMBLER_x86, test "$ENABLE_ASSEMBLER" = "yes" -a "$BASE_MACHINE_TYPE" = "i386")
AM_CONDITIONAL(ASSEMBLER_sparc32, test "$ENABLE_ASSEMBLER" = "yes" -a "$BASE_MACHINE_TYPE" = "sparc")
AM_CONDITIONAL(ASSEMBLER_sparc64, test "$ENABLE_ASSEMBLER" = "yes" -a "$BASE_MACHINE_TYPE" = "sparcv9")
AM_CONDITIONAL(ASSEMBLER, test "$ASSEMBLER_x86_TRUE" = "" -o "$ASSEMBLER_sparc32_TRUE" = "")

if test "$ASSEMBLER_TRUE" = ""
then
  AC_MSG_RESULT([yes])
else
  AC_MSG_RESULT([no])
fi


# Use this to set the place used for unix socket used to local communication.
AC_ARG_WITH(unix-socket-path,
    [  --with-unix-socket-path=SOCKET
                          Where to put the unix-domain socket.  SOCKET must be 
                          an absolute file name.],
    [ MYSQL_UNIX_ADDR=$withval ],
    [ MYSQL_UNIX_ADDR=$MYSQL_UNIX_ADDR_DEFAULT ]
    )
AC_SUBST(MYSQL_UNIX_ADDR)

AC_ARG_WITH(tcp-port,
    [  --with-tcp-port=port-number
                          Which port to use for MySQL services (default 3306)],
    [ MYSQL_TCP_PORT=$withval ],
    [ MYSQL_TCP_PORT=$MYSQL_TCP_PORT_DEFAULT ]
    )
AC_SUBST(MYSQL_TCP_PORT)
# We might want to document the assigned port in the manual.
AC_SUBST(MYSQL_TCP_PORT_DEFAULT)

# Use this to set the place used for unix socket used to local communication.
AC_ARG_WITH(mysqld-user,
    [  --with-mysqld-user=username   
                          What user the mysqld daemon shall be run as.],
    [ MYSQLD_USER=$withval ],
    [ MYSQLD_USER=mysql ]
    )
AC_SUBST(MYSQLD_USER)

# If we should allow LOAD DATA LOCAL
AC_MSG_CHECKING(If we should should enable LOAD DATA LOCAL by default)
AC_ARG_ENABLE(local-infile,
    [  --enable-local-infile   Enable LOAD DATA LOCAL INFILE (default: disabled)],
    [ ENABLED_LOCAL_INFILE=$enableval ],
    [ ENABLED_LOCAL_INFILE=no ]
    )
if test "$ENABLED_LOCAL_INFILE" = "yes"
then
  AC_MSG_RESULT([yes])
  AC_DEFINE([ENABLED_LOCAL_INFILE], [1],
            [If LOAD DATA LOCAL INFILE should be enabled by default])
else
  AC_MSG_RESULT([no])
fi

MYSQL_SYS_LARGEFILE

# Types that must be checked AFTER large file support is checked
AC_TYPE_SIZE_T

#--------------------------------------------------------------------
# Check for system header files
#--------------------------------------------------------------------

AC_HEADER_DIRENT
AC_HEADER_STDC
AC_HEADER_SYS_WAIT
AC_CHECK_HEADERS(fcntl.h float.h floatingpoint.h ieeefp.h limits.h \
 memory.h pwd.h select.h \
 stdlib.h stddef.h \
 strings.h string.h synch.h sys/mman.h sys/socket.h netinet/in.h arpa/inet.h \
 sys/timeb.h sys/types.h sys/un.h sys/vadvise.h sys/wait.h term.h \
 unistd.h utime.h sys/utime.h termio.h termios.h sched.h crypt.h alloca.h \
 sys/ioctl.h malloc.h sys/malloc.h sys/ipc.h sys/shm.h linux/config.h \
 sys/resource.h sys/param.h)

#--------------------------------------------------------------------
# Check for system libraries. Adds the library to $LIBS
# and defines HAVE_LIBM etc
#--------------------------------------------------------------------

AC_CHECK_LIB(m, floor, [], AC_CHECK_LIB(m, __infinity))

AC_CHECK_LIB(nsl_r, gethostbyname_r, [],
  AC_CHECK_LIB(nsl, gethostbyname_r))
AC_CHECK_FUNC(gethostbyname_r)

AC_CHECK_FUNC(setsockopt, , AC_CHECK_LIB(socket, setsockopt))
AC_CHECK_FUNC(yp_get_default_domain, ,
  AC_CHECK_LIB(nsl, yp_get_default_domain))
AC_CHECK_FUNC(p2open, , AC_CHECK_LIB(gen, p2open))
# This may get things to compile even if bind-8 is installed
AC_CHECK_FUNC(bind, , AC_CHECK_LIB(bind, bind))
# For crypt() on Linux
AC_CHECK_LIB(crypt, crypt)
AC_CHECK_FUNC(crypt, AC_DEFINE([HAVE_CRYPT], [1], [crypt])) 

# For sem_xxx functions on Solaris 2.6
AC_CHECK_FUNC(sem_init, , AC_CHECK_LIB(posix4, sem_init))
MYSQL_CHECK_ZLIB_WITH_COMPRESS

# For large pages support
if test "$TARGET_LINUX" = "true"
then
  # For SHM_HUGETLB on Linux
  AC_CHECK_DECLS(SHM_HUGETLB, 
      AC_DEFINE([HAVE_LARGE_PAGES], [1], 
                [Define if you have large pages support])
      AC_DEFINE([HUGETLB_USE_PROC_MEMINFO], [1],
                [Define if /proc/meminfo shows the huge page size (Linux only)])
      , ,
      [
#include <sys/shm.h>
      ]
  )
fi

#--------------------------------------------------------------------
# Check for TCP wrapper support
#--------------------------------------------------------------------

AC_ARG_WITH(libwrap,
[  --with-libwrap[=DIR]      Compile in libwrap (tcp_wrappers) support],[
  case "$with_libwrap" in
  no) : ;;
  yes|*)
    _cppflags=${CPPFLAGS}
    _ldflags=${LDFLAGS}

    if test "$with_libwrap" != "yes"; then
      CPPFLAGS="${CPPFLAGS} -I$with_libwrap/include"
      LDFLAGS="${LDFLAGS} -L$with_libwrap/lib"
    fi

    _libs=${LIBS}
    AC_CHECK_HEADER(tcpd.h,
      LIBS="-lwrap $LIBS"
      AC_MSG_CHECKING(for TCP wrappers library -lwrap)
      AC_TRY_LINK([#include <tcpd.h>
int allow_severity = 0;
int deny_severity  = 0;

struct request_info *req;
],[hosts_access (req)],
        AC_MSG_RESULT(yes)
        AC_DEFINE([LIBWRAP], [1], [Define if you have -lwrap])
        AC_DEFINE([HAVE_LIBWRAP], [1], [Define if have -lwrap])
	if test "$with_libwrap" != "yes"; then
	    WRAPLIBS="-L${with_libwrap}/lib"
	fi
	WRAPLIBS="${WRAPLIBS} -lwrap",
        AC_MSG_RESULT(no)
        CPPFLAGS=${_cppflags} LDFLAGS=${_ldflags}),
      CPPFLAGS=${_cppflags} LDFLAGS=${_ldflags})
    LDFLAGS=${_ldflags} LIBS=${_libs}
    ;;
  esac
])
AC_SUBST(WRAPLIBS)

if test "$TARGET_LINUX" = "true"; then
  AC_MSG_CHECKING([for atomic operations])

  atom_ops=
  AC_TRY_RUN([
#include <asm/atomic.h>
int main()
{
  atomic_t v;

  atomic_set(&v, 23);
  atomic_add(5, &v);
  return atomic_read(&v) == 28 ? 0 : -1;
}
  ],
  [AC_DEFINE([HAVE_ATOMIC_ADD], [1],
             [atomic_add() from <asm/atomic.h> (Linux only)])
   atom_ops="${atom_ops}atomic_add "],
  )
  AC_TRY_RUN([
#include <asm/atomic.h>
int main()
{
  atomic_t v;

  atomic_set(&v, 23);
  atomic_sub(5, &v);
  return atomic_read(&v) == 18 ? 0 : -1;
}
  ],
  [AC_DEFINE([HAVE_ATOMIC_SUB], [1],
             [atomic_sub() from <asm/atomic.h> (Linux only)])
   atom_ops="${atom_ops}atomic_sub "],
  )

  if test -z "$atom_ops"; then atom_ops="no"; fi
  AC_MSG_RESULT($atom_ops)

  AC_ARG_WITH(pstack,
    [  --with-pstack           Use the pstack backtrace library],
    [ USE_PSTACK=$withval ],
    [ USE_PSTACK=no ])
  pstack_libs=
  pstack_dirs=
  if test "$USE_PSTACK" = yes -a "$TARGET_LINUX" = "true" -a "$BASE_MACHINE_TYPE" = "i386"
  then
    have_libiberty= have_libbfd=
    my_save_LIBS="$LIBS"
dnl I have no idea if this is a good test - can not find docs for libiberty  
    AC_CHECK_LIB([iberty], [fdmatch],
      [have_libiberty=yes
       AC_CHECK_LIB([bfd], [bfd_openr], [have_libbfd=yes], , [-liberty])])
    LIBS="$my_save_LIBS"

    if test x"$have_libiberty" = xyes -a x"$have_libbfd" = xyes
    then
      pstack_dirs='$(top_srcdir)'/pstack
      pstack_libs="../pstack/libpstack.a -lbfd -liberty"
      # We must link staticly when using pstack
      with_mysqld_ldflags="-all-static"
      AC_SUBST([pstack_dirs])
      AC_SUBST([pstack_libs])
      AC_DEFINE([USE_PSTACK], [1], [the pstack backtrace library])
dnl This check isn't needed, but might be nice to give some feedback....
dnl    AC_CHECK_HEADER(libiberty.h,
dnl      have_libiberty_h=yes,
dnl      have_libiberty_h=no)
    else
      USE_PSTACK="no"
    fi
  else
    USE_PSTACK="no"
  fi
fi
AM_CONDITIONAL(COMPILE_PSTACK, test "$USE_PSTACK" = "yes")
AC_MSG_CHECKING([if we should use pstack])
AC_MSG_RESULT([$USE_PSTACK])

# Check for gtty if termio.h doesn't exists
if test "$ac_cv_header_termio_h" = "no" -a "$ac_cv_header_termios_h" = "no"
then
  AC_CHECK_FUNC(gtty, , AC_CHECK_LIB(compat, gtty))
fi

# We make a special variable for non-threaded version of LIBS to avoid
# including thread libs into non-threaded version of MySQL client library.
# Later in this script LIBS will be augmented with a threads library.
NON_THREADED_LIBS="$LIBS"

AC_MSG_CHECKING([for int8])
case $SYSTEM_TYPE in
  *netware)
    AC_MSG_RESULT([no])
    ;;
  *)
AC_TRY_RUN([
#ifdef HAVE_STDLIB_H
#include <stdlib.h>
#endif

#ifdef HAVE_STDDEF_H
#include <stddef.h>
#endif

#ifdef HAVE_SYS_TYPES_H
#include <sys/types.h>
#endif

int main()
{
  int8 i;
  return 0;
}
],
[AC_DEFINE([HAVE_INT_8_16_32], [1],
           [whether int8, int16 and int32 types exist])
AC_MSG_RESULT([yes])],
[AC_MSG_RESULT([no])]
)
    ;;
esac

#
# Some system specific hacks
#

MAX_C_OPTIMIZE="-O3"
MAX_CXX_OPTIMIZE="-O3"

ndb_cxxflags_fix=
case $SYSTEM_TYPE-$MACHINE_TYPE-$ac_cv_prog_gcc in
# workaround for Sun Forte/x86 see BUG#4681
  *solaris*-i?86-no)
    CFLAGS="$CFLAGS -DBIG_TABLES"
    CXXFLAGS="$CXXFLAGS -DBIG_TABLES"
    ;;
  *) ;;
esac
case $SYSTEM_TYPE-$ac_cv_prog_gcc in
# workaround for Sun Forte compile problem for ndb
  *solaris*-no)
    ndb_cxxflags_fix="$ndb_cxxflags_fix -instances=static"
    ;;
  *) ;;
esac


case $SYSTEM_TYPE in
  *solaris2.7*)
    # Solaris 2.7 has a broken /usr/include/widec.h
    # Make a fixed copy in ./include
    AC_MSG_WARN([Fixing broken include files for $SYSTEM_TYPE])
    echo "  - Creating local copy of widec.h"
    if test ! -d include
    then
      mkdir ./include
    fi
    builddir=`pwd`
    sed -e "s|^#if[ 	]*!defined(lint) && !defined(__lint)|#if !defined\(lint\) \&\& !defined\(__lint\) \&\& !defined\(getwc\)|" < /usr/include/widec.h > include/widec.h
    CFLAGS="$CFLAGS -DHAVE_CURSES_H -I$builddir/include -DHAVE_RWLOCK_T"
    CXXFLAGS="$CXXFLAGS -DHAVE_CURSES_H -I$builddir/include -DHAVE_RWLOCK_T"
    ;;
  *solaris2.8*)
    # Solaris 2.8 has a broken /usr/include/widec.h
    # Make a fixed copy in ./include
    AC_MSG_WARN([Fixing broken include files for $SYSTEM_TYPE])
    echo "  - Creating local copy of widec.h"
    if test ! -d include
    then
      mkdir ./include
    fi
    builddir=`pwd`
    sed -e "s|^#if[ 	]*!defined(__lint)|#if !defined\(__lint\) \&\& !defined\(getwc\)|" < /usr/include/widec.h > include/widec.h
    CFLAGS="$CFLAGS -DHAVE_CURSES_H -I$builddir/include -DHAVE_RWLOCK_T"
    CXXFLAGS="$CXXFLAGS -DHAVE_CURSES_H -I$builddir/include -DHAVE_RWLOCK_T"
    ;;
  *solaris2.5.1*)
    AC_MSG_WARN([Enabling getpass() workaround for Solaris 2.5.1])
    CFLAGS="$CFLAGS -DHAVE_BROKEN_GETPASS -DSOLARIS -DHAVE_RWLOCK_T";
    CXXFLAGS="$CXXFLAGS -DHAVE_RWLOCK_T -DSOLARIS"
    ;;
  *solaris*)
    CFLAGS="$CFLAGS -DHAVE_RWLOCK_T"
    CXXFLAGS="$CXXFLAGS -DHAVE_RWLOCK_T"
    ;;
  *SunOS*)
    AC_MSG_WARN([Enabling getpass() workaround for SunOS])
    CFLAGS="$CFLAGS -DHAVE_BROKEN_GETPASS -DSOLARIS";
    ;;
  *hpux10.20*)
    AC_MSG_WARN([Enabling workarounds for hpux 10.20])
    CFLAGS="$CFLAGS -DHAVE_BROKEN_SNPRINTF -DSIGNALS_DONT_BREAK_READ -DDO_NOT_REMOVE_THREAD_WRAPPERS -DHPUX10 -DSIGNAL_WITH_VIO_CLOSE -DHAVE_BROKEN_PTHREAD_COND_TIMEDWAIT -DHAVE_POSIX1003_4a_MUTEX"
    CXXFLAGS="$CXXFLAGS -DHAVE_BROKEN_SNPRINTF -D_INCLUDE_LONGLONG -DSIGNALS_DONT_BREAK_READ -DDO_NOT_REMOVE_THREAD_WRAPPERS -DHPUX10 -DSIGNAL_WITH_VIO_CLOSE -DHAVE_BROKEN_PTHREAD_COND_TIMEDWAIT -DHAVE_POSIX1003_4a_MUTEX"
    if test "$with_named_thread" = "no"
    then 
      AC_MSG_WARN([Using --with-named-thread=-lpthread])
      with_named_thread="-lcma"
    fi
    ;;
  *hpux11.*)
    AC_MSG_WARN([Enabling workarounds for hpux 11])
    CFLAGS="$CFLAGS -DHPUX11  -DSNPRINTF_RETURN_TRUNC -DHAVE_BROKEN_PREAD -DDONT_USE_FINITE -DHAVE_BROKEN_GETPASS -DNO_FCNTL_NONBLOCK -DDO_NOT_REMOVE_THREAD_WRAPPERS -DHAVE_BROKEN_PTHREAD_COND_TIMEDWAIT"
    CXXFLAGS="$CXXFLAGS -DHPUX11  -DSNPRINTF_RETURN_TRUNC -DHAVE_BROKEN_PREAD -DDONT_USE_FINITE -D_INCLUDE_LONGLONG -DNO_FCNTL_NONBLOCK -DDO_NOT_REMOVE_THREAD_WRAPPERS -DHAVE_BROKEN_PTHREAD_COND_TIMEDWAIT"
    if test "$with_named_thread" = "no"
    then 
      AC_MSG_WARN([Using --with-named-thread=-lpthread])
      with_named_thread="-lpthread"
    fi
    # Fixes for HPUX 11.0 compiler
    if test "$ac_cv_prog_gcc" = "no"
    then
      CFLAGS="$CFLAGS -DHAVE_BROKEN_INLINE"
# set working flags first in line, letting override it (i. e. for debug):
      CXXFLAGS="+O2 $CXXFLAGS"
      MAX_C_OPTIMIZE=""
      MAX_CXX_OPTIMIZE=""
      ndb_cxxflags_fix="$ndb_cxxflags_fix -Aa"
    fi
    ;;
  *rhapsody*)
    if test "$ac_cv_prog_gcc" = "yes"
    then
      CPPFLAGS="$CPPFLAGS -traditional-cpp "
      CFLAGS="-DHAVE_CTHREADS_WRAPPER -DDO_NOT_REMOVE_THREAD_WRAPPERS"
      CXXFLAGS="-DHAVE_CTHREADS_WRAPPER"
      if test $with_named_curses = "no"
      then
	with_named_curses=""
      fi
    fi
    ;;
  *darwin5*)
    if test "$ac_cv_prog_gcc" = "yes"
    then
      FLAGS="-traditional-cpp -DHAVE_DARWIN5_THREADS -D_P1003_1B_VISIBLE -DSIGNAL_WITH_VIO_CLOSE -DSIGNALS_DONT_BREAK_READ -DHAVE_BROKEN_REALPATH"
      CFLAGS="$CFLAGS $FLAGS"
      CXXFLAGS="$CXXFLAGS $FLAGS"
      MAX_C_OPTIMIZE="-O"
      with_named_curses=""
    fi
    ;;
  *darwin6*)
    if test "$ac_cv_prog_gcc" = "yes"
    then
      FLAGS="-D_P1003_1B_VISIBLE -DSIGNAL_WITH_VIO_CLOSE -DSIGNALS_DONT_BREAK_READ -DHAVE_BROKEN_REALPATH"
      CFLAGS="$CFLAGS $FLAGS"
      CXXFLAGS="$CXXFLAGS $FLAGS"
      MAX_C_OPTIMIZE="-O"
    fi
    ;;
  *darwin*)
    if test "$ac_cv_prog_gcc" = "yes"
    then
      FLAGS="-D_P1003_1B_VISIBLE -DSIGNAL_WITH_VIO_CLOSE -DSIGNALS_DONT_BREAK_READ -DIGNORE_SIGHUP_SIGQUIT"
      CFLAGS="$CFLAGS $FLAGS"
      CXXFLAGS="$CXXFLAGS $FLAGS"
      MAX_C_OPTIMIZE="-O"
    fi
    ;;
  *freebsd*)
    AC_MSG_WARN([Adding fix for interrupted reads])
    OSVERSION=`sysctl -a | grep osreldate | awk '{ print $2 }'`
    if test "$OSVERSION" -gt "480100" && \
       test "$OSVERSION" -lt "500000" || \
       test "$OSVERSION" -gt "500109"
    then
       CXXFLAGS="$CXXFLAGS -DMYSQLD_NET_RETRY_COUNT=1000000"
    else
       CFLAGS="$CFLAGS -DHAVE_BROKEN_REALPATH"
       CXXFLAGS="$CXXFLAGS -DMYSQLD_NET_RETRY_COUNT=1000000 -DHAVE_BROKEN_REALPATH"
    fi
    ;;
  *netbsd*)
    AC_MSG_WARN([Adding flag -Dunix])
    CFLAGS="$CFLAGS -Dunix"
    CXXFLAGS="$CXXFLAGS -Dunix"
    OVERRIDE_MT_LD_ADD="\$(top_srcdir)/mit-pthreads/obj/libpthread.a"
    ;;
  *bsdi*)
    AC_MSG_WARN([Adding fix for BSDI])
    CFLAGS="$CFLAGS -D__BSD__ -DHAVE_BROKEN_REALPATH"
    AC_DEFINE_UNQUOTED([SOCKOPT_OPTLEN_TYPE], [size_t],
                       [Last argument to get/setsockopt])
    ;;
   *sgi-irix6*)
    if test "$with_named_thread" = "no"
    then 
      AC_MSG_WARN([Using --with-named-thread=-lpthread])
      with_named_thread="-lpthread"
    fi
    CXXFLAGS="$CXXFLAGS -D_BOOL"
    ;;
    *aix4.3*)
      AC_MSG_WARN([Adding defines for AIX])
      CFLAGS="$CFLAGS -Wa,-many -DUNDEF_HAVE_INITGROUPS -DSIGNALS_DONT_BREAK_READ"
      CXXFLAGS="$CXXFLAGS -Wa,-many -DUNDEF_HAVE_INITGROUPS -DSIGNALS_DONT_BREAK_READ"
    ;;
dnl Is this the right match for DEC OSF on alpha?
    *dec-osf*)
      if test "$ac_cv_prog_gcc" = "yes" && test "$host_cpu" = "alpha"
      then
	  AC_MSG_WARN([Adding defines for DEC OSF on alpha])
	  CFLAGS="$CFLAGS -mieee"
	  CXXFLAGS="$CXXFLAGS -mieee"
      fi
      AC_MSG_WARN([Adding defines for OSF1])
      # gethostbyname_r is deprecated and doesn't work ok on OSF1
      CFLAGS="$CFLAGS -DUNDEF_HAVE_GETHOSTBYNAME_R -DSNPRINTF_RETURN_TRUNC"
      CXXFLAGS="$CXXFLAGS -DUNDEF_HAVE_GETHOSTBYNAME_R -DSNPRINTF_RETURN_TRUNC"
      # fix to handle include of <stdint.h> correctly on OSF1 with cxx compiler
      CXXFLAGS="$CXXFLAGS -I/usr/include/cxx -I/usr/include/cxx_cname -I/usr/include -I/usr/include.dtk"
    ;;
  *netware*)
    # No need for curses library so set it to null
    with_named_curses=""

    # No thread library - in LibC
    with_named_thread=""
    
    #
    # Edit Makefile.in files.
    #
    echo -n "configuring Makefile.in files for NetWare... "
    for file in sql/Makefile.in libmysql/Makefile.in libmysql_r/Makefile.in sql/share/Makefile.in strings/Makefile.in client/Makefile.in
    do
    # echo "#### $file ####"
      filedir="`dirname $file`"
      filebase="`basename $file`"
      filesed=$filedir/$filebase.sed
      #
      # Backup and always use original file
      #
      if test -f $file.bk
      then
        cp -fp $file.bk $file
      else
        cp -fp $file $file.bk
      fi
      case $file in
        sql/Makefile.in)
          # Use gen_lex_hash.linux instead of gen_lex_hash
          # Add library dependencies to mysqld_DEPENDENCIES
          lib_DEPENDENCIES="\$(bdb_libs_with_path) \$(innodb_libs) \$(ndbcluster_libs) \$(pstack_libs) \$(innodb_system_libs) \$(openssl_libs) \$(yassl_libs)"
          cat > $filesed << EOF
s,\(^.*\$(MAKE) gen_lex_hash\)\$(EXEEXT),#\1,
s,\(\./gen_lex_hash\)\$(EXEEXT),\1.linux,
s%\(mysqld_DEPENDENCIES = \) %\1$lib_DEPENDENCIES %
EOF
          ;;
        sql/share/Makefile.in)
          cat > $filesed << EOF
s,\(extra/comp_err\),\1.linux,
EOF
          ;;
        libmysql/Makefile.in)
          cat > $filesed << EOF
s,\(\./conf_to_src\)\( \$(top_srcdir)\),\1.linux\2,
s,\(: conf_to_src\),\1.linux,
EOF
          ;;
        libmysql_r/Makefile.in)
          cat > $filesed << EOF
s,\(\./conf_to_src\)\( \$(top_srcdir)\),\1.linux\2,
s,\(: conf_to_src\),\1.linux,
EOF
          ;;
        strings/Makefile.in)
          cat > $filesed << EOF
s,\(\./conf_to_src\)\( \$(top_srcdir)\),\1.linux\2,
s,\(: conf_to_src\),\1.linux,
EOF
          ;;
        client/Makefile.in)
          #
          cat > $filesed << EOF
s,libmysqlclient.la,.libs/libmysqlclient.a,
EOF
          ;;
      esac
      if `sed -f $filesed $file > $file.nw`;\
      then
        mv -f $file.nw $file
        rm -f $filesed
      else
        exit 1
      fi
      # wait for file system changes to complete
      sleep 1
    done
    echo "done"

    #
    # Make sure the following files are writable.
    #
    # When the files are retrieved from some source code control systems they are read-only.
    #
    echo -n "making sure specific build files are writable... "
    for file in \
        Docs/mysql.info \
        Docs/INSTALL-BINARY \
        INSTALL-SOURCE \
        COPYING
    do
      if test -e $file; then
        chmod +w $file
      fi
    done
    echo "done"

    ;;
esac


#---START: Used in for client configure
# Check if we threads are in libc or if we should use
# -lpthread, -lpthreads or mit-pthreads
# We have to check libc last because else it fails on Solaris 2.6

with_posix_threads="no"
# Search thread lib on Linux
if test "$with_named_thread" = "no"
then
    AC_MSG_CHECKING("Linux threads")
    if test "$TARGET_LINUX" = "true"
    then
        AC_MSG_RESULT("starting")
        # use getconf to check glibc contents
        AC_MSG_CHECKING("getconf GNU_LIBPTHREAD_VERSION")
        case `getconf GNU_LIBPTHREAD_VERSION | tr abcdefghijklmnopqrstuvwxyz ABCDEFGHIJKLMNOPQRSTUVWXYZ` in
        NPTL* )
                AC_MSG_RESULT("NPTL")
                AC_DEFINE([HAVE_NPTL], [1], [NPTL threads implementation])
                with_named_thread="-lpthread"
                ;;
        LINUXTHREADS* )
                AC_MSG_RESULT("Linuxthreads")
                AC_DEFINE([HAVE_LINUXTHREADS], [1], 
                      [Whether we are using Xavier Leroy's LinuxThreads])
                with_named_thread="-lpthread"
                ;;
        * )
                AC_MSG_RESULT("unknown")
                ;;
        esac
        if test "$with_named_thread" = "no"
        then
          # old method, check headers
          # Look for LinuxThreads.
          AC_MSG_CHECKING("LinuxThreads in header file comment")
          res=`grep Linuxthreads /usr/include/pthread.h 2>/dev/null | wc -l`
          if test "$res" -gt 0
          then
            AC_MSG_RESULT("Found")
            AC_DEFINE([HAVE_LINUXTHREADS], [1],
                  [Whether we are using Xavier Leroy's LinuxThreads])
            # Linux 2.0 sanity check
            AC_TRY_COMPILE([#include <sched.h>], [int a = sched_get_priority_min(1);], ,
                  AC_MSG_ERROR([Syntax error in sched.h. Change _P to __P in the /usr/include/sched.h file. See the Installation chapter in the Reference Manual]))
            # RedHat 5.0 does not work with dynamic linking of this. -static also
            # gives a speed increase in linux so it does not hurt on other systems.
            with_named_thread="-lpthread"
          else
            AC_MSG_RESULT("Not found")
            # If this is a linux machine we should barf
            AC_MSG_ERROR([This is a Linux system without a working getconf, 
and Linuxthreads was not found. Please install it (or a new glibc) and try again.  
See the Installation chapter in the Reference Manual for more information.])
          fi
        else
            AC_MSG_RESULT("no need to check headers")
        fi
        
        AC_MSG_CHECKING("for pthread_create in -lpthread");
        ac_save_LIBS="$LIBS"
        LIBS="$LIBS -lpthread"
        AC_TRY_LINK( [#include <pthread.h>],
              [ (void) pthread_create((pthread_t*) 0,(pthread_attr_t*) 0, 0, 0); ],
              AC_MSG_RESULT("yes"),
              [ AC_MSG_RESULT("no")
                AC_MSG_ERROR([
This is a Linux system claiming to support threads, either Linuxthreads or NPTL, but linking a test program failed.  
Please install one of these (or a new glibc) and try again.  
See the Installation chapter in the Reference Manual for more information.]) ]
              )
        LIBS="$ac_save_LIBS"
    else
        AC_MSG_RESULT("no")
    fi  # "$TARGET_LINUX" 
fi  # "$with_named_thread" = "no" -a "$with_mit_threads" = "no"


# Hack for DEC-UNIX (OSF1 -> Tru64)
if test "$with_named_thread" = "no" -a "$with_mit_threads" = "no"
then
    AC_MSG_CHECKING("DEC threads post OSF/1 3.2")
    if test -f /usr/shlib/libpthread.so -a -f /usr/lib/libmach.a -a -f /usr/ccs/lib/cmplrs/cc/libexc.a
    then
      with_named_thread="-lpthread -lmach -lexc"
      CFLAGS="$CFLAGS -D_REENTRANT"
      CXXFLAGS="$CXXFLAGS -D_REENTRANT"
      AC_DEFINE(HAVE_DEC_THREADS, [1], [Whether we are using DEC threads])
      AC_MSG_RESULT("yes")
    else
      AC_MSG_RESULT("no")
    fi  # DEC threads
fi  # "$with_named_thread" = "no" -a "$with_mit_threads" = "no"


dnl This is needed because -lsocket has to come after the thread
dnl library on SCO.
AC_DEFUN([MYSQL_REMOVE_SOCKET_FROM_LIBS_HACK], [
  LIBS=`echo " $LIBS " | sed -e 's/ -lsocket / /g'`
])
# Hack for SCO UNIX
if test "$with_named_thread" = "no"
then
  AC_MSG_CHECKING("SCO threads")
  if expr "$SYSTEM_TYPE" : ".*sco.*" > /dev/null
  then
    if test -f /usr/lib/libgthreads.a -o -f /usr/lib/libgthreads.so
    then
      MYSQL_REMOVE_SOCKET_FROM_LIBS_HACK
      with_named_thread="-lgthreads -lsocket -lgthreads"
      # sched.h conflicts with fsu-threads
      touch ./include/sched.h
      touch ./include/semaphore.h

      # We must have gcc
      if expr "$CC" : ".*gcc.*"
      then
	AC_MSG_RESULT("yes")
      else
	AC_MSG_ERROR([On SCO UNIX MySQL must be compiled with gcc. See the Installation chapter in the Reference Manual.]);
      fi
      AC_MSG_RESULT("yes")
    elif test -f /usr/local/lib/libpthread.a -o -f /usr/local/lib/libpthread.so
    then
      MYSQL_REMOVE_SOCKET_FROM_LIBS_HACK
      with_named_thread="-lpthread -lsocket"
      # sched.h conflicts with fsu-threads
      # touch ./include/sched.h

      AC_MSG_CHECKING("for gcc")
      # We must have gcc
      if expr "$CC" : ".*gcc.*"
      then
	AC_MSG_RESULT("yes")
      else
	AC_MSG_ERROR([On SCO UNIX MySQL must be compiled with gcc. See the Installation chapter in the Reference Manual.]);
      fi
      AC_MSG_RESULT("yes")
    # Hack for SCO UnixWare 7.1.x
    #
    elif test "$with_named_thread" = "no"
    then
      AC_MSG_RESULT("no")
      AC_MSG_CHECKING("SCO UnixWare 7.1.x native threads")
      if expr "$SYSTEM_TYPE" : ".*sco.*" > /dev/null
      then
        if test -f /usr/lib/libthread.so -o -f /usr/lib/libthreadT.so
        then
	  MYSQL_REMOVE_SOCKET_FROM_LIBS_HACK
          if expr "$CC" : ".*gcc.*"
          then
            with_named_thread="-pthread -lsocket -lnsl"
          else
            with_named_thread="-Kthread -lsocket -lnsl"
          fi
          if expr "$SYSTEM_TYPE" : ".*unixware7.0.0" > /dev/null
          then
            AC_DEFINE(HAVE_UNIXWARE7_THREADS, [1])
          fi
          AC_MSG_RESULT("yes")
          # We must have cc
          AC_MSG_CHECKING("for gcc")
          if expr "$CC" : ".*gcc.*"
          then
	    CC="$CC -pthread -DUNIXWARE_7 -DHAVE_BROKEN_RWLOCK"
	    CXX="$CXX -pthread -DUNIXWARE_7 -DHAVE_BROKEN_RWLOCK"
          else
	    CC="$CC -Kthread -DUNIXWARE_7 -DHAVE_BROKEN_RWLOCK"
	    CXX="$CXX -Kthread -DUNIXWARE_7 -DHAVE_BROKEN_RWLOCK"
          fi
        else
          AC_MSG_ERROR([configure: error: Can't find thread libs on SCO UnixWare7. See the Installation chapter in the Reference Manual.]) 
        fi
      else
        AC_MSG_RESULT("no")
      fi
    else
      AC_MSG_ERROR([On SCO UNIX MySQL requires that the FSUThreads package is installed. See the Installation chapter in the Reference Manual.])
    fi
  else
    AC_MSG_RESULT("no")
  fi
fi

#
# Check for SCO threading libraries
#
if test "$with_named_thread" = "no"
then
  AC_MSG_CHECKING([SCO OpenServer 6, UnixWare 7 or OpenUNIX 8 native threads])
  if expr "$SYSTEM_TYPE" : ".*UnixWare.*" > /dev/null || \
     expr "$SYSTEM_TYPE" : ".*SCO_SV6.*" > /dev/null || \
     expr "$SYSTEM_TYPE" : ".*OpenUNIX.*" > /dev/null
  then
    if test -f /usr/lib/libthread.so -o -f /usr/lib/libthreadT.so
    then
      MYSQL_REMOVE_SOCKET_FROM_LIBS_HACK
      if expr "$CC" : ".*gcc.*" > /dev/null
      then
        with_named_thread="-pthread -lsocket -lnsl"
	CC="$CC -pthread -DUNIXWARE_7 -DHAVE_BROKEN_RWLOCK";
	CXX="$CXX -pthread -DUNIXWARE_7 -DHAVE_BROKEN_RWLOCK";
      else
        with_named_thread="-Kthread -lsocket -lnsl"
	CC="$CC -Kthread -DUNIXWARE_7 -DHAVE_BROKEN_RWLOCK";
	CXX="$CXX -Kthread -DUNIXWARE_7 -DHAVE_BROKEN_RWLOCK";
      fi
      if expr "$SYSTEM_TYPE" : ".*unixware7.0.0" > /dev/null
      then
        AC_DEFINE(HAVE_UNIXWARE7_THREADS, [1], [Have UnixWare 7 (or similar) almost-POSIX threading library])
      fi
      AC_MSG_RESULT(yes)
    else
      AC_MSG_ERROR([configure: error: Can't find thread library on SCO/Caldera system. See the Installation chapter in the Reference Manual.]) 
    fi
  else
    AC_MSG_RESULT(no)
  fi
fi

# Hack for Siemens UNIX
if test "$with_named_thread" = "no"
then
  AC_MSG_CHECKING("Siemens threads")
  if test -f /usr/lib/libxnet.so -a "$SYSTEM_TYPE" = "sni-sysv4"
  then
    LIBS="-lxnet $LIBS"
    NON_THREADED_LIBS="-lxnet $NON_THREADED_LIBS"
    with_named_thread="-Kthread $LDFLAGS -lxnet"
    LD_FLAGS=""
    CFLAGS="-Kthread $CFLAGS"
    CXXFLAGS="-Kthread $CXXFLAGS"
    AC_MSG_RESULT("yes")
  else
    AC_MSG_RESULT("no")
  fi
fi

# Use library named -lpthread
if test "$with_named_thread" = "no" -a "$with_pthread" = "yes"
then
    with_named_thread="-lpthread"
fi

#---END:

# Hack for Solaris >= 2.5
# We want both the new and the old interface
 
if test "$with_named_thread" = "no"
then
  AC_MSG_CHECKING("Solaris threads")
  if test -f /usr/lib/libpthread.so -a -f /usr/lib/libthread.so
  then
    with_named_thread="-lpthread -lthread"
    AC_MSG_RESULT("yes")
  else
    AC_MSG_RESULT("no")
  fi
fi

# Should we use named pthread library ?
AC_MSG_CHECKING("named thread libs:")
if test "$with_named_thread" != "no"
then
  LIBS="$with_named_thread $LIBS $with_named_thread"
  with_posix_threads="yes"
  AC_MSG_RESULT("$with_named_thread")
else
  AC_MSG_RESULT("no")
  # pthread_create is in standard libraries (As in BSDI 3.0)
  AC_MSG_CHECKING("for pthread_create in -libc");
  AC_TRY_LINK(
  [#include <pthread.h>],
  [ (void) pthread_create((pthread_t*) 0,(pthread_attr_t*) 0, 0, 0); ],
  with_posix_threads=yes, with_posix_threads=no)
  AC_MSG_RESULT("$with_posix_threads")
  if test "$with_posix_threads" = "no"
  then
    AC_MSG_CHECKING("for pthread_create in -lpthread");
    ac_save_LIBS="$LIBS"
    LIBS="$LIBS -lpthread"
    AC_TRY_LINK(
    [#include <pthread.h>],
    [ (void) pthread_create((pthread_t*) 0,(pthread_attr_t*) 0, 0, 0); ],
    with_posix_threads=yes, with_posix_threads=no)
    AC_MSG_RESULT("$with_posix_threads")
    if test "$with_posix_threads" = "no"
    then
      LIBS=" $ac_save_LIBS -lpthreads"
      AC_MSG_CHECKING("for pthread_create in -lpthreads");
      AC_TRY_LINK(
      [#include <pthread.h>],
      [ pthread_create((pthread_t*) 0,(pthread_attr_t*) 0, 0, 0); ],
      with_posix_threads=yes, with_posix_threads=no)
      AC_MSG_RESULT("$with_posix_threads")
      if test "$with_posix_threads" = "no"
      then
        # This is for FreeBSD
        LIBS="$ac_save_LIBS -pthread"
        AC_MSG_CHECKING("for pthread_create in -pthread");
        AC_TRY_LINK(
        [#include <pthread.h>],
        [ pthread_create((pthread_t*) 0,(pthread_attr_t*) 0, 0, 0); ],
        with_posix_threads=yes, with_posix_threads=no)
        AC_MSG_RESULT("$with_posix_threads")
      fi
    fi
  fi
fi

#---START: Used in for client configure
# Must be checked after, because strtok_r may be in -lpthread
# On AIX strtok_r is in libc_r

my_save_LIBS="$LIBS"
AC_CHECK_LIB(pthread,strtok_r)
LIBS="$my_save_LIBS"
if test "$ac_cv_lib_pthread_strtok_r" = "no"
then
  AC_CHECK_LIB(c_r,strtok_r)
  case "$with_osf32_threads---$target_os" in
    # Don't keep -lc_r in LIBS; -pthread handles it magically
    yes---* | *---freebsd* | *---hpux*) LIBS="$my_save_LIBS" ;;

  esac
  AC_CHECK_FUNCS(strtok_r pthread_init)
else
  AC_CHECK_FUNCS(strtok_r)
fi
#---END:

# Check for dlopen, needed for user definable functions
# This must be checked after threads on AIX
# We only need this for mysqld, not for the clients.

my_save_LIBS="$LIBS"
LIBS=""
AC_CHECK_LIB(dl,dlopen)
LIBDL=$LIBS
LIBS="$my_save_LIBS"
AC_SUBST(LIBDL)

# System characteristics
case $SYSTEM_TYPE in
  *netware*) ;;
  *)
AC_SYS_RESTARTABLE_SYSCALLS
    ;;
esac

# Build optimized or debug version ?
# First check for gcc and g++
if test "$ac_cv_prog_gcc" = "yes"
then
  DEBUG_CFLAGS="-g"
  DEBUG_OPTIMIZE_CC="-O"
  OPTIMIZE_CFLAGS="$MAX_C_OPTIMIZE"
else
  DEBUG_CFLAGS="-g"
  DEBUG_OPTIMIZE_CC=""
  OPTIMIZE_CFLAGS="-O"
fi
if test "$ac_cv_prog_cxx_g" = "yes"
then
  DEBUG_CXXFLAGS="-g"
  DEBUG_OPTIMIZE_CXX="-O"
  OPTIMIZE_CXXFLAGS="$MAX_CXX_OPTIMIZE"
else
  DEBUG_CXXFLAGS="-g"
  DEBUG_OPTIMIZE_CXX=""
  OPTIMIZE_CXXFLAGS="-O"
fi

if expr "$SYSTEM_TYPE" : ".*netware.*" > /dev/null; then
  DEBUG_CFLAGS="-g -DDEBUG -sym internal,codeview4"
  DEBUG_CXXFLAGS="-g -DDEBUG -sym internal,codeview4"
  DEBUG_OPTIMIZE_CC="-DDEBUG"
  DEBUG_OPTIMIZE_CXX="-DDEBUG"
  OPTIMIZE_CFLAGS="-O3 -DNDEBUG"
  OPTIMIZE_CXXFLAGS="-O3 -DNDEBUG"
fi

# If the user specified CFLAGS, we won't add any optimizations
if test -n "$SAVE_CFLAGS"
then
  OPTIMIZE_CFLAGS=""
  DEBUG_OPTIMIZE_CC=""
fi
# Ditto for CXXFLAGS
if test -n "$SAVE_CXXFLAGS"
then
  OPTIMIZE_CXXFLAGS=""
  DEBUG_OPTIMIZE_CXX=""
fi

AC_ARG_WITH(debug,
    [  --without-debug         Build a production version without debugging code],
    [with_debug=$withval],
    [with_debug=no])
if test "$with_debug" = "yes"
then
  # Medium debug.
  CFLAGS="$DEBUG_CFLAGS $DEBUG_OPTIMIZE_CC -DDBUG_ON -DSAFE_MUTEX $CFLAGS"
  CXXFLAGS="$DEBUG_CXXFLAGS $DEBUG_OPTIMIZE_CXX -DDBUG_ON -DSAFE_MUTEX $CXXFLAGS"
elif test "$with_debug" = "full"
then
  # Full debug. Very slow in some cases
  CFLAGS="$DEBUG_CFLAGS -DDBUG_ON -DSAFE_MUTEX -DSAFEMALLOC $CFLAGS"
  CXXFLAGS="$DEBUG_CXXFLAGS -DDBUG_ON -DSAFE_MUTEX -DSAFEMALLOC $CXXFLAGS"
else
  # Optimized version. No debug
  CFLAGS="$OPTIMIZE_CFLAGS -DDBUG_OFF $CFLAGS"
  CXXFLAGS="$OPTIMIZE_CXXFLAGS -DDBUG_OFF $CXXFLAGS"
fi

# Force static compilation to avoid linking problems/get more speed
AC_ARG_WITH(mysqld-ldflags,
    [  --with-mysqld-ldflags   Extra linking arguments for mysqld],
    [MYSQLD_EXTRA_LDFLAGS=$withval],
    [MYSQLD_EXTRA_LDFLAGS=])
AC_SUBST(MYSQLD_EXTRA_LDFLAGS)

AC_ARG_WITH(client-ldflags,
    [  --with-client-ldflags   Extra linking arguments for clients],
    [CLIENT_EXTRA_LDFLAGS=$withval],
    [CLIENT_EXTRA_LDFLAGS=])
AC_SUBST(CLIENT_EXTRA_LDFLAGS)

AC_ARG_WITH(lib-ccflags,
    [  --with-lib-ccflags      Extra CC options for libraries],
    [LIB_EXTRA_CCFLAGS=$withval],
    [LIB_EXTRA_CCFLAGS=])
AC_SUBST(LIB_EXTRA_CCFLAGS)

# Avoid stupid bug on some OS 
AC_ARG_WITH(low-memory,
    [  --with-low-memory       Try to use less memory to compile to avoid 
                          memory limitations.],
    [with_lowmem=$withval],
    [with_lowmem=no])
if test "$with_lowmem" = "yes"
then
  if test "$ac_cv_prog_gcc" = "yes" 
  then 
    LM_CFLAGS="-fno-inline"
  else
    LM_CFLAGS="-O0"
  fi
else
  LM_CFLAGS=""
fi
AC_SUBST(LM_CFLAGS)

AC_ARG_WITH(comment,
    [  --with-comment          Comment about compilation environment.],
    [with_comment=$withval],
    [with_comment=no])
if test "$with_comment" != "no"
then
  COMPILATION_COMMENT=$with_comment
else
  COMPILATION_COMMENT="Source distribution"
fi
AC_SUBST(COMPILATION_COMMENT)

AC_MSG_CHECKING("need of special linking flags")
if test "$TARGET_LINUX" = "true" -a "$ac_cv_prog_gcc" = "yes" -a "$all_is_static" != "yes"
then
  LDFLAGS="$LDFLAGS -rdynamic"
  AC_MSG_RESULT("-rdynamic")
else
  AC_MSG_RESULT("none")
fi

dnl Checks for typedefs, structures, and compiler characteristics.
AC_C_CONST
AC_C_INLINE
AC_TYPE_OFF_T
AC_STRUCT_ST_RDEV
AC_HEADER_TIME
AC_STRUCT_TM
MYSQL_NEEDS_MYSYS_NEW
# AC_CHECK_SIZEOF return 0 when it does not find the size of a
# type. We want a error instead.
AC_CHECK_SIZEOF(char, 1)
if test "$ac_cv_sizeof_char" -eq 0
then
  AC_MSG_ERROR([No size for char type.
A likely cause for this could be that there isn't any
static libraries installed. You can verify this by checking if you have libm.a
in /lib, /usr/lib or some other standard place.  If this is the problem,
install the static libraries and try again.  If this isn't the problem,
examine config.log for possible errors.  If you want to report this, use
'scripts/mysqlbug' and include at least the last 20 rows from config.log!])
fi
AC_CHECK_SIZEOF(char*, 4)
AC_CHECK_SIZEOF(short, 2)
AC_CHECK_SIZEOF(int, 4)
if test "$ac_cv_sizeof_int" -eq 0
then
  AC_MSG_ERROR("No size for int type.")
fi
AC_CHECK_SIZEOF(long, 4)
if test "$ac_cv_sizeof_long" -eq 0
then
  AC_MSG_ERROR("No size for long type.")
fi
AC_CHECK_SIZEOF(long long, 8)
if test "$ac_cv_sizeof_long_long" -eq 0
then
  AC_MSG_ERROR("MySQL needs a long long type.")
fi
# off_t is not a builtin type
MYSQL_CHECK_SIZEOF(off_t, 4)
if test "$ac_cv_sizeof_off_t" -eq 0
then
  AC_MSG_ERROR("MySQL needs a off_t type.")
fi

# do we need #pragma interface/#pragma implementation ?
# yes if it's gcc 2.x, and not icc pretending to be gcc, and not cygwin
AC_MSG_CHECKING(the need for @%:@pragma interface/implementation)
# instead of trying to match SYSTEM_TYPE and CC_VERSION (that doesn't
# follow any standard), we'll use well-defined preprocessor macros:
AC_TRY_CPP([
#if !defined(__CYGWIN__) && !defined(__INTEL_COMPILER) && defined(__GNUC__) && (__GNUC__ < 3)
#error USE_PRAGMA_IMPLEMENTATION
#endif
],AC_MSG_RESULT(no) ,AC_MSG_RESULT(yes) ; CXXFLAGS="$CXXFLAGS -DUSE_PRAGMA_IMPLEMENTATION")

# This always gives a warning. Ignore it unless you are cross compiling
AC_C_BIGENDIAN
#---START: Used in for client configure
# Check base type of last arg to accept
MYSQL_TYPE_ACCEPT
#---END:
# Figure out what type of struct rlimit to use with setrlimit
MYSQL_TYPE_STRUCT_RLIMIT
# Find where the stack goes
MYSQL_STACK_DIRECTION
# We want to skip alloca on irix unconditionally. It may work on some version..
MYSQL_FUNC_ALLOCA
# Do struct timespec have members tv_sec or ts_sec
MYSQL_TIMESPEC_TS
# Do we have the tzname variable
MYSQL_TZNAME
# Do the system files define ulong
MYSQL_CHECK_ULONG
# Do the system files define uchar
MYSQL_CHECK_UCHAR
# Do the system files define uint
MYSQL_CHECK_UINT
# Check for fp_except in ieeefp.h
MYSQL_CHECK_FP_EXCEPT
# Check for IN_ADDR_T
MYSQL_CHECK_IN_ADDR_T
# Do the c++ compiler have a bool type
MYSQL_CXX_BOOL
# Check some common bugs with gcc 2.8.# on sparc
if ! ( expr "$SYSTEM_TYPE" : ".*netware.*" > /dev/null ); then
MYSQL_CHECK_LONGLONG_TO_FLOAT
if test "$ac_cv_conv_longlong_to_float" != "yes"
then
  AC_MSG_ERROR([Your compiler cannot convert a longlong value to a float!
If you are using gcc 2.8.# you should upgrade to egcs 1.0.3 or newer and try
again]);
fi
fi
AC_CHECK_TYPES([sigset_t, off_t], [], [], [#include <sys/types.h>])
AC_CHECK_TYPES([size_t], [], [], [#include <stdio.h>])
AC_CHECK_TYPES([u_int32_t])

MYSQL_PTHREAD_YIELD

######################################################################
# For readline/libedit (We simply move the mimimum amount of stuff from
# the readline/libedit configure.in here)

dnl Checks for header files.
AC_CHECK_HEADERS(malloc.h sys/cdefs.h)

dnl Checks for library functions.
AC_FUNC_ALLOCA
AC_PROG_GCC_TRADITIONAL
AC_TYPE_SIGNAL
AC_CHECK_FUNCS(re_comp regcomp strdup)

dnl Sun compilers have their own vis.h that is about something
dnl totally different. So, not to change the libedit source, we
dnl do some additional checks before we define HAVE_VIS_H.
AC_CHECK_HEADER(vis.h,
  [AC_CHECK_FUNC(strvis,
    [AC_DEFINE([HAVE_VIS_H], [1],[Found vis.h and the strvis() function])])])

AC_CHECK_FUNCS(strlcat strlcpy)
AC_CHECK_FUNCS(issetugid)
AC_CHECK_FUNCS(fgetln)
AC_CHECK_FUNCS(getline flockfile)

# from old readline settting:

MAKE_SHELL=/bin/sh
AC_SUBST(MAKE_SHELL)

# Already-done: stdlib.h string.h unistd.h termios.h
AC_CHECK_HEADERS(varargs.h stdarg.h dirent.h locale.h ndir.h sys/dir.h \
 sys/file.h sys/ndir.h sys/ptem.h sys/pte.h sys/select.h sys/stream.h \
 sys/mman.h curses.h termcap.h termio.h termbits.h asm/termbits.h grp.h \
paths.h semaphore.h)

# Already-done: strcasecmp
AC_CHECK_FUNCS(lstat putenv select setenv setlocale strcoll tcgetattr)

AC_STAT_MACROS_BROKEN
MYSQL_SIGNAL_CHECK
MYSQL_CHECK_GETPW_FUNCS
MYSQL_HAVE_TIOCGWINSZ
MYSQL_HAVE_FIONREAD
MYSQL_HAVE_TIOCSTAT
MYSQL_STRUCT_DIRENT_D_INO
MYSQL_STRUCT_DIRENT_D_NAMLEN
MYSQL_TYPE_SIGHANDLER
MYSQL_CHECK_MULTIBYTE
if test "$with_named_curses" = "no"
then
  MYSQL_CHECK_LIB_TERMCAP
else
  TERMCAP_LIB="$with_named_curses"
fi
AC_SUBST(TERMCAP_LIB)

LIBEDIT_LOBJECTS=""
AC_CHECK_FUNC(strunvis, ,[LIBEDIT_LOBJECTS="$LIBEDIT_LOBJECTS unvis.o"])
AC_CHECK_FUNC(strvis,   ,[LIBEDIT_LOBJECTS="$LIBEDIT_LOBJECTS vis.o"])
AC_CHECK_FUNC(strlcpy,  ,[LIBEDIT_LOBJECTS="$LIBEDIT_LOBJECTS strlcpy.o"])
AC_CHECK_FUNC(strlcat,  ,[LIBEDIT_LOBJECTS="$LIBEDIT_LOBJECTS strlcat.o"])
AC_CHECK_FUNC(fgetln,   ,[LIBEDIT_LOBJECTS="$LIBEDIT_LOBJECTS fgetln.o"])
AC_SUBST(LIBEDIT_LOBJECTS)
enable_readline="yes"

# End of readline/libedit stuff
#########################################################################

dnl Checks for library functions.

#
# The following code disables intrinsic function support while we test for
# library functions.  This is to avoid configure problems with Intel ecc
# compiler

ORG_CFLAGS="$CFLAGS"
if test "$GCC" != "yes"; then
  AC_SYS_COMPILER_FLAG(-nolib_inline,nolib_inline,CFLAGS,[],[])
fi

#AC_FUNC_MMAP
AC_TYPE_SIGNAL
MYSQL_TYPE_QSORT
AC_FUNC_UTIME_NULL
AC_FUNC_VPRINTF

AC_CHECK_FUNCS(alarm bcmp bfill bmove bzero chsize cuserid fchmod fcntl \
  fconvert fdatasync finite fpresetsticky fpsetmask fsync ftruncate \
  getcwd gethostbyaddr_r gethostbyname_r getpass getpassphrase getpwnam \
  getpwuid getrlimit getrusage getwd gmtime_r index initgroups isnan \
  localtime_r locking longjmp lrand48 madvise mallinfo memcpy memmove \
  mkstemp mlockall perror poll pread pthread_attr_create mmap getpagesize \
  pthread_attr_getstacksize pthread_attr_setprio pthread_attr_setschedparam \
  pthread_attr_setstacksize pthread_condattr_create pthread_getsequence_np \
  pthread_key_delete pthread_rwlock_rdlock pthread_setprio \
  pthread_setprio_np pthread_setschedparam pthread_sigmask readlink \
  realpath rename rint rwlock_init setupterm \
  shmget shmat shmdt shmctl sigaction sigemptyset sigaddset \
  sighold sigset sigthreadmask \
  snprintf socket stpcpy strcasecmp strerror strsignal strnlen strpbrk strstr strtol \
  strtoll strtoul strtoull tell tempnam thr_setconcurrency vidattr)

#
#
#
case "$target" in
 *-*-aix4* | *-*-sco*)
	# (grr) aix 4.3 has a stub for clock_gettime, (returning ENOSYS)
	# and using AC_TRY_RUN is hard when cross-compiling
	# We also disable for SCO for the time being, the headers for the
	# thread library we use conflicts with other headers.
    ;;
 *) AC_CHECK_FUNCS(clock_gettime)
    ;;
esac

# isinf() could be a function or a macro (HPUX)
AC_MSG_CHECKING(for isinf with <math.h>)
AC_TRY_LINK([#include <math.h>], [float f = 0.0; isinf(f)],
 AC_MSG_RESULT(yes)
 AC_DEFINE(HAVE_ISINF, [1], [isinf() macro or function]),
 AC_MSG_RESULT(no))
 
CFLAGS="$ORG_CFLAGS"

# Sanity check: We chould not have any fseeko symbol unless
# large_file_support=yes
AC_CHECK_FUNC(fseeko,
[if test "$large_file_support" = no -a "$TARGET_LINUX" = "true";
then
  AC_MSG_ERROR("Found fseeko symbol but large_file_support is not enabled!");
fi]
)

my_save_LIBS="$LIBS"
LIBS="$LIBS $LIBDL"
AC_CHECK_FUNCS(dlopen dlerror)
LIBS="$my_save_LIBS"

# Check definition of gethostbyaddr_r (glibc2 defines this with 8 arguments)
ac_save_CXXFLAGS="$CXXFLAGS"
AC_CACHE_CHECK([style of gethost* routines], mysql_cv_gethost_style,
AC_LANG_SAVE
AC_LANG_CPLUSPLUS

# Test whether madvise() is declared in C++ code -- it is not on some
# systems, such as Solaris
AC_CHECK_DECLS(madvise, [], [], [#if HAVE_SYS_MMAN_H
#include <sys/types.h>
#include <sys/mman.h>
#endif])

# Do not treat warnings as errors if we are linking against other libc
# this is to work around gcc not being permissive on non-system includes
# with respect to ANSI C++
# We also remove the -fbranch-probabilities option as this will give warnings
# about not profiled code, which confuses configure
# We also must remove -W and -Wcheck which on icc produces warnings that
# we don't want to catch with -Werror

if test "$ac_cv_prog_gxx" = "yes" -a "$with_other_libc" = "no"
then
  CXXFLAGS=`echo "$CXXFLAGS -Werror" | sed -e 's/-fbranch-probabilities//; s/-Wall//; s/-ansi//; s/-pedantic//; s/-Wcheck//'`
fi

AC_TRY_COMPILE(
[#undef inline
#if !defined(SCO) && !defined(__osf__) && !defined(_REENTRANT)
#define _REENTRANT
#endif
#include <pthread.h>
#include <sys/types.h>
#include <sys/socket.h>
#include <netinet/in.h>
#include <arpa/inet.h>
#include <netdb.h>],
[int skr;
 struct hostent *foo = gethostbyaddr_r((const char *) 0,
  0, 0, (struct hostent *) 0, (char *) NULL,  0, &skr); return (foo == 0);],
mysql_cv_gethost_style=solaris, mysql_cv_gethost_style=other))
AC_LANG_RESTORE
CXXFLAGS="$ac_save_CXXFLAGS"
if test "$mysql_cv_gethost_style" = "solaris"
then
  AC_DEFINE([HAVE_SOLARIS_STYLE_GETHOST], [1],
            [Solaris define gethostbyaddr_r with 7 arguments. glibc2 defines this with 8 arguments])
fi

#---START: Used in for client configure

# Check definition of gethostbyname_r (glibc2.0.100 is different from Solaris)
ac_save_CXXFLAGS="$CXXFLAGS"
AC_CACHE_CHECK([style of gethostname_r routines], mysql_cv_gethostname_style,
AC_LANG_SAVE
AC_LANG_CPLUSPLUS
if test "$ac_cv_prog_gxx" = "yes" -a "$with_other_libc" = "no"
then
  CXXFLAGS=`echo "$CXXFLAGS -Werror" | sed -e 's/-fbranch-probabilities//; s/-Wall//; s/-ansi//; s/-pedantic//; s/-Wcheck//'`
fi
AC_TRY_COMPILE(
[#undef inline
#if !defined(SCO) && !defined(__osf__) && !defined(_REENTRANT)
#define _REENTRANT
#endif
#include <pthread.h>
#include <sys/types.h>
#include <sys/socket.h>
#include <netinet/in.h>
#include <arpa/inet.h>
#include <netdb.h>],
[int skr;

 skr = gethostbyname_r((const char *) 0,
  (struct hostent*) 0, (char*) 0, 0, (struct hostent **) 0, &skr);],
mysql_cv_gethostname_style=glibc2, mysql_cv_gethostname_style=other))
AC_LANG_RESTORE
CXXFLAGS="$ac_save_CXXFLAGS"
if test "$mysql_cv_gethostname_style" = "glibc2"
then
  AC_DEFINE([HAVE_GETHOSTBYNAME_R_GLIBC2_STYLE], [1],
            [Solaris define gethostbyname_r with 5 arguments. glibc2 defines this with 6 arguments])
fi

# Check 3rd argument of getthostbyname_r
ac_save_CXXFLAGS="$CXXFLAGS"
AC_CACHE_CHECK([3 argument to gethostname_r routines], mysql_cv_gethostname_arg,
AC_LANG_SAVE
AC_LANG_CPLUSPLUS
if test "$ac_cv_prog_gxx" = "yes" -a "$with_other_libc" = "no"
then
  CXXFLAGS=`echo "$CXXFLAGS -Werror" | sed -e 's/-fbranch-probabilities//; s/-Wall//; s/-ansi//; s/-pedantic//; s/-Wcheck//'`
fi
AC_TRY_COMPILE(
[#undef inline
#if !defined(SCO) && !defined(__osf__) && !defined(_REENTRANT)
#define _REENTRANT
#endif
#include <pthread.h>
#include <sys/types.h>
#include <sys/socket.h>
#include <netinet/in.h>
#include <arpa/inet.h>
#include <netdb.h>],
[int skr;

 skr = gethostbyname_r((const char *) 0, (struct hostent*) 0, (struct hostent_data*) 0);],
mysql_cv_gethostname_arg=hostent_data, mysql_cv_gethostname_arg=char))
AC_LANG_RESTORE
CXXFLAGS="$ac_save_CXXFLAGS"
if test "$mysql_cv_gethostname_arg" = "hostent_data"
then
  AC_DEFINE([HAVE_GETHOSTBYNAME_R_RETURN_INT], [1],
            [In OSF 4.0f the 3'd argument to gethostname_r is hostent_data *])
fi


# Check definition of pthread_getspecific
AC_CACHE_CHECK("args to pthread_getspecific", mysql_cv_getspecific_args,
AC_TRY_COMPILE(
[#if !defined(SCO) && !defined(__osf__) && !defined(_REENTRANT)
#define _REENTRANT
#endif
#define _POSIX_PTHREAD_SEMANTICS 
#include <pthread.h> ],
[ void *pthread_getspecific(pthread_key_t key);
pthread_getspecific((pthread_key_t) NULL); ],
mysql_cv_getspecific_args=POSIX, mysql_cv_getspecific_args=other))
  if test "$mysql_cv_getspecific_args" = "other"
  then
    AC_DEFINE([HAVE_NONPOSIX_PTHREAD_GETSPECIFIC], [1],
              [For some non posix threads])
  fi

  # Check definition of pthread_mutex_init
  AC_CACHE_CHECK("args to pthread_mutex_init", mysql_cv_mutex_init_args,
  AC_TRY_COMPILE(
[#if !defined(SCO) && !defined(__osf__)
#define _REENTRANT
#endif
#define _POSIX_PTHREAD_SEMANTICS 
#include <pthread.h> ],
[ 
  pthread_mutexattr_t attr;
  pthread_mutex_t mp;
  pthread_mutex_init(&mp,&attr); ],
mysql_cv_mutex_init_args=POSIX, mysql_cv_mutex_init_args=other))
  if test "$mysql_cv_mutex_init_args" = "other"
  then
    AC_DEFINE([HAVE_NONPOSIX_PTHREAD_MUTEX_INIT], [1],
              [For some non posix threads])
  fi
#---END:

#---START: Used in for client configure
# Check definition of readdir_r
AC_CACHE_CHECK("args to readdir_r", mysql_cv_readdir_r,
AC_TRY_LINK(
[#if !defined(SCO) && !defined(__osf__)
#define _REENTRANT
#endif
#define _POSIX_PTHREAD_SEMANTICS 
#include <pthread.h>
#include <dirent.h>],
[ int readdir_r(DIR *dirp, struct dirent *entry, struct dirent **result);
readdir_r((DIR *) NULL, (struct dirent *) NULL, (struct dirent **) NULL); ],
mysql_cv_readdir_r=POSIX, mysql_cv_readdir_r=other))
if test "$mysql_cv_readdir_r" = "POSIX"
then
  AC_DEFINE([HAVE_READDIR_R], [1], [POSIX readdir_r])
fi

# Check definition of posix sigwait()
AC_CACHE_CHECK("style of sigwait", mysql_cv_sigwait,
AC_TRY_LINK(
[#if !defined(SCO) && !defined(__osf__)
#define _REENTRANT
#endif
#define _POSIX_PTHREAD_SEMANTICS 
#include <pthread.h>
#include <signal.h>],
[#ifndef _AIX
sigset_t set;
int sig;
sigwait(&set,&sig);
#endif],
mysql_cv_sigwait=POSIX, mysql_cv_sigwait=other))
if test "$mysql_cv_sigwait" = "POSIX"
then
  AC_DEFINE([HAVE_SIGWAIT], [1], [POSIX sigwait])
fi

if test "$mysql_cv_sigwait" != "POSIX"
then
unset mysql_cv_sigwait
# Check definition of posix sigwait()
AC_CACHE_CHECK("style of sigwait", mysql_cv_sigwait,
AC_TRY_LINK(
[#if !defined(SCO) && !defined(__osf__)
#define _REENTRANT
#endif
#define _POSIX_PTHREAD_SEMANTICS 
#include <pthread.h>
#include <signal.h>],
[sigset_t set;
int sig;
sigwait(&set);],
mysql_cv_sigwait=NONPOSIX, mysql_cv_sigwait=other))
if test "$mysql_cv_sigwait" = "NONPOSIX"
then
  AC_DEFINE([HAVE_NONPOSIX_SIGWAIT], [1], [sigwait with one argument])
fi
fi
#---END:

# Check if pthread_attr_setscope() exists
AC_CACHE_CHECK("for pthread_attr_setscope", mysql_cv_pthread_attr_setscope,
AC_TRY_LINK(
[#if !defined(SCO) && !defined(__osf__)
#define _REENTRANT
#endif
#define _POSIX_PTHREAD_SEMANTICS 
#include <pthread.h>],
[pthread_attr_t thr_attr;
pthread_attr_setscope(&thr_attr,0);],
mysql_cv_pthread_attr_setscope=yes, mysql_cv_pthread_attr_setscope=no))
if test "$mysql_cv_pthread_attr_setscope" = "yes"
then
  AC_DEFINE([HAVE_PTHREAD_ATTR_SETSCOPE], [1], [pthread_attr_setscope])
fi

# Check for bad includes
AC_MSG_CHECKING("can netinet files be included")
AC_TRY_COMPILE(
[#include <sys/types.h>
#include <sys/socket.h>
#include <netinet/in_systm.h>
#include <netinet/in.h>
#include <netinet/ip.h>
#include <netinet/tcp.h>],
[ printf("1\n"); ],
netinet_inc=yes, netinet_inc=no)
if test "$netinet_inc" = "no"
then
  AC_DEFINE([HAVE_BROKEN_NETINET_INCLUDES], [1], [Can netinet be included])
fi
AC_MSG_RESULT("$netinet_inc")

# Only build client code?
AC_ARG_WITH(server,
    [  --without-server        Only build the client.],
    [with_server=$withval],
    [with_server=yes]
)

AC_ARG_WITH(embedded-server,
    [  --with-embedded-server  Build the embedded server (libmysqld).],
    [with_embedded_server=$withval],
    [with_embedded_server=no]
)

AC_ARG_WITH(query_cache,
    [  --without-query-cache   Do not build query cache.],
    [with_query_cache=$withval],
    [with_query_cache=yes]
)

if test "$with_query_cache" = "yes"
then
  AC_DEFINE([HAVE_QUERY_CACHE], [1], [If we want to have query cache])
fi

AC_ARG_WITH(geometry,
    [  --without-geometry      Do not build geometry-related parts.],
    [with_geometry=$withval],
    [with_geometry=yes]
)

if test "$with_geometry" = "yes"
then
  AC_DEFINE([HAVE_SPATIAL], [1], [Spatial extentions])
  AC_DEFINE([HAVE_RTREE_KEYS], [1], [RTree keys])
fi

AC_ARG_WITH(embedded_privilege_control,
    [  --with-embedded-privilege-control
                          Build parts to check user's privileges.
			  Only affects embedded library.],
    [with_embedded_privilege_control=$withval],
    [with_embedded_privilege_control=no]
)

if test "$with_embedded_privilege_control" = "yes"
then
  AC_DEFINE([HAVE_EMBEDDED_PRIVILEGE_CONTROL], [1],
            [Access checks in embedded library])
fi

AC_ARG_WITH(extra-tools,
    [  --without-extra-tools   Skip building utilites in the tools directory.],
    [with_tools=$withval],
    [with_tools=yes]
)

tools_dirs=""
if test "$with_tools" = "yes"
then
  if test "$THREAD_SAFE_CLIENT" = "no"
  then
    AC_MSG_WARN([extra-tools disabled because --enable-thread-safe-client wasn't used])
  else
    tools_dirs="tools"
    AC_CONFIG_FILES(tools/Makefile)
  fi
fi

AC_ARG_WITH([mysqlmanager],
  AC_HELP_STRING([--with-mysqlmanager], [Build the mysqlmanager binary: yes/no (default: build if server is built.)]),
  [if test "x${withval}" != "xno"; then
    tools_dirs="$tools_dirs server-tools"
   fi],
  [if test "x${with_server}" = "xyes"; then
     tools_dirs="$tools_dirs server-tools"
   fi]
)

AC_SUBST(tools_dirs)

#MYSQL_CHECK_CPU
MYSQL_CHECK_VIO
MYSQL_CHECK_OPENSSL
MYSQL_CHECK_YASSL

libmysqld_dirs=
linked_libmysqld_targets=
if test "$with_embedded_server" = "yes"
then
  libmysqld_dirs=libmysqld
  linked_libmysqld_targets="linked_libmysqld_sources linked_libmysqldex_sources"
  AC_CONFIG_FILES(libmysqld/Makefile libmysqld/examples/Makefile)
  # We can't build embedded library without building the server, because
  # we depend on libmysys, libmystrings, libmyisam, etc.
  with_server=yes
fi
# XXX: We need to add @libmysqld_extra_libs@ (or whatever) so that
# mysql_config --libmysqld-libs will print out something like
# -L/path/to/lib/mysql -lmysqld -lmyisam -lmysys -lmystrings -ldbug ...
AC_SUBST([libmysqld_dirs])
AC_SUBST([linked_libmysqld_targets])

# Shall we build the docs?
AC_ARG_WITH(docs,
    [  --without-docs          Skip building of the documentation.],
    [with_docs=$withval],
    [with_docs=yes]
)

if test "$with_docs" = "yes"
then
  docs_dirs="Docs"
else
  docs_dirs=""
fi
AC_SUBST(docs_dirs)

# Shall we build the man pages?
AC_ARG_WITH(man,
    [  --without-man          Skip building of the man pages.],
    [with_man=$withval],
    [with_man=yes]
)

if test "$with_man" = "yes"
then
  man_dirs="man"
  man1_files=`ls -1 $srcdir/man/*.1 | sed -e 's;^.*man/;;'`
  man1_files=`echo $man1_files`
else
  man_dirs=""
  man1_files=""
fi
AC_SUBST(man_dirs)
AC_SUBST(man1_files)

# Shall we build the bench code?
AC_ARG_WITH(bench,
    [  --without-bench         Skip building of the benchmark suite.],
    [with_bench=$withval],
    [with_bench=yes]
)

if test "$with_bench" = "yes"
then
  bench_dirs="sql-bench"
else
  bench_dirs=""
fi
bench_dirs="$bench_dirs mysql-test"
AC_SUBST(bench_dirs)

# Don't build readline, i have it already
AC_ARG_WITH(readline,
    [  --without-readline      Use system readline instead of bundled copy.],
    [ with_readline=$withval ],
    [ with_readline=undefined ]
    )
    
AC_ARG_WITH(libedit,
    [  --without-libedit       Use system libedit instead of bundled copy.],
    [ with_libedit=$withval ],
    [ with_libedit=undefined ]
    )

#
# We support next variants of compilation:
#                              --with-readline
#                |       yes      |  no  |               undefined
# --with-libedit |                |      |
# ---------------+----------------+------+----------------------------------
#       yes      |      ERROR!    |   use libedit from mysql sources
# ---------------+----------------+------+----------------------------------
#       no       | use readline   | use system readline or external libedit
#                | from mysql     | according to results of m4 tests
# ---------------+ sources (if it +      +----------------------------------
#    undefined   | is presented)  |      | use libedit from mysql sources
                   

compile_readline="no"
compile_libedit="no"

if [test "$with_libedit" = "yes"] && [test "$with_readline" = "yes"]
then
    AC_MSG_ERROR([You can not use --with-readline and --with-libedit at the same time, please choose one of it])
fi

readline_topdir=""
readline_basedir=""
readline_dir=""
readline_h_ln_cmd=""
readline_link=""

if expr "$SYSTEM_TYPE" : ".*netware.*" > /dev/null; then
    # For NetWare, do not need readline
    echo "Skipping readline"
else

if [test "$with_libedit" = "yes"] || [test "$with_libedit" = "undefined"] && [test "$with_readline" = "undefined"]
then
    readline_topdir="cmd-line-utils"
    readline_basedir="libedit"
    readline_dir="$readline_topdir/$readline_basedir"
    readline_link="\$(top_builddir)/cmd-line-utils/libedit/libedit.a"
    readline_h_ln_cmd="\$(LN) -s \$(top_srcdir)/cmd-line-utils/libedit/readline readline"
    compile_libedit=yes
    AC_DEFINE_UNQUOTED(HAVE_HIST_ENTRY, 1)
    AC_DEFINE_UNQUOTED(USE_LIBEDIT_INTERFACE, 1)
elif test "$with_readline" = "yes"
then
    readline_topdir="cmd-line-utils"
    readline_basedir="readline"
    readline_dir="$readline_topdir/$readline_basedir"
    readline_link="\$(top_builddir)/cmd-line-utils/readline/libreadline.a"
    readline_h_ln_cmd="\$(LN) -s \$(top_srcdir)/cmd-line-utils/readline readline"
    compile_readline=yes
    AC_DEFINE_UNQUOTED(USE_NEW_READLINE_INTERFACE, 1)
else
    # Use system readline library
    AC_LANG_SAVE
    AC_LANG_CPLUSPLUS
    MYSQL_CHECK_LIBEDIT_INTERFACE
    MYSQL_CHECK_NEW_RL_INTERFACE
    MYSQL_CHECK_READLINE_DECLARES_HIST_ENTRY
    AC_LANG_RESTORE
    if [test "$mysql_cv_new_rl_interface" = "yes"]
    then
        # Use the new readline interface
        readline_link="-lreadline"
    elif [test "$mysql_cv_libedit_interface" = "yes"]; then
        # Use libedit
        readline_link="-ledit"
    else
       AC_MSG_ERROR([Could not find system readline or libedit libraries
          Use --with-readline or --with-libedit to use the bundled
          versions of libedit or readline])
    fi
fi
fi

AC_SUBST(readline_dir)
AC_SUBST(readline_topdir)
AC_SUBST(readline_basedir)
AC_SUBST(readline_link)
AC_SUBST(readline_h_ln_cmd)

MYSQL_CHECK_BIG_TABLES
MYSQL_CHECK_BDB
MYSQL_CHECK_INNODB
MYSQL_CHECK_EXAMPLEDB
MYSQL_CHECK_ARCHIVEDB
MYSQL_CHECK_CSVDB
MYSQL_CHECK_BLACKHOLEDB
MYSQL_CHECK_NDBCLUSTER
MYSQL_CHECK_FEDERATED

# If we have threads generate some library functions and test programs
sql_server_dirs=
server_scripts=
thread_dirs=

dnl This probably should be cleaned up more - for now the threaded
dnl client is just using plain-old libs.
sql_client_dirs="strings regex mysys libmysql client"
linked_client_targets="linked_libmysql_sources"

if test "$THREAD_SAFE_CLIENT" != "no"
then
  sql_client_dirs="libmysql_r $sql_client_dirs"
  linked_client_targets="$linked_client_targets linked_libmysql_r_sources"
  AC_CONFIG_FILES(libmysql_r/Makefile)
  AC_DEFINE([THREAD_SAFE_CLIENT], [1], [Should be client be thread safe])
fi

CLIENT_LIBS="$NON_THREADED_LIBS $openssl_libs $ZLIB_LIBS $STATIC_NSS_FLAGS"

AC_SUBST(CLIENT_LIBS)
AC_SUBST(NON_THREADED_LIBS)
AC_SUBST(STATIC_NSS_FLAGS)
AC_SUBST(sql_client_dirs)
AC_SUBST(linked_client_targets)

# If configuring for NetWare, set up to link sources from and build the netware directory
netware_dir=
linked_netware_sources=
if expr "$SYSTEM_TYPE" : ".*netware.*" > /dev/null; then
  netware_dir="netware"
  linked_netware_sources="linked_netware_sources"
fi
AC_SUBST(netware_dir)
AC_SUBST(linked_netware_sources)
AM_CONDITIONAL(HAVE_NETWARE, test "$netware_dir" = "netware")

# Ensure that table handlers gets all modifications to CFLAGS/CXXFLAGS
export CC CXX CFLAGS CXXFLAGS LD LDFLAGS AR
ac_configure_args="$ac_configure_args CFLAGS='$CFLAGS' CXXFLAGS='$CXXFLAGS'"

if test "$with_server" = "yes" -o "$THREAD_SAFE_CLIENT" != "no"
then
  AC_DEFINE([THREAD], [1],
            [Define if you want to have threaded code. This may be undef on client code])
  # Avoid _PROGRAMS names
  THREAD_LOBJECTS="thr_alarm.o thr_lock.o thr_mutex.o thr_rwlock.o my_pthread.o my_thr_init.o mf_keycache.o"
  AC_SUBST(THREAD_LOBJECTS)
  server_scripts="mysqld_safe mysql_install_db"
  sql_server_dirs="strings mysys dbug extra regex"


  #
  # Configuration for optional table handlers
  #

  if test X"$have_berkeley_db" != Xno; then
    if test X"$have_berkeley_db" != Xyes; then
      # we must build berkeley db from source
      sql_server_dirs="$sql_server_dirs $have_berkeley_db"
      AC_CONFIG_FILES(bdb/Makefile)

      echo "CONFIGURING FOR BERKELEY DB" 
      bdb_conf_flags="--disable-shared --build=$build_alias"
      if test $with_debug = "yes"
      then
        bdb_conf_flags="$bdb_conf_flags --enable-debug --enable-diagnostic"
      fi
      # NOTICE: if you're compiling BDB, it needs to be a SUBDIR
      # of $srcdir (i.e., you can 'cd $srcdir/$bdb').  It won't
      # work otherwise.
      if test -d "$bdb"; then :
      else
	# This should only happen when doing a VPATH build
	echo "NOTICE: I have to make the BDB directory: `pwd`:$bdb"
	mkdir "$bdb" || exit 1
      fi
      if test -d "$bdb"/build_unix; then :
      else
	# This should only happen when doing a VPATH build
	echo "NOTICE: I have to make the build_unix directory: `pwd`:$bdb/build_unix"
	mkdir "$bdb/build_unix" || exit 1
      fi
      rel_srcdir=
      case "$srcdir" in
	/* ) rel_srcdir="$srcdir" ;;
	* )  rel_srcdir="../../$srcdir" ;;
      esac
      (cd $bdb/build_unix && \
       sh $rel_srcdir/$bdb/dist/configure $bdb_conf_flags) || \
        AC_MSG_ERROR([could not configure Berkeley DB])

dnl       echo "bdb = '$bdb'; inc = '$bdb_includes', lib = '$bdb_libs'"
      echo "END OF BERKELEY DB CONFIGURATION"
    fi

    AC_DEFINE([HAVE_BERKELEY_DB], [1], [Have berkeley db installed])
  else
    if test -d bdb; then :
    else
      mkdir bdb && mkdir bdb/build_unix
    fi

    if test -r bdb/build_unix/db.h; then :
    else
      cat <<EOF > bdb/build_unix/db.h

This file is a placeholder to fool make.  The way that automake
and GNU make work together causes some files to depend on this
header, even if we're not building with Berkeley DB.

Obviously, if this file *is* used, it'll break and hopefully we can find
out why this file was generated by ${top_srcdir}/configure instead of
the real db.h.

If you run into some problems because of this file, please use mysql_bug
to generate a bug report, and give the exact output of make and any
details you can think of.  Send the message to bugs@lists.mysql.com.

Thank you!

EOF
    fi
  fi

  if test X"$have_innodb" = Xyes
  then
    innodb_conf_flags=""
    sql_server_dirs="$sql_server_dirs innobase"
    AC_CONFIG_SUBDIRS(innobase)
  fi

case $SYSTEM_TYPE-$MACHINE_TYPE-$ac_cv_prog_gcc-$have_ndbcluster in
  *solaris*-i?86-no-yes)
  # ndb fail for whatever strange reason to link Sun Forte/x86
  # unless using incremental linker
  CXXFLAGS="$CXXFLAGS -xildon"
  ;;
  *) ;;
esac

  if test X"$have_ndbcluster" = Xyes
  then
    if test X"$mysql_cv_compress" != Xyes
    then
      echo
      echo "MySQL Cluster table handler ndbcluster requires compress/uncompress."
      echo "Commonly available in libzlib.a.  Please install and rerun configure."
      echo
      exit 1
    fi
    sql_server_dirs="$sql_server_dirs ndb"
  fi
  #
  # END of configuration for optional table handlers
  #
  sql_server_dirs="$sql_server_dirs myisam myisammrg heap vio sql"
fi

# IMPORTANT - do not modify LIBS past this line - this hack is the only way
# I know to add the static NSS magic if we have static NSS libraries with
# glibc - Sasha

LDFLAGS="$LDFLAGS $OTHER_LIBC_LIB"
LIBS="$LIBS $STATIC_NSS_FLAGS"

AC_SUBST(sql_server_dirs)
AC_SUBST(thread_dirs)
AC_SUBST(server_scripts)

# Now that sql_client_dirs and sql_server_dirs are stable, determine the union.
# Start with the (longer) server list, add each client item not yet present.
sql_union_dirs=" $sql_server_dirs "
for DIR in $sql_client_dirs
do
  if echo " $sql_union_dirs " | grep " $DIR " >/dev/null
  then
    :  # already present, skip
  else
    sql_union_dirs="$sql_union_dirs $DIR "
  fi
done
AC_SUBST(sql_union_dirs)

# Some usefull subst
AC_SUBST(CC)
AC_SUBST(GXX)

# Set configuration options for make_binary_distribution
case $SYSTEM_TYPE in
  *netware*)
    MAKE_BINARY_DISTRIBUTION_OPTIONS=--no-strip
    ;;
  *)
    MAKE_BINARY_DISTRIBUTION_OPTIONS=
    ;;
esac


if test X"$have_ndbcluster" = Xyes
then
  MAKE_BINARY_DISTRIBUTION_OPTIONS="$MAKE_BINARY_DISTRIBUTION_OPTIONS --with-ndbcluster"

  CXXFLAGS="$CXXFLAGS \$(NDB_CXXFLAGS)"
  if test "$have_ndb_debug" = "default"
  then
    have_ndb_debug=$with_debug
  fi

  if test "$have_ndb_debug" = "yes"
  then
    # Medium debug.
    NDB_DEFS="-DNDB_DEBUG -DVM_TRACE -DERROR_INSERT -DARRAY_GUARD"
  elif test "$have_ndb_debug" = "full"
  then
    NDB_DEFS="-DNDB_DEBUG_FULL -DVM_TRACE -DERROR_INSERT -DARRAY_GUARD"
  else
    # no extra ndb debug but still do asserts if debug version
    if test "$with_debug" = "yes" -o "$with_debug" = "full"
    then
      NDB_DEFS=""
    else
      NDB_DEFS="-DNDEBUG"
    fi
  fi

AC_SUBST([NDB_DEFS])
AC_SUBST([ndb_cxxflags_fix])


if test X"$ndb_port" = Xdefault
then
  ndb_port="1186"
fi
AC_SUBST([ndb_port])

ndb_transporter_opt_objs=""
if test "$ac_cv_func_shmget" = "yes" &&
   test "$ac_cv_func_shmat" = "yes" &&
   test "$ac_cv_func_shmdt" = "yes" &&
   test "$ac_cv_func_shmctl" = "yes" &&
   test "$ac_cv_func_sigaction" = "yes" &&
   test "$ac_cv_func_sigemptyset" = "yes" &&
   test "$ac_cv_func_sigaddset" = "yes" &&
   test "$ac_cv_func_pthread_sigmask" = "yes"
then
   AC_DEFINE([NDB_SHM_TRANSPORTER], [1],
             [Including Ndb Cluster DB shared memory transporter])
   AC_MSG_RESULT([Including ndb shared memory transporter])
   ndb_transporter_opt_objs="$ndb_transporter_opt_objs SHM_Transporter.lo SHM_Transporter.unix.lo"
else
   AC_MSG_RESULT([Not including ndb shared memory transporter])
fi

if test X"$have_ndb_sci" = Xyes
then
  ndb_transporter_opt_objs="$ndb_transporter_opt_objs SCI_Transporter.lo"
fi
AC_SUBST([ndb_transporter_opt_objs])

ndb_opt_subdirs=
ndb_bin_am_ldflags="-static"
if test X"$have_ndb_test" = Xyes
then
  ndb_opt_subdirs="test"
  ndb_bin_am_ldflags=""
fi
if test X"$have_ndb_docs" = Xyes
then
  ndb_opt_subdirs="$ndb_opt_subdirs docs"
  ndb_bin_am_ldflags=""
fi
AC_SUBST([ndb_bin_am_ldflags])
AC_SUBST([ndb_opt_subdirs])

NDB_SIZEOF_CHARP="$ac_cv_sizeof_charp"
NDB_SIZEOF_CHAR="$ac_cv_sizeof_char"
NDB_SIZEOF_SHORT="$ac_cv_sizeof_short"
NDB_SIZEOF_INT="$ac_cv_sizeof_int"
NDB_SIZEOF_LONG="$ac_cv_sizeof_long"
NDB_SIZEOF_LONG_LONG="$ac_cv_sizeof_long_long"
AC_SUBST([NDB_SIZEOF_CHARP])
AC_SUBST([NDB_SIZEOF_CHAR])
AC_SUBST([NDB_SIZEOF_SHORT])
AC_SUBST([NDB_SIZEOF_INT])
AC_SUBST([NDB_SIZEOF_LONG])
AC_SUBST([NDB_SIZEOF_LONG_LONG])

AC_CONFIG_FILES(ndb/Makefile ndb/include/Makefile dnl
   ndb/src/Makefile ndb/src/common/Makefile dnl
   ndb/docs/Makefile dnl
   ndb/tools/Makefile dnl
   ndb/src/common/debugger/Makefile dnl
   ndb/src/common/debugger/signaldata/Makefile dnl
   ndb/src/common/portlib/Makefile dnl
   ndb/src/common/util/Makefile dnl
   ndb/src/common/logger/Makefile dnl
   ndb/src/common/transporter/Makefile dnl
   ndb/src/common/mgmcommon/Makefile dnl
   ndb/src/kernel/Makefile dnl
   ndb/src/kernel/error/Makefile dnl
   ndb/src/kernel/blocks/Makefile dnl
   ndb/src/kernel/blocks/cmvmi/Makefile dnl
   ndb/src/kernel/blocks/dbacc/Makefile dnl
   ndb/src/kernel/blocks/dbdict/Makefile dnl
   ndb/src/kernel/blocks/dbdih/Makefile dnl
   ndb/src/kernel/blocks/dblqh/Makefile dnl
   ndb/src/kernel/blocks/dbtc/Makefile dnl
   ndb/src/kernel/blocks/dbtup/Makefile dnl
   ndb/src/kernel/blocks/ndbfs/Makefile dnl
   ndb/src/kernel/blocks/ndbcntr/Makefile dnl
   ndb/src/kernel/blocks/qmgr/Makefile dnl
   ndb/src/kernel/blocks/trix/Makefile dnl
   ndb/src/kernel/blocks/backup/Makefile dnl
   ndb/src/kernel/blocks/dbutil/Makefile dnl
   ndb/src/kernel/blocks/suma/Makefile dnl
   ndb/src/kernel/blocks/dbtux/Makefile dnl
   ndb/src/kernel/vm/Makefile dnl
   ndb/src/mgmapi/Makefile dnl
   ndb/src/ndbapi/Makefile dnl
   ndb/src/mgmsrv/Makefile dnl
   ndb/src/mgmclient/Makefile dnl
   ndb/src/cw/Makefile dnl
   ndb/src/cw/cpcd/Makefile dnl
   ndb/test/Makefile dnl
   ndb/test/src/Makefile dnl
   ndb/test/ndbapi/Makefile dnl
   ndb/test/ndbapi/bank/Makefile dnl
   ndb/test/tools/Makefile dnl
   ndb/test/run-test/Makefile mysql-test/ndb/Makefile dnl
   ndb/include/ndb_version.h ndb/include/ndb_global.h dnl
   ndb/include/ndb_types.h dnl
   )
fi

AC_SUBST(MAKE_BINARY_DISTRIBUTION_OPTIONS)

# Output results
AC_CONFIG_FILES(Makefile extra/Makefile mysys/Makefile dnl
 strings/Makefile regex/Makefile heap/Makefile dnl
 myisam/Makefile myisammrg/Makefile dnl
 os2/Makefile os2/include/Makefile os2/include/sys/Makefile dnl
 man/Makefile BUILD/Makefile vio/Makefile dnl
 libmysql/Makefile client/Makefile dnl
 pstack/Makefile pstack/aout/Makefile sql/Makefile sql/share/Makefile dnl
 sql-common/Makefile SSL/Makefile dnl
 dbug/Makefile scripts/Makefile dnl
 include/Makefile sql-bench/Makefile dnl
<<<<<<< HEAD
 server-tools/Makefile server-tools/instance-manager/Makefile dnl
=======
>>>>>>> 549d1650
 tests/Makefile Docs/Makefile support-files/Makefile dnl
 support-files/MacOSX/Makefile mysql-test/Makefile dnl
 netware/Makefile dnl
 include/mysql_version.h dnl
 cmd-line-utils/Makefile dnl
 cmd-line-utils/libedit/Makefile dnl
 zlib/Makefile dnl
 cmd-line-utils/readline/Makefile)
 AC_CONFIG_COMMANDS([default], , test -z "$CONFIG_HEADERS" || echo timestamp > stamp-h)
 AC_OUTPUT

echo
echo "MySQL has a Web site at http://www.mysql.com/ which carries details on the"
echo "latest release, upcoming features, and other information to make your"
echo "work or play with MySQL more productive. There you can also find"
echo "information about mailing lists for MySQL discussion."
echo
echo "Remember to check the platform specific part of the reference manual for"
echo "hints about installing MySQL on your platform. Also have a look at the"
echo "files in the Docs directory."
echo
# The following text is checked in ./Do-compile to verify that configure
# ended sucessfully - don't remove it.
echo "Thank you for choosing MySQL!"
echo<|MERGE_RESOLUTION|>--- conflicted
+++ resolved
@@ -57,30 +57,6 @@
 italian japanese korean norwegian norwegian-ny polish portuguese \
 romanian russian serbian slovak spanish swedish ukrainian"
 
-<<<<<<< HEAD
-=======
-# Generate make rules for all error messages
-AVAILABLE_LANGUAGES_ERRORS=
-AVAILABLE_LANGUAGES_ERRORS_RULES=ac_available_languages_fragment
-rm -f $AVAILABLE_LANGUAGES_ERRORS_RULES
-for i in $AVAILABLE_LANGUAGES
-do
-  AVAILABLE_LANGUAGES_ERRORS="$AVAILABLE_LANGUAGES_ERRORS $i/errmsg.sys"
-  case $host_os in
-    netware* | modesto*)
-      echo "$i/errmsg.sys: $i/errmsg.txt
-	\$(top_builddir)/extra/comp_err.linux -C\$(srcdir)/charsets/ $i/errmsg.txt $i/errmsg.sys" \
-      >> $AVAILABLE_LANGUAGES_ERRORS_RULES
-      ;;
-    *)
-  echo "$i/errmsg.sys: $i/errmsg.txt
-	\$(top_builddir)/extra/comp_err -C\$(srcdir)/charsets/ $i/errmsg.txt $i/errmsg.sys" \
-    >> $AVAILABLE_LANGUAGES_ERRORS_RULES
-      ;;
-  esac
-done
-
->>>>>>> 549d1650
 #####
 #####
 
@@ -2794,10 +2770,7 @@
  sql-common/Makefile SSL/Makefile dnl
  dbug/Makefile scripts/Makefile dnl
  include/Makefile sql-bench/Makefile dnl
-<<<<<<< HEAD
  server-tools/Makefile server-tools/instance-manager/Makefile dnl
-=======
->>>>>>> 549d1650
  tests/Makefile Docs/Makefile support-files/Makefile dnl
  support-files/MacOSX/Makefile mysql-test/Makefile dnl
  netware/Makefile dnl
