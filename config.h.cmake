/* Copyright (c) 2009, 2014, Oracle and/or its affiliates. All rights reserved.
 
 This program is free software; you can redistribute it and/or modify
 it under the terms of the GNU General Public License as published by
 the Free Software Foundation; version 2 of the License.
 
 This program is distributed in the hope that it will be useful,
 but WITHOUT ANY WARRANTY; without even the implied warranty of
 MERCHANTABILITY or FITNESS FOR A PARTICULAR PURPOSE.  See the
 GNU General Public License for more details.
 
 You should have received a copy of the GNU General Public License
 along with this program; if not, write to the Free Software
 Foundation, Inc., 51 Franklin St, Fifth Floor, Boston, MA  02110-1301  USA */

#ifndef MY_CONFIG_H
#define MY_CONFIG_H
#cmakedefine DOT_FRM_VERSION @DOT_FRM_VERSION@
/* Headers we may want to use. */
#cmakedefine _GNU_SOURCE 1
#cmakedefine HAVE_LLVM_LIBCPP 1
#cmakedefine HAVE_ALLOCA_H 1
#cmakedefine HAVE_ARPA_INET_H 1
#cmakedefine HAVE_ASM_MSR_H 1
#cmakedefine HAVE_ASM_TERMBITS_H 1
#cmakedefine HAVE_CRYPT_H 1
#cmakedefine HAVE_CURSES_H 1
#cmakedefine HAVE_CXXABI_H 1
#cmakedefine HAVE_NCURSES_H 1
#cmakedefine HAVE_NDIR_H 1
#cmakedefine HAVE_DIRENT_H 1
#cmakedefine HAVE_DLFCN_H 1
#cmakedefine HAVE_EXECINFO_H 1
#cmakedefine HAVE_FCNTL_H 1
#cmakedefine HAVE_FENV_H 1
#cmakedefine HAVE_FNMATCH_H 1
#cmakedefine HAVE_FPU_CONTROL_H 1
#cmakedefine HAVE_GRP_H 1
#cmakedefine HAVE_IEEEFP_H 1
#cmakedefine HAVE_INTTYPES_H 1
#cmakedefine HAVE_MALLOC_H 1
#cmakedefine HAVE_NETINET_IN_H 1
#cmakedefine HAVE_PATHS_H 1
#cmakedefine HAVE_POLL_H 1
#cmakedefine HAVE_PWD_H 1
#cmakedefine HAVE_SCHED_H 1
#cmakedefine HAVE_SELECT_H 1
#cmakedefine HAVE_SOLARIS_LARGE_PAGES 1
#cmakedefine HAVE_STDLIB_H 1
#cmakedefine HAVE_STDARG_H 1
#cmakedefine HAVE_STRINGS_H 1
#cmakedefine HAVE_STDINT_H 1
#cmakedefine HAVE_SYNCH_H 1
#cmakedefine HAVE_SYSENT_H 1
#cmakedefine HAVE_SYS_DIR_H 1
#cmakedefine HAVE_SYS_CDEFS_H 1
#cmakedefine HAVE_SYS_IOCTL_H 1
#cmakedefine HAVE_SYS_MALLOC_H 1
#cmakedefine HAVE_SYS_MMAN_H 1
#cmakedefine HAVE_SYS_NDIR_H 1
#cmakedefine HAVE_SYS_PRCTL_H 1
#cmakedefine HAVE_SYS_RESOURCE_H 1
#cmakedefine HAVE_SYS_SELECT_H 1
#cmakedefine HAVE_SYS_SOCKET_H 1
#cmakedefine HAVE_SYS_STAT_H 1
#cmakedefine HAVE_SYS_TIMES_H 1
#cmakedefine HAVE_SYS_TIME_H 1
#cmakedefine HAVE_SYS_TYPES_H 1
#cmakedefine HAVE_SYS_UN_H 1
#cmakedefine HAVE_SYS_VADVISE_H 1
#cmakedefine HAVE_TERM_H 1
#cmakedefine HAVE_TERMBITS_H 1
#cmakedefine HAVE_TERMIOS_H 1
#cmakedefine HAVE_TERMIO_H 1
#cmakedefine HAVE_TERMCAP_H 1
#cmakedefine HAVE_UNISTD_H 1
#cmakedefine HAVE_UTIME_H 1
#cmakedefine HAVE_VIS_H 1
#cmakedefine HAVE_SYS_UTIME_H 1
#cmakedefine HAVE_SYS_WAIT_H 1
#cmakedefine HAVE_SYS_PARAM_H 1

/* Libraries */
#cmakedefine HAVE_LIBPTHREAD 1
#cmakedefine HAVE_LIBM 1
#cmakedefine HAVE_LIBDL 1
#cmakedefine HAVE_LIBRT 1
#cmakedefine HAVE_LIBSOCKET 1
#cmakedefine HAVE_LIBNSL 1
#cmakedefine HAVE_LIBCRYPT 1
#cmakedefine HAVE_LIBWRAP 1

/* Readline */
#cmakedefine HAVE_HIST_ENTRY 1
#cmakedefine USE_LIBEDIT_INTERFACE 1

#cmakedefine FIONREAD_IN_SYS_IOCTL 1
#cmakedefine GWINSZ_IN_SYS_IOCTL 1
#cmakedefine FIONREAD_IN_SYS_FILIO 1

/* Functions we may want to use. */
#cmakedefine HAVE_ALIGNED_MALLOC 1
#cmakedefine HAVE_ALARM 1
#cmakedefine HAVE_INDEX 1
#cmakedefine HAVE_CLOCK_GETTIME 1
#cmakedefine HAVE_CRYPT 1
#cmakedefine HAVE_CUSERID 1
#cmakedefine HAVE_DIRECTIO 1
#cmakedefine HAVE_DLERROR 1
#cmakedefine HAVE_DLOPEN 1
#cmakedefine HAVE_FCHMOD 1
#cmakedefine HAVE_FCNTL 1
#cmakedefine HAVE_FDATASYNC 1
#cmakedefine HAVE_FESETROUND 1
#cmakedefine HAVE_FP_EXCEPT 1
#cmakedefine HAVE_FSEEKO 1
#cmakedefine HAVE_FSYNC 1
#cmakedefine HAVE_GETADDRINFO 1
#cmakedefine HAVE_GETHOSTBYADDR_R 1
#cmakedefine HAVE_GETHRTIME 1
#cmakedefine HAVE_GETNAMEINFO 1
#cmakedefine HAVE_GETPASS 1
#cmakedefine HAVE_GETPASSPHRASE 1
#cmakedefine HAVE_GETPWNAM 1
#cmakedefine HAVE_GETPWUID 1
#cmakedefine HAVE_GETRLIMIT 1
#cmakedefine HAVE_GETRUSAGE 1
#cmakedefine HAVE_GETTIMEOFDAY 1
#cmakedefine HAVE_INITGROUPS 1
#cmakedefine HAVE_ISSETUGID 1
#cmakedefine HAVE_GETUID 1
#cmakedefine HAVE_GETEUID 1
#cmakedefine HAVE_GETGID 1
#cmakedefine HAVE_GETEGID 1
#cmakedefine HAVE_ISINF 1
<<<<<<< HEAD
#cmakedefine HAVE_LARGE_PAGE_OPTION 1
=======
>>>>>>> a9800d0d
#cmakedefine HAVE_LRAND48 1
#cmakedefine HAVE_LOG2 1
#cmakedefine HAVE_LSTAT 1
#cmakedefine HAVE_MEMALIGN 1
#cmakedefine HAVE_MLOCK 1
#cmakedefine HAVE_NL_LANGINFO 1
#cmakedefine HAVE_MADVISE 1
#cmakedefine HAVE_DECL_MADVISE 1
#cmakedefine HAVE_DECL_TGOTO 1
#cmakedefine HAVE_MALLOC_INFO 1
#cmakedefine HAVE_MLOCKALL 1
#cmakedefine HAVE_MMAP 1
#cmakedefine HAVE_MMAP64 1
#cmakedefine HAVE_POLL 1
#cmakedefine HAVE_POSIX_FALLOCATE 1
#cmakedefine HAVE_POSIX_MEMALIGN 1
#cmakedefine HAVE_PREAD 1
#cmakedefine HAVE_PAUSE_INSTRUCTION 1
#cmakedefine HAVE_FAKE_PAUSE_INSTRUCTION 1
#cmakedefine HAVE_RDTSCLL 1
#cmakedefine HAVE_PTHREAD_ATTR_GETGUARDSIZE 1
#cmakedefine HAVE_PTHREAD_CONDATTR_SETCLOCK 1
#cmakedefine HAVE_PTHREAD_SETSCHEDPARAM 1
#cmakedefine HAVE_PTHREAD_SIGMASK 1
#cmakedefine HAVE_PTHREAD_YIELD_NP 1
#cmakedefine HAVE_PTHREAD_YIELD_ZERO_ARG 1
#cmakedefine PTHREAD_ONCE_INITIALIZER @PTHREAD_ONCE_INITIALIZER@
#cmakedefine HAVE_READDIR_R 1
#cmakedefine HAVE_READLINK 1
#cmakedefine HAVE_REALPATH 1
#cmakedefine HAVE_RINT 1
#cmakedefine HAVE_SCHED_YIELD 1
#cmakedefine HAVE_SELECT 1
#cmakedefine HAVE_SETFD 1
<<<<<<< HEAD
#cmakedefine HAVE_SETENV 1
=======
>>>>>>> a9800d0d
#cmakedefine HAVE_SIGSET 1
#cmakedefine HAVE_SIGACTION 1
#cmakedefine HAVE_SLEEP 1
#cmakedefine HAVE_STPCPY 1
#cmakedefine HAVE_STPNCPY 1
#cmakedefine HAVE_STRSIGNAL 1
#cmakedefine HAVE_STRLCPY 1
#cmakedefine HAVE_STRLCAT 1
#cmakedefine HAVE_FGETLN 1
#cmakedefine HAVE_STRNLEN 1
#cmakedefine HAVE_STRSEP 1
#cmakedefine HAVE_STRTOK_R 1
#cmakedefine HAVE_STRTOLL 1
#cmakedefine HAVE_TELL 1
#cmakedefine HAVE_THR_YIELD 1
#cmakedefine HAVE_TIMES 1
#cmakedefine HAVE_VASPRINTF 1
#cmakedefine HAVE_FTRUNCATE 1
/* Symbols we may use */
/* used by stacktrace functions */
#cmakedefine HAVE_BSS_START 1
#cmakedefine HAVE_BACKTRACE 1
#cmakedefine HAVE_BACKTRACE_SYMBOLS 1
#cmakedefine HAVE_BACKTRACE_SYMBOLS_FD 1
#cmakedefine HAVE_PRINTSTACK 1
#cmakedefine HAVE_STRUCT_SOCKADDR_IN6 1
#cmakedefine HAVE_STRUCT_IN6_ADDR 1
#cmakedefine HAVE_NETINET_IN6_H 1
#cmakedefine HAVE_IPV6 1
#cmakedefine ss_family @ss_family@
#cmakedefine HAVE_SOCKADDR_IN_SIN_LEN 1
#cmakedefine HAVE_SOCKADDR_IN6_SIN6_LEN 1

#cmakedefine DNS_USE_CPU_CLOCK_FOR_ID 1
#cmakedefine HAVE_EPOLL 1
/* #cmakedefine HAVE_EVENT_PORTS 1 */
#cmakedefine HAVE_INET_NTOP 1
#cmakedefine HAVE_WORKING_KQUEUE 1
#cmakedefine HAVE_TIMERADD 1
#cmakedefine HAVE_TIMERCLEAR 1
#cmakedefine HAVE_TIMERCMP 1
#cmakedefine HAVE_TIMERISSET 1

#cmakedefine HAVE_DEVPOLL 1
#cmakedefine HAVE_SIGNAL_H 1
#cmakedefine HAVE_SYS_DEVPOLL_H 1
#cmakedefine HAVE_SYS_EPOLL_H 1
#cmakedefine HAVE_TAILQFOREACH 1

#cmakedefine HAVE_SIGEV_THREAD_ID 1
#cmakedefine HAVE_SIGEV_PORT 1
#cmakedefine HAVE_POSIX_TIMERS 1
#cmakedefine HAVE_KQUEUE_TIMERS 1
#cmakedefine HAVE_WINDOWS_TIMERS 1
#cmakedefine HAVE_MY_TIMER 1

#cmakedefine HAVE_ASAN
#cmakedefine HAVE_VALGRIND

#cmakedefine SIZEOF_LONG   @SIZEOF_LONG@
#cmakedefine SIZEOF_VOIDP  @SIZEOF_VOIDP@
#cmakedefine SIZEOF_CHARP  @SIZEOF_CHARP@

#cmakedefine SIZEOF_CHAR @SIZEOF_CHAR@
#define HAVE_CHAR 1
#define HAVE_LONG 1
#define HAVE_CHARP 1
#cmakedefine SIZEOF_SHORT @SIZEOF_SHORT@
#define HAVE_SHORT 1
#cmakedefine SIZEOF_INT @SIZEOF_INT@
#define HAVE_INT 1
#cmakedefine SIZEOF_LONG_LONG @SIZEOF_LONG_LONG@
#cmakedefine HAVE_LONG_LONG 1
#cmakedefine SIZEOF_OFF_T @SIZEOF_OFF_T@
#cmakedefine HAVE_OFF_T 1
#cmakedefine SIZEOF_SIGSET_T @SIZEOF_SIGSET_T@
#cmakedefine SIZEOF_UINT @SIZEOF_UINT@
#cmakedefine HAVE_UINT 1
#cmakedefine SIZEOF_ULONG @SIZEOF_ULONG@
#cmakedefine HAVE_ULONG 1
#cmakedefine SIZEOF_U_INT32_T @SIZEOF_U_INT32_T@
#cmakedefine HAVE_U_INT32_T 1

#cmakedefine SOCKET_SIZE_TYPE @SOCKET_SIZE_TYPE@

#cmakedefine HAVE_MBSTATE_T

#cmakedefine MAX_INDEXES @MAX_INDEXES@
<<<<<<< HEAD

#cmakedefine QSORT_TYPE_IS_VOID 1
#cmakedefine RETQSORTTYPE @RETQSORTTYPE@

#cmakedefine SIGNAL_RETURN_TYPE_IS_VOID 1
#cmakedefine RETSIGTYPE @RETSIGTYPE@
#cmakedefine VOID_SIGHANDLER 1
#define STRUCT_RLIMIT struct rlimit
=======
>>>>>>> a9800d0d

#cmakedefine WORDS_BIGENDIAN 1 

/*
  Define to `__inline__' or `__inline' if that's what the C compiler calls it.
*/
#cmakedefine C_HAS_inline 1
#if !(C_HAS_inline)
#ifndef __cplusplus
# define inline @C_INLINE@
#endif
#endif


#cmakedefine TARGET_OS_LINUX 1

#cmakedefine HAVE_LANGINFO_H 1
#cmakedefine HAVE_WCSDUP
#cmakedefine HAVE_WCHAR_T 1
#cmakedefine HAVE_WINT_T 1


#cmakedefine HAVE_STRDUP 1
#cmakedefine HAVE_LANGINFO_CODESET 

#cmakedefine HAVE_BUILTIN_UNREACHABLE 1
#cmakedefine HAVE_BUILTIN_EXPECT 1
#cmakedefine HAVE_BUILTIN_STPCPY 1
#cmakedefine HAVE_ABI_CXA_DEMANGLE 1

#cmakedefine HAVE_SOLARIS_STYLE_GETHOST 1

#cmakedefine MY_ATOMIC_MODE_RWLOCKS 1
#cmakedefine HAVE_GCC_ATOMIC_BUILTINS 1
#cmakedefine HAVE_SOLARIS_ATOMIC 1
#cmakedefine HAVE_LINUX_LARGE_PAGES 1
#cmakedefine NO_FCNTL_NONBLOCK 1

#cmakedefine _LARGE_FILES 1
#cmakedefine _LARGEFILE_SOURCE 1
#cmakedefine _LARGEFILE64_SOURCE 1
#cmakedefine _FILE_OFFSET_BITS @_FILE_OFFSET_BITS@

#cmakedefine TIME_WITH_SYS_TIME 1

#cmakedefine STACK_DIRECTION @STACK_DIRECTION@

#define SYSTEM_TYPE "@SYSTEM_TYPE@"
#define MACHINE_TYPE "@MYSQL_MACHINE_TYPE@"
#cmakedefine HAVE_DTRACE 1

/* Windows stuff, mostly functions, that have Posix analogs but named differently */
#cmakedefine S_IROTH @S_IROTH@
#cmakedefine S_IFIFO @S_IFIFO@
#cmakedefine IPPROTO_IPV6 @IPPROTO_IPV6@
#cmakedefine IPV6_V6ONLY @IPV6_V6ONLY@
#cmakedefine sigset_t @sigset_t@
#cmakedefine mode_t @mode_t@
#cmakedefine SIGQUIT @SIGQUIT@
#cmakedefine SIGPIPE @SIGPIPE@
#cmakedefine isnan @isnan@

#cmakedefine alloca @alloca@
#cmakedefine finite @finite@
#cmakedefine popen @popen@
#cmakedefine pclose @pclose@
#cmakedefine strcasecmp @strcasecmp@
#cmakedefine strncasecmp @strncasecmp@
#cmakedefine strtoll @strtoll@
#cmakedefine strtoull @strtoull@
#cmakedefine snprintf @snprintf@
#cmakedefine vsnprintf @vsnprintf@
<<<<<<< HEAD
#if (_MSC_VER > 1310)
# define HAVE_SETENV
#define setenv(a,b,c) _putenv_s(a,b)
#endif
/* We don't want the min/max macros */
#ifdef _WIN32
#define NOMINMAX
#endif
=======

#cmakedefine access @access@
#cmakedefine chdir @chdir@
#cmakedefine chmod @chmod@
#cmakedefine dup @dup@
#cmakedefine fdopen @fdopen@
#cmakedefine fileno @fileno@
#cmakedefine getcwd @getcwd@
#cmakedefine isatty @isatty@
#cmakedefine mkdir @mkdir@
#cmakedefine putenv @putenv@
#cmakedefine read @read@
#cmakedefine rmdir @rmdir@
#cmakedefine strdup @strdup@
#cmakedefine stricmp @stricmp@
#cmakedefine tzset @tzset@
#cmakedefine umask @umask@
#cmakedefine unlink @unlink@

#cmakedefine strtok_r @strtok_r@

#cmakedefine ssize_t @ssize_t@
>>>>>>> a9800d0d

/*
   Memcached config options
*/
#cmakedefine WITH_INNODB_MEMCACHED 1
#cmakedefine ENABLE_MEMCACHED_SASL 1
#cmakedefine ENABLE_MEMCACHED_SASL_PWDB 1
#cmakedefine HAVE_SASL_SASL_H 1
#cmakedefine HAVE_HTONLL 1

/*
  MySQL features
*/
#cmakedefine ENABLED_LOCAL_INFILE 1
#cmakedefine ENABLED_PROFILING 1
#cmakedefine EXTRA_DEBUG 1
#cmakedefine BACKUP_TEST 1
#cmakedefine CYBOZU 1
#cmakedefine OPTIMIZER_TRACE 1
<<<<<<< HEAD

/*
   InnoDB config options
*/
#cmakedefine INNODB_COMPILER_HINTS
=======
>>>>>>> a9800d0d

/* Character sets and collations */
#cmakedefine MYSQL_DEFAULT_CHARSET_NAME "@MYSQL_DEFAULT_CHARSET_NAME@"
#cmakedefine MYSQL_DEFAULT_COLLATION_NAME "@MYSQL_DEFAULT_COLLATION_NAME@"

#cmakedefine USE_STRCOLL 1

/* This should mean case insensitive file system */
#cmakedefine FN_NO_CASE_SENSE 1

#cmakedefine HAVE_CHARSET_armscii8 1
#cmakedefine HAVE_CHARSET_ascii 1
#cmakedefine HAVE_CHARSET_big5 1
#cmakedefine HAVE_CHARSET_cp1250 1
#cmakedefine HAVE_CHARSET_cp1251 1
#cmakedefine HAVE_CHARSET_cp1256 1
#cmakedefine HAVE_CHARSET_cp1257 1
#cmakedefine HAVE_CHARSET_cp850 1
#cmakedefine HAVE_CHARSET_cp852 1 
#cmakedefine HAVE_CHARSET_cp866 1
#cmakedefine HAVE_CHARSET_cp932 1
#cmakedefine HAVE_CHARSET_dec8 1
#cmakedefine HAVE_CHARSET_eucjpms 1
#cmakedefine HAVE_CHARSET_euckr 1
#cmakedefine HAVE_CHARSET_gb2312 1
#cmakedefine HAVE_CHARSET_gbk 1
#cmakedefine HAVE_CHARSET_gb18030 1
#cmakedefine HAVE_CHARSET_geostd8 1
#cmakedefine HAVE_CHARSET_greek 1
#cmakedefine HAVE_CHARSET_hebrew 1
#cmakedefine HAVE_CHARSET_hp8 1
#cmakedefine HAVE_CHARSET_keybcs2 1
#cmakedefine HAVE_CHARSET_koi8r 1
#cmakedefine HAVE_CHARSET_koi8u 1
#cmakedefine HAVE_CHARSET_latin1 1
#cmakedefine HAVE_CHARSET_latin2 1
#cmakedefine HAVE_CHARSET_latin5 1
#cmakedefine HAVE_CHARSET_latin7 1
#cmakedefine HAVE_CHARSET_macce 1
#cmakedefine HAVE_CHARSET_macroman 1
#cmakedefine HAVE_CHARSET_sjis 1
#cmakedefine HAVE_CHARSET_swe7 1
#cmakedefine HAVE_CHARSET_tis620 1
#cmakedefine HAVE_CHARSET_ucs2 1
#cmakedefine HAVE_CHARSET_ujis 1
#cmakedefine HAVE_CHARSET_utf8mb4 1
#cmakedefine HAVE_CHARSET_utf8mb3 1
#cmakedefine HAVE_CHARSET_utf8 1
#cmakedefine HAVE_CHARSET_utf16 1
#cmakedefine HAVE_CHARSET_utf32 1
#cmakedefine HAVE_UCA_COLLATIONS 1
#cmakedefine HAVE_COMPRESS 1
<<<<<<< HEAD
#cmakedefine COMPILE_FLAG_WERROR 1
=======
>>>>>>> a9800d0d

/*
  Important storage engines (those that really need define 
  WITH_<ENGINE>_STORAGE_ENGINE for the whole server)
*/
#cmakedefine WITH_MYISAM_STORAGE_ENGINE 1
#cmakedefine WITH_HEAP_STORAGE_ENGINE 1
#cmakedefine WITH_PARTITION_STORAGE_ENGINE 1
#cmakedefine WITH_PERFSCHEMA_STORAGE_ENGINE 1
#cmakedefine WITH_NDBCLUSTER_STORAGE_ENGINE 1

#cmakedefine DEFAULT_MYSQL_HOME "@DEFAULT_MYSQL_HOME@"
#cmakedefine SHAREDIR "@SHAREDIR@"
#cmakedefine DEFAULT_BASEDIR "@DEFAULT_BASEDIR@"
#cmakedefine MYSQL_DATADIR "@MYSQL_DATADIR@"
#cmakedefine DEFAULT_CHARSET_HOME "@DEFAULT_CHARSET_HOME@"
#cmakedefine PLUGINDIR "@PLUGINDIR@"
#cmakedefine DEFAULT_SYSCONFDIR "@DEFAULT_SYSCONFDIR@"
#cmakedefine DEFAULT_TMPDIR @DEFAULT_TMPDIR@

#cmakedefine SO_EXT "@CMAKE_SHARED_MODULE_SUFFIX@"

#define MYSQL_VERSION_MAJOR @MAJOR_VERSION@
#define MYSQL_VERSION_MINOR @MINOR_VERSION@
#define MYSQL_VERSION_PATCH @PATCH_VERSION@
#define MYSQL_VERSION_EXTRA "@EXTRA_VERSION@"

#define PACKAGE "mysql"
#define PACKAGE_BUGREPORT ""
#define PACKAGE_NAME "MySQL Server"
#define PACKAGE_STRING "MySQL Server @VERSION@"
#define PACKAGE_TARNAME "mysql"
#define PACKAGE_VERSION "@VERSION@"
#define VERSION "@VERSION@"
#define PROTOCOL_VERSION 10


/* time_t related defines */

#cmakedefine SIZEOF_TIME_T @SIZEOF_TIME_T@

/* CPU information */

#cmakedefine CPU_LEVEL1_DCACHE_LINESIZE @CPU_LEVEL1_DCACHE_LINESIZE@

/* Performance schema advanced build */

#cmakedefine DISABLE_PSI_MUTEX 1
#cmakedefine DISABLE_PSI_RWLOCK 1
#cmakedefine DISABLE_PSI_COND 1
#cmakedefine DISABLE_PSI_FILE 1
#cmakedefine DISABLE_PSI_TABLE 1
#cmakedefine DISABLE_PSI_SOCKET 1
#cmakedefine DISABLE_PSI_STAGE 1
#cmakedefine DISABLE_PSI_STATEMENT 1
#cmakedefine DISABLE_PSI_SP 1
<<<<<<< HEAD
=======
#cmakedefine DISABLE_PSI_PS 1
>>>>>>> a9800d0d
#cmakedefine DISABLE_PSI_IDLE 1
#cmakedefine DISABLE_PSI_STATEMENT_DIGEST 1
#cmakedefine DISABLE_PSI_METADATA 1
#cmakedefine DISABLE_PSI_MEMORY 1
#cmakedefine DISABLE_PSI_TRANSACTION 1

#endif<|MERGE_RESOLUTION|>--- conflicted
+++ resolved
@@ -133,10 +133,6 @@
 #cmakedefine HAVE_GETGID 1
 #cmakedefine HAVE_GETEGID 1
 #cmakedefine HAVE_ISINF 1
-<<<<<<< HEAD
-#cmakedefine HAVE_LARGE_PAGE_OPTION 1
-=======
->>>>>>> a9800d0d
 #cmakedefine HAVE_LRAND48 1
 #cmakedefine HAVE_LOG2 1
 #cmakedefine HAVE_LSTAT 1
@@ -171,10 +167,6 @@
 #cmakedefine HAVE_SCHED_YIELD 1
 #cmakedefine HAVE_SELECT 1
 #cmakedefine HAVE_SETFD 1
-<<<<<<< HEAD
-#cmakedefine HAVE_SETENV 1
-=======
->>>>>>> a9800d0d
 #cmakedefine HAVE_SIGSET 1
 #cmakedefine HAVE_SIGACTION 1
 #cmakedefine HAVE_SLEEP 1
@@ -263,17 +255,6 @@
 #cmakedefine HAVE_MBSTATE_T
 
 #cmakedefine MAX_INDEXES @MAX_INDEXES@
-<<<<<<< HEAD
-
-#cmakedefine QSORT_TYPE_IS_VOID 1
-#cmakedefine RETQSORTTYPE @RETQSORTTYPE@
-
-#cmakedefine SIGNAL_RETURN_TYPE_IS_VOID 1
-#cmakedefine RETSIGTYPE @RETSIGTYPE@
-#cmakedefine VOID_SIGHANDLER 1
-#define STRUCT_RLIMIT struct rlimit
-=======
->>>>>>> a9800d0d
 
 #cmakedefine WORDS_BIGENDIAN 1 
 
@@ -346,16 +327,6 @@
 #cmakedefine strtoull @strtoull@
 #cmakedefine snprintf @snprintf@
 #cmakedefine vsnprintf @vsnprintf@
-<<<<<<< HEAD
-#if (_MSC_VER > 1310)
-# define HAVE_SETENV
-#define setenv(a,b,c) _putenv_s(a,b)
-#endif
-/* We don't want the min/max macros */
-#ifdef _WIN32
-#define NOMINMAX
-#endif
-=======
 
 #cmakedefine access @access@
 #cmakedefine chdir @chdir@
@@ -378,7 +349,6 @@
 #cmakedefine strtok_r @strtok_r@
 
 #cmakedefine ssize_t @ssize_t@
->>>>>>> a9800d0d
 
 /*
    Memcached config options
@@ -398,14 +368,6 @@
 #cmakedefine BACKUP_TEST 1
 #cmakedefine CYBOZU 1
 #cmakedefine OPTIMIZER_TRACE 1
-<<<<<<< HEAD
-
-/*
-   InnoDB config options
-*/
-#cmakedefine INNODB_COMPILER_HINTS
-=======
->>>>>>> a9800d0d
 
 /* Character sets and collations */
 #cmakedefine MYSQL_DEFAULT_CHARSET_NAME "@MYSQL_DEFAULT_CHARSET_NAME@"
@@ -458,10 +420,6 @@
 #cmakedefine HAVE_CHARSET_utf32 1
 #cmakedefine HAVE_UCA_COLLATIONS 1
 #cmakedefine HAVE_COMPRESS 1
-<<<<<<< HEAD
-#cmakedefine COMPILE_FLAG_WERROR 1
-=======
->>>>>>> a9800d0d
 
 /*
   Important storage engines (those that really need define 
@@ -518,10 +476,7 @@
 #cmakedefine DISABLE_PSI_STAGE 1
 #cmakedefine DISABLE_PSI_STATEMENT 1
 #cmakedefine DISABLE_PSI_SP 1
-<<<<<<< HEAD
-=======
 #cmakedefine DISABLE_PSI_PS 1
->>>>>>> a9800d0d
 #cmakedefine DISABLE_PSI_IDLE 1
 #cmakedefine DISABLE_PSI_STATEMENT_DIGEST 1
 #cmakedefine DISABLE_PSI_METADATA 1
