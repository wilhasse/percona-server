--- conflicted
+++ resolved
@@ -606,13 +606,10 @@
 #cmakedefine HAVE_CHARSET_utf32 1
 #cmakedefine HAVE_UCA_COLLATIONS 1
 #cmakedefine HAVE_COMPRESS 1
-<<<<<<< HEAD
-#cmakedefine COMPILE_FLAG_WERROR 1
-=======
 #cmakedefine HAVE_X509_CHECK_HOST 1
 #cmakedefine HAVE_X509_CHECK_IP 1
 
->>>>>>> 39b29415
+#cmakedefine COMPILE_FLAG_WERROR 1
 
 /*
   Stuff that always need to be defined (compile breaks without it)
