--- conflicted
+++ resolved
@@ -11,11 +11,7 @@
 
    You should have received a copy of the GNU General Public License
    along with this program; if not, write to the Free Software
-<<<<<<< HEAD
-   Foundation, Inc., 59 Temple Place, Suite 330, Boston, MA  02111-1307  USA */
-=======
    Foundation, Inc., 51 Franklin Street, Fifth Floor, Boston, MA  02110-1301, USA */
->>>>>>> 020dcec4
 
 /* Functions to handle typelib */
 
