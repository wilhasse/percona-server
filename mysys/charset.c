--- conflicted
+++ resolved
@@ -359,15 +359,8 @@
   int  fd;
   size_t len, tmp_len;
   MY_STAT stat_info;
-<<<<<<< HEAD
-  
-  if (!my_stat(filename, &stat_info, MYF(myflags)) ||
-       ((len= (uint)stat_info.st_size) > MY_MAX_ALLOWED_BUF) ||
-       !(buf= (uchar*) my_malloc(key_memory_charset_file,
-                                 len,myflags)))
-=======
-
-  if (!my_stat(filename, &stat_info, myflags))
+
+  if (!my_stat(filename, &stat_info, MYF(myflags)))
     return TRUE;
 
   len= stat_info.st_size;
@@ -381,9 +374,8 @@
     return TRUE;
   }
 
-  buf= my_malloc(len, myflags);
+  buf= my_malloc(key_memory_charset_file, len, myflags);
   if (!buf)
->>>>>>> 2b295209
     return TRUE;
   
   if ((fd= mysql_file_open(key_file_charset, filename, O_RDONLY, myflags)) < 0)
@@ -456,11 +448,7 @@
   /* Copy compiled charsets */
 
   my_charset_loader_init_mysys(&loader);
-<<<<<<< HEAD
   my_stpcpy(get_charsets_dir(fname), MY_CHARSET_INDEX);
-  my_read_charset_file(&loader, fname, MYF(0));
-=======
-  strmov(get_charsets_dir(fname), MY_CHARSET_INDEX);
   my_read_charset_file(&loader, fname,
 #ifdef MYSQL_SERVER
                        MYF(MY_WME)
@@ -468,7 +456,6 @@
                        MYF(0)
 #endif
                        );
->>>>>>> 2b295209
 }
 
 
