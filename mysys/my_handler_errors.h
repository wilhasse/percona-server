--- conflicted
+++ resolved
@@ -1,7 +1,5 @@
 #ifndef MYSYS_MY_HANDLER_ERRORS_INCLUDED
 #define MYSYS_MY_HANDLER_ERRORS_INCLUDED
-<<<<<<< HEAD
-=======
 
 /* Copyright (c) 2008, 2011, Oracle and/or its affiliates. All rights reserved.
 
@@ -17,7 +15,6 @@
    You should have received a copy of the GNU General Public License
    along with this program; if not, write to the Free Software
    Foundation, Inc., 51 Franklin St, Fifth Floor, Boston, MA 02110-1301  USA */
->>>>>>> 891f5e68
 
 /*
   Errors a handler can give you
