#ifndef MYSYS_MY_HANDLER_ERRORS_INCLUDED
#define MYSYS_MY_HANDLER_ERRORS_INCLUDED

/* Copyright (c) 2008, 2013, Oracle and/or its affiliates. All rights reserved.

   This program is free software; you can redistribute it and/or modify
   it under the terms of the GNU General Public License as published by
   the Free Software Foundation; version 2 of the License.

   This program is distributed in the hope that it will be useful,
   but WITHOUT ANY WARRANTY; without even the implied warranty of
   MERCHANTABILITY or FITNESS FOR A PARTICULAR PURPOSE.  See the
   GNU General Public License for more details.

   You should have received a copy of the GNU General Public License
   along with this program; if not, write to the Free Software Foundation,
   Inc., 51 Franklin Street, Suite 500, Boston, MA 02110-1335 USA */

/*
  Errors a handler can give you
*/

static const char *handler_error_messages[]=
{
  "Didn't find key on read or update",
  "Duplicate key on write or update",
  "Internal (unspecified) error in handler",
  "Someone has changed the row since it was read (while the table was locked to prevent it)",
  "Wrong index given to function",
  "Undefined handler error 125",
  "Index file is crashed",
  "Record file is crashed",
  "Out of memory in engine",
  "Undefined handler error 129",
  "Incorrect file format",
  "Command not supported by database",
  "Old database file",
  "No record read before update",
  "Record was already deleted (or record file crashed)",
  "No more room in record file",
  "No more room in index file",
  "No more records (read after end of file)",
  "Unsupported extension used for table",
  "Too big row",
  "Wrong create options",
  "Duplicate unique key or constraint on write or update",
  "Unknown character set used in table",
  "Conflicting table definitions in sub-tables of MERGE table",
  "Table is crashed and last repair failed",
  "Table was marked as crashed and should be repaired",
  "Lock timed out; Retry transaction",
  "Lock table is full;  Restart program with a larger locktable",
  "Updates are not allowed under a read only transactions",
  "Lock deadlock; Retry transaction",
  "Foreign key constraint is incorrectly formed",
  "Cannot add a child row",
  "Cannot delete a parent row",
  "No savepoint with that name",
  "Non unique key block size",
  "The table does not exist in engine",
  "The table already existed in storage engine",
  "Could not connect to storage engine",
  "Unexpected null pointer found when using spatial index",
  "The table changed in storage engine",
  "There's no partition in table for the given value",
  "Row-based binlogging of row failed",
  "Index needed in foreign key constraint",
  "Upholding foreign key constraints would lead to a duplicate key error in "
  "some other table",
  "Table needs to be upgraded before it can be used",
  "Table is read only",
  "Failed to get next auto increment value",
  "Failed to set row auto increment value",
  "Unknown (generic) error from engine",
  "Record is the same",
  "It is not possible to log this statement",
  "The event was corrupt, leading to illegal data being read",
  "The table is of a new format not supported by this version",
  "The event could not be processed no other hanlder error happened",
  "Got a fatal error during initialzaction of handler",
  "File to short; Expected more data in file",
  "Read page with wrong checksum",
  "Too many active concurrent transactions",
  "Record not matching the given partition set",
  "Index column length exceeds limit",
  "Index corrupted",
  "Undo record too big",
  "Invalid InnoDB FTS Doc ID",
  "Table is being used in foreign key check",
  "Tablespace already exists",
  "Too many columns",
  "Row in wrong partition",
<<<<<<< HEAD
  "Foreign key cascade delete/update exceeds max depth",
  "InnoDB is in read only mode"
=======
  "InnoDB is in read only mode",
  "FTS query exceeds result cache memory limit"
>>>>>>> d6cdddcb
};

extern void my_handler_error_register(void);
extern void my_handler_error_unregister(void);


#endif /* MYSYS_MY_HANDLER_ERRORS_INCLUDED */<|MERGE_RESOLUTION|>--- conflicted
+++ resolved
@@ -90,13 +90,9 @@
   "Tablespace already exists",
   "Too many columns",
   "Row in wrong partition",
-<<<<<<< HEAD
-  "Foreign key cascade delete/update exceeds max depth",
-  "InnoDB is in read only mode"
-=======
   "InnoDB is in read only mode",
-  "FTS query exceeds result cache memory limit"
->>>>>>> d6cdddcb
+  "FTS query exceeds result cache memory limit",
+  "Foreign key cascade delete/update exceeds max depth"
 };
 
 extern void my_handler_error_register(void);
