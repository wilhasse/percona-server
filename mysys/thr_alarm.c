--- conflicted
+++ resolved
@@ -434,11 +434,7 @@
       delete_queue(&alarm_queue);
       alarm_aborted= 1;
       pthread_mutex_unlock(&LOCK_alarm);
-<<<<<<< HEAD
       if (!alarm_thread_running)              /* Safety */
-=======
-      if (!alarm_thread_running)		/* Safety */
->>>>>>> 79e099e8
       {
         pthread_mutex_destroy(&LOCK_alarm);
         pthread_cond_destroy(&COND_alarm);
