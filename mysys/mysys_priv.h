--- conflicted
+++ resolved
@@ -1,8 +1,4 @@
-<<<<<<< HEAD
-/* Copyright (c) 2000, 2011 Oracle and/or its affiliates. All rights reserved.
-=======
 /* Copyright (c) 2000, 2011, Oracle and/or its affiliates. All rights reserved.
->>>>>>> fb5f6ee8
 
    This program is free software; you can redistribute it and/or modify
    it under the terms of the GNU General Public License as published by
@@ -58,11 +54,8 @@
 
 #endif /* HAVE_PSI_INTERFACE */
 
-<<<<<<< HEAD
-=======
 extern PSI_stage_info stage_waiting_for_table_level_lock;
 
->>>>>>> fb5f6ee8
 extern mysql_mutex_t THR_LOCK_malloc, THR_LOCK_open, THR_LOCK_keycache;
 extern mysql_mutex_t THR_LOCK_lock, THR_LOCK_net;
 extern mysql_mutex_t THR_LOCK_charset;
