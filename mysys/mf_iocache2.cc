<<<<<<< HEAD
/* Copyright (c) 2000, 2017, Oracle and/or its affiliates. All rights reserved.
   Copyright (c) 2018, Percona and/or its affiliates. All rights reserved.
   Copyright (c) 2010, 2017, MariaDB
=======
/* Copyright (c) 2000, 2018, Oracle and/or its affiliates. All rights reserved.
>>>>>>> e4924f36

   This program is free software; you can redistribute it and/or modify
   it under the terms of the GNU General Public License, version 2.0,
   as published by the Free Software Foundation.

   This program is also distributed with certain software (including
   but not limited to OpenSSL) that is licensed under separate terms,
   as designated in a particular file or component or in included license
   documentation.  The authors of MySQL hereby grant you an additional
   permission to link the program and your derivative works with the
   separately licensed software that they have included with MySQL.

   Without limiting anything contained in the foregoing, this file,
   which is part of C Driver for MySQL (Connector/C), is also subject to the
   Universal FOSS Exception, version 1.0, a copy of which can be found at
   http://oss.oracle.com/licenses/universal-foss-exception.

   This program is distributed in the hope that it will be useful,
   but WITHOUT ANY WARRANTY; without even the implied warranty of
   MERCHANTABILITY or FITNESS FOR A PARTICULAR PURPOSE.  See the
   GNU General Public License, version 2.0, for more details.

   You should have received a copy of the GNU General Public License
   along with this program; if not, write to the Free Software
   Foundation, Inc., 51 Franklin St, Fifth Floor, Boston, MA 02110-1301  USA */

/**
  @file mysys/mf_iocache2.cc
  More functions to be used with IO_CACHE files
*/

#include <stdarg.h>
#include <stdio.h>
#include <string.h>
#include <sys/types.h>

#include "m_ctype.h"
#include "m_string.h"
#include "my_compiler.h"
#include "my_dbug.h"
#include "my_inttypes.h"
#include "my_io.h"
#include "my_sys.h"
#include "mysql/psi/mysql_file.h"
#include "mysql/psi/mysql_mutex.h"

/*
  Copy contents of an IO_CACHE to a file.

  SYNOPSIS
    my_b_copy_to_file()
    cache  IO_CACHE to copy from
    file   File to copy to

  DESCRIPTION
    Copy the contents of the cache to the file. The cache will be
    re-inited to a read cache and will read from the beginning of the
    cache.

    If a failure to write fully occurs, the cache is only copied
    partially.

  TODO
    Make this function solid by handling partial reads from the cache
    in a correct manner: it should be atomic.

  RETURN VALUE
    0  All OK
    1  An error occured
*/
int my_b_copy_to_file(IO_CACHE *cache, FILE *file) {
  size_t bytes_in_cache;
  DBUG_ENTER("my_b_copy_to_file");

  /* Reinit the cache to read from the beginning of the cache */
  if (reinit_io_cache(cache, READ_CACHE, 0L, false, false)) DBUG_RETURN(1);
  bytes_in_cache = my_b_bytes_in_cache(cache);
  do {
    if (my_fwrite(file, cache->read_pos, bytes_in_cache,
                  MYF(MY_WME | MY_NABP)) == (size_t)-1)
      DBUG_RETURN(1);
    cache->read_pos = cache->read_end;
  } while ((bytes_in_cache = my_b_fill(cache)));
  if (cache->error == -1) DBUG_RETURN(1);
  DBUG_RETURN(0);
}

my_off_t my_b_append_tell(IO_CACHE *info) {
/*
  Sometimes we want to make sure that the variable is not put into
  a register in debugging mode so we can see its value in the core
*/
#ifndef DBUG_OFF
#define dbug_volatile volatile
#else
#define dbug_volatile
#endif

  /*
    Prevent optimizer from putting res in a register when debugging
    we need this to be able to see the value of res when the assert fails
  */
  dbug_volatile my_off_t res;

  /*
    We need to lock the append buffer mutex to keep flush_io_cache()
    from messing with the variables that we need in order to provide the
    answer to the question.
  */
  mysql_mutex_lock(&info->append_buffer_lock);

#ifndef DBUG_OFF
  /*
    Make sure EOF is where we think it is. Note that we cannot just use
    mysql_file_tell() because we have a reader thread that could have left the
    file offset in a non-EOF location
  */
  {
    volatile my_off_t save_pos;
    save_pos = mysql_file_tell(info->file, MYF(0));
    mysql_file_seek(info->file, (my_off_t)0, MY_SEEK_END, MYF(0));
    /*
      Save the value of mysql_file_tell in res so we can see it when studying
      coredump
    */
    DBUG_ASSERT(info->end_of_file -
                    (info->append_read_pos - info->write_buffer) ==
                (res = mysql_file_tell(info->file, MYF(0))));
    mysql_file_seek(info->file, save_pos, MY_SEEK_SET, MYF(0));
  }
#endif
  res = info->end_of_file + (info->write_pos - info->append_read_pos);
  mysql_mutex_unlock(&info->append_buffer_lock);
  return res;
}

my_off_t my_b_safe_tell(IO_CACHE *info) {
  if (unlikely(info->type == SEQ_READ_APPEND)) return my_b_append_tell(info);
  return my_b_tell(info);
}

/*
  Make next read happen at the given position
  For write cache, make next write happen at the given position
*/

void my_b_seek(IO_CACHE *info, my_off_t pos) {
  my_off_t offset;
  DBUG_ENTER("my_b_seek");
  DBUG_PRINT("enter", ("pos: %lu", (ulong)pos));

  /*
    TODO:
       Verify that it is OK to do seek in the non-append
       area in SEQ_READ_APPEND cache
     a) see if this always works
     b) see if there is a better way to make it work
  */
  if (info->type == SEQ_READ_APPEND) (void)flush_io_cache(info);

  offset = (pos - info->pos_in_file);

  if (info->type == READ_CACHE || info->type == SEQ_READ_APPEND) {
    /* TODO: explain why this works if pos < info->pos_in_file */
    if ((ulonglong)offset < (ulonglong)(info->read_end - info->buffer)) {
      /* The read is in the current buffer; Reuse it */
      info->read_pos = info->buffer + offset;
      DBUG_VOID_RETURN;
    } else {
      /* Force a new read on next my_b_read */
      info->read_pos = info->read_end = info->buffer;
    }
  } else if (info->type == WRITE_CACHE) {
    /* If write is in current buffer, reuse it */
    if ((ulonglong)offset <=
        (ulonglong)(info->write_end - info->write_buffer)) {
      info->write_pos = info->write_buffer + offset;
      DBUG_VOID_RETURN;
    }
    (void)flush_io_cache(info);
    /* Correct buffer end so that we write in increments of IO_SIZE */
    info->write_end =
        (info->write_buffer + info->buffer_length - (pos & (IO_SIZE - 1)));
  }
  info->pos_in_file = pos;
  info->seek_not_done = 1;
  DBUG_VOID_RETURN;
}

/*
  Fill buffer of the cache.

  NOTES
    This assumes that you have already used all characters in the CACHE,
    independent of the read_pos value!

  RETURN
  0  On error or EOF (info->error = -1 on error)
  #  Number of characters
*/

size_t my_b_fill(IO_CACHE *info) {
  my_off_t pos_in_file;
  size_t diff_length, length, max_length;

  if (info->myflags & MY_ENCRYPT) {
    DBUG_ASSERT(info->read_pos == info->read_end);
    return _my_b_read(info, 0, 0) ? 0 : info->read_end - info->read_pos;
  }
  pos_in_file = info->pos_in_file + (size_t)(info->read_end - info->buffer);

  if (info->seek_not_done) { /* File touched, do seek */
    if (mysql_file_seek(info->file, pos_in_file, MY_SEEK_SET, MYF(0)) ==
        MY_FILEPOS_ERROR) {
      info->error = 0;
      return 0;
    }
    info->seek_not_done = 0;
  }
  diff_length = (size_t)(pos_in_file & (IO_SIZE - 1));
  max_length = (info->read_length - diff_length);
  if (max_length >= (info->end_of_file - pos_in_file))
    max_length = (size_t)(info->end_of_file - pos_in_file);

  if (!max_length) {
    info->error = 0;
    return 0; /* EOF */
  }
  DBUG_EXECUTE_IF("simulate_my_b_fill_error",
                  { DBUG_SET("+d,simulate_file_read_error"); });
  if ((length = mysql_file_read(info->file, info->buffer, max_length,
                                info->myflags)) == (size_t)-1) {
    info->error = -1;
    return 0;
  }
  info->read_pos = info->buffer;
  info->read_end = info->buffer + length;
  info->pos_in_file = pos_in_file;
  return length;
}

int my_b_pread(IO_CACHE *info, uchar *Buffer, size_t Count, my_off_t pos) {
  if (info->myflags & MY_ENCRYPT) {
    my_b_seek(info, pos);
    return my_b_read(info, Buffer, Count);
  }

  /* backward compatibility behavior. XXX remove it? */
  if (mysql_file_pread(info->file, Buffer, Count, pos, info->myflags | MY_NABP))
    return info->error = -1;
  return 0;
}

/*
  Read a string ended by '\n' into a buffer of 'max_length' size.
  Returns number of characters read, 0 on error.
  last byte is set to '\0'
  If buffer is full then to[max_length-1] will be set to \0.
*/

size_t my_b_gets(IO_CACHE *info, char *to, size_t max_length) {
  char *start = to;
  size_t length;
  max_length--; /* Save place for end \0 */

  /* Calculate number of characters in buffer */
  if (!(length = my_b_bytes_in_cache(info)) && !(length = my_b_fill(info)))
    return 0;

  for (;;) {
    uchar *pos, *end;
    if (length > max_length) length = max_length;
    for (pos = info->read_pos, end = pos + length; pos < end;) {
      if ((*to++ = *pos++) == '\n') {
        info->read_pos = pos;
        *to = '\0';
        return (size_t)(to - start);
      }
    }
    if (!(max_length -= length)) {
      /* Found enough charcters;  Return found string */
      info->read_pos = pos;
      *to = '\0';
      return (size_t)(to - start);
    }
    if (!(length = my_b_fill(info))) return 0;
  }
}

my_off_t my_b_filelength(IO_CACHE *info) {
  if (info->type == WRITE_CACHE) return my_b_tell(info);

  info->seek_not_done = 1;
  return mysql_file_seek(info->file, 0L, MY_SEEK_END, MYF(0));
}

/**
  Simple printf version. Used for logging in MySQL.
  Supports '%c', '%s', '%b', '%d', '%u', '%ld', '%lu' and '%llu'.
  Returns number of written characters, or (size_t) -1 on error.

  @param info           The IO_CACHE to write to
  @param fmt            format string
  @param ...            variable list of arguments
  @return               number of bytes written, -1 if an error occurred
*/

size_t my_b_printf(IO_CACHE *info, const char *fmt, ...) {
  size_t result;
  va_list args;
  va_start(args, fmt);
  result = my_b_vprintf(info, fmt, args);
  va_end(args);
  return result;
}

/**
  Implementation of my_b_printf.

  @param info           The IO_CACHE to write to
  @param fmt            format string
  @param args           variable list of arguments
  @return               number of bytes written, -1 if an error occurred
*/

size_t my_b_vprintf(IO_CACHE *info, const char *fmt, va_list args) {
  size_t out_length = 0;
  uint minimum_width; /* as yet unimplemented */
  uint minimum_width_sign;
  uint precision; /* as yet unimplemented for anything but %b */
  bool is_zero_padded;

  /*
    Store the location of the beginning of a format directive, for the
    case where we learn we shouldn't have been parsing a format string
    at all, and we don't want to lose the flag/precision/width/size
    information.
   */
  const char *backtrack;

  for (; *fmt != '\0'; fmt++) {
    /* Copy everything until '%' or end of string */
    const char *start = fmt;
    size_t length;

    for (; (*fmt != '\0') && (*fmt != '%'); fmt++)
      ;

    length = (size_t)(fmt - start);
    out_length += length;
    if (my_b_write(info, (const uchar *)start, length)) goto err;

    if (*fmt == '\0') /* End of format */
      return out_length;

    /*
      By this point, *fmt must be a percent;  Keep track of this location and
      skip over the percent character.
    */
    DBUG_ASSERT(*fmt == '%');
    backtrack = fmt;
    fmt++;

    is_zero_padded = false;
    minimum_width_sign = 1;
    minimum_width = 0;
    precision = 0;
    /* Skip if max size is used (to be compatible with printf) */

  process_flags:
    switch (*fmt) {
      case '-':
        minimum_width_sign = -1;
        fmt++;
        goto process_flags;
      case '0':
        is_zero_padded = true;
        fmt++;
        goto process_flags;
      case '#':
        /** @todo Implement "#" conversion flag. */ fmt++;
        goto process_flags;
      case ' ':
        /** @todo Implement " " conversion flag. */ fmt++;
        goto process_flags;
      case '+':
        /** @todo Implement "+" conversion flag. */ fmt++;
        goto process_flags;
    }

    if (*fmt == '*') {
      minimum_width = (int)va_arg(args, int);
      fmt++;
    } else {
      while (my_isdigit(&my_charset_latin1, *fmt)) {
        minimum_width = (minimum_width * 10) + (*fmt - '0');
        fmt++;
      }
    }
    minimum_width *= minimum_width_sign;

    if (*fmt == '.') {
      fmt++;
      if (*fmt == '*') {
        precision = (int)va_arg(args, int);
        fmt++;
      } else {
        while (my_isdigit(&my_charset_latin1, *fmt)) {
          precision = (precision * 10) + (*fmt - '0');
          fmt++;
        }
      }
    }

    if (*fmt == 's') /* String parameter */
    {
      char *par = va_arg(args, char *);
      size_t length2 = strlen(par);
      /* TODO: implement precision */
      out_length += length2;
      if (my_b_write(info, (uchar *)par, length2)) goto err;
    } else if (*fmt == 'c') /* char type parameter */
    {
      char par[2];
      par[0] = va_arg(args, int);
      out_length++;
      if (my_b_write(info, (uchar *)par, 1)) goto err;
    } else if (*fmt ==
               'b') /* Sized buffer parameter, only precision makes sense */
    {
      char *par = va_arg(args, char *);
      out_length += precision;
      if (my_b_write(info, (uchar *)par, precision)) goto err;
    } else if (*fmt == 'd' || *fmt == 'u') /* Integer parameter */
    {
      int iarg;
      size_t length2;
      char buff[32];

      iarg = va_arg(args, int);
      if (*fmt == 'd')
        length2 = (size_t)(int10_to_str((long)iarg, buff, -10) - buff);
      else
        length2 = (uint)(int10_to_str((long)(uint)iarg, buff, 10) - buff);

      /* minimum width padding */
      if (minimum_width > length2) {
        char *buffz;

        buffz = static_cast<char *>(my_alloca(minimum_width - length2));
        if (is_zero_padded)
          memset(buffz, '0', minimum_width - length2);
        else
          memset(buffz, ' ', minimum_width - length2);
        if (my_b_write(info, (uchar *)buffz, minimum_width - length2)) {
          goto err;
        }
      }

      out_length += length2;
      if (my_b_write(info, (uchar *)buff, length2)) goto err;
    } else if ((*fmt == 'l' && fmt[1] == 'd') || fmt[1] == 'u')
    /* long parameter */
    {
      long iarg;
      size_t length2;
      char buff[32];

      iarg = va_arg(args, long);
      if (*++fmt == 'd')
        length2 = (size_t)(int10_to_str(iarg, buff, -10) - buff);
      else
        length2 = (size_t)(int10_to_str(iarg, buff, 10) - buff);
      out_length += length2;
      if (my_b_write(info, (uchar *)buff, length2)) goto err;
    } else if (fmt[0] == 'l' && fmt[1] == 'l' && fmt[2] == 'u') {
      ulonglong iarg;
      size_t length2;
      char buff[32];

      iarg = va_arg(args, ulonglong);
      length2 = (size_t)(longlong10_to_str(iarg, buff, 10) - buff);
      out_length += length2;
      fmt += 2;
      if (my_b_write(info, (uchar *)buff, length2)) goto err;
    } else {
      /* %% or unknown code */
      if (my_b_write(info, (uchar *)backtrack, (size_t)(fmt - backtrack)))
        goto err;
      out_length += fmt - backtrack;
    }
  }
  return out_length;

err:
  return (size_t)-1;
}<|MERGE_RESOLUTION|>--- conflicted
+++ resolved
@@ -1,10 +1,6 @@
-<<<<<<< HEAD
-/* Copyright (c) 2000, 2017, Oracle and/or its affiliates. All rights reserved.
+/* Copyright (c) 2000, 2018, Oracle and/or its affiliates. All rights reserved.
    Copyright (c) 2018, Percona and/or its affiliates. All rights reserved.
    Copyright (c) 2010, 2017, MariaDB
-=======
-/* Copyright (c) 2000, 2018, Oracle and/or its affiliates. All rights reserved.
->>>>>>> e4924f36
 
    This program is free software; you can redistribute it and/or modify
    it under the terms of the GNU General Public License, version 2.0,
