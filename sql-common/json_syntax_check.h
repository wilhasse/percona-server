/* Copyright (c) 2018, 2023, Oracle and/or its affiliates.

   This program is free software; you can redistribute it and/or modify
   it under the terms of the GNU General Public License, version 2.0,
   as published by the Free Software Foundation.

   This program is also distributed with certain software (including
   but not limited to OpenSSL) that is licensed under separate terms,
   as designated in a particular file or component or in included license
   documentation.  The authors of MySQL hereby grant you an additional
   permission to link the program and your derivative works with the
   separately licensed software that they have included with MySQL.

   This program is distributed in the hope that it will be useful,
   but WITHOUT ANY WARRANTY; without even the implied warranty of
   MERCHANTABILITY or FITNESS FOR A PARTICULAR PURPOSE.  See the
   GNU General Public License, version 2.0, for more details.

   You should have received a copy of the GNU General Public License
   along with this program; if not, write to the Free Software
   Foundation, Inc., 51 Franklin St, Fifth Floor, Boston, MA 02110-1301  USA */

/*
  This file defines various function for checking if a string is a valid JSON.
  The checking is done by the rapidjson library, but we extend the checks a bit
  further by rejecting JSON objects/array that are nested deeper than
  JSON_DOCUMENT_MAX_DEPTH levels.
*/

#include <cstddef>
#include <string>
#include <utility>

#include "my_rapidjson_size_t.h"  // IWYU pragma: keep

#include <rapidjson/encodings.h>
#include <rapidjson/reader.h>

#include "sql-common/json_error_handler.h"

/**
  Check if the depth of a JSON document exceeds the maximum supported
  depth (JSON_DOCUMENT_MAX_DEPTH). Raise an error if the maximum depth
  has been exceeded.

  @param[in] depth   the current depth of the document
  @param[in] handler callback function that gets called when maximum depth is
                     exceeded
  @return true if the maximum depth is exceeded, false otherwise
*/
bool check_json_depth(size_t depth, const JsonErrorHandler &handler);
<<<<<<< HEAD
=======
bool check_json_depth(size_t depth,
                      const JsonSerializationErrorHandler &handler);
>>>>>>> 824e2b40

/**
  This class implements a handler for use with rapidjson::Reader when
  we want to check if a string is a valid JSON text. The handler does
  not build a DOM structure, so it is quicker than Json_dom::parse()
  in the cases where we don't care about the DOM, such as in the
  JSON_VALID() function.

  The handler keeps track of how deeply nested the document is, and it
  raises an error and stops parsing when the depth exceeds
  JSON_DOCUMENT_MAX_DEPTH.

  All the member functions follow the rapidjson convention of
  returning true on success and false on failure.
*/
class Syntax_check_handler : public rapidjson::BaseReaderHandler<> {
 public:
  bool StartObject();
  bool EndObject(rapidjson::SizeType);
  bool StartArray();
  bool EndArray(rapidjson::SizeType);

  bool too_deep_error_raised() const { return m_too_deep_error_raised; }
  explicit Syntax_check_handler(JsonErrorHandler m_depth_handler);

 private:
  size_t m_depth{0};  ///< The current depth of the document

  bool m_too_deep_error_raised{false};
  /// Pointer to a function that should handle error occurred when depth is
  /// exceeded.
  JsonErrorHandler m_depth_handler{nullptr};
};

/**
  Check if a string is a valid JSON.

  @param[in] text A pointer to the start of the text
  @param[in] length The length of the text
  @param[out] error_offset If the text is not a valid JSON, this variable will
                           be set to the position in the input string where
                           the error occurred. Can be nullptr.
  @param[out] error_message If the text is not a valid JSON, this variable
                            will contain a readable error message. Can be
                            nullptr.
  @param[in] depth_handler Pointer to a function that should handle error
                           occurred when depth is exceeded.

  @retval true if the input text is a valid JSON.
  @retval false if the input text is not a valid JSON.
*/
bool is_valid_json_syntax(const char *text, size_t length, size_t *error_offset,
                          std::string *error_message,
                          const JsonErrorHandler &depth_handler);

/**
  Extract a readable error from a rapidjson reader and return it to the
  caller.

  @param[in] reader The rapidjson reader to extract the error from.
  @return A pair where the first element is a readable error and the second
          element is the position in the input string where the error was
          found.
*/
std::pair<std::string, size_t> get_error_from_reader(
    const rapidjson::Reader &reader);<|MERGE_RESOLUTION|>--- conflicted
+++ resolved
@@ -49,11 +49,8 @@
   @return true if the maximum depth is exceeded, false otherwise
 */
 bool check_json_depth(size_t depth, const JsonErrorHandler &handler);
-<<<<<<< HEAD
-=======
 bool check_json_depth(size_t depth,
                       const JsonSerializationErrorHandler &handler);
->>>>>>> 824e2b40
 
 /**
   This class implements a handler for use with rapidjson::Reader when
