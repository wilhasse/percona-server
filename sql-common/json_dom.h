#ifndef JSON_DOM_INCLUDED
#define JSON_DOM_INCLUDED

/* Copyright (c) 2015, 2023, Oracle and/or its affiliates.

   This program is free software; you can redistribute it and/or modify
   it under the terms of the GNU General Public License, version 2.0,
   as published by the Free Software Foundation.

   This program is also distributed with certain software (including
   but not limited to OpenSSL) that is licensed under separate terms,
   as designated in a particular file or component or in included license
   documentation.  The authors of MySQL hereby grant you an additional
   permission to link the program and your derivative works with the
   separately licensed software that they have included with MySQL.

   This program is distributed in the hope that it will be useful,
   but WITHOUT ANY WARRANTY; without even the implied warranty of
   MERCHANTABILITY or FITNESS FOR A PARTICULAR PURPOSE.  See the
   GNU General Public License, version 2.0, for more details.

   You should have received a copy of the GNU General Public License
   along with this program; if not, write to the Free Software
   Foundation, Inc., 51 Franklin St, Fifth Floor, Boston, MA 02110-1301  USA */

#include <assert.h>
#include <stddef.h>
#include <iterator>
#include <map>
#include <memory>  // unique_ptr
#include <new>
#include <string>
#include <type_traits>  // is_base_of
#include <utility>
#include <vector>

#include "field_types.h"  // enum_field_types
#include "my_inttypes.h"
#include "my_time.h"  // my_time_flags_t
#include "mysql/mysql_lex_string.h"
#include "mysql_time.h"              // MYSQL_TIME
#include "prealloced_array.h"        // Prealloced_array
#include "sql-common/json_binary.h"  // json_binary::Value
<<<<<<< HEAD
#include "sql-common/my_decimal.h"   // my_decimal
#include "sql/malloc_allocator.h"    // Malloc_allocator
=======
#include "sql-common/json_error_handler.h"
#include "sql-common/my_decimal.h"  // my_decimal
#include "sql/malloc_allocator.h"   // Malloc_allocator
>>>>>>> 824e2b40

class Field_json;
class Json_array;
class Json_container;
class Json_dom;
class Json_object;
class Json_path;
class Json_seekable_path;
class Json_wrapper;
class String;

struct CHARSET_INFO;

struct CHARSET_INFO;

typedef Prealloced_array<Json_wrapper, 16> Json_wrapper_vector;
typedef Prealloced_array<Json_dom *, 16> Json_dom_vector;

using Json_dom_ptr = std::unique_ptr<Json_dom>;
using Json_array_ptr = std::unique_ptr<Json_array>;
using Json_object_ptr = std::unique_ptr<Json_object>;

/**
  @file
  JSON DOM.

  When a JSON value is retrieved from a column, a prior it exists in
  a binary form, cf. Json_binary::Value class.

  However, when we need to manipulate the JSON values we mostly convert them
  from binary form to a structured in-memory from called DOM (from domain
  object model) which uses a recursive tree representation of the JSON value
  corresponding closely to a parse tree. This form is more suitable for
  manipulation.

  The JSON type is mostly represented internally as a Json_wrapper which hides
  if the representation is a binary or DOM one. This makes is possible to avoid
  building a DOM unless we really need one.

  The file defines two sets of classes: a) The Json_dom hierarchy and
  b) Json_wrapper and its companion classes Json_wrapper_object_iterator and
  Json_object_wrapper. For both sets, arrays are traversed using an operator[].
*/

/**
  Json values in MySQL comprises the stand set of JSON values plus a
  MySQL specific set. A Json _number_ type is subdivided into _int_,
  _uint_, _double_ and _decimal_.

  MySQL also adds four built-in date/time values: _date_, _time_,
  _datetime_ and _timestamp_.  An additional _opaque_ value can
  store any other MySQL type.

  The enumeration is common to Json_dom and Json_wrapper.

  The enumeration is also used by Json_wrapper::compare() to
  determine the ordering when comparing values of different types,
  so the order in which the values are defined in the enumeration,
  is significant. The expected order is null < number < string <
  object < array < boolean < date < time < datetime/timestamp <
  opaque.
*/
enum class enum_json_type {
  J_NULL,
  J_DECIMAL,
  J_INT,
  J_UINT,
  J_DOUBLE,
  J_STRING,
  J_OBJECT,
  J_ARRAY,
  J_BOOLEAN,
  J_DATE,
  J_TIME,
  J_DATETIME,
  J_TIMESTAMP,
  J_OPAQUE,
  J_ERROR
};

/**
  Allocate a new Json_dom object and return a std::unique_ptr which points to
  it.

  @param args  the arguments to pass to the constructor

  @tparam T     the type of Json_dom to create
  @tparam Args  the type of the arguments to pass to the constructor

  @return a pointer to the allocated object
*/
template <typename T, typename... Args>
inline std::unique_ptr<T> create_dom_ptr(Args &&... args) {
  return std::unique_ptr<T>(new (std::nothrow) T(std::forward<Args>(args)...));
}

/**
  JSON DOM abstract base class.

  MySQL representation of in-memory JSON objects used by the JSON type
  Supports access, deep cloning, and updates. See also Json_wrapper and
  json_binary::Value.
  Uses heap for space allocation for now. FIXME.

  Class hierarchy:
  <code><pre>
      Json_dom (abstract)
       Json_scalar (abstract)
         Json_string
         Json_number (abstract)
           Json_decimal
           Json_int
           Json_uint
           Json_double
         Json_boolean
         Json_null
         Json_datetime
         Json_opaque
       Json_container (abstract)
         Json_object
         Json_array
  </pre></code>
  At the outset, object and array add/insert/append operations takes
  a clone unless specified in the method, e.g. add_alias hands the
  responsibility for the passed in object over to the object.
*/
class Json_dom {
  // so that these classes can call set_parent()
  friend class Json_object;
  friend class Json_array;

 private:
  /**
    Set the parent dom to which this dom is attached.

    @param[in] parent the parent we're being attached to
  */
  void set_parent(Json_container *parent) { m_parent = parent; }

 public:
  virtual ~Json_dom() = default;

  /**
    Allocate space on the heap for a Json_dom object.

    @return pointer to the allocated memory, or NULL if memory could
    not be allocated (in which case my_error() will have been called
    with the appropriate error message)
  */
  void *operator new(size_t size, const std::nothrow_t &) noexcept;

  /**
    Deallocate the space used by a Json_dom object.
  */
  void operator delete(void *ptr) noexcept;

  /**
    Nothrow delete.
  */
  void operator delete(void *ptr, const std::nothrow_t &) noexcept;

  /**
    Get the parent dom to which this dom is attached.

    @return the parent dom.
  */
  Json_container *parent() const { return m_parent; }

  /**
    @return the type corresponding to the actual Json_dom subclass
  */
  virtual enum_json_type json_type() const = 0;

  /**
    @return true if the object is a subclass of Json_scalar
  */
  virtual bool is_scalar() const { return false; }

  /**
    @return true of the object is a subclass of Json_number
  */
  virtual bool is_number() const { return false; }

  /**
    Compute the depth of a document. This is the value which would be
    returned by the JSON_DEPTH() system function.

    - for scalar values, empty array and empty object: 1
    - for non-empty array: 1+ max(depth of array elements)
    - for non-empty objects: 1+ max(depth of object values)

    For example:
    "abc", [] and {} have depth 1.
    ["abc", [3]] and {"a": "abc", "b": [3]} have depth 3.

    @return the depth of the document
  */
  virtual uint32 depth() const = 0;

  /**
    Make a deep clone. The ownership of the returned object is
    henceforth with the caller.

    @return a cloned Json_dom object.
  */
  virtual Json_dom_ptr clone() const = 0;

  /**
    Parse Json text to DOM (using rapidjson). The text must be valid JSON.
    The results when supplying an invalid document is undefined.
    The ownership of the returned object is henceforth with the caller.

    If the parsing fails because of a syntax error, the errmsg and
    offset arguments will be given values that point to a detailed
    error message and where the syntax error was located. The caller
    will have to generate an error message with my_error() in this
    case.

    If the parsing fails because of some other error (such as out of
    memory), errmsg will point to a location that holds the value
    NULL. In this case, parse() will already have called my_error(),
    and the caller doesn't need to generate an error message.

    @param[in]  text   the JSON text
    @param[in]  length the length of the text
    @param[in] error_handler Pointer to a function that should handle
                             reporting of parsing error.
    @param[in] depth_handler   Pointer to a function that should handle error
                           occurred when depth is exceeded.


    @result the built DOM if JSON text was parseable, else NULL
  */
  static Json_dom_ptr parse(const char *text, size_t length,
                            const JsonParseErrorHandler &error_handler,
                            const JsonErrorHandler &depth_handler);

  /**
    Construct a DOM object based on a binary JSON value. The ownership
    of the returned object is henceforth with the caller.

    @param v    the binary value to parse
    @return a DOM representation of the binary value, or NULL on error
  */
  static Json_dom_ptr parse(const json_binary::Value &v);

  /**
    Get the path location of this dom, measured from the outermost
    document it nests inside.
  */
  Json_path get_location() const;

  /**
    Finds all of the json sub-documents which match the path expression.
    Adds a vector element for each match.

    See the header comment for Json_wrapper.seek() for a discussion
    of complexities involving path expression with more than one
    ellipsis (**) token.

    @param[in]  path  the (possibly wildcarded) address of the sub-documents
    @param[in]  legs  the number of legs to use from @a path
    @param[out] hits  one element per match
    @param[in]  auto_wrap
                      if true, match a tailing [0] to scalar at that position.
    @param[in]  only_need_one True if we can stop after finding one match
    @return false on success, true on error
  */
  bool seek(const Json_seekable_path &path, size_t legs, Json_dom_vector *hits,
            bool auto_wrap, bool only_need_one);

 private:
  /** Parent pointer */
  Json_container *m_parent{nullptr};
};

/**
  Abstract base class of all JSON container types (Json_object and Json_array).
*/
class Json_container : public Json_dom {
 public:
  /**
    Replace oldv contained inside this container array or object) with newv. If
    this container does not contain oldv, calling the method is a no-op.

    @param[in] oldv the value to be replaced
    @param[in] newv the new value to put in the container
  */
  virtual void replace_dom_in_container(const Json_dom *oldv,
                                        Json_dom_ptr newv) = 0;
};

/**
  A comparator that is used for ordering keys in a Json_object. It
  orders the keys on length, and lexicographically if the keys have
  the same length. The ordering is ascending. This ordering was chosen
  for speed of look-up. See usage in Json_object_map.
*/
struct Json_key_comparator {
  bool operator()(const std::string &key1, const std::string &key2) const;
  bool operator()(const MYSQL_LEX_CSTRING &key1, const std::string &key2) const;
  bool operator()(const std::string &key1, const MYSQL_LEX_CSTRING &key2) const;
  // is_transparent must be defined in order to make std::map::find() accept
  // keys that are of a different type than the key_type of the map. In
  // particular, this is needed to make it possible to call find() with
  // MYSQL_LEX_CSTRING arguments and not only std::string arguments. It only has
  // to be defined, it doesn't matter which type it is set to.
  using is_transparent = void;
};

/**
  A type used to hold JSON object elements in a map, see the
  Json_object class.
*/
using Json_object_map =
    std::map<std::string, Json_dom_ptr, Json_key_comparator,
             Malloc_allocator<std::pair<const std::string, Json_dom_ptr>>>;

/**
  Represents a JSON container value of type "object" (ECMA), type
  J_OBJECT here.
*/
class Json_object final : public Json_container {
 private:
  /**
    Map to hold the object elements.
  */
  Json_object_map m_map;

 public:
  Json_object();
  enum_json_type json_type() const override { return enum_json_type::J_OBJECT; }

  /**
    Insert a clone of the value into the object. If the key already
    exists in the object, the existing value is replaced ("last value
    wins").

    @param[in]  key    the JSON element key of to be added
    @param[in]  value  a JSON value: the element key's value
    @retval false on success
    @retval true on failure
  */
  bool add_clone(const std::string &key, const Json_dom *value) {
    return value == nullptr || add_alias(key, value->clone());
  }

  /**
    Insert the value into the object. If the key already exists in the
    object, the existing value is replaced ("last value wins").

    Ownership of the value is effectively transferred to the
    object and the value will be deallocated by the object so only add
    values that can be deallocated safely (no stack variables please!)

    New code should prefer #add_alias(const std::string&, Json_dom_ptr)
    to this function, because that makes the transfer of ownership
    more explicit. This function might be removed in the future.

    @param[in]  key    the JSON key of to be added
    @param[in]  value  a JSON value: the key's value
    @retval false on success
    @retval true on failure
  */
  bool add_alias(const std::string &key, Json_dom *value) {
    return add_alias(key, Json_dom_ptr(value));
  }

  /**
    Insert the value into the object. If the key already exists in the
    object, the existing value is replaced ("last value wins").

    The ownership of the value is transferred to the object.

    @param[in] key    the key of the value to be added
    @param[in] value  the value to add
    @return false on success, true on failure
  */
  bool add_alias(const std::string &key, Json_dom_ptr value);

  /**
    Transfer all of the key/value pairs in the other object into this
    object. The other object is deleted. If this object and the other
    object share a key, then the two values of the key are merged.

    @param [in] other    a pointer to the object which will be consumed
    @retval false on success
    @retval true on failure
  */
  bool consume(Json_object_ptr other);

  /**
    Return the value at key. The value is not cloned, so make
    one if you need it. Do not delete the returned value, please!
    If the key is not present, return a null pointer.

    @param[in]  key the key of the element whose value we want
    @return the value associated with the key, or NULL if the key is not found
  */
  Json_dom *get(const std::string &key) const;
  Json_dom *get(const MYSQL_LEX_CSTRING &key) const;

  /**
    Remove the child element addressed by key. The removed child is deleted.

    @param key the key of the element to remove
    @retval true if an element was removed
    @retval false if there was no element with that key
  */
  bool remove(const std::string &key);

  /**
    @return The number of elements in the JSON object.
  */
  size_t cardinality() const;

  uint32 depth() const override;

  Json_dom_ptr clone() const override;

  void replace_dom_in_container(const Json_dom *oldv,
                                Json_dom_ptr newv) override;

  /**
    Remove all elements in the object.
  */
  void clear() { m_map.clear(); }

  /**
    Constant iterator over the elements in the JSON object. Each
    element is represented as a std::pair where first is a std::string
    that represents the key name, and second is a pointer to a
    Json_dom that represents the value.
  */
  typedef Json_object_map::const_iterator const_iterator;

  /// Returns a const_iterator that refers to the first element.
  const_iterator begin() const { return m_map.begin(); }

  /// Returns a const_iterator that refers past the last element.
  const_iterator end() const { return m_map.end(); }

  /**
    Implementation of the MergePatch function specified in RFC 7396:

        define MergePatch(Target, Patch):
          if Patch is an Object:
            if Target is not an Object:
              Target = {} # Ignore the contents and set it to an empty Object
            for each Key/Value pair in Patch:
              if Value is null:
                if Key exists in Target:
                  remove the Key/Value pair from Target
              else:
                Target[Key] = MergePatch(Target[Key], Value)
            return Target
          else:
            return Patch

    @param patch  the object that describes the patch
    @retval false on success
    @retval true on memory allocation error
  */
  bool merge_patch(Json_object_ptr patch);
};

/**
  Represents a JSON array container, i.e. type J_ARRAY here.
*/
class Json_array final : public Json_container {
 private:
  /// Holds the array values.
  std::vector<Json_dom_ptr, Malloc_allocator<Json_dom_ptr>> m_v;

 public:
  Json_array();

  enum_json_type json_type() const override { return enum_json_type::J_ARRAY; }

  /**
    Append a clone of the value to the end of the array.
    @param[in] value a JSON value to be appended
    @retval false on success
    @retval true on failure
  */
  bool append_clone(const Json_dom *value) {
    return insert_clone(size(), value);
  }

  /**
    Append the value to the end of the array.

    Ownership of the value is effectively transferred to the array and
    the value will be deallocated by the array so only append values
    that can be deallocated safely (no stack variables please!)

    New code should prefer #append_alias(Json_dom_ptr) to this
    function, because that makes the transfer of ownership more
    explicit. This function might be removed in the future.

    @param[in]  value a JSON value to be appended
    @retval false on success
    @retval true on failure
  */
  bool append_alias(Json_dom *value) {
    return append_alias(Json_dom_ptr(value));
  }

  /**
    Append the value to the end of the array and take over the
    ownership of the value.

    @param value  the JSON value to be appended
    @return false on success, true on failure
  */
  bool append_alias(Json_dom_ptr value) {
    return insert_alias(size(), std::move(value));
  }

  /**
    Moves all of the elements in the other array to the end of
    this array. The other array is deleted.

    @param [in] other     a pointer to the array which will be consumed
    @retval false on success
    @retval true on failure
  */
  bool consume(Json_array_ptr other);

  /**
    Insert a clone of the value at position index of the array. If beyond the
    end, insert at the end.

    @param[in]  index the position at which to insert
    @param[in]  value a JSON value to be inserted
    @retval false on success
    @retval true on failure
  */
  bool insert_clone(size_t index, const Json_dom *value) {
    return value == nullptr || insert_alias(index, value->clone());
  }

  /**
    Insert the value at position index of the array.
    If beyond the end, insert at the end.

    Ownership of the value is effectively transferred to the array and
    the value will be deallocated by the array so only append values
    that can be deallocated safely (no stack variables please!)

    @param[in]  index the position at which to insert
    @param[in]  value a JSON value to be inserted
    @retval false on success
    @retval true on failure
  */
  bool insert_alias(size_t index, Json_dom_ptr value);

  /**
    Remove the value at this index. A no-op if index is larger than
    size. Deletes the value.
    @param[in]  index  the index of the value to remove
    @return true if a value was removed, false otherwise.
  */
  bool remove(size_t index);

  /**
    The cardinality of the array (number of values).
    @return the size
  */
  size_t size() const { return m_v.size(); }

  uint32 depth() const override;

  Json_dom_ptr clone() const override;

  /**
    Get the value at position index. The value has not been cloned so
    it is the responsibility of the user to make a copy if needed.  Do
    not try to deallocate the returned value - it is owned by the array
    and will be deallocated by it in time.  It is admissible to modify
    its contents (in place; without a clone being taken) if it is a
    compound.

    @param[in] index  the array index
    @return the value at index
  */
  Json_dom *operator[](size_t index) const {
    assert(m_v[index]->parent() == this);
    return m_v[index].get();
  }

  /**
    Remove the values in the array.
  */
  void clear() { m_v.clear(); }

  /// Constant iterator over the elements in the JSON array.
  using const_iterator = decltype(m_v)::const_iterator;

  /// Returns a const_iterator that refers to the first element.
  const_iterator begin() const { return m_v.begin(); }

  /// Returns a const_iterator that refers past the last element.
  const_iterator end() const { return m_v.end(); }

  void replace_dom_in_container(const Json_dom *oldv,
                                Json_dom_ptr newv) override;

  /// Sort the array
  void sort(const CHARSET_INFO *cs = nullptr);
  /// Sort the array using a user-defined comparator.
  template <class T>
  void sort(const T &comparator) {
    std::sort(m_v.begin(), m_v.end(), comparator);
  }

  /**
    Check if the given value appears in the array

    @param val  value to look for

    @returns
      true  value is found
      false otherwise
  */
  bool binary_search(Json_dom *val);

  /**
    Sort array and remove duplicate elements.
    Used by multi-value index implementation.
  */
  void remove_duplicates(const CHARSET_INFO *cs);

  friend Json_dom;
};

/**
  Abstract base class for all Json scalars.
*/
class Json_scalar : public Json_dom {
 public:
  uint32 depth() const final { return 1; }

  bool is_scalar() const final { return true; }
};

/**
  Represents a JSON string value (ECMA), of type J_STRING here.
*/
class Json_string final : public Json_scalar {
 private:
  std::string m_str;  //!< holds the string
 public:
  /*
    Construct a Json_string object.
    @param args any arguments accepted by std::string's constructors
  */
  template <typename... Args>
  explicit Json_string(Args &&... args)
      : Json_scalar(), m_str(std::forward<Args>(args)...) {}

  enum_json_type json_type() const override { return enum_json_type::J_STRING; }

  Json_dom_ptr clone() const override {
    return create_dom_ptr<Json_string>(m_str);
  }

  /**
    Get the reference to the value of the JSON string.
    @return the string reference
  */
  const std::string &value() const { return m_str; }

  /**
    Get the number of characters in the string.
    @return the number of characters
  */
  size_t size() const { return m_str.size(); }
};

/**
  Abstract base class of all JSON number (ECMA) types (subclasses
  represent MySQL extensions).
*/
class Json_number : public Json_scalar {
 public:
  bool is_number() const final { return true; }
};

/**
  Represents a MySQL decimal number, type J_DECIMAL.
*/
class Json_decimal final : public Json_number {
 private:
  my_decimal m_dec;  //!< holds the decimal number

 public:
  static const int MAX_BINARY_SIZE = DECIMAL_MAX_FIELD_SIZE + 2;

  explicit Json_decimal(const my_decimal &value);

  /**
    Get the number of bytes needed to store this decimal in a Json_opaque.
    @return the number of bytes.
  */
  int binary_size() const;

  /**
    Get the binary representation of the wrapped my_decimal, so that this
    value can be stored inside of a Json_opaque.

    @param dest the destination buffer to which the binary representation
                is written
    @return false on success, true on error
  */
  bool get_binary(char *dest) const;

  enum_json_type json_type() const override {
    return enum_json_type::J_DECIMAL;
  }

  /**
    Get a pointer to the MySQL decimal held by this object. Ownership
    is _not_ transferred.
    @return the decimal
  */
  const my_decimal *value() const { return &m_dec; }

  Json_dom_ptr clone() const override {
    return create_dom_ptr<Json_decimal>(m_dec);
  }

  /**
    Convert a binary value produced by get_binary() back to a my_decimal.

    @details
      This and two next functions help storage engine to deal with
      decimal value in a serialized JSON document. This function converts
      serialized value to my_decimal. The later two functions extract the
      decimal value from serialized JSON, so SE can index it in multi-valued
      index.

    @param[in]   bin  decimal value in binary format
    @param[in]   len  length of the binary value
    @param[out]  dec  my_decimal object to store the value to
    @return  false on success, true on failure
  */
  static bool convert_from_binary(const char *bin, size_t len, my_decimal *dec);
  /**
    Returns stored DECIMAL binary

    @param  bin   serialized Json_decimal object

    @returns
      pointer to the binary decimal value

    @see #convert_from_binary
  */
  static const char *get_encoded_binary(const char *bin) {
    // Skip stored precision and scale
    return bin + 2;
  }
  /**
    Returns length of stored DECIMAL binary

    @param  length  length of serialized Json_decimal object

    @returns
      length of the binary decimal value

    @see #convert_from_binary
  */
  static size_t get_encoded_binary_len(size_t length) {
    // Skip stored precision and scale
    return length - 2;
  }
};

/**
  Represents a MySQL double JSON scalar (an extension of the ECMA
  number value), type J_DOUBLE.
*/
class Json_double final : public Json_number {
 private:
  double m_f;  //!< holds the double value
 public:
  explicit Json_double(double value) : Json_number(), m_f(value) {}

  enum_json_type json_type() const override { return enum_json_type::J_DOUBLE; }

  Json_dom_ptr clone() const override {
    return create_dom_ptr<Json_double>(m_f);
  }

  /**
    Return the double value held by this object.
    @return the value
  */
  double value() const { return m_f; }
};

/**
  Represents a MySQL integer (64 bits signed) JSON scalar (an extension
  of the ECMA number value), type J_INT.
*/
class Json_int final : public Json_number {
 private:
  longlong m_i;  //!< holds the value
 public:
  explicit Json_int(longlong value) : Json_number(), m_i(value) {}

  enum_json_type json_type() const override { return enum_json_type::J_INT; }

  /**
    Return the signed int held by this object.
    @return the value
  */
  longlong value() const { return m_i; }

  /**
    @return true if the number can be held by a 16 bit signed integer
  */
  bool is_16bit() const { return INT_MIN16 <= m_i && m_i <= INT_MAX16; }

  /**
    @return true if the number can be held by a 32 bit signed integer
  */
  bool is_32bit() const { return INT_MIN32 <= m_i && m_i <= INT_MAX32; }

  Json_dom_ptr clone() const override { return create_dom_ptr<Json_int>(m_i); }
};

/**
  Represents a MySQL integer (64 bits unsigned) JSON scalar (an extension
  of the ECMA number value), type J_UINT.
*/

class Json_uint final : public Json_number {
 private:
  ulonglong m_i;  //!< holds the value
 public:
  explicit Json_uint(ulonglong value) : Json_number(), m_i(value) {}

  enum_json_type json_type() const override { return enum_json_type::J_UINT; }

  /**
    Return the unsigned int held by this object.
    @return the value
  */
  ulonglong value() const { return m_i; }

  /**
    @return true if the number can be held by a 16 bit unsigned
    integer.
  */
  bool is_16bit() const { return m_i <= UINT_MAX16; }

  /**
    @return true if the number can be held by a 32 bit unsigned
    integer.
  */
  bool is_32bit() const { return m_i <= UINT_MAX32; }

  Json_dom_ptr clone() const override { return create_dom_ptr<Json_uint>(m_i); }
};

/**
  Represents a JSON null type (ECMA), type J_NULL here.
*/
class Json_null final : public Json_scalar {
 public:
  enum_json_type json_type() const override { return enum_json_type::J_NULL; }
  Json_dom_ptr clone() const override { return create_dom_ptr<Json_null>(); }
};

/**
  Represents a MySQL date/time value (DATE, TIME, DATETIME or
  TIMESTAMP) - an extension to the ECMA set of JSON scalar types, types
  J_DATE, J_TIME, J_DATETIME and J_TIMESTAMP respectively. The method
  field_type identifies which of the four it is.
*/
class Json_datetime final : public Json_scalar {
 private:
  MYSQL_TIME m_t;                 //!< holds the date/time value
  enum_field_types m_field_type;  //!< identifies which type of date/time

 public:
  /**
    Constructs a object to hold a MySQL date/time value.

    @param[in] t   the time/value
    @param[in] ft  the field type: must be one of MYSQL_TYPE_TIME,
                   MYSQL_TYPE_DATE, MYSQL_TYPE_DATETIME or
                   MYSQL_TYPE_TIMESTAMP.
  */
  Json_datetime(const MYSQL_TIME &t, enum_field_types ft)
      : Json_scalar(), m_t(t), m_field_type(ft) {}

  enum_json_type json_type() const override;

  Json_dom_ptr clone() const override;

  /**
    Return a pointer the date/time value. Ownership is _not_ transferred.
    To identify which time time the value represents, use @c field_type.
    @return the pointer
  */
  const MYSQL_TIME *value() const { return &m_t; }

  /**
    Return what kind of date/time value this object holds.
    @return One of MYSQL_TYPE_TIME, MYSQL_TYPE_DATE, MYSQL_TYPE_DATETIME
            or MYSQL_TYPE_TIMESTAMP.
  */
  enum_field_types field_type() const { return m_field_type; }

  /**
    Convert the datetime to the packed format used when storing
    datetime values.
    @param dest the destination buffer to write the packed datetime to
    (must at least have size PACKED_SIZE)
  */
  void to_packed(char *dest) const;

  /**
    Convert a packed datetime back to a MYSQL_TIME.
    @param from the buffer to read from (must have at least PACKED_SIZE bytes)
    @param ft   the field type of the value
    @param to   the MYSQL_TIME to write the value to
  */
  static void from_packed(const char *from, enum_field_types ft,
                          MYSQL_TIME *to);

#ifdef MYSQL_SERVER
  /**
    Convert a packed datetime to key string for indexing by SE
    @param from the buffer to read from
    @param ft   the field type of the value
    @param to   the destination buffer
    @param dec  value's decimals
  */
  static void from_packed_to_key(const char *from, enum_field_types ft,
                                 uchar *to, uint8 dec);
#endif

  /** Datetimes are packed in eight bytes. */
  static const size_t PACKED_SIZE = 8;
};

/**
  Represents a MySQL value opaquely, i.e. the Json DOM can not
  serialize or deserialize these values.  This should be used to store
  values that don't map to the other Json_scalar classes.  Using the
  "to_string" method on such values (via Json_wrapper) will yield a base
  64 encoded string tagged with the MySQL type with this syntax:

  "base64:typeXX:<base 64 encoded value>"
*/
class Json_opaque final : public Json_scalar {
 private:
  enum_field_types m_mytype;
  std::string m_val;

 public:
  /**
    An opaque MySQL value.

    @param[in] mytype  the MySQL type of the value
    @param[in] args    arguments to construct the binary value to be stored
                       in the DOM (anything accepted by the std::string
                       constructors)
    @see #enum_field_types
    @see Class documentation
  */
  template <typename... Args>
  explicit Json_opaque(enum_field_types mytype, Args &&... args)
      : Json_scalar(), m_mytype(mytype), m_val(std::forward<Args>(args)...) {}

  enum_json_type json_type() const override { return enum_json_type::J_OPAQUE; }

  /**
    @return a pointer to the opaque value. Use #size() to get its size.
  */
  const char *value() const { return m_val.data(); }

  /**
    @return the MySQL type of the value
  */
  enum_field_types type() const { return m_mytype; }
  /**
    @return the size in bytes of the value
  */
  size_t size() const { return m_val.size(); }

  Json_dom_ptr clone() const override;
};

/**
  Represents a JSON true or false value, type J_BOOLEAN here.
*/
class Json_boolean final : public Json_scalar {
 private:
  bool m_v;  //!< false or true: represents the eponymous JSON literal
 public:
  explicit Json_boolean(bool value) : Json_scalar(), m_v(value) {}

  enum_json_type json_type() const override {
    return enum_json_type::J_BOOLEAN;
  }

  /**
    @return false for JSON false, true for JSON true
  */
  bool value() const { return m_v; }

  Json_dom_ptr clone() const override {
    return create_dom_ptr<Json_boolean>(m_v);
  }
};

/**
  Perform quoting on a JSON string to make an external representation
  of it. It wraps double quotes (text quotes) around the string (cptr)
  and also performs escaping according to the following table:
  <pre>
  @verbatim
  Common name     C-style  Original unescaped     Transformed to
                  escape   UTF-8 bytes            escape sequence
                  notation                        in UTF-8 bytes
  ---------------------------------------------------------------
  quote           \"       %x22                    %x5C %x22
  backslash       \\       %x5C                    %x5C %x5C
  backspace       \b       %x08                    %x5C %x62
  formfeed        \f       %x0C                    %x5C %x66
  linefeed        \n       %x0A                    %x5C %x6E
  carriage-return \r       %x0D                    %x5C %x72
  tab             \t       %x09                    %x5C %x74
  unicode         \uXXXX  A hex number in the      %x5C %x75
                          range of 00-1F,          followed by
                          except for the ones      4 hex digits
                          handled above (backspace,
                          formfeed, linefeed,
                          carriage-return,
                          and tab).
  ---------------------------------------------------------------
  @endverbatim
  </pre>

  @param[in] cptr pointer to string data
  @param[in] length the length of the string
  @param[in,out] buf the destination buffer
  @retval true on error
*/
bool double_quote(const char *cptr, size_t length, String *buf);

/**
 Merge two doms. The right dom is either subsumed into the left dom
 or the contents of the right dom are transferred to the left dom
 and the right dom is deleted. After calling this function, the
 caller should not reference the right dom again. It has been
 deleted.

 Returns NULL if there is a memory allocation failure. In this case
 both doms are deleted.

 scalars - If any of the documents that are being merged is a scalar,
 each scalar document is autowrapped as a single value array before merging.

 arrays - When merging a left array with a right array,
 then the result is the left array concatenated
 with the right array. For instance, [ 1, 2 ] merged with [ 3, 4 ]
 is [ 1, 2, 3, 4 ].

 array and object - When merging an array with an object,
 the object is autowrapped as an array and then the rule above
 is applied. So [ 1, 2 ] merged with { "a" : true }
 is [ 1, 2, { "a": true } ].

 objects - When merging two objects, the two objects are concatenated
 into a single, larger object. So { "a" : "foo" } merged with { "b" : 5 }
 is { "a" : "foo", "b" : 5 }.

 duplicates - When two objects are merged and they share a key,
 the values associated with the shared key are merged.

 @param [in,out] left  The recipient dom.
 @param [in,out] right  The dom to be consumed

 @return A composite dom which subsumes the left and right doms, or NULL
 if a failure happened while merging
*/
Json_dom_ptr merge_doms(Json_dom_ptr left, Json_dom_ptr right);

/**
  How Json_wrapper would handle coercion error
*/

enum enum_coercion_error {
  CE_WARNING,  // Throw a warning, default
  CE_ERROR,    // Throw an error
  CE_IGNORE    // Let the caller handle the error
};

/**
  Abstraction for accessing JSON values irrespective of whether they
  are (started out as) binary JSON values or JSON DOM values. The
  purpose of this is to allow uniform access for callers. It allows us
  to access binary JSON values without necessarily building a DOM (and
  thus having to read the entire value unless necessary, e.g. for
  accessing only a single array slot or object field).

  Instances of this class are usually created on the stack. In some
  cases instances are cached in an Item and reused, in which case they
  are allocated from query-duration memory (by allocating them on a
  MEM_ROOT).
*/
class Json_wrapper {
 private:
  /*
    A Json_wrapper wraps either a Json_dom or a json_binary::Value,
    never both at the same time.
  */
  union {
    /// The DOM representation, only used if m_is_dom is true.
    struct {
      Json_dom *m_value;
      /// If true, don't deallocate m_dom_value in destructor.
      bool m_alias;
    } m_dom;
    /// The binary representation, only used if m_is_dom is false.
    json_binary::Value m_value;
  };
  bool m_is_dom;  //!< Wraps a DOM iff true
 public:
  /**
    Get the wrapped datetime value in the packed format.

    @param[in,out] buffer a char buffer with space for at least
    Json_datetime::PACKED_SIZE characters
    @return a char buffer that contains the packed representation of the
    datetime (may or may not be the same as buffer)
  */
  const char *get_datetime_packed(char *buffer) const;

  /**
    Create an empty wrapper. Cf #empty().
  */
  Json_wrapper() : m_dom{nullptr, true}, m_is_dom(true) {}

  /**
    Wrap the supplied DOM value (no copy taken). The wrapper takes
    ownership, unless alias is true or @c set_alias is called after
    construction.
    In the latter case the lifetime of the DOM is determined by
    the owner of the DOM, so clients need to ensure that that
    lifetime is sufficient, lest dead storage is attempted accessed.

    @param[in,out] dom_value  the DOM value
    @param         alias      Whether the wrapper is an alias to DOM
  */
  explicit Json_wrapper(Json_dom *dom_value, bool alias = false);

  /**
    Wrap the supplied DOM value. The wrapper takes over the ownership.
  */
  explicit Json_wrapper(Json_dom_ptr dom_value)
      : Json_wrapper(dom_value.release()) {}

  /**
    Only meaningful iff the wrapper encapsulates a DOM. Marks the
    wrapper as not owning the DOM object, i.e. it will not be
    deallocated in the wrapper's destructor. Useful if one wants a wrapper
    around a DOM owned by someone else.
  */
  void set_alias() { m_dom.m_alias = true; }

  /**
    Wrap a binary value. Does not copy the underlying buffer, so
    lifetime is limited the that of the supplied value.

    @param[in] value  the binary value
  */
  explicit Json_wrapper(const json_binary::Value &value);

  /**
    Copy constructor. Does a deep copy of any owned DOM. If a DOM
    os not owned (aliased), the copy will also be aliased.
  */
  Json_wrapper(const Json_wrapper &old);

  /**
    Move constructor. Take over the ownership of the other wrapper's
    DOM, unless it's aliased. If the other wrapper is aliased, this
    wrapper becomes an alias too. Any already owned DOM will be
    deallocated.

    @param old the wrapper whose contents to take over
  */
  Json_wrapper(Json_wrapper &&old) noexcept;

  /**
    Assignment operator. Does a deep copy of any owned DOM. If a DOM
    os not owned (aliased), the copy will also be aliased. Any owned
    DOM in the left side will be deallocated.
  */
  Json_wrapper &operator=(const Json_wrapper &old);

  /**
    Move-assignment operator. Take over the ownership of the other
    wrapper's DOM, unless it's aliased. If the other wrapper is
    aliased, this wrapper becomes an alias too. Any already owned DOM
    will be deallocated.

    @param old the wrapper whose contents to take over
  */
  Json_wrapper &operator=(Json_wrapper &&old) noexcept;

  ~Json_wrapper();

  /**
    A Wrapper is defined to be empty if it is passed a NULL value with the
    constructor for JSON dom, or if the default constructor is used.

    @return true if the wrapper is empty.
  */
  bool empty() const { return m_is_dom && !m_dom.m_value; }

  /**
    Does this wrapper contain a DOM?

    @retval true   if the wrapper contains a DOM representation
    @retval false  if the wrapper contains a binary representation
  */
  bool is_dom() const { return m_is_dom; }

  /**
    Get the wrapped contents in DOM form. The DOM is (still) owned by the
    wrapper. If this wrapper originally held a value, it is now converted
    to hold (and eventually release) the DOM version.

    @return pointer to a DOM object, or NULL if the DOM could not be allocated
  */
  Json_dom *to_dom();

  /**
    Gets a pointer to the wrapped Json_dom object, if this wrapper holds a DOM.
    If is_dom() returns false, the result of calling this function is undefined.
  */
  const Json_dom *get_dom() const {
    assert(m_is_dom);
    return m_dom.m_value;
  }

  /**
    Gets the wrapped json_binary::Value object, if this wrapper holds a binary
    JSON value. If is_dom() returns true, the result of calling this function is
    undefined.
  */
  const json_binary::Value &get_binary_value() const {
    assert(!m_is_dom);
    return m_value;
  }

  /**
    Get the wrapped contents in DOM form. Same as to_dom(), except it returns
    a clone of the original DOM instead of the actual, internal DOM tree.

    @return pointer to a DOM object, or NULL if the DOM could not be allocated
  */
  Json_dom_ptr clone_dom() const;

  /**
    Get the wrapped contents in binary value form.

<<<<<<< HEAD
    @param[in,out] str  a string that will be filled with the binary value
    @param json_depth_handler handler which will be called for JSON documents
                              exceeding the maximum allowed depth
    @param json_key_handler  handler which will be called for JSON documents
                             having keys too large
    @param json_value_handler handler which will be called for JSON documents
                              having values too large
    @param invalid_json_handler handler which will be called for invalid
                                JSON documents
=======
    @param error_handler a handler that is invoked if an error occurs
    @param[in,out] str  a string that will be filled with the binary value
>>>>>>> 824e2b40

    @retval false on success
    @retval true  on error
  */
<<<<<<< HEAD
  bool to_binary(String *str, const JsonErrorHandler &json_depth_handler,
                 const JsonErrorHandler &json_key_handler,
                 const JsonErrorHandler &json_value_handler,
                 const JsonErrorHandler &invalid_json_handler) const;
=======
  bool to_binary(const JsonSerializationErrorHandler &error_handler,
                 String *str) const;
>>>>>>> 824e2b40

  /**
    Check if the wrapped JSON document is a binary value (a
    json_binary::Value), and if that binary is pointing to data stored in the
    given string.

    This function can be used to check if overwriting the data in the string
    might overwrite and corrupt the document contained in this wrapper.

    @param str    a string which contains JSON binary data
    @retval true  if the string contains data that the wrapped document
                  points to from its json_binary::Value representation
    @retval false otherwise
  */
  bool is_binary_backed_by(const String *str) const {
    return !m_is_dom && m_value.is_backed_by(str);
  }

  /**
    Format the JSON value to an external JSON string in buffer in
    the format of ISO/IEC 10646.

    @param[in,out] buffer      the formatted string is appended, so make sure
                               the length is set correctly before calling
    @param[in]     json_quoted if the JSON value is a string and json_quoted
                               is false, don't perform quoting on the string.
                               This is only used by JSON_UNQUOTE.
    @param[in]     func_name   The name of the function that called to_string().

    @return false formatting went well, else true
  */
  bool to_string(String *buffer, bool json_quoted, const char *func_name,
                 const JsonErrorHandler &depth_handler) const;

  /**
    Print this JSON document to the debug trace.

    @param[in] message If given, the JSON document is prefixed with
    this message.
  */
  void dbug_print(const char *message,
                  const JsonErrorHandler &depth_handler) const;

  /**
    Format the JSON value to an external JSON string in buffer in the format of
    ISO/IEC 10646. Add newlines and indentation for readability.

    @param[in,out] buffer     the buffer that receives the formatted string
                              (the string is appended, so make sure the length
                              is set correctly before calling)
    @param[in]     func_name  the name of the calling function

    @retval false on success
    @retval true on error
  */
  bool to_pretty_string(String *buffer, const char *func_name,
                        const JsonErrorHandler &depth_handler) const;

  // Accessors

  /**
    Return the type of the wrapped JSON value

    @return the type, or Json_dom::J_ERROR if the wrapper does not contain
    a JSON value
  */
  enum_json_type type() const;

  /**
    Return the MYSQL type of the opaque value, see #type(). Valid for
    J_OPAQUE.  Calling this method if the type is not J_OPAQUE will give
    undefined results.

    @return the type
  */
  enum_field_types field_type() const;

  /**
    If this wrapper holds a JSON array, get an array value by indexing
    into the array. Valid for J_ARRAY.  Calling this method if the type is
    not J_ARRAY will give undefined results.

    @return the array value
  */
  Json_wrapper operator[](size_t index) const;

  /**
    If this wrapper holds a JSON object, get the value corresponding
    to the member key. Valid for J_OBJECT.  Calling this method if the type is
    not J_OBJECT will give undefined results.

    @param[in]     key name for identifying member

    @return The member value. If there is no member with the specified
    name, a value with type Json_dom::J_ERROR is returned.
  */
  Json_wrapper lookup(const MYSQL_LEX_CSTRING &key) const;

  /**
    Get a pointer to the data of a JSON string or JSON opaque value.
    The data is still owner by the wrapper. The data may not be null
    terminated, so use in conjunction with @c get_data_length.
    Valid for J_STRING and J_OPAQUE.  Calling this method if the type is
    not one of those will give undefined results.

    @return the pointer
  */
  const char *get_data() const;

  /**
    Get the length to the data of a JSON string or JSON opaque value.
    Valid for J_STRING and J_OPAQUE.  Calling this method if the type is
    not one of those will give undefined results.

    @return the length
  */
  size_t get_data_length() const;

  /**
    Get the MySQL representation of a JSON decimal value.
    Valid for J_DECIMAL.  Calling this method if the type is
    not J_DECIMAL will give undefined results.

    @param[out] d  the decimal value
    @return false on success, true on failure (which would indicate an
    internal error)
  */
  bool get_decimal_data(my_decimal *d) const;

  /**
    Get the value of a JSON double number.
    Valid for J_DOUBLE.  Calling this method if the type is
    not J_DOUBLE will give undefined results.

    @return the value
  */
  double get_double() const;

  /**
    Get the value of a JSON signed integer number.
    Valid for J_INT.  Calling this method if the type is
    not J_INT will give undefined results.

    @return the value
  */
  longlong get_int() const;

  /**
    Get the value of a JSON unsigned integer number.
    Valid for J_UINT.  Calling this method if the type is
    not J_UINT will give undefined results.

    @return the value
  */
  ulonglong get_uint() const;

  /**
    Get the value of a JSON date/time value.  Valid for J_TIME,
    J_DATETIME, J_DATE and J_TIMESTAMP.  Calling this method if the type
    is not one of those will give undefined results.

    @param[out] t  the date/time value
  */
  void get_datetime(MYSQL_TIME *t) const;

  /**
    Get a boolean value (a JSON true or false literal).
    Valid for J_BOOLEAN.  Calling this method if the type is
    not J_BOOLEAN will give undefined results.

    @return the value
  */
  bool get_boolean() const;

  /**
    Finds all of the json sub-documents which match the path expression.
    Puts the matches on an evolving vector of results.
    This is a bit inefficient for binary wrappers because you can't
    build up a binary array incrementally from its cells. Instead, you
    have to turn each cell into a dom and then add the doms to a
    dom array.

    Calling this if #empty() returns true is an error.

    Special care must be taken when the path expression contains more than one
    ellipsis (**) token. That is because multiple paths with ellipses may
    identify the same value. Consider the following document:

        { "a": { "x" : { "b": { "y": { "b": { "z": { "c": 100 } } } } } } }

    The innermost value (the number 100) has the following unique,
    non-wildcarded address:

        $.a.x.b.y.b.z.c

    That location is reached by both of the following paths which include
    the ellipsis token:

        $.a.x.b**.c
        $.a.x.b.y.b**.c

    And those addresses both satisfy the following path expression which has
    two ellipses:

        $.a**.b**.c

    In this case, we only want to return one instance of $.a.x.b.y.b.z.c

    Similarly, special care must be taken if an auto-wrapping array
    path leg follows an ellipsis. Consider the following document:

        { "a": { "b" : [ 1, 2, 3 ] } }

    The first element of the array (the number 1) can be reached with
    either of these two non-wildcarded addresses, due to array auto-wrapping:

        $.a.b[0]
        $.a.b[0][0]

    Both of those addresses match the following path expression, which
    has an ellipsis followed by an auto-wrapping path leg:

        $**[0]

    @param[in] path   the (possibly wildcarded) address of the sub-documents
    @param[in] legs   the number of legs to use from @a path
    @param[out] hits  the result of the search
    @param[in] auto_wrap true of we match a final scalar with search for [0]
    @param[in]  only_need_one True if we can stop after finding one match

    @retval false on success
    @retval true on error
  */
  bool seek(const Json_seekable_path &path, size_t legs,
            Json_wrapper_vector *hits, bool auto_wrap, bool only_need_one);

  /**
    Compute the length of a document. This is the value which would be
    returned by the JSON_LENGTH() system function. So, this returns

    - for scalar values: 1
    - for objects: the number of members
    - for arrays: the number of cells

    @returns 1, the number of members, or the number of cells
  */
  size_t length() const;

  /**
    Compare this JSON value to another JSON value.
    @param[in] other the other JSON value
    @param[in] cs    if given, this charset will be used in comparison of
                     string values
    @retval -1 if this JSON value is less than the other JSON value
    @retval 0 if the two JSON values are equal
    @retval 1 if this JSON value is greater than the other JSON value
  */
  int compare(const Json_wrapper &other,
              const CHARSET_INFO *cs = nullptr) const;

  /**
    Extract an int (signed or unsigned) from the JSON if possible
    coercing if need be.
    @param[in]  msgnam to use in error message if conversion failed
    @param[in]  cr_error Whether to raise an error or warning on
                         data truncation
    @param[out] err    true <=> error occur during coercion
    @param[out] unsigned_flag Whether the value read from JSON data is
                              unsigned

    @returns json value coerced to int
  */
  longlong coerce_int(const char *msgnam, enum_coercion_error cr_error,
                      bool *err, bool *unsigned_flag) const;

  /// Shorthand for coerce_int(msgnam, CE_WARNING, nullptr, nullptr).
  longlong coerce_int(const char *msgnam) const {
    return coerce_int(msgnam, CE_WARNING, nullptr, nullptr);
  }

  /**
    Extract a real from the JSON if possible, coercing if need be.

    @param[in]  msgnam to use in error message if conversion failed
    @param[in]  cr_error Whether to raise an error or warning on
                         data truncation
    @param[out] err    true <=> error occur during coercion
    @returns json value coerced to real
  */
  double coerce_real(const char *msgnam, enum_coercion_error cr_error,
                     bool *err) const;

  /// Shorthand for coerce_real(msgnam, CE_WARNING, nullptr).
  double coerce_real(const char *msgnam) const {
    return coerce_real(msgnam, CE_WARNING, nullptr);
  }

  /**
    Extract a decimal from the JSON if possible, coercing if need be.

    @param[in,out] decimal_value a value buffer
    @param[in]  msgnam to use in error message if conversion failed
    @param[in]  cr_error Whether to raise an error or warning on
                         data truncation
    @param[out] err    true <=> error occur during coercion
    @returns json value coerced to decimal
  */
  my_decimal *coerce_decimal(my_decimal *decimal_value, const char *msgnam,
                             enum_coercion_error cr_error, bool *err) const;

  /// Shorthand for coerce_decimal(decimal_value, msgnam, CE_WARNING, nullptr).
  my_decimal *coerce_decimal(my_decimal *decimal_value, const char *msgnam) {
    return coerce_decimal(decimal_value, msgnam, CE_WARNING, nullptr);
  }

  /**
    Extract a date from the JSON if possible, coercing if need be.

    @param[in,out] ltime a value buffer
    @param msgnam to use in error message if conversion failed
    @param[in]  cr_error Whether to raise an error or warning on
                         data truncation
    @param[in] date_flags_arg Flags to use for string -> date conversion
    @returns json value coerced to date
   */
  bool coerce_date(MYSQL_TIME *ltime, const char *msgnam,
                   enum_coercion_error cr_error = CE_WARNING,
                   my_time_flags_t date_flags_arg = 0) const;

  /**
    Extract a time value from the JSON if possible, coercing if need be.

    @param[in,out] ltime a value buffer
    @param msgnam  to use in error message if conversion failed
    @param[in]  cr_error Whether to raise an error or warning on
                         data truncation

    @returns json value coerced to time
  */
  bool coerce_time(MYSQL_TIME *ltime, const char *msgnam,
                   enum_coercion_error cr_error = CE_WARNING) const;

  /**
    Make a sort key that can be used by filesort to order JSON values.

    @param[out] to      a buffer to which the sort key is written
    @param[in]  length  the length of the sort key

    @details Key storage format is following:
    @verbatim
      |<json type><   sort key    >|
       1 byte    / variable length /
    @endverbatim

    JSON is assumed to be non-sql-null and valid (checked by caller).
    Key length contains full length - the len prefix itself, json type and the
    sort key.
    All numeric types are stored as a number, without distinction to
    double/decimal/int/etc. See @c make_json_numeric_sort_key().
    Same is done to DATETIME and TIMESTAMP types.
    For string and opaque types only the prefix that fits into the output buffer
    is stored.
    For JSON objects and arrays only their length (number of elements) is
    stored, this is a limitation of current implementation.
  */
  size_t make_sort_key(uchar *to, size_t length) const;

  /**
    Make a hash key that can be used by sql_executor.cc/unique_hash
    in order to support SELECT DISTINCT

    @param[in]  hash_val  An initial hash value.
  */
  ulonglong make_hash_key(ulonglong hash_val) const;

  /**
    Calculate the amount of unused space inside a JSON binary value.

    @param[out] space  the amount of unused space, or zero if this is a DOM
    @return false on success
    @return true if the JSON binary value was invalid
  */
  bool get_free_space(size_t *space) const;

  /**
    Attempt a binary partial update by replacing the value at @a path with @a
    new_value. On successful completion, the updated document will be available
    in @a result, and this Json_wrapper will point to @a result instead of the
    original binary representation. The modifications that have been applied,
    will also be collected as binary diffs, which can be retrieved via
    TABLE::get_binary_diffs().

    @param field           the column being updated
    @param path            the path of the value to update
    @param new_value       the new value
    @param replace         true if we use JSON_REPLACE semantics
    @param[in,out] result  buffer that holds the updated JSON document (is
                           empty if no partial update has been performed on
                           this Json_wrapper so far, or contains the binary
                           representation of the document in this wrapper
                           otherwise)
    @param[out] partially_updated gets set to true if partial update was
                                  successful, also if it was a no-op
    @param[out] replaced_path     gets set to true if the path was replaced,
                                  will be false if this update is a no-op

    @retval false     if the update was successful, or if it was determined
                      that a full update was needed
    @retval true      if an error occurred
  */
  bool attempt_binary_update(const Field_json *field,
                             const Json_seekable_path &path,
                             Json_wrapper *new_value, bool replace,
                             String *result, bool *partially_updated,
                             bool *replaced_path);

  /**
    Remove a path from a binary JSON document. On successful completion, the
    updated document will be available in @a result, and this Json_wrapper will
    point to @a result instead of the original binary representation. The
    modifications that have been applied, will also be collected as binary
    diffs, which can be retrieved via TABLE::get_binary_diffs().

    @param field   the column being updated
    @param path    the path to remove from the document
    @param[in,out] result  buffer that holds the updated JSON document (is
                           empty if no partial update has been performed on
                           this Json_wrapper so far, or contains the binary
                           representation of the document in this wrapper
                           otherwise)
    @param[out] found_path gets set to true if the path is found in the
                           document, false otherwise

    @retval false   if the value was successfully updated
    @retval true    if an error occurred
  */
  bool binary_remove(const Field_json *field, const Json_seekable_path &path,
                     String *result, bool *found_path);
#ifdef MYSQL_SERVER
  /**
    Sort contents. Applicable to JSON arrays only.
  */
  void sort(const CHARSET_INFO *cs = nullptr);
  /**
    Remove duplicate values. Applicable to JSON arrays only, array will be
    sorted.
  */
  void remove_duplicates(const CHARSET_INFO *cs = nullptr);
#endif
};

/**
  Class that iterates over all members of a JSON object that is wrapped in a
  Json_wrapper instance.
*/
class Json_wrapper_object_iterator {
 public:
  // Type aliases required by ForwardIterator.
  using value_type = std::pair<MYSQL_LEX_CSTRING, Json_wrapper>;
  using reference = const value_type &;
  using pointer = const value_type *;
  using difference_type = ptrdiff_t;
  using iterator_category = std::forward_iterator_tag;

  /**
    Creates an iterator that iterates over all members of the given
    Json_wrapper, if it wraps a JSON object. If the wrapper does not wrap a JSON
    object, the result is undefined.

    @param wrapper the Json_wrapper to iterate over
    @param begin   true to construct an iterator that points to the first member
                   of the object, false to construct a past-the-end iterator
  */
  Json_wrapper_object_iterator(const Json_wrapper &wrapper, bool begin);

  /// Forward iterators must be default constructible.
  Json_wrapper_object_iterator() = default;

  /// Advances the iterator to the next element.
  Json_wrapper_object_iterator &operator++() {
    if (is_dom())
      ++m_iter;
    else
      ++m_current_element_index;
    m_current_member_initialized = false;
    return *this;
  }

  /**
    Advances the iterator to the next element and returns an iterator that
    points to the current element (post-increment operator).
  */
  const Json_wrapper_object_iterator operator++(int) {
    Json_wrapper_object_iterator copy = *this;
    ++(*this);
    return copy;
  }

  /// Checks two iterators for equality.
  bool operator==(const Json_wrapper_object_iterator &other) const {
    return is_dom() ? m_iter == other.m_iter
                    : m_current_element_index == other.m_current_element_index;
  }

  /// Checks two iterators for inequality.
  bool operator!=(const Json_wrapper_object_iterator &other) const {
    return !(*this == other);
  }

  pointer operator->() {
    if (!m_current_member_initialized) initialize_current_member();
    return &m_current_member;
  }

  reference operator*() { return *this->operator->(); }

 private:
  /// Pair holding the key and value of the member pointed to by the iterator.
  value_type m_current_member;
  /// True if #m_current_member is initialized.
  bool m_current_member_initialized{false};
  /// The binary JSON object being iterated over, or nullptr for DOMs.
  const json_binary::Value *m_binary_value;
  /// The index of the current member in the binary JSON object.
  size_t m_current_element_index;
  /// Iterator pointing to the current member in the JSON DOM object.
  Json_object::const_iterator m_iter;
  /// Returns true if iterating over a DOM.
  bool is_dom() const { return m_binary_value == nullptr; }
  /// Fill #m_current_member with the key and value of the current member.
  void initialize_current_member();
};

/**
  A wrapper over a JSON object which provides an interface that can be iterated
  over with a for-each loop.
*/
class Json_object_wrapper {
 public:
  using const_iterator = Json_wrapper_object_iterator;
  explicit Json_object_wrapper(const Json_wrapper &wrapper)
      : m_wrapper(wrapper) {}
  const_iterator cbegin() const { return const_iterator(m_wrapper, true); }
  const_iterator cend() const { return const_iterator(m_wrapper, false); }
  const_iterator begin() const { return cbegin(); }
  const_iterator end() const { return cend(); }

 private:
  const Json_wrapper &m_wrapper;
};

/**
  Check if a string contains valid JSON text, without generating a
  Json_dom representation of the document.

  @param[in] text    pointer to the beginning of the string
  @param[in] length  the length of the string
  @return true if the string is valid JSON text, false otherwise
*/
bool is_valid_json_syntax(const char *text, size_t length);

/**
  A class that is capable of holding objects of any sub-type of
  Json_scalar. Used for pre-allocating space in query-duration memory
  for JSON scalars that are to be returned by get_json_atom_wrapper().

  This class should be replaced by std::variant when moving to C++17.
*/
class Json_scalar_holder {
  /// Union of all concrete subclasses of Json_scalar.
  union Any_json_scalar {
    Json_string m_string;
    Json_decimal m_decimal;
    Json_int m_int;
    Json_uint m_uint;
    Json_double m_double;
    Json_boolean m_boolean;
    Json_null m_null;
    Json_datetime m_datetime;
    Json_opaque m_opaque;
    /// Constructor which initializes the union to hold a Json_null value.
    Any_json_scalar() : m_null() {}
    /// Destructor which delegates to Json_scalar's virtual destructor.
    ~Any_json_scalar() {
      // All members have the same address, and all members are sub-types of
      // Json_scalar, so we can take the address of an arbitrary member and
      // convert it to Json_scalar.
      Json_scalar *scalar = &m_null;
      scalar->~Json_scalar();
    }
  };

  /// The buffer in which the Json_scalar value is stored.
  Any_json_scalar m_buffer;

  /// Pointer to the held scalar, or nullptr if no value is held.
  Json_scalar *m_scalar_ptr{nullptr};

 public:
  /// Get a pointer to the held object, or nullptr if there is none.
  Json_scalar *get() { return m_scalar_ptr; }

  /**
    Construct a new Json_scalar value in this Json_scalar_holder.
    If a value is already held, the old value is destroyed and replaced.
    @tparam T which type of Json_scalar to create
    @param args the arguments to T's constructor
  */
  template <typename T, typename... Args>
  void emplace(Args &&... args) {
    static_assert(std::is_base_of<Json_scalar, T>::value, "Not a Json_scalar");
    static_assert(sizeof(T) <= sizeof(m_buffer), "Buffer is too small");
    m_scalar_ptr = &m_buffer.m_null;
    m_scalar_ptr->~Json_scalar();
    ::new (m_scalar_ptr) T(std::forward<Args>(args)...);
  }
};

#endif /* JSON_DOM_INCLUDED */<|MERGE_RESOLUTION|>--- conflicted
+++ resolved
@@ -41,14 +41,9 @@
 #include "mysql_time.h"              // MYSQL_TIME
 #include "prealloced_array.h"        // Prealloced_array
 #include "sql-common/json_binary.h"  // json_binary::Value
-<<<<<<< HEAD
-#include "sql-common/my_decimal.h"   // my_decimal
-#include "sql/malloc_allocator.h"    // Malloc_allocator
-=======
 #include "sql-common/json_error_handler.h"
 #include "sql-common/my_decimal.h"  // my_decimal
 #include "sql/malloc_allocator.h"   // Malloc_allocator
->>>>>>> 824e2b40
 
 class Field_json;
 class Json_array;
@@ -59,8 +54,6 @@
 class Json_seekable_path;
 class Json_wrapper;
 class String;
-
-struct CHARSET_INFO;
 
 struct CHARSET_INFO;
 
@@ -1323,33 +1316,14 @@
   /**
     Get the wrapped contents in binary value form.
 
-<<<<<<< HEAD
-    @param[in,out] str  a string that will be filled with the binary value
-    @param json_depth_handler handler which will be called for JSON documents
-                              exceeding the maximum allowed depth
-    @param json_key_handler  handler which will be called for JSON documents
-                             having keys too large
-    @param json_value_handler handler which will be called for JSON documents
-                              having values too large
-    @param invalid_json_handler handler which will be called for invalid
-                                JSON documents
-=======
     @param error_handler a handler that is invoked if an error occurs
     @param[in,out] str  a string that will be filled with the binary value
->>>>>>> 824e2b40
 
     @retval false on success
     @retval true  on error
   */
-<<<<<<< HEAD
-  bool to_binary(String *str, const JsonErrorHandler &json_depth_handler,
-                 const JsonErrorHandler &json_key_handler,
-                 const JsonErrorHandler &json_value_handler,
-                 const JsonErrorHandler &invalid_json_handler) const;
-=======
   bool to_binary(const JsonSerializationErrorHandler &error_handler,
                  String *str) const;
->>>>>>> 824e2b40
 
   /**
     Check if the wrapped JSON document is a binary value (a
