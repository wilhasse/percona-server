--- conflicted
+++ resolved
@@ -459,11 +459,7 @@
 int emb_read_change_user_result(MYSQL *mysql)
 {
   mysql->net.read_pos= (uchar*)""; // fake an OK packet
-<<<<<<< HEAD
-  return mysql_errno(mysql) ? static_cast<int>packet_error :
-=======
-  return mysql_errno(mysql) ? static_cast<int>(packet_error) : 
->>>>>>> ac05f5b8
+  return mysql_errno(mysql) ? static_cast<int>(packet_error) :
                               1 /* length of the OK packet */;
 }
 
