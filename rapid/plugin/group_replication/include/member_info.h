--- conflicted
+++ resolved
@@ -334,11 +334,7 @@
 
 protected:
   void encode_payload(std::vector<unsigned char>* buffer) const;
-<<<<<<< HEAD
-  void decode_payload(const unsigned char* buffer, size_t length);
-=======
   void decode_payload(const unsigned char* buffer, const unsigned char* end);
->>>>>>> 20061954
 
 private:
   std::string hostname;
@@ -468,10 +464,7 @@
     @return a vector of Group_member_info references
    */
   virtual std::vector<Group_member_info*>* decode(const uchar* to_decode,
-<<<<<<< HEAD
                                                   size_t length)= 0;
-=======
-                                                  uint64 length)= 0;
 
   /**¬
   Check if some member of the group has the conflict detection enable
@@ -479,7 +472,6 @@
   @return true if at least one member has  conflict detection enabled
   */
   virtual bool is_conflict_detection_enabled()= 0;
->>>>>>> 20061954
 };
 
 
@@ -616,11 +608,7 @@
 
 protected:
   void encode_payload(std::vector<unsigned char>* buffer) const;
-<<<<<<< HEAD
-  void decode_payload(const unsigned char* buffer, size_t length);
-=======
   void decode_payload(const unsigned char* buffer, const unsigned char* end);
->>>>>>> 20061954
 
 private:
   /**
