--- conflicted
+++ resolved
@@ -830,12 +830,8 @@
 }
 
 void
-<<<<<<< HEAD
-Transaction_Message::decode_payload(const unsigned char* buffer, size_t length)
-=======
 Transaction_Message::decode_payload(const unsigned char* buffer,
                                     const unsigned char* end)
->>>>>>> 341acdcc
 {
   DBUG_ENTER("Transaction_Message::decode_payload");
   const unsigned char *slider= buffer;
