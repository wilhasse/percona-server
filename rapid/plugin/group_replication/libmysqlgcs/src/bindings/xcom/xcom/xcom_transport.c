/* Copyright (c) 2015, 2018, Oracle and/or its affiliates. All rights reserved.

   This program is free software; you can redistribute it and/or modify
   it under the terms of the GNU General Public License, version 2.0,
   as published by the Free Software Foundation.

   This program is also distributed with certain software (including
   but not limited to OpenSSL) that is licensed under separate terms,
   as designated in a particular file or component or in included license
   documentation.  The authors of MySQL hereby grant you an additional
   permission to link the program and your derivative works with the
   separately licensed software that they have included with MySQL.

   This program is distributed in the hope that it will be useful,
   but WITHOUT ANY WARRANTY; without even the implied warranty of
   MERCHANTABILITY or FITNESS FOR A PARTICULAR PURPOSE.  See the
   GNU General Public License, version 2.0, for more details.

   You should have received a copy of the GNU General Public License
   along with this program; if not, write to the Free Software
   Foundation, Inc., 51 Franklin St, Fifth Floor, Boston, MA 02110-1301  USA */

#include <assert.h>
#include <errno.h>
#include <limits.h>
#include <math.h>
#include <rpc/rpc.h>
#include <stdlib.h>
#include <string.h>

#include "plugin/group_replication/libmysqlgcs/src/bindings/xcom/xcom/xcom_profile.h"
#ifndef XCOM_STANDALONE
#include "my_compiler.h"
#endif
#include "plugin/group_replication/libmysqlgcs/src/bindings/xcom/xcom/node_connection.h"
#include "plugin/group_replication/libmysqlgcs/src/bindings/xcom/xcom/node_list.h"
#include "plugin/group_replication/libmysqlgcs/src/bindings/xcom/xcom/node_no.h"
#include "plugin/group_replication/libmysqlgcs/src/bindings/xcom/xcom/retry.h"
#include "plugin/group_replication/libmysqlgcs/src/bindings/xcom/xcom/server_struct.h"
#include "plugin/group_replication/libmysqlgcs/src/bindings/xcom/xcom/simset.h"
#include "plugin/group_replication/libmysqlgcs/src/bindings/xcom/xcom/site_def.h"
#include "plugin/group_replication/libmysqlgcs/src/bindings/xcom/xcom/site_struct.h"
#include "plugin/group_replication/libmysqlgcs/src/bindings/xcom/xcom/sock_probe.h"
#include "plugin/group_replication/libmysqlgcs/src/bindings/xcom/xcom/synode_no.h"
#include "plugin/group_replication/libmysqlgcs/src/bindings/xcom/xcom/task.h"
#include "plugin/group_replication/libmysqlgcs/src/bindings/xcom/xcom/task_debug.h"
#include "plugin/group_replication/libmysqlgcs/src/bindings/xcom/xcom/task_os.h"
#include "plugin/group_replication/libmysqlgcs/src/bindings/xcom/xcom/x_platform.h"
#include "plugin/group_replication/libmysqlgcs/src/bindings/xcom/xcom/xcom_base.h"
#include "plugin/group_replication/libmysqlgcs/src/bindings/xcom/xcom/xcom_common.h"
#include "plugin/group_replication/libmysqlgcs/src/bindings/xcom/xcom/xcom_detector.h"
#include "plugin/group_replication/libmysqlgcs/src/bindings/xcom/xcom/xcom_memory.h"
#include "plugin/group_replication/libmysqlgcs/src/bindings/xcom/xcom/xcom_msg_queue.h"
#include "plugin/group_replication/libmysqlgcs/src/bindings/xcom/xcom/xcom_statistics.h"
#include "plugin/group_replication/libmysqlgcs/src/bindings/xcom/xcom/xcom_transport.h"
#include "plugin/group_replication/libmysqlgcs/src/bindings/xcom/xcom/xcom_vp_str.h"
#include "plugin/group_replication/libmysqlgcs/xdr_gen/xcom_vp.h"

#ifdef XCOM_HAVE_OPENSSL
#ifdef WIN32
// In OpenSSL before 1.1.0, we need this first.
#include <winsock2.h>
#endif  // WIN32
#include <wolfssl_fix_namespace_pollution_pre.h>
#include <openssl/err.h>
#include <openssl/ssl.h>
#include <wolfssl_fix_namespace_pollution.h>
#endif
#ifdef XCOM_HAVE_OPENSSL
#include "plugin/group_replication/libmysqlgcs/src/bindings/xcom/xcom/xcom_ssl_transport.h"
#endif

#define MY_XCOM_PROTO x_1_3

xcom_proto const my_min_xcom_version =
    x_1_0; /* The minimum protocol version I am able to understand */
xcom_proto const my_xcom_version =
    MY_XCOM_PROTO; /* The maximun protocol version I am able to understand */

/* #define XCOM_ECM */

#define SERVER_MAX (2 * NSERVERS)

/* Turn Nagle's algorithm on or off */
static int const NAGLE = 0;

extern int xcom_shutdown;

static void shut_srv(server *s);

static xcom_port xcom_listen_port = 0; /* Port used by xcom */

static xcom_socket_accept_cb xcom_socket_accept_callback = NULL;

/* purecov: begin deadcode */
static int pm(xcom_port port) { return port == xcom_listen_port; }
/* purecov: end */

int set_xcom_socket_accept_cb(xcom_socket_accept_cb x) {
  xcom_socket_accept_callback = x;
  return 1;
}

void init_xcom_transport(xcom_port listen_port) {
  xcom_listen_port = listen_port;
  if (get_port_matcher() == 0) /* purecov: begin deadcode */
    set_port_matcher(pm);
  /* purecov: end */
}

void reset_srv_buf(srv_buf *sb) {
  sb->start = 0;
  sb->n = 0;
}

/* Note that channel is alive */
static void alive(server *s) {
  if (s) {
    s->active = task_now();
  }
}

static u_int srv_buf_capacity(srv_buf *sb) { return sizeof(sb->buf); }

static u_int srv_buf_free_space(srv_buf *sb) {
  return ((u_int)sizeof(sb->buf)) - sb->n;
}

static u_int srv_buf_buffered(srv_buf *sb) { return sb->n - sb->start; }

static char *srv_buf_extract_ptr(srv_buf *sb) { return &sb->buf[sb->start]; }

static char *srv_buf_insert_ptr(srv_buf *sb) { return &sb->buf[sb->n]; }

static inline void advance_extract_ptr(srv_buf *sb, u_int len) {
  sb->start += len;
}

static u_int get_srv_buf(srv_buf *sb, char *data, u_int len) {
  if (len > srv_buf_buffered(sb)) {
    len = srv_buf_buffered(sb);
  }

  memcpy(data, srv_buf_extract_ptr(sb), (size_t)len);
  advance_extract_ptr(sb, len);
  return len;
}

static inline void advance_insert_ptr(srv_buf *sb, u_int len) { sb->n += len; }

static u_int put_srv_buf(srv_buf *sb, char *data, u_int len) {
  assert(sb->n + len <= sizeof(sb->buf));
  memcpy(srv_buf_insert_ptr(sb), data, (size_t)len);
  advance_insert_ptr(sb, len);
  return len;
}

int flush_srv_buf(server *s, int64_t *ret) {
  DECL_ENV
  u_int buflen;
  END_ENV;

  TASK_BEGIN
  ep->buflen = s->out_buf.n;
  reset_srv_buf(&s->out_buf);
  if (s->con.fd >= 0) {
    int64_t sent = 0;
    if (ep->buflen) {
      /* DBGOUT(FN; PTREXP(stack); NDBG(ep->buflen, u)); */
      /* LOCK_FD(s->con.fd, 'w'); */
      TASK_CALL(task_write(&s->con, s->out_buf.buf, ep->buflen, &sent));
      /* UNLOCK_FD(s->fd, 'w'); */
      if (sent <= 0) {
        shutdown_connection(&s->con);
      }
    }
    TASK_RETURN(sent);
  } else {
    TASK_FAIL;
  }

  FINALLY
  TASK_END;
}

/* Send a message to server s */
static int _send_msg(server *s, pax_msg *p, node_no to, int64_t *ret) {
  DECL_ENV
  uint32_t buflen;
  char *buf;
  END_ENV;

  TASK_BEGIN
  p->to = to;
  MAY_DBG(FN; PTREXP(stack); PTREXP(s); PTREXP(p); NDBG(s->con.fd, d));
  MAY_DBG(FN; STREXP(s->srv); NDBG(s->port, d); NDBG(task_now(), f);
          COPY_AND_FREE_GOUT(dbg_pax_msg(p)););
  if (to == p->from) {
    MAY_DBG(FN; COPY_AND_FREE_GOUT(dbg_pax_msg(p)););
    dispatch_op(find_site_def(p->synode), p, NULL);
    TASK_RETURN(sizeof(*p));
  } else {
    if (s->con.fd >= 0) {
      int64_t sent = 0;
      /* LOCK_FD(s->con.fd, 'w'); */
      serialize_msg(p, s->con.x_proto, &ep->buflen, &ep->buf);
      if (ep->buflen) {
        /* Not enough space? Flush the buffer */
        if (ep->buflen > srv_buf_free_space(&s->out_buf)) {
          TASK_CALL(flush_srv_buf(s, ret));
          if (s->con.fd < 0) {
            TASK_FAIL;
          }
          /* Still not enough? Message must be huge, send without buffering */
          if (ep->buflen > srv_buf_free_space(&s->out_buf)) {
            DBGOUT(FN; STRLIT("task_write"));
            TASK_CALL(task_write(&s->con, ep->buf, ep->buflen, &sent));
            if (s->con.fd < 0) {
              TASK_FAIL;
            }
          } else { /* Buffer the write */
            put_srv_buf(&s->out_buf, ep->buf, ep->buflen);
            sent = ep->buflen;
          }
        } else { /* Buffer the write */
          put_srv_buf(&s->out_buf, ep->buf, ep->buflen);
          sent = ep->buflen;
        }
        send_count[p->op]++;
        send_bytes[p->op] += ep->buflen;
        alive(s); /* Note activity */
        /* DBGOUT(STRLIT("sent message "); STRLIT(pax_op_to_str(p->op)); */
        /*        NDBG(p->from,d); NDBG(p->to,d); */
        /*        SYCEXP(p->synode);  */
        /*        BALCEXP(p->proposal)); */
        X_FREE(ep->buf);
        /* UNLOCK_FD(s->con.fd, 'w'); */
        if (sent <= 0) {
          shutdown_connection(&s->con);
        }
      }
      TASK_RETURN(sent);
    } else
      TASK_FAIL;
  }
  FINALLY
  if (ep->buf) X_FREE(ep->buf);
  TASK_END;
}

void write_protoversion(unsigned char *buf, xcom_proto proto_vers) {
  put_32(VERS_PTR(buf), proto_vers);
}

xcom_proto read_protoversion(unsigned char *p) { return get_32(p); }

int check_protoversion(xcom_proto x_proto, xcom_proto negotiated) {
  if (x_proto != negotiated) {
    DBGOUT(FN; STRLIT(" found XCOM protocol version "); NDBG(x_proto, d);
           STRLIT(" need version "); NDBG(negotiated, d););

    return 0;
  }
  return 1;
}

/* Send a protocol negotiation message on connection con */
int send_proto(connection_descriptor *con, xcom_proto x_proto,
               x_msg_type x_type, unsigned int tag, int64_t *ret) {
  DECL_ENV
  char buf[MSG_HDR_SIZE];
  END_ENV;

  TASK_BEGIN
  if (con->fd >= 0) {
    con->snd_tag = tag;
    write_protoversion(VERS_PTR((unsigned char *)ep->buf), x_proto);
    put_header_1_0((unsigned char *)ep->buf, 0, x_type, tag);

    {
      int64_t sent;

      TASK_CALL(task_write(con, ep->buf, MSG_HDR_SIZE, &sent));
      if (con->fd < 0) {
        TASK_FAIL;
      }
      if (sent <= 0) {
        shutdown_connection(con);
      }
      TASK_RETURN(sent);
    }
  } else {
    TASK_FAIL;
  }
  FINALLY

  TASK_END;
}

int apply_xdr(xcom_proto x_proto, void *buff, uint32_t bufflen,
              xdrproc_t xdrfunc, void *xdrdata, enum xdr_op op) {
  XDR xdr;
  int MY_ATTRIBUTE((unused)) s = 0;

  xdr.x_ops = NULL;
  xdrmem_create(&xdr, buff, bufflen, op);
  /*
    Mac OSX changed the xdrproc_t prototype to take
    three parameters instead of two.

    The argument is that it has the potential to break
    the ABI due to compiler optimizations.

    The recommended value for the third parameter is
    0 for those that are not making use of it (which
    is the case). This will keep this code cross-platform
    and cross-version compatible.
  */
  if (xdr.x_ops) {
    xdr.x_public =
        (caddr_t)&x_proto; /* Supply protocol version in user field of xdr */
    s = xdrfunc(&xdr, xdrdata, 0);
  }
  xdr_destroy(&xdr);
  return s;
}

#if TASK_DBUG_ON
static void dump_header(char *buf) {
  char *end = buf + MSG_HDR_SIZE;
  GET_GOUT;
  if (!IS_XCOM_DEBUG_WITH(XCOM_DEBUG_TRACE))
    return;
  STRLIT("message header ");
  PTREXP(buf);
  while (buf < end) {
    NPUT(*buf, x);
    buf++;
  }
  PRINT_GOUT;
  FREE_GOUT;
}
#endif

void dbg_app_data(app_data_ptr a);

#ifdef OLD_XDR
#define const
#endif

/* ARGSUSED */
static bool_t x_putlong(XDR *xdrs,
#if defined(__APPLE__) && defined(__LP64__)
                        const int *intp MY_ATTRIBUTE((unused))
#elif defined(X_PUTLONG_NOT_USE_CONST)
                        long *longp MY_ATTRIBUTE((unused))
#else
                        const long *longp MY_ATTRIBUTE((unused))
#endif
                            ) {
  xdrs->x_handy += BYTES_PER_XDR_UNIT;
  return TRUE;
}

/* ARGSUSED */
#ifdef OLD_XDR
static bool_t x_putbytes(XDR *xdrs, char *bp MY_ATTRIBUTE((unused)), int len) {
  xdrs->x_handy += len;
  return TRUE;
}
#else
static bool_t x_putbytes(XDR *xdrs, const char *bp MY_ATTRIBUTE((unused)),
                         u_int len) {
  xdrs->x_handy += len;
  return TRUE;
}

#endif

static u_int
#if defined(__APPLE__) || defined(__FreeBSD__) || defined(HAVE_TIRPC)
x_getpostn(XDR *xdrs)
#else
x_getpostn(const XDR *xdrs)
#endif
{
#ifdef OLD_XDR
  return (u_int)(xdrs->x_handy);
#else
  return xdrs->x_handy;
#endif
}

/* ARGSUSED */
static bool_t x_setpostn(XDR *xdrs MY_ATTRIBUTE((unused)),
                         u_int len MY_ATTRIBUTE((unused))) {
  /* This is not allowed */
  return FALSE;
}

#ifdef HAVE_RPC_INLINE_T
#define INLINE_T rpc_inline_t
#else
#define INLINE_T int32_t
#endif

#ifdef OLD_XDR
static INLINE_T *x_inline(XDR *xdrs, int len) {
  if (len == 0) return NULL;
  if (xdrs->x_op != XDR_ENCODE) return NULL;
  if (len < (int)(long int)xdrs->x_base) {
    /* x_private was already allocated */
    xdrs->x_handy += len;
    return (INLINE_T *)xdrs->x_private;
  } else {
    /* Free the earlier space and allocate new area */
    free(xdrs->x_private);
    if ((xdrs->x_private = (caddr_t)malloc((size_t)len)) == NULL) {
      xdrs->x_base = 0;
      return NULL;
    }
    xdrs->x_base = (void *)(long)len;
    xdrs->x_handy += len;
    return (INLINE_T *)xdrs->x_private;
  }
}
#else
static INLINE_T *x_inline(XDR *xdrs, u_int len) {
  if (len == 0) return NULL;
  if (xdrs->x_op != XDR_ENCODE) return NULL;
  if (len < (u_int)(long int)xdrs->x_base) {
    /* x_private was already allocated */
    xdrs->x_handy += len;
    return (INLINE_T *)xdrs->x_private;
  } else {
    /* Free the earlier space and allocate new area */
    free(xdrs->x_private);
    if ((xdrs->x_private = (caddr_t)malloc(len)) == NULL) {
      xdrs->x_base = 0;
      return NULL;
    }
    xdrs->x_base = (void *)(long)len;
    xdrs->x_handy += len;
    return (INLINE_T *)xdrs->x_private;
  }
}
#endif

#undef INLINE_T
/* purecov: begin deadcode */
static int harmless(void) {
  /* Always return FALSE/NULL, as the case may be */
  return 0;
}

static void x_destroy(XDR *xdrs) {
  xdrs->x_handy = 0;
  xdrs->x_base = 0;
  if (xdrs->x_private) {
    free(xdrs->x_private);
    xdrs->x_private = NULL;
  }
  return;
}
/* purecov: end */
#ifdef HAVE_XDR_OPS_X_PUTINT32
static bool_t
#ifdef OLD_XDR
x_putint32(XDR *xdrs, int32_t *int32p MY_ATTRIBUTE((unused)))
#else
x_putint32(XDR *xdrs, const int32_t *int32p MY_ATTRIBUTE((unused)))
#endif
{
  xdrs->x_handy += BYTES_PER_XDR_UNIT;
  return TRUE;
}
#endif

static uint64_t xdr_proto_sizeof(xcom_proto x_proto, xdrproc_t func,
                                 void *data) {
  XDR x;
  struct xdr_ops ops;
  bool_t stat;
/* to stop ANSI-C compiler from complaining */
#if defined(__APPLE__) && defined(__LP64__)
  typedef bool_t (*dummyfunc1)(XDR *, int *);
#else
  typedef bool_t (*dummyfunc1)(XDR *, long *);
#endif
#ifdef HAVE_XDR_OPS_X_GETINT32
  typedef bool_t (*dummyfunc3)(XDR *, int32_t *);
#endif
#ifdef OLD_XDR
  typedef bool_t (*dummyfunc2)(XDR *, caddr_t, int);
#else
  typedef bool_t (*dummyfunc2)(XDR *, caddr_t, u_int);
#endif

  memset(&ops, 0, sizeof(struct xdr_ops));
  ops.x_putlong = x_putlong;
  ops.x_putbytes = x_putbytes;
  ops.x_inline = x_inline;
  ops.x_getpostn = x_getpostn;
  ops.x_setpostn = x_setpostn;
  ops.x_destroy = x_destroy;

#ifdef HAVE_XDR_OPS_X_PUTINT32
  ops.x_putint32 = x_putint32;
#endif
  /* the other harmless ones */
  ops.x_getlong = (dummyfunc1)harmless;
  ops.x_getbytes = (dummyfunc2)harmless;
#ifdef HAVE_XDR_OPS_X_GETINT32
  ops.x_getint32 = (dummyfunc3)harmless;
#endif
  x.x_op = XDR_ENCODE;
  x.x_ops = &ops;
  x.x_handy = 0;
  x.x_private = (caddr_t)NULL;
  x.x_base = (caddr_t)0;
  x.x_public = (caddr_t)&x_proto;

  /*
    Mac OSX changed the xdrproc_t prototype to take
    three parameters instead of two.

    The argument is that it has the potential to break
    the ABI due to compiler optimizations.

    The recommended value for the third parameter is
    0 for those that are not making use of it (which
    is the case). This will keep this code cross-platform
    and cross-version compatible.
  */
  stat = func(&x, data, 0);
  free(x.x_private);
  // x_handy is int type for old XDR
  return stat == TRUE ? (uint64_t)x.x_handy : 0;
}

#ifdef OLD_XDR
#undef const
#endif

/* Return 0 if it fails to serialize the message, otherwise 1 is returned. */
static int serialize(void *p, xcom_proto x_proto, uint32_t *out_len,
                     xdrproc_t xdrfunc, char **out_buf) {
  unsigned char *buf = NULL;
  uint64_t msg_buflen = 0;
  uint64_t tot_buflen = 0;
  unsigned int tag = 0;
  x_msg_type x_type = x_normal;
  int retval = 0;

  /* Find length of serialized message */
  msg_buflen = xdr_proto_sizeof(x_proto, xdrfunc, p);
  tot_buflen = SERIALIZED_BUFLEN(msg_buflen);
  MAY_DBG(FN; NDBG64(msg_buflen); NDBG64(tot_buflen));
  /*
    Paxos message size is limited in UINT32 range. It will return an
    error if the serialized message is bigger than UINT32_MAX bytes.
  */
  if (tot_buflen > UINT32_MAX) {
    G_ERROR("Serialized message exceeds 4GB limit.");
    return retval;
  }

  /*
    Allocate space for version number, length field, type, tag, and serialized
    message. Explicit type case suppress the warnings on 32bits.
  */
  buf = calloc((size_t)1, (size_t)tot_buflen);
  if (buf) {
    /* Write protocol version */
    write_protoversion(buf, x_proto);

    /* Serialize message */
    retval = apply_xdr(x_proto, MSG_PTR(buf), (uint32_t)msg_buflen, xdrfunc, p,
                       XDR_ENCODE);
    if (retval) {
      /* Serialize header into buf */
      put_header_1_0(buf, (uint32_t)msg_buflen, x_type, tag);
    }

    *out_len = (uint32_t)tot_buflen;
    *out_buf = (char *)buf;
  }
  MAY_DBG(FN; NDBG(*out_len, u); PTREXP(*out_buf); dump_header(*out_buf));
  return retval;
}

/* Version 1 has no new messages, only modified, so all should be sent */
static inline int old_proto_knows(xcom_proto x_proto MY_ATTRIBUTE((unused)),
                                  pax_op op MY_ATTRIBUTE((unused))) {
  return 1;
}

<<<<<<< HEAD
int serialize_msg(pax_msg *p, xcom_proto x_proto, uint32_t *buflen,
                  char **buf) {
  *buflen = 0;
  *buf = 0;

  return old_proto_knows(x_proto, p->op) &&
         serialize((void *)p, x_proto, buflen, (xdrproc_t)xdr_pax_msg, buf);
=======
int serialize_msg(pax_msg *p, xcom_proto x_proto, uint32_t *buflen, char **buf)
{
	int retval = 0;

	*buflen = 0;
	*buf = 0;

	if(old_proto_knows(x_proto, p->op)){
	/* We want to send the internal xcom ID instead of the reference count,
	so we need to save and restore the count */
		int save = p->refcnt;
		p->refcnt = (int) get_my_id();
		retval =  serialize((void * )p, x_proto, buflen, (xdrproc_t)xdr_pax_msg, buf);
		p->refcnt = save;
	}
	return retval;
>>>>>>> bb91817d
}

int deserialize_msg(pax_msg *p, xcom_proto x_proto, char *buf,
                    uint32_t buflen) {
  int apply_ok = apply_xdr(x_proto, buf, buflen, (xdrproc_t)xdr_pax_msg,
                           (void *)p, XDR_DECODE);
  if (!apply_ok) {
    my_xdr_free((xdrproc_t)xdr_pax_msg, (char *)p);
  }
  return apply_ok;
}

/* Better checksum */
static uint32_t crc_table[256];

void init_crc32c() {
  uint32_t i;
  for (i = 0; i < 256; i++) {
    int j;
    uint32_t c = i;
    for (j = 0; j < 8; j++) {
      c = (c & 1) ? (0x82F63B78 ^ (c >> 1)) : (c >> 1);
    }
    crc_table[i] = c;
  }
}

#define CRC32CSTART 0xFFFFFFFF

/* purecov: begin deadcode */
uint32_t crc32c_hash(char *buf, char *end) {
  uint32_t c = CRC32CSTART;
  unsigned char *p = (unsigned char *)buf;
  unsigned char *e = (unsigned char *)end;
  for (; p < e; p++) {
    c = crc_table[(c ^ (*p)) & 0xFF] ^ (c >> 8);
  }
  return c ^ 0xFFFFFFFF;
}
/* purecov: end */

/* {{{ Paxos servers (nodes) */

/* Array of servers, only maxservers entries actually used */
static server *all_servers[SERVER_MAX];
static int maxservers = 0;

/* Create a new server */
static server *mksrv(char *srv, xcom_port port) {
  server *s;

  s = calloc((size_t)1, sizeof(*s));

  DBGOUT(FN; PTREXP(s); STREXP(srv));
  if (s == 0) {
    g_critical("out of memory");
    abort();
  }
  s->garbage = 0;
  s->invalid = 0;
  s->refcnt = 0;
  s->srv = srv;
  s->port = port;
  reset_connection(&s->con);
  s->active = 0.0;
  s->detected = 0.0;
  channel_init(&s->outgoing, type_hash("msg_link"));
  DBGOUT(FN; STREXP(srv); NDBG(port, d));
  if (xcom_mynode_match(srv, port)) { /* Short-circuit local messages */
    DBGOUT(FN; STRLIT("creating local sender"); STREXP(srv); NDBG(port, d));
    s->sender = task_new(local_sender_task, void_arg(s), "local_sender_task",
                         XCOM_THREAD_DEBUG);
  } else {
    s->sender =
        task_new(sender_task, void_arg(s), "sender_task", XCOM_THREAD_DEBUG);
    DBGOUT(FN; STRLIT("creating sender and reply_handler"); STREXP(srv);
           NDBG(port, d));
    s->reply_handler = task_new(reply_handler_task, void_arg(s),
                                "reply_handler_task", XCOM_THREAD_DEBUG);
  }
  reset_srv_buf(&s->out_buf);
  return s;
}

static server *addsrv(char *srv, xcom_port port) {
  server *s = mksrv(srv, port);
  assert(all_servers[maxservers] == 0);
  assert(maxservers < SERVER_MAX);
  all_servers[maxservers] = s;
  MAY_DBG(FN; PTREXP(all_servers[maxservers]);
          STREXP(all_servers[maxservers]->srv);
          NDBG(all_servers[maxservers]->port, d); NDBG(maxservers, d));
  maxservers++;
  return s;
}

static void rmsrv(int i) {
  assert(all_servers[i]);
  assert(maxservers > 0);
  assert(i < maxservers);
  MAY_DBG(FN; PTREXP(all_servers[i]); STREXP(all_servers[i]->srv);
          NDBG(all_servers[i]->port, d); NDBG(i, d));
  maxservers--;
  all_servers[i] = all_servers[maxservers];
  all_servers[maxservers] = 0;
}

static void init_collect() {
  int i;

  for (i = 0; i < maxservers; i++) {
    assert(all_servers[i]);
    all_servers[i]->garbage = 1;
  }
}

extern void get_all_site_defs(site_def ***s, uint32_t *n);

static void mark_site_servers(site_def *site) {
  u_int i;
  for (i = 0; i < get_maxnodes(site); i++) {
    server *s = site->servers[i];
    assert(s);
    s->garbage = 0;
  }
}

static void mark() {
  site_def **site;
  uint32_t n;
  uint32_t i;

  get_all_site_defs(&site, &n);

  for (i = 0; i < n; i++) {
    if (site[i]) {
      mark_site_servers(site[i]);
    }
  }
}

static void sweep() {
  int i = 0;
  while (i < maxservers) {
    server *s = all_servers[i];
    assert(s);
    if (s->garbage) {
      DBGOUT(FN; STREXP(s->srv));
      shut_srv(s);
      rmsrv(i);
    } else {
      i++;
    }
  }
}

void garbage_collect_servers() {
  DBGOUT(FN);
  init_collect();
  mark();
  sweep();
}

/* Free a server */
static void freesrv(server *s) {
  X_FREE(s->srv);
  X_FREE(s);
}

double server_active(site_def const *s, node_no i) {
  if (s->servers[i])
    return s->servers[i]->active;
  else
    return 0.0;
}

/* Shutdown server */
static void shut_srv(server *s) {
  if (!s) return;
  DBGOUT(FN; PTREXP(s); STREXP(s->srv));

  shutdown_connection(&s->con);

  /* Tasks will free the server object when they terminate */
  if (s->sender) task_terminate(s->sender);
  if (s->reply_handler) task_terminate(s->reply_handler);
}

int srv_ref(server *s) {
  assert(s->refcnt >= 0);
  s->refcnt++;
  return s->refcnt;
}

int srv_unref(server *s) {
  assert(s->refcnt >= 0);
  s->refcnt--;
  if (s->refcnt == 0) {
    freesrv(s);
    return 0;
  }
  return s->refcnt;
}

/* }}} */

/* Listen for connections on socket and create a handler task */
int tcp_server(task_arg arg) {
  DECL_ENV
  int fd;
  int cfd;
  int refused;
  END_ENV;
  TASK_BEGIN
  ep->fd = get_int_arg(arg);
  ep->refused = 0;
  unblock_fd(ep->fd);
  DBGOUT(FN; NDBG(ep->fd, d););
  G_MESSAGE("XCom protocol version: %d", my_xcom_version);
  G_MESSAGE(
      "XCom initialized and ready to accept incoming connections on port %d",
      xcom_listen_port);
  do {
    TASK_CALL(accept_tcp(ep->fd, &ep->cfd));
    /* Callback to check that the file descriptor is accepted. */
    if (xcom_socket_accept_callback &&
        !xcom_socket_accept_callback(ep->cfd, get_site_def())) {
      shut_close_socket(&ep->cfd);
      ep->cfd = -1;
    }
    if(ep->cfd == -1){
      G_DEBUG("accept failed");
      ep->refused = 1;
      TASK_DELAY(0.1);
    } else {
      ep->refused = 0;
      DBGOUT(FN; NDBG(ep->cfd, d););
      task_new(acceptor_learner_task, int_arg(ep->cfd), "acceptor_learner_task",
               XCOM_THREAD_DEBUG);
    }
  } while (!xcom_shutdown && (ep->cfd >= 0 || ep->refused));
  FINALLY
  assert(ep->fd >= 0);
  shut_close_socket(&ep->fd);
  TASK_END;
}

#ifdef XCOM_HAVE_OPENSSL
#define SSL_CONNECT(con, hostname)                                   \
  {                                                                  \
    con.ssl_fd = SSL_new(client_ctx);                                \
    SSL_set_fd(con.ssl_fd, con.fd);                                  \
    ERR_clear_error();                                               \
    ret.val = SSL_connect(con.ssl_fd);                               \
    ret.funerr = to_ssl_err(SSL_get_error(con.ssl_fd, ret.val));     \
    while (ret.val != SSL_SUCCESS && can_retry(ret.funerr)) {        \
      if (from_ssl_err(ret.funerr) == SSL_ERROR_WANT_READ) {         \
        wait_io(stack, con.fd, 'r');                                 \
      } else if (from_ssl_err(ret.funerr) == SSL_ERROR_WANT_WRITE) { \
        wait_io(stack, con.fd, 'w');                                 \
      } else {                                                       \
        break;                                                       \
      }                                                              \
      TASK_YIELD;                                                    \
      SET_OS_ERR(0);                                                 \
      if (con.fd < 0) {                                              \
        ssl_free_con(&con);                                          \
        close_connection(&con);                                      \
        TERMINATE;                                                   \
      }                                                              \
                                                                     \
      ERR_clear_error();                                             \
      ret.val = SSL_connect(con.ssl_fd);                             \
      ret.funerr = to_ssl_err(SSL_get_error(con.ssl_fd, ret.val));   \
    }                                                                \
                                                                     \
    if (ret.val != SSL_SUCCESS) {                                    \
      ssl_free_con(&con);                                            \
      close_connection(&con);                                        \
      TERMINATE;                                                     \
    } else {                                                         \
      if (ssl_verify_server_cert(con.ssl_fd, hostname)) {            \
        ssl_free_con(&con);                                          \
        close_connection(&con);                                      \
        TERMINATE;                                                   \
      }                                                              \
      set_connected(&con, CON_FD);                                   \
    }                                                                \
  }
#endif

void server_detected(server *s) { s->detected = task_now(); }

/* Try to connect to another node */
static int dial(server *s) {
  DECL_ENV
  int dummy;
  END_ENV;

  TASK_BEGIN
  DBGOUT(FN; STRLIT(" dial "); NPUT(get_nodeno(get_site_def()), u);
         STRLIT(s->srv); NDBG(s->port, u));
  TASK_CALL(connect_tcp(s->srv, s->port, &s->con.fd));
  /* DBGOUT(FN; NDBG(s->con.fd,d);); */
  if (s->con.fd < 0) {
    DBGOUT(FN; STRLIT("could not dial "); STRLIT(s->srv); NDBG(s->port, u););
  } else {
    if (NAGLE == 0) {
      set_nodelay(s->con.fd);
    }

    unblock_fd(s->con.fd);
#ifdef XCOM_HAVE_OPENSSL
    if (xcom_use_ssl()) {
      result ret = {0, 0};
      SSL_CONNECT(s->con, s->srv);
    }
#endif
    DBGOUT(FN; STRLIT("connected to "); STRLIT(s->srv); NDBG(s->con.fd, d);
           NDBG(s->port, u));
    set_connected(&s->con, CON_FD);
    alive(s);
    server_detected(s);
    update_detected(get_site_def_rw());
  }
  FINALLY
  TASK_END;
}

/* Send message by putting it in the server queue */
int send_msg(server *s, node_no from, node_no to, uint32_t group_id,
             pax_msg *p) {
  assert(p);
  assert(s);
  {
    msg_link *link = msg_link_new(p, to);
    alive(s); /* Note activity */
    MAY_DBG(FN; PTREXP(&s->outgoing); COPY_AND_FREE_GOUT(dbg_msg_link(link)););
    p->from = from;
    p->group_id = group_id;
    p->max_synode = get_max_synode();
    p->delivered_msg = get_delivered_msg();
    MAY_DBG(FN; PTREXP(p); STREXP(s->srv); NDBG(p->from, d); NDBG(p->to, d);
            NDBG(p->group_id, u));
    channel_put(&s->outgoing, &link->l);
  }
  return 0;
}

static inline int _send_server_msg(site_def const *s, node_no to, pax_msg *p) {
  assert(s);
  assert(s->servers[to]);
  if (s->servers[to] && s->servers[to]->invalid == 0 && p) {
    send_msg(s->servers[to], s->nodeno, to, get_group_id(s), p);
  }
  return 0;
}

int send_server_msg(site_def const *s, node_no to, pax_msg *p) {
  return _send_server_msg(s, to, p);
}

static inline int send_loop(site_def const *s, node_no max, pax_msg *p,
                            const char *dbg MY_ATTRIBUTE((unused))) {
  int retval = 0;
  assert(s);
  if (s) {
    node_no i = 0;
    for (i = 0; i < max; i++) {
      MAY_DBG(FN; STRLIT(dbg); STRLIT(" "); NDBG(i, u); NDBG(max, u);
              PTREXP(p));
      retval = _send_server_msg(s, i, p);
    }
  }
  return retval;
}

/* Send to all servers in site */
int send_to_all_site(site_def const *s, pax_msg *p, const char *dbg) {
  int retval = 0;
  retval = send_loop(s, get_maxnodes(s), p, dbg);
  return retval;
}

/* Send to self in site */
int send_to_self_site(site_def const *s, pax_msg *p) {
  return _send_server_msg(s, get_nodeno(s), p);
}

/* Send to all servers */
int send_to_all(pax_msg *p, const char *dbg) {
  return send_to_all_site(find_site_def(p->synode), p, dbg);
}

static inline int send_other_loop(site_def const *s, pax_msg *p,
                                  const char *dbg MY_ATTRIBUTE((unused))) {
  int retval = 0;
  node_no i = 0;
#ifdef MAXACCEPT
  node_no max = MIN(get_maxnodes(s), MAXACCEPT);
#else
  node_no max;
  assert(s);
  max = get_maxnodes(s);
#endif
  for (i = 0; i < max; i++) {
    if (i != s->nodeno) {
      MAY_DBG(FN; STRLIT(dbg); STRLIT(" "); NDBG(i, u); NDBG(max, u);
              PTREXP(p));
      retval = _send_server_msg(s, i, p);
    }
  }
  return retval;
}

/* Send to other servers */
int send_to_others(site_def const *s, pax_msg *p, const char *dbg) {
  int retval = 0;
  retval = send_other_loop(s, p, dbg);
  return retval;
}

/* Send to some other live server, round robin */
int send_to_someone(site_def const *s, pax_msg *p,
                    const char *dbg MY_ATTRIBUTE((unused))) {
  int retval = 0;
  static node_no i = 0;
  node_no prev = 0;
#ifdef MAXACCEPT
  node_no max = MIN(get_maxnodes(s), MAXACCEPT);
#else
  node_no max;
  assert(s);
  max = get_maxnodes(s);
#endif
  /* DBGOUT(FN; NDBG(max,u); NDBG(s->maxnodes,u)); */
  assert(max > 0);
  prev = i % max;
  i = (i + 1) % max;
  while (i != prev) {
    /* DBGOUT(FN; NDBG(i,u); NDBG(prev,u)); */
    if (i != s->nodeno && !may_be_dead(s->detected, i, task_now())) {
      MAY_DBG(FN; STRLIT(dbg); NDBG(i, u); NDBG(max, u); PTREXP(p));
      retval = _send_server_msg(s, i, p);
      break;
    }
    i = (i + 1) % max;
  }
  return retval;
}

#ifdef MAXACCEPT
/* Send to all acceptors */
int send_to_acceptors(pax_msg *p, const char *dbg) {
  site_def const *s = find_site_def(p->synode);
  int retval = 0;
  int i;
  retval = send_loop(s, MIN(MAXACCEPT, s->maxnodes), p, dbg);
  return retval;
}

#else
/* Send to all acceptors */
int send_to_acceptors(pax_msg *p, const char *dbg) {
  return send_to_all(p, dbg);
}

#endif

/* Used by :/int.*read_msg */
/**
  Reads n bytes from connection rfd without buffering reads.

  @param[in]     rfd Pointer to open connection.
  @param[out]    p   Output buffer.
  @param[in]     n   Number of bytes to read.
  @param[out]    s   Pointer to server.
  @param[out]    ret Number of bytes read, or -1 if failure.

  @return
    @retval 0 if task should terminate.
    @retval 1 if it should continue.
*/
static int read_bytes(connection_descriptor const *rfd, char *p, uint32_t n,
                      server *s, int64_t *ret) {
  DECL_ENV
  uint32_t left;
  char *bytes;
  END_ENV;

  int64_t nread = 0;

  TASK_BEGIN

  ep->left = n;
  ep->bytes = (char *)p;
  while (ep->left > 0) {
    MAY_DBG(FN; NDBG(rfd->fd, d); NDBG64(nread); NDBG(ep->left, u));
    TASK_CALL(task_read(rfd, ep->bytes,
                        ep->left >= INT_MAX ? INT_MAX : (int)ep->left, &nread));
    MAY_DBG(FN; NDBG(rfd->fd, d); NDBG64(nread); NDBG(ep->left, u));
    if (nread == 0) {
      TASK_RETURN(0);
    } else if (nread < 0) {
      DBGOUT(FN; NDBG64(nread));
      TASK_FAIL;
    } else {
      ep->bytes += nread;
      ep->left -= (uint32_t)nread;
      if (s) server_detected(s);
    }
  }
  assert(ep->left == 0);
  TASK_RETURN(n);
  FINALLY
  TASK_END;
}

/**
  Reads n bytes from connection rfd with buffering reads.

  @param[in]     rfd Pointer to open connection.
  @param[in,out] buf Used for buffering reads.
                     Originally initialized by caller, maintained by buffered_read_bytes.
  @param[out]    p   Output buffer.
  @param[in]     n   Number of bytes to read
  @param[out]    s   Pointer to server.
  @param[out]    ret Number of bytes read, or -1 if failure.

  @return
    @retval 0 if task should terminate.
    @retval 1 if it should continue.
*/
static int	buffered_read_bytes(connection_descriptor const * rfd, srv_buf *buf,
                                char *p, uint32_t n, server *s, int64_t *ret) {
  DECL_ENV
  uint32_t left;
  char *bytes;
  END_ENV;
  uint32_t nget = 0;

  TASK_BEGIN
  ep->left = n;
  ep->bytes = (char *)p;

  /* First, try to get bytes from buffer */
  nget = get_srv_buf(buf, ep->bytes, n);
  ep->bytes += nget;
  ep->left -= nget;

  if (ep->left >= srv_buf_capacity(buf)) {
    /* Too big, do direct read of rest */
    TASK_CALL(read_bytes(rfd, ep->bytes, ep->left, s, ret));
    if (*ret <= 0) {
      TASK_FAIL;
    }
    ep->left -= (uint32_t)(*ret);
  } else {
    /* Buffered read makes sense */
    while (ep->left > 0) {
      int64_t nread = 0;
      /* Buffer is empty, reset and read */
      reset_srv_buf(buf);
      MAY_DBG(FN; NDBG(rfd->fd, d); NDBG64(nread););

      TASK_CALL(task_read(rfd, srv_buf_insert_ptr(buf),
                          (int)srv_buf_free_space(buf), &nread));
      MAY_DBG(FN; NDBG(rfd->fd, d); NDBG64(nread););
      if (nread == 0) {
        TASK_RETURN(0);
      } else if (nread < 0) {
        DBGOUT(FN; NDBG64(nread));
        TASK_FAIL;
      } else {
        /* Update buffer to reflect number of bytes read */
        advance_insert_ptr(buf, (uint)nread);
        nget = get_srv_buf(buf, ep->bytes, ep->left);
        ep->bytes += nget;
        ep->left -= nget;
        if (s) server_detected(s);
      }
    }
  }
  assert(ep->left == 0);
  TASK_RETURN(n);
  FINALLY
  TASK_END;
}

void get_header_1_0(unsigned char header_buf[], uint32_t *msgsize,
                    x_msg_type *x_type, unsigned int *tag) {
  *msgsize = get_32(LENGTH_PTR(header_buf));
  *x_type = header_buf[X_TYPE];
  *tag = get_16(X_TAG_PTR(header_buf));
}

void put_header_1_0(unsigned char header_buf[], uint32_t msgsize,
                    x_msg_type x_type, unsigned int tag) {
  put_32(LENGTH_PTR(header_buf), msgsize);
  header_buf[X_TYPE] = (unsigned char)x_type;
  put_16(X_TAG_PTR(header_buf), tag);
}

/* See also :/static .*read_bytes */
int read_msg(connection_descriptor *rfd, pax_msg *p, server *s, int64_t *ret) {
  int deserialize_ok = 0;

  DECL_ENV
  int64_t n;
  char *bytes;
  unsigned char header_buf[MSG_HDR_SIZE];
  xcom_proto x_version;
  uint32_t msgsize;
  x_msg_type x_type;
  unsigned int tag;
  END_ENV;

  TASK_BEGIN
  do {
    ep->bytes = NULL;
    /* Read length field, protocol version, and checksum */
    ep->n = 0;
    TASK_CALL(read_bytes(rfd, (char*)ep->header_buf, MSG_HDR_SIZE, s, &ep->n));

    if (ep->n != MSG_HDR_SIZE) {
      G_INFO("Failure reading from fd=%d n=%" PRIu64, rfd->fd, ep->n);
      DBGOUT(FN; NDBG64(ep->n));
      TASK_FAIL;
    }

    /* Check the protocol version before doing anything else */
    ep->x_version = read_protoversion(VERS_PTR(ep->header_buf));
    get_header_1_0(ep->header_buf, &ep->msgsize, &ep->x_type, &ep->tag);
    if (ep->x_type == x_version_req) {
      /* Negotiation request. See what we can offer */
      rfd->x_proto = negotiate_protocol(ep->x_version);
      DBGOUT(STRLIT("incoming connection will use protcol version ");
             NDBG(rfd->x_proto, u); STRLIT(xcom_proto_to_str(rfd->x_proto));
             NDBG(rfd->fd, d));
      ADD_EVENTS(
          add_event(string_arg("incoming connection will use protcol version"));
          add_event(string_arg(xcom_proto_to_str(rfd->x_proto))););
      if (rfd->x_proto > my_xcom_version) TASK_FAIL;
      set_connected(rfd, CON_PROTO);
      TASK_CALL(send_proto(rfd, rfd->x_proto, x_version_reply, ep->tag, ret));
    } else if (ep->x_type == x_version_reply) {
      /* Mark connection with negotiated protocol version */
      if (rfd->snd_tag == ep->tag) {
        rfd->x_proto = ep->x_version;
        DBGOUT(STRLIT("peer connection will use protcol version ");
               NDBG(rfd->x_proto, u); STRLIT(xcom_proto_to_str(rfd->x_proto));
               NDBG(rfd->fd, d));

        ADD_EVENTS(
            add_event(string_arg("peer connection will use protcol version"));
            add_event(string_arg(xcom_proto_to_str(rfd->x_proto))););
        if (rfd->x_proto > my_xcom_version || rfd->x_proto == x_unknown_proto)
          TASK_FAIL;

        set_connected(rfd, CON_PROTO);
      }
    }
  } while (ep->x_type != x_normal);

#ifdef XCOM_PARANOID
  assert(check_protoversion(ep->x_version, rfd->x_proto));
#endif
  if (!check_protoversion(ep->x_version, rfd->x_proto)) {
    TASK_FAIL;
  }

  /* OK, we can grok this version */

  /* Allocate buffer space for message */
  ep->bytes = calloc((size_t)1, (size_t)ep->msgsize);
  if (!ep->bytes) {
    TASK_FAIL;
  }

  /* Read message */
  ep->n = 0;
  TASK_CALL(read_bytes(rfd, ep->bytes, ep->msgsize, s, &ep->n));

  if (ep->n > 0) {
    /* Deserialize message */
    deserialize_ok = deserialize_msg(p, rfd->x_proto, ep->bytes, ep->msgsize);
    MAY_DBG(FN; STRLIT(" deserialized message"));
  }
  /* Deallocate buffer */
  X_FREE(ep->bytes);
  if (ep->n <= 0 || !deserialize_ok) {
    DBGOUT(FN; NDBG64(ep->n); NDBG(deserialize_ok, d));
    TASK_FAIL;
  }
  TASK_RETURN(ep->n);
  FINALLY
  TASK_END;
}

int buffered_read_msg(connection_descriptor *rfd, srv_buf *buf,
                      pax_msg *p, server *s, int64_t *ret) {
  int deserialize_ok = 0;

  DECL_ENV
  int64_t n;
  char *bytes;
  unsigned char header_buf[MSG_HDR_SIZE];
  xcom_proto x_version;
  uint32_t msgsize;
  x_msg_type x_type;
  unsigned int tag;
#ifdef NOTDEF
  unsigned int check;
#endif
  END_ENV;

  TASK_BEGIN
  do {
    ep->bytes = NULL;
    /* Read length field, protocol version, and checksum */
    ep->n = 0;
    TASK_CALL(buffered_read_bytes(rfd, buf, (char*)ep->header_buf, MSG_HDR_SIZE,
                                  s, &ep->n));

    if (ep->n != MSG_HDR_SIZE) {
      DBGOUT(FN; NDBG64(ep->n));
      TASK_FAIL;
    }

    /* Check the protocol version before doing anything else */
    ep->x_version = read_protoversion(VERS_PTR(ep->header_buf));
    get_header_1_0(ep->header_buf, &ep->msgsize, &ep->x_type, &ep->tag);
    if (ep->x_type == x_version_req) {
      /* Negotiation request. See what we can offer */
      rfd->x_proto = negotiate_protocol(ep->x_version);
      DBGOUT(STRLIT("incoming connection will use protcol version ");
             NDBG(rfd->x_proto, u); STRLIT(xcom_proto_to_str(rfd->x_proto)));
      ADD_EVENTS(
          add_event(string_arg("incoming connection will use protcol version"));
          add_event(string_arg(xcom_proto_to_str(rfd->x_proto))););
      if (rfd->x_proto > my_xcom_version) TASK_FAIL;
      set_connected(rfd, CON_PROTO);
      TASK_CALL(send_proto(rfd, rfd->x_proto, x_version_reply, ep->tag, ret));
    } else if (ep->x_type == x_version_reply) {
      /* Mark connection with negotiated protocol version */
      if (rfd->snd_tag == ep->tag) {
        rfd->x_proto = ep->x_version;
        DBGOUT(STRLIT("peer connection will use protcol version ");
               NDBG(rfd->x_proto, u); STRLIT(xcom_proto_to_str(rfd->x_proto)));
        ADD_EVENTS(
            add_event(string_arg("peer connection will use protcol version"));
            add_event(string_arg(xcom_proto_to_str(rfd->x_proto))););
        if (rfd->x_proto > my_xcom_version || rfd->x_proto == x_unknown_proto)
          TASK_FAIL;

        set_connected(rfd, CON_PROTO);
      }
    }
  } while (ep->x_type != x_normal);

#ifdef XCOM_PARANOID
  assert(check_protoversion(ep->x_version, rfd->x_proto));
#endif
  if (!check_protoversion(ep->x_version, rfd->x_proto)) {
    TASK_FAIL;
  }

  /* OK, we can grok this version */

  /* Allocate buffer space for message */
  ep->bytes = calloc((size_t)1, (size_t)ep->msgsize);
  if (!ep->bytes) {
    TASK_FAIL;
  }
  /* Read message */
  ep->n = 0;
  TASK_CALL(buffered_read_bytes(rfd, buf, ep->bytes, ep->msgsize, s, &ep->n));

  if (ep->n > 0) {
    /* Deserialize message */
    deserialize_ok = deserialize_msg(p, rfd->x_proto, ep->bytes, ep->msgsize);
    MAY_DBG(FN; STRLIT(" deserialized message"));
  }
  /* Deallocate buffer */
  X_FREE(ep->bytes);
  if (ep->n <= 0 || !deserialize_ok) {
    DBGOUT(FN; NDBG64(ep->n); NDBG(deserialize_ok, d));
    TASK_FAIL;
  }
  TASK_RETURN(ep->n);
  FINALLY
  TASK_END;
}

int recv_proto(connection_descriptor const *rfd, xcom_proto *x_proto,
               x_msg_type *x_type, unsigned int *tag, int64_t *ret) {
  DECL_ENV
  int64_t n;
  unsigned char header_buf[MSG_HDR_SIZE];
  uint32_t msgsize;
  END_ENV;

  TASK_BEGIN

  /* Read length field, protocol version, and checksum */
  ep->n = 0;
  TASK_CALL(read_bytes(rfd, (char*)ep->header_buf, MSG_HDR_SIZE, 0, &ep->n));

  if (ep->n != MSG_HDR_SIZE) {
    DBGOUT(FN; NDBG64(ep->n));
    TASK_FAIL;
  }

  *x_proto = read_protoversion(VERS_PTR(ep->header_buf));
  get_header_1_0(ep->header_buf, &ep->msgsize, x_type, tag);
  TASK_RETURN(ep->n);
  FINALLY
  TASK_END;
}

/* }}} */

/* {{{ Sender task */
/* purecov: begin deadcode */
inline int tag_check(unsigned int tag1, unsigned int tag2) {
  return (tag1 & 0xffff) == (tag2 & 0xffff);
}
/* purecov: end */
static inline unsigned int incr_tag(unsigned int tag) {
  ++tag;
  return tag & 0xffff;
}

static void start_protocol_negotiation(channel *outgoing) {
  msg_link *link = msg_link_new(0, VOID_NODE_NO);
  MAY_DBG(FN; PTREXP(outgoing); COPY_AND_FREE_GOUT(dbg_msg_link(link)););
  channel_put_front(outgoing, &link->l);
}

#define TAG_START 313

/* Fetch messages from queue and send to other server.  Having a
   separate queue and task for doing this simplifies the logic since we
   never need to wait to send. */
int sender_task(task_arg arg) {
  DECL_ENV
  server *s;
  msg_link *link;
  unsigned int tag;
  double dtime;
  double channel_empty_time;
  END_ENV;

  TASK_BEGIN

  ep->channel_empty_time = task_now();
  ep->dtime = INITIAL_CONNECT_WAIT; /* Initial wait is short, to avoid
                                       unnecessary waiting */
  ep->s = (server *)get_void_arg(arg);
  ep->link = NULL;
  ep->tag = TAG_START;
  srv_ref(ep->s);

  for (;;) {
    /* Loop until connected */
    while (!is_connected(&ep->s->con)) {
      TASK_CALL(dial(ep->s));
      if (ep->s->con.fd < 0) {
        TASK_DELAY(ep->dtime);
      }
      /* Delay cleanup of messages to avoid unnecessary loss when connecting */
      if (task_now() > ep->channel_empty_time + 2.0) {
        empty_msg_channel(&ep->s->outgoing);
        ep->channel_empty_time = task_now();
      }
      ep->dtime *= CONNECT_WAIT_INCREASE; /* Increase wait time for next try */
      if (ep->dtime > MAX_CONNECT_WAIT) {
        ep->dtime = MAX_CONNECT_WAIT;
      }
    }

    ep->dtime = INITIAL_CONNECT_WAIT;
    reset_srv_buf(&ep->s->out_buf);

    /* We are ready to start sending messages.
       Insert a message in the input queue to negotiate the protocol.
    */
    start_protocol_negotiation(&ep->s->outgoing);
    while (is_connected(&ep->s->con)) {
      int64_t ret;
      assert(!ep->link);
      if (0 && link_empty(&ep->s->outgoing.data)) {
        TASK_DELAY(0.1 * xcom_drand48());
      }
      /*      FWD_ITER(&ep->s->outgoing.data, msg_link, DBGOUT(FN; PTREXP(link_iter));); */
      if (link_empty(&ep->s->outgoing.data)) {
        TASK_CALL(flush_srv_buf(ep->s, &ret));
      }
      CHANNEL_GET(&ep->s->outgoing, &ep->link, msg_link);
      {
        int64_t ret;
        DBGOUT(FN; PTREXP(stack); PTREXP(ep->link));
        DBGOUT(FN; PTREXP(&ep->s->outgoing);
               COPY_AND_FREE_GOUT(dbg_msg_link(ep->link)););
        DBGOUT(FN; STRLIT(" extracted ");
               COPY_AND_FREE_GOUT(dbg_linkage(&ep->link->l)););

        /* If ep->link->p is 0, it is a protocol (re)negotiation request */
        DBGOUT(FN; NDBG(ep->s->con.x_proto, u);
               STRLIT(xcom_proto_to_str(ep->s->con.x_proto));
               NDBG(get_latest_common_proto(), u);
               STRLIT(xcom_proto_to_str(get_latest_common_proto()));
               NDBG(ep->s->con.fd, d));
        if (ep->link->p) {
          ADD_EVENTS(add_event(string_arg("sending ep->link->p->synode"));
                     add_synode_event(ep->link->p->synode);
                     add_event(string_arg("to"));
                     add_event(uint_arg(ep->link->p->to));
                     add_event(string_arg(pax_op_to_str(ep->link->p->op))););
          TASK_CALL(_send_msg(ep->s, ep->link->p, ep->link->to, &ret));
          if (ret < 0) {
            goto next;
          }
          ADD_EVENTS(add_event(string_arg("sent ep->link->p->synode"));
                     add_synode_event(ep->link->p->synode);
                     add_event(string_arg("to"));
                     add_event(uint_arg(ep->link->p->to));
                     add_event(string_arg(pax_op_to_str(ep->link->p->op))););
        } else {
          set_connected(&ep->s->con, CON_FD);
          /* Send protocol negotiation request */
          do {
            TASK_CALL(send_proto(&ep->s->con, my_xcom_version, x_version_req,
                                 ep->tag, &ret));
            if (!is_connected(&ep->s->con)) {
              goto next;
            }
            ep->tag = incr_tag(ep->tag);
          } while (ret < 0);
          G_DEBUG("sent negotiation request for protocol %d fd %d",
                  my_xcom_version, ep->s->con.fd);
          ADD_EVENTS(
              add_event(string_arg("sent negotiation request for protocol"));
              add_event(string_arg(xcom_proto_to_str(my_xcom_version))););

          /* Wait until negotiation done.
             reply_handler_task will catch reply and change state */
          while (!proto_done(&ep->s->con)) {
            TASK_DELAY(0.1);
            if (!is_connected(&ep->s->con)) {
              goto next;
            }
          }
          G_DEBUG("will use protocol %d fd %d", ep->s->con.x_proto,
                  ep->s->con.fd);
          ADD_EVENTS(add_event(string_arg("will use protocol")); add_event(
                         string_arg(xcom_proto_to_str(ep->s->con.x_proto))););
        }
      }
    next:
      msg_link_delete(&ep->link);
      /* TASK_YIELD; */
    }
  }
  FINALLY
  empty_msg_channel(&ep->s->outgoing);
  ep->s->sender = NULL;
  srv_unref(ep->s);
  if (ep->link) msg_link_delete(&ep->link);
  TASK_END;
}

/* Fetch messages from queue and send to self.
   Having a separate mechanism for internal communication
   avoids SSL blocking when trying to connect to same thread. */
int local_sender_task(task_arg arg) {
  DECL_ENV
  server *s;
  msg_link *link;
  END_ENV;

  TASK_BEGIN

  ep->s = (server *)get_void_arg(arg);
  ep->link = NULL;
  srv_ref(ep->s);

  reset_srv_buf(&ep->s->out_buf);

  while (!xcom_shutdown) {
    assert(!ep->link);
    CHANNEL_GET(&ep->s->outgoing, &ep->link, msg_link);
    {
      /* DBGOUT(FN; PTREXP(stack); PTREXP(ep->link)); */
      MAY_DBG(FN; PTREXP(&ep->s->outgoing);
              COPY_AND_FREE_GOUT(dbg_msg_link(ep->link)););
      MAY_DBG(FN; STRLIT(" extracted ");
              COPY_AND_FREE_GOUT(dbg_linkage(&ep->link->l)););
      assert(ep->link->p);
      ep->link->p->to = ep->link->p->from;
      dispatch_op(find_site_def(ep->link->p->synode), ep->link->p, NULL);
    }
    msg_link_delete(&ep->link);
  }
  FINALLY
  empty_msg_channel(&ep->s->outgoing);
  ep->s->sender = NULL;
  srv_unref(ep->s);
  if (ep->link) msg_link_delete(&ep->link);
  TASK_END;
}

/* }}} */

static int end_token(char *a) {
  int i = 0;
  while (a[i] != 0 && a[i] != ':') {
    i++;
  }
  return (i);
}

static char *token_copy(char *a, int i) {
  char *ret;
  ret = calloc((size_t)1, (size_t)(i + 1));
  if (!ret) return ret;
  ret[i--] = 0;
  while (i >= 0) {
    ret[i] = a[i];
    i--;
  }
  return ret;
}

/* Get host name from host:port string */
static char *get_name(char *a) {
  int i = end_token(a);
  return token_copy(a, i);
}

/* Get host name from host:port string */
char *xcom_get_name(char *a) { return get_name(a); }

/* Get port from host:port string */
static xcom_port get_port(char *a) {
  int i = end_token(a);
  if (a[i] != 0) {
    int port = atoi(a + i + 1);
    if (number_is_valid_port(port)) return (xcom_port)port;
  }
  return 0;
}

xcom_port xcom_get_port(char *a) { return a ? get_port(a): 0; }

static server *find_server(server *table[], int n, char *name, xcom_port port) {
  int i;
  for (i = 0; i < n; i++) {
    server *s = table[i];
    if (s && strcmp(s->srv, name) == 0 &&
        s->port == port) /* FIXME should use IP address */
      return s;
  }
  return 0;
}

void update_servers(site_def *s, cargo_type operation) {
  u_int n;

  if (s) {
    u_int i = 0;
    n = s->nodes.node_list_len;

    DBGOUT(FN; NDBG(get_maxnodes(s), u); NDBG(n, d); PTREXP(s));

    for (i = 0; i < n; i++) {
      char *addr = s->nodes.node_list_val[i].address;
      char *name = get_name(addr);
      xcom_port port = get_port(addr);
      server *sp = find_server(all_servers, maxservers, name, port);

      if (sp) {
        G_INFO("Re-using server node %d host %s", i, name);
        free(name);
        s->servers[i] = sp;
        if(sp->invalid)
          sp->invalid= 0;
      } else { /* No server? Create one */
        G_INFO("Creating new server node %d host %s", i, name);
        if (port > 0)
          s->servers[i] = addsrv(name, port);
        else
          s->servers[i] = addsrv(name, xcom_listen_port);
      }
    }
    /* Zero the rest */
    for (i = n; i < NSERVERS; i++) {
      s->servers[i] = 0;
    }

    /*
     If we have a force config, mark the servers that do not belong to this
     configuration as invalid
     */
    if(operation == force_config_type) {
      const site_def* old_site_def= get_prev_site_def();
      invalidate_servers(old_site_def, s);
    }
  }
}

/*
  Make a diff between 2 site_defs and mark as invalid servers
  that do not belong to the new site_def.

  This is only to be used if we are forcing a configuration.
 */
void invalidate_servers(const site_def* old_site_def,
                        const site_def* new_site_def) {
  u_int node= 0;
  for(; node < get_maxnodes(old_site_def); node++){
    node_address* node_addr_from_old_site_def=
                                  &old_site_def->nodes.node_list_val[node];

    if(!node_exists(node_addr_from_old_site_def, &new_site_def->nodes))
    {
      char *addr = node_addr_from_old_site_def->address;
      char *name = get_name(addr);
      xcom_port port = get_port(addr);

      server *sp = find_server(all_servers, maxservers, name, port);
      if (sp) {
        sp->invalid= 1;
      }

      if(name)
        free(name);
    }
  }
}

/* Remove tcp connections which seem to be idle */
int tcp_reaper_task(task_arg arg MY_ATTRIBUTE((unused))) {
  DECL_ENV
  int dummy;
  END_ENV;
  TASK_BEGIN
  while (!xcom_shutdown) {
    int i;
    double now = task_now();
    for (i = 0; i < maxservers; i++) {
      server *s = all_servers[i];
      if (s && s->con.fd != -1 && (s->active + 10.0) < now) {
        shutdown_connection(&s->con);
      }
    }
    TASK_DELAY(1.0);
  }
  FINALLY
  TASK_END;
}

#define TERMINATE_CLIENT(ep)            \
  {                                     \
    if (ep->s->crash_on_error) abort(); \
    TERMINATE;                          \
  }

/*
One-shot task to send a message to any xcom node via the client interface.
The sender need not be part of any group.
Any tcp connection may be used, as long as the message is a pax_msg
serialized with serialize_msg. Doing it this way is simply the most
convenient way of sending something to a specific address/port without blocking
the task system. Error handling is very rudimentary.
*/
/* purecov: begin deadcode */
/* Try to connect to another node */
static int client_dial(char *srv, xcom_port port, connection_descriptor *con) {
  DECL_ENV
  int dummy;
  END_ENV;

  TASK_BEGIN
  DBGOUT(FN; STRLIT(" dial "); NPUT(get_nodeno(get_site_def()), u); STRLIT(srv);
         NDBG(port, d));
  TASK_CALL(connect_tcp(srv, port, &con->fd));
  /* DBGOUT(FN; NDBG(con->fd,d);); */
  if (con->fd < 0) {
    DBGOUT(FN; STRLIT("could not dial "); STRLIT(srv); NDBG(port, d););
  } else {
    if (NAGLE == 0) {
      set_nodelay(con->fd);
    }

    unblock_fd(con->fd);
#ifdef XCOM_HAVE_OPENSSL
    if (xcom_use_ssl()) {
      result ret = {0, 0};
      SSL_CONNECT((*con), srv);
    }
#endif
    DBGOUT(FN; STRLIT("connected to "); STRLIT(srv); NDBG(con->fd, d);
           NDBG(port, d));
    set_connected(con, CON_FD);
  }
  FINALLY
  TASK_END;
}

int client_task(task_arg arg) {
  DECL_ENV
  envelope *s;
  u_int buflen;
  char *buf;
  connection_descriptor c_descriptor;
  xcom_proto x_proto;
  x_msg_type x_type;
  unsigned int tag;
  END_ENV;

  TASK_BEGIN

  ep->s = (envelope *)get_void_arg(arg);
  ep->c_descriptor.fd = -1;
#ifdef XCOM_HAVE_OPENSSL
  ep->c_descriptor.ssl_fd = 0;
#endif
  ep->buf = 0;
  ep->x_proto = my_xcom_version;

  /* Loop until connected */
  while (!is_connected(&ep->c_descriptor)) {
    TASK_CALL(client_dial(ep->s->srv, ep->s->port, &ep->c_descriptor));
    if (ep->c_descriptor.fd < 0) {
      TASK_DELAY(1.000);
    }
  }

#ifdef XCOM_HAVE_OPENSSL
  if (xcom_use_ssl()) {
    result ret = {0, 0};
    SSL_CONNECT(ep->c_descriptor, ep->s->srv);
  }
#endif
  {
    int64_t sent;
    int64_t n;
    /* Send protocol negotiation request */
    DBGOUT(FN);
    TASK_CALL(send_proto(&ep->c_descriptor, my_xcom_version, x_version_req,
                         TAG_START, &sent));
    if (sent < 0) {
      TERMINATE_CLIENT(ep);
    }

    DBGOUT(FN);
    /* Wait for answer and read protocol version */
    TASK_CALL(
        recv_proto(&ep->c_descriptor, &ep->x_proto, &ep->x_type, &ep->tag, &n));
    if (n < 0) {
      TERMINATE_CLIENT(ep);
    }

    DBGOUT(FN);
    if (ep->tag == TAG_START && ep->x_type == x_version_reply) {
      DBGOUT(STRLIT("client task will use protcol version ");
             NDBG(ep->x_proto, u); STRLIT(xcom_proto_to_str(ep->x_proto)));
      if (ep->x_proto == x_unknown_proto) {
        TERMINATE_CLIENT(ep);
      }

      DBGOUT(FN);
      ep->c_descriptor.x_proto = ep->x_proto;
      /* Send message */
      serialize_msg(ep->s->p, ep->c_descriptor.x_proto, &ep->buflen, &ep->buf);
      if (ep->buflen) {
        DBGOUT(FN);
        TASK_CALL(task_write(&ep->c_descriptor, ep->buf, ep->buflen, &sent));
        if (ep->buflen != sent) {
          DBGOUT(FN; STRLIT("write failed "); STRLIT(ep->s->srv);
                 NDBG(ep->s->port, d); NDBG(ep->buflen, d); NDBG64(sent));
          TERMINATE_CLIENT(ep);
        }
      }
    } else {
      DBGOUT(FN);
      TERMINATE_CLIENT(ep);
    }
  }

  FINALLY
  shutdown_connection(&ep->c_descriptor);
  X_FREE(ep->buf);
  free(ep->s->srv);
  XCOM_XDR_FREE(xdr_pax_msg, ep->s->p);
  free(ep->s);
  TASK_END;
}
/* purecov: end */

#ifdef XCOM_HAVE_OPENSSL
void ssl_free_con(connection_descriptor *con) {
  SSL_free(con->ssl_fd);
  con->ssl_fd = NULL;
}

void ssl_shutdown_con(connection_descriptor *con) {
  if (con->fd >= 0 && con->ssl_fd != NULL) {
    SSL_shutdown(con->ssl_fd);
    ssl_free_con(con);
  }
}
#endif

void close_connection(connection_descriptor *con) {
  shut_close_socket(&con->fd);
  con->fd = -1;
  set_connected(con, CON_NULL);
}

void shutdown_connection(connection_descriptor *con) {
  /* printstack(1); */
  ADD_EVENTS(add_event(string_arg("con->fd")); add_event(int_arg(con->fd)););
#ifdef XCOM_HAVE_OPENSSL
  ssl_shutdown_con(con);
#endif
  close_connection(con);
}

void reset_connection(connection_descriptor *con) {
  con->fd = -1;
#ifdef XCOM_HAVE_OPENSSL
  con->ssl_fd = 0;
#endif
  set_connected(con, CON_NULL);
}

/* The protocol version used by the group as a whole is the minimum of the
 maximum protocol versions in the config. */
xcom_proto common_xcom_version(site_def const *site) {
  u_int i;
  xcom_proto min_proto = my_xcom_version;
  for (i = 0; i < site->nodes.node_list_len; i++) {
    min_proto = MIN(min_proto, site->nodes.node_list_val[i].proto.max_proto);
  }
  return min_proto;
}

static xcom_proto latest_common_proto = MY_XCOM_PROTO;

xcom_proto set_latest_common_proto(xcom_proto x_proto) {
  return latest_common_proto = x_proto;
}

xcom_proto get_latest_common_proto() { return latest_common_proto; }

/* See which protocol we can use.
   Needs to be redefined as the protocol changes */
xcom_proto negotiate_protocol(xcom_proto proto_vers) {
  /* Ensure that protocol will not be greater than
  my_xcom_version */
  if (proto_vers < my_min_xcom_version) {
    return x_unknown_proto;
  } else if (proto_vers > my_xcom_version) {
    return my_xcom_version;
  } else {
    return proto_vers;
  }
}

/*
   Encode and decode node_address with protocol version 0.
   This version is frozen forever, so having a handcrafted (in reality mostly
   copied)
   xdr function here is OK.
*/
/* purecov: begin deadcode */
bool_t xdr_node_address_with_1_0(XDR *xdrs, node_address *objp) {
  if (!xdr_string(xdrs, &objp->address, ~(u_int)0)) return FALSE;
  if (!xdr_blob(xdrs, &objp->uuid)) return FALSE;
  if (xdrs->x_op == XDR_DECODE) {
    objp->proto.min_proto = x_1_0; /* A node which speaks protocol version 0
                                      only supports version 0 */
    objp->proto.max_proto = x_1_0;
  }
  return TRUE;
}
/* purecov: end */

/* Encode and decode a node_list while respecting protocol version */
<<<<<<< HEAD
bool_t xdr_node_list_1_1(XDR *xdrs, node_list_1_1 *objp) {
  bool_t retval;
  xcom_proto vx = *((xcom_proto *)xdrs->x_public);
  /* Select protocol encode/decode based on the x_public field of the xdr struct
   */
  char *x = (char *)objp->node_list_val;
  switch (vx) {
    case x_1_0:
      retval =
          xdr_array(xdrs, &x, (u_int *)&objp->node_list_len, NSERVERS,
                    sizeof(node_address), (xdrproc_t)xdr_node_address_with_1_0);
      objp->node_list_val = (node_address *)x;
      return retval;
    case x_1_1:
    case x_1_2:
      retval = xdr_array(xdrs, &x, (u_int *)&objp->node_list_len, NSERVERS,
                         sizeof(node_address), (xdrproc_t)xdr_node_address);
      objp->node_list_val = (node_address *)x;
      return retval;
    default:
      return FALSE;
  }
=======
bool_t xdr_node_list_1_1(XDR *xdrs, node_list_1_1 *objp)
{
	xcom_proto vx = *((xcom_proto*)xdrs->x_public);
	/* Select protocol encode/decode based on the x_public field of the xdr struct */
	switch(vx){
	case x_1_0:
		return xdr_array (xdrs, (char **)&objp->node_list_val, (u_int *) &objp->node_list_len, NSERVERS,
		sizeof (node_address), (xdrproc_t) xdr_node_address_with_1_0);
	case x_1_1:
	case x_1_2:
	case x_1_3:
		return xdr_array (xdrs, (char **)&objp->node_list_val, (u_int *) &objp->node_list_len, NSERVERS,
		sizeof (node_address), (xdrproc_t) xdr_node_address);
	default:
		return FALSE;
	}
}

/* Encode and decode a application data with added check that there is enough data when decoding */
bool_t xdr_checked_data(XDR *xdrs, checked_data *objp)
{
	/*
		Sanity check. x_handy is number of remaining bytes. For old XDR,
		x_handy is int type. So type cast is used to eliminate a warning.
	*/
	if(xdrs->x_op == XDR_DECODE && (objp->data_len + 4 )> (u_int)xdrs->x_handy)
		return FALSE;
	return xdr_bytes(xdrs, (char **)&objp->data_val, (u_int *) &objp->data_len, 0xffffffff);
}

bool_t xdr_pax_msg(XDR *xdrs, pax_msg *objp)
{
	xcom_proto vx = *((xcom_proto * )xdrs->x_public);
	/* Select protocol encode/decode based on the x_public field of the xdr struct */
	switch (vx) {
	case x_1_0:
	case x_1_1:
		if (!xdr_pax_msg_1_1(xdrs, (pax_msg_1_1*)objp))
			return FALSE;
		if (xdrs->x_op == XDR_DECODE)
			objp->delivered_msg = get_delivered_msg(); /* Use our own minimum */
		return TRUE;
	case x_1_2:
	case x_1_3:
		return xdr_pax_msg_1_2(xdrs, objp);
	default:
		return FALSE;
	}
>>>>>>> bb91817d
}

/* Encode and decode a application data with added check that there is enough
 * data when decoding */
bool_t xdr_checked_data(XDR *xdrs, checked_data *objp) {
  /*
          Sanity check. x_handy is number of remaining bytes. For old XDR,
          x_handy is int type. So type cast is used to eliminate a warning.
  */
  if (xdrs->x_op == XDR_DECODE && (objp->data_len + 4) > (u_int)xdrs->x_handy)
    return FALSE;
  return xdr_bytes(xdrs, (char **)&objp->data_val, (u_int *)&objp->data_len,
                   0xffffffff);
}

bool_t xdr_pax_msg(XDR *xdrs, pax_msg *objp) {
  xcom_proto vx = *((xcom_proto *)xdrs->x_public);
  /* Select protocol encode/decode based on the x_public field of the xdr struct
   */
  switch (vx) {
    case x_1_0:
    case x_1_1:
      if (!xdr_pax_msg_1_1(xdrs, (pax_msg_1_1 *)objp)) return FALSE;
      if (xdrs->x_op == XDR_DECODE)
        objp->delivered_msg = get_delivered_msg(); /* Use our own minimum */
      return TRUE;
    case x_1_2:
      return xdr_pax_msg_1_2(xdrs, objp);
    default:
      return FALSE;
  }
}<|MERGE_RESOLUTION|>--- conflicted
+++ resolved
@@ -595,32 +595,22 @@
   return 1;
 }
 
-<<<<<<< HEAD
 int serialize_msg(pax_msg *p, xcom_proto x_proto, uint32_t *buflen,
                   char **buf) {
+  int retval = 0;
+
   *buflen = 0;
   *buf = 0;
 
-  return old_proto_knows(x_proto, p->op) &&
-         serialize((void *)p, x_proto, buflen, (xdrproc_t)xdr_pax_msg, buf);
-=======
-int serialize_msg(pax_msg *p, xcom_proto x_proto, uint32_t *buflen, char **buf)
-{
-	int retval = 0;
-
-	*buflen = 0;
-	*buf = 0;
-
-	if(old_proto_knows(x_proto, p->op)){
-	/* We want to send the internal xcom ID instead of the reference count,
-	so we need to save and restore the count */
-		int save = p->refcnt;
-		p->refcnt = (int) get_my_id();
-		retval =  serialize((void * )p, x_proto, buflen, (xdrproc_t)xdr_pax_msg, buf);
-		p->refcnt = save;
-	}
-	return retval;
->>>>>>> bb91817d
+  if (old_proto_knows(x_proto, p->op)) {
+    /* We want to send the internal xcom ID instead of the reference count,
+    so we need to save and restore the count */
+    int save = p->refcnt;
+    p->refcnt = (int)get_my_id();
+    retval = serialize((void *)p, x_proto, buflen, (xdrproc_t)xdr_pax_msg, buf);
+    p->refcnt = save;
+  }
+  return retval;
 }
 
 int deserialize_msg(pax_msg *p, xcom_proto x_proto, char *buf,
@@ -2012,7 +2002,6 @@
 /* purecov: end */
 
 /* Encode and decode a node_list while respecting protocol version */
-<<<<<<< HEAD
 bool_t xdr_node_list_1_1(XDR *xdrs, node_list_1_1 *objp) {
   bool_t retval;
   xcom_proto vx = *((xcom_proto *)xdrs->x_public);
@@ -2028,6 +2017,7 @@
       return retval;
     case x_1_1:
     case x_1_2:
+    case x_1_3:
       retval = xdr_array(xdrs, &x, (u_int *)&objp->node_list_len, NSERVERS,
                          sizeof(node_address), (xdrproc_t)xdr_node_address);
       objp->node_list_val = (node_address *)x;
@@ -2035,56 +2025,6 @@
     default:
       return FALSE;
   }
-=======
-bool_t xdr_node_list_1_1(XDR *xdrs, node_list_1_1 *objp)
-{
-	xcom_proto vx = *((xcom_proto*)xdrs->x_public);
-	/* Select protocol encode/decode based on the x_public field of the xdr struct */
-	switch(vx){
-	case x_1_0:
-		return xdr_array (xdrs, (char **)&objp->node_list_val, (u_int *) &objp->node_list_len, NSERVERS,
-		sizeof (node_address), (xdrproc_t) xdr_node_address_with_1_0);
-	case x_1_1:
-	case x_1_2:
-	case x_1_3:
-		return xdr_array (xdrs, (char **)&objp->node_list_val, (u_int *) &objp->node_list_len, NSERVERS,
-		sizeof (node_address), (xdrproc_t) xdr_node_address);
-	default:
-		return FALSE;
-	}
-}
-
-/* Encode and decode a application data with added check that there is enough data when decoding */
-bool_t xdr_checked_data(XDR *xdrs, checked_data *objp)
-{
-	/*
-		Sanity check. x_handy is number of remaining bytes. For old XDR,
-		x_handy is int type. So type cast is used to eliminate a warning.
-	*/
-	if(xdrs->x_op == XDR_DECODE && (objp->data_len + 4 )> (u_int)xdrs->x_handy)
-		return FALSE;
-	return xdr_bytes(xdrs, (char **)&objp->data_val, (u_int *) &objp->data_len, 0xffffffff);
-}
-
-bool_t xdr_pax_msg(XDR *xdrs, pax_msg *objp)
-{
-	xcom_proto vx = *((xcom_proto * )xdrs->x_public);
-	/* Select protocol encode/decode based on the x_public field of the xdr struct */
-	switch (vx) {
-	case x_1_0:
-	case x_1_1:
-		if (!xdr_pax_msg_1_1(xdrs, (pax_msg_1_1*)objp))
-			return FALSE;
-		if (xdrs->x_op == XDR_DECODE)
-			objp->delivered_msg = get_delivered_msg(); /* Use our own minimum */
-		return TRUE;
-	case x_1_2:
-	case x_1_3:
-		return xdr_pax_msg_1_2(xdrs, objp);
-	default:
-		return FALSE;
-	}
->>>>>>> bb91817d
 }
 
 /* Encode and decode a application data with added check that there is enough
@@ -2112,6 +2052,7 @@
         objp->delivered_msg = get_delivered_msg(); /* Use our own minimum */
       return TRUE;
     case x_1_2:
+    case x_1_3:
       return xdr_pax_msg_1_2(xdrs, objp);
     default:
       return FALSE;
