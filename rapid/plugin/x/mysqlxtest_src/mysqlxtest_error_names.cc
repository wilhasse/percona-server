/*
 * Copyright (c) 2015, 2016, Oracle and/or its affiliates. All rights reserved.
 *
 * This program is free software; you can redistribute it and/or
 * modify it under the terms of the GNU General Public License as
 * published by the Free Software Foundation; version 2 of the
 * License.
 *
 * This program is distributed in the hope that it will be useful,
 * but WITHOUT ANY WARRANTY; without even the implied warranty of
 * MERCHANTABILITY or FITNESS FOR A PARTICULAR PURPOSE. See the
 * GNU General Public License for more details.
 *
 * You should have received a copy of the GNU General Public License
 * along with this program; if not, write to the Free Software
 * Foundation, Inc., 51 Franklin St, Fifth Floor, Boston, MA
 * 02110-1301  USA
 */

#include <stdexcept>
#include <stdlib.h>
#include <sstream>
#include "ngs_common/to_string.h"
#include "mysqlxtest_error_names.h"
#include "errmsg.h"

namespace mysqlxtest {

static Error_entry global_error_names[] =
{
  { "<No error>", (int)-1, "" },
<<<<<<< HEAD
#ifndef IN_DOXYGEN
=======
  { "ER_SUCCESS", (int)0, "Success" },
>>>>>>> 1afec38d
#include <mysqld_ername.h>
#include "mysqlx_ername.h"
#endif /* IN_DOXYGEN */
  { 0, 0, 0 }
};

namespace {

int try_to_interpret_text_as_error_code(const std::string &error_code_in_text_format) {
  if (error_code_in_text_format.empty())
    throw std::logic_error("Error text/code is empty");

  for(std::string::size_type i = 0; i < error_code_in_text_format.length(); ++i) {
    const char element = error_code_in_text_format[i];

    if (!isdigit(element)) {
      std::stringstream error_message;
      error_message << "Error text should contain error name or number (only digits) "
                    << "was expecting digit at position " << i << " but received "
                    << "'" << element << "'";
      throw std::logic_error(error_message.str());
    }
  }

  const int error_code = ngs::stoi(error_code_in_text_format.c_str());

  if (0 == error_code &&
      1 == error_code_in_text_format.length())
    return 0;

  // Ignore client error, we do not have description
  // for those
  if (error_code >= CR_ERROR_FIRST &&
      error_code <= CR_ERROR_LAST)
    return error_code;

  if (NULL == get_error_entry_by_id(error_code)) {
    throw std::logic_error("Error code is unknown, got " + ngs::to_string(error_code));
  }

  return error_code;
}

} // namespace

int get_error_code_by_text(const std::string &error_name_or_code) {
  if ('E' == error_name_or_code.at(0)) {
    const mysqlxtest::Error_entry* entry = mysqlxtest::get_error_entry_by_name(error_name_or_code);

    if (NULL == entry) {
      throw std::logic_error("Error name not found: \"" + error_name_or_code + "\"");
    }

    return entry->error_code;
  }

  return try_to_interpret_text_as_error_code(error_name_or_code);
}

const Error_entry *get_error_entry_by_id(const int error_code) {
  Error_entry *error = global_error_names;

  while (error->name) {
    if (error_code == error->error_code)
      return error;

    ++error;
  }

  return NULL;
}

const Error_entry *get_error_entry_by_name(const std::string &name) {
  Error_entry *error = global_error_names;

  while (error->name) {
    if (name == error->name)
      return error;

    ++error;
  }

  return NULL;
}

} //namespace mysqlxtest
<|MERGE_RESOLUTION|>--- conflicted
+++ resolved
@@ -29,11 +29,8 @@
 static Error_entry global_error_names[] =
 {
   { "<No error>", (int)-1, "" },
-<<<<<<< HEAD
+  { "ER_SUCCESS", (int)0, "Success" },
 #ifndef IN_DOXYGEN
-=======
-  { "ER_SUCCESS", (int)0, "Success" },
->>>>>>> 1afec38d
 #include <mysqld_ername.h>
 #include "mysqlx_ername.h"
 #endif /* IN_DOXYGEN */
