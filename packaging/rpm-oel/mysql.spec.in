# Copyright (c) 2000, 2014, Oracle and/or its affiliates. All rights reserved.
#
# This program is free software; you can redistribute it and/or modify
# it under the terms of the GNU General Public License as published by
# the Free Software Foundation; version 2 of the License.
#
# This program is distributed in the hope that it will be useful,
# but WITHOUT ANY WARRANTY; without even the implied warranty of
# MERCHANTABILITY or FITNESS FOR A PARTICULAR PURPOSE.  See the
# GNU General Public License for more details.
#
# You should have received a copy of the GNU General Public License
# along with this program; see the file COPYING. If not, write to the
# Free Software Foundation, Inc., 51 Franklin St, Fifth Floor, Boston
# MA  02110-1301  USA.

# Rebuild on OL5/RHEL5 needs following rpmbuild options:
#  rpmbuild --define 'dist .el5' --define 'rhel 5' --define 'el5 1' mysql.spec

# NOTE: "vendor" is used in upgrade/downgrade check, so you can't
# change these, has to be exactly as is.

%global mysql_vendor Oracle and/or its affiliates
%global mysqldatadir /var/lib/mysql

# By default, a build will include the bundeled "yaSSL" library for SSL.
%{?with_ssl: %global ssl_option -DWITH_SSL=%{with_ssl}}

# Regression tests may take a long time, override the default to skip them
%{!?runselftest:%global runselftest 0}

%{!?with_systemd:                %global systemd 0}
%{?el7:                          %global systemd 1}
%{!?with_debuginfo:              %global nodebuginfo 1}
%{!?product_suffix:              %global product_suffix community}
%{!?feature_set:                 %global feature_set community}
%{!?compilation_comment_release: %global compilation_comment_release MySQL Community Server - (GPL)}
%{!?compilation_comment_debug:   %global compilation_comment_debug MySQL Community Server - Debug (GPL)}
%{!?src_base:                    %global src_base mysql}

# Version for compat libs
%if 0%{?rhel} == 5
%global compatver             5.0.96
%global compatlib             15
%global compatsrc             http://downloads.mysql.com/archives/mysql-5.0/mysql-%{compatver}.tar.gz
%endif

%if 0%{?rhel} == 6
%global compatver             5.1.72
%global compatlib             16
%global compatsrc             https://cdn.mysql.com/Downloads/MySQL-5.1/mysql-%{compatver}.tar.gz
%endif

# multiarch
%global multiarchs            ppc %{power64} %{ix86} x86_64 %{sparc}

# Hack to support el5 where __isa_bits not defined. Note: supports i386 and x86_64 only, sorry.
%if x%{?__isa_bits} == x
%ifarch %{ix86}
%global __isa_bits            32
%endif
%ifarch x86_64
%global __isa_bits            64
%endif
%endif

%global src_dir               %{src_base}-%{version}

# No debuginfo for now, ships /usr/sbin/mysqld-debug and libmysqlcliet-debug.a
%if 0%{?nodebuginfo}
%global _enable_debug_package 0
%global debug_package         %{nil}
%global __os_install_post     /usr/lib/rpm/brp-compress %{nil}
%endif

%if 0%{?commercial}
%global license_files_server  %{src_dir}/LICENSE.mysql
%global license_type          Commercial
%else
%global license_files_server  %{src_dir}/COPYING %{src_dir}/README
%global license_type          GPLv2
%endif

Name:           mysql-%{product_suffix}
Summary:        A very fast and reliable SQL database server
Group:          Applications/Databases
Version:        @VERSION@
Release:        4%{?commercial:.1}%{?dist}
License:        Copyright (c) 2000, @MYSQL_COPYRIGHT_YEAR@, %{mysql_vendor}. All rights reserved. Under %{?license_type} license as shown in the Description field.
Source0:        https://cdn.mysql.com/Downloads/MySQL-@MYSQL_BASE_VERSION@/%{src_dir}.tar.gz
URL:            http://www.mysql.com/
Packager:       MySQL Release Engineering <mysql-build@oss.oracle.com>
Vendor:         %{mysql_vendor}
Source1:        mysql-systemd-start
Source2:        mysqld.service
Source3:        mysql.conf
Source4:        my_config.h
Source5:        mysql_config.sh
%if 0%{?compatlib}
Source7:        %{compatsrc}
%endif
Source90:       filter-provides.sh
Source91:       filter-requires.sh
Patch0:         mysql-5.6.16-mysql-install.patch
Patch1:         mysql-5.6-libmysqlclient-symbols.patch
BuildRequires:  cmake
BuildRequires:  perl
%{?el7:BuildRequires: perl(Time::HiRes)}
%{?el7:BuildRequires: perl(Env)}
BuildRequires:  time
BuildRequires:  libaio-devel
BuildRequires:  ncurses-devel
BuildRequires:  openssl-devel
BuildRequires:  zlib-devel
%if 0%{?systemd}
BuildRequires:  systemd
%endif
BuildRoot:      %(mktemp -ud %{_tmppath}/%{name}-%{version}-%{release}-XXXXXX)

%if 0%{?rhel} > 6
# For rpm => 4.9 only: https://fedoraproject.org/wiki/Packaging:AutoProvidesAndRequiresFiltering
%global __requires_exclude ^perl\\((GD|hostnames|lib::mtr|lib::v1|mtr_|My::)
%global __provides_exclude_from ^(/usr/share/(mysql|mysql-test)/.*|%{_libdir}/mysql/plugin/.*\\.so)$
%else
# https://fedoraproject.org/wiki/EPEL:Packaging#Generic_Filtering_on_EPEL6
%global __perl_provides %{SOURCE90}
%global __perl_requires %{SOURCE91}
%endif

%description
The MySQL(TM) software delivers a very fast, multi-threaded, multi-user,
and robust SQL (Structured Query Language) database server. MySQL Server
is intended for mission-critical, heavy-load production systems as well
as for embedding into mass-deployed software. MySQL is a trademark of
%{mysql_vendor}

The MySQL software has Dual Licensing, which means you can use the MySQL
software free of charge under the GNU General Public License
(http://www.gnu.org/licenses/). You can also purchase commercial MySQL
licenses from %{mysql_vendor} if you do not wish to be bound by the terms of
the GPL. See the chapter "Licensing and Support" in the manual for
further info.

The MySQL web site (http://www.mysql.com/) provides the latest
news and information about the MySQL software. Also please see the
documentation and the manual for more information.

%package        server
Summary:        A very fast and reliable SQL database server
Group:          Applications/Databases
Requires:       coreutils
Requires:       grep
Requires:       procps
Requires:       shadow-utils
Requires:       net-tools
%if 0%{?commercial}
Provides:       MySQL-server-advanced%{?_isa} = %{version}-%{release}
Obsoletes:      MySQL-server-advanced < %{version}-%{release}
Obsoletes:      mysql-community-server < %{version}-%{release}
Requires:       mysql-enterprise-client%{?_isa} = %{version}-%{release}
Requires:       mysql-enterprise-common%{?_isa} = %{version}-%{release}
%else
Provides:       MySQL-server%{?_isa} = %{version}-%{release}
Requires:       mysql-community-client%{?_isa} = %{version}-%{release}
Requires:       mysql-community-common%{?_isa} = %{version}-%{release}
%endif
Obsoletes:      MySQL-server < %{version}-%{release}
Obsoletes:      mysql-server < %{version}-%{release}
Obsoletes:      mariadb-server
Obsoletes:      mariadb-galera-server
Provides:       mysql-server = %{version}-%{release}
Provides:       mysql-server%{?_isa} = %{version}-%{release}
%if 0%{?systemd}
Requires(post):   systemd
Requires(preun):  systemd
Requires(postun): systemd
%else
Requires(post):   /sbin/chkconfig
Requires(preun):  /sbin/chkconfig
Requires(preun):  /sbin/service
%endif

%description    server
The MySQL(TM) software delivers a very fast, multi-threaded, multi-user,
and robust SQL (Structured Query Language) database server. MySQL Server
is intended for mission-critical, heavy-load production systems as well
as for embedding into mass-deployed software. MySQL is a trademark of
%{mysql_vendor}

The MySQL software has Dual Licensing, which means you can use the MySQL
software free of charge under the GNU General Public License
(http://www.gnu.org/licenses/). You can also purchase commercial MySQL
licenses from %{mysql_vendor} if you do not wish to be bound by the terms of
the GPL. See the chapter "Licensing and Support" in the manual for
further info.

The MySQL web site (http://www.mysql.com/) provides the latest news and
information about the MySQL software.  Also please see the documentation
and the manual for more information.

This package includes the MySQL server binary as well as related utilities
to run and administer a MySQL server.

%package        client
Summary:        MySQL database client applications and tools
Group:          Applications/Databases
%if 0%{?commercial}
Provides:       MySQL-client-advanced%{?_isa} = %{version}-%{release}
Obsoletes:      MySQL-client-advanced < %{version}-%{release}
Obsoletes:      mysql-community-client < %{version}-%{release}
Requires:       mysql-enterprise-libs%{?_isa} = %{version}-%{release}
%else
Provides:       MySQL-client%{?_isa} = %{version}-%{release}
Requires:       mysql-community-libs%{?_isa} = %{version}-%{release}
%endif
Obsoletes:      MySQL-client < %{version}-%{release}
Obsoletes:      mariadb
%if 0%{?rhel} > 5
Obsoletes:      mysql < %{version}-%{release}
Provides:       mysql = %{version}-%{release}
Provides:       mysql%{?_isa} = %{version}-%{release}
%endif

%description    client
This package contains the standard MySQL clients and administration
tools.

%package        common
Summary:        MySQL database common files for server and client libs
Group:          Applications/Databases
%if 0%{?commercial}
Obsoletes:      mysql-community-common < %{version}-%{release}
%endif
Provides:       mysql-common = %{version}-%{release}
Provides:       mysql-common%{?_isa} = %{version}-%{release}
%{?el5:Requires: mysql%{?_isa} = %{version}-%{release}} 

%description    common
This packages contains common files needed by MySQL client library,
MySQL database server, and MySQL embedded server.


%package        test
Summary:        Test suite for the MySQL database server
Group:          Applications/Databases
%if 0%{?commercial}
Provides:       MySQL-test-advanced%{?_isa} = %{version}-%{release}
Obsoletes:      MySQL-test-advanced < %{version}-%{release}
Obsoletes:      mysql-community-test < %{version}-%{release}
Requires:       mysql-enterprise-server%{?_isa} = %{version}-%{release}
%else
Provides:       MySQL-test%{?_isa} = %{version}-%{release}
Requires:       mysql-community-server%{?_isa} = %{version}-%{release}
%endif
Obsoletes:      MySQL-test < %{version}-%{release}
Obsoletes:      mysql-test < %{version}-%{release}
Obsoletes:      mariadb-test
Provides:       mysql-test = %{version}-%{release}
Provides:       mysql-test%{?_isa} = %{version}-%{release}


%description    test
This package contains the MySQL regression test suite for MySQL
database server.


%package        bench
Summary:        MySQL benchmark suite
Group:          Applications/Databases
%if 0%{?commercial}
Requires:       mysql-enterprise-server%{?_isa} = %{version}-%{release}
Obsoletes:      mysql-community-bench < %{version}-%{release}
%else
Requires:       mysql-community-server%{?_isa} = %{version}-%{release}
%endif
Obsoletes:      mariadb-bench
Obsoletes:      community-mysql-bench < %{version}-%{release}
Obsoletes:      mysql-bench < %{version}-%{release}
Provides:       mysql-bench = %{version}-%{release}
Provides:       mysql-bench%{?_isa} = %{version}-%{release}

%description    bench
This package contains the MySQL Benchmark Suite for MySQL database
server.

%package        devel
Summary:        Development header files and libraries for MySQL database client applications
Group:          Applications/Databases
%if 0%{?commercial}
Provides:       MySQL-devel-advanced%{?_isa} = %{version}-%{release}
Obsoletes:      MySQL-devel-advanced < %{version}-%{release}
Obsoletes:      mysql-community-devel < %{version}-%{release}
Requires:       mysql-enterprise-libs%{?_isa} = %{version}-%{release}
%else
Provides:       MySQL-devel%{?_isa} = %{version}-%{release}
Requires:       mysql-community-libs%{?_isa} = %{version}-%{release}
%endif
Obsoletes:      MySQL-devel < %{version}-%{release}
Obsoletes:      mysql-devel < %{version}-%{release}
Obsoletes:      mariadb-devel
Provides:       mysql-devel = %{version}-%{release}
Provides:       mysql-devel%{?_isa} = %{version}-%{release}

%description    devel
This package contains the development header files and libraries necessary
to develop MySQL client applications.

%package        libs
Summary:        Shared libraries for MySQL database client applications
Group:          Applications/Databases
%if 0%{?commercial}
Provides:       MySQL-shared-advanced%{?_isa} = %{version}-%{release}
Obsoletes:      MySQL-shared-advanced < %{version}-%{release}
Obsoletes:      mysql-community-libs < %{version}-%{release}
Requires:       mysql-enterprise-common%{?_isa} = %{version}-%{release}
%else
Provides:       MySQL-shared%{?_isa} = %{version}-%{release}
Requires:       mysql-community-common%{?_isa} = %{version}-%{release}
%endif
Obsoletes:      MySQL-shared < %{version}-%{release}
Obsoletes:      mysql-libs < %{version}-%{release}
Obsoletes:      mariadb-libs
Provides:       mysql-libs = %{version}-%{release}
Provides:       mysql-libs%{?_isa} = %{version}-%{release}

%description    libs
This package contains the shared libraries for MySQL client
applications.

%if 0%{?compatlib}
%package        libs-compat
Summary:        Shared compat libraries for MySQL %{compatver} database client applications
Group:          Applications/Databases
Obsoletes:      mysql-libs-compat < %{version}-%{release}
Provides:       mysql-libs-compat = %{version}-%{release}
Provides:       mysql-libs-compat%{?_isa} = %{version}-%{release}
%if 0%{?commercial}
Provides:       MySQL-shared-compat-advanced%{?_isa} = %{version}-%{release}
Obsoletes:      MySQL-shared-compat-advanced < %{version}-%{release}
Obsoletes:      mysql-community-libs-compat < %{version}-%{release}
Requires:       mysql-enterprise-libs%{?_isa} = %{version}-%{release}
%else
Provides:       MySQL-shared-compat%{?_isa} = %{version}-%{release}
Requires:       mysql-community-libs%{?_isa} = %{version}-%{release}
%endif
Obsoletes:      MySQL-shared-compat < %{version}-%{release}
%if 0%{?rhel} > 5
Obsoletes:      mysql-libs < %{version}-%{release}
%endif

%description    libs-compat
This package contains the shared compat libraries for MySQL %{compatver} client
applications.
%endif

%package        embedded
Summary:        MySQL embedded library
Group:          Applications/Databases
%if 0%{?commercial}
Provides:       MySQL-embedded-advanced%{?_isa} = %{version}-%{release}
Obsoletes:      MySQL-embedded-advanced < %{version}-%{release}
Obsoletes:      mysql-community-embedded < %{version}-%{release}
Requires:       mysql-enterprise-common%{?_isa} = %{version}-%{release}
%else
Provides:       MySQL-embedded%{?_isa} = %{version}-%{release}
Requires:       mysql-community-common%{?_isa} = %{version}-%{release}
%endif
Obsoletes:      mariadb-embedded
Obsoletes:      MySQL-embedded < %{version}-%{release}
Obsoletes:      mysql-embedded < %{version}-%{release}
Provides:       mysql-embedded = %{version}-%{release}
Provides:       mysql-emdedded%{?_isa} = %{version}-%{release}

%description    embedded
This package contains the MySQL server as an embedded library.

The embedded MySQL server library makes it possible to run a full-featured
MySQL server inside the client application. The main benefits are increased
speed and more simple management for embedded applications.

The API is identical for the embedded MySQL version and the
client/server version.

For a description of MySQL see the base MySQL RPM or http://www.mysql.com/

%package        embedded-devel
Summary:        Development header files and libraries for MySQL as an embeddable library
Group:          Applications/Databases
%if 0%{?commercial}
Obsoletes:      mysql-community-embedded-devel < %{version}-%{release}
Requires:       mysql-enterprise-devel%{?_isa} = %{version}-%{release}
Requires:       mysql-enterprise-embedded%{?_isa} = %{version}-%{release}
%else
Requires:       mysql-community-devel%{?_isa} = %{version}-%{release}
Requires:       mysql-community-embedded%{?_isa} = %{version}-%{release}
%endif
Obsoletes:      mariadb-embedded-devel
Obsoletes:      mysql-embedded-devel < %{version}-%{release}
Provides:       mysql-embedded-devel = %{version}-%{release}
Provides:       mysql-embedded-devel%{?_isa} = %{version}-%{release}

%description    embedded-devel
This package contains files needed for developing applications using
the embedded version of the MySQL server.

%if 0%{?rhel} == 5
%package -n     mysql
Summary:        Convenience package for easy upgrades of MySQL package set
Group:          Applications/Databases
%if 0%{?commercial}
Requires:       mysql-enterprise-client%{?_isa} = %{version}-%{release}
Requires:       mysql-enterprise-libs%{?_isa} = %{version}-%{release}
Requires:       mysql-enterprise-libs-compat%{?_isa} = %{version}-%{release}
%else
Requires:       mysql-community-client%{?_isa} = %{version}-%{release}
Requires:       mysql-community-libs%{?_isa} = %{version}-%{release}
Requires:       mysql-community-libs-compat%{?_isa} = %{version}-%{release}
%endif

%description -n mysql
This package has as sole purpose to require other MySQL packages such
that upgrades will be more convenient.

Technical background: this is done to reflect the fact that mysql
package has been split into several subpackages.
%endif

%prep
%if 0%{?compatlib}
%setup -q -T -a 0 -a 7 -c -n %{src_dir}
%else
%setup -q -T -a 0 -c -n %{src_dir}
%endif # 0%{?compatlib}
pushd %{src_dir}
%patch0 -p1
%{?el7:%patch1 -p1}

%build
# Fail quickly and obviously if user tries to build as root
%if 0%{?runselftest}
if [ "x$(id -u)" = "x0" ] ; then
   echo "The MySQL regression tests may fail if run as root."
   echo "If you really need to build the RPM as root, use"
   echo "--define='runselftest 0' to skip the regression tests."
   exit 1
fi
%endif

%if 0%{?compatlib}
# Build compat libs
(
export CFLAGS="%{optflags} -D_GNU_SOURCE -D_FILE_OFFSET_BITS=64 -D_LARGEFILE_SOURCE -fno-strict-aliasing -fwrapv"
export CXXFLAGS="$CFLAGS %{?el6:-felide-constructors} -fno-rtti -fno-exceptions"
pushd mysql-%{compatver}
%configure \
    --with-readline \
    --without-debug \
    --enable-shared \
    --localstatedir=/var/lib/mysql \
    --with-unix-socket-path=/var/lib/mysql/mysql.sock \
    --with-mysqld-user="mysql" \
    --with-extra-charsets=all \
    --enable-local-infile \
    --enable-largefile \
    --enable-thread-safe-client \
%if 0%{?rhel} == 6
    --with-ssl=%{_prefix} \
    --with-embedded-server \
    --with-big-tables \
    --with-pic \
    --with-plugin-innobase \
    --with-plugin-innodb_plugin \
    --with-plugin-partition \
%endif
%if 0%{?rhel} == 5
    --with-openssl \
    --with-bench \
     -with-innodb \
    --with-berkeley-db \
    --enable-community-features \
    --enable-profiling \
    --with-named-thread-libs="-lpthread" \
%endif
    --disable-dependency-tracking
make %{?_smp_mflags}
popd
)
%endif # 0%{?compatlib}

# Build debug versions of mysqld and libmysqld.a
mkdir debug
(
  cd debug
  # Attempt to remove any optimisation flags from the debug build
  optflags=$(echo "%{optflags}" | sed -e 's/-O2 / /' -e 's/-Wp,-D_FORTIFY_SOURCE=2/ /')
  cmake ../%{src_dir} \
           -DBUILD_CONFIG=mysql_release \
           -DINSTALL_LAYOUT=RPM \
           -DCMAKE_BUILD_TYPE=Debug \
           -DENABLE_DTRACE=OFF \
           -DCMAKE_C_FLAGS="$optflags" \
           -DCMAKE_CXX_FLAGS="$optflags" \
           -DWITH_INNODB_MEMCACHED=1 \
           -DINSTALL_LIBDIR="%{_lib}/mysql" \
           -DINSTALL_PLUGINDIR="%{_lib}/mysql/plugin" \
           -DINSTALL_SQLBENCHDIR=share \
           -DMYSQL_UNIX_ADDR="%{mysqldatadir}/mysql.sock" \
           -DFEATURE_SET="%{feature_set}" \
           -DWITH_EMBEDDED_SERVER=1 \
           -DWITH_EMBEDDED_SHARED_LIBRARY=1 \
           %{?ssl_option} \
           -DCOMPILATION_COMMENT="%{compilation_comment_debug}" \
           -DMYSQL_SERVER_SUFFIX="%{?server_suffix}"
  echo BEGIN_DEBUG_CONFIG ; egrep '^#define' include/config.h ; echo END_DEBUG_CONFIG
  make %{?_smp_mflags} VERBOSE=1
)

# Build full release
mkdir release
(
  cd release
  cmake ../%{src_dir} \
           -DBUILD_CONFIG=mysql_release \
           -DINSTALL_LAYOUT=RPM \
           -DCMAKE_BUILD_TYPE=RelWithDebInfo \
           -DENABLE_DTRACE=OFF \
           -DCMAKE_C_FLAGS="%{optflags}" \
           -DCMAKE_CXX_FLAGS="%{optflags}" \
           -DWITH_INNODB_MEMCACHED=1 \
           -DINSTALL_LIBDIR="%{_lib}/mysql" \
           -DINSTALL_PLUGINDIR="%{_lib}/mysql/plugin" \
           -DINSTALL_SQLBENCHDIR=share \
           -DMYSQL_UNIX_ADDR="%{mysqldatadir}/mysql.sock" \
           -DFEATURE_SET="%{feature_set}" \
           -DWITH_EMBEDDED_SERVER=1 \
           -DWITH_EMBEDDED_SHARED_LIBRARY=1 \
           %{?ssl_option} \
           -DCOMPILATION_COMMENT="%{compilation_comment_release}" \
           -DMYSQL_SERVER_SUFFIX="%{?server_suffix}"
  echo BEGIN_NORMAL_CONFIG ; egrep '^#define' include/config.h ; echo END_NORMAL_CONFIG
  make %{?_smp_mflags} VERBOSE=1
)

%install
%if 0%{?compatlib}
# Install compat libs
for dir in libmysql libmysql_r ; do
    pushd mysql-%{compatver}/$dir
    make DESTDIR=%{buildroot} install
    popd
done
rm -f %{buildroot}%{_libdir}/mysql/libmysqlclient{,_r}.{a,la,so}
%endif # 0%{?compatlib}

MBD=$RPM_BUILD_DIR/%{src_dir}

# Ensure that needed directories exists
install -d -m 0755 %{buildroot}%{_datadir}/mysql/SELinux/RHEL4
install -d -m 0755 %{buildroot}/var/lib/mysql
install -d -m 0755 %{buildroot}/var/run/mysqld

# Install all binaries
cd $MBD/release
make DESTDIR=%{buildroot} install

# Install logrotate and autostart
install -D -m 0644 $MBD/release/support-files/mysql-log-rotate %{buildroot}%{_sysconfdir}/logrotate.d/mysql
install -D -m 0644 $MBD/release/packaging/rpm-oel/my.cnf %{buildroot}%{_sysconfdir}/my.cnf
%if 0%{?systemd}
install -D -m 0755 %{SOURCE1} %{buildroot}%{_bindir}/mysql-systemd-start
install -D -m 0644 %{SOURCE2} %{buildroot}%{_unitdir}/mysqld.service
%else
install -D -m 0755 $MBD/release/packaging/rpm-oel/mysql.init %{buildroot}%{_sysconfdir}/init.d/mysqld
%endif
install -D -m 0644 %{SOURCE3} %{buildroot}%{_prefix}/lib/tmpfiles.d/mysql.conf

# Make library links
install -d -m 0755 %{buildroot}%{_sysconfdir}/ld.so.conf.d
echo "%{_libdir}/mysql" > %{buildroot}%{_sysconfdir}/ld.so.conf.d/mysql-%{_arch}.conf

# multiarch support
%ifarch %{multiarchs}
mv %{buildroot}/%{_includedir}/mysql/my_config.h \
   %{buildroot}/%{_includedir}/mysql/my_config_%{_arch}.h
install -p -m 0644 %{SOURCE4} %{buildroot}/%{_includedir}/mysql/my_config.h
mv %{buildroot}/%{_bindir}/mysql_config %{buildroot}/%{_bindir}/mysql_config-%{__isa_bits}
install -p -m 0755 %{SOURCE5} %{buildroot}/%{_bindir}/mysql_config
%endif

# Install SELinux files in datadir
install -m 0644 $MBD/%{src_dir}/support-files/RHEL4-SElinux/mysql.{fc,te} \
    %{buildroot}%{_datadir}/mysql/SELinux/RHEL4

# Remove files pages we explicitly do not want to package
rm -rf %{buildroot}%{_datadir}/mysql/solaris
rm -rf %{buildroot}%{_infodir}/mysql.info*
rm -rf %{buildroot}%{_datadir}/mysql/binary-configure
rm -rf %{buildroot}%{_datadir}/mysql/mysql.server
rm -rf %{buildroot}%{_datadir}/mysql/mysqld_multi.server
%if 0%{?systemd}
rm -rf %{buildroot}%{_sysconfdir}/init.d/mysqld
%endif
rm -rf %{buildroot}%{_bindir}/mysql_embedded
rm -rf %{buildroot}%{_bindir}/mysql_setpermission
rm -rf %{buildroot}%{_mandir}/man1/mysql_setpermission.1*

%check
%if 0%{?runselftest}
pushd release
make test VERBOSE=1
export MTR_BUILD_THREAD=auto
pushd mysql-test
./mtr \
    --mem --parallel=auto --force --retry=0 \
    --mysqld=--binlog-format=mixed \
    --suite-timeout=720 --testcase-timeout=30 \
    --clean-vardir
rm -r $(readlink var) var
%endif

%pre server
/usr/sbin/groupadd -g 27 -o -r mysql >/dev/null 2>&1 || :
/usr/sbin/useradd -M -N -g mysql -o -r -d /var/lib/mysql -s /bin/bash \
    -c "MySQL Server" -u 27 mysql >/dev/null 2>&1 || :

%post server
datadir=$(/usr/bin/my_print_defaults server mysqld | grep '^--datadir=' | sed -n 's/--datadir=//p')
/bin/chmod 0755 "$datadir"
/bin/touch /var/log/mysqld.log
%if 0%{?systemd}
%systemd_post mysqld.service
/sbin/service mysqld enable >/dev/null 2>&1 || :
%else
/sbin/chkconfig --add mysqld
%endif

%preun server
%if 0%{?systemd}
%systemd_preun mysqld.service
%else
if [ "$1" = 0 ]; then
    /sbin/service mysqld stop >/dev/null 2>&1 || :
    /sbin/chkconfig --del mysqld
fi
%endif

%postun server
%if 0%{?systemd}
%systemd_postun_with_restart mysqld.service
%else
if [ $1 -ge 1 ]; then
    /sbin/service mysqld condrestart >/dev/null 2>&1 || :
fi
%endif

%post libs -p /sbin/ldconfig

%postun libs -p /sbin/ldconfig

%if 0%{?compatlib}
%post libs-compat -p /sbin/ldconfig

%postun libs-compat -p /sbin/ldconfig
%endif

%post embedded -p /sbin/ldconfig

%postun embedded -p /sbin/ldconfig

%files server
%defattr(-, root, root, -)
%doc %{?license_files_server} %{src_dir}/Docs/ChangeLog
%doc %{src_dir}/Docs/INFO_SRC*
%doc release/Docs/INFO_BIN*
%doc release/support-files/my-default.cnf
%attr(644, root, root) %{_mandir}/man1/innochecksum.1*
%attr(644, root, root) %{_mandir}/man1/my_print_defaults.1*
%attr(644, root, root) %{_mandir}/man1/myisam_ftdump.1*
%attr(644, root, root) %{_mandir}/man1/myisamchk.1*
%attr(644, root, root) %{_mandir}/man1/myisamlog.1*
%attr(644, root, root) %{_mandir}/man1/myisampack.1*
%attr(644, root, root) %{_mandir}/man1/mysql_convert_table_format.1*
%attr(644, root, root) %{_mandir}/man1/mysql_fix_extensions.1*
%attr(644, root, root) %{_mandir}/man8/mysqld.8*
%attr(644, root, root) %{_mandir}/man1/mysqld_multi.1*
%attr(644, root, root) %{_mandir}/man1/mysqld_safe.1*
%attr(644, root, root) %{_mandir}/man1/mysqldumpslow.1*
%attr(644, root, root) %{_mandir}/man1/mysql_install_db.1*
%attr(644, root, root) %{_mandir}/man1/mysql_plugin.1*
%attr(644, root, root) %{_mandir}/man1/mysql_secure_installation.1*
%attr(644, root, root) %{_mandir}/man1/mysql_upgrade.1*
%attr(644, root, root) %{_mandir}/man1/mysqlhotcopy.1*
%attr(644, root, root) %{_mandir}/man1/mysqlman.1*
%attr(644, root, root) %{_mandir}/man1/mysql.server.1*
%attr(644, root, root) %{_mandir}/man1/mysqltest.1*
%attr(644, root, root) %{_mandir}/man1/mysql_tzinfo_to_sql.1*
%attr(644, root, root) %{_mandir}/man1/mysql_zap.1*
%attr(644, root, root) %{_mandir}/man1/mysqlbug.1*
%attr(644, root, root) %{_mandir}/man1/perror.1*
%attr(644, root, root) %{_mandir}/man1/replace.1*
%attr(644, root, root) %{_mandir}/man1/resolve_stack_dump.1*
%attr(644, root, root) %{_mandir}/man1/resolveip.1*

%config(noreplace) %{_sysconfdir}/my.cnf

%attr(755, root, root) %{_bindir}/innochecksum
%attr(755, root, root) %{_bindir}/my_print_defaults
%attr(755, root, root) %{_bindir}/myisam_ftdump
%attr(755, root, root) %{_bindir}/myisamchk
%attr(755, root, root) %{_bindir}/myisamlog
%attr(755, root, root) %{_bindir}/myisampack
%attr(755, root, root) %{_bindir}/mysql_convert_table_format
%attr(755, root, root) %{_bindir}/mysql_fix_extensions
%attr(755, root, root) %{_bindir}/mysql_install_db
%attr(755, root, root) %{_bindir}/mysql_plugin
%attr(755, root, root) %{_bindir}/mysql_secure_installation
%attr(755, root, root) %{_bindir}/mysql_tzinfo_to_sql
%attr(755, root, root) %{_bindir}/mysql_upgrade
%attr(755, root, root) %{_bindir}/mysql_zap
%attr(755, root, root) %{_bindir}/mysqlbug
%attr(755, root, root) %{_bindir}/mysqld_multi
%attr(755, root, root) %{_bindir}/mysqld_safe
%attr(755, root, root) %{_bindir}/mysqldumpslow
%attr(755, root, root) %{_bindir}/mysqlhotcopy
%attr(755, root, root) %{_bindir}/mysqltest
%attr(755, root, root) %{_bindir}/perror
%attr(755, root, root) %{_bindir}/replace
%attr(755, root, root) %{_bindir}/resolve_stack_dump
%attr(755, root, root) %{_bindir}/resolveip
%if 0%{?systemd}
%attr(755, root, root) %{_bindir}/mysql-systemd-start
%endif
%attr(755, root, root) %{_sbindir}/mysqld
%attr(755, root, root) %{_sbindir}/mysqld-debug

%dir %{_libdir}/mysql/plugin
%attr(755, root, root) %{_libdir}/mysql/plugin/adt_null.so
%attr(755, root, root) %{_libdir}/mysql/plugin/auth_socket.so
%attr(755, root, root) %{_libdir}/mysql/plugin/innodb_engine.so
%attr(755, root, root) %{_libdir}/mysql/plugin/libmemcached.so
%attr(755, root, root) %{_libdir}/mysql/plugin/mypluglib.so
%attr(755, root, root) %{_libdir}/mysql/plugin/semisync_master.so
%attr(755, root, root) %{_libdir}/mysql/plugin/semisync_slave.so
%attr(755, root, root) %{_libdir}/mysql/plugin/validate_password.so
%dir %{_libdir}/mysql/plugin/debug
%attr(755, root, root) %{_libdir}/mysql/plugin/debug/adt_null.so
%attr(755, root, root) %{_libdir}/mysql/plugin/debug/auth_socket.so
%attr(755, root, root) %{_libdir}/mysql/plugin/debug/innodb_engine.so
%attr(755, root, root) %{_libdir}/mysql/plugin/debug/libmemcached.so
%attr(755, root, root) %{_libdir}/mysql/plugin/debug/mypluglib.so
%attr(755, root, root) %{_libdir}/mysql/plugin/debug/semisync_master.so
%attr(755, root, root) %{_libdir}/mysql/plugin/debug/semisync_slave.so
%attr(755, root, root) %{_libdir}/mysql/plugin/debug/validate_password.so

%attr(755, root, root) %{_libdir}/mysql/plugin/auth.so
%attr(755, root, root) %{_libdir}/mysql/plugin/auth_test_plugin.so
%attr(644, root, root) %{_libdir}/mysql/plugin/daemon_example.ini
%attr(755, root, root) %{_libdir}/mysql/plugin/libdaemon_example.so
%attr(755, root, root) %{_libdir}/mysql/plugin/qa_auth_client.so
%attr(755, root, root) %{_libdir}/mysql/plugin/qa_auth_interface.so
%attr(755, root, root) %{_libdir}/mysql/plugin/qa_auth_server.so
%attr(755, root, root) %{_libdir}/mysql/plugin/debug/auth.so
%attr(755, root, root) %{_libdir}/mysql/plugin/debug/auth_test_plugin.so
%attr(755, root, root) %{_libdir}/mysql/plugin/debug/libdaemon_example.so
%attr(755, root, root) %{_libdir}/mysql/plugin/debug/qa_auth_client.so
%attr(755, root, root) %{_libdir}/mysql/plugin/debug/qa_auth_interface.so
%attr(755, root, root) %{_libdir}/mysql/plugin/debug/qa_auth_server.so

%if 0%{?commercial}
%attr(755, root, root) %{_libdir}/mysql/plugin/audit_log.so
%attr(755, root, root) %{_libdir}/mysql/plugin/authentication_pam.so
%attr(755, root, root) %{_libdir}/mysql/plugin/thread_pool.so
%attr(755, root, root) %{_libdir}/mysql/plugin/debug/audit_log.so
%attr(755, root, root) %{_libdir}/mysql/plugin/debug/authentication_pam.so
%attr(755, root, root) %{_libdir}/mysql/plugin/debug/thread_pool.so
%endif

%attr(644, root, root) %{_datadir}/mysql/fill_help_tables.sql
%attr(644, root, root) %{_datadir}/mysql/mysql_system_tables.sql
%attr(644, root, root) %{_datadir}/mysql/mysql_system_tables_data.sql
%attr(644, root, root) %{_datadir}/mysql/mysql_test_data_timezone.sql
%attr(644, root, root) %{_datadir}/mysql/my-*.cnf
%attr(644, root, root) %{_datadir}/mysql/mysql-log-rotate
%attr(644, root, root) %{_datadir}/mysql/mysql_security_commands.sql
%attr(644, root, root) %{_datadir}/mysql/SELinux/RHEL4/mysql.fc
%attr(644, root, root) %{_datadir}/mysql/SELinux/RHEL4/mysql.te
%attr(644, root, root) %{_datadir}/mysql/dictionary.txt
%attr(644, root, root) %{_datadir}/mysql/innodb_memcached_config.sql
%attr(644, root, root) %{_datadir}/mysql/magic
%attr(644, root, root) %{_prefix}/lib/tmpfiles.d/mysql.conf
%if 0%{?systemd}
%attr(644, root, root) %{_unitdir}/mysqld.service
%else
%attr(755, root, root) %{_sysconfdir}/init.d/mysqld
%endif
%attr(644, root, root) %config(noreplace,missingok) %{_sysconfdir}/logrotate.d/mysql
%dir %attr(755, mysql, mysql) /var/lib/mysql
%dir %attr(755, mysql, mysql) /var/run/mysqld

%files common
%defattr(-, root, root, -)
%{_datadir}/mysql/charsets/
%{_datadir}/mysql/errmsg-utf8.txt
%{_datadir}/mysql/bulgarian/
%{_datadir}/mysql/czech/
%{_datadir}/mysql/danish/
%{_datadir}/mysql/dutch/
%{_datadir}/mysql/english/
%{_datadir}/mysql/estonian/
%{_datadir}/mysql/french/
%{_datadir}/mysql/german/
%{_datadir}/mysql/greek/
%{_datadir}/mysql/hungarian/
%{_datadir}/mysql/italian/
%{_datadir}/mysql/japanese/
%{_datadir}/mysql/korean/
%{_datadir}/mysql/norwegian-ny/
%{_datadir}/mysql/norwegian/
%{_datadir}/mysql/polish/
%{_datadir}/mysql/portuguese/
%{_datadir}/mysql/romanian/
%{_datadir}/mysql/russian/
%{_datadir}/mysql/serbian/
%{_datadir}/mysql/slovak/
%{_datadir}/mysql/spanish/
%{_datadir}/mysql/swedish/
%{_datadir}/mysql/ukrainian/

%files client
%defattr(-, root, root, -)
%attr(755, root, root) %{_bindir}/msql2mysql
%attr(755, root, root) %{_bindir}/mysql
%attr(755, root, root) %{_bindir}/mysql_find_rows
%attr(755, root, root) %{_bindir}/mysql_waitpid
%attr(755, root, root) %{_bindir}/mysqlaccess
# XXX: This should be moved to %{_sysconfdir}
%attr(644, root, root) %{_bindir}/mysqlaccess.conf
%attr(755, root, root) %{_bindir}/mysqladmin
%attr(755, root, root) %{_bindir}/mysqlbinlog
%attr(755, root, root) %{_bindir}/mysqlcheck
%attr(755, root, root) %{_bindir}/mysqldump
%attr(755, root, root) %{_bindir}/mysqlimport
%attr(755, root, root) %{_bindir}/mysqlshow
%attr(755, root, root) %{_bindir}/mysqlslap
%attr(755, root, root) %{_bindir}/mysql_config
%attr(755, root, root) %{_bindir}/mysql_config-%{__isa_bits}
%attr(755, root, root) %{_bindir}/mysql_config_editor

%attr(644, root, root) %{_mandir}/man1/msql2mysql.1*
%attr(644, root, root) %{_mandir}/man1/mysql.1*
%attr(644, root, root) %{_mandir}/man1/mysql_find_rows.1*
%attr(644, root, root) %{_mandir}/man1/mysql_waitpid.1*
%attr(644, root, root) %{_mandir}/man1/mysqlaccess.1*
%attr(644, root, root) %{_mandir}/man1/mysqladmin.1*
%attr(644, root, root) %{_mandir}/man1/mysqlbinlog.1*
%attr(644, root, root) %{_mandir}/man1/mysqlcheck.1*
%attr(644, root, root) %{_mandir}/man1/mysqldump.1*
%attr(644, root, root) %{_mandir}/man1/mysqlimport.1*
%attr(644, root, root) %{_mandir}/man1/mysqlshow.1*
%attr(644, root, root) %{_mandir}/man1/mysqlslap.1*
%attr(644, root, root) %{_mandir}/man1/mysql_config_editor.1*

%files devel
%defattr(-, root, root, -)
%attr(644, root, root) %{_mandir}/man1/comp_err.1*
%attr(644, root, root) %{_mandir}/man1/mysql_config.1*
%attr(755, root, root) %{_bindir}/mysql_config
%attr(755, root, root) %{_bindir}/mysql_config-%{__isa_bits}
%{_includedir}/mysql
%{_datadir}/aclocal/mysql.m4
%{_libdir}/mysql/libmysqlclient.a
%{_libdir}/mysql/libmysqlclient_r.a
%{_libdir}/mysql/libmysqlservices.a
%{_libdir}/mysql/libmysqlclient_r.so
%{_libdir}/mysql/libmysqlclient.so

%files libs
%defattr(-, root, root, -)
%dir %attr(755, root, root) %{_libdir}/mysql
%attr(644, root, root) %{_sysconfdir}/ld.so.conf.d/mysql-%{_arch}.conf
%{_libdir}/mysql/libmysqlclient.so.18*
%{_libdir}/mysql/libmysqlclient_r.so.18*

%if 0%{?compatlib}
%files libs-compat
%defattr(-, root, root, -)
%dir %attr(755, root, root) %{_libdir}/mysql
%attr(644, root, root) %{_sysconfdir}/ld.so.conf.d/mysql-%{_arch}.conf
%{_libdir}/mysql/libmysqlclient.so.%{compatlib}
%{_libdir}/mysql/libmysqlclient.so.%{compatlib}.0.0
%{_libdir}/mysql/libmysqlclient_r.so.%{compatlib}
%{_libdir}/mysql/libmysqlclient_r.so.%{compatlib}.0.0
%endif

%files test
%defattr(-, root, root, -)
%attr(-, root, root) %{_datadir}/mysql-test
%attr(755, root, root) %{_bindir}/mysql_client_test
%attr(755, root, root) %{_bindir}/mysql_client_test_embedded
%attr(755, root, root) %{_bindir}/mysqltest_embedded
%attr(644, root, root) %{_mandir}/man1/mysql_client_test.1*
%attr(644, root, root) %{_mandir}/man1/mysql-stress-test.pl.1*
%attr(644, root, root) %{_mandir}/man1/mysql-test-run.pl.1*
%attr(644, root, root) %{_mandir}/man1/mysql_client_test_embedded.1*
%attr(644, root, root) %{_mandir}/man1/mysqltest_embedded.1*

%files bench
%defattr(-, root, root, -)
%{_datadir}/sql-bench

%files embedded
%defattr(-, root, root, -)
%dir %attr(755, root, root) %{_libdir}/mysql
%attr(644, root, root) %{_sysconfdir}/ld.so.conf.d/mysql-%{_arch}.conf
%attr(755, root, root) %{_libdir}/mysql/libmysqld.so.*

%files embedded-devel
%defattr(-, root, root, -)
%attr(644, root, root) %{_libdir}/mysql/libmysqld.a
%attr(644, root, root) %{_libdir}/mysql/libmysqld-debug.a
%attr(755, root, root) %{_libdir}/mysql/libmysqld.so

%if 0%{?rhel} == 5
%files -n mysql
%defattr(-, root, root, -)
%doc %{?license_files_server}
%endif

%changelog
<<<<<<< HEAD
* Thu Jun 26 2014 Balasubramanian Kandasamy <balasubramanian.kandasamy@oracle.com> - 5.6.20-2
=======
* Tue Jul 08 2014 Balasubramanian Kandasamy <balasubramanian.kandasamy@oracle.com> - 5.5.39-4
- Remove perl(GD) and dtrace dependencies 

* Tue Jul 01 2014 Bjorn Munch <bjorn.munch@oracle.com> - 5.5.39-3
- Disable dtrace, as it fails on OEL6 boxes with Oracle dtrace installed

* Thu Jun 26 2014 Balasubramanian Kandasamy <balasubramanian.kandasamy@oracle.com> - 5.5.39-2
>>>>>>> 354e923c
- Resolve embedded-devel conflict issue

* Wed Jun 25 2014 Balasubramanian Kandasamy <balasubramanian.kandasamy@oracle.com> - 5.6.20-1
- Add bench package
- Enable dtrace 

* Tue May 06 2014 Balasubramanian Kandasamy <balasubramanian.kandasamy@oracle.com> - 5.6.18-2
- Disable dtrace for el7 

* Thu Apr 24 2014 Balasubramanian Kandasamy <balasubramanian.kandasamy@oracle.com> - 5.6.18-1
- Updated for 5.6.18

* Mon Apr 07 2014 Balasubramanian Kandasamy <balasubramanian.kandasamy@oracle.com> - 5.6.17-6
- Fix Cflags for el7 

* Mon Mar 31 2014 Balasubramanian Kandasamy <balasubramanian.kandasamy@oracle.com> - 5.6.17-5
- Support for enterprise packages
- Upgrade from MySQL-* packages

* Fri Mar 14 2014 Balasubramanian Kandasamy <balasubramanian.kandasamy@oracle.com> - 5.6.17-4
- Resolve mysql conflict with mysql-community-client 

* Wed Mar 12 2014 Balasubramanian Kandasamy <balasubramanian.kandasamy@oracle.com> - 5.6.17-3
- Resolve conflict with mysql-libs-compat 

* Thu Mar 06 2014 Balasubramanian Kandasamy <balasubramanian.kandasamy@oracle.com> - 5.6.17-2
- Resolve conflict issues during upgrade

* Fri Feb 07 2014 Balasubramanian Kandasamy <balasubramanian.kandasamy@oracle.com> - 5.6.17-1
- 5.6.17
- Add support for el7 (with systemd enabled)
- Enable shared libmysqld by cmake option

* Thu Jan 09 2014 Balasubramanian Kandasamy <balasubramanian.kandasamy@oracle.com> - 5.6.16-1
- Updated to 5.6.16

* Mon Nov 18 2013 Balasubramanian Kandasamy <balasubramanian.kandasamy@oracle.com> - 5.6.15-3
- Fixed isa_bits error

* Fri Nov 08 2013 Balasubramanian Kandasamy <balasubramanian.kandasamy@oracle.com> - 5.6.15-2
- Add el5 build option

* Fri Oct 25 2013 Balasubramanian Kandasamy <balasubramanian.kandasamy@oracle.com> - 5.6.15-1
- Fixed uln advanced rpm libyassl.a error
- Updated to 5.6.15

* Wed Oct 16 2013 Balasubramanian Kandasamy <balasubramanian.kandasamy@oracle.com> - 5.6.14-3
- Fixed mysql_install_db usage 
- Improved handling of plugin directory 

* Fri Sep 27 2013 Balasubramanian Kandasamy <balasubramanian.kandasamy@oracle.com> - 5.6.14-2
- Refresh mysql-install patch and service renaming

* Mon Sep 16 2013 Balasubramanian Kandasamy <balasubramanian.kandasamy@oracle.com> - 5.6.14-1
- Updated to 5.6.14

* Wed Sep 04 2013 Balasubramanian Kandasamy <balasubramanian.kandasamy@oracle.com> - 5.6.13-5
- Support upgrade from 5.5 ULN packages to 5.6 

* Tue Aug 27 2013 Balasubramanian Kandasamy <balasubramanian.kandasamy@oracle.com> - 5.6.13-4
- Enhanced perl filtering 
- Added openssl-devel to buildreq 

* Wed Aug 21 2013 Balasubramanian Kandasamy <balasubramanian.kandasamy@oracle.com> - 5.6.13-3
- Removed mysql_embedded binary to resolve multilib conflict issue

* Fri Aug 16 2013 Balasubramanian Kandasamy <balasubramanian.kandasamy@oracle.com> - 5.6.13-2 
- Fixed Provides and Obsoletes issues in server, test packages 

* Wed Aug 14 2013 Balasubramanian Kandasamy <balasubramanian.kandasamy@oracle.com> - 5.6.13-1
- Updated to 5.6.13

* Mon Aug 05 2013 Balasubramanian Kandasamy <balasubramanian.kandasamy@oracle.com> - 5.6.12-9
- Added files list to embedded packages 

* Thu Aug 01 2013 Balasubramanian Kandasamy <balasubramanian.kandasamy@oracle.com> - 5.6.12-8
- Updated libmysqld.a with libmysqld.so in embedded package

* Mon Jul 29 2013 Balasubramanian Kandasamy <balasubramanian.kandasamy@oracle.com> - 5.6.12-7
- Updated test package dependency from client to server

* Wed Jul 24 2013 Balasubramanian Kandasamy <balasubramanian.kandasamy@oracle.com> - 5.6.12-6
- Added libs-compat dependency under libs package to resolve server
  installation conflicts issue.
 
* Wed Jul 17 2013 Balasubramanian Kandasamy <balasubramanian.kandasamy@oracle.com> - 5.6.12-5
- Removed libmysqlclient.so.16 from libs package
 
* Fri Jul 05 2013 Balasubramanian Kandasamy <balasubramanian.kandasamy@oracle.com> - 5.6.12-4
- Adjusted to work on OEL6

* Wed Jun 26 2013 Balasubramanian Kandasamy <balasubramanian.kandasamy@oracle.com> - 5.6.12-3
- Move libs to mysql/
- Basic multi arch support
- Fix changelog dates

* Thu Jun 20 2013 Balasubramanian Kandasamy <balasubramanian.kandasamy@oracle.com> - 5.6.12-2
- Major cleanup

* Tue Jun 04 2013 Balasubramanian Kandasamy <balasubramanian.kandasamy@oracle.com> - 5.6.12-1
- Updated to 5.6.12

* Mon Nov 05 2012 Joerg Bruehe <joerg.bruehe@oracle.com>

- Allow to override the default to use the bundled yaSSL by an option like
      --define="with_ssl /path/to/ssl"

* Wed Oct 10 2012 Bjorn Munch <bjorn.munch@oracle.com>

- Replace old my-*.cnf config file examples with template my-default.cnf

* Fri Oct 05 2012 Joerg Bruehe <joerg.bruehe@oracle.com>

- Let the installation use the new option "--random-passwords" of "mysql_install_db".
  (Bug# 12794345 Ensure root password)
- Fix an inconsistency: "new install" vs "upgrade" are told from the (non)existence
  of "$mysql_datadir/mysql" (holding table "mysql.user" and other system stuff).

* Tue Jul 24 2012 Joerg Bruehe <joerg.bruehe@oracle.com>

- Add a macro "runselftest":
  if set to 1 (default), the test suite will be run during the RPM build;
  this can be oveeridden via the command line by adding
      --define "runselftest 0"
  Failures of the test suite will NOT make the RPM build fail!

* Mon Jul 16 2012 Joerg Bruehe <joerg.bruehe@oracle.com>

- Add the man page for the "mysql_config_editor".

* Mon Jun 11 2012 Joerg Bruehe <joerg.bruehe@oracle.com>

- Make sure newly added "SPECIFIC-ULN/" directory does not disturb packaging.

* Wed Feb 29 2012 Brajmohan Saxena <brajmohan.saxena@oracle.com>

- Removal all traces of the readline library from mysql (BUG 13738013)

* Wed Sep 28 2011 Joerg Bruehe <joerg.bruehe@oracle.com>

- Fix duplicate mentioning of "mysql_plugin" and its manual page,
  it is better to keep alphabetic order in the files list (merging!).

* Wed Sep 14 2011 Joerg Bruehe <joerg.bruehe@oracle.com>

- Let the RPM capabilities ("obsoletes" etc) ensure that an upgrade may replace
  the RPMs of any configuration (of the current or the preceding release series)
  by the new ones. This is done by not using the implicitly generated capabilities
  (which include the configuration name) and relying on more generic ones which
  just list the function ("server", "client", ...).
  The implicit generation cannot be prevented, so all these capabilities must be
  explicitly listed in "Obsoletes:"

* Tue Sep 13 2011 Jonathan Perkin <jonathan.perkin@oracle.com>

- Add support for Oracle Linux 6 and Red Hat Enterprise Linux 6.  Due to
  changes in RPM behaviour ($RPM_BUILD_ROOT is removed prior to install)
  this necessitated a move of the libmygcc.a installation to the install
  phase, which is probably where it belonged in the first place.

* Tue Sep 13 2011 Joerg Bruehe <joerg.bruehe@oracle.com>

- "make_win_bin_dist" and its manual are dropped, cmake does it different.

* Thu Sep 08 2011 Daniel Fischer <daniel.fischer@oracle.com>

- Add mysql_plugin man page.

* Tue Aug 30 2011 Tor Didriksen <tor.didriksen@oracle.com>

- Set CXX=g++ by default to add a dependency on libgcc/libstdc++.
  Also, remove the use of the -fno-exceptions and -fno-rtti flags.
  TODO: update distro_buildreq/distro_requires

* Tue Aug 30 2011 Joerg Bruehe <joerg.bruehe@oracle.com>

- Add the manual page for "mysql_plugin" to the server package.

* Fri Aug 19 2011 Joerg Bruehe <joerg.bruehe@oracle.com>

- Null-upmerge the fix of bug#37165: This spec file is not affected.
- Replace "/var/lib/mysql" by the spec file variable "%%{mysqldatadir}".

* Fri Aug 12 2011 Daniel Fischer <daniel.fischer@oracle.com>

- Source plugin library files list from cmake-generated file.

* Mon Jul 25 2011 Chuck Bell <chuck.bell@oracle.com>

- Added the mysql_plugin client - enables or disables plugins.

* Thu Jul 21 2011 Sunanda Menon <sunanda.menon@oracle.com>

- Fix bug#12561297: Added the MySQL embedded binary

* Thu Jul 07 2011 Joerg Bruehe <joerg.bruehe@oracle.com>

- Fix bug#45415: "rpm upgrade recreates test database"
  Let the creation of the "test" database happen only during a new installation,
  not in an RPM upgrade.
  This affects both the "mkdir" and the call of "mysql_install_db".

* Wed Feb 09 2011 Joerg Bruehe <joerg.bruehe@oracle.com>

- Fix bug#56581: If an installation deviates from the default file locations
  ("datadir" and "pid-file"), the mechanism to detect a running server (on upgrade)
  should still work, and use these locations.
  The problem was that the fix for bug#27072 did not check for local settings.

* Mon Jan 31 2011 Joerg Bruehe <joerg.bruehe@oracle.com>

- Install the new "manifest" files: "INFO_SRC" and "INFO_BIN".

* Tue Nov 23 2010 Jonathan Perkin <jonathan.perkin@oracle.com>

- EXCEPTIONS-CLIENT has been deleted, remove it from here too
- Support MYSQL_BUILD_MAKE_JFLAG environment variable for passing
  a '-j' argument to make.

* Mon Nov 1 2010 Georgi Kodinov <georgi.godinov@oracle.com>

- Added test authentication (WL#1054) plugin binaries

* Wed Oct 6 2010 Georgi Kodinov <georgi.godinov@oracle.com>

- Added example external authentication (WL#1054) plugin binaries

* Wed Aug 11 2010 Joerg Bruehe <joerg.bruehe@oracle.com>

- With a recent spec file cleanup, names have changed: A "-community" part was dropped.
  Reflect that in the "Obsoletes" specifications.
- Add a "triggerpostun" to handle the uninstall of the "-community" server RPM.
- This fixes bug#55015 "MySQL server is not restarted properly after RPM upgrade".

* Tue Jun 15 2010 Joerg Bruehe <joerg.bruehe@sun.com>

- Change the behaviour on installation and upgrade:
  On installation, do not autostart the server.
  *Iff* the server was stopped before the upgrade is started, this is taken as a
  sign the administrator is handling that manually, and so the new server will
  not be started automatically at the end of the upgrade.
  The start/stop scripts will still be installed, so the server will be started
  on the next machine boot.
  This is the 5.5 version of fixing bug#27072 (RPM autostarting the server).

* Tue Jun 1 2010 Jonathan Perkin <jonathan.perkin@oracle.com>

- Implement SELinux checks from distribution-specific spec file.

* Wed May 12 2010 Jonathan Perkin <jonathan.perkin@oracle.com>

- Large number of changes to build using CMake
- Introduce distribution-specific RPMs
- Drop debuginfo, build all binaries with debug/symbols
- Remove __os_install_post, use native macro
- Remove _unpackaged_files_terminate_build, make it an error to have
  unpackaged files
- Remove cluster RPMs

* Wed Mar 24 2010 Joerg Bruehe <joerg.bruehe@sun.com>

- Add "--with-perfschema" to the configure options.

* Mon Mar 22 2010 Joerg Bruehe <joerg.bruehe@sun.com>

- User "usr/lib*" to allow for both "usr/lib" and "usr/lib64",
  mask "rmdir" return code 1.
- Remove "ha_example.*" files from the list, they aren't built.

* Wed Mar 17 2010 Joerg Bruehe <joerg.bruehe@sun.com>

- Fix a wrong path name in handling the debug plugins.

* Wed Mar 10 2010 Joerg Bruehe <joerg.bruehe@sun.com>

- Take the result of the debug plugin build and put it into the optimized tree,
  so that it becomes part of the final installation;
  include the files in the packlist. Part of the fixes for bug#49022.

* Mon Mar 01 2010 Joerg Bruehe <joerg.bruehe@sun.com>

- Set "Oracle and/or its affiliates" as the vendor and copyright owner,
  accept upgrading from packages showing MySQL or Sun as vendor.

* Fri Feb 12 2010 Joerg Bruehe <joerg.bruehe@sun.com>

- Formatting changes:
  Have a consistent structure of separator lines and of indentation
  (8 leading blanks => tab).
- Introduce the variable "src_dir".
- Give the environment variables "MYSQL_BUILD_CC(CXX)" precedence
  over "CC" ("CXX").
- Drop the old "with_static" argument analysis, this is not supported
  in 5.1 since ages.
- Introduce variables to control the handlers individually, as well
  as other options.
- Use the new "--with-plugin" notation for the table handlers.
- Drop handling "/etc/rc.d/init.d/mysql", the switch to "/etc/init.d/mysql"
  was done back in 2002 already.
- Make "--with-zlib-dir=bundled" the default, add an option to disable it.
- Add missing manual pages to the file list.
- Improve the runtime check for "libgcc.a", protect it against being tried
  with the Intel compiler "icc".

* Mon Jan 11 2010 Joerg Bruehe <joerg.bruehe@sun.com>

- Change RPM file naming:
  - Suffix like "-m2", "-rc" becomes part of version as "_m2", "_rc".
  - Release counts from 1, not 0.

* Wed Dec 23 2009 Joerg Bruehe <joerg.bruehe@sun.com>

- The "semisync" plugin file name has lost its introductory "lib",
  adapt the file lists for the subpackages.
  This is a part missing from the fix for bug#48351.
- Remove the "fix_privilege_tables" manual, it does not exist in 5.5
  (and likely, the whole script will go, too).

* Mon Nov 16 2009 Joerg Bruehe <joerg.bruehe@sun.com>

- Fix some problems with the directives around "tcmalloc" (experimental),
  remove erroneous traces of the InnoDB plugin (that is 5.1 only).

* Tue Oct 06 2009 Magnus Blaudd <mvensson@mysql.com>

- Removed mysql_fix_privilege_tables

* Fri Oct 02 2009 Alexander Nozdrin <alexander.nozdrin@sun.com>

- "mysqlmanager" got removed from version 5.4, all references deleted.

* Fri Aug 28 2009 Joerg Bruehe <joerg.bruehe@sun.com>

- Merge up from 5.1 to 5.4: Remove handling for the InnoDB plugin.

* Thu Aug 27 2009 Joerg Bruehe <joerg.bruehe@sun.com>

- This version does not contain the "Instance manager", "mysqlmanager":
  Remove it from the spec file so that packaging succeeds.

* Mon Aug 24 2009 Jonathan Perkin <jperkin@sun.com>

- Add conditionals for bundled zlib and innodb plugin

* Fri Aug 21 2009 Jonathan Perkin <jperkin@sun.com>

- Install plugin libraries in appropriate packages.
- Disable libdaemon_example and ftexample plugins.

* Thu Aug 20 2009 Jonathan Perkin <jperkin@sun.com>

- Update variable used for mysql-test suite location to match source.

* Fri Nov 07 2008 Joerg Bruehe <joerg@mysql.com>

- Correct yesterday's fix, so that it also works for the last flag,
  and fix a wrong quoting: un-quoted quote marks must not be escaped.

* Thu Nov 06 2008 Kent Boortz <kent.boortz@sun.com>

- Removed "mysql_upgrade_shell"
- Removed some copy/paste between debug and normal build

* Thu Nov 06 2008 Joerg Bruehe <joerg@mysql.com>

- Modify CFLAGS and CXXFLAGS such that a debug build is not optimized.
  This should cover both gcc and icc flags.  Fixes bug#40546.

* Fri Aug 29 2008 Kent Boortz <kent@mysql.com>

- Removed the "Federated" storage engine option, and enabled in all

* Tue Aug 26 2008 Joerg Bruehe <joerg@mysql.com>

- Get rid of the "warning: Installed (but unpackaged) file(s) found:"
  Some generated files aren't needed in RPMs:
  - the "sql-bench/" subdirectory
  Some files were missing:
  - /usr/share/aclocal/mysql.m4  ("devel" subpackage)
  - Manual "mysqlbug" ("server" subpackage)
  - Program "innochecksum" and its manual ("server" subpackage)
  - Manual "mysql_find_rows" ("client" subpackage)
  - Script "mysql_upgrade_shell" ("client" subpackage)
  - Program "ndb_cpcd" and its manual ("ndb-extra" subpackage)
  - Manuals "ndb_mgm" + "ndb_restore" ("ndb-tools" subpackage)

* Mon Mar 31 2008 Kent Boortz <kent@mysql.com>

- Made the "Federated" storage engine an option
- Made the "Cluster" storage engine and sub packages an option

* Wed Mar 19 2008 Joerg Bruehe <joerg@mysql.com>

- Add the man pages for "ndbd" and "ndb_mgmd".

* Mon Feb 18 2008 Timothy Smith <tim@mysql.com>

- Require a manual upgrade if the alread-installed mysql-server is
  from another vendor, or is of a different major version.

* Wed May 02 2007 Joerg Bruehe <joerg@mysql.com>

- "ndb_size.tmpl" is not needed any more,
  "man1/mysql_install_db.1" lacked the trailing '*'.

* Sat Apr 07 2007 Kent Boortz <kent@mysql.com>

- Removed man page for "mysql_create_system_tables"

* Wed Mar 21 2007 Daniel Fischer <df@mysql.com>

- Add debug server.

* Mon Mar 19 2007 Daniel Fischer <df@mysql.com>

- Remove Max RPMs; the server RPMs contain a mysqld compiled with all
  features that previously only were built into Max.

* Fri Mar 02 2007 Joerg Bruehe <joerg@mysql.com>

- Add several man pages for NDB which are now created.

* Fri Jan 05 2007 Kent Boortz <kent@mysql.com>

- Put back "libmygcc.a", found no real reason it was removed.

- Add CFLAGS to gcc call with --print-libgcc-file, to make sure the
  correct "libgcc.a" path is returned for the 32/64 bit architecture.

* Mon Dec 18 2006 Joerg Bruehe <joerg@mysql.com>

- Fix the move of "mysqlmanager" to section 8: Directory name was wrong.

* Thu Dec 14 2006 Joerg Bruehe <joerg@mysql.com>

- Include the new man pages for "my_print_defaults" and "mysql_tzinfo_to_sql"
  in the server RPM.
- The "mysqlmanager" man page got moved from section 1 to 8.

* Thu Nov 30 2006 Joerg Bruehe <joerg@mysql.com>

- Call "make install" using "benchdir_root=%%{_datadir}",
  because that is affecting the regression test suite as well.

* Thu Nov 16 2006 Joerg Bruehe <joerg@mysql.com>

- Explicitly note that the "MySQL-shared" RPMs (as built by MySQL AB)
  replace "mysql-shared" (as distributed by SuSE) to allow easy upgrading
  (bug#22081).

* Mon Nov 13 2006 Joerg Bruehe <joerg@mysql.com>

- Add "--with-partition" t 2006 Joerg Bruehe <joerg@mysql.com>

- Use the Perl script to run the tests, because it will automatically check
  whether the server is configured with SSL.

* Tue Jun 27 2006 Joerg Bruehe <joerg@mysql.com>

- move "mysqldumpslow" from the client RPM to the server RPM (bug#20216)

- Revert all previous attempts to call "mysql_upgrade" during RPM upgrade,
  there are some more aspects which need to be solved before this is possible.
  For now, just ensure the binary "mysql_upgrade" is delivered and installysql.com>

- To run "mysql_upgrade", we need a running server;
  start it in isolation and skip password checks.

* Sat May 20 2006 Kent Boortz <kent@mysql.com>

- Always compile for PIC, position independent code.

* Wed May 10 2006 Kent Boortz <kent@mysql.com>

- Use character set "all" when compiling with Cluster, to make Cluster
  nodes independent on the character set directory, and the problem
  that two RPM sub packages both wants to install this directory.

* Mon May 01 2006 Kent Boortz <kent@mysql.com>

- Use "./libtool --mode=execute" instead of searching for the
  executable in current directory and ".libs".

* Fri Apr 28 2006 Kent Boortz <kent@mysql.com>

- Install and run "mysql_upgrade"

* Wed Apr 12 2006 Jim Winstead <jimw@mysql.com>

- Remove sql-bench, and MySQL-bench RPM (will be built as an independent
  project from the mysql-bench repository)

* Tue Apr 11 2006 Jim Winstead <jimw@mysql.com>

- Remove old mysqltestmanager and related programs
* Sat Apr 01 2006 Kent Boortz <kent@mysql.com>

- Set $LDFLAGS from $MYSQL_BUILD_LDFLAGS

* Tue Mar 07 2006 Kent Boortz <kent@mysql.com>

- Changed product name from "Community Edition" to "Community Server"

* Mon Mar 06 2006 Kent Boortz <kent@mysql.com>

- Fast mutexes is now disabled by default, but should be
  used in Linux builds.

* Mon Feb 20 2006 Kent Boortz <kent@mysql.com>

- Reintroduced a max build
- Limited testing of 'debug' and 'max' servers
- Berkeley DB only in 'max'

* Mon Feb 13 2006 Joerg Bruehe <joerg@mysql.com>

- Use "-i" on "make test-force";
  this is essential for later evaluation of this log file.

* Thu Feb 09 2006 Kent Boortz <kent@mysql.com>

- Pass '-static' to libtool, link static with our own libraries, dynamic
  with system libraries.  Link with the bundled zlib.

* Wed Feb 08 2006 Kristian Nielsen <knielsen@mysql.com>

- Modified RPM spec to match new 5.1 debug+max combined community packaging.

* Sun Dec 18 2005 Kent Boortz <kent@mysql.com>

- Added "client/mysqlslap"

* Mon Dec 12 2005 Rodrigo Novo <rodrigo@mysql.com>

- Added zlib to the list of (static) libraries installed
- Added check against libtool wierdness (WRT: sql/mysqld || sql/.libs/mysqld)
- Compile MySQL with bundled zlib
- Fixed %%packager name to "MySQL Production Engineering Team"

* Mon Dec 05 2005 Joerg Bruehe <joerg@mysql.com>

- Avoid using the "bundled" zlib on "shared" builds:
  As it is not installed (on the build system), this gives dependency
  problems with "libtool" causing the build to fail.
  (Change was done on Nov 11, but left uncommented.)

* Tue Nov 22 2005 Joerg Bruehe <joerg@mysql.com>

- Extend the file existence check for "init.d/mysql" on un-install
  to also guard the call to "insserv"/"chkconfig".

* Thu Oct 27 2005 Lenz Grimmer <lenz@grimmer.com>

- added more man pages

* Wed Oct 19 2005 Kent Boortz <kent@mysql.com>

- Made yaSSL support an option (off by default)

* Wed Oct 19 2005 Kent Boortz <kent@mysql.com>

- Enabled yaSSL support

* Sat Oct 15 2005 Kent Boortz <kent@mysql.com>

- Give mode arguments the same way in all places
lenz@mysql.com>

- fixed the removing of the RPM_BUILD_ROOT in the %%clean section (the
  $RBR variable did not get expanded, thus leaving old build roots behind)

* Thu Aug 04 2005 Lenz Grimmer <lenz@mysql.com>

- Fixed the creation of the mysql user group account in the postinstall
  section (BUG 12348)
- Fixed enabling the Archive storage engine in the Max binary

* Tue Aug 02 2005 Lenz Grimmer <lenz@mysql.com>

- Fixed the Requires: tag for the server RPM (BUG 12233)

* Fri Jul 15 2005 Lenz Grimmer <lenz@mysql.com>

- create a "mysql" user group and assign the mysql user account to that group
  in the server postinstall section. (BUG 10984)

* Tue Jun 14 2005 Lenz Grimmer <lenz@mysql.com>

- Do not build statically on i386 by default, only when adding either "--with
  static" or "--define '_with_static 1'" to the RPM build options. Static
  linking really only makes sense when linking against the specially patched
  glibc 2.2.5.

* Mon Jun 06 2005 Lenz Grimmer <lenz@mysql.com>

- added mysql_client_test to the "bench" subpackage (BUG 10676)
- added the libndbclient static and shared libraries (BUG 10676)

* Wed Jun 01 2005 Lenz Grimmer <lenz@mysql.com>

- use "mysqldatadir" variable instead of hard-coding the path multiple times
- use the "mysqld_user" variable on all occasions a user name is referenced
- removed (incomplete) Brazilian translations
- removed redundant release tags from the subpackage descriptions

* Wed May 25 2005 Joerg Bruehe <joerg@mysql.com>

- Added a "make clean" between separate calls to "BuildMySQL".

* Thu May 12 2005 Guilhem Bichot <guilhem@mysql.com>

- Removed the mysql_tableinfo script made obsolete by the information schema

* Wed Apr 20 2005 Lenz Grimmer <lenz@mysql.com>

- Enabled the "blackhole" storage engine for the Max RPM

* Wed Apr 13 2005 Lenz Grimmer <lenz@mysql.com>

- removed the MySQL manual files (html/ps/texi) - they have been removed
  from the MySQL sources and are now available seperately.

* Mon Apr 4 2005 Petr Chardin <petr@mysql.com>

- old mysqlmanager, mysq* Mon Feb 7 2005 Tomas Ulin <tomas@mysql.com>

- enabled the "Ndbcluster" storage engine for the max binary
- added extra make install in ndb subdir after Max build to get ndb binaries
- added packages for ndbcluster storage engine

* Fri Jan 14 2005 Lenz Grimmer <lenz@mysql.com>

- replaced obsoleted "BuildPrereq" with "BuildRequires" instead

* Thu Jan 13 2005 Lenz Grimmer <lenz@mysql.com>

- enabled the "Federated" storage engine for the max binary

* Tue Jan 04 2005 Petr Chardin <petr@mysql.com>

- ISAM and merge storage engines were purged. As well as appropriate
  tools and manpages (isamchk and isamlog)

* Fri Dec 31 2004 Lenz Grimmer <lenz@mysql.com>

- enabled the "Archive" storage engine for the max binary
- enabled the "CSV" storage engine for the max binary
- enabled the "Example" storage engine for the max binary

* Thu Aug 26 2004 Lenz Grimmer <lenz@mysql.com>

- MySQL-Max now requires MySQL-server instead of MySQL (BUG 3860)

* Fri Aug 20 2004 Lenz Grimmer <lenz@mysql.com>

- do not link statically on IA64/AMD64 as these systems do not have
  a patched glibc installed

* Tue Aug 10 2004 Lenz Grimmer <lenz@mysql.com>

- Added libmygcc.a to the devel subpackage (required to link applications
  against the the embedded server libmysqld.a) (BUG 4921)

* Mon Aug 09 2004 Lenz Grimmer <lenz@mysql.com>

- Added EXCEPTIONS-CLIENT to the "devel" package

* Thu Jul 29 2004 Lenz Grimmer <lenz@mysql.com>

- disabled OpenSSL in the Max binaries again (the RPM packages were the
  only exception to this anyway) (BUG 1043)

* Wed Jun 30 2004 Lenz Grimmer <lenz@mysql.com>

- fixed server postinstall (mysql_install_db was called with the wrong
  parameter)

* Thu Jun 24 2004 Lenz Grimmer <lenz@mysql.com>

- added mysql_tzinfo_to_sql to the server subpackage
- run "make clean" instead of "make distclean"

* Mon Apr 05 2004 Lenz Grimmer <lenz@mysql.com>

- added ncurses-devel to the build prerequisites (BUG 3377)

* Thu Feb 12 2004 Lenz Grimmer <lenz@mysql.com>

- when using gcc, _always_ use CXX=gcc
- replaced Copyright with License field (Copyright is obsolete)

* Tue Feb 03 2004 Lenz Grimmer <lenz@mysql.com>

- added myisam_ftdump to the Server package

* Tue Jan 13 2004 Lenz Grimmer <lenz@mysql.com>

- link the mysql client against libreadline instead of libedit (BUG 2289)

* Mon Dec 22 2003 Lenz Grimmer <lenz@mysql.com>

- marked /etc/logrotate.d/mysql as a config file (BUG 2156)

* Sat Dec 13 2003 Lenz Grimmer <lenz@mysql.com>

- fixed file permissions (BUG 1672)

* Thu Dec 11 2003 Lenz Grimmer <lenz@mysql.com>

- made testing for gcc3 a bit more robust

* Fri Dec 05 2003 Lenz Grimmer <lenz@mysql.com>

- added missing file mysql_create_system_tables to the server subpackage

* Fri Nov 21 2003 Lenz Grimmer <lenz@mysql.com>

- removed dependency on MySQL-client from the MySQL-devel subpackage
  as it is not really required. (BUG 1610)

* Fri Aug 29 2003 Lenz Grimmer <lenz@mysql.com>

- Fixed BUG 1162 (removed macro names from the changelog)
- Really fixed BUG 998 (disable the checking for installed but
  unpackaged files)

* Tue Aug 05 2003 Lenz Grimmer <lenz@mysql.com>

- Fixed BUG 959 (libmysqld not being compiled properly)
- Fixed BUG 998 (RPM build errors): added missing files to the
  distribution (mysql_fix_extensions, mysql_tableinfo, mysqldumpslow,
  mysql_fix_privilege_tables.1), removed "-n" from install section.

* Wed Jul 09 2003 Lenz Grimmer <lenz@mysql.com>

- removed the GIF Icon (file was not included in the sources anyway)
- removed unused variable shared_lib_version
- do not run automake before building the standard binary
  (should not be necessary)
- add server suffix '-standard' to standard binary (to be in line
  with the binary tarball distributions)
- Use more RPM macros (_exec_prefix, _sbindir, _libdir, _sysconfdir,
  _datadir, _includedir) throughout the spec file.
- allow overriding CC and CXX (required when building with other compilers)

* Fri May 16 2003 Lenz Grimmer <lenz@mysql.com>

- re-enabled RAID again

* Wed Apr 30 2003 Lenz Grimmer <lenz@mysql.com>

- disabled MyISAM RAID (--with-raid)- it throws an assertion which
  needs to be investigated first.

* Mon Mar 10 2003 Lenz Grimmer <lenz@mysql.com>

- added missing file mysql_secure_installation to server subpackage
  (BUG 141)

* Tue Feb 11 2003 Lenz Grimmer <lenz@mysql.com>

- re-added missing pre- and post(un)install scripts to server subpackage
- added config file /etc/my.cnf to the file list (just for completeness)
- make sure to create the datadir with 755 permissions

* Mon Jan 27 2003 Lenz Grimmer <lenz@mysql.com>

- removed unusedql.com>

- Reworked the build steps a little bit: the Max binary is supposed
  to include OpenSSL, which cannot be linked statically, thus trying
  to statically link against a special glibc is futile anyway
- because of this, it is not required to make yet another build run
  just to compile the shared libs (saves a lot of time)
- updated package description of the Max subpackage
- clean up the BuildRoot directory afterwards

* Mon Jul 15 2002 Lenz Grimmer <lenz@mysql.com>

- Updated Packager information
- Fixed the build options: the regular package is supposed to
  include InnoDB and linked statically, while the Max package
  should include BDB and SSL support

* Fri May 03 2002 Lenz Grimmer <lenz@mysql.com>

- Use more RPM macros (e.g. infodir, mandir) to make the spec
  file more portable
- reorganized the installation of documentation files: let RPM
  take care of this
- reorganized the file list: actually install man pages along
  with the binaries of the respective subpackage
- do not include libmysqld.a in the devel subpackage as well, if we
  have a special "embedded" subpackage
- reworked the package descriptions

* Mon Oct  8 2001 Monty

- Added embedded server as a separate RPM

* Fri Apr 13 2001 Monty

- Added mysqld-max to the distribution

* Tue Jan 2  2001  Monty

- Added mysql-test to the bench package

* Fri Aug 18 2000 Tim Smith <tim@mysql.com>

- Added separate libmysql_r directory; now both a threaded
  and non-threaded library is shipped.

* Tue Sep 28 1999 David Axmark <davida@mysql.com>

- Added the support-files/my-example.cnf to the docs directory.

- Removed devel dependency on base since it is about client
  development.

* Wed Sep 8 1999 David Axmark <davida@mysql.com>

- Cleaned up some for 3.23.

* Thu Jul 1 1999 David Axmark <davida@mysql.com>

- Added support for shared libraries in a separate sub
  package. Original fix by David Fox (dsfox@cogsci.ucsd.edu)

- The --enable-assembler switch is now automatically disables on
  platforms there assembler code is unavailable. This should allow
  building this RPM on non i386 systems.

* Mon Feb 22 1999 David Axmark <david@detron.se>

- Removed unportable cc switches from the spec file. The defaults can
  now be overridden with environment variables. This feature is used
  to compile the official RPM with optimal (but compiler version
  specific) switches.

- Removed the repetitive description parts for the sub rpms. Maybe add
  again if RPM gets a multiline macro capability.

- Added support for a pt_BR translation. Translation contributed by
  Jorge Godoy <jorge@bestway.com.br>.

* Wed Nov 4 1998 David Axmark <david@detron.se>

- A lot of changes in all the rpm and install scripts. This may even
  be a working RPM :-)

* Sun Aug 16 1998 David Axmark <david@detron.se>

- A developers changelog for MySQL is available in the source RPM. And
  there is a history of major user visible changed in the Reference
  Manual.  Only RPM specific changes will be documented here.<|MERGE_RESOLUTION|>--- conflicted
+++ resolved
@@ -85,7 +85,7 @@
 Summary:        A very fast and reliable SQL database server
 Group:          Applications/Databases
 Version:        @VERSION@
-Release:        4%{?commercial:.1}%{?dist}
+Release:        3%{?commercial:.1}%{?dist}
 License:        Copyright (c) 2000, @MYSQL_COPYRIGHT_YEAR@, %{mysql_vendor}. All rights reserved. Under %{?license_type} license as shown in the Description field.
 Source0:        https://cdn.mysql.com/Downloads/MySQL-@MYSQL_BASE_VERSION@/%{src_dir}.tar.gz
 URL:            http://www.mysql.com/
@@ -268,8 +268,8 @@
 Summary:        MySQL benchmark suite
 Group:          Applications/Databases
 %if 0%{?commercial}
+Obsoletes:      mysql-community-bench < %{version}-%{release}
 Requires:       mysql-enterprise-server%{?_isa} = %{version}-%{release}
-Obsoletes:      mysql-community-bench < %{version}-%{release}
 %else
 Requires:       mysql-community-server%{?_isa} = %{version}-%{release}
 %endif
@@ -497,7 +497,6 @@
            -DBUILD_CONFIG=mysql_release \
            -DINSTALL_LAYOUT=RPM \
            -DCMAKE_BUILD_TYPE=Debug \
-           -DENABLE_DTRACE=OFF \
            -DCMAKE_C_FLAGS="$optflags" \
            -DCMAKE_CXX_FLAGS="$optflags" \
            -DWITH_INNODB_MEMCACHED=1 \
@@ -523,7 +522,6 @@
            -DBUILD_CONFIG=mysql_release \
            -DINSTALL_LAYOUT=RPM \
            -DCMAKE_BUILD_TYPE=RelWithDebInfo \
-           -DENABLE_DTRACE=OFF \
            -DCMAKE_C_FLAGS="%{optflags}" \
            -DCMAKE_CXX_FLAGS="%{optflags}" \
            -DWITH_INNODB_MEMCACHED=1 \
@@ -927,17 +925,10 @@
 %endif
 
 %changelog
-<<<<<<< HEAD
+* Tue Jul 08 2014 Balasubramanian Kandasamy <balasubramanian.kandasamy@oracle.com> - 5.6.20-3
+- Remove perl(GD) and dtrace dependencies 
+
 * Thu Jun 26 2014 Balasubramanian Kandasamy <balasubramanian.kandasamy@oracle.com> - 5.6.20-2
-=======
-* Tue Jul 08 2014 Balasubramanian Kandasamy <balasubramanian.kandasamy@oracle.com> - 5.5.39-4
-- Remove perl(GD) and dtrace dependencies 
-
-* Tue Jul 01 2014 Bjorn Munch <bjorn.munch@oracle.com> - 5.5.39-3
-- Disable dtrace, as it fails on OEL6 boxes with Oracle dtrace installed
-
-* Thu Jun 26 2014 Balasubramanian Kandasamy <balasubramanian.kandasamy@oracle.com> - 5.5.39-2
->>>>>>> 354e923c
 - Resolve embedded-devel conflict issue
 
 * Wed Jun 25 2014 Balasubramanian Kandasamy <balasubramanian.kandasamy@oracle.com> - 5.6.20-1
