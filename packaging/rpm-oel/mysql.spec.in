--- conflicted
+++ resolved
@@ -1323,18 +1323,12 @@
 %endif # cluster
 
 %changelog
-<<<<<<< HEAD
-* Fri Jun 03 2016 Balasubramanian Kandasamy <balasubramanian.kandasamy@oracle.com> - 5.7.14-1
+* Tue Jul 05 2016 Balasubramanian Kandasamy <balasubramanian.kandasamy@oracle.com> - 5.7.14-1
 - Updated compatver to 5.6.31
 - Adapt MySQL server 5.7 packaging to MySQL Cluster 7.5
+- Remove mysql_config from client subpackage
 
 * Wed May 04 2016 Georgi Kodinov <georgi.kodinov@oracle.com> - 5.7.13-1
-=======
-* Tue Jul 05 2016 Balasubramanian Kandasamy <balasubramanian.kandasamy@oracle.com> - 5.6.32-1
-- Remove mysql_config from client subpackage
-
-* Mon Mar 14 2016 Georgi Kodinov <georgi.kodinov@oracle.com> - 5.6.31-1
->>>>>>> 9d398ee5
 - Add test_udf_services.so plugin
 - Add keyring_udf.so plugin to server subpackage
 
