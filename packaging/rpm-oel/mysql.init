--- conflicted
+++ resolved
@@ -36,14 +36,6 @@
 # Result is returned in $result
 # We use my_print_defaults which prints all options from multiple files,
 # with the more specific ones later; hence take the last match.
-<<<<<<< HEAD
-get_mysql_option(){
-	result=$(/usr/bin/my_print_defaults "$1" | sed -n "s/^--$2=//p" | tail -n 1)
-	if [ -z "$result" ]; then
-	    # not found, use default
-	    result="$3"
-	fi
-=======
 get_mysql_option () {
     option=$1
     default=$2
@@ -53,7 +45,6 @@
 	# not found, use default
 	result="${default}"
     fi
->>>>>>> cfd35970
 }
 
 get_mysql_option datadir "/var/lib/mysql" mysqld
