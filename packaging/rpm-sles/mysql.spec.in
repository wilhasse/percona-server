--- conflicted
+++ resolved
@@ -57,7 +57,6 @@
 %global sles11                1
 %endif
 
-<<<<<<< HEAD
 %if 0%{?suse_version} == 1315
 %global dist                  .sles12
 %global sles12                1
@@ -66,9 +65,8 @@
 # https://en.opensuse.org/openSUSE:Systemd_packaging_guidelines
 %{?sles12:                %global systemd 1}
 %{!?_tmpfilesdir:         %global _tmpfilesdir /usr/lib/tmpfiles.d}
-=======
-%global min                   5.5.8
->>>>>>> 88c47cea
+
+%global min                   5.6.10
 
 Name:           mysql-%{product_suffix}
 Summary:        A very fast and reliable SQL database server
