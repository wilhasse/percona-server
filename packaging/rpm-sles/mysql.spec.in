--- conflicted
+++ resolved
@@ -288,12 +288,8 @@
 Obsoletes:      MySQL-shared < %{version}-%{release}
 Obsoletes:      mysql-libs < %{version}-%{release}
 Obsoletes:      mariadb-libs
-<<<<<<< HEAD
 Obsoletes:      libmysqlclient21 < %{version}-%{release}
-=======
-Obsoletes:      libmysqlclient20 < %{version}-%{release}
 Obsoletes:      mysql-connector-c-shared < 6.2
->>>>>>> 6566b65d
 Provides:       mysql-libs = %{version}-%{release}
 Provides:       libmysqlclient21 = %{version}-%{release}
 
