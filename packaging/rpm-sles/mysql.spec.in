--- conflicted
+++ resolved
@@ -14,12 +14,8 @@
 # Free Software Foundation, Inc., 51 Franklin St, Fifth Floor, Boston
 # MA  02110-1301  USA.
 
-<<<<<<< HEAD
 %global milestone       dmr
-%global mysql_version   @VERSION@
-
-=======
->>>>>>> 0fc2cfdc
+
 %global mysql_vendor    Oracle and/or its affiliates
 %global mysqldatadir    /var/lib/mysql
 
@@ -83,13 +79,8 @@
 Name:           mysql%{?cluster:-cluster}-%{product_suffix}
 Summary:        A very fast and reliable SQL database server
 Group:          Applications/Databases
-<<<<<<< HEAD
-Version:        @MYSQL_NO_DASH_VERSION@
+Version:        @MYSQL_RPM_VERSION@
 Release:        0.1%{?milestone:.%{milestone}}%{?commercial:.1}%{?dist}
-=======
-Version:        @MYSQL_RPM_VERSION@
-Release:        1%{?commercial:.1}%{?dist}
->>>>>>> 0fc2cfdc
 License:        Copyright (c) 2000, @MYSQL_COPYRIGHT_YEAR@, %{mysql_vendor}. All rights reserved. Under %{?license_type} license as shown in the Description field.
 Source0:        https://cdn.mysql.com/Downloads/MySQL-@MYSQL_BASE_VERSION@/%{src_dir}.tar.gz
 URL:            http://www.mysql.com/
@@ -1148,19 +1139,13 @@
 %endif # cluster
 
 %changelog
-<<<<<<< HEAD
 * Thu Jun 05 2016 Erlend Dahl <erlend.dahl@oracle.com> - 8.0.0-0.1
 - Change the version number to 8.0.0
 - Add manual page for ibd2sdi utility
+- Adapt MySQL server 5.7 packaging to MySQL Cluster 7.5
 
 * Fri Jun 03 2016 Balasubramanian Kandasamy <balasubramanian.kandasamy@oracle.com> - 5.8.0-0.1
 - Add example component to test package
-=======
-* Fri Jun 03 2016 Balasubramanian Kandasamy <balasubramanian.kandasamy@oracle.com> - 5.7.14-1
-- Adapt MySQL server 5.7 packaging to MySQL Cluster 7.5
-
-* Wed May 04 2016 Georgi Kodinov <georgi.kodinov@oracle.com> - 5.7.13-1
->>>>>>> 0fc2cfdc
 - Add test_udf_services.so plugin
 - Add keyring_udf.so plugin to server subpackage
 - Add keyring_okv.so plugin to commercial server subpackage
