--- conflicted
+++ resolved
@@ -863,14 +863,10 @@
 %attr(755, root, root) %{_libdir}/mysql/libmysqld.so
 
 %changelog
-<<<<<<< HEAD
-* Thu Nov 12 2015 Bjorn Munch <bjorn.munch@oracle.com> - 5.8.0-0.1.m17
-=======
 * Tue Nov 24 2015 Bjorn Munch <bjorn.munch@oracle.com> - 5.7.10-1
 - Included man pages for lz4_decompress and zlib_decompress
 
 * Thu Nov 12 2015 Bjorn Munch <bjorn.munch@oracle.com> - 5.7.10-1
->>>>>>> 96089052
 - Added lines to remove man pages we are not ready to include yet
 - Added new decompression utilities lz4_decompress and zlib_decompress binaries to
   client subpackage.
