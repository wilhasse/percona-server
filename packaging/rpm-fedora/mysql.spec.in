# Copyright (c) 2000, 2019, Oracle and/or its affiliates. All rights reserved.
#
# This program is free software; you can redistribute it and/or modify
# it under the terms of the GNU General Public License, version 2.0,
# as published by the Free Software Foundation.
#
# This program is also distributed with certain software (including
# but not limited to OpenSSL) that is licensed under separate terms,
# as designated in a particular file or component or in included license
# documentation.  The authors of MySQL hereby grant you an additional
# permission to link the program and your derivative works with the
# separately licensed software that they have included with MySQL.
#
# This program is distributed in the hope that it will be useful,
# but WITHOUT ANY WARRANTY; without even the implied warranty of
# MERCHANTABILITY or FITNESS FOR A PARTICULAR PURPOSE.  See the
# GNU General Public License, version 2.0, for more details.
#
# You should have received a copy of the GNU General Public License
# along with this program; if not, write to the Free Software
# Foundation, Inc., 51 Franklin St, Fifth Floor, Boston, MA 02110-1301  USA

# NOTE: "vendor" is used in upgrade/downgrade check, so you can't
# change these, has to be exactly as is.

%global mysql_vendor Oracle and/or its affiliates
%global mysqldatadir /var/lib/mysql

# Pass alternative ssl setting if provided. Needed for e.g. wolfssl.
%{?with_ssl: %global ssl_option -DWITH_SSL=%{with_ssl}}

# Regression tests may take a long time, override the default to skip them
%{!?runselftest:%global runselftest 1}

%{!?product_suffix:              %global product_suffix community}
%{!?feature_set:                 %global feature_set community}
%{!?compilation_comment_release: %global compilation_comment_release MySQL Community - GPL}
%{!?compilation_comment_debug:   %global compilation_comment_debug MySQL Community - GPL - Debug}
%{!?compilation_comment_server_release: %global compilation_comment_server_release MySQL Community Server - GPL}
%{!?compilation_comment_server_debug:   %global compilation_comment_server_debug MySQL Community Server - GPL - Debug}
%{!?src_base:                    %global src_base mysql}

%global src_dir               %{src_base}-@VERSION_SRC@
<<<<<<< HEAD

# No debuginfo for now
%if 0%{?nodebuginfo}
%global _enable_debug_package 0
%global debug_package         %{nil}
%global __os_install_post     /usr/lib/rpm/brp-compress %{nil}
%endif
=======
%global license_files_server  %{src_dir}/LICENSE %{src_dir}/README
>>>>>>> 4869291f

%global license_files_server  %{src_dir}/LICENSE %{src_dir}/README

%if 0%{?commercial}
%global license_type          Commercial
%else
%global license_type          GPLv2
%endif

%global min                   8.0.11

Name:           mysql-%{product_suffix}
Summary:        A very fast and reliable SQL database server
Version:        @MYSQL_NO_DASH_VERSION@
Release:        1@MYSQL_VERSION_EXTRA_DOT@%{?dist}
License:        Copyright (c) 2000, @MYSQL_COPYRIGHT_YEAR@, %{mysql_vendor}. All rights reserved. Under %{?license_type} license as shown in the Description field.
Source0:        https://cdn.mysql.com/Downloads/MySQL-@MYSQL_BASE_VERSION@/%{src_dir}.tar.gz
Source1:        https://downloads.sourceforge.net/boost/@BOOST_PACKAGE_NAME@.tar.bz2
URL:            http://www.mysql.com/
Packager:       MySQL Release Engineering <mysql-build@oss.oracle.com>
Vendor:         %{mysql_vendor}
BuildRequires:  bison >= 2.1
BuildRequires:  cmake
BuildRequires:  cyrus-sasl-devel
BuildRequires:  gcc
BuildRequires:  gcc-c++
BuildRequires:  libaio-devel
BuildRequires:  mecab-devel
BuildRequires:  multilib-rpm-config
BuildRequires:  ncurses-devel
BuildRequires:  numactl-devel
BuildRequires:  openldap-devel
BuildRequires:  openssl-devel
BuildRequires:  perl
BuildRequires:  perl(Carp)
BuildRequires:  perl(Config)
BuildRequires:  perl(Cwd)
BuildRequires:  perl(Data::Dumper)
BuildRequires:  perl(English)
BuildRequires:  perl(Errno)
BuildRequires:  perl(Exporter)
BuildRequires:  perl(Fcntl)
BuildRequires:  perl(File::Basename)
BuildRequires:  perl(File::Copy)
BuildRequires:  perl(File::Find)
BuildRequires:  perl(File::Path)
BuildRequires:  perl(File::Spec)
BuildRequires:  perl(File::Spec::Functions)
BuildRequires:  perl(File::Temp)
BuildRequires:  perl-generators
BuildRequires:  perl-interpreter
BuildRequires:  perl(Getopt::Long)
BuildRequires:  perl(IO::File)
BuildRequires:  perl(IO::Handle)
BuildRequires:  perl(IO::Pipe)
BuildRequires:  perl(IO::Select)
BuildRequires:  perl(IO::Socket)
BuildRequires:  perl(IO::Socket::INET)
BuildRequires:  perl(JSON)
BuildRequires:  perl(Memoize)
BuildRequires:  perl(POSIX)
BuildRequires:  perl(Sys::Hostname)
BuildRequires:  perl(Time::HiRes)
BuildRequires:  perl(Time::localtime)
<<<<<<< HEAD
BuildRequires:  perl-generators
BuildRequires:  openssl-devel
=======
BuildRequires:  pkgconfig(libtirpc)
BuildRequires:  pkgconfig(systemd)
BuildRequires:  rpcgen
BuildRequires:  sed
BuildRequires:  systemd
>>>>>>> 4869291f
BuildRequires:  time
BuildRequires:  zlib-devel
<<<<<<< HEAD
BuildRequires:  systemd
BuildRequires:  rpcgen
BuildRequires:  pkgconfig(libtirpc)
BuildRequires:  pkgconfig(systemd)

=======
>>>>>>> 4869291f
# For rpm => 4.9 only: https://fedoraproject.org/wiki/Packaging:AutoProvidesAndRequiresFiltering
%global __requires_exclude ^perl\\((hostnames|lib::mtr|lib::v1|mtr_|My::)
%global __provides_exclude_from ^(/usr/share/(mysql|mysql-test)/.*|%{_libdir}/mysql/plugin/.*\\.so)$

%description
The MySQL(TM) software delivers a very fast, multi-threaded, multi-user,
and robust SQL (Structured Query Language) database server. MySQL Server
is intended for mission-critical, heavy-load production systems as well
as for embedding into mass-deployed software. MySQL is a trademark of
%{mysql_vendor}

The MySQL software has Dual Licensing, which means you can use the MySQL
software free of charge under the GNU General Public License
(http://www.gnu.org/licenses/). You can also purchase commercial MySQL
licenses from %{mysql_vendor} if you do not wish to be bound by the terms of
the GPL. See the chapter "Licensing and Support" in the manual for
further info.

The MySQL web site (http://www.mysql.com/) provides the latest
news and information about the MySQL software. Also please see the
documentation and the manual for more information.

%package        server
Summary:        A very fast and reliable SQL database server
Requires:       coreutils
Requires:       grep
Requires:       shadow-utils
<<<<<<< HEAD
Requires:       net-tools
=======
>>>>>>> 4869291f
Recommends:     mecab-ipadic
Recommends:     mecab-ipadic-EUCJP
%if 0%{?commercial}
Obsoletes:      mysql-commercial-bench < 5.7.8
Obsoletes:      mysql-community-server < %{version}-%{release}
Requires:       mysql-commercial-client%{?_isa} >= %{min}
Requires:       mysql-commercial-common%{?_isa} = %{version}-%{release}
%else
Requires:       mysql-community-client%{?_isa} >= %{min}
Requires:       mysql-community-common%{?_isa} = %{version}-%{release}
%endif
Obsoletes:      mysql-community-bench < 5.7.8
Obsoletes:      mysql-community-embedded < 8.0.1
Obsoletes:      mysql-community-embedded-devel < 8.0.1
Obsoletes:      community-mysql-bench
Obsoletes:      mysql-bench
Obsoletes:      mariadb-backup
Obsoletes:      mariadb-bench
Obsoletes:      mariadb-connect-engine
Obsoletes:      mariadb-connector-c-config
Obsoletes:      mariadb-cracklib-password-check
Obsoletes:      mariadb-gssapi-server
Obsoletes:      mariadb-oqgraph-engine
Obsoletes:      mariadb-rocksdb-engine
Obsoletes:      mariadb-sphinx-engine
Obsoletes:      mariadb-tokudb-engine
Obsoletes:      mariadb-server
Obsoletes:      mariadb-server-utils
Obsoletes:      mariadb-galera-server
Obsoletes:      mariadb-server-galera
Obsoletes:      community-mysql-server < %{version}-%{release}
Obsoletes:      mysql-server < %{version}-%{release}
Obsoletes:      mysql-community-embedded-compat < 8.0.3
Obsoletes:      mysql-community-libs-compat < 8.0.4
Provides:       mysql-server = %{version}-%{release}
Provides:       mysql-server%{?_isa} = %{version}-%{release}
Provides:       mysql-compat-server = %{version}-%{release}
Provides:       mysql-compat-server%{?_isa} = %{version}-%{release}
Requires(post):   systemd
Requires(preun):  systemd
Requires(postun): systemd

%description    server
The MySQL(TM) software delivers a very fast, multi-threaded, multi-user,
and robust SQL (Structured Query Language) database server. MySQL Server
is intended for mission-critical, heavy-load production systems as well
as for embedding into mass-deployed software. MySQL is a trademark of
%{mysql_vendor}

The MySQL software has Dual Licensing, which means you can use the MySQL
software free of charge under the GNU General Public License
(http://www.gnu.org/licenses/). You can also purchase commercial MySQL
licenses from %{mysql_vendor} if you do not wish to be bound by the terms of
the GPL. See the chapter "Licensing and Support" in the manual for
further info.

The MySQL web site (http://www.mysql.com/) provides the latest news and
information about the MySQL software.  Also please see the documentation
and the manual for more information.

This package includes the MySQL server binary as well as related utilities
to run and administer a MySQL server.

%package        server-debug
Summary:        The debug version of MySQL server
%if 0%{?commercial}
Requires:       mysql-commercial-server = %{version}-%{release}
%else
Requires:       mysql-community-server = %{version}-%{release}
%endif
%description    server-debug
This packages contains the special debug build of MySQL server.

%package        client
Summary:        MySQL database client applications and tools
%if 0%{?commercial}
Obsoletes:      mysql-community-client < %{version}-%{release}
Requires:       mysql-commercial-libs%{?_isa} >= %{min}
%else
Requires:       mysql-community-libs%{?_isa} >= %{min}
%endif
Obsoletes:      mariadb
Obsoletes:      community-mysql < %{version}-%{release}
Obsoletes:      mysql < %{version}-%{release}
Provides:       mysql = %{version}-%{release}
Provides:       mysql%{?_isa} = %{version}-%{release}

%description    client
This package contains the standard MySQL clients and administration
tools.

%package        common
Summary:        MySQL database common files for server and client libs
%if 0%{?commercial}
Obsoletes:      mysql-community-common < %{version}-%{release}
%endif
Obsoletes:      mariadb-config
Obsoletes:      community-mysql-errmsg < %{version}-%{release}
Obsoletes:      mysql-common < %{version}-%{release}
Provides:       mysql-common = %{version}-%{release}
Provides:       mysql-common%{?_isa} = %{version}-%{release}

%description    common
This packages contains common files needed by MySQL client library and
MySQL database server.


%package        test
Summary:        Test suite for the MySQL database server
<<<<<<< HEAD
Group:          Applications/Databases
=======
Requires:       gzip
Requires:       lz4
>>>>>>> 4869291f
Requires:       mecab-ipadic
Requires:       mecab-ipadic-EUCJP
Requires:       perl(Carp)
Requires:       perl(Config)
Requires:       perl(Cwd)
Requires:       perl(Data::Dumper)
Requires:       perl(English)
Requires:       perl(Errno)
Requires:       perl(Exporter)
Requires:       perl(Fcntl)
Requires:       perl(File::Basename)
Requires:       perl(File::Copy)
Requires:       perl(File::Find)
Requires:       perl(File::Path)
Requires:       perl(File::Spec)
Requires:       perl(File::Spec::Functions)
Requires:       perl(File::Temp)
Requires:       perl(Getopt::Long)
Requires:       perl(IO::File)
Requires:       perl(IO::Handle)
Requires:       perl(IO::Pipe)
Requires:       perl(IO::Select)
Requires:       perl(IO::Socket)
Requires:       perl(IO::Socket::INET)
Requires:       perl(JSON)
Requires:       perl(Memoize)
Requires:       perl(POSIX)
Requires:       perl(Sys::Hostname)
Requires:       perl(Time::HiRes)
Requires:       perl(Time::localtime)
Requires:       procps
%if 0%{?commercial}
Requires:       mysql-commercial-server%{?_isa} >= %{min}
Obsoletes:      mysql-community-test < %{version}-%{release}
%else
Requires:       mysql-community-server%{?_isa} >= %{min}
%endif
Obsoletes:      mariadb-test
Obsoletes:      community-mysql-test < %{version}-%{release}
Obsoletes:      mysql-test < %{version}-%{release}
Provides:       mysql-test = %{version}-%{release}
Provides:       mysql-test%{?_isa} = %{version}-%{release}

%description    test
This package contains the MySQL regression test suite for MySQL
database server.

%package        devel
Summary:        Development header files and libraries for MySQL database client applications
%if 0%{?commercial}
Obsoletes:      mysql-community-devel < %{version}-%{release}
Requires:       mysql-commercial-libs%{?_isa} >= %{min}
%else
Requires:       mysql-community-libs%{?_isa} >= %{min}
Requires:       openssl-devel
%endif
Obsoletes:      mariadb-devel
Obsoletes:      mariadb-connector-c-devel
Obsoletes:      community-mysql-devel < %{version}-%{release}
Obsoletes:      mysql-devel < %{version}-%{release}
Provides:       mysql-devel = %{version}-%{release}
Provides:       mysql-devel%{?_isa} = %{version}-%{release}

%description    devel
This package contains the development header files and libraries necessary
to develop MySQL client applications.

%package        libs
Summary:        Shared libraries for MySQL database client applications
%if 0%{?commercial}
Obsoletes:      mysql-community-libs < %{version}-%{release}
Requires:       mysql-commercial-common%{?_isa} >= %{min}
%else
Requires:       mysql-community-common%{?_isa} >= %{min}
%endif
Obsoletes:      mysql-libs < %{version}-%{release}
Provides:       mysql-libs = %{version}-%{release}
Provides:       mysql-libs%{?_isa} = %{version}-%{release}

%description    libs
This package contains the shared libraries for MySQL client
applications.

%package  -n   mysql-router-%{product_suffix}
Summary:       MySQL Router
<<<<<<< HEAD
Group:         Applications/Databases
=======
Requires:      shadow-utils
>>>>>>> 4869291f
Provides:      mysql-router = %{version}-%{release}
Obsoletes:     mysql-router < %{version}-%{release}
%if 0%{?commercial}
Obsoletes:     mysql-router-community < %{version}-%{release}
%endif

%description -n mysql-router-%{product_suffix}
The MySQL(TM) Router software delivers a fast, multi-threaded way of
routing connections from MySQL Clients to MySQL Servers. MySQL is a
trademark of Oracle.

The MySQL software has Dual Licensing, which means you can use the
MySQL software free of charge under the GNU General Public License
(http://www.gnu.org/licenses/). You can also purchase commercial MySQL
licenses from Oracle and/or its affiliates if you do not wish to be
bound by the terms of the GPL. See the chapter "Licensing and Support"
in the manual for further info.

The MySQL web site (http://www.mysql.com/) provides the latest news
and information about the MySQL software. Also please see the
documentation and the manual for more information.


%package   -n   mysql-router-%{product_suffix}-devel
Summary:        Development header files and libraries for MySQL Router
<<<<<<< HEAD
Group:          Applications/Databases
=======
>>>>>>> 4869291f
Provides:       mysql-router-devel = %{version}-%{release}
Obsoletes:      mysql-router-devel < %{version}-%{release}
%if 0%{?commercial}
Obsoletes:      mysql-router-community-devel < %{version}-%{release}
Requires:       mysql-router-commercial = %{version}-%{release}
%else
Requires:       mysql-router-community = %{version}-%{release}
%endif
%description -n mysql-router-%{product_suffix}-devel
This package contains the development header files and libraries
necessary to develop MySQL Router applications.

%prep
%setup -q -T -a 0 -a 1 -c -n %{src_dir}

%build
# Fail quickly and obviously if user tries to build as root
%if 0%{?runselftest}
if [ "x$(id -u)" = "x0" ] ; then
   echo "The MySQL regression tests may fail if run as root."
   echo "If you really need to build the RPM as root, use"
   echo "--define='runselftest 0' to skip the regression tests."
   exit 1
fi
%endif

# Build debug versions of mysqld
mkdir debug
(
  cd debug
  # Attempt to remove any optimisation flags from the debug build
  optflags=$(echo "%{optflags}" | sed -e 's/-O2 / /' -e 's/-Wp,-D_FORTIFY_SOURCE=2/ /')
  cmake ../%{src_dir} \
           -DBUILD_CONFIG=mysql_release \
           -DINSTALL_LAYOUT=RPM \
           -DCMAKE_BUILD_TYPE=Debug \
           -DMYSQL_MAINTAINER_MODE=0 \
           -DTMPDIR=/var/tmp \
           -DWITH_BOOST=.. \
           -DWITH_MECAB=system \
           -DCMAKE_C_FLAGS="$optflags" \
           -DCMAKE_CXX_FLAGS="$optflags" \
           -DWITH_SYSTEMD=1 \
%if 0%{?with_cluster:1}
           -DWITH_NDBCLUSTER=1 \
%endif
%if 0%{?ndb_nodejs_path:1}
           -DNDB_NODEJS_PATH=%{ndb_nodejs_path} \
%endif
%if 0%{?ndb_nodejs_extras_path:1}
           -DNDB_NODEJS_EXTRAS_PATH=%{ndb_nodejs_extras_path} \
%endif
           -DWITH_INNODB_MEMCACHED=1 \
           -DINSTALL_LIBDIR="%{_lib}/mysql" \
           -DINSTALL_PLUGINDIR="%{_lib}/mysql/plugin/debug" \
<<<<<<< HEAD
=======
           -DSYSTEMD_PID_DIR="/run/mysqld" \
>>>>>>> 4869291f
           -DROUTER_INSTALL_LIBDIR="%{_lib}" \
           -DROUTER_INSTALL_PLUGINDIR="%{_lib}/mysqlrouter" \
           -DMYSQL_UNIX_ADDR="%{mysqldatadir}/mysql.sock" \
           -DMYSQLX_UNIX_ADDR="/run/mysqld/mysqlx.sock" \
           -DFEATURE_SET="%{feature_set}" \
           -DWITH_NUMA=ON \
           %{?ssl_option} \
           -DCOMPILATION_COMMENT="%{compilation_comment_debug}" \
           -DCOMPILATION_COMMENT_SERVER="%{compilation_comment_server_debug}" \
           -DMYSQL_SERVER_SUFFIX="%{?server_suffix}"
  echo BEGIN_DEBUG_CONFIG ; egrep '^#define' include/config.h ; echo END_DEBUG_CONFIG
  make %{?_smp_mflags} VERBOSE=1
)

# Build full release
mkdir release
(
  cd release
  cmake ../%{src_dir} \
           -DBUILD_CONFIG=mysql_release \
           -DINSTALL_LAYOUT=RPM \
           -DCMAKE_BUILD_TYPE=RelWithDebInfo \
           -DTMPDIR=/var/tmp \
           -DWITH_BOOST=.. \
           -DWITH_MECAB=system \
           -DCMAKE_C_FLAGS="%{optflags}" \
           -DCMAKE_CXX_FLAGS="%{optflags}" \
           -DWITH_SYSTEMD=1 \
%if 0%{?with_cluster:1}
           -DWITH_NDBCLUSTER=1 \
%endif
%if 0%{?ndb_nodejs_path:1}
           -DNDB_NODEJS_PATH=%{ndb_nodejs_path} \
%endif
%if 0%{?ndb_nodejs_extras_path:1}
           -DNDB_NODEJS_EXTRAS_PATH=%{ndb_nodejs_extras_path} \
%endif
           -DWITH_INNODB_MEMCACHED=1 \
           -DINSTALL_LIBDIR="%{_lib}/mysql" \
           -DINSTALL_PLUGINDIR="%{_lib}/mysql/plugin" \
<<<<<<< HEAD
=======
           -DSYSTEMD_PID_DIR="/run/mysqld" \
>>>>>>> 4869291f
           -DROUTER_INSTALL_LIBDIR="%{_lib}" \
           -DROUTER_INSTALL_PLUGINDIR="%{_lib}/mysqlrouter" \
           -DMYSQL_UNIX_ADDR="%{mysqldatadir}/mysql.sock" \
           -DMYSQLX_UNIX_ADDR="/run/mysqld/mysqlx.sock" \
           -DFEATURE_SET="%{feature_set}" \
           -DWITH_NUMA=ON \
           %{?ssl_option} \
           -DCOMPILATION_COMMENT="%{compilation_comment_release}" \
           -DCOMPILATION_COMMENT_SERVER="%{compilation_comment_server_release}" \
           -DMYSQL_SERVER_SUFFIX="%{?server_suffix}"
  echo BEGIN_NORMAL_CONFIG ; egrep '^#define' include/config.h ; echo END_NORMAL_CONFIG
  make %{?_smp_mflags} VERBOSE=1
)

%install
MBD=$RPM_BUILD_DIR/%{src_dir}

# Ensure that needed directories exists
install -d -m 0751 %{buildroot}/var/lib/mysql
install -d -m 0755 %{buildroot}/run/mysqld
install -d -m 0750 %{buildroot}/var/lib/mysql-files
install -d -m 0750 %{buildroot}/var/lib/mysql-keyring

# Router directories
install -d -m 0755 %{buildroot}/var/log/mysqlrouter
<<<<<<< HEAD
install -d -m 0755 %{buildroot}/var/run/mysqlrouter
=======
install -d -m 0755 %{buildroot}/run/mysqlrouter
>>>>>>> 4869291f

# Install all binaries
pushd $MBD/release
make DESTDIR=%{buildroot} install

# Install config and logrotate
install -D -m 0644 packaging/rpm-common/mysql.logrotate %{buildroot}%{_sysconfdir}/logrotate.d/mysql
install -D -m 0644 packaging/rpm-common/my.cnf %{buildroot}%{_sysconfdir}/my.cnf
install -d %{buildroot}%{_sysconfdir}/my.cnf.d

# Add libdir to linker
install -d -m 0755 %{buildroot}%{_sysconfdir}/ld.so.conf.d
echo "%{_libdir}/mysql" > %{buildroot}%{_sysconfdir}/ld.so.conf.d/mysql-%{_arch}.conf

# multiarch support
if %multilib_capable ; then
    mv %{buildroot}%{_bindir}/mysql_config %{buildroot}%{_bindir}/mysql_config-%{__isa_bits}
    install -p -m 0755 packaging/rpm-common/mysql_config.sh %{buildroot}%{_bindir}/mysql_config
fi

install -D -p -m 0644 packaging/rpm-common/mysqlrouter.service %{buildroot}%{_unitdir}/mysqlrouter.service
install -D -p -m 0644 packaging/rpm-common/mysqlrouter.tmpfiles.d %{buildroot}%{_tmpfilesdir}/mysqlrouter.conf
install -D -p -m 0644 packaging/rpm-common/mysqlrouter.conf %{buildroot}%{_sysconfdir}/mysqlrouter/mysqlrouter.conf

# Remove files pages we explicitly do not want to package
rm -rf %{buildroot}%{_infodir}/mysql.info*
rm -rf %{buildroot}%{_datadir}/mysql-*/mysql.server
rm -rf %{buildroot}%{_datadir}/mysql-*/mysqld_multi.server

# remove some unwanted router files
rm -rf %{buildroot}/%{_libdir}/libmysqlharness.{a,so}
rm -rf %{buildroot}/%{_libdir}/libmysqlrouter.so
rm -rf %{buildroot}/%{_libdir}/libmysqlrouter_http.so

# Remove removed manpages here until they are removed from the docs repo

# remove some unwanted router files
rm -rf %{buildroot}/%{_libdir}/libmysqlharness.{a,so}
rm -rf %{buildroot}/%{_libdir}/libmysqlrouter.so
rm -rf %{buildroot}/%{_libdir}/libmysqlrouter_http.so

%check
%if 0%{?runselftest} || 0%{?with_unittests}
pushd release
export CTEST_OUTPUT_ON_FAILURE=1
make test || true
%endif
%if 0%{?runselftest}
export MTR_BUILD_THREAD=auto
pushd mysql-test
./mtr \
    --mem --parallel=auto --force --retry=0 \
    --mysqld=--binlog-format=row \
    --suite-timeout=720 --testcase-timeout=30 \
    --clean-vardir
rm -r $(readlink var) var
%endif

%pre server
/usr/sbin/groupadd -g 27 -o -r mysql >/dev/null 2>&1 || :
/usr/sbin/useradd -M -N -g mysql -o -r -d /var/lib/mysql -s /bin/false \
    -c "MySQL Server" -u 27 mysql >/dev/null 2>&1 || :

%post server
[ -e /var/log/mysqld.log ] || install -m0640 -omysql -gmysql /dev/null /var/log/mysqld.log >/dev/null 2>&1 || :
%systemd_post mysqld.service
/usr/bin/systemctl enable mysqld >/dev/null 2>&1 || :

%preun server
%systemd_preun mysqld.service

%postun server
%systemd_postun_with_restart mysqld.service

%pre -n mysql-router-%{product_suffix}
/usr/sbin/groupadd -r mysqlrouter >/dev/null 2>&1 || :
/usr/sbin/useradd -M -N -g mysqlrouter -r -d /var/lib/mysqlrouter -s /bin/false \
    -c "MySQL Router" mysqlrouter >/dev/null 2>&1 || :

%post -n mysql-router-%{product_suffix}
%systemd_post mysqlrouter.service

<<<<<<< HEAD
%pre -n mysql-router-%{product_suffix}
/usr/sbin/groupadd -r mysqlrouter >/dev/null 2>&1 || :
/usr/sbin/useradd -M -N -g mysqlrouter -r -d /var/lib/mysqlrouter -s /bin/false \
    -c "MySQL Router" mysqlrouter >/dev/null 2>&1 || :

%post -n mysql-router-%{product_suffix}
/sbin/ldconfig
%systemd_post mysqlrouter.service

=======
>>>>>>> 4869291f
%preun -n mysql-router-%{product_suffix}
%systemd_preun mysqlrouter.service

%postun -n mysql-router-%{product_suffix}
<<<<<<< HEAD
/sbin/ldconfig
%systemd_postun_with_restart mysqlrouter.service

%files server
%defattr(-, root, root, -)
=======
%systemd_postun_with_restart mysqlrouter.service

%files server
>>>>>>> 4869291f
%doc %{?license_files_server}
%doc %{src_dir}/Docs/INFO_SRC*
%doc release/Docs/INFO_BIN*
%attr(644, root, root) %{_mandir}/man1/innochecksum.1*
%attr(644, root, root) %{_mandir}/man1/ibd2sdi.1*
%attr(644, root, root) %{_mandir}/man1/my_print_defaults.1*
%attr(644, root, root) %{_mandir}/man1/myisam_ftdump.1*
%attr(644, root, root) %{_mandir}/man1/myisamchk.1*
%attr(644, root, root) %{_mandir}/man1/myisamlog.1*
%attr(644, root, root) %{_mandir}/man1/myisampack.1*
%attr(644, root, root) %{_mandir}/man8/mysqld.8*
%exclude %{_mandir}/man1/mysqld_multi.1*
%exclude %{_mandir}/man1/mysqld_safe.1*
%attr(644, root, root) %{_mandir}/man1/mysqldumpslow.1*
%attr(644, root, root) %{_mandir}/man1/mysql_secure_installation.1*
%attr(644, root, root) %{_mandir}/man1/mysql_upgrade.1*
%attr(644, root, root) %{_mandir}/man1/mysqlman.1*
%attr(644, root, root) %{_mandir}/man1/mysql.server.1*
%attr(644, root, root) %{_mandir}/man1/mysql_tzinfo_to_sql.1*
%attr(644, root, root) %{_mandir}/man1/perror.1*
%attr(644, root, root) %{_mandir}/man1/mysql_ssl_rsa_setup.1*
%attr(644, root, root) %{_mandir}/man1/lz4_decompress.1*
%attr(644, root, root) %{_mandir}/man1/zlib_decompress.1*

%config(noreplace) %{_sysconfdir}/my.cnf
%dir %{_sysconfdir}/my.cnf.d

%attr(755, root, root) %{_bindir}/innochecksum
%attr(755, root, root) %{_bindir}/ibd2sdi
%attr(755, root, root) %{_bindir}/my_print_defaults
%attr(755, root, root) %{_bindir}/myisam_ftdump
%attr(755, root, root) %{_bindir}/myisamchk
%attr(755, root, root) %{_bindir}/myisamlog
%attr(755, root, root) %{_bindir}/myisampack
%attr(755, root, root) %{_bindir}/mysql_secure_installation
%attr(755, root, root) %{_bindir}/mysql_ssl_rsa_setup
%attr(755, root, root) %{_bindir}/mysql_tzinfo_to_sql
%attr(755, root, root) %{_bindir}/mysql_upgrade
%attr(755, root, root) %{_bindir}/mysqldumpslow
%attr(755, root, root) %{_bindir}/perror
%attr(755, root, root) %{_bindir}/mysqld_pre_systemd
%attr(755, root, root) %{_bindir}/lz4_decompress
%attr(755, root, root) %{_bindir}/zlib_decompress
%attr(755, root, root) %{_sbindir}/mysqld

%dir %{_libdir}/mysql/plugin
%attr(755, root, root) %{_libdir}/mysql/plugin/adt_null.so
%attr(755, root, root) %{_libdir}/mysql/plugin/auth_socket.so
%attr(755, root, root) %{_libdir}/mysql/plugin/authentication_ldap_sasl_client.so
%attr(755, root, root) %{_libdir}/mysql/plugin/group_replication.so
%attr(755, root, root) %{_libdir}/mysql/plugin/component_log_sink_syseventlog.so
%attr(755, root, root) %{_libdir}/mysql/plugin/component_log_sink_json.so
%attr(755, root, root) %{_libdir}/mysql/plugin/component_log_filter_dragnet.so
%attr(755, root, root) %{_libdir}/mysql/plugin/component_validate_password.so
%attr(755, root, root) %{_libdir}/mysql/plugin/component_audit_api_message_emit.so
%attr(755, root, root) %{_libdir}/mysql/plugin/connection_control.so
%attr(755, root, root) %{_libdir}/mysql/plugin/ddl_rewriter.so
%attr(755, root, root) %{_libdir}/mysql/plugin/ha_example.so
%attr(755, root, root) %{_libdir}/mysql/plugin/ha_mock.so
%attr(755, root, root) %{_libdir}/mysql/plugin/innodb_engine.so
%attr(755, root, root) %{_libdir}/mysql/plugin/keyring_file.so
%attr(755, root, root) %{_libdir}/mysql/plugin/keyring_udf.so
%attr(755, root, root) %{_libdir}/mysql/plugin/libmemcached.so
%attr(755, root, root) %{_libdir}/mysql/plugin/locking_service.so
%attr(755, root, root) %{_libdir}/mysql/plugin/libpluginmecab.so
%attr(755, root, root) %{_libdir}/mysql/plugin/mypluglib.so
%attr(755, root, root) %{_libdir}/mysql/plugin/mysql_no_login.so
<<<<<<< HEAD
=======
%attr(755, root, root) %{_libdir}/mysql/plugin/mysql_clone.so
>>>>>>> 4869291f
%attr(755, root, root) %{_libdir}/mysql/plugin/rewrite_example.so
%attr(755, root, root) %{_libdir}/mysql/plugin/rewriter.so
%attr(755, root, root) %{_libdir}/mysql/plugin/semisync_master.so
%attr(755, root, root) %{_libdir}/mysql/plugin/semisync_slave.so
%attr(755, root, root) %{_libdir}/mysql/plugin/validate_password.so
%attr(755, root, root) %{_libdir}/mysql/plugin/version_token.so

%attr(644, root, root) %{_datadir}/mysql-*/mysql-log-rotate
%attr(644, root, root) %{_datadir}/mysql-*/dictionary.txt
%attr(644, root, root) %{_datadir}/mysql-*/innodb_memcached_config.sql
%attr(644, root, root) %{_datadir}/mysql-*/install_rewriter.sql
%attr(644, root, root) %{_datadir}/mysql-*/uninstall_rewriter.sql
%attr(644, root, root) %{_prefix}/lib/tmpfiles.d/mysql.conf
%attr(644, root, root) %{_unitdir}/mysqld.service
%attr(644, root, root) %{_unitdir}/mysqld@.service
%attr(644, root, root) %config(noreplace,missingok) %{_sysconfdir}/logrotate.d/mysql
%dir %attr(751, mysql, mysql) /var/lib/mysql
%dir %attr(755, mysql, mysql) /run/mysqld
%dir %attr(750, mysql, mysql) /var/lib/mysql-files
%dir %attr(750, mysql, mysql) /var/lib/mysql-keyring

%files server-debug
%attr(755, root, root) %{_sbindir}/mysqld-debug
%dir %{_libdir}/mysql/plugin/debug
%attr(755, root, root) %{_libdir}/mysql/plugin/debug/adt_null.so
%attr(755, root, root) %{_libdir}/mysql/plugin/debug/auth_socket.so
%attr(755, root, root) %{_libdir}/mysql/plugin/debug/authentication_ldap_sasl_client.so
%attr(755, root, root) %{_libdir}/mysql/plugin/debug/group_replication.so
%attr(755, root, root) %{_libdir}/mysql/plugin/debug/component_log_sink_syseventlog.so
%attr(755, root, root) %{_libdir}/mysql/plugin/debug/component_log_sink_json.so
%attr(755, root, root) %{_libdir}/mysql/plugin/debug/component_log_filter_dragnet.so
%attr(755, root, root) %{_libdir}/mysql/plugin/debug/component_validate_password.so
%attr(755, root, root) %{_libdir}/mysql/plugin/debug/component_audit_api_message_emit.so
%attr(755, root, root) %{_libdir}/mysql/plugin/debug/connection_control.so
%attr(755, root, root) %{_libdir}/mysql/plugin/debug/ddl_rewriter.so
%attr(755, root, root) %{_libdir}/mysql/plugin/debug/ha_example.so
%attr(755, root, root) %{_libdir}/mysql/plugin/debug/ha_mock.so
%attr(755, root, root) %{_libdir}/mysql/plugin/debug/keyring_file.so
%attr(755, root, root) %{_libdir}/mysql/plugin/debug/keyring_udf.so
%attr(755, root, root) %{_libdir}/mysql/plugin/debug/innodb_engine.so
%attr(755, root, root) %{_libdir}/mysql/plugin/debug/libmemcached.so
%attr(755, root, root) %{_libdir}/mysql/plugin/debug/locking_service.so
%attr(755, root, root) %{_libdir}/mysql/plugin/debug/libpluginmecab.so
%attr(755, root, root) %{_libdir}/mysql/plugin/debug/mypluglib.so
%attr(755, root, root) %{_libdir}/mysql/plugin/debug/mysql_clone.so
%attr(755, root, root) %{_libdir}/mysql/plugin/debug/mysql_no_login.so
%attr(755, root, root) %{_libdir}/mysql/plugin/debug/rewrite_example.so
%attr(755, root, root) %{_libdir}/mysql/plugin/debug/rewriter.so
%attr(755, root, root) %{_libdir}/mysql/plugin/debug/semisync_master.so
%attr(755, root, root) %{_libdir}/mysql/plugin/debug/semisync_slave.so
%attr(755, root, root) %{_libdir}/mysql/plugin/debug/validate_password.so
%attr(755, root, root) %{_libdir}/mysql/plugin/debug/version_token.so

<<<<<<< HEAD
%attr(644, root, root) %{_datadir}/mysql-*/mysql-log-rotate
%attr(644, root, root) %{_datadir}/mysql-*/dictionary.txt
%attr(644, root, root) %{_datadir}/mysql-*/innodb_memcached_config.sql
%attr(644, root, root) %{_datadir}/mysql-*/install_rewriter.sql
%attr(644, root, root) %{_datadir}/mysql-*/uninstall_rewriter.sql
%attr(644, root, root) %{_prefix}/lib/tmpfiles.d/mysql.conf
%attr(644, root, root) %{_unitdir}/mysqld.service
%attr(644, root, root) %{_unitdir}/mysqld@.service
%attr(644, root, root) %config(noreplace,missingok) %{_sysconfdir}/logrotate.d/mysql
%dir %attr(751, mysql, mysql) /var/lib/mysql
%dir %attr(755, mysql, mysql) /var/run/mysqld
%dir %attr(750, mysql, mysql) /var/lib/mysql-files
%dir %attr(750, mysql, mysql) /var/lib/mysql-keyring

=======
>>>>>>> 4869291f
%files common
%doc %{?license_files_server}
%{_datadir}/mysql-*/charsets/
%{_datadir}/mysql-*/errmsg-utf8.txt
%{_datadir}/mysql-*/bulgarian/
%{_datadir}/mysql-*/czech/
%{_datadir}/mysql-*/danish/
%{_datadir}/mysql-*/dutch/
%{_datadir}/mysql-*/english/
%{_datadir}/mysql-*/estonian/
%{_datadir}/mysql-*/french/
%{_datadir}/mysql-*/german/
%{_datadir}/mysql-*/greek/
%{_datadir}/mysql-*/hungarian/
%{_datadir}/mysql-*/italian/
%{_datadir}/mysql-*/japanese/
%{_datadir}/mysql-*/korean/
%{_datadir}/mysql-*/norwegian-ny/
%{_datadir}/mysql-*/norwegian/
%{_datadir}/mysql-*/polish/
%{_datadir}/mysql-*/portuguese/
%{_datadir}/mysql-*/romanian/
%{_datadir}/mysql-*/russian/
%{_datadir}/mysql-*/serbian/
%{_datadir}/mysql-*/slovak/
%{_datadir}/mysql-*/spanish/
%{_datadir}/mysql-*/swedish/
%{_datadir}/mysql-*/ukrainian/

%files client
%doc %{?license_files_server}
%attr(755, root, root) %{_bindir}/mysql
%attr(755, root, root) %{_bindir}/mysqladmin
%attr(755, root, root) %{_bindir}/mysqlbinlog
%attr(755, root, root) %{_bindir}/mysqlcheck
%attr(755, root, root) %{_bindir}/mysqldump
%attr(755, root, root) %{_bindir}/mysqlimport
%attr(755, root, root) %{_bindir}/mysqlpump
%attr(755, root, root) %{_bindir}/mysqlshow
%attr(755, root, root) %{_bindir}/mysqlslap
%attr(755, root, root) %{_bindir}/mysql_config_editor

%attr(644, root, root) %{_mandir}/man1/mysql.1*
%attr(644, root, root) %{_mandir}/man1/mysqladmin.1*
%attr(644, root, root) %{_mandir}/man1/mysqlbinlog.1*
%attr(644, root, root) %{_mandir}/man1/mysqlcheck.1*
%attr(644, root, root) %{_mandir}/man1/mysqldump.1*
%attr(644, root, root) %{_mandir}/man1/mysqlpump.1*
%attr(644, root, root) %{_mandir}/man1/mysqlimport.1*
%attr(644, root, root) %{_mandir}/man1/mysqlshow.1*
%attr(644, root, root) %{_mandir}/man1/mysqlslap.1*
%attr(644, root, root) %{_mandir}/man1/mysql_config_editor.1*

%files devel
%doc %{?license_files_server}
%attr(644, root, root) %{_mandir}/man1/comp_err.1*
%attr(644, root, root) %{_mandir}/man1/mysql_config.1*
%attr(755, root, root) %{_bindir}/mysql_config*
%exclude %{_bindir}/mysql_config_editor
%{_includedir}/mysql
%{_datadir}/aclocal/mysql.m4
%{_libdir}/mysql/libmysqlclient.a
%{_libdir}/mysql/libmysqlservices.a
%{_libdir}/mysql/libmysqlclient.so
%{_libdir}/pkgconfig/mysqlclient.pc

%files libs
%doc %{?license_files_server}
%dir %attr(755, root, root) %{_libdir}/mysql
%attr(644, root, root) %{_sysconfdir}/ld.so.conf.d/mysql-%{_arch}.conf
%{_libdir}/mysql/libmysqlclient.so.21*

%files test
%doc %{?license_files_server}
%attr(-, root, root) %{_datadir}/mysql-test
%attr(755, root, root) %{_bindir}/mysql_client_test
%attr(755, root, root) %{_bindir}/mysqltest
%attr(755, root, root) %{_bindir}/mysqltest_safe_process
%attr(755, root, root) %{_bindir}/mysqlxtest

%attr(755, root, root) %{_libdir}/mysql/plugin/auth.so
%attr(755, root, root) %{_libdir}/mysql/plugin/auth_test_plugin.so
%attr(755, root, root) %{_libdir}/mysql/plugin/component_example_component1.so
%attr(755, root, root) %{_libdir}/mysql/plugin/component_example_component2.so
%attr(755, root, root) %{_libdir}/mysql/plugin/component_example_component3.so
%attr(755, root, root) %{_libdir}/mysql/plugin/component_log_sink_test.so
%attr(755, root, root) %{_libdir}/mysql/plugin/component_test_backup_lock_service.so
%attr(755, root, root) %{_libdir}/mysql/plugin/component_test_string_service_charset.so
%attr(755, root, root) %{_libdir}/mysql/plugin/component_test_string_service_long.so
%attr(755, root, root) %{_libdir}/mysql/plugin/component_test_string_service.so
%attr(755, root, root) %{_libdir}/mysql/plugin/component_pfs_example.so
%attr(755, root, root) %{_libdir}/mysql/plugin/component_pfs_example_component_population.so
%attr(755, root, root) %{_libdir}/mysql/plugin/pfs_example_plugin_employee.so
%attr(755, root, root) %{_libdir}/mysql/plugin/component_test_pfs_notification.so
%attr(755, root, root) %{_libdir}/mysql/plugin/component_test_pfs_resource_group.so
%attr(755, root, root) %{_libdir}/mysql/plugin/component_test_udf_registration.so
%attr(755, root, root) %{_libdir}/mysql/plugin/component_test_host_application_signal.so
<<<<<<< HEAD
=======
%attr(755, root, root) %{_libdir}/mysql/plugin/component_test_mysql_current_thread_reader.so
>>>>>>> 4869291f
%attr(755, root, root) %{_libdir}/mysql/plugin/component_test_mysql_runtime_error.so
%attr(755, root, root) %{_libdir}/mysql/plugin/component_udf_reg_3_func.so
%attr(755, root, root) %{_libdir}/mysql/plugin/component_udf_reg_avg_func.so
%attr(755, root, root) %{_libdir}/mysql/plugin/component_udf_reg_int_func.so
%attr(755, root, root) %{_libdir}/mysql/plugin/component_udf_reg_int_same_func.so
%attr(755, root, root) %{_libdir}/mysql/plugin/component_udf_reg_only_3_func.so
%attr(755, root, root) %{_libdir}/mysql/plugin/component_udf_reg_real_func.so
%attr(755, root, root) %{_libdir}/mysql/plugin/component_udf_unreg_3_func.so
%attr(755, root, root) %{_libdir}/mysql/plugin/component_udf_unreg_int_func.so
%attr(755, root, root) %{_libdir}/mysql/plugin/component_udf_unreg_real_func.so
%attr(755, root, root) %{_libdir}/mysql/plugin/component_test_sys_var_service_int.so
%attr(755, root, root) %{_libdir}/mysql/plugin/component_test_sys_var_service.so
%attr(755, root, root) %{_libdir}/mysql/plugin/component_test_sys_var_service_same.so
%attr(755, root, root) %{_libdir}/mysql/plugin/component_test_sys_var_service_str.so
%attr(755, root, root) %{_libdir}/mysql/plugin/component_test_status_var_service.so
%attr(755, root, root) %{_libdir}/mysql/plugin/component_test_status_var_service_int.so
%attr(755, root, root) %{_libdir}/mysql/plugin/component_test_status_var_service_reg_only.so
%attr(755, root, root) %{_libdir}/mysql/plugin/component_test_status_var_service_str.so
%attr(755, root, root) %{_libdir}/mysql/plugin/component_test_status_var_service_unreg_only.so
%attr(755, root, root) %{_libdir}/mysql/plugin/component_test_system_variable_source.so
%attr(755, root, root) %{_libdir}/mysql/plugin/component_test_audit_api_message.so
%attr(644, root, root) %{_libdir}/mysql/plugin/daemon_example.ini
%attr(755, root, root) %{_libdir}/mysql/plugin/libdaemon_example.so
%attr(755, root, root) %{_libdir}/mysql/plugin/replication_observers_example_plugin.so
%attr(755, root, root) %{_libdir}/mysql/plugin/libtest_framework.so
%attr(755, root, root) %{_libdir}/mysql/plugin/libtest_services.so
%attr(755, root, root) %{_libdir}/mysql/plugin/libtest_services_threaded.so
%attr(755, root, root) %{_libdir}/mysql/plugin/libtest_session_detach.so
%attr(755, root, root) %{_libdir}/mysql/plugin/libtest_session_attach.so
%attr(755, root, root) %{_libdir}/mysql/plugin/libtest_session_in_thd.so
%attr(755, root, root) %{_libdir}/mysql/plugin/libtest_session_info.so
%attr(755, root, root) %{_libdir}/mysql/plugin/libtest_sql_2_sessions.so
%attr(755, root, root) %{_libdir}/mysql/plugin/libtest_sql_all_col_types.so
%attr(755, root, root) %{_libdir}/mysql/plugin/libtest_sql_cmds_1.so
%attr(755, root, root) %{_libdir}/mysql/plugin/libtest_sql_commit.so
%attr(755, root, root) %{_libdir}/mysql/plugin/libtest_sql_complex.so
%attr(755, root, root) %{_libdir}/mysql/plugin/libtest_sql_errors.so
%attr(755, root, root) %{_libdir}/mysql/plugin/libtest_sql_lock.so
%attr(755, root, root) %{_libdir}/mysql/plugin/libtest_sql_processlist.so
%attr(755, root, root) %{_libdir}/mysql/plugin/libtest_sql_replication.so
%attr(755, root, root) %{_libdir}/mysql/plugin/libtest_sql_shutdown.so
%attr(755, root, root) %{_libdir}/mysql/plugin/libtest_sql_stmt.so
%attr(755, root, root) %{_libdir}/mysql/plugin/libtest_sql_sqlmode.so
%attr(755, root, root) %{_libdir}/mysql/plugin/libtest_sql_stored_procedures_functions.so
%attr(755, root, root) %{_libdir}/mysql/plugin/libtest_sql_views_triggers.so
%attr(755, root, root) %{_libdir}/mysql/plugin/libtest_sql_reset_connection.so
%attr(755, root, root) %{_libdir}/mysql/plugin/libtest_x_sessions_deinit.so
%attr(755, root, root) %{_libdir}/mysql/plugin/libtest_x_sessions_init.so
%attr(755, root, root) %{_libdir}/mysql/plugin/qa_auth_client.so
%attr(755, root, root) %{_libdir}/mysql/plugin/qa_auth_interface.so
%attr(755, root, root) %{_libdir}/mysql/plugin/qa_auth_server.so
%attr(755, root, root) %{_libdir}/mysql/plugin/test_security_context.so
%attr(755, root, root) %{_libdir}/mysql/plugin/test_services_plugin_registry.so
%attr(755, root, root) %{_libdir}/mysql/plugin/test_services_host_application_signal.so
%attr(755, root, root) %{_libdir}/mysql/plugin/test_udf_services.so
%attr(755, root, root) %{_libdir}/mysql/plugin/udf_example.so
%attr(755, root, root) %{_libdir}/mysql/plugin/component_mysqlx_global_reset.so
%attr(755, root, root) %{_libdir}/mysql/plugin/debug/auth.so
%attr(755, root, root) %{_libdir}/mysql/plugin/debug/auth_test_plugin.so
%attr(755, root, root) %{_libdir}/mysql/plugin/debug/component_example_component1.so
%attr(755, root, root) %{_libdir}/mysql/plugin/debug/component_example_component2.so
%attr(755, root, root) %{_libdir}/mysql/plugin/debug/component_example_component3.so
%attr(755, root, root) %{_libdir}/mysql/plugin/debug/component_log_sink_test.so
%attr(755, root, root) %{_libdir}/mysql/plugin/debug/component_test_backup_lock_service.so
%attr(755, root, root) %{_libdir}/mysql/plugin/debug/component_test_string_service_charset.so
%attr(755, root, root) %{_libdir}/mysql/plugin/debug/component_test_string_service_long.so
%attr(755, root, root) %{_libdir}/mysql/plugin/debug/component_test_string_service.so
%attr(755, root, root) %{_libdir}/mysql/plugin/debug/component_pfs_example.so
%attr(755, root, root) %{_libdir}/mysql/plugin/debug/component_pfs_example_component_population.so
%attr(755, root, root) %{_libdir}/mysql/plugin/debug/pfs_example_plugin_employee.so
%attr(755, root, root) %{_libdir}/mysql/plugin/debug/component_test_pfs_notification.so
%attr(755, root, root) %{_libdir}/mysql/plugin/debug/component_test_pfs_resource_group.so
%attr(755, root, root) %{_libdir}/mysql/plugin/debug/component_test_udf_registration.so
%attr(755, root, root) %{_libdir}/mysql/plugin/debug/component_test_host_application_signal.so
<<<<<<< HEAD
=======
%attr(755, root, root) %{_libdir}/mysql/plugin/debug/component_test_mysql_current_thread_reader.so
>>>>>>> 4869291f
%attr(755, root, root) %{_libdir}/mysql/plugin/debug/component_test_mysql_runtime_error.so
%attr(755, root, root) %{_libdir}/mysql/plugin/debug/component_udf_reg_3_func.so
%attr(755, root, root) %{_libdir}/mysql/plugin/debug/component_udf_reg_avg_func.so
%attr(755, root, root) %{_libdir}/mysql/plugin/debug/component_udf_reg_int_func.so
%attr(755, root, root) %{_libdir}/mysql/plugin/debug/component_udf_reg_int_same_func.so
%attr(755, root, root) %{_libdir}/mysql/plugin/debug/component_udf_reg_only_3_func.so
%attr(755, root, root) %{_libdir}/mysql/plugin/debug/component_udf_reg_real_func.so
%attr(755, root, root) %{_libdir}/mysql/plugin/debug/component_udf_unreg_3_func.so
%attr(755, root, root) %{_libdir}/mysql/plugin/debug/component_udf_unreg_int_func.so
%attr(755, root, root) %{_libdir}/mysql/plugin/debug/component_udf_unreg_real_func.so
%attr(755, root, root) %{_libdir}/mysql/plugin/debug/component_test_sys_var_service_int.so
%attr(755, root, root) %{_libdir}/mysql/plugin/debug/component_test_sys_var_service.so
%attr(755, root, root) %{_libdir}/mysql/plugin/debug/component_test_sys_var_service_same.so
%attr(755, root, root) %{_libdir}/mysql/plugin/debug/component_test_sys_var_service_str.so
%attr(755, root, root) %{_libdir}/mysql/plugin/debug/component_test_status_var_service.so
%attr(755, root, root) %{_libdir}/mysql/plugin/debug/component_test_status_var_service_int.so
%attr(755, root, root) %{_libdir}/mysql/plugin/debug/component_test_status_var_service_reg_only.so
%attr(755, root, root) %{_libdir}/mysql/plugin/debug/component_test_status_var_service_str.so
%attr(755, root, root) %{_libdir}/mysql/plugin/debug/component_test_status_var_service_unreg_only.so
%attr(755, root, root) %{_libdir}/mysql/plugin/debug/component_test_system_variable_source.so
%attr(755, root, root) %{_libdir}/mysql/plugin/debug/component_test_audit_api_message.so
%attr(755, root, root) %{_libdir}/mysql/plugin/debug/libdaemon_example.so
%attr(755, root, root) %{_libdir}/mysql/plugin/debug/test_udf_services.so
%attr(755, root, root) %{_libdir}/mysql/plugin/debug/udf_example.so
%attr(755, root, root) %{_libdir}/mysql/plugin/debug/replication_observers_example_plugin.so
%attr(755, root, root) %{_libdir}/mysql/plugin/debug/libtest_framework.so
%attr(755, root, root) %{_libdir}/mysql/plugin/debug/libtest_services.so
%attr(755, root, root) %{_libdir}/mysql/plugin/debug/libtest_services_threaded.so
%attr(755, root, root) %{_libdir}/mysql/plugin/debug/libtest_session_detach.so
%attr(755, root, root) %{_libdir}/mysql/plugin/debug/libtest_session_attach.so
%attr(755, root, root) %{_libdir}/mysql/plugin/debug/libtest_session_in_thd.so
%attr(755, root, root) %{_libdir}/mysql/plugin/debug/libtest_session_info.so
%attr(755, root, root) %{_libdir}/mysql/plugin/debug/libtest_sql_2_sessions.so
%attr(755, root, root) %{_libdir}/mysql/plugin/debug/libtest_sql_all_col_types.so
%attr(755, root, root) %{_libdir}/mysql/plugin/debug/libtest_sql_cmds_1.so
%attr(755, root, root) %{_libdir}/mysql/plugin/debug/libtest_sql_commit.so
%attr(755, root, root) %{_libdir}/mysql/plugin/debug/libtest_sql_complex.so
%attr(755, root, root) %{_libdir}/mysql/plugin/debug/libtest_sql_errors.so
%attr(755, root, root) %{_libdir}/mysql/plugin/debug/libtest_sql_lock.so
%attr(755, root, root) %{_libdir}/mysql/plugin/debug/libtest_sql_processlist.so
%attr(755, root, root) %{_libdir}/mysql/plugin/debug/libtest_sql_replication.so
%attr(755, root, root) %{_libdir}/mysql/plugin/debug/libtest_sql_shutdown.so
%attr(755, root, root) %{_libdir}/mysql/plugin/debug/libtest_sql_stmt.so
%attr(755, root, root) %{_libdir}/mysql/plugin/debug/libtest_sql_sqlmode.so
%attr(755, root, root) %{_libdir}/mysql/plugin/debug/libtest_sql_stored_procedures_functions.so
%attr(755, root, root) %{_libdir}/mysql/plugin/debug/libtest_sql_views_triggers.so
%attr(755, root, root) %{_libdir}/mysql/plugin/debug/libtest_sql_reset_connection.so
%attr(755, root, root) %{_libdir}/mysql/plugin/debug/libtest_x_sessions_deinit.so
%attr(755, root, root) %{_libdir}/mysql/plugin/debug/libtest_x_sessions_init.so
%attr(755, root, root) %{_libdir}/mysql/plugin/debug/qa_auth_client.so
%attr(755, root, root) %{_libdir}/mysql/plugin/debug/qa_auth_interface.so
%attr(755, root, root) %{_libdir}/mysql/plugin/debug/qa_auth_server.so
%attr(755, root, root) %{_libdir}/mysql/plugin/debug/test_security_context.so
%attr(755, root, root) %{_libdir}/mysql/plugin/debug/test_services_plugin_registry.so
%attr(755, root, root) %{_libdir}/mysql/plugin/debug/test_services_host_application_signal.so
%attr(755, root, root) %{_libdir}/mysql/plugin/debug/component_mysqlx_global_reset.so

%files -n mysql-router-%{product_suffix}
<<<<<<< HEAD
%defattr(-, root, root, -)
=======
>>>>>>> 4869291f
%doc %{src_dir}/router/README.router  %{src_dir}/router/LICENSE.router
%dir %{_sysconfdir}/mysqlrouter
%config(noreplace) %{_sysconfdir}/mysqlrouter/mysqlrouter.conf
%{_bindir}/mysqlrouter
%{_bindir}/mysqlrouter_passwd
%{_bindir}/mysqlrouter_plugin_info
<<<<<<< HEAD
=======
%attr(644, root, root) %{_mandir}/man1/mysqlrouter.1*
%attr(644, root, root) %{_mandir}/man1/mysqlrouter_passwd.1*
%attr(644, root, root) %{_mandir}/man1/mysqlrouter_plugin_info.1*
>>>>>>> 4869291f
%{_unitdir}/mysqlrouter.service
%{_tmpfilesdir}/mysqlrouter.conf
%{_libdir}/libmysqlharness.so.*
%{_libdir}/libmysqlrouter.so.*
%{_libdir}/libmysqlrouter_http.so.*
%dir %{_libdir}/mysqlrouter
%{_libdir}/mysqlrouter/*.so
%dir %attr(755, mysqlrouter, mysqlrouter) /var/log/mysqlrouter
<<<<<<< HEAD
%dir %attr(755, mysqlrouter, mysqlrouter) /var/run/mysqlrouter

%changelog
=======
%dir %attr(755, mysqlrouter, mysqlrouter) /run/mysqlrouter

%changelog
* Mon May 13 2019 Bjorn Munch <bjorn.munch@oracle.com> - 8.0.17-1
- Add router man pages

>>>>>>> 4869291f
* Mon Feb 18 2019 Bjorn Munch <bjorn.munch@oracle.com> - 8.0.16-1
- Add back support for alternative with_ssl

* Fri Dec 14 2018 Murthy Sidagam <venkata.sidagam@oracle.com> - 8.0.15-1
- Added component_test_mysql_runtime_error.so test component

* Wed Nov 21 2018 Erlend Dahl <erlend.dahl@oracle.com> - 8.0.14-1
- Add specific compilation comment for the server
- Remove resolveip
- Remove resolve_stack_dump

* Mon Aug 20 2018 Georgi Kodinov <georgi.kodinov@oracle.com> - 8.0.13-1
- Added test_services_host_application_signal test plugin
- Added component_test_host_application_signal.so test component
- Add Router

* Mon Mar 12 2018 Bjorn Munch <bjorn.munch@oracle.com> - 8.0.12-0.1

* Mon Mar 12 2018 Erlend Dahl <erlend.dahl@oracle.com> - 8.0.11-1
- Removed milestone marker
- Move mysqlx to default plugin
- Add component_mysqlx_global_reset.so
- Change the global milestone to 'dmr'
- Add component_validate_password component
- Include udf_example.so in test package
- Remove obsoleted mysqltest man pages
- Do not pass SSL option to 5.6 compat build, just use bundled
- Add License Book, remove COPYING
- No longer need to remove obsoleted mysqltest man pages
- Add perl modules for test subpackage
- Add router as subpackage

* Fri Jul 28 2017 Horst Hunger <horst.hunger@oracle.com> - 8.0.3-0.1
- Add component_test_status_var_service plugin

* Thu May 11 2017 Horst Hunger <horst.hunger@oracle.com> - 8.0.2-0.1
- Add UDF components
- Add component_test_sys_var_service plugins

* Tue Sep 13 2016 Balasubramanian Kandasamy <balasubramanian.kandasamy@oracle.com> - 8.0.1-0.1
- Add test_services_plugin_registry.so plugin
- Add connection_control.so to server subpackage

* Tue Jul 05 2016 Erlend Dahl <erlend.dahl@oracle.com> - 8.0.0-0.1
- Change the version number to 8.0.0
- Add manual page for ibd2sdi utility
- Remove mysql_config from client subpackage

* Fri Jun 03 2016 Balasubramanian Kandasamy <balasubramanian.kandasamy@oracle.com> - 5.8.0-0.1
- Updated compatver to 5.6.31
- Add example component to test package
- Add test_udf_services.so plugin
- Add keyring_udf.so plugin to server subpackage
- Purge man page for mysql_install_db in preparation for its removal
- Include mysql-keyring directory
- Provide keyring_file.so plugin

* Tue Nov 24 2015 Bjorn Munch <bjorn.munch@oracle.com> - 5.7.10-1
- Included man pages for lz4_decompress and zlib_decompress

* Thu Nov 12 2015 Bjorn Munch <bjorn.munch@oracle.com> - 5.7.10-1
- Added lines to remove man pages we are not ready to include yet

* Mon Oct 19 2015 Bharathy Satish <bharathy.x.satish@oracle.com> - 5.7.10-1
- Added new decompression utilities lz4_decompress and zlib_decompress binaries to
  client subpackage.

* Mon Oct 5 2015 Tor Didriksen <tor.didriksen@oracle.com>
- Added mysqlx.so

* Sun Aug 2 2015 Balasubramanian Kandasamy <balasubramanian.kandasamy@oracle.com> - 5.7.9-1
- Updated for 5.7.9
- Added libtest_* plugins to test subpackage
- Add mysqlpump man page

* Mon Jul 06 2015 Murthy Narkedimilli <murthy.narkedimilli@oracle.com> - 5.7.8-0.2.rc
- Bumped the versions of libmysqlclient.so and libmysqld.so from 20 -> 21.

* Thu Jun 25 2015 Balasubramanian Kandasamy <balasubramanian.kandasamy@oracle.com> - 5.7.8-0.2.rc
- Add support for pkg-config

* Wed May 20 2015 Balasubramanian Kandasamy <balasubramanian.kandasamy@oracle.com> - 5.7.8-0.2.rc
- Added libtest_framework.so, libtest_services.so, libtest_services_threaded.so plugins
- Build and ship mecab plugin

* Tue Feb 3 2015 Balasubramanian Kandasamy <balasubramanian.kandasamy@oracle.com> - 5.7.6-0.2.m16
- Include boost sources
- Add license info in each subpackage
- Remove systemd conditional
- Add support for Fedora 21
- Various clean up
- Soname bump, more compat packages
- Updated default shell for mysql user
- Added mysql_ssl_rsa_setup
- Include mysql-files directory
- Use native systemd support

* Thu Sep 18 2014 Balasubramanian Kandasamy <balasubramanian.kandasamy@oracle.com> - 5.7.6-0.2.m16
- Provide replication_observers_example_plugin.so plugin

* Tue Sep 2 2014 Bjorn Munch <bjorn.munch@oracle.com> - 5.7.6-0.1.m16
- Updated for 5.7.6

* Fri Aug 08 2014 Balasubramanian Kandasamy <balasubramanian.kandasamy@oracle.com> - 5.7.5-0.3.m15
- Provide mysql_no_login.so plugin

* Wed Aug 06 2014 Balasubramanian Kandasamy <balasubramanian.kandasamy@oracle.com> - 5.7.5-0.2.m15
- Provide mysql-compat-server dependencies 

* Wed Jun 25 2014 Balasubramanian Kandasamy <balasubramanian.kandasamy@oracle.com> - 5.7.5-0.1.m15 
- Add bench package

* Thu Mar 06 2014 Balasubramanian Kandasamy <balasubramanian.kandasamy@oracle.com> - 5.7.4-0.2.m14
- Add ha_example.so plugin which is now included

* Fri Feb 07 2014 Balasubramanian Kandasamy <balasubramanian.kandasamy@oracle.com> - 5.7.4-0.1.m14
- 5.7.4
- Enable shared libmysqld by cmake option
- Move mysqltest and test plugins to test subpackage

* Fri Oct 25 2013 Balasubramanian Kandasamy <balasubramanian.kandasamy@oracle.com> - 5.7.3-0.1.m13
- Initial 5.7 port

* Fri Oct 25 2013 Balasubramanian Kandasamy <balasubramanian.kandasamy@oracle.com> - 5.6.15-1
- Updated to 5.6.15

* Wed Oct 16 2013 Balasubramanian Kandasamy <balasubramanian.kandasamy@oracle.com> - 5.6.14-3
- Improved handling of plugin directory 

* Fri Sep 27 2013 Balasubramanian Kandasamy <balasubramanian.kandasamy@oracle.com> - 5.6.14-2
- Refresh mysql-install patch and service renaming

* Mon Sep 16 2013 Balasubramanian Kandasamy <balasubramanian.kandasamy@oracle.com> - 5.6.14-1
- Updated to 5.6.14

* Tue Aug 27 2013 Balasubramanian Kandasamy <balasubramanian.kandasamy@oracle.com> - 5.6.13-4
- Enhanced perl filtering
- Added openssl-devel to buildreq 

* Wed Aug 21 2013 Balasubramanian Kandasamy <balasubramanian.kandasamy@oracle.com> - 5.6.13-3
- Updated libmysqld.so to 18.1.0 
- Removed mysql_embedded binary to resolve multilib conflict issue

* Fri Aug 16 2013 Balasubramanian Kandasamy <balasubramanian.kandasamy@oracle.com> - 5.6.13-2 
- Fixed Provides and Obsoletes issues in server, test packages 

* Wed Aug 14 2013 Balasubramanian Kandasamy <balasubramanian.kandasamy@oracle.com> - 5.6.13-1
- Updated to 5.6.13
- Added embedded and embedded-devel sub package

* Mon Aug 5 2013 Balasubramanian Kandasamy <balasubramanian.kandasamy@oracle.com> - 5.6.12-6
- Added libmysqld.so to embedded package

* Mon Jul 29 2013 Balasubramanian Kandasamy <balasubramanian.kandasamy@oracle.com> - 5.6.12-5
- Updated test package dependency from client to server

* Tue Jul 16 2013 Balasubramanian Kandasamy <balasubramanian.kandasamy@oracle.com> - 5.6.12-4
- Enabled libmemcached plugins 

* Wed Jun 26 2013 Balasubramanian Kandasamy <balasubramanian.kandasamy@oracle.com> - 5.6.12-3
- Move libs to mysql/
- Basic multi arch support
- Fix changelog dates

* Thu Jun 20 2013 Balasubramanian Kandasamy <balasubramanian.kandasamy@oracle.com> - 5.6.12-2
- Major cleanup

* Tue Jun 04 2013 Balasubramanian Kandasamy <balasubramanian.kandasamy@oracle.com> - 5.6.12-1
- Updated to 5.6.12

* Mon Nov 05 2012 Joerg Bruehe <joerg.bruehe@oracle.com>

- Allow to override the default to use the bundled yaSSL by an option like
      --define="with_ssl /path/to/ssl"

* Wed Oct 10 2012 Bjorn Munch <bjorn.munch@oracle.com>

- Replace old my-*.cnf config file examples with template my-default.cnf

* Fri Oct 05 2012 Joerg Bruehe <joerg.bruehe@oracle.com>

- Let the installation use the new option "--random-passwords" of "mysql_install_db".
  (Bug# 12794345 Ensure root password)
- Fix an inconsistency: "new install" vs "upgrade" are told from the (non)existence
  of "$mysql_datadir/mysql" (holding table "mysql.user" and other system stuff).

* Tue Jul 24 2012 Joerg Bruehe <joerg.bruehe@oracle.com>

- Add a macro "runselftest":
  if set to 1 (default), the test suite will be run during the RPM build;
  this can be oveeridden via the command line by adding
      --define "runselftest 0"
  Failures of the test suite will NOT make the RPM build fail!

* Mon Jul 16 2012 Joerg Bruehe <joerg.bruehe@oracle.com>

- Add the man page for the "mysql_config_editor".

* Mon Jun 11 2012 Joerg Bruehe <joerg.bruehe@oracle.com>

- Make sure newly added "SPECIFIC-ULN/" directory does not disturb packaging.

* Wed Feb 29 2012 Brajmohan Saxena <brajmohan.saxena@oracle.com>

- Removal all traces of the readline library from mysql (BUG 13738013)

* Wed Sep 28 2011 Joerg Bruehe <joerg.bruehe@oracle.com>

- Fix duplicate mentioning of "mysql_plugin" and its manual page,
  it is better to keep alphabetic order in the files list (merging!).

* Wed Sep 14 2011 Joerg Bruehe <joerg.bruehe@oracle.com>

- Let the RPM capabilities ("obsoletes" etc) ensure that an upgrade may replace
  the RPMs of any configuration (of the current or the preceding release series)
  by the new ones. This is done by not using the implicitly generated capabilities
  (which include the configuration name) and relying on more generic ones which
  just list the function ("server", "client", ...).
  The implicit generation cannot be prevented, so all these capabilities must be
  explicitly listed in "Obsoletes:"

* Tue Sep 13 2011 Jonathan Perkin <jonathan.perkin@oracle.com>

- Add support for Oracle Linux 6 and Red Hat Enterprise Linux 6.  Due to
  changes in RPM behaviour ($RPM_BUILD_ROOT is removed prior to install)
  this necessitated a move of the libmygcc.a installation to the install
  phase, which is probably where it belonged in the first place.

* Tue Sep 13 2011 Joerg Bruehe <joerg.bruehe@oracle.com>

- "make_win_bin_dist" and its manual are dropped, cmake does it different.

* Thu Sep 08 2011 Daniel Fischer <daniel.fischer@oracle.com>

- Add mysql_plugin man page.

* Tue Aug 30 2011 Tor Didriksen <tor.didriksen@oracle.com>

- Set CXX=g++ by default to add a dependency on libgcc/libstdc++.
  Also, remove the use of the -fno-exceptions and -fno-rtti flags.
  TODO: update distro_buildreq/distro_requires

* Tue Aug 30 2011 Joerg Bruehe <joerg.bruehe@oracle.com>

- Add the manual page for "mysql_plugin" to the server package.

* Fri Aug 19 2011 Joerg Bruehe <joerg.bruehe@oracle.com>

- Null-upmerge the fix of bug#37165: This spec file is not affected.
- Replace "/var/lib/mysql" by the spec file variable "%%{mysqldatadir}".

* Fri Aug 12 2011 Daniel Fischer <daniel.fischer@oracle.com>

- Source plugin library files list from cmake-generated file.

* Mon Jul 25 2011 Chuck Bell <chuck.bell@oracle.com>

- Added the mysql_plugin client - enables or disables plugins.

* Thu Jul 21 2011 Sunanda Menon <sunanda.menon@oracle.com>

- Fix bug#12561297: Added the MySQL embedded binary

* Thu Jul 07 2011 Joerg Bruehe <joerg.bruehe@oracle.com>

- Fix bug#45415: "rpm upgrade recreates test database"
  Let the creation of the "test" database happen only during a new installation,
  not in an RPM upgrade.
  This affects both the "mkdir" and the call of "mysql_install_db".

* Wed Feb 09 2011 Joerg Bruehe <joerg.bruehe@oracle.com>

- Fix bug#56581: If an installation deviates from the default file locations
  ("datadir" and "pid-file"), the mechanism to detect a running server (on upgrade)
  should still work, and use these locations.
  The problem was that the fix for bug#27072 did not check for local settings.

* Mon Jan 31 2011 Joerg Bruehe <joerg.bruehe@oracle.com>

- Install the new "manifest" files: "INFO_SRC" and "INFO_BIN".

* Tue Nov 23 2010 Jonathan Perkin <jonathan.perkin@oracle.com>

- EXCEPTIONS-CLIENT has been deleted, remove it from here too
- Support MYSQL_BUILD_MAKE_JFLAG environment variable for passing
  a '-j' argument to make.

* Mon Nov 1 2010 Georgi Kodinov <georgi.godinov@oracle.com>

- Added test authentication (WL#1054) plugin binaries

* Wed Oct 6 2010 Georgi Kodinov <georgi.godinov@oracle.com>

- Added example external authentication (WL#1054) plugin binaries

* Wed Aug 11 2010 Joerg Bruehe <joerg.bruehe@oracle.com>

- With a recent spec file cleanup, names have changed: A "-community" part was dropped.
  Reflect that in the "Obsoletes" specifications.
- Add a "triggerpostun" to handle the uninstall of the "-community" server RPM.
- This fixes bug#55015 "MySQL server is not restarted properly after RPM upgrade".

* Tue Jun 15 2010 Joerg Bruehe <joerg.bruehe@sun.com>

- Change the behaviour on installation and upgrade:
  On installation, do not autostart the server.
  *Iff* the server was stopped before the upgrade is started, this is taken as a
  sign the administrator is handling that manually, and so the new server will
  not be started automatically at the end of the upgrade.
  The start/stop scripts will still be installed, so the server will be started
  on the next machine boot.
  This is the 5.5 version of fixing bug#27072 (RPM autostarting the server).

* Tue Jun 1 2010 Jonathan Perkin <jonathan.perkin@oracle.com>

- Implement SELinux checks from distribution-specific spec file.

* Wed May 12 2010 Jonathan Perkin <jonathan.perkin@oracle.com>

- Large number of changes to build using CMake
- Introduce distribution-specific RPMs
- Drop debuginfo, build all binaries with debug/symbols
- Remove __os_install_post, use native macro
- Remove _unpackaged_files_terminate_build, make it an error to have
  unpackaged files
- Remove cluster RPMs

* Wed Mar 24 2010 Joerg Bruehe <joerg.bruehe@sun.com>

- Add "--with-perfschema" to the configure options.

* Mon Mar 22 2010 Joerg Bruehe <joerg.bruehe@sun.com>

- User "usr/lib*" to allow for both "usr/lib" and "usr/lib64",
  mask "rmdir" return code 1.
- Remove "ha_example.*" files from the list, they aren't built.

* Wed Mar 17 2010 Joerg Bruehe <joerg.bruehe@sun.com>

- Fix a wrong path name in handling the debug plugins.

* Wed Mar 10 2010 Joerg Bruehe <joerg.bruehe@sun.com>

- Take the result of the debug plugin build and put it into the optimized tree,
  so that it becomes part of the final installation;
  include the files in the packlist. Part of the fixes for bug#49022.

* Mon Mar 01 2010 Joerg Bruehe <joerg.bruehe@sun.com>

- Set "Oracle and/or its affiliates" as the vendor and copyright owner,
  accept upgrading from packages showing MySQL or Sun as vendor.

* Fri Feb 12 2010 Joerg Bruehe <joerg.bruehe@sun.com>

- Formatting changes:
  Have a consistent structure of separator lines and of indentation
  (8 leading blanks => tab).
- Introduce the variable "src_dir".
- Give the environment variables "MYSQL_BUILD_CC(CXX)" precedence
  over "CC" ("CXX").
- Drop the old "with_static" argument analysis, this is not supported
  in 5.1 since ages.
- Introduce variables to control the handlers individually, as well
  as other options.
- Use the new "--with-plugin" notation for the table handlers.
- Drop handling "/etc/rc.d/init.d/mysql", the switch to "/etc/init.d/mysql"
  was done back in 2002 already.
- Make "--with-zlib-dir=bundled" the default, add an option to disable it.
- Add missing manual pages to the file list.
- Improve the runtime check for "libgcc.a", protect it against being tried
  with the Intel compiler "icc".

* Mon Jan 11 2010 Joerg Bruehe <joerg.bruehe@sun.com>

- Change RPM file naming:
  - Suffix like "-m2", "-rc" becomes part of version as "_m2", "_rc".
  - Release counts from 1, not 0.

* Wed Dec 23 2009 Joerg Bruehe <joerg.bruehe@sun.com>

- The "semisync" plugin file name has lost its introductory "lib",
  adapt the file lists for the subpackages.
  This is a part missing from the fix for bug#48351.
- Remove the "fix_privilege_tables" manual, it does not exist in 5.5
  (and likely, the whole script will go, too).

* Mon Nov 16 2009 Joerg Bruehe <joerg.bruehe@sun.com>

- Fix some problems with the directives around "tcmalloc" (experimental),
  remove erroneous traces of the InnoDB plugin (that is 5.1 only).

* Tue Oct 06 2009 Magnus Blaudd <mvensson@mysql.com>

- Removed mysql_fix_privilege_tables

* Fri Oct 02 2009 Alexander Nozdrin <alexander.nozdrin@sun.com>

- "mysqlmanager" got removed from version 5.4, all references deleted.

* Fri Aug 28 2009 Joerg Bruehe <joerg.bruehe@sun.com>

- Merge up from 5.1 to 5.4: Remove handling for the InnoDB plugin.

* Thu Aug 27 2009 Joerg Bruehe <joerg.bruehe@sun.com>

- This version does not contain the "Instance manager", "mysqlmanager":
  Remove it from the spec file so that packaging succeeds.

* Mon Aug 24 2009 Jonathan Perkin <jperkin@sun.com>

- Add conditionals for bundled zlib and innodb plugin

* Fri Aug 21 2009 Jonathan Perkin <jperkin@sun.com>

- Install plugin libraries in appropriate packages.
- Disable libdaemon_example and ftexample plugins.

* Thu Aug 20 2009 Jonathan Perkin <jperkin@sun.com>

- Update variable used for mysql-test suite location to match source.

* Fri Nov 07 2008 Joerg Bruehe <joerg@mysql.com>

- Correct yesterday's fix, so that it also works for the last flag,
  and fix a wrong quoting: un-quoted quote marks must not be escaped.

* Thu Nov 06 2008 Kent Boortz <kent.boortz@sun.com>

- Removed "mysql_upgrade_shell"
- Removed some copy/paste between debug and normal build

* Thu Nov 06 2008 Joerg Bruehe <joerg@mysql.com>

- Modify CFLAGS and CXXFLAGS such that a debug build is not optimized.
  This should cover both gcc and icc flags.  Fixes bug#40546.

* Fri Aug 29 2008 Kent Boortz <kent@mysql.com>

- Removed the "Federated" storage engine option, and enabled in all

* Tue Aug 26 2008 Joerg Bruehe <joerg@mysql.com>

- Get rid of the "warning: Installed (but unpackaged) file(s) found:"
  Some generated files aren't needed in RPMs:
  - the "sql-bench/" subdirectory
  Some files were missing:
  - /usr/share/aclocal/mysql.m4  ("devel" subpackage)
  - Manual "mysqlbug" ("server" subpackage)
  - Program "innochecksum" and its manual ("server" subpackage)
  - Manual "mysql_find_rows" ("client" subpackage)
  - Script "mysql_upgrade_shell" ("client" subpackage)
  - Program "ndb_cpcd" and its manual ("ndb-extra" subpackage)
  - Manuals "ndb_mgm" + "ndb_restore" ("ndb-tools" subpackage)

* Mon Mar 31 2008 Kent Boortz <kent@mysql.com>

- Made the "Federated" storage engine an option
- Made the "Cluster" storage engine and sub packages an option

* Wed Mar 19 2008 Joerg Bruehe <joerg@mysql.com>

- Add the man pages for "ndbd" and "ndb_mgmd".

* Mon Feb 18 2008 Timothy Smith <tim@mysql.com>

- Require a manual upgrade if the alread-installed mysql-server is
  from another vendor, or is of a different major version.

* Wed May 02 2007 Joerg Bruehe <joerg@mysql.com>

- "ndb_size.tmpl" is not needed any more,
  "man1/mysql_install_db.1" lacked the trailing '*'.

* Sat Apr 07 2007 Kent Boortz <kent@mysql.com>

- Removed man page for "mysql_create_system_tables"

* Wed Mar 21 2007 Daniel Fischer <df@mysql.com>

- Add debug server.

* Mon Mar 19 2007 Daniel Fischer <df@mysql.com>

- Remove Max RPMs; the server RPMs contain a mysqld compiled with all
  features that previously only were built into Max.

* Fri Mar 02 2007 Joerg Bruehe <joerg@mysql.com>

- Add several man pages for NDB which are now created.

* Fri Jan 05 2007 Kent Boortz <kent@mysql.com>

- Put back "libmygcc.a", found no real reason it was removed.

- Add CFLAGS to gcc call with --print-libgcc-file, to make sure the
  correct "libgcc.a" path is returned for the 32/64 bit architecture.

* Mon Dec 18 2006 Joerg Bruehe <joerg@mysql.com>

- Fix the move of "mysqlmanager" to section 8: Directory name was wrong.

* Thu Dec 14 2006 Joerg Bruehe <joerg@mysql.com>

- Include the new man pages for "my_print_defaults" and "mysql_tzinfo_to_sql"
  in the server RPM.
- The "mysqlmanager" man page got moved from section 1 to 8.

* Thu Nov 30 2006 Joerg Bruehe <joerg@mysql.com>

- Call "make install" using "benchdir_root=%%{_datadir}",
  because that is affecting the regression test suite as well.

* Thu Nov 16 2006 Joerg Bruehe <joerg@mysql.com>

- Explicitly note that the "MySQL-shared" RPMs (as built by MySQL AB)
  replace "mysql-shared" (as distributed by SuSE) to allow easy upgrading
  (bug#22081).

* Mon Nov 13 2006 Joerg Bruehe <joerg@mysql.com>

- Add "--with-partition" to all server builds.

- Use "--report-features" in one test run per server build.

* Tue Aug 15 2006 Joerg Bruehe <joerg@mysql.com>

- The "max" server is removed from packages, effective from 5.1.12-beta.
  Delete all steps to build, package, or install it.

* Mon Jul 10 2006 Joerg Bruehe <joerg@mysql.com>

- Fix a typing error in the "make" target for the Perl script to run the tests.

* Tue Jul 04 2006 Joerg Bruehe <joerg@mysql.com>

- Use the Perl script to run the tests, because it will automatically check
  whether the server is configured with SSL.

* Tue Jun 27 2006 Joerg Bruehe <joerg@mysql.com>

- move "mysqldumpslow" from the client RPM to the server RPM (bug#20216)

- Revert all previous attempts to call "mysql_upgrade" during RPM upgrade,
  there are some more aspects which need to be solved before this is possible.
  For now, just ensure the binary "mysql_upgrade" is delivered and installed.

* Thu Jun 22 2006 Joerg Bruehe <joerg@mysql.com>

- Close a gap of the previous version by explicitly using
  a newly created temporary directory for the socket to be used
  in the "mysql_upgrade" operation, overriding any local setting.

* Tue Jun 20 2006 Joerg Bruehe <joerg@mysql.com>

- To run "mysql_upgrade", we need a running server;
  start it in isolation and skip password checks.

* Sat May 20 2006 Kent Boortz <kent@mysql.com>

- Always compile for PIC, position independent code.

* Wed May 10 2006 Kent Boortz <kent@mysql.com>

- Use character set "all" when compiling with Cluster, to make Cluster
  nodes independent on the character set directory, and the problem
  that two RPM sub packages both wants to install this directory.

* Mon May 01 2006 Kent Boortz <kent@mysql.com>

- Use "./libtool --mode=execute" instead of searching for the
  executable in current directory and ".libs".

* Fri Apr 28 2006 Kent Boortz <kent@mysql.com>

- Install and run "mysql_upgrade"

* Wed Apr 12 2006 Jim Winstead <jimw@mysql.com>

- Remove sql-bench, and MySQL-bench RPM (will be built as an independent
  project from the mysql-bench repository)

* Tue Apr 11 2006 Jim Winstead <jimw@mysql.com>

- Remove old mysqltestmanager and related programs
* Sat Apr 01 2006 Kent Boortz <kent@mysql.com>

- Set $LDFLAGS from $MYSQL_BUILD_LDFLAGS

* Tue Mar 07 2006 Kent Boortz <kent@mysql.com>

- Changed product name from "Community Edition" to "Community Server"

* Mon Mar 06 2006 Kent Boortz <kent@mysql.com>

- Fast mutexes is now disabled by default, but should be
  used in Linux builds.

* Mon Feb 20 2006 Kent Boortz <kent@mysql.com>

- Reintroduced a max build
- Limited testing of 'debug' and 'max' servers
- Berkeley DB only in 'max'

* Mon Feb 13 2006 Joerg Bruehe <joerg@mysql.com>

- Use "-i" on "make test-force";
  this is essential for later evaluation of this log file.

* Thu Feb 09 2006 Kent Boortz <kent@mysql.com>

- Pass '-static' to libtool, link static with our own libraries, dynamic
  with system libraries.  Link with the bundled zlib.

* Wed Feb 08 2006 Kristian Nielsen <knielsen@mysql.com>

- Modified RPM spec to match new 5.1 debug+max combined community packaging.

* Sun Dec 18 2005 Kent Boortz <kent@mysql.com>

- Added "client/mysqlslap"

* Mon Dec 12 2005 Rodrigo Novo <rodrigo@mysql.com>

- Added zlib to the list of (static) libraries installed
- Added check against libtool wierdness (WRT: sql/mysqld || sql/.libs/mysqld)
- Compile MySQL with bundled zlib
- Fixed %%packager name to "MySQL Production Engineering Team"

* Mon Dec 05 2005 Joerg Bruehe <joerg@mysql.com>

- Avoid using the "bundled" zlib on "shared" builds:
  As it is not installed (on the build system), this gives dependency
  problems with "libtool" causing the build to fail.
  (Change was done on Nov 11, but left uncommented.)

* Tue Nov 22 2005 Joerg Bruehe <joerg@mysql.com>

- Extend the file existence check for "init.d/mysql" on un-install
  to also guard the call to "insserv"/"chkconfig".

* Thu Oct 27 2005 Lenz Grimmer <lenz@grimmer.com>

- added more man pages

* Wed Oct 19 2005 Kent Boortz <kent@mysql.com>

- Made yaSSL support an option (off by default)

* Wed Oct 19 2005 Kent Boortz <kent@mysql.com>

- Enabled yaSSL support

* Sat Oct 15 2005 Kent Boortz <kent@mysql.com>

- Give mode arguments the same way in all places
- Moved copy of mysqld.a to "standard" build, but
  disabled it as we don't do embedded yet in 5.0

* Fri Oct 14 2005 Kent Boortz <kent@mysql.com>

- For 5.x, always compile with --with-big-tables
- Copy the config.log file to location outside
  the build tree

* Fri Oct 14 2005 Kent Boortz <kent@mysql.com>

- Removed unneeded/obsolete configure options
- Added archive engine to standard server
- Removed the embedded server from experimental server
- Changed suffix "-Max" => "-max"
- Changed comment string "Max" => "Experimental"

* Thu Oct 13 2005 Lenz Grimmer <lenz@mysql.com>

- added a usermod call to assign a potential existing mysql user to the
  correct user group (BUG#12823)
- Save the perror binary built during Max build so it supports the NDB
  error codes (BUG#13740)
- added a separate macro "mysqld_group" to be able to define the
  user group of the mysql user seperately, if desired.

* Thu Sep 29 2005 Lenz Grimmer <lenz@mysql.com>

- fixed the removing of the RPM_BUILD_ROOT in the %%clean section (the
  $RBR variable did not get expanded, thus leaving old build roots behind)

* Thu Aug 04 2005 Lenz Grimmer <lenz@mysql.com>

- Fixed the creation of the mysql user group account in the postinstall
  section (BUG 12348)
- Fixed enabling the Archive storage engine in the Max binary

* Tue Aug 02 2005 Lenz Grimmer <lenz@mysql.com>

- Fixed the Requires: tag for the server RPM (BUG 12233)

* Fri Jul 15 2005 Lenz Grimmer <lenz@mysql.com>

- create a "mysql" user group and assign the mysql user account to that group
  in the server postinstall section. (BUG 10984)

* Tue Jun 14 2005 Lenz Grimmer <lenz@mysql.com>

- Do not build statically on i386 by default, only when adding either "--with
  static" or "--define '_with_static 1'" to the RPM build options. Static
  linking really only makes sense when linking against the specially patched
  glibc 2.2.5.

* Mon Jun 06 2005 Lenz Grimmer <lenz@mysql.com>

- added mysql_client_test to the "bench" subpackage (BUG 10676)
- added the libndbclient static and shared libraries (BUG 10676)

* Wed Jun 01 2005 Lenz Grimmer <lenz@mysql.com>

- use "mysqldatadir" variable instead of hard-coding the path multiple times
- use the "mysqld_user" variable on all occasions a user name is referenced
- removed (incomplete) Brazilian translations
- removed redundant release tags from the subpackage descriptions

* Wed May 25 2005 Joerg Bruehe <joerg@mysql.com>

- Added a "make clean" between separate calls to "BuildMySQL".

* Thu May 12 2005 Guilhem Bichot <guilhem@mysql.com>

- Removed the mysql_tableinfo script made obsolete by the information schema

* Wed Apr 20 2005 Lenz Grimmer <lenz@mysql.com>

- Enabled the "blackhole" storage engine for the Max RPM

* Wed Apr 13 2005 Lenz Grimmer <lenz@mysql.com>

- removed the MySQL manual files (html/ps/texi) - they have been removed
  from the MySQL sources and are now available seperately.

* Mon Apr 4 2005 Petr Chardin <petr@mysql.com>

- old mysqlmanager, mysqlmanagerc and mysqlmanager-pwger renamed into
  mysqltestmanager, mysqltestmanager and mysqltestmanager-pwgen respectively

* Fri Mar 18 2005 Lenz Grimmer <lenz@mysql.com>

- Disabled RAID in the Max binaries once and for all (it has finally been
  removed from the source tree)

* Sun Feb 20 2005 Petr Chardin <petr@mysql.com>

- Install MySQL Instance Manager together with mysqld, touch mysqlmanager
  password file

* Mon Feb 14 2005 Lenz Grimmer <lenz@mysql.com>

- Fixed the compilation comments and moved them into the separate build sections
  for Max and Standard

* Mon Feb 7 2005 Tomas Ulin <tomas@mysql.com>

- enabled the "Ndbcluster" storage engine for the max binary
- added extra make install in ndb subdir after Max build to get ndb binaries
- added packages for ndbcluster storage engine

* Fri Jan 14 2005 Lenz Grimmer <lenz@mysql.com>

- replaced obsoleted "BuildPrereq" with "BuildRequires" instead

* Thu Jan 13 2005 Lenz Grimmer <lenz@mysql.com>

- enabled the "Federated" storage engine for the max binary

* Tue Jan 04 2005 Petr Chardin <petr@mysql.com>

- ISAM and merge storage engines were purged. As well as appropriate
  tools and manpages (isamchk and isamlog)

* Fri Dec 31 2004 Lenz Grimmer <lenz@mysql.com>

- enabled the "Archive" storage engine for the max binary
- enabled the "CSV" storage engine for the max binary
- enabled the "Example" storage engine for the max binary

* Thu Aug 26 2004 Lenz Grimmer <lenz@mysql.com>

- MySQL-Max now requires MySQL-server instead of MySQL (BUG 3860)

* Fri Aug 20 2004 Lenz Grimmer <lenz@mysql.com>

- do not link statically on IA64/AMD64 as these systems do not have
  a patched glibc installed

* Tue Aug 10 2004 Lenz Grimmer <lenz@mysql.com>

- Added libmygcc.a to the devel subpackage (required to link applications
  against the the embedded server libmysqld.a) (BUG 4921)

* Mon Aug 09 2004 Lenz Grimmer <lenz@mysql.com>

- Added EXCEPTIONS-CLIENT to the "devel" package

* Thu Jul 29 2004 Lenz Grimmer <lenz@mysql.com>

- disabled OpenSSL in the Max binaries again (the RPM packages were the
  only exception to this anyway) (BUG 1043)

* Wed Jun 30 2004 Lenz Grimmer <lenz@mysql.com>

- fixed server postinstall (mysql_install_db was called with the wrong
  parameter)

* Thu Jun 24 2004 Lenz Grimmer <lenz@mysql.com>

- added mysql_tzinfo_to_sql to the server subpackage
- run "make clean" instead of "make distclean"

* Mon Apr 05 2004 Lenz Grimmer <lenz@mysql.com>

- added ncurses-devel to the build prerequisites (BUG 3377)

* Thu Feb 12 2004 Lenz Grimmer <lenz@mysql.com>

- when using gcc, _always_ use CXX=gcc
- replaced Copyright with License field (Copyright is obsolete)

* Tue Feb 03 2004 Lenz Grimmer <lenz@mysql.com>

- added myisam_ftdump to the Server package

* Tue Jan 13 2004 Lenz Grimmer <lenz@mysql.com>

- link the mysql client against libreadline instead of libedit (BUG 2289)

* Mon Dec 22 2003 Lenz Grimmer <lenz@mysql.com>

- marked /etc/logrotate.d/mysql as a config file (BUG 2156)

* Sat Dec 13 2003 Lenz Grimmer <lenz@mysql.com>

- fixed file permissions (BUG 1672)

* Thu Dec 11 2003 Lenz Grimmer <lenz@mysql.com>

- made testing for gcc3 a bit more robust

* Fri Dec 05 2003 Lenz Grimmer <lenz@mysql.com>

- added missing file mysql_create_system_tables to the server subpackage

* Fri Nov 21 2003 Lenz Grimmer <lenz@mysql.com>

- removed dependency on MySQL-client from the MySQL-devel subpackage
  as it is not really required. (BUG 1610)

* Fri Aug 29 2003 Lenz Grimmer <lenz@mysql.com>

- Fixed BUG 1162 (removed macro names from the changelog)
- Really fixed BUG 998 (disable the checking for installed but
  unpackaged files)

* Tue Aug 05 2003 Lenz Grimmer <lenz@mysql.com>

- Fixed BUG 959 (libmysqld not being compiled properly)
- Fixed BUG 998 (RPM build errors): added missing files to the
  distribution (mysql_fix_extensions, mysql_tableinfo, mysqldumpslow,
  mysql_fix_privilege_tables.1), removed "-n" from install section.

* Wed Jul 09 2003 Lenz Grimmer <lenz@mysql.com>

- removed the GIF Icon (file was not included in the sources anyway)
- removed unused variable shared_lib_version
- do not run automake before building the standard binary
  (should not be necessary)
- add server suffix '-standard' to standard binary (to be in line
  with the binary tarball distributions)
- Use more RPM macros (_exec_prefix, _sbindir, _libdir, _sysconfdir,
  _datadir, _includedir) throughout the spec file.
- allow overriding CC and CXX (required when building with other compilers)

* Fri May 16 2003 Lenz Grimmer <lenz@mysql.com>

- re-enabled RAID again

* Wed Apr 30 2003 Lenz Grimmer <lenz@mysql.com>

- disabled MyISAM RAID (--with-raid) - it throws an assertion which
  needs to be investigated first.

* Mon Mar 10 2003 Lenz Grimmer <lenz@mysql.com>

- added missing file mysql_secure_installation to server subpackage
  (BUG 141)

* Tue Feb 11 2003 Lenz Grimmer <lenz@mysql.com>

- re-added missing pre- and post(un)install scripts to server subpackage
- added config file /etc/my.cnf to the file list (just for completeness)
- make sure to create the datadir with 755 permissions

* Mon Jan 27 2003 Lenz Grimmer <lenz@mysql.com>

- removed unused CC and CXX variables
- CFLAGS and CXXFLAGS should honor RPM_OPT_FLAGS

* Fri Jan 24 2003 Lenz Grimmer <lenz@mysql.com>

- renamed package "MySQL" to "MySQL-server"
- fixed Copyright tag
- added mysql_waitpid to client subpackage (required for mysql-test-run)

* Wed Nov 27 2002 Lenz Grimmer <lenz@mysql.com>

- moved init script from /etc/rc.d/init.d to /etc/init.d (the majority of
  Linux distributions now support this scheme as proposed by the LSB either
  directly or via a compatibility symlink)
- Use new "restart" init script action instead of starting and stopping
  separately
- Be more flexible in activating the automatic bootup - use insserv (on
  older SuSE versions) or chkconfig (Red Hat, newer SuSE versions and
  others) to create the respective symlinks

* Wed Sep 25 2002 Lenz Grimmer <lenz@mysql.com>

- MySQL-Max now requires MySQL >= 4.0 to avoid version mismatches
  (mixing 3.23 and 4.0 packages)

* Fri Aug 09 2002 Lenz Grimmer <lenz@mysql.com>

- Turn off OpenSSL in MySQL-Max for now until it works properly again
- enable RAID for the Max binary instead
- added compatibility link: safe_mysqld -> mysqld_safe to ease the
  transition from 3.23

* Thu Jul 18 2002 Lenz Grimmer <lenz@mysql.com>

- Reworked the build steps a little bit: the Max binary is supposed
  to include OpenSSL, which cannot be linked statically, thus trying
  to statically link against a special glibc is futile anyway
- because of this, it is not required to make yet another build run
  just to compile the shared libs (saves a lot of time)
- updated package description of the Max subpackage
- clean up the BuildRoot directory afterwards

* Mon Jul 15 2002 Lenz Grimmer <lenz@mysql.com>

- Updated Packager information
- Fixed the build options: the regular package is supposed to
  include InnoDB and linked statically, while the Max package
  should include BDB and SSL support

* Fri May 03 2002 Lenz Grimmer <lenz@mysql.com>

- Use more RPM macros (e.g. infodir, mandir) to make the spec
  file more portable
- reorganized the installation of documentation files: let RPM
  take care of this
- reorganized the file list: actually install man pages along
  with the binaries of the respective subpackage
- do not include libmysqld.a in the devel subpackage as well, if we
  have a special "embedded" subpackage
- reworked the package descriptions

* Mon Oct  8 2001 Monty

- Added embedded server as a separate RPM

* Fri Apr 13 2001 Monty

- Added mysqld-max to the distribution

* Tue Jan 2  2001  Monty

- Added mysql-test to the bench package

* Fri Aug 18 2000 Tim Smith <tim@mysql.com>

- Added separate libmysql_r directory; now both a threaded
  and non-threaded library is shipped.

* Tue Sep 28 1999 David Axmark <davida@mysql.com>

- Added the support-files/my-example.cnf to the docs directory.

- Removed devel dependency on base since it is about client
  development.

* Wed Sep 8 1999 David Axmark <davida@mysql.com>

- Cleaned up some for 3.23.

* Thu Jul 1 1999 David Axmark <davida@mysql.com>

- Added support for shared libraries in a separate sub
  package. Original fix by David Fox (dsfox@cogsci.ucsd.edu)

- The --enable-assembler switch is now automatically disables on
  platforms there assembler code is unavailable. This should allow
  building this RPM on non i386 systems.

* Mon Feb 22 1999 David Axmark <david@detron.se>

- Removed unportable cc switches from the spec file. The defaults can
  now be overridden with environment variables. This feature is used
  to compile the official RPM with optimal (but compiler version
  specific) switches.

- Removed the repetitive description parts for the sub rpms. Maybe add
  again if RPM gets a multiline macro capability.

- Added support for a pt_BR translation. Translation contributed by
  Jorge Godoy <jorge@bestway.com.br>.

* Wed Nov 4 1998 David Axmark <david@detron.se>

- A lot of changes in all the rpm and install scripts. This may even
  be a working RPM :-)

* Sun Aug 16 1998 David Axmark <david@detron.se>

- A developers changelog for MySQL is available in the source RPM. And
  there is a history of major user visible changed in the Reference
  Manual.  Only RPM specific changes will be documented here.<|MERGE_RESOLUTION|>--- conflicted
+++ resolved
@@ -41,18 +41,6 @@
 %{!?src_base:                    %global src_base mysql}
 
 %global src_dir               %{src_base}-@VERSION_SRC@
-<<<<<<< HEAD
-
-# No debuginfo for now
-%if 0%{?nodebuginfo}
-%global _enable_debug_package 0
-%global debug_package         %{nil}
-%global __os_install_post     /usr/lib/rpm/brp-compress %{nil}
-%endif
-=======
-%global license_files_server  %{src_dir}/LICENSE %{src_dir}/README
->>>>>>> 4869291f
-
 %global license_files_server  %{src_dir}/LICENSE %{src_dir}/README
 
 %if 0%{?commercial}
@@ -116,26 +104,13 @@
 BuildRequires:  perl(Sys::Hostname)
 BuildRequires:  perl(Time::HiRes)
 BuildRequires:  perl(Time::localtime)
-<<<<<<< HEAD
-BuildRequires:  perl-generators
-BuildRequires:  openssl-devel
-=======
 BuildRequires:  pkgconfig(libtirpc)
 BuildRequires:  pkgconfig(systemd)
 BuildRequires:  rpcgen
 BuildRequires:  sed
 BuildRequires:  systemd
->>>>>>> 4869291f
 BuildRequires:  time
 BuildRequires:  zlib-devel
-<<<<<<< HEAD
-BuildRequires:  systemd
-BuildRequires:  rpcgen
-BuildRequires:  pkgconfig(libtirpc)
-BuildRequires:  pkgconfig(systemd)
-
-=======
->>>>>>> 4869291f
 # For rpm => 4.9 only: https://fedoraproject.org/wiki/Packaging:AutoProvidesAndRequiresFiltering
 %global __requires_exclude ^perl\\((hostnames|lib::mtr|lib::v1|mtr_|My::)
 %global __provides_exclude_from ^(/usr/share/(mysql|mysql-test)/.*|%{_libdir}/mysql/plugin/.*\\.so)$
@@ -163,10 +138,6 @@
 Requires:       coreutils
 Requires:       grep
 Requires:       shadow-utils
-<<<<<<< HEAD
-Requires:       net-tools
-=======
->>>>>>> 4869291f
 Recommends:     mecab-ipadic
 Recommends:     mecab-ipadic-EUCJP
 %if 0%{?commercial}
@@ -276,12 +247,8 @@
 
 %package        test
 Summary:        Test suite for the MySQL database server
-<<<<<<< HEAD
-Group:          Applications/Databases
-=======
 Requires:       gzip
 Requires:       lz4
->>>>>>> 4869291f
 Requires:       mecab-ipadic
 Requires:       mecab-ipadic-EUCJP
 Requires:       perl(Carp)
@@ -367,11 +334,7 @@
 
 %package  -n   mysql-router-%{product_suffix}
 Summary:       MySQL Router
-<<<<<<< HEAD
-Group:         Applications/Databases
-=======
 Requires:      shadow-utils
->>>>>>> 4869291f
 Provides:      mysql-router = %{version}-%{release}
 Obsoletes:     mysql-router < %{version}-%{release}
 %if 0%{?commercial}
@@ -397,10 +360,6 @@
 
 %package   -n   mysql-router-%{product_suffix}-devel
 Summary:        Development header files and libraries for MySQL Router
-<<<<<<< HEAD
-Group:          Applications/Databases
-=======
->>>>>>> 4869291f
 Provides:       mysql-router-devel = %{version}-%{release}
 Obsoletes:      mysql-router-devel < %{version}-%{release}
 %if 0%{?commercial}
@@ -456,10 +415,7 @@
            -DWITH_INNODB_MEMCACHED=1 \
            -DINSTALL_LIBDIR="%{_lib}/mysql" \
            -DINSTALL_PLUGINDIR="%{_lib}/mysql/plugin/debug" \
-<<<<<<< HEAD
-=======
            -DSYSTEMD_PID_DIR="/run/mysqld" \
->>>>>>> 4869291f
            -DROUTER_INSTALL_LIBDIR="%{_lib}" \
            -DROUTER_INSTALL_PLUGINDIR="%{_lib}/mysqlrouter" \
            -DMYSQL_UNIX_ADDR="%{mysqldatadir}/mysql.sock" \
@@ -500,10 +456,7 @@
            -DWITH_INNODB_MEMCACHED=1 \
            -DINSTALL_LIBDIR="%{_lib}/mysql" \
            -DINSTALL_PLUGINDIR="%{_lib}/mysql/plugin" \
-<<<<<<< HEAD
-=======
            -DSYSTEMD_PID_DIR="/run/mysqld" \
->>>>>>> 4869291f
            -DROUTER_INSTALL_LIBDIR="%{_lib}" \
            -DROUTER_INSTALL_PLUGINDIR="%{_lib}/mysqlrouter" \
            -DMYSQL_UNIX_ADDR="%{mysqldatadir}/mysql.sock" \
@@ -529,11 +482,7 @@
 
 # Router directories
 install -d -m 0755 %{buildroot}/var/log/mysqlrouter
-<<<<<<< HEAD
-install -d -m 0755 %{buildroot}/var/run/mysqlrouter
-=======
 install -d -m 0755 %{buildroot}/run/mysqlrouter
->>>>>>> 4869291f
 
 # Install all binaries
 pushd $MBD/release
@@ -562,13 +511,6 @@
 rm -rf %{buildroot}%{_infodir}/mysql.info*
 rm -rf %{buildroot}%{_datadir}/mysql-*/mysql.server
 rm -rf %{buildroot}%{_datadir}/mysql-*/mysqld_multi.server
-
-# remove some unwanted router files
-rm -rf %{buildroot}/%{_libdir}/libmysqlharness.{a,so}
-rm -rf %{buildroot}/%{_libdir}/libmysqlrouter.so
-rm -rf %{buildroot}/%{_libdir}/libmysqlrouter_http.so
-
-# Remove removed manpages here until they are removed from the docs repo
 
 # remove some unwanted router files
 rm -rf %{buildroot}/%{_libdir}/libmysqlharness.{a,so}
@@ -616,33 +558,13 @@
 %post -n mysql-router-%{product_suffix}
 %systemd_post mysqlrouter.service
 
-<<<<<<< HEAD
-%pre -n mysql-router-%{product_suffix}
-/usr/sbin/groupadd -r mysqlrouter >/dev/null 2>&1 || :
-/usr/sbin/useradd -M -N -g mysqlrouter -r -d /var/lib/mysqlrouter -s /bin/false \
-    -c "MySQL Router" mysqlrouter >/dev/null 2>&1 || :
-
-%post -n mysql-router-%{product_suffix}
-/sbin/ldconfig
-%systemd_post mysqlrouter.service
-
-=======
->>>>>>> 4869291f
 %preun -n mysql-router-%{product_suffix}
 %systemd_preun mysqlrouter.service
 
 %postun -n mysql-router-%{product_suffix}
-<<<<<<< HEAD
-/sbin/ldconfig
 %systemd_postun_with_restart mysqlrouter.service
 
 %files server
-%defattr(-, root, root, -)
-=======
-%systemd_postun_with_restart mysqlrouter.service
-
-%files server
->>>>>>> 4869291f
 %doc %{?license_files_server}
 %doc %{src_dir}/Docs/INFO_SRC*
 %doc release/Docs/INFO_BIN*
@@ -710,10 +632,7 @@
 %attr(755, root, root) %{_libdir}/mysql/plugin/libpluginmecab.so
 %attr(755, root, root) %{_libdir}/mysql/plugin/mypluglib.so
 %attr(755, root, root) %{_libdir}/mysql/plugin/mysql_no_login.so
-<<<<<<< HEAD
-=======
 %attr(755, root, root) %{_libdir}/mysql/plugin/mysql_clone.so
->>>>>>> 4869291f
 %attr(755, root, root) %{_libdir}/mysql/plugin/rewrite_example.so
 %attr(755, root, root) %{_libdir}/mysql/plugin/rewriter.so
 %attr(755, root, root) %{_libdir}/mysql/plugin/semisync_master.so
@@ -767,23 +686,6 @@
 %attr(755, root, root) %{_libdir}/mysql/plugin/debug/validate_password.so
 %attr(755, root, root) %{_libdir}/mysql/plugin/debug/version_token.so
 
-<<<<<<< HEAD
-%attr(644, root, root) %{_datadir}/mysql-*/mysql-log-rotate
-%attr(644, root, root) %{_datadir}/mysql-*/dictionary.txt
-%attr(644, root, root) %{_datadir}/mysql-*/innodb_memcached_config.sql
-%attr(644, root, root) %{_datadir}/mysql-*/install_rewriter.sql
-%attr(644, root, root) %{_datadir}/mysql-*/uninstall_rewriter.sql
-%attr(644, root, root) %{_prefix}/lib/tmpfiles.d/mysql.conf
-%attr(644, root, root) %{_unitdir}/mysqld.service
-%attr(644, root, root) %{_unitdir}/mysqld@.service
-%attr(644, root, root) %config(noreplace,missingok) %{_sysconfdir}/logrotate.d/mysql
-%dir %attr(751, mysql, mysql) /var/lib/mysql
-%dir %attr(755, mysql, mysql) /var/run/mysqld
-%dir %attr(750, mysql, mysql) /var/lib/mysql-files
-%dir %attr(750, mysql, mysql) /var/lib/mysql-keyring
-
-=======
->>>>>>> 4869291f
 %files common
 %doc %{?license_files_server}
 %{_datadir}/mysql-*/charsets/
@@ -881,10 +783,7 @@
 %attr(755, root, root) %{_libdir}/mysql/plugin/component_test_pfs_resource_group.so
 %attr(755, root, root) %{_libdir}/mysql/plugin/component_test_udf_registration.so
 %attr(755, root, root) %{_libdir}/mysql/plugin/component_test_host_application_signal.so
-<<<<<<< HEAD
-=======
 %attr(755, root, root) %{_libdir}/mysql/plugin/component_test_mysql_current_thread_reader.so
->>>>>>> 4869291f
 %attr(755, root, root) %{_libdir}/mysql/plugin/component_test_mysql_runtime_error.so
 %attr(755, root, root) %{_libdir}/mysql/plugin/component_udf_reg_3_func.so
 %attr(755, root, root) %{_libdir}/mysql/plugin/component_udf_reg_avg_func.so
@@ -959,10 +858,7 @@
 %attr(755, root, root) %{_libdir}/mysql/plugin/debug/component_test_pfs_resource_group.so
 %attr(755, root, root) %{_libdir}/mysql/plugin/debug/component_test_udf_registration.so
 %attr(755, root, root) %{_libdir}/mysql/plugin/debug/component_test_host_application_signal.so
-<<<<<<< HEAD
-=======
 %attr(755, root, root) %{_libdir}/mysql/plugin/debug/component_test_mysql_current_thread_reader.so
->>>>>>> 4869291f
 %attr(755, root, root) %{_libdir}/mysql/plugin/debug/component_test_mysql_runtime_error.so
 %attr(755, root, root) %{_libdir}/mysql/plugin/debug/component_udf_reg_3_func.so
 %attr(755, root, root) %{_libdir}/mysql/plugin/debug/component_udf_reg_avg_func.so
@@ -1021,22 +917,15 @@
 %attr(755, root, root) %{_libdir}/mysql/plugin/debug/component_mysqlx_global_reset.so
 
 %files -n mysql-router-%{product_suffix}
-<<<<<<< HEAD
-%defattr(-, root, root, -)
-=======
->>>>>>> 4869291f
 %doc %{src_dir}/router/README.router  %{src_dir}/router/LICENSE.router
 %dir %{_sysconfdir}/mysqlrouter
 %config(noreplace) %{_sysconfdir}/mysqlrouter/mysqlrouter.conf
 %{_bindir}/mysqlrouter
 %{_bindir}/mysqlrouter_passwd
 %{_bindir}/mysqlrouter_plugin_info
-<<<<<<< HEAD
-=======
 %attr(644, root, root) %{_mandir}/man1/mysqlrouter.1*
 %attr(644, root, root) %{_mandir}/man1/mysqlrouter_passwd.1*
 %attr(644, root, root) %{_mandir}/man1/mysqlrouter_plugin_info.1*
->>>>>>> 4869291f
 %{_unitdir}/mysqlrouter.service
 %{_tmpfilesdir}/mysqlrouter.conf
 %{_libdir}/libmysqlharness.so.*
@@ -1045,18 +934,12 @@
 %dir %{_libdir}/mysqlrouter
 %{_libdir}/mysqlrouter/*.so
 %dir %attr(755, mysqlrouter, mysqlrouter) /var/log/mysqlrouter
-<<<<<<< HEAD
-%dir %attr(755, mysqlrouter, mysqlrouter) /var/run/mysqlrouter
-
-%changelog
-=======
 %dir %attr(755, mysqlrouter, mysqlrouter) /run/mysqlrouter
 
 %changelog
 * Mon May 13 2019 Bjorn Munch <bjorn.munch@oracle.com> - 8.0.17-1
 - Add router man pages
 
->>>>>>> 4869291f
 * Mon Feb 18 2019 Bjorn Munch <bjorn.munch@oracle.com> - 8.0.16-1
 - Add back support for alternative with_ssl
 
