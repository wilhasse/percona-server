#!/bin/bash

# Copyright (c) 2015, 2019, Oracle and/or its affiliates. All rights reserved.
#
# This program is free software; you can redistribute it and/or modify
# it under the terms of the GNU General Public License, version 2.0,
# as published by the Free Software Foundation.
#
# This program is also distributed with certain software (including
# but not limited to OpenSSL) that is licensed under separate terms,
# as designated in a particular file or component or in included license
# documentation.  The authors of MySQL hereby grant you an additional
# permission to link the program and your derivative works with the
# separately licensed software that they have included with MySQL.
#
# This program is distributed in the hope that it will be useful,
# but WITHOUT ANY WARRANTY; without even the implied warranty of
# MERCHANTABILITY or FITNESS FOR A PARTICULAR PURPOSE.  See the
# GNU General Public License, version 2.0, for more details.
#
# You should have received a copy of the GNU General Public License
# along with this program; if not, write to the Free Software
# Foundation, Inc., 51 Franklin St, Fifth Floor, Boston, MA 02110-1301  USA

. /usr/share/debconf/confmodule
. /usr/share/mysql-@MYSQL_BASE_VERSION@/mysql-helpers
take_upstart_job_backup () {
	if [ -e "/etc/init/mysql.conf" ] && [ -d "/var/lib/mysql" ];
	then
		mv /etc/init/mysql.conf /var/lib/mysql/.mysql.conf.backup
	fi
}

invoke() {
	if pathfind invoke-rc.d; then
		invoke-rc.d mysql
	else
		/etc/init.d/mysql $1
	fi
}

case "$1" in
	configure)

	if [ -z "$2" ];
	then

		set -e

		# Check if we should override new default auth plugin
		OVERRIDEFILE="/etc/mysql/mysql.conf.d/default-auth-override.cnf"
		if [ ! -e "$OVERRIDEFILE" ];
		then
			db_get mysql-server/default-auth-override && OVERRIDE=${RET}
			if [ "$OVERRIDE" = "Use Legacy Authentication Method (Retain MySQL 5.x Compatibility)" ]; then
				install -m0644 /dev/null "$OVERRIDEFILE"
				echo "# This file is automatically generated by MySQL Maintainer Scripts" >> "$OVERRIDEFILE"
				echo "[mysqld]" >> "$OVERRIDEFILE"
				echo "default-authentication-plugin = mysql_native_password" >> "$OVERRIDEFILE"
			fi
		fi

<<<<<<< HEAD
=======
		# Check if we should enable lowercase table names
		OVERRIDEFILE="/etc/mysql/mysql.conf.d/lowercase-table-names.cnf"
		if [ ! -e "$OVERRIDEFILE" ];
		then
			db_get mysql-server/lowercase-table-names && OVERRIDE=${RET}
			if [ "$OVERRIDE" = "Enabled" ]; then
				install -m0644 /dev/null "$OVERRIDEFILE"
				echo "# This file is automatically generated by MySQL Maintainer Scripts" >> "$OVERRIDEFILE"
				echo "[mysqld]" >> "$OVERRIDEFILE"
				echo "lower-case-table-names = 1" >> "$OVERRIDEFILE"
			fi
		fi

>>>>>>> 4869291f
		# If the existing config file is a proper file, we back it up
		if [ -f "/etc/mysql/my.cnf" ] && [ ! -L "/etc/mysql/my.cnf" ]; then
			cp /etc/mysql/my.cnf /etc/mysql/my.cnf.bak
		fi
		update-alternatives --force --install /etc/mysql/my.cnf my.cnf "/etc/mysql/mysql.cnf" 200

		verify_ready
		MYSQLDATA=/var/lib/mysql
		MYSQLFILES=/var/lib/mysql-files
		if aa-status --enabled 2>/dev/null; then
			apparmor_parser -r -T -W /etc/apparmor.d/usr.sbin.mysqld 2>/dev/null || true
		fi
		if [ ! "$(ls -A ${MYSQLDATA})" ] && [ -d ${MYSQLFILES} ];
		then
			db_get mysql-@DEB_PRODUCTNAME@-server/root-pass && PASSWD=${RET}
			db_set mysql-@DEB_PRODUCTNAME@-server/root-pass ""
			db_set mysql-@DEB_PRODUCTNAME@-server/re-root-pass ""
			SQL=$(mktemp -u ${MYSQLFILES}/XXXXXXXXXX)
			install /dev/null -m0600 -omysql -gmysql "${SQL}"
			if [ ! -z "${PASSWD}" ];
			then
				PASSWD=$(printf %q "${PASSWD}")
				cat << EOF > ${SQL}
USE mysql;
ALTER user 'root'@'localhost' IDENTIFIED BY '${PASSWD}';
SHUTDOWN;
EOF
				PASSWD=""
			else
				cat << EOF > ${SQL}
SET @@SESSION.SQL_LOG_BIN=0;
USE mysql;
INSTALL PLUGIN auth_socket SONAME 'auth_socket.so';
ALTER USER 'root'@'localhost' IDENTIFIED WITH 'auth_socket';
SHUTDOWN;
EOF
			fi
			mysqld --initialize-insecure --user=mysql > /dev/null
			run_init_sql "$SQL"
			rm -f "$SQL"
		fi
		set +e

	fi

	;;

	abort-upgrade|abort-remove|abort-configure)

	;;

	*)
	exit 1
	;;
esac

db_stop

take_upstart_job_backup

#DEBHELPER#

exit 0<|MERGE_RESOLUTION|>--- conflicted
+++ resolved
@@ -60,8 +60,6 @@
 			fi
 		fi
 
-<<<<<<< HEAD
-=======
 		# Check if we should enable lowercase table names
 		OVERRIDEFILE="/etc/mysql/mysql.conf.d/lowercase-table-names.cnf"
 		if [ ! -e "$OVERRIDEFILE" ];
@@ -75,7 +73,6 @@
 			fi
 		fi
 
->>>>>>> 4869291f
 		# If the existing config file is a proper file, we back it up
 		if [ -f "/etc/mysql/my.cnf" ] && [ ! -L "/etc/mysql/my.cnf" ]; then
 			cp /etc/mysql/my.cnf /etc/mysql/my.cnf.bak
