#############################################################################
#
# This is the spec file for the distribution specific RPM files
#
##############################################################################

##############################################################################
# Some common macro definitions
##############################################################################

# Required arguments
# gotrevision - Revision in BZR branch

%define mysql_vendor  Percona, Inc
%define redhatversion %(lsb_release -rs | awk -F. '{ print $1}')
%define community 1
<<<<<<< HEAD
%define mysqlversion 5.1.61
%define majorversion 13
%define minorversion 2
=======
%define mysqlversion 5.1.62
%define majorversion 13
%define minorversion 3
>>>>>>> c60e7bd3
%define distribution  rhel%{redhatversion}
%define release       rel%{majorversion}.%{minorversion}.%{gotrevision}.%{distribution}

%define mysqld_user	mysql
%define mysqld_group	mysql
%define mysqldatadir	/var/lib/mysql
%define see_base For a description of MySQL see the base MySQL RPM or http://www.mysql.com

# ------------------------------------------------------------------------------
# Meta information, don't remove!
# ------------------------------------------------------------------------------
# norootforbuild

# ------------------------------------------------------------------------------
# On SuSE 9 no separate "debuginfo" package is built. To enable basic
# debugging on that platform, we don't strip binaries on SuSE 9. We
# disable the strip of binaries by redefining the RPM macro
# "__os_install_post" leaving out the script calls that normally does
# this. We do this in all cases, as on platforms where "debuginfo" is
# created, a script "find-debuginfo.sh" will be called that will do
# the strip anyway, part of separating the executable and debug
# information into separate files put into separate packages.
#
# Some references (shows more advanced conditional usage):
# http://www.redhat.com/archives/rpm-list/2001-November/msg00257.html
# http://www.redhat.com/archives/rpm-list/2003-February/msg00275.html
# http://www.redhat.com/archives/rhl-devel-list/2004-January/msg01546.html
# http://lists.opensuse.org/archive/opensuse-commit/2006-May/1171.html
# ------------------------------------------------------------------------------
%define __os_install_post /usr/lib/rpm/brp-compress

# ------------------------------------------------------------------------------
# We don't package all files installed into the build root by intention -
# See BUG#998 for details.
# ------------------------------------------------------------------------------
%define _unpackaged_files_terminate_build 0

# ------------------------------------------------------------------------------
# RPM build tools now automatically detects Perl module dependencies. This 
# detection gives problems as it is broken in some versions, and it also
# give unwanted dependencies from mandatory scripts in our package.
# Might not be possible to disable in all RPM tool versions, but here we
# try. We keep the "AutoReqProv: no" for the "test" sub package, as disabling
# here might fail, and that package has the most problems.
# See http://fedoraproject.org/wiki/Packaging/Perl#Filtering_Requires:_and_Provides
#     http://www.wideopen.com/archives/rpm-list/2002-October/msg00343.html
# ------------------------------------------------------------------------------
%undefine __perl_provides
%undefine __perl_requires

##############################################################################
# Command line handling
##############################################################################

# ----------------------------------------------------------------------
# use "rpmbuild --with yassl" or "rpm --define '_with_yassl 1'" (for RPM 3.x)
# to build with yaSSL support (off by default)
# ----------------------------------------------------------------------
%{?_with_yassl:%define YASSL_BUILD 1}
%{!?_with_yassl:%define YASSL_BUILD 0}

# ----------------------------------------------------------------------
# use "rpmbuild --without libgcc" or "rpm --define '_without_libgcc 1'" (for RPM 3.x)
# to include libgcc (as libmygcc) (on by default)
# ----------------------------------------------------------------------
%{!?_with_libgcc: %{!?_without_libgcc: %define WITH_LIBGCC 1}}
%{?_with_libgcc:%define WITH_LIBGCC 1}
%{?_without_libgcc:%define WITH_LIBGCC 0}


# On SuSE 9 no separate "debuginfo" package is built. To enable basic
# debugging on that platform, we don't strip binaries on SuSE 9. We
# disable the strip of binaries by redefining the RPM macro
# "__os_install_post" leaving out the script calls that normally does
# this. We do this in all cases, as on platforms where "debuginfo" is
# created, a script "find-debuginfo.sh" will be called that will do
# the strip anyway, part of separating the executable and debug
# information into separate files put into separate packages.
#
# Some references (shows more advanced conditional usage):
# http://www.redhat.com/archives/rpm-list/2001-November/msg00257.html
# http://www.redhat.com/archives/rpm-list/2003-February/msg00275.html
# http://www.redhat.com/archives/rhl-devel-list/2004-January/msg01546.html
# http://lists.opensuse.org/archive/opensuse-commit/2006-May/1171.html

%define __os_install_post /usr/lib/rpm/brp-compress

%define server_suffix  -rel%{majorversion}.%{minorversion}
%define package_suffix -51
%define ndbug_comment Percona Server (GPL), %{majorversion}.%{minorversion}, Revision %{gotrevision}
%define debug_comment Percona Server - Debug (GPL), %{majorversion}.%{minorversion}, Revision %{gotrevision}
%define NORMAL_TEST_MODE test-bt
%define DEBUG_TEST_MODE test-bt-debug

%define BUILD_DEBUG 0

%define lic_type GNU GPL v2
%define lic_files COPYING README
%define src_dir Percona-Server-%{mysqlversion}

##############################################################################
# Main spec file section
##############################################################################

Name:		Percona-Server%{package_suffix}
Summary:	Percona-Server: a very fast and reliable SQL database server
Group:		Applications/Databases
Version:	%{mysqlversion}
Release:	%{release}
Distribution:	Red Hat Enterprise Linux %{redhatversion}
License:    GPL	version 2 http://www.gnu.org/licenses/gpl-2.0.html
Source:		Percona-Server-%{mysqlversion}.tar.gz
URL:		http://www.percona.com/
Packager:	%{mysql_vendor} Development Team <mysql-dev@percona.com>
Vendor:		%{mysql_vendor}
Provides:	msqlormysql MySQL-server Percona-XtraDB-server
BuildRequires:  gperf perl gcc-c++ ncurses-devel zlib-devel libtool automake autoconf time bison

# Think about what you use here since the first step is to
# run a rm -rf
BuildRoot:    %{_tmppath}/%{name}-%{version}-build

# From the manual
%description
The Percona Server software delivers a very fast, multi-threaded, multi-user,
and robust SQL (Structured Query Language) database server. Percona Server
is intended for mission-critical, heavy-load production systems.

Percona recommends that all production deployments be protected with a support
contract (http://www.percona.com/mysql-suppport/) to ensure the highest uptime,
be eligible for hot fixes, and boost your team's productivity.

##############################################################################
# Sub package definition
##############################################################################

%package -n Percona-Server-server%{package_suffix}
Summary:	%{ndbug_comment} for Red Hat Enterprise Linux %{redhatversion}
Group:		Applications/Databases
Requires:	 chkconfig coreutils shadow-utils grep procps
Provides:	msqlormysql mysql-server MySQL-server Percona-XtraDB-server

%description -n Percona-Server-server%{package_suffix}
The Percona Server software delivers a very fast, multi-threaded, multi-user,
and robust SQL (Structured Query Language) database server. Percona Server
is intended for mission-critical, heavy-load production systems.

Percona recommends that all production deployments be protected with a support
contract (http://www.percona.com/mysql-suppport/) to ensure the highest uptime,
be eligible for hot fixes, and boost your team's productivity.

This package includes the Percona Server with XtraDB binary 
as well as related utilities to run and administer Percona Server.

If you want to access and work with the database, you have to install
package "Percona-Server-client%{package_suffix}" as well!

# ------------------------------------------------------------------------------

%package -n Percona-Server-client%{package_suffix}
Summary: Percona-Server - Client
Group: Applications/Databases
Provides: mysql-client MySQL-client Percona-XtraDB-client mysql MySQL

%description -n Percona-Server-client%{package_suffix}
This package contains the standard Percona Server client and administration tools. 

%{see_base}


# ------------------------------------------------------------------------------

%package -n Percona-Server-test%{package_suffix}
Requires: mysql-client perl
Summary: Percona-Server - Test suite
Group: Applications/Databases
Provides: mysql-test MySQL-test Percona-XtraDB-test
AutoReqProv: no

%description -n Percona-Server-test%{package_suffix}
This package contains the Percona-Server regression test suite.

%{see_base}

# ------------------------------------------------------------------------------

%package -n Percona-Server-devel%{package_suffix}
Summary: Percona-Server - Development header files and libraries
Group: Applications/Databases
Provides: mysql-devel MySQL-devel Percona-XtraDB-devel

%description -n Percona-Server-devel%{package_suffix}
This package contains the development header files and libraries
necessary to develop Percona Server client applications.

%{see_base}

# ------------------------------------------------------------------------------

%package -n Percona-Server-shared%{package_suffix}
Summary: Percona-Server - Shared libraries
Group: Applications/Databases
Provides: mysql-shared MySQL-shared Percona-XtraDB-shared mysql-libs
Obsoletes: mysql-libs

%description -n Percona-Server-shared%{package_suffix}
This package contains the shared libraries (*.so*) which certain
languages and applications need to dynamically load and use MySQL.

# ------------------------------------------------------------------------------


##############################################################################
# 
##############################################################################

%prep

%setup -n %{src_dir}


##############################################################################
# The actual build
##############################################################################

%build

BuildMySQL() {
# Get flags from environment. RPM_OPT_FLAGS seems not to be set anywhere.
CFLAGS=${CFLAGS:-$RPM_OPT_FLAGS}
CXXFLAGS=${CXXFLAGS:-$RPM_OPT_FLAGS}
# Evaluate current setting of $DEBUG
if [ $DEBUG -gt 0 ] ; then
	OPT_COMMENT='--with-comment="%{debug_comment}"'
	OPT_DEBUG='--with-debug'
	CFLAGS=`echo   " $CFLAGS "   | \
	    sed -e 's/ -O[0-9]* / /' -e 's/ -unroll2 / /' -e 's/ -ip / /' \
	        -e 's/^ //' -e 's/ $//'`
	CXXFLAGS=`echo " $CXXFLAGS " | \
	    sed -e 's/ -O[0-9]* / /' -e 's/ -unroll2 / /' -e 's/ -ip / /' \
	        -e 's/^ //' -e 's/ $//'`
else
	OPT_COMMENT='--with-comment="%{ndbug_comment}"'
	OPT_DEBUG=''
fi

echo "BUILD =================="
echo $*

MAKE_J=-j`if [ -f /proc/cpuinfo ] ; then grep -c processor.* /proc/cpuinfo ; else echo 1 ; fi`
if [ $MAKE_J = -j0 ]
then
  MAKE_J=-j1
fi

# The --enable-assembler simply does nothing on systems that does not
# support assembler speedups.
sh -c  "CFLAGS=\"$CFLAGS\" \
	CXXFLAGS=\"$CXXFLAGS\" \
	AM_CPPFLAGS=\"$AM_CPPFLAGS\" \
	LDFLAGS=\"$LDFLAGS\" \
	./configure \
 	    $* \
	    --with-plugins=partition,archive,blackhole,csv,example,federated,innodb_plugin \
	    --enable-assembler \
	    --enable-local-infile \
            --with-mysqld-user=%{mysqld_user} \
            --with-unix-socket-path=/var/lib/mysql/mysql.sock \
	    --with-pic \
            -prefix=/usr \
	    --with-extra-charsets=complex \
%if %{YASSL_BUILD}
	    --with-ssl \
%else
	    --without-ssl \
%endif
            --exec-prefix=%{_exec_prefix} \
            --libexecdir=%{_sbindir} \
            --libdir=%{_libdir} \
            --sysconfdir=%{_sysconfdir} \
            --datadir=%{_datadir} \
            --localstatedir=%{mysqldatadir} \
            --infodir=%{_infodir} \
            --includedir=%{_includedir} \
            --mandir=%{_mandir} \
	    --enable-thread-safe-client \
        --enable-profiling \
%if %{?ndbug_comment:1}0
	    $OPT_COMMENT \
%endif
	    $OPT_DEBUG \
	    --with-readline \
	    ; make $MAKE_J"
}
# end of function definition "BuildMySQL"

BuildHandlerSocket() {
cd storage/HandlerSocket-Plugin-for-MySQL
./autogen.sh
CXX=${HS_CXX:-g++} ./configure --with-mysql-source=$RPM_BUILD_DIR/%{src_dir} \
	--with-mysql-bindir=$RPM_BUILD_DIR/%{src_dir}/scripts \
	--with-mysql-plugindir=%{_libdir}/mysql/plugin \
	--libdir=%{_libdir} \
	--prefix=%{_prefix}
make
cd -
}

BuildUDF() {
cd UDF
CXX=${UDF_CXX:-g++} ./configure --includedir=$RPM_BUILD_DIR/%{src_dir}/include --libdir=%{_libdir}/mysql/plugin
make all
cd -
}
# end of function definition "BuildHandlerSocket"

BuildServer() {
BuildMySQL "--enable-shared \
        --with-server-suffix='%{server_suffix}' \
		--without-embedded-server \
		--without-bench \
		--with-zlib-dir=bundled \
		--with-big-tables"

if [ -n "$MYSQL_CONFLOG_DEST" ] ; then
	cp -fp config.log "$MYSQL_CONFLOG_DEST"
fi

#if [ -f sql/.libs/mysqld ] ; then
#	nm --numeric-sort sql/.libs/mysqld > sql/mysqld.sym
#else
#	nm --numeric-sort sql/mysqld > sql/mysqld.sym
#fi
}
# end of function definition "BuildServer"

# For the debuginfo extraction stage, make a link there to avoid errors in the
# strip phase.
for f in lexyy.c pars0grm.c pars0grm.y pars0lex.l
do
    for d in innobase innodb_plugin
    do
        ln -s "pars/$f" "storage/$d/"
    done
done

RBR=$RPM_BUILD_ROOT
MBD=$RPM_BUILD_DIR/%{src_dir}

# Move the test suite to /usr/share/mysql
sed -i 's@[$][(]prefix[)]@\0/share@' mysql-test/Makefile.am \
    mysql-test/lib/My/SafeProcess/Makefile.am

# Clean up the BuildRoot first
[ "$RBR" != "/" ] && [ -d $RBR ] && rm -rf $RBR;
mkdir -p $RBR%{_libdir}/mysql $RBR%{_sbindir}

# Use gcc for C and C++ code (to avoid a dependency on libstdc++ and
# including exceptions into the code
if [ -z "$CXX" -a -z "$CC" ] ; then
	export CC="gcc" CXX="gcc"
fi

# Create the shared libs seperately to avoid a dependency for the client utilities
DEBUG=0
BuildMySQL "--enable-shared"

# Install shared libraries
cp -av libmysql/.libs/*.so*   $RBR/%{_libdir}
cp -av libmysql_r/.libs/*.so* $RBR/%{_libdir}

##############################################################################

# Include libgcc.a in the devel subpackage (BUG 4921)
%if %{WITH_LIBGCC}
libgcc=`$CC $CFLAGS --print-libgcc-file`
install -m 644 "$libgcc" $RBR%{_libdir}/mysql/libmygcc.a
%endif

##############################################################################

# Now create a debug server
%if %{BUILD_DEBUG}
DEBUG=1
make clean

( BuildServer )   # subshell, so that CFLAGS + CXXFLAGS are modified only locally

if [ "$MYSQL_RPMBUILD_TEST" != "no" ] ; then
	MTR_BUILD_THREAD=auto make %{DEBUG_TEST_MODE}
fi

# Get the debug server and its .sym file from the build tree
#if [ -f sql/.libs/mysqld ] ; then
#	cp sql/.libs/mysqld $RBR%{_sbindir}/mysqld-debug
#else
#	cp sql/mysqld       $RBR%{_sbindir}/mysqld-debug
#fi
#cp libmysqld/libmysqld.a    $RBR%{_libdir}/mysql/libmysqld-debug.a
#cp sql/mysqld.sym           $RBR%{_libdir}/mysql/mysqld-debug.sym

%endif

# Now, the default server
DEBUG=0
make clean

BuildServer
BuildHandlerSocket
BuildUDF
if [ "$MYSQL_RPMBUILD_TEST" != "no" ] ; then
	MTR_BUILD_THREAD=auto make %{NORMAL_TEST_MODE}
fi

# Now, build plugin 
#BUILDSO=0
#make clean

#BuildServer

#if [ "$MYSQL_RPMBUILD_TEST" != "no" ] ; then
#	MTR_BUILD_THREAD=auto make %{NORMAL_TEST_MODE}
#fi

# Move temporarily the saved files to the BUILD directory since the BUILDROOT
# dir will be cleaned at the start of the install phase
mkdir -p "$(dirname $RPM_BUILD_DIR/%{_libdir})"
mv $RBR%{_libdir} $RPM_BUILD_DIR/%{_libdir}

%install
RBR=$RPM_BUILD_ROOT
MBD=$RPM_BUILD_DIR/%{src_dir}

# Move back the libdir from BUILD dir to BUILDROOT
mkdir -p "$(dirname $RBR%{_libdir})"
mv $RPM_BUILD_DIR/%{_libdir} $RBR%{_libdir}

# Ensure that needed directories exists
install -d $RBR%{_sysconfdir}/{logrotate.d,init.d}
install -d $RBR%{mysqldatadir}/mysql
install -d $RBR%{_datadir}/mysql-test
install -d $RBR%{_datadir}/mysql/SELinux/RHEL4
install -d $RBR%{_includedir}
install -d $RBR%{_libdir}
install -d $RBR%{_mandir}
install -d $RBR%{_sbindir}
install -d $RBR%{_libdir}/mysql/plugin

make DESTDIR=$RBR benchdir_root=%{_datadir} install
cd storage/HandlerSocket-Plugin-for-MySQL
make DESTDIR=$RBR benchdir_root=%{_datadir} install
cd -
cd UDF
make DESTDIR=$RBR benchdir_root=%{_datadir} install
cd -

# install symbol files ( for stack trace resolution)
#install -m644 $MBD/sql/mysqld.sym $RBR%{_libdir}/mysql/mysqld.sym

# Install logrotate and autostart
install -m644 $MBD/support-files/mysql-log-rotate \
        $RBR%{_sysconfdir}/logrotate.d/mysql
install -m755 $MBD/support-files/mysql.server \
        $RBR%{_sysconfdir}/init.d/mysql

# in RPMs, it is unlikely that anybody should use "sql-bench"
rm -fr $RBR%{_datadir}/sql-bench

# Create a symlink "rcmysql", pointing to the init.script. SuSE users
# will appreciate that, as all services usually offer this.
ln -s %{_sysconfdir}/init.d/mysql $RBR%{_sbindir}/rcmysql

# Touch the place where the my.cnf config file and mysqlmanager.passwd
# (MySQL Instance Manager password file) might be located
# Just to make sure it's in the file list and marked as a config file
touch $RBR%{_sysconfdir}/my.cnf
touch $RBR%{_sysconfdir}/mysqlmanager.passwd

# Install SELinux files in datadir
install -m600 $MBD/support-files/RHEL4-SElinux/mysql.{fc,te} \
	$RBR%{_datadir}/mysql/SELinux/RHEL4

##############################################################################
#  Post processing actions, i.e. when installed
##############################################################################

%pre -n Percona-Server-server%{package_suffix}
# Check if we can safely upgrade.  An upgrade is only safe if it's from one
# of our RPMs in the same version family.

installed=`rpm -q --whatprovides mysql-server 2> /dev/null`
if [ $? -eq 0 -a -n "$installed" ]; then
  vendor=`rpm -q --queryformat='%{VENDOR}' "$installed" 2>&1`
  version=`rpm -q --queryformat='%{VERSION}' "$installed" 2>&1`
  myvendor='%{mysql_vendor}'
  myversion='%{mysqlversion}'

  old_family=`echo $version   | sed -n -e 's,^\([1-9][0-9]*\.[0-9][0-9]*\)\..*$,\1,p'`
  new_family=`echo $myversion | sed -n -e 's,^\([1-9][0-9]*\.[0-9][0-9]*\)\..*$,\1,p'`

  [ -z "$vendor" ] && vendor='<unknown>'
  [ -z "$old_family" ] && old_family="<unrecognized version $version>"
  [ -z "$new_family" ] && new_family="<bad package specification: version $myversion>"

  error_text=
#  if [ "$vendor" != "$myvendor" ]; then
#    error_text="$error_text
#The current MySQL server package is provided by a different
#vendor ($vendor) than $myvendor.  Some files may be installed
#to different locations, including log files and the service
#startup script in %{_sysconfdir}/init.d/.
#"
#  fi

  if [ "$old_family" != "$new_family" ]; then
    error_text="$error_text
Upgrading directly from MySQL $old_family to MySQL $new_family may not
be safe in all cases.  A manual dump and restore using mysqldump is
recommended.  It is important to review the MySQL manual's Upgrading
section for version-specific incompatibilities.
"
  fi

  if [ -n "$error_text" ]; then
    cat <<HERE >&2

******************************************************************
A MySQL  package ($installed) is installed.
$error_text
A manual upgrade is required.

- Ensure that you have a complete, working backup of your data and my.cnf
  files
- Shut down the MySQL server cleanly
- Remove the existing MySQL packages.  Usually this command will
  list the packages you should remove:
  rpm -qa | grep -i '^mysql-'

  You may choose to use 'rpm --nodeps -ev <package-name>' to remove
  the package which contains the mysqlclient shared library.  The
  library will be reinstalled by the Percona-shared-compat package.
- Install the new Percona Server packages supplied by $myvendor
- Ensure that the Percona Server is started
- Run the 'mysql_upgrade' program

This is a brief description of the upgrade process.  Important details
can be found in the MySQL manual, in the Upgrading section.
For additional details please visit Percona Documentation page
at http://www.percona.com/software/documentation/

******************************************************************
HERE
    exit 1
  fi
fi

# Shut down a previously installed server first
if [ -x %{_sysconfdir}/init.d/mysql ] ; then
	%{_sysconfdir}/init.d/mysql stop > /dev/null 2>&1
	echo "Giving mysqld 5 seconds to exit nicely"
	sleep 5
fi

%post -n Percona-Server-server%{package_suffix}
mysql_datadir=%{mysqldatadir}

# ----------------------------------------------------------------------
# Create data directory
# ----------------------------------------------------------------------
mkdir -p $mysql_datadir/{mysql,test}

# ----------------------------------------------------------------------
# Make MySQL start/shutdown automatically when the machine does it.
# ----------------------------------------------------------------------
if [ -x /sbin/chkconfig ] ; then
	/sbin/chkconfig --add mysql
fi

# ----------------------------------------------------------------------
# Create a MySQL user and group. Do not report any problems if it already
# exists.
# ----------------------------------------------------------------------
groupadd -r %{mysqld_group} 2> /dev/null || true
useradd -M -r -d $mysql_datadir -s /bin/bash -c "Percona Server" -g %{mysqld_group} %{mysqld_user} 2> /dev/null || true 
# The user may already exist, make sure it has the proper group nevertheless (BUG#12823)
usermod -g %{mysqld_group} %{mysqld_user} 2> /dev/null || true

# ----------------------------------------------------------------------
# Change permissions so that the user that will run the MySQL daemon
# owns all database files.
# ----------------------------------------------------------------------
chown -R %{mysqld_user}:%{mysqld_group} $mysql_datadir

# ----------------------------------------------------------------------
# Initiate databases
# ----------------------------------------------------------------------
%{_bindir}/mysql_install_db --rpm --user=%{mysqld_user}

# ----------------------------------------------------------------------
# FIXME upgrade databases if needed would go here - but it cannot be
# automated yet
# ----------------------------------------------------------------------

# ----------------------------------------------------------------------
# Change permissions again to fix any new files.
# ----------------------------------------------------------------------
chown -R %{mysqld_user}:%{mysqld_group} $mysql_datadir

# ----------------------------------------------------------------------
# Fix permissions for the permission database so that only the user
# can read them.
# ----------------------------------------------------------------------
chmod -R og-rw $mysql_datadir/mysql

# ----------------------------------------------------------------------
# install SELinux files - but don't override existing ones
# ----------------------------------------------------------------------
SETARGETDIR=/etc/selinux/targeted/src/policy
SEDOMPROG=$SETARGETDIR/domains/program
SECONPROG=$SETARGETDIR/file_contexts/program
if [ -f /etc/redhat-release ] && \
   (grep -q "Red Hat Enterprise Linux .. release 4" /etc/redhat-release \
    || grep -q "CentOS release 4" /etc/redhat-release) ; then
   echo
   echo
   echo 'Notes regarding SELinux on this platform:'
   echo '========================================='
   echo
   echo 'The default policy might cause server startup to fail because it is '
   echo 'not allowed to access critical files. In this case, please update '
   echo 'your installation. '
   echo
   echo 'The default policy might also cause inavailability of SSL related '
   echo 'features because the server is not allowed to access /dev/random '
   echo 'and /dev/urandom. If this is a problem, please do the following: '
   echo 
   echo '  1) install selinux-policy-targeted-sources from your OS vendor'
   echo '  2) add the following two lines to '$SEDOMPROG/mysqld.te':'
   echo '       allow mysqld_t random_device_t:chr_file read;'
   echo '       allow mysqld_t urandom_device_t:chr_file read;'
   echo '  3) cd to '$SETARGETDIR' and issue the following command:'
   echo '       make load'
   echo
   echo
fi

if [ -x sbin/restorecon ] ; then
	sbin/restorecon -R var/lib/mysql
fi

# Restart in the same way that mysqld will be started normally.
if [ -x %{_sysconfdir}/init.d/mysql ] ; then
	%{_sysconfdir}/init.d/mysql start
	echo "Giving mysqld 2 seconds to start"
	sleep 2
fi

echo "Percona Server is distributed with several useful UDF (User Defined Function) from Maatkit."
echo "Run the following commands to create these functions:"
echo "mysql -e \"CREATE FUNCTION fnv1a_64 RETURNS INTEGER SONAME 'libfnv1a_udf.so'\""
echo "mysql -e \"CREATE FUNCTION fnv_64 RETURNS INTEGER SONAME 'libfnv_udf.so'\""
echo "mysql -e \"CREATE FUNCTION murmur_hash RETURNS INTEGER SONAME 'libmurmur_udf.so'\""
echo "See http://code.google.com/p/maatkit/source/browse/trunk/udf for more details"

# Allow mysqld_safe to start mysqld and print a message before we exit
sleep 2

%preun -n Percona-Server-server%{package_suffix}
if [ $1 = 0 ] ; then
	# Stop MySQL before uninstalling it
	if [ -x %{_sysconfdir}/init.d/mysql ] ; then
		%{_sysconfdir}/init.d/mysql stop > /dev/null
		# Don't start it automatically anymore
		if [ -x /sbin/chkconfig ] ; then
			/sbin/chkconfig --del mysql
		fi
	fi
fi

# We do not remove the mysql user since it may still own a lot of
# database files.

# ----------------------------------------------------------------------
# Clean up the BuildRoot after build is done
# ----------------------------------------------------------------------
%clean
[ "$RPM_BUILD_ROOT" != "/" ] && [ -d $RPM_BUILD_ROOT ] && rm -rf $RPM_BUILD_ROOT;

##############################################################################
#  Files section
##############################################################################

%files -n Percona-Server-server%{package_suffix}
%defattr(-,root,root,0755)

%doc %{lic_files}
%doc support-files/my-*.cnf

%doc %attr(644, root, root) %{_infodir}/mysql.info*
%doc %attr(644, root, man) %{_mandir}/man1/innochecksum.1*
%doc %attr(644, root, man) %{_mandir}/man1/my_print_defaults.1*
%doc %attr(644, root, man) %{_mandir}/man1/myisam_ftdump.1*
%doc %attr(644, root, man) %{_mandir}/man1/myisamchk.1*
%doc %attr(644, root, man) %{_mandir}/man1/myisamlog.1*
%doc %attr(644, root, man) %{_mandir}/man1/myisampack.1*
%doc %attr(644, root, man) %{_mandir}/man1/mysql_convert_table_format.1*
%doc %attr(644, root, man) %{_mandir}/man1/mysql_fix_extensions.1*
%doc %attr(644, root, man) %{_mandir}/man8/mysqld.8*
%doc %attr(644, root, man) %{_mandir}/man1/mysqld_multi.1*
%doc %attr(644, root, man) %{_mandir}/man1/mysqld_safe.1*
%doc %attr(644, root, man) %{_mandir}/man1/mysql_fix_privilege_tables.1*
%doc %attr(644, root, man) %{_mandir}/man1/mysql_install_db.1*
%doc %attr(644, root, man) %{_mandir}/man1/mysql_secure_installation.1*
%doc %attr(644, root, man) %{_mandir}/man1/mysql_setpermission.1*
%doc %attr(644, root, man) %{_mandir}/man1/mysql_upgrade.1*
%doc %attr(644, root, man) %{_mandir}/man1/mysqlhotcopy.1*
%doc %attr(644, root, man) %{_mandir}/man1/mysqlman.1*
%doc %attr(644, root, man) %{_mandir}/man8/mysqlmanager.8*
%doc %attr(644, root, man) %{_mandir}/man1/mysql.server.1*
%doc %attr(644, root, man) %{_mandir}/man1/mysqltest.1*
%doc %attr(644, root, man) %{_mandir}/man1/mysql_tzinfo_to_sql.1*
%doc %attr(644, root, man) %{_mandir}/man1/mysql_zap.1*
%doc %attr(644, root, man) %{_mandir}/man1/mysqlbug.1*
%doc %attr(644, root, man) %{_mandir}/man1/perror.1*
%doc %attr(644, root, man) %{_mandir}/man1/replace.1*
%doc %attr(644, root, man) %{_mandir}/man1/resolve_stack_dump.1*
%doc %attr(644, root, man) %{_mandir}/man1/resolveip.1*
%doc %attr(644, root, man) %{_mandir}/man1/mysqldumpslow.1*

%ghost %config(noreplace,missingok) %{_sysconfdir}/my.cnf
%ghost %config(noreplace,missingok) %{_sysconfdir}/mysqlmanager.passwd

%attr(755, root, root) %{_bindir}/innochecksum
%attr(755, root, root) %{_bindir}/my_print_defaults
%attr(755, root, root) %{_bindir}/myisam_ftdump
%attr(755, root, root) %{_bindir}/myisamchk
%attr(755, root, root) %{_bindir}/myisamlog
%attr(755, root, root) %{_bindir}/myisampack
%attr(755, root, root) %{_bindir}/mysql_convert_table_format
%attr(755, root, root) %{_bindir}/mysql_fix_extensions
%attr(755, root, root) %{_bindir}/mysql_fix_privilege_tables
%attr(755, root, root) %{_bindir}/mysql_install_db
%attr(755, root, root) %{_bindir}/mysql_secure_installation
%attr(755, root, root) %{_bindir}/mysql_setpermission
%attr(755, root, root) %{_bindir}/mysql_tzinfo_to_sql
%attr(755, root, root) %{_bindir}/mysql_upgrade
%attr(755, root, root) %{_bindir}/mysql_zap
%attr(755, root, root) %{_bindir}/mysqlbug
%attr(755, root, root) %{_bindir}/mysqld_multi
%attr(755, root, root) %{_bindir}/mysqld_safe
%attr(755, root, root) %{_bindir}/mysqldumpslow
%attr(755, root, root) %{_bindir}/mysqlhotcopy
%attr(755, root, root) %{_bindir}/mysqltest
%attr(755, root, root) %{_bindir}/perror
%attr(755, root, root) %{_bindir}/replace
%attr(755, root, root) %{_bindir}/resolve_stack_dump
%attr(755, root, root) %{_bindir}/resolveip

%attr(755, root, root) %{_sbindir}/mysqld
%if %{BUILD_DEBUG}
%attr(755, root, root) %{_sbindir}/mysqld-debug
%endif
%attr(755, root, root) %{_sbindir}/mysqlmanager
%attr(755, root, root) %{_sbindir}/rcmysql
#%attr(644, root, root) %{_libdir}/mysql/mysqld.sym
%if %{BUILD_DEBUG}
#%attr(644, root, root) %{_libdir}/mysql/mysqld-debug.sym
%endif

%attr(644, root, root) %config(noreplace,missingok) %{_sysconfdir}/logrotate.d/mysql
%attr(755, root, root) %{_sysconfdir}/init.d/mysql

%attr(755, root, root) %{_datadir}/mysql/

%attr(644, root, root) %{_libdir}/mysql/plugin/*

%files -n Percona-Server-client%{package_suffix}
%defattr(-, root, root, 0755)
%attr(755, root, root) %{_bindir}/msql2mysql
%attr(755, root, root) %{_bindir}/mysql
%attr(755, root, root) %{_bindir}/mysql_find_rows
%attr(755, root, root) %{_bindir}/mysql_waitpid
%attr(755, root, root) %{_bindir}/mysqlaccess
%attr(755, root, root) %{_bindir}/mysqladmin
%attr(755, root, root) %{_bindir}/mysqlbinlog
%attr(755, root, root) %{_bindir}/mysqlcheck
%attr(755, root, root) %{_bindir}/mysqldump
%attr(755, root, root) %{_bindir}/mysqlimport
%attr(755, root, root) %{_bindir}/mysqlshow
%attr(755, root, root) %{_bindir}/mysqlslap
%attr(755, root, root) %{_bindir}/hsclient

%doc %attr(644, root, man) %{_mandir}/man1/msql2mysql.1*
%doc %attr(644, root, man) %{_mandir}/man1/mysql.1*
%doc %attr(644, root, man) %{_mandir}/man1/mysql_find_rows.1*
%doc %attr(644, root, man) %{_mandir}/man1/mysql_waitpid.1*
%doc %attr(644, root, man) %{_mandir}/man1/mysqlaccess.1*
%doc %attr(644, root, man) %{_mandir}/man1/mysqladmin.1*
%doc %attr(644, root, man) %{_mandir}/man1/mysqlbinlog.1*
%doc %attr(644, root, man) %{_mandir}/man1/mysqlcheck.1*
%doc %attr(644, root, man) %{_mandir}/man1/mysqldump.1*
%doc %attr(644, root, man) %{_mandir}/man1/mysqlimport.1*
%doc %attr(644, root, man) %{_mandir}/man1/mysqlshow.1*
%doc %attr(644, root, man) %{_mandir}/man1/mysqlslap.1*

%post -n Percona-Server-shared%{package_suffix}
/sbin/ldconfig

%postun -n Percona-Server-shared%{package_suffix}
/sbin/ldconfig


%files -n Percona-Server-devel%{package_suffix}
%defattr(-, root, root, 0755)
%doc %attr(644, root, man) %{_mandir}/man1/comp_err.1*
%doc %attr(644, root, man) %{_mandir}/man1/mysql_config.1*
%attr(755, root, root) %{_bindir}/mysql_config
%dir %attr(755, root, root) %{_libdir}/mysql
%{_includedir}/mysql
%{_includedir}/handlersocket
%{_datadir}/aclocal/mysql.m4
%{_libdir}/mysql/libdbug.a
%{_libdir}/mysql/libheap.a
%if %{WITH_LIBGCC}
%{_libdir}/mysql/libmygcc.a
%endif
%{_libdir}/mysql/libmyisam.a
%{_libdir}/mysql/libmyisammrg.a
%{_libdir}/mysql/libmysqlclient.a
%{_libdir}/mysql/libmysqlclient.la
%{_libdir}/mysql/libmysqlclient_r.a
%{_libdir}/mysql/libmysqlclient_r.la
%{_libdir}/mysql/libmystrings.a
%{_libdir}/mysql/libmysys.a
%{_libdir}/mysql/libvio.a
%{_libdir}/mysql/libz.a
%{_libdir}/mysql/libz.la
%{_libdir}/libhsclient.a
%{_libdir}/libhsclient.la

%files -n Percona-Server-shared%{package_suffix}
%defattr(-, root, root, 0755)
# Shared libraries (omit for architectures that don't support them)
%{_libdir}/*.so*

%{_libdir}/mysql/*.so*


%files -n Percona-Server-test%{package_suffix}
%defattr(-, root, root, 0755)
/usr/share/mysql-test/*
%attr(755, root, root) %{_bindir}/mysql_client_test
%doc %attr(644, root, man) %{_mandir}/man1/mysql_client_test.1*
%doc %attr(644, root, man) %{_mandir}/man1/mysql-stress-test.pl.1*
%doc %attr(644, root, man) %{_mandir}/man1/mysql-test-run.pl.1*

##############################################################################
# The spec file changelog only includes changes made to the spec file
# itself - note that they must be ordered by date (important when
# merging BK trees)
##############################################################################
%changelog
* Wed May 22 2010 Aleksandr Kuzminsky <aleksandr.kuzminsky@percona.com>

Percona Server Release 11.0

* Mon Mar 22 2010 Aleksandr Kuzminsky <aleksandr.kuzminsky@percona.com>

XtraDB Release 10

* Thu Feb 11 2010 Aleksandr Kuzminsky <aleksandr.kuzminsky@percona.com>

Package name changed to Percona-XtraDB

* Tue Jan 05 2010 Aleksandr Kuzminsky <aleksandr.kuzminsky@percona.com>

- Corrected emails
- -m64 is removed from CFLAGS

* Tue Apr 21 2009 Aleksandr Kuzminsky <aleksandr.kuzminsky@percona.com>

- Adoption for XtraDB Storage Engine

* Fri Nov 07 2008 Joerg Bruehe <joerg@mysql.com>

- Modify CFLAGS and CXXFLAGS such that a debug build is not optimized.
  This should cover both gcc and icc flags.  Fixes bug#40546.

* Mon Aug 18 2008 Joerg Bruehe <joerg@mysql.com>

- Get rid of the "warning: Installed (but unpackaged) file(s) found:"
  Some generated files aren't needed in RPMs:
  - the "sql-bench/" subdirectory
  Some files were missing:
  - /usr/share/aclocal/mysql.m4  ("devel" subpackage)
  - Manuals for embedded tests   ("test" subpackage)
  - Manual "mysqlbug" ("server" subpackage)
  - Manual "mysql_find_rows" ("client" subpackage)

* Wed Jun 11 2008 Kent Boortz <kent@mysql.com>

- Removed the Example storage engine, it is not to be in products
 
* Fri Apr 04 2008 Daniel Fischer <df@mysql.com>

- Added Cluster+InnoDB product

* Mon Mar 31 2008 Kent Boortz <kent@mysql.com>

- Made the "Federated" storage engine an option

* Tue Mar 11 2008 Joerg Bruehe <joerg@mysql.com>

- Cleanup: Remove manual file "mysql_tableinfo.1".

* Mon Feb 18 2008 Timothy Smith <tim@mysql.com>

- Require a manual upgrade if the alread-installed mysql-server is
  from another vendor, or is of a different major version.

* Fri Dec 14 2007 Joerg Bruehe <joerg@mysql.com>

- Add the "%doc" directive for all man pages and other documentation;
  also, some re-ordering to reduce differences between spec files.

* Fri Dec 14 2007 Joerg Bruehe <joerg@mysql.com>

- Added "client/mysqlslap" (bug#32077)
 
* Wed Oct 31 2007 Joerg Bruehe <joerg@mysql.com>
 
- Explicitly handle InnoDB using its own variable and "--with"/"--without"
  options, because the "configure" default is "yes".
  Also, fix the specification of "community" to include "partitioning".
 
* Mon Sep 03 2007 Kent Boortz <kent@mysql.com>

- Let libmygcc be included unless "--without libgcc" is given.

* Sun Sep 02 2007 Kent Boortz <kent@mysql.com>

- Changed SSL flag given to configure to "--with-ssl"
- Removed symbolic link "safe_mysqld"
- Removed script and man page for "mysql_explain_log"
- Removed scripts "mysql_tableinfo" and "mysql_upgrade_shell"
- Removed "comp_err" from list to install
- Removed duplicates of "libndbclient.a" and "libndbclient.la"

* Tue Jul 17 2007 Joerg Bruehe <joerg@mysql.com>

- Add the man page for "mysql-stress-test.pl" to the "test" RPM
  (consistency in fixing bug#21023, the script is handled by "Makefile.am")

* Wed Jul 11 2007 Daniel Fischer <df@mysql.com>

- Change the way broken SELinux policies on RHEL4 and CentOS 4
  are handled to be more likely to actually work

* Thu Jun 05 2007 kent Boortz <kent@mysql.com>

- Enabled the CSV engine in all builds

* Thu May  3 2007 Mads Martin Joergensen <mmj@mysql.com>

- Spring cleanup

* Thu Apr 19 2007 Mads Martin Joergensen <mmj@mysql.com>

- If sbin/restorecon exists then run it

* Wed Apr 18 2007 Kent Boortz <kent@mysql.com>

- Packed unpacked files

   /usr/sbin/ndb_cpcd
   /usr/bin/mysql_upgrade_shell
   /usr/bin/innochecksum
   /usr/share/man/man1/ndb_cpcd.1.gz
   /usr/share/man/man1/innochecksum.1.gz
   /usr/share/man/man1/mysql_fix_extensions.1.gz
   /usr/share/man/man1/mysql_secure_installation.1.gz
   /usr/share/man/man1/mysql_tableinfo.1.gz
   /usr/share/man/man1/mysql_waitpid.1.gz

- Commands currently not installed but that has man pages

   /usr/share/man/man1/make_win_bin_dist.1.gz
   /usr/share/man/man1/make_win_src_distribution.1.gz
   /usr/share/man/man1/mysql-stress-test.pl.1.gz
   /usr/share/man/man1/ndb_print_backup_file.1.gz
   /usr/share/man/man1/ndb_print_schema_file.1.gz
   /usr/share/man/man1/ndb_print_sys_file.1.gz

* Thu Mar 22 2007 Joerg Bruehe <joerg@mysql.com>

- Add "comment" options to the test runs, for better log analysis.

* Wed Mar 21 2007 Joerg Bruehe <joerg@mysql.com>

- Add even more man pages.

* Fri Mar 16 2007 Joerg Bruehe <joerg@mysql.com>

- Build the server twice, once as "mysqld-debug" and once as "mysqld";
  test them both, and include them in the resulting file.
- Consequences of the fix for bug#20166:
  Remove "mysql_create_system_tables",
  new "mysql_fix_privilege_tables.sql" is included implicitly.

* Wed Mar 14 2007 Daniel Fischer <df@mysql.com>

- Adjust compile options some more and change naming of community
  cluster RPMs to explicitly say 'cluster'.

* Mon Mar 12 2007 Daniel Fischer <df@mysql.com>

- Adjust compile options and other settings for 5.0 community builds.

* Fri Mar 02 2007 Joerg Bruehe <joerg@mysql.com>

- Add several man pages which are now created.

* Mon Jan 29 2007 Mads Martin Joergensen <mmj@mysql.com>

- Make sure SELinux works correctly. Files from Colin Charles.

* Fri Jan 05 2007 Kent Boortz <kent@mysql.com>

- Add CFLAGS to gcc call with --print-libgcc-file, to make sure the
  correct "libgcc.a" path is returned for the 32/64 bit architecture.

* Tue Dec 19 2006 Joerg Bruehe <joerg@mysql.com>

- The man page for "mysqld" is now in section 8.

* Thu Dec 14 2006 Joerg Bruehe <joerg@mysql.com>

- Include the new man pages for "my_print_defaults" and "mysql_tzinfo_to_sql"
  in the server RPM.
- The "mysqlmanager" man page was relocated to section 8, reflect that.

* Fri Nov 17 2006 Mads Martin Joergensen <mmj@mysql.com>

- Really fix obsoletes/provides for community -> this
- Make it possible to not run test by setting
  MYSQL_RPMBUILD_TEST to "no"

* Wed Nov 15 2006 Joerg Bruehe <joerg@mysql.com>

- Switch from "make test*" to explicit calls of the test suite,
  so that "report features" can be used.

* Wed Nov 15 2006 Kent Boortz <kent@mysql.com>

- Added "--with cluster" and "--define cluster{_gpl}"

* Tue Oct 24 2006 Mads Martin Joergensen <mmj@mysql.com>

- Shared need to Provide/Obsolete mysql-shared

* Mon Oct 23 2006 Mads Martin Joergensen <mmj@mysql.com>

- Run sbin/restorecon after db init (Bug#12676)

* Thu Jul 06 2006 Joerg Bruehe <joerg@mysql.com>

- Correct a typing error in my previous change.

* Tue Jul 04 2006 Joerg Bruehe <joerg@mysql.com>

- Use the Perl script to run the tests, because it will automatically check
  whether the server is configured with SSL.

* Wed Jun 28 2006 Joerg Bruehe <joerg@mysql.com>

- Revert all previous attempts to call "mysql_upgrade" during RPM upgrade,
  there are some more aspects which need to be solved before this is possible.
  For now, just ensure the binary "mysql_upgrade" is delivered and installed.

* Wed Jun 28 2006 Joerg Bruehe <joerg@mysql.com>

- Move "mysqldumpslow" from the client RPM to the server RPM (bug#20216).

* Wed Jun 21 2006 Joerg Bruehe <joerg@mysql.com>

- To run "mysql_upgrade", we need a running server;
  start it in isolation and skip password checks.

* Sat May 23 2006 Kent Boortz <kent@mysql.com>

- Always compile for PIC, position independent code.

* Fri Apr 28 2006 Kent Boortz <kent@mysql.com>

- Install and run "mysql_upgrade"

* Sat Apr 01 2006 Kent Boortz <kent@mysql.com>

- Allow to override $LDFLAGS

* Fri Jan 06 2006 Lenz Grimmer <lenz@mysql.com>

- added a MySQL-test subpackage (BUG#16070)

* Tue Dec 27 2005 Joerg Bruehe <joerg@mysql.com>

- Some minor alignment with the 4.1 version

* Wed Dec 14 2005 Rodrigo Novo <rodrigo@mysql.com>

- Cosmetic changes: source code location & rpm packager
- Protect "nm -D" against libtool weirdness
- Add libz.a & libz.la to the list of files for subpackage -devel
- moved --with-zlib-dir=bundled out of BuildMySQL, as it doesn't makes
  sense for the shared package

* Tue Nov 22 2005 Joerg Bruehe <joerg@mysql.com>

- Extend the file existence check for "init.d/mysql" on un-install
  to also guard the call to "insserv"/"chkconfig".

* Wed Nov 16 2005 Lenz Grimmer <lenz@mysql.com>

- added mysql_client_test to the "client" subpackage (BUG#14546)

* Tue Nov 15 2005 Lenz Grimmer <lenz@mysql.com>

- changed default definitions to build a standard GPL release when not
  defining anything else
- install the shared libs more elegantly by using "make install"

* Wed Oct 19 2005 Kent Boortz <kent@mysql.com>

- Made yaSSL support an option (off by default)

* Wed Oct 19 2005 Kent Boortz <kent@mysql.com>

- Enabled yaSSL support

* Thu Oct 13 2005 Lenz Grimmer <lenz@mysql.com>

- added a usermod call to assign a potential existing mysql user to the
  correct user group (BUG#12823)
- added a separate macro "mysqld_group" to be able to define the
  user group of the mysql user seperately, if desired.

* Fri Oct 1 2005 Kent Boortz <kent@mysql.com>

- Copy the config.log file to location outside
  the build tree

* Fri Sep 30 2005 Lenz Grimmer <lenz@mysql.com>

- don't use install-strip to install the binaries (strip segfaults on
  icc-compiled binaries on IA64)

* Thu Sep 22 2005 Lenz Grimmer <lenz@mysql.com>

- allow overriding the CFLAGS (needed for Intel icc compiles)
- replace the CPPFLAGS=-DBIG_TABLES with "--with-big-tables" configure option

* Fri Aug 19 2005 Joerg Bruehe <joerg@mysql.com>

- Protect against failing tests.

* Thu Aug 04 2005 Lenz Grimmer <lenz@mysql.com>

- Fixed the creation of the mysql user group account in the postinstall
  section (BUG 12348)

* Fri Jul 29 2005 Lenz Grimmer <lenz@mysql.com>

- Fixed external RPM Requirements to better suit the target distribution
  (BUG 12233)

* Fri Jul 15 2005 Lenz Grimmer <lenz@mysql.com>

- create a "mysql" user group and assign the mysql user account to that group
  in the server postinstall section. (BUG 10984)

* Wed Jun 01 2005 Lenz Grimmer <lenz@mysql.com>

- use "mysqldatadir" variable instead of hard-coding the path multiple times
- use the "mysqld_user" variable on all occasions a user name is referenced
- removed (incomplete) Brazilian translations
- removed redundant release tags from the subpackage descriptions

* Fri May 27 2005 Lenz Grimmer <lenz@mysql.com>

- fixed file list (removed libnisam.a and libmerge.a from the devel subpackage)
- force running the test suite

* Wed Apr 20 2005 Lenz Grimmer <lenz@mysql.com>

- Enabled the "blackhole" storage engine for the Max RPM

* Wed Apr 13 2005 Lenz Grimmer <lenz@mysql.com>

- removed the MySQL manual files (html/ps/texi) - they have been removed
  from the MySQL sources and are now available seperately.

* Mon Apr 4 2005 Petr Chardin <petr@mysql.com>

- old mysqlmanager, mysqlmanagerc and mysqlmanager-pwger renamed into
  mysqltestmanager, mysqltestmanager and mysqltestmanager-pwgen respectively

* Fri Mar 18 2005 Lenz Grimmer <lenz@mysql.com>

- Disabled RAID in the Max binaries once and for all (it has finally been
  removed from the source tree)

* Sun Feb 20 2005 Petr Chardin <petr@mysql.com>

- Install MySQL Instance Manager together with mysqld, touch mysqlmanager
  password file

* Mon Feb 14 2005 Lenz Grimmer <lenz@mysql.com>

- Fixed the compilation comments and moved them into the separate build sections
  for Max and Standard

* Mon Feb 7 2005 Tomas Ulin <tomas@mysql.com>

- enabled the "Ndbcluster" storage engine for the max binary
- added extra make install in ndb subdir after Max build to get ndb binaries
- added packages for ndbcluster storage engine

* Fri Jan 14 2005 Lenz Grimmer <lenz@mysql.com>

- replaced obsoleted "BuildPrereq" with "BuildRequires" instead

* Thu Jan 13 2005 Lenz Grimmer <lenz@mysql.com>

- enabled the "Federated" storage engine for the max binary

* Tue Jan 04 2005 Petr Chardin <petr@mysql.com>

- ISAM and merge storage engines were purged. As well as appropriate
  tools and manpages (isamchk and isamlog)

* Thu Dec 31 2004 Lenz Grimmer <lenz@mysql.com>

- enabled the "Archive" storage engine for the max binary
- enabled the "CSV" storage engine for the max binary
- enabled the "Example" storage engine for the max binary

* Thu Aug 26 2004 Lenz Grimmer <lenz@mysql.com>

- MySQL-Max now requires MySQL-server instead of MySQL (BUG 3860)

* Fri Aug 20 2004 Lenz Grimmer <lenz@mysql.com>

- do not link statically on IA64/AMD64 as these systems do not have
  a patched glibc installed

* Tue Aug 10 2004 Lenz Grimmer <lenz@mysql.com>

- Added libmygcc.a to the devel subpackage (required to link applications
  against the the embedded server libmysqld.a) (BUG 4921)

* Mon Aug 09 2004 Lenz Grimmer <lenz@mysql.com>

- Added EXCEPTIONS-CLIENT to the "devel" package

* Thu Jul 29 2004 Lenz Grimmer <lenz@mysql.com>

- disabled OpenSSL in the Max binaries again (the RPM packages were the
  only exception to this anyway) (BUG 1043)

* Wed Jun 30 2004 Lenz Grimmer <lenz@mysql.com>

- fixed server postinstall (mysql_install_db was called with the wrong
  parameter)

* Thu Jun 24 2004 Lenz Grimmer <lenz@mysql.com>

- added mysql_tzinfo_to_sql to the server subpackage
- run "make clean" instead of "make distclean"

* Mon Apr 05 2004 Lenz Grimmer <lenz@mysql.com>

- added ncurses-devel to the build prerequisites (BUG 3377)

* Thu Feb 12 2004 Lenz Grimmer <lenz@mysql.com>

- when using gcc, _always_ use CXX=gcc 
- replaced Copyright with License field (Copyright is obsolete)

* Tue Feb 03 2004 Lenz Grimmer <lenz@mysql.com>

- added myisam_ftdump to the Server package

* Tue Jan 13 2004 Lenz Grimmer <lenz@mysql.com>

- link the mysql client against libreadline instead of libedit (BUG 2289)

* Mon Dec 22 2003 Lenz Grimmer <lenz@mysql.com>

- marked /etc/logrotate.d/mysql as a config file (BUG 2156)

* Fri Dec 13 2003 Lenz Grimmer <lenz@mysql.com>

- fixed file permissions (BUG 1672)

* Thu Dec 11 2003 Lenz Grimmer <lenz@mysql.com>

- made testing for gcc3 a bit more robust

* Fri Dec 05 2003 Lenz Grimmer <lenz@mysql.com>

- added missing file mysql_create_system_tables to the server subpackage

* Fri Nov 21 2003 Lenz Grimmer <lenz@mysql.com>

- removed dependency on MySQL-client from the MySQL-devel subpackage
  as it is not really required. (BUG 1610)

* Fri Aug 29 2003 Lenz Grimmer <lenz@mysql.com>

- Fixed BUG 1162 (removed macro names from the changelog)
- Really fixed BUG 998 (disable the checking for installed but
  unpackaged files)

* Tue Aug 05 2003 Lenz Grimmer <lenz@mysql.com>

- Fixed BUG 959 (libmysqld not being compiled properly)
- Fixed BUG 998 (RPM build errors): added missing files to the
  distribution (mysql_fix_extensions, mysql_tableinfo, mysqldumpslow,
  mysql_fix_privilege_tables.1), removed "-n" from install section.

* Wed Jul 09 2003 Lenz Grimmer <lenz@mysql.com>

- removed the GIF Icon (file was not included in the sources anyway)
- removed unused variable shared_lib_version
- do not run automake before building the standard binary
  (should not be necessary)
- add server suffix '-standard' to standard binary (to be in line
  with the binary tarball distributions)
- Use more RPM macros (_exec_prefix, _sbindir, _libdir, _sysconfdir,
  _datadir, _includedir) throughout the spec file.
- allow overriding CC and CXX (required when building with other compilers)

* Fri May 16 2003 Lenz Grimmer <lenz@mysql.com>

- re-enabled RAID again

* Wed Apr 30 2003 Lenz Grimmer <lenz@mysql.com>

- disabled MyISAM RAID (--with-raid) - it throws an assertion which
  needs to be investigated first.

* Mon Mar 10 2003 Lenz Grimmer <lenz@mysql.com>

- added missing file mysql_secure_installation to server subpackage
  (BUG 141)

* Tue Feb 11 2003 Lenz Grimmer <lenz@mysql.com>

- re-added missing pre- and post(un)install scripts to server subpackage
- added config file /etc/my.cnf to the file list (just for completeness)
- make sure to create the datadir with 755 permissions

* Mon Jan 27 2003 Lenz Grimmer <lenz@mysql.com>

- removed unused CC and CXX variables
- CFLAGS and CXXFLAGS should honor RPM_OPT_FLAGS

* Fri Jan 24 2003 Lenz Grimmer <lenz@mysql.com>

- renamed package "MySQL" to "MySQL-server"
- fixed Copyright tag
- added mysql_waitpid to client subpackage (required for mysql-test-run)

* Wed Nov 27 2002 Lenz Grimmer <lenz@mysql.com>

- moved init script from /etc/rc.d/init.d to /etc/init.d (the majority of 
  Linux distributions now support this scheme as proposed by the LSB either
  directly or via a compatibility symlink)
- Use new "restart" init script action instead of starting and stopping
  separately
- Be more flexible in activating the automatic bootup - use insserv (on
  older SuSE versions) or chkconfig (Red Hat, newer SuSE versions and
  others) to create the respective symlinks

* Wed Sep 25 2002 Lenz Grimmer <lenz@mysql.com>

- MySQL-Max now requires MySQL >= 4.0 to avoid version mismatches
  (mixing 3.23 and 4.0 packages)

* Fri Aug 09 2002 Lenz Grimmer <lenz@mysql.com>
 
- Turn off OpenSSL in MySQL-Max for now until it works properly again
- enable RAID for the Max binary instead
- added compatibility link: safe_mysqld -> mysqld_safe to ease the
  transition from 3.23

* Thu Jul 18 2002 Lenz Grimmer <lenz@mysql.com>

- Reworked the build steps a little bit: the Max binary is supposed
  to include OpenSSL, which cannot be linked statically, thus trying
	to statically link against a special glibc is futile anyway
- because of this, it is not required to make yet another build run
  just to compile the shared libs (saves a lot of time)
- updated package description of the Max subpackage
- clean up the BuildRoot directory afterwards

* Mon Jul 15 2002 Lenz Grimmer <lenz@mysql.com>

- Updated Packager information
- Fixed the build options: the regular package is supposed to
  include InnoDB and linked statically, while the Max package
	should include BDB and SSL support

* Fri May 03 2002 Lenz Grimmer <lenz@mysql.com>

- Use more RPM macros (e.g. infodir, mandir) to make the spec
  file more portable
- reorganized the installation of documentation files: let RPM
  take care of this
- reorganized the file list: actually install man pages along
  with the binaries of the respective subpackage
- do not include libmysqld.a in the devel subpackage as well, if we
  have a special "embedded" subpackage
- reworked the package descriptions

* Mon Oct  8 2001 Monty

- Added embedded server as a separate RPM

* Fri Apr 13 2001 Monty

- Added mysqld-max to the distribution

* Tue Jan 2  2001  Monty

- Added mysql-test to the bench package

* Fri Aug 18 2000 Tim Smith <tim@mysql.com>

- Added separate libmysql_r directory; now both a threaded
  and non-threaded library is shipped.

* Wed Sep 28 1999 David Axmark <davida@mysql.com>

- Added the support-files/my-example.cnf to the docs directory.

- Removed devel dependency on base since it is about client
  development.

* Wed Sep 8 1999 David Axmark <davida@mysql.com>

- Cleaned up some for 3.23.

* Thu Jul 1 1999 David Axmark <davida@mysql.com>

- Added support for shared libraries in a separate sub
  package. Original fix by David Fox (dsfox@cogsci.ucsd.edu)

- The --enable-assembler switch is now automatically disables on
  platforms there assembler code is unavailable. This should allow
  building this RPM on non i386 systems.

* Mon Feb 22 1999 David Axmark <david@detron.se>

- Removed unportable cc switches from the spec file. The defaults can
  now be overridden with environment variables. This feature is used
  to compile the official RPM with optimal (but compiler version
  specific) switches.

- Removed the repetitive description parts for the sub rpms. Maybe add
  again if RPM gets a multiline macro capability.

- Added support for a pt_BR translation. Translation contributed by
  Jorge Godoy <jorge@bestway.com.br>.

* Wed Nov 4 1998 David Axmark <david@detron.se>

- A lot of changes in all the rpm and install scripts. This may even
  be a working RPM :-)

* Sun Aug 16 1998 David Axmark <david@detron.se>

- A developers changelog for MySQL is available in the source RPM. And
  there is a history of major user visible changed in the Reference
  Manual.  Only RPM specific changes will be documented here.<|MERGE_RESOLUTION|>--- conflicted
+++ resolved
@@ -14,15 +14,9 @@
 %define mysql_vendor  Percona, Inc
 %define redhatversion %(lsb_release -rs | awk -F. '{ print $1}')
 %define community 1
-<<<<<<< HEAD
-%define mysqlversion 5.1.61
-%define majorversion 13
-%define minorversion 2
-=======
 %define mysqlversion 5.1.62
 %define majorversion 13
 %define minorversion 3
->>>>>>> c60e7bd3
 %define distribution  rhel%{redhatversion}
 %define release       rel%{majorversion}.%{minorversion}.%{gotrevision}.%{distribution}
 
