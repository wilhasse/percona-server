--- conflicted
+++ resolved
@@ -25,17 +25,10 @@
 %define mysql_vendor            Oracle and/or its affiliates
 %define percona_server_vendor	Percona, Inc
 
-<<<<<<< HEAD
-%define mysql_version   5.6.10
+%define mysql_version   5.6.11
 %define redhatversion %(lsb_release -rs | awk -F. '{ print $1}')
 %define majorversion 60
 %define minorversion 2
-=======
-%define mysql_version   5.5.30
-%define redhatversion %(lsb_release -rs | awk -F. '{ print $1}')
-%define majorversion 30
-%define minorversion 1
->>>>>>> e9322cc0
 %define distribution  rhel%{redhatversion}
 %define percona_server_version	alpha%{majorversion}.%{minorversion}
 
@@ -243,11 +236,7 @@
 Packager:       Percona MySQL Development Team <mysqldev@percona.com>
 Vendor:         %{percona_server_vendor}
 Provides:       mysql-server
-<<<<<<< HEAD
-BuildRequires:  %{distro_buildreq}
-=======
 BuildRequires:  %{distro_buildreq} pam-devel
->>>>>>> e9322cc0
 
 # Think about what you use here since the first step is to
 # run a rm -rf
