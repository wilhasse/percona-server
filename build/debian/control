--- conflicted
+++ resolved
@@ -78,8 +78,7 @@
 Package: percona-server-server-5.5
 Architecture: any
 Suggests: tinyca
-<<<<<<< HEAD
-Depends: percona-server-client-5.5 (>= ${source:Version}), libdbi-perl, perl (>= 5.6), ${shlibs:Depends}, ${misc:Depends}, psmisc, passwd, lsb-base (>= 3.0-10), percona-server-common-5.5 (>= ${source:Version}), adduser (>= 3.40), debconf
+Depends: percona-server-client-5.5 (>= ${source:Version}), libdbi-perl, libdbd-mysql-perl, perl (>= 5.6), ${shlibs:Depends}, ${misc:Depends}, psmisc, passwd, lsb-base (>= 3.0-10), percona-server-common-5.5 (>= ${source:Version}), adduser (>= 3.40), debconf
 Conflicts: mysql-server (<< ${source:Version}), mysql-server-4.1, mysql-server-5.5, mysql-server-core-5.1, mysql-server-core-5.5, percona-xtradb-server-5.0, percona-server-server-5.1
 Provides: mysql-server, mysql-server-core, mysql-server-5.5, mysql-server-core-5.5
 Replaces: mysql-server (<< ${source:Version}), mysql-server-5.0, mysql-server-core-5.1, mysql-server-core-5.5, percona-xtradb-server-5.0, percona-server-server-5.1
@@ -142,18 +141,5 @@
  database server. SQL (Structured Query Language) is the most popular database
  query language in the world. The main goals of Percona Server are speed,
  robustness and ease of use.
-=======
-Recommends: mailx, libhtml-template-perl
-Pre-Depends: percona-server-common (>= ${source:Version}), adduser (>= 3.40), debconf
-Depends: percona-server-client-5.1 (>= ${source:Version}), libdbi-perl, libdbd-mysql-perl, perl (>= 5.6), ${shlibs:Depends}, ${misc:Depends}, psmisc, passwd, lsb-base (>= 3.0-10)
-Conflicts: mysql-server (<< ${source:Version}), mysql-server-4.1, percona-xtradb-server-5.0
-Provides: mysql-server
-Replaces: mysql-server (<< ${source:Version}), mysql-server-5.0, percona-xtradb-server-5.0
-Description: Percona Server database server binaries                                     
- Percona Server is a fast, stable and true multi-user, multi-threaded SQL database
- server. SQL (Structured Query Language) is the most popular database query
- language in the world. The main goals of Percona Server are speed, robustness and
- ease of use.
->>>>>>> 828868a8
  .
  This package contains the debugging symbols for the Percona Server binaries.