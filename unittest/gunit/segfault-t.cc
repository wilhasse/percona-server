/* Copyright (c) 2011, 2015, Oracle and/or its affiliates. All rights reserved.

   This program is free software; you can redistribute it and/or modify
   it under the terms of the GNU General Public License as published by
   the Free Software Foundation; version 2 of the License.

   This program is distributed in the hope that it will be useful,
   but WITHOUT ANY WARRANTY; without even the implied warranty of
   MERCHANTABILITY or FITNESS FOR A PARTICULAR PURPOSE.  See the
   GNU General Public License for more details.

   You should have received a copy of the GNU General Public License
   along with this program; if not, write to the Free Software
   Foundation, Inc., 51 Franklin St, Fifth Floor, Boston, MA  02110-1301  USA */

// Always include (the generated) my_config.h, to get correct platform defines.
#include "my_config.h"
#include <gtest/gtest.h>

#include "test_utils.h"
#include "my_stacktrace.h"
#include "m_string.h"
#include "hash_filo.h"

namespace segfault_unittest {

using my_testing::Server_initializer;
using my_testing::Mock_error_handler;

class FatalSignalDeathTest : public ::testing::Test
{
protected:
  virtual void SetUp()
  {
    ::testing::FLAGS_gtest_death_test_style = "threadsafe";
    initializer.SetUp();
  }
  virtual void TearDown() { initializer.TearDown(); }

  Server_initializer initializer;
};


TEST_F(FatalSignalDeathTest, Abort)
{
<<<<<<< HEAD
#if defined(_WIN32)
  EXPECT_DEATH_IF_SUPPORTED(abort(), ".* UTC - mysqld got exception.*");
=======
#if defined(__WIN__)
  MY_EXPECT_DEATH_IF_SUPPORTED(abort(), ".* UTC - mysqld got exception.*");
>>>>>>> 8a7b218b
#else
  MY_EXPECT_DEATH_IF_SUPPORTED(abort(), ".* UTC - mysqld got signal 6.*");
#endif
}


TEST_F(FatalSignalDeathTest, Segfault)
{
  int *pint= NULL;
#if defined(_WIN32)
  /*
   After upgrading from gtest 1.5 to 1.6 this segfault is no longer
   caught by handle_fatal_signal(). We get an empty error message from the
   gtest library instead.
  */
  MY_EXPECT_DEATH_IF_SUPPORTED(*pint= 42, "");
#elif defined(__SANITIZE_ADDRESS__)
  /* AddressSanitizer */
  MY_EXPECT_DEATH_IF_SUPPORTED(*pint= 42, ".*ASAN:(DEADLYSIGNAL|SIGSEGV).*");
#else
  /*
   On most platforms we get SIGSEGV == 11, but SIGBUS == 10 is also possible.
   And on Mac OsX we can get SIGILL == 4 (but only in optmized mode).
  */
  MY_EXPECT_DEATH_IF_SUPPORTED(*pint= 42, ".* UTC - mysqld got signal .*");
#endif
}


// A simple helper function to determine array size.
template <class T, int size>
int array_size(const T (&)[size])
{
  return size;
}


// Verifies that my_safe_utoa behaves like sprintf(_, "%llu", _)
TEST(PrintUtilities, Utoa)
{
  char buff[22];
  ulonglong intarr[]= { 0, 1, 8, 12, 1234, 88888, ULONG_MAX, ULLONG_MAX };
  char sprintbuff[22];
  for (int ix= 0; ix < array_size(intarr); ++ix)
  {
    char *my_res;
    sprintf(sprintbuff, "%llu", intarr[ix]);
    my_res= my_safe_utoa(10, intarr[ix], &buff[sizeof(buff)-1]);
    EXPECT_STREQ(sprintbuff, my_res);

    if (intarr[ix] <= ULONG_MAX)
    {
      sprintf(sprintbuff, "%lu", (ulong) intarr[ix]);
      my_res= my_safe_utoa(10, (ulong) intarr[ix], &buff[sizeof(buff)-1]);
      EXPECT_STREQ(sprintbuff, my_res);
    }
  }
}


// Verifies that my_safe_itoa behaves like sprintf(_, "%lld", _)
TEST(PrintUtilities, Itoa)
{
  char buff[22];
  char sprintbuff[22];
  longlong intarr[]= { 0, 1, 8, 12, 1234, 88888, LONG_MAX, LLONG_MAX };

  for (int ix= 0; ix < array_size(intarr); ++ix)
  {
    char *my_res;
    sprintf(sprintbuff, "%lld", intarr[ix]);
    my_res= my_safe_itoa(10, intarr[ix], &buff[sizeof(buff)-1]);
    EXPECT_STREQ(sprintbuff, my_res);

    ll2str(intarr[ix], buff, 10, 0);
    EXPECT_STREQ(sprintbuff, buff);

    sprintf(sprintbuff, "%lld", -intarr[ix]);
    my_res= my_safe_itoa(10, -intarr[ix], &buff[sizeof(buff)-1]);
    EXPECT_STREQ(sprintbuff, my_res);

    // This one fails ....
    // ll2str(-intarr[ix], buff, 10, 0);
    // EXPECT_STREQ(sprintbuff, buff)
    //  << "failed for " << -intarr[ix];

    sprintf(sprintbuff, "%llx", intarr[ix]);
    my_res= my_safe_itoa(16, intarr[ix], &buff[sizeof(buff)-1]);
    EXPECT_STREQ(sprintbuff, my_res);

    ll2str(intarr[ix], buff, 16, 0);
    EXPECT_STREQ(sprintbuff, buff);

    sprintf(sprintbuff, "%llx", -intarr[ix]);
    my_res= my_safe_itoa(16, -intarr[ix], &buff[sizeof(buff)-1]);
    EXPECT_STREQ(sprintbuff, my_res)
      << "failed for " << -intarr[ix];

    ll2str(-intarr[ix], buff, 16, 0);
    EXPECT_STREQ(sprintbuff, buff);
  }
}


// Various tests for my_safe_snprintf.
TEST(PrintUtilities, Printf)
{
  char buff[512];
  char sprintfbuff[512];
  const char *null_str= NULL;

  my_safe_snprintf(buff, sizeof(buff), "hello");
  EXPECT_STREQ("hello", buff);
 
  my_safe_snprintf(buff, sizeof(buff), "hello %s hello", "hello");
  EXPECT_STREQ("hello hello hello", buff);
  my_safe_snprintf(buff, sizeof(buff), "hello %s hello", null_str);
  EXPECT_STREQ("hello (null) hello", buff);
 
  my_safe_snprintf(buff, sizeof(buff), "hello %d hello", 42);
  EXPECT_STREQ("hello 42 hello", buff);
  my_safe_snprintf(buff, sizeof(buff), "hello %i hello", 42);
  EXPECT_STREQ("hello 42 hello", buff);
  my_safe_snprintf(buff, sizeof(buff), "hello %u hello", (unsigned) 42);
  EXPECT_STREQ("hello 42 hello", buff);

  my_safe_snprintf(buff, sizeof(buff), "hello %llu hello", ULLONG_MAX);
  sprintf(sprintfbuff, "hello %llu hello", ULLONG_MAX);
  EXPECT_STREQ(sprintfbuff, buff);

  my_safe_snprintf(buff, sizeof(buff), "hello %x hello", 42);
  EXPECT_STREQ("hello 2a hello", buff);

  my_safe_snprintf(buff, sizeof(buff), "hello %x hello", -42);
  sprintf(sprintfbuff, "hello %x hello", -42);
  EXPECT_STREQ("hello ffffffd6 hello", buff);
  EXPECT_STREQ(sprintfbuff, buff);

  my_safe_snprintf(buff, sizeof(buff), "hello %llx hello", (longlong) -42);
  sprintf(sprintfbuff, "hello %llx hello", (longlong) -42);
  EXPECT_STREQ("hello ffffffffffffffd6 hello", buff);
  EXPECT_STREQ(sprintfbuff, buff);

  void *p= this;
  my_safe_snprintf(buff, sizeof(buff), "hello 0x%p hello", p);
  my_snprintf(sprintfbuff, sizeof(sprintfbuff), "hello %p hello", p);
  EXPECT_STREQ(sprintfbuff, buff) << "my_safe_snprintf:" << buff;
}


// After the fix for Bug#14689561, this is no longer a death test.
TEST(HashFiloTest, TestHashFiloZeroSize)
{
  hash_filo *t_cache;
  t_cache= new hash_filo(PSI_NOT_INSTRUMENTED,
                         5, 0, 0,
                         (my_hash_get_key) NULL,
                         (my_hash_free_key) NULL,
                         NULL);
  t_cache->clear();
  t_cache->resize(0);
  hash_filo_element entry;
  // After resize (to zero) it tries to dereference last_link which is NULL.
  t_cache->add(&entry);
  delete t_cache;
}

}<|MERGE_RESOLUTION|>--- conflicted
+++ resolved
@@ -43,13 +43,8 @@
 
 TEST_F(FatalSignalDeathTest, Abort)
 {
-<<<<<<< HEAD
 #if defined(_WIN32)
-  EXPECT_DEATH_IF_SUPPORTED(abort(), ".* UTC - mysqld got exception.*");
-=======
-#if defined(__WIN__)
   MY_EXPECT_DEATH_IF_SUPPORTED(abort(), ".* UTC - mysqld got exception.*");
->>>>>>> 8a7b218b
 #else
   MY_EXPECT_DEATH_IF_SUPPORTED(abort(), ".* UTC - mysqld got signal 6.*");
 #endif
