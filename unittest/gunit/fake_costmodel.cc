#ifndef FAKE_COSTMODEL_CC_INCLUDED
#define FAKE_COSTMODEL_CC_INCLUDED

/*
   Copyright (c) 2014, 2018, Oracle and/or its affiliates. All rights reserved.

   This program is free software; you can redistribute it and/or modify
   it under the terms of the GNU General Public License, version 2.0,
   as published by the Free Software Foundation.

   This program is also distributed with certain software (including
   but not limited to OpenSSL) that is licensed under separate terms,
   as designated in a particular file or component or in included license
   documentation.  The authors of MySQL hereby grant you an additional
   permission to link the program and your derivative works with the
   separately licensed software that they have included with MySQL.

   This program is distributed in the hope that it will be useful,
   but WITHOUT ANY WARRANTY; without even the implied warranty of
   MERCHANTABILITY or FITNESS FOR A PARTICULAR PURPOSE.  See the
   GNU General Public License, version 2.0, for more details.

   You should have received a copy of the GNU General Public License
   along with this program; if not, write to the Free Software
   Foundation, Inc., 51 Franklin St, Fifth Floor, Boston, MA 02110-1301  USA */

#include "unittest/gunit/fake_costmodel.h"

#include <sys/types.h>

#include "lex_string.h"
#include "m_string.h"
#include "my_dbug.h"
<<<<<<< HEAD

class THD;
struct TABLE;

Cost_model_server::~Cost_model_server() {}

=======

class THD;
struct TABLE;

Cost_model_server::~Cost_model_server() {}

>>>>>>> 4869291f
const double Server_cost_constants::KEY_COMPARE_COST = 0.1;
const double Server_cost_constants::MEMORY_TEMPTABLE_CREATE_COST = 2.0;
const double Server_cost_constants::MEMORY_TEMPTABLE_ROW_COST = 0.2;
const double Server_cost_constants::DISK_TEMPTABLE_CREATE_COST = 40.0;
const double Server_cost_constants::DISK_TEMPTABLE_ROW_COST = 1.0;
const double Server_cost_constants::ROW_EVALUATE_COST = 0.2;
const double SE_cost_constants::MEMORY_BLOCK_READ_COST = 1.0;
const double SE_cost_constants::IO_BLOCK_READ_COST = 1.0;

/* purecov: begin inspected */
const SE_cost_constants *Cost_model_constants::get_se_cost_constants(
    const TABLE *) const {
  // This is only implemented in order to link the unit tests
  DBUG_ASSERT(false);
  return NULL;
}
/* purecov: end */

/* purecov: begin inspected */
cost_constant_error SE_cost_constants::set(const LEX_CSTRING &, const double,
                                           bool) {
  // This is only implemented in order to link the unit tests
  DBUG_ASSERT(false);
  return COST_CONSTANT_OK;
}
/* purecov: end */

/* purecov: begin inspected */
Cost_model_se_info::~Cost_model_se_info() {
  // This is only implemented in order to link the unit tests
  DBUG_ASSERT(false);
}
/* purecov: end */

/* purecov: begin inspected */
Cost_model_constants::~Cost_model_constants() {
  // This is only implemented in order to link the unit tests
  DBUG_ASSERT(false);
}
/* purecov: end */

/* purecov: begin inspected */
uint Cost_model_constants::find_handler_slot_from_name(
    THD *, const LEX_CSTRING &) const {
  // This is only implemented in order to link the unit tests
  DBUG_ASSERT(false);
  return 0;
}
  /* purecov: end */

#endif /* FAKE_COSTMODEL_CC_INCLUDED */<|MERGE_RESOLUTION|>--- conflicted
+++ resolved
@@ -31,21 +31,12 @@
 #include "lex_string.h"
 #include "m_string.h"
 #include "my_dbug.h"
-<<<<<<< HEAD
 
 class THD;
 struct TABLE;
 
 Cost_model_server::~Cost_model_server() {}
 
-=======
-
-class THD;
-struct TABLE;
-
-Cost_model_server::~Cost_model_server() {}
-
->>>>>>> 4869291f
 const double Server_cost_constants::KEY_COMPARE_COST = 0.1;
 const double Server_cost_constants::MEMORY_TEMPTABLE_CREATE_COST = 2.0;
 const double Server_cost_constants::MEMORY_TEMPTABLE_ROW_COST = 0.2;
@@ -94,6 +85,6 @@
   DBUG_ASSERT(false);
   return 0;
 }
-  /* purecov: end */
+/* purecov: end */
 
 #endif /* FAKE_COSTMODEL_CC_INCLUDED */