# Copyright (c) 2010, 2023, Oracle and/or its affiliates.
#
# This program is free software; you can redistribute it and/or modify
# it under the terms of the GNU General Public License, version 2.0,
# as published by the Free Software Foundation.
#
# This program is also distributed with certain software (including
# but not limited to OpenSSL) that is licensed under separate terms,
# as designated in a particular file or component or in included license
# documentation.  The authors of MySQL hereby grant you an additional
# permission to link the program and your derivative works with the
# separately licensed software that they have included with MySQL.
#
# This program is distributed in the hope that it will be useful,
# but WITHOUT ANY WARRANTY; without even the implied warranty of
# MERCHANTABILITY or FITNESS FOR A PARTICULAR PURPOSE.  See the
# GNU General Public License, version 2.0, for more details.
#
# You should have received a copy of the GNU General Public License
# along with this program; if not, write to the Free Software
# Foundation, Inc., 51 Franklin St, Fifth Floor, Boston, MA 02110-1301  USA

IF(NOT WITH_UNIT_TESTS)
  RETURN()
ENDIF()

MSVC_CPPCHECK_DISABLE()

<<<<<<< HEAD
# Some tests require Boost.
INCLUDE_DIRECTORIES(SYSTEM ${BOOST_PATCHES_DIR} ${BOOST_INCLUDE_DIR})
=======
IF(NOT WITH_DEBUG)
  # the innodb parts are documented assuming WITH_DEBUG (UNIV_DEBUG)
  DISABLE_DOCUMENTATION_WARNINGS()
ENDIF()
>>>>>>> 824e2b40

INCLUDE_DIRECTORIES(SYSTEM ${GMOCK_INCLUDE_DIRS})

# TODO(sgunders): Remove when all GMock tests use MOCK_METHOD().
STRING(REPLACE "-Wsuggest-override" "" CMAKE_CXX_FLAGS "${CMAKE_CXX_FLAGS}")

MY_CHECK_CXX_COMPILER_FLAG("-fno-builtin-memcmp" HAVE_NO_BUILTIN_MEMCMP)

SET(DISABLE_PSI_DEFINITIONS
  "DISABLE_PSI_COND"
  "DISABLE_PSI_FILE"
  "DISABLE_PSI_MEMORY"
  "DISABLE_PSI_METADATA"
  "DISABLE_PSI_MUTEX"
  "DISABLE_PSI_RWLOCK"
  "DISABLE_PSI_STAGE"
  )

# Set these in the cache to make them available globally
SET(DISABLE_PSI_DEFINITIONS ${DISABLE_PSI_DEFINITIONS} CACHE INTERNAL "")

# Set up valgrind options to use with ctest.
# Use `ctest (...) -D ExperimentalMemCheck` to run.
IF(LINUX OR FREEBSD)
  FIND_PROGRAM(MEMORYCHECK_COMMAND valgrind)
  SET(MEMORYCHECK_COMMAND_OPTIONS
    "--leak-check=full --errors-for-leak-kinds=definite,indirect --error-exitcode=42"
    CACHE INTERNAL "")
  SET(MEMORYCHECK_SUPPRESSIONS_FILE "${PROJECT_SOURCE_DIR}/mysql-test/valgrind.supp"
    CACHE INTERNAL "")
ENDIF()

# main-wrapper libraries (with tap-compatible option).
ADD_LIBRARY(gunit_small STATIC
  benchmark.cc
  fake_costmodel.cc
  gunit_test_main.cc
  skip_trailing.cc
  strnxfrm.cc
  thread_utils.cc
  fake_table.cc
)
SET_TARGET_PROPERTIES(gunit_small
  PROPERTIES COMPILE_DEFINITIONS "${DISABLE_PSI_DEFINITIONS}"
)

ADD_STATIC_LIBRARY(gunit_large
  benchmark.cc
  gunit_test_main_server.cc
  test_utils.cc
  thread_utils.cc
  LINK_LIBRARIES ext::icu ext::zlib
)

# Add a library for enable_win_jemalloc.cc
# and link it with both gunit_small and gunit_large below.
UNSET(UNITTEST_JEMALLOC_LIB)
IF(WIN32)
  ADD_LIBRARY(unittest_jemalloc STATIC ../../sql/enable_win_jemalloc.cc)
  SET(UNITTEST_JEMALLOC_LIB unittest_jemalloc)
ENDIF()

ADD_DEPENDENCIES(gunit_small GenError)
ADD_DEPENDENCIES(gunit_large GenError)
TARGET_LINK_LIBRARIES(gunit_small
  mysys strings ${GTEST_LIBRARIES} ${UNITTEST_JEMALLOC_LIB} extra::rapidjson)
TARGET_LINK_LIBRARIES(gunit_large
  ${GTEST_LIBRARIES} ${UNITTEST_JEMALLOC_LIB} extra::rapidjson)

# Add some defines.
ADD_DEFINITIONS(-DMYSQL_SERVER -DEXTRA_CODE_FOR_UNIT_TESTING)
ADD_DEFINITIONS(-DERRMSG_DIR="${PROJECT_BINARY_DIR}/share")
ADD_DEFINITIONS(-DDATA_DIR="${CMAKE_CURRENT_BINARY_DIR}")

# Add tests (link them with gunit/gmock libraries)
SET(TESTS
  alignment
  bitmap
  bounds_checked_array
  byteorder
  calloc
  charset_bug28956360
  charset_bug32788301
  collation_loader
  cost_estimate
  decimal
  dns_srv_data
  dphyp
  dynarray
  filesort_buffer
  filesort_compare
  filesort_mergechunk
  inplace_vector
  integer_digits
  intrusive_list_iterator
  key
  like_range
  m_string
  mdl
  mem_root_deque
  mutex_lock
  my_alloc
  my_bitmap
  my_error
  my_fileutils
  my_gcvt
  my_murmur3
  my_rcu_lock
  my_thread
  my_timer
  mysys_base64
  mysys_lf
  mysys_my_b_vprintf
  mysys_my_checksum
  mysys_my_getopt
  mysys_my_getpw
  mysys_my_loadpath
  mysys_my_malloc
  mysys_my_pwrite
  mysys_my_rdtsc
  mysys_my_read
  mysys_my_symlink
  mysys_my_time
  mysys_my_write
  mysys_pathfuncs
  opt_recperkey
  overflow_bitset
  partitioned_rwlock
  pattern_matcher
  prealloced_array
  priority_queue
  pump_object_filter
  record_buffer
  sql_class_header
  sql_list
  sql_plist
  sql_string
  stl_alloc
  stream_cipher
  strings_misc
  strings_skip_trailing
  strings_strnxfrm
  strings_utf8
  strings_valid_check
  strtod
  strtoll
  template_utils
  thread_utils
  timespec
  unhex
  val_int_compare
  varlen_sort
  )

SET(ALL_SMALL_TESTS)
FOREACH(test ${TESTS})
  LIST(APPEND ALL_SMALL_TESTS ${test}-t.cc)
ENDFOREACH()

OPTION(WITH_FAILING_GUNIT_TESTS "Build deliberately failing GUint tests" OFF)
IF (WITH_FAILING_GUNIT_TESTS)
    LIST(APPEND TESTS junit_integration)
ENDIF()

# Add tests (link them with gunit/gmock libraries and the server libraries)
SET(SERVER_TESTS
  bgc_ticket_manager
  character_set_deprecation
  compare_access_paths
  connect_joins
  copy_info
  create_field
  dd_cache
  dd_column_statistics
  dd_info_schema_native_func
  dd_pfs
  dd_properties
  dd_schema
  dd_sdi
  dd_string_type
  dd_table
  debug_sync
  decoy_user
  explain_filename
  field
  get_diagnostics
  gis_algos
  gis_area
  gis_buffer
  gis_difference
  gis_distance
  gis_frechet_distance
  gis_geometries
  gis_hausdorff_distance
  gis_intersection
  gis_is_simple
  gis_isvalid
  gis_line_interpolate_point
  gis_relops
  gis_rtree_support
  gis_setops
  gis_srs
  gis_symdifference
  gis_transform
  gis_union
  gis_wkb_parser
  gis_wkb_writer
  graph_simplification
  gtid_specification_parsing
  handler
  hash_join
  histograms
  histogram_selectivity
  hypergraph_optimizer
  initialize_password
  insert_delayed
  interesting_orders
  into_syntax
  item
  item_filter
  item_func_case
  item_func_now_local
  item_func_regexp
  item_json_func
  item_like
  item_timefunc
  join_syntax
  join_tab_sort
  json_binary
  json_dom
  json_path
  locking_clause_syntax
  locking_service
  log_throttle
  log_timestamp
  make_sortkey
  mdl_sync
  my_decimal
  mysqld_funcs
  opt_costconstants
  opt_costmodel
  opt_guessrecperkey
  opt_range
  opt_ref
  opt_trace
  persisted_variables
  protocol_classic
  regexp_engine
  regexp_facade
  security_context
  segfault
  select_lex_visitor
  sha2_password
  sql_table
  subquery_syntax
  table_cache
  table_factor_syntax
  table_histograms
  table_list
  tc_log_mmap
  temptable_allocator
  temptable_storage
  thd_manager
  union_syntax
  unique
  value_map
  walk_access_paths
  wild_case_compare
  ha_info_iterator
  xid_extract
  log_event_status_size
)

IF(MY_COMPILER_IS_GNU AND CMAKE_CXX_COMPILER_VERSION VERSION_GREATER_EQUAL 12)
  ADD_COMPILE_FLAGS(regexp_engine-t.cc COMPILE_FLAGS "-Wno-restrict")
ENDIF()

IF(WIN32)
  LIST(APPEND SERVER_TESTS win_tests)
ENDIF()

# Suppress -Wformat-overflow= for my_safe_snprintf(" %s ", nullptr)
MY_CHECK_CXX_COMPILER_WARNING("format-overflow" HAS_WARN_FLAG)
IF(HAS_WARN_FLAG)
  ADD_COMPILE_FLAGS(segfault-t.cc COMPILE_FLAGS ${HAS_WARN_FLAG})
ENDIF()

# Suppress warnings for gcc-10 or newer
IF(CMAKE_COMPILER_IS_GNUCXX AND NOT CMAKE_CXX_COMPILER_VERSION VERSION_LESS 10.0)
  ADD_CXX_COMPILE_FLAGS_TO_FILES(-Wno-stringop-overflow FILES integer_digits-t.cc)
ENDIF()

# Avoid 'requires dynamic R_X86_64_PC32 reloc' linker error for dd_sdi-t.cc
# when built with ASAN
IF(WITH_ASAN OR WITH_VALGRIND)
  ADD_CXX_COMPILE_FLAGS_TO_FILES(-fPIC FILES dd_sdi-t.cc)
ENDIF()

# Warnings about missing PGO profile data are not useful for unit tests.
DISABLE_MISSING_PROFILE_WARNING()

SET(ALL_LARGE_TESTS)
FOREACH(test ${SERVER_TESTS})
  LIST(APPEND ALL_LARGE_TESTS ${test}-t.cc)
ENDFOREACH()

SET(SQL_GUNIT_LIB_SOURCE
  ${CMAKE_SOURCE_DIR}/sql/filesort_utils.cc
  ${CMAKE_SOURCE_DIR}/sql/mdl.cc
  ${CMAKE_SOURCE_DIR}/sql/stream_cipher.cc
  ${CMAKE_SOURCE_DIR}/sql/sql_list.cc
  ${CMAKE_SOURCE_DIR}/sql/stateless_allocator.cc
  ${CMAKE_SOURCE_DIR}/sql-common/sql_string.cc
  ${CMAKE_SOURCE_DIR}/sql/thr_malloc.cc
  ${CMAKE_SOURCE_DIR}/sql/join_optimizer/hypergraph.cc
  ${CMAKE_SOURCE_DIR}/sql/join_optimizer/online_cycle_finder.cc
  ${CMAKE_SOURCE_DIR}/sql/join_optimizer/overflow_bitset.cc
  ${CMAKE_SOURCE_DIR}/sql/locks/shared_spin_lock.cc
  )

ADD_LIBRARY(sqlgunitlib STATIC ${SQL_GUNIT_LIB_SOURCE})
ADD_DEPENDENCIES(sqlgunitlib GenError)
SET_TARGET_PROPERTIES(sqlgunitlib
  PROPERTIES COMPILE_DEFINITIONS "${DISABLE_PSI_DEFINITIONS}"
)
TARGET_LINK_LIBRARIES(sqlgunitlib ext::zlib)

MYSQL_ADD_EXECUTABLE(merge_small_tests-t ${ALL_SMALL_TESTS}
  ADD_TEST merge_small_tests
  COMPILE_DEFINITIONS ${DISABLE_PSI_DEFINITIONS}
  ENABLE_EXPORTS
  LINK_LIBRARIES sqlgunitlib gunit_small extra::rapidjson extra::boost
  )

LIST(APPEND ALL_LARGE_TESTS ../../storage/example/ha_example.cc)

MYSQL_ADD_EXECUTABLE(merge_large_tests-t ${ALL_LARGE_TESTS}
  ADD_TEST merge_large_tests
  ENABLE_EXPORTS
  LINK_LIBRARIES gunit_large server_unittest_library
  )

FOREACH(test ${TESTS})
  MYSQL_ADD_EXECUTABLE(${test}-t ${test}-t.cc
    COMPILE_DEFINITIONS ${DISABLE_PSI_DEFINITIONS}
    ENABLE_EXPORTS
    EXCLUDE_FROM_ALL
    LINK_LIBRARIES sqlgunitlib gunit_small extra::boost
    SKIP_INSTALL
    )
ENDFOREACH()

# See comments about __builtin_memcmp in the source file.
IF(HAVE_NO_BUILTIN_MEMCMP)
  ADD_COMPILE_FLAGS(
    filesort_compare-t.cc
    COMPILE_FLAGS "-fno-builtin-memcmp"
    )
ENDIF()

ADD_COMPILE_FLAGS(
  hash_join-t.cc
  COMPILE_FLAGS -I${CMAKE_SOURCE_DIR}/extra/lz4 -I${BUNDLED_LZ4_PATH}
  )

FOREACH(test ${SERVER_TESTS})
  SET(SRC_FILES ${test}-t.cc)
  IF(test MATCHES "table_cache")
    LIST(APPEND SRC_FILES ../../storage/example/ha_example.cc)
  ENDIF()
  MYSQL_ADD_EXECUTABLE(${test}-t ${SRC_FILES}
    ENABLE_EXPORTS
    EXCLUDE_FROM_ALL
    LINK_LIBRARIES gunit_large server_unittest_library
    SKIP_INSTALL
    )
ENDFOREACH()

ADD_LIBRARY(rpl_channel_credentials_lib STATIC
  ${CMAKE_SOURCE_DIR}/sql/rpl_channel_credentials.cc
)

MYSQL_ADD_EXECUTABLE(rpl_channel_credentials-t rpl_channel_credentials-t.cc
  ENABLE_EXPORTS
  ADD_TEST rpl_channel_credentials
  LINK_LIBRARIES rpl_channel_credentials_lib gunit_small
)

ADD_LIBRARY(rpl_commit_order_queue_lib STATIC
  ${CMAKE_SOURCE_DIR}/sql/changestreams/apply/commit_order_queue.cc
)

MYSQL_ADD_EXECUTABLE(rpl_commit_order_queue-t rpl_commit_order_queue-t.cc
  ENABLE_EXPORTS
  ADD_TEST rpl_commit_order_queue
  LINK_LIBRARIES rpl_commit_order_queue_lib gunit_small sqlgunitlib
)

ADD_LIBRARY(rpl_event_ctx_lib STATIC
  ${CMAKE_SOURCE_DIR}/sql/rpl_event_ctx.cc
)
TARGET_LINK_LIBRARIES(rpl_event_ctx_lib ext::zlib)

MYSQL_ADD_EXECUTABLE(rpl_event_ctx-t rpl_event_ctx-t.cc
  ENABLE_EXPORTS
  ADD_TEST rpl_event_ctx
  LINK_LIBRARIES rpl_event_ctx_lib gunit_small
)

ADD_SUBDIRECTORY(ddl_rewriter)
ADD_SUBDIRECTORY(innodb)
ADD_SUBDIRECTORY(keyring)
ADD_SUBDIRECTORY(components/mysql_server)
ADD_SUBDIRECTORY(components/keyring_common)
ADD_SUBDIRECTORY(components/keyring_vault)
ADD_SUBDIRECTORY(xplugin)
ADD_SUBDIRECTORY(group_replication)
ADD_SUBDIRECTORY(libmysqlgcs)
ADD_SUBDIRECTORY(temptable)
ADD_SUBDIRECTORY(binlogevents)
ADD_SUBDIRECTORY(memory)
ADD_SUBDIRECTORY(containers)
ADD_SUBDIRECTORY(locks)
ADD_SUBDIRECTORY(changestreams)
ADD_SUBDIRECTORY(libs/utils)
ADD_SUBDIRECTORY(libs/serialization)<|MERGE_RESOLUTION|>--- conflicted
+++ resolved
@@ -26,15 +26,10 @@
 
 MSVC_CPPCHECK_DISABLE()
 
-<<<<<<< HEAD
-# Some tests require Boost.
-INCLUDE_DIRECTORIES(SYSTEM ${BOOST_PATCHES_DIR} ${BOOST_INCLUDE_DIR})
-=======
 IF(NOT WITH_DEBUG)
   # the innodb parts are documented assuming WITH_DEBUG (UNIV_DEBUG)
   DISABLE_DOCUMENTATION_WARNINGS()
 ENDIF()
->>>>>>> 824e2b40
 
 INCLUDE_DIRECTORIES(SYSTEM ${GMOCK_INCLUDE_DIRS})
 
