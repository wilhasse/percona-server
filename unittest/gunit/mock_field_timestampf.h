/* Copyright (c) 2011, 2017, Oracle and/or its affiliates. All rights reserved.

   This program is free software; you can redistribute it and/or modify
   it under the terms of the GNU General Public License as published by
   the Free Software Foundation; version 2 of the License.

   This program is distributed in the hope that it will be useful,
   but WITHOUT ANY WARRANTY; without even the implied warranty of
   MERCHANTABILITY or FITNESS FOR A PARTICULAR PURPOSE.  See the
   GNU General Public License for more details.

   You should have received a copy of the GNU General Public License
   along with this program; if not, write to the Free Software
   Foundation, Inc., 51 Franklin Street, Fifth Floor, Boston, MA 02110-1301, USA */

#ifndef MOCK_FIELD_TIMESTAMPF_H
#define MOCK_FIELD_TIMESTAMPF_H

#include "fake_table.h"
#include "field.h"

class Mock_field_timestampf : public Field_timestampf
{
  uchar null_byte;
  void initialize()
  {
    table = ::new Fake_TABLE(this);
    EXPECT_FALSE(table == NULL) << "Out of memory";
    ptr= buffer;
    memset(buffer, 0, PACK_LENGTH);
    null_ptr= &null_byte;
  }

public:
  uchar buffer[PACK_LENGTH];
  bool store_timestamp_internal_called;
  Mock_field_timestampf(Field::utype utype, int scale) :
    Field_timestampf(static_cast<uchar*>(buffer), // ptr_arg
                     &null_byte, // null_ptr_arg
                     '\0', // null_bit_arg
                     utype,// unireg_check_arg
                     "",   // field_name_arg
                     static_cast<uint8>(scale)), // dec_arg a.k.a. scale.
    null_byte(0),
    store_timestamp_internal_called(false)
  {
    initialize();
  }

  timeval to_timeval()
  {
    timeval tm;
    int warnings= 0;
    get_timestamp(&tm, &warnings);
    EXPECT_EQ(0, warnings);
    return tm;
  }

  /* Averts ASSERT_COLUMN_MARKED_FOR_WRITE assertion. */
  void make_writable() { bitmap_set_bit(table->write_set, field_index); }

  void store_timestamp_internal(const timeval *tm)
  {
    store_timestamp_internal_called= true;
    return Field_timestampf::store_timestamp_internal(tm);
  }

<<<<<<< HEAD
  ~Mock_field_timestampf() { delete static_cast<Fake_TABLE *>(table); }
=======
  ~Mock_field_timestampf() { ::delete static_cast<Fake_TABLE*>(table); }
>>>>>>> b4e3fb57
};

#endif // MOCK_FIELD_TIMESTAMPF_H<|MERGE_RESOLUTION|>--- conflicted
+++ resolved
@@ -65,11 +65,7 @@
     return Field_timestampf::store_timestamp_internal(tm);
   }
 
-<<<<<<< HEAD
-  ~Mock_field_timestampf() { delete static_cast<Fake_TABLE *>(table); }
-=======
   ~Mock_field_timestampf() { ::delete static_cast<Fake_TABLE*>(table); }
->>>>>>> b4e3fb57
 };
 
 #endif // MOCK_FIELD_TIMESTAMPF_H