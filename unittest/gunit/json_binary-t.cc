--- conflicted
+++ resolved
@@ -90,13 +90,7 @@
   std::string std_string;
   Json_dom_ptr dom = parse_json("false");
   String buf;
-<<<<<<< HEAD
-  EXPECT_FALSE(serialize(dom.get(), &buf, &JsonDepthErrorHandler,
-                         &JsonKeyTooBigErrorHandler,
-                         &JsonValueTooBigErrorHandler));
-=======
   EXPECT_FALSE(serialize(dom.get(), error_handler, &buf));
->>>>>>> 824e2b40
   Value val1 = parse_binary(buf.ptr(), buf.length());
   EXPECT_TRUE(val1.is_valid());
   EXPECT_EQ(Value::LITERAL_FALSE, val1.type());
@@ -107,13 +101,7 @@
   EXPECT_STREQ("false", std_string.c_str());
 
   dom = parse_json("-123");
-<<<<<<< HEAD
-  EXPECT_FALSE(serialize(dom.get(), &buf, &JsonDepthErrorHandler,
-                         &JsonKeyTooBigErrorHandler,
-                         &JsonValueTooBigErrorHandler));
-=======
   EXPECT_FALSE(serialize(dom.get(), error_handler, &buf));
->>>>>>> 824e2b40
   Value val2 = parse_binary(buf.ptr(), buf.length());
   EXPECT_TRUE(val2.is_valid());
   EXPECT_EQ(Value::INT, val2.type());
@@ -125,52 +113,28 @@
   EXPECT_STREQ("-123", std_string.c_str());
 
   dom = parse_json("3.14");
-<<<<<<< HEAD
-  EXPECT_FALSE(serialize(dom.get(), &buf, &JsonDepthErrorHandler,
-                         &JsonKeyTooBigErrorHandler,
-                         &JsonValueTooBigErrorHandler));
-=======
   EXPECT_FALSE(serialize(dom.get(), error_handler, &buf));
->>>>>>> 824e2b40
   Value val3 = parse_binary(buf.ptr(), buf.length());
   EXPECT_TRUE(val3.is_valid());
   EXPECT_EQ(Value::DOUBLE, val3.type());
   EXPECT_EQ(3.14, val3.get_double());
 
   dom = parse_json("18446744073709551615");
-<<<<<<< HEAD
-  EXPECT_FALSE(serialize(dom.get(), &buf, &JsonDepthErrorHandler,
-                         &JsonKeyTooBigErrorHandler,
-                         &JsonValueTooBigErrorHandler));
-=======
   EXPECT_FALSE(serialize(dom.get(), error_handler, &buf));
->>>>>>> 824e2b40
   Value val4 = parse_binary(buf.ptr(), buf.length());
   EXPECT_TRUE(val4.is_valid());
   EXPECT_EQ(Value::UINT, val4.type());
   EXPECT_EQ(18446744073709551615ULL, val4.get_uint64());
 
   dom = parse_json("\"abc\"");
-<<<<<<< HEAD
-  EXPECT_FALSE(serialize(dom.get(), &buf, &JsonDepthErrorHandler,
-                         &JsonKeyTooBigErrorHandler,
-                         &JsonValueTooBigErrorHandler));
-=======
   EXPECT_FALSE(serialize(dom.get(), error_handler, &buf));
->>>>>>> 824e2b40
   Value val5 = parse_binary(buf.ptr(), buf.length());
   EXPECT_TRUE(val5.is_valid());
   EXPECT_EQ(Value::STRING, val5.type());
   EXPECT_EQ("abc", get_string(val5));
 
   dom = parse_json("[ 1, 2, 3 ]");
-<<<<<<< HEAD
-  EXPECT_FALSE(serialize(dom.get(), &buf, &JsonDepthErrorHandler,
-                         &JsonKeyTooBigErrorHandler,
-                         &JsonValueTooBigErrorHandler));
-=======
   EXPECT_FALSE(serialize(dom.get(), error_handler, &buf));
->>>>>>> 824e2b40
   Value val6 = parse_binary(buf.ptr(), buf.length());
   EXPECT_TRUE(val6.is_valid());
   EXPECT_EQ(Value::ARRAY, val6.type());
@@ -189,13 +153,7 @@
   EXPECT_STREQ("[\n  1,\n  2,\n  3\n]", std_string.c_str());
 
   dom = parse_json("[ 1, [ \"a\", [ 3.14 ] ] ]");
-<<<<<<< HEAD
-  EXPECT_FALSE(serialize(dom.get(), &buf, &JsonDepthErrorHandler,
-                         &JsonKeyTooBigErrorHandler,
-                         &JsonValueTooBigErrorHandler));
-=======
   EXPECT_FALSE(serialize(dom.get(), error_handler, &buf));
->>>>>>> 824e2b40
   // Top-level doc is an array of size 2.
   Value val7 = parse_binary(buf.ptr(), buf.length());
   EXPECT_TRUE(val7.is_valid());
@@ -230,13 +188,7 @@
   EXPECT_STREQ("[1, [\"a\", [3.14]]]", std_string.c_str());
 
   dom = parse_json("{\"key\" : \"val\"}");
-<<<<<<< HEAD
-  EXPECT_FALSE(serialize(dom.get(), &buf, &JsonDepthErrorHandler,
-                         &JsonKeyTooBigErrorHandler,
-                         &JsonValueTooBigErrorHandler));
-=======
   EXPECT_FALSE(serialize(dom.get(), error_handler, &buf));
->>>>>>> 824e2b40
   Value val8 = parse_binary(buf.ptr(), buf.length());
   EXPECT_TRUE(val8.is_valid());
   EXPECT_EQ(Value::OBJECT, val8.type());
@@ -262,13 +214,7 @@
   EXPECT_EQ("val", get_string(v8_v1));
 
   dom = parse_json("{ \"a\" : \"b\", \"c\" : [ \"d\" ] }");
-<<<<<<< HEAD
-  EXPECT_FALSE(serialize(dom.get(), &buf, &JsonDepthErrorHandler,
-                         &JsonKeyTooBigErrorHandler,
-                         &JsonValueTooBigErrorHandler));
-=======
   EXPECT_FALSE(serialize(dom.get(), error_handler, &buf));
->>>>>>> 824e2b40
   Value val9 = parse_binary(buf.ptr(), buf.length());
   EXPECT_TRUE(val9.is_valid());
   EXPECT_EQ(Value::OBJECT, val9.type());
@@ -300,13 +246,7 @@
   char blob[4];
   int4store(blob, 0xCAFEBABEU);
   Json_opaque opaque(MYSQL_TYPE_TINY_BLOB, blob, 4);
-<<<<<<< HEAD
-  EXPECT_FALSE(serialize(&opaque, &buf, &JsonDepthErrorHandler,
-                         &JsonKeyTooBigErrorHandler,
-                         &JsonValueTooBigErrorHandler));
-=======
   EXPECT_FALSE(serialize(&opaque, error_handler, &buf));
->>>>>>> 824e2b40
   Value val10 = parse_binary(buf.ptr(), buf.length());
   EXPECT_TRUE(val10.is_valid());
   EXPECT_EQ(Value::OPAQUE, val10.type());
@@ -315,13 +255,7 @@
   EXPECT_EQ(0xCAFEBABEU, uint4korr(val10.get_data()));
 
   dom = parse_json("[true,false,null,0,\"0\",\"\",{},[]]");
-<<<<<<< HEAD
-  EXPECT_FALSE(serialize(dom.get(), &buf, &JsonDepthErrorHandler,
-                         &JsonKeyTooBigErrorHandler,
-                         &JsonValueTooBigErrorHandler));
-=======
   EXPECT_FALSE(serialize(dom.get(), error_handler, &buf));
->>>>>>> 824e2b40
   Value val11 = parse_binary(buf.ptr(), buf.length());
   EXPECT_TRUE(val11.is_valid());
   EXPECT_EQ(Value::ARRAY, val11.type());
@@ -341,13 +275,7 @@
   EXPECT_EQ(0U, val11.element(7).element_count());
 
   dom = parse_json("{}");
-<<<<<<< HEAD
-  EXPECT_FALSE(serialize(dom.get(), &buf, &JsonDepthErrorHandler,
-                         &JsonKeyTooBigErrorHandler,
-                         &JsonValueTooBigErrorHandler));
-=======
   EXPECT_FALSE(serialize(dom.get(), error_handler, &buf));
->>>>>>> 824e2b40
   Value val12 = parse_binary(buf.ptr(), buf.length());
   EXPECT_TRUE(val12.is_valid());
   EXPECT_EQ(Value::OBJECT, val12.type());
@@ -357,13 +285,7 @@
   EXPECT_FALSE(val12.lookup("no such key").is_valid());
 
   dom = parse_json("[]");
-<<<<<<< HEAD
-  EXPECT_FALSE(serialize(dom.get(), &buf, &JsonDepthErrorHandler,
-                         &JsonKeyTooBigErrorHandler,
-                         &JsonValueTooBigErrorHandler));
-=======
   EXPECT_FALSE(serialize(dom.get(), error_handler, &buf));
->>>>>>> 824e2b40
   Value val13 = parse_binary(buf.ptr(), buf.length());
   EXPECT_TRUE(val13.is_valid());
   EXPECT_EQ(Value::ARRAY, val13.type());
@@ -382,13 +304,7 @@
                                        std::string("key1\0x", 6),
                                        std::string("key1\0y", 6)};
   const int64 expected_values[] = {10, 6, 8, 7, 3, 2, 4, 5};
-<<<<<<< HEAD
-  EXPECT_FALSE(serialize(dom.get(), &buf, &JsonDepthErrorHandler,
-                         &JsonKeyTooBigErrorHandler,
-                         &JsonValueTooBigErrorHandler));
-=======
   EXPECT_FALSE(serialize(dom.get(), error_handler, &buf));
->>>>>>> 824e2b40
   Value val14 = parse_binary(buf.ptr(), buf.length());
   EXPECT_TRUE(val14.is_valid());
   EXPECT_EQ(Value::OBJECT, val14.type());
@@ -411,13 +327,7 @@
   EXPECT_EQ(2, md.frac);
 
   Json_decimal jd(md);
-<<<<<<< HEAD
-  EXPECT_FALSE(serialize(&jd, &buf, &JsonDepthErrorHandler,
-                         &JsonKeyTooBigErrorHandler,
-                         &JsonValueTooBigErrorHandler));
-=======
   EXPECT_FALSE(serialize(&jd, error_handler, &buf));
->>>>>>> 824e2b40
   Value val15 = parse_binary(buf.ptr(), buf.length());
   EXPECT_TRUE(val15.is_valid());
   EXPECT_EQ(Value::OPAQUE, val15.type());
@@ -485,14 +395,8 @@
 
   // Store the array ...
   String buf;
-<<<<<<< HEAD
-  EXPECT_FALSE(serialize(&array, &buf, &JsonDepthErrorHandler,
-                         &JsonKeyTooBigErrorHandler,
-                         &JsonValueTooBigErrorHandler));
-=======
   EXPECT_FALSE(
       serialize(&array, JsonSerializationDefaultErrorHandler(thd()), &buf));
->>>>>>> 824e2b40
 
   // ... and read it back.
   Value val = parse_binary(buf.ptr(), buf.length());
@@ -594,13 +498,7 @@
 
   JsonSerializationDefaultErrorHandler error_handler{thd()};
   String buf;
-<<<<<<< HEAD
-  EXPECT_FALSE(serialize(&array, &buf, &JsonDepthErrorHandler,
-                         &JsonKeyTooBigErrorHandler,
-                         &JsonValueTooBigErrorHandler));
-=======
   EXPECT_FALSE(serialize(&array, error_handler, &buf));
->>>>>>> 824e2b40
   Value val1 = parse_binary(buf.ptr(), buf.length());
   EXPECT_TRUE(val1.large_format());
   {
@@ -613,13 +511,7 @@
     that it is valid.
   */
   String raw;
-<<<<<<< HEAD
-  EXPECT_FALSE(val1.raw_binary(&raw, &JsonDepthErrorHandler,
-                               &JsonKeyTooBigErrorHandler,
-                               &JsonValueTooBigErrorHandler));
-=======
   EXPECT_FALSE(val1.raw_binary(error_handler, &raw));
->>>>>>> 824e2b40
   {
     SCOPED_TRACE("");
     validate_array_contents(parse_binary(raw.ptr(), raw.length()),
@@ -629,13 +521,7 @@
   Json_array array2;
   array2.append_clone(&array);
   array2.append_clone(&array);
-<<<<<<< HEAD
-  EXPECT_FALSE(serialize(&array2, &buf, &JsonDepthErrorHandler,
-                         &JsonKeyTooBigErrorHandler,
-                         &JsonValueTooBigErrorHandler));
-=======
   EXPECT_FALSE(serialize(&array2, error_handler, &buf));
->>>>>>> 824e2b40
   Value val2 = parse_binary(buf.ptr(), buf.length());
   EXPECT_TRUE(val2.is_valid());
   EXPECT_EQ(Value::ARRAY, val2.type());
@@ -653,13 +539,7 @@
   object.add_clone("a", &array);
   Json_string s_c("c");
   object.add_clone("b", &s_c);
-<<<<<<< HEAD
-  EXPECT_FALSE(serialize(&object, &buf, &JsonDepthErrorHandler,
-                         &JsonKeyTooBigErrorHandler,
-                         &JsonValueTooBigErrorHandler));
-=======
   EXPECT_FALSE(serialize(&object, error_handler, &buf));
->>>>>>> 824e2b40
   Value val3 = parse_binary(buf.ptr(), buf.length());
   EXPECT_TRUE(val3.is_valid());
   EXPECT_TRUE(val3.large_format());
@@ -684,13 +564,7 @@
     Extract the raw binary representation of the large object, and verify
     that it is valid.
   */
-<<<<<<< HEAD
-  EXPECT_FALSE(val3.raw_binary(&raw, &JsonDepthErrorHandler,
-                               &JsonKeyTooBigErrorHandler,
-                               &JsonValueTooBigErrorHandler));
-=======
   EXPECT_FALSE(val3.raw_binary(error_handler, &raw));
->>>>>>> 824e2b40
   {
     SCOPED_TRACE("");
     Value val_a = parse_binary(raw.ptr(), raw.length()).lookup("a");
@@ -716,13 +590,7 @@
     }
     current_array->append_clone(&array);
     // Serialize it. This used to take "forever".
-<<<<<<< HEAD
-    ASSERT_FALSE(serialize(&deeply_nested_array, &buf, &JsonDepthErrorHandler,
-                           &JsonKeyTooBigErrorHandler,
-                           &JsonValueTooBigErrorHandler));
-=======
     ASSERT_FALSE(serialize(&deeply_nested_array, error_handler, &buf));
->>>>>>> 824e2b40
     // Parse the serialized DOM and verify its contents.
     Value val = parse_binary(buf.ptr(), buf.length());
     for (size_t i = 0; i < depth; i++) {
@@ -741,13 +609,7 @@
       current_object = o;
     }
     current_object->add_clone("key", &array);
-<<<<<<< HEAD
-    ASSERT_FALSE(serialize(&deeply_nested_object, &buf, &JsonDepthErrorHandler,
-                           &JsonKeyTooBigErrorHandler,
-                           &JsonValueTooBigErrorHandler));
-=======
     ASSERT_FALSE(serialize(&deeply_nested_object, error_handler, &buf));
->>>>>>> 824e2b40
     val = parse_binary(buf.ptr(), buf.length());
     for (size_t i = 0; i < depth; i++) {
       ASSERT_EQ(Value::OBJECT, val.type());
@@ -791,94 +653,35 @@
 
   JsonSerializationDefaultErrorHandler error_handler{thd()};
   String buf;
-<<<<<<< HEAD
-  EXPECT_FALSE(json_binary::serialize(&array, &buf, &JsonDepthErrorHandler,
-                                      &JsonKeyTooBigErrorHandler,
-                                      &JsonValueTooBigErrorHandler));
-  Value v1 = parse_binary(buf.ptr(), buf.length());
-
-  String raw;
-  EXPECT_FALSE(v1.raw_binary(&raw, &JsonDepthErrorHandler,
-                             &JsonKeyTooBigErrorHandler,
-                             &JsonValueTooBigErrorHandler));
-=======
   EXPECT_FALSE(json_binary::serialize(&array, error_handler, &buf));
   Value v1 = parse_binary(buf.ptr(), buf.length());
 
   String raw;
   EXPECT_FALSE(v1.raw_binary(error_handler, &raw));
->>>>>>> 824e2b40
   Value v1_copy = parse_binary(raw.ptr(), raw.length());
   EXPECT_EQ(Value::ARRAY, v1_copy.type());
   EXPECT_EQ(array.size(), v1_copy.element_count());
 
-<<<<<<< HEAD
-  EXPECT_FALSE(v1.element(0).raw_binary(&raw, &JsonDepthErrorHandler,
-                                        &JsonKeyTooBigErrorHandler,
-                                        &JsonValueTooBigErrorHandler));
-=======
   EXPECT_FALSE(v1.element(0).raw_binary(error_handler, &raw));
->>>>>>> 824e2b40
   Value v1_0 = parse_binary(raw.ptr(), raw.length());
   EXPECT_EQ(Value::STRING, v1_0.type());
   EXPECT_EQ("a string", std::string(v1_0.get_data(), v1_0.get_data_length()));
 
-<<<<<<< HEAD
-  EXPECT_FALSE(v1.element(1).raw_binary(&raw, &JsonDepthErrorHandler,
-                                        &JsonKeyTooBigErrorHandler,
-                                        &JsonValueTooBigErrorHandler));
-=======
   EXPECT_FALSE(v1.element(1).raw_binary(error_handler, &raw));
->>>>>>> 824e2b40
   Value v1_1 = parse_binary(raw.ptr(), raw.length());
   EXPECT_EQ(Value::INT, v1_1.type());
   EXPECT_EQ(-123, v1_1.get_int64());
 
-<<<<<<< HEAD
-  EXPECT_FALSE(v1.element(2).raw_binary(&raw, &JsonDepthErrorHandler,
-                                        &JsonKeyTooBigErrorHandler,
-                                        &JsonValueTooBigErrorHandler));
-=======
   EXPECT_FALSE(v1.element(2).raw_binary(error_handler, &raw));
->>>>>>> 824e2b40
   Value v1_2 = parse_binary(raw.ptr(), raw.length());
   EXPECT_EQ(Value::UINT, v1_2.type());
   EXPECT_EQ(42U, v1_2.get_uint64());
 
-<<<<<<< HEAD
-  EXPECT_FALSE(v1.element(3).raw_binary(&raw, &JsonDepthErrorHandler,
-                                        &JsonKeyTooBigErrorHandler,
-                                        &JsonValueTooBigErrorHandler));
-=======
   EXPECT_FALSE(v1.element(3).raw_binary(error_handler, &raw));
->>>>>>> 824e2b40
   Value v1_3 = parse_binary(raw.ptr(), raw.length());
   EXPECT_EQ(Value::DOUBLE, v1_3.type());
   EXPECT_EQ(1.5, v1_3.get_double());
 
-<<<<<<< HEAD
-  EXPECT_FALSE(v1.element(4).raw_binary(&raw, &JsonDepthErrorHandler,
-                                        &JsonKeyTooBigErrorHandler,
-                                        &JsonValueTooBigErrorHandler));
-  Value v1_4 = parse_binary(raw.ptr(), raw.length());
-  EXPECT_EQ(Value::LITERAL_NULL, v1_4.type());
-
-  EXPECT_FALSE(v1.element(5).raw_binary(&raw, &JsonDepthErrorHandler,
-                                        &JsonKeyTooBigErrorHandler,
-                                        &JsonValueTooBigErrorHandler));
-  Value v1_5 = parse_binary(raw.ptr(), raw.length());
-  EXPECT_EQ(Value::LITERAL_TRUE, v1_5.type());
-
-  EXPECT_FALSE(v1.element(6).raw_binary(&raw, &JsonDepthErrorHandler,
-                                        &JsonKeyTooBigErrorHandler,
-                                        &JsonValueTooBigErrorHandler));
-  Value v1_6 = parse_binary(raw.ptr(), raw.length());
-  EXPECT_EQ(Value::LITERAL_FALSE, v1_6.type());
-
-  EXPECT_FALSE(v1.element(7).raw_binary(&raw, &JsonDepthErrorHandler,
-                                        &JsonKeyTooBigErrorHandler,
-                                        &JsonValueTooBigErrorHandler));
-=======
   EXPECT_FALSE(v1.element(4).raw_binary(error_handler, &raw));
   Value v1_4 = parse_binary(raw.ptr(), raw.length());
   EXPECT_EQ(Value::LITERAL_NULL, v1_4.type());
@@ -892,65 +695,34 @@
   EXPECT_EQ(Value::LITERAL_FALSE, v1_6.type());
 
   EXPECT_FALSE(v1.element(7).raw_binary(error_handler, &raw));
->>>>>>> 824e2b40
   Value v1_7 = parse_binary(raw.ptr(), raw.length());
   EXPECT_EQ(Value::OPAQUE, v1_7.type());
   EXPECT_EQ(MYSQL_TYPE_BLOB, v1_7.field_type());
   EXPECT_EQ("abcd", std::string(v1_7.get_data(), v1_7.get_data_length()));
 
-<<<<<<< HEAD
-  EXPECT_FALSE(v1.element(8).raw_binary(&raw, &JsonDepthErrorHandler,
-                                        &JsonKeyTooBigErrorHandler,
-                                        &JsonValueTooBigErrorHandler));
-=======
   EXPECT_FALSE(v1.element(8).raw_binary(error_handler, &raw));
->>>>>>> 824e2b40
   Value v1_8 = parse_binary(raw.ptr(), raw.length());
   EXPECT_EQ(Value::OBJECT, v1_8.type());
   EXPECT_EQ(object.cardinality(), v1_8.element_count());
   EXPECT_EQ(Value::LITERAL_TRUE, v1_8.lookup("key").type());
 
-<<<<<<< HEAD
-  EXPECT_FALSE(v1.element(8).key(0).raw_binary(&raw, &JsonDepthErrorHandler,
-                                               &JsonKeyTooBigErrorHandler,
-                                               &JsonValueTooBigErrorHandler));
-=======
   EXPECT_FALSE(v1.element(8).key(0).raw_binary(error_handler, &raw));
->>>>>>> 824e2b40
   Value v1_8_key = parse_binary(raw.ptr(), raw.length());
   EXPECT_EQ(Value::STRING, v1_8_key.type());
   EXPECT_EQ("key",
             std::string(v1_8_key.get_data(), v1_8_key.get_data_length()));
 
-<<<<<<< HEAD
-  EXPECT_FALSE(v1.element(8).element(0).raw_binary(
-      &raw, &JsonDepthErrorHandler, &JsonKeyTooBigErrorHandler,
-      &JsonValueTooBigErrorHandler));
-  Value v1_8_val = parse_binary(raw.ptr(), raw.length());
-  EXPECT_EQ(Value::LITERAL_TRUE, v1_8_val.type());
-
-  EXPECT_FALSE(v1.element(9).raw_binary(&raw, &JsonDepthErrorHandler,
-                                        &JsonKeyTooBigErrorHandler,
-                                        &JsonValueTooBigErrorHandler));
-=======
   EXPECT_FALSE(v1.element(8).element(0).raw_binary(error_handler, &raw));
   Value v1_8_val = parse_binary(raw.ptr(), raw.length());
   EXPECT_EQ(Value::LITERAL_TRUE, v1_8_val.type());
 
   EXPECT_FALSE(v1.element(9).raw_binary(error_handler, &raw));
->>>>>>> 824e2b40
   Value v1_9 = parse_binary(raw.ptr(), raw.length());
   EXPECT_EQ(Value::ARRAY, v1_9.type());
   EXPECT_EQ(array2.size(), v1_9.element_count());
   EXPECT_EQ(Value::LITERAL_FALSE, v1_9.element(0).type());
 
-<<<<<<< HEAD
-  EXPECT_FALSE(v1.element(9).element(0).raw_binary(
-      &raw, &JsonDepthErrorHandler, &JsonKeyTooBigErrorHandler,
-      &JsonValueTooBigErrorHandler));
-=======
   EXPECT_FALSE(v1.element(9).element(0).raw_binary(error_handler, &raw));
->>>>>>> 824e2b40
   Value v1_9_0 = parse_binary(raw.ptr(), raw.length());
   EXPECT_EQ(Value::LITERAL_FALSE, v1_9_0.type());
 }
@@ -959,21 +731,15 @@
   Create a JSON string of the given size, serialize it as a JSON binary, and
   then deserialize it and verify that we get the same string back.
 */
-void serialize_deserialize_string(size_t size) {
+void serialize_deserialize_string(const THD *thd, size_t size) {
   SCOPED_TRACE(testing::Message() << "size = " << size);
   char *str = new char[size];
   memset(str, 'a', size);
   Json_string jstr(str, size);
 
   String buf;
-<<<<<<< HEAD
-  EXPECT_FALSE(json_binary::serialize(&jstr, &buf, &JsonDepthErrorHandler,
-                                      &JsonKeyTooBigErrorHandler,
-                                      &JsonValueTooBigErrorHandler));
-=======
   EXPECT_FALSE(json_binary::serialize(
       &jstr, JsonSerializationDefaultErrorHandler(thd), &buf));
->>>>>>> 824e2b40
   Value v = parse_binary(buf.ptr(), buf.length());
   EXPECT_EQ(Value::STRING, v.type());
   EXPECT_EQ(size, v.get_data_length());
@@ -995,17 +761,6 @@
   We probably don't have enough memory to test the last category here...
 */
 TEST_F(JsonBinaryTest, StringLengthTest) {
-<<<<<<< HEAD
-  serialize_deserialize_string(0);
-  serialize_deserialize_string(1);
-  serialize_deserialize_string(127);
-  serialize_deserialize_string(128);
-  serialize_deserialize_string(16383);
-  serialize_deserialize_string(16384);
-  serialize_deserialize_string(2097151);
-  serialize_deserialize_string(2097152);
-  serialize_deserialize_string(3000000);
-=======
   serialize_deserialize_string(thd(), 0);
   serialize_deserialize_string(thd(), 1);
   serialize_deserialize_string(thd(), 127);
@@ -1015,7 +770,6 @@
   serialize_deserialize_string(thd(), 2097151);
   serialize_deserialize_string(thd(), 2097152);
   serialize_deserialize_string(thd(), 3000000);
->>>>>>> 824e2b40
 }
 
 /**
@@ -1097,14 +851,8 @@
 static void check_corruption(THD *thd, const Json_dom *dom) {
   // First create a valid binary representation of the DOM.
   String buf;
-<<<<<<< HEAD
-  EXPECT_FALSE(json_binary::serialize(dom, &buf, &JsonDepthErrorHandler,
-                                      &JsonKeyTooBigErrorHandler,
-                                      &JsonValueTooBigErrorHandler));
-=======
   EXPECT_FALSE(json_binary::serialize(
       dom, JsonSerializationDefaultErrorHandler(thd), &buf));
->>>>>>> 824e2b40
   EXPECT_TRUE(json_binary::parse_binary(buf.ptr(), buf.length()).is_valid());
 
   /*
@@ -1173,16 +921,10 @@
 }
 
 /// How big is the serialized version of a Json_dom?
-static size_t binary_size(const Json_dom *dom) {
+static size_t binary_size(const THD *thd, const Json_dom *dom) {
   StringBuffer<256> buf;
-<<<<<<< HEAD
-  EXPECT_FALSE(json_binary::serialize(dom, &buf, &JsonDepthErrorHandler,
-                                      &JsonKeyTooBigErrorHandler,
-                                      &JsonValueTooBigErrorHandler));
-=======
   EXPECT_FALSE(json_binary::serialize(
       dom, JsonSerializationDefaultErrorHandler(thd), &buf));
->>>>>>> 824e2b40
   return buf.length();
 }
 
@@ -1273,7 +1015,7 @@
       Not inlined. The size does not include the type byte, so expect
       one more byte.
     */
-    EXPECT_EQ(param.m_needed_small + 1, binary_size(dom));
+    EXPECT_EQ(param.m_needed_small + 1, binary_size(thd(), dom));
   } else {
     /*
       Inlined in the small storage format. Find the difference in size
@@ -1282,9 +1024,9 @@
       type, 2 bytes for the inlined value).
     */
     Json_array a;
-    size_t base_size = binary_size(&a);
+    size_t base_size = binary_size(thd(), &a);
     a.append_clone(dom);
-    size_t full_size = binary_size(&a);
+    size_t full_size = binary_size(thd(), &a);
     EXPECT_EQ(base_size + 3, full_size);
   }
 
@@ -1296,9 +1038,9 @@
     */
     Json_array a;
     a.append_alias(new (std::nothrow) Json_string(64 * 1024, 'a'));
-    size_t base_size = binary_size(&a);
+    size_t base_size = binary_size(thd(), &a);
     a.append_clone(dom);
-    size_t full_size = binary_size(&a);
+    size_t full_size = binary_size(thd(), &a);
     EXPECT_EQ(base_size + 5, full_size);
   }
 }
@@ -1397,14 +1139,8 @@
                            size_t size, size_t element,
                            size_t expected_offset) {
   StringBuffer<100> buf;
-<<<<<<< HEAD
-  EXPECT_FALSE(json_binary::serialize(container, &buf, &JsonDepthErrorHandler,
-                                      &JsonKeyTooBigErrorHandler,
-                                      &JsonValueTooBigErrorHandler));
-=======
   EXPECT_FALSE(json_binary::serialize(
       container, JsonSerializationDefaultErrorHandler(current_thd), &buf));
->>>>>>> 824e2b40
   Value v1 = parse_binary(buf.ptr(), buf.length());
   Value v2 = v1.element(element);
   EXPECT_EQ(type, v2.type());
@@ -1681,22 +1417,13 @@
 static void serialize_benchmark(const Json_dom *dom, size_t num_iterations) {
   my_testing::Server_initializer initializer;
   initializer.SetUp();
-<<<<<<< HEAD
-=======
   JsonSerializationDefaultErrorHandler error_handler{initializer.thd()};
->>>>>>> 824e2b40
 
   StartBenchmarkTiming();
 
   for (size_t i = 0; i < num_iterations; ++i) {
     String buf;
-<<<<<<< HEAD
-    EXPECT_FALSE(json_binary::serialize(dom, &buf, &JsonDepthErrorHandler,
-                                        &JsonKeyTooBigErrorHandler,
-                                        &JsonValueTooBigErrorHandler));
-=======
     EXPECT_FALSE(json_binary::serialize(dom, error_handler, &buf));
->>>>>>> 824e2b40
   }
 
   StopBenchmarkTiming();
