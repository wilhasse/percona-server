--- conflicted
+++ resolved
@@ -41,22 +41,12 @@
 {
   const char letters[10]= "abcdefghi";
 
-<<<<<<< HEAD
   uchar *sort_buff= fs_info.alloc_sort_buffer(10, sizeof(char));
-  buffer_properties= fs_info.sort_buffer_properties();
-  EXPECT_EQ(10U, buffer_properties.first);
-  EXPECT_EQ(sizeof(char), buffer_properties.second);
-
 
   const uchar *null_sort_buff= NULL;
   const uchar **null_sort_keys= NULL;
   fs_info.init_record_pointers();
   EXPECT_NE(null_sort_buff, sort_buff);
-=======
-  uchar **sort_keys= fs_info.alloc_sort_buffer(10, sizeof(char));
-  uchar **null_sort_keys= NULL;
-  EXPECT_NE(null_sort_keys, sort_keys);
->>>>>>> 24b3aaed
   EXPECT_NE(null_sort_keys, fs_info.get_sort_keys());
   for (uint ix= 0; ix < 10; ++ix)
   {
