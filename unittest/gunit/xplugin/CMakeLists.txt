# Copyright (c) 2015, 2018, Oracle and/or its affiliates. All rights reserved.
#
# This program is free software; you can redistribute it and/or modify
# it under the terms of the GNU General Public License, version 2.0,
# as published by the Free Software Foundation.
#
# This program is also distributed with certain software (including
# but not limited to OpenSSL) that is licensed under separate terms,
# as designated in a particular file or component or in included license
# documentation.  The authors of MySQL hereby grant you an additional
# permission to link the program and your derivative works with the
# separately licensed software that they have included with MySQL.
#
# This program is distributed in the hope that it will be useful,
# but WITHOUT ANY WARRANTY; without even the implied warranty of
# MERCHANTABILITY or FITNESS FOR A PARTICULAR PURPOSE.  See the
# GNU General Public License, version 2.0, for more details.
#
# You should have received a copy of the GNU General Public License
# along with this program; if not, write to the Free Software
# Foundation, Inc., 51 Franklin St, Fifth Floor, Boston, MA 02110-1301  USA

IF(WITHOUT_MYSQLX)
  RETURN()
ENDIF()

INCLUDE(CTest)

SET(MYSQLX_PROJECT_DIR "${PROJECT_SOURCE_DIR}/plugin/x")

GET_DIRECTORY_PROPERTY(MYSQLX_CLIENT_LIB
  DIRECTORY ${MYSQLX_PROJECT_DIR}
  DEFINITION MYSQLX_CLIENT_LIB
)

GET_DIRECTORY_PROPERTY(MYSQLX_PLUGIN_INCLUDE_DIRS
  DIRECTORY ${MYSQLX_PROJECT_DIR} INCLUDE_DIRECTORIES
)

# Protobuf 3 will generate #if PROTOBUF_INLINE_NOT_IN_HEADERS
# which may fail with -Werror=undef
ADD_DEFINITIONS(-DPROTOBUF_INLINE_NOT_IN_HEADERS=0)

INCLUDE_DIRECTORIES(SYSTEM
  ${PROTOBUF_INCLUDE_DIRS}
  ${GMOCK_INCLUDE_DIRS}
  ${GTEST_INCLUDE_DIR}
)

INCLUDE_DIRECTORIES(
  ${MYSQLX_PLUGIN_INCLUDE_DIRS}
)

SET(XPL_UNIT_TESTS xplugin_unit_tests)

FILE(GLOB XPL_TEST_SRC
  "${CMAKE_CURRENT_SOURCE_DIR}/test_main.cc"
  "${CMAKE_CURRENT_SOURCE_DIR}/xpl/stubs/*.cc"
  "${CMAKE_CURRENT_SOURCE_DIR}/xpl/mysqlx_pb_wrapper.cc"
  "${CMAKE_CURRENT_SOURCE_DIR}/xpl/*_t.cc"
)

MYSQL_ADD_EXECUTABLE(${XPL_UNIT_TESTS}
  ${XPL_TEST_SRC}
  ADD_TEST xplugin
)

ADD_COMPILE_FLAGS(${XPL_TEST_SRC}
  COMPILE_FLAGS "${MYSQLX_PROTOCOL_FLAGS}"
)

IF(DISABLE_MYSQLX_PROTOBUF_LITE)
  ADD_COMPILE_FLAGS(${XPL_TEST_SRC}
    COMPILE_FLAGS "-DUSE_MYSQLX_FULL_PROTO")
ENDIF()

ADD_DEPENDENCIES(${XPL_UNIT_TESTS}
  mysqlx
)

# New warning in Visual Studio 2008
# '%$S': virtual function overrides '%$pS', previous versions of the compiler
# did not override when parameters only differed by const/volatile qualifiers
IF(WIN32)
  SET_TARGET_PROPERTIES(${XPL_UNIT_TESTS} PROPERTIES COMPILE_FLAGS "/wd4373")
ENDIF(WIN32)

# assertion failed in function assert_with_dumps() @ ssa.c:621 when using -xO3
# Segfault in the unit test, so lower optimization level there as well
IF(CMAKE_CXX_COMPILER_ID MATCHES "SunPro")
  ADD_COMPILE_FLAGS(
    ${CMAKE_CURRENT_SOURCE_DIR}/xpl/callback_command_delegate_t.cc
    COMPILE_FLAGS "-xO2")
ENDIF()

TARGET_LINK_LIBRARIES(${XPL_UNIT_TESTS}
  ${GCOV_LDFLAGS}
  ${MYSQLX_CLIENT_LIB}
  mysqlx
  mysqlclient
  gtest
  gmock
<<<<<<< HEAD
  mysqlservices
  perconaserverclient
  ${MYSQLX_CLIENT_LIB}
  ${MYSQLX_PROTOCOL_LIB}
  ${LIBEVENT_LIBRARY}
  ${LIBEVENT_LIBRARIES}
  ${CMAKE_THREAD_LIBS_INIT}
  ${PROTOBUF_LIBRARY}
  ${GCOV_LDFLAGS}
=======
>>>>>>> b93c1661
)


# --== XClient unit tests (always full version) ==--

GET_DIRECTORY_PROPERTY(MYSQLX_CLIENT_FULL_LIB
  DIRECTORY ${MYSQLX_PROJECT_DIR}
  DEFINITION MYSQLX_CLIENT_FULL_LIB
)

GET_DIRECTORY_PROPERTY(MYSQLX_PROTOCOL_FULL_LIB
  DIRECTORY ${MYSQLX_PROJECT_DIR}
  DEFINITION MYSQLX_PROTOCOL_FULL_LIB
)

SET(XCL_UNIT_TESTS xclient_unit_tests)

FILE(GLOB XCL_SRC
  "${CMAKE_CURRENT_SOURCE_DIR}/test_main.cc"
  "${CMAKE_CURRENT_SOURCE_DIR}/xcl/*_t.cc"
)

ADD_COMPILE_FLAGS(${XCL_SRC}
  COMPILE_FLAGS "-DUSE_MYSQLX_FULL_PROTO"
)

MYSQL_ADD_EXECUTABLE(${XCL_UNIT_TESTS}
  ${XCL_SRC}
  ADD_TEST xclient
)

ADD_DEPENDENCIES(${XCL_UNIT_TESTS}
  ${MYSQLX_CLIENT_FULL_LIB}
  ${MYSQLX_PROTOCOL_FULL_LIB}
  xprotocol_tags
)

TARGET_LINK_LIBRARIES(${XCL_UNIT_TESTS}
  ${GCOV_LDFLAGS}
  ${MYSQLX_PROTOCOL_FULL_LIB}
  ${MYSQLX_CLIENT_FULL_LIB}
  ${PROTOBUF_LIBRARY}
  mysqlclient
  gtest
  gmock
)<|MERGE_RESOLUTION|>--- conflicted
+++ resolved
@@ -97,21 +97,9 @@
   ${GCOV_LDFLAGS}
   ${MYSQLX_CLIENT_LIB}
   mysqlx
-  mysqlclient
+  perconaserverclient
   gtest
   gmock
-<<<<<<< HEAD
-  mysqlservices
-  perconaserverclient
-  ${MYSQLX_CLIENT_LIB}
-  ${MYSQLX_PROTOCOL_LIB}
-  ${LIBEVENT_LIBRARY}
-  ${LIBEVENT_LIBRARIES}
-  ${CMAKE_THREAD_LIBS_INIT}
-  ${PROTOBUF_LIBRARY}
-  ${GCOV_LDFLAGS}
-=======
->>>>>>> b93c1661
 )
 
 
@@ -154,7 +142,7 @@
   ${MYSQLX_PROTOCOL_FULL_LIB}
   ${MYSQLX_CLIENT_FULL_LIB}
   ${PROTOBUF_LIBRARY}
-  mysqlclient
+  perconaserverclient
   gtest
   gmock
 )