--- conflicted
+++ resolved
@@ -852,9 +852,6 @@
   test_min_k_elements(many_keys.begin(), many_keys.end(), 20);
 }
 
-<<<<<<< HEAD
-}  // namespace priority_queue_unittest
-=======
 /**
   Bug#30301356 - SOME EVENTS ARE DELAYED AFTER DROPPING EVENT
 
@@ -875,6 +872,4 @@
   pq.remove(6);
   EXPECT_TRUE(pq.is_valid());
 }
-
-}
->>>>>>> 12e34000
+}  // namespace priority_queue_unittest