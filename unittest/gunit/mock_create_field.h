/* Copyright (c) 2011, 2018, Oracle and/or its affiliates. All rights reserved.

   This program is free software; you can redistribute it and/or modify
   it under the terms of the GNU General Public License, version 2.0,
   as published by the Free Software Foundation.

   This program is also distributed with certain software (including
   but not limited to OpenSSL) that is licensed under separate terms,
   as designated in a particular file or component or in included license
   documentation.  The authors of MySQL hereby grant you an additional
   permission to link the program and your derivative works with the
   separately licensed software that they have included with MySQL.

   This program is distributed in the hope that it will be useful,
   but WITHOUT ANY WARRANTY; without even the implied warranty of
   MERCHANTABILITY or FITNESS FOR A PARTICULAR PURPOSE.  See the
   GNU General Public License, version 2.0, for more details.

   You should have received a copy of the GNU General Public License
   along with this program; if not, write to the Free Software
   Foundation, Inc., 51 Franklin St, Fifth Floor, Boston, MA 02110-1301  USA */

#ifndef MOCK_CREATE_FIELD_H
#define MOCK_CREATE_FIELD_H

#include "my_dbug.h"
#include "sql/create_field.h"
#include "sql/dd/types/column.h"
<<<<<<< HEAD
#include "sql/field.h"
#include "sql/sql_lex.h"
=======
>>>>>>> 8e797a5d

class Mock_create_field : public Create_field {
  LEX_STRING m_lex_string;

 public:
  Mock_create_field(enum_field_types field_type, Item *insert_default,
                    Item *update_default) {
    /*
      Only TIMESTAMP is implemented for now.
      Other types would need different parameters (fld_length, etc).
    */
    DBUG_ASSERT(field_type == MYSQL_TYPE_TIMESTAMP ||
                field_type == MYSQL_TYPE_TIMESTAMP2);
    init(NULL,  // THD *thd
         NULL,  // char *fld_name
         field_type,
         NULL,            // char *fld_length
         NULL,            // char *fld_decimals,
         0,               // uint fld_type_modifier
         insert_default,  // Item *fld_default_value,
         update_default,  // Item *fld_on_update_value,
         /*
            Pointer can't be NULL, or Create_field::init() will
            core dump. This is undocumented, of
            course. </sarcasm>
         */
         &m_lex_string,   // LEX_STRING *fld_comment,
         NULL,            // char *fld_change,
         NULL,            // List<String> *fld_interval_list,
         NULL,            // const CHARSET_INFO *fld_charset,
         false,           // bool has_explicit_collation,
         0,               // uint fld_geom_type
         &null_lex_cstr,  // zip_dict_name
         nullptr,         // gcol info
         nullptr,         // gen default val
         {},              // Nullable<gis::srid_t> srid
         dd::Column::enum_hidden_type::HT_VISIBLE);  // Visible
  }
};

#endif  // MOCK_CREATE_FIELD_H<|MERGE_RESOLUTION|>--- conflicted
+++ resolved
@@ -26,11 +26,7 @@
 #include "my_dbug.h"
 #include "sql/create_field.h"
 #include "sql/dd/types/column.h"
-<<<<<<< HEAD
-#include "sql/field.h"
 #include "sql/sql_lex.h"
-=======
->>>>>>> 8e797a5d
 
 class Mock_create_field : public Create_field {
   LEX_STRING m_lex_string;
