--- conflicted
+++ resolved
@@ -49,11 +49,7 @@
 # PROP Ignore_Export_Lib 0
 # PROP Target_Dir ""
 # ADD BASE CPP /nologo /W3 /GX /O2 /D "WIN32" /D "NDEBUG" /D "_CONSOLE" /D "_MBCS" /YX /FD /c
-<<<<<<< HEAD
-# ADD CPP /nologo /G6 /MT /W3 /O2 /I "../zlib" /I "../include" /I "../regex" /D "NDEBUG" /D "DBUG_OFF" /D "HAVE_INNOBASE_DB" /D "MYSQL_SERVER" /D "_WINDOWS" /D "_CONSOLE" /D "_MBCS" /D "USE_SYMDIR" /D "HAVE_DLOPEN" /FD /c
-=======
-# ADD CPP /nologo /G6 /MT /W3 /O2 /I "../include" /I "../regex" /I "../zlib" /D "DBUG_OFF" /D "HAVE_INNOBASE_DB" /D "NDEBUG" /D "MYSQL_SERVER" /D "_WINDOWS" /D "_CONSOLE" /D "_MBCS" /D "HAVE_DLOPEN" /FD /c
->>>>>>> 8e2ff7d1
+# ADD CPP /nologo /G6 /MT /W3 /O2 /I "../zlib" /I "../include" /I "../regex" /D "NDEBUG" /D "DBUG_OFF" /D "HAVE_INNOBASE_DB" /D "MYSQL_SERVER" /D "_WINDOWS" /D "_CONSOLE" /D "_MBCS" /D "HAVE_DLOPEN" /FD /c
 # SUBTRACT CPP /YX
 # ADD BASE RSC /l 0x410 /d "NDEBUG"
 # ADD RSC /l 0x409 /d "NDEBUG"
@@ -79,11 +75,7 @@
 # PROP Ignore_Export_Lib 0
 # PROP Target_Dir ""
 # ADD BASE CPP /nologo /W3 /Gm /GX /Zi /Od /D "WIN32" /D "_DEBUG" /D "_CONSOLE" /D "_MBCS" /YX /FD /c
-<<<<<<< HEAD
-# ADD CPP /nologo /G6 /MTd /W3 /Z7 /Od /I "../bdb/build_win32" /I "../include" /I "../regex" /I "../zlib" /D "_DEBUG" /D "SAFEMALLOC" /D "SAFE_MUTEX" /D "HAVE_INNOBASE_DB" /D "HAVE_BERKELEY_DB" /D "MYSQL_SERVER" /D "_WINDOWS" /D "_CONSOLE" /D "_MBCS" /D "USE_SYMDIR" /D "HAVE_DLOPEN" /FD /c
-=======
-# ADD CPP /nologo /G6 /MTd /W3 /Z7 /Od /I "../include" /I "../regex" /I "../bdb/build_win32" /D "_DEBUG" /D "SAFEMALLOC" /D "SAFE_MUTEX" /D "HAVE_INNOBASE_DB" /D "HAVE_BERKELEY_DB" /D "MYSQL_SERVER" /D "_WINDOWS" /D "_CONSOLE" /D "_MBCS" /D "HAVE_DLOPEN" /FD /c
->>>>>>> 8e2ff7d1
+# ADD CPP /nologo /G6 /MTd /W3 /Z7 /Od /I "../bdb/build_win32" /I "../include" /I "../regex" /I "../zlib" /D "_DEBUG" /D "SAFEMALLOC" /D "SAFE_MUTEX" /D "HAVE_INNOBASE_DB" /D "HAVE_BERKELEY_DB" /D "MYSQL_SERVER" /D "_WINDOWS" /D "_CONSOLE" /D "_MBCS" /D "HAVE_DLOPEN" /FD /c
 # SUBTRACT CPP /Fr /YX
 # ADD BASE RSC /l 0x410 /d "_DEBUG"
 # ADD RSC /l 0x409 /d "_DEBUG"
@@ -110,11 +102,7 @@
 # PROP Target_Dir ""
 # ADD BASE CPP /nologo /G5 /MT /W3 /O2 /I "../include" /D "WIN32" /D "NDEBUG" /D "_CONSOLE" /D "_MBCS" /D "__WIN32__" /D "DBUG_OFF" /FD /c
 # SUBTRACT BASE CPP /YX
-<<<<<<< HEAD
-# ADD CPP /nologo /G6 /MT /W3 /O2 /I "../include" /I "../regex" /I "../zlib" /D "NDEBUG" /D "__NT__" /D "DBUG_OFF" /D "MYSQL_SERVER" /D "HAVE_INNOBASE_DB" /D "_WINDOWS" /D "_CONSOLE" /D "_MBCS" /D "USE_SYMDIR" /D "HAVE_DLOPEN" /FD /c
-=======
-# ADD CPP /nologo /G6 /MT /W3 /O2 /I "../include" /I "../regex" /D "__NT__" /D "DBUG_OFF" /D "HAVE_INNOBASE_DB" /D "NDEBUG" /D "MYSQL_SERVER" /D "_WINDOWS" /D "_CONSOLE" /D "_MBCS" /D "HAVE_DLOPEN" /FD /D MYSQL_SERVER_SUFFIX_NT /c
->>>>>>> 8e2ff7d1
+# ADD CPP /nologo /G6 /MT /W3 /O2 /I "../include" /I "../regex" /I "../zlib" /D "NDEBUG" /D "__NT__" /D "DBUG_OFF" /D "MYSQL_SERVER" /D "HAVE_INNOBASE_DB" /D "_WINDOWS" /D "_CONSOLE" /D "_MBCS" /D "HAVE_DLOPEN" /D "MYSQL_SERVER_SUFFIX_NT" /FD /c
 # SUBTRACT CPP /YX
 # ADD BASE RSC /l 0x410 /d "NDEBUG"
 # ADD RSC /l 0x409 /d "NDEBUG"
@@ -142,11 +130,7 @@
 # PROP Target_Dir ""
 # ADD BASE CPP /nologo /G6 /MT /W3 /O2 /I "../include" /I "../regex" /D "NDEBUG" /D "__NT__" /D "DBUG_OFF" /D "MYSQL_SERVER" /D "_WINDOWS" /D "_CONSOLE" /D "_MBCS" /FD /c
 # SUBTRACT BASE CPP /YX
-<<<<<<< HEAD
-# ADD CPP /nologo /G6 /MT /W3 /O2 /I "../bdb/build_win32" /I "../include" /I "../regex" /I "../zlib" /D "NDEBUG" /D "__NT__" /D "DBUG_OFF" /D "USE_SYMDIR" /D "HAVE_INNOBASE_DB" /D "HAVE_BERKELEY_DB" /D "MYSQL_SERVER" /D "_WINDOWS" /D "_CONSOLE" /D "_MBCS" /D "HAVE_DLOPEN" /FD /c
-=======
-# ADD CPP /nologo /G6 /MT /W3 /O2 /I "../include" /I "../regex" /I "../bdb/build_win32" /D "__NT__" /D "DBUG_OFF" /D "HAVE_INNOBASE_DB" /D "HAVE_BERKELEY_DB" /D "_WINDOWS" /D "_CONSOLE" /D "HAVE_DLOPEN" /D "NDEBUG" /D "MYSQL_SERVER" /D "_MBCS" /FD /D MYSQL_SERVER_SUFFIX_NT_MAX /c
->>>>>>> 8e2ff7d1
+# ADD CPP /nologo /G6 /MT /W3 /O2 /I "../bdb/build_win32" /I "../include" /I "../regex" /I "../zlib" /D "NDEBUG" /D "__NT__" /D "DBUG_OFF" /D "HAVE_INNOBASE_DB" /D "HAVE_BERKELEY_DB" /D "MYSQL_SERVER" /D "_WINDOWS" /D "_CONSOLE" /D "_MBCS" /D "HAVE_DLOPEN" /D "MYSQL_SERVER_SUFFIX_NT_MAX" /FD /c
 # SUBTRACT CPP /YX
 # ADD BASE RSC /l 0x409 /d "NDEBUG"
 # ADD RSC /l 0x409 /d "NDEBUG"
@@ -175,11 +159,7 @@
 # PROP Target_Dir ""
 # ADD BASE CPP /nologo /G6 /MT /W3 /O2 /I "../include" /I "../regex" /D "NDEBUG" /D "DBUG_OFF" /D "MYSQL_SERVER" /D "_WINDOWS" /D "_CONSOLE" /D "_MBCS" /FD /c
 # SUBTRACT BASE CPP /YX
-<<<<<<< HEAD
-# ADD CPP /nologo /G6 /MT /W3 /O2 /I "../bdb/build_win32" /I "../include" /I "../regex" /I "../zlib" /D "NDEBUG" /D "DBUG_OFF" /D "USE_SYMDIR" /D "HAVE_INNOBASE_DB" /D "HAVE_BERKELEY_DB" /D "MYSQL_SERVER" /D "_WINDOWS" /D "_CONSOLE" /D "_MBCS" /D "HAVE_DLOPEN" /FD /c
-=======
-# ADD CPP /nologo /G6 /MT /W3 /O2 /I "../include" /I "../regex" /I "../bdb/build_win32" /D "HAVE_INNOBASE_DB" /D "HAVE_BERKELEY_DB" /D "NDEBUG" /D "DBUG_OFF" /D "MYSQL_SERVER" /D "_WINDOWS" /D "_CONSOLE" /D "_MBCS" /D "HAVE_DLOPEN" /FD /D MYSQL_SERVER_SUFFIX_MAX /c
->>>>>>> 8e2ff7d1
+# ADD CPP /nologo /G6 /MT /W3 /O2 /I "../bdb/build_win32" /I "../include" /I "../regex" /I "../zlib" /D "NDEBUG" /D "DBUG_OFF" /D "USE_SYMDIR" /D "HAVE_INNOBASE_DB" /D "HAVE_BERKELEY_DB" /D "MYSQL_SERVER" /D "_WINDOWS" /D "_CONSOLE" /D "_MBCS" /D "HAVE_DLOPEN" /D "MYSQL_SERVER_SUFFIX_MAX" /FD /c
 # SUBTRACT CPP /YX
 # ADD BASE RSC /l 0x409 /d "NDEBUG"
 # ADD RSC /l 0x409 /d "NDEBUG"
@@ -720,17 +700,23 @@
 
 !ELSEIF  "$(CFG)" == "mysqld - Win32 Max"
 
-<<<<<<< HEAD
 # ADD CPP /I "../zlib"
-=======
-!ELSEIF  "$(CFG)" == "mysqld - Win32 classic"
-
-!ELSEIF  "$(CFG)" == "mysqld - Win32 pro"
-
-!ELSEIF  "$(CFG)" == "mysqld - Win32 classic nt"
-
-!ELSEIF  "$(CFG)" == "mysqld - Win32 pro nt"
->>>>>>> 8e2ff7d1
+
+!ELSEIF  "$(CFG)" == "mysqld - Win32 classic"
+
+# ADD CPP /I "../zlib"
+
+!ELSEIF  "$(CFG)" == "mysqld - Win32 pro"
+
+# ADD CPP /I "../zlib"
+
+!ELSEIF  "$(CFG)" == "mysqld - Win32 classic nt"
+
+# ADD CPP /I "../zlib"
+
+!ELSEIF  "$(CFG)" == "mysqld - Win32 pro nt"
+
+# ADD CPP /I "../zlib"
 
 !ENDIF
 
@@ -1007,37 +993,6 @@
 # End Source File
 # Begin Source File
 
-<<<<<<< HEAD
-=======
-SOURCE=.\net_pkg.cpp
-
-!IF  "$(CFG)" == "mysqld - Win32 Release"
-
-!ELSEIF  "$(CFG)" == "mysqld - Win32 Debug"
-
-# ADD CPP /G5
-# SUBTRACT CPP /YX /Yc /Yu
-
-!ELSEIF  "$(CFG)" == "mysqld - Win32 nt"
-
-!ELSEIF  "$(CFG)" == "mysqld - Win32 Max nt"
-
-!ELSEIF  "$(CFG)" == "mysqld - Win32 Max"
-
-!ELSEIF  "$(CFG)" == "mysqld - Win32 classic"
-
-!ELSEIF  "$(CFG)" == "mysqld - Win32 pro"
-
-!ELSEIF  "$(CFG)" == "mysqld - Win32 classic nt"
-
-!ELSEIF  "$(CFG)" == "mysqld - Win32 pro nt"
-
-!ENDIF
-
-# End Source File
-# Begin Source File
-
->>>>>>> 8e2ff7d1
 SOURCE=.\net_serv.cpp
 # End Source File
 # Begin Source File
@@ -1294,22 +1249,18 @@
 
 !ELSEIF  "$(CFG)" == "mysqld - Win32 Max"
 
-<<<<<<< HEAD
-!ENDIF
-
-# End Source File
-# Begin Source File
-=======
-!ELSEIF  "$(CFG)" == "mysqld - Win32 classic"
-
-!ELSEIF  "$(CFG)" == "mysqld - Win32 pro"
-
-!ELSEIF  "$(CFG)" == "mysqld - Win32 classic nt"
-
-!ELSEIF  "$(CFG)" == "mysqld - Win32 pro nt"
-
-!ENDIF
->>>>>>> 8e2ff7d1
+!ELSEIF  "$(CFG)" == "mysqld - Win32 classic"
+
+!ELSEIF  "$(CFG)" == "mysqld - Win32 pro"
+
+!ELSEIF  "$(CFG)" == "mysqld - Win32 classic nt"
+
+!ELSEIF  "$(CFG)" == "mysqld - Win32 pro nt"
+
+!ENDIF
+
+# End Source File
+# Begin Source File
 
 SOURCE=.\sql_client.cpp
 # End Source File
